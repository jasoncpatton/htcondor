###########################################################################
# Input file to define platforms and prereqs for automated Condor
# builds and tests.  This file is checked out of cvs, parsed by
# nmi_submit/condor_nmi_submit and used to create the appropriate NMI
# submit file for builds or tests from this branch of the source.
###########################################################################
# The syntax of this input file is described in a big comment at the
# top of nmi_submit/condor_nmi_submit.  Please see that script (which
# lives on the trunk) for a general overview and detailed information
# about valid attributes you can use here.
###########################################################################

###########################################################################
# For every platform specified in this file, please state whether or not it
# is "released to public" or "maintenance build only (with a reason)".
###########################################################################

# These platforms are released to the public.
# x86_rhas_3
# x86_deb_4.0
# x86_winnt_5.1
# x86_macos_10.4
# x86_freebsd_6
# x86_64_rhas_3
# ia64_rhas_3
# hppa_hpux_11
# sun4u_sol_5.9
# ppc_aix_5.2-pl5
# ppc64_sles_9
# ps3_ydl_5.0
# x86_rhap_5
# x86_64_rhap_5

# These platforms are in maintenance build only
# N/A


########################################
# global settings
########################################
[
platforms = global
testargs = quick
]


########################################
# common-prereq platforms
########################################
[
platforms = \
	  hppa_hpux_11, ppc_aix_5.2-pl5, \
	  sun4u_sol_5.9, \
	  x86_rhas_3, x86_deb_4.0

# shared prereqs
prereqs = tar-1.14, patch-2.5.4, m4-1.4.1, flex-2.5.4a, \
          make-3.80, byacc-1.9, bison-1.25

# per-platform prereqs 
prereqs_hppa_hpux_11     = binutils-2.16, coreutils-5.2.1, gcc-3.4.3, gzip-1.2.4
prereqs_ppc_aix_5.2-pl5      = vac-6, vacpp-6, perl-5.8.5, gzip-1.3.3
prereqs_sun4u_sol_5.9    = gcc-2.95.3, binutils-2.16, perl-5.8.5, gzip-1.3.3
prereqs_x86_rhas_3       = binutils-2.15, perl-5.8.5, gzip-1.3.3, autoconf-2.59
x_test_platforms_x86_rhas_3 =  x86_rhas_4,  x86_fc_3, x86_fc_4, \
						x86_suse_10.0, x86_sles_9, x86_deb_3.1, x86_ubuntu_5.10, \
						x86_64_rhas_3, x86_64_rhas_4
#x_test_platforms_x86_rhas_3 = , x86_slc_4, \
						# x86_fc_2, \
						#x86_fc_5,  \
						#x86_64_rhas_3, x86_64_rhas_4, x86_64_fc_4, \
						#x86_64_fc_5
#x_test_platforms_sun4u_sol_5.9 = sun4u_sol_5.10(compiler mismatch)
#x_test_platforms_ppc_aix_5.2-pl5 = ppc_aix_5.2, ppc_aix_5.3
]   

########################################
# FreeBSD
# We don't need patch or byacc
########################################
[
platforms = x86_freebsd_6
prereqs   = tar-1.14, m4-1.4.1, flex-2.5.4a, make-3.80, bison-1.25, perl-5.8.5
]

########################################
# Platforms with no prereqs at all
########################################
[
platforms = \
            x86_winnt_5.1, ppc64_sles_9, ps3_ydl_5.0, x86_rhap_5, x86_64_rhap_5
x_test_platforms_x86_rhap_5 = unmanaged-x86_rhap_5.1, x86_64_fc_5, x86_fc_5
]


########################################
# Platforms with special test prereqs
########################################
[
platforms =   \
	ia64_rhas_3, x86_64_rhas_3, \
	ppc_aix_5.2-pl5, \
	sun4u_sol_5.9, \
	x86_rhas_3
test_append_prereqs = java-1.4.2_05
x_test_platforms_ia64_rhas_3 = ia64_rhas_4
x_test_platforms_x86_64_rhas_3 = x86_64_rhas_4, x86_64_fc_4
#x_test_platforms_x86_64_rhas_3 = x86_64_fc_5
x_test_platforms_ppc_aix_5.2-pl5 =  ppc_aix_5.3
]

[
platforms = hppa_hpux_11
test_append_prereqs = java-1.5.0_03
]

[
platforms = x86_macos_10.4
test_append_prereqs = java-1.4.2_09
]

[
platforms = x86_winnt_5.1
test_append_prereqs = java-1.5.0_07
]

[
platforms = ppc64_sles_9
test_append_prereqs = java-1.4.2
]

[
platforms = x86_freebsd_6
test_append_prereqs = java-1.4.2
]

[
platforms = x86_deb_4.0
test_append_prereqs = java-1.4.2_05
]

[
platforms = x86_rhap_5
test_append_prereqs = java-1.4.2_05
x_test_platforms_x86_rhap_5 = unmanaged-x86_rhap_5.1
]

[
platforms = x86_64_rhap_5
test_append_prereqs = java-1.4.2_05
#x_test_platforms_x86_64_rhap_5 = x86_64_fc_4
]

[
testplatforms = x86_rhas_4, x86_slc_3, x86_fc_3, x86_suse_10.0, \
				x86_sles_9, x86_ubuntu_5.10, sun4u_sol_5.10, \
				x86_deb_3.1
testprereqs = tar-1.14, make-3.80
testonly_append_prereqs = java-1.4.2_05
]

[
testplatforms = x86_rh_9
testprereqs = tar-1.14, make-3.80
testonly_append_prereqs = java-1.5.0_08
]

[
testplatforms = ppc_aix_5.3
testprereqs = tar-1.14, make-3.80, patch-2.5.4, m4-1.4.1, flex-2.5.4a, \
          byacc-1.9, bison-1.25
testonly_append_prereqs = java-1.4.2_05
]

[
testplatforms = unmanaged-x86_rhap_5.1
]

[
testplatforms = x86_fc_4,  x86_fc_5, x86_rhap_5.1, x86_64_fc_5
testprereqs = tar-1.14, make-3.80
testonly_append_prereqs = java-1.5.0_08
]

[
testplatforms = ia64_rhas_4, x86_64_rhas_4, x86_64_fc_4
testprereqs = tar-1.14, make-3.80
testonly_append_prereqs = java-1.4.2_05
]
<<<<<<< HEAD
=======

[
testplatforms = ppc_aix_5.3
testprereqs = tar-1.14, make-3.80, patch-2.5.4, m4-1.4.1, flex-2.5.4a, \
          byacc-1.9, bison-1.25
testonly_append_prereqs = java-1.4.2_05
]

[
testplatforms =  unmanaged-x86_rhap_5.1
]
>>>>>>> 7d672567
<|MERGE_RESOLUTION|>--- conflicted
+++ resolved
@@ -187,8 +187,6 @@
 testprereqs = tar-1.14, make-3.80
 testonly_append_prereqs = java-1.4.2_05
 ]
-<<<<<<< HEAD
-=======
 
 [
 testplatforms = ppc_aix_5.3
@@ -199,5 +197,4 @@
 
 [
 testplatforms =  unmanaged-x86_rhap_5.1
-]
->>>>>>> 7d672567
+]