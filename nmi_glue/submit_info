--- conflicted
+++ resolved
@@ -192,21 +192,13 @@
 platforms = x86_rhap_5
 test_append_prereqs = java-1.4.2_05
 x_test_platforms_x86_rhap_5 = unmanaged-x86_rhap_5, x86_64_fc_5, x86_fc_5, \
-<<<<<<< HEAD
-		x86_64_fc_8, x86_64_fedora_9
-=======
 		x86_64_fedora_8, x86_64_fedora_9
->>>>>>> ee7945b8
 ]
 
 [
 platforms = x86_64_rhap_5
 test_append_prereqs = java-1.4.2_05
-<<<<<<< HEAD
-x_test_platforms_x86_64_rhap_5 = x86_64_fc_8, x86_64_fedora_9
-=======
 x_test_platforms_x86_64_rhap_5 = x86_64_fedora_8, x86_64_fedora_9
->>>>>>> ee7945b8
 ]
 
 [
@@ -235,26 +227,13 @@
 
 [
 testplatforms = x86_fc_5, x86_rhap_5.1, x86_64_fc_5, \
-<<<<<<< HEAD
-		x86_64_fc_8
-=======
 		x86_64_fedora_8
->>>>>>> ee7945b8
 testprereqs = tar-1.14, make-3.80
 testonly_append_prereqs = java-1.5.0_08, perl-5.8.5
 ]
 
 [
 testplatforms = x86_64_fedora_9
-<<<<<<< HEAD
-=======
-testprereqs = tar-1.14, make-3.80
-testonly_append_prereqs = java-1.5.0_08, perl-5.8.9
-]
-
-[
-testplatforms = ia64_rhas_4, x86_64_rhas_4, x86_64_fc_4
->>>>>>> ee7945b8
 testprereqs = tar-1.14, make-3.80
 testonly_append_prereqs = java-1.5.0_08, perl-5.8.9
 ]
