--- conflicted
+++ resolved
@@ -414,9 +414,6 @@
 		'build' => {
 			'configure_args' => { @default_build_configure_args },
 			'prereqs'	=> [ @default_prereqs ],
-<<<<<<< HEAD
-			'xtests'	=> undef,
-=======
 			'xtests'	=> [ 
 				'x86_64_ubuntu_8.04.3',
 				'x86_64_ubuntu_10.04',
@@ -425,8 +422,8 @@
 				'x86_64_rhap_5.3', 'x86_64_rhap_5.3-updated',
 				'x86_64_fedora_13', 'x86_64_rhap_5.2',
 				'x86_64_fedora_12', 'x86_64_fedora_12-updated', 
-				'x86_64_fedora_11', 'x86_64_fedora_8', 'x86_64_fedora_9' ],
->>>>>>> 6c8c7c01
+				'x86_64_fedora_11', 'x86_64_fedora_8', 'x86_64_fedora_9' 
+			],
 		},
 
 		'test' => {
@@ -579,9 +576,6 @@
 			'configure_args' => { @default_build_configure_args },
 			'prereqs'	=> [ @default_prereqs ],
 			'xtests'	=> [ 
-<<<<<<< HEAD
-				'unmanaged-x86_rhap_5',
-=======
 				'x86_ubuntu_10.04',
 				'x86_64_ubuntu_8.04.3',
 				'x86_64_ubuntu_10.04',
@@ -593,7 +587,6 @@
 				'x86_64_fedora_11', 'x86_64_fedora_12',
 				'unmanaged-x86_rhap_5', 'x86_64_fc_5', 'x86_fc_5',
 				'x86_64_fedora_8', 'x86_64_fedora_9',
->>>>>>> 6c8c7c01
 			],
 		},
 
