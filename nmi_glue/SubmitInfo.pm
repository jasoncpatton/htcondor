--- conflicted
+++ resolved
@@ -65,15 +65,12 @@
 		'x86_64_sles_9',
 		'x86_sles_9',
 		'ppc_macos_10.4',
-<<<<<<< HEAD
 		'x86_64_macos_10.5',
 		'x86_64_macos_10.6',
 		'hppa_hpux_11',
 		'x86_64_fedora_12-updated',
-=======
 		'sun4u_sol_5.10',
 		'x86_64_sol_5.11',
->>>>>>> 6fb21177
 	],
 
 	'psilord' => [
@@ -432,9 +429,6 @@
 		'build' => {
 			'configure_args' => { @default_build_configure_args },
 			'prereqs'	=> [ @default_prereqs ],
-<<<<<<< HEAD
-			'xtests'	=> undef,
-=======
 			'xtests'	=> [ 
 				'x86_64_ubuntu_8.04.3',
 				'x86_64_ubuntu_10.04',
@@ -442,7 +436,6 @@
 				'x86_64_fedora_13', 'x86_64_rhap_5.2',
 				'x86_64_fedora_12', 'x86_64_fedora_12-updated', 
 				'x86_64_fedora_11' ],
->>>>>>> 6fb21177
 		},
 
 		'test' => {
@@ -607,9 +600,6 @@
 			'configure_args' => { @default_build_configure_args },
 			'prereqs'	=> [ @default_prereqs ],
 			'xtests'	=> [ 
-<<<<<<< HEAD
-				'unmanaged-x86_rhap_5',
-=======
 				'x86_ubuntu_10.04',
 				'x86_64_ubuntu_8.04.3',
 				'x86_64_ubuntu_10.04',
@@ -618,7 +608,6 @@
 				'x86_64_fedora_12-updated', 'x86_64_fedora_13', 
 				'x86_64_fedora_11', 'x86_64_fedora_12',
 				'unmanaged-x86_rhap_5'
->>>>>>> 6fb21177
 			],
 		},
 
@@ -1349,8 +1338,6 @@
 	},
 
 	##########################################################################
-<<<<<<< HEAD
-=======
 	# Platform Ubuntu 10.04 on x86_64
 	# This might work.
 	##########################################################################
@@ -1387,25 +1374,6 @@
 	},
 
 	##########################################################################
-	# Platform Fedora Core 5 on x86
-	# This might work.
-	##########################################################################
-	'x86_fc_5'	=> {
-		'build' => {
-			'configure_args' => { @minimal_build_configure_args },
-			'prereqs'	=> [ @default_prereqs ],
-			'xtests'	=> undef,
-		},
-
-		'test' => {
-			'configure_args' => { @default_test_configure_args },
-			'prereqs'	=> [ @default_prereqs, 'java-1.5.0_08', 'perl-5.8.5' ],
-			'testclass'	=> [ @default_testclass ],
-		},
-	},
-
-	##########################################################################
->>>>>>> 6fb21177
 	# Platform RHEL 4 on x86
 	# This might work.
 	##########################################################################
