--- conflicted
+++ resolved
@@ -20,28 +20,15 @@
 The way SMP machines are represented to the HTCondor system is that
 the shared resources are broken up into individual \Term{slots}.
 Each slot can be matched and claimed by users.
-<<<<<<< HEAD
 Each slot is represented by an individual ClassAd.
 See the ClassAd reference in section~\ref{sec:classad-reference} for details. 
-In this way, each SMP machine will appear to the Condor system as
+In this way, each SMP machine will appear to the HTCondor system as
 a collection of separate slots.
 As an example, an SMP machine named
-vulture.cs.wisc.edu would appear to Condor as the
+\Expr{vulture.cs.wisc.edu} would appear to HTCondor as the
 multiple machines, named \Expr{slot1@example.com},
 \Expr{slot2@example.com},
 \Expr{slot3@example.com}, and so on.
-=======
-Each slot is represented by an individual ClassAd
-(see the ClassAd reference, section~\ref{sec:classad-reference}, for
-details). 
-In this way, each SMP machine will appear to the HTCondor system as
-a collection of separate slots.  
-As an example, an SMP machine named
-vulture.cs.wisc.edu would appear to HTCondor as the
-multiple machines, named slot1@vulture.cs.wisc.edu,
-slot2@vulture.cs.wisc.edu,
-slot3@vulture.cs.wisc.edu, and so on.
->>>>>>> 072618da
 
 The way that the \Condor{startd} breaks up the
 shared system resources into the different slots
@@ -58,35 +45,20 @@
 directly enforce slot shared resource allocations, and jobs
 are free to oversubscribe to shared resources.
 
-<<<<<<< HEAD
 Consider an example where two slots are each defined with 50\Percent\ 
 of available RAM.  
 The resultant ClassAd for each slot will advertise one half the available RAM.
 Users may submit jobs with RAM requirements that match these slots.
 However, jobs run on either of these two slots are free to
 consume more than 50\Percent\ of available RAM.  
-Condor will not directly enforce a RAM utilization limit on either slot.
+HTCondor will not directly enforce a RAM utilization limit on either slot.
 If a shared resource enforcement capability is needed, 
 it is possible to write a \Condor{startd} policy that will evict 
 a job that oversubscribes to shared resources, 
 as described in section~\ref{sec:Config-SMP-Policy}.
 
-The following sections detail on how to configure Condor to
+The following sections detail on how to configure HTCondor to
 divide the slot resources on an SMP machine.
-=======
-Consider an example where two slots are each defined with 50\Percent of
-available RAM.  The resultant ClassAd for each slot will advertise one
-half the available RAM.  Users may submit jobs with RAM requirements
-that match these slots.  However, jobs run on either slot are free to
-consume more than 50\Percent of available RAM.  HTCondor will not
-directly enforce a RAM utilization limit on either slot.  If a shared
-resource enforcement capability is needed, it is possible to write a
-Startd policy that will evict a job that oversubscribes to shared
-resources, see section \ref{sec:Config-SMP-Policy}.
-
-The following section gives details on how to configure HTCondor to
-divide the resources on an SMP machine into separate slots.
->>>>>>> 072618da
 
 %%%%%%%%%%%%%%%%%%%%%%%%%%%%%%%%%%%%%%%%%%%%%%%%%%%%%%%%%%%%%%%%%%%%%%
 \subsubsection{\label{sec:SMP-Divide}
@@ -94,7 +66,6 @@
 %%%%%%%%%%%%%%%%%%%%%%%%%%%%%%%%%%%%%%%%%%%%%%%%%%%%%%%%%%%%%%%%%%%%%%
 \index{partitioning SMP machines}
 
-<<<<<<< HEAD
 The number of each slot type
 reported can be changed at run time by issuing a reconfiguration
 command to
@@ -103,11 +74,6 @@
 with reconfiguration.
 To change any slot type definition, use \Condor{restart}
 for that change to take effect.
-=======
-This section describes the settings that allow you to define your own
-slot types and to control how many slots of each
-type are reported to HTCondor.
->>>>>>> 072618da
 
 There are two main ways to go about partitioning a machine:
 
@@ -128,7 +94,7 @@
   variable \Macro{NUM\_SLOTS} to the integer number of slots desired.
   If variable \MacroNI{NUM\_SLOTS} is not defined,
   it defaults to the number of CPUs within the SMP machine.
-  \MacroNI{NUM\_SLOTS} \emph{cannot} be used to make Condor advertise more
+  \MacroNI{NUM\_SLOTS} \emph{cannot} be used to make HTCondor advertise more
   slots than there are CPUs on the machine.
   To do that, use \Macro{NUM\_CPUS}.
 
@@ -266,7 +232,6 @@
 requirements that it could not implement.
 
 
-<<<<<<< HEAD
 In addition to the standard resources of CPUs, memory, disk, and swap,
 the administrator may also define custom resources on 
 a localized per-machine basis.
@@ -345,20 +310,6 @@
 in a job ClassAd attribute named \Attr{Request<name>}.
 For this example,
 the two attributes will be \Attr{RequestGpu} and \Attr{RequestActuator}.
-=======
-If you are not defining your own slot types, then all resources
-are divided equally among the slots.
-The number of slots within the SMP machine is the only attribute
-that needs to be defined.
-Its definition is accomplished by setting the configuration
-variable \Macro{NUM\_SLOTS} to the
-integer number of slots desired.
-If variable \MacroNI{NUM\_SLOTS} is not defined,
-it defaults to the number of CPUs within the SMP machine.
-You cannot use \MacroNI{NUM\_SLOTS} to make HTCondor advertise more
-slots than there are CPUs on the machine.
-To do that, use \Macro{NUM\_CPUS}.
->>>>>>> 072618da
 
 %%%%%%%%%%%%%%%%%%%%%%%%%%%%%%%%%%%%%%%%%%%%%%%%%%%%%%%%%%%%%%%%%%%%%%
 \subsubsection{\label{sec:Config-SMP-Policy}
