%%%%%%%%%%%%%%%%%%%%%%%%%%%%%%%%%%%%%%%%%%%%%%%%%%%%%%%%%%%%%%%%%%%%%%
\section{\label{sec:Configuring-Condor}Configuration}
%%%%%%%%%%%%%%%%%%%%%%%%%%%%%%%%%%%%%%%%%%%%%%%%%%%%%%%%%%%%%%%%%%%%%%

\index{Condor!configuration}
\index{configuration}

This section describes how to configure all parts of the Condor
system.  General information about the configuration
files and their syntax is followed by a description of
settings that affect all
Condor daemons and tools.
The 
settings that control the policy under which Condor will start,
suspend, resume, vacate or kill jobs
are described in 
section~\ref{sec:Configuring-Policy} on Startd Policy Configuration. 

%%%%%%%%%%%%%%%%%%%%%%%%%%%%%%%%%%%%%%%%%%%%%%%%%%%%%%%%%%%%%%%%%%%%%%
\subsection{\label{sec:Intro-to-Config-Files}Introduction to
Configuration Files} 
%%%%%%%%%%%%%%%%%%%%%%%%%%%%%%%%%%%%%%%%%%%%%%%%%%%%%%%%%%%%%%%%%%%%%%

The Condor configuration files are used to customize how Condor
operates at a given site.  The basic configuration as shipped with
Condor works well for most sites.

Each Condor program will, as part of its initialization process,
configure itself by calling a library routine which parses the
various configuration files that might be used including pool-wide,
platform-specific, and machine-specific configuration files.
Environment variables may also contribute to the configuration.

The result of configuration is a list of key/value pairs.
Each key is a configuration variable name,
and each value is a string literal
that may utilize macro substitution (as defined below).
Note that the string literal value portion of a pair is not an expression,
and therefore it is not evaluated.
Those configuration variables that express the policy for
starting and stopping of jobs appear as expressions in the
configuration file.
However, these expressions (for configuration) are string literals.
At appropriate times,
Condor daemons and tools use these strings as expressions,
parsing them in order to do evaluation.


%%%%%%%%%%%%%%%%%%%%%%%%%%%%%%%%%%%%%%%%%%%%%%%%%%%%%%%%%%%%%%%%%%%%%%
\subsubsection{\label{sec:Ordering-Config-File}Ordered Evaluation to
Set the Configuration} 
%%%%%%%%%%%%%%%%%%%%%%%%%%%%%%%%%%%%%%%%%%%%%%%%%%%%%%%%%%%%%%%%%%%%%%
\index{configuration file!evaluation order}

Multiple files, as well as a program's environment variables
determine the configuration.
The order in which attributes are defined is important, as later
definitions override existing definitions.
The order in which the (multiple) configuration files are parsed 
is designed to ensure the security of the system.
Attributes which must be set a specific way 
must appear in the last file to be parsed.
This prevents both the naive and the malicious Condor user 
from subverting the system through its configuration.
The order in which items are parsed is
\begin{enumerate}
\item global configuration file
\item local configuration file
\item specific environment variables prefixed with \MacroNI{\_CONDOR\_}
\end{enumerate}

The locations for these files are as given in
section~\ref{sec:Config-File-Locations} on
page~\pageref{sec:Config-File-Locations}.

Some Condor tools utilize environment variables to set their
configuration.
These tools search for specifically-named environment variables.
The variables are prefixed by the string \MacroNI{\_CONDOR\_}
or \MacroNI{\_condor\_}.
The tools strip off the prefix, and utilize what remains
as configuration.
As the use of environment variables is the last within
the ordered evaluation, 
the environment variable definition is used.
The security of the system is not compromised,
as only specific variables are considered for definition
in this manner, not any environment variables with
the \MacroNI{\_CONDOR\_} prefix.


%%%%%%%%%%%%%%%%%%%%%%%%%%%%%%%%%%%%%%%%%%%%%%%%%%%%%%%%%%%%%%%%%%%%%%
\subsubsection{\label{sec:Config-File-Macros}Configuration File Macros} 
%%%%%%%%%%%%%%%%%%%%%%%%%%%%%%%%%%%%%%%%%%%%%%%%%%%%%%%%%%%%%%%%%%%%%%

\index{macro!in configuration file}
\index{configuration file!macro definitions}

Macro definitions are of the form:
\begin{verbatim}
<macro_name> = <macro_definition>
\end{verbatim}

\Note There must be white space between the macro name, the
``='' sign, and the macro definition.

Macro invocations are of the form: 
\begin{verbatim}
$(macro_name)
\end{verbatim}

Macro definitions may contain references to other macros, even ones
that are not yet defined (as long as they are eventually defined in
the configuration files).
All macro expansion is done after all configuration files have been parsed
(with the exception of macros that reference themselves, described
below). 

\begin{verbatim}
A = xxx
C = $(A) 
\end{verbatim}
is a legal set of macro definitions, and the resulting value of 
\MacroNI{C} is
\Expr{xxx}.
Note that
\MacroNI{C} is actually bound to 
\MacroUNI{A}, not its value.

As a further example,
\begin{verbatim}
A = xxx
C = $(A)
A = yyy
\end{verbatim}
is also a legal set of macro definitions, and the resulting value of
\MacroNI{C} is \Expr{yyy}.  

A macro may be incrementally defined by invoking itself in its
definition.  For example,
\begin{verbatim}
A = xxx
B = $(A)
A = $(A)yyy
A = $(A)zzz
\end{verbatim}
is a legal set of macro definitions, and the resulting value of 
\MacroNI{A}
is \Expr{xxxyyyzzz}.
Note that invocations of a macro in
its own definition are immediately
expanded.
\MacroUNI{A} is immediately expanded in line 3 of the example.
If it were not, then the definition would be impossible to
evaluate.

Recursively defined macros such as
\begin{verbatim}
A = $(B)
B = $(A)
\end{verbatim}
are not allowed.
They create definitions that Condor refuses to parse. 

\Note Macros should not be incrementally defined in the
\Macro{LOCAL\_ROOT\_CONFIG\_FILE} for security reasons.

All entries in a configuration file must have an operator,
which will be an equals sign (\verb@=@).
%or a colon character (\verb@:@).
Identifiers are alphanumerics combined with the underscore character,
optionally with a subsystem name and a period as a prefix.
As a special case,
a line without an operator that begins with a left square bracket
will be ignored.
The following two-line example treats the first line as a comment,
and correctly handles the second line.
\begin{verbatim}
[Condor Settings]
my_classad = [ foo=bar ]
\end{verbatim}

% functionality added to version 6.7.13
To simplify pool administration,
any configuration variable name may be prefixed by
a subsystem 
(see the \MacroUNI{SUBSYSTEM} macro in 
section~\ref{sec:Pre-Defined-Macros}
for the list of subsystems)
and the period (\verb@.@) character.
For configuration variables defined this way,
the value is applied to the specific subsystem.
For example,
the ports that Condor may use can be restricted to a range 
using the \MacroNI{HIGHPORT} and \MacroNI{LOWPORT} configuration
variables.
If the range of intended ports is different for specific
daemons, this syntax may be used.

\begin{verbatim}
  MASTER.LOWPORT   = 20000
  MASTER.HIGHPORT  = 20100
  NEGOTIATOR.LOWPORT   =  22000 
  NEGOTIATOR.HIGHPORT  =  22100
\end{verbatim}

Note that all configuration variables may utilize this syntax,
but nonsense configuration variables may result.
For example, it makes no sense to define
\begin{verbatim}
  NEGOTIATOR.MASTER_UPDATE_INTERVAL = 60
\end{verbatim}
since the \Condor{negotiator} daemon does not use the
\MacroNI{MASTER\_UPDATE\_INTERVAL} variable.

It makes little sense to do so, but Condor will configure
correctly with a definition such as
\begin{verbatim}
  MASTER.MASTER_UPDATE_INTERVAL = 60
\end{verbatim}
The \Condor{master} uses this configuration variable,
and the prefix of \MacroNI{MASTER.} causes this configuration
to be specific to the \Condor{master} daemon.

% the local functionality added in 7.1.4
This syntax has been further expanded to allow for the
specification of a local name on the command line 
using the command line option
\begin{verbatim}
  -local-name <local-name>
\end{verbatim}
This allows multiple instances of a daemon to be run 
by the same \Condor{master} daemon,
each instance with its own local configuration variable.

The ordering used to look up a variable, called \verb@<parameter name>@:

\begin{enumerate}
\item \verb@<subsystem name>.<local name>.<parameter name>@

\item \verb@<local name>.<parameter name>@

\item \verb@<subsystem name>.<parameter name>@

\item \verb@<parameter name>@
\end{enumerate}

If this local name is not specified on the command line, 
numbers 1 and 2 are skipped.
As soon as the first match is found, the search is completed,
and the corresponding value is used.

This example configures a \Condor{master} to run 2 \Condor{schedd}
daemons.  The \Condor{master} daemon needs the configuration:
\begin{verbatim}
  XYZZY           = $(SCHEDD)
  XYZZY_ARGS      = -local-name xyzzy
  DAEMON_LIST     = $(DAEMON_LIST) XYZZY
  DC_DAEMON_LIST  = + XYZZY
  XYZZY_LOG       = $(LOG)/SchedLog.xyzzy
\end{verbatim}

Using this example configuration, the \Condor{master} starts up a
second \Condor{schedd} daemon, 
where this second \Condor{schedd} daemon is passed 
\OptArg{-local-name}{xyzzy}
on the command line.

Continuing the example,
configure the \Condor{schedd} daemon named \Attr{xyzzy}.
This \Condor{schedd} daemon will share all configuration variable
definitions with the other \Condor{schedd} daemon,
except for those specified separately.

\begin{verbatim}
  SCHEDD.XYZZY.SCHEDD_NAME = XYZZY
  SCHEDD.XYZZY.SCHEDD_LOG  = $(XYZZY_LOG)
  SCHEDD.XYZZY.SPOOL       = $(SPOOL).XYZZY
\end{verbatim}

Note that the example \MacroNI{SCHEDD\_NAME} and \MacroNI{SPOOL} are
specific to the \Condor{schedd} daemon, as opposed to a different daemon
such as the \Condor{startd}.
Other Condor daemons using this feature will
have different requirements for which parameters need to be
specified individually.  This example works for the \Condor{schedd},
and more local configuration can, and likely would be specified.

also note that each daemon's log file must be specified individually,
and in two places: one specification is for use by the \Condor{master},
and the other is for use by the daemon itself.
In the example,
the \Attr{XYZZY} \Condor{schedd} configuration variable
\MacroNI{SCHEDD.XYZZY.SCHEDD\_LOG} definition references the
\Condor{master} daemon's \MacroNI{XYZZY\_LOG}.


%%%%%%%%%%%%%%%%%%%%%%%%%%%%%%%%%%%%%%%%%%%%%%%%%%%%%%%%%%%%%%%%%%%%%%
\subsubsection{\label{sec:Other-Syntax}Comments and Line Continuations}
%%%%%%%%%%%%%%%%%%%%%%%%%%%%%%%%%%%%%%%%%%%%%%%%%%%%%%%%%%%%%%%%%%%%%%

A Condor configuration file may contain comments and
line continuations.
A comment is any line beginning with a ``\#'' character.
A continuation is any entry that continues across multiples lines.
Line continuation is accomplished by placing the ``$\backslash$''
character at the end of any line to be continued onto another.
Valid examples of line continuation are
\begin{verbatim}
  START = (KeyboardIdle > 15 * $(MINUTE)) && \
  ((LoadAvg - CondorLoadAvg) <= 0.3)
\end{verbatim}
and
\begin{verbatim}
  ADMIN_MACHINES = condor.cs.wisc.edu, raven.cs.wisc.edu, \
  stork.cs.wisc.edu, ostrich.cs.wisc.edu, \
  bigbird.cs.wisc.edu
  HOSTALLOW_ADMIN = $(ADMIN_MACHINES)
\end{verbatim}

Note that a line continuation character may currently be used within
a comment, so the following example does \emph{not} set the
configuration variable \MacroNI{FOO}:
\begin{verbatim}
  # This comment includes the following line, so FOO is NOT set \
  FOO = BAR
\end{verbatim}
It is a poor idea to use this functionality, as it is likely to
stop working in future Condor releases.

%%%%%%%%%%%%%%%%%%%%%%%%%%%%%%%%%%%%%%%%%%%%%%%%%%%%%%%%%%%%%%%%%%%%%%
\subsubsection{\label{sec:Program-Defined-Macros}Executing a Program to Produce Configuration Macros}
%%%%%%%%%%%%%%%%%%%%%%%%%%%%%%%%%%%%%%%%%%%%%%%%%%%%%%%%%%%%%%%%%%%%%%

Instead of reading from a file,
Condor may run a program to obtain configuration macros.
The vertical bar character (\Bar) as the last character defining
a file name provides the syntax necessary to tell 
Condor to run a program.
This syntax may only be used in the definition of
the \Env{CONDOR\_CONFIG} environment variable,
or the \Macro{LOCAL\_CONFIG\_FILE} configuration variable.

The command line for the program 
is formed by the characters preceding the vertical bar character.
The standard output of the program is parsed as a configuration 
file would be.

An example:
\begin{verbatim}
LOCAL_CONFIG_FILE = /bin/make_the_config|
\end{verbatim}

Program \Prog{/bin/make\_the\_config} is executed, and its output
is the set of configuration macros.

Note that either a program is executed to generate the
configuration macros or the configuration is read from 
one or more files.
The syntax uses space characters to separate command line elements,
if an executed program produces the configuration macros.
Space characters would otherwise separate the list of files.
This syntax does not permit distinguishing one from the other,
so only one may be specified.

%%%%%%%%%%%%%%%%%%%%%%%%%%%%%%%%%%%%%%%%%%%%%%%%%%%%%%%%%%%%%%%%%%%%%%
\subsubsection{\label{sec:Pre-Defined-Macros}Pre-Defined Macros}
%%%%%%%%%%%%%%%%%%%%%%%%%%%%%%%%%%%%%%%%%%%%%%%%%%%%%%%%%%%%%%%%%%%%%%

\index{configuration!pre-defined macros}
Condor provides pre-defined macros that help configure Condor.
Pre-defined macros are listed as \MacroUNI{macro\_name}.

This first set are entries whose values are determined at
run time and cannot be overwritten.  These are inserted automatically by
the library routine which parses the configuration files.
\index{configuration file!pre-defined macros}
\begin{description}
  
\label{param:FullHostname}
\item[\MacroU{FULL\_HOSTNAME}]
  The fully qualified host name of the local machine, 
  which is host name plus domain name.
  
\label{param:Hostname}
\item[\MacroU{HOSTNAME}]
  The host name of the local machine (no domain name).
  
\label{param:IpAddress}
\item[\MacroU{IP\_ADDRESS}]
  The ASCII string version of the local machine's IP address.

\label{param:Tilde}
\item[\MacroU{TILDE}]
  The full path to the
  home directory of the Unix user condor, if such a user exists on the
  local machine.

  \label{sec:Condor-Subsystem-Names}
  \index{configuration file!subsystem names}
\label{param:Subsystem}
\item[\MacroU{SUBSYSTEM}]
  The subsystem
  name of the daemon or tool that is evaluating the macro.
  This is a unique string which identifies a given daemon within the
  Condor system.  The possible subsystem names are:

  \index{subsystem names}
  \index{macro!subsystem names}
  \begin{itemize}
  \item \verb@STARTD@
  \item \verb@SCHEDD@
  \item \verb@MASTER@
  \item \verb@COLLECTOR@
  \item \verb@NEGOTIATOR@
  \item \verb@KBDD@ 
  \item \verb@SHADOW@
  \item \verb@STARTER@
  \item \verb@CKPT_SERVER@
  \item \verb@SUBMIT@
  \item \verb@GRIDMANAGER@
  \item \verb@TOOL@
  \item \verb@STORK@
  \item \verb@HAD@
  \item \verb@REPLICATION@
  \item \verb@QUILL@
  \item \verb@DBMSD@
  \item \verb@JOB_ROUTER@
  \item \verb@LEASEMANAGER@
    \label{list:subsystem names}
  \end{itemize}

\end{description}

This second set of macros are entries whose default values are
determined automatically at run time but which can be overwritten.  
\index{configuration file!macros}
\begin{description}

\label{param:Arch}
\item[\MacroU{ARCH}]
  Defines the string
  used to identify the architecture of the local machine to Condor.
  The \Condor{startd} will advertise itself with this attribute so
  that users can submit binaries compiled for a given platform and
  force them to run on the correct machines.  \Condor{submit} will
  append a requirement to the job ClassAd that it must
  run on the same \MacroNI{ARCH} and \MacroNI{OPSYS} of the machine where
  it was submitted, unless the user specifies \MacroNI{ARCH} and/or
  \MacroNI{OPSYS} explicitly in their submit file.  See the
  the \Condor{submit} manual page
  on page~\pageref{man-condor-submit} for details.

\label{param:OpSys}
\item[\MacroU{OPSYS}]
  Defines the string used to identify the operating system
  of the local machine to Condor.
  If it is not defined in the configuration file, Condor will
  automatically insert the operating system of this machine as
  determined by \Prog{uname}.

\label{param:UnameArch}
\item[\MacroU{UNAME\_ARCH}]
  The architecture as reported by \Prog{uname}(2)'s \Code{machine} field.
  Always the same as \MacroNI{ARCH} on Windows.

\label{param:UnameOpsys}
\item[\MacroU{UNAME\_OPSYS}]
  The operating system as reported by \Prog{uname}(2)'s \Code{sysname} field.
  Always the same as \MacroNI{OPSYS} on Windows.

\label{param:Pid}
\item[\MacroU{PID}]
  The process ID for the daemon or tool.

\label{param:Ppid}
\item[\MacroU{PPID}]
  The process ID of the parent process for the daemon or tool.

\label{param:Username}
\item[\MacroU{USERNAME}]
  The user name of the UID of the daemon or tool.
  For daemons started as root, but running under another UID
  (typically the user condor), this will be the other UID.

\label{param:FilesystemDomain}
\item[\MacroU{FILESYSTEM\_DOMAIN}]
  Defaults to the fully
  qualified host name of the machine it is evaluated on.  See
  section~\ref{sec:Shared-Filesystem-Config-File-Entries}, Shared
  File System Configuration File Entries for the full description of
  its use and under what conditions you would want to change it.

\label{param:UIDDomain}
\item[\MacroU{UID\_DOMAIN}]
  Defaults to the fully
  qualified host name of the machine it is evaluated on.  See
  section~\ref{sec:Shared-Filesystem-Config-File-Entries} 
  for the full description of this configuration variable.

\end{description}

Since \MacroUNI{ARCH} and \MacroUNI{OPSYS} will automatically be set to the
correct values, we recommend that you do not overwrite them.
Only do so if you know what you are doing.



%%%%%%%%%%%%%%%%%%%%%%%%%%%%%%%%%%%%%%%%%%%%%%%%%%%%%%%%%%%%%%%%%%%%%%
\subsection{\label{sec:Config-File-Special}The Special Configuration Macros
\$ENV(), \$RANDOM\_CHOICE(), and  \$RANDOM\_INTEGER()} 
%%%%%%%%%%%%%%%%%%%%%%%%%%%%%%%%%%%%%%%%%%%%%%%%%%%%%%%%%%%%%%%%%%%%%%

\index{configuration file!\$ENV definition}
\index{\$ENV!in configuration file}
References to the Condor process's environment are allowed in the
configuration files.
Environment references use the \Macro{ENV} macro and are of the form:
\begin{verbatim}
  $ENV(environment_variable_name)
\end{verbatim}
For example, 
\begin{verbatim}
  A = $ENV(HOME)
\end{verbatim}
binds \MacroNI{A} to the value of the HOME environment variable.
Environment references are not currently used in standard Condor
configurations.
However, they can sometimes be useful in custom configurations.

\index{\$RANDOM\_CHOICE()!in configuration}
This same syntax is used in the \Macro{RANDOM\_CHOICE()} macro to
allow a random choice of a parameter
within a configuration file.
These references are of the form:
\begin{verbatim}
  $RANDOM_CHOICE(list of parameters)
\end{verbatim}
This allows a random choice within the parameter list to be made
at configuration time.  Of the list of parameters, one is
chosen when encountered during configuration.  For example,
if one of the integers 0-8 (inclusive) should be randomly
chosen, the macro usage is
\begin{verbatim}
  $RANDOM_CHOICE(0,1,2,3,4,5,6,7,8)
\end{verbatim}

\index{\$RANDOM\_INTEGER()!in configuration}
The \Macro{RANDOM\_INTEGER()} macro is similar to the \MacroNI{RANDOM\_CHOICE()}
macro, and is used to select a random integer within a configuration file.
References are of the form:
\begin{verbatim}
  $RANDOM_INTEGER(min, max [, step])
\end{verbatim}
A random integer within the range \verb@min@ and \verb@max@, inclusive,
is selected at configuration time.
The optional \verb@step@ parameter
controls the stride within the range, and it defaults to the value 1.
For example, to randomly chose an even integer in the range 0-8 (inclusive),
the macro usage is
\begin{verbatim}
  $RANDOM_INTEGER(0, 8, 2)
\end{verbatim}

See section~\ref{sec:randomintegerusage} on
page~\pageref{sec:randomintegerusage}
for an actual use of this specialized macro.
%%%%%%%%%%%%%%%%%%%%%%%%%%%%%%%%%%%%%%%%%%%%%%%%%%%%%%%%%%%%%%%%%%%%%%
\subsection{\label{sec:Condor-wide-Config-File-Entries}Condor-wide Configuration File Entries} 
%%%%%%%%%%%%%%%%%%%%%%%%%%%%%%%%%%%%%%%%%%%%%%%%%%%%%%%%%%%%%%%%%%%%%%

\index{configuration!Condor-wide configuration variables}

This section describes settings which affect all parts of the Condor
system. 
Other system-wide settings can be found in
section~\ref{sec:Network-Related-Config-File-Entries} on
``Network-Related Configuration File Entries'', and
section~\ref{sec:Shared-Filesystem-Config-File-Entries} on ``Shared
File System Configuration File Entries''. 

\begin{description}
  
\label{param:CondorHost}
\item[\Macro{CONDOR\_HOST}]
  This macro may be
  used to define the \MacroUNI{NEGOTIATOR\_HOST} and is used to define the
  \MacroUNI{COLLECTOR\_HOST} macro.  Normally the \Condor{collector}
  and \Condor{negotiator} would run on the same machine.  If for some
  reason they were not run on the same machine,
  \MacroUNI{CONDOR\_HOST} would not be needed.  Some
  of the host-based security macros use \MacroUNI{CONDOR\_HOST} by
  default.  See section~\ref{sec:Host-Security}, on Setting up
  IP/host-based security in Condor for details.
  
\label{param:CollectorHost}
\item[\Macro{COLLECTOR\_HOST}]
  The host name of the machine where the \Condor{collector} is running for
  your pool.  Normally, it is defined relative to
  the \MacroUNI{CONDOR\_HOST}
  macro.  There is no default value for this macro;
  \MacroNI{COLLECTOR\_HOST} must be defined for the pool to work
  properly.

  In addition to defining the host name, this setting can optionally be
  used to specify the network port of the \Condor{collector}.
  The port is separated from the host name by a colon ('\verb@:@').
  For example,
  \begin{verbatim}
    COLLECTOR_HOST = $(CONDOR_HOST):1234
  \end{verbatim}
  If no port is specified, the default port of 9618 is used.
  Using the default port is recommended for most sites.
  It is only changed if there is a conflict with another
  service listening on the same network port.
  For more information about specifying a non-standard port for the
  \Condor{collector} daemon,
  see section~\ref{sec:Ports-NonStandard} on
  page~\pageref{sec:Ports-NonStandard}.


\label{param:NegotiatorHost} 
\item[\Macro{NEGOTIATOR\_HOST}]
  This configuration variable is no longer used.
  It previously defined the host name of the machine where 
  the \Condor{negotiator} is running.
  At present, the port where the \Condor{negotiator} is listening 
  is dynamically allocated.

  % commented out by Karen in 2008, as this 6.7ism is too old
  %For pools running 6.7.3 and older versions: The
  %host name of the machine where the \Condor{negotiator} is running for
  %the pool.
  %Normally, it is defined relative to the \MacroUNI{CONDOR\_HOST}
  %macro.  There is no default value for this macro;
  %\MacroNI{NEGOTIATOR\_HOST} must be defined for the pool to work
  %properly.
  %This variable may also be used to optionally define a network port for
  %the \Condor{negotiator} daemon, as explained for the
  %\MacroNI{COLLECTOR\_HOST} variable.

\label{param:CondorViewHost}
\item[\Macro{CONDOR\_VIEW\_HOST}]
  The host name of the machine, optionally appended by a colon and the
  port number, where the CondorView server is running.
  This service is optional, and requires additional configuration 
  to enable it.  There is no default value for
  \MacroNI{CONDOR\_VIEW\_HOST}.  If \MacroNI{CONDOR\_VIEW\_HOST} is not
  defined, no CondorView server is used.
  See section~\ref{sec:Contrib-CondorView-Install} on
  page~\pageref{sec:Contrib-CondorView-Install} for more details.

\label{param:ScheddHost}
\item[\Macro{SCHEDD\_HOST}]
  The host name of the machine where the \Condor{schedd} is running for
  your pool.  This is the host that queues submitted jobs.  Note that,
  in most condor installations, there is a \Condor{schedd} running on
  each host from which jobs are submitted.  The default value of
  \Macro{SCHEDD\_HOST} is the current host.  For most pools, this
  macro is not defined.

\label{param:ReleaseDir}
\item[\Macro{RELEASE\_DIR}]
  The full path to
  the Condor release directory, which holds the \File{bin},
  \File{etc}, \File{lib}, and \File{sbin} directories.  Other macros
  are defined relative to this one.  There is no default value for
  \Macro{RELEASE\_DIR}.

\label{param:Bin}
\item[\Macro{BIN}]
  This directory points to the
  Condor directory where user-level programs are installed.  It is
  usually defined relative to the \MacroUNI{RELEASE\_DIR} macro.
  There is no default value for \Macro{BIN}.
  
\label{param:Lib}
\item[\Macro{LIB}]
  This directory points to the
  Condor directory where libraries used to link jobs for Condor's
  standard universe are stored.  The \Condor{compile} program uses
  this macro to find these libraries, so it must be defined for
  \Condor{compile} to function.  \MacroUNI{LIB} is usually defined
  relative to the \MacroUNI{RELEASE\_DIR} macro, and has no default
  value.

\label{param:LibExec}
\item[\Macro{LIBEXEC}]
  This directory points
  to the Condor directory where support commands that Condor
  needs will be placed.
  Do not add this directory to a user or system-wide path.

\label{param:Include}
\item[\Macro{INCLUDE}]
  This directory points to the Condor directory where header files reside.
  \MacroUNI{INCLUDE} would usually be defined relative to
  the \MacroUNI{RELEASE\_DIR} configuration macro.
  There is no default value, but
  if defined, it can make inclusion of necessary header files
  for compilation of programs (such as those programs
  that use \File{libcondorapi.a})
  easier through the use of \Condor{config\_val}.

\label{param:Sbin}
\item[\Macro{SBIN}]
  This directory points to the
  Condor directory where Condor's system binaries (such as the
  binaries for the Condor daemons) and administrative tools are
  installed.  Whatever directory \MacroU{SBIN} points to ought
  to be in the \Env{PATH} of users acting as Condor
  administrators.  \Macro{SBIN} has no default value.

\label{param:LocalDir}
\item[\Macro{LOCAL\_DIR}]
  The location of the
  local Condor directory on each machine in your pool.  One common
  option is to use the condor user's home directory which may be
  specified with \MacroUNI{TILDE}.  There is no default value for
  \Macro{LOCAL\_DIR}.  For example:
  \begin{verbatim}
    LOCAL_DIR = $(tilde)
  \end{verbatim}
  
  On machines with a shared file system, where either the
  \MacroUNI{TILDE} directory or another directory you want to use is
  shared among all machines in your pool, you might use the
  \MacroUNI{HOSTNAME} macro and have a directory with many
  subdirectories, one for each machine in your pool, each named by
  host names.  For example:
  \begin{verbatim}
    LOCAL_DIR = $(tilde)/hosts/$(hostname)      
  \end{verbatim}
  or:
  \begin{verbatim}
    LOCAL_DIR = $(release_dir)/hosts/$(hostname)
  \end{verbatim}
  
\label{param:Log}
\item[\Macro{LOG}]
  Used to specify the
  directory where each Condor daemon writes its log files.  The names
  of the log files themselves are defined with other macros, which use
  the \MacroUNI{LOG} macro by default.  The log directory also acts as
  the current working directory of the Condor daemons as the run, so
  if one of them should produce a core file for any reason, it would
  be placed in the directory defined by this macro.  \MacroNI{LOG} is
  required to be defined.  Normally, \MacroUNI{LOG} is defined in
  terms of \MacroUNI{LOCAL\_DIR}.
  
\label{param:Spool}
\item[\Macro{SPOOL}]
  The spool directory is where
  certain files used by the \Condor{schedd} are stored, such as the
  job queue file and the initial executables of any jobs that have
  been submitted.  In addition, for systems not using a checkpoint
  server, all the checkpoint files from jobs that have been submitted
  from a given machine will be store in that machine's spool
  directory.  Therefore, you will want to ensure that the spool
  directory is located on a partition with enough disk space.  If a
  given machine is only set up to execute Condor jobs and not submit
  them, it would not need a spool directory (or this macro defined).
  There is no default value for \Macro{SPOOL}, and the \Condor{schedd}
  will not function without it \Macro{SPOOL} defined.  Normally,
  \MacroUNI{SPOOL} is defined in terms of \MacroUNI{LOCAL\_DIR}.
  
\label{param:Execute}
\item[\Macro{EXECUTE}]
  This directory acts as
  a place to create the scratch directory of any Condor job that is executing
  on
  the local machine.  The scratch directory is the destination of
  any input files that were specified for transfer.  It also serves
  as the job's working directory if the job is using file transfer
  mode and no other working directory was specified.
  If a given machine is set up to only submit
  jobs and not execute them, it would not need an execute directory,
  and this macro need not be defined.  There is no default value for
  \MacroNI{EXECUTE}, and the \Condor{startd} will not function if
  \MacroNI{EXECUTE} is undefined.  Normally, \MacroUNI{EXECUTE} is
  defined in terms of \MacroUNI{LOCAL\_DIR}.  To customize the execute
  directory independently for each batch slot, use \MacroNI{SLOTx\_EXECUTE}.

\label{param:SlotXExecute}
\item[\Macro{SLOTx\_EXECUTE}]
  Specifies an
  execute directory for use by a specific batch slot.  (\emph{x}
  should be the number of the batch slot, such as 1, 2, 3, etc.)  This
  execute directory serves the same purpose as \Macro{EXECUTE}, but it
  allows you to configure the directory independently for each batch
  slot.  Having slots each using a different partition would be
  useful, for example, in preventing one job from filling up the same
  disk that other jobs are trying to write to.  If this parameter is
  undefined for a given batch slot, it will use \MacroNI{EXECUTE} as
  the default.  Note that each slot will advertise \AdAttr{TotalDisk}
  and \AdAttr{Disk} for the partition containing its execute
  directory.

\label{param:LocalConfigFile}
\item[\Macro{LOCAL\_CONFIG\_FILE}]
  Identifies the
  location of the local, machine-specific configuration
  file for each machine
  in the pool.  The two most common choices would be putting this
  file in the \MacroUNI{LOCAL\_DIR}, or putting all
  local configuration files for the pool in a shared directory, each one
  named by host name.  For example,
  \begin{verbatim}
    LOCAL_CONFIG_FILE = $(LOCAL_DIR)/condor_config.local
  \end{verbatim}
  or,
  \begin{verbatim}
    LOCAL_CONFIG_FILE = $(release_dir)/etc/$(hostname).local
  \end{verbatim}
  or, not using the release directory
  \begin{verbatim}
    LOCAL_CONFIG_FILE = /full/path/to/configs/$(hostname).local
  \end{verbatim}
  
  The value of \MacroUNI{LOCAL\_CONFIG\_FILE} is treated as a list of files,
  not a
  single file.  The items in the list are delimited by either commas
  or space characters.
  This allows the specification of multiple files as
  the local configuration file, each one processed in the
  order given (with parameters set in later files overriding values
  from previous files).  This allows the use of one global
  configuration file for multiple platforms in the pool, defines a
  platform-specific configuration file for each platform, and uses a
  local configuration file for each machine. 
  If the list of files is changed in one of the later read files, the new list
  replaces the old list, but any files that have already been processed
  remain processed, and are removed from the new list if they are present
  to prevent cycles.
  See section~\ref{sec:Program-Defined-Macros} on 
  page~\pageref{sec:Program-Defined-Macros} for directions on
  using a program to generate the configuration macros that would
  otherwise reside in one or more files as described here.
  If \MacroNI{LOCAL\_CONFIG\_FILE} is not defined, no local configuration
  files are processed.  For more information on this, see
  section~\ref{sec:Multiple-Platforms} about Configuring Condor for
  Multiple Platforms on page~\pageref{sec:Multiple-Platforms}.

\label{param:RequireLocalConfigFile}
\item[\Macro{REQUIRE\_LOCAL\_CONFIG\_FILE}]
  A boolean value that defaults to \Expr{True}.
  When \Expr{True}, Condor exits with an error,
  if any file listed in \MacroNI{LOCAL\_CONFIG\_FILE} cannot be read.
  A value of \Expr{False} allows local configuration files to be missing.
  This is most useful for sites that have 
  both large numbers of machines in the pool and a local configuration file
  that uses the \MacroUNI{HOSTNAME} macro in its definition.
  Instead of having an empty file for every host
  in the pool, files can simply be omitted.

\label{param:LocalConfigDir} 
\item[\Macro{LOCAL\_CONFIG\_DIR}]
  Beginning in Condor 6.7.18, a directory may be used as a container for 
  local configuration files. 
  The files found in the directory are sorted into lexicographical order, and 
  then each file is treated as though it was listed in 
  \MacroNI{LOCAL\_CONFIG\_FILE}. 
  \MacroNI{LOCAL\_CONFIG\_DIR} is processed before any files listed in 
  \MacroNI{LOCAL\_CONFIG\_FILE}, and is checked again after processing
  the \MacroNI{LOCAL\_CONFIG\_FILE} list. 
  It is a list of directories, and each directory is processed in the order
  it appears in the list. 
  The process is not recursive, so any directories found inside the directory
  being processed are ignored. 

\label{param:CondorIds}
\item[\Macro{CONDOR\_IDS}]
  The User ID (UID) and Group ID (GID) pair that the Condor daemons
  should run as, if the daemons are spawned as root.
  This value can also be specified in the \Env{CONDOR\_IDS}
  environment variable.
  If the Condor daemons are not started as root, then neither this
  \MacroNI{CONDOR\_IDS} configuration macro nor the \Env{CONDOR\_IDS}
  environment variable are used.
  The value is given by two integers, separated by a period.  For
  example, \verb@CONDOR_IDS = 1234.1234@.
  If this pair is not specified in either the configuration file or in the
  environment, and the Condor daemons are spawned as root,
  then Condor will
  search for a \verb@condor@ user on the system, and run as that user's
  UID and GID.
  See section~\ref{sec:uids} on UIDs in Condor for more details.

\label{param:CondorAdmin}
\item[\Macro{CONDOR\_ADMIN}]
  The email address that Condor will send mail to if something goes wrong in
  your pool.  For example, if a daemon crashes, the \Condor{master}
  can send an \Term{obituary} to this address with the last few lines
  of that daemon's log file and a brief message that describes what
  signal or exit status that daemon exited with.  There is no default
  value for \Macro{CONDOR\_ADMIN}.
  
\label{param:CondorSupportEmail}
\item[\Macro{CONDOR\_SUPPORT\_EMAIL}]
  The email address to be included at the bottom of all email Condor
  sends out under the label ``Email address of the local Condor
  administrator:''.  
  This is the address where Condor users at your site should send
  their questions about Condor and get technical support.
  If this setting is not defined, Condor will use the address
  specified in \MacroNI{CONDOR\_ADMIN} (described above).

\label{param:Mail}
\item[\Macro{MAIL}]
  The full path to a mail
  sending program that uses \Opt{-s} to specify a subject for the
  message.  On all platforms, the default shipped with Condor should
  work.  Only if you installed things in a non-standard location on
  your system would you need to change this setting.  There is no
  default value for \MacroNI{MAIL}, and the \Condor{schedd} will not
  function unless \MacroNI{MAIL} is defined.

\label{param:ReservedSwap}
\item[\Macro{RESERVED\_SWAP}]
  Determines how much swap space you want to reserve for your own machine.
  Condor will not start up more \Condor{shadow} processes if the
  amount of free swap space on your machine falls below this level.
  \MacroNI{RESERVED\_SWAP} is specified in megabytes.  The default value
  of \MacroNI{RESERVED\_SWAP} is 5 megabytes.

\label{param:ReservedDisk}
\item[\Macro{RESERVED\_DISK}]
  Determines how much disk space you want to reserve for your own machine.
  When Condor is reporting the amount of free disk space in a given
  partition on your machine, it will always subtract this amount.  An
  example is the \Condor{startd}, which advertises the amount of free
  space in the \MacroUNI{EXECUTE} directory.  The default value of
  \Macro{RESERVED\_DISK} is zero.
  
\label{param:Lock}
\item[\Macro{LOCK}]
  Condor needs to create
  lock files to synchronize access to various log files.  Because of
  problems with network file systems and file locking over
  the years, we \emph{highly} recommend that you put these lock
  files on a local partition on each machine.  If you do not have your
  \MacroUNI{LOCAL\_DIR} on a local partition, be sure to change this
  entry.

  Whatever user or group Condor is running as needs to have
  write access to this directory.  If you are not running as root, this
  is whatever user you started up the \Condor{master} as.  If you are
  running as root, and there is a condor account, it is most
  likely condor.
  Otherwise, it is whatever you set in the \Env{CONDOR\_IDS}
  \index{environment variables!CONDOR\_IDS@\texttt{CONDOR\_IDS}}
  \index{CONDOR\_IDS@\texttt{CONDOR\_IDS}!environment variable}
  environment variable, or whatever you define in the
  \MacroNI{CONDOR\_IDS} setting in the Condor config files.
  See section~\ref{sec:uids} on UIDs in Condor for details.

  If no value for \MacroNI{LOCK} is provided, the value of \MacroNI{LOG}
  is used.


\label{param:History}
\item[\Macro{HISTORY}]
  Defines the
  location of the Condor history file, which stores information about
  all Condor jobs that have completed on a given machine.  This macro
  is used by both the \Condor{schedd} which appends the information
  and \Condor{history}, the user-level program used to view
  the history file.
  This configuration macro is given the default value of
  \File{\$(SPOOL)/history} in the default configuration.
  If not defined,
  no history file is kept.
  % PKK
  % Described in default config file: YES
  % Defined in the default config file: YES 
  % Default definition in config file: $(SPOOL)/history
  % Result if not defined or RHS is empty: no history file is kept.

\label{param:EnableHistoryRotation} 
\item[\Macro{ENABLE\_HISTORY\_ROTATION}]
  If this is defined to be true, then the
  history file will be rotated. If it is false, then it will not be
  rotated, and it will grow indefinitely, to the limits allowed by the
  operating system. If this is not defined, it is assumed to be
  true. The rotated files will be stored in the same directory as the
  history file. 

\label{param:MaxHistoryLog}
\item[\Macro{MAX\_HISTORY\_LOG}]
  Defines the maximum size for the history file, in bytes. It defaults
  to 20MB. This parameter is only used if history file rotation is
  enabled. 

\label{param:MaxHistoryRotations}
\item[\Macro{MAX\_HISTORY\_ROTATIONS}]
  When history file rotation is turned on, this controls how many
  backup files there are. It default to 2, which means that there may
  be up to three history files (two backups, plus the history file
  that is being currently written to). When the history file is
  rotated, and this rotation would cause the number of backups to be
  too large, the oldest file is removed. 

\label{param:MaxJobQueueLogRotations}
\item[\Macro{MAX\_JOB\_QUEUE\_LOG\_ROTATIONS}]
  The schedd periodically rotates the job queue database file in order
  to save disk space.  This option controls how many rotated files are
  saved.  It defaults to 1, which means there may be up to two history
  files (the previous one, which was rotated out of use, and the current one
  that is being written to).  When the job queue file is rotated,
  and this rotation would cause the number of backups to be larger
  the the maximum specified, the oldest file is removed.  The primary
  reason to save one or more rotated job queue files is if you are
  using Quill, and you want to ensure that Quill keeps an accurate history
  of all events logged in the job queue file.  Quill keeps track of where
  it last left off when reading logged events, so when the file is rotated,
  Quill will resume reading from where it last left off, provided that
  the rotated file still exists.  If Quill finds that it needs to read
  events from a rotated file that has been deleted, it will be forced to
  skip the missing events and resume reading in the next chronological job
  queue file that can be found.  Such an event should not lead to
  an inconsistency in Quill's view of the current queue contents, but it
  would create a inconsistency in Quill's record of the history of the
  job queue.

\label{param:DefaultDomainName}
\item[\Macro{DEFAULT\_DOMAIN\_NAME}]
  The value to be appended to a machine's host name,
  representing a domain name, which Condor then uses
  to form a fully qualified host name.
  This is required if there is no fully qualified host name 
  in file \File{/etc/hosts} or in NIS.
  Set the value in the global configuration file,
  as Condor may depend on knowing this value in order to locate
  the local configuration file(s).
  The default value as given in the sample configuration file of
  the Condor download is bogus, and must be changed.
  If this variable is removed from the global configuration file,
  or if the definition is empty, then Condor attempts to discover
  the value.

\label{param:NoDNS}
\item[\Macro{NO\_DNS}]
  A boolean value that defaults to \Expr{False}.
  When \Expr{True}, Condor constructs host names using the host's IP address
  together with the value defined for \MacroNI{DEFAULT\_DOMAIN\_NAME}. 

\label{param:CMIPAddr}
\item[\Macro{CM\_IP\_ADDR}]
  If neither \MacroNI{COLLECTOR\_HOST} nor 
  \MacroNI{COLLECTOR\_IP\_ADDR} macros are defined, then this
  macro will be used to determine the IP address of the central
  manager (collector daemon).
  This macro is defined by an IP address.
  % PKK
  % Described in default config file: NO
  % Defined in the default config file: NO
  % Default definition in config file: N/A
  % Result if not defined or RHS is empty: Condor performs above algorithm

\label{param:EmailDomain}
\item[\Macro{EMAIL\_DOMAIN}]
  By default, if a user does not specify \AdAttr{notify\_user} in the
  submit description file, any email Condor sends about that job will
  go to "username@UID\_DOMAIN".
  If your machines all share a common UID domain (so that you would
  set \MacroNI{UID\_DOMAIN} to be the same across all machines in your
  pool), but email to user@UID\_DOMAIN is not the right place for
  Condor to send email for your site, you can define the default
  domain to use for email.
  A common example would be to set \MacroNI{EMAIL\_DOMAIN} to the fully
  qualified host name of each machine in your pool, so users submitting
  jobs from a specific machine would get email sent to
  user@machine.your.domain, instead of user@your.domain.  
  You would do this by setting \MacroNI{EMAIL\_DOMAIN} to
  \MacroUNI{FULL\_HOSTNAME}. 
  In general, you should leave this setting commented out unless two
  things are true: 1) \MacroNI{UID\_DOMAIN} is set to your domain, not
  \MacroUNI{FULL\_HOSTNAME}, and 2) email to user@UID\_DOMAIN will not 
  work. 
  % PKK
  % Described in default config file: YES
  % Defined in the default config file: NO
  % Default definition in config file: bogus
  % Result if not defined or RHS is empty: 
  %	Condor will try to use the notify_user attribute email in the job ad.
  %	If that is not present, then it will use the UID_DOMAIN embedded in
  %	the job ad.
  %	If that is not present, then it will use the UID_DOMAIN found in the
  %	config file.
  %	If that is not present, then I suspect there is a bug and the code will
  %	segfault!!! (This needs fixing...)
  
\label{param:CreateCoreFiles}
\item[\Macro{CREATE\_CORE\_FILES}]
  Defines whether or not Condor daemons are to
  create a core file in the \Macro{LOG} directory
  if something really bad happens.  It is
  used to set
  the resource limit for the size of a core file.  If not defined,
  it leaves in place whatever limit was in effect
  when the Condor daemons (normally the \Condor{master}) were started.
  This allows Condor to inherit the default system core file generation
  behavior at start up.  For Unix operating systems, this behavior can
  be inherited from the parent shell, or specified in a shell script
  that starts Condor.
  If this parameter is set and \Expr{True}, the limit is increased to
  the maximum.  If it is set to \Expr{False}, the limit is set at 0
  (which means that no core files are created).  Core files
  greatly help the Condor developers debug any problems you might be
  having.  By using the parameter, you do not have to worry about
  tracking down where in your boot scripts you need to set the core
  limit before starting Condor. You set the parameter
  to whatever behavior you want Condor to enforce.  This parameter
  defaults to undefined to allow the initial operating system default
  value to take precedence, 
  and is commented out in the default configuration file. 
  % PKK
  % Described in default config file: YES
  % Defined in the default config file: NO
  % Default definition in config file: bogus
  % Result if not defined or RHS is empty: shell's default corelimit size applies

\label{param:CkptProbe}
\item[\Macro{CKPT\_PROBE}]
  Defines the path and executable name of the helper process Condor will use to
  determine information for the \Attr{CheckpointPlatform} attribute
  in the machine's ClassAd. 
  The default value is \File{\$(LIBEXEC)/condor\_ckpt\_probe}.

\label{param:AbortOnException}
\item[\Macro{ABORT\_ON\_EXCEPTION}]
  When Condor programs detect a fatal internal exception, they
  normally log an error message and exit.  If you have turned on
  \Macro{CREATE\_CORE\_FILES}, in some cases you may also want to turn
  on \Macro{ABORT\_ON\_EXCEPTION} so that core files are generated
  when an exception occurs.  Set the following to True if that is what
  you want.

\label{param:QQueryTimeout}
\item[\Macro{Q\_QUERY\_TIMEOUT}]
  Defines the timeout (in seconds) that \Condor{q} uses when trying to
  connect to the \Condor{schedd}.  Defaults to 20 seconds.
  % PKK
  % Described in default config file: NO
  % Defined in the default config file: NO
  % Default definition in config file: N/A
  % Result if not defined or RHS is empty: defaults to 20 seconds.

\label{param:DeadCollectorMaxAvoidanceTime}
\item[\Macro{DEAD\_COLLECTOR\_MAX\_AVOIDANCE\_TIME}]
  Defines the interval of time
  (in seconds) between checks for a failed primary \Condor{collector} daemon.
  If connections to the dead primary \Condor{collector} take very
  little time to fail, new attempts to query the primary \Condor{collector} may
  be more frequent than the specified maximum avoidance time.
  The default value equals one hour.
  This variable has relevance to flocked jobs, as it defines 
  the maximum time they may be reporting to the primary \Condor{collector}
  without the \Condor{negotiator} noticing.

\label{param:PasswdCacheRefresh}
\item[\Macro{PASSWD\_CACHE\_REFRESH}]
  Condor can cause NIS servers to become overwhelmed by queries for uid
  and group information in large pools. In order to avoid this problem,
  Condor caches UID and group information internally. This integer value allows
  pool administrators to specify (in seconds) how long Condor should wait
  until refreshes a cache entry. The default is set to 300 seconds, or
  5 minutes, plus a random number of seconds between 0 and 60 to avoid
  having lots of processes refreshing at the same time.
  This means that if a pool administrator updates the user
  or group database (for example, \File{/etc/passwd} or \File{/etc/group}),
  it can take up
  to 6 minutes before Condor will have the updated information. This
  caching feature can be disabled by setting the refresh interval to
  0. In addition, the cache can also be flushed explicitly by running
  the command
  \begin{verbatim}
    condor_reconfig -full
  \end{verbatim}
  This configuration variable has no effect on Windows.
  % PKK
  % Described in default config file: NO
  % Defined in the default config file: NO
  % Default definition in config file: N/A
  % Result if not defined or RHS is empty: 300 seconds

\label{param:SysapiGetLoadavg}
\item[\Macro{SYSAPI\_GET\_LOADAVG}]
  If set to False, then Condor will not attempt to compute the load average
  on the system, and instead will always report the system load average
  to be 0.0.  Defaults to True.

\label{param:NetworkMaxPendingConnects}
\item[\Macro{NETWORK\_MAX\_PENDING\_CONNECTS}]
  This specifies a limit to the maximum number of simultaneous network
  connection attempts.  This is primarily relevant to \Condor{schedd},
  which may try to connect to large numbers of startds when claiming
  them.  The negotiator may also connect to large numbers of startds
  when initiating security sessions used for sending MATCH messages.  On
  Unix, the default for this parameter is eighty percent of the process file
  descriptor limit.  On windows, the default is 1600.

\label{param:WantUDPCommandSocket}
\item[\Macro{WANT\_UDP\_COMMAND\_SOCKET}]
  This setting, added in version 6.9.5, controls if Condor daemons
  should create a UDP command socket in addition to the TCP command
  socket (which is required).
  The default is \Expr{True}, and modifying it requires restarting all
  Condor daemons, not just a \Condor{reconfig} or SIGHUP.

  Normally, updates sent to the \Condor{collector} use UDP, in
  addition to certain keep alive messages and other non-essential
  communication.
  However, in certain situations, it might be desirable to disable the
  UDP command port (for example, to reduce the number of ports
  represented by a GCB broker, etc).

  Unfortunately, due to a limitation in how these command sockets are
  created, it is not possible to define this setting on a per-daemon
  basis, for example, by trying to set
  \MacroNI{STARTD.WANT\_UDP\_COMMAND\_SOCKET}.
  At least for now, this setting must be defined machine wide to
  function correctly.

  If this setting is set to true on a machine running a
  \Condor{collector}, the pool should be configured to use TCP updates
  to that collector (see section~\ref{sec:tcp-collector-update} on
  page~\pageref{sec:tcp-collector-update} for more information).

\end{description}

% Default value check end here: PKK 8 Jan 2004

%%%%%%%%%%%%%%%%%%%%%%%%%%%%%%%%%%%%%%%%%%%%%%%%%%%%%%%%%%%%%%%%%%%%%%%%%%%
\subsection{\label{sec:Daemon-Logging-Config-File-Entries}Daemon Logging Configuration File Entries} 
%%%%%%%%%%%%%%%%%%%%%%%%%%%%%%%%%%%%%%%%%%%%%%%%%%%%%%%%%%%%%%%%%%%%%%%%%%%

\index{configuration!daemon logging configuration variables}
These entries control how and where the Condor daemons write to log
files.  Many of the entries in this section represents multiple
macros. There is one for each subsystem (listed
in section~\ref{sec:Condor-Subsystem-Names}).
The macro name for each substitutes \MacroNI{<SUBSYS>} with the name
of the subsystem corresponding to the daemon.
\begin{description}
  
\label{param:SubsysLog}
\item[\MacroB{<SUBSYS>\_LOG}]
\index{SUBSYS\_LOG macro@\texttt{<SUBSYS>\_LOG} macro}
  The name of
  the log file for a given subsystem.  For example,
  \MacroUNI{STARTD\_LOG} gives the location of the log file for
  \Condor{startd}.

\label{param:MaxSubsysLog}
\item[\Macro{MAX\_<SUBSYS>\_LOG}]
  Controls the maximum length in bytes to which a
  log will be allowed to grow.  Each log file will grow to the
  specified length, then be saved to a file with the suffix
  \File{.old}.  The \File{.old}
  files are overwritten each time the log is saved, thus the maximum
  space devoted to logging for any one program will be twice the
  maximum length of its log file.  A value of 0 specifies that the
  file may grow without bounds.  The default is 1 Mbyte.

\label{param:TruncSubsysLogOnOpen}
\item[\Macro{TRUNC\_<SUBSYS>\_LOG\_ON\_OPEN}]
  If this macro is defined and set
  to \Expr{True}, the affected log will be truncated and started from an
  empty file with each invocation of the program.  Otherwise, new
  invocations of the program will append to the previous log
  file.  By default this setting is \Expr{False} for all daemons. 

\label{param:SubsysLock} 
\item[\MacroB{<SUBSYS>\_LOCK}]
\index{SUBSYS\_LOCK macro@\texttt{<SUBSYS>\_LOCK} macro}
This macro
  specifies the lock file used to synchronize append operations to the
  log file for this subsystem.  It must be a separate file from the
  \MacroUNI{<SUBSYS>\_LOG} file, since the \MacroUNI{<SUBSYS>\_LOG} file may be
  rotated and you want to be able to synchronize access across log
  file rotations.  A lock file is only required for log files which
  are accessed by more than one process.  Currently, this includes
  only the \MacroNI{SHADOW} subsystem.  This macro is defined relative
  to the \MacroUNI{LOCK} macro.

\label{param:FileLockViaMutex} 
\item[\Macro{FILE\_LOCK\_VIA\_MUTEX}]
  This macro setting only works on Win32 -- it is ignored on Unix.  If set
  to be \Expr{True}, then log locking is implemented via a kernel mutex
  instead of via file locking.  On Win32, mutex access is FIFO, while
  obtaining a file lock is non-deterministic.  Thus setting to \Expr{True}
  fixes problems on Win32 where processes (usually shadows) could starve
  waiting for a lock on a log file.  Defaults to \Expr{True} on Win32, and is
  always \Expr{False} on Unix.

\label{param:EnableUserlogLocking}
\item[\Macro{ENABLE\_USERLOG\_LOCKING}]
  When \Expr{True} (the default value),
  a user's job log (as specified in a submit description file)
  will be locked before being written to.
  If \Expr{False}, Condor will not lock the file before writing.

\label{param:TouchLogInterval}
\item[\Macro{TOUCH\_LOG\_INTERVAL}]
  The time interval in seconds between when daemons touch
  their log files.  The change in last modification time for the
  log file is useful when a daemon restarts after failure or shut down.
  The last modification date is printed, and it provides an upper bound
  on the length of time that the daemon was not running.
  Defaults to 60 seconds.

\label{param:LogsUseTimestamp}
\item[\Macro{LOGS\_USE\_TIMESTAMP}]
  This macro controls how the current time is formatted at the start of
  each line in the daemon log files. When \Expr{True}, the Unix time is
  printed (number of seconds since 00:00:00 UTC, January 1, 1970).
  When \Expr{False} (the default value), the time is printed like so:
  \Expr{<Month>/<Day> <Hour>:<Minute>:<Second>} in the local timezone.

\label{param:DebugTimeFormat}
\item[\Macro{DEBUG\_TIME\_FORMAT}]
  This string defines how to format the current time printed at the
  start of each line in the daemon log files.  The value is a format 
  string is passed to the C \Procedure{strftime} function,
  so see that manual page for platform-specific details.
  If not defined, the default value is 
\begin{verbatim}
   "%m/%d %H:%M:%S "  
\end{verbatim}

\label{param:SubsysDebug}
\item[\MacroB{<SUBSYS>\_DEBUG}]
\index{SUBSYS\_DEBUG macro@\texttt{<SUBSYS>\_DEBUG} macro}
  All of the
  Condor daemons can produce different levels of output depending on
  how much information is desired.  The various levels of
  verbosity for a given daemon are determined by this macro.  All
  daemons have the default level \Dflag{ALWAYS}, and log messages for
  that level will be printed to the daemon's log, regardless of this
  macro's setting.  Settings are a comma- or space-separated list
  of the following values:

  \begin{description}
    \label{list:debug-level-description}

  \label{dflag:all}
  \item[\Dflag{ALL}]
    \index{SUBSYS\_DEBUG macro levels@\texttt{<SUBSYS>\_DEBUG} macro levels!D\_ALL@\texttt{D\_ALL}}
    This flag turns on \emph{all} debugging output by enabling all of the debug
    levels at once.  There is no need to list any other debug levels in addition
    to \Dflag{ALL}; doing so would be redundant.  Be warned: this will
    generate
    about a \emph{HUGE} amount of output.
    To obtain a higher
    level of output than the default, consider using \Dflag{FULLDEBUG} before
    using this option.

  \label{dflag:fulldebug}
  \item[\Dflag{FULLDEBUG}]
    \index{SUBSYS\_DEBUG macro levels@\texttt{<SUBSYS>\_DEBUG} macro levels!D\_FULLDEBUG@\texttt{D\_FULLDEBUG}}
    This level
    provides verbose output of a general nature into the log files.  
    Frequent log messages for very specific debugging
    purposes would be excluded. In those cases, the messages would
    be viewed by having that another flag and \Dflag{FULLDEBUG} both
    listed in the configuration file.

  \label{dflag:daemoncore} 
  \item[\Dflag{DAEMONCORE}]
    \index{SUBSYS\_DEBUG macro levels@\texttt{<SUBSYS>\_DEBUG} macro levels!D\_DAEMONCORE@\texttt{D\_DAEMONCORE}}
    Provides log
    file entries specific to DaemonCore, such as
    timers the daemons have set and the commands that are registered.
    If both \Dflag{FULLDEBUG} and \Dflag{DAEMONCORE} are set,
    expect \emph{very} verbose output.

  \label{dflag:priv}
  \item[\Dflag{PRIV}]
    \index{SUBSYS\_DEBUG macro levels@\texttt{<SUBSYS>\_DEBUG} macro levels!D\_PRIV@\texttt{D\_PRIV}}
    This flag provides log
    messages about the \Term{privilege state} switching that the daemons
    do.  See section~\ref{sec:uids} on UIDs in Condor for details.

  \label{dflag:command}
  \item[\Dflag{COMMAND}]
    \index{SUBSYS\_DEBUG macro levels@\texttt{<SUBSYS>\_DEBUG} macro levels!D\_COMMAND@\texttt{D\_COMMAND}}
    With this flag set, any
    daemon that uses DaemonCore will print out a log message
    whenever a command comes in.  The name and integer of the command,
    whether the command was sent via UDP or TCP, and where
    the command was sent from are all logged.  
    Because the messages about the command used by \Condor{kbdd} to
    communicate with the \Condor{startd} whenever there is activity on
    the X server, and the command used for keep-alives are both only
    printed with \Dflag{FULLDEBUG} enabled, it is best if this setting
    is used for all daemons.

  \label{dflag:load}
  \item[\Dflag{LOAD}]
    \index{SUBSYS\_DEBUG macro levels@\texttt{<SUBSYS>\_DEBUG} macro levels!D\_LOAD@\texttt{D\_LOAD}}
    The \Condor{startd} keeps track
    of the load average on the machine where it is running.  Both the
    general system load average, and the load average being generated by
    Condor's activity there are determined.
    With this flag set, the \Condor{startd}
    will log a message with the current state of both of these
    load averages whenever it computes them.  This flag only affects the
    \Condor{startd}.

  \label{dflag:keyboard} 
  \item[\Dflag{KEYBOARD}]
    \index{SUBSYS\_DEBUG macro levels@\texttt{<SUBSYS>\_DEBUG} macro levels!D\_KEYBOARD@\texttt{D\_KEYBOARD}}
    With this flag set, the \Condor{startd} will print out a log message
    with the current values for remote and local keyboard idle time.
    This flag affects only the \Condor{startd}.

  \label{dflag:job}
  \item[\Dflag{JOB}]
    \index{SUBSYS\_DEBUG macro levels@\texttt{<SUBSYS>\_DEBUG} macro levels!D\_JOB@\texttt{D\_JOB}}
    When this flag is set, the
    \Condor{startd} will send to its log file the contents of any
    job ClassAd that the \Condor{schedd} sends to claim the
    \Condor{startd} for its use.  This flag affects only the
    \Condor{startd}.
    
  \label{dflag:machine}
  \item[\Dflag{MACHINE}]
    \index{SUBSYS\_DEBUG macro levels@\texttt{<SUBSYS>\_DEBUG} macro levels!D\_MACHINE@\texttt{D\_MACHINE}}
    When this flag is set,
    the \Condor{startd} will send to its log file the contents of
    its resource ClassAd when the \Condor{schedd} tries to claim the
    \Condor{startd} for its use.  This flag affects only the
    \Condor{startd}.

  \label{dflag:syscalls}
  \item[\Dflag{SYSCALLS}]
    \index{SUBSYS\_DEBUG macro levels@\texttt{<SUBSYS>\_DEBUG} macro levels!D\_SYSCALLS@\texttt{D\_SYSCALLS}}
    This flag is used to
    make the \Condor{shadow} log remote syscall requests and return
    values.  This can help track down problems a user is having with a
    particular job by providing the system calls the job is
    performing. If any are failing, the reason for the
    failure is given.  The \Condor{schedd} also uses this flag for the server
    portion of the queue management code.  With \Dflag{SYSCALLS}
    defined in \MacroNI{SCHEDD\_DEBUG} there will be verbose logging of all
    queue management operations the \Condor{schedd} performs.  

  \label{dflag:match}
  \item[\Dflag{MATCH}]
    \index{SUBSYS\_DEBUG macro levels@\texttt{<SUBSYS>\_DEBUG} macro levels!D\_MATCH@\texttt{D\_MATCH}}
    When this flag is
    set, the \Condor{negotiator} logs a message for every match.

  \label{dflag:network}
  \item[\Dflag{NETWORK}]
    \index{SUBSYS\_DEBUG macro levels@\texttt{<SUBSYS>\_DEBUG} macro levels!D\_NETWORK@\texttt{D\_NETWORK}}
    When this flag is set,
    all Condor daemons will log a message on every TCP accept, connect,
    and close, and on every UDP send and receive.  This flag is not
    yet fully supported in the \Condor{shadow}.

  \label{dflag:hostname}
  \item[\Dflag{HOSTNAME}]
    \index{SUBSYS\_DEBUG macro levels@\texttt{<SUBSYS>\_DEBUG} macro levels!D\_HOSTNAME@\texttt{D\_HOSTNAME}}
    When this flag is set, the Condor daemons and/or tools will print
    verbose messages explaining how they resolve host names, domain
    names, and IP addresses.
    This is useful for sites that are having trouble getting Condor to
    work because of problems with DNS, NIS or other host name resolving
    systems in use.

  \label{dflag:ckpt}
  \item[\Dflag{CKPT}]
    \index{SUBSYS\_DEBUG macro levels@\texttt{<SUBSYS>\_DEBUG} macro levels!D\_CKPT@\texttt{D\_CKPT}}
    When this flag is set,
    the Condor process checkpoint support code, which is linked into a STANDARD 
    universe user job, will output some low-level details about the checkpoint
    procedure into the \MacroUNI{SHADOW\_LOG}.

  \label{dflag:security}
  \item[\Dflag{SECURITY}]
    \index{SUBSYS\_DEBUG macro levels@\texttt{<SUBSYS>\_DEBUG} macro levels!D\_SECURITY@\texttt{D\_SECURITY}}
    This flag will enable debug messages pertaining to the setup of 
    secure network communication, 
    including messages for the negotiation of a socket 
    authentication mechanism, the management of a session key cache.
    and messages about the authentication process itself.  See
    section~\ref{sec:Config-Security} for more information about
    secure communication configuration.

  \label{dflag:procfamily}
  \item[\Dflag{PROCFAMILY}]
    \index{SUBSYS\_DEBUG macro levels@\texttt{<SUBSYS>\_DEBUG} macro levels!D\_PROCFAMILY@\texttt{D\_PROCFAMILY}}
    Condor often times needs to manage an entire family of processes, (that
    is, a 
    process and all descendants of that process).  This debug flag will 
    turn on debugging output for the management of families of processes.

  \label{dflag:accountant}
  \item[\Dflag{ACCOUNTANT}]
    \index{SUBSYS\_DEBUG macro levels@\texttt{<SUBSYS>\_DEBUG} macro levels!D\_ACCOUNTANT@\texttt{D\_ACCOUNTANT}}
    When this flag is set,
    the \Condor{negotiator} will output debug messages relating to the computation
    of user priorities (see section~\ref{sec:UserPrio}).

  \label{dflag:protocol}
  \item[\Dflag{PROTOCOL}]
    \index{SUBSYS\_DEBUG macro levels@\texttt{<SUBSYS>\_DEBUG} macro levels!D\_PROTOCOL@\texttt{D\_PROTOCOL}}
    Enable debug messages relating to the protocol for Condor's matchmaking and
    resource claiming framework.
    
  \label{dflag:pid}
  \item[\Dflag{PID}]
    \index{SUBSYS\_DEBUG macro levels@\texttt{<SUBSYS>\_DEBUG} macro levels!D\_PID@\texttt{D\_PID}}
    This flag is different from the other flags, because it is
    used to change the formatting of all log messages that are printed,
    as opposed to specifying what kinds of messages should be printed.
    If \Dflag{PID} is set, Condor will always print out the process
    identifier (PID) of the process writing each line to the log file.
    This is especially helpful for Condor daemons that can fork
    multiple helper-processes (such as the \Condor{schedd} or
    \Condor{collector}) so the log file will clearly show which thread
    of execution is generating each log message.
    
  \label{dflag:fds}
  \item[\Dflag{FDS}]
    \index{SUBSYS\_DEBUG macro levels@\texttt{<SUBSYS>\_DEBUG} macro levels!D\_FDS@\texttt{D\_FDS}}
    This flag is different from the other flags, because it is
    used to change the formatting of all log messages that are printed,
    as opposed to specifying what kinds of messages should be printed.
    If \Dflag{FDS} is set, Condor will always print out the file descriptor
    that the open of the log file was allocated by the operating system.
    This can be helpful in debugging Condor's use of system file
    descriptors as it will generally track the number of file descriptors
    that Condor has open.

    
  \end{description}

\label{param:AllDebug}
\item[\Macro{ALL\_DEBUG}]
  Used to make all subsystems
  share a debug flag. Set the parameter \MacroNI{ALL\_DEBUG}
  instead of changing all of the individual parameters.  For example,
  to turn on all debugging in all subsystems, set
  \verb$ALL_DEBUG = D_ALL$.

\label{param:ToolDebug}
\item[\Macro{TOOL\_DEBUG}]
  Uses the same values (debugging levels) as \MacroNI{<SUBSYS>\_DEBUG} to
  describe the amount of debugging information sent to \File{stderr} 
  for Condor tools.

\label{param:SubmitDebug}
\item[\Macro{SUBMIT\_DEBUG}]
  Uses the same values (debugging levels) as \MacroNI{<SUBSYS>\_DEBUG} to
  describe the amount of debugging information sent to \File{stderr} 
  for \Condor{submit}.

\end{description}

Log files may optionally be specified per debug level as follows:
\begin{description}

\label{param:SubsysLevelLog}
\item[\MacroB{<SUBSYS>\_<LEVEL>\_LOG}]
\index{SUBSYS\_LEVEL\_LOG macro@\texttt{<SUBSYS>\_<LEVEL>\_LOG} macro}
  This is
  the name of a log file for messages at a specific debug level for a
  specific subsystem.  If the debug level is included in
  \MacroUNI{<SUBSYS>\_DEBUG}, then all messages of this debug level will be
  written both to the \MacroUNI{<SUBSYS>\_LOG} file and the
  \MacroUNI{<SUBSYS>\_<LEVEL>\_LOG} file.  For example,
  \MacroUNI{SHADOW\_SYSCALLS\_LOG} specifies a log file for all remote
  system call debug messages.

\label{param:MaxSubsysLevelLog}
\item[\Macro{MAX\_<SUBSYS>\_<LEVEL>\_LOG}]
  Similar to \Macro{MAX\_<SUBSYS>\_LOG}.

\label{param:TruncSubsysLevelLogOnOpen}
\item[\Macro{TRUNC\_<SUBSYS>\_<LEVEL>\_LOG\_ON\_OPEN}]
  Similar to \Macro{TRUNC\_<SUBSYS>\_LOG\_ON\_OPEN}.

\end{description}

The following macros control where and what is written to the 
event log,
a file that receives job user log events, 
but across all users and user's jobs.

\begin{description}

\label{param:EventLog}
\item[\Macro{EVENT\_LOG}]
  The full path and file name of the event log.
  There is no default value for this variable,
  so no event log will be written, if not defined.

\label{param:EventLogMaxSize}
\item[\Macro{EVENT\_LOG\_MAX\_SIZE}]
  Controls the maximum length in bytes to which the event log
  will be allowed to grow. The log file will grow to the specified length,
  then be saved to a file with the suffix .old.
  The .old  files are overwritten each time the log is saved.
  A value of 0 specifies that the file may grow without bounds (and
  disables rotation).   The default is 1 Mbyte.
  For backwards compatibility, \MacroNI{MAX\_EVENT\_LOG} will be used if
  \MacroNI{EVENT\_LOG\_MAX\_SIZE} is not defined.
  If \MacroNI{EVENT\_LOG} is not defined, this parameter has no affect.

\label{param:MaxEventLog}
\item[\Macro{MAX\_EVENT\_LOG}]
  See \MacroNI{EVENT\_LOG\_MAX\_SIZE}.

\label{param:EventLogMaxRotations}
\item[\Macro{EVENT\_LOG\_MAX\_ROTATIONS}]
  Controls the maximum number of rotations of the event log that
  will be stored.  If this value is 1 (the default), the event log
  will be rotated to a ``.old'' file as described above.  However, if
  this is greater than 1, then multiple rotation files will be stores,
  up to \MacroNI{EVENT\_LOG\_MAX\_ROTATIONS} of them.  These files
  will be named, instead of the ``.old'' suffix, ``.1'', ``.2'', with
  the ``.1'' being the most recent rotation.  This is an integer
  parameter with a default value of 1.
  If \MacroNI{EVENT\_LOG} is not defined, or if
  \MacroNI{EVENT\_LOG\_MAX\_SIZE} has a value of 0 (which disables
  event log rotation), this parameter has no affect.

\label{param:EventLogRotationLock}
\item[\Macro{EVENT\_LOG\_ROTATION\_LOCK}]
  Controls the lock file that will be used to ensure that, when
  rotating files, the rotation is done by a single process.  This is a
  string parameter; it's default value is the file path of the
  event log itself, with a ``.lock'' appended.
  If \MacroNI{EVENT\_LOG} is not defined, or if
  \MacroNI{EVENT\_LOG\_MAX\_SIZE} has a value of 0 (which disables
  event log rotation), this parameter has no affect.

\label{param:EventLogFsync}
\item[\Macro{EVENT\_LOG\_FSYNC}]
  A boolean value that controls whether Condor will perform an
  \Procedure{fsync} after writing each event to the event log.
  When \Expr{True},
  an \Procedure{fsync} operation is performed after each event.
  This \Procedure{fsync} operation forces the operating system to
  synchronize the updates to the event log to the disk, but can
  negatively affect the performance of the system.  
  Defaults to \Expr{False}.

\label{param:EventLogLocking}
\item[\Macro{EVENT\_LOG\_LOCKING}]
  A boolean value that defaults to \Expr{True}.
  When \Expr{True},
  the event log (as specified by \MacroNI{EVENT\_LOG})
  will be locked before being written to.
  When \Expr{False}, Condor does not lock the file before writing.

\label{param:EventLogUseXML}
\item[\Macro{EVENT\_LOG\_USE\_XML}]
  A boolean value that defaults to \Expr{False}.
  When \Expr{True}, events are logged in XML format.
  If \MacroNI{EVENT\_LOG} is not defined, this parameter has no affect.

\label{param:EventLogJobAdInformationAttrs}
\item[\Macro{EVENT\_LOG\_JOB\_AD\_INFORMATION\_ATTRS}]
  A comma-separated list of job ClassAd attributes,
  whose evaluated values form a new event, the JobAdInformationEvent.
  This new event is placed in the event log in addition to each logged event.
  If \MacroNI{EVENT\_LOG} is not defined, this parameter has no affect.

\end{description}

%%%%%%%%%%%%%%%%%%%%%%%%%%%%%%%%%%%%%%%%%%%%%%%%%%%%%%%%%%%%%%%%%%%%%%%%%%%
\subsection{\label{sec:DaemonCore-Config-File-Entries}DaemonCore Configuration File Entries} 
%%%%%%%%%%%%%%%%%%%%%%%%%%%%%%%%%%%%%%%%%%%%%%%%%%%%%%%%%%%%%%%%%%%%%%%%%%%

\index{configuration!DaemonCore configuration variables}
Please read section~\ref{sec:DaemonCore} for details
on DaemonCore.  There are certain configuration file settings that
DaemonCore uses which affect all Condor daemons (except the checkpoint
server, standard universe shadow, and standard universe starter, none of
which use DaemonCore).
\begin{description}

\label{param:HostAllow}
\item[\Macro{HOSTALLOW\Dots}]
  All macros that begin with either \Macro{HOSTALLOW} or
  \Macro{HOSTDENY} are settings for Condor's host-based security.
  See section~\ref{sec:Host-Security} on Setting up
  IP/host-based security in Condor for details on these
  macros and how to configure them.

\label{param:EnableRuntimeConfig}
\item[\Macro{ENABLE\_RUNTIME\_CONFIG}]
  The \Condor{config\_val} tool has an option \Opt{-rset} for
  dynamically setting run time configuration values (which only effect
  the in-memory configuration variables).
  Because of the potential security implications of this feature, by
  default, Condor daemons will not honor these requests.
  To use this functionality, Condor administrators must specifically
  enable it by setting \MacroNI{ENABLE\_RUNTIME\_CONFIG} to \Expr{True}, and
  specify what configuration variables can be changed using the
  \MacroNI{SETTABLE\_ATTRS\Dots} family of configuration options
  (described below).
  Defaults to \Expr{False}.

\label{param:EnablePersistentConfig}
\item[\Macro{ENABLE\_PERSISTENT\_CONFIG}]
  The \Condor{config\_val} tool has a \Opt{-set} option for
  dynamically setting persistent configuration values.
  These values override options in the normal Condor configuration
  files.
  Because of the potential security implications of this feature, by
  default, Condor daemons will not honor these requests.
  To use this functionality, Condor administrators must specifically
  enable it by setting \MacroNI{ENABLE\_PERSISTENT\_CONFIG} to \Expr{True},
  creating a directory where the Condor daemons will hold these
  dynamically-generated persistent configuration files (declared using
  \MacroNI{PERSISTENT\_CONFIG\_DIR}, described below) and specify what
  configuration variables can be changed using the
  \MacroNI{SETTABLE\_ATTRS\Dots} family of configuration options
  (described below).
  Defaults to \Expr{False}.

\label{param:PersistentConfigDir}
\item[\Macro{PERSISTENT\_CONFIG\_DIR}]
  Directory where daemons should store dynamically-generated
  persistent configuration files (used to support
  \Condor{config\_val} \Opt{-set})
  This directory should \Bold{only} be writable by root, or the user
  the Condor daemons are running as (if non-root).
  There is no default, administrators that wish to use this
  functionality must create this directory and define this setting.
  This directory must not be shared by multiple Condor installations,
  though it can be shared by all Condor daemons on the same host.
  Keep in mind that this directory should not be placed on an NFS
  mount where ``root-squashing'' is in effect, or else Condor daemons
  running as root will not be able to write to them.
  A directory (only writable by root) on the local file system is
  usually the best location for this directory.

\label{param:SettableAttrs}
\item[\Macro{SETTABLE\_ATTRS\Dots}]
  All macros that begin with \Macro{SETTABLE\_ATTRS} or
  \MacroNI{<SUBSYS>\_SETTABLE\_ATTRS} are settings used to restrict the 
  configuration values that can be changed using the \Condor{config\_val} 
  command.
  Section~\ref{sec:Host-Security} on Setting up
  IP/Host-Based Security in Condor for details on these
  macros and how to configure them.  
  In particular, section~\ref{sec:Host-Security}
  on page~\pageref{sec:Host-Security} contains details specific to
  these macros.

\label{param:ShutdownGracefulTimeout}
\item[\Macro{SHUTDOWN\_GRACEFUL\_TIMEOUT}]
  Determines how long
  Condor will allow daemons try their graceful shutdown methods
  before they do a hard shutdown.  It is defined in terms of seconds.
  The default is 1800 (30 minutes).

\label{param:SubsysAddressFile}
\item[\MacroB{<SUBSYS>\_ADDRESS\_FILE}]
  \index{SUBSYS\_ADDRESS\_FILE macro@\texttt{<SUBSYS>\_ADDRESS\_FILE} macro}
  \index{NEGOTIATOR\_ADDRESS\_FILE macro@\texttt{NEGOTIATOR\_ADDRESS\_FILE} macro}
  \index{configuration macro!\texttt{NEGOTIATOR\_ADDRESS\_FILE}}
  \index{COLLECTOR\_ADDRESS\_FILE macro@\texttt{COLLECTOR\_ADDRESS\_FILE} macro}
  \index{configuration macro!\texttt{COLLECTOR\_ADDRESS\_FILE}}
  A complete path to a file that is to contain an
  IP address and port number for a daemon. 
  Every Condor daemon that uses
  DaemonCore has a command port where commands are sent.
  The IP/port of the daemon is put in that daemon's ClassAd,
  so that other machines in the pool can query the
  \Condor{collector} (which listens on a well-known port)
  to find the address of a given daemon on a given machine.
  When tools and daemons are all executing on the same
  single machine, communications do not require a query of the
  \Condor{collector} daemon.
  Instead, they look in a file on the local disk
  to find the IP/port.
  This macro causes daemons to write the
  IP/port of their command socket to a specified file.
  In this way,
  local tools will continue to operate,
  even if the machine running the \Condor{collector} crashes.
  Using this file will also generate
  slightly less network traffic in the pool,
  since tools including \Condor{q} and
  \Condor{rm} do not need to send any messages over the network to
  locate the \Condor{schedd} daemon.
  This macro is not necessary for the \Condor{collector} 
  daemon, since its command socket is at a well-known port.  
  
  The macro is named by substituting \MacroNI{<SUBSYS>}
  with the appropriate subsystem string as defined in
  section~\ref{sec:Condor-Subsystem-Names}.
  
\label{param:SubsysDaemonAdFile}
\item[\MacroB{<SUBSYS>\_DAEMON\_AD\_FILE}]
  \index{SUBSYS\_DAEMON\_AD\_FILE macro@\texttt{<SUBSYS>\_DAEMON\_AD\_FILE} macro}
  A complete path to a file that is to contain the ClassAd for a daemon.
  When the daemon sends a ClassAd describing itself to the
  \Condor{collector}, it will also place a copy of the ClassAd in this
  file. Currently, this setting only works for the \Condor{schedd}
  (that is \Macro{SCHEDD\_DAEMON\_AD\_FILE}) and is required for Quill.

\label{param:SubsysExprs}
\item[\MacroB{<SUBSYS>\_ATTRS} or
\label{param:SubsysAttrs}
\MacroB{<SUBSYS>\_EXPRS}]
  \index{SUBSYS\_ATTRS macro@\texttt{<SUBSYS>\_ATTRS} macro}
  \index{SUBSYS\_EXPRS macro@\texttt{<SUBSYS>\_EXPRS} macro}
  \MacroIndex{STARTD\_ATTRS}
  \MacroIndex{STARTD\_EXPRS}
  Allows any DaemonCore daemon to advertise arbitrary
  expressions from the configuration file in its ClassAd.  Give the
  comma-separated list of entries from the configuration file you want in the
  given daemon's ClassAd.
  Frequently used to add attributes to machines so that the
  machines can discriminate between other machines in a job's 
  \Opt{rank} and \Opt{requirements}.

  The macro is named by substituting \MacroNI{<SUBSYS>}
  with the appropriate subsystem string as defined in
  section~\ref{sec:Condor-Subsystem-Names}.

  \MacroNI{<SUBSYS>\_EXPRS} is a historic setting that functions identically to
  \MacroNI{<SUBSYS>\_ATTRS}. Use \MacroNI{<SUBSYS>\_ATTRS}.

  \Note The \Condor{kbdd} does not send
  ClassAds now, so this entry does not affect it.  The
  \Condor{startd}, \Condor{schedd}, \Condor{master}, and
  \Condor{collector} do send ClassAds, so those would be valid
  subsystems to set this entry for.
  
  \MacroNI{SUBMIT\_EXPRS} not part of the \MacroNI{<SUBSYS>\_EXPRS}, it is
  documented in section~\ref{sec:Submit-Config-File-Entries}

  Because of the different syntax of the configuration
  file and ClassAds, a little extra work is required to get a
  given entry into a ClassAd.  In particular, ClassAds require quote
  marks (") around strings.  Numeric values and boolean expressions
  can go in directly.  
  For example, if the \Condor{startd} is to advertise a string macro, a numeric
  macro, and a boolean expression, do something similar to:

  \begin{verbatim}
    STRING = This is a string 
    NUMBER = 666
    BOOL1 = True
    BOOL2 = CurrentTime >= $(NUMBER) || $(BOOL1)
    MY_STRING = "$(STRING)"
    STARTD_ATTRS = MY_STRING, NUMBER, BOOL1, BOOL2
  \end{verbatim}

\label{param:DaemonShutdown}
\item[\Macro{DAEMON\_SHUTDOWN}]
  Starting with Condor version 6.9.3, whenever a daemon is about to
  publish a ClassAd update to the \Condor{collector}, it will evaluate
  this expression.
  If it evaluates to \Expr{True}, the daemon will gracefully shut itself down,
  exit with the exit code 99,
  and will not be restarted by the \Condor{master} (as if it sent
  itself a \Condor{off} command).
  The expression is evaluated in the context of the ClassAd that is
  being sent to the \Condor{collector}, so it can reference any
  attributes that can be seen with
  \verb@condor_status -long [-daemon_type]@ (for example,
  \verb@condor_status -long [-master]@ for the \Condor{master}).
  Since each daemon's ClassAd will contain different attributes,
  administrators should define these shutdown expressions specific to
  each daemon, for example:
  \begin{verbatim}
    STARTD.DAEMON_SHUTDOWN = when to shutdown the startd
    MASTER.DAEMON_SHUTDOWN = when to shutdown the master
  \end{verbatim}
  Normally, these expressions would not be necessary, so if not
  defined, they default to FALSE.
  One possible use case is for Condor glide-in, to have the
  \Condor{startd} shut itself down if it has not been claimed by a job
  after a certain period of time.

  \Note This functionality does not work in conjunction with Condor's
  high-availability support (see section~\ref{sec:high-availability}
  on page~\pageref{sec:high-availability} for more information).
  If you enable high-availability for a particular daemon, you should
  not define this expression.

\label{param:DaemonShutdownFast}
\item[\Macro{DAEMON\_SHUTDOWN\_FAST}]
  Identical to \MacroNI{DAEMON\_SHUTDOWN} (defined above), except the
  daemon will use the fast shutdown mode (as if it sent itself a
  \Condor{off} command using the \Opt{-fast} option).

\label{param:UseCloneToCreateProcesses}
\item[\Macro{USE\_CLONE\_TO\_CREATE\_PROCESSES}]
  This setting controls how a Condor daemon creates a new process under
  certain versions of Linux. If set to \Expr{True} (the default value),
  the \Expr{clone} system call is used. Otherwise, the \Expr{fork} system
  call is used. \Expr{clone} provides scalability improvements for daemons
  using a large amount of memory (e.g. a \Condor{schedd} with a lot of
  jobs in the queue). Currently, the use of \Expr{clone} is available on
  Linux systems other than IA-64, but not when GCB is enabled.

\label{param:NotRespondingTimeout}
\item[\Macro{NOT\_RESPONDING\_TIMEOUT}]
  When a Condor daemon's parent process is another Condor daemon, 
  the child daemon will
  periodically send a short message to its parent stating that it is alive
  and well. If the parent does not hear from the child for a while,
  the parent assumes that the child is hung,
  kills the child, and restarts the child. This parameter
  controls how long the parent waits before killing the child. It is defined
  in terms of seconds and defaults to 3600 (1 hour). The child sends its
  alive and well messages at an interval of one third of this value.

\label{param:SubsysNotRespondingTimeout}
\item[\MacroB{<SUBSYS>\_NOT\_RESPONDING\_TIMEOUT}]
  Identical to \MacroNI{NOT\_RESPONDING\_TIMEOUT}, but controls the timeout
  for a specific type of daemon. For example,
  \MacroNI{SCHEDD\_NOT\_RESPONDING\_TIMEOUT} controls how long the
  \Condor{schedd}'s parent daemon will wait without receiving an 
  alive and well
  message from the \Condor{schedd} before killing it.

\label{param:NotRespondingWantCore}
\item[\Macro{NOT\_RESPONDING\_WANT\_CORE}]
  A boolean parameter with a default value of false.
  This parameter is for debugging purposes on UNIX systems, and
  controls the behavior of the parent process when it determines that
  a child process is not responding (see
  \pageref{param:NotRespondingTimeout}).
  If \MacroNI{NOT\_RESPONDING\_WANT\_CORE} is true, the parent 
  will send a SIGABRT instead of SIGKILL to the child process.
  If the child process is configured with
  \MacroNI{CREATE\_CORE\_FILES} enabled, the child process will then
  generate a core dump.
  See \MacroNI{NOT\_RESPONDING\_TIMEOUT} on page
  \pageref{param:NotRespondingTimeout}, and 
  \MacroNI{CREATE\_CORE\_FILES} on page
  \pageref{param:CreateCoreFiles} for related details.

\label{param:LockFileUpdateInterval}
\item[\Macro{LOCK\_FILE\_UPDATE\_INTERVAL}]
  An integer value representing seconds,
  controlling how often valid lock files should have their on disk
  timestamps updated. Updating the timestamps prevents administrative programs,
  such as \Prog{tmpwatch}, from deleting long lived lock files.
  If set to a value less than 60, the update time will be 60 seconds.
  The default value is 28800, which is 8 hours. 
  This variable only takes effect at the start or restart of a daemon.

\end{description}

%%%%%%%%%%%%%%%%%%%%%%%%%%%%%%%%%%%%%%%%%%%%%%%%%%%%%%%%%%%%%%%%%%%%%%%%%%%
\subsection{\label{sec:Network-Related-Config-File-Entries}Network-Related Configuration File Entries}
%%%%%%%%%%%%%%%%%%%%%%%%%%%%%%%%%%%%%%%%%%%%%%%%%%%%%%%%%%%%%%%%%%%%%%%%%%%
\index{configuration!network-related configuration variables}

More information about networking in Condor can be found in
section~\ref{sec:Networking} on page~\pageref{sec:Networking}.

\begin{description}

\label{param:BindAllInterfaces}
\item[\Macro{BIND\_ALL\_INTERFACES}]
  For systems with multiple network interfaces, if this configuration
  setting is \Expr{False}, Condor will only bind network sockets to 
  the IP address specified with
  \MacroNI{NETWORK\_INTERFACE} (described below).  If set to \Expr{True},
  the default value, Condor will listen on all interfaces.
  However, currently Condor is still only able to advertise a single
  IP address, even if it is listening on multiple interfaces.  By
  default, it will advertise the IP address of the network interface
  used to contact the collector, since this is the most likely to be
  accessible to other processes which query information from the same
  collector.
  More information about using this setting can be found in
  section~\ref{sec:Using-BindAllInterfaces} on
  page~\pageref{sec:Using-BindAllInterfaces}. 

\label{param:CcbAddress}
\item[\Macro{CCB\_ADDRESS}] This is the address of a
  \Condor{collector} that will serve as this daemon's Condor
  Connection Broker (CCB).  Multiple addresses may be listed
  (separated by commas and/or spaces) for redundancy.  The CCB server
  must authorize this daemon at DAEMON level for this configuration to
  succeed.  It is highly recommended to also configure
  \Macro{PRIVATE\_NETWORK\_NAME} if you configure \Macro{CCB\_ADDRESS}
  so communications originating within the same private network do not
  need to go through CCB.  For more information about CCB,
  see page~\pageref{sec:CCB}.

\label{param:MaxFileDescriptors}
\item[\Macro{MAX\_FILE\_DESCRIPTORS}] Under Unix, this specifies the
maximum number of file descriptors to allow the Condor daemon to use.
File descriptors are a system resource used for open files and for
network connections.  Condor daemons that make many simultaneous
network connections may require an increased number of file
descriptors.  For example, see page~\pageref{sec:CCB} for information
on file descriptor requirements of CCB.

\label{param:NetworkInterface}
\item[\Macro{NETWORK\_INTERFACE}]
  For systems with multiple network interfaces, if this configuration
  setting is not defined, Condor binds all network sockets to first
  interface found.
  To bind to a specific network interface other than the
  first one, this \MacroNI{NETWORK\_INTERFACE} should be set to 
  the IP address to use.
  When \MacroNI{BIND\_ALL\_INTERFACES} is set to \Expr{True} (the
  default), this
  setting simply controls what IP address a given Condor host will
  advertise.
  More information about configuring Condor on machines with multiple
  network interfaces can be found in
  section~\ref{sec:Multiple-Interfaces} on
  page~\pageref{sec:Multiple-Interfaces}.
  % PKK
  % Described in default config file: NO
  % Defined in the default config file: NO
  % Default definition in config file: N/A
  % Result if not defined or RHS is empty: Condor binds to first interface found

\label{param:PrivateNetworkName}
\item[\Macro{PRIVATE\_NETWORK\_NAME}]
  If two Condor daemons are trying to communicate with each other, and
  they both belong to the same private network, this setting will
  allow them to communicate directly using the private network
  interface, instead of having to use CCB or the Generic Connection Broker
  (GCB) or to go through a public IP address.
  Each private network should be assigned a unique network name.
  This string can have any form, but it must be unique for a
  particular private network.
  If another Condor daemon or tool is configured with the same
  \MacroNI{PRIVATE\_NETWORK\_NAME}, it will attempt to contact this
  daemon using the \Attr{PrivateIpAddr} attribute from the classified
  ad.
  Even for sites using CCB or GCB, this is an important optimization, since
  it means that two daemons on the same network can communicate
  directly, without having to go through the broker.
  If CCB/GCB is enabled, and the \MacroNI{PRIVATE\_NETWORK\_NAME} is
  defined, the \Attr{PrivateIpAddr} will be defined automatically.
  Otherwise, you can specify a particular private IP address to use by
  defining the \MacroNI{PRIVATE\_NETWORK\_INTERFACE} setting
  (described below).
  There is no default for this setting.
  % DWW
  % Described in default config file: NO
  % Defined in the default config file: NO
  % Default definition in config file: N/A
  % Result if not defined or RHS is empty: No change in behavior.

\label{param:PrivateNetworkInterface}
\item[\Macro{PRIVATE\_NETWORK\_INTERFACE}]
  For systems with multiple network interfaces, if this configuration
  setting and \MacroNI{PRIVATE\_NETWORK\_NAME} are both defined,
  Condor daemons will advertise some additional attributes in their
  ClassAds to help other Condor daemons and tools in the same private
  network to communicate directly.
  The \MacroNI{PRIVATE\_NETWORK\_INTERFACE} defines what IP address a
  given multi-homed machine should use for the private network.
  If another Condor daemon or tool is configured with the same
  \MacroNI{PRIVATE\_NETWORK\_NAME}, it will attempt to contact this
  daemon using the IP address specified here.
  Sites using CCB or the Generic Connection Broker (GCB) only need to define
  the \MacroNI{PRIVATE\_NETWORK\_NAME}, and the 
  \MacroNI{PRIVATE\_NETWORK\_INTERFACE} will be defined automatically.
  Unless CCB/GCB is enabled, there is no default for this setting.
  % DWW
  % Described in default config file: NO
  % Defined in the default config file: NO
  % Default definition in config file: N/A
  % Result if not defined or RHS is empty: No change in behavior.

\label{param:HighPort}
\item[\Macro{HIGHPORT}]
  Specifies an upper limit of given port numbers for Condor to use,
  such that Condor is restricted to a range of port numbers.
  If this macro is not explicitly specified, then Condor will
  not restrict the port numbers that it uses. Condor will use
  system-assigned port numbers.
  For this macro to work, both \MacroNI{HIGHPORT} and
  \MacroNI{LOWPORT} (given below) must be defined.
  % PKK
  % Described in default config file: YES
  % Defined in the default config file: NO
  % Default definition in config file: bogus
  % Result if not defined or RHS is empty: Condor uses any ports available,
  % regardless of the LOWPORT setting

\label{param:LowPort}
\item[\Macro{LOWPORT}]
  Specifies a lower limit of given port numbers for Condor to use,
  such that Condor is restricted to a range of port numbers.
  If this macro is not explicitly specified, then Condor will
  not restrict the port numbers that it uses. Condor will use
  system-assigned port numbers.
  For this macro to work, both \MacroNI{HIGHPORT} (given above) and
  \MacroNI{LOWPORT} must be defined.
  % PKK
  % Described in default config file: YES
  % Defined in the default config file: NO
  % Default definition in config file: bogus
  % Result if not defined or RHS is empty: Condor uses any ports available,
  % regardless of the HIGHPORT setting

\label{param:InLowPort}
\item[\Macro{IN\_LOWPORT}]
  An integer value that specifies a lower limit of given port numbers
  for Condor to use on incoming connections (ports for listening),
  such that Condor is restricted to a range of port numbers.
  This range implies the use of both \MacroNI{IN\_LOWPORT} and
  \MacroNI{IN\_HIGHPORT}.
  A range of port numbers less than 1024 may be used for daemons 
  running as root.
  Do not specify \MacroNI{IN\_LOWPORT} in combination with 
  \MacroNI{IN\_HIGHPORT} such that the range crosses the port 1024
  boundary.
  Applies only to Unix machine configuration.
  Use of \MacroNI{IN\_LOWPORT} and \MacroNI{IN\_HIGHPORT} overrides
  any definition of \MacroNI{LOWPORT} and \MacroNI{HIGHPORT}.

\label{param:InHighPort}
\item[\Macro{IN\_HIGHPORT}]
  An integer value that specifies an upper limit of given port numbers
  for Condor to use on incoming connections (ports for listening),
  such that Condor is restricted to a range of port numbers.
  This range implies the use of both \MacroNI{IN\_LOWPORT} and
  \MacroNI{IN\_HIGHPORT}.
  A range of port numbers less than 1024 may be used for daemons 
  running as root.
  Do not specify \MacroNI{IN\_LOWPORT} in combination with 
  \MacroNI{IN\_HIGHPORT} such that the range crosses the port 1024
  boundary.
  Applies only to Unix machine configuration.
  Use of \MacroNI{IN\_LOWPORT} and \MacroNI{IN\_HIGHPORT} overrides
  any definition of \MacroNI{LOWPORT} and \MacroNI{HIGHPORT}.

\label{param:OutLowPort}
\item[\Macro{OUT\_LOWPORT}]
  An integer value that specifies a lower limit of given port numbers
  for Condor to use on outgoing connections,
  such that Condor is restricted to a range of port numbers.
  This range implies the use of both \MacroNI{OUT\_LOWPORT} and
  \MacroNI{OUT\_HIGHPORT}.
  A range of port numbers less than 1024 is inappropriate, as
  not all daemons and tools will be run as root.
  Applies only to Unix machine configuration.
  Use of \MacroNI{OUT\_LOWPORT} and \MacroNI{OUT\_HIGHPORT} overrides
  any definition of \MacroNI{LOWPORT} and \MacroNI{HIGHPORT}.

\label{param:OutHighPort}
\item[\Macro{OUT\_HIGHPORT}]
  An integer value that specifies an upper limit of given port numbers
  for Condor to use on outgoing connections,
  such that Condor is restricted to a range of port numbers.
  This range implies the use of both \MacroNI{OUT\_LOWPORT} and
  \MacroNI{OUT\_HIGHPORT}.
  A range of port numbers less than 1024 is inappropriate, as
  not all daemons and tools will be run as root.
  Applies only to Unix machine configuration.
  Use of \MacroNI{OUT\_LOWPORT} and \MacroNI{OUT\_HIGHPORT} overrides
  any definition of \MacroNI{LOWPORT} and \MacroNI{HIGHPORT}.

\label{param:UpdateCollectorWithTcp}
\item[\Macro{UPDATE\_COLLECTOR\_WITH\_TCP}]
  If your site needs to use TCP connections to send ClassAd updates to
  your collector (which it almost certainly does NOT), set to \Expr{True}
  to enable this feature.
  Please read section~\ref{sec:tcp-collector-update} on ``Using TCP to
  Send Collector Updates'' on page~\pageref{sec:tcp-collector-update}
  for more details and a discussion of when this
  functionality is needed. 
  At this time, this setting only affects the main \Condor{collector}
  for the site, not any sites that a \Condor{schedd} might flock to. 
  If enabled, also define
  \Macro{COLLECTOR\_SOCKET\_CACHE\_SIZE} at the central manager, so
  that the collector will accept TCP connections for updates, and will
  keep them open for reuse.  For large pools, it is also necessary to
  ensure that the collector has a high enough file descriptor limit
  (e.g. using \Macro{MAX\_FILE\_DESCRIPTORS}.
  Defaults to \Expr{False}.
  % PKK
  % Described in default config file: YES
  % Defined in the default config file: NO
  % Default definition in config file: bogus
  % Result if not defined or RHS is empty: disable the feature of TCP updates to
  % collectors
  % WARNING: The code also looks for UPDATE_COLLECTORS_WITH_TCP, which
  % means the SAME THING as UPDATE_COLLECTOR_WITH_TCP

\label{param:TcpUpdateCollectors}
\item[\Macro{TCP\_UPDATE\_COLLECTORS}]
  The list of collectors which will be updated with TCP instead of UDP.
  Please read section~\ref{sec:tcp-collector-update} on ``Using TCP to
  Send Collector Updates'' on page~\pageref{sec:tcp-collector-update}
  for more details and a discussion of when a site needs this
  functionality. 
  If not defined, no collectors use TCP instead of UDP.
  % PKK
  % Described in default config file: NO
  % Defined in the default config file: NO
  % Default definition in config file: N/A
  % Result if not defined or RHS is empty: no collectors are updated with TCP
  % WARNING: Look in Version 6.5.2 version history for more information about
  % this particular entry.

\label{param:SubsysTimeoutMultiplier}
\item[\MacroB{<SUBSYS>\_TIMEOUT\_MULTIPLIER}]
  \index{SUBSYS\_TIMEOUT\_MULTIPLIER macro@\texttt{<SUBSYS>\_TIMEOUT\_MULTIPLIER} macro}
  An integer value that defaults to 1.
  This value multiplies configured timeout values
  for all targeted subsystem communications,
  thereby increasing the time until a timeout occurs.
  This configuration variable is intended for use by developers for
  debugging purposes, where communication timeouts interfere.

\label{param:NonblockingCollectorUpdate}
\item[\Macro{NONBLOCKING\_COLLECTOR\_UPDATE}]
  A boolean value that defaults to \Expr{True}.
  When \Expr{True}, the establishment of TCP connections
  to the \Condor{collector} daemon
  for a security-enabled pool are done in a nonblocking manner.

\label{param:NegotiatorUseNonblockingStartdContact}
\item[\Macro{NEGOTIATOR\_USE\_NONBLOCKING\_STARTD\_CONTACT}]
  A boolean value that defaults to \Expr{True}.
  When \Expr{True}, the establishment of TCP connections
  from the \Condor{negotiator} daemon to the \Condor{startd} daemon
  for a security-enabled pool are done in a nonblocking manner.

\end{description}

The following settings are specific to enabling Generic Connection
Brokering or GCB in your Condor pool.  The functionality of GCB is
being replaced with CCB, so consider using CCB if it fits your needs.
More information about GCB and how to configure it can be found in
section~\ref{sec:GCB} on page~\pageref{sec:GCB}.

\begin{description}

\label{param:NetRemapEnable}
\item[\Macro{NET\_REMAP\_ENABLE}] 
  A boolean variable, that when defined to \Expr{True}, enables a network 
  remapping service for Condor.
  The service to use is controlled by \MacroNI{NET\_REMAP\_SERVICE}.
  This boolean value defaults to \Expr{False}.

\label{param:NetRemapService}
\item[\Macro{NET\_REMAP\_SERVICE}]
  If \MacroNI{NET\_REMAP\_ENABLE} is
  defined to \Expr{True}, this setting controls what network remapping
  service should be used.
  Currently, the only value supported is \verb@GCB@.
  The default is undefined.

\label{param:NetRemapInagent}
\item[\Macro{NET\_REMAP\_INAGENT}]
  A comma or space-separated list of IP addresses for GCB brokers.
  Upon start up, the \Condor{master} chooses one at random from
  among the working brokers in the list.
  There is no default if not defined.

\label{param:NetRemapRoute}
\item[\Macro{NET\_REMAP\_ROUTE}]
  Hosts with the GCB network remapping service enabled that would like
  to use a GCB routing table 
  GCB broker specify
  the full path to their routing table with this setting.
  There is no default value if undefined.

\label{param:MasterWaitsForGCBBroker}
\item[\Macro{MASTER\_WAITS\_FOR\_GCB\_BROKER}]
  A boolean value that defaults to \Expr{True}.
  This variable determines the behavior of the \Condor{master}
  with GCB enabled.
  With no GCB broker working upon either the start up of the \Condor{master}, 
  or once the \Condor{master} has successfully communicated with a
  GCB broker, but the communication fails,
  if \MacroNI{MASTER\_WAITS\_FOR\_GCB\_BROKER} is \Expr{True},
  the \Condor{master} waits while attempting to find a
  working GCB broker.
  With no GCB broker working upon the start up of the \Condor{master}, 
  if \MacroNI{MASTER\_WAITS\_FOR\_GCB\_BROKER} is \Expr{False},
  the \Condor{master} fails and exits, without restarting.
  Once the \Condor{master} has successfully communicated with a
  GCB broker, but the communication fails,
  if \MacroNI{MASTER\_WAITS\_FOR\_GCB\_BROKER} is \Expr{False},
  the \Condor{master} kills all its children, exits, and restarts.

  The set up task of \Condor{glidein} explicitly sets
  \MacroNI{MASTER\_WAITS\_FOR\_GCB\_BROKER} to \Expr{False} in the
  configuration file it produces.

\end{description}

%%%%%%%%%%%%%%%%%%%%%%%%%%%%%%%%%%%%%%%%%%%%%%%%%%%%%%%%%%%%%%%%%%%%%%%%%%%
\subsection{\label{sec:Shared-Filesystem-Config-File-Entries}Shared File System Configuration File Macros} 
%%%%%%%%%%%%%%%%%%%%%%%%%%%%%%%%%%%%%%%%%%%%%%%%%%%%%%%%%%%%%%%%%%%%%%%%%%%
\index{configuration!shared file system configuration variables}

These macros control how Condor interacts with various shared and
network file systems.  If you are using AFS as your shared file system,
be sure to read section~\ref{sec:Condor-AFS} on Using Condor with
AFS.
For information on submitting jobs under shared file systems,
see
section~\ref{sec:shared-fs}.
\begin{description}

\label{param:UidDomain}
\item[\Macro{UID\_DOMAIN}]
  The \MacroNI{UID\_DOMAIN} macro
  is used to decide under which user to run jobs.
  If the \MacroUNI{UID\_DOMAIN}
  on the submitting machine is different than
  the \MacroUNI{UID\_DOMAIN}
  on the machine that runs a job, then Condor runs
  the job as the user \Login{nobody}.
  For example, if the submit machine has
  a \MacroUNI{UID\_DOMAIN} of
  flippy.cs.wisc.edu, and the machine where the job will execute
  has a \MacroUNI{UID\_DOMAIN} of
  cs.wisc.edu, the job will run as user \Login{nobody}, because
  the two \MacroUNI{UID\_DOMAIN}s are not the same.
  If the \MacroUNI{UID\_DOMAIN}
  is the same on both the submit and execute machines,
  then Condor will run the job as the user that submitted the job.

  A further check attempts to assure that the submitting
  machine can not lie about its \MacroNI{UID\_DOMAIN}.
  Condor compares the 
  submit machine's claimed value for \MacroNI{UID\_DOMAIN}
  to its fully qualified name.
  If the two do not end the same, then the submit machine
  is presumed to be lying about its \MacroNI{UID\_DOMAIN}.
  In this case, Condor will run the job as user \Login{nobody}.
  For example, a job submission to the Condor pool at the UW Madison
  from flippy.example.com, claiming a \MacroNI{UID\_DOMAIN} of
  of cs.wisc.edu,
  will run the job as the user \Login{nobody}.

  Because of this verification,
  \MacroUNI{UID\_DOMAIN} must be a real domain name.
  At the Computer Sciences department
  at the UW Madison, we set the \MacroUNI{UID\_DOMAIN}
  to be cs.wisc.edu to
  indicate that whenever someone submits from a department machine, we
  will run the job as the user who submits it.

  Also see \MacroNI{SOFT\_UID\_DOMAIN}
  below for information about one more check
  that Condor performs before running a job as a given user.

  A few details:

  An administrator could set \MacroNI{UID\_DOMAIN}
  to *. This will match all domains,
  but it is a gaping security hole. It is not recommended.

  An administrator can also leave \MacroNI{UID\_DOMAIN} undefined.
  This will force Condor to always run jobs as user \Login{nobody}.
  Running standard universe jobs as user \Login{nobody} enhances
  security and should cause no problems, because the jobs use remote
  I/O to access all of their files.
  However, if vanilla jobs are run as
  user \Login{nobody}, then files that need to be accessed by the job will need
  to be marked as world readable/writable so the user \Login{nobody} can access
  them.

  When Condor sends e-mail about a job, Condor sends the e-mail to
  %% This is the wrong LaTeX  macro to use, but we don't have a correct one.
  \File{user@\$(UID\_DOMAIN)}.
  If \MacroNI{UID\_DOMAIN}
  is undefined, the e-mail is sent to \File{user@submitmachinename}.


\label{param:TrustUidDomain}
\item[\Macro{TRUST\_UID\_DOMAIN}]
  As an added security precaution when Condor is about to spawn a job,
  it ensures that the \MacroNI{UID\_DOMAIN} of a given
  submit machine is a substring of that machine's fully-qualified
  host name.
  However, at some sites, there may be multiple UID spaces that do
  not clearly correspond to Internet domain names.
  In these cases, administrators may wish to use names to describe the
  UID domains which are not substrings of the host names of the
  machines.
  For this to work, Condor must not do this regular security check.
  If the \MacroNI{TRUST\_UID\_DOMAIN} setting is defined to \Expr{True},
  Condor will not perform this test, and will trust whatever
  \MacroNI{UID\_DOMAIN} is presented by the submit machine when trying
  to spawn a job, instead of making sure the submit machine's host name
  matches the \MacroNI{UID\_DOMAIN}.
  When not defined, the default is \Expr{False},
  since it is more secure to perform this test. 
  % PKK
  % Described in default config file: YES
  % Defined in the default config file: NO
  % Default definition in config file: bogus
  % Result if not defined or RHS is empty: this entry is considered False

\label{param:SoftUidDomain}
\item[\Macro{SOFT\_UID\_DOMAIN}]
  A boolean variable that defaults to \Expr{False} when not defined.
  When Condor is about to run a job as a particular user 
  (instead of as user \Login{nobody}),
  it verifies that the UID given for the user is in the
  password file and actually matches the given user name.
  However, under installations that do not have every user
  in every machine's password file,
  this check will fail and the execution attempt will be aborted.
  To cause Condor not to do
  this check, set this configuration variable to \Expr{True}.
  Condor will then run the job under the user's UID.

\label{param:SlotXUser}
\item[\Macro{SLOTx\_USER}]
  The name of a user for Condor to use instead of
  user nobody,
  as part of a solution that plugs a security hole whereby
  a lurker process can prey on a subsequent job run as user name nobody. 
  \MacroNI{x} is an integer associated with slots.
  On Windows, \MacroNI{SLOTx\_USER}
  will only work if the credential of the specified
  user is stored on the execute machine using \Condor{store\_cred}.
  See Section~\ref{sec:RunAsNobody} for more information.

\label{param:StarterAllowRunAsOwner}
\item[\Macro{STARTER\_ALLOW\_RUNAS\_OWNER}]
  This is a boolean expression (evaluated with the job ad as the
  target) that determines whether the job may run under the job owner's
  account (true) or whether it will run as \MacroNI{SLOTx\_USER} or
  nobody (false).  In Unix, this defaults to true.  In windows, it
  defaults to false.  The job ClassAd may also contain an attribute
  \Attr{RunAsOwner} which is logically ANDed with the starter's
  boolean value.  Under Unix, if the job does not specify it, this
  attribute defaults to true.  Under windows, it defaults to false.
  In Unix, if the \Attr{UidDomain} of the machine and job do not
  match, then there is no possibility to run the job as the owner
  anyway, so, in that case, this setting has no effect.  See
  Section~\ref{sec:RunAsNobody} for more information.

\label{param:DedicatedExecuteAccountRegexp}
\item[\Macro{DEDICATED\_EXECUTE\_ACCOUNT\_REGEXP}]
  This is a regular expression (i.e. a string matching pattern) that
  matches the account name(s) that are dedicated to running condor
  jobs on the execute machine and which will never be used for more
  than one job at a time.  The default matches no account name.  If
  you have configured \MacroNI{SLOTx\_USER} to be a \emph{different}
  account for each Condor slot, and no non-condor processes will ever be
  run by these accounts, then this pattern should match the names of
  all \MacroNI{SLOTx\_USER} accounts.  Jobs run under a dedicated
  execute account are reliably tracked by Condor, whereas other jobs,
  may spawn processes that Condor fails to detect.  Therefore, a
  dedicated execution account provides more reliable tracking of CPU
  usage by the job and it also guarantees that when the job exits, no
  ``lurker'' processes are left behind.  When the job exits, condor
  will attempt to kill all processes owned by the dedicated execution
  account.  Example:

\begin{verbatim}
SLOT1_USER = cndrusr1
SLOT2_USER = cndrusr2
STARTER_ALLOW_RUNAS_OWNER = False
DEDICATED_EXECUTE_ACCOUNT_REGEXP = cndrusr[0-9]+
\end{verbatim}

  You can tell if the starter is in fact treating the account as a
  dedicated account, because it will print a line such as the following
  in its log file:

\begin{verbatim}
Tracking process family by login "cndrusr1"
\end{verbatim}


\label{param:ExecuteLoginIsDedicated}
\item[\Macro{EXECUTE\_LOGIN\_IS\_DEDICATED}]
  This configuration setting is deprecated because it cannot handle the
  case where some jobs run as dedicated accounts and some do not.  Use
  \MacroNI{DEDICATED\_EXECUTE\_ACCOUNT\_REGEXP} instead.

  A boolean value that defaults to \Expr{False}.  When \Expr{True},
  Condor knows that all jobs are being run by dedicated execution
  accounts (whether they are running as the job owner or as nobody or as
  \MacroNI{SLOTx\_USER}).  Therefore, when the job exits, all processes
  running under the same account will be killed.

\label{param:FilesystemDomain}
\item[\Macro{FILESYSTEM\_DOMAIN}]
  The \MacroNI{FILESYSTEM\_DOMAIN}
  macro is an arbitrary string that is used to decide if
  two machines (a submitting machine and an execute machine) share a
  file system.
  Although the macro name contains the word ``DOMAIN'',
  the macro is not required to be a domain name. 
  It often is a domain name.

  % NO LONGER TRUE
  % Vanilla Unix jobs currently require a shared file system in order to
  % share any data files or see the output of the program.
  % Condor decides if there is a shared filesystem by comparing the values
  % of 
  % \MacroUNI{FILESYSTEM\_DOMAIN}
  % of both the submitting and execute machines.
  % If the values are the same,
  % Condor assume there is a shared file system.
  % Condor implements the check
  % by extending the Requirements for your job.
  % You can see these requirements by using the \oArg{-v} argument
  % to \Condor{submit}.

  Note that this implementation is not ideal: machines may share some
  file systems but not others. Condor currently has no way to express
  this automatically. You can express the need to use a
  particular file system by adding additional attributes to your machines
  and submit files, similar to the example given in 
  Frequently Asked Questions, 
  section~\ref{sec:FAQ} on
  how to run jobs only on machines that have 
  certain software packages.

  Note that if you do not set 
  \MacroUNI{FILESYSTEM\_DOMAIN}, Condor defaults
  to setting the macro's value to be the fully qualified host name
  of the local machine.
  Since each machine will have a different
  \MacroUNI{FILESYSTEM\_DOMAIN},
  they will not be considered to have shared file systems.

  
  % no longer used, and gone from the sample config file as of 5/30/03.
  %\item[\Macro{HAS\_AFS}] \label{param:HasAfs} Set this macro to \Expr{True} if
  %  all the machines you plan on adding in your pool can all access a
  %  common set of AFS fileservers.  Otherwise, set it to \Expr{False}.
  
\label{param:ReserveAfsCache}
\item[\Macro{RESERVE\_AFS\_CACHE}]
  If your machine is running AFS and the AFS cache lives on the same
  partition as the other Condor directories, and you want Condor to
  reserve the space that your AFS cache is configured to use, set this
  macro to \Expr{True}.  It defaults to \Expr{False}.
  
\label{param:UseNfs}
\item[\Macro{USE\_NFS}]
  This macro influences
  how Condor jobs running in the standard universe access their
  files.  Condor will redirect the file I/O requests
  of standard universe jobs to be executed on the machine which
  submitted the job.  Because of this, as a Condor job migrates around
  the network, the file system always appears to be identical to the
  file system where the job was submitted.  However, consider the case
  where a user's data files are sitting on an NFS server. The machine
  running the user's program will send all I/O over the network to the
  machine which submitted the job, which in turn sends all the I/O
  over the network a second time back to the NFS file server. Thus,
  all of the program's I/O is being sent over the network twice.
  
  If this macro to \Expr{True}, then Condor will attempt to
  read/write files without redirecting I/O back to the submitting
  machine if both the submitting machine and the machine running the job
  are both accessing the same NFS servers (\emph{if} they are both in the
  same \MacroUNI{FILESYSTEM\_DOMAIN} and in the same \MacroUNI{UID\_DOMAIN},
  as described above).  The result is I/O performed by Condor standard
  universe jobs is only sent over the network once.  
  While sending all file operations over the network twice might sound
  really bad, unless you are operating over networks where bandwidth
  as at a very high premium, practical experience reveals that this
  scheme offers very little real performance gain.  There are also
  some (fairly rare) situations where this scheme can break down.
  
  Setting \MacroUNI{USE\_NFS} to \Expr{False} is always safe.  It may result
  in slightly more network traffic, but Condor jobs are most often heavy
  on CPU and light on I/O.  It also ensures that a remote
  standard universe Condor job will always use Condor's remote system
  calls mechanism to reroute I/O and therefore see the exact same
  file system that the user sees on the machine where she/he submitted
  the job.
  
  Some gritty details for folks who want to know: If the you set
  \MacroUNI{USE\_NFS} to \Expr{True}, and the \MacroUNI{FILESYSTEM\_DOMAIN} of
  both the submitting machine and the remote machine about to execute
  the job match, and the \MacroUNI{FILESYSTEM\_DOMAIN} claimed by the
  submit machine is indeed found to be a subset of what an inverse
  look up to a DNS (domain name server) reports as the fully qualified
  domain name for the submit machine's IP address (this security
  measure safeguards against the submit machine from lying),
  \emph{then} the job will access files using a local system call,
  without redirecting them to the submitting machine (with
  NFS).  Otherwise, the system call will get routed back to the
  submitting machine using Condor's remote system call mechanism.
  \Note When submitting a vanilla job, \Condor{submit} will, by default,
  append requirements to the Job ClassAd that specify the machine to run
  the job must be in the same \MacroUNI{FILESYSTEM\_DOMAIN} and the same
  \MacroUNI{UID\_DOMAIN}.

\label{param:IgnoreNFSLockErrors}
\item[\Macro{IGNORE\_NFS\_LOCK\_ERRORS}]
  When set to \Expr{True}, all errors related to file locking errors from
  NFS are ignored.
  Defaults to \Expr{False}, not ignoring errors.
  
\label{param:UseAfs}
\item[\Macro{USE\_AFS}]
  If your machines have AFS,
  this macro determines whether Condor will use remote system calls for
  standard universe jobs to send I/O requests to the submit machine,
  or if it should use local file access on the execute machine (which
  will then use AFS to get to the submitter's files).  Read the
  setting above on \MacroUNI{USE\_NFS} for a discussion of why you might
  want to use AFS access instead of remote system calls.
  
  One important difference between \MacroUNI{USE\_NFS} and
  \MacroUNI{USE\_AFS} is the AFS cache.  With \MacroUNI{USE\_AFS} set to
  \Expr{True}, the remote Condor job executing on some machine will start
  modifying the AFS cache, possibly evicting the machine owner's
  files from the cache to make room for its own.  Generally speaking,
  since we try to minimize the impact of having a Condor job run on a
  given machine, we do not recommend using this setting.

  While sending all file operations over the network twice might sound
  really bad, unless you are operating over networks where bandwidth
  as at a very high premium, practical experience reveals that this
  scheme offers very little real performance gain.  There are also
  some (fairly rare) situations where this scheme can break down.
  
  Setting \MacroUNI{USE\_AFS} to \Expr{False} is always safe.  It may result
  in slightly more network traffic, but Condor jobs are usually heavy
  on CPU and light on I/O.  \Expr{False} ensures that a remote
  standard universe Condor job will always see the exact same
  file system that the user on sees on the machine where he/she
  submitted the job.  Plus, it will ensure that the machine where the
  job executes does not have its AFS cache modified as a result of
  the Condor job being there.  
  
  However, things may be different at your site, which is why the
  setting is there.

\end{description}

%%%%%%%%%%%%%%%%%%%%%%%%%%%%%%%%%%%%%%%%%%%%%%%%%%%%%%%%%%%%%%%%%%%%%%%%%%%
\subsection{\label{Checkpoint-Server-Config-File-Entries}Checkpoint Server Configuration File Macros} 
%%%%%%%%%%%%%%%%%%%%%%%%%%%%%%%%%%%%%%%%%%%%%%%%%%%%%%%%%%%%%%%%%%%%%%%%%%%

\index{configuration!checkpoint server configuration variables}
These macros control whether or not Condor uses a checkpoint server.
If you are using a checkpoint server, this section
describes the settings that the checkpoint server itself needs
defined.  A checkpoint server is installed
separately. It is not included in the main Condor binary
distribution or installation procedure.  See
section~\ref{sec:Ckpt-Server} on Installing a Checkpoint Server
for details on installing and running a checkpoint server for your
pool.

\Note If you are setting up a machine to join the UW-Madison CS
Department Condor pool, you \emph{should} configure the machine to
use a checkpoint server, and use ``condor-ckpt.cs.wisc.edu'' as the
checkpoint server host (see below).

\begin{description}
  
\label{param:CkptServerHost}
\item[\Macro{CKPT\_SERVER\_HOST}]
  The host name of a checkpoint server.

\label{param:StarterChoosesCkptServer}
\item[\Macro{STARTER\_CHOOSES\_CKPT\_SERVER}]
  If this parameter is \Expr{True} or undefined on
  the submit machine, the checkpoint server specified by
  \MacroUNI{CKPT\_SERVER\_HOST} on the execute machine is used.  If it is
  \Expr{False} on the submit machine, the checkpoint server
  specified by \MacroUNI{CKPT\_SERVER\_HOST} on the submit machine is
  used.
  
\label{param:CkptServerDir}
\item[\Macro{CKPT\_SERVER\_DIR}]
  The checkpoint server needs this macro defined to the full path of the
  directory the server should use to store checkpoint files.
  Depending on the size of your pool and the size of the jobs your
  users are submitting, this directory (and its subdirectories) might
  need to store many Mbytes of data.

\label{param:UseCkptServer}
\item[\Macro{USE\_CKPT\_SERVER}]
  A boolean which determines if you want a given submit machine to use a
  checkpoint server if one is available.  If a
  checkpoint server isn't available or \MacroNI{USE\_CKPT\_SERVER} is set to
  False, checkpoints will be written to the local \MacroUNI{SPOOL} directory on
  the submission machine.

\label{param:MaxDiscardedRunTime}
\item[\Macro{MAX\_DISCARDED\_RUN\_TIME}]
  If the shadow is unable to read a
  checkpoint file from the checkpoint server, it keeps trying only if
  the job has accumulated more than this many seconds of CPU usage.
  Otherwise, the job is started from scratch.  Defaults to 3600 (1
  hour). This setting is only used if \MacroUNI{USE\_CKPT\_SERVER} is
  \Expr{True}.

\label{param:CkptServerCheckParentInterval}
\item[\Macro{CKPT\_SERVER\_CHECK\_PARENT\_INTERVAL}]
  This is the number of
  seconds between checks to see whether the parent of the checkpoint
  server (i.e. the \Condor{master}) has died.  If the parent has died,
  the checkpoint server shuts itself down.  The default is 120 seconds.
  A setting of 0 disables this check.

\end{description}


%%%%%%%%%%%%%%%%%%%%%%%%%%%%%%%%%%%%%%%%%%%%%%%%%%%%%%%%%%%%%%%%%%%%%%%%%%%
\subsection{\label{sec:Master-Config-File-Entries}\condor{master} Configuration File Macros} 
%%%%%%%%%%%%%%%%%%%%%%%%%%%%%%%%%%%%%%%%%%%%%%%%%%%%%%%%%%%%%%%%%%%%%%%%%%%

\index{configuration!condor\_master configuration variables}
These macros control the \Condor{master}.
\begin{description}
  
\label{param:DaemonList}
\item[\Macro{DAEMON\_LIST}]
  This macro
  determines what daemons the \Condor{master} will start and keep its
  watchful eyes on.  The list is a comma or space separated list of
  subsystem names (listed in
  section~\ref{sec:Condor-Subsystem-Names}).  For example,
  \begin{verbatim}
    DAEMON_LIST = MASTER, STARTD, SCHEDD
  \end{verbatim}

  \Note This configuration variable cannot be changed 
  by using \Condor{reconfig} or 
  by sending a SIGHUP.
  To change this configuration variable, restart the
  \Condor{master} daemon
  by using \Condor{restart}.
  Only then will the change take effect.

  \Note On your central manager, your \MacroUNI{DAEMON\_LIST}
  will be different from your regular pool, since it will include
  entries for the \Condor{collector} and \Condor{negotiator}.  
  
  \Note On machines running Digital Unix, your
  \MacroUNI{DAEMON\_LIST} will also include KBDD, for the
  \Condor{kbdd}, which is a special daemon that runs to monitor
  keyboard and mouse activity on the console.  It is only with this
  special daemon that we can acquire this information on those
  platforms. 

\label{param:DCDaemonList}
\item[\Macro{DC\_DAEMON\_LIST}]
  This macro
  lists the daemons in \MacroNI{DAEMON\_LIST} which use the Condor
  DaemonCore library.  The \Condor{master} must differentiate between
  daemons that use DaemonCore and those that don't so it uses the
  appropriate inter-process communication mechanisms.  This list
  currently includes all Condor daemons except the checkpoint server
  by default.

  As of 7.2.1, you can append to the default DC\_DAEMON\_LIST list by
  specifying a ``+'' as the first character in the DC\_DAEMON\_LIST
  definition.  For example:
\begin{verbatim}
DAEMON_LIST	= NEW_DAEMON
DC_DAEMON_LIST	= +NEW_DAEMON
\end{verbatim}

\label{param:SUBSYS}
\item[\MacroB{<SUBSYS>}]
  \index{SUBSYS macro@\texttt{<SUBSYS>} macro}
  Once you have defined which
  subsystems you want the \Condor{master} to start, you must provide
  it with the full path to each of these binaries.  For example:
  \begin{verbatim}
    MASTER          = $(SBIN)/condor_master
    STARTD          = $(SBIN)/condor_startd
    SCHEDD          = $(SBIN)/condor_schedd
  \end{verbatim}
  These are most often defined relative to the \MacroUNI{SBIN} macro.

  The macro is named by substituting \MacroNI{<SUBSYS>}
  with the appropriate subsystem string as defined in
  section~\ref{sec:Condor-Subsystem-Names}.

\label{param:DaemonNameEnvironment}
\item[\Macro{DAEMONNAME\_ENVIRONMENT}]
  For each subsystem defined in \MacroNI{DAEMON\_LIST}, you may specify
  changes to the environment that daemon is started with by setting
  \MacroNI{DAEMONNAME\_ENVIRONMENT}, where \MacroNI{DAEMONNAME} is the name of
  a daemon listed in \MacroNI{DAEMON\_LIST}. It should use the same syntax
  for specifying the environment as the environment specification in
  a \Condor{submit} file (see page~\pageref{man-condor-submit-environment}).
  For example, if you wish to redefine the
  \Env{TMP} and \Env{CONDOR\_CONFIG} environment variables seen by the
  \Condor{schedd}, you could place the following in the config file:
  \begin{verbatim}
    SCHEDD_ENVIRONMENT = "TMP=/new/value CONDOR_CONFIG=/special/config"
  \end{verbatim}
  When the \Condor{schedd} was started by the \Condor{master}, it would
  see the specified values of \Env{TMP} and \Env{CONDOR\_CONFIG}.

\label{param:SubsysArgs}
\item[\MacroB{<SUBSYS>\_ARGS}]
  \index{SUBSYS\_ARGS macro@\texttt{<SUBSYS>\_ARGS} macro}
  This macro allows
  the specification of additional command line arguments for any
  process spawned by the \Condor{master}.  List the desired arguments
  using the same syntax as the arguments specification in a
  \Condor{submit} submit file (see
  page~\pageref{man-condor-submit-arguments}), with one exception: do
  not escape double-quotes when using the old-style syntax (this is
  for backward compatibility).  Set the arguments for a specific
  daemon with this macro, and the macro will affect only that
  daemon. Define one of these for each daemon the \Condor{master} is
  controlling.  For example, set \MacroUNI{STARTD\_ARGS} to specify
  any extra command line arguments to the \Condor{startd}.

  The macro is named by substituting \MacroNI{<SUBSYS>}
  with the appropriate subsystem string as defined in
  section~\ref{sec:Condor-Subsystem-Names}.

\label{param:Preen}
\item[\Macro{PREEN}]
  In addition to the daemons
  defined in \MacroUNI{DAEMON\_LIST}, the \Condor{master} also starts up
  a special process, \Condor{preen} to clean out junk files that have
  been left laying around by Condor.  This macro determines where the
  \Condor{master} finds the \Condor{preen} binary.
  Comment out this macro, and \Condor{preen} will not run.

\label{param:PreenArgs}
\item[\Macro{PREEN\_ARGS}]
  Controls how \Condor{preen} behaves by allowing the specification
  of command-line arguments.
  This macro works as \MacroUNI{<SUBSYS>\_ARGS} does.
  The difference is that you must specify this macro for
  \Condor{preen} if you want it to do anything.
  \Condor{preen} takes action only
  because of command line arguments.
  \Opt{-m} means you want e-mail about files \Condor{preen} finds that it
  thinks it should remove.
  \Opt{-r} means you want \Condor{preen} to actually remove these files.

\item[\Macro{PREEN\_INTERVAL}]
\label{param:PreenInterval}
  This macro determines how often \Condor{preen} should be started.
  It is defined in terms of seconds and defaults to 86400 (once a day).

\label{param:PublishObituaries}
\item[\Macro{PUBLISH\_OBITUARIES}]
  When a daemon crashes, the \Condor{master} can send e-mail to the
  address specified by \MacroUNI{CONDOR\_ADMIN} with an obituary letting
  the administrator know that the daemon died, the cause of
  death (which signal or exit status it exited with), and
  (optionally) the last few entries from that daemon's log file.  If
  you want obituaries, set this macro to \Expr{True}.

\label{param:ObituaryLogLength}
\item[\Macro{OBITUARY\_LOG\_LENGTH}]
  This macro controls how many lines
  of the log file are part of obituaries.  This macro has a default
  value of 20 lines.

\label{param:StartMaster}
\item[\Macro{START\_MASTER}]
  If this setting is defined and set to \Expr{False}
  when the \Condor{master} starts up, the first
  thing it will do is exit.  This appears strange, but perhaps you
  do not want Condor to run on certain machines in your pool, yet
  the boot scripts for your entire pool are handled by a centralized
  This is
  an entry you would most likely find in a local configuration file,
  not a global configuration file.

\label{param:StartDaemons}
\item[\Macro{START\_DAEMONS}]
  This macro
  is similar to the \MacroUNI{START\_MASTER} macro described above.
  However, the \Condor{master} does not exit; it does not start any
  of the daemons listed in the \MacroUNI{DAEMON\_LIST}.
  The daemons may be started at a later time with a \Condor{on}
  command.

\label{param:MasterUpdateInterval}
\item[\Macro{MASTER\_UPDATE\_INTERVAL}]
  This macro determines how often
  the \Condor{master} sends a ClassAd update to the
  \Condor{collector}.  It is defined in seconds and defaults to 300
  (every 5 minutes).
  
\label{param:MasterCheckNewExecInterval}
\item[\Macro{MASTER\_CHECK\_NEW\_EXEC\_INTERVAL}]
  This macro controls how often the \Condor{master} checks the timestamps
  of the running daemons.  If any daemons have been modified, the
  master restarts them.  It is defined in seconds and defaults to 300
  (every 5 minutes).

\label{param:MasterNewBinaryDelay}
\item[\Macro{MASTER\_NEW\_BINARY\_DELAY}]
  Once the \Condor{master} has
  discovered a new binary, this macro controls how long it waits
  before attempting to execute the new binary.  This delay exists
  because the \Condor{master} might notice a new binary while it
  is in the process of being copied,
  in which case trying to execute it yields
  unpredictable results.  The entry is defined in seconds and
  defaults to 120 (2 minutes).

\label{param:ShutdownFastTimeout}
\item[\Macro{SHUTDOWN\_FAST\_TIMEOUT}]
  This macro determines the maximum
  amount of time daemons are given to perform their
  fast shutdown procedure before the \Condor{master} kills them
  outright.  It is defined in seconds and defaults to 300 (5 minutes).

\label{param:MasterShutdownProgram}
\item[\Macro{MASTER\_SHUTDOWN\_$<$Name$>$}]
  A full path and file name of
  a program that the \Condor{master} is to execute
  via the Unix \Procedure{execl} call, 
  or the similar Win32 \Procedure{\_execl} call,
  instead of the normal call to \Procedure{exit}.
  Multiple programs to execute may be defined with multiple entries,
  each with a unique \MacroNI{Name}.
  These macros have no affect on a
  \Condor{master} unless \Condor{set\_shutdown} is run.  
  The \MacroNI{Name} specified as an argument to the \Condor{set\_shutdown}
  program must match the \MacroNI{Name} portion of one of these
  \MacroNI{MASTER\_SHUTDOWN\_$<$Name$>$} macros; if not, the
  \Condor{master} will log an error and ignore the command.  If a
  match is found, the \Condor{master} will attempt to verify the
  program, and it will store the path and program name.  When the
  \Condor{master} shuts down, the program is then executed as
  described above.
  The manual page for \Condor{set\_shutdown} on
  page~\pageref{man-condor-set-shutdown} contains details on the use
  of this program.

\label{param:MasterBackoffConstant}
\item[\Macro{MASTER\_BACKOFF\_CONSTANT} and
  \Macro{MASTER\_<name>\_BACKOFF\_CONSTANT}]
  When a daemon crashes, \Condor{master} uses an exponential back off
  delay before restarting it; see the discussion at the end of this
  section for a detailed discussion on how these parameters work together.
  These settings define the constant value of the expression used to
  determine how long to wait before starting the daemon again (and,
  effectively becomes the initial backoff time).  It is an integer in
  units of seconds, and defaults to 9 seconds.

  \MacroUNI{MASTER\_<name>\_BACKOFF\_CONSTANT} is the daemon-specific
  form of \MacroNI{MASTER\_BACKOFF\_CONSTANT}; if this daemon-specific
  macro is not defined for a specific daemon, the non-daemon-specific
  value will used.

\label{param:MasterBackoffFactor}
\item[\Macro{MASTER\_BACKOFF\_FACTOR} and
      \Macro{MASTER\_<name>\_BACKOFF\_FACTOR}]
  When a daemon crashes, \Condor{master} uses an exponential back off
  delay before restarting it; see the discussion at the end of this
  section for a detailed discussion on how these parameters work together.
  This setting is the base of the
  exponent used to determine how long to wait before starting the
  daemon again.  It defaults to 2 seconds.

  \MacroUNI{MASTER\_<name>\_BACKOFF\_FACTOR} is the daemon-specific
  form of \MacroNI{MASTER\_BACKOFF\_FACTOR}; if this daemon-specific
  macro is not defined for a specific daemon, the non-daemon-specific
  value will used.

\label{param:MasterBackoffCeiling}
\item[\Macro{MASTER\_BACKOFF\_CEILING} and
      \Macro{MASTER\_<name>\_BACKOFF\_CEILING}]
  When a daemon crashes, \Condor{master} uses an exponential back off
  delay before restarting it; see the discussion at the end of this
  section for a detailed discussion on how these parameters work together.
  This entry determines the maximum amount of time you want the master
  to wait between attempts to start a given daemon.
  (With 2.0 as the \MacroUNI{MASTER\_BACKOFF\_FACTOR},
  1 hour is obtained in 12 restarts).  It is defined in terms of
  seconds and defaults to 3600 (1 hour).

  \MacroUNI{MASTER\_<name>\_BACKOFF\_CEILING} is the daemon-specific
  form of \MacroNI{MASTER\_BACKOFF\_CEILING}; if this daemon-specific
  macro is not defined for a specific daemon, the non-daemon-specific
  value will used.

\label{param:MasterRecoverFactor}
\item[\Macro{MASTER\_RECOVER\_FACTOR} and
      \Macro{MASTER\_<name>\_RECOVER\_FACTOR}]
  A macro to set how long a daemon 
  needs to run without crashing before it is considered \emph{recovered}.
  Once a
  daemon has recovered, the number of restarts is reset, so the
  exponential back off returns to its initial state.  
  The macro is defined in
  terms of seconds and defaults to 300 (5 minutes).

  \MacroUNI{MASTER\_<name>\_RECOVER\_FACTOR} is the daemon-specific
  form of \MacroNI{MASTER\_RECOVER\_FACTOR}; if this daemon-specific
  macro is not defined for a specific daemon, the non-daemon-specific
  value will used.

\end{description}

When a daemon crashes, \Condor{master} will restart the daemon after a
delay (a back off).
The length of this delay is based on how many times it has been
restarted, and gets larger after each crashes. 
The equation for calculating this backoff time is
given by: $$t = c + k^n$$ where $t$ is the calculated time, $c$ is
the constant defined by \MacroUNI{MASTER\_BACKOFF\_CONSTANT}, $k$ is
the ``factor'' defined by \MacroUNI{MASTER\_BACKOFF\_FACTOR}, and $n$
is the number of restarts already attempted (0 for the first restart,
1 for the next, etc.).

With default values, after the first crash, the delay would be $t = 9
+ 2.0^0$, giving 10 seconds (remember, $n = 0$).  If the daemon keeps
crashing, the delay increases.

For example, take the \MacroUNI{MASTER\_BACKOFF\_FACTOR} (which defaults
to 2.0) to the power the number of times the daemon has restarted, and add
\MacroUNI{MASTER\_BACKOFF\_CONSTANT} (which defaults to 9).
Thus:

 $1^{st}$ crash:  $n = 0$, so: $t = 9 + 2^0 = 9 + 1 = 10\ seconds$

 $2^{nd}$ crash:  $n = 1$, so: $t = 9 + 2^1 = 9 + 2 = 11\ seconds$

 $3^{rd}$ crash:  $n = 2$, so: $t = 9 + 2^2 = 9 + 4 = 13\ seconds$

    ...

 $6^{th}$ crash:  $n = 5$, so: $t = 9 + 2^5 = 9 + 32 = 41\ seconds$

    ...

 $9^{th}$ crash:  $n = 8$, so: $t = 9 + 2^8 = 9 + 256 = 265\ seconds$

And, after the 13 crashes, it would be:

 $13^{th}$ crash:  $n = 12$, so: $t = 9 + 2^{12} = 9 + 4096 = 4105\ seconds$

This is bigger than the \MacroUNI{MASTER\_BACKOFF\_CEILING}, which
defaults to 3600, so the daemon would really be restarted after only
3600 seconds, not 4105.
The \Condor{master} tries again every hour (since the numbers would
get larger and would always be capped by the ceiling).
Eventually, imagine that daemon finally started and did not crash.
This might happen if, for example, an administrator reinstalled
an accidentally deleted binary after receiving e-mail about
the daemon crashing.
If it stayed alive for
\MacroUNI{MASTER\_RECOVER\_FACTOR} seconds (defaults to 5 minutes),
the count of how many restarts this daemon has performed is reset to
0.

The moral of the example is that 
the defaults work quite well, and you probably 
will not want to change them for any reason.
\begin{description}

\label{param:MasterName}
\item[\Macro{MASTER\_NAME}]
  Defines a unique name given for a \Condor{master} daemon on a machine.
  For a \Condor{master} running as \Login{root},
  it defaults to the fully qualified host name.
  When \emph{not} running as \Login{root},
  it defaults to the user that instantiates the
  \Condor{master}, concatenated with an at symbol (\verb$@$),
  concatenated with the fully qualified host name.
  If more than one \Condor{master} is running on the same host, 
  then the \MacroNI{MASTER\_NAME} for each
  \Condor{master} must be defined to uniquely identify the separate
  daemons. 

  A defined \MacroNI{MASTER\_NAME} is presumed to be of the form
  \verb$identifying-string@full.host.name$.
  If the string does not include an \verb$@$ sign,
  Condor appends one, followed by the fully qualified host name
  of the local machine.
  The \verb$identifying-string$ portion may contain any
  alphanumeric ASCII characters or punctuation marks, except the \verb$@$ sign.
  We recommend that the string does not contain the \verb$:$ (colon)
  character, since that might cause problems with certain tools.
  Previous to Condor 7.1.1, when the string included
  an \verb$@$ sign, Condor replaced whatever followed the \verb$@$
  sign with the fully qualified host name of the local machine.
  Condor does not modify any portion of the string, if it
  contains an \verb$@$ sign.
  This is useful for remote job submissions under the high availability
  of the job queue.

  If the \MacroNI{MASTER\_NAME} setting is used, and the
  \Condor{master} is configured to spawn a \Condor{schedd},
  the name
  defined with \MacroNI{MASTER\_NAME} takes precedence over the
  \Macro{SCHEDD\_NAME} setting (see section~\ref{param:ScheddName} on
  page~\pageref{param:ScheddName}). 
  Since Condor makes the assumption that there is only one
  instance of the \Condor{startd} running on a machine,
  the \MacroNI{MASTER\_NAME} is not automatically propagated to the
  \Condor{startd}.
  However, in situations where multiple \Condor{startd} daemons are
  running on the same host (for example, when using \Condor{glidein}),
  the \MacroNI{STARTD\_NAME} should be set to uniquely identify 
  the \Condor{startd} daemons
  (this is done automatically in the case of \Condor{glidein}).

  If a Condor daemon (master, schedd or startd) has been given a
  unique name, all Condor tools that need to contact that daemon can
  be told what name to use via the \Opt{-name} command-line option.


\label{param:MasterExprs}
\item[\Macro{MASTER\_ATTRS}]
  This macro is described in section~\ref{param:SubsysExprs} as
  \MacroNI{<SUBSYS>\_ATTRS}.

\label{param:MasterDebug}
\item[\Macro{MASTER\_DEBUG}]
  This macro is described in section~\ref{param:SubsysDebug} as
  \MacroNI{<SUBSYS>\_DEBUG}.

\label{param:MasterAddressFile}
\item[\Macro{MASTER\_ADDRESS\_FILE}]
  This macro is described in
  section~\ref{param:SubsysAddressFile} as
  \MacroNI{<SUBSYS>\_ADDRESS\_FILE}. 

\label{param:SecondaryCollectorList}
\item[\Macro{SECONDARY\_COLLECTOR\_LIST}]
  This macro has been removed as of Condor version 6.9.3.
  Use the \Macro{COLLECTOR\_HOST} configuration variable, which may define a
  list of \Condor{collector} daemons.

\label{param:AllowAdminCommands}
\item[\Macro{ALLOW\_ADMIN\_COMMANDS}]
  If set to NO for a given host, this
  macro disables administrative commands, such as 
  \Condor{restart}, \Condor{on}, and \Condor{off}, to that host.

\label{param:MasterInstanceLock}
\item[\Macro{MASTER\_INSTANCE\_LOCK}]
  Defines the name of a file for the \Condor{master} daemon
  to lock in order to prevent multiple \Condor{master}s
  from starting.
  This is useful when using shared file systems like NFS which do
  not technically support locking in the case where the lock files
  reside on a local disk.
  If this macro is not defined, the default file name will be
  \File{\$(LOCK)/InstanceLock}.
  \File{\$(LOCK)} can instead be defined to
  specify the location of all lock files, not just the 
  \Condor{master}'s \File{InstanceLock}.
  If \File{\$(LOCK)} is undefined, then the master log itself is locked.

\label{param:AddWindowsFirewallException}
\item[\Macro{ADD\_WINDOWS\_FIREWALL\_EXCEPTION}]
  When set to \Expr{False}, the
  \Condor{master} will not automatically add Condor to the Windows
  Firewall list of trusted applications. Such trusted applications can
  accept incoming connections without interference from the firewall. This
  only affects machines running Windows XP SP2 or higher. The default
  is \Expr{True}.

\label{param:WindowsFirewallFailureRetry} 
\item[\Macro{WINDOWS\_FIREWALL\_FAILURE\_RETRY}]
  An integer value (default value is 60) that represents
  the number of times the \Condor{master} will retry to add
  firewall exceptions.
  When a Windows machine boots
  up, Condor starts up by default as well. Under certain conditions, the
  \Condor{master} may have difficulty adding exceptions to the Windows
  Firewall because of a delay in other services starting up.
  Examples of services that may possibly be slow are the 
  SharedAccess service, the Netman service, or the Workstation service.
  This configuration variable allows administrators to set the number of
  times (once every 10 seconds) that the \Condor{master} will retry
  to add firewall exceptions. A value of 0 means that Condor will
  retry indefinitely.

\label{param:UseProcessGroups} 
\item[\Macro{USE\_PROCESS\_GROUPS}]
  A boolean value that defaults to \Expr{True}.  When \Expr{False},
  Condor daemons on Unix machines will \emph{not} create new sessions
  or process groups. Condor uses processes groups to help it track the
  descendants of processes it creates. This can cause problems when
  Condor is run under another job execution system (e.g. Condor Glidein).

\end{description}

%%%%%%%%%%%%%%%%%%%%%%%%%%%%%%%%%%%%%%%%%%%%%%%%%%%%%%%%%%%%%%%%%%%%%%%%%%%
\subsection{\label{sec:Startd-Config-File-Entries}\condor{startd}
Configuration File Macros}
%%%%%%%%%%%%%%%%%%%%%%%%%%%%%%%%%%%%%%%%%%%%%%%%%%%%%%%%%%%%%%%%%%%%%%%%%%%

\index{configuration!condor\_startd configuration variables}
\Note If you are running Condor on a multi-CPU machine, be sure
to also read section~\ref{sec:Configuring-SMP} on
page~\pageref{sec:Configuring-SMP} which describes how to set up and
configure Condor on SMP machines.

These settings control general operation of the \Condor{startd}.
Examples using these configuration macros,
as well as further explanation is found in
section~\ref{sec:Configuring-Policy} on
Configuring The Startd Policy.

\begin{description}

\label{param:Start}
\item[\Macro{START}]
  A boolean expression
  that, when \Expr{True}, indicates that the machine is willing
  to start running a Condor job.
  \MacroNI{START} is considered when the \Condor{negotiator} daemon
  is considering evicting the job to replace it with one that will
  generate a better rank for the \Condor{startd} daemon,
  or a user with a higher priority.

\label{param:Suspend}
\item[\Macro{SUSPEND}]
  A boolean expression that, when \Expr{True},
  causes Condor to suspend running a Condor job.
  The machine may still be claimed, but the job makes no further
  progress, and Condor does not generate a load on the machine.

\label{param:Preempt}
\item[\Macro{PREEMPT}]
  A boolean expression that, when \Expr{True},
  causes Condor to stop a currently running job.

<<<<<<< HEAD
\item[\Macro{WANT\_HOLD}]
\label{param:WantHold}
A boolean expression.  When \MacroNI{PREEMPT} becomes true, if
\MacroNI{WANT\_HOLD} is true, the job is put on hold for the reason
(optionally) specified by \MacroNI{WANT\_HOLD\_REASON} and
\MacroNI{WANT\_HOLD\_SUBCODE}.  As usual, the job owner may specify
\AdAttr{periodic\_release} and/or \AdAttr{periodic\_remove}
expressions to react to specific hold states automatically.
The \AdAttr{HoldReasonCode} in the job ClassAd is set to 21 when
\MacroNI{WANT\_HOLD} is responsible for putting the job on hold.

Example policy for putting jobs on hold that use too much virtual memory:

\begin{verbatim}
VIRTUAL_MEMORY_AVAILABLE_MB = (VirtualMemory*0.9)
MEMORY_EXCEEDED = ImageSize/1024 > $(VIRTUAL_MEMORY_AVAILABLE_MB)
PREEMPT = ($(PREEMPT)) || ($(MEMORY_EXCEEDED))
WANT_SUSPEND = ($(WANT_SUSPEND)) && ($(MEMORY_EXCEEDED)) =!= TRUE
WANT_HOLD = ($(MEMORY_EXCEEDED))
WANT_HOLD_REASON = \
   ifThenElse( $(MEMORY_EXCEEDED), \
               "Your job used too much virtual memory.", \
               undefined )
\end{verbatim}

\item[\Macro{WANT\_HOLD\_REASON}]
\label{param:WantHoldReason}
An optional string expression.  When a job is put on hold due to
\MacroNI{WANT\_HOLD}, the \AdAttr{HoldReason} in the job ClassAd is
set to the string resulting from evaluation of this expression.  If
this expression is not specified or evaluates to undefined, a default
hold reason is provided.

\item[\Macro{WANT\_HOLD\_SUB\_CODE}]
\label{param:WantHoldSubCode}
An optional integer expression.  When a job is put on hold due to
\MacroNI{WANT\_HOLD}, the \AdAttr{HoldReasonSubCode} in the job ClassAd is
set to the integer resulting from evaluation of this expression.  If
this expression is not specified or evaluates to undefined, the sub-code
is set to 0.  Note that \AdAttr{HoldReasonCode} is always set to 21.

\item[\Macro{CONTINUE}]
=======
>>>>>>> 8cff2b0e
\label{param:Continue}
\item[\Macro{CONTINUE}]
  A boolean expression that, when \Expr{True},
  causes Condor to continue the execution of a suspended job.

\label{param:Kill}
\item[\Macro{KILL}]
  A boolean expression that, when \Expr{True},
  causes Condor to immediately stop the
  execution of a currently running job, without delay, and
  without taking the time to produce a checkpoint (for a standard
  universe job).

\label{param:PeriodicCheckpoint}
\item[\Macro{PERIODIC\_CHECKPOINT}]
  A boolean expression that, when \Expr{True}, causes Condor to
  initiate a checkpoint of the currently running job. This setting
  applies to all standard universe jobs and to vm universe jobs
  that have set \SubmitCmd{vm\_checkpoint} to \Expr{True}
  in the submit description file.

\label{param:Rank}
\item[\Macro{RANK}]
  A floating point value that Condor uses to compare potential jobs.
  A larger value for a specific job ranks that job above
  others with lower values for \MacroNI{RANK}.

\label{param:IsValidCheckpointPlatform}
\item[\Macro{IS\_VALID\_CHECKPOINT\_PLATFORM}]
  A boolean expression that is logically ANDed with the
  with the \MacroNI{START} expression to limit which machines a
  standard universe job may continue execution on once they have
  produced a checkpoint.
  The default expression is

   \footnotesize
   \begin{verbatim}
   IS_VALID_CHECKPOINT_PLATFORM =
   (
     ( (TARGET.JobUniverse == 1) == FALSE) ||
   
     (
       (MY.CheckpointPlatform =!= UNDEFINED) &&
       (
         (TARGET.LastCheckpointPlatform =?= MY.CheckpointPlatform) ||
         (TARGET.NumCkpts == 0)
       )
     )
   )
   \end{verbatim}
   \normalsize

\label{param:WantSuspend}
\item[\Macro{WANT\_SUSPEND}]
  A boolean expression that, when \Expr{True},
  tells Condor to evaluate the \MacroNI{SUSPEND} expression.

\label{param:WantVacate}
\item[\Macro{WANT\_VACATE}]
  A boolean expression that, when \Expr{True}, defines that a preempted
  Condor job is to be vacated, instead of killed.

\label{param:IsOwner}
\item[\Macro{IS\_OWNER}]
  A boolean expression that defaults to being defined as
\begin{verbatim}
        IS_OWNER = (START =?= FALSE)
\end{verbatim}
  Used to describe the state of the machine with respect to its use
  by its owner.
  Job ClassAd attributes are not used in defining \MacroNI{IS\_OWNER},
  as they would be \Expr{Undefined}.
\end{description}




\begin{description}

\label{param:Starter}
\item[\Macro{STARTER}]
  This macro holds the
  full path to the \Condor{starter} binary that the \Condor{startd} should 
  spawn.
  It is normally defined relative to \MacroUNI{SBIN}.
  
\label{param:PollingInterval}
\item[\Macro{POLLING\_INTERVAL}]
  When a
  \Condor{startd} enters the claimed state, this macro determines how often
  the state of the machine is polled to check the need to suspend, resume,
  vacate or kill the job.  It is defined in terms of seconds and defaults to
  5.
  
\label{param:UpdateInterval}
\item[\Macro{UPDATE\_INTERVAL}]
  Determines how often the \Condor{startd} should send a ClassAd update
  to the \Condor{collector}.  The \Condor{startd} also sends update on any
  state or activity change, or if the value of its \Expr{START} expression
  changes.  See section~\ref{sec:States} on \Condor{startd}
  states, section~\ref{sec:Activities} on \Condor{startd}
  Activities, and section~\ref{sec:Start-Expr} on \Condor{startd}
  \Expr{START} expression for details on states, activities, and the
  \Expr{START} expression.  This macro is defined in
  terms of seconds and defaults to 300 (5 minutes).
  
\label{param:MaxJobRetirementTime}
\item[\Macro{MAXJOBRETIREMENTTIME}]
  An integer value representing the number of seconds a preempted job
  will be allowed to run before being evicted. The default value of 0
  (when the configuration variable is not present) implements the
  expected policy that there is no retirement time.  See
  \MacroNI{MAXJOBRETIREMENTTIME} in
  section~\ref{sec:State-Expression-Summary} for further explanation.

\label{param:ClaimWorklife}
\item[\Macro{CLAIM\_WORKLIFE}]
  If provided, this expression specifies the number of seconds after
  which a claim will stop accepting additional jobs.  By default, once
  the negotiator gives a schedd a claim to a slot, the schedd will
  keep running jobs on that slot as long as it has more jobs with
  matching requirements, without returning the slot to the unclaimed
  state and renegotiating for machines.  Once \MacroNI{CLAIM\_WORKLIFE}
  expires, any existing job may continue to run as usual, but once it
  finishes or is preempted, the claim is closed.
  This may be useful if you want to force periodic renegotiation of
  resources without preemption having to occur.  For example, if you
  have some low-priority jobs which should never be interrupted with
  kill signals, you could prevent them from being killed with
  \Expr{MaxJobRetirementTime}, but now high-priority jobs may have to
  wait in line when they match to a machine that is busy running one of
  these uninterruptible jobs.  You can prevent the high-priority jobs
  from ever matching to such a machine by using a rank expression in the
  job or in the negotiator's rank expressions, but then the low-priority
  claim will never be interrupted; it can keep running more jobs.  The
  solution is to use \Expr{CLAIM\_WORKLIFE} to force the claim to stop
  running additional jobs after a certain amount of time.
  The default value for \Expr{CLAIM\_WORKLIFE} is -1, which is treated
  as an infinite claim worklife, so claims may be held indefinitely
  (as long as they are not preempted and the schedd does not
  relinquish them, of course).  A value of 0 has the effect of not allowing
  more than one job to run per claim, since it immediately expires after the
  first job starts running.

\label{param:MaxClaimAlivesMissed}
\item[\Macro{MAX\_CLAIM\_ALIVES\_MISSED}]
  The \Condor{schedd} sends periodic updates
  to each \Condor{startd} as a keep alive (see the description of
  \Macro{ALIVE\_INTERVAL} on page~\pageref{param:AliveInterval}).  
  If the \Condor{startd} does not receive any keep alive messages, it assumes
  that something has gone wrong with the \Condor{schedd} and that the resource
  is not being effectively used.
  Once this happens, the \Condor{startd} considers the claim to have timed out,
  it releases the claim, and starts advertising itself as available
  for other jobs.
  Because these keep alive messages are sent via UDP, they are
  sometimes dropped by the network.
  Therefore, the \Condor{startd} has some tolerance for missed keep alive
  messages, so that in case a few keep alives are lost, the \Condor{startd}
  will not immediately release the claim.
  This setting controls how many keep alive messages can be missed
  before the \Condor{startd} considers the claim no longer valid.
  The default is 6.

\label{param:StartdHasBadUtmp}
\item[\Macro{STARTD\_HAS\_BAD\_UTMP}]
  When the \Condor{startd} is computing the idle time of all the
  users of the machine (both local and remote), it checks the
  \File{utmp} file to find all the currently active ttys, and only
  checks access time of the devices associated with active logins.
  Unfortunately, on some systems, \File{utmp} is unreliable, and the
  \Condor{startd} might miss keyboard activity by doing this.  So, if your
  \File{utmp} is unreliable, set this macro to \Expr{True} and the
  \Condor{startd} will check the access time on all tty and pty devices.
  
\label{param:ConsoleDevices}
\item[\Macro{CONSOLE\_DEVICES}]
  This macro allows the \Condor{startd} to monitor console (keyboard and mouse)
  activity by checking the access times on special files in
  \File{/dev}.  Activity on these files shows up as 
  \AdAttr{ConsoleIdle}
  time in the \Condor{startd}'s ClassAd.  Give a comma-separated list of
  the names of devices considered the console, without the
  \File{/dev/} portion of the path name.  The defaults vary from
  platform to platform, and are usually correct.  

  One possible exception to this is on Linux, where
  we use ``mouse'' as
  one of the entries.  Most Linux installations put in a
  soft link from \File{/dev/mouse} that points to the appropriate
  device (for example, \File{/dev/psaux} for a PS/2 bus mouse, or
  \File{/dev/tty00} for a serial mouse connected to com1).  However,
  if your installation does not have this soft link, you will either
  need to put it in (you will be glad you did), or change this
  macro to point to the right device. 
  
  Unfortunately, there are no such devices on Digital Unix
  (don't be fooled by \File{/dev/keyboard0}; the kernel does not
  update the access times on these devices), so this macro is not
  useful in these cases, and we must use the \Condor{kbdd} to get this
  information by connecting to the X server.
  
\label{param:StartdJobExprs}
\item[\Macro{STARTD\_JOB\_EXPRS}]
  When the machine is claimed by a remote user,
  the \Condor{startd} can also advertise
  arbitrary attributes from the job ClassAd in the machine ClassAd.
  List the attribute names to be advertised.  \Note Since
  these are already ClassAd expressions, do not do anything
  unusual with strings.   
  This setting defaults to ``JobUniverse''.

\label{param:StartdAttrs}
\item[\Macro{STARTD\_ATTRS}]
  This macro is described in section~\ref{param:SubsysAttrs} as
  \MacroNI{<SUBSYS>\_ATTRS}.

\label{param:StartdDebug}
\item[\Macro{STARTD\_DEBUG}]
  This macro
  (and other settings related to debug logging in the \Condor{startd}) is
  described in section~\ref{param:SubsysDebug} as
  \MacroNI{<SUBSYS>\_DEBUG}.

\label{param:StartdAddressFile}
\item[\Macro{STARTD\_ADDRESS\_FILE}]
  This macro is described in section~\ref{param:SubsysAddressFile} as
  \MacroNI{<SUBSYS>\_ADDRESS\_FILE} 

\label{param:StartdSendsAlives}
\item[\Macro{STARTD\_SENDS\_ALIVES}]
  A boolean value that defaults to \Expr{False},
  such that the \Condor{schedd} daemon sends keep alive signals
  to the \Condor{startd} daemon.
  When \Expr{True}, the \Condor{startd} daemon sends keep alive signals
  to the \Condor{schedd} daemon, reversing the direction.
  This may be useful if the \Condor{startd} daemon is on a private
  network or behind a firewall.

\label{param:StartdShouldWriteClaimIdFile}
\item[\Macro{STARTD\_SHOULD\_WRITE\_CLAIM\_ID\_FILE}]
  The \Condor{startd} can be configured
  to write out the \Attr{ClaimId} for the next available claim on all
  slots to separate files.
  This boolean attribute controls whether the \Condor{startd} should
  write these files.
  The default value is \Expr{True}.
  
\label{param:StartdClaimIdFile}
\item[\Macro{STARTD\_CLAIM\_ID\_FILE}]
  This macro controls what file names are used if the above
  \MacroNI{STARTD\_SHOULD\_WRITE\_CLAIM\_ID\_FILE} is true.  By
  default, Condor will write the ClaimId into a file in the
  \MacroU{LOG} directory called \File{.startd\_claim\_id.slotX}, where
  \verb@X@ is the value of \Attr{SlotID}, the integer that
  identifies a given slot on the system, or \verb@1@ on a
  single-slot machine.
  If you define your own value for this setting, you should provide a
  full path, and Condor will automatically append the \verb@.slotX@
  portion of the file name.

\label{param:NumCpus}
\item[\Macro{NUM\_CPUS}]
  This macro can be used to lie to the \Condor{startd} about how many CPUs
  a machine has.
  If you set this, it will override Condor's automatic computation of
  the number of CPUs in your machine, and Condor will use whatever
  integer you specify here. 
  In this way, you can allow multiple Condor jobs to run on a
  single-CPU machine by having that machine treated like an SMP
  machine with multiple CPUs, which could have different Condor jobs
  running on each one.
  Or, you can have an SMP machine advertise more slots than
  it has CPUs.
  However, using this parameter will hurt the performance of the jobs,
  since you would now have multiple jobs running on the same CPU,
  competing with each other.
  The option is only meant for people who specifically want this
  behavior and know what they are doing.  
  It is disabled by default.

  \Note This setting cannot be changed with a simple reconfig (either
  by sending a SIGHUP or using \Condor{reconfig}.
  If you change this, you must restart the \Condor{startd} for the
  change to take effect (by using ``\condor{restart} -startd'').

  \Note If you use this setting on a given machine, you should
  probably advertise that fact in the machine's ClassAd by using the
  \MacroNI{STARTD\_ATTRS} setting (described above).
  This way, jobs submitted in your pool could specify that they did or
  did not want to be matched with machines that were only really
  offering ``fractional CPUs''.

\label{param:MaxNumCpus}
\item[\Macro{MAX\_NUM\_CPUS}]
  This macro will cap the number of CPUs detected by Condor on a machine.
  If you set \MacroNI{NUM\_CPUS} this cap is ignored.
  If it is set to zero, there is no cap. 
  If it is not defined in the config file, it defaults to zero and there is
  no cap. 

  \Note This setting cannot be changed with a simple reconfig (either
  by sending a SIGHUP or using \Condor{reconfig}.
  If you change this, you must restart the \Condor{startd} for the
  change to take effect (by using ``\condor{restart} -startd'').

\label{param:CountHyperthreadCpus}
\item[\Macro{COUNT\_HYPERTHREAD\_CPUS}]
  This macro controls how Condor sees hyper threaded
  processors. When set to \Expr{True} (the default), it includes virtual CPUs in
  the default value of \MacroNI{NUM\_CPUS}. On dedicated cluster nodes, 
  counting virtual CPUs can sometimes improve total throughput at the expense 
  of individual job speed. However, counting them on desktop workstations can
  interfere with interactive job performance.

\label{param:Memory}
\item[\Macro{MEMORY}]
  Normally, Condor will automatically detect the amount of physical
  memory available on your machine.  Define \MacroNI{MEMORY} to tell
  Condor how much physical memory (in MB) your machine has, overriding
  the value Condor computes automatically.

\label{param:ReservedMemory}
\item[\Macro{RESERVED\_MEMORY}]
  How much memory would you like reserved from Condor?  By default,
  Condor considers all the physical memory of your machine as
  available to be used by Condor jobs.  If \MacroNI{RESERVED\_MEMORY} is
  defined, Condor subtracts it from the amount of memory it advertises
  as available.

\label{param:StartdName}
\item[\Macro{STARTD\_NAME}]
  Used to give an alternative value to the \Attr{Name} attribute
  in the \Condor{startd}'s ClassAd.
  This esoteric configuration macro might be used in the situation
  where there are two \Condor{startd} daemons running on one machine,
  and each reports to the same \Condor{collector}.
  Different names will distinguish the two daemons.
  See the description of \MacroNI{MASTER\_NAME} in
  section~\ref{param:MasterName} on page~\pageref{param:MasterName}
  for defaults and composition of valid Condor daemon names.

\label{param:RunBenchmarks}
\item[\Macro{RUNBENCHMARKS}]
  Specifies when to run benchmarks.
  When the machine is in the Unclaimed state and this expression
  evaluates to \Expr{True}, benchmarks will be run.
  If RunBenchmarks is specified and set to anything other than \Expr{False},
  additional benchmarks will be run when the \Condor{startd} initially starts.
  To disable start up benchmarks, set \MacroNI{RunBenchmarks} to \Expr{False},
  or comment it out of the configuration file.

\label{param:DedicatedScheduler}
\item[\Macro{DedicatedScheduler}]
  A string that identifies the dedicated scheduler.
  See section~\ref{sec:Configure-Dedicated-Resource}
  on page~\pageref{sec:Configure-Dedicated-Resource} for details.

\label{param:StartdNoclaimShutdown}
\item[\Macro{STARTD\_NOCLAIM\_SHUTDOWN}]
  The number of seconds to run without receiving a claim before
  shutting Condor down on this machine.  Defaults to unset, which
  means to never shut down.  This is primarily intended for \condor{glidein}.
  Use in other situations is not recommended.

\end{description}

These macros control if the \Condor{startd} daemon should perform
backfill computations whenever resources would otherwise be idle.  
See section~\ref{sec:Backfill} on page~\pageref{sec:Backfill} on
Configuring Condor for Running Backfill Jobs for details.

\begin{description}

\label{param:EnableBackfill}
\item[\Macro{ENABLE\_BACKFILL}]
  A boolean value that, when \Expr{True}, indicates that the machine is willing
  to perform backfill computations when it would otherwise be idle.
  This is not a policy expression that is evaluated, it is a simple
  \Expr{True} or \Expr{False}.
  This setting controls if any of the other backfill-related
  expressions should be evaluated.
  The default is \Expr{False}.

\label{param:BackfillSystem}
\item[\Macro{BACKFILL\_SYSTEM}]
  A string that defines what backfill system to use for spawning and managing
  backfill computations.
  Currently, the only supported value for this is \AdStr{BOINC}, which
  stands for the \Term{Berkeley Open Infrastructure for Network
  Computing}.
  See \URL{http://boinc.berkeley.edu} for more information about
  BOINC.
  There is no default value, administrators must define this.
  
\label{param:StartBackfill}
\item[\Macro{START\_BACKFILL}]
  A boolean expression that is evaluated whenever a Condor resource is in the
  Unclaimed/Idle state and the \MacroNI{ENABLE\_BACKFILL} expression
  is \Expr{True}.  
  If \MacroNI{START\_BACKFILL} evaluates to \Expr{True}, the machine
  will enter the Backfill state and attempt to spawn a backfill
  computation. 
  This expression is analogous to the \Macro{START} expression that
  controls when a Condor resource is available to run normal Condor
  jobs.
  The default value is \Expr{False} (which means do not spawn a
  backfill job even if the machine is idle and
  \MacroNI{ENABLE\_BACKFILL} expression is \Expr{True}).
  For more information about policy expressions and the Backfill
  state, see section~\ref{sec:Configuring-Policy} beginning on
  page~\pageref{sec:Configuring-Policy}, especially
  sections~\ref{sec:States}, \ref{sec:Activities}, and
  \ref{sec:State-and-Activity-Transitions}.

\label{param:EvictBackfill}
\item[\Macro{EVICT\_BACKFILL}]
  A boolean expression that is evaluated whenever a Condor resource is in the
  Backfill state which, when \Expr{True}, indicates the machine should
  immediately kill the currently running backfill computation and
  return to the Owner state.
  This expression is a way for administrators to define a policy where
  interactive users on a machine will cause backfill jobs to be
  removed.
  The default value is \Expr{False}.
  For more information about policy expressions and the Backfill
  state, see section~\ref{sec:Configuring-Policy} beginning on
  page~\pageref{sec:Configuring-Policy}, especially
  sections~\ref{sec:States}, \ref{sec:Activities}, and
  \ref{sec:State-and-Activity-Transitions}.

\end{description}


These macros only apply to the \Condor{startd} daemon when it is running on an
SMP machine. 
See section~\ref{sec:Configuring-SMP} on
page~\pageref{sec:Configuring-SMP} on Configuring The Startd for 
SMP Machines for details.

\begin{description}

\label{param:StartdResourcePrefix}
\item[\Macro{STARTD\_RESOURCE\_PREFIX}] 
  A string which specifies what prefix to give the unique Condor
  resources that are advertised on SMP machines.
  Previously, Condor used the term \Term{virtual machine} to describe
  these resources, so the default value for this setting was ``vm''.
  However, to avoid confusion with other kinds of virtual machines
  (the ones created using tools like VMware or Xen), the old
  \Term{virtual machine} terminology has been changed, and we now use
  the term \Term{slot}.
  Therefore, the default value of this prefix is now ``slot''.
  If sites want to keep using ``vm'', or prefer something other
  ``slot'', this setting enables sites to define what string the
  \Condor{startd} will use to name the individual resources on an SMP
  machine.

\label{param:SlotsConnectedToConsole}
\item[\Macro{SLOTS\_CONNECTED\_TO\_CONSOLE}] 
  An integer which indicates how many of the machine slots
  the \Condor{startd} is representing should be "connected" to the
  console (in other words, notice when there's console activity).
  This defaults to all slots (N in a machine with N CPUs).

\label{param:SlotsConnectedToKeyboard}
\item[\Macro{SLOTS\_CONNECTED\_TO\_KEYBOARD}]
  An integer which indicates how many of the machine slots
  the \Condor{startd} is representing should be "connected" to the
  keyboard (for remote tty activity, as well as console activity).
  Defaults to 1.

\label{param:DisconnectedKeyboardIdleBoost}
\item[\Macro{DISCONNECTED\_KEYBOARD\_IDLE\_BOOST}]
  If there are slots not connected to either the keyboard
  or the console, the corresponding idle time reported will be the
  time since the \Condor{startd} was spawned, plus the value of this macro.
  It defaults to 1200 seconds (20 minutes). 
  We do this because if the slot is configured not to care
  about keyboard activity, we want it to be available to Condor jobs
  as soon as the \Condor{startd} starts up, instead of having to wait for 15
  minutes or more (which is the default time a machine must be idle
  before Condor will start a job).
  If you do not want this boost, set the value to 0.  
  If you change your START expression to require more than 15 minutes
  before a job starts, but you still want jobs to start right away on
  some of your SMP nodes, increase this macro's value.

\label{param:StartdSlotAttrs}
\item[\Macro{STARTD\_SLOT\_ATTRS}]
  The list of ClassAd attribute names that should be shared across all
  slots on the same machine.
  This setting was formerly know as \Macro{STARTD\_VM\_ATTRS} or
  \Macro{STARTD\_VM\_EXPRS} (before version 6.9.3).
  For each attribute in the list, the attribute's value is taken from
  each slot's machine ClassAd and placed into the machine
  ClassAd of all the other slots within the machine.
  For example, if the configuration file for a 2-slot machine
  contains
\begin{verbatim}
        STARTD_SLOT_ATTRS = State, Activity, EnteredCurrentActivity
\end{verbatim}
  then the machine ClassAd for both slots will contain
  attributes that will be of the form:
\begin{verbatim}
     slot1_State = "Claimed"
     slot1_Activity = "Busy"
     slot1_EnteredCurrentActivity = 1075249233
     slot2_State = "Unclaimed"
     slot2_Activity = "Idle"
     slot2_EnteredCurrentActivity = 1075240035
\end{verbatim}


\end{description}

The following settings control the number of slots reported
for a given SMP host, and what attributes each one has.  
They are only needed if you do not want to have an SMP machine report
to Condor with a separate slot for each CPU, with all
shared system resources evenly divided among them.
Please read section~\ref{sec:SMP-Divide} on
page~\pageref{sec:SMP-Divide} for details on how to properly configure
these settings to suit your needs.

\Note You can only change the number of each type of slot
the \Condor{startd} is reporting with a simple reconfig (such as
sending a SIGHUP signal, or using the \Condor{reconfig} command).
You cannot change the definition of the different slot
types with a reconfig.  
If you change them, you must restart the \Condor{startd} for the
change to take effect (for example, using 
\Code{condor\_restart -startd}).

\Note Prior to version 6.9.3, any settings that included the term
``slot'' used to use ``virtual machine'' or ``vm''.
If you're looking for information about one of these older settings,
search for the corresponding attribute names using ``slot'', instead.

\begin{description}

\label{param:MaxSlotTypes}
\item[\Macro{MAX\_SLOT\_TYPES}]
  The maximum number of different slot types.  
  Note: this is the maximum number of different \emph{types}, not of
  actual slots.
  Defaults to 10.  
  (You should only need to change this setting if you define more than
  10 separate slot types, which would be pretty rare.)

\label{param:SlotTypeN}
\item[\Macro{SLOT\_TYPE\_<N>}]
  This setting defines a given slot type, by specifying
  what part of each shared system resource (like RAM, swap space, etc)
  this kind of slot gets.  This setting has \emph{no} effect unless you also
  define \MacroNI{NUM\_SLOTS\_TYPE\_<N>}.
  N can be any integer from 1 to the value of
  \MacroUNI{MAX\_SLOT\_TYPES}, such as
  \MacroNI{SLOT\_TYPE\_1}. 
  The format of this entry can be somewhat complex, so please refer to
  section~\ref{sec:SMP-Divide} on page~\pageref{sec:SMP-Divide} for
  details on the different possibilities.

\label{param:SlotTypeNPartitionable}
\item[\Macro{SLOT\_TYPE\_<N>\_PARTITIONABLE}]
  A boolean variable that defaults to \Expr{False}.
  When \Expr{True}, this slot permits dynamic provisioning, as specified in
  section~ \ref{sec:SMP-dynamicprovisioning}.

\label{param:NumSlotsTypeN}
\item[\Macro{NUM\_SLOTS\_TYPE\_<N>}]
  This macro controls how many of a given slot type
  are actually reported to Condor.
  There is no default.

\label{param:NumSlots}
\item[\Macro{NUM\_SLOTS}]
  If your SMP machine is being evenly divided, and the slot
  type settings described above are not being used, this
  macro controls how many slots will be reported.  
  The default is one slot for each CPU.
  This setting can be used to reserve some CPUs on an SMP which would
  not be reported to the Condor pool. You cannot use this parameter to
  make Condor advertise more slots than there are CPUs on the machine.
  To do that, use \Macro{NUM\_CPUS}.

\label{param:AllowVMCruft}
\item[\Macro{ALLOW\_VM\_CRUFT}]
  A boolean value that Condor sets and uses internally, currently
  defaulting to \Expr{True}.  When \Expr{True},
  Condor looks for configuration variables named with the
  previously used string \MacroNI{VM} after searching unsuccessfully
  for variables named with the currently used string \MacroNI{SLOT}.
  When \Expr{False}, Condor does \emph{not} look for variables named
  with the previously used string \MacroNI{VM} after searching
  unsuccessfully for the string \MacroNI{SLOT}. 

\end{description}

The following macros describe the \Prog{cron} capabilities of Condor.
The \Prog{cron} mechanism is used to run executables (called
modules) directly from the \Condor{startd} daemon.
The output from modules
is incorporated into the machine ClassAd generated by the
\Condor{startd}.  These capabilities are used in Hawkeye, but can be
used in other situations as well.

These configuration macros are divided into three sets.
The three sets occurred as the functionality and usage of
Condor's \Prog{cron} capabilities evolved.
The first set applies to both new and older macros and syntax.
The second set applies to the new macros and syntax.
The third set applies only to the older (and outdated) macros and syntax.


This first set of configuration macros applies to both new
and older macros and syntax.
\begin{description}

\label{param:StartdCronName}
\item[\Macro{STARTD\_CRON\_NAME}]
  Defines a logical name to be used in the formation of related
  configuration macro names. While
  not required, this macro makes other macros
  more readable and maintainable.  A common example is
\begin{verbatim}
   STARTD_CRON_NAME = HAWKEYE
\end{verbatim}
  This example allows the naming of other related macros
  to contain the string \verb@"HAWKEYE"@ in their name.

\label{param:StartdCronConfigVal}
\item[\Macro{STARTD\_CRON\_CONFIG\_VAL}]
  This configuration variable can be used to specify the
  \Condor{config\_val} program which the modules (jobs) should use to
  get configuration information from the daemon.  If this is provided,
  a environment variable by the same name with the same value will be
  passed to all modules.

  If \MacroNI{STARTD\_CRON\_NAME}
  is defined, then this configuration macro name is changed from
  \MacroNI{STARTD\_CRON\_CONFIG\_VAL} to
  \MacroNI{\MacroUNI{STARTD\_CRON\_NAME}\_CONFIG\_VAL}.  Example:

\begin{verbatim}
  HAWKEYE_CONFIG_VAL = /usr/local/condor/bin/condor_config_val
\end{verbatim}

\label{param:StartdCronAutopublish}
\item[\Macro{STARTD\_CRON\_AUTOPUBLISH}]
  Optional setting that determines if the \Condor{startd} should
  automatically publish a new update to the \Condor{collector} after
  any of the cron modules produce output.
  Beware that enabling this setting can greatly increase the network
  traffic in a Condor pool, especially when many modules are
  executed, or if the period in which they run is short.
  There are three possible (case insensitive) values for this
  setting: 
  \begin{description}
     \item[\texttt{Never}] This default value causes the
     \Condor{startd} to not automatically publish updates based on
     any cron modules. Instead, updates rely on the usual behavior for sending
     updates, which is periodic, based on the \Macro{UPDATE\_INTERVAL}
     configuration setting, or whenever a given slot
     changes state.
     \item[\texttt{Always}] Causes the \Condor{startd} to always send a new
     update to the \Condor{collector} whenever any module exits.
     \item[\texttt{If\_Changed}] Causes the \Condor{startd} to only send a
     new update to the \Condor{collector} if the output produced by a
     given module is different than the previous output of the
     same module.
     The only exception is the \Attr{LastUpdate} attribute
     (automatically set for all cron modules to be the timestamp when
     the module last ran), which is ignored when
     \MacroNI{STARTD\_CRON\_AUTOPUBLISH} is set to \verb@If_Changed@.
  \end{description}
  Beware that \MacroNI{STARTD\_CRON\_AUTOPUBLISH} does not honor the
  \MacroNI{STARTD\_CRON\_NAME} setting described above.
  Even if \MacroNI{STARTD\_CRON\_NAME} is defined,
  \MacroNI{STARTD\_CRON\_AUTOPUBLISH} will have the same name.

\end{description}

The following 
second set of configuration macros applies only to the new
macros and syntax.
This set is to be used for all new applications.
\begin{description}

\label{param:StartdCronJobList}
\item[\Macro{STARTD\_CRON\_JOBLIST}]
  This configuration variable is defined by a white space separated
  list of job names (called modules) to run.
  Each of these is the logical name of the module.  This name
  must be unique (no two modules may have the same name).

  If \MacroNI{STARTD\_CRON\_NAME}
  is defined, then this configuration macro name is changed from
  \MacroNI{STARTD\_CRON\_JOBLIST} to
  \MacroNI{\MacroUNI{STARTD\_CRON\_NAME}\_JOBLIST}.

\label{param:StartdCronModulePrefix}
\item[\Macro{STARTD\_CRON\_<ModuleName>\_PREFIX}]
  Specifies a string which is prepended by
  Condor to all attribute names that the module generates.  For
  example, if a prefix is ``xyz\_'', and an individual attribute is
  named ``abc'', the resulting attribute would be ``xyz\_abc''.
  Although it can be quoted, the prefix can contain only
  alpha-numeric characters.

  If \MacroNI{STARTD\_CRON\_NAME}
  is defined, then this configuration macro name is changed from
  \MacroNI{STARTD\_CRON\_<ModuleName>\_PREFIX} to
  \MacroNI{\MacroUNI{STARTD\_CRON\_NAME}\_<ModuleName>\_PREFIX}.

\label{param:StartdCronModuleExecutable}
\item[\Macro{STARTD\_CRON\_<ModuleName>\_EXECUTABLE}]
  Used to specify the full path to the
  executable to run for this module.  Note that multiple modules may
  specify the same executable (although they need to have different
  names).

  If \MacroNI{STARTD\_CRON\_NAME}
  is defined, then this configuration macro name is changed from
  \MacroNI{STARTD\_CRON\_<ModuleName>\_EXECUTABLE} to
  \MacroNI{\MacroUNI{STARTD\_CRON\_NAME}\_<ModuleName>\_EXECUTABLE}.

\label{param:StartdCronModulePeriod}
\item[\Macro{STARTD\_CRON\_<ModuleName>\_PERIOD}]
  The period specifies time intervals at which the module should be run.
  For periodic modules, this
  is the time interval that passes between starting the execution
  of the module.
  The value may be specified in seconds (append value with the
  character 's'), in minutes (append value with the character 'm'),
  or in hours (append value with the character 'h').
  As an example, 5m starts the execution of the module every five minutes.
  If no character is appended to the value, seconds are used as a default.
  For ``Wait For Exit'' mode, the value has a different meaning; in
  this case 
  the period specifies the length of time after the module ceases execution
  before it is restarted.
  The minimum valid value of the period is 1 second.

  If \MacroNI{STARTD\_CRON\_NAME}
  is defined, then this configuration macro name is changed from
  \MacroNI{STARTD\_CRON\_<ModuleName>\_PERIOD} to
  \MacroNI{\MacroUNI{STARTD\_CRON\_NAME}\_<ModuleName>\_PERIOD}.


\label{param:StartdCronModuleMode}
\item[\Macro{STARTD\_CRON\_<ModuleName>\_MODE}]
  Used to specify the ``Mode'' in which the module operates.
  Legal values are ``WaitForExit'' and ``Periodic'' (the
  default).  

  If \MacroNI{STARTD\_CRON\_NAME}
  is defined, then this configuration macro name is changed from
  \MacroNI{STARTD\_CRON\_<ModuleName>\_MODE} to
  \MacroNI{\MacroUNI{STARTD\_CRON\_NAME}\_<ModuleName>\_MODE}.

  The default ``Periodic'' mode is used for most modules.  In
  this mode, the module is expected to be started by the
  \Condor{startd} daemon, gather and publish its data, and then
  exit.

  The ``WaitForExit'' mode is used to specify a module
  which runs in the ``Wait For Exit'' mode.
  In this mode, the \Condor{startd} daemon
  interprets the ``period'' differently.  In this case, it
  refers to the amount of time to wait after the module exits
  before restarting it.  With a value of 1, the module is kept
  running nearly continuously.

  In general, ``Wait For Exit'' mode is for modules that produce
  a periodic stream of updated data, but it can be used for other
  purposes, as well.

\label{param:StartdCronModuleReconfig}
\item[\Macro{STARTD\_CRON\_<ModuleName>\_RECONFIG}]
  The ``ReConfig'' macro is used to specify whether a module
  can handle HUP signals, and should be sent a HUP signal when
  the \Condor{startd} daemon is reconfigured.  The module is
  expected to reread its configuration at that time.  A value
  of ``True'' enables this setting, and ``False'' disables it.

  If \MacroNI{STARTD\_CRON\_NAME}
  is defined, then this configuration macro name is changed from
  \MacroNI{STARTD\_CRON\_<ModuleName>\_RECONFIG} to
  \MacroNI{\MacroUNI{STARTD\_CRON\_NAME}\_<ModuleName>\_RECONFIG}.

\label{param:StartdCronModuleKill}
\item[\Macro{STARTD\_CRON\_<ModuleName>\_KILL}]
  The ``Kill'' macro is applicable on for modules running in the
  ``Periodic'' mode.  Possible values are ``True'' and ``False'' (the
  default).

  If \MacroNI{STARTD\_CRON\_NAME}
  is defined, then this configuration macro name is changed from
  \MacroNI{STARTD\_CRON\_<ModuleName>\_KILL} to
  \MacroNI{\MacroUNI{STARTD\_CRON\_NAME}\_<ModuleName>\_KILL}.

  This macro controls the behavior of the \Condor{startd} when it
  detects that the module's executable is still running when it is time
  to start the module for a run. 	If enabled, the
  \Condor{startd} will kill and restart the process in this
  condition.  If not enabled, the existing process is allowed to
  continue running. 

\label{param:StartdCronModuleArgs}
\item[\Macro{STARTD\_CRON\_<ModuleName>\_ARGS}]
  The command line arguments to pass to the module to be executed. 

  If \MacroNI{STARTD\_CRON\_NAME}
  is defined, then this configuration macro name is changed from
  \MacroNI{STARTD\_CRON\_<ModuleName>\_ARGS} to
  \MacroNI{\MacroUNI{STARTD\_CRON\_NAME}\_<ModuleName>\_ARGS}.

\label{param:StartdCronModuleEnv}
\item[\Macro{STARTD\_CRON\_<ModuleName>\_ENV}]
  The environment string to pass to the module.
  The syntax is the same as that of 
  \MacroNI{DAEMONNAME\_ENVIRONMENT} in ~\ref{param:DaemonNameEnvironment}.

  If \MacroNI{STARTD\_CRON\_NAME}
  is defined, then this configuration macro name is changed from
  \MacroNI{STARTD\_CRON\_<ModuleName>\_ENV} to
  \MacroNI{\MacroUNI{STARTD\_CRON\_NAME}\_<ModuleName>\_ENV}.

\label{param:StartdCronModuleCwd}
\item[\Macro{STARTD\_CRON\_<ModuleName>\_CWD}]
  The working directory in which to start the module.

  If \MacroNI{STARTD\_CRON\_NAME}
  is defined, then this configuration macro name is changed from
  \MacroNI{STARTD\_CRON\_<ModuleName>\_CWD} to
  \MacroNI{\MacroUNI{STARTD\_CRON\_NAME}\_<ModuleName>\_CWD}.

\label{param:StartdCronModuleOptions}
\item[\Macro{STARTD\_CRON\_<ModuleName>\_OPTIONS}]
  A colon separated list of options. 
  Not all combinations of options make sense;
  when a nonsense combination is listed,
  the last one in the list is followed.

  If \MacroNI{STARTD\_CRON\_NAME}
  is defined, then this configuration macro name is changed from
  \MacroNI{STARTD\_CRON\_<ModuleName>\_OPTIONS} to
  \MacroNI{\MacroUNI{STARTD\_CRON\_NAME}\_<ModuleName>\_OPTIONS}.

  \begin{itemize}

	\item The ``WaitForExit'' option enables the ``Wait For Exit''
	mode (see above).

	\item The ``ReConfig'' option enables the ``Reconfig'' setting
	(see above).

	\item The ``NoReConfig'' option disables the ``Reconfig'' setting
	(see above).

	\item The ``Kill'' option enables the ``Kill'' setting (see
	above).

	\item The ``NoKill'' option disables the ``Kill'' setting (see
	above).

    \end{itemize}

\end{description}
Here is a complete configuration example that uses Hawkeye.
\begin{verbatim}
# Hawkeye Job Definitions
STARTD_CRON_NAME = HAWKEYE

# Job 1
HAWKEYE_JOBLIST = job1
HAWKEYE_job1_PREFIX = prefix_
HAWKEYE_job1_EXECUTABLE = $(MODULES)/job1
HAWKEYE_job1_PERIOD = 5m
HAWKEYE_job1_MODE = WaitForExit
HAWKEYE_job1_KILL = false
HAWKEYE_job1_ARGS =-foo -bar
HAWKEYE_job1_ENV = xyzzy=somevalue

# Job 2
HAWKEYE_JOBLIST = $(HAWKEYE_JOBLIST) job2
HAWKEYE_job2_PREFIX = prefix_
HAWKEYE_job2_EXECUTABLE = $(MODULES)/job2
HAWKEYE_job2_PERIOD = 1h
HAWKEYE_job2_ENV = lwpi=somevalue
\end{verbatim}


The following 
third set of configuration macros applies only to older
macros and syntax.
This set is documented for completeness and backwards
compatibility.
Do not use these configuration macros for any new application.
Future releases of Condor may disable the use of this set.

\begin{description}

\label{param:StartdCronJobs}
\item[\Macro{STARTD\_CRON\_JOBS}]
  The list of the modules to execute.  In Hawkeye, this is usually
  named HAWKEYE\_JOBS.
  This configuration variable is defined by
  a white space or newline separated list of jobs (called modules) to run,
  where each module is specified using the format
\begin{verbatim}
   modulename:prefix:executable:period[:options]
\end{verbatim}
  Each of these fields can be surrounded by matching quote characters
  (single quote or double quote, but they must match).  This allows
  colon and white space characters to be specified.  For example, the
  following specifies an executable name with a colon and a space in it:
\begin{verbatim}
   foo:foo_:"c:/some dir/foo.exe":10m
\end{verbatim}
  These individual fields are described below: 
    \begin{itemize}

    \item \MacroNI{modulename} The logical name of the module.  This 
    must be unique (no two modules may have the same name).  See 
    \MacroNI{STARTD\_CRON\_JOBLIST}

    \item \MacroNI{prefix}
    See \MacroNI{STARTD\_CRON\_<ModuleName>\_PREFIX}

    \item \MacroNI{executable}
    See \MacroNI{STARTD\_CRON\_<ModuleName>\_EXECUTABLE}

    \item \MacroNI{period}
    See \MacroNI{STARTD\_CRON\_<ModuleName>\_PERIOD}

   \item Several options are available. Using more than one
   of these options for one module does not make sense.  If this happens,
   the last one in the list is followed. 
   See \MacroNI{STARTD\_CRON\_<ModuleName>\_OPTIONS}

	\begin{itemize}
	\item The ``Continuous'' option is used to specify a module
	which runs in continuous mode (as described above).  See the
	``WaitForExit'' and ``ReConfig'' options which replace
	``Continuous''.

	This option is now deprecated, and its functionality has been
	replaced by the new ``WaitForExit'' and ``ReConfig'' options,
	which together implement the capabilities of ``Continuous''.
	This option will be removed from a future version of Condor.

	\item The ``WaitForExit'' option

	See the discussion of ``WaitForExit'' in
	\MacroNI{STARTD\_CRON\_<ModuleName>\_OPTIONS} above.

	\item The ``ReConfig'' option

	See the discussion of ``ReConfig in
	\MacroNI{STARTD\_CRON\_<ModuleName>\_OPTIONS} above.

	\item The `NoReConfig'' option

	See the discussion of ``NoReConfig in
	\MacroNI{STARTD\_CRON\_<ModuleName>\_OPTIONS} above.

	\item The ``Kill'' option

	See the discussion of ``Kill'' in
	\MacroNI{STARTD\_CRON\_<ModuleName>\_OPTIONS} above.

	\item The ``NoKill'' option

	See the discussion of ``NoKill'' in
	\MacroNI{STARTD\_CRON\_<ModuleName>\_OPTIONS} above.

    \end{itemize}
	
  \end{itemize}
\Note The configuration file parsing logic will strip white space from
the beginning and end of continuation lines.  Thus, a job list like
below will be misinterpreted and will not work as expected:
\begin{verbatim}
# Hawkeye Job Definitions
HAWKEYE_JOBS   =\
    JOB1:prefix_:$(MODULES)/job1:5m:nokill\
    JOB2:prefix_:$(MODULES)/job1_co:1h
HAWKEYE_JOB1_ARGS =-foo -bar
HAWKEYE_JOB1_ENV = xyzzy=somevalue
HAWKEYE_JOB2_ENV = lwpi=somevalue
\end{verbatim}
Instead, write this as below:
\begin{verbatim}
# Hawkeye Job Definitions
HAWKEYE_JOBS   =

# Job 1
HAWKEYE_JOBS = $(HAWKEYE_JOBS) JOB1:prefix_:$(MODULES)/job1:5m:nokill
HAWKEYE_JOB1_ARGS =-foo -bar
HAWKEYE_JOB1_ENV = xyzzy=somevalue

# Job 2
HAWKEYE_JOBS = $(HAWKEYE_JOBS) JOB2:prefix_:$(MODULES)/job2:1h
HAWKEYE_JOB2_ENV = lwpi=somevalue
\end{verbatim}


\end{description}

The following macros control the optional computation of resource
availability statistics in the \Condor{startd}.

\begin{description}

\label{param:StartdComputeAvailStats}
\item[\Macro{STARTD\_COMPUTE\_AVAIL\_STATS}]
  A boolean that determines if the \Condor{startd} computes resource
  availability statistics.  The default is False.

If \Macro{STARTD\_COMPUTE\_AVAIL\_STATS} = True, the \Condor{startd} will
define the following ClassAd attributes for resources:

\begin{description}
\item[\AdAttr{AvailTime}]
\index{ClassAd machine attribute!AvailTime}
  The proportion of the time (between 0.0 and 1.0)
  that this resource has been in a state other than Owner.
\item[\AdAttr{LastAvailInterval}]
\index{ClassAd machine attribute!LastAvailInterval}
  The duration (in seconds) of the last period between Owner states.
\end{description}

The following attributes will also be included if the resource is
not in the Owner state:

\begin{description}
\item[\AdAttr{AvailSince}]
\index{ClassAd machine attribute!AvailSince}
  The time at which the resource last left the
  Owner state.  Measured in the number of seconds since the
  epoch (00:00:00 UTC, Jan 1, 1970).
\item[\AdAttr{AvailTimeEstimate}]
\index{ClassAd machine attribute!AvailTimeEstimate}
  Based on past history, an estimate
  of how long the current period between Owner states will last.
\end{description}

\label{param:StartdAvailConfidence}
\item[\Macro{STARTD\_AVAIL\_CONFIDENCE}]
  A floating point number representing the confidence level of the
  \Condor{startd} daemon's AvailTime estimate.
  By default, the estimate is based on
  the 80th percentile of past values
  (that is, the value is initially set to 0.8).

\label{param:StartdMaxAvailPeriodSamples}
\item[\Macro{STARTD\_MAX\_AVAIL\_PERIOD\_SAMPLES}]
  An integer that limits the number of samples of past available
  intervals stored by the \Condor{startd} to limit memory and disk consumption.
  Each sample requires 4 bytes of memory and approximately 10 bytes of
  disk space.

\end{description}


The following configuration variables support java universe jobs.

\begin{description}
\label{param:Java}
\item[\Macro{JAVA}]
  The full path to the Java interpreter (the Java Virtual Machine).

\label{param:JavaMaxheapArgument}
\item[\Macro{JAVA\_MAXHEAP\_ARGUMENT}]
  An incomplete command line argument to the Java interpreter
  (the Java Virtual Machine)
  to specify the switch name for the Maxheap Argument.
  Condor uses it to construct the maximum heap size
  for the Java Virtual Machine. 
  For example, the value for the Sun JVM is \Arg{-Xmx}.

\label{param:JavaClasspathArgument}
\item[\Macro{JAVA\_CLASSPATH\_ARGUMENT}]
  The command line argument to the Java interpreter (the Java Virtual Machine)
  that specifies the Java Classpath.
  Classpath is a Java-specific term that denotes the list of
  locations (\File{.jar} files and/or directories)
  where the Java interpreter can
  look for the Java class files that a Java program requires.

\label{param:JavaClasspathSeparator}
\item[\Macro{JAVA\_CLASSPATH\_SEPARATOR}]
  The single character used to delimit constructed entries in the
  Classpath for the given operating system and Java Virtual Machine.
  If not defined, the operating system is queried for its default
  Classpath separator.

\label{param:JavaClasspathDefault}
\item[\Macro{JAVA\_CLASSPATH\_DEFAULT}]
  A list of path names to \File{.jar} files to be added to the Java Classpath 
  by default.
  The comma and/or space character delimits list entries.

\label{param:JavaExtraArguments}
\item[\Macro{JAVA\_EXTRA\_ARGUMENTS}]
  A list of additional arguments to be passed to the Java executable.
\end{description}

These macros control the system of job hooks invoked by the
\Condor{startd} to optionally fetch work.
See section~\ref{sec:job-hooks} on page~\pageref{sec:job-hooks} on
``Job Hooks'' for more details.

\begin{description}

\label{param:SlotNJobHookKeyword}
\item[\Macro{SLOTN\_JOB\_HOOK\_KEYWORD}]
  The keyword used to define which set of hooks a particular
  compute slot should invoke.
  Note that the ``N'' in ``SLOTN'' should be replaced with the slot
  identification number, for example, on slot1, this setting would be
  called \MacroNI{[SLOT1\_JOB\_HOOK\_KEYWORD}.
  There is no default keyword.
  Sites that wish to use these job hooks must explicitly define the
  keyword (and the corresponding hook paths).

\label{param:StartdJobHookKeyword}
\item[\Macro{STARTD\_JOB\_HOOK\_KEYWORD}]
  The keyword used to define which set of hooks a particular
  \Condor{startd} should invoke.
  This setting is only used if a slot-specific keyword is not defined
  for a given compute slot.
  There is no default keyword.
  Sites that wish to use these job hooks must explicitly define the
  keyword (and the corresponding hook paths).

\label{param:HookFetchWork}
\item[\Macro{HOOK\_FETCH\_WORK}]
  The full path to the program to invoke whenever the \Condor{startd}
  wants to fetch work.
  The actual configuration setting must be prefixed with a hook keyword.
  There is no default.

\label{param:HookReplyClaim}
\item[\Macro{HOOK\_REPLY\_CLAIM}]
  The full path to the program to invoke whenever the \Condor{startd}
  finishes fetching a job and decides what to do with it.
  The actual configuration setting must be prefixed with a hook keyword.
  There is no default.

\label{param:HookEvictClaim}
\item[\Macro{HOOK\_EVICT\_CLAIM}]
  The full path to the program to invoke whenever the \Condor{startd}
  needs to evict a fetched claim.
  The actual configuration setting must be prefixed with a hook keyword.
  There is no default.

\label{param:FetchWorkDelay}
\item[\Macro{FetchWorkDelay}]
  An expression that defines the number of seconds that the
  \Condor{startd} should wait after an invocation of
  \Macro{HOOK\_FETCH\_WORK} completes before the hook should be
  invoked again.
  The expression is evaluated in the context of the slot ClassAd, and
  the ClassAd of the currently running job (if any).
  The expression must evaluate to an integer.
  If not defined, the \Condor{startd} will wait 300 seconds (five
  minutes) between attempts to fetch work.
  For more information about this expression, see
  section~\ref{sec:job-hooks-fetch-work-delay} on
  page~\pageref{sec:job-hooks-fetch-work-delay}.

\end{description}

These macros control the power management capabilities of the 
\Condor{startd} to optionally put the machine in to a low power state.
See section~\ref{sec:power-man} on page~\pageref{sec:power-man} on
``Power Management'' for more details.

\begin{description}

\label{param:HibernateCheckInterval}
\item[\Macro{HIBERNATE\_CHECK\_INTERVAL}]
  An integer number of seconds that
  determines how often the \Condor{startd} checks to see if the 
  machine is ready to enter a low power state.
  The default value is 0,
  which disables the check.
  If not 0, the \MacroNI{HIBERNATE} expression is
  evaluated within the context of each slot at the given interval.  
  If used, a value 300 (5 minutes) is recommended.

  As a special case, the interval is ignored when the 
  machine has just returned from a low power state (excluding 
  shutdown (5)).  In order to avoid machines from volleying between 
  a running state and a low power state, an hour of uptime is enforced
  after a machine has been woken.  After the hour has passed,
  regular checks resume.

\label{param:Hibernate}
\item[\Macro{HIBERNATE}]
  An string expression that represents lower power state.  When this
  state name evaluates to a valid non-``NONE'' state (see below),
  causes Condor to put the machine into a low power state given by the
  evaluation of the expression.  The following names are supported
  (and are not case sensitive):

  \begin{itemize}
  \item[] "NONE", "0": No-op: do not enter a low power state
  \item[] "S1",   "1", "STANDBY", "SLEEP": On Windows, Sleep (standby)
  \item[] "S2",   "2": On Windows, Sleep (standby)
  \item[] "S3",   "3", "RAM", "MEM": Sleep (standby)
  \item[] "S4",   "4", "DISK", "HIBERNATE": Hibernate
  \item[] "S5",   "5", "SHUTDOWN": Shutdown (soft-off)
  \end{itemize}
  
  The \MacroNI{HIBERNATE} expression is written in terms of the S-states
  as defined in the Advanced Configuration and Power Interface 
  (ACPI) specification.  The S-states take the form S$n$, where $n$ is 
  an integer in the range $0$ to $5$, inclusive.  The number that results 
  from evaluating the expression determines which S-state to enter. The 
  $n$ from S$n$ notation was adopted because at this junction in time 
  it appears to be the standard naming scheme for power states on several
  popular Operating Systems, including various flavors of Windows and Linux
  distributions.  The other strings (``RAM'', ``DISK'', etc.) are
  provided for ease of configuration.

  Since this expression is evaluated in the context of each slot on the
  machine, any one slot has veto power over the other slots.  If the 
  evaluation of \MacroNI{HIBERNATE} in one slot evaluates to ``NONE''
  or ``0'', then the machine will not be placed into a low power
  state.  On the other 
  hand, if all slots evaluate to a non-zero value, but differ in value, 
  then the largest value is used as the representative power state.

  Strings that do not match any in the table above are treated as
  ``NONE''.

\label{param:LinuxHibernationMethod}
\item[\Macro{LINUX\_HIBERNATION\_METHOD}]
  This macro can be used to override the default search used by
  Condor on Linux to detect the hibernation method to use.  The default
  behavior is to try:
  \begin{itemize}
  \item Detect and use the pm-UTIL command line tools ``pm-UTIL''
  \item Detect and use the /sys/power virtual files ``/sys''
  \item Detect and use the /proc/ACPI virtual files ``/proc''
  \end{itemize}
  To override this behavior and force the use of a particular method,
  set \MacroNI{LINUX\_HIBERNATION\_METHOD} to one of the above names
  (``pm-utils'', ``/sys'', or ``/proc'').

\end{description}

%%%%%%%%%%%%%%%%%%%%%%%%%%%%%%%%%%%%%%%%%%%%%%%%%%%%%%%%%%%%%%%%%%%%%%%%%%%
\subsection{\label{sec:Schedd-Config-File-Entries}\condor{schedd}
Configuration File Entries}
%%%%%%%%%%%%%%%%%%%%%%%%%%%%%%%%%%%%%%%%%%%%%%%%%%%%%%%%%%%%%%%%%%%%%%%%%%%

\index{configuration!condor\_schedd configuration variables}
These macros control the \Condor{schedd}.
\begin{description}

\label{param:Shadow}
\item[\Macro{SHADOW}]
  This macro determines the
  full path of the \Condor{shadow} binary that the \Condor{schedd}
  spawns.  It is normally defined in terms of \MacroUNI{SBIN}. 
  
\label{param:StartLocalUniverse}
\item[\Macro{START\_LOCAL\_UNIVERSE}]
  A boolean value that defaults to \Expr{True}.
  The \Condor{schedd} uses this macro to determine whether to start
  a \SubmitCmd{local} universe job. 
  At intervals determined by \MacroNI{SCHEDD\_INTERVAL}, 
  the \Condor{schedd} daemon evaluates this macro
  for each idle \SubmitCmd{local} universe job that it has.
  For each job, if the \MacroNI{START\_LOCAL\_UNIVERSE} 
  macro is \Expr{True}, then the job's \Macro{Requirements} expression
  is evaluated. If both conditions are met, then the job is allowed
  to begin execution. 
  
  The following example only allows 10 \SubmitCmd{local} universe jobs to
  execute concurrently. The attribute \Attr{TotalLocalJobsRunning}
  is supplied by \Condor{schedd}'s ClassAd:
  
  \footnotesize
  \begin{verbatim}
    START_LOCAL_UNIVERSE = TotalLocalJobsRunning < 10
  \end{verbatim}
  \normalsize
  
\label{param:StarterLocal}
\item[\Macro{STARTER\_LOCAL}]
  The complete path and executable name of the \Condor{starter} to
  run for \SubmitCmd{local} universe jobs.  This variable's value
  is defined in the initial configuration provided with Condor as
  \footnotesize
  \begin{verbatim}
  STARTER_LOCAL = $(SBIN)/condor_starter
  \end{verbatim}
  \normalsize
  This variable would only be modified or hand added into 
  the configuration for a pool to be upgraded from one
  running a version of Condor that existed before the
  \SubmitCmd{local} universe to one that includes the
  \SubmitCmd{local} universe, but without utilizing the newer, provided
  configuration files.

\label{param:StartSchedulerUniverse}
\item[\Macro{START\_SCHEDULER\_UNIVERSE}]
  A boolean value that defaults to \Expr{True}.
  The \Condor{schedd} uses this macro to determine whether to start
  a \SubmitCmd{scheduler} universe job. 
  At intervals determined by \MacroNI{SCHEDD\_INTERVAL}, 
  the \Condor{schedd} daemon evaluates this macro
  for each idle \SubmitCmd{scheduler} universe job that it has.
  For each job, if the \MacroNI{START\_SCHEDULER\_UNIVERSE} 
  macro is \Expr{True}, then the job's \Macro{Requirements} expression
  is evaluated. If both conditions are met, then the job is allowed
  to begin execution. 
  
  The following example only allows 10 \SubmitCmd{scheduler} universe jobs to
  execute concurrently. The attribute \Attr{TotalSchedulerJobsRunning}
  is supplied by \Condor{schedd}'s ClassAd:
  
  \footnotesize
  \begin{verbatim}
    START_SCHEDULER_UNIVERSE = TotalSchedulerJobsRunning < 10
  \end{verbatim}
  \normalsize
  
  
\label{param:MaxJobsRunning}
\item[\Macro{MAX\_JOBS\_RUNNING}]
  This macro limits the number of processes spawned by a given
  \Condor{schedd}, for all job universes except the 
  grid universe.  See section~\ref{sec:Choosing-Universe}.
  This includes, but is not limited to \Condor{shadow} processes,
  and scheduler universe processes, including \Condor{dagman}.
  The actual
  number of \Condor{shadow}s may be less if you have reached
  your \MacroUNI{RESERVED\_SWAP} limit.
  This macro has a default value of 200.

\label{param:MaxJobsSubmitted}
\item[\Macro{MAX\_JOBS\_SUBMITTED}]
  This integer value limits the number of jobs permitted in 
  a \Condor{schedd} daemon's queue. Submission of a new cluster
  of jobs fails, if the total number of jobs would exceed this limit. 
  The default value for this variable is the largest positive
  integer value.

\label{param:MaxShadowExceptions}
\item[\Macro{MAX\_SHADOW\_EXCEPTIONS}]
  This macro controls the maximum
  number of times that \Condor{shadow} processes can have a fatal
  error (exception) before the \Condor{schedd} will relinquish
  the match associated with the dying shadow.  Defaults to 5.

\label{param:MaxPendingStartdContacts}
\item[\Macro{MAX\_PENDING\_STARTD\_CONTACTS}]
  An integer value that limits
  the number of simultaneous connection attempts by the \Condor{schedd}
  when it is requesting claims from one or more \Condor{startd} daemons.
  The intention is to protect the \Condor{schedd} from being overloaded
  by authentication operations.  The default value is 0.
  The special value 0 indicates no limit.

\label{param:MaxConcurrentDownloads}
\item[\Macro{MAX\_CONCURRENT\_DOWNLOADS}]
  This specifies the maximum
  number of simultaneous transfers of output files from execute
  machines to the submit machine.  The limit applies to all jobs
  submitted from the same \Condor{schedd}.  The default is 10.  A
  setting of 0 means unlimited transfers.  This limit currently does
  not apply to grid universe jobs or standard universe jobs, and it
  also does not apply to streaming output files.  When the limit is
  reached, additional transfers will queue up and wait before
  proceeding.

\label{param:MaxConcurrentUploads}
\item[\Macro{MAX\_CONCURRENT\_UPLOADS}]
  This specifies the maximum
  number of simultaneous transfers of input files from the submit
  machine to execute machines.  The limit applies to all jobs
  submitted from the same \Condor{schedd}.  The default is 10.  A
  setting of 0 means unlimited transfers.  This limit currently does
  not apply to grid universe jobs or standard universe jobs.  When the
  limit is reached, additional transfers will queue up and wait before
  proceeding.

\label{param:ScheddQueryWorkers}
\item[\Macro{SCHEDD\_QUERY\_WORKERS}]
  This specifies the maximum number of concurrent sub-processes that
  the \Condor{schedd} will spawn to handle queries.  The setting is
  ignored in Windows.  In Unix, the default is 3.  If the limit is
  reached, the next query will be handled in the \Condor{schedd}'s main
  process.

\label{param:ScheddInterval}
\item[\Macro{SCHEDD\_INTERVAL}]
  This macro determines the maximum interval for both how often the
  \Condor{schedd} sends a ClassAd update to the \Condor{collector} and
  how often the \Condor{schedd} daemon evaluates jobs.  It is defined
  in terms of seconds and defaults to 300 (every 5 minutes).

\label{param:ScheddIntervalTimeslice}
\item[\Macro{SCHEDD\_INTERVAL\_TIMESLICE}]
  The bookkeeping done by the
  \Condor{schedd} takes more time when there are large numbers of jobs
  in the job queue.  However, when it is not too expensive to do this
  bookkeeping, it is best to keep the collector up to date with the
  latest state of the job queue.  Therefore, this macro is used to
  adjust the bookkeeping interval so that it is done more frequently
  when the cost of doing so is relatively small, and less frequently
  when the cost is high.  The default is 0.05, which means the schedd
  will adapt its bookkeeping interval to consume no more than 5\% of the
  total time available to the schedd.  The lower bound is configured by
  \Macro{SCHEDD\_MIN\_INTERVAL} (default 5 seconds), and the upper bound
  is configured by \Macro{SCHEDD\_INTERVAL} (default 300 seconds).


% \label{param:RealTimeJobSuspendUpdates}
% \item[\Macro{REAL\_TIME\_JOB\_SUSPEND\_UPDATES}] 
%  If set to \Expr{True},
%  then the \Condor{shadow} will immediately update the
%  \Condor{schedd} upon the suspension or resumption of a job.
%  This allows \Condor{q} to show a
%  job in a suspended state in its default output.
%  In the \Expr{ST} column, there will be an \Expr{S} instead of an
%  \Expr{R} when the job is running, but suspended.

%  This attribute's real time connotation is currently applied only
%  to jobs in the vanilla, standard, and java universes.
%  Other universes may display a suspension state where applicable,
%  but the information may be stale.

%  The default value and when not present in the configuration
%  file is \Expr{False}.
  
\label{param:JobStartCount}
\item[\Macro{JOB\_START\_COUNT}]
  This macro works together with the \Macro{JOB\_START\_DELAY} macro to
  throttle job starts.  The default and minimum values for this
  integer configuration variable are both 1.

\label{param:JobStartDelay}
\item[\Macro{JOB\_START\_DELAY}]
  This integer-valued macro works together with the
  \Macro{JOB\_START\_COUNT} macro
  to throttle job starts.  The  \Condor{schedd} daemon starts
  \MacroUNI{JOB\_START\_COUNT} jobs at a time, then delays for
  \MacroUNI{JOB\_START\_DELAY} seconds before starting the next set of jobs.
  This delay prevents a sudden, large load on resources required by
  the jobs during their start up phase.
  The resulting job start rate
  averages as fast as
  (\MacroUNI{JOB\_START\_COUNT}/\MacroUNI{JOB\_START\_DELAY}) jobs/second.
  This configuration variable is also used during the graceful shutdown of the
  \Condor{schedd} daemon.
  During graceful shutdown, this macro determines the wait time in
  between requesting each \Condor{shadow} daemon to gracefully shut down.  
  It is defined in terms of seconds and defaults to 0, which means jobs
  will be started as fast as possible.  If you wish to throttle the rate
  of specific types of jobs, you can use the job attribute
  \AdAttr{NextJobStartDelay}.

\label{param:MaxNextJobStartDelay}
\item[\Macro{MAX\_NEXT\_JOB\_START\_DELAY}]
  An integer number of seconds representing the maximum allowed value
  of the job ClassAd attribute \AdAttr{NextJobStartDelay}.  It defaults to 600,
  which is 10 minutes.

\label{param:JobIsFinishedInterval}
\item[\Macro{JOB\_IS\_FINISHED\_INTERVAL}]
  The \Condor{schedd} maintains a list of jobs that are ready to permanently
  leave the job queue, e.g. they have completed or been removed.  This
  integer-valued macro specifies a delay in seconds to place between the
  taking jobs permanently out of the queue.  The default value is 0, which
  tells the \Condor{schedd} to not impose any delay.  
  
\label{param:AliveInterval}
\item[\Macro{ALIVE\_INTERVAL}]
  An initial value for an integer number of seconds defining
  how often the \Condor{schedd} sends a UDP keep
  alive message to any \Condor{startd} it has claimed.
  When the \Condor{schedd} claims a \Condor{startd}, 
  the \Condor{schedd} tells the \Condor{startd} how often it is
  going to send these messages.
  The utilized interval for sending keep alive messages is the smallest of
  the two values \MacroNI{ALIVE\_INTERVAL} and the expression
  \Expr{JobLeaseDuration/3}, formed with the job ClassAd attribute
  \Attr{JobLeaseDuration}.
  The value of the interval is further constrained by the floor value 
  of 10 seconds.
  If the \Condor{startd} does not receive any of these keep alive messages
  during a certain period of time (defined via
  \Macro{MAX\_CLAIM\_ALIVES\_MISSED}, described on
  page~\pageref{param:MaxClaimAlivesMissed})
  the \Condor{startd} releases the claim, and the \Condor{schedd} no longer pays for
  the resource (in terms of user priority in the system).
  The macro is defined in terms of seconds and defaults to 300, which is
  5 minutes.

%\label{param:StartdSendAlives}
%\item[\Macro{STARTD\_SEND\_ALIVES}]
%  A boolean value that defaults to \Expr{False}.
%  When \Expr{True}, the \Condor{startd} will send alive updates
%  to the \Condor{schedd}, instead of the other way around.
%  These alive upates are delivered via TCP.
%  The alive interval for these updates is the
%  claim lease duration divided by 3.
%  This configuration variable must be set globally to be
%  visible to all \Condor{schedd} and \Condor{startd} daemons that
%  communicate.  If not visible, or if the two have
%  different settings for this value, there is a good chance that
%  keep alive updates will either never be sent, or will be dropped,
%  resulting in expiring and evicted active claims.

\label{param:RequestClaimTimeout}
\item[\Macro{REQUEST\_CLAIM\_TIMEOUT}]
  This macro sets the time (in
  seconds) that the \Condor{schedd} will wait for a claim to be granted by the
  \Condor{startd}.  The default is 30 minutes.  This is only likely to matter
  if the \Condor{startd} has an existing claim and it takes a long time for the
  existing claim to be preempted due to \Expr{MaxJobRetirementTime}.
  Once a request times out, the \Condor{schedd} will simply begin the process
  of finding a machine for the job all over again.

  Normally, it is not a good idea to set this to be very small (e.g. a
  few minutes).  Doing so can lead to failure to preempt, because the
  preempting job will spend a significant fraction of its time waiting
  to be re-matched.  During that time, it would miss out on any
  opportunity to run if the job it is trying to preempt gets out of
  the way.

\label{param:ShadowSizeEstimate}
\item[\Macro{SHADOW\_SIZE\_ESTIMATE}]
  This macro sets the estimated virtual memory size of each
  \Condor{shadow} process.  Specified in kilobytes.  The default
  varies from platform to platform.

\label{param:ShadowReniceIncrement}
\item[\Macro{SHADOW\_RENICE\_INCREMENT}]
  When the \Condor{schedd} spawns a new
  \Condor{shadow}, it can do so with a \Term{nice-level}.  A
  nice-level is a Unix mechanism that allows users to assign their own
  processes a lower priority so that the processes run with less
  priority than other tasks on the machine.  The value can be any
  integer between 0 and 19, with a value of 19 being the lowest
  priority.  It defaults to 0.

\label{param:SchedUnivReniceIncrement}
\item[\Macro{SCHED\_UNIV\_RENICE\_INCREMENT}]
  Analogous to \MacroNI{JOB\_RENICE\_INCREMENT} and
  \MacroNI{SHADOW\_RENICE\_INCREMENT}, scheduler universe jobs can be
  given a nice-level.  The value can be any integer between 0 and 19,
  with a value of 19 being the lowest priority.  It defaults to 0.

\label{param:QueueCleanInterval}
\item[\Macro{QUEUE\_CLEAN\_INTERVAL}]
  The \Condor{schedd} maintains the job queue on a given machine.  It does so
  in a persistent way such that if the \Condor{schedd} crashes, it can recover
  a valid state of the job queue.  The mechanism it uses is a
  transaction-based log file (the \File{job\_queue.log} file,
  not the \File{SchedLog} file).  This file contains an initial
  state of the job queue, and a series of transactions that were
  performed on the queue (such as new jobs submitted, jobs completing,
  and checkpointing).  Periodically, the \Condor{schedd} will go through
  this log, truncate all the transactions and create a new file with
  containing only the new initial state of the log.
  This is a somewhat expensive operation,
  but it speeds up when the \Condor{schedd} restarts since there are
  fewer transactions it has to play to figure out what state the job
  queue is really in.  This macro determines how often the \Condor{schedd}
  should rework this queue to cleaning it up.  It is defined in terms of
  seconds and defaults to 86400 (once a day). 
  
\label{param:WallClockCkptInterval}
\item[\Macro{WALL\_CLOCK\_CKPT\_INTERVAL}]
  The job queue contains a counter for each job's ``wall clock'' run
  time, i.e., how long each job has executed so far.  This counter is
  displayed by \Condor{q}.  The counter is updated when the job is
  evicted or when the job completes.  When the \Condor{schedd} crashes, the run
  time for jobs that are currently running will not be added to the
  counter (and so, the run time counter may become smaller than the
  CPU time counter).  The \Condor{schedd} saves run time ``checkpoints''
  periodically for running jobs so if the \Condor{schedd} crashes, only run
  time since the last checkpoint is lost.  This macro controls how
  often the \Condor{schedd} saves run time checkpoints.  It is defined in terms
  of seconds and defaults to 3600 (one hour).  A value of 0 will
  disable wall clock checkpoints.

\label{param:QueueAllUsersTrusted}
\item[\Macro{QUEUE\_ALL\_USERS\_TRUSTED}]
  Defaults to False. If set to True, then unauthenticated users are allowed
  to write to the queue, and also we always trust whatever the \Attr{Owner}
  value is set to be by the client in the job ad. This was added so users
  can continue to use the SOAP web-services interface over HTTP (w/o
  authenticating) to submit jobs in a secure, controlled environment -- for
  instance, in a portal setting.
     
\label{param:QueueSuperUsers}
\item[\Macro{QUEUE\_SUPER\_USERS}]
  This macro determines what user names on a given machine have
  \Term{super-user access} to the job queue, meaning that they can
  modify or delete the job ClassAds of other users.  (Normally, you
  can only modify or delete ClassAds from the job queue that you own).
  Whatever user name corresponds with the UID that Condor is running as
  (usually the Unix user condor) will automatically be included in this list
  because that is needed for Condor's proper functioning.  See
  section~\ref{sec:uids} on UIDs in Condor for more details on
  this.  By default, we give root the ability to remove other
  user's jobs, in addition to user condor.
      
\label{param:ScheddLock}
\item[\Macro{SCHEDD\_LOCK}]
  This macro specifies what lock file should be used for access to the
  \File{SchedLog} file.  It must be a separate file from the
  \File{SchedLog}, since the \File{SchedLog} may be rotated and
  synchronization across log file rotations
  is desired.
  This macro is defined relative to the \MacroUNI{LOCK} macro.

\label{param:ScheddName}
\item[\Macro{SCHEDD\_NAME}]
  Used to give an alternative value to the \Attr{Name} attribute 
  in the \Condor{schedd}'s ClassAd.

  See the description of \MacroNI{MASTER\_NAME} in
  section~\ref{param:MasterName} on page~\pageref{param:MasterName}
  for defaults and composition of valid Condor daemon names.
  Also, note that if the \MacroNI{MASTER\_NAME} setting is defined for
  the \Condor{master} that spawned a given \Condor{schedd}, that name
  will take precedence over whatever is defined in
  \MacroNI{SCHEDD\_NAME}. 

\label{param:ScheddAttrs}
\item[\Macro{SCHEDD\_ATTRS}]
  This macro is described in section~\ref{param:SubsysExprs} as
  \MacroNI{<SUBSYS>\_ATTRS}.

\label{param:ScheddDebug}
\item[\Macro{SCHEDD\_DEBUG}]
  This macro
  (and other settings related to debug logging in the \Condor{schedd}) is
  described in section~\ref{param:SubsysDebug} as
  \MacroNI{<SUBSYS>\_DEBUG}.

\label{param:ScheddAddressFile}
\item[\Macro{SCHEDD\_ADDRESS\_FILE}]
  This macro is described in
  section~\ref{param:SubsysAddressFile} as
  \MacroNI{<SUBSYS>\_ADDRESS\_FILE}. 

\label{param:ScheddExecute}
\item[\Macro{SCHEDD\_EXECUTE}]
  A directory to use as a temporary sandbox for local universe jobs.
  Defaults to \File{\MacroUNI{SPOOL}/execute}.

\label{param:FlockNegotiatorHosts} 
\item[\Macro{FLOCK\_NEGOTIATOR\_HOSTS}]
  This macro defines a list of negotiator host names (not including the
  local \MacroUNI{NEGOTIATOR\_HOST} machine) for pools in which the
  \Condor{schedd} should attempt to run jobs.  Hosts in the list should be in
  order of preference.  The \Condor{schedd} will only send a request to a
  central manager in the list if the local pool and pools earlier in
  the list are not satisfying all the job requests.
  \MacroUNI{HOSTALLOW\_NEGOTIATOR\_SCHEDD} (see
  section~\ref{param:HostAllow}) must also be configured to allow
  negotiators from all of the \MacroUNI{FLOCK\_NEGOTIATOR\_HOSTS} to
  contact the \Condor{schedd}.  Please make sure the
  \MacroUNI{NEGOTIATOR\_HOST} is first in the
  \MacroUNI{HOSTALLOW\_NEGOTIATOR\_SCHEDD} list.  Similarly, the
  central managers of the remote pools must be configured to listen to
  requests from this \Condor{schedd}.

\label{param:FlockCollectorHosts}
\item[\Macro{FLOCK\_COLLECTOR\_HOSTS}]
  This macro defines a list of collector host names for pools in which
  the \Condor{schedd} should attempt to run jobs.
  The collectors must be specified in order,
  corresponding to the \MacroUNI{FLOCK\_NEGOTIATOR\_HOSTS} list.
  In the typical case, where each pool
  has the collector and negotiator running on the same machine,
  \MacroUNI{FLOCK\_COLLECTOR\_HOSTS} should have the same definition as
  \MacroUNI{FLOCK\_NEGOTIATOR\_HOSTS}.

  \label{param:NegotiateAllJobsInCluster}
\item[\Macro{NEGOTIATE\_ALL\_JOBS\_IN\_CLUSTER}]
  If this macro is set to False (the default), when the \Condor{schedd} fails
  to start an idle job, it will not try to start any other
  idle jobs in the same cluster during that negotiation cycle.  This
  makes negotiation much more efficient for large job clusters.
  However, in some cases other jobs in the cluster can be started even
  though an earlier job can't.  For example, the jobs' requirements
  may differ, because of different disk space, memory, or
  operating system requirements.  Or, machines may be willing to run
  only some jobs in the cluster, because their requirements reference
  the jobs' virtual memory size or other attribute.  Setting this
  macro to True will force the \Condor{schedd} to try to start all idle jobs in
  each negotiation cycle.  This will make negotiation cycles last
  longer, but it will ensure that all jobs that can be started will be
  started.

\label{param:PeriodicExprInterval}
\item[\Macro{PERIODIC\_EXPR\_INTERVAL}]
  This macro determines the minimum period,
  in seconds, between evaluation of periodic job control expressions,
  such as periodic\_hold, periodic\_release, and periodic\_remove,
  given by the user in a Condor submit file. By default, this value is
  60 seconds.  A value of 0 prevents the \Condor{schedd} from
  performing the periodic evaluations.

\label{param:PeriodicExprTimeslice}
\item[\Macro{PERIODIC\_EXPR\_TIMESLICE}]
  This macro is used to adapt the
  frequency with which the \Condor{schedd} evaluates periodic job
  control expressions.  When the job queue is very large, the cost of
  evaluating all of the ClassAds is high, so in order for the
  \Condor{schedd} to continue to perform well, it makes sense to
  evaluate these expressions less frequently.  The default time slice
  is 0.01, so the \Condor{schedd} will set the interval between
  evaluations so that it spends only 1\% of its time in this activity.
  The lower bound for the interval is configured by
  \Macro{PERIODIC\_EXPR\_INTERVAL} (default 60 seconds).

\label{param:SystemPeriodicHold}
\item[\Macro{SYSTEM\_PERIODIC\_HOLD}]
  This expression behaves identically
  to the job expression \AdAttr{periodic\_hold}, but it is evaluated by
  the \Condor{schedd} daemon individually for each job in the queue.
  It defaults to \Expr{False}.
  When \Expr{True}, it causes the job to stop running and go on hold.
  Here is an
  example that puts jobs on hold if they have been restarted too many
  times, have an unreasonably large virtual memory \Attr{ImageSize}, or have
  unreasonably large disk usage for an invented environment.

\footnotesize
\begin{verbatim}
SYSTEM_PERIODIC_HOLD = \
  (JobStatus == 1 || JobStatus == 2) && \
  (JobRunCount > 10 || ImageSize > 3000000 || DiskUsage > 10000000)
\end{verbatim}
\normalsize

\label{param:SystemPeriodicRelease}
\item[\Macro{SYSTEM\_PERIODIC\_RELEASE}]
  This expression behaves identically
  to the job expression \AdAttr{periodic\_release}, but it is evaluated by
  the \Condor{schedd} daemon individually for each job in the queue.
  It defaults to \Expr{False}.
  When \Expr{True}, it causes a held job to return to the idle state.
  Here is an example
  that releases jobs from hold if they have tried to run less than 20
  times, have most recently been on hold for over 20 minutes, and have
  gone on hold due to ``Connection timed out'' when trying to execute
  the job, because the file system containing the job's executable is
  temporarily unavailable.

\footnotesize
\begin{verbatim}
SYSTEM_PERIODIC_RELEASE = \
  (JobRunCount < 20 && CurrentTime - EnteredCurrentStatus > 1200 ) && ( \
    (HoldReasonCode == 6 && HoldReasonSubCode == 110) \
  )
\end{verbatim} 
\normalsize


  \label{param:SystemPeriodicRemove}
\item[\Macro{SYSTEM\_PERIODIC\_REMOVE}]
  This expression behaves identically
  to the job expression \AdAttr{periodic\_remove}, but it is evaluated by
  the \Condor{schedd} daemon individually for each job in the queue.
  It defaults to \Expr{False}.
  When \Expr{True}, it causes the job to be removed from the queue.
  Here is an example
  that removes jobs which have been on hold for 30 days:

\footnotesize
\begin{verbatim}
SYSTEM_PERIODIC_REMOVE = \
  (JobStatus == 5 && CurrentTime - EnteredCurrentStatus > 3600*24*30)
\end{verbatim}
\normalsize

\label{param:ScheddAssumeNegotiatorGone}
\item[\Macro{SCHEDD\_ASSUME\_NEGOTIATOR\_GONE}]
  This macro determines the period,
  in seconds, that the \Condor{schedd} will wait for the \Condor{negotiator} to
  initiate a negotiation cycle before the schedd will simply try to claim
  any local \Condor{startd}.  This allows for a machine that is acting as
  both a submit and execute node to run jobs locally if it cannot
  communicate with the central manager.  The default value, if not
  specified, is 4 x \MacroUNI{NEGOTIATOR\_INTERVAL}.  If
  \MacroUNI{NEGOTIATOR\_INTERVAL} is not defined, then 
  \MacroNI{SCHEDD\_ASSUME\_NEGOTIATOR\_GONE} will default to 1200 (20
  minutes).

\label{param:ScheddRoundAttr}
\item[\Macro{SCHEDD\_ROUND\_ATTR\_<xxxx>}]
  This is used to round off attributes in
  the job ClassAd so that similar jobs may be grouped together for
  negotiation purposes.  There are two cases.  One is that a
  percentage such as 25\% is specified.  In this case, the value of
  the attribute named \verb@<xxxx>\@ in the job ClassAd will be
  rounded up to the next multiple of the specified percentage of the
  values order of magnitude.  For example, a setting of 25\% will
  cause a value near 100 to be rounded up to the next multiple of 25
  and a value near 1000 will be rounded up to the next multiple of
  250.  The other case is that an integer, such as 4, is specified
  instead of a percentage.  In this case, the job attribute is rounded
  up to the specified number of decimal places.
  Replace \verb@<xxxx>@ with the name of the attribute to round, and set this
  macro equal to the number of decimal places to round up.  For example, to
  round the value of job ClassAd attribute \Attr{foo}  up to the nearest
  100, set 
\begin{verbatim}
        SCHEDD_ROUND_ATTR_foo = 2
\end{verbatim}
  When the schedd rounds up an attribute value, it will save the raw 
  (un-rounded) actual value in an attribute with the same name appended
  with ``\_RAW".  So in the above example, the raw value will be stored
  in attribute \Attr{foo\_RAW} in the job ClassAd.
  The following are set by default:
\begin{verbatim}
        SCHEDD_ROUND_ATTR_ImageSize = 25%
        SCHEDD_ROUND_ATTR_ExecutableSize = 25%
        SCHEDD_ROUND_ATTR_DiskUsage = 25%
        SCHEDD_ROUND_ATTR_NumCkpts = 4
\end{verbatim}
  Thus, an ImageSize near 100MB will be rounded up to the next
  multiple of 25MB.  If your batch slots have less
  memory or disk than the rounded values, it may be necessary to
  reduce the amount of rounding, because the job requirements
  will not be met.

\label{param:ScheddBackupSpool}
\item[\Macro{SCHEDD\_BACKUP\_SPOOL}]
  This macro is used to enable the
  \Condor{schedd} to make a backup of the job queue as it starts.  If
  set to ``True'', the \Condor{schedd} will create host specific a
  backup of the current spool file to the spool directory.  This
  backup file will be overwritten each time the \Condor{schedd}
  starts.  \Macro{SCHEDD\_BACKUP\_SPOOL} defaults to ``False''.

\label{param:MPICondorRshPath}
\item[\Macro{MPI\_CONDOR\_RSH\_PATH}]
  The complete path to the
  special version of \Prog{rsh} that is required to spawn MPI
  jobs under Condor.
  \MacroU{LIBEXEC} is the proper value for this 
  configuration variable, required when running MPI dedicated jobs.

\label{param:ScheddPreemptionRequirements}
\item[\Macro{SCHEDD\_PREEMPTION\_REQUIREMENTS}]
  This boolean expression is
  utilized only for machines allocated by a dedicated scheduler.
  When \Expr{True}, a machine becomes a candidate for job preemption.
  This configuration variable has no default;
  when not defined, preemption will never be considered.

\label{param:ScheddPreemptionRank}
\item[\Macro{SCHEDD\_PREEMPTION\_RANK}]
  This floating point value is
  utilized only for machines allocated by a dedicated scheduler.
  It is evaluated in context of a job ClassAd,
  and it represents a machine's preference for running a job.
  This configuration variable has no default;
  when not defined, preemption will never be considered.

\label{param:ParallelSchedulingGroup}
\item[\Macro{ParallelSchedulingGroup}]
  For parallel jobs which must be assigned within a group
  of machines (and not cross group boundaries),
  this configuration variable identifies members of a group. 
  Each machine within a group sets this configuration variable with 
  a string that identifies the group.

\label{param:PerJobHistoryDir}
\item[\Macro{PER\_JOB\_HISTORY\_DIR}]
  If set to a directory writable by the Condor user, when a job
  leaves the \Condor{schedd}'s queue, a copy of its ClassAd will
  be written in that directory.  The files are named ``history.''
  with the job's cluster and process number appended.  For
  example, job 35.2 will result in a file named ``history.35.2''.
  Condor does not rotate or delete the files, so without an
  external entity to clean the directory it can grow very large.
  This option defaults to being unset.  When not set, no such
  files are written.

\label{param:DedicatedSchedulerUseFifo}
\item[\Macro{DEDICATED\_SCHEDULER\_USE\_FIFO}]
  When this parameter is set to true (the default), parallel and mpi
  universe jobs will be scheduled in a first-in, first-out manner.
  When set to false, parallel and mpi jobs are scheduled using a
  best-fit algorithm. Using the best-fit algorithm is not recommended,
  as it can cause starvation.

\label{param:ScheddSendVacateViaTcp}
\item[\Macro{SCHEDD\_SEND\_VACATE\_VIA\_TCP}]
  A boolean value that defaults to \Expr{False}.
  When \Expr{True}, the \Condor{schedd} daemon sends vacate signals via TCP,
  instead of the default UDP.

\end{description}

%%%%%%%%%%%%%%%%%%%%%%%%%%%%%%%%%%%%%%%%%%%%%%%%%%%%%%%%%%%%%%%%%%%%%%%%%%%
\subsection{\label{sec:Shadow-Config-File-Entries}\condor{shadow}
Configuration File Entries}
%%%%%%%%%%%%%%%%%%%%%%%%%%%%%%%%%%%%%%%%%%%%%%%%%%%%%%%%%%%%%%%%%%%%%%%%%%%

\index{configuration!condor\_shadow configuration variables}
These settings affect the \Condor{shadow}.
\begin{description}

\label{param:ShadowLock}
\item[\Macro{SHADOW\_LOCK}]
  This macro specifies the lock file to be used for access to the
  \File{ShadowLog} file.  It must be a separate file from the
  \File{ShadowLog}, since the \File{ShadowLog} may be rotated 
  and you want to synchronize access across log file rotations.
  This macro is defined relative to the \MacroUNI{LOCK} macro.

\label{param:ShadowDebug}
\item[\Macro{SHADOW\_DEBUG}]
  This macro (and other settings related to debug logging in the shadow) is
  described in section~\ref{param:SubsysDebug} as
  \MacroNI{<SUBSYS>\_DEBUG}.

\label{param:ShadowQueueUpdateInterval}
\item[\Macro{SHADOW\_QUEUE\_UPDATE\_INTERVAL}]
  The amount of time (in seconds) between ClassAd updates that the
  \Condor{shadow} daemon sends to the \Condor{schedd} daemon.
  Defaults to 900 (15 minutes).

\label{param:ShadowLazyQueueUpdate}
\item[\Macro{SHADOW\_LAZY\_QUEUE\_UPDATE}]
  This boolean macro specifies if the \Condor{shadow} should
  immediately update the job queue for certain attributes (at this
  time, it only effects the \AdAttr{NumJobStarts} and
  \AdAttr{NumJobReconnects} counters) or if it should wait and only
  update the job queue on the next periodic update.
  There is a trade-off between performance and the semantics of these
  attributes, which is why the behavior is controlled by a
  configuration macro.
  If the \Condor{shadow} do not use a lazy update, and immediately
  ensures the changes to the job attributes are written to the job
  queue on disk, the semantics for the attributes are very solid
  (there's only a tiny chance that the counters will be out of sync
  with reality), but this introduces a potentially large performance
  and scalability problem for a busy \Condor{schedd}.
  If the \Condor{shadow} uses a lazy update, there's no additional cost
  to the \Condor{schedd}, but it means that \Condor{q} and Quill won't
  immediately see the changes to the job attributes, and if the
  \Condor{shadow} happens to crash or be killed during that time, the
  attributes are never incremented.
  Given that the most obvious usage of these counter attributes is for
  the periodic user policy expressions (which are evaluated directly
  by the \Condor{shadow} using its own copy of the job's classified
  ad, which is immediately updated in either case), and since the
  additional cost for aggressive updates to a busy \Condor{schedd}
  could potentially cause major problems, the default is \Expr{True}
  to do lazy, periodic updates.

\label{param:CompressPeriodicCkpt}
\item[\Macro{COMPRESS\_PERIODIC\_CKPT}]
  This boolean macro specifies
  whether the shadow should instruct applications to compress periodic
  checkpoints (when possible).  The default is \Expr{False}.

\label{param:CompressVacateCkpt}
\item[\Macro{COMPRESS\_VACATE\_CKPT}]
  This boolean macro specifies
  whether the shadow should instruct applications to compress vacate
  checkpoints (when possible).  The default is \Expr{False}.

\label{param:PeriodicMemorySync}
\item[\Macro{PERIODIC\_MEMORY\_SYNC}]
  This boolean value specifies whether the \Condor{shadow} should instruct
  applications to commit dirty memory pages to swap space during a
  periodic checkpoint.  The default is \Expr{False}.  This potentially
  reduces the number of dirty memory pages at vacate time, thereby
  reducing swapping activity on the remote machine.

\label{param:SlowCkptSpeed}
\item[\Macro{SLOW\_CKPT\_SPEED}]
  This macro specifies the speed at which vacate checkpoints should be
  written, in kilobytes per second.  If zero (the default), vacate
  checkpoints are written as fast as possible.  Writing vacate
  checkpoints slowly can avoid overwhelming the remote machine with
  swapping activity.

\label{param:ShadowJobCleanupRetryDelay}
\item[\Macro{SHADOW\_JOB\_CLEANUP\_RETRY\_DELAY}]
  This integer specifies the number of seconds to wait between tries
  to commit the final update to the job ClassAd in the \Condor{schedd}'s
  job queue.  The default is 30.

\label{param:ShadowMaxJobCleanupRetries}
\item[\Macro{SHADOW\_MAX\_JOB\_CLEANUP\_RETRIES}]
  This integer specifies the number of times to try committing
  the final update to the job ClassAd in the \Condor{schedd}'s
  job queue.  The default is 5.

\end{description}

%%%%%%%%%%%%%%%%%%%%%%%%%%%%%%%%%%%%%%%%%%%%%%%%%%%%%%%%%%%%%%%%%%%%%%%%%%%
\subsection{\label{sec:Starter-Config-File-Entries}\condor{starter}
Configuration File Entries}
%%%%%%%%%%%%%%%%%%%%%%%%%%%%%%%%%%%%%%%%%%%%%%%%%%%%%%%%%%%%%%%%%%%%%%%%%%%

\index{configuration!condor\_starter configuration variables}
These settings affect the \Condor{starter}.
\begin{description}

\label{param:ExecTransferAttempts}
\item[\Macro{EXEC\_TRANSFER\_ATTEMPTS}]
  Sometimes due to a router misconfiguration, kernel bug, or other
  network problem, the transfer of the initial checkpoint from
  the submit machine to the execute machine will fail midway through.
  This parameter allows a retry of the transfer a certain number of times
  that must be equal to or greater than 1. If this parameter is not
  specified, or specified incorrectly, then it will default to three.
  If the transfer of the initial executable fails every attempt, then
  the job goes back into the idle state until the next renegotiation
  cycle.

  \Note: This parameter does not exist in the NT starter.

\label{param:JobReniceIncrement}
\item[\Macro{JOB\_RENICE\_INCREMENT}]
  When the \Condor{starter} spawns a Condor job, it can do so with a
  \Term{nice-level}.
  A nice-level is a
  Unix mechanism that allows users to assign their own processes a lower 
  priority, such that these processes do not interfere with interactive
  use of the machine.
  For machines with lots
  of real memory and swap space, such that the only scarce resource is CPU time,
  use this macro in conjunction with a policy that
  allows Condor to always start jobs on the machines. 
  Condor jobs would always run,
  but interactive response on the machines would never suffer.
  A user most likely will not notice Condor is
  running jobs.  See section~\ref{sec:Configuring-Policy} on
  Startd Policy Configuration for more details on setting up a
  policy for starting and stopping jobs on a given machine.

  The integer value is
  set by the \Condor{starter} daemon for each job just before the
  job runs.
  The range of allowable values are integers in the range of 0 to 19
  (inclusive),
  with a value of 19 being the lowest priority.  
  If the integer value is outside this range,
  then on a Unix machine, a value greater than 19 is auto-decreased to 19;
  a value less than 0 is treated as 0.
  For values outside this range, a Windows machine ignores the value
  and uses the default instead.
  The default value is 10, which maps to the idle priority class on
  a Windows machine.

\label{param:StarterLocalLogging}
\item[\Macro{STARTER\_LOCAL\_LOGGING}]
  This macro determines whether the
  starter should do local logging to its own log file, or send debug
  information back to the \Condor{shadow} where it will end up in the
  ShadowLog.  It defaults to \Expr{True}.

\label{param:StarterDebug}
\item[\Macro{STARTER\_DEBUG}]
  This setting (and other settings related to debug logging in the starter) is
  described above in section~\ref{param:SubsysDebug} as
  \MacroUNI{<SUBSYS>\_DEBUG}.

\label{param:StarterUpdateInterval}
\item[\Macro{STARTER\_UPDATE\_INTERVAL}]
  An integer value representing the number of seconds between 
  ClassAd updates that the \Condor{starter} daemon sends to the 
  \Condor{shadow} and \Condor{startd} daemons. 
  Defaults to 300 (5 minutes).

\label{param:StarterUpdateIntervalTimeslice}
\item[\Macro{STARTER\_UPDATE\_INTERVAL\_TIMESLICE}]
  A floating point value, specifying the highest fraction of time that the 
  \Condor{starter} daemon should spend collecting
  monitoring information about the job, such as disk usage.
  The default  value is 0.1.  
  If monitoring, such as checking disk usage takes a long time,
  the \Condor{starter} will monitor less frequently than specified by
  \MacroNI{STARTER\_UPDATE\_INTERVAL}.

\label{param:UserJobWrapper} 
\item[\Macro{USER\_JOB\_WRAPPER}]
  The full path to an executable or script.
  This macro allows an administrator to specify a wrapper script to handle the
  execution of all user jobs.  
  If specified, Condor never directly executes a job, but instead
  invokes the program specified by this macro.
  The command-line arguments passed to this program will include the
  full-path to the actual user job which should be executed, followed by all
  the command-line parameters to pass to the user job.
  This wrapper program must ultimately replace its image with the user job;
  in other words,
  it must \Procedure{exec} the user job, not \Procedure{fork} it.
  For instance, if the wrapper program is a C/Korn shell script, the
  last line of execution should be:
\begin{verbatim}
        exec $*
\end{verbatim}
%$ (for Emacs)
  This can potentially lose information about the arguments.
  Any argument with embedded white space will be split into multiple
  arguments.
  For example the argument "argument one" will become the two arguments
  "argument" and "one".
  For Bourne type shells (sh, bash, ksh),
  the following preserves the arguments:
\begin{verbatim}
        exec "$@"
\end{verbatim}
  For the C type shells (csh, tcsh), the following preserves the
  arguments:
\begin{verbatim}
        exec $*:q
\end{verbatim}


  For Windows machines, the wrapper will either be
  a batch script (with a file extension of \File{.bat} or \File{.cmd})
  or an executable (with a file extension of \File{.exe} or \File{.com}).

\label{param:UseVisibleDesktop} 
\item[\Macro{USE\_VISIBLE\_DESKTOP}]
  This setting is only meaningful on Windows machines.  If True, Condor will
  allow the job to create windows on the desktop of the execute machine and
  interact with the job.  This is particularly useful for debugging why an
  application will not run under Condor.  If False, Condor uses the default
  behavior of creating a new, non-visible desktop to run the job on.
  See section~\ref{sec:platform-windows} for details on how Condor 
  interacts with the desktop.

\label{param:StarterJobEnvironment}
\item[\Macro{STARTER\_JOB\_ENVIRONMENT}]
  This macro sets the default environment inherited by jobs.  The syntax is
  the same as the syntax for environment settings in the job submit file
  (see page~\pageref{man-condor-submit-environment}).
  If the same environment variable is assigned by this macro and by the user
  in the submit file, the user's setting takes precedence.

\label{param:JobInheritsStarterEnvironment} 
\item[\Macro{JOB\_INHERITS\_STARTER\_ENVIRONMENT}]
  A boolean value that defaults to \Expr{False}.
  When \Expr{True},
  it causes jobs to inherit all environment variables from 
  the \Condor{starter}.
  This is useful for glidein jobs that need to
  access environment variables from the batch system running the glidein
  daemons.
  When both the user job and \MacroNI{STARTER\_JOB\_ENVIRONMENT} define
  an environment variable that is in the \Condor{starter}'s
  environment, the user job's definition takes precedence.
  This variable does not apply to standard universe jobs.

\label{param:StarterUploadTimeout} 
\item[\Macro{STARTER\_UPLOAD\_TIMEOUT}]
  An integer value that specifies the network communication timeout to use
  when transferring files back to the submit machine.  The default value is
  set by the \Condor{shadow} daemon to 300.
  Increase this value if the disk on the submit machine
  cannot keep up with large bursts of activity, such as many jobs all
  completing at the same time.

\label{param:EnforceCpuAffinity} 
\item[\Macro{ENFORCE\_CPU\_AFFINITY}]
  A boolean value that defaults to \Expr{False}.  When \Expr{False},
  the affinity of jobs and their descendants to a CPU is not enforced.
  When \Expr{True}, Condor jobs and their descendants maintain their
  affinity to a CPU.
  When \Expr{True}, more fine grained affinities may be specified with
  \MacroNI{SLOT<X>\_CPU\_AFFINITY}.

\label{param:SlotXCpuAffinity} 
\item[\Macro{SLOT<X>\_CPU\_AFFINITY}]
  A comma separated list of cores to which a Condor job running on
  a specific slot given by the value of \MacroNI{<X>} show affinity.
  Note that slots are numbered beginning with the value 1,
  while CPU cores are numbered beginning with the value 0.
  This affinity list only takes effect if
  \Expr{ENFORCE\_CPU\_AFFINITY = True}.

\end{description}

%%%%%%%%%%%%%%%%%%%%%%%%%%%%%%%%%%%%%%%%%%%%%%%%%%%%%%%%%%%%%%%%%%%%%%%%%%%
\subsection{\label{sec:Submit-Config-File-Entries}\condor{submit}
Configuration File Entries}
%%%%%%%%%%%%%%%%%%%%%%%%%%%%%%%%%%%%%%%%%%%%%%%%%%%%%%%%%%%%%%%%%%%%%%%%%%%
\index{configuration!condor\_submit configuration variables}

\begin{description}
\label{param:DefaultUniverse}
\item[\Macro{DEFAULT\_UNIVERSE}]
  The universe under which a job is executed may be specified in the submit
  description file.
  If it is not specified in the submit description file, then
  this variable specifies the universe (when defined).
  If the universe is not specified in the submit description
  file, and if this variable is not defined, then
  the default universe for a job will be the vanilla universe.
\end{description}

If you want \Condor{submit} to automatically append an expression to
the \AdAttr{Requirements} expression or \AdAttr{Rank} expression of 
jobs at your site use the following macros:
\begin{description}
  
\label{param:AppendReqVanilla}
\item[\Macro{APPEND\_REQ\_VANILLA}]
  Expression to be appended to vanilla job requirements.
  
\label{param:AppendReqStandard}
\item[\Macro{APPEND\_REQ\_STANDARD}]
  Expression to be appended to standard job requirements.

\label{param:AppendReq}
\item[\Macro{APPEND\_REQUIREMENTS}]
  Expression to be appended to any type of universe jobs. 
  However, if \MacroNI{APPEND\_REQ\_VANILLA} or \MacroNI{APPEND\_REQ\_STANDARD}
  is defined, then ignore the \MacroNI{APPEND\_REQUIREMENTS} for those
  universes.

\label{param:AppendRank}
\item[\Macro{APPEND\_RANK}]
  Expression to be appended to job rank.  \MacroNI{APPEND\_RANK\_STANDARD} or
  \MacroNI{APPEND\_RANK\_VANILLA} will override this setting if defined.

\label{param:AppendRankStandard}
\item[\Macro{APPEND\_RANK\_STANDARD}]
  Expression to be appended to standard job rank.

\label{param:AppendRankVanilla}
\item[\Macro{APPEND\_RANK\_VANILLA}]
  Expression to append to vanilla job rank.

\end{description}

\Note The \Macro{APPEND\_RANK\_STANDARD} and 
\Macro{APPEND\_RANK\_VANILLA} macros were called
\Macro{APPEND\_PREF\_STANDARD} and
\Macro{APPEND\_PREF\_VANILLA} in previous versions of Condor.

In addition, you may provide default \AdAttr{Rank} expressions if your users
do not specify their own with:

\begin{description}

\label{param:DefaultRank}
\item[\Macro{DEFAULT\_RANK}]
  Default rank expression for any job that does not specify
  its own rank expression in the submit description file.  
  There is no default value, such that when undefined,
  the value used will be 0.0.

\label{param:DefaultRankVanilla}
\item[\Macro{DEFAULT\_RANK\_VANILLA}]
  Default rank for vanilla universe jobs.  
  There is no default value, such that when undefined,
  the value used will be 0.0.
  When both \MacroNI{DEFAULT\_RANK} and \MacroNI{DEFAULT\_RANK\_VANILLA}
  are defined, the value for \MacroNI{DEFAULT\_RANK\_VANILLA} is
  used for vanilla universe jobs.

\label{param:DefaultRankStandard}
\item[\Macro{DEFAULT\_RANK\_STANDARD}]
  Default rank for standard universe jobs.
  There is no default value, such that when undefined,
  the value used will be 0.0.
  When both \MacroNI{DEFAULT\_RANK} and \MacroNI{DEFAULT\_RANK\_STANDARD}
  are defined, the value for \MacroNI{DEFAULT\_RANK\_STANDARD} is
  used for standard universe jobs.

\label{param:DefaultBufferSize}
\item[\Macro{DEFAULT\_IO\_BUFFER\_SIZE}]
  Condor keeps a buffer of recently-used data for each file an
  application opens.  This macro specifies the default maximum number
  of bytes to be buffered for each open file at the executing machine.
  The \Condor{status} \MacroNI{buffer\_size} command will override this
  default.  If this macro is undefined, a default size of 512 KB will
  be used.

\label{param:DefaultBufferBlockSize}
\item[\Macro{DEFAULT\_IO\_BUFFER\_BLOCK\_SIZE}] 
  When buffering is enabled,
  Condor will attempt to consolidate small read and write operations
  into large blocks.  This macro specifies the default block size
  Condor will use.  The \Condor{status} \MacroNI{buffer\_block\_size}
  command will override this default.  If this macro is undefined, a
  default size of 32 KB will be used.

\label{param:SubmitSkipFilechecks}
\item[\Macro{SUBMIT\_SKIP\_FILECHECKS}]
  If True, \Condor{submit} behaves as if the \Opt{-d} 
  command-line option is used.
  This tells \Condor{submit} to disable file permission checks when
  submitting a job.
  This can significantly decrease the amount of time required to submit
  a large group of jobs.
  The default value is False.

\label{param:WarnOnUnusedSubmitFileMacros}
\item[\Macro{WARN\_ON\_UNUSED\_SUBMIT\_FILE\_MACROS}]
  A boolean variable that defaults to \Expr{True}.
  When \Expr{True}, \Condor{submit}
  performs checks on the job's submit description file contents
  for commands that define a macro, but do not use the macro within
  the file.
  A warning is issued, but job submission continues.
  A definition of a new macro occurs when the lhs of a command is not
  a known submit command.  This check may help spot spelling errors
  of known submit commands.

\label{param:SubmitSendReschedule}
\item[\Macro{SUBMIT\_SEND\_RESCHEDULE}]
  A boolean expression that when False, prevents \Condor{submit} from
  automatically sending a \Condor{reschedule} command as it completes.
  The \Condor{reschedule} command causes the \Condor{schedd} daemon
  to start searching for machines with which to match the submitted
  jobs.  When True, this step always occurs.
  In the case that the machine where the job(s) are submitted is
  managing a huge number of jobs (thousands or tens of thousands),
  this step would hurt performance in such a way that it became
  an obstacle to scalability.
  The default value is True.

\label{param:SubmitExprs}
\item[\Macro{SUBMIT\_EXPRS}]
  The given comma-separated, named expressions are inserted into all 
  the job ClassAds that \Condor{submit} creates.  This is equivalent
  to the ``+'' syntax in submit files.  See the
  the \Condor{submit} manual page
  on page~\pageref{man-condor-submit} for details on using the ``+''
  syntax to add attributes to the job ClassAd.
  Attributes defined in the submit description file with ``+'' will
  override attributes defined in the config file with
  \MacroNI{SUBMIT\_EXPRS}. 

\label{param:LogOnNfsIsError}
\item[\Macro{LOG\_ON\_NFS\_IS\_ERROR}]
  A boolean value that controls whether \Condor{submit} prohibits
  job submit files with user log files on NFS.  If
  \MacroNI{LOG\_ON\_NFS\_IS\_ERROR} is set to \Expr{True}, such
  submit files will be rejected.  If \MacroNI{LOG\_ON\_NFS\_IS\_ERROR}
  is set to \Expr{False},
  the job will be submitted.  If not defined,
  \MacroNI{LOG\_ON\_NFS\_IS\_ERROR} defaults to \Expr{False}.

\label{param:SubmitMaxProcsInCluster}
\item[\Macro{SUBMIT\_MAX\_PROCS\_IN\_CLUSTER}]
  An integer value that limits the maximum number of jobs that would
  be assigned within a single cluster.  Job submissions that would exceed
  the defined value fail, issuing an error message, and with no jobs
  submitted.
  The default value is 0, which does not limit the number of jobs
  assigned a single cluster number.

\end{description}

%%%%%%%%%%%%%%%%%%%%%%%%%%%%%%%%%%%%%%%%%%%%%%%%%%%%%%%%%%%%%%%%%%%%%%%%%%%
\subsection{\label{sec:Preen-Config-File-Entries}\condor{preen}
Configuration File Entries}
%%%%%%%%%%%%%%%%%%%%%%%%%%%%%%%%%%%%%%%%%%%%%%%%%%%%%%%%%%%%%%%%%%%%%%%%%%%

\index{configuration!condor\_preen configuration variables}
These macros affect \Condor{preen}.

\begin{description}

\item[\Macro{PREEN\_ADMIN}]
\label{param:PreenAdmin}
  This macro sets the e-mail address where \Condor{preen} will send e-mail
  (if it is configured to send email at all; see the entry for \MacroNI{PREEN}).
  Defaults to \MacroUNI{CONDOR\_ADMIN}.

\label{param:ValidSpoolFiles}
\item[\Macro{VALID\_SPOOL\_FILES}]
  This macro contains a (comma or space separated) list of files that
  \Condor{preen} considers valid files to find in the \MacroUNI{SPOOL}
  directory. There is no default value. \Condor{preen} will add to the
  list files and directories that are normally present in the
  \MacroUNI{SPOOL} directory.
  
\label{param:InvalidLogFiles}
\item[\Macro{INVALID\_LOG\_FILES}]
  This macro contains a (comma or space separated) list of files that
  \Condor{preen} considers invalid files to find in the \MacroUNI{LOG}
  directory.  There is no default value.

\end{description}


%%%%%%%%%%%%%%%%%%%%%%%%%%%%%%%%%%%%%%%%%%%%%%%%%%%%%%%%%%%%%%%%%%%%%%%%%%%
\subsection{\label{sec:Collector-Config-File-Entries}\condor{collector}
Configuration File Entries}
%%%%%%%%%%%%%%%%%%%%%%%%%%%%%%%%%%%%%%%%%%%%%%%%%%%%%%%%%%%%%%%%%%%%%%%%%%%

\index{configuration!condor\_collector configuration variables}
These macros affect the \Condor{collector}.
\begin{description}
  
\label{param:ClassadLifetime}
\item[\Macro{CLASSAD\_LIFETIME}]
  This macro determines the default maximum age for ClassAds collected by the
  \Condor{collector}.  ClassAd older than the maximum age are
  discarded by the \Condor{collector} as stale.

  If present, the ClassAd attribute ``ClassAdLifetime'' specifies the
  ad's lifetime in seconds.  If ``ClassAdLifetime'' is not present in
  the ad, the \Condor{collector} will use the value of
  \MacroUNI{CLASSAD\_LIFETIME}.  The macro is defined in terms of
  seconds, and defaults to 900 (15 minutes).
  
\label{param:MasterCheckInterval}
\item[\Macro{MASTER\_CHECK\_INTERVAL}]
  This macro defines how often the
  collector should check for machines that have ClassAds from some
  daemons, but not from the \Condor{master} (\Term{orphaned daemons})
  and send e-mail about it.  It is defined in seconds and 
  defaults to 10800 (3 hours).

\label{param:CollectorRequirements}
\item[\Macro{COLLECTOR\_REQUIREMENTS}]
  A boolean expression that filters out unwanted ClassAd updates.  The
  expression is evaluated for ClassAd updates that have 
  passed through enabled security authorization checks.
  The default behavior when this expression is not
  defined is to allow all ClassAd updates to take place.
  If \Expr{False}, a ClassAd update will be rejected.

  Stronger security mechanisms are the better way to
  authorize or deny updates to the \Condor{collector}.
  This configuration variable exists to help those that
  use host-based security, and
  do not trust all processes that run on the hosts in the pool.
  This configuration variable may be used to throw out ClassAds that
  should not be allowed.  For example, for
  \Condor{startd} daemons that run on a fixed port,
  configure this expression to ensure that 
  only machine ClassAds advertising the expected
  fixed port are accepted.  As a convenience, before evaluating the
  expression, some basic sanity checks are performed on the ClassAd to
  ensure that all of the ClassAd attributes used by Condor to contain
  IP:port information are consistent.  To validate this
  information, the attribute to check is \AdAttr{TARGET.MyAddress}.
 

\label{param:ClientTimeout}
\item[\Macro{CLIENT\_TIMEOUT}]
  Network timeout that the \Condor{collector} uses when talking to any daemons
  or tools that are sending it a ClassAd update.
  It is defined in seconds and defaults to 30.
  
\label{param:QueryTimeout}
\item[\Macro{QUERY\_TIMEOUT}]
  Network timeout when talking to anyone doing a query.
  It is defined in seconds and defaults to 60.
  
\label{param:CondorDevelopers}
\item[\Macro{CONDOR\_DEVELOPERS}]
  By default,
  Condor will send e-mail once per week to this address with the output
  of the \Condor{status} command, which lists how many machines
  are in the pool and how many are running jobs.  The default
  value of \Email{condor-admin@cs.wisc.edu} will send this report to
  the Condor Team developers at the University of Wisconsin-Madison.
  The Condor Team uses
  these weekly status messages in order to have some idea as to how
  many Condor pools exist in the world.  We appreciate
  getting the reports, as this is one way we can convince funding
  agencies that Condor is being used in the real world.  
  If you do not wish this information to be sent to the Condor Team,
  explicitly set the value to \Expr{NONE} to disable this feature,
  or replace the
  address with a desired location.  
  If undefined (commented out) in the configuration file, Condor follows
  its default behavior.

\label{param:CollectorName}
\item[\Macro{COLLECTOR\_NAME}]
  This macro is used to specify a short description of your pool.
  It should be about 20 characters long.  For example, the name of the
  UW-Madison Computer Science Condor Pool is \AdStr{UW-Madison CS}.  
  While this macro might seem similar to \MacroNI{MASTER\_NAME} or
  \MacroNI{SCHEDD\_NAME}, it is unrelated.
  Those settings are used to uniquely identify (and locate) a specific
  set of Condor daemons, if there are more than one running on the same
  machine.
  The \MacroNI{COLLECTOR\_NAME} setting is just used as a
  human-readable string to describe the pool, which is included in the
  updates set to the \MacroNI{CONDOR\_DEVELOPERS\_COLLECTOR} (see
  below). 

\label{param:CondorDevelopersCollector}
\item[\Macro{CONDOR\_DEVELOPERS\_COLLECTOR}]
  By default, every pool sends
  periodic updates to a central \Condor{collector} at UW-Madison with
  basic information about the status of your pool.  This includes only
  the number of total machines, the number of jobs submitted, the
  number of machines running jobs, the host name of your central
  manager, and the \MacroUNI{COLLECTOR\_NAME} specified above.  These
  updates help the Condor Team see how Condor is being used around the world.
  By default, they will be sent to \File{condor.cs.wisc.edu}.
  If you do not want
  these updates to be sent from your pool,
  explicitly set this macro to \Expr{NONE}. 
  If undefined (commented out) in the configuration file, Condor follows
  its default behavior.

\label{param:CollectorSocketBufsize}
\item[\Macro{COLLECTOR\_SOCKET\_BUFSIZE}] 
  This specifies the buffer size, in
  bytes, reserved for \Condor{collector} network UDP sockets.  The default is
  10240000, or a ten megabyte buffer.  This is a healthy size, even for a large
  pool.  The larger this value, the less likely the \Condor{collector} will
  have stale information about the pool due to dropping update packets.  If
  your pool is small or your central manager has very little RAM, considering
  setting this parameter to a lower value (perhaps 256000 or 128000).

  \Note For some Linux distributions, it may be necessary to raise the
  OS's system-wide limit for network buffer sizes. The parameter that
  controls this limit is /proc/sys/net/core/rmem\_max. You can see the
  values that the \Condor{collector} actually uses by enabling D\_FULLDEBUG
  for the collector and looking at the log line that looks like this:

  Reset OS socket buffer size to 2048k (UDP), 255k (TCP).

  For changes to this parameter to take effect, \Condor{collector} must
  be restarted.

\label{param:CollectorTcpSocketBufsize}
\item[\Macro{COLLECTOR\_TCP\_SOCKET\_BUFSIZE}]
  This specifies the TCP buffer
  size, in  bytes, reserved for \Condor{collector} network sockets.  The
  default is 131072, or a 128 kilobyte buffer.  This is a healthy size, even
  for a large pool.  The larger this value, the less likely the
  \Condor{collector} will have stale information about the pool due to
  dropping update packets.  If your pool is small or your central
  manager has very little RAM, considering setting this parameter to a
  lower value (perhaps 65536 or 32768).

  \Note See the note for \Macro{COLLECTOR\_SOCKET\_BUFSIZE}.

\label{param:CollectorSocketCacheSize} 
\item[\Macro{COLLECTOR\_SOCKET\_CACHE\_SIZE}] 
  If your site wants to use TCP connections to send ClassAd updates to
  the collector, you must use this setting to enable a cache of TCP
  sockets (in addition to enabling
  \Macro{UPDATE\_COLLECTOR\_WITH\_TCP}). 
  Please read section~\ref{sec:tcp-collector-update} on ``Using TCP to
  Send Collector Updates'' on page~\pageref{sec:tcp-collector-update}
  for more details and a discussion of when you would need this
  functionality. 
  If you do not enable a socket cache, TCP updates will be refused by
  the collector.
  The default value for this setting is 0, with no cache enabled.   
  If you lower this number, you must run \Condor{restart} and not just
  \Condor{reconfig} for the change to take effect.

\label{param:KeepPoolHistory}
\item[\Macro{KEEP\_POOL\_HISTORY}]
  This boolean macro is used to decide if the collector will write
  out statistical information about the pool to history files.
  The default is \Expr{False}.
  The location, size, and frequency of history logging is controlled
  by the other macros.

\label{param:PoolHistoryDir}
\item[\Macro{POOL\_HISTORY\_DIR}]
  This macro sets the name of the directory where the history
  files reside (if history logging is enabled).
  The default is the \File{SPOOL} directory.

\label{param:PoolHistoryMaxStorage} 
\item[\Macro{POOL\_HISTORY\_MAX\_STORAGE}]
  This macro sets the maximum combined size of the history files.
  When the size of the history files is close to this limit, the oldest
  information will be discarded.
  Thus, the larger this parameter's value is, the larger the time
  range for which history will be available.  The default value is
  10000000 (10 Mbytes).

\label{param:PoolHistorySamplingInterval}
\item[\Macro{POOL\_HISTORY\_SAMPLING\_INTERVAL}]
  This macro sets the interval, in seconds, between samples for
  history logging purposes. 
  When a sample is taken, the collector goes through the information
  it holds, and summarizes it.
  The information is written to the history file once for each 4
  samples.
  The default (and recommended) value is 60 seconds. Setting this
  macro's value too low will increase the load on the collector,
  while setting it to high will produce less precise statistical
  information.

\label{param:CollectorDaemonStats}
\item[\Macro{COLLECTOR\_DAEMON\_STATS}]
  This macro controls whether or not the Collector keeps update
  statistics on incoming updates.  The default value is True.  If
  this option is enabled, the collector will insert several attributes
  into ClassAds that it stores and sends.  ClassAds without the
  ``UpdateSequenceNumber'' and ``DaemonStartTime'' attributes will not
  be counted, and will not have attributes inserted (all modern Condor
  daemons which publish ClassAds publish these attributes).

  \index{ClassAd attribute added by the \Condor{collector}!UpdatesTotal}
  \index{ClassAd attribute added by the \Condor{collector}!UpdatesSequenced}
  \index{ClassAd attribute added by the \Condor{collector}!UpdatesLost}
  The attributes inserted are ``UpdatesTotal'', ``UpdatesSequenced'',
  and ``UpdatesLost''.  ``UpdatesTotal'' is the total number of
  updates (of this ad type) the Collector has received from this host.
  ``UpdatesSequenced'' is the number of updates that the Collector
  could have as lost.  In particular, for the first update from a
  daemon it is impossible to tell if any previous ones have been lost
  or not.  ``UpdatesLost'' is the number of updates that the Collector
  has detected as being lost.
  See page~\pageref{sec:Collector-Added-Attributes} for more information on the
  added attributes.

\label{param:CollectorStatsSweep}
\item[\Macro{COLLECTOR\_STATS\_SWEEP}]
  This value specifies the number of
  seconds between sweeps of the \Condor{collector}'s per-daemon update
  statistics.  Records for daemons which have not reported in this amount
  of time are purged in order to save memory.  The default is two days.
  It is unlikely that you would ever need to adjust this.

\label{param:CollectorDaemonHistorySize}
\item[\Macro{COLLECTOR\_DAEMON\_HISTORY\_SIZE}]
  This macro controls the
  size of the published update history that the Collector inserts into
  the ClassAds it stores and sends.  The default value is 128, which
  means that history is stored and published for the latest 128
  updates.  This macro is ignored if \MacroU{COLLECTOR\_DAEMON\_STATS}
  is not enabled.

  \index{ClassAd attribute added by the \Condor{collector}!UpdatesHistory}
  If this has a non-zero value, the Collector will insert
  ``UpdatesHistory'' into the ClassAd (similar to ``UpdatesTotal''
  above).  ``UpdatesHistory'' is a hexadecimal string which represents
  a bitmap of the last \Macro{COLLECTOR\_DAEMON\_HISTORY\_SIZE}
  updates.  The most significant bit (MSB) of the bitmap represents the
  most recent update, and the least significant bit (LSB) represents
  the least recent.  A value of zero means that the update was not
  lost, and a value of 1 indicates that the update was detected as
  lost.

  For example, if the last update was not lost, the previous lost, and
  the previous two not, the bitmap would be 0100, and the matching hex
  digit would be ``4''.  Note that the MSB can never be marked as lost
  because its loss can only be detected by a non-lost update (a
  ``gap'' is found in the sequence numbers).  Thus, UpdatesHistory =
  "0x40" would be the history for the last 8 updates.  If the next
  updates are all successful, the values published, after each update,
  would be: 0x20, 0x10, 0x08, 0x04, 0x02, 0x01, 0x00.

  See page~\pageref{sec:Collector-Added-Attributes} for more information on the
  added attribute.


\label{param:CollectorClassHistorySize}
\item[\Macro{COLLECTOR\_CLASS\_HISTORY\_SIZE}]
  This macro controls the
  size of the published update history that the Collector inserts into
  the Collector ClassAds it produces.  The default value is zero.

  If this has a non-zero value, the Collector will insert
  ``UpdatesClassHistory'' into the Collector ClassAd (similar to
  ``UpdatesHistory'' above).  These are added ``per class'' of
  ClassAd, however.  The classes refer to the ``type'' of ClassAds
  (i.e. ``Start'').  Additionally, there is a ``Total'' class created
  which represents the history of all ClassAds that this Collector
  receives.

  Note that the collector always publishes Lost, Total and Sequenced
  counts for all ClassAd ``classes''.  This is similar to the
  statistics gathered if \MacroU{COLLECTOR\_DAEMON\_STATS} is enabled.

\label{param:CollectorQueryWorkers}
\item[\Macro{COLLECTOR\_QUERY\_WORKERS}]
  This macro sets the maximum
  number of ``worker'' processes that the Collector can have.  When
  receiving a query request, the UNIX Collector will ``fork'' a new
  process to handle the query, freeing the main process to handle
  other requests.  When the number of outstanding ``worker'' processes
  reaches this maximum, the request is handled by the main process.
  This macro is ignored on Windows, and its default value is zero.
  The default configuration, however, has this set to 16.

\label{param:CollectorDebug}
\item[\Macro{COLLECTOR\_DEBUG}]
  This macro (and other macros related to debug logging in the collector)
  is described in section~\ref{param:SubsysDebug} as
  \MacroNI{<SUBSYS>\_DEBUG}.

\end{description}

%%%%%%%%%%%%%%%%%%%%%%%%%%%%%%%%%%%%%%%%%%%%%%%%%%%%%%%%%%%%%%%%%%%%%%%%%%%
\subsection{\label{sec:Negotiator-Config-File-Entries}\condor{negotiator}
Configuration File Entries}
%%%%%%%%%%%%%%%%%%%%%%%%%%%%%%%%%%%%%%%%%%%%%%%%%%%%%%%%%%%%%%%%%%%%%%%%%%%
\index{configuration!condor\_negotiator configuration variables}

These macros affect the \Condor{negotiator}.
\begin{description}
  
\label{param:NegotiatorInterval}
\item[\Macro{NEGOTIATOR\_INTERVAL}]
  Sets how often the negotiator starts a negotiation cycle.  It is defined
  in seconds and defaults to 300 (5 minutes).
  
\label{param:NegotiatorCycleDelay}
\item[\Macro{NEGOTIATOR\_CYCLE\_DELAY}]
  An integer value that represents the minimum number of seconds
  that must pass before a new negotiation cycle may start.
  The default value is 20.
  \MacroNI{NEGOTIATOR\_CYCLE\_DELAY} is intended only for use by
  Condor experts.

\label{param:NegotiatorTimeout}
\item[\Macro{NEGOTIATOR\_TIMEOUT}]
  Sets the timeout that the negotiator uses on its network connections
  to the \Condor{schedd} and \Condor{startd}s.
  It is defined in seconds and defaults to 30.
  
\label{param:PriorityHalfLife}
\item[\Macro{PRIORITY\_HALFLIFE}]
  This macro defines the half-life of the user priorities.  See
  section~\ref{sec:user-priority-explained}
  on User Priorities for details.  It is defined in seconds and defaults
  to 86400 (1 day).

\label{param:DefaultPrioFactor} 
\item[\Macro{DEFAULT\_PRIO\_FACTOR}]
  This macro sets the priority factor for local users. See
  section~\ref{sec:user-priority-explained}
  on User Priorities for details.  Defaults to 1.

\label{param:NiceUserPrioFactor} 
\item[\Macro{NICE\_USER\_PRIO\_FACTOR}]
  This macro sets the priority factor for nice users. See
  section~\ref{sec:user-priority-explained}
  on User Priorities for details.  Defaults to 10000000.

\label{param:RemotePrioFactor} 
\item[\Macro{REMOTE\_PRIO\_FACTOR}]
  This macro defines the priority factor for remote users (users who
  who do not belong to the accountant's local domain - see
  below). See section~\ref{sec:user-priority-explained}
  on User Priorities for details.  Defaults to 10000.

\label{param:AccountantLocalDomain} 
\item[\Macro{ACCOUNTANT\_LOCAL\_DOMAIN}]
  This macro is used to decide if a user is local or remote. A user
  is considered to be in the local domain if the UID\_DOMAIN matches
  the value of this macro. Usually, this macro is set
  to the local UID\_DOMAIN. If it is not defined, all users are considered
  local.

\label{param:MaxAccountantDatabaseSize}
\item[\Macro{MAX\_ACCOUNTANT\_DATABASE\_SIZE}] 
  This macro defines the maximum size (in bytes) that the accountant
  database log file can reach before it is truncated (which re-writes
  the file in a more compact format).
  If, after truncating, the file is larger than one half the maximum
  size specified with this macro, the maximum size will be
  automatically expanded.
  The default is 1 megabyte (1000000).

\label{param:NegotiatorDiscountSuspendedResources} 
\item[\Macro{NEGOTIATOR\_DISCOUNT\_SUSPENDED\_RESOURCES}]
   This macro tells the negotiator to not count resources that are suspended
   when calculating the number of resources a user is using. 
   Defaults to false, that is, a user is still charged for a resource even
   when that resource has suspended the job.

\label{param:NegotiatorSocketCacheSize}
\item[\Macro{NEGOTIATOR\_SOCKET\_CACHE\_SIZE}]
  This macro defines the maximum number of sockets that the \Condor{negotiator}
  keeps in its open socket cache.
  Caching open sockets makes the negotiation
  protocol more efficient by eliminating the need for socket
  connection establishment for each negotiation cycle.  The default is
  currently 16.  To be effective, this parameter should be set to a
  value greater than the number of \Condor{schedd}s submitting jobs to the
  negotiator at any time.  If you lower this number, you must run
  \Condor{restart} and not just \Condor{reconfig} for the change to
  take effect.

\label{param:NegotiatorInformStartd}
\item[\Macro{NEGOTIATOR\_INFORM\_STARTD}]
  Boolean setting that controls if the \Condor{negotiator} should
  inform the \Condor{startd} when it has been matched with a job.
  The default is \Expr{True}.
  When this is set to \Expr{False}, the \Condor{startd} will never
  enter the Matched state, and will go directly from Unclaimed to
  Claimed.
  Because this notification is done via UDP, if a pool is configured
  so that the execute hosts do not create UDP command sockets (see the
  \Macro{WANT\_UDP\_COMMAND\_SOCKET} setting described in
  section~\ref{param:WantUDPCommandSocket} on
  page~\pageref{param:WantUDPCommandSocket} for details), the
  \Condor{negotiator} should be configured not to attempt to contact
  these \Condor{startds} by configuring this setting to \Expr{False}.

\label{param:NegotiatorPreJobRank}
\item[\Macro{NEGOTIATOR\_PRE\_JOB\_RANK}]
  Resources that match a request
  are first sorted by this expression.  If there are any ties in the
  rank of the top choice, the top resources are sorted by the
  user-supplied rank in the job ClassAd, then by
  \MacroNI{NEGOTIATOR\_POST\_JOB\_RANK}, then by
  \MacroNI{PREEMPTION\_RANK} (if the match would cause preemption and
  there are still any ties in the top choice).  \verb@MY@ refers to
  attributes of the machine ClassAd and \verb@TARGET@ refers to the
  job ClassAd.  The purpose of the pre job rank is to allow the pool
  administrator to override any other rankings, in order to optimize
  overall throughput.  For example, it is commonly used to minimize
  preemption, even if the job rank prefers a machine that is busy.  If
  undefined, this expression has no effect on the ranking of matches.
  The standard configuration file shipped with Condor specifies an
  expression to steer jobs away from busy resources:

\begin{verbatim}
  NEGOTIATOR_PRE_JOB_RANK = RemoteOwner =?= UNDEFINED
\end{verbatim}

\label{param:NegotiatorPostJobRank}
\item[\Macro{NEGOTIATOR\_POST\_JOB\_RANK}]
  Resources that match a request are first sorted by
  \MacroNI{NEGOTIATOR\_PRE\_JOB\_RANK}.  If there are any ties in the
  rank of the top choice, the top resources are sorted by the
  user-supplied rank in the job ClassAd, then by
  \MacroNI{NEGOTIATOR\_POST\_JOB\_RANK}, then by
  \MacroNI{PREEMPTION\_RANK} (if the match would cause preemption and
  there are still any ties in the top choice).  \verb@MY@ refers to
  attributes of the machine ClassAd and \verb@TARGET@ refers to the
  job ClassAd.  The purpose of the post job rank is to allow the pool
  administrator to choose between machines that the job ranks equally.
  The default value is undefined, which causes this rank to have no
  effect on the ranking of matches.  The following example expression
  steers jobs toward faster machines and tends to fill a cluster of
  multi-processors by spreading across all machines before filling up
  individual machines.  In this example, the expression is chosen to
  have no effect when preemption would take place, allowing control to
  pass on to \MacroNI{PREEMPTION\_RANK}.

\begin{verbatim}
  UWCS_NEGOTIATOR_POST_JOB_RANK = \
   (RemoteOwner =?= UNDEFINED) * (KFlops - VirtualMachineID)
\end{verbatim}


\label{param:PreemptionRequirements}
\item[\Macro{PREEMPTION\_REQUIREMENTS}]
  When considering user priorities, the negotiator will not preempt
  a job running on a given machine unless the
  \MacroNI{PREEMPTION\_REQUIREMENTS} expression evaluates to \Expr{True} and the
  owner of the idle job has a better priority than the owner of the
  running job. 
  The \MacroNI{PREEMPTION\_REQUIREMENTS} expression is evaluated within the
  context of the candidate machine ClassAd and the candidate idle job
  ClassAd; thus the \verb@MY@ scope prefix refers to the machine ClassAd,
  and the \verb@TARGET@ scope prefix refers to the ClassAd of the idle
  (candidate) job.  There is no direct access to the currently running job,
  but attributes of the currently running job that need to be accessed
  in \MacroNI{PREEMPTION\_REQUIREMENTS} can be placed in the machine ClassAd
  using \Macro{STARTD\_JOB\_EXPRS}.
  If not explicitly set in the Condor configuration file, the default value
  for this expression is \Expr{True}.
  Note that this setting does not
  influence other potential causes of preemption, such as startd
  \MacroNI{RANK}, or \MacroNI{PREEMPT} expressions.  See
  section \ref{sec:Disabling Preemption} for a general discussion of
  limiting preemption.

\label{param:PreemptionRequirementsStable} 
\item[\Macro{PREEMPTION\_REQUIREMENTS\_STABLE}]
  A boolean value that defaults to \Expr{True}, implying that all attributes
  utilized to define the \MacroNI{PREEMPTION\_REQUIREMENTS} variable will not
  change within a negotiation period time interval.
  If utilized attributes will change during the 
  negotiation period time interval, then set this variable to \Expr{False}. 

\label{param:PreemptionRank}
\item[\Macro{PREEMPTION\_RANK}]
  Resources that match a request are first sorted by
  \MacroNI{NEGOTIATOR\_PRE\_JOB\_RANK}.  If there are any ties in the
  rank of the top choice, the top resources are sorted by the
  user-supplied rank in the job ClassAd, then by
  \MacroNI{NEGOTIATOR\_POST\_JOB\_RANK}, then by
  \MacroNI{PREEMPTION\_RANK} (if the match would cause preemption and
  there are still any ties in the top choice).  \verb@MY@ refers to
  attributes of the machine ClassAd and \verb@TARGET@ refers to the
  job ClassAd.  This expression is used to rank machines that the job
  and the other negotiation expressions rank the same.  For example,
  if the job has no preference, it is usually preferable to preempt a
  job with a small \AdAttr{ImageSize} instead of a job with a large
  \AdAttr{ImageSize}.  The default is to rank all preemptable matches
  the same.  However, the negotiator will always prefer to match the
  job with an idle machine over a preemptable machine, if none of the
  other ranks express a preference between them.

\label{param:PreemptionRankStable}
\item[\Macro{PREEMPTION\_RANK\_STABLE}]
  A boolean value that defaults to \Expr{True}, implying that all attributes
  utilized to define the \MacroNI{PREEMPTION\_RANK} variable will not
  change within a negotiation period time interval.
  If utilized attributes will change during the 
  negotiation period time interval, then set this variable to \Expr{False}.

\label{param:NegotiatorDebug}
\item[\Macro{NEGOTIATOR\_DEBUG}]
  This macro (and other settings related to debug logging in the negotiator) is
  described in section~\ref{param:SubsysDebug} as \MacroNI{<SUBSYS>\_DEBUG}.

\label{param:NegotiatorMaxTimePerSubmitter}
\item[\Macro{NEGOTIATOR\_MAX\_TIME\_PER\_SUBMITTER}]
  The maximum number of seconds
  the \Condor{negotiator} will spend with a submitter during one
  negotiation cycle.  Once this time limit has been reached, the
  \Condor{negotiator} will still finish its current pie spin, but it will skip
  over the submitter if subsequent pie spins are needed to dish out all
  of the available machines.  It defaults to one year.  See
  \MacroNI{NEGOTIATOR\_MAX\_TIME\_PER\_PIESPIN} for more information.

\label{param:NegotiatorMaxTimePerPieSpin}
\item[\Macro{NEGOTIATOR\_MAX\_TIME\_PER\_PIESPIN}]
  The maximum number of seconds the
  \Condor{negotiator} will spend with a submitter in one pie spin.
  A negotiation cycle is composed of at least one pie spin, possibly more,
  depending on whether there are still machines left over after
  computing fair shares and negotiating with each submitter.  By
  limiting the maximum length of a pie spin or the maximum time per
  submitter per negotiation cycle, the \Condor{negotiator} is protected
  against spending a long time talking to one submitter, for example someone
  with a very slow \Condor{schedd} daemon.
  But, this can result in unfair allocation of
  machines or some machines not being allocated at all.
  See section~\ref{sec:PieSlice} on page~\pageref{sec:PieSlice}
  for a description of a pie slice.

\label{param:NegotiatorMatchExprs}
\item[\Macro{NEGOTIATOR\_MATCH\_EXPRS}]
  This macro specifies a list of macro names that are inserted as
  ClassAd attributes into matched job ClassAds.
  The attribute name in the ClassAd will be given the prefix
  NegotiatorMatchExpr if the macro name doesn't already begin with that.
  Example:

\begin{verbatim}
  NegotiatorName = "My Negotiator"
  NEGOTIATOR_MATCH_EXPRS = NegotiatorName
\end{verbatim}

  As a result of the above configuration, jobs that are matched by this
  negotiator will contain the following attribute when they are sent to
  the startd:

\begin{verbatim}
NegotiatorMatchExprNegotiatorName = "My Negotiator"
\end{verbatim}

  The expressions inserted by the negotiator may be useful in startd
  policy expressions when the startd belongs to multiple Condor pools.

\end{description}
The following configuration macros affect negotiation for group users.
\begin{description}

\label{param:GroupNames}
\item[\Macro{GROUP\_NAMES}]
  A comma-separated list of the recognized group names, case insensitive.
  If undefined (the default), group support is disabled.
  Group names must not conflict with any user names.
  That is, if there is a \verb@physics@ group, there may not be
  a \verb@physics@ user.
  Any group that is defined here must also have a quota,
  or the group will be ignored. Example: 
  \begin{verbatim}
    GROUP_NAMES = group_physics, group_chemistry 
  \end{verbatim}

\label{param:GroupQuotaGroupname}
\item[\Macro{GROUP\_QUOTA\_<groupname>}]
  A positive integer  to represent a static quota specifying
  the exact number of machines owned by this group.
  Note that Condor does not verify or check consistency of quota values.
  % When both are defined, static quotas supersede dynamic quotas. 
  Example:
  \begin{verbatim}
    GROUP_QUOTA_group_physics = 20
    GROUP_QUOTA_group_chemistry = 10
  \end{verbatim}

%\label{param:GroupDynamicMachConstraint}
%\item[\Macro{GROUP\_DYNAMIC\_MACH\_CONSTRAINT}]
%  Filter the number of machines for use with dynamic groups accounting
%  quotas, below.  Without this filter, dynamic quotas are calculated
%  from the total of all machines, in all states, that have reported to
%  the collector, which is probably not what you want.  Use this filter to
%  restrict the number of machines reserved for calculating dynamic
%  quotas.  The value is a ClassAd expression, and is evaluated every
%  negotiation cycle.  For example, the following expression will only
%  consider unclaimed Intel/Linux machines for dynamic quotas.
%
%  \begin{verbatim}
%    GROUP_DYNAMIC_MACH_CONSTRAINT = State == "Unclaimed" && \
%    Arch == "INTEL" && OpSys == "LINUX"
%  \end{verbatim}
%  will only considered. If all computers should be considered for
%  dynamic quotas, then the following expression could be used:
%  \begin{verbatim}
%      GROUP_DYNAMIC_MACH_CONSTRAINT = TRUE
%  \end{verbatim}


%\label{param:GroupQuotaDynamicGroupname}
%\item[\Macro{GROUP\_QUOTA\_DYNAMIC\_<groupname>}]
%  Specify a dynamic group accounting quota.  For example, the following
%  specifies that a quota of 25\% of the total dynamic quota machines are
%  reserved for members of the group\_biology group.
%  \begin{verbatim}
%  	GROUP_QUOTA_DYNAMIC_group_biology = 0.25
%  \end{verbatim}
%  The total dynamic quota machine count is determined using
%  \Macro{GROUP\_DYNAMIC\_MACH\_CONSTRAINT above}. The group name must
%  also be specified in the \Macro{GROUP\_NAMES} list. The value must be
%  positive float between 0.0 and 1.0. Condor does not verify that the
%  quota value is reasonable, nor does Condor verify that all specified
%  quotas are consistent.  This parameter is evaluated whenever Condor
%  negotiates for the group.  When both are defined, static quotas
%  supersede dynamic quotas.

\label{param:GroupPrioFactorGroupname}
\item[\Macro{GROUP\_PRIO\_FACTOR\_<groupname>}]
  A floating point value greater than or equal to 1.0 to specify the
  default user priority factor for \verb@<groupname>@. 
  The group name must also be specified in the \MacroNI{GROUP\_NAMES} list.
  \MacroNI{GROUP\_PRIO\_FACTOR\_<groupname>} is evaluated when
  the negotiator first negotiates for the user as a member of the group.
  All members of the group inherit the default priority factor
  when no other value is present.
  For example, the following setting
  specifies that all members of the group named \verb@group_physics@
  inherit a default user priority factor of 2.0:
  \begin{verbatim}
    GROUP_PRIO_FACTOR_group_physics = 2.0
  \end{verbatim}

\label{param:GroupAutoregroup}
\item[\Macro{GROUP\_AUTOREGROUP}]
  A boolean value (defaults to \Expr{False}) that when \Expr{True},
  causes users who submitted to a specific group to
  also negotiate a second time with the \verb@none@ group,
  to be considered with the independent job submitters. 
  This allows group submitted jobs to be matched with idle machines
  even if the group is over its quota.

\label{param:GroupAutoregroupGroupname}
\item[\Macro{GROUP\_AUTOREGROUP\_<groupname>}]
  This is the same as \MacroNI{GROUP\_AUTOREGROUP}, but it is settable
  on a per-group basis.  If no value is specified for a given group,
  the default behavior is determined by \MacroNI{GROUP\_AUTOREGROUP},
  which in turn defaults to \Expr{False}.

\label{param:NegotiatorConsiderPreemption}
\item[\Macro{NEGOTIATOR\_CONSIDER\_PREEMPTION}]
  For expert users only. A boolean value (defaults to \Expr{True}),
  that when \Expr{False},
  can cause the negotiator to run
  faster and also have better spinning pie accuracy.
  \emph{Only set this to \Expr{False} if \Macro{PREEMPTION\_REQUIREMENTS}
  is \Expr{False},
  and if all \condor{startd} rank expressions are \Expr{False}.}

\end{description}

% entire section commented out Nov 2005
%%%%%%%%%%%%%%%%%%%%%%%%%%%%%%%%%%%%%%%%%%%%%%%%%%%%%%%%%%%%%%%%%%%%%%%%%%%
% \subsection{\label{sec:Eventd-Config-File-Entries}
% \condor{eventd} Configuration File Entries}
%%%%%%%%%%%%%%%%%%%%%%%%%%%%%%%%%%%%%%%%%%%%%%%%%%%%%%%%%%%%%%%%%%%%%%%%%%%

% \index{configuration!condor\_eventd configuration variables}
% These macros affect the Condor Event daemon.  See
% section~\ref{sec:EventD} on page~\pageref{sec:EventD} for an
% introduction.  The eventd is not included in the main Condor binary
% distribution or installation procedure.  It can be installed as a
% contrib module.
% 
% \begin{description}
  
% \label{param:EventList}
% \item[\Macro{EVENT\_LIST}]
% List of macros
% which define events to be managed by the event daemon.

% \label{param:EventdCapInfo}
% \item[\Macro{EVENTD\_CAPACITY\_INFO}]
% Configures the bandwidth limits used when scheduling job checkpoint
% transfers before \MacroNI{SHUTDOWN} events.
% The \MacroNI{EVENTD\_CAPACITY\_INFO} file has the same
% format as the \MacroNI{NETWORK\_CAPACITY\_INFO} file, described in
% section~\ref{sec:Bandwidth-Alloc-Capinfo}.

% \label{param:EventdRouteInfo}
% \item[\Macro{EVENTD\_ROUTING\_INFO}]
% Configures the network routing information used when scheduling job
% checkpoint transfers before \MacroNI{SHUTDOWN} events.
% The \MacroNI{EVENTD\_ROUTING\_INFO} file has the same
% format as the \MacroNI{NETWORK\_ROUTING\_INFO} file, described in
% section~\ref{sec:Bandwidth-Alloc-Routes}.

% \label{param:EventdInterval}
% \item[\Macro{EVENTD\_INTERVAL}]
% The number
% of seconds between collector queries to determine pool
% state.  The default is 15 minutes (300 seconds).

% \label{param:EventdMaxPreparation}
% \item[\Macro{EVENTD\_MAX\_PREPARATION}]
%  The number of minutes before a
% scheduled event when the eventd should start periodically querying the
% collector.  If 0 (default), the eventd always polls.

% \label{param:EventdShutdownSlowStartInterval}
% \item[\Macro{EVENTD\_SHUTDOWN\_SLOW\_START\_INTERVAL}]
% The number of seconds
% between each machine startup after a shutdown event.  The default is 0.

% \label{param:EventdShutdownCleanupInterval}
% \item[\Macro{EVENTD\_SHUTDOWN\_CLEANUP\_INTERVAL}]
% The number of seconds
% between each check for old shutdown configurations in the pool.  The default
% is one hour (3600 seconds).

% \end{description}

%%%%%%%%%%%%%%%%%%%%%%%%%%%%%%%%%%%%%%%%%%%%%%%%%%%%%%%%%%%%%%%%%%%%%%
\subsection{\label{sec:Procd-Config-File-Entries}\condor{procd}
Configuration File Macros}
%%%%%%%%%%%%%%%%%%%%%%%%%%%%%%%%%%%%%%%%%%%%%%%%%%%%%%%%%%%%%%%%%%%%%%

\begin{description}

\label{param:UseProcd}
\item[\Macro{USE\_PROCD}]
  This boolean parameter
  is used to determine whether the \Condor{procd} will be used for
  managing process families. If the \Condor{procd} is not used, each
  daemon will run the process family tracking logic on its own. Use of
  the \Condor{procd} results in improved scalability because only one
  instance of this logic is required. The \Condor{procd} is required
  when using privilege separation (see Section~\ref{sec:PrivSep}) or
  group ID-based process tracking (see
  Section~\ref{sec:GroupTracking}). In either of these cases, the
  \MacroNI{USE\_PROCD} setting will be ignored and a \Condor{procd} will
  always be used. By default, the \Condor{master} will not use a
  \Condor{procd} but all other daemons that need process family tracking will.
  A daemon that uses the \Condor{procd} will start a \Condor{procd} for
  use by itself and all of its child daemons.

\label{param:ProcdMaxSnapshotInterval}
\item[\Macro{PROCD\_MAX\_SNAPSHOT\_INTERVAL}]
  This setting determines the maximum time that the \Condor{procd} will
  wait between probes of the system for information about the process
  families it is tracking.

\label{param:ProcdLog}
\item[\Macro{PROCD\_LOG}]
  Specifies a log file
  for the ProcD to use. Note that by design, the \Condor{procd} does not
  include most of the other logic that is shared amongst the various
  Condor daemons. This is because the \Condor{procd} is a component of
  the PrivSep Kernel (see Section~\ref{sec:PrivSep} for more information
  regarding privilege separation). This means that the \Condor{procd}
  does not include the normal Condor logging subsystem, and thus things
  like multiple debug levels and log rotation are not
  supported. Therefore, \MacroNI{PROCD\_LOG} is not set by default and
  is only intended to debug problems should they arise. Note, however,
  that enabling \Dflag{PROCFAMILY} in the debug level for any other
  daemon will cause it to log all interactions with the \Condor{procd}.

\label{param:ProcdAddress}
\item[\Macro{PROCD\_ADDRESS}]
  This specifies
  the ``address'' that the \Condor{procd} will use to receive requests
  from other Condor daemons. On UNIX, this should point to a file system
  location that can be used for a named pipe. On Windows, named pipes
  are also used but they do not exist in the file system. The default
  setting therefore depends on the platform: \Code{\$(LOCK)/procd\_pipe}
  on Unix and
  \Code{$\backslash$$\backslash$.$\backslash$pipe$\backslash$procd\_pipe}
  on Windows.

\end{description}

%%%%%%%%%%%%%%%%%%%%%%%%%%%%%%%%%%%%%%%%%%%%%%%%%%%%%%%%%%%%%%%%%%%%%%
\subsection{\label{sec:Credd-Config-File-Entries}\condor{credd}
Configuration File Macros}
%%%%%%%%%%%%%%%%%%%%%%%%%%%%%%%%%%%%%%%%%%%%%%%%%%%%%%%%%%%%%%%%%%%%%%
 
\index{Condor daemon!condor\_credd@\Condor{credd}}
\index{daemon!condor\_credd@\Condor{credd}}
\index{condor\_credd daemon}
\index{configuration!condor\_credd configuration variables}
These macros affect the \Condor{credd}.

\begin{description}

\label{param:CreddHost}
\item[\Macro{CREDD\_HOST}]
  The host name of the machine running the \Condor{credd} daemon.

\label{param:CreddCacheLocally}
\item[\Macro{CREDD\_CACHE\_LOCALLY}]
  A boolean value that defaults to \Expr{False}.
  When \Expr{True}, the first successful password fetch operation to the
  \Condor{credd} daemon causes the password to be stashed in a local, 
  secure password store.
  Subsequent uses of that password do not require
  communication with the \Condor{credd} daemon.

\end{description}


%%%%%%%%%%%%%%%%%%%%%%%%%%%%%%%%%%%%%%%%%%%%%%%%%%%%%%%%%%%%%%%%%%%%%%%%%%%
\subsection{\label{sec:Gridmanager-Config-File-Entries}\condor{gridmanager}
Configuration File Entries}
%%%%%%%%%%%%%%%%%%%%%%%%%%%%%%%%%%%%%%%%%%%%%%%%%%%%%%%%%%%%%%%%%%%%%%%%%%%

\index{configuration!condor\_gridmanager configuration variables}
These macros affect the \Condor{gridmanager}.
\begin{description}

\label{param:GridmanagerLog}
\item[\Macro{GRIDMANAGER\_LOG}]
  Defines the path and file name for the log of the \Condor{gridmanager}. 
  The owner of the file is the \Login{condor} user.

\label{param:GridmanagerCheckproxyInterval}
\item[\Macro{GRIDMANAGER\_CHECKPROXY\_INTERVAL}]
  The number of seconds
  between checks for an updated X509 proxy credential. The default
  is 10 minutes (600 seconds).

\label{param:GridmanagerMinimumProxyTime}
\item[\Macro{GRIDMANAGER\_MINIMUM\_PROXY\_TIME}]
  The minimum number of
  seconds before expiration of the X509 proxy credential for the
  gridmanager to continue operation. If seconds until expiration is
  less than this number, the gridmanager will shutdown and wait for
  a refreshed proxy credential. The default is 3 minutes (180 seconds).

\label{param:HoldJobIfCredentialExpires}
\item[\Macro{HOLD\_JOB\_IF\_CREDENTIAL\_EXPIRES}]
  True or False.  Defaults to True.
  If True, and for grid universe jobs only,
  Condor-G will place a job on hold
  \MacroNI{GRIDMANAGER\_MINIMUM\_PROXY\_TIME} seconds
  before the proxy expires.
  If False,
  the job will stay in the last known state,
  and Condor-G will periodically check to see if the job's proxy has been
  refreshed, at which point management of the job will resume.

\label{param:GridmanagerContactScheddDelay}
\item[\Macro{GRIDMANAGER\_CONTACT\_SCHEDD\_DELAY}]
  The minimum number of
  seconds between connections to the \Condor{schedd}. The default is 5 seconds.

\label{param:GridmanagerJobProbeInterval}
\item[\Macro{GRIDMANAGER\_JOB\_PROBE\_INTERVAL}]
  The number of seconds between
  active probes of the status of a submitted job.
  The default is 5 minutes (300 seconds).

\label{param:CondorJobPollInterval}
\item[\Macro{CONDOR\_JOB\_POLL\_INTERVAL}]
  After a condor grid type job is submitted,
  how often (in seconds) the \Condor{gridmanager}
  should probe the remote \Condor{schedd} to check the jobs status.  
  This defaults to 300 seconds (5 minutes).
  Setting this to a lower number will decrease latency (Condor will discover
  that a job has finished more quickly), but will increase network traffic.


\label{param:GridmanagerResourceProbeInterval}
\item[\Macro{GRIDMANAGER\_RESOURCE\_PROBE\_INTERVAL}]
  When a resource appears to be down, how often (in seconds) the
  \Condor{gridmanager}
  should ping it to test if it is up again.

\label{param:GridmanagerResourceProbeDelay}
\item[\Macro{GRIDMANAGER\_RESOURCE\_PROBE\_DELAY}]
  The number of seconds
  between pings of a remote resource that is currently down.
  The default is 5 minutes (300 seconds).

\label{param:GridmanagerEmptyResourceDelay}
\item[\Macro{GRIDMANAGER\_EMPTY\_RESOURCE\_DELAY}]
  The number of seconds
  that the \Condor{gridmanager} retains information about a grid
  resource, once the \Condor{gridmanager} has no active jobs
  on that resource.
  An active job is a grid universe job that is in the queue,
  but is not in the HELD state.
  Defaults to 300 seconds.

\label{param:GridmanagerMaxSubmittedJobsPerResource}
\item[\Macro{GRIDMANAGER\_MAX\_SUBMITTED\_JOBS\_PER\_RESOURCE}]
  Limits the number of jobs
  that a \Condor{gridmanager} daemon will submit to a resource.
  It is useful for controlling the number of \Prog{jobmanager}
  processes running on the front-end node of a cluster.
  This number may be exceeded if it is reduced through the use
  of \Condor{reconfig} while the \Condor{gridmanager} is running
  or if the \Condor{gridmanager} receives new
  jobs from the \Condor{schedd} that were already submitted
  (that is, their \MacroNI{GridJobId} is not undefined).
  In these cases, submitted jobs will not be killed,
  but no new jobs can be submitted until the number of submitted
  jobs falls below the current limit.
  Defaults to 100.

\label{param:GridmanagerMaxPendingSubmitsPerResource}
\item[\Macro{GRIDMANAGER\_MAX\_PENDING\_SUBMITS\_PER\_RESOURCE}]
  The maximum number of jobs
  that can be in the process of being submitted at any time (that is,
  how many \Procedure{globus\_gram\_client\_job\_request} calls are pending).
  It is useful for controlling the number of new
  connections/processes created at a given time.
  The default value is 5.
  This variable allows
  you to set different limits for each resource.
  After the first integer in the value
  comes a list of resourcename/number pairs,
  where each number is the limit for that resource.
  If a resource is not in the list,
  Condor uses the first integer.
  An example usage:
\begin{verbatim}
  GRIDMANAGER_MAX_PENDING_SUBMITS_PER_RESOURCE=20,nostos,5,beak,50
\end{verbatim}

\label{param:GridmanagerMaxPendingSubmits}
\item[\Macro{GRIDMANAGER\_MAX\_PENDING\_SUBMITS}]
  Configuration variable still recognized, but the name has changed to be
  \MacroNI{GRIDMANAGER\_MAX\_PENDING\_SUBMITS\_PER\_RESOURCE}.

\label{param:GridmanagerMaxJobmanagersPerResource}
\item[\Macro{GRIDMANAGER\_MAX\_JOBMANAGERS\_PER\_RESOURCE}]
  For grid jobs of type \SubmitCmd{gt2}, limits the number of globus-job-manager
  processes that the \Condor{gridmanager} lets run at a time on
  the remote head node. Allowing too many globus-job-managers to run
  causes severe load on the headnote, possibly making it
  non-functional.
  This number may be exceeded if it is reduced through the use
  of \Condor{reconfig} while the \Condor{gridmanager} is running
  or if some globus-job-managers take a few extra seconds to exit.
  The value 0 means there is no limit. The default value is 10.

\label{param:GridmanagerMaxWsDestroysPerResource}
\item[\Macro{GRIDMANAGER\_MAX\_WS\_DESTROYS\_PER\_RESOURCE}]
  For grid jobs of type \SubmitCmd{gt4}, limits the number of destroy
  commands that the \Condor{gridmanager} will issue at a time to each
  WS GRAM server. Too many destroy commands can have severe effects on
  the server. The default value is 5.

\label{param:Gahp}
\item[\Macro{GAHP}]
  The full path to the binary of the GAHP server.
  This configuration variable is no longer used.
  Use \MacroNI{GT2\_GAHP} at section~\ref{param:GT2GAHP} instead.

\label{param:GahpArgs}
\item[\Macro{GAHP\_ARGS}]
  Arguments to be passed to the GAHP server.
  This configuration variable is no longer used.

\label{param:GridmanagerGahpCallTimeout}
\item[\Macro{GRIDMANAGER\_GAHP\_CALL\_TIMEOUT}]
  The number of seconds after
  which a pending GAHP command should time out. 
  The default is 5 minutes (300 seconds).

\label{param:GridmanagerMaxPendingRequests}
\item[\Macro{GRIDMANAGER\_MAX\_PENDING\_REQUESTS}]
  The maximum number of GAHP
  commands that can be pending at any time. The default is 50.

\label{param:GridmanagerConnectFailureRetryCount}
\item[\Macro{GRIDMANAGER\_CONNECT\_FAILURE\_RETRY\_COUNT}]
  The number of times
  to retry a command that failed due to a timeout or a failed connection.
  The default is 3.

\label{param:GridmanagerGlobusCommitTimeout}
\item[\Macro{GRIDMANAGER\_GLOBUS\_COMMIT\_TIMEOUT}]
  The duration, in seconds, of the
  two phase commit timeout to Globus for gt2 jobs only.
  This maps directly to the \texttt{two\_phase} setting in the Globus RSL.

% configuration variable introduced into Condor due to Globus a GAHP
% bug.  Users with Globus where this bug has been fixed should never
% use nor even know about this configuration variable.
% \label{param:GridmanagerRestartOnAnyDownResources} 
% \item[\Macro{GRIDMANAGER\_RESTART\_ON\_ANY\_DOWN\_RESOURCES}]
% The current GAHP server can transition into a state where it
% cannot contact remote machines,
% making the machines appear to be down.
% Restarting the GAHP server fixes the problem.
% This parameter controls whether one machine or
% all machine need to appear to be down to trigger a restart of the GAHP
% server.

% configuration variable introduced into Condor due to Globus a GAHP
% bug.  Users with Globus where this bug has been fixed should never
% use nor even know about this configuration variable.
%\label{param:GridmanagerMaxTimeDownResources} 
%\item[\Macro{GRIDMANAGER\_MAX\_TIME\_DOWN\_RESOURCES}]
%Related to GRIDMANAGER\_RESTART\_ON\_ANY\_DOWN\_RESOURCES,
%this configuration variable defines how long (in seconds) one or
%more machines need to be down (or just appear to be) to trigger a restart
%of the GAHP server.

\label{param:GlobusGatekeeperTimeout}
\item[\Macro{GLOBUS\_GATEKEEPER\_TIMEOUT}]
  The number of seconds after which if a gt2 grid
  universe job fails to ping the gatekeeper, the job will be put on hold.
  Defaults to 5 days (in seconds).

\label{param:GridftpUrlBase} 
\item[\Macro{GRIDFTP\_URL\_BASE}]
  Specifies an existing \Prog{GridFTP} server on the local system to be used for
  file transfers for gt4 grid universe jobs. The value is given as the base
  of a URL, such as \Expr{gsiftp://mycomp.foo.edu:2118}. The default is for
  Condor to launch temporary \Prog{GridFTP} servers as needed for file transfer.

\label{param:CGAHPLog}
\item[\Macro{C\_GAHP\_LOG}]
  The complete path and file name of the Condor GAHP server's log.
  There is no default value. The expected location as defined
  in the example configuration is \File{/temp/CGAHPLog.\MacroUNI{USERNAME}}.

\label{param:MaxCGAHPLog}
\item[\Macro{MAX\_C\_GAHP\_LOG}]
  The maximum size of the \MacroNI{C\_GAHP\_LOG}.

\label{param:CGAHPWorkerThreadLog}
\item[\Macro{C\_GAHP\_WORKER\_THREAD\_LOG}]
  The complete path and file name of the Condor GAHP worker process' log.
  There is no default value.
  The expected location as defined in the example configuration is
  \File{/temp/CGAHPWorkerLog.\MacroUNI{USERNAME}}.

\label{param:GLITELocation}
\item[\Macro{GLITE\_LOCATION}]
  The complete path to the directory containing the Glite software.
  There is no default value. The expected location as given
  in the example configuration is \File{\MacroUNI{LIB}/glite}.
  The necessary Glite software is included with Condor,
  and is required for pbs and lsf jobs.

\label{param:AmazonEC2URL}
\item[\Macro{AMAZON\_EC2\_URL}]
  The URL Condor should use when contacting the Amazon EC2 service.
  The default value is \MacroNI{https://ec2.amazonaws.com/}.

\label{param:AmazonHttpProxy}
\item[\Macro{AMAZON\_HTTP\_PROXY}]
  The http proxy that Condor should use when contacting the Amazon EC2
  service. The default is to not use a proxy.

\label{param:CondorGAHP}
\item[\Macro{CONDOR\_GAHP}]
  The complete path and file name of the Condor GAHP executable.
  There is no default value. The expected location as given
  in the example configuration is \File{\MacroUNI{SBIN}/condor\_c-gahp}.

\label{param:AmazonGAHP}
\item[\Macro{AMAZON\_GAHP}]
  The complete path and file name of the Amazon GAHP executable.
  There is no default value. The expected location as given
  in the example configuration is \File{\MacroUNI{SBIN}/amazon-gahp}.

\label{param:GT2GAHP}
\item[\Macro{GT2\_GAHP}]
  The complete path and file name of the GT2 GAHP executable.
  There is no default value. The expected location as given
  in the example configuration is \File{\MacroUNI{SBIN}/gahp\_server}.

\label{param:GT4GAHP}
\item[\Macro{GT4\_GAHP}]
  The complete path and file name of the
  wrapper script that invokes the GT4 GAHP executable.
  There is no default value. The expected location as given
  in the example configuration is \File{\MacroUNI{SBIN}/gt4\_gahp}.

\label{param:PBSGAHP}
\item[\Macro{PBS\_GAHP}]
  The complete path and file name of the PBS GAHP executable.
  There is no default value.
  The expected location as given in the example configuration is
  \File{\MacroUNI{GLITE\_LOCATION}/bin/batch\_gahp}.

\label{param:LSFGAHP}
\item[\Macro{LSF\_GAHP}]
  The complete path and file name of the LSF GAHP executable.
  There is no default value.
  The expected location as given in the example configuration is
  \File{\MacroUNI{GLITE\_LOCATION}/bin/batch\_gahp}.

\label{param:UnicoreGAHP}
\item[\Macro{UNICORE\_GAHP}]
  The complete path and file name of the
  wrapper script that invokes the Unicore GAHP executable.
  There is no default value. The expected location as given
  in the example configuration is \File{\MacroUNI{SBIN}/unicore\_gahp}.

\label{param:NorduGridGAHP}
\item[\Macro{NORDUGRID\_GAHP}]
  The complete path and file name of the
  wrapper script that invokes the NorduGrid GAHP executable.
  There is no default value. The expected location as given
  in the example configuration is \File{\MacroUNI{SBIN}/nordugrid\_gahp}.

\end{description}

%%%%%%%%%%%%%%%%%%%%%%%%%%%%%%%%%%%%%%%%%%%%%%%%%%%%%%%%%%%%%%%%%%%%%%%%%%
\subsection{\label{sec:JobRouter-Config-File-Entries}\condor{job\_router}
Configuration File Entries}
%%%%%%%%%%%%%%%%%%%%%%%%%%%%%%%%%%%%%%%%%%%%%%%%%%%%%%%%%%%%%%%%%%%%%%%%%%%

\index{configuration!condor\_job\_router configuration variables}
These macros affect the \Condor{job\_router} daemon.

\begin{description}

\label{param:JobRouterDefaults}
\item[\Macro{JOB\_ROUTER\_DEFAULTS}]
  Defined by a single ClassAd in New ClassAd syntax, 
  used to provide default values for all routes in the \Condor{job\_router}
  daemon's routing table.
  Where an attribute is set outside of these defaults,
  that attribute value takes precedence.

\label{param:JobRouterEntries}
\item[\Macro{JOB\_ROUTER\_ENTRIES}]
  Specification of the job routing table.  It is a list of ClassAds,
  in New ClassAd syntax,
  where each individual ClassAd is surrounded by square brackets,
  and the ClassAds are separated from each other by spaces.
  Each ClassAd describes one entry in the routing table,
  and each describes a site that jobs may be routed to.

  A \Condor{reconfig} command causes the \Condor{job\_router} daemon
  to rebuild the routing table.
  Routes are distinguished by a routing table entry's ClassAd attribute
  \Attr{Name}.
  Therefore, a \Attr{Name} change in an existing route has the potential to
  cause the inaccurate reporting of routes.

  Instead of setting job routes using this configuration variable,
  they may be read from an
  external source using the \MacroNI{JOB\_ROUTER\_ENTRIES\_FILE} or
  be dynamically generated by an external program via the
  \MacroNI{JOB\_ROUTER\_ENTRIES\_CMD} configuration variable.


\label{param:JobRouterEntriesFile}
\item[\Macro{JOB\_ROUTER\_ENTRIES\_FILE}]
  A path and file name of a file that contains the ClassAds,
  in New ClassAd syntax, describing the routing table.
  The specified file is periodically reread to check for new information.
  This occurs every \MacroUNI{JOB\_ROUTER\_ENTRIES\_REFRESH} seconds.

\label{param:JobRouterEntriesCmd}
\item[\Macro{JOB\_ROUTER\_ENTRIES\_CMD}]
  Specifies the command line of an external program
  to run.  The output of the program defines or updates the routing table,
  and the output must be given in New ClassAd syntax.
  The specified command is periodically rerun to regenerate or update
  the routing table.
  This occurs every \MacroUNI{JOB\_ROUTER\_ENTRIES\_REFRESH} seconds.
  Specify the full path and file name of the executable within this
  command line, as no assumptions may be made about the current working
  directory upon command invocation.
  To enter spaces in any command-line arguments or in the command name itself,
  surround the right hand side of this definition with double quotes,
  and use single quotes around individual arguments that contain spaces.
  This is the same as when dealing with spaces within job arguments
  in a Condor submit description file. 

\label{param:JobRouterEntriesRefresh}
\item[\Macro{JOB\_ROUTER\_ENTRIES\_REFRESH}]
  The number of seconds between updates to the routing table described by
  \MacroNI{JOB\_ROUTER\_ENTRIES\_FILE} or
  \MacroNI{JOB\_ROUTER\_ENTRIES\_CMD}.
  The default value is 0, meaning no periodic updates occur.
  With the default value of 0, the routing table can be modified
  when a \Condor{reconfig} command is invoked 
  or when the \Condor{job\_router} daemon restarts.

\label{JobRouterSourceJobConstraint}
\item[\Macro{JOB\_ROUTER\_SOURCE\_JOB\_CONSTRAINT}]
  Specifies a global \Attr{Requirements} expression that will be appended
  to all routed jobs,
  in addition to any \Attr{Requirements} specified within a routing table entry.

\label{JobRouterMaxJobs}
\item[\Macro{JOB\_ROUTER\_MAX\_JOBS}]
  An integer value representing the maximum number of jobs that may be routed,
  summed over all routes.
  The default value is -1, which means an unlimited number of jobs
  may be routed.

\label{MaxJobMirrorUpdateLag}
\item[\Macro{MAX\_JOB\_MIRROR\_UPDATE\_LAG}]
  An integer value that administrators will rarely consider changing,
  representing the maximum number of
  seconds the \Condor{job\_router} daemon waits,
  before it decides that routed copies have gone awry,
  due to the failure of events to appear
  in the \Condor{schedd}'s job queue log file.
  The default value is 600.
  As the \Condor{job\_router} daemon uses the \Condor{schedd}'s
  job queue log file entries for synchronization of routed copies,
  when an expected log file event fails to appear after this wait period,
  the \Condor{job\_router} daemon acts presuming the expected event
  will never occur.

\label{JobRouterPollingPeriod}
\item[\Macro{JOB\_ROUTER\_POLLING\_PERIOD}]
  An integer value representing the number of seconds
  between cycles in the \Condor{job\_router} daemon's task loop.
  The default is 10 seconds.
  A small value makes the \Condor{job\_router} daemon 
  quick to see new candidate jobs for routing.
  A large value makes the \Condor{job\_router} daemon generate less
  overhead at the cost of being slower to see new candidates for routing.
  For very large job queues where a few minutes of
  routing latency is no problem, increasing this value to a few
  hundred seconds would be reasonable.

\label{JobRouterName}
\item[\Macro{JOB\_ROUTER\_NAME}]
  A unique identifier utilized to name multiple instances of
  the \Condor{job\_router} daemon within a single Condor pool.
  Each instance must have a different name,
  or all but the first to start up will refuse to run.

\label{JobRouterReleaseOnHold}
\item[\Macro{JOB\_ROUTER\_RELEASE\_ON\_HOLD}]
  A boolean value that defaults to \Expr{True}.
  It controls how the \Condor{job\_router} handles the routed copy when it
  goes on hold.
  When \Expr{True}, the \Condor{job\_router} leaves the original job 
  ClassAd in the same state as when claimed.  When \Expr{False},
  the \Condor{job\_router} does not attempt to reset the original job
  ClassAd to a pre-claimed state upon yielding control of the job.

\end{description}



%%%%%%%%%%%%%%%%%%%%%%%%%%%%%%%%%%%%%%%%%%%%%%%%%%%%%%%%%%%%%%%%%%%%%%%%%%%
\subsection{\label{sec:LeaseManager-Config-File-Entries}\condor{lease\_manager}
Configuration File Entries}
%%%%%%%%%%%%%%%%%%%%%%%%%%%%%%%%%%%%%%%%%%%%%%%%%%%%%%%%%%%%%%%%%%%%%%%%%%%$

\index{configuration!condor\_lease\_manager configuration variables}
These macros affect the \Condor{lease\_manager}.

The \Condor{lease\_manager} expects to use the syntax
\begin{verbatim}
 <subsystem name>.<parameter name>
\end{verbatim}
in configuration.
This allows multiple instances of the
\Condor{lease\_manager} to be easily configured using the syntax
\begin{verbatim}
 <subsystem name>.<local name>.<parameter name>
\end{verbatim}

\begin{description}

\label{param:LeaseManager.GetAdsInterval}
\item[\Macro{LeaseManager.GETADS\_INTERVAL}]
  An integer value, given in seconds, that controls the frequency
  with which the \Condor{lease\_manager}
  pulls relevant resource ClassAds from the \Condor{collector}.
  The default value is 60 seconds, with a minimum value of 2 seconds.


\label{param:LeaseManager.UpdateInterval}
\item[\Macro{LeaseManager.UPDATE\_INTERVAL}]
  An integer value, given in seconds, that controls the frequency
  with which the \Condor{lease\_manager}
  sends its ClassAds to the \Condor{collector}.
  The default value is 60 seconds, with a minimum value of 5 seconds.

\label{param:LeaseManager.PruneInterval}
\item[\Macro{LeaseManager.PRUNE\_INTERVAL}]
  An integer value, given in seconds, that controls the frequency
  with which the \Condor{lease\_manager} \Term{prunes} its leases.
  This involves checking all leases to see if they have expired.
  The default value is 60 seconds, with no minimum value.

\label{param:LeaseManager.DebugAds}
\item[\Macro{LeaseManager.DEBUG\_ADS}]
  A boolean value that defaults to \Expr{False}.
  When \Expr{True}, it enables extra
  debugging information about the resource ClassAds that it retrieves
  from the \Condor{collector} and about the search ClassAds that it sends
  to the \Condor{collector}.

\label{param:LeaseManager.MaxLeaseDuration}
\item[\Macro{LeaseManager.MAX\_LEASE\_DURATION}]
  An integer value representing seconds which determines 
  the maximum duration of a lease.  This can
  be used to provide a hard limit on lease durations.  Normally, the
  \Condor{lease\_manager} honors the \Attr{MaxLeaseDuration} attribute
  from the resource ClassAd.  If this configuration variable is defined,
  it limits the effective maximum duration for all resources to this value.
  The default value is 1800 seconds.

  Note that leases can be renewed, and thus can be extended beyond this
  limit.  To provide a limit on the total duration of a lease, use 
  \MacroNI{LeaseManager.MAX\_TOTAL\_LEASE\_DURATION}.

\label{param:LeaseManager.MaxTotalLeaseDuration}
\item[\Macro{LeaseManager.MAX\_TOTAL\_LEASE\_DURATION}]
  An integer value representing seconds used to limit
  the \emph{total} duration of leases, over
  all its renewals.  
  The default value is 3600 seconds.

\label{param:LeaseManager.DefaultMaxLeaseDuration}
\item[\Macro{LeaseManager.DEFAULT\_MAX\_LEASE\_DURATION}]
  The \Condor{lease\_manager} uses the
  \Attr{MaxLeaseDuration} attribute from the resource ClassAd to limit the
  lease duration.  If this attribute is not present in a resource
  ClassAd, then this configuration variable is used instead.
  This integer value is given in units of seconds,
  with a default value of 60 seconds.

\label{param:LeaseManager.ClassadLog}
\item[\Macro{LeaseManager.CLASSAD\_LOG}]
  This variable defines a full path and file name to the location
  where the \Condor{lease\_manager} keeps persistent state information.
  This variable has no default value.

\label{param:LeaseManager.QueryAdtype}
\item[\Macro{LeaseManager.QUERY\_ADTYPE}]
  This parameter controls the type of the query in the ClassAd sent to
  the \Condor{collector}, which will control the types of ClassAds
  returned by the \Condor{collector}.  This parameter must be a valid
  ClassAd type name, with a default value of \AdStr{Any}.

\label{param:LeaseManager.QueryConstraints}
\item[\Macro{LeaseManager.QUERY\_CONSTRAINTS}]
  A ClassAd expression that controls the constraint in the query sent to the
  \Condor{collector}.
  It is used to further constrain the types
  of ClassAds from the \Condor{collector}.
  There is no default value, resulting in no constraints being placed on query.

\end{description}

%%%%%%%%%%%%%%%%%%%%%%%%%%%%%%%%%%%%%%%%%%%%%%%%%%%%%%%%%%%%%%%%%%%%%%%%%%%
\subsection{\label{sec:GridMonitor-Config-File-Entries}grid\_monitor
Configuration File Entries}
%%%%%%%%%%%%%%%%%%%%%%%%%%%%%%%%%%%%%%%%%%%%%%%%%%%%%%%%%%%%%%%%%%%%%%%%%%%

\index{configuration!grid\_monitor configuration variables}
These macros affect the \Prog{grid\_monitor}.
\begin{description}

\label{param:EnableGridMonitor}
\item[\Macro{ENABLE\_GRID\_MONITOR}]
  When set to \Expr{True} enables the \Prog{grid\_monitor} tool.  The
  \Prog{grid\_monitor} tool is used to reduce load on Globus gatekeepers.
  This parameter only affects 
  grid jobs of type \SubmitCmd{gt2}.
  \MacroNI{GRID\_MONITOR} must also be correctly configured.
  Defaults to \Expr{False}.
  See section~\ref{sec:Condor-G-GridMonitor} on
  page~\pageref{sec:Condor-G-GridMonitor}
  for more information.

\label{param:GridMonitor}
\item[\Macro{GRID\_MONITOR}]
  The complete path name of the \Prog{grid\_monitor} tool used to reduce load on
  Globus gatekeepers.  This parameter only affects 
  grid jobs of type \SubmitCmd{gt2}.
  This parameter is not referenced unless
  \MacroNI{ENABLE\_GRID\_MONITOR} is set to \Expr{True}. 
  See section~\ref{sec:Condor-G-GridMonitor} on
  page~\pageref{sec:Condor-G-GridMonitor}
  for more information.

\label{param:GridMonitorHeartbeatTimeout}
\item[\Macro{GRID\_MONITOR\_HEARTBEAT\_TIMEOUT}]
  If this many seconds pass without hearing from a \Prog{grid\_monitor}, it is
  assumed to be dead.  Defaults to 300 (5 minutes).  Increasing this number
  will improve the ability of the \Prog{grid\_monitor} to survive in the face of
  transient problems but will also increase the time before Condor notices a
  problem.

\label{param:GridMonitorRetryDuration}
\item[\Macro{GRID\_MONITOR\_RETRY\_DURATION}]
  If something goes wrong with the \Prog{grid\_monitor} at a particular site
  (like \MacroNI{GRID\_MONITOR\_HEARTBEAT\_TIMEOUT} expiring), Condor-G will
  attempt to restart the \Prog{grid\_monitor} for this many seconds.  Defaults
  to 900 (15 minutes).  If this duration passes without success the
  \Prog{grid\_monitor} will be disabled for the site in question until 60
  minutes have passed.

\label{param:GridMonitorNoStatusTimeout}
\item[\Macro{GRID\_MONITOR\_NO\_STATUS\_TIMEOUT}]
  Jobs can disappear from the \Prog{grid\_monitor}'s status reports for
  short periods of time under normal circumstances, but a prolonged
  absence is often a sign of problems on the remote machine. This parameter
  sets the amount of time (in seconds) that a job can be absent before the
  \Condor{gridmanager} reacts by restarting the GRAM \Prog{jobmanager}.
  The default is 15 minutes.

\end{description}


%%%%%%%%%%%%%%%%%%%%%%%%%%%%%%%%%%%%%%%%%%%%%%%%%%%%%%%%%%%%%%%%%%%%%%%%%%%
\subsection{\label{sec:Grid-Config-File-Entries}Configuration File
Entries Relating to Grid Usage and Glidein}
%%%%%%%%%%%%%%%%%%%%%%%%%%%%%%%%%%%%%%%%%%%%%%%%%%%%%%%%%%%%%%%%%%%%%%%%%%%

\index{configuration!grid and glidein configuration variables}
These macros affect the Condor's usage of grid resources
and glidein.
\begin{description}
\label{param:GlideinServerURLS}
\item[\Macro{GLIDEIN\_SERVER\_URLS}]
  A comma or space-separated list of URLs that contain the binaries
  that must be copied by \Condor{glidein}.
  There are no default values, but working URLs that copy from the UW site
  are provided in the distributed sample configuration files.

\end{description}

%%%%%%%%%%%%%%%%%%%%%%%%%%%%%%%%%%%%%%%%%%%%%%%%%%%%%%%%%%%%%%%%%%%%%%%%%%%
\subsection{\label{sec:DAGMan-Config-File-Entries}Configuration File 
Entries for DAGMan}
%%%%%%%%%%%%%%%%%%%%%%%%%%%%%%%%%%%%%%%%%%%%%%%%%%%%%%%%%%%%%%%%%%%%%%%%%%%

\index{configuration!DAGMan configuration variables}
These macros affect the operation of DAGMan and DAGMan
jobs within Condor.

\begin{description}
\label{param:DAGManDebugCacheEnable}
\item[\Macro{DAGMAN\_DEBUG\_CACHE\_ENABLE}]
  A boolean value that determines if log line caching for the dagman.out
  file should be enabled in the \Condor{dagman} process to increase
  performance (potentially by orders of magnitude) when writing the
  dagman.out file to an NFS server. Currently, this cache is only utilized
  in Recovery Mode.  
  If not defined, it defaults to \Expr{False}.

\label{param:DAGManDebugCacheSize}
\item[\Macro{DAGMAN\_DEBUG\_CACHE\_SIZE}]
  An integer value in bytes which controls how many bytes of log lines are to
  be stored in the log line cache. When the cache surpasses this number the
  entries are written out in one call to the logging subsystem. A value of
  zero is not recommended since each log line would surpass the cache size 
  and be emitted in addition to bracketing log lines explaining that the 
  flushing was happening.
  The legal range of values is 0 to INT\_MAX.
  If defined with a value less than 0, the  value 0 will be used.
  If not defined, it defaults to 5 Megabytes.

\label{param:DAGManMaxSubmitsPerInterval}
\item[\Macro{DAGMAN\_MAX\_SUBMITS\_PER\_INTERVAL}]
  An integer that controls how many individual jobs
  \Condor{dagman} will submit in a row
  before servicing other requests (such as a \Condor{rm}).
  The legal range of values is 1 to 1000.
  If defined with a value less than 1, the  value 1 will be used.
  If defined with a value greater than 1000, the value 1000 will be used.
  If not defined, it defaults to 5.

\label{param:DAGManMaxSubmitAttempts}
\item[\Macro{DAGMAN\_MAX\_SUBMIT\_ATTEMPTS}]
  An integer that controls how
  many times in a row \Condor{dagman} will attempt to execute
  \Condor{submit} for a given job before giving up.
  Note that consecutive attempts use an exponential backoff,
  starting with 1 second.
  The legal range of values is 1 to 16.
  If defined with a value less than 1, the  value 1 will be used.
  If defined with a value greater than 16, the value 16 will be used.
  Note that a value of 16 would result in \Condor{dagman} trying for
  approximately 36 hours before giving up.
  If not defined,
  it defaults to 6 (approximately two minutes before giving up).

\label{param:DAGManSubmitDelay}
\item[\Macro{DAGMAN\_SUBMIT\_DELAY}]
  An integer that controls the number of seconds
  that \Condor{dagman} will sleep before submitting consecutive jobs.
  It can be increased to help reduce the load on the \Condor{schedd} daemon.
  The legal range of values is 0 to 60.
  If defined with a value less than 0, the  value 0 will be used.
  If defined with a value greater than 60, the value 60 will be used.
  The default value is 0.

\label{param:DAGManStartupCycleDetect}
\item[\Macro{DAGMAN\_STARTUP\_CYCLE\_DETECT}]
  A boolean value that when \Expr{True}
  causes \Condor{dagman} to check for cycles in the DAG before
  submitting DAG node jobs,
  in addition to its run time cycle detection.
  If not defined, it defaults to \Expr{False}.

\label{param:DAGManRetrySubmitFirst}
\item[\Macro{DAGMAN\_RETRY\_SUBMIT\_FIRST}]
  A boolean value that controls whether a failed submit is retried first
  (before any other submits) or last (after all other ready jobs are
  submitted).  If this value is set to \Expr{True}, when a job submit
  fails, the job is placed at the head of the queue of ready jobs, so
  that it will be submitted again before any other jobs are submitted
  (this has been the behavior of \Condor{dagman} up to this point).
  If this value is set to \Expr{False}, when a job submit fails, the job
  is placed at the tail of the queue of ready jobs.
  If not defined, it defaults to \Expr{True}.

\label{param:DAGManRetryNodeFirst}
\item[\Macro{DAGMAN\_RETRY\_NODE\_FIRST}]
  A boolean value that controls whether a failed node (with retries)
  is retried first (before any other ready nodes) or last (after all
  other ready nodes).  If this value is set to \Expr{True}, when a
  node with retries fails (after the submit succeeded), the node is
  placed at the head of the queue of ready nodes, so that it will be
  tried again before any other jobs are submitted.  If this value is
  set to \Expr{False}, when a node with retries fails, the node
  is placed at the tail of the queue of ready nodes (this has been the
  behavior of \Condor{dagman} up to this point).  If not defined, it
  defaults to \Expr{False}.

\label{param:DAGManMaxJobsIdle}
\item[\Macro{DAGMAN\_MAX\_JOBS\_IDLE}]
  An integer value that controls the maximum number of idle node jobs
  allowed within the DAG before \Condor{dagman} temporarily stops
  submitting jobs.  Once idle jobs start to run, \Condor{dagman} will
  resume submitting jobs.  If both the command-line flag and the
  configuration parameter are specified, the command-line flag overrides
  the configuration parameter.  Unfortunately,
  \MacroNI{DAGMAN\_MAX\_JOBS\_IDLE} currently counts each individual
  process within a cluster as a job, which is inconsistent with
  \MacroNI{DAGMAN\_MAX\_JOBS\_SUBMITTED}.  The default is that there is
  no limit on the maximum number of idle jobs.

\label{param:DAGManMaxJobsSubmitted}
\item[\Macro{DAGMAN\_MAX\_JOBS\_SUBMITTED}]
  An integer value that controls the maximum number of node jobs within the
  DAG that will  be submitted to Condor at one time.  Note that this
  parameter is the same as the \OptArg{-maxjobs} command-line flag
  to \Condor{submit\_dag}.  If both the command-line flag and the
  configuration parameter are specified, the command-line flag overrides
  the configuration parameter.  A single invocation of \Condor{submit}
  counts as one job, even if the submit file produces a multi-job cluster.
  The default is that there is no limit on the maximum number of jobs
  run at one time.

\label{param:DAGManMungeNodeNames}
\item[\Macro{DAGMAN\_MUNGE\_NODE\_NAMES}]
  A boolean value that controls whether \Condor{dagman} automatically
  renames nodes when running multiple DAGs (the renaming is done to
  avoid possible name conflicts).  If this value is set to \Expr{True},
  all node names have the "DAG number" prepended to them.  For example,
  the first DAG specified on the \Condor{submit\_dag} command line is
  considered DAG number 0, the second is DAG number 1, etc.  So if
  DAG number 2 has a node B, that node will internally be renamed
  to "2.B".
  If not defined, \MacroNI{DAGMAN\_MUNGE\_NODE\_NAMES} defaults to \Expr{True}.

\label{param:DAGManIgnoreDuplicateJobExecution}
\item[\Macro{DAGMAN\_IGNORE\_DUPLICATE\_JOB\_EXECUTION}]
  This macro is no longer used. The improved functionality
  of the \MacroNI{DAGMAN\_ALLOW\_EVENTS} macro eliminates the
  need for this variable.

  A boolean value that controls
  whether \Condor{dagman} aborts or continues with a DAG
  in the rare case that Condor erroneously executes
  the job within a DAG node more than once.
  A bug in Condor very occasionally causes a job to run twice.
  Running a job twice is contrary to the semantics of a DAG.
  The configuration macro \MacroNI{DAGMAN\_IGNORE\_DUPLICATE\_JOB\_EXECUTION}
  determines whether  \Condor{dagman} considers this a fatal error or not.
  The default value is \Expr{False}; \Condor{dagman} considers
  running the job more than once a fatal error, 
  logs this fact,
  and aborts the DAG.
  When set to \Expr{True}, \Condor{dagman} still
  logs this fact,
  but continues with the DAG. 

  This configuration macro is to remain at its default value 
  except in the case
  where a site encounters the Condor bug in which DAG job nodes
  are executed twice,
  and where it is certain
  that having a DAG job node run twice will not corrupt the DAG.
  The logged messages within \File{*.dagman.out} files
  in the case of that a node job runs twice
  contain the string
  "EVENT ERROR."

\label{param:DAGManAllowEvents}
\item[\Macro{DAGMAN\_ALLOW\_EVENTS}]
  An integer that controls which "bad" events are considered
  fatal errors by \Condor{dagman}.  This macro replaces and expands
  upon the functionality of the
  \MacroNI{DAGMAN\_IGNORE\_DUPLICATE\_JOB\_EXECUTION} macro.
  If \MacroNI{DAGMAN\_ALLOW\_EVENTS} is set, it overrides the
  setting of \MacroNI{DAGMAN\_IGNORE\_DUPLICATE\_JOB\_EXECUTION}.

  The \MacroNI{DAGMAN\_ALLOW\_EVENTS} value is a bitwise-OR of the
  following values:
  \begin{description}
  \item 0 = allow no "bad" events
  \item 1 = allow almost all "bad" events (all except "job re-run after
  terminated event")
  \item 2 = allow terminated/aborted event combination
  \item 4 = allow "job re-run after terminated event" bug
  \item 8 = allow garbage/orphan events
  \item 16 = allow execute or terminate event before job's submit event
  \item 32 = allow two terminated events per job (sometimes seen
  with grid jobs)
  \item 64 = allow duplicated events in general
  \end{description}

  The default value is 114 (allow terminated/aborted event combination,
  allow execute and/or terminated event before job's submit event, allow
  double terminated events, and allow general duplicate events).

  For example, a value of 6 instructs \Condor{dagman} to allow both
  the terminated/aborted event combination and the "job re-run
  after terminated event" bug.  A value of 0 means that any "bad"
  event will be considered a fatal error.

  A value of 5 (1 + 4) will never abort the DAG because of a "bad"
  event -- but you should almost never use this setting, because
  the "job re-run after terminated event" bug breaks the semantics of
  the DAG.

  This macro should almost always remain set to the default value!

\label{param:DAGManDebug}
\item[\Macro{DAGMAN\_DEBUG}]
  This macro is described in section~\ref{param:SubsysDebug} as
  \MacroNI{<SUBSYS>\_DEBUG}.

\label{Param:MaxDAGManLog}
\item[\Macro{MAX\_DAGMAN\_LOG}]
  This macro is described in section~\ref{param:MaxSubsysLog} as
  \MacroNI{MAX\_<SUBSYS>\_LOG}.

\label{param:DAGManCondorSubmitExe}
\item[\Macro{DAGMAN\_CONDOR\_SUBMIT\_EXE}]
  The executable that \Condor{dagman} will use to submit Condor jobs.
  If not defined, \Condor{dagman} looks for \Condor{submit} in the PATH.

\label{param:DAGManStorkSubmitExe}
\item[\Macro{DAGMAN\_STORK\_SUBMIT\_EXE}]
  The executable that \Condor{dagman} will use to submit Stork jobs.
  If not defined, \Condor{dagman} looks for \Stork{submit} in the PATH.

\label{param:DAGManCondorRmExe}
\item[\Macro{DAGMAN\_CONDOR\_RM\_EXE}]
  The executable that \Condor{dagman} will use to remove Condor jobs.
  If not defined, \Condor{dagman} looks for \Condor{rm} in the PATH.

\label{param:DAGManStorkRmExe}
\item[\Macro{DAGMAN\_STORK\_RM\_EXE}]
  The executable that \Condor{dagman} will use to remove Stork jobs.
  If not defined, \Condor{dagman} looks for \Stork{rm} in the PATH.

\label{param:DAGManProhibitMultiJobs}
\item[\Macro{DAGMAN\_PROHIBIT\_MULTI\_JOBS}]
  A boolean value that controls whether \Condor{dagman} prohibits
  node job submit files that queue multiple job procs (other than 
  parallel universe).  If a DAG references such a submit file, the
  DAG will abort during the initialization process.  If not defined,
  \MacroNI{DAGMAN\_PROHIBIT\_MULTI\_JOBS} defaults to \Expr{False}.

\label{param:DAGManLogOnNfsIsError}
\item[\Macro{DAGMAN\_LOG\_ON\_NFS\_IS\_ERROR}]
  A boolean value that controls whether \Condor{dagman} prohibits
  node job submit files with user log files on NFS.  If a DAG
  references such a submit file and \MacroNI{DAGMAN\_LOG\_ON\_NFS\_IS\_ERROR}
  is \Expr{True}, the DAG will abort during the initialization process. 
  If \MacroNI{DAGMAN\_LOG\_ON\_NFS\_IS\_ERROR} is \Expr{False}, a warning
  will be issued but the DAG will still be submitted.  It is \emph{strongly}
  recommended that \MacroNI{DAGMAN\_LOG\_ON\_NFS\_IS\_ERROR}
  remain set to the default value, because running a DAG with node job
  log files on NFS will often cause errors.
  If not defined, \MacroNI{DAGMAN\_LOG\_ON\_NFS\_IS\_ERROR} defaults to
  \Expr{True}.

\label{param:DAGManAbortDuplicates}
\item[\Macro{DAGMAN\_ABORT\_DUPLICATES}]
  A boolean value that controls whether to attempt to abort duplicate
  instances of \Condor{dagman} running the same DAG on the same
  machine.  When \Condor{dagman} starts up, if no DAG lock file exists,
  \Condor{dagman} creates the lock file and writes its PID into it.  If
  the lock file does exist, and \MacroNI{DAGMAN\_ABORT\_DUPLICATES} is
  set to \Expr{True}, \Condor{dagman} checks whether a process with the
  given PID exists, and if so, it assumes that there is already another
  instance of \Condor{dagman} running on the same DAG.  Note that this
  test is not foolproof: it is possible that, if \Condor{dagman} crashes,
  the same PID gets reused by another process before \Condor{dagman}
  gets rerun on that DAG.  This should be quite rare, however.
  If not defined, \MacroNI{DAGMAN\_ABORT\_DUPLICATES} defaults to
  \Expr{True}.

\label{param:DAGManSubmitDepthFirst}
\item[\Macro{DAGMAN\_SUBMIT\_DEPTH\_FIRST}]
  A boolean value that controls whether to submit ready DAG node jobs
  in (more-or-less) depth first order, as opposed to breadth-first order.
  Setting \MacroNI{DAGMAN\_SUBMIT\_DEPTH\_FIRST} to \Expr{True} does
  \emph{not} override dependencies defined in the DAG.  Rather, it
  causes newly-ready nodes to be added to the head, rather than the tail,
  of the ready node list.  If there are no PRE scripts in the DAG, this
  will cause the ready nodes to be submitted depth-first.  If there
  are PRE scripts, the order will not be strictly depth-first, but it
  will tend to favor depth rather than breadth in executing the DAG.
  If you set \MacroNI{DAGMAN\_SUBMIT\_DEPTH\_FIRST} to \Expr{True},
  you may also want to set \MacroNI{DAGMAN\_RETRY\_SUBMIT\_FIRST} and
  \Macro{DAGMAN\_RETRY\_NODE\_FIRST} to \Expr{True}.
  If not defined, \MacroNI{DAGMAN\_SUBMIT\_DEPTH\_FIRST} defaults to
  \Expr{false}.

\label{param:DAGManOnExitRemove}
\item[\Macro{DAGMAN\_ON\_EXIT\_REMOVE}]
  The \Attr{OnExitRemove} expression put into the \Condor{dagman} submit
  file by \Condor{submit\_dag}.
  The default expression is designed to ensure that \Condor{dagman} is
  automatically re-queued by the schedd if it exits abnormally or is
  killed (e.g., during a reboot).  If this results in \Condor{dagman}
  staying in the queue when it should exit, you may want to change
  to a less restrictive expression, for example:
  \begin{verbatim}
  (ExitBySignal == false || ExitSignal =!= 9)
  \end{verbatim}
  If not defined, \MacroNI{DAGMAN\_ON\_EXIT\_REMOVE} defaults to
  \begin{verbatim}
  ( ExitSignal =?= 11 || (ExitCode =!= UNDEFINED && ExitCode >=0 && ExitCode <= 2))
  \end{verbatim}

\item[\Macro{DAGMAN\_ABORT\_ON\_SCARY\_SUBMIT}]
\label{param:DAGManAbortOnScarySubmit}
  A boolean value that controls whether to abort a DAG upon detection of
  a ``scary'' submit event (one in which the Condor ID does not match
  the expected value).  Note that in all versions prior to 6.9.3,
  \Condor{dagman} has \emph{not} aborted a DAG upon detection of
  a ``scary'' submit event (this behavior is what now happens if
  \MacroNI{DAGMAN\_ABORT\_ON\_SCARY\_SUBMIT} is set to \Expr{false}).
  If not defined, \MacroNI{DAGMAN\_ABORT\_ON\_SCARY\_SUBMIT} defaults to
  \Expr{true}.

\label{param:DAGManPendingReportInterval}
\item[\Macro{DAGMAN\_PENDING\_REPORT\_INTERVAL}]
  An integer value (in seconds) that controls how often \Condor{dagman}
  will print a report of pending nodes to the \File{dagman.out} file.
  Note that the report will only be printed if \Condor{dagman} has
  been waiting at least \MacroNI{DAGMAN\_PENDING\_REPORT\_INTERVAL}
  seconds without seeing any node job user log events, in order to
  avoid cluttering the \File{dagman.out} file.  (This feature is mainly
  intended to help diagnose "stuck" \Condor{dagman} processes that
  are waiting indefinitely for a job to finish.) If not defined,
  \MacroNI{DAGMAN\_PENDING\_REPORT\_INTERVAL} defaults to 600 seconds
  (10 minutes).

\label{param:DAGManInsertSubFile}
\item[\Macro{DAGMAN\_INSERT\_SUB\_FILE}]
  A file name of a file containing submit file commands to be inserted
  into the \File{.condor.sub} file created by \Condor{submit\_dag}.
  The specified file is inserted into the \File{.condor.sub} file before
  the \SubmitCmd{queue} command and before any commands specified with the
  \Opt{-append} \Condor{submit\_dag} command-line option.
  Note that the \MacroNI{DAGMAN\_INSERT\_SUB\_FILE} value can be overridden
  by the \Opt{-insert\_sub\_file} \Condor{submit\_dag} command-line option.

\label{param:DAGManOldRescue}
\item[\Macro{DAGMAN\_OLD\_RESCUE}]
  A boolean value that controls whether \Condor{dagman} uses "old-style"
  rescue DAG naming when creating a rescue DAG.  (With "old-style" rescue
  DAG naming, if your DAG file is \File{my.dag}, the rescue DAG file will
  be \File{my.dag.rescue}, and that file will be overwritten if you re-run
  \File{my.dag} and it fails again.  With "new-style" rescue DAG naming,
  the first time a rescue DAG is created for \File{my.dag}, it will be
  named \File{my.dag.rescue001},and subsequent failures of
  \File{my.dag} will produce rescue DAGs named \File{my.dag.rescue002},
  \File{my.dag.rescue003}, etc.)
  If not defined, \MacroNI{DAGMAN\_OLD\_RESCUE} defaults to
  \Expr{false}.

\label{param:DAGManAutoRescue}
\item[\Macro{DAGMAN\_AUTO\_RESCUE}]
  A boolean value that controls whether \Condor{dagman} automatically
  runs rescue DAGs.  If \MacroNI{DAGMAN\_AUTO\_RESCUE} is true and you
  run the DAG file \File{my.dag}, if a rescue dag such as
  \File{my.dag.rescue001}, \File{my.dag.rescue002}, etc., exists, the newest
  (highest-numbered) such rescue DAG will be run.
  If not defined, \MacroNI{DAGMAN\_AUTO\_RESCUE} defaults to
  \Expr{true}.

  Note: having \MacroNI{DAGMAN\_OLD\_RESCUE} and
  \MacroNI{DAGMAN\_AUTO\_RESCUE} both set to \Expr{true} is a
  fatal error.

\label{param:DAGManMaxRescueNum}
\item[\Macro{DAGMAN\_MAX\_RESCUE\_NUM}]
  An integer value that controls the maximum "new-style" rescue DAG
  number that will be written (if \MacroNI{DAGMAN\_OLD\_RESCUE} is
  \Expr{false}) or run (if \MacroNI{DAGMAN\_AUTO\_RESCUE} is
  \Expr{true}).  The maximum legal value is 999; the minimum value
  is 0 (which will prevent a rescue DAG from being written at all,
  or automatically run).  If not defined,
  \MacroNI{DAGMAN\_MAX\_RESCUE\_NUM} defaults to 100.

\item[\Macro{DAGMAN\_COPY\_TO\_SPOOL}]
\label{param:DAGManCopyToSpool}
  A boolean value that controls whether the condor\_dagman binary
  is copied to the spool directory when a DAG is submitted.  The main
  reason for setting this value to \Expr{true} is if you have
  long-running DAGs that should survive a DAGMan version upgrade.
  If you run large numbers of small DAGs, you should leave this
  macro unset (or set it to \Expr{false}).  If not defined,
  \MacroNI{DAGMAN\_AUTO\_RESCUE} defaults to \Expr{false}.

\end{description}

%%%%%%%%%%%%%%%%%%%%%%%%%%%%%%%%%%%%%%%%%%%%%%%%%%%%%%%%%%%%%%%%%%%%%%%%%%%
\subsection{\label{sec:Config-Security}Configuration File Entries
Relating to Security}
%%%%%%%%%%%%%%%%%%%%%%%%%%%%%%%%%%%%%%%%%%%%%%%%%%%%%%%%%%%%%%%%%%%%%%%%%%%

\index{configuration!security configuration variables}
These macros affect the secure operation of Condor.
Many of these macros are described in
section~\ref{sec:Security} on Security.

\begin{description}
\label{param:SecAuthentication}
\item[\Macro{SEC\_*\_AUTHENTICATION}]
\Todo

\label{param:SecEncryption}
\item[\Macro{SEC\_*\_ENCRYPTION}]
\Todo

\label{param:SecIntegrity}
\item[\Macro{SEC\_*\_INTEGRITY}]
\Todo

\label{param:SecNegotiation}
\item[\Macro{SEC\_*\_NEGOTIATION}]
\Todo

\label{param:SecAuthenticationMethods}
\item[\Macro{SEC\_*\_AUTHENTICATION\_METHODS}]
\Todo

\label{param:SecCryptoMethods}
\item[\Macro{SEC\_*\_CRYPTO\_METHODS}]
\Todo

\label{param:GSIDaemonName}
\item[\Macro{GSI\_DAEMON\_NAME}]
  This configuration variable is retired.
  Instead use \Macro{ALLOW\_CLIENT} or \Macro{DENY\_CLIENT} as
  appropriate. When used, this variable defined
  a comma separated list of the subject
  name(s) of the certificate(s) that the daemons use.

\label{param:GSIDaemonDirectory}
\item[\Macro{GSI\_DAEMON\_DIRECTORY}]
  A directory name used in the
  construction of complete paths for the configuration variables
  \MacroNI{GSI\_DAEMON\_CERT},
  \MacroNI{GSI\_DAEMON\_KEY}, and
  \MacroNI{GSI\_DAEMON\_TRUSTED\_CA\_DIR},
  for any of these configuration variables are not explicitly set.

\label{param:GSIDaemonCert}
\item[\Macro{GSI\_DAEMON\_CERT}]
  A complete path and file name to the
  X.509 certificate to be used in GSI authentication.
  If this configuration variable is not defined, and
  \MacroNI{GSI\_DAEMON\_DIRECTORY} is defined, then Condor uses
  \MacroNI{GSI\_DAEMON\_DIRECTORY} to construct the path and file name as
  \begin{verbatim}
  GSI_DAEMON_CERT  = $(GSI_DAEMON_DIRECTORY)/hostcert.pem
  \end{verbatim}

\label{param:GSIDaemonKey}
\item[\Macro{GSI\_DAEMON\_KEY}]
  A complete path and file name to the
  X.509 private key to be used in GSI authentication.
  If this configuration variable is not defined, and
  \MacroNI{GSI\_DAEMON\_DIRECTORY} is defined, then Condor uses
  \MacroNI{GSI\_DAEMON\_DIRECTORY} to construct the path and file name as
  \begin{verbatim}
  GSI_DAEMON_KEY  = $(GSI_DAEMON_DIRECTORY)/hostkey.pem
  \end{verbatim}

\label{param:GSIDaemonTrustedCADir}
\item[\Macro{GSI\_DAEMON\_TRUSTED\_CA\_DIR}]
  The directory that contains the
  list of trusted certification authorities to be used in GSI authentication.
  The files in this directory are the public keys and signing policies
  of the trusted certification authorities.
  If this configuration variable is not defined, and
  \MacroNI{GSI\_DAEMON\_DIRECTORY} is defined, then Condor uses
  \MacroNI{GSI\_DAEMON\_DIRECTORY} to construct the directory path as
  \begin{verbatim}
  GSI_DAEMON_TRUSTED_CA_DIR  = $(GSI_DAEMON_DIRECTORY)/certificates
  \end{verbatim}

\label{param:GSIDaemonProxy}
\item[\Macro{GSI\_DAEMON\_PROXY}]
  A complete path and file name to the
  X.509 proxy to be used in GSI authentication.
  When this configuration variable is defined, use of this proxy
  takes precedence over use of a certificate and key.

\label{param:DelegateJobGSICredentials} 
\item[\Macro{DELEGATE\_JOB\_GSI\_CREDENTIALS}]
  A boolean value that defaults to \Expr{True} for Condor version 6.7.19
  and more recent versions.
  When \Expr{True}, a job's GSI X.509 credentials are delegated,
  instead of being copied.
  This results in a more secure communication when not encrypted.

\label{param:GridMap}
\item[\Macro{GRIDMAP}]
  The complete path and file name of the Globus Gridmap file.
  The Gridmap file is used to map
  X.509 distinguished names to Condor user ids.

\label{param:SecDefaultSessionDuration}
\item[\Macro{SEC\_DEFAULT\_SESSION\_DURATION}]
  The amount of time in seconds before
  a communication session expires.
  Defaults to 86400 seconds (1 day).
  A session is a record of necessary information to do communication
  between a client and daemon, and is protected by a shared secret key.
  The session expires to reduce the window of opportunity where
  the key may be compromised by attack.

\label{param:SecInvalidateSessionsViaTcp}
\item[\Macro{SEC\_INVALIDATE\_SESSIONS\_VIA\_TCP}]
  Use TCP (if True) or UDP (if False)
  for responding to attempts to use an invalid security session.  This happens,
  for example, if a daemon restarts and receives incoming commands from
  other daemons that are still using a previously established security session.
  The default is True.

\label{param:FSRemoteDir}
\item[\Macro{FS\_REMOTE\_DIR}]
  The location of a file visible to both server and client in
  Remote File System authentication.
  The default when not defined is the directory 
  \File{/shared/scratch/tmp}.

\label{param:EncryptExecuteDirectory}
\item[\Macro{ENCRYPT\_EXECUTE\_DIRECTORY}]
  The execute directory for jobs on Windows platforms may be
  encrypted by setting this configuration variable to \Expr{True}.
  Defaults to \Expr{False}.
  The method of encryption uses the EFS (Encrypted File System)
  feature of Windows NTFS v5.

\label{param:SecTCPSessionTimeout}
\item[\Macro{SEC\_TCP\_SESSION\_TIMEOUT}]
  The length of time in seconds until the timeout
  when establishing a UDP security session via TCP.
  The default value is 20 seconds.
  Scalability issues with a large pool would be the only basis
  for a change from the default value.

\label{param:SecDefaultAuthenticationTimeout}
\item[\Macro{SEC\_DEFAULT\_AUTHENTICATION\_TIMEOUT}]
  The length of time in seconds that Condor should attempt
  authenticating network connections before giving up.
  The default is 20 seconds.
  Like other security settings, the portion of the configuration variable
  name, \MacroNI{DEFAULT}, 
  may be replaced by a different access level to specify the timeout to use for
  different types of commands, for example
  \MacroNI{SEC\_CLIENT\_AUTHENTICATION\_TIMEOUT}.

\label{param:SecPasswordFile}
\item[\Macro{SEC\_PASSWORD\_FILE}]
  For Unix machines, the path and file name
  of  the file containing the pool password for password authentication.


\label{param:AuthSSLServerCAFile}
\item[\Macro{AUTH\_SSL\_SERVER\_CAFILE}]
  The path and file name of
  a file containing one or more trusted CA's certificates
  for the server side of a communication authenticating 
  with SSL.

\label{param:AuthSSLClientCAFile}
\item[\Macro{AUTH\_SSL\_CLIENT\_CAFILE}]
  The path and file name of
  a file containing one or more trusted CA's certificates
  for the client side of a communication authenticating 
  with SSL.


\label{param:AuthSSLServerCADir}  
\item[\Macro{AUTH\_SSL\_SERVER\_CADIR}]
  The path to a directory that may contain the 
  certificates (each in its own file) for multiple trusted CAs 
  for the server side of a communication authenticating 
  with SSL.
  When defined, the authenticating entity's certificate 
  is utilized to identify the trusted CA's certificate
  within the directory.

\label{param:AuthSSLClientCADir} 
\item[\Macro{AUTH\_SSL\_CLIENT\_CADIR}]
  The path to a directory that may contain the 
  certificates (each in its own file) for multiple trusted CAs 
  for the client side of a communication authenticating with SSL.
  When defined, the authenticating entity's certificate 
  is utilized to identify the trusted CA's certificate
  within the directory.


\label{param:AuthSSLServerCertfile}  
\item[\Macro{AUTH\_SSL\_SERVER\_CERTFILE}]
  The path and file name of the file containing the public certificate
  for the server side of a communication authenticating with SSL.

\label{param:AuthSSLClientCertfile}
\item[\Macro{AUTH\_SSL\_CLIENT\_CERTFILE}]
  The path and file name of the file containing the public certificate
  for the client side of a communication authenticating with SSL.


\label{param:AuthSSLServerKeyfile}
\item[\Macro{AUTH\_SSL\_SERVER\_KEYFILE}]
  The path and file name of the file containing the private key
  for the server side of a communication authenticating with SSL.

\label{param:AuthSSLClientKeyfile}
\item[\Macro{AUTH\_SSL\_CLIENT\_KEYFILE}]
  The path and file name of the file containing the private key
  for the client side of a communication authenticating with SSL.


\label{param:CertificateMapfile}
\item[\Macro{CERTIFICATE\_MAPFILE}]
  A path and file name of the unified map file.

\label{param:SecEnableMatchPasswordAuthentication}
\item[\Macro{SEC\_ENABLE\_MATCH\_PASSWORD\_AUTHENTICATION}]
  This is a special authentication mechanism designed to minimize
  overhead in the \Condor{schedd} when communicating with the execute
  machine.  Essentially, matchmaking results in a secret being shared
  between the \Condor{schedd} and \Condor{startd}, and this is used to
  establish a strong security session between the execute and submit
  daemons without going through the usual security negotiation protocol.
  This is especially important when operating at large scale over high
  latency networks (e.g. a glidein pool with one schedd and thousands of
  startds on a network with 0.1 second round trip times).

  The default value for this configuration option is \Expr{False}.  To
  have any effect, it must be \Expr{True} in the configuration of both
  the execute side (startd) as well as the submit side (schedd).  When
  this authentication method is used, all other security negotiation
  between the submit and execute daemons is bypassed.  All inter-daemon
  communication between the submit and execute side will use the
  startd's settings for \MacroNI{SEC\_DAEMON\_ENCRYPTION} and
  \MacroNI{SEC\_DAEMON\_INTEGRITY}; the configuration of these values in
  the schedd, shadow, and starter are ignored.

  Important: For strong security, at least one of the two, integrity or
  encryption, should be enabled in the startd configuration.  Also, some
  form of strong mutual authentication (e.g. GSI) should be enabled
  between all daemons and the central manager or the shared secret which
  is exchanged in matchmaking cannot be safely encrypted when transmitted
  over the network.

  The schedd and shadow will be authenticated as
  \verb|submit-side@matchsession| when they talk to the startd and
  starter.  The startd and starter will be authenticated as
  \verb|execute-side@matchsession| when they talk to the schedd and
  shadow.  On the submit side, authorization of the execute side happens
  automatically.  On the execute side, it is necessary to explicitly
  authorize the submit side.  Example:

\begin{verbatim}
  ALLOW_DAEMON = submit-side@matchsession/192.168.123.*
\end{verbatim}

  Replace the example netmask with something suitable for your situation.

\label{param:KerberosServerKeytab}
\item[\Macro{KERBEROS\_SERVER\_KEYTAB}]
  The path and file name of the keytab file that holds the necessary Kerberos
  principals.
  If not defined, this variable's value is set by the installed Kerberos;
  it is \File{/etc/v5srvtab} on most systems.

\label{param:KerberosServerPrincipal}
\item[\Macro{KERBEROS\_SERVER\_PRINCIPAL}]
  An exact Kerberos principal to use.
  The default value is \verb$host/<hostname>@<realm>$, as set by the
  installed Kerberos.
  Where both \MacroNI{KERBEROS\_SERVER\_PRINCIPAL} and
  \MacroNI{KERBEROS\_SERVER\_SERVICE} are defined, this value takes
  precedence.

\label{param:KerberosServerUser}
\item[\Macro{KERBEROS\_SERVER\_USER}]
  The user name that the Kerberos server principal will map to after
  authentication.
  The default value is \verb@condor@.

\label{param:KerberosServerService}
\item[\Macro{KERBEROS\_SERVER\_SERVICE}]
  A string representing the Kerberos service name.
  This string is prepended with a slash character (\verb@/@) and the host name
  in order to form the Kerberos server principal.
  This value defaults to \verb@host@, resulting in the same default value
  as specified by using \MacroNI{KERBEROS\_SERVER\_PRINCIPAL}.
  Where both \MacroNI{KERBEROS\_SERVER\_PRINCIPAL} and
  \MacroNI{KERBEROS\_SERVER\_SERVICE} are defined, the value of
  \MacroNI{KERBEROS\_SERVER\_PRINCIPAL} takes precedence.


\label{param:KerberosClientKeytab}
\item[\Macro{KERBEROS\_CLIENT\_KEYTAB}]
  The path and file name of the keytab file for the client
  in Kerberos authentication.
  This variable has no default value.

\end{description}

%%%%%%%%%%%%%%%%%%%%%%%%%%%%%%%%%%%%%%%%%%%%%%%%%%%%%%%%%%%%%%%%%%%%%%%%%%%
\subsection{\label{sec:Config-PrivSep}Configuration File Entries
Relating to PrivSep}
%%%%%%%%%%%%%%%%%%%%%%%%%%%%%%%%%%%%%%%%%%%%%%%%%%%%%%%%%%%%%%%%%%%%%%%%%%%
\index{configuration!PrivSep configuration variables}
\begin{description}
\label{param:PrivSepEnabled}
\item[\Macro{PRIVSEP\_ENABLED}]
  A boolean variable that, when \Expr{True}, enables PrivSep.
  When \Expr{True}, the \Condor{procd} is used,
  ignoring the definition of the configuration variable \Macro{USE\_PROCD}.
  The default value when this configuration variable is not defined
  is \Expr{False}.

\label{param:PrivSepSwitchboard}
\item[\Macro{PRIVSEP\_SWITCHBOARD}]
  The full (trusted) path and file name of the \Condor{root\_switchboard}
  executable.
\end{description}

%%%%%%%%%%%%%%%%%%%%%%%%%%%%%%%%%%%%%%%%%%%%%%%%%%%%%%%%%%%%%%%%%%%%%%%%%%%
\subsection{\label{sec:Config-VMs}Configuration File Entries
Relating to Virtual Machines}
%%%%%%%%%%%%%%%%%%%%%%%%%%%%%%%%%%%%%%%%%%%%%%%%%%%%%%%%%%%%%%%%%%%%%%%%%%%

\index{configuration!virtual machine configuration variables}
These macros affect how Condor runs \SubmitCmd{vm} universe jobs on
a matched machine within the pool.
They specify items related to the \Condor{vm-gahp}.

\begin{description}
\label{param:VMGAHPServer}
\item[\Macro{VM\_GAHP\_SERVER}]
  The complete path and file name of the \Condor{vm-gahp}.
  There is no default value for this required configuration variable.

\label{param:VMGAHPLog}
\item[\Macro{VM\_GAHP\_LOG}]
  The complete path and file name of the \Condor{vm-gahp} log.
  If not specified on a Unix platform, the \Condor{starter}
  log will be used for \Condor{vm-gahp} log items. 
  There is no default value for this required configuration variable
  on Windows platforms.

\label{param:MaxVMGAHPLog}
\item[\Macro{MAX\_VM\_GAHP\_LOG}]
  Controls the maximum length (in bytes) to which the \Condor{vm-gahp} log
  will be allowed to grow.

\label{param:VMType}
\item[\Macro{VM\_TYPE}]
  Specifies the type of supported virtual machine software.
  It will be the value \verb@xen@ or \verb@vmware@.
  There is no default value for this required configuration variable.

\label{param:VMVersion}
\item[\Macro{VM\_VERSION}]
  Specifies the version of supported virtual machine software
  defined by \MacroNI{VM\_TYPE}.  
  There is no default value for this required configuration variable.
  This configuration variable does not currently alter the behavior of
  the \Condor{vm-gahp}; instead, it is used in \Condor{status} when
  printing VM-capable hosts and slots.

\label{param:VMMaxMemory}
\item[\Macro{VM\_MEMORY}]
  An integer to specify the maximum amount of memory in Mbytes
  that will be allowed to the virtual machine program.

\label{param:VMMaxNumber}
\item[\Macro{VM\_MAX\_NUMBER}]
  An integer limit on the number of executing virtual machines.
  When not defined, the default value is the same \MacroNI{NUM\_CPUS}.

\label{param:VMStatusInterval}
\item[\Macro{VM\_STATUS\_INTERVAL}]
  An integer number of seconds that defaults to 60,
  representing the interval between job status checks by the
  \Condor{starter} to see if the job has finished.
  A minimum value of 30 seconds is enforced.

\label{param:VMGAHPReqTimeout}
\item[\Macro{VM\_GAHP\_REQ\_TIMEOUT}]
  An integer number of seconds that defaults to 300 (five minutes),
  representing the amount of time Condor will wait for a command issued
  from the \Condor{starter} to the \Condor{vm-gahp} to be completed.
  When a command times out, an error is reported to the \Condor{startd}.

\label{param:VMRecheckInterval}
\item[\Macro{VM\_RECHECK\_INTERVAL}]
  An integer number of seconds that defaults to 600 (ten minutes),
  representing the amount of time the \Condor{startd} waits after a
  virtual machine error as reported by the \Condor{starter},
  and before checking a final time on the status of the virtual machine.
  If the check fails, Condor disables starting any new vm universe jobs
  by removing the \Attr{VM\_Type} attribute from the machine ClassAd.

\label{param:VMSoftSuspend}
\item[\Macro{VM\_SOFT\_SUSPEND}]
  A boolean value that defaults to \Expr{False},
  causing Condor to free the memory of a vm universe job when
  the job is suspended.
  When \Expr{True}, the memory is not freed.

\label{param:VMUnivNobodyUser}
\item[\Macro{VM\_UNIV\_NOBODY\_USER}]
  Identifies a login name of a user with a home directory that
  may be used for job owner of a vm universe job.
  The \Login{nobody} user normally utilized when the job arrives
  from a different UID domain will not be allowed to invoke a VMware
  virtual machine.

\label{param:AlwaysVMUnivUseNobody}
\item[\Macro{ALWAYS\_VM\_UNIV\_USE\_NOBODY}]
  A boolean value that defaults to \Expr{False}.
  When \Expr{True}, all vm universe jobs (independent of their
  UID domain) will run as the user defined in \MacroNI{VM\_UNIV\_NOBODY\_USER}.

\label{param:VMNetworking}
\item[\Macro{VM\_NETWORKING}]
  A boolean variable describing if networking is supported.
  When not defined, the default value is \Expr{False}.

\label{param:VMNetworkingType}
\item[\Macro{VM\_NETWORKING\_TYPE}]
  A string describing the type of networking,
  required and relevant only when \MacroNI{VM\_NETWORKING} is \Expr{True}.
  Defined strings are
  \begin{verbatim}
    bridge
    nat
    nat, bridge
  \end{verbatim}

\label{param:VMNetworkingDefaultType}
\item[\Macro{VM\_NETWORKING\_DEFAULT\_TYPE}]
  Where multiple networking types are given in \MacroNI{VM\_NETWORKING\_TYPE},
  this optional configuration variable identifies which to use.
  Therefore, for 
  \begin{verbatim}
  VM_NETWORKING_TYPE = nat, bridge
  \end{verbatim}
  this variable may be defined as either \Expr{nat} or \Expr{bridge}.
  Where multiple networking types are given in \MacroNI{VM\_NETWORKING\_TYPE},
  and this variable is \emph{not} defined, a default of \Expr{nat}
  is used.
\end{description}

The following configuration variables are specific to the VMware
virtual machine software.

\begin{description}
\label{param:VMwarePerl}
\item[\Macro{VMWARE\_PERL}]
  The complete path and file name to \Prog{Perl}.
  There is no default value for this required variable.

\label{param:VMwareScript}
\item[\Macro{VMWARE\_SCRIPT}]
  The complete path and file name of the script that controls VMware.
  There is no default value for this required variable.

\label{param:VMwareNetworkingType}
\item[\Macro{VMWARE\_NETWORKING\_TYPE}]
  An optional string used in networking that the \Condor{vm-gahp}
  inserts into the VMware configuration file to define a networking type.
  Defined types are \Expr{nat} or \Expr{bridged}.
  If a default value is needed, the inserted string will be \Expr{nat}.

\label{param:VMwareNatNetworkingType}
\item[\Macro{VMWARE\_NAT\_NETWORKING\_TYPE}]
  An optional string used in networking that the \Condor{vm-gahp}
  inserts into the VMware configuration file to define a networking type.
  If nat networking is used, this variable's definition takes
  precedence over one defined by \MacroNI{VMWARE\_NETWORKING\_TYPE}.

\label{param:VMwareBridgeNetworkingType}
\item[\Macro{VMWARE\_BRIDGE\_NETWORKING\_TYPE}]
  An optional string used in networking that the \Condor{vm-gahp}
  inserts into the VMware configuration file to define a networking type.
  If bridge networking is used, this variable's definition takes
  precedence over one defined by \MacroNI{VMWARE\_NETWORKING\_TYPE}.

\label{param:VMwareLocalSettingsFile}
\item[\Macro{VMWARE\_LOCAL\_SETTINGS\_FILE}]
  The complete path and file name to a file, whose contents will be
  inserted into the VMware description file (i.e., the .vmx file) before
  Condor starts the virtual machine. This parameter is optional.

\end{description}

The following configuration variables are specific to the Xen
virtual machine software.

\begin{description}

% \label{param:VMHardwareVT}
% \item[\Macro{VM\_HARDWARE\_VT}]
% A boolean variable describing whether a machine supports
% hardware virtualization such as Intel VT and AMD-V.
% When not defined, the default value is \Expr{False}.

\label{param:XenScript}
\item[\Macro{XEN\_SCRIPT}]
  The complete path and file name of the script that controls Xen.
  There is no default value for this required variable.

\label{param:XenDefaultKernel}
\item[\Macro{XEN\_DEFAULT\_KERNEL}]
  The complete path and executable name of a Xen kernel to be utilized
  if the job's submission does not specify its own kernel image.

\label{param:XenDefaultInitrd}
\item[\Macro{XEN\_DEFAULT\_INITRD}]
  The complete path and image file name for the initrd image,
  if used with the default kernel image.

\label{param:XenBootloader}
\item[\Macro{XEN\_BOOTLOADER}]
  A required full path and executable for the Xen bootloader,
  if the kernel image includes a disk image.

\label{param:XenBridgeScript}
\item[\Macro{XEN\_BRIDGE\_SCRIPT}]
  A path, file name, and command-line arguments to specify a script
  that will be run to set up a bridging network interface for guests.
  The interface should provide direct access to the host system's LAN,
  that is, not be NAT'd on the host.
  An example:
  \begin{verbatim}
  XEN_BRIDGE_SCRIPT = vif-bridge bridge=xenbr0
  \end{verbatim}

\label{param:XenLocalSettingsFile}
\item[\Macro{XEN\_LOCAL\_SETTINGS\_FILE}]
  A complete path and file name. The file's contents will be included in
  the Xen configuration file that Condor writes to run the virtual machine.
  This parameter is optional.

% \label{param:XenVTKernel}
% \item[\Macro{XEN\_VT\_KERNEL}]
%  An optional string that the \Condor{vm-gahp}
%  inserts into the Xen configuration file, relating to hardware virtualization.
%  As an example, the string inserted is
%  \begin{verbatim}
%  kernel="/usr/lib/xen/boot/hvmloader"
%  \end{verbatim}
%  for a configuration variable definition of
%  \begin{verbatim}
%  XEN_VT_KERNEL = "/usr/lib/xen/boot/hvmloader"
%  \end{verbatim}

%\label{param:XenVTBuilder}
%\item[\Macro{XEN\_VT\_BUILDER}]
%  An optional string that the \Condor{vm-gahp}
%  inserts into the Xen configuration file, relating to hardware virtualization.
%  As an example, the string inserted is
%  \begin{verbatim}
%  builder='hvm'
%  \end{verbatim}
%  for a configuration variable definition of
%  \begin{verbatim}
%  XEN_VT_BUILDER = 'hvm'
%  \end{verbatim}

%\label{param:XenVTShadowMemory}
%\item[\Macro{XEN\_VT\_SHADOW\_MEMORY}]
%  An optional string that the \Condor{vm-gahp}
%  inserts into the Xen configuration file, relating to hardware virtualization.
%  As an example, the string inserted is
%  \begin{verbatim}
%  shadow_memory=8
%  \end{verbatim}
%  for a configuration variable definition of
%  \begin{verbatim}
%  XEN_VT_SHADOW_MEMORY = 8
%  \end{verbatim}

%\label{param:XenVTDeviceModel}
%\item[\Macro{XEN\_VT\_DEVICE\_MODEL}]
%  An optional string that the \Condor{vm-gahp}
%  inserts into the Xen configuration file, relating to hardware virtualization.
%  As an example, the string inserted is
%  \begin{verbatim}
%  device_model=/usr/lib/xen/bin/qemu-dm
%  \end{verbatim}
%  for a configuration variable definition of
%  \begin{verbatim}
%  XEN_VT_DEVICE_MODEL = '/usr/lib/xen/bin/qemu-dm'
%  \end{verbatim}

%\label{param:XenVTSDL}
%\item[\Macro{XEN\_VT\_SDL}]
%  An optional string that the \Condor{vm-gahp}
%  inserts into the Xen configuration file, relating to hardware virtualization.
%  As an example, the string inserted is
%  \begin{verbatim}
%  sdl=0
%  \end{verbatim}
%  for a configuration variable definition of
%  \begin{verbatim}
%  XEN_VT_SDL = 0
%  \end{verbatim}

%\label{param:XenVTVNC}
%\item[\Macro{XEN\_VT\_VNC}]
%  An optional string that the \Condor{vm-gahp}
%  inserts into the Xen configuration file, relating to hardware virtualization.
%  As an example, the string inserted is
%  \begin{verbatim}
%  vnc=1
%  \end{verbatim}
%  for a configuration variable definition of
%  \begin{verbatim}
%  XEN_VT_VNC = 1
%  \end{verbatim}

%\label{param:XenVTSTDVGA}
%\item[\Macro{XEN\_VT\_STDVGA}]
%  An optional string that the \Condor{vm-gahp}
%  inserts into the Xen configuration file, relating to hardware virtualization.
%  As an example, the string inserted is
%  \begin{verbatim}
%  stdvga=0
%  \end{verbatim}
%  for a configuration variable definition of
%  \begin{verbatim}
%  XEN_VT_STDVGA = 0
%  \end{verbatim}

%\label{param:XenVTSerial}
%\item[\Macro{XEN\_VT\_SERIAL}]
%  An optional string that the \Condor{vm-gahp}
%  inserts into the Xen configuration file, relating to hardware virtualization.
%  As an example, the string inserted is
%  \begin{verbatim}
%  serial='pty'
%  \end{verbatim}
%  for a configuration variable definition of
%  \begin{verbatim}
%  XEN_VT_SERIAL = 'pty'
%  \end{verbatim}

%\label{param:XenDeviceTypeForVT}
%\item[\Macro{XEN\_DEVICE\_TYPE\_FOR\_VT}]
%  Defaults to the string \verb@vbd:@ for paravirtualized guests.
%  Use the string \verb@ioemu:@ for unmodified guest domains. 

%\label{param:XenAllowHardwareVTSuspend}
%\item[\Macro{XEN\_ALLOW\_HARDWARE\_VT\_SUSPEND}]
%  A boolean value that defaults to \Expr{False}.
%  In the future, as Xen hardware virtualization guests may be saved
%  and restored, this configuration variable may be utilized.

\end{description}

The following two macros affect the configuration of Condor where Condor is
running on a host machine, the host machine is running an
inner virtual machine,
and Condor is also running on that inner virtual machine.
These two variables have nothing to do with the \SubmitCmd{vm}
universe.

\begin{description}
\label{param:VMPHostMachine}
\item[\Macro{VMP\_HOST\_MACHINE}]
  A configuration variable for the inner virtual machine,
  which specifies the host name.

\label{param:VMPVMList}
\item[\Macro{VMP\_VM\_LIST}]
  For the host, 
  a comma separated list of the host names or IP addresses
  for machines running inner virtual machines on a host.
\end{description}

%%%%%%%%%%%%%%%%%%%%%%%%%%%%%%%%%%%%%%%%%%%%%%%%%%%%%%%%%%%%%%%%%%%%%%%%%%%
\subsection{\label{sec:HA-Config-File-Entries}Configuration File Entries
Relating to High Availability}
%%%%%%%%%%%%%%%%%%%%%%%%%%%%%%%%%%%%%%%%%%%%%%%%%%%%%%%%%%%%%%%%%%%%%%%%%%%

\index{configuration!high availability configuration variables}
These macros affect the high availability operation of Condor.

\begin{description}
\label{param:MasterHAList}
\item[\Macro{MASTER\_HA\_LIST}]
  Similar to \MacroNI{DAEMON\_LIST}, this macro defines a list of daemons that
  the \Condor{master} starts and keeps its watchful eyes on.
  However, the \MacroNI{MASTER\_HA\_LIST} daemons are run in a
  \emph{High Availability} mode.
  The list is a comma or space separated list of subsystem names
  (as listed in section~\ref{sec:Condor-Subsystem-Names}).
  For example,
  \begin{verbatim}
        MASTER_HA_LIST = SCHEDD
  \end{verbatim}

  The \emph{High Availability} feature allows for several \Condor{master}
  daemons (most likely on separate machines) to work together to
  insure that a particular service stays available.  These
  \Condor{master} daemons ensure that one and only one of them will
  have the listed daemons running.

  To use this feature, the lock URL must be set with
  \MacroNI{HA\_LOCK\_URL}.

  Currently, only file URLs are supported 
  (those with \File{file:\Dots}).
  The default value for \MacroNI{MASTER\_HA\_LIST} is 
  the empty string, which disables the feature.
  
\label{param:HALockURL}
\item[\Macro{HA\_LOCK\_URL}]
  This macro specifies the URL that the \Condor{master} processes use to
  synchronize for the \emph{High Availability} service.
  Currently, only file URLs are supported; for example,
  \File{file:/share/spool}.  Note that this URL must be identical
  for all \Condor{master} processes sharing this resource.  For
  \Condor{schedd} sharing, we recommend setting up \MacroNI{SPOOL}
  on an NFS share and having all \emph{High Availability}
  \Condor{schedd} processes sharing it,
  and setting the \MacroNI{HA\_LOCK\_URL} to point at this directory
  as well.  For example:
\begin{verbatim}
        MASTER_HA_LIST = SCHEDD
        SPOOL = /share/spool
        HA_LOCK_URL = file:/share/spool
        VALID_SPOOL_FILES = SCHEDD.lock
\end{verbatim}

  A separate lock is created for each \emph{High Availability} daemon.

  There is no default value for \MacroNI{HA\_LOCK\_URL}.

  Lock files are in the form \verb@<@SUBSYS\verb@>@.lock.
  \Condor{preen} is not currently aware of the lock files and will
  delete them if they are placed in the \MacroNI{SPOOL} directory,
  so be sure to add \verb@<@SUBSYS\verb@>@.lock to 
  \Macro{VALID\_SPOOL\_FILES} for each \emph{High Availability} daemon.

\label{param:HASubsysLockURL}
\item[\Macro{HA\_<SUBSYS>\_LOCK\_URL}]
  This macro controls the 
  \emph{High Availability} lock URL for a specific subsystem
  as specified in the configuration variable name,
  and it overrides the system-wide lock URL specified by
  \MacroNI{HA\_LOCK\_URL}.  If not defined for each subsystem,
  \MacroNI{HA\_<SUBSYS>\_LOCK\_URL} is ignored, and the value of
  \MacroNI{HA\_LOCK\_URL} is used.

\label{param:HALockHoldTime}
\item[\Macro{HA\_LOCK\_HOLD\_TIME}]
  This macro
  specifies the number of seconds that the \Condor{master} will hold the
  lock for each \emph{High Availability} daemon.
  Upon gaining the shared lock,
  the \Condor{master} will hold the lock for this number of seconds.
  Additionally, the \Condor{master} will periodically renew
  each lock as long as the \Condor{master} and the daemon are running.
  When the daemon dies, or the \Condor{master} exists, the
  \Condor{master} will immediately release the lock(s) it holds.

  \MacroNI{HA\_LOCK\_HOLD\_TIME} defaults to 3600 seconds (one hour).

\label{param:HASubsysLockHoldTime}
\item[\Macro{HA\_<SUBSYS>\_LOCK\_HOLD\_TIME}]
  This macro controls the \emph{High Availability} lock
  hold time for a specific subsystem
  as specified in the configuration variable name,
  and it overrides the system wide poll period specified by
  \MacroNI{HA\_LOCK\_HOLD\_TIME}.
  If not defined for each subsystem,
  \MacroNI{HA\_<SUBSYS>\_LOCK\_HOLD\_TIME} is ignored,
  and the value of \MacroNI{HA\_LOCK\_HOLD\_TIME} is used.

\label{param:HALockPollPeriod} 
\item[\Macro{HA\_POLL\_PERIOD}]
  This macro specifies how often the \Condor{master} polls the
  \emph{High Availability} locks to see if any locks are either stale
  (meaning not updated for \MacroNI{HA\_LOCK\_HOLD\_TIME} seconds),
  or have been released by the owning \Condor{master}.
  Additionally, the \Condor{master} renews any locks that it
  holds during these polls.

  \MacroNI{HA\_POLL\_PERIOD} defaults to 300 seconds (five minutes).

\label{param:HALockPollSubsysPeriod}
\item[\Macro{HA\_<SUBSYS>\_POLL\_PERIOD}]
  This macro controls the \emph{High Availability} poll period
  for a specific subsystem
  as specified in the configuration variable name,
  and it overrides the system wide poll period specified by
  \MacroNI{HA\_POLL\_PERIOD}.
  If not defined for each subsystem,
  \MacroNI{HA\_<SUBSYS>\_POLL\_PERIOD} is ignored,
  and the value of \MacroNI{HA\_POLL\_PERIOD} is used.

\label{param:MasterSubsysController}
\item[\Macro{MASTER\_<SUBSYS>\_CONTROLLER}]
  Used only in HA configurations involving the \Condor{had}.

  The \Condor{master} has the concept of a controlling and controlled
  daemon, typically
  with the \Condor{had} daemon serving as the controlling process.
  In this case, all \Condor{on} and \Condor{off} commands directed
  at controlled daemons are given to the controlling daemon, which
  then handles the command, and, when required, sends appropriate
  commands to the \Condor{master} to do the actual work.  This allows
  the controlling daemon to know the state of the controlled daemon.

  As of 6.7.14, this configuration variable must be specified for all
  configurations using \Condor{had}.
  To configure the \Condor{negotiator} controlled by \Condor{had}:

\begin{verbatim}
MASTER_NEGOTIATOR_CONTROLLER = HAD
\end{verbatim}

  The macro is named by substituting \MacroNI{<SUBSYS>}
  with the appropriate subsystem string as defined in
  section~\ref{sec:Condor-Subsystem-Names}.


\label{param:HADList}
\item[\Macro{HAD\_LIST}]
  A comma-separated list of all \Condor{had} daemons
  in the form \Expr{IP:port} or \Expr{hostname:port}.
  Each central manager machine that runs the \Condor{had} daemon
  should appear in this list.
  If \MacroNI{HAD\_USE\_PRIMARY} is set to \Expr{True},
  then the first machine in this list is the primary central
  manager, and all others in the list are backups.

  All central manager machines must be configured with 
  an identical \MacroNI{HAD\_LIST}.
  The machine addresses are identical to the addresses defined
  in \MacroNI{COLLECTOR\_HOST}.

%The following examples are all valid HAD\_LIST declarations: 
%
%HAD\_LIST =<132.68.37.104:10001>,<132.68.37.105:10002>,<132.68.37.106:1045>
%
%HAD\_LIST =132.68.37.104:10001,132.68.37.105:10002,132.68.37.106:1045
%
%HAD\_LIST=ds-r3.cs.technion.ac.il:10001,ds-r3.cs.technion.ac.il:10002,ds-r3.cs.technion.ac.il:1045
%

\label{param:HADUsePrimary}
\item[\Macro{HAD\_USE\_PRIMARY}]
  Boolean value to determine if the first machine in the 
  \MacroNI{HAD\_LIST} configuration variable is
  a primary central manager.
  Defaults to \Expr{False}.

\label{param:HADConnectionTimeout}
\item[\Macro{HAD\_CONNECTION\_TIMEOUT}]
  The time (in seconds) that the \Condor{had} daemon waits before giving
  up on the establishment of a TCP connection.
  The failure of the communication connection
  is the detection mechanism for the failure of a central
  manager machine.
  For a LAN, a recommended value is 2 seconds.
  The use of authentication (by Condor) increases the connection
  time.
  The default value is 5 seconds.
  If this value is set too low,
  \Condor{had} daemons will incorrectly assume
  the failure of other machines.

\label{param:HADArgs}
\item[\Macro{HAD\_ARGS}]
  Command line arguments passed by the \Condor{master} daemon
  as it invokes the \Condor{had} daemon.
  To make high availability work, the \Condor{had} daemon
  requires the port number it is to use.
  This argument is of the form
  \begin{verbatim}
   -p $(HAD_PORT_NUMBER)
  \end{verbatim}
  where \MacroNI{HAD\_PORT\_NUMBER} is a helper configuration variable
  defined with the desired port number.
  Note that this port number must be the same value here as
  used in \MacroNI{HAD\_LIST}.
  There is no default value.


\label{param:HAD}
\item[\Macro{HAD}]
  The path to the \Condor{had} executable. Normally it is defined
  relative to \MacroUNI{SBIN}.
  This configuration variable has no default value.

\label{param:MaxHADLog}
\item[\Macro{MAX\_HAD\_LOG}]
  Controls the maximum length in bytes to which the \Condor{had}
  daemon log will be allowed to grow. It will grow to the specified length,
  then be saved to a file with the suffix \File{.old}. 
  The \File{.old}  file is overwritten each time the log is saved,
  thus the maximum space devoted to logging is twice the maximum length
  of this log file.
  A value of 0 specifies that this file may grow without bounds.
  The default is 1 Mbyte.

\label{param:HADDebug}
\item[\Macro{HAD\_DEBUG}]
  Logging level for the \Condor{had} daemon.
  See \MacroNI{<SUBSYS>\_DEBUG} for values.

\label{param:HADLog}
\item[\Macro{HAD\_LOG}]
  Full path and file name of the log file.
  There is no default value.

\label{param:ReplicationList}
\item[\Macro{REPLICATION\_LIST}]
  A comma-separated list of all \Condor{replication} daemons
  in the form \Expr{IP:port} or \Expr{hostname:port}.
  Each central manager machine that runs the \Condor{had} daemon
  should appear in this list.
  All potential central manager machines must be configured with
  an identical \MacroNI{REPLICATION\_LIST}.

\label{param:StateFile}
\item[\Macro{STATE\_FILE}]
  A full path and file name of the file protected by the replication
  mechanism.
  When not defined, the default path and file used is
  \begin{verbatim}
  $(SPOOL)/Accountantnew.log
  \end{verbatim}

\label{param:ReplicationInterval}
\item[\Macro{REPLICATION\_INTERVAL}]
  Sets how often the \Condor{replication} daemon initiates its tasks of
  replicating the \MacroUNI{STATE\_FILE}.
  It is defined in seconds and defaults to 300 (5 minutes).
  This is the same as the default \MacroNI{NEGOTIATOR\_INTERVAL}.

\label{param:MaxTransferLifetime}
\item[\Macro{MAX\_TRANSFERER\_LIFETIME}]
  A timeout period within which the process that
  transfers the state file must complete its transfer.
  The recommended value is
  \Expr{2 * average size of state file / network rate}.
  It is defined in seconds and defaults to 300 (5 minutes).

\label{param:HADUpdateInterval}
\item[\Macro{HAD\_UPDATE\_INTERVAL}]
  Like \MacroNI{UPDATE\_INTERVAL},
  determines how often the \Condor{had} is to send a ClassAd update
  to the \Condor{collector}.
  Updates are also sent at each and every change in state.
  It is defined in seconds and defaults to 300 (5 minutes).

\label{param:HADUseReplication}
\item[\Macro{HAD\_USE\_REPLICATION}]
  A boolean value that defaults to \Expr{False}.
  When \Expr{True}, the use of \Condor{replication} daemons is enabled.

\label{param:ReplicationArgs}
\item[\Macro{REPLICATION\_ARGS}]
  Command line arguments passed by the \Condor{master} daemon
  as it invokes the \Condor{replication} daemon.
  To make high availability work, the \Condor{replication} daemon
  requires the port number it is to use.
  This argument is of the form
  \begin{verbatim}
  -p $(REPLICATION_PORT_NUMBER)
  \end{verbatim}
  where \MacroNI{REPLICATION\_PORT\_NUMBER} is a helper configuration
  variable defined with the desired port number.
  Note that this port number must be the same value as
  used in \MacroNI{REPLICATION\_LIST}.
  There is no default value.

\label{param:Replication}
\item[\Macro{REPLICATION}]
  The full path and file name of the \Condor{replication} executable.
  It is normally defined relative to \MacroUNI{SBIN}.
  There is no default value.

\label{param:MaxReplicationLog}
\item[\Macro{MAX\_REPLICATION\_LOG}]
  Controls the maximum length in bytes to which the \Condor{replication}
  daemon log will be allowed to grow. It will grow to the specified length,
  then be saved to a file with the suffix \File{.old}.
  The \File{.old}  file is overwritten each time the log is saved,
  thus the maximum space devoted to logging is twice the maximum length
  of this log file.
  A value of 0 specifies that this file may grow without bounds.
  The default is 1 Mbyte.

\label{param:ReplicationDebug}
\item[\Macro{REPLICATION\_DEBUG}]
  Logging level for the \Condor{replication} daemon.
  See \MacroNI{<SUBSYS>\_DEBUG} for values.

\label{param:ReplicationLog}
\item[\Macro{REPLICATION\_LOG}]
  Full path and file name to the log file.
  There is no default value.

\label{param:Transferer}
\item[\Macro{TRANSFERER}]
  The full path and file name of the \Condor{transferer} executable.
  Versions of Condor previous to 7.2.2 hard coded the location
  as \File{\MacroUNI{RELEASE\_DIR}/sbin/condor\_transferer}.
  This is now the default value.
  The future default value is likely to change, 
  and be defined relative to \MacroUNI{SBIN}.

\label{param:TransfererLog}
\item[\Macro{TRANSFERER\_LOG}]
  Full path and file name to the log file.
  There is no default value for this variable; a definition is required
  if the \Condor{replication} daemon does a file transfer.

\label{param:TransfererDebug}
\item[\Macro{TRANSFERER\_DEBUG}]
  Logging level for the \Condor{transferer} daemon.
  See \MacroNI{<SUBSYS>\_DEBUG} for values.

\label{param:MaxTransfererLog}
\item[\Macro{MAX\_TRANSFERER\_LOG}]
  Controls the maximum length in bytes to which the \Condor{transferer}
  daemon log will be allowed to grow.
  A value of 0 specifies that this file may grow without bounds.
  The default is 1 Mbyte.

\end{description}


%%%%%%%%%%%%%%%%%%%%%%%%%%%%%%%%%%%%%%%%%%%%%%%%%%%%%%%%%%%%%%%%%%%%%%%%%%%
\subsection{\label{sec:Quill-Config-File-Entries}Configuration File
Entries Relating to Quill}
%%%%%%%%%%%%%%%%%%%%%%%%%%%%%%%%%%%%%%%%%%%%%%%%%%%%%%%%%%%%%%%%%%%%%%%%%%%

\index{configuration!Quill configuration variables}
These macros affect the Quill database
management and interface to its representation of the job queue.

\begin{description}
\label{param:Quill}
\item[\Macro{QUILL}]
  The full path name to the \Condor{quill} daemon.

\label{param:QuillArgs}
\item[\Macro{QUILL\_ARGS}]
  Arguments to be passed to the \Condor{quill} daemon upon its invocation.

\label{param:QuillLog}
\item[\Macro{QUILL\_LOG}]
  Path to the Quill daemon's log file.

\label{param:QuillEnabled}
\item[\Macro{QUILL\_ENABLED}]
  A boolean variable that defaults to \Expr{False}.
  When \Expr{True}, Quill functionality is enabled.
  When \Expr{False}, the Quill daemon writes a message to its log and exits.
  The \Condor{q} and \Condor{history} tools then do not use Quill.

\label{param:QuillName}
\item[\Macro{QUILL\_NAME}]
  A string that uniquely identifies an instance of the \Condor{quill}
  daemon, as there may be more than \Condor{quill} daemon per pool.
  The string must not be the same as for any \Condor{schedd} daemon.

  See the description of \MacroNI{MASTER\_NAME} in
  section~\ref{param:MasterName} on page~\pageref{param:MasterName}
  for defaults and composition of valid Condor daemon names.

\label{param:QuillUseSQLLog}
\item[\Macro{QUILL\_USE\_SQL\_LOG}]
  In order for Quill to store historical job information or resource
  information, the Condor daemons must write information to the SQL logfile.
  By default, this is set to \Expr{False}, and the only information Quill
  stores in the database is the current job queue.
  This can be set on a per daemon basis. For example, to store information
  about historical jobs, but not store execute resource information, set
  \MacroNI{QUILL\_USE\_SQL\_LOG} to \Expr{False} and set
  \MacroNI{SCHEDD.\_QUILL\_USE\_SQL\_LOG} to \Expr{True}.

\label{param:QuillDBName}
\item[\Macro{QUILL\_DB\_NAME}]
  A string that identifies a database within a database server.

\label{param:QuillDBUser}
\item[\Macro{QUILL\_DB\_USER}]
	A string that identifies the \Prog{PostgreSQL} user that Quill will
    connect to the database as.
	We recommend \Username{quillwriter} for this setting. 

\label{param:QuillDBType}
\item[\Macro{QUILL\_DB\_TYPE}]
  A string that distinguishes between database system types.
  Defaults to the only database system currently defined,
  \verb@"PGSQL"@.

\label{param:QuillDBIPAddr}
\item[\Macro{QUILL\_DB\_IP\_ADDR}]
  The host address of the database server. It can be either an IP address
  or an IP address.
  It must match exactly what is used in the \File{.pgpass} file.

\label{param:QuillPollingPeriod}
\item[\Macro{QUILL\_POLLING\_PERIOD}]
  The frequency, in number of seconds, at which the Quill daemon
  polls the file \File{job\_queue.log} for updates.
  New information in the log file is sent to the database.
  The default value is 10.

\label{param:QuillNotRespondingTimeout}
\item[\Macro{QUILL\_NOT\_RESPONDING\_TIMEOUT}]
  The length of time, in seconds, before the \Condor{master}
  may decide that the \Condor{quill} daemon is hung due to 
  a lack of communication,
  potentially causing  the \Condor{master} to kill and
  restart the \Condor{quill} daemon.
  When the \Condor{quill} daemon is processing a very long log file, it 
  may not be able to communicate with the master. 
  The default is 3600 seconds, or one hour. It may be
  advisable to increase this to several hours. 

\label{param:QuillMaintainDBConn}
\item[\Macro{QUILL\_MAINTAIN\_DB\_CONN}]
  A boolean variable that defaults to \Expr{True}.
  When \Expr{True}, the \Condor{quill} daemon
  maintains an open connection the database server,
  which speeds up updates to the database.
  As each open connection consumes resources at the database server,
  we recommend a setting of \Expr{False} for large pools.

\label{param:QuillDatabasePurgeInterval}
\item[\Macro{DATABASE\_PURGE\_INTERVAL}] 
  The interval, in seconds, between scans of the database to identify and
  delete records that are beyond their history durations. 
  The default value is 86400, or one day.

\label{param:QuillDatabaseReindexInterval}
\item[\Macro{DATABASE\_REINDEX\_INTERVAL}] 
  The interval, in seconds, between reindex commands on the database.
  The default value is 86400, or one day.
  This is only used when the \MacroNI{QUILL\_DB\_TYPE} is set to
  \verb@"PGSQL"@.

\label{param:QuillJobHistoryDuration}
\item[\Macro{QUILL\_JOB\_HISTORY\_DURATION}]
  The number of days after entry into the database that a job will
  remain in the database.
  After \MacroNI{QUILL\_JOB\_HISTORY\_DURATION} days, the job is deleted.
  The job history is the final ClassAd, and contains all information 
  necessary for \Condor{history} to succeed.
  The default is 3650, or about 10 years. 

\label{param:QuillRunHistoryDuration}
\item[\Macro{QUILL\_RUN\_HISTORY\_DURATION}]
  The number of days after entry into the database that extra information 
  about the job will remain in the database.
  After \MacroNI{QUILL\_RUN\_HISTORY\_DURATION} days, the records are deleted.
  This data includes matches made for the job, file transfers the job 
  performed, and user log events.
  The default is 7 days, or one week. 

\label{param:QuillResourceHistoryDuration}
\item[\Macro{QUILL\_RESOURCE\_HISTORY\_DURATION}]
  The number of days after entry into the database that a resource record will
  remain in the database.
  After \MacroNI{QUILL\_RESOURCE\_HISTORY\_DURATION} days, the record is 
  deleted.
  The resource history data includes the ClassAd of a compute slot,
  submitter ClassAds, and daemon ClassAds.
  The default is 7 days, or one week. 

\label{param:QuillDBSizeLimit}
\item[\Macro{QUILL\_DBSIZE\_LIMIT}]
  After each purge, the \Condor{quill} daemon estimates 
  the size of the database. 
  If the size of the database exceeds this limit, 
  the \Condor{quill} daemon will e-mail the administrator a warning. 
  This size is given in gigabytes, and defaults to 20. 

\label{param:QuillManageVacuum}
\item[\Macro{QUILL\_MANAGE\_VACUUM}]
  A boolean value that defaults to \Expr{False}.
  When \Expr{True}, the \Condor{quill} daemon takes on 
  the maintenance task of vacuuming the database.
  As of \Prog{PostgreSQL} version 8.1, the database
  can perform this task automatically; 
  therefore, having the \Condor{quill} daemon vacuum is not necessary.
  A value of \Expr{True} causes warnings to be written to the log file.

\label{param:QuillShouldReindex}
\item[\Macro{QUILL\_SHOULD\_REINDEX}]
  A boolean value that defaults to \Expr{True}.
  When \Expr{True}, the \Condor{quill} daemon will re-index the database
  tables when the history file is purged of old data. So, if Quill is
  configured to never delete history data, the tables are never re-indexed.

\label{param:QuillIsRemotelyQueryable}
\item[\Macro{QUILL\_IS\_REMOTELY\_QUERYABLE}]
  A boolean value that defaults to \Expr{True}.
  When \Expr{False}, the remote database tables may not be remotely
  queryable.

\label{param:QuillDBQueryPassword}
\item[\Macro{QUILL\_DB\_QUERY\_PASSWORD}]
  Defines the password string needed by \Condor{q} to gain read
  access for remotely querying the Quill database.

\label{param:QuillAddressFile}
\item[\Macro{QUILL\_ADDRESS\_FILE}]
  When defined, it specifies the path and file name of a local file
  containing the IP address and port number of the Quill daemon.
  By using the file, tools executed on the local machine do not need
  to query the central manager in order to find the \Condor{quill} daemon.

\label{param:DBMSD} 
\item[\Macro{DBMSD}]
  The full path name to the \Condor{dbmsd} daemon.
  The default location is \File{\$(SBIN)/condor\_dbmsd}.

\label{param:DBMSDArgs}
\item[\Macro{DBMSD\_ARGS}]
  Arguments to be passed to the \Condor{dbmsd} daemon upon its invocation.
  The default arguments are \verb@-f@.

\label{param:DBMSDLog}
\item[\Macro{DBMSD\_LOG}]
  Path to the \Condor{dbmsd} daemon's log file.
  The default log location is \File{\$(LOG)/DbmsdLog}.

\label{param:DBMSDNotRespondingTimeout}
\item[\Macro{DBMSD\_NOT\_RESPONDING\_TIMEOUT}]
  The length of time, in seconds, before the \Condor{master}
  may decide that the \Condor{dbmsd} is hung due to a lack of communication,
  potentially causing  the \Condor{master} to kill and
  restart the \Condor{dbmsd} daemon.
  When the \Condor{dbmsd} is purging or reindexing a very large database, it 
  may not be able to communicate with the master. 
  The default is 3600 seconds, or one hour. It may be
  advisable to increase this to several hours. 

\end{description}



%%%%%%%%%%%%%%%%%%%%%%%%%%%%%%%%%%%%%%%%%%%%%%%%%%%%%%%%%%%%%%%%%%%%%%
\subsection{\label{sec:MyProxy-Config-File-Entries}MyProxy
Configuration File Macros}
%%%%%%%%%%%%%%%%%%%%%%%%%%%%%%%%%%%%%%%%%%%%%%%%%%%%%%%%%%%%%%%%%%%%%%
 
In some cases, Condor can autonomously refresh GSI certificate proxies
via \Prog{MyProxy}, available from
\URL{http://myproxy.ncsa.uiuc.edu/}.

\begin{description}

\label{param:MyProxyGetDelegation}
\item[\Macro{MYPROXY\_GET\_DELEGATION}]
  The full path name to the
  \Prog{myproxy-get-delegation} executable, installed as part of the
  \Prog{MyProxy} software.  Often, it is necessary to wrap the actual
  executable with a script that sets the environment, such as the
  \MacroNI{LD\_LIBRARY\_PATH}, correctly.  If this macro is defined,
  Condor-G and \Condor{credd} will have the capability to autonomously
  refresh proxy certificates.  By default, this macro is undefined.

\end{description}

%%%%%%%%%%%%%%%%%%%%%%%%%%%%%%%%%%%%%%%%%%%%%%%%%%%%%%%%%%%%%%%%%%%%%%
\subsection{\label{sec:API-Config-File-Entries}
Configuration File Macros Affecting APIs}
%%%%%%%%%%%%%%%%%%%%%%%%%%%%%%%%%%%%%%%%%%%%%%%%%%%%%%%%%%%%%%%%%%%%%%

\begin{description}

\label{param:EnableSoap}
\item[\Macro{ENABLE\_SOAP}]
  A boolean value that defaults to \Expr{False}.
  When \Expr{True}, Condor daemons will respond to HTTP PUT commands
  as if they were SOAP calls. When \Expr{False},
  all HTTP PUT commands are denied.

\label{param:EnableWebServer}
\item[\Macro{ENABLE\_WEB\_SERVER}]
  A boolean value that defaults to \Expr{False}.
  When \Expr{True}, Condor daemons will respond to HTTP GET commands,
  and send the static files sitting in the subdirectory defined
  by the configuration variable \MacroNI{WEB\_ROOT\_DIR}.
  In addition, web commands are considered a READ command,
  so the client will be checked by host-based security.

\label{param:SoapLeaveInQueue}
\item[\Macro{SOAP\_LEAVE\_IN\_QUEUE}]
  A boolean value that when \Expr{True},
  causes a job in the completed state to remain in the queue,
  instead of being removed based on the completion of file transfer.
  There is no default value.

\label{param:WebRootDir}
\item[\Macro{WEB\_ROOT\_DIR}]
  A complete path to the directory containing all the files served
  by the web server.

\label{param:SubsysEnableSoapSSL}
\item[\MacroB{<SUBSYS>\_ENABLE\_SOAP\_SSL}]
  \index{SUBSYS\_ENABLE\_SOAP\_SSL macro@\texttt{<SUBSYS>\_ENABLE\_SOAP\_SSL} macro}
  A boolean value that defaults to \Expr{False}.
  When \Expr{True}, enables SOAP over SSL for the specified
  \MacroNI{<SUBSYS>}.
  Any specific \MacroNI{<SUBSYS>\_ENABLE\_SOAP\_SSL} setting overrides
  the value of \MacroNI{ENABLE\_SOAP\_SSL}.

\label{param:EnableSoapSSL}
\item[\Macro{ENABLE\_SOAP\_SSL}]
  A boolean value that defaults to \Expr{False}.
  When \Expr{True}, enables SOAP over SSL for all daemons.

\label{param:SubsysSoapSSLPort}
\item[\MacroB{<SUBSYS>\_SOAP\_SSL\_PORT}]
  \index{SUBSYS\_SOAP\_SSL\_PORT macro@\texttt{<SUBSYS>\_SOAP\_SSL\_PORT} macro}
  A required port number on which SOAP over SSL messages are
  accepted, when SOAP over SSL is enabled.
  The \MacroNI{<SUBSYS>} must be specified, because multiple daemons
  running on a single machine may not share a port.
  There is no default value.

  The macro is named by substituting \MacroNI{<SUBSYS>}
  with the appropriate subsystem string as defined in
  section~\ref{sec:Condor-Subsystem-Names}.

\label{param:SoapSSLServerKeyfile}
\item[\Macro{SOAP\_SSL\_SERVER\_KEYFILE}]
  A required complete path and file name to specify the daemon's
  identity, as used in authentication when SOAP over SSL is enabled.
  The file is to be  an OpenSSL PEM file containing a certificate
  and private key.
  There is no default value.

\label{param:SoapSSLServerKeyfilePassword}
\item[\Macro{SOAP\_SSL\_SERVER\_KEYFILE\_PASSWORD}]
  An optional complete path and file name to specify
  a password for unlocking the daemon's private key.
  There is no default value.

\label{param:SoapSSLCaFile}
\item[\Macro{SOAP\_SSL\_CA\_FILE}]
  A required complete path and file name to specify 
  a file containing certificates of trusted Certificate Authorities (CAs).
  Only clients who present a certificate signed by a trusted
  CA will be authenticated.
  There is no default value.

\label{param:SoapSSLCaDir}
\item[\Macro{SOAP\_SSL\_CA\_DIR}]
  A required complete path to a directory
  containing certificates of trusted Certificate Authorities (CAs).
  Only clients who present a certificate signed by a trusted
  CA will be authenticated.
  There is no default value.

\label{param:SoapSSLDhFile}
\item[\Macro{SOAP\_SSL\_DH\_FILE}]
  An optional complete path and file name to a DH file
  containing keys for a DH key exchange.
  There is no default value.

\end{description}



%%%%%%%%%%%%%%%%%%%%%%%%%%%%%%%%%%%%%%%%%%%%%%%%%%%%%%%%%%%%%%%%%%%%%%
\subsection{\label{sec:Stork-Config-File-Entries}Stork Configuration
File Macros}
%%%%%%%%%%%%%%%%%%%%%%%%%%%%%%%%%%%%%%%%%%%%%%%%%%%%%%%%%%%%%%%%%%%%%%
 
\begin{description}

\label{param:StorkMaxNumJobs}
\item[\Macro{STORK\_MAX\_NUM\_JOBS}]
  An integer limit on the number of concurrent data placement jobs
  handled by Stork.  The default value when not defined is 10.

\label{param:StorkMaxRetry}
\item[\Macro{STORK\_MAX\_RETRY}]
  An integer limit on the
  number of attempts for a single data placement job.  For data transfers,
  this includes transfer attempts on the primary protocol, all
  alternate protocols, and all retries.
  The default value when not defined is 10.

\label{param:StorkMaxDelayInMinutes}
\item[\Macro{STORK\_MAXDELAY\_INMINUTES}]
  An integer limit (in minutes) on the run time for a data placement job,
  after which the job is considered failed.
  The default value when not defined is 10,
  and the minimum legal value is 1.

\label{param:StorkTmpCredDir}
\item[\Macro{STORK\_TMP\_CRED\_DIR}]
  The full path to the temporary credential storage directory used by Stork.
  The default value is \File{/tmp} when not defined. 

\label{param:StorkModuleDir}
\item[\Macro{STORK\_MODULE\_DIR}]
  The full path to the directory containing Stork modules.
  The default value when not defined is 
  as defined by \MacroUNI{LIBEXEC}.  It is a fatal error for
  both \MacroNI{STORK\_MODULE\_DIR} and \MacroNI{LIBEXEC} to be undefined.

\label{param:CreddSuperUsers}
\item[\Macro{CRED\_SUPER\_USERS}]
  Access to a stored credential is
  restricted to the user who submitted the credential, and any user
  names specified in this macro.  The format is a space or comma
  separated list of user names which are valid on the \Stork{credd}
  host.
  The default value of this macro is \Expr{root} on Unix systems, and
  \Expr{Administrator} on Windows systems.

\label{param:CredStoreDir}
\item[\Macro{CRED\_STORE\_DIR}]
  Directory for storing credentials.  This
  directory must exist prior to starting \Stork{credd}.  It is highly
  recommended to restrict access permissions to \emph{only} the
  directory owner.
  The default value is \Expr{\$(SPOOL\_DIR)/cred}.

\label{param:CredIndexFile}
\item[\Macro{CRED\_INDEX\_FILE}]
  Index file path of saved credentials.
  This file will be automatically created if it does not exist.
  The default value is \Expr{\$(CRED\_STORE\_DIR)/cred-index}.

\label{param:DefaultCredExpireThreshold}
\item[\Macro{DEFAULT\_CRED\_EXPIRE\_THRESHOLD}]
  \Stork{credd} will attempt
  to refresh credentials when their remaining lifespan is less than this
  value.
  Units = seconds.  Default value = 3600 seconds (1 hour).

\label{param:CredCheckInterval}
\item[\Macro{CRED\_CHECK\_INTERVAL}]
  \Stork{credd} periodically checks
  remaining lifespan of stored credentials, at this interval.
  Units = seconds.  Default value = 60 seconds (1 minute).

\end{description}
<|MERGE_RESOLUTION|>--- conflicted
+++ resolved
@@ -3235,19 +3235,18 @@
   A boolean expression that, when \Expr{True},
   causes Condor to stop a currently running job.
 
-<<<<<<< HEAD
+\label{param:WantHold}
 \item[\Macro{WANT\_HOLD}]
-\label{param:WantHold}
-A boolean expression.  When \MacroNI{PREEMPT} becomes true, if
-\MacroNI{WANT\_HOLD} is true, the job is put on hold for the reason
-(optionally) specified by \MacroNI{WANT\_HOLD\_REASON} and
-\MacroNI{WANT\_HOLD\_SUBCODE}.  As usual, the job owner may specify
-\AdAttr{periodic\_release} and/or \AdAttr{periodic\_remove}
-expressions to react to specific hold states automatically.
-The \AdAttr{HoldReasonCode} in the job ClassAd is set to 21 when
-\MacroNI{WANT\_HOLD} is responsible for putting the job on hold.
-
-Example policy for putting jobs on hold that use too much virtual memory:
+  A boolean expression.  When \MacroNI{PREEMPT} becomes true, if
+  \MacroNI{WANT\_HOLD} is true, the job is put on hold for the reason
+  (optionally) specified by \MacroNI{WANT\_HOLD\_REASON} and
+  \MacroNI{WANT\_HOLD\_SUBCODE}.  As usual, the job owner may specify
+  \AdAttr{periodic\_release} and/or \AdAttr{periodic\_remove}
+  expressions to react to specific hold states automatically.
+  The \AdAttr{HoldReasonCode} in the job ClassAd is set to 21 when
+  \MacroNI{WANT\_HOLD} is responsible for putting the job on hold.
+
+  Example policy for putting jobs on hold that use too much virtual memory:
 
 \begin{verbatim}
 VIRTUAL_MEMORY_AVAILABLE_MB = (VirtualMemory*0.9)
@@ -3261,25 +3260,22 @@
                undefined )
 \end{verbatim}
 
+\label{param:WantHoldReason}
 \item[\Macro{WANT\_HOLD\_REASON}]
-\label{param:WantHoldReason}
-An optional string expression.  When a job is put on hold due to
-\MacroNI{WANT\_HOLD}, the \AdAttr{HoldReason} in the job ClassAd is
-set to the string resulting from evaluation of this expression.  If
-this expression is not specified or evaluates to undefined, a default
-hold reason is provided.
-
+  An optional string expression.  When a job is put on hold due to
+  \MacroNI{WANT\_HOLD}, the \AdAttr{HoldReason} in the job ClassAd is
+  set to the string resulting from evaluation of this expression.  If
+  this expression is not specified or evaluates to undefined, a default
+  hold reason is provided.
+
+\label{param:WantHoldSubCode}
 \item[\Macro{WANT\_HOLD\_SUB\_CODE}]
-\label{param:WantHoldSubCode}
-An optional integer expression.  When a job is put on hold due to
-\MacroNI{WANT\_HOLD}, the \AdAttr{HoldReasonSubCode} in the job ClassAd is
-set to the integer resulting from evaluation of this expression.  If
-this expression is not specified or evaluates to undefined, the sub-code
-is set to 0.  Note that \AdAttr{HoldReasonCode} is always set to 21.
-
-\item[\Macro{CONTINUE}]
-=======
->>>>>>> 8cff2b0e
+  An optional integer expression.  When a job is put on hold due to
+  \MacroNI{WANT\_HOLD}, the \AdAttr{HoldReasonSubCode} in the job ClassAd is
+  set to the integer resulting from evaluation of this expression.  If
+  this expression is not specified or evaluates to undefined, the sub-code
+  is set to 0.  Note that \AdAttr{HoldReasonCode} is always set to 21.
+
 \label{param:Continue}
 \item[\Macro{CONTINUE}]
   A boolean expression that, when \Expr{True},
