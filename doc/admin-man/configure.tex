--- conflicted
+++ resolved
@@ -428,11 +428,8 @@
   \item \verb@JOB_ROUTER@
   \item \verb@LEASEMANAGER@
   \item \verb@ROOSTER@
-<<<<<<< HEAD
   \item \verb@SHARED_PORT@
-=======
   \item \verb@HDFS@
->>>>>>> 190b44b2
     \label{list:subsystem names}
   \end{itemize}
 
