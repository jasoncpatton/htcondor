%%%%%%%%%%%%%%%%%%%%%%%%%%%%%%%%%%%%%%%%%%%%%%%%%%%%%%%%%%%%%%%%%%%%%%
\section{\label{sec:Configuring-Condor}Configuration}
%%%%%%%%%%%%%%%%%%%%%%%%%%%%%%%%%%%%%%%%%%%%%%%%%%%%%%%%%%%%%%%%%%%%%%

\index{Condor!configuration}
\index{configuration}

This section describes how to configure all parts of the Condor
system.  General information about the configuration
files and their syntax is followed by a description of
settings that affect all
Condor daemons and tools.
The 
settings that control the policy under which Condor will start,
suspend, resume, vacate or kill jobs
are described in 
section~\ref{sec:Configuring-Policy} on Startd Policy Configuration. 

%%%%%%%%%%%%%%%%%%%%%%%%%%%%%%%%%%%%%%%%%%%%%%%%%%%%%%%%%%%%%%%%%%%%%%
\subsection{\label{sec:Intro-to-Config-Files}Introduction to
Configuration Files} 
%%%%%%%%%%%%%%%%%%%%%%%%%%%%%%%%%%%%%%%%%%%%%%%%%%%%%%%%%%%%%%%%%%%%%%

The Condor configuration files are used to customize how Condor
operates at a given site.  The basic configuration as shipped with
Condor works well for most sites.

Each Condor program will, as part of its initialization process,
configure itself by calling a library routine which parses the
various configuration files that might be used including pool-wide,
platform-specific, and machine-specific configuration files.
Environment variables may also contribute to the configuration.

The result of configuration is a list of key/value pairs.
Each key is a configuration variable name,
and each value is a string literal
that may utilize macro substitution (as defined below).
Some configuration variables are evaluated by Condor as ClassAd
expressions; some are not.  Consult the documentation for each specific
case.  Unless otherwise noted, configuration values that are expected
to be numeric or boolean constants may be any valid ClassAd expression
of operators on constants.  Example:

\begin{verbatim}
MINUTE          = 60
HOUR            = (60 * $(MINUTE))
SHUTDOWN_GRACEFUL_TIMEOUT = ($(HOUR)*24)
\end{verbatim}

%%%%%%%%%%%%%%%%%%%%%%%%%%%%%%%%%%%%%%%%%%%%%%%%%%%%%%%%%%%%%%%%%%%%%%
\subsubsection{\label{sec:Ordering-Config-File}Ordered Evaluation to
Set the Configuration} 
%%%%%%%%%%%%%%%%%%%%%%%%%%%%%%%%%%%%%%%%%%%%%%%%%%%%%%%%%%%%%%%%%%%%%%
\index{configuration file!evaluation order}

Multiple files, as well as a program's environment variables
determine the configuration.
The order in which attributes are defined is important, as later
definitions override existing definitions.
The order in which the (multiple) configuration files are parsed 
is designed to ensure the security of the system.
Attributes which must be set a specific way 
must appear in the last file to be parsed.
This prevents both the naive and the malicious Condor user 
from subverting the system through its configuration.
The order in which items are parsed is
\begin{enumerate}
\item global configuration file
\item local configuration file
\item specific environment variables prefixed with \MacroNI{\_CONDOR\_}
\end{enumerate}

The locations for these files are as given in
section~\ref{sec:Config-File-Locations} on
page~\pageref{sec:Config-File-Locations}.

Some Condor tools utilize environment variables to set their
configuration.
These tools search for specifically-named environment variables.
The variables are prefixed by the string \MacroNI{\_CONDOR\_}
or \MacroNI{\_condor\_}.
The tools strip off the prefix, and utilize what remains
as configuration.
As the use of environment variables is the last within
the ordered evaluation, 
the environment variable definition is used.
The security of the system is not compromised,
as only specific variables are considered for definition
in this manner, not any environment variables with
the \MacroNI{\_CONDOR\_} prefix.


%%%%%%%%%%%%%%%%%%%%%%%%%%%%%%%%%%%%%%%%%%%%%%%%%%%%%%%%%%%%%%%%%%%%%%
\subsubsection{\label{sec:Config-File-Macros}Configuration File Macros} 
%%%%%%%%%%%%%%%%%%%%%%%%%%%%%%%%%%%%%%%%%%%%%%%%%%%%%%%%%%%%%%%%%%%%%%

\index{macro!in configuration file}
\index{configuration file!macro definitions}

Macro definitions are of the form:
\begin{verbatim}
<macro_name> = <macro_definition>
\end{verbatim}

The macro name given on the left hand side of the definition is
a case sensitive identifier.
There must be white space between the macro name, the
equals sign (\verb@=@), and the macro definition.
The macro definition is a string literal that may utilize macro substitution.

Macro invocations are of the form: 
\begin{verbatim}
$(macro_name)
\end{verbatim}

Macro definitions may contain references to other macros, even ones
that are not yet defined, as long as they are eventually defined in
the configuration files.
All macro expansion is done after all configuration files have been parsed,
with the exception of macros that reference themselves.

\begin{verbatim}
A = xxx
C = $(A) 
\end{verbatim}
is a legal set of macro definitions, and the resulting value of 
\MacroNI{C} is
\Expr{xxx}.
Note that
\MacroNI{C} is actually bound to 
\MacroUNI{A}, not its value.

As a further example,
\begin{verbatim}
A = xxx
C = $(A)
A = yyy
\end{verbatim}
is also a legal set of macro definitions, and the resulting value of
\MacroNI{C} is \Expr{yyy}.  

A macro may be incrementally defined by invoking itself in its
definition.  For example,
\begin{verbatim}
A = xxx
B = $(A)
A = $(A)yyy
A = $(A)zzz
\end{verbatim}
is a legal set of macro definitions, and the resulting value of 
\MacroNI{A}
is \Expr{xxxyyyzzz}.
Note that invocations of a macro in
its own definition are immediately
expanded.
\MacroUNI{A} is immediately expanded in line 3 of the example.
If it were not, then the definition would be impossible to
evaluate.

Recursively defined macros such as
\begin{verbatim}
A = $(B)
B = $(A)
\end{verbatim}
are not allowed.
They create definitions that Condor refuses to parse. 

All entries in a configuration file must have an operator,
which will be an equals sign (\verb@=@).
Identifiers are alphanumerics combined with the underscore character,
optionally with a subsystem name and a period as a prefix.
As a special case,
a line without an operator that begins with a left square bracket
will be ignored.
The following two-line example treats the first line as a comment,
and correctly handles the second line.
\begin{verbatim}
[Condor Settings]
my_classad = [ foo=bar ]
\end{verbatim}

% functionality added to version 6.7.13
To simplify pool administration,
any configuration variable name may be prefixed by
a subsystem 
(see the \MacroUNI{SUBSYSTEM} macro in 
section~\ref{sec:Pre-Defined-Macros}
for the list of subsystems)
and the period (\verb@.@) character.
For configuration variables defined this way,
the value is applied to the specific subsystem.
For example,
the ports that Condor may use can be restricted to a range 
using the \MacroNI{HIGHPORT} and \MacroNI{LOWPORT} configuration
variables.
If the range of intended ports is different for specific
daemons, this syntax may be used.

\begin{verbatim}
  MASTER.LOWPORT   = 20000
  MASTER.HIGHPORT  = 20100
  NEGOTIATOR.LOWPORT   =  22000 
  NEGOTIATOR.HIGHPORT  =  22100
\end{verbatim}

Note that all configuration variables may utilize this syntax,
but nonsense configuration variables may result.
For example, it makes no sense to define
\begin{verbatim}
  NEGOTIATOR.MASTER_UPDATE_INTERVAL = 60
\end{verbatim}
since the \Condor{negotiator} daemon does not use the
\MacroNI{MASTER\_UPDATE\_INTERVAL} variable.

It makes little sense to do so, but Condor will configure
correctly with a definition such as
\begin{verbatim}
  MASTER.MASTER_UPDATE_INTERVAL = 60
\end{verbatim}
The \Condor{master} uses this configuration variable,
and the prefix of \MacroNI{MASTER.} causes this configuration
to be specific to the \Condor{master} daemon.

% the local functionality added in 7.1.4
This syntax has been further expanded to allow for the
specification of a local name on the command line 
using the command line option
\begin{verbatim}
  -local-name <local-name>
\end{verbatim}
This allows multiple instances of a daemon to be run 
by the same \Condor{master} daemon,
each instance with its own local configuration variable.

The ordering used to look up a variable, called \verb@<parameter name>@:

\begin{enumerate}
\item \verb@<subsystem name>.<local name>.<parameter name>@

\item \verb@<local name>.<parameter name>@

\item \verb@<subsystem name>.<parameter name>@

\item \verb@<parameter name>@
\end{enumerate}

If this local name is not specified on the command line, 
numbers 1 and 2 are skipped.
As soon as the first match is found, the search is completed,
and the corresponding value is used.

This example configures a \Condor{master} to run 2 \Condor{schedd}
daemons.  The \Condor{master} daemon needs the configuration:
\begin{verbatim}
  XYZZY           = $(SCHEDD)
  XYZZY_ARGS      = -local-name xyzzy
  DAEMON_LIST     = $(DAEMON_LIST) XYZZY
  DC_DAEMON_LIST  = + XYZZY
  XYZZY_LOG       = $(LOG)/SchedLog.xyzzy
\end{verbatim}

Using this example configuration, the \Condor{master} starts up a
second \Condor{schedd} daemon, 
where this second \Condor{schedd} daemon is passed 
\OptArg{-local-name}{xyzzy}
on the command line.

Continuing the example,
configure the \Condor{schedd} daemon named \Attr{xyzzy}.
This \Condor{schedd} daemon will share all configuration variable
definitions with the other \Condor{schedd} daemon,
except for those specified separately.

\begin{verbatim}
  SCHEDD.XYZZY.SCHEDD_NAME = XYZZY
  SCHEDD.XYZZY.SCHEDD_LOG  = $(XYZZY_LOG)
  SCHEDD.XYZZY.SPOOL       = $(SPOOL).XYZZY
\end{verbatim}

Note that the example \MacroNI{SCHEDD\_NAME} and \MacroNI{SPOOL} are
specific to the \Condor{schedd} daemon, as opposed to a different daemon
such as the \Condor{startd}.
Other Condor daemons using this feature will
have different requirements for which parameters need to be
specified individually.  This example works for the \Condor{schedd},
and more local configuration can, and likely would be specified.

Also note that each daemon's log file must be specified individually,
and in two places: one specification is for use by the \Condor{master},
and the other is for use by the daemon itself.
In the example,
the \Attr{XYZZY} \Condor{schedd} configuration variable
\MacroNI{SCHEDD.XYZZY.SCHEDD\_LOG} definition references the
\Condor{master} daemon's \MacroNI{XYZZY\_LOG}.


%%%%%%%%%%%%%%%%%%%%%%%%%%%%%%%%%%%%%%%%%%%%%%%%%%%%%%%%%%%%%%%%%%%%%%
\subsubsection{\label{sec:Other-Syntax}Comments and Line Continuations}
%%%%%%%%%%%%%%%%%%%%%%%%%%%%%%%%%%%%%%%%%%%%%%%%%%%%%%%%%%%%%%%%%%%%%%

A Condor configuration file may contain comments and
line continuations.
A comment is any line beginning with a pound character (\verb@#@).
A continuation is any entry that continues across multiples lines.
Line continuation is accomplished by placing the backslash
character (\Bs) at the end of any line to be continued onto another.
Valid examples of line continuation are
\begin{verbatim}
  START = (KeyboardIdle > 15 * $(MINUTE)) && \
  ((LoadAvg - CondorLoadAvg) <= 0.3)
\end{verbatim}
and
\begin{verbatim}
  ADMIN_MACHINES = condor.cs.wisc.edu, raven.cs.wisc.edu, \
  stork.cs.wisc.edu, ostrich.cs.wisc.edu, \
  bigbird.cs.wisc.edu
  HOSTALLOW_ADMIN = $(ADMIN_MACHINES)
\end{verbatim}

Note that a line continuation character may currently be used within
a comment, so the following example does \emph{not} set the
configuration variable \MacroNI{FOO}:
\begin{verbatim}
  # This comment includes the following line, so FOO is NOT set \
  FOO = BAR
\end{verbatim}
It is a poor idea to use this functionality, as it is likely to
stop working in future Condor releases.

%%%%%%%%%%%%%%%%%%%%%%%%%%%%%%%%%%%%%%%%%%%%%%%%%%%%%%%%%%%%%%%%%%%%%%
\subsubsection{\label{sec:Program-Defined-Macros}Executing a Program to Produce Configuration Macros}
%%%%%%%%%%%%%%%%%%%%%%%%%%%%%%%%%%%%%%%%%%%%%%%%%%%%%%%%%%%%%%%%%%%%%%

Instead of reading from a file,
Condor may run a program to obtain configuration macros.
The vertical bar character (\Bar) as the last character defining
a file name provides the syntax necessary to tell 
Condor to run a program.
This syntax may only be used in the definition of
the \Env{CONDOR\_CONFIG} environment variable,
or the \Macro{LOCAL\_CONFIG\_FILE} configuration variable.

The command line for the program 
is formed by the characters preceding the vertical bar character.
The standard output of the program is parsed as a configuration 
file would be.

An example:
\begin{verbatim}
LOCAL_CONFIG_FILE = /bin/make_the_config|
\end{verbatim}

Program \Prog{/bin/make\_the\_config} is executed, and its output
is the set of configuration macros.

Note that either a program is executed to generate the
configuration macros or the configuration is read from 
one or more files.
The syntax uses space characters to separate command line elements,
if an executed program produces the configuration macros.
Space characters would otherwise separate the list of files.
This syntax does not permit distinguishing one from the other,
so only one may be specified.

%%%%%%%%%%%%%%%%%%%%%%%%%%%%%%%%%%%%%%%%%%%%%%%%%%%%%%%%%%%%%%%%%%%%%%
\subsubsection{\label{sec:Pre-Defined-Macros}Pre-Defined Macros}
%%%%%%%%%%%%%%%%%%%%%%%%%%%%%%%%%%%%%%%%%%%%%%%%%%%%%%%%%%%%%%%%%%%%%%

\index{configuration!pre-defined macros}
Condor provides pre-defined macros that help configure Condor.
Pre-defined macros are listed as \MacroUNI{macro\_name}.

This first set are entries whose values are determined at
run time and cannot be overwritten.  These are inserted automatically by
the library routine which parses the configuration files.
\index{configuration file!pre-defined macros}
\begin{description}
  
\label{param:FullHostname}
\item[\MacroU{FULL\_HOSTNAME}]
  The fully qualified host name of the local machine, 
  which is host name plus domain name.
  
\label{param:Hostname}
\item[\MacroU{HOSTNAME}]
  The host name of the local machine (no domain name).
  
\label{param:IpAddress}
\item[\MacroU{IP\_ADDRESS}]
  The ASCII string version of the local machine's IP address.

\label{param:Tilde}
\item[\MacroU{TILDE}]
  The full path to the
  home directory of the Unix user condor, if such a user exists on the
  local machine.

  \label{sec:Condor-Subsystem-Names}
  \index{configuration file!subsystem names}
\label{param:Subsystem}
\item[\MacroU{SUBSYSTEM}]
  The subsystem
  name of the daemon or tool that is evaluating the macro.
  This is a unique string which identifies a given daemon within the
  Condor system.  The possible subsystem names are:

  \index{subsystem names}
  \index{macro!subsystem names}
  \begin{itemize}
  \item \verb@STARTD@
  \item \verb@SCHEDD@
  \item \verb@MASTER@
  \item \verb@COLLECTOR@
  \item \verb@NEGOTIATOR@
  \item \verb@KBDD@ 
  \item \verb@SHADOW@
  \item \verb@STARTER@
  \item \verb@CKPT_SERVER@
  \item \verb@SUBMIT@
  \item \verb@GRIDMANAGER@
  \item \verb@TOOL@
  \item \verb@STORK@
  \item \verb@HAD@
  \item \verb@REPLICATION@
  \item \verb@QUILL@
  \item \verb@DBMSD@
  \item \verb@JOB_ROUTER@
  \item \verb@LEASEMANAGER@
    \label{list:subsystem names}
  \end{itemize}

\end{description}

This second set of macros are entries whose default values are
determined automatically at run time but which can be overwritten.  
\index{configuration file!macros}
\begin{description}

\label{param:Arch}
\item[\MacroU{ARCH}]
  Defines the string
  used to identify the architecture of the local machine to Condor.
  The \Condor{startd} will advertise itself with this attribute so
  that users can submit binaries compiled for a given platform and
  force them to run on the correct machines.  \Condor{submit} will
  append a requirement to the job ClassAd that it must
  run on the same \MacroNI{ARCH} and \MacroNI{OPSYS} of the machine where
  it was submitted, unless the user specifies \MacroNI{ARCH} and/or
  \MacroNI{OPSYS} explicitly in their submit file.  See the
  the \Condor{submit} manual page
  on page~\pageref{man-condor-submit} for details.

\label{param:OpSys}
\item[\MacroU{OPSYS}]
  Defines the string used to identify the operating system
  of the local machine to Condor.
  If it is not defined in the configuration file, Condor will
  automatically insert the operating system of this machine as
  determined by \Prog{uname}.

\label{param:UnameArch}
\item[\MacroU{UNAME\_ARCH}]
  The architecture as reported by \Prog{uname}(2)'s \Code{machine} field.
  Always the same as \MacroNI{ARCH} on Windows.

\label{param:UnameOpsys}
\item[\MacroU{UNAME\_OPSYS}]
  The operating system as reported by \Prog{uname}(2)'s \Code{sysname} field.
  Always the same as \MacroNI{OPSYS} on Windows.

\label{param:Pid}
\item[\MacroU{PID}]
  The process ID for the daemon or tool.

\label{param:Ppid}
\item[\MacroU{PPID}]
  The process ID of the parent process for the daemon or tool.

\label{param:Username}
\item[\MacroU{USERNAME}]
  The user name of the UID of the daemon or tool.
  For daemons started as root, but running under another UID
  (typically the user condor), this will be the other UID.

\label{param:FilesystemDomain}
\item[\MacroU{FILESYSTEM\_DOMAIN}]
  Defaults to the fully
  qualified host name of the machine it is evaluated on.  See
  section~\ref{sec:Shared-Filesystem-Config-File-Entries}, Shared
  File System Configuration File Entries for the full description of
  its use and under what conditions you would want to change it.

\label{param:UIDDomain}
\item[\MacroU{UID\_DOMAIN}]
  Defaults to the fully
  qualified host name of the machine it is evaluated on.  See
  section~\ref{sec:Shared-Filesystem-Config-File-Entries} 
  for the full description of this configuration variable.

\end{description}

Since \MacroUNI{ARCH} and \MacroUNI{OPSYS} will automatically be set to the
correct values, we recommend that you do not overwrite them.
Only do so if you know what you are doing.



%%%%%%%%%%%%%%%%%%%%%%%%%%%%%%%%%%%%%%%%%%%%%%%%%%%%%%%%%%%%%%%%%%%%%%
\subsection{\label{sec:Config-File-Special}The Special Configuration Macros
\$ENV(), \$RANDOM\_CHOICE(), and  \$RANDOM\_INTEGER()} 
%%%%%%%%%%%%%%%%%%%%%%%%%%%%%%%%%%%%%%%%%%%%%%%%%%%%%%%%%%%%%%%%%%%%%%

\index{configuration file!\$ENV definition}
\index{\$ENV!in configuration file}
References to the Condor process's environment are allowed in the
configuration files.
Environment references use the \Macro{ENV} macro and are of the form:
\begin{verbatim}
  $ENV(environment_variable_name)
\end{verbatim}
For example, 
\begin{verbatim}
  A = $ENV(HOME)
\end{verbatim}
binds \MacroNI{A} to the value of the HOME environment variable.
Environment references are not currently used in standard Condor
configurations.
However, they can sometimes be useful in custom configurations.

\index{\$RANDOM\_CHOICE()!in configuration}
This same syntax is used in the \Macro{RANDOM\_CHOICE()} macro to
allow a random choice of a parameter
within a configuration file.
These references are of the form:
\begin{verbatim}
  $RANDOM_CHOICE(list of parameters)
\end{verbatim}
This allows a random choice within the parameter list to be made
at configuration time.  Of the list of parameters, one is
chosen when encountered during configuration.  For example,
if one of the integers 0-8 (inclusive) should be randomly
chosen, the macro usage is
\begin{verbatim}
  $RANDOM_CHOICE(0,1,2,3,4,5,6,7,8)
\end{verbatim}

\index{\$RANDOM\_INTEGER()!in configuration}
The \Macro{RANDOM\_INTEGER()} macro is similar to the \MacroNI{RANDOM\_CHOICE()}
macro, and is used to select a random integer within a configuration file.
References are of the form:
\begin{verbatim}
  $RANDOM_INTEGER(min, max [, step])
\end{verbatim}
A random integer within the range \verb@min@ and \verb@max@, inclusive,
is selected at configuration time.
The optional \verb@step@ parameter
controls the stride within the range, and it defaults to the value 1.
For example, to randomly chose an even integer in the range 0-8 (inclusive),
the macro usage is
\begin{verbatim}
  $RANDOM_INTEGER(0, 8, 2)
\end{verbatim}

See section~\ref{sec:randomintegerusage} on
page~\pageref{sec:randomintegerusage}
for an actual use of this specialized macro.
%%%%%%%%%%%%%%%%%%%%%%%%%%%%%%%%%%%%%%%%%%%%%%%%%%%%%%%%%%%%%%%%%%%%%%
\subsection{\label{sec:Condor-wide-Config-File-Entries}Condor-wide Configuration File Entries} 
%%%%%%%%%%%%%%%%%%%%%%%%%%%%%%%%%%%%%%%%%%%%%%%%%%%%%%%%%%%%%%%%%%%%%%

\index{configuration!Condor-wide configuration variables}

This section describes settings which affect all parts of the Condor
system. 
Other system-wide settings can be found in
section~\ref{sec:Network-Related-Config-File-Entries} on
``Network-Related Configuration File Entries'', and
section~\ref{sec:Shared-Filesystem-Config-File-Entries} on ``Shared
File System Configuration File Entries''. 

\begin{description}
  
\label{param:CondorHost}
\item[\Macro{CONDOR\_HOST}]
  This macro may be
  used to define the \MacroUNI{NEGOTIATOR\_HOST} and is used to define the
  \MacroUNI{COLLECTOR\_HOST} macro.  Normally the \Condor{collector}
  and \Condor{negotiator} would run on the same machine.  If for some
  reason they were not run on the same machine,
  \MacroUNI{CONDOR\_HOST} would not be needed.  Some
  of the host-based security macros use \MacroUNI{CONDOR\_HOST} by
  default.  See section~\ref{sec:Host-Security}, on Setting up
  IP/host-based security in Condor for details.
  
\label{param:CollectorHost}
\item[\Macro{COLLECTOR\_HOST}]
  The host name of the machine where the \Condor{collector} is running for
  your pool.  Normally, it is defined relative to
  the \MacroUNI{CONDOR\_HOST}
  macro.  There is no default value for this macro;
  \MacroNI{COLLECTOR\_HOST} must be defined for the pool to work
  properly.

  In addition to defining the host name, this setting can optionally be
  used to specify the network port of the \Condor{collector}.
  The port is separated from the host name by a colon ('\verb@:@').
  For example,
  \begin{verbatim}
    COLLECTOR_HOST = $(CONDOR_HOST):1234
  \end{verbatim}
  If no port is specified, the default port of 9618 is used.
  Using the default port is recommended for most sites.
  It is only changed if there is a conflict with another
  service listening on the same network port.
  For more information about specifying a non-standard port for the
  \Condor{collector} daemon,
  see section~\ref{sec:Ports-NonStandard} on
  page~\pageref{sec:Ports-NonStandard}.


\label{param:NegotiatorHost} 
\item[\Macro{NEGOTIATOR\_HOST}]
  This configuration variable is no longer used.
  It previously defined the host name of the machine where 
  the \Condor{negotiator} is running.
  At present, the port where the \Condor{negotiator} is listening 
  is dynamically allocated.

  % commented out by Karen in 2008, as this 6.7ism is too old
  %For pools running 6.7.3 and older versions: The
  %host name of the machine where the \Condor{negotiator} is running for
  %the pool.
  %Normally, it is defined relative to the \MacroUNI{CONDOR\_HOST}
  %macro.  There is no default value for this macro;
  %\MacroNI{NEGOTIATOR\_HOST} must be defined for the pool to work
  %properly.
  %This variable may also be used to optionally define a network port for
  %the \Condor{negotiator} daemon, as explained for the
  %\MacroNI{COLLECTOR\_HOST} variable.

\label{param:CondorViewHost}
\item[\Macro{CONDOR\_VIEW\_HOST}]
  The host name of the machine, optionally appended by a colon and the
  port number, where the CondorView server is running.
  This service is optional, and requires additional configuration 
  to enable it.  There is no default value for
  \MacroNI{CONDOR\_VIEW\_HOST}.  If \MacroNI{CONDOR\_VIEW\_HOST} is not
  defined, no CondorView server is used.
  See section~\ref{sec:Contrib-CondorView-Install} on
  page~\pageref{sec:Contrib-CondorView-Install} for more details.

\label{param:ScheddHost}
\item[\Macro{SCHEDD\_HOST}]
  The host name of the machine where the \Condor{schedd} is running for
  your pool.  This is the host that queues submitted jobs.  Note that,
  in most condor installations, there is a \Condor{schedd} running on
  each host from which jobs are submitted.  The default value of
  \Macro{SCHEDD\_HOST} is the current host.  For most pools, this
  macro is not defined.

\label{param:ReleaseDir}
\item[\Macro{RELEASE\_DIR}]
  The full path to
  the Condor release directory, which holds the \File{bin},
  \File{etc}, \File{lib}, and \File{sbin} directories.  Other macros
  are defined relative to this one.  There is no default value for
  \Macro{RELEASE\_DIR}.

\label{param:Bin}
\item[\Macro{BIN}]
  This directory points to the
  Condor directory where user-level programs are installed.  It is
  usually defined relative to the \MacroUNI{RELEASE\_DIR} macro.
  There is no default value for \Macro{BIN}.
  
\label{param:Lib}
\item[\Macro{LIB}]
  This directory points to the
  Condor directory where libraries used to link jobs for Condor's
  standard universe are stored.  The \Condor{compile} program uses
  this macro to find these libraries, so it must be defined for
  \Condor{compile} to function.  \MacroUNI{LIB} is usually defined
  relative to the \MacroUNI{RELEASE\_DIR} macro, and has no default
  value.

\label{param:LibExec}
\item[\Macro{LIBEXEC}]
  This directory points
  to the Condor directory where support commands that Condor
  needs will be placed.
  Do not add this directory to a user or system-wide path.

\label{param:Include}
\item[\Macro{INCLUDE}]
  This directory points to the Condor directory where header files reside.
  \MacroUNI{INCLUDE} would usually be defined relative to
  the \MacroUNI{RELEASE\_DIR} configuration macro.
  There is no default value, but
  if defined, it can make inclusion of necessary header files
  for compilation of programs (such as those programs
  that use \File{libcondorapi.a})
  easier through the use of \Condor{config\_val}.

\label{param:Sbin}
\item[\Macro{SBIN}]
  This directory points to the
  Condor directory where Condor's system binaries (such as the
  binaries for the Condor daemons) and administrative tools are
  installed.  Whatever directory \MacroU{SBIN} points to ought
  to be in the \Env{PATH} of users acting as Condor
  administrators.  \Macro{SBIN} has no default value.

\label{param:LocalDir}
\item[\Macro{LOCAL\_DIR}]
  The location of the
  local Condor directory on each machine in your pool.  One common
  option is to use the condor user's home directory which may be
  specified with \MacroUNI{TILDE}.  There is no default value for
  \Macro{LOCAL\_DIR}.  For example:
  \begin{verbatim}
    LOCAL_DIR = $(tilde)
  \end{verbatim}
  
  On machines with a shared file system, where either the
  \MacroUNI{TILDE} directory or another directory you want to use is
  shared among all machines in your pool, you might use the
  \MacroUNI{HOSTNAME} macro and have a directory with many
  subdirectories, one for each machine in your pool, each named by
  host names.  For example:
  \begin{verbatim}
    LOCAL_DIR = $(tilde)/hosts/$(hostname)      
  \end{verbatim}
  or:
  \begin{verbatim}
    LOCAL_DIR = $(release_dir)/hosts/$(hostname)
  \end{verbatim}
  
\label{param:Log}
\item[\Macro{LOG}]
  Used to specify the
  directory where each Condor daemon writes its log files.  The names
  of the log files themselves are defined with other macros, which use
  the \MacroUNI{LOG} macro by default.  The log directory also acts as
  the current working directory of the Condor daemons as the run, so
  if one of them should produce a core file for any reason, it would
  be placed in the directory defined by this macro.  \MacroNI{LOG} is
  required to be defined.  Normally, \MacroUNI{LOG} is defined in
  terms of \MacroUNI{LOCAL\_DIR}.
  
\label{param:Spool}
\item[\Macro{SPOOL}]
  The spool directory is where
  certain files used by the \Condor{schedd} are stored, such as the
  job queue file and the initial executables of any jobs that have
  been submitted.  In addition, for systems not using a checkpoint
  server, all the checkpoint files from jobs that have been submitted
  from a given machine will be store in that machine's spool
  directory.  Therefore, you will want to ensure that the spool
  directory is located on a partition with enough disk space.  If a
  given machine is only set up to execute Condor jobs and not submit
  them, it would not need a spool directory (or this macro defined).
  There is no default value for \Macro{SPOOL}, and the \Condor{schedd}
  will not function without it \Macro{SPOOL} defined.  Normally,
  \MacroUNI{SPOOL} is defined in terms of \MacroUNI{LOCAL\_DIR}.
  
\label{param:Execute}
\item[\Macro{EXECUTE}]
  This directory acts as
  a place to create the scratch directory of any Condor job that is executing
  on
  the local machine.  The scratch directory is the destination of
  any input files that were specified for transfer.  It also serves
  as the job's working directory if the job is using file transfer
  mode and no other working directory was specified.
  If a given machine is set up to only submit
  jobs and not execute them, it would not need an execute directory,
  and this macro need not be defined.  There is no default value for
  \MacroNI{EXECUTE}, and the \Condor{startd} will not function if
  \MacroNI{EXECUTE} is undefined.  Normally, \MacroUNI{EXECUTE} is
  defined in terms of \MacroUNI{LOCAL\_DIR}.  To customize the execute
  directory independently for each batch slot, use \MacroNI{SLOTx\_EXECUTE}.

\label{param:SlotXExecute}
\item[\Macro{SLOTx\_EXECUTE}]
  Specifies an
  execute directory for use by a specific batch slot.  (\emph{x}
  should be the number of the batch slot, such as 1, 2, 3, etc.)  This
  execute directory serves the same purpose as \Macro{EXECUTE}, but it
  allows you to configure the directory independently for each batch
  slot.  Having slots each using a different partition would be
  useful, for example, in preventing one job from filling up the same
  disk that other jobs are trying to write to.  If this parameter is
  undefined for a given batch slot, it will use \MacroNI{EXECUTE} as
  the default.  Note that each slot will advertise \AdAttr{TotalDisk}
  and \AdAttr{Disk} for the partition containing its execute
  directory.

\label{param:LocalConfigFile}
\item[\Macro{LOCAL\_CONFIG\_FILE}]
  Identifies the
  location of the local, machine-specific configuration
  file for each machine
  in the pool.  The two most common choices would be putting this
  file in the \MacroUNI{LOCAL\_DIR}, or putting all
  local configuration files for the pool in a shared directory, each one
  named by host name.  For example,
  \begin{verbatim}
    LOCAL_CONFIG_FILE = $(LOCAL_DIR)/condor_config.local
  \end{verbatim}
  or,
  \begin{verbatim}
    LOCAL_CONFIG_FILE = $(release_dir)/etc/$(hostname).local
  \end{verbatim}
  or, not using the release directory
  \begin{verbatim}
    LOCAL_CONFIG_FILE = /full/path/to/configs/$(hostname).local
  \end{verbatim}
  
  The value of \MacroUNI{LOCAL\_CONFIG\_FILE} is treated as a list of files,
  not a
  single file.  The items in the list are delimited by either commas
  or space characters.
  This allows the specification of multiple files as
  the local configuration file, each one processed in the
  order given (with parameters set in later files overriding values
  from previous files).  This allows the use of one global
  configuration file for multiple platforms in the pool, defines a
  platform-specific configuration file for each platform, and uses a
  local configuration file for each machine. 
  If the list of files is changed in one of the later read files, the new list
  replaces the old list, but any files that have already been processed
  remain processed, and are removed from the new list if they are present
  to prevent cycles.
  See section~\ref{sec:Program-Defined-Macros} on 
  page~\pageref{sec:Program-Defined-Macros} for directions on
  using a program to generate the configuration macros that would
  otherwise reside in one or more files as described here.
  If \MacroNI{LOCAL\_CONFIG\_FILE} is not defined, no local configuration
  files are processed.  For more information on this, see
  section~\ref{sec:Multiple-Platforms} about Configuring Condor for
  Multiple Platforms on page~\pageref{sec:Multiple-Platforms}.

\label{param:RequireLocalConfigFile}
\item[\Macro{REQUIRE\_LOCAL\_CONFIG\_FILE}]
  A boolean value that defaults to \Expr{True}.
  When \Expr{True}, Condor exits with an error,
  if any file listed in \MacroNI{LOCAL\_CONFIG\_FILE} cannot be read.
  A value of \Expr{False} allows local configuration files to be missing.
  This is most useful for sites that have 
  both large numbers of machines in the pool and a local configuration file
  that uses the \MacroUNI{HOSTNAME} macro in its definition.
  Instead of having an empty file for every host
  in the pool, files can simply be omitted.

\label{param:LocalConfigDir} 
\item[\Macro{LOCAL\_CONFIG\_DIR}]
  Beginning in Condor 6.7.18, a directory may be used as a container for 
  local configuration files. 
  The files found in the directory are sorted into lexicographical order, and 
  then each file is treated as though it was listed in 
  \MacroNI{LOCAL\_CONFIG\_FILE}. 
  \MacroNI{LOCAL\_CONFIG\_DIR} is processed before any files listed in 
  \MacroNI{LOCAL\_CONFIG\_FILE}, and is checked again after processing
  the \MacroNI{LOCAL\_CONFIG\_FILE} list. 
  It is a list of directories, and each directory is processed in the order
  it appears in the list. 
  The process is not recursive, so any directories found inside the directory
  being processed are ignored. 

\label{param:CondorIds}
\item[\Macro{CONDOR\_IDS}]
  The User ID (UID) and Group ID (GID) pair that the Condor daemons
  should run as, if the daemons are spawned as root.
  This value can also be specified in the \Env{CONDOR\_IDS}
  environment variable.
  If the Condor daemons are not started as root, then neither this
  \MacroNI{CONDOR\_IDS} configuration macro nor the \Env{CONDOR\_IDS}
  environment variable are used.
  The value is given by two integers, separated by a period.  For
  example, \verb@CONDOR_IDS = 1234.1234@.
  If this pair is not specified in either the configuration file or in the
  environment, and the Condor daemons are spawned as root,
  then Condor will
  search for a \verb@condor@ user on the system, and run as that user's
  UID and GID.
  See section~\ref{sec:uids} on UIDs in Condor for more details.

\label{param:CondorAdmin}
\item[\Macro{CONDOR\_ADMIN}]
  The email address that Condor will send mail to if something goes wrong in
  your pool.  For example, if a daemon crashes, the \Condor{master}
  can send an \Term{obituary} to this address with the last few lines
  of that daemon's log file and a brief message that describes what
  signal or exit status that daemon exited with.  There is no default
  value for \Macro{CONDOR\_ADMIN}.
  
\label{param:CondorSupportEmail}
\item[\Macro{CONDOR\_SUPPORT\_EMAIL}]
  The email address to be included at the bottom of all email Condor
  sends out under the label ``Email address of the local Condor
  administrator:''.  
  This is the address where Condor users at your site should send
  their questions about Condor and get technical support.
  If this setting is not defined, Condor will use the address
  specified in \MacroNI{CONDOR\_ADMIN} (described above).

\label{param:Mail}
\item[\Macro{MAIL}]
  The full path to a mail
  sending program that uses \Opt{-s} to specify a subject for the
  message.  On all platforms, the default shipped with Condor should
  work.  Only if you installed things in a non-standard location on
  your system would you need to change this setting.  There is no
  default value for \MacroNI{MAIL}, and the \Condor{schedd} will not
  function unless \MacroNI{MAIL} is defined.

\label{param:ReservedSwap}
\item[\Macro{RESERVED\_SWAP}]
  Determines how much swap space you want to reserve for your own machine.
  Condor will not start up more \Condor{shadow} processes if the
  amount of free swap space on your machine falls below this level.
  \MacroNI{RESERVED\_SWAP} is specified in megabytes.  The default value
  of \MacroNI{RESERVED\_SWAP} is 5 megabytes.

\label{param:ReservedDisk}
\item[\Macro{RESERVED\_DISK}]
  Determines how much disk space you want to reserve for your own machine.
  When Condor is reporting the amount of free disk space in a given
  partition on your machine, it will always subtract this amount.  An
  example is the \Condor{startd}, which advertises the amount of free
  space in the \MacroUNI{EXECUTE} directory.  The default value of
  \Macro{RESERVED\_DISK} is zero.
  
\label{param:Lock}
\item[\Macro{LOCK}]
  Condor needs to create
  lock files to synchronize access to various log files.  Because of
  problems with network file systems and file locking over
  the years, we \emph{highly} recommend that you put these lock
  files on a local partition on each machine.  If you do not have your
  \MacroUNI{LOCAL\_DIR} on a local partition, be sure to change this
  entry.

  Whatever user or group Condor is running as needs to have
  write access to this directory.  If you are not running as root, this
  is whatever user you started up the \Condor{master} as.  If you are
  running as root, and there is a condor account, it is most
  likely condor.
  Otherwise, it is whatever you set in the \Env{CONDOR\_IDS}
  \index{environment variables!CONDOR\_IDS@\texttt{CONDOR\_IDS}}
  \index{CONDOR\_IDS@\texttt{CONDOR\_IDS}!environment variable}
  environment variable, or whatever you define in the
  \MacroNI{CONDOR\_IDS} setting in the Condor config files.
  See section~\ref{sec:uids} on UIDs in Condor for details.

  If no value for \MacroNI{LOCK} is provided, the value of \MacroNI{LOG}
  is used.


\label{param:History}
\item[\Macro{HISTORY}]
  Defines the
  location of the Condor history file, which stores information about
  all Condor jobs that have completed on a given machine.  This macro
  is used by both the \Condor{schedd} which appends the information
  and \Condor{history}, the user-level program used to view
  the history file.
  This configuration macro is given the default value of
  \File{\$(SPOOL)/history} in the default configuration.
  If not defined,
  no history file is kept.
  % PKK
  % Described in default config file: YES
  % Defined in the default config file: YES 
  % Default definition in config file: $(SPOOL)/history
  % Result if not defined or RHS is empty: no history file is kept.

\label{param:EnableHistoryRotation} 
\item[\Macro{ENABLE\_HISTORY\_ROTATION}]
  If this is defined to be true, then the
  history file will be rotated. If it is false, then it will not be
  rotated, and it will grow indefinitely, to the limits allowed by the
  operating system. If this is not defined, it is assumed to be
  true. The rotated files will be stored in the same directory as the
  history file. 

\label{param:MaxHistoryLog}
\item[\Macro{MAX\_HISTORY\_LOG}]
  Defines the maximum size for the history file, in bytes. It defaults
  to 20MB. This parameter is only used if history file rotation is
  enabled. 

\label{param:MaxHistoryRotations}
\item[\Macro{MAX\_HISTORY\_ROTATIONS}]
  When history file rotation is turned on, this controls how many
  backup files there are. It default to 2, which means that there may
  be up to three history files (two backups, plus the history file
  that is being currently written to). When the history file is
  rotated, and this rotation would cause the number of backups to be
  too large, the oldest file is removed. 

\label{param:MaxJobQueueLogRotations}
\item[\Macro{MAX\_JOB\_QUEUE\_LOG\_ROTATIONS}]
  The schedd periodically rotates the job queue database file in order
  to save disk space.  This option controls how many rotated files are
  saved.  It defaults to 1, which means there may be up to two history
  files (the previous one, which was rotated out of use, and the current one
  that is being written to).  When the job queue file is rotated,
  and this rotation would cause the number of backups to be larger
  the the maximum specified, the oldest file is removed.  The primary
  reason to save one or more rotated job queue files is if you are
  using Quill, and you want to ensure that Quill keeps an accurate history
  of all events logged in the job queue file.  Quill keeps track of where
  it last left off when reading logged events, so when the file is rotated,
  Quill will resume reading from where it last left off, provided that
  the rotated file still exists.  If Quill finds that it needs to read
  events from a rotated file that has been deleted, it will be forced to
  skip the missing events and resume reading in the next chronological job
  queue file that can be found.  Such an event should not lead to
  an inconsistency in Quill's view of the current queue contents, but it
  would create a inconsistency in Quill's record of the history of the
  job queue.

\label{param:DefaultDomainName}
\item[\Macro{DEFAULT\_DOMAIN\_NAME}]
  The value to be appended to a machine's host name,
  representing a domain name, which Condor then uses
  to form a fully qualified host name.
  This is required if there is no fully qualified host name 
  in file \File{/etc/hosts} or in NIS.
  Set the value in the global configuration file,
  as Condor may depend on knowing this value in order to locate
  the local configuration file(s).
  The default value as given in the sample configuration file of
  the Condor download is bogus, and must be changed.
  If this variable is removed from the global configuration file,
  or if the definition is empty, then Condor attempts to discover
  the value.

\label{param:NoDNS}
\item[\Macro{NO\_DNS}]
  A boolean value that defaults to \Expr{False}.
  When \Expr{True}, Condor constructs host names using the host's IP address
  together with the value defined for \MacroNI{DEFAULT\_DOMAIN\_NAME}. 

\label{param:CMIPAddr}
\item[\Macro{CM\_IP\_ADDR}]
  If neither \MacroNI{COLLECTOR\_HOST} nor 
  \MacroNI{COLLECTOR\_IP\_ADDR} macros are defined, then this
  macro will be used to determine the IP address of the central
  manager (collector daemon).
  This macro is defined by an IP address.
  % PKK
  % Described in default config file: NO
  % Defined in the default config file: NO
  % Default definition in config file: N/A
  % Result if not defined or RHS is empty: Condor performs above algorithm

\label{param:EmailDomain}
\item[\Macro{EMAIL\_DOMAIN}]
  By default, if a user does not specify \AdAttr{notify\_user} in the
  submit description file, any email Condor sends about that job will
  go to "username@UID\_DOMAIN".
  If your machines all share a common UID domain (so that you would
  set \MacroNI{UID\_DOMAIN} to be the same across all machines in your
  pool), but email to user@UID\_DOMAIN is not the right place for
  Condor to send email for your site, you can define the default
  domain to use for email.
  A common example would be to set \MacroNI{EMAIL\_DOMAIN} to the fully
  qualified host name of each machine in your pool, so users submitting
  jobs from a specific machine would get email sent to
  user@machine.your.domain, instead of user@your.domain.  
  You would do this by setting \MacroNI{EMAIL\_DOMAIN} to
  \MacroUNI{FULL\_HOSTNAME}. 
  In general, you should leave this setting commented out unless two
  things are true: 1) \MacroNI{UID\_DOMAIN} is set to your domain, not
  \MacroUNI{FULL\_HOSTNAME}, and 2) email to user@UID\_DOMAIN will not 
  work. 
  % PKK
  % Described in default config file: YES
  % Defined in the default config file: NO
  % Default definition in config file: bogus
  % Result if not defined or RHS is empty: 
  %	Condor will try to use the notify_user attribute email in the job ad.
  %	If that is not present, then it will use the UID_DOMAIN embedded in
  %	the job ad.
  %	If that is not present, then it will use the UID_DOMAIN found in the
  %	config file.
  %	If that is not present, then I suspect there is a bug and the code will
  %	segfault!!! (This needs fixing...)
  
\label{param:CreateCoreFiles}
\item[\Macro{CREATE\_CORE\_FILES}]
  Defines whether or not Condor daemons are to
  create a core file in the \Macro{LOG} directory
  if something really bad happens.  It is
  used to set
  the resource limit for the size of a core file.  If not defined,
  it leaves in place whatever limit was in effect
  when the Condor daemons (normally the \Condor{master}) were started.
  This allows Condor to inherit the default system core file generation
  behavior at start up.  For Unix operating systems, this behavior can
  be inherited from the parent shell, or specified in a shell script
  that starts Condor.
  If this parameter is set and \Expr{True}, the limit is increased to
  the maximum.  If it is set to \Expr{False}, the limit is set at 0
  (which means that no core files are created).  Core files
  greatly help the Condor developers debug any problems you might be
  having.  By using the parameter, you do not have to worry about
  tracking down where in your boot scripts you need to set the core
  limit before starting Condor. You set the parameter
  to whatever behavior you want Condor to enforce.  This parameter
  defaults to undefined to allow the initial operating system default
  value to take precedence, 
  and is commented out in the default configuration file. 
  % PKK
  % Described in default config file: YES
  % Defined in the default config file: NO
  % Default definition in config file: bogus
  % Result if not defined or RHS is empty: shell's default corelimit size applies

\label{param:CkptProbe}
\item[\Macro{CKPT\_PROBE}]
  Defines the path and executable name of the helper process Condor will use to
  determine information for the \Attr{CheckpointPlatform} attribute
  in the machine's ClassAd. 
  The default value is \File{\$(LIBEXEC)/condor\_ckpt\_probe}.

\label{param:AbortOnException}
\item[\Macro{ABORT\_ON\_EXCEPTION}]
  When Condor programs detect a fatal internal exception, they
  normally log an error message and exit.  If you have turned on
  \Macro{CREATE\_CORE\_FILES}, in some cases you may also want to turn
  on \Macro{ABORT\_ON\_EXCEPTION} so that core files are generated
  when an exception occurs.  Set the following to True if that is what
  you want.

\label{param:QQueryTimeout}
\item[\Macro{Q\_QUERY\_TIMEOUT}]
  Defines the timeout (in seconds) that \Condor{q} uses when trying to
  connect to the \Condor{schedd}.  Defaults to 20 seconds.
  % PKK
  % Described in default config file: NO
  % Defined in the default config file: NO
  % Default definition in config file: N/A
  % Result if not defined or RHS is empty: defaults to 20 seconds.

\label{param:DeadCollectorMaxAvoidanceTime}
\item[\Macro{DEAD\_COLLECTOR\_MAX\_AVOIDANCE\_TIME}]
  Defines the interval of time
  (in seconds) between checks for a failed primary \Condor{collector} daemon.
  If connections to the dead primary \Condor{collector} take very
  little time to fail, new attempts to query the primary \Condor{collector} may
  be more frequent than the specified maximum avoidance time.
  The default value equals one hour.
  This variable has relevance to flocked jobs, as it defines 
  the maximum time they may be reporting to the primary \Condor{collector}
  without the \Condor{negotiator} noticing.

\label{param:PasswdCacheRefresh}
\item[\Macro{PASSWD\_CACHE\_REFRESH}]
  Condor can cause NIS servers to become overwhelmed by queries for uid
  and group information in large pools. In order to avoid this problem,
  Condor caches UID and group information internally. This integer value allows
  pool administrators to specify (in seconds) how long Condor should wait
  until refreshes a cache entry. The default is set to 300 seconds, or
  5 minutes, plus a random number of seconds between 0 and 60 to avoid
  having lots of processes refreshing at the same time.
  This means that if a pool administrator updates the user
  or group database (for example, \File{/etc/passwd} or \File{/etc/group}),
  it can take up
  to 6 minutes before Condor will have the updated information. This
  caching feature can be disabled by setting the refresh interval to
  0. In addition, the cache can also be flushed explicitly by running
  the command
  \begin{verbatim}
    condor_reconfig -full
  \end{verbatim}
  This configuration variable has no effect on Windows.
  % PKK
  % Described in default config file: NO
  % Defined in the default config file: NO
  % Default definition in config file: N/A
  % Result if not defined or RHS is empty: 300 seconds

\label{param:SysapiGetLoadavg}
\item[\Macro{SYSAPI\_GET\_LOADAVG}]
  If set to False, then Condor will not attempt to compute the load average
  on the system, and instead will always report the system load average
  to be 0.0.  Defaults to True.

\label{param:NetworkMaxPendingConnects}
\item[\Macro{NETWORK\_MAX\_PENDING\_CONNECTS}]
  This specifies a limit to the maximum number of simultaneous network
  connection attempts.  This is primarily relevant to \Condor{schedd},
  which may try to connect to large numbers of startds when claiming
  them.  The negotiator may also connect to large numbers of startds
  when initiating security sessions used for sending MATCH messages.  On
  Unix, the default for this parameter is eighty percent of the process file
  descriptor limit.  On windows, the default is 1600.

\label{param:WantUDPCommandSocket}
\item[\Macro{WANT\_UDP\_COMMAND\_SOCKET}]
  This setting, added in version 6.9.5, controls if Condor daemons
  should create a UDP command socket in addition to the TCP command
  socket (which is required).
  The default is \Expr{True}, and modifying it requires restarting all
  Condor daemons, not just a \Condor{reconfig} or SIGHUP.

  Normally, updates sent to the \Condor{collector} use UDP, in
  addition to certain keep alive messages and other non-essential
  communication.
  However, in certain situations, it might be desirable to disable the
  UDP command port (for example, to reduce the number of ports
  represented by a GCB broker, etc).

  Unfortunately, due to a limitation in how these command sockets are
  created, it is not possible to define this setting on a per-daemon
  basis, for example, by trying to set
  \MacroNI{STARTD.WANT\_UDP\_COMMAND\_SOCKET}.
  At least for now, this setting must be defined machine wide to
  function correctly.

  If this setting is set to true on a machine running a
  \Condor{collector}, the pool should be configured to use TCP updates
  to that collector (see section~\ref{sec:tcp-collector-update} on
  page~\pageref{sec:tcp-collector-update} for more information).

\label{param:AllowScriptsToRunAsExecutables}
\item[\Macro{ALLOW\_SCRIPTS\_TO\_RUN\_AS\_EXECUTABLES}]
  A boolean value that, when \Expr{True}, permits scripts on Windows
  platforms to be used in place of the \SubmitCmd{executable} in a job
  submit description file, in place of a \Condor{dagman} pre or post script,
  or in producing the configuration, for example. 
  Allows a script to be used in any circumstance previously
  limited to a Windows executable or a batch file.
  The default value is \Expr{True}.
  See section~\ref{sec:windows-scripts-as-executables} on
  page~\pageref{sec:windows-scripts-as-executables} for further description.

\label{param:OpenVerbForExtFiles}
\item[\Macro{OPEN\_VERB\_FOR\_<EXT>\_FILES}]
  A string that defines a Windows \Term{verb} for use in a root hive
  registry look up.
  \verb@<EXT>@ defines the file name extension, which represents a
  scripting language, also needed for the look up.
  See section~\ref{sec:windows-scripts-as-executables} on
  page~\pageref{sec:windows-scripts-as-executables} for a more complete
  description.

\end{description}


% Default value check end here: PKK 8 Jan 2004

%%%%%%%%%%%%%%%%%%%%%%%%%%%%%%%%%%%%%%%%%%%%%%%%%%%%%%%%%%%%%%%%%%%%%%%%%%%
\subsection{\label{sec:Daemon-Logging-Config-File-Entries}Daemon Logging Configuration File Entries} 
%%%%%%%%%%%%%%%%%%%%%%%%%%%%%%%%%%%%%%%%%%%%%%%%%%%%%%%%%%%%%%%%%%%%%%%%%%%

\index{configuration!daemon logging configuration variables}
These entries control how and where the Condor daemons write to log
files.  Many of the entries in this section represents multiple
macros. There is one for each subsystem (listed
in section~\ref{sec:Condor-Subsystem-Names}).
The macro name for each substitutes \MacroNI{<SUBSYS>} with the name
of the subsystem corresponding to the daemon.
\begin{description}
  
\label{param:SubsysLog}
\item[\MacroB{<SUBSYS>\_LOG}]
\index{SUBSYS\_LOG macro@\texttt{<SUBSYS>\_LOG} macro}
  The name of
  the log file for a given subsystem.  For example,
  \MacroUNI{STARTD\_LOG} gives the location of the log file for
  \Condor{startd}.

\label{param:MaxSubsysLog}
\item[\Macro{MAX\_<SUBSYS>\_LOG}]
  Controls the maximum length in bytes to which a
  log will be allowed to grow.  Each log file will grow to the
  specified length, then be saved to a file with the suffix
  \File{.old}.  The \File{.old}
  files are overwritten each time the log is saved, thus the maximum
  space devoted to logging for any one program will be twice the
  maximum length of its log file.  A value of 0 specifies that the
  file may grow without bounds.  The default is 1 Mbyte.

\label{param:TruncSubsysLogOnOpen}
\item[\Macro{TRUNC\_<SUBSYS>\_LOG\_ON\_OPEN}]
  If this macro is defined and set
  to \Expr{True}, the affected log will be truncated and started from an
  empty file with each invocation of the program.  Otherwise, new
  invocations of the program will append to the previous log
  file.  By default this setting is \Expr{False} for all daemons. 

\label{param:SubsysLock} 
\item[\MacroB{<SUBSYS>\_LOCK}]
\index{SUBSYS\_LOCK macro@\texttt{<SUBSYS>\_LOCK} macro}
This macro
  specifies the lock file used to synchronize append operations to the
  log file for this subsystem.  It must be a separate file from the
  \MacroUNI{<SUBSYS>\_LOG} file, since the \MacroUNI{<SUBSYS>\_LOG} file may be
  rotated and you want to be able to synchronize access across log
  file rotations.  A lock file is only required for log files which
  are accessed by more than one process.  Currently, this includes
  only the \MacroNI{SHADOW} subsystem.  This macro is defined relative
  to the \MacroUNI{LOCK} macro.

\label{param:FileLockViaMutex} 
\item[\Macro{FILE\_LOCK\_VIA\_MUTEX}]
  This macro setting only works on Win32 -- it is ignored on Unix.  If set
  to be \Expr{True}, then log locking is implemented via a kernel mutex
  instead of via file locking.  On Win32, mutex access is FIFO, while
  obtaining a file lock is non-deterministic.  Thus setting to \Expr{True}
  fixes problems on Win32 where processes (usually shadows) could starve
  waiting for a lock on a log file.  Defaults to \Expr{True} on Win32, and is
  always \Expr{False} on Unix.

\label{param:EnableUserlogLocking}
\item[\Macro{ENABLE\_USERLOG\_LOCKING}]
  When \Expr{True} (the default value),
  a user's job log (as specified in a submit description file)
  will be locked before being written to.
  If \Expr{False}, Condor will not lock the file before writing.

\label{param:TouchLogInterval}
\item[\Macro{TOUCH\_LOG\_INTERVAL}]
  The time interval in seconds between when daemons touch
  their log files.  The change in last modification time for the
  log file is useful when a daemon restarts after failure or shut down.
  The last modification date is printed, and it provides an upper bound
  on the length of time that the daemon was not running.
  Defaults to 60 seconds.

\label{param:LogsUseTimestamp}
\item[\Macro{LOGS\_USE\_TIMESTAMP}]
  This macro controls how the current time is formatted at the start of
  each line in the daemon log files. When \Expr{True}, the Unix time is
  printed (number of seconds since 00:00:00 UTC, January 1, 1970).
  When \Expr{False} (the default value), the time is printed like so:
  \Expr{<Month>/<Day> <Hour>:<Minute>:<Second>} in the local timezone.

\label{param:DebugTimeFormat}
\item[\Macro{DEBUG\_TIME\_FORMAT}]
  This string defines how to format the current time printed at the
  start of each line in the daemon log files.  The value is a format 
  string is passed to the C \Procedure{strftime} function,
  so see that manual page for platform-specific details.
  If not defined, the default value is 
\begin{verbatim}
   "%m/%d %H:%M:%S "  
\end{verbatim}

\label{param:SubsysDebug}
\item[\MacroB{<SUBSYS>\_DEBUG}]
\index{SUBSYS\_DEBUG macro@\texttt{<SUBSYS>\_DEBUG} macro}
  All of the
  Condor daemons can produce different levels of output depending on
  how much information is desired.  The various levels of
  verbosity for a given daemon are determined by this macro.  All
  daemons have the default level \Dflag{ALWAYS}, and log messages for
  that level will be printed to the daemon's log, regardless of this
  macro's setting.  Settings are a comma- or space-separated list
  of the following values:

  \begin{description}
    \label{list:debug-level-description}

  \label{dflag:all}
  \item[\Dflag{ALL}]
    \index{SUBSYS\_DEBUG macro levels@\texttt{<SUBSYS>\_DEBUG} macro levels!D\_ALL@\texttt{D\_ALL}}
    This flag turns on \emph{all} debugging output by enabling all of the debug
    levels at once.  There is no need to list any other debug levels in addition
    to \Dflag{ALL}; doing so would be redundant.  Be warned: this will
    generate
    about a \emph{HUGE} amount of output.
    To obtain a higher
    level of output than the default, consider using \Dflag{FULLDEBUG} before
    using this option.

  \label{dflag:fulldebug}
  \item[\Dflag{FULLDEBUG}]
    \index{SUBSYS\_DEBUG macro levels@\texttt{<SUBSYS>\_DEBUG} macro levels!D\_FULLDEBUG@\texttt{D\_FULLDEBUG}}
    This level
    provides verbose output of a general nature into the log files.  
    Frequent log messages for very specific debugging
    purposes would be excluded. In those cases, the messages would
    be viewed by having that another flag and \Dflag{FULLDEBUG} both
    listed in the configuration file.

  \label{dflag:daemoncore} 
  \item[\Dflag{DAEMONCORE}]
    \index{SUBSYS\_DEBUG macro levels@\texttt{<SUBSYS>\_DEBUG} macro levels!D\_DAEMONCORE@\texttt{D\_DAEMONCORE}}
    Provides log
    file entries specific to DaemonCore, such as
    timers the daemons have set and the commands that are registered.
    If both \Dflag{FULLDEBUG} and \Dflag{DAEMONCORE} are set,
    expect \emph{very} verbose output.

  \label{dflag:priv}
  \item[\Dflag{PRIV}]
    \index{SUBSYS\_DEBUG macro levels@\texttt{<SUBSYS>\_DEBUG} macro levels!D\_PRIV@\texttt{D\_PRIV}}
    This flag provides log
    messages about the \Term{privilege state} switching that the daemons
    do.  See section~\ref{sec:uids} on UIDs in Condor for details.

  \label{dflag:command}
  \item[\Dflag{COMMAND}]
    \index{SUBSYS\_DEBUG macro levels@\texttt{<SUBSYS>\_DEBUG} macro levels!D\_COMMAND@\texttt{D\_COMMAND}}
    With this flag set, any
    daemon that uses DaemonCore will print out a log message
    whenever a command comes in.  The name and integer of the command,
    whether the command was sent via UDP or TCP, and where
    the command was sent from are all logged.  
    Because the messages about the command used by \Condor{kbdd} to
    communicate with the \Condor{startd} whenever there is activity on
    the X server, and the command used for keep-alives are both only
    printed with \Dflag{FULLDEBUG} enabled, it is best if this setting
    is used for all daemons.

  \label{dflag:load}
  \item[\Dflag{LOAD}]
    \index{SUBSYS\_DEBUG macro levels@\texttt{<SUBSYS>\_DEBUG} macro levels!D\_LOAD@\texttt{D\_LOAD}}
    The \Condor{startd} keeps track
    of the load average on the machine where it is running.  Both the
    general system load average, and the load average being generated by
    Condor's activity there are determined.
    With this flag set, the \Condor{startd}
    will log a message with the current state of both of these
    load averages whenever it computes them.  This flag only affects the
    \Condor{startd}.

  \label{dflag:keyboard} 
  \item[\Dflag{KEYBOARD}]
    \index{SUBSYS\_DEBUG macro levels@\texttt{<SUBSYS>\_DEBUG} macro levels!D\_KEYBOARD@\texttt{D\_KEYBOARD}}
    With this flag set, the \Condor{startd} will print out a log message
    with the current values for remote and local keyboard idle time.
    This flag affects only the \Condor{startd}.

  \label{dflag:job}
  \item[\Dflag{JOB}]
    \index{SUBSYS\_DEBUG macro levels@\texttt{<SUBSYS>\_DEBUG} macro levels!D\_JOB@\texttt{D\_JOB}}
    When this flag is set, the
    \Condor{startd} will send to its log file the contents of any
    job ClassAd that the \Condor{schedd} sends to claim the
    \Condor{startd} for its use.  This flag affects only the
    \Condor{startd}.
    
  \label{dflag:machine}
  \item[\Dflag{MACHINE}]
    \index{SUBSYS\_DEBUG macro levels@\texttt{<SUBSYS>\_DEBUG} macro levels!D\_MACHINE@\texttt{D\_MACHINE}}
    When this flag is set,
    the \Condor{startd} will send to its log file the contents of
    its resource ClassAd when the \Condor{schedd} tries to claim the
    \Condor{startd} for its use.  This flag affects only the
    \Condor{startd}.

  \label{dflag:syscalls}
  \item[\Dflag{SYSCALLS}]
    \index{SUBSYS\_DEBUG macro levels@\texttt{<SUBSYS>\_DEBUG} macro levels!D\_SYSCALLS@\texttt{D\_SYSCALLS}}
    This flag is used to
    make the \Condor{shadow} log remote syscall requests and return
    values.  This can help track down problems a user is having with a
    particular job by providing the system calls the job is
    performing. If any are failing, the reason for the
    failure is given.  The \Condor{schedd} also uses this flag for the server
    portion of the queue management code.  With \Dflag{SYSCALLS}
    defined in \MacroNI{SCHEDD\_DEBUG} there will be verbose logging of all
    queue management operations the \Condor{schedd} performs.  

  \label{dflag:match}
  \item[\Dflag{MATCH}]
    \index{SUBSYS\_DEBUG macro levels@\texttt{<SUBSYS>\_DEBUG} macro levels!D\_MATCH@\texttt{D\_MATCH}}
    When this flag is
    set, the \Condor{negotiator} logs a message for every match.

  \label{dflag:network}
  \item[\Dflag{NETWORK}]
    \index{SUBSYS\_DEBUG macro levels@\texttt{<SUBSYS>\_DEBUG} macro levels!D\_NETWORK@\texttt{D\_NETWORK}}
    When this flag is set,
    all Condor daemons will log a message on every TCP accept, connect,
    and close, and on every UDP send and receive.  This flag is not
    yet fully supported in the \Condor{shadow}.

  \label{dflag:hostname}
  \item[\Dflag{HOSTNAME}]
    \index{SUBSYS\_DEBUG macro levels@\texttt{<SUBSYS>\_DEBUG} macro levels!D\_HOSTNAME@\texttt{D\_HOSTNAME}}
    When this flag is set, the Condor daemons and/or tools will print
    verbose messages explaining how they resolve host names, domain
    names, and IP addresses.
    This is useful for sites that are having trouble getting Condor to
    work because of problems with DNS, NIS or other host name resolving
    systems in use.

  \label{dflag:ckpt}
  \item[\Dflag{CKPT}]
    \index{SUBSYS\_DEBUG macro levels@\texttt{<SUBSYS>\_DEBUG} macro levels!D\_CKPT@\texttt{D\_CKPT}}
    When this flag is set,
    the Condor process checkpoint support code, which is linked into a STANDARD 
    universe user job, will output some low-level details about the checkpoint
    procedure into the \MacroUNI{SHADOW\_LOG}.

  \label{dflag:security}
  \item[\Dflag{SECURITY}]
    \index{SUBSYS\_DEBUG macro levels@\texttt{<SUBSYS>\_DEBUG} macro levels!D\_SECURITY@\texttt{D\_SECURITY}}
    This flag will enable debug messages pertaining to the setup of 
    secure network communication, 
    including messages for the negotiation of a socket 
    authentication mechanism, the management of a session key cache.
    and messages about the authentication process itself.  See
    section~\ref{sec:Config-Security} for more information about
    secure communication configuration.

  \label{dflag:procfamily}
  \item[\Dflag{PROCFAMILY}]
    \index{SUBSYS\_DEBUG macro levels@\texttt{<SUBSYS>\_DEBUG} macro levels!D\_PROCFAMILY@\texttt{D\_PROCFAMILY}}
    Condor often times needs to manage an entire family of processes, (that
    is, a 
    process and all descendants of that process).  This debug flag will 
    turn on debugging output for the management of families of processes.

  \label{dflag:accountant}
  \item[\Dflag{ACCOUNTANT}]
    \index{SUBSYS\_DEBUG macro levels@\texttt{<SUBSYS>\_DEBUG} macro levels!D\_ACCOUNTANT@\texttt{D\_ACCOUNTANT}}
    When this flag is set,
    the \Condor{negotiator} will output debug messages relating to the computation
    of user priorities (see section~\ref{sec:UserPrio}).

  \label{dflag:protocol}
  \item[\Dflag{PROTOCOL}]
    \index{SUBSYS\_DEBUG macro levels@\texttt{<SUBSYS>\_DEBUG} macro levels!D\_PROTOCOL@\texttt{D\_PROTOCOL}}
    Enable debug messages relating to the protocol for Condor's matchmaking and
    resource claiming framework.
    
  \label{dflag:pid}
  \item[\Dflag{PID}]
    \index{SUBSYS\_DEBUG macro levels@\texttt{<SUBSYS>\_DEBUG} macro levels!D\_PID@\texttt{D\_PID}}
    This flag is different from the other flags, because it is
    used to change the formatting of all log messages that are printed,
    as opposed to specifying what kinds of messages should be printed.
    If \Dflag{PID} is set, Condor will always print out the process
    identifier (PID) of the process writing each line to the log file.
    This is especially helpful for Condor daemons that can fork
    multiple helper-processes (such as the \Condor{schedd} or
    \Condor{collector}) so the log file will clearly show which thread
    of execution is generating each log message.
    
  \label{dflag:fds}
  \item[\Dflag{FDS}]
    \index{SUBSYS\_DEBUG macro levels@\texttt{<SUBSYS>\_DEBUG} macro levels!D\_FDS@\texttt{D\_FDS}}
    This flag is different from the other flags, because it is
    used to change the formatting of all log messages that are printed,
    as opposed to specifying what kinds of messages should be printed.
    If \Dflag{FDS} is set, Condor will always print out the file descriptor
    that the open of the log file was allocated by the operating system.
    This can be helpful in debugging Condor's use of system file
    descriptors as it will generally track the number of file descriptors
    that Condor has open.

    
  \end{description}

\label{param:AllDebug}
\item[\Macro{ALL\_DEBUG}]
  Used to make all subsystems
  share a debug flag. Set the parameter \MacroNI{ALL\_DEBUG}
  instead of changing all of the individual parameters.  For example,
  to turn on all debugging in all subsystems, set
  \verb$ALL_DEBUG = D_ALL$.

\label{param:ToolDebug}
\item[\Macro{TOOL\_DEBUG}]
  Uses the same values (debugging levels) as \MacroNI{<SUBSYS>\_DEBUG} to
  describe the amount of debugging information sent to \File{stderr} 
  for Condor tools.

\label{param:SubmitDebug}
\item[\Macro{SUBMIT\_DEBUG}]
  Uses the same values (debugging levels) as \MacroNI{<SUBSYS>\_DEBUG} to
  describe the amount of debugging information sent to \File{stderr} 
  for \Condor{submit}.

\end{description}

Log files may optionally be specified per debug level as follows:
\begin{description}

\label{param:SubsysLevelLog}
\item[\MacroB{<SUBSYS>\_<LEVEL>\_LOG}]
\index{SUBSYS\_LEVEL\_LOG macro@\texttt{<SUBSYS>\_<LEVEL>\_LOG} macro}
  This is
  the name of a log file for messages at a specific debug level for a
  specific subsystem.  If the debug level is included in
  \MacroUNI{<SUBSYS>\_DEBUG}, then all messages of this debug level will be
  written both to the \MacroUNI{<SUBSYS>\_LOG} file and the
  \MacroUNI{<SUBSYS>\_<LEVEL>\_LOG} file.  For example,
  \MacroUNI{SHADOW\_SYSCALLS\_LOG} specifies a log file for all remote
  system call debug messages.

\label{param:MaxSubsysLevelLog}
\item[\Macro{MAX\_<SUBSYS>\_<LEVEL>\_LOG}]
  Similar to \Macro{MAX\_<SUBSYS>\_LOG}.

\label{param:TruncSubsysLevelLogOnOpen}
\item[\Macro{TRUNC\_<SUBSYS>\_<LEVEL>\_LOG\_ON\_OPEN}]
  Similar to \Macro{TRUNC\_<SUBSYS>\_LOG\_ON\_OPEN}.

\end{description}

The following macros control where and what is written to the 
event log,
a file that receives job user log events, 
but across all users and user's jobs.

\begin{description}

\label{param:EventLog}
\item[\Macro{EVENT\_LOG}]
  The full path and file name of the event log.
  There is no default value for this variable,
  so no event log will be written, if not defined.

\label{param:EventLogMaxSize}
\item[\Macro{EVENT\_LOG\_MAX\_SIZE}]
  Controls the maximum length in bytes to which the event log
  will be allowed to grow. The log file will grow to the specified length,
  then be saved to a file with the suffix .old.
  The .old  files are overwritten each time the log is saved.
  A value of 0 specifies that the file may grow without bounds (and
  disables rotation).   The default is 1 Mbyte.
  For backwards compatibility, \MacroNI{MAX\_EVENT\_LOG} will be used if
  \MacroNI{EVENT\_LOG\_MAX\_SIZE} is not defined.
  If \MacroNI{EVENT\_LOG} is not defined, this parameter has no affect.

\label{param:MaxEventLog}
\item[\Macro{MAX\_EVENT\_LOG}]
  See \MacroNI{EVENT\_LOG\_MAX\_SIZE}.

\label{param:EventLogMaxRotations}
\item[\Macro{EVENT\_LOG\_MAX\_ROTATIONS}]
  Controls the maximum number of rotations of the event log that
  will be stored.  If this value is 1 (the default), the event log
  will be rotated to a ``.old'' file as described above.  However, if
  this is greater than 1, then multiple rotation files will be stores,
  up to \MacroNI{EVENT\_LOG\_MAX\_ROTATIONS} of them.  These files
  will be named, instead of the ``.old'' suffix, ``.1'', ``.2'', with
  the ``.1'' being the most recent rotation.  This is an integer
  parameter with a default value of 1.
  If \MacroNI{EVENT\_LOG} is not defined, or if
  \MacroNI{EVENT\_LOG\_MAX\_SIZE} has a value of 0 (which disables
  event log rotation), this parameter has no affect.

\label{param:EventLogRotationLock}
\item[\Macro{EVENT\_LOG\_ROTATION\_LOCK}]
  Controls the lock file that will be used to ensure that, when
  rotating files, the rotation is done by a single process.  This is a
  string parameter; it's default value is the file path of the
  event log itself, with a ``.lock'' appended.
  If \MacroNI{EVENT\_LOG} is not defined, or if
  \MacroNI{EVENT\_LOG\_MAX\_SIZE} has a value of 0 (which disables
  event log rotation), this parameter has no affect.

\label{param:EventLogFsync}
\item[\Macro{EVENT\_LOG\_FSYNC}]
  A boolean value that controls whether Condor will perform an
  \Procedure{fsync} after writing each event to the event log.
  When \Expr{True},
  an \Procedure{fsync} operation is performed after each event.
  This \Procedure{fsync} operation forces the operating system to
  synchronize the updates to the event log to the disk, but can
  negatively affect the performance of the system.  
  Defaults to \Expr{False}.

\label{param:EventLogLocking}
\item[\Macro{EVENT\_LOG\_LOCKING}]
  A boolean value that defaults to \Expr{True}.
  When \Expr{True},
  the event log (as specified by \MacroNI{EVENT\_LOG})
  will be locked before being written to.
  When \Expr{False}, Condor does not lock the file before writing.

\label{param:EventLogUseXML}
\item[\Macro{EVENT\_LOG\_USE\_XML}]
  A boolean value that defaults to \Expr{False}.
  When \Expr{True}, events are logged in XML format.
  If \MacroNI{EVENT\_LOG} is not defined, this parameter has no affect.

\label{param:EventLogJobAdInformationAttrs}
\item[\Macro{EVENT\_LOG\_JOB\_AD\_INFORMATION\_ATTRS}]
  A comma-separated list of job ClassAd attributes,
  whose evaluated values form a new event, the JobAdInformationEvent.
  This new event is placed in the event log in addition to each logged event.
  If \MacroNI{EVENT\_LOG} is not defined, this parameter has no affect.

\end{description}

%%%%%%%%%%%%%%%%%%%%%%%%%%%%%%%%%%%%%%%%%%%%%%%%%%%%%%%%%%%%%%%%%%%%%%%%%%%
\subsection{\label{sec:DaemonCore-Config-File-Entries}DaemonCore Configuration File Entries} 
%%%%%%%%%%%%%%%%%%%%%%%%%%%%%%%%%%%%%%%%%%%%%%%%%%%%%%%%%%%%%%%%%%%%%%%%%%%

\index{configuration!DaemonCore configuration variables}
Please read section~\ref{sec:DaemonCore} for details
on DaemonCore.  There are certain configuration file settings that
DaemonCore uses which affect all Condor daemons (except the checkpoint
server, standard universe shadow, and standard universe starter, none of
which use DaemonCore).
\begin{description}

\label{param:HostAllow}
\item[\Macro{HOSTALLOW\Dots}]
  All macros that begin with either \Macro{HOSTALLOW} or
  \Macro{HOSTDENY} are settings for Condor's host-based security.
  See section~\ref{sec:Host-Security} on Setting up
  IP/host-based security in Condor for details on these
  macros and how to configure them.

\label{param:EnableRuntimeConfig}
\item[\Macro{ENABLE\_RUNTIME\_CONFIG}]
  The \Condor{config\_val} tool has an option \Opt{-rset} for
  dynamically setting run time configuration values (which only effect
  the in-memory configuration variables).
  Because of the potential security implications of this feature, by
  default, Condor daemons will not honor these requests.
  To use this functionality, Condor administrators must specifically
  enable it by setting \MacroNI{ENABLE\_RUNTIME\_CONFIG} to \Expr{True}, and
  specify what configuration variables can be changed using the
  \MacroNI{SETTABLE\_ATTRS\Dots} family of configuration options
  (described below).
  Defaults to \Expr{False}.

\label{param:EnablePersistentConfig}
\item[\Macro{ENABLE\_PERSISTENT\_CONFIG}]
  The \Condor{config\_val} tool has a \Opt{-set} option for
  dynamically setting persistent configuration values.
  These values override options in the normal Condor configuration
  files.
  Because of the potential security implications of this feature, by
  default, Condor daemons will not honor these requests.
  To use this functionality, Condor administrators must specifically
  enable it by setting \MacroNI{ENABLE\_PERSISTENT\_CONFIG} to \Expr{True},
  creating a directory where the Condor daemons will hold these
  dynamically-generated persistent configuration files (declared using
  \MacroNI{PERSISTENT\_CONFIG\_DIR}, described below) and specify what
  configuration variables can be changed using the
  \MacroNI{SETTABLE\_ATTRS\Dots} family of configuration options
  (described below).
  Defaults to \Expr{False}.

\label{param:PersistentConfigDir}
\item[\Macro{PERSISTENT\_CONFIG\_DIR}]
  Directory where daemons should store dynamically-generated
  persistent configuration files (used to support
  \Condor{config\_val} \Opt{-set})
  This directory should \Bold{only} be writable by root, or the user
  the Condor daemons are running as (if non-root).
  There is no default, administrators that wish to use this
  functionality must create this directory and define this setting.
  This directory must not be shared by multiple Condor installations,
  though it can be shared by all Condor daemons on the same host.
  Keep in mind that this directory should not be placed on an NFS
  mount where ``root-squashing'' is in effect, or else Condor daemons
  running as root will not be able to write to them.
  A directory (only writable by root) on the local file system is
  usually the best location for this directory.

\label{param:SettableAttrs}
\item[\Macro{SETTABLE\_ATTRS\Dots}]
  All macros that begin with \Macro{SETTABLE\_ATTRS} or
  \MacroNI{<SUBSYS>\_SETTABLE\_ATTRS} are settings used to restrict the 
  configuration values that can be changed using the \Condor{config\_val} 
  command.
  Section~\ref{sec:Host-Security} on Setting up
  IP/Host-Based Security in Condor for details on these
  macros and how to configure them.  
  In particular, section~\ref{sec:Host-Security}
  on page~\pageref{sec:Host-Security} contains details specific to
  these macros.

\label{param:ShutdownGracefulTimeout}
\item[\Macro{SHUTDOWN\_GRACEFUL\_TIMEOUT}]
  Determines how long
  Condor will allow daemons try their graceful shutdown methods
  before they do a hard shutdown.  It is defined in terms of seconds.
  The default is 1800 (30 minutes).

\label{param:SubsysAddressFile}
\item[\MacroB{<SUBSYS>\_ADDRESS\_FILE}]
  \index{SUBSYS\_ADDRESS\_FILE macro@\texttt{<SUBSYS>\_ADDRESS\_FILE} macro}
  \index{NEGOTIATOR\_ADDRESS\_FILE macro@\texttt{NEGOTIATOR\_ADDRESS\_FILE} macro}
  \index{configuration macro!\texttt{NEGOTIATOR\_ADDRESS\_FILE}}
  \index{COLLECTOR\_ADDRESS\_FILE macro@\texttt{COLLECTOR\_ADDRESS\_FILE} macro}
  \index{configuration macro!\texttt{COLLECTOR\_ADDRESS\_FILE}}
  A complete path to a file that is to contain an
  IP address and port number for a daemon. 
  Every Condor daemon that uses
  DaemonCore has a command port where commands are sent.
  The IP/port of the daemon is put in that daemon's ClassAd,
  so that other machines in the pool can query the
  \Condor{collector} (which listens on a well-known port)
  to find the address of a given daemon on a given machine.
  When tools and daemons are all executing on the same
  single machine, communications do not require a query of the
  \Condor{collector} daemon.
  Instead, they look in a file on the local disk
  to find the IP/port.
  This macro causes daemons to write the
  IP/port of their command socket to a specified file.
  In this way,
  local tools will continue to operate,
  even if the machine running the \Condor{collector} crashes.
  Using this file will also generate
  slightly less network traffic in the pool,
  since tools including \Condor{q} and
  \Condor{rm} do not need to send any messages over the network to
  locate the \Condor{schedd} daemon.
  This macro is not necessary for the \Condor{collector} 
  daemon, since its command socket is at a well-known port.  
  
  The macro is named by substituting \MacroNI{<SUBSYS>}
  with the appropriate subsystem string as defined in
  section~\ref{sec:Condor-Subsystem-Names}.
  
\label{param:SubsysDaemonAdFile}
\item[\MacroB{<SUBSYS>\_DAEMON\_AD\_FILE}]
  \index{SUBSYS\_DAEMON\_AD\_FILE macro@\texttt{<SUBSYS>\_DAEMON\_AD\_FILE} macro}
  A complete path to a file that is to contain the ClassAd for a daemon.
  When the daemon sends a ClassAd describing itself to the
  \Condor{collector}, it will also place a copy of the ClassAd in this
  file. Currently, this setting only works for the \Condor{schedd}
  (that is \Macro{SCHEDD\_DAEMON\_AD\_FILE}) and is required for Quill.

\label{param:SubsysExprs}
\item[\MacroB{<SUBSYS>\_ATTRS} or
\label{param:SubsysAttrs}
\MacroB{<SUBSYS>\_EXPRS}]
  \index{SUBSYS\_ATTRS macro@\texttt{<SUBSYS>\_ATTRS} macro}
  \index{SUBSYS\_EXPRS macro@\texttt{<SUBSYS>\_EXPRS} macro}
  \MacroIndex{STARTD\_ATTRS}
  \MacroIndex{STARTD\_EXPRS}
  Allows any DaemonCore daemon to advertise arbitrary
  expressions from the configuration file in its ClassAd.  Give the
  comma-separated list of entries from the configuration file you want in the
  given daemon's ClassAd.
  Frequently used to add attributes to machines so that the
  machines can discriminate between other machines in a job's 
  \Opt{rank} and \Opt{requirements}.

  The macro is named by substituting \MacroNI{<SUBSYS>}
  with the appropriate subsystem string as defined in
  section~\ref{sec:Condor-Subsystem-Names}.

  \MacroNI{<SUBSYS>\_EXPRS} is a historic setting that functions identically to
  \MacroNI{<SUBSYS>\_ATTRS}. Use \MacroNI{<SUBSYS>\_ATTRS}.

  \Note The \Condor{kbdd} does not send
  ClassAds now, so this entry does not affect it.  The
  \Condor{startd}, \Condor{schedd}, \Condor{master}, and
  \Condor{collector} do send ClassAds, so those would be valid
  subsystems to set this entry for.
  
  \MacroNI{SUBMIT\_EXPRS} not part of the \MacroNI{<SUBSYS>\_EXPRS}, it is
  documented in section~\ref{sec:Submit-Config-File-Entries}

  Because of the different syntax of the configuration
  file and ClassAds, a little extra work is required to get a
  given entry into a ClassAd.  In particular, ClassAds require quote
  marks (") around strings.  Numeric values and boolean expressions
  can go in directly.  
  For example, if the \Condor{startd} is to advertise a string macro, a numeric
  macro, and a boolean expression, do something similar to:

  \begin{verbatim}
    STRING = This is a string 
    NUMBER = 666
    BOOL1 = True
    BOOL2 = CurrentTime >= $(NUMBER) || $(BOOL1)
    MY_STRING = "$(STRING)"
    STARTD_ATTRS = MY_STRING, NUMBER, BOOL1, BOOL2
  \end{verbatim}

\label{param:DaemonShutdown}
\item[\Macro{DAEMON\_SHUTDOWN}]
  Starting with Condor version 6.9.3, whenever a daemon is about to
  publish a ClassAd update to the \Condor{collector}, it will evaluate
  this expression.
  If it evaluates to \Expr{True}, the daemon will gracefully shut itself down,
  exit with the exit code 99,
  and will not be restarted by the \Condor{master} (as if it sent
  itself a \Condor{off} command).
  The expression is evaluated in the context of the ClassAd that is
  being sent to the \Condor{collector}, so it can reference any
  attributes that can be seen with
  \verb@condor_status -long [-daemon_type]@ (for example,
  \verb@condor_status -long [-master]@ for the \Condor{master}).
  Since each daemon's ClassAd will contain different attributes,
  administrators should define these shutdown expressions specific to
  each daemon, for example:
  \begin{verbatim}
    STARTD.DAEMON_SHUTDOWN = when to shutdown the startd
    MASTER.DAEMON_SHUTDOWN = when to shutdown the master
  \end{verbatim}
  Normally, these expressions would not be necessary, so if not
  defined, they default to FALSE.
  One possible use case is for Condor glide-in, to have the
  \Condor{startd} shut itself down if it has not been claimed by a job
  after a certain period of time.

  \Note This functionality does not work in conjunction with Condor's
  high-availability support (see section~\ref{sec:high-availability}
  on page~\pageref{sec:high-availability} for more information).
  If you enable high-availability for a particular daemon, you should
  not define this expression.

\label{param:DaemonShutdownFast}
\item[\Macro{DAEMON\_SHUTDOWN\_FAST}]
  Identical to \MacroNI{DAEMON\_SHUTDOWN} (defined above), except the
  daemon will use the fast shutdown mode (as if it sent itself a
  \Condor{off} command using the \Opt{-fast} option).

\label{param:UseCloneToCreateProcesses}
\item[\Macro{USE\_CLONE\_TO\_CREATE\_PROCESSES}]
  This setting controls how a Condor daemon creates a new process under
  certain versions of Linux. If set to \Expr{True} (the default value),
  the \Expr{clone} system call is used. Otherwise, the \Expr{fork} system
  call is used. \Expr{clone} provides scalability improvements for daemons
  using a large amount of memory (e.g. a \Condor{schedd} with a lot of
  jobs in the queue). Currently, the use of \Expr{clone} is available on
  Linux systems other than IA-64, but not when GCB is enabled.

\label{param:NotRespondingTimeout}
\item[\Macro{NOT\_RESPONDING\_TIMEOUT}]
  When a Condor daemon's parent process is another Condor daemon, 
  the child daemon will
  periodically send a short message to its parent stating that it is alive
  and well. If the parent does not hear from the child for a while,
  the parent assumes that the child is hung,
  kills the child, and restarts the child. This parameter
  controls how long the parent waits before killing the child. It is defined
  in terms of seconds and defaults to 3600 (1 hour). The child sends its
  alive and well messages at an interval of one third of this value.

\label{param:SubsysNotRespondingTimeout}
\item[\MacroB{<SUBSYS>\_NOT\_RESPONDING\_TIMEOUT}]
  Identical to \MacroNI{NOT\_RESPONDING\_TIMEOUT}, but controls the timeout
  for a specific type of daemon. For example,
  \MacroNI{SCHEDD\_NOT\_RESPONDING\_TIMEOUT} controls how long the
  \Condor{schedd}'s parent daemon will wait without receiving an 
  alive and well
  message from the \Condor{schedd} before killing it.

\label{param:NotRespondingWantCore}
\item[\Macro{NOT\_RESPONDING\_WANT\_CORE}]
  A boolean parameter with a default value of false.
  This parameter is for debugging purposes on UNIX systems, and
  controls the behavior of the parent process when it determines that
  a child process is not responding (see
  \pageref{param:NotRespondingTimeout}).
  If \MacroNI{NOT\_RESPONDING\_WANT\_CORE} is true, the parent 
  will send a SIGABRT instead of SIGKILL to the child process.
  If the child process is configured with
  \MacroNI{CREATE\_CORE\_FILES} enabled, the child process will then
  generate a core dump.
  See \MacroNI{NOT\_RESPONDING\_TIMEOUT} on page
  \pageref{param:NotRespondingTimeout}, and 
  \MacroNI{CREATE\_CORE\_FILES} on page
  \pageref{param:CreateCoreFiles} for related details.

\label{param:LockFileUpdateInterval}
\item[\Macro{LOCK\_FILE\_UPDATE\_INTERVAL}]
  An integer value representing seconds,
  controlling how often valid lock files should have their on disk
  timestamps updated. Updating the timestamps prevents administrative programs,
  such as \Prog{tmpwatch}, from deleting long lived lock files.
  If set to a value less than 60, the update time will be 60 seconds.
  The default value is 28800, which is 8 hours. 
  This variable only takes effect at the start or restart of a daemon.

\end{description}

%%%%%%%%%%%%%%%%%%%%%%%%%%%%%%%%%%%%%%%%%%%%%%%%%%%%%%%%%%%%%%%%%%%%%%%%%%%
\subsection{\label{sec:Network-Related-Config-File-Entries}Network-Related Configuration File Entries}
%%%%%%%%%%%%%%%%%%%%%%%%%%%%%%%%%%%%%%%%%%%%%%%%%%%%%%%%%%%%%%%%%%%%%%%%%%%
\index{configuration!network-related configuration variables}

More information about networking in Condor can be found in
section~\ref{sec:Networking} on page~\pageref{sec:Networking}.

\begin{description}

\label{param:BindAllInterfaces}
\item[\Macro{BIND\_ALL\_INTERFACES}]
  For systems with multiple network interfaces, if this configuration
  setting is \Expr{False}, Condor will only bind network sockets to 
  the IP address specified with
  \MacroNI{NETWORK\_INTERFACE} (described below).  If set to \Expr{True},
  the default value, Condor will listen on all interfaces.
  However, currently Condor is still only able to advertise a single
  IP address, even if it is listening on multiple interfaces.  By
  default, it will advertise the IP address of the network interface
  used to contact the collector, since this is the most likely to be
  accessible to other processes which query information from the same
  collector.
  More information about using this setting can be found in
  section~\ref{sec:Using-BindAllInterfaces} on
  page~\pageref{sec:Using-BindAllInterfaces}. 

\label{param:CcbAddress}
\item[\Macro{CCB\_ADDRESS}] This is the address of a
  \Condor{collector} that will serve as this daemon's Condor
  Connection Broker (CCB).  Multiple addresses may be listed
  (separated by commas and/or spaces) for redundancy.  The CCB server
  must authorize this daemon at DAEMON level for this configuration to
  succeed.  It is highly recommended to also configure
  \Macro{PRIVATE\_NETWORK\_NAME} if you configure \Macro{CCB\_ADDRESS}
  so communications originating within the same private network do not
  need to go through CCB.  For more information about CCB,
  see page~\pageref{sec:CCB}.

\label{param:SubsysMaxFileDescriptors}
\item[\MacroB{<SUBSYS>\_MAX\_FILE\_DESCRIPTORS}]
\index{SUBSYS\_MAX\_FILE\_DESCRIPTORS macro@\texttt{<SUBSYS>\_MAX\_FILE\_DESCRIPTORS}}
This setting is identical to \MacroNI{MAX\_FILE\_DESCRIPTORS}, but it
only applies to a specific condor subsystem.  If the
subsystem-specific setting is unspecified, \MacroNI{MAX\_FILE\_DESCRIPTORS}
is used.

\label{param:MaxFileDescriptors}
\item[\Macro{MAX\_FILE\_DESCRIPTORS}] Under Unix, this specifies the
maximum number of file descriptors to allow the Condor daemon to use.
File descriptors are a system resource used for open files and for
network connections.  Condor daemons that make many simultaneous
network connections may require an increased number of file
descriptors.  For example, see page~\pageref{sec:CCB} for information
on file descriptor requirements of CCB.

\label{param:NetworkInterface}
\item[\Macro{NETWORK\_INTERFACE}]
  For systems with multiple network interfaces, if this configuration
  setting is not defined, Condor binds all network sockets to first
  interface found.
  To bind to a specific network interface other than the
  first one, this \MacroNI{NETWORK\_INTERFACE} should be set to 
  the IP address to use.
  When \MacroNI{BIND\_ALL\_INTERFACES} is set to \Expr{True} (the
  default), this
  setting simply controls what IP address a given Condor host will
  advertise.
  More information about configuring Condor on machines with multiple
  network interfaces can be found in
  section~\ref{sec:Multiple-Interfaces} on
  page~\pageref{sec:Multiple-Interfaces}.
  % PKK
  % Described in default config file: NO
  % Defined in the default config file: NO
  % Default definition in config file: N/A
  % Result if not defined or RHS is empty: Condor binds to first interface found

\label{param:PrivateNetworkName}
\item[\Macro{PRIVATE\_NETWORK\_NAME}]
  If two Condor daemons are trying to communicate with each other, and
  they both belong to the same private network, this setting will
  allow them to communicate directly using the private network
  interface, instead of having to use CCB or the Generic Connection Broker
  (GCB) or to go through a public IP address.
  Each private network should be assigned a unique network name.
  This string can have any form, but it must be unique for a
  particular private network.
  If another Condor daemon or tool is configured with the same
  \MacroNI{PRIVATE\_NETWORK\_NAME}, it will attempt to contact this
  daemon using the \Attr{PrivateIpAddr} attribute from the classified
  ad.
  Even for sites using CCB or GCB, this is an important optimization, since
  it means that two daemons on the same network can communicate
  directly, without having to go through the broker.
  If CCB/GCB is enabled, and the \MacroNI{PRIVATE\_NETWORK\_NAME} is
  defined, the \Attr{PrivateIpAddr} will be defined automatically.
  Otherwise, you can specify a particular private IP address to use by
  defining the \MacroNI{PRIVATE\_NETWORK\_INTERFACE} setting
  (described below).
  There is no default for this setting.
  % DWW
  % Described in default config file: NO
  % Defined in the default config file: NO
  % Default definition in config file: N/A
  % Result if not defined or RHS is empty: No change in behavior.

\label{param:PrivateNetworkInterface}
\item[\Macro{PRIVATE\_NETWORK\_INTERFACE}]
  For systems with multiple network interfaces, if this configuration
  setting and \MacroNI{PRIVATE\_NETWORK\_NAME} are both defined,
  Condor daemons will advertise some additional attributes in their
  ClassAds to help other Condor daemons and tools in the same private
  network to communicate directly.
  The \MacroNI{PRIVATE\_NETWORK\_INTERFACE} defines what IP address a
  given multi-homed machine should use for the private network.
  If another Condor daemon or tool is configured with the same
  \MacroNI{PRIVATE\_NETWORK\_NAME}, it will attempt to contact this
  daemon using the IP address specified here.
  Sites using CCB or the Generic Connection Broker (GCB) only need to define
  the \MacroNI{PRIVATE\_NETWORK\_NAME}, and the 
  \MacroNI{PRIVATE\_NETWORK\_INTERFACE} will be defined automatically.
  Unless CCB/GCB is enabled, there is no default for this setting.
  % DWW
  % Described in default config file: NO
  % Defined in the default config file: NO
  % Default definition in config file: N/A
  % Result if not defined or RHS is empty: No change in behavior.

\label{param:HighPort}
\item[\Macro{HIGHPORT}]
  Specifies an upper limit of given port numbers for Condor to use,
  such that Condor is restricted to a range of port numbers.
  If this macro is not explicitly specified, then Condor will
  not restrict the port numbers that it uses. Condor will use
  system-assigned port numbers.
  For this macro to work, both \MacroNI{HIGHPORT} and
  \MacroNI{LOWPORT} (given below) must be defined.
  % PKK
  % Described in default config file: YES
  % Defined in the default config file: NO
  % Default definition in config file: bogus
  % Result if not defined or RHS is empty: Condor uses any ports available,
  % regardless of the LOWPORT setting

\label{param:LowPort}
\item[\Macro{LOWPORT}]
  Specifies a lower limit of given port numbers for Condor to use,
  such that Condor is restricted to a range of port numbers.
  If this macro is not explicitly specified, then Condor will
  not restrict the port numbers that it uses. Condor will use
  system-assigned port numbers.
  For this macro to work, both \MacroNI{HIGHPORT} (given above) and
  \MacroNI{LOWPORT} must be defined.
  % PKK
  % Described in default config file: YES
  % Defined in the default config file: NO
  % Default definition in config file: bogus
  % Result if not defined or RHS is empty: Condor uses any ports available,
  % regardless of the HIGHPORT setting

\label{param:InLowPort}
\item[\Macro{IN\_LOWPORT}]
  An integer value that specifies a lower limit of given port numbers
  for Condor to use on incoming connections (ports for listening),
  such that Condor is restricted to a range of port numbers.
  This range implies the use of both \MacroNI{IN\_LOWPORT} and
  \MacroNI{IN\_HIGHPORT}.
  A range of port numbers less than 1024 may be used for daemons 
  running as root.
  Do not specify \MacroNI{IN\_LOWPORT} in combination with 
  \MacroNI{IN\_HIGHPORT} such that the range crosses the port 1024
  boundary.
  Applies only to Unix machine configuration.
  Use of \MacroNI{IN\_LOWPORT} and \MacroNI{IN\_HIGHPORT} overrides
  any definition of \MacroNI{LOWPORT} and \MacroNI{HIGHPORT}.

\label{param:InHighPort}
\item[\Macro{IN\_HIGHPORT}]
  An integer value that specifies an upper limit of given port numbers
  for Condor to use on incoming connections (ports for listening),
  such that Condor is restricted to a range of port numbers.
  This range implies the use of both \MacroNI{IN\_LOWPORT} and
  \MacroNI{IN\_HIGHPORT}.
  A range of port numbers less than 1024 may be used for daemons 
  running as root.
  Do not specify \MacroNI{IN\_LOWPORT} in combination with 
  \MacroNI{IN\_HIGHPORT} such that the range crosses the port 1024
  boundary.
  Applies only to Unix machine configuration.
  Use of \MacroNI{IN\_LOWPORT} and \MacroNI{IN\_HIGHPORT} overrides
  any definition of \MacroNI{LOWPORT} and \MacroNI{HIGHPORT}.

\label{param:OutLowPort}
\item[\Macro{OUT\_LOWPORT}]
  An integer value that specifies a lower limit of given port numbers
  for Condor to use on outgoing connections,
  such that Condor is restricted to a range of port numbers.
  This range implies the use of both \MacroNI{OUT\_LOWPORT} and
  \MacroNI{OUT\_HIGHPORT}.
  A range of port numbers less than 1024 is inappropriate, as
  not all daemons and tools will be run as root.
  Applies only to Unix machine configuration.
  Use of \MacroNI{OUT\_LOWPORT} and \MacroNI{OUT\_HIGHPORT} overrides
  any definition of \MacroNI{LOWPORT} and \MacroNI{HIGHPORT}.

\label{param:OutHighPort}
\item[\Macro{OUT\_HIGHPORT}]
  An integer value that specifies an upper limit of given port numbers
  for Condor to use on outgoing connections,
  such that Condor is restricted to a range of port numbers.
  This range implies the use of both \MacroNI{OUT\_LOWPORT} and
  \MacroNI{OUT\_HIGHPORT}.
  A range of port numbers less than 1024 is inappropriate, as
  not all daemons and tools will be run as root.
  Applies only to Unix machine configuration.
  Use of \MacroNI{OUT\_LOWPORT} and \MacroNI{OUT\_HIGHPORT} overrides
  any definition of \MacroNI{LOWPORT} and \MacroNI{HIGHPORT}.

\label{param:UpdateCollectorWithTcp}
\item[\Macro{UPDATE\_COLLECTOR\_WITH\_TCP}]
  If your site needs to use TCP connections to send ClassAd updates to
  your collector (which it almost certainly does NOT), set to \Expr{True}
  to enable this feature.
  Please read section~\ref{sec:tcp-collector-update} on ``Using TCP to
  Send Collector Updates'' on page~\pageref{sec:tcp-collector-update}
  for more details and a discussion of when this
  functionality is needed. 
  At this time, this setting only affects the main \Condor{collector}
  for the site, not any sites that a \Condor{schedd} might flock to. 
  If enabled, also define
  \Macro{COLLECTOR\_SOCKET\_CACHE\_SIZE} at the central manager, so
  that the collector will accept TCP connections for updates, and will
  keep them open for reuse.  For large pools, it is also necessary to
  ensure that the collector has a high enough file descriptor limit
  (e.g. using \Macro{MAX\_FILE\_DESCRIPTORS}.
  Defaults to \Expr{False}.
  % PKK
  % Described in default config file: YES
  % Defined in the default config file: NO
  % Default definition in config file: bogus
  % Result if not defined or RHS is empty: disable the feature of TCP updates to
  % collectors
  % WARNING: The code also looks for UPDATE_COLLECTORS_WITH_TCP, which
  % means the SAME THING as UPDATE_COLLECTOR_WITH_TCP

\label{param:TcpUpdateCollectors}
\item[\Macro{TCP\_UPDATE\_COLLECTORS}]
  The list of collectors which will be updated with TCP instead of UDP.
  Please read section~\ref{sec:tcp-collector-update} on ``Using TCP to
  Send Collector Updates'' on page~\pageref{sec:tcp-collector-update}
  for more details and a discussion of when a site needs this
  functionality. 
  If not defined, no collectors use TCP instead of UDP.
  % PKK
  % Described in default config file: NO
  % Defined in the default config file: NO
  % Default definition in config file: N/A
  % Result if not defined or RHS is empty: no collectors are updated with TCP
  % WARNING: Look in Version 6.5.2 version history for more information about
  % this particular entry.

\label{param:SubsysTimeoutMultiplier}
\item[\MacroB{<SUBSYS>\_TIMEOUT\_MULTIPLIER}]
  \index{SUBSYS\_TIMEOUT\_MULTIPLIER macro@\texttt{<SUBSYS>\_TIMEOUT\_MULTIPLIER} macro}
  An integer value that defaults to 1.
  This value multiplies configured timeout values
  for all targeted subsystem communications,
  thereby increasing the time until a timeout occurs.
  This configuration variable is intended for use by developers for
  debugging purposes, where communication timeouts interfere.

\label{param:NonblockingCollectorUpdate}
\item[\Macro{NONBLOCKING\_COLLECTOR\_UPDATE}]
  A boolean value that defaults to \Expr{True}.
  When \Expr{True}, the establishment of TCP connections
  to the \Condor{collector} daemon
  for a security-enabled pool are done in a nonblocking manner.

\label{param:NegotiatorUseNonblockingStartdContact}
\item[\Macro{NEGOTIATOR\_USE\_NONBLOCKING\_STARTD\_CONTACT}]
  A boolean value that defaults to \Expr{True}.
  When \Expr{True}, the establishment of TCP connections
  from the \Condor{negotiator} daemon to the \Condor{startd} daemon
  for a security-enabled pool are done in a nonblocking manner.

\end{description}

The following settings are specific to enabling Generic Connection
Brokering or GCB in your Condor pool.  The functionality of GCB is
being replaced with CCB, so consider using CCB if it fits your needs.
More information about GCB and how to configure it can be found in
section~\ref{sec:GCB} on page~\pageref{sec:GCB}.

\begin{description}

\label{param:NetRemapEnable}
\item[\Macro{NET\_REMAP\_ENABLE}] 
  A boolean variable, that when defined to \Expr{True}, enables a network 
  remapping service for Condor.
  The service to use is controlled by \MacroNI{NET\_REMAP\_SERVICE}.
  This boolean value defaults to \Expr{False}.

\label{param:NetRemapService}
\item[\Macro{NET\_REMAP\_SERVICE}]
  If \MacroNI{NET\_REMAP\_ENABLE} is
  defined to \Expr{True}, this setting controls what network remapping
  service should be used.
  Currently, the only value supported is \verb@GCB@.
  The default is undefined.

\label{param:NetRemapInagent}
\item[\Macro{NET\_REMAP\_INAGENT}]
  A comma or space-separated list of IP addresses for GCB brokers.
  Upon start up, the \Condor{master} chooses one at random from
  among the working brokers in the list.
  There is no default if not defined.

\label{param:NetRemapRoute}
\item[\Macro{NET\_REMAP\_ROUTE}]
  Hosts with the GCB network remapping service enabled that would like
  to use a GCB routing table 
  GCB broker specify
  the full path to their routing table with this setting.
  There is no default value if undefined.

\label{param:MasterWaitsForGCBBroker}
\item[\Macro{MASTER\_WAITS\_FOR\_GCB\_BROKER}]
  A boolean value that defaults to \Expr{True}.
  This variable determines the behavior of the \Condor{master}
  with GCB enabled.
  With no GCB broker working upon either the start up of the \Condor{master}, 
  or once the \Condor{master} has successfully communicated with a
  GCB broker, but the communication fails,
  if \MacroNI{MASTER\_WAITS\_FOR\_GCB\_BROKER} is \Expr{True},
  the \Condor{master} waits while attempting to find a
  working GCB broker.
  With no GCB broker working upon the start up of the \Condor{master}, 
  if \MacroNI{MASTER\_WAITS\_FOR\_GCB\_BROKER} is \Expr{False},
  the \Condor{master} fails and exits, without restarting.
  Once the \Condor{master} has successfully communicated with a
  GCB broker, but the communication fails,
  if \MacroNI{MASTER\_WAITS\_FOR\_GCB\_BROKER} is \Expr{False},
  the \Condor{master} kills all its children, exits, and restarts.

  The set up task of \Condor{glidein} explicitly sets
  \MacroNI{MASTER\_WAITS\_FOR\_GCB\_BROKER} to \Expr{False} in the
  configuration file it produces.

\end{description}

%%%%%%%%%%%%%%%%%%%%%%%%%%%%%%%%%%%%%%%%%%%%%%%%%%%%%%%%%%%%%%%%%%%%%%%%%%%
\subsection{\label{sec:Shared-Filesystem-Config-File-Entries}Shared File System Configuration File Macros} 
%%%%%%%%%%%%%%%%%%%%%%%%%%%%%%%%%%%%%%%%%%%%%%%%%%%%%%%%%%%%%%%%%%%%%%%%%%%
\index{configuration!shared file system configuration variables}

These macros control how Condor interacts with various shared and
network file systems.  If you are using AFS as your shared file system,
be sure to read section~\ref{sec:Condor-AFS} on Using Condor with
AFS.
For information on submitting jobs under shared file systems,
see
section~\ref{sec:shared-fs}.
\begin{description}

\label{param:UidDomain}
\item[\Macro{UID\_DOMAIN}]
  The \MacroNI{UID\_DOMAIN} macro
  is used to decide under which user to run jobs.
  If the \MacroUNI{UID\_DOMAIN}
  on the submitting machine is different than
  the \MacroUNI{UID\_DOMAIN}
  on the machine that runs a job, then Condor runs
  the job as the user \Login{nobody}.
  For example, if the submit machine has
  a \MacroUNI{UID\_DOMAIN} of
  flippy.cs.wisc.edu, and the machine where the job will execute
  has a \MacroUNI{UID\_DOMAIN} of
  cs.wisc.edu, the job will run as user \Login{nobody}, because
  the two \MacroUNI{UID\_DOMAIN}s are not the same.
  If the \MacroUNI{UID\_DOMAIN}
  is the same on both the submit and execute machines,
  then Condor will run the job as the user that submitted the job.

  A further check attempts to assure that the submitting
  machine can not lie about its \MacroNI{UID\_DOMAIN}.
  Condor compares the 
  submit machine's claimed value for \MacroNI{UID\_DOMAIN}
  to its fully qualified name.
  If the two do not end the same, then the submit machine
  is presumed to be lying about its \MacroNI{UID\_DOMAIN}.
  In this case, Condor will run the job as user \Login{nobody}.
  For example, a job submission to the Condor pool at the UW Madison
  from flippy.example.com, claiming a \MacroNI{UID\_DOMAIN} of
  of cs.wisc.edu,
  will run the job as the user \Login{nobody}.

  Because of this verification,
  \MacroUNI{UID\_DOMAIN} must be a real domain name.
  At the Computer Sciences department
  at the UW Madison, we set the \MacroUNI{UID\_DOMAIN}
  to be cs.wisc.edu to
  indicate that whenever someone submits from a department machine, we
  will run the job as the user who submits it.

  Also see \MacroNI{SOFT\_UID\_DOMAIN}
  below for information about one more check
  that Condor performs before running a job as a given user.

  A few details:

  An administrator could set \MacroNI{UID\_DOMAIN}
  to *. This will match all domains,
  but it is a gaping security hole. It is not recommended.

  An administrator can also leave \MacroNI{UID\_DOMAIN} undefined.
  This will force Condor to always run jobs as user \Login{nobody}.
  Running standard universe jobs as user \Login{nobody} enhances
  security and should cause no problems, because the jobs use remote
  I/O to access all of their files.
  However, if vanilla jobs are run as
  user \Login{nobody}, then files that need to be accessed by the job will need
  to be marked as world readable/writable so the user \Login{nobody} can access
  them.

  When Condor sends e-mail about a job, Condor sends the e-mail to
  %% This is the wrong LaTeX  macro to use, but we don't have a correct one.
  \File{user@\$(UID\_DOMAIN)}.
  If \MacroNI{UID\_DOMAIN}
  is undefined, the e-mail is sent to \File{user@submitmachinename}.


\label{param:TrustUidDomain}
\item[\Macro{TRUST\_UID\_DOMAIN}]
  As an added security precaution when Condor is about to spawn a job,
  it ensures that the \MacroNI{UID\_DOMAIN} of a given
  submit machine is a substring of that machine's fully-qualified
  host name.
  However, at some sites, there may be multiple UID spaces that do
  not clearly correspond to Internet domain names.
  In these cases, administrators may wish to use names to describe the
  UID domains which are not substrings of the host names of the
  machines.
  For this to work, Condor must not do this regular security check.
  If the \MacroNI{TRUST\_UID\_DOMAIN} setting is defined to \Expr{True},
  Condor will not perform this test, and will trust whatever
  \MacroNI{UID\_DOMAIN} is presented by the submit machine when trying
  to spawn a job, instead of making sure the submit machine's host name
  matches the \MacroNI{UID\_DOMAIN}.
  When not defined, the default is \Expr{False},
  since it is more secure to perform this test. 
  % PKK
  % Described in default config file: YES
  % Defined in the default config file: NO
  % Default definition in config file: bogus
  % Result if not defined or RHS is empty: this entry is considered False

\label{param:SoftUidDomain}
\item[\Macro{SOFT\_UID\_DOMAIN}]
  A boolean variable that defaults to \Expr{False} when not defined.
  When Condor is about to run a job as a particular user 
  (instead of as user \Login{nobody}),
  it verifies that the UID given for the user is in the
  password file and actually matches the given user name.
  However, under installations that do not have every user
  in every machine's password file,
  this check will fail and the execution attempt will be aborted.
  To cause Condor not to do
  this check, set this configuration variable to \Expr{True}.
  Condor will then run the job under the user's UID.

\label{param:SlotXUser}
\item[\Macro{SLOTx\_USER}]
  The name of a user for Condor to use instead of
  user nobody,
  as part of a solution that plugs a security hole whereby
  a lurker process can prey on a subsequent job run as user name nobody. 
  \MacroNI{x} is an integer associated with slots.
  On Windows, \MacroNI{SLOTx\_USER}
  will only work if the credential of the specified
  user is stored on the execute machine using \Condor{store\_cred}.
  See Section~\ref{sec:RunAsNobody} for more information.

\label{param:StarterAllowRunAsOwner}
\item[\Macro{STARTER\_ALLOW\_RUNAS\_OWNER}]
  This is a boolean expression (evaluated with the job ad as the
  target) that determines whether the job may run under the job owner's
  account (true) or whether it will run as \MacroNI{SLOTx\_USER} or
  nobody (false).  In Unix, this defaults to true.  In windows, it
  defaults to false.  The job ClassAd may also contain an attribute
  \Attr{RunAsOwner} which is logically ANDed with the starter's
  boolean value.  Under Unix, if the job does not specify it, this
  attribute defaults to true.  Under windows, it defaults to false.
  In Unix, if the \Attr{UidDomain} of the machine and job do not
  match, then there is no possibility to run the job as the owner
  anyway, so, in that case, this setting has no effect.  See
  Section~\ref{sec:RunAsNobody} for more information.

\label{param:DedicatedExecuteAccountRegexp}
\item[\Macro{DEDICATED\_EXECUTE\_ACCOUNT\_REGEXP}]
  This is a regular expression (i.e. a string matching pattern) that
  matches the account name(s) that are dedicated to running condor
  jobs on the execute machine and which will never be used for more
  than one job at a time.  The default matches no account name.  If
  you have configured \MacroNI{SLOTx\_USER} to be a \emph{different}
  account for each Condor slot, and no non-condor processes will ever be
  run by these accounts, then this pattern should match the names of
  all \MacroNI{SLOTx\_USER} accounts.  Jobs run under a dedicated
  execute account are reliably tracked by Condor, whereas other jobs,
  may spawn processes that Condor fails to detect.  Therefore, a
  dedicated execution account provides more reliable tracking of CPU
  usage by the job and it also guarantees that when the job exits, no
  ``lurker'' processes are left behind.  When the job exits, condor
  will attempt to kill all processes owned by the dedicated execution
  account.  Example:

\begin{verbatim}
SLOT1_USER = cndrusr1
SLOT2_USER = cndrusr2
STARTER_ALLOW_RUNAS_OWNER = False
DEDICATED_EXECUTE_ACCOUNT_REGEXP = cndrusr[0-9]+
\end{verbatim}

  You can tell if the starter is in fact treating the account as a
  dedicated account, because it will print a line such as the following
  in its log file:

\begin{verbatim}
Tracking process family by login "cndrusr1"
\end{verbatim}


\label{param:ExecuteLoginIsDedicated}
\item[\Macro{EXECUTE\_LOGIN\_IS\_DEDICATED}]
  This configuration setting is deprecated because it cannot handle the
  case where some jobs run as dedicated accounts and some do not.  Use
  \MacroNI{DEDICATED\_EXECUTE\_ACCOUNT\_REGEXP} instead.

  A boolean value that defaults to \Expr{False}.  When \Expr{True},
  Condor knows that all jobs are being run by dedicated execution
  accounts (whether they are running as the job owner or as nobody or as
  \MacroNI{SLOTx\_USER}).  Therefore, when the job exits, all processes
  running under the same account will be killed.

\label{param:FilesystemDomain}
\item[\Macro{FILESYSTEM\_DOMAIN}]
  The \MacroNI{FILESYSTEM\_DOMAIN}
  macro is an arbitrary string that is used to decide if
  two machines (a submitting machine and an execute machine) share a
  file system.
  Although the macro name contains the word ``DOMAIN'',
  the macro is not required to be a domain name. 
  It often is a domain name.

  % NO LONGER TRUE
  % Vanilla Unix jobs currently require a shared file system in order to
  % share any data files or see the output of the program.
  % Condor decides if there is a shared filesystem by comparing the values
  % of 
  % \MacroUNI{FILESYSTEM\_DOMAIN}
  % of both the submitting and execute machines.
  % If the values are the same,
  % Condor assume there is a shared file system.
  % Condor implements the check
  % by extending the Requirements for your job.
  % You can see these requirements by using the \oArg{-v} argument
  % to \Condor{submit}.

  Note that this implementation is not ideal: machines may share some
  file systems but not others. Condor currently has no way to express
  this automatically. You can express the need to use a
  particular file system by adding additional attributes to your machines
  and submit files, similar to the example given in 
  Frequently Asked Questions, 
  section~\ref{sec:FAQ} on
  how to run jobs only on machines that have 
  certain software packages.

  Note that if you do not set 
  \MacroUNI{FILESYSTEM\_DOMAIN}, Condor defaults
  to setting the macro's value to be the fully qualified host name
  of the local machine.
  Since each machine will have a different
  \MacroUNI{FILESYSTEM\_DOMAIN},
  they will not be considered to have shared file systems.

  
  % no longer used, and gone from the sample config file as of 5/30/03.
  %\item[\Macro{HAS\_AFS}] \label{param:HasAfs} Set this macro to \Expr{True} if
  %  all the machines you plan on adding in your pool can all access a
  %  common set of AFS fileservers.  Otherwise, set it to \Expr{False}.
  
\label{param:ReserveAfsCache}
\item[\Macro{RESERVE\_AFS\_CACHE}]
  If your machine is running AFS and the AFS cache lives on the same
  partition as the other Condor directories, and you want Condor to
  reserve the space that your AFS cache is configured to use, set this
  macro to \Expr{True}.  It defaults to \Expr{False}.
  
\label{param:UseNfs}
\item[\Macro{USE\_NFS}]
  This macro influences
  how Condor jobs running in the standard universe access their
  files.  Condor will redirect the file I/O requests
  of standard universe jobs to be executed on the machine which
  submitted the job.  Because of this, as a Condor job migrates around
  the network, the file system always appears to be identical to the
  file system where the job was submitted.  However, consider the case
  where a user's data files are sitting on an NFS server. The machine
  running the user's program will send all I/O over the network to the
  machine which submitted the job, which in turn sends all the I/O
  over the network a second time back to the NFS file server. Thus,
  all of the program's I/O is being sent over the network twice.
  
  If this macro to \Expr{True}, then Condor will attempt to
  read/write files without redirecting I/O back to the submitting
  machine if both the submitting machine and the machine running the job
  are both accessing the same NFS servers (\emph{if} they are both in the
  same \MacroUNI{FILESYSTEM\_DOMAIN} and in the same \MacroUNI{UID\_DOMAIN},
  as described above).  The result is I/O performed by Condor standard
  universe jobs is only sent over the network once.  
  While sending all file operations over the network twice might sound
  really bad, unless you are operating over networks where bandwidth
  as at a very high premium, practical experience reveals that this
  scheme offers very little real performance gain.  There are also
  some (fairly rare) situations where this scheme can break down.
  
  Setting \MacroUNI{USE\_NFS} to \Expr{False} is always safe.  It may result
  in slightly more network traffic, but Condor jobs are most often heavy
  on CPU and light on I/O.  It also ensures that a remote
  standard universe Condor job will always use Condor's remote system
  calls mechanism to reroute I/O and therefore see the exact same
  file system that the user sees on the machine where she/he submitted
  the job.
  
  Some gritty details for folks who want to know: If the you set
  \MacroUNI{USE\_NFS} to \Expr{True}, and the \MacroUNI{FILESYSTEM\_DOMAIN} of
  both the submitting machine and the remote machine about to execute
  the job match, and the \MacroUNI{FILESYSTEM\_DOMAIN} claimed by the
  submit machine is indeed found to be a subset of what an inverse
  look up to a DNS (domain name server) reports as the fully qualified
  domain name for the submit machine's IP address (this security
  measure safeguards against the submit machine from lying),
  \emph{then} the job will access files using a local system call,
  without redirecting them to the submitting machine (with
  NFS).  Otherwise, the system call will get routed back to the
  submitting machine using Condor's remote system call mechanism.
  \Note When submitting a vanilla job, \Condor{submit} will, by default,
  append requirements to the Job ClassAd that specify the machine to run
  the job must be in the same \MacroUNI{FILESYSTEM\_DOMAIN} and the same
  \MacroUNI{UID\_DOMAIN}.

\label{param:IgnoreNFSLockErrors}
\item[\Macro{IGNORE\_NFS\_LOCK\_ERRORS}]
  When set to \Expr{True}, all errors related to file locking errors from
  NFS are ignored.
  Defaults to \Expr{False}, not ignoring errors.
  
\label{param:UseAfs}
\item[\Macro{USE\_AFS}]
  If your machines have AFS,
  this macro determines whether Condor will use remote system calls for
  standard universe jobs to send I/O requests to the submit machine,
  or if it should use local file access on the execute machine (which
  will then use AFS to get to the submitter's files).  Read the
  setting above on \MacroUNI{USE\_NFS} for a discussion of why you might
  want to use AFS access instead of remote system calls.
  
  One important difference between \MacroUNI{USE\_NFS} and
  \MacroUNI{USE\_AFS} is the AFS cache.  With \MacroUNI{USE\_AFS} set to
  \Expr{True}, the remote Condor job executing on some machine will start
  modifying the AFS cache, possibly evicting the machine owner's
  files from the cache to make room for its own.  Generally speaking,
  since we try to minimize the impact of having a Condor job run on a
  given machine, we do not recommend using this setting.

  While sending all file operations over the network twice might sound
  really bad, unless you are operating over networks where bandwidth
  as at a very high premium, practical experience reveals that this
  scheme offers very little real performance gain.  There are also
  some (fairly rare) situations where this scheme can break down.
  
  Setting \MacroUNI{USE\_AFS} to \Expr{False} is always safe.  It may result
  in slightly more network traffic, but Condor jobs are usually heavy
  on CPU and light on I/O.  \Expr{False} ensures that a remote
  standard universe Condor job will always see the exact same
  file system that the user on sees on the machine where he/she
  submitted the job.  Plus, it will ensure that the machine where the
  job executes does not have its AFS cache modified as a result of
  the Condor job being there.  
  
  However, things may be different at your site, which is why the
  setting is there.

\end{description}

%%%%%%%%%%%%%%%%%%%%%%%%%%%%%%%%%%%%%%%%%%%%%%%%%%%%%%%%%%%%%%%%%%%%%%%%%%%
\subsection{\label{Checkpoint-Server-Config-File-Entries}Checkpoint Server Configuration File Macros} 
%%%%%%%%%%%%%%%%%%%%%%%%%%%%%%%%%%%%%%%%%%%%%%%%%%%%%%%%%%%%%%%%%%%%%%%%%%%

\index{configuration!checkpoint server configuration variables}
These macros control whether or not Condor uses a checkpoint server.
If you are using a checkpoint server, this section
describes the settings that the checkpoint server itself needs
defined.  A checkpoint server is installed
separately. It is not included in the main Condor binary
distribution or installation procedure.  See
section~\ref{sec:Ckpt-Server} on Installing a Checkpoint Server
for details on installing and running a checkpoint server for your
pool.

\Note If you are setting up a machine to join the UW-Madison CS
Department Condor pool, you \emph{should} configure the machine to
use a checkpoint server, and use ``condor-ckpt.cs.wisc.edu'' as the
checkpoint server host (see below).

\begin{description}
  
\label{param:CkptServerHost}
\item[\Macro{CKPT\_SERVER\_HOST}]
  The host name of a checkpoint server.

\label{param:StarterChoosesCkptServer}
\item[\Macro{STARTER\_CHOOSES\_CKPT\_SERVER}]
  If this parameter is \Expr{True} or undefined on
  the submit machine, the checkpoint server specified by
  \MacroUNI{CKPT\_SERVER\_HOST} on the execute machine is used.  If it is
  \Expr{False} on the submit machine, the checkpoint server
  specified by \MacroUNI{CKPT\_SERVER\_HOST} on the submit machine is
  used.
  
\label{param:CkptServerDir}
\item[\Macro{CKPT\_SERVER\_DIR}]
  The checkpoint server needs this macro defined to the full path of the
  directory the server should use to store checkpoint files.
  Depending on the size of your pool and the size of the jobs your
  users are submitting, this directory (and its subdirectories) might
  need to store many Mbytes of data.

\label{param:UseCkptServer}
\item[\Macro{USE\_CKPT\_SERVER}]
  A boolean which determines if you want a given submit machine to use a
  checkpoint server if one is available.  If a
  checkpoint server isn't available or \MacroNI{USE\_CKPT\_SERVER} is set to
  False, checkpoints will be written to the local \MacroUNI{SPOOL} directory on
  the submission machine.

\label{param:MaxDiscardedRunTime}
\item[\Macro{MAX\_DISCARDED\_RUN\_TIME}]
  If the shadow is unable to read a
  checkpoint file from the checkpoint server, it keeps trying only if
  the job has accumulated more than this many seconds of CPU usage.
  Otherwise, the job is started from scratch.  Defaults to 3600 (1
  hour). This setting is only used if \MacroUNI{USE\_CKPT\_SERVER} is
  \Expr{True}.

\label{param:CkptServerCheckParentInterval}
\item[\Macro{CKPT\_SERVER\_CHECK\_PARENT\_INTERVAL}]
  This is the number of
  seconds between checks to see whether the parent of the checkpoint
  server (i.e. the \Condor{master}) has died.  If the parent has died,
  the checkpoint server shuts itself down.  The default is 120 seconds.
  A setting of 0 disables this check.

\end{description}


%%%%%%%%%%%%%%%%%%%%%%%%%%%%%%%%%%%%%%%%%%%%%%%%%%%%%%%%%%%%%%%%%%%%%%%%%%%
\subsection{\label{sec:Master-Config-File-Entries}\condor{master} Configuration File Macros} 
%%%%%%%%%%%%%%%%%%%%%%%%%%%%%%%%%%%%%%%%%%%%%%%%%%%%%%%%%%%%%%%%%%%%%%%%%%%

\index{configuration!condor\_master configuration variables}
These macros control the \Condor{master}.
\begin{description}
  
\label{param:DaemonList}
\item[\Macro{DAEMON\_LIST}]
  This macro
  determines what daemons the \Condor{master} will start and keep its
  watchful eyes on.  The list is a comma or space separated list of
  subsystem names (listed in
  section~\ref{sec:Condor-Subsystem-Names}).  For example,
\begin{verbatim}
  DAEMON_LIST = MASTER, STARTD, SCHEDD
\end{verbatim}

  \Note This configuration variable cannot be changed 
  by using \Condor{reconfig} or 
  by sending a SIGHUP.
  To change this configuration variable, restart the
  \Condor{master} daemon
  by using \Condor{restart}.
  Only then will the change take effect.

  \Note On your central manager, your \MacroUNI{DAEMON\_LIST}
  will be different from your regular pool, since it will include
  entries for the \Condor{collector} and \Condor{negotiator}.  
  
\label{param:DCDaemonList}
\item[\Macro{DC\_DAEMON\_LIST}]
  A list delimited by commas and/or spaces that
  lists the daemons in \MacroNI{DAEMON\_LIST} which use the Condor
  DaemonCore library.  The \Condor{master} must differentiate between
  daemons that use DaemonCore and those that do not,
  so it uses the appropriate inter-process communication mechanisms.
  This list currently includes all Condor daemons except the checkpoint server
  by default.

  As of Condor version 7.2.1, a daemon may be appended to the default
  \MacroNI{DC\_DAEMON\_LIST} value by placing the plus character
  (\verb@+@) before the first entry in the \MacroNI{DC\_DAEMON\_LIST} 
  definition.
  For example:
\begin{verbatim}
  DC_DAEMON_LIST = +NEW_DAEMON
\end{verbatim}

\label{param:SUBSYS}
\item[\MacroB{<SUBSYS>}]
  \index{SUBSYS macro@\texttt{<SUBSYS>} macro}
  Once you have defined which
  subsystems you want the \Condor{master} to start, you must provide
  it with the full path to each of these binaries.  For example:
  \begin{verbatim}
    MASTER          = $(SBIN)/condor_master
    STARTD          = $(SBIN)/condor_startd
    SCHEDD          = $(SBIN)/condor_schedd
  \end{verbatim}
  These are most often defined relative to the \MacroUNI{SBIN} macro.

  The macro is named by substituting \MacroNI{<SUBSYS>}
  with the appropriate subsystem string as defined in
  section~\ref{sec:Condor-Subsystem-Names}.

\label{param:DaemonNameEnvironment}
\item[\Macro{DAEMONNAME\_ENVIRONMENT}]
  For each subsystem defined in \MacroNI{DAEMON\_LIST}, you may specify
  changes to the environment that daemon is started with by setting
  \MacroNI{DAEMONNAME\_ENVIRONMENT}, where \MacroNI{DAEMONNAME} is the name of
  a daemon listed in \MacroNI{DAEMON\_LIST}. It should use the same syntax
  for specifying the environment as the environment specification in
  a \Condor{submit} file (see page~\pageref{man-condor-submit-environment}).
  For example, if you wish to redefine the
  \Env{TMP} and \Env{CONDOR\_CONFIG} environment variables seen by the
  \Condor{schedd}, you could place the following in the config file:
  \begin{verbatim}
    SCHEDD_ENVIRONMENT = "TMP=/new/value CONDOR_CONFIG=/special/config"
  \end{verbatim}
  When the \Condor{schedd} was started by the \Condor{master}, it would
  see the specified values of \Env{TMP} and \Env{CONDOR\_CONFIG}.

\label{param:SubsysArgs}
\item[\MacroB{<SUBSYS>\_ARGS}]
  \index{SUBSYS\_ARGS macro@\texttt{<SUBSYS>\_ARGS} macro}
  This macro allows
  the specification of additional command line arguments for any
  process spawned by the \Condor{master}.  List the desired arguments
  using the same syntax as the arguments specification in a
  \Condor{submit} submit file (see
  page~\pageref{man-condor-submit-arguments}), with one exception: do
  not escape double-quotes when using the old-style syntax (this is
  for backward compatibility).  Set the arguments for a specific
  daemon with this macro, and the macro will affect only that
  daemon. Define one of these for each daemon the \Condor{master} is
  controlling.  For example, set \MacroUNI{STARTD\_ARGS} to specify
  any extra command line arguments to the \Condor{startd}.

  The macro is named by substituting \MacroNI{<SUBSYS>}
  with the appropriate subsystem string as defined in
  section~\ref{sec:Condor-Subsystem-Names}.

\label{param:Preen}
\item[\Macro{PREEN}]
  In addition to the daemons
  defined in \MacroUNI{DAEMON\_LIST}, the \Condor{master} also starts up
  a special process, \Condor{preen} to clean out junk files that have
  been left laying around by Condor.  This macro determines where the
  \Condor{master} finds the \Condor{preen} binary.
  Comment out this macro, and \Condor{preen} will not run.

\label{param:PreenArgs}
\item[\Macro{PREEN\_ARGS}]
  Controls how \Condor{preen} behaves by allowing the specification
  of command-line arguments.
  This macro works as \MacroUNI{<SUBSYS>\_ARGS} does.
  The difference is that you must specify this macro for
  \Condor{preen} if you want it to do anything.
  \Condor{preen} takes action only
  because of command line arguments.
  \Opt{-m} means you want e-mail about files \Condor{preen} finds that it
  thinks it should remove.
  \Opt{-r} means you want \Condor{preen} to actually remove these files.

\item[\Macro{PREEN\_INTERVAL}]
\label{param:PreenInterval}
  This macro determines how often \Condor{preen} should be started.
  It is defined in terms of seconds and defaults to 86400 (once a day).

\label{param:PublishObituaries}
\item[\Macro{PUBLISH\_OBITUARIES}]
  When a daemon crashes, the \Condor{master} can send e-mail to the
  address specified by \MacroUNI{CONDOR\_ADMIN} with an obituary letting
  the administrator know that the daemon died, the cause of
  death (which signal or exit status it exited with), and
  (optionally) the last few entries from that daemon's log file.  If
  you want obituaries, set this macro to \Expr{True}.

\label{param:ObituaryLogLength}
\item[\Macro{OBITUARY\_LOG\_LENGTH}]
  This macro controls how many lines
  of the log file are part of obituaries.  This macro has a default
  value of 20 lines.

\label{param:StartMaster}
\item[\Macro{START\_MASTER}]
  If this setting is defined and set to \Expr{False}
  when the \Condor{master} starts up, the first
  thing it will do is exit.  This appears strange, but perhaps you
  do not want Condor to run on certain machines in your pool, yet
  the boot scripts for your entire pool are handled by a centralized
  This is
  an entry you would most likely find in a local configuration file,
  not a global configuration file.

\label{param:StartDaemons}
\item[\Macro{START\_DAEMONS}]
  This macro
  is similar to the \MacroUNI{START\_MASTER} macro described above.
  However, the \Condor{master} does not exit; it does not start any
  of the daemons listed in the \MacroUNI{DAEMON\_LIST}.
  The daemons may be started at a later time with a \Condor{on}
  command.

\label{param:MasterUpdateInterval}
\item[\Macro{MASTER\_UPDATE\_INTERVAL}]
  This macro determines how often
  the \Condor{master} sends a ClassAd update to the
  \Condor{collector}.  It is defined in seconds and defaults to 300
  (every 5 minutes).
  
\label{param:MasterCheckNewExecInterval}
\item[\Macro{MASTER\_CHECK\_NEW\_EXEC\_INTERVAL}]
  This macro controls how often the \Condor{master} checks the timestamps
  of the running daemons.  If any daemons have been modified, the
  master restarts them.  It is defined in seconds and defaults to 300
  (every 5 minutes).

\label{param:MasterNewBinaryDelay}
\item[\Macro{MASTER\_NEW\_BINARY\_DELAY}]
  Once the \Condor{master} has
  discovered a new binary, this macro controls how long it waits
  before attempting to execute the new binary.  This delay exists
  because the \Condor{master} might notice a new binary while it
  is in the process of being copied,
  in which case trying to execute it yields
  unpredictable results.  The entry is defined in seconds and
  defaults to 120 (2 minutes).

\label{param:ShutdownFastTimeout}
\item[\Macro{SHUTDOWN\_FAST\_TIMEOUT}]
  This macro determines the maximum
  amount of time daemons are given to perform their
  fast shutdown procedure before the \Condor{master} kills them
  outright.  It is defined in seconds and defaults to 300 (5 minutes).

\label{param:MasterShutdownProgram}
\item[\Macro{MASTER\_SHUTDOWN\_$<$Name$>$}]
  A full path and file name of
  a program that the \Condor{master} is to execute
  via the Unix \Procedure{execl} call, 
  or the similar Win32 \Procedure{\_execl} call,
  instead of the normal call to \Procedure{exit}.
  Multiple programs to execute may be defined with multiple entries,
  each with a unique \MacroNI{Name}.
  These macros have no affect on a
  \Condor{master} unless \Condor{set\_shutdown} is run.  
  The \MacroNI{Name} specified as an argument to the \Condor{set\_shutdown}
  program must match the \MacroNI{Name} portion of one of these
  \MacroNI{MASTER\_SHUTDOWN\_$<$Name$>$} macros; if not, the
  \Condor{master} will log an error and ignore the command.  If a
  match is found, the \Condor{master} will attempt to verify the
  program, and it will store the path and program name.  When the
  \Condor{master} shuts down, the program is then executed as
  described above.
  The manual page for \Condor{set\_shutdown} on
  page~\pageref{man-condor-set-shutdown} contains details on the use
  of this program.

\label{param:MasterBackoffConstant}
\item[\Macro{MASTER\_BACKOFF\_CONSTANT} and
  \Macro{MASTER\_<name>\_BACKOFF\_CONSTANT}]
  When a daemon crashes, \Condor{master} uses an exponential back off
  delay before restarting it; see the discussion at the end of this
  section for a detailed discussion on how these parameters work together.
  These settings define the constant value of the expression used to
  determine how long to wait before starting the daemon again (and,
  effectively becomes the initial backoff time).  It is an integer in
  units of seconds, and defaults to 9 seconds.

  \MacroUNI{MASTER\_<name>\_BACKOFF\_CONSTANT} is the daemon-specific
  form of \MacroNI{MASTER\_BACKOFF\_CONSTANT}; if this daemon-specific
  macro is not defined for a specific daemon, the non-daemon-specific
  value will used.

\label{param:MasterBackoffFactor}
\item[\Macro{MASTER\_BACKOFF\_FACTOR} and
      \Macro{MASTER\_<name>\_BACKOFF\_FACTOR}]
  When a daemon crashes, \Condor{master} uses an exponential back off
  delay before restarting it; see the discussion at the end of this
  section for a detailed discussion on how these parameters work together.
  This setting is the base of the
  exponent used to determine how long to wait before starting the
  daemon again.  It defaults to 2 seconds.

  \MacroUNI{MASTER\_<name>\_BACKOFF\_FACTOR} is the daemon-specific
  form of \MacroNI{MASTER\_BACKOFF\_FACTOR}; if this daemon-specific
  macro is not defined for a specific daemon, the non-daemon-specific
  value will used.

\label{param:MasterBackoffCeiling}
\item[\Macro{MASTER\_BACKOFF\_CEILING} and
      \Macro{MASTER\_<name>\_BACKOFF\_CEILING}]
  When a daemon crashes, \Condor{master} uses an exponential back off
  delay before restarting it; see the discussion at the end of this
  section for a detailed discussion on how these parameters work together.
  This entry determines the maximum amount of time you want the master
  to wait between attempts to start a given daemon.
  (With 2.0 as the \MacroUNI{MASTER\_BACKOFF\_FACTOR},
  1 hour is obtained in 12 restarts).  It is defined in terms of
  seconds and defaults to 3600 (1 hour).

  \MacroUNI{MASTER\_<name>\_BACKOFF\_CEILING} is the daemon-specific
  form of \MacroNI{MASTER\_BACKOFF\_CEILING}; if this daemon-specific
  macro is not defined for a specific daemon, the non-daemon-specific
  value will used.

\label{param:MasterRecoverFactor}
\item[\Macro{MASTER\_RECOVER\_FACTOR} and
      \Macro{MASTER\_<name>\_RECOVER\_FACTOR}]
  A macro to set how long a daemon 
  needs to run without crashing before it is considered \emph{recovered}.
  Once a
  daemon has recovered, the number of restarts is reset, so the
  exponential back off returns to its initial state.  
  The macro is defined in
  terms of seconds and defaults to 300 (5 minutes).

  \MacroUNI{MASTER\_<name>\_RECOVER\_FACTOR} is the daemon-specific
  form of \MacroNI{MASTER\_RECOVER\_FACTOR}; if this daemon-specific
  macro is not defined for a specific daemon, the non-daemon-specific
  value will used.

\end{description}

When a daemon crashes, \Condor{master} will restart the daemon after a
delay (a back off).
The length of this delay is based on how many times it has been
restarted, and gets larger after each crashes. 
The equation for calculating this backoff time is
given by: $$t = c + k^n$$ where $t$ is the calculated time, $c$ is
the constant defined by \MacroUNI{MASTER\_BACKOFF\_CONSTANT}, $k$ is
the ``factor'' defined by \MacroUNI{MASTER\_BACKOFF\_FACTOR}, and $n$
is the number of restarts already attempted (0 for the first restart,
1 for the next, etc.).

With default values, after the first crash, the delay would be $t = 9
+ 2.0^0$, giving 10 seconds (remember, $n = 0$).  If the daemon keeps
crashing, the delay increases.

For example, take the \MacroUNI{MASTER\_BACKOFF\_FACTOR} (which defaults
to 2.0) to the power the number of times the daemon has restarted, and add
\MacroUNI{MASTER\_BACKOFF\_CONSTANT} (which defaults to 9).
Thus:

 $1^{st}$ crash:  $n = 0$, so: $t = 9 + 2^0 = 9 + 1 = 10\ seconds$

 $2^{nd}$ crash:  $n = 1$, so: $t = 9 + 2^1 = 9 + 2 = 11\ seconds$

 $3^{rd}$ crash:  $n = 2$, so: $t = 9 + 2^2 = 9 + 4 = 13\ seconds$

    ...

 $6^{th}$ crash:  $n = 5$, so: $t = 9 + 2^5 = 9 + 32 = 41\ seconds$

    ...

 $9^{th}$ crash:  $n = 8$, so: $t = 9 + 2^8 = 9 + 256 = 265\ seconds$

And, after the 13 crashes, it would be:

 $13^{th}$ crash:  $n = 12$, so: $t = 9 + 2^{12} = 9 + 4096 = 4105\ seconds$

This is bigger than the \MacroUNI{MASTER\_BACKOFF\_CEILING}, which
defaults to 3600, so the daemon would really be restarted after only
3600 seconds, not 4105.
The \Condor{master} tries again every hour (since the numbers would
get larger and would always be capped by the ceiling).
Eventually, imagine that daemon finally started and did not crash.
This might happen if, for example, an administrator reinstalled
an accidentally deleted binary after receiving e-mail about
the daemon crashing.
If it stayed alive for
\MacroUNI{MASTER\_RECOVER\_FACTOR} seconds (defaults to 5 minutes),
the count of how many restarts this daemon has performed is reset to
0.

The moral of the example is that 
the defaults work quite well, and you probably 
will not want to change them for any reason.
\begin{description}

\label{param:MasterName}
\item[\Macro{MASTER\_NAME}]
  Defines a unique name given for a \Condor{master} daemon on a machine.
  For a \Condor{master} running as \Login{root},
  it defaults to the fully qualified host name.
  When \emph{not} running as \Login{root},
  it defaults to the user that instantiates the
  \Condor{master}, concatenated with an at symbol (\verb$@$),
  concatenated with the fully qualified host name.
  If more than one \Condor{master} is running on the same host, 
  then the \MacroNI{MASTER\_NAME} for each
  \Condor{master} must be defined to uniquely identify the separate
  daemons. 

  A defined \MacroNI{MASTER\_NAME} is presumed to be of the form
  \verb$identifying-string@full.host.name$.
  If the string does not include an \verb$@$ sign,
  Condor appends one, followed by the fully qualified host name
  of the local machine.
  The \verb$identifying-string$ portion may contain any
  alphanumeric ASCII characters or punctuation marks, except the \verb$@$ sign.
  We recommend that the string does not contain the \verb$:$ (colon)
  character, since that might cause problems with certain tools.
  Previous to Condor 7.1.1, when the string included
  an \verb$@$ sign, Condor replaced whatever followed the \verb$@$
  sign with the fully qualified host name of the local machine.
  Condor does not modify any portion of the string, if it
  contains an \verb$@$ sign.
  This is useful for remote job submissions under the high availability
  of the job queue.

  If the \MacroNI{MASTER\_NAME} setting is used, and the
  \Condor{master} is configured to spawn a \Condor{schedd},
  the name
  defined with \MacroNI{MASTER\_NAME} takes precedence over the
  \Macro{SCHEDD\_NAME} setting (see section~\ref{param:ScheddName} on
  page~\pageref{param:ScheddName}). 
  Since Condor makes the assumption that there is only one
  instance of the \Condor{startd} running on a machine,
  the \MacroNI{MASTER\_NAME} is not automatically propagated to the
  \Condor{startd}.
  However, in situations where multiple \Condor{startd} daemons are
  running on the same host (for example, when using \Condor{glidein}),
  the \MacroNI{STARTD\_NAME} should be set to uniquely identify 
  the \Condor{startd} daemons
  (this is done automatically in the case of \Condor{glidein}).

  If a Condor daemon (master, schedd or startd) has been given a
  unique name, all Condor tools that need to contact that daemon can
  be told what name to use via the \Opt{-name} command-line option.


\label{param:MasterExprs}
\item[\Macro{MASTER\_ATTRS}]
  This macro is described in section~\ref{param:SubsysExprs} as
  \MacroNI{<SUBSYS>\_ATTRS}.

\label{param:MasterDebug}
\item[\Macro{MASTER\_DEBUG}]
  This macro is described in section~\ref{param:SubsysDebug} as
  \MacroNI{<SUBSYS>\_DEBUG}.

\label{param:MasterAddressFile}
\item[\Macro{MASTER\_ADDRESS\_FILE}]
  This macro is described in
  section~\ref{param:SubsysAddressFile} as
  \MacroNI{<SUBSYS>\_ADDRESS\_FILE}. 

\label{param:SecondaryCollectorList}
\item[\Macro{SECONDARY\_COLLECTOR\_LIST}]
  This macro has been removed as of Condor version 6.9.3.
  Use the \Macro{COLLECTOR\_HOST} configuration variable, which may define a
  list of \Condor{collector} daemons.

\label{param:AllowAdminCommands}
\item[\Macro{ALLOW\_ADMIN\_COMMANDS}]
  If set to NO for a given host, this
  macro disables administrative commands, such as 
  \Condor{restart}, \Condor{on}, and \Condor{off}, to that host.

\label{param:MasterInstanceLock}
\item[\Macro{MASTER\_INSTANCE\_LOCK}]
  Defines the name of a file for the \Condor{master} daemon
  to lock in order to prevent multiple \Condor{master}s
  from starting.
  This is useful when using shared file systems like NFS which do
  not technically support locking in the case where the lock files
  reside on a local disk.
  If this macro is not defined, the default file name will be
  \File{\$(LOCK)/InstanceLock}.
  \File{\$(LOCK)} can instead be defined to
  specify the location of all lock files, not just the 
  \Condor{master}'s \File{InstanceLock}.
  If \File{\$(LOCK)} is undefined, then the master log itself is locked.

\label{param:AddWindowsFirewallException}
\item[\Macro{ADD\_WINDOWS\_FIREWALL\_EXCEPTION}]
  When set to \Expr{False}, the
  \Condor{master} will not automatically add Condor to the Windows
  Firewall list of trusted applications. Such trusted applications can
  accept incoming connections without interference from the firewall. This
  only affects machines running Windows XP SP2 or higher. The default
  is \Expr{True}.

\label{param:WindowsFirewallFailureRetry} 
\item[\Macro{WINDOWS\_FIREWALL\_FAILURE\_RETRY}]
  An integer value (default value is 60) that represents
  the number of times the \Condor{master} will retry to add
  firewall exceptions.
  When a Windows machine boots
  up, Condor starts up by default as well. Under certain conditions, the
  \Condor{master} may have difficulty adding exceptions to the Windows
  Firewall because of a delay in other services starting up.
  Examples of services that may possibly be slow are the 
  SharedAccess service, the Netman service, or the Workstation service.
  This configuration variable allows administrators to set the number of
  times (once every 10 seconds) that the \Condor{master} will retry
  to add firewall exceptions. A value of 0 means that Condor will
  retry indefinitely.

\label{param:UseProcessGroups} 
\item[\Macro{USE\_PROCESS\_GROUPS}]
  A boolean value that defaults to \Expr{True}.  When \Expr{False},
  Condor daemons on Unix machines will \emph{not} create new sessions
  or process groups. Condor uses processes groups to help it track the
  descendants of processes it creates. This can cause problems when
  Condor is run under another job execution system (e.g. Condor Glidein).

\end{description}

%%%%%%%%%%%%%%%%%%%%%%%%%%%%%%%%%%%%%%%%%%%%%%%%%%%%%%%%%%%%%%%%%%%%%%%%%%%
\subsection{\label{sec:Startd-Config-File-Entries}\condor{startd}
Configuration File Macros}
%%%%%%%%%%%%%%%%%%%%%%%%%%%%%%%%%%%%%%%%%%%%%%%%%%%%%%%%%%%%%%%%%%%%%%%%%%%

\index{configuration!condor\_startd configuration variables}
\Note If you are running Condor on a multi-CPU machine, be sure
to also read section~\ref{sec:Configuring-SMP} on
page~\pageref{sec:Configuring-SMP} which describes how to set up and
configure Condor on SMP machines.

These settings control general operation of the \Condor{startd}.
Examples using these configuration macros,
as well as further explanation is found in
section~\ref{sec:Configuring-Policy} on
Configuring The Startd Policy.

\begin{description}

\label{param:Start}
\item[\Macro{START}]
  A boolean expression
  that, when \Expr{True}, indicates that the machine is willing
  to start running a Condor job.
  \MacroNI{START} is considered when the \Condor{negotiator} daemon
  is considering evicting the job to replace it with one that will
  generate a better rank for the \Condor{startd} daemon,
  or a user with a higher priority.

\label{param:Suspend}
\item[\Macro{SUSPEND}]
  A boolean expression that, when \Expr{True},
  causes Condor to suspend running a Condor job.
  The machine may still be claimed, but the job makes no further
  progress, and Condor does not generate a load on the machine.

\label{param:Preempt}
\item[\Macro{PREEMPT}]
  A boolean expression that, when \Expr{True},
  causes Condor to stop a currently running job.

\label{param:WantHold}
\item[\Macro{WANT\_HOLD}]
  A boolean expression that defaults to \Expr{False}.
  When \Expr{True} and the value of \MacroNI{PREEMPT} becomes \Expr{True},
  the job is put on hold for the reason
  (optionally) specified by the variables \MacroNI{WANT\_HOLD\_REASON} and
  \MacroNI{WANT\_HOLD\_SUBCODE}.
  As usual, the job owner may specify
  \SubmitCmd{periodic\_release} and/or \SubmitCmd{periodic\_remove}
  expressions to react to specific hold states automatically.
  The attribute \AdAttr{HoldReasonCode} in the job ClassAd is set to 
  the value 21 when
  \MacroNI{WANT\_HOLD} is responsible for putting the job on hold.

  Here is an example policy that puts jobs on hold
  that use too much virtual memory:

\footnotesize
\begin{verbatim}
VIRTUAL_MEMORY_AVAILABLE_MB = (VirtualMemory*0.9)
MEMORY_EXCEEDED = ImageSize/1024 > $(VIRTUAL_MEMORY_AVAILABLE_MB)
PREEMPT = ($(PREEMPT)) || ($(MEMORY_EXCEEDED))
WANT_SUSPEND = ($(WANT_SUSPEND)) && ($(MEMORY_EXCEEDED)) =!= TRUE
WANT_HOLD = ($(MEMORY_EXCEEDED))
WANT_HOLD_REASON = \
   ifThenElse( $(MEMORY_EXCEEDED), \
               "Your job used too much virtual memory.", \
               undefined )
\end{verbatim}
\normalsize

\label{param:WantHoldReason}
\item[\Macro{WANT\_HOLD\_REASON}]
  An expression that defines a string utilized to set the job ClassAd
  attribute \AdAttr{HoldReason} when a job is put on hold due to
  \MacroNI{WANT\_HOLD}.
  If not defined or if the expression evaluates to \Expr{Undefined},
  a default hold reason is provided.

\label{param:WantHoldSubCode}
\item[\Macro{WANT\_HOLD\_SUB\_CODE}]
  An expression that defines an integer value utilized to set the job ClassAd
  attribute\AdAttr{HoldReasonSubCode}  when a job is put on hold due to
  \MacroNI{WANT\_HOLD}.
  If not defined or if the expression evaluates to \Expr{Undefined},
  the value is set to 0.
  Note that \AdAttr{HoldReasonCode} is always set to 21.

\label{param:Continue}
\item[\Macro{CONTINUE}]
  A boolean expression that, when \Expr{True},
  causes Condor to continue the execution of a suspended job.

\label{param:Kill}
\item[\Macro{KILL}]
  A boolean expression that, when \Expr{True},
  causes Condor to immediately stop the
  execution of a currently running job, without delay, and
  without taking the time to produce a checkpoint (for a standard
  universe job).

\label{param:PeriodicCheckpoint}
\item[\Macro{PERIODIC\_CHECKPOINT}]
  A boolean expression that, when \Expr{True}, causes Condor to
  initiate a checkpoint of the currently running job. This setting
  applies to all standard universe jobs and to vm universe jobs
  that have set \SubmitCmd{vm\_checkpoint} to \Expr{True}
  in the submit description file.

\label{param:Rank}
\item[\Macro{RANK}]
  A floating point value that Condor uses to compare potential jobs.
  A larger value for a specific job ranks that job above
  others with lower values for \MacroNI{RANK}.

\label{param:IsValidCheckpointPlatform}
\item[\Macro{IS\_VALID\_CHECKPOINT\_PLATFORM}]
  A boolean expression that is logically ANDed with the
  with the \MacroNI{START} expression to limit which machines a
  standard universe job may continue execution on once they have
  produced a checkpoint.
  The default expression is

   \footnotesize
   \begin{verbatim}
   IS_VALID_CHECKPOINT_PLATFORM =
   (
     ( (TARGET.JobUniverse == 1) == FALSE) ||
   
     (
       (MY.CheckpointPlatform =!= UNDEFINED) &&
       (
         (TARGET.LastCheckpointPlatform =?= MY.CheckpointPlatform) ||
         (TARGET.NumCkpts == 0)
       )
     )
   )
   \end{verbatim}
   \normalsize

\label{param:WantSuspend}
\item[\Macro{WANT\_SUSPEND}]
  A boolean expression that, when \Expr{True},
  tells Condor to evaluate the \MacroNI{SUSPEND} expression.

\label{param:WantVacate}
\item[\Macro{WANT\_VACATE}]
  A boolean expression that, when \Expr{True}, defines that a preempted
  Condor job is to be vacated, instead of killed.

\label{param:IsOwner}
\item[\Macro{IS\_OWNER}]
  A boolean expression that defaults to being defined as
\begin{verbatim}
        IS_OWNER = (START =?= FALSE)
\end{verbatim}
  Used to describe the state of the machine with respect to its use
  by its owner.
  Job ClassAd attributes are not used in defining \MacroNI{IS\_OWNER},
  as they would be \Expr{Undefined}.
\end{description}




\begin{description}

\label{param:Starter}
\item[\Macro{STARTER}]
  This macro holds the
  full path to the \Condor{starter} binary that the \Condor{startd} should 
  spawn.
  It is normally defined relative to \MacroUNI{SBIN}.
  
\label{param:PollingInterval}
\item[\Macro{POLLING\_INTERVAL}]
  When a
  \Condor{startd} enters the claimed state, this macro determines how often
  the state of the machine is polled to check the need to suspend, resume,
  vacate or kill the job.  It is defined in terms of seconds and defaults to
  5.
  
\label{param:UpdateInterval}
\item[\Macro{UPDATE\_INTERVAL}]
  Determines how often the \Condor{startd} should send a ClassAd update
  to the \Condor{collector}.  The \Condor{startd} also sends update on any
  state or activity change, or if the value of its \Expr{START} expression
  changes.  See section~\ref{sec:States} on \Condor{startd}
  states, section~\ref{sec:Activities} on \Condor{startd}
  Activities, and section~\ref{sec:Start-Expr} on \Condor{startd}
  \Expr{START} expression for details on states, activities, and the
  \Expr{START} expression.  This macro is defined in
  terms of seconds and defaults to 300 (5 minutes).
  
\label{param:UpdateOffset}
\item[\Macro{UPDATE\_OFFSET}]
  An integer value representing the number of seconds of delay 
  that the \Condor{startd} should wait
  before sending its initial update, and the first update after a
  \Condor{reconfig} command is sent to the \Condor{collector}.
  The time of all other updates sent after this initial update
  is determined by \MacroUNI{UPDATE\_INTERVAL}.
  Thus, the first update will be sent after
  \MacroUNI{UPDATE\_OFFSET} seconds, and the second update will be sent after
  \MacroUNI{UPDATE\_OFFSET} + \MacroUNI{UPDATE\_INTERVAL}.
  This is useful when used in conjunction
  with the \MacroNI{\$RANDOM\_INTEGER()} macro for large pools,
  to spread out the updates
  sent by a large number of \Condor{startd} daemons.
  Defaults to zero.
  The example configuration
  \footnotesize
  \begin{verbatim}
  startd.UPDATE_INTERVAL = 300
  startd.UPDATE_OFFSET   = $RANDOM_INTEGER(0,300)
  \end{verbatim}
  \normalsize
  causes the initial update to occur at a random number of seconds
  falling between 0 and 300,
  with all further updates occurring at fixed 300
  second intervals following the initial update.

\label{param:MaxJobRetirementTime}
\item[\Macro{MAXJOBRETIREMENTTIME}]
  An integer value representing the number of seconds a preempted job
  will be allowed to run before being evicted. The default value of 0
  (when the configuration variable is not present) implements the
  expected policy that there is no retirement time.  See
  \MacroNI{MAXJOBRETIREMENTTIME} in
  section~\ref{sec:State-Expression-Summary} for further explanation.

\label{param:ClaimWorklife}
\item[\Macro{CLAIM\_WORKLIFE}]
  If provided, this expression specifies the number of seconds after
  which a claim will stop accepting additional jobs.  By default, once
  the negotiator gives a schedd a claim to a slot, the schedd will
  keep running jobs on that slot as long as it has more jobs with
  matching requirements, without returning the slot to the unclaimed
  state and renegotiating for machines.  Once \MacroNI{CLAIM\_WORKLIFE}
  expires, any existing job may continue to run as usual, but once it
  finishes or is preempted, the claim is closed.
  This may be useful if you want to force periodic renegotiation of
  resources without preemption having to occur.  For example, if you
  have some low-priority jobs which should never be interrupted with
  kill signals, you could prevent them from being killed with
  \Expr{MaxJobRetirementTime}, but now high-priority jobs may have to
  wait in line when they match to a machine that is busy running one of
  these uninterruptible jobs.  You can prevent the high-priority jobs
  from ever matching to such a machine by using a rank expression in the
  job or in the negotiator's rank expressions, but then the low-priority
  claim will never be interrupted; it can keep running more jobs.  The
  solution is to use \Expr{CLAIM\_WORKLIFE} to force the claim to stop
  running additional jobs after a certain amount of time.
  The default value for \Expr{CLAIM\_WORKLIFE} is -1, which is treated
  as an infinite claim worklife, so claims may be held indefinitely
  (as long as they are not preempted and the schedd does not
  relinquish them, of course).  A value of 0 has the effect of not allowing
  more than one job to run per claim, since it immediately expires after the
  first job starts running.

\label{param:MaxClaimAlivesMissed}
\item[\Macro{MAX\_CLAIM\_ALIVES\_MISSED}]
  The \Condor{schedd} sends periodic updates
  to each \Condor{startd} as a keep alive (see the description of
  \Macro{ALIVE\_INTERVAL} on page~\pageref{param:AliveInterval}).  
  If the \Condor{startd} does not receive any keep alive messages, it assumes
  that something has gone wrong with the \Condor{schedd} and that the resource
  is not being effectively used.
  Once this happens, the \Condor{startd} considers the claim to have timed out,
  it releases the claim, and starts advertising itself as available
  for other jobs.
  Because these keep alive messages are sent via UDP, they are
  sometimes dropped by the network.
  Therefore, the \Condor{startd} has some tolerance for missed keep alive
  messages, so that in case a few keep alives are lost, the \Condor{startd}
  will not immediately release the claim.
  This setting controls how many keep alive messages can be missed
  before the \Condor{startd} considers the claim no longer valid.
  The default is 6.

\label{param:StartdHasBadUtmp}
\item[\Macro{STARTD\_HAS\_BAD\_UTMP}]
  When the \Condor{startd} is computing the idle time of all the
  users of the machine (both local and remote), it checks the
  \File{utmp} file to find all the currently active ttys, and only
  checks access time of the devices associated with active logins.
  Unfortunately, on some systems, \File{utmp} is unreliable, and the
  \Condor{startd} might miss keyboard activity by doing this.  So, if your
  \File{utmp} is unreliable, set this macro to \Expr{True} and the
  \Condor{startd} will check the access time on all tty and pty devices.
  
\label{param:ConsoleDevices}
\item[\Macro{CONSOLE\_DEVICES}]
  This macro allows the \Condor{startd} to monitor console (keyboard and mouse)
  activity by checking the access times on special files in
  \File{/dev}.  Activity on these files shows up as 
  \AdAttr{ConsoleIdle}
  time in the \Condor{startd}'s ClassAd.  Give a comma-separated list of
  the names of devices considered the console, without the
  \File{/dev/} portion of the path name.  The defaults vary from
  platform to platform, and are usually correct.  

  One possible exception to this is on Linux, where
  we use ``mouse'' as
  one of the entries.  Most Linux installations put in a
  soft link from \File{/dev/mouse} that points to the appropriate
  device (for example, \File{/dev/psaux} for a PS/2 bus mouse, or
  \File{/dev/tty00} for a serial mouse connected to com1).  However,
  if your installation does not have this soft link, you will either
  need to put it in (you will be glad you did), or change this
  macro to point to the right device. 
  
  Unfortunately, there are no such devices on Digital Unix
  (don't be fooled by \File{/dev/keyboard0}; the kernel does not
  update the access times on these devices), so this macro is not
  useful in these cases, and we must use the \Condor{kbdd} to get this
  information by connecting to the X server.
  
\label{param:StartdJobExprs}
\item[\Macro{STARTD\_JOB\_EXPRS}]
  When the machine is claimed by a remote user,
  the \Condor{startd} can also advertise
  arbitrary attributes from the job ClassAd in the machine ClassAd.
  List the attribute names to be advertised.  \Note Since
  these are already ClassAd expressions, do not do anything
  unusual with strings.   
  This setting defaults to ``JobUniverse''.

\label{param:StartdAttrs}
\item[\Macro{STARTD\_ATTRS}]
  This macro is described in section~\ref{param:SubsysAttrs} as
  \MacroNI{<SUBSYS>\_ATTRS}.

\label{param:StartdDebug}
\item[\Macro{STARTD\_DEBUG}]
  This macro
  (and other settings related to debug logging in the \Condor{startd}) is
  described in section~\ref{param:SubsysDebug} as
  \MacroNI{<SUBSYS>\_DEBUG}.

\label{param:StartdAddressFile}
\item[\Macro{STARTD\_ADDRESS\_FILE}]
  This macro is described in section~\ref{param:SubsysAddressFile} as
  \MacroNI{<SUBSYS>\_ADDRESS\_FILE} 

\label{param:StartdSendsAlives}
\item[\Macro{STARTD\_SENDS\_ALIVES}]
  A boolean value that defaults to \Expr{False},
  such that the \Condor{schedd} daemon sends keep alive signals
  to the \Condor{startd} daemon.
  When \Expr{True}, the \Condor{startd} daemon sends keep alive signals
  to the \Condor{schedd} daemon, reversing the direction.
  This may be useful if the \Condor{startd} daemon is on a private
  network or behind a firewall.

\label{param:StartdShouldWriteClaimIdFile}
\item[\Macro{STARTD\_SHOULD\_WRITE\_CLAIM\_ID\_FILE}]
  The \Condor{startd} can be configured
  to write out the \Attr{ClaimId} for the next available claim on all
  slots to separate files.
  This boolean attribute controls whether the \Condor{startd} should
  write these files.
  The default value is \Expr{True}.
  
\label{param:StartdClaimIdFile}
\item[\Macro{STARTD\_CLAIM\_ID\_FILE}]
  This macro controls what file names are used if the above
  \MacroNI{STARTD\_SHOULD\_WRITE\_CLAIM\_ID\_FILE} is true.  By
  default, Condor will write the ClaimId into a file in the
  \MacroU{LOG} directory called \File{.startd\_claim\_id.slotX}, where
  \verb@X@ is the value of \Attr{SlotID}, the integer that
  identifies a given slot on the system, or \verb@1@ on a
  single-slot machine.
  If you define your own value for this setting, you should provide a
  full path, and Condor will automatically append the \verb@.slotX@
  portion of the file name.

\label{param:NumCpus}
\item[\Macro{NUM\_CPUS}]
  An integer value, which can be used to lie to the \Condor{startd} daemon
  about how many CPUs a machine has.
  When set, it overrides the value determined with Condor's 
  automatic computation of the number of CPUs in the machine.
  Lying in this way can allow multiple Condor jobs to run on a
  single-CPU machine, by having that machine treated like an SMP
  machine with multiple CPUs, which could have different Condor jobs
  running on each one.
  Or, an SMP machine may advertise more slots than it has CPUs.
  However, lying in this manner will hurt the performance of the jobs,
  since now multiple jobs will run on the same CPU,
  and the jobs will compete with each other.
  The option is only meant for people who specifically want this
  behavior and know what they are doing.  
  It is disabled by default.

  Note that this setting cannot be changed with a simple reconfigure, 
  either by sending a SIGHUP or by using the \Condor{reconfig} command.
  To change this, restart the \Condor{startd} daemon for the
  change to take effect. The command will be
\begin{verbatim}
  condor_restart -startd
\end{verbatim}

  If lying about a given machine, 
  this fact should probably be advertised in the machine's ClassAd
  by using the \MacroNI{STARTD\_ATTRS} setting.
  This way, jobs submitted in the pool could specify that they did or
  did not want to be matched with machines that were only really
  offering these fractional CPUs.

\label{param:MaxNumCpus}
\item[\Macro{MAX\_NUM\_CPUS}]
  An integer value used as a ceiling for the number of CPUs detected
  by Condor on a machine.
  This value is ignored if \MacroNI{NUM\_CPUS} is set.
  If set to zero, there is no ceiling. 
  If not defined, the default value is zero, and thus there is no ceiling. 

  Note that this setting cannot be changed with a simple reconfigure, 
  either by sending a SIGHUP or by using the \Condor{reconfig} command.
  To change this, restart the \Condor{startd} daemon for the
  change to take effect. The command will be
\begin{verbatim}
  condor_restart -startd
\end{verbatim}

\label{param:CountHyperthreadCpus}
\item[\Macro{COUNT\_HYPERTHREAD\_CPUS}]
  This macro controls how Condor sees hyper threaded
  processors. When set to \Expr{True} (the default), it includes virtual CPUs in
  the default value of \MacroNI{NUM\_CPUS}. On dedicated cluster nodes, 
  counting virtual CPUs can sometimes improve total throughput at the expense 
  of individual job speed. However, counting them on desktop workstations can
  interfere with interactive job performance.

\label{param:Memory}
\item[\Macro{MEMORY}]
  Normally, Condor will automatically detect the amount of physical
  memory available on your machine.  Define \MacroNI{MEMORY} to tell
  Condor how much physical memory (in MB) your machine has, overriding
  the value Condor computes automatically.

\label{param:ReservedMemory}
\item[\Macro{RESERVED\_MEMORY}]
  How much memory would you like reserved from Condor?  By default,
  Condor considers all the physical memory of your machine as
  available to be used by Condor jobs.  If \MacroNI{RESERVED\_MEMORY} is
  defined, Condor subtracts it from the amount of memory it advertises
  as available.

\label{param:StartdName}
\item[\Macro{STARTD\_NAME}]
  Used to give an alternative value to the \Attr{Name} attribute
  in the \Condor{startd}'s ClassAd.
  This esoteric configuration macro might be used in the situation
  where there are two \Condor{startd} daemons running on one machine,
  and each reports to the same \Condor{collector}.
  Different names will distinguish the two daemons.
  See the description of \MacroNI{MASTER\_NAME} in
  section~\ref{param:MasterName} on page~\pageref{param:MasterName}
  for defaults and composition of valid Condor daemon names.

\label{param:RunBenchmarks}
\item[\Macro{RUNBENCHMARKS}]
  Specifies when to run benchmarks.
  When the machine is in the Unclaimed state and this expression
  evaluates to \Expr{True}, benchmarks will be run.
  If RunBenchmarks is specified and set to anything other than \Expr{False},
  additional benchmarks will be run when the \Condor{startd} initially starts.
  To disable start up benchmarks, set \MacroNI{RunBenchmarks} to \Expr{False},
  or comment it out of the configuration file.

\label{param:DedicatedScheduler}
\item[\Macro{DedicatedScheduler}]
  A string that identifies the dedicated scheduler this machine is managed by.
  Section~\ref{sec:Configure-Dedicated-Resource}
  on page~\pageref{sec:Configure-Dedicated-Resource} details the use of
  a dedicated scheduler.

\label{param:StartdNoclaimShutdown}
\item[\Macro{STARTD\_NOCLAIM\_SHUTDOWN}]
  The number of seconds to run without receiving a claim before
  shutting Condor down on this machine.  Defaults to unset, which
  means to never shut down.  This is primarily intended for \condor{glidein}.
  Use in other situations is not recommended.

\end{description}

These macros control if the \Condor{startd} daemon should perform
backfill computations whenever resources would otherwise be idle.  
See section~\ref{sec:Backfill} on page~\pageref{sec:Backfill} on
Configuring Condor for Running Backfill Jobs for details.

\begin{description}

\label{param:EnableBackfill}
\item[\Macro{ENABLE\_BACKFILL}]
  A boolean value that, when \Expr{True}, indicates that the machine is willing
  to perform backfill computations when it would otherwise be idle.
  This is not a policy expression that is evaluated, it is a simple
  \Expr{True} or \Expr{False}.
  This setting controls if any of the other backfill-related
  expressions should be evaluated.
  The default is \Expr{False}.

\label{param:BackfillSystem}
\item[\Macro{BACKFILL\_SYSTEM}]
  A string that defines what backfill system to use for spawning and managing
  backfill computations.
  Currently, the only supported value for this is \AdStr{BOINC}, which
  stands for the \Term{Berkeley Open Infrastructure for Network
  Computing}.
  See \URL{http://boinc.berkeley.edu} for more information about
  BOINC.
  There is no default value, administrators must define this.
  
\label{param:StartBackfill}
\item[\Macro{START\_BACKFILL}]
  A boolean expression that is evaluated whenever a Condor resource is in the
  Unclaimed/Idle state and the \MacroNI{ENABLE\_BACKFILL} expression
  is \Expr{True}.  
  If \MacroNI{START\_BACKFILL} evaluates to \Expr{True}, the machine
  will enter the Backfill state and attempt to spawn a backfill
  computation. 
  This expression is analogous to the \Macro{START} expression that
  controls when a Condor resource is available to run normal Condor
  jobs.
  The default value is \Expr{False} (which means do not spawn a
  backfill job even if the machine is idle and
  \MacroNI{ENABLE\_BACKFILL} expression is \Expr{True}).
  For more information about policy expressions and the Backfill
  state, see section~\ref{sec:Configuring-Policy} beginning on
  page~\pageref{sec:Configuring-Policy}, especially
  sections~\ref{sec:States}, \ref{sec:Activities}, and
  \ref{sec:State-and-Activity-Transitions}.

\label{param:EvictBackfill}
\item[\Macro{EVICT\_BACKFILL}]
  A boolean expression that is evaluated whenever a Condor resource is in the
  Backfill state which, when \Expr{True}, indicates the machine should
  immediately kill the currently running backfill computation and
  return to the Owner state.
  This expression is a way for administrators to define a policy where
  interactive users on a machine will cause backfill jobs to be
  removed.
  The default value is \Expr{False}.
  For more information about policy expressions and the Backfill
  state, see section~\ref{sec:Configuring-Policy} beginning on
  page~\pageref{sec:Configuring-Policy}, especially
  sections~\ref{sec:States}, \ref{sec:Activities}, and
  \ref{sec:State-and-Activity-Transitions}.

\end{description}


These macros only apply to the \Condor{startd} daemon when it is running on an
SMP machine. 
See section~\ref{sec:Configuring-SMP} on
page~\pageref{sec:Configuring-SMP} on Configuring The Startd for 
SMP Machines for details.

\begin{description}

\label{param:StartdResourcePrefix}
\item[\Macro{STARTD\_RESOURCE\_PREFIX}] 
  A string which specifies what prefix to give the unique Condor
  resources that are advertised on SMP machines.
  Previously, Condor used the term \Term{virtual machine} to describe
  these resources, so the default value for this setting was ``vm''.
  However, to avoid confusion with other kinds of virtual machines
  (the ones created using tools like VMware or Xen), the old
  \Term{virtual machine} terminology has been changed, and we now use
  the term \Term{slot}.
  Therefore, the default value of this prefix is now ``slot''.
  If sites want to keep using ``vm'', or prefer something other
  ``slot'', this setting enables sites to define what string the
  \Condor{startd} will use to name the individual resources on an SMP
  machine.

\label{param:SlotsConnectedToConsole}
\item[\Macro{SLOTS\_CONNECTED\_TO\_CONSOLE}] 
  An integer which indicates how many of the machine slots
  the \Condor{startd} is representing should be "connected" to the
  console (in other words, notice when there's console activity).
  This defaults to all slots (N in a machine with N CPUs).

\label{param:SlotsConnectedToKeyboard}
\item[\Macro{SLOTS\_CONNECTED\_TO\_KEYBOARD}]
  An integer which indicates how many of the machine slots
  the \Condor{startd} is representing should be "connected" to the
  keyboard (for remote tty activity, as well as console activity).
  Defaults to 1.

\label{param:DisconnectedKeyboardIdleBoost}
\item[\Macro{DISCONNECTED\_KEYBOARD\_IDLE\_BOOST}]
  If there are slots not connected to either the keyboard
  or the console, the corresponding idle time reported will be the
  time since the \Condor{startd} was spawned, plus the value of this macro.
  It defaults to 1200 seconds (20 minutes). 
  We do this because if the slot is configured not to care
  about keyboard activity, we want it to be available to Condor jobs
  as soon as the \Condor{startd} starts up, instead of having to wait for 15
  minutes or more (which is the default time a machine must be idle
  before Condor will start a job).
  If you do not want this boost, set the value to 0.  
  If you change your START expression to require more than 15 minutes
  before a job starts, but you still want jobs to start right away on
  some of your SMP nodes, increase this macro's value.

\label{param:StartdSlotAttrs}
\item[\Macro{STARTD\_SLOT\_ATTRS}]
  The list of ClassAd attribute names that should be shared across all
  slots on the same machine.
  This setting was formerly know as \Macro{STARTD\_VM\_ATTRS} or
  \Macro{STARTD\_VM\_EXPRS} (before version 6.9.3).
  For each attribute in the list, the attribute's value is taken from
  each slot's machine ClassAd and placed into the machine
  ClassAd of all the other slots within the machine.
  For example, if the configuration file for a 2-slot machine
  contains
\begin{verbatim}
        STARTD_SLOT_ATTRS = State, Activity, EnteredCurrentActivity
\end{verbatim}
  then the machine ClassAd for both slots will contain
  attributes that will be of the form:
\begin{verbatim}
     slot1_State = "Claimed"
     slot1_Activity = "Busy"
     slot1_EnteredCurrentActivity = 1075249233
     slot2_State = "Unclaimed"
     slot2_Activity = "Idle"
     slot2_EnteredCurrentActivity = 1075240035
\end{verbatim}


\end{description}

The following settings control the number of slots reported
for a given SMP host, and what attributes each one has.  
They are only needed if you do not want to have an SMP machine report
to Condor with a separate slot for each CPU, with all
shared system resources evenly divided among them.
Please read section~\ref{sec:SMP-Divide} on
page~\pageref{sec:SMP-Divide} for details on how to properly configure
these settings to suit your needs.

\Note You can only change the number of each type of slot
the \Condor{startd} is reporting with a simple reconfig (such as
sending a SIGHUP signal, or using the \Condor{reconfig} command).
You cannot change the definition of the different slot
types with a reconfig.  
If you change them, you must restart the \Condor{startd} for the
change to take effect (for example, using 
\Code{condor\_restart -startd}).

\Note Prior to version 6.9.3, any settings that included the term
``slot'' used to use ``virtual machine'' or ``vm''.
If you're looking for information about one of these older settings,
search for the corresponding attribute names using ``slot'', instead.

\begin{description}

\label{param:MaxSlotTypes}
\item[\Macro{MAX\_SLOT\_TYPES}]
  The maximum number of different slot types.  
  Note: this is the maximum number of different \emph{types}, not of
  actual slots.
  Defaults to 10.  
  (You should only need to change this setting if you define more than
  10 separate slot types, which would be pretty rare.)

\label{param:SlotTypeN}
\item[\Macro{SLOT\_TYPE\_<N>}]
  This setting defines a given slot type, by specifying
  what part of each shared system resource (like RAM, swap space, etc)
  this kind of slot gets.  This setting has \emph{no} effect unless you also
  define \MacroNI{NUM\_SLOTS\_TYPE\_<N>}.
  N can be any integer from 1 to the value of
  \MacroUNI{MAX\_SLOT\_TYPES}, such as
  \MacroNI{SLOT\_TYPE\_1}. 
  The format of this entry can be somewhat complex, so please refer to
  section~\ref{sec:SMP-Divide} on page~\pageref{sec:SMP-Divide} for
  details on the different possibilities.

\label{param:SlotTypeNPartitionable}
\item[\Macro{SLOT\_TYPE\_<N>\_PARTITIONABLE}]
  A boolean variable that defaults to \Expr{False}.
  When \Expr{True}, this slot permits dynamic provisioning, as specified in
  section~ \ref{sec:SMP-dynamicprovisioning}.

\label{param:NumSlotsTypeN}
\item[\Macro{NUM\_SLOTS\_TYPE\_<N>}]
  This macro controls how many of a given slot type
  are actually reported to Condor.
  There is no default.

\label{param:NumSlots}
\item[\Macro{NUM\_SLOTS}]
  If your SMP machine is being evenly divided, and the slot
  type settings described above are not being used, this
  macro controls how many slots will be reported.  
  The default is one slot for each CPU.
  This setting can be used to reserve some CPUs on an SMP which would
  not be reported to the Condor pool. You cannot use this parameter to
  make Condor advertise more slots than there are CPUs on the machine.
  To do that, use \Macro{NUM\_CPUS}.

\label{param:AllowVMCruft}
\item[\Macro{ALLOW\_VM\_CRUFT}]
  A boolean value that Condor sets and uses internally, currently
  defaulting to \Expr{True}.  When \Expr{True},
  Condor looks for configuration variables named with the
  previously used string \MacroNI{VM} after searching unsuccessfully
  for variables named with the currently used string \MacroNI{SLOT}.
  When \Expr{False}, Condor does \emph{not} look for variables named
  with the previously used string \MacroNI{VM} after searching
  unsuccessfully for the string \MacroNI{SLOT}. 

\end{description}

The following macros describe the \Prog{cron} capabilities of Condor.
The \Prog{cron} mechanism is used to run executables (called
modules) directly from the \Condor{startd} daemon.
The output from modules
is incorporated into the machine ClassAd generated by the
\Condor{startd}.  These capabilities are used in Hawkeye, but can be
used in other situations as well.

These configuration macros are divided into three sets.
The three sets occurred as the functionality and usage of
Condor's \Prog{cron} capabilities evolved.
The first set applies to both new and older macros and syntax.
The second set applies to the new macros and syntax.
The third set applies only to the older (and outdated) macros and syntax.


This first set of configuration macros applies to both new
and older macros and syntax.
\begin{description}

\label{param:StartdCronName}
\item[\Macro{STARTD\_CRON\_NAME}]
  Defines a logical name to be used in the formation of related
  configuration macro names. While
  not required, this macro makes other macros
  more readable and maintainable.  A common example is
\begin{verbatim}
   STARTD_CRON_NAME = HAWKEYE
\end{verbatim}
  This example allows the naming of other related macros
  to contain the string \verb@"HAWKEYE"@ in their name.

\label{param:StartdCronConfigVal}
\item[\Macro{STARTD\_CRON\_CONFIG\_VAL}]
  This configuration variable can be used to specify the
  \Condor{config\_val} program which the modules (jobs) should use to
  get configuration information from the daemon.  If this is provided,
  a environment variable by the same name with the same value will be
  passed to all modules.

  If \MacroNI{STARTD\_CRON\_NAME}
  is defined, then this configuration macro name is changed from
  \MacroNI{STARTD\_CRON\_CONFIG\_VAL} to
  \MacroNI{\MacroUNI{STARTD\_CRON\_NAME}\_CONFIG\_VAL}.  Example:

\begin{verbatim}
  HAWKEYE_CONFIG_VAL = /usr/local/condor/bin/condor_config_val
\end{verbatim}

\label{param:StartdCronAutopublish}
\item[\Macro{STARTD\_CRON\_AUTOPUBLISH}]
  Optional setting that determines if the \Condor{startd} should
  automatically publish a new update to the \Condor{collector} after
  any of the cron modules produce output.
  Beware that enabling this setting can greatly increase the network
  traffic in a Condor pool, especially when many modules are
  executed, or if the period in which they run is short.
  There are three possible (case insensitive) values for this
  setting: 
  \begin{description}
     \item[\texttt{Never}] This default value causes the
     \Condor{startd} to not automatically publish updates based on
     any cron modules. Instead, updates rely on the usual behavior for sending
     updates, which is periodic, based on the \Macro{UPDATE\_INTERVAL}
     configuration setting, or whenever a given slot
     changes state.
     \item[\texttt{Always}] Causes the \Condor{startd} to always send a new
     update to the \Condor{collector} whenever any module exits.
     \item[\texttt{If\_Changed}] Causes the \Condor{startd} to only send a
     new update to the \Condor{collector} if the output produced by a
     given module is different than the previous output of the
     same module.
     The only exception is the \Attr{LastUpdate} attribute
     (automatically set for all cron modules to be the timestamp when
     the module last ran), which is ignored when
     \MacroNI{STARTD\_CRON\_AUTOPUBLISH} is set to \verb@If_Changed@.
  \end{description}
  Beware that \MacroNI{STARTD\_CRON\_AUTOPUBLISH} does not honor the
  \MacroNI{STARTD\_CRON\_NAME} setting described above.
  Even if \MacroNI{STARTD\_CRON\_NAME} is defined,
  \MacroNI{STARTD\_CRON\_AUTOPUBLISH} will have the same name.

\end{description}

The following 
second set of configuration macros applies only to the new
macros and syntax.
This set is to be used for all new applications.
\begin{description}

\label{param:StartdCronJobList}
\item[\Macro{STARTD\_CRON\_JOBLIST}]
  This configuration variable is defined by a white space separated
  list of job names (called modules) to run.
  Each of these is the logical name of the module.  This name
  must be unique (no two modules may have the same name).

  If \MacroNI{STARTD\_CRON\_NAME}
  is defined, then this configuration macro name is changed from
  \MacroNI{STARTD\_CRON\_JOBLIST} to
  \MacroNI{\MacroUNI{STARTD\_CRON\_NAME}\_JOBLIST}.

\label{param:StartdCronModulePrefix}
\item[\Macro{STARTD\_CRON\_<ModuleName>\_PREFIX}]
  Specifies a string which is prepended by
  Condor to all attribute names that the module generates.  For
  example, if a prefix is ``xyz\_'', and an individual attribute is
  named ``abc'', the resulting attribute would be ``xyz\_abc''.
  Although it can be quoted, the prefix can contain only
  alpha-numeric characters.

  If \MacroNI{STARTD\_CRON\_NAME}
  is defined, then this configuration macro name is changed from
  \MacroNI{STARTD\_CRON\_<ModuleName>\_PREFIX} to
  \MacroNI{\MacroUNI{STARTD\_CRON\_NAME}\_<ModuleName>\_PREFIX}.

\label{param:StartdCronModuleExecutable}
\item[\Macro{STARTD\_CRON\_<ModuleName>\_EXECUTABLE}]
  Used to specify the full path to the
  executable to run for this module.  Note that multiple modules may
  specify the same executable (although they need to have different
  names).

  If \MacroNI{STARTD\_CRON\_NAME}
  is defined, then this configuration macro name is changed from
  \MacroNI{STARTD\_CRON\_<ModuleName>\_EXECUTABLE} to
  \MacroNI{\MacroUNI{STARTD\_CRON\_NAME}\_<ModuleName>\_EXECUTABLE}.

\label{param:StartdCronModulePeriod}
\item[\Macro{STARTD\_CRON\_<ModuleName>\_PERIOD}]
  The period specifies time intervals at which the module should be run.
  For periodic modules, this
  is the time interval that passes between starting the execution
  of the module.
  The value may be specified in seconds (append value with the
  character 's'), in minutes (append value with the character 'm'),
  or in hours (append value with the character 'h').
  As an example, 5m starts the execution of the module every five minutes.
  If no character is appended to the value, seconds are used as a default.
  For ``Wait For Exit'' mode, the value has a different meaning; in
  this case 
  the period specifies the length of time after the module ceases execution
  before it is restarted.
  The minimum valid value of the period is 1 second.

  If \MacroNI{STARTD\_CRON\_NAME}
  is defined, then this configuration macro name is changed from
  \MacroNI{STARTD\_CRON\_<ModuleName>\_PERIOD} to
  \MacroNI{\MacroUNI{STARTD\_CRON\_NAME}\_<ModuleName>\_PERIOD}.


\label{param:StartdCronModuleMode}
\item[\Macro{STARTD\_CRON\_<ModuleName>\_MODE}]
  Used to specify the ``Mode'' in which the module operates.
  Legal values are ``WaitForExit'' and ``Periodic'' (the
  default).  

  If \MacroNI{STARTD\_CRON\_NAME}
  is defined, then this configuration macro name is changed from
  \MacroNI{STARTD\_CRON\_<ModuleName>\_MODE} to
  \MacroNI{\MacroUNI{STARTD\_CRON\_NAME}\_<ModuleName>\_MODE}.

  The default ``Periodic'' mode is used for most modules.  In
  this mode, the module is expected to be started by the
  \Condor{startd} daemon, gather and publish its data, and then
  exit.

  The ``WaitForExit'' mode is used to specify a module
  which runs in the ``Wait For Exit'' mode.
  In this mode, the \Condor{startd} daemon
  interprets the ``period'' differently.  In this case, it
  refers to the amount of time to wait after the module exits
  before restarting it.  With a value of 1, the module is kept
  running nearly continuously.

  In general, ``Wait For Exit'' mode is for modules that produce
  a periodic stream of updated data, but it can be used for other
  purposes, as well.

\label{param:StartdCronModuleReconfig}
\item[\Macro{STARTD\_CRON\_<ModuleName>\_RECONFIG}]
  The ``ReConfig'' macro is used to specify whether a module
  can handle HUP signals, and should be sent a HUP signal when
  the \Condor{startd} daemon is reconfigured.  The module is
  expected to reread its configuration at that time.  A value
  of ``True'' enables this setting, and ``False'' disables it.

  If \MacroNI{STARTD\_CRON\_NAME}
  is defined, then this configuration macro name is changed from
  \MacroNI{STARTD\_CRON\_<ModuleName>\_RECONFIG} to
  \MacroNI{\MacroUNI{STARTD\_CRON\_NAME}\_<ModuleName>\_RECONFIG}.

\label{param:StartdCronModuleKill}
\item[\Macro{STARTD\_CRON\_<ModuleName>\_KILL}]
  The ``Kill'' macro is applicable on for modules running in the
  ``Periodic'' mode.  Possible values are ``True'' and ``False'' (the
  default).

  If \MacroNI{STARTD\_CRON\_NAME}
  is defined, then this configuration macro name is changed from
  \MacroNI{STARTD\_CRON\_<ModuleName>\_KILL} to
  \MacroNI{\MacroUNI{STARTD\_CRON\_NAME}\_<ModuleName>\_KILL}.

  This macro controls the behavior of the \Condor{startd} when it
  detects that the module's executable is still running when it is time
  to start the module for a run. 	If enabled, the
  \Condor{startd} will kill and restart the process in this
  condition.  If not enabled, the existing process is allowed to
  continue running. 

\label{param:StartdCronModuleArgs}
\item[\Macro{STARTD\_CRON\_<ModuleName>\_ARGS}]
  The command line arguments to pass to the module to be executed. 

  If \MacroNI{STARTD\_CRON\_NAME}
  is defined, then this configuration macro name is changed from
  \MacroNI{STARTD\_CRON\_<ModuleName>\_ARGS} to
  \MacroNI{\MacroUNI{STARTD\_CRON\_NAME}\_<ModuleName>\_ARGS}.

\label{param:StartdCronModuleEnv}
\item[\Macro{STARTD\_CRON\_<ModuleName>\_ENV}]
  The environment string to pass to the module.
  The syntax is the same as that of 
  \MacroNI{DAEMONNAME\_ENVIRONMENT} in ~\ref{param:DaemonNameEnvironment}.

  If \MacroNI{STARTD\_CRON\_NAME}
  is defined, then this configuration macro name is changed from
  \MacroNI{STARTD\_CRON\_<ModuleName>\_ENV} to
  \MacroNI{\MacroUNI{STARTD\_CRON\_NAME}\_<ModuleName>\_ENV}.

\label{param:StartdCronModuleCwd}
\item[\Macro{STARTD\_CRON\_<ModuleName>\_CWD}]
  The working directory in which to start the module.

  If \MacroNI{STARTD\_CRON\_NAME}
  is defined, then this configuration macro name is changed from
  \MacroNI{STARTD\_CRON\_<ModuleName>\_CWD} to
  \MacroNI{\MacroUNI{STARTD\_CRON\_NAME}\_<ModuleName>\_CWD}.

\label{param:StartdCronModuleOptions}
\item[\Macro{STARTD\_CRON\_<ModuleName>\_OPTIONS}]
  A colon separated list of options. 
  Not all combinations of options make sense;
  when a nonsense combination is listed,
  the last one in the list is followed.

  If \MacroNI{STARTD\_CRON\_NAME}
  is defined, then this configuration macro name is changed from
  \MacroNI{STARTD\_CRON\_<ModuleName>\_OPTIONS} to
  \MacroNI{\MacroUNI{STARTD\_CRON\_NAME}\_<ModuleName>\_OPTIONS}.

  \begin{itemize}

	\item The ``WaitForExit'' option enables the ``Wait For Exit''
	mode (see above).

	\item The ``ReConfig'' option enables the ``Reconfig'' setting
	(see above).

	\item The ``NoReConfig'' option disables the ``Reconfig'' setting
	(see above).

	\item The ``Kill'' option enables the ``Kill'' setting (see
	above).

	\item The ``NoKill'' option disables the ``Kill'' setting (see
	above).

    \end{itemize}

\end{description}
Here is a complete configuration example that uses Hawkeye.
\begin{verbatim}
# Hawkeye Job Definitions
STARTD_CRON_NAME = HAWKEYE

# Job 1
HAWKEYE_JOBLIST = job1
HAWKEYE_job1_PREFIX = prefix_
HAWKEYE_job1_EXECUTABLE = $(MODULES)/job1
HAWKEYE_job1_PERIOD = 5m
HAWKEYE_job1_MODE = WaitForExit
HAWKEYE_job1_KILL = false
HAWKEYE_job1_ARGS =-foo -bar
HAWKEYE_job1_ENV = xyzzy=somevalue

# Job 2
HAWKEYE_JOBLIST = $(HAWKEYE_JOBLIST) job2
HAWKEYE_job2_PREFIX = prefix_
HAWKEYE_job2_EXECUTABLE = $(MODULES)/job2
HAWKEYE_job2_PERIOD = 1h
HAWKEYE_job2_ENV = lwpi=somevalue
\end{verbatim}


The following 
third set of configuration macros applies only to older
macros and syntax.
This set is documented for completeness and backwards
compatibility.
Do not use these configuration macros for any new application.
Future releases of Condor may disable the use of this set.

\begin{description}

\label{param:StartdCronJobs}
\item[\Macro{STARTD\_CRON\_JOBS}]
  The list of the modules to execute.  In Hawkeye, this is usually
  named HAWKEYE\_JOBS.
  This configuration variable is defined by
  a white space or newline separated list of jobs (called modules) to run,
  where each module is specified using the format
\begin{verbatim}
   modulename:prefix:executable:period[:options]
\end{verbatim}
  Each of these fields can be surrounded by matching quote characters
  (single quote or double quote, but they must match).  This allows
  colon and white space characters to be specified.  For example, the
  following specifies an executable name with a colon and a space in it:
\begin{verbatim}
   foo:foo_:"c:/some dir/foo.exe":10m
\end{verbatim}
  These individual fields are described below: 
    \begin{itemize}

    \item \MacroNI{modulename} The logical name of the module.  This 
    must be unique (no two modules may have the same name).  See 
    \MacroNI{STARTD\_CRON\_JOBLIST}

    \item \MacroNI{prefix}
    See \MacroNI{STARTD\_CRON\_<ModuleName>\_PREFIX}

    \item \MacroNI{executable}
    See \MacroNI{STARTD\_CRON\_<ModuleName>\_EXECUTABLE}

    \item \MacroNI{period}
    See \MacroNI{STARTD\_CRON\_<ModuleName>\_PERIOD}

   \item Several options are available. Using more than one
   of these options for one module does not make sense.  If this happens,
   the last one in the list is followed. 
   See \MacroNI{STARTD\_CRON\_<ModuleName>\_OPTIONS}

	\begin{itemize}
	\item The ``Continuous'' option is used to specify a module
	which runs in continuous mode (as described above).  See the
	``WaitForExit'' and ``ReConfig'' options which replace
	``Continuous''.

	This option is now deprecated, and its functionality has been
	replaced by the new ``WaitForExit'' and ``ReConfig'' options,
	which together implement the capabilities of ``Continuous''.
	This option will be removed from a future version of Condor.

	\item The ``WaitForExit'' option

	See the discussion of ``WaitForExit'' in
	\MacroNI{STARTD\_CRON\_<ModuleName>\_OPTIONS} above.

	\item The ``ReConfig'' option

	See the discussion of ``ReConfig in
	\MacroNI{STARTD\_CRON\_<ModuleName>\_OPTIONS} above.

	\item The `NoReConfig'' option

	See the discussion of ``NoReConfig in
	\MacroNI{STARTD\_CRON\_<ModuleName>\_OPTIONS} above.

	\item The ``Kill'' option

	See the discussion of ``Kill'' in
	\MacroNI{STARTD\_CRON\_<ModuleName>\_OPTIONS} above.

	\item The ``NoKill'' option

	See the discussion of ``NoKill'' in
	\MacroNI{STARTD\_CRON\_<ModuleName>\_OPTIONS} above.

    \end{itemize}
	
  \end{itemize}
\Note The configuration file parsing logic will strip white space from
the beginning and end of continuation lines.  Thus, a job list like
below will be misinterpreted and will not work as expected:
\begin{verbatim}
# Hawkeye Job Definitions
HAWKEYE_JOBS   =\
    JOB1:prefix_:$(MODULES)/job1:5m:nokill\
    JOB2:prefix_:$(MODULES)/job1_co:1h
HAWKEYE_JOB1_ARGS =-foo -bar
HAWKEYE_JOB1_ENV = xyzzy=somevalue
HAWKEYE_JOB2_ENV = lwpi=somevalue
\end{verbatim}
Instead, write this as below:
\begin{verbatim}
# Hawkeye Job Definitions
HAWKEYE_JOBS   =

# Job 1
HAWKEYE_JOBS = $(HAWKEYE_JOBS) JOB1:prefix_:$(MODULES)/job1:5m:nokill
HAWKEYE_JOB1_ARGS =-foo -bar
HAWKEYE_JOB1_ENV = xyzzy=somevalue

# Job 2
HAWKEYE_JOBS = $(HAWKEYE_JOBS) JOB2:prefix_:$(MODULES)/job2:1h
HAWKEYE_JOB2_ENV = lwpi=somevalue
\end{verbatim}


\end{description}

The following macros control the optional computation of resource
availability statistics in the \Condor{startd}.

\begin{description}

\label{param:StartdComputeAvailStats}
\item[\Macro{STARTD\_COMPUTE\_AVAIL\_STATS}]
  A boolean that determines if the \Condor{startd} computes resource
  availability statistics.  The default is False.

If \Macro{STARTD\_COMPUTE\_AVAIL\_STATS} = True, the \Condor{startd} will
define the following ClassAd attributes for resources:

\begin{description}
\item[\AdAttr{AvailTime}]
\index{ClassAd machine attribute!AvailTime}
  The proportion of the time (between 0.0 and 1.0)
  that this resource has been in a state other than Owner.
\item[\AdAttr{LastAvailInterval}]
\index{ClassAd machine attribute!LastAvailInterval}
  The duration (in seconds) of the last period between Owner states.
\end{description}

The following attributes will also be included if the resource is
not in the Owner state:

\begin{description}
\item[\AdAttr{AvailSince}]
\index{ClassAd machine attribute!AvailSince}
  The time at which the resource last left the
  Owner state.  Measured in the number of seconds since the
  epoch (00:00:00 UTC, Jan 1, 1970).
\item[\AdAttr{AvailTimeEstimate}]
\index{ClassAd machine attribute!AvailTimeEstimate}
  Based on past history, an estimate
  of how long the current period between Owner states will last.
\end{description}

\label{param:StartdAvailConfidence}
\item[\Macro{STARTD\_AVAIL\_CONFIDENCE}]
  A floating point number representing the confidence level of the
  \Condor{startd} daemon's AvailTime estimate.
  By default, the estimate is based on
  the 80th percentile of past values
  (that is, the value is initially set to 0.8).

\label{param:StartdMaxAvailPeriodSamples}
\item[\Macro{STARTD\_MAX\_AVAIL\_PERIOD\_SAMPLES}]
  An integer that limits the number of samples of past available
  intervals stored by the \Condor{startd} to limit memory and disk consumption.
  Each sample requires 4 bytes of memory and approximately 10 bytes of
  disk space.

\end{description}


The following configuration variables support java universe jobs.

\begin{description}
\label{param:Java}
\item[\Macro{JAVA}]
  The full path to the Java interpreter (the Java Virtual Machine).

\label{param:JavaMaxheapArgument}
\item[\Macro{JAVA\_MAXHEAP\_ARGUMENT}]
  An incomplete command line argument to the Java interpreter
  (the Java Virtual Machine)
  to specify the switch name for the Maxheap Argument.
  Condor uses it to construct the maximum heap size
  for the Java Virtual Machine. 
  For example, the value for the Sun JVM is \Arg{-Xmx}.

\label{param:JavaClasspathArgument}
\item[\Macro{JAVA\_CLASSPATH\_ARGUMENT}]
  The command line argument to the Java interpreter (the Java Virtual Machine)
  that specifies the Java Classpath.
  Classpath is a Java-specific term that denotes the list of
  locations (\File{.jar} files and/or directories)
  where the Java interpreter can
  look for the Java class files that a Java program requires.

\label{param:JavaClasspathSeparator}
\item[\Macro{JAVA\_CLASSPATH\_SEPARATOR}]
  The single character used to delimit constructed entries in the
  Classpath for the given operating system and Java Virtual Machine.
  If not defined, the operating system is queried for its default
  Classpath separator.

\label{param:JavaClasspathDefault}
\item[\Macro{JAVA\_CLASSPATH\_DEFAULT}]
  A list of path names to \File{.jar} files to be added to the Java Classpath 
  by default.
  The comma and/or space character delimits list entries.

\label{param:JavaExtraArguments}
\item[\Macro{JAVA\_EXTRA\_ARGUMENTS}]
  A list of additional arguments to be passed to the Java executable.
\end{description}

These macros control the system of job hooks invoked by the
\Condor{startd} to optionally fetch work.
See section~\ref{sec:job-hooks} on page~\pageref{sec:job-hooks} on
``Job Hooks'' for more details.

\begin{description}

\label{param:SlotNJobHookKeyword}
\item[\Macro{SLOTN\_JOB\_HOOK\_KEYWORD}]
  The keyword used to define which set of hooks a particular
  compute slot should invoke.
  Note that the ``N'' in ``SLOTN'' should be replaced with the slot
  identification number, for example, on slot1, this setting would be
  called \MacroNI{[SLOT1\_JOB\_HOOK\_KEYWORD}.
  There is no default keyword.
  Sites that wish to use these job hooks must explicitly define the
  keyword (and the corresponding hook paths).

\label{param:StartdJobHookKeyword}
\item[\Macro{STARTD\_JOB\_HOOK\_KEYWORD}]
  The keyword used to define which set of hooks a particular
  \Condor{startd} should invoke.
  This setting is only used if a slot-specific keyword is not defined
  for a given compute slot.
  There is no default keyword.
  Sites that wish to use these job hooks must explicitly define the
  keyword (and the corresponding hook paths).

\label{param:HookFetchWork}
\item[\Macro{HOOK\_FETCH\_WORK}]
  The full path to the program to invoke whenever the \Condor{startd}
  wants to fetch work.
  The actual configuration setting must be prefixed with a hook keyword.
  There is no default.

\label{param:HookReplyClaim}
\item[\Macro{HOOK\_REPLY\_CLAIM}]
  The full path to the program to invoke whenever the \Condor{startd}
  finishes fetching a job and decides what to do with it.
  The actual configuration setting must be prefixed with a hook keyword.
  There is no default.

\label{param:HookEvictClaim}
\item[\Macro{HOOK\_EVICT\_CLAIM}]
  The full path to the program to invoke whenever the \Condor{startd}
  needs to evict a fetched claim.
  The actual configuration setting must be prefixed with a hook keyword.
  There is no default.

\label{param:FetchWorkDelay}
\item[\Macro{FetchWorkDelay}]
  An expression that defines the number of seconds that the
  \Condor{startd} should wait after an invocation of
  \Macro{HOOK\_FETCH\_WORK} completes before the hook should be
  invoked again.
  The expression is evaluated in the context of the slot ClassAd, and
  the ClassAd of the currently running job (if any).
  The expression must evaluate to an integer.
  If not defined, the \Condor{startd} will wait 300 seconds (five
  minutes) between attempts to fetch work.
  For more information about this expression, see
  section~\ref{sec:job-hooks-fetch-work-delay} on
  page~\pageref{sec:job-hooks-fetch-work-delay}.

\end{description}

These macros control the power management capabilities of the 
\Condor{startd} to optionally put the machine in to a low power state.
See section~\ref{sec:power-man} on page~\pageref{sec:power-man} on
Power Management for more details.

\begin{description}

\label{param:HibernateCheckInterval}
\item[\Macro{HIBERNATE\_CHECK\_INTERVAL}]
  An integer number of seconds that
  determines how often the \Condor{startd} checks to see if the 
  machine is ready to enter a low power state.
  The default value is 0,
  which disables the check.
  If not 0, the \MacroNI{HIBERNATE} expression is
  evaluated within the context of each slot at the given interval.  
  If used, a value 300 (5 minutes) is recommended.

  As a special case, the interval is ignored when the 
  machine has just returned from a low power state (excluding 
  shutdown (5)).  In order to avoid machines from volleying between 
  a running state and a low power state, an hour of uptime is enforced
  after a machine has been woken.  After the hour has passed,
  regular checks resume.

\label{param:Hibernate}
\item[\Macro{HIBERNATE}]
  An string expression that represents lower power state.  When this
  state name evaluates to a valid non-``NONE'' state (see below),
  causes Condor to put the machine into a low power state given by the
  evaluation of the expression.  The following names are supported
  (and are not case sensitive):

  \begin{itemize}
  \item[] "NONE", "0": No-op: do not enter a low power state
  \item[] "S1",   "1", "STANDBY", "SLEEP": On Windows, Sleep (standby)
  \item[] "S2",   "2": On Windows, Sleep (standby)
  \item[] "S3",   "3", "RAM", "MEM": Sleep (standby)
  \item[] "S4",   "4", "DISK", "HIBERNATE": Hibernate
  \item[] "S5",   "5", "SHUTDOWN": Shutdown (soft-off)
  \end{itemize}
  
  The \MacroNI{HIBERNATE} expression is written in terms of the S-states
  as defined in the Advanced Configuration and Power Interface 
  (ACPI) specification.  The S-states take the form S$n$, where $n$ is 
  an integer in the range $0$ to $5$, inclusive.  The number that results 
  from evaluating the expression determines which S-state to enter. The 
  $n$ from S$n$ notation was adopted because at this junction in time 
  it appears to be the standard naming scheme for power states on several
  popular Operating Systems, including various flavors of Windows and Linux
  distributions.  The other strings (``RAM'', ``DISK'', etc.) are
  provided for ease of configuration.

  Since this expression is evaluated in the context of each slot on the
  machine, any one slot has veto power over the other slots.  If the 
  evaluation of \MacroNI{HIBERNATE} in one slot evaluates to ``NONE''
  or ``0'', then the machine will not be placed into a low power
  state.  On the other 
  hand, if all slots evaluate to a non-zero value, but differ in value, 
  then the largest value is used as the representative power state.

  Strings that do not match any in the table above are treated as
  ``NONE''.

\label{param:LinuxHibernationMethod}
\item[\Macro{LINUX\_HIBERNATION\_METHOD}]
  A string that can be used to override the default search used by
  Condor on Linux platforms to detect the hibernation method to use.
  The default behavior orders its search with:
  \begin{enumerate}
  \item Detect and use the \Prog{pm-utils} command line tools.
    The corresponding string is defined with \verb@"pm-utils"@. 
  \item Detect and use the directory in the virtual file system
    \File{/sys/power}.
    The corresponding string is defined with \verb@"/sys"@.
  \item Detect and use the directory in the virtual file system
    \File{/proc/ACPI}.
    The corresponding string is defined with \verb@"/proc"@.
  \end{enumerate}
  To override this ordered search behavior,
  and force the use of one particular method,
  set \MacroNI{LINUX\_HIBERNATION\_METHOD} to one of the defined strings.

\label{param:OfflineLog}
\item[\Macro{OFFLINE\_LOG}]
  The full path and file name of a file that stores machine ClassAds 
  for every hibernating machine.  This forms a persistent storage
  of these ClassAds, in case the \Condor{collector} daemon crashes.

  To avoid \Condor{preen} removing this log, place it in a directory
  other than the directory defined by \MacroUNI{SPOOL}.  
  Alternatively, if this log file is to go in the 
  directory defined by \MacroUNI{SPOOL}, add the file to the list
  given by \MacroNI{VALID\_SPOOL\_FILES}.

\label{param:OfflineExpireAdsAfter}
\item[\Macro{OFFLINE\_EXPIRE\_ADS\_AFTER}]
  An integer number of seconds specifying the lifetime of the
  persistent machine ClassAd representing a hibernating machine.
  Defaults to the largest 32-bit integer.

\end{description}

%%%%%%%%%%%%%%%%%%%%%%%%%%%%%%%%%%%%%%%%%%%%%%%%%%%%%%%%%%%%%%%%%%%%%%%%%%%
\subsection{\label{sec:Schedd-Config-File-Entries}\condor{schedd}
Configuration File Entries}
%%%%%%%%%%%%%%%%%%%%%%%%%%%%%%%%%%%%%%%%%%%%%%%%%%%%%%%%%%%%%%%%%%%%%%%%%%%

\index{configuration!condor\_schedd configuration variables}
These macros control the \Condor{schedd}.
\begin{description}

\label{param:Shadow}
\item[\Macro{SHADOW}]
  This macro determines the
  full path of the \Condor{shadow} binary that the \Condor{schedd}
  spawns.  It is normally defined in terms of \MacroUNI{SBIN}. 
  
\label{param:StartLocalUniverse}
\item[\Macro{START\_LOCAL\_UNIVERSE}]
  A boolean value that defaults to \Expr{True}.
  The \Condor{schedd} uses this macro to determine whether to start
  a \SubmitCmd{local} universe job. 
  At intervals determined by \MacroNI{SCHEDD\_INTERVAL}, 
  the \Condor{schedd} daemon evaluates this macro
  for each idle \SubmitCmd{local} universe job that it has.
  For each job, if the \MacroNI{START\_LOCAL\_UNIVERSE} 
  macro is \Expr{True}, then the job's \Macro{Requirements} expression
  is evaluated. If both conditions are met, then the job is allowed
  to begin execution. 
  
  The following example only allows 10 \SubmitCmd{local} universe jobs to
  execute concurrently. The attribute \Attr{TotalLocalJobsRunning}
  is supplied by \Condor{schedd}'s ClassAd:
  
  \footnotesize
  \begin{verbatim}
    START_LOCAL_UNIVERSE = TotalLocalJobsRunning < 10
  \end{verbatim}
  \normalsize
  
\label{param:StarterLocal}
\item[\Macro{STARTER\_LOCAL}]
  The complete path and executable name of the \Condor{starter} to
  run for \SubmitCmd{local} universe jobs.  This variable's value
  is defined in the initial configuration provided with Condor as
  \footnotesize
  \begin{verbatim}
  STARTER_LOCAL = $(SBIN)/condor_starter
  \end{verbatim}
  \normalsize
  This variable would only be modified or hand added into 
  the configuration for a pool to be upgraded from one
  running a version of Condor that existed before the
  \SubmitCmd{local} universe to one that includes the
  \SubmitCmd{local} universe, but without utilizing the newer, provided
  configuration files.

\label{param:StartSchedulerUniverse}
\item[\Macro{START\_SCHEDULER\_UNIVERSE}]
  A boolean value that defaults to \Expr{True}.
  The \Condor{schedd} uses this macro to determine whether to start
  a \SubmitCmd{scheduler} universe job. 
  At intervals determined by \MacroNI{SCHEDD\_INTERVAL}, 
  the \Condor{schedd} daemon evaluates this macro
  for each idle \SubmitCmd{scheduler} universe job that it has.
  For each job, if the \MacroNI{START\_SCHEDULER\_UNIVERSE} 
  macro is \Expr{True}, then the job's \Macro{Requirements} expression
  is evaluated. If both conditions are met, then the job is allowed
  to begin execution. 
  
  The following example only allows 10 \SubmitCmd{scheduler} universe jobs to
  execute concurrently. The attribute \Attr{TotalSchedulerJobsRunning}
  is supplied by \Condor{schedd}'s ClassAd:
  
  \footnotesize
  \begin{verbatim}
    START_SCHEDULER_UNIVERSE = TotalSchedulerJobsRunning < 10
  \end{verbatim}
  \normalsize
  
  
\label{param:MaxJobsRunning}
\item[\Macro{MAX\_JOBS\_RUNNING}]
  This macro limits the number of processes spawned by a given
  \Condor{schedd}, for all job universes except the 
  grid universe.  See section~\ref{sec:Choosing-Universe}.
  This includes, but is not limited to \Condor{shadow} processes,
  and scheduler universe processes, including \Condor{dagman}.
  The actual
  number of \Condor{shadow}s may be less if you have reached
  your \MacroUNI{RESERVED\_SWAP} limit.
  This macro has a default value of 200.

\label{param:MaxJobsSubmitted}
\item[\Macro{MAX\_JOBS\_SUBMITTED}]
  This integer value limits the number of jobs permitted in 
  a \Condor{schedd} daemon's queue. Submission of a new cluster
  of jobs fails, if the total number of jobs would exceed this limit. 
  The default value for this variable is the largest positive
  integer value.

\label{param:MaxShadowExceptions}
\item[\Macro{MAX\_SHADOW\_EXCEPTIONS}]
  This macro controls the maximum
  number of times that \Condor{shadow} processes can have a fatal
  error (exception) before the \Condor{schedd} will relinquish
  the match associated with the dying shadow.  Defaults to 5.

\label{param:MaxPendingStartdContacts}
\item[\Macro{MAX\_PENDING\_STARTD\_CONTACTS}]
  An integer value that limits
  the number of simultaneous connection attempts by the \Condor{schedd}
  when it is requesting claims from one or more \Condor{startd} daemons.
  The intention is to protect the \Condor{schedd} from being overloaded
  by authentication operations.  The default value is 0.
  The special value 0 indicates no limit.

\label{param:MaxConcurrentDownloads}
\item[\Macro{MAX\_CONCURRENT\_DOWNLOADS}]
  This specifies the maximum
  number of simultaneous transfers of output files from execute
  machines to the submit machine.  The limit applies to all jobs
  submitted from the same \Condor{schedd}.  The default is 10.  A
  setting of 0 means unlimited transfers.  This limit currently does
  not apply to grid universe jobs or standard universe jobs, and it
  also does not apply to streaming output files.  When the limit is
  reached, additional transfers will queue up and wait before
  proceeding.

\label{param:MaxConcurrentUploads}
\item[\Macro{MAX\_CONCURRENT\_UPLOADS}]
  This specifies the maximum
  number of simultaneous transfers of input files from the submit
  machine to execute machines.  The limit applies to all jobs
  submitted from the same \Condor{schedd}.  The default is 10.  A
  setting of 0 means unlimited transfers.  This limit currently does
  not apply to grid universe jobs or standard universe jobs.  When the
  limit is reached, additional transfers will queue up and wait before
  proceeding.

\label{param:ScheddQueryWorkers}
\item[\Macro{SCHEDD\_QUERY\_WORKERS}]
  This specifies the maximum number of concurrent sub-processes that
  the \Condor{schedd} will spawn to handle queries.  The setting is
  ignored in Windows.  In Unix, the default is 3.  If the limit is
  reached, the next query will be handled in the \Condor{schedd}'s main
  process.

\label{param:ScheddInterval}
\item[\Macro{SCHEDD\_INTERVAL}]
  This macro determines the maximum interval for both how often the
  \Condor{schedd} sends a ClassAd update to the \Condor{collector} and
  how often the \Condor{schedd} daemon evaluates jobs.  It is defined
  in terms of seconds and defaults to 300 (every 5 minutes).

\label{param:ScheddIntervalTimeslice}
\item[\Macro{SCHEDD\_INTERVAL\_TIMESLICE}]
  The bookkeeping done by the
  \Condor{schedd} takes more time when there are large numbers of jobs
  in the job queue.  However, when it is not too expensive to do this
  bookkeeping, it is best to keep the collector up to date with the
  latest state of the job queue.  Therefore, this macro is used to
  adjust the bookkeeping interval so that it is done more frequently
  when the cost of doing so is relatively small, and less frequently
  when the cost is high.  The default is 0.05, which means the schedd
  will adapt its bookkeeping interval to consume no more than 5\% of the
  total time available to the schedd.  The lower bound is configured by
  \Macro{SCHEDD\_MIN\_INTERVAL} (default 5 seconds), and the upper bound
  is configured by \Macro{SCHEDD\_INTERVAL} (default 300 seconds).


% \label{param:RealTimeJobSuspendUpdates}
% \item[\Macro{REAL\_TIME\_JOB\_SUSPEND\_UPDATES}] 
%  If set to \Expr{True},
%  then the \Condor{shadow} will immediately update the
%  \Condor{schedd} upon the suspension or resumption of a job.
%  This allows \Condor{q} to show a
%  job in a suspended state in its default output.
%  In the \Expr{ST} column, there will be an \Expr{S} instead of an
%  \Expr{R} when the job is running, but suspended.

%  This attribute's real time connotation is currently applied only
%  to jobs in the vanilla, standard, and java universes.
%  Other universes may display a suspension state where applicable,
%  but the information may be stale.

%  The default value and when not present in the configuration
%  file is \Expr{False}.
  
\label{param:JobStartCount}
\item[\Macro{JOB\_START\_COUNT}]
  This macro works together with the \Macro{JOB\_START\_DELAY} macro to
  throttle job starts.  The default and minimum values for this
  integer configuration variable are both 1.

\label{param:JobStartDelay}
\item[\Macro{JOB\_START\_DELAY}]
  This integer-valued macro works together with the
  \Macro{JOB\_START\_COUNT} macro
  to throttle job starts.  The  \Condor{schedd} daemon starts
  \MacroUNI{JOB\_START\_COUNT} jobs at a time, then delays for
  \MacroUNI{JOB\_START\_DELAY} seconds before starting the next set of jobs.
  This delay prevents a sudden, large load on resources required by
  the jobs during their start up phase.
  The resulting job start rate
  averages as fast as
  (\MacroUNI{JOB\_START\_COUNT}/\MacroUNI{JOB\_START\_DELAY}) jobs/second.
  This setting is defined in terms of seconds and defaults to 0, which means
  jobs will be started as fast as possible.  If you wish to throttle
  the rate of specific types of jobs, you can use the job attribute
  \AdAttr{NextJobStartDelay}.

\label{param:MaxNextJobStartDelay}
\item[\Macro{MAX\_NEXT\_JOB\_START\_DELAY}]
  An integer number of seconds representing the maximum allowed value
  of the job ClassAd attribute \AdAttr{NextJobStartDelay}.  It defaults to 600,
  which is 10 minutes.

\label{param:JobStopCount}
\item[\Macro{JOB\_STOP\_COUNT}]
  This macro works together with the \Macro{JOB\_STOP\_DELAY} macro to
  throttle the rate at which jobs are stopped via \Condor{rm}, \Condor{hold},
  or \Condor{vacate\_job}.  The default and minimum values for this
  integer configuration variable are both 1.

\label{param:JobStopDelay}
\item[\Macro{JOB\_STOP\_DELAY}]
  This integer-valued macro works together with the
  \Macro{JOB\_STOP\_COUNT} macro
  to throttle the rate at which jobs are stopping via \Condor{rm},
  \Condor{hold}, or \Condor{vacate\_job}.  The  \Condor{schedd} daemon stops
  \MacroUNI{JOB\_STOP\_COUNT} jobs at a time, then delays for
  \MacroUNI{JOB\_STOP\_DELAY} seconds before stopping the next set of jobs.
  This delay prevents a sudden, large load on resources required by
  the jobs when they are terminating.
  The resulting job stop rate
  averages as fast as
  (\MacroUNI{JOB\_STOP\_COUNT}/\MacroUNI{JOB\_STOP\_DELAY}) jobs/second.
  This configuration variable is also used during the graceful shutdown of the
  \Condor{schedd} daemon.
  During graceful shutdown, this macro determines the wait time in
  between requesting each \Condor{shadow} daemon to gracefully shut down.  
  It is defined in terms of seconds and defaults to 0, which means jobs
  will be stopped as fast as possible.  These settings do not apply to grid
  or scheduler universe jobs.

\label{param:JobIsFinishedInterval}
\item[\Macro{JOB\_IS\_FINISHED\_INTERVAL}]
  The \Condor{schedd} maintains a list of jobs that are ready to permanently
  leave the job queue, e.g. they have completed or been removed.  This
  integer-valued macro specifies a delay in seconds to place between the
  taking jobs permanently out of the queue.  The default value is 0, which
  tells the \Condor{schedd} to not impose any delay.  
  
\label{param:AliveInterval}
\item[\Macro{ALIVE\_INTERVAL}]
  An initial value for an integer number of seconds defining
  how often the \Condor{schedd} sends a UDP keep
  alive message to any \Condor{startd} it has claimed.
  When the \Condor{schedd} claims a \Condor{startd}, 
  the \Condor{schedd} tells the \Condor{startd} how often it is
  going to send these messages.
  The utilized interval for sending keep alive messages is the smallest of
  the two values \MacroNI{ALIVE\_INTERVAL} and the expression
  \Expr{JobLeaseDuration/3}, formed with the job ClassAd attribute
  \Attr{JobLeaseDuration}.
  The value of the interval is further constrained by the floor value 
  of 10 seconds.
  If the \Condor{startd} does not receive any of these keep alive messages
  during a certain period of time (defined via
  \Macro{MAX\_CLAIM\_ALIVES\_MISSED}, described on
  page~\pageref{param:MaxClaimAlivesMissed})
  the \Condor{startd} releases the claim, and the \Condor{schedd} no longer pays for
  the resource (in terms of user priority in the system).
  The macro is defined in terms of seconds and defaults to 300, which is
  5 minutes.

%\label{param:StartdSendAlives}
%\item[\Macro{STARTD\_SEND\_ALIVES}]
%  A boolean value that defaults to \Expr{False}.
%  When \Expr{True}, the \Condor{startd} will send alive updates
%  to the \Condor{schedd}, instead of the other way around.
%  These alive upates are delivered via TCP.
%  The alive interval for these updates is the
%  claim lease duration divided by 3.
%  This configuration variable must be set globally to be
%  visible to all \Condor{schedd} and \Condor{startd} daemons that
%  communicate.  If not visible, or if the two have
%  different settings for this value, there is a good chance that
%  keep alive updates will either never be sent, or will be dropped,
%  resulting in expiring and evicted active claims.

\label{param:RequestClaimTimeout}
\item[\Macro{REQUEST\_CLAIM\_TIMEOUT}]
  This macro sets the time (in
  seconds) that the \Condor{schedd} will wait for a claim to be granted by the
  \Condor{startd}.  The default is 30 minutes.  This is only likely to matter
  if the \Condor{startd} has an existing claim and it takes a long time for the
  existing claim to be preempted due to \Expr{MaxJobRetirementTime}.
  Once a request times out, the \Condor{schedd} will simply begin the process
  of finding a machine for the job all over again.

  Normally, it is not a good idea to set this to be very small (e.g. a
  few minutes).  Doing so can lead to failure to preempt, because the
  preempting job will spend a significant fraction of its time waiting
  to be re-matched.  During that time, it would miss out on any
  opportunity to run if the job it is trying to preempt gets out of
  the way.

\label{param:ShadowSizeEstimate}
\item[\Macro{SHADOW\_SIZE\_ESTIMATE}]
  This macro sets the estimated virtual memory size of each
  \Condor{shadow} process.  Specified in kilobytes.  The default
  varies from platform to platform.

\label{param:ShadowReniceIncrement}
\item[\Macro{SHADOW\_RENICE\_INCREMENT}]
  When the \Condor{schedd} spawns a new
  \Condor{shadow}, it can do so with a \Term{nice-level}.  A
  nice-level is a Unix mechanism that allows users to assign their own
  processes a lower priority so that the processes run with less
  priority than other tasks on the machine.  The value can be any
  integer between 0 and 19, with a value of 19 being the lowest
  priority.  It defaults to 0.

\label{param:SchedUnivReniceIncrement}
\item[\Macro{SCHED\_UNIV\_RENICE\_INCREMENT}]
  Analogous to \MacroNI{JOB\_RENICE\_INCREMENT} and
  \MacroNI{SHADOW\_RENICE\_INCREMENT}, scheduler universe jobs can be
  given a nice-level.  The value can be any integer between 0 and 19,
  with a value of 19 being the lowest priority.  It defaults to 0.

\label{param:QueueCleanInterval}
\item[\Macro{QUEUE\_CLEAN\_INTERVAL}]
  The \Condor{schedd} maintains the job queue on a given machine.  It does so
  in a persistent way such that if the \Condor{schedd} crashes, it can recover
  a valid state of the job queue.  The mechanism it uses is a
  transaction-based log file (the \File{job\_queue.log} file,
  not the \File{SchedLog} file).  This file contains an initial
  state of the job queue, and a series of transactions that were
  performed on the queue (such as new jobs submitted, jobs completing,
  and checkpointing).  Periodically, the \Condor{schedd} will go through
  this log, truncate all the transactions and create a new file with
  containing only the new initial state of the log.
  This is a somewhat expensive operation,
  but it speeds up when the \Condor{schedd} restarts since there are
  fewer transactions it has to play to figure out what state the job
  queue is really in.  This macro determines how often the \Condor{schedd}
  should rework this queue to cleaning it up.  It is defined in terms of
  seconds and defaults to 86400 (once a day). 
  
\label{param:WallClockCkptInterval}
\item[\Macro{WALL\_CLOCK\_CKPT\_INTERVAL}]
  The job queue contains a counter for each job's ``wall clock'' run
  time, i.e., how long each job has executed so far.  This counter is
  displayed by \Condor{q}.  The counter is updated when the job is
  evicted or when the job completes.  When the \Condor{schedd} crashes, the run
  time for jobs that are currently running will not be added to the
  counter (and so, the run time counter may become smaller than the
  CPU time counter).  The \Condor{schedd} saves run time ``checkpoints''
  periodically for running jobs so if the \Condor{schedd} crashes, only run
  time since the last checkpoint is lost.  This macro controls how
  often the \Condor{schedd} saves run time checkpoints.  It is defined in terms
  of seconds and defaults to 3600 (one hour).  A value of 0 will
  disable wall clock checkpoints.

\label{param:QueueAllUsersTrusted}
\item[\Macro{QUEUE\_ALL\_USERS\_TRUSTED}]
  Defaults to False. If set to True, then unauthenticated users are allowed
  to write to the queue, and also we always trust whatever the \Attr{Owner}
  value is set to be by the client in the job ad. This was added so users
  can continue to use the SOAP web-services interface over HTTP (w/o
  authenticating) to submit jobs in a secure, controlled environment -- for
  instance, in a portal setting.
     
\label{param:QueueSuperUsers}
\item[\Macro{QUEUE\_SUPER\_USERS}]
  This macro determines what user names on a given machine have
  \Term{super-user access} to the job queue, meaning that they can
  modify or delete the job ClassAds of other users.  (Normally, you
  can only modify or delete ClassAds from the job queue that you own).
  Whatever user name corresponds with the UID that Condor is running as
  (usually the Unix user condor) will automatically be included in this list
  because that is needed for Condor's proper functioning.  See
  section~\ref{sec:uids} on UIDs in Condor for more details on
  this.  By default, we give root the ability to remove other
  user's jobs, in addition to user condor.
      
\label{param:ScheddLock}
\item[\Macro{SCHEDD\_LOCK}]
  This macro specifies what lock file should be used for access to the
  \File{SchedLog} file.  It must be a separate file from the
  \File{SchedLog}, since the \File{SchedLog} may be rotated and
  synchronization across log file rotations
  is desired.
  This macro is defined relative to the \MacroUNI{LOCK} macro.

\label{param:ScheddName}
\item[\Macro{SCHEDD\_NAME}]
  Used to give an alternative value to the \Attr{Name} attribute 
  in the \Condor{schedd}'s ClassAd.

  See the description of \MacroNI{MASTER\_NAME} in
  section~\ref{param:MasterName} on page~\pageref{param:MasterName}
  for defaults and composition of valid Condor daemon names.
  Also, note that if the \MacroNI{MASTER\_NAME} setting is defined for
  the \Condor{master} that spawned a given \Condor{schedd}, that name
  will take precedence over whatever is defined in
  \MacroNI{SCHEDD\_NAME}. 

\label{param:ScheddAttrs}
\item[\Macro{SCHEDD\_ATTRS}]
  This macro is described in section~\ref{param:SubsysExprs} as
  \MacroNI{<SUBSYS>\_ATTRS}.

\label{param:ScheddDebug}
\item[\Macro{SCHEDD\_DEBUG}]
  This macro
  (and other settings related to debug logging in the \Condor{schedd}) is
  described in section~\ref{param:SubsysDebug} as
  \MacroNI{<SUBSYS>\_DEBUG}.

\label{param:ScheddAddressFile}
\item[\Macro{SCHEDD\_ADDRESS\_FILE}]
  This macro is described in
  section~\ref{param:SubsysAddressFile} as
  \MacroNI{<SUBSYS>\_ADDRESS\_FILE}. 

\label{param:ScheddExecute}
\item[\Macro{SCHEDD\_EXECUTE}]
  A directory to use as a temporary sandbox for local universe jobs.
  Defaults to \File{\MacroUNI{SPOOL}/execute}.

\label{param:FlockNegotiatorHosts} 
\item[\Macro{FLOCK\_NEGOTIATOR\_HOSTS}]
  This macro defines a list of negotiator host names (not including the
  local \MacroUNI{NEGOTIATOR\_HOST} machine) for pools in which the
  \Condor{schedd} should attempt to run jobs.  Hosts in the list should be in
  order of preference.  The \Condor{schedd} will only send a request to a
  central manager in the list if the local pool and pools earlier in
  the list are not satisfying all the job requests.
  \MacroUNI{HOSTALLOW\_NEGOTIATOR\_SCHEDD} (see
  section~\ref{param:HostAllow}) must also be configured to allow
  negotiators from all of the \MacroUNI{FLOCK\_NEGOTIATOR\_HOSTS} to
  contact the \Condor{schedd}.  Please make sure the
  \MacroUNI{NEGOTIATOR\_HOST} is first in the
  \MacroUNI{HOSTALLOW\_NEGOTIATOR\_SCHEDD} list.  Similarly, the
  central managers of the remote pools must be configured to listen to
  requests from this \Condor{schedd}.

\label{param:FlockCollectorHosts}
\item[\Macro{FLOCK\_COLLECTOR\_HOSTS}]
  This macro defines a list of collector host names for pools in which
  the \Condor{schedd} should attempt to run jobs.
  The collectors must be specified in order,
  corresponding to the \MacroUNI{FLOCK\_NEGOTIATOR\_HOSTS} list.
  In the typical case, where each pool
  has the collector and negotiator running on the same machine,
  \MacroUNI{FLOCK\_COLLECTOR\_HOSTS} should have the same definition as
  \MacroUNI{FLOCK\_NEGOTIATOR\_HOSTS}.

  \label{param:NegotiateAllJobsInCluster}
\item[\Macro{NEGOTIATE\_ALL\_JOBS\_IN\_CLUSTER}]
  If this macro is set to False (the default), when the \Condor{schedd} fails
  to start an idle job, it will not try to start any other
  idle jobs in the same cluster during that negotiation cycle.  This
  makes negotiation much more efficient for large job clusters.
  However, in some cases other jobs in the cluster can be started even
  though an earlier job can't.  For example, the jobs' requirements
  may differ, because of different disk space, memory, or
  operating system requirements.  Or, machines may be willing to run
  only some jobs in the cluster, because their requirements reference
  the jobs' virtual memory size or other attribute.  Setting this
  macro to True will force the \Condor{schedd} to try to start all idle jobs in
  each negotiation cycle.  This will make negotiation cycles last
  longer, but it will ensure that all jobs that can be started will be
  started.

\label{param:PeriodicExprInterval}
\item[\Macro{PERIODIC\_EXPR\_INTERVAL}]
  This macro determines the minimum period,
  in seconds, between evaluation of periodic job control expressions,
  such as periodic\_hold, periodic\_release, and periodic\_remove,
  given by the user in a Condor submit file. By default, this value is
  60 seconds.  A value of 0 prevents the \Condor{schedd} from
  performing the periodic evaluations.

\label{param:PeriodicExprTimeslice}
\item[\Macro{PERIODIC\_EXPR\_TIMESLICE}]
  This macro is used to adapt the
  frequency with which the \Condor{schedd} evaluates periodic job
  control expressions.  When the job queue is very large, the cost of
  evaluating all of the ClassAds is high, so in order for the
  \Condor{schedd} to continue to perform well, it makes sense to
  evaluate these expressions less frequently.  The default time slice
  is 0.01, so the \Condor{schedd} will set the interval between
  evaluations so that it spends only 1\% of its time in this activity.
  The lower bound for the interval is configured by
  \Macro{PERIODIC\_EXPR\_INTERVAL} (default 60 seconds).

\label{param:SystemPeriodicHold}
\item[\Macro{SYSTEM\_PERIODIC\_HOLD}]
  This expression behaves identically
  to the job expression \AdAttr{periodic\_hold}, but it is evaluated by
  the \Condor{schedd} daemon individually for each job in the queue.
  It defaults to \Expr{False}.
  When \Expr{True}, it causes the job to stop running and go on hold.
  Here is an
  example that puts jobs on hold if they have been restarted too many
  times, have an unreasonably large virtual memory \Attr{ImageSize}, or have
  unreasonably large disk usage for an invented environment.

\footnotesize
\begin{verbatim}
SYSTEM_PERIODIC_HOLD = \
  (JobStatus == 1 || JobStatus == 2) && \
  (JobRunCount > 10 || ImageSize > 3000000 || DiskUsage > 10000000)
\end{verbatim}
\normalsize

\label{param:SystemPeriodicRelease}
\item[\Macro{SYSTEM\_PERIODIC\_RELEASE}]
  This expression behaves identically
  to the job expression \AdAttr{periodic\_release}, but it is evaluated by
  the \Condor{schedd} daemon individually for each job in the queue.
  It defaults to \Expr{False}.
  When \Expr{True}, it causes a held job to return to the idle state.
  Here is an example
  that releases jobs from hold if they have tried to run less than 20
  times, have most recently been on hold for over 20 minutes, and have
  gone on hold due to ``Connection timed out'' when trying to execute
  the job, because the file system containing the job's executable is
  temporarily unavailable.

\footnotesize
\begin{verbatim}
SYSTEM_PERIODIC_RELEASE = \
  (JobRunCount < 20 && CurrentTime - EnteredCurrentStatus > 1200 ) && ( \
    (HoldReasonCode == 6 && HoldReasonSubCode == 110) \
  )
\end{verbatim} 
\normalsize


  \label{param:SystemPeriodicRemove}
\item[\Macro{SYSTEM\_PERIODIC\_REMOVE}]
  This expression behaves identically
  to the job expression \AdAttr{periodic\_remove}, but it is evaluated by
  the \Condor{schedd} daemon individually for each job in the queue.
  It defaults to \Expr{False}.
  When \Expr{True}, it causes the job to be removed from the queue.
  Here is an example
  that removes jobs which have been on hold for 30 days:

\footnotesize
\begin{verbatim}
SYSTEM_PERIODIC_REMOVE = \
  (JobStatus == 5 && CurrentTime - EnteredCurrentStatus > 3600*24*30)
\end{verbatim}
\normalsize

\label{param:ScheddAssumeNegotiatorGone}
\item[\Macro{SCHEDD\_ASSUME\_NEGOTIATOR\_GONE}]
  This macro determines the period,
  in seconds, that the \Condor{schedd} will wait for the \Condor{negotiator} to
  initiate a negotiation cycle before the schedd will simply try to claim
  any local \Condor{startd}.  This allows for a machine that is acting as
  both a submit and execute node to run jobs locally if it cannot
  communicate with the central manager.  The default value, if not
  specified, is 4 x \MacroUNI{NEGOTIATOR\_INTERVAL}.  If
  \MacroUNI{NEGOTIATOR\_INTERVAL} is not defined, then 
  \MacroNI{SCHEDD\_ASSUME\_NEGOTIATOR\_GONE} will default to 1200 (20
  minutes).

\label{param:ScheddRoundAttr}
\item[\Macro{SCHEDD\_ROUND\_ATTR\_<xxxx>}]
  This is used to round off attributes in
  the job ClassAd so that similar jobs may be grouped together for
  negotiation purposes.  There are two cases.  One is that a
  percentage such as 25\% is specified.  In this case, the value of
  the attribute named \verb@<xxxx>\@ in the job ClassAd will be
  rounded up to the next multiple of the specified percentage of the
  values order of magnitude.  For example, a setting of 25\% will
  cause a value near 100 to be rounded up to the next multiple of 25
  and a value near 1000 will be rounded up to the next multiple of
  250.  The other case is that an integer, such as 4, is specified
  instead of a percentage.  In this case, the job attribute is rounded
  up to the specified number of decimal places.
  Replace \verb@<xxxx>@ with the name of the attribute to round, and set this
  macro equal to the number of decimal places to round up.  For example, to
  round the value of job ClassAd attribute \Attr{foo}  up to the nearest
  100, set 
\begin{verbatim}
        SCHEDD_ROUND_ATTR_foo = 2
\end{verbatim}
  When the schedd rounds up an attribute value, it will save the raw 
  (un-rounded) actual value in an attribute with the same name appended
  with ``\_RAW".  So in the above example, the raw value will be stored
  in attribute \Attr{foo\_RAW} in the job ClassAd.
  The following are set by default:
\begin{verbatim}
        SCHEDD_ROUND_ATTR_ImageSize = 25%
        SCHEDD_ROUND_ATTR_ExecutableSize = 25%
        SCHEDD_ROUND_ATTR_DiskUsage = 25%
        SCHEDD_ROUND_ATTR_NumCkpts = 4
\end{verbatim}
  Thus, an ImageSize near 100MB will be rounded up to the next
  multiple of 25MB.  If your batch slots have less
  memory or disk than the rounded values, it may be necessary to
  reduce the amount of rounding, because the job requirements
  will not be met.

\label{param:ScheddBackupSpool}
\item[\Macro{SCHEDD\_BACKUP\_SPOOL}]
  This macro is used to enable the
  \Condor{schedd} to make a backup of the job queue as it starts.  If
  set to ``True'', the \Condor{schedd} will create host specific a
  backup of the current spool file to the spool directory.  This
  backup file will be overwritten each time the \Condor{schedd}
  starts.  \Macro{SCHEDD\_BACKUP\_SPOOL} defaults to ``False''.

\label{param:MPICondorRshPath}
\item[\Macro{MPI\_CONDOR\_RSH\_PATH}]
  The complete path to the
  special version of \Prog{rsh} that is required to spawn MPI
  jobs under Condor.
  \MacroU{LIBEXEC} is the proper value for this 
  configuration variable, required when running MPI dedicated jobs.

\label{param:ScheddPreemptionRequirements}
\item[\Macro{SCHEDD\_PREEMPTION\_REQUIREMENTS}]
  This boolean expression is
  utilized only for machines allocated by a dedicated scheduler.
  When \Expr{True}, a machine becomes a candidate for job preemption.
  This configuration variable has no default;
  when not defined, preemption will never be considered.

\label{param:ScheddPreemptionRank}
\item[\Macro{SCHEDD\_PREEMPTION\_RANK}]
  This floating point value is
  utilized only for machines allocated by a dedicated scheduler.
  It is evaluated in context of a job ClassAd,
  and it represents a machine's preference for running a job.
  This configuration variable has no default;
  when not defined, preemption will never be considered.

\label{param:ParallelSchedulingGroup}
\item[\Macro{ParallelSchedulingGroup}]
  For parallel jobs which must be assigned within a group
  of machines (and not cross group boundaries),
  this configuration variable identifies members of a group. 
  Each machine within a group sets this configuration variable with 
  a string that identifies the group.

\label{param:PerJobHistoryDir}
\item[\Macro{PER\_JOB\_HISTORY\_DIR}]
  If set to a directory writable by the Condor user, when a job
  leaves the \Condor{schedd}'s queue, a copy of its ClassAd will
  be written in that directory.  The files are named ``history.''
  with the job's cluster and process number appended.  For
  example, job 35.2 will result in a file named ``history.35.2''.
  Condor does not rotate or delete the files, so without an
  external entity to clean the directory it can grow very large.
  This option defaults to being unset.  When not set, no such
  files are written.

\label{param:DedicatedSchedulerUseFifo}
\item[\Macro{DEDICATED\_SCHEDULER\_USE\_FIFO}]
  When this parameter is set to true (the default), parallel and mpi
  universe jobs will be scheduled in a first-in, first-out manner.
  When set to false, parallel and mpi jobs are scheduled using a
  best-fit algorithm. Using the best-fit algorithm is not recommended,
  as it can cause starvation.

\label{param:ScheddSendVacateViaTcp}
\item[\Macro{SCHEDD\_SEND\_VACATE\_VIA\_TCP}]
  A boolean value that defaults to \Expr{False}.
  When \Expr{True}, the \Condor{schedd} daemon sends vacate signals via TCP,
  instead of the default UDP.

\label{param:ScheddClusterInitialValue}
\item[\Macro{SCHEDD\_CLUSTER\_INITIAL\_VALUE}]
  An integer that specifies the initial cluster number value to use within a
  job id when a job is first submitted.
  The default value is 1.

\label{param:ScheddClusterIncrementValue}
\item[\Macro{SCHEDD\_CLUSTER\_INCREMENT\_VALUE}]
  A positive integer that defaults to 1, representing a stride used
  for assignment of cluster numbers within a job id.
  When a job is submitted, the job will be assigned a job id.  The cluster
  number of the job id will be equal to the previous cluster number used
  plus the value of this setting.

\end{description}

%%%%%%%%%%%%%%%%%%%%%%%%%%%%%%%%%%%%%%%%%%%%%%%%%%%%%%%%%%%%%%%%%%%%%%%%%%%
\subsection{\label{sec:Shadow-Config-File-Entries}\condor{shadow}
Configuration File Entries}
%%%%%%%%%%%%%%%%%%%%%%%%%%%%%%%%%%%%%%%%%%%%%%%%%%%%%%%%%%%%%%%%%%%%%%%%%%%

\index{configuration!condor\_shadow configuration variables}
These settings affect the \Condor{shadow}.
\begin{description}

\label{param:ShadowLock}
\item[\Macro{SHADOW\_LOCK}]
  This macro specifies the lock file to be used for access to the
  \File{ShadowLog} file.  It must be a separate file from the
  \File{ShadowLog}, since the \File{ShadowLog} may be rotated 
  and you want to synchronize access across log file rotations.
  This macro is defined relative to the \MacroUNI{LOCK} macro.

\label{param:ShadowDebug}
\item[\Macro{SHADOW\_DEBUG}]
  This macro (and other settings related to debug logging in the shadow) is
  described in section~\ref{param:SubsysDebug} as
  \MacroNI{<SUBSYS>\_DEBUG}.

\label{param:ShadowQueueUpdateInterval}
\item[\Macro{SHADOW\_QUEUE\_UPDATE\_INTERVAL}]
  The amount of time (in seconds) between ClassAd updates that the
  \Condor{shadow} daemon sends to the \Condor{schedd} daemon.
  Defaults to 900 (15 minutes).

\label{param:ShadowLazyQueueUpdate}
\item[\Macro{SHADOW\_LAZY\_QUEUE\_UPDATE}]
  This boolean macro specifies if the \Condor{shadow} should
  immediately update the job queue for certain attributes (at this
  time, it only effects the \AdAttr{NumJobStarts} and
  \AdAttr{NumJobReconnects} counters) or if it should wait and only
  update the job queue on the next periodic update.
  There is a trade-off between performance and the semantics of these
  attributes, which is why the behavior is controlled by a
  configuration macro.
  If the \Condor{shadow} do not use a lazy update, and immediately
  ensures the changes to the job attributes are written to the job
  queue on disk, the semantics for the attributes are very solid
  (there's only a tiny chance that the counters will be out of sync
  with reality), but this introduces a potentially large performance
  and scalability problem for a busy \Condor{schedd}.
  If the \Condor{shadow} uses a lazy update, there's no additional cost
  to the \Condor{schedd}, but it means that \Condor{q} and Quill won't
  immediately see the changes to the job attributes, and if the
  \Condor{shadow} happens to crash or be killed during that time, the
  attributes are never incremented.
  Given that the most obvious usage of these counter attributes is for
  the periodic user policy expressions (which are evaluated directly
  by the \Condor{shadow} using its own copy of the job's classified
  ad, which is immediately updated in either case), and since the
  additional cost for aggressive updates to a busy \Condor{schedd}
  could potentially cause major problems, the default is \Expr{True}
  to do lazy, periodic updates.

\label{param:CompressPeriodicCkpt}
\item[\Macro{COMPRESS\_PERIODIC\_CKPT}]
  This boolean macro specifies
  whether the shadow should instruct applications to compress periodic
  checkpoints (when possible).  The default is \Expr{False}.

\label{param:CompressVacateCkpt}
\item[\Macro{COMPRESS\_VACATE\_CKPT}]
  This boolean macro specifies
  whether the shadow should instruct applications to compress vacate
  checkpoints (when possible).  The default is \Expr{False}.

\label{param:PeriodicMemorySync}
\item[\Macro{PERIODIC\_MEMORY\_SYNC}]
  This boolean value specifies whether the \Condor{shadow} should instruct
  applications to commit dirty memory pages to swap space during a
  periodic checkpoint.  The default is \Expr{False}.  This potentially
  reduces the number of dirty memory pages at vacate time, thereby
  reducing swapping activity on the remote machine.

\label{param:SlowCkptSpeed}
\item[\Macro{SLOW\_CKPT\_SPEED}]
  This macro specifies the speed at which vacate checkpoints should be
  written, in kilobytes per second.  If zero (the default), vacate
  checkpoints are written as fast as possible.  Writing vacate
  checkpoints slowly can avoid overwhelming the remote machine with
  swapping activity.

\label{param:ShadowJobCleanupRetryDelay}
\item[\Macro{SHADOW\_JOB\_CLEANUP\_RETRY\_DELAY}]
  This integer specifies the number of seconds to wait between tries
  to commit the final update to the job ClassAd in the \Condor{schedd}'s
  job queue.  The default is 30.

\label{param:ShadowMaxJobCleanupRetries}
\item[\Macro{SHADOW\_MAX\_JOB\_CLEANUP\_RETRIES}]
  This integer specifies the number of times to try committing
  the final update to the job ClassAd in the \Condor{schedd}'s
  job queue.  The default is 5.

\end{description}

%%%%%%%%%%%%%%%%%%%%%%%%%%%%%%%%%%%%%%%%%%%%%%%%%%%%%%%%%%%%%%%%%%%%%%%%%%%
\subsection{\label{sec:Starter-Config-File-Entries}\condor{starter}
Configuration File Entries}
%%%%%%%%%%%%%%%%%%%%%%%%%%%%%%%%%%%%%%%%%%%%%%%%%%%%%%%%%%%%%%%%%%%%%%%%%%%

\index{configuration!condor\_starter configuration variables}
These settings affect the \Condor{starter}.
\begin{description}

\label{param:ExecTransferAttempts}
\item[\Macro{EXEC\_TRANSFER\_ATTEMPTS}]
  Sometimes due to a router misconfiguration, kernel bug, or other
  network problem, the transfer of the initial checkpoint from
  the submit machine to the execute machine will fail midway through.
  This parameter allows a retry of the transfer a certain number of times
  that must be equal to or greater than 1. If this parameter is not
  specified, or specified incorrectly, then it will default to three.
  If the transfer of the initial executable fails every attempt, then
  the job goes back into the idle state until the next renegotiation
  cycle.

  \Note: This parameter does not exist in the NT starter.

\label{param:JobReniceIncrement}
\item[\Macro{JOB\_RENICE\_INCREMENT}]
  When the \Condor{starter} spawns a Condor job, it can do so with a
  \Term{nice-level}.
  A nice-level is a
  Unix mechanism that allows users to assign their own processes a lower 
  priority, such that these processes do not interfere with interactive
  use of the machine.
  For machines with lots
  of real memory and swap space, such that the only scarce resource is CPU time,
  use this macro in conjunction with a policy that
  allows Condor to always start jobs on the machines. 
  Condor jobs would always run,
  but interactive response on the machines would never suffer.
  A user most likely will not notice Condor is
  running jobs.  See section~\ref{sec:Configuring-Policy} on
  Startd Policy Configuration for more details on setting up a
  policy for starting and stopping jobs on a given machine.

  The integer value is
  set by the \Condor{starter} daemon for each job just before the
  job runs.
  The range of allowable values are integers in the range of 0 to 19
  (inclusive),
  with a value of 19 being the lowest priority.  
  If the integer value is outside this range,
  then on a Unix machine, a value greater than 19 is auto-decreased to 19;
  a value less than 0 is treated as 0.
  For values outside this range, a Windows machine ignores the value
  and uses the default instead.
  The default value is 10, which maps to the idle priority class on
  a Windows machine.

\label{param:StarterLocalLogging}
\item[\Macro{STARTER\_LOCAL\_LOGGING}]
  This macro determines whether the
  starter should do local logging to its own log file, or send debug
  information back to the \Condor{shadow} where it will end up in the
  ShadowLog.  It defaults to \Expr{True}.

\label{param:StarterDebug}
\item[\Macro{STARTER\_DEBUG}]
  This setting (and other settings related to debug logging in the starter) is
  described above in section~\ref{param:SubsysDebug} as
  \MacroUNI{<SUBSYS>\_DEBUG}.

\label{param:StarterUpdateInterval}
\item[\Macro{STARTER\_UPDATE\_INTERVAL}]
  An integer value representing the number of seconds between 
  ClassAd updates that the \Condor{starter} daemon sends to the 
  \Condor{shadow} and \Condor{startd} daemons. 
  Defaults to 300 (5 minutes).

\label{param:StarterUpdateIntervalTimeslice}
\item[\Macro{STARTER\_UPDATE\_INTERVAL\_TIMESLICE}]
  A floating point value, specifying the highest fraction of time that the 
  \Condor{starter} daemon should spend collecting
  monitoring information about the job, such as disk usage.
  The default  value is 0.1.  
  If monitoring, such as checking disk usage takes a long time,
  the \Condor{starter} will monitor less frequently than specified by
  \MacroNI{STARTER\_UPDATE\_INTERVAL}.

\label{param:UserJobWrapper} 
\item[\Macro{USER\_JOB\_WRAPPER}]
  The full path to an executable or script.
  This macro allows an administrator to specify a wrapper script to handle the
  execution of all user jobs.  
  If specified, Condor never directly executes a job, but instead
  invokes the program specified by this macro.
  The command-line arguments passed to this program will include the
  full-path to the actual user job which should be executed, followed by all
  the command-line parameters to pass to the user job.
  This wrapper program must ultimately replace its image with the user job;
  in other words,
  it must \Procedure{exec} the user job, not \Procedure{fork} it.
  For instance, if the wrapper program is a C/Korn shell script, the
  last line of execution should be:
\begin{verbatim}
        exec $*
\end{verbatim}
%$ (for Emacs)
  This can potentially lose information about the arguments.
  Any argument with embedded white space will be split into multiple
  arguments.
  For example the argument "argument one" will become the two arguments
  "argument" and "one".
  For Bourne type shells (sh, bash, ksh),
  the following preserves the arguments:
\begin{verbatim}
        exec "$@"
\end{verbatim}
  For the C type shells (csh, tcsh), the following preserves the
  arguments:
\begin{verbatim}
        exec $*:q
\end{verbatim}


  For Windows machines, the wrapper will either be
  a batch script (with a file extension of \File{.bat} or \File{.cmd})
  or an executable (with a file extension of \File{.exe} or \File{.com}).

\label{param:UseVisibleDesktop} 
\item[\Macro{USE\_VISIBLE\_DESKTOP}]
  This setting is only meaningful on Windows machines.  If True, Condor will
  allow the job to create windows on the desktop of the execute machine and
  interact with the job.  This is particularly useful for debugging why an
  application will not run under Condor.  If False, Condor uses the default
  behavior of creating a new, non-visible desktop to run the job on.
  See section~\ref{sec:platform-windows} for details on how Condor 
  interacts with the desktop.

\label{param:StarterJobEnvironment}
\item[\Macro{STARTER\_JOB\_ENVIRONMENT}]
  This macro sets the default environment inherited by jobs.  The syntax is
  the same as the syntax for environment settings in the job submit file
  (see page~\pageref{man-condor-submit-environment}).
  If the same environment variable is assigned by this macro and by the user
  in the submit file, the user's setting takes precedence.

\label{param:JobInheritsStarterEnvironment} 
\item[\Macro{JOB\_INHERITS\_STARTER\_ENVIRONMENT}]
  A boolean value that defaults to \Expr{False}.
  When \Expr{True},
  it causes jobs to inherit all environment variables from 
  the \Condor{starter}.
  This is useful for glidein jobs that need to
  access environment variables from the batch system running the glidein
  daemons.
  When both the user job and \MacroNI{STARTER\_JOB\_ENVIRONMENT} define
  an environment variable that is in the \Condor{starter}'s
  environment, the user job's definition takes precedence.
  This variable does not apply to standard universe jobs.

\label{param:StarterUploadTimeout} 
\item[\Macro{STARTER\_UPLOAD\_TIMEOUT}]
  An integer value that specifies the network communication timeout to use
  when transferring files back to the submit machine.  The default value is
  set by the \Condor{shadow} daemon to 300.
  Increase this value if the disk on the submit machine
  cannot keep up with large bursts of activity, such as many jobs all
  completing at the same time.

\label{param:EnforceCpuAffinity} 
\item[\Macro{ENFORCE\_CPU\_AFFINITY}]
  A boolean value that defaults to \Expr{False}.  When \Expr{False},
  the affinity of jobs and their descendants to a CPU is not enforced.
  When \Expr{True}, Condor jobs and their descendants maintain their
  affinity to a CPU.
  When \Expr{True}, more fine grained affinities may be specified with
  \MacroNI{SLOT<X>\_CPU\_AFFINITY}.

\label{param:SlotXCpuAffinity} 
\item[\Macro{SLOT<X>\_CPU\_AFFINITY}]
  A comma separated list of cores to which a Condor job running on
  a specific slot given by the value of \MacroNI{<X>} show affinity.
  Note that slots are numbered beginning with the value 1,
  while CPU cores are numbered beginning with the value 0.
  This affinity list only takes effect if
  \Expr{ENFORCE\_CPU\_AFFINITY = True}.

\end{description}

%%%%%%%%%%%%%%%%%%%%%%%%%%%%%%%%%%%%%%%%%%%%%%%%%%%%%%%%%%%%%%%%%%%%%%%%%%%
\subsection{\label{sec:Submit-Config-File-Entries}\condor{submit}
Configuration File Entries}
%%%%%%%%%%%%%%%%%%%%%%%%%%%%%%%%%%%%%%%%%%%%%%%%%%%%%%%%%%%%%%%%%%%%%%%%%%%
\index{configuration!condor\_submit configuration variables}

\begin{description}
\label{param:DefaultUniverse}
\item[\Macro{DEFAULT\_UNIVERSE}]
  The universe under which a job is executed may be specified in the submit
  description file.
  If it is not specified in the submit description file, then
  this variable specifies the universe (when defined).
  If the universe is not specified in the submit description
  file, and if this variable is not defined, then
  the default universe for a job will be the vanilla universe.
\end{description}

If you want \Condor{submit} to automatically append an expression to
the \AdAttr{Requirements} expression or \AdAttr{Rank} expression of 
jobs at your site use the following macros:
\begin{description}
  
\label{param:AppendReqVanilla}
\item[\Macro{APPEND\_REQ\_VANILLA}]
  Expression to be appended to vanilla job requirements.
  
\label{param:AppendReqStandard}
\item[\Macro{APPEND\_REQ\_STANDARD}]
  Expression to be appended to standard job requirements.

\label{param:AppendReq}
\item[\Macro{APPEND\_REQUIREMENTS}]
  Expression to be appended to any type of universe jobs. 
  However, if \MacroNI{APPEND\_REQ\_VANILLA} or \MacroNI{APPEND\_REQ\_STANDARD}
  is defined, then ignore the \MacroNI{APPEND\_REQUIREMENTS} for those
  universes.

\label{param:AppendRank}
\item[\Macro{APPEND\_RANK}]
  Expression to be appended to job rank.  \MacroNI{APPEND\_RANK\_STANDARD} or
  \MacroNI{APPEND\_RANK\_VANILLA} will override this setting if defined.

\label{param:AppendRankStandard}
\item[\Macro{APPEND\_RANK\_STANDARD}]
  Expression to be appended to standard job rank.

\label{param:AppendRankVanilla}
\item[\Macro{APPEND\_RANK\_VANILLA}]
  Expression to append to vanilla job rank.

\end{description}

\Note The \Macro{APPEND\_RANK\_STANDARD} and 
\Macro{APPEND\_RANK\_VANILLA} macros were called
\Macro{APPEND\_PREF\_STANDARD} and
\Macro{APPEND\_PREF\_VANILLA} in previous versions of Condor.

In addition, you may provide default \AdAttr{Rank} expressions if your users
do not specify their own with:

\begin{description}

\label{param:DefaultRank}
\item[\Macro{DEFAULT\_RANK}]
  Default rank expression for any job that does not specify
  its own rank expression in the submit description file.  
  There is no default value, such that when undefined,
  the value used will be 0.0.

\label{param:DefaultRankVanilla}
\item[\Macro{DEFAULT\_RANK\_VANILLA}]
  Default rank for vanilla universe jobs.  
  There is no default value, such that when undefined,
  the value used will be 0.0.
  When both \MacroNI{DEFAULT\_RANK} and \MacroNI{DEFAULT\_RANK\_VANILLA}
  are defined, the value for \MacroNI{DEFAULT\_RANK\_VANILLA} is
  used for vanilla universe jobs.

\label{param:DefaultRankStandard}
\item[\Macro{DEFAULT\_RANK\_STANDARD}]
  Default rank for standard universe jobs.
  There is no default value, such that when undefined,
  the value used will be 0.0.
  When both \MacroNI{DEFAULT\_RANK} and \MacroNI{DEFAULT\_RANK\_STANDARD}
  are defined, the value for \MacroNI{DEFAULT\_RANK\_STANDARD} is
  used for standard universe jobs.

\label{param:DefaultBufferSize}
\item[\Macro{DEFAULT\_IO\_BUFFER\_SIZE}]
  Condor keeps a buffer of recently-used data for each file an
  application opens.  This macro specifies the default maximum number
  of bytes to be buffered for each open file at the executing machine.
  The \Condor{status} \MacroNI{buffer\_size} command will override this
  default.  If this macro is undefined, a default size of 512 KB will
  be used.

\label{param:DefaultBufferBlockSize}
\item[\Macro{DEFAULT\_IO\_BUFFER\_BLOCK\_SIZE}] 
  When buffering is enabled,
  Condor will attempt to consolidate small read and write operations
  into large blocks.  This macro specifies the default block size
  Condor will use.  The \Condor{status} \MacroNI{buffer\_block\_size}
  command will override this default.  If this macro is undefined, a
  default size of 32 KB will be used.

\label{param:SubmitSkipFilechecks}
\item[\Macro{SUBMIT\_SKIP\_FILECHECKS}]
  If True, \Condor{submit} behaves as if the \Opt{-d} 
  command-line option is used.
  This tells \Condor{submit} to disable file permission checks when
  submitting a job.
  This can significantly decrease the amount of time required to submit
  a large group of jobs.
  The default value is False.

\label{param:WarnOnUnusedSubmitFileMacros}
\item[\Macro{WARN\_ON\_UNUSED\_SUBMIT\_FILE\_MACROS}]
  A boolean variable that defaults to \Expr{True}.
  When \Expr{True}, \Condor{submit}
  performs checks on the job's submit description file contents
  for commands that define a macro, but do not use the macro within
  the file.
  A warning is issued, but job submission continues.
  A definition of a new macro occurs when the lhs of a command is not
  a known submit command.  This check may help spot spelling errors
  of known submit commands.

\label{param:SubmitSendReschedule}
\item[\Macro{SUBMIT\_SEND\_RESCHEDULE}]
  A boolean expression that when False, prevents \Condor{submit} from
  automatically sending a \Condor{reschedule} command as it completes.
  The \Condor{reschedule} command causes the \Condor{schedd} daemon
  to start searching for machines with which to match the submitted
  jobs.  When True, this step always occurs.
  In the case that the machine where the job(s) are submitted is
  managing a huge number of jobs (thousands or tens of thousands),
  this step would hurt performance in such a way that it became
  an obstacle to scalability.
  The default value is True.

\label{param:SubmitExprs}
\item[\Macro{SUBMIT\_EXPRS}]
  The given comma-separated, named expressions are inserted into all 
  the job ClassAds that \Condor{submit} creates.  This is equivalent
  to the ``+'' syntax in submit files.  See the
  the \Condor{submit} manual page
  on page~\pageref{man-condor-submit} for details on using the ``+''
  syntax to add attributes to the job ClassAd.
  Attributes defined in the submit description file with ``+'' will
  override attributes defined in the config file with
  \MacroNI{SUBMIT\_EXPRS}. 

\label{param:LogOnNfsIsError}
\item[\Macro{LOG\_ON\_NFS\_IS\_ERROR}]
  A boolean value that controls whether \Condor{submit} prohibits
  job submit files with user log files on NFS.  If
  \MacroNI{LOG\_ON\_NFS\_IS\_ERROR} is set to \Expr{True}, such
  submit files will be rejected.  If \MacroNI{LOG\_ON\_NFS\_IS\_ERROR}
  is set to \Expr{False},
  the job will be submitted.  If not defined,
  \MacroNI{LOG\_ON\_NFS\_IS\_ERROR} defaults to \Expr{False}.

\label{param:SubmitMaxProcsInCluster}
\item[\Macro{SUBMIT\_MAX\_PROCS\_IN\_CLUSTER}]
  An integer value that limits the maximum number of jobs that would
  be assigned within a single cluster.  Job submissions that would exceed
  the defined value fail, issuing an error message, and with no jobs
  submitted.
  The default value is 0, which does not limit the number of jobs
  assigned a single cluster number.

\end{description}

%%%%%%%%%%%%%%%%%%%%%%%%%%%%%%%%%%%%%%%%%%%%%%%%%%%%%%%%%%%%%%%%%%%%%%%%%%%
\subsection{\label{sec:Preen-Config-File-Entries}\condor{preen}
Configuration File Entries}
%%%%%%%%%%%%%%%%%%%%%%%%%%%%%%%%%%%%%%%%%%%%%%%%%%%%%%%%%%%%%%%%%%%%%%%%%%%

\index{configuration!condor\_preen configuration variables}
These macros affect \Condor{preen}.

\begin{description}

\item[\Macro{PREEN\_ADMIN}]
\label{param:PreenAdmin}
  This macro sets the e-mail address where \Condor{preen} will send e-mail
  (if it is configured to send email at all; see the entry for \MacroNI{PREEN}).
  Defaults to \MacroUNI{CONDOR\_ADMIN}.

\label{param:ValidSpoolFiles}
\item[\Macro{VALID\_SPOOL\_FILES}]
  This macro contains a (comma or space separated) list of files that
  \Condor{preen} considers valid files to find in the \MacroUNI{SPOOL}
  directory. There is no default value. \Condor{preen} will add to the
  list files and directories that are normally present in the
  \MacroUNI{SPOOL} directory.
  
\label{param:InvalidLogFiles}
\item[\Macro{INVALID\_LOG\_FILES}]
  This macro contains a (comma or space separated) list of files that
  \Condor{preen} considers invalid files to find in the \MacroUNI{LOG}
  directory.  There is no default value.

\end{description}


%%%%%%%%%%%%%%%%%%%%%%%%%%%%%%%%%%%%%%%%%%%%%%%%%%%%%%%%%%%%%%%%%%%%%%%%%%%
\subsection{\label{sec:Collector-Config-File-Entries}\condor{collector}
Configuration File Entries}
%%%%%%%%%%%%%%%%%%%%%%%%%%%%%%%%%%%%%%%%%%%%%%%%%%%%%%%%%%%%%%%%%%%%%%%%%%%

\index{configuration!condor\_collector configuration variables}
These macros affect the \Condor{collector}.
\begin{description}
  
\label{param:ClassadLifetime}
\item[\Macro{CLASSAD\_LIFETIME}]
  This macro determines the default maximum age for ClassAds collected by the
  \Condor{collector}.  ClassAd older than the maximum age are
  discarded by the \Condor{collector} as stale.

  If present, the ClassAd attribute ``ClassAdLifetime'' specifies the
  ad's lifetime in seconds.  If ``ClassAdLifetime'' is not present in
  the ad, the \Condor{collector} will use the value of
  \MacroUNI{CLASSAD\_LIFETIME}.  The macro is defined in terms of
  seconds, and defaults to 900 (15 minutes).
  
\label{param:MasterCheckInterval}
\item[\Macro{MASTER\_CHECK\_INTERVAL}]
  This macro defines how often the
  collector should check for machines that have ClassAds from some
  daemons, but not from the \Condor{master} (\Term{orphaned daemons})
  and send e-mail about it.  It is defined in seconds and 
  defaults to 10800 (3 hours).

\label{param:CollectorRequirements}
\item[\Macro{COLLECTOR\_REQUIREMENTS}]
  A boolean expression that filters out unwanted ClassAd updates.  The
  expression is evaluated for ClassAd updates that have 
  passed through enabled security authorization checks.
  The default behavior when this expression is not
  defined is to allow all ClassAd updates to take place.
  If \Expr{False}, a ClassAd update will be rejected.

  Stronger security mechanisms are the better way to
  authorize or deny updates to the \Condor{collector}.
  This configuration variable exists to help those that
  use host-based security, and
  do not trust all processes that run on the hosts in the pool.
  This configuration variable may be used to throw out ClassAds that
  should not be allowed.  For example, for
  \Condor{startd} daemons that run on a fixed port,
  configure this expression to ensure that 
  only machine ClassAds advertising the expected
  fixed port are accepted.  As a convenience, before evaluating the
  expression, some basic sanity checks are performed on the ClassAd to
  ensure that all of the ClassAd attributes used by Condor to contain
  IP:port information are consistent.  To validate this
  information, the attribute to check is \AdAttr{TARGET.MyAddress}.
 

\label{param:ClientTimeout}
\item[\Macro{CLIENT\_TIMEOUT}]
  Network timeout that the \Condor{collector} uses when talking to any daemons
  or tools that are sending it a ClassAd update.
  It is defined in seconds and defaults to 30.
  
\label{param:QueryTimeout}
\item[\Macro{QUERY\_TIMEOUT}]
  Network timeout when talking to anyone doing a query.
  It is defined in seconds and defaults to 60.
  
\label{param:CondorDevelopers}
\item[\Macro{CONDOR\_DEVELOPERS}]
  By default,
  Condor will send e-mail once per week to this address with the output
  of the \Condor{status} command, which lists how many machines
  are in the pool and how many are running jobs.  The default
  value of \Email{condor-admin@cs.wisc.edu} will send this report to
  the Condor Team developers at the University of Wisconsin-Madison.
  The Condor Team uses
  these weekly status messages in order to have some idea as to how
  many Condor pools exist in the world.  We appreciate
  getting the reports, as this is one way we can convince funding
  agencies that Condor is being used in the real world.  
  If you do not wish this information to be sent to the Condor Team,
  explicitly set the value to \Expr{NONE} to disable this feature,
  or replace the
  address with a desired location.  
  If undefined (commented out) in the configuration file, Condor follows
  its default behavior.

\label{param:CollectorName}
\item[\Macro{COLLECTOR\_NAME}]
  This macro is used to specify a short description of your pool.
  It should be about 20 characters long.  For example, the name of the
  UW-Madison Computer Science Condor Pool is \AdStr{UW-Madison CS}.  
  While this macro might seem similar to \MacroNI{MASTER\_NAME} or
  \MacroNI{SCHEDD\_NAME}, it is unrelated.
  Those settings are used to uniquely identify (and locate) a specific
  set of Condor daemons, if there are more than one running on the same
  machine.
  The \MacroNI{COLLECTOR\_NAME} setting is just used as a
  human-readable string to describe the pool, which is included in the
  updates set to the \MacroNI{CONDOR\_DEVELOPERS\_COLLECTOR} (see
  below). 

\label{param:CondorDevelopersCollector}
\item[\Macro{CONDOR\_DEVELOPERS\_COLLECTOR}]
  By default, every pool sends
  periodic updates to a central \Condor{collector} at UW-Madison with
  basic information about the status of your pool.  This includes only
  the number of total machines, the number of jobs submitted, the
  number of machines running jobs, the host name of your central
  manager, and the \MacroUNI{COLLECTOR\_NAME} specified above.  These
  updates help the Condor Team see how Condor is being used around the world.
  By default, they will be sent to \File{condor.cs.wisc.edu}.
  If you do not want
  these updates to be sent from your pool,
  explicitly set this macro to \Expr{NONE}. 
  If undefined (commented out) in the configuration file, Condor follows
  its default behavior.

\label{param:CollectorSocketBufsize}
\item[\Macro{COLLECTOR\_SOCKET\_BUFSIZE}] 
  This specifies the buffer size, in
  bytes, reserved for \Condor{collector} network UDP sockets.  The default is
  10240000, or a ten megabyte buffer.  This is a healthy size, even for a large
  pool.  The larger this value, the less likely the \Condor{collector} will
  have stale information about the pool due to dropping update packets.  If
  your pool is small or your central manager has very little RAM, considering
  setting this parameter to a lower value (perhaps 256000 or 128000).

  \Note For some Linux distributions, it may be necessary to raise the
  OS's system-wide limit for network buffer sizes. The parameter that
  controls this limit is /proc/sys/net/core/rmem\_max. You can see the
  values that the \Condor{collector} actually uses by enabling D\_FULLDEBUG
  for the collector and looking at the log line that looks like this:

  Reset OS socket buffer size to 2048k (UDP), 255k (TCP).

  For changes to this parameter to take effect, \Condor{collector} must
  be restarted.

\label{param:CollectorTcpSocketBufsize}
\item[\Macro{COLLECTOR\_TCP\_SOCKET\_BUFSIZE}]
  This specifies the TCP buffer
  size, in  bytes, reserved for \Condor{collector} network sockets.  The
  default is 131072, or a 128 kilobyte buffer.  This is a healthy size, even
  for a large pool.  The larger this value, the less likely the
  \Condor{collector} will have stale information about the pool due to
  dropping update packets.  If your pool is small or your central
  manager has very little RAM, considering setting this parameter to a
  lower value (perhaps 65536 or 32768).

  \Note See the note for \Macro{COLLECTOR\_SOCKET\_BUFSIZE}.

\label{param:CollectorSocketCacheSize} 
\item[\Macro{COLLECTOR\_SOCKET\_CACHE\_SIZE}] 
  If your site wants to use TCP connections to send ClassAd updates to
  the collector, you must use this setting to enable a cache of TCP
  sockets (in addition to enabling
  \Macro{UPDATE\_COLLECTOR\_WITH\_TCP}). 
  Please read section~\ref{sec:tcp-collector-update} on ``Using TCP to
  Send Collector Updates'' on page~\pageref{sec:tcp-collector-update}
  for more details and a discussion of when you would need this
  functionality. 
  If you do not enable a socket cache, TCP updates will be refused by
  the collector.
  The default value for this setting is 0, with no cache enabled.   
  If you lower this number, you must run \Condor{restart} and not just
  \Condor{reconfig} for the change to take effect.

\label{param:KeepPoolHistory}
\item[\Macro{KEEP\_POOL\_HISTORY}]
  This boolean macro is used to decide if the collector will write
  out statistical information about the pool to history files.
  The default is \Expr{False}.
  The location, size, and frequency of history logging is controlled
  by the other macros.

\label{param:PoolHistoryDir}
\item[\Macro{POOL\_HISTORY\_DIR}]
  This macro sets the name of the directory where the history
  files reside (if history logging is enabled).
  The default is the \File{SPOOL} directory.

\label{param:PoolHistoryMaxStorage} 
\item[\Macro{POOL\_HISTORY\_MAX\_STORAGE}]
  This macro sets the maximum combined size of the history files.
  When the size of the history files is close to this limit, the oldest
  information will be discarded.
  Thus, the larger this parameter's value is, the larger the time
  range for which history will be available.  The default value is
  10000000 (10 Mbytes).

\label{param:PoolHistorySamplingInterval}
\item[\Macro{POOL\_HISTORY\_SAMPLING\_INTERVAL}]
  This macro sets the interval, in seconds, between samples for
  history logging purposes. 
  When a sample is taken, the collector goes through the information
  it holds, and summarizes it.
  The information is written to the history file once for each 4
  samples.
  The default (and recommended) value is 60 seconds. Setting this
  macro's value too low will increase the load on the collector,
  while setting it to high will produce less precise statistical
  information.

\label{param:CollectorDaemonStats}
\item[\Macro{COLLECTOR\_DAEMON\_STATS}]
  This macro controls whether or not the Collector keeps update
  statistics on incoming updates.  The default value is True.  If
  this option is enabled, the collector will insert several attributes
  into ClassAds that it stores and sends.  ClassAds without the
  ``UpdateSequenceNumber'' and ``DaemonStartTime'' attributes will not
  be counted, and will not have attributes inserted (all modern Condor
  daemons which publish ClassAds publish these attributes).

  \index{ClassAd attribute added by the \Condor{collector}!UpdatesTotal}
  \index{ClassAd attribute added by the \Condor{collector}!UpdatesSequenced}
  \index{ClassAd attribute added by the \Condor{collector}!UpdatesLost}
  The attributes inserted are ``UpdatesTotal'', ``UpdatesSequenced'',
  and ``UpdatesLost''.  ``UpdatesTotal'' is the total number of
  updates (of this ad type) the Collector has received from this host.
  ``UpdatesSequenced'' is the number of updates that the Collector
  could have as lost.  In particular, for the first update from a
  daemon it is impossible to tell if any previous ones have been lost
  or not.  ``UpdatesLost'' is the number of updates that the Collector
  has detected as being lost.
  See page~\pageref{sec:Collector-Added-Attributes} for more information on the
  added attributes.

\label{param:CollectorStatsSweep}
\item[\Macro{COLLECTOR\_STATS\_SWEEP}]
  This value specifies the number of
  seconds between sweeps of the \Condor{collector}'s per-daemon update
  statistics.  Records for daemons which have not reported in this amount
  of time are purged in order to save memory.  The default is two days.
  It is unlikely that you would ever need to adjust this.

\label{param:CollectorDaemonHistorySize}
\item[\Macro{COLLECTOR\_DAEMON\_HISTORY\_SIZE}]
  This macro controls the
  size of the published update history that the Collector inserts into
  the ClassAds it stores and sends.  The default value is 128, which
  means that history is stored and published for the latest 128
  updates.  This macro is ignored if \MacroU{COLLECTOR\_DAEMON\_STATS}
  is not enabled.

  \index{ClassAd attribute added by the \Condor{collector}!UpdatesHistory}
  If this has a non-zero value, the Collector will insert
  ``UpdatesHistory'' into the ClassAd (similar to ``UpdatesTotal''
  above).  ``UpdatesHistory'' is a hexadecimal string which represents
  a bitmap of the last \Macro{COLLECTOR\_DAEMON\_HISTORY\_SIZE}
  updates.  The most significant bit (MSB) of the bitmap represents the
  most recent update, and the least significant bit (LSB) represents
  the least recent.  A value of zero means that the update was not
  lost, and a value of 1 indicates that the update was detected as
  lost.

  For example, if the last update was not lost, the previous lost, and
  the previous two not, the bitmap would be 0100, and the matching hex
  digit would be ``4''.  Note that the MSB can never be marked as lost
  because its loss can only be detected by a non-lost update (a
  ``gap'' is found in the sequence numbers).  Thus, UpdatesHistory =
  "0x40" would be the history for the last 8 updates.  If the next
  updates are all successful, the values published, after each update,
  would be: 0x20, 0x10, 0x08, 0x04, 0x02, 0x01, 0x00.

  See page~\pageref{sec:Collector-Added-Attributes} for more information on the
  added attribute.


\label{param:CollectorClassHistorySize}
\item[\Macro{COLLECTOR\_CLASS\_HISTORY\_SIZE}]
  This macro controls the
  size of the published update history that the Collector inserts into
  the Collector ClassAds it produces.  The default value is zero.

  If this has a non-zero value, the Collector will insert
  ``UpdatesClassHistory'' into the Collector ClassAd (similar to
  ``UpdatesHistory'' above).  These are added ``per class'' of
  ClassAd, however.  The classes refer to the ``type'' of ClassAds
  (i.e. ``Start'').  Additionally, there is a ``Total'' class created
  which represents the history of all ClassAds that this Collector
  receives.

  Note that the collector always publishes Lost, Total and Sequenced
  counts for all ClassAd ``classes''.  This is similar to the
  statistics gathered if \MacroU{COLLECTOR\_DAEMON\_STATS} is enabled.

\label{param:CollectorQueryWorkers}
\item[\Macro{COLLECTOR\_QUERY\_WORKERS}]
  This macro sets the maximum
  number of ``worker'' processes that the Collector can have.  When
  receiving a query request, the UNIX Collector will ``fork'' a new
  process to handle the query, freeing the main process to handle
  other requests.  When the number of outstanding ``worker'' processes
  reaches this maximum, the request is handled by the main process.
  This macro is ignored on Windows, and its default value is zero.
  The default configuration, however, has this set to 16.

\label{param:CollectorDebug}
\item[\Macro{COLLECTOR\_DEBUG}]
  This macro (and other macros related to debug logging in the collector)
  is described in section~\ref{param:SubsysDebug} as
  \MacroNI{<SUBSYS>\_DEBUG}.

\end{description}

%%%%%%%%%%%%%%%%%%%%%%%%%%%%%%%%%%%%%%%%%%%%%%%%%%%%%%%%%%%%%%%%%%%%%%%%%%%
\subsection{\label{sec:Negotiator-Config-File-Entries}\condor{negotiator}
Configuration File Entries}
%%%%%%%%%%%%%%%%%%%%%%%%%%%%%%%%%%%%%%%%%%%%%%%%%%%%%%%%%%%%%%%%%%%%%%%%%%%
\index{configuration!condor\_negotiator configuration variables}

These macros affect the \Condor{negotiator}.
\begin{description}
  
\label{param:NegotiatorInterval}
\item[\Macro{NEGOTIATOR\_INTERVAL}]
  Sets how often the negotiator starts a negotiation cycle.  It is defined
  in seconds and defaults to 300 (5 minutes).
  
\label{param:NegotiatorCycleDelay}
\item[\Macro{NEGOTIATOR\_CYCLE\_DELAY}]
  An integer value that represents the minimum number of seconds
  that must pass before a new negotiation cycle may start.
  The default value is 20.
  \MacroNI{NEGOTIATOR\_CYCLE\_DELAY} is intended only for use by
  Condor experts.

\label{param:NegotiatorTimeout}
\item[\Macro{NEGOTIATOR\_TIMEOUT}]
  Sets the timeout that the negotiator uses on its network connections
  to the \Condor{schedd} and \Condor{startd}s.
  It is defined in seconds and defaults to 30.
  
\label{param:PriorityHalfLife}
\item[\Macro{PRIORITY\_HALFLIFE}]
  This macro defines the half-life of the user priorities.  See
  section~\ref{sec:user-priority-explained}
  on User Priorities for details.  It is defined in seconds and defaults
  to 86400 (1 day).

\label{param:DefaultPrioFactor} 
\item[\Macro{DEFAULT\_PRIO\_FACTOR}]
  This macro sets the priority factor for local users. See
  section~\ref{sec:user-priority-explained}
  on User Priorities for details.  Defaults to 1.

\label{param:NiceUserPrioFactor} 
\item[\Macro{NICE\_USER\_PRIO\_FACTOR}]
  This macro sets the priority factor for nice users. See
  section~\ref{sec:user-priority-explained}
  on User Priorities for details.  Defaults to 10000000.

\label{param:RemotePrioFactor} 
\item[\Macro{REMOTE\_PRIO\_FACTOR}]
  This macro defines the priority factor for remote users (users who
  who do not belong to the accountant's local domain - see
  below). See section~\ref{sec:user-priority-explained}
  on User Priorities for details.  Defaults to 10000.

\label{param:AccountantLocalDomain} 
\item[\Macro{ACCOUNTANT\_LOCAL\_DOMAIN}]
  This macro is used to decide if a user is local or remote. A user
  is considered to be in the local domain if the UID\_DOMAIN matches
  the value of this macro. Usually, this macro is set
  to the local UID\_DOMAIN. If it is not defined, all users are considered
  local.

\label{param:MaxAccountantDatabaseSize}
\item[\Macro{MAX\_ACCOUNTANT\_DATABASE\_SIZE}] 
  This macro defines the maximum size (in bytes) that the accountant
  database log file can reach before it is truncated (which re-writes
  the file in a more compact format).
  If, after truncating, the file is larger than one half the maximum
  size specified with this macro, the maximum size will be
  automatically expanded.
  The default is 1 megabyte (1000000).

\label{param:NegotiatorDiscountSuspendedResources} 
\item[\Macro{NEGOTIATOR\_DISCOUNT\_SUSPENDED\_RESOURCES}]
   This macro tells the negotiator to not count resources that are suspended
   when calculating the number of resources a user is using. 
   Defaults to false, that is, a user is still charged for a resource even
   when that resource has suspended the job.

\label{param:NegotiatorSocketCacheSize}
\item[\Macro{NEGOTIATOR\_SOCKET\_CACHE\_SIZE}]
  This macro defines the maximum number of sockets that the \Condor{negotiator}
  keeps in its open socket cache.
  Caching open sockets makes the negotiation
  protocol more efficient by eliminating the need for socket
  connection establishment for each negotiation cycle.  The default is
  currently 16.  To be effective, this parameter should be set to a
  value greater than the number of \Condor{schedd}s submitting jobs to the
  negotiator at any time.  If you lower this number, you must run
  \Condor{restart} and not just \Condor{reconfig} for the change to
  take effect.

\label{param:NegotiatorInformStartd}
\item[\Macro{NEGOTIATOR\_INFORM\_STARTD}]
  Boolean setting that controls if the \Condor{negotiator} should
  inform the \Condor{startd} when it has been matched with a job.
  The default is \Expr{True}.
  When this is set to \Expr{False}, the \Condor{startd} will never
  enter the Matched state, and will go directly from Unclaimed to
  Claimed.
  Because this notification is done via UDP, if a pool is configured
  so that the execute hosts do not create UDP command sockets (see the
  \Macro{WANT\_UDP\_COMMAND\_SOCKET} setting described in
  section~\ref{param:WantUDPCommandSocket} on
  page~\pageref{param:WantUDPCommandSocket} for details), the
  \Condor{negotiator} should be configured not to attempt to contact
  these \Condor{startds} by configuring this setting to \Expr{False}.

\label{param:NegotiatorPreJobRank}
\item[\Macro{NEGOTIATOR\_PRE\_JOB\_RANK}]
  Resources that match a request
  are first sorted by this expression.  If there are any ties in the
  rank of the top choice, the top resources are sorted by the
  user-supplied rank in the job ClassAd, then by
  \MacroNI{NEGOTIATOR\_POST\_JOB\_RANK}, then by
  \MacroNI{PREEMPTION\_RANK} (if the match would cause preemption and
  there are still any ties in the top choice).  \verb@MY@ refers to
  attributes of the machine ClassAd and \verb@TARGET@ refers to the
  job ClassAd.  The purpose of the pre job rank is to allow the pool
  administrator to override any other rankings, in order to optimize
  overall throughput.  For example, it is commonly used to minimize
  preemption, even if the job rank prefers a machine that is busy.  If
  undefined, this expression has no effect on the ranking of matches.
  The standard configuration file shipped with Condor specifies an
  expression to steer jobs away from busy resources:

\begin{verbatim}
  NEGOTIATOR_PRE_JOB_RANK = RemoteOwner =?= UNDEFINED
\end{verbatim}

\label{param:NegotiatorPostJobRank}
\item[\Macro{NEGOTIATOR\_POST\_JOB\_RANK}]
  Resources that match a request are first sorted by
  \MacroNI{NEGOTIATOR\_PRE\_JOB\_RANK}.  If there are any ties in the
  rank of the top choice, the top resources are sorted by the
  user-supplied rank in the job ClassAd, then by
  \MacroNI{NEGOTIATOR\_POST\_JOB\_RANK}, then by
  \MacroNI{PREEMPTION\_RANK} (if the match would cause preemption and
  there are still any ties in the top choice).  \verb@MY@ refers to
  attributes of the machine ClassAd and \verb@TARGET@ refers to the
  job ClassAd.  The purpose of the post job rank is to allow the pool
  administrator to choose between machines that the job ranks equally.
  The default value is undefined, which causes this rank to have no
  effect on the ranking of matches.  The following example expression
  steers jobs toward faster machines and tends to fill a cluster of
  multi-processors by spreading across all machines before filling up
  individual machines.  In this example, the expression is chosen to
  have no effect when preemption would take place, allowing control to
  pass on to \MacroNI{PREEMPTION\_RANK}.

\begin{verbatim}
  UWCS_NEGOTIATOR_POST_JOB_RANK = \
   (RemoteOwner =?= UNDEFINED) * (KFlops - VirtualMachineID)
\end{verbatim}


\label{param:PreemptionRequirements}
\item[\Macro{PREEMPTION\_REQUIREMENTS}]
  When considering user priorities, the negotiator will not preempt
  a job running on a given machine unless the
  \MacroNI{PREEMPTION\_REQUIREMENTS} expression evaluates to \Expr{True} and the
  owner of the idle job has a better priority than the owner of the
  running job. 
  The \MacroNI{PREEMPTION\_REQUIREMENTS} expression is evaluated within the
  context of the candidate machine ClassAd and the candidate idle job
  ClassAd; thus the \verb@MY@ scope prefix refers to the machine ClassAd,
  and the \verb@TARGET@ scope prefix refers to the ClassAd of the idle
  (candidate) job.  There is no direct access to the currently running job,
  but attributes of the currently running job that need to be accessed
  in \MacroNI{PREEMPTION\_REQUIREMENTS} can be placed in the machine ClassAd
  using \Macro{STARTD\_JOB\_EXPRS}.
  If not explicitly set in the Condor configuration file, the default value
  for this expression is \Expr{True}.
  Note that this setting does not
  influence other potential causes of preemption, such as startd
  \MacroNI{RANK}, or \MacroNI{PREEMPT} expressions.  See
  section \ref{sec:Disabling Preemption} for a general discussion of
  limiting preemption.

\label{param:PreemptionRequirementsStable} 
\item[\Macro{PREEMPTION\_REQUIREMENTS\_STABLE}]
  A boolean value that defaults to \Expr{True}, implying that all attributes
  utilized to define the \MacroNI{PREEMPTION\_REQUIREMENTS} variable will not
  change within a negotiation period time interval.
  If utilized attributes will change during the 
  negotiation period time interval, then set this variable to \Expr{False}. 

\label{param:PreemptionRank}
\item[\Macro{PREEMPTION\_RANK}]
  Resources that match a request are first sorted by
  \MacroNI{NEGOTIATOR\_PRE\_JOB\_RANK}.  If there are any ties in the
  rank of the top choice, the top resources are sorted by the
  user-supplied rank in the job ClassAd, then by
  \MacroNI{NEGOTIATOR\_POST\_JOB\_RANK}, then by
  \MacroNI{PREEMPTION\_RANK} (if the match would cause preemption and
  there are still any ties in the top choice).  \verb@MY@ refers to
  attributes of the machine ClassAd and \verb@TARGET@ refers to the
  job ClassAd.  This expression is used to rank machines that the job
  and the other negotiation expressions rank the same.  For example,
  if the job has no preference, it is usually preferable to preempt a
  job with a small \AdAttr{ImageSize} instead of a job with a large
  \AdAttr{ImageSize}.  The default is to rank all preemptable matches
  the same.  However, the negotiator will always prefer to match the
  job with an idle machine over a preemptable machine, if none of the
  other ranks express a preference between them.

\label{param:PreemptionRankStable}
\item[\Macro{PREEMPTION\_RANK\_STABLE}]
  A boolean value that defaults to \Expr{True}, implying that all attributes
  utilized to define the \MacroNI{PREEMPTION\_RANK} variable will not
  change within a negotiation period time interval.
  If utilized attributes will change during the 
  negotiation period time interval, then set this variable to \Expr{False}.

\label{param:NegotiatorDebug}
\item[\Macro{NEGOTIATOR\_DEBUG}]
  This macro (and other settings related to debug logging in the negotiator) is
  described in section~\ref{param:SubsysDebug} as \MacroNI{<SUBSYS>\_DEBUG}.

\label{param:NegotiatorMaxTimePerSubmitter}
\item[\Macro{NEGOTIATOR\_MAX\_TIME\_PER\_SUBMITTER}]
  The maximum number of seconds
  the \Condor{negotiator} will spend with a submitter during one
  negotiation cycle.  Once this time limit has been reached, the
  \Condor{negotiator} will still finish its current pie spin, but it will skip
  over the submitter if subsequent pie spins are needed to dish out all
  of the available machines.  It defaults to one year.  See
  \MacroNI{NEGOTIATOR\_MAX\_TIME\_PER\_PIESPIN} for more information.

\label{param:NegotiatorMaxTimePerPieSpin}
\item[\Macro{NEGOTIATOR\_MAX\_TIME\_PER\_PIESPIN}]
  The maximum number of seconds the
  \Condor{negotiator} will spend with a submitter in one pie spin.
  A negotiation cycle is composed of at least one pie spin, possibly more,
  depending on whether there are still machines left over after
  computing fair shares and negotiating with each submitter.  By
  limiting the maximum length of a pie spin or the maximum time per
  submitter per negotiation cycle, the \Condor{negotiator} is protected
  against spending a long time talking to one submitter, for example someone
  with a very slow \Condor{schedd} daemon.
  But, this can result in unfair allocation of
  machines or some machines not being allocated at all.
  See section~\ref{sec:PieSlice} on page~\pageref{sec:PieSlice}
  for a description of a pie slice.

\label{param:NegotiatorMatchExprs}
\item[\Macro{NEGOTIATOR\_MATCH\_EXPRS}]
  This macro specifies a list of macro names that are inserted as
  ClassAd attributes into matched job ClassAds.
  The attribute name in the ClassAd will be given the prefix
  NegotiatorMatchExpr if the macro name doesn't already begin with that.
  Example:

\begin{verbatim}
  NegotiatorName = "My Negotiator"
  NEGOTIATOR_MATCH_EXPRS = NegotiatorName
\end{verbatim}

  As a result of the above configuration, jobs that are matched by this
  negotiator will contain the following attribute when they are sent to
  the startd:

\begin{verbatim}
NegotiatorMatchExprNegotiatorName = "My Negotiator"
\end{verbatim}

  The expressions inserted by the negotiator may be useful in startd
  policy expressions when the startd belongs to multiple Condor pools.

\end{description}
The following configuration macros affect negotiation for group users.
\begin{description}

\label{param:GroupNames}
\item[\Macro{GROUP\_NAMES}]
  A comma-separated list of the recognized group names, case insensitive.
  If undefined (the default), group support is disabled.
  Group names must not conflict with any user names.
  That is, if there is a \verb@physics@ group, there may not be
  a \verb@physics@ user.
  Any group that is defined here must also have a quota,
  or the group will be ignored. Example: 
  \begin{verbatim}
    GROUP_NAMES = group_physics, group_chemistry 
  \end{verbatim}

\label{param:GroupQuotaGroupname}
\item[\Macro{GROUP\_QUOTA\_<groupname>}]
  A positive integer  to represent a static quota specifying
  the exact number of machines owned by this group.
  Note that Condor does not verify or check consistency of quota values.
  % When both are defined, static quotas supersede dynamic quotas. 
  Example:
  \begin{verbatim}
    GROUP_QUOTA_group_physics = 20
    GROUP_QUOTA_group_chemistry = 10
  \end{verbatim}

%\label{param:GroupDynamicMachConstraint}
%\item[\Macro{GROUP\_DYNAMIC\_MACH\_CONSTRAINT}]
%  Filter the number of machines for use with dynamic groups accounting
%  quotas, below.  Without this filter, dynamic quotas are calculated
%  from the total of all machines, in all states, that have reported to
%  the collector, which is probably not what you want.  Use this filter to
%  restrict the number of machines reserved for calculating dynamic
%  quotas.  The value is a ClassAd expression, and is evaluated every
%  negotiation cycle.  For example, the following expression will only
%  consider unclaimed Intel/Linux machines for dynamic quotas.
%
%  \begin{verbatim}
%    GROUP_DYNAMIC_MACH_CONSTRAINT = State == "Unclaimed" && \
%    Arch == "INTEL" && OpSys == "LINUX"
%  \end{verbatim}
%  will only considered. If all computers should be considered for
%  dynamic quotas, then the following expression could be used:
%  \begin{verbatim}
%      GROUP_DYNAMIC_MACH_CONSTRAINT = TRUE
%  \end{verbatim}


%\label{param:GroupQuotaDynamicGroupname}
%\item[\Macro{GROUP\_QUOTA\_DYNAMIC\_<groupname>}]
%  Specify a dynamic group accounting quota.  For example, the following
%  specifies that a quota of 25\% of the total dynamic quota machines are
%  reserved for members of the group\_biology group.
%  \begin{verbatim}
%  	GROUP_QUOTA_DYNAMIC_group_biology = 0.25
%  \end{verbatim}
%  The total dynamic quota machine count is determined using
%  \Macro{GROUP\_DYNAMIC\_MACH\_CONSTRAINT above}. The group name must
%  also be specified in the \Macro{GROUP\_NAMES} list. The value must be
%  positive float between 0.0 and 1.0. Condor does not verify that the
%  quota value is reasonable, nor does Condor verify that all specified
%  quotas are consistent.  This parameter is evaluated whenever Condor
%  negotiates for the group.  When both are defined, static quotas
%  supersede dynamic quotas.

\label{param:GroupPrioFactorGroupname}
\item[\Macro{GROUP\_PRIO\_FACTOR\_<groupname>}]
  A floating point value greater than or equal to 1.0 to specify the
  default user priority factor for \verb@<groupname>@. 
  The group name must also be specified in the \MacroNI{GROUP\_NAMES} list.
  \MacroNI{GROUP\_PRIO\_FACTOR\_<groupname>} is evaluated when
  the negotiator first negotiates for the user as a member of the group.
  All members of the group inherit the default priority factor
  when no other value is present.
  For example, the following setting
  specifies that all members of the group named \verb@group_physics@
  inherit a default user priority factor of 2.0:
  \begin{verbatim}
    GROUP_PRIO_FACTOR_group_physics = 2.0
  \end{verbatim}

\label{param:GroupAutoregroup}
\item[\Macro{GROUP\_AUTOREGROUP}]
  A boolean value (defaults to \Expr{False}) that when \Expr{True},
  causes users who submitted to a specific group to
  also negotiate a second time with the \verb@none@ group,
  to be considered with the independent job submitters. 
  This allows group submitted jobs to be matched with idle machines
  even if the group is over its quota.

\label{param:GroupAutoregroupGroupname}
\item[\Macro{GROUP\_AUTOREGROUP\_<groupname>}]
  This is the same as \MacroNI{GROUP\_AUTOREGROUP}, but it is settable
  on a per-group basis.  If no value is specified for a given group,
  the default behavior is determined by \MacroNI{GROUP\_AUTOREGROUP},
  which in turn defaults to \Expr{False}.

\label{param:NegotiatorConsiderPreemption}
\item[\Macro{NEGOTIATOR\_CONSIDER\_PREEMPTION}]
  For expert users only. A boolean value (defaults to \Expr{True}),
  that when \Expr{False},
  can cause the negotiator to run
  faster and also have better spinning pie accuracy.
  \emph{Only set this to \Expr{False} if \Macro{PREEMPTION\_REQUIREMENTS}
  is \Expr{False},
  and if all \condor{startd} rank expressions are \Expr{False}.}

\label{param:StartdAdReevalExpr}
\item[\Macro{STARTD\_AD\_REEVAL\_EXPR}]
  A boolean value evaluated in the context of each machine ClassAd within
  a negotiation cycle that determines whether the ClassAd from the
  \Condor{collector} is to replace the stashed ClassAd utilized during
  the previous negotiation cycle.
  When \Expr{True},
  the ClassAd from the \Condor{collector} does replace the stashed one.
  When not defined, the default value is to replace the stashed ClassAd
  if the stashed ClassAd's sequence number is older than its potential
  replacement.

\end{description}

% entire section commented out Nov 2005
%%%%%%%%%%%%%%%%%%%%%%%%%%%%%%%%%%%%%%%%%%%%%%%%%%%%%%%%%%%%%%%%%%%%%%%%%%%
% \subsection{\label{sec:Eventd-Config-File-Entries}
% \condor{eventd} Configuration File Entries}
%%%%%%%%%%%%%%%%%%%%%%%%%%%%%%%%%%%%%%%%%%%%%%%%%%%%%%%%%%%%%%%%%%%%%%%%%%%

% \index{configuration!condor\_eventd configuration variables}
% These macros affect the Condor Event daemon.  See
% section~\ref{sec:EventD} on page~\pageref{sec:EventD} for an
% introduction.  The eventd is not included in the main Condor binary
% distribution or installation procedure.  It can be installed as a
% contrib module.
% 
% \begin{description}
  
% \label{param:EventList}
% \item[\Macro{EVENT\_LIST}]
% List of macros
% which define events to be managed by the event daemon.

% \label{param:EventdCapInfo}
% \item[\Macro{EVENTD\_CAPACITY\_INFO}]
% Configures the bandwidth limits used when scheduling job checkpoint
% transfers before \MacroNI{SHUTDOWN} events.
% The \MacroNI{EVENTD\_CAPACITY\_INFO} file has the same
% format as the \MacroNI{NETWORK\_CAPACITY\_INFO} file, described in
% section~\ref{sec:Bandwidth-Alloc-Capinfo}.

% \label{param:EventdRouteInfo}
% \item[\Macro{EVENTD\_ROUTING\_INFO}]
% Configures the network routing information used when scheduling job
% checkpoint transfers before \MacroNI{SHUTDOWN} events.
% The \MacroNI{EVENTD\_ROUTING\_INFO} file has the same
% format as the \MacroNI{NETWORK\_ROUTING\_INFO} file, described in
% section~\ref{sec:Bandwidth-Alloc-Routes}.

% \label{param:EventdInterval}
% \item[\Macro{EVENTD\_INTERVAL}]
% The number
% of seconds between collector queries to determine pool
% state.  The default is 15 minutes (300 seconds).

% \label{param:EventdMaxPreparation}
% \item[\Macro{EVENTD\_MAX\_PREPARATION}]
%  The number of minutes before a
% scheduled event when the eventd should start periodically querying the
% collector.  If 0 (default), the eventd always polls.

% \label{param:EventdShutdownSlowStartInterval}
% \item[\Macro{EVENTD\_SHUTDOWN\_SLOW\_START\_INTERVAL}]
% The number of seconds
% between each machine startup after a shutdown event.  The default is 0.

% \label{param:EventdShutdownCleanupInterval}
% \item[\Macro{EVENTD\_SHUTDOWN\_CLEANUP\_INTERVAL}]
% The number of seconds
% between each check for old shutdown configurations in the pool.  The default
% is one hour (3600 seconds).

% \end{description}

%%%%%%%%%%%%%%%%%%%%%%%%%%%%%%%%%%%%%%%%%%%%%%%%%%%%%%%%%%%%%%%%%%%%%%
\subsection{\label{sec:Procd-Config-File-Entries}\condor{procd}
Configuration File Macros}
%%%%%%%%%%%%%%%%%%%%%%%%%%%%%%%%%%%%%%%%%%%%%%%%%%%%%%%%%%%%%%%%%%%%%%

\begin{description}

\label{param:UseProcd}
\item[\Macro{USE\_PROCD}]
  This boolean parameter
  is used to determine whether the \Condor{procd} will be used for
  managing process families. If the \Condor{procd} is not used, each
  daemon will run the process family tracking logic on its own. Use of
  the \Condor{procd} results in improved scalability because only one
  instance of this logic is required. The \Condor{procd} is required
  when using privilege separation (see Section~\ref{sec:PrivSep}) or
  group ID-based process tracking (see
  Section~\ref{sec:GroupTracking}). In either of these cases, the
  \MacroNI{USE\_PROCD} setting will be ignored and a \Condor{procd} will
  always be used. By default, the \Condor{master} will not use a
  \Condor{procd} but all other daemons that need process family tracking will.
  A daemon that uses the \Condor{procd} will start a \Condor{procd} for
  use by itself and all of its child daemons.

\label{param:ProcdMaxSnapshotInterval}
\item[\Macro{PROCD\_MAX\_SNAPSHOT\_INTERVAL}]
  This setting determines the maximum time that the \Condor{procd} will
  wait between probes of the system for information about the process
  families it is tracking.

\label{param:ProcdLog}
\item[\Macro{PROCD\_LOG}]
  Specifies a log file
  for the ProcD to use. Note that by design, the \Condor{procd} does not
  include most of the other logic that is shared amongst the various
  Condor daemons. This is because the \Condor{procd} is a component of
  the PrivSep Kernel (see Section~\ref{sec:PrivSep} for more information
  regarding privilege separation). This means that the \Condor{procd}
  does not include the normal Condor logging subsystem, and thus things
  like multiple debug levels and log rotation are not
  supported. Therefore, \MacroNI{PROCD\_LOG} is not set by default and
  is only intended to debug problems should they arise. Note, however,
  that enabling \Dflag{PROCFAMILY} in the debug level for any other
  daemon will cause it to log all interactions with the \Condor{procd}.

\label{param:ProcdAddress}
\item[\Macro{PROCD\_ADDRESS}]
  This specifies
  the address that the \Condor{procd} will use to receive requests
  from other Condor daemons. On Unix, this should point to a file system
  location that can be used for a named pipe. On Windows, named pipes
  are also used but they do not exist in the file system. The default
  setting therefore depends on the platform: 
  \verb@$(LOCK)/procd_pipe@ on Unix and
%  \Code{$\backslash$$\backslash$.$\backslash$pipe$\backslash$procd\_pipe}
  \verb@\\.\pipe\procd_pipe@ on Windows.

\end{description}

%%%%%%%%%%%%%%%%%%%%%%%%%%%%%%%%%%%%%%%%%%%%%%%%%%%%%%%%%%%%%%%%%%%%%%
\subsection{\label{sec:Credd-Config-File-Entries}\condor{credd}
Configuration File Macros}
%%%%%%%%%%%%%%%%%%%%%%%%%%%%%%%%%%%%%%%%%%%%%%%%%%%%%%%%%%%%%%%%%%%%%%
 
\index{Condor daemon!condor\_credd@\Condor{credd}}
\index{daemon!condor\_credd@\Condor{credd}}
\index{condor\_credd daemon}
\index{configuration!condor\_credd configuration variables}
These macros affect the \Condor{credd}.

\begin{description}

\label{param:CreddHost}
\item[\Macro{CREDD\_HOST}]
  The host name of the machine running the \Condor{credd} daemon.

\label{param:CreddCacheLocally}
\item[\Macro{CREDD\_CACHE\_LOCALLY}]
  A boolean value that defaults to \Expr{False}.
  When \Expr{True}, the first successful password fetch operation to the
  \Condor{credd} daemon causes the password to be stashed in a local, 
  secure password store.
  Subsequent uses of that password do not require
  communication with the \Condor{credd} daemon.

\end{description}


%%%%%%%%%%%%%%%%%%%%%%%%%%%%%%%%%%%%%%%%%%%%%%%%%%%%%%%%%%%%%%%%%%%%%%%%%%%
\subsection{\label{sec:Gridmanager-Config-File-Entries}\condor{gridmanager}
Configuration File Entries}
%%%%%%%%%%%%%%%%%%%%%%%%%%%%%%%%%%%%%%%%%%%%%%%%%%%%%%%%%%%%%%%%%%%%%%%%%%%

\index{configuration!condor\_gridmanager configuration variables}
These macros affect the \Condor{gridmanager}.
\begin{description}

\label{param:GridmanagerLog}
\item[\Macro{GRIDMANAGER\_LOG}]
  Defines the path and file name for the log of the \Condor{gridmanager}. 
  The owner of the file is the \Login{condor} user.

\label{param:GridmanagerCheckproxyInterval}
\item[\Macro{GRIDMANAGER\_CHECKPROXY\_INTERVAL}]
  The number of seconds
  between checks for an updated X509 proxy credential. The default
  is 10 minutes (600 seconds).

\label{param:GridmanagerMinimumProxyTime}
\item[\Macro{GRIDMANAGER\_MINIMUM\_PROXY\_TIME}]
  The minimum number of
  seconds before expiration of the X509 proxy credential for the
  gridmanager to continue operation. If seconds until expiration is
  less than this number, the gridmanager will shutdown and wait for
  a refreshed proxy credential. The default is 3 minutes (180 seconds).

\label{param:HoldJobIfCredentialExpires}
\item[\Macro{HOLD\_JOB\_IF\_CREDENTIAL\_EXPIRES}]
  True or False.  Defaults to True.
  If True, and for grid universe jobs only,
  Condor-G will place a job on hold
  \MacroNI{GRIDMANAGER\_MINIMUM\_PROXY\_TIME} seconds
  before the proxy expires.
  If False,
  the job will stay in the last known state,
  and Condor-G will periodically check to see if the job's proxy has been
  refreshed, at which point management of the job will resume.

\label{param:GridmanagerContactScheddDelay}
\item[\Macro{GRIDMANAGER\_CONTACT\_SCHEDD\_DELAY}]
  The minimum number of
  seconds between connections to the \Condor{schedd}. The default is 5 seconds.

\label{param:GridmanagerJobProbeInterval}
\item[\Macro{GRIDMANAGER\_JOB\_PROBE\_INTERVAL}]
  The number of seconds between
  active probes of the status of a submitted job.
  The default is 5 minutes (300 seconds).

\label{param:CondorJobPollInterval}
\item[\Macro{CONDOR\_JOB\_POLL\_INTERVAL}]
  After a condor grid type job is submitted,
  how often (in seconds) the \Condor{gridmanager}
  should probe the remote \Condor{schedd} to check the jobs status.  
  This defaults to 300 seconds (5 minutes).
  Setting this to a lower number will decrease latency (Condor will discover
  that a job has finished more quickly), but will increase network traffic.


\label{param:GridmanagerResourceProbeInterval}
\item[\Macro{GRIDMANAGER\_RESOURCE\_PROBE\_INTERVAL}]
  When a resource appears to be down, how often (in seconds) the
  \Condor{gridmanager}
  should ping it to test if it is up again.

\label{param:GridmanagerResourceProbeDelay}
\item[\Macro{GRIDMANAGER\_RESOURCE\_PROBE\_DELAY}]
  The number of seconds
  between pings of a remote resource that is currently down.
  The default is 5 minutes (300 seconds).

\label{param:GridmanagerEmptyResourceDelay}
\item[\Macro{GRIDMANAGER\_EMPTY\_RESOURCE\_DELAY}]
  The number of seconds
  that the \Condor{gridmanager} retains information about a grid
  resource, once the \Condor{gridmanager} has no active jobs
  on that resource.
  An active job is a grid universe job that is in the queue,
  but is not in the HELD state.
  Defaults to 300 seconds.

\label{param:GridmanagerMaxSubmittedJobsPerResource}
\item[\Macro{GRIDMANAGER\_MAX\_SUBMITTED\_JOBS\_PER\_RESOURCE}]
  Limits the number of jobs
  that a \Condor{gridmanager} daemon will submit to a resource.
  It is useful for controlling the number of \Prog{jobmanager}
  processes running on the front-end node of a cluster.
  This number may be exceeded if it is reduced through the use
  of \Condor{reconfig} while the \Condor{gridmanager} is running
  or if the \Condor{gridmanager} receives new
  jobs from the \Condor{schedd} that were already submitted
  (that is, their \MacroNI{GridJobId} is not undefined).
  In these cases, submitted jobs will not be killed,
  but no new jobs can be submitted until the number of submitted
  jobs falls below the current limit.
  Defaults to 100.

\label{param:GridmanagerMaxPendingSubmitsPerResource}
\item[\Macro{GRIDMANAGER\_MAX\_PENDING\_SUBMITS\_PER\_RESOURCE}]
  The maximum number of jobs
  that can be in the process of being submitted at any time (that is,
  how many \Procedure{globus\_gram\_client\_job\_request} calls are pending).
  It is useful for controlling the number of new
  connections/processes created at a given time.
  The default value is 5.
  This variable allows
  you to set different limits for each resource.
  After the first integer in the value
  comes a list of resourcename/number pairs,
  where each number is the limit for that resource.
  If a resource is not in the list,
  Condor uses the first integer.
  An example usage:
\begin{verbatim}
  GRIDMANAGER_MAX_PENDING_SUBMITS_PER_RESOURCE=20,nostos,5,beak,50
\end{verbatim}

\label{param:GridmanagerMaxPendingSubmits}
\item[\Macro{GRIDMANAGER\_MAX\_PENDING\_SUBMITS}]
  Configuration variable still recognized, but the name has changed to be
  \MacroNI{GRIDMANAGER\_MAX\_PENDING\_SUBMITS\_PER\_RESOURCE}.

\label{param:GridmanagerMaxJobmanagersPerResource}
\item[\Macro{GRIDMANAGER\_MAX\_JOBMANAGERS\_PER\_RESOURCE}]
  For grid jobs of type \SubmitCmd{gt2}, limits the number of globus-job-manager
  processes that the \Condor{gridmanager} lets run at a time on
  the remote head node. Allowing too many globus-job-managers to run
  causes severe load on the headnote, possibly making it
  non-functional.
  This number may be exceeded if it is reduced through the use
  of \Condor{reconfig} while the \Condor{gridmanager} is running
  or if some globus-job-managers take a few extra seconds to exit.
  The value 0 means there is no limit. The default value is 10.

\label{param:GridmanagerMaxWsDestroysPerResource}
\item[\Macro{GRIDMANAGER\_MAX\_WS\_DESTROYS\_PER\_RESOURCE}]
  For grid jobs of type \SubmitCmd{gt4}, limits the number of destroy
  commands that the \Condor{gridmanager} will issue at a time to each
  WS GRAM server. Too many destroy commands can have severe effects on
  the server. The default value is 5.

\label{param:Gahp}
\item[\Macro{GAHP}]
  The full path to the binary of the GAHP server.
  This configuration variable is no longer used.
  Use \MacroNI{GT2\_GAHP} at section~\ref{param:GT2GAHP} instead.

\label{param:GahpArgs}
\item[\Macro{GAHP\_ARGS}]
  Arguments to be passed to the GAHP server.
  This configuration variable is no longer used.

\label{param:GridmanagerGahpCallTimeout}
\item[\Macro{GRIDMANAGER\_GAHP\_CALL\_TIMEOUT}]
  The number of seconds after
  which a pending GAHP command should time out. 
  The default is 5 minutes (300 seconds).

\label{param:GridmanagerMaxPendingRequests}
\item[\Macro{GRIDMANAGER\_MAX\_PENDING\_REQUESTS}]
  The maximum number of GAHP
  commands that can be pending at any time. The default is 50.

\label{param:GridmanagerConnectFailureRetryCount}
\item[\Macro{GRIDMANAGER\_CONNECT\_FAILURE\_RETRY\_COUNT}]
  The number of times
  to retry a command that failed due to a timeout or a failed connection.
  The default is 3.

\label{param:GridmanagerGlobusCommitTimeout}
\item[\Macro{GRIDMANAGER\_GLOBUS\_COMMIT\_TIMEOUT}]
  The duration, in seconds, of the
  two phase commit timeout to Globus for gt2 jobs only.
  This maps directly to the \texttt{two\_phase} setting in the Globus RSL.

% configuration variable introduced into Condor due to Globus a GAHP
% bug.  Users with Globus where this bug has been fixed should never
% use nor even know about this configuration variable.
% \label{param:GridmanagerRestartOnAnyDownResources} 
% \item[\Macro{GRIDMANAGER\_RESTART\_ON\_ANY\_DOWN\_RESOURCES}]
% The current GAHP server can transition into a state where it
% cannot contact remote machines,
% making the machines appear to be down.
% Restarting the GAHP server fixes the problem.
% This parameter controls whether one machine or
% all machine need to appear to be down to trigger a restart of the GAHP
% server.

% configuration variable introduced into Condor due to Globus a GAHP
% bug.  Users with Globus where this bug has been fixed should never
% use nor even know about this configuration variable.
%\label{param:GridmanagerMaxTimeDownResources} 
%\item[\Macro{GRIDMANAGER\_MAX\_TIME\_DOWN\_RESOURCES}]
%Related to GRIDMANAGER\_RESTART\_ON\_ANY\_DOWN\_RESOURCES,
%this configuration variable defines how long (in seconds) one or
%more machines need to be down (or just appear to be) to trigger a restart
%of the GAHP server.

\label{param:GlobusGatekeeperTimeout}
\item[\Macro{GLOBUS\_GATEKEEPER\_TIMEOUT}]
  The number of seconds after which if a gt2 grid
  universe job fails to ping the gatekeeper, the job will be put on hold.
  Defaults to 5 days (in seconds).

\label{param:GridftpUrlBase} 
\item[\Macro{GRIDFTP\_URL\_BASE}]
  Specifies an existing \Prog{GridFTP} server on the local system to be used for
  file transfers for gt4 grid universe jobs. The value is given as the base
  of a URL, such as \Expr{gsiftp://mycomp.foo.edu:2118}. The default is for
  Condor to launch temporary \Prog{GridFTP} servers as needed for file transfer.

\label{param:CGAHPLog}
\item[\Macro{C\_GAHP\_LOG}]
  The complete path and file name of the Condor GAHP server's log.
  There is no default value. The expected location as defined
  in the example configuration is \File{/temp/CGAHPLog.\MacroUNI{USERNAME}}.

\label{param:MaxCGAHPLog}
\item[\Macro{MAX\_C\_GAHP\_LOG}]
  The maximum size of the \MacroNI{C\_GAHP\_LOG}.

\label{param:CGAHPWorkerThreadLog}
\item[\Macro{C\_GAHP\_WORKER\_THREAD\_LOG}]
  The complete path and file name of the Condor GAHP worker process' log.
  There is no default value.
  The expected location as defined in the example configuration is
  \File{/temp/CGAHPWorkerLog.\MacroUNI{USERNAME}}.

\label{param:GLITELocation}
\item[\Macro{GLITE\_LOCATION}]
  The complete path to the directory containing the Glite software.
  There is no default value. The expected location as given
  in the example configuration is \File{\MacroUNI{LIB}/glite}.
  The necessary Glite software is included with Condor,
  and is required for pbs and lsf jobs.

\label{param:AmazonEC2URL}
\item[\Macro{AMAZON\_EC2\_URL}]
  The URL Condor should use when contacting the Amazon EC2 service.
  The default value is \MacroNI{https://ec2.amazonaws.com/}.

\label{param:AmazonHttpProxy}
\item[\Macro{AMAZON\_HTTP\_PROXY}]
  The http proxy that Condor should use when contacting the Amazon EC2
  service. The default is to not use a proxy.

\label{param:CondorGAHP}
\item[\Macro{CONDOR\_GAHP}]
  The complete path and file name of the Condor GAHP executable.
  There is no default value. The expected location as given
  in the example configuration is \File{\MacroUNI{SBIN}/condor\_c-gahp}.

\label{param:AmazonGAHP}
\item[\Macro{AMAZON\_GAHP}]
  The complete path and file name of the Amazon GAHP executable.
  There is no default value. The expected location as given
  in the example configuration is \File{\MacroUNI{SBIN}/amazon-gahp}.

\label{param:GT2GAHP}
\item[\Macro{GT2\_GAHP}]
  The complete path and file name of the GT2 GAHP executable.
  There is no default value. The expected location as given
  in the example configuration is \File{\MacroUNI{SBIN}/gahp\_server}.

\label{param:GT4GAHP}
\item[\Macro{GT4\_GAHP}]
  The complete path and file name of the
  wrapper script that invokes the GT4 GAHP executable.
  There is no default value. The expected location as given
  in the example configuration is \File{\MacroUNI{SBIN}/gt4\_gahp}.

\label{param:PBSGAHP}
\item[\Macro{PBS\_GAHP}]
  The complete path and file name of the PBS GAHP executable.
  There is no default value.
  The expected location as given in the example configuration is
  \File{\MacroUNI{GLITE\_LOCATION}/bin/batch\_gahp}.

\label{param:LSFGAHP}
\item[\Macro{LSF\_GAHP}]
  The complete path and file name of the LSF GAHP executable.
  There is no default value.
  The expected location as given in the example configuration is
  \File{\MacroUNI{GLITE\_LOCATION}/bin/batch\_gahp}.

\label{param:UnicoreGAHP}
\item[\Macro{UNICORE\_GAHP}]
  The complete path and file name of the
  wrapper script that invokes the Unicore GAHP executable.
  There is no default value. The expected location as given
  in the example configuration is \File{\MacroUNI{SBIN}/unicore\_gahp}.

\label{param:NorduGridGAHP}
\item[\Macro{NORDUGRID\_GAHP}]
  The complete path and file name of the
  wrapper script that invokes the NorduGrid GAHP executable.
  There is no default value. The expected location as given
  in the example configuration is \File{\MacroUNI{SBIN}/nordugrid\_gahp}.

\end{description}

%%%%%%%%%%%%%%%%%%%%%%%%%%%%%%%%%%%%%%%%%%%%%%%%%%%%%%%%%%%%%%%%%%%%%%%%%%
\subsection{\label{sec:JobRouter-Config-File-Entries}\condor{job\_router}
Configuration File Entries}
%%%%%%%%%%%%%%%%%%%%%%%%%%%%%%%%%%%%%%%%%%%%%%%%%%%%%%%%%%%%%%%%%%%%%%%%%%%

\index{configuration!condor\_job\_router configuration variables}
These macros affect the \Condor{job\_router} daemon.

\begin{description}

\label{param:JobRouterDefaults}
\item[\Macro{JOB\_ROUTER\_DEFAULTS}]
  Defined by a single ClassAd in New ClassAd syntax, 
  used to provide default values for all routes in the \Condor{job\_router}
  daemon's routing table.
  Where an attribute is set outside of these defaults,
  that attribute value takes precedence.

\label{param:JobRouterEntries}
\item[\Macro{JOB\_ROUTER\_ENTRIES}]
  Specification of the job routing table.  It is a list of ClassAds,
  in New ClassAd syntax,
  where each individual ClassAd is surrounded by square brackets,
  and the ClassAds are separated from each other by spaces.
  Each ClassAd describes one entry in the routing table,
  and each describes a site that jobs may be routed to.

  A \Condor{reconfig} command causes the \Condor{job\_router} daemon
  to rebuild the routing table.
  Routes are distinguished by a routing table entry's ClassAd attribute
  \Attr{Name}.
  Therefore, a \Attr{Name} change in an existing route has the potential to
  cause the inaccurate reporting of routes.

  Instead of setting job routes using this configuration variable,
  they may be read from an
  external source using the \MacroNI{JOB\_ROUTER\_ENTRIES\_FILE} or
  be dynamically generated by an external program via the
  \MacroNI{JOB\_ROUTER\_ENTRIES\_CMD} configuration variable.


\label{param:JobRouterEntriesFile}
\item[\Macro{JOB\_ROUTER\_ENTRIES\_FILE}]
  A path and file name of a file that contains the ClassAds,
  in New ClassAd syntax, describing the routing table.
  The specified file is periodically reread to check for new information.
  This occurs every \MacroUNI{JOB\_ROUTER\_ENTRIES\_REFRESH} seconds.

\label{param:JobRouterEntriesCmd}
\item[\Macro{JOB\_ROUTER\_ENTRIES\_CMD}]
  Specifies the command line of an external program
  to run.  The output of the program defines or updates the routing table,
  and the output must be given in New ClassAd syntax.
  The specified command is periodically rerun to regenerate or update
  the routing table.
  This occurs every \MacroUNI{JOB\_ROUTER\_ENTRIES\_REFRESH} seconds.
  Specify the full path and file name of the executable within this
  command line, as no assumptions may be made about the current working
  directory upon command invocation.
  To enter spaces in any command-line arguments or in the command name itself,
  surround the right hand side of this definition with double quotes,
  and use single quotes around individual arguments that contain spaces.
  This is the same as when dealing with spaces within job arguments
  in a Condor submit description file. 

\label{param:JobRouterEntriesRefresh}
\item[\Macro{JOB\_ROUTER\_ENTRIES\_REFRESH}]
  The number of seconds between updates to the routing table described by
  \MacroNI{JOB\_ROUTER\_ENTRIES\_FILE} or
  \MacroNI{JOB\_ROUTER\_ENTRIES\_CMD}.
  The default value is 0, meaning no periodic updates occur.
  With the default value of 0, the routing table can be modified
  when a \Condor{reconfig} command is invoked 
  or when the \Condor{job\_router} daemon restarts.

\label{JobRouterSourceJobConstraint}
\item[\Macro{JOB\_ROUTER\_SOURCE\_JOB\_CONSTRAINT}]
  Specifies a global \Attr{Requirements} expression that will be appended
  to all routed jobs,
  in addition to any \Attr{Requirements} specified within a routing table entry.

\label{JobRouterMaxJobs}
\item[\Macro{JOB\_ROUTER\_MAX\_JOBS}]
  An integer value representing the maximum number of jobs that may be routed,
  summed over all routes.
  The default value is -1, which means an unlimited number of jobs
  may be routed.

\label{MaxJobMirrorUpdateLag}
\item[\Macro{MAX\_JOB\_MIRROR\_UPDATE\_LAG}]
  An integer value that administrators will rarely consider changing,
  representing the maximum number of
  seconds the \Condor{job\_router} daemon waits,
  before it decides that routed copies have gone awry,
  due to the failure of events to appear
  in the \Condor{schedd}'s job queue log file.
  The default value is 600.
  As the \Condor{job\_router} daemon uses the \Condor{schedd}'s
  job queue log file entries for synchronization of routed copies,
  when an expected log file event fails to appear after this wait period,
  the \Condor{job\_router} daemon acts presuming the expected event
  will never occur.

\label{JobRouterPollingPeriod}
\item[\Macro{JOB\_ROUTER\_POLLING\_PERIOD}]
  An integer value representing the number of seconds
  between cycles in the \Condor{job\_router} daemon's task loop.
  The default is 10 seconds.
  A small value makes the \Condor{job\_router} daemon 
  quick to see new candidate jobs for routing.
  A large value makes the \Condor{job\_router} daemon generate less
  overhead at the cost of being slower to see new candidates for routing.
  For very large job queues where a few minutes of
  routing latency is no problem, increasing this value to a few
  hundred seconds would be reasonable.

\label{JobRouterName}
\item[\Macro{JOB\_ROUTER\_NAME}]
  A unique identifier utilized to name multiple instances of
  the \Condor{job\_router} daemon within a single Condor pool.
  Each instance must have a different name,
  or all but the first to start up will refuse to run.

\label{JobRouterReleaseOnHold}
\item[\Macro{JOB\_ROUTER\_RELEASE\_ON\_HOLD}]
  A boolean value that defaults to \Expr{True}.
  It controls how the \Condor{job\_router} handles the routed copy when it
  goes on hold.
  When \Expr{True}, the \Condor{job\_router} leaves the original job 
  ClassAd in the same state as when claimed.  When \Expr{False},
  the \Condor{job\_router} does not attempt to reset the original job
  ClassAd to a pre-claimed state upon yielding control of the job.

\end{description}



%%%%%%%%%%%%%%%%%%%%%%%%%%%%%%%%%%%%%%%%%%%%%%%%%%%%%%%%%%%%%%%%%%%%%%%%%%%
\subsection{\label{sec:LeaseManager-Config-File-Entries}\condor{lease\_manager}
Configuration File Entries}
%%%%%%%%%%%%%%%%%%%%%%%%%%%%%%%%%%%%%%%%%%%%%%%%%%%%%%%%%%%%%%%%%%%%%%%%%%%$

\index{configuration!condor\_lease\_manager configuration variables}
These macros affect the \Condor{lease\_manager}.

The \Condor{lease\_manager} expects to use the syntax
\begin{verbatim}
 <subsystem name>.<parameter name>
\end{verbatim}
in configuration.
This allows multiple instances of the
\Condor{lease\_manager} to be easily configured using the syntax
\begin{verbatim}
 <subsystem name>.<local name>.<parameter name>
\end{verbatim}

\begin{description}

\label{param:LeaseManager.GetAdsInterval}
\item[\Macro{LeaseManager.GETADS\_INTERVAL}]
  An integer value, given in seconds, that controls the frequency
  with which the \Condor{lease\_manager}
  pulls relevant resource ClassAds from the \Condor{collector}.
  The default value is 60 seconds, with a minimum value of 2 seconds.


\label{param:LeaseManager.UpdateInterval}
\item[\Macro{LeaseManager.UPDATE\_INTERVAL}]
  An integer value, given in seconds, that controls the frequency
  with which the \Condor{lease\_manager}
  sends its ClassAds to the \Condor{collector}.
  The default value is 60 seconds, with a minimum value of 5 seconds.

\label{param:LeaseManager.PruneInterval}
\item[\Macro{LeaseManager.PRUNE\_INTERVAL}]
  An integer value, given in seconds, that controls the frequency
  with which the \Condor{lease\_manager} \Term{prunes} its leases.
  This involves checking all leases to see if they have expired.
  The default value is 60 seconds, with no minimum value.

\label{param:LeaseManager.DebugAds}
\item[\Macro{LeaseManager.DEBUG\_ADS}]
  A boolean value that defaults to \Expr{False}.
  When \Expr{True}, it enables extra
  debugging information about the resource ClassAds that it retrieves
  from the \Condor{collector} and about the search ClassAds that it sends
  to the \Condor{collector}.

\label{param:LeaseManager.MaxLeaseDuration}
\item[\Macro{LeaseManager.MAX\_LEASE\_DURATION}]
  An integer value representing seconds which determines 
  the maximum duration of a lease.  This can
  be used to provide a hard limit on lease durations.  Normally, the
  \Condor{lease\_manager} honors the \Attr{MaxLeaseDuration} attribute
  from the resource ClassAd.  If this configuration variable is defined,
  it limits the effective maximum duration for all resources to this value.
  The default value is 1800 seconds.

  Note that leases can be renewed, and thus can be extended beyond this
  limit.  To provide a limit on the total duration of a lease, use 
  \MacroNI{LeaseManager.MAX\_TOTAL\_LEASE\_DURATION}.

\label{param:LeaseManager.MaxTotalLeaseDuration}
\item[\Macro{LeaseManager.MAX\_TOTAL\_LEASE\_DURATION}]
  An integer value representing seconds used to limit
  the \emph{total} duration of leases, over
  all its renewals.  
  The default value is 3600 seconds.

\label{param:LeaseManager.DefaultMaxLeaseDuration}
\item[\Macro{LeaseManager.DEFAULT\_MAX\_LEASE\_DURATION}]
  The \Condor{lease\_manager} uses the
  \Attr{MaxLeaseDuration} attribute from the resource ClassAd to limit the
  lease duration.  If this attribute is not present in a resource
  ClassAd, then this configuration variable is used instead.
  This integer value is given in units of seconds,
  with a default value of 60 seconds.

\label{param:LeaseManager.ClassadLog}
\item[\Macro{LeaseManager.CLASSAD\_LOG}]
  This variable defines a full path and file name to the location
  where the \Condor{lease\_manager} keeps persistent state information.
  This variable has no default value.

\label{param:LeaseManager.QueryAdtype}
\item[\Macro{LeaseManager.QUERY\_ADTYPE}]
  This parameter controls the type of the query in the ClassAd sent to
  the \Condor{collector}, which will control the types of ClassAds
  returned by the \Condor{collector}.  This parameter must be a valid
  ClassAd type name, with a default value of \AdStr{Any}.

\label{param:LeaseManager.QueryConstraints}
\item[\Macro{LeaseManager.QUERY\_CONSTRAINTS}]
  A ClassAd expression that controls the constraint in the query sent to the
  \Condor{collector}.
  It is used to further constrain the types
  of ClassAds from the \Condor{collector}.
  There is no default value, resulting in no constraints being placed on query.

\end{description}

%%%%%%%%%%%%%%%%%%%%%%%%%%%%%%%%%%%%%%%%%%%%%%%%%%%%%%%%%%%%%%%%%%%%%%%%%%%
\subsection{\label{sec:GridMonitor-Config-File-Entries}grid\_monitor
Configuration File Entries}
%%%%%%%%%%%%%%%%%%%%%%%%%%%%%%%%%%%%%%%%%%%%%%%%%%%%%%%%%%%%%%%%%%%%%%%%%%%

\index{configuration!grid\_monitor configuration variables}
These macros affect the \Prog{grid\_monitor}.
\begin{description}

\label{param:EnableGridMonitor}
\item[\Macro{ENABLE\_GRID\_MONITOR}]
  When set to \Expr{True} enables the \Prog{grid\_monitor} tool.  The
  \Prog{grid\_monitor} tool is used to reduce load on Globus gatekeepers.
  This parameter only affects 
  grid jobs of type \SubmitCmd{gt2}.
  \MacroNI{GRID\_MONITOR} must also be correctly configured.
  Defaults to \Expr{False}.
  See section~\ref{sec:Condor-G-GridMonitor} on
  page~\pageref{sec:Condor-G-GridMonitor}
  for more information.

\label{param:GridMonitor}
\item[\Macro{GRID\_MONITOR}]
  The complete path name of the \Prog{grid\_monitor} tool used to reduce load on
  Globus gatekeepers.  This parameter only affects 
  grid jobs of type \SubmitCmd{gt2}.
  This parameter is not referenced unless
  \MacroNI{ENABLE\_GRID\_MONITOR} is set to \Expr{True}. 
  See section~\ref{sec:Condor-G-GridMonitor} on
  page~\pageref{sec:Condor-G-GridMonitor}
  for more information.

\label{param:GridMonitorHeartbeatTimeout}
\item[\Macro{GRID\_MONITOR\_HEARTBEAT\_TIMEOUT}]
  If this many seconds pass without hearing from a \Prog{grid\_monitor}, it is
  assumed to be dead.  Defaults to 300 (5 minutes).  Increasing this number
  will improve the ability of the \Prog{grid\_monitor} to survive in the face of
  transient problems but will also increase the time before Condor notices a
  problem.

\label{param:GridMonitorRetryDuration}
\item[\Macro{GRID\_MONITOR\_RETRY\_DURATION}]
  If something goes wrong with the \Prog{grid\_monitor} at a particular site
  (like \MacroNI{GRID\_MONITOR\_HEARTBEAT\_TIMEOUT} expiring), Condor-G will
  attempt to restart the \Prog{grid\_monitor} for this many seconds.  Defaults
  to 900 (15 minutes).  If this duration passes without success the
  \Prog{grid\_monitor} will be disabled for the site in question until 60
  minutes have passed.

\label{param:GridMonitorNoStatusTimeout}
\item[\Macro{GRID\_MONITOR\_NO\_STATUS\_TIMEOUT}]
  Jobs can disappear from the \Prog{grid\_monitor}'s status reports for
  short periods of time under normal circumstances, but a prolonged
  absence is often a sign of problems on the remote machine. This parameter
  sets the amount of time (in seconds) that a job can be absent before the
  \Condor{gridmanager} reacts by restarting the GRAM \Prog{jobmanager}.
  The default is 15 minutes.

\end{description}


%%%%%%%%%%%%%%%%%%%%%%%%%%%%%%%%%%%%%%%%%%%%%%%%%%%%%%%%%%%%%%%%%%%%%%%%%%%
\subsection{\label{sec:Grid-Config-File-Entries}Configuration File
Entries Relating to Grid Usage and Glidein}
%%%%%%%%%%%%%%%%%%%%%%%%%%%%%%%%%%%%%%%%%%%%%%%%%%%%%%%%%%%%%%%%%%%%%%%%%%%

\index{configuration!grid and glidein configuration variables}
These macros affect the Condor's usage of grid resources
and glidein.
\begin{description}
\label{param:GlideinServerURLS}
\item[\Macro{GLIDEIN\_SERVER\_URLS}]
  A comma or space-separated list of URLs that contain the binaries
  that must be copied by \Condor{glidein}.
  There are no default values, but working URLs that copy from the UW site
  are provided in the distributed sample configuration files.

\label{param:GlexecJob}
\item[\Macro{GLEXEC\_JOB}]
  A boolean value that defaults to \Expr{False}.
  When \Expr{True}, it enables the use of \Prog{glexec} on the machine.

\label{param:Glexec}
\item[\Macro{GLEXEC}]
  The full path and file name of the \Prog{glexec} executable.

\end{description}

%%%%%%%%%%%%%%%%%%%%%%%%%%%%%%%%%%%%%%%%%%%%%%%%%%%%%%%%%%%%%%%%%%%%%%%%%%%
\subsection{\label{sec:DAGMan-Config-File-Entries}Configuration File 
Entries for DAGMan}
%%%%%%%%%%%%%%%%%%%%%%%%%%%%%%%%%%%%%%%%%%%%%%%%%%%%%%%%%%%%%%%%%%%%%%%%%%%

\index{configuration!DAGMan configuration variables}
These macros affect the operation of DAGMan and DAGMan
jobs within Condor.

Some of these configuration variables will be most appropriately set on
a per DAG basis.
Setting these is explained in section~\ref{sec:DAG-configuration}.

\begin{description}
\label{param:DAGManDebugCacheEnable}
\item[\Macro{DAGMAN\_DEBUG\_CACHE\_ENABLE}]
  A boolean value that determines if log line caching for the \File{dagman.out}
  file should be enabled in the \Condor{dagman} process to increase
  performance (potentially by orders of magnitude) when writing the
  \File{dagman.out} file to an NFS server. 
  Currently, this cache is only utilized in Recovery Mode.  
  If not defined, it defaults to \Expr{False}.

\label{param:DAGManDebugCacheSize}
\item[\Macro{DAGMAN\_DEBUG\_CACHE\_SIZE}]
  An integer value representing the number of bytes of log lines to
  be stored in the log line cache. When the cache surpasses this number,
  the entries are written out in one call to the logging subsystem. A value of
  zero is not recommended since each log line would surpass the cache size 
  and be emitted in addition to bracketing log lines explaining that the 
  flushing was happening.
  The legal range of values is 0 to INT\_MAX.
  If defined with a value less than 0, the  value 0 will be used.
  If not defined, it defaults to 5 Megabytes.

\label{param:DAGManMaxSubmitsPerInterval}
\item[\Macro{DAGMAN\_MAX\_SUBMITS\_PER\_INTERVAL}]
  An integer that controls how many individual jobs
  \Condor{dagman} will submit in a row
  before servicing other requests (such as a \Condor{rm}).
  The legal range of values is 1 to 1000.
  If defined with a value less than 1, the  value 1 will be used.
  If defined with a value greater than 1000, the value 1000 will be used.
  If not defined, it defaults to 5.

\label{param:DAGManMaxSubmitAttempts}
\item[\Macro{DAGMAN\_MAX\_SUBMIT\_ATTEMPTS}]
  An integer that controls how
  many times in a row \Condor{dagman} will attempt to execute
  \Condor{submit} for a given job before giving up.
  Note that consecutive attempts use an exponential backoff,
  starting with 1 second.
  The legal range of values is 1 to 16.
  If defined with a value less than 1, the  value 1 will be used.
  If defined with a value greater than 16, the value 16 will be used.
  Note that a value of 16 would result in \Condor{dagman} trying for
  approximately 36 hours before giving up.
  If not defined,
  it defaults to 6 (approximately two minutes before giving up).

\label{param:DAGManSubmitDelay}
\item[\Macro{DAGMAN\_SUBMIT\_DELAY}]
  An integer that controls the number of seconds
  that \Condor{dagman} will sleep before submitting consecutive jobs.
  It can be increased to help reduce the load on the \Condor{schedd} daemon.
  The legal range of values is 0 to 60.
  If defined with a value less than 0, the  value 0 will be used.
  If defined with a value greater than 60, the value 60 will be used.
  The default value is 0.

\label{param:DAGManStartupCycleDetect}
\item[\Macro{DAGMAN\_STARTUP\_CYCLE\_DETECT}]
  A boolean value that defaults to \Expr{False}.
  When \Expr{True},
  causes \Condor{dagman} to check for cycles in the DAG before
  submitting DAG node jobs,
  in addition to its run time cycle detection.

\label{param:DAGManRetrySubmitFirst}
\item[\Macro{DAGMAN\_RETRY\_SUBMIT\_FIRST}]
  A boolean value that controls whether a failed submit is retried first
  (before any other submits) or last (after all other ready jobs are
  submitted).  If this value is set to \Expr{True}, when a job submit
  fails, the job is placed at the head of the queue of ready jobs, so
  that it will be submitted again before any other jobs are submitted.
  This had been the behavior of \Condor{dagman}.
  If this value is set to \Expr{False}, when a job submit fails, the job
  is placed at the tail of the queue of ready jobs.
  If not defined, it defaults to \Expr{True}.

\label{param:DAGManRetryNodeFirst}
\item[\Macro{DAGMAN\_RETRY\_NODE\_FIRST}]
  A boolean value that controls whether a failed node with retries
  is retried first (before any other ready nodes) or last (after all
  other ready nodes).  If this value is set to \Expr{True}, when a
  node with retries fails after the submit succeeded, the node is
  placed at the head of the queue of ready nodes, so that it will be
  tried again before any other jobs are submitted.  If this value is
  set to \Expr{False}, when a node with retries fails, the node
  is placed at the tail of the queue of ready nodes.
  This had been the behavior of \Condor{dagman}.
  If not defined, it defaults to \Expr{False}.

\label{param:DAGManMaxJobsIdle}
\item[\Macro{DAGMAN\_MAX\_JOBS\_IDLE}]
  An integer value that controls the maximum number of idle node jobs
  allowed within the DAG before \Condor{dagman} temporarily stops
  submitting jobs.  Once idle jobs start to run, \Condor{dagman} will
  resume submitting jobs.  If both the command line option and the
  configuration parameter are specified, the command line option overrides
  the configuration variable.  Unfortunately,
  \MacroNI{DAGMAN\_MAX\_JOBS\_IDLE} currently counts each individual
  process within a cluster as a job, which is inconsistent with
  \MacroNI{DAGMAN\_MAX\_JOBS\_SUBMITTED}.  The default is that there is
  no limit on the maximum number of idle jobs.

\label{param:DAGManMaxJobsSubmitted}
\item[\Macro{DAGMAN\_MAX\_JOBS\_SUBMITTED}]
  An integer value that controls the maximum number of node jobs within the
  DAG that will  be submitted to Condor at one time.  Note that this
  variable has the same functionality as the \OptArg{-maxjobs} 
  command line option to \Condor{submit\_dag}.
  If both the command line option and the
  configuration parameter are specified, the command line option overrides
  the configuration variable.  A single invocation of \Condor{submit}
  counts as one job, even if the submit file produces a multi-job cluster.
  The default is that there is no limit on the maximum number of jobs
  run at one time.

\label{param:DAGManMungeNodeNames}
\item[\Macro{DAGMAN\_MUNGE\_NODE\_NAMES}]
  A boolean value that controls whether \Condor{dagman} automatically
  renames nodes when running multiple DAGs.
  The renaming is done to avoid possible name conflicts.
  If this value is set to \Expr{True},
  all node names have the DAG number followed by the period character
  (\verb@.@) prepended to them.
  For example, the first DAG specified on the \Condor{submit\_dag}
  command line is considered DAG number 0, the second is DAG number 1, etc.
  So if DAG number 2 has a node named B,
  that node will internally be renamed to 2.B.
  If not defined, \MacroNI{DAGMAN\_MUNGE\_NODE\_NAMES} defaults to \Expr{True}.

\label{param:DAGManIgnoreDuplicateJobExecution}
\item[\Macro{DAGMAN\_IGNORE\_DUPLICATE\_JOB\_EXECUTION}]
  This configuration variable is no longer used. The improved functionality
  of the \MacroNI{DAGMAN\_ALLOW\_EVENTS} macro eliminates the
  need for this variable.

  For completeness, here is the definition for historical purposes: 
  A boolean value that controls
  whether \Condor{dagman} aborts or continues with a DAG
  in the rare case that Condor erroneously executes
  the job within a DAG node more than once.
  A bug in Condor very occasionally causes a job to run twice.
  Running a job twice is contrary to the semantics of a DAG.
  The configuration macro \MacroNI{DAGMAN\_IGNORE\_DUPLICATE\_JOB\_EXECUTION}
  determines whether  \Condor{dagman} considers this a fatal error or not.
  The default value is \Expr{False}; \Condor{dagman} considers
  running the job more than once a fatal error, 
  logs this fact,
  and aborts the DAG.
  When set to \Expr{True}, \Condor{dagman} still
  logs this fact,
  but continues with the DAG. 

  This configuration macro is to remain at its default value 
  except in the case
  where a site encounters the Condor bug in which DAG job nodes
  are executed twice,
  and where it is certain
  that having a DAG job node run twice will not corrupt the DAG.
  The logged messages within \File{*.dagman.out} files
  in the case of that a node job runs twice
  contain the string
  "EVENT ERROR."

\label{param:DAGManAllowEvents}
\item[\Macro{DAGMAN\_ALLOW\_EVENTS}]
  An integer that controls which bad events are considered
  fatal errors by \Condor{dagman}.  This macro replaces and expands
  upon the functionality of the
  \MacroNI{DAGMAN\_IGNORE\_DUPLICATE\_JOB\_EXECUTION} macro.
  If \MacroNI{DAGMAN\_ALLOW\_EVENTS} is set, it overrides the
  setting of \MacroNI{DAGMAN\_IGNORE\_DUPLICATE\_JOB\_EXECUTION}.

  The \MacroNI{DAGMAN\_ALLOW\_EVENTS} value is a logical bitwise OR of the
  following values:
  \begin{description}
  \item 0 = allow no bad events
  \item 1 = allow all bad events, \emph{except} the event
    \AdStr{job re-run after terminated event}
  \item 2 = allow terminated/aborted event combination
  \item 4 = allow a \AdStr{job re-run after terminated event} bug
  \item 8 = allow garbage or orphan events
  \item 16 = allow an execute or terminate event before job's submit event
  \item 32 = allow two terminated events per job, as sometimes seen
    with grid jobs
  \item 64 = allow duplicated events in general
  \end{description}

  The default value is 114, which allows terminated/aborted event combination,
  allows an execute and/or terminated event before job's submit event,
  allows double terminated events, and allows general duplicate events.

  As examples, a value of 6 instructs \Condor{dagman} to allow both
  the terminated/aborted event combination and the 
  \AdStr{job re-run after terminated event} bug.
  A value of 0 means that any bad event will be considered a fatal error.

  A value of 5 will never abort the DAG because of a bad event.
  But this value should almost never be used,
  because the \AdStr{job re-run after terminated event} 
  bug breaks the semantics of the DAG.

\label{param:DAGManDebug}
\item[\Macro{DAGMAN\_DEBUG}]
  This variable is described in section~\ref{param:SubsysDebug} as
  \MacroNI{<SUBSYS>\_DEBUG}.

\label{Param:MaxDAGManLog}
\item[\Macro{MAX\_DAGMAN\_LOG}]
  This variable is described in section~\ref{param:MaxSubsysLog} as
  \MacroNI{MAX\_<SUBSYS>\_LOG}.

\label{param:DAGManCondorSubmitExe}
\item[\Macro{DAGMAN\_CONDOR\_SUBMIT\_EXE}]
  The executable that \Condor{dagman} will use to submit Condor jobs.
  If not defined, \Condor{dagman} looks for \Condor{submit} in the path.

\label{param:DAGManStorkSubmitExe}
\item[\Macro{DAGMAN\_STORK\_SUBMIT\_EXE}]
  The executable that \Condor{dagman} will use to submit Stork jobs.
  If not defined, \Condor{dagman} looks for \Stork{submit} in the path.

\label{param:DAGManCondorRmExe}
\item[\Macro{DAGMAN\_CONDOR\_RM\_EXE}]
  The executable that \Condor{dagman} will use to remove Condor jobs.
  If not defined, \Condor{dagman} looks for \Condor{rm} in the path.

\label{param:DAGManStorkRmExe}
\item[\Macro{DAGMAN\_STORK\_RM\_EXE}]
  The executable that \Condor{dagman} will use to remove Stork jobs.
  If not defined, \Condor{dagman} looks for \Stork{rm} in the path.

\label{param:DAGManProhibitMultiJobs}
\item[\Macro{DAGMAN\_PROHIBIT\_MULTI\_JOBS}]
  A boolean value that controls whether \Condor{dagman} prohibits
  node job submit description files that queue multiple job procs other than 
  parallel universe.  If a DAG references such a submit file, the
  DAG will abort during the initialization process.  If not defined,
  \MacroNI{DAGMAN\_PROHIBIT\_MULTI\_JOBS} defaults to \Expr{False}.

\label{param:DAGManLogOnNfsIsError}
\item[\Macro{DAGMAN\_LOG\_ON\_NFS\_IS\_ERROR}]
  A boolean value that controls whether \Condor{dagman} prohibits
  node job submit description files with user log files on NFS.
  If a DAG references such a submit description file and
  \MacroNI{DAGMAN\_LOG\_ON\_NFS\_IS\_ERROR} is \Expr{True},
  the DAG will abort during the initialization process. 
  If \MacroNI{DAGMAN\_LOG\_ON\_NFS\_IS\_ERROR} is \Expr{False}, a warning
  will be issued, but the DAG will still be submitted.
  It is \emph{strongly}
  recommended that \MacroNI{DAGMAN\_LOG\_ON\_NFS\_IS\_ERROR}
  remain set to the default value, because running a DAG with node job
  log files on NFS will often cause errors.
  If not defined, \MacroNI{DAGMAN\_LOG\_ON\_NFS\_IS\_ERROR} defaults to
  \Expr{True}.

\label{param:DAGManAbortDuplicates}
\item[\Macro{DAGMAN\_ABORT\_DUPLICATES}]
  A boolean value that controls whether to attempt to abort duplicate
  instances of \Condor{dagman} running the same DAG on the same
  machine.  When \Condor{dagman} starts up, if no DAG lock file exists,
  \Condor{dagman} creates the lock file and writes its PID into it.  If
  the lock file does exist, and \MacroNI{DAGMAN\_ABORT\_DUPLICATES} is
  set to \Expr{True}, \Condor{dagman} checks whether a process with the
  given PID exists, and if so, it assumes that there is already another
  instance of \Condor{dagman} running the same DAG.  Note that this
  test is not foolproof: it is possible that, if \Condor{dagman} crashes,
  the same PID gets reused by another process before \Condor{dagman}
  gets rerun on that DAG.  This should be quite rare, however.
  If not defined, \MacroNI{DAGMAN\_ABORT\_DUPLICATES} defaults to
  \Expr{True}.

\label{param:DAGManSubmitDepthFirst}
\item[\Macro{DAGMAN\_SUBMIT\_DEPTH\_FIRST}]
  A boolean value that controls whether to submit ready DAG node jobs
  in (more-or-less) depth first order, as opposed to breadth-first order.
  Setting \MacroNI{DAGMAN\_SUBMIT\_DEPTH\_FIRST} to \Expr{True} does
  \emph{not} override dependencies defined in the DAG.  Rather, it
  causes newly ready nodes to be added to the head, rather than the tail,
  of the ready node list.  If there are no PRE scripts in the DAG, this
  will cause the ready nodes to be submitted depth-first.  If there
  are PRE scripts, the order will not be strictly depth-first, but it
  will tend to favor depth rather than breadth in executing the DAG.
  If \MacroNI{DAGMAN\_SUBMIT\_DEPTH\_FIRST} is set to \Expr{True},
  consider also setting \MacroNI{DAGMAN\_RETRY\_SUBMIT\_FIRST} and
  \Macro{DAGMAN\_RETRY\_NODE\_FIRST} to \Expr{True}.
  If not defined, \MacroNI{DAGMAN\_SUBMIT\_DEPTH\_FIRST} defaults to
  \Expr{False}.

\label{param:DAGManOnExitRemove}
\item[\Macro{DAGMAN\_ON\_EXIT\_REMOVE}]
  Defines the \Attr{OnExitRemove} ClassAd expression placed
  into the \Condor{dagman} submit description file by \Condor{submit\_dag}.
  The default expression is designed to ensure that \Condor{dagman} is
  automatically re-queued by the \Condor{schedd} daemon if it exits abnormally
  or is killed (for example, during a reboot).
  If this results in \Condor{dagman}
  staying in the queue when it should exit, consider changing 
  to a less restrictive expression, as in the example
\footnotesize
\begin{verbatim}
  (ExitBySignal == false || ExitSignal =!= 9)
\end{verbatim}
\normalsize
  If not defined, \MacroNI{DAGMAN\_ON\_EXIT\_REMOVE} defaults to
  the expression
\footnotesize
\begin{verbatim}
  ( ExitSignal =?= 11 || (ExitCode =!= UNDEFINED && ExitCode >=0 && ExitCode <= 2))
\end{verbatim}
\normalsize

\item[\Macro{DAGMAN\_ABORT\_ON\_SCARY\_SUBMIT}]
\label{param:DAGManAbortOnScarySubmit}
  A boolean value that controls whether to abort a DAG upon detection of
  a scary submit event.
  An example of a scary submit event is one in which the Condor ID
  does not match the expected value.
  Note that in all Condor versions prior to 6.9.3,
  \Condor{dagman} did \emph{not} abort a DAG upon detection of
  a scary submit event.
  This behavior is what now happens if
  \MacroNI{DAGMAN\_ABORT\_ON\_SCARY\_SUBMIT} is set to \Expr{False}.
  If not defined, \MacroNI{DAGMAN\_ABORT\_ON\_SCARY\_SUBMIT} defaults to
  \Expr{True}.

\label{param:DAGManPendingReportInterval}
\item[\Macro{DAGMAN\_PENDING\_REPORT\_INTERVAL}]
  An integer value representing the number of seconds that controls
  how often \Condor{dagman}
  will print a report of pending nodes to the \File{dagman.out} file.
  The report will only be printed if \Condor{dagman} has
  been waiting at least \MacroNI{DAGMAN\_PENDING\_REPORT\_INTERVAL}
  seconds without seeing any node job user log events, in order to
  avoid cluttering the \File{dagman.out} file.
  This feature is mainly intended to help diagnose \Condor{dagman} processes 
  that are stuck waiting indefinitely for a job to finish.
  If not defined,
  \MacroNI{DAGMAN\_PENDING\_REPORT\_INTERVAL} defaults to 600 seconds
  (10 minutes).

\label{param:DAGManInsertSubFile}
\item[\Macro{DAGMAN\_INSERT\_SUB\_FILE}]
  A file name of a file containing submit description file commands to be
  inserted into the \File{.condor.sub} file created by \Condor{submit\_dag}.
  The specified file is inserted into the \File{.condor.sub} file before
  the \SubmitCmd{queue} command and before any commands specified with the
  \Opt{-append} \Condor{submit\_dag} command line option.
  Note that the \MacroNI{DAGMAN\_INSERT\_SUB\_FILE} value can be overridden
  by the \Condor{submit\_dag} \Opt{-insert\_sub\_file} command line option.

\label{param:DAGManOldRescue}
\item[\Macro{DAGMAN\_OLD\_RESCUE}]
<<<<<<< HEAD
  A boolean value that controls whether \Condor{dagman} uses "old-style"
  rescue DAG naming when creating a rescue DAG.  With "old-style" rescue
  DAG naming, if the DAG file is \File{my.dag}, then the rescue DAG file will
  be \File{my.dag.rescue}, and that file will be overwritten if
  \File{my.dag} is re-run and it fails again.
  With "new-style" rescue DAG naming,
=======
  A boolean value that controls whether \Condor{dagman} uses old-style
  rescue DAG naming when creating a rescue DAG.
  In the old-style rescue DAG naming,
  if a DAG file named \File{my.dag}, the rescue DAG file will
  be \File{my.dag.rescue}, and that file will be overwritten if the re-run
  \File{my.dag} fails again.  
  With the new-style rescue DAG naming,
>>>>>>> 31219df2
  the first time a rescue DAG is created for \File{my.dag}, it will be
  named \File{my.dag.rescue001}, and subsequent failures of
  \File{my.dag} will produce rescue DAGs named \File{my.dag.rescue002},
  \File{my.dag.rescue003}, etc.
<<<<<<< HEAD
  If not defined, \MacroNI{DAGMAN\_OLD\_RESCUE} defaults to
  \Expr{False}.
=======
  If not defined, \MacroNI{DAGMAN\_OLD\_RESCUE} defaults to \Expr{False}.
>>>>>>> 31219df2

\label{param:DAGManAutoRescue}
\item[\Macro{DAGMAN\_AUTO\_RESCUE}]
  A boolean value that controls whether \Condor{dagman} automatically
<<<<<<< HEAD
  runs rescue DAGs.  If \MacroNI{DAGMAN\_AUTO\_RESCUE} is \Expr{True}
  and the DAG file \File{my.dag} is run,
  if a rescue dag such as the examples \File{my.dag.rescue001} or
  \File{my.dag.rescue002} exists, 
  then the newest (highest-numbered) such rescue DAG will be run.
=======
  runs rescue DAGs.  If \MacroNI{DAGMAN\_AUTO\_RESCUE} is \Expr{True},
  and the DAG file \File{my.dag} is run,
  if a rescue dag such as
  \File{my.dag.rescue001}, \File{my.dag.rescue002}, etc. exists,
  the newest (highest-numbered) such rescue DAG will be run.
>>>>>>> 31219df2
  If not defined, \MacroNI{DAGMAN\_AUTO\_RESCUE} defaults to \Expr{True}.

  Note: having \MacroNI{DAGMAN\_OLD\_RESCUE} and
  \MacroNI{DAGMAN\_AUTO\_RESCUE} both set to \Expr{True} is a fatal error.

\label{param:DAGManMaxRescueNum}
\item[\Macro{DAGMAN\_MAX\_RESCUE\_NUM}]
<<<<<<< HEAD
  An integer value that controls the maximum "new-style" rescue DAG
  number that will be written if \MacroNI{DAGMAN\_OLD\_RESCUE} is \Expr{False},
  or run if \MacroNI{DAGMAN\_AUTO\_RESCUE} is \Expr{True}.
  The maximum legal value is 999; the minimum value is 0
  The minimum value will prevent a rescue DAG from being written at all,
=======
  An integer value that controls the maximum new-style rescue DAG
  number that will be written, 
  in the case that \MacroNI{DAGMAN\_OLD\_RESCUE} is \Expr{False},
  or run if \MacroNI{DAGMAN\_AUTO\_RESCUE} is \Expr{True}).
  The maximum legal value is 999; the minimum value is 0,
  which prevents a rescue DAG from being written at all,
>>>>>>> 31219df2
  or automatically run.
  If not defined, \MacroNI{DAGMAN\_MAX\_RESCUE\_NUM} defaults to 100.

\label{param:DAGManCopyToSpool}
<<<<<<< HEAD
\item[\Macro{DAGMAN\_COPY\_TO\_SPOOL}]
  A boolean value that controls whether the \Condor{dagman} binary
  is copied to the spool directory when a DAG is submitted.
  The main reason for setting this value to \Expr{True} is to allow
  long-running DAGs to survive a \Condor{dagman} version upgrade.
  If running large numbers of small DAGs,
  leave this configuration variable unset,
  or set it to the default value of \Expr{False}.
  If not defined,
  \MacroNI{DAGMAN\_AUTO\_RESCUE} defaults to \Expr{False}.
=======
  A boolean value that when \Expr{True} copies the \Condor{dagman} binary
  to the spool directory when a DAG is submitted.
  Setting this variable to \Expr{True} allows
  long-running DAGs to survive a DAGMan version upgrade.
  For running large numbers of small DAGs, leave this
  variable unset or set it to \Expr{False}.
  The default value if not defined is \Expr{False}.
>>>>>>> 31219df2

\end{description}

%%%%%%%%%%%%%%%%%%%%%%%%%%%%%%%%%%%%%%%%%%%%%%%%%%%%%%%%%%%%%%%%%%%%%%%%%%%
\subsection{\label{sec:Config-Security}Configuration File Entries
Relating to Security}
%%%%%%%%%%%%%%%%%%%%%%%%%%%%%%%%%%%%%%%%%%%%%%%%%%%%%%%%%%%%%%%%%%%%%%%%%%%

\index{configuration!security configuration variables}
These macros affect the secure operation of Condor.
Many of these macros are described in
section~\ref{sec:Security} on Security.

\begin{description}
\label{param:SecAuthentication}
\item[\Macro{SEC\_*\_AUTHENTICATION}]
\Todo

\label{param:SecEncryption}
\item[\Macro{SEC\_*\_ENCRYPTION}]
\Todo

\label{param:SecIntegrity}
\item[\Macro{SEC\_*\_INTEGRITY}]
\Todo

\label{param:SecNegotiation}
\item[\Macro{SEC\_*\_NEGOTIATION}]
\Todo

\label{param:SecAuthenticationMethods}
\item[\Macro{SEC\_*\_AUTHENTICATION\_METHODS}]
\Todo

\label{param:SecCryptoMethods}
\item[\Macro{SEC\_*\_CRYPTO\_METHODS}]
\Todo

\label{param:GSIDaemonName}
\item[\Macro{GSI\_DAEMON\_NAME}]
  This configuration variable is retired.
  Instead use \Macro{ALLOW\_CLIENT} or \Macro{DENY\_CLIENT} as
  appropriate. When used, this variable defined
  a comma separated list of the subject
  name(s) of the certificate(s) that the daemons use.

\label{param:GSIDaemonDirectory}
\item[\Macro{GSI\_DAEMON\_DIRECTORY}]
  A directory name used in the
  construction of complete paths for the configuration variables
  \MacroNI{GSI\_DAEMON\_CERT},
  \MacroNI{GSI\_DAEMON\_KEY}, and
  \MacroNI{GSI\_DAEMON\_TRUSTED\_CA\_DIR},
  for any of these configuration variables are not explicitly set.

\label{param:GSIDaemonCert}
\item[\Macro{GSI\_DAEMON\_CERT}]
  A complete path and file name to the
  X.509 certificate to be used in GSI authentication.
  If this configuration variable is not defined, and
  \MacroNI{GSI\_DAEMON\_DIRECTORY} is defined, then Condor uses
  \MacroNI{GSI\_DAEMON\_DIRECTORY} to construct the path and file name as
  \begin{verbatim}
  GSI_DAEMON_CERT  = $(GSI_DAEMON_DIRECTORY)/hostcert.pem
  \end{verbatim}

\label{param:GSIDaemonKey}
\item[\Macro{GSI\_DAEMON\_KEY}]
  A complete path and file name to the
  X.509 private key to be used in GSI authentication.
  If this configuration variable is not defined, and
  \MacroNI{GSI\_DAEMON\_DIRECTORY} is defined, then Condor uses
  \MacroNI{GSI\_DAEMON\_DIRECTORY} to construct the path and file name as
  \begin{verbatim}
  GSI_DAEMON_KEY  = $(GSI_DAEMON_DIRECTORY)/hostkey.pem
  \end{verbatim}

\label{param:GSIDaemonTrustedCADir}
\item[\Macro{GSI\_DAEMON\_TRUSTED\_CA\_DIR}]
  The directory that contains the
  list of trusted certification authorities to be used in GSI authentication.
  The files in this directory are the public keys and signing policies
  of the trusted certification authorities.
  If this configuration variable is not defined, and
  \MacroNI{GSI\_DAEMON\_DIRECTORY} is defined, then Condor uses
  \MacroNI{GSI\_DAEMON\_DIRECTORY} to construct the directory path as
  \begin{verbatim}
  GSI_DAEMON_TRUSTED_CA_DIR  = $(GSI_DAEMON_DIRECTORY)/certificates
  \end{verbatim}

\label{param:GSIDaemonProxy}
\item[\Macro{GSI\_DAEMON\_PROXY}]
  A complete path and file name to the
  X.509 proxy to be used in GSI authentication.
  When this configuration variable is defined, use of this proxy
  takes precedence over use of a certificate and key.

\label{param:DelegateJobGSICredentials} 
\item[\Macro{DELEGATE\_JOB\_GSI\_CREDENTIALS}]
  A boolean value that defaults to \Expr{True} for Condor version 6.7.19
  and more recent versions.
  When \Expr{True}, a job's GSI X.509 credentials are delegated,
  instead of being copied.
  This results in a more secure communication when not encrypted.

\label{param:GridMap}
\item[\Macro{GRIDMAP}]
  The complete path and file name of the Globus Gridmap file.
  The Gridmap file is used to map
  X.509 distinguished names to Condor user ids.

\label{param:SecDefaultSessionDuration}
\item[\Macro{SEC\_DEFAULT\_SESSION\_DURATION}]
  The amount of time in seconds before
  a communication session expires.
  Defaults to 86400 seconds (1 day).
  A session is a record of necessary information to do communication
  between a client and daemon, and is protected by a shared secret key.
  The session expires to reduce the window of opportunity where
  the key may be compromised by attack.

\label{param:SecInvalidateSessionsViaTcp}
\item[\Macro{SEC\_INVALIDATE\_SESSIONS\_VIA\_TCP}]
  Use TCP (if True) or UDP (if False)
  for responding to attempts to use an invalid security session.  This happens,
  for example, if a daemon restarts and receives incoming commands from
  other daemons that are still using a previously established security session.
  The default is True.

\label{param:FSRemoteDir}
\item[\Macro{FS\_REMOTE\_DIR}]
  The location of a file visible to both server and client in
  Remote File System authentication.
  The default when not defined is the directory 
  \File{/shared/scratch/tmp}.

\label{param:EncryptExecuteDirectory}
\item[\Macro{ENCRYPT\_EXECUTE\_DIRECTORY}]
  The execute directory for jobs on Windows platforms may be
  encrypted by setting this configuration variable to \Expr{True}.
  Defaults to \Expr{False}.
  The method of encryption uses the EFS (Encrypted File System)
  feature of Windows NTFS v5.

\label{param:SecTCPSessionTimeout}
\item[\Macro{SEC\_TCP\_SESSION\_TIMEOUT}]
  The length of time in seconds until the timeout
  on individual network operations when establishing a UDP security
  session via TCP.
  The default value is 20 seconds.
  Scalability issues with a large pool would be the only basis
  for a change from the default value.

\label{param:SecTCPSessionDeadline}
\item[\Macro{SEC\_TCP\_SESSION\_DEADLINE}]
  An integer representing the total length of time in seconds until giving up
  when establishing a security session.  Whereas
  \Macro{SEC\_TCP\_SESSION\_TIMEOUT} specifies the timeout
  for individual blocking operations (connect, read, write), this
  setting specifies the total time across all operations, including
  non-blocking operations that have little cost other than holding
  open the socket.
  The default value is 120 seconds.
  The intention of this setting is to avoid waiting for hours
  for a response in the rare event that the other side
  freezes up and the socket remains in a connected state.
  This problem has been observed in some types of operating system
  crashes.

\label{param:SecDefaultAuthenticationTimeout}
\item[\Macro{SEC\_DEFAULT\_AUTHENTICATION\_TIMEOUT}]
  The length of time in seconds that Condor should attempt
  authenticating network connections before giving up.
  The default is 20 seconds.
  Like other security settings, the portion of the configuration variable
  name, \MacroNI{DEFAULT}, 
  may be replaced by a different access level to specify the timeout to use for
  different types of commands, for example
  \MacroNI{SEC\_CLIENT\_AUTHENTICATION\_TIMEOUT}.

\label{param:SecPasswordFile}
\item[\Macro{SEC\_PASSWORD\_FILE}]
  For Unix machines, the path and file name
  of  the file containing the pool password for password authentication.


\label{param:AuthSSLServerCAFile}
\item[\Macro{AUTH\_SSL\_SERVER\_CAFILE}]
  The path and file name of
  a file containing one or more trusted CA's certificates
  for the server side of a communication authenticating 
  with SSL.

\label{param:AuthSSLClientCAFile}
\item[\Macro{AUTH\_SSL\_CLIENT\_CAFILE}]
  The path and file name of
  a file containing one or more trusted CA's certificates
  for the client side of a communication authenticating 
  with SSL.


\label{param:AuthSSLServerCADir}  
\item[\Macro{AUTH\_SSL\_SERVER\_CADIR}]
  The path to a directory that may contain the 
  certificates (each in its own file) for multiple trusted CAs 
  for the server side of a communication authenticating 
  with SSL.
  When defined, the authenticating entity's certificate 
  is utilized to identify the trusted CA's certificate
  within the directory.

\label{param:AuthSSLClientCADir} 
\item[\Macro{AUTH\_SSL\_CLIENT\_CADIR}]
  The path to a directory that may contain the 
  certificates (each in its own file) for multiple trusted CAs 
  for the client side of a communication authenticating with SSL.
  When defined, the authenticating entity's certificate 
  is utilized to identify the trusted CA's certificate
  within the directory.


\label{param:AuthSSLServerCertfile}  
\item[\Macro{AUTH\_SSL\_SERVER\_CERTFILE}]
  The path and file name of the file containing the public certificate
  for the server side of a communication authenticating with SSL.

\label{param:AuthSSLClientCertfile}
\item[\Macro{AUTH\_SSL\_CLIENT\_CERTFILE}]
  The path and file name of the file containing the public certificate
  for the client side of a communication authenticating with SSL.


\label{param:AuthSSLServerKeyfile}
\item[\Macro{AUTH\_SSL\_SERVER\_KEYFILE}]
  The path and file name of the file containing the private key
  for the server side of a communication authenticating with SSL.

\label{param:AuthSSLClientKeyfile}
\item[\Macro{AUTH\_SSL\_CLIENT\_KEYFILE}]
  The path and file name of the file containing the private key
  for the client side of a communication authenticating with SSL.


\label{param:CertificateMapfile}
\item[\Macro{CERTIFICATE\_MAPFILE}]
  A path and file name of the unified map file.

\label{param:SecEnableMatchPasswordAuthentication}
\item[\Macro{SEC\_ENABLE\_MATCH\_PASSWORD\_AUTHENTICATION}]
  This is a special authentication mechanism designed to minimize
  overhead in the \Condor{schedd} when communicating with the execute
  machine.  Essentially, matchmaking results in a secret being shared
  between the \Condor{schedd} and \Condor{startd}, and this is used to
  establish a strong security session between the execute and submit
  daemons without going through the usual security negotiation protocol.
  This is especially important when operating at large scale over high
  latency networks (e.g. a glidein pool with one schedd and thousands of
  startds on a network with 0.1 second round trip times).

  The default value for this configuration option is \Expr{False}.  To
  have any effect, it must be \Expr{True} in the configuration of both
  the execute side (startd) as well as the submit side (schedd).  When
  this authentication method is used, all other security negotiation
  between the submit and execute daemons is bypassed.  All inter-daemon
  communication between the submit and execute side will use the
  startd's settings for \MacroNI{SEC\_DAEMON\_ENCRYPTION} and
  \MacroNI{SEC\_DAEMON\_INTEGRITY}; the configuration of these values in
  the schedd, shadow, and starter are ignored.

  Important: For strong security, at least one of the two, integrity or
  encryption, should be enabled in the startd configuration.  Also, some
  form of strong mutual authentication (e.g. GSI) should be enabled
  between all daemons and the central manager or the shared secret which
  is exchanged in matchmaking cannot be safely encrypted when transmitted
  over the network.

  The schedd and shadow will be authenticated as
  \verb|submit-side@matchsession| when they talk to the startd and
  starter.  The startd and starter will be authenticated as
  \verb|execute-side@matchsession| when they talk to the schedd and
  shadow.  On the submit side, authorization of the execute side happens
  automatically.  On the execute side, it is necessary to explicitly
  authorize the submit side.  Example:

\begin{verbatim}
  ALLOW_DAEMON = submit-side@matchsession/192.168.123.*
\end{verbatim}

  Replace the example netmask with something suitable for your situation.

\label{param:KerberosServerKeytab}
\item[\Macro{KERBEROS\_SERVER\_KEYTAB}]
  The path and file name of the keytab file that holds the necessary Kerberos
  principals.
  If not defined, this variable's value is set by the installed Kerberos;
  it is \File{/etc/v5srvtab} on most systems.

\label{param:KerberosServerPrincipal}
\item[\Macro{KERBEROS\_SERVER\_PRINCIPAL}]
  An exact Kerberos principal to use.
  The default value is \verb$host/<hostname>@<realm>$, as set by the
  installed Kerberos.
  Where both \MacroNI{KERBEROS\_SERVER\_PRINCIPAL} and
  \MacroNI{KERBEROS\_SERVER\_SERVICE} are defined, this value takes
  precedence.

\label{param:KerberosServerUser}
\item[\Macro{KERBEROS\_SERVER\_USER}]
  The user name that the Kerberos server principal will map to after
  authentication.
  The default value is \verb@condor@.

\label{param:KerberosServerService}
\item[\Macro{KERBEROS\_SERVER\_SERVICE}]
  A string representing the Kerberos service name.
  This string is prepended with a slash character (\verb@/@) and the host name
  in order to form the Kerberos server principal.
  This value defaults to \verb@host@, resulting in the same default value
  as specified by using \MacroNI{KERBEROS\_SERVER\_PRINCIPAL}.
  Where both \MacroNI{KERBEROS\_SERVER\_PRINCIPAL} and
  \MacroNI{KERBEROS\_SERVER\_SERVICE} are defined, the value of
  \MacroNI{KERBEROS\_SERVER\_PRINCIPAL} takes precedence.


\label{param:KerberosClientKeytab}
\item[\Macro{KERBEROS\_CLIENT\_KEYTAB}]
  The path and file name of the keytab file for the client
  in Kerberos authentication.
  This variable has no default value.

\end{description}

%%%%%%%%%%%%%%%%%%%%%%%%%%%%%%%%%%%%%%%%%%%%%%%%%%%%%%%%%%%%%%%%%%%%%%%%%%%
\subsection{\label{sec:Config-PrivSep}Configuration File Entries
Relating to PrivSep}
%%%%%%%%%%%%%%%%%%%%%%%%%%%%%%%%%%%%%%%%%%%%%%%%%%%%%%%%%%%%%%%%%%%%%%%%%%%
\index{configuration!PrivSep configuration variables}
\begin{description}
\label{param:PrivSepEnabled}
\item[\Macro{PRIVSEP\_ENABLED}]
  A boolean variable that, when \Expr{True}, enables PrivSep.
  When \Expr{True}, the \Condor{procd} is used,
  ignoring the definition of the configuration variable \Macro{USE\_PROCD}.
  The default value when this configuration variable is not defined
  is \Expr{False}.

\label{param:PrivSepSwitchboard}
\item[\Macro{PRIVSEP\_SWITCHBOARD}]
  The full (trusted) path and file name of the \Condor{root\_switchboard}
  executable.

\end{description}

%%%%%%%%%%%%%%%%%%%%%%%%%%%%%%%%%%%%%%%%%%%%%%%%%%%%%%%%%%%%%%%%%%%%%%%%%%%
\subsection{\label{sec:Config-VMs}Configuration File Entries
Relating to Virtual Machines}
%%%%%%%%%%%%%%%%%%%%%%%%%%%%%%%%%%%%%%%%%%%%%%%%%%%%%%%%%%%%%%%%%%%%%%%%%%%

\index{configuration!virtual machine configuration variables}
These macros affect how Condor runs \SubmitCmd{vm} universe jobs on
a matched machine within the pool.
They specify items related to the \Condor{vm-gahp}.

\begin{description}
\label{param:VMGAHPServer}
\item[\Macro{VM\_GAHP\_SERVER}]
  The complete path and file name of the \Condor{vm-gahp}.
  There is no default value for this required configuration variable.

\label{param:VMGAHPLog}
\item[\Macro{VM\_GAHP\_LOG}]
  The complete path and file name of the \Condor{vm-gahp} log.
  If not specified on a Unix platform, the \Condor{starter}
  log will be used for \Condor{vm-gahp} log items. 
  There is no default value for this required configuration variable
  on Windows platforms.

\label{param:MaxVMGAHPLog}
\item[\Macro{MAX\_VM\_GAHP\_LOG}]
  Controls the maximum length (in bytes) to which the \Condor{vm-gahp} log
  will be allowed to grow.

\label{param:VMType}
\item[\Macro{VM\_TYPE}]
  Specifies the type of supported virtual machine software.
  It will be the value \verb@xen@ or \verb@vmware@.
  There is no default value for this required configuration variable.

\label{param:VMVersion}
\item[\Macro{VM\_VERSION}]
  Specifies the version of supported virtual machine software
  defined by \MacroNI{VM\_TYPE}.  
  There is no default value for this required configuration variable.
  This configuration variable does not currently alter the behavior of
  the \Condor{vm-gahp}; instead, it is used in \Condor{status} when
  printing VM-capable hosts and slots.

\label{param:VMMaxMemory}
\item[\Macro{VM\_MEMORY}]
  An integer to specify the maximum amount of memory in Mbytes
  that will be allowed to the virtual machine program.

\label{param:VMMaxNumber}
\item[\Macro{VM\_MAX\_NUMBER}]
  An integer limit on the number of executing virtual machines.
  When not defined, the default value is the same \MacroNI{NUM\_CPUS}.

\label{param:VMStatusInterval}
\item[\Macro{VM\_STATUS\_INTERVAL}]
  An integer number of seconds that defaults to 60,
  representing the interval between job status checks by the
  \Condor{starter} to see if the job has finished.
  A minimum value of 30 seconds is enforced.

\label{param:VMGAHPReqTimeout}
\item[\Macro{VM\_GAHP\_REQ\_TIMEOUT}]
  An integer number of seconds that defaults to 300 (five minutes),
  representing the amount of time Condor will wait for a command issued
  from the \Condor{starter} to the \Condor{vm-gahp} to be completed.
  When a command times out, an error is reported to the \Condor{startd}.

\label{param:VMRecheckInterval}
\item[\Macro{VM\_RECHECK\_INTERVAL}]
  An integer number of seconds that defaults to 600 (ten minutes),
  representing the amount of time the \Condor{startd} waits after a
  virtual machine error as reported by the \Condor{starter},
  and before checking a final time on the status of the virtual machine.
  If the check fails, Condor disables starting any new vm universe jobs
  by removing the \Attr{VM\_Type} attribute from the machine ClassAd.

\label{param:VMSoftSuspend}
\item[\Macro{VM\_SOFT\_SUSPEND}]
  A boolean value that defaults to \Expr{False},
  causing Condor to free the memory of a vm universe job when
  the job is suspended.
  When \Expr{True}, the memory is not freed.

\label{param:VMUnivNobodyUser}
\item[\Macro{VM\_UNIV\_NOBODY\_USER}]
  Identifies a login name of a user with a home directory that
  may be used for job owner of a vm universe job.
  The \Login{nobody} user normally utilized when the job arrives
  from a different UID domain will not be allowed to invoke a VMware
  virtual machine.

\label{param:AlwaysVMUnivUseNobody}
\item[\Macro{ALWAYS\_VM\_UNIV\_USE\_NOBODY}]
  A boolean value that defaults to \Expr{False}.
  When \Expr{True}, all vm universe jobs (independent of their
  UID domain) will run as the user defined in \MacroNI{VM\_UNIV\_NOBODY\_USER}.

\label{param:VMNetworking}
\item[\Macro{VM\_NETWORKING}]
  A boolean variable describing if networking is supported.
  When not defined, the default value is \Expr{False}.

\label{param:VMNetworkingType}
\item[\Macro{VM\_NETWORKING\_TYPE}]
  A string describing the type of networking,
  required and relevant only when \MacroNI{VM\_NETWORKING} is \Expr{True}.
  Defined strings are
  \begin{verbatim}
    bridge
    nat
    nat, bridge
  \end{verbatim}

\label{param:VMNetworkingDefaultType}
\item[\Macro{VM\_NETWORKING\_DEFAULT\_TYPE}]
  Where multiple networking types are given in \MacroNI{VM\_NETWORKING\_TYPE},
  this optional configuration variable identifies which to use.
  Therefore, for 
  \begin{verbatim}
  VM_NETWORKING_TYPE = nat, bridge
  \end{verbatim}
  this variable may be defined as either \Expr{nat} or \Expr{bridge}.
  Where multiple networking types are given in \MacroNI{VM\_NETWORKING\_TYPE},
  and this variable is \emph{not} defined, a default of \Expr{nat}
  is used.
\end{description}

The following configuration variables are specific to the VMware
virtual machine software.

\begin{description}
\label{param:VMwarePerl}
\item[\Macro{VMWARE\_PERL}]
  The complete path and file name to \Prog{Perl}.
  There is no default value for this required variable.

\label{param:VMwareScript}
\item[\Macro{VMWARE\_SCRIPT}]
  The complete path and file name of the script that controls VMware.
  There is no default value for this required variable.

\label{param:VMwareNetworkingType}
\item[\Macro{VMWARE\_NETWORKING\_TYPE}]
  An optional string used in networking that the \Condor{vm-gahp}
  inserts into the VMware configuration file to define a networking type.
  Defined types are \Expr{nat} or \Expr{bridged}.
  If a default value is needed, the inserted string will be \Expr{nat}.

\label{param:VMwareNatNetworkingType}
\item[\Macro{VMWARE\_NAT\_NETWORKING\_TYPE}]
  An optional string used in networking that the \Condor{vm-gahp}
  inserts into the VMware configuration file to define a networking type.
  If nat networking is used, this variable's definition takes
  precedence over one defined by \MacroNI{VMWARE\_NETWORKING\_TYPE}.

\label{param:VMwareBridgeNetworkingType}
\item[\Macro{VMWARE\_BRIDGE\_NETWORKING\_TYPE}]
  An optional string used in networking that the \Condor{vm-gahp}
  inserts into the VMware configuration file to define a networking type.
  If bridge networking is used, this variable's definition takes
  precedence over one defined by \MacroNI{VMWARE\_NETWORKING\_TYPE}.

\label{param:VMwareLocalSettingsFile}
\item[\Macro{VMWARE\_LOCAL\_SETTINGS\_FILE}]
  The complete path and file name to a file, whose contents will be
  inserted into the VMware description file (i.e., the .vmx file) before
  Condor starts the virtual machine. This parameter is optional.

\end{description}

The following configuration variables are specific to the Xen
virtual machine software.

\begin{description}

% \label{param:VMHardwareVT}
% \item[\Macro{VM\_HARDWARE\_VT}]
% A boolean variable describing whether a machine supports
% hardware virtualization such as Intel VT and AMD-V.
% When not defined, the default value is \Expr{False}.

\label{param:XenScript}
\item[\Macro{XEN\_SCRIPT}]
  The complete path and file name of the script that controls Xen.
  There is no default value for this required variable.

\label{param:XenDefaultKernel}
\item[\Macro{XEN\_DEFAULT\_KERNEL}]
  The complete path and executable name of a Xen kernel to be utilized
  if the job's submission does not specify its own kernel image.

\label{param:XenDefaultInitrd}
\item[\Macro{XEN\_DEFAULT\_INITRD}]
  The complete path and image file name for the initrd image,
  if used with the default kernel image.

\label{param:XenBootloader}
\item[\Macro{XEN\_BOOTLOADER}]
  A required full path and executable for the Xen bootloader,
  if the kernel image includes a disk image.

\label{param:XenBridgeScript}
\item[\Macro{XEN\_BRIDGE\_SCRIPT}]
  A path, file name, and command-line arguments to specify a script
  that will be run to set up a bridging network interface for guests.
  The interface should provide direct access to the host system's LAN,
  that is, not be NAT'd on the host.
  An example:
  \begin{verbatim}
  XEN_BRIDGE_SCRIPT = vif-bridge bridge=xenbr0
  \end{verbatim}

\label{param:XenLocalSettingsFile}
\item[\Macro{XEN\_LOCAL\_SETTINGS\_FILE}]
  A complete path and file name. The file's contents will be included in
  the Xen configuration file that Condor writes to run the virtual machine.
  This parameter is optional.

% \label{param:XenVTKernel}
% \item[\Macro{XEN\_VT\_KERNEL}]
%  An optional string that the \Condor{vm-gahp}
%  inserts into the Xen configuration file, relating to hardware virtualization.
%  As an example, the string inserted is
%  \begin{verbatim}
%  kernel="/usr/lib/xen/boot/hvmloader"
%  \end{verbatim}
%  for a configuration variable definition of
%  \begin{verbatim}
%  XEN_VT_KERNEL = "/usr/lib/xen/boot/hvmloader"
%  \end{verbatim}

%\label{param:XenVTBuilder}
%\item[\Macro{XEN\_VT\_BUILDER}]
%  An optional string that the \Condor{vm-gahp}
%  inserts into the Xen configuration file, relating to hardware virtualization.
%  As an example, the string inserted is
%  \begin{verbatim}
%  builder='hvm'
%  \end{verbatim}
%  for a configuration variable definition of
%  \begin{verbatim}
%  XEN_VT_BUILDER = 'hvm'
%  \end{verbatim}

%\label{param:XenVTShadowMemory}
%\item[\Macro{XEN\_VT\_SHADOW\_MEMORY}]
%  An optional string that the \Condor{vm-gahp}
%  inserts into the Xen configuration file, relating to hardware virtualization.
%  As an example, the string inserted is
%  \begin{verbatim}
%  shadow_memory=8
%  \end{verbatim}
%  for a configuration variable definition of
%  \begin{verbatim}
%  XEN_VT_SHADOW_MEMORY = 8
%  \end{verbatim}

%\label{param:XenVTDeviceModel}
%\item[\Macro{XEN\_VT\_DEVICE\_MODEL}]
%  An optional string that the \Condor{vm-gahp}
%  inserts into the Xen configuration file, relating to hardware virtualization.
%  As an example, the string inserted is
%  \begin{verbatim}
%  device_model=/usr/lib/xen/bin/qemu-dm
%  \end{verbatim}
%  for a configuration variable definition of
%  \begin{verbatim}
%  XEN_VT_DEVICE_MODEL = '/usr/lib/xen/bin/qemu-dm'
%  \end{verbatim}

%\label{param:XenVTSDL}
%\item[\Macro{XEN\_VT\_SDL}]
%  An optional string that the \Condor{vm-gahp}
%  inserts into the Xen configuration file, relating to hardware virtualization.
%  As an example, the string inserted is
%  \begin{verbatim}
%  sdl=0
%  \end{verbatim}
%  for a configuration variable definition of
%  \begin{verbatim}
%  XEN_VT_SDL = 0
%  \end{verbatim}

%\label{param:XenVTVNC}
%\item[\Macro{XEN\_VT\_VNC}]
%  An optional string that the \Condor{vm-gahp}
%  inserts into the Xen configuration file, relating to hardware virtualization.
%  As an example, the string inserted is
%  \begin{verbatim}
%  vnc=1
%  \end{verbatim}
%  for a configuration variable definition of
%  \begin{verbatim}
%  XEN_VT_VNC = 1
%  \end{verbatim}

%\label{param:XenVTSTDVGA}
%\item[\Macro{XEN\_VT\_STDVGA}]
%  An optional string that the \Condor{vm-gahp}
%  inserts into the Xen configuration file, relating to hardware virtualization.
%  As an example, the string inserted is
%  \begin{verbatim}
%  stdvga=0
%  \end{verbatim}
%  for a configuration variable definition of
%  \begin{verbatim}
%  XEN_VT_STDVGA = 0
%  \end{verbatim}

%\label{param:XenVTSerial}
%\item[\Macro{XEN\_VT\_SERIAL}]
%  An optional string that the \Condor{vm-gahp}
%  inserts into the Xen configuration file, relating to hardware virtualization.
%  As an example, the string inserted is
%  \begin{verbatim}
%  serial='pty'
%  \end{verbatim}
%  for a configuration variable definition of
%  \begin{verbatim}
%  XEN_VT_SERIAL = 'pty'
%  \end{verbatim}

%\label{param:XenDeviceTypeForVT}
%\item[\Macro{XEN\_DEVICE\_TYPE\_FOR\_VT}]
%  Defaults to the string \verb@vbd:@ for paravirtualized guests.
%  Use the string \verb@ioemu:@ for unmodified guest domains. 

%\label{param:XenAllowHardwareVTSuspend}
%\item[\Macro{XEN\_ALLOW\_HARDWARE\_VT\_SUSPEND}]
%  A boolean value that defaults to \Expr{False}.
%  In the future, as Xen hardware virtualization guests may be saved
%  and restored, this configuration variable may be utilized.

\end{description}

The following two macros affect the configuration of Condor where Condor is
running on a host machine, the host machine is running an
inner virtual machine,
and Condor is also running on that inner virtual machine.
These two variables have nothing to do with the \SubmitCmd{vm}
universe.

\begin{description}
\label{param:VMPHostMachine}
\item[\Macro{VMP\_HOST\_MACHINE}]
  A configuration variable for the inner virtual machine,
  which specifies the host name.

\label{param:VMPVMList}
\item[\Macro{VMP\_VM\_LIST}]
  For the host, 
  a comma separated list of the host names or IP addresses
  for machines running inner virtual machines on a host.
\end{description}

%%%%%%%%%%%%%%%%%%%%%%%%%%%%%%%%%%%%%%%%%%%%%%%%%%%%%%%%%%%%%%%%%%%%%%%%%%%
\subsection{\label{sec:HA-Config-File-Entries}Configuration File Entries
Relating to High Availability}
%%%%%%%%%%%%%%%%%%%%%%%%%%%%%%%%%%%%%%%%%%%%%%%%%%%%%%%%%%%%%%%%%%%%%%%%%%%

\index{configuration!high availability configuration variables}
These macros affect the high availability operation of Condor.

\begin{description}
\label{param:MasterHAList}
\item[\Macro{MASTER\_HA\_LIST}]
  Similar to \MacroNI{DAEMON\_LIST}, this macro defines a list of daemons that
  the \Condor{master} starts and keeps its watchful eyes on.
  However, the \MacroNI{MASTER\_HA\_LIST} daemons are run in a
  \emph{High Availability} mode.
  The list is a comma or space separated list of subsystem names
  (as listed in section~\ref{sec:Condor-Subsystem-Names}).
  For example,
  \begin{verbatim}
        MASTER_HA_LIST = SCHEDD
  \end{verbatim}

  The \emph{High Availability} feature allows for several \Condor{master}
  daemons (most likely on separate machines) to work together to
  insure that a particular service stays available.  These
  \Condor{master} daemons ensure that one and only one of them will
  have the listed daemons running.

  To use this feature, the lock URL must be set with
  \MacroNI{HA\_LOCK\_URL}.

  Currently, only file URLs are supported 
  (those with \File{file:\Dots}).
  The default value for \MacroNI{MASTER\_HA\_LIST} is 
  the empty string, which disables the feature.
  
\label{param:HALockURL}
\item[\Macro{HA\_LOCK\_URL}]
  This macro specifies the URL that the \Condor{master} processes use to
  synchronize for the \emph{High Availability} service.
  Currently, only file URLs are supported; for example,
  \File{file:/share/spool}.  Note that this URL must be identical
  for all \Condor{master} processes sharing this resource.  For
  \Condor{schedd} sharing, we recommend setting up \MacroNI{SPOOL}
  on an NFS share and having all \emph{High Availability}
  \Condor{schedd} processes sharing it,
  and setting the \MacroNI{HA\_LOCK\_URL} to point at this directory
  as well.  For example:
\begin{verbatim}
        MASTER_HA_LIST = SCHEDD
        SPOOL = /share/spool
        HA_LOCK_URL = file:/share/spool
        VALID_SPOOL_FILES = SCHEDD.lock
\end{verbatim}

  A separate lock is created for each \emph{High Availability} daemon.

  There is no default value for \MacroNI{HA\_LOCK\_URL}.

  Lock files are in the form \verb@<@SUBSYS\verb@>@.lock.
  \Condor{preen} is not currently aware of the lock files and will
  delete them if they are placed in the \MacroNI{SPOOL} directory,
  so be sure to add \verb@<@SUBSYS\verb@>@.lock to 
  \Macro{VALID\_SPOOL\_FILES} for each \emph{High Availability} daemon.

\label{param:HASubsysLockURL}
\item[\Macro{HA\_<SUBSYS>\_LOCK\_URL}]
  This macro controls the 
  \emph{High Availability} lock URL for a specific subsystem
  as specified in the configuration variable name,
  and it overrides the system-wide lock URL specified by
  \MacroNI{HA\_LOCK\_URL}.  If not defined for each subsystem,
  \MacroNI{HA\_<SUBSYS>\_LOCK\_URL} is ignored, and the value of
  \MacroNI{HA\_LOCK\_URL} is used.

\label{param:HALockHoldTime}
\item[\Macro{HA\_LOCK\_HOLD\_TIME}]
  This macro
  specifies the number of seconds that the \Condor{master} will hold the
  lock for each \emph{High Availability} daemon.
  Upon gaining the shared lock,
  the \Condor{master} will hold the lock for this number of seconds.
  Additionally, the \Condor{master} will periodically renew
  each lock as long as the \Condor{master} and the daemon are running.
  When the daemon dies, or the \Condor{master} exists, the
  \Condor{master} will immediately release the lock(s) it holds.

  \MacroNI{HA\_LOCK\_HOLD\_TIME} defaults to 3600 seconds (one hour).

\label{param:HASubsysLockHoldTime}
\item[\Macro{HA\_<SUBSYS>\_LOCK\_HOLD\_TIME}]
  This macro controls the \emph{High Availability} lock
  hold time for a specific subsystem
  as specified in the configuration variable name,
  and it overrides the system wide poll period specified by
  \MacroNI{HA\_LOCK\_HOLD\_TIME}.
  If not defined for each subsystem,
  \MacroNI{HA\_<SUBSYS>\_LOCK\_HOLD\_TIME} is ignored,
  and the value of \MacroNI{HA\_LOCK\_HOLD\_TIME} is used.

\label{param:HALockPollPeriod} 
\item[\Macro{HA\_POLL\_PERIOD}]
  This macro specifies how often the \Condor{master} polls the
  \emph{High Availability} locks to see if any locks are either stale
  (meaning not updated for \MacroNI{HA\_LOCK\_HOLD\_TIME} seconds),
  or have been released by the owning \Condor{master}.
  Additionally, the \Condor{master} renews any locks that it
  holds during these polls.

  \MacroNI{HA\_POLL\_PERIOD} defaults to 300 seconds (five minutes).

\label{param:HALockPollSubsysPeriod}
\item[\Macro{HA\_<SUBSYS>\_POLL\_PERIOD}]
  This macro controls the \emph{High Availability} poll period
  for a specific subsystem
  as specified in the configuration variable name,
  and it overrides the system wide poll period specified by
  \MacroNI{HA\_POLL\_PERIOD}.
  If not defined for each subsystem,
  \MacroNI{HA\_<SUBSYS>\_POLL\_PERIOD} is ignored,
  and the value of \MacroNI{HA\_POLL\_PERIOD} is used.

\label{param:MasterSubsysController}
\item[\Macro{MASTER\_<SUBSYS>\_CONTROLLER}]
  Used only in HA configurations involving the \Condor{had}.

  The \Condor{master} has the concept of a controlling and controlled
  daemon, typically
  with the \Condor{had} daemon serving as the controlling process.
  In this case, all \Condor{on} and \Condor{off} commands directed
  at controlled daemons are given to the controlling daemon, which
  then handles the command, and, when required, sends appropriate
  commands to the \Condor{master} to do the actual work.  This allows
  the controlling daemon to know the state of the controlled daemon.

  As of 6.7.14, this configuration variable must be specified for all
  configurations using \Condor{had}.
  To configure the \Condor{negotiator} controlled by \Condor{had}:

\begin{verbatim}
MASTER_NEGOTIATOR_CONTROLLER = HAD
\end{verbatim}

  The macro is named by substituting \MacroNI{<SUBSYS>}
  with the appropriate subsystem string as defined in
  section~\ref{sec:Condor-Subsystem-Names}.


\label{param:HADList}
\item[\Macro{HAD\_LIST}]
  A comma-separated list of all \Condor{had} daemons
  in the form \Expr{IP:port} or \Expr{hostname:port}.
  Each central manager machine that runs the \Condor{had} daemon
  should appear in this list.
  If \MacroNI{HAD\_USE\_PRIMARY} is set to \Expr{True},
  then the first machine in this list is the primary central
  manager, and all others in the list are backups.

  All central manager machines must be configured with 
  an identical \MacroNI{HAD\_LIST}.
  The machine addresses are identical to the addresses defined
  in \MacroNI{COLLECTOR\_HOST}.

%The following examples are all valid HAD\_LIST declarations: 
%
%HAD\_LIST =<132.68.37.104:10001>,<132.68.37.105:10002>,<132.68.37.106:1045>
%
%HAD\_LIST =132.68.37.104:10001,132.68.37.105:10002,132.68.37.106:1045
%
%HAD\_LIST=ds-r3.cs.technion.ac.il:10001,ds-r3.cs.technion.ac.il:10002,ds-r3.cs.technion.ac.il:1045
%

\label{param:HADUsePrimary}
\item[\Macro{HAD\_USE\_PRIMARY}]
  Boolean value to determine if the first machine in the 
  \MacroNI{HAD\_LIST} configuration variable is
  a primary central manager.
  Defaults to \Expr{False}.

\label{param:HADConnectionTimeout}
\item[\Macro{HAD\_CONNECTION\_TIMEOUT}]
  The time (in seconds) that the \Condor{had} daemon waits before giving
  up on the establishment of a TCP connection.
  The failure of the communication connection
  is the detection mechanism for the failure of a central
  manager machine.
  For a LAN, a recommended value is 2 seconds.
  The use of authentication (by Condor) increases the connection
  time.
  The default value is 5 seconds.
  If this value is set too low,
  \Condor{had} daemons will incorrectly assume
  the failure of other machines.

\label{param:HADArgs}
\item[\Macro{HAD\_ARGS}]
  Command line arguments passed by the \Condor{master} daemon
  as it invokes the \Condor{had} daemon.
  To make high availability work, the \Condor{had} daemon
  requires the port number it is to use.
  This argument is of the form
  \begin{verbatim}
   -p $(HAD_PORT_NUMBER)
  \end{verbatim}
  where \MacroNI{HAD\_PORT\_NUMBER} is a helper configuration variable
  defined with the desired port number.
  Note that this port number must be the same value here as
  used in \MacroNI{HAD\_LIST}.
  There is no default value.


\label{param:HAD}
\item[\Macro{HAD}]
  The path to the \Condor{had} executable. Normally it is defined
  relative to \MacroUNI{SBIN}.
  This configuration variable has no default value.

\label{param:MaxHADLog}
\item[\Macro{MAX\_HAD\_LOG}]
  Controls the maximum length in bytes to which the \Condor{had}
  daemon log will be allowed to grow. It will grow to the specified length,
  then be saved to a file with the suffix \File{.old}. 
  The \File{.old}  file is overwritten each time the log is saved,
  thus the maximum space devoted to logging is twice the maximum length
  of this log file.
  A value of 0 specifies that this file may grow without bounds.
  The default is 1 Mbyte.

\label{param:HADDebug}
\item[\Macro{HAD\_DEBUG}]
  Logging level for the \Condor{had} daemon.
  See \MacroNI{<SUBSYS>\_DEBUG} for values.

\label{param:HADLog}
\item[\Macro{HAD\_LOG}]
  Full path and file name of the log file.
  There is no default value.

\label{param:ReplicationList}
\item[\Macro{REPLICATION\_LIST}]
  A comma-separated list of all \Condor{replication} daemons
  in the form \Expr{IP:port} or \Expr{hostname:port}.
  Each central manager machine that runs the \Condor{had} daemon
  should appear in this list.
  All potential central manager machines must be configured with
  an identical \MacroNI{REPLICATION\_LIST}.

\label{param:StateFile}
\item[\Macro{STATE\_FILE}]
  A full path and file name of the file protected by the replication
  mechanism.
  When not defined, the default path and file used is
  \begin{verbatim}
  $(SPOOL)/Accountantnew.log
  \end{verbatim}

\label{param:ReplicationInterval}
\item[\Macro{REPLICATION\_INTERVAL}]
  Sets how often the \Condor{replication} daemon initiates its tasks of
  replicating the \MacroUNI{STATE\_FILE}.
  It is defined in seconds and defaults to 300 (5 minutes).
  This is the same as the default \MacroNI{NEGOTIATOR\_INTERVAL}.

\label{param:MaxTransferLifetime}
\item[\Macro{MAX\_TRANSFERER\_LIFETIME}]
  A timeout period within which the process that
  transfers the state file must complete its transfer.
  The recommended value is
  \Expr{2 * average size of state file / network rate}.
  It is defined in seconds and defaults to 300 (5 minutes).

\label{param:HADUpdateInterval}
\item[\Macro{HAD\_UPDATE\_INTERVAL}]
  Like \MacroNI{UPDATE\_INTERVAL},
  determines how often the \Condor{had} is to send a ClassAd update
  to the \Condor{collector}.
  Updates are also sent at each and every change in state.
  It is defined in seconds and defaults to 300 (5 minutes).

\label{param:HADUseReplication}
\item[\Macro{HAD\_USE\_REPLICATION}]
  A boolean value that defaults to \Expr{False}.
  When \Expr{True}, the use of \Condor{replication} daemons is enabled.

\label{param:ReplicationArgs}
\item[\Macro{REPLICATION\_ARGS}]
  Command line arguments passed by the \Condor{master} daemon
  as it invokes the \Condor{replication} daemon.
  To make high availability work, the \Condor{replication} daemon
  requires the port number it is to use.
  This argument is of the form
  \begin{verbatim}
  -p $(REPLICATION_PORT_NUMBER)
  \end{verbatim}
  where \MacroNI{REPLICATION\_PORT\_NUMBER} is a helper configuration
  variable defined with the desired port number.
  Note that this port number must be the same value as
  used in \MacroNI{REPLICATION\_LIST}.
  There is no default value.

\label{param:Replication}
\item[\Macro{REPLICATION}]
  The full path and file name of the \Condor{replication} executable.
  It is normally defined relative to \MacroUNI{SBIN}.
  There is no default value.

\label{param:MaxReplicationLog}
\item[\Macro{MAX\_REPLICATION\_LOG}]
  Controls the maximum length in bytes to which the \Condor{replication}
  daemon log will be allowed to grow. It will grow to the specified length,
  then be saved to a file with the suffix \File{.old}.
  The \File{.old}  file is overwritten each time the log is saved,
  thus the maximum space devoted to logging is twice the maximum length
  of this log file.
  A value of 0 specifies that this file may grow without bounds.
  The default is 1 Mbyte.

\label{param:ReplicationDebug}
\item[\Macro{REPLICATION\_DEBUG}]
  Logging level for the \Condor{replication} daemon.
  See \MacroNI{<SUBSYS>\_DEBUG} for values.

\label{param:ReplicationLog}
\item[\Macro{REPLICATION\_LOG}]
  Full path and file name to the log file.
  There is no default value.

\label{param:Transferer}
\item[\Macro{TRANSFERER}]
  The full path and file name of the \Condor{transferer} executable.
  Versions of Condor previous to 7.2.2 hard coded the location
  as \File{\MacroUNI{RELEASE\_DIR}/sbin/condor\_transferer}.
  This is now the default value.
  The future default value is likely to change, 
  and be defined relative to \MacroUNI{SBIN}.

\label{param:TransfererLog}
\item[\Macro{TRANSFERER\_LOG}]
  Full path and file name to the log file.
  There is no default value for this variable; a definition is required
  if the \Condor{replication} daemon does a file transfer.

\label{param:TransfererDebug}
\item[\Macro{TRANSFERER\_DEBUG}]
  Logging level for the \Condor{transferer} daemon.
  See \MacroNI{<SUBSYS>\_DEBUG} for values.

\label{param:MaxTransfererLog}
\item[\Macro{MAX\_TRANSFERER\_LOG}]
  Controls the maximum length in bytes to which the \Condor{transferer}
  daemon log will be allowed to grow.
  A value of 0 specifies that this file may grow without bounds.
  The default is 1 Mbyte.

\end{description}


%%%%%%%%%%%%%%%%%%%%%%%%%%%%%%%%%%%%%%%%%%%%%%%%%%%%%%%%%%%%%%%%%%%%%%%%%%%
\subsection{\label{sec:Quill-Config-File-Entries}Configuration File
Entries Relating to Quill}
%%%%%%%%%%%%%%%%%%%%%%%%%%%%%%%%%%%%%%%%%%%%%%%%%%%%%%%%%%%%%%%%%%%%%%%%%%%

\index{configuration!Quill configuration variables}
These macros affect the Quill database
management and interface to its representation of the job queue.

\begin{description}
\label{param:Quill}
\item[\Macro{QUILL}]
  The full path name to the \Condor{quill} daemon.

\label{param:QuillArgs}
\item[\Macro{QUILL\_ARGS}]
  Arguments to be passed to the \Condor{quill} daemon upon its invocation.

\label{param:QuillLog}
\item[\Macro{QUILL\_LOG}]
  Path to the Quill daemon's log file.

\label{param:QuillEnabled}
\item[\Macro{QUILL\_ENABLED}]
  A boolean variable that defaults to \Expr{False}.
  When \Expr{True}, Quill functionality is enabled.
  When \Expr{False}, the Quill daemon writes a message to its log and exits.
  The \Condor{q} and \Condor{history} tools then do not use Quill.

\label{param:QuillName}
\item[\Macro{QUILL\_NAME}]
  A string that uniquely identifies an instance of the \Condor{quill}
  daemon, as there may be more than \Condor{quill} daemon per pool.
  The string must not be the same as for any \Condor{schedd} daemon.

  See the description of \MacroNI{MASTER\_NAME} in
  section~\ref{param:MasterName} on page~\pageref{param:MasterName}
  for defaults and composition of valid Condor daemon names.

\label{param:QuillUseSQLLog}
\item[\Macro{QUILL\_USE\_SQL\_LOG}]
  In order for Quill to store historical job information or resource
  information, the Condor daemons must write information to the SQL logfile.
  By default, this is set to \Expr{False}, and the only information Quill
  stores in the database is the current job queue.
  This can be set on a per daemon basis. For example, to store information
  about historical jobs, but not store execute resource information, set
  \MacroNI{QUILL\_USE\_SQL\_LOG} to \Expr{False} and set
  \MacroNI{SCHEDD.\_QUILL\_USE\_SQL\_LOG} to \Expr{True}.

\label{param:QuillDBName}
\item[\Macro{QUILL\_DB\_NAME}]
  A string that identifies a database within a database server.

\label{param:QuillDBUser}
\item[\Macro{QUILL\_DB\_USER}]
	A string that identifies the \Prog{PostgreSQL} user that Quill will
    connect to the database as.
	We recommend \Username{quillwriter} for this setting. 

\label{param:QuillDBType}
\item[\Macro{QUILL\_DB\_TYPE}]
  A string that distinguishes between database system types.
  Defaults to the only database system currently defined,
  \verb@"PGSQL"@.

\label{param:QuillDBIPAddr}
\item[\Macro{QUILL\_DB\_IP\_ADDR}]
  The host address of the database server. It can be either an IP address
  or an IP address.
  It must match exactly what is used in the \File{.pgpass} file.

\label{param:QuillPollingPeriod}
\item[\Macro{QUILL\_POLLING\_PERIOD}]
  The frequency, in number of seconds, at which the Quill daemon
  polls the file \File{job\_queue.log} for updates.
  New information in the log file is sent to the database.
  The default value is 10.

\label{param:QuillNotRespondingTimeout}
\item[\Macro{QUILL\_NOT\_RESPONDING\_TIMEOUT}]
  The length of time, in seconds, before the \Condor{master}
  may decide that the \Condor{quill} daemon is hung due to 
  a lack of communication,
  potentially causing  the \Condor{master} to kill and
  restart the \Condor{quill} daemon.
  When the \Condor{quill} daemon is processing a very long log file, it 
  may not be able to communicate with the master. 
  The default is 3600 seconds, or one hour. It may be
  advisable to increase this to several hours. 

\label{param:QuillMaintainDBConn}
\item[\Macro{QUILL\_MAINTAIN\_DB\_CONN}]
  A boolean variable that defaults to \Expr{True}.
  When \Expr{True}, the \Condor{quill} daemon
  maintains an open connection the database server,
  which speeds up updates to the database.
  As each open connection consumes resources at the database server,
  we recommend a setting of \Expr{False} for large pools.

\label{param:QuillDatabasePurgeInterval}
\item[\Macro{DATABASE\_PURGE\_INTERVAL}] 
  The interval, in seconds, between scans of the database to identify and
  delete records that are beyond their history durations. 
  The default value is 86400, or one day.

\label{param:QuillDatabaseReindexInterval}
\item[\Macro{DATABASE\_REINDEX\_INTERVAL}] 
  The interval, in seconds, between reindex commands on the database.
  The default value is 86400, or one day.
  This is only used when the \MacroNI{QUILL\_DB\_TYPE} is set to
  \verb@"PGSQL"@.

\label{param:QuillJobHistoryDuration}
\item[\Macro{QUILL\_JOB\_HISTORY\_DURATION}]
  The number of days after entry into the database that a job will
  remain in the database.
  After \MacroNI{QUILL\_JOB\_HISTORY\_DURATION} days, the job is deleted.
  The job history is the final ClassAd, and contains all information 
  necessary for \Condor{history} to succeed.
  The default is 3650, or about 10 years. 

\label{param:QuillRunHistoryDuration}
\item[\Macro{QUILL\_RUN\_HISTORY\_DURATION}]
  The number of days after entry into the database that extra information 
  about the job will remain in the database.
  After \MacroNI{QUILL\_RUN\_HISTORY\_DURATION} days, the records are deleted.
  This data includes matches made for the job, file transfers the job 
  performed, and user log events.
  The default is 7 days, or one week. 

\label{param:QuillResourceHistoryDuration}
\item[\Macro{QUILL\_RESOURCE\_HISTORY\_DURATION}]
  The number of days after entry into the database that a resource record will
  remain in the database.
  After \MacroNI{QUILL\_RESOURCE\_HISTORY\_DURATION} days, the record is 
  deleted.
  The resource history data includes the ClassAd of a compute slot,
  submitter ClassAds, and daemon ClassAds.
  The default is 7 days, or one week. 

\label{param:QuillDBSizeLimit}
\item[\Macro{QUILL\_DBSIZE\_LIMIT}]
  After each purge, the \Condor{quill} daemon estimates 
  the size of the database. 
  If the size of the database exceeds this limit, 
  the \Condor{quill} daemon will e-mail the administrator a warning. 
  This size is given in gigabytes, and defaults to 20. 

\label{param:QuillManageVacuum}
\item[\Macro{QUILL\_MANAGE\_VACUUM}]
  A boolean value that defaults to \Expr{False}.
  When \Expr{True}, the \Condor{quill} daemon takes on 
  the maintenance task of vacuuming the database.
  As of \Prog{PostgreSQL} version 8.1, the database
  can perform this task automatically; 
  therefore, having the \Condor{quill} daemon vacuum is not necessary.
  A value of \Expr{True} causes warnings to be written to the log file.

\label{param:QuillShouldReindex}
\item[\Macro{QUILL\_SHOULD\_REINDEX}]
  A boolean value that defaults to \Expr{True}.
  When \Expr{True}, the \Condor{quill} daemon will re-index the database
  tables when the history file is purged of old data. So, if Quill is
  configured to never delete history data, the tables are never re-indexed.

\label{param:QuillIsRemotelyQueryable}
\item[\Macro{QUILL\_IS\_REMOTELY\_QUERYABLE}]
  A boolean value that defaults to \Expr{True}.
  When \Expr{False}, the remote database tables may not be remotely
  queryable.

\label{param:QuillDBQueryPassword}
\item[\Macro{QUILL\_DB\_QUERY\_PASSWORD}]
  Defines the password string needed by \Condor{q} to gain read
  access for remotely querying the Quill database.

\label{param:QuillAddressFile}
\item[\Macro{QUILL\_ADDRESS\_FILE}]
  When defined, it specifies the path and file name of a local file
  containing the IP address and port number of the Quill daemon.
  By using the file, tools executed on the local machine do not need
  to query the central manager in order to find the \Condor{quill} daemon.

\label{param:DBMSD} 
\item[\Macro{DBMSD}]
  The full path name to the \Condor{dbmsd} daemon.
  The default location is \File{\$(SBIN)/condor\_dbmsd}.

\label{param:DBMSDArgs}
\item[\Macro{DBMSD\_ARGS}]
  Arguments to be passed to the \Condor{dbmsd} daemon upon its invocation.
  The default arguments are \verb@-f@.

\label{param:DBMSDLog}
\item[\Macro{DBMSD\_LOG}]
  Path to the \Condor{dbmsd} daemon's log file.
  The default log location is \File{\$(LOG)/DbmsdLog}.

\label{param:DBMSDNotRespondingTimeout}
\item[\Macro{DBMSD\_NOT\_RESPONDING\_TIMEOUT}]
  The length of time, in seconds, before the \Condor{master}
  may decide that the \Condor{dbmsd} is hung due to a lack of communication,
  potentially causing  the \Condor{master} to kill and
  restart the \Condor{dbmsd} daemon.
  When the \Condor{dbmsd} is purging or reindexing a very large database, it 
  may not be able to communicate with the master. 
  The default is 3600 seconds, or one hour. It may be
  advisable to increase this to several hours. 

\end{description}



%%%%%%%%%%%%%%%%%%%%%%%%%%%%%%%%%%%%%%%%%%%%%%%%%%%%%%%%%%%%%%%%%%%%%%
\subsection{\label{sec:MyProxy-Config-File-Entries}MyProxy
Configuration File Macros}
%%%%%%%%%%%%%%%%%%%%%%%%%%%%%%%%%%%%%%%%%%%%%%%%%%%%%%%%%%%%%%%%%%%%%%
 
In some cases, Condor can autonomously refresh GSI certificate proxies
via \Prog{MyProxy}, available from
\URL{http://myproxy.ncsa.uiuc.edu/}.

\begin{description}

\label{param:MyProxyGetDelegation}
\item[\Macro{MYPROXY\_GET\_DELEGATION}]
  The full path name to the
  \Prog{myproxy-get-delegation} executable, installed as part of the
  \Prog{MyProxy} software.  Often, it is necessary to wrap the actual
  executable with a script that sets the environment, such as the
  \MacroNI{LD\_LIBRARY\_PATH}, correctly.  If this macro is defined,
  Condor-G and \Condor{credd} will have the capability to autonomously
  refresh proxy certificates.  By default, this macro is undefined.

\end{description}

%%%%%%%%%%%%%%%%%%%%%%%%%%%%%%%%%%%%%%%%%%%%%%%%%%%%%%%%%%%%%%%%%%%%%%
\subsection{\label{sec:API-Config-File-Entries}
Configuration File Macros Affecting APIs}
%%%%%%%%%%%%%%%%%%%%%%%%%%%%%%%%%%%%%%%%%%%%%%%%%%%%%%%%%%%%%%%%%%%%%%

\begin{description}

\label{param:EnableSoap}
\item[\Macro{ENABLE\_SOAP}]
  A boolean value that defaults to \Expr{False}.
  When \Expr{True}, Condor daemons will respond to HTTP PUT commands
  as if they were SOAP calls. When \Expr{False},
  all HTTP PUT commands are denied.

\label{param:EnableWebServer}
\item[\Macro{ENABLE\_WEB\_SERVER}]
  A boolean value that defaults to \Expr{False}.
  When \Expr{True}, Condor daemons will respond to HTTP GET commands,
  and send the static files sitting in the subdirectory defined
  by the configuration variable \MacroNI{WEB\_ROOT\_DIR}.
  In addition, web commands are considered a READ command,
  so the client will be checked by host-based security.

\label{param:SoapLeaveInQueue}
\item[\Macro{SOAP\_LEAVE\_IN\_QUEUE}]
  A boolean value that when \Expr{True},
  causes a job in the completed state to remain in the queue,
  instead of being removed based on the completion of file transfer.
  There is no default value.

\label{param:WebRootDir}
\item[\Macro{WEB\_ROOT\_DIR}]
  A complete path to the directory containing all the files served
  by the web server.

\label{param:SubsysEnableSoapSSL}
\item[\MacroB{<SUBSYS>\_ENABLE\_SOAP\_SSL}]
  \index{SUBSYS\_ENABLE\_SOAP\_SSL macro@\texttt{<SUBSYS>\_ENABLE\_SOAP\_SSL} macro}
  A boolean value that defaults to \Expr{False}.
  When \Expr{True}, enables SOAP over SSL for the specified
  \MacroNI{<SUBSYS>}.
  Any specific \MacroNI{<SUBSYS>\_ENABLE\_SOAP\_SSL} setting overrides
  the value of \MacroNI{ENABLE\_SOAP\_SSL}.

\label{param:EnableSoapSSL}
\item[\Macro{ENABLE\_SOAP\_SSL}]
  A boolean value that defaults to \Expr{False}.
  When \Expr{True}, enables SOAP over SSL for all daemons.

\label{param:SubsysSoapSSLPort}
\item[\MacroB{<SUBSYS>\_SOAP\_SSL\_PORT}]
  \index{SUBSYS\_SOAP\_SSL\_PORT macro@\texttt{<SUBSYS>\_SOAP\_SSL\_PORT} macro}
  A required port number on which SOAP over SSL messages are
  accepted, when SOAP over SSL is enabled.
  The \MacroNI{<SUBSYS>} must be specified, because multiple daemons
  running on a single machine may not share a port.
  There is no default value.

  The macro is named by substituting \MacroNI{<SUBSYS>}
  with the appropriate subsystem string as defined in
  section~\ref{sec:Condor-Subsystem-Names}.

\label{param:SoapSSLServerKeyfile}
\item[\Macro{SOAP\_SSL\_SERVER\_KEYFILE}]
  A required complete path and file name to specify the daemon's
  identity, as used in authentication when SOAP over SSL is enabled.
  The file is to be  an OpenSSL PEM file containing a certificate
  and private key.
  There is no default value.

\label{param:SoapSSLServerKeyfilePassword}
\item[\Macro{SOAP\_SSL\_SERVER\_KEYFILE\_PASSWORD}]
  An optional complete path and file name to specify
  a password for unlocking the daemon's private key.
  There is no default value.

\label{param:SoapSSLCaFile}
\item[\Macro{SOAP\_SSL\_CA\_FILE}]
  A required complete path and file name to specify 
  a file containing certificates of trusted Certificate Authorities (CAs).
  Only clients who present a certificate signed by a trusted
  CA will be authenticated.
  There is no default value.

\label{param:SoapSSLCaDir}
\item[\Macro{SOAP\_SSL\_CA\_DIR}]
  A required complete path to a directory
  containing certificates of trusted Certificate Authorities (CAs).
  Only clients who present a certificate signed by a trusted
  CA will be authenticated.
  There is no default value.

\label{param:SoapSSLDhFile}
\item[\Macro{SOAP\_SSL\_DH\_FILE}]
  An optional complete path and file name to a DH file
  containing keys for a DH key exchange.
  There is no default value.

\end{description}



%%%%%%%%%%%%%%%%%%%%%%%%%%%%%%%%%%%%%%%%%%%%%%%%%%%%%%%%%%%%%%%%%%%%%%
\subsection{\label{sec:Stork-Config-File-Entries}Stork Configuration
File Macros}
%%%%%%%%%%%%%%%%%%%%%%%%%%%%%%%%%%%%%%%%%%%%%%%%%%%%%%%%%%%%%%%%%%%%%%
 
\begin{description}

\label{param:StorkMaxNumJobs}
\item[\Macro{STORK\_MAX\_NUM\_JOBS}]
  An integer limit on the number of concurrent data placement jobs
  handled by Stork.  The default value when not defined is 10.

\label{param:StorkMaxRetry}
\item[\Macro{STORK\_MAX\_RETRY}]
  An integer limit on the
  number of attempts for a single data placement job.  For data transfers,
  this includes transfer attempts on the primary protocol, all
  alternate protocols, and all retries.
  The default value when not defined is 10.

\label{param:StorkMaxDelayInMinutes}
\item[\Macro{STORK\_MAXDELAY\_INMINUTES}]
  An integer limit (in minutes) on the run time for a data placement job,
  after which the job is considered failed.
  The default value when not defined is 10,
  and the minimum legal value is 1.

\label{param:StorkTmpCredDir}
\item[\Macro{STORK\_TMP\_CRED\_DIR}]
  The full path to the temporary credential storage directory used by Stork.
  The default value is \File{/tmp} when not defined. 

\label{param:StorkModuleDir}
\item[\Macro{STORK\_MODULE\_DIR}]
  The full path to the directory containing Stork modules.
  The default value when not defined is 
  as defined by \MacroUNI{LIBEXEC}.  It is a fatal error for
  both \MacroNI{STORK\_MODULE\_DIR} and \MacroNI{LIBEXEC} to be undefined.

\label{param:CreddSuperUsers}
\item[\Macro{CRED\_SUPER\_USERS}]
  Access to a stored credential is
  restricted to the user who submitted the credential, and any user
  names specified in this macro.  The format is a space or comma
  separated list of user names which are valid on the \Stork{credd}
  host.
  The default value of this macro is \Expr{root} on Unix systems, and
  \Expr{Administrator} on Windows systems.

\label{param:CredStoreDir}
\item[\Macro{CRED\_STORE\_DIR}]
  Directory for storing credentials.  This
  directory must exist prior to starting \Stork{credd}.  It is highly
  recommended to restrict access permissions to \emph{only} the
  directory owner.
  The default value is \Expr{\$(SPOOL\_DIR)/cred}.

\label{param:CredIndexFile}
\item[\Macro{CRED\_INDEX\_FILE}]
  Index file path of saved credentials.
  This file will be automatically created if it does not exist.
  The default value is \Expr{\$(CRED\_STORE\_DIR)/cred-index}.

\label{param:DefaultCredExpireThreshold}
\item[\Macro{DEFAULT\_CRED\_EXPIRE\_THRESHOLD}]
  \Stork{credd} will attempt
  to refresh credentials when their remaining lifespan is less than this
  value.
  Units = seconds.  Default value = 3600 seconds (1 hour).

\label{param:CredCheckInterval}
\item[\Macro{CRED\_CHECK\_INTERVAL}]
  \Stork{credd} periodically checks
  remaining lifespan of stored credentials, at this interval.
  Units = seconds.  Default value = 60 seconds (1 minute).

\end{description}
<|MERGE_RESOLUTION|>--- conflicted
+++ resolved
@@ -7652,14 +7652,6 @@
 
 \label{param:DAGManOldRescue}
 \item[\Macro{DAGMAN\_OLD\_RESCUE}]
-<<<<<<< HEAD
-  A boolean value that controls whether \Condor{dagman} uses "old-style"
-  rescue DAG naming when creating a rescue DAG.  With "old-style" rescue
-  DAG naming, if the DAG file is \File{my.dag}, then the rescue DAG file will
-  be \File{my.dag.rescue}, and that file will be overwritten if
-  \File{my.dag} is re-run and it fails again.
-  With "new-style" rescue DAG naming,
-=======
   A boolean value that controls whether \Condor{dagman} uses old-style
   rescue DAG naming when creating a rescue DAG.
   In the old-style rescue DAG naming,
@@ -7667,34 +7659,20 @@
   be \File{my.dag.rescue}, and that file will be overwritten if the re-run
   \File{my.dag} fails again.  
   With the new-style rescue DAG naming,
->>>>>>> 31219df2
   the first time a rescue DAG is created for \File{my.dag}, it will be
   named \File{my.dag.rescue001}, and subsequent failures of
   \File{my.dag} will produce rescue DAGs named \File{my.dag.rescue002},
   \File{my.dag.rescue003}, etc.
-<<<<<<< HEAD
-  If not defined, \MacroNI{DAGMAN\_OLD\_RESCUE} defaults to
-  \Expr{False}.
-=======
   If not defined, \MacroNI{DAGMAN\_OLD\_RESCUE} defaults to \Expr{False}.
->>>>>>> 31219df2
 
 \label{param:DAGManAutoRescue}
 \item[\Macro{DAGMAN\_AUTO\_RESCUE}]
   A boolean value that controls whether \Condor{dagman} automatically
-<<<<<<< HEAD
   runs rescue DAGs.  If \MacroNI{DAGMAN\_AUTO\_RESCUE} is \Expr{True}
   and the DAG file \File{my.dag} is run,
   if a rescue dag such as the examples \File{my.dag.rescue001} or
   \File{my.dag.rescue002} exists, 
   then the newest (highest-numbered) such rescue DAG will be run.
-=======
-  runs rescue DAGs.  If \MacroNI{DAGMAN\_AUTO\_RESCUE} is \Expr{True},
-  and the DAG file \File{my.dag} is run,
-  if a rescue dag such as
-  \File{my.dag.rescue001}, \File{my.dag.rescue002}, etc. exists,
-  the newest (highest-numbered) such rescue DAG will be run.
->>>>>>> 31219df2
   If not defined, \MacroNI{DAGMAN\_AUTO\_RESCUE} defaults to \Expr{True}.
 
   Note: having \MacroNI{DAGMAN\_OLD\_RESCUE} and
@@ -7702,36 +7680,17 @@
 
 \label{param:DAGManMaxRescueNum}
 \item[\Macro{DAGMAN\_MAX\_RESCUE\_NUM}]
-<<<<<<< HEAD
-  An integer value that controls the maximum "new-style" rescue DAG
-  number that will be written if \MacroNI{DAGMAN\_OLD\_RESCUE} is \Expr{False},
-  or run if \MacroNI{DAGMAN\_AUTO\_RESCUE} is \Expr{True}.
-  The maximum legal value is 999; the minimum value is 0
-  The minimum value will prevent a rescue DAG from being written at all,
-=======
   An integer value that controls the maximum new-style rescue DAG
   number that will be written, 
   in the case that \MacroNI{DAGMAN\_OLD\_RESCUE} is \Expr{False},
   or run if \MacroNI{DAGMAN\_AUTO\_RESCUE} is \Expr{True}).
   The maximum legal value is 999; the minimum value is 0,
   which prevents a rescue DAG from being written at all,
->>>>>>> 31219df2
   or automatically run.
   If not defined, \MacroNI{DAGMAN\_MAX\_RESCUE\_NUM} defaults to 100.
 
 \label{param:DAGManCopyToSpool}
-<<<<<<< HEAD
 \item[\Macro{DAGMAN\_COPY\_TO\_SPOOL}]
-  A boolean value that controls whether the \Condor{dagman} binary
-  is copied to the spool directory when a DAG is submitted.
-  The main reason for setting this value to \Expr{True} is to allow
-  long-running DAGs to survive a \Condor{dagman} version upgrade.
-  If running large numbers of small DAGs,
-  leave this configuration variable unset,
-  or set it to the default value of \Expr{False}.
-  If not defined,
-  \MacroNI{DAGMAN\_AUTO\_RESCUE} defaults to \Expr{False}.
-=======
   A boolean value that when \Expr{True} copies the \Condor{dagman} binary
   to the spool directory when a DAG is submitted.
   Setting this variable to \Expr{True} allows
@@ -7739,7 +7698,6 @@
   For running large numbers of small DAGs, leave this
   variable unset or set it to \Expr{False}.
   The default value if not defined is \Expr{False}.
->>>>>>> 31219df2
 
 \end{description}
 
