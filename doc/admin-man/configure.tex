--- conflicted
+++ resolved
@@ -6051,14 +6051,8 @@
         exec $*:q
 \end{verbatim}
 
-<<<<<<< HEAD
-	These precise syntaxes are needed to correctly handle program arguments
-which contain white space.
-
-=======
   This syntax is precise, to correctly handle program arguments
   which contain white space characters.
->>>>>>> 9eab07a4
 
   For Windows machines, the wrapper will either be
   a batch script with a file extension of \File{.bat} or \File{.cmd},
