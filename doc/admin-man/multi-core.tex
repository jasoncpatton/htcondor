%%%%%%%%%%%%%%%%%%%%%%%%%%%%%%%%%%%%%%%%%%%%%%%%%%%%%%%%%%%%%%%%%%%%%%
\subsection{\label{sec:Configuring-SMP}
Configuring the \Condor{startd} for Multi-Core Machines}
%%%%%%%%%%%%%%%%%%%%%%%%%%%%%%%%%%%%%%%%%%%%%%%%%%%%%%%%%%%%%%%%%%%%%%

\index{SMP machines!configuration|(}
\index{multi-core machines!configuration|(}
This section describes how to configure the \Condor{startd} for multi-core
machines.
Machines with more than one CPU or core may
be configured to run more than one job at a time.
As always, owners of the resources have great flexibility in defining
the policy under which multiple jobs may run, suspend, vacate, etc.  

<<<<<<< HEAD
%%%%%%%%%%%%%%%%%%%%%%%%%%%%%%%%%%%%%%%%%%%%%%%%%%%%%%%%%%%%%%%%%%%%%%
\subsubsection{\label{sec:How-Resources-Represented}
How Shared Resources are Represented to HTCondor}
%%%%%%%%%%%%%%%%%%%%%%%%%%%%%%%%%%%%%%%%%%%%%%%%%%%%%%%%%%%%%%%%%%%%%%

The way multi-core machines are represented to the HTCondor system is that
the shared resources are broken up into individual \Term{slots}.
Each slot can be matched and claimed by users.
Each slot is represented by an individual ClassAd.
See the ClassAd reference in section~\ref{sec:classad-reference} for details. 
In this way, each SMP machine will appear to the HTCondor system as
a collection of separate slots.
=======
Multi-core machines are represented to the HTCondor system as
shared resources broken up into individual \Term{slots}.
Each slot can be matched and claimed by users for jobs.
Each slot is represented by an individual machine ClassAd
In this way, each multi-core machine will appear to the HTCondor system as
a collection of separate slots.  
>>>>>>> b524c6f3
As an example, a multi-core machine named
\Expr{vulture.cs.wisc.edu} would appear to HTCondor as the
multiple machines, named \Expr{slot1@vulture.cs.wisc.edu},
\Expr{slot2@vulture.cs.wisc.edu},
\Expr{slot3@vulture.cs.wisc.edu}, and so on.

\index{partitioning multi-core machines}
The way that the \Condor{startd} breaks up the
shared system resources into the different slots
is configurable.
<<<<<<< HEAD
All shared system resources,
such as RAM, disk space, swap space, or specialized custom resources,
can either be divided evenly among all the slots, 
with each CPU getting its own slot.
It is also possible to define \Term{slot types},
so that resources can be unevenly partitioned.  
Regardless of the partitioning scheme used, it is important
to remember the goal is to create a representative slot
ClassAd, to be used for matchmaking with jobs.  HTCondor does not
directly enforce slot shared resource allocations, and jobs
are free to oversubscribe to shared resources.

Consider an example where two slots are each defined with 50\Percent\ 
of available RAM.  
The resultant ClassAd for each slot will advertise one half the available RAM.
Users may submit jobs with RAM requirements that match these slots.
However, jobs run on either of these two slots are free to
consume more than 50\Percent\ of available RAM.  
HTCondor will not directly enforce a RAM utilization limit on either slot.
If a shared resource enforcement capability is needed, 
it is possible to write a \Condor{startd} policy that will evict 
a job that oversubscribes to shared resources, 
as described in section~\ref{sec:Config-SMP-Policy}.

The following sections detail on how to configure HTCondor to
divide the slot resources on an SMP machine.

%%%%%%%%%%%%%%%%%%%%%%%%%%%%%%%%%%%%%%%%%%%%%%%%%%%%%%%%%%%%%%%%%%%%%%
\subsubsection{\label{sec:SMP-Divide}
Dividing System Resources for Slots within Machines}
=======
All shared system resources, such as RAM, disk space, and swap space,
can be divided evenly among all the slots, with each
core getting its own slot.
Alternatively, 
\Term{slot types} are defined by configuration, 
so that resources can be unevenly divided.
Regardless of the scheme used, it is important
to remember that the goal is to create a representative slot ClassAd,
to be used for matchmaking with jobs.
HTCondor does not
directly enforce slot shared resource allocations, and jobs
are free to oversubscribe to shared resources.

Consider an example where two slots are each defined with 50\Percent\ of
available RAM.  The resultant ClassAd for each slot will advertise one
half the available RAM.  Users may submit jobs with RAM requirements
that match these slots.  However, jobs run on either slot are free to
consume more than 50\Percent\ of available RAM.  HTCondor will not
directly enforce a RAM utilization limit on either slot.  If a shared
resource enforcement capability is needed, 
it is possible to write a
policy that will evict a job that oversubscribes to shared
resources, see section \ref{sec:Config-SMP-Policy}.

The following section gives details on how to configure HTCondor to
divide the resources on an SMP machine into separate slots.

%%%%%%%%%%%%%%%%%%%%%%%%%%%%%%%%%%%%%%%%%%%%%%%%%%%%%%%%%%%%%%%%%%%%%%
\subsubsection{\label{sec:SMP-Divide}
Dividing System Resources in Multi-core Machines}
>>>>>>> b524c6f3
%%%%%%%%%%%%%%%%%%%%%%%%%%%%%%%%%%%%%%%%%%%%%%%%%%%%%%%%%%%%%%%%%%%%%%

The number of each slot type
reported can be changed at run time by issuing a reconfiguration
command to
the \Condor{startd} daemon by sending a SIGHUP or using \Condor{reconfig}.
However, the definitions for the types themselves cannot be changed
with reconfiguration.
To change any slot type definition, use \Condor{restart}
for that change to take effect.

There are two main ways to go about partitioning a machine:

\begin{description}

\item[Evenly divide all resources.]  
  Without individualized slot types, the \Condor{startd} will
  automatically	partition the machine into slots.
  It will do so by placing a single CPU in each slot, 
  evenly dividing all shared resources among the slots.
  With this default partitioning, the only specification becomes how many
  slots are reported at a time.
  By default, all slots are reported to HTCondor.

<<<<<<< HEAD
  The number of slots within the SMP machine is the only attribute
  that needs to be defined.
  Its definition is accomplished by setting the configuration
  variable \Macro{NUM\_SLOTS} to the integer number of slots desired.
  If variable \MacroNI{NUM\_SLOTS} is not defined,
  it defaults to the number of CPUs within the SMP machine.
  \MacroNI{NUM\_SLOTS} \emph{cannot} be used to make HTCondor advertise more
  slots than there are CPUs on the machine.
  To do that, use \Macro{NUM\_CPUS}.

\item[Define individualized slot types.]
  Individualized slot types may specify what fraction of shared
  system resources (CPU, RAM, swap space, disk space, and custom resources)
  go to each slot.
  Given these types, configuration may control how many of each
  type are reported at any given time.

\end{description}
=======
  If you are not defining your own slot types, then all resources
  are divided equally among the slots.
  The number of slots within the SMP machine is the only attribute
  that needs to be defined.
  Its definition is accomplished by setting the configuration
  variable \Macro{NUM\_SLOTS} to the
  integer number of slots desired.
  If variable \MacroNI{NUM\_SLOTS} is not defined,
  it defaults to the number of CPUs within the SMP machine.
  You cannot use \MacroNI{NUM\_SLOTS} to make HTCondor advertise more
  slots than there are CPUs on the machine.
  To do that, use \Macro{NUM\_CPUS}.

\item[Define your own slot types.]
  By defining your own types, you can specify what fraction of shared
  system resources (CPU, RAM, swap space and disk space) go to each
  slot.
  Once you define your own types, you can control how many of each
  type are reported at any given time.


>>>>>>> b524c6f3

To define individualized slot types, add configuration variables
that list how much of each system resource is for the given slot type.
Do this by defining configuration variables named with the form
\Macro{SLOT\_TYPE\_<N>}.
The \verb@<N>@ represents an integer,
so for example, there may be the variable named \MacroNI{SLOT\_TYPE\_1}.
Note that there may be multiple slots of each type.  The number created
is configured with \MacroNI{NUM\_SLOTS\_TYPE\_<N>} as described later in
this section.

The definition of variable \MacroNI{SLOT\_TYPE\_<N>}
is a comma and/or space separated list that
describes what share of the total system resources a given
slot has available to it.
These types can be defined by:
\begin{itemize}
  % \frac{1}{4} doesn't work
  %\item A simple fraction, such as \frac{1}{4}
  \item A simple fraction, such as 1/4
  \item A simple percentage, such as 25\Percent
  \item A comma-separated list of attributes, with a percentage,
	fraction, numerical value, or the key word \Expr{auto} for each one
  \item A comma-separated list, including a blanket value that serves
        as a default for any resources not explicitly specified in the list
\end{itemize}
A simple fraction or percentage causes a fractional allocation
of the total system resources.
This includes the number of CPUs.
The attributes that specify the number of CPUs
and the total amount of RAM in
the SMP machine do not change.
For these attributes, specify absolute values,
percentages of the total available amount, or \Expr{auto}.  
For example, in a machine with 128 Mbytes of RAM,
all the following definitions result in the same allocation amount.
\begin{verbatim}
  SLOT_TYPE_1 = mem=64

  SLOT_TYPE_1 = mem=1/2

  SLOT_TYPE_1 = mem=50%

  SLOT_TYPE_1 = mem=auto
\end{verbatim}

Other attributes are dynamic, such as disk space and swap space.
For these, specify a percentage or a fraction of the total
value that is allocated to each slot, instead of specifying absolute values.
As the total values of these resources change on the machine,
each slot will take its fraction of the total and report that as its
available amount.

The disk space allocated to each slot is taken from the disk partition
containing the slot's \MacroUNI{EXECUTE} directory. 
If every slot is in a different partition, 
then each one may be defined with up to
100\Percent\ for its disk share.
If some slots are in the same partition, 
then their total is not allowed to exceed 100\Percent.

The four predefined attribute names are case insensitive when defining 
slot types.
The first letter of the attribute name distinguishes between
these attributes.
The four attributes, with several examples of acceptable names for each:
\begin{itemize}
  \item Cpus, C, c, cpu 
  \item ram, RAM, MEMORY, memory, Mem, R, r, M, m
  \item disk, Disk, D, d
  \item swap, SWAP, S, s, VirtualMemory, V, v
\end{itemize}

As an example, consider a
host of 4 CPUs and 256 Mbytes of RAM.
Here are valid example slot type definitions. 
Types 1-3 are all equivalent to each other, as are types 4-6.
Note that this is not a real configuration, as all of these slot types together
add up to more than 100\Percent\ of the various system resources.

\begin{verbatim}
  SLOT_TYPE_1 = cpus=2, ram=128, swap=25%, disk=1/2

  SLOT_TYPE_2 = cpus=1/2, memory=128, virt=25%, disk=50%

  SLOT_TYPE_3 = c=1/2, m=50%, v=1/4, disk=1/2

  SLOT_TYPE_4 = c=25%, m=64, v=1/4, d=25%

  SLOT_TYPE_5 = 25%

  SLOT_TYPE_6 = 1/4
\end{verbatim}

The default value for each resource share is \Expr{auto}.  The share
may also be explicitly set to \Expr{auto}.  All slots with the value
\Expr{auto} for a given type of resource will evenly divide
whatever remains after subtracting out whatever was explicitly
allocated in other slot definitions.  For example, if one slot is
defined to use 10\Percent\ of the memory and the rest define it as
\Expr{auto} (or leave it undefined), then the rest of the slots will
evenly divide 90\Percent\ of the memory between themselves.

These two examples are equivalent to each other.
The disk share is set to \Expr{auto},
CPUs is 1, and everything else is 50\Percent:

\begin{verbatim}
SLOT_TYPE_1 = cpus=1, ram=1/2, swap=50%

SLOT_TYPE_1 = cpus=1, disk=auto, 50%
\end{verbatim}

The number of slots of each type is set with the
configuration variable
\Macro{NUM\_SLOTS\_TYPE\_<N>},
where \verb@<N>@ is the type as given in the
\MacroNI{SLOT\_TYPE\_<N>} variable.

Note that it is possible to set the configuration variables such
that they specify an impossible configuration.
If this occurs, the \Condor{startd} daemon fails after writing
a message to its log attempting to indicate the configuration
requirements that it could not implement.

<<<<<<< HEAD

In addition to the standard resources of CPUs, memory, disk, and swap,
the administrator may also define custom resources on 
a localized per-machine basis.
To implement this, 
a list of names of the local machine resources are defined using configuration 
variable \Macro{MACHINE\_RESOURCE\_NAMES}.
This example defines two resources,
a GPU and an actuator:
\begin{verbatim}
MACHINE_RESOURCE_NAMES = gpu, actuator
\end{verbatim}

The quantities of available resources are defined using configuration
variables of the form \Macro{MACHINE\_RESOURCE\_<name>},
where \Expr{<name>} is as defined by variable 
\MacroNI{MACHINE\_RESOURCE\_NAMES}, as shown in this example:
\begin{verbatim}
MACHINE_RESOURCE_gpu = 16
MACHINE_RESOURCE_actuator = 8
\end{verbatim}

Local machine resource names defined in this way may now be used in conjunction 
with \Macro{SLOT\_TYPE\_<N>}, using all the same syntax described
earlier in this section.
The following example demonstrates
the definition of static and partitionable slot types with local machine 
resources:
\begin{verbatim}
# declare one partitionable slot with half of the GPUs, 6 actuators, and
# 50% of all other resources:
SLOT_TYPE_1 = gpu=50%,actuator=6,50%
SLOT_TYPE_1_PARTITIONABLE = TRUE
NUM_SLOTS_TYPE_1 = 1

# declare two static slots, each with 25% of the GPUs, 1 actuator, and
# 25% of all other resources: 
SLOT_TYPE_2 = gpu=25%,actuator=1,25%
SLOT_TYPE_2_PARTITIONABLE = FALSE
NUM_SLOTS_TYPE_2 = 2
\end{verbatim}

A job may request these local machine resources using the 
syntax \SubmitCmd{request\_<name>}, 
as described in section~\ref{sec:SMP-dynamicprovisioning}.  
This example shows a portion of a submit description file 
that requests GPUs and an actuator:
\begin{verbatim}
universe = vanilla

# request two GPUs and one actuator:
request_gpu = 2
request_actuator = 1

queue
\end{verbatim}

The slot ClassAd will represent each local machine resource
with the following attributes:
\begin{description}
\item{\Attr{Total<name>}: the total quantity of the resource 
  identified by \Expr{<name>}}
\item{\Attr{Detected<name>}: the quantity detected of the resource
  identified by \Expr{<name>}; this attribute is
  currently equivalent to \Attr{Total<name>}}
\item{\Attr{TotalSlot<name>}: the quantity of the resource
  identified by \Expr{<name>} allocated to this slot}
\item{\Attr{<name>}: the amount of the resource
  identified by \Expr{<name>} available to be used on this slot}
\end{description}

From the example given, the \Expr{gpu} resource would be represented by
the ClassAd attributes
\Attr{TotalGpu}, \Attr{DetectedGpu}, \Attr{TotalSlotGpu}, and \Attr{Gpu}.
In the job ClassAd, 
the amount of the requested machine resource appears 
in a job ClassAd attribute named \Attr{Request<name>}.
For this example,
the two attributes will be \Attr{RequestGpu} and \Attr{RequestActuator}.
=======
The number of each type being
reported can be changed at run-time, by issuing a reconfiguration
command to
the \Condor{startd} daemon (sending a SIGHUP or using \Condor{reconfig}).
However, the definitions for the types themselves cannot be changed
with reconfiguration.
If you change any slot type definitions, you must use \Condor{restart}
\begin{verbatim}
condor_restart -startd
\end{verbatim}
for that change to take effect.

\end{description}
>>>>>>> b524c6f3

%%%%%%%%%%%%%%%%%%%%%%%%%%%%%%%%%%%%%%%%%%%%%%%%%%%%%%%%%%%%%%%%%%%%%%
\subsubsection{\label{sec:Config-SMP-Policy}
Configuring for Multi-core Machines}
%%%%%%%%%%%%%%%%%%%%%%%%%%%%%%%%%%%%%%%%%%%%%%%%%%%%%%%%%%%%%%%%%%%%%%

\index{configuration!SMP machines}
\index{configuration!multi-core machines}
Each slot within a multi-core machine is treated as an
independent machine,
each with its own view of its state as represented by the
machine ClassAd attribute \Attr{State}.
The policy expressions for the multi-core machine
as a whole are propagated from the \Condor{startd}
to the slot's machine ClassAd.
This policy may consider a slot state(s) in its expressions.
This makes some policies easy to set, but it makes
other policies difficult or impossible to set.

An easy policy to set
configures how many of the slots
notice console or tty activity on the multi-core machine as a whole.
Slots that are not configured to notice any activity will report
\Attr{ConsoleIdle} and \Attr{KeyboardIdle} times from when the
\Condor{startd} daemon was started,
(plus a configurable number of seconds).
A multi-core machine with the default policy
settings can add the keyboard and console to be noticed by only one slot.
Assuming a reasonable load average,
only the one slot will suspend or vacate its job
when the owner starts typing at their machine again.
The rest of the slots could be matched with jobs and leave
them running, even while the user was interactively using the
machine. 
If the default policy is used,
all slots notice
tty and console activity
and
currently running jobs would suspend or preempt.

This example policy is
controlled with the following configuration variables.
\begin{itemize}
\item \Macro{SLOTS\_CONNECTED\_TO\_CONSOLE}
\item \Macro{SLOTS\_CONNECTED\_TO\_KEYBOARD}
\item \Macro{DISCONNECTED\_KEYBOARD\_IDLE\_BOOST}
\end{itemize}

These configuration variables are fully described in
section~\ref{sec:Startd-Config-File-Entries} on
page~\pageref{sec:Startd-Config-File-Entries} which lists all the
configuration file settings for the \Condor{startd}.

% Karen's edit goes to this line.
% need discussion here about what canNOT be done given the single
% set  of policy expressions.
The configuration of slots allows each slot to advertise
its own machine ClassAd.
Yet, there is only one set of policy expressions for the SMP
machine as a whole.
This makes the implementation of certain types of policies impossible.
While evaluating the state of one slot (within the SMP machine),
the state of other slots (again within the SMP machine) are not
available.
Decisions for one slot cannot be based on what other machines within the SMP
are doing.

Specifically, the evaluation of a slot policy expression works in
the following way.
\begin{enumerate}
\item 
The configuration file specifies policy expressions that are shared among
all of the slots on the SMP machine.
\item 
Each slot reads the configuration file and sets up its own machine ClassAd.
\item 
Each slot is now separate from the others.  It has a
different state, a different machine ClassAd, and if there is a job
running, a separate job ad.
Each slot periodically
evaluates the policy expressions, changing its own state
as necessary.
This occurs independently of the other slots on the machine.
So, if the \Condor{startd} daemon is evaluating a policy expression
on a specific slot,
and the policy expression refers to \Attr{ProcID}, \Attr{Owner},
or any attribute from a job ad,
it \emph{always} refers to the ClassAd of the
job running on the specific slot.
\end{enumerate}

To set a different policy for the slots within an SMP machine,
a (\verb@SUSPEND@) policy will be of the form
\begin{verbatim}
SUSPEND = ( (SlotID == 1) && (PolicyForSlot1) ) || \
            ( (SlotID == 2) && (PolicyForSlot2) )
\end{verbatim}
where \verb@(PolicyForSlot1)@ and \verb@(PolicyForSlot2)@ are the
desired expressions for each slot.

%%%%%%%%%%%%%%%%%%%%%%%%%%%%%%%%%%%%%%%%%%%%%%%%%%%%%%%%%%%%%%%%%%%%%%
\subsubsection{\label{sec:Multi-core-Load}
Load Average for Multi-core Machines}
%%%%%%%%%%%%%%%%%%%%%%%%%%%%%%%%%%%%%%%%%%%%%%%%%%%%%%%%%%%%%%%%%%%%%%

Most operating systems define the load average for a multi-core machine as
the total load on all cores.
For example, a 4-core machine with 3 CPU-bound processes
running at the same time will have a load of 3.0.
In HTCondor, we maintain this view of the total load average and publish
it in all resource ClassAds as \Attr{TotalLoadAvg}.

HTCondor also provides a per-core load average for multi-core machines.
This nicely represents the model that each node on a multi-core machine
is a slot,
separate from the other nodes.
All of the default, single-core policy expressions can be used directly
on multi-core machines, without modification, since the \Attr{LoadAvg} and
\Attr{CondorLoadAvg} attributes are the per-slot versions,
not the total, multi-core wide versions.

The per-core load average on multi-core machines is an HTCondor invention. 
No system call exists to ask the operating system for this value.
HTCondor already computes the load average generated by HTCondor on each
slot.
It does this by close monitoring of all processes spawned by any of the
HTCondor daemons, even ones that are orphaned and then inherited by
\Prog{init}. 
This HTCondor load average per slot is reported as
the attribute
\Attr{CondorLoadAvg} in all resource ClassAds, and the total HTCondor
load average for the entire machine is reported as
\Attr{TotalCondorLoadAvg}. 
The total, system-wide load average for the entire
machine  is reported as \Attr{TotalLoadAvg}.
Basically, HTCondor walks through all the slots and assigns out
portions of the total load average to each one. 
First, HTCondor assigns the known HTCondor load average to each node that
is generating load.  
If there is any load average left in the total system load, 
it is considered an owner load.
Any slots HTCondor believes are in the Owner state,
such as ones that have keyboard activity,
are the first to get assigned this owner load.
HTCondor hands out owner load in increments of at most 1.0, so generally
speaking, no slot has a load average above 1.0.
If HTCondor runs out of total load average before it runs out of slots,
all the remaining machines believe that they have no load average at all.
If, instead, HTCondor runs out of slots and it still has owner
load remaining, HTCondor starts assigning that load to HTCondor nodes as
well,
giving individual nodes with a load average higher than 1.0.


%%%%%%%%%%%%%%%%%%%%%%%%%%%%%%%%%%%%%%%%%%%%%%%%%%%%%%%%%%%%%%%%%%%%%%
\subsubsection{\label{sec:SMP-logging}
Debug Logging in the Multi-Core \Condor{startd} Daemon}
%%%%%%%%%%%%%%%%%%%%%%%%%%%%%%%%%%%%%%%%%%%%%%%%%%%%%%%%%%%%%%%%%%%%%%

This section describes how the \Condor{startd} daemon
handles its debugging messages for multi-core machines.
In general, a given log message will either be something that is
machine-wide, 
such as reporting the total system load average,
or it will be specific to a given slot.
Any log entries specific to a slot have an extra word 
printed out in the entry with the slot number.  
So, for example, here's the output about system resources that are
being gathered (with \Dflag{FULLDEBUG} and \Dflag{LOAD} turned on) on
a 2-core machine with no HTCondor activity, and the keyboard connected to
both slots:
\begin{verbatim}
11/25 18:15 Swap space: 131064
11/25 18:15 number of Kbytes available for (/home/condor/execute): 1345063
11/25 18:15 Looking up RESERVED_DISK parameter
11/25 18:15 Reserving 5120 Kbytes for file system
11/25 18:15 Disk space: 1339943
11/25 18:15 Load avg: 0.340000 0.800000 1.170000
11/25 18:15 Idle Time: user= 0 , console= 4 seconds
11/25 18:15 SystemLoad: 0.340   TotalCondorLoad: 0.000  TotalOwnerLoad: 0.340
11/25 18:15 slot1: Idle time: Keyboard: 0        Console: 4
11/25 18:15 slot1: SystemLoad: 0.340  CondorLoad: 0.000  OwnerLoad: 0.340
11/25 18:15 slot2: Idle time: Keyboard: 0        Console: 4
11/25 18:15 slot2: SystemLoad: 0.000  CondorLoad: 0.000  OwnerLoad: 0.000
11/25 18:15 slot1: State: Owner           Activity: Idle
11/25 18:15 slot2: State: Owner           Activity: Idle
\end{verbatim}

If, on the other hand, this machine only had one slot
connected to the keyboard and console, and the other slot was running a
job, it might look something like this:
\begin{verbatim}
11/25 18:19 Load avg: 1.250000 0.910000 1.090000
11/25 18:19 Idle Time: user= 0 , console= 0 seconds
11/25 18:19 SystemLoad: 1.250   TotalCondorLoad: 0.996  TotalOwnerLoad: 0.254
11/25 18:19 slot1: Idle time: Keyboard: 0        Console: 0
11/25 18:19 slot1: SystemLoad: 0.254  CondorLoad: 0.000  OwnerLoad: 0.254
11/25 18:19 slot2: Idle time: Keyboard: 1496     Console: 1496
11/25 18:19 slot2: SystemLoad: 0.996  CondorLoad: 0.996  OwnerLoad: 0.000
11/25 18:19 slot1: State: Owner           Activity: Idle
11/25 18:19 slot2: State: Claimed         Activity: Busy
\end{verbatim}

Shared system resources are printed without the header,
such as total swap space,
and slot-specific messages,
such as the load average or state of each slot,
get the slot number appended.  


%%%%%%%%%%%%%%%%%%%%%%%%%%%%%%%%%%%%%%%%%%%%%%%%%%%%%%%%%%%%%%%%%%%%%%
\subsubsection{\label{sec:SMP-exprs}
Configuring STARTD\_ATTRS on a per-slot basis}
%%%%%%%%%%%%%%%%%%%%%%%%%%%%%%%%%%%%%%%%%%%%%%%%%%%%%%%%%%%%%%%%%%%%%%

The \Macro{STARTD\_ATTRS} (and legacy \MacroNI{STARTD\_EXPRS}) settings
can be configured on a per-slot basis.
The \Condor{startd} daemon builds the list of items to
advertise by combining the lists in this order:
\begin{enumerate}
\item{\MacroNI{STARTD\_ATTRS}}
\item{\MacroNI{STARTD\_EXPRS}}
\item{\MacroNI{SLOT<N>\_STARTD\_ATTRS}}
\item{\MacroNI{SLOT<N>\_STARTD\_EXPRS}}
\end{enumerate}

For example, consider the following configuration:
\begin{verbatim}
STARTD_ATTRS = favorite_color, favorite_season
SLOT1_STARTD_ATTRS = favorite_movie
SLOT2_STARTD_ATTRS = favorite_song
\end{verbatim}

This will result in the \Condor{startd} ClassAd for
slot1 defining values for
\Attr{favorite\_color}, \Attr{favorite\_season},
and \Attr{favorite\_movie}.
Slot2 will have values for
\Attr{favorite\_color}, \Attr{favorite\_season}, and \Attr{favorite\_song}.

Attributes themselves in the \Expr{STARTD\_ATTRS} list
can also be defined on a per-slot basis.
Here is another example:

\begin{verbatim}
favorite_color = "blue"
favorite_season = "spring"
STARTD_ATTRS = favorite_color, favorite_season
SLOT2_favorite_color = "green"
SLOT3_favorite_season = "summer"
\end{verbatim}

For this example, the \Condor{startd} ClassAds are
\begin{description}
\item{slot1}:
\begin{verbatim}
favorite_color = "blue"
favorite_season = "spring"
\end{verbatim}
\item{slot2}:
\begin{verbatim}
favorite_color = "green"
favorite_season = "spring"
\end{verbatim}
\item{slot3}:
\begin{verbatim}
favorite_color = "blue"
favorite_season = "summer"
\end{verbatim}
\end{description}

%%%%%%%%%%%%%%%%%%%%%%%%%%%%%%%%%%%%%%%%%%%%%%%%%%%%%%%%%%%%%%%%%%%%%%
\subsubsection{\label{sec:SMP-dynamicprovisioning}
Dynamic \Condor{startd} Provisioning: Dynamic Slots}
%%%%%%%%%%%%%%%%%%%%%%%%%%%%%%%%%%%%%%%%%%%%%%%%%%%%%%%%%%%%%%%%%%%%%%
\index{dynamic \Condor{startd} provisioning}
\index{slots!dynamic \Condor{startd} provisioning}
\index{slots!subdividing slots}
\index{dynamic slots}
\index{partitionable slots}

\Term{Dynamic provisioning},
also referred to as a partitionable \Condor{startd} or as dynamic slots,
allows users to mark slots as partitionable. 
This means that more than one job can occupy a single slot at any one time. 
Typically, slots have a fixed set of resources,
including the CPUs, memory and disk space. 
By partitioning the slot, 
these resources become more flexible and able to be better utilized.

Dynamic provisioning provides powerful configuration
possibilities, and so should be used with care. 
Specifically, while preemption occurs for each individual dynamic slot,
it cannot occur directly for the partitionable slot, 
or for groups of dynamic slots. 
For example, for a large number of jobs requiring 1GB of memory,
a pool might be split up into 1GB dynamic slots. 
In this instance a job requiring 2GB of memory will be starved
and unable to run.  A partial solution to this problem is provided
by \Condor{defrag}, which is discussed in section~\ref{sec:SMP-defrag}.

Here is an example that demonstrates how more than one job
can be matched to a single slot using dynamic provisioning.
In this example, slot1 has the following resources:
\begin{description}
  \item{cpu=10}
  \item{memory=10240}
  \item{disk=BIG}
\end{description}
Assume that JobA is allocated to this slot.
JobA includes the following requirements:
\begin{description}
  \item{cpu=3}
  \item{memory=1024}
  \item{disk=10240} 
\end{description}
The portion of the slot that is utilized is referred to as Slot1\_1,
and after allocation, the slot advertises that it has
the following resources still available:
\begin{description}
  \item{cpu=7}
  \item{memory=9216}
  \item{disk=BIG-10240}
\end{description}
As each new job is allocated to Slot1,
it breaks into Slot1\_1, Slot1\_2, etc., until the entire set of
available resources have been consumed by jobs.

To enable dynamic provisioning, 
set the \Macro{SLOT\_TYPE\_<N>\_PARTITIONABLE} configuration variable 
to \Expr{True}.
The string \MacroNI{N} within the configuration variable name
is the slot number.  For the most common cases the machine should
be configured for one slot, managing all the resources on the machine.
To do so, set the following configuration variables:

\begin{verbatim}
NUM_SLOTS=1
NUM_SLOTS_TYPE_1=1
SLOT_TYPE_1_PARTITIONABLE=true
\end{verbatim}

In a pool using dynamic provisioning, 
jobs can have extra, and desired, resources specified in the submit
description file:
\begin{description}
  \item{request\_cpus}
  \item{request\_memory}
  \item{request\_disk (in kilobytes)}
\end{description}

This example shows a portion of the job submit description file
for use when submitting a job to a pool with dynamic provisioning.
\begin{verbatim}
universe = vanilla

request_cpus = 3
request_memory = 1024
request_disk = 10240

queue 
\end{verbatim}

For each type of slot,
the original, partitionable slot and the new smaller, dynamic slots,
an attribute is added to identify it.
The original slot,
as defined at page~\pageref{PartitionableSlot-machine-attribute},
will have an attribute stating 
\begin{verbatim}
  PartitionableSlot = True
\end{verbatim}
and the dynamic slots will have an attribute, 
as defined at page~\pageref{DynamicSlot-machine-attribute},
\begin{verbatim}
  DynamicSlot = True
\end{verbatim}
These attributes may be used in a \MacroNI{START} expression for 
the purposes of creating detailed policies.

A partitionable slot will always appear as though it is not running a job.
It will eventually show as having no available resources, 
which will prevent further matching to new jobs.
Because it has been effectively broken up into smaller slots,
these will show as running jobs directly.
These dynamic slots can also be preempted in the same way as 
nonpartitioned slots.

%%%%%%%%%%%%%%%%%%%%%%%%%%%%%%%%%%%%%%%%%%%%%%%%%%%%%%%%%%%%%%%%%%%%%%
\subsubsection{\label{sec:SMP-resource-defaults}
Defaults for Partitionable Slot Sizes}
%%%%%%%%%%%%%%%%%%%%%%%%%%%%%%%%%%%%%%%%%%%%%%%%%%%%%%%%%%%%%%%%%%%%%%

If a job does not specify the required number of CPUs, amount of memory,
or disk space, there are ways for the administrator to set default
values for all of these parameters.

First, if any of these attributes are not set in the submit description file,
there are three variables in the configuration file that \condor{submit}
will use to fill in default values.  These are

\begin{description}
  \item{\Macro{JOB\_DEFAULT\_REQUESTMEMORY}}
  \item{\Macro{JOB\_DEFAULT\_REQUESTDISK}}
  \item{\Macro{JOB\_DEFAULT\_REQUESTCPUS}}
\end{description}

The value of these variables can be ClassAd expressions.  
The default values for these variables, should they not be set are

\begin{description}
  \item{\MacroNI{JOB\_DEFAULT\_REQUESTMEMORY} = \Expr{ifThenElse(MemoryUsage =!= UNDEFINED, MemoryUsage, 1)}}
  \item{\MacroNI{JOB\_DEFAULT\_REQUESTCPUS} = \Expr{1}}
  \item{\MacroNI{JOB\_DEFAULT\_REQUESTDISK} = \Expr{DiskUsage}}
\end{description}

Note that these default values are chosen such that 
jobs matched to partitionable slots function similar to static slots.

Once the job has been matched, 
and has made it to the execute machine, 
the \Condor{startd} has the ability to modify these 
resource requests before using them to size the
actual dynamic slots carved out of the partitionable slot.  
Clearly, for the job to work,
the \Condor{startd} daemon must create slots with at least 
as many resources as the job needs.  
However,
it may be valuable to create dynamic slots somewhat bigger 
than the job's request, 
as subsequent jobs may be more likely to reuse the newly created slot 
when the initial job is done using it.

The \Condor{startd} configuration variables which control this 
and their defaults are

\begin{description}
  \item{\Macro{MODIFY\_REQUEST\_EXPR\_REQUESTCPUS} = \Expr{quantize(RequestCpus, \{1\})}}
  \item{\Macro{MODIFY\_REQUEST\_EXPR\_REQUESTMEMORY} = \Expr{quantize(RequestMemory, \{TotalSlotMem / TotalSlotCpus / 4\}) }}
  \item{\Macro{MODIFY\_REQUEST\_EXPR\_REQUESTDISK} = \Expr{quantize(RequestDisk, \{1024\}) }}
\end{description}

%%%%%%%%%%%%%%%%%%%%%%%%%%%%%%%%%%%%%%%%%%%%%%%%%%%%%%%%%%%%%%%%%%%%%%
\subsubsection{\label{sec:SMP-defrag}
Defragmenting Dynamic Slots}
%%%%%%%%%%%%%%%%%%%%%%%%%%%%%%%%%%%%%%%%%%%%%%%%%%%%%%%%%%%%%%%%%%%%%%
\index{HTCondor daemon!condor\_defrag@\Condor{defrag}}
\index{daemon!condor\_defrag@\Condor{defrag}}
\index{condor\_defrag daemon}

When partitionable slots are used, some attention must be given to the
problem of the starvation of large jobs due to the fragmentation of resources.
The problem is that over time the machine resources may become
partitioned into slots suitable for running small jobs.
If a sufficient number of these slots do not happen to become idle at the
same time on a machine, then a large job will not be able to claim that
machine, even if the large job has a better priority than the small jobs.

One way of addressing the partitionable slot fragmentation problem is
to periodically drain all jobs from fragmented machines so that they
become defragmented.  
The \Condor{defrag} daemon implements a configurable policy for doing that.
To use this daemon,
\MacroNI{DEFRAG} must be added to \MacroNI{DAEMON\_LIST},
and the defragmentation policy must be configured.
Typically, only one instance of the \Condor{defrag} daemon would be
run per pool.  
It is a lightweight daemon that should not require a lot of system resources.

Here is an example configuration that puts the \Condor{defrag} daemon to work:

\begin{verbatim}
DAEMON_LIST = $(DAEMON_LIST) DEFRAG
DEFRAG_INTERVAL = 3600
DEFRAG_DRAINING_MACHINES_PER_HOUR = 1.0
DEFRAG_MAX_WHOLE_MACHINES = 20
DEFRAG_MAX_CONCURRENT_DRAINING = 10
\end{verbatim}

This example policy tells \Condor{defrag} to initiate draining 
jobs from 1 machine per hour,
but to avoid initiating new draining if there are 
20 completely defragmented machines or 10 machines in a draining state.
A full description of each configuration variable
used by the \Condor{defrag} daemon may be found in 
section~\ref{sec:Config-defrag}.

By default, when a machine is drained, existing jobs are gracefully evicted.
This means that each job will be allowed to use the remaining
time promised to it by \MacroNI{MaxJobRetirementTime}.  
If the job has not finished when the retirement time runs out, 
the job will be killed with a soft kill signal, 
so that it has an opportunity to save a checkpoint
(if the job supports this).
No new jobs will be allowed to start while the machine is draining.
To reduce unused time on the
machine caused by some jobs having longer retirement time than others,
the eviction of jobs with shorter retirement time is delayed until the
job with the longest retirement time needs to be evicted.

There is a trade off between reduced starvation and throughput.
Frequent draining of machines reduces the chance of starvation of
large jobs.  However, frequent draining reduces total throughput.
Some of the machine's resources may go unused during draining,
if some jobs finish before others.  
If jobs that cannot produce checkpoints are killed
because they run past the end of their retirement time during draining,
this also adds to the cost of draining.

To help gauge the costs of draining, the \Condor{startd} advertises
the accumulated time that was unused due to draining and the time
spent by jobs that were killed due to draining.  
These are advertised
respectively in the attributes \AdAttr{TotalMachineDrainingUnclaimedTime} and
\AdAttr{TotalMachineDrainingBadput}.  
The \Condor{defrag} daemon
averages these values across the pool and advertises the result in its
daemon ClassAd in the attributes \AdAttr{AvgDrainingBadput} and
\AdAttr{AvgDrainingUnclaimed}.  
Details of all attributes published by
the \Condor{defrag} daemon are described in
section~\ref{sec:Defrag-ClassAd-Attributes}.

The following command may be used to view the \Condor{defrag} daemon
ClassAd:

\begin{verbatim}
condor_status -l -any -constraint 'MyType == "Defrag"'
\end{verbatim}

\index{SMP machines!configuration|)}
\index{multi-core machines!configuration|)}<|MERGE_RESOLUTION|>--- conflicted
+++ resolved
@@ -12,27 +12,12 @@
 As always, owners of the resources have great flexibility in defining
 the policy under which multiple jobs may run, suspend, vacate, etc.  
 
-<<<<<<< HEAD
-%%%%%%%%%%%%%%%%%%%%%%%%%%%%%%%%%%%%%%%%%%%%%%%%%%%%%%%%%%%%%%%%%%%%%%
-\subsubsection{\label{sec:How-Resources-Represented}
-How Shared Resources are Represented to HTCondor}
-%%%%%%%%%%%%%%%%%%%%%%%%%%%%%%%%%%%%%%%%%%%%%%%%%%%%%%%%%%%%%%%%%%%%%%
-
-The way multi-core machines are represented to the HTCondor system is that
-the shared resources are broken up into individual \Term{slots}.
-Each slot can be matched and claimed by users.
-Each slot is represented by an individual ClassAd.
-See the ClassAd reference in section~\ref{sec:classad-reference} for details. 
-In this way, each SMP machine will appear to the HTCondor system as
-a collection of separate slots.
-=======
 Multi-core machines are represented to the HTCondor system as
 shared resources broken up into individual \Term{slots}.
 Each slot can be matched and claimed by users for jobs.
 Each slot is represented by an individual machine ClassAd
 In this way, each multi-core machine will appear to the HTCondor system as
 a collection of separate slots.  
->>>>>>> b524c6f3
 As an example, a multi-core machine named
 \Expr{vulture.cs.wisc.edu} would appear to HTCondor as the
 multiple machines, named \Expr{slot1@vulture.cs.wisc.edu},
@@ -43,38 +28,6 @@
 The way that the \Condor{startd} breaks up the
 shared system resources into the different slots
 is configurable.
-<<<<<<< HEAD
-All shared system resources,
-such as RAM, disk space, swap space, or specialized custom resources,
-can either be divided evenly among all the slots, 
-with each CPU getting its own slot.
-It is also possible to define \Term{slot types},
-so that resources can be unevenly partitioned.  
-Regardless of the partitioning scheme used, it is important
-to remember the goal is to create a representative slot
-ClassAd, to be used for matchmaking with jobs.  HTCondor does not
-directly enforce slot shared resource allocations, and jobs
-are free to oversubscribe to shared resources.
-
-Consider an example where two slots are each defined with 50\Percent\ 
-of available RAM.  
-The resultant ClassAd for each slot will advertise one half the available RAM.
-Users may submit jobs with RAM requirements that match these slots.
-However, jobs run on either of these two slots are free to
-consume more than 50\Percent\ of available RAM.  
-HTCondor will not directly enforce a RAM utilization limit on either slot.
-If a shared resource enforcement capability is needed, 
-it is possible to write a \Condor{startd} policy that will evict 
-a job that oversubscribes to shared resources, 
-as described in section~\ref{sec:Config-SMP-Policy}.
-
-The following sections detail on how to configure HTCondor to
-divide the slot resources on an SMP machine.
-
-%%%%%%%%%%%%%%%%%%%%%%%%%%%%%%%%%%%%%%%%%%%%%%%%%%%%%%%%%%%%%%%%%%%%%%
-\subsubsection{\label{sec:SMP-Divide}
-Dividing System Resources for Slots within Machines}
-=======
 All shared system resources, such as RAM, disk space, and swap space,
 can be divided evenly among all the slots, with each
 core getting its own slot.
@@ -105,7 +58,6 @@
 %%%%%%%%%%%%%%%%%%%%%%%%%%%%%%%%%%%%%%%%%%%%%%%%%%%%%%%%%%%%%%%%%%%%%%
 \subsubsection{\label{sec:SMP-Divide}
 Dividing System Resources in Multi-core Machines}
->>>>>>> b524c6f3
 %%%%%%%%%%%%%%%%%%%%%%%%%%%%%%%%%%%%%%%%%%%%%%%%%%%%%%%%%%%%%%%%%%%%%%
 
 The number of each slot type
@@ -130,26 +82,6 @@
   slots are reported at a time.
   By default, all slots are reported to HTCondor.
 
-<<<<<<< HEAD
-  The number of slots within the SMP machine is the only attribute
-  that needs to be defined.
-  Its definition is accomplished by setting the configuration
-  variable \Macro{NUM\_SLOTS} to the integer number of slots desired.
-  If variable \MacroNI{NUM\_SLOTS} is not defined,
-  it defaults to the number of CPUs within the SMP machine.
-  \MacroNI{NUM\_SLOTS} \emph{cannot} be used to make HTCondor advertise more
-  slots than there are CPUs on the machine.
-  To do that, use \Macro{NUM\_CPUS}.
-
-\item[Define individualized slot types.]
-  Individualized slot types may specify what fraction of shared
-  system resources (CPU, RAM, swap space, disk space, and custom resources)
-  go to each slot.
-  Given these types, configuration may control how many of each
-  type are reported at any given time.
-
-\end{description}
-=======
   If you are not defining your own slot types, then all resources
   are divided equally among the slots.
   The number of slots within the SMP machine is the only attribute
@@ -171,7 +103,6 @@
   type are reported at any given time.
 
 
->>>>>>> b524c6f3
 
 To define individualized slot types, add configuration variables
 that list how much of each system resource is for the given slot type.
@@ -297,8 +228,6 @@
 a message to its log attempting to indicate the configuration
 requirements that it could not implement.
 
-<<<<<<< HEAD
-
 In addition to the standard resources of CPUs, memory, disk, and swap,
 the administrator may also define custom resources on 
 a localized per-machine basis.
@@ -377,7 +306,7 @@
 in a job ClassAd attribute named \Attr{Request<name>}.
 For this example,
 the two attributes will be \Attr{RequestGpu} and \Attr{RequestActuator}.
-=======
+
 The number of each type being
 reported can be changed at run-time, by issuing a reconfiguration
 command to
@@ -391,7 +320,6 @@
 for that change to take effect.
 
 \end{description}
->>>>>>> b524c6f3
 
 %%%%%%%%%%%%%%%%%%%%%%%%%%%%%%%%%%%%%%%%%%%%%%%%%%%%%%%%%%%%%%%%%%%%%%
 \subsubsection{\label{sec:Config-SMP-Policy}
