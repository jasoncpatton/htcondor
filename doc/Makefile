--- conflicted
+++ resolved
@@ -1,14 +1,9 @@
-<<<<<<< HEAD
-SUBDIR = v7.7.2
-SUBVER = V7_7_2
-=======
 # we expect grep to return set(VERSION "x.y.z")
 # we use $subst to convert () and " to spaces and then $word to extract x.y.z
 VERLINE = $(shell grep set.VERSION ../CMakeLists.txt)
 VERTEMP = ${word 3,${subst ",,${subst ),,${subst (, ,${VERLINE}}}}}
 SUBDIR  = v$(VERTEMP)
 SUBVER  = V$(subst .,_,$(VERTEMP))
->>>>>>> 6866ec5b
 MANDIR = /p/condor/public/html/manual/$(SUBDIR)
 TARGETDIR = $(MANDIR).new
 LOCALDIR = ref-$(SUBDIR)
