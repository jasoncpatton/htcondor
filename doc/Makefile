SUBDIR = v7.1.0
SUBVER = V7_1_0
MANDIR = /p/condor/public/html/manual/$(SUBDIR)
TARGETDIR = $(MANDIR).new
LOCALDIR = ref-v710
all:  ref.dvi
#all:  man.ps

ref.pdf: clean
	echo "\usepackage{times} \usepackage[latex2html,ps2pdf,bookmarks,bookmarksnumbered,plainpages=false,pdfpagelabels]{hyperref}" > timesfont.tex
	rm -f fontsize.tex
	rm -f symbol.tex
	rm -f figuresizing.tex
	ln -s regularfont.tex fontsize.tex
	ln -s symbol-postscript.tex symbol.tex
	ln -s figuresizing-latex.tex figuresizing.tex
	make figures
	latex ref.tex
	latex ref.tex -interaction=batchmode
	latex ref.tex -interaction=batchmode
	latex ref.tex -interaction=batchmode
	latex ref.tex -interaction=batchmode
	makeindex ref
	latex ref.tex -interaction=batchmode
	rm -f ref.ps
	dvips ref.dvi -o ref.ps
	rm -f ref.pdf
	gs -sDEVICE=pdfwrite -sOutputFile=ref.pdf -dNOPAUSE -dBATCH ref.ps
	rm -f ref.dvi
	rm -f ref.ps

release-pdf: ref.pdf $(TARGETDIR)
	cp ref.pdf $(TARGETDIR)/condor-$(SUBVER)-Manual.pdf

ref.dvi: clean
	echo "% do not want times" > timesfont.tex
	rm -f fontsize.tex
	rm -f symbol.tex
	rm -f figuresizing.tex
	ln -s smallfont.tex fontsize.tex
	ln -s symbol-postscript.tex symbol.tex
	ln -s figuresizing-latex.tex figuresizing.tex
	make figures
	latex ref.tex 
	latex ref.tex -interaction=batchmode
	latex ref.tex -interaction=batchmode
	latex ref.tex -interaction=batchmode
	latex ref.tex -interaction=batchmode
	makeindex ref
	latex ref.tex -interaction=batchmode

ref.ps: ref.dvi
	dvips ref.dvi -o ref.ps

release-ps: ref.ps $(TARGETDIR)
	cp ref.ps $(TARGETDIR)/ref.ps
	cp $(TARGETDIR)/ref.ps $(TARGETDIR)/condor-$(SUBVER)-Manual.ps
	compress $(TARGETDIR)/condor-$(SUBVER)-Manual.ps
	cp $(TARGETDIR)/ref.ps $(TARGETDIR)/condor-$(SUBVER)-Manual.ps
	gzip $(TARGETDIR)/condor-$(SUBVER)-Manual.ps
	mv $(TARGETDIR)/ref.ps $(TARGETDIR)/condor-$(SUBVER)-Manual.ps

ref.html: clean $(TARGETDIR)
	echo "% do not want times" > timesfont.tex
	rm -f fontsize.tex
	rm -f symbol.tex
	rm -f figuresizing.tex
	ln -s regularfont.tex fontsize.tex
	ln -s symbol-html.tex symbol.tex
	ln -s figuresizing-html.tex figuresizing.tex
	make figures
	latex ref.tex
	latex ref.tex -interaction=batchmode
	latex ref.tex -interaction=batchmode
	latex ref.tex -interaction=batchmode
	latex ref.tex -interaction=batchmode
	makeindex ref
	latex ref.tex -interaction=batchmode
	latex2html -address condor-admin@cs.wisc.edu -split 4 -link 2 -show_section_numbers -antialias -tmp /tmp -long_titles 3 -toc_depth 2 -local_icons ref.tex
	rm -f ref.dvi
	mv ref condor-$(SUBVER)-Manual
	tar cvf condor-$(SUBVER)-Manual.tar condor-$(SUBVER)-Manual

	gzip -c condor-$(SUBVER)-Manual.tar > condor-$(SUBVER)-Manual.tar.gz
	compress condor-$(SUBVER)-Manual.tar

	mv condor-$(SUBVER)-Manual.tar.gz condor-$(SUBVER)-Manual
	mv condor-$(SUBVER)-Manual.tar.Z condor-$(SUBVER)-Manual

	mv condor-$(SUBVER)-Manual ref.new

	mv -f ref.new/* $(TARGETDIR)
	rmdir ref.new
	touch ref.html

local.html: $(wildcard *.tex) $(wildcard */*.tex)
	echo "% do not want times" > timesfont.tex
	rm -f fontsize.tex
	rm -f symbol.tex
	rm -f figuresizing.tex
	ln -s regularfont.tex fontsize.tex
	ln -s symbol-html.tex symbol.tex
	ln -s figuresizing-html.tex figuresizing.tex
	make figures
	latex ref.tex
	latex ref.tex -interaction=batchmode
	latex ref.tex -interaction=batchmode
	latex ref.tex -interaction=batchmode
	latex ref.tex -interaction=batchmode
	makeindex ref
	latex ref.tex -interaction=batchmode
	latex2html -address condor-admin@cs.wisc.edu -split 4 -link 2 -show_section_numbers -antialias -tmp /tmp -long_titles 3 -toc_depth 2 -local_icons ref.tex
	rm -rf  $(LOCALDIR)
	mv    ref $(LOCALDIR)
	touch local.html

release-html: ref.html $(TARGETDIR)
	rm -rf $(MANDIR).old
	touch $(MANDIR)
	mv -f $(MANDIR) $(MANDIR).old
	mv -f $(TARGETDIR) $(MANDIR)
	rm -f ref.html

admin-man/pool-arch.eps: admin-man/pool-arch.fig
	rm -f $@
	fig2dev -L eps -m .4 $< > $@

user-man/dagman-diamond.eps: user-man/dagman-diamond.fig
	rm -f $@
	fig2dev -L eps -m .6 $< > $@

user-man/dagman-node.eps: user-man/dagman-node.fig
	rm -f $@
	fig2dev -L eps -m .6 $< > $@

figures: admin-man/machine-states.eps admin-man/machine-activities.eps admin-man/pool-arch.eps user-man/dagman-diamond.eps user-man/dagman-node.eps

HTML_FOR_NROFF = $(shell \ls $(LOCALDIR)/condor_*.html)

nroff: local.html
	\rm -rf man
	mkdir man
	mkdir man/man1
	cd makeman && make clean
	cd makeman && make makeman
	cd ..
	for html in $(HTML_FOR_NROFF); do \
		makeman/makeman -v -i $$html -s 1; \
	done
	mv $(LOCALDIR)/*.1 man/man1/

ref.nroff: nroff $(TARGETDIR)
	rm -f condor-$(SUBVER)-man.tar.gz condor-$(SUBVER)-man.tar
	tar cf condor-$(SUBVER)-man.tar man
	gzip condor-$(SUBVER)-man.tar
	mv condor-$(SUBVER)-man.tar.gz $(TARGETDIR)

$(TARGETDIR):
	mkdir $(TARGETDIR)

clean:
<<<<<<< HEAD
	rm -rf ref ref.new man user admin *.1 *.dvi *.ps *.html *.log *.aux *.toc *.pdf */*.log *.ind *.idx *.ilg timesfont.tex user-man/dagman-diamond.eps user-man/dagman-node.eps admin-man/pool-arch.eps *.out symbol.tex figuresizing.tex fontsize.tex
=======
	rm -rf $(LOCALDIR) ref ref.new man user admin *.1 *.dvi *.ps *.html *.log *.aux *.toc *.pdf */*.log *.ind *.idx *.ilg timesfont.tex user-man/dagman-diamond.eps user-man/dagman-node.eps admin-man/pool-arch.eps *.out
>>>>>>> 12e41d16
	cd makeman; make clean

reallyclean: clean
	rm -rf $(TARGETDIR)

release:
	make reallyclean
	make release-ps
	make release-pdf
	make release-html

.PHONY: just-man-pages

just-man-pages:
	echo "% do not want times" > timesfont.tex
	rm -f fontsize.tex
	rm -f symbol.tex
	rm -f figuresizing.tex
	ln -s regularfont.tex fontsize.tex
	ln -s symbol-html.tex symbol.tex
	ln -s figuresizing-html.tex figuresizing.tex
	cd makeman && make clean makeman
	latex2html -address condor-admin@cs.wisc.edu -split 4 -link 2 -show_section_numbers -antialias -tmp /tmp -long_titles 3 -toc_depth 2 -local_icons just-man-pages.tex
	for html in just-man-pages/condor_*.html; do \
		makeman/makeman -v -i $$html -s 1; \
	done
	-mkdir man
	-mkdir man/man1
	mv just-man-pages/*.1 man/man1<|MERGE_RESOLUTION|>--- conflicted
+++ resolved
@@ -159,11 +159,7 @@
 	mkdir $(TARGETDIR)
 
 clean:
-<<<<<<< HEAD
-	rm -rf ref ref.new man user admin *.1 *.dvi *.ps *.html *.log *.aux *.toc *.pdf */*.log *.ind *.idx *.ilg timesfont.tex user-man/dagman-diamond.eps user-man/dagman-node.eps admin-man/pool-arch.eps *.out symbol.tex figuresizing.tex fontsize.tex
-=======
 	rm -rf $(LOCALDIR) ref ref.new man user admin *.1 *.dvi *.ps *.html *.log *.aux *.toc *.pdf */*.log *.ind *.idx *.ilg timesfont.tex user-man/dagman-diamond.eps user-man/dagman-node.eps admin-man/pool-arch.eps *.out
->>>>>>> 12e41d16
 	cd makeman; make clean
 
 reallyclean: clean
