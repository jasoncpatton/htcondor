--- conflicted
+++ resolved
@@ -9,11 +9,7 @@
 
 %% How to locate the machines with which you want to mess.
 \newcommand{\ToolArgsLocate}{
-<<<<<<< HEAD
-\Lbr \OptArg{-name}{name} $|$ \Arg{name} $|$ \OptArg{-addr}{"\SinfulAny"} $|$ \Arg{"\SinfulAny"} \Opt{\Dots} $|$ \OptArg{-constraint}{expression} \Rbr $|$ \oOpt{-all} \\
-=======
 \Lbr \OptArg{-name}{hostname} $|$ \Arg{hostname} $|$ \OptArg{-addr}{"\SinfulAny"} $|$ \Arg{"\SinfulAny"} \Opt{\Dots} \Rbr $|$ \oOpt{-all} \\
->>>>>>> 69a5d677
 }
 %%%% Was:
 %%%%\oOptnm{-name hostname $|$ hostname $|$ -addr "\SinfulAny" $|$ "\SinfulAny" } \Opt{\Dots} \oOptnm{ $|$ -all} \\
