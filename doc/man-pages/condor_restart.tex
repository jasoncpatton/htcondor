--- conflicted
+++ resolved
@@ -47,18 +47,15 @@
 \begin{Options}
 	\ToolArgsDesc
 	\ToolDebugDesc
-<<<<<<< HEAD
-        \OptItem{\OptArg{-constraint}{expression}}{Apply this command only
-        to machines matching the given ClassAd \Arg{expression}}
-=======
         \OptItem{\Opt{-graceful}}{Gracefully shutdown daemons (the default)
 before restarting them}
         \OptItem{\Opt{-fast}}{Quickly shutdown daemons
 before restarting them}
         \OptItem{\Opt{-peaceful}}{Wait indefinitely for jobs to finish
 before shutting down daemons, prior to restarting them}
+        \OptItem{\OptArg{-constraint}{expression}}{Apply this command only
+        to machines matching the given ClassAd \Arg{expression}}
 
->>>>>>> a371d3b1
 \end{Options}
 
 \ExitStatus
