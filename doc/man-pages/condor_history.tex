\begin{ManPage}{\label{man-condor-history}\Condor{history}}{1}
{View log of HTCondor jobs completed to date}
\Synopsis
\SynProg{\Condor{history}}
\oOpt{-help} 

\SynProg{\Condor{history}}
\oOpt{-backwards}
\oOpt{-forwards}
\oOptArg{-constraint}{expr}
\oOptArg{-file}{filename}
\oOptArg{-userlog}{filename}
\oOptArg{-format}{formatString AttributeName}
\oOpt{-l \Bar -long \Bar -xml} 
\oOptArg{-match}{number}
\oOpt{cluster \Bar cluster.process \Bar owner}

\index{HTCondor commands!condor\_history}
\index{condor\_history command}
\Description
\Condor{history} displays a summary of all HTCondor jobs listed in the
specified history files.
<<<<<<< HEAD
If no history files are specified with the \Opt{-file} option, 
the local history file as specified in Condor's configuration file
=======
If no history files are specified with the \Opt{-f} option, 
the local history file as specified in HTCondor's configuration file
>>>>>>> 072618da
(\File{\MacroUNI{SPOOL}/history} by default) is read.  
The default listing summarizes in reverse chronological order
each job on a single line, and  contains the following items:


\begin{description}
\item[ID] The cluster/process id of the job. 
\item[OWNER] The owner of the job. 
\item[SUBMITTED] The month, day, hour, and minute the job was submitted to the queue. 
\item[RUN\_TIME] Remote wall clock time accumulated by the job to date in days, hours, minutes, and seconds.  See the definition of
\AdAttr{RemoteWallClockTime} on page~\pageref{RemoteWallClockTime}.
\item[ST] Completion status of the job (C = completed and X = removed).
\item[COMPLETED] The time the job was completed.
\item[CMD] The name of the executable. 
\end{description}

If a job ID (in the form of \Argnm{cluster\_id} or \Argnm{cluster\_id.proc\_id}) or an
\Argnm{owner} is provided, output will be restricted to jobs with the
specified IDs and/or submitted by the specified owner.  
The \Argnm{-constraint} option can be used to display jobs that satisfy a
specified boolean expression.

The history file is kept in chronological order,
implying that new entries are appended at the end of the
file.

\begin{Options}
  \OptItem{\Opt{-help}}{Display usage information and exit.}
  \OptItem{\Opt{-backwards}}{List jobs in reverse chronological
    order. The job most recently added to the history file is first.
    This is the default ordering.}
  \OptItem{\Opt{-forwards}}{List jobs in chronological
    order. The job most recently added to the history file is last.
    At least 4 characters must be given to distinguish this option
    from the \Opt{-file} and \Opt{-format} options. }
  \OptItem{\OptArg{-constraint}{expr}}{Display jobs that satisfy the
    expression.}
  \OptItem{\OptArg{-file}{filename}}{Use the specified file instead of the
    default history file.  }
  \OptItem{\OptArg{-userlog}{filename}}{Display jobs from a userlog,
    instead of the default history file.
    A userlog does not contain all of the job information, so some fields in
    the normal output of \Condor{history} will be blank.}
  \OptItem{\OptArg{-format}{formatString}{AttributeName}}{Display jobs
    with a custom format. See the \Condor{q} man page \Opt{-format} option
    for details.}
  \OptItem{\Opt{-l} or \Opt{-long}}{Display job ClassAds in long format.}
  \OptItem{\OptArg{-match}{number}}{Limit the number of jobs displayed
    to \Arg{number}.}
  \OptItem{\Opt{-xml}}{Display job ClassAds in XML format.
      The XML format is fully defined at
      \URL{http://www.cs.wisc.edu/condor/classad/refman/}.}
\end{Options}

\ExitStatus

\Condor{history} will exit with a status value of 0 (zero) upon success,
and it will exit with the value 1 (one) upon failure.

\end{ManPage}<|MERGE_RESOLUTION|>--- conflicted
+++ resolved
@@ -20,13 +20,8 @@
 \Description
 \Condor{history} displays a summary of all HTCondor jobs listed in the
 specified history files.
-<<<<<<< HEAD
 If no history files are specified with the \Opt{-file} option, 
-the local history file as specified in Condor's configuration file
-=======
-If no history files are specified with the \Opt{-f} option, 
 the local history file as specified in HTCondor's configuration file
->>>>>>> 072618da
 (\File{\MacroUNI{SPOOL}/history} by default) is read.  
 The default listing summarizes in reverse chronological order
 each job on a single line, and  contains the following items:
