% include capabilities of:  CondorView  Flocking
%                           MW  DAGMan Glidein
% mention variety of platforms available

%%%%%%%%%%%%%%%%%%%%%%%%%%%%%%%%%%%%%%%%%%%%%%%%%%
\section{\label{sec:overview}High-Throughput Computing (HTC) and its Requirements}
%%%%%%%%%%%%%%%%%%%%%%%%%%%%%%%%%%%%%%%%%%%%%%%%%%

\index{Condor!overview|(}
\index{overview|(}
For many research and engineering projects, the quality of the research
or the product is heavily dependent upon the quantity of computing
cycles available.
It is not uncommon to find problems that require weeks
or months of computation to solve.
Scientists and engineers engaged in
this sort of work need a computing environment that delivers large
amounts of computational power over a long period of time.
Such an environment is called a High-Throughput Computing (HTC) environment.
\index{High-Throughput Computing (HTC)}
\index{HTC (High-Throughput Computing)}
In contrast, High Performance Computing (HPC)
\index{High-Performance Computing (HPC)}
\index{HPC (High-Performance Computing)}
environments deliver a
tremendous amount of compute power over a short period of time.
HPC environments are often measured in terms of FLoating point Operations
Per Second (FLOPS). 
A growing community is not concerned about operations per second,
but operations per month or per year.
Their problems are of a much larger scale.
They are
more interested in how many jobs they can complete over a long period of
time instead of how fast an individual job can complete.

The key to HTC is to efficiently harness the use of all available
resources. Years ago, the engineering and scientific community relied on
a large, centralized mainframe or a supercomputer to do
computational work. 
A large number of individuals and groups needed
to pool their financial resources to afford such a machine.
Users had to wait for their turn on the mainframe, 
and they had a limited amount of time allocated.
While this environment was inconvenient for users,
the utilization of the mainframe was high;
it was busy nearly all the time.

As computers became smaller, faster, and cheaper, 
users moved away from centralized mainframes and purchased personal desktop
workstations and PCs.
An individual or small group could afford a
computing resource that was available whenever they wanted it.
The personal computer is slower than the large centralized machine,
but it provides exclusive access.
Now, instead of one giant computer for a large institution,
there may be hundreds or thousands of personal computers.
This is an environment of distributed ownership,
\index{distributed ownership!of machines}
where individuals throughout an organization own their own resources.
The total computational power of the institution as a whole may rise
dramatically as the result of such a change,
but because of distributed ownership,
individuals have not been able to capitalize on the institutional growth of
computing power.
And, while distributed ownership is more convenient for the users,
the utilization of the computing power is lower.
Many personal desktop
machines sit idle for very long periods of time while their owners are
busy doing other things (such as being away at lunch, in meetings,
or at home sleeping). 

%%%%%%%%%%%%%%%%%%%%%%%%%%%%%%%%%%%%%%%%%%%%%%%%%%
\section{\label{sec:what-is-condor}Condor's Power}
%%%%%%%%%%%%%%%%%%%%%%%%%%%%%%%%%%%%%%%%%%%%%%%%%%

Condor is a software system that creates a High-Throughput Computing
(HTC) environment.
It effectively utilizes the computing power of workstations that
communicate over a network.
Condor can manage a dedicated cluster of workstations.
Its power comes from the
ability to effectively harness non-dedicated,
preexisting resources under distributed ownership. 
\index{distributed ownership!of machines}

A user submits the job to Condor.
Condor finds an available machine on the network and begins
running the job on that machine.
Condor has the capability to detect that a machine running a Condor job
is no longer available (perhaps because the owner of the machine
came back from lunch and started typing on the keyboard).
It can checkpoint 
\index{checkpoint}
the job and move (migrate)
\index{migration}
the jobs to a different machine which would otherwise be idle.
Condor continues job on the new machine from
precisely where it left off.

In those cases where Condor can checkpoint and migrate a job,
Condor makes it easy to maximize the number of machines which can run
a job.
In this case, there is no requirement for machines to
share file systems (for example, with NFS or AFS),
so that machines across an entire enterprise can run a job,
including machines in different administrative domains.

Condor can be a real time saver when a job
must be run many (hundreds of) different times,
\index{job!multiple data sets}
perhaps with hundreds of different data sets.
With one command, all of the hundreds of jobs are submitted to Condor.
Depending upon the number of machines in the Condor pool,
dozens or even hundreds of otherwise idle machines
can be running the job at any given moment.

Condor does not require an account (login) on machines where it runs a job.
Condor can do this because of its \Term{remote system call}
\index{remote system call}
technology,
which traps
library calls for such operations as reading or writing from disk
files.
The calls are transmitted over the network to be performed on the machine
where the job was submitted.

\index{Condor!resource management}
\index{resource!management}
Condor provides powerful resource management by
match-making resource
\index{matchmaking}
owners with resource consumers.
This is the cornerstone of a successful HTC environment.
Other compute cluster resource management
systems attach properties to the job queues themselves,
resulting in user confusion over which queue to use as well as administrative
hassle in constantly adding and editing queue properties to satisfy user
demands.
Condor implements 
\Term{ClassAds},
\index{ClassAd}
a clean design that simplifies the user's submission of jobs.

ClassAds work in a fashion similar to the newspaper classified
advertising want-ads. All machines in the Condor pool advertise their
resource properties, both static and dynamic,
such as available RAM memory, CPU type, CPU speed,
virtual memory size, physical location, and current load average,
in a \Term{resource offer} ad.
\index{resource!offer}
A user specifies a \Term{resource request} ad
\index{resource!request}
when submitting a job.
The request defines both the required and a desired set of properties
of the resource to run the job.
Condor acts as a broker by matching and ranking resource
offer ads with resource request ads, making certain that all
requirements in both ads are satisfied.
During this match-making process,
Condor also considers several layers of priority values:
the priority the user assigned to the resource request ad,
the priority of the user which submitted the ad,
and desire of
machines in the pool to accept certain types of ads over others. 

%%%%%%%%%%%%%%%%%%%%%%%%%%%%%%%%%%%%%%%%%%%%%%%%%%
\section{Exceptional Features}
%%%%%%%%%%%%%%%%%%%%%%%%%%%%%%%%%%%%%%%%%%%%%%%%%%

\begin{description}
	\item[Checkpoint and Migration.] Where programs can be
linked with Condor libraries, users of Condor may be assured that
their jobs will eventually complete,
even in the ever changing environment that Condor
utilizes.
As a machine running a job submitted to Condor
becomes unavailable,
the job can be check pointed.
\index{checkpoint}
The job may continue after migrating 
\index{migration}
to another machine.
Condor's periodic checkpoint feature 
\index{checkpoint!periodic}
periodically checkpoints a job even in lieu of migration in order to
safeguard the accumulated computation time on a job from being lost in the
event of a system failure such as the machine being shutdown or a crash.
	\item[Remote System Calls.] 
\index{remote system call}
Despite running jobs on remote machines,
the Condor standard universe execution
mode preserves the local execution environment
via remote system calls. Users do not have to worry
about making data files available to remote workstations or even
obtaining a login account on remote workstations before Condor executes
their programs there. The program behaves under Condor as if it were
running as the user that submitted the job on the workstation where it
was originally submitted, no matter on which machine it really ends up
executing on.
	\item[No Changes Necessary to User's Source Code.] No special
programming is required to use Condor.
Condor is able to run non-interactive programs.
The checkpoint and migration of
programs by Condor is transparent and automatic, as is the use of
remote system calls.
If these facilities are desired, the user only
re-links the program.  The code is neither recompiled nor changed.
	\item[Pools of Machines can be Hooked Together.] Flocking is
a feature of Condor that allows jobs submitted within a first pool of
Condor machines to execute on a second pool.
The mechanism is flexible, following requests from the job
submission,
while allowing the second pool, or a subset of machines within
the second pool to set policies over the conditions under
which jobs are executed.
	\item[Jobs can be Ordered.] The ordering of job execution
required by dependencies among jobs in a set is easily handled.
The set of jobs is specified using a directed acyclic graph,
where each job is a node in the graph.
Jobs are submitted to Condor following the dependencies given
by the graph.
	\item[Condor Enables Grid Computing.] As grid computing
becomes a reality, Condor is already there.
The technique of glidein allows jobs submitted to Condor
to be executed on grid machines in various locations worldwide.
As the details of grid computing evolve, so does Condor's
ability, starting with Globus-controlled resources.
	\item[Sensitive to the Desires of Machine Owners.] The
owner of a machine has complete priority over the use
of the machine.
An owner is generally happy to let others compute on
the machine while it is idle, but wants it back
promptly upon returning. The owner does not want to take special
action to regain control. Condor handles this automatically. 
	\item[ClassAds.]The ClassAd mechanism 
\index{ClassAd}
in Condor provides an extremely
flexible, expressive framework for matchmaking
resource requests with resource offers.
Users can easily request both job requirements and job desires.
For example, a user can require that a job run on a machine
with 64 Mbytes of RAM,
but state a preference for 128 Mbytes, if available.
A workstation owner
can state a preference that the workstation runs jobs
from a specified set of users. 
The owner can also require that there be no interactive workstation
activity detectable at certain hours before Condor could
start a job.
Job requirements/preferences and resource availability constraints can be
described in terms of powerful expressions, resulting in
Condor's adaptation to nearly any desired policy. 
\end{description}
\index{Condor!overview|)}
\index{overview|)}

%%%%%%%%%%%%%%%%%%%%%%%%%%%%%%%%%%%%%%%%%%%%%%%%%%
\section{\label{sec:current-limitations}Current Limitations}
%%%%%%%%%%%%%%%%%%%%%%%%%%%%%%%%%%%%%%%%%%%%%%%%%%

\begin{description}

\index{Condor!limitations, under UNIX}
	\item[Limitations on Jobs which can Checkpointed] Although Condor can schedule and
run any type of process, Condor does have some limitations on jobs that it can
transparently checkpoint and migrate:

\input{user-man/limitations.tex}

	Note: these limitations \emph{only} apply to jobs which Condor
has been asked to transparently checkpoint.  If job checkpointing is not
desired, the limitations above do not apply.

	\item[Security Implications.] Condor does a significant amount of
	work to prevent security hazards, but loopholes are known to exist.
	Condor can be instructed to run user programs only as the UNIX
	user nobody, a user login which traditionally has very 
	restricted access.
	But even with access solely as user nobody,
	a sufficiently malicious individual could do such things as fill up
	\File{/tmp} (which is world writable) and/or gain read access to
	world readable files.
	Furthermore, where the security of machines in the pool is a
	high concern, 
	only machines where the UNIX user root on that machine can be
	trusted should be admitted into the pool.
	Condor provides the administrator with extensive security mechanisms 
	to enforce desired policies.

	\item[Jobs Need to be Re-linked to get Checkpointing and Remote System Calls] Although 
typically no source code changes are required,
Condor requires
that the jobs be re-linked with the Condor libraries to take
advantage of checkpointing and remote system calls. This often
precludes commercial software binaries from taking advantage of these services
because commercial packages rarely make their object code
available. 
Condor's other services are still available for these commercial packages.

\end{description}

%%%%%%%%%%%%%%%%%%%%%%%%%%%%%%%%%%%%%%%%%%%%%%%%%%
\section{\label{sec:Availability}Availability}
%%%%%%%%%%%%%%%%%%%%%%%%%%%%%%%%%%%%%%%%%%%%%%%%%%
\index{Condor!platforms available}
\index{available platforms}
\index{supported platforms}
\index{platforms supported}
Condor is currently available as a free download from the Internet via the World Wide Web at  
URL \URL{http://www.cs.wisc.edu/condor/downloads-v2}.
Binary distributions of Condor are available for the platforms 
detailed in Table~\ref{supported-platforms}.  A platform is an 
architecture/operating system combination.  
Condor binaries are available for most major versions of Unix, as well as
Windows.  

\index{clipped platform!definition of}
\index{clipped platform!availability}
In the table, \Term{clipped} means that Condor does not support
checkpointing or remote system calls on the given platform. 
This means that \Term{standard} jobs are not supported, only
\Term{vanilla} jobs.
See section~\ref{sec:Choosing-Universe} on
page~\pageref{sec:Choosing-Universe} for more details on job universes
within Condor and their abilities and limitations.

For 7.0.0 and later releases, the Condor source code is available for 
public download alongside the binary distributions.

% Karen's table
\begin{center}
\begin{table}[hbt]
\begin{tabular}{|p{6cm}p{7cm}|} \hline
\emph{Architecture} & \emph{Operating System} \\ \hline \hline
Hewlett Packard PA-RISC (both PA7000 and PA8000 series) & - HPUX 11.00 (clipped) \\ \hline
Sun SPARC Sun4m, Sun4c, Sun UltraSPARC & - Solaris 8, 9 \\
 & - Solaris 10 (clipped) (Using the Solaris 9 binaries) \\ \hline
Intel x86 & - Red Hat Linux 9 \\
 & - RedHat Enterprise Linux 3 \\
 & - RedHat Enterprise Linux 4 (Using RHEL3 binaries) \\
 & - RedHat Enterprise Linux 5 \\
 & - Fedora Core 1, 2, 3, 4, 5 (Using RHEL3 binaries) \\
 & - Debian Linux 3.1 (sarge) (Using RHEL3 binaries) \\
 & - Debian Linux 4.0 (etch) \\
 & - Windows 2000 Professional and Server (Win NT 5.0) (clipped) \\
 & - Windows 2003 Server (Win NT 5.2) (clipped) \\
 & - Windows 2008 Server (Win NT 6.0) (clipped) \\
 & - Windows XP Professional (Win NT 5.1) (clipped) \\
<<<<<<< HEAD
 & - Windows Vista (Win NT 6.0) (clipped) \\
 & - FreeBSD 6 (clipped) \\
=======
 & - FreeBSD 6, 7 (clipped) \\
>>>>>>> 65418507
 & - Macintosh OS X 10.4 (clipped) \\ \hline
PowerPC & - Macintosh OS X 10.4 (clipped) \\
 & - AIX 5.2, 5.3 (clipped) \\
 & - Yellowdog Linux 5.0 (clipped) \\
 & - SuSE Linux Enterprise Server 9 (clipped) \\ \hline
Itanium IA64 & - Red Hat Enterprise Linux 3 (clipped) \\ \hline
Opteron x86\_64 & - Red Hat Enterprise Linux 3 \\ 
 & - Red Hat Enterprise Linux 5 \\ 
 & - FreeBSD 7 (clipped) \\ \hline
\end{tabular}
\caption{\label{supported-platforms}Condor \VersionNotice\ supported platforms}
\end{table}
\end{center}


\Note Other Linux distributions likely work, but are not tested
or supported.

For more platform-specific information about Condor's support for
various operating systems, see Chapter~\ref{platforms} on
page~\pageref{platforms}. 



Jobs submitted to the standard universe utilize \Condor{compile}
to relink programs with libraries provided by Condor.
Table~\ref{supported-compile} lists supported compilers by
platform.
Other compilers may work, but are not supported.

\index{Condor commands!condor\_compile!list of supported compilers}
\index{condor\_compile command!list of supported compilers}
\index{compilers!supported with condor\_compile}

% condor_compile works on. . .
% This table must be formatted oddly, to make the pdf version look OK.
\begin{center}
\begin{table}[hbt]
\begin{tabular}{|ll|l|} \hline
\textbf{Platform} & \textbf{Compiler} & \textbf{Notes}\\ \hline \hline
Solaris (all versions) on SPARC & & \\ 
& gcc, g++, and g77 & The entire GNU compiler suite \\
& & must be versions 2.95.3 or 2.95.4 \\ 
& cc, CC & use the standard, native compiler \\ 
& f77, f90 & use the standard, native compiler \\ 
\hline
Red Hat Enterprise Linux 3, 4, 5 on x86 & gcc, g++, and g77 & as shipped  \\ 
\hline
Red Hat Debian Linux 3.1 (sarge) on x86 & gcc up to version 3.4.1 &  \\ 
\hline
Fedora Core 1, 2, 3, 4, 5, 6, 7 on x86 & gcc, g++, and g77 & as shipped  \\ 
\hline
\end{tabular}
\caption{\label{supported-compile}Supported compilers under Condor \VersionNotice\ }
\end{table}
\end{center}

\index{file transfer!large files (>2Gbytes)}
\index{large file transfer support}
The following table, 
Table~\ref{large-file-support},
identifies which platforms support
the transfer of large files (greater than 2 Gbyte in length).
For vanilla universe jobs and those platforms where large file transfer is
supported, the support is automatic.

\begin{center}
\begin{table}[hbt]
\begin{tabular}{|lc|} \hline
\emph{Platform} & \emph{Large File Transfer Supported?} \\ \hline \hline
Hewlett Packard PA-RISC with HPUX 11.00 & Yes \\ \hline
Sun SPARC Sun4m,Sun4c, Sun UltraSPARC with Solaris 8, 9 & Yes \\ \hline
Intel x86 with Red Hat Enterprise Linux 3, 4, 5, Debian Linux 3.1 & Yes \\ 
Intel x86 with Fedora Core 1, 2, 3, 4, 5, 6, 7 & Yes \\
Intel x86 with Windows 2000 Professional and Server  & Yes \\ 
Intel x86 with 2003 Server (Win NT 5.0) & Yes \\ 
Intel x86 with Windows XP Professional (Win NT 5.1) & Yes \\ \hline
Intel x86 with Windows Vista & Yes \\ \hline
PowerPC with Macintosh OS X  & No \\
PowerPC with AIX 5.2  & Yes \\
PowerPC with Yellowdog Linux 5.0 & Yes \\ \hline
Itanium with Red Hat Enterprise Linux 3 & Yes \\
Opteron x86\_64 with Enterprise Linux 3, 4, 5  & Yes \\ \hline
\end{tabular}
\caption{\label{large-file-support}Supported platforms for large file transfer of vanilla universe job files}
\end{table}
\end{center}


%%%%%%%%%%%%%%%%%%%%%%%%%%%%%%%%%%%%%%%%%%%%%%%%%%
\input{overview/contributions.tex} 
%%%%%%%%%%%%%%%%%%%%%%%%%%%%%%%%%%%%%%%%%%%%%%%%%%


%%%%%%%%%%%%%%%%%%%%%%%%%%%%%%%%%%%%%%%%%%%%%%%%%%
\section{\label{contact-info}Contact Information}
%%%%%%%%%%%%%%%%%%%%%%%%%%%%%%%%%%%%%%%%%%%%%%%%%%

\index{Condor!contact information}
The latest software releases, publications/papers regarding Condor and other 
High-Throughput Computing
research can be found at the official web site for Condor at  
\URL{http://www.cs.wisc.edu/condor}.

\index{Condor!mailing lists}
\index{mailing lists}
In addition, there is an e-mail list at condor-world@cs.wisc.edu.
The Condor Team uses this e-mail list to announce new releases of
Condor and other major Condor-related news items.
To subscribe or unsubscribe from the the list, follow the instructions at  
\URL{http://www.cs.wisc.edu/condor/mail-lists/}.
Because many of us receive 
too much e-mail as it is, you will be happy to know that the
Condor World e-mail list group is 
moderated, and only major announcements of wide interest are distributed.

Our users support each other by belonging to an unmoderated mailing
list targeted at solving problems with Condor.
Condor team members attempt to monitor traffic to Condor Users,
responding as they can. 
Follow the instructions at
\URL{http://www.cs.wisc.edu/condor/mail-lists/}.

Finally, you can reach the Condor Team directly.
The Condor Team is comprised of the 
developers and administrators of Condor at the University of Wisconsin-Madison.
Condor questions, comments, pleas for help,
and requests for commercial contract consultation or support 
are all welcome;
send Internet e-mail to
\URL{mailto:condor-admin@cs.wisc.edu}.
Please include your name, organization, and telephone number in your message.
If you are having trouble with Condor,
please help us troubleshoot by including as much pertinent information
as you can, including snippets of Condor log files. 

\section{\label{privacy}Privacy Notice}

%
% Note to developers:
% If you change this text, also change
%   http://www.cs.wisc.edu/condor/privacy.html
%

The Condor software periodically sends short messages
to the Condor Project developers at the University of Wisconsin,
reporting totals of machines and jobs in each running Condor system.
An example of such a message is given below.

The Condor Project uses these collected reports to publish
summary figures and tables, such as the total of Condor systems
worldwide, or the geographic distribution of Condor systems.
This information helps the Condor Project to understand
the scale and composition of Condor in the real world
and improve the software accordingly.

The Condor Project will not use these reports to publicly
identify any Condor system or user without permission.
The Condor software does not collect or report any personal
information about individual users.

We hope that you will contribute to the development of Condor
through this reporting feature.
However, you are free to disable it at any time by
changing the configuration variables \Macro{CONDOR\_DEVELOPERS}
and \Macro{CONDOR\_DEVELOPERS\_COLLECTOR},
both described in section \ref{param:CondorDevelopers} of this manual.

Example of data reported:

\begin{verbatim}
This is an automated email from the Condor system
on machine "your.condor.pool.com".  Do not reply.

This Collector has the following IDs:
    CondorVersion: 6.6.0 Nov 12 2003
    CondorPlatform: INTEL-LINUX-GLIBC22

                     Machines Owner Claimed Unclaimed Matched Preempting

         INTEL/LINUX      810    52     716        37       0          5
       INTEL/WINNT50      120     5     115         0       0          0
     SUN4u/SOLARIS28      114    12      92         9       0          1
     SUN4x/SOLARIS28        5     1       0         4       0          0
               Total     1049    70     923        50       0          6

         RunningJobs                IdleJobs
                 920                    3868
\end{verbatim}


<|MERGE_RESOLUTION|>--- conflicted
+++ resolved
@@ -346,12 +346,8 @@
  & - Windows 2003 Server (Win NT 5.2) (clipped) \\
  & - Windows 2008 Server (Win NT 6.0) (clipped) \\
  & - Windows XP Professional (Win NT 5.1) (clipped) \\
-<<<<<<< HEAD
  & - Windows Vista (Win NT 6.0) (clipped) \\
  & - FreeBSD 6 (clipped) \\
-=======
- & - FreeBSD 6, 7 (clipped) \\
->>>>>>> 65418507
  & - Macintosh OS X 10.4 (clipped) \\ \hline
 PowerPC & - Macintosh OS X 10.4 (clipped) \\
  & - AIX 5.2, 5.3 (clipped) \\
