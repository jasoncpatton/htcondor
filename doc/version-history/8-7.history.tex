--- conflicted
+++ resolved
@@ -12,6 +12,36 @@
 The details of each version are described below.
 
 %%%%%%%%%%%%%%%%%%%%%%%%%%%%%%%%%%%%%%%%%%%%%%%%%%%%%%%%%%%%%%%%%%%%%%
+\subsection*{\label{sec:New-8-7-6}Version 8.7.6}
+%%%%%%%%%%%%%%%%%%%%%%%%%%%%%%%%%%%%%%%%%%%%%%%%%%%%%%%%%%%%%%%%%%%%%%
+
+\noindent Release Notes:
+
+\begin{itemize}
+
+\item HTCondor version 8.7.6 not yet released.
+%\item HTCondor version 8.7.6 released on Month Date, 2017.
+
+\end{itemize}
+
+
+\noindent New Features:
+
+\begin{itemize}
+
+\item None.
+
+\end{itemize}
+
+\noindent Bugs Fixed:
+
+\begin{itemize}
+
+\item None.
+
+\end{itemize}
+
+%%%%%%%%%%%%%%%%%%%%%%%%%%%%%%%%%%%%%%%%%%%%%%%%%%%%%%%%%%%%%%%%%%%%%%
 \subsection*{\label{sec:New-8-7-5}Version 8.7.5}
 %%%%%%%%%%%%%%%%%%%%%%%%%%%%%%%%%%%%%%%%%%%%%%%%%%%%%%%%%%%%%%%%%%%%%%
 
@@ -19,12 +49,7 @@
 
 \begin{itemize}
 
-<<<<<<< HEAD
-\item HTCondor version 8.7.5 not yet released.
-%\item HTCondor version 8.7.5 released on Month Date, 2017.
-=======
 \item HTCondor version 8.7.5 released on November 14, 2017.
->>>>>>> 5cf5d135
 
 \end{itemize}
 
@@ -41,12 +66,8 @@
 
 \begin{itemize}
 
-<<<<<<< HEAD
-\item None.
-=======
 \item Fixed an issue validating VOMS proxies.
 \Ticket{6455}
->>>>>>> 5cf5d135
 
 \end{itemize}
 
