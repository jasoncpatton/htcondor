%%%      PLEASE RUN A SPELL CHECKER BEFORE COMMITTING YOUR CHANGES!
%%%      PLEASE RUN A SPELL CHECKER BEFORE COMMITTING YOUR CHANGES!
%%%      PLEASE RUN A SPELL CHECKER BEFORE COMMITTING YOUR CHANGES!
%%%      PLEASE RUN A SPELL CHECKER BEFORE COMMITTING YOUR CHANGES!
%%%      PLEASE RUN A SPELL CHECKER BEFORE COMMITTING YOUR CHANGES!

%%%%%%%%%%%%%%%%%%%%%%%%%%%%%%%%%%%%%%%%%%%%%%%%%%%%%%%%%%%%%%%%%%%%%%
\section{\label{sec:History-7-6}Stable Release Series 7.6}
%%%%%%%%%%%%%%%%%%%%%%%%%%%%%%%%%%%%%%%%%%%%%%%%%%%%%%%%%%%%%%%%%%%%%%

This is a stable release series of Condor.
As usual, only bug fixes (and potentially, ports to new platforms)
will be provided in future 7.6.x releases.
New features will be added in the 7.7.x development series.

The details of each version are described below.

%%%%%%%%%%%%%%%%%%%%%%%%%%%%%%%%%%%%%%%%%%%%%%%%%%%%%%%%%%%%%%%%%%%%%%
\subsection*{\label{sec:New-7-6-4}Version 7.6.4}
%%%%%%%%%%%%%%%%%%%%%%%%%%%%%%%%%%%%%%%%%%%%%%%%%%%%%%%%%%%%%%%%%%%%%%

\noindent Release Notes:

\begin{itemize}

\item Condor version 7.6.4 not yet released.
%\item Condor version 7.6.4 released on Month Date, 2011.

\end{itemize}


\noindent New Features:

\begin{itemize}

\item The new Windows-only \Condor{rmdir} was included in Condor version 7.6.0,
but there was no version history entry for this introduced tool at release.
This item attempts to correct that oversight, 
as well as identify that usage of \Condor{rmdir},
instead of the built-in Windows \Prog{rmdir}, 
is enabled by default.
\Condor{rmdir} worked correctly in Condor version 7.6.0, 
contained a bug in Condor version 7.6.1,
and was fixed in Condor version 7.6.2.
\Ticket{1877}


\end{itemize}

\noindent Configuration Variable and ClassAd Attribute Additions and Changes:

\begin{itemize}

\item None.

\end{itemize}

\noindent Bugs Fixed:

\begin{itemize}

%\item Properly support \Attr{MAX\_<subsys>\_LOG} values >= 2GB.
\item Implemented proper support of values greater than or equal to  2 GBytes
set for the configuration variable \Macro{MAX\_<SUBSYS>\_LOG}.
\Ticket{2471}

\item Updated the \Condor{negotiator} daemon's assessment of pool size 
to properly take partitionable slots into account.
See section ~\ref{sec:Configuring-SMP} for an explanation of 
partitionable slots on SMP machines.
\Ticket{2440}

\item Provided an informative error message 
when the \Condor{userprio} tool cannot locate the \Condor{negotiator} daemon.
\Ticket{2478}

\item \Condor{userprio} and the \Condor{negotiator} daemon 
did not correctly handle the names of submitters, 
when these names exceeded 63 characters in length.
The fix handles submitter names of arbitrary length.
\Ticket{2445}

\item Removed a spurious boolean flag reset in \Condor{q},
which resulted in an order dependency between the command line arguments
\Opt{-long} and \Opt{-format}.
\Ticket{2498}

\item Fixed a bug in which a graceful shutdown of a \Condor{startd}
did not correctly handle jobs using job deferral
which have landed on an execute machine but have not yet
reached their deferral time.
These jobs would appear to be running, despite the lack of
a \Condor{starter} daemon. 
These jobs now correctly transition to the idle state.
\Ticket{2486}

\item Corrected a hierarchical group quota bug in which
the accountant allowed submitter records to be deleted,
if the submitter's priority factor was explicitly set and
the value was equal to \MacroNI{DEFAULT\_PRIO\_FACTOR}.
\Ticket{2442}

\item Fixed CPU detection on Windows so that the correct number is detected
when there are more than 32 CPUs.
\Ticket{2381}

\item Fixed a memory leak in the \Condor{negotiator},
caused by failure to
free memory returned from some calls to \Procedure{param\_without\_default}.
\Ticket{2299}

\item Jobs run via \Prog{glexec} always had their \Env{PATH} environment
variable cleared.  Now, if \Env{PATH} was specified for the job, 
in any of the ways that job environment may be specified, 
this setting is used.
\Ticket{2096}

\item Fixed an infinite loop that could happen in Condor daemons
shortly after the receipt of a new connection.  
This problem was introduced in Condor version 7.5.6.
\Ticket{2413}

\item Fixed a problem in \Condor{hdfs} that caused it to exit shortly
after starting up,
if the configuration variables 
\MacroNI{HDFS\_DENY}, \MacroNI{HOSTDENY\_WRITE}, or \MacroNI{HOSTDENY\_READ} 
were not defined.
Previously, if \MacroNI{HDFS\_DENY} was
not defined, \MacroNI{HOSTDENY\_WRITE} and \MacroNI{HOSTDENY\_READ}
were used to build the deny list.  
Now \MacroNI{DENY\_WRITE} and \MacroNI{DENY\_READ} are also used.
\Ticket{2414}

\item Removed an extra copy of the java files required to run gt4 and gt42
grid universe jobs. This does not affect Condor's operation.
\Ticket{2435}

\item Fixed a problem that caused the \Condor{schedd} to crash when
writing to some user logs with specific names.  The specific names that
caused crashes are not easy to describe.
\Ticket{2439}

\item Fixed a bug in which the \Condor{schedd} failed to start up
when any job ClassAd attribute value contained the ASCII character 255.
\Ticket{2450}

\item Fixed a bug in which \Condor{preen} failed to honor the 
\Opt{-remove} option, and would always remove lock files.
\Ticket{2497}

\item \Condor{preen} expected an old format for local lock file paths;
it now understands the proper format.
\Ticket{2496}

\item \Condor{preen} would EXCEPT when processing multiple 
subdirectories for local locks.
\Ticket{2495}

<<<<<<< HEAD
\item VM universe jobs using Xen or KVM would fail to start if the disk
image files were transferred from the submit machine and the default
\Macro{LIBVIRT\_XML\_SCRIPT} script was used.
The script didn't provide absolute pathnames for the files.
=======
\item \SubmitCmd{vm} universe jobs using Xen or KVM would fail to start,
if the disk image files were transferred from the submit machine
and the default value defined for \Macro{LIBVIRT\_XML\_SCRIPT} was used.
The script did not provide absolute path names for the files.
>>>>>>> 8ed3373e
\Ticket{2511}

\end{itemize}

\noindent Known Bugs:

\begin{itemize}

\item None.

\end{itemize}

\noindent Additions and Changes to the Manual:

\begin{itemize}

\item The manual now contains a manual page for \Condor{rmdir},
a Windows only replacement for the built-in Windows \Prog{rmdir}
introduced in Condor version 7.6.0.

\end{itemize}


%%%%%%%%%%%%%%%%%%%%%%%%%%%%%%%%%%%%%%%%%%%%%%%%%%%%%%%%%%%%%%%%%%%%%%
\subsection*{\label{sec:New-7-6-3}Version 7.6.3}
%%%%%%%%%%%%%%%%%%%%%%%%%%%%%%%%%%%%%%%%%%%%%%%%%%%%%%%%%%%%%%%%%%%%%%

\noindent Release Notes:

\begin{itemize}

\item Condor version 7.6.3 released on August 23, 2011.

\end{itemize}


\noindent New Features:

\begin{itemize}

\item None.

\end{itemize}

\noindent Configuration Variable and ClassAd Attribute Additions and Changes:

\begin{itemize}

\item None.

\end{itemize}

\noindent Bugs Fixed:

\begin{itemize}

\item Fixed a bug causing parallel universe jobs to be preempted upon 
renewal of the job lease, 
which by default happens within 20 minutes. 
This meant that essentially no parallel universe job that took
longer than 20 minutes would ever finish.
\Ticket{2317}

\item When the specified job requirements expression contained a
reference to \Attr{RequestMemory}, there was inconsistent behavior:
in some cases the default \Attr{RequestMemory} requirements were
suppressed, and in other cases not.  Now, the default
\Attr{RequestMemory} requirements are always suppressed when there
are explicit references to \Attr{RequestMemory} in the job
requirements.

\item Fixed a bug that could cause Condor to crash when using 
the Local Credential Mapping Service (LCMAPS) with
GSI authentication.
\Ticket{2340}

\item Fixed a bug that caused the \Condor{collector} daemon to crash
upon receiving a CCB command,
when \Macro{ENABLE\_CCB\_SERVER} was changed from \Expr{True} to \Expr{False}
without restarting the daemon.
\Ticket{2357}

\item The GT2 GAHP no longer consumes all of the CPU when compiled
with threaded Globus libraries.
\Ticket{2345}

\item Fixed a problem introduced in Condor version 7.5.6, 
which led to local lock files for user log locking always being created 
whether or 
not \MacroNI{ENABLE\_USERLOG\_LOCKING} was set to \Expr{False}.
\Ticket{2116}

\item Installation as a service by the MSI installer on Windows platforms 
now sets the default of Automatic Delayed.
\Ticket{2318}

\item In PrivSep mode, if started as \Login{root}, 
the \Condor{master} re-executes itself as the \Login{condor} user.
Previously, supplementary groups were preserved.
Now supplementary groups are cleared and set to the list of groups
to which the \Login{condor} user belongs.
\Ticket{2376}

% commit 3d145180fd55b0d50e74656765cebe561c840830
% commit fea686687f5dda08908e03b5595c517b3ddda03a
\item Fixed a bug where setting \Macro{DAGMAN\_PROHIBIT\_MULTI\_JOBS} to
\Expr{True} caused SUBDAGs to stop working.
\Ticket{2331}

\item Fixed a bug that caused scheduler universe jobs submitted via
Condor-C or \Condor{submit} \Opt{-spool} to be held and be unable to run.
The hold reason given was \Expr{File <filename> is missing or not executable}.
\Ticket{2396}

\item \Condor{submit} now exits with an error,
if the command \Expr{hold = True} is in the submit description file
when using \Opt{-spool} or \Opt{-remote} as command-line arguments. 
This combination of settings resulted in jobs being unable to run.
\Ticket{2398}

\end{itemize}

\noindent Known Bugs:

\begin{itemize}

\item None.

\end{itemize}

\noindent Additions and Changes to the Manual:

\begin{itemize}

\item None.

\end{itemize}


%%%%%%%%%%%%%%%%%%%%%%%%%%%%%%%%%%%%%%%%%%%%%%%%%%%%%%%%%%%%%%%%%%%%%%
\subsection*{\label{sec:New-7-6-2}Version 7.6.2}
%%%%%%%%%%%%%%%%%%%%%%%%%%%%%%%%%%%%%%%%%%%%%%%%%%%%%%%%%%%%%%%%%%%%%%

\noindent Release Notes:

\begin{itemize}

\item Condor version 7.6.2 released on July 19, 2011.

\end{itemize}


\noindent New Features:

\begin{itemize}

\item Improved how \Condor{dagman} deals with certain parse errors:
missing node name or submit description file in JOB lines.
Also, \Condor{dagman}
now prints DAG input file lines as they are parsed, 
if the debug verbosity setting is 6 or above,
as set with the \Condor{submit\_dag} command line option \Opt{-debug}.

\end{itemize}

\noindent Configuration Variable and ClassAd Attribute Additions and Changes:

\begin{itemize}

\item None.

\end{itemize}

\noindent Bugs Fixed:

\begin{itemize}

% gittrac #2275 
\item Fixed a bug in the \Condor{negotiator} that impacted the processing 
of machine \MacroNI{RANK} such that \Condor{startd} \MacroNI{RANK}
preemption only occurred if the preempting user had sufficient user priority 
to claim another machine. 

% gittrac #2235 
\item \Condor{ssh\_to\_job} did not work on systems using the 
dash shell for \Prog{/bin/sh}.

% gittrac #2263 
\item \Condor{ssh\_to\_job} now works with jobs that are run via 
\Prog{glexec}. Previously, it did not. 

% gittrac #1642 
\item When \Prog{glexec} was configured with \Expr{linger=on},
the \Condor{starter} would become unresponsive for the duration of the job. 
For jobs longer than the value set by configuration variable
\MacroNI{NOT\_RESPONDING\_TIMEOUT},
this caused the job to be aborted. 
This also prevented job resource usage monitoring from working 
while the job was running.

% gittrac #2262 
\item Fixed a bug in hierarchical group quotas that caused 
a warning to be logged, despite correct implementation.

% gittrac #2261 
\item \Condor{preen} now properly respects the convention that
the \Opt{-debug} option causes \Procedure{dprintf} logging to \Code{stderr}. 

% gittrac #2253 
% gittrac #2294 
\item Fixed a problem introduced in Condor version 7.5.5 
that could cause the \Condor{schedd} to crash when a job was removed 
during negotiation or when an idle parallel universe job left the queue. 

% gittrac #2247 
\item Fixed a problem that sometimes caused the \Condor{procd} to die.
The chain of events for this fixed bug were that
the \Condor{startd} killed the \Condor{starter} due to unresponsiveness,
and the \Condor{procd} would die.
Then \Condor{startd} logged the message
\Expr{ProcD has failed} and the \Condor{startd} exited. 

% gittrac #2233 
\item Fixed a problem introduced in Condor version 7.6.1 
that caused the \Condor{shadow} to crash without successfully putting the job 
on hold when the user log could not be opened for writing. 

% gittrac #2210 
\item \Condor{history} no longer crashes when given a constraint expression 
longer than 512 characters. 

% gittrac #2248 
\item PBS and LSF grid jobs that arrive in a queue via Condor-C
or remote submission again work properly. 

% gittrac #2210 
\item Fix a bug that can cause the \Condor{gridmanager} to crash 
when a CREAM job ClassAd is missing the \Attr{X509UserProxy} attribute. 

% gittrac #2202 
\item Fix a bug that caused CREAM jobs to have incomplete input files,
if the \Condor{gridmanager} crashed during transfer of those input files. 

% gittrac #2201 
\item Fix a bug in \Condor{submit} that caused grid jobs intended for 
CREAM services whose names contain extra dashes to become held. 

\item Fixed a bug in which \Condor{submit} would try, 
but fail to open the Deltacloud password file,
when the file name was dependent on an expression specified with \Expr{\$\$()}.

% gittrac #2173 
\item If the \Attr{Owner} attribute was not set in the ClassAd associated
with a cluster of jobs,
shared spooled executables were not correctly cleaned up.

% gittrac #2238 
\item Fixed a bug for 64-bit versions of Windows in which the
user \Login{condor-reuse-slot<N>} showed up on the login screen.

% gittrac #2288 
\item Fixed a bug introduced in Condor version 7.5.5,
which changed the default value of the configuration variable
\Macro{INVALID\_LOG\_FILES} from the empty set to a file called \File{core}.
This resulted in core files being removed unexpectedly by \Condor{preen},
and that complicated debugging of Condor.
Previous behavior has been restored.

% gittrac #2278 
\item Fixed a bug existing since Condor version 7.5.5 on Windows platforms.
The installer installed Java jar files in the correct \verb|$(BIN)| directory,
while the value for the configuration variable 
\MacroNI{JAVA\_CLASSPATH\_DEFAULT} utilized the obsolete \verb|$(LIB)|
directory.
The installer now correctly sets \MacroNI{JAVA\_CLASSPATH\_DEFAULT} 
to the \verb|$(BIN)| directory.

% gittrac #2308
\item Fixed a problem causing Condor to fail to start when
privsep was enabled and the environment had any variables
containing newlines.

\end{itemize}

\noindent Known Bugs:

\begin{itemize}

\item For Condor versions 7.6.2, 7.6.1, and 7.6.0,
a bug causes parallel universe jobs to be preempted upon 
renewal of the job lease, 
which by default will happen within 20 minutes, 
essentially meaning that no parallel universe job that takes
longer than 20 minutes can ever finish.
The work around for this bug is to place the following
configuration variable in the configuration of the submit machine:
\begin{verbatim}
  STARTD_SENDS_ALIVES = FALSE
\end{verbatim}
A \Condor{reconfig} is required, 
after which the preempted parallel universe jobs will then be
able to run to completion.

\end{itemize}

\noindent Additions and Changes to the Manual:

\begin{itemize}

\item None.

\end{itemize}


%%%%%%%%%%%%%%%%%%%%%%%%%%%%%%%%%%%%%%%%%%%%%%%%%%%%%%%%%%%%%%%%%%%%%%
\subsection*{\label{sec:New-7-6-1}Version 7.6.1}
%%%%%%%%%%%%%%%%%%%%%%%%%%%%%%%%%%%%%%%%%%%%%%%%%%%%%%%%%%%%%%%%%%%%%%

\noindent Release Notes:

\begin{itemize}

\item Condor version 7.6.1 released on June 3, 2011.

\end{itemize}


\noindent New Features:

\begin{itemize}

\item None.

\end{itemize}

\noindent Configuration Variable and ClassAd Attribute Additions and Changes:

\begin{itemize}

\item None.

\end{itemize}

\noindent Bugs Fixed:

\begin{itemize}

% gittrac #2170 
\item A bug introduced in Condor version 7.5.5 caused the \Condor{schedd}
to die when its attempt to claim a slot for a parallel universe job 
was rejected by the \Condor{startd}. 

% gittrac #2059
\item \Condor{q} \Opt{-analyze} failed to provide detailed analysis of
the job's requirements expression when the expression contained ClassAd
function calls in some cases. 

% gittrac #2192
\item Fixed an incorrect exit code from \Condor{q} 
when invoked with the \Opt{-name} option and using Quill.

%gittrac #2013
\item Fixed a segmentation fault bug introduced in Condor version 7.5.5,
in the checkpoint and restart of jobs using compressed checkpoint images
under the standard universe.
By default, Condor will not compress checkpoints under the standard universe.
Jobs which do not compress their checkpoints were immune to this bug.  
Compressed checkpoints are only available in 32-bit versions of Condor.
Generation of checkpoints in 64-bit versions of Condor are unaffected.

% gittrac #2069
\item In Condor version 7.6.0, the \Condor{schedd} would create a 
spool directory for every job. The corrected and previous behavior 
has now been restored, 
which is to create a spool directory only when needed.

%gittrac #2086
\item Fixed a bug introduced in Condor version 7.5.2,
that caused the \Condor{negotiator} daemon to crash
if any machine ClassAds contained cyclical attribute references.

%gittrac #2101
\item Fixed a bug that caused usage by \SubmitCmd{nice\_user} jobs to
be charged to the user directly rather than `nice-user.\emph{user}'.
This bug was introduced in the 7.5 series.

%gittrac #2081
\item Fixed bugs in the RPM init script that could cause some 
shutdown failures to be unreported, 
and they could cause status requests,
such as \Expr{service condor status},
to always report Condor as inactive.

\item Fixed a bug in the \Condor{gridmanager} that could cause a crash 
when a grid type \SubmitCmd{amazon} job was missing required attributes.

%gittrac #2105
\item Fixed bug in the \Condor{shadow}, in which it would treat 
the closed socket to the execute machine as an error,
after both it had asked for the claim to be deactivated and the 
\Condor{schedd} daemon was busy.  
As a result, a busy \Condor{schedd} could result in the job being re-run.

%gittrac #2109
\item The matchmaking attributes 
\Attr{SubmitterUserResourcesInUse} and \Attr{RemoteUserResourcesInUse} 
no longer ignore \Attr{SlotWeight}, if used by the \Condor{negotiator}.

%gittrac #2102
\item On Windows, the \Condor{kbdd} daemon was missing changes to the
port on which the \Condor{startd} was listening.
This resulted in failure of the \Condor{kbdd} to send updates in 
keyboard and mouse activity,
further causing the failure of policy implementation that relied upon 
knowledge of the activity.

%gittrac #2163
\item Fixed a bug present throughout ClassAds,
in which expressions expecting a floating point value returned an error,
if the expression actually evaluated to a boolean.
This is most common in machine \MacroNI{RANK} expressions.

%gittrac #2172
\item Fixed a bug in the \Condor{negotiator} daemon,
which caused a crash if the \Condor{negotiator} was reconfigured 
during a negotiation cycle, 
but only if hierarchical group quotas were in use.

%gittrac #2162
\item Fixed a bug in which when submitting a job into the \Condor{schedd}
remotely, or with spooling, 
the file transfer plug-ins activated on the submit machine 
and pulled down all the specified URLs in the transfer list 
to the spool directory. 
This behavior has been changed so that URLs are only downloaded 
when the job is actually running with a \Condor{starter} above it. 
This is usually on an execute node, but could also be in the local universe. 

%gittrac #2178
\item Removed the requirement that the Condor GAHP needs DAEMON-level 
authorization access to the \Condor{gridmanager}. 

%gittrac #2181
\item On Windows platforms only, 
fixed a bug that could cause a sporadic access violation 
when a Condor daemon spawned another process.

%gittrac #2191
\item Fixed a bug that would cause the \Condor{startd} to 
incorrectly report \Expr{Benchmarking} as its activity, instead of \Expr{Idle}
when there was a problem launching the benchmarking programs. 

%gittrac #2193
\item Fixed a bug in which the \Condor{startd} can get stuck in a loop,
trying to execute an invalid, non-existent Daemon ClassAd Hook job. 

%gittrac #2088
\item Fixed a bug in which the dedicated scheduler did not correctly 
deactivate claims,
tending to result in jobs that appear to move back and forth between
the \Expr{Idle} and \Expr{Running} states,
with the \Condor{shadow} daemon exiting each time with status 108.

\end{itemize}

\noindent Known Bugs:

\begin{itemize}

\item None.

\end{itemize}

\noindent Additions and Changes to the Manual:

\begin{itemize}

\item None.

\end{itemize}


%%%%%%%%%%%%%%%%%%%%%%%%%%%%%%%%%%%%%%%%%%%%%%%%%%%%%%%%%%%%%%%%%%%%%%
\subsection*{\label{sec:New-7-6-0}Version 7.6.0}
%%%%%%%%%%%%%%%%%%%%%%%%%%%%%%%%%%%%%%%%%%%%%%%%%%%%%%%%%%%%%%%%%%%%%%

\noindent Release Notes:

\begin{itemize}

\item Condor version 7.6.0 released on April 19, 2011.

% gittrac #2016
\item Prior to Condor version 7.5.0, commenting out \MacroNI{PREEN} in the
  default configuration file disabled \Condor{preen}.  
  Starting in Condor version 7.5.0,
  there was an internal default value for \MacroNI{PREEN}, so if
  the configuration variable was not set in any configuration file,
  \Condor{preen} would still run.
  To disable this functionality, \MacroNI{PREEN} can be explicitly set to
  nothing.

\end{itemize}


\noindent New Features:

\begin{itemize}

\item Condor can now create and manage virtual machine instances in a
cloud service via Deltacloud. This is done via the new
\SubmitCmd{deltacloud} grid type in the grid universe.
See section ~\ref{sec:Deltacloud} for details.

% gittrac #1931
\item Improved scalability of submission of cream grid type jobs.

\end{itemize}

\noindent Configuration Variable and ClassAd Attribute Additions and Changes:

\begin{itemize}

\item The new configuration variable \Macro{DELTACLOUD\_GAHP} specifies
where the \Prog{deltacloud\_gahp} binary is located. This binary is used to
manage deltacloud grid type jobs in the grid universe.
In a normal Condor installation, the value should be
\File{\$(SBIN)/deltacloud\_gahp}.

\item Several new job ClassAd attributes have been added to support
the deltacloud grid type in the grid universe.
These attributes are taken from the submit description file:
\AdAttr{DeltacloudUsername},
\AdAttr{DeltacloudPasswordFile},
\AdAttr{DeltacloudImageId},
\AdAttr{DeltacloudRealmId},
\AdAttr{DeltacloudHardwareProfile},
\AdAttr{DeltacloudHardwareProfileCpu},
\AdAttr{DeltacloudHardwareProfileMemory},
\AdAttr{DeltacloudHardwareProfileStorage},
\AdAttr{DeltacloudKeyname}, and
\AdAttr{DeltacloudUserData}.
%\AdAttr{DeltacloudRetryTimeout},
These attributes are set by Condor when the instance runs:
\AdAttr{DeltacloudAvailableActions},
\AdAttr{DeltacloudPrivateNetworkAddresses},
\AdAttr{DeltacloudPublicNetworkAddresses}.
See section ~\ref{sec:Deltacloud} for details of running jobs under
Deltacloud, and see section ~\ref{sec:Job-ClassAd-Attributes}
for definitions of these job ClassAd attributes.

% gittrac #2024
\item The configuration variable \Macro{JAVA\_MAXHEAP\_ARGUMENT} 
  has been removed. 
  This means that Java universe jobs will now run with the JVM's 
  default maximum heap setting,
  unless specified otherwise by the administrator using the configuration
  of \Macro{JAVA\_EXTRA\_ARGUMENTS},
  or by the job via 
  \SubmitCmd{java\_vm\_args} in the submit description file
  as described in section~\ref{sec:Java}.

% gittrac #2066
\item The configuration variable \Macro{TRUST\_UID\_DOMAIN}
  was set to \Expr{True} in the default \File{condor\_config.local}
  in the rpm and Debian packages.  This is no longer the case.
  This setting will therefore use the default value \Expr{False}.

\item The configuration variable \Macro{NEGOTIATOR\_INTERVAL} was set
  to 20 in the default \File{condor\_config.local} in the rpm and
  Debian packages.  This is no longer the case.  This setting
  therefore will use the default value 60.

\end{itemize}

\noindent Bugs Fixed:

\begin{itemize}

% gittrac #1957
\item Fixed a bug in \Condor{dagman} that caused it to fail when in recovery
mode in the face of a specific combination of node job failures with
retries.

% gittrac #1991
\item Fixed a bug that resulted in the spooled user log not being
  fetched by \Condor{transfer\_data}.  Prior to Condor version 7.5.4, this
  problem affected spooled jobs submitted with an explicit list of
  output files to transfer.  In Condor version 7.5.4, this problem also
  affected spooled jobs that auto-detected output files.

% gittrac #1985
\item When a job is submitted with the \Opt{-spool} option to \Condor{submit},
the \Condor{schedd} now correctly writes the submit event to the user log 
in its spool directory. 
Previously, it would try to write the event using the user
log path given to \Condor{submit} by the user, 
which \Condor{submit} may not have access to.

% gittrac #2001
\item Fixed a file descriptor leak in the \Condor{vm-gahp}. The leak would
cause the daemon to fail if a VMware job ran for more than 16 hours on a
Linux machine.

%gittrac #2017
\item Fixed a bug in \Condor{dagman} that caused it to treat any dollar
sign in the log file name of a node job's submit description file
as an illegal \Condor{dagman} macro.
Now only the sequence of characters \Expr{\$(} delimits a macro.

\end{itemize}

\noindent Known Bugs:

\begin{itemize}

\item There are two known issues related to the automatic creation
of checkpoints with the Condor checkpointing library in 
Condor version 7.6.0.
The first is that compression of
standalone checkpoints is disabled for 32-bit binaries.
It was always disabled previously, for 64-bit binaries.
A standalone checkpoint is one that is run outside
of Condor's standard universe.  The second problem has to do with compressed
32-bit checkpoint files within the standard universe.
If a user requests a compressed 32-bit checkpoint in the standard universe,
the resulting checkpoint will not be compressed.
As with standalone checkpoints, this has never been supported
in 64-bit binaries.  We hope to fix both problems in 
Condor version 7.6.1.

\end{itemize}

\noindent Additions and Changes to the Manual:

\begin{itemize}

\item None.

\end{itemize}
<|MERGE_RESOLUTION|>--- conflicted
+++ resolved
@@ -156,17 +156,10 @@
 subdirectories for local locks.
 \Ticket{2495}
 
-<<<<<<< HEAD
-\item VM universe jobs using Xen or KVM would fail to start if the disk
-image files were transferred from the submit machine and the default
-\Macro{LIBVIRT\_XML\_SCRIPT} script was used.
-The script didn't provide absolute pathnames for the files.
-=======
 \item \SubmitCmd{vm} universe jobs using Xen or KVM would fail to start,
 if the disk image files were transferred from the submit machine
 and the default value defined for \Macro{LIBVIRT\_XML\_SCRIPT} was used.
 The script did not provide absolute path names for the files.
->>>>>>> 8ed3373e
 \Ticket{2511}
 
 \end{itemize}
