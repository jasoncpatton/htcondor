%%%      PLEASE RUN A SPELL CHECKER BEFORE COMMITTING YOUR CHANGES!
%%%      PLEASE RUN A SPELL CHECKER BEFORE COMMITTING YOUR CHANGES!
%%%      PLEASE RUN A SPELL CHECKER BEFORE COMMITTING YOUR CHANGES!
%%%      PLEASE RUN A SPELL CHECKER BEFORE COMMITTING YOUR CHANGES!
%%%      PLEASE RUN A SPELL CHECKER BEFORE COMMITTING YOUR CHANGES!

%%%%%%%%%%%%%%%%%%%%%%%%%%%%%%%%%%%%%%%%%%%%%%%%%%%%%%%%%%%%%%%%%%%%%%
\section{\label{sec:History-8-0}Stable Release Series 8.0}
%%%%%%%%%%%%%%%%%%%%%%%%%%%%%%%%%%%%%%%%%%%%%%%%%%%%%%%%%%%%%%%%%%%%%%

This is a stable release series of HTCondor.
As usual, only bug fixes (and potentially, ports to new platforms)
will be provided in future 8.0.x releases.
New features will be added in the 8.1.x development series.

The details of each version are described below.

%%%%%%%%%%%%%%%%%%%%%%%%%%%%%%%%%%%%%%%%%%%%%%%%%%%%%%%%%%%%%%%%%%%%%%
\subsection*{\label{sec:New-8-0-7}Version 8.0.7}
%%%%%%%%%%%%%%%%%%%%%%%%%%%%%%%%%%%%%%%%%%%%%%%%%%%%%%%%%%%%%%%%%%%%%%

\noindent Release Notes:

\begin{itemize}

\item HTCondor version 8.0.7 not yet released.
%\item HTCondor version 8.0.7 released on Month Date, 2013.

\end{itemize}


\noindent New Features:

\begin{itemize}

\item The new configuration variable \Macro{JOB\_EXECDIR\_PERMISSIONS}
defines the permissions on a job's scratch directory. 
It defaults to setting permissions as \emph{0700}.
\Ticket{4208}


\end{itemize}

\noindent Bugs Fixed:

\begin{itemize}

\item Fixed a bug which would cause the \Condor{schedd} to
repeatedly crash when parallel universe jobs were running
when the \Condor{schedd} was restarted, if the \Condor{startds}
in use by running jobs were also shut down while the \Condor{schedd}
was not running.
\Ticket{4305}
\item Fixed the parsing of the \Condor{q} command line,
such that it looks for the entire option \Opt{-stream-results},
instead of only the portion \Opt{-stream}.
The code now matches what was previously documented in the manual page
and in the usage output.
\Ticket{4205}

<<<<<<< HEAD
\item Fixed a bug in the grid universe that could allow a removed job to
leave the queue without cleaning up all job state on the remote server.
\Ticket{4216}

\item Fixed the printing of nested ClassAds, so that the nested ClassAds
can be read back properly.
\Ticket{3772}

\item Fixed a bug in the \Condor{starter} that could cause a crash if
the job is evicted while a \Condor{ssh\_to\_job} command is active.
\Ticket{4251}

\item On Red Hat Enterprise Linux 5, link HTCondor executables using
both GNU and SYSV hash-styles to support older Linux distributions,
such as SUSE Enterprise Linux 10.
\Ticket{4278}
=======
\item Fixed a bug in which \Condor{dagman} did not correctly update
the node status file at the end of the run for DAGs containing
final nodes.
\Ticket{4209}

\item Fixed a bug in which \Condor{dagman} sometimes printed incorrect
node status counts to the node status file.  Note that this fix also
included changing the "STATUS\_UNREADY" strings in the node status
file to "STATUS\_NOT\_READY" to be more consistent.
\Ticket{4248}
>>>>>>> 6099c36c

\end{itemize}

%%%%%%%%%%%%%%%%%%%%%%%%%%%%%%%%%%%%%%%%%%%%%%%%%%%%%%%%%%%%%%%%%%%%%%
\subsection*{\label{sec:New-8-0-6}Version 8.0.6}
%%%%%%%%%%%%%%%%%%%%%%%%%%%%%%%%%%%%%%%%%%%%%%%%%%%%%%%%%%%%%%%%%%%%%%

\noindent Release Notes:

\begin{itemize}

\item HTCondor version 8.0.6 released on February 11, 2014.

\end{itemize}


\noindent New Features:

\begin{itemize}

\item A full port, which includes support for the standard universe,
is available for the Red Hat Enterprise Linux 7.0 \emph{Beta} release
on the x86\_64 architecture.
\Ticket{3629}

\item HTCondor now forces proxies that it delegates 
to be a minimum of 1024 bits.
\Ticket{4168}

\end{itemize}

\noindent Bugs Fixed:

\begin{itemize}

\item Fixed a rare bug in the \Condor{negotiator} where 
completely disabled preemption achieved with
\Expr{PREEMPTION\_REQUIREMENTS = False}
might still cause a newly started job to be preempted.  
This bug was much more likely when
configuration variable \Macro{NEGOTIATOR\_CYCLE\_DELAY} was set lower 
than the default value.
\Ticket{4185}

\item Fixed a bug in the \Condor{schedd} which would cause it
to crash when running remotely submitted parallel universe jobs.
\Ticket{4163}

\item Fixed a bug with concurrency limits and partitionable slots,
in which the partitionable slot would consume a concurrency token,
even though the slot never runs jobs.  This would cause fewer jobs
than desired to run.
\Ticket{4145}

\item Fixed a bug in which the Job Exit work fetch hook was prematurely killed.
\Ticket{3669}

\item When the Windows installer was told to use VMware,
it configured a requirement for a 
\File{condor\_vmware\_local\_settings} file that it did not provide.
This caused the \Condor{vm-gahp} to fail to start,
unless the user created this file.
This configuration has been removed, so that the file is no longer required. 
\Ticket{4109}

\item Fixed a crash of the \Condor{shadow}, triggered when a disconnect
from the \Condor{starter} occurs just as the job terminates.
\Ticket{4127}

\item Modified the output of \Condor{q},
such that when invoked with options \Opt{-userlog} and \Opt{-af},
a blank line and a totals summary line are not displayed.
\Ticket{4045}

\item For hierarchical group quotas, 
fixed an incorrect count of the number of jobs when applying a quota.
\Ticket{4117}

\item Fixed the HTCondor module \Procedure{send\_command} python binding;
an incorrect argument was only the first character of the daemon's name,
instead of the full name. 
This affected the ability to turn off specific daemons,
as sent to the \Condor{master}.
\Ticket{4160}

\item Fixed the transfer of files larger than 4Gbytes,
such that they no longer stop before the transfer is completed.
This bug presented itself on all Windows systems and on all
platforms running on a 32-bit architecture.
\Ticket{4150}

\item Fixed a bug that caused \Condor{submit\_dag} to crash on very
large DAG input files, such as those larger than 2 Gbytes.
The new configuration variable \MacroNI{DAGMAN\_USE\_OLD\_DAG\_READER},
as detailed in section~\ref{param:DAGmanUseOldDagReader},
allows disabling the new file reader code put in place to fix the bug.
\Ticket{4171}

\item Fixed a bug that caused attempts to set the CPU affinity 
on Windows platforms to be quietly ignored.
\Ticket{4131}

\end{itemize}

%%%%%%%%%%%%%%%%%%%%%%%%%%%%%%%%%%%%%%%%%%%%%%%%%%%%%%%%%%%%%%%%%%%%%%
\subsection*{\label{sec:New-8-0-5}Version 8.0.5}
%%%%%%%%%%%%%%%%%%%%%%%%%%%%%%%%%%%%%%%%%%%%%%%%%%%%%%%%%%%%%%%%%%%%%%

\noindent Release Notes:

\begin{itemize}

\item HTCondor version 8.0.5 released on December 12, 2013.

\item Helper script \Condor{ckpt\_probe} has been missing
from HTCondor releases since version 7.8.1, and it is once again 
in this release.
As a result, the machine ClassAd attribute \Attr{CheckpointPlatform}
will change for standard universe jobs upon upgrade to HTCondor version 8.0.5.
This will prevent standard universe jobs started before the upgrade
from continuing, because the attribute change eliminates a match 
with upgraded machines. 
To work around this issue,
change the \Attr{LastCheckpointPlatform} attribute to be current,
such that all jobs that have produced a checkpoint will qualify to 
continue on the upgraded machines.
Make the change by using \Condor{qedit}. 
For example, use
\footnotesize
\begin{verbatim}
condor_qedit -constraint 'LastCheckpointPlatform == "LINUX INTEL 2.6.x normal N/A"'
    LastCheckpointPlatform "LINUX INTEL 2.6.x normal N/A ssse3 sse4_1 sse4_2"
\end{verbatim}
\normalsize
where \Attr{CheckpointPlatform} after upgrade shows as
\Expr{LINUX INTEL 2.6.x normal N/A ssse3 sse4\_1 sse4\_2}.
\Ticket{4025}

\end{itemize}


\noindent New Features:

\begin{itemize}

\item None.

\end{itemize}

\noindent Bugs Fixed:

\begin{itemize}

\item Fixed a bug that resulted in incorrect values for ClassAd attributes
\Attr{RemoteGroupQuota} and \Attr{SubmitterGroupQuota}.
These attributes are commonly used in an expression that defines
\Macro{PREEMPTION\_REQUIREMENTS}.
\Ticket{4093}

\item Fixed a permissions bug that prevented Java universe jobs
from running.
\Ticket{4087}

\item Fixed a bug in which job output files may not have been properly truncated
at start up on Windows platforms. 
\Ticket{4097}

\item Fixed bug with \Condor{submit} 
when invoked with the \Opt{-interactive} option and cgroups where enabled.
The shell was terminated immediately after it started.
\Ticket{4028}

\item Prevent illegal values from being written into the job queue
or accounting recovery logs, in order to minimize the chance of errors when
the \Condor{schedd} or \Condor{negotiator} are restarted. Also
have \Condor{qedit} validate attribute names and values.
\Ticket{3616}

\item The \Condor{starter} now writes to the log file
\File{StarterLog.slotX} when running work fetch jobs, mirroring the
behavior when running jobs that come from a \Condor{schedd}.
Previously, log file \File{StarterLog} was used for all work fetch
jobs.
\Ticket{3091}

\item Fixed a Python binding crash due to a segmentation fault, when evaluating an expression tree with an undefined reference.
\Ticket{3910}

\item Fixed the cURL file transfer plugin such that it now works
on Windows platforms.
\Ticket{3979}
\Ticket{4012}

\item Fixed a bug that caused cream grid universe jobs to fail, 
if the submit description file contained 
submit commands of \SubmitCmd{environment} or \SubmitCmd{cream\_attributes}.
\Ticket{4037}

\item Fixed a bug that could cause the \Condor{schedd} to crash when
starting a local universe job.
\Ticket{4088}

\item Fixed a bug that caused \File{stdout} and \File{stderr} of
nordugrid grid universe jobs to be lost when the remote 
NorduGrid ARC server was using HTCondor as its local batch scheduler.
\Ticket{4017}

\item \Condor{status} with the \Opt{-t} option now consistently 
specifies the \Opt{-total} option. 
The \Opt{-target} option will now be distinguished, as it requires
at least \Opt{-targ} in its specification.
\Ticket{4096}

\item Restored the omitted HTCondor Perl module.
\Ticket{4098}

\item For RPM installations, the post-install script now
checks to make sure that the
SELinux \Code{unconfined\_execmem\_exec\_t type} exists before trying to
add it to the \File{/usr/sbin/condor\_startd} file context.
\Ticket{4034}

\item Fixed a bug in which both daemons and tools may have crashed due to
the inability to resolve a host name defined by 
configuration variable \Macro{COLLECTOR\_HOST} to an IP address.
\Ticket{3946}

\item Changed the algorithm for calculating the value of attribute
\Attr{RecentDaemonCoreDutyCycle} such
that the published value will never be negative.
\Ticket{4052}

\item For VMware vm universe jobs,
the \Condor{vm-gahp} removed from the vm description file any cdrom, 
floppy drive, serial or parallel devices.
Now, only devices that do not refer to image files are removed,
as the devices may be useful to the virtual machine.
\Ticket{4002}

\end{itemize}


%%%%%%%%%%%%%%%%%%%%%%%%%%%%%%%%%%%%%%%%%%%%%%%%%%%%%%%%%%%%%%%%%%%%%%
\subsection*{\label{sec:New-8-0-4}Version 8.0.4}
%%%%%%%%%%%%%%%%%%%%%%%%%%%%%%%%%%%%%%%%%%%%%%%%%%%%%%%%%%%%%%%%%%%%%%

\noindent Release Notes:

\begin{itemize}

\item HTCondor version 8.0.4 released on October 24, 2013.

\item A clipped version of HTCondor is now provided for Ubuntu 12.04 
on the x86\_64 architecture.
\Ticket{3972}

\end{itemize}


\noindent New Features:

\begin{itemize}

\item None.

\end{itemize}

\noindent Configuration Variable and ClassAd Attribute Additions and Changes:

\begin{itemize}

\item The new configuration variable \Macro{DYNAMIC\_RUN\_ACCOUNT\_LOCAL\_GROUP}
permits an administrator of a Windows machine to specify a local group other 
than the default \Expr{Users} for the \Expr{condor-reuse-slot<X>} run account.
\Ticket{3998}

\end{itemize}

\noindent Bugs Fixed:

\begin{itemize}

\item Added a retry to work around problems with slow
DHCP servers.  The result of the problem was that daemons
would not be able to determine their own host names,
and, among other problems, machine ClassAds would appear
in the output of \Condor{status} with blank host names.
\Ticket{3956}

\item A spurious warning in the log of the \Condor{startd} 
about undefined \MacroNI{PREEMPT\_VANILLA} expressions
is no longer generated.
\Ticket{3984}

\item EC2 grid universe jobs may provide data in files.
File contents of null-terminated strings worked correctly,
but binary data did not.
This bug fix makes sure that both kinds of data are read correctly.
\Ticket{3924}

\item EC2 grid universe jobs on OpenNebula work better for user data
specified with \SubmitCmd{ec2\_user\_data},
where the size of the data is larger than 2Kbytes.
\Ticket{3923}

\item Fixed a bug preventing HTTP file transfers from following redirects.
HTTP file transfers also now fail if the file does not exist,
but the server does exist.
\Ticket{3904}

\item Fixed a rare bug in which the \Condor{schedd} would exit
with an ERROR message pertaining to \Procedure{select},
when running with a very heavy load and many \Condor{shadow} daemons
time out.
\Ticket{3947}

\item Fixed a bug in \Condor{ssh\_to\_job}
that caused it to kill the job when the ssh session exited,
if cgroups were enabled.
\Ticket{3921}

\item If a standard universe job exited without producing any checkpoints 
and no checkpoint server was used, 
two spurious error messages would be logged to the \File{SchedLog}, 
as it tried to remove the old checkpoint images from the 
non-existent checkpoint server. 
These error messages are no longer logged.
\Ticket{3919}

\item The configuration file for Windows erroneously had two entries
for configuration variable \Macro{JAVA\_CLASSPATH\_SEPARATOR},
with the second entry specifying the
separator used on Unix platforms, which overrode the first entry. 
The Unix separator no longer affects this configuration file
for Windows platforms.
\Ticket{3957}

\item The NorduGrid GAHP no longer consumes all of the CPU when run
with threaded Globus libraries.
\Ticket{3958}

\item Fixed a bug that could cause ClassAd function \Procedure{quantize} to not
evaluate properly when its second argument was a list and ClassAd caching
was enabled.
\Ticket{3967}

\item Fixed a bug that caused the configuration variable setting 
\Expr{STARTD\_CRON\_AUTOPUBLISH = If\_Changed} to not work correctly.  
Updates were incorrectly sent to the \Condor{collector}
in many cases when no attribute value had changed.
\Ticket{3983}

\item Fixed a bug that could cause \Condor{q} \Opt{-analyze} or 
\Opt{-better-analyze}
to sometimes crash on an Illegal Instruction, 
when the \Attr{Requirements} expression contained a function.
\Ticket{3985}

\item The configuration variables \Macro{UPDATE\_COLLECTOR\_WITH\_TCP}
and \Macro{TCP\_UPDATE\_COLLECTORS} are now respected when forwarding
ClassAds to an HTCondorView server and setting \Macro{CONDOR\_VIEW\_HOST}.
\Ticket{3986}

\item \Condor{who} now prints an error message when passed an invalid argument.
\Ticket{3987}

\item Changed the script that finds the VMware tools to use the standard
environment variables to find \File{Program Files}, instead of using a
hard coded path.
This fixes installation for both 64-bit and non-English language Windows 
platforms.
\Ticket{272}

\end{itemize}

\noindent Known Bugs:

\begin{itemize}

\item None.

\end{itemize}

\noindent Additions and Changes to the Manual:

\begin{itemize}

\item None.

\end{itemize}


%%%%%%%%%%%%%%%%%%%%%%%%%%%%%%%%%%%%%%%%%%%%%%%%%%%%%%%%%%%%%%%%%%%%%%
\subsection*{\label{sec:New-8-0-3}Version 8.0.3}
%%%%%%%%%%%%%%%%%%%%%%%%%%%%%%%%%%%%%%%%%%%%%%%%%%%%%%%%%%%%%%%%%%%%%%

\noindent Release Notes:

\begin{itemize}

\item HTCondor version 8.0.3 released on September 23, 2013.

\end{itemize}


\noindent New Features:

\begin{itemize}

\item None.

\end{itemize}

\noindent Configuration Variable and ClassAd Attribute Additions and Changes:

\begin{itemize}

\item None.

\end{itemize}

\noindent Bugs Fixed:

\begin{itemize}

\item When expressions for \Macro{SUSPEND},
\Macro{CONTINUE}, \Macro{PREEMPT}, and \Macro{KILL}
were evaluated by the \Condor{startd},
a resulting value of
\Expr{UNDEFINED} or \Expr{ERROR} caused an exception in the \Condor{startd}.
These values are now treated as \Expr{False},
eliminating the exception.
This fix addresses CVE-2013-4255.
\Ticket{3869}

\item Fixed a bug that prevented the use of simple host names to identify
machines when using the command-line tools. Before the fix,
\Expr{condor\_status bar.foo.org} would show machine ClassAds, but
\Expr{condor\_status bar} would not.
Both now show machine ClassAds.
\Ticket{3694}

\item Fixed a bug with \Condor{ssh\_to\_job} that occurs when
\Macro{USE\_PID\_NAMESPACES} is enabled.
The bug presented itself as \Condor{ssh\_to\_job}
running in a private pid namespace, 
and the user running \Condor{ssh\_to\_job} not being able to see 
their job with \Prog{ps} or \Prog{gdb}.
As a fix, \Condor{ssh\_to\_job} now runs in the global namespace, 
so that it can see the processes in the user's job.
\Ticket{3872}

\item Fixed a performance problem with the \Condor{qedit} command 
that would cause the \Condor{schedd} to run very slowly when 
\Condor{qedit} is run on a large number of jobs.  
\Condor{qedit} no longer writes an event to the job event log. 
\Ticket{3827}

\item Fixed a problem where the \Code{classad} python module would return
incorrect results when ClassAd caching is enabled.
\Ticket{3879}

\item DAGMan's updating of its job ClassAd with DAG status attributes no
longer causes extra events to be written to the job event log and event log.
\Ticket{3863}

\item Fixed a bug that caused the command
\begin{verbatim}
  condor_submit -
\end{verbatim}
to be interpreted as an interactive submit,
rather than a request to read input from \File{stdin}.
\Condor{qsub} was also modified to be immune to this bug,
such that it will still work with other versions of HTCondor containing
the bug.
\Ticket{3902}

\item Value 032 of the job ClassAd attribute \Attr{HoldReasonCode}
was being used for two different reasons.
Now, value 032 identifies that the maximum total input file 
transfer size was exceeded. 
Value 034 identifies that memory usage exceeds a memory limit.
\Ticket{3858}

\item The values of the job ClassAd attributes \Attr{RemoteSysCpu} 
and \Attr{RemoteUserCpu} are sometimes impossibly large.
This bug rarely occurs and is not well understood.
Code changes attempt to fix this problem.
\Ticket{3814}

\item Fixed a bug that caused DAG recovery mode to fail on
Pegasus-generated sub-DAGs.  (Recovery mode is invoked, for example,
when a \Condor{dagman} is held and released, or when a schedd is
restarted, as happens on a version upgrade.)
\Ticket{3882}

\end{itemize}

\noindent Known Bugs:

\begin{itemize}

\item None.

\end{itemize}

\noindent Additions and Changes to the Manual:

\begin{itemize}

\item None.

\end{itemize}


%%%%%%%%%%%%%%%%%%%%%%%%%%%%%%%%%%%%%%%%%%%%%%%%%%%%%%%%%%%%%%%%%%%%%%
\subsection*{\label{sec:New-8-0-2}Version 8.0.2}
%%%%%%%%%%%%%%%%%%%%%%%%%%%%%%%%%%%%%%%%%%%%%%%%%%%%%%%%%%%%%%%%%%%%%%

\noindent Release Notes:

\begin{itemize}

%\item HTCondor version 8.0.2 not yet released.
\item HTCondor version 8.0.2 released on August 22, 2013.

\item Debian 5 is past its end of life. 
Starting with this release, we no longer provide native packages or
tarballs for Debian 5.
\Ticket{3852}

\end{itemize}


\noindent New Features:

\begin{itemize}

\item None.

\end{itemize}

\noindent Configuration Variable and ClassAd Attribute Additions and Changes:

\begin{itemize}

\item The default value of \Macro{ENABLE\_DEPRECATION\_WARNINGS} 
has been changed to \Expr{False}.
\Ticket{3848}

\end{itemize}

\noindent Bugs Fixed:

\begin{itemize}

\item Implemented a workaround to avoid triggering a Linux kernel defect 
when using cgroups and suspending jobs.
\Ticket{3847}

\item Fixed a python bindings problem of missing converters by providing
\Code{pyclassad} as a shared library.
\Ticket{3780}

\item Fixed a file permission bug introduced in HTCondor version 7.9.2 that
prevented vm universe jobs from working when using the Xen or KVM
hypervisor.
\Ticket{3781}

\item Fixed a bug that could cause the \Condor{collector} to 
become unresponsive if the remote HTCondorView server, 
specified with configuration variable \Macro{CONDOR\_VIEW\_HOST},
becomes unavailable.
\Ticket{3758}

\item Code to publish Linux distribution attributes in the machine ClassAd
is now more robust in the event that the \File{/etc/issue} file was edited.
\Ticket{3854}

\item Fixed a bug that could cause jobs to be incorrectly placed on hold upon
	completion with a hold reason claiming an out-of-memory event.
\Ticket{3824}

\item Fixed a bug that prevented work fetch scripts from running
on systems where cgroup based tracking and management was enabled.
\Ticket{3819}

\item Fixed a bug that could cause the \Condor{negotiator} to give out the same
slot twice, and result in a scary entry in the \File{NegotiatorLog} file 
with the wording:
\begin{verbatim}
  INSANE: bestCached != bestSoFar
\end{verbatim}
\Ticket{2245}

\item Fixed a bug introduced in HTCondor version 7.9.3,
in which concurrency limits were not respected across negotiation cycles when
\Macro{NEGOTIATOR\_CONSIDER\_PREEMPTION} was \Expr{False}.
\Ticket{3815}

\item Fixed a bug from HTCondor version 7.9.6. 
The bug exhibited itself when using CCB to connect to the \Condor{startd};
the \Condor{negotiator} and \Condor{schedd} would sometimes crash and then be restarted
with the following error message in the log:

\begin{verbatim}
ERROR "Selector::add_fd(): fd -1 outside valid range 0-1023"
\end{verbatim}

A workaround for the problem is relevant to HTCondor versions 7.9.6 through
8.0.1. Configure
\begin{verbatim}
  SERVICE_COMMAND_SOCKET_MAX_SOCKET_INDEX = -1
\end{verbatim}
\Ticket{3801}

\item Fixed a bug in the \Condor{qsub} script that caused it to exit
with a syntax error when a job with a memory requirement was
submitted.
\Ticket{3808}

\item Fix a bug causing security groups for EC2 jobs to be ignored.  
Also, the code respects the use of commas, as documented, 
to separate the items in the list of security groups specified by
the submit description file command \SubmitCmd{ec2\_security\_groups}. 
\Ticket{3787}

\item When invoking \Prog{glexec}, environment variable
\Env{GLEXEC\_TARGET\_PROXY} is now set to \File{/dev/null}.  
In some situations, it was previously set
to a nonexistent path, which caused errors in some configurations.
\Ticket{3794}

\item HTCondor daemons are now less vulnerable to long connection delays
when attempting to connect to hosts that are off-line.  A specific case
where this helps is when \Condor{schedd} is using a high availability
configuration, and the primary machine running the \Condor{collector} 
is off-line.
\Ticket{3828}

\item Fixed a bug that could cause \Condor{dagman} to hang 
due to a rarely seen event ordering.
This bug could have been triggered when using the
configuration variable \Macro{DAGMAN\_MAX\_JOBS\_IDLE},
or its equivalent command line option \Opt{-maxidle}.
\Ticket{3834}

\item Fixed a bug that caused job submission from Windows platforms
using \Condor{submit} with the \Opt{-spool} option to always fail.
\Ticket{3791}

\end{itemize}

\noindent Known Bugs:

\begin{itemize}

\item DAGMan recovery mode does not work for Pegasus-generated SUBDAGs.
For SUBDAGs, doing \Condor{hold} or \Condor{release} on
the \Condor{dagman} job, or stopping and re-starting the 
\Condor{schedd} with the DAGMan
job in the queue will result in failure of the DAG.  This can be
avoided by doing a \Condor{rm} of the DAGMan job, which produces a Rescue
DAG, and re-submitting the DAG; the Rescue DAG is automatically run.
This bug was introduced in HTCondor version 8.0.1.
\Ticket{3882}

\end{itemize}

\noindent Additions and Changes to the Manual:

\begin{itemize}

\item None.

\end{itemize}


%%%%%%%%%%%%%%%%%%%%%%%%%%%%%%%%%%%%%%%%%%%%%%%%%%%%%%%%%%%%%%%%%%%%%%
\subsection*{\label{sec:New-8-0-1}Version 8.0.1}
%%%%%%%%%%%%%%%%%%%%%%%%%%%%%%%%%%%%%%%%%%%%%%%%%%%%%%%%%%%%%%%%%%%%%%

\noindent Release Notes:

\begin{itemize}

\item HTCondor version 8.0.1 released on July 17, 2013.

\end{itemize}


\noindent New Features:

\begin{itemize}

\item HTCondor now provides the Debian Linux 7.0 (wheezy) platform,
including support for the standard universe.
\Ticket{3665}

\end{itemize}

\noindent Configuration Variable and ClassAd Attribute Additions and Changes:

\begin{itemize}

\item None.

\end{itemize}

\noindent Bugs Fixed:

\begin{itemize}

\item Fixed a bug that prevented per-slot settings of the 
\MacroNI{STARTD\_ATTRS} configuration variable from being set
correctly for partitionable slots named with a \Expr{SLOTX\_} prefix.
\Ticket{3726}

\item Fixed a bug that caused \Condor{status} \Opt{-submitters} to report twice
as many jobs running as were actually running. 
This bug appeared in HTCondor versions 7.9.6 and 8.0.0.
\Ticket{3713}

\item Fixed a bug with hierarchical group quotas in the \Condor{negotiator}
in which group hierarchies with parent groups that set 
configuration variable \Macro{GROUP\_ACCEPT\_SURPLUS} to
\Expr{False} would be assigned allocations above their quota.
\Ticket{3695}

\item Fixed a bug in which scheduler universe jobs that
have an \SubmitCmd{on\_exit\_hold}
expression that evaluates to \Expr{True} could have duplicate hold messages
in the user log.
\Ticket{3651}

\item Fixed a bug in which \Condor{dagman} would submit multiple copies of the
same job, fail, write a Rescue DAG, and leave the jobs in the queue. 
This was due to a warning from \Condor{submit} that the submit description file
was not using lines containing the string \Expr{"cluster"}. 
As a fix, \Condor{dagman} will search for the
string \Expr{" submitted to cluster "}.
This will generate fewer false alarms. 
If the submission succeeds and \Condor{dagman} gets confused, 
the jobs will be removed when \Condor{dagman} writes a Rescue DAG.
\Ticket{3658}

\item Added \Expr{libdate-manip-perl} as a dependency to the Debian packages.
It is required in order to run the \Condor{gather\_info} script.
\Ticket{3692}

\item Configuration variable \Macro{CCB\_ADDRESS} did not correctly 
support a list of CCB servers.  Only the first one in the list was used.
\Ticket{3699}

\item Fixed a bug that caused some communication layer log messages 
to end with binary characters.
\Ticket{3706}

\item Fixed a bug that can cause the \Condor{procd} to erroneously exit
on Mac OS X when many processes are created in a short period of time.
\Ticket{3725}

\item Removed a bug that caused \Condor{dagman} to have problems restarting
after an upgrade from HTCondor version 7.8.
\Ticket{3707}

\item Fixed a bug that caused the command 
\begin{verbatim}
  condor_q -dag -run
\end{verbatim}
to print garbage.
\Ticket{3578}

\item Fixed a bug that prevented jobs with an invalid \SubmitCmd{ec2\_keypair}
from being removed.
\Ticket{3485}

\item Fixed a memory leak and potential crash in the \Condor{gridmanager}
when requests to an EC2 service fail.
\Ticket{3701}

\item Fixed a bug in the \Condor{gridmanager} that can cause EC2 jobs to be
submitted a second time during recovery.
\Ticket{3705}

\item Fixed a memory leak in the \Condor{gridmanager} that was triggered when
submitting EC2 grid universe jobs.
\Ticket{3720}

\end{itemize}

\noindent Known Bugs:

\begin{itemize}

\item None.

\end{itemize}

\noindent Additions and Changes to the Manual:

\begin{itemize}

\item None.

\end{itemize}


%%%%%%%%%%%%%%%%%%%%%%%%%%%%%%%%%%%%%%%%%%%%%%%%%%%%%%%%%%%%%%%%%%%%%%
\subsection*{\label{sec:New-8-0-0}Version 8.0.0}
%%%%%%%%%%%%%%%%%%%%%%%%%%%%%%%%%%%%%%%%%%%%%%%%%%%%%%%%%%%%%%%%%%%%%%

\noindent Release Notes:

\begin{itemize}

%\item HTCondor version 8.0.0 not yet released.
\item HTCondor version 8.0.0 released on June 6, 2013.

\end{itemize}


\noindent New Features:

\begin{itemize}

% would have been in 7.9.7, but there was no 7.9.7 release
\item The \Condor{chirp} \Opt{write} command now accepts an 
optional \Arg{numbytes} parameter following the local file name.
This allows the write to be limited to the specified number of bytes.
\Ticket{3548}

% would have been in 7.9.7, but there was no 7.9.7 release
\item The HTCondor Python bindings now build on Mac OS X.
\Ticket{3584}

\item Updated the sample \File{condor.plist} file to work better with
current versions of Mac OS X.
\Ticket{3624}

\end{itemize}

\noindent Configuration Variable and ClassAd Attribute Additions and Changes:

\begin{itemize}

\item The new configuration variable
\Macro{DEDICATED\_SCHEDULER\_WAIT\_FOR\_SPOOLER}
permits the specification of a very strict execution order for 
parallel universe jobs handed to a remote scheduler.
\Ticket{2946}

\end{itemize}

\noindent Bugs Fixed:

\begin{itemize}

\item Fixed a bug that happened with partitionable slots, jobs that
requested more than one cpu, and a negotiator with
\Macro{NEGOTIATOR\_CONSIDER\_PREEMPTION} was false.  This would
cause the negotiator to incorrectly assume that each slot had
a slot weight of one.
\Ticket{3737}

\item The redundant configuration variable \Macro{CheckpointPlatform} has
been removed and the configuration variable \Macro{CHECKPOINT\_PLATFORM}
documented.
\Ticket{3544}

\item A standard universe job will no longer crash, and it will no longer 
cause the \Condor{shadow} to crash
if the job calls \Procedure{mmap} with an unsupported combination of flags.
\Ticket{3565}

\item Support for \Prog{VMware Workstation} and \Prog{VMware Player} 
under the \SubmitCmd{vm} universe now works properly on Windows platforms.
\Ticket{3627}

% would have been in 7.9.7, but there was no 7.9.7 release
\item For grid universe jobs intended for an EC2 grid resource,
errors which have no response body now report the HTTP code.
\Ticket{3541}

% would have been in 7.9.7, but there was no 7.9.7 release
\item \Condor{chirp} \Opt{put} would experience an assertion failure when
used on an empty file.  This bug has been fixed, and \Opt{put} can now be
used on an empty file.
\Ticket{3542}

% would have been in 7.9.7, but there was no 7.9.7 release
\item The 32-bit \Condor{starter} could fail to execute jobs when the initial
working directory of the job was on a subsystem containing 64-bit metadata,
such as inode numbers.
\Ticket{3605}

% would have been in 7.9.7, but there was no 7.9.7 release
\item \Condor{dagman} failed to react correctly if a nested DAG file
did not exist. It now reacts correctly and prints a more
helpful error message.
\Ticket{3623}

% would have been in 7.8.9, but there was no 7.8.9 release
\item Fixed a bug that caused the \Condor{master} daemon on Windows platforms
to think there were new binaries
when changing to and from daylight savings time.
The \Condor{master} daemon would then kill and restart itself,
as well as all of the daemons,
if configuration variable \Macro{MASTER\_NEW\_BINARY\_RESTART} was set
to its default value of \Expr{GRACEFUL}.
\Ticket{3572}

\item Fixed a bug that caused redundant lines to show up in the user log
at the end of the partitionable resource usage summary.
\Ticket{3621}

\item Fixed several bugs that can cause the \Condor{procd} to fail on Mac OS X
and not be restartable.
\Ticket{3617}
\Ticket{3618}
\Ticket{3620}

\item The \Condor{procd} now ignores process id 0 on Mac OS X.
\Ticket{3516}

\item Fixed memory leaks in the \Condor{shadow} and the \Condor{startd};
fixed a file descriptor leak in the standard universe \Condor{starter}.
\Ticket{3590}

\item Fixed a bug in which \Condor{dagman} would miscount the number
of held jobs when
multiple copies of hold events were written to the user log.
\Ticket{3650}

\end{itemize}

\noindent Known Bugs:

\begin{itemize}

\item The following obsolete binaries have not yet been removed from
the HTCondor tarballs:  
  \begin{itemize}
  \item \emph{classad\_functional\_tester}
  \item \emph{classad\_version}
  \item \Condor{test\_match}
  \item \Condor{userlog\_job\_counter}
  \end{itemize}
\Ticket{3670}

\item \Condor{status} \Opt{-submitters} reports twice
as many jobs running as were actually running.
\Ticket{3713}

\end{itemize}

\noindent Additions and Changes to the Manual:

\begin{itemize}

\item Fixed the \Condor{configure} man page and added a corresponding
\Condor{install} man page.
\Ticket{3619}

\item Added stub man pages for the Bosco commands.
\Ticket{3634}

\end{itemize}

<|MERGE_RESOLUTION|>--- conflicted
+++ resolved
@@ -58,7 +58,6 @@
 and in the usage output.
 \Ticket{4205}
 
-<<<<<<< HEAD
 \item Fixed a bug in the grid universe that could allow a removed job to
 leave the queue without cleaning up all job state on the remote server.
 \Ticket{4216}
@@ -75,7 +74,7 @@
 both GNU and SYSV hash-styles to support older Linux distributions,
 such as SUSE Enterprise Linux 10.
 \Ticket{4278}
-=======
+
 \item Fixed a bug in which \Condor{dagman} did not correctly update
 the node status file at the end of the run for DAGs containing
 final nodes.
@@ -86,7 +85,6 @@
 included changing the "STATUS\_UNREADY" strings in the node status
 file to "STATUS\_NOT\_READY" to be more consistent.
 \Ticket{4248}
->>>>>>> 6099c36c
 
 \end{itemize}
 
