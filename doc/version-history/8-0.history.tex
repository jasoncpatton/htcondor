%%%      PLEASE RUN A SPELL CHECKER BEFORE COMMITTING YOUR CHANGES!
%%%      PLEASE RUN A SPELL CHECKER BEFORE COMMITTING YOUR CHANGES!
%%%      PLEASE RUN A SPELL CHECKER BEFORE COMMITTING YOUR CHANGES!
%%%      PLEASE RUN A SPELL CHECKER BEFORE COMMITTING YOUR CHANGES!
%%%      PLEASE RUN A SPELL CHECKER BEFORE COMMITTING YOUR CHANGES!

%%%%%%%%%%%%%%%%%%%%%%%%%%%%%%%%%%%%%%%%%%%%%%%%%%%%%%%%%%%%%%%%%%%%%%
\section{\label{sec:History-8-0}Stable Release Series 8.0}
%%%%%%%%%%%%%%%%%%%%%%%%%%%%%%%%%%%%%%%%%%%%%%%%%%%%%%%%%%%%%%%%%%%%%%

This is a stable release series of HTCondor.
As usual, only bug fixes (and potentially, ports to new platforms)
will be provided in future 8.0.x releases.
New features will be added in the 8.1.x development series.

The details of each version are described below.

%%%%%%%%%%%%%%%%%%%%%%%%%%%%%%%%%%%%%%%%%%%%%%%%%%%%%%%%%%%%%%%%%%%%%%
\subsection*{\label{sec:New-8-0-1}Version 8.0.1}
%%%%%%%%%%%%%%%%%%%%%%%%%%%%%%%%%%%%%%%%%%%%%%%%%%%%%%%%%%%%%%%%%%%%%%

\noindent Release Notes:

\begin{itemize}

\item HTCondor version 8.0.1 not yet released.
%\item HTCondor version 8.0.1 released on Month Date, 2013.

\end{itemize}


\noindent New Features:

\begin{itemize}

\item None.

\end{itemize}

\noindent Configuration Variable and ClassAd Attribute Additions and Changes:

\begin{itemize}

\item None.

\end{itemize}

\noindent Bugs Fixed:

\begin{itemize}

\item Fixed a bug that caused \Condor{status} \Opt{-submitters} to report twice
as many jobs running as were actually running. This bug appeared in 7.9.6 and
8.0.0.
\Ticket{3713}

\item Fixed a bug with hierarchical group quotas in the \Condor{negotiator}
in which group hierarchies with parent groups that set 
configuration variable \Macro{GROUP\_ACCEPT\_SURPLUS} to
\Expr{False} would be assigned allocations above their quota.
\Ticket{3695}

\item Fixed a bug in which scheduler universe jobs that
have an \SubmitCmd{on\_exit\_hold}
expression that evaluates to \Expr{True} could have duplicate hold messages
in the user log.
\Ticket{3651}

\item Fixed a bug in which \Condor{dagman} would submit multiple copies of the
same job, fail, write a Rescue DAG, and leave the jobs in the queue. 
This was due to a warning from \Condor{submit} that the submit description file
was not using lines containing the string \Expr{"cluster"}. 
As a fix, \Condor{dagman} will search for the
string \Expr{" submitted to cluster "}.
This will generate fewer false alarms. 
If the submission succeeds and \Condor{dagman} gets confused, 
the jobs will be removed when \Condor{dagman} writes a Rescue DAG.
\Ticket{3658}

\item Added \Expr{libdate-manip-perl} as a dependency to the Debian packages.
It is required in order to run the \Condor{gather\_info} script.
\Ticket{3692}

\item Configuration variable \Macro{CCB\_ADDRESS} did not correctly 
support a list of CCB servers.  Only the first one in the list was used.
\Ticket{3699}

\item Fixed a memory leak and potential crash in the \Condor{gridmanager}
when requests to an EC2 service fail.
\Ticket{3701}

\item Fixed a bug in the \Condor{gridmanager} that can cause EC2 jobs to be
submitted a second time during recovery.
\Ticket{3705}

\item Fixed a bug that caused some communication layer log messages 
to end with binary characters.
\Ticket{3706}

<<<<<<< HEAD
\item Fixed a bug that can cause the \Condor{procd} to erroneously exit
on Mac OS X when many processes are created in a short period of time.
\Ticket{3725}
=======
\item Removed a bug that caused \Condor{dagman} to have problems restarting
after an upgrade from HTCondor version 7.8.
\Ticket{3707}
>>>>>>> 04f64359

\end{itemize}

\noindent Known Bugs:

\begin{itemize}

\item None.

\end{itemize}

\noindent Additions and Changes to the Manual:

\begin{itemize}

\item None.

\end{itemize}


%%%%%%%%%%%%%%%%%%%%%%%%%%%%%%%%%%%%%%%%%%%%%%%%%%%%%%%%%%%%%%%%%%%%%%
\subsection*{\label{sec:New-8-0-0}Version 8.0.0}
%%%%%%%%%%%%%%%%%%%%%%%%%%%%%%%%%%%%%%%%%%%%%%%%%%%%%%%%%%%%%%%%%%%%%%

\noindent Release Notes:

\begin{itemize}

%\item HTCondor version 8.0.0 not yet released.
\item HTCondor version 8.0.0 released on June 6, 2013.

\end{itemize}


\noindent New Features:

\begin{itemize}

% would have been in 7.9.7, but there was no 7.9.7 release
\item The \Condor{chirp} \Opt{write} command now accepts an 
optional \Arg{numbytes} parameter following the local file name.
This allows the write to be limited to the specified number of bytes.
\Ticket{3548}

% would have been in 7.9.7, but there was no 7.9.7 release
\item The HTCondor Python bindings now build on Mac OS X.
\Ticket{3584}

\item Updated the sample \File{condor.plist} file to work better with
current versions of Mac OS X.
\Ticket{3624}

\end{itemize}

\noindent Configuration Variable and ClassAd Attribute Additions and Changes:

\begin{itemize}

\item The new configuration variable
\Macro{DEDICATED\_SCHEDULER\_WAIT\_FOR\_SPOOLER}
permits the specification of a very strict execution order for 
parallel universe jobs handed to a remote scheduler.
\Ticket{2946}

\end{itemize}

\noindent Bugs Fixed:

\begin{itemize}

\item Fixed a bug that happened with partitionable slots, jobs that
requested more than one cpu, and a negotiator with
\Macro{NEGOTIATOR\_CONSIDER\_PREEMPTION} was false.  This would
cause the negotiator to incorrectly assume that each slot had
a slot weight of one.
\Ticket{3737}

\item The redundant configuration variable \Macro{CheckpointPlatform} has
been removed and the configuration variable \Macro{CHECKPOINT\_PLATFORM}
documented.
\Ticket{3544}

\item A standard universe job will no longer crash, and it will no longer 
cause the \Condor{shadow} to crash
if the job calls \Procedure{mmap} with an unsupported combination of flags.
\Ticket{3565}

\item Support for \Prog{VMware Workstation} and \Prog{VMware Player} 
under the \SubmitCmd{vm} universe now works properly on Windows platforms.
\Ticket{3627}

% would have been in 7.9.7, but there was no 7.9.7 release
\item For grid universe jobs intended for an EC2 grid resource,
errors which have no response body now report the HTTP code.
\Ticket{3541}

% would have been in 7.9.7, but there was no 7.9.7 release
\item \Condor{chirp} \Opt{put} would experience an assertion failure when
used on an empty file.  This bug has been fixed, and \Opt{put} can now be
used on an empty file.
\Ticket{3542}

% would have been in 7.9.7, but there was no 7.9.7 release
\item The 32-bit \Condor{starter} could fail to execute jobs when the initial
working directory of the job was on a subsystem containing 64-bit metadata,
such as inode numbers.
\Ticket{3605}

% would have been in 7.9.7, but there was no 7.9.7 release
\item \Condor{dagman} failed to react correctly if a nested DAG file
did not exist. It now reacts correctly and prints a more
helpful error message.
\Ticket{3623}

% would have been in 7.8.9, but there was no 7.8.9 release
\item Fixed a bug that caused the \Condor{master} daemon on Windows platforms
to think there were new binaries
when changing to and from daylight savings time.
The \Condor{master} daemon would then kill and restart itself,
as well as all of the daemons,
if configuration variable \Macro{MASTER\_NEW\_BINARY\_RESTART} was set
to its default value of \Expr{GRACEFUL}.
\Ticket{3572}

\item Fixed a bug that caused redundant lines to show up in the user log
at the end of the partitionable resource usage summary.
\Ticket{3621}

\item Fixed several bugs that can cause the \Condor{procd} to fail on Mac OS X
and not be restartable.
\Ticket{3617}
\Ticket{3618}
\Ticket{3620}

\item The \Condor{procd} now ignores process id 0 on Mac OS X.
\Ticket{3516}

\item Fixed memory leaks in the \Condor{shadow} and the \Condor{startd};
fixed a file descriptor leak in the standard universe \Condor{starter}.
\Ticket{3590}

\item Fixed a bug in which \Condor{dagman} would miscount the number
of held jobs when
multiple copies of hold events were written to the user log.
\Ticket{3650}

\end{itemize}

\noindent Known Bugs:

\begin{itemize}

\item The following obsolete binaries have not yet been removed from
the HTCondor tarballs:  
  \begin{itemize}
  \item \emph{classad\_functional\_tester}
  \item \emph{classad\_version}
  \item \Condor{test\_match}
  \item \Condor{userlog\_job\_counter}
  \end{itemize}
\Ticket{3670}

\item \Condor{status} \Opt{-submitters} reports twice
as many jobs running as were actually running.
\Ticket{3713}

\end{itemize}

\noindent Additions and Changes to the Manual:

\begin{itemize}

\item Fixed the \Condor{configure} man page and added a corresponding
\Condor{install} man page.
\Ticket{3619}

\item Added stub man pages for the Bosco commands.
\Ticket{3634}

\end{itemize}

<|MERGE_RESOLUTION|>--- conflicted
+++ resolved
@@ -97,15 +97,13 @@
 to end with binary characters.
 \Ticket{3706}
 
-<<<<<<< HEAD
 \item Fixed a bug that can cause the \Condor{procd} to erroneously exit
 on Mac OS X when many processes are created in a short period of time.
 \Ticket{3725}
-=======
+
 \item Removed a bug that caused \Condor{dagman} to have problems restarting
 after an upgrade from HTCondor version 7.8.
 \Ticket{3707}
->>>>>>> 04f64359
 
 \end{itemize}
 
