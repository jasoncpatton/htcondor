%%%      PLEASE RUN A SPELL CHECKER BEFORE COMMITTING YOUR CHANGES!
%%%      PLEASE RUN A SPELL CHECKER BEFORE COMMITTING YOUR CHANGES!
%%%      PLEASE RUN A SPELL CHECKER BEFORE COMMITTING YOUR CHANGES!
%%%      PLEASE RUN A SPELL CHECKER BEFORE COMMITTING YOUR CHANGES!
%%%      PLEASE RUN A SPELL CHECKER BEFORE COMMITTING YOUR CHANGES!

%%%%%%%%%%%%%%%%%%%%%%%%%%%%%%%%%%%%%%%%%%%%%%%%%%%%%%%%%%%%%%%%%%%%%%
\section{\label{sec:History-8-0}Stable Release Series 8.0}
%%%%%%%%%%%%%%%%%%%%%%%%%%%%%%%%%%%%%%%%%%%%%%%%%%%%%%%%%%%%%%%%%%%%%%

This is a stable release series of HTCondor.
As usual, only bug fixes (and potentially, ports to new platforms)
will be provided in future 8.0.x releases.
New features will be added in the 8.1.x development series.

The details of each version are described below.

%%%%%%%%%%%%%%%%%%%%%%%%%%%%%%%%%%%%%%%%%%%%%%%%%%%%%%%%%%%%%%%%%%%%%%
\subsection*{\label{sec:New-8-0-7}Version 8.0.7}
%%%%%%%%%%%%%%%%%%%%%%%%%%%%%%%%%%%%%%%%%%%%%%%%%%%%%%%%%%%%%%%%%%%%%%

\noindent Release Notes:

\begin{itemize}

\item HTCondor version 8.0.7 not yet released.
%\item HTCondor version 8.0.7 released on Month Date, 2013.

\end{itemize}


\noindent New Features:

\begin{itemize}

\item The new configuration variable \Macro{JOB\_EXECDIR\_PERMISSIONS}
defines the permissions on a job's scratch directory. 
It defaults to setting permissions as \emph{0700}.
\Ticket{4208}


\end{itemize}

\noindent Bugs Fixed:

\begin{itemize}

\item Fixed the parsing of the \Condor{q} command line,
such that it looks for the entire option \Opt{-stream-results},
instead of only the portion \Opt{-stream}.
The code now matches what was previously documented in the manual page
and in the usage output.
\Ticket{4205}

<<<<<<< HEAD
\item Fixed a bug in the grid universe that could allow a removed job to
leave the queue without cleaning up all job state on the remote server.
\Ticket{4216}

\item Fixed the printing of nested ClassAds, so that the nested ClassAds
can be read back properly.
\Ticket{3772}

\item Fixed a bug in the \Condor{starter} that could cause a crash if
the job is evicted while a \Condor{ssh\_to\_job} command is active.
\Ticket{4251}
=======
\item Fixed a bug in which \Condor{dagman} did not correctly update
the node status file at the end of the run for DAGs containing
final nodes.
\Ticket{4209}

\item Fixed a bug in which \Condor{dagman} sometimes printed incorrect
node status counts to the node status file.  Note that this fix also
included changing the "STATUS\_UNREADY" strings in the node status
file to "STATUS\_NOT\_READY" to be more consistent.
\Ticket{4248}
>>>>>>> 6099c36c

\end{itemize}

%%%%%%%%%%%%%%%%%%%%%%%%%%%%%%%%%%%%%%%%%%%%%%%%%%%%%%%%%%%%%%%%%%%%%%
\subsection*{\label{sec:New-8-0-6}Version 8.0.6}
%%%%%%%%%%%%%%%%%%%%%%%%%%%%%%%%%%%%%%%%%%%%%%%%%%%%%%%%%%%%%%%%%%%%%%

\noindent Release Notes:

\begin{itemize}

\item HTCondor version 8.0.6 released on February 11, 2014.

\end{itemize}


\noindent New Features:

\begin{itemize}

\item A full port, which includes support for the standard universe,
is available for the Red Hat Enterprise Linux 7.0 \emph{Beta} release
on the x86\_64 architecture.
\Ticket{3629}

\item HTCondor now forces proxies that it delegates 
to be a minimum of 1024 bits.
\Ticket{4168}

\end{itemize}

\noindent Bugs Fixed:

\begin{itemize}

\item Fixed a rare bug in the \Condor{negotiator} where 
completely disabled preemption achieved with
\Expr{PREEMPTION\_REQUIREMENTS = False}
might still cause a newly started job to be preempted.  
This bug was much more likely when
configuration variable \Macro{NEGOTIATOR\_CYCLE\_DELAY} was set lower 
than the default value.
\Ticket{4185}

\item Fixed a bug in the \Condor{schedd} which would cause it
to crash when running remotely submitted parallel universe jobs.
\Ticket{4163}

\item Fixed a bug with concurrency limits and partitionable slots,
in which the partitionable slot would consume a concurrency token,
even though the slot never runs jobs.  This would cause fewer jobs
than desired to run.
\Ticket{4145}

\item Fixed a bug in which the Job Exit work fetch hook was prematurely killed.
\Ticket{3669}

\item When the Windows installer was told to use VMware,
it configured a requirement for a 
\File{condor\_vmware\_local\_settings} file that it did not provide.
This caused the \Condor{vm-gahp} to fail to start,
unless the user created this file.
This configuration has been removed, so that the file is no longer required. 
\Ticket{4109}

\item Fixed a crash of the \Condor{shadow}, triggered when a disconnect
from the \Condor{starter} occurs just as the job terminates.
\Ticket{4127}

\item Modified the output of \Condor{q},
such that when invoked with options \Opt{-userlog} and \Opt{-af},
a blank line and a totals summary line are not displayed.
\Ticket{4045}

\item For hierarchical group quotas, 
fixed an incorrect count of the number of jobs when applying a quota.
\Ticket{4117}

\item Fixed the HTCondor module \Procedure{send\_command} python binding;
an incorrect argument was only the first character of the daemon's name,
instead of the full name. 
This affected the ability to turn off specific daemons,
as sent to the \Condor{master}.
\Ticket{4160}

\item Fixed the transfer of files larger than 4Gbytes,
such that they no longer stop before the transfer is completed.
This bug presented itself on all Windows systems and on all
platforms running on a 32-bit architecture.
\Ticket{4150}

\item Fixed a bug that caused \Condor{submit\_dag} to crash on very
large DAG input files, such as those larger than 2 Gbytes.
The new configuration variable \MacroNI{DAGMAN\_USE\_OLD\_DAG\_READER},
as detailed in section~\ref{param:DAGmanUseOldDagReader},
allows disabling the new file reader code put in place to fix the bug.
\Ticket{4171}

\item Fixed a bug that caused attempts to set the CPU affinity 
on Windows platforms to be quietly ignored.
\Ticket{4131}

\end{itemize}

%%%%%%%%%%%%%%%%%%%%%%%%%%%%%%%%%%%%%%%%%%%%%%%%%%%%%%%%%%%%%%%%%%%%%%
\subsection*{\label{sec:New-8-0-5}Version 8.0.5}
%%%%%%%%%%%%%%%%%%%%%%%%%%%%%%%%%%%%%%%%%%%%%%%%%%%%%%%%%%%%%%%%%%%%%%

\noindent Release Notes:

\begin{itemize}

\item HTCondor version 8.0.5 released on December 12, 2013.

\item Helper script \Condor{ckpt\_probe} has been missing
from HTCondor releases since version 7.8.1, and it is once again 
in this release.
As a result, the machine ClassAd attribute \Attr{CheckpointPlatform}
will change for standard universe jobs upon upgrade to HTCondor version 8.0.5.
This will prevent standard universe jobs started before the upgrade
from continuing, because the attribute change eliminates a match 
with upgraded machines. 
To work around this issue,
change the \Attr{LastCheckpointPlatform} attribute to be current,
such that all jobs that have produced a checkpoint will qualify to 
continue on the upgraded machines.
Make the change by using \Condor{qedit}. 
For example, use
\footnotesize
\begin{verbatim}
condor_qedit -constraint 'LastCheckpointPlatform == "LINUX INTEL 2.6.x normal N/A"'
    LastCheckpointPlatform "LINUX INTEL 2.6.x normal N/A ssse3 sse4_1 sse4_2"
\end{verbatim}
\normalsize
where \Attr{CheckpointPlatform} after upgrade shows as
\Expr{LINUX INTEL 2.6.x normal N/A ssse3 sse4\_1 sse4\_2}.
\Ticket{4025}

\end{itemize}


\noindent New Features:

\begin{itemize}

\item None.

\end{itemize}

\noindent Bugs Fixed:

\begin{itemize}

\item Fixed a bug that resulted in incorrect values for ClassAd attributes
\Attr{RemoteGroupQuota} and \Attr{SubmitterGroupQuota}.
These attributes are commonly used in an expression that defines
\Macro{PREEMPTION\_REQUIREMENTS}.
\Ticket{4093}

\item Fixed a permissions bug that prevented Java universe jobs
from running.
\Ticket{4087}

\item Fixed a bug in which job output files may not have been properly truncated
at start up on Windows platforms. 
\Ticket{4097}

\item Fixed bug with \Condor{submit} 
when invoked with the \Opt{-interactive} option and cgroups where enabled.
The shell was terminated immediately after it started.
\Ticket{4028}

\item Prevent illegal values from being written into the job queue
or accounting recovery logs, in order to minimize the chance of errors when
the \Condor{schedd} or \Condor{negotiator} are restarted. Also
have \Condor{qedit} validate attribute names and values.
\Ticket{3616}

\item The \Condor{starter} now writes to the log file
\File{StarterLog.slotX} when running work fetch jobs, mirroring the
behavior when running jobs that come from a \Condor{schedd}.
Previously, log file \File{StarterLog} was used for all work fetch
jobs.
\Ticket{3091}

\item Fixed a Python binding crash due to a segmentation fault, when evaluating an expression tree with an undefined reference.
\Ticket{3910}

\item Fixed the cURL file transfer plugin such that it now works
on Windows platforms.
\Ticket{3979}
\Ticket{4012}

\item Fixed a bug that caused cream grid universe jobs to fail, 
if the submit description file contained 
submit commands of \SubmitCmd{environment} or \SubmitCmd{cream\_attributes}.
\Ticket{4037}

\item Fixed a bug that could cause the \Condor{schedd} to crash when
starting a local universe job.
\Ticket{4088}

\item Fixed a bug that caused \File{stdout} and \File{stderr} of
nordugrid grid universe jobs to be lost when the remote 
NorduGrid ARC server was using HTCondor as its local batch scheduler.
\Ticket{4017}

\item \Condor{status} with the \Opt{-t} option now consistently 
specifies the \Opt{-total} option. 
The \Opt{-target} option will now be distinguished, as it requires
at least \Opt{-targ} in its specification.
\Ticket{4096}

\item Restored the omitted HTCondor Perl module.
\Ticket{4098}

\item For RPM installations, the post-install script now
checks to make sure that the
SELinux \Code{unconfined\_execmem\_exec\_t type} exists before trying to
add it to the \File{/usr/sbin/condor\_startd} file context.
\Ticket{4034}

\item Fixed a bug in which both daemons and tools may have crashed due to
the inability to resolve a host name defined by 
configuration variable \Macro{COLLECTOR\_HOST} to an IP address.
\Ticket{3946}

\item Changed the algorithm for calculating the value of attribute
\Attr{RecentDaemonCoreDutyCycle} such
that the published value will never be negative.
\Ticket{4052}

\item For VMware vm universe jobs,
the \Condor{vm-gahp} removed from the vm description file any cdrom, 
floppy drive, serial or parallel devices.
Now, only devices that do not refer to image files are removed,
as the devices may be useful to the virtual machine.
\Ticket{4002}

\end{itemize}


%%%%%%%%%%%%%%%%%%%%%%%%%%%%%%%%%%%%%%%%%%%%%%%%%%%%%%%%%%%%%%%%%%%%%%
\subsection*{\label{sec:New-8-0-4}Version 8.0.4}
%%%%%%%%%%%%%%%%%%%%%%%%%%%%%%%%%%%%%%%%%%%%%%%%%%%%%%%%%%%%%%%%%%%%%%

\noindent Release Notes:

\begin{itemize}

\item HTCondor version 8.0.4 released on October 24, 2013.

\item A clipped version of HTCondor is now provided for Ubuntu 12.04 
on the x86\_64 architecture.
\Ticket{3972}

\end{itemize}


\noindent New Features:

\begin{itemize}

\item None.

\end{itemize}

\noindent Configuration Variable and ClassAd Attribute Additions and Changes:

\begin{itemize}

\item The new configuration variable \Macro{DYNAMIC\_RUN\_ACCOUNT\_LOCAL\_GROUP}
permits an administrator of a Windows machine to specify a local group other 
than the default \Expr{Users} for the \Expr{condor-reuse-slot<X>} run account.
\Ticket{3998}

\end{itemize}

\noindent Bugs Fixed:

\begin{itemize}

\item Added a retry to work around problems with slow
DHCP servers.  The result of the problem was that daemons
would not be able to determine their own host names,
and, among other problems, machine ClassAds would appear
in the output of \Condor{status} with blank host names.
\Ticket{3956}

\item A spurious warning in the log of the \Condor{startd} 
about undefined \MacroNI{PREEMPT\_VANILLA} expressions
is no longer generated.
\Ticket{3984}

\item EC2 grid universe jobs may provide data in files.
File contents of null-terminated strings worked correctly,
but binary data did not.
This bug fix makes sure that both kinds of data are read correctly.
\Ticket{3924}

\item EC2 grid universe jobs on OpenNebula work better for user data
specified with \SubmitCmd{ec2\_user\_data},
where the size of the data is larger than 2Kbytes.
\Ticket{3923}

\item Fixed a bug preventing HTTP file transfers from following redirects.
HTTP file transfers also now fail if the file does not exist,
but the server does exist.
\Ticket{3904}

\item Fixed a rare bug in which the \Condor{schedd} would exit
with an ERROR message pertaining to \Procedure{select},
when running with a very heavy load and many \Condor{shadow} daemons
time out.
\Ticket{3947}

\item Fixed a bug in \Condor{ssh\_to\_job}
that caused it to kill the job when the ssh session exited,
if cgroups were enabled.
\Ticket{3921}

\item If a standard universe job exited without producing any checkpoints 
and no checkpoint server was used, 
two spurious error messages would be logged to the \File{SchedLog}, 
as it tried to remove the old checkpoint images from the 
non-existent checkpoint server. 
These error messages are no longer logged.
\Ticket{3919}

\item The configuration file for Windows erroneously had two entries
for configuration variable \Macro{JAVA\_CLASSPATH\_SEPARATOR},
with the second entry specifying the
separator used on Unix platforms, which overrode the first entry. 
The Unix separator no longer affects this configuration file
for Windows platforms.
\Ticket{3957}

\item The NorduGrid GAHP no longer consumes all of the CPU when run
with threaded Globus libraries.
\Ticket{3958}

\item Fixed a bug that could cause ClassAd function \Procedure{quantize} to not
evaluate properly when its second argument was a list and ClassAd caching
was enabled.
\Ticket{3967}

\item Fixed a bug that caused the configuration variable setting 
\Expr{STARTD\_CRON\_AUTOPUBLISH = If\_Changed} to not work correctly.  
Updates were incorrectly sent to the \Condor{collector}
in many cases when no attribute value had changed.
\Ticket{3983}

\item Fixed a bug that could cause \Condor{q} \Opt{-analyze} or 
\Opt{-better-analyze}
to sometimes crash on an Illegal Instruction, 
when the \Attr{Requirements} expression contained a function.
\Ticket{3985}

\item The configuration variables \Macro{UPDATE\_COLLECTOR\_WITH\_TCP}
and \Macro{TCP\_UPDATE\_COLLECTORS} are now respected when forwarding
ClassAds to an HTCondorView server and setting \Macro{CONDOR\_VIEW\_HOST}.
\Ticket{3986}

\item \Condor{who} now prints an error message when passed an invalid argument.
\Ticket{3987}

\item Changed the script that finds the VMware tools to use the standard
environment variables to find \File{Program Files}, instead of using a
hard coded path.
This fixes installation for both 64-bit and non-English language Windows 
platforms.
\Ticket{272}

\end{itemize}

\noindent Known Bugs:

\begin{itemize}

\item None.

\end{itemize}

\noindent Additions and Changes to the Manual:

\begin{itemize}

\item None.

\end{itemize}


%%%%%%%%%%%%%%%%%%%%%%%%%%%%%%%%%%%%%%%%%%%%%%%%%%%%%%%%%%%%%%%%%%%%%%
\subsection*{\label{sec:New-8-0-3}Version 8.0.3}
%%%%%%%%%%%%%%%%%%%%%%%%%%%%%%%%%%%%%%%%%%%%%%%%%%%%%%%%%%%%%%%%%%%%%%

\noindent Release Notes:

\begin{itemize}

\item HTCondor version 8.0.3 released on September 23, 2013.

\end{itemize}


\noindent New Features:

\begin{itemize}

\item None.

\end{itemize}

\noindent Configuration Variable and ClassAd Attribute Additions and Changes:

\begin{itemize}

\item None.

\end{itemize}

\noindent Bugs Fixed:

\begin{itemize}

\item When expressions for \Macro{SUSPEND},
\Macro{CONTINUE}, \Macro{PREEMPT}, and \Macro{KILL}
were evaluated by the \Condor{startd},
a resulting value of
\Expr{UNDEFINED} or \Expr{ERROR} caused an exception in the \Condor{startd}.
These values are now treated as \Expr{False},
eliminating the exception.
This fix addresses CVE-2013-4255.
\Ticket{3869}

\item Fixed a bug that prevented the use of simple host names to identify
machines when using the command-line tools. Before the fix,
\Expr{condor\_status bar.foo.org} would show machine ClassAds, but
\Expr{condor\_status bar} would not.
Both now show machine ClassAds.
\Ticket{3694}

\item Fixed a bug with \Condor{ssh\_to\_job} that occurs when
\Macro{USE\_PID\_NAMESPACES} is enabled.
The bug presented itself as \Condor{ssh\_to\_job}
running in a private pid namespace, 
and the user running \Condor{ssh\_to\_job} not being able to see 
their job with \Prog{ps} or \Prog{gdb}.
As a fix, \Condor{ssh\_to\_job} now runs in the global namespace, 
so that it can see the processes in the user's job.
\Ticket{3872}

\item Fixed a performance problem with the \Condor{qedit} command 
that would cause the \Condor{schedd} to run very slowly when 
\Condor{qedit} is run on a large number of jobs.  
\Condor{qedit} no longer writes an event to the job event log. 
\Ticket{3827}

\item Fixed a problem where the \Code{classad} python module would return
incorrect results when ClassAd caching is enabled.
\Ticket{3879}

\item DAGMan's updating of its job ClassAd with DAG status attributes no
longer causes extra events to be written to the job event log and event log.
\Ticket{3863}

\item Fixed a bug that caused the command
\begin{verbatim}
  condor_submit -
\end{verbatim}
to be interpreted as an interactive submit,
rather than a request to read input from \File{stdin}.
\Condor{qsub} was also modified to be immune to this bug,
such that it will still work with other versions of HTCondor containing
the bug.
\Ticket{3902}

\item Value 032 of the job ClassAd attribute \Attr{HoldReasonCode}
was being used for two different reasons.
Now, value 032 identifies that the maximum total input file 
transfer size was exceeded. 
Value 034 identifies that memory usage exceeds a memory limit.
\Ticket{3858}

\item The values of the job ClassAd attributes \Attr{RemoteSysCpu} 
and \Attr{RemoteUserCpu} are sometimes impossibly large.
This bug rarely occurs and is not well understood.
Code changes attempt to fix this problem.
\Ticket{3814}

\item Fixed a bug that caused DAG recovery mode to fail on
Pegasus-generated sub-DAGs.  (Recovery mode is invoked, for example,
when a \Condor{dagman} is held and released, or when a schedd is
restarted, as happens on a version upgrade.)
\Ticket{3882}

\end{itemize}

\noindent Known Bugs:

\begin{itemize}

\item None.

\end{itemize}

\noindent Additions and Changes to the Manual:

\begin{itemize}

\item None.

\end{itemize}


%%%%%%%%%%%%%%%%%%%%%%%%%%%%%%%%%%%%%%%%%%%%%%%%%%%%%%%%%%%%%%%%%%%%%%
\subsection*{\label{sec:New-8-0-2}Version 8.0.2}
%%%%%%%%%%%%%%%%%%%%%%%%%%%%%%%%%%%%%%%%%%%%%%%%%%%%%%%%%%%%%%%%%%%%%%

\noindent Release Notes:

\begin{itemize}

%\item HTCondor version 8.0.2 not yet released.
\item HTCondor version 8.0.2 released on August 22, 2013.

\item Debian 5 is past its end of life. 
Starting with this release, we no longer provide native packages or
tarballs for Debian 5.
\Ticket{3852}

\end{itemize}


\noindent New Features:

\begin{itemize}

\item None.

\end{itemize}

\noindent Configuration Variable and ClassAd Attribute Additions and Changes:

\begin{itemize}

\item The default value of \Macro{ENABLE\_DEPRECATION\_WARNINGS} 
has been changed to \Expr{False}.
\Ticket{3848}

\end{itemize}

\noindent Bugs Fixed:

\begin{itemize}

\item Implemented a workaround to avoid triggering a Linux kernel defect 
when using cgroups and suspending jobs.
\Ticket{3847}

\item Fixed a python bindings problem of missing converters by providing
\Code{pyclassad} as a shared library.
\Ticket{3780}

\item Fixed a file permission bug introduced in HTCondor version 7.9.2 that
prevented vm universe jobs from working when using the Xen or KVM
hypervisor.
\Ticket{3781}

\item Fixed a bug that could cause the \Condor{collector} to 
become unresponsive if the remote HTCondorView server, 
specified with configuration variable \Macro{CONDOR\_VIEW\_HOST},
becomes unavailable.
\Ticket{3758}

\item Code to publish Linux distribution attributes in the machine ClassAd
is now more robust in the event that the \File{/etc/issue} file was edited.
\Ticket{3854}

\item Fixed a bug that could cause jobs to be incorrectly placed on hold upon
	completion with a hold reason claiming an out-of-memory event.
\Ticket{3824}

\item Fixed a bug that prevented work fetch scripts from running
on systems where cgroup based tracking and management was enabled.
\Ticket{3819}

\item Fixed a bug that could cause the \Condor{negotiator} to give out the same
slot twice, and result in a scary entry in the \File{NegotiatorLog} file 
with the wording:
\begin{verbatim}
  INSANE: bestCached != bestSoFar
\end{verbatim}
\Ticket{2245}

\item Fixed a bug introduced in HTCondor version 7.9.3,
in which concurrency limits were not respected across negotiation cycles when
\Macro{NEGOTIATOR\_CONSIDER\_PREEMPTION} was \Expr{False}.
\Ticket{3815}

\item Fixed a bug from HTCondor version 7.9.6. 
The bug exhibited itself when using CCB to connect to the \Condor{startd};
the \Condor{negotiator} and \Condor{schedd} would sometimes crash and then be restarted
with the following error message in the log:

\begin{verbatim}
ERROR "Selector::add_fd(): fd -1 outside valid range 0-1023"
\end{verbatim}

A workaround for the problem is relevant to HTCondor versions 7.9.6 through
8.0.1. Configure
\begin{verbatim}
  SERVICE_COMMAND_SOCKET_MAX_SOCKET_INDEX = -1
\end{verbatim}
\Ticket{3801}

\item Fixed a bug in the \Condor{qsub} script that caused it to exit
with a syntax error when a job with a memory requirement was
submitted.
\Ticket{3808}

\item Fix a bug causing security groups for EC2 jobs to be ignored.  
Also, the code respects the use of commas, as documented, 
to separate the items in the list of security groups specified by
the submit description file command \SubmitCmd{ec2\_security\_groups}. 
\Ticket{3787}

\item When invoking \Prog{glexec}, environment variable
\Env{GLEXEC\_TARGET\_PROXY} is now set to \File{/dev/null}.  
In some situations, it was previously set
to a nonexistent path, which caused errors in some configurations.
\Ticket{3794}

\item HTCondor daemons are now less vulnerable to long connection delays
when attempting to connect to hosts that are off-line.  A specific case
where this helps is when \Condor{schedd} is using a high availability
configuration, and the primary machine running the \Condor{collector} 
is off-line.
\Ticket{3828}

\item Fixed a bug that could cause \Condor{dagman} to hang 
due to a rarely seen event ordering.
This bug could have been triggered when using the
configuration variable \Macro{DAGMAN\_MAX\_JOBS\_IDLE},
or its equivalent command line option \Opt{-maxidle}.
\Ticket{3834}

\item Fixed a bug that caused job submission from Windows platforms
using \Condor{submit} with the \Opt{-spool} option to always fail.
\Ticket{3791}

\end{itemize}

\noindent Known Bugs:

\begin{itemize}

\item DAGMan recovery mode does not work for Pegasus-generated SUBDAGs.
For SUBDAGs, doing \Condor{hold} or \Condor{release} on
the \Condor{dagman} job, or stopping and re-starting the 
\Condor{schedd} with the DAGMan
job in the queue will result in failure of the DAG.  This can be
avoided by doing a \Condor{rm} of the DAGMan job, which produces a Rescue
DAG, and re-submitting the DAG; the Rescue DAG is automatically run.
This bug was introduced in HTCondor version 8.0.1.
\Ticket{3882}

\end{itemize}

\noindent Additions and Changes to the Manual:

\begin{itemize}

\item None.

\end{itemize}


%%%%%%%%%%%%%%%%%%%%%%%%%%%%%%%%%%%%%%%%%%%%%%%%%%%%%%%%%%%%%%%%%%%%%%
\subsection*{\label{sec:New-8-0-1}Version 8.0.1}
%%%%%%%%%%%%%%%%%%%%%%%%%%%%%%%%%%%%%%%%%%%%%%%%%%%%%%%%%%%%%%%%%%%%%%

\noindent Release Notes:

\begin{itemize}

\item HTCondor version 8.0.1 released on July 17, 2013.

\end{itemize}


\noindent New Features:

\begin{itemize}

\item HTCondor now provides the Debian Linux 7.0 (wheezy) platform,
including support for the standard universe.
\Ticket{3665}

\end{itemize}

\noindent Configuration Variable and ClassAd Attribute Additions and Changes:

\begin{itemize}

\item None.

\end{itemize}

\noindent Bugs Fixed:

\begin{itemize}

\item Fixed a bug that prevented per-slot settings of the 
\MacroNI{STARTD\_ATTRS} configuration variable from being set
correctly for partitionable slots named with a \Expr{SLOTX\_} prefix.
\Ticket{3726}

\item Fixed a bug that caused \Condor{status} \Opt{-submitters} to report twice
as many jobs running as were actually running. 
This bug appeared in HTCondor versions 7.9.6 and 8.0.0.
\Ticket{3713}

\item Fixed a bug with hierarchical group quotas in the \Condor{negotiator}
in which group hierarchies with parent groups that set 
configuration variable \Macro{GROUP\_ACCEPT\_SURPLUS} to
\Expr{False} would be assigned allocations above their quota.
\Ticket{3695}

\item Fixed a bug in which scheduler universe jobs that
have an \SubmitCmd{on\_exit\_hold}
expression that evaluates to \Expr{True} could have duplicate hold messages
in the user log.
\Ticket{3651}

\item Fixed a bug in which \Condor{dagman} would submit multiple copies of the
same job, fail, write a Rescue DAG, and leave the jobs in the queue. 
This was due to a warning from \Condor{submit} that the submit description file
was not using lines containing the string \Expr{"cluster"}. 
As a fix, \Condor{dagman} will search for the
string \Expr{" submitted to cluster "}.
This will generate fewer false alarms. 
If the submission succeeds and \Condor{dagman} gets confused, 
the jobs will be removed when \Condor{dagman} writes a Rescue DAG.
\Ticket{3658}

\item Added \Expr{libdate-manip-perl} as a dependency to the Debian packages.
It is required in order to run the \Condor{gather\_info} script.
\Ticket{3692}

\item Configuration variable \Macro{CCB\_ADDRESS} did not correctly 
support a list of CCB servers.  Only the first one in the list was used.
\Ticket{3699}

\item Fixed a bug that caused some communication layer log messages 
to end with binary characters.
\Ticket{3706}

\item Fixed a bug that can cause the \Condor{procd} to erroneously exit
on Mac OS X when many processes are created in a short period of time.
\Ticket{3725}

\item Removed a bug that caused \Condor{dagman} to have problems restarting
after an upgrade from HTCondor version 7.8.
\Ticket{3707}

\item Fixed a bug that caused the command 
\begin{verbatim}
  condor_q -dag -run
\end{verbatim}
to print garbage.
\Ticket{3578}

\item Fixed a bug that prevented jobs with an invalid \SubmitCmd{ec2\_keypair}
from being removed.
\Ticket{3485}

\item Fixed a memory leak and potential crash in the \Condor{gridmanager}
when requests to an EC2 service fail.
\Ticket{3701}

\item Fixed a bug in the \Condor{gridmanager} that can cause EC2 jobs to be
submitted a second time during recovery.
\Ticket{3705}

\item Fixed a memory leak in the \Condor{gridmanager} that was triggered when
submitting EC2 grid universe jobs.
\Ticket{3720}

\end{itemize}

\noindent Known Bugs:

\begin{itemize}

\item None.

\end{itemize}

\noindent Additions and Changes to the Manual:

\begin{itemize}

\item None.

\end{itemize}


%%%%%%%%%%%%%%%%%%%%%%%%%%%%%%%%%%%%%%%%%%%%%%%%%%%%%%%%%%%%%%%%%%%%%%
\subsection*{\label{sec:New-8-0-0}Version 8.0.0}
%%%%%%%%%%%%%%%%%%%%%%%%%%%%%%%%%%%%%%%%%%%%%%%%%%%%%%%%%%%%%%%%%%%%%%

\noindent Release Notes:

\begin{itemize}

%\item HTCondor version 8.0.0 not yet released.
\item HTCondor version 8.0.0 released on June 6, 2013.

\end{itemize}


\noindent New Features:

\begin{itemize}

% would have been in 7.9.7, but there was no 7.9.7 release
\item The \Condor{chirp} \Opt{write} command now accepts an 
optional \Arg{numbytes} parameter following the local file name.
This allows the write to be limited to the specified number of bytes.
\Ticket{3548}

% would have been in 7.9.7, but there was no 7.9.7 release
\item The HTCondor Python bindings now build on Mac OS X.
\Ticket{3584}

\item Updated the sample \File{condor.plist} file to work better with
current versions of Mac OS X.
\Ticket{3624}

\end{itemize}

\noindent Configuration Variable and ClassAd Attribute Additions and Changes:

\begin{itemize}

\item The new configuration variable
\Macro{DEDICATED\_SCHEDULER\_WAIT\_FOR\_SPOOLER}
permits the specification of a very strict execution order for 
parallel universe jobs handed to a remote scheduler.
\Ticket{2946}

\end{itemize}

\noindent Bugs Fixed:

\begin{itemize}

\item Fixed a bug that happened with partitionable slots, jobs that
requested more than one cpu, and a negotiator with
\Macro{NEGOTIATOR\_CONSIDER\_PREEMPTION} was false.  This would
cause the negotiator to incorrectly assume that each slot had
a slot weight of one.
\Ticket{3737}

\item The redundant configuration variable \Macro{CheckpointPlatform} has
been removed and the configuration variable \Macro{CHECKPOINT\_PLATFORM}
documented.
\Ticket{3544}

\item A standard universe job will no longer crash, and it will no longer 
cause the \Condor{shadow} to crash
if the job calls \Procedure{mmap} with an unsupported combination of flags.
\Ticket{3565}

\item Support for \Prog{VMware Workstation} and \Prog{VMware Player} 
under the \SubmitCmd{vm} universe now works properly on Windows platforms.
\Ticket{3627}

% would have been in 7.9.7, but there was no 7.9.7 release
\item For grid universe jobs intended for an EC2 grid resource,
errors which have no response body now report the HTTP code.
\Ticket{3541}

% would have been in 7.9.7, but there was no 7.9.7 release
\item \Condor{chirp} \Opt{put} would experience an assertion failure when
used on an empty file.  This bug has been fixed, and \Opt{put} can now be
used on an empty file.
\Ticket{3542}

% would have been in 7.9.7, but there was no 7.9.7 release
\item The 32-bit \Condor{starter} could fail to execute jobs when the initial
working directory of the job was on a subsystem containing 64-bit metadata,
such as inode numbers.
\Ticket{3605}

% would have been in 7.9.7, but there was no 7.9.7 release
\item \Condor{dagman} failed to react correctly if a nested DAG file
did not exist. It now reacts correctly and prints a more
helpful error message.
\Ticket{3623}

% would have been in 7.8.9, but there was no 7.8.9 release
\item Fixed a bug that caused the \Condor{master} daemon on Windows platforms
to think there were new binaries
when changing to and from daylight savings time.
The \Condor{master} daemon would then kill and restart itself,
as well as all of the daemons,
if configuration variable \Macro{MASTER\_NEW\_BINARY\_RESTART} was set
to its default value of \Expr{GRACEFUL}.
\Ticket{3572}

\item Fixed a bug that caused redundant lines to show up in the user log
at the end of the partitionable resource usage summary.
\Ticket{3621}

\item Fixed several bugs that can cause the \Condor{procd} to fail on Mac OS X
and not be restartable.
\Ticket{3617}
\Ticket{3618}
\Ticket{3620}

\item The \Condor{procd} now ignores process id 0 on Mac OS X.
\Ticket{3516}

\item Fixed memory leaks in the \Condor{shadow} and the \Condor{startd};
fixed a file descriptor leak in the standard universe \Condor{starter}.
\Ticket{3590}

\item Fixed a bug in which \Condor{dagman} would miscount the number
of held jobs when
multiple copies of hold events were written to the user log.
\Ticket{3650}

\end{itemize}

\noindent Known Bugs:

\begin{itemize}

\item The following obsolete binaries have not yet been removed from
the HTCondor tarballs:  
  \begin{itemize}
  \item \emph{classad\_functional\_tester}
  \item \emph{classad\_version}
  \item \Condor{test\_match}
  \item \Condor{userlog\_job\_counter}
  \end{itemize}
\Ticket{3670}

\item \Condor{status} \Opt{-submitters} reports twice
as many jobs running as were actually running.
\Ticket{3713}

\end{itemize}

\noindent Additions and Changes to the Manual:

\begin{itemize}

\item Fixed the \Condor{configure} man page and added a corresponding
\Condor{install} man page.
\Ticket{3619}

\item Added stub man pages for the Bosco commands.
\Ticket{3634}

\end{itemize}

<|MERGE_RESOLUTION|>--- conflicted
+++ resolved
@@ -52,7 +52,6 @@
 and in the usage output.
 \Ticket{4205}
 
-<<<<<<< HEAD
 \item Fixed a bug in the grid universe that could allow a removed job to
 leave the queue without cleaning up all job state on the remote server.
 \Ticket{4216}
@@ -64,7 +63,7 @@
 \item Fixed a bug in the \Condor{starter} that could cause a crash if
 the job is evicted while a \Condor{ssh\_to\_job} command is active.
 \Ticket{4251}
-=======
+
 \item Fixed a bug in which \Condor{dagman} did not correctly update
 the node status file at the end of the run for DAGs containing
 final nodes.
@@ -75,7 +74,6 @@
 included changing the "STATUS\_UNREADY" strings in the node status
 file to "STATUS\_NOT\_READY" to be more consistent.
 \Ticket{4248}
->>>>>>> 6099c36c
 
 \end{itemize}
 
