%%%      PLEASE RUN A SPELL CHECKER BEFORE COMMITTING YOUR CHANGES!
%%%      PLEASE RUN A SPELL CHECKER BEFORE COMMITTING YOUR CHANGES!
%%%      PLEASE RUN A SPELL CHECKER BEFORE COMMITTING YOUR CHANGES!
%%%      PLEASE RUN A SPELL CHECKER BEFORE COMMITTING YOUR CHANGES!
%%%      PLEASE RUN A SPELL CHECKER BEFORE COMMITTING YOUR CHANGES!

%%%%%%%%%%%%%%%%%%%%%%%%%%%%%%%%%%%%%%%%%%%%%%%%%%%%%%%%%%%%%%%%%%%%%%
\section{\label{sec:History-8-0}Stable Release Series 8.0}
%%%%%%%%%%%%%%%%%%%%%%%%%%%%%%%%%%%%%%%%%%%%%%%%%%%%%%%%%%%%%%%%%%%%%%

This is a stable release series of HTCondor.
As usual, only bug fixes (and potentially, ports to new platforms)
will be provided in future 8.0.x releases.
New features will be added in the 8.1.x development series.

The details of each version are described below.

%%%%%%%%%%%%%%%%%%%%%%%%%%%%%%%%%%%%%%%%%%%%%%%%%%%%%%%%%%%%%%%%%%%%%%
\subsection*{\label{sec:New-8-0-2}Version 8.0.2}
%%%%%%%%%%%%%%%%%%%%%%%%%%%%%%%%%%%%%%%%%%%%%%%%%%%%%%%%%%%%%%%%%%%%%%

\noindent Release Notes:

\begin{itemize}

\item HTCondor version 8.0.2 not yet released.
%\item HTCondor version 8.0.2 released on Month Date, 2013.

\end{itemize}


\noindent New Features:

\begin{itemize}

\item None.

\end{itemize}

\noindent Configuration Variable and ClassAd Attribute Additions and Changes:

\begin{itemize}

\item None.

\end{itemize}

\noindent Bugs Fixed:

\begin{itemize}

\item None.

\end{itemize}

\noindent Known Bugs:

\begin{itemize}

\item None.

\end{itemize}

\noindent Additions and Changes to the Manual:

\begin{itemize}

\item None.

\end{itemize}


%%%%%%%%%%%%%%%%%%%%%%%%%%%%%%%%%%%%%%%%%%%%%%%%%%%%%%%%%%%%%%%%%%%%%%
\subsection*{\label{sec:New-8-0-1}Version 8.0.1}
%%%%%%%%%%%%%%%%%%%%%%%%%%%%%%%%%%%%%%%%%%%%%%%%%%%%%%%%%%%%%%%%%%%%%%

\noindent Release Notes:

\begin{itemize}

\item HTCondor version 8.0.1 released on July 17, 2013.

\end{itemize}


\noindent New Features:

\begin{itemize}

<<<<<<< HEAD
\item Add 64-bit Debian 7 as a supported platform, including the standard
universe.
\Ticket{3665}
=======
\item HTCondor now provides the Debian Linux 7.0 (wheezy) platform,
including support for the standard universe.
>>>>>>> 2cf2883c

\end{itemize}

\noindent Configuration Variable and ClassAd Attribute Additions and Changes:

\begin{itemize}

\item None.

\end{itemize}

\noindent Bugs Fixed:

\begin{itemize}

\item Fixed a bug that prevented per-slot settings of the 
\MacroNI{STARTD\_ATTRS} configuration variable from being set
correctly for partitionable slots named with a \Expr{SLOTX\_} prefix.
\Ticket{3726}

\item Fixed a bug that caused \Condor{status} \Opt{-submitters} to report twice
as many jobs running as were actually running. 
This bug appeared in HTCondor versions 7.9.6 and 8.0.0.
\Ticket{3713}

\item Fixed a bug with hierarchical group quotas in the \Condor{negotiator}
in which group hierarchies with parent groups that set 
configuration variable \Macro{GROUP\_ACCEPT\_SURPLUS} to
\Expr{False} would be assigned allocations above their quota.
\Ticket{3695}

\item Fixed a bug in which scheduler universe jobs that
have an \SubmitCmd{on\_exit\_hold}
expression that evaluates to \Expr{True} could have duplicate hold messages
in the user log.
\Ticket{3651}

\item Fixed a bug in which \Condor{dagman} would submit multiple copies of the
same job, fail, write a Rescue DAG, and leave the jobs in the queue. 
This was due to a warning from \Condor{submit} that the submit description file
was not using lines containing the string \Expr{"cluster"}. 
As a fix, \Condor{dagman} will search for the
string \Expr{" submitted to cluster "}.
This will generate fewer false alarms. 
If the submission succeeds and \Condor{dagman} gets confused, 
the jobs will be removed when \Condor{dagman} writes a Rescue DAG.
\Ticket{3658}

\item Added \Expr{libdate-manip-perl} as a dependency to the Debian packages.
It is required in order to run the \Condor{gather\_info} script.
\Ticket{3692}

\item Configuration variable \Macro{CCB\_ADDRESS} did not correctly 
support a list of CCB servers.  Only the first one in the list was used.
\Ticket{3699}

\item Fixed a bug that caused some communication layer log messages 
to end with binary characters.
\Ticket{3706}

\item Fixed a bug that can cause the \Condor{procd} to erroneously exit
on Mac OS X when many processes are created in a short period of time.
\Ticket{3725}

\item Removed a bug that caused \Condor{dagman} to have problems restarting
after an upgrade from HTCondor version 7.8.
\Ticket{3707}

\item Fixed a bug that caused the command 
\begin{verbatim}
  condor_q -dag -run
\end{verbatim}
to print garbage.
\Ticket{3578}

\item Fixed a bug that prevented jobs with an invalid \SubmitCmd{ec2\_keypair}
from being removed.
\Ticket{3485}

\item Fixed a memory leak and potential crash in the \Condor{gridmanager}
when requests to an EC2 service fail.
\Ticket{3701}

\item Fixed a bug in the \Condor{gridmanager} that can cause EC2 jobs to be
submitted a second time during recovery.
\Ticket{3705}

\item Fixed a memory leak in the \Condor{gridmanager} that was triggered when
submitting EC2 grid universe jobs.
\Ticket{3720}

\end{itemize}

\noindent Known Bugs:

\begin{itemize}

\item None.

\end{itemize}

\noindent Additions and Changes to the Manual:

\begin{itemize}

\item None.

\end{itemize}


%%%%%%%%%%%%%%%%%%%%%%%%%%%%%%%%%%%%%%%%%%%%%%%%%%%%%%%%%%%%%%%%%%%%%%
\subsection*{\label{sec:New-8-0-0}Version 8.0.0}
%%%%%%%%%%%%%%%%%%%%%%%%%%%%%%%%%%%%%%%%%%%%%%%%%%%%%%%%%%%%%%%%%%%%%%

\noindent Release Notes:

\begin{itemize}

%\item HTCondor version 8.0.0 not yet released.
\item HTCondor version 8.0.0 released on June 6, 2013.

\end{itemize}


\noindent New Features:

\begin{itemize}

% would have been in 7.9.7, but there was no 7.9.7 release
\item The \Condor{chirp} \Opt{write} command now accepts an 
optional \Arg{numbytes} parameter following the local file name.
This allows the write to be limited to the specified number of bytes.
\Ticket{3548}

% would have been in 7.9.7, but there was no 7.9.7 release
\item The HTCondor Python bindings now build on Mac OS X.
\Ticket{3584}

\item Updated the sample \File{condor.plist} file to work better with
current versions of Mac OS X.
\Ticket{3624}

\end{itemize}

\noindent Configuration Variable and ClassAd Attribute Additions and Changes:

\begin{itemize}

\item The new configuration variable
\Macro{DEDICATED\_SCHEDULER\_WAIT\_FOR\_SPOOLER}
permits the specification of a very strict execution order for 
parallel universe jobs handed to a remote scheduler.
\Ticket{2946}

\end{itemize}

\noindent Bugs Fixed:

\begin{itemize}

\item Fixed a bug that happened with partitionable slots, jobs that
requested more than one cpu, and a negotiator with
\Macro{NEGOTIATOR\_CONSIDER\_PREEMPTION} was false.  This would
cause the negotiator to incorrectly assume that each slot had
a slot weight of one.
\Ticket{3737}

\item The redundant configuration variable \Macro{CheckpointPlatform} has
been removed and the configuration variable \Macro{CHECKPOINT\_PLATFORM}
documented.
\Ticket{3544}

\item A standard universe job will no longer crash, and it will no longer 
cause the \Condor{shadow} to crash
if the job calls \Procedure{mmap} with an unsupported combination of flags.
\Ticket{3565}

\item Support for \Prog{VMware Workstation} and \Prog{VMware Player} 
under the \SubmitCmd{vm} universe now works properly on Windows platforms.
\Ticket{3627}

% would have been in 7.9.7, but there was no 7.9.7 release
\item For grid universe jobs intended for an EC2 grid resource,
errors which have no response body now report the HTTP code.
\Ticket{3541}

% would have been in 7.9.7, but there was no 7.9.7 release
\item \Condor{chirp} \Opt{put} would experience an assertion failure when
used on an empty file.  This bug has been fixed, and \Opt{put} can now be
used on an empty file.
\Ticket{3542}

% would have been in 7.9.7, but there was no 7.9.7 release
\item The 32-bit \Condor{starter} could fail to execute jobs when the initial
working directory of the job was on a subsystem containing 64-bit metadata,
such as inode numbers.
\Ticket{3605}

% would have been in 7.9.7, but there was no 7.9.7 release
\item \Condor{dagman} failed to react correctly if a nested DAG file
did not exist. It now reacts correctly and prints a more
helpful error message.
\Ticket{3623}

% would have been in 7.8.9, but there was no 7.8.9 release
\item Fixed a bug that caused the \Condor{master} daemon on Windows platforms
to think there were new binaries
when changing to and from daylight savings time.
The \Condor{master} daemon would then kill and restart itself,
as well as all of the daemons,
if configuration variable \Macro{MASTER\_NEW\_BINARY\_RESTART} was set
to its default value of \Expr{GRACEFUL}.
\Ticket{3572}

\item Fixed a bug that caused redundant lines to show up in the user log
at the end of the partitionable resource usage summary.
\Ticket{3621}

\item Fixed several bugs that can cause the \Condor{procd} to fail on Mac OS X
and not be restartable.
\Ticket{3617}
\Ticket{3618}
\Ticket{3620}

\item The \Condor{procd} now ignores process id 0 on Mac OS X.
\Ticket{3516}

\item Fixed memory leaks in the \Condor{shadow} and the \Condor{startd};
fixed a file descriptor leak in the standard universe \Condor{starter}.
\Ticket{3590}

\item Fixed a bug in which \Condor{dagman} would miscount the number
of held jobs when
multiple copies of hold events were written to the user log.
\Ticket{3650}

\end{itemize}

\noindent Known Bugs:

\begin{itemize}

\item The following obsolete binaries have not yet been removed from
the HTCondor tarballs:  
  \begin{itemize}
  \item \emph{classad\_functional\_tester}
  \item \emph{classad\_version}
  \item \Condor{test\_match}
  \item \Condor{userlog\_job\_counter}
  \end{itemize}
\Ticket{3670}

\item \Condor{status} \Opt{-submitters} reports twice
as many jobs running as were actually running.
\Ticket{3713}

\end{itemize}

\noindent Additions and Changes to the Manual:

\begin{itemize}

\item Fixed the \Condor{configure} man page and added a corresponding
\Condor{install} man page.
\Ticket{3619}

\item Added stub man pages for the Bosco commands.
\Ticket{3634}

\end{itemize}

<|MERGE_RESOLUTION|>--- conflicted
+++ resolved
@@ -87,14 +87,9 @@
 
 \begin{itemize}
 
-<<<<<<< HEAD
-\item Add 64-bit Debian 7 as a supported platform, including the standard
-universe.
-\Ticket{3665}
-=======
 \item HTCondor now provides the Debian Linux 7.0 (wheezy) platform,
 including support for the standard universe.
->>>>>>> 2cf2883c
+\Ticket{3665}
 
 \end{itemize}
 
