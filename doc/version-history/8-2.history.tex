--- conflicted
+++ resolved
@@ -16,34 +16,18 @@
 The details of each version are described below.
 
 %%%%%%%%%%%%%%%%%%%%%%%%%%%%%%%%%%%%%%%%%%%%%%%%%%%%%%%%%%%%%%%%%%%%%%
-<<<<<<< HEAD
 \subsection*{\label{sec:New-8-2-2}Version 8.2.2}
-=======
-\subsection*{\label{sec:New-8-2-1}Version 8.2.1}
->>>>>>> b2a2ce83
 %%%%%%%%%%%%%%%%%%%%%%%%%%%%%%%%%%%%%%%%%%%%%%%%%%%%%%%%%%%%%%%%%%%%%%
 
 \noindent Release Notes:
 
 \begin{itemize}
 
-<<<<<<< HEAD
 \item HTCondor version 8.2.2 not yet released.
 %\item HTCondor version 8.2.2 released on Month Date, 2014.
 
 \end{itemize}
 
-=======
-\item HTCondor version 8.2.1 released on July 7, 2014.
-
-\item \Security
-This release of HTCondor fixes a security-related bug described at 
-\URL{http://research.cs.wisc.edu/htcondor/security/vulnerabilities/HTCONDOR-2014-0001.html}.
-\Ticket{4420}
-
-\end{itemize}
->>>>>>> b2a2ce83
-
 \noindent New Features:
 
 \begin{itemize}
@@ -56,7 +40,6 @@
 
 \begin{itemize}
 
-<<<<<<< HEAD
 \item Fixed a bug where PeriodicRemove expressions would not remove
 jobs running on Linux machines when PID Namespaces were enabled.
 \Ticket{4421}
@@ -82,9 +65,36 @@
 \item Fixed a bug that caused \Condor{submit\_dag} to core dump if
 a non-existent DAG file was specified.
 \Ticket{4423}
-=======
+
+\end{itemize}
+
+%%%%%%%%%%%%%%%%%%%%%%%%%%%%%%%%%%%%%%%%%%%%%%%%%%%%%%%%%%%%%%%%%%%%%%
+\subsection*{\label{sec:New-8-2-1}Version 8.2.1}
+%%%%%%%%%%%%%%%%%%%%%%%%%%%%%%%%%%%%%%%%%%%%%%%%%%%%%%%%%%%%%%%%%%%%%%
+
+\begin{itemize}
+\item HTCondor version 8.2.1 released on July 7, 2014.
+
+\item \Security
+This release of HTCondor fixes a security-related bug described at 
+\URL{http://research.cs.wisc.edu/htcondor/security/vulnerabilities/HTCONDOR-2014-0001.html}.
+\Ticket{4420}
+
+\end{itemize}
+
+\noindent New Features:
+
+\begin{itemize}
+
 \item None.
->>>>>>> b2a2ce83
+
+\end{itemize}
+
+\noindent Bugs Fixed:
+
+\begin{itemize}
+
+\item None.
 
 \end{itemize}
 
