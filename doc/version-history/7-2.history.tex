%%%      PLEASE RUN A SPELL CHECKER BEFORE COMMITTING YOUR CHANGES!
%%%      PLEASE RUN A SPELL CHECKER BEFORE COMMITTING YOUR CHANGES!
%%%      PLEASE RUN A SPELL CHECKER BEFORE COMMITTING YOUR CHANGES!
%%%      PLEASE RUN A SPELL CHECKER BEFORE COMMITTING YOUR CHANGES!
%%%      PLEASE RUN A SPELL CHECKER BEFORE COMMITTING YOUR CHANGES!

%%%%%%%%%%%%%%%%%%%%%%%%%%%%%%%%%%%%%%%%%%%%%%%%%%%%%%%%%%%%%%%%%%%%%%
\section{\label{sec:History-7-2}Stable Release Series 7.2}
%%%%%%%%%%%%%%%%%%%%%%%%%%%%%%%%%%%%%%%%%%%%%%%%%%%%%%%%%%%%%%%%%%%%%%

This is a stable release series of Condor.
As usual, only bug fixes (and potentially, ports to new platforms)
will be provided in future 7.2.x releases.
New features will be added in the 7.3.x development series.

The details of each version are described below.


%%%%%%%%%%%%%%%%%%%%%%%%%%%%%%%%%%%%%%%%%%%%%%%%%%%%%%%%%%%%%%%%%%%%%%
\subsection*{\label{sec:New-7-2-2}Version 7.2.2}
%%%%%%%%%%%%%%%%%%%%%%%%%%%%%%%%%%%%%%%%%%%%%%%%%%%%%%%%%%%%%%%%%%%%%%

\noindent Release Notes:

\begin{itemize}

\item None.

\end{itemize}


\noindent New Features:

\begin{itemize}

\item None.

\end{itemize}

\noindent Configuration Variable Additions and Changes:

\begin{itemize}

\item None.

\end{itemize}

\noindent Bugs Fixed:

\begin{itemize}

\item Fixed a bug where Condor daemons could segmentation fault while trying
to write a core file to disk in the UNIX ports.

\item Fixed a bug in which use of dedicated execute accounts
(\MacroNI{DEDICATED\_EXECUTE\_ACCOUNT\_REGEXP}) did not work properly
in privsep mode (\MacroNI{PRIVSEP\_ENABLED}).

\end{itemize}

\noindent Known Bugs:

\begin{itemize}

\item None.

\end{itemize}

\noindent Additions and Changes to the Manual:

\begin{itemize}

\item Added a note about the fact that environment values specified
with the \Opt{environment} submit file command override values from
the submittor's environment imported with \Opt{getenv = true}.

\end{itemize}


%%%%%%%%%%%%%%%%%%%%%%%%%%%%%%%%%%%%%%%%%%%%%%%%%%%%%%%%%%%%%%%%%%%%%%
\subsection*{\label{sec:New-7-2-1}Version 7.2.1}
%%%%%%%%%%%%%%%%%%%%%%%%%%%%%%%%%%%%%%%%%%%%%%%%%%%%%%%%%%%%%%%%%%%%%%

\noindent Release Notes:

\begin{itemize}

\item This release addresses reported 7.2.0 problems with the
Windows distribution.

\end{itemize}


\noindent New Features:

\begin{itemize}

\item Condor now has a clipped port to i386 Debian 5.0 (Lenny).

\item Added standard universe support for \Prog{gfortran}.

\item Added support for standard output and standard error to be greater
than 2 Gigabytes.

\end{itemize}

\noindent Configuration Variable Additions and Changes:

\begin{itemize}

\item The configuration variable \Macro{JAVA\_MAXHEAP\_ARGUMENT} now
defaults to the value \Opt{-Xmx1024m}.  The installation process of
Condor resets this value to \Expr{UNDEFINED} in the local
configuration file, if the detected JVM is not from Sun Microsystems.

\item A new feature has been added to the \Condor{master} that makes
it possible to append to the \MacroNI{DC\_DAEMON\_LIST} configuration
variable, instead of overwriting it.  To take advantage of this, place
the plus character ('\verb@+@') as the first character in the
\MacroNI{DC\_DAEMON\_LIST} definition.  For example:
\begin{verbatim}
  DAEMON_LIST     = NEW_DAEMON
  DC_DAEMON_LIST  = +NEW_DAEMON
\end{verbatim}

% PR 959
\item The new configuration variable \Macro{DAGMAN\_COPY\_TO\_SPOOL}
controls whether the \Condor{dagman} binary gets copied to the spool
directory when a DAG is submitted.  See \ref{param:DAGManCopyToSpool}
for details.

% PR 964
\item Added \Opt{-version} and \Opt{-help} command line options to
\Condor{submit\_dag}.

\end{itemize}

\noindent Bugs Fixed:

\begin{itemize}

\item Fixed a bug in the \Condor{collector} which could cause it
to hang indefinitely while reading network input in rare conditions.

\item Fixed a bug in \Condor{chirp} for Windows which was causing it
to crash on invocation.

<<<<<<< HEAD
\item Fixed a Windows platform bug in the \Condor{mail} program, which
was causing it to become unresponsive when run.  If left running, the
application also increases its memory consumption.
=======
\item Fixed a bug in the Windows \Condor{mail} program, which was causing
it to become unresponsive when run.  If left running, the application also
increased its memory consumption.
>>>>>>> 3c4489bd

\item Fixed a bug that could cause the \Condor{schedd} to never
evaluate periodic expressions.

\item Fixed a bug on Unix platforms where \Condor{configure} would
provide incorrect defaults for the \MacroNI{JAVA\_MAXHEAP\_ARGUMENT}
attribute in the installed configuration files. The new current
default for Sun Java JVMs is \Opt{-Xmx1024m}.

\item Fixed a bug on Unix platforms where \Condor{configure} would
imply that using the Unix user \Login{root} or UID 0 for the
\Opt{--owner} option is a good thing.  It is not, and would then complain
that it could not find user \Login{root} in the password file.

\item Fixed a bug on Unix platforms where \Condor{configure} would
emit errors about not being able to execute \Prog{ldd} when installing
Condor on the Mac OS X 10.5 platform.  \Condor{configure} now
correctly detects shared library requirements when installing the
Condor binaries on the Mac OS X 10.5 platform.

\item Fixed a bug where execute-side daemons started before the
\Condor{credd} would fail to match with Windows jobs with
\SubmitCmd{run\_as\_owner} set.  This condition persisted until the
execute-side daemons were either restarted or reconfigured.

\item Fixed a problem affecting the Job Router and Condor-C.  When jobs
spool input files, they enter a temporary hold state, which could
trigger actions by a naive periodic remove or release expression.
Periodic expressions are no longer evaluated when in this temporary
hold state, which has the hold reason \AdStr{Spooling input data files}.

\item The example init script \Prog{condor.boot.generic} erroneously claimed
that the \Condor{master} would begin sending SIGKILL to child
processes after 20 seconds if SIGQUIT (the fast shutdown) failed.  The
\Condor{master} will actually wait \MacroUNI{SHUTDOWN\_FAST\_TIMEOUT}
seconds, a value that currently defaults to 300 seconds.

\item Environment variable names are now properly treated as
case-insensitive on Windows. The most common symptom of this bug was
the inability to specify a custom \Env{PATH} environment variable
for a job from its submit description file.

\item Changed \Condor{submit} \Opt{-debug} to issue a warning when ignoring
environment variables. This occurs with \SubmitCmd{getenv = True} set
in a submit description file.

\item Fixed a long-standing memory leak in SOAP interface.
This caused the leak of a few hundred bytes of memory for each connection.
This could eventually have caused the \Condor{schedd} daemon to crash.

\item Fixed Job Router hooks so that their output is properly
propagated where appropriate.

\item Implemented a fix for the \Condor{startd} that prevents it from
crashing if the user specified the configuration variable
\MacroNI{NUM\_SLOTS\_TYPE\_N}, without also specifying \MacroNI{SLOT\_TYPE\_N}.

\item The sample configuration files now correctly set the default
universe to vanilla.  This default has been true since 7.2.0,
but was not reflected in the sample configuration files.

\item Fixed a bug that incorrectly set the value of the
job ClassAd attribute \Attr{RequestMemory} to be 1024 times its
correct size due to a mismatch in units;
the attribute \Attr{RequestMemory} is given in Mbytes, while
the attribute \Attr{ImageSize} is given in Kbytes.

\item Fixed a memory leak in \Condor{dagman} that leaked a small
amount of memory for each job submitted.

\item Fixed a bug that was causing the network mask to be advertised
as a Condor sinful string, rather than a dotted-quad.

\item Fixed a handle leak in the \Condor{procd} on Windows.

\end{itemize}

\noindent Known Bugs:

\begin{itemize}

\item None.

\end{itemize}

\noindent Additions and Changes to the Manual:

\begin{itemize}

\item Added a FAQ entry for Windows describing how machines
with miss-configured performance counters may cause the \Condor{procd}
to crash.

\item Added a manual page for the command \Condor{router\_history}.

\end{itemize}



%%%%%%%%%%%%%%%%%%%%%%%%%%%%%%%%%%%%%%%%%%%%%%%%%%%%%%%%%%%%%%%%%%%%%%
\subsection*{\label{sec:New-7-2-0}Version 7.2.0}
%%%%%%%%%%%%%%%%%%%%%%%%%%%%%%%%%%%%%%%%%%%%%%%%%%%%%%%%%%%%%%%%%%%%%%

\noindent Release Notes:

\begin{itemize}

\item A bug in some older Xen kernels can result in Condor errors
due to a broken assumption in the \Condor{procd} daemon.
See the FAQ entry at section~ \ref{sec:xen-jiffies-bug} for details.

\item A problem has been discovered when using snapshot disks with 
\SubmitCmd{vm} universe VMware jobs,
if the path that the \Condor{vm-gahp} uses to refer to the
virtual machine's VMX file contains a symbolic link.
See the FAQ entry at section~ \ref{sec:vmware-symlink-bug} for details.

\item The name of the Amazon EC2 GAHP binary has changed from
\Prog{amazon-gahp} to \Prog{amazon\_gahp}. This makes it consistent
with the naming of other Condor binaries.

\end{itemize}


\noindent New Features:

\begin{itemize}

\item The default \SubmitCmd{universe} for jobs is now 
\SubmitCmd{vanilla}, instead of \SubmitCmd{standard}.
The default can be changed using the configuration variable
\Macro{DEFAULT\_UNIVERSE}.

\item VMware \SubmitCmd{vm} universe jobs now have any BIOS settings saved in
an \File{nvram} file in the \SubmitCmd{vmware\_dir} given in the
job's submit file transferred to the execute machine, so that they
apply to the job's execution.

\item Daemons that become unresponsive are now killed using the
SIGABRT signal, which causes a core file to be dropped.
Setting the configuration variable \Macro{NOT\_RESPONDING\_WANT\_CORE}
to \Expr{False} will revert to the previous behavior that used
the SIGKILL signal.

\item The \Condor{job\_router} and the
\Condor{q} command with the \Opt{-better-analyze} option now
support more ClassAd functions than they previously did.  They now
support all ClassAd functions, except for those with names beginning
with the string \Code{stringList}.

\item \Condor{status} given the options \Opt{-submitters} \Opt{-xml}
no longer emits a single blank line when there are no submitters,
instead it prints valid XML output with an empty body.

\end{itemize}

\noindent Configuration Variable Additions and Changes:

\begin{itemize}

\item The HAD configuration variable \MacroNI{NEGOTIATOR\_STATE\_FILE}
has changed its name to \MacroNI{STATE\_FILE}.

\end{itemize}

\noindent Bugs Fixed:

\begin{itemize}

\item \Security A flaw was found and fixed that could allow an unauthenticated
user to cause Condor daemons to shut down,
and could allow running jobs to be removed from the queue.

% PR 952
\item Fixed a bug that caused \Condor{dagman} to stay in the Condor
queue, if \Condor{dagman} was accidentally submitted with an empty DAG
input file.

% PR 959
\item \Condor{submit\_dag} now generates a \File{.condor.sub} file with
the submit description file command \SubmitCmd{copy\_to\_spool}
set to \Expr{True}, to ease version upgrades while
large DAGs are running.

\item Fixed a problem in the \Condor{startd} when using
\MacroNI{STARTD\_SLOT\_EXPRS} for attributes that are sometimes
present and sometimes absent from the machine ClassAd.  This is most
typical of attributes that enter the machine ClassAd from the job, via
\MacroNI{STARTD\_JOB\_EXPRS}.  When the attribute went away from slot X
(for example, because the job on slot X finished), the corresponding
\MacroNI{SlotX\_<AttributeName>} attribute was not reliably removed from
all of the other slots.

\item Removed some redundant information from the \Condor{startd} 
advertisements to the \Condor{collector}, 
from within the private ClassAd that is not user-visible.
This fix reduces UDP traffic and memory usage generated by
the \Condor{startd} by about 20\Percent\
in the \Condor{collector} and \Condor{negotiator} daemons.

\item Fixed the \Condor{master} daemon to correctly preserve all command-line
arguments when restarting itself.  In some cases, not preserving \Code{argv[0]}
confused external utilities that monitor the \Condor{master} process by looking
at the output of \Prog{ps} or similar programs.  Also, not preserving
\Opt{-pid} and \Opt{-runfor} could cause unexpected behavior.

\item Fixed a bug that exhibited itself when
the configuration variable \MacroNI{NEGOTIATOR\_CONSIDER\_PREEMPTION}
was set to \Expr{False}, in which jobs
would not be matched to slots in the backfill state.  Corrected, slots doing
backfill are included in the matchmaking process.

\item The \Condor{job\_router} did not work while managing jobs from
multiple users when read access to the \Condor{schedd} required
authentication.  The \Condor{job\_router} was also not able to use
authentication methods other than FS.  Now it can use any
authentication method, as long as the resulting identity is listed in
the configuration variable
\MacroNI{QUEUE\_SUPER\_USERS} or the \Condor{job\_router} and
\Condor{schedd} are running as a Personal Condor in non-root mode.

% Commented out by Karen, as it provides no relevant information
% in the given form.
% \item Fixed a number of memory leaks.

\item Fixed a bug in the \Condor{schedd} daemon that could cause it to write
  an incorrect Unique ID to the event log's header.

\item Fixed a bug in the user log reader API that could cause it to
  incorrectly return a ULOG\_NO\_EVENT in rare cases.

\item Fixed a bug in the user log reader API that could cause it to
  crash if the application attempted to re-initialize the ReadUserLog
  object.  The code now detects this condition, and returns an error
  when the application attempts to re-initialization an already
  initialized ReadUserLog object.

\item Fixed a bug that limited the size of \File{stdin}, \File{stdout},
and \File{stderr} files in the vanilla universe to 2GBytes.

\item Fixed a bug that could cause the \Condor{starter} to EXCEPT upon 
completion or eviction of a \SubmitCmd{vm} universe job.
The error message that appeared in the \File{StarterLog} file was
\begin{verbatim}
  Write_Pipe: invalid pipe end
\end{verbatim}

\item When a held job is removed, the values of the attributes
\Attr{HoldReason}, \Attr{HoldReasonCode} and \Attr{HoldReasonSubCode}
are moved to \Attr{LastHoldReason}, \Attr{LastHoldReasonCode} and
\Attr{LastHoldReasonSubCode}. Before, a hold reason could be lost if a
removed job was subsequently held.

\item The executable attribute for amazon grid universe jobs no longer
needs to be a valid file path.

\item Improved error reporting when a Xen or VMware command fails in the
\SubmitCmd{vm} universe.

\item For \SubmitCmd{vm} universe jobs,
virtual floppy disks are no longer disabled.

\item Fixed a bug introduced in Condor 7.1.4 that caused Condor to
ignore the virtual machine status reported by Xen in the \SubmitCmd{vm} universe.

\item Fixed a 20-second delay in the start up of the \Condor{c-gahp} and
the \Condor{vm-gahp}.

\item Fixed a bug which caused the net mask to be published
  into the machine ClassAd incorrectly.

\item Fixed a bug introduced in Condor 7.1.4 which could cause any
  Condor daemon to crash if the level of debugging output \MacroNI{D\_ALL}
  is enabled when a \Condor{reconfig} command is issued.

\item Fixed a bug introduced in Condor 7.1.4 which caused standard universe
jobs to fail to start up, if security authentication, but not encryption was
enabled between the submit side and the execute side.

% Commented out by Karen, as it gives no relevant information to any
% reader of this version history.  
%\item Many bugs fixed in the \Condor{job\_router} hooks.

\item Fixed a bug with streaming \File{stdin}, \File{stdout}, and
\File{stderr} when using \Prog{glexec}.

% Commented out by Karen, as it gives no relevant information to any
% reader of this version history, and has nothing to do with bugs fixed.
% \item Many improvements in error propagation and debugging output.

\end{itemize}

\noindent Known Bugs:

\begin{itemize}

\item None.

\end{itemize}

\noindent Additions and Changes to the Manual:

\begin{itemize}

\item Initial documentation for dynamic provisioning is available
in section~ \ref{sec:SMP-dynamicprovisioning}.

\item Documentation for Kerberos authentication
(see section~ \ref{sec:Kerberos-Authentication})
and associated configuration variables has been updated.

\end{itemize}
<|MERGE_RESOLUTION|>--- conflicted
+++ resolved
@@ -145,15 +145,9 @@
 \item Fixed a bug in \Condor{chirp} for Windows which was causing it
 to crash on invocation.
 
-<<<<<<< HEAD
-\item Fixed a Windows platform bug in the \Condor{mail} program, which
-was causing it to become unresponsive when run.  If left running, the
-application also increases its memory consumption.
-=======
 \item Fixed a bug in the Windows \Condor{mail} program, which was causing
 it to become unresponsive when run.  If left running, the application also
 increased its memory consumption.
->>>>>>> 3c4489bd
 
 \item Fixed a bug that could cause the \Condor{schedd} to never
 evaluate periodic expressions.
