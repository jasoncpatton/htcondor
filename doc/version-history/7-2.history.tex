%%%      PLEASE RUN A SPELL CHECKER BEFORE COMMITTING YOUR CHANGES!
%%%      PLEASE RUN A SPELL CHECKER BEFORE COMMITTING YOUR CHANGES!
%%%      PLEASE RUN A SPELL CHECKER BEFORE COMMITTING YOUR CHANGES!
%%%      PLEASE RUN A SPELL CHECKER BEFORE COMMITTING YOUR CHANGES!
%%%      PLEASE RUN A SPELL CHECKER BEFORE COMMITTING YOUR CHANGES!

%%%%%%%%%%%%%%%%%%%%%%%%%%%%%%%%%%%%%%%%%%%%%%%%%%%%%%%%%%%%%%%%%%%%%%
\section{\label{sec:History-7-2}Stable Release Series 7.2}
%%%%%%%%%%%%%%%%%%%%%%%%%%%%%%%%%%%%%%%%%%%%%%%%%%%%%%%%%%%%%%%%%%%%%%

This is a stable release series of Condor.
As usual, only bug fixes (and potentially, ports to new platforms)
will be provided in future 7.2.x releases.
New features will be added in the 7.3.x development series.

The details of each version are described below.

%%%%%%%%%%%%%%%%%%%%%%%%%%%%%%%%%%%%%%%%%%%%%%%%%%%%%%%%%%%%%%%%%%%%%%
\subsection*{\label{sec:New-7-2-3}Version 7.2.3}
%%%%%%%%%%%%%%%%%%%%%%%%%%%%%%%%%%%%%%%%%%%%%%%%%%%%%%%%%%%%%%%%%%%%%%

\noindent Release Notes:

\begin{itemize}

\item None.

\end{itemize}


\noindent New Features:

\begin{itemize}

\item Enhanced the Debian 5.0 Condor port on the x86\_64 platform to 
include support for standard universe. 

\item The \Condor{install} script now sets the default central manager
to the current host when the type of installation is `manager'.

\end{itemize}

\noindent Configuration Variable Additions and Changes:

\begin{itemize}

\item None.

\end{itemize}

\noindent Bugs Fixed:

\begin{itemize}

\item Fixed a bug in the event log reader code that could cause it to
  not detect missed events in rare cases.

\item A bug in the Chirp java client has been fixed.  ChirpInputStream's
read() method was returning negative values when encountering binary data.

\end{itemize}

\noindent Known Bugs:

\begin{itemize}

\item None.

\end{itemize}

\noindent Additions and Changes to the Manual:

\begin{itemize}

\item None.

\end{itemize}



%%%%%%%%%%%%%%%%%%%%%%%%%%%%%%%%%%%%%%%%%%%%%%%%%%%%%%%%%%%%%%%%%%%%%%
\subsection*{\label{sec:New-7-2-2}Version 7.2.2}
%%%%%%%%%%%%%%%%%%%%%%%%%%%%%%%%%%%%%%%%%%%%%%%%%%%%%%%%%%%%%%%%%%%%%%

\noindent Release Notes:

\begin{itemize}

\item None.

\end{itemize}


\noindent New Features:

\begin{itemize}

\item Added a full port of Condor to Debian 5.0 on the x86 platform.

\item Added a clipped port of Condor to Debian 5.0 on the x86\_64 platform.

\item Added the \Opt{-DumpRescue} command-line flag to \Condor{dagman}
and \Condor{submit\_dag}.  This flag is intended mainly for testing.

\item Added support for the \Opt{-debug} option to \Condor{qedit}.

\item The Job Router now uses a time slice timer for periodic expression
  evaluation, similar to the \Condor{schedd} daemon.
  The evaluation interval is controlled by 
  the configuration variable \MacroNI{PERIODIC\_EXPR\_INTERVAL},
  and defaults to 60 seconds, the same default value used by
  the \Condor{schedd} daemon.

\item The Job Router now resets the source job, if a failure occurs when
  updating the \Condor{schedd} daemon for a periodic expression that
  evaluated to \Expr{True}.  The job's periodic expressions should be
  evaluated again some time in the future with a successful update.

\end{itemize}

\noindent Configuration Variable Additions and Changes:

\begin{itemize}

\item The new boolean configuration variable
  \Macro{EVENT\_LOG\_FSYNC} provides control of the behavior of
  Condor when writing events to the event log.  Previously,
  the behavior was as if this parameter were set to \Expr{False}.
  See \ref{param:EventLogFsync} for the complete definition of
  this variable.

\item The new boolean configuration variable
  \Macro{EVENT\_LOG\_LOCKING} provides control of the behavior of
  Condor when writing events to the event log.  Previously,
  the behavior was controlled by \MacroNI{ENABLE\_USERLOG\_LOCKING}.
  See \ref{param:EventLogLocking} for the complete definition of
  this variable.

% gittrac #314
\item The new string configuration variable \Macro{TRANSFERER}
  specifies the path to the \Condor{transferer} program which is
  invoked by the \Condor{replication} daemon to perform the actual
  transfer of the file set by \MacroNI{STATE\_FILE}.
  This is part of the high availability framework.
  Prior to Condor 7.2.2, the value of \MacroNI{TRANSFERER} was hard coded to
  \File{\MacroUNI{RELEASE\_DIR}/sbin/condor\_transferer}.  The use of
  this hard coded behavior should be considered obsolete behavior, and
  will be removed in a future version of Condor.

\item The \MacroNI{PREEMPTION\_REQUIREMENTS} and the \MacroNI{RANK}
  expression in the matchmaker can now reference many more ClassAd
  attributes than just \Attr{SubmittorPrio}.  New attributes allow
  this expression to take into account resources currently in use, as
  well as group usage and quota info.  New attributes are:
  \MacroNI{SubmitterUserResourcesInUse},
  \MacroNI{RemoteUserResourcesInUse},
  \MacroNI{RemoteGroupResourcesInUse}, \MacroNI{RemoteGroupQuota},
  \MacroNI{SubmitterGroupResourcesInUse},
  \MacroNI{SubmitterGroupQuota}.

\item Added \MacroNI{JOB\_ROUTER\_ATTRS\_TO\_COPY} configuration
  option. This is a comma separated list of attributes that the Job
  Router should copy from the routed ad to the source ad in addition
  to internally hard coded attributes that are copied.

\item Added \MacroNI{JOB\_ROUTER\_RELEASE\_ON\_HOLD}. configuration
  option that will control whether the Job Router will reset the
  source job to an untouched state if it needs to yield the job
  because the routed job went on hold.  The option defaults to
  resetting the source job.

\item The new configuration variables \Macro{PREEMPTION\_REQUIREMENTS\_STABLE}
  and \Macro{PREEMPTION\_RANK\_STABLE} identify for Condor if all
  attributes in the variables \MacroNI{PREEMPTION\_REQUIREMENTS} and
  \MacroNI{PREEMPTION\_RANK} will not change within
  a negotiation interval.

\end{itemize}

\noindent Bugs Fixed:

\begin{itemize}

\item Fixed the \Condor{collector} daemon such that hibernating machines
  never time out.

\item Fixed incorrectly set ClassAd attribute values of machines
  entering a hibernation state.
  All hibernating machines are unclaimed and idle,
  they have no load, the CPU is not busy, and
  the keyboard and console appear as if they had been idle for a long time.

\item Fixed a bug where if any idle slot satisfied the
  \MacroNI{HIBERNATE} expression, Condor would put the machine into a
  sleep state irrespective of any active slots.

\item Fixed a bug on Windows that made it impossible to use
  the defined string \verb@"S5"@ for hibernation.

\item Fixed a bug in the \Condor{starter} where it would be running as
  real uid condor after job hooks are invoked which causes issues when
  accessing files.

\item Fixed a bug where some machines would send a final update ad to
  the \Condor{collector}, invalidating the persistent one that was
  previously sent (when \MacroNI{HIBERNATE} evaluates to \Expr{True}).
  This had the effect of dropping the machine out of the pool once the
  ad had grown stale.

\item Fixed a bug where any two Condor daemons on Windows were able to
  bind to the same port at the same time.

\item Fixed the behavior of the \Condor{negotiator} so that when a
  Condor-G matchmaking ad matches, the machine's ad will be shuffled
  to the end for round-robin matching to multiple gatekeepers with the
  same rank.

\item Resolved a bug in which the submit description file command
  \SubmitCmd{vm\_macaddr} was improperly parsed,
  and thus ignored, by \Condor{submit} for vm universe jobs.

\item Condor's Windows zip file distribution now includes the new
  C/C++ runtime libraries.

\item Fixed a Windows platform bug for jobs that enable streaming I/O.
  The bug caused the \Condor{starter} to crash upon invocation of the
  job.

\item Fixed a bug in which an ill-formed network packet could crash a
Condor daemon.  This would not be seen in normal Condor operation, but
sometimes port-scanning software could trigger such a crash.

\item Fixed a bug in which \Condor{q} would sometimes exit with 
  the value zero, indicating success,
  when it could not connect to a \Condor{schedd} daemon.
  It now exits with an error code.

\item Fixed two seemingly small memory leaks in Condor's SOAP
interface. A small amount of memory was lost per SOAP transaction. On
a high traffic machine, this leak would eventually render the
\Condor{schedd} daemon unresponsive.

\item Fixed a bug in the parallel universe where periodic expressions
involving the \Attr{JobStatus} attribute would not function properly.

\item Fixed a bug where Condor daemons could segmentation fault while trying
to write a core file to disk in the Unix ports.

\item Fixed a bug in which the use of dedicated execute accounts
(indicated by use of the configuration variable
\MacroNI{DEDICATED\_EXECUTE\_ACCOUNT\_REGEXP}) did not work properly
in PrivSep mode: those with the configuration variable
\MacroNI{PRIVSEP\_ENABLED} set to \Expr{True}.

\item Fixed an erroneous log message that reported that
the hook defined by \Macro{HOOK\_UPDATE\_JOB\_INFO} had run,
but would print the \MacroUNI{HOOK\_PREPARE\_JOB} path.
The correct hook ran, so this was only a logging error.
The log message is only visible at the \Expr{D\_FULLDEBUG} level.

\item Fixed a problem affecting the \Condor{starter} when in PrivSep mode.
After the user job exited, an error was printed in the
\Condor{starter} log file complaining that it failed to \Prog{chown} the
sandbox to Condor ownership.  This error was not actually harmful,
just noisy.

\item Fixed a bug in the \Condor{master} that caused it to not have
  \MacroNI{REPLICATION} in its default list for \MacroNI{DC\_DAEMON\_LIST}.
  The example
  configuration file for HAD has been updated to match, as well.

\item Fixed the \Condor{transferer} daemon and documentation to consistently
  use the value of the configuration variable 
  \MacroNI{MAX\_TRANSFERER\_LIFETIME} in High Availability code.

% gittrac #285
\item Fixed a bug that caused \Condor{dagman} to crash,
if a splice DAG has node categories.

\item Changed splice-related \Condor{dagman} debug messages
to \emph{not} be printed at the default verbosity.
They are now mostly printed at debug level 4.
For definitions of the debug levels, see the \Condor{dagman} manual
page at section~ \ref{man-condor-dagman}.

% gittrac #313
\item Fixed a bug that caused the \Condor{replication} daemon,
  as part of the high availability framework,
  to start the \Condor{transferer} client incorrectly; the end result was
  that the \Condor{transferer} was unable to authenticate via GSI
  using host-based certificates.

\item Fixed a bug in which the ClassAd attribute \AdAttr{RemoteWallClockTime}
  could get too big after a restart of the \Condor{schedd} daemon,
  for jobs that were running at the time of the restart.

% gittrac #231
\item Fixed a bug that was causing the \Condor{startd} to log the
  error message 
\begin{verbatim}
  ioctl(SIOCETHTOOL/GWOL) failed: Operation not permitted (1)
\end{verbatim}
  when started as a Personal Condor on Linux.
  The message is now suppressed in this case.  When the message is
  printed, an additional message is logged informing the user that
  this error can be ignored, unless hibernation is being used.

% gittrac #330
\item Fixed a bug that was causing the \Condor{startd} to sometimes
  publish the network adapter's hardware address incorrectly in its
  ClassAd.

\item Fixed a case in which \Condor{history} could get into an infinite
loop when searching through a corrupted history file.

<<<<<<< HEAD
% PR 953
\item Fixed a bug that caused \Condor{dagman} to crash if the
\File{dagman.out} file reached a size of 2 GB.
=======
% gittrac #355
\item Fixed a bug in the user log reader code that could cause it to
  get into an inconsistent state after detecting missed events.

\item Condor version 7.2.2 and previous releases do not support 
  communication with Condor 7.3.x daemons using the new 7.3.x
  configuration variables \MacroNI{CCB\_ADDRESS} or
  \MacroNI{PRIVATE\_NETWORK\_NAME}.
  The version 7.2.2 \Condor{collector} daemon now
  recognizes when it is receiving ClassAds from such daemons,
  and it will reject them.
  In prior versions, Condor would accept the ClassAds,
  but attempts to use them led to unexpected behavior.
>>>>>>> 430619c9

\end{itemize}

\noindent Known Bugs:

\begin{itemize}

\item None.

\end{itemize}

\noindent Additions and Changes to the Manual:

\begin{itemize}

\item Reorganized the user manual section that describes DAGMan.

\item Added a note about the fact that environment values specified
with the \Opt{environment} submit description file command override values from
the submittor's environment, as imported with \Opt{getenv = True}.

\end{itemize}


%%%%%%%%%%%%%%%%%%%%%%%%%%%%%%%%%%%%%%%%%%%%%%%%%%%%%%%%%%%%%%%%%%%%%%
\subsection*{\label{sec:New-7-2-1}Version 7.2.1}
%%%%%%%%%%%%%%%%%%%%%%%%%%%%%%%%%%%%%%%%%%%%%%%%%%%%%%%%%%%%%%%%%%%%%%

\noindent Release Notes:

\begin{itemize}

\item This release addresses reported 7.2.0 problems with the
Windows distribution.

\end{itemize}


\noindent New Features:

\begin{itemize}

\item Condor now has a clipped port to i386 Debian 5.0 (Lenny).

\item Added standard universe support for \Prog{gfortran}.

\item Added support for standard output and standard error to be greater
than 2 Gigabytes.

\end{itemize}

\noindent Configuration Variable Additions and Changes:

\begin{itemize}

\item The configuration variable \Macro{JAVA\_MAXHEAP\_ARGUMENT} now
defaults to the value \Opt{-Xmx1024m}.  The installation process of
Condor resets this value to \Expr{UNDEFINED} in the local
configuration file, if the detected JVM is not from Sun Microsystems.

\item A new feature has been added to the \Condor{master} that makes
it possible to append to the \MacroNI{DC\_DAEMON\_LIST} configuration
variable, instead of overwriting it.  To take advantage of this, place
the plus character ('\verb@+@') as the first character in the
\MacroNI{DC\_DAEMON\_LIST} definition.  For example:
\begin{verbatim}
  DAEMON_LIST     = NEW_DAEMON
  DC_DAEMON_LIST  = +NEW_DAEMON
\end{verbatim}

% PR 959
\item The new configuration variable \Macro{DAGMAN\_COPY\_TO\_SPOOL}
controls whether the \Condor{dagman} binary gets copied to the spool
directory when a DAG is submitted.  See \ref{param:DAGManCopyToSpool}
for details.

% PR 964
\item Added \Opt{-version} and \Opt{-help} command line options to
\Condor{submit\_dag}.

\end{itemize}

\noindent Bugs Fixed:

\begin{itemize}

\item Fixed a bug in the \Condor{collector} which could cause it
to hang indefinitely while reading network input in rare conditions.

\item Fixed a bug in \Condor{chirp} for Windows which was causing it
to crash on invocation.

\item Fixed a bug in the Windows \Condor{mail} program, which was causing
it to become unresponsive when run.  If left running, the application also
increased its memory consumption.

\item Fixed a bug that could cause the \Condor{schedd} to never
evaluate periodic expressions.

\item Fixed a bug on Unix platforms where \Condor{configure} would
provide incorrect defaults for the \MacroNI{JAVA\_MAXHEAP\_ARGUMENT}
attribute in the installed configuration files. The new current
default for Sun Java JVMs is \Opt{-Xmx1024m}.

\item Fixed a bug on Unix platforms where \Condor{configure} would
imply that using the Unix user \Login{root} or UID 0 for the
\Opt{--owner} option is a good thing.  It is not, and would then complain
that it could not find user \Login{root} in the password file.

\item Fixed a bug on Unix platforms where \Condor{configure} would
emit errors about not being able to execute \Prog{ldd} when installing
Condor on the Mac OS X 10.5 platform.  \Condor{configure} now
correctly detects shared library requirements when installing the
Condor binaries on the Mac OS X 10.5 platform.

\item Fixed a bug where execute-side daemons started before the
\Condor{credd} would fail to match with Windows jobs with
\SubmitCmd{run\_as\_owner} set.  This condition persisted until the
execute-side daemons were either restarted or reconfigured.

\item Fixed a problem affecting the Job Router and Condor-C.  When jobs
spool input files, they enter a temporary hold state, which could
trigger actions by a naive periodic remove or release expression.
Periodic expressions are no longer evaluated when in this temporary
hold state, which has the hold reason \AdStr{Spooling input data files}.

\item The example init script \Prog{condor.boot.generic} erroneously claimed
that the \Condor{master} would begin sending SIGKILL to child
processes after 20 seconds if SIGQUIT (the fast shutdown) failed.  The
\Condor{master} will actually wait \MacroUNI{SHUTDOWN\_FAST\_TIMEOUT}
seconds, a value that currently defaults to 300 seconds.

\item Environment variable names are now properly treated as
case-insensitive on Windows. The most common symptom of this bug was
the inability to specify a custom \Env{PATH} environment variable
for a job from its submit description file.

\item Changed \Condor{submit} \Opt{-debug} to issue a warning when ignoring
environment variables. This occurs with \SubmitCmd{getenv = True} set
in a submit description file.

\item Fixed a long-standing memory leak in SOAP interface.
This caused the leak of a few hundred bytes of memory for each connection.
This could eventually have caused the \Condor{schedd} daemon to crash.

\item Fixed Job Router hooks so that their output is properly
propagated where appropriate.

\item Implemented a fix for the \Condor{startd} that prevents it from
crashing if the user specified the configuration variable
\MacroNI{NUM\_SLOTS\_TYPE\_N}, without also specifying \MacroNI{SLOT\_TYPE\_N}.

\item The sample configuration files now correctly set the default
universe to vanilla.  This default has been true since 7.2.0,
but was not reflected in the sample configuration files.

\item Fixed a bug that incorrectly set the value of the
job ClassAd attribute \Attr{RequestMemory} to be 1024 times its
correct size due to a mismatch in units;
the attribute \Attr{RequestMemory} is given in Mbytes, while
the attribute \Attr{ImageSize} is given in Kbytes.

\item Fixed a memory leak in \Condor{dagman} that leaked a small
amount of memory for each job submitted.

\item Fixed a bug that was causing the network mask to be advertised
as a Condor sinful string, rather than a dotted-quad.

\item Fixed a handle leak in the \Condor{procd} on Windows.

\end{itemize}

\noindent Known Bugs:

\begin{itemize}

\item None.

\end{itemize}

\noindent Additions and Changes to the Manual:

\begin{itemize}

\item Added a FAQ entry for Windows describing how machines
with miss-configured performance counters may cause the \Condor{procd}
to crash.

\item Added a manual page for the command \Condor{router\_history}.

\end{itemize}



%%%%%%%%%%%%%%%%%%%%%%%%%%%%%%%%%%%%%%%%%%%%%%%%%%%%%%%%%%%%%%%%%%%%%%
\subsection*{\label{sec:New-7-2-0}Version 7.2.0}
%%%%%%%%%%%%%%%%%%%%%%%%%%%%%%%%%%%%%%%%%%%%%%%%%%%%%%%%%%%%%%%%%%%%%%

\noindent Release Notes:

\begin{itemize}

\item A bug in some older Xen kernels can result in Condor errors
due to a broken assumption in the \Condor{procd} daemon.
See the FAQ entry at section~ \ref{sec:xen-jiffies-bug} for details.

\item A problem has been discovered when using snapshot disks with 
\SubmitCmd{vm} universe VMware jobs,
if the path that the \Condor{vm-gahp} uses to refer to the
virtual machine's VMX file contains a symbolic link.
See the FAQ entry at section~ \ref{sec:vmware-symlink-bug} for details.

\item The name of the Amazon EC2 GAHP binary has changed from
\Prog{amazon-gahp} to \Prog{amazon\_gahp}. This makes it consistent
with the naming of other Condor binaries.

\end{itemize}


\noindent New Features:

\begin{itemize}

\item The default \SubmitCmd{universe} for jobs is now 
\SubmitCmd{vanilla}, instead of \SubmitCmd{standard}.
The default can be changed using the configuration variable
\Macro{DEFAULT\_UNIVERSE}.

\item VMware \SubmitCmd{vm} universe jobs now have any BIOS settings saved in
an \File{nvram} file in the \SubmitCmd{vmware\_dir} given in the
job's submit file transferred to the execute machine, so that they
apply to the job's execution.

\item Daemons that become unresponsive are now killed using the
SIGABRT signal, which causes a core file to be dropped.
Setting the configuration variable \Macro{NOT\_RESPONDING\_WANT\_CORE}
to \Expr{False} will revert to the previous behavior that used
the SIGKILL signal.

\item The \Condor{job\_router} and the
\Condor{q} command with the \Opt{-better-analyze} option now
support more ClassAd functions than they previously did.  They now
support all ClassAd functions, except for those with names beginning
with the string \Code{stringList}.

\item \Condor{status} given the options \Opt{-submitters} \Opt{-xml}
no longer emits a single blank line when there are no submitters,
instead it prints valid XML output with an empty body.

\end{itemize}

\noindent Configuration Variable Additions and Changes:

\begin{itemize}

\item The HAD configuration variable \MacroNI{NEGOTIATOR\_STATE\_FILE}
has changed its name to \MacroNI{STATE\_FILE}.

\end{itemize}

\noindent Bugs Fixed:

\begin{itemize}

\item \Security A flaw was found and fixed that could allow an unauthenticated
user to cause Condor daemons to shut down,
and could allow running jobs to be removed from the queue.

% PR 952
\item Fixed a bug that caused \Condor{dagman} to stay in the Condor
queue, if \Condor{dagman} was accidentally submitted with an empty DAG
input file.

% PR 959
\item \Condor{submit\_dag} now generates a \File{.condor.sub} file with
the submit description file command \SubmitCmd{copy\_to\_spool}
set to \Expr{True}, to ease version upgrades while
large DAGs are running.

\item Fixed a problem in the \Condor{startd} when using
\MacroNI{STARTD\_SLOT\_EXPRS} for attributes that are sometimes
present and sometimes absent from the machine ClassAd.  This is most
typical of attributes that enter the machine ClassAd from the job, via
\MacroNI{STARTD\_JOB\_EXPRS}.  When the attribute went away from slot X
(for example, because the job on slot X finished), the corresponding
\MacroNI{SlotX\_<AttributeName>} attribute was not reliably removed from
all of the other slots.

\item Removed some redundant information from the \Condor{startd} 
advertisements to the \Condor{collector}, 
from within the private ClassAd that is not user-visible.
This fix reduces UDP traffic and memory usage generated by
the \Condor{startd} by about 20\Percent\
in the \Condor{collector} and \Condor{negotiator} daemons.

\item Fixed the \Condor{master} daemon to correctly preserve all command-line
arguments when restarting itself.  In some cases, not preserving \Code{argv[0]}
confused external utilities that monitor the \Condor{master} process by looking
at the output of \Prog{ps} or similar programs.  Also, not preserving
\Opt{-pid} and \Opt{-runfor} could cause unexpected behavior.

\item Fixed a bug that exhibited itself when
the configuration variable \MacroNI{NEGOTIATOR\_CONSIDER\_PREEMPTION}
was set to \Expr{False}, in which jobs
would not be matched to slots in the backfill state.  Corrected, slots doing
backfill are included in the matchmaking process.

\item The \Condor{job\_router} did not work while managing jobs from
multiple users when read access to the \Condor{schedd} required
authentication.  The \Condor{job\_router} was also not able to use
authentication methods other than FS.  Now it can use any
authentication method, as long as the resulting identity is listed in
the configuration variable
\MacroNI{QUEUE\_SUPER\_USERS} or the \Condor{job\_router} and
\Condor{schedd} are running as a Personal Condor in non-root mode.

% Commented out by Karen, as it provides no relevant information
% in the given form.
% \item Fixed a number of memory leaks.

\item Fixed a bug in the \Condor{schedd} daemon that could cause it to write
  an incorrect Unique ID to the event log's header.

\item Fixed a bug in the user log reader API that could cause it to
  incorrectly return a ULOG\_NO\_EVENT in rare cases.

\item Fixed a bug in the user log reader API that could cause it to
  crash if the application attempted to re-initialize the ReadUserLog
  object.  The code now detects this condition, and returns an error
  when the application attempts to re-initialization an already
  initialized ReadUserLog object.

\item Fixed a bug that limited the size of \File{stdin}, \File{stdout},
and \File{stderr} files in the vanilla universe to 2GBytes.

\item Fixed a bug that could cause the \Condor{starter} to EXCEPT upon 
completion or eviction of a \SubmitCmd{vm} universe job.
The error message that appeared in the \File{StarterLog} file was
\begin{verbatim}
  Write_Pipe: invalid pipe end
\end{verbatim}

\item When a held job is removed, the values of the attributes
\Attr{HoldReason}, \Attr{HoldReasonCode} and \Attr{HoldReasonSubCode}
are moved to \Attr{LastHoldReason}, \Attr{LastHoldReasonCode} and
\Attr{LastHoldReasonSubCode}. Before, a hold reason could be lost if a
removed job was subsequently held.

\item The executable attribute for amazon grid universe jobs no longer
needs to be a valid file path.

\item Improved error reporting when a Xen or VMware command fails in the
\SubmitCmd{vm} universe.

\item For \SubmitCmd{vm} universe jobs,
virtual floppy disks are no longer disabled.

\item Fixed a bug introduced in Condor 7.1.4 that caused Condor to
ignore the virtual machine status reported by Xen in the \SubmitCmd{vm} universe.

\item Fixed a 20-second delay in the start up of the \Condor{c-gahp} and
the \Condor{vm-gahp}.

\item Fixed a bug which caused the net mask to be published
  into the machine ClassAd incorrectly.

\item Fixed a bug introduced in Condor 7.1.4 which could cause any
  Condor daemon to crash if the level of debugging output \MacroNI{D\_ALL}
  is enabled when a \Condor{reconfig} command is issued.

\item Fixed a bug introduced in Condor 7.1.4 which caused standard universe
jobs to fail to start up, if security authentication, but not encryption was
enabled between the submit side and the execute side.

% Commented out by Karen, as it gives no relevant information to any
% reader of this version history.  
%\item Many bugs fixed in the \Condor{job\_router} hooks.

\item Fixed a bug with streaming \File{stdin}, \File{stdout}, and
\File{stderr} when using \Prog{glexec}.

% Commented out by Karen, as it gives no relevant information to any
% reader of this version history, and has nothing to do with bugs fixed.
% \item Many improvements in error propagation and debugging output.

\end{itemize}

\noindent Known Bugs:

\begin{itemize}

\item None.

\end{itemize}

\noindent Additions and Changes to the Manual:

\begin{itemize}

\item Initial documentation for dynamic provisioning is available
in section~ \ref{sec:SMP-dynamicprovisioning}.

\item Documentation for Kerberos authentication
(see section~ \ref{sec:Kerberos-Authentication})
and associated configuration variables has been updated.

\end{itemize}
<|MERGE_RESOLUTION|>--- conflicted
+++ resolved
@@ -258,6 +258,10 @@
 The correct hook ran, so this was only a logging error.
 The log message is only visible at the \Expr{D\_FULLDEBUG} level.
 
+% PR 953
+\item Fixed a bug that caused \Condor{dagman} to crash if the
+\File{dagman.out} file reached a size of 2 GBytes.
+
 \item Fixed a problem affecting the \Condor{starter} when in PrivSep mode.
 After the user job exited, an error was printed in the
 \Condor{starter} log file complaining that it failed to \Prog{chown} the
@@ -313,11 +317,6 @@
 \item Fixed a case in which \Condor{history} could get into an infinite
 loop when searching through a corrupted history file.
 
-<<<<<<< HEAD
-% PR 953
-\item Fixed a bug that caused \Condor{dagman} to crash if the
-\File{dagman.out} file reached a size of 2 GB.
-=======
 % gittrac #355
 \item Fixed a bug in the user log reader code that could cause it to
   get into an inconsistent state after detecting missed events.
@@ -331,7 +330,6 @@
   and it will reject them.
   In prior versions, Condor would accept the ClassAds,
   but attempts to use them led to unexpected behavior.
->>>>>>> 430619c9
 
 \end{itemize}
 
