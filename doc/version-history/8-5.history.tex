--- conflicted
+++ resolved
@@ -29,7 +29,6 @@
 
 \begin{itemize}
 
-<<<<<<< HEAD
 \item Monitoring the status of PBS and SLURM jobs is now much more efficient.
 Now, one query to the batch system is done for all jobs, instead of a
 separate query for each job.
@@ -38,12 +37,11 @@
 \item \Condor{dagman} now allows commands to be more flexibly ordered
 within a DAG file.  (See section~\ref{dagman:command order} for details.)
 \Ticket{5732}
-=======
+
 \item Any \SubmitCmd{accounting\_group} and
 \SubmitCmd{accounting\_group\_user} values specified for a
 DAG are now propagated to all jobs of the workflow, including sub-DAGs.
 \Ticket{5077}
->>>>>>> 27276230
 
 \end{itemize}
 
