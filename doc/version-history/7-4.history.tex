--- conflicted
+++ resolved
@@ -127,6 +127,7 @@
 % gittrac #1524
 \item Condor can now be built on Mac OS X 10.6.
 
+% gittrac #1696
 \item The \Condor{master} ``shutdown program'' (configured via 
   \MacroNI{MASTER\_SHUTDOWN\_$<$Name$>$}) is now run with root (UNIX)
   or administrator (Windows) privileges.  The adminstrator must insure
@@ -304,12 +305,6 @@
 \item Fixed a bug in the \Condor{gridmanager} that could cause it to crash
 while handling grid-type cream jobs.
 
-<<<<<<< HEAD
-% gittrac #1696
-\item Fixed a bug in the \Condor{master} that prevented it from
-  executing the ``shutdown program'' as root (UNIX) or administrator
-  (Windows).
-=======
 % gittrac #1699
 % gittrac #1700
 \item Improved the \Condor{gridmanager}'s handling of grid-type cream jobs
@@ -320,7 +315,6 @@
 % gittrac #1701
 \item Fixed the web server feature controlled by \Macro{ENABLE\_WEB\_SERVER}.
 Previously, all HTTP GET requests would fail on non-linux Unix machines.
->>>>>>> e3f461b5
 
 \end{itemize}
 
