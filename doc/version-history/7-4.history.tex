%%%      PLEASE RUN A SPELL CHECKER BEFORE COMMITTING YOUR CHANGES!
%%%      PLEASE RUN A SPELL CHECKER BEFORE COMMITTING YOUR CHANGES!
%%%      PLEASE RUN A SPELL CHECKER BEFORE COMMITTING YOUR CHANGES!
%%%      PLEASE RUN A SPELL CHECKER BEFORE COMMITTING YOUR CHANGES!
%%%      PLEASE RUN A SPELL CHECKER BEFORE COMMITTING YOUR CHANGES!

%%%%%%%%%%%%%%%%%%%%%%%%%%%%%%%%%%%%%%%%%%%%%%%%%%%%%%%%%%%%%%%%%%%%%%
\section{\label{sec:History-7-4}Stable Release Series 7.4}
%%%%%%%%%%%%%%%%%%%%%%%%%%%%%%%%%%%%%%%%%%%%%%%%%%%%%%%%%%%%%%%%%%%%%%

This is a stable release series of Condor.
As usual, only bug fixes (and potentially, ports to new platforms)
will be provided in future 7.4.x releases.
New features will be added in the 7.5.x development series.

The details of each version are described below.

%%%%%%%%%%%%%%%%%%%%%%%%%%%%%%%%%%%%%%%%%%%%%%%%%%%%%%%%%%%%%%%%%%%%%%
\subsection*{\label{sec:New-7-4-0}Version 7.4.0}
%%%%%%%%%%%%%%%%%%%%%%%%%%%%%%%%%%%%%%%%%%%%%%%%%%%%%%%%%%%%%%%%%%%%%%

\noindent Release Notes:

\begin{itemize}

\item The default configuration file within the release now uses
  \MacroNI{ALLOW}/\MacroNI{DENY} in place of
  \MacroNI{HOSTALLOW}/\MacroNI{HOSTDENY} for security related settings.
  We recommend making this
  same change throughout all configuration files.  That way,
  a policy that depends on the default policy should continue to
  work as it did before.  The behavior of these configuration variables
  remains unchanged.  The \MacroNI{ALLOW}/\MacroNI{DENY} lists are
  added to the \MacroNI{HOSTALLOW}/\MacroNI{HOSTDENY} lists to form the
  authorization policy.  Both styles support the same syntax.  
  This change permits an anticipated
  phasing out of the \MacroNI{HOSTALLOW}/\MacroNI{HOSTDENY}  configuration
  variables, in order to simplify configuration.

\item As of Condor version 7.3.2, \Condor{q} \Opt{-xml} output no longer 
  begins with the non-XML consisting of two blank lines followed by a line
  of the following form:

\begin{verbatim}
-- Submitter: schedd-name : <IP> : hostname
\end{verbatim}

\end{itemize}


\noindent New Features:

\begin{itemize}

\item \Condor{q} \Arg{-analyze} and \Arg{-better-analyze} now provide
  analysis for scheduler and local universe jobs.  Specifically, the
  \MacroNI{START\_SCHEDULER\_UNIVERSE} and
  \MacroNI{START\_LOCAL\_UNIVERSE} expressions are checked.

\item Added \Attr{TotalLocalRunningJobs}, \Attr{TotalLocalIdleJobs},
\Attr{TotalSchedulerRunningJobs}, and \Attr{TotalSchedulerIdleJobs}
to the published ad for the \Condor{schedd}.  This means that
\Condor{q} \Opt{-analyze} can still give helpful information about
why local or scheduler universe jobs are idle when
\MacroNI{START\_LOCAL\_UNIVERSE} or
\MacroNI{START\_SCHEDULER\_UNIVERSE} refer to these attributes.

% #130
\item Add support for KVM in the vm universe.

% #688
\item The \Condor{vm-gahp} now links with libvirt, rather than calling
virsh command-line tools.

% #760
\item Greatly improved the \Condor{gridmanager}'s scalability when handling
many grid type gt2 grid universe jobs.

\item Latency in the submission and cleaning up of Condor-C jobs
has been improved.

\end{itemize}

\noindent Configuration Variable Additions and Changes:

\begin{itemize}

\item The new configuration variable 
  \Macro{SCHEDD\_JOB\_QUEUE\_LOG\_FLUSH\_DELAY} sets an
  upper bound in seconds on how long it takes for changes to the job
  ClassAd to be visible to the Condor Job Router and to Quill.
  The default value is 5 seconds.
  Previously, there was no upper limit.  Typically, other activity in
  the job queue, such as jobs being submitted or completed would cause
  buffered data to be flushed to disk, such that the effective upper bound was
  a function of how busy the job queue was.

\item The default configuration file now uses
  \MacroNI{ALLOW}/\MacroNI{DENY} in place of
  \MacroNI{HOSTALLOW}/\MacroNI{HOSTDENY}.  See the release notes above
  for more information.

\item The default value for \Macro{MAX\_JOBS\_RUNNING} has changed.
  Previously, it was 200.  Now it is defined by an expression that depends 
  on the total amount of memory and the operating system.  The default
  expression requires 1MByte of RAM per running job, on the submit machine.
  In some environments and configurations, this is overly
  generous and can be cut by as much as 50\%.  Under Windows, the
  number of running jobs is still capped at 200.
  A 64-bit version of Windows  is recommended in order to raise the value
  above the default.
  Under Unix, the maximum default is now 10,000.  To scale higher, we
  recommend that the system ephemeral port range is extended
  such that there are at least 2.1 ports per running job.

\item The default value of \MacroNI{RESERVED\_SWAP} has changed to
  the value 0, which
  disables the \Condor{schedd} daemon's check for sufficient swap space
  before starting more jobs.  The new expression defined with 
  \MacroNI{MAX\_JOBS\_RUNNING} has a more appropriate memory check, so
  the configuration variable \MacroNI{RESERVED\_SWAP} will no longer
  be used in the near future.
  For cases where 
  \MacroNI{RESERVED\_SWAP} is not set to 0, the default value
  of \MacroNI{SHADOW\_SIZE\_ESTIMATE} has changed to 800 Kbytes.
  Previously, it was 200 if not set,
  but it was set to 1800 in the example configuration file.

\item The default values of \Macro{START\_LOCAL\_UNIVERSE} and
  \Macro{START\_SCHEDULER\_UNIVERSE} have changed.  Previously,
  these were set to \Expr{True}.  Now, they are set using an expression
  that allows
  up to 200 local universe and 200 scheduler universe jobs to run.

\item The default value of
  \Macro{GRIDMANAGER\_MAX\_SUBMITTED\_JOBS\_PER\_RESOURCE} has
  changed from 100 to 1000.

\item The default \Macro{NEGOTIATOR\_INTERVAL} has changed from 300 to 60.

\item The default value of \Macro{ENABLE\_GRID\_MONITOR} has been
  changed from \Expr{False} to \Expr{True}.  This variable
  was assigned to \Expr{True} in the example configuration file, so
  the change in default value now matches the value set in the example
  configuration.

% #631
\item \MacroNI{VM\_VERSION} has been removed, as has the machine ad
attribute of the same name. \MacroNI{START\_ATTRS} can be used to
add virtual machine version information to the machine ad.

\end{itemize}

\noindent Bugs Fixed:

\begin{itemize}

\item Under windows, if a job ClassAd update from the starter caused the
job periodic hold or remove policy to become true, there was a 20-second
deadlock between the shadow, startd, and starter.

%gittrac #622
\item Fixed a bug that could cause \Condor{dagman} to generate an
illegal rescue DAG if it read events incorrectly in recovery mode
(\Condor{dagman} now checks for events that violate DAG semantics
when reading events in recovery mode, and exits without creating a
rescue DAG if it reads such an event).

% gittrac #744
\item Fixed a bug that could cause \Condor{dagman} to abort if it saw
a combination of a terminated and an aborted event on a node with
retries.

\item Changed some log file warnings in \Condor{dagman} to not be
printed at the default verbosity setting.

\item Fixed a bug originating in 7.1.4.  When a user submitted a job
with an executable that did not have execute permission enabled, and
Condor was running as root, and transfer-files mode was being used,
Condor failed to automatically turn on execute permission after
transferring the file.

\item Fixed a bug from 7.3.2.  The configuration variable
\MacroNI{COUNT\_HYPERTHREAD\_CPUS} was ignored and was effectively
treated as False in all cases.

\item JobRouter was not able to see matchmaking diagnostic attributes
such as \Attr{LastRejMatchTime}.  Therefore, when evaluating policy
expressions that referred to these attributes, they were effectively
treated as though undefined.  Quill was also not able to see these
attributes.

<<<<<<< HEAD
% gittrac #825
\item The version compatibility checking between a \File{.condor.sub}
file and the \Condor{dagman} binary (which is done at DAG startup) is
now much more permissive.  Currently, \File{.condor.sub} files with
versions of 7.1.2 and later are accepted by \Condor{dagman}.
=======
% #822
\item Fixed a bug introduced in 7.3.2 that could cause the
\Condor{gridmanager} to crash repeatedly on startup if the job queue
contained grid-type gt2 jobs that had been previously submitted.

% #724, #774
\item Fixed two bugs related to VOMS introduced in 7.3.2. The first
prevented jobs with X509 proxies from being submitted on platforms
on which Condor doesn't support VOMS. The second prevented submission
of jobs with VOMS proxies if the authenticity of the VOMS extensions
couldn't be verified.

\item Fixed a bad default in \Attr{batch\_gahp.config} that prevented
Condor from observing job state changes for grid-type pbs and lsf grid
universe jobs.

% #748
\item Fixed a bug that caused Condor-C jobs to fail if
\Attr{transfer\_executable} was set to \Opt{False}.

% #784
\item Fix a bug that caused Condor-C jobs to fail if the executable
or stdin/out/err file names contained a comma.

% #460
\item File transfer for grid-type gt4 jobs requires an empty directory
in \Attr{/tmp}, which the \Condor{gridmanager} creates. If this directory
is deleted, the \Condor{gridmanager} will now recreate it.
>>>>>>> f759c351

\end{itemize}

\noindent Known Bugs:

\begin{itemize}

\item None.

\end{itemize}

\noindent Additions and Changes to the Manual:

\begin{itemize}

\item None.

\end{itemize}
<|MERGE_RESOLUTION|>--- conflicted
+++ resolved
@@ -190,13 +190,12 @@
 treated as though undefined.  Quill was also not able to see these
 attributes.
 
-<<<<<<< HEAD
 % gittrac #825
 \item The version compatibility checking between a \File{.condor.sub}
 file and the \Condor{dagman} binary (which is done at DAG startup) is
 now much more permissive.  Currently, \File{.condor.sub} files with
 versions of 7.1.2 and later are accepted by \Condor{dagman}.
-=======
+
 % #822
 \item Fixed a bug introduced in 7.3.2 that could cause the
 \Condor{gridmanager} to crash repeatedly on startup if the job queue
@@ -225,7 +224,6 @@
 \item File transfer for grid-type gt4 jobs requires an empty directory
 in \Attr{/tmp}, which the \Condor{gridmanager} creates. If this directory
 is deleted, the \Condor{gridmanager} will now recreate it.
->>>>>>> f759c351
 
 \end{itemize}
 
