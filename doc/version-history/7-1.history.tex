--- conflicted
+++ resolved
@@ -1,4 +1,3 @@
-<<<<<<< HEAD
 %%%      PLEASE RUN A SPELL CHECKER BEFORE COMMITTING YOUR CHANGES!
 %%%      PLEASE RUN A SPELL CHECKER BEFORE COMMITTING YOUR CHANGES!
 %%%      PLEASE RUN A SPELL CHECKER BEFORE COMMITTING YOUR CHANGES!
@@ -251,29 +250,30 @@
 \begin{itemize}
 
 \item Added a new mechanism termed \Term{Concurrency Limits}.  This
-	mechanism allows the Condor pool administrator to define an arbitrary
-	number of consumable resources in the configuration file of the
-	matchmaker.  The availability of these consumable resources will be taken
-	into account during the matchmaking process.  Individual jobs can specify
-	how many of each type of consumable resource is required.  
-	Typical applications of Concurrency Limits could include management of
-	software licenses, database connections, or any other consumable resource
-	that is external to Condor.  NOTE: Documentation still being written on
-	this feature.
+mechanism allows the Condor pool administrator to define an arbitrary
+number of consumable resources in the configuration file of the
+matchmaker.  The availability of these consumable resources will be taken
+into account during the matchmaking process.  Individual jobs can specify
+how many of each type of consumable resource is required.  
+Typical applications of Concurrency Limits could include management of
+software licenses, database connections, or any other consumable resource
+that is external to Condor.  NOTE: Documentation still being written on
+this feature.
+See section~\ref{sec:Concurrency-Limits}) for documentation.
 
 \item Added support for Condor to manage serial high throughput computing
-	workloads on the IBM Blue Gene supercomputer.  The IBM Blue Gene/P is now
-	a supported platform.
+workloads on the IBM Blue Gene supercomputer.  The IBM Blue Gene/P is now
+a supported platform.
 
 \item Extended Job Hooks (see section~\ref{sec:job-hooks}) to allow for
-	alternate transformation and/or monitoring engines for the Job Router (see
-	section~\ref{sec:JobRouter}.  Routing is still controlled by the Job
-	Router, but if Job Router Hooks are configured, then external programs or
-	scripts can be used to transform and monitor the job instead of Condor's
-	internal engine.
+alternate transformation and/or monitoring engines for the Job Router (see
+section~\ref{sec:JobRouter}.  Routing is still controlled by the Job
+Router, but if Job Router Hooks are configured, then external programs or
+scripts can be used to transform and monitor the job instead of Condor's
+internal engine.
 
 \item Added support for the new protocol for WS GRAM introduced in Globus
-4.2. For each WS GRAM resource, Condor automatically determines whether it's
+4.2. For each WS GRAM resource, Condor automatically determines whether it is
 speaking the 4.0 or 4.2 version of the protocol and responds appropriately.
 When setting \SubmitCmd{grid\_resource} in the submit file, use
 \SubmitCmd{gt4} for both WS GRAM 4.0 and 4.2.
@@ -300,7 +300,7 @@
 \Condor{submit\_dag} and \Condor{dagman}).
 
 \item Streamlined the protocol between submit and execute machines; in some
-	instances less messages will be exchanged over the network.
+instances, fewer messages will be exchanged over the network.
 
 \item When network requests are denied because of the authorization
 policy, Condor now logs an explanation in the daemon log that denied
@@ -349,15 +349,15 @@
 details.
 
 \item Added configuration entry \Macro{GLEXEC\_JOB} which replaces the
-	functionality previously encapsulated in \Macro{GLEXEC\_STARTER}.  Using
-	\Macro{GLEXEC\_JOB} enables privilege separation in Condor via glexec in a
-	manner much more consistent with how Condor's own privilege separation
-	mechanism works.  Specifically, the user identity switching will now occur
-	between the \Condor{starter} and the actual user job.
+functionality previously encapsulated in \Macro{GLEXEC\_STARTER}.  Using
+\Macro{GLEXEC\_JOB} enables privilege separation in Condor via glexec in a
+manner much more consistent with how Condor's own privilege separation
+mechanism works.  Specifically, the user identity switching will now occur
+between the \Condor{starter} and the actual user job.
 
 \item Added configuration parameter \Macro{AMAZON\_GAHP\_WORKER\_MAX\_NUM}
-	to specify a ceiling on the number of threads spawned on the submit
-	machine to support jobs running on Amazon EC2.  Defaults to 5.
+to specify a ceiling on the number of threads spawned on the submit
+machine to support jobs running on Amazon EC2.  Defaults to 5.
 
 \end{itemize}
 
@@ -381,14 +381,14 @@
 during security negotiation.
 
 \item Fixed a bug from Condor version 7.1.2 that in rare cases could cause
-	Condor to fail to recognize when a call to exec() fails on Unix
-	platforms.
+Condor to fail to recognize when a call to exec() fails on Unix
+platforms.
 
 \item Fixed problems with configuration parameter
-	\Macro{JOB\_INHERITS\_STARTER\_ENVIRONMENT} when using PrivSep.
+\Macro{JOB\_INHERITS\_STARTER\_ENVIRONMENT} when using PrivSep.
 
 \item Improved the deletion of Amazon EC2 jobs when the server is
-	unreachable.
+unreachable.
 
 \item Fixed problems with Condor parallel universe jobs when recovering from
 	a reboot of the submit machine.
@@ -913,711 +913,4 @@
   the documented list of possible values for the machine ClassAd
   attribute \AdAttr{OpSys}.
 
-\end{itemize}
-=======
-%%%      PLEASE RUN A SPELL CHECKER BEFORE COMMITTING YOUR CHANGES!
-%%%      PLEASE RUN A SPELL CHECKER BEFORE COMMITTING YOUR CHANGES!
-%%%      PLEASE RUN A SPELL CHECKER BEFORE COMMITTING YOUR CHANGES!
-%%%      PLEASE RUN A SPELL CHECKER BEFORE COMMITTING YOUR CHANGES!
-%%%      PLEASE RUN A SPELL CHECKER BEFORE COMMITTING YOUR CHANGES!
-
-%%%%%%%%%%%%%%%%%%%%%%%%%%%%%%%%%%%%%%%%%%%%%%%%%%%%%%%%%%%%%%%%%%%%%%
-\section{\label{sec:History-7-1}Development Release Series 7.1}
-%%%%%%%%%%%%%%%%%%%%%%%%%%%%%%%%%%%%%%%%%%%%%%%%%%%%%%%%%%%%%%%%%%%%%%
-
-This is the development release series of Condor.
-The details of each version are described below.
-
-
-%%%%%%%%%%%%%%%%%%%%%%%%%%%%%%%%%%%%%%%%%%%%%%%%%%%%%%%%%%%%%%%%%%%%%%
-\subsection*{\label{sec:New-7-1-3}Version 7.1.3}
-%%%%%%%%%%%%%%%%%%%%%%%%%%%%%%%%%%%%%%%%%%%%%%%%%%%%%%%%%%%%%%%%%%%%%%
-
-\noindent Release Notes:
-
-\begin{itemize}
-
-\item This developer release includes the majority of the bug fixes released
-	in stable version 7.0.5, including the security patches documented in that
-	release.  See section~\ref{sec:New-7-0-5} below.
-
-\item Updated the version of Globus Toolkit: The Condor binaries are now
-	linked against Globus v4.2.0.
-
-\item Updated the version of OpenSSL: The Condor binaries are now linked
-	against OpenSSL 0.9.8h.
-
-\item Updated the version of GCB: The Condor binaries are now linked
-	against GCB 1.5.6.
-
-\item Changes to the \MacroNI{ALLOW\_*} and \MacroNI{DENY\_*} configuration
-	variables no longer require the use of the \Opt{-full} option to
-	\Condor{reconfig} upon reconfiguration.
-
-\end{itemize}
-
-\noindent New Features:
-
-\begin{itemize}
-
-\item Added a new mechanism termed \Term{Concurrency Limits}.  This
-mechanism allows the Condor pool administrator to define an arbitrary
-number of consumable resources in the configuration file of the
-matchmaker.  The availability of these consumable resources will be taken
-into account during the matchmaking process.  Individual jobs can specify
-how many of each type of consumable resource is required.  
-Typical applications of Concurrency Limits could include management of
-software licenses, database connections, or any other consumable resource
-external to Condor.  
-See section~\ref{sec:Concurrency-Limits}) for documentation.
-
-\item Added support for Condor to manage serial high throughput computing
-	workloads on the IBM Blue Gene supercomputer.  The IBM Blue Gene/P is now
-	a supported platform.
-
-\item Extended Job Hooks (see section~\ref{sec:job-hooks}) to allow for
-	alternate transformation and/or monitoring engines for the Job Router (see
-	section~\ref{sec:JobRouter}.  Routing is still controlled by the Job
-	Router, but if Job Router Hooks are configured, then external programs or
-	scripts can be used to transform and monitor the job instead of Condor's
-	internal engine.
-
-\item Added support for the new protocol for WS GRAM introduced in Globus
-4.2. For each WS GRAM resource, Condor automatically determines whether it's
-speaking the 4.0 or 4.2 version of the protocol and responds appropriately.
-When setting \SubmitCmd{grid\_resource} in the submit file, use
-\SubmitCmd{gt4} for both WS GRAM 4.0 and 4.2.
-
-\item Added the ability for Windows slot users to load and run their jobs
-within the context of their profile. 
-This includes the \File{My Documents} directory 
-hierarchy, its monikers, and the user's registry hive.
-To use the profile, add a \SubmitCmd{load\_profile} command to the 
-submit description file.  A current restriction prevents the use of
-\SubmitCmd{load\_profile} 
-in conjunction with \SubmitCmd{run\_as\_owner}. Please refer to 
-section~\ref{sec:windows-load-profile} for further details.
-
-\item The \File{StarterLog} file for local universe jobs now displays the job id
-in each line in the file, so that interleaved messages relevant to
-different jobs running concurrently can be identified.
-
-\item Added the \Opt{-AllowVersionMismatch} command line option to
-\Condor{submit\_dag} and \Condor{dagman} to (if absolutely necessary)
-allow a version mismatch between \Condor{dagman} and the
-\File{.condor.sub} file used to submit it.
-This permits a Condor version mismatch between
-\Condor{submit\_dag} and \Condor{dagman}).
-
-\item Streamlined the protocol between submit and execute machines; in some
-	instances less messages will be exchanged over the network.
-
-
-\end{itemize}
-
-\noindent Configuration Variable Additions and Changes:
-
-\begin{itemize}
-
-\item Added the new configuration variable
-\Macro{MAX\_PENDING\_STARTD\_CONTACTS}.  This limits the
-number of simultaneous connection attempts by the \Condor{schedd} when
-it is requesting claims from the \Condor{startd}s.  The intention is
-to protect the \Condor{schedd} from being overloaded by authentication
-operations.  The default is 0, which indicates no limit.
-
-\item Added the new configuration variable
-\Macro{SEC\_INVALIDATE\_SESSIONS\_VIA\_TCP},  which
-defaults to \Expr{True}.  Previously, attempts to use an invalid security
-session resulted in a UDP rather than a TCP response.  In networks with
-different firewall rules for UDP and TCP, the filtering of the session
-invalidation messages was easily overlooked, since it would not
-typically happen during the initial vetting of the pool.  If these
-packets were filtered out, then at the subsequent \Condor{collector}
-restart, no daemons would be able to advertise themselves to the
-pool until their existing security sessions expired.  The old behavior
-can be achieved by setting this configuration parameter to \Expr{False}.
-
-\item Added the new configuration variable
-\Macro{SEC\_ENABLE\_MATCH\_PASSWORD\_AUTHENTICATION}.
-This is a special authentication mechanism designed to minimize
-overhead in the \Condor{schedd} when communicating with the execute
-machine.  Essentially, matchmaking results in a secret being shared
-between the \Condor{schedd} and \Condor{startd}, and this is used to
-establish a strong security session between the execute and submit
-daemons without going through the usual security negotiation protocol.
-This is especially important when operating at large scale over high
-latency networks, as in a glidein pool with one submit machine and thousands of
-execute machines on a network with 0.1 second round trip times.  See
-\pageref{param:SecEnableMatchPasswordAuthentication} for
-details.
-
-\item Added configuration entry \Macro{GLEXEC\_JOB} which replaces the
-	functionality previously encapsulated in \Macro{GLEXEC\_STARTER}.  Using
-	\Macro{GLEXEC\_JOB} enables privilege separation in Condor via glexec in a
-	manner much more consistent with how Condor's own privilege separation
-	machanism works.  Specifically, the user identity switching will now occur
-	between the \Condor{starter} and the actual user job.
-
-\item Added configuration parameter \Macro{AMAZON\_GAHP\_WORKER\_MAX\_NUM}
-	to specify a ceiling on the number of threads spawned on the submit
-	machine to support jobs running on Amazon EC2.  Defaults to 5.
-
-\end{itemize}
-
-\noindent Bugs Fixed:
-
-\begin{itemize}
-
-\item Includes bug fixes from Condor v7.0.5, including the security fixes.
-	See section~\ref{sec:New-7-0-5}.
-
-\item Fixed a bug in the \Condor{schedd} that would cause it to
-except if a crontab entry was incorrectly formatted.
-
-\item Fixed a bug in the CondorView server (collector) that caused it
-to except (crash) when it received a machine ClassAd without a valid state.
-It now logs this under level \MacroNI{D\_ALWAYS} and ignores the ClassAd.
-
-\item Fixed a bug from Condor version 7.1.2 that would cause 
-Condor daemons to start
-consuming a lot of cpu time after rare types of communication failures
-during security negotiation.
-
-\item Fixed a bug from Condor version 7.1.2 that in rare cases could cause
-	Condor to fail to recognize when a call to exec() fails on Unix
-	platforms.
-
-\item Fixed problems with configuration parameter
-	\Macro{JOB\_INHERITS\_STARTER\_ENVIRONMENT} when using PrivSep.
-
-\item Improved the deletion of Amazon EC2 jobs when the server is
-	unreachable.
-
-\item Fixed problems with Condor parallel universe jobs when recovering from
-	a reboot of the submit machine.
-
-\end{itemize}
-
-\noindent Known Bugs:
-
-\begin{itemize}
-
-\item None.
-
-\end{itemize}
-
-\noindent Additions and Changes to the Manual:
-
-\begin{itemize}
-
-\item None.
-
-\end{itemize}
-
-
-%%%%%%%%%%%%%%%%%%%%%%%%%%%%%%%%%%%%%%%%%%%%%%%%%%%%%%%%%%%%%%%%%%%%%%
-\subsection*{\label{sec:New-7-1-2}Version 7.1.2}
-%%%%%%%%%%%%%%%%%%%%%%%%%%%%%%%%%%%%%%%%%%%%%%%%%%%%%%%%%%%%%%%%%%%%%%
-
-\noindent Release Notes:
-
-\begin{itemize}
-
-\item None.
-
-\end{itemize}
-
-
-\noindent New Features:
-
-\begin{itemize}
-
-\item Added \Procedure{formatTime}, a built-in ClassAd function to create a
-  formatted representation of the time.  A detailed description of this
-  function is available in section~\ref{sec:classadFunctions}, which
-  documents all of the available built-in ClassAd functions.
-
-\item Improved Condor's authentication handshake, so that daemons such
-as the \Condor{schedd}, which initiate connections to other daemons,
-spend less time waiting for responses.
-Authentication over high latency
-networks is still rather expensive in Condor, so it still may be
-necessary to scale up by running more \Condor{schedd} and \Condor{collector}
-daemons than one would need for equivalent workloads on a low latency network.
-Additional improvements in this area are planned.
-
-\end{itemize}
-
-\noindent Configuration Variable Additions and Changes:
-
-\begin{itemize}
-
-\item None.
-
-\end{itemize}
-
-\noindent Bugs Fixed:
-
-\begin{itemize}
-
-\item Fixed a memory leak, introduced in Condor version 7.1.1, which caused the
-  \Condor{startd} daemon to grow without bound.
-
-% PR 945
-\item Fixed a bug in \Condor{dagman} that caused the user log file of
-the first node job in a DAG to get created with 0600 permissions,
-regardless of the user's umask.  Note that this fix involved removing
-the \Opt{-condorlog} and \Opt{-storklog} command-line arguments from
-\Condor{submit\_dag} and \Condor{dagman}.
-
-\item Fixed a problem from Condor version 7.1.1 that in some cases caused the
-\Condor{starter} to stop sending updates about the job status or
-to send updates too frequently.
-
-\end{itemize}
-
-\noindent Known Bugs:
-
-\begin{itemize}
-
-\item None.
-
-\end{itemize}
-
-\noindent Additions and Changes to the Manual:
-
-\begin{itemize}
-
-\item None.
-
-\end{itemize}
-
-
-%%%%%%%%%%%%%%%%%%%%%%%%%%%%%%%%%%%%%%%%%%%%%%%%%%%%%%%%%%%%%%%%%%%%%%
-\subsection*{\label{sec:New-7-1-1}Version 7.1.1}
-%%%%%%%%%%%%%%%%%%%%%%%%%%%%%%%%%%%%%%%%%%%%%%%%%%%%%%%%%%%%%%%%%%%%%%
-
-\noindent Release Notes:
-
-\begin{itemize}
-
-\item None.
-
-\end{itemize}
-
-
-\noindent New Features:
-
-\begin{itemize}
-
-\item Added a new feature to \Condor{dagman} which caches the log lines
-emitted to the dagman.out file when in recovery mode and emits the
-cache as one call to the logging subsystem when the cache size limit is
-reached. Under NFS conditions, this prevents an open and close per line
-of the log and greatly improves performance. This feature is off by
-default and is controlled by \Attr{DAGMAN\_DEBUG\_CACHE\_ENABLE}, which
-takes a boolean, and  \Attr{DAGMAN\_DEBUG\_CACHE\_SIZE}, which is an
-integer in bytes of how big the cache should be before flushing.
-
-\item Included some Windows example jobs (submit files and binaries).
-
-\item Added a new feature to the DAGMan language called splicing. Please
-read section~\ref{sec:DAGSplicing} on page \pageref{sec:DAGSplicing}.
-
-\item The Prepare Job Hook can now modify the job ClassAd before execution.
-For a complete description of the new hook system, read
-section~\ref{sec:job-hooks} on page~\pageref{sec:job-hooks}.
-
-\item Condor now coerces the result of \$\$([]) expressions within
-submit description files to strings.
-This means that submit files can do simple arithmetic.
-For example, you can describe a command-line argument as:
-
-arguments = \$\$([\$(PROCESS)+100])
-
-and \Condor{submit} will expand the argument to be the expected value.
-
-\item Condor daemons now periodically update the \Code{ctime} of their
-  log files, instead of the \Code{mtime}, as they previously did.
-  At start up, the daemons use this \Code{ctime} 
-  to determine how long they may have been down.
-
-\item Added the capability to the \Condor{startd} to allow it to power 
-  down machines based a user specified policy.  See 
-  section~\ref{sec:power-man} on \pageref{sec:power-man} on
-  Power Management for more details.
-
-\item \Condor{off} now supports the \Opt{-peaceful} option for the
-  \Condor{schedd}, in addition to the existing support that already existed for
-  the \Condor{startd}.  When peacefully shut down,
-  the \Condor{schedd} stops starting new
-  jobs and waits for all running jobs to finish before exiting.  The
-  default shut down behavior is still \Opt{-graceful}, which checkpoints
-  and stops all running standard universe jobs and gracefully
-  disconnects from other types of jobs in the hopes of later restarting
-  and reconnecting to them without any disturbance to the running job.
-
-\item The \Condor{job\_router} now supports deletion of attributes
-  when transforming job ClassAds from vanilla to grid universe.  It also
-  behaves more deterministically when choosing from multiple possible
-  routes.  Rather than picking one at random, it uses a round-robin
-  selection.
-
-% PR 941
-\item \Condor{dagman} now checks that its submit file was generated by
-a \Condor{submit\_dag} with the same version as \Condor{dagman} itself.
-It is a fatal error for the versions to differ.
-
-\end{itemize}
-
-\noindent Configuration Variable Additions and Changes:
-
-\begin{itemize}
-
-\item Added \Attr{DAGMAN\_DEBUG\_CACHE\_ENABLE} and 
-  \Attr{DAGMAN\_DEBUG\_CACHE\_SIZE} which allow DAGMan to maintain a
-  cache of log lines and write out the cache as one open/write/close
-  sequence.  \Attr{DAGMAN\_DEBUG\_CACHE\_ENABLE} is a boolean
-  which turns on the ability for caching and defaults to \Expr{False}.
-  \Attr{DAGMAN\_DEBUG\_CACHE\_SIZE} is a positive integer and represents
-  the size of the cache in bytes and defaults to 5 Megabytes.
-
-\item The existing \Macro{BIND\_ALL\_INTERFACES} configuration variable
-  now defaults to \Expr{True}.
-
-\item Added the \Macro{HIBERNATE} expression, which, when evaluated in
-  the context of each slot, determines if a machine should enter
-  a low power state. See page~\pageref{param:Hibernate} for more 
-  information.
-
-\item Added the \Macro{HIBERNATE\_CHECK\_INTERVAL} configuration variable,
-  which, if set to a non-zero value, enables the \Condor{startd} to place the 
-  machine in a low power state based on the evaluation of the
-  \MacroNI{HIBERNATE} expression.  See 
-  page~\pageref{param:HibernateCheckInterval} for more information.
-
-\item The existing \Macro{VALID\_SPOOL\_FILES} configuration variable
-  now automatically includes \File{SCHEDD.lock},
-  the lock file used for high availability \Condor{schedd} fail over.
-  Other high availability lock files are not currently included.
-
-\item Added the \Macro{SEC\_DEFAULT\_AUTHENTICATION\_TIMEOUT} configuration
-  variable, where the definition \Expr{DEFAULT} may be replaced
-  by the usual list of contexts for security settings
-  (for example, \Expr{CLIENT}, \Expr{READ}, and \Expr{WRITE}).
-  This specifies the number of seconds that Condor should
-  allow for the authentication of network connections to complete.
-  Previously, GSI authentication was hard-coded to allow 5 minutes
-  for authentication.
-  Now it uses the same default as all other methods: 20 seconds.
-
-\item Added the \Macro{STARTER\_UPDATE\_INTERVAL\_TIMESLICE} configuration
-  variable, which
-  specifies the highest fraction of time that the \Condor{starter} should spend
-  collecting monitoring information about the job, such as disk usage.
-  It defaults to 0.1.  If checking the disk usage of the job takes a
-  long time, the \Condor{starter} will monitor less frequently than 
-  specified by \MacroNI{STARTER\_UPDATE\_INTERVAL}.
-
-\end{itemize}
-
-\noindent Bugs Fixed:
-
-\begin{itemize}
-
-\item Fixed a bug introduced in 7.1.0 affecting configurations in
-which authentication of all communication between the \Condor{shadow}
-and \Condor{schedd} is required.  This caused failure in the final update
-after the job had finished running.  The result was that the job would return
-to the idle state to run again.
-
-\item Fixed a bug in Java universe where each slot would be told to
-  potentially use all the memory on the machine.  Now, each JVM 
-  receives the physical memory divided by the number of slots.
-
-\item On Windows, slot users would sometimes show up in the Windows Welcome
-  Screen.  This has now been resolved.
-  The slot users need to be manually
-  removed for this to take effect and the machine may need to be rebooted for
-  the setting to be honored.
-
-\item Fixed a bug in the ClassAd \Procedure{string} function.
-  The function now properly converts integers and floats
-  to their string representation.
-
-\item The Windows Installer is now completely internationalized: it will no 
-  longer fail to install because of a missing "Users" group; instead, it
-  will use the regionally appropriate group.
-
-\item Interoperability with Samba (as a PDC) has been improved.  Condor 
-  uses a fast form of login during credential validation.  Unfortunately, 
-  this login procedure fails under Samba, even if the credentials are 
-  valid.  The new behavior is to attempt the fast login, and on failure, 
-  fall back to the slower form.
-
-\item Windows slot users no longer have the Batch Privilege added, nor 
-  does Condor first attempt a Batch login for slot users.  This was 
-  causing permission problems on hardened versions of Windows, such 
-  as Windows Sever 2003, in that not interactive users lacked the 
-  permission to run batch files (via the \Prog{cmd.exe} tool). This affected 
-  any user submitting jobs that used batch files as the executable.
-
-% issue [#1516]
-\item If the \AdAttr{IWD} is not defined in a job classified
-  ad that was either fetched by the \Condor{startd} via job hooks, or
-  pushed to the \Condor{startd} via COD, the \Condor{starter} no
-  longer treats this as a fatal error, and instead uses the temporary
-  job execution sandbox as the initial working directory.
-
-% Fixes requested by LIGO
-\item Made some fixes to the new-style rescue DAG feature:
-\begin{itemize}
-\item \Condor{submit\_dag} no longer needs the \Opt{-force} flag if a rescue
-DAG will be run, even if the files generated by \Condor{submit\_dag}
-already exist.
-\item \Condor{submit\_dag} with the \Opt{-force} flag now renames any
-existing new-style rescue DAG files, and therefore runs the original DAG.
-\end{itemize}
-
-% PR 942
-\item Fixed a problem that caused new-style rescue DAGs to fail when
-\Condor{submit\_dag} is invoked with the \Opt{-usedagdir} flag.
-
-\end{itemize}
-
-\noindent Known Bugs:
-
-\begin{itemize}
-
-\item None.
-
-\end{itemize}
-
-\noindent Additions and Changes to the Manual:
-
-\begin{itemize}
-
-\item The manual now contains Windows installation instructions for
-  controlling the configuration for the \SubmitCmd{vm} universe.
-
-\end{itemize}
-
-
-
-%%%%%%%%%%%%%%%%%%%%%%%%%%%%%%%%%%%%%%%%%%%%%%%%%%%%%%%%%%%%%%%%%%%%%%
-\subsection*{\label{sec:New-7-1-0}Version 7.1.0}
-%%%%%%%%%%%%%%%%%%%%%%%%%%%%%%%%%%%%%%%%%%%%%%%%%%%%%%%%%%%%%%%%%%%%%%
-
-\noindent Release Notes:
-
-\begin{itemize}
-
-\item Upgrading to 7.1.0 from previous versions of Condor will make
-existing Standard Universe jobs that have already run fail to match to
-machines running Condor 7.1.0 unless the job previously ran on a
-machine using the Red Hat 5.0 release of Condor.  This is because the
-value of the \Attr{CheckpointPlatform} attribute of the machine
-ClassAd has changed in order to better represent checkpoint
-compatibility.  If this affects you, you can use \Condor{qedit} to
-change the \Attr{LastCheckpointPlatform} attribute of existing
-Standard Universe jobs to match the new \Attr{CheckpointPlatform}
-advertised by the machine ClassAd where the job last ran.
-
-\item Condor no longer supports root configuration files
-(for example, \File{/etc/condor/condor\_config.root},
-\File{~condor/condor\_config.root}, and
-the file defined by the configuration variable
-\MacroNI{LOCAL\_ROOT\_CONFIG\_FILE}).  This feature was intended to
-give limited powers to a Unix administrator to configure some aspects
-of Condor without gaining root powers.  However, given the flexibility
-of the configuration system, we decided that this was not practical.
-As long as Condor is started up as root, it should be clearly
-understood that whoever has the ability to edit the Condor
-configuration files can effectively run arbitrary programs as root.
-
-\end{itemize}
-
-
-\noindent New Features:
-
-\begin{itemize}
-
-\item In the past, Condor has always sent work to the execute machines
-  by pushing jobs to the \Condor{startd}, either from the
-  \Condor{schedd} or via \Condor{cod}.
-  As of version 7.1.0, The \Condor{startd} now has the ability to pull
-  work by fetching jobs via a system of plug-ins or hooks.
-  Additional hooks are invoked by the \Condor{starter} to help manage
-  work (especially for fetched jobs, but the \Condor{starter} hooks
-  can be defined and invoked for other kinds of jobs as well).
-  For a complete description of the new hook system, read
-  section~\ref{sec:job-hooks} on page~\pageref{sec:job-hooks}.
-
-% PR 888/921
-\item Added the capability to insert commands into the \File{.condor.sub}
-  file produced by \Condor{submit\_dag} with the \Opt{-append} and
-  \Opt{-insert\_sub\_file} command-line arguments to \Condor{submit\_dag} and
-  the \Macro{DAGMAN\_INSERT\_SUB\_FILE} configuration variable.
-  See the \Condor{submit\_dag} manual page on
-  page~\pageref{man-condor-submit-dag}
-  and the configuration variable definition on
-  page~\pageref{param:DAGManInsertSubFile} for more information.
-
-\item For platforms running a Windows operating system, the \Attr{Arch}
-  machine ClassAd attribute more correctly reflects the architectures
-  supported.  Instead of values \AdStr{INTEL} and \AdStr{UNDEFINED},
-  the values will now be: \AdStr{INTEL} for x86,
-  \AdStr{IA64} for Intel Itanium,
-  and \AdStr{X86\_64} for both AMD and Intel 64-bit processors.
-  These values are listed in the unnumbered subsection labeled
-  Machine ClassAd Attributes on page~\pageref{sec:Machine-ClassAd-Attributes}.
-
-\item The Windows MSI installer now supports extended \SubmitCmd{vm} universe 
-  options. These new options include: the ability to set the 
-  networking type, how much memory the \SubmitCmd{vm} universe can use 
-  on a host, and
-  the ability to set the version of \Prog{VMware} installed on the host.
-
-\item The \Condor{status} and \Condor{q} command line tools now have a
-  version option which prints the version of those specific tools.  This
-  can be useful when multiple versions of Condor are installed on the
-  same machine.
-
-\item The configuration variable \MacroNI{CONDOR\_VIEW\_HOST} may now
-  contain a port number and may (if desired) refer to a
-  \Condor{collector} daemon running on the same host as the
-  \Condor{collector} that is forwarding ads.  It is also now possible to
-  use the forwarded ads for matchmaking purposes.  For example, several
-  collectors could forward ads to a single aggregating collector which
-  a \Condor{negotiator} then uses as its source of information for
-  matchmaking.
-
-% PR 598/788
-\item \Condor{dagman} deals with rescue DAGs in a more sophisticated
-way; this is especially helpful for nested DAGs.
-See the rescue DAG subsection~\pageref{sec:DAGRescue} of the \Condor{dagman}
-manual section for more information.
-
-\item Additional logging details for unusual error cases to help 
-identify problems.
-
-\item A new (optional) daemon named \Condor{job\_router} has been
-added, so far only on Unix.  It may be configured to transform vanilla
-universe jobs into grid universe jobs, for example to send excess jobs
-to other sites via Condor-C or Condor-G.  For details, see
-page~\pageref{sec:JobRouter}.
-
-\item Previously, \condor{q} \Opt{-better-analyze} was supported on most
-but not all versions of Linux.  It is now supported on all Unix platforms
-but not yet on Windows.
-
-\end{itemize}
-
-\noindent Configuration Variable Additions and Changes:
-
-\begin{itemize}
-
-\item Added new configuration variables
-  \MacroNI{ALLOW\_CLIENT} and \MacroNI{DENY\_CLIENT} as
-  client-side authorization controls.
-  When using a mutual authentication method (such as GSI, SSL, or Kerberos),
-  these variables allow the specification of
-  which authenticated servers the Condor tools and daemons should
-  trust when they form a connection to the server.
-  Because of the addition of these variables,
-  the GSI-specific, client-side authorization configuration variable
-  \Macro{GSI\_DAEMON\_NAME} is retired, and no longer valid.
-
-% PR 921
-\item Added the \Macro{DAGMAN\_INSERT\_SUB\_FILE} variable, which allows a file
-  of commands to be inserted into \File{.condor.sub} files generated
-  by \Condor{submit\_dag}.  See page~\pageref{param:DAGManInsertSubFile}
-  for more information.
-
-\item The semantics of \MacroNI{CLAIM\_WORKLIFE} were previously not
-clearly defined before the start of the first job.  A delay between
-the \Condor{schedd} claiming a slot and the \Condor{shadow} starting a
-job could be caused by the submit machine being very busy or by
-\MacroNI{JOB\_START\_DELAY}.  Previously, such a delay would
-unpredictably result in the first job being rejected if
-\MacroNI{CLAIM\_WORKLIFE} expired during that time.  Now,
-\MacroNI{CLAIM\_WORKLIFE} is defined to apply only after the first job
-has started.  Therefore, setting it to zero has the effect of allowing
-exactly one job per claim to run.  The default is still the special
-value -1, which places no limit on how long the slot may continue
-accepting new jobs from the \Condor{schedd} that claimed it.
-
-% PR 598/788
-\item Added the \Macro{DAGMAN\_OLD\_RESCUE} variable, which controls whether
-\Condor{dagman} writes rescue DAGs in the old way.  See
-page~\pageref{param:DAGManOldRescue} for more information.
-
-% PR 598/788
-\item Added the \Macro{DAGMAN\_AUTO\_RESCUE} variable, which controls
-whether \Condor{dagman} automatically runs an existing rescue DAG.
-See page~\pageref{param:DAGManAutoRescue} for more information.
-
-% PR 598/788
-\item Added the \Macro{DAGMAN\_MAX\_RESCUE\_NUM} variable, which
-controls the maximum "new-style" rescue DAG number written or
-automatically run by \Condor{dagman}.
-See page~\pageref{param:DAGManMaxRescueNum} for more information.
-
-\end{itemize}
-
-\noindent Bugs Fixed:
-
-\begin{itemize}
-
-\item The Condor Build ID is now printed by \Condor{version} and placed 
-  in the logs for machines running a Windows operating system.
-
-\item \Condor{quill} and the \Condor{dbmsd} correctly register 
-  themselves with the Windows firewall.
-
-% PR 926
-\item \Condor{submit\_dag} now avoids possibly running off the end
-of the argument list if an argument requiring a value does not have one.
-
-\item The \Condor{submit\_dag} \Opt{-debug} argument now must be
-specified with at least \Opt{-de} to avoid conflict with the
-\Opt{-dagman} argument.
-
-\item Added missing information about the \Opt{-config} argument to
-\Condor{submit\_dag}'s usage message.
-
-% PR 927
-\item \Condor{dagman} no longer considers duplicate edges in a DAG a
-fatal error (it is now a warning).
-
-\end{itemize}
-
-\noindent Known Bugs:
-
-\begin{itemize}
-
-\item No hook is invoked if a fetched job does not contain enough data
-  to be spawned by a \Condor{starter} or if other errors prevent the
-  job from being run after the \Condor{startd} agrees to accept the
-  work.
-  This limitation will be addressed in a future version of Condor,
-  most likely via the addition of a new hook invoked whenever the
-  \Condor{starter} fails to spawn a job.
-  For more information about the new hook system included in Condor
-  version 7.1.0, read section~\ref{sec:job-hooks} on
-  page~\pageref{sec:job-hooks}.
-
-\end{itemize}
-
-\noindent Additions and Changes to the Manual:
-
-\begin{itemize}
-
-\item Added \AdStr{WINNT60} for the Vista operating system to
-  the documented list of possible values for the machine ClassAd
-  attribute \AdAttr{OpSys}.
-
-\end{itemize}
-
->>>>>>> 830b28d5
+\end{itemize}