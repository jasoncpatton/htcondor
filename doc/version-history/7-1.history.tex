%%%      PLEASE RUN A SPELL CHECKER BEFORE COMMITTING YOUR CHANGES!
%%%      PLEASE RUN A SPELL CHECKER BEFORE COMMITTING YOUR CHANGES!
%%%      PLEASE RUN A SPELL CHECKER BEFORE COMMITTING YOUR CHANGES!
%%%      PLEASE RUN A SPELL CHECKER BEFORE COMMITTING YOUR CHANGES!
%%%      PLEASE RUN A SPELL CHECKER BEFORE COMMITTING YOUR CHANGES!

%%%%%%%%%%%%%%%%%%%%%%%%%%%%%%%%%%%%%%%%%%%%%%%%%%%%%%%%%%%%%%%%%%%%%%
\section{\label{sec:History-7-1}Development Release Series 7.1}
%%%%%%%%%%%%%%%%%%%%%%%%%%%%%%%%%%%%%%%%%%%%%%%%%%%%%%%%%%%%%%%%%%%%%%

This is the development release series of Condor.
The details of each version are described below.

%%%%%%%%%%%%%%%%%%%%%%%%%%%%%%%%%%%%%%%%%%%%%%%%%%%%%%%%%%%%%%%%%%%%%%
\subsection*{\label{sec:New-7-1-1}Version 7.1.1}
%%%%%%%%%%%%%%%%%%%%%%%%%%%%%%%%%%%%%%%%%%%%%%%%%%%%%%%%%%%%%%%%%%%%%%

\noindent Release Notes:

\begin{itemize}

\item None.

\end{itemize}


\noindent New Features:

\begin{itemize}

\item Added the capability to the \Condor{startd} to allow it to power 
  down machines based a user specified policy.  See 
  section~\ref{sec:power-man} on \pageref{sec:power-man} on
  ``Power Management'' for more details.

\end{itemize}

\noindent Configuration Variable Additions and Changes:

\begin{itemize}

\item Added the \MacroNI{HIBERNATE\_CHECK\_INTERVAL} macro, which, if
  set to a non-zero value, enables the \Condor{startd} to place the 
  machine in a low power state based on the evaluation of the
  \MacroNI{HIBERNATE} expression.  See 
  page~\pageref{param:HibernateCheckInterval} for more information.

\item Added the \MacroNI{HIBERNATE} expression, which, when evaluated in
  the context of each slot, determines if it a machine should enter
  a low power state. See page~\pageref{param:Hibernate} for more 
  information.

\end{itemize}

\noindent Bugs Fixed:

\begin{itemize}

\item Windows Installer is now completely internationalized: it will no 
  longer fail to install because of a missing "Users" group; instead, it
  will use the regionally appropriate group.

\end{itemize}

\noindent Known Bugs:

\begin{itemize}

\item None.

\end{itemize}

\noindent Additions and Changes to the Manual:

\begin{itemize}

\item The manual now contains Windows installation instructions for
  controlling the configuration of VM Universe.

\end{itemize}



%%%%%%%%%%%%%%%%%%%%%%%%%%%%%%%%%%%%%%%%%%%%%%%%%%%%%%%%%%%%%%%%%%%%%%
\subsection*{\label{sec:New-7-1-0}Version 7.1.0}
%%%%%%%%%%%%%%%%%%%%%%%%%%%%%%%%%%%%%%%%%%%%%%%%%%%%%%%%%%%%%%%%%%%%%%

\noindent Release Notes:

\begin{itemize}

\item Upgrading to 7.1.0 from previous versions of Condor will make
existing Standard Universe jobs that have already run fail to match to
machines running Condor 7.1.0 unless the job previously ran on a
machine using the Red Hat 5.0 release of Condor.  This is because the
value of the \Attr{CheckpointPlatform} attribute of the machine
ClassAd has changed in order to better represent checkpoint
compatibility.  If this affects you, you can use \Condor{qedit} to
change the \Attr{LastCheckpointPlatform} attribute of existing
Standard Universe jobs to match the new \Attr{CheckpointPlatform}
advertised by the machine ClassAd where the job last ran.

\item Condor no longer supports root configuration files
(for example, \File{/etc/condor/condor\_config.root},
\File{~condor/condor\_config.root}, and
the file defined by the configuration variable
\MacroNI{LOCAL\_ROOT\_CONFIG\_FILE}).  This feature was intended to
give limited powers to a Unix administrator to configure some aspects
of Condor without gaining root powers.  However, given the flexibility
of the configuration system, we decided that this was not practical.
As long as Condor is started up as root, it should be clearly
understood that whoever has the ability to edit the Condor
configuration files can effectively run arbitrary programs as root.

\end{itemize}


\noindent New Features:

\begin{itemize}

\item In the past, Condor has always sent work to the execute machines
  by pushing jobs to the \Condor{startd}, either from the
  \Condor{schedd} or via \Condor{cod}.
  As of version 7.1.0, The \Condor{startd} now has the ability to pull
  work by fetching jobs via a system of plug-ins or hooks.
  Additional hooks are invoked by the \Condor{starter} to help manage
  work (especially for fetched jobs, but the \Condor{starter} hooks
  can be defined and invoked for other kinds of jobs as well).
  For a complete description of the new hook system, read
  section~\ref{sec:job-hooks} on page~\pageref{sec:job-hooks}.

% PR 888/921
\item Added the capability to insert commands into the \File{.condor.sub}
  file produced by \Condor{submit\_dag} with the \Opt{-append} and
  \Opt{-insert\_sub\_file} command-line arguments to \Condor{submit\_dag} and
  the \Macro{DAGMAN\_INSERT\_SUB\_FILE} configuration variable.
  See the \Condor{submit\_dag} manual page on
  page~\pageref{man-condor-submit-dag}
  and the configuration variable definition on
  page~\pageref{param:DAGManInsertSubFile} for more information.

\item For platforms running a Windows operating system, the \Attr{Arch}
  machine ClassAd attribute more correctly reflects the architectures
  supported.  Instead of values \AdStr{INTEL} and \AdStr{UNDEFINED},
  the values will now be: \AdStr{INTEL} for x86,
  \AdStr{IA64} for Intel Itanium,
  and \AdStr{X86\_64} for both AMD and Intel 64-bit processors.
  These values are listed in the unnumbered subsection labeled
  Machine ClassAd Attributes on page~\pageref{sec:Machine-ClassAd-Attributes}.

\item The Windows MSI installer now supports extended \SubmitCmd{vm} universe 
  options. These new options include: the ability to set the 
  networking type, how much memory the \SubmitCmd{vm} universe can use 
  on a host, and
  the ability to set the version of \Prog{VMware} installed on the host.

\item The \Condor{status} and \Condor{q} command line tools now have a
  version option which prints the version of those specific tools.  This
  can be useful when multiple versions of Condor are installed on the
  same machine.

\item The configuration variable \MacroNI{CONDOR\_VIEW\_HOST} may now
  contain a port number and may (if desired) refer to a
  \Condor{collector} daemon running on the same host as the
  \Condor{collector} that is forwarding ads.  It is also now possible to
  use the forwarded ads for matchmaking purposes.  For example, several
  collectors could forward ads to a single aggregating collector which
  a \Condor{negotiator} then uses as its source of information for
  matchmaking.

\item Added client-side authorization controls
\MacroNI{ALLOW\_CLIENT}, \MacroNI{DENY\_CLIENT}.  When using a mutual
authentication method (e.g. GSI, SSL, Kerberos), this allows you to
specify what authenticated servers Condor tools and daemons should
trust when they form a connection to the server.  This deprecates
\MacroNI{GSI\_DAEMON\_NAME}, which provided rudimentary support for
client-side authorization in a GSI-specific way.

% PR 598/788
\item \Condor{dagman} deals with rescue DAGs in a more sophisticated
way; this is especially helpful for nested DAGs.
See the rescue DAG subsection~\pageref{sec:DAGRescue} of the \Condor{dagman}
manual section for more information.

<<<<<<< HEAD
\item Additional logging details for unusual error cases to help 
identify problems.

=======
\item A new (optional) daemon named \Condor{job\_router} has been
added, so far only on unix.  It may be configured to transform vanilla
universe jobs into grid universe jobs, for example to send excess jobs
to other sites via Condor-C or Condor-G.  For details, see
page~\pageref{sec:JobRouter}.

\item Previously, \condor{q} \Opt{-better-analyze} was supported on most
but not all versions of Linux.  It is now supported on all Unix platforms
but not yet on Windows.
>>>>>>> a13500ff

\end{itemize}

\noindent Configuration Variable Additions and Changes:

\begin{itemize}

% PR 921
\item Added the \Macro{DAGMAN\_INSERT\_SUB\_FILE} variable, which allows a file
  of commands to be inserted into \File{.condor.sub} files generated
  by \Condor{submit\_dag}.  See page~\pageref{param:DAGManInsertSubFile}
  for more information.

\item The semantics of \MacroNI{CLAIM\_WORKLIFE} were previously not
clearly defined before the start of the first job.  A delay between
the \Condor{schedd} claiming a slot and the \Condor{shadow} starting a
job could be caused by the submit machine being very busy or by
\MacroNI{JOB\_START\_DELAY}.  Previously, such a delay would
unpredictably result in the first job being rejected if
\MacroNI{CLAIM\_WORKLIFE} expired during that time.  Now,
\MacroNI{CLAIM\_WORKLIFE} is defined to apply only after the first job
has started.  Therefore, setting it to zero has the effect of allowing
exactly one job per claim to run.  The default is still the special
value -1, which places no limit on how long the slot may continue
accepting new jobs from the \Condor{schedd} that claimed it.

% PR 598/788
\item Added the \Macro{DAGMAN\_OLD\_RESCUE} variable, which controls whether
\Condor{dagman} writes rescue DAGs in the old way.  See
page~\pageref{param:DAGManOldRescue} for more information.

% PR 598/788
\item Added the \Macro{DAGMAN\_AUTO\_RESCUE} variable, which controls
whether \Condor{dagman} automatically runs an existing rescue DAG.
See page~\pageref{param:DAGManAutoRescue} for more information.

% PR 598/788
\item Added the \Macro{DAGMAN\_MAX\_RESCUE\_NUM} variable, which
controls the maximum "new-style" rescue DAG number written or
automatically run by \Condor{dagman}.
See page~\pageref{param:DAGManMaxRescueNum} for more information.

\end{itemize}

\noindent Bugs Fixed:

\begin{itemize}

\item The Condor Build ID is now printed by \Condor{version} and placed 
  in the logs for machines running a Windows operating system.

\item \Condor{quill} and the \Condor{dbmsd} correctly register 
  themselves with the Windows firewall.

% PR 926
\item \Condor{submit\_dag} now avoids possibly running off the end
of the argument list if an argument requiring a value does not have one.

\item The \Condor{submit\_dag} \Opt{-debug} argument now must be
specified with at least \Opt{-de} to avoid conflict with the
\Opt{-dagman} argument.

\item Added missing information about the \Opt{-config} argument to
\Condor{submit\_dag}'s usage message.

% PR 927
\item \Condor{dagman} no longer considers duplicate edges in a DAG a
fatal error (it is now a warning).

\end{itemize}

\noindent Known Bugs:

\begin{itemize}

\item No hook is invoked if a fetched job does not contain enough data
  to be spawned by a \Condor{starter} or if other errors prevent the
  job from being run after the \Condor{startd} agrees to accept the
  work.
  This limitation will be addressed in a future version of Condor,
  most likely via the addition of a new hook invoked whenver the
  \Condor{starter} fails to spawn a job.
  For more information about the new hook system included in Condor
  version 7.1.0, read section~\ref{sec:job-hooks} on
  page~\pageref{sec:job-hooks}.

\end{itemize}

\noindent Additions and Changes to the Manual:

\begin{itemize}

\item Added \AdStr{WINNT60} for the Vista operating system to
  the documented list of possible values for the machine ClassAd
  attribute \AdAttr{OpSys}.

\end{itemize}
<|MERGE_RESOLUTION|>--- conflicted
+++ resolved
@@ -183,11 +183,9 @@
 See the rescue DAG subsection~\pageref{sec:DAGRescue} of the \Condor{dagman}
 manual section for more information.
 
-<<<<<<< HEAD
 \item Additional logging details for unusual error cases to help 
 identify problems.
 
-=======
 \item A new (optional) daemon named \Condor{job\_router} has been
 added, so far only on unix.  It may be configured to transform vanilla
 universe jobs into grid universe jobs, for example to send excess jobs
@@ -197,7 +195,6 @@
 \item Previously, \condor{q} \Opt{-better-analyze} was supported on most
 but not all versions of Linux.  It is now supported on all Unix platforms
 but not yet on Windows.
->>>>>>> a13500ff
 
 \end{itemize}
 
