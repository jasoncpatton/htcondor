--- conflicted
+++ resolved
@@ -33,16 +33,14 @@
 use the new file globbing features.
 \Ticket{4960}
 
-<<<<<<< HEAD
-\item \Condor{dagman} no longer creates an (unused) command socket.
-\Ticket{4987}
-=======
 \item Changed the default value for configuration parameters
 \MacroNI{ENABLE\_USERLOG\_LOCKING} and \MacroNI{EVENT\_LOG\_LOCKING}
 to \Expr{False}.
 The Event Log is still locked by default to perform file rotation.
 \Ticket{4922}
->>>>>>> e1ecb9d2
+
+\item \Condor{dagman} no longer creates an (unused) command socket.
+\Ticket{4987}
 
 \end{itemize}
 
