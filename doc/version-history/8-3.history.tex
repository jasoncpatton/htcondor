%%%      PLEASE RUN A SPELL CHECKER BEFORE COMMITTING YOUR CHANGES!
%%%      PLEASE RUN A SPELL CHECKER BEFORE COMMITTING YOUR CHANGES!
%%%      PLEASE RUN A SPELL CHECKER BEFORE COMMITTING YOUR CHANGES!
%%%      PLEASE RUN A SPELL CHECKER BEFORE COMMITTING YOUR CHANGES!
%%%      PLEASE RUN A SPELL CHECKER BEFORE COMMITTING YOUR CHANGES!

%%%%%%%%%%%%%%%%%%%%%%%%%%%%%%%%%%%%%%%%%%%%%%%%%%%%%%%%%%%%%%%%%%%%%%
\section{\label{sec:History-8-3}Development Release Series 8.3}
%%%%%%%%%%%%%%%%%%%%%%%%%%%%%%%%%%%%%%%%%%%%%%%%%%%%%%%%%%%%%%%%%%%%%%

This is the development release series of HTCondor.
The details of each version are described below.

%%%%%%%%%%%%%%%%%%%%%%%%%%%%%%%%%%%%%%%%%%%%%%%%%%%%%%%%%%%%%%%%%%%%%%
\subsection*{\label{sec:New-8-3-6}Version 8.3.6}
%%%%%%%%%%%%%%%%%%%%%%%%%%%%%%%%%%%%%%%%%%%%%%%%%%%%%%%%%%%%%%%%%%%%%%

\noindent Release Notes:

\begin{itemize}

\item HTCondor version 8.3.6 not yet released.
%\item HTCondor version 8.3.6 released on Month Date, 2015.

\end{itemize}


\noindent New Features:

\begin{itemize}

\item Two new command line options are implemented for \Condor{submit}.
The \Opt{-maxjobs} option causes an error message to be printed and
no jobs to be submitted,
if the submission would have caused more
than a specified number of jobs to be submitted.
The \Opt{-single-cluster} option causes an error message to be printed and
no jobs to be submitted,
if the submission would have assigned more than a single cluster value.
\Ticket{4981}

\item Changed the default value of configuration variables
\MacroNI{ENABLE\_USERLOG\_LOCKING} and \MacroNI{EVENT\_LOG\_LOCKING}
to \Expr{False} on Unix platforms and \Expr{True} on Windows platforms.
The Event Log is still locked by default to perform file rotation.
\Ticket{4922}

\item Improved how DAGMan deals with node job submit description files that
use the new features of the \SubmitCmdNI{queue} command
to do file globbing.
\Ticket{4960}

\item \Condor{dagman} no longer creates an unused command socket.
\Ticket{4987}

\item Various syntax errors within a DAG input file related to the 
specification of a splice are now reported as fatal errors, 
rather than being silently ignored.
Examples of syntax errors caught include a specification
of NOOP or DONE for a splice.
\Ticket{2722} \Ticket{4825}

\item Changed the default value of configuration variables
\MacroNI{DAGMAN\_MAX\_PRE\_SCRIPTS} and \MacroNI{DAGMAN\_MAX\_POST\_SCRIPTS}
from 0 to 20.
A value of 0 does not limit the number of scripts.
\Ticket{4999}

\item Changed the timeout interval at which the \Condor{master} daemon
must retry to configure the Windows firewall from 10 seconds to 5 seconds.
Also changed the default value of configuration variable
\MacroNI{WINDOWS\_FIREWALL\_FAILURE\_RETRY} from 60 to 2,
such that there are many fewer retries by default.
This prevents the the \Condor{master} daemon from hanging for 10 minutes 
on start up,
when it is unable to configure the Windows firewall.
\Ticket{4988}

\item \MacroNI{MOUNT\_UNDER\_SCRATCH} and \MacroNI{ASSIGN\_CPU\_AFFINITY}
are now evaluated against the Job ClassAd,
rather than being treated as constants.
\Ticket{5002}
\Ticket{5004}

\item \Condor{history} now properly handles multiple job ids and constraints on the command line.
\Ticket{5025}

\item When \Condor{gpu\_discovery} is passed the \Opt{config} option,
it now returns the number of GPUs detected and other attributes in configuration syntax.
This makes it more convenient to use the output with a configuration script.
\Ticket{5040}

\item When an updated X.509 proxy for a job is provided to the
\Condor{schedd} over the network, 
job ClassAd attribute \Attr{x509UserProxyExpiration}
is now updated in the job's ClassAd to reflect the new expiration time.
\Ticket{5001}

\item The automatic variable \MacroUNI{Cluster} now has an alias of \MacroUNI{ClusterId},
and the automatic variable \MacroUNI{Process} now has an alias 
of \MacroUNI{ProcId},
such that when used within a submit description file,
these variables may have the same variable name as the corresponding
job ClassAd attribute name.
\Ticket{4899}

\end{itemize}

\noindent Bugs Fixed:

\begin{itemize}

<<<<<<< HEAD

\item Fixed a bug that would prevent attributes set by 
\Condor{chirp} \Opt{set\_job\_attr\_delayed}
from being sent back to the \Condor{shadow} or \Condor{schedd}. 
Also fixed a bug that would cause all uses of this \Condor{chirp} command 
to fail once 50 unique ClassAd attribute names had been set.
\Ticket{5050}
=======
\item Fixed a bug where setting \Macro{SHARED\_PORT\_PORT} to \Expr{0}
would prevent HTCondor from successfully starting up.  It now correctly
selects a random port within the permitted range on which to listen.
\Ticket{5013}

\item Fixed a bug introduced in 8.3.2 where setting
\Macro{PRIVATE\_NETWORK\_INTERFACE} would cause daemons to advertise a private
addresses which consisted of only the port number.
\Ticket{5009}
>>>>>>> 25629d53

\item Fixed an intermittent bug in \Condor{submit} \Opt{-i} in which it would
return the error message \AdStr{Failed to find starter for job}.
\Ticket{5070}

\item Fixed a bug in which \Condor{q} incorrectly returned an exit code of 1,
instead of an exit code of 0.
This occurred when given the \Opt{-global} option 
and there were no jobs in any queues.
\Ticket{5024}

\item Fixed a bug that prevented the \Condor{collector} daemon from forking 
to handle queries about \Condor{startd} ClassAds.
\Ticket{5020}

\item Eliminated spurious warnings logged when the \Condor{shared\_port}
daemon was enabled.
\Ticket{4958}

\item Fixed a bug that sometimes caused \Condor{dagman} to not print
the list of failed nodes at the end of the \File{dagman.out} file upon
DAG failure.
\Ticket{5044}

\item Report an error if the \Condor{qsub} program fails to print a job ID
when submitting a job to PBS. 
\Ticket{5041}

\item Fixed a bug that could cause \Condor{ssh\_to\_job} to hang
indefinitely.
\Ticket{4997}

\item Fixed a bug that could cause a copy of a job's X.509 proxy
or file \File{.condor\_pid\_ns\_status} to be transferred with
the job's output files.
\Ticket{4730}

\end{itemize}

%%%%%%%%%%%%%%%%%%%%%%%%%%%%%%%%%%%%%%%%%%%%%%%%%%%%%%%%%%%%%%%%%%%%%%
\subsection*{\label{sec:New-8-3-5}Version 8.3.5}
%%%%%%%%%%%%%%%%%%%%%%%%%%%%%%%%%%%%%%%%%%%%%%%%%%%%%%%%%%%%%%%%%%%%%%

\noindent Release Notes:

\begin{itemize}

\item HTCondor version 8.3.5 released on April 20, 2015.

\end{itemize}


\noindent New Features:

\begin{itemize}

\item The RPM packages have been restructured to allow running a 32-bit
static shadow on Red Hat Enterprise Linux 6. The new \texttt{condor-all}
RPM is used to install all of the RPMs for a typical HTCondor installation.
Since the binary distribution of HTCondor for Red Hat Enterprise Linux 6 and 7
consists of more that a handful of RPMs, the RPMs are only available from our
YUM repository.
\Ticket{4621}

\item New features increase the power of job specification
in the submit description file. 
Submit description files are now parsed the same as configuration files.

  \begin{itemize}
  \item The \SubmitCmd{queue} submit command may be used in
flexible and powerful new ways to specify job submissions.
See section~\ref{sec:user-man-queue} for details.
\Ticket{4819}

  \item New macro functions are supported, 
and may be used in submit description files as well as in configuration.
\Ticket{4944}

  \item \Condor{submit} has new command line options \Opt{-queue} 
and \Opt{-dry-run},
to provide flexible and powerful new ways to specify job submissions,
as well as to test what job would be submitted without submitting.
\Ticket{4933}

  \item \Condor{submit} now supports assignment of ClassAd attributes
on the command line.
\Ticket{4983}

  \item \Condor{submit} accepts \SubmitCmdNI{if} and \SubmitCmdNI{include}
statements in the same way that configuration files do.
\Ticket{4913}

  \end{itemize}

\item The machine ClassAd attribute \Attr{VirtualMemory} is now set correctly
for dynamic slots running under a partitionable slot.
\Ticket{4608}

\item An EC2 grid universe job now advertises its access key ID in 
its job ClassAd.
\Ticket{4903}

\item For an executing job, HTCondor now sets the environment variable 
\Env{OMP\_NUM\_THREADS} to the number of cores of the slot it is running in.
This prevents OpenMP-linked jobs (including \Prog{Matlab}) 
from attempting to use more cores than have been provisioned.
\Ticket{4884}

\item Improved the performance of writing to a user's job event log 
and the event log.
Disabling locking when writing to these files,
as controlled by configuration variables \Macro{ENABLE\_USERLOG\_LOCKING}
and \Macro{EVENT\_LOG\_LOCKING}, is now safe on Unix platforms.
The default location of the lock file for rotating the event log
that is defined by configuration variable
\Macro{EVENT\_LOG\_ROTATION\_LOCK} has been changed to
\Expr{\$(LOCK)/EventLogLock}.
\Ticket{4908}

\item HTCondor is now more likely to be compatible with Windows systems
that have a Winsock Layered Service Provider (LSP) installed.
\Ticket{304}

\item The new configuration variables \Macro{SUBMIT\_REQUIREMENT\_NAMES},
\Macro{SUBMIT\_REQUIREMENT\_<Name>}, 
and \Macro{SUBMIT\_REQUIREMENT\_<Name>\_REASON}
support the ability to configure HTCondor to reject the submission
of jobs that do not meet specified criteria.
\Ticket{2640}

\item A new DAGMan feature implements the retry of a PRE or POST script 
after a specified delay, 
where a retry attempt is
based on the exit code from the initial execution of the script.
\Ticket{4488}

\item \Condor{dagman} no longer supports Stork jobs.
\Ticket{4550}

\item \Condor{dagman} no longer has the capability to read individual per-
job log files.  This means that recovery mode will no longer work on a
DAG originally submitted with version 7.9.1 or earlier.
\Ticket{4528}

\item An experimental new feature allows PanDA monitoring of jobs,
as documented with a link from the HTCondor wiki page,
\URL{https://htcondor-wiki.cs.wisc.edu/index.cgi/wiki?p=ExperimentalFeatures}.
\Ticket{4270}

\item The \Condor{schedd} now generates a report about its attempts to
reconnect to the \Condor{startd} daemons of previously running jobs on start up.
The report is written to the location specified by the new configuration
variable \Macro{SCHEDD\_RESTART\_REPORT}.
Once all reconnect attempts are complete, a copy of the report is also
emailed to HTCondor administrator account.
\Ticket{4783}

\item The new ClassAd functions \Procedure{envV1ToV2} and 
\Procedure{mergeEnvironment} are
useful for manipulating the environment variable lists in job ClassAds.
\Ticket{4574}

\item The new configuration variable \Macro{CURB\_MATCHMAKING}
can be used to configure the \Condor{schedd} daemon
 to cease requesting more machine resources
from the central manager during overload situations.
\Ticket{4905}

\item Some HTCondor-specific environment variables that are set in the
environment of a batch job, such as \Env{\_CONDOR\_JOB\_AD},
 are now also set for
\Condor{ssh\_to\_job} and interactive job sessions.
\Ticket{4943}

\item \Condor{q} with the \Opt{-constraint} option will now display
a summary line.
\Ticket{4992}

\item The new \Procedure{directQuery} Python binding queries a daemon
directly for its ClassAd, 
instead of querying the \Condor{collector}.
\Ticket{4843}

\item The new \Procedure{send\_alive} Python binding sends keep alive
messages to the \Condor{master} daemon. This allows the Python bindings to be
used in a daemon managed by the \Condor{master}.
\Ticket{4875}

\item A new Python binding sets the HTCondor subsystem name and type.
This allows the bindings to initialize logging or configuration as if they
are a particular HTCondor daemon.
\Ticket{4876}

\item The new \Procedure{log} Python binding provides the ability
 to log messages via the HTCondor logging subsystem.
\Ticket{4883}

\end{itemize}

\noindent Bugs Fixed:

\begin{itemize}

\item The \Condor{schedd} will no longer request more resources from
a central manager when the number of jobs running has exceeded
\Macro{MAX\_JOBS\_RUNNING}.
\Ticket{4905}

\item Fixed a bug in \Condor{chirp} in which generic events logged
to the job event log with the ulog command where written in the time zone
of the execute machine, not the submit machine.
\Ticket{4951}

\item Fixed a bug in which a \Condor{collector} daemon would have been unable 
to update its own ClassAd.
\Ticket{4850}

\item Fixed a bug introduced in HTCondor version 8.3.2 that caused the 
\Opt{-absent} option of \Condor{status} to print duplicated information 
about each ClassAd.
\Ticket{4853}

\item The python bindings now accept ClassAd expressions for the constraint
of a \Condor{schedd} daemon or a \Condor{collector} daemon query, 
matching the behavior documented in this reference manual.
\Ticket{4907}

\item Fixed a bug introduced in HTCondor version 8.3.3 that caused 
local universe jobs to execute repeatedly on Windows platforms.
\Ticket{4909}

\item Fixed a bug that caused messages similar to
\begin{verbatim}
warning: setting UserUid to 11021, was 6004 previously
\end{verbatim}
to be logged in the \Condor{schedd} daemon log. 
\Ticket{4889}

\item Fixed a bug in the Python bindings in which multi-threaded Python
programs would deadlock when a \Procedure{Schedd.query} returned more than
one result.
Also fixed a bug in \Procedure{Schedd.xquery} in which
the \texttt{constraint} parameter did not default to \Expr{True} as documented,
but had to be explicitly defined.
\Ticket{5000}

\end{itemize}

%%%%%%%%%%%%%%%%%%%%%%%%%%%%%%%%%%%%%%%%%%%%%%%%%%%%%%%%%%%%%%%%%%%%%%
\subsection*{\label{sec:New-8-3-4}Version 8.3.4}
%%%%%%%%%%%%%%%%%%%%%%%%%%%%%%%%%%%%%%%%%%%%%%%%%%%%%%%%%%%%%%%%%%%%%%

\noindent Release Notes:

\begin{itemize}

\item HTCondor version 8.3.4 released on March 5, 2015.

\end{itemize}


\noindent New Features:

\begin{itemize}

\item None.

\end{itemize}

\noindent Bugs Fixed:

\begin{itemize}

\item Fixed a \Condor{schedd} daemon bug
that could have prevented jobs from matching resources
without an apparent reason,
when the \Condor{schedd} was flocking
and configuration variable \Macro{SIGNIFICANT\_ATTRIBUTES} was not set.
\Ticket{4919}

\end{itemize}

\noindent Known Issue:
\begin{itemize}
\item If the \Condor{schedd} daemon is configured to enable both
IPv4 and IPv6 communication,
it will not be able to start any jobs which use a \Condor{shadow}.
In effect, mixed mode IPv4 and IPv6 does not work.
\Ticket{4911}
\end{itemize}
%%%%%%%%%%%%%%%%%%%%%%%%%%%%%%%%%%%%%%%%%%%%%%%%%%%%%%%%%%%%%%%%%%%%%%
\subsection*{\label{sec:New-8-3-3}Version 8.3.3}
%%%%%%%%%%%%%%%%%%%%%%%%%%%%%%%%%%%%%%%%%%%%%%%%%%%%%%%%%%%%%%%%%%%%%%

\noindent Release Notes:

\begin{itemize}

\item HTCondor version 8.3.3 released on Feb. 19, 2015.

\end{itemize}


\noindent New Features:

\begin{itemize}

\item Configuration variable \Macro{ENCRYPT\_EXECUTE\_DIRECTORY} 
is now honored on Linux platforms.
The Linux platform must have the  \Prog{ecryptfs-utils} package installed
and the Linux kernel must be version 2.6.29 or a more recent version.
The new submit command \SubmitCmd{encrypt\_execute\_directory} allows the user
to specify directory encryption on a per-job basis.
\Ticket{4856}


\item By default, HTCondor will no longer have access to Linux 
	system credentials, such as OpenAFS tokens or eCryptFS keys.
	This new behavior ensures these credentials cannot be
	unintentionally obtained by user jobs.  
	For more information, see new configuration variable 
	\Macro{DISCARD\_SESSION\_KEYRING\_ON\_STARTUP}
	in section~\ref{param:DiscardSessionKeyringOnStartup}.
\Ticket{4856}

\item \Condor{q} now offers the new command line option \Arg{-autocluster}, 
which causes it to output \Condor{schedd} daemon auto cluster information. 
The information is an ID number and the number of jobs in each auto cluster.
\Ticket{4792}

\item EC2 grid universe jobs may now specify an IAM (instance) profile.
\Ticket{4810}

\item EC2 jobs may now specify security group IDs instead of names.
This allows the use of VPC instances with non-default security groups.
\Ticket{4796}

\item EC2 jobs may now specify additional parameters to use when starting
the corresponding instance.
\Ticket{4795}

\item Improved the preliminary support for IPv4 and IPv6 dual-protocol
submit nodes,
by allowing them to work with the \Condor{shared\_port} daemon.
\Ticket{4712}

\item The throughput of queries to the \Condor{collector} has been
improved, as the \Condor{collector} now never forks to handle queries 
about \Condor{collector}, \Condor{negotiator}, and \Condor{schedd}
ClassAds.
\Ticket{4821}

\item The new configuration variable \Macro{ADD\_SIGNIFICANT\_ATTRIBUTES}
lists job attributes to be added to the \Condor{negotiator}-determined list
when considering auto clustering.
The new configuration variable \Macro{REMOVE\_SIGNIFICANT\_ATTRIBUTES}
lists job attributes to be removed from the \Condor{negotiator}-determined 
list when considering auto clustering.
\Ticket{4797}

\item For all tools that support the \Opt{-format} or \Opt{-autoformat} option,
the new \%r conversion specifier causes values to be displayed 
in their unevaluated, or raw form.
\Ticket{4814}

\item \Condor{dagman} now prints the hold reason to the \File{dagman.out}
file when node jobs go on hold.
\Ticket{4766}

\item New python bindings can be used to query and set the 
configuration variables of running daemons.
\Ticket{4778}

\item Python functions can be invoked directly from ClassAd expressions 
within HTCondor daemons.  
A system administrator must set the new configuration variable
\Macro{CLASSAD\_USER\_PYTHON\_MODULES}
to specify the python modules that are accessible from within ClassAds.
\Ticket{4773}

\item The new Python \texttt{LogReader} class permits the reading and access
of individual daemon log events.
\Ticket{4588}

\item The default value for configuration variable 
\Macro{DAGMAN\_MAX\_JOBS\_IDLE} has changed from 0, 
which imposes no limits, to 1000.
\Ticket{4748}

\item Configuration variable \Macro{DAGMAN\_USE\_OLD\_DAG\_READER}
is no longer supported.  
Setting it to \Expr{True} will result in a warning, 
and the setting will have no effect on how a DAG input file is read.
\Ticket{4186}

\item ClassAd attributes written by the \Condor{schedd} that
count the number of jobs in various states now include all jobs, 
not only jobs that need to be matched by the \Condor{negotiator} daemon.
These attributes include \Attr{TotalRunningJobs}, \Attr{TotalIdleJobs},
\Attr{TotalHeldJobs}, and \Attr{TotalRemovedJobs}.
\Ticket{4683}

\item \Condor{q} and \Condor{history} offer the new command line option 
\Opt{-limit}, 
which limits number of results returned.
\Ticket{4806}

\item A new, more efficient query protocol has been added as the default 
for \Condor{q},
when querying a \Condor{schedd} daemon that is version 8.3.3 or later. 
To disable this new protocol, set configuration variable
\Macro{CONDOR\_Q\_USE\_V3\_PROTOCOL} to \Expr{False}.
\Ticket{4828}

\end{itemize}

\noindent Bugs Fixed:

\begin{itemize}

\item Fixed a bug that prevented CCB servers from running on Windows platforms.
\Ticket{4713}

\item Configuration variables \MacroNI{ENABLE\_IPV4} or 
\MacroNI{ENABLE\_IPV6} may now be safely set in any configuration file. 
Previously, setting them in any file other than the first configuration file 
parsed could have led to unpredictable behavior.
\Ticket{4829}

\item Fixed a bug in the \Condor{startd} daemon introduced in HTCondor 
version 8.3.2.
The \Condor{startd} slots could get stuck
forever in the Preempting/Killing state when they were claimed by 
an HTCondor version 8.3.1 or older \Condor{schedd}.
\Ticket{4807}

\item Fixed an issue introduced in HTCondor version 8.3.0
that could cause the \Condor{schedd} to become unresponsive when a client 
set configuration variable \Macro{CONDOR\_Q\_USE\_V3\_PROTOCOL} 
to its non default value of \Expr{True}.
\Ticket{4805}

\item Configuration variable \Macro{GRACEFULLY\_REMOVE\_JOBS} now
controls how a running job is killed for all cases,
including when a job policy expression causes the job to be held or removed.
Previously, this configuration variable was consulted only 
when the user ran \Condor{hold} or \Condor{rm}.
\Ticket{4679}

\end{itemize}

\noindent Known Bugs:

\begin{itemize}

\item The ability to transparently encrypt execute directories
is not supported by execute hosts using RHEL 7 and derivative distributions,
as these distributions no longer contain the \Prog{eCryptfs} kernel module.

\item  The submit commands 
\SubmitCmd{on\_exit\_hold} and \SubmitCmd{on\_exit\_remove}  
do not do what they are supposed to do
for local universe jobs on Windows machines.
\Ticket{4902}
\end{itemize}


%%%%%%%%%%%%%%%%%%%%%%%%%%%%%%%%%%%%%%%%%%%%%%%%%%%%%%%%%%%%%%%%%%%%%%
\subsection*{\label{sec:New-8-3-2}Version 8.3.2}
%%%%%%%%%%%%%%%%%%%%%%%%%%%%%%%%%%%%%%%%%%%%%%%%%%%%%%%%%%%%%%%%%%%%%%

\noindent Release Notes:

\begin{itemize}

\item HTCondor version 8.3.2 released on December 23, 2014.
This version contains all bug fixes from HTCondor version 8.2.6.

\end{itemize}


\noindent New Features:

\begin{itemize}

\item It is now possible run a dual-protocol (IPv4 and IPv6) submit node,
submitting to single-protocol execute nodes. This is preliminary work.
\Ticket{4494}

\item The port used by the \Condor{shared\_port} daemon is now
9618 by default.
\Ticket{3813}

\item Improved the handling when vm universe jobs failure to start.
Failures which do
not appear to be the fault of the job now cause the job to be rescheduled and
the machine stops advertising the ability to run vm universe jobs.
The new \Condor{condor\_update\_machine\_ad} tool facilitates changing
the machine ClassAd.
\Ticket{4375}

\item The memory footprint of the \Condor{shadow} has been
reduced when \Prog{Kerberos} or SSL authentication methods are not used, 
as these libraries are now loaded on demand at run time.
\Ticket{374} 

\item The responsiveness of a busy \Condor{schedd} daemon to queries
has been improved.
\Ticket{4735} 
\Ticket{4594} 

\item Added the ability to specify the block device mapping for EC2 jobs.
\Ticket{4657}

\item The new python binding \Procedure{register} has been added 
to allow python functions
be registered with the ClassAds library.  This allows python
functions to be invoked from within ClassAds.
\Ticket{4598}

\item The new python bindings \Procedure{externalRefs} and 
\Procedure{internalRefs} have been added to allow the ClassAd object
to determine internal and external references from an expression.
\Ticket{4681}

\item When the \Condor{startd} has a live \Condor{starter}, 
claim keep alives are sent
by the existing TCP connection between the \Condor{starter} and \Condor{schedd},
rather than creating a new connection to the 
\Condor{schedd} from the \Condor{startd}.
\Ticket{4491}

\item Added the DAGMan feature of \Arg{ALWAYS-UPDATE} for updates
of a DAGMan node status file. 
Specifying this causes the node status file to be overwritten,
even if no nodes have changed status since the file was last written.
\Ticket{4607}

\item Configuration variable \Macro{MAX\_JOBS\_RUNNING} has been
modified such that it only applies to job universes that require a
\Condor{shadow} process.
Scheduler and local universe jobs are no longer affected by this
variable.
The number of running scheduler and local universe jobs can be controlled
with configuration variables \MacroNI{START\_SCHEDULER\_UNIVERSE} and
\MacroNI{START\_LOCAL\_UNIVERSE}, respectively.
\Ticket{4589}

\item The specific versions of Globus GSI libraries to be loaded at run time
are determined at compile time. 
\Ticket{4585} 

\item HTCondor now sets environment variable \Env{\_CONDOR\_JOB\_AD} for
scheduler universe jobs. 
Its value will be the path to a file which contains
the job ClassAd as it was when the job was started.
This feature already exists for vanilla, parallel, java, and local
universe jobs.
\Ticket{4558}

\item The new \Opt{-debug} option to \Condor{userprio} sends
debug output to \File{stderr}.
\Ticket{4636}

\item HTCondor daemons now support a whitelist of statistics attributes to
publish from their ClassAd to the \Condor{collector}.  
This is intended to ease
configuration on systems that use \Prog{ganglia} for monitoring.
\Ticket{4645}

\item New statistics have been added to the \Condor{schedd} to monitor runtime
spent doing DNS queries, using \Prog{fsync}, 
and rebuilding the priority list for negotiation.  
Also additional attributes for average, maximum and minimum
have been added to runtime statistics for command handlers 
for all HTCondor daemons.
These changes are intended to help direct future scalability work.
\Ticket{4593}
\Ticket{4595}

\item The new daemon logging level, \Dflag{SUB\_SECOND}, 
enables millisecond resolution timestamps in daemon logs.
\Ticket{4660}

\end{itemize}

\noindent Bugs Fixed:

\begin{itemize}

\item Fixed a bug introduced in HTCondor version 8.3.1 that caused daemons to be
unreachable if they were configured to use the \Condor{shared\_port} daemon,
but the \Condor{master} was not.
\Ticket{4603}

\item Updated the CREAM client library used in the \Prog{cream\_gahp}.
This fixes the delegation of RFC format proxies, in addition to other
bug fixes.
\Ticket{4596}

\item Fixed a bug that could cause a segmentation fault of \Condor{dagman}
for some DAG input file syntax errors,
rather than printing an appropriate error message.
\Ticket{4616}

\item Fixed a bug that could cause the \Condor{shared\_port} daemon
to fail on Mac OS X platforms,
if configuration variable \MacroNI{LOCK} was not explicitly set 
in a configuration file.
\Ticket{4678}

\item Fixed a bug that caused both \Condor{dagman} and the \Condor{schedd}
daemon to generate commands to remove \Condor{dagman}'s node jobs when
the \Condor{dagman} job is the target of \Condor{rm}.
Now, only the \Condor{schedd} generates the command, 
avoiding the extra load of running two identical commands.
\Ticket{4618}

\item Fixed a bug that caused the DAGMan node status file,
as detailed in section~\ref{sec:DAG-node-status},
to not reflect the final status of a DAG when the DAG is removed
by issuing a \Condor{rm} command,
or when the DAG is
aborted due to an ABORT-DAG-ON specification in the DAG input file.
\Ticket{4686}

\end{itemize}

%%%%%%%%%%%%%%%%%%%%%%%%%%%%%%%%%%%%%%%%%%%%%%%%%%%%%%%%%%%%%%%%%%%%%%
\subsection*{\label{sec:New-8-3-1}Version 8.3.1}
%%%%%%%%%%%%%%%%%%%%%%%%%%%%%%%%%%%%%%%%%%%%%%%%%%%%%%%%%%%%%%%%%%%%%%

\noindent Release Notes:

\begin{itemize}

\item HTCondor version 8.3.1 released on September 11, 2014.

\end{itemize}


\noindent New Features:

\begin{itemize}

\item If cgroups are enabled on Linux platforms, 
the amount of swap space used by a job is now limited to the 
size specified by the machine ClassAd attribute \Attr{VirtualMemory} 
for the slot that the job is running on.
\Ticket{4417}

\item The new configuration variable \Macro{COLLECTOR\_PORT} specifies
the default port used by the \Condor{collector} daemon and command line tools.
The default value is 9618.
This default is the same port as has been used in previous HTCondor versions.
\Ticket{4432}

\item The \Condor{shared\_port} daemon will now work 
if the default location given by configuration variable
\Macro{DAEMON\_SOCKET\_DIR}, which is \Expr{\$(LOCK)/daemon\_sock},
is longer than 90 characters in length.
On Linux platforms, abstract sockets are now the primary method for
\Condor{shared\_port} to forward an incoming connection to the intended
daemon.
\Ticket{4465}

\item Improvements to CCB increase performance.
\Ticket{4453}

\item The use of a single log file to write events and enforce the 
dependencies of a DAG represented by a \Condor{dagman} instance is mandatory.
To implement this,
the \Opt{-dont\_use\_default\_node\_log} command-line
option to \Condor{submit\_dag} is disabled,
and an attempt to set configuration variable
\Macro{DAGMAN\_ALWAYS\_USE\_NODE\_LOG} to \Expr{False} will generate an
error.
\Ticket{3994}

\item The new \Condor{dagman} configuration variable
\Macro{DAGMAN\_SUPPRESS\_JOB\_LOGS} allows users to prevent DAG node
jobs from writing to the log file specified in their submit description file.
See section~\ref{param:DAGManSuppressJobLogs} for details.
\Ticket{4353}

\item New special variables \Expr{@(OWNER)} and \Expr{@(NODE\_NAME)} are
available when defining configuration variable
\Macro{DAGMAN\_DEFAULT\_NODE\_LOG}.
These values make it easier to avoid log file name collisions.
\Ticket{4334}

\item \Condor{submit} will no longer insert an \Attr{OpSys} requirement
for a job
when one of \Attr{OpSysAndVer}, \Attr{OpSysLongName}, \Attr{OpSysName},
or \Attr{OpSysShortName} is already specified by the user in
the \Attr{Requirements} expression of the submit description file.
\Ticket{4519}

\item The configuration file \Expr{\$(HOME)/.condor/condor\_config}
is no longer considered for the single, initial, global configuration file.
Instead, a user-specific configuration file has been added as the
last file parsed.
The new configuration variable \Macro{USER\_CONFIG\_FILE} may change the
default file name or disable this feature.
Section~\ref{sec:Ordering-Config-File} describes the ordering
in which configuration files are parsed.
\Ticket{3158}

\item Daemons now authenticate many client network connections in
parallel, rather than one at a time.
This improves the scalability of daemons that receive many client
connections, like the \Condor{schedd} and \Condor{collector}.
The improvement is most noticeable when using the FS and GSI
authentication methods.
\Ticket{4137}

\item The GSI security libraries are now loaded into memory only when GSI
authentication is required.
This reduces memory usage when GSI authentication is not used.
The memory reduction will be most noticeable when there are many
\Condor{shadow} processes running.
\Ticket{4483}

\item Implemented fine-grained locking in the HTCondor python module to
allow other python threads to run during HTCondor calls.
\Ticket{4507}

\end{itemize}

\noindent Bugs Fixed:

\begin{itemize}

\item None.

\end{itemize}

%%%%%%%%%%%%%%%%%%%%%%%%%%%%%%%%%%%%%%%%%%%%%%%%%%%%%%%%%%%%%%%%%%%%%%
\subsection*{\label{sec:New-8-3-0}Version 8.3.0}
%%%%%%%%%%%%%%%%%%%%%%%%%%%%%%%%%%%%%%%%%%%%%%%%%%%%%%%%%%%%%%%%%%%%%%

\noindent Release Notes:

\begin{itemize}

\item HTCondor version 8.3.0 released on August 12, 2014.
This release contains all improvements and bug fixes from 
HTCondor version 8.2.2.

\end{itemize}


\noindent New Features:

\begin{itemize}

\item When a daemon creates a child daemon process, it also creates a
security session shared with the child daemon.
This makes the initial communication between the daemons more efficient.
\Ticket{4405}

\item Negotiation cycle performance has been improved, especially
over a wide-area network, by reducing network traffic and latency
between a submit machine and a central manager.
The new configuration variable 
\Macro{NEGOTIATOR\_RESOURCE\_REQUEST\_LIST\_SIZE}
does performance tuning, as defined 
in section~\ref{param:NegotiatorResourceRequestListSize}.
\Ticket{4460}

\item The synchronization of the job event log was improved by only
using \Procedure{fsync} where necessary and 
\Procedure{fdatasync} where sufficient.  
This should provide a small reduction in disk I/O to 
the \Condor{schedd} daemon.
\Ticket{4283}

\item CPU usage by the \Condor{collector} has been reduced when
handling normal queries from \Condor{status},
and CPU usage by the \Condor{schedd} has been reduced when
handling normal queries from \Condor{q}.
\Ticket{4448}

\item HTCondor can now internally cache the result of Globus authorization
callouts.  
The caching behavior is enabled by setting configuration variable
\Macro{GSS\_ASSIST\_GRIDMAP\_CACHE\_EXPIRATION} to a non-zero value.
This feature will be useful for sites that use the Globus authorization
callouts based only on DN and VOMS FQAN, and for sites that have 
performance issues.
\Ticket{4138}

\item The job ClassAd attribute \Attr{DAG\_Status} is included in 
the \File{dagman.out} file.
\Ticket{4381}

\item The new \Opt{-DoRecovery} command line option for \Condor{dagman}
and \Condor{submit\_dag} causes \Condor{dagman} to run in
recovery mode.
\Ticket{2218}

\item The new \Opt{-ads} option to \Condor{status} permits a set of ClassAds
to be read from a file, processing the ClassAds as if they came from
the \Condor{collector}.
\Ticket{4414}

\item Daemon ClassAd hooks implementing Startd Cron functionality  
can now return multiple ClassAds,
and the hooks can specify which ClassAds their output should merge into.
\Ticket{4398}

\item Two new \Condor{schedd} ClassAd statistics attributes are
available: \Attr{JobsRunning} and \Attr{JobsAccumExceptionalBadputTime}.
\Ticket{4409}

\end{itemize}

\noindent Bugs Fixed:

\begin{itemize}

\item Fixed a bug that caused \Condor{dagman} to unnecessarily attempt
to read node job submit description files, 
which could cause spurious warnings when in recovery mode.
Strictly speaking, the bug is fixed only for the
default case in which \MacroNI{DAGMAN\_ALWAYS\_USE\_NODE\_LOG} is set
to \Expr{True}.
\Ticket{3843}

\item Fixed a bug in the \Condor{schedd} daemon that caused the values
of the ClassAd attributes \Attr{JobsRunningSizes} and 
\Attr{ JobsRunningRuntimes} to be much larger than they should have been.
\Ticket{4409}

\end{itemize}
<|MERGE_RESOLUTION|>--- conflicted
+++ resolved
@@ -110,15 +110,13 @@
 
 \begin{itemize}
 
-<<<<<<< HEAD
-
 \item Fixed a bug that would prevent attributes set by 
 \Condor{chirp} \Opt{set\_job\_attr\_delayed}
 from being sent back to the \Condor{shadow} or \Condor{schedd}. 
 Also fixed a bug that would cause all uses of this \Condor{chirp} command 
 to fail once 50 unique ClassAd attribute names had been set.
 \Ticket{5050}
-=======
+
 \item Fixed a bug where setting \Macro{SHARED\_PORT\_PORT} to \Expr{0}
 would prevent HTCondor from successfully starting up.  It now correctly
 selects a random port within the permitted range on which to listen.
@@ -128,7 +126,6 @@
 \Macro{PRIVATE\_NETWORK\_INTERFACE} would cause daemons to advertise a private
 addresses which consisted of only the port number.
 \Ticket{5009}
->>>>>>> 25629d53
 
 \item Fixed an intermittent bug in \Condor{submit} \Opt{-i} in which it would
 return the error message \AdStr{Failed to find starter for job}.
