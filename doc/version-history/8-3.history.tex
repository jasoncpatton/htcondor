%%%      PLEASE RUN A SPELL CHECKER BEFORE COMMITTING YOUR CHANGES!
%%%      PLEASE RUN A SPELL CHECKER BEFORE COMMITTING YOUR CHANGES!
%%%      PLEASE RUN A SPELL CHECKER BEFORE COMMITTING YOUR CHANGES!
%%%      PLEASE RUN A SPELL CHECKER BEFORE COMMITTING YOUR CHANGES!
%%%      PLEASE RUN A SPELL CHECKER BEFORE COMMITTING YOUR CHANGES!

%%%%%%%%%%%%%%%%%%%%%%%%%%%%%%%%%%%%%%%%%%%%%%%%%%%%%%%%%%%%%%%%%%%%%%
\section{\label{sec:History-8-3}Development Release Series 8.3}
%%%%%%%%%%%%%%%%%%%%%%%%%%%%%%%%%%%%%%%%%%%%%%%%%%%%%%%%%%%%%%%%%%%%%%

This is the development release series of HTCondor.
The details of each version are described below.

%%%%%%%%%%%%%%%%%%%%%%%%%%%%%%%%%%%%%%%%%%%%%%%%%%%%%%%%%%%%%%%%%%%%%%
\subsection*{\label{sec:New-8-3-2}Version 8.3.2}
%%%%%%%%%%%%%%%%%%%%%%%%%%%%%%%%%%%%%%%%%%%%%%%%%%%%%%%%%%%%%%%%%%%%%%

\noindent Release Notes:

\begin{itemize}

\item HTCondor version 8.3.2 not yet released.
%\item HTCondor version 8.3.2 released on Month Date, 2014.

\end{itemize}


\noindent New Features:

\begin{itemize}

\item The new python binding \Procedure{register} has been added 
to allow python functions
be registered with the ClassAds library.  This allows python
functions to be invoked from within ClassAds.
\Ticket{4598}

\item The new python bindings \Procedure{externalRefs} and 
\Procedure{internalRefs} have been added to allow the ClassAd object
to determine internal and external references from an expression.
\Ticket{4681}

\item Added the DAGMan feature of \Arg{ALWAYS-UPDATE} for updates
of a DAGMan node status file. 
Specifying this causes the node status file to be overwritten,
even if no nodes have changed status since the file was last written.
\Ticket{4607}

\item Configuration variable \Macro{MAX\_JOBS\_RUNNING} has been
modified such that it only applies to job universes that require a
\Condor{shadow} process.
Scheduler and local universe jobs are no longer affected by this
variable.
The number of running scheduler and local universe jobs can be controlled
with configuration variables \MacroNI{START\_SCHEDULER\_UNIVERSE} and
\MacroNI{START\_LOCAL\_UNIVERSE}, respectively.
\Ticket{4589}

\item HTCondor now sets environment variable \Env{\_CONDOR\_JOB\_AD} for
scheduler universe jobs. The value is the path to a file which contains
the job ad as it was when the job was started.
This feature already exists for vanilla, parallel, java, and local
universe jobs.
\Ticket{4558}

\item It is now possible run a dual-protocol (IPv4 and IPv6) submit node
submitting to single-protocol execute nodes. This is preliminary work.
\Ticket{4494}

\end{itemize}

\noindent Bugs Fixed:

\begin{itemize}

<<<<<<< HEAD
\item Updated the CREAM client library used in the \Prog{cream\_gahp}.
=======
\item Fixed a bug introduced in HTCondor 8.3.1 that caused daemons to be
unreachable if they were configured to use the shared port daemon but the
\Condor{master} was not.
\Ticket{4603}

\item Updated the CREAM client library used in the cream\_gahp.
>>>>>>> 4cff6147
This fixes the delegation of RFC format proxies, in addition to other
bug fixes.
\Ticket{4596}

\item Fixed a bug that could cause a segmentation fault of \Condor{dagman}
for some DAG input file syntax errors,
rather than printing an appropriate error message.
\Ticket{4616}

\item Fixed a bug that could cause shared port to fail on Mac OS X if
\Macro{LOCK} wasn't explicitly set in the configuration file.
\Ticket{4678}

\item Fixed a bug that caused both \Condor{dagman} and the schedd
to generate commands to remove \Condor{dagman}'s node jobs when
\Condor{dagman} itself is \Condor{rm}'ed.  Now only the schedd
generates the command, avoiding the extra load of running two
identical commands.
\Ticket{4618}

\item Fixed a bug that caused the DAGMan node status file,
as detailed in section~\ref{sec:DAG-node-status},
to not reflect the final status of a DAG when the DAG is removed
by issuing a \Condor{rm} command,
or when the DAG is
aborted due to an ABORT-DAG-ON specification in the DAG input file.
\Ticket{4686}

\end{itemize}

%%%%%%%%%%%%%%%%%%%%%%%%%%%%%%%%%%%%%%%%%%%%%%%%%%%%%%%%%%%%%%%%%%%%%%
\subsection*{\label{sec:New-8-3-1}Version 8.3.1}
%%%%%%%%%%%%%%%%%%%%%%%%%%%%%%%%%%%%%%%%%%%%%%%%%%%%%%%%%%%%%%%%%%%%%%

\noindent Release Notes:

\begin{itemize}

\item HTCondor version 8.3.1 released on September 11, 2014.

\end{itemize}


\noindent New Features:

\begin{itemize}

\item If cgroups are enabled on Linux platforms, 
the amount of swap space used by a job is now limited to the 
size specified by the machine ClassAd attribute \Attr{VirtualMemory} 
for the slot that the job is running on.
\Ticket{4417}

\item The new configuration variable \Macro{COLLECTOR\_PORT} specifies
the default port used by the \Condor{collector} daemon and command line tools.
The default value is 9618.
This default is the same port as has been used in previous HTCondor versions.
\Ticket{4432}

%\item The \Condor{shared\_port} daemon is now enabled by default 
%for new installations on non-Windows platforms.
%With this change, 
%all HTCondor daemons will share port 9618 for all incoming TCP connections,
%greatly simplifying firewall configuration.  
%Only users of HTCondor-G submitting to Globus GRAM endpoints 
%will need additional incoming TCP ports in the firewall.
%
%Note that this causes \emph{all} HTCondor hosts to use 
%TCP port 9618 by default,
%differing from previous behavior.
%Previously, only the \Condor{collector} host used a fixed port.
%To restore the previous behavior, 
%set the new configuration variable \Macro{SHARED\_PORT\_PORT} to \Expr{0}.
%\Ticket{3813}

\item The \Condor{shared\_port} daemon will now work 
if the default location given by configuration variable
\Macro{DAEMON\_SOCKET\_DIR}, which is \Expr{\$(LOCK)/daemon\_sock},
is longer than 90 characters in length.
On Linux platforms, abstract sockets are now the primary method for
\Condor{shared\_port} to forward an incoming connection to the intended
daemon.
\Ticket{4465}

\item Improvements to CCB increase performance.
\Ticket{4453}

\item The use of a single log file to write events and enforce the 
dependencies of a DAG represented by a \Condor{dagman} instance is mandatory.
To implement this,
the \Opt{-dont\_use\_default\_node\_log} command-line
option to \Condor{submit\_dag} is disabled,
and an attempt to set configuration variable
\Macro{DAGMAN\_ALWAYS\_USE\_NODE\_LOG} to \Expr{False} will generate an
error.
\Ticket{3994}

\item The new \Condor{dagman} configuration variable
\Macro{DAGMAN\_SUPPRESS\_JOB\_LOGS} allows users to prevent DAG node
jobs from writing to the log file specified in their submit description file.
See section~\ref{param:DAGManSuppressJobLogs} for details.
\Ticket{4353}

\item New special variables \Expr{@(OWNER)} and \Expr{@(NODE\_NAME)} are
available when defining configuration variable
\Macro{DAGMAN\_DEFAULT\_NODE\_LOG}.
These values make it easier to avoid log file name collisions.
\Ticket{4334}

\item \Condor{submit} will no longer insert an \Attr{OpSys} requirement
for a job
when one of \Attr{OpSysAndVer}, \Attr{OpSysLongName}, \Attr{OpSysName},
or \Attr{OpSysShortName} is already specified by the user in
the \Attr{Requirements} expression of the submit description file.
\Ticket{4519}

\item The configuration file \Expr{\$(HOME)/.condor/condor\_config}
is no longer considered for the single, initial, global configuration file.
Instead, a user-specific configuration file has been added as the
last file parsed.
The new configuration variable \Macro{USER\_CONFIG\_FILE} may change the
default file name or disable this feature.
Section~\ref{sec:Ordering-Config-File} describes the ordering
in which configuration files are parsed.
\Ticket{3158}

\item Daemons now authenticate many client network connections in
parallel, rather than one at a time.
This improves the scalability of daemons that receive many client
connections, like the \Condor{schedd} and \Condor{collector}.
The improvement is most noticeable when using the FS and GSI
authentication methods.
\Ticket{4137}

\item The GSI security libraries are now loaded into memory only when GSI
authentication is required.
This reduces memory usage when GSI authentication is not used.
The memory reduction will be most noticeable when there are many
\Condor{shadow} processes running.
\Ticket{4483}

\item Implemented fine-grained locking in the HTCondor python module to
allow other python threads to run during HTCondor calls.
\Ticket{4507}

\end{itemize}

\noindent Bugs Fixed:

\begin{itemize}

\item None.

\end{itemize}

%%%%%%%%%%%%%%%%%%%%%%%%%%%%%%%%%%%%%%%%%%%%%%%%%%%%%%%%%%%%%%%%%%%%%%
\subsection*{\label{sec:New-8-3-0}Version 8.3.0}
%%%%%%%%%%%%%%%%%%%%%%%%%%%%%%%%%%%%%%%%%%%%%%%%%%%%%%%%%%%%%%%%%%%%%%

\noindent Release Notes:

\begin{itemize}

\item HTCondor version 8.3.0 released on August 12, 2014.
This release contains all improvements and bug fixes from 
HTCondor version 8.2.2.

\end{itemize}


\noindent New Features:

\begin{itemize}

\item When a daemon creates a child daemon process, it also creates a
security session shared with the child daemon.
This makes the initial communication between the daemons more efficient.
\Ticket{4405}

\item Negotiation cycle performance has been improved, especially
over a wide-area network, by reducing network traffic and latency
between a submit machine and a central manager.
The new configuration variable 
\Macro{NEGOTIATOR\_RESOURCE\_REQUEST\_LIST\_SIZE}
does performance tuning, as defined 
in section~\ref{param:NegotiatorResourceRequestListSize}.
\Ticket{4460}

\item The synchronization of the job event log was improved by only
using \Procedure{fsync} where necessary and 
\Procedure{fdatasync} where sufficient.  
This should provide a small reduction in disk I/O to 
the \Condor{schedd} daemon.
\Ticket{4283}

\item CPU usage by the \Condor{collector} has been reduced when
handling normal queries from \Condor{status},
and CPU usage by the \Condor{schedd} has been reduced when
handling normal queries from \Condor{q}.
\Ticket{4448}

\item HTCondor can now internally cache the result of Globus authorization
callouts.  
The caching behavior is enabled by setting configuration variable
\Macro{GSS\_ASSIST\_GRIDMAP\_CACHE\_EXPIRATION} to a non-zero value.
This feature will be useful for sites that use the Globus authorization
callouts based only on DN and VOMS FQAN, and for sites that have 
performance issues.
\Ticket{4138}

\item The job ClassAd attribute \Attr{DAG\_Status} is included in 
the \File{dagman.out} file.
\Ticket{4381}

\item The new \Opt{-DoRecovery} command line option for \Condor{dagman}
and \Condor{submit\_dag} causes \Condor{dagman} to run in
recovery mode.
\Ticket{2218}

\item The new \Opt{-ads} option to \Condor{status} permits a set of ClassAds
to be read from a file, processing the ClassAds as if they came from
the \Condor{collector}.
\Ticket{4414}

\item Daemon ClassAd hooks implementing Startd Cron functionality  
can now return multiple ClassAds,
and the hooks can specify which ClassAds their output should merge into.
\Ticket{4398}

\item Two new \Condor{schedd} ClassAd statistics attributes are
available: \Attr{JobsRunning} and \Attr{JobsAccumExceptionalBadputTime}.
\Ticket{4409}

\end{itemize}

\noindent Bugs Fixed:

\begin{itemize}

\item Fixed a bug that caused \Condor{dagman} to unnecessarily attempt
to read node job submit description files, 
which could cause spurious warnings when in recovery mode.
Strictly speaking, the bug is fixed only for the
default case in which \MacroNI{DAGMAN\_ALWAYS\_USE\_NODE\_LOG} is set
to \Expr{True}.
\Ticket{3843}

\item Fixed a bug in the \Condor{schedd} daemon that caused the values
of the ClassAd attributes \Attr{JobsRunningSizes} and 
\Attr{ JobsRunningRuntimes} to be much larger than they should have been.
\Ticket{4409}

\end{itemize}
<|MERGE_RESOLUTION|>--- conflicted
+++ resolved
@@ -73,16 +73,12 @@
 
 \begin{itemize}
 
-<<<<<<< HEAD
-\item Updated the CREAM client library used in the \Prog{cream\_gahp}.
-=======
 \item Fixed a bug introduced in HTCondor 8.3.1 that caused daemons to be
 unreachable if they were configured to use the shared port daemon but the
 \Condor{master} was not.
 \Ticket{4603}
 
-\item Updated the CREAM client library used in the cream\_gahp.
->>>>>>> 4cff6147
+\item Updated the CREAM client library used in the \Prog{cream\_gahp}.
 This fixes the delegation of RFC format proxies, in addition to other
 bug fixes.
 \Ticket{4596}
