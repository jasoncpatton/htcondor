--- conflicted
+++ resolved
@@ -29,7 +29,6 @@
 
 \begin{itemize}
 
-<<<<<<< HEAD
 \item \Condor{dagman} now prints the hold reason to the \File{dagman.out}
 file when node jobs go on hold.
 \Ticket{4766}
@@ -37,13 +36,12 @@
 \item The python bindings can be used to query and set config variables
 of running daemons.
 \Ticket{4778}
-=======
+
 \item Python functions can be invoked directly from ClassAd expressions within HTCondor
 daemons.  A system administrator must set the \Macro{CLASSAD\_USER\_PYTHON\_MODULES}
 configuration macro to specify the python modules that are accessible from
 within ClassAds.
 \Ticket{4773}
->>>>>>> 291f2dc9
 
 \end{itemize}
 
