%%%      PLEASE RUN A SPELL CHECKER BEFORE COMMITTING YOUR CHANGES!
%%%      PLEASE RUN A SPELL CHECKER BEFORE COMMITTING YOUR CHANGES!
%%%      PLEASE RUN A SPELL CHECKER BEFORE COMMITTING YOUR CHANGES!
%%%      PLEASE RUN A SPELL CHECKER BEFORE COMMITTING YOUR CHANGES!
%%%      PLEASE RUN A SPELL CHECKER BEFORE COMMITTING YOUR CHANGES!

%%%%%%%%%%%%%%%%%%%%%%%%%%%%%%%%%%%%%%%%%%%%%%%%%%%%%%%%%%%%%%%%%%%%%%
\section{\label{sec:History-8-3}Development Release Series 8.3}
%%%%%%%%%%%%%%%%%%%%%%%%%%%%%%%%%%%%%%%%%%%%%%%%%%%%%%%%%%%%%%%%%%%%%%

This is the development release series of HTCondor.
The details of each version are described below.

%%%%%%%%%%%%%%%%%%%%%%%%%%%%%%%%%%%%%%%%%%%%%%%%%%%%%%%%%%%%%%%%%%%%%%
\subsection*{\label{sec:New-8-3-6}Version 8.3.6}
%%%%%%%%%%%%%%%%%%%%%%%%%%%%%%%%%%%%%%%%%%%%%%%%%%%%%%%%%%%%%%%%%%%%%%

\noindent Release Notes:

\begin{itemize}

\item HTCondor version 8.3.6 not yet released.
%\item HTCondor version 8.3.6 released on Month Date, 2015.

\end{itemize}


\noindent New Features:

\begin{itemize}

\item Two new command line options are implemented for \Condor{submit}.
The \Opt{-maxjobs} option causes an error message to be printed and
no jobs to be submitted,
if the submission would have caused more
than a specified number of jobs to be submitted.
The \Opt{-single-cluster} option causes an error message to be printed and
no jobs to be submitted,
if the submission would have assigned more than a single cluster value.
\Ticket{4981}

\item Changed the default value of configuration variables
\MacroNI{ENABLE\_USERLOG\_LOCKING} and \MacroNI{EVENT\_LOG\_LOCKING}
to \Expr{False} on Unix platforms and \Expr{True} on Windows platforms.
The Event Log is still locked by default to perform file rotation.
\Ticket{4922}

\item Improved how DAGMan deals with node job submit description files that
use the new features of the \SubmitCmdNI{queue} command
to do file globbing.
\Ticket{4960}

\item \Condor{dagman} no longer creates an unused command socket.
\Ticket{4987}

\item Various syntax errors within a DAG input file related to the 
specification of a splice are now reported as fatal errors, 
rather than being silently ignored.
Examples of syntax errors caught include a specification
of NOOP or DONE for a splice.
\Ticket{2722} \Ticket{4825}

\item Changed the default value of configuration variables
\MacroNI{DAGMAN\_MAX\_PRE\_SCRIPTS} and \MacroNI{DAGMAN\_MAX\_POST\_SCRIPTS}
from 0 to 20.
A value of 0 does not limit the number of scripts.
\Ticket{4999}

\item Changed the timeout interval at which the \Condor{master} daemon
must retry to configure the Windows firewall from 10 seconds to 5 seconds.
Also changed the default value of configuration variable
\MacroNI{WINDOWS\_FIREWALL\_FAILURE\_RETRY} from 60 to 2,
such that there are many fewer retries by default.
This prevents the the \Condor{master} daemon from hanging for 10 minutes 
on start up,
when it is unable to configure the Windows firewall.
\Ticket{4988}

\item \MacroNI{MOUNT\_UNDER\_SCRATCH} and \MacroNI{ASSIGN\_CPU\_AFFINITY}
are now evaluated against the Job ClassAd,
rather than being treated as constants.
\Ticket{5002}
\Ticket{5004}

\item \Condor{history} now properly handles multiple job ids and constraints on the command line.
\Ticket{5025}

\item When \Condor{gpu\_discovery} is passed the \Opt{config} option,
it now returns the number of GPUs detected and other attributes in configuration syntax.
This makes it more convenient to use the output with a configuration script.
\Ticket{5040}

\item When an updated X.509 proxy for a job is provided to the
\Condor{schedd} over the network, 
job ClassAd attribute \Attr{x509UserProxyExpiration}
is now updated in the job's ClassAd to reflect the new expiration time.
\Ticket{5001}

\item The automatic variable \MacroUNI{Cluster} now has an alias of \MacroUNI{ClusterId},
and the automatic variable \MacroUNI{Process} now has an alias 
of \MacroUNI{ProcId},
such that when used within a submit description file,
these variables may have the same variable name as the corresponding
job ClassAd attribute name.
\Ticket{4899}

\end{itemize}

\noindent Bugs Fixed:

\begin{itemize}

<<<<<<< HEAD
%% Should we mention the 4911 fix that we retroactively inserted into the
%% 8.3.5 version history?
=======
\item Fixed a bug that would prevent attributes set by 
\Condor{chirp} \Opt{set\_job\_attr\_delayed}
from being sent back to the \Condor{shadow} or \Condor{schedd}. 
Also fixed a bug that would cause all uses of this \Condor{chirp} command 
to fail once 50 unique ClassAd attribute names had been set.
\Ticket{5050}
>>>>>>> 5332c528

\item Fixed a bug where setting \Macro{SHARED\_PORT\_PORT} to \Expr{0}
would prevent HTCondor from successfully starting up.  It now correctly
selects a random port within the permitted range on which to listen.
\Ticket{5013}

\item Fixed a bug introduced in 8.3.2 where setting
\Macro{PRIVATE\_NETWORK\_INTERFACE} would cause daemons to advertise a private
addresses which consisted of only the port number.
\Ticket{5009}

\item Fixed an intermittent bug in \Condor{submit} \Opt{-i} in which it would
return the error message \AdStr{Failed to find starter for job}.
\Ticket{5070}

\item Fixed a bug in which \Condor{q} incorrectly returned an exit code of 1,
instead of an exit code of 0.
This occurred when given the \Opt{-global} option 
and there were no jobs in any queues.
\Ticket{5024}

\item Fixed a bug that prevented the \Condor{collector} daemon from forking 
to handle queries about \Condor{startd} ClassAds.
\Ticket{5020}

\item Eliminated spurious warnings logged when the \Condor{shared\_port}
daemon was enabled.
\Ticket{4958}

\item Fixed a bug that sometimes caused \Condor{dagman} to not print
the list of failed nodes at the end of the \File{dagman.out} file upon
DAG failure.
\Ticket{5044}

\item Report an error if the \Condor{qsub} program fails to print a job ID
when submitting a job to PBS. 
\Ticket{5041}

\item Fixed a bug that could cause \Condor{ssh\_to\_job} to hang
indefinitely.
\Ticket{4997}

\item Fixed a bug that could cause a copy of a job's X.509 proxy
or file \File{.condor\_pid\_ns\_status} to be transferred with
the job's output files.
\Ticket{4730}

\end{itemize}

%%%%%%%%%%%%%%%%%%%%%%%%%%%%%%%%%%%%%%%%%%%%%%%%%%%%%%%%%%%%%%%%%%%%%%
\subsection*{\label{sec:New-8-3-5}Version 8.3.5}
%%%%%%%%%%%%%%%%%%%%%%%%%%%%%%%%%%%%%%%%%%%%%%%%%%%%%%%%%%%%%%%%%%%%%%

\noindent Release Notes:

\begin{itemize}

\item HTCondor version 8.3.5 released on April 20, 2015.

\end{itemize}


\noindent New Features:

\begin{itemize}

\item The RPM packages have been restructured to allow running a 32-bit
static shadow on Red Hat Enterprise Linux 6. The new \texttt{condor-all}
RPM is used to install all of the RPMs for a typical HTCondor installation.
Since the binary distribution of HTCondor for Red Hat Enterprise Linux 6 and 7
consists of more that a handful of RPMs, the RPMs are only available from our
YUM repository.
\Ticket{4621}

\item New features increase the power of job specification
in the submit description file. 
Submit description files are now parsed the same as configuration files.

  \begin{itemize}
  \item The \SubmitCmd{queue} submit command may be used in
flexible and powerful new ways to specify job submissions.
See section~\ref{sec:user-man-queue} for details.
\Ticket{4819}

  \item New macro functions are supported, 
and may be used in submit description files as well as in configuration.
\Ticket{4944}

  \item \Condor{submit} has new command line options \Opt{-queue} 
and \Opt{-dry-run},
to provide flexible and powerful new ways to specify job submissions,
as well as to test what job would be submitted without submitting.
\Ticket{4933}

  \item \Condor{submit} now supports assignment of ClassAd attributes
on the command line.
\Ticket{4983}

  \item \Condor{submit} accepts \SubmitCmdNI{if} and \SubmitCmdNI{include}
statements in the same way that configuration files do.
\Ticket{4913}

  \end{itemize}

\item The machine ClassAd attribute \Attr{VirtualMemory} is now set correctly
for dynamic slots running under a partitionable slot.
\Ticket{4608}

\item An EC2 grid universe job now advertises its access key ID in 
its job ClassAd.
\Ticket{4903}

\item For an executing job, HTCondor now sets the environment variable 
\Env{OMP\_NUM\_THREADS} to the number of cores of the slot it is running in.
This prevents OpenMP-linked jobs (including \Prog{Matlab}) 
from attempting to use more cores than have been provisioned.
\Ticket{4884}

\item Improved the performance of writing to a user's job event log 
and the event log.
Disabling locking when writing to these files,
as controlled by configuration variables \Macro{ENABLE\_USERLOG\_LOCKING}
and \Macro{EVENT\_LOG\_LOCKING}, is now safe on Unix platforms.
The default location of the lock file for rotating the event log
that is defined by configuration variable
\Macro{EVENT\_LOG\_ROTATION\_LOCK} has been changed to
\Expr{\$(LOCK)/EventLogLock}.
\Ticket{4908}

\item HTCondor is now more likely to be compatible with Windows systems
that have a Winsock Layered Service Provider (LSP) installed.
\Ticket{304}

\item The new configuration variables \Macro{SUBMIT\_REQUIREMENT\_NAMES},
\Macro{SUBMIT\_REQUIREMENT\_<Name>}, 
and \Macro{SUBMIT\_REQUIREMENT\_<Name>\_REASON}
support the ability to configure HTCondor to reject the submission
of jobs that do not meet specified criteria.
\Ticket{2640}

\item A new DAGMan feature implements the retry of a PRE or POST script 
after a specified delay, 
where a retry attempt is
based on the exit code from the initial execution of the script.
\Ticket{4488}

\item \Condor{dagman} no longer supports Stork jobs.
\Ticket{4550}

\item \Condor{dagman} no longer has the capability to read individual per-
job log files.  This means that recovery mode will no longer work on a
DAG originally submitted with version 7.9.1 or earlier.
\Ticket{4528}

\item An experimental new feature allows PanDA monitoring of jobs,
as documented with a link from the HTCondor wiki page,
\URL{https://htcondor-wiki.cs.wisc.edu/index.cgi/wiki?p=ExperimentalFeatures}.
\Ticket{4270}

\item The \Condor{schedd} now generates a report about its attempts to
reconnect to the \Condor{startd} daemons of previously running jobs on start up.
The report is written to the location specified by the new configuration
variable \Macro{SCHEDD\_RESTART\_REPORT}.
Once all reconnect attempts are complete, a copy of the report is also
emailed to HTCondor administrator account.
\Ticket{4783}

\item The new ClassAd functions \Procedure{envV1ToV2} and 
\Procedure{mergeEnvironment} are
useful for manipulating the environment variable lists in job ClassAds.
\Ticket{4574}

\item The new configuration variable \Macro{CURB\_MATCHMAKING}
can be used to configure the \Condor{schedd} daemon
 to cease requesting more machine resources
from the central manager during overload situations.
\Ticket{4905}

\item Some HTCondor-specific environment variables that are set in the
environment of a batch job, such as \Env{\_CONDOR\_JOB\_AD},
 are now also set for
\Condor{ssh\_to\_job} and interactive job sessions.
\Ticket{4943}

\item \Condor{q} with the \Opt{-constraint} option will now display
a summary line.
\Ticket{4992}

\item The new \Procedure{directQuery} Python binding queries a daemon
directly for its ClassAd, 
instead of querying the \Condor{collector}.
\Ticket{4843}

\item The new \Procedure{send\_alive} Python binding sends keep alive
messages to the \Condor{master} daemon. This allows the Python bindings to be
used in a daemon managed by the \Condor{master}.
\Ticket{4875}

\item A new Python binding sets the HTCondor subsystem name and type.
This allows the bindings to initialize logging or configuration as if they
are a particular HTCondor daemon.
\Ticket{4876}

\item The new \Procedure{log} Python binding provides the ability
 to log messages via the HTCondor logging subsystem.
\Ticket{4883}

\end{itemize}

\noindent Bugs Fixed:

\begin{itemize}

\item Fixed the bug where a \Condor{schedd} daemon would be unable to start
any job which used a \Condor{shadow} if both IPv6 and IPv4 were enabled.
\Ticket{4911}

\item The \Condor{schedd} will no longer request more resources from
a central manager when the number of jobs running has exceeded
\Macro{MAX\_JOBS\_RUNNING}.
\Ticket{4905}

\item Fixed a bug in \Condor{chirp} in which generic events logged
to the job event log with the ulog command where written in the time zone
of the execute machine, not the submit machine.
\Ticket{4951}

\item Fixed a bug in which a \Condor{collector} daemon would have been unable 
to update its own ClassAd.
\Ticket{4850}

\item Fixed a bug introduced in HTCondor version 8.3.2 that caused the 
\Opt{-absent} option of \Condor{status} to print duplicated information 
about each ClassAd.
\Ticket{4853}

\item The python bindings now accept ClassAd expressions for the constraint
of a \Condor{schedd} daemon or a \Condor{collector} daemon query, 
matching the behavior documented in this reference manual.
\Ticket{4907}

\item Fixed a bug introduced in HTCondor version 8.3.3 that caused 
local universe jobs to execute repeatedly on Windows platforms.
\Ticket{4909}

\item Fixed a bug that caused messages similar to
\begin{verbatim}
warning: setting UserUid to 11021, was 6004 previously
\end{verbatim}
to be logged in the \Condor{schedd} daemon log. 
\Ticket{4889}

\item Fixed a bug in the Python bindings in which multi-threaded Python
programs would deadlock when a \Procedure{Schedd.query} returned more than
one result.
Also fixed a bug in \Procedure{Schedd.xquery} in which
the \texttt{constraint} parameter did not default to \Expr{True} as documented,
but had to be explicitly defined.
\Ticket{5000}

\end{itemize}

%%%%%%%%%%%%%%%%%%%%%%%%%%%%%%%%%%%%%%%%%%%%%%%%%%%%%%%%%%%%%%%%%%%%%%
\subsection*{\label{sec:New-8-3-4}Version 8.3.4}
%%%%%%%%%%%%%%%%%%%%%%%%%%%%%%%%%%%%%%%%%%%%%%%%%%%%%%%%%%%%%%%%%%%%%%

\noindent Release Notes:

\begin{itemize}

\item HTCondor version 8.3.4 released on March 5, 2015.

\end{itemize}


\noindent New Features:

\begin{itemize}

\item None.

\end{itemize}

\noindent Bugs Fixed:

\begin{itemize}

\item Fixed a \Condor{schedd} daemon bug
that could have prevented jobs from matching resources
without an apparent reason,
when the \Condor{schedd} was flocking
and configuration variable \Macro{SIGNIFICANT\_ATTRIBUTES} was not set.
\Ticket{4919}

\end{itemize}

\noindent Known Issue:
\begin{itemize}
\item If the \Condor{schedd} daemon is configured to enable both
IPv4 and IPv6 communication,
it will not be able to start any jobs which use a \Condor{shadow}.
In effect, mixed mode IPv4 and IPv6 does not work.
\Ticket{4911}
\end{itemize}
%%%%%%%%%%%%%%%%%%%%%%%%%%%%%%%%%%%%%%%%%%%%%%%%%%%%%%%%%%%%%%%%%%%%%%
\subsection*{\label{sec:New-8-3-3}Version 8.3.3}
%%%%%%%%%%%%%%%%%%%%%%%%%%%%%%%%%%%%%%%%%%%%%%%%%%%%%%%%%%%%%%%%%%%%%%

\noindent Release Notes:

\begin{itemize}

\item HTCondor version 8.3.3 released on Feb. 19, 2015.

\end{itemize}


\noindent New Features:

\begin{itemize}

\item Configuration variable \Macro{ENCRYPT\_EXECUTE\_DIRECTORY} 
is now honored on Linux platforms.
The Linux platform must have the  \Prog{ecryptfs-utils} package installed
and the Linux kernel must be version 2.6.29 or a more recent version.
The new submit command \SubmitCmd{encrypt\_execute\_directory} allows the user
to specify directory encryption on a per-job basis.
\Ticket{4856}


\item By default, HTCondor will no longer have access to Linux 
	system credentials, such as OpenAFS tokens or eCryptFS keys.
	This new behavior ensures these credentials cannot be
	unintentionally obtained by user jobs.  
	For more information, see new configuration variable 
	\Macro{DISCARD\_SESSION\_KEYRING\_ON\_STARTUP}
	in section~\ref{param:DiscardSessionKeyringOnStartup}.
\Ticket{4856}

\item \Condor{q} now offers the new command line option \Arg{-autocluster}, 
which causes it to output \Condor{schedd} daemon auto cluster information. 
The information is an ID number and the number of jobs in each auto cluster.
\Ticket{4792}

\item EC2 grid universe jobs may now specify an IAM (instance) profile.
\Ticket{4810}

\item EC2 jobs may now specify security group IDs instead of names.
This allows the use of VPC instances with non-default security groups.
\Ticket{4796}

\item EC2 jobs may now specify additional parameters to use when starting
the corresponding instance.
\Ticket{4795}

\item Improved the preliminary support for IPv4 and IPv6 dual-protocol
submit nodes,
by allowing them to work with the \Condor{shared\_port} daemon.
\Ticket{4712}

\item The throughput of queries to the \Condor{collector} has been
improved, as the \Condor{collector} now never forks to handle queries 
about \Condor{collector}, \Condor{negotiator}, and \Condor{schedd}
ClassAds.
\Ticket{4821}

\item The new configuration variable \Macro{ADD\_SIGNIFICANT\_ATTRIBUTES}
lists job attributes to be added to the \Condor{negotiator}-determined list
when considering auto clustering.
The new configuration variable \Macro{REMOVE\_SIGNIFICANT\_ATTRIBUTES}
lists job attributes to be removed from the \Condor{negotiator}-determined 
list when considering auto clustering.
\Ticket{4797}

\item For all tools that support the \Opt{-format} or \Opt{-autoformat} option,
the new \%r conversion specifier causes values to be displayed 
in their unevaluated, or raw form.
\Ticket{4814}

\item \Condor{dagman} now prints the hold reason to the \File{dagman.out}
file when node jobs go on hold.
\Ticket{4766}

\item New python bindings can be used to query and set the 
configuration variables of running daemons.
\Ticket{4778}

\item Python functions can be invoked directly from ClassAd expressions 
within HTCondor daemons.  
A system administrator must set the new configuration variable
\Macro{CLASSAD\_USER\_PYTHON\_MODULES}
to specify the python modules that are accessible from within ClassAds.
\Ticket{4773}

\item The new Python \texttt{LogReader} class permits the reading and access
of individual daemon log events.
\Ticket{4588}

\item The default value for configuration variable 
\Macro{DAGMAN\_MAX\_JOBS\_IDLE} has changed from 0, 
which imposes no limits, to 1000.
\Ticket{4748}

\item Configuration variable \Macro{DAGMAN\_USE\_OLD\_DAG\_READER}
is no longer supported.  
Setting it to \Expr{True} will result in a warning, 
and the setting will have no effect on how a DAG input file is read.
\Ticket{4186}

\item ClassAd attributes written by the \Condor{schedd} that
count the number of jobs in various states now include all jobs, 
not only jobs that need to be matched by the \Condor{negotiator} daemon.
These attributes include \Attr{TotalRunningJobs}, \Attr{TotalIdleJobs},
\Attr{TotalHeldJobs}, and \Attr{TotalRemovedJobs}.
\Ticket{4683}

\item \Condor{q} and \Condor{history} offer the new command line option 
\Opt{-limit}, 
which limits number of results returned.
\Ticket{4806}

\item A new, more efficient query protocol has been added as the default 
for \Condor{q},
when querying a \Condor{schedd} daemon that is version 8.3.3 or later. 
To disable this new protocol, set configuration variable
\Macro{CONDOR\_Q\_USE\_V3\_PROTOCOL} to \Expr{False}.
\Ticket{4828}

\end{itemize}

\noindent Bugs Fixed:

\begin{itemize}

\item Fixed a bug that prevented CCB servers from running on Windows platforms.
\Ticket{4713}

\item Configuration variables \MacroNI{ENABLE\_IPV4} or 
\MacroNI{ENABLE\_IPV6} may now be safely set in any configuration file. 
Previously, setting them in any file other than the first configuration file 
parsed could have led to unpredictable behavior.
\Ticket{4829}

\item Fixed a bug in the \Condor{startd} daemon introduced in HTCondor 
version 8.3.2.
The \Condor{startd} slots could get stuck
forever in the Preempting/Killing state when they were claimed by 
an HTCondor version 8.3.1 or older \Condor{schedd}.
\Ticket{4807}

\item Fixed an issue introduced in HTCondor version 8.3.0
that could cause the \Condor{schedd} to become unresponsive when a client 
set configuration variable \Macro{CONDOR\_Q\_USE\_V3\_PROTOCOL} 
to its non default value of \Expr{True}.
\Ticket{4805}

\item Configuration variable \Macro{GRACEFULLY\_REMOVE\_JOBS} now
controls how a running job is killed for all cases,
including when a job policy expression causes the job to be held or removed.
Previously, this configuration variable was consulted only 
when the user ran \Condor{hold} or \Condor{rm}.
\Ticket{4679}

\end{itemize}

\noindent Known Bugs:

\begin{itemize}

\item The ability to transparently encrypt execute directories
is not supported by execute hosts using RHEL 7 and derivative distributions,
as these distributions no longer contain the \Prog{eCryptfs} kernel module.

\item  The submit commands 
\SubmitCmd{on\_exit\_hold} and \SubmitCmd{on\_exit\_remove}  
do not do what they are supposed to do
for local universe jobs on Windows machines.
\Ticket{4902}
\end{itemize}


%%%%%%%%%%%%%%%%%%%%%%%%%%%%%%%%%%%%%%%%%%%%%%%%%%%%%%%%%%%%%%%%%%%%%%
\subsection*{\label{sec:New-8-3-2}Version 8.3.2}
%%%%%%%%%%%%%%%%%%%%%%%%%%%%%%%%%%%%%%%%%%%%%%%%%%%%%%%%%%%%%%%%%%%%%%

\noindent Release Notes:

\begin{itemize}

\item HTCondor version 8.3.2 released on December 23, 2014.
This version contains all bug fixes from HTCondor version 8.2.6.

\end{itemize}


\noindent New Features:

\begin{itemize}

\item It is now possible run a dual-protocol (IPv4 and IPv6) submit node,
submitting to single-protocol execute nodes. This is preliminary work.
\Ticket{4494}

\item The port used by the \Condor{shared\_port} daemon is now
9618 by default.
\Ticket{3813}

\item Improved the handling when vm universe jobs failure to start.
Failures which do
not appear to be the fault of the job now cause the job to be rescheduled and
the machine stops advertising the ability to run vm universe jobs.
The new \Condor{condor\_update\_machine\_ad} tool facilitates changing
the machine ClassAd.
\Ticket{4375}

\item The memory footprint of the \Condor{shadow} has been
reduced when \Prog{Kerberos} or SSL authentication methods are not used, 
as these libraries are now loaded on demand at run time.
\Ticket{374} 

\item The responsiveness of a busy \Condor{schedd} daemon to queries
has been improved.
\Ticket{4735} 
\Ticket{4594} 

\item Added the ability to specify the block device mapping for EC2 jobs.
\Ticket{4657}

\item The new python binding \Procedure{register} has been added 
to allow python functions
be registered with the ClassAds library.  This allows python
functions to be invoked from within ClassAds.
\Ticket{4598}

\item The new python bindings \Procedure{externalRefs} and 
\Procedure{internalRefs} have been added to allow the ClassAd object
to determine internal and external references from an expression.
\Ticket{4681}

\item When the \Condor{startd} has a live \Condor{starter}, 
claim keep alives are sent
by the existing TCP connection between the \Condor{starter} and \Condor{schedd},
rather than creating a new connection to the 
\Condor{schedd} from the \Condor{startd}.
\Ticket{4491}

\item Added the DAGMan feature of \Arg{ALWAYS-UPDATE} for updates
of a DAGMan node status file. 
Specifying this causes the node status file to be overwritten,
even if no nodes have changed status since the file was last written.
\Ticket{4607}

\item Configuration variable \Macro{MAX\_JOBS\_RUNNING} has been
modified such that it only applies to job universes that require a
\Condor{shadow} process.
Scheduler and local universe jobs are no longer affected by this
variable.
The number of running scheduler and local universe jobs can be controlled
with configuration variables \MacroNI{START\_SCHEDULER\_UNIVERSE} and
\MacroNI{START\_LOCAL\_UNIVERSE}, respectively.
\Ticket{4589}

\item The specific versions of Globus GSI libraries to be loaded at run time
are determined at compile time. 
\Ticket{4585} 

\item HTCondor now sets environment variable \Env{\_CONDOR\_JOB\_AD} for
scheduler universe jobs. 
Its value will be the path to a file which contains
the job ClassAd as it was when the job was started.
This feature already exists for vanilla, parallel, java, and local
universe jobs.
\Ticket{4558}

\item The new \Opt{-debug} option to \Condor{userprio} sends
debug output to \File{stderr}.
\Ticket{4636}

\item HTCondor daemons now support a whitelist of statistics attributes to
publish from their ClassAd to the \Condor{collector}.  
This is intended to ease
configuration on systems that use \Prog{ganglia} for monitoring.
\Ticket{4645}

\item New statistics have been added to the \Condor{schedd} to monitor runtime
spent doing DNS queries, using \Prog{fsync}, 
and rebuilding the priority list for negotiation.  
Also additional attributes for average, maximum and minimum
have been added to runtime statistics for command handlers 
for all HTCondor daemons.
These changes are intended to help direct future scalability work.
\Ticket{4593}
\Ticket{4595}

\item The new daemon logging level, \Dflag{SUB\_SECOND}, 
enables millisecond resolution timestamps in daemon logs.
\Ticket{4660}

\end{itemize}

\noindent Bugs Fixed:

\begin{itemize}

\item Fixed a bug introduced in HTCondor version 8.3.1 that caused daemons to be
unreachable if they were configured to use the \Condor{shared\_port} daemon,
but the \Condor{master} was not.
\Ticket{4603}

\item Updated the CREAM client library used in the \Prog{cream\_gahp}.
This fixes the delegation of RFC format proxies, in addition to other
bug fixes.
\Ticket{4596}

\item Fixed a bug that could cause a segmentation fault of \Condor{dagman}
for some DAG input file syntax errors,
rather than printing an appropriate error message.
\Ticket{4616}

\item Fixed a bug that could cause the \Condor{shared\_port} daemon
to fail on Mac OS X platforms,
if configuration variable \MacroNI{LOCK} was not explicitly set 
in a configuration file.
\Ticket{4678}

\item Fixed a bug that caused both \Condor{dagman} and the \Condor{schedd}
daemon to generate commands to remove \Condor{dagman}'s node jobs when
the \Condor{dagman} job is the target of \Condor{rm}.
Now, only the \Condor{schedd} generates the command, 
avoiding the extra load of running two identical commands.
\Ticket{4618}

\item Fixed a bug that caused the DAGMan node status file,
as detailed in section~\ref{sec:DAG-node-status},
to not reflect the final status of a DAG when the DAG is removed
by issuing a \Condor{rm} command,
or when the DAG is
aborted due to an ABORT-DAG-ON specification in the DAG input file.
\Ticket{4686}

\end{itemize}

%%%%%%%%%%%%%%%%%%%%%%%%%%%%%%%%%%%%%%%%%%%%%%%%%%%%%%%%%%%%%%%%%%%%%%
\subsection*{\label{sec:New-8-3-1}Version 8.3.1}
%%%%%%%%%%%%%%%%%%%%%%%%%%%%%%%%%%%%%%%%%%%%%%%%%%%%%%%%%%%%%%%%%%%%%%

\noindent Release Notes:

\begin{itemize}

\item HTCondor version 8.3.1 released on September 11, 2014.

\end{itemize}


\noindent New Features:

\begin{itemize}

\item If cgroups are enabled on Linux platforms, 
the amount of swap space used by a job is now limited to the 
size specified by the machine ClassAd attribute \Attr{VirtualMemory} 
for the slot that the job is running on.
\Ticket{4417}

\item The new configuration variable \Macro{COLLECTOR\_PORT} specifies
the default port used by the \Condor{collector} daemon and command line tools.
The default value is 9618.
This default is the same port as has been used in previous HTCondor versions.
\Ticket{4432}

\item The \Condor{shared\_port} daemon will now work 
if the default location given by configuration variable
\Macro{DAEMON\_SOCKET\_DIR}, which is \Expr{\$(LOCK)/daemon\_sock},
is longer than 90 characters in length.
On Linux platforms, abstract sockets are now the primary method for
\Condor{shared\_port} to forward an incoming connection to the intended
daemon.
\Ticket{4465}

\item Improvements to CCB increase performance.
\Ticket{4453}

\item The use of a single log file to write events and enforce the 
dependencies of a DAG represented by a \Condor{dagman} instance is mandatory.
To implement this,
the \Opt{-dont\_use\_default\_node\_log} command-line
option to \Condor{submit\_dag} is disabled,
and an attempt to set configuration variable
\Macro{DAGMAN\_ALWAYS\_USE\_NODE\_LOG} to \Expr{False} will generate an
error.
\Ticket{3994}

\item The new \Condor{dagman} configuration variable
\Macro{DAGMAN\_SUPPRESS\_JOB\_LOGS} allows users to prevent DAG node
jobs from writing to the log file specified in their submit description file.
See section~\ref{param:DAGManSuppressJobLogs} for details.
\Ticket{4353}

\item New special variables \Expr{@(OWNER)} and \Expr{@(NODE\_NAME)} are
available when defining configuration variable
\Macro{DAGMAN\_DEFAULT\_NODE\_LOG}.
These values make it easier to avoid log file name collisions.
\Ticket{4334}

\item \Condor{submit} will no longer insert an \Attr{OpSys} requirement
for a job
when one of \Attr{OpSysAndVer}, \Attr{OpSysLongName}, \Attr{OpSysName},
or \Attr{OpSysShortName} is already specified by the user in
the \Attr{Requirements} expression of the submit description file.
\Ticket{4519}

\item The configuration file \Expr{\$(HOME)/.condor/condor\_config}
is no longer considered for the single, initial, global configuration file.
Instead, a user-specific configuration file has been added as the
last file parsed.
The new configuration variable \Macro{USER\_CONFIG\_FILE} may change the
default file name or disable this feature.
Section~\ref{sec:Ordering-Config-File} describes the ordering
in which configuration files are parsed.
\Ticket{3158}

\item Daemons now authenticate many client network connections in
parallel, rather than one at a time.
This improves the scalability of daemons that receive many client
connections, like the \Condor{schedd} and \Condor{collector}.
The improvement is most noticeable when using the FS and GSI
authentication methods.
\Ticket{4137}

\item The GSI security libraries are now loaded into memory only when GSI
authentication is required.
This reduces memory usage when GSI authentication is not used.
The memory reduction will be most noticeable when there are many
\Condor{shadow} processes running.
\Ticket{4483}

\item Implemented fine-grained locking in the HTCondor python module to
allow other python threads to run during HTCondor calls.
\Ticket{4507}

\end{itemize}

\noindent Bugs Fixed:

\begin{itemize}

\item None.

\end{itemize}

%%%%%%%%%%%%%%%%%%%%%%%%%%%%%%%%%%%%%%%%%%%%%%%%%%%%%%%%%%%%%%%%%%%%%%
\subsection*{\label{sec:New-8-3-0}Version 8.3.0}
%%%%%%%%%%%%%%%%%%%%%%%%%%%%%%%%%%%%%%%%%%%%%%%%%%%%%%%%%%%%%%%%%%%%%%

\noindent Release Notes:

\begin{itemize}

\item HTCondor version 8.3.0 released on August 12, 2014.
This release contains all improvements and bug fixes from 
HTCondor version 8.2.2.

\end{itemize}


\noindent New Features:

\begin{itemize}

\item When a daemon creates a child daemon process, it also creates a
security session shared with the child daemon.
This makes the initial communication between the daemons more efficient.
\Ticket{4405}

\item Negotiation cycle performance has been improved, especially
over a wide-area network, by reducing network traffic and latency
between a submit machine and a central manager.
The new configuration variable 
\Macro{NEGOTIATOR\_RESOURCE\_REQUEST\_LIST\_SIZE}
does performance tuning, as defined 
in section~\ref{param:NegotiatorResourceRequestListSize}.
\Ticket{4460}

\item The synchronization of the job event log was improved by only
using \Procedure{fsync} where necessary and 
\Procedure{fdatasync} where sufficient.  
This should provide a small reduction in disk I/O to 
the \Condor{schedd} daemon.
\Ticket{4283}

\item CPU usage by the \Condor{collector} has been reduced when
handling normal queries from \Condor{status},
and CPU usage by the \Condor{schedd} has been reduced when
handling normal queries from \Condor{q}.
\Ticket{4448}

\item HTCondor can now internally cache the result of Globus authorization
callouts.  
The caching behavior is enabled by setting configuration variable
\Macro{GSS\_ASSIST\_GRIDMAP\_CACHE\_EXPIRATION} to a non-zero value.
This feature will be useful for sites that use the Globus authorization
callouts based only on DN and VOMS FQAN, and for sites that have 
performance issues.
\Ticket{4138}

\item The job ClassAd attribute \Attr{DAG\_Status} is included in 
the \File{dagman.out} file.
\Ticket{4381}

\item The new \Opt{-DoRecovery} command line option for \Condor{dagman}
and \Condor{submit\_dag} causes \Condor{dagman} to run in
recovery mode.
\Ticket{2218}

\item The new \Opt{-ads} option to \Condor{status} permits a set of ClassAds
to be read from a file, processing the ClassAds as if they came from
the \Condor{collector}.
\Ticket{4414}

\item Daemon ClassAd hooks implementing Startd Cron functionality  
can now return multiple ClassAds,
and the hooks can specify which ClassAds their output should merge into.
\Ticket{4398}

\item Two new \Condor{schedd} ClassAd statistics attributes are
available: \Attr{JobsRunning} and \Attr{JobsAccumExceptionalBadputTime}.
\Ticket{4409}

\end{itemize}

\noindent Bugs Fixed:

\begin{itemize}

\item Fixed a bug that caused \Condor{dagman} to unnecessarily attempt
to read node job submit description files, 
which could cause spurious warnings when in recovery mode.
Strictly speaking, the bug is fixed only for the
default case in which \MacroNI{DAGMAN\_ALWAYS\_USE\_NODE\_LOG} is set
to \Expr{True}.
\Ticket{3843}

\item Fixed a bug in the \Condor{schedd} daemon that caused the values
of the ClassAd attributes \Attr{JobsRunningSizes} and 
\Attr{ JobsRunningRuntimes} to be much larger than they should have been.
\Ticket{4409}

\end{itemize}
<|MERGE_RESOLUTION|>--- conflicted
+++ resolved
@@ -110,17 +110,15 @@
 
 \begin{itemize}
 
-<<<<<<< HEAD
 %% Should we mention the 4911 fix that we retroactively inserted into the
 %% 8.3.5 version history?
-=======
+
 \item Fixed a bug that would prevent attributes set by 
 \Condor{chirp} \Opt{set\_job\_attr\_delayed}
 from being sent back to the \Condor{shadow} or \Condor{schedd}. 
 Also fixed a bug that would cause all uses of this \Condor{chirp} command 
 to fail once 50 unique ClassAd attribute names had been set.
 \Ticket{5050}
->>>>>>> 5332c528
 
 \item Fixed a bug where setting \Macro{SHARED\_PORT\_PORT} to \Expr{0}
 would prevent HTCondor from successfully starting up.  It now correctly
