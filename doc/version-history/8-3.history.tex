%%%      PLEASE RUN A SPELL CHECKER BEFORE COMMITTING YOUR CHANGES!
%%%      PLEASE RUN A SPELL CHECKER BEFORE COMMITTING YOUR CHANGES!
%%%      PLEASE RUN A SPELL CHECKER BEFORE COMMITTING YOUR CHANGES!
%%%      PLEASE RUN A SPELL CHECKER BEFORE COMMITTING YOUR CHANGES!
%%%      PLEASE RUN A SPELL CHECKER BEFORE COMMITTING YOUR CHANGES!

%%%%%%%%%%%%%%%%%%%%%%%%%%%%%%%%%%%%%%%%%%%%%%%%%%%%%%%%%%%%%%%%%%%%%%
\section{\label{sec:History-8-3}Development Release Series 8.3}
%%%%%%%%%%%%%%%%%%%%%%%%%%%%%%%%%%%%%%%%%%%%%%%%%%%%%%%%%%%%%%%%%%%%%%

This is the development release series of HTCondor.
The details of each version are described below.

%%%%%%%%%%%%%%%%%%%%%%%%%%%%%%%%%%%%%%%%%%%%%%%%%%%%%%%%%%%%%%%%%%%%%%
\subsection*{\label{sec:New-8-3-2}Version 8.3.2}
%%%%%%%%%%%%%%%%%%%%%%%%%%%%%%%%%%%%%%%%%%%%%%%%%%%%%%%%%%%%%%%%%%%%%%

\noindent Release Notes:

\begin{itemize}

\item HTCondor version 8.3.2 not yet released.
%\item HTCondor version 8.3.2 released on Month Date, 2014.

\end{itemize}


\noindent New Features:

\begin{itemize}

\item A new python binding was added to allow python functions
be registered with the ClassAds library.  This allows python
functions to be invoked from within ClassAds.
\Ticket{4598}

\item A new python binding was added to allow the ClassAd object
to determine internal and external references from an expression.
\Ticket{4681}

\item Added the \Arg{ALWAYS-UPDATE} option for DAGMan node status
files (see section~\ref{sec:DAG-node-status} for details).  (Specifying
this option causes the node status file to be overwritten even if
no nodes have changed status since the file was last written.)
\Ticket{4607}

\item Configuration variable \Macro{MAX\_JOBS\_RUNNING} has been
modified such that it only applies to job universes that require a
\Condor{shadow} process.
Scheduler and local universe jobs are no longer affected by this
variable.
The number of running scheduler and local universe jobs can be controlled
with configuration variables \MacroNI{START\_SCHEDULER\_UNIVERSE} and
\MacroNI{START\_LOCAL\_UNIVERSE}, respectively.
\Ticket{4589}

\end{itemize}

\noindent Bugs Fixed:

\begin{itemize}

\item Updated the CREAM client library used in the cream\_gahp.
This fixes the delegation of RFC format proxies, in addition to other
bug fixes.
\Ticket{4596}

<<<<<<< HEAD
\item Fixed a bug that caused both \Condor{dagman} and the schedd
to generate commands to remove \Condor{dagman}'s node jobs when
\Condor{dagman} itself is \Condor{rm}'ed.  Now only the schedd
generates the command, avoiding the extra load of running two
identical commands.
\Ticket{4618}
=======
\item Fixed a bug that could cause DAGMan to segfault (rather than
printing an appropriate error message) on some DAG file syntax errors.
\Ticket{4616}

\item Fixed a bug that could cause shared port to fail on Mac OS X if
\Macro{LOCK} wasn't explicitly set in the configuration file.
\Ticket{4678}
>>>>>>> 9b160758

\end{itemize}

%%%%%%%%%%%%%%%%%%%%%%%%%%%%%%%%%%%%%%%%%%%%%%%%%%%%%%%%%%%%%%%%%%%%%%
\subsection*{\label{sec:New-8-3-1}Version 8.3.1}
%%%%%%%%%%%%%%%%%%%%%%%%%%%%%%%%%%%%%%%%%%%%%%%%%%%%%%%%%%%%%%%%%%%%%%

\noindent Release Notes:

\begin{itemize}

\item HTCondor version 8.3.1 released on September 11, 2014.

\end{itemize}


\noindent New Features:

\begin{itemize}

\item If cgroups are enabled on Linux platforms, 
the amount of swap space used by a job is now limited to the 
size specified by the machine ClassAd attribute \Attr{VirtualMemory} 
for the slot that the job is running on.
\Ticket{4417}

\item The new configuration variable \Macro{COLLECTOR\_PORT} specifies
the default port used by the \Condor{collector} daemon and command line tools.
The default value is 9618.
This default is the same port as has been used in previous HTCondor versions.
\Ticket{4432}

%\item The \Condor{shared\_port} daemon is now enabled by default 
%for new installations on non-Windows platforms.
%With this change, 
%all HTCondor daemons will share port 9618 for all incoming TCP connections,
%greatly simplifying firewall configuration.  
%Only users of HTCondor-G submitting to Globus GRAM endpoints 
%will need additional incoming TCP ports in the firewall.
%
%Note that this causes \emph{all} HTCondor hosts to use 
%TCP port 9618 by default,
%differing from previous behavior.
%Previously, only the \Condor{collector} host used a fixed port.
%To restore the previous behavior, 
%set the new configuration variable \Macro{SHARED\_PORT\_PORT} to \Expr{0}.
%\Ticket{3813}

\item The \Condor{shared\_port} daemon will now work 
if the default location given by configuration variable
\Macro{DAEMON\_SOCKET\_DIR}, which is \Expr{\$(LOCK)/daemon\_sock},
is longer than 90 characters in length.
On Linux platforms, abstract sockets are now the primary method for
\Condor{shared\_port} to forward an incoming connection to the intended
daemon.
\Ticket{4465}

\item Improvements to CCB increase performance.
\Ticket{4453}

\item The use of a single log file to write events and enforce the 
dependencies of a DAG represented by a \Condor{dagman} instance is mandatory.
To implement this,
the \Opt{-dont\_use\_default\_node\_log} command-line
option to \Condor{submit\_dag} is disabled,
and an attempt to set configuration variable
\Macro{DAGMAN\_ALWAYS\_USE\_NODE\_LOG} to \Expr{False} will generate an
error.
\Ticket{3994}

\item The new \Condor{dagman} configuration variable
\Macro{DAGMAN\_SUPPRESS\_JOB\_LOGS} allows users to prevent DAG node
jobs from writing to the log file specified in their submit description file.
See section~\ref{param:DAGManSuppressJobLogs} for details.
\Ticket{4353}

\item New special variables \Expr{@(OWNER)} and \Expr{@(NODE\_NAME)} are
available when defining configuration variable
\Macro{DAGMAN\_DEFAULT\_NODE\_LOG}.
These values make it easier to avoid log file name collisions.
\Ticket{4334}

\item \Condor{submit} will no longer insert an \Attr{OpSys} requirement
for a job
when one of \Attr{OpSysAndVer}, \Attr{OpSysLongName}, \Attr{OpSysName},
or \Attr{OpSysShortName} is already specified by the user in
the \Attr{Requirements} expression of the submit description file.
\Ticket{4519}

\item The configuration file \Expr{\$(HOME)/.condor/condor\_config}
is no longer considered for the single, initial, global configuration file.
Instead, a user-specific configuration file has been added as the
last file parsed.
The new configuration variable \Macro{USER\_CONFIG\_FILE} may change the
default file name or disable this feature.
Section~\ref{sec:Ordering-Config-File} describes the ordering
in which configuration files are parsed.
\Ticket{3158}

\item Daemons now authenticate many client network connections in
parallel, rather than one at a time.
This improves the scalability of daemons that receive many client
connections, like the \Condor{schedd} and \Condor{collector}.
The improvement is most noticeable when using the FS and GSI
authentication methods.
\Ticket{4137}

\item The GSI security libraries are now loaded into memory only when GSI
authentication is required.
This reduces memory usage when GSI authentication is not used.
The memory reduction will be most noticeable when there are many
\Condor{shadow} processes running.
\Ticket{4483}

\item Implemented fine-grained locking in the HTCondor python module to
allow other python threads to run during HTCondor calls.
\Ticket{4507}

\end{itemize}

\noindent Bugs Fixed:

\begin{itemize}

\item None.

\end{itemize}

%%%%%%%%%%%%%%%%%%%%%%%%%%%%%%%%%%%%%%%%%%%%%%%%%%%%%%%%%%%%%%%%%%%%%%
\subsection*{\label{sec:New-8-3-0}Version 8.3.0}
%%%%%%%%%%%%%%%%%%%%%%%%%%%%%%%%%%%%%%%%%%%%%%%%%%%%%%%%%%%%%%%%%%%%%%

\noindent Release Notes:

\begin{itemize}

\item HTCondor version 8.3.0 released on August 12, 2014.
This release contains all improvements and bug fixes from 
HTCondor version 8.2.2.

\end{itemize}


\noindent New Features:

\begin{itemize}

\item When a daemon creates a child daemon process, it also creates a
security session shared with the child daemon.
This makes the initial communication between the daemons more efficient.
\Ticket{4405}

\item Negotiation cycle performance has been improved, especially
over a wide-area network, by reducing network traffic and latency
between a submit machine and a central manager.
The new configuration variable 
\Macro{NEGOTIATOR\_RESOURCE\_REQUEST\_LIST\_SIZE}
does performance tuning, as defined 
in section~\ref{param:NegotiatorResourceRequestListSize}.
\Ticket{4460}

\item The synchronization of the job event log was improved by only
using \Procedure{fsync} where necessary and 
\Procedure{fdatasync} where sufficient.  
This should provide a small reduction in disk I/O to 
the \Condor{schedd} daemon.
\Ticket{4283}

\item CPU usage by the \Condor{collector} has been reduced when
handling normal queries from \Condor{status},
and CPU usage by the \Condor{schedd} has been reduced when
handling normal queries from \Condor{q}.
\Ticket{4448}

\item HTCondor can now internally cache the result of Globus authorization
callouts.  
The caching behavior is enabled by setting configuration variable
\Macro{GSS\_ASSIST\_GRIDMAP\_CACHE\_EXPIRATION} to a non-zero value.
This feature will be useful for sites that use the Globus authorization
callouts based only on DN and VOMS FQAN, and for sites that have 
performance issues.
\Ticket{4138}

\item The job ClassAd attribute \Attr{DAG\_Status} is included in 
the \File{dagman.out} file.
\Ticket{4381}

\item The new \Opt{-DoRecovery} command line option for \Condor{dagman}
and \Condor{submit\_dag} causes \Condor{dagman} to run in
recovery mode.
\Ticket{2218}

\item The new \Opt{-ads} option to \Condor{status} permits a set of ClassAds
to be read from a file, processing the ClassAds as if they came from
the \Condor{collector}.
\Ticket{4414}

\item Daemon ClassAd hooks implementing Startd Cron functionality  
can now return multiple ClassAds,
and the hooks can specify which ClassAds their output should merge into.
\Ticket{4398}

\item Two new \Condor{schedd} ClassAd statistics attributes are
available: \Attr{JobsRunning} and \Attr{JobsAccumExceptionalBadputTime}.
\Ticket{4409}

\end{itemize}

\noindent Bugs Fixed:

\begin{itemize}

\item Fixed a bug that caused \Condor{dagman} to unnecessarily attempt
to read node job submit description files, 
which could cause spurious warnings when in recovery mode.
Strictly speaking, the bug is fixed only for the
default case in which \MacroNI{DAGMAN\_ALWAYS\_USE\_NODE\_LOG} is set
to \Expr{True}.
\Ticket{3843}

\item Fixed a bug in the \Condor{schedd} daemon that caused the values
of the ClassAd attributes \Attr{JobsRunningSizes} and 
\Attr{ JobsRunningRuntimes} to be much larger than they should have been.
\Ticket{4409}

\end{itemize}
<|MERGE_RESOLUTION|>--- conflicted
+++ resolved
@@ -65,22 +65,20 @@
 bug fixes.
 \Ticket{4596}
 
-<<<<<<< HEAD
+\item Fixed a bug that could cause DAGMan to segfault (rather than
+printing an appropriate error message) on some DAG file syntax errors.
+\Ticket{4616}
+
+\item Fixed a bug that could cause shared port to fail on Mac OS X if
+\Macro{LOCK} wasn't explicitly set in the configuration file.
+\Ticket{4678}
+
 \item Fixed a bug that caused both \Condor{dagman} and the schedd
 to generate commands to remove \Condor{dagman}'s node jobs when
 \Condor{dagman} itself is \Condor{rm}'ed.  Now only the schedd
 generates the command, avoiding the extra load of running two
 identical commands.
 \Ticket{4618}
-=======
-\item Fixed a bug that could cause DAGMan to segfault (rather than
-printing an appropriate error message) on some DAG file syntax errors.
-\Ticket{4616}
-
-\item Fixed a bug that could cause shared port to fail on Mac OS X if
-\Macro{LOCK} wasn't explicitly set in the configuration file.
-\Ticket{4678}
->>>>>>> 9b160758
 
 \end{itemize}
 
