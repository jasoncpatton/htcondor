--- conflicted
+++ resolved
@@ -83,11 +83,7 @@
 
 \begin{itemize}
 
-<<<<<<< HEAD
-\item This is a release to fix a bug.  A bug in 7.0.2 sometimes caused
-=======
 \item This is a bug fix release.  A bug in Condor version 7.0.2 sometimes caused
->>>>>>> 5a87c5fd
 the \Condor{schedd} to become unresponsive for 20 seconds when starting
 the \Condor{shadow} to run a job.
 Therefore, anyone running 7.0.2 is strongly encouraged to upgrade.
