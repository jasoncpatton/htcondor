--- conflicted
+++ resolved
@@ -34,6 +34,12 @@
 which can be used to mark a custom resource as offline so that it will
 not be allocated to any slot.
 \Ticket{4177}
+
+\item The protocol between \Condor{q} and the schedd was rewritten.  The new
+protocol does not require the schedd to fork a child process and does
+not cause blocking; the result is that the schedd should be able to handle
+many concurrent \Condor{q} requests with minimal resource usage.
+\Ticket{4111}
 
 \end{itemize}
 
@@ -76,13 +82,6 @@
 
 \begin{itemize}
 
-<<<<<<< HEAD
-\item The protocol between \Condor{q} and the schedd was rewritten.  The new
-protocol does not require the schedd to fork a child process and does
-not cause blocking; the result is that the schedd should be able to handle
-many concurrent \Condor{q} requests with minimal resource usage.
-\Ticket{4111}
-=======
 \item When configured to use partitionable slots,
 those slots running jobs can now be preempted by the 
 \Condor{negotiator} daemon based on the value of 
@@ -214,7 +213,6 @@
 \item \Condor{q} will now show the macro-expanded job description from the attribute
 \Attr{MATCH\_EXP\_JobDescription} instead of \Attr{JobDescription} if it is available.
 \Ticket{4110}
->>>>>>> 596ccd66
 
 \end{itemize}
 
