--- conflicted
+++ resolved
@@ -41,14 +41,10 @@
 
 \begin{itemize}
 
-<<<<<<< HEAD
-\item None.
-=======
 \item In some situations, the bytes sent and bytes received values in
 the termination event of the job event log could be reversed.
 This has been fixed.
 \Ticket{6914}
->>>>>>> 8d3fb99b
 
 \end{itemize}
 
