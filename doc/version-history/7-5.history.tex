--- conflicted
+++ resolved
@@ -53,23 +53,21 @@
 the Condor can handle at once, and reduces the load on the remote
 gatekeeper.
 
-<<<<<<< HEAD
+% gittrac #1138
+\item The -analyze option to \Condor{q} is now identical to -better-analyze.  -better-analyze includes the same information as -analyze but also includes more specific information on a job's Requirements.
+
+% gittrack #1169
+\item Security sessions that are not used for longer than an hour are
+now removed from the security session cache to limit memory usage.
+
+% gittrack #1169
+\item The number of security sessions in the cache is now advertised in
+the daemon ad as \Attr{MonitorSelfSecuritySessions}.
+
 % gittrac #1078
 \item \Condor{dagman} now has the capability to run DAGs containing nodes
 that are declared to be NOOPs -- for these nodes, a job is never actually
 submitted.  See section~\ref{dagman:NOOP} for for information.
-=======
-% gittrac #1138
-\item The -analyze option to \Condor{q} is now identical to -better-analyze.  -better-analyze includes the same information as -analyze but also includes more specific information on a job's Requirements.
-
-% gittrack #1169
-\item Security sessions that are not used for longer than an hour are
-now removed from the security session cache to limit memory usage.
-
-% gittrack #1169
-\item The number of security sessions in the cache is now advertised in
-the daemon ad as \Attr{MonitorSelfSecuritySessions}.
->>>>>>> 36405941
 
 \end{itemize}
 
