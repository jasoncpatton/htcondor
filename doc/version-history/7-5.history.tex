%%%      PLEASE RUN A SPELL CHECKER BEFORE COMMITTING YOUR CHANGES!
%%%      PLEASE RUN A SPELL CHECKER BEFORE COMMITTING YOUR CHANGES!
%%%      PLEASE RUN A SPELL CHECKER BEFORE COMMITTING YOUR CHANGES!
%%%      PLEASE RUN A SPELL CHECKER BEFORE COMMITTING YOUR CHANGES!
%%%      PLEASE RUN A SPELL CHECKER BEFORE COMMITTING YOUR CHANGES!

%%%%%%%%%%%%%%%%%%%%%%%%%%%%%%%%%%%%%%%%%%%%%%%%%%%%%%%%%%%%%%%%%%%%%%
\section{\label{sec:History-7-5}Development Release Series 7.5}
%%%%%%%%%%%%%%%%%%%%%%%%%%%%%%%%%%%%%%%%%%%%%%%%%%%%%%%%%%%%%%%%%%%%%%

This is the development release series of Condor.
The details of each version are described below.

%%%%%%%%%%%%%%%%%%%%%%%%%%%%%%%%%%%%%%%%%%%%%%%%%%%%%%%%%%%%%%%%%%%%%%
\subsection*{\label{sec:New-7-5-2}Version 7.5.2}
%%%%%%%%%%%%%%%%%%%%%%%%%%%%%%%%%%%%%%%%%%%%%%%%%%%%%%%%%%%%%%%%%%%%%%

\noindent Release Notes:

\begin{itemize}

\item Condor version 7.5.2 not yet released.
%\item Condor version 7.5.2 released on Month Date, 2010.

<<<<<<< HEAD
% gittrac 1003
\item Removed support for SuSE 8 Linux on the Itanium 64 architecture.
=======
% gittrac #600
\item The following submit file attributes are no longer recognized.
\SubmitCmd{grid\_resource} should be used instead:
\SubmitCmd{grid\_type}, \SubmitCmd{globusscheduler},
\SubmitCmd{jobmanager\_type}, \SubmitCmd{remote\_schedd},
\SubmitCmd{remote\_pool}, \SubmitCmd{unicore\_u\_site},
\SubmitCmd{unicore\_v\_site}.
>>>>>>> 41cb49cf

\end{itemize}


\noindent New Features:

\begin{itemize}

% gittrack 1231
% gittrack 1287
\item The \Condor{schedd} daemon uses less disk bandwidth when logging
updates to job ClassAds from running jobs and also when removing jobs
from the queue and handling job eviction and \Condor{shadow} exceptions.
This should improve performance in situations where
disk bandwidth is a limiting factor.  Updates to the job user log
have also been optimized in a number of cases to be less disk intensive.

% gittrack 1288
\item The \Condor{schedd} daemon also uses less CPU when scheduling
some types of job queues.  The case that is most likely to benefit is
a large queue of short-running non-local and non-scheduler universe jobs
with at least one idle local or scheduler universe job.

% gittrack 1266
\item The \Condor{schedd} automatically grants the \Condor{startd}
  authority to renew leases on claims and to evict claims.
  Previously, this required that the \Condor{startd} be trusted for
  general \DCPerm{DAEMON}-level command access.  Now this only
  requires \DCPerm{READ}-level command access.  The specific commands
  that the \Condor{startd} sends to the \Condor{schedd} can
  effectively only operate on the claims associated with that startd,
  so this change does not open up these operations to access by anyone
  with \DCPerm{READ} access.  It just reduces the level of trust that
  the \Condor{schedd} must have in the \Condor{startd}.

% gittrac 834
\item \Condor{procd}'s log does now rotate, if logging is activated. 
  The standard maximum size is 10Mb. To change that, the config file 
  needs to define the value for \MacroNI{MAX\_PROCD\_LOG}.  

%gittrac 1310
\item UserLog lock files can now optionally be created in a folder on a 
  local drive by setting \MacroNI{NEW\_LOCKING} to \Expr{True}. They 
  are written into \File{condorLocks} in the specified 
  \MacroNI{TEMP\_DIR} or \MacroNI{TMP\_DIR} directory (defaults to \File{/tmp}).
  This should solve known problems with locking on NFS. Windows versions
  are not affected by this change.
  
%gittrac 507
\item \Condor{dagman} and \Condor{submit\_dag} now default to lazy
creation  of the \File{.condor.sub} files for nested DAGs --
\Condor{submit\_dag} no longer creates them, and \Condor{dagman}
itself creates the files as the DAG is run (the old "eager" behavior can
be obtained with a combination of command-line and configuration settings).
There are several advantages to the "lazy" submit file creation:
\begin{itemize}
\item The DAG file for a nested DAG does not have to exist until that node
is ready to run, so the DAG file can be dynamically created by earlier
parts of the top-level DAG (including by the PRE script of the nested
DAG node).
\item It is now possible to have nested DAGs within splices, which is not
possible with "eager" submit file creation.
\end{itemize}

\end{itemize}

\noindent Configuration Variable and ClassAd Attribute Additions and Changes:

\begin{itemize}

%gittrac 507
\item The new configuration variable
\MacroNI{DAGMAN\_GENERATE\_SUBDAG\_SUBMITS} controls whether
\Condor{dagman} itself generates the \File{.condor.sub} files for
nested DAGs (rather than relying on \Condor{submit\_dag} "eagerly"
creating them).  See section~\ref{param:DAGManGenerateSubDagSubmits} for
more information.

\end{itemize}

\noindent Bugs Fixed:

\begin{itemize}

% gittrack 1300
\item \Condor{job\_router} failed to work on SLES 9 PowerPC, AIX 5.2 PowerPC,
and YDL 5 PowerPC due to a problem in how it detected EOF in the job queue log.

% gittrack 742
\item When jobs are removed, the \Condor{schedd} sometimes did not
  quickly reschedule a different job to run on the slot to which the
  removed job had been matched.  Instead, it would take up to
  \MacroNI{SCHEDD\_INTERVAL} seconds to do so.

% gittrac #1279
% Not documenting gittrac #1280, as it was completely covered up by
% #1279.
\item Fixed a bug introduce in Condor 7.5.1 that caused the
\MacroNI{gahp\_server} to crash when
first communicating with most \MacroNI{gt2} or \MacroNI{gt5} GRAM servers.

\end{itemize}

\noindent Known Bugs:

\begin{itemize}

\item None.

\end{itemize}

\noindent Additions and Changes to the Manual:

\begin{itemize}

\item None.

\end{itemize}


%%%%%%%%%%%%%%%%%%%%%%%%%%%%%%%%%%%%%%%%%%%%%%%%%%%%%%%%%%%%%%%%%%%%%%
\subsection*{\label{sec:New-7-5-1}Version 7.5.1}
%%%%%%%%%%%%%%%%%%%%%%%%%%%%%%%%%%%%%%%%%%%%%%%%%%%%%%%%%%%%%%%%%%%%%%

\noindent Release Notes:

\begin{itemize}

\item Condor version 7.5.1 released on March 2, 2010.

\item Some, but not all of the bug fixes and features which are in
Condor version 7.4.2, are in this 7.5.1 release.

\item The Condor release is now available as a proper RPM or Debian
package.

\item Condor now internally uses the version of New ClassAds provided
as a stand-alone library (\URL{http://www.cs.wisc.edu/condor/classad/}).
Previously, Condor 
used an older version of ClassAds that was heavily tied to the Condor 
development libraries. This change should be transparent in the 
current development series. In the next development series (7.7.x),
Condor  will begin to use features of New ClassAds that were unavailable in 
Old ClassAds. 
Section~\ref{sec:classad-newandold} details the differences.

\item HPUX 11.00 is no longer a supported platform.

\end{itemize}


\noindent New Features:

\begin{itemize}

% gittrac #1102
\item A port number defined within \Macro{CONDOR\_VIEW\_HOST} may now use 
  a shared port.

% gittrac #1104
\item The \Condor{master} no longer pauses for 3 seconds after starting
  the \Condor{collector}.  However, if the configuration variable
  \MacroNI{COLLECTOR\_ADDRESS\_FILE} defines a file, 
  the \Condor{master} will wait for that file to be created
  before starting other daemons.

% gittrac #1144
\item In the grid universe, Condor can now automatically distinguish
between GRAM2 and GRAM5 servers, that is grid types \SubmitCmd{gt2} and
\SubmitCmd{gt5}.
Users can submit jobs using a grid type of \SubmitCmd{gt2} or \SubmitCmd{gt5}
for either type of server.

% gittrac #938
\item Grid universe jobs using the CREAM grid system now batch up
common requests into larger single requests.  This
reduces network traffic, increases the number of parallel tasks
the Condor can handle at once, and reduces the load on the remote
gatekeeper.

% gittrac #1100
\index{submit commands!cream\_attributes}
\item The new submit description file command \SubmitCmd{cream\_attributes}
sets additional attribute/value pairs for the CREAM job description
that Condor creates when submitting a grid universe job 
destined for the CREAM grid system.

% gittrac #1138
\item The \Condor{q} command with option \Opt{-analyze} is now performs
the same analysis as previously occurred with the \Opt{-better-analyze} option.
Therefore, the output of \Condor{q} with the \Opt{-analyze} option
has different output than before.
The \Opt{-better-analyze} option is still recognized and behaves the same
as before, though it may be removed from a future version.

% gittrack #1169
\item Security sessions that are not used for longer than an hour are
now removed from the security session cache to limit memory usage.

% gittrack #1169
\item The number of security sessions in the cache is now advertised in
the daemon ClassAd as \Attr{MonitorSelfSecuritySessions}.

% gittrac #1078
\item \Condor{dagman} now has the capability to run DAGs containing nodes
that are declared to be NOOPs -- for these nodes, a job is never actually
submitted.  See section~\ref{dagman:NOOP} for information.

% gittrac #1128
\index{submit commands!vm\_macaddr}
\item The submit file attribute \SubmitCmd{vm\_macaddr} can now be used to set
the MAC address for vm universe jobs that use VMware. The range of valid
MAC addresses is constrained by limits imposed by VMware.

% gittrac #1173
\item The \Condor{q} command with option \Opt{-globus}
is now much more efficient in its communication with the \Condor{schedd}.

\end{itemize}

\noindent Configuration Variable and ClassAd Attribute Additions and Changes:

\begin{itemize}

% gittrac #1242
\item The new configuration variable \MacroNI{STRICT\_CLASSAD\_EVALUATION}
controls whether new or old ClassAd expression evaluation semantics are
used. In new ClassAd semantics, an unscoped attribute reference is only
looked up in the local ad. The default is False (use old ClassAd semantics).

% gittrac #221
\item The configuration variable
\MacroNI{DELEGATE\_FULL\_JOB\_GSI\_CREDENTIALS} now applies to all proxy
delegations done between Condor daemons and tools.
The value is a boolean and defaults to \Expr{False},
which means that when doing delegation Condor will now create a limited proxy
instead of a full proxy.

\item The new configuration variable
  \MacroIndex{SEC\_DEFAULT\_SESSION\_LEASE}
  \Macro{SEC\_<access-level>\_SESSION\_LEASE} specifies the maximum
  number of seconds an unused security session will be kept in a daemon's
  session cache before being removed to save memory.  The default is 3600.
  If the server and client have different configurations, the smaller
  one will be used.

\end{itemize}

\noindent Bugs Fixed:

\begin{itemize}

% gittrack #1141
\item The default value for \Macro{SEC\_DEFAULT\_SESSION\_DURATION}
  was effectively 3600 in Condor version 7.5.0.
  This produced longer than desired
  cached sessions for short-lived tools such as \Condor{status}.
  It also produced shorter than possibly desired cached sessions for
  long-lived daemons such as \Condor{startd}.  
  The default has been restored to what it was before Condor version 7.5.0,
  with the exception of \Condor{submit},
  which has been changed from 1 hour to 60 seconds.
  For command line tools, the default is 60 seconds,
  and for daemons it is 1 day.

% gittrack #1142
\item \MacroNI{SEC\_<access-level>\_SESSION\_DURATION} previously did
  not support integer expressions, but it did not detect invalid
  input, so the use of an expression could produce unexpected results.
  Now, like other integer configuration variables,
  a constant expression can be used and input is fully validated.

% gittrac #1196
\item The configuration variable \MacroNI{LOCAL\_CONFIG\_DIR} is no longer
ignored if defined in a local configuration file.

% gittrack #767
\item Removed the incorrect issuing of the following Condor version 7.5.0 
  warning to the
  \Condor{starter}'s log, even when the outdated, and no longer used
  configuration
  variable \MacroNI{EXECUTE\_LOGIN\_IS\_DEDICATED} was not defined.

\begin{verbatim}
WARNING: EXECUTE_LOGIN_IS_DEDICATED is deprecated.
Please use DEDICATED_EXECUTE_ACCOUNT_REGEXP instead.
\end{verbatim}


\end{itemize}

\noindent Known Bugs:

\begin{itemize}

\item None.

\end{itemize}

\noindent Additions and Changes to the Manual:

\begin{itemize}

\item None.

\end{itemize}


%%%%%%%%%%%%%%%%%%%%%%%%%%%%%%%%%%%%%%%%%%%%%%%%%%%%%%%%%%%%%%%%%%%%%%
\subsection*{\label{sec:New-7-5-0}Version 7.5.0}
%%%%%%%%%%%%%%%%%%%%%%%%%%%%%%%%%%%%%%%%%%%%%%%%%%%%%%%%%%%%%%%%%%%%%%

\noindent Release Notes:

\begin{itemize}

\item All bug fixes and features which are in 7.4.1 are in this 7.5.0 release.

\end{itemize}


\noindent New Features:

\begin{itemize}

% gittrack #892
\item Added the new daemon \Condor{shared\_port} for Unix platforms 
  (except for HPUX).
  It allows Condor daemons to share a
  single network port.  This makes opening access to Condor through a
  firewall easier and safer.  It also increases the scalability of a
  submit node by decreasing port usage. See
  section~\ref{sec:Config-shared-port} for more information.

% gittrack #960
\item Improved CCB's handling of rude NAT/firewalls that silently drop
TCP connections.

% gittrack #968
\item Simplified the publication of daemon addresses.
  \Attr{PublicNetworkIpAddr} and \Attr{PrivateNetworkIpAddr} have been removed.
  \Attr{MyAddress} contains both public and private addresses.  For now,
  \Attr{<Subsys>IpAddr} contains the same information.  In a future release,
  the latter may be removed.

% gittrack #975
\item Changes to \MacroNI{TCP\_FORWARDING\_HOST},
  \MacroNI{PRIVATE\_NETWORK\_ADDRESS}, and
  \MacroNI{PRIVATE\_NETWORK\_NAME} can now be made without requiring a
  full restart.  It may take up to one \Condor{collector} update interval 
  for the changes to become visible.

% gittrack #1002
\item Network compatibility with Condor prior to 6.3.3 is no longer
  supported unless \MacroNI{SEC\_CLIENT\_NEGOTIATION} is set to
  \Expr{NEVER}.  This change removes the risk of communication errors
  causing performance problems resulting from automatic fall-back to the
  old protocol.

% gittrack #930
\item For efficiency, authentication between the \Condor{shadow} and
  \Condor{schedd} daemons is now able to be cached and reused in more
  cases.  Previously, authentication for updating job information was
  only cached if read access was configured to require authentication.

\item \Condor{config\_val} will now report the default value for
  configuration variables that are not set in the configuration files.

% gittrac #939
\item The \Condor{gridmanager} now uses a single status call to obtain
the status of all CREAM grid universe jobs from the remote server.

% gittrac #955
\item The \Condor{gridmanager} will now retry CREAM commands that time out.

% gittrac #941
\item Forwarding a renewed proxy for CREAM grid universe jobs to the
remote server is now much more efficient.

\end{itemize}

\noindent Configuration Variable and ClassAd Attribute Additions and Changes:

\begin{itemize}

% gittrack #997
\item Removed the configuration variable 
  \MacroNI{COLLECTOR\_SOCKET\_CACHE\_SIZE}.
  Configuration of this parameter used to be mandatory to enable TCP updates
  to the \Condor{collector}.  Now no special configuration of the
  \Condor{collector} is required to allow TCP updates, but it is
  important to ensure that there are sufficient file descriptors for
  efficient operation.  See section~\ref{sec:tcp-collector-update} for
  more information.

% gittrack #892
\item The new configuration variable \MacroNI{USE\_SHARED\_PORT} 
  is a boolean value that specifies
  whether a Condor process should rely on the \Condor{shared\_port} daemon for
  receiving incoming connections.  Write access to
  \Macro{DAEMON\_SOCKET\_DIR} is required for this to take effect.
  The default is \Expr{False}.  If set to \Expr{True}, \MacroNI{SHARED\_PORT}
  should be added to \MacroNI{DAEMON\_LIST}.  See
  section~\ref{sec:Config-shared-port} for more information.

% gittrack #960
\item Added the new configuration variable \MacroNI{CCB\_HEARTBEAT\_INTERVAL}.
  It is the maximum
  number of seconds of silence on a daemon's connection to the CCB server
  after which it will ping the server to verify that the connection still
  works.  
  The default value is 1200 (20 minutes).
  This feature serves to both speed
  up detection of dead connections and to generate a guaranteed minimum
  frequency of activity to attempt to prevent the connection from being
  dropped.

\end{itemize}

\noindent Bugs Fixed:

\begin{itemize}

\item Fixed problem with a ClassAd debug function,
so it now properly emits debug information for ClassAd \Code{IfThenElse}
clauses.

\end{itemize}

\noindent Known Bugs:

\begin{itemize}

\item None.

\end{itemize}

\noindent Additions and Changes to the Manual:

\begin{itemize}

\item None.

\end{itemize}<|MERGE_RESOLUTION|>--- conflicted
+++ resolved
@@ -22,10 +22,9 @@
 \item Condor version 7.5.2 not yet released.
 %\item Condor version 7.5.2 released on Month Date, 2010.
 
-<<<<<<< HEAD
 % gittrac 1003
 \item Removed support for SuSE 8 Linux on the Itanium 64 architecture.
-=======
+
 % gittrac #600
 \item The following submit file attributes are no longer recognized.
 \SubmitCmd{grid\_resource} should be used instead:
@@ -33,7 +32,6 @@
 \SubmitCmd{jobmanager\_type}, \SubmitCmd{remote\_schedd},
 \SubmitCmd{remote\_pool}, \SubmitCmd{unicore\_u\_site},
 \SubmitCmd{unicore\_v\_site}.
->>>>>>> 41cb49cf
 
 \end{itemize}
 
