--- conflicted
+++ resolved
@@ -100,10 +100,7 @@
 % The rest of this file just inputs other files which contain sections
 % describing each release series in detail.
 %%%%%%%%%%%%%%%%%%%%%%%%%%%%%%%%%%%%%%%%%%%%%%%%%%%%%%%%%%%%%%%%%%%%%%
-<<<<<<< HEAD
-=======
 
->>>>>>> ea68dfc4
 % upgrade instructions are in the Pool Management section
 \input{version-history/gotchas.tex}
 \input{version-history/7-7.history.tex}
