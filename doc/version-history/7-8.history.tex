--- conflicted
+++ resolved
@@ -145,13 +145,10 @@
 When \Expr{False}, the \Condor{master} will not start the \Condor{kbdd}.
 \Ticket{3343}
 
-<<<<<<< HEAD
-=======
 \item Fixed a bug in the init script for Red Hat derived Linux systems that
 prevented the Condor service from being stopped during system shutdown.
 \Ticket{3368}
 
->>>>>>> 4e89335e
 \end{itemize}
 
 \noindent Known Bugs:
