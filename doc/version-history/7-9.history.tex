%%%      PLEASE RUN A SPELL CHECKER BEFORE COMMITTING YOUR CHANGES!
%%%      PLEASE RUN A SPELL CHECKER BEFORE COMMITTING YOUR CHANGES!
%%%      PLEASE RUN A SPELL CHECKER BEFORE COMMITTING YOUR CHANGES!
%%%      PLEASE RUN A SPELL CHECKER BEFORE COMMITTING YOUR CHANGES!
%%%      PLEASE RUN A SPELL CHECKER BEFORE COMMITTING YOUR CHANGES!

%%%%%%%%%%%%%%%%%%%%%%%%%%%%%%%%%%%%%%%%%%%%%%%%%%%%%%%%%%%%%%%%%%%%%%
\section{\label{sec:History-7-9}Development Release Series 7.9}
%%%%%%%%%%%%%%%%%%%%%%%%%%%%%%%%%%%%%%%%%%%%%%%%%%%%%%%%%%%%%%%%%%%%%%

This is the development release series of Condor.
The details of each version are described below.

%%%%%%%%%%%%%%%%%%%%%%%%%%%%%%%%%%%%%%%%%%%%%%%%%%%%%%%%%%%%%%%%%%%%%%
\subsection*{\label{sec:New-7-9-1}Version 7.9.1}
%%%%%%%%%%%%%%%%%%%%%%%%%%%%%%%%%%%%%%%%%%%%%%%%%%%%%%%%%%%%%%%%%%%%%%

\noindent Release Notes:

\begin{itemize}

\item Condor version 7.9.1 released on October 22, 2012.

\item Condor no longer looks for its main configuration file in the
location \File{\MacroUNI{GLOBUS\_LOCATION}/etc/condor\_config}.
\Ticket{2830}

\item \Security This version contains an important security bug fix.  See below
for details of this and other bugs fixed.

\end{itemize}


\noindent New Features:

\begin{itemize}

\item \Condor{job\_router} can now submit the routed copy of jobs to a
different \Condor{schedd} than the one that serves as the source of
jobs to be routed.  The spool directories of the two
\Condor{schedds} must still be directly accessible to
\Condor{job\_router}.  This feature is enabled by using the new
optional configuration settings:

\begin{itemize}
\item \Macro{JOB\_ROUTER\_SCHEDD1\_SPOOL}
See definition at section~\ref{param:JobRouterSchedd1Spool}.
\item \Macro{JOB\_ROUTER\_SCHEDD2\_SPOOL}
See definition at section~\ref{param:JobRouterSchedd2Spool}.
\item \Macro{JOB\_ROUTER\_SCHEDD1\_NAME}
See definition at section~\ref{param:JobRouterSchedd1Name}.
\item \Macro{JOB\_ROUTER\_SCHEDD2\_NAME}
See definition at section~\ref{param:JobRouterSchedd2Name}.
\item \Macro{JOB\_ROUTER\_SCHEDD1\_POOL}
See definition at section~\ref{param:JobRouterSchedd1Pool}.
\item \Macro{JOB\_ROUTER\_SCHEDD2\_POOL}
See definition at section~\ref{param:JobRouterSchedd2Pool}.
\end{itemize}
\Ticket{3030}

\item The \Condor{job\_router} can now optionally transform jobs in place,
rather than creating a second transformed version (copy) of the job.
\Ticket{3185}

\item The \Condor{defrag} daemon now has a policy option implemented
by configuration to cancel the draining
of a machine that is in the Draining mode.  This can be used to effect
partial draining of machines.
\Ticket{2993}

\item Communication between the \Condor{c-gahp} and \Condor{schedd} has
been improved. A large number of Condor-C jobs should no longer cause
other clients of the remote \Condor{schedd} to time out trying to get the
\Condor{schedd}'s attention.
\Ticket{2575}

\item \Condor{history} and \Condor{q} can now be told to read job records
from a userlog instead of the parsing the history file or querying the
\Condor{schedd}.  This can be used to monitor the status of jobs with
reduced load on the \Condor{schedd}.
\Ticket{3188}

<<<<<<< HEAD
\item Eucalyptus 3.x support added for the EC2 Gahp

\item File transfer remaps now support remapping directories.
\Ticket{3039}

\item The \Condor{schedd} can now dynamically spawn a local \Condor{startd}
to manage local universe jobs.
\Ticket{3129}
=======
\item \Condor{q} \Opt{-jobads} will now respect the \Opt{-constraint} option.
\Ticket{3191}

\item Added BOSCO, a set of tools that makes it easy to use a Personal
Condor to run jobs on remote batch systems without administrator
assistance or manual installation of software on the remote systems.
See \URL{https://twiki.grid.iu.edu/bin/view/CampusGrids/BoSCO} for more
information about BOSCO.
\Ticket{2421}
>>>>>>> bbb335b6

\end{itemize}


\noindent Configuration Variable and ClassAd Attribute Additions and Changes:

\begin{itemize}

\item Dynamic slots now fill the values for attributes of the form TotalSlotXxx, 
for configured local resources, in a way consistent with standard resources
such as TotalSlotCpus.  Previously those values were all filled with zero on
dynamic slots.
\Ticket{3229}

\item The \Condor{schedd} now advertises the value of configuration variable
\MacroNI{COLLECTOR\_HOST} as attribute \Attr{CollectorHost} in 
its daemon ClassAd.  This allows one to determine if a given
\Condor{schedd} reporting to a \Condor{collector} is flocking to that 
\Condor{collector} or not.
\Ticket{3202}

\item Added the attribute \Attr{DAGManNodesMask} to control the verboseness of
the log referred to by \Attr{DAGManNodesLog}.
\Ticket{2807}

\item The new configuration variable
\Macro{QUEUE\_SUPER\_USER\_MAY\_IMPERSONATE} specifies a regular
expression that matches the user names that
the queue super user may impersonate when managing jobs.  When not
set, the default behavior is to allow impersonation of any user who
has had a job in the queue during the life of the \Condor{schedd}.  For
proper functioning of the \Condor{shadow}, the \Condor{gridmanager}, and
the \Condor{job\_router}, this expression, if set, must match the owner
names of all jobs that these daemons will manage.
\Ticket{3030}


\item The new configuration variable \Macro{DEFRAG\_CANCEL\_REQUIREMENTS}
is an expression that specifies which draining machines should have 
draining be canceled.  
This defaults to \MacroUNI{DEFRAG\_WHOLE\_MACHINE\_EXPR}.  
This could be used to drain partial rather than whole machines.
\Ticket{2993}

\item The new submit command \SubmitCmd{use\_x509userproxy} can be set
to \Expr{True} to indicate that an X.509 user proxy is required for the job. 
If \SubmitCmd{x509userproxy} is not set, 
then the proxy file will be looked for in the standard locations.
\Ticket{3025}

\item If \Condor{submit} with the \Opt{-interactive} option
is interrupted (via ctrl-c for example) before the interactive job starts,
an attempt is made to immediately remove the interactive job from the queue.
Similarly, \Condor{ssh\_to\_job} has a new option \Opt{-remove-on-interrupt}.
\Ticket{3242}

\item Changes to were made to ClassAd machine attributes OpSys, OpSysVer,
Distro, and others to do a better job of identifying the operating system.
\Ticket{2366}

\item \Macro{GRIDMANAGER\_MAX\_SUBMITTED\_JOBS\_PER\_RESOURCE} can now be a
list, specifying different values for different hosts.
\Ticket{3220}


\end{itemize}

\noindent Bugs Fixed:

\begin{itemize}

\item \Security Fixed a bug which allowed jobs submitted to the standard
universe to escalate privilege on the submit machine and execute code as root.
(CVE-2012-5390)
\Ticket{3268}

\item Only invoke Globus callouts when actually needed, avoiding a segfault if
the callout mechanism is misconfigured or broken.
\Ticket{2104}

\item Fixed a bug in all daemons wherein the \Attr{DaemonStartTime} attribute in
the ad for all daemons would be reset to the current time when they are
reconfigured.
\Ticket{3235}

\item \Security Although not user-visible, there were multiple updates to remove places
in the code where potential buffer overruns could occur, thus removing
potential attacks.  None were known to be exploitable.

\item \Security Although not user-visible, there were updates to the code to improve
error checking of system calls, removing some potential security threats.  None
were known to be exploitable.

\item \Security Although not user-visible, some code that was no longer used was removed.
The presence of this code could have lead to a Denial-of-Service attack which
would allow an attacker to stop another user's jobs from running.

\item \Security Filesystem (FS) authentication was improved to check the UNIX permissions
of the directory used for authentication.  Without this, an attacker may have
been able to impersonate another submitter on the same submit machine.

\item The \Condor{negotiator} now checks the accountant log file for sanity
once only on start up,  
thereby increasing efficiency of iteration through 
the accountant ClassAd log structure.
\Ticket{3011}

\item The ClassAd functions \Procedure{splitUserName} and 
\Procedure{splitSlotName}
no longer leak a small amount of memory each time they are evaluated.  
This bug was introduced when these functions were added in Condor version 7.7.6.
\Ticket{3082}

\item There are several bug fixes for grid-type batch jobs:
  \begin{itemize}
  \item Monitoring the status of jobs submitted to PBS and SGE has been
    improved. \Ticket{3067} \Ticket{3157} \Ticket{3181}
  \item Job command-line arguments containing 
    left parenthesis, \verb@(@, right parenthesis, \verb@)@, 
    and ampersand, \verb@&@, characters are now handled properly. 
    \Ticket{3057}
  \item Removing PBS jobs that have just completed no longer causes the jobs
    to become held. \Ticket{3016}
  \item Added a work-around for a bug when submitting jobs to
    a Condor pool running Condor versions 7.7.6 through 7.8.2.
    A bug in \Condor{history} \Opt{-f} caused an error in determining
    a job's status.
    \Ticket{3133}
  \item Improved the handling of job files when the batch system has a shared
    file system. \Ticket{3195}
  \end{itemize}

\item Changes introduced in Condor version 7.9.0 caused jobs submitted by
\Condor{dagman} in the local universe to not write to the default node log file,
when \Macro{DAGMAN\_ALWAYS\_USE\_NODE\_LOG} was \Expr{True} (the default),
and a user log was also defined. This is fixed. 
\Ticket{3111}

\item Fixed a bug introduced in Condor version 7.9.0 that caused grid type
cream jobs to be held with a hold reason of 
\footnotesize
\begin{verbatim}
  CREAM_Delegate Error: Cannot set credentials in the gsoap-plugin context.
\end{verbatim}
\normalsize
\Ticket{3234}

\item Fixed a problem where the \Condor{collector} could crash when receiving
an invalid packet.
\Ticket{3161}

\end{itemize}

\noindent Known Bugs:

\begin{itemize}

\item None.

\end{itemize}

\noindent Additions and Changes to the Manual:

\begin{itemize}

\item None.

\end{itemize}


%%%%%%%%%%%%%%%%%%%%%%%%%%%%%%%%%%%%%%%%%%%%%%%%%%%%%%%%%%%%%%%%%%%%%%
\subsection*{\label{sec:New-7-9-0}Version 7.9.0}
%%%%%%%%%%%%%%%%%%%%%%%%%%%%%%%%%%%%%%%%%%%%%%%%%%%%%%%%%%%%%%%%%%%%%%

\noindent Release Notes:

\begin{itemize}

\item Condor version 7.9.0 released on August 16, 2012.

\end{itemize}


\noindent New Features:

\begin{itemize}

\item Machine slots can now be configured to identify and
divide customized local resources.
Jobs may then request these resources.
See section~\ref{sec:Configuring-SMP} for details.
\Ticket{2905}

\item Condor now supports and implements the caching of ClassAds 
to reduce memory footprints. 
This feature is experimental and is currently disabled by default.
It can be enabled by setting
the new configuration variable \Macro{ENABLE\_CLASSAD\_CACHING}
to \Expr{True}.
\Ticket{2541}
\Ticket{3127}

\item \Condor{status} now returns the \Condor{schedd} ClassAd directly 
from the \Condor{schedd} daemon,
if both options \Opt{-direct} and \Opt{-schedd} are given on the command line.
\Ticket{2492}

\item The new \Opt{-status} and \Opt{-echo} command line options to 
\Condor{wait} command cause it to show job start and terminate information,
and to print events to \Code{stdout}.
\Ticket{2926}

\item Added a \Expr{DEBUG} logging level output flag \Dflag{CATEGORY},
which causes Condor to include the logging level
flags in effect for each line of logged output.
\Ticket{2712}

\item \Condor{status} and \Condor{q} each have a new \Opt{-autoformat} option
to make some output format specifications easier than the existing
\Opt{-format} option.
See the \Condor{status} manual page located on page~\pageref{man-condor-status}
and the \Condor{q} manual page located on page~\pageref{man-condor-q} 
for details.
\Ticket{2941}

\item Enhanced the ClassAd log system to report the log line number 
on parse failures, 
and improved the ability to detect parse failures closer to 
the point of corruption.
\Ticket{2934}

\item Added an \Opt{-evaluate} option to \Condor{config\_val}, which causes the configured value queried from
a given daemon to be evaluated with respect to that daemon's ClassAd.
\Ticket{856}

\item Added code to \Condor{dagman},
such that a \Expr{VARS} assignment in a top-level DAG is applied to splices.
\Ticket{1780}

\item Condor now uses libraries from Globus 5.2.1.
\Ticket{2838}

\item When authenticating Condor daemons with GSI and
configuration variable \MacroNI{GSI\_DAEMON\_NAME} is undefined, 
Condor checks that the server name in the certificate matches the 
host name that the client is connecting to. 
When \MacroNI{GSI\_DAEMON\_NAME} is defined,
the old behavior is preserved: only certificates matching
\MacroNI{GSI\_DAEMON\_NAME} pass the authentication step, 
and no host name check is performed.  
The behavior of the host name check
may be further controlled with the new configuration variables
\MacroNI{GSI\_SKIP\_HOST\_CHECK} and
\MacroNI{GSI\_SKIP\_HOST\_CHECK\_CERT\_REGEX}.
\Ticket{1605}

\item Added new capability to \Condor{submit} to allow recursive macros in
submit description files. 
This facility allows one to update variables recursively. 
Before this new capability was added,
recursive definition would send \Condor{submit} into an
infinite loop of expanding the macro,
such that the expansion would fill up memory.
See section~\ref{macro-in-submit-description-file} for details.
\Ticket{406}

\item A DAGMan limitation and restriction has been removed.  
It is now permitted to define a \SubmitCmd{log} command using a macro,
within a node job's submit description file.
\Ticket{2428}

\item To enforce the dependencies of a DAG,
DAGMan now uses and watches only the default node
user log of the \Condor{dagman} job for events.  
DAGMan requests the \Condor{schedd} and \Condor{shadow} daemons to write each
event to this default log, 
in addition to writing to a log specified by the node job.
\Condor{dagman} writes POST script terminate events only to its default log;
these terminate events are not written to the user log.
This behavior can be turned off by setting the configuration variable
\Macro{DAGMAN\_ALWAYS\_USE\_NODE\_LOG} to \Expr{False}.
For correct behavior,
\MacroNI{DAGMAN\_ALWAYS\_USE\_NODE\_LOG} should be set to \Expr{False}
if \Condor{dagman} version 7.9.0 or later is submitting jobs 
to an older version of
a \Condor{schedd} daemon or of a \Condor{submit} executable.
\Ticket{2807}

\item \Condor{submit} has a new \Opt{-interactive} option for
platforms other than Windows,
which schedules and runs a job that provides a shell prompt
on the execute machine.
\Ticket{3088}

\end{itemize}

\noindent Configuration Variable and ClassAd Attribute Additions and Changes:

\begin{itemize}

\item The new configuration variables \Macro{MACHINE\_RESOURCE\_NAMES}
(see section~\ref{param:MachineResourceNames})
and \Macro{MACHINE\_RESOURCE\_<name>}
(see section~\ref{param:MachineResourceResourcename})
identify and specify the use of customized local machine resources.
\Ticket{2905}

\item The new configuration variable \MacroNI{ENABLE\_CLASSAD\_CACHING}
controls whether the new caching feature of ClassAds is used.
The default value is \Expr{False}.
\Ticket{3127}

\item The new configuration variable \Macro{CLASSAD\_LOG\_STRICT\_PARSING}
controls whether ClassAd log files such as the job queue
log are read with strict parse checking on ClassAd expressions.
\Ticket{3069}

\item The default value for configuration variable \Macro{USE\_PROCD}
is now \Expr{True} for the \Condor{master} daemon.  
This means that by
default the \Condor{master} will start a \Condor{procd} daemon to be used 
by it and all other daemons on that machine.
\Ticket{2911}

\item There is a new configuration variable used by the \Condor{starter}.
If \Macro{STARTER\_RLIMIT\_AS} is set to an integer value, 
the \Condor{starter}
will use the \Procedure{setrlimit} system call with the 
\Code{RLIMIT\_AS} parameter to
limit the virtual memory size of each process in the user job.  
The value of this configuration variable is a ClassAd expression, 
evaluated in the context of both the machine and job ClassAds, 
where the machine ClassAd is the \Expr{my} ClassAd, 
and the job ClassAd is the \Expr{target} ClassAd.
\Ticket{1663}

\item New configuration variables were added to to the \Condor{schedd} to
define statistics that count subsets of jobs. 
These variables have the form \Macro{SCHEDD\_COLLECT\_STATS\_BY\_<Name>},
and should be defined by a ClassAd expression that evaluates to a string.
See section~\ref{param:ScheddCollectStatsByName}
for the complete definition.
The optional configuration variable of the form
\Macro{SCHEDD\_EXPIRE\_STATS\_BY\_<Name>} can be used to set an expiration time,
in seconds, for each set of statistics.
\Ticket{2862}

\item The new \SubmitCmd{batch\_queue} submit description file command
and new job ClassAd attribute \Attr{BatchQueue} specify which job
queue to use for grid universe jobs of type
\SubmitCmd{pbs}, \SubmitCmd{lsf}, and \SubmitCmd{sge}.
\Ticket{2996}

\item The new configuration variable \Macro{GSI\_SKIP\_HOST\_CHECK} is
a boolean that controls whether a check is performed during
GSI authentication of a Condor daemon.  
When the default value \Expr{False},
the check is not skipped, so the daemon host name must match the
host name in the daemon's certificate, unless otherwise exempted
by values of \MacroNI{GSI\_DAEMON\_NAME} or
\MacroNI{GSI\_SKIP\_HOST\_CHECK\_CERT\_REGEX}.
When \Expr{True}, this check is skipped, and hosts will not be rejected
due to a mismatch of certificate and host name.
\Ticket{1605}

\item The new configuration variable
\MacroNI{GSI\_SKIP\_HOST\_CHECK\_CERT\_REGEX} may be set to a
regular expression.  GSI certificates of Condor daemons with a
subject name that are matched in full by this regular expression
are not required to have a matching daemon host name and certificate
host name.  The default is an empty regular expression, which will
not match any certificates, even if they have an empty subject name.
\Ticket{1605}

\end{itemize}

\noindent Bugs Fixed:

\begin{itemize}

\item Fixed a bug in which usage of cgroups incorrectly included the page cache 
in the maximum memory usage.
This bug fix is also included in Condor version 7.8.2.
\Ticket{3003}

\item The EC2 GAHP will now respect the value of the environment variable
\Env{X509\_CERT\_DIR} and the configuration variable
\Macro{GSI\_DAEMON\_TRUSTED\_CA\_DIR} for \emph{all} secure connections.
\Ticket{2823}

\item Condor will avoid selecting down (disabled) network interfaces.  Previously Condor could select a down interface over an up (active) interface.
\Ticket{2893}

\item Made logic in the \Condor{negotiator} that computes submitter limits 
properly aware of the configuration variable
\Macro{NEGOTIATOR\_CONSIDER\_PREEMPTION}.
\Ticket{2952}


\item Condor no longer back-dates file modification times by 3 minutes
when transferring job input files into the job spool directory or the job
execute directory.
\Ticket{2423}

\item Fixed a bug in which the use of a pipe in the configuration file 
on Windows platforms would cause a visible console window 
to show up whenever the configuration was read.
\Ticket{1534}

\end{itemize}

\noindent Known Bugs:

\begin{itemize}

\item None.

\end{itemize}

\noindent Additions and Changes to the Manual:

\begin{itemize}

\item Machine ClassAd attribute string values relating to \Attr{OpSys} have
been documented for Scientific Linux platforms.
\Ticket{2366}

\end{itemize}

<|MERGE_RESOLUTION|>--- conflicted
+++ resolved
@@ -80,8 +80,8 @@
 reduced load on the \Condor{schedd}.
 \Ticket{3188}
 
-<<<<<<< HEAD
 \item Eucalyptus 3.x support added for the EC2 Gahp
+\Ticket{2974}
 
 \item File transfer remaps now support remapping directories.
 \Ticket{3039}
@@ -89,7 +89,7 @@
 \item The \Condor{schedd} can now dynamically spawn a local \Condor{startd}
 to manage local universe jobs.
 \Ticket{3129}
-=======
+
 \item \Condor{q} \Opt{-jobads} will now respect the \Opt{-constraint} option.
 \Ticket{3191}
 
@@ -99,7 +99,6 @@
 See \URL{https://twiki.grid.iu.edu/bin/view/CampusGrids/BoSCO} for more
 information about BOSCO.
 \Ticket{2421}
->>>>>>> bbb335b6
 
 \end{itemize}
 
