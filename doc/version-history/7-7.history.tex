%%%      PLEASE RUN A SPELL CHECKER BEFORE COMMITTING YOUR CHANGES!
%%%      PLEASE RUN A SPELL CHECKER BEFORE COMMITTING YOUR CHANGES!
%%%      PLEASE RUN A SPELL CHECKER BEFORE COMMITTING YOUR CHANGES!
%%%      PLEASE RUN A SPELL CHECKER BEFORE COMMITTING YOUR CHANGES!
%%%      PLEASE RUN A SPELL CHECKER BEFORE COMMITTING YOUR CHANGES!

%%%%%%%%%%%%%%%%%%%%%%%%%%%%%%%%%%%%%%%%%%%%%%%%%%%%%%%%%%%%%%%%%%%%%%
\section{\label{sec:History-7-7}Development Release Series 7.7}
%%%%%%%%%%%%%%%%%%%%%%%%%%%%%%%%%%%%%%%%%%%%%%%%%%%%%%%%%%%%%%%%%%%%%%

This is the development release series of Condor.
The details of each version are described below.

%%%%%%%%%%%%%%%%%%%%%%%%%%%%%%%%%%%%%%%%%%%%%%%%%%%%%%%%%%%%%%%%%%%%%%
\subsection*{\label{sec:New-7-7-6}Version 7.7.6}
%%%%%%%%%%%%%%%%%%%%%%%%%%%%%%%%%%%%%%%%%%%%%%%%%%%%%%%%%%%%%%%%%%%%%%

\noindent Release Notes:

\begin{itemize}

\item Condor version 7.7.6 not yet released.
%\item Condor version 7.7.6 released on Month Date, 2012.

\end{itemize}


\noindent New Features:

\begin{itemize}

\item Condor binaries will now look for the Condor configuration file in
\File{\$(HOME)/.condor/condor\_config} in addition to the locations where
they already look.
\File{\$(HOME)/.condor/condor\_config} is checked immediately after the 
\Env{CONDOR\_CONFIG} environment variable.

\item The \condor{hdfs} daemon has been moved to the contrib section, and is 
available from the source code.
\Ticket{2797}

\item Several of the Condor programs used to be a single executable
hard linked to multiple filenames. Now, symbolic links are used.
\Ticket{2140}

\end{itemize}

\noindent Configuration Variable and ClassAd Attribute Additions and Changes:

\begin{itemize}

\item The new configuration variable \Macro{MASTER\_NEW\_BINARY\_RESTART} 
specifies how the condor_master will restart when it notices that the condor_master
binary has changed. Valid values are GRACEFUL, PEACEFUL and NEVER. 
The default value is GRACEFUL
\Ticket{2779}

\end{itemize}

\noindent Bugs Fixed:

\begin{itemize}

\item The shared library \File{libcondor\_utils} now includes the Condor
version in its name. This will reduce the chance of a Condor binary
using the wrong version of the library, which can result in a crash or
other bad behavior.
\Ticket{2613}

\item There was a bug on GRACEFUL and PEACEFUL shutdown, where the daemons 
were stopped in random order. This resulted in the checkpoint server 
sometimes being shut down before the \Condor{startd}.  The \Condor{startd}
is now always shutdown first on GRACEFUL or PEACEFUL shutdown, with other
daemons being shut down only after the \Condor{startd} has exited.
\Ticket{2779}

<<<<<<< HEAD
\item Under some circumstances, a job in the removed ("X") state may ignore the -forcex option to \Condor{rm}.  The \Condor{schedd} is now more aggressive about removing such jobs from the queue.
\Ticket{2809}
=======
\item Fixed copying of scaling factors on ClassAd literal values.
\Ticket #2839
>>>>>>> 6643a06c

\end{itemize}

\noindent Known Bugs:

\begin{itemize}

\item None.

\end{itemize}

\noindent Additions and Changes to the Manual:

\begin{itemize}

\item None.

\end{itemize}

%%%%%%%%%%%%%%%%%%%%%%%%%%%%%%%%%%%%%%%%%%%%%%%%%%%%%%%%%%%%%%%%%%%%%%
\subsection*{\label{sec:New-7-7-5}Version 7.7.5}
%%%%%%%%%%%%%%%%%%%%%%%%%%%%%%%%%%%%%%%%%%%%%%%%%%%%%%%%%%%%%%%%%%%%%%

\noindent Release Notes:

\begin{itemize}

\item Condor version 7.7.5 not yet released.
%\item Condor version 7.7.5 released on Month Date, 2011.

\item Support for the gt4 grid type (that is, Web Services GRAM) in the grid
universe has been removed.
\Ticket{2782}

\end{itemize}


\noindent New Features:

\begin{itemize}

\item Condor now has experimental support for IPv6.  
This functionality is disabled by default.  
This support has a variety of limitations, 
including a lack of support for security, DNS, and mixed IPv4/IPv6 networks.  
For information on enabling IPv6 support in the 7.7 series of Condor, 
see \URL{https://condor-wiki.cs.wisc.edu/index.cgi/wiki?p=HowToEnableIpvSix}.
\Ticket{9}

\item The performance for claiming a partitionable slot in a 
\Condor{startd} is greatly improved.  
This feature is implemented in both the \Condor{schedd} and \Condor{startd},
so both sides must be updated to at least Condor version 7.7.5 
to see the benefit.  
To disable this feature, set configuration variable
\Macro{CLAIM\_PARTITIONABLE\_LEFTOVERS} to \Expr{False} 
on either the submit or execute machines.  
The default value for this variable is \Expr{True}.
\Ticket{2790}

\item On Linux platforms, the \Condor{starter} can now optionally measure the
PSS (Proportional Set Size) of each Condor job,
if the configuration variable \Macro{USE\_PSS} is \Expr{True}.
Previously, this measurement was unconditionally on,
which can cause performance problems in the \Condor{procd} when running
many short lived jobs.
\Ticket{2710}

\item On Linux systems, the \Condor{starter} now has an ability to run a 
job under a chroot directory.  
If the configuration variable \Macro{NAMED\_CHROOT} is set to a list
of directories on an execute machine, 
the job has attribute \Attr{RequestedChroot} defined,
and the value of \Attr{RequestedChroot} matches an entry 
in the list defined by \MacroNI{NAMED\_CHROOT},
then the \Condor{starter} calls \Procedure{chroot} with that directory 
as an argument.  
Note that it is up to the administrator to provide a full environment 
for the job to run in.
\Ticket{2698}

\item On Linux platforms which support a bind type of file system mount 
(which are generally RHEL 5 systems and more recent platforms), 
the administrator can configure the \Condor{startd} 
to provide per-job file system mounts.  
One use might be to provide each job its own view of \File{/tmp} 
and \File{/var/tmp}, which are private to that Condor job,
and cleared when the job exits.  
This is implemented with the new \Macro{MOUNT\_UNDER\_SCRATCH} 
configuration variable, which describes which directories to bind mount.
\Ticket{2015}

\item Added the new \Opt{-expand} option to \Condor{config\_val}.
If both \Opt{-dump} and \Opt{-expand} options are specified,
all configuration variables are expanded before they are printed out.
\Ticket{2687}

\item The \Opt{-sort} option for \Condor{status} has been generalized to
accept expressions instead of just simple named attributes.
\Ticket{2661}

\item A new command \Condor{drain} may be used to control the draining
of an execute machine.  While a machine is draining, no new jobs may
start.  Once draining is complete, it enters the Drained/Idle state.
For more details, see page~\pageref{man-condor-drain}.
\Ticket{2330}

\item A new daemon \Condor{defrag} has been added to automate a simple
policy for draining machines.  For more details, see
page~\pageref{sec:Config-defrag}.
\Ticket{2330}

\item  \Condor{q} \Opt{-run} now displays the value of the job ClassAd
attribute \Attr{EC2RemoteVirtualMachineName} instead of
\Expr{[????????????????]},
under the HOST(S) column for grid type ec2 jobs.
\Ticket{2599}

\item Condor can now submit jobs to Grid Engine via the new sge grid type.
See section ~\ref{sec:SGE} for details.
\Ticket{1984}

\item Improved logging in more cases when Condor daemons run out of memory.
\Ticket{2559}

\item Improved verbose logging when \Dflag{MACHINE} is enabled in
\MacroNI{NEGOTIATOR\_DEBUG}.  Previously, it logged whether each
candidate machine matched or did not match with each job.  Now, it
additionally logs whether the match was subsequently rejected for
other reasons, such as insufficient priority, rank, or fair share
allocation.

\item Condor will now send email,
if the submit command \Expr{notification = Error} is set and
the job is placed on hold because of a failure, and not by user request.
Previously, email would be sent only if the job was terminated via signal.
\Ticket{1976}

\item A new feature in DAGMan implements a second way to suspend a running DAG.
See section ~\ref{sec:DagSuspend} for details.
\Ticket{2213}

\item The default settings for \Condor{dagman} have changed.
Now, if a node has children, then \Condor{dagman} uses the
\Attr{KeepClaimIdle} attribute, 
introduced in Condor version 7.7.1, to hold onto a claim.
This is a slight optimization, 
as it avoids waiting for a negotiation cycle.
The amount of time is controlled by the
\Macro{DAGMAN\_HOLD\_CLAIM\_TIME} configuration variable.
\Ticket{2673}

\item Improved the output of \Condor{q} \Opt{-dag},
to show the DAG structure as a tree,
with children indented below their parents.
\Ticket{1281}

\item The new FINAL node feature in DAGMan allows the specification
of a special DAG node, 
which is always run at the end of the workflow,
whether the DAG ended successfully or not.
See section~\ref{sec:DAGFinalNode} for details.
\Ticket{1482}

\item Improved the output of \Condor{userprio} to better support hierarchical
groups. 
The first column of the output no longer truncates long user or group names.
User names are shown indented under group names,
when hierarchical groups are in use.
New columns were added to show group quota information.
A new \Opt{-most} option was added to show 
the most useful fields,
since \Opt{-all} now produces a very wide display.
\Ticket{2680}

\end{itemize}

\noindent Configuration Variable and ClassAd Attribute Additions and Changes:

\begin{itemize}

\item The new configuration variable \Macro{JOB\_QUEUE\_LOG} 
specifies an alternative path and file name for the \File{job\_queue.log} file.
The default value is \File{\MacroUNI{SPOOL}/job\_queue.log}.
This alternative location can be
useful if there is a solid state drive which is big enough to hold the
frequently written to \File{job\_queue.log},
but not big enough to hold the whole contents of the spool directory.
\Ticket{2598}

\item The new configuration variable \Macro{DAGMAN\_HOLD\_CLAIM\_TIME}
specifies the amount of time in seconds that the \Condor{schedd} 
will hold a claim idle for a DAGMan job, 
using the \AdAttr{KeepClaimIdle} attribute in the job ClassAd.
\Ticket{2673}

\item The job ClassAd attributes
\AdAttr{ResidentSetSize} and \AdAttr{ProportionalSetSizeKb} now
report the maximum observed memory usage.  
Previously, they reported the most recently observed memory usage.  
This change makes these attributes similar to \AdAttr{ImageSize}, 
which also reports the maximum observed value.  
Previously, \AdAttr{ResidentSetSize} was
usually reported as 0 in the job history for completed jobs, because
when the job was finished, the final observation of memory usage
was 0.
\Ticket{2725}

\item The job ClassAd attribute \Attr{ResidentSetSize} is now rounded 
by default,
using the new default configuration setting
\Expr{SCHEDD\_ROUND\_ATTR\_ResidentSetSize = 25\%}.
\Ticket{2729}

\item The configuration variable \Macro{PROCD\_LOG} now defaults to
\File{\$(LOG)/ProcLog}.  Previously, there was no default value,
so the \Condor{procd} did not log by default.
\Ticket{2775}

\item The meaning of the \Attr{VirtualMemory} attribute of the \Condor{startd} 
has been changed for Linux platforms.
Previously, it was the amount of paging space configured for the system.
So, if a machine with a lot of memory had no paging space, 
the \Attr{VirtualMemory} attribute would report zero.
Now, the \Attr{VirtualMemory} attribute on Linux platforms 
is the sum of paging space and physical memory, 
which more accurately represents the virtual memory size of the machine.
\Ticket{2763}

\item The submit command \SubmitCmd{globus\_xml} is no longer
recognized. Therefore, the following configuration variables are no longer
recognized:
\begin{itemize}
  \item \Expr{GRIDFTP\_SERVER}
\index{GRIDFTP\_SERVER configuration variable no longer exists as of Condor version 7.7.5@\texttt{GRIDFTP\_SERVER} configuration variable no longer exists as of Condor version 7.7.5}
  \item \Expr{GRIDFTP\_SERVER\_WRAPPER}
\index{GRIDFTP\_SERVER\_WRAPPER configuration variable no longer exists as of Condor version 7.7.5@\texttt{GRIDFTP\_SERVER\_WRAPPER} configuration variable no longer exists as of Condor version 7.7.5}
  \item \Expr{GRIDFTP\_URL\_BASE}
\index{GRIDFTP\_URL\_BASE configuration variable no longer exists as of Condor version 7.7.5@\texttt{GRIDFTP\_URL\_BASE} configuration variable no longer exists as of Condor version 7.7.5}
  \item \Expr{GT4\_GAHP}
\index{GT4\_GAHP configuration variable no longer exists as of Condor version 7.7.5@\texttt{GT4\_GAHP} configuration variable no longer exists as of Condor version 7.7.5}
  \item \Expr{GT4\_LOCATION}
\index{GT4\_LOCATION configuration variable no longer exists as of Condor version 7.7.5@\texttt{GT4\_LOCATION} configuration variable no longer exists as of Condor version 7.7.5}
  \item \Expr{GT42\_GAHP}
\index{GT42\_GAHP configuration variable no longer exists as of Condor version 7.7.5@\texttt{GT42\_GAHP} configuration variable no longer exists as of Condor version 7.7.5}
  \item \Expr{GT42\_LOCATION}
\index{GT42\_LOCATION configuration variable no longer exists as of Condor version 7.7.5@\texttt{GT42\_LOCATION} configuration variable no longer exists as of Condor version 7.7.5}
  \item \Expr{GRIDMANAGER\_MAX\_WS\_DESTROYS\_PER\_RESOURCE}
\index{GRIDMANAGER\_MAX\_WS\_DESTROYS\_PER\_RESOURCE configuration variable no longer exists as of Condor version 7.7.5@\texttt{GRIDMANAGER\_MAX\_WS\_DESTROYS\_PER\_RESOURCE} configuration variable no longer exists as of Condor version 7.7.5}
\end{itemize}
\Ticket{2782}

\item The new configuration variable
\Macro{GRIDMANAGER\_PROXY\_REFRESH\_TIME} controls when the
\Condor{gridmanager} forwards a refreshed proxy to the remote GRAM server.
The lifetime remaining on the proxy on the remote server (in seconds) must
fall below this value before the \Condor{gridmanager} will forward a
refreshed proxy. 
The default value is 21600 seconds (6 hours).
Previously, this value was not configurable.
\Ticket{2792}

\end{itemize}

\noindent Bugs Fixed:

\begin{itemize}

\item Fixed a bug in which \Condor{submit} allowed the specification of
\SubmitCmd{ec2\_secret\_access\_key} and \SubmitCmd{ec2\_access\_key\_id}
to be directories instead of files.
\Condor{submit} now generates an error in these cases.
\Ticket{2619}

\item Communication errors were not always correctly handled when
fetching results of a query when using the \Opt{-stream} option to
\Condor{q}.  This problem was introduced in Condor version 7.7.0.
\Ticket{2601}

\item Fixed Condor's CronTab (Crondor, section~\ref{sec:CronTab})
scheduling of jobs,
as they did not correctly take into account
shifts in time caused by daylight savings time transitions.
\Ticket{2620}

\item Previously, \Condor{ssh\_to\_job} sessions inherited the \Condor{starter}
environment.  Now, this only happens when
\MacroNI{JOB\_INHERITS\_STARTER\_ENVIRONMENT} is \Expr{True}.
\Ticket{2621}

\item On Linux platforms, the memory usage was ignored for job sub-processes
that were created via \Procedure{fork} without calling \Procedure{exec}.
This problem affected \Attr{ImageSize} and \Attr{ResidentSetSize},
but not \Attr{ProportionalSetSize}.

\item Fixed a rare condition that could cause a job to remain in the
running state indefinitely when the job was removed or put on hold
and there was a communication failure between the \Condor{shadow}
and the \Condor{starter}.  
This problem was introduced in Condor version 7.7.2.
\Ticket{2591}

\item Fixed a bug in the \Condor{gridmanager} that could cause crashes
and prevent the attribute \Attr{x509UserProxyEmail} from being set properly for
jobs forwarded via Condor-C.
\Ticket{2655}

\item Fixed the output of \Condor{q} \Opt{-dag},
such that children of a non-existent DAG node would not be mistakenly 
shown as belonging to another instance of \Condor{dagman}.
This can happen, for example, when a \Condor{dagman} process dies while
its children are still running.
\Ticket{2463}

\item Fixed a bug in \Condor{dagman} that caused a DAG to fail if node
job user log files were actually symbolic links.  
This problem was introduced in the Condor 7.7 development series.
\Ticket{2704}

\item Fixed a bug in the collection of Statistics attributes,
introduced in Condor version 7.7.2.
Condor did not count completed scheduler universe jobs in reported statistics.
\Ticket{2731}

\item Fixed a rare bug in which the \Condor{c-gahp} process could get
into an infinite loop on start up,
if more than one \Condor{c-gahp} was running under different users,
and the names of the users only differed in their last character.
\Ticket{2749}

\end{itemize}

\noindent Known Bugs:

\begin{itemize}

\item None.

\end{itemize}

\noindent Additions and Changes to the Manual:

\begin{itemize}

\item Condor's ability to use cgroup-based process tracking,
available since Condor version 7.7.0,
has now been documented in section~\ref{sec:CGroupTracking}.
\Ticket{1831}
\Ticket{2120}

\end{itemize}


%%%%%%%%%%%%%%%%%%%%%%%%%%%%%%%%%%%%%%%%%%%%%%%%%%%%%%%%%%%%%%%%%%%%%%
\subsection*{\label{sec:New-7-7-4}Version 7.7.4}
%%%%%%%%%%%%%%%%%%%%%%%%%%%%%%%%%%%%%%%%%%%%%%%%%%%%%%%%%%%%%%%%%%%%%%

\noindent Release Notes:

\begin{itemize}

\item Condor version 7.7.4 released on December 21, 2011.
This release contains all features and bug fixes from Condor version 7.6.5 
as are currently documented (section~\ref{sec:New-7-6-5}) in this manual. 

\end{itemize}


\noindent New Features:

\begin{itemize}

\item Condor version 7.7.4 has all of the features and fixes of 7.7.3, it 
includes work toward running on a pure IPv6 network.  This is disabled by
default.  There is an severe bug where enabling IPv6 in a multi-computer pool
may cause the \Condor{starter} to crash.  For 
more information on enabling IPv6 support in the 7.7 series of Condor, see \URL{https://condor-wiki.cs.wisc.edu/index.cgi/wiki?p=HowToEnableIpvSix}.
\Ticket{9}

\end{itemize}

\noindent Configuration Variable and ClassAd Attribute Additions and Changes:

\begin{itemize}

\item None.

\end{itemize}

\noindent Bugs Fixed:

\begin{itemize}

\item None.

\end{itemize}

\noindent Known Bugs:

\begin{itemize}

\item When IPv6 is enabled and you have multiple computers in your pool, the \Condor{starter} may crash.

\end{itemize}

\noindent Additions and Changes to the Manual:

\begin{itemize}

\item None.

\end{itemize}


%%%%%%%%%%%%%%%%%%%%%%%%%%%%%%%%%%%%%%%%%%%%%%%%%%%%%%%%%%%%%%%%%%%%%%
\subsection*{\label{sec:New-7-7-3}Version 7.7.3}
%%%%%%%%%%%%%%%%%%%%%%%%%%%%%%%%%%%%%%%%%%%%%%%%%%%%%%%%%%%%%%%%%%%%%%

\noindent Release Notes:

\begin{itemize}

\item Condor version 7.7.3 not yet released.
%\item Condor version 7.7.3 released on Month Date, 2011.

\item On Linux and Mac OS X, the Condor binaries now dynamically link with
\File{libcondor\_utils}, 
a shared library that contains all Condor code that is
used by multiple binaries. 
This library is not meant to be linked with user applications.
\Ticket{2132}

\item \emph{Condor now dynamically links with the ClassAds, Globus and VOMS
libraries on Mac OS X.}
A copy of these libraries is included with Condor.
\Ticket{2482}

\end{itemize}


\noindent New Features:

\begin{itemize}

\item In Condor version 7.7.2, multiple Condor installations led to the
possibility for some installations to use the wrong version of the ClassAds 
library.
This should no longer be an issue, 
as the binaries now use \Env{RUNPATH} instead of \Env{RPATH}, 
allowing use of the \Env{LD\_LIBRARY\_PATH} environment variable 
to set where to look for the shared libraries.
\Ticket{2539}

\item The Amazon SOAP interface is no longer present or supported in Condor.
The EC2 REST interface is favored and supported in Condor
using a \SubmitCmd{grid\_resource} of \SubmitCmd{ec2}.
\Ticket{2523}

\item The new \Condor{gather\_info} tool introduced in 
Condor version 7.5.6 has been updated and enhanced.
It collects data about a Condor installation, and, if desired, 
about a specific job. 
This information is useful to Condor developers to help 
debug problems in a pool or with a job.
\Ticket{1664}
\Ticket{2372}

\item The \Condor{userprio} tool supports two new command line options.
The \Opt{-grouporder} flag displays submitter entries 
for accounting groups at top of the list,
 in breadth-first order by group hierarchy.
The \Opt{-grouprollup} flag reports accounting statistics for groups 
as summed at a level within the group hierarchy.
\Ticket{1926}

\item The \Condor{collector} now avoids the performance problems caused
previously when clients initiated communication with the \Condor{collector},
but then delayed sending input.
\Ticket{2506}

\item When using versions of \Prog{glexec} that create a copy of the proxy 
for use by the job, 
Condor now ensures that this copy of the proxy is cleaned up
when the job is done.
\Ticket{2501}

\item The \Condor{startd} now logs a clear message, if it rejects a job
because no valid \Condor{starter} daemons were detected.
\Ticket{2470}

\item The new submit command \SubmitCmd{want\_graceful\_removal}
may be used to specify that a job being removed or put on hold should
be shut down gracefully, rather than being immediately hard-killed.
This allows the job to perform some final actions such as cleaning
up or saving state.  The usual policies governing the Preempting/Vacating
state apply in this case.  

This new submit command replaces a different mechanism that was added 
in Condor version 7.5.2 to achieve some of the same effects.  
The version 7.5.2 mechanism applied to vanilla jobs under Linux;
if the job set \SubmitCmd{remove\_kill\_sig} or \SubmitCmd{kill\_sig},
the hard-kill signal that Condor would normally send to end the job was
replaced with the signal specified by the user.  

With the new submit command, the version 7.5.2 mechanism is no longer used.
The soft-kill signal may still be customized using
\SubmitCmd{kill\_sig}, so a similar effect can be achieved by setting
\Expr{want\_graceful\_removal=True} and setting \SubmitCmd{kill\_sig}
to an alternative signal, if desired.  The new mechanism works on all
platforms and works for all universes in which the job is managed by
the \Condor{startd}; as such the new mechanism is not supported
in the grid, local, or scheduler universes.

In addition, the new submit command \SubmitCmd{job\_max\_vacate\_time}
replaces the \SubmitCmd{kill\_sig\_timeout} command.
\SubmitCmd{job\_max\_vacate\_time}
adjusts the time given to an evicted job for gracefully shutting down.
\Ticket{2536}

\item The \Condor{master} now logs a more informative error message
when it fails to start a daemon.
\Ticket{2580}

\item The \Condor{schedd} daemon now logs a more informative error message
when it rejects job ClassAd updates from the \Condor{shadow} due to
authorization problems.
\Ticket{2581}

\end{itemize}

\noindent Configuration Variable and ClassAd Attribute Additions and Changes:

\begin{itemize}

\item The new configuration variable \Macro{MachineMaxVacateTime} is
now used to express the maximum time in seconds that the machine is
willing to wait for a job to gracefully shut down.  
The default is 600 seconds (10 minutes).  
The boolean \MacroNI{KILL} expression was
previously used to terminate the graceful shutdown of jobs.  
It should normally be set to \Expr{False} now.  If desired, it may be
used to abort the graceful shutdown of the job earlier than
\MacroNI{MachineMaxVacateTime}.
\Ticket{2536}

\item The new configuration variable \Macro{NEGOTIATOR\_SLOT\_CONSTRAINT} 
defines an expression which constrains which ClassAds are fetched
by the \Condor{negotiator} from the \Condor{collector}
for the negotiation cycle. 
\Ticket{2277}

\item The new configuration variable 
\Macro{NEGOTIATOR\_SLOT\_POOLSIZE\_CONSTRAINT} 
replaces \Macro{GROUP\_DYNAMIC\_MACH\_CONSTRAINT}.
\MacroNI{GROUP\_DYNAMIC\_MACH\_CONSTRAINT} may still be used,
but a warning is written to the log,
identifying that the configuration needs to be updated to use the new name.
The pool size resulting from applying this constraint is used
to determine quotas for both dynamic quotas in hierarchical groups,
and when there are no groups.
\Ticket{2277}

\item The configuration variable \Macro{NEGOTIATOR\_STARTD\_CONSTRAINT\_REMOVE} 
was introduced in Condor version 7.7.1.
It has now been removed, as its functionality 
was made obsolete by \MacroNI{NEGOTIATOR\_SLOT\_CONSTRAINT}.
\Ticket{2277}

\item The configuration variables \Macro{IGNORE\_NFS\_LOCK\_ERRORS}
and \Macro{BIND\_ALL\_INTERFACES} no longer support the undocumented use of
'Y' or 'y' to mean \Expr{True}.

\end{itemize}

\noindent Bugs Fixed:

\begin{itemize}

\item Fixed a bug from Condor version 7.7.1
that caused submit description file commands using a substitution macro,
\$\$(),
to not work correctly when a \Condor{shadow} daemon is recycled,
as it is when the configuration variable \Macro{SHADOW\_WORKLIFE}
is set to a non-zero value.
\Ticket{2552}

\item When the \Condor{procd}'s named command pipe is removed, 
or when the inode of the pipe has been changed while the daemon is running, 
the \Condor{procd} will now exit.
Its previous behavior had the \Condor{procd} continue to execute 
in a useless mode of operation, unable to receive any communication.
\Ticket{2500}

\item For Mac OS X platforms, 
improper detection of a non existent process led to lines such as
\begin{verbatim}
ProcAPI sanity failure on pid 1317, age = -1901476270
\end{verbatim}
appearing in the \Condor{master} daemon log.
This should no longer be the case.
\Ticket{2594}

\item Fixed a bug introduced with hierarchical group quotas that
failed to correctly initialize table entries.
The fix adds logic to the accounting mechanism in the
\Condor{negotiator} daemon,
such that initialization occurs correctly 
when starting up and upon reconfiguration.
\Ticket{2509}

\item When \Condor{advertise} is used with the \Opt{-tcp} option, this
used to cause the following log message to appear in the \Condor{collector}
log:
\begin{verbatim}
DaemonCore: Can't receive command request from IP (perhaps a timeout?)
\end{verbatim}
\Ticket{2483}

\item Fixed a bug introduced in Condor version 7.7.0,
in which the setting of \MacroNI{NETWORK\_INTERFACE} did not have any effect.
\Ticket{2513}

\item \Prog{glexec} now also works when Condor is running as root.
\Ticket{2503}

\item The \Condor{master} daemon now successfully advertises itself in 
a Personal Condor installation,
when the \Condor{collector} is configured to use port 0
and to operate through a shared port.
\Ticket{2555}

\item Since Condor version 7.7.1, 
the configuration variable \Macro{WANT\_HOLD} did not work,
unless \Macro{WANT\_HOLD\_SUBCODE} was set to a non-zero value.
\Ticket{2565}

\item Since Condor version 7.7.2, there was a rare condition that could cause
a job to be removed from the queue,
if the job was put on hold while it was running.
In such cases, there was also a spurious
unsuspend event logged in the job's user log.
\Ticket{2577}

\item Fixed a bug introduced in Condor version 7.7.2 by the change 
of \Attr{OpSys} to \AdStr{WINDOWS}.
Submit description files that used old syntax for the 
\SubmitCmd{environment} command
were using Unix syntax rather than Windows syntax.
\Ticket{2607}

\item Fixed the linking of Kerberos libraries on RHEL 3. 
The bug could cause
the Condor binaries to fail on some systems with the error:
\begin{verbatim}
relocation error: /usr/kerberos/lib/libgssapi_krb5.so.2: 
undefined symbol: krb5int_enc_arcfour
\end{verbatim}
\Ticket{2627}

\end{itemize}

\noindent Known Bugs:

\begin{itemize}

\item None.

\end{itemize}

\noindent Additions and Changes to the Manual:

\begin{itemize}

\item None.

\end{itemize}


%%%%%%%%%%%%%%%%%%%%%%%%%%%%%%%%%%%%%%%%%%%%%%%%%%%%%%%%%%%%%%%%%%%%%%
\subsection*{\label{sec:New-7-7-2}Version 7.7.2}
%%%%%%%%%%%%%%%%%%%%%%%%%%%%%%%%%%%%%%%%%%%%%%%%%%%%%%%%%%%%%%%%%%%%%%

\noindent Release Notes:

\begin{itemize}

\item Condor version 7.7.2 released on October 11, 2011.
This release contains all features and bug fixes from Condor version 7.6.4
as are currently documented (section~\ref{sec:New-7-6-4}) in this manual. 

\item
\emph{Condor now dynamically links with the ClassAds, Globus and VOMS libraries on
linux.}
A copy of these libraries is included with Condor, under
\File{lib/condor/} in the tarball releases and under
\File{/usr/lib/condor/} or \File{/usr/lib64/condor/} in the native package
releases.
\Ticket{2389}
\Ticket{2390}

\end{itemize}


\noindent New Features:

\begin{itemize}

\item Condor's standard universe now supports reading from and writing to
files that are larger than 2 GBytes,
when the standard universe application and
the \Condor{shadow} daemon are both 64-bit executables.
\Ticket{2337}

\item There is command line support to both suspend and continue jobs. 
The new tools \Condor{suspend} and \Condor{continue} will 
suspend and continue running jobs.
\Ticket{2368}

\item The EC2 GAHP now supports X.509 for connecting to and authenticating
with EC2 services.  See section~\ref{sec:Amazon-submit} for details
on using the X.509 protocol.
\Ticket{2084}

\item Previously, the dedicated scheduler attempted to change the
\Attr{Scheduler} attribute on all parallel job processes in a durable fashion,
resulting in an \Procedure{fsync} for each process.
This has been changed to be not durable, 
thereby improving the scalability by reducing the 
number of \Procedure{fsync} calls without impacting correctness. 
\Ticket{2367}

\item In PrivSep mode, when an error is encountered when trying to
switch to the user account chosen for running the job, 
the error message has been improved to make debugging easier.  
Now, the error message distinguishes between safety check failures 
for the UID, tracking group ID, primary group ID, and supplementary group IDs.
\Ticket{2364}

\item The name of the user used to execute the job is now logged in
the \Condor{starter} log, except when using \Prog{glexec}.
\Ticket{2268}

\item \Condor{dagman} now defaults to writing a partial DAG file
for a Rescue DAG,
as opposed to a full DAG file.
The Rescue DAG file is parsed in combination with the original DAG file, 
meaning that any
changes to the original DAG input file take effect when running a Rescue DAG.
\Ticket{2165}

\item The behavior of DAGMan is changed, such that, by default, 
POST scripts will be run regardless of the return value from 
the PRE script of the same node as described in section~\ref{dagman:SCRIPT}.  
The previous behavior of not running the POST script can be restored by
either adding the \Opt{-AlwaysRunPost} option to the \Condor{submit\_dag}
command line, 
or by setting the new configuration variable
\Macro{DAGMAN\_ALWAYS\_RUN\_POST} to \Expr{False}, 
as defined at~\ref{param:DAGmanAlwaysRunPost}.
\Ticket{2057}

\item DAGMan will now copy PRIORITY values from the DAG input file to 
the \Attr{JobPrio} attribute in the job ClassAd.  
Furthermore, the PRIORITY values are propagated to child nodes and SUBDAGs, 
so that child nodes always have priority at least that
of the maximum of the priorities of its parents.  
This has been a cause of confusion for DAGMan users.
\Ticket{2167}

% moved to 7.7.2 
% gittrac #659 
%\item Filip Krikava supplied a patch that limits the number of 
%file descriptors that DAGMan has open at a time.
%The reason for creating this capability is that
%DAGman tends to fail on wide DAGs, where many jobs are independent,
%rather than being linear, where jobs have many dependencies.

\item A matchmaking optimization has significantly improved the speed 
of matching,
when there are machines with many slots.
\Ticket{2403}

\item When the \Condor{schedd} is starting up and it encounters corruption
in its job transaction log, the error message in the log file now reports
the offset within the file at which the error occurred.
\Ticket{2450}

\end{itemize}

\noindent Configuration Variable and ClassAd Attribute Additions and Changes:

\begin{itemize}

\item The new job ClassAd attribute \Attr{PreserveRelativeExecutable}, 
when \Expr{True} prevents the \Condor{starter} from 
prepending \Attr{Iwd} to the command executable \Attr{Cmd},
when \Attr{Cmd} is a relative path name and \Attr{TransferExecutable} 
is \Expr{False}.
\Ticket{2460}

\item Attributes have been added to all daemons to publish statistics 
about the the number of timers, signals, socket, and pipe messages 
that have been handled, as well as the amount of time spent handling them.	Statistics attributes for DaemonCore
have names that begin with \Expr{DC} or \Expr{RecentDC}.
\Ticket{2354}

\item The default value of \Attr{OpSys} on Windows machines has been changed
to \AdStr{WINDOWS}, and a new attribute \Attr{OpSysVer} has been added 
that contains the version number of the operating system.  
This behavior is controlled by a new configuration variable
\Macro{ENABLE\_VERSIONED\_OPSYS} which defaults to \Expr{False} on Windows 
and to \Expr{True} on other platforms.  
The new machine ClassAd attribute \Attr{OpSys\_And\_Ver} will always contain 
the versioned operating system.  
Note that this change could cause problems with mixed pools,
because Condor version 7.7.2 \Condor{submit} may add \Expr{OpSys="WINDOWS"}, 
but machines running Condor versions prior to 7.7.2 will be publishing 
a versioned \Attr{OpSys} value,
unless there is an override in the configuration.
\Ticket{2366}

\item Configuration variable \Macro{COLLECTOR\_ADDRESS\_FILE} is now set 
in the example configuration,
similar to \MacroNI{MASTER\_ADDRESS\_FILE}.
This configuration variable is required when \Macro{COLLECTOR\_HOST} 
has the port set to 0, which means to select any available port.
In other environments, it should have no visible impact.
\Ticket{2375}

% gittrac #2197
\item Attributes have been added to the \Condor{schedd} 
to publish aggregate statistics
about jobs that are running and have completed, as well as counts of various
failures. 
% Next sentence is made into a comment, as there is no documentation
%     to look at.
% See section ??? for details.
\Ticket{2197}

\item The new configuration variable \Macro{DAGMAN\_WRITE\_PARTIAL\_RESCUE}
enables the new feature of writing a partial DAG file, instead of a full
DAG input file, as a Rescue DAG.  
See section~\ref{param:DAGManWritePartialRescue} for a definition.
Also, the configuration variable
\Macro{DAGMAN\_OLD\_RESCUE} no longer exists,
as it is incompatible with the implementation of partial Rescue DAGs.
\Ticket{2165}

\end{itemize}

\noindent Bugs Fixed:

\begin{itemize}

\item Fixed a bug introduced in Condor version 7.7.1, 
in the standard universe,
where the \Syscall{getdirentries} call failed during remote I/O situations.
\Ticket{2467}

\item Fixed a bug in the \Condor{startd} that was preventing dynamic slots
from being properly instantiated from partitionable slots.
\Ticket{2507}

\item Fixed a bug introduced in Condor version 7.7.0, 
in which the \Condor{startd} may erroneously report 
\Expr{Can't find hostname of client machine.}
In cases where Condor was unable to identify the host name, 
the \Attr{ClientMachine}
attribute in the machine ClassAd would have gone unset.
\Ticket{2382}

\item Fixed a bug existing since April 2001,
in which on start up of the \Condor{schedd}, with parallel universe jobs, 
the job queue sanity checking code would change the \Attr{Scheduler}
attribute on jobs,
only to have the attribute changed later by the dedicated scheduler.
\Ticket{2367}

\item Machine ClassAds with the \Attr{Offline} attribute set to \Expr{True},
and  with neither \Attr{MyType} nor \Attr{TargetType} 
attributes defined caused
the \Condor{collector} to fail to start when it was next restarted.
\Ticket{2417}

\item Fixed a file descriptor leak in the EC2 GAHP,
which would cause grid-type ec2 jobs to become held. 
The \Attr{HoldReason} for most such jobs would be 
\Expr{Unable to read from accesskey file.}
\Ticket{2447}

\item Fixed a bug that could cause a job's standard output and error to
be written to the wrong location when \SubmitCmd{should\_transfer\_files} was
set to \Expr{IF\_NEEDED},
and the job runs on the machine where file transfer is not needed.
If the standard output or error file names contained any path information,
the output would be written to \File{\_condor\_stdout} or
\File{\_condor\_stderr} in the job's initial working directory.
\Ticket{1811}

\item Fixed a bug introduced in Condor version 7.7.1
that could cause the \Condor{schedd} daemon to crash after
failing to expand a \verb@$$@ macro in the job ClassAd.
\Ticket{2491}

\end{itemize}

\noindent Known Bugs:

\begin{itemize}

\item In Condor version 7.7.2, 
the Condor daemons on Linux platforms rely on shared libraries.  
A bug in Condor version 7.7.1 and all previous versions of Condor
prevents a 7.7.1 \Condor{master} from starting 7.7.2 or later daemons.
This also means that a 7.7.1 \Condor{master} cannot upgrade itself to 
version 7.7.2.  
If a 7.7.1 \Condor{master} binary is replaced with 
a 7.7.2 \Condor{master} binary, 
Condor will shut off, and need to be restarted by hand.

\end{itemize}

\noindent Additions and Changes to the Manual:

\begin{itemize}

\item None.

\end{itemize}


%%%%%%%%%%%%%%%%%%%%%%%%%%%%%%%%%%%%%%%%%%%%%%%%%%%%%%%%%%%%%%%%%%%%%%
\subsection*{\label{sec:New-7-7-1}Version 7.7.1}
%%%%%%%%%%%%%%%%%%%%%%%%%%%%%%%%%%%%%%%%%%%%%%%%%%%%%%%%%%%%%%%%%%%%%%

\noindent Release Notes:

\begin{itemize}

%\item Condor version 7.7.1 not yet released.
\item Condor version 7.7.1 released on September 12, 2011.
This developer release contains all bug fixes from Condor version 7.6.3.

\end{itemize}


\noindent New Features:

\begin{itemize}

\item
\emph{Condor now dynamically links with the OpenSSL and Kerberos security
libraries, and Condor will use the operating system's version of these
libraries,  when they are available.} 
The tarball release of Condor on Linux platforms includes 
a copy of these libraries.  
If the operating system's version is incompatible with Condor, 
Condor will use its own copy instead.
Condor's copy of these libraries is located under \File{lib/condor/}.
To prevent Condor from considering using them, delete these libraries.
\Ticket{1874}

\item 
The ClassAd language now has an \Procedure{unparse} function.  
It converts an expression into a string, 
which is handy with the new \Procedure{eval} function.
\Ticket{1613}

\item
The new job ClassAd attribute \Attr{KeepClaimIdle} is defined with an integer
number of seconds in the job submit description file, as the example:
\begin{verbatim}
  +KeepClaimIdle = 300
\end{verbatim}
If set, then when the job exits, 
if there are no other jobs immediately ready to run for this user, 
the \Condor{schedd} daemon,
instead of relinquishing the claim back to the \Condor{negotiator}, 
will keep the claim for the specified number of seconds.  
This is useful if another job will be arriving soon, 
which can happen with linear DAGs.  
The \Condor{startd} slot
will go to the Claimed Idle state for at least that many seconds until
either a new job arrives or the timeout occurs.
See page~\pageref{sec:Job-ClassAd-Attributes},
the unnumbered Appendix A for a complete definition of this
job ClassAd attribute.
\Ticket{2094}

% gittrac #2122
\item The new \Arg{PRE\_SKIP} key word in DAGMan changes the
behavior of DAG node execution such that the node's job and POST script
may be skipped based on the exit value of the PRE script.
See section ~\ref{dagman:SCRIPT} for details.
\Ticket{2122}

% uncomment item, if it appears in 7.7.1
% gittrac #659 
%\item Filip Krikava supplied a patch that limits the number of 
%file descriptors that DAGMan has open at a time.
%The reason for creating this capability is that
%DAGman tends to fail on wide DAGs, where many jobs are independent,
%rather than being linear, where jobs have many dependencies.

\end{itemize}

\noindent Configuration Variable and ClassAd Attribute Additions and Changes:

\begin{itemize}

\item The new configuration variable 
\Macro{NEGOTIATOR\_STARTD\_CONSTRAINT\_REMOVE} defaults to \Expr{False}.
When \Expr{True}, any ClassAds not satisfying the expression 
in \MacroNI{GROUP\_DYNAMIC\_MACH\_CONSTRAINT} are removed from the
list of \Condor{startd} ClassAds considered for negotiation.
\Ticket{2232}

\item The new configuration variable
\Macro{NEGOTIATOR\_UPDATE\_AFTER\_CYCLE} defaults to \Expr{False}.
When \Expr{True}, it forces the \Condor{negotiator} daemon
to update the negotiator ClassAd in the \Condor{collector} daemon
at the end of every negotiation cycle.  
This is handy for monitoring and debugging activities.
\Ticket{2373}

\end{itemize}

\noindent Bugs Fixed:

\begin{itemize}

\item Expressions for periodic policies such as 
\MacroNI{PERIODIC\_HOLD} and \MacroNI{PERIODIC\_RELEASE} 
could inadvertently cause a claim to be released,
 if the \Condor{shadow} exited before waiting for final update from the 
\Condor{starter}. 
\Ticket{2329}

\item \Condor{submit} previously could incorrectly detect references
in the requirements expression to special attributes such as
\Attr{Memory} when the name of the attribute happened to appear in a
string literal or as part of the name of some other attribute.  
The detection of references to various special attributes influences the
automatic requirements which are appended to the job requirements.
\Ticket{2350}

\item In rare cases, CCB requests could cause the server to hang for
20 seconds while waiting for all of the request to arrive.
\Ticket{2360}

\end{itemize}

\noindent Known Bugs:

\begin{itemize}

\item None.

\end{itemize}

\noindent Additions and Changes to the Manual:

\begin{itemize}

\item None.

\end{itemize}


%%%%%%%%%%%%%%%%%%%%%%%%%%%%%%%%%%%%%%%%%%%%%%%%%%%%%%%%%%%%%%%%%%%%%%
\subsection*{\label{sec:New-7-7-0}Version 7.7.0}
%%%%%%%%%%%%%%%%%%%%%%%%%%%%%%%%%%%%%%%%%%%%%%%%%%%%%%%%%%%%%%%%%%%%%%

\noindent Release Notes:

\begin{itemize}

\item Condor version 7.7.0 released on July 29, 2011.
This developer release contains all bug fixes from Condor version 7.6.2.

\end{itemize}


\noindent New Features:

\begin{itemize}

\item A full port of Condor is available for RedHat Enterprise Linux 6
on the x86\_64 processor.
A full port includes support for the standard universe.

\item The matchmaking attributes \Attr{SubmitterUserResourcesInUse}
and \Attr{RemoteUserResourcesInUse} are now biased by slot weights.

% gittrac #1971
\item \Condor{submit} now accepts the new command line option \Opt{-addr},
naming the IP address of the \Condor{schedd} to submit to.

\item The \Condor{vm\_gahp} now is dynamically linked to libvirt.  
We believe this makes it more portable.

\item Programs \Condor{reconfig\_schedd} and \Condor{master\_off}
are no longer part of the distribution.
These programs were replaced many years ago by the more general
\Condor{reconfig} and \Condor{off} commands.

\item On Windows platforms, improved the ability of the \Condor{starter}
and \Condor{shadow} daemons to clean up the execute directory,
if jobs have changed the ACLs or permissions on files they have created.

\item \Condor{submit} now sets a default value for job ClassAd attribute
\Attr{RequestMemory}.

\item The submission performance of cream grid jobs has been substantially
improved by batching submit requests.

\item \Condor{q} \Opt{-better} now has cleaner output, and informs
the user when negotiation has not yet occurred.

\item Implemented many improvements to the Condor \Prog{init} scripts.

\item Deltacloud support has been updated to deltacloud version 0.8.

% gittrac #1960
\item As of Condor version 7.6.0,
vm universe submit description files no longer support
automatic creation of cdrom images from text input file.
Users must now explicitly create ISO images and transfer them
with the job.

\item \Condor{q} now supports the new option \Opt{-stream-results}.
  When this option is specified, \Condor{q} displays results as they
  are fetched from the job queue, rather than buffering up the query
  results before displaying anything.

% gittrac #1871 
% gittrac #2295
\item The new submit description file command \SubmitCmd{stack\_size} 
  applies to Linux jobs that are not running in the standard universe. 
  It sets the allocation of stack space to be other than the default
  value, which is unlimited.
  It also advertises the job ClassAd attribute \AdAttr{StackSize}.

% gittrac #1550
\item The new ClassAd function \Code{stringListsIntersect} evaluates to 
  \Expr{True} if two strings of delimited elements have any matching elements,
  and it evaluates to \Expr{False} otherwise.

% gittrac #1821
\item The grid universe now supports the \SubmitCmd{ec2} resource type,
  which uses the EC2 Query (REST) API to start virtual machines on cloud
  resources.

% gittrac #2090 
\item The behavior of DAGMan has changed, 
such that if multiple definitions of a VARS macroname 
for a specific node within a DAG input exist,
a warning is written to the log, of the format
\begin{verbatim}
Warning: VAR <macroname> is already defined in job <JobName>
Discovered at file "<DAG input file name>", line <line number>
\end{verbatim}
See section ~\ref{dagman:VARS} for details.

% gittrac #2297
\item The version number for ClassAds now matches the Condor version number. 

% gittrac #2259
\item When \Prog{glexec} fails to execute a job,
diagnostic error messages produced by \Prog{glexec} used to be discarded.
These error messages are now displayed in the log of the \Condor{starter} 
and in the job's hold reason. 

% gittrac #2185
\item New submit description file commands
\SubmitCmd{periodic\_hold\_reason}, \SubmitCmd{periodic\_hold\_subcode},
\SubmitCmd{on\_exit\_hold\_reason}, and \SubmitCmd{on\_exit\_hold\_subcode}
permit the job to set a hold reason string and subcode number.
Similarly, the system job policy can specify the reason and subcode 
using \Macro{SYSTEM\_PERIODIC\_HOLD\_REASON} and 
\Macro{SYSTEM\_PERIODIC\_HOLD\_SUBCODE}.
In addition, the \Condor{hold} command now accepts a \Opt{-subcode} option,
which is used to set the job attribute \Attr{HoldReasonSubCode}. 

\item If the \Condor{shadow} cannot write to the user log, 
the job is now put on hold.

\end{itemize}


\noindent Configuration Variable and ClassAd Attribute Additions and Changes:

\begin{itemize}

\item The new configuration variable \Macro{NEGOTIATOR\_UPDATE\_AFTER\_CYCLE}
defaults to \Expr{False}.
If set to \Expr{True}, it will force the \Condor{negotiator} daemon
to publish an update ClassAd to the \Condor{collector} at the end of 
every negotiation cycle. 
This is useful if monitoring cycle-based statistics.

\item The configuration variables for security 
\Macro{DENY\_CLIENT} and \Macro{HOSTDENY\_CLIENT}
now also look for the prefixes \Expr{TOOL} and \Expr{SUBMIT}.
 
% gittrac #1249
\item \Macro{CONDOR\_VIEW\_HOST} is now a comma and/or white space separated
list of hosts, in order to support more than one CondorView host.

\item For a job with an X.509 proxy credential, the new job ClassAd
attribute \AdAttr{X509UserProxyEmail} is the email address extracted
from the proxy.

% gittrac 2067
\item On Linux execute machines with kernel version more recent than 2.6.27,
the proportional set size (PSS) in Kbytes summed across all
processes in the job is now reported in the attribute
\AdAttr{ProportionalSetSizeKb}.  If the execute machine does not
support monitoring of PSS or PSS has not yet been measured, this
attribute will be undefined.  PSS differs from \AdAttr{ImageSize} in
how memory shared between processes is accounted.  The PSS for one
process is the sum of that process' memory pages divided by the
number of processes sharing each of the pages.  \AdAttr{ImageSize} is
the same, except there is no division by the number of processes
sharing the pages.

% gittrac #1755
\item The new configuration variable \Macro{DAGMAN\_USE\_STRICT} 
turns warnings into errors, as defined in section~\ref{param:DAGManUseStrict}.

% gittrac #2006
\item The \Condor{schedd} now publishes performance-related statistics.
  Page~\pageref{sec:Scheduler-ClassAd-Attributes} in Appendix A contains
  definitions for these new attributes:
  \begin{itemize}
    \item \Attr{DetectedMemory}
    \item \Attr{DetectedCpus}
    \item \Attr{UpdateInterval}
    \item \Attr{WindowedStatWidth}
    \item \Attr{ExitCode<N>}
    \item \Attr{ExitCodeCumulative<N>}
    \item \Attr{JobsSubmitted}
    \item \Attr{JobsSubmittedCumulative}
    \item \Attr{JobsStarted}
    \item \Attr{JobsStartedCumulative}
    \item \Attr{JobsCompleted}
    \item \Attr{JobsCompletedCumulative}
    \item \Attr{JobsExited}
    \item \Attr{JobsExitedCumulative}
    \item \Attr{ShadowExceptions}
    \item \Attr{ShadowExceptionsCumulative}
    \item \Attr{JobSubmissionRate}
    \item \Attr{JobStartRate}
    \item \Attr{JobCompletionRate}
    \item \Attr{MeanTimeToStart}
    \item \Attr{MeanTimeToStartCumulative}
    \item \Attr{MeanRunningTime}
    \item \Attr{MeanRunningTimeCumulative}
    \item \Attr{SumTimeToStartCumulative}
    \item \Attr{SumRunningTimeCumulative}
  \end{itemize}

% gittrac #1930
\item For Windows platforms, the \Condor{startd} now publishes the 
ClassAd attribute \Attr{DotNetVersions},
containing a comma separated list of installed .NET versions.

\end{itemize}

\noindent Bugs Fixed:

\begin{itemize}

\item Fixed a bug in which the \Condor{startd} daemon can get stuck in a
loop trying to execute an invalid, 
that is non-existent, Daemon ClassAd Hook job.

\item Fixed bug that would cause the \Condor{startd} daemon to incorrectly
report Benchmarking activity instead of Idle activity,
when there is a problem launching the benchmarking programs.

\item On Windows only, fixed a rare bug that could cause
a sporadic access violation when a Condor daemon spawned another process.

\item Fixed a bug introduced in Condor version 7.5.5,
which caused the \Condor{schedd} to die managing parallel jobs.

% commented out, as this bug fix is listed in the 7.6.1 version history.
% \item Fixed bug present throughout ClassAds,
% where expressions expecting a floating point value returned an error,
% if they got a boolean value.  This is common in \MacroNI{RANK} expressions.

\item The \Condor{startd} daemon now looks up the \Condor{kbdd} daemon address
on every update.  
This fixed problems if the \Condor{kbdd} daemon is restarted 
during the \Condor{startd} lifespan.

\item Fixed bug in \Condor{hold} that happened if the hold
reason contained a double quote character.

\item Fixed a bug introduced in Condor version 7.5.6 that
caused any Daemon ClassAd hook job with non-empty value for
\MacroNI{STARTD\_CRON\_<JobName>\_ARGS},
\MacroNI{SCHEDD\_CRON\_<JobName>\_ARGS}
or \MacroNI{BENCHMARKS\_<JobName>\_ARGS} to fail.
Also, the specification of 
\MacroNI{STARTD\_CRON\_<JobName>\_ENV},
\MacroNI{SCHEDD\_CRON\_<JobName>\_ENV},
or \MacroNI{BENCHMARKS\_<JobName>\_ENV} for these jobs was ignored.

\item Fixed bug in the RPM \Prog{init} script. 
A status request would always report Condor as inactive, 
and a shutdown request would not report failure if there was a
timeout shutting down Condor.

\item File transfer plug-ins now have a correctly set environment.

\item Fixed a problem with detecting IBM Java Virtual Machines whose
version strings have embedded newline characters.

\item \Condor{q} \Opt{-analyze} now works with ClassAd built-in functions.

\item Fixed bug in \Condor{q} \Opt{-run}, such that it displays
the host name correctly for local and scheduler universe jobs.

\item Standalone checkpointing now works with compressed checkpoints again.
This had been broken in Condor version 7.5.4.

%gittrac 1962
\item On Windows, \Prog{net stop condor} would sometimes cause the
\Condor{master} daemon to crash.  This is now fixed.

% gittrac #1928
\item \AdAttr{JobUniverse} was effectively a required attribute for
  jobs created via the Fetch Work hook,
  due to the need to set the \MacroNI{IS\_VALID\_CHECKPOINT\_PLATFORM}
  expression, such that it would not evaluate to \Expr{Undefined}.
  Now the default \MacroNI{IS\_VALID\_CHECKPOINT\_PLATFORM} expression
  evaluates to \Expr{True} when \AdAttr{JobUniverse} is not defined.

% gittrac #1943
\item When there are multiple cpus but only one slot, the slot name no
longer begins with \Expr{slot1@}.

% gittrac #1805 
\item The tool \Condor{advertise} seemed to be trying too hard to resolve
host names. This was fixed to only do the minimally necessary 
number of look ups.

\end{itemize}

\noindent Known Bugs:

\begin{itemize}

\item None.

\end{itemize}

\noindent Additions and Changes to the Manual:

\begin{itemize}

\item None.

\end{itemize}
<|MERGE_RESOLUTION|>--- conflicted
+++ resolved
@@ -74,13 +74,11 @@
 daemons being shut down only after the \Condor{startd} has exited.
 \Ticket{2779}
 
-<<<<<<< HEAD
 \item Under some circumstances, a job in the removed ("X") state may ignore the -forcex option to \Condor{rm}.  The \Condor{schedd} is now more aggressive about removing such jobs from the queue.
 \Ticket{2809}
-=======
+
 \item Fixed copying of scaling factors on ClassAd literal values.
 \Ticket #2839
->>>>>>> 6643a06c
 
 \end{itemize}
 
