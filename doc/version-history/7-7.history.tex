--- conflicted
+++ resolved
@@ -236,13 +236,8 @@
 \begin{itemize}
 
 %\item Condor version 7.7.1 not yet released.
-<<<<<<< HEAD
-\item Condor version 7.7.1 released on Sept. 12, 2011.
-This developer release contains all bug fixes from Condor version 7.6.3
-=======
 \item Condor version 7.7.1 released on September 12, 2011.
 This developer release contains all bug fixes from Condor version 7.6.3.
->>>>>>> ea68dfc4
 
 \end{itemize}
 
