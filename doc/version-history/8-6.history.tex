%%%      PLEASE RUN A SPELL CHECKER BEFORE COMMITTING YOUR CHANGES!
%%%      PLEASE RUN A SPELL CHECKER BEFORE COMMITTING YOUR CHANGES!
%%%      PLEASE RUN A SPELL CHECKER BEFORE COMMITTING YOUR CHANGES!
%%%      PLEASE RUN A SPELL CHECKER BEFORE COMMITTING YOUR CHANGES!
%%%      PLEASE RUN A SPELL CHECKER BEFORE COMMITTING YOUR CHANGES!

%%%%%%%%%%%%%%%%%%%%%%%%%%%%%%%%%%%%%%%%%%%%%%%%%%%%%%%%%%%%%%%%%%%%%%
\section{\label{sec:History-8-6}Stable Release Series 8.6}
%%%%%%%%%%%%%%%%%%%%%%%%%%%%%%%%%%%%%%%%%%%%%%%%%%%%%%%%%%%%%%%%%%%%%%

This is a stable release series of HTCondor.
As usual, only bug fixes (and potentially, ports to new platforms)
will be provided in future 8.6.x releases.
New features will be added in the 8.7.x development series.

The details of each version are described below.

%%%%%%%%%%%%%%%%%%%%%%%%%%%%%%%%%%%%%%%%%%%%%%%%%%%%%%%%%%%%%%%%%%%%%%
\subsection*{\label{sec:New-8-6-0}Version 8.6.0}
%%%%%%%%%%%%%%%%%%%%%%%%%%%%%%%%%%%%%%%%%%%%%%%%%%%%%%%%%%%%%%%%%%%%%%

\noindent Release Notes:

\begin{itemize}

\item HTCondor version 8.6.0 not yet released.
%\item HTCondor version 8.6.0 released on Month Date, 2017.

\end{itemize}


\noindent New Features:

\begin{itemize}

\item Added two new job classad attributes, \Macro{CumulativeRemoteSysCpu} and 
\Macro{CumulativeRemoteUserCpu}, which keep a running total of system and user
cpu usage, respectively, across all job restarts.  Also, immediately clear attributes
\Macro{RemoteSysCpu} and \Macro{RemoveUserCpu} on job start, instead of on first update.
\Ticket{6022}

\item Added a new config knob, ALWAYS\_REUSEADDR, which defaults to false.
When true, it tells condor to set the SO\_REUSEADDR socket option, so that
the schedd can run large numbers of very short jobs without exhausting the
number of local ports needed for shadows.
\Ticket{6040}

\end{itemize}

\noindent Bugs Fixed:

\begin{itemize}

\item Fixed a race condition when running multiple concurrent jobs on the same claim.
When the starter exits, it notifies the shadow, which tells the startd to kill the starter.
Immediately after the shadows tells the startd, it fetches the next job, and tries to start it.
If the starter hasn't completely exited yet (perhaps it needs to clean up a large sandbox),
it will notice the shadow has closed the command socket, and the starter will go into disconnected
mode, and get confused.  This has been fixed.
\Ticket{6049}

\item Fixed an infelicity with \Condor{submit} -i and docker universe,
where it would start an interactive shell without a container.  Added error
message expressing that this combination is not currently supported.
\Ticket{6083}

\item When a job claimed by the Job Router is held or removed, it is no
longer considered a failure of the job route chosen for that job.
\Ticket{5968}

\item Fixed a bug in recovering a Google Compute Engine (GCE) job if the
\Condor{gridmanager} restarts during submission of the instance request.
\Ticket{6078}

\item Fixed a bug that could cause re-installation of a remote cluster
to fail in Bosco.
\Ticket{6042}

<<<<<<< HEAD
\end{itemize}

%%%%%%%%%%%%%%%%%%%%%%%%%%%%%%%%%%%%%%%%%%%%%%%%%%%%%%%%%%%%%%%%%%%%%%
\subsection*{\label{sec:New-8-6-1}Version 8.6.1}
%%%%%%%%%%%%%%%%%%%%%%%%%%%%%%%%%%%%%%%%%%%%%%%%%%%%%%%%%%%%%%%%%%%%%%

\noindent Release Notes:

\begin{itemize}

\item HTCondor version 8.6.1 not yet released.
%\item HTCondor version 8.6.1 released on Month Date, 2017.

\end{itemize}


\noindent New Features:

\begin{itemize}

\item None.

\end{itemize}

\noindent Bugs Fixed:

\begin{itemize}

\item None.

\end{itemize}
=======
\item Fixed a bug with handling the proxy files of grid-type batch jobs
when the proxy's filename is a relative path.
\Ticket{6053}

\end{itemize}
>>>>>>> 9f8b02f0
<|MERGE_RESOLUTION|>--- conflicted
+++ resolved
@@ -76,7 +76,10 @@
 to fail in Bosco.
 \Ticket{6042}
 
-<<<<<<< HEAD
+\item Fixed a bug with handling the proxy files of grid-type batch jobs
+when the proxy's filename is a relative path.
+\Ticket{6053}
+
 \end{itemize}
 
 %%%%%%%%%%%%%%%%%%%%%%%%%%%%%%%%%%%%%%%%%%%%%%%%%%%%%%%%%%%%%%%%%%%%%%
@@ -108,10 +111,3 @@
 \item None.
 
 \end{itemize}
-=======
-\item Fixed a bug with handling the proxy files of grid-type batch jobs
-when the proxy's filename is a relative path.
-\Ticket{6053}
-
-\end{itemize}
->>>>>>> 9f8b02f0
