%%%      PLEASE RUN A SPELL CHECKER BEFORE COMMITTING YOUR CHANGES!
%%%      PLEASE RUN A SPELL CHECKER BEFORE COMMITTING YOUR CHANGES!
%%%      PLEASE RUN A SPELL CHECKER BEFORE COMMITTING YOUR CHANGES!
%%%      PLEASE RUN A SPELL CHECKER BEFORE COMMITTING YOUR CHANGES!
%%%      PLEASE RUN A SPELL CHECKER BEFORE COMMITTING YOUR CHANGES!

%%%%%%%%%%%%%%%%%%%%%%%%%%%%%%%%%%%%%%%%%%%%%%%%%%%%%%%%%%%%%%%%%%%%%%
\section{Stable Release Series 8.6}\label{sec:History-8-6}
%%%%%%%%%%%%%%%%%%%%%%%%%%%%%%%%%%%%%%%%%%%%%%%%%%%%%%%%%%%%%%%%%%%%%%

This is a stable release series of HTCondor.
As usual, only bug fixes (and potentially, ports to new platforms)
will be provided in future 8.6.x releases.
New features will be added in the 8.7.x development series.

The details of each version are described below.

%%%%%%%%%%%%%%%%%%%%%%%%%%%%%%%%%%%%%%%%%%%%%%%%%%%%%%%%%%%%%%%%%%%%%%
\subsection*{\label{sec:New-8-6-11}Version 8.6.11}
%%%%%%%%%%%%%%%%%%%%%%%%%%%%%%%%%%%%%%%%%%%%%%%%%%%%%%%%%%%%%%%%%%%%%%

\noindent Release Notes:

\begin{itemize}

\item HTCondor version 8.6.11 released on May 10, 2018.

\end{itemize}


\noindent New Features:

\begin{itemize}

\item The MSI installer for Windows now appends the directory needed to use the
HTCondor python bindings libraries into the \Env{PYTHONPATH} environment variable.
\Ticket{6607}

\item If the user sets the environment variable \Env{OMP\_NUM\_THREADS} to some value
in the submit file, trust the user, and do not overwrite this environment
variable to the actual number of provisioned CPUs when the job runs.
\Ticket{6606}

\end{itemize}

\noindent Bugs Fixed:

\begin{itemize}

\item Fixed a bug where \Condor{submit} \Opt{-i} would enter the wrong Singularity
container.
\Ticket{6595}

\item When using configuration parameter \MacroNI{SINGULARITY\_TARGET\_DIR}
to mount the job scratch directory into the Singularity container,
update the \Env{X509\_USER\_PROXY} environment variable to point to the
proxy file's location inside the container.
\Ticket{6625}

\item Corrected a bug which could cause the shared port daemon to hang if
it had been restarted, HTCondor had been configured with an allowable
port range, and that port range had filled up.
\Ticket{6596}

\item Fixed a bug that caused TCP port exhaustion when running a large
number of instances of the \Condor{chirp\_client} program.
\Ticket{6627}

\item \Condor{submit} \Opt{-i} jobs now track their resource usage as normal jobs do.
\Ticket{6590}

\item Fixed a bug that prevented HTCondor from running jobs if
HTCondor was started within a Docker container, or more generally,
with a root user id, but without \Env{CAP\_SYSADMIN}.
\Ticket{6603}

\item Fixed a bug that caused corruption of the XferStatsLog.
\Ticket{6608}

\item Fixed bugs in \Condor{q} where the \Opt{-global} option would sometimes
truncate the job cluster id and the \Opt{-hold} option would truncate the hold reason.
\Ticket{6634}
\Ticket{6641}

\item Fixed a bug where \MacroNI{STARTD\_CRON\_JOBLIST} was not ignoring
duplicate entries.
\Ticket{6604}

\item Fixed a bug when running inside a docker container that would prevent
the master from started unless \Env{DISCARD\_SESSION\_KEYRING\_ON\_STARTUP} was set to
false.
\Ticket{6602}

\item Fixed a bug specific to the HTCondor Python bindings on Windows, where
the call htcondor.reload\_config() would fail to see 
environment variable changes made by the Python program.
\Ticket{6610}

\item DAGMan did not previously check the user log file (which it depends on for
coordination with the \Condor{schedd}) for corruption. Now, it checks to see if the user log
file has been overwritten or deleted, and if so, exits immediately with an error.
\Ticket{6579}

\item Fixed a bug in the ReadUserLog class where it failed to detect if a file
file has been overwritten.
\Ticket{6582}

\item Fixed a bug where \Condor{submit} would not add needed file transfer plugins to the
Requirements expression when should\_transfer\_files was \MacroNI{IF\_NEEDED}, which is the default.
\Ticket{4692}

\item Fixed a bug where the configuration parameter \MacroNI{STARTD\_RECOMPUTE\_DISK\_FREE} was
not honored when creating a dynamic slot from a partitionable slot, which would sometimes result
in the dynamic slot being provisioned with not enough disk space and then failing to match the job.
\Ticket{6614}

\item Fixed a bug that caused the job ad attribute
\Attr{JobCurrentStartTransferOutputDate} to be set incorrectly.
\Ticket{6617}

\item Fixed a bug that could cause \Attr{RemoteWallClockTime} to have
the wrong value in the history file.
\Ticket{6626}

\item The \Condor{schedd} now considers custom machine resources when
selecting the next job to run on an idle claimed dynamic slot.
\Ticket{6630}

\item The attribute \Attr{SlotType} is now set correctly in the slot
ad when the \Condor{schedd} is selecting the next job to run on a an
idle claimed dynamic slot.
\Ticket{6611}

\item Fixed a bug where \Condor{submit} with the \Opt{-spool} or
\Opt{-remote} option would fail when there were no input files to
transfer.
\Ticket{6655}

\item Fixed a bug that could cause the \Condor{gridmanager} to falsely
believe that grid-type boinc jobs were submitted to the BOINC server.
\Ticket{6669}

\item Fixed a bug that could cause the HOLD column to be missing from \Condor{q}
output when the \Opt{-global} option was used.
\Ticket{6661}

<<<<<<< HEAD
=======
\item Fixed a bug that caused the \Condor{collector} to reject
accounting ads when configuration parameter
\MacroNI{COLLECTOR\_REQUIREMENTS} is in use.
\Ticket{6673}

\item Updated the systemd configuration to set the \Env{TasksMax} and \Env{LimitNOFile}
to unlimited. Under some versions of systemd, the \Env{TasksMax} defaults to 512,
which is too small for a busy submit host.
\Ticket{6645}

\item Reduced the \Env{RPATH} in RPM builds to just the needed directories.
Previously, the tarball \Env{RPATH} was used.
\Ticket{6662}

\item On the Windows platform, the HTCondor daemons will attempt a \Env{NETWORK}
login to impersonate a user if the \Env{INTERACTIVE} login fails.
\Ticket{6640}
>>>>>>> 453845e2

\end{itemize}

%%%%%%%%%%%%%%%%%%%%%%%%%%%%%%%%%%%%%%%%%%%%%%%%%%%%%%%%%%%%%%%%%%%%%%
\subsection*{\label{sec:New-8-6-10}Version 8.6.10}
%%%%%%%%%%%%%%%%%%%%%%%%%%%%%%%%%%%%%%%%%%%%%%%%%%%%%%%%%%%%%%%%%%%%%%

\noindent Release Notes:

\begin{itemize}

\item HTCondor version 8.6.10 released on March 13, 2018.

\end{itemize}


\noindent New Features:

\begin{itemize}

\item None.

\end{itemize}

\noindent Bugs Fixed:

\begin{itemize}

\item Fixed a bug that caused \Condor{preen} to crash before it finished
cleaning the spool directory and leave a core file of its own in the log
directory.
This problem occurred on submit nodes that had running jobs when
\Condor{preen} was invoked.
\Ticket{6521}

\item Improved the systemd configuration to clean up HTCondor processes
on shutdown in the event that the \Condor{master} fails to do so.
\Ticket{6539}

\item HTCondor daemons will do fast shutdown whenever their parent process
exits unexpectedly.
\Ticket{6539}

\item Fixed a bug that would cause \Condor{q} to crash if the hostname
was longer than 64 bytes.
\Ticket{6594}

\item Fixed a bug where if an administrator configured a Concurrency Limit
whose name ended in a number, \Condor{userprio} \Opt{-allusers} would show
additional bogus user entries.
\Ticket{6542}

\item Fixed a bug where the \Condor{starter} would crash when talking
to a shadow running a condor version older than 8.5 and match authentication
was enabled.
\Ticket{6520}

\item Fixed a bug in Python API \Prog{htcondor.Secman().ping()} method which
would sometimes result in a RunTimeError exception.
\Ticket{6562}

\item Fixed a bug where \MacroNI{policy:\ want\_hold\_if} would always
evict standard universe jobs instead of putting them on hold.  Instead,
this policy now ignores standard universe jobs entirely.  This means
that the metaknobs \MacroNI{policy:\ hold\_if\_memory\_exceeded} and
\MacroNI{policy:\ hold\_if\_cpus\_exceeded} will also ignore
standard universe jobs entirely (instead of its previous bad behavior
of of letting standard universe jobs use more than their requested
memory until the first time they were evicted, whereafter each restart
would be immediately evicted).
\Ticket{6583}

\item The metaknob \MacroNI{policy:\ hold\_if\_memory\_exceeded} and
\MacroNI{policy:\ preempt\_if\_memory\_exceeded} now ignore VM universe
jobs.  These jobs can't exceed their requested memory.
\Ticket{6583}

\item Fixed a bug which mischaracterized the \Attr{MemoryUsage} of VM
universe jobs.  This should allow VM universe jobs to run when
\MacroNI{feature:\ Hold\_If\_Memory\_Exceeded} is enabled.
\Ticket{6577}

\item Fixed a bug where the \Condor{shadow} could accidentally kill itself
by not checking if it was attempting to change immutable attributes.
\Ticket{6557}

\item Fixed a bug that could cause the \Condor{collector} to exit with an 
assertion error under certain (rare) conditions when it has no
outgoing connectivity to the Internet.
\Ticket{6511}

\item Fixed a bug that would cause any daemons interfacing with the CREDMON to
retry indefinitely when polling for credentials.
\Ticket{6523}

\item Fixed a bug that prevented grid-type batch jobs from being removed
after an attempt to submit to the underlying batch system failed.
\Ticket{6586}

\item Fixed a bug in python plugin support for the \Condor{collector} that would result
in the \Condor{collector} switching from writing from the CollectorLog to writing to
the ToolLog after a reconfig.
\Ticket{6588}

\item Fixed a bug in the \verb@$F()@ macro expansion in submit and configuration files
that would cause a crash if the argument to the macro was a file literal rather than
a variable name.
\Ticket{6531}

\item Fixed a bug that allowed the \Condor{schedd} to attempt to run jobs
on a dynamic slot that requested more resources than the slot provided.
\Ticket{6593}

\end{itemize}

%%%%%%%%%%%%%%%%%%%%%%%%%%%%%%%%%%%%%%%%%%%%%%%%%%%%%%%%%%%%%%%%%%%%%%
\subsection*{\label{sec:New-8-6-9}Version 8.6.9}
%%%%%%%%%%%%%%%%%%%%%%%%%%%%%%%%%%%%%%%%%%%%%%%%%%%%%%%%%%%%%%%%%%%%%%

\noindent Release Notes:

\begin{itemize}

\item HTCondor version 8.6.9 released on January 4, 2018.

\end{itemize}


\noindent New Features:

\begin{itemize}

\item When a daemon crashes, more information about the cause is now
written to its log file.
\Ticket{6483}

\end{itemize}

\noindent Bugs Fixed:

\begin{itemize}

\item Fixed a bug in the group quotas that would give too much surplus
quota to some groups when \MacroNI{ACCEPT\_SURPLUS} is on and
\MacroNI{NEGOTIATOR\_ALLOW\_QUOTA\_OVERSUBSCRIPTION} is true (the default)
\Ticket{6514}

\item Fixed a bug in the Python bindings when doing queries that specify a
projection with the ``attr\_list'' argument. The bug could could
potentially result in memory corruption of the python interpreter process.
\Ticket{6468}

\item Reduced the amount of time that \Condor{preen} will block the
\Condor{schedd}.
\Condor{preen} now connects only when specifically needed,
and automatically disconnects after
\MacroNI{PREEN\_MAX\_SCHEDD\_CONNECTION\_TIME} seconds.
\Ticket{6490}

\item Fixed a bug on Windows that would often result in the job sandbox
on the execute node not being deleted when the \Condor{schedd} relinquished
its claim on the slot before the \Condor{starter} had exited.
\Ticket{6497}

\item Fixed a bug where the \Condor{master} stopped sending watchdog
notifications to systemd after restarting itself.
This resulted in systemd killing the \Condor{master} shortly after
the restart.
\Ticket{6476}

\item Updated the systemd configuration to only restart HTCondor upon
failure. Otherwise, systemd would restart HTCondor if \Condor{off}
requested the \Condor{master} to exit.
\Ticket{6503}

\item Fixed a bug with the use of the scheduler parameter
\MacroNI{MAX\_JOBS\_SUBMITTED}. If this limit was ever reached by a
submit with more than one proc in the cluster, the limit would be
reduced by the difference until the \Condor{schedd} was restarted.
\Ticket{6460}

\item Fixed a bug that caused very large RequestDisk requests
to fail, and cause the Disk attribute in the machine ad to go
negative.
\Ticket{6467}

\item Fixed a bug with the \MacroNI{RESERVED\_DISK} parameter that would not
accept an argument larger than 2 Gigabytes.
\Ticket{6472}

\item Improved validation of the lengths of messages in \MacroNI{PASSWORD}
and \MacroNI{SSL} authentication methods.
\Ticket{6493}

\item Fixed a problem where the VM universe would be taken offline
on the execute node, if the qcow2 disk image was corrupt.
The offending job is now put on hold with an appropriate hold message.
\Ticket{6505}

\item Fixed a problem which would prevent Java universe jobs from working
when using a relative path name to a jar file and submitting from Linux to
Windows or vice versa.
\Ticket{6474}

\item Fixed a bug on 32 bit Linux systems that caused the starter to crash
on startup if cgroup limits were enabled.
\Ticket{6501}

\item Fixed a bug in \Term{Startd Cron} (see \ref{sec:daemon-classad-hooks})
where, in effect, \MacroNI{SlotMergeConstraint} was ignored.
\Ticket{6488}

\item Fixed a bug when IPv6 is enabled which could cause the
\Condor{startd} to crash when spawning a starter.
\Ticket {6462}

\item Fixed a bug in \Condor{q} which could cause the DONE amount to be
incorrect when multiple clusters shared a batch name.
\Ticket{6469}

\item Fixed issue on newer versions of Linux where core files generated
by a daemon were not usable by gdb.
A side effect of this fix is that the configuration parameter
\MacroNI{CORE\_FILE\_NAME} no longer has any effect on Linux.
\Ticket{6482}

\item \Condor{chirp} will now no longer abort when given a command that it
cannot successfully execute, such as fetching a file that does not exist.
\Ticket{6402}

\item Removed unneeded \MacroNI{copy\_to\_spool} statement from default
interactive submit file.
\Ticket{6315}

\end{itemize}

%%%%%%%%%%%%%%%%%%%%%%%%%%%%%%%%%%%%%%%%%%%%%%%%%%%%%%%%%%%%%%%%%%%%%%
\subsection*{\label{sec:New-8-6-8}Version 8.6.8}
%%%%%%%%%%%%%%%%%%%%%%%%%%%%%%%%%%%%%%%%%%%%%%%%%%%%%%%%%%%%%%%%%%%%%%

\noindent Release Notes:

\begin{itemize}

\item HTCondor version 8.6.8 released on November 14, 2017.

\end{itemize}


\noindent New Features:

\begin{itemize}

\item None.

\end{itemize}

\noindent Bugs Fixed:

\begin{itemize}

\item \Security
This release of HTCondor fixes a security-related bug described at 
\URL{http://htcondor.org/security/vulnerabilities/HTCONDOR-2017-0001.html}.
\Ticket{6455}

\end{itemize}

%%%%%%%%%%%%%%%%%%%%%%%%%%%%%%%%%%%%%%%%%%%%%%%%%%%%%%%%%%%%%%%%%%%%%%
\subsection*{\label{sec:New-8-6-7}Version 8.6.7}
%%%%%%%%%%%%%%%%%%%%%%%%%%%%%%%%%%%%%%%%%%%%%%%%%%%%%%%%%%%%%%%%%%%%%%

\noindent Release Notes:

\begin{itemize}

\item HTCondor version 8.6.7 released on October 31, 2017.

\end{itemize}


\noindent New Features:

\begin{itemize}

\item Added support for HTTPS transfers in the \MacroNI{curl\_plugin} utility.
\Ticket{6253}

\item Job attributes that are recognized by the \Prog{batch\_gahp}
but not by HTCondor can now be specified in the job ad without using
a prefix of \Attr{Remote\_}.
\Ticket{6422}

\end{itemize}

\noindent Bugs Fixed:

\begin{itemize}

\item Fixed a bug that caused systems using cgroup memory limits to
not properly reset the memory limit after the first use of a slot.  The memory
limit would get reused from the previous slot value.
\Ticket{6414}

\item Added SELinux type enforcement rules to allow \Prog{condor\_ssh\_to\_job}
to function on Enterprise Linux 7.
\Ticket{6362}

\item Asking systemd to stop condor now allows the HTCondor daemons to properly
clean up, instead of simply immediately sending a SIGKILL.  As a result,
HTCondor daemons stopped via systemd will no longer continue to appear
alive with \Condor{status}.
\Ticket{6096}

\item Fixed problems in python bindings when using the Submit class
to submit jobs specifying environment variables or file redirection.
\Ticket{6420}

\item Change the default value of STARTD\_RECOMPUTE\_DISK\_FREE to false, so
that the Disk attribute is mostly correct for partitionable slots.
\Ticket{6424}

\item Docker universe now sets the cgroup cpu-shares field to 100 times the
number of requested cores, which matches vanilla universe.
\Ticket{6423}

\item MOUNT\_UNDER\_SCRATCH when used in Docker universe can now be an
expression, not just a literal string.
This matches the way it works in vanilla universe.
\Ticket{6401}

\item Fixed a bug that could cause the \Condor{startd} to crash when spawning
a \Condor{starter} with mixed mode networking.
\Ticket{6461}

\item Fixed a bug that caused the \Condor{collector} on Windows to refuse
connections whenever the number of open sockets was more than 820 even though
space was allocated for 1024 open sockets.
\Ticket{6425}

\item Fixed a bug that caused the configuration variable
\MacroNI{DEFAULT\_MASTER\_SHUTDOWN\_SCRIPT} to be ignored on Windows when the
\Condor{master} was running as a service.
\Ticket{6458}

\item \Condor{status} will now print longer lines when its output is
redirected into a pipe, rather than its input coming from one.
\Ticket{6381}

\item Fixed a crash in \Condor{transferer} when a connection can't be
established with its peer.
\Ticket{6412}

\item Fixed a bug that caused \Condor{job\_router\_info} to crash if
configuration parameter \MacroNI{JOB\_ROUTER\_ENTRIES\_REFRESH} was
set to a positive value.
\Ticket{6444}

\item Fixed a bug in \Condor{history} that caused it to print invalid
XML or JSON syntax when reading from multiple history files.
\Ticket{6437}

\item Fixed a bug in the \Condor{schedd} which resulted in the \Attr{IsNoopJob}
job attribute sometimes being ignored if the the value of this attribute was
changed after the job was submitted.
\Ticket{6396}

\item Fixed a bug that rarely caused slurm jobs to be held.
When slurm reports memory utilization and it is a multiple of 1024k,
Slurm uses the 'M' suffix.
The parsing logic was extended to also interpret the 'M', 'G', 'T', and 'P'
suffixes for memory utilization.
\Ticket{6431}

\item The condor-bosco RPM ensures the \Prog{rsync} is installed as required
by the Bosco scripts.
\Ticket{6439}

\item To avoid unnecessary transfers when \MacroNI{copy\_to\_spool} is set in
the submit file, HTCondor no longer copies the executable to the
local spool directory more than once for a cluster.
\Ticket{6454}

\end{itemize}

%%%%%%%%%%%%%%%%%%%%%%%%%%%%%%%%%%%%%%%%%%%%%%%%%%%%%%%%%%%%%%%%%%%%%%
\subsection*{\label{sec:New-8-6-6}Version 8.6.6}
%%%%%%%%%%%%%%%%%%%%%%%%%%%%%%%%%%%%%%%%%%%%%%%%%%%%%%%%%%%%%%%%%%%%%%

\noindent Release Notes:

\begin{itemize}

\item HTCondor version 8.6.6 released on September 12, 2017.

\end{itemize}


\noindent New Features:

\begin{itemize}

\item None.

\end{itemize}

\noindent Bugs Fixed:

\begin{itemize}

\item Fixed a bug that might cause the \Condor{schedd} or other daemons to
crash when logging on Linux to the syslog facility, and the \Condor{reconfig}
command was run.
\Ticket{6364}

\item Fixed a bug that prevented condor daemons from writing out a
core file for debugging in the very unlikely event that one of them
crashed.
\Ticket{6365}

\item Fixed a bug where the negotiator would make matches where the daemons
involved did not share an IP version, and thus could not talk to each other.
\Ticket{6351}

\item HTCondor now works properly with systemd's watchdog feature on
all flavors of Linux.
Previously, the \Condor{master} wouldn't send alive messages to systemd
if systemd wasn't part of the Linux distribution's standard configuration.
This would result in systemd killing the HTCondor daemons after a
short period of time.
\Ticket{6385}

\item Fixed handling of backslashes in string values in old ClassAds
format in the python bindings.
\Ticket{6382}

\item Fixed a bug in how the CPU usage of Slurm jobs is interpreted.
\Ticket{6380}

\item Fixed a bug that caused a machine claimed by a parallel universe
job to stick in the Claimed/Idle state forever.  This could only happen
if the job was removed as it was in the process of claiming resources.
\Ticket{6376}

\item Fixed a bug that caused a machine to stick in the
Preempting/Vacating state after a job was removed
when a \MacroNI{JOB\_EXIT\_HOOK} was defined.
\Ticket{6383}

\item Added type enforcement rules for cgroups to HTCondor's SELinux
profile.
\Ticket{6168}

\item Fixed a bug where setting \MacroNI{delegate\_job\_gsi\_credentials\_lifetime}
to 0 in a submit description file was treated the same as not setting
it at all.
\Ticket{6375}

\item Fixed handling of octal escape sequences in ClassAd strings.
\Ticket{6384}

\item Updated Boost external to version 1.64.
\Ticket{6369}

\end{itemize}

%%%%%%%%%%%%%%%%%%%%%%%%%%%%%%%%%%%%%%%%%%%%%%%%%%%%%%%%%%%%%%%%%%%%%%
\subsection*{\label{sec:New-8-6-5}Version 8.6.5}
%%%%%%%%%%%%%%%%%%%%%%%%%%%%%%%%%%%%%%%%%%%%%%%%%%%%%%%%%%%%%%%%%%%%%%

\noindent Release Notes:

\begin{itemize}

\item HTCondor version 8.6.5 released on August 1, 2017.

\end{itemize}


\noindent New Features:

\begin{itemize}

\item Added avx2 to the set of processor flags advertised by the
\Condor{startd}.
\Ticket{6317}

\end{itemize}

\noindent Bugs Fixed:

\begin{itemize}

\item Fixed a bug in socket clean-up that was causing a memory leak.  This
may have been particularly noticeable in the \Condor{collector}.
\Ticket{6342}

\item Fixed a bug that caused an infinite loop in the \Condor{starter} when
cgroups were enabled on systems (such as Debian) where the kernel has disabled
the memory accounting controller.  A job on such a system would go into the
"R" state, but never actually start running.
\Ticket{6347}

\item Fixed a bug where setting \MacroNI{NETWORK\_INTERFACE} to an
IPv6 address could cause HTCondor daemons to except.
\Ticket{6339}

\item Fixed a bug where a cross protocol CCB connection would cause the
\Condor{shadow} or \Condor{schedd} to except.
\Ticket{6344}

\item Fixed a bug where the wildcard '*' in ALLOW or DENY lists was
being interpreted as only matching IPv4 addresses.  It now properly
matches any address family.
\Ticket{6340}

\item Fixed a bug where reverse resolutions could return the string
representation of the address in question instead of failing.  This
resulted in spurious warnings of the form "WARNING: forward resolution of
2001:630:10:f001::19a0 doesn't match 2001:630:10:f001::19a0!"
\Ticket{6338}

\item Fixed a bug which prevented using an ImDisk RAM disk
as the execute directory on Windows.
\Ticket{6324}

\item Fixed a bug where removal of a job could cause another job from
the same user to also be removed.
This was mostly likely to happen when the \Condor{schedd} is under
heavy load.
\Ticket{6353}

\item Fixed a bug that cause parallel universe jobs not to start on
pools with partitionable slots.
\Ticket{6308}

\item Fixed a problem, introduced in HTCondor 8.6.4, where the
\Condor{collector} plugins where loaded but not used.
\Ticket{6343}

\item Fixed a bug where "\Condor{q} \Opt{-grid}" did not display the
status column for any non-Globus job.
\Ticket{6306}

\item Fixed bugs in the \Condor{schedd} and \Condor{negotiator} that
could cause jobs to not be negotiated for when
\MacroNI{NEGOTIATOR\_PREFETCH\_REQUESTS} is set to \Expr{TRUE}.
\Ticket{6336}
\Ticket{6312}

\end{itemize}

%%%%%%%%%%%%%%%%%%%%%%%%%%%%%%%%%%%%%%%%%%%%%%%%%%%%%%%%%%%%%%%%%%%%%%
\subsection*{\label{sec:New-8-6-4}Version 8.6.4}
%%%%%%%%%%%%%%%%%%%%%%%%%%%%%%%%%%%%%%%%%%%%%%%%%%%%%%%%%%%%%%%%%%%%%%

\noindent Release Notes:

\begin{itemize}

\item HTCondor version 8.6.4 released on June 22, 2017.

\end{itemize}


\noindent New Features:

\begin{itemize}

\item Python bindings are now available on MacOSX.
\Ticket{6244}

\item Allow Python modules to be used as \Condor{collector} plugin.
This undocumented feature is to be used by expert developers only.
\Ticket{6213}
\Ticket{6295}

\end{itemize}

\noindent Bugs Fixed:

\begin{itemize}

\item Fixed a bug with PASSWORD authentication that would sporadically cause
it to fail to exchange keys, due to whether or not the first round-trip of
communications blocked on reading from the network.
\Ticket{6265}

\item Pslot preemption now properly handles machine custom resources,
such as GPUs.
\Ticket{6297}

\item Fixed a bug that prevented HTCondor from correctly setting
virtual memory cgroup limits when soft physical memory limits
were being used.
\Ticket{6294}

\item Fixed a bug that prevented parallel universe jobs from running
that used \$\$() expansion in submit files.
\Ticket{6299}

\item Added a new knob, \MacroNI{STARTD\_RECOMPUTE\_DISK\_FREE}, which defaults
to true, which tells the startd to periodically recompute and advertise free
disk space.  Admins can set this to false for partitionable slots whose execute
directory is used by HTCondor alone.
\Ticket{6301}

\item Fixed a bug that could cause \Condor{submit} to fail to submit a
job with a proxy file to a \Condor{schedd} older than 8.5.8, due to the
absence of an X.509 CA certificates directory.
\Ticket{6258}

\item Restored a check in \Condor{submit} about whether the job's X.509
proxy has sufficient lifetime remaining.
\Ticket{6283}

\item Fixed a bug in \Condor{dagman} where the DAG status file showed an
incorrect status code if submit attempts failed for the final node.
\Ticket{6069}

\item Bosco now properly identifies CentOS 7 as a supported platform.
\Ticket{6303}

\item Fixed a bug when Bosco is used to submit jobs to multiple remote
clusters. When arguments to \Prog{remote\_gahp} are provided in the
GridResource attribute, jobs could be submitted to the wrong cluster.
\Ticket{6277}

\item To speed up the installation process on Enterprise Linux 7, the
SELinux profile is now reloaded only once, when setting the HTCondor
daemons to run in permissive mode.
\Ticket{6304}

\item Update the systemd configuration on Enterprise Linux 7 to start the
\Condor{master} after time synchronization is achieved. This prevents
unnecessary daemon restarts due to sudden time shifts.
\Ticket{6255}

\item The \Condor{shadow} will now ignore updates of \Attr{JobStartDate}
from the \Condor{starter} since the \Condor{schedd} already sets this
attribute correctly and the \Condor{starter} incorrectly tries to set it
even if the job has already run once. A consequence of this fix is that the
value of \Attr{JobStartDate} that the \Condor{startd} uses for policy
expressions will be different than the value that the \Condor{schedd} uses.
Resolving this problem will potentially break existing policy expressions
in the \Condor{startd}, so it will be be not be changed in the 8.6 series,
but fixed in the 8.7 series.
\Ticket{6280}

\item Fixed a bug where per-instance job attributes like \AdAttr{RemoteHost}
would show up in the history file for completed jobs.  This bug occurred if
a job happened to complete while the \Condor{schedd} was in the process of a
graceful shutdown.
\Ticket{6251}

\item The \Condor{convert\_history} command is present again in this release.
\Ticket{6282}

\item The parameter \MacroNI{SETTABLE\_ATTRS\_ADMINISTRATOR} is now correctly
appears in \Condor{config\_val}.
\Ticket{6286}

\end{itemize}

%%%%%%%%%%%%%%%%%%%%%%%%%%%%%%%%%%%%%%%%%%%%%%%%%%%%%%%%%%%%%%%%%%%%%%
\subsection*{\label{sec:New-8-6-3}Version 8.6.3}
%%%%%%%%%%%%%%%%%%%%%%%%%%%%%%%%%%%%%%%%%%%%%%%%%%%%%%%%%%%%%%%%%%%%%%

\noindent Release Notes:

\begin{itemize}

\item HTCondor version 8.6.3 released on May 9, 2017.

\end{itemize}

\noindent Bugs Fixed:

\begin{itemize}

\item Fixed a bug that rarely corrupts the \Condor{schedd}'s job queue
log file when the input sandbox of a job with an X.509 proxy file is
spooled.
\Ticket{6240}

\item Fixed a memory leak in the Python bindings related to logging.
\Ticket{6227}

\end{itemize}

%%%%%%%%%%%%%%%%%%%%%%%%%%%%%%%%%%%%%%%%%%%%%%%%%%%%%%%%%%%%%%%%%%%%%%
\subsection*{\label{sec:New-8-6-2}Version 8.6.2}
%%%%%%%%%%%%%%%%%%%%%%%%%%%%%%%%%%%%%%%%%%%%%%%%%%%%%%%%%%%%%%%%%%%%%%

\noindent Release Notes:

\begin{itemize}

\item HTCondor version 8.6.2 released on April 24, 2017.

\end{itemize}


\noindent New Features:

\begin{itemize}

\item Added metaknobs for defining map files for use with the ClassAd usermap function
in the \Condor{schedd}, and a metaknob for automatically assigning an accounting group to
a job based on a mapping of the owner name of the job.
\Ticket{6179}

\item When the \Condor{credd} is polling for credentials, the timeout is now
configurable using \MacroNI{CREDD\_POLLING\_TIMEOUT}.

\item The \Opt{reverse} option for \Condor{q} was changed to \Opt{reverse-analyze},
and it now implies \Opt{better-analyze}. Formerly, the \Opt{reverse} option was ignored
unless \Opt{-better-analyze} was also specified.
\Ticket{6167}

\end{itemize}

\noindent Bugs Fixed:

\begin{itemize}

\item Fixed a bug that could cause \Condor{store\_cred} to fail on
Windows due to a case-sensitive check of the user's account name.
\Ticket{6200}

\item Updated Open MPI helper script to catch and handle SIGTERM and
to use bash explicitly.
\Ticket{6194}

\item Docker Universe jobs now update the RemoteSysCpu attributes for job
and in the job log. Previously, this field was always 0.
\Ticket{6173}

\item Docker universe detection is now more robust in the
face of extraneous output to standard error on docker startup.
This was preventing Condor from detecting that docker was properly
working on hosts.
\Ticket{6185}

\item Fixed a bug that prevented \MacroNI{SUBMIT\_REQUIREMENT} and
\MacroNI{JOB\_TRANSFORM} expressions from referencing job attributes
describing the job's X.509 proxy credential.
\Ticket{6188}

\item The Linux kernel tuning script no longer adjusts some kernel parameters
unless a \Condor{schedd} will be started by the master.
\Ticket{6208}

\item Fixed a bug that caused all but the first in a list of metaknobs to be ignored
unless there were commas separating the list items. So \MacroNI{use ROLE : Execute CentralManager}
would incorrectly add only the Execute role.
Previously, \MacroNI{use ROLE : Execute, CentralManager} would correctly add both roles.
\Ticket{6171}

\item Worked around a problem with FORTRAN programs built with \Condor{compile}
and recent versions of gfortran (4.7.2 was OK, 4.8.5 was not), where those
executables would not write to standard out if started in the standard universe.
Also, updated the checkpointing library to permit \Condor{compile} to
successfully link FORTRAN (and other) programs calling certain math
functions and built against up-to-date versions of glibc.
\Ticket{6026}

\item The default values for \MacroNI{HAD\_SOCKET\_NAME} and
\MacroNI{REPLICATION\_SOCKET\_NAME} have changed to enable the documented
configuration for using these services with shared port to work.
\Ticket{6186}

\item Fixed a bug that caused \Condor{dagman} to sometimes (rarely, but
repeatably) crash when parsing DAGs containing splices.
\Ticket{6170}

\item The configuration parameters that control when job policy expressions
are evaluated now work as documented.
Previously, the default value for \MacroNI{PERIODIC\_EXPR\_INTERVAL} was
300, not 60 as intended.
Also, the parameters \MacroNI{MAX\_PERIODIC\_EXPR\_INTERVAL} and
\MacroNI{PERIODIC\_EXPR\_TIMESLICE} were ignored for grid universe jobs.
\Ticket{6199}

\item Fixed a bug that could cause the Job Router to crash if the
\File{job\_queue.log} contained invalid or incomplete records.
\Ticket{6195}

\item Fixed a bug that caused updates of the job attribute
\Attr{x509UserProxyExpiration} to be ignored for job policy evaluation
when the job was managed by the Job Router.
\Ticket{6209}

\item Changed the default value of configuration parameters
\MacroNI{CREAM\_GAHP\_WORKER\_THREADS} to the value of
\MacroNI{GRIDMANAGER\_MAX\_PENDING\_REQUESTS}.
This should prevent a back-log of commands in the CREAM GAHP observed
by some users.
\Ticket{6071}

\item Fixed modification of \Env{PYTHONPATH} environment variable that
could fail in bash if \Prog{set -u} is enabled.
\Ticket{6211}

\item \Prog{bosco\_quickstart} no longer assumes that submitting to a Slurm
cluster requires the PBS emulation module.
\Ticket{6211}

\item Fixed a bug that caused \Condor{submit} \Opt{-dump} to crash when
the submit file had an attribute to enable the use of an x509 user proxy.
\Ticket{6197}

\item Updated the supported platform list in the Bosco installer script to
include Ubuntu 16 and Mac OSX 10.12. Also, dropped Ubuntu 12 and Mac OSX
10.6 through 10.9.
\Ticket{6178}

\item Fixed a bug which in some obscure configurations caused a spurious
PERMISSION DENIED error was printed in the StartLog when activating a claim.
\Ticket{6172}.

\item Fixed a bug which forced the administrator to restart (rather than
reconfigure) running daemons after adding an entry to a \MacroNI{DENY\_*}
authorization list.
\Ticket{6172}.

\end{itemize}

%%%%%%%%%%%%%%%%%%%%%%%%%%%%%%%%%%%%%%%%%%%%%%%%%%%%%%%%%%%%%%%%%%%%%%
\subsection*{\label{sec:New-8-6-1}Version 8.6.1}
%%%%%%%%%%%%%%%%%%%%%%%%%%%%%%%%%%%%%%%%%%%%%%%%%%%%%%%%%%%%%%%%%%%%%%

\noindent Release Notes:

\begin{itemize}

\item HTCondor version 8.6.1 released on March 2, 2017.

\end{itemize}


\noindent New Features:

\begin{itemize}

\item \Condor{q} now checks to see if authentication and security negotiation are enabled before attempting to
request only the current users jobs from the \Condor{schedd}.  Prior to this change, configurations that disabled
security or authentication would also need to set \MacroNI{CONDOR\_Q\_ONLY\_MY\_JOBS} to false.
\Ticket{6125}

\item The CLAIMTOBE authentication method is now in the list of methods for READ access if no list of
authentication methods for READ or DEFAULT is specified in the configuration.  This change allows sites that
use the default host based security model to use \Condor{q} \Opt{-global} with the only-my-jobs feature
without making changes to their security configuration.
\Ticket{6125}

\item The collector now records the authentication method used to determine the authenticated identity.
\Ticket{6122}

\end{itemize}

\noindent Bugs Fixed:

\begin{itemize}

\item Update Docker interface to be able to retrieve usage information
from running containers and to remove containers when certain errors
occurred when using Docker version 1.13.
\Ticket{6088}

\item In Docker universe, all writes to files in \File{/tmp} and \File{/var/tmp} by default
write inside the container.  There is a limit on the file size within the container,
and jobs that write a lot to \File{/tmp} may hit that.  If a docker universe job now runs
on a system with \MacroNI{MOUNT\_UNDER\_SCRATCH} defined, HTCondor now adds those
mounts as volume mounts, so file writes do not go to the container, but to the host
file system.
\Ticket{6080}

\item Fixed a bug in \Condor{status} \Opt{-format} and \Condor{q} \Opt{-format} that caused the
tools to truncate output to the width specified in the format specifier. The most likely manifestation of
this bug was that punctuation after the format would not be printed when the format had an explicit width.
\Ticket{6120}

\item Fixed a bug that caused spurious shared port-related error
messages to appear in the \File{dagman.out} file (by adding the
new \MacroNI{DAGMAN\_USE\_SHARED\_PORT} configuration macro).
\Ticket{6156}

\item Fixed a bug that caused VM universe jobs to fail if the
\SubmitCmdNI{vm\_disk} submit command contained spaces after a comma.
\Ticket{6132}

\item Fixed a bug that can cause the Job Router and \Condor{c-gahp} to
crash if they fail to submit a job due to submit transforms or
submit requirements.
\Ticket{6152}

\item Fixed a bug that caused the Job Router to not route any jobs if
the \MacroNI{JOB\_ROUTER\_DEFAULTS} configuration parameter value
started with white space.
\Ticket{6128}

\item Fixed several bugs in how the Job Router writes to job event logs.
\Ticket{6092}

\item Removed Bosco's attempt to configure a default value for
\SubmitCmdNI{grid\_resource} in the submit description file, as
\Condor{submit} no longer supports this ability.
Also, Bosco now works with Slurm clusters.
\Ticket{6106}

\item Changed Bosco's configuration of the \Condor{ft-gahp} to eliminate
worrying error messages in the \Condor{ft-gahp}'s log file.
\Ticket{6107}

\item Fixed a bug that could cause a grid batch job submitted to PBS or
Slurm to go on hold when the job's X.509 proxy is refreshed.
\Ticket{6136}

\item Fixed a bug where the \Condor{gridmanager} fails to put a job on
hold due to the desired hold reason containing invalid characters.
\Ticket{6142}

\item Improved the hold reason when submission of a grid-type batch
job fails.
\Ticket{3377}

\item Update helper scripts to work with current versions of Open MPI and MPICH2.
\Ticket{6024}

\item Fixes a bug that could cause events for local universe jobs to not
be written to the global event log.
\Ticket{6100}

\item Fixed a bug on execute machines that enable PID namespaces that
    would generate a spurious error message in the daemon log when \Condor{off} -fast was issued.
\Ticket{6137}

\item Fixed a bug that could corrupt the job queue log file such that
the \Condor{schedd} cannot restart.
The bug is mostly likely to occur if the disk becomes full.
\Ticket{6153}

\item Incremented the ClassAd library version number, since the deprecated
iostream interface has been removed.
\Ticket{6050}
\Ticket{6115}

\end{itemize}

%%%%%%%%%%%%%%%%%%%%%%%%%%%%%%%%%%%%%%%%%%%%%%%%%%%%%%%%%%%%%%%%%%%%%%
\subsection*{\label{sec:New-8-6-0}Version 8.6.0}
%%%%%%%%%%%%%%%%%%%%%%%%%%%%%%%%%%%%%%%%%%%%%%%%%%%%%%%%%%%%%%%%%%%%%%

\noindent Release Notes:

\begin{itemize}

\item HTCondor version 8.6.0 released on January 26, 2017.

\end{itemize}


\noindent New Features:

\begin{itemize}

\item Added two new job ClassAd attributes, \MacroNI{CumulativeRemoteSysCpu} and
\MacroNI{CumulativeRemoteUserCpu}, which keep a running total of system and user
CPU usage, respectively, across all job restarts.  Also, immediately clear attributes
\MacroNI{RemoteSysCpu} and \MacroNI{RemoveUserCpu} on job start, instead of on first update.
\Ticket{6022}

\item Added a new configuration knob, \MacroNI{ALWAYS\_REUSEADDR}, which defaults
to \Expr{True}.  When \Expr{True}, it tells HTCondor to set the
\MacroNI{SO\_REUSEADDR} socket option, so that
the schedd can run large numbers of very short jobs without exhausting the
number of local ports needed for shadows.
\Ticket{6040}

\item Changed the default value of \MacroNI{IGNORE\_LEAF\_OOM} to \Expr{True}.
\Ticket{5775}

\end{itemize}

\noindent Bugs Fixed:

\begin{itemize}

\item Fixed a bug causing unnecessarily slow updates from the \Condor{startd}.
If you depend on the old behavior, set \MacroNI{UPDATE\_SPREAD\_TIME} to 8.  A
value of 0 enables the fix.
\Ticket{6062}

\item Fixed a race condition when running multiple concurrent jobs on the same claim.
When the starter exits, it notifies the shadow, which tells the startd to kill the starter.
Immediately after the shadows tells the startd, it fetches the next job, and tries to start it.
If the starter hasn't completely exited yet (perhaps it needs to clean up a large sandbox),
it will notice the shadow has closed the command socket, and the starter will go into disconnected
mode, and get confused.  This has been fixed.
\Ticket{6049}

\item Fixed an infelicity with \Condor{submit} -i and docker universe,
where it would start an interactive shell without a container.  Added error
message expressing that this combination is not currently supported.
\Ticket{6083}

\item When a job claimed by the Job Router is held or removed, it is no
longer considered a failure of the job route chosen for that job.
\Ticket{5968}

\item Fixed a bug in recovering a Google Compute Engine (GCE) job if the
\Condor{gridmanager} restarts during submission of the instance request.
\Ticket{6078}

\item Fixed a bug that could cause re-installation of a remote cluster
to fail in Bosco.
\Ticket{6042}

\item Fixed a bug with handling the proxy files of grid-type batch jobs
when the proxy's file name is a relative path.
\Ticket{6053}

\item Fixed a bug that caused the \Prog{batch\_gahp} to crash when a job's
X.509 proxy is refreshed and the \Prog{batch\_gahp} is configured to not
create a limited copy of the proxy.
\Ticket{6051}

\item Fixed a bug in the virtual machine universe where \Attr{RequestMemory}
and \Attr{RequestCPUs} were not changing the resources assigned to the VM
created by HTCondor.  Now, \Attr{VM\_Memory} defaults to \Attr{RequestMemory},
and the number of CPUs defaults to \Attr{RequestCPUs}.
\Ticket{5998}

\end{itemize}<|MERGE_RESOLUTION|>--- conflicted
+++ resolved
@@ -144,8 +144,6 @@
 output when the \Opt{-global} option was used.
 \Ticket{6661}
 
-<<<<<<< HEAD
-=======
 \item Fixed a bug that caused the \Condor{collector} to reject
 accounting ads when configuration parameter
 \MacroNI{COLLECTOR\_REQUIREMENTS} is in use.
@@ -163,7 +161,6 @@
 \item On the Windows platform, the HTCondor daemons will attempt a \Env{NETWORK}
 login to impersonate a user if the \Env{INTERACTIVE} login fails.
 \Ticket{6640}
->>>>>>> 453845e2
 
 \end{itemize}
 
