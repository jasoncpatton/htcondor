--- conflicted
+++ resolved
@@ -107,11 +107,10 @@
 XML or JSON syntax when reading from multiple history files.
 \Ticket{6437}
 
-<<<<<<< HEAD
 \item Fixed a bug that caused the configuration variable \Macro{DEFAULT\_MASTER\_SHUTDOWN\_SCRIPT}
 to be ignored on Windows when the \Condor{master} was running as a service.
 \Ticket{6458}
-=======
+
 \item Fixed a bug in the \Condor{schedd} which resulted in the \Attr{IsNoopJob}
 job attribute sometimes being ignored if the the value of this attribute was
 changed after the job was submitted.
@@ -132,7 +131,6 @@
 the submit file, HTCondor no longer copies the executable to the
 local spool directory more than once for a cluster.
 \Ticket{6454}
->>>>>>> ebe38d29
 
 \end{itemize}
 
