--- conflicted
+++ resolved
@@ -40,23 +40,6 @@
 
 \begin{itemize}
 
-<<<<<<< HEAD
-\item Fixed a bug where the negotiator would make matches where the daemons
-involved did not share an IP version, and thus could not talk to each other.
-\Ticket{6351}
-
-\item Fixed a bug that caused a machine to stick in the
-Preempting/Vacating state after a job was removed 
-when a JOB\_EXIT\_HOOK was defined.
-\Ticket{6383}
-
-\item Fixed a bug that prevented condor daemons from writing out a
-core file for debugging in the very unlikely event that one of them
-crashed.
-\Ticket{6365}
-
-=======
->>>>>>> 99241940
 \item Fixed a bug that might cause the \Condor{schedd} or other daemons to
 crash when logging on Linux to the syslog facility, and the \Condor{reconfig}
 command was run.
