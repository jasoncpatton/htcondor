%%%      PLEASE RUN A SPELL CHECKER BEFORE COMMITTING YOUR CHANGES!
%%%      PLEASE RUN A SPELL CHECKER BEFORE COMMITTING YOUR CHANGES!
%%%      PLEASE RUN A SPELL CHECKER BEFORE COMMITTING YOUR CHANGES!
%%%      PLEASE RUN A SPELL CHECKER BEFORE COMMITTING YOUR CHANGES!
%%%      PLEASE RUN A SPELL CHECKER BEFORE COMMITTING YOUR CHANGES!

%%%%%%%%%%%%%%%%%%%%%%%%%%%%%%%%%%%%%%%%%%%%%%%%%%%%%%%%%%%%%%%%%%%%%%
\section{\label{sec:History-8-6}Stable Release Series 8.6}
%%%%%%%%%%%%%%%%%%%%%%%%%%%%%%%%%%%%%%%%%%%%%%%%%%%%%%%%%%%%%%%%%%%%%%

This is a stable release series of HTCondor.
As usual, only bug fixes (and potentially, ports to new platforms)
will be provided in future 8.6.x releases.
New features will be added in the 8.7.x development series.

The details of each version are described below.

%%%%%%%%%%%%%%%%%%%%%%%%%%%%%%%%%%%%%%%%%%%%%%%%%%%%%%%%%%%%%%%%%%%%%%
\subsection*{\label{sec:New-8-6-8}Version 8.6.8}
%%%%%%%%%%%%%%%%%%%%%%%%%%%%%%%%%%%%%%%%%%%%%%%%%%%%%%%%%%%%%%%%%%%%%%

\noindent Release Notes:

\begin{itemize}

\item HTCondor version 8.6.8 not yet released.
%\item HTCondor version 8.6.8 released on Month Date, 2017.

\end{itemize}


\noindent New Features:

\begin{itemize}

\item None.

\end{itemize}

\noindent Bugs Fixed:

\begin{itemize}

\item Fixed a bug when IPv6 is enabled which could cause the
\Condor{startd} to crash when spawning a starter.
\Ticket {6462}

\end{itemize}

%%%%%%%%%%%%%%%%%%%%%%%%%%%%%%%%%%%%%%%%%%%%%%%%%%%%%%%%%%%%%%%%%%%%%%
\subsection*{\label{sec:New-8-6-7}Version 8.6.7}
%%%%%%%%%%%%%%%%%%%%%%%%%%%%%%%%%%%%%%%%%%%%%%%%%%%%%%%%%%%%%%%%%%%%%%

\noindent Release Notes:

\begin{itemize}

\item HTCondor version 8.6.7 not yet released.
%\item HTCondor version 8.6.7 released on Month Date, 2017.

\end{itemize}


\noindent New Features:

\begin{itemize}

\item Added support for HTTPS transfers in the \MacroNI{curl\_plugin} utility.
\Ticket{6253}

\item Job attributes that are recognized by the \Prog{batch\_gahp}
but not by HTCondor can now be specified in the job ad without using
a prefix of \Attr{Remote\_}.
\Ticket{6422}

\end{itemize}

\noindent Bugs Fixed:

\begin{itemize}

\item Fixed a bug that caused systems using cgroup memory limits to
not properly reset the memory limit after the first use of a slot.  The memory
limit would get reused from the previous slot value.
\Ticket{6414}

\item Added SELinux type enforcement rules to allow \Prog{condor\_ssh\_to\_job}
to function on Enterprise Linux 7.
\Ticket{6362}

\item Asking systemd to stop condor now allows the HTCondor daemons to properly
clean up, instead of simply immediately sending a SIGKILL.  As a result,
HTCondor daemons stopped via systemd will no longer continue to appear
alive with \Condor{status}.
\Ticket{6096}

\item Fixed problems in python bindings when using the Submit class
to submit jobs specifying environment variables or file redirection.
\Ticket{6420}

\item Change the default value of STARTD\_RECOMPUTE\_DISK\_FREE to false, so
that the Disk attribute is mostly correct for partitionable slots.
\Ticket{6424}

\item Docker universe now sets the cgroup cpu-shares field to 100 times the
number of requested cores, which matches vanilla universe.
\Ticket{6423}

\item MOUNT\_UNDER\_SCRATCH when used in Docker universe can now be an
expression, not just a literal string.
This matches the way it works in vanilla universe.
\Ticket{6401}

\item Fixed a bug that could cause the \Condor{startd} to crash when spawning
a \Condor{starter} with mixed mode networking.
\Ticket{6461}

\item Fixed a bug that caused the \Condor{collector} on Windows to refuse
connections whenever the number of open sockets was more than 820 even though
space was allocated for 1024 open sockets.
\Ticket{6425}

\item The \Condor{master} shutdown script now runs on the Windows platform.
\Ticket{6458}

\item \Condor{status} will now print longer lines when its output is
redirected into a pipe, rather than its input coming from one.
\Ticket{6381}

\item Fixed a crash in \Condor{transferer} when a connection can't be
established with its peer.
\Ticket{6412}

\item Fixed a bug that caused \Condor{job\_router\_info} to crash if
configuration parameter \MacroNI{JOB\_ROUTER\_ENTRIES\_REFRESH} was
set to a positive value.
\Ticket{6444}

\item Fixed a bug in \Condor{history} that caused it to print invalid
XML or JSON syntax when reading from multiple history files.
\Ticket{6437}

\item Fixed a bug in the \Condor{schedd} which resulted in the \Attr{IsNoopJob}
job attribute sometimes being ignored if the the value of this attribute was
changed after the job was submitted.
\Ticket{6396}

<<<<<<< HEAD
\item Fixed a bug that caused the \Condor{collector} on Windows to refuse connections
whenever the number of open sockets was more than 820 even though space was allocated
for 1024 open sockets.
\Ticket{6425}
=======
\item Fixed a bug that rarely caused slurm jobs to be held.
When slurm reports memory utilization and it is a multiple of 1024k,
Slurm uses the 'M' suffix.
The parsing logic was extended to also interpret the 'M', 'G', 'T', and 'P'
suffixes for memory utilization.
\Ticket{6431}

\item The condor-bosco RPM ensures the \Prog{rsync} is installed as required
by the Bosco scripts.
\Ticket{6439}

\item To avoid unnecessary transfers when \MacroNI{copy\_to\_spool} is set in
the submit file, HTCondor no longer copies the executable to the
local spool directory more than once for a cluster.
\Ticket{6454}
>>>>>>> 35f678d3

\end{itemize}

%%%%%%%%%%%%%%%%%%%%%%%%%%%%%%%%%%%%%%%%%%%%%%%%%%%%%%%%%%%%%%%%%%%%%%
\subsection*{\label{sec:New-8-6-6}Version 8.6.6}
%%%%%%%%%%%%%%%%%%%%%%%%%%%%%%%%%%%%%%%%%%%%%%%%%%%%%%%%%%%%%%%%%%%%%%

\noindent Release Notes:

\begin{itemize}

\item HTCondor version 8.6.6 released on September 12, 2017.

\end{itemize}


\noindent New Features:

\begin{itemize}

\item None.

\end{itemize}

\noindent Bugs Fixed:

\begin{itemize}

\item Fixed a bug that might cause the \Condor{schedd} or other daemons to
crash when logging on Linux to the syslog facility, and the \Condor{reconfig}
command was run.
\Ticket{6364}

\item Fixed a bug that prevented condor daemons from writing out a
core file for debugging in the very unlikely event that one of them
crashed.
\Ticket{6365}

\item Fixed a bug where the negotiator would make matches where the daemons
involved did not share an IP version, and thus could not talk to each other.
\Ticket{6351}

\item HTCondor now works properly with systemd's watchdog feature on
all flavors of Linux.
Previously, the \Condor{master} wouldn't send alive messages to systemd
if systemd wasn't part of the Linux distribution's standard configuration.
This would result in systemd killing the HTCondor daemons after a
short period of time.
\Ticket{6385}

\item Fixed handling of backslashes in string values in old ClassAds
format in the python bindings.
\Ticket{6382}

\item Fixed a bug in how the CPU usage of Slurm jobs is interpreted.
\Ticket{6380}

\item Fixed a bug that caused a machine claimed by a parallel universe
job to stick in the Claimed/Idle state forever.  This could only happen
if the job was removed as it was in the process of claiming resources.
\Ticket{6376}

\item Fixed a bug that caused a machine to stick in the
Preempting/Vacating state after a job was removed
when a \MacroNI{JOB\_EXIT\_HOOK} was defined.
\Ticket{6383}

\item Added type enforcement rules for cgroups to HTCondor's SELinux
profile.
\Ticket{6168}

\item Fixed a bug where setting \MacroNI{delegate\_job\_gsi\_credentials\_lifetime}
to 0 in a submit description file was treated the same as not setting
it at all.
\Ticket{6375}

\item Fixed handling of octal escape sequences in ClassAd strings.
\Ticket{6384}

\item Updated Boost external to version 1.64.
\Ticket{6369}

\end{itemize}

%%%%%%%%%%%%%%%%%%%%%%%%%%%%%%%%%%%%%%%%%%%%%%%%%%%%%%%%%%%%%%%%%%%%%%
\subsection*{\label{sec:New-8-6-5}Version 8.6.5}
%%%%%%%%%%%%%%%%%%%%%%%%%%%%%%%%%%%%%%%%%%%%%%%%%%%%%%%%%%%%%%%%%%%%%%

\noindent Release Notes:

\begin{itemize}

\item HTCondor version 8.6.5 released on August 1, 2017.

\end{itemize}


\noindent New Features:

\begin{itemize}

\item Added avx2 to the set of processor flags advertised by the
\Condor{startd}.
\Ticket{6317}

\end{itemize}

\noindent Bugs Fixed:

\begin{itemize}

\item Fixed a bug in socket clean-up that was causing a memory leak.  This
may have been particularly noticeable in the \Condor{collector}.
\Ticket{6342}

\item Fixed a bug that caused an infinite loop in the \Condor{starter} when
cgroups were enabled on systems (such as Debian) where the kernel has disabled
the memory accounting controller.  A job on such a system would go into the
"R" state, but never actually start running.
\Ticket{6347}

\item Fixed a bug where setting \MacroNI{NETWORK\_INTERFACE} to an
IPv6 address could cause HTCondor daemons to except.
\Ticket{6339}

\item Fixed a bug where a cross protocol CCB connection would cause the
\Condor{shadow} or \Condor{schedd} to except.
\Ticket{6344}

\item Fixed a bug where the wildcard '*' in ALLOW or DENY lists was
being interpreted as only matching IPv4 addresses.  It now properly
matches any address family.
\Ticket{6340}

\item Fixed a bug where reverse resolutions could return the string
representation of the address in question instead of failing.  This
resulted in spurious warnings of the form "WARNING: forward resolution of
2001:630:10:f001::19a0 doesn't match 2001:630:10:f001::19a0!"
\Ticket{6338}

\item Fixed a bug which prevented using an ImDisk RAM disk
as the execute directory on Windows.
\Ticket{6324}

\item Fixed a bug where removal of a job could cause another job from
the same user to also be removed.
This was mostly likely to happen when the \Condor{schedd} is under
heavy load.
\Ticket{6353}

\item Fixed a bug that cause parallel universe jobs not to start on
pools with partitionable slots.
\Ticket{6308}

\item Fixed a problem, introduced in HTCondor 8.6.4, where the
\Condor{collector} plugins where loaded but not used.
\Ticket{6343}

\item Fixed a bug where "\Condor{q} \Opt{-grid}" did not display the
status column for any non-Globus job.
\Ticket{6306}

\item Fixed bugs in the \Condor{schedd} and \Condor{negotiator} that
could cause jobs to not be negotiated for when
\MacroNI{NEGOTIATOR\_PREFETCH\_REQUESTS} is set to \Expr{TRUE}.
\Ticket{6336}
\Ticket{6312}

\end{itemize}

%%%%%%%%%%%%%%%%%%%%%%%%%%%%%%%%%%%%%%%%%%%%%%%%%%%%%%%%%%%%%%%%%%%%%%
\subsection*{\label{sec:New-8-6-4}Version 8.6.4}
%%%%%%%%%%%%%%%%%%%%%%%%%%%%%%%%%%%%%%%%%%%%%%%%%%%%%%%%%%%%%%%%%%%%%%

\noindent Release Notes:

\begin{itemize}

\item HTCondor version 8.6.4 released on June 22, 2017.

\end{itemize}


\noindent New Features:

\begin{itemize}

\item Python bindings are now available on MacOSX.
\Ticket{6244}

\item Allow Python modules to be used as \Condor{collector} plugin.
This undocumented feature is to be used by expert developers only.
\Ticket{6213}
\Ticket{6295}

\end{itemize}

\noindent Bugs Fixed:

\begin{itemize}

\item Fixed a bug with PASSWORD authentication that would sporadically cause
it to fail to exchange keys, due to whether or not the first round-trip of
communications blocked on reading from the network.
\Ticket{6265}

\item Pslot preemption now properly handles machine custom resources,
such as GPUs.
\Ticket{6297}

\item Fixed a bug that prevented HTCondor from correctly setting
virtual memory cgroup limits when soft physical memory limits
were being used.
\Ticket{6294}

\item Fixed a bug that prevented parallel universe jobs from running
that used \$\$() expansion in submit files.
\Ticket{6299}

\item Added a new knob, \MacroNI{STARTD\_RECOMPUTE\_DISK\_FREE}, which defaults
to true, which tells the startd to periodically recompute and advertise free
disk space.  Admins can set this to false for partitionable slots whose execute
directory is used by HTCondor alone.
\Ticket{6301}

\item Fixed a bug that could cause \Condor{submit} to fail to submit a
job with a proxy file to a \Condor{schedd} older than 8.5.8, due to the
absence of an X.509 CA certificates directory.
\Ticket{6258}

\item Restored a check in \Condor{submit} about whether the job's X.509
proxy has sufficient lifetime remaining.
\Ticket{6283}

\item Fixed a bug in \Condor{dagman} where the DAG status file showed an
incorrect status code if submit attempts failed for the final node.
\Ticket{6069}

\item Bosco now properly identifies CentOS 7 as a supported platform.
\Ticket{6303}

\item Fixed a bug when Bosco is used to submit jobs to multiple remote
clusters. When arguments to \Prog{remote\_gahp} are provided in the
GridResource attribute, jobs could be submitted to the wrong cluster.
\Ticket{6277}

\item To speed up the installation process on Enterprise Linux 7, the
SELinux profile is now reloaded only once, when setting the HTCondor
daemons to run in permissive mode.
\Ticket{6304}

\item Update the systemd configuration on Enterprise Linux 7 to start the
\Condor{master} after time synchronization is achieved. This prevents
unnecessary daemon restarts due to sudden time shifts.
\Ticket{6255}

\item The \Condor{shadow} will now ignore updates of \Attr{JobStartDate}
from the \Condor{starter} since the \Condor{schedd} already sets this
attribute correctly and the \Condor{starter} incorrectly tries to set it
even if the job has already run once. A consequence of this fix is that the
value of \Attr{JobStartDate} that the \Condor{startd} uses for policy
expressions will be different than the value that the \Condor{schedd} uses.
Resolving this problem will potentially break existing policy expressions
in the \Condor{startd}, so it will be be not be changed in the 8.6 series,
but fixed in the 8.7 series.
\Ticket{6280}

\item Fixed a bug where per-instance job attributes like \AdAttr{RemoteHost}
would show up in the history file for completed jobs.  This bug occurred if
a job happened to complete while the \Condor{schedd} was in the process of a
graceful shutdown.
\Ticket{6251}

\item The \Condor{convert\_history} command is present again in this release.
\Ticket{6282}

\item The parameter \MacroNI{SETTABLE\_ATTRS\_ADMINISTRATOR} is now correctly
appears in \Condor{config\_val}.
\Ticket{6286}

\end{itemize}

%%%%%%%%%%%%%%%%%%%%%%%%%%%%%%%%%%%%%%%%%%%%%%%%%%%%%%%%%%%%%%%%%%%%%%
\subsection*{\label{sec:New-8-6-3}Version 8.6.3}
%%%%%%%%%%%%%%%%%%%%%%%%%%%%%%%%%%%%%%%%%%%%%%%%%%%%%%%%%%%%%%%%%%%%%%

\noindent Release Notes:

\begin{itemize}

\item HTCondor version 8.6.3 released on May 9, 2017.

\end{itemize}

\noindent Bugs Fixed:

\begin{itemize}

\item Fixed a bug that rarely corrupts the \Condor{schedd}'s job queue
log file when the input sandbox of a job with an X.509 proxy file is
spooled.
\Ticket{6240}

\item Fixed a memory leak in the Python bindings related to logging.
\Ticket{6227}

\end{itemize}

%%%%%%%%%%%%%%%%%%%%%%%%%%%%%%%%%%%%%%%%%%%%%%%%%%%%%%%%%%%%%%%%%%%%%%
\subsection*{\label{sec:New-8-6-2}Version 8.6.2}
%%%%%%%%%%%%%%%%%%%%%%%%%%%%%%%%%%%%%%%%%%%%%%%%%%%%%%%%%%%%%%%%%%%%%%

\noindent Release Notes:

\begin{itemize}

\item HTCondor version 8.6.2 released on April 24, 2017.

\end{itemize}


\noindent New Features:

\begin{itemize}

\item Added metaknobs for defining map files for use with the ClassAd usermap function
in the \Condor{schedd}, and a metaknob for automatically assigning an accounting group to
a job based on a mapping of the owner name of the job.
\Ticket{6179}

\item When the \Condor{credd} is polling for credentials, the timeout is now
configurable using \MacroNI{CREDD\_POLLING\_TIMEOUT}.

\item The \Opt{reverse} option for \Condor{q} was changed to \Opt{reverse-analyze},
and it now implies \Opt{better-analyze}. Formerly, the \Opt{reverse} option was ignored
unless \Opt{-better-analyze} was also specified.
\Ticket{6167}

\end{itemize}

\noindent Bugs Fixed:

\begin{itemize}

\item Fixed a bug that could cause \Condor{store\_cred} to fail on
Windows due to a case-sensitive check of the user's account name.
\Ticket{6200}

\item Updated Open MPI helper script to catch and handle SIGTERM and
to use bash explicitly.
\Ticket{6194}

\item Docker Universe jobs now update the RemoteSysCpu attributes for job
and in the job log. Previously, this field was always 0.
\Ticket{6173}

\item Docker universe detection is now more robust in the
face of extraneous output to standard error on docker startup.
This was preventing Condor from detecting that docker was properly
working on hosts.
\Ticket{6185}

\item Fixed a bug that prevented \MacroNI{SUBMIT\_REQUIREMENT} and
\MacroNI{JOB\_TRANSFORM} expressions from referencing job attributes
describing the job's X.509 proxy credential.
\Ticket{6188}

\item The Linux kernel tuning script no longer adjusts some kernel parameters
unless a \Condor{schedd} will be started by the master.
\Ticket{6208}

\item Fixed a bug that caused all but the first in a list of metaknobs to be ignored
unless there were commas separating the list items. So \MacroNI{use ROLE : Execute CentralManager}
would incorrectly add only the Execute role.
Previously, \MacroNI{use ROLE : Execute, CentralManager} would correctly add both roles.
\Ticket{6171}

\item Worked around a problem with FORTRAN programs built with \Condor{compile}
and recent versions of gfortran (4.7.2 was OK, 4.8.5 was not), where those
executables would not write to standard out if started in the standard universe.
Also, updated the checkpointing library to permit \Condor{compile} to
successfully link FORTRAN (and other) programs calling certain math
functions and built against up-to-date versions of glibc.
\Ticket{6026}

\item The default values for \MacroNI{HAD\_SOCKET\_NAME} and
\MacroNI{REPLICATION\_SOCKET\_NAME} have changed to enable the documented
configuration for using these services with shared port to work.
\Ticket{6186}

\item Fixed a bug that caused \Condor{dagman} to sometimes (rarely, but
repeatably) crash when parsing DAGs containing splices.
\Ticket{6170}

\item The configuration parameters that control when job policy expressions
are evaluated now work as documented.
Previously, the default value for \MacroNI{PERIODIC\_EXPR\_INTERVAL} was
300, not 60 as intended.
Also, the parameters \MacroNI{MAX\_PERIODIC\_EXPR\_INTERVAL} and
\MacroNI{PERIODIC\_EXPR\_TIMESLICE} were ignored for grid universe jobs.
\Ticket{6199}

\item Fixed a bug that could cause the Job Router to crash if the
\File{job\_queue.log} contained invalid or incomplete records.
\Ticket{6195}

\item Fixed a bug that caused updates of the job attribute
\Attr{x509UserProxyExpiration} to be ignored for job policy evaluation
when the job was managed by the Job Router.
\Ticket{6209}

\item Changed the default value of configuration parameters
\MacroNI{CREAM\_GAHP\_WORKER\_THREADS} to the value of
\MacroNI{GRIDMANAGER\_MAX\_PENDING\_REQUESTS}.
This should prevent a back-log of commands in the CREAM GAHP observed
by some users.
\Ticket{6071}

\item Fixed modification of \Env{PYTHONPATH} environment variable that
could fail in bash if \Prog{set -u} is enabled.
\Ticket{6211}

\item \Prog{bosco\_quickstart} no longer assumes that submitting to a Slurm
cluster requires the PBS emulation module.
\Ticket{6211}

\item Fixed a bug that caused \Condor{submit} \Opt{-dump} to crash when
the submit file had an attribute to enable the use of an x509 user proxy.
\Ticket{6197}

\item Updated the supported platform list in the Bosco installer script to
include Ubuntu 16 and Mac OSX 10.12. Also, dropped Ubuntu 12 and Mac OSX
10.6 through 10.9.
\Ticket{6178}

\item Fixed a bug which in some obscure configurations caused a spurious
PERMISSION DENIED error was printed in the StartLog when activating a claim.
\Ticket{6172}.

\item Fixed a bug which forced the administrator to restart (rather than
reconfigure) running daemons after adding an entry to a \MacroNI{DENY\_*}
authorization list.
\Ticket{6172}.

\end{itemize}

%%%%%%%%%%%%%%%%%%%%%%%%%%%%%%%%%%%%%%%%%%%%%%%%%%%%%%%%%%%%%%%%%%%%%%
\subsection*{\label{sec:New-8-6-1}Version 8.6.1}
%%%%%%%%%%%%%%%%%%%%%%%%%%%%%%%%%%%%%%%%%%%%%%%%%%%%%%%%%%%%%%%%%%%%%%

\noindent Release Notes:

\begin{itemize}

\item HTCondor version 8.6.1 released on March 2, 2017.

\end{itemize}


\noindent New Features:

\begin{itemize}

\item \Condor{q} now checks to see if authentication and security negotiation are enabled before attempting to
request only the current users jobs from the \Condor{schedd}.  Prior to this change, configurations that disabled
security or authentication would also need to set \MacroNI{CONDOR\_Q\_ONLY\_MY\_JOBS} to false.
\Ticket{6125}

\item The CLAIMTOBE authentication method is now in the list of methods for READ access if no list of
authentication methods for READ or DEFAULT is specified in the configuration.  This change allows sites that
use the default host based security model to use \Condor{q} \Opt{-global} with the only-my-jobs feature
without making changes to their security configuration.
\Ticket{6125}

\item The collector now records the authentication method used to determine the authenticated identity.
\Ticket{6122}

\end{itemize}

\noindent Bugs Fixed:

\begin{itemize}

\item Update Docker interface to be able to retrieve usage information
from running containers and to remove containers when certain errors
occurred when using Docker version 1.13.
\Ticket{6088}

\item In Docker universe, all writes to files in \File{/tmp} and \File{/var/tmp} by default
write inside the container.  There is a limit on the file size within the container,
and jobs that write a lot to \File{/tmp} may hit that.  If a docker universe job now runs
on a system with \MacroNI{MOUNT\_UNDER\_SCRATCH} defined, HTCondor now adds those
mounts as volume mounts, so file writes do not go to the container, but to the host
file system.
\Ticket{6080}

\item Fixed a bug in \Condor{status} \Opt{-format} and \Condor{q} \Opt{-format} that caused the
tools to truncate output to the width specified in the format specifier. The most likely manifestation of
this bug was that punctuation after the format would not be printed when the format had an explicit width.
\Ticket{6120}

\item Fixed a bug that caused spurious shared port-related error
messages to appear in the \File{dagman.out} file (by adding the
new \MacroNI{DAGMAN\_USE\_SHARED\_PORT} configuration macro).
\Ticket{6156}

\item Fixed a bug that caused VM universe jobs to fail if the
\SubmitCmdNI{vm\_disk} submit command contained spaces after a comma.
\Ticket{6132}

\item Fixed a bug that can cause the Job Router and \Condor{c-gahp} to
crash if they fail to submit a job due to submit transforms or
submit requirements.
\Ticket{6152}

\item Fixed a bug that caused the Job Router to not route any jobs if
the \MacroNI{JOB\_ROUTER\_DEFAULTS} configuration parameter value
started with white space.
\Ticket{6128}

\item Fixed several bugs in how the Job Router writes to job event logs.
\Ticket{6092}

\item Removed Bosco's attempt to configure a default value for
\SubmitCmdNI{grid\_resource} in the submit description file, as
\Condor{submit} no longer supports this ability.
Also, Bosco now works with Slurm clusters.
\Ticket{6106}

\item Changed Bosco's configuration of the \Condor{ft-gahp} to eliminate
worrying error messages in the \Condor{ft-gahp}'s log file.
\Ticket{6107}

\item Fixed a bug that could cause a grid batch job submitted to PBS or
Slurm to go on hold when the job's X.509 proxy is refreshed.
\Ticket{6136}

\item Fixed a bug where the \Condor{gridmanager} fails to put a job on
hold due to the desired hold reason containing invalid characters.
\Ticket{6142}

\item Improved the hold reason when submission of a grid-type batch
job fails.
\Ticket{3377}

\item Update helper scripts to work with current versions of Open MPI and MPICH2.
\Ticket{6024}

\item Fixes a bug that could cause events for local universe jobs to not
be written to the global event log.
\Ticket{6100}

\item Fixed a bug on execute machines that enable PID namespaces that
    would generate a spurious error message in the daemon log when \Condor{off} -fast was issued.
\Ticket{6137}

\item Fixed a bug that could corrupt the job queue log file such that
the \Condor{schedd} cannot restart.
The bug is mostly likely to occur if the disk becomes full.
\Ticket{6153}

\item Incremented the ClassAd library version number, since the deprecated
iostream interface has been removed.
\Ticket{6050}
\Ticket{6115}

\end{itemize}

%%%%%%%%%%%%%%%%%%%%%%%%%%%%%%%%%%%%%%%%%%%%%%%%%%%%%%%%%%%%%%%%%%%%%%
\subsection*{\label{sec:New-8-6-0}Version 8.6.0}
%%%%%%%%%%%%%%%%%%%%%%%%%%%%%%%%%%%%%%%%%%%%%%%%%%%%%%%%%%%%%%%%%%%%%%

\noindent Release Notes:

\begin{itemize}

\item HTCondor version 8.6.0 released on January 26, 2017.

\end{itemize}


\noindent New Features:

\begin{itemize}

\item Added two new job ClassAd attributes, \MacroNI{CumulativeRemoteSysCpu} and
\MacroNI{CumulativeRemoteUserCpu}, which keep a running total of system and user
CPU usage, respectively, across all job restarts.  Also, immediately clear attributes
\MacroNI{RemoteSysCpu} and \MacroNI{RemoveUserCpu} on job start, instead of on first update.
\Ticket{6022}

\item Added a new configuration knob, \MacroNI{ALWAYS\_REUSEADDR}, which defaults
to \Expr{True}.  When \Expr{True}, it tells HTCondor to set the
\MacroNI{SO\_REUSEADDR} socket option, so that
the schedd can run large numbers of very short jobs without exhausting the
number of local ports needed for shadows.
\Ticket{6040}

\item Changed the default value of \MacroNI{IGNORE\_LEAF\_OOM} to \Expr{True}.
\Ticket{5775}

\end{itemize}

\noindent Bugs Fixed:

\begin{itemize}

\item Fixed a bug causing unnecessarily slow updates from the \Condor{startd}.
If you depend on the old behavior, set \MacroNI{UPDATE\_SPREAD\_TIME} to 8.  A
value of 0 enables the fix.
\Ticket{6062}

\item Fixed a race condition when running multiple concurrent jobs on the same claim.
When the starter exits, it notifies the shadow, which tells the startd to kill the starter.
Immediately after the shadows tells the startd, it fetches the next job, and tries to start it.
If the starter hasn't completely exited yet (perhaps it needs to clean up a large sandbox),
it will notice the shadow has closed the command socket, and the starter will go into disconnected
mode, and get confused.  This has been fixed.
\Ticket{6049}

\item Fixed an infelicity with \Condor{submit} -i and docker universe,
where it would start an interactive shell without a container.  Added error
message expressing that this combination is not currently supported.
\Ticket{6083}

\item When a job claimed by the Job Router is held or removed, it is no
longer considered a failure of the job route chosen for that job.
\Ticket{5968}

\item Fixed a bug in recovering a Google Compute Engine (GCE) job if the
\Condor{gridmanager} restarts during submission of the instance request.
\Ticket{6078}

\item Fixed a bug that could cause re-installation of a remote cluster
to fail in Bosco.
\Ticket{6042}

\item Fixed a bug with handling the proxy files of grid-type batch jobs
when the proxy's file name is a relative path.
\Ticket{6053}

\item Fixed a bug that caused the \Prog{batch\_gahp} to crash when a job's
X.509 proxy is refreshed and the \Prog{batch\_gahp} is configured to not
create a limited copy of the proxy.
\Ticket{6051}

\item Fixed a bug in the virtual machine universe where \Attr{RequestMemory}
and \Attr{RequestCPUs} were not changing the resources assigned to the VM
created by HTCondor.  Now, \Attr{VM\_Memory} defaults to \Attr{RequestMemory},
and the number of CPUs defaults to \Attr{RequestCPUs}.
\Ticket{5998}

\end{itemize}<|MERGE_RESOLUTION|>--- conflicted
+++ resolved
@@ -145,12 +145,6 @@
 changed after the job was submitted.
 \Ticket{6396}
 
-<<<<<<< HEAD
-\item Fixed a bug that caused the \Condor{collector} on Windows to refuse connections
-whenever the number of open sockets was more than 820 even though space was allocated
-for 1024 open sockets.
-\Ticket{6425}
-=======
 \item Fixed a bug that rarely caused slurm jobs to be held.
 When slurm reports memory utilization and it is a multiple of 1024k,
 Slurm uses the 'M' suffix.
@@ -166,7 +160,6 @@
 the submit file, HTCondor no longer copies the executable to the
 local spool directory more than once for a cluster.
 \Ticket{6454}
->>>>>>> 35f678d3
 
 \end{itemize}
 
