--- conflicted
+++ resolved
@@ -138,15 +138,14 @@
 transfer.
 \Ticket{6655}
 
-<<<<<<< HEAD
 \item Fixed a bug that could cause the \Condor{gridmanager} to falsely
 believe that grid-type boinc jobs were submitted to the BOINC server.
 \Ticket{6669}
-=======
+
 \item Fixed a bug that could cause the HOLD column to be missing from \Condor{q}
 output when the \Opt{-global} option was used.
 \Ticket{6661}
->>>>>>> 53ad5d11
+
 
 \end{itemize}
 
