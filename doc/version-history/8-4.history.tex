%%%      PLEASE RUN A SPELL CHECKER BEFORE COMMITTING YOUR CHANGES!
%%%      PLEASE RUN A SPELL CHECKER BEFORE COMMITTING YOUR CHANGES!
%%%      PLEASE RUN A SPELL CHECKER BEFORE COMMITTING YOUR CHANGES!
%%%      PLEASE RUN A SPELL CHECKER BEFORE COMMITTING YOUR CHANGES!
%%%      PLEASE RUN A SPELL CHECKER BEFORE COMMITTING YOUR CHANGES!

%%%%%%%%%%%%%%%%%%%%%%%%%%%%%%%%%%%%%%%%%%%%%%%%%%%%%%%%%%%%%%%%%%%%%%
\section{\label{sec:History-8-4}Stable Release Series 8.4}
%%%%%%%%%%%%%%%%%%%%%%%%%%%%%%%%%%%%%%%%%%%%%%%%%%%%%%%%%%%%%%%%%%%%%%

This is a stable release series of HTCondor.
As usual, only bug fixes (and potentially, ports to new platforms)
will be provided in future 8.4.x releases.
New features will be added in the 8.5.x development series.

The details of each version are described below.

%%%%%%%%%%%%%%%%%%%%%%%%%%%%%%%%%%%%%%%%%%%%%%%%%%%%%%%%%%%%%%%%%%%%%%
\subsection*{\label{sec:New-8-4-4}Version 8.4.4}
%%%%%%%%%%%%%%%%%%%%%%%%%%%%%%%%%%%%%%%%%%%%%%%%%%%%%%%%%%%%%%%%%%%%%%

\noindent Release Notes:

\begin{itemize}

<<<<<<< HEAD
\item HTCondor version 8.4.4 not yet released.
%\item HTCondor version 8.4.4 released on Month Date, 2015.
=======
\item HTCondor version 8.4.4 released on January 7, 2016.
>>>>>>> a019af80

\end{itemize}


\noindent New Features:

\begin{itemize}

\item None.

\end{itemize}

\noindent Bugs Fixed:

\begin{itemize}

<<<<<<< HEAD
\item None.
=======
\item The HTCondor binaries in the RPM package are now compiled with
optimization enabled.
A change introduced in version 8.4.2 turned off compiler optimization.
\Ticket {5462}
>>>>>>> a019af80

\end{itemize}

%%%%%%%%%%%%%%%%%%%%%%%%%%%%%%%%%%%%%%%%%%%%%%%%%%%%%%%%%%%%%%%%%%%%%%
\subsection*{\label{sec:New-8-4-3}Version 8.4.3}
%%%%%%%%%%%%%%%%%%%%%%%%%%%%%%%%%%%%%%%%%%%%%%%%%%%%%%%%%%%%%%%%%%%%%%

\noindent Release Notes:

\begin{itemize}

\item HTCondor version 8.4.3 released on December 16, 2015.

\end{itemize}


\noindent New Features:

\begin{itemize}

\item None.

\end{itemize}

\noindent Bugs Fixed:

\begin{itemize}

\item Fixed a bug that caused the \Opt{-append} option to be handled too
late to apply to the first Queue statement in a \Condor{submit} file.
\Ticket{5414}

\item Fixed a bug that prevented running more than 100 slots on a single
\Condor{startd} with partitionable slots.
\Ticket{5398}

\item Fixed a bug which caused \SubmitCmdNI{ec2\_iam\_profile\_name}
not to work for Spot instances.
\Ticket{5410}

\item Fixed a bug where the cgroup VM limit would not be set for sizes over
2 Gibibytes.
\Ticket{5434}

\item Fixed bugs that prevented the HTCondor daemons from working promptly at
startup when the \Condor{shared\_port} daemon was in use on Windows platforms.
\Ticket{5283}
\Ticket{5430}
\Ticket{5431}
\Ticket{5432}
\Ticket{5433}

\item Added SELinux type enforcement rules to allow the \Condor{schedd}
to use \Prog{sendmail} on Enterprise Linux 7 platforms.
\Ticket{5418}

\item Fixed a bug where HTCondor service would not start if the
\File{condor\_master.pid} file was empty on Linux platforms.
\Ticket{5427}

\end{itemize}

%%%%%%%%%%%%%%%%%%%%%%%%%%%%%%%%%%%%%%%%%%%%%%%%%%%%%%%%%%%%%%%%%%%%%%
\subsection*{\label{sec:New-8-4-2}Version 8.4.2}
%%%%%%%%%%%%%%%%%%%%%%%%%%%%%%%%%%%%%%%%%%%%%%%%%%%%%%%%%%%%%%%%%%%%%%

\noindent Release Notes:

\begin{itemize}

\item HTCondor version 8.4.2 released on November 17, 2015.

\end{itemize}


\noindent New Features:

\begin{itemize}

\item \Condor{history} no longer reports an error when run on a system that does
not have a history file.
This change was made because the history file is not created until after the
first job runs.
So, users were always seeing an error message on a fresh installation of
HTCondor.
\Ticket{5374}

\end{itemize}

\noindent Bugs Fixed:

\begin{itemize}

\item Fixed a bug introduced in 8.4.1 that could cause the \Condor{schedd}
to exit.
This affected remote submit, HTCondor-CE, and HTCondor-C.
\Ticket{4522}

\item The \MacroNI{TCP\_FORWARDING\_HOST} is now honored by
HTCondor client programs.
\Ticket{5339}

\item Fixed a problem where Standard Universe jobs could not restart
from a checkpoint in the Enterprise Linux 6 RPM distribution.
\Ticket{5382}
\Ticket{5383}

\item Fixed bugs in the function of the DAGMan
\Macro{DAGMAN\_MAX\_JOBS\_IDLE}/\Macro{-maxidle} throttle,
especially for node jobs that create multiple procs.
\Ticket{5333}

\item Fixed a problem where the RPMs would claim to publicly provide
Globus shared libraries that are in a private location.
\Ticket{5349}

\item Added a default \Expr{request\_memory} for \Condor{submit} -interactive
of 512 megabytes.  Formerly, the default was one, which is
insufficient in environments that strictly enforce memory
usage.
\Ticket{5344}

\item Fixed a problem were the \Expr{condor\_classad} RPM would claim to
provide a replacement for the \Expr{classad} RPM in EPEL.
\Ticket{5400}

\item HTCondor now applies the configuration settings
\MacroNI{GRIDMANAGER\_GAHP\_CALL\_TIMEOUT} and
\MacroNI{GRIDMANAGER\_CONNECT\_FAILURE\_RETRY\_COUNT}
when running grid universe jobs for EC2 or Google Compute Engine.
\Ticket{5300}

\item Fixed a crash in the \Condor{schedd} that happened when the
schedd was under load and being shutdown in the fast mode.
\Ticket{5371}

\item Added a timeout to the \Condor{fetchlog} command so that it
will not hang forever waiting for a unresponsive daemon.
\Ticket{5325}

\item Fixed a problem that prevented HTCondor from building on some 64-bit Linux
platforms such as Arm64.
This was reported by Debian maintainers as their Bug 804386.
\Ticket{5380}

\item Fixed a problem where the platform string was incorrect in the RPM
packages.
\Ticket{5384}

\end{itemize}

\noindent Known Issues:

\begin{itemize}

\item The DAGMan workflow log file is not correctly written for local
universe DAG node jobs that have no log file specified in the submit file,
which causes DAGMan to wait forever, thinking the jobs have not completed.
Note that this problem can be worked around by specifying \emph{any}
log file for the job, even \Expr{log = /dev/null}.
(This bug is a regression that was introduced some time since version
8.2.4.)
\Ticket{5299}

\item DAG node retries do not work correctly with DAG node submit files
that create more than one proc in the resulting cluster (such nodes
cause DAGMan to hang if the retry is activated).
We believe that this bug has existed since DAGMan first supported
multi-proc node jobs.
\Ticket{5350}

\end{itemize}

%%%%%%%%%%%%%%%%%%%%%%%%%%%%%%%%%%%%%%%%%%%%%%%%%%%%%%%%%%%%%%%%%%%%%%
\subsection*{\label{sec:New-8-4-1}Version 8.4.1}
%%%%%%%%%%%%%%%%%%%%%%%%%%%%%%%%%%%%%%%%%%%%%%%%%%%%%%%%%%%%%%%%%%%%%%

\noindent Release Notes:

\begin{itemize}

\item HTCondor version 8.4.1 released on October 27, 2015.

\end{itemize}

\noindent Known Issues:
\begin{itemize}
\item Remote submit to an 8.4.1 \Condor{schedd} is broken if file transfer is
used.  This also means HTCondor-CE and HTCondor-C are broken.  This bug will
be fixed in version 8.4.2.
\Ticket{4522}

\item \MacroNI{TCP\_FORWARDING\_HOST} is disregarded by HTCondor clients
starting in version 8.3.6.  This bug will be fixed in version 8.4.2 and 8.5.1.
\Ticket{5339}
\end{itemize}


\noindent New Features:

\begin{itemize}

\item Added support to allow an admin to always volume mount
	certain directories into docker universe containers running
	on a host.
\Ticket{5308}

\item Added four policy metaknobs to simplify configuring a policy
	to either preempt or hold jobs that use more memory
	or CPU cores than provisioned in the slot. See the \MacroNI{POLICY}
	category of metaknobs in section~\ref{usecategory:POLICY} for
	additional information.
\Ticket{5250}

\item Added configuration variables and documentation so that we uniformly prefer
    \Macro{<var>\_ATTRS} over \Macro{<var>\_EXPRS} but support both. This includes
    \Macro{STARTD\_ATTRS}, \Macro{STARTD\_JOB\_ATTRS} and \Macro{SUBMIT\_ATTRS}
    which are often used by HTCondor sites which customize the configuration. These
    configuration variables are now exclusively for use by HTCondor administrators;
    The former default values for these variables have been moved into other configuration
    which is reserved for use by HTCondor developers.  This is done to prevent administrators
    from accidentally removing the necessary defaults.
    A warning about use of \Macro{STARTD\_EXPRS} has been disabled unless
    \Macro{STARTD\_ATTRS} or \Macro{SLOT\_TYPE\_<n>\_STARTD\_ATTRS} is also used, since
    the use all three of these at the same time is not supported.
\Ticket{5326}

\item When \Condor{reconfig} and \Condor{restart} are run as root
    they will check to see if the condor user has read access to all of the
    configuration files before sending the command. This is done to prevent aborting the daemons
    accidentally by sending reconfig after the admin creates a new config file and
    forgets to give the condor user read access to that file.
\Ticket{4506}

\item Added the \Opt{-natural} sort option to \Condor{status} to sort the slots
    in numerical order rather than alphabetical order.
\Ticket{5131}

\end{itemize}

\noindent Bugs Fixed:

\begin{itemize}

\item When cgroups are enabled, and CGROUP\_MEMORY\_POLICY is soft, 
HTCondor now also sets the hard limit to the virtual memory limit
of the job, if there is one.
\Ticket{5280}

\item If cgroups are enabled, and a job goes over the memory limit, the
cgroup OOM killer fires, and the job is put on hold.  HTCondor now
updates the job's memory usage statistics with the most up to date
usage, instead of relying on the previous snapshot.
\Ticket{5341}

\item Fixed a bug where the \Condor{kbdd} could not accurately measure
the keyboard idle time.  This daemon now works correctly on Linux systems
whose X server support the MIT screen saver extension.
\Ticket{5265}

\item Fixed a bug which prevented SOAP submissions.
\Ticket{5260}

\item The parameter \Macro{STARTD\_HISTORY} is now set to record
the job histories per startd, in the log directory of the
execute machine. These can be read with the \Condor{history} command.
Previously the default was not to record these.
\Ticket{5257}

\item The parameter \Macro{SCHEDD\_USE\_SLOT\_WEIGHT} now defaults to
true, so that SLOT\_WEIGHT can be used with hierarchical group quotas
and partitionable slots.
\Ticket{5256}

\item Fixed bug whereby occasionally the command-line tools would
	emit debug messages to stderr with text ``I am: hostname: \ldots''.
\Ticket{5276}

\item Fixed a bug that prevented node retries from working on DAG
nodes that are DAG-level NOOP nodes.  (This bug has existed at least since
the 8.2 series.)
\Ticket{5277}

\item Fixed a problem when the HTCondor executables were not compiled
with \Env{RPATH} enabled on Enterprise Linux 6 platforms. \Env{RPATH} is used
to load Globus and other libraries from the condor-externals RPM.
\Ticket{5294}

\item The job attribute \Attr{JobCurrentStartTransferOutputDate} is now
properly reported in the job ad.
\Ticket{5298}

\item Fixed configuration parameter \MacroNI{NETWORK\_HOSTNAME}, which was
broken starting with version 8.3.2.
\Ticket{5288}

\item Fixed a bug that could cause the Job Router to crash when
invoking a transformation hook.
\Ticket{5224}

\item Fixed several memory leaks in the \Prog{nordugrid\_gahp}.
\Ticket{5322}

\item Improved the \Prog{batch\_gahp} to better handle batch systems
that reuse job IDs.
\Ticket{5062}

\item When the \Prog{batch\_gahp} rejects a request because it is
overloaded, the \Condor{gridmanager} now reduces the rate of requests
and retries the rejected request later.
\Ticket{5253}

item The \Condor{had} and \Condor{replication} daemons now work properly
when Shared Port is enabled. They still require their own dedicated ports.
\Ticket{5301}

\item Fixed a bug that cause \Condor{mips} to report numbers about 40 percent lower than it should
on Linux platforms.
\Ticket{5261}

\item Fixed a bug in \Condor{install} that would cause it to configure HTCondor to advertise the public
IP addresses to the collector even when using localhost or 127.0.0.1 for a personal HTCondor.
\Ticket{5286}

\item Fixed a bug in \Condor{q} that caused slices in the Queue statement to be treated as part of the
arguments filename when the slice was longer than 8 characters.
\Ticket{5273}

\item Added SELinux type enforcement rules to allow the \Condor{schedd} to be
able to access user files in NFS mounted file systems.
\Ticket{5343}
\end{itemize}

%%%%%%%%%%%%%%%%%%%%%%%%%%%%%%%%%%%%%%%%%%%%%%%%%%%%%%%%%%%%%%%%%%%%%%
\subsection*{\label{sec:New-8-4-0}Version 8.4.0}
%%%%%%%%%%%%%%%%%%%%%%%%%%%%%%%%%%%%%%%%%%%%%%%%%%%%%%%%%%%%%%%%%%%%%%

\noindent Release Notes:

\begin{itemize}

%\item HTCondor version 8.4.0 not yet released.
\item HTCondor version 8.4.0 released on September 14, 2015.

\end{itemize}


\noindent New Features:

\begin{itemize}

\item None.

\end{itemize}

\noindent Bugs Fixed:

\begin{itemize}

\item Fixed a bug introduced in HTCondor version 8.3.7 that caused the
\Condor{shared\_port} daemon to leak file descriptors.
Also made HTCondor work better when some HTCondor daemons
are using shared port, but the \Condor{master} is not.
\Ticket{5259}

\item The \Condor{starter} lowers the OOM (out of memory) score of jobs
so the OOM killer is more likely to chose an HTCondor job rather than
an HTCondor daemon or other user process.
\Ticket{5249}

\item Job submission fails if X.509 certificates are advertised with EC2 
grid universe jobs.
Therefore EC2 grid universe jobs no longer advertise their access keys.
\Ticket{5252}

\end{itemize}
<|MERGE_RESOLUTION|>--- conflicted
+++ resolved
@@ -23,12 +23,7 @@
 
 \begin{itemize}
 
-<<<<<<< HEAD
-\item HTCondor version 8.4.4 not yet released.
-%\item HTCondor version 8.4.4 released on Month Date, 2015.
-=======
 \item HTCondor version 8.4.4 released on January 7, 2016.
->>>>>>> a019af80
 
 \end{itemize}
 
@@ -45,14 +40,10 @@
 
 \begin{itemize}
 
-<<<<<<< HEAD
-\item None.
-=======
 \item The HTCondor binaries in the RPM package are now compiled with
 optimization enabled.
 A change introduced in version 8.4.2 turned off compiler optimization.
 \Ticket {5462}
->>>>>>> a019af80
 
 \end{itemize}
 
