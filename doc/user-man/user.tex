%%%%%%%%%%%%%%%%%%%%%%%%%%%%%%%%%%%%%%%%%%%%%%%%%%%%%%
\section{Welcome to Condor}  
%
% .... or alternatively called the 'warm fuzzies' section
% <smirk>  
% 
%
% Warning: much of what you are about to read was very 
% hastily written by a very tired Todd.... Good Luck.  
%%%%%%%%%%%%%%%%%%%%%%%%%%%%%%%%%%%%%%%%%%%%%%%%%%%%%

\label{sec:usermanual}
\index{Condor!user manual|(}
\index{user manual|(}
Presenting Condor \VersionNotice! Condor is developed by
the Condor Team at the University of Wisconsin-Madison (UW-Madison), and
was first installed as a production system in the UW-Madison Computer
Sciences department more than 15 years ago. This Condor pool has since
served as a major source of computing cycles to UW faculty and students.
For many, it has revolutionized the role computing plays in their
research. An increase of one, and sometimes even two, orders of
magnitude in the computing throughput of a research organization can
have a profound impact on its size, complexity, and scope. Over the
years, the Condor Team has established collaborations with scientists
from around the world, and it has provided them with access to surplus
cycles (one scientist has consumed 100 CPU years!). Today, our
department's pool consists of more than 700 desktop Unix workstations
and more than 100 Windows machines.
On a typical day, our pool delivers more than 500 CPU days to UW
researchers. Additional Condor pools have been established over the
years across our campus and the world. Groups of researchers, engineers,
and scientists have used Condor to establish compute pools ranging in
size from a handful to hundreds of workstations. We hope that Condor
will help revolutionize your compute environment as well.


%%%%%%%%%%%%%%%%%%%%%%%%%%%%%%%%%%%%%%%%%%%%%%%%%%%%%%%
\section{Introduction}
%%%%%%%%%%%%%%%%%%%%%%%%%%%%%%%%%%%%%%%%%%%%%%%%%%%%%%%


In a nutshell, Condor is a specialized batch system 
\index{batch system}
for managing compute-intensive jobs.
Like most batch systems, Condor provides a
queuing mechanism, scheduling policy, priority scheme, and resource
classifications.  Users submit their compute jobs to Condor, Condor puts
the jobs in a queue, runs them, and then informs the user as to the
result.

Batch systems normally operate only with dedicated machines.  Often 
termed compute servers, these dedicated machines are typically owned by
one organization and dedicated to the sole purpose of running compute
jobs.  Condor can schedule jobs on dedicated machines.  But unlike traditional 
batch systems, Condor is also designed to effectively 
utilize non-dedicated machines to run jobs.  By being told to only
run compute jobs on machines which are currently not being used (no keyboard
activity, low load average, etc.), Condor can
effectively harness otherwise idle machines throughout a pool of machines.
This is important because often times the amount of
compute power represented by the aggregate total of all the non-dedicated 
desktop workstations sitting on people's desks throughout the
organization is far greater than the compute power of a dedicated
central resource.

Condor has several unique capabilities at its disposal which are geared 
toward effectively utilizing non-dedicated resources that are not owned or
managed by a centralized resource. These include transparent process
checkpoint and migration, remote system calls, and ClassAds.
Read section~\ref{sec:what-is-condor} for a general 
discussion of these features before reading any further.


%%%%%%%%%%%%%%%%%%%%%%%%%%%%%%%%%%%%%%%%%%%%%%%%%%%%%%%%
\section{Matchmaking with ClassAds}
\label{sec:matchmaking-with-classads}
%%%%%%%%%%%%%%%%%%%%%%%%%%%%%%%%%%%%%%%%%%%%%%%%%%%%%%%%

Before you learn about how to submit a job, it is important to
understand how Condor allocates resources. 
\index{Condor!resource allocation}
Understanding the
unique framework by which Condor matches submitted jobs with machines is
the key to getting the most from Condor's scheduling algorithm. 

Condor simplifies job submission by acting as a matchmaker of ClassAds.
Condor's ClassAds
\index{ClassAd}
are analogous to the classified advertising section of the
newspaper. Sellers advertise specifics about what they have to sell,
hoping to attract a buyer. Buyers may advertise specifics about what
they wish to purchase. Both buyers and sellers list constraints that
need to be satisfied.
For instance, a buyer has a maximum spending limit, 
and a seller requires a minimum purchase price.
Furthermore, both want to rank requests to their own advantage.
Certainly a seller would rank
one offer of \$50 dollars higher than a different
offer of \$25.
In Condor, users submitting
jobs can be thought of as buyers of compute resources and machine owners
are sellers. 

All machines in a Condor pool advertise their attributes,
\index{ClassAd!attributes}
such as
available memory, CPU type and speed, virtual memory size, current
load average, along with other static and dynamic properties.
This machine ClassAd
\index{ClassAd!machine}
also advertises under what conditions it is
willing to run a Condor job and what type of job it would prefer. These
policy attributes can reflect the individual terms and preferences by
which all the different owners have graciously allowed their machine to
be part of the Condor pool. 
You may
advertise that your machine is only willing to run jobs at night
and when there is no keyboard activity on your machine.
In addition, you may
advertise a preference (rank) for running jobs submitted by you
or one of your co-workers. 

Likewise, when submitting a job, you specify a ClassAd with
your requirements and preferences.
The ClassAd
\index{ClassAd!job}
includes the
type of machine you  wish to use. For instance, perhaps you are
looking for the fastest floating point performance available.
You want Condor to rank available machines
based upon floating point performance. Or, perhaps you
care only that the machine has a minimum of 128 Mbytes of RAM.
Or, perhaps you will
take any machine you can get! These job attributes and requirements
are bundled up into a job ClassAd.

Condor plays the role of a matchmaker by continuously reading
all the job ClassAds and all the machine ClassAds, 
matching and ranking job ads with machine ads.
Condor makes certain that all
requirements in both ClassAds are satisfied. 

%%%%%
\subsection{Inspecting Machine ClassAds with \condor{status}}
%%%%%

\index{Condor commands!condor\_status}
Once Condor is installed,
you will get a feel for what
a machine ClassAd does by trying
the \Condor{status} command.
Try the \Condor{status} command to get
a summary of information from
ClassAds about the resources available in your pool.
Type \Condor{status} and hit enter to see a summary 
similar to the following:
\begin{center}
%\small       too big
%\tiny        too small
\footnotesize
\begin{verbatim}
Name       Arch     OpSys        State      Activity   LoadAv Mem  ActvtyTime

adriana.cs INTEL    SOLARIS251   Claimed    Busy       1.000  64    0+01:10:00
alfred.cs. INTEL    SOLARIS251   Claimed    Busy       1.000  64    0+00:40:00
amul.cs.wi SUN4u    SOLARIS251   Owner      Idle       1.000  128   0+06:20:04
anfrom.cs. SUN4x    SOLARIS251   Claimed    Busy       1.000  32    0+05:16:22
anthrax.cs INTEL    SOLARIS251   Claimed    Busy       0.285  64    0+00:00:00
astro.cs.w INTEL    SOLARIS251   Claimed    Busy       0.949  64    0+05:30:00
aura.cs.wi SUN4u    SOLARIS251   Owner      Idle       1.043  128   0+14:40:15
\end{verbatim}
\normalsize
\Dots 
\end{center}


The \Condor{status} command has options that summarize machine ads 
in a variety of ways.
For example,
\begin{description}
\item[\Condor{status -available}] shows only machines which are
willing to run jobs now. 
\item[\Condor{status -run}] shows only machines
which are currently running jobs.  
\item[\Condor{status -l}] lists the machine ClassAds for all machines
in the pool.
\end{description}

Refer to the \Condor{status} command 
reference page located on page~\pageref{man-condor-status}
for a complete description of the \Condor{status} command.

Figure~\ref{fig:CondorStatusL} shows the complete machine ClassAd
\index{ClassAd!machine example}
\index{machine ClassAd}
for a single workstation: alfred.cs.wisc.edu. Some of the listed
attributes are used by
Condor for scheduling. Other attributes are for information purposes.
An important point is that \emph{any} of the attributes in a
machine ad can be utilized at job submission time as part of a request
or preference on what machine to use. Additional attributes
can be easily added. For example, your site administrator can
add a physical location attribute to your machine ClassAds.

%
% figures for this section
%
% condor_status -l alfred
%
\begin{center}
\begin{figure}
\small
\begin{verbatim}
MyType = "Machine"
TargetType = "Job"
Name = "alfred.cs.wisc.edu"
Machine = "alfred.cs.wisc.edu"
StartdIpAddr = "<128.105.83.11:32780>"
Arch = "INTEL"
OpSys = "SOLARIS251"
UidDomain = "cs.wisc.edu"
FileSystemDomain = "cs.wisc.edu"
State = "Unclaimed"
EnteredCurrentState = 892191963
Activity = "Idle"
EnteredCurrentActivity = 892191062
VirtualMemory = 185264
Disk = 35259
KFlops = 19992
Mips = 201
LoadAvg = 0.019531
CondorLoadAvg = 0.000000
KeyboardIdle = 5124
ConsoleIdle = 27592
Cpus = 1
Memory = 64
AFSCell = "cs.wisc.edu"
START = LoadAvg - CondorLoadAvg <= 0.300000 && KeyboardIdle > 15 * 60
Requirements = TRUE
Rank = Owner == "johndoe" || Owner == "friendofjohn" 
CurrentRank =  - 1.000000
LastHeardFrom = 892191963
\end{verbatim}
\normalsize
\caption{\label{fig:CondorStatusL}Sample output from \Condor{status -l alfred}}
\end{figure}
\end{center}


%%%%%%%%%%%%%%%%%%%%%%%%%%%%%%%%%%%%%%%%%%%%%%%%%%%%%%%%%%%%%
\section{Road-map for Running Jobs}
%%%%%%%%%%%%%%%%%%%%%%%%%%%%%%%%%%%%%%%%%%%%%%%%%%%%%%%%%%%%%

\index{job!preparation}
The road to using Condor effectively is a short one.  The basics
are quickly and easily learned.

Here are all the steps needed to run a job using Condor.
\begin{description}

\item[Code Preparation.]
A job run under Condor must be able to 
run as a background batch job.
\index{job!batch ready}
Condor runs the program unattended and in the background. 
A program that runs in the background will not be able
to do interactive input and output.
Condor can redirect console output (stdout and stderr)
and keyboard input (stdin)
to and from files for you.
Create any needed files that contain
the proper keystrokes needed for program input.
Make certain the program will run correctly with the files.

\item[The Condor Universe.]
Condor has several 
runtime environments (called a \Term{universe}) from which to choose.
Of the universes, two are likely choices when learning
to submit a job to Condor: the standard universe and the vanilla universe.
The standard universe allows a job running under Condor to
handle system calls by returning them to the machine where the
job was submitted.
The standard universe also provides the mechanisms necessary
to take a checkpoint and migrate a partially completed job,
should the machine on which the job is executing become
unavailable.
To use the standard universe, it is necessary to
relink the program with the Condor library using the
\Condor{compile} command.
The manual page for \Condor{compile} on page~\pageref{man-condor-compile} has details.

The vanilla universe provides a way to run jobs that cannot be
relinked.
There is no way to take a checkpoint or migrate a job executed
under the vanilla universe.
For access to input and output files, jobs must either use a shared
file system, or use Condor's File Transfer mechanism.

Choose a universe under which to run the Condor program,
and re-link the program if necessary.

\item[Submit description file.]
Controlling the details of a job submission is a
submit description file.
The file contains information
about the job such as what executable to run, the
files to use for keyboard and screen data,
the platform type required to run the program, and
where to send e-mail when the job completes.
You can also tell Condor how many times to run a program;
it is simple to run the same program
multiple times with multiple data sets.

Write a submit description file to go with the job, using
the examples provided in section~\ref{sec:sample-submit-files}
for guidance.

\item[Submit the Job.]Submit the program to Condor with
the \Condor{submit} command.
\index{Condor commands!condor\_submit}

\end{description}

Once submitted, Condor does the rest toward running
the job.
Monitor the job's progress with the \Condor{q}
\index{Condor commands!condor\_q}
and \Condor{status} commands.
\index{Condor commands!condor\_status}
You may modify the order in which Condor will run your jobs with
\Condor{prio}. If desired, Condor can even inform you in a log file 
every time your job is checkpointed and/or migrated to a different machine. 

When your program completes, Condor will tell you
(by e-mail, if preferred) the exit status of your program and various
statistics about its performances, including time used and I/O performed.
If you are using a log file for the job (which is recommended) the exit
status will be recorded in the log file.
You can remove a job from the
queue prematurely with \Condor{rm}. 
\index{Condor commands!condor\_rm}


%%%%%%%%%%%%%%%%%%%%%%%%%%%%%%%%%%%%%%%%%%%%%%%%
\subsection{\label{sec:Choosing-Universe}
Choosing a Condor Universe}
%%%%%%%%%%%%%%%%%%%%%%%%%%%%%%%%%%%%%%%%%%%%%%%%

A \Term{universe} in Condor
\index{universe}
\index{Condor!universe}
defines an execution environment. 
Condor \VersionNotice\ supports several different
universes for user jobs:
\begin{itemize}
	\item Standard
	\item Vanilla
	\item Grid
	\item Java
	\item Scheduler
	\item Local
 	\item Parallel
 	\item VM
\end{itemize}

The \SubmitCmd{universe} under which a job runs
is specified in the submit description file.
If a universe is not specified,
the default is vanilla,
unless your Condor administrator has changed the default.
However, we strongly encourage you to specify the universe,
since the default can be changed by your Condor administrator,
and the default that ships with Condor has changed.

\index{universe!standard}
The standard universe provides migration and reliability, but has some
restrictions on the programs that can be run. 
\index{universe!vanilla}
The vanilla universe provides fewer services, but has very few
restrictions.
\index{universe!Grid}
The grid universe allows users to submit 
jobs using Condor's interface.
These jobs are submitted for execution on grid resources.
\index{universe!java}
\index{Java}
\index{Java Virtual Machine}
\index{JVM}
The java universe allows users to run jobs written for the
Java Virtual Machine (JVM).
The scheduler universe allows users to submit lightweight jobs
to be spawned by the program known as a daemon on the submit host itself.
\index{universe!parallel}
The parallel universe is for programs that require multiple machines
for one job.
See section~\ref{sec:Parallel} for more about the Parallel universe.
%\index{universe!Local}
%The local universe . . .
\index{universe!vm}
The vm universe allows users to run jobs where the job is
no longer a simple executable, but a disk image, facilitating
the execution of a virtual machine.

%%%%%%%%%%%%%%%%%%%%%%%%%%%%%%%%%%%%%%%%%%%%%%%%%%%%%%%%%%%%%%%%%%%%%%
\subsubsection{\label{sec:standard-universe}Standard Universe}
%%%%%%%%%%%%%%%%%%%%%%%%%%%%%%%%%%%%%%%%%%%%%%%%%%%%%%%%%%%%%%%%%%%%%%

\index{universe!standard}
In the standard universe, Condor provides \Term{checkpointing} and
\Term{remote system calls}.  These features make a job more reliable
and allow it uniform access to resources from anywhere in the pool.
To prepare a program as a standard universe job, it must be relinked
with \Condor{compile}.  Most programs can be prepared as a standard
universe job, but there are a few restrictions.

\index{checkpoint}
\index{checkpoint image}
Condor checkpoints a job at regular intervals.
A \Term{checkpoint image} is essentially a snapshot of the current
state of a job. 
If a job must be migrated from one machine to another,
Condor makes a checkpoint image, copies the image to the new machine,
and restarts the job continuing the job from where it left off.
If a machine should
crash or fail while it is running a job, Condor can restart the job on
a new machine using the most recent checkpoint image.
In this way, jobs
can run for months or years even in the face of occasional computer failures.

\index{remote system call}
\index{shadow}
Remote system calls make a job perceive that it is executing on its home
machine, even though the job may execute on many different machines over its
lifetime.
When a job runs on a remote machine, a second process, called
a \Condor{shadow} runs on the machine where the job was submitted.
\index{condor\_shadow}
\index{agents!condor\_shadow}
\index{Condor daemon!condor\_shadow}
\index{remote system call!condor\_shadow}
When the job attempts a system call, the \Condor{shadow} performs
the system call instead and sends the results to the remote
machine.
For example, if a job attempts to open a file that is
stored on the submitting machine,
the \Condor{shadow} will find the file,
and send the data to the machine where
the job is running.

To convert your program into a standard universe job, you must use
\Condor{compile} to relink it with the Condor libraries.
Put \Condor{compile} in front of your usual link command.
You do not need to modify the program's source code,
but you do need access to the unlinked object files.
A commercial program that is packaged as a single executable file cannot be
converted into a standard universe job.

For example, if you would have linked the job by executing:
\begin{verbatim}
% cc main.o tools.o -o program
\end{verbatim}

Then, relink the job for Condor with:
\begin{verbatim}
% condor_compile cc main.o tools.o -o program
\end{verbatim}

There are a few restrictions on standard universe jobs:

\input{user-man/limitations.tex}


%%%%%%%%%%%%
\subsubsection{Vanilla Universe}
%%%%%%%%%%%%

\index{universe!vanilla}
The vanilla universe in Condor is intended
for programs which cannot
be successfully re-linked.
Shell scripts are another case where the vanilla universe
is useful.
Unfortunately, jobs run under the vanilla universe cannot checkpoint or use
remote system calls. 
This has unfortunate consequences for a job that is partially
completed 
when the remote machine running a job must be returned
to its owner.
Condor has only two choices.  It can suspend the job, hoping to
complete it at a later time,
or it can give up and restart the job \emph{from the beginning} 
on another machine in the pool.

Since Condor's remote system call features cannot be used with the
vanilla universe, access to the job's input and output files becomes a
concern.
One option is for Condor to rely on a shared file system, such as NFS
or AFS. 
Alternatively, Condor has a mechanism for transferring files on behalf
of the user.
In this case, Condor will transfer any files needed by a job to the
execution site, run the job, and transfer the output back to the
submitting machine.

Under Unix, Condor presumes a shared file system for vanilla jobs. 
However, if a shared file system is unavailable, a user can enable the
Condor File Transfer mechanism.
On Windows platforms, the default is to use the File Transfer
mechanism.
For details on running a job with a shared file system, see
section~\ref{sec:shared-fs} on page~\pageref{sec:shared-fs}.
For details on using the Condor File Transfer mechanism, see 
section~\ref{sec:file-transfer} on page~\pageref{sec:file-transfer}.


%%%%%%%%%%%%
\subsubsection{Grid Universe}
%%%%%%%%%%%%

\index{universe!Grid}
The Grid universe in Condor is intended to provide the standard
Condor interface to users who wish to start jobs
intended for remote management systems.
Section~\ref{sec:GridUniverse} on page~\pageref{sec:GridUniverse}
has details on using the Grid universe.
The manual page for \Condor{submit}
on page~\pageref{man-condor-submit}
has detailed descriptions of
the grid-related attributes.

%%%%%%%%%%%%
\subsubsection{Java Universe}
%%%%%%%%%%%%

\index{universe!Java}

A program submitted to the Java universe may run on any sort of machine
with a JVM regardless of its location, owner, or JVM version.  Condor
will take care of all the details such as finding the JVM binary and
setting the classpath.

%%%%%%%%%%%%
\subsubsection{Scheduler Universe}
%%%%%%%%%%%%

\index{universe!scheduler}
\index{scheduler universe}

The scheduler universe allows users to submit lightweight jobs
to be run immediately, alongside the \Condor{schedd} daemon on the submit host
itself.
Scheduler universe jobs are not matched with a remote machine,
and will never be preempted.
The job's requirements expression is evaluated against the \Condor{schedd}'s
ClassAd.

Originally intended for meta-schedulers such as \Condor{dagman},
the scheduler universe can also be
used to manage jobs of any sort that must run on the submit host.

However, unlike the local universe, the scheduler
universe does not use a \Condor{starter} daemon to manage the job, and thus
offers limited features and policy support.  The local universe
is a better choice for most jobs which must run on the submit host, as
it offers a richer set of job management features, and is more
consistent with other universes such as the vanilla universe.
The scheduler universe may be retired in the future, in
favor of the newer local universe.


%%%%%%%%%%%%%%%%%%%%%%%%%%%%%%%%%%%%%%%%%%%%%%%%%%%%%%%%%%%%%%%%%%%%%%
\subsubsection{\label{sec:local-universe}Local Universe}
%%%%%%%%%%%%%%%%%%%%%%%%%%%%%%%%%%%%%%%%%%%%%%%%%%%%%%%%%%%%%%%%%%%%%%

\index{universe!local}
\index{local universe}
The local universe allows a Condor job to be submitted and
executed with different assumptions for the execution conditions
of the job.
The job does not wait to be matched with a machine.
It instead executes right away, on the machine where the job
is submitted.
The job will never be preempted.
The job's requirements expression is evaluated against the \Condor{schedd}'s
ClassAd.

%%%%%%%%%%%%
\subsubsection{Parallel Universe}
%%%%%%%%%%%%
\index{universe!parallel}
\index{parallel universe}
The parallel universe allows parallel programs, such as MPI jobs,
to be run within the opportunistic Condor environment.
Please see section~\ref{sec:Parallel} for more details.

%%%%%%%%%%%%
\subsubsection{VM Universe}
%%%%%%%%%%%%
\index{universe!vm}
\index{vm universe}
Condor facilitates the execution of VMware and Xen
virtual machines with the vm universe.

Please see section~\ref{sec:vmuniverse} for details.


%%%%%%%%%%%%%%%%%%%%%%%%%%%%%%%%%%%%%%%%%%%%%%%%%%%%%%%%%%%%%%
\section{Submitting a Job}
%%%%%%%%%%%%%%%%%%%%%%%%%%%%%%%%%%%%%%%%%%%%%%%%%%%%%%%%%%%%%%

\index{job!submitting}
A job is submitted for execution to Condor using the
\Condor{submit} command.
\index{Condor commands!condor\_submit}
\Condor{submit} takes as an argument the name of a
file called a submit description file.
\index{submit description file}
\index{file!submit description}
This file contains commands and keywords to direct the queuing of jobs.
In the submit description file, Condor finds everything it needs
to know about the job.  Items such as the name of the executable to run,
the initial working directory, and command-line arguments to the
program all go into
the submit description file.  \Condor{submit} creates a job
ClassAd based upon the information,
and Condor
works toward running the job.

The contents of a submit file
\index{submit description file!contents of}
can save time for Condor users.
It is easy to submit multiple runs of a program to
Condor. To run the same program 500 times on 500
different input data sets, arrange your data files
accordingly so that each run reads its own input, and each run
writes its own output.
Each individual run may have its own initial
working directory, stdin, stdout, stderr, command-line arguments, and
shell environment.
A program that directly opens its own
files will read the file names to use either from stdin
or from the command line. 
A program that opens a static filename every time
will need to use a separate subdirectory for the output of each run.

The \Condor{submit} manual page 
is on page~\pageref{man-condor-submit} and
contains a complete and full description of how to use \Condor{submit}.
It also includes descriptions of all the commands that may be placed
into a submit description file.
In addition, the index lists entries for each command under the
heading of Submit Commands.

%%%%%%%%%%%%%%%%%%%%
\subsection{\label{sec:sample-submit-files}Sample submit description files}  
%%%%%%%%%%%%%%%%%%%%

In addition to the examples of submit description files given
in the 
\Condor{submit} manual page, here are a few more.
\index{submit description file!examples|(}

\subsubsection{Example 1} 

Example 1 is one of the simplest submit description
files possible. It queues up one copy of the program \Prog{foo}
(which had been created by \Condor{compile})
for execution by Condor.
Since no platform is specified, Condor will use its default,
which is to run the job on a machine which has the
same architecture and operating system as the machine from which it was
submitted. 
No 
\AdAttr{input},
\AdAttr{output}, and
\AdAttr{error}
commands are given in the submit
description file, so the
files \File{stdin}, \File{stdout}, and \File{stderr} will all refer to 
\File{/dev/null}.
The program may produce output by explicitly opening a file and writing to
it.
A log file, \File{foo.log}, will also be produced that contains events
the job had during its lifetime inside of Condor.
When the job finishes, its exit conditions will be noted in the log file.
It is recommended that you always have a log file so you know what
happened to your jobs.
\begin{verbatim}
  ####################                                                    
  # 
  # Example 1                                                            
  # Simple condor job description file                                    
  #                                                                       
  ####################                                                    
                                                                          
  Executable   = foo                                                    
  Universe     = standard                                                    
  Log          = foo.log                                                    
  Queue    
\end{verbatim}

\subsubsection{Example 2}

Example 2 queues two copies of the program \Prog{mathematica}. The
first copy will run in directory \File{run\_1}, and the second will run in
directory \File{run\_2}. For both queued copies, 
\File{stdin} will be \File{test.data},
\File{stdout} will be \File{loop.out}, and
\File{stderr} will be \File{loop.error}.
There will be two sets of files written,
as the files are each written to their own directories.
This is a convenient way to organize data if you
have a large group of Condor jobs to run. The example file 
shows program submission of
\Prog{mathematica} as a vanilla universe job.
This may be necessary if the source
and/or object code to \Prog{mathematica} is not available.
\begin{verbatim}
  ####################     
  #                       
  # Example 2: demonstrate use of multiple     
  # directories for data organization.      
  #                                        
  ####################                    
                                         
  Executable = mathematica          
  Universe   = vanilla                   
  input      = test.data                
  output     = loop.out                
  error      = loop.error             
  Log        = loop.log                                                    
                                  
  Initialdir = run_1         
  Queue                         
                               
  Initialdir = run_2      
  Queue                     
\end{verbatim}

\subsubsection{Example 3}

The submit description file for Example 3 queues 150
\index{running multiple programs}
runs of program \Prog{foo} which has been compiled and linked for
Sun workstations running Solaris 8.
This job requires Condor to run the program on machines which have
greater than 32 megabytes of physical memory, and expresses a
preference to run the program on machines with more than 64 megabytes,
if such machines are available.  It also advises Condor that it will
use up to 28 megabytes of memory when running.
Each of the 150 runs of the program is given its own process number,
starting with process number 0.
So, files 
\File{stdin}, \File{stdout}, and \File{stderr} will
refer to \File{in.0}, \File{out.0}, and \File{err.0} for the first run
of the program,
\File{in.1}, \File{out.1},
and \File{err.1} for the second run of the program, and so forth.
A log file containing entries
about when and where Condor runs, checkpoints, and migrates processes for
all the 150 queued programs
will be written into the single file \File{foo.log}.
\begin{verbatim}
  ####################                    
  #
  # Example 3: Show off some fancy features including
  # use of pre-defined macros and logging.
  #
  ####################                                                    

  Executable    = foo                                                    
  Universe      = standard                                                    
  Requirements  = Memory >= 32 && OpSys == "SOLARIS28" && Arch =="SUN4u"     
  Rank          = Memory >= 64
  Image_Size    = 28 Meg                                                 

  Error   = err.$(Process)                                                
  Input   = in.$(Process)                                                 
  Output  = out.$(Process)                                                
  Log     = foo.log

  Queue 150
\end{verbatim}

\index{submit description file!examples|)}

%%%%%%%%%%%%%%%%%
\subsection{\label{sec:user-man-req-and-rank}About Requirements and Rank}
%%%%%%%%%%%%%%%%%

The 
\AdAttr{requirements} and \AdAttr{rank} commands in the submit description file
are powerful and flexible. 
\index{submit commands!requirements}
\index{requirements attribute}
\index{rank attribute}
\index{ClassAd attribute!requirements}
\index{ClassAd attribute!rank}
Using them effectively requires care, and this section presents
those details.

Both \AdAttr{requirements} and \AdAttr{rank} need to be specified 
as valid Condor ClassAd expressions, however, default values are set by the
\Condor{submit} program if these are not defined in the submit description file.
From the \Condor{submit} manual page and the above examples, you see
that writing ClassAd expressions is intuitive, especially if you
are familiar with the programming language C.  There are some
pretty nifty expressions you can write with ClassAds.
A complete description of ClassAds and their expressions
can be found in section~\ref{sec:classad-reference} on 
page~\pageref{sec:classad-reference}.

All of the commands in the submit description file are case insensitive, 
\emph{except} for the ClassAd attribute string values.
ClassAd attribute names are
case insensitive, but ClassAd string
values are \emph{case preserving}.

Note that the comparison operators
(\verb@<@, \verb@>@, \verb@<=@, \verb@>=@, and \verb@==@)
compare strings
case insensitively.  The special comparison operators 
\verb@=?=@ and \verb@=!=@
compare strings case sensitively.

A  \SubmitCmd{requirements} or \SubmitCmd{rank} command in
the submit description file may utilize attributes
that appear in a machine or a job ClassAd.
Within the submit description file (for a job) the
prefix \verb@MY.@ (on a ClassAd attribute name)
causes a reference to the job ClassAd attribute,
and the prefix \verb@TARGET.@ causes a reference to 
a potential machine or matched machine ClassAd attribute.

The \Condor{status} command displays
\index{Condor commands!condor\_status}
statistics about machines within the pool.
The \Opt{-l} option displays the
machine ClassAd attributes for all machines in the Condor pool.
The job ClassAds, if there are jobs in the queue, can be seen
with the \Condor{q -l} command.
This shows all the defined attributes for current jobs in the queue.

A list of defined ClassAd attributes for job ClassAds
is given in the unnumbered Appendix on 
page~\pageref{sec:Job-ClassAd-Attributes}.
A list of defined ClassAd attributes for machine ClassAds
is given in the unnumbered Appendix on 
page~\pageref{sec:Machine-ClassAd-Attributes}.


\subsubsection{\label{rank-examples}Rank Expression Examples}

\index{rank attribute!examples}
\index{ClassAd attribute!rank examples}
\index{submit commands!rank}
When considering the match between a job and a machine, rank is used
to choose a match from among all machines that satisfy the job's
requirements and are available to the user, after accounting for
the user's priority and the machine's rank of the job.
The rank expressions, simple or complex, define a numerical value
that expresses preferences.

The job's \AdAttr{rank} expression evaluates to one of three values.
It can be UNDEFINED, ERROR, or a floating point value.
If \AdAttr{rank} evaluates to a floating point value,
the best match will be the one with the largest, positive value.
If no \AdAttr{rank} is given 
in the submit description file,
then Condor substitutes a default value of 0.0 when considering
machines to match.
If the job's \AdAttr{rank} of a given machine evaluates
to UNDEFINED or ERROR,
this same value of 0.0 is used.
Therefore, the machine is still considered for a match,
but has no rank above any other.

A boolean expression evaluates to the numerical value of 1.0
if true, and 0.0 if false.

The following \AdAttr{rank} expressions provide examples to
follow.

For a job that desires the machine with the most available memory:
\begin{verbatim}
   Rank = memory
\end{verbatim}

For a job that prefers to run on a friend's machine
on Saturdays and Sundays:
\begin{verbatim}
   Rank = ( (clockday == 0) || (clockday == 6) )
          && (machine == "friend.cs.wisc.edu")
\end{verbatim}

For a job that prefers to run on one of three specific machines:
\begin{verbatim}
   Rank = (machine == "friend1.cs.wisc.edu") ||
          (machine == "friend2.cs.wisc.edu") ||
          (machine == "friend3.cs.wisc.edu")
\end{verbatim}

For a job that wants the machine with the best floating point
performance (on Linpack benchmarks):
\begin{verbatim}
   Rank = kflops
\end{verbatim}
This particular example highlights a difficulty with rank expression
evaluation as currently defined.
While all machines have floating point processing ability,
not all machines will have the \AdAttr{kflops} attribute defined.
For machines where this attribute is not defined,
\AdAttr{Rank} will evaluate to the value UNDEFINED, and
Condor will use a default rank of the machine of 0.0.
The \AdAttr{rank} attribute will only rank machines where
the attribute is defined.
Therefore, the machine with the highest floating point
performance may not be the one given the highest rank.

So, it is wise when writing a \AdAttr{rank} expression to check
if the expression's evaluation will lead to the expected
resulting ranking of machines.
This can be accomplished using the \Condor{status} command with the
\Arg{-constraint} argument.  This allows the user to see a list of
machines that fit a constraint.
To see which machines in the pool have \AdAttr{kflops} defined,
use
\begin{verbatim}
condor_status -constraint kflops
\end{verbatim}
Alternatively, to see a list of machines where 
\AdAttr{kflops} is not defined, use
\begin{verbatim}
condor_status -constraint "kflops=?=undefined"
\end{verbatim}

For a job that prefers specific machines in a specific order:
\begin{verbatim}
   Rank = ((machine == "friend1.cs.wisc.edu")*3) +
          ((machine == "friend2.cs.wisc.edu")*2) +
           (machine == "friend3.cs.wisc.edu")
\end{verbatim}
If the machine being ranked is \AdStr{friend1.cs.wisc.edu}, then the
expression
\begin{verbatim}
   (machine == "friend1.cs.wisc.edu")
\end{verbatim}
is true, and gives the value 1.0.
The expressions
\begin{verbatim}
   (machine == "friend2.cs.wisc.edu")
\end{verbatim}
and
\begin{verbatim}
   (machine == "friend3.cs.wisc.edu")
\end{verbatim}
are false, and give the value 0.0.
Therefore, \AdAttr{rank} evaluates to the value 3.0.
In this way, machine \AdStr{friend1.cs.wisc.edu} is ranked higher than
machine \AdStr{friend2.cs.wisc.edu},
machine \AdStr{friend2.cs.wisc.edu}
is ranked higher than 
machine \AdStr{friend3.cs.wisc.edu},
and all three of these machines are ranked higher than others.

%%%%%%%%%%%% 
\subsection{\label{sec:shared-fs}
Submitting Jobs Using a Shared File System} 
%%%%%%%%%%%%
\index{job!submission using a shared file system}
\index{shared file system!submission of jobs}

If vanilla, java, or parallel universe
jobs are submitted without using the File Transfer mechanism, 
Condor must use a shared file system to access input and output
files. 
In this case, the job \emph{must} be able to access the data files
from any machine on which it could potentially run.

As an example, suppose a job is submitted from blackbird.cs.wisc.edu,
and the job requires a particular data file called
\File{/u/p/s/psilord/data.txt}.  If the job were to run on
cardinal.cs.wisc.edu, the file \File{/u/p/s/psilord/data.txt} must be
available through either NFS or AFS for the job to run correctly.

Condor allows users to ensure their jobs have access to the right
shared files by using the \AdAttr{FileSystemDomain} and
\AdAttr{UidDomain} machine ClassAd attributes.
These attributes specify which machines have access to the same shared
file systems.
All machines that mount the same shared directories in the same
locations are considered to belong to the same file system domain.
Similarly, all machines that share the same user information (in
particular, the same UID, which is important for file systems like
NFS) are considered part of the same UID domain.

The default configuration for Condor places each machine
in its own UID domain and file system domain, using the full host name of the
machine as the name of the domains.
So, if a pool \emph{does} have access to a shared file system,
the pool administrator \emph{must} correctly configure Condor 
such that all
the machines mounting the same files have the same
\AdAttr{FileSystemDomain} configuration.
Similarly, all machines that share common user information must be
configured to have the same \AdAttr{UidDomain} configuration.

When a job relies on a shared file system,
Condor uses the
\AdAttr{requirements} expression to ensure that the job runs
on a machine in the
correct \AdAttr{UidDomain} and \AdAttr{FileSystemDomain}.
In this case, the default \AdAttr{requirements} expression specifies
that the job must run on a machine with the same \AdAttr{UidDomain}
and \AdAttr{FileSystemDomain} as the machine from which the job
is submitted.
This default is almost always correct.
However, in a pool spanning multiple \AdAttr{UidDomain}s and/or
\AdAttr{FileSystemDomain}s, the user may need to specify a different
\AdAttr{requirements} expression to have the job run on the correct
machines.

For example, imagine a pool made up of both desktop workstations and a
dedicated compute cluster.
Most of the pool, including the compute cluster, has access to a
shared file system, but some of the desktop machines do not.
In this case, the administrators would probably define the
\AdAttr{FileSystemDomain} to be \File{cs.wisc.edu} for all the machines
that mounted the shared files, and to the full host name for each
machine that did not. An example is \File{jimi.cs.wisc.edu}.

In this example,
a user wants to submit vanilla universe jobs from her own desktop
machine (jimi.cs.wisc.edu) which does not mount the shared file system
(and is therefore in its own file system domain, in its own world).
But, she wants the jobs to be able to run on more than just her own
machine (in particular, the compute cluster), so she puts the program
and input files onto the shared file system.
When she submits the jobs, she needs to tell Condor to send them to
machines that have access to that shared data, so she specifies a
different \AdAttr{requirements} expression than the default:
\begin{verbatim}
   Requirements = TARGET.UidDomain == "cs.wisc.edu" && \
                  TARGET.FileSystemDomain == "cs.wisc.edu"
\end{verbatim}

\Warn If there is \emph{no} shared file system, or the Condor pool
administrator does not configure the \AdAttr{FileSystemDomain}
setting correctly (the default is that each machine in a pool is in
its own file system and UID domain), a user submits a job that cannot
use remote system calls (for example, a vanilla universe job), and the
user does not enable Condor's File Transfer mechanism, the job will
\emph{only} run on the machine from which it was submitted.


%%%%%%%%%%%% 
\subsection{\label{sec:file-transfer}
Submitting Jobs Without a Shared File System:
Condor's File Transfer Mechanism} 
%%%%%%%%%%%%

\index{job!submission without a shared file system}
\index{shared file system!submission of jobs without one}
\index{file transfer mechanism}
\index{transferring files}

Condor works well without a shared file system.
The Condor file transfer mechanism permits the user to select which files are
transferred and under which circumstances.
Condor can transfer any files needed by a job from
the machine where the job was submitted into a
remote scratch directory on the machine where the
job is to be executed.
Condor executes the job
and transfers output back to the submitting machine.
The user specifies which files and directories to transfer,
and at what point the output files should be copied back to the
submitting machine.
This specification is done within the job's submit description file.

%%%%%%%%%%%% 
\subsubsection{Default Behavior across Condor Universes and Platforms}
%%%%%%%%%%%%

The default behavior of the file transfer mechanism
varies across the different Condor universes,
and it differs between Unix and Windows machines.

For jobs submitted under the \SubmitCmd{standard} universe,
the existence of a shared file system is not relevant.
Access to files (input and output) is handled through Condor's
remote system call mechanism.
The executable and checkpoint files are transferred automatically, when
needed. 
Therefore, the user does not need to change the submit description
file if there is no shared file system,
as the file transfer mechanism is not utilized.

For the \SubmitCmd{vanilla}, \SubmitCmd{java}, and \SubmitCmd{parallel}
universes, access to input files and the executable
through a shared file system is presumed as a default 
on jobs submitted from Unix machines.
If there is no shared file system, then Condor's file transfer
mechanism must be explicitly enabled.
When submitting a job from a Windows machine,
Condor presumes the opposite: no access to a shared file system.
It instead enables the file transfer mechanism by default.
Submission of a job might need to specify which files to
transfer, and/or when to transfer the output files back.

For the grid universe,
jobs are to be executed on remote machines, so there would never
be a shared file system between machines.
See section~\ref{sec:Condor-G} for more details.

For the scheduler universe,
Condor is only using the machine from which the job is submitted.
Therefore, the existence of a shared file system is not relevant.


%%%%%%%%%%%% 
\subsubsection{Specifying If and When to Transfer Files
\label{sec:file-transfer-if-when}}
%%%%%%%%%%%%

To enable the file transfer mechanism, place two commands
in the job's submit description file:
\SubmitCmd{should\_transfer\_files} and \SubmitCmd{when\_to\_transfer\_output}.
\index{submit commands!should\_transfer\_files}
\index{submit commands!when\_to\_transfer\_output}
In the common case, they will be set as:

\begin{verbatim}
  should_transfer_files = YES
  when_to_transfer_output = ON_EXIT
\end{verbatim}

Setting the \SubmitCmd{should\_transfer\_files} command explicitly
enables or disables the file transfer mechanism.
The command takes on one of three possible values:
\begin{enumerate}

\item \verb@YES@: Condor transfers both the executable and the file
defined by the \SubmitCmd{input} command from the machine where the job is
submitted to the remote machine where the job is to be executed.
The file defined by the \SubmitCmd{output} command as well as any files
created by the execution of the job are transferred back to the machine
where the job was submitted.
When they are transferred and the directory location of the files
is determined by the command \SubmitCmd{when\_to\_transfer\_output}.

\item \verb@IF_NEEDED@: Condor transfers files if the job is
matched with and to be executed on a machine in a
different \Attr{FileSystemDomain} than the
one the submit machine belongs to, the same as if 
\verb@should_transfer_files = YES@.
If the job is matched with a machine in the local \Attr{FileSystemDomain},
Condor will not transfer files and relies
on the shared file system.

\item \verb@NO@: Condor's file transfer mechanism is disabled. 

\end{enumerate}

The \SubmitCmd{when\_to\_transfer\_output} command tells Condor when output
files are to be transferred back to the submit machine.
The command takes on one of two possible values:

\begin{enumerate}
\item \verb@ON_EXIT@: Condor transfers the file defined by the
\SubmitCmd{output} command,
 as well as any other files in the remote scratch directory created by the job,
back to the submit machine only when the job exits on its own.

\item \verb@ON_EXIT_OR_EVICT@: Condor behaves the same as described
for the value \verb@ON_EXIT@ when the job exits on its own.
However, if, and each time the job is evicted from a machine,
\emph{files are transferred back at eviction time}.  The files that
are transferred back at eviction time may include intermediate files
that are not part of the final output of the job.  Before the job
starts running again, all of the files that were stored when the job
was last evicted are copied to the job's new remote scratch
directory.

The purpose of saving files at eviction time is to allow the job to
resume from where it left off.
This is similar to using the checkpoint feature of the standard universe,
but just specifying \verb@ON_EXIT_OR_EVICT@ is not enough to make a job 
capable of producing or utilizing checkpoints.
The job must be designed to save and restore its state
using the files that are saved at eviction time.

The files that are transferred back at eviction time are not stored in
the location where the job's final output will be written when the job exits.
Condor manages these files automatically,
so usually the only reason for a user to worry about them 
is to make sure that there is enough space to store them.
The files are stored on the submit machine in a temporary directory within the
directory defined by the configuration variable \MacroNI{SPOOL}. 
The directory is named using the \Attr{ClusterId} and \Attr{ProcId} job
ClassAd attributes.  The directory name takes the form:
\begin{verbatim}
   cluster<X>.proc<Y>.subproc0
\end{verbatim}
where \verb@<X>@ is the value of \Attr{ClusterId}, and 
\verb@<Y>@ is the value of \Attr{ProcId}. 
As an example, if job 735.0 is evicted, it will produce the directory
\begin{verbatim}
   $(SPOOL)/cluster735.proc0.subproc0
\end{verbatim}

\end{enumerate}

There is no default value for \SubmitCmd{when\_to\_transfer\_output}.
If using the file transfer mechanism, 
this command must be defined.
However, if \SubmitCmd{when\_to\_transfer\_output} is specified in the submit
description file,
but \SubmitCmd{should\_transfer\_files} is not, Condor assumes a
value of \verb@YES@ for \SubmitCmd{should\_transfer\_files}.

\Note The combination of:
\begin{verbatim}
  should_transfer_files = IF_NEEDED
  when_to_transfer_output = ON_EXIT_OR_EVICT
\end{verbatim}
would produce undefined file access semantics.
Therefore, this combination is prohibited by \Condor{submit}.

When submitting from a Windows platform,
the file transfer mechanism is enabled by default.
If the two commands \SubmitCmd{when\_to\_transfer\_output} and
\SubmitCmd{should\_transfer\_files} are \emph{not} in the job's
submit description file, then Condor uses the values:

\begin{verbatim}
  should_transfer_files = YES
  when_to_transfer_output = ON_EXIT
\end{verbatim}


%%%%%%%%%%%% 
\subsubsection{Specifying What Files to Transfer}
%%%%%%%%%%%%

% transfers before execution
If the file transfer mechanism is enabled,
Condor will transfer the following files before the job
is run on a remote machine.
\begin{enumerate}
  \item the executable, as defined with the \SubmitCmd{executable} command
  \item the input, as defined with the \SubmitCmd{input} command
  \item any jar files, for the \SubmitCmd{java} universe,
  as defined with the \SubmitCmd{jar\_files} command
\end{enumerate}
If the job requires other input files,
the submit description file should utilize the
\SubmitCmd{transfer\_input\_files} command.
This comma-separated list specifies any other files or directories that Condor is to
transfer to the remote scratch directory,
to set up the execution environment for the job before it is run.
These files are placed in the same directory as the job's executable.
For example:

\begin{verbatim}
  should_transfer_files = YES
  when_to_transfer_output = ON_EXIT
  transfer_input_files = file1,file2 
\end{verbatim}
This example explicitly enables the file transfer mechanism,
and it transfers the executable, the file specified by the \SubmitCmd{input}
command, any jar files specified by the \SubmitCmd{jar\_files} command,
and files \File{file1} and \File{file2}.

% transfers back after execution
If the file transfer mechanism is enabled,
Condor will transfer the following files from the execute machine
back to the submit machine after the job exits.
\begin{enumerate}
  \item the output file, as defined with the \SubmitCmd{output} command
  \item the error file, as defined with the \SubmitCmd{error} command
  \item any files created by the job in the remote scratch directory;
this only occurs for jobs other than \SubmitCmd{grid}
universe, and for Condor-C \SubmitCmd{grid} universe jobs
\end{enumerate}

<<<<<<< HEAD
This occurs for jobs other than those submitted to the non-Condor-C \SubmitCmd{grid}
universe.

=======
>>>>>>> 16d8d585
A path given for \SubmitCmd{output} and \SubmitCmd{error} commands represents
a path on the submit machine.  If no path is specified, the directory
specified as \SubmitCmd{initialdir} is used, and if that is not specified,
the directory from which the job was submitted is used.
At the time the job is submitted, zero-length files are created
on the submit machine, at the given path for the files defined by the  
\SubmitCmd{output} and \SubmitCmd{error} commands.
This permits job submission failure, if these files cannot be written by
Condor.

To \emph{restrict} the output files and directories that are transferred,
specify the exact list with  \SubmitCmd{transfer\_output\_files}.
Delimit file names with a comma.
When this list is defined, and any of the files do not exist as the
job exits, Condor considers this an error, and places the job on hold.
When this list is defined, automatic detection of output files created by
the job is disabled.
Paths specified in this list refer to locations on the execute
machine.  On the submit machine, the transferred files (or
directories) are named using just the final name in the specified
path; the directories leading up to that name in the path are stripped
off.  Therefore, each output file must have a different name, even if
they originate from different paths.

For \SubmitCmd{grid} universe jobs other than than Condor-C grid jobs,
files to be transferred 
(other than standard output and standard error)
must be specified using \SubmitCmd{transfer\_output\_files}
in the submit description file, because automatic detection of new files
created by the job does not take place.

%%%%%%%%%%%%
\subsubsection{File Paths for File Transfer}
%%%%%%%%%%%%

% Note: it might be nice to get the initialdir entry in
% the index to refer to something in here.

% Note: a Windows-based example would be good, too.

The file transfer mechanism specifies file names and/or paths on
both the file system of the submit machine and on the
file system of the execute machine.
Care must be taken to know which machine, submit or execute,
is utilizing the file name and/or path. 

Files in the \SubmitCmd{transfer\_input\_files} command
are specified as they are accessed on the submit machine.
The job, as it executes, accesses files as they are
found on the execute machine.

There are three ways to specify files and paths
for \SubmitCmd{transfer\_input\_files}:
\begin{enumerate}
\item Relative to the current working directory as the job is submitted,
if the submit command \SubmitCmd{initialdir} is not specified.
\item Relative to the initial directory, if the submit command 
\SubmitCmd{initialdir} is specified.
\item Absolute.
\end{enumerate}

Before executing the program, Condor copies the
executable, an input file as specified
by the submit command \SubmitCmd{input},
along with any input files specified 
by \SubmitCmd{transfer\_input\_files}.
All these files are placed into
a remote scratch directory on the execute machine,
in which the program runs.
Therefore,
the executing program must access input files relative to its
working directory.
Because all files and directories listed for transfer are placed into a single,
flat directory,
inputs must be uniquely named to
avoid collision when transferred.
A collision causes the last file in the list to
overwrite the earlier one.

If the program creates output files during execution,
it should normally create them within the remote scratch directory.
Condor transfers back all files within the remote scratch
directory that have been modified or created,
ignoring subdirectories.
To transfer back only a subset of these files,
the submit command
\SubmitCmd{transfer\_output\_files}
is defined.

Both relative and absolute paths may be used in
\SubmitCmd{transfer\_output\_files}.  Relative paths are relative to
the job's remote scratch directory on the execute machine.
When the files and directories are copied back to the submit machine, they
are placed in the job's initial working directory as the base name of
the original path.  An alternate name or path may be specified by using
\SubmitCmd{transfer\_output\_remaps}.

A job may create files outside the remote scratch directory
but within the file system of the execute machine,
in a directory such as \File{/tmp},
if this directory is guaranteed to exist and be
accessible on all possible execute machines.
However,
Condor will not automatically
transfer such files back after execution completes, nor will it clean
up these files.

Here are several examples to illustrate the use of file transfer.
The program executable is called \Prog{my\_program},
and it uses three command-line arguments as it executes: 
two input file names and an output file name.
The program executable and the submit description file 
for this job are located in directory
\File{/scratch/test}. 

Here is the directory tree as it exists on the submit machine,
for all the examples:
\begin{verbatim}
/scratch/test (directory)
      my_program.condor (the submit description file)
      my_program (the executable)
      files (directory)
          logs2 (directory)
          in1 (file)
          in2 (file)
      logs (directory)
\end{verbatim}

%--------------------------
\begin{description}
\item[Example 1]

This first example explicitly transfers input files.
These input files to be transferred
are specified relative to the directory where the job is submitted.
An output file specified in the \SubmitCmd{arguments} command, \File{out1},
is created when the job is executed.
It will be transferred back into the directory \File{/scratch/test}.

\footnotesize
\begin{verbatim}
# file name:  my_program.condor
# Condor submit description file for my_program
Executable      = my_program
Universe        = vanilla
Error           = logs/err.$(cluster)
Output          = logs/out.$(cluster)
Log             = logs/log.$(cluster)

should_transfer_files = YES
when_to_transfer_output = ON_EXIT
transfer_input_files = files/in1,files/in2

Arguments       = in1 in2 out1
Queue
\end{verbatim}
\normalsize

The log file is written on the submit machine, and is not involved
with the file transfer mechanism.
%--------------------------
\item[Example 2]

This second example is identical to Example 1,
except that absolute paths to the input files are specified,
instead of relative paths to the input files.

\footnotesize
\begin{verbatim}
# file name:  my_program.condor
# Condor submit description file for my_program
Executable      = my_program
Universe        = vanilla
Error           = logs/err.$(cluster)
Output          = logs/out.$(cluster)
Log             = logs/log.$(cluster)

should_transfer_files = YES
when_to_transfer_output = ON_EXIT
transfer_input_files = /scratch/test/files/in1,/scratch/test/files/in2

Arguments       = in1 in2 out1
Queue
\end{verbatim}
\normalsize

%--------------------------
\item[Example 3]

This third example illustrates the use of the 
submit command \SubmitCmd{initialdir}, and its effect
on the paths used for the various files.
The expected location of the 
executable is not affected by the 
\SubmitCmd{initialdir} command.
All other files
(specified by \SubmitCmd{input}, \SubmitCmd{output}, \SubmitCmd{error},
\SubmitCmd{transfer\_input\_files},
as well as files modified or created by the job
and automatically transferred back)
are located relative to the specified \SubmitCmd{initialdir}.
Therefore, the output file, \File{out1},
will be placed in the \verb@files@ directory.
Note that the \File{logs2} directory
exists to make this example work correctly.

\footnotesize
\begin{verbatim}
# file name:  my_program.condor
# Condor submit description file for my_program
Executable      = my_program
Universe        = vanilla
Error           = logs2/err.$(cluster)
Output          = logs2/out.$(cluster)
Log             = logs2/log.$(cluster)

initialdir      = files

should_transfer_files = YES
when_to_transfer_output = ON_EXIT
transfer_input_files = in1,in2

Arguments       = in1 in2 out1
Queue
\end{verbatim}
\normalsize

%--------------------------
\item[Example 4 -- Illustrates an Error]

This example illustrates a job that will fail.
The files specified using the
\SubmitCmd{transfer\_input\_files} command work
correctly (see Example 1).
However,
relative paths to files in the
\SubmitCmd{arguments} command
cause the executing program to fail.
The file system on the submission side may utilize
relative paths to files,
however those files are placed into the single,
flat, remote scratch directory on the execute machine.

\footnotesize
\begin{verbatim}
# file name:  my_program.condor
# Condor submit description file for my_program
Executable      = my_program
Universe        = vanilla
Error           = logs/err.$(cluster)
Output          = logs/out.$(cluster)
Log             = logs/log.$(cluster)

should_transfer_files = YES
when_to_transfer_output = ON_EXIT
transfer_input_files = files/in1,files/in2

Arguments       = files/in1 files/in2 files/out1
Queue
\end{verbatim}
\normalsize

This example fails with the following error:
\footnotesize
\begin{verbatim}
err: files/out1: No such file or directory.
\end{verbatim}
\normalsize

%--------------------------
\item[Example 5 -- Illustrates an Error]

As with Example 4,
this example illustrates a job that will fail.
The executing program's use of 
absolute paths cannot work.

\footnotesize
\begin{verbatim}
# file name:  my_program.condor
# Condor submit description file for my_program
Executable      = my_program
Universe        = vanilla
Error           = logs/err.$(cluster)
Output          = logs/out.$(cluster)
Log             = logs/log.$(cluster)

should_transfer_files = YES
when_to_transfer_output = ON_EXIT
transfer_input_files = /scratch/test/files/in1, /scratch/test/files/in2

Arguments = /scratch/test/files/in1 /scratch/test/files/in2 /scratch/test/files/out1
Queue
\end{verbatim}
\normalsize

The job fails with the following error:
\footnotesize
\begin{verbatim}
err: /scratch/test/files/out1: No such file or directory.
\end{verbatim}
\normalsize

%--------------------------
\item[Example 6]

This example illustrates a case
where the executing program creates an output file in a directory
other than within the single, flat, remote scratch directory that the 
program executes within.
The file creation may or may not cause an error,
depending on the existence and permissions
of the directories on the remote file system.

The output file \File{/tmp/out1} is transferred back to the job's
initial working directory as \File{/scratch/test/out1}.

\footnotesize
\begin{verbatim}
# file name:  my_program.condor
# Condor submit description file for my_program
Executable      = my_program
Universe        = vanilla
Error           = logs/err.$(cluster)
Output          = logs/out.$(cluster)
Log             = logs/log.$(cluster)

should_transfer_files = YES
when_to_transfer_output = ON_EXIT
transfer_input_files = files/in1,files/in2
transfer_output_files = /tmp/out1

Arguments       = in1 in2 /tmp/out1
Queue
\end{verbatim}
\normalsize

\end{description}

%%%%%%%%%%%%
\subsubsection{Behavior for Error Cases}
%%%%%%%%%%%%
\Todo

%%%%%%%%%%%%
\subsubsection{Input File Transfer Using a URL}
%%%%%%%%%%%%
\index{file transfer mechanism!input file specified by URL}
\index{URL file transfer}
For vanilla and vm universe jobs only,
Condor has the ability to allow a job's input file to be 
obtained by the machine allocated to execute the job
with the specification of a URL.
This capability requires administrative set up, 
as described in section~\ref{sec:URL-transfer}.

To use this feature, Condor's file transfer mechanism must be enabled.
Therefore, the submit description file for the job will define both
\SubmitCmd{should\_transfer\_files} and \SubmitCmd{when\_to\_transfer\_output}.
In addition, the URL for the any files specified this way are
given in the \SubmitCmd{transfer\_input\_files} command.
An example portion of the submit description file for a job
that has a single file specified with a URL:

\footnotesize
\begin{verbatim}
should_transfer_files = YES
when_to_transfer_output = ON_EXIT
transfer_input_files = http://www.full.url/path/to/filename
\end{verbatim}
\normalsize

The destination file is given by the file name in the URL. 

%%%%%%%%%%%% 
\subsubsection{Requirements and Rank for File Transfer}
%%%%%%%%%%%%

\index{submit commands!requirements}
The \Attr{requirements} expression for a job must depend
on the \verb@should_transfer_files@ command.
The job must specify the correct logic to ensure that the job is matched
with a resource that meets the file transfer needs.
If no \Attr{requirements} expression is in the submit description file,
or if the expression specified does not refer to the
attributes listed below, \Condor{submit} adds an
appropriate clause to the \Attr{requirements} expression for the job.
\Condor{submit} appends these clauses with a logical AND, \verb@&&@,
to ensure that the proper conditions are met.
Here are the default clauses corresponding to the different values of
\verb@should_transfer_files@:

\begin{enumerate}

\item 
\verb@should_transfer_files = YES@ results in the addition of
the clause \verb@(HasFileTransfer)@.
  If the job is always going to transfer files, it is required to 
  match with a machine that has the capability to transfer files.

\item 
\verb@should_transfer_files = NO@ results in the addition of
  \verb@(TARGET.FileSystemDomain == MY.FileSystemDomain)@.
  In addition, Condor automatically adds the
  \Attr{FileSystemDomain} attribute to the job ad, with whatever
  string is defined for the \Condor{schedd} to which the job is
  submitted.
  If the job is not using the file transfer mechanism, Condor assumes
  it will need a shared file system, and therefore, a machine in the
  same \Attr{FileSystemDomain} as the submit machine.

\item \verb@should_transfer_files = IF_NEEDED@ results in the addition of
\footnotesize
\begin{verbatim}
  (HasFileTransfer || (TARGET.FileSystemDomain == MY.FileSystemDomain))
\end{verbatim}
\normalsize
  If Condor will optionally transfer files, it must require
  that the machine is \emph{either} capable of transferring files
  \emph{or} in the same file system domain.

\end{enumerate}

To ensure that the job is matched to a machine with enough local disk
space to hold all the transferred files, Condor automatically adds the
\Attr{DiskUsage} job attribute.
This attribute includes the total
size of the job's executable and all input files to be transferred.
Condor then adds an additional clause to the \Attr{Requirements}
expression that states that the remote machine must have at least
enough available disk space to hold all these files:
\begin{verbatim}
  && (Disk >= DiskUsage)
\end{verbatim}

If \verb@should_transfer_files = IF_NEEDED@ and the job prefers
to run on a machine in the local file system domain
over transferring files,
(but are still willing to allow the job to run remotely and transfer
\index{submit commands!rank}
files), the \Attr{rank} expression works well.  Use:

\footnotesize
\begin{verbatim}
rank = (TARGET.FileSystemDomain == MY.FileSystemDomain)
\end{verbatim}
\normalsize

The \Attr{rank} expression is a floating point number, so if 
other items are considered in ranking the possible machines this job
may run on, add the items:

\footnotesize
\begin{verbatim}
rank = kflops + (TARGET.FileSystemDomain == MY.FileSystemDomain)
\end{verbatim}
\normalsize

The value of \Attr{kflops} can vary widely among machines,
so this \Attr{rank} expression will likely not do as it intends.
To place emphasis on the job running in the same file
system domain,
but still consider kflops among the machines in the file system domain,
weight the part of the rank expression that is matching the file system domains.
For example: 

\footnotesize
\begin{verbatim}
rank = kflops + (10000 * (TARGET.FileSystemDomain == MY.FileSystemDomain))
\end{verbatim}
\normalsize

%%%%%%%%%%%% 
\subsection{Environment Variables}
%%%%%%%%%%%% 

\index{environment variables}
\index{execution environment}
The environment under which a job executes often contains
information that is potentially useful to the job.
Condor allows a user to both set and reference environment
variables for a job or job cluster.

Within a submit description file, the user may define environment
variables for the job's environment by using the 
\Opt{environment} command.
See the \Condor{submit} manual page at
section~\ref{man-condor-submit} for more details about this command.

The submittor's entire environment can be copied into the job
ClassAd for the job at job submission.
The \Opt{getenv} command within the submit description file
does this.
See the \Condor{submit} manual page at
section~\ref{man-condor-submit} for more details about this command.

If the environment is set with the \Opt{environment} command \emph{and}
\Opt{getenv} is also set to true, values specified with
\Opt{environment} override values in the submittor's environment
(regardless of the order of the \Opt{environment} and \Opt{getenv}
commands).

Commands within the submit description file may reference the
environment variables of the submitter as a job is submitted.
Submit description file commands use \verb@$ENV(EnvironmentVariableName)@
to reference the value of an environment variable.
Again,
see the \Condor{submit} manual page at
section~\ref{man-condor-submit} for more details about this usage.

Condor sets several additional environment variables for each executing
job that may be useful for the job to reference.

\begin{itemize}
\item \Env{\_CONDOR\_SCRATCH\_DIR}
\index{\_CONDOR\_SCRATCH\_DIR}
\index{environment variables!\_CONDOR\_SCRATCH\_DIR}
 gives the directory
where the job may place temporary data files. 
This directory is unique for
every job that is run, and it's contents are deleted by Condor
when the job stops running on a machine, no matter how the job completes.

\item \Env{\_CONDOR\_SLOT}
\index{\_CONDOR\_SLOT}
\index{environment variables!\_CONDOR\_SLOT}
gives the name of the slot (for SMP machines), on which the job is run.
On machines with only a single slot, the value of this variable will be
\verb@1@, just like the \AdAttr{SlotID} attribute in the machine's
ClassAd.
This setting is available in all universes.
See section~\ref{sec:Configuring-SMP} for more details about SMP
machines and their configuration.

\item \Env{CONDOR\_VM}
\index{CONDOR\_VM}
\index{environment variables!CONDOR\_VM}
equivalent to \Env{\_CONDOR\_SLOT} described above, except that it is
only available in the standard universe.
\Note As of Condor version 6.9.3, this environment variable is no longer
used.
It will only be defined if the \Macro{ALLOW\_VM\_CRUFT} configuration
variable is set to \Expr{True}.

\item \Env{X509\_USER\_PROXY}
\index{X509\_USER\_PROXY}
\index{environment variables!X509\_USER\_PROXY}
gives the full path to the X509 user proxy file if one is
associated with the job.  (Typically a user will specify
\SubmitCmd{x509userproxy} in the submit file.)
This setting is currently available in the
local, java, and vanilla universes.

\end{itemize}



%%%%%%%%%%%% 
\subsection{Heterogeneous Submit: Execution on Differing Architectures} 
%%%%%%%%%%%%

\index{job!heterogeneous submit}
\index{running a job!on a different architecture}
\index{heterogeneous pool!submitting a job to}
If executables are available for the different platforms of machines
in the Condor pool,
Condor can be allowed the choice of a larger number of machines
when allocating a machine for a job.
Modifications to the submit description file allow this choice
of platforms.

A simplified example is a cross submission.
An executable is available for one platform, but
the submission is done from a different platform.
Given the correct executable, the \AdAttr{requirements} command in
the submit description file specifies the target architecture.
For example, an executable compiled for a Sun 4, submitted
from an Intel architecture running Linux would add the 
\AdAttr{requirement}
\begin{verbatim}
  requirements = Arch == "SUN4x" && OpSys == "SOLARIS251"
\end{verbatim}
Without this \AdAttr{requirement}, \Condor{submit}
will assume that the program is to be executed on
a machine with the same platform as the machine where the job
is submitted.

Cross submission works for all universes except \Expr{scheduler} and
\Expr{local}.
See section~\ref{sec:Grid-Matchmaking} for how matchmaking works in the
\Expr{grid} universe.
The burden is on the user to both obtain and specify
the correct executable for the target architecture.
To list the architecture and operating systems of the machines
in a pool, run \Condor{status}.

%%%%%%%%%%%% 
\subsubsection{Vanilla Universe Example for Execution on Differing Architectures} 
%%%%%%%%%%%%

A more complex example of a heterogeneous submission
occurs when a job may be executed on
many different architectures to gain full
use of a diverse architecture and operating system pool.
If the executables are available for the different architectures,
then a modification to the submit description file
will allow Condor to choose an executable after an
available machine is chosen.

A special-purpose Machine Ad substitution macro can be used in
string
attributes in the submit description file.
The macro has the form
\begin{verbatim}
  $$(MachineAdAttribute)
\end{verbatim}
The \$\$() informs Condor to substitute the requested 
\AdAttr{MachineAdAttribute} 
from the machine where the job will be executed.

An example of the heterogeneous job submission
has executables available for three platforms:
LINUX Intel, Solaris26 Intel, and Solaris 8 Sun.
This example uses \Prog{povray}
to render images using a popular free rendering engine.

The substitution macro chooses a specific executable after
a platform for running the job is chosen.
These executables must therefore be named based on the
machine attributes that describe a platform.
The executables named \begin{verbatim}
  povray.LINUX.INTEL
  povray.SOLARIS26.INTEL
  povray.SOLARIS28.SUN4u
\end{verbatim}
will work correctly for the macro
\begin{verbatim}
  povray.$$(OpSys).$$(Arch)
\end{verbatim}

The executables or links to executables with this name
are placed into the initial working directory so that they may be
found by Condor. 
A submit description file that queues three jobs for this example:

\begin{verbatim}
  ####################
  #
  # Example of heterogeneous submission
  #
  ####################

  universe     = vanilla
  Executable   = povray.$$(OpSys).$$(Arch)
  Log          = povray.log
  Output       = povray.out.$(Process)
  Error        = povray.err.$(Process)

  Requirements = (Arch == "INTEL" && OpSys == "LINUX") || \
                 (Arch == "INTEL" && OpSys =="SOLARIS26") || \
                 (Arch == "SUN4u" && OpSys == "SOLARIS28")

  Arguments    = +W1024 +H768 +Iimage1.pov
  Queue 

  Arguments    = +W1024 +H768 +Iimage2.pov
  Queue 

  Arguments    = +W1024 +H768 +Iimage3.pov
  Queue 
\end{verbatim}

These jobs are submitted to the vanilla universe
to assure that once a job is started on a specific platform,
it will finish running on that platform.
Switching platforms in the middle of job execution cannot
work correctly.

There are two common errors made with the substitution macro.
The first is the use of a non-existent \AdAttr{MachineAdAttribute}.
If the specified \AdAttr{MachineAdAttribute} does not
exist in the machine's ClassAd, then Condor will place
the job in the held state until the problem is resolved.

The second common error occurs due to an incomplete job set up.
For example, the submit description file given above specifies
three available executables.
If one is missing, Condor reports back that an
executable is missing when it happens to match the
job with a resource that requires the missing binary.

%%%%%%%%%%%% 
\subsubsection{Standard Universe Example for Execution on Differing Architectures} 
%%%%%%%%%%%%

Jobs submitted to the standard universe may produce checkpoints.
A checkpoint can then be used to start up and continue execution
of a partially completed job.
For a partially completed job, the checkpoint and the job are specific
to a platform.
If migrated to a different machine, correct execution requires that
the platform must remain the same.

In previous versions of Condor, the author of the heterogeneous
submission file would need to write extra policy expressions in the
\AdAttr{requirements} expression to force Condor to choose the
same type of platform when continuing a checkpointed job.
However, since it is needed in the common case, this
additional policy is now automatically added
to the \AdAttr{requirements} expression.
The additional expression is added
provided the user does not use
\AdAttr{CkptArch} in the \AdAttr{requirements} expression.
Condor will remain backward compatible for those users who have explicitly
specified \AdAttr{CkptRequirements}--implying use of \AdAttr{CkptArch},
in their \AdAttr{requirements} expression.

The expression added when the attribute \AdAttr{CkptArch} is not specified 
will default to

\footnotesize
\begin{verbatim}
  # Added by Condor
  CkptRequirements = ((CkptArch == Arch) || (CkptArch =?= UNDEFINED)) && \
                      ((CkptOpSys == OpSys) || (CkptOpSys =?= UNDEFINED))

  Requirements = (<user specified policy>) && $(CkptRequirements)
\end{verbatim}
\normalsize

The behavior of the \AdAttr{CkptRequirements} expressions and its addition to
\AdAttr{requirements} is as follows.
The \AdAttr{CkptRequirements} expression guarantees correct operation
in the two possible cases for a job.
In the first case, the job has not produced a checkpoint.
The ClassAd attributes \Attr{CkptArch} and \Attr{CkptOpSys}
will be undefined, and therefore the meta operator (\verb@=?=@)
evaluates to true.
In the second case, the job has produced a checkpoint.
The Machine ClassAd is restricted to require further execution
only on a machine of the same platform.
The attributes \Attr{CkptArch} and \Attr{CkptOpSys}
will be defined, ensuring that the platform chosen for further
execution will be the same as the one used just before the
checkpoint.

Note that this restriction of platforms also applies to platforms where
the executables are binary compatible.

The complete submit description file for this example:

\begin{verbatim}
  ####################
  #
  # Example of heterogeneous submission
  #
  ####################

  universe     = standard
  Executable   = povray.$$(OpSys).$$(Arch)
  Log          = povray.log
  Output       = povray.out.$(Process)
  Error        = povray.err.$(Process)

  # Condor automatically adds the correct expressions to insure that the
  # checkpointed jobs will restart on the correct platform types.
  Requirements = ( (Arch == "INTEL" && OpSys == "LINUX") || \
                 (Arch == "INTEL" && OpSys =="SOLARIS26") || \
                 (Arch == "SUN4u" && OpSys == "SOLARIS28") )

  Arguments    = +W1024 +H768 +Iimage1.pov
  Queue 

  Arguments    = +W1024 +H768 +Iimage2.pov
  Queue 

  Arguments    = +W1024 +H768 +Iimage3.pov
  Queue 
\end{verbatim}

%%%%%%%%%%%%%%%%%%%%%%%%%%%%%%%%%%%%%%%%%%
\section{Managing a Job}
\input{user-man/managing.tex}
%%%%%%%%%%%%%%%%%%%%%%%%%%%%%%%%%%%%%%%%%%

%%%%%%%%%%%%%%%%%%%%%%%%%%%%%%%%%%%%%%%%
\section{\label{sec:Priorities}Priorities and Preemption}
%%%%%%%%%%%%%%%%%%%%%%%%%%%%%%%%%%%%%%%%

Condor has two independent priority controls: \Term{job}
priorities and \Term{user} priorities.  

\subsection{Job Priority}

\index{job!priority}
\index{priority!of a job}
Job priorities allow the assignment of a priority level to
each submitted Condor job in order to
control order of execution.
To set a job priority, use the \Condor{prio} command
\index{Condor commands!condor\_prio}
--- see the example in section~\ref{sec:job-prio}, or the
command reference page on page~\pageref{man-condor-prio}.
Job priorities do not impact user priorities in any fashion.
A job priority can be any integer, and higher values are ``better''.

%%%%%%%%%%%%%%%%%%%%%%%%%%%%%%%%%%%%%%%%%%%%%%%%%%%%%%%%%%%%%%%%%%%%%%
\subsection{\label{sec:user-priority-explained}User priority}
%%%%%%%%%%%%%%%%%%%%%%%%%%%%%%%%%%%%%%%%%%%%%%%%%%%%%%%%%%%%%%%%%%%%%%

\index{preemption!priority}
\index{user!priority}
\index{priority!of a user}
Machines are allocated to users based upon a user's priority.
A lower numerical value for user priority means higher priority,
so a user with priority 5 will get more resources than
a user with priority 50.
User priorities in Condor can be examined with the \Condor{userprio}
command (see page~\pageref{man-condor-userprio}).
\index{Condor commands!condor\_userprio}
Condor administrators can set and change individual user priorities
with the same utility.

Condor continuously calculates the share of available machines that each
user should be allocated.    This share is inversely related to the ratio
between user priorities.
For example, a user with a priority of 10 will get twice as many
machines as a user with a priority of 20.
The priority of each individual user changes according to
the number of resources the individual is using.
Each user starts out with the best possible priority: 0.5.
If the number of machines a user currently has is greater than 
the user priority,
the user priority will worsen by numerically increasing over time.
If the number of machines is less then the priority,
the priority will improve by numerically decreasing over time. 
The long-term result is fair-share access across all users.
The speed at which Condor adjusts the priorities is
controlled with the configuration macro \Macro{PRIORITY\_HALFLIFE},
an exponential half-life value.
The default is one day.
If a user that has user priority of 100 and is
utilizing 100 machines removes all his/her jobs,
one day later that user's
priority will be 50, and two days later the priority will be 25.

Condor enforces that each user gets his/her fair share of machines
according to user priority both when allocating machines which become
available and by priority preemption of currently allocated machines.
For instance, if a low priority user is utilizing all available machines
and suddenly a higher priority user submits jobs, Condor will
immediately checkpoint and vacate jobs belonging to the lower priority
user. This will free up machines that Condor will then give over to the
higher priority user. Condor will not starve the lower priority user; it
will preempt only enough jobs so that the higher priority user's fair
share can be realized (based upon the ratio between user priorities). To
prevent thrashing of the system due to priority preemption, the Condor 
site administrator can define a \Macro{PREEMPTION\_REQUIREMENTS} expression in Condor's configuration.
The default expression that ships with Condor is configured to only preempt 
lower priority jobs that have run
for at least one hour. So in the previous example, in the worse case it
could take up to a maximum of one hour until the higher priority user
receives his fair share of machines.
For a general discussion of
limiting preemption,
please see
section \ref{sec:Disabling Preemption} of the Administrator's manual.

User priorities are keyed on ``username@domain'', for example
``johndoe@cs.wisc.edu''. The domain name to use, if any, is configured by
the Condor site administrator.  Thus, user priority and therefore resource
allocation is not impacted by which machine the user submits from or
even if the user submits jobs from multiple machines.

\index{nice job}
\index{priority!nice job}
An extra feature is the ability to submit a job as
a \Term{nice} job (see page~\pageref{man-condor-submit-nice}).
Nice jobs artificially boost the user priority 
by one million just for the nice job.
This effectively means that nice jobs will only run on
machines that no other Condor job (that is, non-niced job) wants.
In a similar fashion, a Condor administrator could set
the user priority of any specific Condor user very high.
If done, for example, with a guest account,
the guest could only use cycles not wanted by other users of the system.


%%%%%%%%%%%%%%%%%%%%%%%%%%%%%%%%%%%%%%%%%%%%%%%%%%%%%%%%%%%%%%%%%%%%%%
\subsection{\label{sec:Vacate-Explained}
Details About How Condor Jobs Vacate Machines}
%%%%%%%%%%%%%%%%%%%%%%%%%%%%%%%%%%%%%%%%%%%%%%%%%%%%%%%%%%%%%%%%%%%%%%

\index{vacate}
\index{preemption!vacate}
When Condor needs a job to vacate a machine for whatever reason, it
sends the job an asynchronous signal specified in the \AdAttr{KillSig}
attribute of the job's ClassAd.
The value of this attribute can be specified by
the user at submit time by placing the \Opt{kill\_sig} option in the
Condor submit description file.  

If a program wanted to do some special work when required
to vacate a machine, the program may set up a
signal handler to use a trappable signal as an indication
to clean up.
When submitting this job, this clean up signal is specified to be used with
\Opt{kill\_sig}.
Note that the clean up work needs to be quick.
If the job takes too long to go away, Condor
follows up with a SIGKILL signal which immediately terminates the
process.

\index{Condor commands!condor\_compile}
A job that is linked using \Condor{compile}
and is subsequently submitted into the standard universe, 
will checkpoint and exit upon receipt of a SIGTSTP signal.
Thus, SIGTSTP is
the default value for \AdAttr{KillSig} when submitting to the standard
universe.
The user's code may still checkpoint itself at any time
by calling one of the following functions exported by the Condor libraries:
\begin{description}
\item[\Procedure{ckpt()}] Performs a checkpoint and then returns.
\item[\Procedure{ckpt\_and\_exit()}] Checkpoints and exits; Condor will then
restart the process again later, potentially on a different machine.
\end{description}

For jobs submitted into the vanilla universe, the default value for
\AdAttr{KillSig} is SIGTERM,
the usual method to nicely terminate a Unix program.

%%%%%%%%%%%%%%%%%%%%%%%%%%%%%%%%%%%%%%%%%%%%%%%%%%%%%%%%%%%%%%%%%%%%%%
\input{user-man/java.tex}
%%%%%%%%%%%%%%%%%%%%%%%%%%%%%%%%%%%%%%%%%%%%%%%%%%%%%%%%%%%%%%%%%%%%%%

%%%%%%%%%%%%%%%%%%%%%%%%%%%%%%%%%%%%%%%%%%%%%%%%%%%%%%%%%%%%%%%%%%%%%%
\input{user-man/parallel.tex}
%%%%%%%%%%%%%%%%%%%%%%%%%%%%%%%%%%%%%%%%%%%%%%%%%%%%%%%%%%%%%%%%%%%%%%

%%%%%%%%%%%%%%%%%%%%%%%%%%%%%%%%%%%%%%%%%%%%%%%%%%%%%%%%%%%%%%%%%%%%%%
\input{user-man/dagman.tex}
%%%%%%%%%%%%%%%%%%%%%%%%%%%%%%%%%%%%%%%%%%%%%%%%%%%%%%%%%%%%%%%%%%%%%%

%%%%%%%%%%%%%%%%%%%%%%%%%%%%%%%%%%%%%%%%%%%%%%%%%%%%%%%%%%%%%%%%%%%%%%
\input{user-man/vm.tex}
%%%%%%%%%%%%%%%%%%%%%%%%%%%%%%%%%%%%%%%%%%%%%%%%%%%%%%%%%%%%%%%%%%%%%%

%%%%%%%%%%%%%%%%%%%%%%%%%%%%%%%%%%%%%%%%%%%%%%%%%%%%%%%%%%%%%%%%%%%%%%
\input{user-man/time-scheduling.tex}
%%%%%%%%%%%%%%%%%%%%%%%%%%%%%%%%%%%%%%%%%%%%%%%%%%%%%%%%%%%%%%%%%%%%%%

%%%%%%%%%%%%%%%%%%%%%%%%%%%%%%%%%%%%%%%%%%%%%%%%%%%%%%%%%%%%%%%%%%%%%%
%\input{user-man/stork.tex}
%%%%%%%%%%%%%%%%%%%%%%%%%%%%%%%%%%%%%%%%%%%%%%%%%%%%%%%%%%%%%%%%%%%%%%

%%%%%%%%%%%%%%%%%%%%%%%%%%%%%%%%%%%%%%%%%%%%%%%%%%%%%%%%%%%%%%%%%%%%%%
\input{user-man/logview.tex}
%%%%%%%%%%%%%%%%%%%%%%%%%%%%%%%%%%%%%%%%%%%%%%%%%%%%%%%%%%%%%%%%%%%%%%



%%%%%%%%%%%%%%%%%%%%%%%%%%%%%%%%%%%%%%%%
\section{Special Environment Considerations}
%%%%%%%%%%%%%%%%%%%%%%%%%%%%%%%%%%%%%%%%

%%%%%%%%%%%%%%%%%%%%%%%%%%%%%%%%%%%%%%%%
\subsection{AFS}

\index{file system!AFS}
\index{AFS!interaction with}
The Condor daemons do not run authenticated to AFS; they do not possess
AFS tokens.
Therefore, no child process of Condor will be AFS authenticated.
The implication of this is that you must set file permissions so
that your job can access any necessary files residing on an AFS volume
without relying on having your AFS permissions.

If a job you submit to Condor needs to access files residing in AFS,
you have the following choices:
\begin{enumerate}
\item Copy the needed files from AFS to either a local hard disk where 
Condor can access them using remote system calls (if
this is a standard universe job), or copy them to an NFS volume.
\item If the files must be kept on AFS, then set a host ACL
(using the AFS \Prog{fs setacl} command) on the subdirectory to
serve as the current working directory for the job.
If this is a standard universe job, then the host ACL needs
to give read/write permission to any process on the submit machine.
If this is a vanilla universe job, then set the ACL such that any host 
in the pool can access the files without being authenticated.
If you do not know how to use an AFS host ACL, ask the person at your 
site responsible for the AFS configuration.
\end{enumerate}

The Condor Team hopes to improve upon how Condor deals with AFS 
authentication in a subsequent release.

Please see section~\ref{sec:Condor-AFS-Users} on
page~\pageref{sec:Condor-AFS-Users} in the Administrators Manual for
further discussion of this problem.

%%%%%%%%%%%%%%%%%%%%%%%%%%%%%%%%%%%%%%%%
\subsection{NFS}

\index{file system!NFS}
\index{NFS!interaction with}
If the current working directory when a job is submitted,
as with \Condor{submit},
\index{Condor commands!condor\_submit}
is accessed via an NFS automounter, Condor may have problems if the
automounter later decides to unmount the volume before the job has
completed.
This is because \Condor{submit} likely has stored the
dynamic mount point as the job's initial current working directory, and
this mount point could become automatically unmounted by the
automounter.

There is a simple work around.
When submitting the job,
use the \Arg{initialdir} command in the submit description file to point to
the stable access point.
For example,
suppose the NFS automounter is configured to mount a volume at mount point
\File{/a/myserver.company.com/vol1/johndoe}
whenever the directory \File{/home/johndoe} is accessed.
Adding the following line to the
submit description file solves the problem.
\begin{verbatim}
  initialdir = /home/johndoe
\end{verbatim}

\index{NFS!cache flush on submit machine}
\index{ClassAd job attribute!IwdFlushNFSCache}
As of Condor version 7.4.0, 
Condor attempts to flush the NFS cache on a submit machine in order to
refresh a job's initial working directory.
This allows files written by the job into an NFS mounted 
initial working directory to be immediately visible on the submit machine.
Since the flush operation can require multiple round trips
to the NFS server, it is expensive.
Therefore, a job may disable the flushing by setting
\begin{verbatim}
  +IwdFlushNFSCache = False
\end{verbatim}
in the job's submit description file.
See page~\pageref{IwdFlushNFSCache-job-attribute} for a definition
of the job ClassAd attribute.

%%%%%%%%%%%%%%%%%%%%%%%%%%%%%%%%%%%%%%%%
\subsection{Condor Daemons That Do Not Run as root}

\index{Unix daemon!running as root}
\index{daemon!running as root}
Condor is normally installed such that the Condor daemons have root
permission.
This allows Condor to run the \condor{shadow} 
\index{Condor daemon!condor\_shadow}
\index{remote system call!condor\_shadow}
process and
your job with your UID and file access rights.
When Condor
is started as root, your Condor jobs can access whatever files you can.

However, it is possible that whomever installed Condor 
did not have root access, or
decided not to run the daemons as root.
That is unfortunate,
since Condor is designed to be run as the Unix user root.
To see if Condor is
running as root on a specific machine, enter the command
\begin{verbatim}
        condor_status -master -l <machine-name>
\end{verbatim}

where \verb@machine-name@ is the name of the specified machine.
This command displays a \condor{master} ClassAd; if the
attribute \AdAttr{RealUid} equals zero,
then the Condor daemons are indeed
running with root access.  If the
\AdAttr{RealUid} attribute is not zero, then the Condor daemons do not have
root access.

\Note The Unix program \Prog{ps}
is \emph{not} an effective
method of determining if Condor is running with root access.
When using \Prog{ps},
it may often appear that the daemons are
running as the condor user instead of root.
However, note that the \Prog{ps},
command shows the current \emph{effective} owner of the
process, not the \emph{real} owner.  (See the \Cmd{getuid}{2} and
\Cmd{geteuid}{2} Unix man pages for details.)  In Unix, a process
running under the real UID of root may switch its effective UID.
(See the \Cmd{seteuid}{2} man page.)
For security reasons, the daemons
only set the effective UID to root when absolutely necessary
(to perform a privileged operation).

If they are not running with root access, you need to make any/all files
and/or directories that your job will touch readable and/or writable by
the UID (user id) specified by the RealUid attribute.
Often this may
mean using the Unix command \verb@chmod 777@
on the directory where you submit your Condor job.

%%%%%%%%%%%%%%%%%%%%%%%%%%%%%%%%%%%%%%%%
\subsection{\label{sec:Job-Lease}
Job Leases}
%%%%%%%%%%%%%%%%%%%%%%%%%%%%%%%%%%%%%%%%
\index{job!lease}

A job lease specifies how long a given job will attempt to run
on a remote resource,
even if that resource loses contact with the submitting machine.
Similarly, it is the length of time the submitting machine will
spend trying to reconnect to the (now disconnected) execution host,
before the submitting machine gives up and tries to claim
another resource to run the job.
The goal aims at run only once semantics,
so that the \Condor{schedd} daemon does not allow the same job
to run on multiple sites simultaneously.

If the submitting machine is alive,
it periodically renews the job lease,
and all is well.
If the submitting machine is dead,
or the network goes down, the job lease will no longer be renewed.
Eventually the lease expires.
While the lease has not expired,
the execute host continues to try to run the job,
in the hope that the submit machine will come back to life
and reconnect.
If the job completes and the lease has not expired, yet the 
submitting machine is still dead,
the \Condor{starter} daemon will wait for a
\Condor{shadow} daemon to reconnect, 
before sending final information on the job,
and its output files.
Should the lease expire, the \Condor{startd} daemon
kills off the \Condor{starter} daemon and user job.

\index{ClassAd job attribute!JobLeaseDuration}
\index{JobLeaseDuration!job ClassAd attribute}
A default value equal to 20 minutes exists for a job's
ClassAd attribute \Attr{job\_lease\_duration}, 
or this attribute may be set in the submit description file
to keep a job running in the case that the submit side no longer
renews the lease.
There is a trade off in setting the value of \Attr{job\_lease\_duration}. 
Too small a value,
and the job might get killed before the submitting machine has a
chance to recover.
Forward progress on the job will be lost.
Too large a value,
and an execute resource will be tied up waiting for the job lease to expire.
The value should be chosen based on how long the user is willing to tie up
the execute machines, how quickly submit machines come  back up,
and how much work would be lost if the lease expires,
the job is killed, and the job must start over from its beginning.

As a special case, a submit description file setting of
\begin{verbatim}
 job_lease_duration = 0
\end{verbatim}
as well as utilizing submission other than \Condor{submit}
that do not set \Attr{JobLeaseDuration}
(such as using the web services interface)
results in the corresponding job ClassAd attribute to be explicitly
undefined.
This has the further effect of changing the duration of a claim lease,
the amount of time that the execution machine waits before
dropping a claim due to missing keep alive messages.

%%%%%%%%%%%%%%%%%%%%%%%%%%%%%%%%%%%%%%%%
\section{Potential Problems}
%%%%%%%%%%%%%%%%%%%%%%%%%%%%%%%%%%%%%%%%

\subsection{\label{sec:renaming-argv}Renaming of argv[0]}

\index{argv[0]!Condor use of}
When Condor starts up your job, it renames argv[0] (which usually
contains the name of the program) to \condor{exec}.
This is
convenient when examining a machine's processes with the Unix
command \Prog{ps}; the process
is easily identified as a Condor job.  

Unfortunately, some programs read argv[0] expecting their own program
name and get confused if they find something unexpected like
\condor{exec}.

\index{Condor!user manual|)}
\index{user manual|)}<|MERGE_RESOLUTION|>--- conflicted
+++ resolved
@@ -1284,12 +1284,6 @@
 universe, and for Condor-C \SubmitCmd{grid} universe jobs
 \end{enumerate}
 
-<<<<<<< HEAD
-This occurs for jobs other than those submitted to the non-Condor-C \SubmitCmd{grid}
-universe.
-
-=======
->>>>>>> 16d8d585
 A path given for \SubmitCmd{output} and \SubmitCmd{error} commands represents
 a path on the submit machine.  If no path is specified, the directory
 specified as \SubmitCmd{initialdir} is used, and if that is not specified,
