%%%%%%%%%%%%%%%%%%%%%%%%%%%%%%%%%%%%%%%
\section{\label{sec:DAGMan}DAGMan Applications}
%%%%%%%%%%%%%%%%%%%%%%%%%%%%%%%%%%%%%%%
\index{DAGMan|(}
\index{directed acyclic graph (DAG)}
\index{Directed Acyclic Graph Manager (DAGMan)}
\index{job!dependencies within}

A directed acyclic graph (DAG) can be used to represent a set of computations
where the input, output, or execution of one or more computations
is dependent on one or more other computations.
The computations are nodes (vertices) in the graph,
and the edges (arcs) identify the dependencies.
HTCondor finds machines for the execution of programs, but it
does not schedule programs based on dependencies.
The Directed Acyclic Graph Manager (DAGMan) is a meta-scheduler for 
the execution of programs (computations). 
DAGMan submits the programs to HTCondor in an order represented by
a DAG and processes the results.
A \Term{DAG input file} describes the DAG.

DAGMan is itself executed as a scheduler universe job
within HTCondor.
It submits the HTCondor jobs within nodes in such a way as to
enforce the DAG's dependencies.
DAGMan also handles recovery and reporting
on the HTCondor jobs.

%%%%%%%%%%%%%%%%%%%%%%%%%%%%%%%%%%%%%%%
\subsection{\label{sec:DAGTerminology}DAGMan Terminology}
%%%%%%%%%%%%%%%%%%%%%%%%%%%%%%%%%%%%%%%
\index{DAGMan!terminology}

A node within a DAG may encompass more than a single
program submitted to run under HTCondor.
Figure~\ref{fig:dagman-node} illustrates the elements of a node.

\begin{figure}[hbt]
\centering
\includegraphics{user-man/dagman-node.eps}
\caption{\label{fig:dagman-node}One Node within a DAG}
\end{figure}

More than one HTCondor job may belong to a single node.
All HTCondor jobs within a node must be within
a single cluster, as given by the job ClassAd attribute \Attr{ClusterId}.
%In addition,
%all jobs within the single cluster must use the same log file.
%Separate nodes within a DAG may use different log files.

\emph{DAGMan enforces the dependencies within a DAG
using the events recorded in a separate
file that is specified by the default configuration.
If the exact same DAG were to be submitted more than once,
such that these DAGs were running at the same time,
expected them to fail in unpredictable and unexpected ways.
They would all be using the same single file to enforce dependencies. }

As DAGMan schedules and submits jobs within nodes to HTCondor,
these jobs are defined to succeed or fail based on their
return values.
This success or failure is propagated in well-defined ways to the level of
a node within a DAG.
Further progression of computation
(towards completing the DAG)
is based upon the success or failure of nodes.

The failure of a single job within a cluster
of multiple jobs
(within a single node)
causes the entire cluster of jobs to fail.
Any other jobs within the failed cluster of jobs are
immediately removed.
Each node within a DAG may be further constrained  to succeed or fail
based upon the return values of a PRE script and/or a POST script.

%%%%%%%%%%%%%%%%%%%%%%%%%%%%%%%%%%%%%%%
\subsection{The DAG Input File: Basic Commands}
%%%%%%%%%%%%%%%%%%%%%%%%%%%%%%%%%%%%%%%
\index{DAGMan!DAG input file}

The input file used by DAGMan is called a DAG input file.
It specifies the nodes of the DAG as well as the dependencies
that order the DAG.
All items are optional, except that there must be at least one \Arg{JOB}
item.

Comments may be placed in the DAG input file.
The pound character (\verb@#@) as the first character on a
line identifies the line as a comment.
Comments do not span lines.

A simple diamond-shaped DAG, as shown in
Figure~\ref{fig:dagman-diamond}
is presented as a starting point for examples.
This DAG contains 4 nodes.

\begin{figure}[hbt]
\centering
\includegraphics{user-man/dagman-diamond.eps}
\caption{\label{fig:dagman-diamond}Diamond DAG}
\end{figure}


A very simple DAG input file for this diamond-shaped DAG is

\footnotesize
\begin{verbatim}
    # File name: diamond.dag
    #
    JOB  A  A.condor 
    JOB  B  B.condor 
    JOB  C  C.condor	
    JOB  D  D.condor
    PARENT A CHILD B C
    PARENT B C CHILD D
\end{verbatim}
\normalsize

A set of basic commands appearing in a DAG input file is described below.


%%%%%%%%%%%%%%%%%%%%%%%%%%%%%%%%%%%%%%%
\subsubsection{\label{sec:dagman_job_command}JOB}
\label{dagman:JOB}
<<<<<<< HEAD
\index{DAG input file!JOB keyword}
\item \Bold{JOB}
=======
\index{DAG input file!JOB command}
>>>>>>> 7b9bdefe

The \Arg{JOB} command specifies an HTCondor job.
The syntax used for each \Arg{JOB} entry is

\Opt{JOB} \Arg{JobName} \Arg{SubmitDescriptionFileName}
\oOptArg{DIR}{directory} \oOpt{NOOP} \oOpt{DONE}

A \Arg{JOB} entry maps a \Arg{JobName} to an HTCondor submit description file.
The \Arg{JobName} uniquely identifies nodes within the
DAG input file and in output messages.
Each node name, given by \Arg{JobName}, within the DAG must be unique.
The \Arg{JOB} entry must appear within the DAG input file before
other items that reference the node.

The keywords \Arg{JOB}, \Arg{DIR}, \Arg{NOOP}, and \Arg{DONE}
are not case sensitive.
Therefore, \Arg{DONE}, \Arg{Done}, and \Arg{done} are all equivalent.
The values defined for \Arg{JobName} and \Arg{SubmitDescriptionFileName}
are case sensitive, as file names 
in a file system are case sensitive.
The \Arg{JobName} can be any string that contains no white space, except
for the strings \Arg{PARENT} and \Arg{CHILD} (in upper, lower, or mixed
case).

Note that \Arg{DIR}, \Arg{NOOP}, and \Arg{DONE}, if used, must appear
in the order shown above.

The optional \Arg{DIR} keyword specifies a working directory
for this node,
from which the HTCondor job will be submitted,
and from which a \Arg{PRE} and/or
\Arg{POST} script will be run.
If a relative directory is specified, it is relative to the current working 
directory as the DAG is submitted.
Note that a DAG containing \Arg{DIR} specifications cannot
be run in conjunction with the \Arg{-usedagdir} command-line
argument to \Condor{submit\_dag}.  A Rescue DAG generated by
a DAG run with the \Arg{-usedagdir} argument will contain
\Arg{DIR} specifications, so the \Arg{-usedagdir} argument is
automatically disregarded when running a Rescue DAG.

\label{dagman:NOOP}
The optional \Arg{NOOP} keyword identifies that the HTCondor job within
the node is not to be submitted to HTCondor.
This optimization is useful in cases such as debugging a complex DAG structure,
where some of the individual jobs are long-running.
For this debugging of structure,
some jobs are marked as \Arg{NOOP}s, and
the DAG is initially run to verify that the control flow through
the DAG is correct.
The \Arg{NOOP} keywords are then removed before submitting the DAG.
Any PRE and POST scripts
for jobs specified with \Arg{NOOP} \emph{are} executed;
to avoid running the PRE and POST scripts, comment them out.
The job that is not submitted to HTCondor is given a return value that indicates
success, such that the node may also succeed.
Return values of any 
PRE and POST scripts may still cause the node to fail.
Even though the job specified with \Arg{NOOP} is not submitted,
its submit description file must exist;
the log file for the job is used, 
because DAGMan generates dummy submission and termination events for the job.

The optional \Arg{DONE} keyword identifies a node as being already
completed.
This is mainly used by Rescue DAGs generated by DAGMan itself,
in the event of a failure to complete the workflow.
Nodes with the \Arg{DONE} keyword are not executed when the Rescue DAG is run,
allowing the workflow to pick up from the previous endpoint.  Users
should generally not use the \Arg{DONE} keyword.
The \Arg{NOOP} keyword is more flexible in avoiding
the execution of a job within a node.
Note that, for any node marked \Arg{DONE} in a DAG, all of
its parents must also be marked \Arg{DONE}; 
otherwise, a fatal error will result.
The \Arg{DONE} keyword applies to the entire node.
A node marked with \Arg{DONE} will not have a PRE or POST script run,
and the HTCondor job will not be submitted.

%%%%%%%%%%%%%%%%%%%%%%%%%%%%%%%%%%%%%%%
\subsubsection{\label{sec:dagman_data_command}DATA}
\label{dagman:DATA}
<<<<<<< HEAD
\index{DAG input file!DATA keyword}
\item \Bold{DATA}
=======
\index{DAG input file!DATA command}
>>>>>>> 7b9bdefe

As of version 8.3.5, \Condor{dagman} no longer supports DATA nodes.

%%%%%%%%%%%%%%%%%%%%%%%%%%%%%%%%%%%%%%%
\subsubsection{\label{sec:dagman_parent_child_command}PARENT \Dots CHILD}
\label{dagman:ParentChild}
<<<<<<< HEAD
\index{DAG input file!PARENT \Dots CHILD keyword}
\item \Bold{PARENT \Dots CHILD}
=======
\index{DAG input file!PARENT \Dots CHILD command}
>>>>>>> 7b9bdefe

The \Arg{PARENT} \Arg{CHILD} command specifies the
dependencies within the DAG.
\index{DAGMan!describing dependencies}
Nodes are parents and/or children within the DAG.
A parent node must be completed successfully before
any of its children may be started.
A child node may only be started once
all its parents have successfully completed.

The syntax used for each dependency entry is

\Opt{PARENT} \Arg{ParentJobName\Dots} \Opt{CHILD} \Arg{ChildJobName\Dots}

The \Arg{PARENT} keyword is followed by one or more
\Arg{ParentJobName}s.
The \Arg{CHILD} keyword is followed by one or more
\Arg{ChildJobName}s.
Each child job depends on every parent job within the line.
A single line in the input file can specify the dependencies from one or more
parents to one or more children.
The diamond-shaped DAG example may specify the dependencies with
\begin{verbatim}
PARENT A CHILD B C
PARENT B C CHILD D
\end{verbatim}
An alternative specification for the diamond-shaped DAG
may specify some or all of the dependencies on separate lines:
\begin{verbatim}
PARENT A CHILD B C
PARENT B CHILD D
PARENT C CHILD D
\end{verbatim}

As a further example, the line
\begin{verbatim}
PARENT p1 p2 CHILD c1 c2
\end{verbatim}
produces four dependencies:
\begin{enumerate}
\item{\verb@p1@ to \verb@c1@}
\item{\verb@p1@ to \verb@c2@}
\item{\verb@p2@ to \verb@c1@}
\item{\verb@p2@ to \verb@c2@}
\end{enumerate}

%%%%%%%%%%%%%%%%%%%%%%%%%%%%%%%%%%%%%%%
\subsubsection{\label{sec:dagman_script_command}SCRIPT}
\label{dagman:SCRIPT}
<<<<<<< HEAD
\index{DAG input file!SCRIPT keyword}
\item \Bold{SCRIPT}
=======
\index{DAG input file!SCRIPT command}
>>>>>>> 7b9bdefe
\index{DAGMan!PRE and POST scripts}

The optional \Arg{SCRIPT} command specifies
processing that is done either before a job within
a node is submitted
or after a job within a node completes its execution.
\index{DAGMan!PRE script}
Processing done before a job is submitted is
called a \Arg{PRE} script.
Processing done after a job completes its execution is
\index{DAGMan!POST script}
called a \Arg{POST} script.
Note that the executable specified does not necessarily
have to be a shell script (Unix) or batch file (Windows);
but it should be relatively light weight because it will
be run directly on the submit machine, not submitted as
an HTCondor job.

The syntax used for each \Arg{PRE} or \Arg{POST} entry is

\Opt{SCRIPT} \oOptArg{DEFER}{status time}
\Opt{PRE} \Arg{JobName} \Arg{ExecutableName} \oArg{arguments}

\Opt{SCRIPT} \oOptArg{DEFER}{status time}
\Opt{POST}  \Arg{JobName} \Arg{ExecutableName} \oArg{arguments}

The \Arg{SCRIPT} command uses
the \Arg{PRE} or \Arg{POST} keyword,
which specifies the relative timing of when the script is to be run.
The \Arg{JobName} identifies the node to which the script is attached.
The \Arg{ExecutableName}
specifies the executable (e.g., shell script or batch file) to be executed, 
and may not contain spaces.
The optional \Arg{arguments} are command line arguments to the script,
and spaces delimit the arguments.
Both \Arg{ExecutableName} and optional \Arg{arguments} are
case sensitive.

Scripts are executed on the submit machine;
the submit machine is not necessarily
the same machine upon which the node's job is run.
Further, a single cluster of HTCondor jobs may be
spread across several machines.

The optional \Arg{DEFER} feature causes a retry of only the script,
if the execution of the script exits with the
exit code given by \Arg{status}.
The retry occurs after at least \Arg{time} seconds, 
rather than being considered failed.  
While waiting for the retry,
the script does not count against a \Arg{maxpre} or \Arg{maxpost} limit.
The ordering of the \Arg{DEFER} feature within the \Arg{SCRIPT} 
specification is fixed.
It must come directly after the \Arg{SCRIPT} keyword;
this is done to avoid backward compatibility issues for any
DAG with a \Arg{JobName} of DEFER.

A PRE script is commonly used
to place files in a staging area for the jobs to use.
A POST script is commonly used
to clean up or remove files once jobs are finished running.
An example uses PRE and POST scripts to stage files
that are stored on tape.
The PRE script reads compressed input files from the tape drive,
uncompresses them, and places the resulting files in the current directory.
The HTCondor jobs can then use these files,
producing output files.
The POST script compresses the output files, writes them out to
the tape, and then removes both the staged files and the output files.

If the PRE script fails, 
then the HTCondor job associated with the node is not submitted,
and (as of version 8.5.4) the POST
script is not run either (by default).
However, if the job is submitted, and there is a POST script, the POST
script is always run once the job finishes.
(The behavior when the PRE script fails may
may be changed to run the POST script
by setting configuration variable \MacroNI{DAGMAN\_ALWAYS\_RUN\_POST} 
to \Expr{True} or by passing the \Opt{-AlwaysRunPost}
argument to \Condor{submit\_dag}.)

Progress towards completion of the DAG is based upon
the success of the nodes within the DAG.
The success of a node is based upon the success of 
the job(s), PRE script, and POST script.
A job, PRE script, or POST script with an exit value not equal to 0 is
considered failed.  
\Bold{The exit value of whatever component of the node was run last
determines the success or failure of the node.}
Table~\ref{NodeS-F} lists the definition of node success and
failure for all variations of script and job success and failure,
when \MacroNI{DAGMAN\_ALWAYS\_RUN\_POST} is set to \Expr{False}.
In this table, a dash (\Expr{-}) represents the case where a script
does not exist for the DAG, \Bold{S} represents success, 
and  \Bold{F} represents failure.

Table~\ref{NodeS-F-ARP} lists the definition of node success and
failure only for the cases where the PRE script fails,
when \MacroNI{DAGMAN\_ALWAYS\_RUN\_POST} is set to \Expr{True}.

%An exit value not equal to 0 indicates program failure,
%except as indicated by the \Arg{PRE\_SKIP} command:
%if a PRE script exits with the PRE\_SKIP value, 
%then the node succeeds and the job and the POST script are both skipped.  
%It is therefore important that a
%successful program return the exit value 0. 
%It is good practice to always
%explicitly specify a return value in the PRE script,
%returning 0 in the case of success.
%Otherwise,
%the return code of the last completed process is returned,
%which can lead to unexpected results. 

\begin{center}
\begin{table}[hbt]
\begin{tabular}{|c|c|c|c|} \hline
PRE  & JOB & POST & \Bold{Node}  \\
\hline
-  & S & - & \Bold{S}  \\
-  & F & - & \Bold{F}  \\
-  & S & S & \Bold{S}  \\
-  & S & F & \Bold{F}  \\
-  & F & S & \Bold{S}  \\
-  & F & F & \Bold{F}  \\
S  & S & - & \Bold{S}  \\
S  & F & - & \Bold{F}  \\
S  & S & S & \Bold{S}  \\
S  & S & F & \Bold{F}  \\
S  & F & S & \Bold{S}  \\
S  & F & F & \Bold{F}  \\
F  & not run & - & \Bold{F}  \\
F  & not run & not run & \Bold{F}  \\
\end{tabular}
\caption{\label{NodeS-F}Node success or failure definition with \Expr{DAGMAN\_ALWAYS\_RUN\_POST = False (the default)} }
\end{table}
\end{center}

\begin{center}
\begin{table}[hbt]
\begin{tabular}{|c|c|c|c|} \hline
PRE  & JOB & POST & \Bold{Node}  \\
F  & not run & - & \Bold{F}  \\
F  & not run & S & \Bold{S}  \\
F  & not run & F & \Bold{F}  \\
\hline
\end{tabular}
\caption{\label{NodeS-F-ARP}Node \Bold{S}uccess or \Bold{F}ailure definition with \Expr{ DAGMAN\_ALWAYS\_RUN\_POST = True} }
\end{table}
\end{center}

\Bold{Special script argument macros}

The five macros \Expr{\$JOB}, \Expr{\$RETRY}, \Expr{\$MAX\_RETRIES}, 
\Expr{\$DAG\_STATUS} and \Expr{\$FAILED\_COUNT} can be used within the
DAG input file as arguments passed to a PRE or POST script. 
The three macros \Expr{\$JOBID}, \Expr{\$RETURN}, 
and \Expr{\$PRE\_SCRIPT\_RETURN} can
be used as arguments to POST scripts.
The use of these variables is limited to being used
as an individual command
line \Arg{argument} to the script,
surrounded by spaces, in order to cause the substitution of the
variable's value.

The special macros are as follows:

\begin{itemize}
\item \index{DAGMan!JOB@\verb^$JOB^ value}
\Expr{\$JOB} evaluates to the (case sensitive) string
defined for \Arg{JobName}.

\item \index{DAGMan!RETRY@\verb^$RETRY^ value}
\Expr{\$RETRY} evaluates to an 
integer value set to 0 the first time a node is run,
and is incremented each time the node is retried. 
See section~\ref{dagman:retry} for the description of how to cause
nodes to be retried. 

\item \index{DAGMan!MAX_RETRIES@\verb^$MAX_RETRIES^ value}
\Expr{\$MAX\_RETRIES} evaluates to an integer value set 
to the maximum number of retries for the node.
See section~\ref{dagman:retry} for the description of how to cause
nodes to be retried.  
If no retries are set for the node,
\Expr{\$MAX\_RETRIES} will be set to 0.

\item \index{DAGMan!JOBID@\verb^$JOBID^ value}
\index{job ID!defined for a DAGMan node job}
\index{job!job ID!defined for a DAGMan node job}
\Expr{\$JOBID} (for POST scripts only)
evaluates to a representation of the HTCondor job ID of the node job.
It is the value of the job ClassAd attribute \Attr{ClusterId},
followed by a period,
and then followed by the value of the job ClassAd attribute \Attr{ProcId}.
An example of a job ID might be 1234.0.
For nodes with multiple jobs in the same cluster,
the \Attr{ProcId} value is the one of the last job within the cluster.

\item \index{DAGMan!return@\verb^$RETURN^ value}
\Expr{\$RETURN} (for POST scripts only) variable evaluates to
the return value of the 
HTCondor job, if there is a single job within a cluster.
With multiple jobs within the same cluster,
there are two cases to consider.
In the first case, all jobs within the cluster are successful;
the value of \Expr{\$RETURN} will be 0, indicating success.
In the second case,
one or more jobs from the cluster fail.
When \Condor{dagman} sees the first terminated event for a job that failed,
it assigns that job's return value as the value of \Expr{\$RETURN},
and it attempts to remove all remaining jobs within the cluster.
Therefore, if multiple jobs in the cluster fail with different exit codes,
a race condition determines which exit code gets assigned to \Expr{\$RETURN}.

A job that dies due to a signal is reported with a \Expr{\$RETURN} value
representing the additive inverse of the signal number.
For example, SIGKILL (signal 9) is reported as -9.
A job whose batch system submission fails is reported as -1001.
A job that is externally removed from the batch system queue
(by something other than \Condor{dagman}) is reported as -1002.

\item \index{DAGMan!PRE_SCRIPT_RETURN@\verb^$PRE_SCRIPT_RETURN^ value}
\Expr{\$PRE\_SCRIPT\_RETURN} (for POST scripts only)
variable evaluates to the return value of the PRE script of a node, 
if there is one.
If there is no PRE script, this value will be -1.
If the node job was skipped because of failure of the PRE script,
the value of \Expr{\$RETURN} will be -1004
and the value of \Expr{\$PRE\_SCRIPT\_RETURN} will be the exit value
of the PRE script;
the POST script can use this to see if the PRE script exited
with an error condition, and assign success or failure to the node, as
appropriate.

%\item \Expr{\$DAG\_STATUS} and \Expr{\$FAILED\_COUNT} are documented in
%section ~\ref{sec:DAGFinalNode} below.
%\begin{itemize}
\index{DAGMan!DAG_STATUS@\verb^$DAG_STATUS^ value}
\item \Env{\$DAG\_STATUS} is the status of the DAG.
Note that this macro's value and definition is unrelated to the attribute 
named \Attr{DagStatus} as defined for use in a node status file.
This macro's value is the same as the job ClassAd attribute \Attr{DAG\_Status}
that is defined within the \Condor{dagman} job's ClassAd.
This macro may have the following values:
\begin{itemize}
\item 0: OK
\item 1: error; an error condition different than those listed here
\item 2: one or more nodes in the DAG have failed
\item 3: the DAG has been aborted by an ABORT-DAG-ON specification
\item 4: removed; the DAG has been removed by \Condor{rm}
\item 5: cycle; a cycle was found in the DAG
\item 6: halted; the DAG has been halted (see section ~\ref{sec:DagSuspend})
\end{itemize}

\index{DAGMan!FAILED_COUNT@\verb^$FAILED_COUNT^ value}
\item \Env{\$FAILED\_COUNT} is defined by the number of nodes that have failed in the
DAG.

\end{itemize}


\Bold{Examples that use PRE or POST scripts}

Examples use the diamond-shaped DAG.
A first example uses a PRE script to expand a compressed file 
needed as input to each of the HTCondor jobs of nodes B and C.
The DAG input file:

\footnotesize
\begin{verbatim}
    # File name: diamond.dag
    #
    JOB  A  A.condor 
    JOB  B  B.condor 
    JOB  C  C.condor	
    JOB  D  D.condor
    SCRIPT PRE  B  pre.csh $JOB .gz
    SCRIPT PRE  C  pre.csh $JOB .gz
    PARENT A CHILD B C
    PARENT B C CHILD D
\end{verbatim}
\normalsize

The script \File{pre.csh} uses its command line arguments to form the file name
of the compressed file.
The script contains

\begin{verbatim}
  #!/bin/csh
  gunzip $argv[1]$argv[2]
\end{verbatim}

Therefore, the PRE script invokes  
\begin{verbatim}
  gunzip B.gz
\end{verbatim}
for node B, which uncompresses file \File{B.gz},
placing the result in file \File{B}.

A second example uses the \Expr{\$RETURN} macro.
The DAG input file contains the POST script specification:
\begin{verbatim}
  SCRIPT POST A stage-out job_status $RETURN 
\end{verbatim}
If the HTCondor job of node A exits with the value -1,
the POST script is invoked as
\begin{verbatim}
  stage-out job_status -1
\end{verbatim}

The slightly different example POST script specification
in the DAG input file
\begin{verbatim}
  SCRIPT POST A stage-out job_status=$RETURN 
\end{verbatim}
invokes the POST script with
\begin{verbatim}
  stage-out job_status=$RETURN
\end{verbatim}

This example shows that when
there is no space between the \Expr{=} sign and the variable \Expr{\$RETURN},
there is no substitution of the macro's value.

%%%%%%%%%%%%%%%%%%%%%%%%%%%%%%%%%%%%%%%
\subsubsection{\label{sec:dagman_pre_skip_command}PRE\_SKIP}
\label{dagman:PRE-SKIP}
<<<<<<< HEAD
\index{DAG input file!PRE\_SKIP keyword}
\index{DAGMan!PRE\_SKIP command}
\item \Bold{PRE\_SKIP}
=======
\index{DAG input file!PRE\_SKIP command}
\index{DAGMan!skipping node execution}
>>>>>>> 7b9bdefe

The behavior of DAGMan with respect to node success or failure can
be changed with the addition of a \Arg{PRE\_SKIP} command. 
A \Arg{PRE\_SKIP} line within the DAG input file uses the syntax: 

\Opt{PRE\_SKIP} \Arg{JobName} \Arg{non-zero-exit-code}

The PRE script of a node identified by \Arg{JobName} that exits with the value 
given by \Arg{non-zero-exit-code}
skips the remainder of the node entirely.  
Neither the job associated with the node nor
the POST script will be executed,
and the node will be marked as successful.

% $ % this comment just has a dollar sign so that emacs will not think
%	  we're inside of a math section and will draw things more nicely

%%%%%%%%%%%%%%%%%%%%%%%%%%%%%%%%%%%%%%%
\subsubsection{\label{sec:DAG-command_order}Command Order}
\label{dagman:command order}
\index{DAG input file!command order}
\index{DAGMan!command order}

It is important to note that all commands that reference a \Arg{JobName}
must come \emph{after} the JOB command defining that \Arg{JobName}.  For
example, the command sequence
\begin{verbatim}
SCRIPT PRE A foo.pl
JOB A bar.sub
\end{verbatim}

is not legal and will result in a fatal parse error.

%%%%%%%%%%%%%%%%%%%%%%%%%%%%%%%%%%%%%%%
\subsection{Node Job Submit File Contents}
%%%%%%%%%%%%%%%%%%%%%%%%%%%%%%%%%%%%%%%
\index{DAGMan!node job submit description file}

Each node in a DAG may use a unique submit description file.
A key limitation is that
each HTCondor submit description file must submit jobs
described by a single cluster number;
DAGMan cannot deal with a submit description file producing
multiple job clusters.

Consider again the diamond-shaped DAG example, 
where each node job uses the same submit description file.

\begin{verbatim}
    # File name: diamond.dag
    #
    JOB  A  diamond_job.condor 
    JOB  B  diamond_job.condor 
    JOB  C  diamond_job.condor	
    JOB  D  diamond_job.condor
    PARENT A CHILD B C
    PARENT B C CHILD D
\end{verbatim}

Here is a sample HTCondor submit description file
for this DAG:

\index{DAGMan!example submit description file}
\begin{verbatim}
    # File name: diamond_job.condor
    #
    executable   = /path/diamond.exe
    output       = diamond.out.$(cluster)
    error        = diamond.err.$(cluster)
    log          = diamond_condor.log
    universe     = vanilla
    queue
\end{verbatim}

Since each node uses the same HTCondor submit description file,
this implies that each node within the DAG runs the
same job.
The \MacroUNI{Cluster} macro
produces unique file names for each job's output.

\index{ClassAd job attribute!DAGParentNodeNames}
\index{DAGParentNodeNames!job ClassAd attribute}
The job ClassAd attribute \Attr{DAGParentNodeNames} is also available
for use within the submit description file. 
It defines a comma separated list of each \Arg{JobName}
which is a parent node of this job's node.
This attribute may be used in the \SubmitCmd{arguments} command
for all but scheduler universe jobs.
For example, if the job has two parents, with \Arg{JobName}s B and C,
the submit description file command
\begin{verbatim}
arguments = $$([DAGParentNodeNames])
\end{verbatim}
will pass the string \AdStr{B,C} as the command line argument when invoking
the job.

%%%%%%%%%%%%%%%%%%%%%%%%%%%%%%%%%%%%%%%
\subsection{\label{dagman:submitdag}DAG Submission}
%%%%%%%%%%%%%%%%%%%%%%%%%%%%%%%%%%%%%%%
\index{DAGMan!DAG submission}

A DAG is submitted using the tool \Condor{submit\_dag}.
The manual
page~\pageref{man-condor-submit-dag}
details the command.
The simplest of DAG submissions has the syntax

\Condor{submit\_dag} \Arg{DAGInputFileName}

and the current working directory contains the DAG input file.

The diamond-shaped DAG example may be submitted with

\begin{verbatim}
condor_submit_dag diamond.dag
\end{verbatim}

Do not submit the same DAG, with same DAG input file, 
from within the same directory, 
such that more than one of this same DAG is running at the same time.
It will fail in an unpredictable manner,
as each instance of this same DAG will attempt to use the same
file to enforce dependencies.
 
To increase robustness and guarantee recoverability, the 
\Condor{dagman} process is run as an HTCondor job.
As such, it needs a submit description file.
\Condor{submit\_dag} generates this needed submit description file,
naming it by appending \File{.condor.sub} to the name of the DAG input file.
This submit description file may be edited if the DAG is submitted with

\begin{verbatim}
condor_submit_dag -no_submit diamond.dag
\end{verbatim}
causing \Condor{submit\_dag} to create the submit description file,
but not submit \Condor{dagman} to HTCondor.
To submit the DAG, once the submit description file is edited,
use

\begin{verbatim}
condor_submit diamond.dag.condor.sub
\end{verbatim}

Submit machines with limited resources are supported by
command line options that place limits on the submission and handling 
of HTCondor jobs and PRE and POST scripts. 
Presented here are descriptions of the command line options
to \Condor{submit\_dag}.
These same limits can be set in configuration.
Each limit is applied within a single DAG.

%%%%%%%%%%%%%%%%%%%%%%%%%%%%%%%%%%%%%%%
\subsubsection{\label{sec:DAG-throttling}DAG Throttling}
\index{DAGMan!throttling}

\Bold{Total nodes/clusters:}
The \Opt{-maxjobs} option 
specifies the maximum number of clusters that \Condor{dagman}
can submit at one time.
Since each node corresponds to a single cluster,
this limit restricts the number of nodes that can be submitted (in the
HTCondor queue) at a time.
It is commonly used when
there is a limited amount of input file staging capacity.
As a specific example, consider a case where each node represents
a single HTCondor proc that requires 4 MB of input files,
and the proc will run in a directory with a volume of 100 MB
of free space.
Using the argument \Opt{-maxjobs 25} guarantees that a maximum
of 25 clusters, using a maximum of 100 MB of space,
will be submitted to HTCondor at one time.
(See the \Condor{submit\_dag} man page (~\ref{man-condor-submit-dag})
for more information.  Also see the equivalent
\Macro{DAGMAN\_MAX\_JOBS\_SUBMITTED} configuration option
(~\ref{param:DAGManMaxJobsSubmitted}).)

\Bold{Idle procs:}
The number of idle procs within a given DAG can be limited with
the optional command line argument \Opt{-maxidle}. 
\Condor{dagman} will not submit any more node jobs 
until the number of idle procs in the DAG goes below this
specified value,
even if there are ready nodes in the DAG.
This allows \Condor{dagman} to submit jobs in a way that adapts to
the load on the HTCondor pool at any given time.  If the pool is
lightly loaded, \Condor{dagman} will end up submitting more jobs;
if the pool is heavily loaded, \Condor{dagman} will submit fewer jobs.
(See the \Condor{submit\_dag} man page (~\ref{man-condor-submit-dag})
for more information.  Also see the equivalent
\Macro{DAGMAN\_MAX\_JOBS\_IDLE} configuration option
(~\ref{param:DAGManMaxJobsIdle}).)

Note that the \Opt{-maxjobs} option applies to counts of
\emph{clusters}, whereas the \Opt{-maxidle} option
applies to counts of \emph{procs}.  Unfortunately, this can
be a bit confusing.  Of course, if none of your submit files
create more than one proc, the distinction doesn't matter.
For example, though, a node job submit file that queues
5 procs will count as one for \Opt{-maxjobs}, but five
for \Opt{-maxidle} (if all of the procs are idle).

\Bold{Subsets of nodes:}
Node submission can also be throttled in a finer-grained manner by
grouping nodes into categories.  See section ~\ref{sec:DAG-node-category}
for more details.

\Bold{PRE/POST scripts:}
Since PRE and POST scripts run on the submit machine,
it may be desirable to limit the number of PRE or POST scripts running
at one time.
The optional \Opt{-maxpre} command line argument limits the number of PRE
scripts that may be running at one time,
and the optional \Opt{-maxpost} command line argument limits the number
of POST scripts that may be running at one time.
(See the \Condor{submit\_dag} man page (~\ref{man-condor-submit-dag})
for more information.  Also see the equivalent
\Macro{DAGMAN\_MAX\_PRE\_SCRIPTS} (~\ref{param:DAGManMaxPreScripts}) and
\Macro{DAGMAN\_MAX\_POST\_SCRIPTS} (~\ref{param:DAGManMaxPostScripts})
configuration options.)

%%%%%%%%%%%%%%%%%%%%%%%%%%%%%%%%%%%%%%%
\subsection{\label{sec:DAGPaths}File Paths in DAGs}
%%%%%%%%%%%%%%%%%%%%%%%%%%%%%%%%%%%%%%%
\index{DAGMan!file paths in DAGs}

\Condor{dagman} assumes that all relative paths in a
DAG input file and the associated HTCondor submit description files
are relative to the current
working directory when \Condor{submit\_dag} is run.  
This works well for submitting a single DAG.
It presents problems when multiple independent DAGs are submitted
with a single invocation of \Condor{submit\_dag}.
Each of these independent DAGs would logically be in its own directory, 
such that it could be run or tested independent of other DAGs.
Thus, all references to files will be designed to be relative to
the DAG's own directory.

%Note that 
%relative paths in submit description files can be modified by the submit command
%\SubmitCmd{initialdir}; 
%see the \Condor{submit} manual page at ~\ref{man-condor-submit} 
%for more details on this command.
%The remainder of this discussion ignores \SubmitCmd{initialdir}.

Consider an example DAG within a directory named \File{dag1}.
There would be a DAG input file, named \File{one.dag} for this example.
Assume the contents of this DAG input file specify a node job with
\begin{verbatim}
  JOB A  A.submit
\end{verbatim}
Further assume that partial contents of submit description file 
\File{A.submit} specify
\begin{verbatim}
  executable = programA
  input      = A.input
\end{verbatim}

Directory contents are 
\begin{verbatim}
    dag1 (directory)
          one.dag
          A.submit
          programA
          A.input
\end{verbatim}

All file paths are correct relative to the \File{dag1} directory.
Submission of this example DAG sets the current working directory
to \File{dag1} and invokes \Condor{submit\_dag}:
\begin{verbatim}
  cd dag1
  condor_submit_dag one.dag
\end{verbatim}

Expand this example such that there are now two independent DAGs,
and each is contained within its own directory. 
For simplicity, assume that the DAG in \File{dag2} has remarkably
similar files and file naming as the DAG in \File{dag1}.
Assume that the directory contents are 
\begin{verbatim}
    parent (directory)
         dag1 (directory)
               one.dag
               A.submit
               programA
               A.input
         dag2 (directory)
               two.dag
               B.submit
               programB
               B.input
\end{verbatim}

The goal is to use a single invocation of \Condor{submit\_dag}
to run both dag1 and dag2.
The invocation
\begin{verbatim}
  cd parent
  condor_submit_dag dag1/one.dag dag2/two.dag
\end{verbatim}
\emph{does not work}.
Path names are now relative to \File{parent}, 
which is \emph{not} the desired behavior.

The solution is 
the \Arg{-usedagdir} command line argument to \Condor{submit\_dag}.
This feature runs each DAG as if \Condor{submit\_dag} had been run 
in the directory in which the relevant DAG file exists.
A working invocation is
\begin{verbatim}
  cd parent
  condor_submit_dag -usedagdir dag1/one.dag dag2/two.dag
\end{verbatim}

Output files will be placed in the correct directory, and
the \File{.dagman.out} file will also be in the correct directory.
A Rescue DAG file will be written to
the current working directory, which is the directory when
\Condor{submit\_dag} is invoked.
The Rescue DAG should be run from that same current working directory.
The Rescue DAG includes all the path information necessary to
run each node job in the proper directory.

%If all paths in the DAG input file(s) and the relevant submit
%description files are absolute,
%the \Arg{-usedagdir} argument is not needed;
%however, using absolute paths is NOT generally a good idea.

%For a DAG that \emph{does not} use \Arg{-usedagdir}, 
%relative paths can still work for multiple DAGs, 
%if all file paths are given relative to
%the current working directory as \Condor{submit\_dag} is executed.
%This implies that DAGs in separate directories
%cannot be submitted from their own directories;
%submission only works from the parent directory the paths are set up for.

Use of \Arg{-usedagdir} does \emph{not} work in conjunction with
a JOB node specification within the DAG input file using
the \Arg{DIR} keyword.
Using both will be detected and generate an error. 

%%%%%%%%%%%%%%%%%%%%%%%%%%%%%%%%%%%%%%%
\subsection{\label{sec:DAGMonitoring}DAG Monitoring and DAG Removal}
%%%%%%%%%%%%%%%%%%%%%%%%%%%%%%%%%%%%%%%
\index{DAGMan!DAG monitoring}
\index{DAGMan!DAG removal}

After submission, the progress of the DAG can be monitored
by looking at the job event log file(s),
observing the e-mail that job submission to HTCondor causes,
or by using \Condor{q} \Arg{-dag}.

There is also a large amount of information logged in an extra file.
The name of this extra file is produced by appending
\File{.dagman.out} to the name of the DAG input file; 
for example, if the DAG input file is \File{diamond.dag}, 
this extra file is named \File {diamond.dag.dagman.out}.
If this extra file grows too large, limit its size
with the configuration variable \Macro{MAX\_DAGMAN\_LOG},
as defined in section~\ref{param:MaxSubsysLog}.
The \File{dagman.out} file is an important resource for
debugging; save this file if a problem occurs. 
The \File{dagman.out} is appended to, rather than overwritten, 
with each new DAGMan run.

To remove an entire DAG, consisting of the \Condor{dagman} job, 
plus any jobs submitted to HTCondor,
remove the \Condor{dagman} job by running \Condor{rm}.
For example,
\footnotesize
\begin{verbatim}
% condor_q
-- Submitter: turunmaa.cs.wisc.edu : <128.105.175.125:36165> : turunmaa.cs.wisc.edu
 ID      OWNER          SUBMITTED     RUN_TIME ST PRI SIZE CMD
  9.0   taylor         10/12 11:47   0+00:01:32 R  0   8.7  condor_dagman -f -
 11.0   taylor         10/12 11:48   0+00:00:00 I  0   3.6  B.out
 12.0   taylor         10/12 11:48   0+00:00:00 I  0   3.6  C.out

    3 jobs; 2 idle, 1 running, 0 held

% condor_rm 9.0
\end{verbatim}
\normalsize

The \Condor{dagman} job uses \Condor{rm}
to remove any jobs within the DAG that are running.

In the case where a
machine is scheduled to go down,
DAGMan will clean up memory and exit.
However, it will leave any submitted jobs
in the HTCondor queue.

%%%%%%%%%%%%%%%%%%%%%%%%%%%%%%%%%%%%%%%
\subsection{\label{sec:DagSuspend}Suspending a Running DAG}
%%%%%%%%%%%%%%%%%%%%%%%%%%%%%%%%%%%%%%%
\index{DAGMan!suspending a running DAG}

It may be desired to temporarily suspend a running DAG.
For example, the load may be high on the submit machine,
and therefore it is desired to prevent DAGMan from
submitting any more jobs until the load goes down.
There are two ways to suspend (and resume) a running DAG.

\begin{itemize}
\item Use \Condor{hold}/\Condor{release} on the \Condor{dagman} job.

After placing the \Condor{dagman} job on hold,
no new node jobs will be submitted,
and no PRE or POST scripts will be run.
Any node jobs already in the HTCondor queue will continue undisturbed.
If the \Condor{dagman} job is left on hold,
it will remain in the HTCondor queue after all of the currently running
node jobs are finished.
To resume the DAG, use \Condor{release} on the \Condor{dagman} job.

Note that while the \Condor{dagman} job is on hold,
no updates will be made to the \File{dagman.out} file.

\item Use a DAG halt file.

The second way of suspending a DAG uses the existence of a specially-named
file to change the state of the DAG.
When in this halted state,
no PRE scripts will be run, and no node jobs will be submitted.  
Running node jobs will continue undisturbed.
A halted DAG will still run POST scripts,
and it will still update the \File{dagman.out} file.
This differs from behavior of a DAG that is held.
Furthermore, a halted DAG will not remain in the queue indefinitely;
when all of the running node jobs have finished, 
DAGMan will create a Rescue DAG and exit.

To resume a halted DAG, remove the halt file.

The specially-named file must be placed in the same directory
as the DAG input file.
The naming is the same as the DAG input file concatenated with the
string \File{.halt}.
For example, if the DAG input file is \File{test1.dag}, 
then \File{test1.dag.halt} will be the required name of the halt file.

As any DAG is first submitted with \Condor{submit\_dag}, 
a check is made for a halt file.
If one exists, it is removed.
\end{itemize}

%%%%%%%%%%%%%%%%%%%%%%%%%%%%%%%%%%%%%%%
\subsection{\label{sec:AdvDAGMan}Advanced Features of DAGMan}
%%%%%%%%%%%%%%%%%%%%%%%%%%%%%%%%%%%%%%%


%%%%%%%%%%%%%%%%%%%%%%%%%%%%%%%%%%%%%%%
<<<<<<< HEAD
\subsubsection{\label{dagman:retry}Retrying Failed Nodes or Stopping the Entire DAG}

\index{DAG input file!RETRY keyword}
\index{DAGMan!RETRY of failed nodes}
\index{DAG input file!ABORT-DAG-ON keyword}
\index{DAGMan!ABORT-DAG-ON}
=======
\subsubsection{\label{dagman:retry}Retrying Failed Nodes}
\index{DAG input file!RETRY command}
\index{DAGMan!retrying failed nodes}
>>>>>>> 7b9bdefe

DAGMan can retry any failed node in a DAG by
specifying the node in the DAG input file 
with the \Arg{RETRY} command.
The use of retry is optional.
The syntax for retry is

\Opt{RETRY} \Arg{JobName} \Arg{NumberOfRetries} \oOptArg{UNLESS-EXIT}{value}

where \Arg{JobName} identifies the node.
\Arg{NumberOfRetries} is an integer
number of times to retry the node after failure.
The implied number of retries for any node is 0,
the same as not having a retry line in the file. 
Retry is implemented on nodes, not parts of a node.

The diamond-shaped DAG example may be modified to
retry node C:

\footnotesize
\begin{verbatim}
    # File name: diamond.dag
    #
    JOB  A  A.condor 
    JOB  B  B.condor 
    JOB  C  C.condor	
    JOB  D  D.condor
    PARENT A CHILD B C
    PARENT B C CHILD D
    Retry  C 3
\end{verbatim}
\normalsize

If node C is marked as failed for any reason,
then it is started over as a first retry.
The node will be tried a second and third time,
if it continues to fail.
If the node is marked as successful, then further retries do not occur.

Retry of a node may be short circuited using the
optional keyword \Arg{UNLESS-EXIT}, followed by an integer exit value.
If the node exits with the specified integer exit value,
then no further processing will be done
on the node. 

The macro \Env{\$RETRY} evaluates to an 
integer value, set to 0 first time a node is run,
and is incremented each time for each time the node is retried. 
The macro \Env{\$MAX\_RETRIES} is the value set for
\Arg{NumberOfRetries}.
These macros may be used as arguments passed to a PRE or POST script.

%%%%%%%%%%%%%%%%%%%%%%%%%%%%%%%%%%%%%%%
\subsubsection{\label{dagman:abort}Stopping the Entire DAG}
\index{DAG input file!ABORT-DAG-ON command}
\index{DAGMan!aborting a DAG}

The \Arg{ABORT-DAG-ON} command provides a way
to abort the entire DAG if a given node returns a specific exit
code.  The syntax for \Arg{ABORT-DAG-ON} is

\Opt{ABORT-DAG-ON} \Arg{JobName} \Arg{AbortExitValue}
\oOptArg{RETURN}{DAGReturnValue}

If the return value of the node specified by \Arg{JobName}
matches \Arg{AbortExitValue},
the DAG is immediately aborted.
A DAG abort differs from a node failure,
in that a DAG abort causes all nodes within the DAG to be stopped immediately.
This includes removing the jobs in nodes that are currently running.
A node failure differs, as it would allow the DAG to continue running,
until no more progress can be made due to dependencies.

The behavior differs based on the existence of PRE and/or POST scripts.
If a PRE script returns the \Arg{AbortExitValue} value,
the DAG is immediately aborted.
If the HTCondor job within a node returns the \Arg{AbortExitValue} value,
the DAG is aborted if the node has no POST script.
If the POST script returns the \Arg{AbortExitValue} value, the DAG is aborted.

An abort overrides node retries. 
If a node returns the abort exit value,
the DAG is aborted,
even if the node has retry specified.

When a DAG aborts, by default it exits with the node return value that
caused the abort.  This can be changed by 
using  the optional \Arg{RETURN} keyword along
with specifying the desired \Arg{DAGReturnValue}.
The DAG abort return value
can be used for DAGs within DAGs,
allowing an inner DAG to cause an abort of an outer DAG.

A DAG return value other than 0, 1, or 2 will cause the
\Condor{dagman} job to stay in the queue after it exits
and get retried, unless the \AdAttr{on\_exit\_remove} expression in the
\File{.condor.sub} file is manually modified.

Adding \Arg{ABORT-DAG-ON} for node C in the diamond-shaped
DAG
\footnotesize
\begin{verbatim}
    # File name: diamond.dag
    #
    JOB  A  A.condor 
    JOB  B  B.condor 
    JOB  C  C.condor	
    JOB  D  D.condor
    PARENT A CHILD B C
    PARENT B C CHILD D
    Retry  C 3
    ABORT-DAG-ON C 10 RETURN 1
\end{verbatim}
\normalsize

causes the DAG to be aborted, if node C exits with a return value of 10.
Any other currently running nodes, 
of which only node B is a possibility for this particular example, 
are stopped and removed.
If this abort occurs, the return value for the DAG is 1.


%%%%%%%%%%%%%%%%%%%%%%%%%%%%%%%%%%%%%%%
\subsubsection{\label{dagman:VARS}Variable Values Associated with Nodes}
\index{DAG input file!VARS command}
\index{DAGMan!VARS (macro for submit description file)}

Macros defined for DAG nodes can be used within the submit description
file of the node job. 
The \Arg{VARS} command provides a method for defining a macro.
Macros are defined on a per-node basis, using the syntax

\Opt{VARS} \Arg{JobName} \Arg{macroname=}\Arg{"string"} [\Arg{macroname=}\Arg{"string"\Dots}]

The macro may be used within the
submit description file of the relevant node.  
A \Arg{macroname} may contain alphanumeric characters (a-z, A-Z, and 0-9)
and the underscore character.
The space character delimits macros,
such that there may be more than one macro defined on a single line.
Multiple lines defining macros for the same node are permitted.

Correct syntax requires that the \Arg{string} must be
enclosed in double quotes.
To use a double quote mark within a \Arg{string},
escape the double quote mark with the backslash character (\verb@\@).
To add the backslash character itself, use two backslashes (\verb@\\@).

A restriction is that the \Arg{macroname} itself cannot begin with the string
\Expr{queue},
in any combination of upper or lower case letters.

\Bold{Examples}

If the DAG input file contains
\footnotesize
\begin{verbatim}
    # File name: diamond.dag
    #
    JOB  A  A.submit 
    JOB  B  B.submit 
    JOB  C  C.submit	
    JOB  D  D.submit
    VARS A state="Wisconsin"
    PARENT A CHILD B C
    PARENT B C CHILD D

\end{verbatim}
\normalsize

then the submit description file \File{A.submit} may use 
the macro \verb@state@.
Consider this 
submit description file \File{A.submit}:

\footnotesize
\begin{verbatim}
    # file name: A.submit
    executable = A.exe
    log        = A.log
    arguments  = "$(state)"
    queue
\end{verbatim}
\normalsize
The macro value expands to become a command-line argument in 
the invocation of the job.
The job is invoked with
\footnotesize
\begin{verbatim}
A.exe Wisconsin
\end{verbatim}
\normalsize

The use of macros may allow a reduction in the number 
of distinct submit description files.
A separate example shows this intended use of \Arg{VARS}.
In the case where the submit description file for each node
varies only in file naming, 
macros reduce the number of submit description files to one.

This example references a single submit description file for each of
the nodes in the DAG input file, 
and it uses the \Arg{VARS} entry to name files used by each job.

The relevant portion of the DAG input file appears as 
\begin{verbatim}
    JOB A theonefile.sub
    JOB B theonefile.sub
    JOB C theonefile.sub

    VARS A filename="A"
    VARS B filename="B"
    VARS C filename="C"
\end{verbatim}

The submit description file appears as 
\footnotesize
\begin{verbatim}
    # submit description file called:  theonefile.sub
    executable   = progX
    output       = $(filename)
    error        = error.$(filename)
    log          = $(filename).log
    queue
\end{verbatim}
\normalsize

For a DAG such as this one, but with thousands of nodes,
the ability to write and maintain a single submit description file 
together with a single, yet more complex, DAG input file is worthwhile.

% Note: this is an alternative to subsubsubsection, which we don't have.
\begin{description}
\item[Multiple macroname definitions]
\end{description}

If a macro name for a specific node in a DAG is defined more than once,
as it would be with the partial file contents
\begin{verbatim}
  JOB job1 job1.submit
  VARS job1 a="foo"
  VARS job1 a="bar"
\end{verbatim}
a warning is written to the log, of the format 
\begin{verbatim}
Warning: VAR <macroname> is already defined in job <JobName>
Discovered at file "<DAG input file name>", line <line number>
\end{verbatim}

The behavior of DAGMan is such that all definitions for the macro exist,
but only the last one defined is used as the variable's value.
Using this example, 
if the \File{job1.submit} submit description file contains
\begin{verbatim}
  arguments = "$(a)"
\end{verbatim}
then the argument will be \Expr{bar}.

% Note: this is an alternative to subsubsubsection, which we don't have.
\begin{description}
\item[Special characters within VARS string definitions]
\end{description}
\index{DAGMan!VARS (use of special characters)}

The value defined for a macro may contain spaces and tabs.
It is also possible to have double quote marks and
backslashes within a value.
In order to have spaces or tabs within a value specified for a command line
argument,
use the New Syntax format for the \SubmitCmdNI{arguments} submit command,
as described in section~\ref{man-condor-submit-arguments}.
Escapes for double quote marks
depend on whether the New Syntax or Old Syntax format is used
for the \SubmitCmdNI{arguments} submit command.
Note that in both syntaxes,
double quote marks require two levels of escaping:
one level is for the parsing of the DAG input file, and the other level is for
passing the resulting value through \Condor{submit}.

As of HTCondor version 8.3.7, 
single quotes are permitted within the value specification.  
For the specification of command line \SubmitCmdNI{arguments}, 
single quotes can be used in three ways:
\begin{itemize}
\item in Old Syntax, within a macro's value specification
\item in New Syntax, within a macro's value specification
\item in New Syntax only, to delimit an argument containing white space 
\end{itemize}
There are examples of all three cases below.  
In New Syntax, 
to pass a single quote as part of an argument, 
escape it with another single quote
for \Condor{submit} parsing as in the example's NodeA \Expr{fourth} macro.

As an example that shows uses of all special characters, 
here are only the relevant parts of a DAG input file.
Note that the NodeA value for the macro \Expr{second} contains a tab.
\footnotesize
\begin{verbatim}
    VARS NodeA first="Alberto Contador"
    VARS NodeA second="\"\"Andy	Schleck\"\""
    VARS NodeA third="Lance\\ Armstrong"
    VARS NodeA fourth="Vincenzo ''The Shark'' Nibali"
    VARS NodeA misc="!@#$%^&*()_-=+=[]{}?/"
    
    VARS NodeB first="Lance_Armstrong"
    VARS NodeB second="\\\"Andreas_Kloden\\\""
    VARS NodeB third="Ivan\\_Basso"
    VARS NodeB fourth="Bernard_'The_Badger'_Hinault"
    VARS NodeB misc="!@#$%^&*()_-=+=[]{}?/"

    VARS NodeC args="'Nairo Quintana' 'Chris Froome'"
\end{verbatim}
\normalsize

Consider an example in which
the submit description file for NodeA uses the New Syntax for the
\SubmitCmdNI{arguments} command:
\footnotesize
\begin{verbatim}
  arguments = "'$(first)' '$(second)' '$(third)' '($fourth)' '$(misc)'"
\end{verbatim}
\normalsize
The single quotes around each variable reference are only necessary
if the variable value may contain spaces or tabs.
The resulting values passed to the NodeA executable are:
\footnotesize
\begin{verbatim}
  Alberto Contador
  "Andy	Schleck"
  Lance\ Armstrong
  Vincenzo 'The Shark' Nibali
  !@#$%^&*()_-=+=[]{}?/
\end{verbatim}
\normalsize

Consider an example in which
the submit description file for NodeB uses the Old Syntax for the
\SubmitCmdNI{arguments} command:
\footnotesize
\begin{verbatim}
  arguments = $(first) $(second) $(third) $(fourth) $(misc)
\end{verbatim}
\normalsize

The resulting values passed to the NodeB executable are:
\footnotesize
\begin{verbatim}
  Lance_Armstrong
  "Andreas_Kloden"
  Ivan\_Basso
  Bernard_'The_Badger'_Hinault
  !@#$%^&*()_-=+=[]{}?/
\end{verbatim}
\normalsize

Consider an example in which
the submit description file for NodeC uses the New Syntax for the
\SubmitCmdNI{arguments} command:
\footnotesize
\begin{verbatim}
  arguments = "$(args)"
\end{verbatim}
\normalsize

The resulting values passed to the NodeC executable are:
\footnotesize
\begin{verbatim}
  Nairo Quintana
  Chris Froome
\end{verbatim}
\normalsize

% Note: this is an alternative to subsubsubsection, which we don't have.
\begin{description}
\item[Using special macros within a definition]
\end{description}

The \verb@$(JOB)@ and \verb@$(RETRY)@ macros may be used within a
definition of the \Arg{string} that defines a variable.
This usage requires parentheses,
such that proper macro substitution may take place when
the macro's value is only a portion of the string.
\begin{itemize}
\item \verb@$(JOB)@ expands to the node \Arg{JobName}. 
If the \Arg{VARS} line appears in a DAG file used as a splice file, 
then \verb@$(JOB)@ will be the fully scoped name of the node.

For example, the DAG input file lines
\begin{verbatim}
  JOB  NodeC NodeC.submit
  VARS NodeC nodename="$(JOB)"
\end{verbatim}
set \Expr{nodename} to \Expr{NodeC},
and the DAG input file lines
\begin{verbatim}
  JOB  NodeD NodeD.submit
  VARS NodeD outfilename="$(JOB)-output"
\end{verbatim}
set \Expr{outfilename} to \Expr{NodeD-output}.

\item \verb@$(RETRY)@ expands to 0 the first time a node is run;
the value is incremented each time the node is retried.
For example:
\begin{verbatim}
  VARS NodeE noderetry="$(RETRY)"
\end{verbatim}
\end{itemize}

% Note: this is an alternative to subsubsubsection, which we don't have.
\begin{description}
\item[Using VARS to define ClassAd attributes]
\end{description}

The \Arg{macroname} may also begin with a \Expr{+} character, in which case it
names a ClassAd attribute. For example, the VARS specification
\begin{verbatim}
  VARS NodeF +A="\"bob\""
\end{verbatim}
results in the job ClassAd attribute
\begin{verbatim}
  A = "bob"
\end{verbatim}
Note that ClassAd string values must be quoted, hence there are escaped
quotes in the example above.  The outer quotes are consumed in the parsing of
the DAG input file, so the escaped inner quotes remain in the definition
of the attribute value.

Continuing this example,
it allows the HTCondor submit description file for NodeF to use
the following line:
\begin{verbatim}
  arguments = "$$([A])"
\end{verbatim}

The special macros may also be used.
For example
\begin{verbatim}
  VARS NodeG +B="$(RETRY)"
\end{verbatim}
places the numerical attribute
\begin{verbatim}
  B = 1
\end{verbatim}
into the ClassAd when the NodeG job is run for a second time,
which is the first retry and the value 1. 

%%%%%%%%%%%%%%%%%%%%%%%%%%%%%%%%%%%%%%%
<<<<<<< HEAD
\subsubsection{\label{sec:DAG-SetNodePriority}Setting Priorities for Nodes}
\index{DAG input file!PRIORITY keyword}
=======
\subsubsection{Setting Priorities for Nodes}
\index{DAG input file!PRIORITY command}
\index{DAGMan!node priorities}
>>>>>>> 7b9bdefe

The \Arg{PRIORITY} command assigns a priority to a DAG node.
The syntax for \Arg{PRIORITY} is

\Opt{PRIORITY} \Arg{JobName} \Arg{PriorityValue}

The node priority affects the order in which nodes that are ready
at the same time will be submitted.  Note that node priority does
\emph{not} override the DAG dependencies.

Node priority is mainly relevant if
node submission is throttled via the \Arg{-maxjobs} or \Arg{-maxidle}
command-line arguments or the \MacroNI{DAGMAN\_MAX\_JOBS\_SUBMITTED} or
\MacroNI{DAGMAN\_MAX\_JOBS\_IDLE} configuration variables.  Note that PRE
scripts can affect the order in which jobs run, so DAGs containing
PRE scripts may not run the nodes in exact priority order, even if
doing so would satisfy the DAG dependencies.

The priority value is an integer (which can be negative).  A larger
numerical priority is better (will be run before a smaller numerical
value).  The default priority is 0.

Adding \Arg{PRIORITY} for node C in the diamond-shaped
DAG
\footnotesize
\begin{verbatim}
    # File name: diamond.dag
    #
    JOB  A  A.condor 
    JOB  B  B.condor 
    JOB  C  C.condor	
    JOB  D  D.condor
    PARENT A CHILD B C
    PARENT B C CHILD D
    Retry  C 3
    PRIORITY C 1
\end{verbatim}
\normalsize

This will cause node C to be submitted before node B.
Without this priority setting for node C, node B would be submitted first.

Priorities are propagated to children, to SUBDAGs, 
and to the HTCondor job itself,
via the \Attr{JobPrio} attribute in the job's ClassAd. 
The priority is defined to be the maximum of the DAG PRIORITY directive 
for the job itself and the PRIORITYs of all its parents. 
Here is an example to clarify:

\footnotesize
\begin{verbatim}
    # File name: priorities.dag
    #
JOB A A.condor
JOB B B.condor
JOB C C.condor
SUBDAG EXTERNAL D SD.subdag
PARENT A C CHILD B
PARENT C CHILD D
PRIORITY A 60
PRIORITY B 0
PRIORITY C 5
PRIORITY D 100
\end{verbatim}
\normalsize

In this example, node B is a child of nodes A and C. 
Node B's priority is initially set to 0,
but its priority becomes 60,
because that is the maximum of its initial priority of 0,
and the priorities of its parents
A with priority 60 and C with priority 5.
Node D has only parent node C.
Since the priority of node D will become at least as big as that of 
its parent node C,
node D is assigned a priority of 100.
And, all nodes in the D SUBDAG will have priority at least 100.
This priority is assigned by DAGMan.
There is no way to change the priority in the submit description file for a job,
as DAGMan will override any \SubmitCmd{priority} command placed
in a submit description file.
The implication of this priority propagation is
that for DAGs with a large number of edges (representing dependencies), 
the priorities of child nodes far from the root nodes 
will tend to be the same.
The priorities of the leaf nodes of a tree-shaped DAG,
or of DAGs with a relatively small number of dependencies,
will \emph{not} tend to be the same.

%%%%%%%%%%%%%%%%%%%%%%%%%%%%%%%%%%%%%%%
\subsubsection{\label{sec:DAG-node-category}Throttling Nodes by Category}
<<<<<<< HEAD

\index{DAG input file!CATEGORY keyword}
\index{DAG input file!MAXJOBS keyword}
=======
\index{DAG input file!CATEGORY command}
\index{DAG input file!MAXJOBS command}
\index{DAGMan!throttling nodes by category}
>>>>>>> 7b9bdefe

In order to limit the number of submitted job clusters within a DAG,
the nodes may be placed into categories by assignment of a name.
Then, a maximum number of submitted clusters may be specified
for each category.

The \Arg{CATEGORY} command assigns a category name to a DAG node.
The syntax for \Arg{CATEGORY} is

\Opt{CATEGORY} \Arg{JobName} \Arg{CategoryName}

Category names cannot contain white space.

The \Arg{MAXJOBS} command limits the number of submitted job clusters
on a per category basis.
The syntax for \Arg{MAXJOBS} is

\Opt{MAXJOBS} \Arg{CategoryName} \Arg{MaxJobsValue}

If the number of submitted job clusters for a given category reaches the limit,
no further job clusters in that category will be submitted until other
job clusters within the category terminate.
If MAXJOBS is not set for a defined category,
then there is no limit placed on the number of submissions
within that category.

Note that a single invocation
of \Condor{submit} results in one job cluster.
The number of HTCondor jobs within a cluster may be greater than 1. 

The  configuration variable \MacroNI{DAGMAN\_MAX\_JOBS\_SUBMITTED} 
and the \Condor{submit\_dag} \Arg{-maxjobs} command-line option
are still enforced if these \Arg{CATEGORY} and \Arg{MAXJOBS}
throttles are used.

Please see the end of section~\ref{sec:DAGSplicing}
on DAG Splicing for a description of the interaction between
categories and splices.

%%%%%%%%%%%%%%%%%%%%%%%%%%%%%%%%%%%%%%%
\subsubsection{\label{sec:DAG-configuration}Configuration Specific to a DAG}
<<<<<<< HEAD
\index{DAG input file!CONFIG keyword}
\index{DAGMan!CONFIG}
=======
\index{DAG input file!CONFIG command}
>>>>>>> 7b9bdefe
\index{DAGMan!configuration specific to a DAG}

All configuration variables and their definitions that relate to 
DAGMan may be found in section~\ref{sec:DAGMan-Config-File-Entries}.

Configuration variables for \Condor{dagman} can be specified in several
ways, as given within the ordered list:
\begin{enumerate}
\item
In an HTCondor configuration file.
\item
With an environment variable.
Prepend the string \verb@_CONDOR_@ to the configuration variable's name.
\item
With a line in the DAG input file using the keyword \Arg{CONFIG}, 
such that there is a configuration file specified
that is specific to an instance of \Condor{dagman}.
The configuration file specification may instead be specified
on the \Condor{submit\_dag} command line using the \Opt{-config} option.
\item
For some configuration variables,
\Condor{submit\_dag} command line argument specifies a configuration variable. 
For example, the configuration variable \MacroNI{DAGMAN\_MAX\_JOBS\_SUBMITTED}
has the corresponding command line argument \Arg{-maxjobs}.
\end{enumerate}

For this ordered list, 
configuration values specified or parsed later in the list
override ones specified earlier.
For example, a value specified on the
\Condor{submit\_dag} command line overrides corresponding values in any
configuration file.
And, a value specified in a DAGMan-specific configuration
file overrides values specified in a general HTCondor configuration file.

The \Arg{CONFIG} command within the DAG input file specifies a 
configuration file to be used to set configuration variables 
related to \Condor{dagman} when running this DAG.
The syntax for \Arg{CONFIG} is

\Opt{CONFIG} \Arg{ConfigFileName}

As an example, if the DAG input file contains:
\begin{verbatim}
  CONFIG dagman.config
\end{verbatim}
then the configuration values in file \File{dagman.config} will be used
for this DAG.
If the contents of file \File{dagman.config} is 
\begin{verbatim}
  DAGMAN_MAX_JOBS_IDLE = 10
\end{verbatim}
then this configuration is defined for this DAG. 

Only a single configuration file can be specified for a given
\Condor{dagman} run.  For example, if one file is specified within a DAG
input file,
and a different file is specified on the \Condor{submit\_dag} command
line, this is a fatal error at submit time.
The same is true if
different configuration files are specified in multiple DAG input files
and referenced in a single \Condor{submit\_dag} command.

If multiple DAGs are run in a single \Condor{dagman} run, 
the configuration options specified in the \Condor{dagman} configuration
file, if any, apply to all DAGs, even if some of the DAGs specify no
configuration file.

Configuration variables that are not for \Condor{dagman}
and not utilized by DaemonCore, yet are specified in a
\Condor{dagman}-specific configuration file are ignored.

%%%%%%%%%%%%%%%%%%%%%%%%%%%%%%%%%%%%%%%
\subsubsection{\label{sec:DAG-SetAttributes}Setting ClassAd attributes in the DAG file}
\index{DAG input file!SET\_JOB\_ATTR keyword}
\index{DAGMan!SET\_JOB\_ATTR}
\index{DAGMan!Setting ClassAd attributes in a DAG}

The \Arg{SET\_JOB\_ATTR} keyword within the DAG input file specifies
an attribute/value pair to be set in the DAGMan job's ClassAd.
The syntax for \Arg{SET\_JOB\_ATTR} is

\Opt{SET\_JOB\_ATTR} \Arg{AttributeName}=\Arg{AttributeValue}

As an example, if the DAG input file contains:
\begin{verbatim}
  SET_JOB_ATTR TestNumber = 17
\end{verbatim}
the ClassAd of the DAGMan job itself will have an attribute
\MacroNI{TestNumber} with the value \MacroNI{17}.

The attribute set by the \Arg{SET\_JOB\_ATTR} command is set only
in the ClassAd of the DAGMan job itself -- it is not propagated to
node jobs of the DAG.

Values with spaces can be set by surrounding the string containing a
space with single or double quotes.  (Note that the quote marks
themselves will be part of the value.)

Only a single attribute/value pair can be specified per
\Arg{SET\_JOB\_ATTR} command.  If the same attribute is specified
multiple times in the DAG (or in multiple DAGs run by the same
DAGMan instance) the last-specified value is the one that will
be utilized.  An attribute set in the DAG file can be overridden
by specifying
\begin{verbatim}
-append '+<attribute> = <value>'
\end{verbatim}
on the \Condor{submit\_dag} command line.

%%%%%%%%%%%%%%%%%%%%%%%%%%%%%%%%%%%%%%%
\subsubsection{\label{sec:MultipleDAGs}Optimization of Submission Time}
\index{DAGMan!optimization of submit time}

\Condor{dagman} works by watching log files for events, such as submission,
termination, and going on hold.
When a new job is ready to be run, it is submitted to the \Condor{schedd}, 
which needs to acquire a computing resource. 
Acquisition requires the \Condor{schedd} to contact the central
manager and get a claim on a machine,
and this claim cycle can take many minutes.

Configuration variable
\Macro{DAGMAN\_HOLD\_CLAIM\_TIME} 
avoids the wait for a negotiation cycle.
When set to a non zero value, 
the \Condor{schedd} keeps a claim idle,
such that the \Condor{startd} delays in shifting from
the Claimed to the Preempting state (see Figure~\ref{fig:machine-states}).
Thus, if another job appears that is suitable for the claimed resource,
then the \Condor{schedd} will submit the job directly to the \Condor{startd}, 
avoiding the wait and overhead of a negotiation cycle.
This results in a speed up of job completion,
especially for linear DAGs in pools that have lengthy negotiation cycle times.

By default, \MacroNI{DAGMAN\_HOLD\_CLAIM\_TIME} is 20, 
causing a claim to remain idle for 20 seconds, 
during which time a new job can be submitted
directly to the already-claimed \Condor{startd}. 
A value of 0 means that claims are not held idle for a running DAG.
If a DAG node has no children,
the value of \MacroNI{DAGMAN\_HOLD\_CLAIM\_TIME} will be ignored;
the \Attr{KeepClaimIdle} attribute will not be defined in the job ClassAd 
of the node job, unless the job requests it using the submit command
\SubmitCmd{keep\_claim\_idle}. 

%%%%%%%%%%%%%%%%%%%%%%%%%%%%%%%%%%%%%%%
\subsubsection{\label{sec:MultipleDAGs}Single Submission of Multiple, Independent DAGs}
\index{DAGMan!single submission of multiple, independent DAGs}

A single use of \Condor{submit\_dag} may execute multiple, independent DAGs.
Each independent DAG has its own, distinct DAG input file.
These DAG input files are command-line arguments to
\Condor{submit\_dag}.

Internally, all of the independent DAGs are combined
into a single, larger DAG, with no dependencies between
the original independent DAGs.
As a result,
any generated Rescue DAG file represents all of the original independent DAGs
with a single DAG.
The file name of this Rescue DAG is based on the DAG input file
listed first within the command-line arguments.
For example, assume that three independent DAGs are submitted with
\begin{verbatim}
  condor_submit_dag A.dag B.dag C.dag
\end{verbatim}
The first listed is \File{A.dag}.
The remainder of the specialized file name adds a suffix
onto this first DAG input file name, \File{A.dag}.
The suffix is \File{\_multi.rescue<XXX>},
where \File{<XXX>} is substituted by the 3-digit number of the
Rescue DAG created as defined in section~\ref{sec:DAGMan-rescue}.
The first time a Rescue DAG is created for the example,
it will have the file name \File{A.dag\_multi.rescue001}.

Other files such
as \File{dagman.out} and the lock file also have names based on this
first DAG input file.

The success or failure of the independent DAGs is well defined.
When multiple, independent DAGs are submitted with a single
command, the
success of the composite DAG is defined as the logical AND
of the success of each independent DAG.
This implies that failure is defined as the logical OR
of the failure of any of the independent DAGs.

By default, DAGMan internally renames the nodes to avoid node name collisions.  
If all node names are unique, 
the renaming of nodes may be disabled by
setting the configuration variable \Macro{DAGMAN\_MUNGE\_NODE\_NAMES}
to \Expr{False} (see ~\ref{param:DAGManMungeNodeNames}).


%%%%%%%%%%%%%%%%%%%%%%%%%%%%%%%%%%%%%%%
\subsubsection{\label{sec:DAGsinDAGs}A DAG Within a DAG Is a SUBDAG}
\index{DAG input file!SUBDAG command}
\index{DAGMan!DAGs within DAGs}
<<<<<<< HEAD
\index{DAG input file!SUBDAG keyword}
=======
>>>>>>> 7b9bdefe

The organization and dependencies of the jobs within a DAG
are the keys to its utility.
Some DAGs are naturally constructed hierarchically,
such that a node within a DAG is also a DAG.
HTCondor DAGMan handles this situation easily.
DAGs can be nested to any depth.

One of the benefits of using the SUBDAG feature is that portions of
the overall workflow
can be constructed and modified during the execution of the DAG.
(a SUBDAG doesn't have to be defined until just before it is submitted).
A drawback may be that each SUBDAG causes its own distinct job submission
of \Condor{dagman}, leading to a larger number of jobs,
together with their potential need of carefully constructed policy
configuration to throttle node submission or execution (because each
SUBDAG has its own throttles).

Since more than one DAG is being discussed, 
here is terminology introduced to clarify which DAG is which. 
Reuse the example diamond-shaped DAG as given in 
Figure~\ref{fig:dagman-diamond}.
Assume that node B of this diamond-shaped DAG
will itself be a DAG.
The DAG of node B is called a SUBDAG, inner DAG, or lower-level DAG.
The diamond-shaped DAG is called the outer or top-level DAG.

Work on the inner DAG first.
Here is a very simple linear DAG input file used as
an example of the inner DAG.
\begin{verbatim}
    # File name: inner.dag
    #
    JOB  X  X.submit
    JOB  Y  Y.submit
    JOB  Z  Z.submit
    PARENT X CHILD Y
    PARENT Y CHILD Z
\end{verbatim}

The HTCondor submit description file, used by \Condor{dagman},
corresponding to \File{inner.dag} will be named
\File{inner.dag.condor.sub}.  The DAGMan submit description file is always
named \File{<DAG file name>.condor.sub}.
Each DAG or SUBDAG results in the submission of \Condor{dagman}
as an HTCondor job, and \Condor{submit\_dag} creates this
submit description file.

The preferred presentation of the DAG input file for the outer DAG is
\begin{verbatim}
# File name: diamond.dag
#
    JOB  A  A.submit 
    SUBDAG EXTERNAL  B  inner.dag
    JOB  C  C.submit	
    JOB  D  D.submit
    PARENT A CHILD B C
    PARENT B C CHILD D
\end{verbatim}

The preferred presentation is equivalent to
\begin{verbatim}
# File name: diamond.dag
#
    JOB  A  A.submit 
    JOB  B  inner.dag.condor.sub
    JOB  C  C.submit	
    JOB  D  D.submit
    PARENT A CHILD B C
    PARENT B C CHILD D
\end{verbatim}

Within the outer DAG's input file,
the \Opt{SUBDAG} command specifies a special case of a \Opt{JOB}
node, where the job is itself a DAG.

The syntax for each SUBDAG entry is

\Opt{SUBDAG} \Opt{EXTERNAL} \Arg{JobName} \Arg{DagFileName}
\oOptArg{DIR}{directory} \oOpt{NOOP} \oOpt{DONE}

The optional specifications of \Opt{DIR}, \Opt{NOOP}, and \Opt{DONE},
if used, must appear in this order within the entry.

A \Opt{SUBDAG} node is essentially the same as any other node,
except that the DAG input file for the inner DAG is specified,
instead of the HTCondor submit file.
The keyword \Opt{EXTERNAL} means that the
SUBDAG is run within its own instance of \Condor{dagman}.

\Opt{NOOP} and \Opt{DONE} for \Opt{SUBDAG} nodes have the same effect
that they do for \Opt{JOB} nodes.

Here are details that affect SUBDAGs:
\begin{itemize}
\item{Nested Submit Description File Generation}

There are three ways to generate the \File{<DAG file name>.condor.sub} file
of a SUBDAG:

\begin{itemize}
\item \Bold{Lazily} (the default in HTCondor version 7.5.2 and later versions)
\item \Bold{Eagerly} (the default in HTCondor versions 7.4.1 through 7.5.1)
\item \Bold{Manually} (the only way prior to version HTCondor version 7.4.1)
\end{itemize}

When the \File{<DAG file name>.condor.sub} file is generated \Bold{lazily},
this file is generated immediately
before the SUBDAG job is submitted.
Generation is accomplished by running
\begin{verbatim}
condor_submit_dag -no_submit
\end{verbatim}
on the DAG input file specified in the \Opt{SUBDAG} entry.
This is the default behavior.
There are advantages to this lazy mode of submit description
file creation for the SUBDAG:
\begin{itemize}
\item The DAG input file for a SUBDAG does not have to exist until the SUBDAG
is ready to run, so this file can be dynamically created by earlier
parts of the outer DAG or by the PRE script of the node containing the SUBDAG.
\item It is now possible to have SUBDAGs within splices. 
That is not
possible with eager submit description file creation,
because \Condor{submit\_dag} does not understand splices.
\end{itemize}

The main disadvantage of lazy submit file generation is that 
a syntax error in the DAG input file of a SUBDAG will not be discovered
until the outer DAG tries to run the inner DAG.

When \File{<DAG file name>.condor.sub} files are generated \Bold{eagerly},
\Condor{submit\_dag} runs itself recursively (with the \Arg{-no\_submit}
option) on each SUBDAG, so all of the \File{<DAG file name>.condor.sub} files
are generated before the top-level DAG is actually submitted.
To generate the \File{<DAG file name>.condor.sub} files eagerly, 
pass the \Arg{-do\_recurse} flag to \Condor{submit\_dag}; 
also set the \MacroNI{DAGMAN\_GENERATE\_SUBDAG\_SUBMITS} configuration variable
to \Expr{False}, so that \Condor{dagman} does not re-run
\Condor{submit\_dag} at run time thereby regenerating 
the submit description files.

To generate the \File{.condor.sub} files \Bold{manually}, 
run
\begin{verbatim}
condor_submit_dag -no_submit
\end{verbatim}
on each lower-level DAG file,
before running \Condor{submit\_dag} on the top-level DAG file;
also set the \MacroNI{DAGMAN\_GENERATE\_SUBDAG\_SUBMITS}
configuration variable to \Expr{False},
so that \Condor{dagman} does not re-run \Condor{submit\_dag} at run time.
The main reason for
generating the \File{<DAG file name>.condor.sub} files manually is 
to set options
for the lower-level DAG that one would not otherwise be able to set
An  example of this is the  \Arg{-insert\_sub\_file} option.
For instance,
using the given example do the following to manually generate
HTCondor submit description files:

\footnotesize
\begin{verbatim}
  condor_submit_dag -no_submit -insert_sub_file fragment.sub inner.dag
  condor_submit_dag diamond.dag
\end{verbatim}
\normalsize

Note that most \Condor{submit\_dag} command-line flags have
corresponding configuration variables, so we encourage the use of
per-DAG configuration files, especially in the case of nested DAGs.
This is the easiest way to set different options for different DAGs
in an overall workflow.

It is possible to combine more than one method of generating the
\File{<DAG file name>.condor.sub} files.
For example, one might pass the \Arg{-do\_recurse} flag to 
\Condor{submit\_dag},
but leave the
\MacroNI{DAGMAN\_GENERATE\_SUBDAG\_SUBMITS} configuration variable set
to the default of \Expr{True}.
Doing this would provide the benefit
of an immediate error message at submit time,
if there is a syntax error
in one of the inner DAG input files,
but the lower-level \File{<DAG file name>.condor.sub}
files would still be regenerated before each nested DAG is submitted.

% See SubmitDagDeepOptions in dagman_recursive_submit.h
The values of the following command-line flags are passed from the
top-level \Condor{submit\_dag} instance to any lower-level
\Condor{submit\_dag} instances.
This occurs
whether the lower-level submit description files are generated 
lazily or eagerly:
\begin{itemize}
\item \Opt{-verbose}
\item \Opt{-force}
\item \Opt{-notification}
\item \Opt{-allowlogerror}
\item \Opt{-dagman}
\item \Opt{-usedagdir}
\item \Opt{-outfile\_dir}
\item \Opt{-oldrescue}
\item \Opt{-autorescue}
\item \Opt{-dorescuefrom}
\item \Opt{-allowversionmismatch}
\item \Opt{-no\_recurse/do\_recurse}
\item \Opt{-update\_submit}
\item \Opt{-import\_env}
\item \Opt{-suppress\_notification}
\item \Opt{-priority}
\item \Opt{-dont\_use\_default\_node\_log}
\end{itemize}

% See parsePreservedArgs() in condor_submit_dag.cpp
The values of the following command-line flags are preserved in any
already-existing lower-level DAG submit description files:
\begin{itemize}
\item \Opt{-maxjobs}
\item \Opt{-maxidle}
\item \Opt{-maxpre}
\item \Opt{-maxpost}
\item \Opt{-debug}
\end{itemize}

Other command-line arguments are set to their defaults in any lower-level
invocations of \Condor{submit\_dag}.

The \Opt{-force} option will cause existing DAG submit description files to
be overwritten without preserving any existing values.

\item{Submission of the outer DAG}

The outer DAG is submitted as before, with the command
\begin{verbatim}
   condor_submit_dag diamond.dag
\end{verbatim}

\item{Interaction with Rescue DAGs}

When using nested DAGs, the use of new-style Rescue DAGs is the default.  
Rescue DAGs will automatically run the proper Rescue DAG(s) if
there is a failure in the work flow.  For example, if one of the
nodes in \File{inner.dag} fails, this will produce a Rescue
DAG for \File{inner.dag} (named \File{inner.dag.rescue.001}).
Then,
since \File{inner.dag} failed, node B of \File{diamond.dag} will fail,
producing a Rescue DAG for \File{diamond.dag}
(named \File{diamond.dag.rescue.001}, etc.).  
If the command
\begin{verbatim}
condor_submit_dag diamond.dag
\end{verbatim}
is re-run, the most recent outer Rescue
DAG will be run, and this will re-run the inner DAG, which will
in turn run the most recent inner Rescue DAG.  

\item{File Paths}

Remember that, unless the DIR keyword is used in the outer DAG,
the inner DAG utilizes the current working directory when the outer DAG
is submitted.
Therefore, all paths utilized by the inner DAG file
must be specified accordingly.

\end{itemize}

%%%%%%%%%%%%%%%%%%%%%%%%%%%%%%%%%%%%%%%
\subsubsection{\label{sec:DAGSplicing}DAG Splicing}
<<<<<<< HEAD
%%%%%%%%%%%%%%%%%%%%%%%%%%%%%%%%%%%%%%%
\index{DAGMan!Splicing DAGs}
\index{DAG input file!SPLICE keyword}
=======
\index{DAG input file!SPLICE command}
\index{DAGMan!splicing DAGs}
>>>>>>> 7b9bdefe

A weakness in scalability exists when submitting a DAG within a DAG,
which is called a SUBDAG.
Each executing independent DAG requires its own invocation of
\Condor{dagman} to be running.
The outer DAG has an instance of \Condor{dagman}, 
and each named SUBDAG has an instance of \Condor{dagman}. 
The scaling issue presents itself when
the same semantic DAG is reused hundreds or thousands of times
in a larger DAG.
Further, there may be many Rescue DAGs created if a problem occurs.
To alleviate these concerns, the DAGMan language introduces
the concept of graph splicing.

A splice is a named instance of a subgraph which is specified in a
separate DAG file.
The splice is treated as a whole entity during dependency
specification in the including DAG.
The same DAG file may be reused as differently named splices,
each one
incorporating a copy of the dependency graph (and nodes therein) into the
including DAG. 
Any splice in an including DAG may have dependencies
between the sets of initial and final nodes.
A splice may be incorporated into an including DAG without any
dependencies; it is considered
a disjoint DAG within the including DAG.
The nodes within a splice are scoped according to
a hierarchy of names associated with the splices,
as the splices are parsed from the top level DAG file.
The scoping character to describe the
inclusion hierarchy of nodes into the top level dag is 
\verb@'+'@.
This character is chosen due
to a restriction in the allowable characters which may be in a file name
across the variety of platforms that HTCondor supports.
In any DAG input file, all splices must have unique names,
but the same splice name may be reused in different DAG input files.

HTCondor does not detect nor support splices that form a cycle
within the DAG.
A DAGMan job that causes a cyclic inclusion of splices will
eventually exhaust available memory and crash.

The \Arg{SPLICE} command in a DAG input file
creates a named instance of a DAG as specified
in another file as an entity which may have \Arg{PARENT} and \Arg{CHILD}
dependencies associated with other splice names or node names in the
including DAG file.
The syntax for \Arg{SPLICE} is

\Opt{SPLICE} \Arg{SpliceName} \Arg{DagFileName} \oOptArg{DIR}{directory}

After parsing incorporates a splice,
all nodes within the spice become nodes within the including DAG.


The following series of examples illustrate potential uses of
splicing. To simplify the examples,
presume that each and every job uses the same,
simple HTCondor submit description file:

\begin{verbatim}
  # BEGIN SUBMIT FILE submit.condor
  executable   = /bin/echo
  arguments    = OK
  universe     = vanilla
  output       = $(jobname).out
  error        = $(jobname).err
  log          = submit.log
  notification = NEVER
  queue
  # END SUBMIT FILE submit.condor
\end{verbatim}

This first simple example splices a diamond-shaped DAG in
between the two nodes of a top level DAG.
Here is the DAG input file for the diamond-shaped DAG:

\begin{verbatim}
  # BEGIN DAG FILE diamond.dag
  JOB A submit.condor
  VARS A jobname="$(JOB)"

  JOB B submit.condor
  VARS B jobname="$(JOB)"

  JOB C submit.condor
  VARS C jobname="$(JOB)"

  JOB D submit.condor
  VARS D jobname="$(JOB)"

  PARENT A CHILD B C
  PARENT B C CHILD D
  # END DAG FILE diamond.dag
\end{verbatim}

The top level DAG incorporates the diamond-shaped splice:

\begin{verbatim}
  # BEGIN DAG FILE toplevel.dag
  JOB X submit.condor
  VARS X jobname="$(JOB)"

  JOB Y submit.condor
  VARS Y jobname="$(JOB)"

  # This is an instance of diamond.dag, given the symbolic name DIAMOND
  SPLICE DIAMOND diamond.dag

  # Set up a relationship between the nodes in this dag and the splice

  PARENT X CHILD DIAMOND
  PARENT DIAMOND CHILD Y

  # END DAG FILE toplevel.dag
\end{verbatim}

Figure~\ref{fig:dagman-splice-simple} illustrates the resulting
top level DAG and the dependencies produced. 
Notice the naming of nodes
scoped with the splice name.
This hierarchy of splice names assures unique names associated with all nodes.

\begin{figure}
\centering
\includegraphics{user-man/splice-simple.eps}
\caption{\label{fig:dagman-splice-simple} The diamond-shaped DAG spliced between two nodes.}
\end{figure}

Figure~\ref{fig:dagman-splice-X} illustrates the starting point
for a more complex example.
The DAG input file \File{X.dag} describes this X-shaped DAG.
The completed example displays more of
the spatial constructs provided by splices.
Pay particular attention to the notion that each named splice creates a
new graph, even when the same DAG input file is specified.


\begin{verbatim}
  # BEGIN DAG FILE X.dag

  JOB A submit.condor
  VARS A jobname="$(JOB)"

  JOB B submit.condor
  VARS B jobname="$(JOB)"

  JOB C submit.condor
  VARS C jobname="$(JOB)"

  JOB D submit.condor
  VARS D jobname="$(JOB)"

  JOB E submit.condor
  VARS E jobname="$(JOB)"

  JOB F submit.condor
  VARS F jobname="$(JOB)"

  JOB G submit.condor
  VARS G jobname="$(JOB)"

  # Make an X-shaped dependency graph
  PARENT A B C CHILD D
  PARENT D CHILD E F G

  # END DAG FILE X.dag
\end{verbatim}

\begin{figure}
\centering
\includegraphics{user-man/splice-X.eps}
\caption{\label{fig:dagman-splice-X} The X-shaped DAG.}
\end{figure}


File \File{s1.dag} continues the example, presenting
the DAG input file that
incorporates two separate splices of the X-shaped DAG.
Figure~\ref{fig:dagman-splice-s1} illustrates the resulting DAG.

\begin{verbatim}
  # BEGIN DAG FILE s1.dag

  JOB A submit.condor
  VARS A jobname="$(JOB)"

  JOB B submit.condor
  VARS B jobname="$(JOB)"

  # name two individual splices of the X-shaped DAG
  SPLICE X1 X.dag
  SPLICE X2 X.dag

  # Define dependencies
  # A must complete before the initial nodes in X1 can start
  PARENT A CHILD X1
  # All final nodes in X1 must finish before 
  # the initial nodes in X2 can begin
  PARENT X1 CHILD X2
  # All final nodes in X2 must finish before B may begin.
  PARENT X2 CHILD B

  # END DAG FILE s1.dag
\end{verbatim}

\begin{figure}
\centering
\includegraphics{user-man/splice-s1.eps}
\caption{\label{fig:dagman-splice-s1} The DAG described by \File{s1.dag}.}
\end{figure}

The top level DAG in the hierarchy of this complex example
is described by the DAG input file \File{toplevel.dag}.
Figure~\ref{fig:dagman-splice-complex} illustrates the final DAG.
Notice that the DAG has two disjoint graphs in it as a result of splice
S3 not having any dependencies associated with it in this top level DAG.

\begin{verbatim}
  # BEGIN DAG FILE toplevel.dag

  JOB A submit.condor
  VARS A jobname="$(JOB)"

  JOB B submit.condor
  VARS B jobname="$(JOB)"

  JOB C submit.condor
  VARS C jobname="$(JOB)"

  JOB D submit.condor
  VARS D jobname="$(JOB)"

  # a diamond-shaped DAG
  PARENT A CHILD B C
  PARENT B C CHILD D

  # This splice of the X-shaped DAG can only run after
  # the diamond dag finishes
  SPLICE S2 X.dag
  PARENT D CHILD S2

  # Since there are no dependencies for S3,
  # the following splice is disjoint 
  SPLICE S3 s1.dag

  # END DAG FILE toplevel.dag
\end{verbatim}


\begin{figure}
\centering
\includegraphics{user-man/splice-complex.eps}
\caption{\label{fig:dagman-splice-complex} The complex splice example DAG.}
\end{figure}

The \Arg{DIR} option specifies a working directory for a splice,
from which the splice will be parsed and the containing jobs submitted.
The directory associated with the splices' \Arg{DIR} specification
will be propagated as a prefix to all nodes in the splice and any 
included splices.
If a node already has a \Arg{DIR} specification, then the splice's
\Arg{DIR} specification will be a prefix to the nodes and separated by
a directory separator character.
Jobs in included splices with an absolute path for their \Arg{DIR}
specification will have their \Arg{DIR} specification untouched.
Note that a DAG containing \Arg{DIR} specifications cannot be run
in conjunction with the \Arg{-usedagdir} command-line argument to
\Condor{submit\_dag}.
A Rescue DAG generated by a DAG run with the \Arg{-usedagdir} argument
will contain DIR specifications, so the Rescue DAG must be run
\emph{without} the \Arg{-usedagdir} argument.


% Note: this is an alternative to subsubsubsection, which we don't have.
\begin{description}
\item[Limitation: Splices and PRE or POST Scripts]
\end{description}

A splice may not specify a PRE or POST script.
The nodes of a splice are incorporated into a top level DAG;
these nodes are scoped and named.
Therefore, after incorporation, the node name given to the splice
does not exist as a distinct entity.

To achieve the desired effect of having a PRE script associated with a splice,
introduce a new NOOP node into the DAG with the splice as a dependency.
Attach the PRE script to the NOOP node.
\footnotesize
\begin{verbatim}
  # BEGIN DAG FILE example1.dag

  # Names a node with no associated node job, a NOOP node
  # Note that the file noop.submit must exist, but will not be used.
  JOB OnlyPreNode noop.submit NOOP

  # Attach a PRE script to the NOOP node
  SCRIPT PRE OnlyPreNode prescript.sh

  # Define the splice
  SPLICE TheSplice thenode.dag
 
  # Define the dependency
  PARENT OnlyPreNode CHILD TheSplice

  # END DAG FILE example1.dag
\end{verbatim}
\normalsize

The same technique is used to achieve the effect of having a POST script
associated with a splice.
Introduce a new NOOP node into the DAG as a child of the splice, 
and attach the POST script to the NOOP node.

\footnotesize
\begin{verbatim}
  # BEGIN DAG FILE example2.dag

  # Names a node with no associated node job, a NOOP node
  # Note that the file noop.submit must exist, but will not be used.
  JOB OnlyPostNode noop.submit NOOP

  # Attach a POST script to the NOOP node
  SCRIPT POST OnlyPostNode postscript.sh

  # Define the splice
  SPLICE TheSplice thenode.dag
 
  # Define the dependency
  PARENT TheSplice CHILD OnlyPostNode

  # END DAG FILE example2.dag
\end{verbatim}
\normalsize

% Note: this is an alternative to subsubsubsection, which we don't have.
\begin{description}
\item[Limitation: Splices and the RETRY of a Node, use of VARS, or use of PRIORITY]
\end{description}

The nodes of a splice are incorporated into a top level DAG;
these nodes are scoped and named.
Once incorporated in this way, the splice name cannot be used
to cause RETRY of what would be the entire splice.
RETRY is applied on a node basis, not on a splice basis.

The scoping and renaming of nodes within a splice also prevent
the specification of VARS or PRIORITY either for nodes within a splice
or for the splice as a whole.
The node names will have changed.

Here is an example showing a RETRY that cannot work.
\begin{verbatim}
  # top level DAG input file
  JOB    A a.sub
  SPLICE B b.dag
  PARENT A  CHILD B

  # cannot work, as B is not a node in the DAG once
  # splice B is incorporated
  RETRY B
\end{verbatim}

To effect RETRY on a specific node within a splice,
the scoped name may be used.
However, this subverts the intent of using a splice.
Here is a similar example, assuming that RETRY is desired
on just node X within the subgraph described by splice B.
\begin{verbatim}
  # top level DAG input file
  JOB    A a.sub
  SPLICE B b.dag
  PARENT A  CHILD B

  # RETRY just node X within splice B;  assumes that
  # this top level DAG knows the node name within B
  RETRY B+X
\end{verbatim}

An alternative implementation when RETRY is desired on an
entire subgraph of a DAG is to create and use a SUBDAG
instead of a splice.
This has the potential drawback of all SUBDAGs,
in that the SUBDAG is its own distinct job,
with its own instance of \Condor{dagman}.
Here is the same example, now defining job B as a SUBDAG,
and effecting RETRY on that SUBDAG.
\begin{verbatim}
  # top level DAG input file
  JOB    A a.sub
  SUBDAG EXTERNAL B b.dag
  PARENT A  CHILD B

  RETRY B 3
\end{verbatim}

% Note: this is an alternative to subsubsubsection, which we don't have.
\begin{description}
\item[Limitation: The Interaction of Categories and MAXJOBS with Splices]
\end{description}

Categories normally refer only to nodes within a
given splice.
All of the assignments of nodes to a category, and the
setting of the category throttle, should be done within a single DAG file.
However, it is now possible to have categories include nodes
from within more than one splice.
To do this, the category name is prefixed with the '+' (plus) character.
This tells DAGMan that the category is
a cross-splice category.
Towards deeper understanding,
what this really does is prevent renaming
of the category when the splice is incorporated into the upper-level DAG.
The MAXJOBS specification for the category can appear in either the
upper-level DAG file or one of the splice DAG files.
It probably
makes the most sense to put it in the upper-level DAG file.

Here is an example which applies a single limitation on submitted jobs,
identifying the category with \Expr{+init}. 

\begin{verbatim}
# relevant portion of file name: upper.dag

    SPLICE A splice1.dag
    SPLICE B splice2.dag

    MAXJOBS +init 2
\end{verbatim}

\begin{verbatim}
# relevant portion of file name: splice1.dag

    JOB C C.sub
    CATEGORY C +init
    JOB D D.sub
    CATEGORY D +init

\end{verbatim}

\begin{verbatim}
# relevant portion of file name: splice2.dag

    JOB X X.sub
    CATEGORY X +init
    JOB Y Y.sub
    CATEGORY Y +init

\end{verbatim}

For both global and non-global category throttles, settings at a higher
level in the DAG override settings at a lower level.
In this example:

\begin{verbatim}
# relevant portion of file name: upper.dag

    SPLICE A lower.dag

    MAXJOBS A+catX 10
    MAXJOBS +catY 2


# relevant portion of file name: lower.dag

    MAXJOBS catX 5
    MAXJOBS +catY 1

\end{verbatim}

the resulting throttle settings are 2 for the \Expr{+catY} category
and 10 for the \Expr{A+catX} category in splice.
Note that non-global category names are
prefixed with their splice name(s), so to refer to a non-global category 
at a higher level, the splice name must be included.

%%%%%%%%%%%%%%%%%%%%%%%%%%%%%%%%%%%%%%%
\subsubsection{\label{sec:DAGFinalNode}FINAL node}
<<<<<<< HEAD
%%%%%%%%%%%%%%%%%%%%%%%%%%%%%%%%%%%%%%%
\index{DAGMan!DAG FINAL node}
\index{DAG input file!FINAL keyword}
=======
\index{DAG input file!FINAL command}
\index{DAGMan!FINAL node}
>>>>>>> 7b9bdefe

A FINAL node is a single and special node that is always run at 
the end of the DAG,
even if previous nodes in the DAG have failed.  
A FINAL node can be used
for tasks such as cleaning up intermediate files and checking the output
of previous nodes.
The \Arg{FINAL} command in the DAG input file specifies 
a node job to be run at the end of the DAG.  

The syntax used for the \Arg{FINAL} entry is

\Opt{FINAL} \Arg{JobName} \Arg{SubmitDescriptionFileName}
\oOptArg{DIR}{directory} \oOpt{NOOP}

The FINAL node within the DAG is identified by \Arg{JobName}, 
and the HTCondor job
is described by the contents of the HTCondor submit description file
given by \Arg{SubmitDescriptionFileName}.

The keywords \Arg{DIR} and \Arg{NOOP} 
are as detailed in section~\ref{dagman:JOB}.
If both \Arg{DIR} and \Arg{NOOP} are used, 
they must appear in the order shown within the syntax specification.

There may only be one FINAL node in a DAG.
A parse error will be logged by the \Condor{dagman} job in the
\File{dagman.out} file,
if more than one FINAL node is specified.

The FINAL node is virtually always run.
It is run if the \Condor{dagman} job is removed with \Condor{rm}.
The only case in which a FINAL node is not run
is if the configuration variable \Macro{DAGMAN\_STARTUP\_CYCLE\_DETECT} 
is set to \Expr{True},
and a cycle is detected at start up time.
If \Macro{DAGMAN\_STARTUP\_CYCLE\_DETECT} is set to \Expr{False} and
a cycle is detected during the course of the run, 
the FINAL node \emph{will} be run.

The success or failure of the FINAL node 
determines the success or failure of the entire DAG,
overriding the status of all previous nodes.
This includes any status specified by any ABORT-DAG-ON specification
that has taken effect.
If some nodes of a DAG fail,
but the FINAL node succeeds, the DAG will be considered successful.
Therefore, it is important
to be careful about setting the exit status of the FINAL node.

% Note: this is an alternative to subsubsubsection, which we don't have.

The \Env{\$DAG\_STATUS} and \Env{\$FAILED\_COUNT} macros can be used both
as PRE and POST script arguments, and in node job submit description files.
As an example of this, here are the partial contents of the DAG input file,
\begin{verbatim}
    FINAL final_node final_node.sub
    SCRIPT PRE final_node final_pre.pl $DAG_STATUS $FAILED_COUNT
\end{verbatim}

and here are the partial contents of the submit description file, 
\File{final\_node.sub}
\begin{verbatim}
    arguments = "$(DAG_STATUS) $(FAILED_COUNT)"
\end{verbatim}

If there is a FINAL node specified for a DAG, 
it will be run at the end of the workflow.
If this FINAL node must not do anything in certain cases, 
use the \Env{\$DAG\_STATUS} and \Env{\$FAILED\_COUNT}
macros to take appropriate actions.  
Here is an example of that behavior.
It uses a PRE script that aborts if the DAG has been removed with \Condor{rm},
which, in turn,
causes the FINAL node to be considered failed without actually submitting the
HTCondor job specified for the node.
Partial contents of the DAG input file:
\begin{verbatim}
    FINAL final_node final_node.sub
    SCRIPT PRE final_node final_pre.pl $DAG_STATUS
\end{verbatim}

and partial contents of the Perl PRE script, \File{final\_pre.pl}:
\begin{verbatim}
    #! /usr/bin/env perl
    
    if ($ARGV[0] eq 4) {
        exit(1);
    }
   
\end{verbatim}


There are restrictions on the use of a FINAL node.
The DONE option is \emph{not} allowed for a FINAL node.
And, a FINAL node may not be referenced in any of the following
specifications:
\begin{itemize}
\item PARENT, CHILD
\item RETRY
\item ABORT-DAG-ON
\item PRIORITY
\item CATEGORY
\end{itemize}

As of HTCondor version 8.3.7, DAGMan allows at most two submit attempts
of a FINAL node,
if the DAG has been removed from the queue with \Condor{rm}.

%%%%%%%%%%%%%%%%%%%%%%%%%%%%%%%%%%%%%%%
\subsection{\label{sec:DAGMan-rescue}The Rescue DAG}
%%%%%%%%%%%%%%%%%%%%%%%%%%%%%%%%%%%%%%%
\index{DAGMan!rescue DAG}

Any time a DAG exits unsuccessfully, DAGMan generates a Rescue DAG.  
The Rescue DAG records the state of the DAG, 
with information such as which nodes completed successfully,
and the Rescue DAG will be used when the DAG is again submitted.
With the Rescue DAG,
nodes that have already successfully completed are not re-run.

There are a variety of circumstances under which a Rescue DAG
is generated.
If a node in the DAG fails, the DAG does not exit immediately;
the remainder of the DAG is continued until no more forward
progress can be made based on the DAG's dependencies.
At this point, DAGMan produces the Rescue DAG and exits.
A Rescue DAG is produced on Unix platforms if the
\Condor{dagman} job itself is removed with \Condor{rm}.
On Windows, a Rescue DAG is \emph{not} generated in this situation,
but re-submitting the original DAG will invoke a lower-level 
recovery functionality,
and it will produce similar behavior to using a Rescue DAG.
A Rescue DAG is produced when a node sets and triggers
an \Arg{ABORT-DAG-ON} event with a non-zero return value.
A zero return value constitutes successful DAG completion, 
and therefore a Rescue DAG is not generated.

By default, if a Rescue DAG exists, it will be used when the DAG
is submitted specifying the original DAG input file.  
If more than one Rescue DAG exists, 
the newest one will be used.  
By using the Rescue DAG,
DAGMan will avoid re-running nodes that completed successfully
in the previous run.
\Bold{Note that passing the \Arg{-force} option to \Condor{submit\_dag}
or \Condor{dagman} will cause \Condor{dagman} to not use any existing
rescue DAG.  This means that previously-completed node jobs will be
re-run.}

The granularity defining success or failure
in the Rescue DAG is the node.
For a node that fails,
all parts of the node will be re-run,
even if some parts were successful the first time.
For example, if a node's PRE script
succeeds, but then the node's HTCondor job cluster fails,
the entire node, including the PRE script, will be re-run.
A job cluster may result in the submission of multiple HTCondor jobs.
If one of the jobs within the cluster fails, the node fails.
Therefore, the Rescue DAG will re-run the entire node,
implying the submission of the entire cluster of jobs,
not just the one(s) that failed.

Statistics about the failed DAG execution are presented as
comments at the beginning of the Rescue DAG input file.

%%%%%%%%%%%%%%%%%%%%%%%%%%%
\label{dagman:rescue_dag_naming}
\begin{description}
\item[Rescue DAG Naming]
\end{description}

The file name of the Rescue DAG is obtained by
appending the string
\verb@.rescue<XXX>@ to the original DAG input file name.
Values for \verb@<XXX>@ start at \verb@001@ and continue
to \verb@002@, \verb@003@, and beyond.
The configuration variable \Macro{DAGMAN\_MAX\_RESCUE\_NUM}
sets a maximum value for \verb@<XXX>@;
see section~\ref{param:DAGManMaxRescueNum} for the complete definition
of this configuration variable.  If you hit the
\Macro{DAGMAN\_MAX\_RESCUE\_NUM} limit, the last Rescue DAG file
is overwritten if the DAG fails again.

If a Rescue DAG exists when the original DAG is re-submitted,
the Rescue DAG with the largest magnitude value for \verb@<XXX>@
will be used, and its usage is implied.

%%%%%%%%%%%%%%%%%%%%%%%%%%%
\label{dagman:rescue_dag_example}
\begin{description}
\item[Example]
\end{description}

Here is an example showing file naming and DAG submission
for the case of a failed DAG.
The initial DAG is submitted with
\begin{verbatim}
  condor_submit_dag  my.dag
\end{verbatim}
A failure of this DAG results in the Rescue DAG
named \File{my.dag.rescue001}.
The DAG is resubmitted using the same command: 
\begin{verbatim}
  condor_submit_dag  my.dag
\end{verbatim}
This resubmission of the DAG uses the Rescue DAG file \File{my.dag.rescue001},
because it exists.
Failure of this Rescue DAG results in another Rescue DAG
called \File{my.dag.rescue002}.
If the DAG is again submitted, using the same command
as with the first two submissions, but not repeated here,
then this third submission uses the Rescue DAG file \File{my.dag.rescue002},
because it exists, and because the value \verb@002@ is larger
in magnitude than \verb@001@.

%%%%%%%%%%%%%%%%%%%%%%%%%%%
\label{dagman:rescue_dag_backtracking}
\begin{description}
\item[Backtracking to an Older Rescue DAG]
\end{description}

To explicitly specify a particular Rescue DAG,
use the optional command-line argument \Arg{-dorescuefrom}
with \Condor{submit\_dag}.
Note that this will have the side effect of renaming 
existing Rescue DAG files with larger magnitude values 
of \verb@<XXX>@.
Each renamed file has its existing name appended with
the string \File{.old}.
For example, assume that \File{my.dag} has failed 4 times,
resulting in the Rescue DAGs named
\File{my.dag.rescue001},
\File{my.dag.rescue002},
\File{my.dag.rescue003},
and
\File{my.dag.rescue004}.
A decision is made to re-run using \File{my.dag.rescue002}.
The submit command is
\begin{verbatim}
  condor_submit_dag  -dorescuefrom 2  my.dag
\end{verbatim}
The DAG specified by the DAG input file \File{my.dag.rescue002}
is submitted.
And, the existing Rescue DAG \File{my.dag.rescue003} is
renamed to be \File{my.dag.rescue003.old},
while the existing Rescue DAG \File{my.dag.rescue004} is
renamed to be \File{my.dag.rescue004.old}.

%%%%%%%%%%%%%%%%%%%%%%%%%%%
\label{dagman:rescue_special_cases}
\begin{description}
\item[Special Cases]
\end{description}

Note that if multiple DAG input files are specified on the
\Condor{submit\_dag} command line,
a single Rescue DAG encompassing all of the input DAGs is generated.
A DAG file containing splices also produces a single Rescue DAG file.
On the other hand, a DAG containing sub-DAGs will produce a
separate Rescue DAG for each sub-DAG that is queued (and for the
top-level DAG).

If the Rescue DAG file is generated before all retries
of a node are completed, 
then the Rescue DAG file will also contain \Arg{Retry} entries.
The number of retries will be set to the appropriate remaining
number of retries.
The configuration variable \Macro{DAGMAN\_RESET\_RETRIES\_UPON\_RESCUE}, 
section~\ref{param:DAGManResetRetriesUponRescue},
controls whether or not node retries are reset in a Rescue DAG.


%%%%%%%%%%%%%%%%%%%%%%%%%%%
\label{dagman:partial_full_rescue_dag}
\begin{description}
\item[Partial versus Full Rescue DAGs]
\end{description}

As of HTCondor version 7.7.2, the Rescue DAG file is a partial DAG file,
not a complete DAG input file as in the past.

A partial Rescue DAG file contains only information about which nodes are done,
and the number of retries remaining for nodes with retries.  
It does not contain information such as the actual
DAG structure and the specification of the submit description file 
for each node job.  
Partial Rescue DAGs are automatically parsed in combination with
the original DAG input file, 
which contains information about the DAG structure.  
This updated implementation means that a change in the original DAG input file,
such as specifying a different submit description file for a node job,
will take effect when running the partial Rescue DAG.
In other words, you can fix mistakes in the original DAG file while
still gaining the benefit of using the Rescue DAG.

To use a partial Rescue DAG, you \emph{must} re-run \Condor{submit\_dag}
on the original DAG file, not the Rescue DAG file.

Note that the existence of a DONE specification in a partial Rescue DAG for
a node that no longer exists in the original DAG input file
is a warning, as opposed to an error, 
unless the \Macro{DAGMAN\_USE\_STRICT} configuration
variable is set to a value of 1 or higher (which is now the default).  
Comment out the line with \Arg{DONE} in the partial Rescue DAG file
to avoid a warning or error.

The previous (prior to version 7.7.2) behavior of producing full DAG input file 
as the Rescue DAG 
is obtained by setting the configuration variable
\Macro{DAGMAN\_WRITE\_PARTIAL\_RESCUE} to the non-default 
value of \Expr{False}.  
\Bold{Note that the option to generate full Rescue DAGs is likely to
disappear some time during the 8.3 series.}

To run a full Rescue DAG,
either one left over from an older version of DAGMan, 
or one produced by setting \Macro{DAGMAN\_WRITE\_PARTIAL\_RESCUE} 
to \Expr{False}, 
directly specify the full Rescue DAG file on the command line
instead of the original DAG file.
For example:

\begin{verbatim}
  condor_submit_dag my.dag.rescue002
\end{verbatim}

Attempting to re-submit the original DAG file, if the Rescue DAG file
is a complete DAG, will result in a parse failure.


%%%%%%%%%%%%%%%%%%%%%%%%%%%
\label{dagman:rescue_parse_error}
\begin{description}
\item[Rescue DAG Generated When There Are Parse Errors]
\end{description}

Starting in HTCondor version 7.5.5, passing
the \Opt{-DumpRescue} option to either \Condor{dagman} or \Condor{submit\_dag}
causes \Condor{dagman} to output a Rescue DAG file, 
even if the parsing of a DAG input file fails.
In this parse failure case, \Condor{dagman} produces a specially 
named Rescue DAG containing whatever it had successfully parsed up
until the point of the parse error.
This Rescue DAG may be useful in debugging parse errors in complex DAGs,
especially ones using splices.
This incomplete Rescue DAG is not meant to be used when resubmitting
a failed DAG.  
Note that this incomplete Rescue DAG generated by the \Opt{-DumpRescue}
option is a full DAG input file, 
as produced by versions of HTCondor prior to HTCondor version 7.7.2.
It is not a partial Rescue DAG file,
regardless of the value of the configuration variable
\Macro{DAGMAN\_WRITE\_PARTIAL\_RESCUE}.

To avoid confusion between this incomplete Rescue DAG
generated in the case of a parse failure and a usable Rescue DAG,
a different name is given to the incomplete Rescue DAG.
The name appends the string \File{.parse\_failed} to the original
DAG input file name.
Therefore, if the submission of a DAG with
\begin{verbatim}
  condor_submit_dag  my.dag
\end{verbatim}
has a parse failure, the resulting incomplete Rescue DAG will be
named \File{my.dag.parse\_failed}.

To further prevent one of these incomplete Rescue DAG files from being used,
a line within the file contains the single command \Arg{REJECT}.
This causes \Condor{dagman} to reject the DAG, if used as a DAG input file.
This is done because the
incomplete Rescue DAG may be a syntactically correct DAG input file.
It will be incomplete relative to the original DAG,
such that if the incomplete Rescue DAG could be run,
it could erroneously be perceived as
having successfully executed the desired workflow, when, in fact,
it did not.

%%%%%%%%%%%%%%%%%%%%%%%%%%%%%%%%%%%%%%%
\subsection{\label{sec:DAGMan-recovery}DAG Recovery}
%%%%%%%%%%%%%%%%%%%%%%%%%%%%%%%%%%%%%%%
\index{DAGMan!DAG recovery}
\index{DAGMan!difference between Rescue DAG and DAG recovery}

DAG recovery restores the state of a DAG upon resubmission.
Recovery is accomplished by reading the \File{.nodes.log}
file that is used to enforce the dependencies of the DAG.
The DAG can then continue towards completion.

Recovery is different than a Rescue DAG.
Recovery is appropriate when no Rescue DAG has been created.
There will be no Rescue DAG 
if the machine running the \Condor{dagman} job crashes,
or if the \Condor{schedd} daemon crashes,
or if the \Condor{dagman} job crashes,
or if the \Condor{dagman} job is placed on hold.

Much of the time, when a not-completed DAG is re-submitted,
it will automatically be placed into recovery mode
due to the existence and contents of a lock file created as the DAG
is first run.
In recovery mode, the \File{.nodes.log} is used to identify
nodes that have completed and should not be re-submitted.

DAGMan can be told to work in recovery mode by including the
\Opt{-DoRecovery} option on the command line, as in the example
\begin{verbatim}
    condor_submit_dag diamond.dag -DoRecovery
\end{verbatim}
where \File{diamond.dag} is the name of the DAG input file.

When debugging a DAG in which something has gone wrong,
a first determination is whether a resubmission will
use a Rescue DAG or benefit from recovery.
The existence of a Rescue DAG means that recovery would be inappropriate.
A Rescue DAG is has a file name ending in \File{.rescue<XXX>},
where \Expr{<XXX>} is replaced by a 3-digit number.

Determine if a DAG ever completed 
(independent of whether it was successful or not) 
by looking at the last lines of the \File{.dagman.out} file.
If there is a line similar to
\begin{verbatim}
  (condor_DAGMAN) pid 445 EXITING WITH STATUS 0
\end{verbatim}
then the DAG completed.
This line explains that the \Condor{dagman} job finished normally.
If there is no line similar to this at the end of the \File{.dagman.out} file,
and output from \Condor{q} shows that the \Condor{dagman} job for
the DAG being debugged is not in the queue,
then recovery is indicated.

%%%%%%%%%%%%%%%%%%%%%%%%%%%%%%%%%%%%%%%
\subsection{Visualizing DAGs with \Prog{dot}}
%%%%%%%%%%%%%%%%%%%%%%%%%%%%%%%%%%%%%%%
\index{DAG input file!DOT command}
\index{DAGMan!visualizing DAGs}

It can be helpful to see a picture of a DAG.
DAGMan can assist you in visualizing a DAG by creating
the input files used by the AT\&T Research Labs 
\Prog{graphviz} package. 
\Prog{dot} is a program within this package,
available from \URL{http://www.graphviz.org/},
and it is used to draw pictures of DAGs. 

DAGMan produces one or more dot files as the result of
an extra line
in a DAG input file. 
The line appears as
%For example, to produce a single dot
%file that shows the state of your DAG before any jobs are running, add
%the following line:
\begin{verbatim}
    DOT dag.dot
\end{verbatim}

This creates a file called \File{dag.dot}.
which contains
a specification of the DAG before any jobs within the DAG
are submitted to HTCondor.
The \File{dag.dot} file is used to create a visualization
of the DAG by using this file as input to \Prog{dot}.
This example creates a Postscript file, with a visualization of the DAG:

\begin{verbatim}
    dot -Tps dag.dot -o dag.ps
\end{verbatim}

Within the DAG input file,
the DOT command can take several optional parameters:

\begin{itemize}

\item \Opt{UPDATE}  This will update the dot file every time a
significant update happens. 

\item \Opt{DONT-UPDATE} Creates a single dot file, when
the DAGMan begins executing. This is the default if the parameter
\Opt{UPDATE} is not used.

\item \Opt{OVERWRITE} Overwrites the dot file each time it
is created. This is the default, unless \Opt{DONT-OVERWRITE}
is specified.

\item \Opt{DONT-OVERWRITE} Used to create multiple dot files, instead
of overwriting the single one specified.
To create file names,
DAGMan uses the name of the file concatenated with a period and an
integer. For example, the DAG input file line
\begin{verbatim}
    DOT dag.dot DONT-OVERWRITE
\end{verbatim}
causes files
\File{dag.dot.0},
\File{dag.dot.1},
\File{dag.dot.2},
etc. to be created.
This option is
most useful when combined with the \Opt{UPDATE} option to
visualize the history of the DAG after it has finished executing. 

\item \OptArg{INCLUDE}{path-to-filename} Includes the contents
of a file given by \File{path-to-filename} in the file produced by the
\Opt{DOT} command.
The include file contents are always placed after the line of
the form
\verb@label=@.
This may be useful if further editing of the created files would
be necessary,
perhaps because you are automatically visualizing the DAG as it
progresses. 

\end{itemize}

If conflicting parameters are used in a DOT command, the last one
listed is used.

%%%%%%%%%%%%%%%%%%%%%%%%%%%%%%%%%%%%%%%
\subsection{\label{sec:DAG-node-status}Capturing the Status of Nodes in a File}
%%%%%%%%%%%%%%%%%%%%%%%%%%%%%%%%%%%%%%%
\index{DAG input file!NODE\_STATUS\_FILE command}
\index{DAGMan!node status file}
\index{status!of DAG nodes}

DAGMan can capture the status of the overall DAG and all DAG nodes
in a \emph{node status file},
such that the user or a script can monitor this status.
This file is periodically rewritten
while the DAG runs.
To enable this feature, the DAG input file must contain a line with the
\Arg{NODE\_STATUS\_FILE} command.

The syntax for a \Arg{NODE\_STATUS\_FILE} specification is

\Opt{NODE\_STATUS\_FILE} \Arg{statusFileName} \oArg{minimumUpdateTime}
\oOpt{ALWAYS-UPDATE}

The status file is written on the machine on which the DAG is submitted;
its location is given by \Arg{statusFileName},
and it may be a full path and file name.

The optional \Arg{minimumUpdateTime} specifies the minimum number of seconds
that must elapse between updates to the node status file.
This setting exists to avoid having DAGMan spend too much time writing
the node status file for very large DAGs.
If no value is specified, no limit is set.
The node status file can be updated at most once
per \Macro{DAGMAN\_USER\_LOG\_SCAN\_INTERVAL},
as defined at section~\ref{param:DAGManUserLogScanInterval},
no matter how small the \Arg{minimumUpdateTime} value.
Also, the node status file will be updated when the DAG finishes,
whether successful or not, even if \Arg{minimumUpdateTime} seconds
have not elapsed since the last update.

The optional \Arg{ALWAYS-UPDATE} keyword specifies that the
node status file should be updated on every submission cycle,
even if no nodes have changed status since the last time the
file was updated.
The file will change slightly,
because timestamps will be updated.
For performance reasons,
large DAGs with approximately 10,000 or more nodes
are poor candidates for using the \Arg{ALWAYS-UPDATE} option.

As an example, if the DAG input file contains the line
\begin{verbatim}
  NODE_STATUS_FILE my.dag.status 30
\end{verbatim}
the file \File{my.dag.status} will be rewritten at intervals of 30 seconds
or more.

This node status file is overwritten each time it is updated.
Therefore, it only holds information about the \emph{current} status 
of each node; it does not provide a history of the node status.

\Note HTCondor version 8.1.6 changes the format of the node status
file.

The node status file is a collection of ClassAds in New ClassAd format.
There is one ClassAd for the overall status of the DAG, one ClassAd
for the status of each node, and one ClassAd with the time at which
the node status file was completed as well as the time of the next update.

Here is an example portion of a node status file:

\begin{verbatim}
[
  Type = "DagStatus";
  DagFiles = {
    "job_dagman_node_status.dag"
  };
  Timestamp = 1399674138; /* "Fri May  9 17:22:18 2014" */
  DagStatus = 3; /* "STATUS_SUBMITTED ()" */
  NodesTotal = 12;
  NodesDone = 11;
  NodesPre = 0;
  NodesQueued = 1;
  NodesPost = 0;
  NodesReady = 0;
  NodesUnready = 0;
  NodesFailed = 0;
  JobProcsHeld = 0;
  JobProcsIdle = 1;
]
[
  Type = "NodeStatus";
  Node = "A";
  NodeStatus = 5; /* "STATUS_DONE" */
  StatusDetails = "";
  RetryCount = 0;
  JobProcsQueued = 0;
  JobProcsHeld = 0;
]
...
[
  Type = "NodeStatus";
  Node = "C";
  NodeStatus = 3; /* "STATUS_SUBMITTED" */
  StatusDetails = "idle";
  RetryCount = 0;
  JobProcsQueued = 1;
  JobProcsHeld = 0;
]
[
  Type = "StatusEnd";
  EndTime = 1399674138; /* "Fri May  9 17:22:18 2014" */
  NextUpdate = 1399674141; /* "Fri May  9 17:22:21 2014" */
]
\end{verbatim}

Possible \Attr{DagStatus} and \Attr{NodeStatus} attribute values are:

\begin{itemize}
\item 0 (\verb@STATUS_NOT_READY@): At least one parent has not yet finished
or the node is a FINAL node.
\item 1 (\verb@STATUS_READY@): All parents have finished, but the node is not
yet running.
\item 2 (\verb@STATUS_PRERUN@): The node's PRE script is running.
\item 3 (\verb@STATUS_SUBMITTED@): The node's HTCondor job(s) are in 
  the queue.
\item 4 (\verb@STATUS_POSTRUN@): The node's POST script is running.
\item 5 (\verb@STATUS_DONE@): The node has completed successfully.
\item 6 (\verb@STATUS_ERROR@): The node has failed.
\end{itemize}

A \Arg{NODE\_STATUS\_FILE} command inside any splice is ignored.
If multiple DAG files are specified on the \Condor{submit\_dag} command line,
and more than one specifies a node status file,
the first specification takes precedence.

%%%%%%%%%%%%%%%%%%%%%%%%%%%%%%%%%%%%%%%
\subsection{\label{sec:DAGJobstateLog}A Machine-Readable Event History, the jobstate.log File}
%%%%%%%%%%%%%%%%%%%%%%%%%%%%%%%%%%%%%%%
\index{DAG input file!JOBSTATE\_LOG command}
\index{DAGMan!jobstate.log file}
\index{DAGMan!machine-readable event history}

DAGMan can produce a machine-readable history of events.
The \File{jobstate.log} file is designed for use by the Pegasus Workflow
Management System, which operates as a layer on top of DAGMan.  Pegasus
uses the \File{jobstate.log} file to monitor the state of a workflow.
The \File{jobstate.log} file can used by any
automated tool for the monitoring of workflows.

DAGMan produces this file when the command \Arg{JOBSTATE\_LOG} is
in the DAG input file.
The syntax for \Arg{JOBSTATE\_LOG} is

\Opt{JOBSTATE\_LOG} \Arg{JobstateLogFileName}

No more than one \File{jobstate.log} file can be created by a single
instance of \Condor{dagman}.
If more than one \File{jobstate.log} file is specified,
the first file name specified will take effect,
and a warning will be printed in the \File{dagman.out} file
when subsequent \Arg{JOBSTATE\_LOG} specifications are parsed.
Multiple specifications may exist in the same DAG file, within splices,
or within multiple, independent DAGs run with a single \Condor{dagman} instance.

The \File{jobstate.log} file can be considered a filtered
version of the \File{dagman.out} file, in a machine-readable format.
It contains the actual node job events that from \Condor{dagman},
plus some additional meta-events.

The \File{jobstate.log} file is different from the node status file,
in that the \File{jobstate.log} file is appended to,
rather than being overwritten as the DAG runs.
Therefore, it contains a history of the DAG,
rather than a snapshot of the current state of the DAG.

There are 5 line types in the \File{jobstate.log} file.
Each line begins with a Unix timestamp in the form of seconds since the Epoch.
Fields within each line are separated by a single space character.
\begin{description}

\item [DAGMan start] 
This line identifies the \Condor{dagman} job.
The formatting of the line is

\Arg{timestamp} INTERNAL *** DAGMAN\_STARTED \Arg{dagmanCondorID} ***

The \Arg{dagmanCondorID} field is the \Condor{dagman} job's 
\Attr{ClusterId} attribute, a period, and the \Attr{ProcId} attribute. 

\item [DAGMan exit] 
This line identifies the completion of the \Condor{dagman} job.
The formatting of the line is

\Arg{timestamp} INTERNAL *** DAGMAN\_FINISHED \Arg{exitCode} ***

The \Arg{exitCode} field is value the \Condor{dagman} job returns upon exit. 

\item [Recovery started] 
If the \Condor{dagman} job goes into recovery mode,
this meta-event is printed.
During recovery mode, events will only be printed in the file
if they were not already printed before recovery mode started.
The formatting of the line is

\Arg{timestamp} INTERNAL *** RECOVERY\_STARTED ***

\item [Recovery finished or Recovery failure] 
At the end of recovery
mode, either a RECOVERY\_FINISHED or RECOVERY\_FAILURE meta-event will be
printed, as appropriate.

The formatting of the line is

\Arg{timestamp} INTERNAL *** RECOVERY\_FINISHED ***

or

\Arg{timestamp} INTERNAL *** RECOVERY\_FAILURE ***

\item [Normal]
This line is used for all other event and meta-event types.
The formatting of the line is

\Arg{timestamp} \Arg{JobName} \Arg{eventName} \Arg{condorID} \Arg{jobTag} - \Arg{sequenceNumber}

The \Arg{JobName} is the name given to the node job as defined in
the DAG input file with the command \Arg{JOB}.
It identifies the node within the DAG.

The \Arg{eventName} is one of the many defined event or meta-events given
in the lists below.

The \Arg{condorID} field is the job's 
\Attr{ClusterId} attribute, a period, and the \Attr{ProcId} attribute. 
There is no \Arg{condorID} assigned yet for some meta-events,
such as PRE\_SCRIPT\_STARTED.
For these, the dash character ('-') is printed. 

The \Arg{jobTag} field is defined for the Pegasus workflow manager.
Its usage is generalized to be useful to other workflow managers.
Pegasus-managed jobs add a line of the following form to their
HTCondor submit description file:
\begin{verbatim}
+pegasus_site = "local"
\end{verbatim}
This defines the string \Expr{local} as the \Arg{jobTag} field.
 
Generalized usage adds a set of 2 commands to the HTCondor
submit description file to define a string as the \Arg{jobTag} field:
\begin{verbatim}
+job_tag_name = "+job_tag_value"
+job_tag_value = "viz"
\end{verbatim}
This defines the string \Expr{viz} as the \Arg{jobTag} field.
Without any of these added lines within the HTCondor submit description file,
the dash character ('-') is printed for the \Arg{jobTag} field. 

The \Arg{sequenceNumber} is a monotonically-increasing number 
that starts at one.
It is associated with each attempt at running a node.
If a node is retried, it gets a new sequence number;
a submit failure does not result in a new sequence number.
When a Rescue DAG is run,
the sequence numbers pick up from where they left off within the previous
attempt at running the DAG.
Note that this only applies if the Rescue
DAG is run automatically or with the \Arg{-dorescuefrom} command-line option.

\end{description}

Here is an example of a very simple Pegasus \File{jobstate.log} file,
assuming the example \Arg{jobTag} field of \Expr{local}:

\begin{verbatim}
1292620511 INTERNAL *** DAGMAN_STARTED 4972.0 ***
1292620523 NodeA PRE_SCRIPT_STARTED - local - 1
1292620523 NodeA PRE_SCRIPT_SUCCESS - local - 1
1292620525 NodeA SUBMIT 4973.0 local - 1
1292620525 NodeA EXECUTE 4973.0 local - 1
1292620526 NodeA JOB_TERMINATED 4973.0 local - 1
1292620526 NodeA JOB_SUCCESS 0 local - 1
1292620526 NodeA POST_SCRIPT_STARTED 4973.0 local - 1
1292620531 NodeA POST_SCRIPT_TERMINATED 4973.0 local - 1
1292620531 NodeA POST_SCRIPT_SUCCESS 4973.0 local - 1
1292620535 INTERNAL *** DAGMAN_FINISHED 0 ***
\end{verbatim}



\begin{description}
\item[Events defining the eventName field]

\begin{itemize}
\item SUBMIT
\item EXECUTE
\item EXECUTABLE\_ERROR
\item CHECKPOINTED
\item JOB\_EVICTED
\item JOB\_TERMINATED
\item IMAGE\_SIZE
\item SHADOW\_EXCEPTION
\item GENERIC
\item JOB\_ABORTED
\item JOB\_SUSPENDED
\item JOB\_UNSUSPENDED
\item JOB\_HELD
\item JOB\_RELEASED
\item NODE\_EXECUTE
\item NODE\_TERMINATED
\item POST\_SCRIPT\_TERMINATED
\item GLOBUS\_SUBMIT
\item GLOBUS\_SUBMIT\_FAILED
\item GLOBUS\_RESOURCE\_UP
\item GLOBUS\_RESOURCE\_DOWN
\item REMOTE\_ERROR
\item JOB\_DISCONNECTED
\item JOB\_RECONNECTED
\item JOB\_RECONNECT\_FAILED
\item GRID\_RESOURCE\_UP
\item GRID\_RESOURCE\_DOWN
\item GRID\_SUBMIT
\item JOB\_AD\_INFORMATION
\item JOB\_STATUS\_UNKNOWN
\item JOB\_STATUS\_KNOWN
\item JOB\_STAGE\_IN
\item JOB\_STAGE\_OUT
\end{itemize}

\item[Meta-Events defining the eventName field]
\begin{itemize}
\item SUBMIT\_FAILURE
\item JOB\_SUCCESS
\item JOB\_FAILURE
\item PRE\_SCRIPT\_STARTED
\item PRE\_SCRIPT\_SUCCESS
\item PRE\_SCRIPT\_FAILURE
\item POST\_SCRIPT\_STARTED
\item POST\_SCRIPT\_SUCCESS
\item POST\_SCRIPT\_FAILURE
\item DAGMAN\_STARTED
\item DAGMAN\_FINISHED
\item RECOVERY\_STARTED
\item RECOVERY\_FINISHED
\item RECOVERY\_FAILURE
\end{itemize}
\end{description}


%%%%%%%%%%%%%%%%%%%%%%%%%%%%%%%%%%%%%%%
\subsection{\label{sec:DAGStatusClassad}Status Information for the DAG in a ClassAd}
%%%%%%%%%%%%%%%%%%%%%%%%%%%%%%%%%%%%%%%
\index{DAGMan!DAG status in a job ClassAd}
\label{Job-ClassAd-DAGAttributes}

The \Condor{dagman} job places information about the status of the DAG
into its own job ClassAd.  
The attributes are fully described at
section ~\ref{Job-ClassAd-DAGAttributes}.
The attributes are

\begin{itemize}
\item \Attr{DAG\_NodesTotal}
\item \Attr{DAG\_NodesDone}
\item \Attr{DAG\_NodesPrerun}
\item \Attr{DAG\_NodesQueued}
\item \Attr{DAG\_NodesPostrun}
\item \Attr{DAG\_NodesReady}
\item \Attr{DAG\_NodesFailed}
\item \Attr{DAG\_NodesUnready}
\item \Attr{DAG\_Status}
\item \Attr{DAG\_InRecovery}
\end{itemize}

Note that most of this information is also available in the
\File{dagman.out} file as described in section~\ref{sec:DAGMonitoring}.

%%%%%%%%%%%%%%%%%%%%%%%%%%%%%%%%%%%%%%%
\subsection{\label{sec:DAGLotsaJobs}Utilizing the Power of DAGMan for Large Numbers of Jobs}
%%%%%%%%%%%%%%%%%%%%%%%%%%%%%%%%%%%%%%%
\index{DAGMan!large numbers of jobs}

Using DAGMan is recommended when submitting large numbers of jobs.
The recommendation holds whether the jobs are represented by
a DAG due to dependencies, or all the jobs are
independent of each other, such as they might be in a parameter sweep.
DAGMan offers:
\begin{description}
\item[Throttling]
  Throttling limits the number of submitted jobs at any point in time.
\item[Retry of jobs that fail]
  This is a useful tool when an intermittent error may cause a job to fail
  or may cause a job to fail to run to completion when attempted at 
  one point in time,
  but not at another point in time.
  The conditions under which retry occurs are user-defined.
  In addition, the administrative support that facilitates the
  rerunning of only those jobs that fail is automatically generated.
\item[Scripts associated with node jobs]
  PRE and POST scripts run on the submit host before and/or after 
  the execution of specified node jobs.
\end{description}

Each of these capabilities is described in detail
within this manual section about DAGMan.
To make effective use of DAGMan, there is no way around reading the 
appropriate subsections.

To run DAGMan with large numbers of independent jobs,
there are generally two ways of organizing and specifying the
files that control the jobs.
Both ways presume that programs or scripts will generate needed files,
because the file contents are either large and repetitive,
or because there are a large number of similar files to be
generated representing the large numbers of jobs.
The two file types needed are the DAG input file and the
submit description file(s) for the HTCondor jobs represented.
Each of the two ways is presented separately:

\begin{description}
\item[A unique submit description file for each of the many jobs.]
A single DAG input file lists each of the jobs and specifies
a distinct submit description file for each job.
The DAG input file is simple to generate, as it chooses an
identifier for each job and names the submit description file.
For example, the simplest DAG input file for a set of 1000 independent jobs,
as might be part of a parameter sweep, appears as
\begin{verbatim}
  # file sweep.dag
  JOB job0 job0.submit
  JOB job1 job1.submit
  JOB job2 job2.submit
  .
  .
  .
  JOB job999 job999.submit
\end{verbatim}
There are 1000 submit description files, with a unique one for
each of the job<N> jobs.
Assuming that all files associated with this set of jobs are in the
same directory, and that files continue the same naming and numbering
scheme, the submit description file for \File{job6.submit}
might appear as
\begin{verbatim}
  # file job6.submit
  universe = vanilla
  executable = /path/to/executable
  log = job6.log
  input = job6.in
  output = job6.out
  arguments = "-file job6.out"
  queue
\end{verbatim}

Submission of the entire set of jobs uses the command line
\begin{verbatim}
  condor_submit_dag sweep.dag
\end{verbatim}

A benefit to having unique submit description files for each of the
jobs is that they are available if one of the jobs needs to be
submitted individually.
A drawback to having unique submit description files for each of the jobs
is that there are lots of submit description files.

\item[Single submit description file.]
A single HTCondor submit description file might be used for all the many
jobs of the parameter sweep.
To distinguish the jobs and their associated distinct input and output files,
the DAG input file assigns a unique identifier with the \Arg{VARS} command.
\begin{verbatim}
  # file sweep.dag
  JOB job0 common.submit
  VARS job0 runnumber="0"
  JOB job1 common.submit
  VARS job1 runnumber="1"
  JOB job2 common.submit
  VARS job2 runnumber="2"
  .
  .
  .
  JOB job999 common.submit
  VARS job999 runnumber="999"
\end{verbatim}

The single submit description file for all these jobs utilizes the
\Expr{runnumber} variable value in its identification of the job's
files. 
This submit description file might appear as
\begin{verbatim}
  # file common.submit
  universe = vanilla
  executable = /path/to/executable
  log = wholeDAG.log
  input = job$(runnumber).in
  output = job$(runnumber).out
  arguments = "-$(runnumber)"
  queue
\end{verbatim}
The job with \Expr{runnumber="8"} expects to find its input file \File{job8.in} 
in the single, common directory, 
and it sends its output to \File{job8.out}.
The single log for all job events of the entire DAG is \File{wholeDAG.log}.
Using one file for the entire DAG meets the limitation that no macro
substitution may be specified for the job log file, 
and it is likely more efficient as well. 
This node's executable is invoked with
\begin{verbatim}
  /path/to/executable -8
\end{verbatim}

\end{description}

These examples work well with respect to file naming and file location
when there are less than several thousand jobs submitted as part
of a DAG.
The large numbers of files per directory becomes an issue when there
are greater than several thousand jobs submitted as part of a DAG.
In this case,
consider a more hierarchical structure for the files instead of a single
directory.
Introduce a separate directory for each run.
For example, if there were 10,000 jobs, there would be
10,000 directories, one for each of these jobs.
The directories are presumed to be generated and populated by 
programs or scripts that,
like the previous examples, utilize a run number.
Each of these directories named utilizing the run number will be used
for the input, output, and log files for one of the many jobs.

As an example, for this set of 10,000 jobs and directories, assume
that there is a run number of 600.
The directory will be named \File{dir600}, and it will
hold the 3 files called \File{in}, \File{out}, and \File{log},
representing the input, output, and HTCondor job log files associated
with run number 600.

The DAG input file sets a variable representing the run number,
as in the previous example:
\begin{verbatim}
  # file biggersweep.dag
  JOB job0 bigger.submit
  VARS job0 runnumber="0"
  JOB job1 bigger.submit
  VARS job1 runnumber="1"
  JOB job2 bigger.submit
  VARS job2 runnumber="2"
  .
  .
  .
  JOB job9999 bigger.submit
  VARS job9999 runnumber="9999"
\end{verbatim}

A single HTCondor submit description file may be written.
It resides in the same directory as the DAG input file.
\begin{verbatim}
  # file bigger.submit
  universe = vanilla
  executable = /path/to/executable
  log = log
  input = in
  output = out
  arguments = "-$(runnumber)"
  initialdir = dir$(runnumber)
  queue
\end{verbatim}

One item to care about with this set up is the underlying file system 
for the pool.
The transfer of files (or not) when using \SubmitCmd{initialdir}
differs based upon the job \SubmitCmd{universe} and whether or not there
is a shared file system.
See section~\ref{man-condor-submit-initialdir} for the details on the
submit command \SubmitCmd{initialdir}.

Submission of this set of jobs is no different than the previous
examples.  
With the current working directory the same as the one containing
the submit description file, the DAG input file, and the subdirectories,
\begin{verbatim}
  condor_submit_dag biggersweep.dag
\end{verbatim}

%%%%%%%%%%%%%%%%%%%%%%%%%%%%%%%%%%%%%%%
\subsection{\label{sec:DAGMetrics}Workflow Metrics}
%%%%%%%%%%%%%%%%%%%%%%%%%%%%%%%%%%%%%%%
\index{DAGMan!workflow metrics}

\Condor{dagman} may report workflow metrics to one or more HTTP servers.  
This capability is currently only used for workflows run under \Prog{Pegasus}.  
The reporting is
disabled by setting the \Macro{CONDOR\_DEVELOPERS} configuration
variable to \Expr{NONE},
or by setting the \Env{PEGASUS\_METRICS} environment
variable to any value other than \Expr{True} (case-insensitive) or 1.
The \File{dagman.out} file will indicate whether or not metrics were
reported.

For every DAG, a metrics file is created independent of the reporting
of those metrics.
This metrics file is named
\File{\textless{dag\_file\_name}\textgreater.metrics},
where \Expr{<dag\_file\_name>} is the name of the DAG input file.
In a workflow
with nested DAGs, each nested DAG will create its own metrics file.

Here is an example metrics output file:
\begin{verbatim} 
{
    "client":"condor_dagman",
    "version":"8.1.0",
    "planner":"/lfs1/devel/Pegasus/pegasus/bin/pegasus-plan",
    "planner_version":"4.3.0cvs",
    "type":"metrics",
    "wf_uuid":"htcondor-test-job_dagman_metrics-A-subdag",
    "root_wf_uuid":"htcondor-test-job_dagman_metrics-A",
    "start_time":1375313459.603,
    "end_time":1375313491.498,
    "duration":31.895,
    "exitcode":1,
    "dagman_id":"26",
    "parent_dagman_id":"11",
    "rescue_dag_number":0,
    "jobs":4,
    "jobs_failed":1,
    "jobs_succeeded":3,
    "dag_jobs":0,
    "dag_jobs_failed":0,
    "dag_jobs_succeeded":0,
    "total_jobs":4,
    "total_jobs_run":4,
    "total_job_time":0.000,
    "dag_status":2
}
\end{verbatim} 

Here is an explanation of each of the items in the file:
\begin{itemize}
\item \Expr{client}: the name of the client workflow software;
in the example, it is \Expr{"condor\_dagman"}
\item \Expr{version}: the version of the client workflow software
\item \Expr{planner}: the workflow planner,
as read from the \File{braindump.txt} file
\item \Expr{planner\_version}: the planner software version,
as read from the \File{braindump.txt} file
\item \Expr{type}: the type of data,  \Expr{"metrics"}
\item \Expr{wf\_uuid}: the workflow ID, 
generated by \Prog{pegasus-plan}, as read from the \File{braindump.txt} file
\item \Expr{root\_wf\_uuid}: the root workflow ID,
which is relevant for nested workflows.
It is generated by \Prog{pegasus-plan}, 
as read from the \File{braindump.txt} file.
\item \Expr{start\_time}: the start time of the client,
in epoch seconds, with millisecond precision
\item \Expr{end\_time}: the end time of the client,
in epoch seconds, with millisecond precision
\item \Expr{duration}: the duration of the client,
in seconds, with millisecond precision
\item \Expr{exitcode}: the \Condor{dagman} exit code
\item \Expr{dagman\_id}: the value of the \Attr{ClusterId} attribute 
of the \Condor{dagman} instance
\item \Expr{parent\_dagman\_id}: the value of the \Attr{ClusterId} attribute 
of the parent \Condor{dagman} instance of this DAG;
empty if this DAG is \emph{not} a SUBDAG
\item \Expr{rescue\_dag\_number}: the number of the Rescue DAG being run,
or 0 if not running a Rescue DAG
\item \Expr{jobs}: the number of nodes in the DAG input file,
not including SUBDAG nodes
\item \Expr{jobs\_failed}: the number of failed nodes in the workflow,
not including SUBDAG nodes
\item \Expr{jobs\_succeeded}: the number of successful nodes in the
workflow, not including SUBDAG nodes; 
this includes jobs that succeeded after retries
\item \Expr{dag\_jobs}: the number of SUBDAG nodes in the DAG input file
\item \Expr{dag\_jobs\_failed}: the number of SUBDAG nodes that failed
\item \Expr{dag\_jobs\_succeeded}: the number of SUBDAG nodes that succeeded
\item \Expr{total\_jobs}: the total number of jobs in
the DAG input file
\item \Expr{total\_jobs\_run}: the total number of nodes executed in a DAG.
It should be equal to \Expr{jobs\_succeeded + jobs\_failed + 
dag\_jobs\_succeeded + dag\_jobs\_failed}
\item \Expr{total\_job\_time}: the sum of the time between the first
execute event and the terminated event for all jobs that are not SUBDAGs
\item \Expr{dag\_status}: the final status of the DAG, with values
  \begin{itemize}
  \item \Expr{0}: OK
  \item \Expr{1}: error; an error condition different than those listed here
  \item \Expr{2}: one or more nodes in the DAG have failed
  \item \Expr{3}: the DAG has been aborted by an ABORT-DAG-ON specification
  \item \Expr{4}: removed; the DAG has been removed by \Condor{rm}
  \item \Expr{5}: a cycle was found in the DAG
  \item \Expr{6}: the DAG has been halted; see section ~\ref{sec:DagSuspend} 
for an explanation of halting a DAG
  \end{itemize}
Note that any \Expr{dag\_status} other than 0 corresponds to a non-zero
exit code.
\end{itemize}

The \File{braindump.txt} file is generated by \Prog{pegasus-plan};
 the name of the \File{braindump.txt} file
is specified with the \Env{PEGASUS\_BRAINDUMP\_FILE} environment
variable.
If not specified, the file name defaults to 
\File{braindump.txt}, and it is placed in the current directory.

Note that the \Expr{total\_job\_time} value is always zero,
because the calculation of that value has not yet been implemented.

If a DAG succeeds, but the metrics reporting fails, the DAG is
still considered successful.

The metrics are reported only at the end of a DAG run.
This includes reporting the metrics if the \Condor{dagman} job is removed, 
or if the DAG drains from the queue because of being halted by a halt
file.

The metrics are reported by the
\Condor{dagman\_metrics\_reporter} executable
as described in the manual page at
~\pageref{man-condor-dagman-metrics-reporter}.

\index{DAGMan|)}<|MERGE_RESOLUTION|>--- conflicted
+++ resolved
@@ -123,12 +123,7 @@
 %%%%%%%%%%%%%%%%%%%%%%%%%%%%%%%%%%%%%%%
 \subsubsection{\label{sec:dagman_job_command}JOB}
 \label{dagman:JOB}
-<<<<<<< HEAD
-\index{DAG input file!JOB keyword}
-\item \Bold{JOB}
-=======
 \index{DAG input file!JOB command}
->>>>>>> 7b9bdefe
 
 The \Arg{JOB} command specifies an HTCondor job.
 The syntax used for each \Arg{JOB} entry is
@@ -211,24 +206,14 @@
 %%%%%%%%%%%%%%%%%%%%%%%%%%%%%%%%%%%%%%%
 \subsubsection{\label{sec:dagman_data_command}DATA}
 \label{dagman:DATA}
-<<<<<<< HEAD
-\index{DAG input file!DATA keyword}
-\item \Bold{DATA}
-=======
 \index{DAG input file!DATA command}
->>>>>>> 7b9bdefe
 
 As of version 8.3.5, \Condor{dagman} no longer supports DATA nodes.
 
 %%%%%%%%%%%%%%%%%%%%%%%%%%%%%%%%%%%%%%%
 \subsubsection{\label{sec:dagman_parent_child_command}PARENT \Dots CHILD}
 \label{dagman:ParentChild}
-<<<<<<< HEAD
-\index{DAG input file!PARENT \Dots CHILD keyword}
-\item \Bold{PARENT \Dots CHILD}
-=======
 \index{DAG input file!PARENT \Dots CHILD command}
->>>>>>> 7b9bdefe
 
 The \Arg{PARENT} \Arg{CHILD} command specifies the
 dependencies within the DAG.
@@ -278,12 +263,7 @@
 %%%%%%%%%%%%%%%%%%%%%%%%%%%%%%%%%%%%%%%
 \subsubsection{\label{sec:dagman_script_command}SCRIPT}
 \label{dagman:SCRIPT}
-<<<<<<< HEAD
-\index{DAG input file!SCRIPT keyword}
-\item \Bold{SCRIPT}
-=======
 \index{DAG input file!SCRIPT command}
->>>>>>> 7b9bdefe
 \index{DAGMan!PRE and POST scripts}
 
 The optional \Arg{SCRIPT} command specifies
@@ -612,14 +592,8 @@
 %%%%%%%%%%%%%%%%%%%%%%%%%%%%%%%%%%%%%%%
 \subsubsection{\label{sec:dagman_pre_skip_command}PRE\_SKIP}
 \label{dagman:PRE-SKIP}
-<<<<<<< HEAD
-\index{DAG input file!PRE\_SKIP keyword}
-\index{DAGMan!PRE\_SKIP command}
-\item \Bold{PRE\_SKIP}
-=======
 \index{DAG input file!PRE\_SKIP command}
 \index{DAGMan!skipping node execution}
->>>>>>> 7b9bdefe
 
 The behavior of DAGMan with respect to node success or failure can
 be changed with the addition of a \Arg{PRE\_SKIP} command. 
@@ -1073,18 +1047,9 @@
 
 
 %%%%%%%%%%%%%%%%%%%%%%%%%%%%%%%%%%%%%%%
-<<<<<<< HEAD
-\subsubsection{\label{dagman:retry}Retrying Failed Nodes or Stopping the Entire DAG}
-
-\index{DAG input file!RETRY keyword}
-\index{DAGMan!RETRY of failed nodes}
-\index{DAG input file!ABORT-DAG-ON keyword}
-\index{DAGMan!ABORT-DAG-ON}
-=======
 \subsubsection{\label{dagman:retry}Retrying Failed Nodes}
 \index{DAG input file!RETRY command}
 \index{DAGMan!retrying failed nodes}
->>>>>>> 7b9bdefe
 
 DAGMan can retry any failed node in a DAG by
 specifying the node in the DAG input file 
@@ -1533,14 +1498,9 @@
 which is the first retry and the value 1. 
 
 %%%%%%%%%%%%%%%%%%%%%%%%%%%%%%%%%%%%%%%
-<<<<<<< HEAD
 \subsubsection{\label{sec:DAG-SetNodePriority}Setting Priorities for Nodes}
-\index{DAG input file!PRIORITY keyword}
-=======
-\subsubsection{Setting Priorities for Nodes}
 \index{DAG input file!PRIORITY command}
 \index{DAGMan!node priorities}
->>>>>>> 7b9bdefe
 
 The \Arg{PRIORITY} command assigns a priority to a DAG node.
 The syntax for \Arg{PRIORITY} is
@@ -1632,15 +1592,9 @@
 
 %%%%%%%%%%%%%%%%%%%%%%%%%%%%%%%%%%%%%%%
 \subsubsection{\label{sec:DAG-node-category}Throttling Nodes by Category}
-<<<<<<< HEAD
-
-\index{DAG input file!CATEGORY keyword}
-\index{DAG input file!MAXJOBS keyword}
-=======
 \index{DAG input file!CATEGORY command}
 \index{DAG input file!MAXJOBS command}
 \index{DAGMan!throttling nodes by category}
->>>>>>> 7b9bdefe
 
 In order to limit the number of submitted job clusters within a DAG,
 the nodes may be placed into categories by assignment of a name.
@@ -1682,12 +1636,7 @@
 
 %%%%%%%%%%%%%%%%%%%%%%%%%%%%%%%%%%%%%%%
 \subsubsection{\label{sec:DAG-configuration}Configuration Specific to a DAG}
-<<<<<<< HEAD
-\index{DAG input file!CONFIG keyword}
-\index{DAGMan!CONFIG}
-=======
 \index{DAG input file!CONFIG command}
->>>>>>> 7b9bdefe
 \index{DAGMan!configuration specific to a DAG}
 
 All configuration variables and their definitions that relate to 
@@ -1762,9 +1711,8 @@
 
 %%%%%%%%%%%%%%%%%%%%%%%%%%%%%%%%%%%%%%%
 \subsubsection{\label{sec:DAG-SetAttributes}Setting ClassAd attributes in the DAG file}
-\index{DAG input file!SET\_JOB\_ATTR keyword}
-\index{DAGMan!SET\_JOB\_ATTR}
-\index{DAGMan!Setting ClassAd attributes in a DAG}
+\index{DAG input file!SET\_JOB\_ATTR command}
+\index{DAGMan!setting ClassAd attributes in a DAG}
 
 The \Arg{SET\_JOB\_ATTR} keyword within the DAG input file specifies
 an attribute/value pair to be set in the DAGMan job's ClassAd.
@@ -1887,10 +1835,6 @@
 \subsubsection{\label{sec:DAGsinDAGs}A DAG Within a DAG Is a SUBDAG}
 \index{DAG input file!SUBDAG command}
 \index{DAGMan!DAGs within DAGs}
-<<<<<<< HEAD
-\index{DAG input file!SUBDAG keyword}
-=======
->>>>>>> 7b9bdefe
 
 The organization and dependencies of the jobs within a DAG
 are the keys to its utility.
@@ -2161,14 +2105,8 @@
 
 %%%%%%%%%%%%%%%%%%%%%%%%%%%%%%%%%%%%%%%
 \subsubsection{\label{sec:DAGSplicing}DAG Splicing}
-<<<<<<< HEAD
-%%%%%%%%%%%%%%%%%%%%%%%%%%%%%%%%%%%%%%%
-\index{DAGMan!Splicing DAGs}
-\index{DAG input file!SPLICE keyword}
-=======
 \index{DAG input file!SPLICE command}
 \index{DAGMan!splicing DAGs}
->>>>>>> 7b9bdefe
 
 A weakness in scalability exists when submitting a DAG within a DAG,
 which is called a SUBDAG.
@@ -2649,14 +2587,8 @@
 
 %%%%%%%%%%%%%%%%%%%%%%%%%%%%%%%%%%%%%%%
 \subsubsection{\label{sec:DAGFinalNode}FINAL node}
-<<<<<<< HEAD
-%%%%%%%%%%%%%%%%%%%%%%%%%%%%%%%%%%%%%%%
-\index{DAGMan!DAG FINAL node}
-\index{DAG input file!FINAL keyword}
-=======
 \index{DAG input file!FINAL command}
 \index{DAGMan!FINAL node}
->>>>>>> 7b9bdefe
 
 A FINAL node is a single and special node that is always run at 
 the end of the DAG,
