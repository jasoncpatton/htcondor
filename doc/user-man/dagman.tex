--- conflicted
+++ resolved
@@ -299,22 +299,6 @@
 The POST script compresses the output files, writes them out to
 the tape, and then removes both the staged input files and the output files.
 
-<<<<<<< HEAD
-DAGMan takes note of the exit value of the
-scripts as well as the job or jobs within the cluster.
-A script with an exit value not equal to 0 fails.
-If the PRE script fails, then neither the job nor
-the POST script runs, and the node fails.
-If the PRE script succeeds, the Condor or Stork job is submitted.
-If the job or any one of the jobs within the single cluster
-fails and there is no POST script, the DAG node is marked as failed.  
-An exit value not equal to 0 indicates program failure.
-It is therefore important that a successful program return the exit
-value 0. It is good practice to always explicitly specify a return 
-value in the PRE script (0 in case of success). 
-Otherwise the return code of the last completed process 
-is returned, which can lead to unexpected results. 
-=======
 DAGMan takes note of the exit value of the scripts as well as the job or jobs
 within the cluster.  A script with an exit value not equal to 0 fails.  If the
 PRE script fails, then the job does not run but the POST script does run, the
@@ -329,8 +313,10 @@
 indicates program failure, except as indicated by the \Arg{PRE\_SKIP} command:
 if a PRE script exits with the PRE\_SKIP value, then the node succeeds and the
 job and the POST script are both skipped.  It is therefore important that a
-successful program return the exit value 0.
->>>>>>> 06647514
+successful program return the exit value 0. It is good practice to always
+explicitly specify a return value in the PRE script (0 in case of success).
+Otherwise the return code of the last completed process is returned, which can
+lead to unexpected results. 
 
 If the job fails and there is a POST script,
 node failure is determined by the exit value of the POST script.
@@ -340,16 +326,11 @@
 Therefore, the POST script may need to consider the return
 value from the job.
 
-<<<<<<< HEAD
 By default, the POST script is run regardless of the job's
 return value. As for the PRE script, it is recommended to 
 specify return values explicitly in the POST script. 
 Otherwise the return code of the last completed process 
 is returned, which can lead to unexpected results. 
-=======
-By default, the POST script is always run, regardless of the job's
-return value.
->>>>>>> 06647514
 
 A node not marked as failed at any point is successful.
 Table~\ref{Node-success-failure}
