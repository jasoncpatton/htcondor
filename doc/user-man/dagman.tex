%%%%%%%%%%%%%%%%%%%%%%%%%%%%%%%%%%%%%%%
\section{\label{sec:DAGMan}DAGMan Applications}
%%%%%%%%%%%%%%%%%%%%%%%%%%%%%%%%%%%%%%%
\index{DAGMan|(}
\index{directed acyclic graph (DAG)}
\index{Directed Acyclic Graph Manager (DAGMan)}
\index{job!dependencies within}

A directed acyclic graph (DAG) can be used to represent a set of computations
where the input, output, or execution of one or more computations
is dependent on one or more other computations.
The computations are nodes (vertices) in the graph,
and the edges (arcs) identify the dependencies.
Condor finds machines for the execution of programs, but it
does not schedule programs based on dependencies.
The Directed Acyclic Graph Manager (DAGMan) is a meta-scheduler for 
the execution of programs (computations). 
DAGMan submits the programs to Condor in an order represented by
a DAG and processes the results.
A DAG input file describes the DAG, and
further submit description file(s) are used by DAGMan
when submitting programs to run under Condor.

DAGMan is itself executed as a scheduler universe job
within Condor.
As DAGMan submits programs, it monitors log file(s) 
to enforce the ordering required within the DAG.
DAGMan is also responsible for scheduling, recovery, and reporting
on the set of programs submitted to Condor.

%%%%%%%%%%%%%%%%%%%%%%%%%%%%%%%%%%%%%%%
\subsection{\label{sec:DAGTerminology}DAGMan Terminology}
%%%%%%%%%%%%%%%%%%%%%%%%%%%%%%%%%%%%%%%

To DAGMan, a node in a DAG may encompass more than a single
program submitted to run under Condor.
Figure~\ref{fig:dagman-node} illustrates the elements of a node.

\begin{figure}[hbt]
\centering
\includegraphics{user-man/dagman-node.eps}
\caption{\label{fig:dagman-node}One Node within a DAG}
\end{figure}

At one time,
the number of Condor jobs per node was restricted to one.
This restriction is now relaxed such that all Condor jobs
within a node must share a single cluster number.
See the
\Condor{submit} manual page
for a further definition of a cluster.
A limitation exists such that
all jobs within the single cluster must use the same log file.
Separate nodes within a DAG may use different log files.

As DAGMan schedules and submits jobs within nodes to Condor,
these jobs are defined to succeed or fail based on their
return values.
This success or failure is propagated in well-defined ways to the level of
a node within a DAG.
Further progression of computation
(towards completing the DAG)
may be defined based upon the success or failure of one or more nodes.

The failure of a single job within a cluster
of multiple jobs
(within a single node)
causes the entire cluster of jobs to fail.
Any other jobs within the failed cluster of jobs are
immediately removed.
Each node within a DAG is further defined to succeed or fail,
based upon the return values of a PRE script, the job(s)
within the cluster, and/or a POST script.

%%%%%%%%%%%%%%%%%%%%%%%%%%%%%%%%%%%%%%%
\subsection{Input File Describing the DAG: the JOB, DATA, SCRIPT and PARENT...CHILD Key Words}
%%%%%%%%%%%%%%%%%%%%%%%%%%%%%%%%%%%%%%%

\index{DAGMan!DAG input file}
The input file used by DAGMan is called a DAG input file.
All items are optional, but there must be at least one \Arg{JOB}
or \Arg{DATA} item.

Comments may be placed in the DAG input file.
The pound character (\verb@#@) as the first character on a
line identifies the line as a comment.
Comments do not span lines.

A simple diamond-shaped DAG, as shown in
Figure~\ref{fig:dagman-diamond}
is presented as a starting point for examples.
This DAG contains 4 nodes.

\begin{figure}[hbt]
\centering
\includegraphics{user-man/dagman-diamond.eps}
\caption{\label{fig:dagman-diamond}Diamond DAG}
\end{figure}


A very simple DAG input file for this diamond-shaped DAG is

\footnotesize
\begin{verbatim}
    # File name: diamond.dag
    #
    JOB  A  A.condor 
    JOB  B  B.condor 
    JOB  C  C.condor	
    JOB  D  D.condor
    PARENT A CHILD B C
    PARENT B C CHILD D
\end{verbatim}
\normalsize

A set of basic key words appearing in a DAG input file is described below.

\begin{itemize}

\label{dagman:JOB}
\index{DAGMan input file!JOB key word}
\item \Bold{JOB}

The \Arg{JOB} key word specifies a job to be managed by Condor.
The syntax used for each \Arg{JOB} entry is

\Opt{JOB} \Arg{JobName} \Arg{SubmitDescriptionFileName}
\oOptArg{DIR}{directory} \oOpt{NOOP} \oOpt{DONE}

A \Arg{JOB} entry maps a \Arg{JobName} to a Condor submit description file.
The \Arg{JobName} uniquely identifies nodes within the
DAGMan input file and in output messages.
Note that the name for each node within the DAG
must be unique.

The key words \Arg{JOB}, \Arg{DIR}, \Arg{NOOP}, and \Arg{DONE}
are not case sensitive.
Therefore, \Arg{DONE}, \Arg{Done}, and \Arg{done} are all equivalent.
The values defined for \Arg{JobName} and \Arg{SubmitDescriptionFileName}
are case sensitive, as file names in
the Unix file system are case sensitive.
The \Arg{JobName} can be any string that contains no white space, except
for the strings \Arg{PARENT} and \Arg{CHILD} (in upper, lower, or mixed
case).

Note that \Arg{DIR}, \Arg{NOOP}, and \Arg{DONE}, if used, must appear
in the order shown above.

The \Arg{DIR} option specifies a working directory
for this node,
from which the Condor job will be submitted,
and from which a \Arg{PRE} and/or
\Arg{POST} script will be run.
Note that a DAG containing \Arg{DIR} specifications cannot
be run in conjunction with the \Arg{-usedagdir} command-line
argument to \Condor{submit\_dag}.  A rescue DAG generated by
a DAG run with the \Arg{-usedagdir} argument will contain
\Arg{DIR} specifications, so the \Arg{-usedagdir} argument is
automatically disregarded when running a rescue DAG.

\label{dagman:NOOP}
The optional \Arg{NOOP} keyword identifies that the Condor job within
the node is not to be submitted to Condor.
This optimization is useful in cases such as debugging a complex DAG structure,
where some of the individual jobs are long-running.
For this debugging of structure,
some jobs are marked as \Arg{NOOP}s, and
the DAG is initially run to verify that the control flow through
the DAG is correct.
The \Arg{NOOP} keywords are then removed before submitting the DAG.
Any PRE and POST scripts
for jobs specified with \Arg{NOOP} \emph{are} executed;
to avoid running the PRE and POST scripts, comment them out.
The job that is not submitted to Condor is given a return value that indicates
success, such that the node may also succeed.
Return values of any 
PRE and POST scripts may still cause the node to fail.
Even though the job specified with \Arg{NOOP} is not submitted,
its submit description file must exist;
the log file for the job is used, 
because DAGMan generates dummy submission and termination events for the job.

The optional \Arg{DONE} keyword identifies a node as being already
completed.
This is mainly used by rescue DAGs generated by DAGMan itself,
in the event of a failure to complete the workflow.
Nodes with the \Arg{DONE} keyword are not executed when the rescue DAG is run,
allowing the workflow to pick up from the previous endpoint.  Users
should generally not use the \Arg{DONE} keyword.
The \Arg{NOOP} keyword is more flexible in avoiding
the execution of a job within a node.
Note that, for any node marked \Arg{DONE} in a DAG, all of
its parents must also be marked \Arg{DONE}; 
otherwise, a fatal error will result.
The \Arg{DONE} keyword applies to the entire node.
A node marked with \Arg{DONE} will not have a PRE or POST script run,
and the Condor job will not be submitted.

\label{dagman:DATA}
\index{DAGMan input file!DATA key word}
\item \Bold{DATA}

The \Arg{DATA} key word specifies a job to be managed by the Stork data
placement server.  
Stork software is provided by the Stork project.
Please refer to their website: 
\URL{http://www.cct.lsu.edu/~kosar/stork/index.php}.

The syntax used for each \Arg{DATA} entry is

\Opt{DATA} \Arg{JobName} \Arg{SubmitDescriptionFileName}
\oOptArg{DIR}{directory} \oOpt{NOOP} \oOpt{DONE}

A \Arg{DATA} entry maps a \Arg{JobName} to a Stork submit description file.
In all other respects, the \Arg{DATA} key word is identical to the
\Arg{JOB} key word.

The keywords \Arg{DIR}, \Arg{NOOP} and \Arg{DONE} 
follow the same rules and restrictions, and they have the same effect
for \Opt{DATA} nodes as they do for \Opt{JOB} nodes.

Here is an example of a simple DAG that stages in data using Stork,
processes the data using Condor, 
and stages the processed data out using Stork.
Depending upon the implementation, multiple data jobs to stage in data
or to stage out data
may be run in parallel.

\footnotesize
\begin{verbatim}
    DATA    STAGE_IN1  stage_in1.stork
    DATA    STAGE_IN2  stage_in2.stork
    JOB     PROCESS    process.condor 
    DATA    STAGE_OUT1 stage_out1.stork
    DATA    STAGE_OUT2 stage_out2.stork
    PARENT  STAGE_IN1 STAGE_IN2 CHILD PROCESS
    PARENT  PROCESS CHILD STAGE_OUT1 STAGE_OUT2
\end{verbatim}
\normalsize

\label{dagman:SCRIPT}
\index{DAGMan input file!SCRIPT key word}
\item \Bold{SCRIPT}
\index{DAGMan!PRE and POST scripts}

The \Arg{SCRIPT} key word specifies
processing that is done either before a job within
the DAG is submitted to Condor or Stork for execution
or after
a job within
the DAG completes its execution.
\index{DAGMan!PRE script}
Processing done before a job is submitted to Condor or Stork is
called a \Arg{PRE} script.
Processing done after a job completes
its execution under Condor or Stork is
\index{DAGMan!POST script}
called a \Arg{POST} script.
A node in the DAG is comprised of the job together with
\Arg{PRE} and/or \Arg{POST} scripts.

\Arg{PRE} and \Arg{POST} script lines within the DAG input file
use the syntax:

\Opt{SCRIPT} \Opt{PRE} \Arg{JobName} \Arg{ExecutableName} \oArg{arguments}

\Opt{SCRIPT} \Opt{POST}  \Arg{JobName} \Arg{ExecutableName} \oArg{arguments}

The \Arg{SCRIPT} key word identifies the type of line within
the DAG input file.
The \Arg{PRE} or \Arg{POST} key word
specifies the relative timing of when the script is to be run.
The \Arg{JobName} specifies the node to which the script is attached.
The \Arg{ExecutableName}
specifies the script to be executed, and it
may be followed by any command line arguments to that script.
The \Arg{ExecutableName} and optional \Arg{arguments} are
case sensitive; they have their case preserved.  \Bold{Note that neither
the \Arg{ExecutableName} nor the individual arguments within the
\Arg{arguments} string can contain spaces.}

Scripts are optional for each job, and
any scripts are executed on the machine
from which the DAG is submitted; this is not necessarily
the same machine upon which the node's Condor or Stork job is run.
Further, a single cluster of Condor jobs may be
spread across several machines.

A PRE script is commonly used
to place files in a staging area for the cluster of jobs to use.
A POST script is commonly used
to clean up or remove files once the cluster of jobs is finished running.
An example uses PRE and POST scripts to stage files
that are stored on tape.
The PRE script reads compressed input files from the tape drive,
and it uncompresses them, placing the input files in the current directory.
The cluster of Condor jobs reads these input files
and produces output files.
The POST script compresses the output files, writes them out to
the tape, and then removes both the staged input files and the output files.

DAGMan takes note of the exit value of the
scripts as well as the job or jobs within the cluster.
A script with an exit value not equal to 0 fails.
If the PRE script fails, then neither the job nor
the POST script runs, and the node fails.
If the PRE script succeeds, the Condor or Stork job is submitted.
If the job or any one of the jobs within the single cluster
fails and there is no POST script, the DAG node is marked as failed.  
An exit value not equal to 0 indicates program failure.
<<<<<<< HEAD
It is therefore important that a successful program return the exit value 0.
=======
It is therefore important that a successful program return the exit
value 0. It is good practice to always explicitly specify a return 
value in the PRE script (0 in case of success). 
Otherwise the return code of the last completed process 
is returned, which can lead to unexpected results. 
>>>>>>> 74be15a8

If the job fails and there is a POST script,
node failure is determined by the exit value of the POST script.
A failing value from the POST script marks the node as failed.
A succeeding value from the POST script (even with a failed
job) marks the node as successful.
Therefore, the POST script may need to consider the return
value from the job.

By default, the POST script is run regardless of the job's
return value. As for the PRE script, it is recommended to 
specify return values explicitly in the POST script. 
Otherwise the return code of the last completed process 
is returned, which can lead to unexpected results. 

A node not marked as failed at any point is successful.
Table~\ref{Node-success-failure}
summarizes the success or failure of an entire node
for all possibilities.
An \Arg{S} stands for success,
an \Arg{F} stands for failure,
and the dash character (\Arg{-}) identifies that there is no script.

\begin{center}
\begin{table}[hbt]
\begin{tabular}{|c||ccccccccccccc|} \hline
PRE   & - & - & F       & S & S & - & - & - & - & S & S & S & S  \\
JOB   & S & F & not run & S & F & S & S & F & F & S & F & F & S  \\
POST  & - & - & not run & - & - & S & F & S & F & S & S & F & F  \\
\hline \hline
node  & S & F & F       & S & F & S & F & S & F & S & S & F & F  \\
\hline
\end{tabular}
\caption{\label{Node-success-failure}Node success or failure definition }
\end{table}
\end{center}

\index{DAGMan input file!PRE\_SKIP key word}
\index{DAGMan!PRE\_SKIP command}
The behavior of DAGMan with respect to node success or failure can be changed 
with the addition of a \Arg{PRE\_SKIP} command. 
A \Arg{PRE\_SKIP} line within the DAG input file uses the syntax: 

\Opt{PRE\_SKIP} \Arg{JobName} \Arg{non-zero-exit-code}

A DAG input file with this command uses the exit value from the
PRE script of the node specified by \Arg{JobName}. 
If the PRE script terminates with the exit code \Arg{non-zero-exit-code},
then the remainder of the node is skipped entirely.  
Both the job associated with the node and
any \Arg{POST} script will not be executed,
and the node will be marked as successful.

Five variables (\Env{\$JOB}, \Env{\$JOBID}, \Env{\$RETRY},
\Env{\$MAX\_RETRIES}, and
\Env{\$RETURN}) can be used within the DAG input file
as arguments passed to a PRE or POST script.

\index{DAGMan!JOB@\verb^$JOB^ value}
The variable \Env{\$JOB} evaluates to the (case sensitive) string
defined for \Arg{JobName}.

\index{DAGMan!RETRY@\verb^$RETRY^ value}
The variable \Env{\$RETRY} evaluates to an 
integer value set to 0 the first time a node is run,
and is  incremented each time the node is retried. 
See section~\ref{dagman:retry} for the description of how to cause
nodes to be retried. 

\index{DAGMan!MAX_RETRIES@\verb^$MAX_RETRIES^ value}
The variable \Env{\$MAX\_RETRIES} evaluates to an integer value set 
to the maximum number of retries for the node.
See section~\ref{dagman:retry} for the description of how to cause
nodes to be retried.  
If no retries are set for the node,
\Env{\$MAX\_RETRIES} will be set to 0.

\index{DAGMan!JOBID@\verb^$JOBID^ value}
\index{job ID!defined for a DAGMan node job}
\index{job!job ID!defined for a DAGMan node job}
For use as an argument to POST scripts only, the variable \Env{\$JOBID}
evaluates to a representation of the Condor job ID of the node job.
It is the value of the job ClassAd attribute \Attr{ClusterId},
followed by a period,
and then followed by the value of the job ClassAd attribute \Attr{ProcId}.
An example of a job ID might be 1234.0.
For nodes with multiple jobs in the same cluster,
the \Attr{ProcId} value is the one of the last job within the cluster.

\index{DAGMan!Return@\verb^$RETURN^ value}
For use as an argument to POST scripts only,
the \Env{\$RETURN} variable evaluates to the return value of the 
Condor or Stork job, if there is a single job within a cluster.
With multiple jobs within the same cluster,
there are two cases to consider.
In the first case, all jobs within the cluster are successful;
the value of \Env{\$RETURN} will be 0, indicating success.
In the second case,
one or more jobs from the cluster fail.
When \Condor{dagman} sees the first terminated event for a job that failed,
it assigns that job's return value as the value
of \Env{\$RETURN}, and attempts to remove all remaining jobs within the cluster.
Therefore, if multiple jobs in the cluster fail with different exit codes,
a race condition determines which exit code gets assigned to \Env{\$RETURN}.

A job that dies due to a signal is reported with a \Env{\$RETURN} value
representing the additive inverse of the signal number.
For example, SIGKILL (signal 9) is reported as -9.
A job whose batch system submission fails is reported as -1001.
A job that is externally removed from the batch system queue
(by something other than \Condor{dagman}) is reported as -1002.

As an example, consider the diamond-shaped DAG example.
Suppose the PRE script expands a compressed file 
needed as input to nodes B and C.
The file is named of the form
\File{\Arg{JobName}.gz}.
The DAG input file becomes 

\footnotesize
\begin{verbatim}
    # File name: diamond.dag
    #
    JOB  A  A.condor 
    JOB  B  B.condor 
    JOB  C  C.condor	
    JOB  D  D.condor
    SCRIPT PRE  B  pre.csh $JOB .gz
    SCRIPT PRE  C  pre.csh $JOB .gz
    PARENT A CHILD B C
    PARENT B C CHILD D
\end{verbatim}
\normalsize

The script \File{pre.csh} uses the arguments to form the file name
of the compressed file:

\begin{verbatim}
    #!/bin/csh
    gunzip $argv[1]$argv[2]
\end{verbatim}

% $ % this comment just has a dollar sign so that emacs will not think
%	  we're inside of a math section and will draw things more nicely


\label{dagman:ParentChild}
\index{DAGMan input file!PARENT \Dots CHILD key word}
\item \Bold{PARENT \Dots CHILD}

The \Arg{PARENT} and \Arg{CHILD} key words specify the
dependencies within the DAG.
\index{DAGMan!describing dependencies}
Nodes are parents and/or children within the DAG.
A parent node must be completed successfully before
any of its children may be started.
A child node may only be started once
all its parents have successfully completed.

The syntax of a dependency line within the DAG input file:

\Opt{PARENT} \Arg{ParentJobName\Dots} \Opt{CHILD} \Arg{ChildJobName\Dots}

The \Arg{PARENT} key word is followed by one or more
\Arg{ParentJobName}s.
The \Arg{CHILD} key word is followed by one or more
\Arg{ChildJobName}s.
Each child job depends on every parent job within the line.
A single line in the input file can specify the dependencies from one or more
parents to one or more children.
As an example, the line
\begin{verbatim}
PARENT p1 p2 CHILD c1 c2
\end{verbatim}
produces four dependencies:
\begin{enumerate}
\item{\verb@p1@ to \verb@c1@}
\item{\verb@p1@ to \verb@c2@}
\item{\verb@p2@ to \verb@c1@}
\item{\verb@p2@ to \verb@c2@}
\end{enumerate}

\end{itemize}

%%%%%%%%%%%%%%%%%%%%%%%%%%%%%%%%%%%%%%%
\subsection{Submit Description File Contents and Usage of Log Files}
%%%%%%%%%%%%%%%%%%%%%%%%%%%%%%%%%%%%%%%

\index{DAGMan!submit description file with}
Each node in a DAG may use a unique submit description file.
One key limitation is that
each Condor submit description file must submit jobs
described by a single cluster number.
At the present time DAGMan cannot deal with a submit file producing
multiple job clusters.

\emph{DAGMan enforces the dependencies within a DAG
using the events recorded in the
log file(s) produced by job submission to Condor.}
At one time, DAGMan required that all jobs within all nodes
specify the same, single log file.
This is no longer the case.
However, if the DAG utilizes a large number of
separate log files, performance may suffer.
Therefore, it is better to have
fewer, or even only a single log file.
Unfortunately,
each Stork job currently requires a separate log file.

\index{DAGMan!lazy log file evaluation}
As of Condor version 7.3.2, DAGMan's handling of log files has
significantly changed to improve resource usage and efficiency.  
Prior to version 7.3.2, 
DAGMan assembled a list of all relevant log files at start up, 
by looking at all of the submit description files for all of the nodes.
It kept the log files open for the duration of the DAG.
Beginning with Condor version 7.3.2, DAGMan delays opening and using 
the submit description file until just before it is going to submit the job.
At that point, DAGMan reads the submit description file to discover 
the job's log file.
And, DAGMan monitors only the log files that are relevant
to the jobs currently queued, 
or associated with nodes for which a POST script is running.

The advantages of the new "lazy log file evaluation" scheme are:

\begin{itemize}

\item The \Condor{dagman} executable uses fewer file descriptors.

\item It is much easier to have one node of a DAG produce the
submit description file for a descendant node in the DAG.

\end{itemize}

There is one known disadvantage of the lazy log file evaluation scheme:

\begin{itemize}

\item Because the log files are internally identified by inode
numbers, it is possible that errors may arise where log files for
a given DAG are spread across more than one device.
This permits two unique files to have the same inode number.
We hope to have this problem fixed soon.

\end{itemize}

\index{DAGMan!default log file specification}
Another new feature in version 7.3.2 is the use of default node job user logs.
Previously, it was a fatal error if the submit description
file for a node job did not specify a log file.
Starting with Condor version 7.3.2,
DAGMan specifies a default user log file for any job that does not specify
a log file.
The file used as the default node log is controlled by the
\MacroNI{DAGMAN\_DEFAULT\_NODE\_LOG} configuration variable.
A complete description is at section~\ref{param:DAGManDefaultNodeLog}.
Nodes specifying a log file and other nodes using the default log
file can be mixed in a single DAG.

An additional restriction applies to the submit description file
command \SubmitCmd{Log} specific to a Condor job within
a DAG node.
This command may not be defined in such a way that it uses macros.
Using a macro would violate the restriction that there be exactly
one log file specified for the potentially multiple jobs 
within a single cluster.

Here is a modified version of the DAG input file
for the diamond-shaped DAG. 
The modification has each node use the same 
submit description file.

\begin{verbatim}
    # File name: diamond.dag
    #
    JOB  A  diamond_job.condor 
    JOB  B  diamond_job.condor 
    JOB  C  diamond_job.condor	
    JOB  D  diamond_job.condor
    PARENT A CHILD B C
    PARENT B C CHILD D
\end{verbatim}

Here is the single Condor submit description file
for this DAG:

\index{DAGMan!example submit description file}
\begin{verbatim}
    # File name: diamond_job.condor
    #
    executable   = /path/diamond.exe
    output       = diamond.out.$(cluster)
    error        = diamond.err.$(cluster)
    log          = diamond_condor.log
    universe     = vanilla
    notification = NEVER
    queue
\end{verbatim}

This example uses the same Condor submit description file
for all the jobs in the DAG.
This implies that each node within the DAG runs the
same job.
The \MacroUNI{cluster} macro
produces unique file names for each job's output.
As the Condor job within each node
causes a separate job submission, each has a unique cluster number.

Notification is set to \verb@NEVER@ in this example.
This tells Condor not to send e-mail about the completion of a job
submitted to Condor.
For DAGs with many nodes, this
reduces or eliminates excessive numbers of e-mails.

\index{ClassAd job attribute!DAGParentNodeNames}
\index{DAGParentNodeNames!job ClassAd attribute}
The job ClassAd attribute \Attr{DAGParentNodeNames} is also available
for use within the submit description file. 
It defines a comma separated list of each \Arg{JobName}
which is a parent node of this job's node.
This attribute may be used in the \SubmitCmd{arguments} command
for all but scheduler universe jobs.
For example, if the job has two parents, with \Arg{JobName}s B and C,
the submit description file command
\begin{verbatim}
arguments = $$([DAGParentNodeNames])
\end{verbatim}
will pass the string ``B,C'' as the command line argument when invoking
the job.

%%%%%%%%%%%%%%%%%%%%%%%%%%%%%%%%%%%%%%%
\subsection{\label{dagman:submitdag}DAG Submission}
%%%%%%%%%%%%%%%%%%%%%%%%%%%%%%%%%%%%%%%

A DAG is submitted using the program \Condor{submit\_dag}.
See the manual
page~\pageref{man-condor-submit-dag}
for complete details.
A simple submission has the syntax

\Condor{submit\_dag} \Arg{DAGInputFileName}

\index{DAGMan!job submission}
The diamond-shaped DAG example may be submitted with

\begin{verbatim}
condor_submit_dag diamond.dag
\end{verbatim}
In order to guarantee recoverability, the DAGMan program itself
is run as a Condor job.
As such, it needs a submit description file.
\Condor{submit\_dag} produces this needed submit description file,
naming it by appending \File{.condor.sub} to the \Arg{DAGInputFileName}.
This submit description file may be edited if the DAG is
submitted with

\begin{verbatim}
condor_submit_dag -no_submit diamond.dag
\end{verbatim}
causing \Condor{submit\_dag} to generate the submit description file,
but not submit DAGMan to Condor.
To submit the DAG, once the submit description file is edited,
use

\begin{verbatim}
condor_submit diamond.dag.condor.sub
\end{verbatim}

An optional argument to \Condor{submit\_dag}, \Arg{-maxjobs}, 
is used to specify the maximum number of batch jobs that DAGMan may
submit at one time.
It is commonly used when 
there is a limited amount of input file staging capacity.
As a specific example, consider a case where each job will
require 4 Mbytes of input files,
and the jobs will run in a directory with a volume of 100 Mbytes
of free space.
Using the argument \Arg{-maxjobs 25} guarantees that a maximum
of 25 jobs, using a maximum of 100 Mbytes of space,
will be submitted to Condor and/or Stork at one time.

% -maxscripts has been replaced with -maxpre and -maxpost
% Similarly, the \Arg{maxscripts} argument is used to specify the
% maximum number of PRE and POST scripts running at one time.
While the \Arg{-maxjobs} argument is used to limit the number
of batch system jobs submitted at one time,
it may be desirable to limit the number of scripts running
at one time.
The optional \Arg{-maxpre} argument limits the number of PRE
scripts that may be running at one time,
while the optional \Arg{-maxpost} argument limits the number of POST
scripts that may be running at one time.

An optional argument to \Condor{submit\_dag}, \Arg{-maxidle}, 
is used to limit the number of idle jobs within a given DAG.
When the number of idle node jobs in the DAG reaches the specified
value, \Condor{dagman} will stop submitting jobs, even if there
are ready nodes in the DAG.  Once some of the idle jobs start to
run, \Condor{dagman} will resume submitting jobs.  Note that this
parameter only limits the number of idle jobs submitted by a
given instance of \Condor{dagman}. Idle jobs submitted by other sources
(including other \Condor{dagman} runs) are ignored.

%%%%%%%%%%%%%%%%%%%%%%%%%%%%%%%%%%%%%%%
\subsection{Job Monitoring, Job Failure, and Job Removal}
%%%%%%%%%%%%%%%%%%%%%%%%%%%%%%%%%%%%%%%

After submission, the progress of the DAG can be monitored
by looking at the log file(s),
observing the e-mail that job submission to Condor causes,
or by using \Condor{q} \Arg{-dag}.
There is a large amount of information in an extra file.
The name of this extra file is produced by appending
\File{.dagman.out} to \Arg{DAGInputFileName}; for example, if the
DAG file is \File{diamond.dag}, this extra file is
\File {diamond.dag.dagman.out}.
If this extra file grows too large, limit its size
with the \Macro{MAX\_DAGMAN\_LOG} configuration macro (see
section~\ref{param:MaxSubsysLog}).

If you have some kind of problem in your DAGMan run, please save
the corresponding \File{dagman.out} file; it is the most important
debugging tool for DAGMan.  As of version 6.8.2, the \File{dagman.out}
is appended to, rather than overwritten, with each new DAGMan run.


\Condor{submit\_dag} attempts to check the DAG input file.
If a problem is detected,
\Condor{submit\_dag} prints out an error message and aborts.

To remove an entire DAG, consisting of DAGMan plus
any jobs submitted to Condor or Stork,
remove the DAGMan job running under Condor.
\Condor{q} will list the job number.
Use the job number to remove the job, for example

\footnotesize
\begin{verbatim}

% condor_q
-- Submitter: turunmaa.cs.wisc.edu : <128.105.175.125:36165> : turunmaa.cs.wisc.edu
 ID      OWNER          SUBMITTED     RUN_TIME ST PRI SIZE CMD
  9.0   smoler         10/12 11:47   0+00:01:32 R  0   8.7  condor_dagman -f -
 11.0   smoler         10/12 11:48   0+00:00:00 I  0   3.6  B.out
 12.0   smoler         10/12 11:48   0+00:00:00 I  0   3.6  C.out

    3 jobs; 2 idle, 1 running, 0 held

% condor_rm 9.0
\end{verbatim}
\normalsize

Before the DAGMan job stops running, it uses \Condor{rm}
%Before the DAGMan job stops running, it uses \Condor{rm} and/or
%\Stork{rm} 
to remove any jobs within the DAG that are running.

In the case where a
machine is scheduled to go down,
DAGMan will clean up memory and exit.
However, it will leave any submitted jobs
in Condor's queue.

%%%%%%%%%%%%%%%%%%%%%%%%%%%%%%%%%%%%%%%
\subsection{\label{sec:AdvDAGMan}Advanced Features of DAGMan}
%%%%%%%%%%%%%%%%%%%%%%%%%%%%%%%%%%%%%%%


%%%%%%%%%%%%%%%%%%%%%%%%%%%%%%%%%%%%%%%
\subsubsection{\label{dagman:retry}Retrying Failed Nodes or Stopping the Entire DAG}

\index{DAGMan input file!RETRY key word}
\index{DAGMan!RETRY of failed nodes}
\index{DAGMan input file!ABORT-DAG-ON key word}
\index{DAGMan!ABORT-DAG-ON}

The \Arg{RETRY} key word provides a
way to retry failed nodes.
The use of retry is optional.
The syntax for retry is

\Opt{RETRY} \Arg{JobName} \Arg{NumberOfRetries} \oOptArg{UNLESS-EXIT}{value}

where \Arg{JobName} identifies the node.
\Arg{NumberOfRetries} is an integer
number of times to retry the node after failure.
The implied number of retries for any node is 0,
the same as not having a retry line in the file. 
Retry is implemented on nodes, not parts of a node.

The diamond-shaped DAG example may be modified to
retry node C:

\footnotesize
\begin{verbatim}
    # File name: diamond.dag
    #
    JOB  A  A.condor 
    JOB  B  B.condor 
    JOB  C  C.condor	
    JOB  D  D.condor
    PARENT A CHILD B C
    PARENT B C CHILD D
    Retry  C 3
\end{verbatim}
\normalsize

If node C is marked as failed (for any reason),
then it is started over as a first retry.
The node will be tried a second and third time,
if it continues to fail.
If the node is marked as successful, then further retries do not occur.

Retry of a node may be short circuited using the
optional key word \Arg{UNLESS-EXIT} (followed by an
integer exit value).
If the node exits with the specified integer exit value,
then no further processing will be done
on the node. 

The variable \Env{\$RETRY} evaluates to an 
integer value set to 0 first time a node is run,
and is  incremented each time for each time the node is retried. 
The variable \Env{\$MAX\_RETRIES} is the value set for
\Arg{NumberOfRetries}.


The \Arg{ABORT-DAG-ON} key word provides a way
to abort the entire DAG if a given node returns a specific exit
code.  The syntax for \Arg{ABORT-DAG-ON} is

\Opt{ABORT-DAG-ON} \Arg{JobName} \Arg{AbortExitValue}
\oOptArg{RETURN}{DAGReturnValue}

If the node specified by \Arg{JobName} returns the specified
\Arg{AbortExitValue}, the
DAG is immediately aborted.
A DAG abort differs from a node failure,
in that a DAG abort causes all nodes within the DAG to be stopped immediately.
This includes removing the jobs in nodes that are currently running.
A node failure allows the DAG to continue running,
until no more progress can be made due to dependencies.

An abort overrides node retries. 
If a node returns the abort exit value,
the DAG is aborted,
even if the node has retry specified.

When a DAG aborts, by default it exits with the node return value that
caused the abort.  This can be changed by 
using  the optional \Arg{RETURN} key word along
with specifying the desired \Arg{DAGReturnValue}.
The DAG abort return value
can be used for DAGs within DAGs,
allowing an inner DAG to cause an abort of an outer DAG.

Adding \Arg{ABORT-DAG-ON} for node C in the diamond-shaped
DAG
\footnotesize
\begin{verbatim}
    # File name: diamond.dag
    #
    JOB  A  A.condor 
    JOB  B  B.condor 
    JOB  C  C.condor	
    JOB  D  D.condor
    PARENT A CHILD B C
    PARENT B C CHILD D
    Retry  C 3
    ABORT-DAG-ON C 10 RETURN 1
\end{verbatim}
\normalsize

causes the DAG to be aborted, if node C exits with a return value of 10.
Any other currently running nodes (only node B is a possibility for 
this particular example) are stopped and removed.
If this abort occurs, the return value for the DAG is 1.


%%%%%%%%%%%%%%%%%%%%%%%%%%%%%%%%%%%%%%%
\subsubsection{\label{dagman:VARS}Variable Values Associated with Nodes}
\index{DAGMan input file!VARS key word}

\index{DAGMan!VARS (macro for submit description file)}
\index{VARS}
The \Arg{VARS} key word provides a
method for defining a macro that can be referenced in the
node's submit description file.
These macros are defined on a per-node basis, using the
following syntax:

\Opt{VARS} \Arg{JobName} \Arg{macroname=}\Arg{"string"} [\Arg{macroname=}\Arg{"string"\Dots]}

The macro may be used within the
submit description file of the relevant node.  A \Arg{macroname}
consists of alphanumeric characters (a..Z and 0..9),
as well as the underscore character.
The space character delimits macros,
when there is more than one macro defined for a node on a single line.
Multiple lines defining macros for the same node are permitted.

Correct syntax requires that the \Arg{string} must be
enclosed in double quotes.
To use a double quote inside \Arg{string},
escape it with the backslash character (\verb@\@).
To add the backslash character itself, use two backslashes (\verb@\\@).
The string \$(JOB) maybe used in \Arg{string} and will expand to
\Arg{JobName}. 
If the \Arg{VARS} line appears in a DAG file used as a splice file, 
then \$(JOB) will be the fully scoped name of the node.

\Bold{Note that the \Arg{macroname} itself cannot begin with the string
\Expr{queue},
in any combination of upper or lower case.}

If the DAG input file contains
\footnotesize
\begin{verbatim}
    # File name: diamond.dag
    #
    JOB  A  A.condor 
    JOB  B  B.condor 
    JOB  C  C.condor	
    JOB  D  D.condor
    VARS A state="Wisconsin"
    PARENT A CHILD B C
    PARENT B C CHILD D

\end{verbatim}
\normalsize

then file \File{A.condor} may use the macro \verb@state@.
This example submit description file for the Condor
job in node A passes the value
of the macro as a command-line argument to the job.

\footnotesize
\begin{verbatim}
    # file name: A.condor
    executable = A.exe
    log        = A.log
    error      = A.err
    arguments  = "$(state)"
    queue
\end{verbatim}
\normalsize

This Condor job's command line will be
\footnotesize
\begin{verbatim}
A.exe Wisconsin
\end{verbatim}
\normalsize
The use of macros may allow a reduction in the necessary number 
of unique submit description files.

A separate example shows an intended use of a \Arg{VARS} entry
in the DAG input file.
This use may dramatically reduce the number of Condor submit description
files needed for a DAG.
In the case where the submit description file for each node
varies only in file naming, the use of a substitution macro
within the submit description file reduces the need to
a single submit description file.
Note that the user log file for a job currently cannot be specified
using a macro passed from the DAG.

The example uses a single submit description file in the DAG input
file, and uses the \Arg{VARS} entry to name output files.

The relevant portion of the DAG input file appears as 
\begin{verbatim}
    JOB A theonefile.sub
    JOB B theonefile.sub
    JOB C theonefile.sub

    VARS A outfilename="A"
    VARS B outfilename="B"
    VARS C outfilename="C"
\end{verbatim}

The submit description file appears as 
\footnotesize
\begin{verbatim}
    # submit description file called:  theonefile.sub
    executable   = progX
    universe     = standard
    output       = $(outfilename)
    error        = error.$(outfilename)
    log          = progX.log
    queue
\end{verbatim}
\normalsize

For a DAG such as this one, but with thousands of nodes,
being able to write and maintain a single submit description file 
and a single, yet more complex, DAG input file is preferable.

% Note: this is an alternative to subsubsubsection, which we don't have.
\begin{description}
\item[Multiple macroname definitions]
\end{description}

If a VARS macroname for a specific node in a DAG input file is defined
more than once,
as it would be with the partial file contents
\begin{verbatim}
  JOB job1 job.condor
  VARS job1 a="foo"
  VARS job1 a="bar"
\end{verbatim}
a warning is written to the log, of the format 
\begin{verbatim}
Warning: VAR <macroname> is already defined in job <JobName>
Discovered at file "<DAG input file name>", line <line number>
\end{verbatim}

The behavior of DAGMan is such that all definitions for the macroname
exist,
but only the last one defined is used as the variable's value.
For example, if the example is within the DAG input file,
and the job's submit description file utilized the value with
\begin{verbatim}
  arguments = "$(a)"
\end{verbatim}
then the argument will be \Expr{bar}.

% Note: this is an alternative to subsubsubsection, which we don't have.
\begin{description}
\item[Special characters within VARS string definitions]
\end{description}

The value of a \Arg{VARS} \Arg{macroname} may contain spaces and tabs.
It is also possible to have double quote marks and
backslashes within these values.
\Bold{Unfortunately, it is not
possible to have single quote marks within these values.}
In order to have spaces or tabs within a value,
use the new syntax format for the \SubmitCmd{arguments} command
in the node's Condor job submit description file,
as described in section~\ref{man-condor-submit-arguments}.
Double quote marks are escaped differently,
depending on the new syntax or old syntax argument format.
Note that in both syntaxes,
double quote marks require two levels of escaping:
one level is for the parsing of the DAG input file, and the other level is for
passing the resulting value through \Condor{submit}.

As an example, here are only the relevant parts of a DAG input file.
Note that the NodeA value for \Expr{second} contains a tab.
\footnotesize
\begin{verbatim}
    Vars NodeA first="Alberto Contador"
    Vars NodeA second="\"\"Andy	Schleck\"\""
    Vars NodeA third="Lance\\ Armstrong"
    Vars NodeA misc="!@#$%^&*()_-=+=[]{}?/"
    
    Vars NodeB first="Lance_Armstrong"
    Vars NodeB second="\\\"Andreas_Kloden\\\""
    Vars NodeB third="Ivan\\_Basso"
    Vars NodeB misc="!@#$%^&*()_-=+=[]{}?/"
\end{verbatim}
\normalsize

The new syntax \SubmitCmd{arguments} line of the Condor submit description file
for NodeA is
\footnotesize
\begin{verbatim}
  arguments = "'$(first)' '$(second)' '$(third)' '$(misc)'"
\end{verbatim}
\normalsize
The single quotes around each variable reference are only necessary
if the variable value may contain spaces or tabs.
The resulting values passed to the NodeA executable are
\footnotesize
\begin{verbatim}
  Alberto Contador
  "Andy	Schleck"
  Lance\ Armstrong
  !@#$%^&*()_-=+=[]{}?/
\end{verbatim}
\normalsize

The old syntax \SubmitCmd{arguments} line of the Condor submit description file
for NodeB is
\footnotesize
\begin{verbatim}
  arguments = $(first) $(second) $(third) $(misc)
\end{verbatim}
\normalsize

The resulting values passed to the NodeB executable are
\footnotesize
\begin{verbatim}
  Lance_Armstrong
  "Andreas_Kloden"
  Ivan\_Basso
  !@#$%^&*()_-=+=[]{}?/
\end{verbatim}
\normalsize

%%%%%%%%%%%%%%%%%%%%%%%%%%%%%%%%%%%%%%%
\subsubsection{Setting Priorities for Nodes}
\index{DAGMan input file!PRIORITY key word}

The \Arg{PRIORITY} key word assigns a priority to a DAG node.
The syntax for \Arg{PRIORITY} is

\Opt{PRIORITY} \Arg{JobName} \Arg{PriorityValue}

The node priority affects the order in which nodes that are ready
at the same time will be submitted.  Note that node priority does
\emph{not} override the DAG dependencies.

Node priority is mainly relevant if
node submission is throttled via the \Arg{-maxjobs} or \Arg{-maxidle}
command-line arguments or the \MacroNI{DAGMAN\_MAX\_JOBS\_SUBMITTED} or
\MacroNI{DAGMAN\_MAX\_JOBS\_IDLE} configuration variables.  Note that PRE
scripts can affect the order in which jobs run, so DAGs containing
PRE scripts may not run the nodes in exact priority order, even if
doing so would satisfy the DAG dependencies.

The priority value is an integer (which can be negative).  A larger
numerical priority is better (will be run before a smaller numerical
value).  The default priority is 0.

Adding \Arg{PRIORITY} for node C in the diamond-shaped
DAG
\footnotesize
\begin{verbatim}
    # File name: diamond.dag
    #
    JOB  A  A.condor 
    JOB  B  B.condor 
    JOB  C  C.condor	
    JOB  D  D.condor
    PARENT A CHILD B C
    PARENT B C CHILD D
    Retry  C 3
    PRIORITY C 1
\end{verbatim}
\normalsize

This will cause node C to be submitted before node B (normally, node B
would be submitted first).

\index{DAGMan input file!PRIORITY key word with respect to SUBDAGs}
Note that this node priority as specified in the DAG input file is \emph{not}
propagated to SUBDAG execution.
As an example, consider the portion of a DAG input file specifying
\Arg{PRIORITY} for two SUBDAGs: 
\footnotesize
\begin{verbatim}
    SUBDAG EXTERNAL  A  A.dag 
    SUBDAG EXTERNAL  B  B.dag 
    PRIORITY  A  100
    PRIORITY  B  0
\end{verbatim}
\normalsize
Once any node jobs of A and B are submitted, 
this priority setting is completely irrelevant. 
It is true that the first jobs of A are going to be submitted first,
but other than that, 
setting the \Arg{PRIORITY} of SUBDAG A and/or SUBDAG B has no effect
on their priority for job submission.

%%%%%%%%%%%%%%%%%%%%%%%%%%%%%%%%%%%%%%%
\subsubsection{\label{sec:DAG-node-category}Limiting the Number of Submitted Job Clusters within a DAG}

\index{DAGMan input file!CATEGORY key word}
\index{DAGMan input file!MAXJOBS key word}

In order to limit the number of submitted job clusters within a DAG,
the nodes may be placed into categories by assignment of a name.
Then, a maximum number of submitted clusters may be specified
for each category.

The \Arg{CATEGORY} key word assigns a category name to a DAG node.
The syntax for \Arg{CATEGORY} is

\Opt{CATEGORY} \Arg{JobName} \Arg{CategoryName}

Category names cannot contain white space.

The \Arg{MAXJOBS} key word limits the number of submitted job clusters
on a per category basis.
The syntax for \Arg{MAXJOBS} is

\Opt{MAXJOBS} \Arg{CategoryName} \Arg{MaxJobsValue}

If the number of submitted job clusters for a given category reaches the limit,
no further job clusters in that category will be submitted until other
job clusters within the category terminate.
If MAXJOBS is not set for a defined category,
then there is no limit placed on the number of submissions
within that category.

Note that a single invocation
of \Condor{submit} results in one job cluster.
The number of Condor jobs within a cluster may be greater than 1. 

The  configuration variable \MacroNI{DAGMAN\_MAX\_JOBS\_SUBMITTED} 
and the \Condor{submit\_dag} \Arg{-maxjobs} command-line option
are still enforced if these \Arg{CATEGORY} and \Arg{MAXJOBS} throttles are used.

Please see the end of section~\ref{sec:DAGSplicing}
on DAG Splicing for a description of the interaction between
categories and splices.

%%%%%%%%%%%%%%%%%%%%%%%%%%%%%%%%%%%%%%%
\subsubsection{\label{sec:DAG-configuration}Configuration Specific to a DAG}
\index{DAGMan input file!CONFIG key word}
\index{DAGMan!CONFIG}

The \Arg{CONFIG} keyword specifies a configuration file to be used
to set configuration variables related to \Condor{dagman}
when running this DAG.
The syntax for \Arg{CONFIG} is

\Opt{CONFIG} \Arg{ConfigFileName}

If the DAG file contains a line like this,
\begin{verbatim}
    CONFIG dagman.config
\end{verbatim}
then the configuration values in the file \File{dagman.config} will be used
for this DAG.

Configuration macros for \Condor{dagman} can be specified in several
ways, as given within the ordered list:
\begin{enumerate}
\item
In a Condor configuration file.
\item
With an environment variable.
Prepend the string \verb@_CONDOR_@ to the configuration variable's name.
\item
As specified above, with a line in the DAG input file
using the keyword \Arg{CONFIG}, such that there is a \Condor{dagman}-specific
configuration file specified,
or on the \Condor{submit\_dag} command line.
\item
For some configuration variables,
there is a corresponding \Condor{submit\_dag} command line argument.
For example, the configuration variable \MacroNI{DAGMAN\_MAX\_JOBS\_SUBMITTED}
has the corresponding command line argument \Arg{-maxjobs}.
\end{enumerate}

In the above list, configuration values specified later in the list
override ones specified earlier
For example, a value specified on the
\Condor{submit\_dag} command line overrides corresponding values in any
configuration file.
And, a value specified in a DAGMan-specific configuration
file overrides values specified in a general Condor configuration file.

Configuration variables that are not for \Condor{dagman}
and not utilized by DaemonCore, yet are specified in a
\Condor{dagman}-specific configuration file are ignored.

Only a single configuration file can be specified for a given
\Condor{dagman} run.  For example, if one file is specified within a DAG
input file,
and a different file is specified on the \Condor{submit\_dag} command
line, this is a fatal error at submit time.
The same is true if
different configuration files are specified in multiple DAG input files,
and referenced in a single \Condor{submit\_dag} command.

If multiple DAGs are run in a single \Condor{dagman} run, the
configuration options specified in the \Condor{dagman} configuration
file, if any, apply to all DAGs, even if some of the DAGs specify no
configuration file.

Configuration variables relating to DAGMan may be found
in section~\ref{sec:DAGMan-Config-File-Entries}.

%%%%%%%%%%%%%%%%%%%%%%%%%%%%%%%%%%%%%%%
\subsubsection{\label{sec:MultipleDAGs}Single Submission of Multiple, Independent DAGs}
%%%%%%%%%%%%%%%%%%%%%%%%%%%%%%%%%%%%%%%
\index{DAGMan!Single submission of multiple, independent DAGs}

A single use of \Condor{submit\_dag} may execute multiple, independent DAGs.
Each independent DAG has its own DAG input file.
These DAG input files are command-line arguments to
\Condor{submit\_dag}
(see the \Condor{submit\_dag} manual page at ~\ref{man-condor-submit-dag}).

Internally, all of the independent DAGs are combined
into a single, larger DAG, with no dependencies between
the original independent DAGs.
As a result,
any generated rescue DAG file represents all of the input DAGs
as a single DAG.
The file name of this rescue DAG is based on the DAG input file
listed first within the command-line arguments to
\Condor{submit\_dag} (unlike a single-DAG rescue DAG file, however,
the file name will be
\File{\textless{whatever}\textgreater.dag\_multi.rescue} or
\File{\textless{whatever}\textgreater.dag\_multi.rescueNNN},
as opposed to
just \File{\textless{whatever}\textgreater.dag.rescue}
or \File{\textless{whatever}\textgreater.dag.rescueNNN}).
Other files such
as \File{dagman.out} and the lock file also have names based on this
first DAG input file.

The success or failure of the independent DAGs is well defined.
When multiple, independent DAGs are submitted with a single
command, the
success of the composite DAG is defined as the logical AND
of the success of each independent DAG.
This implies that failure is defined as the logical OR
of the failure of any of the independent DAGs.

By default, DAGMan internally renames the nodes to avoid node name collisions.  
If all node names are unique, 
the renaming of nodes may be disabled by
setting the configuration variable \Macro{DAGMAN\_MUNGE\_NODE\_NAMES}
to \Expr{False} (see ~\ref{param:DAGManMungeNodeNames}).


%%%%%%%%%%%%%%%%%%%%%%%%%%%%%%%%%%%%%%%
\subsubsection{\label{sec:DAGsinDAGs}A DAG Within a DAG Is a SUBDAG}
%%%%%%%%%%%%%%%%%%%%%%%%%%%%%%%%%%%%%%%
\index{DAGMan!DAGs within DAGs}
\index{DAGMan input file!SUBDAG key word}

The organization and dependencies of the jobs within a DAG
are the keys to its utility.
Some DAGs are naturally constructed hierarchically,
such that a node within a DAG is also a DAG.
Condor DAGMan handles this situation easily.
DAGs can be nested to any depth.

One of the highlights of using the SUBDAG feature is that portions of a DAG
may be constructed and modified during the execution of the DAG.
A drawback may be that each SUBDAG causes its own distinct job submission
of \Condor{dagman}, leading to a larger number of jobs,
together with their potential need of carefully constructed policy configuration
to throttle node submission or execution.

Since more than one DAG is being discussed, 
here is terminology introduced to clarify which DAG is which. 
Reuse the example diamond-shaped DAG as given in 
Figure~\ref{fig:dagman-diamond}.
Assume that node B of this diamond-shaped DAG
will itself be a DAG.
The DAG of node B is called a SUBDAG, inner DAG, or lower-level DAG.
The diamond-shaped DAG is called the outer or top-level DAG.

Work on the inner DAG first.
Here is a very simple linear DAG input file used as
an example of the inner DAG.
\begin{verbatim}
    # File name: inner.dag
    #
    JOB  X  X.submit
    JOB  Y  Y.submit
    JOB  Z  Z.submit
    PARENT X CHILD Y
    PARENT Y CHILD Z
\end{verbatim}

The Condor submit description file, used by \Condor{dagman},
corresponding to \File{inner.dag} will be named
\File{inner.dag.condor.sub}.  The DAGMan submit description file is always
named \File{<DAG file name>.condor.sub}.
Each DAG or SUBDAG results in the submission of \Condor{dagman}
as a Condor job, and \Condor{submit\_dag} creates this
submit description file.

The preferred presentation of the DAG input file for the outer DAG is
\begin{verbatim}
# File name: diamond.dag
#
    JOB  A  A.submit 
    SUBDAG EXTERNAL  B  inner.dag
    JOB  C  C.submit	
    JOB  D  D.submit
    PARENT A CHILD B C
    PARENT B C CHILD D
\end{verbatim}

The preferred presentation is equivalent to
\begin{verbatim}
# File name: diamond.dag
#
    JOB  A  A.submit 
    JOB  B  inner.dag.condor.sub
    JOB  C  C.submit	
    JOB  D  D.submit
    PARENT A CHILD B C
    PARENT B C CHILD D
\end{verbatim}

Within the outer DAG's input file,
the \Opt{SUBDAG} keyword specifies a special case of a \Opt{JOB}
node, where the job is itself a DAG.

The syntax for each SUBDAG entry is

\Opt{SUBDAG} \Opt{EXTERNAL} \Arg{JobName} \Arg{DagFileName}
\oOptArg{DIR}{directory} \oOpt{NOOP} \oOpt{DONE}

The optional specifications of \Opt{DIR}, \Opt{NOOP}, and \Opt{DONE},
if used, must appear in this order within the entry.

A \Opt{SUBDAG} node is essentially the same as any other node,
except that the DAG input file for the inner DAG is specified,
instead of the Condor submit file.
The keyword \Opt{EXTERNAL} means that the
SUBDAG is run within its own instance of \Condor{dagman}.

\Opt{NOOP} and \Opt{DONE} for \Opt{SUBDAG} nodes have the same effect
that they do for \Opt{JOB} nodes.

Here are details that affect SUBDAGs:
\begin{itemize}
\item{Nested Submit Description File Generation}

There are three ways to generate the \File{<DAG file name>.condor.sub} file
of a SUBDAG:

\begin{itemize}
\item \Bold{Lazily} (the default in Condor version 7.5.2 and later versions)
\item \Bold{Eagerly} (the default in Condor versions 7.4.1 through 7.5.1)
\item \Bold{Manually} (the only way prior to version Condor version 7.4.1)
\end{itemize}

When the \File{<DAG file name>.condor.sub} file is generated \Bold{lazily},
this file is generated immediately
before the SUBDAG job is submitted.
Generation is accomplished by running
\begin{verbatim}
condor_submit_dag -no_submit
\end{verbatim}
on the DAG input file specified in the \Opt{SUBDAG} entry.
This is the default behavior.
There are advantages to this lazy mode of submit description
file creation for the SUBDAG:
\begin{itemize}
\item The DAG input file for a SUBDAG does not have to exist until the SUBDAG
is ready to run, so this file can be dynamically created by earlier
parts of the outer DAG or by the PRE script of the node containing the SUBDAG.
\item It is now possible to have SUBDAGs within splices. 
That is not
possible with eager submit description file creation,
because \Condor{submit\_dag} does not understand splices.
\end{itemize}

The main disadvantage of lazy submit file generation is that 
a syntax error in the DAG input file of a SUBDAG will not be discovered
until the outer DAG tries to run the inner DAG.

When \File{<DAG file name>.condor.sub} files are generated \Bold{eagerly},
\Condor{submit\_dag} runs itself recursively (with the \Arg{-no\_submit}
option) on each SUBDAG, so all of the \File{<DAG file name>.condor.sub} files
are generated before the top-level DAG is actually submitted.
To generate the \File{<DAG file name>.condor.sub} files eagerly, 
pass the \Arg{-do\_recurse} flag to \Condor{submit\_dag}; 
also set the \MacroNI{DAGMAN\_GENERATE\_SUBDAG\_SUBMITS} configuration variable
to \Expr{False}, so that \Condor{dagman} does not re-run
\Condor{submit\_dag} at run time thereby regenerating 
the submit description files.

To generate the \File{.condor.sub} files \Bold{manually}, 
run
\begin{verbatim}
condor_submit_dag -no_submit
\end{verbatim}
on each lower-level DAG file,
before running \Condor{submit\_dag} on the top-level DAG file;
also set the \MacroNI{DAGMAN\_GENERATE\_SUBDAG\_SUBMITS}
configuration variable to \Expr{False},
so that \Condor{dagman} does not re-run \Condor{submit\_dag} at run time.
The main reason for
generating the \File{<DAG file name>.condor.sub} files manually is 
to set options
for the lower-level DAG that one would not otherwise be able to set
An  example of this is the  \Arg{-insert\_sub\_file} option.
For instance,
using the given example do the following to manually generate
Condor submit description files:

\footnotesize
\begin{verbatim}
  condor_submit_dag -no_submit -insert_sub_file fragment.sub inner.dag
  condor_submit_dag diamond.dag
\end{verbatim}
\normalsize

Note that most \Condor{submit\_dag} command-line flags have
corresponding configuration variables, so we encourage the use of
per-DAG configuration files, especially in the case of nested DAGs.
This is the easiest way to set different options for different DAGs
in an overall workflow.

It is possible to combine more than one method of generating the
\File{<DAG file name>.condor.sub} files.
For example, one might pass the \Arg{-do\_recurse} flag to 
\Condor{submit\_dag},
but leave the
\MacroNI{DAGMAN\_GENERATE\_SUBDAG\_SUBMITS} configuration variable set
to the default of \Expr{True}.
Doing this would provide the benefit
of an immediate error message at submit time,
if there is a syntax error
in one of the inner DAG input files,
but the lower-level \File{<DAG file name>.condor.sub}
files would still be regenerated before each nested DAG is submitted.

% See SubmitDagDeepOptions in dagman_recursive_submit.h
The values of the following command-line flags are passed from the
top-level \Condor{submit\_dag} instance to any lower-level
\Condor{submit\_dag} instances.
This occurs
whether the lower-level submit description files are generated 
lazily or eagerly:
\begin{itemize}
\item \Opt{-verbose}
\item \Opt{-force}
\item \Opt{-notification}
\item \Opt{-allowlogerror}
\item \Opt{-dagman}
\item \Opt{-usedagdir}
\item \Opt{-outfile\_dir}
\item \Opt{-oldrescue}
\item \Opt{-autorescue}
\item \Opt{-dorescuefrom}
\item \Opt{-allowversionmismatch}
\item \Opt{-no\_recurse/do\_recurse}
\item \Opt{-update\_submit}
\item \Opt{-import\_env}
\end{itemize}

% See parsePreservedArgs() in condor_submit_dag.cpp
The values of the following command-line flags are preserved in any
already-existing lower-level DAG submit description files:
\begin{itemize}
\item \Opt{-maxjobs}
\item \Opt{-maxidle}
\item \Opt{-maxpre}
\item \Opt{-maxpost}
\item \Opt{-debug}
\end{itemize}

Other command-line arguments are set to their defaults in any lower-level
invocations of \Condor{submit\_dag}.

The \Opt{-force} option will cause existing DAG submit description files to
be overwritten without preserving any existing values.

\item{Submission of the outer DAG}

The outer DAG is submitted as before, with the command
\begin{verbatim}
   condor_submit_dag diamond.dag
\end{verbatim}

\item{Interaction with Rescue DAGs}

When using nested DAGs, we strongly recommend that you use
"new-style" rescue DAGs. This is the default.  Using "new-style"
rescue DAGs will automatically run the proper rescue DAG(s) if
there is a failure in the work flow.  For example, if one of the
nodes in \File{inner.dag} fails, this will produce a rescue
DAG for inner.dag (named \File{inner.dag.rescue.001}, etc.).  Then,
since \File{inner.dag} failed, node B of \File{diamond.dag} will fail,
producing a rescue DAG for \File{diamond.dag}
(named \File{diamond.dag.rescue.001}, etc.).  
If the command
\begin{verbatim}
condor_submit_dag diamond.dag
\end{verbatim}
is re-run, the most recent outer rescue
DAG will be run, and this will re-run the inner DAG, which will
in turn run the most recent inner rescue DAG.  
The use of
"old-style" rescue DAGs will require the renaming of the 
inner rescue DAG or manually running it.

\item{File Paths}

Remember that, unless the DIR keyword is used in the outer DAG,
the inner DAG utilizes the current working directory when the outer DAG
is submitted.
Therefore, all paths utilized by the inner DAG file
must be specified accordingly.

\end{itemize}

%%%%%%%%%%%%%%%%%%%%%%%%%%%%%%%%%%%%%%%
\subsubsection{\label{sec:DAGSplicing}DAG Splicing}
%%%%%%%%%%%%%%%%%%%%%%%%%%%%%%%%%%%%%%%
\index{DAGMan!Splicing DAGs}
\index{DAGMan input file!SPLICE key word}

A weakness in scalability exists when submitting a DAG within a DAG.
Each executing independent DAG requires its own invocation of
\Condor{dagman} to be running.
The scaling issue presents itself when
the same semantic DAG is reused hundreds or thousands of times
in a larger DAG.
Further, there may be many rescue DAGs created if a problem occurs.
To alleviate these concerns, the DAGMan language introduces
the concept of graph splicing.

A splice is a named instance of a subgraph which is specified in a
separate DAG file.
The splice is treated as a whole entity during dependency
specification in the including DAG.
The same DAG file may be reused as differently named splices,
each one
incorporating a copy of the dependency graph (and nodes therein) into the
including DAG. 
Any splice in an including DAG may have dependencies
between the sets of initial and final nodes.
A splice may be incorporated into an including DAG without any
dependencies; it is considered
a disjoint DAG within the including DAG.
The nodes within a splice are scoped according to
a hierarchy of names associated with the splices,
as the splices are parsed from the top level DAG file.
The scoping character to describe the
inclusion hierarchy of nodes into the top level dag is 
\verb@'+'@.
This character is chosen due
to a restriction in the allowable characters which may be in a file name
across the variety of ports that Condor supports.
In any DAG file, all splices must have unique names,
but the same splice name may be reused in different DAG files.

Condor does not detect nor support splices that form a cycle
within the DAG.
A DAGMan job that causes a cyclic inclusion of splices will
eventually exhaust available memory and crash.

The \Arg{SPLICE} keyword in a DAG input file
creates a named instance of a DAG as specified
in another file as an entity which may have \Arg{PARENT} and \Arg{CHILD}
dependencies associated with other splice names or node names in the
including DAG file.
The syntax for \Arg{SPLICE} is

\Opt{SPLICE} \Arg{SpliceName} \Arg{DagFileName} \oOptArg{DIR}{directory}

After parsing incorporates a splice,
all nodes within the spice become nodes within the including DAG.


The following series of examples illustrate potential uses of
splicing. To simplify the examples,
presume that each and every job uses the same,
simple Condor submit description file:

\begin{verbatim}
  # BEGIN SUBMIT FILE submit.condor
  executable   = /bin/echo
  arguments    = OK
  universe     = vanilla
  output       = $(jobname).out
  error        = $(jobname).err
  log          = submit.log
  notification = NEVER
  queue
  # END SUBMIT FILE submit.condor
\end{verbatim}

This first simple example splices a diamond-shaped DAG in
between the two nodes of a top level DAG.
Here is the DAG input file for the diamond-shaped DAG:

\begin{verbatim}
  # BEGIN DAG FILE diamond.dag
  JOB A submit.condor
  VARS A jobname="$(JOB)"

  JOB B submit.condor
  VARS B jobname="$(JOB)"

  JOB C submit.condor
  VARS C jobname="$(JOB)"

  JOB D submit.condor
  VARS D jobname="$(JOB)"

  PARENT A CHILD B C
  PARENT B C CHILD D
  # END DAG FILE diamond.dag
\end{verbatim}

The top level DAG incorporates the diamond-shaped splice:

\begin{verbatim}
  # BEGIN DAG FILE toplevel.dag
  JOB X submit.condor
  VARS X jobname="$(JOB)"

  JOB Y submit.condor
  VARS Y jobname="$(JOB)"

  # This is an instance of diamond.dag, given the symbolic name DIAMOND
  SPLICE DIAMOND diamond.dag

  # Set up a relationship between the nodes in this dag and the splice

  PARENT X CHILD DIAMOND
  PARENT DIAMOND CHILD Y

  # END DAG FILE toplevel.dag
\end{verbatim}

Figure~\ref{fig:dagman-splice-simple} illustrates the resulting
top level DAG and the dependencies produced. 
Notice the naming of nodes
scoped with the splice name.
This hierarchy of splice names assures unique names associated with all nodes.

\begin{figure}
\centering
\includegraphics{user-man/splice-simple.eps}
\caption{\label{fig:dagman-splice-simple} The diamond-shaped DAG spliced between two nodes.}
\end{figure}

Figure~\ref{fig:dagman-splice-X} illustrates the starting point
for a more complex example.
The DAG input file \File{X.dag} describes this X-shaped DAG.
The completed example displays more of
the spatial constructs provided by splices.
Pay particular attention to the notion that each named splice creates a
new graph, even when the same DAG input file is specified.


\begin{verbatim}
  # BEGIN DAG FILE X.dag

  JOB A submit.condor
  VARS A jobname="$(JOB)"

  JOB B submit.condor
  VARS B jobname="$(JOB)"

  JOB C submit.condor
  VARS C jobname="$(JOB)"

  JOB D submit.condor
  VARS D jobname="$(JOB)"

  JOB E submit.condor
  VARS E jobname="$(JOB)"

  JOB F submit.condor
  VARS F jobname="$(JOB)"

  JOB G submit.condor
  VARS G jobname="$(JOB)"

  # Make an X-shaped dependency graph
  PARENT A B C CHILD D
  PARENT D CHILD E F G

  # END DAG FILE X.dag
\end{verbatim}

\begin{figure}
\centering
\includegraphics{user-man/splice-X.eps}
\caption{\label{fig:dagman-splice-X} The X-shaped DAG.}
\end{figure}


File \File{s1.dag} continues the example, presenting
the DAG input file that
incorporates two separate splices of the X-shaped DAG.
Figure~\ref{fig:dagman-splice-s1} illustrates the resulting DAG.

\begin{verbatim}
  # BEGIN DAG FILE s1.dag

  JOB A submit.condor
  VARS A jobname="$(JOB)"

  JOB B submit.condor
  VARS B jobname="$(JOB)"

  # name two individual splices of the X-shaped DAG
  SPLICE X1 X.dag
  SPLICE X2 X.dag

  # Define dependencies
  # A must complete before the initial nodes in X1 can start
  PARENT A CHILD X1
  # All final nodes in X1 must finish before 
  # the initial nodes in X2 can begin
  PARENT X1 CHILD X2
  # All final nodes in X2 must finish before B may begin.
  PARENT X2 CHILD B

  # END DAG FILE s1.dag

\end{verbatim}

\begin{figure}
\centering
\includegraphics{user-man/splice-s1.eps}
\caption{\label{fig:dagman-splice-s1} The DAG described by \File{s1.dag}.}
\end{figure}



The top level DAG in the hierarchy of this complex example
is described by the DAG input file \File{toplevel.dag}.
Figure~\ref{fig:dagman-splice-complex} illustrates the final DAG.
Notice that the DAG has two disjoint graphs in it as a result of splice
S3 not having any dependencies associated with it in this top level DAG.

\begin{verbatim}
  # BEGIN DAG FILE toplevel.dag

  JOB A submit.condor
  VARS A jobname="$(JOB)"

  JOB B submit.condor
  VARS B jobname="$(JOB)"

  JOB C submit.condor
  VARS C jobname="$(JOB)"

  JOB D submit.condor
  VARS D jobname="$(JOB)"

  # a diamond-shaped DAG
  PARENT A CHILD B C
  PARENT B C CHILD D

  # This splice of the X-shaped DAG can only run after
  # the diamond dag finishes
  SPLICE S2 X.dag
  PARENT D CHILD S2

  # Since there are no dependencies for S3,
  # the following splice is disjoint 
  SPLICE S3 s1.dag

  # END DAG FILE toplevel.dag
\end{verbatim}


\begin{figure}
\centering
\includegraphics{user-man/splice-complex.eps}
\caption{\label{fig:dagman-splice-complex} The complex splice example DAG.}
\end{figure}

The \Arg{DIR} option specifies a working directory for a splice,
from which the splice will be parsed and the containing jobs submitted.
The directory associated with the splices' \Arg{DIR} specification
will be propagated as a prefix to all nodes in the splice and any 
included splices.
If a node already has a \Arg{DIR} specification, then the splice's
\Arg{DIR} specification will be a prefix to the nodes and separated by
a directory separator character.
Jobs in included splices with an absolute path for their \Arg{DIR}
specification will have their \Arg{DIR} specification untouched.
Note that a DAG containing \Arg{DIR} specifications cannot be run
in conjunction with the \Arg{-usedagdir} command-line argument to
\Condor{submit\_dag}.
A rescue DAG generated by a DAG run with the \Arg{-usedagdir} argument
will contain DIR specifications, so the rescue DAG must be run
\emph{without} the \Arg{-usedagdir} argument.



% Note: this is an alternative to subsubsubsection, which we don't have.
\begin{description}
\item[The Interaction of Categories and MAXJOBS with Splices]
\end{description}

Categories normally refer only to nodes within a
given splice.
All of the assignments of nodes to a category, and the
setting of the category throttle, should be done within a single DAG file.
However, it is now possible to have categories include nodes
from within more than one splice.
To do this, the category name is prefixed with the '+' (plus) character.
This tells DAGMan that the category is
a cross-splice category.
Towards deeper understanding,
what this really does is prevent renaming
of the category when the splice is incorporated into the upper-level DAG.
The MAXJOBS specification for the category can appear in either the
upper-level DAG file or one of the splice DAG files.
It probably
makes the most sense to put it in the upper-level DAG file.

Here is an example which applies a single limitation on submitted jobs,
identifying the category with \Expr{+init}. 

\begin{verbatim}
# relevant portion of file name: upper.dag

    SPLICE A splice1.dag
    SPLICE B splice2.dag

    MAXJOBS +init 2
\end{verbatim}

\begin{verbatim}
# relevant portion of file name: splice1.dag

    JOB C C.sub
    CATEGORY C +init
    JOB D D.sub
    CATEGORY D +init

\end{verbatim}

\begin{verbatim}
# relevant portion of file name: splice2.dag

    JOB X X.sub
    CATEGORY X +init
    JOB Y Y.sub
    CATEGORY Y +init

\end{verbatim}

For both global and non-global category throttles, settings at a higher
level in the DAG override settings at a lower level.
In this example:

\begin{verbatim}
# relevant portion of file name: upper.dag

    SPLICE A lower.dag

    MAXJOBS A+catX 10
    MAXJOBS +catY 2


# relevant portion of file name: lower.dag

    MAXJOBS catX 5
    MAXJOBS +catY 1

\end{verbatim}

the resulting throttle settings are 2 for the \Expr{+catY} category
and 10 for the \Expr{A+catX} category in splice.
Note that non-global category names are
prefixed with their splice name(s), so to refer to a non-global category 
at a higher level, the splice name must be included.


%%%%%%%%%%%%%%%%%%%%%%%%%%%%%%%%%%%%%%%
\subsection{\label{sec:DAGMan-rescue}Job Recovery:  The Rescue DAG}
%%%%%%%%%%%%%%%%%%%%%%%%%%%%%%%%%%%%%%%

\index{DAGMan!Rescue DAG}
DAGMan can help with the resubmission of uncompleted
portions of a DAG, when one or more nodes result in failure.
If any node in the DAG fails,
the remainder of the DAG is continued until no more forward
progress can be made based on the DAG's dependencies.
At this point, DAGMan produces a file
called a Rescue DAG.

The Rescue DAG is a DAG input file,
functionally the same as the original DAG input file.
The Rescue DAG additionally contains an indication of
successfully completed nodes by appending the \Arg{DONE}
key word to the node's \Arg{JOB} or \Arg{DATA} lines.
If the DAG is resubmitted utilizing the Rescue DAG,
the successfully completed nodes will not be re-executed.

Note that if multiple DAG input files are specified on the
\Condor{submit\_dag} command line,
a single Rescue DAG encompassing all of the input DAGs is generated.

If the Rescue DAG file is generated before all retries
of a node are completed, 
then the Rescue DAG file will also contain \Arg{Retry} entries.
The number of retries will be set to the appropriate remaining
number of retries. 

The granularity defining success or failure
in the Rescue DAG is the node.
For a node that fails,
all parts of the node will be re-run,
even if some parts were successful the first time.
For example, if a node's PRE script
succeeds, but then the node's Condor job cluster fails,
the entire node, which includes the PRE script will be re-run.
A job cluster may result in the submission of multiple Condor jobs.
If one of the multiple jobs fails, the node fails.
Therefore, the Rescue DAG will
re-run the entire node,
implying the submission of the entire cluster of jobs,
not just the one(s) that failed.

Statistics about the failed DAG execution are presented as
comments at the beginning of the Rescue DAG input file.

The Rescue DAG is automatically generated by \Condor{dagman} when a node
within the DAG fails or when \Condor{dagman} itself is removed
with \Condor{rm}.
The file name of the Rescue DAG, and usage of the Rescue
DAG changed from explicit specification to implicit usage
beginning with Condor version 7.1.0.
Current naming of the Rescue DAG appends the string
\verb@.rescue<XXX>@ to the original DAG input file name.
Values for \verb@<XXX>@ start at \verb@001@ and continue
to \verb@002@, \verb@003@, and beyond.
If a Rescue DAG exists,
the Rescue DAG with the largest magnitude value for \verb@<XXX>@
will be used, and its usage is implied.

Here is an example showing file naming and DAG submission
for the case of a failed DAG.
The initial DAG is submitted with
\begin{verbatim}
  condor_submit_dag  my.dag
\end{verbatim}
A failure of this DAG results in the Rescue DAG
named \File{my.dag.rescue001}.
The DAG is resubmitted using the same command: 
\begin{verbatim}
  condor_submit_dag  my.dag
\end{verbatim}
This resubmission of the DAG uses the Rescue DAG file \File{my.dag.rescue001},
because it exists.
Failure of this Rescue DAG results in another Rescue DAG
called \File{my.dag.rescue002}.
If the DAG is again submitted, using the same command
as with the first two submissions, but not repeated here,
then this third submission uses the Rescue DAG file \File{my.dag.rescue002},
because it exists, and because the value \verb@002@ is larger
in magnitude than \verb@001@.

To explicitly specify a particular Rescue DAG,
use the optional command-line argument \Arg{-dorescuefrom}
with \Condor{submit\_dag}.
Note that this will have the side effect of renaming 
existing Rescue DAG files with larger magnitude values 
of \verb@<XXX>@.
Each renamed file has its existing name appended with
the string \File{.old}.
For example, assume that \File{my.dag} has failed 4 times,
resulting in the Rescue DAGs named
\File{my.dag.rescue001},
\File{my.dag.rescue002},
\File{my.dag.rescue003},
and
\File{my.dag.rescue004}.
A decision is made to re-run using \File{my.dag.rescue002}.
The submit command is
\begin{verbatim}
  condor_submit_dag  -dorescuefrom 2  my.dag
\end{verbatim}
The DAG specified by the DAG input file \File{my.dag.rescue002}
is submitted.
And, the existing Rescue DAG \File{my.dag.rescue003} is
renamed to be \File{my.dag.rescue003.old},
while the existing Rescue DAG \File{my.dag.rescue004} is
renamed to be \File{my.dag.rescue004.old}.

The configuration variable \Macro{DAGMAN\_MAX\_RESCUE\_NUM}
sets a maximum value for \verb@XXX@.
See section~\ref{param:DAGManMaxRescueNum} for the complete definition
of this configuration variable.


%%%%%%%%%%%%%%%%%%%%%%%%%%%
\label{dagman:rescue_parse_error}
\begin{description}
\item[Rescue DAG Generated when there are Parse Errors]
\end{description}
%%%%%%%%%%%%%%%%%%%%%%%%%%%%%%%%%%%%%%%

Starting in Condor version 7.5.5,
the \Opt{-DumpRescue} option to either \Condor{dagman} or \Condor{submit\_dag}
outputs a file, even if the parsing of a DAG input file fails.
In this parse failure case, \Condor{dagman} produces a specially 
named Rescue DAG containing whatever it had successfully parsed up
until the point of the parse error.
This Rescue DAG may be useful in debugging parse errors in complex DAGs,
especially ones using splices.
This incomplete Rescue DAG is not meant to be used when resubmitting
a failed DAG.

To avoid confusion between this incomplete Rescue DAG
generated in the case of a parse failure and a usable Rescue DAG,
a different name is given to the incomplete Rescue DAG.
The name appends the string \File{.parse\_failed} to the original
DAG input file name.
Therefore, if the submission of a DAG with
\begin{verbatim}
  condor_submit_dag  my.dag
\end{verbatim}
has a parse failure, the resulting incomplete Rescue DAG will be
named \File{my.dag.parse\_failed}.

To further prevent one of these incomplete Rescue DAG files from being used,
a line within the file contains the single keyword \Arg{REJECT}.
This causes \Condor{dagman} to reject the DAG, if used as a DAG input file.
This is done because the
incomplete Rescue DAG may be a syntactically correct DAG input file.
It will be incomplete relative to the original DAG,
such that if the incomplete Rescue DAG could be run,
it could erroneously be perceived as
having successfully executed the desired workflow, when, in fact,
it did not.

%%%%%%%%%%%%%%%%%%%%%%%%%%%
\begin{description}
\item[Outdated Naming of Rescue DAG]
\end{description}
Prior to Condor version 7.1.0, the naming of a Rescue DAG
appended the string \File{.rescue} to the existing DAG input
file name. 
And, the Rescue DAG file would be explicitly placed in 
the command line that submitted it.
For example,  a first submission
\begin{verbatim}
  condor_submit_dag  my.dag
\end{verbatim}
Assuming that this DAG failed, the file \File{my.dag.rescue}
would be created.
To run this Rescue DAG, the submission command is
\begin{verbatim}
  condor_submit_dag  my.dag.rescue
\end{verbatim}
If this Rescue DAG also failed, a new Rescue DAG named
\File{my.dag.rescue.rescue} would be created.

The behavior of DAGMan with respect to Rescue DAGs 
can be forced to this outdated behavior by setting the configuration variables
\Macro{DAGMAN\_OLD\_RESCUE} 
to \Expr{True} and \Macro{DAGMAN\_AUTO\_RESCUE}
to \Expr{False}.
See ~\ref{param:DAGManOldRescue} and ~\ref{param:DAGManAutoRescue} 
for complete definitions of these configuration variables.


%%%%%%%%%%%%%%%%%%%%%%%%%%%%%%%%%%%%%%%
\subsection{\label{sec:DAGPaths}File Paths in DAGs}
%%%%%%%%%%%%%%%%%%%%%%%%%%%%%%%%%%%%%%%
\index{DAGMan!File Paths in DAGs}

By default, \Condor{dagman} assumes that all relative paths in a
DAG input file and the associated Condor submit description files
are relative to the current
working directory when \Condor{submit\_dag} is run.  
Note that 
relative paths in submit description files can be modified by the submit command
\SubmitCmd{initialdir}; see the \Condor{submit} manual page within Chapter
~\ref{man-condor-submit} for more details.  The rest of this discussion
ignores \SubmitCmd{initialdir}.

In most cases, path names relative to the current working directory 
is the desired behavior.
However, if running
multiple DAGs with a single \Condor{dagman}, and each DAG is in its
own directory, this will cause problems.  In this case,
use the \Arg{-usedagdir} command-line argument to
\Condor{submit\_dag} (see the \Condor{submit\_dag} manual page within Chapter
~\ref{man-condor-submit-dag} for more details).
This tells \Condor{dagman} to run each DAG
as if \Condor{submit\_dag} had been run in the directory in which
the relevant DAG file exists.

For example, assume that a directory called \File{parent}
contains two subdirectories called \File{dag1} and
\File{dag2}, and that \File{dag1} contains the DAG input file \File{one.dag}
and \File{dag2} contains the DAG input file \File{two.dag}.
Further, assume that each DAG is set up to be run
from its own directory with the following command:
\begin{verbatim}
cd dag1; condor_submit_dag one.dag
\end{verbatim}
This will correctly run \File{one.dag}.

The goal is to run the two, independent DAGs located within
\File{dag1} and \File{dag2} while the current working directory
is \File{parent}.  To do so, run the following command:
\begin{verbatim}
condor_submit_dag -usedagdir dag1/one.dag dag2/two.dag
\end{verbatim}

Of course, if all paths in the DAG input file(s) and the relevant submit
description files are absolute,
the \Arg{-usedagdir} argument is not needed;
however, using absolute paths is NOT generally a good idea.

If you \emph{do not} use \Arg{-usedagdir}, relative paths can still work
for multiple DAGs, if
all file paths are given relative to
the current working directory as \Condor{submit\_dag} is executed.
However, this means that, if the DAGs are in separate directories, they
cannot be submitted from their own directories, only from the parent
directory the paths are set up for.

Note that if you use the \Arg{-usedagdir} argument, and your run
results in a rescue DAG, the rescue DAG file will be written to
the current working directory, and should be run from that directory.
The rescue DAG includes all the path information necessary to
run each node job in the proper directory.


%%%%%%%%%%%%%%%%%%%%%%%%%%%%%%%%%%%%%%%
\subsection{Visualizing DAGs with \Prog{dot}}
%%%%%%%%%%%%%%%%%%%%%%%%%%%%%%%%%%%%%%%
\index{DAGMan!dot}
\index{dot}
\index{DAGMan!visualizing DAGs}

It can be helpful to see a picture of a DAG.
DAGMan can assist you in visualizing a DAG by creating
the input files used by the AT\&T Research Labs 
\Prog{graphviz} package. 
\Prog{dot} is a program within this package,
available from \URL{http://www.graphviz.org/},
and it is used to draw pictures of DAGs. 

DAGMan produces one or more dot files as the result of
an extra line
in a DAGMan input file. 
The line appears as
%For example, to produce a single dot
%file that shows the state of your DAG before any jobs are running, add
%the following line:
\begin{verbatim}
    DOT dag.dot
\end{verbatim}

This creates a file called \File{dag.dot}.
which contains
a specification of the DAG before any jobs within the DAG
are submitted to Condor.
The \File{dag.dot} file is used to create a visualization
of the DAG by using this file as input to \Prog{dot}.
This example creates a Postscript file, with a visualization of the DAG:

\begin{verbatim}
    dot -Tps dag.dot -o dag.ps
\end{verbatim}

Within the DAGMan input file,
the DOT command can take several optional parameters:

\begin{itemize}

\item \Opt{UPDATE}  This will update the dot file every time a
significant update happens. 

\item \Opt{DONT-UPDATE} Creates a single dot file, when
the DAGMan begins executing. This is the default if the parameter
\Opt{UPDATE} is not used.

\item \Opt{OVERWRITE} Overwrites the dot file each time it
is created. This is the default, unless \Opt{DONT-OVERWRITE}
is specified.

\item \Opt{DONT-OVERWRITE} Used to create multiple dot files, instead
of overwriting the single one specified.
To create file names,
DAGMan uses the name of the file concatenated with a period and an
integer. For example, the DAGMan input file line
\begin{verbatim}
    DOT dag.dot DONT-OVERWRITE
\end{verbatim}
causes files
\File{dag.dot.0},
\File{dag.dot.1},
\File{dag.dot.2},
etc. to be created.
This option is
most useful when combined with the \Opt{UPDATE} option to
visualize the history of the DAG after it has finished executing. 

\item \OptArg{INCLUDE}{path-to-filename} Includes the contents
of a file given by \File{path-to-filename} in the file produced by the
\Opt{DOT} command.
The include file contents are always placed after the line of
the form
\verb@label=@.
This may be useful if further editing of the created files would
be necessary,
perhaps because you are automatically visualizing the DAG as it
progresses. 

\end{itemize}

If conflicting parameters are used in a DOT command, the last one
listed is used.

%%%%%%%%%%%%%%%%%%%%%%%%%%%%%%%%%%%%%%%
\subsection{\label{sec:DAG-node-status}Capturing the Status of Nodes in a File}
%%%%%%%%%%%%%%%%%%%%%%%%%%%%%%%%%%%%%%%
\index{DAGMan!node status file}
\index{status!of a DAGMan node}

DAGMan can capture the status of all DAG nodes,
such that the user or a script may easily monitor the status of all DAG nodes.
A node status file is periodically rewritten by DAGMan.
To enable this feature, the DAG input file contains a line with the
\Arg{NODE\_STATUS\_FILE} key word.

The syntax for a \Arg{NODE\_STATUS\_FILE} specification is

\Opt{NODE\_STATUS\_FILE} \Arg{statusFileName} \oArg{minimumUpdateTime}

The status file is written on the machine where the DAG is submitted;
its location is given by \Arg{statusFileName}.  
This will be the same machine where the \Condor{dagman} job is running.

The optional \Arg{minimumUpdateTime} specifies the minimum number of seconds
that must elapse between updates to the node status file.
This setting exists to avoid having DAGMan spend too much time writing
the node status file for very large DAGs.
If no value is specified, no limit is set.
The node status file can be updated at most once
per \Macro{DAGMAN\_USER\_LOG\_SCAN\_INTERVAL},
as defined at section~\ref{param:DAGManUserLogScanInterval},
no matter how small the \Arg{minimumUpdateTime} value.

As an example, if the DAG input file contains the line
\begin{verbatim}
  NODE_STATUS_FILE my.dag.status 30
\end{verbatim}
the file \File{my.dag.status} will be rewritten at intervals of 30 seconds
or more.

This node status file is overwritten each time it is updated.
Therefore, it only holds information about the \emph{current} status 
of each node; it does not provide a history of the node status.
The file contains one line describing the status of every node in the DAG.
The file contents do not distinguish between Condor jobs and Stork jobs.
Here is an example of a node status file:

\begin{verbatim}
  BEGIN 1281041745 (Thu Aug  5 15:55:45 2010)
  Status of nodes of DAG(s): my.dag

  JOB A STATUS_DONE      ()
  JOB B STATUS_SUBMITTED (not_idle)
  JOB C STATUS_SUBMITTED (idle)
  JOB D STATUS_UNREADY   ()

  DAG status: STATUS_SUBMITTED ()
  Next scheduled update: 1281041775 (Thu Aug  5 15:56:15 2010)
  END 1281041745 (Thu Aug  5 15:55:45 2010)
\end{verbatim}

Possible node status values are:

\begin{itemize}
\item \verb@STATUS_UNREADY@ At least one parent has not yet finished.
\item \verb@STATUS_READY@ All parents have finished, but not yet running.
\item \verb@STATUS_PRERUN@ The PRE script is running.
\item \verb@STATUS_SUBMITTED@ The node's Condor or Stork job(s) are in 
  the queue.
\item \verb@STATUS_POSTRUN@ The POST script is running.
\item \verb@STATUS_DONE@ The node has completed successfully.
\item \verb@STATUS_ERROR@ The node has failed.
\end{itemize}

A \Arg{NODE\_STATUS\_FILE} key word inside any splice is ignored.
If multiple DAG files are specified on the \Condor{submit\_dag} command line,
and more than one specifies a node status file,
the first specification takes precedence.

%%%%%%%%%%%%%%%%%%%%%%%%%%%%%%%%%%%%%%%
\subsection{\label{sec:DAGJobstateLog}A Machine-Readable Event History, the jobstate.log File}
%%%%%%%%%%%%%%%%%%%%%%%%%%%%%%%%%%%%%%%
\index{DAGMan!jobstate.log file}
\index{DAGMan!machine-readable event history}

DAGMan can produce a machine-readable history of events.
The \File{jobstate.log} file is designed for use by the Pegasus Workflow
Management System, which operates as a layer on top of DAGMan.  Pegasus
uses the \File{jobstate.log} file to monitor the state of a workflow.
The \File{jobstate.log} file can used by any
automated tool for the monitoring of workflows.

DAGMan produces this file when the keyword \Arg{JOBSTATE\_LOG} is
in the DAG input file.
The syntax for \Arg{JOBSTATE\_LOG} is

\Opt{JOBSTATE\_LOG} \Arg{JobstateLogFileName}

No more than one \File{jobstate.log} file can be created by a single
instance of \Condor{dagman}.
If more than one \File{jobstate.log} file is specified,
the first file name specified will take effect,
and a warning will be printed in the \File{dagman.out} file
when subsequent \Arg{JOBSTATE\_LOG} specifications are parsed.
Multiple specifications may exist in the same DAG file, within splices,
or within multiple, independent DAGs run with a single \Condor{dagman} instance.

The \File{jobstate.log} file can be considered a filtered
version of the \File{dagman.out} file, in a machine-readable format.
It contains the actual node job events that from \Condor{dagman},
plus some additional meta-events.

The \File{jobstate.log} file is different from the node status file,
in that the \File{jobstate.log} file is appended to,
rather than being overwritten as the DAG runs.
Therefore, it contains a history of the DAG,
rather than a snapshot of the current state of the DAG.

There are 5 line types in the \File{jobstate.log} file.
Each line begins with a Unix timestamp in the form of seconds since the Epoch.
Fields within each line are separated by a single space character.
\begin{description}

\item [DAGMan start] 
This line identifies the \Condor{dagman} job.
The formatting of the line is

\Arg{timestamp} INTERNAL *** DAGMAN\_STARTED \Arg{dagmanCondorID} ***

The \Arg{dagmanCondorID} field is the \Condor{dagman} job's 
\Attr{ClusterId} attribute, a period, and the \Attr{ProcId} attribute. 

\item [DAGMan exit] 
This line identifies the completion of the \Condor{dagman} job.
The formatting of the line is

\Arg{timestamp} INTERNAL *** DAGMAN\_FINISHED \Arg{exitCode} ***

The \Arg{exitCode} field is value the \Condor{dagman} job returns upon exit. 

\item [Recovery started] 
If the \Condor{dagman} job goes into recovery mode,
this meta-event is printed.
During recovery mode, events will only be printed in the file
if they were not already printed before recovery mode started.
The formatting of the line is

\Arg{timestamp} INTERNAL *** RECOVERY\_STARTED ***

\item [Recovery finished or Recovery failure] 
At the end of recovery
mode, either a RECOVERY\_FINISHED or RECOVERY\_FAILURE meta-event will be
printed, as appropriate.

The formatting of the line is

\Arg{timestamp} INTERNAL *** RECOVERY\_FINISHED ***

or

\Arg{timestamp} INTERNAL *** RECOVERY\_FAILURE ***

\item [Normal]
This line is used for all other event and meta-event types.
The formatting of the line is

\Arg{timestamp} \Arg{JobName} \Arg{eventName} \Arg{condorID} \Arg{jobTag} - \Arg{sequenceNumber}

The \Arg{JobName} is the name given to the node job as defined in
the DAG input file with the keyword \Arg{JOB}.
It identifies the node within the DAG.

The \Arg{eventName} is one of the many defined event or meta-events given
in the lists below.

The \Arg{condorID} field is the job's 
\Attr{ClusterId} attribute, a period, and the \Attr{ProcId} attribute. 
There is no \Arg{condorID} assigned yet for some meta-events,
such as PRE\_SCRIPT\_STARTED.
For these, the dash character ('-') is printed. 

The \Arg{jobTag} field is defined for the Pegasus workflow manager.
Its usage is generalized to be useful to other workflow managers.
Pegasus-managed jobs add a line of the following form to their
Condor submit description file:
\begin{verbatim}
+pegasus_site = "local"
\end{verbatim}
This defines the string \Expr{local} as the \Arg{jobTag} field.
 
Generalized usage adds a set of 2 commands to the Condor
submit description file to define a string as the \Arg{jobTag} field:
\begin{verbatim}
+job_tag_name = "+job_tag_value"
+job_tag_value = "viz"
\end{verbatim}
This defines the string \Expr{viz} as the \Arg{jobTag} field.
Without any of these added lines within the Condor submit description file,
the dash character ('-') is printed for the \Arg{jobTag} field. 

The \Arg{sequenceNumber} is a monotonically-increasing number 
that starts at one.
It is associated with each attempt at running a node.
If a node is retried, it gets a new sequence number;
a submit failure does not result in a new sequence number.
When a rescue DAG is run,
the sequence numbers pick up from where they left off within the previous
attempt at running the DAG.
Note that this only applies if the rescue
DAG is run automatically or with the \Arg{-dorescuefrom} command-line option.

\end{description}

Here is an example of a very simple Pegasus \File{jobstate.log} file,
assuming the example \Arg{jobTag} field of \Expr{local}:

\begin{verbatim}
1292620511 INTERNAL *** DAGMAN_STARTED 4972.0 ***
1292620523 NodeA PRE_SCRIPT_STARTED - local - 1
1292620523 NodeA PRE_SCRIPT_SUCCESS - local - 1
1292620525 NodeA SUBMIT 4973.0 local - 1
1292620525 NodeA EXECUTE 4973.0 local - 1
1292620526 NodeA JOB_TERMINATED 4973.0 local - 1
1292620526 NodeA JOB_SUCCESS 0 local - 1
1292620526 NodeA POST_SCRIPT_STARTED 4973.0 local - 1
1292620531 NodeA POST_SCRIPT_TERMINATED 4973.0 local - 1
1292620531 NodeA POST_SCRIPT_SUCCESS 4973.0 local - 1
1292620535 INTERNAL *** DAGMAN_FINISHED 0 ***
\end{verbatim}



\begin{description}
\item[Events defining the eventName field]

\begin{itemize}
\item SUBMIT
\item EXECUTE
\item EXECUTABLE\_ERROR
\item CHECKPOINTED
\item JOB\_EVICTED
\item JOB\_TERMINATED
\item IMAGE\_SIZE
\item SHADOW\_EXCEPTION
\item GENERIC
\item JOB\_ABORTED
\item JOB\_SUSPENDED
\item JOB\_UNSUSPENDED
\item JOB\_HELD
\item JOB\_RELEASED
\item NODE\_EXECUTE
\item NODE\_TERMINATED
\item POST\_SCRIPT\_TERMINATED
\item GLOBUS\_SUBMIT
\item GLOBUS\_SUBMIT\_FAILED
\item GLOBUS\_RESOURCE\_UP
\item GLOBUS\_RESOURCE\_DOWN
\item REMOTE\_ERROR
\item JOB\_DISCONNECTED
\item JOB\_RECONNECTED
\item JOB\_RECONNECT\_FAILED
\item GRID\_RESOURCE\_UP
\item GRID\_RESOURCE\_DOWN
\item GRID\_SUBMIT
\item JOB\_AD\_INFORMATION
\item JOB\_STATUS\_UNKNOWN
\item JOB\_STATUS\_KNOWN
\item JOB\_STAGE\_IN
\item JOB\_STAGE\_OUT
\end{itemize}

\item[Meta-Events defining the eventName field]
\begin{itemize}
\item SUBMIT\_FAILURE
\item JOB\_SUCCESS
\item JOB\_FAILURE
\item PRE\_SCRIPT\_STARTED
\item PRE\_SCRIPT\_SUCCESS
\item PRE\_SCRIPT\_FAILURE
\item POST\_SCRIPT\_STARTED
\item POST\_SCRIPT\_SUCCESS
\item POST\_SCRIPT\_FAILURE
\item DAGMAN\_STARTED
\item DAGMAN\_FINISHED
\item RECOVERY\_STARTED
\item RECOVERY\_FINISHED
\item RECOVERY\_FAILURE
\end{itemize}
\end{description}


%%%%%%%%%%%%%%%%%%%%%%%%%%%%%%%%%%%%%%%
\subsection{\label{sec:DAGLotsaJobs}Utilizing the Power of DAGMan for Large Numbers of Jobs}
%%%%%%%%%%%%%%%%%%%%%%%%%%%%%%%%%%%%%%%
\index{DAGMan!large numbers of jobs}

Using DAGMan is recommended when submitting large numbers of jobs.
The recommendation holds whether the jobs are represented by
a DAG due to dependencies, or all the jobs are
independent of each other, such as they might be in a parameter sweep.
DAGMan offers:
\begin{itemize}
\item{Throttling}
  to limit the number of submitted jobs at any point in time.
\item{Retry of jobs that fail.}
  A useful tool when an intermittent error may cause a job to fail
  or fail to run to completion when attempted at one point in time,
  but not at another point in time.
  And, note that what constitutes failure is user-defined.
\item{Automatic generation of the administrative support that facilitates the
  rerunning of only jobs that fail.}
\item{The ability to run scripts before and/or after the execution of
individual jobs.}
\end{itemize}

Each of these capabilities is described in detail (above)
within this manual section about DAGMan.
To make effective use of DAGMan, there is no way around reading the 
appropriate subsections.

To run DAGMan with large numbers of independent jobs,
there are generally two ways of organizing and specifying the
files that control the jobs.
Both ways presume that programs or scripts will generate the files,
because the files are either large and repetitive
or because there are a large number of similar files to be
generated representing the large numbers of jobs.
The two file types needed are the DAG input file and the
submit description file(s) for the Condor jobs represented.
Each of the two ways is presented separately:

\begin{description}
\item[A unique submit description file for each of the many jobs.]
A single DAG input file lists each of the jobs and specifies
a distinct Condor submit description file for each job.
The DAG input file is simple to generate, as it chooses an
identifier for each job and names the submit description file.
For example, the simplest DAG input file for a set of 1000 independent jobs,
as might be part of a parameter sweep, appears as
\begin{verbatim}
  # file sweep.dag
  JOB job0 job0.submit
  JOB job1 job1.submit
  JOB job2 job2.submit
  .
  .
  .
  JOB job999 job999.submit
\end{verbatim}
There are 1000 submit description files, with a unique one for
each of the job<N> jobs.
Assuming that all files associated with this set of jobs are in the
same directory, and that files continue the same naming and numbering
scheme, the submit description file for \File{job6.submit}
might appear as
\begin{verbatim}
  # file job6.submit
  universe = vanilla
  executable = /path/to/executable
  log = job6.log
  input = job6.in
  output = job6.out
  notification = Never
  arguments = "-file job6.out"
  queue
\end{verbatim}

Submission of the entire set of jobs is
\begin{verbatim}
  condor_submit_dag sweep.dag
\end{verbatim}

A benefit to having unique submit description files for each of the
jobs is that they are available, if one of the jobs needs to be
submitted individually.
A drawback to having unique submit description files for each of the jobs
is that there are lots of files, one for each job.

\item[Single submit description file.]
A single Condor submit description file might be used for all the many
jobs of the parameter sweep.
To distinguish the jobs and their associated distinct input and output files,
the DAG input file assigns a unique identifier with the \Arg{VARS} keyword.
\begin{verbatim}
  # file sweep.dag
  JOB job0 common.submit
  VARS job0 runnumber="0"
  JOB job1 common.submit
  VARS job1 runnumber="1"
  JOB job2 common.submit
  VARS job2 runnumber="2"
  .
  .
  .
  JOB job999 common.submit
  VARS job999 runnumber="999"
\end{verbatim}

The single submit description file for all these jobs utilizes the
\Expr{runnumber} variable value in its identification of the job's
files. 
This submit description file might appear as
\begin{verbatim}
  # file common.submit
  universe = vanilla
  executable = /path/to/executable
  log = job$(runnumber).log
  input = job$(runnumber).in
  output = job$(runnumber).out
  notification = Never
  arguments = "-$(runnumber)"
  queue
\end{verbatim}
The job with \Expr{runnumber="8"} expects to find its input file \File{job8.in} 
in the single, common directory, and it logs job events in \File{job8.log}
and sends its output to \File{job8.out}.
The executable is invoked with
\begin{verbatim}
  /path/to/executable -8
\end{verbatim}

\end{description}

These examples work well with respect to file naming and placement
when there are less than several thousand jobs submitted as part
of a DAG.
The large numbers of files per directory becomes an issue when there
are greater than several thousand jobs submitted as part of a DAG.
In this case,
consider a more hierarchical structure for the files instead of a single
directory.
Introduce a separate directory for each run.
For example, if there were 10,000 jobs, there would be
10,000 directories, one for each of these jobs.
The directories are presumed to be generated and populated by 
programs or scripts that,
like the previous examples, utilize a run number.
Each of these directories named utilizing the run number will be used
for the input, output, and log files for one of the many jobs.

As an example, for this set of 10,000 jobs and directories, assume
that there is a run number of 600.
The directory will be named \File{dir.600}, and it will
hold the 3 files called \File{in}, \File{out}, and \File{log},
representing the input, output, and Condor job log files associated
with run number 600.

The DAG input file sets a variable representing the run number,
as in the previous example:
\begin{verbatim}
  # file biggersweep.dag
  JOB job0 common.submit
  VARS job0 runnumber="0"
  JOB job1 common.submit
  VARS job1 runnumber="1"
  JOB job2 common.submit
  VARS job2 runnumber="2"
  .
  .
  .
  JOB job9999 common.submit
  VARS job9999 runnumber="9999"
\end{verbatim}

A single Condor submit description file may be written.
It resides in the same directory as the DAG input file.
\begin{verbatim}
  # file bigger.submit
  universe = vanilla
  executable = /path/to/executable
  log = log
  input = in
  output = out
  notification = Never
  arguments = "-$(runnumber)"
  initialdir = dir.$(runnumber)
  queue
\end{verbatim}

One item to care about with this set up is the underlying file system 
for the pool.
The transfer of files (or not) when using \SubmitCmd{initialdir}
differs based upon the job \SubmitCmd{universe} and whether or not there
is a shared file system.
See section~\ref{man-condor-submit-initialdir} for the details on the
submit command \SubmitCmd{initialdir}.

Submission of this set of jobs is no different than the previous
examples.  
With the current working directory the same as the one containing
the submit description file, the DAG input file, and the subdirectories,
\begin{verbatim}
  condor_submit_dag biggersweep.dag
\end{verbatim}

\index{DAGMan|)}<|MERGE_RESOLUTION|>--- conflicted
+++ resolved
@@ -308,15 +308,11 @@
 If the job or any one of the jobs within the single cluster
 fails and there is no POST script, the DAG node is marked as failed.  
 An exit value not equal to 0 indicates program failure.
-<<<<<<< HEAD
-It is therefore important that a successful program return the exit value 0.
-=======
 It is therefore important that a successful program return the exit
 value 0. It is good practice to always explicitly specify a return 
 value in the PRE script (0 in case of success). 
 Otherwise the return code of the last completed process 
 is returned, which can lead to unexpected results. 
->>>>>>> 74be15a8
 
 If the job fails and there is a POST script,
 node failure is determined by the exit value of the POST script.
