%%%%%%%%%%%%%%%%%%%%%%%%%%%%%%%%%%%%%%%%%%%%%%%%%%%%%%%%%%%%%%%%%%%%%%
\section{\label{sec:Parallel}Parallel Applications (Including MPI Applications)}
%%%%%%%%%%%%%%%%%%%%%%%%%%%%%%%%%%%%%%%%%%%%%%%%%%%%%%%%%%%%%%%%%%%%%%
\index{parallel universe|(}
\index{MPI application}

HTCondor's parallel universe supports jobs that span multiple machines.
All other job universe in HTCondor are serial, that is, each job runs
on exactly one machine, only in the parallel universe are jobs consisting
of multiple processes allowed to be concurrently scheduled across multiple
machines.  The parallel universe provides machine scheduling and allocation,
but does not enforce any particular programming paradigm.  Thus, with
the parallel universe, users can launch jobs using various MPI implementations, 
or other programming environments. The parallel universe supersedes the mpi universe.
The mpi universe eventually will be removed from HTCondor.


%%%%%%%%%%%%%%%%%%%%%%%%%%%%%%%%%%%%%%%%%%%%%%%%%%%%%%%%%%%%%%%%%%%
\subsection{\label{sec:parallel-setup}Prerequisites to Running Parallel Jobs}
%%%%%%%%%%%%%%%%%%%%%%%%%%%%%%%%%%%%%%%%%%%%%%%%%%%%%%%%%%%%%%%%%%%

To run parallel universe jobs, HTCondor must be configured such that machines running
parallel jobs are dedicated.  
\index{scheduling!dedicated}
Note that \Term{dedicated} has a very specific meaning in HTCondor:
while dedicated machine can run serial jobs, they prefer to run
parallel jobs, and never preempt a parallel job once it starts running.
A machine becomes a dedicated machine when an administrator configures
it to accept parallel jobs from one specific dedicated scheduler.  Note
the difference from serial jobs.  Generally speaking, any scheduler in
a pool can send serial jobs to a any machine, but for parallel jobs,
only the designated dedicated scheduler can send parallel universe
jobs to a given machine.

Since HTCondor does not ordinarily run this way, (HTCondor usually uses
opportunistic scheduling), dedicated machines must be specially
configured.  Section~\ref{sec:Config-Dedicated-Jobs} of the
Administrator's Manual describes the necessary configuration and
provides detailed examples.

Usually, a single dedicated scheduler is configured for a pool
which can run parallel universe jobs, and this \Condor{schedd}
becomes the single machine from which parallel universe
jobs are submitted.

The following command line will list the execute machines 
in the local pool which have been configured to use a dedicated
scheduler, and print out the name of that dedicated scheduler.
In order to run parallel jobs, this name must be defined to be
the string "DedicatedScheduler@" prepended to the name of the
scheduler.

\begin{verbatim}
$ condor_status -const '!isundefined(DedicatedScheduler)' \
	-format "%s\t" Machine -format "%s\n" DedicatedScheduler

execute1.example.com	DedicatedScheduler@submit.example.com
execute2.example.com	DedicatedScheduler@submit.example.com

\end{verbatim}

If this command emits no lines of output, then then pool is
not correctly configured to run parallel jobs.  Make sure that
the name of the scheduler is correct, the string after the
at sign should match the name of the schedd, as returned by the
command

\begin{verbatim}
$ condor_status -sched
\end{verbatim}

%%%%%%%%%%%%%%%%%%%%%%%%%%%%%%%%%%%%%%%%%%%%%%%%%%%%%%%%%%%%%%%%%%%
\subsection{\label{sec:parallel-submit}Parallel Job Submission}
%%%%%%%%%%%%%%%%%%%%%%%%%%%%%%%%%%%%%%%%%%%%%%%%%%%%%%%%%%%%%%%%%%%

Given correct configuration, parallel universe jobs may be submitted
from the machine running the dedicated scheduler.
The dedicated scheduler claims machines for the parallel universe job,
and starts the job when the correct number of machines which match
the job's requirements are claimed.
Note that the job likely consists of more than one process,
each to be executed on a separate machine.  If the pool is
not correctly configured, the job will stay in the Idle state
indefinitely.

An overly simplified submit description file for a parallel universe
job appears as

\begin{verbatim}
#############################################
##   submit description file for a parallel program
#############################################
universe = parallel
executable = /bin/sleep
arguments = 30
machine_count = 8
log = log
output = output
error  = error
notification = never
should_transfer_files = always
when_to_transfer_output = on_exit
queue 
\end{verbatim}

This job specifies the \SubmitCmd{universe} as \SubmitCmd{parallel}, letting
HTCondor know that dedicated resources are required.  The
\SubmitCmd{machine\_count} command identifies the number of machines
required by the job. 

When submitted, the dedicated scheduler allocates eight
machines with the same architecture and operating system as the submit
machine.  It waits until all eight machines are available before
starting the job.  When all the machines are ready, it invokes the
\Prog{/bin/sleep} command, with a command line argument of 30
on all eight machines more or less simultaneously.  As with serial
jobs, important event in the lifecycle of the job are written
to the user log noted in the log command.

Parallel universe jobs have the familiar Requirements expression
that serial jobs do, and setting the requirements expression will
restrict the machines that match your job.

For example, if your pool consists of Linux machines installed with the RedHat and Ubuntu operating systems, and you'd like to run on only the RedHat machines, you can use
the following requirements expression:

\begin{verbatim}
#############################################
##   submit description file for a parallel program targeting RedHat machines
#############################################
universe = parallel
executable = /bin/sleep
arguments = 30
machine_count = 8
log = log
output = output
error  = error
notification = never
should_transfer_files = always
when_to_transfer_output = on_exit
requirements = (OpSysName == "RedHat")
queue 

\end{verbatim}

In addition, you may narrow down your machine selection to the version you'd like to run on using the OpSysAndVer attribute.

\begin{verbatim}
#############################################
##   submit description file for a parallel program targeting RedHat 6 machines
#############################################
universe = parallel
executable = /bin/sleep
arguments = 30
machine_count = 8
log = log
output = output
error  = error
notification = never
should_transfer_files = always
when_to_transfer_output = on_exit
requirements = (OpSysAndVer == "RedHat6")
queue
\end{verbatim}

A more realistic example of a parallel job utilizes other features.

\begin{verbatim}
######################################
## Parallel example submit description file
######################################
universe = parallel
executable = /bin/cat
log = logfile
input = infile.$(NODE)
output = outfile.$(NODE)
error = errfile.$(NODE)
machine_count = 4
notification = never
should_transfer_files = always
when_to_transfer_output = on_exit
queue
\end{verbatim}

The specification of the \SubmitCmd{input}, \SubmitCmd{output},
and \SubmitCmd{error} files utilize the predefined macro 
\MacroUNI{NODE}.
\index{macro!predefined}
See the \Condor{submit}
manual page on page~\pageref{man-condor-submit} for further
description of predefined macros.
The \MacroU{NODE} macro is given a
unique integer value, starting at zero as processes are assigned to machines.
This is similar to the MPI notion of "rank".
The \MacroUNI{NODE} value is fixed for the entire length of the job.
It can therefore be used to identify individual aspects of the computation.
In this example, it is used to utilize and assign unique names to
input and output files.

%%%%%%%%%%%%%%%%%%%%%%%%%%%%%%%%%%%%%%%%%%%%%%%%%%%%%%%%%%%%%%%%%%%
\subsection{\label{sec:parallel-multi-proc}Parallel Jobs with Separate Requirements}
%%%%%%%%%%%%%%%%%%%%%%%%%%%%%%%%%%%%%%%%%%%%%%%%%%%%%%%%%%%%%%%%%%%

Usually, all the machines running a parallel job will have the
same requirements.  Sometimes, though, one machine will need
to be different than the rest.  
The different subsets of machines executing a parallel universe job
may specify different machine requirements.  A common example requires that the
head node execute on a specific machine.  It may be also useful for debugging purposes.

Consider the following example.

\begin{verbatim}
######################################
## Example submit description file
## with multiple procs
######################################
universe = parallel
executable = example
machine_count = 1
requirements = ( machine == "machine1")
queue

requirements = ( machine =!= "machine1")
machine_count = 3
queue
\end{verbatim}

The dedicated scheduler allocates four machines.
All four executing jobs have the same value for \MacroUNI{Cluster}
macro.
The \MacroUNI{Process} macro takes on two values;
the value 0 will be assigned for the single executable
that must be executed on machine1, and
the value 1 will be assigned for the other three 
that must be executed anywhere but on machine1.

Carefully consider the ordering and nature of multiple
sets of requirements in the same submit description file.
The scheduler matches jobs to machines based on the ordering
within the submit description file.
Mutually exclusive requirements eliminate the dependence on
ordering within the submit description file.
Without mutually exclusive requirements,
the scheduler may be unable to schedule the job.
The ordering within the submit description file may preclude
the scheduler considering the specific allocation that
could satisfy the requirements.


%%%%%%%%%%%%%%%%%%%%%%%%%%%%%%%%%%%%%%%%%%%%%%%%%%%%%%%%%%%%%%%%%%%%%%
\subsubsection*{\label{sec:Configure-Clusters-Processes-Subprocesses}
Parallel Universe: Clusters, Processes, and Subprocesses} 
%%%%%%%%%%%%%%%%%%%%%%%%%%%%%%%%%%%%%%%%%%%%%%%%%%%%%%%%%%%%%%%%%%%%%%
\index{parallel-clusters-proceses-subprocesses}

When 
a user submits a job to HTCondor with \verb=condor_submit=, HTCondor in parallel 
universe processes the submit file and assumes that all jobs submitted in this 
file are part of a single parallel (e.g.~MPI) job. HTCondor processes the submit 
file as a single job and
creates a new cluster with a new \Attr{ClusterID} for the job. The user though can 
specify different requirements for different parts of the job and queue each 
part separately with each part being part of the same cluster but receiving a 
different \Attr{ProcID}. Within each processes, the user can specify particular
requirements.
% (by using 
%partitionable slots) can also request more than one CPU (\verb+num_cpus = 2+) or
%(by using static slots) \verb+machine_count = 2+. 
Each request for a slot is known as a subprocess; each subprocess has the same 
\Attr{ClusterID} and \Attr{ProcID} as the over-arching process but has its 
own unique 
\Attr{SubprocID}. Note that \Attr{SubprocID} is not advertised in ClassAds.

The way to create multiple processes is to place a number after the \verb=queue= 
command, such as \verb=queue 8= to create eight different processes with the 
same cluster. After a particular \verb=queue= command, the user can also change 
parameters previously specified in the submit file or add parameters not 
previously specified. For example, suppose that the head node of a parallel job 
needs additional RAM compared to the rest of the nodes. The user can write

\begin{verbatim}
request_memory = 5G
queue
request_meory = 1G
queue 31
\end{verbatim}

If a user wishes to submit multiple independent parallel universe jobs, the 
user cannot simply append a number to the \verb=queue= command. HTCondor will 
assume that each job is not independent -- as by definition, a parallel job is a 
job is at least setup to handle multiple (sub)processes. Instead, the user will
need to run \Condor{submit} multiple times.

%%%%%%%%%%%%%%%%%%%%%%%%%%%%%%%%%%%%%%%%%%%%%%%%%%%%%%%%%%%%%%%%%%%
\subsection{\label{sec:parallel-mpi-submit}MPI Applications Within HTCondor's Parallel Universe}
%%%%%%%%%%%%%%%%%%%%%%%%%%%%%%%%%%%%%%%%%%%%%%%%%%%%%%%%%%%%%%%%%%%
\index{parallel universe!running MPI applications}
\index{MPI application}

<<<<<<< HEAD
MPI applications consist of a single executable that is invoked 
in parallel on one or more machines. 
=======
%%%%%%%%%%%%%%%%%%%%%%%%%%%%%%%%%%%%%%%%%%%%%%%%%%%%%%%%%%%%%%%%%%%
\subsubsection{\label{sec:parallel-mpi-submit-multiple}
Running MPI Jobs On Multiple Machines}
%%%%%%%%%%%%%%%%%%%%%%%%%%%%%%%%%%%%%%%%%%%%%%%%%%%%%%%%%%%%%%%%%%%

MPI applications utilize a single executable that is invoked in order to
execute in parallel on one or more machines. 
>>>>>>> b2a5ad3b
HTCondor's parallel universe provides the environment within
which this executable is executed in parallel.
However, the various implementations of MPI
(for example, LAM or MPICH) require further framework items within
a system-wide environment.
HTCondor supports this necessary framework through 
user visible and modifiable scripts.
An MPI implementation-dependent script becomes the HTCondor job.
The script sets up the extra, necessary framework,
and then invokes the MPI application's executable.

HTCondor provides these scripts in the
\File{\MacroUNI{RELEASE\_DIR}/etc/examples}
directory.
The script for the OpenMPI implementation is \File{openmpiscript}.
The script for the MPICH implementation is \File{mp1script}.
Therefore, an HTCondor submit description file for these
implementations would appear similar to:

\begin{verbatim}
######################################
## Example submit description file
## for MPICH 1 MPI
## works with MPICH 1.2.4, 1.2.5 and 1.2.6
######################################
universe = parallel
executable = mp1script
arguments = my_mpich_linked_executable arg1 arg2
machine_count = 4
should_transfer_files = yes
when_to_transfer_output = on_exit
transfer_input_files = my_mpich_linked_executable
queue
\end{verbatim}

or

\begin{verbatim}
######################################
## Example submit description file
## for OpenMPI
######################################
universe = parallel
executable = openmpiscript
arguments = my_openmpi_linked_executable arg1 arg2
machine_count = 4
should_transfer_files = yes
when_to_transfer_output = on_exit
transfer_input_files = my_openmpi_linked_executable
queue
\end{verbatim}

The \SubmitCmd{executable} is the MPI implementation-dependent script.
The first argument to the script is the MPI application's 
executable.
Further arguments to the script are the MPI application's arguments.
HTCondor must transfer this executable;
do this with the \SubmitCmd{transfer\_input\_files} command.

For other implementations of MPI,
copy and modify one of the given scripts.
Most MPI implementations require two system-wide prerequisites.
The first prerequisite is the ability to run a command
on a remote machine without being prompted for a password.
\Prog{ssh} is commonly used, but other
commands may be used.
The second prerequisite is an ASCII file containing the
list of machines that may utilize \Prog{ssh}.
These common prerequisites are implemented in a further script
called \File{sshd.sh}.
\File{sshd.sh} generates ssh keys 
(to enable password-less remote execution),
and starts an \Prog{sshd} daemon.
The machine name and MPI rank are given to the submit machine.

%So, to run MPI application in the parallel universe, we run a script
%on each node we submit to.  This script generates ssh keys, to enable
%password-less remote execution, start an sshd daemon, and send the
%names and rank (node number) back to the submit directory.  Thus, for
%each HTCondor job submitted, the scripts set up an ad-hoc MPI
%environment, which is torn down at the end of the job run.  This ssh
%script is a common requirement for running MPI jobs, so we have
%factored it out into a common script, which is called from each of the
%MPI-specific scripts.  After the ssh script has been started, the
%MPI-specific script runs, starts the rest of the MPI job by looking at
%its arguments, and waits for the MPI job to finish.  HTCondor provides
%the ssh script, and example MPI scripts for both LAM and MPICH.  The
%former is named ``lamscript'', and the latter ``mp1script''.  The
%first argument to each script is the name of the real MPI executable,
%and any subsequent arguments are arguments to that executable.  Other
%implementations should be easy to add, by modifying the given
%examples.  Note that because the actual MPI executable (i.e. the
%output of mpicc) is not the named executable in the submit script, it
%must be accessible either via a network file system, or by condor file
%transfer.

The \Prog{sshd.sh} script requires the definition of
two HTCondor configuration variables.
Configuration variable \Macro{CONDOR\_SSHD} is an absolute path to
an implementation of \Prog{sshd}.
\Prog{sshd.sh} has been tested with \Prog{openssh} version 3.9,
but should work with more recent versions.
Configuration variable \Macro{CONDOR\_SSH\_KEYGEN} points
to the corresponding \Prog{ssh-keygen} executable.

Scripts \Prog{openmpiscript} and \Prog{mp1script}
each have their own idiosyncrasies.
In \Prog{mp1script}, the \Env{PATH} to the MPICH installation must be set.
The shell variable MPDIR indicates its proper value.
This directory contains the MPICH \Prog{mpirun} executable; OpenMPI also
uses MPDIR.
%For OpenMPI, there is a similar path setting, but it is called \Env{LAMDIR}
%in the \Prog{openmpiscript} script.  
%In addition, this path must be part of the
%path set in the user's \File{.cshrc} script.
%As of this writing, the LAM implementation does not work
%if the user's login shell is the Bourne or compatible shell.

These MPI jobs operate as all parallel universe jobs do.
The default policy is that when the first node exits,
the whole job is considered done, 
and HTCondor kills all other running nodes in that parallel job.
Alternatively, a parallel universe job that sets the attribute
\begin{verbatim}
+ParallelShutdownPolicy = "WAIT_FOR_ALL"
\end{verbatim}
in its submit description file changes the policy,
such that HTCondor will wait until every node in the parallel 
job has completed to consider the job finished. 

\index{parallel universe|)}

%%%%%%%%%%%%%%%%%%%%%%%%%%%%%%%%%%%%%%%%%%%%%%%%%%%%%%%%%%%%%%%%%%%
\subsubsection{\label{sec:parallel-mpi-submit-single}MPI Applications Within HTCondor's Parallel Universe}
%Within HTCondor's Parallel Universe}
%Running MPI Jobs On A Single Machine}
%%%%%%%%%%%%%%%%%%%%%%%%%%%%%%%%%%%%%%%%%%%%%%%%%%%%%%%%%%%%%%%%%%%

With partitionable slots, a user may wish to run a parallel job written with
MPI but run only on one machine. Parallel universe is designed to help 
coordinate a job on multiple machines and thus is not the correct route for
this kind of job. Instead, vanilla universe should be used with partitionable
slots and the \verb|request_cpus| option should be used in the HTCondor submit
file.

\begin{verbatim}
request_cpus = 8
\end{verbatim}

A frequent question that gets asked is: ``How do I make sure my MPI job can run 
on any machine that it lands on?'' There are two answers:
\begin{enumerate}
\item Statically build an MPI library and statically compile your MPI code.
\item Use CDE to create a directory tree that contains all of the libraries 
needed to execute your code.
\end{enumerate}

For Linux machines, we have found that building static MPI libraries can be 
difficult and that 
using CDE and some shell scripts provides the requested results. CDE can be
found at \URL{http://www.pgbovine.net/cde.html}.

If you have MPI installed on all machines on which your program could run, this
submit description file works well.
\begin{verbatim}
################################################################################
##   Submit Description File for a Parallel Program in Vanilla Universe
################################################################################
universe = vanilla
executable = /path/to/mpirun
request_cpus = 2
arguments = -np 2 my_openmpi_linked_executable arg1 arg2 arge
should_transfer_files = yes
when_to_transfer_output = on_exit
transfer_input_files = my_openmpi_linked_executable

queue
\end{verbatim}

If you do not have MPI installed on all potential machines and want to use CDE,
this submit description file works well.
\begin{verbatim}
#############################################
##   submit description file for a parallel program
#############################################
universe = vanilla
executable = cde_script.sh
request_cpus = 2
should_transfer_files = yes
when_to_transfer_output = on_exit
transfer_input_files = cde_my_mpi_linked_executable.tar
transfer_output_files = cde-package/cde-root/path/to/original/directory
queue
\end{verbatim}

We assume that you the user have created a tarball called 
\File{cde\_my\_mpi\_linked\_executable.tar} which contains the directory tree
created by CDE.
The contents of \Prog{cde\_script.sh} are:
\begin{verbatim}
#!/bin/sh
# Untar the CDE package
tar xpf cde_my_mpi_linked_executable.tar
# cd to the subdirectory where I need to run
cd cde-package/cde-root/path/to/original/directory
# Run my command
./mpirun.cde -n 2 ./my_mpi_linked_executable
# Normally, HTCondor will transfer the contents of this directory.
# However, we don't want the .cde command and the executable transfered back
# To prevent this from happening, we manually remove both files.
rm -f mpirun.cde
rm -f my_mpi_linked_executable
\end{verbatim}<|MERGE_RESOLUTION|>--- conflicted
+++ resolved
@@ -298,18 +298,13 @@
 \index{parallel universe!running MPI applications}
 \index{MPI application}
 
-<<<<<<< HEAD
-MPI applications consist of a single executable that is invoked 
-in parallel on one or more machines. 
-=======
 %%%%%%%%%%%%%%%%%%%%%%%%%%%%%%%%%%%%%%%%%%%%%%%%%%%%%%%%%%%%%%%%%%%
 \subsubsection{\label{sec:parallel-mpi-submit-multiple}
 Running MPI Jobs On Multiple Machines}
 %%%%%%%%%%%%%%%%%%%%%%%%%%%%%%%%%%%%%%%%%%%%%%%%%%%%%%%%%%%%%%%%%%%
 
-MPI applications utilize a single executable that is invoked in order to
+MPI applications consist of a single executable that is invoked in order to
 execute in parallel on one or more machines. 
->>>>>>> b2a5ad3b
 HTCondor's parallel universe provides the environment within
 which this executable is executed in parallel.
 However, the various implementations of MPI
