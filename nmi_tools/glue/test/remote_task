--- conflicted
+++ resolved
@@ -234,13 +234,8 @@
 	CondorTest::RegisterResult(0,"test_name",$testname);
 }
 
-<<<<<<< HEAD
-if(exists $requirements->{personal}) {
-	CondorTest::RegisterResult(1,"test_name",$testname);
-=======
 if(exists $requirements{personal}) {
 	my $exit_status = 0;
->>>>>>> eefcca85
 	out("Stopping personal HTCondor for '$testname'");
 	$exit_status = StopTestPersonal($testname);
 	if($exit_status == 1) {
@@ -363,13 +358,7 @@
 }
 
 sub StopTestPersonal {
-<<<<<<< HEAD
-	CondorTest::EndTest("no_exit");
-}
-=======
 	my $exit_status = 0;
 	$exit_status = CondorTest::EndTest("no_exit");
 	return($exit_status);
-}
-
->>>>>>> eefcca85
+}