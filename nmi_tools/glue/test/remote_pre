--- conflicted
+++ resolved
@@ -233,84 +233,4 @@
 	# needing to be harvested later so before we start
 	# tweeking personal condors we have our condor_paths
 	# and CONDOR_CONFIG. 
-<<<<<<< HEAD
-} else {
-    # windows personal condor setup
-	# we want as close to msi setup as possible. Dump msi files
-	# into ./condor Set up local as always. We are not establishing the service.
-	# we will take the starting config and try to run same processing vbs 
-	# script does.
-#	    mkdir( "local", 0777 ) || die "Can't mkdir $BaseDir/local: $!\n";
-#	    mkdir( "local/spool", 0777 ) || die "Can't mkdir $BaseDir/local/spool: $!\n";
-#	    mkdir( "local/execute", 0777 ) || die "Can't mkdir $BaseDir/local/execute: $!\n";
-#	    mkdir( "local/log", 0777 ) || die "Can't mkdir $BaseDir/local/log: $!\n";
-#	    
-#	    # Remove leftovers from extracting built binaries.
-#	    print "Removing *.zip files\n";
-#	    unlink(<*.zip>);
-
-#	    my $Win32BaseDir = $ENV{WIN32_BASE_DIR} || die "WIN32_BASE_DIR not in environment!\n";
-#	   
-#	    if ($^O =~ /MSWin32/) {
-#	        my $which_master = `\@for \%I in (condor_master.exe) do \@echo(%~\$PATH:I`;
-#	        print "which condor_master is $which_master\n";
-#	        if ($which_master =~ /^[a-z]:\\condor\\bin\\/i) {
-#	            print "removing base condor from the path and trying again\n";
-#	            my $tpath = $ENV{PATH};
-#	            $tpath =~ s/^[a-z]:\\condor\\bin[\\]?;//ig;
-#	            $ENV{PATH} = $tpath;
-#	            $which_master = `\@for \%I in (condor_master.exe) do \@echo(%~\$PATH:I`;
-#	            print "which condor_master is now $which_master\n";
-#	        }
-#	    } else {
-#	    	TestGlue::which("condor_master.exe");
-#	    }
-#	    
-#		# must use cygwin perl on Windows for batch_test.pl in old batlab
-#		print "Currently running $^O Perl\n";
-#		if (!($^O =~ /cygwin/)) {
-#			if ( ! $force_cygwin && ($ENV{COMPUTERNAME} =~ /^EXEC\-/)) {
-#				print "attempting to run tests using current perl\n";
-#				$ENV{PATH} = "$Win32BaseDir\\msconfig;$ENV{PATH}";
-#				print "PATH=$ENV{PATH}\n";
-#			} else {
-#				print "adding cygwin to the front of the path\n";
-#				$ENV{PATH} = "c:\\cygwin\\bin;$ENV{PATH}";
-#				print "PATH=$ENV{PATH}\n";
-
-#				#$perl_exe = "c:\\cygwin\\bin\\perl";
-#				#print "Invoking cygwin perl by explicit path ($perl_exe)\n";
-#				my $perlver = `perl -version`;
-#				print "----------------------------------\n";
-#				print $perlver;
-#				print "----------------------------------\n";
-#				if (!($perlver =~ /cygwin/i)) {
-#					die "cygwin perl not found!\n";
-#				}
-#			}
-#		}
-}
-
-# we need a shorter path for socket dirs so we place file in condor_tests
-# which has the master folder dir in /tmp.
-#
-# SWITCH at top of personal condor does this now.
-#
-#if( not TestGlue::is_windows() ) {
-	#my $privatetmploc = "/tmp/tds$$";
-	#print "tmp loc:$privatetmploc\n";
-	#my $socketdir = "condor_tests/SOCKETDIR";
-	#system("mkdir $privatetmploc;ls /tmp");
-	#open(SD,">$socketdir") or print "Failed to create:$socketdir:$!\n";
-	#print SD "$privatetmploc\n";
-	#close(SD);
-#} else {
-	#print "Not preparing SOCKETDIR. Believe it is windows\n";
-#}
-
-# create initial configs
-#print "Caling prepare_for_configs: basedir:$BaseDir\n";
-#TestGlue::prepare_for_configs($BaseDir);
-=======
-}
->>>>>>> e1917d7a
+}