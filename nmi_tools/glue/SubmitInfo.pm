#!/usr/bin/env perl

use strict;
use warnings;

package SubmitInfo;

# (14:06:39) Nick Leroy: #715
# (14:07:09) Nick Leroy: /p/condor/workspaces/nleroy/nmi-ports

###############################################################################
# Note: Even though a lot of information is specified in this file, the various
# glue scripts can add/subtract/manipulate the arguments and or information
# based upon "details on the ground" in the glue script.  One example is the
# location of the --with-externals directory which is not specified in this
# file but instead figured out in the remote_pre script for the build glue.
# Generally, try to put your arguments here if they are really build or test
# specific, but if they are machine specific, then you'll probably have to put
# them into the actual glue script--of course, try to keep this to a minimum.
###############################################################################

###############################################################################
# Build/Test Sets
#
# The Key is a human readable name for a set of nmi_platforms that we would
# like to run a build and test on.
# 
# The Value is an array of nmi_platform names usually (but not required) to
# be described in %submit_info.
#
# Note: Included in the tests are the cross tests if defined.
#
# With nmi_condor_submit, one can request a build/test set to submit.
###############################################################################

# The sets of ports we know about natively in the glue script.
our %build_and_test_sets = (
	# The ports we officially support and for which we provide native binaries
	# on our download site.
	# If you don't specify what platforms you'd like built, then this is the
	# list to which we default.
	
	# NOTE: Keep the stable or developer release branches synchronized with
	# https://condor-wiki.cs.wisc.edu/index.cgi/wiki?p=DeveloperReleasePlan
	'official_ports' => [],
	
	# NMI will need builds on a set of platforms that we do not provide in our
	# core builds.	These are those platforms.
	'nmi_one_offs' => [],
	
	# We will build on a set of machines that we want to be sure continue building
	# but we do not release them so they are not included in the 'official ports' 
	# section above.  Platforms in this list include things like the latest Fedora
	# release - a build problem on this platform could indicate problems on a future
	# release of RHEL.
	'extra_builds' => [],
	
	'stduniv' => [
		'x86_64_deb_5.0',
		'x86_64_rhap_5',
		'x86_deb_5.0',
	],
	);

###############################################################################
# For every build, test, and cross test, of condor everywhere,
# these are the default prereqs _usually_ involved.
###############################################################################
my @default_prereqs = ();

###############################################################################
# Minimal build configuration
# 
# The build arguments to configure which will result in the smallest and most
# portable build of Condor.
#
# This array is being used to initialze key/value pairs in a hash table.
# That is why it has this creepy format.
###############################################################################
my @minimal_build_configure_args =
	(
	 '-DPROPER:BOOL'			 => 'OFF',
	 '-D_VERBOSE:BOOL'			  => 'ON',
	 '-DCLIPPED:BOOL'			  => 'ON',
	 '-DWITH_BLAHP:BOOL'		 => 'OFF',
	 '-DWITH_BOOST:BOOL'		 => 'OFF',
	 '-DWITH_COREDUMPER:BOOL'	 => 'OFF',
	 '-DWITH_CREAM:BOOL'		 => 'OFF',
	 '-DWITH_DRMAA:BOOL'		 => 'OFF',
	 '-DWITH_GLOBUS:BOOL'		 => 'OFF',
	 '-DWITH_GSOAP:BOOL'		 => 'OFF',
	 '-DWITH_HADOOP:BOOL'		 => 'OFF',
	 '-DWITH_KRB5:BOOL'			 => 'OFF',
	 '-DWITH_LIBDELTACLOUD:BOOL' => 'OFF',
	 '-DWITH_LIBVIRT:BOOL'		 => 'OFF',
	 '-DWITH_LIBXML2:BOOL'		 => 'OFF',
	 '-DWITH_UNICOREGAHP:BOOL'	 => 'OFF',
	 '-DWITH_VOMS:BOOL'			 => 'OFF',
	);

###############################################################################
# DEFAULT List of Tests to Run.
#
# This specifies the test suite testclasses (more than one if you'd like)
# which are run by default for any test. The default of 'quick' means the
# tests we expect to be run by default every day in the nightlies.
###############################################################################
my @default_testclass = ( 'quick' );

###############################################################################
# Default Test Suite Configure Arguments
#
# When running a test suite, this is the list of default arguments to pass to
# the test suite's configure.
###############################################################################
my @default_test_configure_args =
	(
	 '-DNOTHING_SPECIAL:BOOL' => 'ON',
	);

###############################################################################
# Default Configure Arguments for a Condor Build
#
# This assumes that configure will figure out on its own the right information.
# and is generally used for official or completed ports of Condor.
#
# This array is being used to initialze key/value pairs in a hash table.
# That is why it has this creepy format.
###############################################################################
my @default_build_configure_args =
	(
	 '-DPROPER:BOOL'	 => 'OFF',
	 '-D_VERBOSE:BOOL'	 => 'ON',
	 #'-DSCRATCH_EXTERNALS:BOOL' => 'ON',
	);

###############################################################################
# Hash Table of Doom
#
# This table encodes the build and test information for each NMI platform.
###############################################################################
our %submit_info = (

	##########################################################################
	# Default platform chosen for an unknown platform.
	# This might or might not work. If it doesn't work, then likely
	# real changes to configure must be made to identify the platform, or
	# additional arguments specified to configure to set the arch, opsys, 
	# distro, etc, etc, etc.
	# A good sample of stuff to add in case it doesn't work is:
	# --with-arch=X86_64 \
	# --with-os=LINUX \
	# --with-kernel=2.6.18-194.3.1.el5 \		
	# --with-os_version=LINUX_UNKNOWN \				  
	# --with-sysname=unknown \
	# <the big pile of other arguments>
	# 
	# See:
	# https://condor-wiki.cs.wisc.edu/index.cgi/wiki?p=BuildingCondorOnUnix
	##########################################################################
	'default_minimal_platform'	=> {
		'build' => {
			'configure_args' => { @minimal_build_configure_args },
			'prereqs'	=> [ @default_prereqs ],
			'xtests'	=> undef,
		},

		'test' => {
			'configure_args' => { @default_test_configure_args },
			'prereqs'	=> [ @default_prereqs ],
			'testclass' => [ @default_testclass ],
		},
	},

	##########################################################################
	# Microsoft Windows 6.1/2000/xp/whatever on x86_64
	# This probably doesn't work--glue scripts do funky things with it.
	##########################################################################
	'x86_64_winnt_6.1'		=> {
		'build' => {
			'configure_args' => { 
			 # TJ 10/4/2011 new batlab can't handle quoted strings as args at the moment.
			 # '-G \"Visual Studio 9 2008\"' => undef,
			  '-DCMAKE_SUPPRESS_REGENERATION:BOOL' => 'TRUE', # because the windows VM doesn't keep time very well.
            },
			'prereqs'	=> undef,
			'xtests'	=> undef,
		},

		'test' => {
			'configure_args' => { @default_test_configure_args },
			'prereqs'	=> undef,
			'testclass' => [ @default_testclass ],
		},
	},
	
	'x86_winnt_5.1'		=> 'x86_64_winnt_6.1',
	
	##########################################################################
	# Platform Debian 5.0 on x86_64
	##########################################################################
	'x86_64_deb_5.0'	=> {
		'build' => {
			'configure_args' => { @default_build_configure_args,
								  '-DCLIPPED:BOOL' => 'OFF',
			},
			'prereqs'	=> [],
			'xtests'	=> [],
		},

		'test' => {
			'configure_args' => { @default_test_configure_args },
			'prereqs'	=> [],
			'testclass' => [ @default_testclass ],
		},
	},


	##########################################################################
	# Platform DEB 6 on x86_64 
	##########################################################################
	'x86_64_deb_6.0' => {
		'build' => {
			'configure_args' => { @default_build_configure_args,
								  '-DCLIPPED:BOOL' => 'OFF',
			},
			'prereqs'	=> [ ],
			'xtests'	=>	undef,
		},

		'test' => {
			'configure_args' => { @default_test_configure_args },
			'prereqs'	=> [ ],
			'testclass' => [ @default_testclass ],
		},
	},

<<<<<<< HEAD
	'x86_64_rhap_6.2'	=> {
=======
	##########################################################################
	# Platform RHEL 6 on x86
	##########################################################################
	'x86_rhap_6.0'	=> {
		'build' => {
			'configure_args' => { @default_build_configure_args,
				# turn this back on when ready
				# '-dclipped:bool=off' => undef,
			 },
			'prereqs'	=> [ @default_prereqs ],
			'xtests'	=> undef,
		},

		'test' => {
			'configure_args' => { @default_test_configure_args },
			'prereqs'	=> [ @default_prereqs, 'java-1.4.2_05' ],
			'testclass'	=> [ @default_testclass ],
		},
	},

	##########################################################################
	# Platform RHEL 6 on x86. Unmanaged.
	##########################################################################
	'x86_rhap_6.0-updated'	=> 'x86_rhap_6.0',
	'x86_rhap_6.2'	=> 'x86_rhap_6.0',
	'x86_rhap_6.3'	=> 'x86_rhap_6.0',

	##########################################################################
	# Platform RHEL 6 on x86_64
	##########################################################################
	'x86_64_rhap_6.0'	=> {
		'build' => {
			'configure_args' => { @default_build_configure_args,
				'-DCLIPPED:BOOL' => 'OFF',
			 },
			'prereqs'	=> [ @default_prereqs ],
			'xtests'	=> undef,
		},

		'test' => {
			'configure_args' => { @default_test_configure_args },
			'prereqs'	=> [ @default_prereqs, 'java-1.4.2_05' ],
			'testclass'	=> [ @default_testclass ],
		},
	},

	'x86_64_rhap_6.0-updated'	=> 'x86_64_rhap_6.0',
	'x86_64_rhap_6.1-updated'	=> 'x86_64_rhap_6.0',

	# This is the new batlab one
	'x86_64_rhap_6.1'	=> {
>>>>>>> 1b26ce19
		'build' => {
			'configure_args' => { @default_build_configure_args,
				'-DCLIPPED:BOOL' => 'OFF',
			 },
			'prereqs'	=> [ @default_prereqs ],
			'xtests'	=> undef,
		},

		'test' => {
			'configure_args' => { @default_test_configure_args },
			'prereqs'	=> [ @default_prereqs ],
			'testclass'	=> [ @default_testclass ],
		},
	},

<<<<<<< HEAD
=======
    'x86_64_sl_6.0' => 'x86_64_rhap_6.1',

	# And now, 6.1 has become 6.2 through the magic of auto-update
    'x86_64_rhap_6.2' => 'x86_64_rhap_6.1',
    'x86_64_rhap_6.3' => 'x86_64_rhap_6.1',

	##########################################################################
	# Platform RHEL 5 on x86_64
	##########################################################################
	'x86_64_rhap_5'		=> {
		'build' => {
			'configure_args' => { @default_build_configure_args,
								  '-DCLIPPED:BOOL' => 'OFF',
			},
			'prereqs'	=> [ @default_prereqs ],
			'xtests'	=> [ 
				'x86_64_rhap_6.1-updated',
				],
		},

		'test' => {
			'configure_args' => { @default_test_configure_args },
			'prereqs'	=> [ @default_prereqs, 'java-1.4.2_05' ],
			'testclass' => [ @default_testclass ],
		},
	},

	# This is the new batlab one
>>>>>>> 1b26ce19
	'x86_64_rhap_5.7'		=> {
		'build' => {
			'configure_args' => { @default_build_configure_args,
								  '-DCLIPPED:BOOL' => 'OFF',
			},
			'prereqs'	=> [ @default_prereqs ],
			'xtests'	=> [ ],
		},

		'test' => {
			'configure_args' => { @default_test_configure_args },
			'prereqs'	=> [ @default_prereqs, ],
			'testclass' => [ @default_testclass ],
		},
	},

	'x86_rhap_6.2'		=> {
		'build' => {
			'configure_args' => { @default_build_configure_args	},
			'prereqs'	=> [ @default_prereqs ],
			'xtests'	=> [ ],
		},

		'test' => {
			'configure_args' => { @default_test_configure_args },
			'prereqs'	=> [ @default_prereqs, ],
			'testclass' => [ @default_testclass ],
		},
	},

	'x86_rhap_5.8'		=> {
		'build' => {
			'configure_args' => { @default_build_configure_args,
								  '-DCLIPPED:BOOL' => 'OFF',
			},
			'prereqs'	=> [ @default_prereqs ],
			'xtests'	=> [ ],
		},

		'test' => {
			'configure_args' => { @default_test_configure_args },
			'prereqs'	=> [ @default_prereqs, ],
			'testclass' => [ @default_testclass ],
		},
	},

	# This is new batlab macos 10.7 machine
	'x86_64_macos_10.7' => {
		'build' => {
			'configure_args' => { @default_build_configure_args },
			'prereqs'	=> [ ],
			'xtests'	=> undef,
		},

		'test' => {
			'configure_args' => { @default_test_configure_args },
			'prereqs'	=> [ @default_prereqs ],
			'testclass' => [ @default_testclass ],
		},
	},


	# These describe what a human, sadly, had to figure out about certain
	# ports that we do in a "one off" fashion. These ports are generally
	# not released to the public, but are often needed by NMI to run their
	# cluster. If by chance work happens on these ports to make them officially
	# released, then they will move from this section to the above section, 
	# and most likely with the above arguments to configure. Most of these
	# builds of Condor are as clipped as possible to ensure compilation.

	##########################################################################
	# Platform Fedora 15 on x86_64
	##########################################################################
	'x86_64_fedora_15'	=> {
		'build' => {
			'configure_args' => { @minimal_build_configure_args,
			},
			'prereqs'	=> [ @default_prereqs ],
			'xtests'	=> undef,
		},

		'test' => {
			'configure_args' => { @default_test_configure_args },
			'prereqs'	=> [ @default_prereqs ],
			'testclass' => [ @default_testclass ],
		},
	},

	'x86_64_fedora_16'				=> 'x86_64_fedora_15',
	'x86_64_fedora_17'				=> 'x86_64_fedora_15',
	'x86_64_fedora_18'				=> 'x86_64_fedora_15',

	##########################################################################
	# Platform Solaris 11 on x86_64
	# Building openssl is problematic on this platform.	 There is
	# some confusion betwen 64-bit and 32-bit, which causes linkage
	# problems.	 Since ssh_to_job depends on openssl's base64 functions,
	# that is also disabled.
	##########################################################################
	'x86_64_sol_5.11'	=> {
		'build' => {
			'configure_args' => { @minimal_build_configure_args,
								  '-DWITH_OPENSSL:BOOL' => 'OFF',
								  '-DWITH_CURL:BOOL' => 'OFF',
								  '-DHAVE_SSH_TO_JOB:BOOL' => 'OFF',
								  '-DWITHOUT_SOAP_TEST:BOOL' => 'ON',
			},
			'prereqs'	=> [],
			'xtests'	=> undef,
		},  

		'test' => {
			'configure_args' => { @default_test_configure_args },
			'prereqs'	=> [],
			'testclass' => [ @default_testclass ],
		},
	},

	'x86_sl_5.7' => {
		'build' => {
			'configure_args' => { @default_build_configure_args,
								  '-DCLIPPED:BOOL' => 'OFF',
			},
			'prereqs'	=> [ ],
			'xtests'	=> undef,
		},

		'test' => {
			'configure_args' => { @default_test_configure_args },
			'prereqs'	=> [ ],
			'testclass' => [ @default_testclass ],
		},
	},

	##########################################################################
	# Platform Ubuntu 10.04 on x86_64
	# This might work.
	##########################################################################
	'x86_64_ubuntu_10.04.4'		=> {
		'build' => {
			'configure_args' => { @minimal_build_configure_args },
			'prereqs'	=> [ @default_prereqs ],
			'xtests'	=> undef,
		},

		'test' => {
			'configure_args' => { @default_test_configure_args },
			'prereqs'	=> [ @default_prereqs ],
			'testclass' => [ @default_testclass ],
		},
	},

	##########################################################################
	# Platform Ubuntu 10.04 on x86
	##########################################################################
	'x86_ubuntu_10.04' => {
		'build' => {
			'configure_args' => { @minimal_build_configure_args },
			'prereqs'	=> [ @default_prereqs ],
			'xtests'	=> undef,
		},

		'test' => {
			'configure_args' => { @default_test_configure_args },
			'prereqs'	=> [ @default_prereqs ],
			'testclass' => [ @default_testclass ],
		},
	},

	##########################################################################
	# Platform openSUSE 11.3 on x86_64 (& updated)
	##########################################################################
	'x86_64_opensuse_11.3'				=> {
		'build' => {
			'configure_args' => { @minimal_build_configure_args,
								  '-DWITHOUT_SOAP_TEST:BOOL' => 'ON',
								  '-DWITH_CURL:BOOL' => 'ON',
								  '-DWITH_LIBVIRT:BOOL' => 'ON',
								  '-DWITH_LIBXML2:BOOL' => 'ON',
			},
			'prereqs'	=> [ @default_prereqs ],
			'xtests'	=> undef,
		},

		'test' => {
			'configure_args' => {
				@default_test_configure_args
				
			},
			'prereqs'	=> [ @default_prereqs ],
			'testclass'	=> [ @default_testclass ],
		},
	},
	'x86_64_opensuse_11.4'				=> 'x86_64_opensuse_11.3',

	##########################################################################
	# Platform FreeBSD 7.4 on x86
	##########################################################################
	'x86_freebsd_7.4'		=> {
		'build' => {
			'configure_args' => { @minimal_build_configure_args,
				'-DWITHOUT_SOAP_TEST:BOOL=ON' => undef,
				'-DENABLE_JAVA_TESTS:BOOL=OFF' => undef,
				'-DWITH_CURL:BOOL=OFF' => undef,
				'-DWITH_LIBVIRT:BOOL=OFF' => undef,
				'-DWITH_LIBXML2:BOOL=ON' => undef,
			},
			'prereqs'	=> [],
			'xtests'	=> undef,
		},

		'test' => {
			'configure_args' => {
				@default_test_configure_args
				
			},
			'prereqs'	=> [],
			'testclass'	=> [ @default_testclass ],
		},
	},
	'x86_64_freebsd_8.2'				=> {
		'build' => {
			'configure_args' => { @minimal_build_configure_args,
				'-DWITHOUT_SOAP_TEST:BOOL=ON' => undef,
				'-DENABLE_JAVA_TESTS:BOOL=OFF' => undef,
				'-DWITH_CURL:BOOL=OFF' => undef,
				'-DWITH_LIBVIRT:BOOL=OFF' => undef,
				'-DWITH_LIBXML2:BOOL=ON' => undef,
			},
			'prereqs'	=> [ ],
			'xtests'	=> undef,
		},

		'test' => {
			'configure_args' => {
				@default_test_configure_args
				
			},
			'prereqs'	=> [ ],
			'testclass'	=> [ @default_testclass ],
		},
	},
);

while( 1 ) {
	my $fixed = 0;
	my @skipped;
	foreach my $platform (keys %submit_info) {
		next if ( ref($submit_info{$platform}) eq "HASH" );
		my $target = $submit_info{$platform};
		die "Self reference detected in '$platform' definition!!!"
			if ( $target eq $platform );
		if ( ! exists $submit_info{$target} ) {
			die "No matching platform '$target' for alias '$platform'";
		}
		if ( ref($submit_info{$target}) eq "HASH" )	 {
			$submit_info{$platform} = $submit_info{$target};
			$fixed++;
		}
		else {
			push( @skipped, $platform );
		}
	}
	last if ( scalar(@skipped) == 0 );
	if ( ! $fixed ) {
		die "Can't fixup ", join(", ",@skipped), " platforms!";
	}
}

###############################################################################
# The code below this comment is used to sanity check the above data and
# check for simple type errors and other typos. The main() function is run if
# this file is executed standalone, but not if it is 'use'd by another
# perl script. Of course, the functions are available for use in the other
# perl script if desired.
###############################################################################

sub typecheck {
	my $result = 1; # assume the typecheck passed.

	print "Running typecheck of submit_info.conf:\n";

	return $result;

	# An example, much more could be done...
	foreach my $p (sort keys %submit_info) {
		# ensure configure_args is present and defined
		if (!exists($submit_info{$p}{build}{configure_args})) {
			print "ERROR: Platform $p 'configure_args' not present\n";
			$result = 0;
		}
		# ensure 'configure_args' is defined properly.
		if (!defined($submit_info{$p}{build}{configure_args})) {
			print "ERROR: Platform $p 'configure_args' not defined\n";
			$result = 0;
		}

		# ensure configure_args is present and defined
		if (!exists($submit_info{$p}{test}{configure_args})) {
			print "ERROR: Platform $p 'configure_args' not present\n";
			$result = 0;
		}
		# ensure 'configure_args' is defined properly.
		if (!defined($submit_info{$p}{test}{configure_args})) {
			print "ERROR: Platform $p 'configure_args' not defined\n";
			$result = 0;
		}
	}

	# TODO: Add that the prereqs must contain unique entries.

	return $result;
}

# A simple thing explaining some statistics about submit_info. Mostly useful
# for grant work, I'm sure. :)
sub statistics {
	print "Statistics of submit_info:\n";

	my $nump = scalar(keys(%submit_info));

	print "\tNumber of nmi platforms described: $nump\n";

	#print "\tPlatforms:\n";
	#foreach my $p (sort keys %submit_info) {
	#	print "\t\t$p\n";
	#}
};

sub dump_info
{
	my ($f) = shift(@_);
	my ($bref, $tref);

	if (!defined($f)) {
		$f = *STDOUT;
	}
	
	print $f "-------------------------------\n";
	print $f "Dump of submit_info information\n";
	print $f "-------------------------------\n";

	foreach my $p (sort keys %submit_info) {
		my $found = 0;
		foreach my $pname ( @_ ) {
			if ( $pname eq $p ) {
				$found++;
				last;
			}
			elsif ( $pname =~ /\/(.*)\// ) {
				my $re = "$1";
				if ( $p =~ /$re/ ) {
					$found++;
					last;
				}
			}
		}
		next if ( ! $found );
		print $f "Platform: $p\n";

		print $f "Build Info:\n";
		if (!defined($submit_info{$p}{'build'})) {
			print $f "Undef\n";
		} else {
			$bref = $submit_info{$p}{'build'};

			# emit the build configure arguments
			print $f "\tConfigure Args: ";
			if (!defined($bref->{'configure_args'})) {
				print $f "Undef\n";
			} else {
				print $f join(' ', args_to_array($bref->{'configure_args'})) .
					"\n";
			}
			
			# emit the build prereqs
			print $f "\tPrereqs: ";
			if (!defined($bref->{'prereqs'})) {
				print $f "Undef\n";
			} else {
				print $f join(' ', @{$bref->{'prereqs'}}) . "\n";
			}

			# emit the cross tests
			print $f "\tXTests: ";
			if (!defined($bref->{'xtests'})) {
				print $f "Undef\n";
			} else {
				print $f join(' ', @{$bref->{'xtests'}}) . "\n";
			}
		}

		print $f "Test Info:\n";
		if (!defined($submit_info{$p}{'test'})) {
			print $f "Undef\n";
		} else {
			$tref = $submit_info{$p}{'test'};

			# emit the test configure arguments
			print $f "\tConfigure Args: ";
			if (!defined($tref->{'configure_args'})) {
				print $f "Undef\n";
			} else {
				print $f join(' ', args_to_array($tref->{'configure_args'})) .
					"\n";
			}
			
			# emit the test prereqs
			print $f "\tPrereqs: ";
			if (!defined($tref->{'prereqs'})) {
				print $f "Undef\n";
			} else {
				print $f join(' ', @{$tref->{'prereqs'}}) . "\n";
			}

			# emit the testclass
			print $f "\tTestClass: ";
			if (!defined($tref->{'testclass'})) {
				print $f "Undef\n";
			} else {
				print $f join(' ', @{$tref->{'testclass'}}) . "\n";
			}
		}

		print "\n";
	}
}

# This function converts (and resonably escapes) an argument hash into an array
# usually used for hashes like 'configure_args'
sub args_to_array {
	my ($arg_ref) = (@_);
	my @result;

	foreach my $k (sort keys %{$arg_ref}) {
		if (defined($arg_ref->{$k})) {
			push @result, "$k='" . $arg_ref->{$k} . "'";
		}
		else {
			push @result, "$k";
		}
	}
	return @result;
}

sub main
{
	my @platforms;
	my $usage = "usage: $0 [--help|-h] [--list|-l] [-a|--all] [(<platform>|/<regex>/) ...]";

	foreach my $arg ( @ARGV ) {
		if (  ( $arg eq "-l" ) or ( $arg eq "--list" ) ) {
			foreach my $key ( sort keys(%submit_info) ) {
				print "$key\n";
			}
			exit( 0 );
		}
		elsif (	 ( $arg eq "-a" ) or ( $arg eq "--all" ) ) {
			push( @platforms, "/.*/" );
		}
		elsif (	 ( $arg eq "-h" ) or ( $arg eq "--help" ) ) {
			print "$usage\n";
			print "	 --help|-h:	 This help\n";
			print "	 --list|-l:	 List available platforms\n";
			print "	 --all|-a:	 Dump info on all available platforms\n";
			print "	 <platform>: Dump info named platform\n";
			print "	 /<regex>/:	 Dump info on all platforms matching <regex>\n";
			exit(0);
		}
		elsif ( $arg =~ /_/ or $arg =~ /^\// ) {
			push( @platforms, $arg );
		}
		elsif ( $arg =~ /^-/ ) {
			print "Unknown option: '$arg'\n";
			print "$usage\n";
			exit( 1 );
		}
		else {
			print "'$arg' does not appear to be a valid platform name or regex\n";
			print "$usage\n";
			exit( 1 );
		}
	}
	if ( ! scalar(@platforms) ) {
		print "$usage\n";
		exit( 1 );
	}
	$#ARGV = -1;

	if (!typecheck()) {
		die "\tTypecheck failed!";
	} else {
		print "\tTypecheck passed.\n";
	}
	statistics();
	dump_info( undef, @platforms );
}

###############################################################################
# Topelevel code
###############################################################################

# The variable "$slaved_module" should be defined in the perl script
# that includes this perl file as a data initialization module. In this
# case, the main will not be run. It is useful to run submit_info.conf by hand
# after mucking with it and have it ensure that what you typed in made sense.
if (!defined($main::slaved_module)) {
	$main::slaved_module = undef; # silence warning
	main();
}

1;

### Local Variables: ***
### mode:perl ***
### tab-width: 4  ***
### End: ***<|MERGE_RESOLUTION|>--- conflicted
+++ resolved
@@ -235,40 +235,7 @@
 		},
 	},
 
-<<<<<<< HEAD
 	'x86_64_rhap_6.2'	=> {
-=======
-	##########################################################################
-	# Platform RHEL 6 on x86
-	##########################################################################
-	'x86_rhap_6.0'	=> {
-		'build' => {
-			'configure_args' => { @default_build_configure_args,
-				# turn this back on when ready
-				# '-dclipped:bool=off' => undef,
-			 },
-			'prereqs'	=> [ @default_prereqs ],
-			'xtests'	=> undef,
-		},
-
-		'test' => {
-			'configure_args' => { @default_test_configure_args },
-			'prereqs'	=> [ @default_prereqs, 'java-1.4.2_05' ],
-			'testclass'	=> [ @default_testclass ],
-		},
-	},
-
-	##########################################################################
-	# Platform RHEL 6 on x86. Unmanaged.
-	##########################################################################
-	'x86_rhap_6.0-updated'	=> 'x86_rhap_6.0',
-	'x86_rhap_6.2'	=> 'x86_rhap_6.0',
-	'x86_rhap_6.3'	=> 'x86_rhap_6.0',
-
-	##########################################################################
-	# Platform RHEL 6 on x86_64
-	##########################################################################
-	'x86_64_rhap_6.0'	=> {
 		'build' => {
 			'configure_args' => { @default_build_configure_args,
 				'-DCLIPPED:BOOL' => 'OFF',
@@ -279,69 +246,17 @@
 
 		'test' => {
 			'configure_args' => { @default_test_configure_args },
-			'prereqs'	=> [ @default_prereqs, 'java-1.4.2_05' ],
+			'prereqs'	=> [ @default_prereqs ],
 			'testclass'	=> [ @default_testclass ],
 		},
 	},
 
-	'x86_64_rhap_6.0-updated'	=> 'x86_64_rhap_6.0',
-	'x86_64_rhap_6.1-updated'	=> 'x86_64_rhap_6.0',
-
-	# This is the new batlab one
-	'x86_64_rhap_6.1'	=> {
->>>>>>> 1b26ce19
-		'build' => {
-			'configure_args' => { @default_build_configure_args,
-				'-DCLIPPED:BOOL' => 'OFF',
-			 },
-			'prereqs'	=> [ @default_prereqs ],
-			'xtests'	=> undef,
-		},
-
-		'test' => {
-			'configure_args' => { @default_test_configure_args },
-			'prereqs'	=> [ @default_prereqs ],
-			'testclass'	=> [ @default_testclass ],
-		},
-	},
-
-<<<<<<< HEAD
-=======
-    'x86_64_sl_6.0' => 'x86_64_rhap_6.1',
-
-	# And now, 6.1 has become 6.2 through the magic of auto-update
-    'x86_64_rhap_6.2' => 'x86_64_rhap_6.1',
-    'x86_64_rhap_6.3' => 'x86_64_rhap_6.1',
-
-	##########################################################################
-	# Platform RHEL 5 on x86_64
-	##########################################################################
-	'x86_64_rhap_5'		=> {
+	'x86_64_rhap_5.7'		=> {
 		'build' => {
 			'configure_args' => { @default_build_configure_args,
 								  '-DCLIPPED:BOOL' => 'OFF',
 			},
 			'prereqs'	=> [ @default_prereqs ],
-			'xtests'	=> [ 
-				'x86_64_rhap_6.1-updated',
-				],
-		},
-
-		'test' => {
-			'configure_args' => { @default_test_configure_args },
-			'prereqs'	=> [ @default_prereqs, 'java-1.4.2_05' ],
-			'testclass' => [ @default_testclass ],
-		},
-	},
-
-	# This is the new batlab one
->>>>>>> 1b26ce19
-	'x86_64_rhap_5.7'		=> {
-		'build' => {
-			'configure_args' => { @default_build_configure_args,
-								  '-DCLIPPED:BOOL' => 'OFF',
-			},
-			'prereqs'	=> [ @default_prereqs ],
 			'xtests'	=> [ ],
 		},
 
@@ -365,6 +280,7 @@
 			'testclass' => [ @default_testclass ],
 		},
 	},
+	'x86_rhap_6.3'		=> 'x86_rhap_6.2',
 
 	'x86_rhap_5.8'		=> {
 		'build' => {
