#!/usr/bin/env perl

use strict;
use warnings;

package SubmitInfo;

# (14:06:39) Nick Leroy: #715
# (14:07:09) Nick Leroy: /p/condor/workspaces/nleroy/nmi-ports

###############################################################################
# Note: Even though a lot of information is specified in this file, the various
# glue scripts can add/subtract/manipulate the arguments and or information
# based upon "details on the ground" in the glue script.  One example is the
# location of the --with-externals directory which is not specified in this
# file but instead figured out in the remote_pre script for the build glue.
# Generally, try to put your arguments here if they are really build or test
# specific, but if they are machine specific, then you'll probably have to put
# them into the actual glue script--of course, try to keep this to a minimum.
###############################################################################

###############################################################################
# Build/Test Sets
#
# The Key is a human readable name for a set of nmi_platforms that we would
# like to run a build and test on.
# 
# The Value is an array of nmi_platform names usually (but not required) to
# be described in %submit_info.
#
# Note: Included in the tests are the cross tests if defined.
#
# With nmi_condor_submit, one can request a build/test set to submit.
###############################################################################

# The sets of ports we know about natively in the glue script.
our %build_and_test_sets = (
	# The ports we officially support and for which we provide native binaries
	# on our download site.
	# If you don't specify what platforms you'd like built, then this is the
	# list to which we default.
	
	# NOTE: Keep the stable or developer release branches synchronized with
	# https://condor-wiki.cs.wisc.edu/index.cgi/wiki?p=DeveloperReleasePlan
	'official_ports' => [],
	
	# NMI will need builds on a set of platforms that we do not provide in our
	# core builds.	These are those platforms.
	'nmi_one_offs' => [],
	
	# We will build on a set of machines that we want to be sure continue building
	# but we do not release them so they are not included in the 'official ports' 
	# section above.  Platforms in this list include things like the latest Fedora
	# release - a build problem on this platform could indicate problems on a future
	# release of RHEL.
	'extra_builds' => [],
	
	'stduniv' => [
		'x86_64_deb_5.0',
		'x86_64_rhap_5',
		'x86_deb_5.0',
	],
	);

###############################################################################
# For every build, test, and cross test, of condor everywhere,
# these are the default prereqs _usually_ involved.
###############################################################################
my @default_prereqs = ();

###############################################################################
# Minimal build configuration
# 
# The build arguments to configure which will result in the smallest and most
# portable build of Condor.
#
# This array is being used to initialze key/value pairs in a hash table.
# That is why it has this creepy format.
###############################################################################
my @minimal_build_configure_args =
	(
	 '-DPROPER:BOOL'			 => 'OFF',
	 '-D_VERBOSE:BOOL'			  => 'ON',
	 '-DCLIPPED:BOOL'			  => 'ON',
	 '-DWITH_BLAHP:BOOL'		 => 'OFF',
	 '-DWITH_BOOST:BOOL'		 => 'OFF',
	 '-DWITH_COREDUMPER:BOOL'	 => 'OFF',
	 '-DWITH_CREAM:BOOL'		 => 'OFF',
	 '-DWITH_DRMAA:BOOL'		 => 'OFF',
	 '-DWITH_GLOBUS:BOOL'		 => 'OFF',
	 '-DWITH_GSOAP:BOOL'		 => 'OFF',
	 '-DWITH_HADOOP:BOOL'		 => 'OFF',
	 '-DWITH_KRB5:BOOL'			 => 'OFF',
	 '-DWITH_LIBDELTACLOUD:BOOL' => 'OFF',
	 '-DWITH_LIBVIRT:BOOL'		 => 'OFF',
	 '-DWITH_LIBXML2:BOOL'		 => 'OFF',
	 '-DWITH_UNICOREGAHP:BOOL'	 => 'OFF',
	 '-DWITH_VOMS:BOOL'			 => 'OFF',
	);

###############################################################################
# DEFAULT List of Tests to Run.
#
# This specifies the test suite testclasses (more than one if you'd like)
# which are run by default for any test. The default of 'quick' means the
# tests we expect to be run by default every day in the nightlies.
###############################################################################
my @default_testclass = ( 'quick' );

###############################################################################
# Default Test Suite Configure Arguments
#
# When running a test suite, this is the list of default arguments to pass to
# the test suite's configure.
###############################################################################
my @default_test_configure_args =
	(
	 '-DNOTHING_SPECIAL:BOOL' => 'ON',
	);

###############################################################################
# Default Configure Arguments for a Condor Build
#
# This assumes that configure will figure out on its own the right information.
# and is generally used for official or completed ports of Condor.
#
# This array is being used to initialze key/value pairs in a hash table.
# That is why it has this creepy format.
###############################################################################
my @default_build_configure_args =
	(
	 '-DPROPER:BOOL'	 => 'OFF',
	 '-D_VERBOSE:BOOL'	 => 'ON',
	 #'-DSCRATCH_EXTERNALS:BOOL' => 'ON',
	);

###############################################################################
# Hash Table of Doom
#
# This table encodes the build and test information for each NMI platform.
###############################################################################
our %submit_info = (

	##########################################################################
	# Default platform chosen for an unknown platform.
	# This might or might not work. If it doesn't work, then likely
	# real changes to configure must be made to identify the platform, or
	# additional arguments specified to configure to set the arch, opsys, 
	# distro, etc, etc, etc.
	# A good sample of stuff to add in case it doesn't work is:
	# --with-arch=X86_64 \
	# --with-os=LINUX \
	# --with-kernel=2.6.18-194.3.1.el5 \		
	# --with-os_version=LINUX_UNKNOWN \				  
	# --with-sysname=unknown \
	# <the big pile of other arguments>
	# 
	# See:
	# https://condor-wiki.cs.wisc.edu/index.cgi/wiki?p=BuildingCondorOnUnix
	##########################################################################
	'default_minimal_platform'	=> {
		'build' => {
			'configure_args' => { @minimal_build_configure_args },
			'prereqs'	=> [ @default_prereqs ],
			'xtests'	=> undef,
		},

		'test' => {
			'configure_args' => { @default_test_configure_args },
			'prereqs'	=> [ @default_prereqs ],
			'testclass' => [ @default_testclass ],
		},
	},

	##########################################################################
	# Microsoft Windows 6.1/2000/xp/whatever on x86_64
	# This probably doesn't work--glue scripts do funky things with it.
	##########################################################################
	'x86_64_winnt_6.1'		=> {
		'build' => {
			'configure_args' => { 
			  '-DCMAKE_SUPPRESS_REGENERATION:BOOL' => 'TRUE', # because the windows VM doesn't keep time very well.
            },
			'prereqs'	=> undef,
			'xtests'	=> undef,
		},

		'test' => {
			'configure_args' => { @default_test_configure_args },
			'prereqs'	=> undef,
			'testclass' => [ @default_testclass ],
		},
	},
	
	'x86_winnt_5.1'		=> 'x86_64_winnt_6.1',
	
	##########################################################################
	# Platform Debian 5.0 on x86_64
	##########################################################################
	'x86_64_deb_5.0'	=> {
		'build' => {
			'configure_args' => { @default_build_configure_args,
								  '-DCLIPPED:BOOL' => 'OFF',
			},
			'prereqs'	=> [],
			'xtests'	=> [],
		},

		'test' => {
			'configure_args' => { @default_test_configure_args },
			'prereqs'	=> [],
			'testclass' => [ @default_testclass ],
		},
	},


	##########################################################################
	# Platform DEB 6 on x86_64 
	##########################################################################
	'x86_64_deb_6.0' => {
		'build' => {
			'configure_args' => { @default_build_configure_args,
								  '-DCLIPPED:BOOL' => 'OFF',
			},
			'prereqs'	=> [ ],
			'xtests'	=>	undef,
		},

		'test' => {
			'configure_args' => { @default_test_configure_args },
			'prereqs'	=> [ ],
			'testclass' => [ @default_testclass ],
		},
	},

	'x86_64_rhap_6.2'	=> {
		'build' => {
			'configure_args' => { @default_build_configure_args,
				'-DCLIPPED:BOOL' => 'OFF',
			 },
			'prereqs'	=> [ @default_prereqs ],
			'xtests'	=> undef,
		},

		'test' => {
			'configure_args' => { @default_test_configure_args },
			'prereqs'	=> [ @default_prereqs ],
			'testclass'	=> [ @default_testclass ],
		},
	},
<<<<<<< HEAD
	'x86_64_rhap_6.3'	=> 'x86_64_rhap_6.2',
	'x86_64_rhap_6.4'	=> 'x86_64_rhap_6.2',
	'x86_64_rhap_6.5'	=> 'x86_64_rhap_6.2',
	'x86_64_rhap_6.6'	=> 'x86_64_rhap_6.2',
	'x86_64_rhap_6.7'	=> 'x86_64_rhap_6.2',
	'x86_64_rhap_6.8'	=> 'x86_64_rhap_6.2',
	'x86_64_rhap_6.9'	=> 'x86_64_rhap_6.2',

	'x86_64_rhap_5.7'		=> {
=======

    'x86_64_sl_6.0' => 'x86_64_rhap_6.1',
    'x86_64_sl_6.1' => 'x86_64_rhap_6.1',
    'x86_64_sl_6.2' => 'x86_64_rhap_6.1',
    'x86_64_sl_6.3' => 'x86_64_rhap_6.1',

	# And now, 6.1 has become 6.2 through the magic of auto-update
    'x86_64_rhap_6.2' => 'x86_64_rhap_6.1',
    'x86_64_rhap_6.3' => 'x86_64_rhap_6.1',

	##########################################################################
	# Platform RHEL 5 on x86_64
	##########################################################################
	'x86_64_rhap_5'		=> {
>>>>>>> 1fff3154
		'build' => {
			'configure_args' => { @default_build_configure_args,
								  '-DCLIPPED:BOOL' => 'OFF',
			},
			'prereqs'	=> [ @default_prereqs ],
			'xtests'	=> [ ],
		},

		'test' => {
			'configure_args' => { @default_test_configure_args },
			'prereqs'	=> [ @default_prereqs, ],
			'testclass' => [ @default_testclass ],
		},
	},
	'x86_64_rhap_5.8'   => 'x86_64_rhap_5.7',
	'x86_64_rhap_5.9'   => 'x86_64_rhap_5.7',
	'x86_64_rhap_5.10'   => 'x86_64_rhap_5.7', # dunno if 5.10 will actually be a release

	'x86_rhap_6.2'		=> {
		'build' => {
			'configure_args' => { @default_build_configure_args	},
			'prereqs'	=> [ @default_prereqs ],
			'xtests'	=> [ ],
		},

		'test' => {
			'configure_args' => { @default_test_configure_args },
			'prereqs'	=> [ @default_prereqs, ],
			'testclass' => [ @default_testclass ],
		},
	},
	'x86_rhap_6.3'		=> 'x86_rhap_6.2',
	'x86_rhap_6.4'		=> 'x86_rhap_6.2',
	'x86_rhap_6.5'		=> 'x86_rhap_6.2',
	'x86_rhap_6.6'		=> 'x86_rhap_6.2',
	'x86_rhap_6.7'		=> 'x86_rhap_6.2',
	'x86_rhap_6.8'		=> 'x86_rhap_6.2',
	'x86_rhap_6.9'		=> 'x86_rhap_6.2',

	'x86_rhap_5.8'		=> {
		'build' => {
			'configure_args' => { @default_build_configure_args,
								  '-DCLIPPED:BOOL' => 'OFF',
			},
			'prereqs'	=> [ @default_prereqs ],
			'xtests'	=> [ ],
		},

		'test' => {
			'configure_args' => { @default_test_configure_args },
			'prereqs'	=> [ @default_prereqs, ],
			'testclass' => [ @default_testclass ],
		},
	},
	'x86_rhap_5.9'		=> 'x86_rhap_5.8',
	'x86_rhap_5.10'		=> 'x86_rhap_5.8',

	# This is new batlab macos 10.7 machine
	'x86_64_macos_10.7' => {
		'build' => {
			'configure_args' => { @default_build_configure_args },
			'prereqs'	=> [ ],
			'xtests'	=> undef,
		},

		'test' => {
			'configure_args' => { @default_test_configure_args },
			'prereqs'	=> [ @default_prereqs ],
			'testclass' => [ @default_testclass ],
		},
	},


	# These describe what a human, sadly, had to figure out about certain
	# ports that we do in a "one off" fashion. These ports are generally
	# not released to the public, but are often needed by NMI to run their
	# cluster. If by chance work happens on these ports to make them officially
	# released, then they will move from this section to the above section, 
	# and most likely with the above arguments to configure. Most of these
	# builds of Condor are as clipped as possible to ensure compilation.

	##########################################################################
	# Platform Fedora 15 on x86_64
	##########################################################################
	'x86_64_fedora_15'	=> {
		'build' => {
			'configure_args' => { @minimal_build_configure_args,
			},
			'prereqs'	=> [ @default_prereqs ],
			'xtests'	=> undef,
		},

		'test' => {
			'configure_args' => { @default_test_configure_args },
			'prereqs'	=> [ @default_prereqs ],
			'testclass' => [ @default_testclass ],
		},
	},

	'x86_64_fedora_16'				=> 'x86_64_fedora_15',
	'x86_64_fedora_17'				=> 'x86_64_fedora_15',
	'x86_64_fedora_18'				=> 'x86_64_fedora_15',
	'x86_64_fedora_19'				=> 'x86_64_fedora_15',
	'x86_64_fedora_20'				=> 'x86_64_fedora_15',
	'x86_64_fedora_21'				=> 'x86_64_fedora_15',
	'x86_64_fedora_22'				=> 'x86_64_fedora_15',

	##########################################################################
	# Platform Solaris 11 on x86_64
	# Building openssl is problematic on this platform.	 There is
	# some confusion betwen 64-bit and 32-bit, which causes linkage
	# problems.	 Since ssh_to_job depends on openssl's base64 functions,
	# that is also disabled.
	##########################################################################
	'x86_64_sol_5.11'	=> {
		'build' => {
			# we can use ssh_to_job on solaris if we use the proper kerberose
			# this is OK since we build kerberose only for batlab.
			'configure_args' => { @default_build_configure_args,
								  '-DWITH_KRB5:BOOL' => 'OFF',
								  '-DWITH_GSOAP:BOOL' => 'OFF', 
								  '-DWITH_CURL:BOOL' => 'OFF',
								  #'-DHAVE_SSH_TO_JOB:BOOL' => 'OFF',
								  #'-DWITHOUT_SOAP_TEST:BOOL' => 'ON',
			},
			'prereqs'	=> [],
			'xtests'	=> undef,
		},  

		'test' => {
			'configure_args' => { @default_test_configure_args },
			'prereqs'	=> [],
			'testclass' => [ @default_testclass ],
		},
	},

	'x86_sl_5.7' => {
		'build' => {
			'configure_args' => { @default_build_configure_args,
								  '-DCLIPPED:BOOL' => 'OFF',
			},
			'prereqs'	=> [ ],
			'xtests'	=> undef,
		},

		'test' => {
			'configure_args' => { @default_test_configure_args },
			'prereqs'	=> [ ],
			'testclass' => [ @default_testclass ],
		},
	},
<<<<<<< HEAD
	'x86_sl_5.8'   => 'x86_sl_5.7',
	'x86_sl_5.9'   => 'x86_sl_5.7',
	'x86_sl_5.10'   => 'x86_sl_5.7',
=======
	'x86_sl_5.8' => 'x86_sl_5.7',
	'x86_sl_5.9' => 'x86_sl_5.7',


>>>>>>> 1fff3154

	##########################################################################
	# Platform Ubuntu 10.04 on x86_64
	# This might work.
	##########################################################################
	'x86_64_ubuntu_10.04.4'		=> {
		'build' => {
			'configure_args' => { @minimal_build_configure_args },
			'prereqs'	=> [ @default_prereqs ],
			'xtests'	=> undef,
		},

		'test' => {
			'configure_args' => { @default_test_configure_args },
			'prereqs'	=> [ @default_prereqs ],
			'testclass' => [ @default_testclass ],
		},
	},

	##########################################################################
	# Platform Ubuntu 10.04 on x86
	##########################################################################
	'x86_ubuntu_10.04' => {
		'build' => {
			'configure_args' => { @minimal_build_configure_args },
			'prereqs'	=> [ @default_prereqs ],
			'xtests'	=> undef,
		},

		'test' => {
			'configure_args' => { @default_test_configure_args },
			'prereqs'	=> [ @default_prereqs ],
			'testclass' => [ @default_testclass ],
		},
	},

	##########################################################################
	# Platform openSUSE 11.3 on x86_64 (& updated)
	##########################################################################
	'x86_64_opensuse_11.3'				=> {
		'build' => {
			'configure_args' => { @minimal_build_configure_args,
								  '-DWITHOUT_SOAP_TEST:BOOL' => 'ON',
								  '-DWITH_CURL:BOOL' => 'ON',
								  '-DWITH_LIBVIRT:BOOL' => 'ON',
								  '-DWITH_LIBXML2:BOOL' => 'ON',
			},
			'prereqs'	=> [ @default_prereqs ],
			'xtests'	=> undef,
		},

		'test' => {
			'configure_args' => {
				@default_test_configure_args
				
			},
			'prereqs'	=> [ @default_prereqs ],
			'testclass'	=> [ @default_testclass ],
		},
	},
	'x86_64_opensuse_11.4'				=> 'x86_64_opensuse_11.3',

	##########################################################################
	# Platform FreeBSD 7.4 on x86
	##########################################################################
	'x86_freebsd_7.4'		=> {
		'build' => {
			'configure_args' => { @minimal_build_configure_args,
				'-DWITHOUT_SOAP_TEST:BOOL=ON' => undef,
				'-DENABLE_JAVA_TESTS:BOOL=OFF' => undef,
				'-DWITH_CURL:BOOL=OFF' => undef,
				'-DWITH_LIBVIRT:BOOL=OFF' => undef,
				'-DWITH_LIBXML2:BOOL=ON' => undef,
			},
			'prereqs'	=> [],
			'xtests'	=> undef,
		},

		'test' => {
			'configure_args' => {
				@default_test_configure_args
				
			},
			'prereqs'	=> [],
			'testclass'	=> [ @default_testclass ],
		},
	},
	'x86_64_freebsd_8.2'				=> {
		'build' => {
			'configure_args' => { @minimal_build_configure_args,
				'-DWITHOUT_SOAP_TEST:BOOL=ON' => undef,
				'-DENABLE_JAVA_TESTS:BOOL=OFF' => undef,
				'-DWITH_CURL:BOOL=OFF' => undef,
				'-DWITH_LIBVIRT:BOOL=OFF' => undef,
				'-DWITH_LIBXML2:BOOL=ON' => undef,
			},
			'prereqs'	=> [ ],
			'xtests'	=> undef,
		},

		'test' => {
			'configure_args' => {
				@default_test_configure_args
				
			},
			'prereqs'	=> [ ],
			'testclass'	=> [ @default_testclass ],
		},
	},
);

while( 1 ) {
	my $fixed = 0;
	my @skipped;
	foreach my $platform (keys %submit_info) {
		next if ( ref($submit_info{$platform}) eq "HASH" );
		my $target = $submit_info{$platform};
		die "Self reference detected in '$platform' definition!!!"
			if ( $target eq $platform );
		if ( ! exists $submit_info{$target} ) {
			die "No matching platform '$target' for alias '$platform'";
		}
		if ( ref($submit_info{$target}) eq "HASH" )	 {
			$submit_info{$platform} = $submit_info{$target};
			$fixed++;
		}
		else {
			push( @skipped, $platform );
		}
	}
	last if ( scalar(@skipped) == 0 );
	if ( ! $fixed ) {
		die "Can't fixup ", join(", ",@skipped), " platforms!";
	}
}

###############################################################################
# The code below this comment is used to sanity check the above data and
# check for simple type errors and other typos. The main() function is run if
# this file is executed standalone, but not if it is 'use'd by another
# perl script. Of course, the functions are available for use in the other
# perl script if desired.
###############################################################################

sub typecheck {
	my $result = 1; # assume the typecheck passed.

	print "Running typecheck of submit_info.conf:\n";

	return $result;

	# An example, much more could be done...
	foreach my $p (sort keys %submit_info) {
		# ensure configure_args is present and defined
		if (!exists($submit_info{$p}{build}{configure_args})) {
			print "ERROR: Platform $p 'configure_args' not present\n";
			$result = 0;
		}
		# ensure 'configure_args' is defined properly.
		if (!defined($submit_info{$p}{build}{configure_args})) {
			print "ERROR: Platform $p 'configure_args' not defined\n";
			$result = 0;
		}

		# ensure configure_args is present and defined
		if (!exists($submit_info{$p}{test}{configure_args})) {
			print "ERROR: Platform $p 'configure_args' not present\n";
			$result = 0;
		}
		# ensure 'configure_args' is defined properly.
		if (!defined($submit_info{$p}{test}{configure_args})) {
			print "ERROR: Platform $p 'configure_args' not defined\n";
			$result = 0;
		}
	}

	# TODO: Add that the prereqs must contain unique entries.

	return $result;
}

# A simple thing explaining some statistics about submit_info. Mostly useful
# for grant work, I'm sure. :)
sub statistics {
	print "Statistics of submit_info:\n";

	my $nump = scalar(keys(%submit_info));

	print "\tNumber of nmi platforms described: $nump\n";

	#print "\tPlatforms:\n";
	#foreach my $p (sort keys %submit_info) {
	#	print "\t\t$p\n";
	#}
};

sub dump_info
{
	my ($f) = shift(@_);
	my ($bref, $tref);

	if (!defined($f)) {
		$f = *STDOUT;
	}
	
	print $f "-------------------------------\n";
	print $f "Dump of submit_info information\n";
	print $f "-------------------------------\n";

	foreach my $p (sort keys %submit_info) {
		my $found = 0;
		foreach my $pname ( @_ ) {
			if ( $pname eq $p ) {
				$found++;
				last;
			}
			elsif ( $pname =~ /\/(.*)\// ) {
				my $re = "$1";
				if ( $p =~ /$re/ ) {
					$found++;
					last;
				}
			}
		}
		next if ( ! $found );
		print $f "Platform: $p\n";

		print $f "Build Info:\n";
		if (!defined($submit_info{$p}{'build'})) {
			print $f "Undef\n";
		} else {
			$bref = $submit_info{$p}{'build'};

			# emit the build configure arguments
			print $f "\tConfigure Args: ";
			if (!defined($bref->{'configure_args'})) {
				print $f "Undef\n";
			} else {
				print $f join(' ', args_to_array($bref->{'configure_args'})) .
					"\n";
			}
			
			# emit the build prereqs
			print $f "\tPrereqs: ";
			if (!defined($bref->{'prereqs'})) {
				print $f "Undef\n";
			} else {
				print $f join(' ', @{$bref->{'prereqs'}}) . "\n";
			}

			# emit the cross tests
			print $f "\tXTests: ";
			if (!defined($bref->{'xtests'})) {
				print $f "Undef\n";
			} else {
				print $f join(' ', @{$bref->{'xtests'}}) . "\n";
			}
		}

		print $f "Test Info:\n";
		if (!defined($submit_info{$p}{'test'})) {
			print $f "Undef\n";
		} else {
			$tref = $submit_info{$p}{'test'};

			# emit the test configure arguments
			print $f "\tConfigure Args: ";
			if (!defined($tref->{'configure_args'})) {
				print $f "Undef\n";
			} else {
				print $f join(' ', args_to_array($tref->{'configure_args'})) .
					"\n";
			}
			
			# emit the test prereqs
			print $f "\tPrereqs: ";
			if (!defined($tref->{'prereqs'})) {
				print $f "Undef\n";
			} else {
				print $f join(' ', @{$tref->{'prereqs'}}) . "\n";
			}

			# emit the testclass
			print $f "\tTestClass: ";
			if (!defined($tref->{'testclass'})) {
				print $f "Undef\n";
			} else {
				print $f join(' ', @{$tref->{'testclass'}}) . "\n";
			}
		}

		print "\n";
	}
}

# This function converts (and resonably escapes) an argument hash into an array
# usually used for hashes like 'configure_args'
sub args_to_array {
	my ($arg_ref) = (@_);
	my @result;

	foreach my $k (sort keys %{$arg_ref}) {
		if (defined($arg_ref->{$k})) {
			push @result, "$k='" . $arg_ref->{$k} . "'";
		}
		else {
			push @result, "$k";
		}
	}
	return @result;
}

sub main
{
	my @platforms;
	my $usage = "usage: $0 [--help|-h] [--list|-l] [-a|--all] [(<platform>|/<regex>/) ...]";

	foreach my $arg ( @ARGV ) {
		if (  ( $arg eq "-l" ) or ( $arg eq "--list" ) ) {
			foreach my $key ( sort keys(%submit_info) ) {
				print "$key\n";
			}
			exit( 0 );
		}
		elsif (	 ( $arg eq "-a" ) or ( $arg eq "--all" ) ) {
			push( @platforms, "/.*/" );
		}
		elsif (	 ( $arg eq "-h" ) or ( $arg eq "--help" ) ) {
			print "$usage\n";
			print "	 --help|-h:	 This help\n";
			print "	 --list|-l:	 List available platforms\n";
			print "	 --all|-a:	 Dump info on all available platforms\n";
			print "	 <platform>: Dump info named platform\n";
			print "	 /<regex>/:	 Dump info on all platforms matching <regex>\n";
			exit(0);
		}
		elsif ( $arg =~ /_/ or $arg =~ /^\// ) {
			push( @platforms, $arg );
		}
		elsif ( $arg =~ /^-/ ) {
			print "Unknown option: '$arg'\n";
			print "$usage\n";
			exit( 1 );
		}
		else {
			print "'$arg' does not appear to be a valid platform name or regex\n";
			print "$usage\n";
			exit( 1 );
		}
	}
	if ( ! scalar(@platforms) ) {
		print "$usage\n";
		exit( 1 );
	}
	$#ARGV = -1;

	if (!typecheck()) {
		die "\tTypecheck failed!";
	} else {
		print "\tTypecheck passed.\n";
	}
	statistics();
	dump_info( undef, @platforms );
}

###############################################################################
# Topelevel code
###############################################################################

# The variable "$slaved_module" should be defined in the perl script
# that includes this perl file as a data initialization module. In this
# case, the main will not be run. It is useful to run submit_info.conf by hand
# after mucking with it and have it ensure that what you typed in made sense.
if (!defined($main::slaved_module)) {
	$main::slaved_module = undef; # silence warning
	main();
}

1;

### Local Variables: ***
### mode:perl ***
### tab-width: 4  ***
### End: ***<|MERGE_RESOLUTION|>--- conflicted
+++ resolved
@@ -248,7 +248,6 @@
 			'testclass'	=> [ @default_testclass ],
 		},
 	},
-<<<<<<< HEAD
 	'x86_64_rhap_6.3'	=> 'x86_64_rhap_6.2',
 	'x86_64_rhap_6.4'	=> 'x86_64_rhap_6.2',
 	'x86_64_rhap_6.5'	=> 'x86_64_rhap_6.2',
@@ -257,23 +256,12 @@
 	'x86_64_rhap_6.8'	=> 'x86_64_rhap_6.2',
 	'x86_64_rhap_6.9'	=> 'x86_64_rhap_6.2',
 
+    'x86_64_sl_6.0' => 'x86_64_rhap_6.2',
+    'x86_64_sl_6.1' => 'x86_64_rhap_6.2',
+    'x86_64_sl_6.2' => 'x86_64_rhap_6.2',
+    'x86_64_sl_6.3' => 'x86_64_rhap_6.2',
+
 	'x86_64_rhap_5.7'		=> {
-=======
-
-    'x86_64_sl_6.0' => 'x86_64_rhap_6.1',
-    'x86_64_sl_6.1' => 'x86_64_rhap_6.1',
-    'x86_64_sl_6.2' => 'x86_64_rhap_6.1',
-    'x86_64_sl_6.3' => 'x86_64_rhap_6.1',
-
-	# And now, 6.1 has become 6.2 through the magic of auto-update
-    'x86_64_rhap_6.2' => 'x86_64_rhap_6.1',
-    'x86_64_rhap_6.3' => 'x86_64_rhap_6.1',
-
-	##########################################################################
-	# Platform RHEL 5 on x86_64
-	##########################################################################
-	'x86_64_rhap_5'		=> {
->>>>>>> 1fff3154
 		'build' => {
 			'configure_args' => { @default_build_configure_args,
 								  '-DCLIPPED:BOOL' => 'OFF',
@@ -392,12 +380,12 @@
 		'build' => {
 			# we can use ssh_to_job on solaris if we use the proper kerberose
 			# this is OK since we build kerberose only for batlab.
-			'configure_args' => { @default_build_configure_args,
-								  '-DWITH_KRB5:BOOL' => 'OFF',
-								  '-DWITH_GSOAP:BOOL' => 'OFF', 
-								  '-DWITH_CURL:BOOL' => 'OFF',
-								  #'-DHAVE_SSH_TO_JOB:BOOL' => 'OFF',
-								  #'-DWITHOUT_SOAP_TEST:BOOL' => 'ON',
+			'configure_args' => { @default_build_configure_args,
+								  '-DWITH_KRB5:BOOL' => 'OFF',
+								  '-DWITH_GSOAP:BOOL' => 'OFF', 
+								  '-DWITH_CURL:BOOL' => 'OFF',
+								  #'-DHAVE_SSH_TO_JOB:BOOL' => 'OFF',
+								  #'-DWITHOUT_SOAP_TEST:BOOL' => 'ON',
 			},
 			'prereqs'	=> [],
 			'xtests'	=> undef,
@@ -425,16 +413,9 @@
 			'testclass' => [ @default_testclass ],
 		},
 	},
-<<<<<<< HEAD
 	'x86_sl_5.8'   => 'x86_sl_5.7',
 	'x86_sl_5.9'   => 'x86_sl_5.7',
 	'x86_sl_5.10'   => 'x86_sl_5.7',
-=======
-	'x86_sl_5.8' => 'x86_sl_5.7',
-	'x86_sl_5.9' => 'x86_sl_5.7',
-
-
->>>>>>> 1fff3154
 
 	##########################################################################
 	# Platform Ubuntu 10.04 on x86_64
