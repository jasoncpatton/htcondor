#!/usr/bin/env perl

use strict;
use warnings;

package SubmitInfo;

# (14:06:39) Nick Leroy: #715
# (14:07:09) Nick Leroy: /p/condor/workspaces/nleroy/nmi-ports

###############################################################################
# Note: Even though a lot of information is specified in this file, the various
# glue scripts can add/subtract/manipulate the arguments and or information
# based upon "details on the ground" in the glue script.  One example is the
# location of the --with-externals directory which is not specified in this
# file but instead figured out in the remote_pre script for the build glue.
# Generally, try to put your arguments here if they are really build or test
# specific, but if they are machine specific, then you'll probably have to put
# them into the actual glue script--of course, try to keep this to a minimum.
###############################################################################

###############################################################################
# Build/Test Sets
#
# The Key is a human readable name for a set of nmi_platforms that we would
# like to run a build and test on.
# 
# The Value is an array of nmi_platform names usually (but not required) to
# be described in %submit_info.
#
# Note: Included in the tests are the cross tests if defined.
#
# With nmi_condor_submit, one can request a build/test set to submit.
###############################################################################

# The sets of ports we know about natively in the glue script.
our %build_and_test_sets = (
	# The ports we officially support and for which we provide native binaries
	# on our download site.
	# If you don't specify what platforms you'd like built, then this is the
	# list to which we default.
	
	# NOTE: Keep the stable or developer release branches synchronized with
	# https://condor-wiki.cs.wisc.edu/index.cgi/wiki?p=DeveloperReleasePlan
	'official_ports' => [
		'x86_64_deb_6.0-updated', # this will switch to non-updated when NMI has that platform
		'x86_64_deb_5.0',
		'x86_64_rhap_5',
		'x86_64_rhas_3',
		'x86_deb_5.0',
		'x86_rhap_5',
		'x86_rhas_3',
		'x86_winnt_5.1',
		'x86_64_rhap_6.1-updated',
		'x86_64_macos_10.5-updated',
	],
	
	# NMI will need builds on a set of platforms that we do not provide in our
	# core builds.	These are those platforms.
	'nmi_one_offs' => [
		'x86_64_sol_5.10',
		'x86_64_sol_5.11',
		'x86_freebsd_7.4-updated',
		'x86_64_freebsd_8.2-updated',
	],
	
	# We will build on a set of machines that we want to be sure continue building
	# but we do not release them so they are not included in the 'official ports' 
	# section above.  Platforms in this list include things like the latest Fedora
	# release - a build problem on this platform could indicate problems on a future
	# release of RHEL.
	'extra_builds' => [
		'x86_64_rhas_4',
		'x86_64_fedora_14-updated',
		'x86_64_opensuse_11.4-updated',
		'x86_64_macos_10.6-updated',
	],
	
	'stduniv' => [
		'x86_64_deb_5.0',
		'x86_64_rhap_5',
		'x86_64_rhas_3',
		'x86_deb_5.0',
	],
	);

###############################################################################
# For every build, test, and cross test, of condor everywhere,
# these are the default prereqs _usually_ involved.
###############################################################################
my @default_prereqs = (
	'tar-1.14',
	'patch-2.5.4',
	'cmake-2.8.3',
	'flex-2.5.4a',
	'make-3.80',
	'byacc-1.9',
	'bison-1.25',
	'wget-1.9.1',
	'm4-1.4.1',
	);

# Hackery to test running in new batlab
if ((`hostname -f` eq "submit-1.batlab.org\n") ||
	(`hostname -f` eq "submit-2.batlab.org\n")) {
@default_prereqs = ();
} 

###############################################################################
# Minimal build configuration
# 
# The build arguments to configure which will result in the smallest and most
# portable build of Condor.
#
# This array is being used to initialze key/value pairs in a hash table.
# That is why it has this creepy format.
###############################################################################
my @minimal_build_configure_args =
	(
	 '-DPROPER:BOOL'			 => 'OFF',
	 '-D_VERBOSE:BOOL'			  => 'ON',
	 '-DCLIPPED:BOOL'			  => 'ON',
	 '-DWITH_BLAHP:BOOL'		 => 'OFF',
	 '-DWITH_BOOST:BOOL'		 => 'OFF',
	 '-DWITH_COREDUMPER:BOOL'	 => 'OFF',
	 '-DWITH_CREAM:BOOL'		 => 'OFF',
	 '-DWITH_DRMAA:BOOL'		 => 'OFF',
	 '-DWITH_GCB:BOOL'			 => 'OFF',
	 '-DWITH_GLOBUS:BOOL'		 => 'OFF',
	 '-DWITH_GSOAP:BOOL'		 => 'OFF',
	 '-DWITH_HADOOP:BOOL'		 => 'OFF',
	 '-DWITH_KRB5:BOOL'			 => 'OFF',
	 '-DWITH_LIBDELTACLOUD:BOOL' => 'OFF',
	 '-DWITH_LIBVIRT:BOOL'		 => 'OFF',
	 '-DWITH_LIBXML2:BOOL'		 => 'OFF',
	 '-DWITH_UNICOREGAHP:BOOL'	 => 'OFF',
	 '-DWITH_VOMS:BOOL'			 => 'OFF',
	);

###############################################################################
# DEFAULT List of Tests to Run.
#
# This specifies the test suite testclasses (more than one if you'd like)
# which are run by default for any test. The default of 'quick' means the
# tests we expect to be run by default every day in the nightlies.
###############################################################################
my @default_testclass = ( 'quick' );

###############################################################################
# Default Test Suite Configure Arguments
#
# When running a test suite, this is the list of default arguments to pass to
# the test suite's configure.
###############################################################################
my @default_test_configure_args =
	(
	 '-DNOTHING_SPECIAL:BOOL' => 'ON',
	);

###############################################################################
# Default Configure Arguments for a Condor Build
#
# This assumes that configure will figure out on its own the right information.
# and is generally used for official or completed ports of Condor.
#
# This array is being used to initialze key/value pairs in a hash table.
# That is why it has this creepy format.
###############################################################################
my @default_build_configure_args =
	(
	 '-DPROPER:BOOL'	 => 'OFF',
	 '-D_VERBOSE:BOOL'	 => 'ON',
	 #'-DSCRATCH_EXTERNALS:BOOL' => 'ON',
	);

###############################################################################
# Hash Table of Doom
#
# This table encodes the build and test information for each NMI platform.
###############################################################################
our %submit_info = (

	##########################################################################
	# Default platform chosen for an unknown platform.
	# This might or might not work. If it doesn't work, then likely
	# real changes to configure must be made to identify the platform, or
	# additional arguments specified to configure to set the arch, opsys, 
	# distro, etc, etc, etc.
	# A good sample of stuff to add in case it doesn't work is:
	# --with-arch=X86_64 \
	# --with-os=LINUX \
	# --with-kernel=2.6.18-194.3.1.el5 \		
	# --with-os_version=LINUX_UNKNOWN \				  
	# --with-sysname=unknown \
	# <the big pile of other arguments>
	# 
	# See:
	# https://condor-wiki.cs.wisc.edu/index.cgi/wiki?p=BuildingCondorOnUnix
	##########################################################################
	'default_minimal_platform'	=> {
		'build' => {
			'configure_args' => { @minimal_build_configure_args },
			'prereqs'	=> [ @default_prereqs ],
			'xtests'	=> undef,
		},

		'test' => {
			'configure_args' => { @default_test_configure_args },
			'prereqs'	=> [ @default_prereqs ],
			'testclass' => [ @default_testclass ],
		},
	},

	##########################################################################
	# Microsoft Windows 6.1/2000/xp/whatever on x86_64
	# This probably doesn't work--glue scripts do funky things with it.
	##########################################################################
	'x86_64_winnt_6.1'		=> {
		'build' => {
			'configure_args' => { 
			 # TJ 10/4/2011 new batlab can't handle quoted strings as args at the moment.
			 # '-G \"Visual Studio 9 2008\"' => undef,
			  '-DCMAKE_SUPPRESS_REGENERATION:BOOL' => 'TRUE', # because the windows VM doesn't keep time very well.
            },
			'prereqs'	=> undef,
			'xtests'	=> undef,
		},

		'test' => {
			'configure_args' => { @default_test_configure_args },
			'prereqs'	=> undef,
			'testclass' => [ @default_testclass ],
		},
	},
	
	##########################################################################
	# Microsoft Windows 6.1/2000/xp/whatever on x86	
	# This probably doesn't work--glue scripts do funky things with it.
	##########################################################################
	'x86_winnt_6.1'		=> {
		'build' => {
			'configure_args' => { 
			 # TJ 10/4/2011 new batlab can't handle quoted strings as args at the moment.
			 # '-G \"Visual Studio 9 2008\"' => undef,
			  '-DCMAKE_SUPPRESS_REGENERATION:BOOL' => 'TRUE', # because the windows VM doesn't keep time very well.
			},
			'prereqs'	=> undef,
			'xtests'	=> undef,
		},

		'test' => {
			'configure_args' => { @default_test_configure_args },
			'prereqs'	=> undef,
			'testclass' => [ @default_testclass ],
		},
	},

	##########################################################################
	# Microsoft Windows 5.1/2000/xp/whatever on x86_64
	# This probably doesn't work--glue scripts do funky things with it.
	##########################################################################
	'x86_64_winnt_5.1'	=> {
		'build' => {
			'configure_args' => { '-G \"Visual Studio 9 2008\"' => undef },
			'prereqs'	=> undef,
			'xtests'	=> undef,
		},

		'test' => {
			'configure_args' => { @default_test_configure_args },
			'prereqs'	=> undef,
			'testclass' => [ @default_testclass ],
		},
	},

	##########################################################################
	# Microsoft Windows 5.1/2000/xp/whatever on x86
	# the official "blessed" windows build configuration
	##########################################################################
	'x86_winnt_5.1'		=> {
		'build' => {
			'configure_args' => { '-G \"Visual Studio 9 2008\"' => undef },
			'prereqs'	=> [
				'cmake-2.8.3', '7-Zip-9.20', 'ActivePerl-5.10.1',
				'VisualStudio-9.0', 'WindowsSDK-6.1',
				],
				'xtests'		=> undef,
		},

		'test' => {
			'configure_args' => { @default_test_configure_args },
			'prereqs'	=> [ ],
			'testclass' => [ @default_testclass ],
		},
	},
	
	##########################################################################
	# Microsoft Windows 5.1/2000/xp/whatever on x86
	# CMake build testing configuration
	##########################################################################
	'x86_winnt_5.1-tst' => {
		'build' => {
			'configure_args' => { '-G \"Visual Studio 9 2008\"' => undef },
			'prereqs'	=> undef,
			# when it works add x86_64_winnt_5.1 to the x_tests
			'xtests'	=> [ "x86_winnt_5.1", "x86_64_winnt_5.1", "x86_winnt_6.0" ],
		},

		'test' => {
			'configure_args' => { @default_test_configure_args },
			'prereqs'	=> undef,
			'testclass' => [ @default_testclass ],
		},
	},

	##########################################################################
	# Platform Debian 5.0 on x86_64
	##########################################################################
	'x86_64_deb_5.0'	=> {
		'build' => {
			'configure_args' => { @default_build_configure_args,
								  '-DCLIPPED:BOOL' => 'OFF',
			},
			'prereqs'	=> [ 'libtool-1.5.26', 'cmake-2.8.3' ],
			'xtests'	=>	[ 'x86_64_ubuntu_10.04', ],
		},

		'test' => {
			'configure_args' => { @default_test_configure_args },
			'prereqs'	=> [ 'java-1.4.2_05' ],
			'testclass' => [ @default_testclass ],
		},
	},


	##########################################################################
	# Platform Debian 6.0 on x86_64 (updated)
	##########################################################################
	# This is the name of the platform in old batlab
	'x86_64_deb_6.0-updated' => {
		'build' => {
			'configure_args' => { @default_build_configure_args,
								  '-DCLIPPED:BOOL' => 'OFF',
			},
			'prereqs'	=> [ ],
			'xtests'	=>	[ 'x86_64_ubuntu_10.04', ],
		},

		'test' => {
			'configure_args' => { @default_test_configure_args },
			'prereqs'	=> [ 'java-1.4.2_05' ],
			'testclass' => [ @default_testclass ],
		},
	},

	##########################################################################
	# Platform DEB 6 on x86_64 
	##########################################################################
	# This is the name of the platform in new batlab
	# It is actually updated, despite what the name says
	'x86_64_deb_6.0' => {
		'build' => {
			'configure_args' => { @default_build_configure_args,
								  '-DCLIPPED:BOOL' => 'OFF',
			},
			'prereqs'	=> [ ],
			'xtests'	=>	[ 'x86_64_ubuntu_10.04', ],
		},

		'test' => {
			'configure_args' => { @default_test_configure_args },
			'prereqs'	=> [ ],
			'testclass' => [ @default_testclass ],
		},
	},

	##########################################################################
	# Platform RHEL 6 on x86
	##########################################################################
	'x86_rhap_6.0'	=> {
		'build' => {
			'configure_args' => { @default_build_configure_args,
				# turn this back on when ready
				# '-dclipped:bool=off' => undef,
			 },
			'prereqs'	=> [ @default_prereqs ],
			'xtests'	=> undef,
		},

		'test' => {
			'configure_args' => { @default_test_configure_args },
			'prereqs'	=> [ @default_prereqs, 'java-1.4.2_05' ],
			'testclass'	=> [ @default_testclass ],
		},
	},

	##########################################################################
	# Platform RHEL 6 on x86. Unmanaged.
	##########################################################################
	'x86_rhap_6.0-updated'	=> 'x86_rhap_6.0',

	##########################################################################
	# Platform RHEL 6 on x86_64
	##########################################################################
	'x86_64_rhap_6.0'	=> {
		'build' => {
			'configure_args' => { @default_build_configure_args,
				'-DCLIPPED:BOOL' => 'OFF',
			 },
			'prereqs'	=> [ @default_prereqs ],
			'xtests'	=> undef,
		},

		'test' => {
			'configure_args' => { @default_test_configure_args },
			'prereqs'	=> [ @default_prereqs, 'java-1.4.2_05' ],
			'testclass'	=> [ @default_testclass ],
		},
	},

	'x86_64_rhap_6.0-updated'	=> 'x86_64_rhap_6.0',
	'x86_64_rhap_6.1-updated'	=> 'x86_64_rhap_6.0',

	# This is the new batlab one
	'x86_64_rhap_6.1'	=> {
		'build' => {
			'configure_args' => { @default_build_configure_args,
				'-DCLIPPED:BOOL' => 'OFF',
			 },
			'prereqs'	=> [ @default_prereqs ],
			'xtests'	=> undef,
		},

		'test' => {
			'configure_args' => { @default_test_configure_args },
			'prereqs'	=> [ @default_prereqs ],
			'testclass'	=> [ @default_testclass ],
		},
	},

    'x86_64_sl_6.0' => 'x86_64_rhap_6.1',

	##########################################################################
	# Platform RHEL 5 on x86_64
	##########################################################################
	'x86_64_rhap_5'		=> {
		'build' => {
			'configure_args' => { @default_build_configure_args,
								  '-DCLIPPED:BOOL' => 'OFF',
			},
			'prereqs'	=> [ @default_prereqs ],
			'xtests'	=> [ 
<<<<<<< HEAD
				'x86_64_fedora_14-updated',
				'x86_64_opensuse_11.4-updated',
				'x86_64_rhap_6.1-updated',
				],
=======
				'x86_64_rhap_5.2',
				'x86_64_rhap_6.1-updated' ],
>>>>>>> 7185dbcc
		},

		'test' => {
			'configure_args' => { @default_test_configure_args },
			'prereqs'	=> [ @default_prereqs, 'java-1.4.2_05' ],
			'testclass' => [ @default_testclass ],
		},
	},

	# This is the new batlab one
	'x86_64_rhap_5.7'		=> {
		'build' => {
			'configure_args' => { @default_build_configure_args,
								  '-DCLIPPED:BOOL' => 'OFF',
			},
			'prereqs'	=> [ @default_prereqs ],
			'xtests'	=> [ ],
		},

		'test' => {
			'configure_args' => { @default_test_configure_args },
			'prereqs'	=> [ @default_prereqs, ],
			'testclass' => [ @default_testclass ],
		},
	},


	##########################################################################
	# Platform RHEL 3 on x86_64
	##########################################################################
	'x86_64_rhas_3'		=> {
		'build' => {
			'configure_args' => { @default_build_configure_args,
								  '-DCLIPPED:BOOL' => 'OFF',
								  '-DWITH_LIBCGROUP:BOOL' => 'OFF',
			},
			'prereqs'	=> [ @default_prereqs ],
			'xtests'	=> [ ],
		},

		'test' => {
			'configure_args' => { @default_test_configure_args },
			'prereqs'	=> [ @default_prereqs, 'java-1.4.2_05', 'perl-5.8.5',
							 'VMware-server-1.0.7' ],
			'testclass' => [ @default_testclass ],
		},
	},

	##########################################################################
	# Platform Debian 5 on x86
	##########################################################################
	'x86_deb_5.0'		=> {
		'build' => {
			'configure_args' => { @default_build_configure_args,
								  '-DCLIPPED:BOOL' => 'OFF',
			},
									  'prereqs' => [ 'libtool-1.5.26', 'cmake-2.8.3' ],
									  'xtests'	=> [ ],
		},

		'test' => {
			'configure_args' => { @default_test_configure_args },
			'prereqs'		=> [ 'java-1.4.2_05' ],
			'testclass'	=> [ @default_testclass ],
		},
	},

	##########################################################################
	# Platform Mac OSX 10.4 on x86
	##########################################################################
	'x86_macos_10.4'	=> {
		'build' => {
			'configure_args' => { @default_build_configure_args },
			'prereqs'	=> [ @default_prereqs,
							 'coreutils-5.2.1',
							 'libtool-1.5.26',],
			'xtests'	=> [
				'x86_64_macos_10.6-updated',
				],
		},

		'test' => {
			'configure_args' => { @default_test_configure_args },
			'prereqs'	=> [ 
				@default_prereqs, 
				'java-1.4.2_12', 
				'coreutils-5.2.1'
				],
				'testclass'		=> [ @default_testclass ],
		},
	},

	##########################################################################
	# Platform Mac OSX 10.5 on x86_64
	# condor actually builds naturally for this one, we just don't release it
	##########################################################################
	'x86_64_macos_10.5' => {
		'build' => {
			'configure_args' => { @default_build_configure_args },
			'prereqs'	=> [
				@default_prereqs,
				'libtool-1.5.26',
				],
				'xtests'		=> undef,
		},

		'test' => {
			'configure_args' => { @default_test_configure_args },
			'prereqs'	=> [ @default_prereqs ],
			'testclass' => [ @default_testclass ],
		},
	},

	##########################################################################
	# Platform Mac OSX 10.5 on x86_64 with updates
	# condor actually builds naturally for this one, we just don't release it
	##########################################################################
	'x86_64_macos_10.5-updated' => 'x86_64_macos_10.5',


	##########################################################################
	# Platform Mac OSX 10.6 on x86_64
	##########################################################################
	'x86_64_macos_10.6' => {
		'build' => {
			'configure_args' => {  @default_build_configure_args },
			'prereqs'	=> [
				@default_prereqs,
				'libtool-1.5.26',
				],
				'xtests'		=> undef,
		},

		'test' => {
			'configure_args' => { @default_test_configure_args },
			'prereqs'	=> [ @default_prereqs ],
			'testclass' => [ @default_testclass ],
		},
	},

	##########################################################################
	# Platform Mac OSX 10.6 with updates on x86_64
	##########################################################################
	'x86_64_macos_10.6-updated' => 'x86_64_macos_10.6',

	##########################################################################
	# Platform RHEL 5 on x86
	##########################################################################
	'x86_rhap_5'		=> {
		'build' => {
			'configure_args' => { @default_build_configure_args,
								  '-DCLIPPED:BOOL' => 'OFF',
			},
			'prereqs'	=> [ @default_prereqs ],
			'xtests'	=> [ 
				'unmanaged-x86_rhap_5'
				],
		},

		'test' => {
			'configure_args' => { @default_test_configure_args },
			'prereqs'	=> [ @default_prereqs, 'java-1.4.2_05' ],
			'testclass' => [ @default_testclass ],
		},
	},

	##########################################################################
	# Platform RHEL 3 on x86
	##########################################################################
	'x86_rhas_3'		=> {
		'build' => {
			'configure_args' => { @default_build_configure_args,
								  '-DCLIPPED:BOOL' => 'OFF',
								  '-DWITH_LIBCGROUP:BOOL' => 'OFF',
			},
			'prereqs'	=> [ 
				@default_prereqs,
				'perl-5.8.5', 'gzip-1.3.3', 'autoconf-2.59'
				],
				'xtests'		=> [ 
					'x86_rhas_4', 
					'x86_64_rhas_3',
					'x86_64_rhas_4',
				],
		},

		'test' => {
			'configure_args' => { @default_test_configure_args },
			'prereqs'	=> [ @default_prereqs, 'java-1.5.0_08', 'perl-5.8.5',
							 'VMware-server-1.0.7' ],
			'testclass' => [ @default_testclass ],
		},
	},


	# These describe what a human, sadly, had to figure out about certain
	# ports that we do in a "one off" fashion. These ports are generally
	# not released to the public, but are often needed by NMI to run their
	# cluster. If by chance work happens on these ports to make them officially
	# released, then they will move from this section to the above section, 
	# and most likely with the above arguments to configure. Most of these
	# builds of Condor are as clipped as possible to ensure compilation.

	##########################################################################
	# Platform Fedora 13 on x86_64
	##########################################################################
	'x86_64_fedora_13'	=> {
		'build' => {
			'configure_args' => { @minimal_build_configure_args },
			'prereqs'	=> [ @default_prereqs ],
			'xtests'	=> undef,
		},

		'test' => {
			'configure_args' => { @default_test_configure_args },
			'prereqs'	=> [ @default_prereqs, 'java-1.5.0_08' ],
			'testclass' => [ @default_testclass ],
		},
	},

	##########################################################################
	# Platform Fedora 13 with updates on x86_64
	##########################################################################
	'x86_64_fedora_13-updated'	=> {
		'build' => {
			'configure_args' => { @minimal_build_configure_args },
			'prereqs'	=> [ @default_prereqs ],
			'xtests'	=> undef,
		},

		'test' => {
			'configure_args' => { @default_test_configure_args },
			'prereqs'	=> [ @default_prereqs, 'java-1.5.0_08' ],
			'testclass' => [ @default_testclass ],
		},
	},

	##########################################################################
	# Platform Fedora 14 on x86_64
	##########################################################################
	'x86_64_fedora_14'	=> {
		'build' => {
			'configure_args' => { @minimal_build_configure_args,
			},
			'prereqs'	=> [ @default_prereqs ],
			'xtests'	=> undef,
		},

		'test' => {
			'configure_args' => { @default_test_configure_args },
			'prereqs'	=> [ @default_prereqs ],
			'testclass' => [ @default_testclass ],
		},
	},

	##########################################################################
	# Platform Fedora 14 with updates on x86_64
	##########################################################################
	'x86_64_fedora_14-updated'	=> {
		'build' => {
			'configure_args' => { @minimal_build_configure_args,
			},
			'prereqs'	=> [ @default_prereqs ],
			'xtests'	=> undef,
		},

		'test' => {
			'configure_args' => { @default_test_configure_args },
			'prereqs'	=> [ @default_prereqs, 'java-1.5.0_08' ],
			'testclass' => [ @default_testclass ],
		},
	},

	##########################################################################
	# Platform Solaris 11 on x86_64
	# Building openssl is problematic on this platform.	 There is
	# some confusion betwen 64-bit and 32-bit, which causes linkage
	# problems.	 Since ssh_to_job depends on openssl's base64 functions,
	# that is also disabled.
	##########################################################################
	'x86_64_sol_5.11'	=> {
		'build' => {
			'configure_args' => { @minimal_build_configure_args,
								  '-DWITH_OPENSSL:BOOL' => 'OFF',
								  '-DWITH_CURL:BOOL' => 'OFF',
								  '-DHAVE_SSH_TO_JOB:BOOL' => 'OFF',
								  '-DWITHOUT_SOAP_TEST:BOOL' => 'ON',
			},
			'prereqs'	=> [ @default_prereqs, 'perl-5.8.9', 'binutils-2.15',
							 'gzip-1.3.3', 'wget-1.9.1', 'coreutils-6.9',
				],
			'xtests'	=> undef,
		},

		'test' => {
			'configure_args' => { @default_test_configure_args },
			'prereqs'	=> [ @default_prereqs, 'perl-5.8.9', 'binutils-2.15',
							 'gzip-1.3.3', 'wget-1.9.1', 'coreutils-6.9' ],
			'testclass' => [ @default_testclass ],
		},
	},

	##########################################################################
	# Platform Solaris 10 on x86_64
	# Building openssl is problematic on this platform.	 There is
	# some confusion betwen 64-bit and 32-bit, which causes linkage
	# problems.	 Since ssh_to_job depends on openssl's base64 functions,
	# that is also disabled.
	##########################################################################
	'x86_64_sol_5.10'	=> {
		'build' => {
			'configure_args' => { @minimal_build_configure_args,
								  '-DWITH_OPENSSL:BOOL' => 'OFF',
								  '-DWITH_CURL:BOOL' => 'OFF',
								  '-DHAVE_SSH_TO_JOB:BOOL' => 'OFF',
								  '-DWITHOUT_SOAP_TEST:BOOL' => 'ON',
			},
			'prereqs'	=> [ @default_prereqs, 'perl-5.8.9', 'binutils-2.21',
							 'gzip-1.3.3', 'wget-1.9.1', 'coreutils-8.9',
				],
			'xtests'	=> undef,
		},

		'test' => {
			'configure_args' => { @default_test_configure_args },
			'prereqs'	=> [ @default_prereqs, 'perl-5.8.9', 'binutils-2.21',
							 'gzip-1.3.3', 'wget-1.9.1', 'coreutils-8.9' ],
			'testclass' => [ @default_testclass ],
		},
	},

	##########################################################################
	# Platform RHEL 5 on x86  (umanaged!)
	# This might work.
	##########################################################################
	'unmanaged-x86_rhap_5'		=> {
		'build' => {
			'configure_args' => { @default_build_configure_args },
			'prereqs'	=> [ @default_prereqs ],
			'xtests'	=> undef,
		},
		
		'test' => {
			'configure_args' => { @default_test_configure_args },
			'prereqs'	=> [ @default_prereqs, 'java-1.5.0_08' ],
			'testclass' => [ @default_testclass ],
		},
	},

	##########################################################################
	# Platform RHEL 5.2 on X86_64
	# This might work.
	# I suspect this could be a real port if we bothered.
	##########################################################################
	'x86_64_rhap_5.2'	=> {
		'build' => {
			'configure_args' => { @minimal_build_configure_args },
			'prereqs'	=> [ @default_prereqs ],
			'xtests'	=> undef,
		},

		'test' => {
			'configure_args' => { @default_test_configure_args },
			'prereqs'	=> [ @default_prereqs ],
			'testclass' => [ @default_testclass ],
		},
	},

	##########################################################################
	# Platform RHEL 5.3 on X86_64
	# This might work.
	# I suspect this could be a real port if we bothered.
	##########################################################################
	'x86_64_rhap_5.3'	=> {
		'build' => {
			'configure_args' => { @minimal_build_configure_args },
			'prereqs'	=> [ @default_prereqs ],
			'xtests'	=> undef,
		},

		'test' => {
			'configure_args' => { @default_test_configure_args },
			'prereqs'	=> [ @default_prereqs ],
			'testclass' => [ @default_testclass ],
		},
	},

	##########################################################################
	# Platform RHEL 5.3 with updates on X86_64
	# This might work.
	# I suspect this could be a real port if we bothered.
	##########################################################################
	'x86_64_rhap_5.3-updated'	=> {
		'build' => {
			'configure_args' => { @default_build_configure_args },
			'prereqs'	=> [ @default_prereqs ],
			'xtests'	=> undef,
		},

		'test' => {
			'configure_args' => { @default_test_configure_args },
			'prereqs'	=> [ @default_prereqs, 'java-1.4.2_05' ],
			'testclass' => [ @default_testclass ],
		},
	},

	##########################################################################
	# Platform RHEL 5.4 on X86_64
	# This might work.
	# I suspect this could be a real port if we bothered.
	##########################################################################
	'x86_64_rhap_5.4'	=> {
		'build' => {
			'configure_args' => { @minimal_build_configure_args },
			'prereqs'	=> [ @default_prereqs ],
			'xtests'	=> undef,
		},

		'test' => {
			'configure_args' => { @default_test_configure_args },
			'prereqs'	=> [ @default_prereqs ],
			'testclass' => [ @default_testclass ],
		},
	},

	##########################################################################
	# Platform SL 5.5 on X86_64
	# I suspect this could be a real port if we bothered.
	##########################################################################
	'x86_64_sl_5.5' => {
		'build' => {
			'configure_args' => { @minimal_build_configure_args },
			'prereqs'	=> [ @default_prereqs ],
			'xtests'	=> undef,
		},

		'test' => {
			'configure_args' => { @default_test_configure_args },
			'prereqs'	=> [ @default_prereqs ],
			'testclass' => [ @default_testclass ],
		},
	},


	##########################################################################
	# Platform RHEL 4 on X86_64
	# This might work.
	##########################################################################
	'x86_64_rhas_4'		=> {
		'build' => {
			'configure_args' => { @minimal_build_configure_args,
								  '-DWITH_LIBCGROUP:BOOL' => 'OFF',
			 },
			'prereqs'	=> [ @default_prereqs ],
			'xtests'	=> undef,
		},

		'test' => {
			'configure_args' => { @default_test_configure_args },
			'prereqs'	=> [ @default_prereqs, 'java-1.5.0_08', 'perl-5.8.9' ],
			'testclass' => [ @default_testclass ],
		},
	},

	##########################################################################
	# Platform SLES 9 on x86_64
	##########################################################################
	'x86_64_sles_9'				=> {
		'build' => {
			'configure_args' =>{ @minimal_build_configure_args },
			'prereqs'	=> [ @default_prereqs, 'wget-1.9.1' ],
			'xtests'	=> undef,
		},

		'test' => {
			'configure_args' => {
				@default_test_configure_args,
				
			},
			'prereqs'	=> [ @default_prereqs, 'wget-1.9.1', 'java-1.4.2_05' ],
			'testclass' => [ @default_testclass ],
		},
	},

	##########################################################################
	# Platform Ubuntu 10.04 on x86_64
	# This might work.
	##########################################################################
	'x86_64_ubuntu_10.04'		=> {
		'build' => {
			'configure_args' => { @minimal_build_configure_args },
			'prereqs'	=> [ @default_prereqs ],
			'xtests'	=> undef,
		},

		'test' => {
			'configure_args' => { @default_test_configure_args },
			'prereqs'	=> [ @default_prereqs ],
			'testclass' => [ @default_testclass ],
		},
	},

	##########################################################################
	# Platform Ubuntu 10.04 on x86
	##########################################################################
	'x86_ubuntu_10.04' => {
		'build' => {
			'configure_args' => { @minimal_build_configure_args },
			'prereqs'	=> [ @default_prereqs ],
			'xtests'	=> undef,
		},

		'test' => {
			'configure_args' => { @default_test_configure_args },
			'prereqs'	=> [ @default_prereqs ],
			'testclass' => [ @default_testclass ],
		},
	},

	##########################################################################
	# Platform RHEL 4 on x86
	##########################################################################
	'x86_rhas_4'		=> {
		'build' => {
			'configure_args' => { @minimal_build_configure_args },
			'prereqs'	=> [ @default_prereqs ],
			'xtests'	=> undef,
		},

		'test' => {
			'configure_args' => { @default_test_configure_args },
			'prereqs'	=> [ @default_prereqs, 'java-1.4.2_05', 'perl-5.8.5' ],
			'testclass' => [ @default_testclass ],
		},
	},

	##########################################################################
	# Platform openSUSE 11.3 on x86_64 (& updated)
	##########################################################################
	'x86_64_opensuse_11.3'				=> {
		'build' => {
			'configure_args' => { @minimal_build_configure_args,
								  '-DWITHOUT_SOAP_TEST:BOOL' => 'ON',
								  '-DWITH_CURL:BOOL' => 'ON',
								  '-DWITH_LIBVIRT:BOOL' => 'ON',
								  '-DWITH_LIBXML2:BOOL' => 'ON',
			},
			'prereqs'	=> [ @default_prereqs ],
			'xtests'	=> undef,
		},

		'test' => {
			'configure_args' => {
				@default_test_configure_args
				
			},
			'prereqs'	=> [ @default_prereqs ],
			'testclass'	=> [ @default_testclass ],
		},
	},
	'x86_64_opensuse_11.3-updated'		=> 'x86_64_opensuse_11.3',
	'x86_64_opensuse_11.4'				=> 'x86_64_opensuse_11.3',

	# This one is for old batlab with java and ruby test prereqs.
	# Can go away when old batlab does
	'x86_64_opensuse_11.4-updated'		=> {
		'build' => {
			'configure_args' => { @minimal_build_configure_args,
								  '-DWITHOUT_SOAP_TEST:BOOL' => 'ON',
								  '-DWITH_CURL:BOOL' => 'ON',
								  '-DWITH_LIBVIRT:BOOL' => 'ON',
								  '-DWITH_LIBXML2:BOOL' => 'ON',
			},
			'prereqs'	=> [ @default_prereqs, 'java-1.4.2_05' ],
			'xtests'	=> undef,
		},

		'test' => {
			'configure_args' => {
				@default_test_configure_args
				
			},
			'prereqs'	=> [ @default_prereqs, 'java-1.4.2_05' ],
			'testclass'	=> [ @default_testclass ],
		},
	},


	##########################################################################
	# Platform FreeBSD 7.4 on x86
	##########################################################################
	'x86_freebsd_7.4-updated'		=> {
		'build' => {
			'configure_args' => { @minimal_build_configure_args,
				'-DWITHOUT_SOAP_TEST:BOOL=ON' => undef,
				'-DENABLE_JAVA_TESTS:BOOL=OFF' => undef,
				'-DWITH_CURL:BOOL=OFF' => undef,
				'-DWITH_LIBVIRT:BOOL=OFF' => undef,
				'-DWITH_LIBXML2:BOOL=ON' => undef,
			},
			'prereqs'	=> [ 'tar-1.14',
							 'patch-2.6.1',
							 'cmake-2.8.3',
							 'flex-2.5.4a',
							 'make-3.80',
							 'byacc-1.9',
							 'bison-1.25',
							 'wget-1.9.1',
							 'm4-1.4.1',
				],
			'xtests'	=> undef,
		},

		'test' => {
			'configure_args' => {
				@default_test_configure_args
				
			},
			'prereqs'	=> [ 'tar-1.14',
							 'patch-2.6.1',
							 'cmake-2.8.3',
							 'flex-2.5.4a',
							 'make-3.80',
							 'byacc-1.9',
							 'bison-1.25',
							 'wget-1.9.1',
							 'm4-1.4.1',
				],
			'testclass'	=> [ @default_testclass ],
		},
	},
	'x86_64_freebsd_8.2'				=> {
		'build' => {
			'configure_args' => { @minimal_build_configure_args,
				'-DWITHOUT_SOAP_TEST:BOOL=ON' => undef,
				'-DENABLE_JAVA_TESTS:BOOL=OFF' => undef,
				'-DWITH_CURL:BOOL=OFF' => undef,
				'-DWITH_LIBVIRT:BOOL=OFF' => undef,
				'-DWITH_LIBXML2:BOOL=ON' => undef,
			},
			'prereqs'	=> [ ],
			'xtests'	=> undef,
		},

		'test' => {
			'configure_args' => {
				@default_test_configure_args
				
			},
			'prereqs'	=> [ ],
			'testclass'	=> [ @default_testclass ],
		},
	},
	'x86_64_freebsd_7.4-updated'		=> 'x86_freebsd_7.4-updated',
	'x86_freebsd_8.2-updated'			=> 'x86_freebsd_7.4-updated',
	'x86_64_freebsd_8.2-updated'		=> 'x86_freebsd_7.4-updated',
	'x86_64_freebsd_8.3'				=> 'x86_freebsd_7.4-updated',
);

while( 1 ) {
	my $fixed = 0;
	my @skipped;
	foreach my $platform (keys %submit_info) {
		next if ( ref($submit_info{$platform}) eq "HASH" );
		my $target = $submit_info{$platform};
		die "Self reference detected in '$platform' definition!!!"
			if ( $target eq $platform );
		if ( ! exists $submit_info{$target} ) {
			die "No matching platform '$target' for alias '$platform'";
		}
		if ( ref($submit_info{$target}) eq "HASH" )	 {
			$submit_info{$platform} = $submit_info{$target};
			$fixed++;
		}
		else {
			push( @skipped, $platform );
		}
	}
	last if ( scalar(@skipped) == 0 );
	if ( ! $fixed ) {
		die "Can't fixup ", join(", ",@skipped), " platforms!";
	}
}

###############################################################################
# The code below this comment is used to sanity check the above data and
# check for simple type errors and other typos. The main() function is run if
# this file is executed standalone, but not if it is 'use'd by another
# perl script. Of course, the functions are available for use in the other
# perl script if desired.
###############################################################################

sub typecheck {
	my $result = 1; # assume the typecheck passed.

	print "Running typecheck of submit_info.conf:\n";

	return $result;

	# An example, much more could be done...
	foreach my $p (sort keys %submit_info) {
		# ensure configure_args is present and defined
		if (!exists($submit_info{$p}{build}{configure_args})) {
			print "ERROR: Platform $p 'configure_args' not present\n";
			$result = 0;
		}
		# ensure 'configure_args' is defined properly.
		if (!defined($submit_info{$p}{build}{configure_args})) {
			print "ERROR: Platform $p 'configure_args' not defined\n";
			$result = 0;
		}

		# ensure configure_args is present and defined
		if (!exists($submit_info{$p}{test}{configure_args})) {
			print "ERROR: Platform $p 'configure_args' not present\n";
			$result = 0;
		}
		# ensure 'configure_args' is defined properly.
		if (!defined($submit_info{$p}{test}{configure_args})) {
			print "ERROR: Platform $p 'configure_args' not defined\n";
			$result = 0;
		}
	}

	# TODO: Add that the prereqs must contain unique entries.

	return $result;
}

# A simple thing explaining some statistics about submit_info. Mostly useful
# for grant work, I'm sure. :)
sub statistics {
	print "Statistics of submit_info:\n";

	my $nump = scalar(keys(%submit_info));

	print "\tNumber of nmi platforms described: $nump\n";

	#print "\tPlatforms:\n";
	#foreach my $p (sort keys %submit_info) {
	#	print "\t\t$p\n";
	#}
};

sub dump_info
{
	my ($f) = shift(@_);
	my ($bref, $tref);

	if (!defined($f)) {
		$f = *STDOUT;
	}
	
	print $f "-------------------------------\n";
	print $f "Dump of submit_info information\n";
	print $f "-------------------------------\n";

	foreach my $p (sort keys %submit_info) {
		my $found = 0;
		foreach my $pname ( @_ ) {
			if ( $pname eq $p ) {
				$found++;
				last;
			}
			elsif ( $pname =~ /\/(.*)\// ) {
				my $re = "$1";
				if ( $p =~ /$re/ ) {
					$found++;
					last;
				}
			}
		}
		next if ( ! $found );
		print $f "Platform: $p\n";

		print $f "Build Info:\n";
		if (!defined($submit_info{$p}{'build'})) {
			print $f "Undef\n";
		} else {
			$bref = $submit_info{$p}{'build'};

			# emit the build configure arguments
			print $f "\tConfigure Args: ";
			if (!defined($bref->{'configure_args'})) {
				print $f "Undef\n";
			} else {
				print $f join(' ', args_to_array($bref->{'configure_args'})) .
					"\n";
			}
			
			# emit the build prereqs
			print $f "\tPrereqs: ";
			if (!defined($bref->{'prereqs'})) {
				print $f "Undef\n";
			} else {
				print $f join(' ', @{$bref->{'prereqs'}}) . "\n";
			}

			# emit the cross tests
			print $f "\tXTests: ";
			if (!defined($bref->{'xtests'})) {
				print $f "Undef\n";
			} else {
				print $f join(' ', @{$bref->{'xtests'}}) . "\n";
			}
		}

		print $f "Test Info:\n";
		if (!defined($submit_info{$p}{'test'})) {
			print $f "Undef\n";
		} else {
			$tref = $submit_info{$p}{'test'};

			# emit the test configure arguments
			print $f "\tConfigure Args: ";
			if (!defined($tref->{'configure_args'})) {
				print $f "Undef\n";
			} else {
				print $f join(' ', args_to_array($tref->{'configure_args'})) .
					"\n";
			}
			
			# emit the test prereqs
			print $f "\tPrereqs: ";
			if (!defined($tref->{'prereqs'})) {
				print $f "Undef\n";
			} else {
				print $f join(' ', @{$tref->{'prereqs'}}) . "\n";
			}

			# emit the testclass
			print $f "\tTestClass: ";
			if (!defined($tref->{'testclass'})) {
				print $f "Undef\n";
			} else {
				print $f join(' ', @{$tref->{'testclass'}}) . "\n";
			}
		}

		print "\n";
	}
}

# This function converts (and resonably escapes) an argument hash into an array
# usually used for hashes like 'configure_args'
sub args_to_array {
	my ($arg_ref) = (@_);
	my @result;

	foreach my $k (sort keys %{$arg_ref}) {
		if (defined($arg_ref->{$k})) {
			push @result, "$k='" . $arg_ref->{$k} . "'";
		}
		else {
			push @result, "$k";
		}
	}
	return @result;
}

sub main
{
	my @platforms;
	my $usage = "usage: $0 [--help|-h] [--list|-l] [-a|--all] [(<platform>|/<regex>/) ...]";

	foreach my $arg ( @ARGV ) {
		if (  ( $arg eq "-l" ) or ( $arg eq "--list" ) ) {
			foreach my $key ( sort keys(%submit_info) ) {
				print "$key\n";
			}
			exit( 0 );
		}
		elsif (	 ( $arg eq "-a" ) or ( $arg eq "--all" ) ) {
			push( @platforms, "/.*/" );
		}
		elsif (	 ( $arg eq "-h" ) or ( $arg eq "--help" ) ) {
			print "$usage\n";
			print "	 --help|-h:	 This help\n";
			print "	 --list|-l:	 List available platforms\n";
			print "	 --all|-a:	 Dump info on all available platforms\n";
			print "	 <platform>: Dump info named platform\n";
			print "	 /<regex>/:	 Dump info on all platforms matching <regex>\n";
			exit(0);
		}
		elsif ( $arg =~ /_/ or $arg =~ /^\// ) {
			push( @platforms, $arg );
		}
		elsif ( $arg =~ /^-/ ) {
			print "Unknown option: '$arg'\n";
			print "$usage\n";
			exit( 1 );
		}
		else {
			print "'$arg' does not appear to be a valid platform name or regex\n";
			print "$usage\n";
			exit( 1 );
		}
	}
	if ( ! scalar(@platforms) ) {
		print "$usage\n";
		exit( 1 );
	}
	$#ARGV = -1;

	if (!typecheck()) {
		die "\tTypecheck failed!";
	} else {
		print "\tTypecheck passed.\n";
	}
	statistics();
	dump_info( undef, @platforms );
}

###############################################################################
# Topelevel code
###############################################################################

# The variable "$slaved_module" should be defined in the perl script
# that includes this perl file as a data initialization module. In this
# case, the main will not be run. It is useful to run submit_info.conf by hand
# after mucking with it and have it ensure that what you typed in made sense.
if (!defined($main::slaved_module)) {
	$main::slaved_module = undef; # silence warning
	main();
}

1;

### Local Variables: ***
### mode:perl ***
### tab-width: 4  ***
### End: ***<|MERGE_RESOLUTION|>--- conflicted
+++ resolved
@@ -450,15 +450,9 @@
 			},
 			'prereqs'	=> [ @default_prereqs ],
 			'xtests'	=> [ 
-<<<<<<< HEAD
-				'x86_64_fedora_14-updated',
 				'x86_64_opensuse_11.4-updated',
 				'x86_64_rhap_6.1-updated',
 				],
-=======
-				'x86_64_rhap_5.2',
-				'x86_64_rhap_6.1-updated' ],
->>>>>>> 7185dbcc
 		},
 
 		'test' => {
