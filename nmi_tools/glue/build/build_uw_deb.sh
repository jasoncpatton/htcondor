#!/bin/bash
set -e
if [[ $VERBOSE ]]; then
  set -x
fi

# build_uw_deb

usage () {
  echo "usage: [VERBOSE=1] $(basename "$0")"
  echo
  echo "Environment:"
  echo "  VERBOSE=1                         Show all commands run by script"
  echo
  exit 1
}

fail () { echo "$@" >&2; exit 1; }

[[ $dest_dir ]] || dest_dir=$PWD

check_version_string () {
  [[ ${!1} =~ ^[0-9]+\.[0-9]+\.[0-9]+$ ]] || fail "Bad ${1//_/ }: '${!1}'"
}

# get the version and build id
condor_build_id=$(<BUILD-ID)
condor_version=$(echo condor-*.tgz | sed -e s/^condor-// -e s/.tgz$//)

[[ $condor_version ]] || fail "Condor version string not found"
check_version_string  condor_version

# Do everything in a temp dir that will go away on errors or end of script
tmpd=$(mktemp -d "$PWD/.tmpXXXXXX")
trap 'rm -rf "$tmpd"' EXIT

cd "$tmpd"

# Unpack the official tarball
mv "../condor-${condor_version}.tgz" "./condor_${condor_version}.orig.tar.gz"
tar xfpz "condor_${condor_version}.orig.tar.gz"
cd "condor-${condor_version}"

# copy debian files into place
cp -pr build/packaging/debian debian
(cd debian; ./prepare-build-files.sh)

# set default email address for build
export DEBEMAIL=${DEBEMAIL-htcondor-admin@cs.wisc.edu}
# if running in a condor slot, set parallelism to slot size
export DEB_BUILD_OPTIONS="parallel=${OMP_NUM_THREADS-1}"

# Extract prerelease value from top level CMake file
PRE_RELEASE=$(grep '^set(PRE_RELEASE' CMakeLists.txt)
<<<<<<< HEAD
PRE_RELEASE=${PRE_RELEASE#*\"} # Trim up to and including leading "
PRE_RELEASE=${PRE_RELEASE%\"*} # Trim trailing " to end of line
=======
PRE_RELEASE=${PRE_RELEASE#* } # Trim up to and including space
PRE_RELEASE=${PRE_RELEASE%\)*} # Trim off the closing parenthesis
>>>>>>> b94a7d79

# Distribution should be one of experimental, unstable, testing, stable, oldstable, oldoldstable
# unstable -> daily repo
# testing -> rc repo
# stable -> release repo

if [ "$PRE_RELEASE" = 'OFF' ]; then
    dist='stable'
<<<<<<< HEAD
elif [ "$PRE_RELEASE" = 'RC' ]; then
=======
elif [ "$PRE_RELEASE" = '"RC"' ]; then
>>>>>>> b94a7d79
    dist='testing'
else
    dist='unstable'
fi
<<<<<<< HEAD

echo "Distribution is $dist"

=======
echo "Distribution is $dist"

>>>>>>> b94a7d79
if [ "$PRE_RELEASE" = 'OFF' ]; then
    # Changelog entry is present for final release build
    dch --release --distribution $dist ignored
else
    # Generate a changelog entry
    dch --distribution $dist --newversion "$condor_version-0.$condor_build_id" "Automated build"
fi

. /etc/os-release
if [ "$VERSION_CODENAME" = 'bullseye' ]; then
    true
elif [ "$VERSION_CODENAME" = 'bookworm' ]; then
    dch --distribution $dist --nmu 'place holder entry'
elif [ "$VERSION_CODENAME" = 'bionic' ]; then
    true
elif [ "$VERSION_CODENAME" = 'focal' ]; then
    dch --distribution $dist --nmu 'place holder entry'
elif [ "$VERSION_CODENAME" = 'jammy' ]; then
    dch --distribution $dist --nmu 'place holder entry'
    dch --distribution $dist --nmu 'place holder entry'
else
    echo ERROR: Unknown codename
    exit 1
fi

dpkg-buildpackage -uc -us

cd ..

mv ./*.dsc ./*.debian.tar.xz ./*.orig.tar.gz "$dest_dir"
mv ./*.changes ./*.deb "$dest_dir"
ls -lh "$dest_dir"
<|MERGE_RESOLUTION|>--- conflicted
+++ resolved
@@ -52,13 +52,8 @@
 
 # Extract prerelease value from top level CMake file
 PRE_RELEASE=$(grep '^set(PRE_RELEASE' CMakeLists.txt)
-<<<<<<< HEAD
-PRE_RELEASE=${PRE_RELEASE#*\"} # Trim up to and including leading "
-PRE_RELEASE=${PRE_RELEASE%\"*} # Trim trailing " to end of line
-=======
 PRE_RELEASE=${PRE_RELEASE#* } # Trim up to and including space
 PRE_RELEASE=${PRE_RELEASE%\)*} # Trim off the closing parenthesis
->>>>>>> b94a7d79
 
 # Distribution should be one of experimental, unstable, testing, stable, oldstable, oldoldstable
 # unstable -> daily repo
@@ -67,23 +62,14 @@
 
 if [ "$PRE_RELEASE" = 'OFF' ]; then
     dist='stable'
-<<<<<<< HEAD
-elif [ "$PRE_RELEASE" = 'RC' ]; then
-=======
 elif [ "$PRE_RELEASE" = '"RC"' ]; then
->>>>>>> b94a7d79
     dist='testing'
 else
     dist='unstable'
 fi
-<<<<<<< HEAD
 
 echo "Distribution is $dist"
 
-=======
-echo "Distribution is $dist"
-
->>>>>>> b94a7d79
 if [ "$PRE_RELEASE" = 'OFF' ]; then
     # Changelog entry is present for final release build
     dch --release --distribution $dist ignored
