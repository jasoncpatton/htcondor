--- conflicted
+++ resolved
@@ -81,13 +81,8 @@
 # testing -> rc repo
 # stable -> release repo
 
-<<<<<<< HEAD
-dist='unstable'
-#dist='testing'
-=======
 #dist='unstable'
 dist='testing'
->>>>>>> b2be1389
 #dist='stable'
 echo "Distribution is $dist"
 echo "Suffix is '$suffix'"
