#!/usr/bin/env perl
##**************************************************************
##
## Copyright (C) 1990-2007, Condor Team, Computer Sciences Department,
## University of Wisconsin-Madison, WI.
## 
## Licensed under the Apache License, Version 2.0 (the "License"); you
## may not use this file except in compliance with the License.  You may
## obtain a copy of the License at
## 
##    http://www.apache.org/licenses/LICENSE-2.0
## 
## Unless required by applicable law or agreed to in writing, software
## distributed under the License is distributed on an "AS IS" BASIS,
## WITHOUT WARRANTIES OR CONDITIONS OF ANY KIND, either express or implied.
## See the License for the specific language governing permissions and
## limitations under the License.
##
##**************************************************************

######################################################################
###### WARNING!!!  The return value of this script has special  ######
###### meaning, so you can NOT just call die().  you MUST       ######
###### use the special c_die() method so we return 3!!!!        ######
######################################################################
######################################################################
# Perform a given build task, and return the status of that task
# 0 = success
# 1 = build failed
# 3 = internal fatal error (a.k.a. die)
######################################################################

use Cwd;
my $BaseDir = getcwd();

my $SrcDir = "$BaseDir/src";
my $msconfigDir = "$BaseDir/msconfig";
my $PublicDir = "$BaseDir/public";

my $TAR_TASK 	= "remote_task.create_tar";
my $UNSTRIPPED_TASK = "remote_task.create_unstripped_tar";
my $CONFIG_TASK = "remote_task.reconfig_package";
my $RPM_TASK	= "remote_task.create_rpm";
my $RPM_CHECK_TASK	= "remote_task.check_rpm";
my $DEB_TASK	= "remote_task.create_deb";
my $DEB_CHECK_TASK	= "remote_task.check_deb";

my $taskname = "";
my $execstr = "";
# autoflush our STDOUT
$| = 1;
open STDERR,">&STDOUT";


## TSTCLAIR->THAWAN et.al ok below is the conundrum as it relates to packaging
## The remote declare needs to be created/updated for (N) different packages
## b/c of the issues with multiple PATHS on install targets.  As a result
## cmake will need to be called again with the same args, which you may want
## to store in a file during the remote pre phase.

if( ! defined $ENV{_NMI_TASKNAME} ) {
    print "NMI_TASKNAME not defined, building tar.gz package as default";
    $taskname = $TAR_TASK;

}else {
	$taskname = $ENV{_NMI_TASKNAME};
}

# Checking task type
if ($taskname eq $TAR_TASK) { 
	#Normal build -> create tar.gz package (The only reason install is done is for the std:u:tests) 
	#Reconfigure cmake variables for stripped tarball build

	#Read back configuration from remote_pre stage
	open (CMAKECONFIG, "<cmake_args.txt") || die "Cannot open cmake_args.txt: $!";
	while(<CMAKECONFIG>){
		my($line) = $_;
		$execstr = $line;
		last;
	}
	close (CMAKECONFIG);

	#Append extra argument
	$execstr = $execstr . " -DCONDOR_PACKAGE_BUILD:BOOL=OFF -DCONDOR_STRIP_PACKAGES:BOOL=ON && make externals && make package && make install && make tests";

} elsif  ($taskname eq $UNSTRIPPED_TASK){
	#Reconfigure cmake variables for native package build

	#Read back configuration from remote_pre stage
	open (CMAKECONFIG, "<cmake_args.txt") || die "Cannot open cmake_args.txt: $!";
	while(<CMAKECONFIG>){
		my($line) = $_;
		$execstr = $line;
		last;
	}
	close (CMAKECONFIG);

	#Append extra argument
	$execstr = $execstr . " -DCONDOR_STRIP_PACKAGES:BOOL=OFF && make externals && make package";
} elsif  ($taskname eq $RPM_TASK){
	#Building RPM

	#Reconfigure cmake variables for native package build	
	#Read back configuration from remote_pre stage
	open (CMAKECONFIG, "<cmake_args.txt") || die "Cannot open cmake_args.txt: $!";
	while(<CMAKECONFIG>){
		my($line) = $_;
		$execstr = $line;
		last;
	}
	close (CMAKECONFIG);
	
	#Append extra argument
	$execstr = $execstr . " -DCONDOR_PACKAGE_BUILD:BOOL=ON -DCONDOR_STRIP_PACKAGES:BOOL=ON && make package";

} elsif  ($taskname eq $RPM_CHECK_TASK){
	#Print packaging log to stdout
	#List file in the package
	$execstr= "find . -name '*rpmbuild*' -print -exec cat {} \\;; rpm -qlp *.rpm";

} elsif  ($taskname eq $DEB_TASK){
	#Building Debian package

	#Reconfigure cmake variables for native package build	
	#Read back configuration from remote_pre stage
	open (CMAKECONFIG, "<cmake_args.txt") || die "Cannot open cmake_args.txt: $!";
	while(<CMAKECONFIG>){
		my($line) = $_;
		$execstr = $line;
		last;
	}
	close (CMAKECONFIG);
	
	#Append extra argument
	$execstr = $execstr . " -DCONDOR_PACKAGE_BUILD:BOOL=ON -DCONDOR_STRIP_PACKAGES:BOOL=ON && fakeroot make package";

} elsif  ($taskname eq $DEB_CHECK_TASK){
	#Print package summary
	#Would like to run lintian, but it is not avialable on 
	#all NMI machine
	$execstr= "dpkg-deb -I *.deb";
	
}

print "------------------------- ENV DUMP ------------------------\n";
if ($ENV{NMI_PLATFORM} =~ /winnt/) {

	# build.win.bat uses BASE_DIR to setup some things.
	#
	$ENV{BASE_DIR} = "$BaseDir";
<<<<<<< HEAD
    system("env");
    #print(`cmd /c dir /b /s build.win.bat`);
    $execstr= "nmi_tools\\glue\\build\\build.win.bat"; ##devenv CONDOR.sln /Rebuild RelWithDebInfo /project PACKAGE";
	# need to make the tests here. 
=======
    $execstr= "nmi_tools\\glue\\build\\build.win.bat";
>>>>>>> 3b468b84

} else {
    $ENV{PATH} ="$ENV{PATH}:/sw/bin:/sw/sbin:/usr/kerberos/bin:/bin:/sbin:/usr/bin:/usr/sbin:/usr/local/bin:/usr/local/sbin:/usr/bin/X11:/usr/X11R6/bin:/usr/local/condor/bin:/usr/local/condor/sbin:/usr/local/bin:/bin:/usr/bin:/usr/X11R6/bin:/usr/ccs/bin:/usr/lib/java/bin";
    system("env");
}
print "------------------------- ENV DUMP ------------------------\n";

######################################################################
# build
######################################################################
print "$execstr\n";
$buildstatus = system("$execstr");

# now check the build status and return appropriately
if( $buildstatus == 0 ) {
    print "Building $taskname: SUCCESS\n";
    exit 0;
}

print "Building $taskname: FAILURE ($buildstatus)\n";
exit 1;<|MERGE_RESOLUTION|>--- conflicted
+++ resolved
@@ -148,14 +148,7 @@
 	# build.win.bat uses BASE_DIR to setup some things.
 	#
 	$ENV{BASE_DIR} = "$BaseDir";
-<<<<<<< HEAD
-    system("env");
-    #print(`cmd /c dir /b /s build.win.bat`);
-    $execstr= "nmi_tools\\glue\\build\\build.win.bat"; ##devenv CONDOR.sln /Rebuild RelWithDebInfo /project PACKAGE";
-	# need to make the tests here. 
-=======
     $execstr= "nmi_tools\\glue\\build\\build.win.bat";
->>>>>>> 3b468b84
 
 } else {
     $ENV{PATH} ="$ENV{PATH}:/sw/bin:/sw/sbin:/usr/kerberos/bin:/bin:/sbin:/usr/bin:/usr/sbin:/usr/local/bin:/usr/local/sbin:/usr/bin/X11:/usr/X11R6/bin:/usr/local/condor/bin:/usr/local/condor/sbin:/usr/local/bin:/bin:/usr/bin:/usr/X11R6/bin:/usr/ccs/bin:/usr/lib/java/bin";
