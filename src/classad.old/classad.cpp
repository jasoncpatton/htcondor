/***************************************************************
 *
 * Copyright (C) 1990-2007, Condor Team, Computer Sciences Department,
 * University of Wisconsin-Madison, WI.
 * 
 * Licensed under the Apache License, Version 2.0 (the "License"); you
 * may not use this file except in compliance with the License.  You may
 * obtain a copy of the License at
 * 
 *    http://www.apache.org/licenses/LICENSE-2.0
 * 
 * Unless required by applicable law or agreed to in writing, software
 * distributed under the License is distributed on an "AS IS" BASIS,
 * WITHOUT WARRANTIES OR CONDITIONS OF ANY KIND, either express or implied.
 * See the License for the specific language governing permissions and
 * limitations under the License.
 *
 ***************************************************************/

// AttrList.C
//
// Implementation of AttrList classes and AttrListList classes.
//

#include "condor_common.h"

# include "condor_debug.h"
# include "condor_ast.h"
# include "condor_registration.h"
# include "condor_attrlist.h"
# include "condor_attributes.h"
# include "condor_classad.h"
# include "condor_adtypes.h"
# include "MyString.h"
# include "stream.h"
# include "condor_xml_classads.h"

static Registration regi;                   // this is the registration for 
                                            // the AttrList type names. It 
                                            // should be defined in the calling
                                            // procedure.

static	SortFunctionType SortSmallerThan;
static	void* SortInfo;
static  const char *empty_string = "";

// useful when debugging (std* are macros)
FILE *__stdin__  = stdin;
FILE *__stdout__ = stdout;
FILE *__stderr__ = stderr;


//
// AdType Constructor.
//
AdType::AdType(const char *tempName)
{
    if(tempName == NULL)
    {                                       // if empty.
        name = new char[strlen("") + 1];
	if(!name)
        {
	    	EXCEPT("Out of memory!");
        }
	strcpy(name, "");
	number = -1;
    }
    else
    {
        name = new char[strlen(tempName) + 1];
	if(!name)
        {
            EXCEPT("Warning : you ran out of memory -- quitting !");
        }
	strcpy(name, tempName);
	number = regi.RegisterType(tempName);
    }   
}

//
// AdType Destructor. 
//
AdType::~AdType()
{
    if(name)
    {
        delete []name;
    }
}

//
// ClassAd constructors
//
ClassAd::ClassAd() : AttrList()
{
	myType = NULL;
	targetType = NULL;
}

ClassAd::
ClassAd(FILE* f, char* d, int& i, int &err, int &empty) 
  : AttrList(f, d, i, err, empty)
{
	myType = NULL;
	targetType = NULL;

	updateBoundVariables();
}

ClassAd::ClassAd(char* s, char d) : AttrList(s, d)
{
	myType = NULL;
	targetType = NULL;

	updateBoundVariables();
}

void
ClassAd::updateBoundVariables() {
    ExprTree *tree;
    EvalResult *val;

    val = new EvalResult;
    if(val == NULL)
    {
        EXCEPT("Warning : you ran out of space -- quitting !");
    }

	// Make a parse tree that contains the variable MyType
    ParseClassAdRvalExpr("MyType", tree);
	// Evaluate this variable within the classad, to see if it
	// is defined.
    tree->EvalTree(this, val);

	if( myType ) {
		delete myType;
		myType = NULL;
	}

	// If it's not defined, we set the type to be blank
    if(!val || val->type!=LX_STRING)
    {
        myType = new AdType();               // undefined type.
        if(myType == NULL)
        {
            EXCEPT("Warning : you ran out of space");
		}
    }
	// otherwise it was defined, so we'll set the type to be what the
	// creator of the classad wants. Note that later on, we'll delete
	// the type from the attribute list. ('Delete("MyType")')
    else
    {
		myType = new AdType(val->s);
		if(myType == NULL)
		{
				EXCEPT("Warning : you ran out of space");
		}
    }
	delete tree;
	// I just added the next two lines: we were leaking memory 
	// because EvalResult may contain a string result that isn't
	// properly deleted if we don't call the destructor. Therefore,
	// I delete and recreate the EvalResult. --alain 23-Sep-2001
	delete val;
	val = new EvalResult;

	// Make a parse tree that contains the variable TargetType
    ParseClassAdRvalExpr("TargetType", tree);
	// Evaluate this variable within the classad, to see if it
	// is defined.
    tree->EvalTree(this, val);

	if( targetType ) {
		delete targetType;
		targetType = NULL;
	}

	// If it's not defined, we set the type to be blank
    if(!val || val->type!=LX_STRING)
    {
        targetType = new AdType();           // undefined type.
		if(targetType == NULL)
		{
			EXCEPT("Warning : you ran out of space");
		}
    }
	// otherwise it was defined, so we'll set the type to be what the
	// creator of the classad wants. Note that later on, we'll delete
	// the type from the attribute list. ('Delete("TargetType")')
    else
    {
		targetType = new AdType(val->s);
		if(targetType == NULL)
		{
			EXCEPT("Warning : you ran out of space");
		}
    }
    delete tree;

    if(val)
    {
        delete val;
    }

		// We no longer remove MyType and TargetType from the
		// attrlist, so they can be used in places such as
		// COLLECTOR_REQUIREMENTS.  Just beware that these values
		// should only be updated via the ClassAd::SetXXX() functions.
	SetInvisible("MyType");
	SetInvisible("TargetType");
}

ClassAd::ClassAd(const ClassAd& old) : AttrList((AttrList&) old)
{
	myType = NULL;
	targetType = NULL;

    if(old.myType)
    {
        this->myType = new AdType(old.myType->name);
		if(this->myType == NULL)
		{
			EXCEPT("Warning : you ran out of meomory");
		}
    }
    if(old.targetType)
    {
        this->targetType = new AdType(old.targetType->name);
		if(this->targetType == NULL)
		{
			EXCEPT("Warning : you ran out of meomory");
		}
	}
}

ClassAd::~ClassAd()
{
    if(associatedList)
    {
		associatedList->associatedAttrLists->Delete(this);
    }
    if(myType)
    {
        delete myType;
    }
    if(targetType)
    {
        delete targetType;
    }
}

ClassAd& ClassAd::operator=(const ClassAd& other)
{
	if (this != &other) {
		// First, let the base class do its magic.
		AttrList::operator=(other);

		// Clean up memory that we're going to be copying over.
		if (myType != NULL) {
			delete myType;
			myType = NULL;
		}
		if (targetType != NULL) {
			delete targetType;
			targetType = NULL;
		}

		if (other.myType) {
			myType = new AdType(other.myType->name);
			if (myType == NULL) {
				EXCEPT("Warning : you ran out of meomory");
			}
		}
		if(other.targetType) {
			targetType = new AdType(other.targetType->name);
			if (targetType == NULL) {
				EXCEPT("Warning : you ran out of meomory");
			}
		}
	}
	return *this;
}

//
// This member function of class AttrList sets myType name.
//
void ClassAd::SetMyTypeName(const char *tempName)
{
	if(!tempName)
	{
		if(myType)
		{
			delete myType;
		}
		myType = NULL;
		return;
	}
    if(myType)
    {
        delete myType;
    }
    myType = new AdType(tempName);
    if(!myType)
    {
        EXCEPT("Warning : you ran out of memory -- quitting !");
    }
		// Also set the corresponding attribute in the attrlist.
	Assign("MyType",tempName);
	SetInvisible("MyType");
}

//
// This member function of class AttrList returns myType name.
//
const char *ClassAd::GetMyTypeName()
{
    if(!myType)
    {
		return empty_string;
    }
    else
    {
        return myType->name;
    }
}

//
// This member function of class AttrList sets targetType name.
//
void ClassAd::SetTargetTypeName(const char *tempName)
{
	if(!tempName)
	{
		if(targetType)
		{
			delete targetType;
		}
		targetType = NULL;
		return;
	}
    if(targetType)
    {
        delete targetType;
    }
    targetType = new AdType(tempName);
    if(!targetType)
    {
        EXCEPT("Warning : you ran out of memory -- quitting !");
    }
		// Store the value in the attrlist too.
	Assign("TargetType",tempName);
	SetInvisible("TargetType");
}

//
// This member function of class AttrList returns targetType name.
//
const char *ClassAd::GetTargetTypeName()
{
    if(!targetType)
    {
        return empty_string;
    }
    else
    {
        return targetType->name;
    }
}

//
// This member function of class AttrList returns myType number.
//
int ClassAd::GetMyTypeNumber()
{
    if(!myType)
    {
        return -1;                            // undefined type.
    }
    else
    {
        return myType->number;
    }
}

//
// This member function of class AttrList returns targetType number.
//
int ClassAd::GetTargetTypeNumber()
{
    if(!targetType)
    {
        return -1;                            // undefined type.
    }
    else
    {
        return targetType->number;
    }
}


//
// This member function tests whether two ClassAds match mutually.
//

// Parsing a classad from a string is slow.  Really slow.  We match
// ads frequently, so cache the "MY.Requirements" tree so we only
// need to parse it once.

ExprTree *reqsTree = 0;

int ClassAd::IsAMatch(ClassAd* temp)
{
    EvalResult *val;

    if(!temp)
    {
        return 0;
    }

    if( (GetTargetTypeNumber()==temp->GetMyTypeNumber()) || !stricmp(GetTargetTypeName(),ANY_ADTYPE) ) {
        /* MY.TargetType matches TARGET.MyType */
    } else {
        return 0;
    }

    if( (GetMyTypeNumber()==temp->GetTargetTypeNumber()) || !stricmp(temp->GetTargetTypeName(),ANY_ADTYPE) ) {
        /* TARGET.TargetType matches MY.MyType */
    } else {
        return 0;
    }

    val = new EvalResult;
    if(val == NULL)
    {
        EXCEPT("Warning : you ran out of memory -- quitting !");
    }

    if (reqsTree == 0) ParseClassAdRvalExpr("MY.Requirements", reqsTree);       // convention.

    reqsTree->EvalTree(this, temp, val);         // match in one direction.
    if(!val || val->type != LX_INTEGER)
    {
	delete val;
	return 0;
    }
    else
    {
      if(!val->i)
      {
	  delete val;
	  return 0; 
      }
    }

    reqsTree->EvalTree(temp, this, val);      // match in the other direction.
    if(!val || val->type != LX_INTEGER)
    {
	delete val;
	return 0;
    }
    else
    {
        if(!val->i)
	{
	    delete val;
	    return 0; 
        }
    }  

    delete val;
    return 1;   
}

bool operator== (ClassAd &lhs, ClassAd &rhs)
{
	return (lhs >= rhs && rhs >= lhs);
}


bool operator<= (ClassAd &lhs, ClassAd &rhs)
{
	return (rhs >= lhs);
}


bool operator>= (ClassAd &lhs, ClassAd &rhs)
{
	EvalResult *val;	
	
	if( (lhs.GetMyTypeNumber()!=rhs.GetTargetTypeNumber()) &&
	    stricmp(rhs.GetTargetTypeName(),ANY_ADTYPE) )
	{
		return false;
	}

	if ((val = new EvalResult) == NULL)
	{
		EXCEPT("Out of memory -- quitting");
	}

	if (reqsTree == 0) ParseClassAdRvalExpr ("MY.Requirements", reqsTree);
	reqsTree -> EvalTree (&rhs, &lhs, val);
	if (!val || val->type != LX_INTEGER)
	{
		delete val;
		return false;
	}
	else
	if (!val->i)
	{
		delete val;
		return false;
	}

	delete val;
	return true;
}

int ClassAd::fPrintAsXML(FILE* f)
{
	if(!f)
	{
		return FALSE;
	}

	MyString out;
	sPrintAsXML(out);
	fprintf(f, "%s", out.Value());
	return TRUE;
}

	
////////////////////////////////////////////////////////////////////////////////
// print the whole ClassAd into a file. The expressions are in infix notation.
// Returns FALSE if the file pointer is NULL; TRUE otherwise.
////////////////////////////////////////////////////////////////////////////////
int ClassAd::fPrint(FILE* f)
{
	if(!f)
	{
		return FALSE;
	}

    fprintf(f, "MyType = ");
    fprintf(f, "%c", '"');
	if(GetMyTypeName())
	{
		fprintf(f, "%s", GetMyTypeName());
	}
    fprintf(f, "%c\n", '"');
    fprintf(f, "TargetType = ");
    fprintf(f, "%c", '"');
	if(GetMyTypeName())
	{
		fprintf(f, "%s", GetTargetTypeName());
	}
    fprintf(f, "%c\n", '"');    
	
	return AttrList::fPrint(f);
}

int ClassAd::sPrintAsXML(MyString &output,StringList *attr_white_list)
{
	ClassAdXMLUnparser  unparser;
	MyString            xml;
	unparser.SetUseCompactSpacing(false);
	unparser.Unparse(this, xml, attr_white_list);
	output += xml;
	return TRUE;
}

////////////////////////////////////////////////////////////////////////////////
// Append a ClassAd to a string.
////////////////////////////////////////////////////////////////////////////////
int ClassAd::sPrint(MyString &output)
{
	output += "MyType = \"";
	if(GetMyTypeName())
	{
		output += GetMyTypeName();
	}
	output += "\"\nTargetType = \"";
	if(GetMyTypeName())
	{
		output += GetTargetTypeName();
	}
	output += "\"\n";
	
	return AttrList::sPrint(output);
}

////////////////////////////////////////////////////////////////////////////////
// print the whole ClassAd to the given debug level. The expressions
// are in infix notation.  
////////////////////////////////////////////////////////////////////////////////
void
ClassAd::dPrint(int level)
{
	const char* foo;
	int flag = D_NOHEADER | level;
	foo = GetMyTypeName();
	if( foo ) {
		dprintf( flag, "MyType = \"%s\"\n", foo );
	} else {
		dprintf( flag, "MyType = \"\"\n" );
	}

	foo = GetTargetTypeName();
	if( foo ) {
		dprintf( flag, "TargetType = \"%s\"\n", foo );
	} else {
		dprintf( flag, "TargetType = \"\"\n" );
	}

	AttrList::dPrint( level );
}


// shipping functions for ClassAd -- added by Lei Cao

int ClassAd::put(Stream& s)
{

	// first send over all the attributes
	if ( !AttrList::put(s) ) {
		return 0;
	}

	// send the types; if a type does not exist, send "(unknown type)" instead
	{
		char *adType = "(unknown type)";
    	if(myType && myType->name)
		{
			if (!s.code(myType->name))
				return 0;
		}
		else
		if (!s.code (adType))
			return 0;

		if(targetType && targetType->name)
		{
    		if(!s.code(targetType->name))
        		return 0;
		}
		else
		if (!s.code(adType))
			return 0;
	}


    return 1;
}


void
ClassAd::Clear( void )
{
		// First, clear out everything in our AttrList
	AttrList::Clear();

		// Now, clear out our Type fields, since those are specific to
		// ClassAd and aren't handled by AttrList::Clear().
    if( myType ) {
        delete myType;
		myType = NULL;
    }
    if( targetType ) {
        delete targetType;
		targetType = NULL;
    }
}

bool
ClassAd::initFromString(char const *str,MyString *err_msg)
{
	if( !AttrList::initFromString(str,err_msg) ) {
		return false;
	}

	updateBoundVariables();
    return true; // is this correct?
}


int
ClassAd::initFromStream(Stream& s)
{
	char *name  = NULL;

		// First, initialize ourselves from the stream.  This will
		// delete any existing attributes in the list...
	if ( !AttrList::initFromStream(s) ) {
		return 0;
	}

		// Now, if there's also type info on the wire, read that,
		// too. 
    if(!s.code(name)) {
		dprintf(D_FULLDEBUG,"Failed to read ClassAd type.\n");
        return 0;
    }
    SetMyTypeName(name);
	if ( name != NULL ) {
		free(name);
		name = NULL;
	}

    if(!s.code(name)) {
		dprintf(D_FULLDEBUG,"Failed to read ClassAd target type.\n");
        return 0;
    }
    SetTargetTypeName(name);
	if ( name != NULL ) {
		free(name);
		name = NULL;
	}

    return 1; 
}


<<<<<<< HEAD
#if defined(USE_XDR)
int ClassAd::put (XDR *xdrs)
{
	char*	tmp = NULL;

	xdrs->x_op = XDR_ENCODE;

	if (!AttrList::put (xdrs))
		return 0;

	if(myType)
	{
		if (!xdr_mywrapstring (xdrs, &myType->name))
			return 0;
	}
	else
	{
		if (!xdr_mywrapstring (xdrs, &tmp))
			return 0;
	}

	if(targetType)
	{
		if (!xdr_mywrapstring (xdrs, &targetType->name))
			return 0;
	}
	else
	{
		if (!xdr_mywrapstring (xdrs, &tmp))
			return 0;
	}

	return 1;
}


int ClassAd::get (XDR *xdrs)
{
	char buf[100];
	char *line = buf;

	if (!line) return 0;

	xdrs->x_op = XDR_DECODE;

	if (!AttrList::get (xdrs)) 
		return 0;

	if (!xdr_mywrapstring (xdrs, &line)) 
		return 0;

	SetMyTypeName (line);

	if (!xdr_mywrapstring (xdrs, &line)) 
		return 0;

	SetTargetTypeName (line);

	return 1;
}
#endif

=======
void ClassAd::
ExchangeExpressions (ClassAd *ad)
{
    AttrListElem *tmp1;
    AttrListList *tmp2;
    int           tmp3;
	HashTable<YourString,AttrListElem *> *tmpHash;

    // exchange variables which maintain the attribute list
    // see condor_attrlist.h  --RR

#   define SWAP(a,b,t) {t=a; a=b; b=t;}

    SWAP(associatedList, ad->associatedList, tmp2); // this is AttrListList*
    SWAP(exprList, ad->exprList, tmp1);             // these are AttrListElem*
	SWAP(hash, ad->hash, tmpHash);
    SWAP(tail, ad->tail, tmp1);
    SWAP(ptrExpr, ad->ptrExpr, tmp1);
    SWAP(ptrName, ad->ptrName, tmp1);

    // undefine macro to decrease name-space pollution
#   undef SWAP

    return;
}

>>>>>>> 9608a6ed
ClassAd* ClassAdList::Lookup(const char* name)
{
	AttrList*	list;

	((AttrListList*)this)->Lookup(name, list);
	return (ClassAd*)list;
}

void ClassAdList::
Sort(int(*SmallerThan)(AttrList*, AttrList*, void*), void* info)
{
/*
	dprintf(D_ALWAYS,"head=%08x , tail=%08x\n",head,tail);
	int count=1;
	for (AttrListAbstract* xx=head; xx; xx=xx->next, count++ ) {
	  dprintf(D_ALWAYS, "%02d: prev=%08x , cur=%08x , next=%08x\n",count,xx->prev,xx,xx->next);
    }
*/

	Sort(SmallerThan, info, head);

/*
	dprintf(D_ALWAYS,"head=%08x , tail=%08x\n",head,tail);
	count=1;
	for (AttrListAbstract* xx=head; xx; xx=xx->next, count++ ) {
	  dprintf(D_ALWAYS, "%02d: prev=%08x , cur=%08x , next=%08x\n",count,xx->prev,xx,xx->next);
    }
*/

}

int ClassAdList::
SortCompare(const void* v1, const void* v2)
{
	AttrListAbstract** a1 = (AttrListAbstract**)v1;
	AttrListAbstract** b1 = (AttrListAbstract**)v2;
	AttrListAbstract *abstract_ad1 = *a1;
	AttrListAbstract *abstract_ad2 = *b1;
	AttrList* a;
	AttrList* b;

	// Convert AttrListAbstracts to AttrList
	if ( abstract_ad1->Type() == ATTRLISTENTITY ) {
		// this represents an AttrList in one AttrListList
		a = (AttrList *)abstract_ad1;
	} else {
		// this represents an AttrList in multiple AttrListLists
		// thus, it is an AttrListRep not an AttrList
		a = (AttrList *)((AttrListRep *)abstract_ad1)->GetOrigAttrList();
	}

	if ( abstract_ad2->Type() == ATTRLISTENTITY ) {
		// this represents an AttrList in one AttrListList
		b = (AttrList *)abstract_ad2;
	} else {
		// this represents an AttrList in multiple AttrListLists
		// thus, it is an AttrListRep not an AttrList
		b = (AttrList *)((AttrListRep *)abstract_ad2)->GetOrigAttrList();
	}
	// The user supplied SortSmallerThan() func returns a 1
	// if a is smaller than b, and that is _all_ we know about
	// SortSmallerThan().  Some tools implement a SortSmallerThan()
	// that returns a -1 on error, some just return a 0 on error,
	// it is chaos.  Just chaos I tell you.  _SO_ we only check for
	// a "1" if it is smaller than, and do not assume anything else.
	// qsort() wants a -1 for smaller.
	if ( SortSmallerThan(a,b,SortInfo) == 1 ) {
			// here we know that a is less than b
		return -1;
	} else {
			// So, now we know that a is not smaller than b, but
			// we still need to figure out if a is equal to b or not.
			// Do this by calling the user supplied compare function
			// again and ask if b is smaller than a.
		if ( SortSmallerThan(b,a,SortInfo) == 1 ) {
				// now we know that a is greater than b
			return 1;
		} else {
				// here we know a is not smaller than b, and b is not
				// smaller than a.  so they must be equal.
			return 0;
		}
	}
}

void ClassAdList::
Sort( SortFunctionType UserSmallerThan, void* UserInfo, 
		AttrListAbstract*& listHead)
{
	AttrListAbstract* ad;
	int i;
	int len = MyLength();

	if ( len < 2 ) {
		// the list is either empty or has only one element,
		// thus it is already sorted.
		return;
	}

	// what we have is a linked list we want to sort quickly.
	// so we stash pointers to all the elements into an array and qsort.
	// then we fixup all the head/tail/next/prev pointers.

	// so first create our array
	AttrListAbstract** array = new AttrListAbstract*[len];
	ad = listHead;
	i = 0;
	while (ad) {
		array[i++] = ad;
		ad = ad->next;
	}
	ASSERT(i == len);

	// now sort it.  Note: since we must use static members, Sort() is
	// _NOT_ thread safe!!!
	SortSmallerThan = UserSmallerThan;	
	SortInfo = UserInfo;
	qsort(array,len,sizeof(AttrListAbstract*),SortCompare);

	// and finally fixup the order of the double linked list
	listHead = ad = array[0];
	ad->prev = NULL;
	for (i=1;i<len;i++) {
		ad->next = array[i];
		array[i]->prev = ad;
		ad = array[i];
	}
	tail = ad;
	tail->next = NULL;

	// and delete our array
	delete [] array;
}

ClassAd* ClassAd::FindNext()
{
	return (ClassAd*)next;
}<|MERGE_RESOLUTION|>--- conflicted
+++ resolved
@@ -721,97 +721,6 @@
 }
 
 
-<<<<<<< HEAD
-#if defined(USE_XDR)
-int ClassAd::put (XDR *xdrs)
-{
-	char*	tmp = NULL;
-
-	xdrs->x_op = XDR_ENCODE;
-
-	if (!AttrList::put (xdrs))
-		return 0;
-
-	if(myType)
-	{
-		if (!xdr_mywrapstring (xdrs, &myType->name))
-			return 0;
-	}
-	else
-	{
-		if (!xdr_mywrapstring (xdrs, &tmp))
-			return 0;
-	}
-
-	if(targetType)
-	{
-		if (!xdr_mywrapstring (xdrs, &targetType->name))
-			return 0;
-	}
-	else
-	{
-		if (!xdr_mywrapstring (xdrs, &tmp))
-			return 0;
-	}
-
-	return 1;
-}
-
-
-int ClassAd::get (XDR *xdrs)
-{
-	char buf[100];
-	char *line = buf;
-
-	if (!line) return 0;
-
-	xdrs->x_op = XDR_DECODE;
-
-	if (!AttrList::get (xdrs)) 
-		return 0;
-
-	if (!xdr_mywrapstring (xdrs, &line)) 
-		return 0;
-
-	SetMyTypeName (line);
-
-	if (!xdr_mywrapstring (xdrs, &line)) 
-		return 0;
-
-	SetTargetTypeName (line);
-
-	return 1;
-}
-#endif
-
-=======
-void ClassAd::
-ExchangeExpressions (ClassAd *ad)
-{
-    AttrListElem *tmp1;
-    AttrListList *tmp2;
-    int           tmp3;
-	HashTable<YourString,AttrListElem *> *tmpHash;
-
-    // exchange variables which maintain the attribute list
-    // see condor_attrlist.h  --RR
-
-#   define SWAP(a,b,t) {t=a; a=b; b=t;}
-
-    SWAP(associatedList, ad->associatedList, tmp2); // this is AttrListList*
-    SWAP(exprList, ad->exprList, tmp1);             // these are AttrListElem*
-	SWAP(hash, ad->hash, tmpHash);
-    SWAP(tail, ad->tail, tmp1);
-    SWAP(ptrExpr, ad->ptrExpr, tmp1);
-    SWAP(ptrName, ad->ptrName, tmp1);
-
-    // undefine macro to decrease name-space pollution
-#   undef SWAP
-
-    return;
-}
-
->>>>>>> 9608a6ed
 ClassAd* ClassAdList::Lookup(const char* name)
 {
 	AttrList*	list;
