/***************************************************************
 *
 * Copyright (C) 1990-2007, Condor Team, Computer Sciences Department,
 * University of Wisconsin-Madison, WI.
 * 
 * Licensed under the Apache License, Version 2.0 (the "License"); you
 * may not use this file except in compliance with the License.  You may
 * obtain a copy of the License at
 * 
 *    http://www.apache.org/licenses/LICENSE-2.0
 * 
 * Unless required by applicable law or agreed to in writing, software
 * distributed under the License is distributed on an "AS IS" BASIS,
 * WITHOUT WARRANTIES OR CONDITIONS OF ANY KIND, either express or implied.
 * See the License for the specific language governing permissions and
 * limitations under the License.
 *
 ***************************************************************/


#include "condor_common.h"
#include "condor_classad.h"
#include "condor_debug.h"
#include "condor_io.h"
#include "condor_constants.h"
#include "pseudo_ops.h"
#include "condor_sys.h"
#include "baseshadow.h"
#include "remoteresource.h"
#include "directory.h"
#include "secure_file.h"
#include "condor_base64.h"


#if defined(Solaris)
#include <sys/statvfs.h>
#endif

extern ReliSock *syscall_sock;
extern BaseShadow *Shadow;
extern RemoteResource *thisRemoteResource;


static bool read_access(const char * filename ) {
	return thisRemoteResource->allowRemoteReadFileAccess( filename );
}

static bool write_access(const char * filename ) {
	return thisRemoteResource->allowRemoteWriteFileAccess( filename );
}

static int stat_string( char *line, struct stat *info )
{
	return sprintf(line,"%lld %lld %lld %lld %lld %lld %lld %lld %lld %lld %lld %lld %lld\n",
		(long long) info->st_dev,
		(long long) info->st_ino,
		(long long) info->st_mode,
		(long long) info->st_nlink,
		(long long) info->st_uid,
		(long long) info->st_gid,
		(long long) info->st_rdev,
		(long long) info->st_size,
#ifdef WIN32
		(long long) 0, // use 0 as a placeholder
		(long long) 0, // use 0 as a placeholder
#else
		(long long) info->st_blksize,
		(long long) info->st_blocks,
#endif
		(long long) info->st_atime,
		(long long) info->st_mtime,
		(long long) info->st_ctime
	);
}

#if defined(Solaris)
static int statfs_string( char *line, struct statvfs *info )
#else
static int statfs_string( char *line, struct statfs *info )
#endif
{
#ifdef WIN32
	return 0;
#else
	return sprintf(line,"%lld %lld %lld %lld %lld %lld %lld\n",
#  if defined(Solaris)
		(long long) info->f_fsid,
		(long long) info->f_frsize,
#  else
		(long long) info->f_type,
		(long long) info->f_bsize,
#  endif
		(long long) info->f_blocks,
		(long long) info->f_bfree,
		(long long) info->f_bavail,
		(long long) info->f_files,
		(long long) info->f_ffree
	);
#endif
}

static const char * shadow_syscall_name(int condor_sysnum)
{
	switch(condor_sysnum) {
        case CONDOR_register_job_info: return "register_job_info";
        case CONDOR_register_starter_info: return "register_starter_info";
        case CONDOR_get_job_info: return "get_job_info";
        case CONDOR_get_user_info: return "get_user_info";
        case CONDOR_job_exit: return "job_exit";
        case CONDOR_job_termination: return "job_termination";
        case CONDOR_begin_execution: return "begin_execution";
        case CONDOR_open: return "open";
        case CONDOR_close: return "close";
        case CONDOR_read: return "read";
        case CONDOR_write: return "write";
        case CONDOR_lseek: return "lseek";
        case CONDOR_lseek64: return "lseek64";
        case CONDOR_llseek: return "llseek";
        case CONDOR_unlink: return "unlink";
        case CONDOR_rename: return "rename";
        case CONDOR_register_mpi_master_info: return "register_mpi_master_info";
        case CONDOR_mkdir: return "mkdir";
        case CONDOR_rmdir: return "rmdir";
        case CONDOR_fsync: return "fsync";
        case CONDOR_get_file_info_new: return "get_file_info_new";
        case CONDOR_ulog: return "ulog";
        case CONDOR_phase: return "phase";
        case CONDOR_get_job_attr: return "get_job_attr";
        case CONDOR_set_job_attr: return "set_job_attr";
        case CONDOR_constrain: return "constrain";
        case CONDOR_get_sec_session_info: return "get_sec_session_info";
		case CONDOR_dprintf_stats: return "dprintf_stats";
#ifdef WIN32
#else
        case CONDOR_pread: return "pread";
        case CONDOR_pwrite: return "pwrite";
        case CONDOR_sread: return "sread";
        case CONDOR_swrite: return "swrite";
        case CONDOR_rmall: return "rmall";
#endif
        case CONDOR_getfile: return "getfile";
        case CONDOR_putfile: return "putfile";
        case CONDOR_getlongdir: return "getlongdir";
        case CONDOR_getdir: return "getdir";
        case CONDOR_whoami: return "whoami";
        case CONDOR_whoareyou: return "whoareyou";
        case CONDOR_fstat: return "fstat";
        case CONDOR_fstatfs: return "fstatfs";
        case CONDOR_fchown: return "fchown";
        case CONDOR_fchmod: return "fchmod";
        case CONDOR_ftruncate: return "ftruncate";
        case CONDOR_link: return "link";
        case CONDOR_symlink: return "symlink";
        case CONDOR_readlink: return "readlink";
        case CONDOR_stat: return "stat";
        case CONDOR_lstat: return "lstat";
        case CONDOR_statfs: return "statfs";
        case CONDOR_access: return "access";
        case CONDOR_chmod: return "chmod";
		case CONDOR_chown: return "chown";
        case CONDOR_lchown: return "lchown";
        case CONDOR_truncate: return "truncate";
        case CONDOR_utime: return "utime";
		case CONDOR_getcreds: return "getcreds";
		case CONDOR_get_delegated_proxy: return "get_delegated_proxy";
	}
	return "unknown";
}

int
do_REMOTE_syscall()
{
	int condor_sysnum;
	int	rval = -1, result = -1, fd = -1, mode = -1, uid = -1, gid = -1;
	int length = -1;
	condor_errno_t terrno = (condor_errno_t)0;
	char *path = NULL, *buffer = NULL;
	void *buf = NULL;

	syscall_sock->decode();

	dprintf(D_SYSCALLS, "About to decode condor_sysnum\n");

	rval = syscall_sock->code(condor_sysnum);
	if (!rval) {
		MyString err_msg;
		err_msg = "Can no longer talk to condor_starter ";
		err_msg += syscall_sock->get_sinful_peer();

            // the socket is closed, there's no way to recover
            // from this.  so, we have to cancel the socket
            // handler in daemoncore and delete the relisock.
		thisRemoteResource->closeClaimSock();

            /* It is possible that we are failing to read the
            syscall number because the starter went away
            because we *asked* it to go away. Don't be shocked
            and surprised if the startd/starter actually did
            what we asked when we deactivated the claim.
            Or the starter went away by itself after telling us
            it's ready to do so (via a job_exit syscall). */
       if ( thisRemoteResource->wasClaimDeactivated() ||
            thisRemoteResource->gotJobExit() ) {
           return -1;
       }

		if( Shadow->supportsReconnect() ) {
				// instead of having to EXCEPT, we can now try to
				// reconnect.  happy day! :)
			dprintf( D_ALWAYS, "%s\n", err_msg.Value() );

			const char* txt = "Socket between submit and execute hosts "
				"closed unexpectedly";
			Shadow->logDisconnectedEvent( txt ); 

			if (!Shadow->shouldAttemptReconnect(thisRemoteResource)) {
					dprintf(D_ALWAYS, "This job cannot reconnect to starter, so job exiting\n");
					Shadow->gracefulShutDown();
					EXCEPT( "%s", err_msg.Value() );
			}
				// tell the shadow to start trying to reconnect
			Shadow->reconnect();
				// we need to return 0 so that our caller doesn't
				// think the job exited and doesn't do anything to the
				// syscall socket.
			return 0;
		} else {
				// The remote starter doesn't support it, so give up
				// like we always used to.
			EXCEPT( "%s", err_msg.Value() );
		}
	}

	dprintf(D_SYSCALLS,
		"Got request for syscall %s (%d)\n",
		shadow_syscall_name(condor_sysnum), condor_sysnum);

	switch( condor_sysnum ) {

	case CONDOR_register_starter_info:
	{
		ClassAd ad;
		result = ( getClassAd(syscall_sock, ad) );
		ASSERT( result );
		result = ( syscall_sock->end_of_message() );
		ASSERT( result );

		errno = 0;
		rval = pseudo_register_starter_info( &ad );
		terrno = (condor_errno_t)errno;
		dprintf( D_SYSCALLS, "\trval = %d, errno = %d\n", rval, terrno );

		syscall_sock->encode();
		result = ( syscall_sock->code(rval) );
		ASSERT( result );
		if( rval < 0 ) {
			result = ( syscall_sock->code( terrno ) );
			ASSERT( result );
		}
		result = ( syscall_sock->end_of_message() );
		ASSERT( result );
		return 0;
	}

	case CONDOR_register_job_info:
	{
		ClassAd ad;
		result = ( getClassAd(syscall_sock, ad) );
		ASSERT( result );
		result = ( syscall_sock->end_of_message() );
		ASSERT( result );

		errno = 0;
		rval = pseudo_register_job_info( &ad );
		terrno = (condor_errno_t)errno;
		dprintf( D_SYSCALLS, "\trval = %d, errno = %d\n", rval, terrno );

		syscall_sock->encode();
		result = ( syscall_sock->code(rval) );
		ASSERT( result );
		if( rval < 0 ) {
			result = ( syscall_sock->code( terrno ) );
			ASSERT( result );
		}
		result = ( syscall_sock->end_of_message() );
		ASSERT( result );
		return 0;
	}

	case CONDOR_get_job_info:
	{
		ClassAd *ad = NULL;
		bool delete_ad;

		result = ( syscall_sock->end_of_message() );
		ASSERT( result );

		errno = 0;
		rval = pseudo_get_job_info(ad, delete_ad);
		terrno = (condor_errno_t)errno;
		dprintf( D_SYSCALLS, "\trval = %d, errno = %d\n", rval, terrno );

		syscall_sock->encode();
		result = ( syscall_sock->code(rval) );
		ASSERT( result );
		if( rval < 0 ) {
			result = ( syscall_sock->code( terrno ) );
			ASSERT( result );
		} else {
			result = ( putClassAd(syscall_sock, *ad) );
			ASSERT( result );
		}
		result = ( syscall_sock->end_of_message() );
		ASSERT( result );
		if ( delete_ad ) {
			delete ad;
		}
		return 0;
	}


	case CONDOR_get_user_info:
	{
		ClassAd *ad = NULL;

		result = ( syscall_sock->end_of_message() );
		ASSERT( result );

		errno = 0;
		rval = pseudo_get_user_info(ad);
		terrno = (condor_errno_t)errno;
		dprintf( D_SYSCALLS, "\trval = %d, errno = %d\n", rval, terrno );

		syscall_sock->encode();
		result = ( syscall_sock->code(rval) );
		ASSERT( result );
		if( rval < 0 ) {
			result = ( syscall_sock->code( terrno ) );
			ASSERT( result );
		} else {
			result = ( putClassAd(syscall_sock, *ad) );
			ASSERT( result );
		}
		result = ( syscall_sock->end_of_message() );
		ASSERT( result );
		return 0;
	}


	case CONDOR_job_exit:
	{
		int status=0;
		int reason=0;
		ClassAd ad;

		result = ( syscall_sock->code(status) );
		ASSERT( result );
		result = ( syscall_sock->code(reason) );
		ASSERT( result );
		result = ( getClassAd(syscall_sock, ad) );
		ASSERT( result );
		result = ( syscall_sock->end_of_message() );
		ASSERT( result );

		errno = 0;
		rval = pseudo_job_exit(status, reason, &ad);
		terrno = (condor_errno_t)errno;
		dprintf( D_SYSCALLS, "\trval = %d, errno = %d\n", rval, terrno );

		syscall_sock->encode();
		result = ( syscall_sock->code(rval) );
		ASSERT( result );
		if( rval < 0 ) {
			result = ( syscall_sock->code( terrno ) );
			ASSERT( result );
		}
		result = ( syscall_sock->end_of_message() );
		ASSERT( result );
		return -1;
	}

	case CONDOR_job_termination:
	{
		ClassAd ad;
		result = ( getClassAd(syscall_sock, ad) );
		ASSERT( result );
		result = ( syscall_sock->end_of_message() );
		ASSERT( result );

		errno = 0;
		rval = pseudo_job_termination( &ad );
		terrno = (condor_errno_t)errno;
		dprintf( D_SYSCALLS, "\trval = %d, errno = %d\n", rval, terrno );

		syscall_sock->encode();
		result = ( syscall_sock->code(rval) );
		ASSERT( result );
		if( rval < 0 ) {
			result = ( syscall_sock->code( terrno ) );
			ASSERT( result );
		}
		result = ( syscall_sock->end_of_message() );
		ASSERT( result );
		return 0;
	}

	case CONDOR_begin_execution:
	{
		result = ( syscall_sock->end_of_message() );
		ASSERT( result );

		errno = 0;
		rval = pseudo_begin_execution();
		terrno = (condor_errno_t)errno;
		dprintf( D_SYSCALLS, "\trval = %d, errno = %d\n", rval, terrno );

		syscall_sock->encode();
		result = ( syscall_sock->code(rval) );
		ASSERT( result );
		if( rval < 0 ) {
			result = ( syscall_sock->code( terrno ) );
			ASSERT( result );
		}
		result = ( syscall_sock->end_of_message() );
		ASSERT( result );
		return 0;
	}

	case CONDOR_open:
	  {
		open_flags_t flags;
		int   lastarg;

		result = ( syscall_sock->code(flags) );
		ASSERT( result );
		dprintf( D_SYSCALLS, "  flags = %d\n", flags );
		result = ( syscall_sock->code(lastarg) );
		ASSERT( result );
		dprintf( D_SYSCALLS, "  lastarg = %d\n", lastarg );
		path = NULL;
		result = ( syscall_sock->code(path) );
		dprintf( D_SYSCALLS, "  path = %s\n", path );
		ASSERT( result );
		result = ( syscall_sock->end_of_message() );
		ASSERT( result );


		bool access_ok;
		// O_RDONLY, O_WRONLY, and O_RDWR are an enum, not flags. O_RDONLY==0
		if ( (flags & (O_RDONLY  | O_WRONLY | O_RDWR)) == O_RDONLY ) {
			access_ok = read_access(path);
		} else {
			access_ok = write_access(path);
		}

		errno = 0;
		if ( access_ok ) {
			rval = safe_open_wrapper_follow( path , flags , lastarg);
		} else {
			rval = -1;
			errno = EACCES;
		}
		terrno = (condor_errno_t)errno;
		dprintf( D_SYSCALLS, "\trval = %d, errno = %d\n", rval, terrno );
		
		syscall_sock->encode();
		result = ( syscall_sock->code(rval) );
		ASSERT( result );
		if( rval < 0 ) {
			result = ( syscall_sock->code( terrno ) );
			ASSERT( result );
		}

		free( (char *)path );
		result = ( syscall_sock->end_of_message() );
		ASSERT( result );
		return 0;
	}

	case CONDOR_close:
	  {
		result = ( syscall_sock->code(fd) );
		ASSERT( result );
		dprintf( D_SYSCALLS, "  fd = %d\n", fd );
		result = ( syscall_sock->end_of_message() );
		ASSERT( result );

		errno = 0;
		rval = close( fd);
		terrno = (condor_errno_t)errno;
		dprintf( D_SYSCALLS, "\trval = %d, errno = %d\n", rval, terrno );

		syscall_sock->encode();
		result = ( syscall_sock->code(rval) );
		ASSERT( result );
		if( rval < 0 ) {
			result = ( syscall_sock->code( terrno ) );
			ASSERT( result );
		}
		result = ( syscall_sock->end_of_message() );
		ASSERT( result );
		return 0;
	}
	case CONDOR_read:
	  {
		size_t   len;

		result = ( syscall_sock->code(fd) );
		ASSERT( result );
		dprintf( D_SYSCALLS, "  fd = %d\n", fd );
		result = ( syscall_sock->code(len) );
		ASSERT( result );
		dprintf( D_SYSCALLS, "  len = %ld\n", (long)len );
		buf = (void *)malloc( (unsigned)len );
		ASSERT( buf );
		memset( buf, 0, (unsigned)len );
		result = ( syscall_sock->end_of_message() );
		ASSERT( result );

		errno = 0;
		rval = read( fd , buf , len);
		terrno = (condor_errno_t)errno;
		dprintf( D_SYSCALLS, "\trval = %d, errno = %d\n", rval, terrno );

		syscall_sock->encode();
		result = ( syscall_sock->code(rval) );
		ASSERT( result );
		if( rval < 0 ) {
			result = ( syscall_sock->code( terrno ) );
			ASSERT( result );
		}
		if( rval >= 0 ) {
			result = ( syscall_sock->code_bytes_bool(buf, rval) );
			ASSERT( result );
		}
		free( buf );
		result = ( syscall_sock->end_of_message() );
		ASSERT( result );
		return 0;
	}

	case CONDOR_write:
	  {
		size_t   len;

		result = ( syscall_sock->code(fd) );
		ASSERT( result );
		dprintf( D_SYSCALLS, "  fd = %d\n", fd );
		result = ( syscall_sock->code(len) );
		ASSERT( result );
		dprintf( D_SYSCALLS, "  len = %ld\n", (long)len );
		buf = (void *)malloc( (unsigned)len );
		ASSERT( buf );
		memset( buf, 0, (unsigned)len );
		result = ( syscall_sock->code_bytes_bool(buf, len) );
		ASSERT( result );
		result = ( syscall_sock->end_of_message() );
		ASSERT( result );

		errno = 0;
		rval = write( fd , buf , len);
		terrno = (condor_errno_t)errno;
		dprintf( D_SYSCALLS, "\trval = %d, errno = %d\n", rval, terrno );

		syscall_sock->encode();
		result = ( syscall_sock->code(rval) );
		ASSERT( result );
		if( rval < 0 ) {
			result = ( syscall_sock->code( terrno ) );
			ASSERT( result );
		}
		free( buf );
		result = ( syscall_sock->end_of_message() );
		ASSERT( result );
		return 0;
	}

	case CONDOR_lseek:
	case CONDOR_lseek64:
	case CONDOR_llseek:
	  {
		off_t   offset;
		int   whence;

		result = ( syscall_sock->code(fd) );
		ASSERT( result );
		dprintf( D_SYSCALLS, "  fd = %d\n", fd );
		result = ( syscall_sock->code(offset) );
		ASSERT( result );
		dprintf( D_SYSCALLS, "  offset = %ld\n", (long)offset );
		result = ( syscall_sock->code(whence) );
		ASSERT( result );
		dprintf( D_SYSCALLS, "  whence = %d\n", whence );
		result = ( syscall_sock->end_of_message() );
		ASSERT( result );

		errno = 0;
		rval = lseek( fd , offset , whence);
		terrno = (condor_errno_t)errno;
		dprintf( D_SYSCALLS, "\trval = %d, errno = %d\n", rval, terrno );

		syscall_sock->encode();
		result = ( syscall_sock->code(rval) );
		ASSERT( result );
		if( rval < 0 ) {
			result = ( syscall_sock->code( terrno ) );
			ASSERT( result );
		}
		result = ( syscall_sock->end_of_message() );
		ASSERT( result );
		return 0;
	}

	case CONDOR_unlink:
	  {
		path = NULL;
		result = ( syscall_sock->code(path) );
		ASSERT( result );
		dprintf( D_SYSCALLS, "  path = %s\n", path );
		result = ( syscall_sock->end_of_message() );
		ASSERT( result );

		if ( write_access(path) ) {
			errno = 0;
			rval = unlink( path);
		} else {
			// no permission to write to this file
			rval = -1;
			errno = EACCES;
		}
		terrno = (condor_errno_t)errno;
		dprintf( D_SYSCALLS, "\trval = %d, errno = %d\n", rval, terrno );

		syscall_sock->encode();
		result = ( syscall_sock->code(rval) );
		ASSERT( result );
		if( rval < 0 ) {
			result = ( syscall_sock->code( terrno ) );
			ASSERT( result );
		}
		free( (char *)path );
		result = ( syscall_sock->end_of_message() );
		ASSERT( result );
		return 0;
	}

	case CONDOR_rename:
	  {
		char *  from;
		char *  to;

		to = NULL;
		from = NULL;
		result = ( syscall_sock->code(from) );
		ASSERT( result );
		dprintf( D_SYSCALLS, "  from = %s\n", from );
		result = ( syscall_sock->code(to) );
		ASSERT( result );
		dprintf( D_SYSCALLS, "  to = %s\n", to );
		result = ( syscall_sock->end_of_message() );
		ASSERT( result );

		if ( write_access(from) && write_access(to) ) {
			errno = 0;
			rval = rename( from , to);
		} else {
			rval = -1;
			errno = EACCES;
		}

		terrno = (condor_errno_t)errno;
		dprintf( D_SYSCALLS, "\trval = %d, errno = %d\n", rval, terrno );

		syscall_sock->encode();
		result = ( syscall_sock->code(rval) );
		ASSERT( result );
		if( rval < 0 ) {
			result = ( syscall_sock->code( terrno ) );
			ASSERT( result );
		}
		free( (char *)to );
		free( (char *)from );
		result = ( syscall_sock->end_of_message() );
		ASSERT( result );
		return 0;
	}

	case CONDOR_register_mpi_master_info:
	{
		ClassAd ad;
		result = ( getClassAd(syscall_sock, ad) );
		ASSERT( result );
		result = ( syscall_sock->end_of_message() );
		ASSERT( result );

		errno = 0;
		rval = pseudo_register_mpi_master_info( &ad );
		terrno = (condor_errno_t)errno;
		dprintf( D_SYSCALLS, "\trval = %d, errno = %d\n", rval, terrno );

		syscall_sock->encode();
		result = ( syscall_sock->code(rval) );
		ASSERT( result );
		if( rval < 0 ) {
			result = ( syscall_sock->code( terrno ) );
			ASSERT( result );
		}
		result = ( syscall_sock->end_of_message() );
		ASSERT( result );
		return 0;
	}

	case CONDOR_mkdir:
	  {
		path = NULL;
		result = ( syscall_sock->code(path) );
		ASSERT( result );
		dprintf( D_SYSCALLS, "  path = %s\n", path );
		result = ( syscall_sock->code(mode) );
		ASSERT( result );
		dprintf( D_SYSCALLS, "  mode = %d\n", mode );
		result = ( syscall_sock->end_of_message() );
		ASSERT( result );

		if ( write_access(path) ) {
			errno = 0;
			rval = mkdir(path,mode);
		} else {
			rval = -1;
			errno = EACCES;
		}
		terrno = (condor_errno_t)errno;
		dprintf( D_SYSCALLS, "\trval = %d, errno = %d\n", rval, terrno );

		syscall_sock->encode();
		result = ( syscall_sock->code(rval) );
		ASSERT( result );
		if( rval < 0 ) {
			result = ( syscall_sock->code( terrno ) );
			ASSERT( result );
		}
		free( (char *)path );
		result = ( syscall_sock->end_of_message() );
		ASSERT( result );
		return 0;
	}

	case CONDOR_rmdir:
	  {
		path = NULL;
		result = ( syscall_sock->code(path) );
		ASSERT( result );
		dprintf( D_SYSCALLS, "  path = %s\n", path );
		result = ( syscall_sock->end_of_message() );
		ASSERT( result );

		if ( write_access(path) ) {
			errno = 0;
			rval = rmdir( path);
		} else {
			rval = -1;
			errno = EACCES;
		}
		terrno = (condor_errno_t)errno;
		dprintf( D_SYSCALLS, "\trval = %d, errno = %d\n", rval, terrno );

		syscall_sock->encode();
		result = ( syscall_sock->code(rval) );
		ASSERT( result );
		if( rval < 0 ) {
			result = ( syscall_sock->code( terrno ) );
			ASSERT( result );
		}
		free( path );
		result = ( syscall_sock->end_of_message() );
		ASSERT( result );
		return 0;
	}

	case CONDOR_fsync:
	  {
		result = ( syscall_sock->code(fd) );
		ASSERT( result );
		dprintf( D_SYSCALLS, "  fs = %d\n", fd );
		result = ( syscall_sock->end_of_message() );
		ASSERT( result );

		errno = 0;
		rval = fsync(fd);
		terrno = (condor_errno_t)errno;
		dprintf( D_SYSCALLS, "\trval = %d, errno = %d\n", rval, terrno );

		syscall_sock->encode();
		result = ( syscall_sock->code(rval) );
		ASSERT( result );
		if( rval < 0 ) {
			result = ( syscall_sock->code( terrno ) );
			ASSERT( result );
		}
		result = ( syscall_sock->end_of_message() );
		ASSERT( result );
		return 0;
	}

	case CONDOR_get_file_info_new:
	  {
		char *  logical_name;
		char *  actual_url;
 
		actual_url = NULL;
		logical_name = NULL;
		ASSERT( syscall_sock->code(logical_name) );
		ASSERT( syscall_sock->end_of_message() );;
 
		errno = (condor_errno_t)0;
		rval = pseudo_get_file_info_new( logical_name , actual_url );
		terrno = (condor_errno_t)errno;
		dprintf( D_SYSCALLS, "\trval = %d, errno = %d\n", rval, (int)terrno );
 
		syscall_sock->encode();
		ASSERT( syscall_sock->code(rval) );
		if( rval < 0 ) {
			ASSERT( syscall_sock->code(terrno) );
		}
		if( rval >= 0 ) {
			ASSERT( syscall_sock->code(actual_url) );
		}
		free( (char *)actual_url );
		free( (char *)logical_name );
		ASSERT( syscall_sock->end_of_message() );;
		return 0;
	}

	case CONDOR_ulog:
	{
		ClassAd ad;

		result = ( getClassAd(syscall_sock, ad) );
		ASSERT( result );
		result = ( syscall_sock->end_of_message() );
		ASSERT( result );

		rval = pseudo_ulog(&ad);
		dprintf( D_SYSCALLS, "\trval = %d\n", rval );

		//NOTE: caller does not expect a response.

		return 0;
	}

	case CONDOR_phase:
	{
		char *phase = 0;
		result = ( syscall_sock->code(phase) );
		ASSERT( result );
		result = ( syscall_sock->end_of_message() );
		ASSERT( result );

		rval = pseudo_phase(phase);
		dprintf( D_SYSCALLS, "\trval = %d\n", rval );

		//NOTE: caller does not expect a response.

		return 0;
	}

	case CONDOR_get_job_attr:
	  {
		char *  attrname = 0;

		ASSERT( syscall_sock->code(attrname) );
		ASSERT( syscall_sock->end_of_message() );;

		errno = (condor_errno_t)0;
		MyString expr;
		if ( thisRemoteResource->allowRemoteReadAttributeAccess(attrname) ) {
			rval = pseudo_get_job_attr( attrname , expr);
			terrno = (condor_errno_t)errno;
		} else {
			rval = -1;
			terrno = (condor_errno_t)EACCES;
		}
		dprintf( D_SYSCALLS, "\trval = %d, errno = %d\n", rval, (int)terrno );

		syscall_sock->encode();
		ASSERT( syscall_sock->code(rval) );
		if( rval < 0 ) {
			ASSERT( syscall_sock->code(terrno) );
		}
		if( rval >= 0 ) {
			ASSERT( syscall_sock->put(expr.Value()) );
		}
		free( (char *)attrname );
		ASSERT( syscall_sock->end_of_message() );;
		return 0;
	}

	case CONDOR_set_job_attr:
	  {
		char *  attrname = 0;
		char *  expr = 0;

		ASSERT( syscall_sock->code(expr) );
		ASSERT( syscall_sock->code(attrname) );
		ASSERT( syscall_sock->end_of_message() );;

		errno = (condor_errno_t)0;
		if ( thisRemoteResource->allowRemoteWriteAttributeAccess(attrname) ) {
			rval = pseudo_set_job_attr( attrname , expr , true );
			terrno = (condor_errno_t)errno;
		} else {
			rval = -1;
			terrno = (condor_errno_t)EACCES;
		}
		dprintf( D_SYSCALLS, "\trval = %d, errno = %d\n", rval, (int)terrno );

		syscall_sock->encode();
		ASSERT( syscall_sock->code(rval) );
		if( rval < 0 ) {
			ASSERT( syscall_sock->code(terrno) );
		}
		free( (char *)expr );
		free( (char *)attrname );
		ASSERT( syscall_sock->end_of_message() );;
		return 0;
	}

	case CONDOR_constrain:
	  {
		char *  expr = 0;

		ASSERT( syscall_sock->code(expr) );
		ASSERT( syscall_sock->end_of_message() );;

		errno = (condor_errno_t)0;
		if ( thisRemoteResource->allowRemoteWriteAttributeAccess(ATTR_REQUIREMENTS) ) {
			rval = pseudo_constrain( expr);
			terrno = (condor_errno_t)errno;
		} else {
			rval = -1;
			terrno = (condor_errno_t)EACCES;
		}
		dprintf( D_SYSCALLS, "\trval = %d, errno = %d\n", rval, (int)terrno );

		syscall_sock->encode();
		ASSERT( syscall_sock->code(rval) );
		if( rval < 0 ) {
			ASSERT( syscall_sock->code(terrno) );
		}
		free( (char *)expr );
		ASSERT( syscall_sock->end_of_message() );;
		return 0;
	}
	case CONDOR_get_sec_session_info:
	{
		MyString starter_reconnect_session_info;
		MyString starter_filetrans_session_info;
		MyString reconnect_session_id;
		MyString reconnect_session_info;
		MyString reconnect_session_key;
		MyString filetrans_session_id;
		MyString filetrans_session_info;
		MyString filetrans_session_key;
		bool socket_default_crypto = syscall_sock->get_encryption();
		if( !socket_default_crypto ) {
				// always encrypt; we are exchanging super secret session keys
			syscall_sock->set_crypto_mode(true);
		}
		ASSERT( syscall_sock->code(starter_reconnect_session_info) );
		ASSERT( syscall_sock->code(starter_filetrans_session_info) );
		ASSERT( syscall_sock->end_of_message() );

		errno = (condor_errno_t)0;
		rval = pseudo_get_sec_session_info(
			starter_reconnect_session_info.Value(),
			reconnect_session_id,
			reconnect_session_info,
			reconnect_session_key,
			starter_filetrans_session_info.Value(),
			filetrans_session_id,
			filetrans_session_info,
			filetrans_session_key );
		terrno = (condor_errno_t)errno;
		dprintf( D_SYSCALLS, "\trval = %d, errno = %d\n", rval, (int)terrno );

		syscall_sock->encode();
		ASSERT( syscall_sock->code(rval) );
		if( rval < 0 ) {
			ASSERT( syscall_sock->code(terrno) );
		}
		else {
			ASSERT( syscall_sock->code(reconnect_session_id) );
			ASSERT( syscall_sock->code(reconnect_session_info) );
			ASSERT( syscall_sock->code(reconnect_session_key) );

			ASSERT( syscall_sock->code(filetrans_session_id) );
			ASSERT( syscall_sock->code(filetrans_session_info) );
			ASSERT( syscall_sock->code(filetrans_session_key) );
		}

		ASSERT( syscall_sock->end_of_message() );

		if( !socket_default_crypto ) {
			syscall_sock->set_crypto_mode( false );  // restore default
		}
		return 0;
	}
#ifdef WIN32
#else
	case CONDOR_pread:
	  {
		size_t len, offset;

		result = ( syscall_sock->code(fd) );
		ASSERT( result );
		dprintf( D_SYSCALLS, "  fd = %d\n", fd );
		result = ( syscall_sock->code(len) );
		ASSERT( result );
		dprintf( D_SYSCALLS, "  len = %ld\n", (long)len );
		result = ( syscall_sock->code(offset) );
		ASSERT( result );
		dprintf( D_SYSCALLS, "  offset = %ld\n", (long)offset );
		buf = (void *)malloc( (unsigned)len );
		memset( buf, 0, (unsigned)len );
		result = ( syscall_sock->end_of_message() );
		ASSERT( result );

		errno = 0;
		rval = pread( fd , buf , len, offset );
		terrno = (condor_errno_t)errno;
		dprintf( D_SYSCALLS, "\trval = %d, errno = %d\n", rval, terrno );

		syscall_sock->encode();
		result = ( syscall_sock->code(rval) );
		ASSERT( result );
		if( rval < 0 ) {
			result = ( syscall_sock->code( terrno ) );
			ASSERT( result );
		}
		else {
			result = ( syscall_sock->code_bytes_bool(buf, rval) );
			ASSERT( result );
		}
		free( buf );
		result = ( syscall_sock->end_of_message() );
		ASSERT( result );
		return 0;
	}
	case CONDOR_pwrite:
	  {
		size_t   len, offset;

		result = ( syscall_sock->code(fd) );
		ASSERT( result );
		dprintf( D_SYSCALLS, "  fd = %d\n", fd );
		result = ( syscall_sock->code(len) );
		ASSERT( result );
		dprintf( D_SYSCALLS, "  len = %ld\n", (long)len );
		result = ( syscall_sock->code(offset) );
		ASSERT( result );
		dprintf( D_SYSCALLS, "  offset = %ld\n", (long)offset);
		buf = malloc( (unsigned)len );
		memset( buf, 0, (unsigned)len );
		result = ( syscall_sock->code_bytes_bool(buf, len) );
		ASSERT( result );
		result = ( syscall_sock->end_of_message() );
		ASSERT( result );

		errno = 0;
		rval = pwrite( fd , buf , len, offset);
		terrno = (condor_errno_t)errno;
		dprintf( D_SYSCALLS, "\trval = %d, errno = %d\n", rval, terrno );

		syscall_sock->encode();
		result = ( syscall_sock->code(rval) );
		ASSERT( result );
		if( rval < 0 ) {
			result = ( syscall_sock->code( terrno ) );
			ASSERT( result );
		}
		free( buf );
		result = ( syscall_sock->end_of_message() );
		ASSERT( result );
		return 0;
	}
	case CONDOR_sread:
	  {
		size_t   len, offset, stride_length, stride_skip;

		result = ( syscall_sock->code(fd) );
		ASSERT( result );
		dprintf( D_SYSCALLS, "  fd = %d\n", fd );
		result = ( syscall_sock->code(len) );
		ASSERT( result );
		dprintf( D_SYSCALLS, "  len = %ld\n", (long)len );
		result = ( syscall_sock->code(offset) );
		ASSERT( result );
		dprintf( D_SYSCALLS, "  offset = %ld\n", (long)offset );
		result = ( syscall_sock->code(stride_length) );
		ASSERT( result );
		dprintf( D_SYSCALLS, "  stride_length = %ld\n", (long)stride_length);
		result = ( syscall_sock->code(stride_skip) );
		ASSERT( result );
		dprintf( D_SYSCALLS, "  stride_skip = %ld\n", (long)stride_skip);
		buf = (void *)malloc( (unsigned)len );
		memset( buf, 0, (unsigned)len );
		result = ( syscall_sock->end_of_message() );
		ASSERT( result );

		errno = EINVAL;
		rval = -1;
		unsigned int total = 0;
		buffer = (char*)buf;

		while(total < len && stride_length > 0) {
			// For last read (make sure we only read total of 'len' bytes)
			if(len - total < stride_length) {
				stride_length = len - total;
			}
			rval = pread( fd, (void*)&buffer[total], stride_length, offset );
			if(rval >= 0) {
				total += rval;
				offset += stride_skip;
			}
			else {
				break;
			}
		}

		syscall_sock->encode();
		if( rval < 0 ) {
			result = ( syscall_sock->code(rval) );
			ASSERT( result );
			terrno = (condor_errno_t)errno;
			dprintf( D_SYSCALLS, "\trval = %d, errno = %d\n", rval, terrno );
			result = ( syscall_sock->code( terrno ) );
			ASSERT( result );
		}
		else {
			dprintf( D_SYSCALLS, "\trval = %d, errno = %d\n", total, terrno );
			result = ( syscall_sock->code(total) );
			ASSERT( result );
			dprintf( D_ALWAYS, "buffer: %s\n", buffer);
			result = ( syscall_sock->code_bytes_bool(buf, total) );
			ASSERT( result );
		}
		free( buf );
		result = ( syscall_sock->end_of_message() );
		ASSERT( result );
		return 0;
	}
	case CONDOR_swrite:
	  {
		size_t   len, offset, stride_length, stride_skip;

		result = ( syscall_sock->code(fd) );
		ASSERT( result );
		dprintf( D_SYSCALLS, "  fd = %d\n", fd );
		result = ( syscall_sock->code(len) );
		ASSERT( result );
		dprintf( D_SYSCALLS, "  len = %ld\n", (long)len );
		result = ( syscall_sock->code(offset) );
		ASSERT( result );
		dprintf( D_SYSCALLS, "  offset = %ld\n", (long)offset);
		result = ( syscall_sock->code(stride_length) );
		ASSERT( result );
		dprintf( D_SYSCALLS, "  stride_length = %ld\n", (long)stride_length);
		result = ( syscall_sock->code(stride_skip) );
		ASSERT( result );
		dprintf( D_SYSCALLS, "  stride_skip = %ld\n", (long)stride_skip);
		buf = (void *)malloc( (unsigned)len );
		memset( buf, 0, (unsigned)len );
		result = ( syscall_sock->code_bytes_bool(buf, len) );
		ASSERT( result );
		result = ( syscall_sock->end_of_message() );
		ASSERT( result );

		errno = EINVAL;
		rval = -1;
		unsigned int total = 0;
		buffer = (char*)buf;

		while(total < len && stride_length > 0) {
			// For last write (make sure we only write 'len' bytes)
			if(len - total < stride_length) {
				stride_length = len - total;
			}
			rval = pwrite( fd, (void*)&buffer[total], stride_length, offset);
			if(rval >= 0) {
				total += rval;
				offset += stride_skip;
			}
			else {
				break;
			}
		}
		
		syscall_sock->encode();
		if( rval < 0 ) {
			terrno = (condor_errno_t)errno;
			dprintf( D_SYSCALLS, "\trval = %d, errno = %d (%s)\n", rval, terrno, strerror(errno));
			result = ( syscall_sock->code(rval) );
			ASSERT( result );
			result = ( syscall_sock->code( terrno ) );
			ASSERT( result );
		}
		else {
			dprintf( D_SYSCALLS, "\trval = %d, errno = %d (%s)\n", total, terrno, strerror(errno));
			result = ( syscall_sock->code(total) );
			ASSERT( result );
		}
		free( buf );
		result = ( syscall_sock->end_of_message() );
		ASSERT( result );
		return 0;
	}
	case CONDOR_rmall:
	{
		result = ( syscall_sock->code(path) );
		ASSERT( result );
		dprintf( D_SYSCALLS, "  path = %s\n", path );
		result = ( syscall_sock->end_of_message() );
		ASSERT( result );

		errno = 0;
		if ( write_access(path) ) {
			// Try to rmdir 
			rval = rmdir(path);
			
			// If rmdir failed, try again after removing everthing in directory
			if(rval == -1) {
				Directory dir(path);
				if(dir.Remove_Entire_Directory()) {
					rval = rmdir(path);
				}
			}
		} else {
			rval = -1;
			errno = EACCES;
		}
		terrno = (condor_errno_t)errno;
		dprintf( D_SYSCALLS, "\trval = %d, errno = %d\n", rval, terrno );

		syscall_sock->encode();
		result = ( syscall_sock->code(rval) );
		ASSERT( result );
		if( rval < 0 ) {
			result = ( syscall_sock->code( terrno ) );
			ASSERT( result );
		}
		free( (char *)path );
		result = ( syscall_sock->end_of_message() );
		ASSERT( result );
		return 0;
	}
#endif // ! WIN32
case CONDOR_getfile:
	{
		result = ( syscall_sock->code(path) );
		ASSERT( result );
		dprintf( D_SYSCALLS, "  path = %s\n", path );
		result = ( syscall_sock->end_of_message() );
		ASSERT( result );
		
		errno = 0;
		fd = safe_open_wrapper_follow( path, O_RDONLY | _O_BINARY );
		if(fd >= 0) {
			struct stat info;
			stat(path, &info);
			length = info.st_size;
			buf = (void *)malloc( (unsigned)length );
			ASSERT( buf );
			memset( buf, 0, (unsigned)length );

			errno = 0;
			rval = read( fd , buf , length);
		} else {
			rval = fd;
		}
		terrno = (condor_errno_t)errno;
		dprintf( D_SYSCALLS, "\trval = %d, errno = %d\n", rval, terrno );

		syscall_sock->encode();
		result = ( syscall_sock->code(rval) );
		ASSERT( result );
		if( rval < 0 ) {
			result = ( syscall_sock->code( terrno ) );
			ASSERT( result );
		}
		else {	
			result = ( syscall_sock->code_bytes_bool(buf, rval) );
			ASSERT( result );
		}
		free( (char *)path );
		free( buf );
		result = ( syscall_sock->end_of_message() );
		ASSERT( result );
		return 0;
	}
case CONDOR_putfile:
	{
		result = ( syscall_sock->code(path) );
		ASSERT( result );
		dprintf(D_SYSCALLS, "  path: %s\n", path);
		result = ( syscall_sock->code(mode) );
		ASSERT( result );
		dprintf(D_SYSCALLS, "  mode: %d\n", mode);
		result = ( syscall_sock->code(length) );
		ASSERT( result );
		dprintf(D_SYSCALLS, "  length: %d\n", length);
		result = ( syscall_sock->end_of_message() );
		ASSERT( result );
		
		errno = 0;
		fd = safe_open_wrapper_follow(path, O_CREAT | O_WRONLY | O_TRUNC | _O_BINARY, mode);
		terrno = (condor_errno_t)errno;
		dprintf( D_SYSCALLS, "\trval = %d, errno = %d\n", rval, terrno );
		
		// Need to send reply after file creation
		syscall_sock->encode();
		result = ( syscall_sock->code(fd) );
		ASSERT( result );
		if( fd < 0 ) {
			result = ( syscall_sock->code( terrno ) );
			ASSERT( result );
		}
		result = ( syscall_sock->end_of_message() );
		ASSERT( result );
		free((char*)path);

        if (length <= 0) return 0;
		
		int num = -1;
		if(fd >= 0) {
			syscall_sock->decode();
			buffer = (char*)malloc( (unsigned)length );
			ASSERT( buffer );
			memset( buffer, 0, (unsigned)length );
			result = ( syscall_sock->code_bytes_bool(buffer, length) );
			ASSERT( result );
			result = ( syscall_sock->end_of_message() );
			ASSERT( result );
			num = write(fd, buffer, length);
		}
		else {
			dprintf(D_SYSCALLS, "Unable to put file %s\n", path);
		}
		close(fd);
		
		syscall_sock->encode();
		result = ( syscall_sock->code(num) );
		ASSERT( result );
		if( num < 0 ) {
			result = ( syscall_sock->code( terrno ) );
			ASSERT( result );
		}
		free((char*)buffer);
		result = ( syscall_sock->end_of_message() );
		ASSERT( result );
		return 0;
	}
case CONDOR_getlongdir:
	{
		result = ( syscall_sock->code(path) );
		ASSERT( result );
		dprintf( D_SYSCALLS, "  path = %s\n", path );
		result = ( syscall_sock->end_of_message() );
		ASSERT( result );

		errno = 0;
		rval = -1;
		MyString msg, check;
		const char *next;
		Directory directory(path);
		struct stat stat_buf;
		char line[1024];
		memset( line, 0, sizeof(line) );
		
		// Get directory's contents
		while((next = directory.Next())) {
			dprintf(D_ALWAYS, "next: %s\n", next);
			msg.formatstr_cat("%s\n", next);
			check.formatstr("%s%c%s", path, DIR_DELIM_CHAR, next);
			rval = stat(check.Value(), &stat_buf);
			terrno = (condor_errno_t)errno;
			if(rval == -1) {
				break;
			}
			if(stat_string(line, &stat_buf) < 0) {
				rval = -1;
				break;
			}
			msg.formatstr_cat("%s", line);
		}
		terrno = (condor_errno_t)errno;
		if(msg.Length() > 0) {
			msg.formatstr_cat("\n");	// Needed to signify end of data
			rval = msg.Length();
		}
		dprintf( D_SYSCALLS, "\trval = %d, errno = %d\n", rval, terrno );

		syscall_sock->encode();
		result = ( syscall_sock->code(rval) );
		ASSERT( result );
		if( rval < 0 ) {
			result = ( syscall_sock->code( terrno ) );
			ASSERT( result );
		}
		else {
			result = ( syscall_sock->put(msg.Value()) );
			ASSERT( result );
		}
		free((char*)path);
		result = ( syscall_sock->end_of_message() );
		ASSERT( result );
		return 0;
	}
case CONDOR_getdir:
	{
		result = ( syscall_sock->code(path) );
		ASSERT( result );
		dprintf( D_SYSCALLS, "  path = %s\n", path );
		result = ( syscall_sock->end_of_message() );
		ASSERT( result );

		errno = 0;
		rval = -1;
		MyString msg;
		const char *next;
		Directory directory(path);

		// Get directory's contents
		while((next = directory.Next())) {
			msg.formatstr_cat("%s", next);
			msg.formatstr_cat("\n");
		}
		terrno = (condor_errno_t)errno;
		if(msg.Length() > 0) {
			msg.formatstr_cat("\n");	// Needed to signify end of data
			rval = msg.Length();
		}
		dprintf( D_SYSCALLS, "\trval = %d, errno = %d\n", rval, terrno );

		syscall_sock->encode();
		result = ( syscall_sock->code(rval) );
		ASSERT( result );
		if( rval < 0 ) {
			result = ( syscall_sock->code( terrno ) );
			ASSERT( result );
		}
		else {
			result = ( syscall_sock->put(msg.Value()) );
			ASSERT( result );
		}
		free((char*)path);
		result = ( syscall_sock->end_of_message() );
		ASSERT( result );
		return 0;
	}
// Return something more useful?
	case CONDOR_whoami:
	{
		result = ( syscall_sock->code(length) );
		ASSERT( result );
		dprintf( D_SYSCALLS, "  length = %d\n", length );
		result = ( syscall_sock->end_of_message() );
		ASSERT( result );
		
		errno = 0;
		buffer = (char*)malloc( (unsigned)length );
		ASSERT( buffer );
		int size = 6;
		if(length < size) {
			rval = -1;
			terrno = (condor_errno_t) ENOSPC;
		}
		else {
			rval = sprintf(buffer, "CONDOR");
			terrno = (condor_errno_t) errno;
		}
		dprintf( D_SYSCALLS, "\trval = %d, errno = %d\n", rval, terrno );
		
		syscall_sock->encode();
		result = ( syscall_sock->code(rval) );
		ASSERT( result );
		if( rval != size) {
			result = ( syscall_sock->code( terrno ) );
			ASSERT( result );
		}
		else {
			result = ( syscall_sock->code_bytes_bool(buffer, rval));
			ASSERT( result );
		}
		free((char*)buffer);
		result = ( syscall_sock->end_of_message() );
		ASSERT( result );
		return 0;
	}
// Return something more useful?
	case CONDOR_whoareyou:
	{
		char *host = NULL;

		result = ( syscall_sock->code(host) );
		ASSERT( result );
		dprintf( D_SYSCALLS, "  host = %s\n", host );
		result = ( syscall_sock->code(length) );
		ASSERT( result );
		dprintf( D_SYSCALLS, "  length = %d\n", length );
		result = ( syscall_sock->end_of_message() );
		ASSERT( result );

		errno = 0;
		buffer = (char*)malloc( (unsigned)length );
		ASSERT( buffer );
		int size = 7;
		if(length < size) {
			rval = -1;
			terrno = (condor_errno_t) ENOSPC;
		}
		else {
			rval = sprintf(buffer, "UNKNOWN");
			terrno = (condor_errno_t) errno;
		}
		dprintf( D_SYSCALLS, "\trval = %d, errno = %d\n", rval, terrno );
		
		syscall_sock->encode();
		result = ( syscall_sock->code(rval) );
		ASSERT( result );
		if( rval != size) {
			result = ( syscall_sock->code( terrno ) );
			ASSERT( result );
		}
		else {
			result = ( syscall_sock->code_bytes_bool(buffer, rval));
			ASSERT( result );
		}
		free((char*)buffer);
		free((char*)host);
		result = ( syscall_sock->end_of_message() );
		ASSERT( result );
		return 0;
	}
#ifdef WIN32
#else
	case CONDOR_fstatfs:
	{
		result = ( syscall_sock->code(fd) );
		ASSERT( result );
		dprintf( D_SYSCALLS, "  fd = %d\n", fd );
		result = ( syscall_sock->end_of_message() );
		ASSERT( result );

		errno = 0;
#if defined(Solaris)
		struct statvfs statfs_buf;
		rval = fstatvfs(fd, &statfs_buf);
#else
		struct statfs statfs_buf;
		rval = fstatfs(fd, &statfs_buf);
#endif
		terrno = (condor_errno_t)errno;
		char line[1024];
		memset( line, 0, sizeof(line) );
		if(rval == 0) {
			if(statfs_string(line, &statfs_buf) < 0) {
				rval = -1;
				terrno = (condor_errno_t)errno;
			}
		}
		dprintf( D_SYSCALLS, "\trval = %d, errno = %d\n", rval, terrno );

		syscall_sock->encode();
		result = ( syscall_sock->code(rval) );
		ASSERT( result );
		if( rval < 0 ) {
			result = ( syscall_sock->code( terrno ) );
			ASSERT( result );
		}
		else {
			result = ( syscall_sock->code_bytes_bool(line, 1024) );
			ASSERT( result );
		}
		result = ( syscall_sock->end_of_message() );
		ASSERT( result );
		return 0;	
	}
	case CONDOR_fchown:
	{
		result = ( syscall_sock->code(fd) );
		ASSERT( result );
		dprintf( D_SYSCALLS, "  fd = %d\n", fd );
		result = ( syscall_sock->code(uid) );
		ASSERT( result );
		dprintf( D_SYSCALLS, "  uid = %d\n", uid );
		result = ( syscall_sock->code(gid) );
		ASSERT( result );
		dprintf( D_SYSCALLS, "  gid = %d\n", gid );
		result = ( syscall_sock->end_of_message() );
		ASSERT( result );
		
		errno = 0;
		rval = fchown(fd, uid, gid);
		terrno = (condor_errno_t)errno;
		dprintf( D_SYSCALLS, "\trval = %d, errno = %d\n", rval, terrno );
		
		syscall_sock->encode();
		result = ( syscall_sock->code(rval) );
		ASSERT( result );
		if( rval < 0 ) {
			result = ( syscall_sock->code( terrno ) );
			ASSERT( result );
		}
		result = ( syscall_sock->end_of_message() );
		ASSERT( result );
		return 0;
	}
	case CONDOR_fchmod:
	{
		result = ( syscall_sock->code(fd) );
		ASSERT( result );
		dprintf( D_SYSCALLS, "  fd = %d\n", fd );
		result = ( syscall_sock->code(mode) );
		ASSERT( result );
		dprintf( D_SYSCALLS, "  mode = %d\n", mode );
		result = ( syscall_sock->end_of_message() );
		ASSERT( result );
		
		errno = 0;
		rval = fchmod(fd, (mode_t)mode);
		terrno = (condor_errno_t)errno;
		dprintf( D_SYSCALLS, "\trval = %d, errno = %d\n", rval, terrno );
		
		syscall_sock->encode();
		result = ( syscall_sock->code(rval) );
		ASSERT( result );
		if(rval < 0) {
			result = ( syscall_sock->code( terrno ) );
			ASSERT( result );
		}
		result = ( syscall_sock->end_of_message() );
		ASSERT( result );
		return 0;
	}
	case CONDOR_ftruncate:
	{
		result = ( syscall_sock->code(fd) );
		ASSERT( result );
		dprintf( D_SYSCALLS, "  fd = %d\n", fd );
		result = ( syscall_sock->code(length) );
		ASSERT( result );
		dprintf( D_SYSCALLS, "  length = %d\n", length );
		result = ( syscall_sock->end_of_message() );
		ASSERT( result );
		
		errno = 0;
		rval = ftruncate(fd, length);
		terrno = (condor_errno_t)errno;
		dprintf( D_SYSCALLS, "\trval = %d, errno = %d\n", rval, terrno );
		
		syscall_sock->encode();
		result = ( syscall_sock->code(rval) );
		ASSERT( result );
		if(rval < 0) {
			result = ( syscall_sock->code( terrno ) );
			ASSERT( result );
		}
		result = ( syscall_sock->end_of_message() );
		ASSERT( result );
		return 0;
	}
	
	
	
	
	
	
	case CONDOR_link:
	{
		char *newpath = NULL;

		result = ( syscall_sock->code(path) );
		ASSERT( result );
		dprintf( D_SYSCALLS, "  path = %s\n", path );
		result = ( syscall_sock->code(newpath) );
		ASSERT( result );
		dprintf( D_SYSCALLS, "  newpath = %s\n", newpath );
		result = ( syscall_sock->end_of_message() );
		ASSERT( result );
		
		errno = 0;
		rval = link(path, newpath);
		terrno = (condor_errno_t)errno;
		dprintf( D_SYSCALLS, "\trval = %d, errno = %d\n", rval, terrno );
		
		syscall_sock->encode();
		result = ( syscall_sock->code(rval) );
		ASSERT( result );
		if(rval < 0) {
			result = ( syscall_sock->code( terrno ) );
			ASSERT( result );
		}
		free((char*)path);
		free((char*)newpath);
		result = ( syscall_sock->end_of_message() );
		ASSERT( result );
		return 0;
	}
	case CONDOR_symlink:
	{
		char *newpath = NULL;

		result = ( syscall_sock->code(path) );
		ASSERT( result );
		dprintf( D_SYSCALLS, "  path = %s\n", path );
		result = ( syscall_sock->code(newpath) );
		ASSERT( result );
		dprintf( D_SYSCALLS, "  newpath = %s\n", newpath );
		result = ( syscall_sock->end_of_message() );
		ASSERT( result );
		
		errno = 0;
		rval = symlink(path, newpath);
		terrno = (condor_errno_t)errno;
		dprintf( D_SYSCALLS, "\trval = %d, errno = %d\n", rval, terrno );
		
		syscall_sock->encode();
		result = ( syscall_sock->code(rval) );
		ASSERT( result );
		if(rval < 0) {
			result = ( syscall_sock->code( terrno ) );
			ASSERT( result );
		}
		free((char*)path);
		free((char*)newpath);
		result = ( syscall_sock->end_of_message() );
		ASSERT( result );
		return 0;
	}
	case CONDOR_readlink:
	{
		result = ( syscall_sock->code(path) );
		ASSERT( result );
		dprintf( D_SYSCALLS, "  path = %s\n", path );
		result = ( syscall_sock->code(length) );
		ASSERT( result );
		dprintf( D_SYSCALLS, "  length = %d\n", length );
		result = ( syscall_sock->end_of_message() );
		ASSERT( result );

		char *lbuffer = (char*)malloc(length);
		errno = 0;
		rval = readlink(path, lbuffer, length);
		terrno = (condor_errno_t)errno;
		dprintf( D_SYSCALLS, "\trval = %d, errno = %d\n", rval, terrno );
		syscall_sock->encode();
		result = ( syscall_sock->code(rval) );
		ASSERT( result );
		if( rval < 0 ) {
			result = ( syscall_sock->code( terrno ) );
			ASSERT( result );
		}
		else {
			result = ( syscall_sock->code_bytes_bool(lbuffer, rval));
			ASSERT( result );
		}
		free(lbuffer);
		free(path);
		result = ( syscall_sock->end_of_message() );
		ASSERT( result );
		return 0;
	}
	case CONDOR_lstat:
	{
		result = ( syscall_sock->code(path) );
		ASSERT( result );
		dprintf( D_SYSCALLS, "  path = %s\n", path );
		result = ( syscall_sock->end_of_message() );
		ASSERT( result );

		errno = 0;
		struct stat stat_buf;
		rval = lstat(path, &stat_buf);
		terrno = (condor_errno_t)errno;
		char line[1024];
		memset( line, 0, sizeof(line) );
		if(rval == 0) {
			if(stat_string(line, &stat_buf) < 0) {
				rval = -1;
				terrno = (condor_errno_t)errno;
			}
		}
		dprintf( D_SYSCALLS, "\trval = %d, errno = %d\n", rval, terrno );
		
		syscall_sock->encode();
		result = ( syscall_sock->code(rval) );
		ASSERT( result );
		if( rval < 0 ) {
			result = ( syscall_sock->code( terrno ) );
			ASSERT( result );
		}
		else {
			result = ( syscall_sock->code_bytes_bool(line, 1024) );
			ASSERT( result );
		}
		free( (char*)path );
		result = ( syscall_sock->end_of_message() );
		ASSERT( result );
		return 0;
	}
	case CONDOR_statfs:
	{
		result = ( syscall_sock->code(path) );
		ASSERT( result );
		dprintf( D_SYSCALLS, "  path = %s\n", path );
		result = ( syscall_sock->end_of_message() );
		ASSERT( result );
		
		errno = 0;
#if defined(Solaris)
		struct statvfs statfs_buf;
		rval = statvfs(path, &statfs_buf);
#else
		struct statfs statfs_buf;
		rval = statfs(path, &statfs_buf);
#endif
		terrno = (condor_errno_t)errno;
		char line[1024];
		memset( line, 0, sizeof(line) );
		if(rval == 0) {
			if(statfs_string(line, &statfs_buf) < 0) {
				rval = -1;
				terrno = (condor_errno_t)errno;
			}
		}
		dprintf( D_SYSCALLS, "\trval = %d, errno = %d\n", rval, terrno );
		
		syscall_sock->encode();
		result = ( syscall_sock->code(rval) );
		ASSERT( result );
		if( rval < 0 ) {
			result = ( syscall_sock->code( terrno ) );
			ASSERT( result );
		}
		else {
			result = ( syscall_sock->code_bytes_bool(line, 1024) );
			ASSERT( result );
		}
		free( (char*)path );
		result = ( syscall_sock->end_of_message() );
		ASSERT( result );
		return 0;
	}
	case CONDOR_chown:
	{
		result = ( syscall_sock->code(path) );
		ASSERT( result );
		dprintf( D_SYSCALLS, "  path = %s\n", path );
		result = ( syscall_sock->code(uid) );
		ASSERT( result );
		dprintf( D_SYSCALLS, "  uid = %d\n", uid );
		result = ( syscall_sock->code(gid) );
		ASSERT( result );
		dprintf( D_SYSCALLS, "  gid = %d\n", gid );
		result = ( syscall_sock->end_of_message() );
		ASSERT( result );
		
		errno = 0;
		rval = chown(path, uid, gid);
		terrno = (condor_errno_t)errno;
		dprintf( D_SYSCALLS, "\trval = %d, errno = %d\n", rval, terrno );
	
		syscall_sock->encode();
		result = ( syscall_sock->code(rval) );
		ASSERT( result );
		if( rval < 0 ) {
			result = ( syscall_sock->code( terrno ) );
			ASSERT( result );
		}
		free( (char*)path );
		result = ( syscall_sock->end_of_message() );
		ASSERT( result );
		return 0;
	}
	case CONDOR_lchown:
	{
		result = ( syscall_sock->code(path) );
		ASSERT( result );
		dprintf( D_SYSCALLS, "  path = %s\n", path );
		result = ( syscall_sock->code(uid) );
		ASSERT( result );
		dprintf( D_SYSCALLS, "  uid = %d\n", uid );
		result = ( syscall_sock->code(gid) );
		ASSERT( result );
		dprintf( D_SYSCALLS, "  gid = %d\n", gid );
		result = ( syscall_sock->end_of_message() );
		ASSERT( result );
		
		errno = 0;
		rval = lchown(path, uid, gid);
		terrno = (condor_errno_t)errno;
		dprintf( D_SYSCALLS, "\trval = %d, errno = %d\n", rval, terrno );
	
		syscall_sock->encode();
		result = ( syscall_sock->code(rval) );
		ASSERT( result );
		if( rval < 0 ) {
			result = ( syscall_sock->code( terrno ) );
			ASSERT( result );
		}
		free( (char*)path );
		result = ( syscall_sock->end_of_message() );
		ASSERT( result );
		return 0;
	}
	case CONDOR_truncate:
	{
		
		result = ( syscall_sock->code(path) );
		ASSERT( result );
		dprintf( D_SYSCALLS, "  path = %s\n", path );
		result = ( syscall_sock->code(length) );
		ASSERT( result );
		dprintf( D_SYSCALLS, "  length = %d\n", length );
		result = ( syscall_sock->end_of_message() );
		ASSERT( result );
		
		errno = 0;
		// fd needs to be open for writing!
		if ( write_access(path) ) {
			errno = 0;
			rval = truncate(path, length);
		} else {
			rval = -1;
			errno = EACCES;
		}
		terrno = (condor_errno_t)errno;
		dprintf( D_SYSCALLS, "\trval = %d, errno = %d\n", rval, terrno );

		syscall_sock->encode();
		result = ( syscall_sock->code(rval) );
		ASSERT( result );
		if(rval < 0) {
			result = ( syscall_sock->code( terrno ) );
			ASSERT( result );
		}
		free( (char*)path );
		result = ( syscall_sock->end_of_message() );
		ASSERT( result );
		return 0;
	}
#endif // ! WIN32

	case CONDOR_fstat:
	{
		result = ( syscall_sock->code(fd) );
		ASSERT( result );
		dprintf( D_SYSCALLS, "  fd = %d\n", fd );
		result = ( syscall_sock->end_of_message() );
		ASSERT( result );

		errno = 0;
		struct stat stat_buf;
		rval = fstat(fd, &stat_buf);
		terrno = (condor_errno_t)errno;
		char line[1024];
		memset( line, 0, sizeof(line) );
		if(rval == 0) {
			if(stat_string(line, &stat_buf) < 0) {
				rval = -1;
				terrno = (condor_errno_t)errno;
			}
		}
		dprintf( D_SYSCALLS, "\trval = %d, errno = %d\n", rval, terrno );

		syscall_sock->encode();
		result = ( syscall_sock->code(rval) );
		ASSERT( result );
		if( rval < 0 ) {
			result = ( syscall_sock->code( terrno ) );
			ASSERT( result );
		}
		else {
			result = ( syscall_sock->code_bytes_bool(line, 1024) );
			ASSERT( result );
		}
		result = ( syscall_sock->end_of_message() );
		ASSERT( result );
		return 0;	
	}
	case CONDOR_stat:
	{
		result = ( syscall_sock->code(path) );
		ASSERT( result );
		dprintf( D_SYSCALLS, "  path = %s\n", path );
		result = ( syscall_sock->end_of_message() );
		ASSERT( result );

		errno = 0;
		struct stat stat_buf;
		rval = stat(path, &stat_buf);
		terrno = (condor_errno_t)errno;
		char line[1024];
		memset( line, 0, sizeof(line) );
		if(rval == 0) {
			if(stat_string(line, &stat_buf) < 0) {
				rval = -1;
				terrno = (condor_errno_t)errno;
			}
		}
		dprintf( D_SYSCALLS, "\trval = %d, errno = %d\n", rval, terrno );

		syscall_sock->encode();
		result = ( syscall_sock->code(rval) );
		ASSERT( result );
		if( rval < 0 ) {
			result = ( syscall_sock->code( terrno ) );
			ASSERT( result );
		}
		else {
			result = ( syscall_sock->code_bytes_bool(line, 1024) );
			ASSERT( result );
		}
		free( (char*)path );
		result = ( syscall_sock->end_of_message() );
		ASSERT( result );
		return 0;
	}
	case CONDOR_access:
	{
		int flags = -1;

		result = ( syscall_sock->code(path) );
		ASSERT( result );
		dprintf( D_SYSCALLS, "  path = %s\n", path );
		result = ( syscall_sock->code(flags) );
		ASSERT( result );
		dprintf( D_SYSCALLS, "  flags = %d\n", flags );
		result = ( syscall_sock->end_of_message() );
		ASSERT( result );
		
		errno = 0;
		rval = access(path, flags);
		terrno = (condor_errno_t)errno;
		dprintf( D_SYSCALLS, "\trval = %d, errno = %d\n", rval, terrno );

		syscall_sock->encode();
		result = ( syscall_sock->code(rval) );
		ASSERT( result );
		if(rval < 0 ) {
			result = ( syscall_sock->code( terrno ) );
			ASSERT( result );
		}
		free( (char*)path );
		result = ( syscall_sock->end_of_message() );
		ASSERT( result );
		return 0;
	}
	case CONDOR_chmod:
	{
		result = ( syscall_sock->code(path) );
		ASSERT( result );
		dprintf( D_SYSCALLS, "  path = %s\n", path );
		result = ( syscall_sock->code(mode) );
		ASSERT( result );
		dprintf( D_SYSCALLS, "  mode = %d\n", mode );
		result = ( syscall_sock->end_of_message() );
		ASSERT( result );
		
		errno = 0;
		rval = chmod(path, mode);
		terrno = (condor_errno_t)errno;
		dprintf( D_SYSCALLS, "\trval = %d, errno = %d\n", rval, terrno );
		
		syscall_sock->encode();
		result = ( syscall_sock->code(rval) );
		ASSERT( result );
		if(rval < 0) {
			result = ( syscall_sock->code( terrno ) );
			ASSERT( result );
		}
		free( (char*)path );
		result = ( syscall_sock->end_of_message() );
		ASSERT( result );
		return 0;
	}
	case CONDOR_utime:
	{
		time_t actime = -1, modtime = -1;

		result = ( syscall_sock->code(path) );
		ASSERT( result );
		dprintf( D_SYSCALLS, "  path = %s\n", path );
		result = ( syscall_sock->code(actime) );
		ASSERT( result );
		dprintf( D_SYSCALLS, "  actime = %ld\n", actime );
		result = ( syscall_sock->code(modtime) );
		ASSERT( result );
		dprintf( D_SYSCALLS, "  modtime = %ld\n", modtime );
		result = ( syscall_sock->end_of_message() );
		ASSERT( result );
		
		struct utimbuf ut;
		ut.actime = actime;
		ut.modtime = modtime;
		
		errno = 0;
		rval = utime(path, &ut);
		terrno = (condor_errno_t)errno;
		dprintf( D_SYSCALLS, "\trval = %d, errno = %d\n", rval, terrno );

		syscall_sock->encode();
		result = ( syscall_sock->code(rval) );
		ASSERT( result );
		if(rval < 0) {
			result = ( syscall_sock->code( terrno ) );
			ASSERT( result );
		}
		free( (char*)path );
		result = ( syscall_sock->end_of_message() );
		ASSERT( result );
		return 0;
	}
	case CONDOR_dprintf_stats:
	{
		char *message = NULL;

		result = ( syscall_sock->code(message) );
		ASSERT( result );

		result = ( syscall_sock->end_of_message() );
		ASSERT( result );

		dprintf(D_STATS, "%s", message);
		rval = 0; // don't check return value from dprintf
		free(message);

		syscall_sock->encode();
		result = ( syscall_sock->code(rval) );
		ASSERT( result );


		result = ( syscall_sock->end_of_message() );
		ASSERT( result );
		return 0;
	}
	case CONDOR_getcreds:
	{
		dprintf(D_SECURITY, "ENTERING getcreds syscall\n");

		// read string.  ignored for now, just present for future compatibility.
		result = ( syscall_sock->code(path) );
		ASSERT( result );
		dprintf( D_SECURITY|D_FULLDEBUG, "  path = %s\n", path );
		result = ( syscall_sock->end_of_message() );
		ASSERT( result );

		// send response
		syscall_sock->encode();

		MyString user;
		int cluster_id, proc_id;
		ClassAd* ad;
		pseudo_get_job_ad(ad);
		ad->LookupInteger("ClusterId", cluster_id);
		ad->LookupInteger("ProcId", proc_id);
		ad->LookupString("Owner", user);

		MyString cred_dir_name;
		if (!param(cred_dir_name, "SEC_CREDENTIAL_DIRECTORY")) {
			dprintf(D_ALWAYS, "ERROR: CONDOR_getcreds doesn't have SEC_CREDENTIAL_DIRECTORY defined.\n");
			return -1;
		}
		cred_dir_name += DIR_DELIM_CHAR;
		cred_dir_name += user;

		dprintf( D_SECURITY, "CONDOR_getcreds: sending contents of %s for job ID %i.%i\n", cred_dir_name.Value(), cluster_id, proc_id );
		Directory cred_dir(cred_dir_name.Value(), PRIV_ROOT);
		const char *fname;
		bool had_error = false;
		while((fname = cred_dir.Next())) {
			// only send the "use level" creds.
			const char *last4 = fname + strlen(fname) - 4;
			if((last4 <= fname) || (0!=strcmp(last4, ".use"))) {
				dprintf( D_SECURITY|D_FULLDEBUG, "CONDOR_getcreds: skipping %s (%s)\n", fname, last4);
				continue;
			}
			MyString fullname = cred_dir_name;
			fullname += DIR_DELIM_CHAR;
			fullname += fname;

			dprintf( D_SECURITY, "CONDOR_getcreds: reading contents of %s\n", fullname.Value() );
			// read the file (fourth argument "true" means as_root)
			unsigned char *buf = 0;
			size_t len = 0;
			bool rc = read_secure_file(fullname.Value(), (void**)(&buf), &len, true);
			if(!rc) {
				dprintf( D_ALWAYS, "CONDOR_getcreds: ERROR reading contents of %s\n", fullname.Value() );
				had_error = true;
				break;
			}
			MyString b64 = condor_base64_encode(buf, len);
			free(buf);

			ClassAd ad;
			ad.Assign("Service", fname);
			ad.Assign("Data", b64);

			int more_ads = 1;
			result = ( syscall_sock->code(more_ads) );
			ASSERT( result );
			result = ( putClassAd(syscall_sock, ad) );
			ASSERT( result );
			dprintf( D_SECURITY|D_FULLDEBUG, "CONDOR_getcreds: sent ad:\n" );
			dPrintAd(D_SECURITY|D_FULLDEBUG, ad);
		}

		int last_command = 0;
		if (had_error) {
			last_command = -1;
		}

		// transmit our success or failure
		dprintf( D_SECURITY|D_FULLDEBUG, "CONDOR_getcreds: finishing send with value %i\n", last_command );

		result = ( syscall_sock->code(last_command) );
		ASSERT( result );
		result = ( syscall_sock->end_of_message() );
		ASSERT( result );

		// return our success or failure
		return last_command;
	}

	case CONDOR_get_delegated_proxy:
	{
<<<<<<< HEAD
		dprintf(D_SECURITY, "ENTERING CONDOR_get_delegated_proxy syscall\n");

		// Read in the path to the proxy file
		result = ( syscall_sock->code( path ) );
		ASSERT( result );
		dprintf( D_SECURITY|D_FULLDEBUG, "  path = %s\n", path );
		result = ( syscall_sock->end_of_message() );
		ASSERT( result );

		// send response
		syscall_sock->encode();

		MyString user;
		int cluster_id, proc_id;
		ClassAd* ad;
		pseudo_get_job_ad(ad);
		ad->LookupInteger("ClusterId", cluster_id);
		ad->LookupInteger("ProcId", proc_id);
		ad->LookupString("Owner", user);

		MyString cred_dir_name;
		if (!param(cred_dir_name, "SEC_CREDENTIAL_DIRECTORY")) {
			dprintf(D_ALWAYS, "ERROR: CONDOR_getcreds doesn't have SEC_CREDENTIAL_DIRECTORY defined.\n");
			return -1;
		}
		cred_dir_name += DIR_DELIM_CHAR;
		cred_dir_name += user;

		dprintf( D_SECURITY, "CONDOR_getcreds: sending contents of %s for job ID %i.%i\n", cred_dir_name.Value(), cluster_id, proc_id );
		Directory cred_dir(cred_dir_name.Value(), PRIV_ROOT);
		const char *fname;
		bool had_error = false;
		while((fname = cred_dir.Next())) {
			// only send the "use level" creds.
			const char *last4 = fname + strlen(fname) - 4;
			if((last4 <= fname) || (0!=strcmp(last4, ".use"))) {
				dprintf( D_SECURITY|D_FULLDEBUG, "CONDOR_getcreds: skipping %s (%s)\n", fname, last4);
				continue;
			}
			MyString fullname = cred_dir_name;
			fullname += DIR_DELIM_CHAR;
			fullname += fname;

			dprintf( D_SECURITY, "CONDOR_getcreds: reading contents of %s\n", fullname.Value() );
			// read the file (fourth argument "true" means as_root)
			unsigned char *buf = 0;
			size_t len = 0;
			bool rc = read_secure_file(fullname.Value(), (void**)(&buf), &len, true);
			if(!rc) {
				dprintf( D_ALWAYS, "CONDOR_getcreds: ERROR reading contents of %s\n", fullname.Value() );
				had_error = true;
				break;
			}
			MyString b64 = condor_base64_encode(buf, len);
			free(buf);

			ClassAd ad;
			ad.Assign("Service", fname);
			ad.Assign("Data", b64);

			int more_ads = 1;
			result = ( syscall_sock->code(more_ads) );
			ASSERT( result );
			result = ( putClassAd(syscall_sock, ad) );
			ASSERT( result );
			dprintf( D_SECURITY|D_FULLDEBUG, "CONDOR_getcreds: sent ad:\n" );
			dPrintAd(D_SECURITY|D_FULLDEBUG, ad);
		}

		int last_command = 0;
		if (had_error) {
			last_command = -1;
		}

		// transmit our success or failure
		dprintf( D_SECURITY|D_FULLDEBUG, "CONDOR_getcreds: finishing send with value %i\n", last_command );

		result = ( syscall_sock->code(last_command) );
=======
		dprintf( D_SECURITY, "ENTERING CONDOR_get_delegated_proxy syscall\n" );

		char* proxy_source_path;
		time_t proxy_expiration;

		// Read in the path to the proxy file
		result = ( syscall_sock->code( proxy_source_path ) );
		ASSERT( result );
		dprintf( D_SECURITY|D_FULLDEBUG, "CONDOR_get_delegated_proxy: proxy_source_path = %s\n", proxy_source_path );

		// Read in the proxy expiration time
		result = ( syscall_sock->code( proxy_expiration ) );
		ASSERT( result );
		dprintf( D_SECURITY|D_FULLDEBUG, "CONDOR_get_delegated_proxy: proxy_expiration = %lu\n", proxy_expiration );

		// Wait for the end_of_message signal
		result = ( syscall_sock->end_of_message() );
		ASSERT( result );

		// Send response acknolwedging proxy file path
		syscall_sock->encode();

		// Wait until we know the starter is waiting for the proxy, then delegate it
		filesize_t bytes;
		int rc = syscall_sock->put_x509_delegation( &bytes, proxy_source_path, proxy_expiration, NULL );
		dprintf( D_FULLDEBUG, "CONDOR_get_delegated_proxy: put_x509_delegation() returned %d\n", rc );

		// Record success or failure
		dprintf( D_SECURITY|D_FULLDEBUG, "CONDOR_get_delegated_proxy: finishing send with value %i\n", rc );

		// Now send the put_x509_delegation() return code and end_of_message
		result = ( syscall_sock->code( rc ) );
>>>>>>> ea71608a
		ASSERT( result );
		result = ( syscall_sock->end_of_message() );
		ASSERT( result );

<<<<<<< HEAD
		// return our success or failure
		return last_command;
=======
		// Return our success or failure
		return rc;
>>>>>>> ea71608a
	}

	default:
	{
		dprintf(D_ALWAYS, "ERROR: unknown syscall %d received\n", condor_sysnum );
			// If we return failure, the shadow will shutdown, so
			// pretend everything's cool...
		return 0;
		
	}

	}	/* End of switch on system call number */

	return -1;

}	/* End of do_REMOTE_syscall() procedure */<|MERGE_RESOLUTION|>--- conflicted
+++ resolved
@@ -2234,86 +2234,6 @@
 
 	case CONDOR_get_delegated_proxy:
 	{
-<<<<<<< HEAD
-		dprintf(D_SECURITY, "ENTERING CONDOR_get_delegated_proxy syscall\n");
-
-		// Read in the path to the proxy file
-		result = ( syscall_sock->code( path ) );
-		ASSERT( result );
-		dprintf( D_SECURITY|D_FULLDEBUG, "  path = %s\n", path );
-		result = ( syscall_sock->end_of_message() );
-		ASSERT( result );
-
-		// send response
-		syscall_sock->encode();
-
-		MyString user;
-		int cluster_id, proc_id;
-		ClassAd* ad;
-		pseudo_get_job_ad(ad);
-		ad->LookupInteger("ClusterId", cluster_id);
-		ad->LookupInteger("ProcId", proc_id);
-		ad->LookupString("Owner", user);
-
-		MyString cred_dir_name;
-		if (!param(cred_dir_name, "SEC_CREDENTIAL_DIRECTORY")) {
-			dprintf(D_ALWAYS, "ERROR: CONDOR_getcreds doesn't have SEC_CREDENTIAL_DIRECTORY defined.\n");
-			return -1;
-		}
-		cred_dir_name += DIR_DELIM_CHAR;
-		cred_dir_name += user;
-
-		dprintf( D_SECURITY, "CONDOR_getcreds: sending contents of %s for job ID %i.%i\n", cred_dir_name.Value(), cluster_id, proc_id );
-		Directory cred_dir(cred_dir_name.Value(), PRIV_ROOT);
-		const char *fname;
-		bool had_error = false;
-		while((fname = cred_dir.Next())) {
-			// only send the "use level" creds.
-			const char *last4 = fname + strlen(fname) - 4;
-			if((last4 <= fname) || (0!=strcmp(last4, ".use"))) {
-				dprintf( D_SECURITY|D_FULLDEBUG, "CONDOR_getcreds: skipping %s (%s)\n", fname, last4);
-				continue;
-			}
-			MyString fullname = cred_dir_name;
-			fullname += DIR_DELIM_CHAR;
-			fullname += fname;
-
-			dprintf( D_SECURITY, "CONDOR_getcreds: reading contents of %s\n", fullname.Value() );
-			// read the file (fourth argument "true" means as_root)
-			unsigned char *buf = 0;
-			size_t len = 0;
-			bool rc = read_secure_file(fullname.Value(), (void**)(&buf), &len, true);
-			if(!rc) {
-				dprintf( D_ALWAYS, "CONDOR_getcreds: ERROR reading contents of %s\n", fullname.Value() );
-				had_error = true;
-				break;
-			}
-			MyString b64 = condor_base64_encode(buf, len);
-			free(buf);
-
-			ClassAd ad;
-			ad.Assign("Service", fname);
-			ad.Assign("Data", b64);
-
-			int more_ads = 1;
-			result = ( syscall_sock->code(more_ads) );
-			ASSERT( result );
-			result = ( putClassAd(syscall_sock, ad) );
-			ASSERT( result );
-			dprintf( D_SECURITY|D_FULLDEBUG, "CONDOR_getcreds: sent ad:\n" );
-			dPrintAd(D_SECURITY|D_FULLDEBUG, ad);
-		}
-
-		int last_command = 0;
-		if (had_error) {
-			last_command = -1;
-		}
-
-		// transmit our success or failure
-		dprintf( D_SECURITY|D_FULLDEBUG, "CONDOR_getcreds: finishing send with value %i\n", last_command );
-
-		result = ( syscall_sock->code(last_command) );
-=======
 		dprintf( D_SECURITY, "ENTERING CONDOR_get_delegated_proxy syscall\n" );
 
 		char* proxy_source_path;
@@ -2346,18 +2266,12 @@
 
 		// Now send the put_x509_delegation() return code and end_of_message
 		result = ( syscall_sock->code( rc ) );
->>>>>>> ea71608a
-		ASSERT( result );
-		result = ( syscall_sock->end_of_message() );
-		ASSERT( result );
-
-<<<<<<< HEAD
-		// return our success or failure
-		return last_command;
-=======
+		ASSERT( result );
+		result = ( syscall_sock->end_of_message() );
+		ASSERT( result );
+
 		// Return our success or failure
 		return rc;
->>>>>>> ea71608a
 	}
 
 	default:
