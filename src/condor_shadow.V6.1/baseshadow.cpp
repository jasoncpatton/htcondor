/***************************************************************
 *
 * Copyright (C) 1990-2007, Condor Team, Computer Sciences Department,
 * University of Wisconsin-Madison, WI.
 * 
 * Licensed under the Apache License, Version 2.0 (the "License"); you
 * may not use this file except in compliance with the License.  You may
 * obtain a copy of the License at
 * 
 *    http://www.apache.org/licenses/LICENSE-2.0
 * 
 * Unless required by applicable law or agreed to in writing, software
 * distributed under the License is distributed on an "AS IS" BASIS,
 * WITHOUT WARRANTIES OR CONDITIONS OF ANY KIND, either express or implied.
 * See the License for the specific language governing permissions and
 * limitations under the License.
 *
 ***************************************************************/



#include "condor_common.h"
#include "baseshadow.h"
#include "condor_classad.h"      // for ClassAds.
#include "condor_qmgr.h"         // have to talk to schedd's Q manager
#include "condor_attributes.h"   // for ATTR_ ClassAd stuff
#include "condor_config.h"       // for param()
#include "condor_email.h"        // for (you guessed it) email stuff
#include "condor_version.h"
#include "condor_ver_info.h"
#include "enum_utils.h"
#include "condor_holdcodes.h"
#include "classad_helpers.h"
#include "classad_merge.h"

#include <math.h>

// these are declared static in baseshadow.h; allocate space here
UserLog BaseShadow::uLog;
BaseShadow* BaseShadow::myshadow_ptr = NULL;


// this appears at the bottom of this file:
extern "C" int display_dprintf_header(FILE *fp);

// some helper functions
int getJobAdExitCode(ClassAd *jad, int &exit_code);
int getJobAdExitedBySignal(ClassAd *jad, int &exited_by_signal);
int getJobAdExitSignal(ClassAd *jad, int &exit_signal);

BaseShadow::BaseShadow() {
	spool = NULL;
	fsDomain = uidDomain = NULL;
	jobAd = NULL;
	remove_requested = false;
	cluster = proc = -1;
	gjid = NULL;
	core_file_name = NULL;
	scheddAddr = NULL;
	job_updater = NULL;
	ASSERT( !myshadow_ptr );	// make cetain we're only instantiated once
	myshadow_ptr = this;
	exception_already_logged = false;
	began_execution = FALSE;
}

BaseShadow::~BaseShadow() {
	if (spool) free(spool);
	if (fsDomain) free(fsDomain);
	if (jobAd) FreeJobAd(jobAd);
	if (gjid) free(gjid); 
	if (scheddAddr) free(scheddAddr);
	if( job_updater ) delete job_updater;
}

void
BaseShadow::baseInit( ClassAd *job_ad, const char* schedd_addr, const char *xfer_queue_contact_info )
{
	int pending = FALSE;

	if( ! job_ad ) {
		EXCEPT("baseInit() called with NULL job_ad!");
	}
	jobAd = job_ad;

	if( ! is_valid_sinful(schedd_addr) ) {
		EXCEPT("schedd_addr not specified with valid address");
	}
	scheddAddr = strdup( schedd_addr );

	m_xfer_queue_contact_info = xfer_queue_contact_info;

	if ( !jobAd->LookupString(ATTR_OWNER, owner)) {
		EXCEPT("Job ad doesn't contain an %s attribute.", ATTR_OWNER);
	}

	if( !jobAd->LookupInteger(ATTR_CLUSTER_ID, cluster)) {
		EXCEPT("Job ad doesn't contain an %s attribute.", ATTR_CLUSTER_ID);
	}

	if( !jobAd->LookupInteger(ATTR_PROC_ID, proc)) {
		EXCEPT("Job ad doesn't contain an %s attribute.", ATTR_PROC_ID);
	}


		// Grab the GlobalJobId if we've got it.
	if( ! jobAd->LookupString(ATTR_GLOBAL_JOB_ID, &gjid) ) {
		gjid = NULL;
	}

	// grab the NT domain if we've got it
	jobAd->LookupString(ATTR_NT_DOMAIN, domain);
	if ( !jobAd->LookupString(ATTR_JOB_IWD, iwd)) {
		EXCEPT("Job ad doesn't contain an %s attribute.", ATTR_JOB_IWD);
	}

	if( !jobAd->LookupFloat(ATTR_BYTES_SENT, prev_run_bytes_sent) ) {
		prev_run_bytes_sent = 0;
	}
	if( !jobAd->LookupFloat(ATTR_BYTES_RECVD, prev_run_bytes_recvd) ) {
		prev_run_bytes_recvd = 0;
	}

		// construct the core file name we'd get if we had one.
	MyString tmp_name = iwd;
	tmp_name += DIR_DELIM_CHAR;
	tmp_name += "core.";
	tmp_name += cluster;
	tmp_name += '.';
	tmp_name += proc;
	core_file_name = strdup( tmp_name.Value() );

        // put the shadow's sinful string into the jobAd.  Helpful for
        // the mpi shadow, at least...and a good idea in general.
	MyString tmp_addr = ATTR_MY_ADDRESS;
	tmp_addr += "=\"";
	tmp_addr += daemonCore->InfoCommandSinfulString();
	tmp_addr += '"';
    if ( !jobAd->Insert( tmp_addr.Value() )) {
        EXCEPT( "Failed to insert %s!", ATTR_MY_ADDRESS );
    }

	DebugId = display_dprintf_header;
	
	config();

	initUserLog();

		// Make sure we've got enough swap space to run
	checkSwap();

		// register SIGUSR1 (condor_rm) for shutdown...
	daemonCore->Register_Signal( SIGUSR1, "SIGUSR1", 
		(SignalHandlercpp)&BaseShadow::handleJobRemoval, "HandleJobRemoval", 
		this);

	// handle system calls with Owner's privilege
// XXX this belong here?  We'll see...
	if ( !init_user_ids(owner.Value(), domain.Value())) {
		dprintf(D_ALWAYS, "init_user_ids() failed!\n");
		// uids.C will EXCEPT when we set_user_priv() now
		// so there's not much we can do at this point
	}
	set_user_priv();
	daemonCore->Register_Priv_State( PRIV_USER );

	dumpClassad( "BaseShadow::baseInit()", this->jobAd, D_JOB );

		// initialize the UserPolicy object
	shadow_user_policy.init( jobAd, this );

		// setup an object to keep our job ad updated to the schedd's
		// permanent job queue.  this clears all the dirty bits on our
		// copy of the classad, so anything we touch after this will
		// be updated to the schedd when appropriate.
	job_updater = new QmgrJobUpdater( jobAd, scheddAddr );

		// change directory; hold on failure
	if ( cdToIwd() == -1 ) {
		EXCEPT("Could not cd to initial working directory");
	}

		// CRUFT
		// we want this *after* we clear the dirty flags so that if we
		// change anything, we consider that change dirty so it'll get
		// updated the next time we connect to the job queue...
	checkFileTransferCruft();

		// check to see if this invocation of the shadow is just to write
		// a terminate event and exit since this job had been recorded as
		// pending termination, but somehow the job didn't leave the queue
		// and the schedd is trying to restart it again..
	if( jobAd->LookupInteger(ATTR_TERMINATION_PENDING, pending)) {
		if (pending == TRUE) {
			// If the classad of this job "thinks" that this job should be
			// finished already, let's enact that belief.
			// This function does not return.
			this->terminateJob(US_TERMINATE_PENDING);
		}
	}
}


void
BaseShadow::checkFileTransferCruft()
{
		/*
		  If this job was a) submitted by a pre-6.3.3 condor_submit,
		  b) unix and c) vanilla, it was submitted with an incorrect
		  default value of "ON_EXIT" for ATTR_TRANSFER_FILES.  So, if
		  all of those conditions are met, we want to change the value
		  to be "NEVER" instead, so that we treat this like the old
		  shadow would treat it and rely on a shared file system.
		*/
#ifndef WIN32
	int universe; 
	char* version = NULL;
	bool is_old = false;
	if( ! jobAd->LookupInteger(ATTR_JOB_UNIVERSE, universe) ) {
		universe = CONDOR_UNIVERSE_VANILLA;
	}
	if( universe != CONDOR_UNIVERSE_VANILLA ) {
			// nothing to do
		return;
	}
	jobAd->LookupString( ATTR_VERSION, &version );
	if( version ) {
		CondorVersionInfo ver( version, "JOB" );
		if( ! ver.built_since_version(6,3,3) ) {
			is_old = true;
		}
		free( version );
		version = NULL;
	} else {
		dprintf( D_FULLDEBUG, "Job has no %s, assuming pre version 6.3.3\n",
				 ATTR_VERSION ); 
		is_old = true;
	}	
	if( ! is_old ) {
			// if we're new enough, nothing else to do
		return;
	}

		// see if ATTR_TRANSFER_FILES is already set to "NEVER"... 
	bool already_never;
	char* tmp = NULL;
	jobAd->LookupString( ATTR_TRANSFER_FILES, &tmp );
	if( tmp ) {
		already_never = ( stricmp(tmp, "NEVER") == 0 );
		free( tmp );
		if( already_never ) {
				// already have the right value, don't bother changing
				// it and updating the job queue, etc.
			return;
		}
	}

		// if we're still here, we've hit the nasty case, so change
		// the value...
	MyString new_attr;
	new_attr += ATTR_TRANSFER_FILES;
	new_attr += " = \"NEVER\"";

	dprintf( D_FULLDEBUG, "Unix Vanilla job is pre version 6.3.3, "
			 "setting '%s'\n", new_attr.Value() );

	if( ! jobAd->Insert(new_attr.Value()) ) {
		EXCEPT( "Insert of '%s' into job ad failed!", new_attr.Value() );
	}

		// also, add it to the list of attributes we want to update,
		// so we change it in the job queue, too.
	job_updater->watchAttribute( ATTR_TRANSFER_FILES );

#endif /* ! WIN32 */

}


void BaseShadow::config()
{
	char *tmp;

	if (spool) free(spool);
	spool = param("SPOOL");
	if (!spool) {
		EXCEPT("SPOOL not specified in config file.");
	}

	if (fsDomain) free(fsDomain);
	fsDomain = param( "FILESYSTEM_DOMAIN" );
	if (!fsDomain) {
		EXCEPT("FILESYSTEM_DOMAIN not specified in config file.");
	}

	if (uidDomain) free(uidDomain);
	uidDomain = param( "UID_DOMAIN" );
	if (!uidDomain) {
		EXCEPT("UID_DOMAIN not specified in config file.");
	}

	reconnect_ceiling = param_integer( "RECONNECT_BACKOFF_CEILING", 300 );

	reconnect_e_factor = 0.0;
	reconnect_e_factor = param_double( "RECONNECT_BACKOFF_FACTOR", 2.0, 0.0 );
	if( !reconnect_e_factor ) {
    	reconnect_e_factor = 2.0;
    }

	m_cleanup_retry_tid = -1;
	m_num_cleanup_retries = 0;
		// NOTE: these config knobs are very similar to
		// LOCAL_UNIVERSE_MAX_JOB_CLEANUP_RETRIES and
		// LOCAL_UNIVERSE_JOB_CLEANUP_RETRY_DELAY in the local starter.
	m_max_cleanup_retries = param_integer("SHADOW_MAX_JOB_CLEANUP_RETRIES", 5);
	m_cleanup_retry_delay = param_integer("SHADOW_JOB_CLEANUP_RETRY_DELAY", 30);

	m_lazy_queue_update = param_boolean("SHADOW_LAZY_QUEUE_UPDATE", true);
}


int BaseShadow::cdToIwd() {
	if (chdir(iwd.Value()) < 0) {
		int chdir_errno = errno;
		dprintf(D_ALWAYS, "\n\nPath does not exist.\n"
				"He who travels without bounds\n"
				"Can't locate data.\n\n" );
		MyString hold_reason;
		hold_reason.sprintf("Cannot access initial working directory %s: %s",
		                    iwd.Value(), strerror(chdir_errno));
		dprintf( D_ALWAYS, "%s\n",hold_reason.Value());
		holdJob(hold_reason.Value(),CONDOR_HOLD_CODE_IwdError,chdir_errno);
		return -1;
	}
	return 0;
}


void
BaseShadow::shutDown( int reason ) 
{
		// exit now if there is no job ad
	if ( !getJobAd() ) {
		DC_Exit( reason );
	}
	
		// if we are being called from the exception handler, return
		// now to prevent infinite loop in case we call EXCEPT below.
	if ( reason == JOB_EXCEPTION ) {
		return;
	}

		// Only if the job is trying to leave the queue should we
		// evaluate the user job policy...
	if( reason == JOB_EXITED || reason == JOB_COREDUMPED ) {
		shadow_user_policy.checkAtExit();
	}
	else {
		// if we aren't trying to evaluate the user's policy, we just
		// want to evict this job.
		evictJob( reason );
	}
}


int
BaseShadow::nextReconnectDelay( int attempts )
{
	if( ! attempts ) {
			// first time, do it right away
		return 0;
	}
	int n = (int)ceil(::pow(reconnect_e_factor, (attempts+2)));
	if( n > reconnect_ceiling || n < 0 ) {
		n = reconnect_ceiling;
	}
	return n;
}


void
BaseShadow::reconnectFailed( const char* reason )
{
		// try one last time to release the claim, write a UserLog event
		// about it, and exit with a special status. 
	dprintf( D_ALWAYS, "Reconnect FAILED: %s\n", reason );
	
	logReconnectFailedEvent( reason );

		// does not return
	DC_Exit( JOB_SHOULD_REQUEUE );
}


void
BaseShadow::holdJob( const char* reason, int hold_reason_code, int hold_reason_subcode )
{
	dprintf( D_ALWAYS, "Job %d.%d going into Hold state (code %d,%d): %s\n", 
			 getCluster(), getProc(), hold_reason_code, hold_reason_subcode,reason );

	if( ! jobAd ) {
		dprintf( D_ALWAYS, "In HoldJob() w/ NULL JobAd!" );
		DC_Exit( JOB_SHOULD_HOLD );
	}

		// cleanup this shadow (kill starters, etc)
	cleanUp();

		// Put the reason in our job ad.
	jobAd->Assign( ATTR_HOLD_REASON, reason );
	jobAd->Assign( ATTR_HOLD_REASON_CODE, hold_reason_code );
	jobAd->Assign( ATTR_HOLD_REASON_SUBCODE, hold_reason_subcode );

		// try to send email (if the user wants it)
	emailHoldEvent( reason );

		// update the job queue for the attributes we care about
	if( !updateJobInQueue(U_HOLD) ) {
			// trouble!  TODO: should we do anything else?
		dprintf( D_ALWAYS, "Failed to update job queue!\n" );
	}

		// finally, exit and tell the schedd what to do
	DC_Exit( JOB_SHOULD_HOLD );
}


void
BaseShadow::removeJob( const char* reason )
{
	if( ! jobAd ) {
		dprintf( D_ALWAYS, "In removeJob() w/ NULL JobAd!" );
	}
	dprintf( D_ALWAYS, "Job %d.%d is being removed: %s\n", 
			 getCluster(), getProc(), reason );

		// cleanup this shadow (kill starters, etc)
	cleanUp();

		// Put the reason in our job ad.
	int size = strlen( reason ) + strlen( ATTR_REMOVE_REASON ) + 4;
	char* buf = (char*)malloc( size * sizeof(char) );
	if( ! buf ) {
		EXCEPT( "Out of memory!" );
	}
	sprintf( buf, "%s=\"%s\"", ATTR_REMOVE_REASON, reason );
	jobAd->Insert( buf );
	free( buf );

	emailRemoveEvent( reason );

		// update the job ad in the queue with some important final
		// attributes so we know what happened to the job when using
		// condor_history...
	if( !updateJobInQueue(U_REMOVE) ) {
			// trouble!  TODO: should we do anything else?
		dprintf( D_ALWAYS, "Failed to update job queue!\n" );
	}

		// does not return.
	DC_Exit( JOB_SHOULD_REMOVE );
}

void
BaseShadow::retryJobCleanup( void )
{
	m_num_cleanup_retries++;
	if (m_num_cleanup_retries > m_max_cleanup_retries) {
		dprintf(D_ALWAYS,
		        "Maximum number of job cleanup retry attempts "
		        "(SHADOW_MAX_JOB_CLEANUP_RETRIES=%d) reached"
		        "; Forcing job requeue!\n",
		        m_max_cleanup_retries);
		DC_Exit(JOB_SHOULD_REQUEUE);
	}
	ASSERT(m_cleanup_retry_tid == -1);
	m_cleanup_retry_tid = daemonCore->Register_Timer(m_cleanup_retry_delay, 0,
					(TimerHandlercpp)&BaseShadow::retryJobCleanupHandler,
					"retry job cleanup", this);
	dprintf(D_FULLDEBUG, "Will retry job cleanup in "
	        "SHADOW_JOB_CLEANUP_RETRY_DELAY=%d seconds\n",
	        m_cleanup_retry_delay);
}


int
BaseShadow::retryJobCleanupHandler( void )
{
	m_cleanup_retry_tid = -1;
	dprintf(D_ALWAYS, "Retrying job cleanup, calling terminateJob()\n");
	terminateJob();
	return TRUE;
}

void
BaseShadow::terminateJob( update_style_t kind ) // has a default argument of US_NORMAL
{
	int reason;
	bool signaled;
	MyString str;

	if( ! jobAd ) {
		dprintf( D_ALWAYS, "In terminateJob() w/ NULL JobAd!" );
	}

	/* The first thing we do is record that we are in a termination pending
		state. */
	if (kind == US_NORMAL) {
		str.sprintf("%s = TRUE", ATTR_TERMINATION_PENDING);
		jobAd->Insert(str.Value());
	}

	if (kind == US_TERMINATE_PENDING) {
		// In this case, the job had already completed once and the
		// status had been saved to the job queue, however, for
		// some reason, the shadow didn't exit with a good value and
		// the job had been requeued. When this style of update
		// is used, it is a shortcut from the very birth of the shadow
		// to here, and so there will not be a remote resource or
		// anything like that set up. In this situation, we just
		// want to write the log event and mail the user and exit
		// with a good exit code so the schedd removes the job from
		// the queue. If for some reason the logging fails once again,
		// the process continues to repeat. 
		// This means at least once semantics for the termination event
		// and user email, but at no time should the job actually execute
		// again.

		int exited_by_signal = FALSE;
		int exit_signal = 0;
		int exit_code = 0;

		getJobAdExitedBySignal(jobAd, exited_by_signal);
		if (exited_by_signal == TRUE) {
			getJobAdExitSignal(jobAd, exit_signal);
		} else {
			getJobAdExitCode(jobAd, exit_code);
		}

		if (exited_by_signal == TRUE) {
			reason = JOB_COREDUMPED;
			str.sprintf("%s = \"%s\"", ATTR_JOB_CORE_FILENAME, core_file_name);
			jobAd->Insert(str.Value());
		} else {
			reason = JOB_EXITED;
		}

		dprintf( D_ALWAYS, "Job %d.%d terminated: %s %d\n",
	 		getCluster(), getProc(), 
	 		exited_by_signal? "killed by signal" : "exited with status",
	 		exited_by_signal ? exit_signal : exit_code );
		
			// write stuff to user log, but get values from jobad
		logTerminateEvent( reason, kind );

			// email the user, but get values from jobad
		emailTerminateEvent( reason, kind );

		DC_Exit( reason );
	}

	// the default path when kind == US_NORMAL

	// cleanup this shadow (kill starters, etc)
	cleanUp();

	reason = getExitReason();
	signaled = exitedBySignal();

	/* also store the corefilename into the jobad so we can recover this 
		during a termination pending scenario. */
	if( reason == JOB_COREDUMPED ) {
		str.sprintf("%s = \"%s\"", ATTR_JOB_CORE_FILENAME, getCoreName());
		jobAd->Insert(str.Value());
	}

    // Update final Job committed time
    int last_ckpt_time = 0;
    jobAd->LookupInteger(ATTR_LAST_CKPT_TIME, last_ckpt_time);
    int current_start_time = 0;
    jobAd->LookupInteger(ATTR_JOB_CURRENT_START_DATE, current_start_time);
    int int_value = (last_ckpt_time > current_start_time) ?
                        last_ckpt_time : current_start_time;

    if( int_value > 0 ) {
        int job_committed_time = 0;
        jobAd->LookupInteger(ATTR_JOB_COMMITTED_TIME, job_committed_time);
        job_committed_time += (int)time(NULL) - int_value;
        jobAd->Assign(ATTR_JOB_COMMITTED_TIME, job_committed_time);
    }


	// update the job ad in the queue with some important final
	// attributes so we know what happened to the job when using
	// condor_history...
	if( !updateJobInQueue(U_TERMINATE) ) {
		dprintf( D_ALWAYS, 
				 "Failed to perform final update to job queue!\n");
		retryJobCleanup();
		return;
	}

	// Let's maximize the effectiveness of that queue synchronization and
	// only record the job as done if the update to the queue was successful.
	// If any of these next operations fail and the shadow exits with an
	// exit code which causes the job to get requeued, it will be in the
	// "terminate pending" state marked by the ATTR_TERMINATION_PENDING
	// attribute.

	dprintf( D_ALWAYS, "Job %d.%d terminated: %s %d\n",
	 	getCluster(), getProc(), 
	 	signaled ? "killed by signal" : "exited with status",
	 	signaled ? exitSignal() : exitCode() );

	// write stuff to user log:
	logTerminateEvent( reason );

	// email the user
	emailTerminateEvent( reason );

	if( reason == JOB_EXITED && claimIsClosing() ) {
			// Startd not accepting any more jobs on this claim.
			// We do this here to avoid having to treat this case
			// identically to JOB_EXITED in the code leading up to
			// this point.
		dprintf(D_FULLDEBUG,"Startd is closing claim, so no more jobs can be run on it.\n");
		reason = JOB_EXITED_AND_CLAIM_CLOSING;
	}

	// does not return.
	DC_Exit( reason );
}


void
BaseShadow::evictJob( int reason )
{
	MyString from_where;
	MyString machine;
	if( getMachineName(machine) ) {
		from_where.sprintf(" from %s",machine.Value());
	}
	dprintf( D_ALWAYS, "Job %d.%d is being evicted%s\n",
			 getCluster(), getProc(), from_where.Value() );

	if( ! jobAd ) {
		dprintf( D_ALWAYS, "In evictJob() w/ NULL JobAd!" );
		DC_Exit( reason );
	}

		// cleanup this shadow (kill starters, etc)
	cleanUp();

		// write stuff to user log:
	logEvictEvent( reason );

		// record the time we were vacated into the job ad 
	char buf[64];
	sprintf( buf, "%s = %d", ATTR_LAST_VACATE_TIME, (int)time(0) ); 
	jobAd->Insert( buf );

		// update the job ad in the queue with some important final
		// attributes so we know what happened to the job when using
		// condor_history...
	if( !updateJobInQueue(U_EVICT) ) {
			// trouble!  TODO: should we do anything else?
		dprintf( D_ALWAYS, "Failed to update job queue!\n" );
	}

		// does not return.
	DC_Exit( reason );
}


void
BaseShadow::requeueJob( const char* reason )
{
	if( ! jobAd ) {
		dprintf( D_ALWAYS, "In requeueJob() w/ NULL JobAd!" );
	}
	dprintf( D_ALWAYS, 
			 "Job %d.%d is being put back in the job queue: %s\n", 
			 getCluster(), getProc(), reason );

		// cleanup this shadow (kill starters, etc)
	cleanUp();

		// Put the reason in our job ad.
	int size = strlen( reason ) + strlen( ATTR_REQUEUE_REASON ) + 4;
	char* buf = (char*)malloc( size * sizeof(char) );
	if( ! buf ) {
		EXCEPT( "Out of memory!" );
	}
	sprintf( buf, "%s=\"%s\"", ATTR_REQUEUE_REASON, reason );
	jobAd->Insert( buf );
	free( buf );

		// write stuff to user log:
	logRequeueEvent( reason );

		// update the job ad in the queue with some important final
		// attributes so we know what happened to the job when using
		// condor_history...
	if( !updateJobInQueue(U_REQUEUE) ) {
			// trouble!  TODO: should we do anything else?
		dprintf( D_ALWAYS, "Failed to update job queue!\n" );
	}

		// does not return.
	DC_Exit( JOB_SHOULD_REQUEUE );
}


void
BaseShadow::emailHoldEvent( const char* reason ) 
{
	Email mailer;
	mailer.sendHold( jobAd, reason );
}


void
BaseShadow::emailRemoveEvent( const char* reason ) 
{
	Email mailer;
	mailer.sendRemove( jobAd, reason );
}


FILE*
BaseShadow::emailUser( const char *subjectline )
{
	dprintf(D_FULLDEBUG, "BaseShadow::emailUser() called.\n");
	if( !jobAd ) {
		return NULL;
	}
	return email_user_open( jobAd, subjectline );
}


void BaseShadow::initUserLog()
{
	MyString logfilename;
	int  use_xml;
	if ( getPathToUserLog(jobAd, logfilename) ) {
		uLog.initialize (owner.Value(), domain.Value(), logfilename.Value(), cluster, proc, 0, gjid);
		if (jobAd->LookupBool(ATTR_ULOG_USE_XML, use_xml)
			&& use_xml) {
			uLog.setUseXML(true);
		} else {
			uLog.setUseXML(false);
		}
		dprintf(D_FULLDEBUG, "%s = %s\n", ATTR_ULOG_FILE, logfilename.Value());
	} else {
		dprintf(D_FULLDEBUG, "no %s found\n", ATTR_ULOG_FILE);
	}
}


// returns TRUE if attribute found.
int getJobAdExitCode(ClassAd *jad, int &exit_code)
{
	if( ! jad->LookupInteger(ATTR_ON_EXIT_CODE, exit_code) ) {
		return FALSE;
	}

	return TRUE;
}

// returns TRUE if attribute found.
int getJobAdExitedBySignal(ClassAd *jad, int &exited_by_signal)
{
	if( ! jad->LookupInteger(ATTR_ON_EXIT_BY_SIGNAL, exited_by_signal) ) {
		return FALSE;
	}

	return TRUE;
}

// returns TRUE if attribute found.
int getJobAdExitSignal(ClassAd *jad, int &exit_signal)
{
	if( ! jad->LookupInteger(ATTR_ON_EXIT_SIGNAL, exit_signal) ) {
		return FALSE;
	}

	return TRUE;
}

// kind defaults to US_NORMAL.
void
BaseShadow::logTerminateEvent( int exitReason, update_style_t kind )
{
	struct rusage run_remote_rusage;
	JobTerminatedEvent event;
	MyString corefile;

	memset( &run_remote_rusage, 0, sizeof(struct rusage) );

	switch( exitReason ) {
	case JOB_EXITED:
	case JOB_COREDUMPED:
		break;
	default:
		dprintf( D_ALWAYS, 
				 "logTerminateEvent with unknown reason (%d), aborting\n",
				 exitReason ); 
		return;
	}

	if (kind == US_TERMINATE_PENDING) {

		float float_value;
		int exited_by_signal = FALSE;
		int exit_signal = 0;
		int exit_code = 0;

		getJobAdExitedBySignal(jobAd, exited_by_signal);
		if (exited_by_signal == TRUE) {
			getJobAdExitSignal(jobAd, exit_signal);
			event.normal = false;
			event.signalNumber = exit_signal;
		} else {
			getJobAdExitCode(jobAd, exit_code);
			event.normal = true;
			event.returnValue = exit_code;
		}

		/* grab usage information out of job ad */
		if( jobAd->LookupFloat(ATTR_JOB_REMOTE_SYS_CPU, float_value) ) {
			run_remote_rusage.ru_stime.tv_sec = (int) float_value;
		}

		if( jobAd->LookupFloat(ATTR_JOB_REMOTE_USER_CPU, float_value) ) {
			run_remote_rusage.ru_utime.tv_sec = (int) float_value;
		}

		event.run_remote_rusage = run_remote_rusage;
		event.total_remote_rusage = run_remote_rusage;
	
		/*
		  we want to log the events from the perspective of the user
		  job, so if the shadow *sent* the bytes, then that means the
		  user job *received* the bytes
		*/
		jobAd->LookupFloat(ATTR_BYTES_SENT, event.recvd_bytes);
		jobAd->LookupFloat(ATTR_BYTES_RECVD, event.sent_bytes);

		event.total_recvd_bytes = event.recvd_bytes;
		event.total_sent_bytes = event.sent_bytes;
	
		if( exited_by_signal == TRUE ) {
			jobAd->LookupString(ATTR_JOB_CORE_FILENAME, corefile);
			event.setCoreFile( corefile.Value() );
		}

		if (!uLog.writeEvent (&event,jobAd)) {
			dprintf (D_ALWAYS,"Unable to log "
				 	"ULOG_JOB_TERMINATED event\n");
		}

		return;
	}

	// the default kind == US_NORMAL path

	run_remote_rusage = getRUsage();
	
	if( exitedBySignal() ) {
		event.normal = false;
		event.signalNumber = exitSignal();
	} else {
		event.normal = true;
		event.returnValue = exitCode();
	}

		// TODO: fill in local/total rusage
		// event.run_local_rusage = r;
	event.run_remote_rusage = run_remote_rusage;
		// event.total_local_rusage = r;
	event.total_remote_rusage = run_remote_rusage;
	
		/*
		  we want to log the events from the perspective of the user
		  job, so if the shadow *sent* the bytes, then that means the
		  user job *received* the bytes
		*/
	event.recvd_bytes = bytesSent();
	event.sent_bytes = bytesReceived();

	event.total_recvd_bytes = prev_run_bytes_recvd + bytesSent();
	event.total_sent_bytes = prev_run_bytes_sent + bytesReceived();
	
	if( exitReason == JOB_COREDUMPED ) {
		event.setCoreFile( core_file_name );
	}
	
	if (!uLog.writeEvent (&event,jobAd)) {
		dprintf (D_ALWAYS,"Unable to log "
				 "ULOG_JOB_TERMINATED event\n");
	}
}


void
BaseShadow::logEvictEvent( int exitReason )
{
	struct rusage run_remote_rusage;
	memset( &run_remote_rusage, 0, sizeof(struct rusage) );

	run_remote_rusage = getRUsage();

	switch( exitReason ) {
	case JOB_CKPTED:
	case JOB_NOT_CKPTED:
	case JOB_KILLED:
		break;
	default:
		dprintf( D_ALWAYS, 
				 "logEvictEvent with unknown reason (%d), aborting\n",
				 exitReason ); 
		return;
	}

	JobEvictedEvent event;
	event.checkpointed = (exitReason == JOB_CKPTED);
	
		// TODO: fill in local rusage
		// event.run_local_rusage = ???
			
		// remote rusage
	event.run_remote_rusage = run_remote_rusage;
	
		/*
		  we want to log the events from the perspective of the user
		  job, so if the shadow *sent* the bytes, then that means the
		  user job *received* the bytes
		*/
	event.recvd_bytes = bytesSent();
	event.sent_bytes = bytesReceived();
	
	if (!uLog.writeEvent (&event,jobAd)) {
		dprintf (D_ALWAYS, "Unable to log ULOG_JOB_EVICTED event\n");
	}
}


void
BaseShadow::logRequeueEvent( const char* reason )
{
	struct rusage run_remote_rusage;
	memset( &run_remote_rusage, 0, sizeof(struct rusage) );

	run_remote_rusage = getRUsage();

	int exit_reason = getExitReason();

	JobEvictedEvent event;

	event.terminate_and_requeued = true;

	if( exitedBySignal() ) {
		event.normal = false;
		event.signal_number = exitSignal();
	} else {
		event.normal = true;
		event.return_value = exitCode();
	}
			
	if( exit_reason == JOB_COREDUMPED ) {
		event.setCoreFile( core_file_name );
	}

	if( reason ) {
		event.setReason( reason );
	}

		// TODO: fill in local rusage
		// event.run_local_rusage = r;
	event.run_remote_rusage = run_remote_rusage;

		/* we want to log the events from the perspective 
		   of the user job, so if the shadow *sent* the 
		   bytes, then that means the user job *received* 
		   the bytes */
	event.recvd_bytes = bytesSent();
	event.sent_bytes = bytesReceived();
	
	if (!uLog.writeEvent (&event,jobAd)) {
		dprintf( D_ALWAYS, "Unable to log ULOG_JOB_EVICTED "
				 "(and requeued) event\n" );
	}
}


void
BaseShadow::checkSwap( void )
{
	int	reserved_swap, free_swap;
		// Reserved swap is specified in megabytes
	reserved_swap = param_integer( "RESERVED_SWAP", 5 );
	reserved_swap *= 1024;

	if( reserved_swap == 0 ) {
			// We're not supposed to care about swap space at all, so
			// none of the rest of the checks matter at all.
		return;
	}

	free_swap = sysapi_swap_space();

	dprintf( D_FULLDEBUG, "*** Reserved Swap = %d\n", reserved_swap );
	dprintf( D_FULLDEBUG, "*** Free Swap = %d\n", free_swap );

	if( free_swap < reserved_swap ) {
		dprintf( D_ALWAYS, "Not enough reserved swap space\n" );
		DC_Exit( JOB_NO_MEM );
	}
}	


// Note: log_except is static
void
BaseShadow::log_except(const char *msg)
{
	// log shadow exception event
	ShadowExceptionEvent event;
	bool exception_already_logged = false;

	if(!msg) msg = "";
	sprintf(event.message, msg);

	if ( BaseShadow::myshadow_ptr ) {
		BaseShadow *shadow = BaseShadow::myshadow_ptr;

		// we want to log the events from the perspective of the
		// user job, so if the shadow *sent* the bytes, then that
		// means the user job *received* the bytes
		event.recvd_bytes = shadow->bytesSent();
		event.sent_bytes = shadow->bytesReceived();
		exception_already_logged = shadow->exception_already_logged;

		if (shadow->began_execution) {
			event.began_execution = TRUE;
		}

	} else {
		event.recvd_bytes = 0.0;
		event.sent_bytes = 0.0;
	}

	if (!exception_already_logged && !uLog.writeEvent (&event,NULL))
	{
		::dprintf (D_ALWAYS, "Unable to log ULOG_SHADOW_EXCEPTION event\n");
	}
}


bool
BaseShadow::updateJobAttr( const char *name, const char *expr )
{
	return job_updater->updateAttr( name, expr, false );
}


bool
BaseShadow::updateJobAttr( const char *name, int value )
{
	return job_updater->updateAttr( name, value, false );
}


bool
BaseShadow::updateJobInQueue( update_t type )
{
		// insert the bytes sent/recv'ed by this job into our job ad.
		// we want this from the perspective of the job, so it's
		// backwards from the perspective of the shadow.  if this
		// value hasn't changed, it won't show up as dirty and we
		// won't actually connect to the job queue for it.  we do this
		// here since we want it for all kinds of updates...
	MyString buf;
	buf.sprintf( "%s = %f", ATTR_BYTES_SENT, (prev_run_bytes_sent +
											  bytesReceived()) );
	jobAd->Insert( buf.Value() );
	buf.sprintf( "%s = %f", ATTR_BYTES_RECVD, (prev_run_bytes_recvd +
											   bytesSent()) );
	jobAd->Insert( buf.Value() );

		// Now that the ad is current, just let our QmgrJobUpdater
		// object take care of the rest...
	return job_updater->updateJob( type );
}


void
BaseShadow::evalPeriodicUserPolicy( void )
{
<<<<<<< HEAD
    // HACK FOR NMI USING CONDOR-C
    // always update the job ad and then pull down a fresh copy
    // so that everything, in particular the condor-c lease info,
    // is up-to-date at the time of evaluation.  this is a major
    // scalability issue, so it's off by default and needs the
    // ALWAYS_UPDATE_JOB_AD_ON_PERIODIC_EVALUATION knob set to true.
    bool always_update_job_ad =
        param_boolean("ALWAYS_UPDATE_JOB_AD_ON_PERIODIC_EVALUATION", false);
    if (jobAd && always_update_job_ad) {
        job_updater->updateJob( U_PERIODIC );

		if( ConnectQ( scheddAddr, SHADOW_QMGMT_TIMEOUT ) ) {
			ClassAd *new_ad = GetJobAd(cluster, proc);
			if ( new_ad ) {
				MergeClassAds( jobAd, new_ad, true );
				delete new_ad;
			} else {
				dprintf( D_ALWAYS, "Failed to fetch updated ad!\n" );
			}
			DisconnectQ( NULL );
		} else {
			dprintf( D_ALWAYS, "Failed to connect to schedd!\n" );
		}
    }
    // END NMI HACK


=======
>>>>>>> cb26d488
	shadow_user_policy.checkPeriodic();
}


/**
 * Shared code that should be run once the shadow is sure that
 * everything it's watching over has actually started running.  In the
 * uni-shadow case (vanilla, java, etc) this is called immediately
 * as soon as the starter sends the CONDOR_begin_execution RSC.  For
 * multi-shadow (parallel, MPI), this is invoked once all of the
 * starters have reported in.
 */
void
BaseShadow::resourceBeganExecution( RemoteResource* /* rr */ )
{
		// Set our flag to remember we've really started.
	began_execution = true;

		// Start the timer for the periodic user job policy evaluation.
	shadow_user_policy.startTimer();
		
		// Start the timer for updating the job queue for this job.
	startQueueUpdateTimer();

		// Update our copy of NumJobStarts, so that the periodic user
		// policy expressions, etc, all have the correct value.
	int job_start_cnt = 0;
	jobAd->LookupInteger(ATTR_NUM_JOB_STARTS, job_start_cnt);
	job_start_cnt++;
	jobAd->Assign(ATTR_NUM_JOB_STARTS, job_start_cnt);
	dprintf(D_FULLDEBUG, "Set %s to %d\n", ATTR_NUM_JOB_STARTS, job_start_cnt);

		// Update NumJobStarts in the schedd.  We honor a config knob
		// for this since there's a big trade-off: if we update
		// agressively and fsync() it to the job queue as soon as we
		// hear from the starter, the semantics are about as solid as
		// we can hope for, but it's a schedd scalability problem.  If
		// we do a lazy update, there's no additional cost to the
		// schedd, but it means that condor_q and quill won't see the
		// change for N minutes, and if we happen to crash during that
		// time, the attribute is never incremented.  However, the
		// semantics aren't 100% solid, even if we don't update lazy,
		// and since the copy in RAM is already updated, all the
		// periodic user policy expressions will work right, so the
		// default is to do it lazy.
	if (m_lazy_queue_update) {
			// For lazy update, we just want to make sure the
			// job_updater object knows about this attribute (which we
			// already updated our copy of).
		job_updater->watchAttribute(ATTR_NUM_JOB_STARTS);
	}
	else {
			// They want it now, so do the qmgmt operation directly.
		updateJobAttr(ATTR_NUM_JOB_STARTS, job_start_cnt);
	}
}


const char*
BaseShadow::getCoreName( void )
{
	if( core_file_name ) {
		return core_file_name;
	} 
	return "unknown";
}


void
BaseShadow::startQueueUpdateTimer( void )
{
	job_updater->startUpdateTimer();
}


void
BaseShadow::publishShadowAttrs( ClassAd* ad )
{
	MyString tmp;
	tmp = ATTR_SHADOW_IP_ADDR;
	tmp += "=\"";
	tmp += daemonCore->InfoCommandSinfulString();
    tmp += '"';
	ad->Insert( tmp.Value() );

	tmp = ATTR_SHADOW_VERSION;
	tmp += "=\"";
	tmp += CondorVersion();
    tmp += '"';
	ad->Insert( tmp.Value() );

	char* my_uid_domain = param( "UID_DOMAIN" );
	if( my_uid_domain ) {
		tmp = ATTR_UID_DOMAIN;
		tmp += "=\"";
		tmp += my_uid_domain;
		tmp += '"';
		ad->Insert( tmp.Value() );
		free( my_uid_domain );
	}
}


void BaseShadow::dprintf_va( int flags, char* fmt, va_list args )
{
		// Print nothing in this version.  A subclass like MPIShadow
		// might like to say ::dprintf( flags, "(res %d)"
	::_condor_dprintf_va( flags, fmt, args );
}

void BaseShadow::dprintf( int flags, char* fmt, ... )
{
	va_list args;
	va_start( args, fmt );
	this->dprintf_va( flags, fmt, args );
	va_end( args );
}

// This is declared in main.C, and is a pointer to one of the 
// various flavors of derived classes of BaseShadow.  
// It is only needed for this last function.
extern BaseShadow *Shadow;

// This function is called by dprintf - always display our job, proc,
// and pid in our log entries. 
extern "C" 
int
display_dprintf_header(FILE *fp)
{
	static pid_t mypid = 0;
	static int mycluster = -1;
	static int myproc = -1;

	if (!mypid) {
		mypid = daemonCore->getpid();
	}

	if (mycluster == -1) {
		mycluster = Shadow->getCluster();
		myproc = Shadow->getProc();
	}

	if ( mycluster != -1 ) {
		fprintf( fp, "(%d.%d) (%ld): ", mycluster, myproc, (long)mypid );
	} else {
		fprintf( fp, "(?.?) (%ld): ", (long)mypid );
	}	

	return TRUE;
}

bool
BaseShadow::getMachineName( MyString & /*machineName*/ )
{
	return false;
}<|MERGE_RESOLUTION|>--- conflicted
+++ resolved
@@ -1096,36 +1096,6 @@
 void
 BaseShadow::evalPeriodicUserPolicy( void )
 {
-<<<<<<< HEAD
-    // HACK FOR NMI USING CONDOR-C
-    // always update the job ad and then pull down a fresh copy
-    // so that everything, in particular the condor-c lease info,
-    // is up-to-date at the time of evaluation.  this is a major
-    // scalability issue, so it's off by default and needs the
-    // ALWAYS_UPDATE_JOB_AD_ON_PERIODIC_EVALUATION knob set to true.
-    bool always_update_job_ad =
-        param_boolean("ALWAYS_UPDATE_JOB_AD_ON_PERIODIC_EVALUATION", false);
-    if (jobAd && always_update_job_ad) {
-        job_updater->updateJob( U_PERIODIC );
-
-		if( ConnectQ( scheddAddr, SHADOW_QMGMT_TIMEOUT ) ) {
-			ClassAd *new_ad = GetJobAd(cluster, proc);
-			if ( new_ad ) {
-				MergeClassAds( jobAd, new_ad, true );
-				delete new_ad;
-			} else {
-				dprintf( D_ALWAYS, "Failed to fetch updated ad!\n" );
-			}
-			DisconnectQ( NULL );
-		} else {
-			dprintf( D_ALWAYS, "Failed to connect to schedd!\n" );
-		}
-    }
-    // END NMI HACK
-
-
-=======
->>>>>>> cb26d488
 	shadow_user_policy.checkPeriodic();
 }
 
