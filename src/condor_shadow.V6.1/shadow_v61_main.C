--- conflicted
+++ resolved
@@ -293,11 +293,7 @@
 		//
 	MyString auth_hole_id;
 	if (ad->LookupString(ATTR_STARTD_PRINCIPAL, auth_hole_id)) {
-<<<<<<< HEAD
-		IpVerify* ipv = daemonCore->getSecMan()->getIpVerify();
-=======
 		IpVerify* ipv = daemonCore->getIpVerify();
->>>>>>> 658599c9
 		if (!ipv->PunchHole(DAEMON, auth_hole_id)) {
 			dprintf(D_ALWAYS,
 			        "WARNING: IpVerify::PunchHole error for %s: "
