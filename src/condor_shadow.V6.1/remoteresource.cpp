--- conflicted
+++ resolved
@@ -1074,18 +1074,15 @@
 		}
 	}
 
-<<<<<<< HEAD
 	classad::ExprTree * tree = update_ad->Lookup(ATTR_MEMORY_USAGE);
 	if( tree ) {
 		jobAd->Insert(ATTR_MEMORY_USAGE, tree->Copy());
 	}
 
-=======
 	if( update_ad->LookupFloat(ATTR_JOB_VM_CPU_UTILIZATION, float_value) ) { 
 		  jobAd->Assign(ATTR_JOB_VM_CPU_UTILIZATION, float_value);
 	}
 	
->>>>>>> d6b616ac
 	if( update_ad->LookupInteger(ATTR_RESIDENT_SET_SIZE, int_value) ) {
 		int rss = remote_rusage.ru_maxrss;
 		if( !jobAd->LookupInteger(ATTR_RESIDENT_SET_SIZE,rss) || rss < int_value ) {
