#! /usr/bin/env perl
##**************************************************************
##
## Copyright (C) 1990-2007, Condor Team, Computer Sciences Department,
## University of Wisconsin-Madison, WI.
## 
## Licensed under the Apache License, Version 2.0 (the "License"); you
## may not use this file except in compliance with the License.  You may
## obtain a copy of the License at
## 
##    http://www.apache.org/licenses/LICENSE-2.0
## 
## Unless required by applicable law or agreed to in writing, software
## distributed under the License is distributed on an "AS IS" BASIS,
## WITHOUT WARRANTIES OR CONDITIONS OF ANY KIND, either express or implied.
## See the License for the specific language governing permissions and
## limitations under the License.
##
##**************************************************************

use CondorTest;
use strict;
use warnings;


my $cmd_template = "cmd_q_multi.template";
my $testdesc =  'cmd_q_shows-name - Simple condor_ -name test';
my $testname = "cmd_q_shows-name";
my $corename = "cmd_q_shows-name";
my $debuglevel = 2;

# where am I running
my $currenthost = CondorTest::getFqdnHost();
chomp($currenthost);
my $primarycollector = $currenthost;

CondorTest::fullchomp($currenthost);

print scalar localtime() . "\n";

my $mypid = $$;
my $mysaveme = $corename . ".saveme";

if($mypid == 0) {
	die "Saveme setup for test failed\n";
}

my $mysubmitnm = $corename . $mypid . ".cmd";
my $mysubmitnmlog = $corename . $mypid . ".log";
my $mysubmitnmout = $corename . $mypid . ".out";
my $mycorenm = $corename . ".cmd";
my $mycorenmout = $corename . ".cmd.out";
my $mycorenmlog = $corename . ".log";

CondorTest::debug("Master PID is $mypid\n",$debuglevel);
CondorTest::debug("Master PID submit file is $mysubmitnm\n",$debuglevel);

print "Set up a pool and central manager\n";
my $version = "local";
# get a local scheduler running (side a)
my $configloc = CondorTest::StartPersonal( "cmd_q_shows-name", "x_param.cmdq-multi" ,$version);
my @local = split /\+/, $configloc;
my $locconfig = shift @local;
my $locport = shift @local;

CondorTest::debug("---local config is $locconfig and local port is $locport---\n",$debuglevel);

$primarycollector = $primarycollector . ":" . $locport;

CondorTest::debug("Primary collector for other nodes <<$primarycollector>>\n",$debuglevel);

print "ok\n";

my $saveconfig = $ENV{CONDOR_CONFIG};
$ENV{CONDOR_CONFIG} = $locconfig;
system("condor_config_val COLLECTOR_HOST");
$ENV{CONDOR_CONFIG} = $saveconfig;

my $line;
open(SCHEDDSRC,"<x_param.cmdq-multi.template") || die "Could not open x_param.cmdq-multi.template: $!\n";
open(SCHEDDONE,">x_param.cmd_q_shows-name") || die "Could not open x_param.cmd_q_shows-name: $!\n";
while(<SCHEDDSRC>) {
	$line = $_;
	chomp($line);
	if($line =~ /^\s*nameschedd\s*=.*$/) {
		print SCHEDDONE "nameschedd = scheddone\n";
	} elsif($line =~ /^\s*collector\s*=.*$/) {
		print SCHEDDONE "collector  = $primarycollector\n";
	} else {
		print SCHEDDONE "$line\n";
	}
}
close(SCHEDDSRC);
close(SCHEDDONE);

print "Set up a machine with startd and schedd to connect central manager\n";

$version = "scheddone";
# get another node running
my $configscheddone = CondorTest::StartPersonal( "cmd_q_shows-name", "x_param.cmd_q_shows-name" ,$version);
my @scheddone = split /\+/, $configscheddone;
my $scheddoneconfig = shift @scheddone;
my $scheddoneport = shift @scheddone;

CondorTest::debug("---scheddone config is $scheddoneconfig and scheddone port is $scheddoneport---\n",$debuglevel);

print "ok\n";
my $bail = 0;

# submit into scheddone
$ENV{CONDOR_CONFIG} = $scheddoneconfig;

print "Start a job which runs from remote schedd - ";
my $forever = CondorTest::verbose_system("./x_cmdrunforever.pl");
if($forever != 0) {
	print "bad\n";
	CondorTest::debug("Bailing because running job failed to submit\n",$debuglevel);
	$bail = 1;
}
print "ok\n";

# submit into collector node schedd
$ENV{CONDOR_CONFIG} = $locconfig;

print "Start a job on hold from local schedd - ";
my $holdone;
if($bail != 1) {
	my $holdone = CondorTest::verbose_system("./x_cmdstartonhold.pl");
	if($holdone != 0) {
		print "bad\n";
		CondorTest::debug("Bailing because running job failed to submit\n",$debuglevel);
		$bail = 1;
	}
}
print "ok\n";

my $cmdstatus;
my @adarray;
my $sched1 = "master_local_schd" . "@" . $currenthost;;
my $sched2 = "master_scheddone_schd" . "@" . $currenthost;;

CondorTest::debug("Looking for sched1($sched1) and sched2($sched2)\n",$debuglevel);

# allow time for all the nodes to update the collector
# by allowing N attempts
my $nattempts = 8;
my $count = 0;
my $done = 0;
my $found1 = 0;
my $targets = 0;

if($bail != 1) {
	my @schedds = ( $sched1, $sched2 );
	foreach my $schedd (@schedds) {
		CondorTest::debug("Looking for condor_q -name $schedd\n",$debuglevel);
		while($count < $nattempts) {
			$found1 = 0;
			my $cmd = "condor_q -name $schedd";
			$cmdstatus = CondorTest::runCondorTool($cmd,\@adarray,2);
	    	if(!$cmdstatus)
	    	{
	        	CondorTest::debug("Test failure due to Condor Tool Failure<$cmd>\n",$debuglevel);
<<<<<<< HEAD
=======
				CondorTest::KillPersonal($locconfig);
				CondorTest::KillPersonal($scheddoneconfig);
>>>>>>> 48c5bd79
	        	exit(1)
	    	}

			CondorTest::debug("Looking for schedd($schedd)\n",$debuglevel);

			foreach $line (@adarray) {
				if($line =~ /^.*($schedd).*$/) {
					CondorTest::debug("found $schedd: $line\n",$debuglevel);
					$targets += 1;
					$found1 = 1;
				} else {
					CondorTest::debug("skip: $line\n",$debuglevel);
				}
			}
			if($found1 == 1){
				CondorTest::debug("Happy and quitting\n",$debuglevel);
				$done = 1;
				last;
			} else {
				CondorTest::debug("Unhappy: <$found1> \n",$debuglevel);
			}

			$count = $count + 1;
			sleep($count * 5);
		}
		if($found1 == 0) {
			last;
		}
	}

	print "Checking that condor_q -name can see specific schedds - ";
	if($targets != 2) {
		print "bad\n";
<<<<<<< HEAD
		exit(1);
	}
	print "ok\n";
	exit(0);
=======
		CondorTest::KillPersonal($locconfig);
		CondorTest::KillPersonal($scheddoneconfig);
		exit(1);
	}
	print "ok\n";
>>>>>>> 48c5bd79
}

system("cp *cmd_q_shows-name* $mysaveme");

if( -e "$mysubmitnm" )
{
	system("cp $mysubmitnm $mycorenm");
}

if( -e "$mysubmitnmout" )
{
	system("cp $mysubmitnmout $mycorenmout");
}

if( -e "$mysubmitnmlog" )
{
	system("cp $mysubmitnmlog $mycorenmlog");
}

CondorTest::KillPersonal($locconfig);
CondorTest::KillPersonal($scheddoneconfig);
print scalar localtime() . "\n";

if( $done == 0 )
{
	# actual test failed but we allowed cleanup
	exit(1);
}

CondorTest::debug("cmd_q_shows-name SUCCESS\n",$debuglevel);
exit(0);<|MERGE_RESOLUTION|>--- conflicted
+++ resolved
@@ -160,11 +160,8 @@
 	    	if(!$cmdstatus)
 	    	{
 	        	CondorTest::debug("Test failure due to Condor Tool Failure<$cmd>\n",$debuglevel);
-<<<<<<< HEAD
-=======
 				CondorTest::KillPersonal($locconfig);
 				CondorTest::KillPersonal($scheddoneconfig);
->>>>>>> 48c5bd79
 	        	exit(1)
 	    	}
 
@@ -198,18 +195,11 @@
 	print "Checking that condor_q -name can see specific schedds - ";
 	if($targets != 2) {
 		print "bad\n";
-<<<<<<< HEAD
-		exit(1);
-	}
-	print "ok\n";
-	exit(0);
-=======
 		CondorTest::KillPersonal($locconfig);
 		CondorTest::KillPersonal($scheddoneconfig);
 		exit(1);
 	}
 	print "ok\n";
->>>>>>> 48c5bd79
 }
 
 system("cp *cmd_q_shows-name* $mysaveme");
