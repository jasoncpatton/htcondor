--- conflicted
+++ resolved
@@ -63,11 +63,8 @@
 	"ActivationSetupDuration" => 1,
 	"JobCurrentStartExecutingDate" => 1,
 	"RemoteHost" => 1,
-<<<<<<< HEAD
 	"InitialWaitDuration" => 1,
-=======
 	"FirstJobMatchDate" => 1,
->>>>>>> a6b5e451
 );
 
 my $firstappend_condor_config = '
