--- conflicted
+++ resolved
@@ -147,15 +147,9 @@
 # From PersonalCondor
 #
 """
-<<<<<<< HEAD
-		# `condor_config_val -write:up` includes the local config file.  Don't
-		# include it again, since the right thing to set this knob to is
-		# '$(LOCAL_DIR)/condor_config.local', and that file won't exist.
-=======
         # `condor_config_val -write:up` includes the local config file.  Don't
         # include it again, since the right thing to set this knob to is
         # '$(LOCAL_DIR)/condor_config.local', and that file won't exist.
->>>>>>> a4552520
         config += "LOCAL_CONFIG_FILE = \n"
         config += "LOCAL_DIR = " + self._local_path + "\n"
         config += "EXECUTE = " + self._execute_path + "\n"
