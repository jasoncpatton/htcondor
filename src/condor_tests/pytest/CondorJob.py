import classad
import htcondor
import os
import time

from PersonalCondor import PersonalCondor
from Globals import *
from Utils import Utils

from htcondor import JobEventLog
from htcondor import JobEventType

class CondorJob(object):

    def __init__(self, job_args):
        self._cluster_id = None
        self._job_args = job_args
        self._log = None
<<<<<<< HEAD
=======
        self._callbacks = { }
>>>>>>> fcea8efe

    def clusterID(self):
        return self._cluster_id

    def Submit(self, wait=False, count=1):
        # It's easier to smash the case of the keys (since ClassAds and the
        # submit language don't care) than to do the case-insensitive compare.
        self._job_args = dict([(k.lower(), v) for k, v in self._job_args.items()])

        # Extract the event log filename, or insert one if none.
<<<<<<< HEAD
        self._log = self._job_args.setdefault( "log", "FIXME.log" )
=======
        self._log = self._job_args.setdefault( "log", "test-{0}.log".format( os.getpid() ) )
>>>>>>> fcea8efe
        self._log = os.path.abspath( self._log )

        # Submit the job defined by submit_args
        Utils.TLog("Submitting job with arguments: " + str(self._job_args))
        schedd = htcondor.Schedd()
        submit = htcondor.Submit(self._job_args)
        try:
            with schedd.transaction() as txn:
                self._cluster_id = submit.queue(txn, count)
        except Exception as e:
            print( "Job submission failed for an unknown error: " + str(e) )
            return JOB_FAILURE

        Utils.TLog("Job submitted succeeded with cluster ID " + str(self._cluster_id))

        # We probably don't need self._log, but it seems like it may be
        # handy for log messages at some point.
        self._jel = JobEventLog( self._log )
        if not self._jel.isInitialized():
            print( "Unable to initialize job event log " + self._log )
            return JOB_FAILURE

        # Wait until job has finished running?
        if wait is True:
<<<<<<< HEAD
            return self.WaitForFinish()
=======
            return self.WaitUntilJobTerminated()
>>>>>>> fcea8efe

        # If we aren't waiting for finish, return None
        return None

    #
    # The timeout for these functions is in seconds, and applies to the
    # whole process, not any individual read.
    #

<<<<<<< HEAD
    def WaitForFinish( self, timeout = 240 ):
        return WaitUntil( [ JobEventType.TERMINATED ],
            [ JobEventType.EXECUTE, JobEventType.SUBMIT,
              JobEventType.IMAGE_SIZE ], timeout, proc )

    def WaitUntilRunning( self, timeout = 240, proc = 0 ):
        return self.WaitUntil( [ JobEventType.EXECUTE ],
            [ JobEventType.SUBMIT ], timeout, proc )

    def WaitUntilHeld( self, timeout = 240, proc = 0 ):
=======
    def WaitUntilJobTerminated( self, timeout = 240, proc = 0 ):
        return self.WaitUntil( [ JobEventType.JOB_TERMINATED ],
            [ JobEventType.EXECUTE, JobEventType.SUBMIT,
              JobEventType.IMAGE_SIZE ], timeout, proc )

    def WaitUntilExecute( self, timeout = 240, proc = 0 ):
        return self.WaitUntil( [ JobEventType.EXECUTE ],
            [ JobEventType.SUBMIT ], timeout, proc )

    def WaitUntilJobHeld( self, timeout = 240, proc = 0 ):
>>>>>>> fcea8efe
        return self.WaitUntil( [ JobEventType.JOB_HELD ],
            [ JobEventType.EXECUTE, JobEventType.SUBMIT,
              JobEventType.IMAGE_SIZE, JobEventType.SHADOW_EXCEPTION ],
            timeout, proc )

        # FIXME: "look ahead" five seconds to see if we find the
        # hold event, o/w fail.  TODO: file a bug to prevent the
        # shadow exception event from entering the user log when
        # a job goes on hold.


    # An event type not listed in successEvents or ignoreeEvents is a failure.
    def WaitUntil( self, successEvents, ignoreEvents, timeout = 240, proc = 0 ):
        deadline = time.time() + timeout;
        Utils.TLog( "[cluster " + str(self._cluster_id) + "] Waiting for " + ",".join( [str(x) for x in successEvents] ) )

        for event in self._jel.follow( int(timeout * 1000) ):
            if event.cluster == self._cluster_id and event.proc == proc:
<<<<<<< HEAD
=======
                if( not self._callbacks.get( event.type ) is None ):
                    self._callbacks[ event.type ]()

>>>>>>> fcea8efe
                if( event.type == JobEventType.NONE ):
                    Utils.TLog( "[cluster " + str(self._cluster_id) + "] Found relevant event of type " + str(event.type) + " (ignore)" )
                    pass
                elif( event.type in successEvents ):
                    Utils.TLog( "[cluster " + str(self._cluster_id) + "] Found relevant event of type " + str(event.type) + " (succeed)" )
                    return True
                elif( event.type in ignoreEvents ):
                    Utils.TLog( "[cluster " + str(self._cluster_id) + "] Found relevant event of type " + str(event.type) + " (ignore)" )
                    pass
                else:
<<<<<<< HEAD
                    Utils.TLog( "[cluster " + str(self._cluster_id) + "] Found disallowed event type " + str(event.type) + " (fail)" )
=======
                    Utils.TLog( "[cluster " + str(self._cluster_id) + "] Found relevant event of disallowed type " + str(event.type) + " (fail)" )
>>>>>>> fcea8efe
                    return False

            difference = deadline - time.time();
            if difference <= 0:
                Utils.TLog( "[cluster " + str(self._cluster_id) + "] Timed out waiting for " + ",".join( [str(x) for x in successEvents] ) )
                return False
            else:
                self._jel.setFollowTimeout( int(difference * 1000) )
<<<<<<< HEAD
                continue
=======
                continue

    #
    # The callback-based interface.  The first set respond to events.  We'll
    # add semantic callbacks if it turns out those are useful to anyone.
    #

    def RegisterSubmit( self, submit_callback_fn ):
        self._callbacks[ JobEventType.SUBMIT ] = submit_callback_fn

    def RegisterJobTerminated( self, job_terminated_callback_fn ):
        self._callbacks[ JobEventType.JOB_TERMINATED ] = job_terminated_callback_fn

    def RegisterJobHeld( self, job_held_callback_fn ):
        self._callbacks[ JobEventType.JOB_HELD ] = job_held_callback_fn
>>>>>>> fcea8efe
<|MERGE_RESOLUTION|>--- conflicted
+++ resolved
@@ -16,10 +16,7 @@
         self._cluster_id = None
         self._job_args = job_args
         self._log = None
-<<<<<<< HEAD
-=======
         self._callbacks = { }
->>>>>>> fcea8efe
 
     def clusterID(self):
         return self._cluster_id
@@ -30,11 +27,7 @@
         self._job_args = dict([(k.lower(), v) for k, v in self._job_args.items()])
 
         # Extract the event log filename, or insert one if none.
-<<<<<<< HEAD
-        self._log = self._job_args.setdefault( "log", "FIXME.log" )
-=======
         self._log = self._job_args.setdefault( "log", "test-{0}.log".format( os.getpid() ) )
->>>>>>> fcea8efe
         self._log = os.path.abspath( self._log )
 
         # Submit the job defined by submit_args
@@ -59,11 +52,7 @@
 
         # Wait until job has finished running?
         if wait is True:
-<<<<<<< HEAD
-            return self.WaitForFinish()
-=======
             return self.WaitUntilJobTerminated()
->>>>>>> fcea8efe
 
         # If we aren't waiting for finish, return None
         return None
@@ -73,18 +62,6 @@
     # whole process, not any individual read.
     #
 
-<<<<<<< HEAD
-    def WaitForFinish( self, timeout = 240 ):
-        return WaitUntil( [ JobEventType.TERMINATED ],
-            [ JobEventType.EXECUTE, JobEventType.SUBMIT,
-              JobEventType.IMAGE_SIZE ], timeout, proc )
-
-    def WaitUntilRunning( self, timeout = 240, proc = 0 ):
-        return self.WaitUntil( [ JobEventType.EXECUTE ],
-            [ JobEventType.SUBMIT ], timeout, proc )
-
-    def WaitUntilHeld( self, timeout = 240, proc = 0 ):
-=======
     def WaitUntilJobTerminated( self, timeout = 240, proc = 0 ):
         return self.WaitUntil( [ JobEventType.JOB_TERMINATED ],
             [ JobEventType.EXECUTE, JobEventType.SUBMIT,
@@ -95,7 +72,6 @@
             [ JobEventType.SUBMIT ], timeout, proc )
 
     def WaitUntilJobHeld( self, timeout = 240, proc = 0 ):
->>>>>>> fcea8efe
         return self.WaitUntil( [ JobEventType.JOB_HELD ],
             [ JobEventType.EXECUTE, JobEventType.SUBMIT,
               JobEventType.IMAGE_SIZE, JobEventType.SHADOW_EXCEPTION ],
@@ -114,12 +90,9 @@
 
         for event in self._jel.follow( int(timeout * 1000) ):
             if event.cluster == self._cluster_id and event.proc == proc:
-<<<<<<< HEAD
-=======
                 if( not self._callbacks.get( event.type ) is None ):
                     self._callbacks[ event.type ]()
 
->>>>>>> fcea8efe
                 if( event.type == JobEventType.NONE ):
                     Utils.TLog( "[cluster " + str(self._cluster_id) + "] Found relevant event of type " + str(event.type) + " (ignore)" )
                     pass
@@ -130,11 +103,7 @@
                     Utils.TLog( "[cluster " + str(self._cluster_id) + "] Found relevant event of type " + str(event.type) + " (ignore)" )
                     pass
                 else:
-<<<<<<< HEAD
-                    Utils.TLog( "[cluster " + str(self._cluster_id) + "] Found disallowed event type " + str(event.type) + " (fail)" )
-=======
                     Utils.TLog( "[cluster " + str(self._cluster_id) + "] Found relevant event of disallowed type " + str(event.type) + " (fail)" )
->>>>>>> fcea8efe
                     return False
 
             difference = deadline - time.time();
@@ -143,9 +112,6 @@
                 return False
             else:
                 self._jel.setFollowTimeout( int(difference * 1000) )
-<<<<<<< HEAD
-                continue
-=======
                 continue
 
     #
@@ -160,5 +126,4 @@
         self._callbacks[ JobEventType.JOB_TERMINATED ] = job_terminated_callback_fn
 
     def RegisterJobHeld( self, job_held_callback_fn ):
-        self._callbacks[ JobEventType.JOB_HELD ] = job_held_callback_fn
->>>>>>> fcea8efe
+        self._callbacks[ JobEventType.JOB_HELD ] = job_held_callback_fn