#! /usr/bin/env perl
##**************************************************************
##
## Copyright (C) 1990-2013, Condor Team, Computer Sciences Department,
## University of Wisconsin-Madison, WI.
## 
## Licensed under the Apache License, Version 2.0 (the "License"); you
## may not use this file except in compliance with the License.  You may
## obtain a copy of the License at
## 
##    http://www.apache.org/licenses/LICENSE-2.0
## 
## Unless required by applicable law or agreed to in writing, software
## distributed under the License is distributed on an "AS IS" BASIS,
## WITHOUT WARRANTIES OR CONDITIONS OF ANY KIND, either express or implied.
## See the License for the specific language governing permissions and
## limitations under the License.
##
##**************************************************************

use strict;
use CondorTest;
use Check::SimpleJob;

my $smap_details = 1; # set this to non-zero for more detailed output
my $smap_dump = 0;    # set this to non-zero to dump entire smap

my $testname = CondorTest::GetDefaultTestName();
my $temptest = CondorTest::TempFileName("$testname");

#testreq: personal
my $config = <<CONDOR_TESTREQ_CONFIG;
  DAEMON_LIST = MASTER,SCHEDD,COLLECTOR,NEGOTIATOR,STARTD
  ChirpPath = "$(LIBEXEC)/condor_chirp"
  STARTD_ATTRS = $(STARTD_ATTRS) ChirpPath
CONDOR_TESTREQ_CONFIG
#endtestreq

# expected memory for shadows by platform.
# these are lowercase so that we can do case-insensitive lookup
#
# for X86_64 shadows
my %memory_data64 = (
	"almalinux8"  => "644",
	"almalinux9"  => "1500",
	"amazonlinux2"  => "644",
	"amazonlinux2023"  => "1200",
	"centos7"  => "644",
	"centos8"  => "644",
	"debian6"  => "652",
	"debian7"  => "688",
	"debian8"  => "692",
	"debian9"  => "768",
	"debian10" => "768",
	"debian11" => "768",
	"debian12" => "1300",
	"fedora20" => "660",
	"fedora21" => "668",
	"fedora27" => "704",
	"fedora32" => "704",
	"fedora33" => "704",
	"fedora37" => "904",
	"fedora38" => "904",
<<<<<<< HEAD
	"fedora39" => "904",
=======
	"opensuse15" => "904",
>>>>>>> f6fc18c7
	"redhat5"  => "448",
	"redhat6"  => "492",
	"redhat7"  => "644",
	"sl6"      => "488",
	"sl7"      => "652",
	"ubuntu12" => "684",
	"ubuntu14" => "664",
	"ubuntu16" => "664",
	"ubuntu18" => "752",
	"ubuntu20" => "752",
	"ubuntu22" => "1500",
);
# for X86 shadows
my %memory_data32 = (
	"redhat5" => "344",
	"redhat6" => "376",
	"sl6"     => "348",
	"centos7" => "488",
);

my $opsys;
my $arch;
if (CondorUtils::is_windows()) {
   $arch = "x86"; # assume arch on windows
   $opsys = "Windows";
} else {
   my @plat = `condor_config_val arch opsysandver`;
   chomp @plat;
   $arch = $plat[0];	 # should really be checking the bitness of the shadow here
   $opsys = $plat[1];
}

#my $nmi_platform = `condor_config_val CONDOR_BUILD_PLATFORM`; CondorUtils::fullchomp $nmi_platform;
#print "Detected platform from ccv as $arch, $opsys, $nmi_platform. NMI_PLATFORM=$ENV{NMI_PLATFORM}.\n";

my $random_addr = 0;
if (-f "/proc/sys/kernel/randomize_va_space") { $random_addr = `cat /proc/sys/kernel/randomize_va_space`; chomp($random_addr); }
print "Address randomization is $random_addr\n";

my $tolerance = 1.05;
my $expectedmemory = 0;
if ($arch =~ /64/) { 
   $expectedmemory = $memory_data64{lc($opsys)};
} else {
   $expectedmemory = $memory_data32{lc($opsys)};
}
my $allowedmemory = ComputeMemLimit($tolerance, $expectedmemory);
print "Platform is $arch $opsys, expecting shadow memory = $expectedmemory, will error if > $allowedmemory.\n";

# run a job and look at shadow memory usage
my $append_submit_commands = '
want_io_proxy = true
executable = x_shadow_mem_usage.pl
output = ' . $testname . '.out
error  = ' . $testname . '.err
';

my $on_ulog = sub {
  my %info = @_; # contains cluster,job,date,time,ulog
  CondorTest::debug("Job $info{cluster} ulog: $info{ulog}.\n",1);
  my $text = $info{ulog};
  if ($text =~ /shadow_pid\s*=\s*(\d+)/) {
     my $pid = $1;
     CondorTest::debug("Got shadow PID: $pid.\n",1);
     CondorTest::runcmd("cat /proc/sys/kernel/randomize_va_space");
     if (-f "/proc/self/personality") { CondorTest::runcmd("cat /proc/self/personality"); }
     if ($smap_dump) { CondorTest::runcmd("cat /proc/$pid/smaps"); }
     smap_sum_verbose($pid);
  }
};

SimpleJob::RunCheck(
  append_submit_commands=>$append_submit_commands
  , on_ulog=>$on_ulog
);

CondorTest::EndTest();

# scan /proc/<PID>/smaps and add up dirty private pages.
#
sub smap_sum_verbose {

   my $pid = shift;

   my $lib = ""; my $perm; my $inode; my $exe;
   #my $fd; my $addr1; my $addr2;
   my %tot;
   $tot{Heap} = 0;
   $tot{Stack} = 0;
   $tot{LibData} = 0;
   my $crypto_data = 0;

   if ($smap_details) { printf "Private Prot Module\n"; }

   open (SMAP, "</proc/$pid/smaps");
   while (<SMAP>) {
      if ($_ =~ /^([0-9A-Fa-f]+)-([0-9A-Fa-f]+)\s+(r[w-][x-]p)\s+(\S+\s+\S+)\s+(.*)$/) {

         $perm = $3; # perm
         $inode = $5; $lib=""; if ($inode =~ /^(\S+)\s+(.*)$/) { $inode = $1; $lib = $2; }
         #$addr1 = $1; $addr2 = $2; $fd = $4;

         if ( ! ($lib =~ /\.so/) && $lib =~ /condor_/) { $exe = $lib; }
         #
      } elsif ($_ =~ /^(\w+):\s+(\d+)/) {

         my $n = $2;
         $tot{$1} += $n;
         if ($1 =~ /Private_Dirty/) { 
            if ($perm eq "r--p") { $tot{LibRO} += $n; }
            if ($lib eq "") { 
               $tot{Anon} += $n;
            } else {
               if ($lib eq "[heap]") { $tot{Heap} += $n; }
               elsif ($lib eq "[stack]") { $tot{Stack} += $n; }
               elsif ($perm eq "rw-p") { $tot{LibData} += $n; if ($lib =~ /libcrypto.so/) { $crypto_data = $n; }}
               
               if ($lib =~ /condor_util/) { $tot{Utils} += $n; }
               elsif ($lib =~ /condor_/)  { $tot{Exec} += $n; }
               elsif ($lib =~ /condor/)   { 
                  if ($lib =~ /globus|voms/) { $tot{Globus} += $n; }
                  elsif ($lib =~ /classad/)  { $tot{Classad} += $n; }
                  else                       { $tot{Other} += $n; }
               } elsif ($lib =~ /lib/) { $tot{Other} += $n; }
            }
            if ($smap_details && $n) {
               my $short_lib = $lib;
               $short_lib =~ s|^.+/userdir/|/.../userdir/|;
               printf "%7d %s %s\n", $n, $perm, $short_lib;
            }
         }
      }
   } #while

   my $lbl = $pid;
   if ($exe) { 
      $exe =~ s/.*\///g;
      $lbl = "$pid:$exe";
   }

   printf "\n";
   print 'PID:Process            Total Dynamic =(Heap+Stack+Anon) LibRO LibData =(Exec+Utils+Clasad+Globus+System) Clean' . "\n";
   printf "%-22.22s %5d %7d %6d %5d %5d %5d %7d %6d %5d %6d %6d %6d %6d\n", $lbl, 
          $tot{Private_Dirty}, $tot{Heap}+$tot{Stack}+$tot{Anon}, $tot{Heap}, $tot{Stack}, $tot{Anon},
          $tot{LibRO}, $tot{LibData}, $tot{Exec}, $tot{Utils}, $tot{Classad}, $tot{Globus}, $tot{System}+$tot{Other},
          $tot{Private_Clean};

   if ($allowedmemory) {
      my $usedmem = $tot{Private_Dirty};
      my $romem = $tot{LibRO};
      if ($crypto_data > 12) {
          $allowedmemory += $crypto_data;
          print "libcrypto.so using $crypto_data of data, increasing allowed memory to $allowedmemory\n";
      }
      my $overmem = $usedmem - $allowedmemory;
      if ($random_addr && $romem > 120) {
          $allowedmemory += $romem - 100;
      }
      if($usedmem > $allowedmemory) {
         die "Shadow private memory use is $usedmem which is $overmem more than allowed value of $allowedmemory for $arch $opsys\n";
      } elsif ($overmem > 0) {
         print "Shadow private memory use is $usedmem, which is $overmem more than expected, but address randomization is using $romem, so the test passes with a warning\n";
      }
   } else {
      die "Allowed private shadow memory is not defined for $arch $opsys\n";
   }

}

sub ComputeMemLimit
{
	my $changerate = shift;
	my $memstat = shift;
	my $newsize = ($changerate * $memstat);
	#print "$changerate * $memstat = $newsize\n";
	return($newsize);
}<|MERGE_RESOLUTION|>--- conflicted
+++ resolved
@@ -61,11 +61,8 @@
 	"fedora33" => "704",
 	"fedora37" => "904",
 	"fedora38" => "904",
-<<<<<<< HEAD
 	"fedora39" => "904",
-=======
 	"opensuse15" => "904",
->>>>>>> f6fc18c7
 	"redhat5"  => "448",
 	"redhat6"  => "492",
 	"redhat7"  => "644",
@@ -92,14 +89,14 @@
    $arch = "x86"; # assume arch on windows
    $opsys = "Windows";
 } else {
-   my @plat = `condor_config_val arch opsysandver`;
-   chomp @plat;
-   $arch = $plat[0];	 # should really be checking the bitness of the shadow here
-   $opsys = $plat[1];
-}
-
-#my $nmi_platform = `condor_config_val CONDOR_BUILD_PLATFORM`; CondorUtils::fullchomp $nmi_platform;
-#print "Detected platform from ccv as $arch, $opsys, $nmi_platform. NMI_PLATFORM=$ENV{NMI_PLATFORM}.\n";
+   my @plat = `condor_config_val arch opsysandver`;
+   chomp @plat;
+   $arch = $plat[0];	 # should really be checking the bitness of the shadow here
+   $opsys = $plat[1];
+}
+
+#my $nmi_platform = `condor_config_val CONDOR_BUILD_PLATFORM`; CondorUtils::fullchomp $nmi_platform;
+#print "Detected platform from ccv as $arch, $opsys, $nmi_platform. NMI_PLATFORM=$ENV{NMI_PLATFORM}.\n";
 
 my $random_addr = 0;
 if (-f "/proc/sys/kernel/randomize_va_space") { $random_addr = `cat /proc/sys/kernel/randomize_va_space`; chomp($random_addr); }
