#! /usr/bin/env perl
##**************************************************************
##
## Copyright (C) 1990-2007, Condor Team, Computer Sciences Department,
## University of Wisconsin-Madison, WI.
## 
## Licensed under the Apache License, Version 2.0 (the "License"); you
## may not use this file except in compliance with the License.  You may
## obtain a copy of the License at
## 
##    http://www.apache.org/licenses/LICENSE-2.0
## 
## Unless required by applicable law or agreed to in writing, software
## distributed under the License is distributed on an "AS IS" BASIS,
## WITHOUT WARRANTIES OR CONDITIONS OF ANY KIND, either express or implied.
## See the License for the specific language governing permissions and
## limitations under the License.
##
##**************************************************************

use CondorTest;
use strict;
use warnings;

#$cmd = 'job_condorc_ab_van.cmd';
my $cmd = $ARGV[0];

my $testdesc =  'Condor-C A & B test - vanilla U';
my $testname = $ARGV[1];
my $debuglevel = 2;

CondorTest::debug("Submit file for this test is $cmd\n",$debuglevel);
CondorTest::debug("looking at env for condor config\n",$debuglevel);

my $condor_config = $ENV{CONDOR_CONFIG};
CondorTest::debug("CONDOR_CONFIG = $condor_config\n",$debuglevel);

my $aborted = sub {
	my %info = @_;
	my $done;
	CondorTest::debug("Abort event not expected!\n",1);
	#die "Want to see only submit, release and successful completion events for periodic release test\n";
};

my $held = sub {
	my %info = @_;
	my $cluster = $info{"cluster"};
	my $holdreason = $info{"holdreason"};

	CondorTest::debug("Held event not expected: $holdreason \n",1);
	system("condor_status -any -l");
	system("ps auxww | grep schedd");
	system("cat `condor_config_val LOG`/SchedLog");
	system("cat `condor_config_val LOG`/MasterLog");

	exit(1);
};

my $executed = sub
{
	my %args = @_;
	my $cluster = $args{"cluster"};
	print "Condor-C job is currently executing.\n";
};

my $success = sub
{
	my %info = @_;
	print "Condor-C completed, checking results - ";
	# Verify that output file contains expected "Done" line
	my $founddone = 0;
	my $output = $info{"transfer_output_files"};
	open( OUTPUT, "< $output" );
<<<<<<< HEAD
	my @output_lines = <OUTPUT>;
	close OUTPUT;
	foreach my $res (@output_lines) {
=======
	CondorTest::debug("Opening output file <$output>\n",$debuglevel);
	my @output_lines = <OUTPUT>;
	my @chomped_output;
	close OUTPUT;
	foreach my $res (@output_lines) {
		CondorTest::fullchomp($res);
		push @chomped_output, $res;
>>>>>>> 48c5bd79
		CondorTest::debug("res: $res\n",$debuglevel);
		if($res =~ /^.*Done.*$/) {
			$founddone = 1;
			last;
		}
	}
	if( $founddone != 1 ) {
		print "bad\n";
	    die "Output file $output is missing \"Done\"!\n";
	}

	# chomp results
	my @chomped_output;
	print "Result File:\n";
	foreach my $res (@output_lines) {
		CondorTest::fullchomp($res);
		push  @chomped_output, $res;
		print "out: <$res>\n";
	}
	# Verify that output file contains the contents of the
	# input file.
	my $input = $info{"transfer_input_files"};
<<<<<<< HEAD
	open( INPUT, "< $input" );
	my @input_lines = <INPUT>;
	print "Input File:\n";
	foreach my $fed (@input_lines) {
		CondorTest::fullchomp($fed);
		print "in: <$fed>\n";
	}
	close INPUT;
	for my $input_line (@input_lines) {
		CondorTest::fullchomp($input_line);
	    if( !grep($_ eq $input_line,@chomped_output) ) {
			print "bad\n";
			die "Output file is missing echoed input!<$input_line>\n";
	    }
	}
	print "All input lines are in output file.\n";
=======
	CondorTest::debug("Opening input file <$input>\n",$debuglevel);
	open( INPUT, "< $input" );
	my @input_lines = <INPUT>;
	close INPUT;
	for my $input_line (@input_lines) {
		CondorTest::fullchomp($input_line);
		CondorTest::debug("checking for this entry in output:<$input_line>\n",$debuglevel);
	    if( !grep($_ eq $input_line,@chomped_output) ) {
			print "bad\n";
			die "Output file is missing echoed input!\n";
	    }
	}
>>>>>>> 48c5bd79
	print "ok\n";

	CondorTest::debug("Success: ok\n",$debuglevel);
};

my $release = sub
{
	CondorTest::debug("Release expected.........\n",$debuglevel);
	my @adarray;
	my $status = 1;
	my $cmd = "condor_reschedule";
	$status = CondorTest::runCondorTool($cmd,\@adarray,2);
	if(!$status)
	{
		CondorTest::debug("Test failure due to Condor Tool Failure<$cmd>\n",$debuglevel);
		exit(1)
	}
};

CondorTest::RegisterExitedSuccess( $testname, $success);
CondorTest::RegisterExecute($testname, $executed);
CondorTest::RegisterRelease( $testname, $release );
CondorTest::RegisterHold( $testname, $held );

if( CondorTest::RunTest($testname, $cmd, 0) ) {
	CondorTest::debug("$testname: SUCCESS\n",$debuglevel);
	exit(0);
} else {
	die "$testname: CondorTest::RunTest() failed\n";
}
<|MERGE_RESOLUTION|>--- conflicted
+++ resolved
@@ -71,11 +71,6 @@
 	my $founddone = 0;
 	my $output = $info{"transfer_output_files"};
 	open( OUTPUT, "< $output" );
-<<<<<<< HEAD
-	my @output_lines = <OUTPUT>;
-	close OUTPUT;
-	foreach my $res (@output_lines) {
-=======
 	CondorTest::debug("Opening output file <$output>\n",$debuglevel);
 	my @output_lines = <OUTPUT>;
 	my @chomped_output;
@@ -83,7 +78,6 @@
 	foreach my $res (@output_lines) {
 		CondorTest::fullchomp($res);
 		push @chomped_output, $res;
->>>>>>> 48c5bd79
 		CondorTest::debug("res: $res\n",$debuglevel);
 		if($res =~ /^.*Done.*$/) {
 			$founddone = 1;
@@ -106,24 +100,6 @@
 	# Verify that output file contains the contents of the
 	# input file.
 	my $input = $info{"transfer_input_files"};
-<<<<<<< HEAD
-	open( INPUT, "< $input" );
-	my @input_lines = <INPUT>;
-	print "Input File:\n";
-	foreach my $fed (@input_lines) {
-		CondorTest::fullchomp($fed);
-		print "in: <$fed>\n";
-	}
-	close INPUT;
-	for my $input_line (@input_lines) {
-		CondorTest::fullchomp($input_line);
-	    if( !grep($_ eq $input_line,@chomped_output) ) {
-			print "bad\n";
-			die "Output file is missing echoed input!<$input_line>\n";
-	    }
-	}
-	print "All input lines are in output file.\n";
-=======
 	CondorTest::debug("Opening input file <$input>\n",$debuglevel);
 	open( INPUT, "< $input" );
 	my @input_lines = <INPUT>;
@@ -136,7 +112,6 @@
 			die "Output file is missing echoed input!\n";
 	    }
 	}
->>>>>>> 48c5bd79
 	print "ok\n";
 
 	CondorTest::debug("Success: ok\n",$debuglevel);
