--- conflicted
+++ resolved
@@ -306,13 +306,8 @@
 				condor_pl_test(test_dont_queue_small_sandboxes "Test not using transfer queue for small transfers" "quick;ctest" CTEST DEPENDS "src/condor_tests/ornithology;src/condor_tests/conftest.py")
 				condor_pl_test(test_epoch_attrs "Test our work-around for ElasticSearch not doing joins" "quick;ctest" CTEST DEPENDS "src/condor_tests/ornithology;src/condor_tests/conftest.py")
 
-<<<<<<< HEAD
 				if(NOT EMULATED_PLATFORM)
 					# The emulated platforms are too slow to run these tests.
-=======
-				# These three tests are very timing depedent, and fail intermittantly on all our emulated platforms
-				if (NOT ${CMAKE_SYSTEM_PROCESSOR} STREQUAL "ppc64le")
->>>>>>> efd5731d
 					condor_pl_test(test_checkpoint_destination "Test checkpoint_destination" "quick;ctest" CTEST DEPENDS "src/condor_tests/ornithology;src/condor_tests/conftest.py")
 					condor_pl_test(test_checkpoint_destination_two "Test checkpoint_destination_two" "quick;ctest" CTEST DEPENDS "src/condor_tests/ornithology;src/condor_tests/conftest.py")
 					condor_pl_test(test_checkpoint_preen "Test checkpoint_destination cleanup via preen" "quick;ctest" CTEST DEPENDS "src/condor_tests/ornithology;src/condor_tests/conftest.py")
@@ -361,11 +356,7 @@
 			# The AES test depends on strace'ing the condor_shadow binary.  Strace isn't supported under 
 			# qemu, which is where we run our ppc and arm tests. 
 			# And strace is only available on linux.
-<<<<<<< HEAD
 			if( NOT EMULATED_PLATFORM )
-=======
-			if (NOT ${CMAKE_SYSTEM_PROCESSOR} STREQUAL "ppc64le")
->>>>>>> efd5731d
 				condor_pl_test(test_aes_file_transfer "Test AES encrypted file transfer" "quick;ctest" CTEST DEPENDS "src/condor_tests/ornithology;src/condor_tests/conftest.py") 
 			endif( NOT EMULATED_PLATFORM )
 
@@ -382,7 +373,7 @@
 	# test gives false positives on darwin and windows
 	if (LINUX)
 		# The shadow memory test fails under qemu, as qemu itself eats a lot of memory.
-		if (NOT ${CMAKE_SYSTEM_PROCESSOR} STREQUAL "ppc64le")
+		if(NOT EMULATED_PLATFORM)
 			condor_pl_test(shadow_mem_usage-basic "report shadow memory use" "quick;ctest" CTEST DEPENDS "src/condor_tests/x_shadow_mem_usage.pl")
 			if (${BIT_MODE} MATCHES "32")
 				condor_pl_test(shadow_s_mem_usage-basic "report small shadow memory use" "quick;ctest" CTEST DEPENDS "src/condor_tests/x_shadow_mem_usage.pl")
