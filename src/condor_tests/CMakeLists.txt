 ###############################################################
 #
 # Copyright 2011 Red Hat, Inc.
 #
 # Licensed under the Apache License, Version 2.0 (the "License"); you
 # may not use this file except in compliance with the License.  You may
 # obtain a copy of the License at
 #
 #    http://www.apache.org/licenses/LICENSE-2.0
 #
 # Unless required by applicable law or agreed to in writing, software
 # distributed under the License is distributed on an "AS IS" BASIS,
 # WITHOUT WARRANTIES OR CONDITIONS OF ANY KIND, either express or implied.
 # See the License for the specific language governing permissions and
 # limitations under the License.
 #
 ###############################################################

MACRO (ADD_DEPENDENCIES_SUFFIX_HACK _SOURCE _TARGET)
# Many, but not all of the tests added with CondorExeTest have a target name that
# ends in exe.  We want all of the generated executable for these to end in exe,
# both on Unix and Windows.  To do this, the CondorExeTest macro removes the .exe
# suffix of the target name (not the generated executable, but the target) only
# on Windows, so CMake will tack on the exe suffix to the generated target, and we
# won't end up with double .exe suffixes.  This creates problems when we want
# to add additional dependencies on those targets, because the name is different
# on each platform.

if (WINDOWS)
	string(REPLACE ".exe" "" _TARGET_WITHOUT_EXE ${_TARGET})
	add_dependencies(${_SOURCE} ${_TARGET_WITHOUT_EXE})
else(WINDOWS)
	add_dependencies(${_SOURCE} ${_TARGET})
endif (WINDOWS)

ENDMACRO(ADD_DEPENDENCIES_SUFFIX_HACK)
############################################################################
if (BUILD_TESTING)

	##########################################################
	# vars and settings
	set(CONDOR_SCRIPTS_DIR ${CONDOR_SOURCE_DIR}/src/condor_scripts)
	include_directories(${CONDOR_SOURCE_DIR}/src/condor_chirp)

	##########################################################
	## begin file goop manipulation specific to the horror that
	## is the "condor testing framework."
	foreach(scriptFile Condor.pm
			   CondorTest.pm
			   CondorPersonal.pm
			   CondorUtils.pm
			   run_test.pl
			   condor_credmon_oauth_dummy)
		configure_file(${CONDOR_SCRIPTS_DIR}/${scriptFile}
				${TEST_TARGET_DIR}/${scriptFile} COPYONLY)
	endforeach(scriptFile)


	set(CHECK_MODULES CondorLog.pm
			JobDoesNotRun.pm
			JobIsEvicted.pm
			ParseDryRunData.pm
			ProcInfo.pm
			SimpleJob.pm)

	if (NOT "${CMAKE_SOURCE_DIR}" STREQUAL "${CMAKE_BINARY_DIR}")
	foreach(scriptFile ${CHECK_MODULES})
		add_custom_command ( OUTPUT ${TEST_TARGET_DIR}/Check/${scriptFile}
			DEPENDS ${CONDOR_SOURCE_DIR}/src/condor_tests/Check/${scriptFile}
			COMMAND ${CMAKE_COMMAND} ARGS -E copy_if_different ${CONDOR_SOURCE_DIR}/src/condor_tests/Check/${scriptFile} ${TEST_TARGET_DIR}/Check/${scriptFile})
		add_custom_target(test_copy_${scriptFile} ALL DEPENDS ${TEST_TARGET_DIR}/Check/${scriptFile})
	endforeach()

	configure_file(${CMAKE_CURRENT_SOURCE_DIR}/CheckOutputFormats.pm ${TEST_TARGET_DIR}/CheckOutputFormats.pm COPYONLY)

	endif()

	# 1st remove generated files.
	file( GLOB RMV_FIRST ${TEST_TARGET_DIR}/list_* *.desc )
	if (RMV_FIRST)
		file( REMOVE ${RMV_FIRST} )
	endif()

    condor_exe( test_awaitable_deadline_socketd
        "test_awaitable_deadline_socketd.cpp"
        "${C_LIBEXEC}"
        "${CONDOR_LIBS}"
        OFF
    )
    condor_exe( test_awaitable_deadline_socket_client
        "test_awaitable_deadline_socket_client.cpp"
        "${C_LIBEXEC}"
        "${CONDOR_LIBS}"
        OFF
    )

	APPEND_VAR(CONDOR_TEST_HELPER_SCRIPTS "Condor.pm;CondorTest.pm;CondorPersonal.pm;CondorUtils.pm;run_test.pl;condor_credmon_oauth_dummy")

<<<<<<< HEAD

    condor_exe( test_dc_std_functiond
        "test_dc_std_functiond.cpp"
=======
    condor_exe( test_stdf_timer_d
        "test_stdf_timer_d.cpp"
>>>>>>> 73a8eac9
        "${C_LIBEXEC}"
        "${CONDOR_LIBS}"
        OFF
    )

<<<<<<< HEAD

=======
>>>>>>> 73a8eac9
	##########################################################
	# exe test targets
	condor_exe_test(lib_chirpio.exe "lib_chirpio.cpp" "chirp_client")
	condor_exe_test(job_core_chirp_par_executable.exe "job_core_chirp_par.cpp" "chirp_client")
	condor_exe_test(x_read_joblog.exe "x_read_joblog.cpp" condor_utils)
	condor_exe_test(x_write_joblog.exe "x_write_joblog.cpp" condor_utils)
	condor_exe_test(x_write_joblog_events.exe "x_write_joblog_events.cpp" condor_utils)
	condor_exe_test(lib_eventlog_base_executable.exe "lib_eventlog_base.cpp" condor_utils)
	condor_exe_test(job_core_bigenv.exe "job_core_bigenv.c" "")
	if(NOT WINDOWS)
		condor_exe_test(test_for_AwaitableDeadlineReaper.exe "test_for_AwaitableDeadlineReaper.cpp" condor_utils)
	endif(NOT WINDOWS)
	condor_exe_test(x_job_mem_checker.exe "x_job_mem_checker.c" "" )
	condor_exe_test(x_complete_params.exe "x_complete_params.cpp" "" )
	if( WINDOWS )
		add_dependencies(x_complete_params utils_genparams)
	else( WINDOWS )
		add_dependencies(x_complete_params.exe utils_genparams)
	endif( WINDOWS)
	condor_exe_test(x_conditional_params.exe "x_conditional_params.cpp" "${CONDOR_TOOL_LIBS};${CONDOR_WIN_LIBS}" )

	# Not all of our gccs support -Wno-div-by-zero.
	#if (UNIX)
	#	set_source_files_properties(x_dumpcore.cpp PROPERTIES COMPILE_FLAGS -Wno-div-by-zero)
	#endif(UNIX)

	if(WINDOWS)
		# can't build this using cmake because it insists on passing wrong compiler flags, the good thing is that we don't need to build it anyway.
		# condor_exe_test(sleep.exe "sleep.cpp" "")
	endif(WINDOWS)

	if (NOT WINDOWS)
	  condor_exe_test(x_trapsig.exe "x_trapsig.cpp" "" )
	endif(NOT WINDOWS)

	##########################################################
	# platform specific tests
	if(LINUX)

		condor_pl_test( job_ec2_basic "EC2 Query API test" "quick;ctest" CTEST DEPENDS "src/condor_tests/job_ec2_basic.accessKey;src/condor_tests/job_ec2_basic.secretKey;src/condor_tests/job_ec2_basic.userDataFile;${CMAKE_BINARY_DIR}/src/condor_tests/queryAPI-sim")
		add_dependencies(job_ec2_basic queryAPI-sim)
		condor_pl_test( job_hyperthread_check "hyper thread testing test" "quick;ctest" CTEST DEPENDS src/condor_tests/count_cpus)

		condor_pl_test(lib_procapi_pidtracking-byenv "Slow Termination Child Cleanup Test" "quick;ctest" CTEST DEPENDS "src/condor_tests/lib_procapi_pidtracking-byenv.cmd;src/condor_tests/x_pid_tracking.pl")
		#condor_pl_test(job_core_shadow-lessthan-memlimit_van "Make sure the shadow stays below memory limit" "quick;ctest")
	endif()

	# negative matches. test on everything but this
	if(NOT WINDOWS)
		condor_pl_test(unit_test_sinful "unit: Sinful" "quick;ctest" CTEST DEPENDS "src/condor_tests/NetworkTestConfigs.pm;${CMAKE_BINARY_DIR}/src/condor_tests/test_sinful")
		add_dependencies(unit_test_sinful test_sinful)
		condor_pl_test(job_core_killsignal_sched "Scheduler: Verify the specified input file is used" "quick;ctest" CTEST DEPENDS "src/condor_tests/job_core_killsignal_sched.cmd;${CMAKE_BINARY_DIR}/src/condor_tests/x_trapsig.exe")
		add_dependencies(job_core_killsignal_sched x_trapsig.exe)
		condor_pl_test(job_core_rmkillsig_sched "Scheduler: Verify the  remove_kill_sig" "quick;ctest" CTEST DEPENDS "src/condor_tests/job_core_rmkillsig_sched.cmd;${CMAKE_BINARY_DIR}/src/condor_tests/x_trapsig.exe")
		add_dependencies(job_core_rmkillsig_sched x_trapsig.exe)
	endif()

	condor_pl_test( protocol_matching "test: Protocol matching" "quick;ctest" CTEST DEPENDS ${CMAKE_BINARY_DIR}/src/condor_tests/test_protocol_matching)
	add_dependencies(protocol_matching test_protocol_matching)

	condor_pl_test(cmd_condor_off-master "vanilla: condor_on condor_off test" "quick;ctest" CTEST DEPENDS "src/condor_tests/x_sleep.pl")
	condor_pl_test(job_test_scheddrotation "Scheduler: basic log rotation test" "quick;ctest" CTEST DEPENDS "src/condor_tests/x_sleep.pl")
	condor_pl_test(job_test_logrotation "basic log rotation test" "quick;ctest" CTEST DEPENDS "src/condor_tests/x_sleep.pl")
if (NOT WINDOWS)
	condor_pl_test(fetch_work_static_slot "work fetch static smoke test" "quick;ctest" CTEST DEPENDS "src/condor_tests/x_fetchwork_scripts.tar.gz")
	condor_pl_test(fetch_work_pslot "work fetch pslot smoke test" "quick;ctest" CTEST DEPENDS "src/condor_tests/x_fetchwork_scripts.tar.gz")
endif ()

	condor_pl_test(lib_auth_protocol-ssl "SSL authentication test" "quick;ctest" CTEST DEPENDS "src/condor_tests/lib_auth_protocol-ssl.cmd;src/condor_tests/x_sleep.pl")
	#condor_pl_test(lib_auth_protocol-pw "PW authentication test" "quick;ctest")
	#condor_pl_test(job_dagman_node_status_rm "Check status file shows condor_rm" "dagman;quick;ctest" CTEST DEPENDS "src/condor_tests/job_dagman_node_status_rm.dag;src/condor_tests/job_dagman_node_status_rm_node.pl;src/condor_tests/job_dagman_node_status_rm_node.cmd;src/condor_tests/job_dagman_node_status_rm_node.template")
	condor_pl_test(job_dagman_large_dag "Test large DAG w/ recovery mode" "dagman;quick;ctest" CTEST DEPENDS "src/condor_tests/job_dagman_large_dag-node.pl;src/condor_tests/create_large_dag.pl")



	# The shared port tests are failing intermittantly on mac.  Rather than spending the time to fix
	# the tests, we are commenting them out for now.  Symptom is that some daemons in the same
	# personal condor cannot use the family session, and apparently present the wrong session
	# to the server side.
if (NOT APPLE)
	condor_pl_test(lib_shared_port_van "Test of shared port feature." "quick;ctest" CTEST DEPENDS "src/condor_tests/x_sleep.pl")
	condor_pl_test(lib_shared_port-collector_van "Test of shared port feature with collector usage." "quick;ctest" CTEST DEPENDS "src/condor_tests/x_sleep.pl")
	condor_pl_test(lib_shared_port-check-ports_van "Test of shared port feature with respect to open ports." "quick;ctest" CTEST DEPENDS "src/condor_tests/x_sleep.pl")
endif ()

	condor_pl_test (cmd_submit_coverage "Test condor_submit file entries" "quick;ctest" CTEST DEPENDS "src/condor_tests/x_sleep.pl")
	condor_pl_test (cmd_submit_regress_dry "Regression test for condor_submit keywords" "quick;ctest" CTEST DEPENDS "src/condor_tests/cmd_submit_regress_dry.expect;src/condor_tests/cmd_submit_regress_dry.subs")
	condor_pl_test (cmd_submit_factory_regress_dry "Regression test for condor_submit keywords with late materialization" "quick;ctest" CTEST DEPENDS "src/condor_tests/cmd_submit_regress_dry.expect;src/condor_tests/cmd_submit_regress_dry.subs;${CMAKE_BINARY_DIR}/src/condor_tests/test_job_factory.exe")
	add_dependencies_suffix_hack(cmd_submit_factory_regress_dry test_job_factory.exe)
	condor_pl_test (cmd_submit_massive "Test condor_submit file massive" "quick;ctest" CTEST DEPENDS "src/condor_tests/x_sleep.pl")
	#condor_pl_test (job_test_urlfetch "Test condor_urlfetch" "quick;ctest")
	condor_pl_test (lib_meta_knob  "Test meta knobs" "quick;ctest" CTEST)
	condor_pl_test (lib_include_cmd_config  "Test meta knobs" "quick;ctest" CTEST DEPENDS "src/condor_tests/lib_include_cmd_config1.txt;src/condor_tests/lib_include_cmd_config3.txt;src/condor_tests/lib_include_cmd_config.pl;src/condor_tests/lib_include_cmd_config2.txt;src/condor_tests/lib_include_cmd_config4.txt")


	# an example of a test writen in python rather than in perl
	# condor_pl_test (python_example "Sample python test" "quick;ctest")
	if (WITH_PYTHON_BINDINGS)
		# An example test that depends on python bindings.
		# condor_pl_test (python_bindings_example "Sample python bindings test" "quick;ctest")

		# htcondor.dags test suite
		condor_pl_test (test_htcondor_dags "htcondor-dags test suite" "quick;ctest" CTEST DEPENDS "src/condor_tests/test_htcondor_dags")

		# htcondor.personal test suite
		if (NOT WINDOWS)
			condor_pl_test (test_htcondor_personal "htcondor-personal test suite" "quick;ctest" CTEST DEPENDS "src/condor_tests/test_htcondor_personal")
		endif()

		# ClassAds test suite
		condor_pl_test (test_classad_version_comparison "Test ClassAd version comparison functions" "quick;ctest" CTEST DEPENDS "src/condor_tests/ornithology;src/condor_tests/conftest.py")

		if (LINUX OR APPLE)
			# Fail.  We can't build this on Windows because of bad target names.
			# At some point, this should be turned into a unit test.
			condor_exe_test(test_filter.exe "test_filter.cpp;../condor_starter.V6.1/filter.cpp" "condor_utils")
			# Fail.  ctest -R always runs PyTest with an Ornithology-only argument,
			# which probably means we can't run this test without the bindings,
			# although it doesn't use them.
			condor_pl_test(test_filter "Test plug-in output ad filtering" "quick;ctest" CTEST DEPENDS "${CMAKE_BINARY_DIR}/src/condor_tests/test_filter.exe;src/condor_tests/ornithology;src/condor_tests/conftest.py;${CMAKE_BINARY_DIR}/src/condor_tests/test_filter.exe")
			add_dependencies_suffix_hack(test_filter test_filter.exe)

			# test_classad_eval doesn't actually depend on ornithology at all,
			# but run_test.pl doesn't know that, and always runs pytest with an
			# ornithology-specific command-line flag
			condor_pl_test(test_classad_eval "Test classad_eval" "quick;ctest" CTEST DEPENDS "src/condor_tests/ornithology;src/condor_tests/conftest.py")
			condor_pl_test(test_htcondor_annex_create_constraints "Test annex create constraints" "quick;ctest" CTEST DEPENDS "src/condor_tests/ornithology;src/condor_tests/conftest.py")
			# Note that ctest can NOT find this test if it's named
			# test_AwaitableDeadlineReaper.  I can't even.
			condor_pl_test(test_awaitable_deadline_reaper "Test AwaitableDeadlineReaper" "quick;ctest" CTEST DEPENDS "src/condor_tests/ornithology;src/condor_tests/conftest.py;${CMAKE_BINARY_DIR}/src/condor_tests/test_for_AwaitableDeadlineReaper.exe")
			add_dependencies_suffix_hack(test_awaitable_deadline_reaper test_for_AwaitableDeadlineReaper.exe)

            # The dependencies here are a lie, but the immediately preceding
            # lines make me sad.
            condor_pl_test(test_awaitable_deadline_socket "Test AwaitableDeadlineSocket" "quick;ctest" CTEST DEPENDS "src/condor_tests/ornithology;src/condor_tests/conftest.py")
		endif()

		# Ornithology - partial merge - Windows and MacOSX problems
		if(LINUX OR APPLE)
			condor_pl_test(test_run_sleep_job "Run a sleep job to completion" "quick;ctest" CTEST DEPENDS "src/condor_tests/ornithology;src/condor_tests/conftest.py")
			condor_pl_test(test_num_holds "Test Hold Aggregates" "quick;ctest" CTEST DEPENDS "src/condor_tests/ornithology;src/condor_tests/conftest.py")
			condor_pl_test(test_shadow_hook "Test shadow job hooks and their status msg" "quick;ctest" CTEST DEPENDS "src/condor_tests/ornithology;src/condor_tests/conftest.py")
			condor_pl_test(test_hook_status_msg "Test Starter Job Hook Status Msg" "quick;ctest" CTEST DEPENDS "src/condor_tests/ornithology;src/condor_tests/conftest.py")
			condor_pl_test(test_xfer_hold_codes "Test proper hold codes after xfer failure" "quick;ctest" CTEST DEPENDS "src/condor_tests/ornithology;src/condor_tests/conftest.py")
			condor_pl_test(test_job_env "Test Job Environment" "quick;ctest" CTEST DEPENDS "src/condor_tests/ornithology;src/condor_tests/conftest.py")
			condor_pl_test(test_bogus_collector "Test Bogus Collector" "quick;ctest" CTEST DEPENDS "src/condor_tests/ornithology;src/condor_tests/conftest.py")
			# condor_pl_test(test_hold_and_release "Submit a job, hold it, release it, run it completion" "quick;ctest" CTEST DEPENDS "src/condor_tests/ornithology;src/condor_tests/conftest.py")
			condor_pl_test(test_late_materialization "Test that late materialization options work correctly with each other" "quick;ctest" CTEST DEPENDS "src/condor_tests/ornithology;src/condor_tests/conftest.py")
			condor_pl_test(test_late_materialization_bindings "Test that late materialization works correctly via the bindings" "quick;ctest" CTEST DEPENDS "src/condor_tests/ornithology;src/condor_tests/conftest.py")
			condor_pl_test(test_lm_more "More-thorough testing of late materialization via the bindings" "quick;ctest" CTEST DEPENDS "src/condor_tests/ornithology;src/condor_tests/conftest.py")
			condor_pl_test(test_concurrency_limits "Test that concurrency limits are obeyed" "quick;ctest" CTEST DEPENDS "src/condor_tests/ornithology;src/condor_tests/conftest.py")
			condor_pl_test(test_condor_now "Test that condow_now works and never leaks memory" "quick;ctest" CTEST DEPENDS "src/condor_tests/ornithology;src/condor_tests/conftest.py")
			condor_pl_test(test_condor_run "Test condor_run outputs submission warnings" "quick;ctest" CTEST DEPENDS "src/condor_tests/ornithology;src/condor_tests/conftest.py")
			condor_pl_test(test_condor_now_internals "Test condow_now internals" "quick;ctest" CTEST DEPENDS "src/condor_tests/ornithology;src/condor_tests/conftest.py")
			condor_pl_test(test_drain_policies "Test job policy and backfill/draining interactions" "quick;ctest" CTEST DEPENDS "src/condor_tests/ornithology;src/condor_tests/conftest.py")
			condor_pl_test(test_dagman_inline_submit "Test the DAGMan inline submit description feature" "quick;ctest" CTEST DEPENDS "src/condor_tests/ornithology;src/condor_tests/conftest.py")
			condor_pl_test(test_dagman_submit_description "Test the DAGMan SUBMIT-DESCRIPTION command" "quick;ctest" CTEST DEPENDS "src/condor_tests/ornithology;src/condor_tests/conftest.py")
			condor_pl_test(test_dagman_service_nodes "Test the DAGMan service nodes" "quick;ctest" CTEST DEPENDS "src/condor_tests/ornithology;src/condor_tests/conftest.py")
			condor_pl_test(test_scheduler_priority "Test that job priority is respected in scheduler universe" "quick;ctest" CTEST DEPENDS "src/condor_tests/ornithology;src/condor_tests/conftest.py")
			condor_pl_test(test_parallel_uni "Test parallel uni" "quick;ctest" CTEST DEPENDS "src/condor_tests/ornithology;src/condor_tests/conftest.py")
			condor_pl_test(test_negotiator_slot_const "Test NEGOTIATOR_SLOT_CONSTRAINT" "quick;ctest" CTEST DEPENDS "src/condor_tests/ornithology;src/condor_tests/conftest.py")
			condor_pl_test(test_io_ft_error_reporting "Verify that input failures are reported if a failure output transfer fails" "quick;ctest" CTEST DEPENDS "src/condor_tests/ornithology;src/condor_tests/conftest.py")
if(LINUX)
			condor_pl_test(test_ssh_sftp "Verify that condor_ssh_to_job can launch sftp" "quick;ctest" CTEST DEPENDS "src/condor_tests/ornithology;src/condor_tests/conftest.py")
endif()

			condor_pl_test(test_python_bindings_classad "Test that the Python classad bindings behave correctly" "quick;ctest" CTEST DEPENDS "src/condor_tests/ornithology;src/condor_tests/conftest.py")
			condor_pl_test(test_python_bindings_version "Test that the Python htcondor bindings have correct version info" "quick;ctest" CTEST DEPENDS "src/condor_tests/ornithology;src/condor_tests/conftest.py")
			condor_pl_test(test_python_bindings_collector "Test that the Python htcondor.Collector bindings behave correctly" "quick;ctest" CTEST DEPENDS "src/condor_tests/ornithology;src/condor_tests/conftest.py")
			condor_pl_test(test_python_bindings_dagman "Test DAGMan submission from the Python bindings" "quick;ctest" CTEST DEPENDS "src/condor_tests/ornithology;src/condor_tests/conftest.py")
			condor_pl_test(test_python_bindings_jobeventlog "tests the JobEvent class" "quick;ctest" CTEST DEPENDS "src/condor_tests/ornithology;src/condor_tests/conftest.py;${CMAKE_BINARY_DIR}/src/condor_tests/x_write_joblog.exe")
			add_dependencies_suffix_hack(test_python_bindings_jobeventlog x_write_joblog.exe)

			condor_pl_test(test_auth_protocol_token "Test TOKEN authentication" "quick;ctest" CTEST DEPENDS "src/condor_tests/ornithology;src/condor_tests/conftest.py")

			condor_pl_test(test_htcondor_cli "Test the htcondor CLI tool" "quick;ctest" CTEST DEPENDS "src/condor_tests/ornithology;src/condor_tests/conftest.py")
			condor_pl_test(test_toe_exit_info "Test ToE exit info" "quick;ctest" CTEST DEPENDS "src/condor_tests/ornithology;src/condor_tests/conftest.py")
			condor_pl_test(test_json_toe_when "Test JSON ToE's when" "quick;ctest" CTEST DEPENDS "src/condor_tests/ornithology;src/condor_tests/conftest.py")
			condor_pl_test(test_allowed_job_duration "test allowed_job_duration" "quick;ctest" CTEST DEPENDS "src/condor_tests/ornithology;src/condor_tests/conftest.py")
			condor_pl_test(test_jobsets "Test jobsets" "quick;ctest" CTEST DEPENDS "src/condor_tests/ornithology;src/condor_tests/conftest.py")

			condor_pl_test(test_htcondor_submit_constructor "Test htcondor.Submit()" "quick;ctest"	CTEST DEPENDS "src/condor_tests/ornithology;src/condor_tests/conftest.py")
			condor_pl_test(test_job_submit_method_recording "Test recording of JobSubmitMethod job attribute" "quick;ctest" CTEST DEPENDS "src/condor_tests/ornithology;src/condor_tests/conftest.py")
			condor_pl_test(test_condor_history_reads_epochs "Test condor_history ability to read epoch files" "quick;ctest" CTEST DEPENDS "src/condor_tests/ornithology;src/condor_tests/conftest.py")	
			condor_pl_test(test_container_img_declares_universe "Test declaring container image sets up universe" "quick;ctest" CTEST DEPENDS "src/condor_tests/ornithology;src/condor_tests/conftest.py")
			condor_pl_test(test_multifile_curl_plugin_timeout "Test multifile curl plugin correctly does timeout" "quick;ctest" CTEST DEPENDS "src/condor_tests/ornithology;src/condor_tests/conftest.py")
			condor_pl_test(test_dagman_futile_nodes "Test DAGMan accurately sets futile nodes" "dagman;quick;ctest" CTEST DEPENDS "src/condor_tests/ornithology;src/condor_tests/conftest.py")
			condor_pl_test(test_condor_history "Test condor_history tools capabilities" "quick;ctest" CTEST DEPENDS "src/condor_tests/ornithology;src/condor_tests/conftest.py")
			condor_pl_test(test_dagman_proper_env "Test ability to set DAGMan proper job environment" "dagman;quick;ctest" CTEST DEPENDS "src/condor_tests/ornithology;src/condor_tests/conftest.py")
			condor_pl_test(test_dagman_save_files "Test ability for DAGMan to write and load save point files" "dagman;quick;ctest" CTEST DEPENDS "src/condor_tests/ornithology;src/condor_tests/conftest.py")
			condor_pl_test(test_dagman_futile_nodes_efficiency "Test DAGMan is not inefficiently setting nodes to futile" "dagman;quick;ctest" CTEST DEPENDS "src/condor_tests/ornithology;src/condor_tests/conftest.py")
			condor_pl_test(test_dagman_check_q_and_exit "Test DAGMan verify running jobs mechanism" "dagman;quick;ctest" CTEST DEPENDS "src/condor_tests/ornithology;src/condor_tests/conftest.py")
			condor_pl_test(test_submit_requirements "Test submit requirements" "quick;ctest" CTEST DEPENDS "src/condor_tests/ornithology;src/condor_tests/conftest.py")
			condor_pl_test(test_dagman_utils_parse_crash "Test DAGMan utils doesn't segfault" "dagman;quick;ctest" CTEST DEPENDS "src/condor_tests/ornithology;src/condor_tests/conftest.py")
			condor_pl_test(test_protected_url_xfers "test attribute setting for mapped AP protected URL transfers" "quick;ctest" CTEST DEPENDS "src/condor_tests/ornithology;src/condor_tests/conftest.py")
			condor_pl_test(test_chirp_to_dagman_log "Test chirp events get written to DAGMan log" "dagman;quick;ctest" CTEST DEPENDS "src/condor_tests/ornithology;src/condor_tests/conftest.py")
			condor_pl_test(test_dagman_script_debug_file "Test DAGMan ability to capture script standard output streams" "dagman;quick;ctest" CTEST DEPENDS "src/condor_tests/ornithology;src/condor_tests/conftest.py")
			condor_pl_test(test_startd_cron "Test startd cron one shots write to start log" "quick;ctest" CTEST DEPENDS "src/condor_tests/ornithology;src/condor_tests/conftest.py")
			condor_pl_test(test_dagman_script_macros "Test DAGMan script macros" "dagman;quick;ctest" CTEST DEPENDS "src/condor_tests/ornithology;src/condor_tests/conftest.py")
			condor_pl_test(test_dagman_inherit_attrs "Test DAGMan attribute inheritance" "dagman;quick;ctest" CTEST DEPENDS "src/condor_tests/ornithology;src/condor_tests/conftest.py")
			condor_pl_test(test_htcondor_cli_sys_status "Test HTCondor CLI system nouns status" "quick;ctest" CTEST DEPENDS "src/condor_tests/ornithology;src/condor_tests/conftest.py")
			condor_pl_test(test_dagman_inline_shell_submit "Test DAGMan inline description with shell submit" "dagman;quick;ctest" CTEST DEPENDS "src/condor_tests/ornithology;src/condor_tests/conftest.py")

			# These tests require Python 3.6 or later.
			if (PYTHON3_VERSION_MINOR GREATER_EQUAL 6)
				condor_pl_test(test_custom_machine_resource "Test that a custom machine resource is assigned, limited, and monitored correctly" "quick;ctest" CTEST DEPENDS "src/condor_tests/ornithology;src/condor_tests/conftest.py;src/condor_tests/libcmr.py")
				condor_pl_test(test_custom_machine_resources "Test that multiple custom machine resources are assigned, limited, and monitored correctly" "quick;ctest" CTEST DEPENDS "src/condor_tests/ornithology;src/condor_tests/conftest.py;src/condor_tests/libcmr.py")
				condor_pl_test(test_custom_machine_resource_instances "Test that multiple instances of custom machine resources are assigned, limited, and monitored correctly" "quick;ctest" CTEST DEPENDS "src/condor_tests/ornithology;src/condor_tests/conftest.py;src/condor_tests/libcmr.py")
				condor_pl_test(test_curl_plugin "Test the curl file transfer plugin" "quick;ctest" CTEST DEPENDS "src/condor_tests/ornithology;src/condor_tests/conftest.py")
				condor_pl_test(test_allowed_execute_duration "Test allowed_execute_duration implementation" "quick;ctest" CTEST DEPENDS "src/condor_tests/ornithology;src/condor_tests/conftest.py")
				condor_pl_test(test_htcondor_736 "Test bugs fixed in HTCONDOR-736" "quick;ctest" CTEST DEPENDS "src/condor_tests/ornithology;src/condor_tests/conftest.py")
				condor_pl_test(test_htcondor_809 "Additional file-transfer tests" "quick;ctest" CTEST DEPENDS "src/condor_tests/ornithology;src/condor_tests/conftest.py")
				condor_pl_test(test_activation_metrics "Test activation metrics" "quick;ctest" CTEST DEPENDS "src/condor_tests/ornithology;src/condor_tests/conftest.py")
				# HTCONDOR-1365 changed the behavior of output_destination so
				# that it no longer sends standard output and error to the
				# destination.  HTCONDOR-955 made output_destination respect
				# the `output` and `error` submit file commands' remaps, so
				# it's no longer relevant.  Leaving the test in source for
				# now, pending a resolution of backwards-compability issues.
				# condor_pl_test(test_htcondor_955 "Test output_destination with standard stream names" "quick;ctest" CTEST DEPENDS "src/condor_tests/ornithology;src/condor_tests/conftest.py")
				condor_pl_test(test_htcondor_993 "Test lots of directories with preserve_relative_paths" "quick;ctest" CTEST DEPENDS "src/condor_tests/ornithology;src/condor_tests/conftest.py")
				condor_pl_test(test_xfer_stats_overflow_regression "Test TransferInputStats nested attributes don't overflow" "quick;ctest" CTEST DEPENDS "src/condor_tests/ornithology;src/condor_tests/conftest.py")
				condor_pl_test(test_condor_token_fetch_key "Test `condor_token_fetch -key`" "quick;ctest" CTEST DEPENDS "src/condor_tests/ornithology;src/condor_tests/conftest.py")
				# Sadly, Python doesn't implement a way to get disk space on Windows.
				condor_pl_test(test_reserve_disk "Test RESERVED_DISK underflow" "quick;ctest" CTEST DEPENDS "src/condor_tests/ornithology;src/condor_tests/conftest.py")
				condor_pl_test(test_hpc_annex_require_job "Test HPC_ANNEX_REQUIRE_JOB" "quick;ctest" CTEST DEPENDS "src/condor_tests/ornithology;src/condor_tests/conftest.py")
				condor_pl_test(test_failure_files "Test failure files" "quick;ctest" CTEST DEPENDS "src/condor_tests/ornithology;src/condor_tests/conftest.py")

				condor_pl_test(test_dataflow_job "Test dataflow jobs (simple)" "quick;ctest" CTEST DEPENDS "src/condor_tests/ornithology;src/condor_tests/conftest.py")
				condor_pl_test(test_dataflow_job_more "Test dataflow jobs (stupid)" "quick;ctest" CTEST DEPENDS "src/condor_tests/ornithology;src/condor_tests/conftest.py")

				condor_pl_test(test_dont_queue_small_sandboxes "Test not using transfer queue for small transfers" "quick;ctest" CTEST DEPENDS "src/condor_tests/ornithology;src/condor_tests/conftest.py")
				condor_pl_test(test_epoch_attrs "Test our work-around for ElasticSearch not doing joins" "quick;ctest" CTEST DEPENDS "src/condor_tests/ornithology;src/condor_tests/conftest.py")

				condor_pl_test(test_success_exit_code_xfer "Make sure we still get logs if success_exit_code is set" "quick;ctest" CTEST DEPENDS "src/condor_tests/ornithology;src/condor_tests/conftest.py")

				if(NOT EMULATED_PLATFORM)
					# The emulated platforms are too slow to run these tests.
					condor_pl_test(test_checkpoint_destination "Test checkpoint_destination" "quick;ctest" CTEST DEPENDS "src/condor_tests/ornithology;src/condor_tests/conftest.py")
					condor_pl_test(test_checkpoint_destination_two "Test checkpoint_destination_two" "quick;ctest" CTEST DEPENDS "src/condor_tests/ornithology;src/condor_tests/conftest.py")
					condor_pl_test(test_checkpoint_preen "Test checkpoint_destination cleanup via preen" "quick;ctest" CTEST DEPENDS "src/condor_tests/ornithology;src/condor_tests/conftest.py")
					condor_pl_test(test_checkpoint_ct "Test checkpoint CommittedTime" "quick;ctest" CTEST DEPENDS "src/condor_tests/ornithology;src/condor_tests/conftest.py")
					condor_pl_test(test_tom_directory_creation "Test transfer_output_remaps creating directories" "quick;ctest" CTEST DEPENDS "src/condor_tests/ornithology;src/condor_tests/conftest.py")
				endif(NOT EMULATED_PLATFORM)

				condor_pl_test(test_default_checkpoint_destination "Test use feature:DefaultCheckpointDestination" "quick;ctest" CTEST DEPENDS "src/condor_tests/ornithology;src/condor_tests/conftest.py")
				condor_pl_test(test_unspecified_checkpoint "Test self-checkpointing jobs which specify their checkpoint" "quick;ctest" CTEST DEPENDS "src/condor_tests/ornithology;src/condor_tests/conftest.py")

				condor_pl_test(test_plugin_timeout "Test plugin timeout" "quick;ctest" CTEST DEPENDS "src/condor_tests/ornithology;src/condor_tests/conftest.py")
				condor_pl_test(test_plugins_dont_see_directories "Plug-ins shouldn't see directories" "quick;ctest" CTEST DEPENDS "src/condor_tests/ornithology;src/condor_tests/conftest.py")

				condor_pl_test(test_ft_plugin_testing "Test file transfer plugin testing mode" "quick;ctest" CTEST DEPENDS "src/condor_tests/ornithology;src/condor_tests/conftest.py")
				condor_pl_test(test_ft_plugin_stuff "Test some file-transfer plug-in things" "quick;ctest" CTEST DEPENDS "src/condor_tests/ornithology;src/condor_tests/conftest.py")
				condor_pl_test(test_pcre "Test some PCRE mapfile nonsense" "quick;ctest" CTEST DEPENDS "src/condor_tests/ornithology;src/condor_tests/conftest.py")

<<<<<<< HEAD
                condor_pl_test(test_dc_std_function "Test std::function command handlers" "quick;ctest" CTEST DEPENDS "src/condor_tests/ornithology;src/condor_tests/conftest.py")
                add_dependencies( test_dc_std_function test_dc_std_functiond )
=======
				condor_pl_test(test_submit_itemdata_qargs "Test htcondor2.Submit.itemdata(qargs=qargs)" "quick;ctest" CTEST DEPENDS "src/condor_tests/ornithology;src/condor_tests/conftest.py")
				condor_pl_test(test_dc_std_function_timer "Test std::function timer handlers" "quick;ctest" CTEST DEPENDS "src/condor_tests/ornithology;src/condor_tests/conftest.py")
	            add_dependencies(test_dc_std_function_timer test_stdf_timer_d)
				condor_pl_test(test_job_spec_types "Test htcondor2._schedd.job_spec_hack types" "quick;ctest" CTEST DEPENDS "src/condor_tests/ornithology;src/condor_tests/conftest.py")
				condor_pl_test(test_debug_plugin "Unit test for debug_plugin" "quick;ctest" CTEST DEPENDS "src/condor_tests/ornithology;src/condor_tests/conftest.py")
>>>>>>> 73a8eac9
			endif()
		endif()

		# These Ornithology tests only work on linux.
		# That's expected for some. Others need investigation
		# to see if we can get them working on other platforms.
		if(LINUX)
			# We don't see the "invalid interpreter" error
			# message on macos.
			condor_pl_test(test_broken_hash_bang "Test Broken Hash Bang" "quick;ctest" CTEST DEPENDS "src/condor_tests/ornithology;src/condor_tests/conftest.py")
			# Container universe is only available on linux.
			condor_pl_test(test_container_uni "Test container uni" "quick;ctest" CTEST DEPENDS "src/condor_tests/ornithology;src/condor_tests/conftest.py") 
			if( NOT EMULATED_PLATFORM )
				condor_pl_test(test_singularity_sif "Test container uni with sif file" "quick;ctest" CTEST DEPENDS "src/condor_tests/ornithology;src/condor_tests/conftest.py")
			endif( NOT EMULATED_PLATFORM )
			# The manifest code should work on macos, but
			# the tests are failing.
			condor_pl_test(test_manifest "Test manifest functionality" "quick;ctest" CTEST DEPENDS "src/condor_tests/ornithology;src/condor_tests/conftest.py") 
			# These tests require Python 3.6 or later.
			if (PYTHON3_VERSION_MINOR GREATER_EQUAL 6)
				condor_pl_test(test_condor_manifest "Test MANIFEST implementation via condor_manifest tool" "quick;ctest" CTEST DEPENDS "src/condor_tests/ornithology;src/condor_tests/conftest.py") 
				condor_pl_test(test_job_token_transfer "Test secure token transfer from shadow to starter" "quick;ctest" CTEST DEPENDS "src/condor_tests/ornithology;src/condor_tests/conftest.py;src/condor_scripts/condor_credmon_oauth_dummy")
			endif()

			# This test requires the Python scitokens library, which
			# has unresolvable depedencies on CentOS 7.
			if (NOT ${SYSTEM_NAME} MATCHES "centos7")
				if (NOT ${SYSTEM_NAME} MATCHES "Ubuntu.*20")
					condor_pl_test(test_issue_credentials "Test issue_credentials()" "quick;ctest" CTEST DEPENDS "src/condor_tests/ornithology;src/condor_tests/conftest.py")
					condor_pl_test(test_dagman_produce_creds "Test DAGMan creates job credentials" "dagman;quick;ctest" CTEST DEPENDS "src/condor_tests/ornithology;src/condor_tests/conftest.py")
					condor_pl_test(test_htcondor_credential "Test the htcondor credential" "quick;ctest" CTEST DEPENDS "src/condor_tests/ornithology;src/condor_tests/conftest.py")
				endif()
			endif()

			# The AES test depends on strace'ing the condor_shadow binary.  Strace isn't supported under 
			# qemu, which is where we run our ppc and arm tests. 
			# And strace is only available on linux.
			if( NOT EMULATED_PLATFORM )
				condor_pl_test(test_aes_file_transfer "Test AES encrypted file transfer" "quick;ctest" CTEST DEPENDS "src/condor_tests/ornithology;src/condor_tests/conftest.py") 
			endif( NOT EMULATED_PLATFORM )

		endif()
	endif()

	if(WITH_GANGLIA)
		condor_pl_test(gangliad "Basic test of condor_gangliad." "quick;ctest" CTEST DEPENDS "src/gangliad/ganglia_default_metrics")
	endif()

	condor_pl_test(lib_procapi_pidtracking-snapshot "Fast Termination Child Cleanup Test" "quick;ctest" CTEST DEPENDS "src/condor_tests/lib_procapi_pidtracking-snapshot.cmd;src/condor_tests/x_pid_tracking.pl")

	condor_pl_test(classad_cache-basic "classad-cache smoke test" "quick;ctest" CTEST DEPENDS "src/condor_tests/x_sleep.pl")
	# test gives false positives on darwin and windows
	if (LINUX)
		# The shadow memory test fails under qemu, as qemu itself eats a lot of memory.
		if(NOT EMULATED_PLATFORM)
			condor_pl_test(shadow_mem_usage-basic "report shadow memory use" "quick;ctest" CTEST DEPENDS "src/condor_tests/x_shadow_mem_usage.pl")
			if (${BIT_MODE} MATCHES "32")
				condor_pl_test(shadow_s_mem_usage-basic "report small shadow memory use" "quick;ctest" CTEST DEPENDS "src/condor_tests/x_shadow_mem_usage.pl")
			endif()
		endif(NOT EMULATED_PLATFORM)
	endif(LINUX)

	##########################################################
	# now all the common tests.

	##### generic lib tests
	condor_pl_test(lib_unit_tests "Run condor_utils Unit Tests" "quick;ctest" CTEST DEPENDS "${CMAKE_BINARY_DIR}/src/condor_tests/condor_unit_tests;src/condor_tests/README")
	add_dependencies(lib_unit_tests condor_unit_tests)
	condor_pl_test(classad_unit_test "Run classads Unit Tests" "quick;ctest" CTEST DEPENDS "${CMAKE_BINARY_DIR}/src/condor_tests/classad_unit_tester")
	add_dependencies(classad_unit_test classad_unit_tester)
	condor_pl_test(classad_cache_unit_test "Run classads parse test with and without classad caching" "quick;ctest" CTEST DEPENDS "${CMAKE_BINARY_DIR}/src/condor_tests/_test_classad_parse")
	add_dependencies(classad_unit_test _test_classad_parse)
	condor_pl_test(unit_test_async_fread "Run MyAsyncFileReader Unit Tests" "quick;ctest" CTEST DEPENDS "${CMAKE_BINARY_DIR}/src/condor_tests/async_freader_tests")
	add_dependencies(unit_test_async_fread async_freader_tests)
	#need to copy the underlying exe into condor_tests directory before these tests can be run
	#condor_pl_test(consumption_policy_unit_test "Run Consumption policy unit tests" "quick;ctest")
	#condor_pl_test(ring_buffer_unit_test "Run ring buffer unit tests" "quick;ctest")
	# Not in use till endurance testing done.
	# condor_pl_test(lib_sysapi "Run SysApi Tests" "quick;ctest")
	# condor_pl_test(lib_procapi "Run ProcApi Tests" "quick;ctest")

	##### dagman tests
	condor_pl_test(job_core_chirp_par "Exercise the chirp I/O C library in Parallel Universe" "lib;quick;ctest" CTEST DEPENDS "src/condor_tests/job_core_chirp_par.template;${CMAKE_BINARY_DIR}/src/condor_tests/job_core_chirp_par_executable.exe;src/condor_tests/x_chirpio_mkdata.pl")
	add_dependencies_suffix_hack(job_core_chirp_par job_core_chirp_par_executable.exe)
	condor_pl_test(job_dagman_splice-scaling "Dagman Splice Parse Scaling" "dagman;quick;ctest" CTEST DEPENDS "src/condor_tests/job_dagman_splice-scaling-splice.cmd;src/condor_tests/job_dagman_splice-scaling-splice.dag")
	condor_pl_test(job_dagman_splice-A "Simple Dagman Splice A" "dagman;quick;ctest" CTEST DEPENDS "src/condor_tests/job_dagman_splice-A.cmd;src/condor_tests/job_dagman_splice-A.dag")
	condor_pl_test(job_dagman_splice-B "Simple Dagman Splice B" "dagman;quick;ctest" CTEST DEPENDS "src/condor_tests/job_dagman_splice-B.cmd;src/condor_tests/job_dagman_splice-B-splice2.dag;src/condor_tests/job_dagman_splice-B.dag;src/condor_tests/job_dagman_splice-B-splice1.dag;src/condor_tests/job_dagman_splice-B-splice3.dag")
	condor_pl_test(job_dagman_splice-C "Simple Dagman Splice C" "dagman;quick;ctest" CTEST DEPENDS "src/condor_tests/job_dagman_splice-C.cmd;src/condor_tests/job_dagman_splice-C.dag;src/condor_tests/job_dagman_splice-C-splice1.dag")
	condor_pl_test(job_dagman_splice-D "Simple Dagman Splice D" "dagman;quick;ctest" CTEST DEPENDS "src/condor_tests/job_dagman_splice-D.cmd;src/condor_tests/job_dagman_splice-D.dag;src/condor_tests/job_dagman_splice-D-splice1.dag")
	condor_pl_test(job_dagman_splice-E "Simple Dagman Splice E" "dagman;quick;ctest" CTEST DEPENDS "src/condor_tests/job_dagman_splice-E.cmd;src/condor_tests/job_dagman_splice-E.dag;src/condor_tests/job_dagman_splice-E-splice1.dag")
	condor_pl_test(job_dagman_splice-F "Simple Dagman Splice F" "dagman;quick;ctest" CTEST DEPENDS "src/condor_tests/job_dagman_splice-F.cmd;src/condor_tests/job_dagman_splice-F.dag;src/condor_tests/job_dagman_splice-F-splice1.dag")
	condor_pl_test(job_dagman_splice-G "Simple Dagman Splice G" "dagman;quick;ctest" CTEST DEPENDS "src/condor_tests/job_dagman_splice-G.cmd;src/condor_tests/job_dagman_splice-G.dag;src/condor_tests/job_dagman_splice-G-splice1.dag")
	condor_pl_test(job_dagman_splice-H "Simple Dagman Splice H" "dagman;quick;ctest" CTEST DEPENDS "src/condor_tests/job_dagman_splice-H.cmd;src/condor_tests/job_dagman_splice-H-splice2.dag;src/condor_tests/job_dagman_splice-H.dag;src/condor_tests/job_dagman_splice-H-splice1.dag;src/condor_tests/job_dagman_splice-H-splice3.dag")
	condor_pl_test(job_dagman_splice-I "Simple Dagman Splice I" "dagman;quick;ctest" CTEST DEPENDS "src/condor_tests/job_dagman_splice-I.cmd;src/condor_tests/job_dagman_splice-I-splice2.dag;src/condor_tests/job_dagman_splice-I.dag;src/condor_tests/job_dagman_splice-I-splice1.dag;src/condor_tests/job_dagman_splice-I-splice3.dag")
	# This test is commented out until we fix Condor.pm to allow multiple dag files to be submitted with condor_submit_dag in TestSubmitDagman
	# condor_pl_test(job_dagman_splice-J "Simple Dagman Splice J" "dagman;quick;ctest")
	condor_pl_test(job_dagman_splice-K "Simple Dagman Splice K" "dagman;quick;ctest" CTEST DEPENDS "src/condor_tests/job_dagman_splice-K.cmd;src/condor_tests/job_dagman_splice-K.dag;src/condor_tests/job_dagman_splice-K-splice1.dag;src/condor_tests/job_dagman_splice-K-splice2.dag")
	condor_pl_test(job_dagman_splice-L "Simple Dagman Splice L" "dagman;quick;ctest" CTEST DEPENDS "src/condor_tests/job_dagman_splice-L.cmd;src/condor_tests/job_dagman_splice-L.dag;src/condor_tests/job_dagman_splice-L-subdir1;src/condor_tests/job_dagman_splice-L-subdir2")
	condor_pl_test(job_dagman_splice-M "Simple Dagman Splice M" "dagman;quick;ctest" CTEST DEPENDS "src/condor_tests/job_dagman_splice-M.cmd;src/condor_tests/job_dagman_splice-M.dag;src/condor_tests/job_dagman_splice-M-subdir1;src/condor_tests/job_dagman_splice-M-subdir2")
	condor_pl_test(job_dagman_splice-N "Simple Dagman Splice N" "dagman;quick;ctest" CTEST DEPENDS "src/condor_tests/job_dagman_splice-N.cmd;src/condor_tests/job_dagman_splice-N.dag;src/condor_tests/job_dagman_splice-N-subdir1;src/condor_tests/job_dagman_splice-N-subdir2")
	condor_pl_test(job_dagman_splice-O "Simple Dagman Splice O" "dagman;quick;ctest" CTEST DEPENDS "src/condor_tests/job_dagman_splice-O.cmd;src/condor_tests/job_dagman_splice-O.dag;src/condor_tests/job_dagman_splice-O-subdir1;src/condor_tests/job_dagman_splice-O-subdir2")
	condor_pl_test(job_dagman_splice-P "Simple Dagman Splice P" "dagman;quick;ctest" CTEST DEPENDS "src/condor_tests/job_dagman_splice-P-0.dag;src/condor_tests/job_dagman_splice-P-1.dag;src/condor_tests/job_dagman_splice-P-2.dag;src/condor_tests/job_dagman_splice-P.cmd;src/condor_scripts/CondorTest.pm;src/condor_scripts/Condor.pm;src/condor_scripts/CondorUtils.pm;src/condor_scripts/CondorPersonal.pm;src/condor_tests/DagmanTest.pm")
	condor_pl_test(job_dagman_splice-Q "Simple Dagman Splice Q" "dagman;quick;ctest" CTEST DEPENDS "src/condor_tests/job_dagman_splice-Q-0.dag;src/condor_tests/job_dagman_splice-Q-1.dag;src/condor_tests/job_dagman_splice-Q-2.dag;src/condor_tests/job_dagman_splice-Q.cmd;src/condor_scripts/CondorTest.pm;src/condor_scripts/Condor.pm;src/condor_scripts/CondorUtils.pm;src/condor_scripts/CondorPersonal.pm;src/condor_tests/DagmanTest.pm")
	# Turned off -- see gittrac ##4602: Clean up DAGMan VARS parsing.
	#condor_pl_test(job_dagman_splice-R "Simple Dagman Splice R" "dagman;quick;ctest")
	condor_pl_test(job_dagman_pre_skip-A "Simple Dagman Pre Skip A" "dagman;quick;ctest" CTEST DEPENDS "src/condor_tests/job_dagman_pre_skip-A_A.cmd;src/condor_tests/job_dagman_pre_skip-A_A.sh;src/condor_tests/job_dagman_pre_skip-A_B.cmd;src/condor_tests/job_dagman_pre_skip-A_B.sh;src/condor_tests/job_dagman_pre_skip-A.dag")
	condor_pl_test(job_dagman_pre_skip-B "Simple Dagman Pre Skip B" "dagman;quick;ctest" CTEST DEPENDS "src/condor_tests/job_dagman_pre_skip-B_A.cmd;src/condor_tests/job_dagman_pre_skip-B_A.sh;src/condor_tests/job_dagman_pre_skip-B.dag;src/condor_tests/job_dagman_pre_skip-B_A-post.sh;src/condor_tests/job_dagman_pre_skip-B_B.cmd")
	condor_pl_test(job_dagman_pre_skip-C "Simple Dagman Pre Skip C" "dagman;quick;ctest" CTEST DEPENDS "src/condor_tests/job_dagman_pre_skip-C_A.cmd;src/condor_tests/job_dagman_pre_skip-C_A.pl;src/condor_tests/job_dagman_pre_skip-C_B.cmd;src/condor_tests/job_dagman_pre_skip-C.dag")
	condor_pl_test(job_dagman_always_run_post-A "Always run post A" "dagman;quick;ctest" CTEST)
	condor_pl_test(job_dagman_always_run_post-B "Always run post B" "dagman;quick;ctest" CTEST)
	condor_pl_test(job_dagman_always_run_post-C "Always run post C" "dagman;quick;ctest" CTEST)
	condor_pl_test(job_dagman_always_run_post-D "Always run post D" "dagman;quick;ctest" CTEST DEPENDS "src/condor_tests/job_dagman_always_run_post-D_A.cmd;src/condor_tests/job_dagman_always_run_post-D_A_pre.sh;src/condor_tests/job_dagman_always_run_post-D_A_post.sh;src/condor_tests/job_dagman_always_run_post-D.dag")
	condor_pl_test(job_dagman_always_run_post-E "Always run post E" "dagman;quick;ctest" CTEST DEPENDS "src/condor_tests/job_dagman_always_run_post-E_A.cmd;src/condor_tests/job_dagman_always_run_post-E_A_pre.sh;src/condor_tests/job_dagman_always_run_post-E_A_post.sh;src/condor_tests/job_dagman_always_run_post-E.dag")
	condor_pl_test(job_dagman_final-A "Simple Dagman Final Node A" "dagman;quick;ctest" CTEST DEPENDS "src/condor_tests/job_dagman_final-A.dag;src/condor_tests/job_dagman_final-A-nodeB.cmd;src/condor_tests/job_dagman_final-A-node.pl;src/condor_tests/job_dagman_final-A-script.pl;src/condor_tests/job_dagman_final-A-nodeA.cmd;src/condor_tests/job_dagman_final-A-nodeC.cmd")
	condor_pl_test(job_dagman_final-B "Simple Dagman Final Node B" "dagman;quick;ctest" CTEST DEPENDS "src/condor_tests/job_dagman_final-B.dag;src/condor_tests/job_dagman_final-B-nodeB.cmd;src/condor_tests/job_dagman_final-B-node.pl;src/condor_tests/job_dagman_final-B-script.pl;src/condor_tests/job_dagman_final-B-nodeA.cmd;src/condor_tests/job_dagman_final-B-nodeC.cmd")
	condor_pl_test(job_dagman_final-C "Simple Dagman Final Node C" "dagman;quick;ctest" CTEST DEPENDS "src/condor_tests/job_dagman_final-C.dag;src/condor_tests/job_dagman_final-C-nodeA.pl;src/condor_tests/job_dagman_final-C-nodeC.cmd;src/condor_tests/job_dagman_final-C-nodeA.cmd;src/condor_tests/job_dagman_final-C-nodeB.cmd;src/condor_tests/job_dagman_final-C-node.pl;src/condor_tests/job_dagman_final-C-script.pl")
	condor_pl_test(job_dagman_final-D "Simple Dagman Final Node D" "dagman;quick;ctest" CTEST DEPENDS "src/condor_tests/job_dagman_final-D.dag;src/condor_tests/job_dagman_final-D-nodeB.cmd;src/condor_tests/job_dagman_final-D-node.pl;src/condor_tests/job_dagman_final-D-script.pl;src/condor_tests/job_dagman_final-D-nodeA.cmd;src/condor_tests/job_dagman_final-D-nodeC.cmd")
	# turned off for now ticket #4386
	#condor_pl_test(job_dagman_final-E "Simple Dagman Final Node E" "dagman;quick;ctest")
	condor_pl_test(job_dagman_final-F "Simple Dagman Final Node F" "dagman;quick;ctest" CTEST DEPENDS "src/condor_tests/job_dagman_final-F.config;src/condor_tests/job_dagman_final-F-nodeA.cmd;src/condor_tests/job_dagman_final-F-nodeB2.cmd;src/condor_tests/job_dagman_final-F-nodeC.cmd;src/condor_tests/job_dagman_final-F.dag;src/condor_tests/job_dagman_final-F-nodeB1.cmd;src/condor_tests/job_dagman_final-F-nodeB3.cmd;src/condor_tests/job_dagman_final-F-node.pl;src/condor_tests/job_dagman_final-F-script.pl")
	condor_pl_test(job_dagman_final-G "Simple Dagman Final Node G" "dagman;quick;ctest" CTEST DEPENDS "src/condor_tests/job_dagman_final-G.dag;src/condor_tests/job_dagman_final-G-nodeA.cmd;src/condor_tests/job_dagman_final-G-node.pl")
	condor_pl_test(job_dagman_final-H "Simple Dagman Final Node H" "dagman;quick;ctest" CTEST DEPENDS "src/condor_tests/job_dagman_final-H.dag;src/condor_tests/job_dagman_final-H-nodeB1.cmd;src/condor_tests/job_dagman_final-H-nodeC.cmd;src/condor_tests/job_dagman_final-H-nodeA.cmd;src/condor_tests/job_dagman_final-H-nodeB2.cmd;src/condor_tests/job_dagman_final-H-node.pl")
	condor_pl_test(job_dagman_final-I "Simple Dagman Final Node I" "dagman;quick;ctest" CTEST DEPENDS "src/condor_tests/job_dagman_final-I.dag;src/condor_tests/job_dagman_final-I-nodeB.cmd;src/condor_tests/job_dagman_final-I-nodeD.cmd;src/condor_tests/job_dagman_final-I-nodeA.cmd;src/condor_tests/job_dagman_final-I-nodeC.cmd;src/condor_tests/job_dagman_final-I-node.pl;src/condor_tests/job_dagman_final-I-script.pl")
	#condor_pl_test(job_dagman_final-J "Test DAG with final node with PRE_SKIP" "dagman;quick;ctest")
	condor_pl_test(job_dagman_final-K "Test DAG with final node for which all submit attempts fail" "dagman;quick;ctest" CTEST DEPENDS "src/condor_tests/job_dagman_final-K.dag;src/condor_tests/job_dagman_final-K-node.sub;src/condor_tests/x_dagman_retry-monitor.pl")
	#condor_pl_test(job_dagman_final-L "Test DAG with final node with multiple procs, all succeed" "dagman;quick;ctest")
	#condor_pl_test(job_dagman_final-M "Test DAG with final node with multiple procs, one fails" "dagman;quick;ctest")
	condor_pl_test(job_dagman_nonexistent_subdag "Test for nonexistent subdag" "dagman;quick;ctest" CTEST DEPENDS "src/condor_tests/job_dagman_nonexistent_subdag.dag")
	condor_pl_test(job_dagman_latemat "DAGMan + Late Materialization Basic Test" "dagman;quick;ctest" CTEST DEPENDS "src/condor_tests/x_sleep.pl")

	##### submit foreach variant tests
	condor_pl_test(job_foreach_submit-filepartmacros "submit file usage file part macros" "quick;ctest" CTEST DEPENDS "src/condor_tests/x_sleep.pl;src/condor_tests/x_echostring.pl")
	condor_pl_test(job_foreach_submit-filepartmacros-run "submit file usage file part macros- run submit file" "quick;ctest" CTEST DEPENDS "src/condor_tests/x_sleep.pl;src/condor_tests/x_echostring.pl")
	condor_pl_test(job_foreach_submit-queueitemfrom-1Line "submit file usage queue ITEM from - run submit file" "quick;ctest" CTEST DEPENDS "src/condor_tests/x_print-args.pl")
	condor_pl_test(job_foreach_submit-queueitemfrom-1Line-run "submit file usage queue ITEM from - run submit file" "quick;ctest" CTEST DEPENDS "src/condor_tests/x_print-args.pl")
	condor_pl_test(job_foreach_submit-queueitemfrom-File "submit file usage queue ITEM from - run submit file" "quick;ctest" CTEST DEPENDS "src/condor_tests/x_print-args.pl")
	condor_pl_test(job_foreach_submit-queueitemfrom-File-run "submit file usage queue ITEM from - run submit file" "quick;ctest" CTEST DEPENDS "src/condor_tests/x_print-args.pl")
	condor_pl_test(job_foreach_submit-queueitemfrom-MLine "submit file usage queue ITEM from - run submit file" "quick;ctest" CTEST DEPENDS "src/condor_tests/x_print-args.pl")
	condor_pl_test(job_foreach_submit-queueitemfrom-MLine-run "submit file usage queue ITEM from - run submit file" "quick;ctest" CTEST DEPENDS "src/condor_tests/x_print-args.pl")
	condor_pl_test(job_foreach_submit-queueitemfrom-Stdin "submit file usage queue ITEM from - run submit file" "quick;ctest" CTEST DEPENDS "src/condor_tests/x_print-args.pl")
	condor_pl_test(job_foreach_submit-queueitemfrom-Stdin-run "submit file usage queue ITEM from - run submit file" "quick;ctest" CTEST DEPENDS "src/condor_tests/x_print-args.pl")
	condor_pl_test(job_foreach_submit-queueitemin-commalist "submit file usage queue ITEM in " "quick;ctest" CTEST DEPENDS "src/condor_tests/x_print-args.pl")
	condor_pl_test(job_foreach_submit-queueitemin-commalist-run "submit file usage queue ITEM in - run submit file" "quick;ctest" CTEST DEPENDS "src/condor_tests/x_print-args.pl")
	condor_pl_test(job_foreach_submit-queueitemin "submit file usage queue ITEM in " "quick;ctest" CTEST DEPENDS "src/condor_tests/x_print-args.pl")
	condor_pl_test(job_foreach_submit-queueitemin-run "submit file usage queue ITEM in - run submit file" "quick;ctest" CTEST DEPENDS "src/condor_tests/x_print-args.pl")
	condor_pl_test(job_foreach_submit-queueitemMLineIn "submit file usage queue ITEM in " "quick;ctest" CTEST DEPENDS "src/condor_tests/x_print-args.pl")
	condor_pl_test(job_foreach_submit-queueitemMLineIn-run "submit file usage queue ITEM in - run submit file" "quick;ctest" CTEST DEPENDS "src/condor_tests/x_print-args.pl")
	condor_pl_test(job_foreach_submit-simple-glob "submit file usage match" "quick;ctest" CTEST DEPENDS "src/condor_tests/x_sleep.pl")
	condor_pl_test(job_foreach_submit-simple-glob-run "submit file usage match - run submit file" "quick;ctest" CTEST DEPENDS "src/condor_tests/x_getsandbox.pl")
	condor_pl_test(job_foreach_submit-queuesliceditemin-commalist "submit file slice test" "quick;ctest" CTEST DEPENDS "src/condor_tests/x_print-args.pl")

	# auth tests
	condor_pl_test(lib_auth_config "Run Authorization Config Tests" "quick;ctest" CTEST DEPENDS "${CMAKE_BINARY_DIR}/src/condor_tests/condor_test_auth")
	add_dependencies_suffix_hack(lib_auth_config condor_test_auth)
	condor_pl_test(lib_auth_protocol-fs "FS authentication test" "quick;ctest" CTEST DEPENDS "src/condor_tests/lib_auth_protocol-fs.cmd;src/condor_tests/x_sleep.pl;src/condor_tests/x_lib_auth_protocol.pl;src/condor_tests/x_param.protocol-fs.template;src/condor_tests/x_secfs_configpostsrc")
	condor_pl_test(lib_auth_protocol-ctb "CTB authentication test" "quick;ctest" CTEST DEPENDS "src/condor_tests/lib_auth_protocol-ctb.cmd;src/condor_tests/x_sleep.pl;src/condor_tests/x_lib_auth_protocol.pl;src/condor_tests/x_param.protocol-ctb.template;src/condor_tests/x_secneg_clR_dmnR_secprepostsrc;src/condor_tests/x_secctb_configpostsrc")
	## Disabled due to bugginess and dubious worth
	#condor_pl_test(lib_auth_protocol-negot "4 way negotiation test - frist 8" "quick;ctest")
	#condor_pl_test(lib_auth_protocol-negot-prt2 "4 way negotiation test - last 8" "quick;ctest")
	#condor_pl_test(lib_auth_protocol-negot-prt3 "4 way negotiation test - last 8" "quick;ctest")
	#condor_pl_test(lib_auth_protocol-negot-prt4 "4 way negotiation test - last 8" "quick;ctest")
	##### generic cmd tests

	condor_pl_test(cmd_status_slot_variants "Condor_status works with static and partitionable slots" "quick;ctest" CTEST DEPENDS "src/condor_tests/CondorCmdStatusWorker2.pm;src/condor_scripts/CondorUtils.pm;src/condor_scripts/Condor.pm;src/condor_scripts/CondorTest.pm;src/condor_scripts/CondorPersonal.pm;src/condor_tests/StatusConfigs;src/condor_tests/StatusAds;src/condor_tests/x_sleep.pl")
	condor_pl_test(cmd_status_shows-any "Condor_status -any works as expected" "quick;ctest" CTEST DEPENDS "src/condor_tests/CondorCmdStatusWorker2.pm;src/condor_scripts/CondorUtils.pm;src/condor_scripts/Condor.pm;src/condor_scripts/CondorTest.pm;src/condor_scripts/CondorPersonal.pm;src/condor_tests/x_sleep.pl")
	condor_pl_test(cmd_status_shows-submitters "Condor_status -submitters works as expected" "quick;ctest" CTEST DEPENDS "src/condor_tests/CondorCmdStatusWorker2.pm;src/condor_scripts/CondorUtils.pm;src/condor_scripts/Condor.pm;src/condor_scripts/CondorTest.pm;src/condor_scripts/CondorPersonal.pm;src/condor_tests/x_sleep.pl")
	condor_pl_test(cmd_status_shows-negotiator "Condor_status -negotiator works as expected" "quick;ctest" CTEST DEPENDS "src/condor_tests/CondorCmdStatusWorker2.pm;src/condor_scripts/CondorUtils.pm;src/condor_scripts/Condor.pm;src/condor_scripts/CondorTest.pm;src/condor_scripts/CondorPersonal.pm;src/condor_tests/x_sleep.pl")
	condor_pl_test(cmd_status_shows-state "Condor_status -state works as expected" "quick;ctest" CTEST DEPENDS "src/condor_tests/CondorCmdStatusWorker2.pm;src/condor_scripts/CondorUtils.pm;src/condor_scripts/Condor.pm;src/condor_scripts/CondorTest.pm;src/condor_scripts/CondorPersonal.pm;src/condor_tests/x_sleep.pl")
	condor_pl_test(cmd_status_shows-format "Condor_status -format works as expected" "quick;ctest" CTEST DEPENDS "src/condor_tests/CondorCmdStatusWorker2.pm;src/condor_scripts/CondorUtils.pm;src/condor_scripts/Condor.pm;src/condor_scripts/CondorTest.pm;src/condor_scripts/CondorPersonal.pm;src/condor_tests/x_sleep.pl")
	condor_pl_test(cmd_status_shows-constraint "Condor_status -constraint works as expected" "quick;ctest" CTEST DEPENDS "src/condor_tests/CondorCmdStatusWorker2.pm;src/condor_scripts/CondorUtils.pm;src/condor_scripts/Condor.pm;src/condor_scripts/CondorTest.pm;src/condor_scripts/CondorPersonal.pm;src/condor_tests/x_sleep.pl")
	condor_pl_test(cmd_status_shows-avail "Condor_status -avail works as expected" "quick;ctest" CTEST DEPENDS "src/condor_tests/CondorCmdStatusWorker2.pm;src/condor_scripts/CondorUtils.pm;src/condor_scripts/Condor.pm;src/condor_scripts/CondorTest.pm;src/condor_scripts/CondorPersonal.pm;src/condor_tests/x_sleep.pl")
	condor_pl_test(cmd_status_shows-claim "Condor_status -claim works as expected" "quick;ctest" CTEST DEPENDS "src/condor_tests/CondorCmdStatusWorker2.pm;src/condor_scripts/CondorUtils.pm;src/condor_scripts/Condor.pm;src/condor_scripts/CondorTest.pm;src/condor_scripts/CondorPersonal.pm;src/condor_tests/x_sleep.pl")
	condor_pl_test(cmd_status_shows-help "Condor_status -help works as expected" "quick;ctest" CTEST)
	condor_pl_test(cmd_status_shows-master "Condor_status -master works as expected" "quick;ctest" CTEST DEPENDS "src/condor_tests/CondorCmdStatusWorker2.pm;src/condor_scripts/CondorUtils.pm;src/condor_scripts/Condor.pm;src/condor_scripts/CondorTest.pm;src/condor_scripts/CondorPersonal.pm;src/condor_tests/x_sleep.pl")
	condor_pl_test(cmd_status_shows-schedd "Condor_status -schedd works as expected" "quick;ctest" CTEST DEPENDS "src/condor_tests/CondorCmdStatusWorker2.pm;src/condor_scripts/CondorUtils.pm;src/condor_scripts/Condor.pm;src/condor_scripts/CondorTest.pm;src/condor_scripts/CondorPersonal.pm;src/condor_tests/x_sleep.pl")
	condor_pl_test(cmd_status_shows-slots "Condor_status works as expected" "quick;ctest" CTEST DEPENDS "src/condor_tests/CondorCmdStatusWorker2.pm;src/condor_scripts/CondorUtils.pm;src/condor_scripts/Condor.pm;src/condor_scripts/CondorTest.pm;src/condor_scripts/CondorPersonal.pm;src/condor_tests/x_sleep.pl")
	condor_pl_test(cmd_status_shows-absent "Condor_status -absent works as expected" "quick;ctest" CTEST DEPENDS "src/condor_tests/CondorCmdStatusWorker2.pm;src/condor_scripts/CondorUtils.pm;src/condor_scripts/Condor.pm;src/condor_scripts/CondorTest.pm;src/condor_scripts/CondorPersonal.pm;src/condor_tests/x_sleep.pl")
	condor_pl_test(cmd_q_shows-dag "Condor_q shows dag" "quick;ctest" CTEST)
	condor_pl_test(cmd_q_shows-hold "Condor_q shows hold" "quick;ctest" CTEST DEPENDS "src/condor_tests/x_sleep.pl")
	condor_pl_test(cmd_q_shows-run "Condor_q shows runs" "quick;ctest" CTEST DEPENDS "src/condor_tests/x_sleep.pl")
	condor_pl_test(cmd_q_shows-global "Condor_q shows global" "quick;ctest" CTEST DEPENDS "src/condor_tests/x_sleep.pl")
	condor_pl_test(cmd_q_shows-name "Condor_q shows name" "quick;ctest" CTEST DEPENDS "src/condor_tests/x_sleep.pl")
	condor_pl_test(cmd_q_shows-pool "Condor_q shows pool" "quick;ctest" CTEST DEPENDS "src/condor_tests/x_sleep.pl")
	condor_pl_test(cmd_q_shows-sub "Condor_q shows sub" "quick;ctest" CTEST DEPENDS "src/condor_tests/x_sleep.pl")
	condor_pl_test(cmd_q_shows-better-analyze "Condor_q shows better-analyze" "quick;ctest" CTEST DEPENDS "src/condor_tests/x_sleep.pl;src/condor_tests/cmd_q_shows-better-analyze.cmd")
	condor_pl_test(cmd_q_shows-xml "Condor_q shows xml" "quick;ctest" CTEST DEPENDS "src/condor_tests/x_sleep.pl")
	condor_pl_test(cmd_q_shows-cputime "Condor_q shows cputime" "quick;ctest" CTEST DEPENDS "src/condor_tests/x_sleep.pl")
	condor_pl_test(cmd_q_shows-format "Condor_q shows format" "quick;ctest" CTEST DEPENDS "src/condor_tests/x_sleep.pl")
	condor_pl_test(cmd_q_formats "Condor_q formats" "quick;ctest" CTEST DEPENDS "src/condor_tests/x_sleep.pl")
	condor_pl_test(cmd_q_shows-batch "Condor_q shows batch" "quick;ctest" CTEST DEPENDS "src/condor_tests/x_sleep.pl")
	condor_pl_test(cmd_q_shows-af "Condor_q_shows af" "quick;ctest" CTEST DEPENDS "src/condor_tests/x_sleep.pl")
	condor_pl_test(cmd_status-af "Condor_status af" "quick;ctest" CTEST DEPENDS "src/condor_tests/x_sleep.pl;src/condor_tests/cmd_status-af_orig_first_test.ads;src/condor_tests/cmd_status-af_orig_second_test.ads")
	condor_pl_test(cmd_q_format_file "Condor_q format_file" "quick;ctest" CTEST DEPENDS "src/condor_tests/x_sleep.pl")
	condor_pl_test(cmd_transform_ads "Condor_transform_ads" "quick;ctest" CTEST DEPENDS "src/condor_tests/x_sleep.pl")
	condor_pl_test(cmd_status-transform "Condor_status transform" "quick;ctest" CTEST DEPENDS "src/condor_tests/x_sleep.pl")
	condor_pl_test(cmd_status-compact "Condor_status compact" "quick;ctest" CTEST DEPENDS "src/condor_tests/x_sleep.pl")
	condor_pl_test(disable_owner_test "Disable_owner_test" "quick;ctest" CTEST DEPENDS "src/condor_tests/x_sleep.pl")
	condor_pl_test(max_jobs_per_owner_test "Max_jobs_per_owner_test" "quick;ctest" CTEST DEPENDS "src/condor_tests/x_sleep.pl")
	condor_pl_test(max_jobs_per_owner_test_group "Max_jobs_per_owner_test -group" "quick;ctest" CTEST DEPENDS "src/condor_tests/x_sleep.pl")
	condor_pl_test(job_transform_names_test "Job_transform_names_test" "quick;ctest" CTEST DEPENDS "src/condor_tests/x_sleep.pl")
	condor_pl_test(cmd_submit-batchname "condor_submit -batch-name" "quick;ctest" CTEST DEPENDS "src/condor_tests/x_sleep.pl")
	condor_pl_test(file_transfer_submit "condor_submit file transfer" "quick;ctest" CTEST)
	condor_pl_test(config_validate_policy_templates "config_validate_policy_templates" "quick;ctest" CTEST DEPENDS "src/condor_tests/x_sleep.pl")
	condor_pl_test(docker_simulator_test "docker_simulator_test" "quick;ctest" CTEST DEPENDS "src/condor_tests/docker_simulator.pl;src/condor_tests/x_sleep.pl")
	condor_pl_test(map_user_to_groups_metaknob_test "map_user_to_groups_metaknob_test" "quick;ctest" CTEST DEPENDS "src/condor_tests/x_sleep.pl")
	condor_pl_test(cmd_submit-factory "condor_submit -factory" "quick;ctest" CTEST DEPENDS "src/condor_tests/x_sleep.pl")
	condor_pl_test(job_xform_factory "submit -factory with transforms" "quick;ctest" CTEST DEPENDS "src/condor_tests/x_sleep.pl")
	condor_pl_test(job_ad_epoch_recording "Test Job Ads recorded per epoch" "quick;ctest" CTEST DEPENDS "src/condor_tests/x_sleep.pl")

	if (LINUX)
		condor_pl_test(cmd_ssh_to_job_van "condor_ssh_to_job" "quick;ctest" CTEST DEPENDS "src/condor_tests/cmd_ssh_to_job_van.pl")
	endif()
	condor_pl_test(cmd_drain "condor_drain" "quick;ctest" CTEST DEPENDS "src/condor_tests/x_sleep.pl")
	condor_pl_test(defrag "condor_defrag" "quick;ctest" CTEST DEPENDS "src/condor_tests/x_sleep.pl")

	if (NOT WINDOWS)
		condor_pl_test(cmd_drain_scavenging "condor_drain -start" "quick;ctest" CTEST DEPENDS "src/condor_tests/CustomMachineResource.pm;src/condor_scripts/CondorTest.pm;src/condor_scripts/Condor.pm;src/condor_scripts/CondorUtils.pm;src/condor_scripts/CondorPersonal.pm")
	endif(NOT WINDOWS)

	condor_pl_test(cmd_drain_scavenging_vacation "condor_drain -start with lazy job" "quick;ctest" CTEST DEPENDS "src/condor_tests/CustomMachineResource.pm;src/condor_scripts/CondorTest.pm;src/condor_scripts/Condor.pm;src/condor_scripts/CondorUtils.pm;src/condor_scripts/CondorPersonal.pm")

	##### lib log tests
	condor_pl_test(lib_eventlog "Basic Event Log Test" "core;quick;ctest" CTEST DEPENDS "${CMAKE_BINARY_DIR}/src/condor_tests/x_read_joblog.exe")
	add_dependencies_suffix_hack(lib_eventlog x_read_joblog.exe)
	condor_pl_test(lib_eventlog-xml "Basic XML Event Log Test" "quick;ctest" CTEST DEPENDS "src/condor_tests/x_sleep.pl;${CMAKE_BINARY_DIR}/src/condor_tests/x_read_joblog.exe;src/condor_tests/x_lib_eventlog.expected")
	add_dependencies_suffix_hack(lib_eventlog-xml x_read_joblog.exe)
	condor_pl_test(lib_eventlog_base "Test re-initialization of eventlog reader does not cause seg faults" "lib;quick;ctest" CTEST DEPENDS "${CMAKE_BINARY_DIR}/src/condor_tests/lib_eventlog_base_executable.exe")
	add_dependencies_suffix_hack(lib_eventlog_base lib_eventlog_base_executable.exe)

	#dprint("TODO: Need to fix lib_eventlog_rotation-defaults test")
	#condor_pl_test(lib_eventlog_rotation-defaults "Event Log Rotation: Default settings" "quick;ctest")
	condor_pl_test(lib_chirp "Exercise the chirp I/O tool" "lib;quick;ctest" CTEST)
	condor_pl_test(lib_chirpio_van "Exercise the chirp I/O library using the C client library" "lib;quick;ctest" CTEST DEPENDS "${CMAKE_BINARY_DIR}/src/condor_tests/lib_chirpio.exe")
	add_dependencies_suffix_hack(lib_chirpio_van lib_chirpio.exe)
	condor_pl_test(lib_eventlog_rotation-no_rotations_1 "Event Log Rotation: no rotations/1" "quick;ctest" CTEST DEPENDS "src/condor_tests/lib_eventlog_rotation.pl;${CMAKE_BINARY_DIR}/src/condor_tests/test_log_writer")
	add_dependencies(lib_eventlog_rotation-no_rotations_1 test_log_writer)
	condor_pl_test(lib_eventlog_rotation-no_rotations_2 "Event Log Rotation: no rotations/2" "quick;ctest" CTEST DEPENDS "src/condor_tests/lib_eventlog_rotation.pl;${CMAKE_BINARY_DIR}/src/condor_tests/test_log_writer")
	add_dependencies(lib_eventlog_rotation-no_rotations_2 test_log_writer)
	condor_pl_test(lib_eventlog_rotation-no_rotations_3 "Event Log Rotation: no rotations/3" "quick;ctest" CTEST DEPENDS "src/condor_tests/lib_eventlog_rotation.pl;${CMAKE_BINARY_DIR}/src/condor_tests/test_log_writer")
	add_dependencies(lib_eventlog_rotation-no_rotations_3 test_log_writer)
	condor_pl_test(lib_eventlog_rotation-w_old_rotations "Event Log Rotation: old rotations" "quick;ctest" CTEST DEPENDS "src/condor_tests/lib_eventlog_rotation.pl;${CMAKE_BINARY_DIR}/src/condor_tests/test_log_writer")
	add_dependencies(lib_eventlog_rotation-w_old_rotations test_log_writer)
	condor_pl_test(lib_eventlog_rotation-w_old_rotations_2_loops "Event Log Rotation: old rotations / 2 loops" "quick;ctest" CTEST DEPENDS "src/condor_tests/lib_eventlog_rotation.pl;${CMAKE_BINARY_DIR}/src/condor_tests/test_log_writer")
	add_dependencies(lib_eventlog_rotation-w_old_rotations_2_loops test_log_writer)
	condor_pl_test(lib_eventlog_rotation-w_2_rotations "Event Log Rotation: 2 rotations" "quick;ctest" CTEST DEPENDS "src/condor_tests/lib_eventlog_rotation.pl;${CMAKE_BINARY_DIR}/src/condor_tests/test_log_writer")
	add_dependencies(lib_eventlog_rotation-w_2_rotations test_log_writer)
	condor_pl_test(lib_eventlog_rotation-w_2_rotations_2_loops "Event Log Rotation: 2 rotations / 2 loops" "quick;ctest" CTEST DEPENDS "src/condor_tests/lib_eventlog_rotation.pl;${CMAKE_BINARY_DIR}/src/condor_tests/test_log_writer")
	add_dependencies(lib_eventlog_rotation-w_2_rotations_2_loops test_log_writer)
	condor_pl_test(lib_eventlog_rotation-w_5_rotations "Event Log Rotation: 5 rotations" "quick;ctest" CTEST DEPENDS "src/condor_tests/lib_eventlog_rotation.pl;${CMAKE_BINARY_DIR}/src/condor_tests/test_log_writer")
	add_dependencies(lib_eventlog_rotation-w_5_rotations test_log_writer)
	condor_pl_test(lib_eventlog_rotation-w_20_rotations "Event Log Rotation: 20 rotations" "quick;ctest" CTEST DEPENDS "src/condor_tests/lib_eventlog_rotation.pl;${CMAKE_BINARY_DIR}/src/condor_tests/test_log_writer")
	add_dependencies(lib_eventlog_rotation-w_20_rotations test_log_writer)
	condor_pl_test(lib_eventlog_rotation-w_20_rotations_2_loops "Event Log Rotation: 20 rotations / 2 loops" "quick;ctest" CTEST DEPENDS "src/condor_tests/lib_eventlog_rotation.pl;${CMAKE_BINARY_DIR}/src/condor_tests/test_log_writer")
	add_dependencies(lib_eventlog_rotation-w_2_rotations_2_loops test_log_writer)
	condor_pl_test(lib_eventlog_rotation-w_20_rotations_20_loops "Event Log Rotation: 20 rotations / 20 loops" "quick;ctest" CTEST DEPENDS "src/condor_tests/lib_eventlog_rotation.pl;${CMAKE_BINARY_DIR}/src/condor_tests/test_log_writer")
	add_dependencies(lib_eventlog_rotation-w_20_rotations_20_loops test_log_writer)
	condor_pl_test(lib_eventlog_rotation-reader_simple "Event Log Rotation: reader" "quick;ctest" CTEST DEPENDS "src/condor_tests/lib_eventlog_rotation.pl;${CMAKE_BINARY_DIR}/src/condor_tests/test_log_writer;${CMAKE_BINARY_DIR}/src/condor_tests/test_log_reader")
	add_dependencies(lib_eventlog_rotation-reader_simple test_log_writer test_log_reader)
	condor_pl_test(lib_eventlog_rotation-reader_old_rotations "Event Log Rotation: reader, old rotations" "quick;ctest" CTEST DEPENDS "src/condor_tests/lib_eventlog_rotation.pl;${CMAKE_BINARY_DIR}/src/condor_tests/test_log_writer;${CMAKE_BINARY_DIR}/src/condor_tests/test_log_reader")
	add_dependencies(lib_eventlog_rotation-reader_old_rotations test_log_writer test_log_reader)
	condor_pl_test(lib_eventlog_rotation-reader_2_rotations "Event Log Rotation: reader, 2 rotations" "quick;ctest" CTEST DEPENDS "src/condor_tests/lib_eventlog_rotation.pl;${CMAKE_BINARY_DIR}/src/condor_tests/test_log_writer;${CMAKE_BINARY_DIR}/src/condor_tests/test_log_reader")
	add_dependencies(lib_eventlog_rotation-reader_old_rotations test_log_writer test_log_reader)
	condor_pl_test(lib_eventlog_rotation-reader_2_rotations_2_loops "Event Log Rotation: reader, 2 rotations / 2 loops" "quick;ctest" CTEST DEPENDS "src/condor_tests/lib_eventlog_rotation.pl;${CMAKE_BINARY_DIR}/src/condor_tests/test_log_writer;${CMAKE_BINARY_DIR}/src/condor_tests/test_log_reader")
	add_dependencies(lib_eventlog_rotation-reader_old_rotations test_log_writer test_log_reader)
	condor_pl_test(lib_eventlog_rotation-reader_20_rotations "Event Log Rotation: reader, 20 rotations" "quick;ctest" CTEST DEPENDS "src/condor_tests/lib_eventlog_rotation.pl;${CMAKE_BINARY_DIR}/src/condor_tests/test_log_writer;${CMAKE_BINARY_DIR}/src/condor_tests/test_log_reader")
	add_dependencies(lib_eventlog_rotation-reader_old_rotations test_log_writer test_log_reader)
	condor_pl_test(lib_eventlog_rotation-reader_20_rotations_2_loops "Event Log Rotation: reader, 20 rotations / 2 loops" "quick;ctest" CTEST DEPENDS "src/condor_tests/lib_eventlog_rotation.pl;${CMAKE_BINARY_DIR}/src/condor_tests/test_log_writer;${CMAKE_BINARY_DIR}/src/condor_tests/test_log_reader")
	add_dependencies(lib_eventlog_rotation-reader_old_rotations test_log_writer test_log_reader)
	condor_pl_test(lib_eventlog_rotation-reader_20_rotations_20_loops "Event Log Rotation: reader, 20 rotations / 20 loops" "quick;ctest" CTEST DEPENDS "src/condor_tests/lib_eventlog_rotation.pl;${CMAKE_BINARY_DIR}/src/condor_tests/test_log_writer;${CMAKE_BINARY_DIR}/src/condor_tests/test_log_reader")
	add_dependencies(lib_eventlog_rotation-reader_old_rotations test_log_writer test_log_reader)
	condor_pl_test(lib_eventlog_rotation-reader_missed_1 "Event Log Rotation: reader, missed events 1" "quick;ctest" CTEST DEPENDS "src/condor_tests/lib_eventlog_rotation.pl;${CMAKE_BINARY_DIR}/src/condor_tests/test_log_writer;${CMAKE_BINARY_DIR}/src/condor_tests/test_log_reader")
	add_dependencies(lib_eventlog_rotation-reader_old_rotations test_log_writer test_log_reader)
	condor_pl_test(lib_eventlog_rotation-reader_missed_2 "Event Log Rotation: reader, missed events 2" "quick;ctest" CTEST DEPENDS "src/condor_tests/lib_eventlog_rotation.pl;${CMAKE_BINARY_DIR}/src/condor_tests/test_log_writer;${CMAKE_BINARY_DIR}/src/condor_tests/test_log_reader")
	add_dependencies(lib_eventlog_rotation-reader_old_rotations test_log_writer test_log_reader)
	condor_pl_test(negotiator_match_log_exists "ensure Matlog has only matches" "quick;ctest" CTEST DEPENDS "src/condor_tests/x_sleep.pl")
	condor_pl_test(job_mem_checker "Look at reported memory usage" "quick;ctest" CTEST DEPENDS "${CMAKE_BINARY_DIR}/src/condor_tests/x_job_mem_checker.exe;src/condor_tests/x_sleep.pl")
	add_dependencies_suffix_hack(job_mem_checker x_job_mem_checker.exe)
	condor_pl_test(cmd_condor_submit_dashspool "Look at condor_submit -spool" "quick;ctest" CTEST DEPENDS "src/condor_tests/x_condorsubmitdashspool.pl;src/condor_tests/x_sleep.pl")
	condor_pl_test(config_if_then_else "config file ifdefs" "quick;ctest" CTEST)
	condor_pl_test(job_massive_config "LARGE config file" "quick;ctest" CTEST DEPENDS "src/condor_tests/x_sleep.pl")
	condor_pl_test(cmd_ccv_set_rset "condor_config_val set/rset" "quick;ctest" CTEST)
	condor_pl_test(cmd_gpu_discovery "gpu discovery file" "quick;ctest" CTEST DEPENDS "src/condor_tests/x_sleep.pl")

	if(NOT APPLE)
	# globbiing only firs not supported on these platforms
	condor_pl_test(job_foreach_submit-initialdir "submit file usage InitialDir" "quick;ctest" CTEST DEPENDS "src/condor_tests/x_getsandbox.pl")
	condor_pl_test(job_foreach_submit-initialdir-run "submit file usage InitialDir - run submit file" "quick;ctest" CTEST DEPENDS "src/condor_tests/x_getsandbox.pl")
	endif ()

	if(LINUX)
		condor_pl_test(job_cpu_affinity_check "ensure Matlog has only matches" "quick;ctest" CTEST DEPENDS "src/condor_tests/x_getmyprocinfo.pl;src/condor_tests/x_sleep.pl")
	endif ( LINUX )

	condor_pl_test(job_basic_preempt "preempt and nopreempt tests" "quick;ctest" CTEST DEPENDS "src/condor_tests/x_sleep.pl")
	condor_pl_test(lib_include "config include mechanism" "quick;ctest" CTEST DEPENDS "src/condor_tests/Includes")
	#condor_pl_test(job_schedd_restart-check_reconnect "test reconnects" "quick;ctest")
	condor_pl_test(job_local_resources "test local resources" "quick;ctest" CTEST DEPENDS "src/condor_tests/x_sleep.pl")
	condor_pl_test(job_check_exitcode_in_classad "test exit code" "quick;ctest" CTEST DEPENDS "src/condor_tests/x_sleep.pl;src/condor_tests/x_setexitcode.pl")
	condor_pl_test(job_services_during_neg_cycle "test cmds during neg cycle" "quick;ctest" CTEST DEPENDS "src/condor_tests/x_sleep.pl")
	condor_pl_test(job_basic_kill "kill test" "quick;ctest" CTEST DEPENDS "src/condor_tests/x_sleep.pl;src/condor_tests/x_catchallsignals.pl")
	condor_pl_test(basic_startd_slot_attrs "STARTD_SLOT_ATTRS test" "quick;ctest" CTEST DEPENDS "src/condor_tests/x_sleep.pl")
	condor_pl_test(broken_startd "startd BrokenSlots test" "quick;ctest" CTEST DEPENDS "src/condor_tests/x_sleep.pl")
	condor_pl_test(job_basic_suspend_continue_test "test suspends and continue" "quick;ctest" CTEST DEPENDS "src/condor_tests/x_sleep.pl")
	condor_pl_test(job_slash_transfer "dir contents to top sandbox" "quick;ctest" CTEST DEPENDS "src/condor_tests/slashtransfer.pl;src/condor_tests/slashxfer")
	condor_pl_test(job_basic_start_test "START reserve defines a dedicated slot" "quick;ctest" CTEST DEPENDS "src/condor_tests/x_sleep.pl")
	condor_pl_test(job_basic_param_config_check "param system checks" "quick;ctest" CTEST DEPENDS "src/condor_tests/x_sleep.pl")
	condor_pl_test(cmd_ccval_remote "more remote param system checks" "quick;ctest" CTEST DEPENDS "src/condor_tests/x_sleep.pl")
	condor_pl_test(cmd_q_protocols "version variance checking" "quick;ctest" CTEST DEPENDS "src/condor_tests/x_sleep.pl")
	condor_pl_test(job_rank_and_aclustering "rank and autoclustering checking" "quick;ctest" CTEST DEPENDS "src/condor_tests/x_sleep.pl")
	#condor_pl_test(cmd_ccval_remote "param remote checks" "quick;ctest")
	condor_pl_test(lib_param_completeness "minimal knobs" "quick;ctest" CTEST DEPENDS "${CMAKE_BINARY_DIR}/src/condor_tests/x_complete_params.exe;${CMAKE_BINARY_DIR}/src/condor_utils/param_info_tables.h")
	add_dependencies_suffix_hack(lib_param_completeness x_complete_params.exe)
	condor_pl_test(lib_param_conditionals "config conditionals" "quick;ctest" CTEST DEPENDS "${CMAKE_BINARY_DIR}/src/condor_tests/x_conditional_params.exe")
	add_dependencies_suffix_hack(lib_param_conditionals x_conditional_params.exe)
	condor_pl_test(unit_test_macro_expand "config macro unit tests" "quick;ctest" CTEST DEPENDS "src/condor_tests/NetworkTestConfigs.pm;${CMAKE_BINARY_DIR}/src/condor_tests/test_macro_expand")
	add_dependencies(unit_test_macro_expand test_macro_expand)
	condor_pl_test(unit_test_classad_funcs "classad function tests" "quick;ctest" CTEST DEPENDS "${CMAKE_BINARY_DIR}/src/condor_tests/test_classad_funcs")
	add_dependencies(unit_test_macro_expand test_classad_funcs)
	condor_pl_test(unit_test_user_mapping "MapFile parse and map unit tests" "quick;ctest" CTEST DEPENDS "src/condor_tests/NetworkTestConfigs.pm")
	#condor_pl_test(cmd_condor_ping_basic "Basic default test of condor_ping" "quick;ctest")
	condor_pl_test(job_aggressive_flocking "Test aggressive flocking" "quick;ctest" CTEST DEPENDS "src/condor_tests/x_sleep.pl")
	##### job tests
	#condor_pl_test(job_had_basic "Basic High Availability Daemon Test" "quick;ctest")
	condor_pl_test(job_core_basic_par "Basic Parallel Universe" "quick;ctest" CTEST DEPENDS "src/condor_tests/x_echostring.pl")
	#condor_pl_test(job_core_basic-security_par "Basic Parallel Universe w/security on" "quick;ctest")

	# Our ppc machine has a broken java.  Ignore the tests for now
	if (${CMAKE_SYSTEM_PROCESSOR} STREQUAL "ppc64le")
		set(ENABLE_JAVA_TESTS FALSE)
	endif()

	if ( ENABLE_JAVA_TESTS )
		condor_pl_test(job_core_err_java "Java Universe: basic error test" "quick;ctest;java" CTEST DEPENDS "src/condor_tests/x_java_CondorEcho.class;src/condor_tests/job_core_err_java.cmd" JAVA)
		condor_pl_test(job_core_output_java "Java Universe: basic output test" "quick;ctest;java" CTEST DEPENDS "src/condor_tests/job_core_output_java.cmd;src/condor_tests/x_java_ReadStdin.class;src/condor_tests/job_core_output.in" JAVA)
		condor_pl_test(job_core_hold_java "Java Universe: basic output test" "quick;ctest;java" CTEST DEPENDS "src/condor_tests/x_java_Sleep.class;src/condor_tests/job_core_hold_java.cmd" JAVA)
		condor_pl_test(job_core_initialdir_java "Java Universe: basic output test" "quick;ctest;java" CTEST DEPENDS "src/condor_tests/x_java_CondorEcho.class;src/condor_tests/job_core_initialdir_java.cmd;src/condor_tests/job_core_input.in" JAVA)
		condor_pl_test(job_core_input_java "Java Universe: basic output test" "quick;ctest;java" CTEST DEPENDS "src/condor_tests/x_java_ReadStdin.class;src/condor_tests/job_core_input_java.cmd;src/condor_tests/job_core_input.in" JAVA)
		#condor_pl_test(job_core_plus_java "Java Universe: basic output test" "quick;ctest;java")
	endif ( ENABLE_JAVA_TESTS )

	condor_pl_test(job_filexfer_streamout_van "Vanilla: test for streaming of output when both stream_output is true and false" "quick;ctest" CTEST DEPENDS "src/condor_tests/x_job_filexfer_stream.pl")
	condor_pl_test(job_filexfer_streamerr_van "Vanilla: test for streaming of error when both stream_error is true and false" "quick;ctest" CTEST DEPENDS "src/condor_tests/x_job_filexfer_stream.pl")
	condor_pl_test(job_condorc_ab_van "Condor-C AB test" "condorc;quick;ctest" CTEST DEPENDS "src/condor_tests/x_sleep.pl")
	condor_pl_test(job_condorc_abc_van "Condor-C ABC test" "condorc;quick;ctest" CTEST DEPENDS "src/condor_tests/x_sleep.pl")
	condor_pl_test(job_core_macros-dollardollar_van "Vanilla: Did dollar dollar macros work?" "quick;ctest" CTEST DEPENDS "src/condor_tests/job_core_macros-dollardollar_van.cmd;src/condor_tests/x_print-args-and-env.pl")
	condor_pl_test(job_core_onexithold_local "Local: Verify true and false triggers of on_exit_hold" "quick;ctest;local" CTEST DEPENDS "src/condor_tests/x_time.pl")
	condor_pl_test(job_core_onexitrem_local "Local: Verify true and false triggers of on_exit_remove" "quick;ctest;local" CTEST DEPENDS "src/condor_tests/x_time.pl")
	condor_pl_test(job_core_perhold_local "Local: verify true and false triggers for periodic hold" "quick;ctest;local" CTEST DEPENDS "src/condor_tests/x_sleep.pl")
	condor_pl_test(job_core_perrelease_local "Local: verify a policy of true/false for periodic release does the right thing" "quick;ctest;local" CTEST DEPENDS "src/condor_tests/x_sleep.pl")
	condor_pl_test(job_core_perremove_local "Local: test true/false variations of periodic remove" "quick;ctest;local" CTEST DEPENDS "src/condor_tests/x_sleep.pl")
	condor_pl_test(job_core_crontab "Local and Van: CronTab Scheduling" "quick;ctest;local;cron" CTEST DEPENDS "src/condor_tests/x_time.pl")
	condor_pl_test(job_core_time-deferral "Local and Van: Verify deferred execution" "quick;ctest;local;cron" CTEST DEPENDS "src/condor_tests/x_time.pl")
	condor_pl_test(job_core_time-deferral-hold "Local and Van: Verify HOLD against deferred execution" "quick;ctest;local;cron" CTEST DEPENDS "src/condor_tests/x_time.pl")
	condor_pl_test(job_core_time-deferral-remove "Local and Van: Verify REMOVE against deferred execution" "quick;ctest;local;cron" CTEST DEPENDS "src/condor_tests/x_time.pl")
	condor_pl_test(job_core_lease_duration "Van: check job_lease_duration and lease renewal" "quick;ctest" CTEST DEPENDS "src/condor_tests/x_sleep.pl")
	#condor_pl_test(job_core_onexitrem_sched "Scheduler: Verify true and false triggers of on_exit_remove" "quick;ctest")
	#condor_pl_test(job_core_onexithold_sched "Scheduler: Verify true and false triggers of on_exit_hold" "quick;ctest")
	condor_pl_test(job_filexfer_basic_van "Vanilla: send a file and get it back" "filexfer;quick;ctest" CTEST DEPENDS "src/condor_tests/job_filexfer_basic.data;src/condor_tests/x_copy_binary_file.pl")
	condor_pl_test(job_filexfer_minus1_van "Vanilla: extra specified output file creates shadow exception to rerun to produce missing output" "filexfer;quick;ctest" CTEST DEPENDS "src/condor_tests/x_job_filexfer_testjob.pl")
	condor_pl_test(job_filexfer_output-withvacate_van "Vanilla: 3 files created before vacate - verify their return" "filexfer;quick;ctest" CTEST DEPENDS "src/condor_tests/x_job_filexfer_testjob.pl")
	#condor_pl_test(job_filexfer_trans-nodflts_van,"Vanilla: all transfers explicitely off - complains..." "filexfer;quick;ctest")
	#condor_pl_test(job_core_matchlist_van "Vanilla: test that match_list_length is storing and rotating matches" "quick;ctest")
	condor_pl_test(job_core_onexitrem_van "Vanilla: Verify true and false triggers of on_exit_remove" "quick;ctest" CTEST DEPENDS "src/condor_tests/x_time.pl")
	condor_pl_test(job_core_perhold_van "Vanilla: verify true and false triggers for periodic hold" "quick;ctest" CTEST DEPENDS "src/condor_tests/x_sleep.pl")
	condor_pl_test(job_core_onexithold_van "Vanilla: Verify true and false triggers of on_exit_hold" "quick;ctest" CTEST DEPENDS "src/condor_tests/x_time.pl")
	condor_pl_test(job_core_holdrelease_sched "Scheduler: Test state changes from running to hold to release." "quick;ctest" CTEST DEPENDS "src/condor_tests/job_core_holdrelease_sched.cmd;src/condor_tests/x_sleep.pl")
	condor_pl_test(job_core_args_van "Vanilla: Did specify args from submit file reach the job?" "quick;ctest" CTEST DEPENDS "src/condor_tests/job_core_args_van.cmd;src/condor_tests/job_core_args.pl")
	condor_pl_test(job_core_args_sched "scheduler: Did specify args from submit file reach the job?" "quick;ctest" CTEST DEPENDS "src/condor_tests/job_core_args_sched.cmd;src/condor_tests/job_core_args.pl")
	condor_pl_test(job_core_holdrelease_van "Vanilla: Test state changes from running to hold to release." "quick;ctest" CTEST DEPENDS "src/condor_tests/job_core_holdrelease_van.cmd;src/condor_tests/x_sleep.pl")
	condor_pl_test(job_core_copytospool_van "Vanilla: test that spooled executable is same via sha256 checksum of both files" "quick;ctest" CTEST DEPENDS "src/condor_tests/job_core_copytospool_van.cmd;src/condor_tests/x_sleep.pl")
	#condor_pl_test(job_core_getenv_van "Vanilla: job which tests getenv both on and off" "quick;ctest")
	condor_pl_test(job_core_doublejeopardy_van "Vanilla: make sure condor does not generate an abort AND the expected abnormal termination." "quick;ctest" CTEST DEPENDS "src/condor_tests/job_core_doublejeopardy_van.cmd;src/condor_tests/x_doublejeopardy.pl")
	condor_pl_test(job_core_doublejeopardy_sched "Scheduler: make sure condor does not generate an abort AND the expected abnormal termination." "quick;ctest" CTEST DEPENDS "src/condor_tests/job_core_doublejeopardy_sched.cmd;src/condor_tests/x_doublejeopardy.pl")
	condor_pl_test(job_core_env_sched "Scheduler: Does environment get to the job" "quick;ctest" CTEST DEPENDS "src/condor_tests/job_core_env_sched.cmd")
	condor_pl_test(job_core_env_van "Vanilla: Does environment get to the job" "quick;ctest" CTEST DEPENDS "src/condor_tests/job_core_env_van.cmd")
	condor_pl_test(job_core_err_sched "Scheduler: Does requested error file get used?" "quick;ctest" CTEST DEPENDS "src/condor_tests/job_core_err.pl")
	condor_pl_test(job_core_err_van "Vanilla: Does requested error file get used?" "quick;ctest" CTEST DEPENDS "src/condor_tests/job_core_err.pl")
	condor_pl_test(job_core_hold_sched "Scheduler: job is told to begin on hold. So we test for that state when we get the submitted event" "quick;ctest" CTEST DEPENDS "src/condor_tests/job_core_hold_sched.cmd;src/condor_tests/x_sleep.pl")
	condor_pl_test(job_core_hold_van "Vanilla: job is told to begin on hold. So we test for that state when we get the submitted event" "quick;ctest" CTEST DEPENDS "src/condor_tests/job_core_hold_van.cmd;src/condor_tests/x_sleep.pl")
	condor_pl_test(job_core_initialdir_sched "Scheduler: We change the initialdir and assure log and stuff goes there" "quick;ctest" CTEST DEPENDS "src/condor_tests/job_core_initialdir_sched.cmd;src/condor_tests/x_sleep.pl")
	condor_pl_test(job_core_initialdir_van "Vanilla: We change the initialdir and assure log and stuff goes there" "quick;ctest" CTEST DEPENDS "src/condor_tests/job_core_initialdir_van.cmd;src/condor_tests/x_echo1234.pl")
	condor_pl_test(job_core_remote-initialdir_van "Vanilla: We change the remote_initialdir and assure the job runs there" "quick;ctest" CTEST DEPENDS "src/condor_tests/job_core_remote-initialdir_van.cmd;src/condor_tests/job_core_remote-initialdir_van.in")
	condor_pl_test(job_core_input_sched "Scheduler: Verify the specified input file is used" "quick;ctest" CTEST DEPENDS "src/condor_tests/job_core_input_sched.cmd;src/condor_tests/job_core_io.pl;src/condor_tests/job_core_input.in")
	condor_pl_test(job_core_input_van "Vanilla: Verify the specified input file is used" "quick;ctest" CTEST DEPENDS "src/condor_tests/job_core_input_van.cmd;src/condor_tests/job_core_io.pl;src/condor_tests/job_core_input.in")
	#condor_pl_test(job_core_leaveinqueue_sched "Scheduler: verify true and false classads do leave_in_queue right" "quick;ctest")
	condor_pl_test(job_core_leaveinqueue_van "Vanilla: verify true and false classads do leave_in_queue right" "quick;ctest" CTEST DEPENDS "src/condor_tests/x_time.pl")
	condor_pl_test(job_core_macros_sched "Scheduler: a number of macros get passed in as args" "quick;ctest" CTEST DEPENDS "src/condor_tests/job_core_macros_sched.cmd;src/condor_tests/job_core_macros.pl")
	condor_pl_test(job_core_output_sched "Scheduler: Verify trivially simple output from an input file" "quick;ctest" CTEST DEPENDS "src/condor_tests/job_core_output_sched.cmd;src/condor_tests/job_core_io.pl;src/condor_tests/job_core_output.in")
	condor_pl_test(job_core_output_van "Vanilla: Verify trivially simple output from an input file" "quick;ctest" CTEST DEPENDS "src/condor_tests/job_core_output_van.cmd;src/condor_tests/job_core_io.pl;src/condor_tests/job_core_output.in")
	condor_pl_test(job_core_perhold_sched "Scheduler: verify true and false triggers for periodic hold" "quick;ctest" CTEST DEPENDS "src/condor_tests/x_sleep.pl")
	condor_pl_test(job_core_perrelease_sched "Scheduler: verify a policy of true/false for periodic release does the right thing" "quick;ctest" CTEST DEPENDS "src/condor_tests/x_sleep.pl")
	condor_pl_test(job_core_perrelease_van "Vanilla: verify a policy of true/false for periodic release does the right thing" "quick;ctest" CTEST DEPENDS "src/condor_tests/x_sleep.pl")
	condor_pl_test(job_core_perremove_van "Vanilla: test true/false variations of periodic remove" "quick;ctest" CTEST DEPENDS "src/condor_tests/x_sleep.pl")
	condor_pl_test(job_core_perremove_sched "Scheduler: test true/false variations of periodic remove" "quick;ctest" CTEST DEPENDS "src/condor_tests/x_sleep.pl")
	condor_pl_test(job_core_plus_van "Vanilla: Verify +entries go to job ad" "quick;ctest" CTEST DEPENDS "src/condor_tests/job_core_plus_van.cmd;src/condor_tests/x_sleep.pl")
	condor_pl_test(job_core_plus_sched "Scheduler: Verify +entries go to job ad" "quick;ctest" CTEST DEPENDS "src/condor_tests/job_core_plus_sched.cmd;src/condor_tests/x_sleep.pl")
	condor_pl_test(job_core_niceuser_van "Vanilla: Ensure non nice_user job completes before nice_user job" "quick;ctest" CTEST DEPENDS "src/condor_tests/x_do_niceuser.pl")
	#condor_pl_test(job_core_priority_van "Vanilla: Verify respect for job priority" "quick;ctest")
	condor_pl_test(job_core_queue_sched "Scheduler: Verify the  queue command" "quick;ctest" CTEST DEPENDS "src/condor_tests/job_core_queue_sched.cmd;src/condor_tests/job_core_queue.pl;src/condor_tests/x_general_client.pl;src/condor_tests/x_general_server.pl;src/condor_tests/x_readqueuelog.pl")
	condor_pl_test(job_core_max-running_local "Local: Max job running limit" "quick;ctest;local" CTEST)
	condor_pl_test(job_late_materialize "Late materialization of jobs" "quick;ctest" CTEST DEPENDS "src/condor_tests/x_sleep.pl")
	condor_pl_test(extended_submit_cmds "Extended submit commands" "quick;ctest" CTEST DEPENDS "src/condor_tests/x_cat.pl")
	condor_pl_test(submit_templates "Submit templates" "quick;ctest" CTEST DEPENDS "src/condor_tests/x_cat.pl")
	condor_pl_test(job_schedd_restart-holdjobs-ok "Held queue ok after schedd restart" "quick;ctest" CTEST)
	condor_pl_test(job_schedd_restart-runningjobs-ok "Running queue ok after schedd restart" "quick;ctest" CTEST)
	condor_pl_test(job_schedd_restart-basic "schedd restarts" "quick;ctest" CTEST)
	condor_pl_test(job_negotiator_restart "Make user's priority factor survives across condor restart" "quick;ctest" CTEST DEPENDS "src/condor_tests/job_negotiator_restart.dag;src/condor_tests/job_negotiator_restart-nodeAC.pl;src/condor_tests/job_negotiator_restart-nodeB.pl;src/condor_tests/job_negotiator_restart-nodeAC.cmd;src/condor_tests/job_negotiator_restart-nodeB.cmd")
	condor_pl_test(job_filexfer_base-input1_van "Vanilla: Tests input file does not make it with filetransfer off" "filexfer;quick;ctest" CTEST DEPENDS "src/condor_tests/job_filexfer_base-input1_van.cmd;src/condor_tests/x_job_filexfer_testjob.pl")
	# Turn this one back on in 7.7.2 after the file xfer kerfuffle is over
	#condor_pl_test(job_filexfer_base-input4_van "Vanilla: Verifies submit fails with input list and with filetransfer off" "filexfer;quick;ctest")
	condor_pl_test(job_filexfer_base_van "Vanilla: Is executable moved correctly to initialdir/sandbox?" "filexfer;quick;ctest" CTEST DEPENDS "src/condor_tests/x_job_filexfer_testjob.pl")
	condor_pl_test(job_filexfer_input-onegone_van "Vanilla: test for failure when specified input file is missing" "filexfer;quick;ctest" CTEST DEPENDS "src/condor_tests/x_sleep.pl;src/condor_tests/x_job_filexfer_testjob.pl")
	condor_pl_test(job_filexfer_limitback_van "Vanilla: ask for exactly 2 files returned" "filexfer;quick;ctest" CTEST DEPENDS "src/condor_tests/x_job_filexfer_testjob.pl")
	condor_pl_test(job_filexfer_trans-excut-true_van "Vanilla: explicitely set transfer_executable... test complains" "filexfer;quick;ctest" CTEST DEPENDS "src/condor_tests/x_job_filexfer_testjob.pl")
	condor_pl_test(job_filexfer_whento-base_van "Vanilla: Inputless test of a job running with transfer files enabled." "filexfer;quick;ctest" CTEST DEPENDS "src/condor_tests/x_job_filexfer_testjob.pl")
	condor_pl_test(job_filexfer_whento-simpleinput_van "Vanilla: job runs with input file requested" "filexfer;quick;ctest" CTEST DEPENDS "src/condor_tests/x_job_filexfer_testjob.pl")
	condor_pl_test(job_filexfer_whento-withinput_van "Vanilla: Multiple input files arrive ok" "filexfer;quick;ctest" CTEST DEPENDS "src/condor_tests/x_job_filexfer_testjob.pl")
	condor_pl_test(job_filexfer_output_van "Vanilla: Are 6 output files returned" "filexfer;quick;ctest" CTEST DEPENDS "src/condor_tests/x_job_filexfer_testjob.pl")
	condor_pl_test(job_filexfer_merged-stdout_van "Vanilla: Transfer works with merged stdout/err" "filexfer;quick;ctest" CTEST DEPENDS "src/condor_tests/x_job_filexfer_testjob.pl")
	condor_pl_test(job_filexfer_md5-remote_van "Vanilla: Can we move 200 megs and not impact md5 checksum?" "filexfer;quick;ctest" CTEST DEPENDS "src/condor_tests/job_filexfer_md5-remote.pl")
	condor_pl_test(job_startd_rank_preempt "Does startd rank trump user priority?" "quick;ctest" CTEST DEPENDS "src/condor_tests/x_sleep.pl")
	condor_pl_test(cmd_wait_shows-all "" "quick;ctest" CTEST DEPENDS "${CMAKE_BINARY_DIR}/src/condor_tests/x_write_joblog_events.exe")
        add_dependencies_suffix_hack(cmd_wait_shows-all x_write_joblog_events.exe)
	condor_pl_test(cmd_wait_shows-base "" "quick;ctest" CTEST DEPENDS "${CMAKE_BINARY_DIR}/src/condor_tests/x_write_joblog_events.exe")
        add_dependencies_suffix_hack(cmd_wait_shows-base x_write_joblog_events.exe)
	condor_pl_test(cmd_wait_shows-notimeout "" "quick;ctest" CTEST DEPENDS "${CMAKE_BINARY_DIR}/src/condor_tests/x_write_joblog_events.exe")
        add_dependencies_suffix_hack(cmd_wait_shows-notimeout x_write_joblog_events.exe)
	condor_pl_test(cmd_wait_shows-partial "" "quick;ctest" CTEST DEPENDS "${CMAKE_BINARY_DIR}/src/condor_tests/x_write_joblog_events.exe")
        add_dependencies_suffix_hack(cmd_wait_shows-partial x_write_joblog_events.exe)
	condor_pl_test(cmd_wait_shows-timeout "" "quick;ctest" CTEST DEPENDS "${CMAKE_BINARY_DIR}/src/condor_tests/x_write_joblog_events.exe")
        add_dependencies_suffix_hack(cmd_wait_shows-timeout x_write_joblog_events.exe)
		condor_pl_test(job_dagman_fullremove "Ensure a removed dag is completely removed" "dagman;quick;ctest" CTEST DEPENDS "src/condor_tests/job_dagman_fullremove.dag;src/condor_tests/job_dagman_fullremove.cmd;src/condor_tests/job_dagman_fullremove.pl;src/condor_tests/job_dagman_monitor.pl;${CMAKE_BINARY_DIR}/src/condor_tests/x_read_joblog.exe")
	condor_pl_test(job_dagman_basic "Basic one node dag" "dagman;quick;ctest" CTEST DEPENDS "src/condor_tests/job_dagman_basic.dag;src/condor_tests/job_dagman_basic-node.cmd;src/condor_tests/x_dagman_node-ret.pl;src/condor_tests/x_dagman_premonitor.pl;src/condor_tests/job_dagman_monitor.pl")
	condor_pl_test(job_dagman_local "Test local universe under DAGMan" "dagman;quick;ctest" CTEST DEPENDS "src/condor_tests/job_dagman_local.dag;src/condor_tests/job_dagman_local.cmd;src/condor_tests/job_dagman_local2.cmd")
	condor_pl_test(job_dagman_maxpostscripts "Check that throttling by post scripts works" "dagman;quick;ctest" CTEST DEPENDS "src/condor_tests/job_dagman_maxpostscripts.dag;src/condor_tests/job_dagman_maxpostscripts.cmd;src/condor_tests/job_dagman_maxpostscripts-checkin.template;src/condor_tests/x_dagman_boring_prescript.pl;src/condor_tests/x_dagman_node-ret.pl;src/condor_tests/x_general_client.pl;src/condor_tests/x_general_server.pl;src/condor_tests/x_dagman_readflowlog.pl")
	condor_pl_test(job_dagman_maxprescripts "Check that throttling by pre scripts works" "dagman;quick;ctest" CTEST DEPENDS "src/condor_tests/job_dagman_maxprescripts.dag;src/condor_tests/job_dagman_maxprescripts.cmd;src/condor_tests/job_dagman_maxprescripts-node.cmd;src/condor_tests/job_dagman_maxprescripts-checkin.template;src/condor_tests/x_dagman_node-ret.pl;src/condor_tests/job_dagman_monitor.pl;src/condor_tests/x_general_server.pl;src/condor_tests/x_general_client.pl;src/condor_tests/x_dagman_readflowlog.pl")

	condor_pl_test(job_dagman_prepost "Run a dag and verify each nodes pre and post scripts ran" "dagman;quick;ctest" CTEST DEPENDS "src/condor_tests/job_dagman_prepost.dag;src/condor_tests/job_dagman_prepost-node.cmd;src/condor_tests/job_dagman_prepost-prehello.template;src/condor_tests/job_dagman_prepost-posthello.template;src/condor_tests/x_dagman_node-ret.pl;src/condor_tests/job_dagman_monitor.pl;src/condor_tests/x_general_server.pl;src/condor_tests/x_general_client.pl;src/condor_tests/x_dagman_readflowlog.pl;src/condor_tests/x_dagman_readprepostlog.pl;${CMAKE_BINARY_DIR}/src/condor_tests/x_read_joblog.exe")

	condor_pl_test(job_dagman_retry "Make sure a retry dag runs correctly." "dagman;quick;ctest")
	condor_pl_test(job_dagman_throttle "Test Dagman throttling ability" "dagman;long")

	condor_pl_test(job_dagman_unlessexit "Test that the retries can be stopped with particular exit values from node." "dagman;quick;ctest" CTEST DEPENDS "src/condor_tests/job_dagman_unlessexit.cmd;src/condor_tests/job_dagman_unlessexit.dag;src/condor_tests/x_dagman_node-ret.pl;src/condor_tests/x_dagman_retry-monitor.pl")
	condor_pl_test(job_dagman_abort-A "Test ABORT-DAG-ON" "dagman" )# not in "quick" CTEST DEPENDS "src/condor_tests/job_dagman_abort-A.dag;src/condor_tests/job_dagman_abort-A-node-fail.cmd;src/condor_tests/job_dagman_abort-A-node-succeed.cmd;src/condor_tests/x_dagman_retry-monitor.pl")
	condor_pl_test(job_dagman_parallel-A "Test DAGMan handling nodes w/ multiple jobs" "dagman;quick;ctest" CTEST DEPENDS "src/condor_tests/job_dagman_parallel-A.dag;src/condor_tests/job_dagman_parallel-A-node.cmd")
	condor_pl_test(job_dagman_subdag-A "Test condor_submit_dag recursion on nested DAGs, SUBDAG EXTERNAL keyword" "dagman;quick;ctest" CTEST DEPENDS
"src/condor_tests/job_dagman_subdag-A-lower1.dag;src/condor_tests/job_dagman_subdag-A-lower1-node.cmd;src/condor_tests/job_dagman_subdag-A-lower2.dag;src/condor_tests/job_dagman_subdag-A-lower2-node.cmd;src/condor_tests/job_dagman_subdag-A-lowerlower1.dag;src/condor_tests/job_dagman_subdag-A-lowerlower1-node.cmd;src/condor_tests/job_dagman_subdag-A-lower-nodeA-post.pl;src/condor_tests/job_dagman_subdag-A-lower-nodeA-pre.pl;src/condor_tests/job_dagman_subdag-A-upper.dag;src/condor_tests/job_dagman_subdag-A-upper-node.cmd")
#   GGT  debug this one later in new batlab
#	condor_pl_test(job_dagman_subdag-AE "Test condor_submit_dag recursion on nested DAGs, SUBDAG EXTERNAL keyword, eager .condor.sub generation" "dagman;quick;ctest")
condor_pl_test(job_dagman_subdag_in_splice-A "Test a sub-DAG inside a splice -- only works with lazy submit file generation" "dagman;quick;ctest" CTEST DEPENDS
	"src/condor_tests/job_dagman_subdag_in_splice-A-lower.dag;src/condor_tests/job_dagman_subdag_in_splice-A-lowerlower.dag;src/condor_tests/job_dagman_subdag_in_splice-A-lowerlower-node.cmd;src/condor_tests/job_dagman_subdag_in_splice-A-lower-nodeA-post.pl;src/condor_tests/job_dagman_subdag_in_splice-A-lower-nodeA-pre.pl;src/condor_tests/job_dagman_subdag_in_splice-A-lower-node.cmd;src/condor_tests/job_dagman_subdag_in_splice-A-upper.dag;src/condor_tests/job_dagman_subdag_in_splice-A-upper-node.cmd")
	condor_pl_test(job_dagman_pre_subdag-A "Test sub-DAG generated by PRE script" "dagman;quick;ctest" CTEST DEPENDS "src/condor_tests/job_dagman_pre_subdag-A-node.cmd;src/condor_tests/job_dagman_pre_subdag-A-pre.pl;src/condor_tests/job_dagman_pre_subdag-A-upper.dag")
	condor_pl_test(job_dagman_splice-cat "Test DAG splice/node category" "dagman;quick;ctest" CTEST DEPENDS "src/condor_tests/job_dagman_splice-cat.cmd;src/condor_tests/job_dagman_splice-cat.dag;src/condor_tests/job_dagman_splice-cat-splice1.dag;src/condor_tests/job_dagman_splice-cat-splice2.dag")
	condor_pl_test(job_dagman_node_prio "Test DAG node priorities" "dagman;quick;ctest" CTEST DEPENDS "src/condor_tests/job_dagman_node_prio.cmd;src/condor_tests/job_dagman_node_prio.config;src/condor_tests/job_dagman_node_prio.dag;src/condor_tests/job_dagman_node_prio-nodeA.cmd;src/condor_tests/job_dagman_node_prio-nodeA.pl;src/condor_tests/job_dagman_node_prio.pl")
	condor_pl_test(job_dagman_depth_first "Make sure DAGMan depth-first traversal works" "dagman;quick;ctest" CTEST DEPENDS "src/condor_tests/job_dagman_depth_first.config;src/condor_tests/job_dagman_depth_first.dag;src/condor_tests/job_dagman_depth_first-nodeA.cmd;src/condor_tests/job_dagman_depth_first-nodeA.pl;src/condor_tests/job_dagman_depth_first-nodeB.cmd;src/condor_tests/job_dagman_depth_first-nodeB.pl;src/condor_tests/job_dagman_depth_first-nodeC.cmd")
	condor_pl_test(job_dagman_log_path "Test DAG tricky log file paths" "dagman;quick;ctest" CTEST DEPENDS "src/condor_tests/job_dagman_log_path.dag;src/condor_tests/job_dagman_log_path-nodeA.cmd;src/condor_tests/job_dagman_log_path-nodeB.cmd;src/condor_tests/job_dagman_log_path-nodeC.cmd;src/condor_tests/job_dagman_log_path-nodeD.cmd;src/condor_tests/job_dagman_log_path-node.pl")
	condor_pl_test(job_dagman_retry_recovery "Test DAG recovery w/ retried node" "dagman;quick;ctest" CTEST DEPENDS "src/condor_tests/job_dagman_retry_recovery.config;src/condor_tests/job_dagman_retry_recovery.dag;src/condor_tests/job_dagman_retry_recovery-nodeA.cmd;src/condor_tests/job_dagman_retry_recovery-nodeA.pl;src/condor_tests/job_dagman_retry_recovery-nodeB2.cmd;src/condor_tests/job_dagman_retry_recovery-nodeB2.pl;src/condor_tests/job_dagman_retry_recovery-nodeB2-post.pl;src/condor_tests/job_dagman_retry_recovery-nodeB2-pre.pl;src/condor_tests/job_dagman_retry_recovery-nodeB.cmd;src/condor_tests/job_dagman_retry_recovery-nodeB.pl;src/condor_tests/job_dagman_retry_recovery-nodeC.cmd;src/condor_tests/job_dagman_retry_recovery-nodeC.pl")
	condor_pl_test(job_dagman_submit_fails_post "Test submit failure on node w/ POST" "dagman;quick;ctest" CTEST DEPENDS src/condor_tests/job_dagman_submit_fails_post.config;src/condor_tests/job_dagman_submit_fails_post.dag;src/condor_tests/job_dagman_submit_fails_post-nodeA.cmd;src/condor_tests/job_dagman_submit_fails_post-nodeA-post.pl)
	condor_pl_test(job_dagman_usedagdir "Test DAG with -usedagdir flag" "dagman;quick;ctest" CTEST DEPENDS "src/condor_tests/job_dagman_usedagdir-subdir")
	condor_pl_test(job_dagman_node_dir "Test DAG with nodes in subdirectories" "dagman;quick;ctest" CTEST DEPENDS "src/condor_tests/job_dagman_node_dir.dag;src/condor_tests/job_dagman_node_dir-node.cmd;src/condor_tests/job_dagman_node_dir-node.pl;src/condor_tests/job_dagman_node_dir-post.pl;src/condor_tests/job_dagman_node_dir-pre.pl;src/condor_tests/job_dagman_node_dir-subdir")
	condor_pl_test(job_dagman_default_log "Test DAG with default node log file" "dagman;quick;ctest" CTEST DEPENDS "src/condor_tests/job_dagman_default_log.config;src/condor_tests/job_dagman_default_log-nodeB1.cmd;src/condor_tests/job_dagman_default_log-nodeB.pl;src/condor_tests/job_dagman_default_log-nodeB-pre.pl;src/condor_tests/job_dagman_default_log-nodeC.pl;src/condor_tests/job_dagman_default_log-subdir;src/condor_tests/job_dagman_default_log.dag;src/condor_tests/job_dagman_default_log-nodeB2.cmd;src/condor_tests/job_dagman_default_log-nodeB-post.pl;src/condor_tests/job_dagman_default_log-nodeC.cmd")
	condor_pl_test(job_dagman_recovery_event_check "Test DAG bad events in recovery mode" "dagman;quick;ctest" CTEST DEPENDS "src/condor_tests/job_dagman_recovery_event_check.config;src/condor_tests/job_dagman_recovery_event_check-nodeA.cmd;src/condor_tests/job_dagman_recovery_event_check-nodeB.pl;src/condor_tests/job_dagman_recovery_event_check-nodeC.cmd;src/condor_tests/job_dagman_recovery_event_check.dag;src/condor_tests/job_dagman_recovery_event_check-nodeA.pl;src/condor_tests/job_dagman_recovery_event_check-nodeB-post.pl;src/condor_tests/job_dagman_recovery_event_check-nodeC.pl;src/condor_tests/job_dagman_recovery_event_check.log.dummy;src/condor_tests/job_dagman_recovery_event_check-nodeB.cmd;src/condor_tests/job_dagman_recovery_event_check-nodeB-pre.pl")
	condor_pl_test(job_dagman_recovery_preskip "Test DAG recovery with pre skip" "dagman;quick;ctest" CTEST DEPENDS "src/condor_tests/job_dagman_recovery_preskip.config;src/condor_tests/job_dagman_recovery_preskip-nodeA.pl;src/condor_tests/job_dagman_recovery_preskip-nodeB-post.pl;src/condor_tests/job_dagman_recovery_preskip-nodeC.pl;src/condor_tests/job_dagman_recovery_preskip.dag;src/condor_tests/job_dagman_recovery_preskip-nodeB.cmd;src/condor_tests/job_dagman_recovery_preskip-nodeB-pre.pl;src/condor_tests/job_dagman_recovery_preskip-nodeA.cmd;src/condor_tests/job_dagman_recovery_preskip-nodeB.pl;src/condor_tests/job_dagman_recovery_preskip-nodeC.cmd")
	condor_pl_test(job_dagman_abnormal_term_recovery_retries "Test DAGMan in recovery mode on abnormally-terminated node job with retries" "dagman;quick;ctest" CTEST DEPENDS "src/condor_tests/job_dagman_abnormal_term_recovery_retries.dag;src/condor_tests/job_dagman_abnormal_term_recovery_retries-nodeA.dummy_log;src/condor_tests/job_dagman_abnormal_term_recovery_retries-nodeA.cmd;src/condor_tests/job_dagman_abnormal_term_recovery_retries-nodeA.pl")
	condor_pl_test(job_dagman_multi_dag "Test DAGMan with multiple DAG files on the command line" "dagman;quick;ctest" CTEST DEPENDS "src/condor_tests/job_dagman_multi_dag-dag1.dag;src/condor_tests/job_dagman_multi_dag-dag2.dag;src/condor_tests/job_dagman_multi_dag-node.cmd;src/condor_tests/job_dagman_multi_dag-node.pl;src/condor_tests/job_dagman_multi_dag-post.pl;src/condor_tests/job_dagman_multi_dag-pre.pl")
	condor_pl_test(job_dagman_rescue-A "Test DAGMan with rescue DAG" "dagman;quick;ctest" CTEST DEPENDS "src/condor_tests/job_dagman_rescue-A-lower.dag;src/condor_tests/job_dagman_rescue-A-nodeD.cmd;src/condor_tests/job_dagman_rescue-A-nodeLA.cmd;src/condor_tests/job_dagman_rescue-A-node.pl;src/condor_tests/job_dagman_rescue-A-nodeUA.pl;src/condor_tests/job_dagman_rescue-A-upper.dag;src/condor_tests/job_dagman_rescue-A-node.cmd;src/condor_tests/job_dagman_rescue-A-nodeD.pl;src/condor_tests/job_dagman_rescue-A-nodeLA.pl;src/condor_tests/job_dagman_rescue-A-nodeUA.cmd")
	condor_pl_test(job_dagman_rescue_recov "Test DAGMan with rescue DAG/recovery mode combination" "dagman;quick;ctest" CTEST DEPENDS "src/condor_tests/job_dagman_rescue_recov-lower.dag;src/condor_tests/job_dagman_rescue_recov-node_conditional.pl;src/condor_tests/job_dagman_rescue_recov-node_hold-release.pl;src/condor_tests/job_dagman_rescue_recov-node_setup.pl;src/condor_tests/job_dagman_rescue_recov-upper.dag;src/condor_tests/job_dagman_rescue_recov-node_conditional.cmd;src/condor_tests/job_dagman_rescue_recov-node_hold-release.cmd;src/condor_tests/job_dagman_rescue_recov-node_setup.cmd")
	condor_pl_test(job_dagman_event_log "Test DAGMan with event log/POST script combination" "dagman;quick;ctest" CTEST DEPENDS "src/condor_tests/job_dagman_event_log.dag;src/condor_tests/job_dagman_event_log-nodeA.cmd;src/condor_tests/job_dagman_event_log-node.cmd;src/condor_tests/job_dagman_event_log-node.pl;src/condor_tests/job_dagman_event_log-node-post.pl;src/condor_tests/job_dagman_event_log-node-pre.pl")
	condor_pl_test(job_dagman_vars "Test DAG VARS feature" "dagman;quick;ctest" CTEST DEPENDS "src/condor_tests/job_dagman_vars-attribute.cmd;src/condor_tests/job_dagman_vars-node-newargs2.cmd;src/condor_tests/job_dagman_vars-retry.cmd;src/condor_tests/job_dagman_vars.dag;src/condor_tests/job_dagman_vars-node-newargs.cmd;src/condor_tests/job_dagman_vars-retry.pl;src/condor_tests/job_dagman_vars-node.cmd;src/condor_tests/job_dagman_vars-node.pl")
	condor_pl_test(job_dagman_vars-B "Test DAG VARS ALL_NODES feature" "dagman;quick;ctest" CTEST DEPENDS "src/condor_tests/job_dagman_vars-B.dag;src/condor_tests/job_dagman_vars-B-inc.dag;src/condor_tests/job_dagman_vars-B.lower.dag;src/condor_tests/job_dagman_vars-B-node.pl;src/condor_tests/job_dagman_vars-B-node.sub")
	condor_pl_test(job_dagman_all_nodes "Test DAG ALL_NODES feature" "dagman;quick;ctest" CTEST DEPENDS "src/condor_tests/job_dagman_all_nodes.dag;src/condor_tests/job_dagman_all_nodes.inc;src/condor_tests/job_dagman_all_nodes-splice.dag")
	condor_pl_test(job_dagman_vars_prepend "Test DAG VARS APPEND/PREPEND feature" "dagman;quick;ctest" CTEST)
	condor_pl_test(job_dagman_script_args "Test pre/post script arguments" "dagman;quick;ctest" CTEST DEPENDS "src/condor_tests/job_dagman_script_args.dag;src/condor_tests/job_dagman_script_args-node.cmd;src/condor_tests/job_dagman_script_args-node.pl;src/condor_tests/job_dagman_script_args-script.pl")
	condor_pl_test(job_dagman_noop_node "Test noop nodes" "dagman;quick;ctest" CTEST DEPENDS "src/condor_tests/job_dagman_noop_node-dummy.dag;src/condor_tests/job_dagman_noop_node-node_hold-release.pl;src/condor_tests/job_dagman_noop_node-subdir;src/condor_tests/job_dagman_noop_node-initialdir.cmd;src/condor_tests/job_dagman_noop_node-node_normal.pl;src/condor_tests/job_dagman_noop_node-upper.dag;src/condor_tests/job_dagman_noop_node-lower.dag;src/condor_tests/job_dagman_noop_node-node_setup.cmd;src/condor_tests/job_dagman_noop_node-withlog.cmd;src/condor_tests/job_dagman_noop_node-node_conditional.cmd;src/condor_tests/job_dagman_noop_node-node_setup.pl;src/condor_tests/job_dagman_noop_node-xmllog.cmd;src/condor_tests/job_dagman_noop_node-node_conditional.pl;src/condor_tests/job_dagman_noop_node-node_hold-release.cmd;src/condor_tests/job_dagman_noop_node-script.pl")
	condor_pl_test(job_dagman_node_name_illegal_chars "Test node names for illegal characters" "dagman;quick;ctest" CTEST DEPENDS "src/condor_tests/job_dagman_node_name_illegal_chars.cmd;src/condor_tests/job_dagman_node_name_illegal_chars.dag")
	condor_pl_test(job_dagman_node_status "Test node status file" "dagman;quick;ctest" CTEST DEPENDS "src/condor_tests/job_dagman_node_status.cmd;src/condor_tests/job_dagman_node_status.dag;src/condor_tests/job_dagman_node_status.pl")
	condor_pl_test(job_dagman_node_status_rm "Test node status file /w condor_rm" "dagman;quick;ctest" CTEST DEPENDS "src/condor_tests/job_dagman_node_status_rm.dag;src/condor_tests/job_dagman_node_status_rm_node.pl;src/condor_tests/job_dagman_node_status_rm_node.cmd;src/condor_tests/job_dagman_node_status_rm_node.template")
	condor_pl_test(job_dagman_job_held "Test removing jobs held too many times" "dagman;quick;ctest" CTEST DEPENDS "src/condor_tests/job_dagman_job_held.config;src/condor_tests/job_dagman_job_held.dag;src/condor_tests/job_dagman_job_held-nodeA.cmd;src/condor_tests/job_dagman_job_held-nodeB.cmd;src/condor_tests/job_dagman_job_held-node.pl")
	condor_pl_test(job_dagman_reject "Test the REJECT keyword, inside a splice" "dagman;quick;ctest" CTEST DEPENDS "src/condor_tests/job_dagman_reject-0.dag;src/condor_tests/job_dagman_reject-1.dag;src/condor_tests/job_dagman_reject.cmd")
	condor_pl_test(job_dagman_jobstate_log "Test writing the jobstate.log file, including rescue DAG and recovery mode" "dagman;quick;ctest" CTEST DEPENDS "src/condor_tests/job_dagman_jobstate_log.config;src/condor_tests/job_dagman_jobstate_log-nodeB.pl;src/condor_tests/job_dagman_jobstate_log-nodeD.pl;src/condor_tests/job_dagman_jobstate_log-upper-nodeA.cmd;src/condor_tests/job_dagman_jobstate_log.dag;src/condor_tests/job_dagman_jobstate_log-nodeC.cmd;src/condor_tests/job_dagman_jobstate_log-nodeE.cmd;src/condor_tests/job_dagman_jobstate_log-upper-nodeA.pl;src/condor_tests/job_dagman_jobstate_log-nodeA.cmd;src/condor_tests/job_dagman_jobstate_log-nodeC.pl;src/condor_tests/job_dagman_jobstate_log-post.pl;src/condor_tests/job_dagman_jobstate_log-wrapper.dag;src/condor_tests/job_dagman_jobstate_log-nodeA.pl;src/condor_tests/job_dagman_jobstate_log-nodeC-post.pl;src/condor_tests/job_dagman_jobstate_log-pre.pl;src/condor_tests/job_dagman_jobstate_log-nodeB.cmd;src/condor_tests/job_dagman_jobstate_log-nodeD.cmd")
	condor_pl_test(job_dagman_gt1957 "Test gittrac #1957 fix" "dagman;quick;ctest" CTEST DEPENDS "src/condor_tests/job_dagman_gt1957.cmd;src/condor_tests/job_dagman_gt1957.dag;src/condor_tests/job_dagman_gt1957.testlog")
	#condor_pl_test(perf_busy_lynn_100_100_500_sched "Generated cpu loading performance test" "performance;long")
	condor_pl_test(job_dagman_subdag_multi_prohibit-A "Test multi setting prohibiting subdags A" "dagman;quick;ctest" CTEST DEPENDS "src/condor_tests/job_dagman_subdag_multi_prohibit-A.config;src/condor_tests/job_dagman_subdag_multi_prohibit-A-nodeA.cmd;src/condor_tests/job_dagman_subdag_multi_prohibit-A-sub.dag;src/condor_tests/job_dagman_subdag_multi_prohibit-A.dag;src/condor_tests/job_dagman_subdag_multi_prohibit-A-subnode.cmd")
	condor_pl_test(job_dagman_subdag_multi_prohibit-B "Test multi setting prohibiting subdags B" "dagman;quick;ctest" CTEST DEPENDS "src/condor_tests/job_dagman_subdag_multi_prohibit-B.config;src/condor_tests/job_dagman_subdag_multi_prohibit-B-nodeA.cmd;src/condor_tests/job_dagman_subdag_multi_prohibit-B-sub.dag;src/condor_tests/job_dagman_subdag_multi_prohibit-B.dag;src/condor_tests/job_dagman_subdag_multi_prohibit-B-subnode.cmd")
	condor_pl_test(job_dagman_subdag_multi_prohibit-C "Test multi setting prohibiting subdags C" "dagman;quick;ctest" CTEST DEPENDS "src/condor_tests/job_dagman_subdag_multi_prohibit-C.config;src/condor_tests/job_dagman_subdag_multi_prohibit-C-nodeA.cmd;src/condor_tests/job_dagman_subdag_multi_prohibit-C-sub.dag;src/condor_tests/job_dagman_subdag_multi_prohibit-C.dag;src/condor_tests/job_dagman_subdag_multi_prohibit-C-subnode.cmd")
	condor_pl_test(job_dagman_lazy_submit_file "Test lazy submit file creation in DAGMan" "dagman;quick;ctest" CTEST DEPENDS "src/condor_tests/job_dagman_lazy_submit_file.config;src/condor_tests/job_dagman_lazy_submit_file.dag;src/condor_tests/job_dagman_lazy_submit_file-pre.pl")
	condor_pl_test(job_dagman_retry-B "Test node retries in DAGMan" "dagman;quick;ctest" CTEST DEPENDS "src/condor_tests/job_dagman_retry-B.config;src/condor_tests/job_dagman_retry-B-nodeA.pl;src/condor_tests/job_dagman_retry-B-nodeB.cmd;src/condor_tests/job_dagman_retry-B-nodeC.cmd;src/condor_tests/job_dagman_retry-B-nodeD.cmd;src/condor_tests/job_dagman_retry-B-nodeF-pre.pl;src/condor_tests/job_dagman_retry-B.dag;src/condor_tests/job_dagman_retry-B-nodeA-post.pl;src/condor_tests/job_dagman_retry-B-nodeB.pl;src/condor_tests/job_dagman_retry-B-nodeC.pl;src/condor_tests/job_dagman_retry-B-nodeD.pl;src/condor_tests/job_dagman_retry-B.run;src/condor_tests/job_dagman_retry-B-nodeA.cmd;src/condor_tests/job_dagman_retry-B-nodeA-pre.pl;src/condor_tests/job_dagman_retry-B-nodeB-pre.pl;src/condor_tests/job_dagman_retry-B-nodeC-post.pl;src/condor_tests/job_dagman_retry-B-nodeE-post.pl")
	condor_pl_test(job_dagman_propogate_priorities "Test propogation of priorities" "dagman;quick;ctest" CTEST DEPENDS "src/condor_tests/job_dagman_propogate_priorities.config;src/condor_tests/job_dagman_propogate_priorities-lower1.dag;src/condor_tests/job_dagman_propogate_priorities-node.cmd;src/condor_tests/job_dagman_propogate_priorities.dag;src/condor_tests/job_dagman_propogate_priorities-lower2.dag")
	# turned off for now ticket #5076
	#condor_pl_test(job_dagman_use_hold_claim "Test holding of claims for DAGman" "dagman;quick;ctest")
	# turned off for now ticket #4386
	#condor_pl_test(job_dagman_halt-A "Test DAG halting" "dagman;quick;ctest")
	condor_pl_test(job_dagman_loglink "Test node job user logs as symlinks" "dagman;quick;ctest" CTEST DEPENDS "src/condor_tests/job_dagman_loglink.cmd;src/condor_tests/job_dagman_loglink.dag")
	condor_pl_test(job_dagman_global_event_log-A "Test behavior in presence of global event log" "dagman;quick;ctest" CTEST DEPENDS "src/condor_tests/job_dagman_global_event_log-A.cmd;src/condor_tests/job_dagman_global_event_log-A.dag;src/condor_tests/x_echostring.pl")
	condor_pl_test(job_dagman_global_event_log-B "Test behavior in presence of global event log" "dagman;quick;ctest" CTEST DEPENDS "src/condor_tests/job_dagman_global_event_log-B.cmd;src/condor_tests/job_dagman_global_event_log-B.dag;src/condor_tests/x_echostring.pl")
	condor_pl_test(job_dagman_condor_restart "Make sure DAG runs survive across condor restart" "dagman;quick;ctest" CTEST DEPENDS "src/condor_tests/job_dagman_condor_restart.dag;src/condor_tests/job_dagman_condor_restart-nodeA.cmd;src/condor_tests/job_dagman_condor_restart-nodeA.pl")
	condor_pl_test(job_dagman_suppress_notification "Make sure DAG suppresses notification" "dagman;quick;ctest" CTEST DEPENDS "src/condor_tests/job_dagman_suppress_notification.cfg;src/condor_tests/job_dagman_suppress_notification.dag;src/condor_tests/job_dagman_suppress_notification-cmd_line.dag;src/condor_tests/job_dagman_suppress_notification-node.cmd;src/condor_tests/job_dagman_suppress_notification-subdag-cmd_line.dag;src/condor_tests/job_dagman_suppress_notification-cmd_line-node.cmd;src/condor_tests/job_dagman_suppress_notification-post-allow.pl;src/condor_tests/job_dagman_suppress_notification-subdag.dag;src/condor_tests/job_dagman_suppress_notification-post.pl")
	condor_pl_test(job_dagman_suppress_notification-cmd_line "Make sure DAG respects -dont_suppress_notification command line flag" "dagman;quick;ctest" CTEST DEPENDS "src/condor_tests/job_dagman_suppress_notification-cmd_line.dag;src/condor_tests/job_dagman_suppress_notification-cmd_line-node.cmd;src/condor_tests/job_dagman_suppress_notification-post-allow.pl;src/condor_tests/job_dagman_suppress_notification-subdag-cmd_line.dag")
	condor_pl_test(job_dagman_classad "Test the DAGMan classad status update capability" "dagman;quick;ctest" CTEST DEPENDS "src/condor_tests/job_dagman_classad.config;src/condor_tests/job_dagman_classad.dag;src/condor_tests/job_dagman_classad-node.cmd;src/condor_tests/job_dagman_classad-node.pl")
	# Turned off for now ticket #4387
	#condor_pl_test(job_dagman_repeat_holds "Test the suppression of repeat hold events" "dagman;quick;ctest")
	condor_pl_test(job_dagman_pegasus_recovery "Test recovery of Pegasus-generated sub-DAGs" "dagman;quick;ctest" CTEST DEPENDS "src/condor_tests/job_dagman_pegasus_recovery.dag;src/condor_tests/job_dagman_pegasus_recovery-nodeA.pl;src/condor_tests/job_dagman_pegasus_recovery-nodeC.cmd;src/condor_tests/job_dagman_pegasus_recovery.dag.condor.sub_template;src/condor_tests/job_dagman_pegasus_recovery-nodeB.cmd;src/condor_tests/job_dagman_pegasus_recovery-nodeC.pl;src/condor_tests/job_dagman_pegasus_recovery-nodeA.cmd;src/condor_tests/job_dagman_pegasus_recovery-nodeB.pl")
	condor_pl_test(job_dagman_abort-B "Test DAG abort with failure" "dagman;quick;ctest" CTEST DEPENDS "src/condor_tests/job_dagman_abort-B.cfg;src/condor_tests/job_dagman_abort-B.dag;src/condor_tests/job_dagman_abort-B-script.pl;src/condor_tests/x_dagman_retry-monitor.pl")

	# The following test has many random faiures
	#condor_pl_test(job_dagman_abort-final-A "Test DAG abort with final node" "dagman;quick;ctest" CTEST DEPENDS "src/condor_tests/job_dagman_abort-final-A.dag;src/condor_tests/job_dagman_abort-final-A-nodeE-pre.pl;src/condor_tests/job_dagman_abort-final-A-node-sleep.pl;src/condor_tests/job_dagman_abort-final-A-nodeE.cmd;src/condor_tests/job_dagman_abort-final-A-node-fail.cmd;src/condor_tests/job_dagman_abort-final-A-node-succeed.cmd;src/condor_tests/job_dagman_abort-final-A-nodeE.pl;src/condor_tests/job_dagman_abort-final-A-node-sleep.cmd;src/condor_tests/x_echostring.pl;src/condor_tests/x_dagman_retry-monitor.pl")

	condor_pl_test(job_dagman_abort-final-B "Test DAG abort with final node" "dagman;quick;ctest" CTEST DEPENDS "src/condor_tests/job_dagman_abort-final-B.dag;src/condor_tests/job_dagman_abort-final-B-nodeE.pl;src/condor_tests/job_dagman_abort-final-B-node-succeed.cmd;src/condor_tests/job_dagman_abort-final-B-script.pl;src/condor_tests/job_dagman_abort-final-B-nodeE.cmd;src/condor_tests/job_dagman_abort-final-B-node-fail.cmd;src/condor_tests/x_echostring.pl")
	condor_pl_test(job_dagman_cycle-A "Test DAG status file with cycle" "dagman;quick;ctest" CTEST DEPENDS "src/condor_tests/job_dagman_cycle-A.dag;src/condor_tests/job_dagman_cycle-A-node.cmd;src/condor_tests/x_sleep.pl")
	condor_pl_test(job_dagman_rm "Test correct functionality of condor_rm of DAGMan job" "dagman;quick;ctest" CTEST DEPENDS "src/condor_tests/job_dagman_rm.config;src/condor_tests/job_dagman_rm-nodeA.cmd;src/condor_tests/job_dagman_rm-nodeD.cmd;src/condor_tests/job_dagman_rm-nodeE.pl;src/condor_tests/job_dagman_rm-nodeF.pl;src/condor_tests/job_dagman_rm.dag;src/condor_tests/job_dagman_rm-nodeA.pl;src/condor_tests/job_dagman_rm-nodeE.cmd;src/condor_tests/job_dagman_rm-nodeF.cmd;src/condor_tests/job_dagman_rm-nodeZ.cmd;src/condor_tests/job_dagman_rm-wait.pl;src/condor_scripts/CondorTest.pm;src/condor_scripts/Condor.pm;src/condor_scripts/CondorUtils.pm;src/condor_scripts/CondorPersonal.pm")
	condor_pl_test(job_dagman_script_defer "Test DAG pre/post script deferral feature" "dagman;quick;ctest" CTEST DEPENDS "src/condor_tests/job_dagman_script_defer_Apre.pl;src/condor_tests/job_dagman_script_defer_Cpost.pl;src/condor_tests/job_dagman_script_defer-node.cmd;src/condor_tests/job_dagman_script_defer-nodeD.pl;src/condor_tests/job_dagman_script_defer_Bpre.pl;src/condor_tests/job_dagman_script_defer.dag;src/condor_tests/job_dagman_script_defer-nodeD.cmd;src/condor_tests/x_sleep.pl")
	condor_pl_test(job_dagman_submit_glob-A "Test DAG with node jobs using new submit globbing feature" "dagman;quick;ctest" CTEST DEPENDS "src/condor_tests/job_dagman_submit_glob-A-1.dat;src/condor_tests/job_dagman_submit_glob-A-nodeA.cmd;src/condor_tests/job_dagman_submit_glob-A-2.dat;src/condor_tests/job_dagman_submit_glob-A-nodeB.cmd;src/condor_tests/job_dagman_submit_glob-A-3.dat;src/condor_tests/job_dagman_submit_glob-A-nodeC.cmd;src/condor_tests/job_dagman_submit_glob-A.dag;src/condor_tests/job_dagman_submit_glob-A.run;src/condor_tests/x_cat.pl")
	condor_pl_test(job_dagman_submit_glob-B "Test DAG with node jobs using feature, in combination with DAGMAN_PROHIBIT_MULTI_JOBS" "dagman;quick;ctest" CTEST DEPENDS "src/condor_tests/job_dagman_submit_glob-B-1.dat;src/condor_tests/job_dagman_submit_glob-B.config;src/condor_tests/job_dagman_submit_glob-B-nodeB.cmd;src/condor_tests/job_dagman_submit_glob-B-subA.dag;src/condor_tests/job_dagman_submit_glob-B-2.dat;src/condor_tests/job_dagman_submit_glob-B.dag;src/condor_tests/job_dagman_submit_glob-B-nodeC.cmd;src/condor_tests/job_dagman_submit_glob-B-subB.dag;src/condor_tests/job_dagman_submit_glob-B-3.dat;src/condor_tests/job_dagman_submit_glob-B-nodeA.cmd;src/condor_tests/job_dagman_submit_glob-B.run;src/condor_tests/job_dagman_submit_glob-B-subC.dag;src/condor_tests/x_cat.pl")
	condor_pl_test(job_dagman_set_attr "Test setting ClassAd attrs in DAG file" "dagman;quick;ctest" CTEST DEPENDS "src/condor_tests/job_dagman_set_attr1.dag;src/condor_tests/job_dagman_set_attr-nodeB.cmd;src/condor_tests/job_dagman_set_attr.sub;src/condor_tests/job_dagman_set_attr2.dag;src/condor_tests/job_dagman_set_attr-node.pl;src/condor_tests/job_dagman_set_attr-nodeA.cmd")
	condor_pl_test(job_dagman_event_timestamp "Test event timestamps in dagman.out file" "dagman;quick;ctest" CTEST DEPENDS "src/condor_tests/job_dagman_event_timestamp.dag;src/condor_tests/job_dagman_event_timestamp-node.cmd;src/condor_tests/x_echostring.pl")
	condor_pl_test(job_dagman_batch_name "Test setting & propagation of batch-name" "dagman;quick;ctest" CTEST DEPENDS "src/condor_tests/job_dagman_batch_name-lower.dag;src/condor_tests/job_dagman_batch_name-node.sub;src/condor_tests/job_dagman_batch_name-upper.dag;src/condor_tests/x_echostring.pl")
	condor_pl_test(job_dagman_cmd_order "Test flexible command order" "dagman;quick;ctest" CTEST DEPENDS "src/condor_tests/job_dagman_cmd_order.dag;src/condor_tests/job_dagman_cmd_order-lower.dag;src/condor_tests/job_dagman_cmd_order-node.sub;src/condor_tests/x_sleep.pl;src/condor_tests/x_echostring.pl")
	condor_pl_test(job_dagman_acct_grp "Test setting & propagation of accounting group and user" "dagman;quick;ctest" CTEST DEPENDS "src/condor_tests/job_dagman_acct_grp-lower.dag;src/condor_tests/job_dagman_acct_grp-node.sub;src/condor_tests/job_dagman_acct_grp-upper.dag;src/condor_tests/x_echostring.pl")
	condor_pl_test(job_dagman_splice_connect-A "Test splice pin connections" "dagman;quick;ctest" CTEST DEPENDS "src/condor_tests/job_dagman_splice_connect-A.dag;src/condor_tests/job_dagman_splice_connect-A-node.pl;src/condor_tests/job_dagman_splice_connect-A-splice1.dag;src/condor_tests/job_dagman_splice_connect-A-inc1.dag;src/condor_tests/job_dagman_splice_connect-A-node.sub;src/condor_tests/job_dagman_splice_connect-A-splice2.dag;src/condor_tests/job_dagman_splice_connect-A-inc2.dag;src/condor_tests/job_dagman_splice_connect-A-splice3.dag")
	condor_pl_test(job_dagman_splice_connect-B "Test splice pin connections" "dagman;quick;ctest" CTEST DEPENDS "src/condor_tests/job_dagman_splice_connect-B-1.dag;src/condor_tests/job_dagman_splice_connect-B-2-2a.dag;src/condor_tests/job_dagman_splice_connect-B-3.dag;src/condor_tests/job_dagman_splice_connect-B-node.sub;src/condor_tests/job_dagman_splice_connect-B-2-1a.dag;src/condor_tests/job_dagman_splice_connect-B-2-2b.dag;src/condor_tests/job_dagman_splice_connect-B.dag;src/condor_tests/job_dagman_splice_connect-B-2-1b.dag;src/condor_tests/job_dagman_splice_connect-B-2.dag;src/condor_tests/job_dagman_splice_connect-B-node.pl")
	condor_pl_test(job_dagman_splice_connect-C "Test splice pin connections" "dagman;quick;ctest" CTEST DEPENDS "src/condor_tests/job_dagman_splice_connect-C.dag;src/condor_tests/job_dagman_splice_connect-C-splice1.dag;src/condor_tests/job_dagman_splice_connect-C-splice2.dag;src/condor_tests/job_dagman_splice_connect-C-node.sub;src/condor_tests/x_echostring.pl")
	condor_pl_test(job_dagman_splice_connect-D "Test splice pin connections" "dagman;quick;ctest" CTEST DEPENDS "src/condor_tests/job_dagman_splice_connect-D.dag;src/condor_tests/job_dagman_splice_connect-D-1.dag;src/condor_tests/job_dagman_splice_connect-D-2.dag;src/condor_tests/x_echostring.pl")
	condor_pl_test(job_dagman_splice_connect-E "Test splice pin connections" "dagman;quick;ctest" CTEST DEPENDS "src/condor_tests/job_dagman_splice_connect-E.dag;src/condor_tests/job_dagman_splice_connect-E-1.dag;src/condor_tests/job_dagman_splice_connect-E-2.dag")
	condor_pl_test(job_dagman_splice_connect-F "Test splice pin connections" "dagman;quick;ctest" CTEST DEPENDS "src/condor_tests/job_dagman_splice_connect-F.dag;src/condor_tests/job_dagman_splice_connect-F-1.dag;src/condor_tests/job_dagman_splice_connect-F-2.dag")
	condor_pl_test(job_dagman_splice_connect-G "Test splice pin connections" "dagman;quick;ctest" CTEST DEPENDS "src/condor_tests/job_dagman_splice_connect-G-1upper.dag;src/condor_tests/job_dagman_splice_connect-G-2upper.dag;src/condor_tests/job_dagman_splice_connect-G-1lowerA.dag;src/condor_tests/job_dagman_splice_connect-G-1lowerB.dag;src/condor_tests/job_dagman_splice_connect-G-2lowerA.dag;src/condor_tests/job_dagman_splice_connect-G-2lowerB.dag")
	condor_pl_test(job_dagman_suppress_log "Test suppressing node job log files" "dagman;quick;ctest" CTEST DEPENDS "src/condor_tests/job_dagman_suppress_log.dag;src/condor_tests/job_dagman_suppress_log.config;src/condor_tests/job_dagman_suppress_log-node.sub;src/condor_tests/job_dagman_suppress_log-node.pl" )
	#condor_pl_test(perf_jobs_sue_10_10_30_van "Generated jobs performance test" "performance;long")
	#condor_pl_test(perf_xfer_deb_10_10_30_van "Generated transfer performance test" "performance;long")
	condor_pl_test(job_filexfer_sandbox-empty_van "Are job sandboxes with bad permissions cleaned up?" "quick;ctest" CTEST DEPENDS "src/condor_tests/job_filexfer_sandbox-empty_van.pl")
	condor_pl_test(job_core_sh-loop_van "Simple vanilla job that loops for N seconds" "quick;ctest" CTEST DEPENDS "src/condor_tests/job_core_sh-loop_van.cmd;src/condor_tests/job_core_sh-loop_van.sh")
	condor_pl_test(job_core_bigenv_van "Vanilla test for enormous environment" "quick;ctest" CTEST DEPENDS "${CMAKE_BINARY_DIR}/src/condor_tests/job_core_bigenv.exe;src/condor_tests/job_core_bigenv_van.cmd")
	add_dependencies_suffix_hack(job_core_bigenv_van job_core_bigenv.exe)
	condor_pl_test(job_core_bigenv_sched "Scheduler test for enormous environment" "quick;ctest" CTEST DEPENDS "${CMAKE_BINARY_DIR}/src/condor_tests/job_core_bigenv.exe;src/condor_tests/job_core_bigenv_sched.cmd" )
	add_dependencies_suffix_hack(job_core_bigenv_sched job_core_bigenv.exe)
	condor_pl_test(lib_ccb_startd "Test of execute daemons using CCB." "quick;ctest" CTEST DEPENDS "src/condor_tests/x_sleep.pl")
	condor_pl_test(lib_ccb_schedd "Test of submit daemons using CCB." "quick;ctest" CTEST DEPENDS "src/condor_tests/x_sleep.pl")
	condor_pl_test(lib_ccb_schedd_privnet "Test of submit daemons using CCB in private net." "quick;ctest" CTEST DEPENDS "src/condor_tests/x_sleep.pl")
	condor_pl_test(lib_job_router_local "Test of JobRouter routing to local universe." "quick;ctest" CTEST DEPENDS "src/condor_tests/x_sleep.pl")
	condor_pl_test(job_router_basic "Basic test of JobRouter routing." "quick;ctest" CTEST DEPENDS "src/condor_tests/x_sleep.pl")
	condor_pl_test(job_router_xform "Test of JobRouter transforms." "quick;ctest" CTEST DEPENDS "src/condor_tests/x_sleep.pl")
	condor_pl_test(condor_view_classad_types "CONDOR_VIEW_CLASSAD_TYPES test" "quick;ctest" CTEST)
	condor_pl_test(job_partitionable_basic_van "Test basic partitionable slot capability" "quick;ctest" CTEST DEPENDS "src/condor_tests/x_sleep.pl")
	condor_pl_test(job_hgq_negfail_basic_van "Test basic Hierarchical Group Quota behavior" "quick;ctest" CTEST DEPENDS "src/condor_tests/x_sleep.pl")
	condor_pl_test(job_hgq_autoregroup_basic_van "Test Hierarchical Group Quota autoregroup and group sort" "quick;ctest" CTEST DEPENDS "src/condor_tests/x_sleep.pl")
	condor_pl_test(job_consumption_policies_basic_van "Test Consumption Policies and negotiator resource consumption" "quick;ctest" CTEST DEPENDS "src/condor_tests/x_sleep.pl")
	condor_pl_test(job_cp_cclim_acctgrp_basic_van "Test Consumption Policies with cc-limits and acct-groups" "quick;ctest" CTEST DEPENDS "src/condor_tests/x_sleep.pl")
	condor_pl_test(job_starter_script-A "Test starter pre and post scripts" "quick;ctest" CTEST DEPENDS "src/condor_tests/job_starter_script-A.cmd;src/condor_tests/job_starter_script-A-job.pl;src/condor_tests/job_starter_script-A-post.pl;src/condor_tests/job_starter_script-A-pre.pl")
  #condor_pl_test(condor_urlfetch_test "Tests tool condor_urlfetch" "quick;ctest")

if (WINDOWS)

# These helper binaries for the tests are built a bit different 
# than our daemon/tool executables, so we don't want the compiler flags
# for our other binaries to infect them.  Therefore, we build them
# in this usual way.
add_custom_command(OUTPUT ${CMAKE_CURRENT_BINARY_DIR}/timed_cmd.exe
			DEPENDS ${CMAKE_CURRENT_SOURCE_DIR}/timed_cmd.cpp
			COMMAND cl /O1 /GS- ${CMAKE_CURRENT_SOURCE_DIR}/timed_cmd.cpp)
add_custom_target(timed_cmd_exe ALL DEPENDS ${CMAKE_CURRENT_SOURCE_DIR}/timed_cmd.cpp ${CMAKE_CURRENT_BINARY_DIR}/timed_cmd.exe tests)
set_target_properties(timed_cmd_exe PROPERTIES RUNTIME_OUTPUT_DIRECTORY ${TEST_TARGET_DIR})

add_custom_command(OUTPUT ${CMAKE_CURRENT_BINARY_DIR}/appendmsg.exe
			DEPENDS ${CMAKE_CURRENT_SOURCE_DIR}/appendmsg.cpp
			COMMAND cl /O1 /GS- ${CMAKE_CURRENT_SOURCE_DIR}/appendmsg.cpp)
add_custom_target(appendmsg_exe ALL DEPENDS ${CMAKE_CURRENT_SOURCE_DIR}/appendmsg.cpp ${CMAKE_CURRENT_BINARY_DIR}/appendmsg.exe tests)
set_target_properties(appendmsg_exe PROPERTIES RUNTIME_OUTPUT_DIRECTORY ${TEST_TARGET_DIR})

add_custom_command(OUTPUT ${CMAKE_CURRENT_BINARY_DIR}/sleep.exe
			DEPENDS ${CMAKE_CURRENT_SOURCE_DIR}/sleep.cpp
			COMMAND cl /O1 /GS- ${CMAKE_CURRENT_SOURCE_DIR}/sleep.cpp)
add_custom_target(sleep_exe ALL DEPENDS ${CMAKE_CURRENT_SOURCE_DIR}/sleep.cpp ${CMAKE_CURRENT_BINARY_DIR}/sleep.exe tests)
set_target_properties(sleep_exe PROPERTIES RUNTIME_OUTPUT_DIRECTORY ${TEST_TARGET_DIR})

# Note the additional dependency on sleep.exe [sic] below -- as both executables
# share the same source file, if we build them in parallel, we collide on
# the sleep.obj file, so add this otherwise unused dependency to serialize 
# the builds and avoid the collision
add_custom_command(OUTPUT ${CMAKE_CURRENT_BINARY_DIR}/sleepw.exe
			DEPENDS ${CMAKE_CURRENT_SOURCE_DIR}/sleep.cpp
			COMMAND cl /O1 /GS- /DNOCONSOLE=1 /Fesleepw.exe ${CMAKE_CURRENT_SOURCE_DIR}/sleep.cpp)
add_custom_target(sleepw_exe ALL DEPENDS ${CMAKE_CURRENT_SOURCE_DIR}/sleep.cpp ${CMAKE_CURRENT_BINARY_DIR}/sleepw.exe sleep_exe tests)
set_target_properties(sleepw_exe PROPERTIES RUNTIME_OUTPUT_DIRECTORY ${TEST_TARGET_DIR})

endif()

endif(BUILD_TESTING)<|MERGE_RESOLUTION|>--- conflicted
+++ resolved
@@ -96,23 +96,19 @@
 
 	APPEND_VAR(CONDOR_TEST_HELPER_SCRIPTS "Condor.pm;CondorTest.pm;CondorPersonal.pm;CondorUtils.pm;run_test.pl;condor_credmon_oauth_dummy")
 
-<<<<<<< HEAD
-
     condor_exe( test_dc_std_functiond
         "test_dc_std_functiond.cpp"
-=======
-    condor_exe( test_stdf_timer_d
-        "test_stdf_timer_d.cpp"
->>>>>>> 73a8eac9
         "${C_LIBEXEC}"
         "${CONDOR_LIBS}"
         OFF
     )
-
-<<<<<<< HEAD
-
-=======
->>>>>>> 73a8eac9
+    condor_exe( test_stdf_timer_d
+        "test_stdf_timer_d.cpp"
+        "${C_LIBEXEC}"
+        "${CONDOR_LIBS}"
+        OFF
+    )
+
 	##########################################################
 	# exe test targets
 	condor_exe_test(lib_chirpio.exe "lib_chirpio.cpp" "chirp_client")
@@ -368,16 +364,13 @@
 				condor_pl_test(test_ft_plugin_stuff "Test some file-transfer plug-in things" "quick;ctest" CTEST DEPENDS "src/condor_tests/ornithology;src/condor_tests/conftest.py")
 				condor_pl_test(test_pcre "Test some PCRE mapfile nonsense" "quick;ctest" CTEST DEPENDS "src/condor_tests/ornithology;src/condor_tests/conftest.py")
 
-<<<<<<< HEAD
                 condor_pl_test(test_dc_std_function "Test std::function command handlers" "quick;ctest" CTEST DEPENDS "src/condor_tests/ornithology;src/condor_tests/conftest.py")
                 add_dependencies( test_dc_std_function test_dc_std_functiond )
-=======
 				condor_pl_test(test_submit_itemdata_qargs "Test htcondor2.Submit.itemdata(qargs=qargs)" "quick;ctest" CTEST DEPENDS "src/condor_tests/ornithology;src/condor_tests/conftest.py")
 				condor_pl_test(test_dc_std_function_timer "Test std::function timer handlers" "quick;ctest" CTEST DEPENDS "src/condor_tests/ornithology;src/condor_tests/conftest.py")
 	            add_dependencies(test_dc_std_function_timer test_stdf_timer_d)
 				condor_pl_test(test_job_spec_types "Test htcondor2._schedd.job_spec_hack types" "quick;ctest" CTEST DEPENDS "src/condor_tests/ornithology;src/condor_tests/conftest.py")
 				condor_pl_test(test_debug_plugin "Unit test for debug_plugin" "quick;ctest" CTEST DEPENDS "src/condor_tests/ornithology;src/condor_tests/conftest.py")
->>>>>>> 73a8eac9
 			endif()
 		endif()
 
