#!/usr/bin/env python

import os
import sys
import time

from pytest.CondorJob import CondorJob
from pytest.CondorTest import CondorTest
from pytest.Globals import *
from pytest.HTTPServer import HTTPServer
from pytest.PersonalCondor import PersonalCondor
from pytest.Utils import Utils


def SuccessCallback():
    Utils.TLog("Job finished successfully as expected.")

def FailureCallback():
    Utils.TLog("Job failed unexpectedly.")

def HttpSuccessUrlHandler(request):
    request.protocol_version = "HTTP/1.1"
    request.send_response(200)
    request.send_header("Content-type", "text/html")
    request.end_headers()
    request.wfile.write("<html>Great success!</html>")


def main():

    # Create a new test environment
    test_params = {
        "STARTD_DEBUG":    "D_FULLDEBUG",
        "STARTER_DEBUG":   "D_FULLDEBUG",
        "SHADOW_DEBUG":    "D_FULLDEBUG"
    }
    test = CondorTest("cmd_curl_plugin_singlefile_success", test_params)

    # Start a HTTP server, and register the /success URL to return a 
    httpd = HTTPServer()
    httpd.Start()
    httpd.RegisterUrlHandler("/success", HttpSuccessUrlHandler)
    success_url = "http://127.0.0.1:" + str(httpd._port) + "/success"

    # Stand up a PersonalCondor. If not successful this will fail the test.
    personal = test.StartPersonalCondor()

    # Setup a new test job
    job_args = {
        "executable":               "cmd_curl_plugin_singlefile_success.py",
        "output":                   "cmd_curl_plugin_singlefile_success.out",
        "transfer_input_files":     success_url,
        "should_transfer_files":    "YES"
    }
    test_job = CondorJob(job_args)

    # Register job handlers
    test_job.RegisterJobTerminated(SuccessCallback)
    test_job.RegisterJobHeld(FailureCallback)

    # Submit the test job
<<<<<<< HEAD
    personal.SubmitJob(test_job)
    result = test_job.WaitForFinish()
=======
    test_job.Submit()
    result = test_job.WaitUntilJobTerminated()
>>>>>>> fcea8efe
    Utils.TLog("Job returned result: " + str(result))

    # The success/failure callbacks handle the sys.exit() calls
    # All our testing infrastructure will shut down via destructors
    # Nothing left to do at this point.


if __name__ == "__main__":
    main()<|MERGE_RESOLUTION|>--- conflicted
+++ resolved
@@ -59,13 +59,8 @@
     test_job.RegisterJobHeld(FailureCallback)
 
     # Submit the test job
-<<<<<<< HEAD
-    personal.SubmitJob(test_job)
-    result = test_job.WaitForFinish()
-=======
     test_job.Submit()
     result = test_job.WaitUntilJobTerminated()
->>>>>>> fcea8efe
     Utils.TLog("Job returned result: " + str(result))
 
     # The success/failure callbacks handle the sys.exit() calls
