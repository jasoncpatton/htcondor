--- conflicted
+++ resolved
@@ -32,12 +32,8 @@
 from time import time
 import os
 import sys
-<<<<<<< HEAD
 import htcondor2 as htcondor
-=======
-import htcondor
-import htcondor2
->>>>>>> 7876d406
+
 
 #Custom class to help build job ads for history files
 class HistAdsViaCluster():
@@ -497,8 +493,9 @@
         v1_schedd = htcondor.Schedd()
         test_info["V1-Output/INPUT"]["ads"] = v1_schedd.jobEpochHistory(None, proj, ad_type="output,input")
         test_info["V1-Normal"]["ads"] = v1_schedd.jobEpochHistory(None, proj)
+
         # Test V2 py bindings
-        v2_schedd = htcondor2.Schedd()
+        v2_schedd = htcondor.Schedd()
         test_info["V2-INPUT/CHECKPOINT"]["ads"] = v2_schedd.jobEpochHistory(None, proj, ad_type="input,checkpoint")
         test_info["V2-STARTER/OUTPUT"]["ads"] = v2_schedd.jobEpochHistory(None, proj, ad_type=["starter","output"])
         test_info["V2-Normal"]["ads"] = v2_schedd.jobEpochHistory(None, proj)
