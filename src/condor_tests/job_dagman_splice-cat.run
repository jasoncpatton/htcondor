#! /usr/bin/env perl
##**************************************************************
##
## Copyright (C) 1990-2007, Condor Team, Computer Sciences Department,
## University of Wisconsin-Madison, WI.
## 
## Licensed under the Apache License, Version 2.0 (the "License"); you
## may not use this file except in compliance with the License.  You may
## obtain a copy of the License at
## 
##    http://www.apache.org/licenses/LICENSE-2.0
## 
## Unless required by applicable law or agreed to in writing, software
## distributed under the License is distributed on an "AS IS" BASIS,
## WITHOUT WARRANTIES OR CONDITIONS OF ANY KIND, either express or implied.
## See the License for the specific language governing permissions and
## limitations under the License.
##
##**************************************************************

## Note: this tests the DAGMan splice/category bug documented in
## gittrac #285.  Also tests for correct name munging of VARS.

use CondorTest;
use CondorUtils;

$cmd = 'job_dagman_splice-cat.dag';
$testdesc =  'Condor submit dag - splice/category test - scheduler U';
$testname = "job_dagman_splice-cat";
$dagman_args = "-verbose -dumprescue";

@logfiles = ("job_dagman_splice-cat.dag.dagman.out");

$rescuedag = "job_dagman_splice-cat.dag.rescue001";

my $killedchosen = 0;

# truly const variables in perl
sub IDLE{1};
sub HELD{5};
sub RUNNING{2};

# Get rid of any existing log files.
foreach $name (@logfiles) {
	if (-e $name) {
		runcmd("rm -f $name");
	}
}

$abnormal = sub 
{

	die "Want to see only submit, execute and successful completion\n";
};

$aborted = sub 
{
	die "Abort event NOT expected\n";
};

$held = sub 
{
	die "Held event NOT expected\n";
};

$executed = sub
{
	my %info = @_;

	CondorTest::debug("Good. We need the dag to run<$info{cluster}>\n",1);
};

$submitted = sub
{
	CondorTest::debug("submitted: This test will see submit, executing and successful completion\n",1);
};

$success = sub
{
	CondorTest::debug("executed successfully\n",1);
	CondorTest::debug("Verifying output\n",1);
	$diditpass = 1;

	foreach $name (@logfiles) {
		$line = "";
		$passed = 0;
		$canopen = open(OUT,"<$name");
		if( ! (defined $canopen)) {
			CondorTest::debug("Can not open logfile<$name>:$!\n",1);
			$diditpass = 0;
		}
		while(<OUT>) {
<<<<<<< HEAD
			chomp();
			$line = $_;
			if( $line =~ /^.*EXITING WITH STATUS 0.*$/ ) {
=======
			chomp;
			if( /^*.EXITING WITH STATUS 0*.$/ ) {
>>>>>>> c7420314
				$passed = 1;
				CondorTest::debug("$name: $_\n",1);
			}
		}
		close(OUT);
		if($passed == 1 ) {
			;
		} else {
			CondorTest::debug("failed $name: $line\n",1);
			$diditpass = 0;
		}
	}

	# Check for a bunch of lines in the rescue DAG.
	# Hmm -- I'm not going to do this right now, but a nice way to do
	# the checking would be to delete stuff from checklines as we find
	# it, and then print the remaining stuff at the end if it's not all
	# found.  wenger 2009-03-05.
	@checklines = ("JOB A0 job_dagman_splice-cat.cmd",
				"VARS A0 racer=\"Eddy Merckx\"",
				"JOB B0 job_dagman_splice-cat.cmd",
				"CATEGORY B0 cat0",
				"JOB C0 job_dagman_splice-cat.cmd",
				"CATEGORY C0 cat0",
				"JOB E0 job_dagman_splice-cat.cmd",
				"CATEGORY E0 \\+catS",
				"JOB D0\\+A1 job_dagman_splice-cat.cmd",
				"VARS D0\\+A1 racer=\"Bernard Hinault\"",
				"JOB D0\\+B1 job_dagman_splice-cat.cmd",
				"CATEGORY D0\\+B1 D0\\+cat1",
				"JOB D0\\+C1 job_dagman_splice-cat.cmd",
				"CATEGORY D0\\+C1 D0\\+cat1",
				"JOB D0\\+F1 job_dagman_splice-cat.cmd",
				"CATEGORY D0\\+F1 \\+catS",
				"JOB D0\\+D1\\+A2 job_dagman_splice-cat.cmd",
				"VARS D0\\+D1\\+A2 racer=\"Fausto Coppi\"",
				"JOB D0\\+D1\\+B2 job_dagman_splice-cat.cmd",
				"CATEGORY D0\\+D1\\+B2 D0\\+D1\\+cat2",
				"JOB D0\\+D1\\+C2 job_dagman_splice-cat.cmd",
				"CATEGORY D0\\+D1\\+C2 D0\\+D1\\+cat2",
				"JOB D0\\+D1\\+D2 job_dagman_splice-cat.cmd",
				"CATEGORY D0\\+D1\\+D2 D0\\+D1\\+cat3",
				"JOB D0\\+D1\\+E2 job_dagman_splice-cat.cmd",
				"CATEGORY D0\\+D1\\+E2 D0\\+D1\\+cat3",
				"JOB D0\\+D1\\+F2 job_dagman_splice-cat.cmd",
				"CATEGORY D0\\+D1\\+F2 \\+catS",
				"PARENT D0\\+D1\\+C2 CHILD D0\\+D1\\+D2 D0\\+D1\\+E2",
				"JOB D0\\+E1\\+A2 job_dagman_splice-cat.cmd",
				"VARS D0\\+E1\\+A2 racer=\"Fausto Coppi\"",
				"JOB D0\\+E1\\+B2 job_dagman_splice-cat.cmd",
				"CATEGORY D0\\+E1\\+B2 D0\\+E1\\+cat2",
				"JOB D0\\+E1\\+C2 job_dagman_splice-cat.cmd",
				"CATEGORY D0\\+E1\\+C2 D0\\+E1\\+cat2",
				"JOB D0\\+E1\\+D2 job_dagman_splice-cat.cmd",
				"CATEGORY D0\\+E1\\+D2 D0\\+E1\\+cat3",
				"JOB D0\\+E1\\+E2 job_dagman_splice-cat.cmd",
				"CATEGORY D0\\+E1\\+E2 D0\\+E1\\+cat3",
				"JOB D0\\+E1\\+F2 job_dagman_splice-cat.cmd",
				"CATEGORY D0\\+E1\\+F2 \\+catS",
				"PARENT D0\\+E1\\+C2 CHILD D0\\+E1\\+D2 D0\\+E1\\+E2",
				"MAXJOBS cat0 10",
				"MAXJOBS D0\\+cat1 12",
				"MAXJOBS D0\\+D1\\+cat2 33",
				"MAXJOBS D0\\+D1\\+cat3 22",
				"MAXJOBS D0\\+E1\\+cat2 32",
				"MAXJOBS D0\\+E1\\+cat3 22",
				"MAXJOBS \\+catS 2"
				);

	foreach $check (@checklines) {
		$line = "";
		$passed = 0;

		$canopen = open(OUT,"<$rescuedag");
		if( ! (defined $canopen)) {
			CondorTest::debug("Can not open rescue DAG <$rescuedag>:$!\n",1);
			$diditpass = 0;
		}
		while(<OUT>) {
			chomp();
			$line = $_;
			if( $line =~ /$check/ ) {
				$passed = 1;
				CondorTest::debug("$rescuedag: $line\n",1);
			}
		}
		close(OUT);
	
		if($passed) {
			;
		} else {
			CondorTest::debug("failed $rescuedag: $check\n",1);
				$diditpass = 0;
		}
	}

	if($diditpass == 0) {
		die "All expected files and correct output failed\n";
	}
};

CondorTest::RegisterExitedSuccess( $testname, $success);
CondorTest::RegisterExecute($testname, $executed);
CondorTest::RegisterExitedAbnormal( $testname, $abnormal );
CondorTest::RegisterAbort( $testname, $aborted );
CondorTest::RegisterHold( $testname, $held );
CondorTest::RegisterSubmit( $testname, $submitted );

if( CondorTest::RunDagTest($testname, $cmd, 0, $dagman_args) ) {
	CondorTest::debug("$testname: SUCCESS\n",1);
	exit(0);
} else {
	die "$testname: CondorTest::RunTest() failed\n";
}
<|MERGE_RESOLUTION|>--- conflicted
+++ resolved
@@ -90,14 +90,8 @@
 			$diditpass = 0;
 		}
 		while(<OUT>) {
-<<<<<<< HEAD
-			chomp();
-			$line = $_;
-			if( $line =~ /^.*EXITING WITH STATUS 0.*$/ ) {
-=======
 			chomp;
 			if( /^*.EXITING WITH STATUS 0*.$/ ) {
->>>>>>> c7420314
 				$passed = 1;
 				CondorTest::debug("$name: $_\n",1);
 			}
