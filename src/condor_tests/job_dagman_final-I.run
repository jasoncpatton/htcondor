#! /usr/bin/env perl
##**************************************************************
##
## Copyright (C) 1990-2007, Condor Team, Computer Sciences Department,
## University of Wisconsin-Madison, WI.
## 
## Licensed under the Apache License, Version 2.0 (the "License"); you
## may not use this file except in compliance with the License.  You may
## obtain a copy of the License at
## 
##    http://www.apache.org/licenses/LICENSE-2.0
## 
## Unless required by applicable law or agreed to in writing, software
## distributed under the License is distributed on an "AS IS" BASIS,
## WITHOUT WARRANTIES OR CONDITIONS OF ANY KIND, either express or implied.
## See the License for the specific language governing permissions and
## limitations under the License.
##
##**************************************************************

# Tests DAG halt/final node combination.

use CondorTest;
use CondorUtils;

$cmd = 'job_dagman_final-I.dag';
$testdesc =  'Condor submit dag - basic final node test I - scheduler U';
$testname = "job_dagman_final-I";
$dagman_args = "-verbose";

$outfile = "job_dagman_final-I.nodes.out";
$scriptfile = "job_dagman_final-I.scripts.out";
$rescuefile = "job_dagman_final-I.dag.rescue001";
$haltfile = "job_dagman_final-I.dag.halt";
$statusfile = "job_dagman_final-I.status";

# Note: we must find these lines *in the specified order*.
@node_output_lines = ("Job for node I_A",
			"  DAG_STATUS=0",
			"  FAILED_COUNT=0",
			"  OK done with I_A",
			"Job for node I_B",
			"  DAG_STATUS=0",
			"  FAILED_COUNT=0",
			"  Halting DAG",
			"  OK done with I_B",
			"Job for node I_D",
			"  DAG_STATUS=6",
			"  FAILED_COUNT=0",
			"  OK done with I_D");

# Note: we must find these lines *in the specified order*.
@script_output_lines = ("Node I_D Pre",
			"  DAG_STATUS=6",
			"  FAILED_COUNT=0",
			"  RETURN=-1",
			"Node I_D Post",
			"  DAG_STATUS=6",
			"  FAILED_COUNT=0",
			"  RETURN=0");

<<<<<<< HEAD
@statuslines = ("JOB I_A STATUS_DONE",
	"JOB I_B STATUS_DONE",
	"JOB I_C1 STATUS_NOT_READY",
	"JOB I_C2 STATUS_PRERUN",
	"JOB I_D STATUS_DONE",
	"Nodes total: 5",
	"Nodes done: 3",
	"Nodes pre: 1",
	"Nodes queued: 0",
	"Nodes post: 0",
	"Nodes ready: 0",
	"Nodes un-ready: 1",
	"Nodes failed: 0",
	"DAG status: STATUS_DONE      \\(success\\)");
=======
# Lines must be found in order.
@statuslines = ("DagStatus = 5;.*STATUS_DONE \\(success\\)",
    "NodesTotal = 5;",
    "NodesDone = 3;",
    "NodesPre = 1;",
    "NodesQueued = 0;",
    "NodesPost = 0;",
    "NodesReady = 0;",
    "NodesUnready = 1;",
    "NodesFailed = 0;",
    "JobProcsHeld = 0;",
    "JobProcsIdle = 0;",
	"Node = \"I_A\";",
	"NodeStatus = 5;.*STATUS_DONE",
	"Node = \"I_B\";",
	"NodeStatus = 5;.*STATUS_DONE",
	"Node = \"I_C1\";",
	"NodeStatus = 0;.*STATUS_NOT_READY",
	"Node = \"I_C2\";",
	"NodeStatus = 2;.*STATUS_PRERUN",
	"Node = \"I_D\";",
	"NodeStatus = 5;.*STATUS_DONE");
>>>>>>> a8666b6c

my $killedchosen = 0;

# truly const variables in perl
sub IDLE{1};
sub HELD{5};
sub RUNNING{2};

# Get rid of any existing output files.
if (-e $outfile) {
	runcmd("rm -f $outfile");
}
if (-e $scriptfile) {
	runcmd("rm -f $scriptfile");
}
if (-e $statusfile) {
	runcmd("rm -f $statusfile");
}
runcmd("rm -f job_dagman_final-I.dag.rescue*");

# Get rid of halt file if it exists.
if (-e $haltfile) {
	runcmd("rm -f $haltfile");
}

$abnormal = sub 
{
	die "Want to see only submit, execute and successful completion\n";
};

$aborted = sub 
{
	die "Abort event NOT expected\n";
};

$held = sub 
{
	die "Held event NOT expected\n";
};

$executed = sub
{
	my %info = @_;

	CondorTest::debug("Good. We need the dag to run<$info{cluster}>\n",1);
};

$submitted = sub
{
	CondorTest::debug("submitted: This test will see submit, executing and successful completion\n",1);
};

$success = sub
{
	CondorTest::debug("executed successfully\n",1);
	CondorTest::debug("Verifying output\n",1);
	$diditpass = 1;

	# Make sure all expected lines are in the node output file, in the
	# correct order, and there aren't any "extra" lines.
	CondorTest::debug("Checking $outfile\n",1);
	open(CHECK, "<$outfile") ||
			die "Cannot open $outfile: $!\n";
	@lines = <CHECK>;
	close(CHECK);
	$max = $#node_output_lines > $#lines ? $#node_output_lines : $#lines;
	for ($lineindex = 0; $lineindex <= $max; $lineindex++) {
		$line = $lines[$lineindex];
		chomp($line);
		if ($line eq $node_output_lines[$lineindex]) {
			CondorTest::debug("$line\n", 1);
		} else {
			$diditpass = 0;
			CondorTest::debug("Mismatch at line $lineindex: expected <$node_output_lines[$lineindex]>, got <$line>\n", 1);
		}
	}

	# Make sure all expected lines are in the script output file, in the
	# correct order, and there aren't any "extra" lines.
	CondorTest::debug("Checking $scriptfile\n",1);
	open(CHECK, "<$scriptfile") ||
			die "Cannot open $scriptfile: $!\n";
	@lines = <CHECK>;
	close(CHECK);
	$max = $#script_output_lines > $#lines ? $#script_output_lines : $#lines;
	for ($lineindex = 0; $lineindex <= $max; $lineindex++) {
		$line = $lines[$lineindex];
		chomp($line);
		if ($line eq $script_output_lines[$lineindex]) {
			CondorTest::debug("$line\n", 1);
		} else {
			$diditpass = 0;
			CondorTest::debug("Mismatch at line $lineindex: expected <$script_output_lines[$lineindex]>, got <$line>\n", 1);
		}
	}

	# Check the node status file.
	$line = "";
	$passed = 0;
	$canopen = open(STATUS,"<$statusfile");
	if( ! (defined $canopen)) {
		CondorTest::debug("Can not open statusfile<$statusfile>:$!\n",1);
		$diditpass = 0;
	}
	while(<STATUS>) {
		chomp();
		$line = $_;
<<<<<<< HEAD
		for ( $ind = 0; $ind <= $#statuslines; $ind++ ) {
			$target = $statuslines[$ind];
			if( $line =~ /$target/ ) {
				CondorTest::debug("$name: $line\n",1);
				# Remove the target we just found from the array.
				splice(@statuslines, $ind, 1);
=======
		$target = $statuslines[0];
		if( $line =~ /$target/ ) {
			CondorTest::debug("$name: $line\n",1);
			# Remove the target we just found from the array.
			shift @statuslines;
			if ($#statuslines < 0) {
>>>>>>> a8666b6c
				last;
			}
		}
	}
	close(STATUS);

	if ($#statuslines >= 0) {
		CondorTest::debug("failed missing node status lines:\n");
		foreach $missing (@statuslines) {
			print "  $missing\n";
		}
		$diditpass = 0;
	}

	if (! -e $rescuefile) {
		CondorTest::debug("Expected rescue DAG $rescuefile does not exist\n");
		$diditpass = 0;
	}

	if($diditpass == 0) {
		die "All expected files and correct output failed\n";
	}
};

CondorTest::RegisterExitedSuccess( $testname, $success );
CondorTest::RegisterExecute($testname, $executed );
CondorTest::RegisterExitedAbnormal( $testname, $abnormal );
CondorTest::RegisterAbort( $testname, $aborted );
CondorTest::RegisterHold( $testname, $held );
CondorTest::RegisterSubmit( $testname, $submitted );

if( CondorTest::RunDagTest($testname, $cmd, 0, $dagman_args) ) {
	CondorTest::debug("$testname: SUCCESS\n",1);
	exit(0);
} else {
	die "$testname: CondorTest::RunTest() failed\n";
}
<|MERGE_RESOLUTION|>--- conflicted
+++ resolved
@@ -59,22 +59,6 @@
 			"  FAILED_COUNT=0",
 			"  RETURN=0");
 
-<<<<<<< HEAD
-@statuslines = ("JOB I_A STATUS_DONE",
-	"JOB I_B STATUS_DONE",
-	"JOB I_C1 STATUS_NOT_READY",
-	"JOB I_C2 STATUS_PRERUN",
-	"JOB I_D STATUS_DONE",
-	"Nodes total: 5",
-	"Nodes done: 3",
-	"Nodes pre: 1",
-	"Nodes queued: 0",
-	"Nodes post: 0",
-	"Nodes ready: 0",
-	"Nodes un-ready: 1",
-	"Nodes failed: 0",
-	"DAG status: STATUS_DONE      \\(success\\)");
-=======
 # Lines must be found in order.
 @statuslines = ("DagStatus = 5;.*STATUS_DONE \\(success\\)",
     "NodesTotal = 5;",
@@ -97,7 +81,6 @@
 	"NodeStatus = 2;.*STATUS_PRERUN",
 	"Node = \"I_D\";",
 	"NodeStatus = 5;.*STATUS_DONE");
->>>>>>> a8666b6c
 
 my $killedchosen = 0;
 
@@ -205,21 +188,12 @@
 	while(<STATUS>) {
 		chomp();
 		$line = $_;
-<<<<<<< HEAD
-		for ( $ind = 0; $ind <= $#statuslines; $ind++ ) {
-			$target = $statuslines[$ind];
-			if( $line =~ /$target/ ) {
-				CondorTest::debug("$name: $line\n",1);
-				# Remove the target we just found from the array.
-				splice(@statuslines, $ind, 1);
-=======
 		$target = $statuslines[0];
 		if( $line =~ /$target/ ) {
 			CondorTest::debug("$name: $line\n",1);
 			# Remove the target we just found from the array.
 			shift @statuslines;
 			if ($#statuslines < 0) {
->>>>>>> a8666b6c
 				last;
 			}
 		}
