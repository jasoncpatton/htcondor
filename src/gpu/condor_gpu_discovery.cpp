--- conflicted
+++ resolved
@@ -294,11 +294,7 @@
 	int opt_hetero = 0;  // don't assume properties are homogeneous
 	int opt_simulate = 0; // pretend to detect GPUs
 	int opt_config = 0;
-<<<<<<< HEAD
 	int opt_nested = 0;  // publish properties using nested ads
-	int opt_cuda_index = 0; // publish by index (I.e CUDA<N>)
-=======
->>>>>>> 27ab116b
 	int opt_uuid = -1;   // publish DetectedGPUs as a list of GPU-<uuid> rather than than CUDA<N>
 	int opt_short_uuid = -1; // use shortened uuids
 	std::list<int> dwl; // Device White List
