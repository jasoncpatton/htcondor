/***************************************************************
 *
 * Copyright (C) 1990-2013, HTCondor Team, Computer Sciences Department,
 * University of Wisconsin-Madison, WI.
 *
 * Licensed under the Apache License, Version 2.0 (the "License"); you
 * may not use this file except in compliance with the License.  You may
 * obtain a copy of the License at
 *
 *    http://www.apache.org/licenses/LICENSE-2.0
 *
 * Unless required by applicable law or agreed to in writing, software
 * distributed under the License is distributed on an "AS IS" BASIS,
 * WITHOUT WARRANTIES OR CONDITIONS OF ANY KIND, either express or implied.
 * See the License for the specific language governing permissions and
 * limitations under the License.
 *
 ***************************************************************/


#include <cstdio>
#include <cstring>
#include <cstdlib>
#include <string>
#include <vector>
#include <list>
#include <map>
#include <set>
#include <algorithm>

#include <time.h>
#include <stdarg.h> // for va_start

// For pi_dynlink.h
#ifdef WIN32
#define WIN32_LEAN_AND_MEAN
#define NOSERVICE
#define NOMCX
#define NOIME
#include <Windows.h>
#endif

#include "pi_dynlink.h"

#include "nvml_stub.h"
#include "cuda_header_doc.h"
#include "opencl_header_doc.h"
#include "cuda_device_enumeration.h"
#include "opencl_device_enumeration.h"

#include "print_error.h"

// Function taken from helper_cuda.h in the CUDA SDK
// https://github.com/NVIDIA/cuda-samples/blob/master/Common/helper_cuda.h
int ConvertSMVer2Cores(int major, int minor)
{
	// Defines for GPU Architecture types (using the SM version to determine the # of cores per SM
	typedef struct {
		int SM; // 0xMm (hexidecimal notation), M = SM Major version, and m = SM minor version
		int Cores;
	} sSMtoCores;

	sSMtoCores nGpuArchCoresPerSM[] =
	{
		{ 0x10,  8 }, // Tesla Generation (SM 1.0) G80 class
		{ 0x11,  8 }, // Tesla Generation (SM 1.1) G8x class
		{ 0x12,  8 }, // Tesla Generation (SM 1.2) G9x class
		{ 0x13,  8 }, // Tesla Generation (SM 1.3) GT200 class
		{ 0x20, 32 }, // Fermi Generation (SM 2.0) GF100 class
		{ 0x21, 48 }, // Fermi Generation (SM 2.1) GF10x class
		{ 0x30, 192}, // Kepler Generation (SM 3.0) GK10x class
		{ 0x32, 192}, // Kepler Generation (SM 3.2) GK20A class
		{ 0x35, 192}, // Kepler Generation (SM 3.5) GK11x class
		{ 0x37, 192}, // Kepler Generation (SM 3.7) GK21x class
		{ 0x50, 128}, // Maxwell Generation (SM 5.0) GM10x class
		{ 0x52, 128}, // Maxwell Generation (SM 5.2) GM20x class
		{ 0x53, 128}, // Maxwell Generation (SM 5.3) GM20x class
		{ 0x60, 64 }, // Pascal Generation (SM 6.0) GP100 class
		{ 0x61, 128}, // Pascal Generation (SM 6.1) GP10x class
		{ 0x62, 128}, // Pascal Generation (SM 6.2) GP10x class
		{ 0x70, 64 }, // Volta Generation (SM 7.0) GV100 class
		{ 0x72, 64 }, // Volta Generation (SM 7.2) GV10B class
		{ 0x75, 64 }, // Turing Generation (SM 7.5) TU1xx class
		{ 0x80, 64 }, // Ampere Generation (SM 8.0) GA100 class
		{ 0x86, 128}, // Ampere Generation (SM 8.6) GA10x class  (GeForce  RTX 3060)
		{   -1, -1 }
	};

	int index = 0;
	while (nGpuArchCoresPerSM[index].SM != -1) {
		if (nGpuArchCoresPerSM[index].SM == ((major << 4) + minor) ) {
			return nGpuArchCoresPerSM[index].Cores;
		}
		index++;
	}
	// If we don't find the values, default to the last known generation
	return nGpuArchCoresPerSM[index-1].Cores;
}

// because we don't have access to condor_utils, make a limited local version
const std::string & Format(const char * fmt, ...) {
	static std::string buffer;
	static char * temp = NULL;
	static int    max_temp = 0;

	if (! temp) { max_temp = 4096; temp = (char*)malloc(max_temp+1); }

	va_list args;
	va_start(args, fmt);
	int cch = vsnprintf(temp, max_temp, fmt, args);
	va_end (args);
	if (cch > max_temp) {
		free(temp);
		max_temp = cch+100;
		temp = (char*)malloc(max_temp+1); temp[0] = 0;
		va_start(args, fmt);
		vsnprintf(temp, max_temp, fmt, args);
		va_end (args);
	}

	temp[max_temp] = 0;
	buffer = temp;
	return buffer;
}

#ifndef MATCH_PREFIX
bool
is_arg_prefix(const char * parg, const char * pval, int must_match_length /*= 0*/) 
{
	// no matter what, at least 1 char must match
	// this also protects us from the case where parg is ""
	if (!*pval || (*parg != *pval)) return false;

	// do argument matching based on a minimum prefix. when we run out
	// of characters in parg we must be at a \0 or no match and we
	// must have matched at least must_match_length characters or no match
	int match_length = 0;
	while (*parg == *pval) {
		++match_length;
		++parg; ++pval;
		if (!*pval) break;
	}
	if (*parg) return false;
	if (must_match_length < 0) return (*pval == 0);
	return match_length >= must_match_length;
}

bool
is_arg_colon_prefix(const char * parg, const char * pval, const char ** ppcolon, int must_match_length /*= 0*/) 
{
	if (ppcolon) *ppcolon = NULL;

	// no matter what, at least 1 char must match
	// this also protects us from the case where parg is ""
	if (!*pval || (*parg != *pval)) return false;

	// do argument matching based on a minimum prefix. when we run out
	// of characters in parg we must be at a \0 or no match and we
	// must have matched at least must_match_length characters or no match
	int match_length = 0;
	while (*parg == *pval) {
		++match_length;
		++parg; ++pval;
		if (*parg == ':') {
			if (ppcolon) *ppcolon = parg;
			break;
		}
		if (!*pval) break;
	}
	if (*parg && *parg != ':') return false;
	if (must_match_length < 0) return (*pval == 0);
	return match_length >= must_match_length;
}

bool
is_dash_arg_prefix(const char * parg, const char * pval, int must_match_length /*= 0*/)
{
	if (*parg != '-') return false;
	++parg;
	// if arg begins with --, then we require an exact match for pval.
	if (*parg == '-') { ++parg; must_match_length = -1; }
	return is_arg_prefix(parg, pval, must_match_length);
}

bool
is_dash_arg_colon_prefix(const char * parg, const char * pval, const char ** ppcolon, int must_match_length /*= 0*/)
{
	if (*parg != '-') return false;
	++parg;
	// if arg begins with --, then we require an exact match for pval.
	if (*parg == '-') { ++parg; must_match_length = -1; }
	return is_arg_colon_prefix(parg, pval, ppcolon, must_match_length);
}
#endif // MATCH_PREFIX

void usage(FILE* output, const char* argv0);

// trim leading and trailing whitespace from the input string and return as a std::string.
static std::string trim(const char* str) {
	while (*str && isspace(*str)) ++str; // trim leading
	std::string tmp(str);
	int end = (int)tmp.length() - 1;
	while (end >= 0 && isspace(tmp[end])) { --end; }
	return tmp.substr(0, end + 1);
}

// returns true if pre is non-empty and str is the same as pre up to pre.size()
static bool starts_with(const std::string& str, const std::string& pre) {
	size_t cp = pre.size();
	if (cp <= 0)
		return false;

	size_t cs = str.size();
	if (cs < cp)
		return false;

	for (size_t ix = 0; ix < cp; ++ix) {
		if (str[ix] != pre[ix])
			return false;
	}
	return true;
}

static bool uuid_match(const std::string & item, const std::string & uuid) {
	if (item.find("GPU-")) {
		return item.substr(4) == uuid;
	}
	return item == uuid;
}

// split the input list on , and and put the resulting items into the whitelist after trimming leading and trailing spaces
bool addItemsToSet( const char * list, std::set<std::string> & whitelist ) {
	char * tokenizer = strdup( list );
	if( tokenizer == NULL ) {
		// Deliberately unparseable.
		fprintf( stderr, "Error: device list too long\n" );
		return false;
	}
	char * next = strtok( tokenizer, "," );
	for( ; next != NULL; next = strtok( NULL, "," ) ) {
		std::string item(trim(next));
		if ( ! item.empty()) { whitelist.insert(item); }
	}
	free( tokenizer );
	return true;
}

class DeviceWhitelist {
public:
	DeviceWhitelist() {}
	DeviceWhitelist(std::set<std::string> & combined_list) {
		for (auto item : combined_list) {
			// scan the item to see if it matches the pattern ^[A-Za-z]*[0-9]+$
			// if so, capture the numeric part as an int, otherwise treat is a GPUID rather than as an index
			const char * p = item.c_str();
			while (isalpha(*p)) { ++p; }
			if (isdigit(*p)) {
				char * endp = nullptr;
				int ix = strtol(p, &endp, 10);
				if (endp && *endp == 0) {
					by_index.insert(ix);
					continue;
				}
			}
			// not an index type entry, assume it's a prefix type entry
			// TODO: distinguish between uuids and prefixes
			by_prefix.insert(item);
		}
	}

	bool empty() { return by_index.empty() && by_prefix.empty() && by_uuid.empty(); }

	bool is_whitelisted_index(int index) {
		if (by_index.empty()) return true;
		return by_index.count(index) > 0;
	}

	bool is_whitelisted(const std::string & GPUID, int index) {
		bool match = true; // assume empty lists
		for (auto pre : by_prefix) {
			if (starts_with(GPUID, pre)) return true;
			match = false;
		}
		for (auto uuid : by_uuid) {
			if (uuid_match(GPUID, uuid)) return true;
			match = false;
		}
		if (by_index.empty()) {
			return match;
		} else {
			return by_index.count(index) > 0;
		}
	}

	// use to early out iteration,
	// we can only do this when the whitelist consists entirely of device indexes
	bool ignore_device(int index) {
		if (by_prefix.empty() && by_uuid.empty()) {
			return ! is_whitelisted_index(index);
		}
		return false;
	}

	// use this to add a MIG-GPU-<uuid> prefix to the whitelist
	void add_prefix(const std::string & GPUID) {
		by_prefix.insert(GPUID);
	}
	// use this to add MIG parent GPU uuids into the whitelist
	void add_uuid(const std::string & GPUID) {
		by_uuid.insert(GPUID);
	}

private:
	std::set<int> by_index;
	std::set<std::string> by_prefix;
	std::set<std::string> by_uuid;
};

std::string
constructGPUID( const char * opt_pre, int dev, int opt_uuid, bool has_uuid, int opt_short_uuid, std::vector< BasicProps > & enumeratedDevices ) {
	// Determine the GPU ID.
	std::string gpuID = Format( "%s%i", opt_pre, dev );

	// The -uuid and -short-uuid flags don't imply -properties.
	if( opt_uuid && has_uuid && !enumeratedDevices[dev].uuid.empty()) {
		gpuID = gpuIDFromUUID( enumeratedDevices[dev].uuid, opt_short_uuid );
	}

	return gpuID;
}

typedef std::map<std::string, std::string> KVP;
typedef std::map<std::string, KVP> MKVP;

void
setPropertiesFromDynamicProps( KVP & props, nvmlDevice_t device ) {

	unsigned int tuint;
	nvmlReturn_t result = nvmlDeviceGetFanSpeed(device,&tuint);
	if ( result == NVML_SUCCESS ) {
		props["FanSpeedPct"] = Format("%u",tuint);
	}

	result = nvmlDeviceGetPowerUsage(device,&tuint);
	if ( result == NVML_SUCCESS ) {
		props["PowerUsage_mw"] = Format("%u",tuint);
	}

	result = nvmlDeviceGetTemperature(device,NVML_TEMPERATURE_GPU,&tuint);
	if ( result == NVML_SUCCESS ) {
		props["DieTempC"] = Format("%u",tuint);
	}

	unsigned long long eccCounts;
	result = nvmlDeviceGetTotalEccErrors(device,NVML_SINGLE_BIT_ECC,NVML_VOLATILE_ECC,&eccCounts);
	if ( result == NVML_SUCCESS ) {
		props["EccErrorsSingleBit"] = Format("%llu",eccCounts);
	}
	result = nvmlDeviceGetTotalEccErrors(device,NVML_DOUBLE_BIT_ECC,NVML_VOLATILE_ECC,&eccCounts);
	if ( result == NVML_SUCCESS ) {
		props["EccErrorsDoubleBit"] = Format("%llu",eccCounts);
	}
}

void
setPropertiesFromBasicProps( KVP & props, const BasicProps & bp, int opt_extra ) {
	props["DeviceUuid"] = Format("\"%s\"", bp.uuid.c_str());
	if(! bp.name.empty()) { props["DeviceName"] = Format("\"%s\"", bp.name.c_str()); }
	if( bp.pciId[0] ) { props["DevicePciBusId"] = Format("\"%s\"", bp.pciId); }
	if( bp.ccMajor != -1 && bp.ccMinor != -1 ) { props["Capability"] = Format("%d.%d", bp.ccMajor, bp.ccMinor); }
	if( bp.ECCEnabled != -1 ) { props["ECCEnabled"] = bp.ECCEnabled ? "true" : "false"; }
	if( bp.totalGlobalMem != (size_t)-1 ) { props["GlobalMemoryMb"] = Format("%.0f", bp.totalGlobalMem / (1024.*1024.)); }

	if( opt_extra ) {
		if( bp.clockRate != -1 ) { props["ClockMhz"] = Format("%.2f", bp.clockRate * 1e-3f); }
		if( bp.multiProcessorCount > 0 ) {
			props["ComputeUnits"] = Format("%u", bp.multiProcessorCount);
		}
		if( bp.ccMajor != -1 && bp.ccMinor != -1 ) {
			props["CoresPerCU"] = Format("%u", ConvertSMVer2Cores(bp.ccMajor, bp.ccMinor));
		}
	}

	if( cudaDriverGetVersion ) {
		int driverVersion = 0;
		cudaDriverGetVersion( & driverVersion );
		props["DriverVersion"] = Format("%d.%d", driverVersion/1000, driverVersion%100);
		props["MaxSupportedVersion"] = Format("%d", driverVersion);
	}
}


int
main( int argc, const char** argv)
{
	int deviceCount = 0;
	int opt_basic = 0; // publish basic GPU properties
	int opt_extra = 0; // publish extra GPU properties.
	int opt_dynamic = 0; // publish dynamic GPU properties
	int opt_cron = 0;  // publish in a form usable by STARTD_CRON
	int opt_hetero = 0;  // don't assume properties are homogeneous
	int opt_simulate = 0; // pretend to detect GPUs
	int opt_config = 0;
	int opt_nested = 0;  // publish properties using nested ads
	int opt_uuid = -1;   // publish DetectedGPUs as a list of GPU-<uuid> rather than than CUDA<N>
	int opt_short_uuid = -1; // use shortened uuids
	std::set<std::string> whitelist; // combined whitelist from CUDA_VISIBLE_DEVICES, GPU_DEVICE_ORDINAL and/or -devices arg
	bool opt_nvcuda = false; // force use of nvcuda rather than cudart
	bool opt_cudart = false; // force use of use cudart rather than nvcuda
	bool clean_environ = true; // clean the environment before enumerating
	int opt_opencl = 0; // prefer opencl detection
	int opt_cuda_only = 0; // require cuda detection

	const char * opt_tag = "GPUs";
	const char * opt_pre = "CUDA";
	const char * opt_pre_arg = NULL;
	int opt_repeat = 0;
	int opt_divide = 0;
	int opt_packed = 0;
	const char * pcolon;
	int i;
	int dev;

	//
	// When run with CUDA_VISIBLE_DEVICES set, only report the visible
	// devices, but do so with the machine-level device indices.  The
	// easiest way to do the latter is by unsetting CUDA_VISIBLE_DEVICES.
	//
	char * cvd = getenv( "CUDA_VISIBLE_DEVICES" );
	if( cvd != NULL ) {
		if(! addItemsToSet( cvd, whitelist )) { return 1; }
	}

	// Ditto for GPU_DEVICE_ORDINAL.  If we ever handle dissimilar GPUs
	// properly (right now, the negotiator can't tell them apart), we'll
	// have to change this program to filter for specific types of GPUs.
	char * gdo = getenv( "GPU_DEVICE_ORDINAL" );
	if( gdo != NULL ) {
		if(! addItemsToSet( gdo, whitelist )) { return 1; }
	}

	//
	// Argument parsing.
	//
	for (i=1; i<argc && argv[i]; i++) {
		if (is_dash_arg_prefix(argv[i], "help", 1)) {
			opt_basic = 1; // publish basic GPU properties
			usage(stdout, argv[0]);
			return 0;
		}
		else if (is_dash_arg_prefix(argv[i], "properties", 1)) {
			opt_basic = 1; // publish basic GPU properties
		}
		else if (is_dash_arg_prefix(argv[i], "extra", 3)) {
			opt_basic = 1; // publish basic GPU properties
			opt_extra = 1; // publish extra GPU properties
		}
		else if (is_dash_arg_prefix(argv[i], "nested", 2)) {
			opt_nested = 1;
		}
		else if (is_dash_arg_prefix(argv[i], "dynamic", 3)) {
			// We need the basic properties in order to determine the
			// dynamic ones (most noticeably, the PCI bus ID).
			opt_basic = 1;
			opt_dynamic = 1;

			// Even if it made sense to ask NVML about OpenCL devices, we
			// don't get the PCI bus ID from OpenCL, so we can't determine
			// which device the dynamic properties apply to.
			opt_opencl = 0;
		}
		else if (is_dash_arg_prefix(argv[i], "cron", 4)) {
			opt_cron = 1;
		} else if (is_dash_arg_prefix(argv[i], "mixed", 3) || is_dash_arg_prefix(argv[i], "hetero", 3)) {
			opt_hetero = 1;
		}
		else if (is_dash_arg_prefix(argv[i], "opencl", -1)) {
			opt_opencl = 1;

			// See comment for the -dynamic flag.
			opt_dynamic = 0;
		}
		else if (is_dash_arg_prefix(argv[i], "cuda", -1)) {
			opt_cuda_only = 1;
		}
		else if (is_dash_arg_prefix(argv[i], "verbose", 4)) {
			g_verbose = 1;
		}
		else if (is_dash_arg_prefix(argv[i], "diagnostic", 4)) {
			g_diagnostic = 1;
		}
		else if (is_dash_arg_prefix(argv[i], "repeat", -1)) {
			if (! argv[i+1] || '-' == *argv[i+1]) {
			    // This preserves the value from -divide.
			    if( opt_repeat == 0 ) { opt_repeat = 2; }
			} else {
				opt_repeat = atoi(argv[++i]);
			}
            opt_divide = 0;
		}
		else if (is_dash_arg_prefix(argv[i], "divide", -1)) {
			if (! argv[i+1] || '-' == *argv[i+1]) {
			    // This preserves the setting from -repeat.
			    if( opt_repeat == 0 ) { opt_repeat = 2; }
			} else {
				opt_repeat = atoi(argv[++i]);
			}
			opt_divide = 1;
		}
		else if (is_dash_arg_prefix(argv[i], "packed", -1)) {
			opt_packed = 1;
		}
		else if (is_dash_arg_prefix(argv[i], "config", -1)) {
			g_config_syntax = 1;
			opt_config = 1;
		}
		else if (is_dash_arg_prefix(argv[i], "tag", 3)) {
			if (argv[i+1]) {
				opt_tag = argv[++i];
			}
		}
		else if (is_dash_arg_prefix(argv[i], "by-index", 4)) {
			opt_short_uuid = opt_uuid = 0;
		}
		else if (is_dash_arg_prefix(argv[i], "uuid", 2)) {
			opt_uuid = 1;
			opt_short_uuid = 0;
		}
		else if (is_dash_arg_prefix(argv[i], "short-uuid", -1)) {
			opt_uuid = 1;
			opt_short_uuid = 1;
		}
		else if (is_dash_arg_prefix(argv[i], "prefix", 3)) {
			if (argv[i+1]) {
				opt_pre_arg = argv[++i];
				if (strlen(opt_pre_arg) > 80) {
						// Deliberately unparseable.
						fprintf (stderr, "Error: -prefix should be less than 80 characters\n");
						return 1;
				}
			}
		}
		else if (is_dash_arg_prefix(argv[i], "device", 3)) {
			if (! argv[i+1] || '-' == *argv[i+1]) {
				// Deliberately unparseable.
				fprintf (stderr, "Error: -device requires an argument\n");
				usage(stderr, argv[0]);
				return 1;
			}
			addItemsToSet(argv[++i], whitelist);
		}
		else if (is_dash_arg_colon_prefix(argv[i], "simulate", &pcolon, 3)) {
			opt_simulate = 1;
			if (pcolon) {
				sim_index = atoi(pcolon+1);
				if (sim_index < 0 || sim_index > sim_index_max) {
					// Deliberately unparseable.
					fprintf(stderr, "Error: simulation must be in range of 0-%d\r\n", sim_index_max);
					usage(stderr, argv[0]);
					return 1;
				}
				const char * pcomma = strchr(pcolon+1,',');
				if (pcomma) { sim_device_count = atoi(pcomma+1); }
			}
		}
		else if (is_dash_arg_prefix(argv[i], "nvcuda",-1)) {
			// use nvcuda instead of cudart (option is for testing)
			opt_nvcuda = true;
		}
		else if (is_dash_arg_prefix(argv[i], "cudart", 6)) {
			// use cudart instead of nvcuda (option is for testing)
			opt_cudart = true;
		}
		else if (is_dash_arg_prefix(argv[i], "dirty-environment", 4)) {
			clean_environ = false;
		}
		else {
			fprintf(stderr, "option %s is not valid\n", argv[i]);
			usage(stderr, argv[0]);
			return 1;
		}
	}

	if (clean_environ) {
		print_error(MODE_DIAGNOSTIC_MSG, "diag: clearing environment before device enumeration\n");
	#if defined(WINDOWS)
		_putenv( "CUDA_VISIBLE_DEVICES=" );
		_putenv( "GPU_DEVICE_ORDINAL=" );
	#else
		unsetenv( "CUDA_VISIBLE_DEVICES" );
		unsetenv( "GPU_DEVICE_ORDINAL" );
	#endif
	}


	DeviceWhitelist dwl(whitelist);

	//
	// Load and prepare libraries.
	//
	dlopen_return_t cuda_handle = NULL;
	dlopen_return_t nvml_handle = NULL;
	dlopen_return_t ocl_handle = NULL;
	bool canEnumerateNVMLDevices = false;

	if( opt_simulate ) {
		setSimulatedCUDAFunctionPointers();
		canEnumerateNVMLDevices = setSimulatedNVMLFunctionPointers();
	} else {
		cuda_handle = setCUDAFunctionPointers( opt_nvcuda, opt_cudart, false );
		if( cuda_handle && !opt_cudart ) {
			if( cuInit ) {
				CUresult r = cuInit(0);
				if( r != CUDA_SUCCESS ) {
					if( r == CUDA_ERROR_NO_DEVICE ) {
						print_error(MODE_DIAGNOSTIC_MSG, "diag: cuInit found no CUDA-capable devices. code=%d\n", r);
					} else {
						print_error(MODE_ERROR, "Error: cuInit returned %d\n", r);
					}

					dlclose( cuda_handle );
					cuda_handle = NULL;
					cuDeviceGetCount = NULL; // no longer safe to call this.
				}
			}
		}

		nvml_handle = setNVMLFunctionPointers();
		if(! nvml_handle) {
			// this is a failure if -dynamic is set, but not otherwise
			print_error(opt_dynamic ? MODE_ERROR : MODE_DIAGNOSTIC_MSG,
				"# Unable to load NVML; will not discover dynamic properties or MIG instances.\n" );
		} else {
			nvmlReturn_t r = nvmlInit();
			if( r != NVML_SUCCESS ) {
				print_error(MODE_ERROR, "Warning: nvmlInit() failed with error %d; will not discover dynamic properties or MIG instances.\n", r );
				dlclose( nvml_handle );
				nvml_handle = NULL;
			}
		}
		canEnumerateNVMLDevices = nvml_handle != NULL;

		if(! opt_cuda_only) {
			ocl_handle = setOCLFunctionPointers();
		}
	}

	//
	// Determine if we can find any devices before proceeding.
	//
	if( cuDeviceGetCount && cuDeviceGetCount( & deviceCount ) != cudaSuccess ) {
		deviceCount = 0;
	}

	// We assume here that at least one CUDA device exists if any MIG
	// devices exist.

	if( ocl_handle && (deviceCount == 0 || opt_opencl) ) {
		ocl_GetDeviceCount( & deviceCount );
		opt_pre = "OCL";
		// opencl devices have no uuid
		if (opt_uuid < 0) { opt_short_uuid = opt_uuid = 0; }
	}

	if( deviceCount == 0 ) {
		if (! opt_cron) fprintf(stdout, "Detected%s=0\n", opt_tag);
		if (opt_config) fprintf(stdout, "NUM_DETECTED_%s=0\n", opt_tag);
		return 0;
	}


	// Set the device prefix.
	if( opt_pre_arg ) { opt_pre = opt_pre_arg; }


	// We're doing it this way so that we can share the device-enumeration
	// logic between condor_gpu_discovery and condor_gpu_utilization.
	std::set< std::string > migDevices;
	std::map< std::string, int > cudaDevices;
	std::vector< BasicProps > nvmlDevices;
	std::vector< BasicProps > enumeratedDevices;
	if(! opt_opencl) {
		if (cuDeviceGetCount && ! enumerateCUDADevices(enumeratedDevices)) {
			const char * problem = "Failed to enumerate GPU devices";
			fprintf( stderr, "# %s, aborting.\n", problem );
			fprintf( stdout, "condor_gpu_discovery_error = \"%s\"\n", problem );
			return 1;
		}

		//
		// We have to report NVML devices, because enabling MIG on any
		// GPU prevents CUDA from reporting any MIG-capable GPU, even
		// if we wouldn't otherwise report it because it hasn't enabled
		// MIG.  Since don't know if that applies to non-MIG-capable GPUs,
		// we will record all the UUIDs we found via CUDA and skip them when
		// reporting the devices we found via NVML.
		//
		bool shouldEnumerateNVMLDevices = true;
		for (dev = 0; dev < (int)enumeratedDevices.size(); ++dev) {
			if (enumeratedDevices[dev].uuid.empty()) {
				if (opt_uuid) {
					const char * problem = "Not enumerating NVML devices because a CUDA device has no UUID.  This usually means you should upgrade your CUDA libaries.";
					fprintf( stderr, "# %s\n", problem );
					// print this warning to stdout as a key=value pair so it parses as a classad attribute
					fprintf(stdout, "condor_gpu_discovery_error = \"%s\"\n", problem);
				}
				// if we are defaulting to UUID, but the device has no UUID, switch the default to -by-index
				if (opt_uuid < 0) {
					opt_short_uuid = opt_uuid = 0;
				}
				shouldEnumerateNVMLDevices = false;
			} else {
				// for later NVML enumeration, we need a map of cuda device uuid to index
				cudaDevices[enumeratedDevices[dev].uuid] = dev;
			}
		}

		if( shouldEnumerateNVMLDevices && canEnumerateNVMLDevices ) {
			nvmlReturn_t r = enumerateNVMLDevices(nvmlDevices);
			if(r != NVML_SUCCESS) {
				const char * problem = "Failed to enumerate MIG devices";
				fprintf( stderr, "# %s (%d: %s)\n", problem, r, nvmlErrorString(r) );
				fprintf( stdout, "condor_gpu_discovery_error = \"%s\"\n", problem );
				return 1;
			}

			if( NVML_SUCCESS != getMIGParentDeviceUUIDs( migDevices ) ) {
				const char * problem = "Failed to enumerate MIG parent devices";
				fprintf( stderr, "# %s (%d: %s)\n", problem, r, nvmlErrorString(r) );
				fprintf( stdout, "condor_gpu_discovery_error = \"%s\"\n", problem );
				return 1;
			}

			for( auto parentUUID : migDevices ) {
				print_error(MODE_DIAGNOSTIC_MSG, "diag: MIG parent uuid: %s\n", parentUUID.c_str());
			}
		}
	}


	//
	// we will build an array of key=value pairs to hold properties of each device
	// we build the whole list before showing anything so we can decide whether
	// we are looking at a homogenous or heterogeneous pool
	//
	MKVP dev_props;
	KVP common; // props that have a common value for all GPUS will be set in this collection

	std::string detected_gpus;
	int filteredDeviceCount = 0;
	for( dev = 0; dev < deviceCount; ++dev ) {

		// Skip devices not on the whitelist, this skips nothing when the whitelist is not index based
		if( dwl.ignore_device(dev) ) {
			print_error(MODE_DIAGNOSTIC_MSG, "diag: skipping %d uuid=%s during CUDA enumeration because of index\n",
				dev, enumeratedDevices[dev].uuid.empty() ? "<none>" : enumeratedDevices[dev].uuid.c_str());
			continue;
		}

		// check device against the uuid whitelist
		bool has_uuid = dev < (int)enumeratedDevices.size() && ! enumeratedDevices[dev].uuid.empty();
		if (has_uuid) {
			std::string id = gpuIDFromUUID( enumeratedDevices[dev].uuid, false );
			if ( ! dwl.is_whitelisted(id, dev)) {
				print_error(MODE_DIAGNOSTIC_MSG, "diag: skipping %d GPUid=%s during CUDA enumeration because of whitelist\n",
					dev, id.c_str());
				continue;
			}
		}

		std::string gpuID = constructGPUID(opt_pre, dev, opt_uuid, has_uuid, opt_short_uuid, enumeratedDevices);

		// Skip devices which have MIG instances associated with them.
		if(!migDevices.empty()) {
			// The "UUIDs" from NVML have "GPU-" as a prefix.
			std::string id = "GPU-" + enumeratedDevices[dev].uuid;
			if( migDevices.find( id ) != migDevices.end() ) {
				print_error(MODE_DIAGNOSTIC_MSG, "diag: skipping %d GPUid=%s during CUDA enumeration because it is MIG parent\n",
					dev, id.c_str());
				if ( ! dwl.empty() && dwl.is_whitelisted_index(dev)) {
					// if there is a whitelist, and this is a GPU whitelisted by index
					// add it to the whitelist by uuid and by prefix
					// prefix is so that MIG devices of type MIG-GPU-<uuid>/<x>/<y> are whitelisted
					std::string migpre = "MIG-" + id;
					print_error(MODE_DIAGNOSTIC_MSG, "diag: adding %s as prefix to whitelist\n", migpre.c_str());
					dwl.add_prefix(migpre);
					dwl.add_uuid(enumeratedDevices[dev].uuid);
				}
				continue;
			}
		}

		if (! detected_gpus.empty()) { detected_gpus += ", "; }
		detected_gpus += gpuID;
		++filteredDeviceCount;

		if(! opt_basic) { continue; }

		dev_props[gpuID].clear();

		KVP & props = dev_props.find(gpuID)->second;

		if(! enumeratedDevices.empty()) {
			// Report CUDA properties.
			BasicProps bp = enumeratedDevices[dev];
			setPropertiesFromBasicProps( props, bp, opt_extra );

			// Not sure what this does, actually.
			if( dev < g_cl_cCuda ) {
				cl_device_id did = cl_gpu_ids[g_cl_ixFirstCuda + dev];
				std::string fullver;
				if (CL_SUCCESS == oclGetInfo(did, CL_DEVICE_VERSION, fullver)) {
					size_t ix = fullver.find_first_of(' '); // skip OpenCL
					std::string vervend = fullver.substr(ix+1);
					ix = vervend.find_first_of(' ');
					std::string ver = vervend.substr(0, ix); // split version from vendor info.
					props["OpenCLVersion"] = ver;
				}
			}
		} else {
			// Report OpenCL properties.
			cl_device_id did = cl_gpu_ids[dev];

			std::string val;
			if (CL_SUCCESS == oclGetInfo(did, CL_DEVICE_NAME, val)) {
				props["DeviceName"] = Format("\"%s\"", val.c_str());
			}

			unsigned long long mem_bytes = 0;
			if (CL_SUCCESS == oclGetInfo(did, CL_DEVICE_GLOBAL_MEM_SIZE, mem_bytes)) {
				props["GlobalMemoryMb"] = Format("%.0f", mem_bytes/(1024.*1024.));
			}

			int ecc_enabled = 0;
			if (CL_SUCCESS == oclGetInfo(did, CL_DEVICE_ERROR_CORRECTION_SUPPORT, ecc_enabled)) {
				props["ECCEnabled"] = ecc_enabled ? "true" : "false";
			}

			if (CL_SUCCESS == oclGetInfo(did, CL_DEVICE_VERSION, val)) {
				size_t ix = val.find_first_of(' '); // skip OpenCL
				std::string vervend = val.substr(ix+1);
				ix = vervend.find_first_of(' ');
				std::string ver = vervend.substr(0, ix); // split version from vendor info.
				props["OpenCLVersion"] = ver;
			}

			if (opt_extra) {
				unsigned int cus = 0;
				if (CL_SUCCESS == oclGetInfo(did, CL_DEVICE_MAX_COMPUTE_UNITS, cus)) {
					props["ComputeUnits"] = Format("%u", cus);
				}

				unsigned int clock_mhz;
				if (CL_SUCCESS == oclGetInfo(did, CL_DEVICE_MAX_CLOCK_FREQUENCY, clock_mhz)) {
					props["ClockMhz"] = Format("%u", clock_mhz);
				}
			} /* end if reporting extra OpenCL properties */
		} /* end if reporting OpenCL properties */
	} /* end enumerated device loop */

	//
	// Construct the properties for NVML devices.  This includes MIG devices
	// and any non-MIG NVML device we found that isn't either (a) a parent of
	// a MIG device or (b) a CUDA device we've already included.
	//
	for( const BasicProps & bp : nvmlDevices ) {

		// NVML "uuid" field is not actually a uuid.  depending on the driver version it may be
		// GPU-<uuid>,  MIG-GPU-<uuid>/<migid>/<cid>, or MIG-<uuid>
		// the first type of "uuid" should be a match for a GPU we already enumerated via CUDA
		// the second two are various forms of MIG devices,
		// the first form for driver version < 470, the second form for driver version >= 470
		std::string uuid(bp.uuid);
		if (uuid.find("MIG-") == 0) { uuid = uuid.substr(4); }
		if (uuid.find("GPU-") == 0) { uuid = uuid.substr(4); }
		// skip devices we already enumerated as cuda devices (even if we skipped them because of a whitelist)
		if( cudaDevices.find( uuid ) != cudaDevices.end() ) {
			print_error(MODE_DIAGNOSTIC_MSG, "diag: skipping uuid=%s during nvml enumeration because it matches CUDA%d\n",
				bp.uuid.c_str(), cudaDevices[uuid]);
			continue;
		}
		// TODO: track parent UUID of MIG devices and whitelist them if the parent is whitelisted.
		// this is needed for MIG devices that have their own uuid (driver 470 and later)
		// TODO: handle the case where whitelist is of the form <X>:<Y> where X is GPU index and Y is MIG index
		if ( ! dwl.is_whitelisted(bp.uuid, -1)) {
			print_error(MODE_DIAGNOSTIC_MSG, "diag: skipping uuid=%s during nvml enumeration because of whitelist\n", bp.uuid.c_str());
			continue;
		}

		// skip devices known to be parents of MIGs since these devices can't actually be used
		if( migDevices.find( bp.uuid ) != migDevices.end() ) {
			print_error(MODE_DIAGNOSTIC_MSG, "diag: skipping MIG parent %s during nvml enumeration\n", bp.uuid.c_str());
			continue;
		}

		print_error(MODE_DIAGNOSTIC_MSG, "diag: adding device uuid=%s which was not found during CUDA enum\n", bp.uuid.c_str());

		std::string gpuID = gpuIDFromUUID( bp.uuid, opt_short_uuid );
		if (! detected_gpus.empty()) { detected_gpus += ", "; }
		detected_gpus += gpuID;
		++filteredDeviceCount;

		dev_props[gpuID].clear();
		if(! opt_basic) { continue; }

		KVP & props = dev_props.find(gpuID)->second;
		setPropertiesFromBasicProps( props, bp, opt_extra );
	}

	// check for device homogeneity so we can print out simpler
	// config/device attributes. we do this before we set dynamic props
	// so that dynamic props never end up in the common collection
	if (opt_basic) {
		if (! opt_hetero && ! dev_props.empty()) {
			const KVP & dev0 = dev_props.begin()->second;
			for (KVP::const_iterator it = dev0.begin(); it != dev0.end(); ++it) {
				bool all_match = true;
				MKVP::const_iterator mit = dev_props.begin();
				while (++mit != dev_props.end()) {
					const KVP & devN = mit->second;
					KVP::const_iterator pair = devN.find(it->first);
					if (pair == devN.end() || pair->second != it->second) {
						all_match = false;
					}
					if (! all_match) break;
				}
				if (all_match) {
					common[it->first] = it->second;
				}
			}
		}
	}

	//
	// Dynamic properties
	//
	if (opt_dynamic) {

		// Dynamic properties for CUDA devices
		for (dev = 0; dev < deviceCount; ++dev) {
#if 1
			if( dwl.ignore_device(dev) ) {
				continue;
			}

			// in case we have a whitelist of GPUid's or uuids, construct the full uuid
			// and check it against the whitelist
			if( opt_uuid && !opt_opencl && !enumeratedDevices[dev].uuid.empty()) {
				std::string id = gpuIDFromUUID( enumeratedDevices[dev].uuid, false );
				if ( ! dwl.is_whitelisted(id, dev)) {
					continue;
				}
			}

			// skip devices that have active MIG children
			const std::string & UUID = enumeratedDevices[dev].uuid;
			if( migDevices.find( UUID ) != migDevices.end() ) {
				continue;
			}
#else

			if ((!dwl.empty()) && std::find(dwl.begin(), dwl.end(), dev) == dwl.end()) {
				continue;
			}

			const std::string & UUID = enumeratedDevices[dev].uuid;
			if (migDevices.find(UUID) != migDevices.end()) {
				// fprintf( stderr, "[dynamic CUDA properties] Skipping MIG parent device %s.\n", UUID.c_str() );
				continue;
			}
#endif
			// Determine the GPU ID.
			std::string gpuID = constructGPUID(opt_pre, dev, opt_uuid, opt_opencl, opt_short_uuid, enumeratedDevices);

			nvmlDevice_t device;
			if (NVML_SUCCESS != findNVMLDeviceHandle(enumeratedDevices[dev].uuid, & device)) {
				continue;
			}

			KVP & props = dev_props.find(gpuID)->second;
			setPropertiesFromDynamicProps(props, device);
		}

		// Dynamic properties for NVML devices
		for (auto bp : nvmlDevices) {
			std::string uuid(bp.uuid);
			if (uuid.find("MIG-") == 0) { uuid = uuid.substr(4); }
			if (uuid.find("GPU-") == 0) { uuid = uuid.substr(4); }
			if (cudaDevices.find(uuid) != cudaDevices.end()) {
				// fprintf( stderr, "[dynamic NVML properties] Skipping CUDA device %s.\n", bp.uuid.c_str() );
				continue;
			}

			nvmlDevice_t device;
			if (NVML_SUCCESS != findNVMLDeviceHandle(bp.uuid, & device)) {
				// fprintf( stderr, "[dynamic NVML properties] Skipping NVML device %s because I can't find its handle.\n", bp.uuid.c_str() );
				continue;
			}

			std::string gpuID = gpuIDFromUUID(bp.uuid, opt_short_uuid);
			auto gt = dev_props.find(gpuID);
			if (gt != dev_props.end()) {
				KVP & props = gt->second;
				setPropertiesFromDynamicProps(props, device);
			}
		}
	}

	//
	// If the user requested it, adjust detected_gpus.
	//
	if( opt_repeat ) {
		std::string original_detected_gpus = detected_gpus;

		if( opt_packed == 0 ) {
			for( int i = 1; i < opt_repeat; ++i ) {
				detected_gpus += ", " + original_detected_gpus;
			}
		} else {
			// We could try to do this via the data structures, but we don't
			// actually record the UUIDs anywhere other than a data structure
			// keyed by the UUID...
			detected_gpus.clear();

			size_t left = 0, delim = 0;
			do {
				delim = original_detected_gpus.find( ", ", left );

				// If delim is std::string::npos, this code will break if
				// original_detected_gpus is almost 2^64 characters long.
				// I'm not worried.
				std::string id = original_detected_gpus.substr( left, delim - left );
				if(! detected_gpus.empty()) { detected_gpus += ", "; }
				detected_gpus += id;
				for( int i = 1; i < opt_repeat; ++i ) {
					detected_gpus += ", " + id;
				}

				if( delim == std::string::npos ) { break; }
				left = delim + 2;
			} while( true );
		}

		// ... and the amount of reported memory per device.
		if( opt_divide ) {
			for (MKVP::iterator mit = dev_props.begin(); mit != dev_props.end(); ++mit) {
				if (mit->second.empty()) continue;

				int global_memory = 0;
				for (KVP::iterator it = mit->second.begin(); it != mit->second.end(); ++it) {
					if( it->first == "GlobalMemoryMb" ) {
						global_memory = std::stoi( it->second );
						it->second = std::to_string(global_memory / opt_repeat);
					}
				}
				if(global_memory != 0) {
					mit->second["DeviceMemoryMb"] = std::to_string(global_memory);
				}
			}
		}
	}


	if (! opt_cron) {
		fprintf(stdout, opt_config ? "Detected%s=%s\n" : "Detected%s=\"%s\"\n", opt_tag, detected_gpus.c_str());
	}

	if (opt_config) {
		fprintf(stdout, "NUM_DETECTED_%s=%d\n", opt_tag, filteredDeviceCount);
	}


	// now print out device properties.
	if (opt_basic) {
		if (! common.empty()) {
			if (opt_nested) {
				printf("Common=[ ");
				for (KVP::const_iterator it = common.begin(); it != common.end(); ++it) {
					printf("%s=%s; ", it->first.c_str(), it->second.c_str());
				}
				printf("]\n");
			} else
			for (KVP::const_iterator it = common.begin(); it != common.end(); ++it) {
				printf("%s%s=%s\n", opt_pre, it->first.c_str(), it->second.c_str());
			}
		}
		for (MKVP::const_iterator mit = dev_props.begin(); mit != dev_props.end(); ++mit) {
			if (mit->second.empty()) continue;
			std::string attrpre(mit->first.c_str());
			std::replace(attrpre.begin(), attrpre.end(), '-', '_');
			std::replace(attrpre.begin(), attrpre.end(), '/', '_');
			if (opt_nested) {
				printf("%s=[ id=\"%s\"; ", attrpre.c_str(), mit->first.c_str());
				for (KVP::const_iterator it = mit->second.begin(); it != mit->second.end(); ++it) {
					if (common.find(it->first) != common.end()) continue;
					printf("%s=%s; ", it->first.c_str(), it->second.c_str());
				}
				printf("]\n");
			} else
			for (KVP::const_iterator it = mit->second.begin(); it != mit->second.end(); ++it) {
				if (common.find(it->first) != common.end()) continue;
				printf("%s%s=%s\n", attrpre.c_str(), it->first.c_str(), it->second.c_str());
			}
		}
	}

<<<<<<< HEAD
=======

	//
	// Dynamic properties
	//
	if(! opt_dynamic) { return 0; }

	// Dynamic properties for CUDA devices
	for( dev = 0; dev < deviceCount; ++dev ) {
		if( dwl.ignore_device(dev) ) {
			continue;
		}

		bool has_uuid = dev < (int)enumeratedDevices.size() && ! enumeratedDevices[dev].uuid.empty();

		// in case we have a whitelist of GPUid's or uuids, construct the full uuid
		// and check it against the whitelist
		if( opt_uuid && has_uuid && !enumeratedDevices[dev].uuid.empty()) {
			std::string id = gpuIDFromUUID( enumeratedDevices[dev].uuid, false );
			if ( ! dwl.is_whitelisted(id, dev)) {
				continue;
			}
		}

		// skip devices that have active MIG children
		if (has_uuid) {
			const std::string & UUID = enumeratedDevices[dev].uuid;
			if( migDevices.find( UUID ) != migDevices.end() ) {
				continue;
			}
		}

			// Determine the GPU ID.
		std::string gpuID = constructGPUID(opt_pre, dev, opt_uuid, has_uuid, opt_short_uuid, enumeratedDevices);

		nvmlDevice_t device;
		if(NVML_SUCCESS != findNVMLDeviceHandle(enumeratedDevices[dev].uuid, & device)) {
			continue;
		}

		printDynamicProperties( gpuID, device );
	}

	// Dynamic properties for NVML devices
	for( auto bp : nvmlDevices ) {
		if( cudaDevices.find( bp.uuid ) != cudaDevices.end() ) {
			continue;
		}

		nvmlDevice_t device;
		if(NVML_SUCCESS != findNVMLDeviceHandle(bp.uuid, & device)) {
			continue;
		}

		std::string gpuID = gpuIDFromUUID( bp.uuid, opt_short_uuid );
		printDynamicProperties( gpuID, device );
	}


>>>>>>> 1061ab37
	//
	// Clean up on the way out.
	//
	if( nvml_handle ) {
		nvmlShutdown();
		dlclose( nvml_handle );
	}
	if( cuda_handle ) { dlclose( cuda_handle ); }

	return 0;
}

void usage(FILE* out, const char * argv0)
{
	fprintf(out, "Usage: %s [options]\n", argv0);
	fprintf(out, "Where options are:\n"
		"    -properties       Include basic GPU device properties useful for matchmaking\n"
		"    -extra            Include extra GPU device properties\n"
		"    -dynamic          Include dynamic GPU device properties\n"
		"    -mixed            Assume mixed GPU configuration\n"
//		"    -nested           Print properties using nested ClassAds\n"
		"    -device <N>       Include properties only for GPU device N\n"
		"    -tag <string>     use <string> as resource tag, default is GPUs\n"
		"    -prefix <string>  use <string> as property prefix, default is CUDA or OCL\n"
		"    -cuda             Detection via CUDA only, ignore OpenCL devices\n"
		"    -opencl           Prefer detection via OpenCL rather than CUDA\n"
		"    -uuid             Use GPU uuid instead of index as GPU id\n"
		"    -short-uuid       Use first 8 characters of GPU uuid as GPU id (default)\n"
		"    -by-index         Use GPU index as the GPU id\n"
		"    -simulate[:D[,N]] Simulate detection of N devices of type D\n"
		"           where D is 0 - GeForce GT 330, default N=1\n"
		"                      1 - GeForce GTX 480, default N=2\n"
		"    -config           Output in HTCondor config syntax\n"
		"    -repeat [<N>]     Repeat list of detected GPUs N (default 2) times\n"
		"                      (e.g., DetectedGPUS = \"CUDA0, CUDA1, CUDA0, CUDA1\")\n"
		"    -divide [<N>]     As -repeat, but divide GlobalMemoryMb by N.\n"
		"                      With both -repeat and -divide:\n"
		"                        the last flag wins,\n"
		"                        but the default won't reset an explicit N.\n"
		"    -packed           When repeating, repeat each GPU, not the whole list\n"
		"                      (e.g., DetectedGPUs = \"CUDA0, CUDA0, CUDA1, CUDA1\")\n"
		"    -cron             Output for use as a STARTD_CRON job, use with -dynamic\n"
		"    -help             Show this screen and exit\n"
		"    -verbose          Show detection progress\n"
		//"    -diagnostic       Show detection diagnostic information\n"
		//"    -nvcuda           Use nvcuda rather than cudarl for detection\n"
		//"    -cudart           Use cudart rather than nvcuda for detection\n"
		"\n"
	);
}
<|MERGE_RESOLUTION|>--- conflicted
+++ resolved
@@ -938,14 +938,15 @@
 
 		// Dynamic properties for CUDA devices
 		for (dev = 0; dev < deviceCount; ++dev) {
-#if 1
 			if( dwl.ignore_device(dev) ) {
 				continue;
 			}
 
+			bool has_uuid = dev < (int)enumeratedDevices.size() && ! enumeratedDevices[dev].uuid.empty();
+
 			// in case we have a whitelist of GPUid's or uuids, construct the full uuid
 			// and check it against the whitelist
-			if( opt_uuid && !opt_opencl && !enumeratedDevices[dev].uuid.empty()) {
+			if( opt_uuid && has_uuid ) {
 				std::string id = gpuIDFromUUID( enumeratedDevices[dev].uuid, false );
 				if ( ! dwl.is_whitelisted(id, dev)) {
 					continue;
@@ -953,24 +954,16 @@
 			}
 
 			// skip devices that have active MIG children
-			const std::string & UUID = enumeratedDevices[dev].uuid;
-			if( migDevices.find( UUID ) != migDevices.end() ) {
-				continue;
-			}
-#else
-
-			if ((!dwl.empty()) && std::find(dwl.begin(), dwl.end(), dev) == dwl.end()) {
-				continue;
-			}
-
-			const std::string & UUID = enumeratedDevices[dev].uuid;
-			if (migDevices.find(UUID) != migDevices.end()) {
-				// fprintf( stderr, "[dynamic CUDA properties] Skipping MIG parent device %s.\n", UUID.c_str() );
-				continue;
-			}
-#endif
+			if (has_uuid) {
+				// The "UUIDs" from NVML have "GPU-" as a prefix.
+				std::string id = "GPU-" + enumeratedDevices[dev].uuid;
+				if( migDevices.find( id ) != migDevices.end() ) {
+					continue;
+				}
+			}
+
 			// Determine the GPU ID.
-			std::string gpuID = constructGPUID(opt_pre, dev, opt_uuid, opt_opencl, opt_short_uuid, enumeratedDevices);
+			std::string gpuID = constructGPUID(opt_pre, dev, opt_uuid, has_uuid, opt_short_uuid, enumeratedDevices);
 
 			nvmlDevice_t device;
 			if (NVML_SUCCESS != findNVMLDeviceHandle(enumeratedDevices[dev].uuid, & device)) {
@@ -1104,67 +1097,6 @@
 		}
 	}
 
-<<<<<<< HEAD
-=======
-
-	//
-	// Dynamic properties
-	//
-	if(! opt_dynamic) { return 0; }
-
-	// Dynamic properties for CUDA devices
-	for( dev = 0; dev < deviceCount; ++dev ) {
-		if( dwl.ignore_device(dev) ) {
-			continue;
-		}
-
-		bool has_uuid = dev < (int)enumeratedDevices.size() && ! enumeratedDevices[dev].uuid.empty();
-
-		// in case we have a whitelist of GPUid's or uuids, construct the full uuid
-		// and check it against the whitelist
-		if( opt_uuid && has_uuid && !enumeratedDevices[dev].uuid.empty()) {
-			std::string id = gpuIDFromUUID( enumeratedDevices[dev].uuid, false );
-			if ( ! dwl.is_whitelisted(id, dev)) {
-				continue;
-			}
-		}
-
-		// skip devices that have active MIG children
-		if (has_uuid) {
-			const std::string & UUID = enumeratedDevices[dev].uuid;
-			if( migDevices.find( UUID ) != migDevices.end() ) {
-				continue;
-			}
-		}
-
-			// Determine the GPU ID.
-		std::string gpuID = constructGPUID(opt_pre, dev, opt_uuid, has_uuid, opt_short_uuid, enumeratedDevices);
-
-		nvmlDevice_t device;
-		if(NVML_SUCCESS != findNVMLDeviceHandle(enumeratedDevices[dev].uuid, & device)) {
-			continue;
-		}
-
-		printDynamicProperties( gpuID, device );
-	}
-
-	// Dynamic properties for NVML devices
-	for( auto bp : nvmlDevices ) {
-		if( cudaDevices.find( bp.uuid ) != cudaDevices.end() ) {
-			continue;
-		}
-
-		nvmlDevice_t device;
-		if(NVML_SUCCESS != findNVMLDeviceHandle(bp.uuid, & device)) {
-			continue;
-		}
-
-		std::string gpuID = gpuIDFromUUID( bp.uuid, opt_short_uuid );
-		printDynamicProperties( gpuID, device );
-	}
-
-
->>>>>>> 1061ab37
 	//
 	// Clean up on the way out.
 	//
