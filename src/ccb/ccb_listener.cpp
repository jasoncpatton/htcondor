/***************************************************************
 *
 * Copyright (C) 1990-2007, Condor Team, Computer Sciences Department,
 * University of Wisconsin-Madison, WI.
 * 
 * Licensed under the Apache License, Version 2.0 (the "License"); you
 * may not use this file except in compliance with the License.  You may
 * obtain a copy of the License at
 * 
 *    http://www.apache.org/licenses/LICENSE-2.0
 * 
 * Unless required by applicable law or agreed to in writing, software
 * distributed under the License is distributed on an "AS IS" BASIS,
 * WITHOUT WARRANTIES OR CONDITIONS OF ANY KIND, either express or implied.
 * See the License for the specific language governing permissions and
 * limitations under the License.
 *
 ***************************************************************/

#include "condor_common.h"
#include "condor_config.h"
#include "ccb_listener.h"
#include "subsystem_info.h"

static const int CCB_TIMEOUT = 300;

CCBListener::CCBListener(char const *ccb_address):
	m_ccb_address(ccb_address),
	m_sock(NULL),
	m_waiting_for_connect(false),
	m_waiting_for_registration(false),
	m_registered(false),
	m_reconnect_timer(-1),
	m_heartbeat_timer(-1),
	m_heartbeat_interval(0),
	m_last_contact_from_peer(0),
	m_heartbeat_disabled(false),
	m_heartbeat_initialized(false)
{
}

CCBListener::~CCBListener()
{
	if( m_sock ) {
		daemonCore->Cancel_Socket( m_sock );
		delete m_sock;
	}
	if( m_reconnect_timer != -1 ) {
		daemonCore->Cancel_Timer( m_reconnect_timer );
	}
	StopHeartbeat();
}

void
CCBListener::InitAndReconfig()
{
	int new_heartbeat_interval = param_integer("CCB_HEARTBEAT_INTERVAL",1200,0);
	if( new_heartbeat_interval != m_heartbeat_interval ) {
		if( new_heartbeat_interval < 30 && new_heartbeat_interval > 0 ) {
			new_heartbeat_interval = 30;
				// CCB server doesn't expect a high rate of unsolicited
				// input from us
			dprintf(D_ALWAYS,
					"CCBListener: using minimum heartbeat interval of %ds\n",
					new_heartbeat_interval);
		}
		m_heartbeat_interval = new_heartbeat_interval;
		if( m_heartbeat_initialized ) {
			RescheduleHeartbeat();
		}
	}
}

bool
CCBListener::RegisterWithCCBServer(bool blocking)
{
	ClassAd msg;

	if( m_waiting_for_connect || m_reconnect_timer != -1 || m_waiting_for_registration || m_registered) {
			// already registered or being registered
		return m_registered;
	}

	msg.Assign( ATTR_COMMAND, CCB_REGISTER );
	if( !m_ccbid.IsEmpty() ) {
		// we are reconnecting; trying to preserve ccbid so that prospective
		// clients with stale information can still contact us
		msg.Assign( ATTR_CCBID, m_ccbid.Value() );
		msg.Assign( ATTR_CLAIM_ID, m_reconnect_cookie.Value() );
	}

		// for debugging purposes only, identify ourselves to the CCB server
	MyString name;
	name.sprintf("%s %s",get_mySubSystem()->getName(),daemonCore->publicNetworkIpAddr());
	msg.Assign( ATTR_NAME, name.Value() );

	bool success = SendMsgToCCB(msg,blocking);
	if( success ) {
		if( blocking ) {
			success = ReadMsgFromCCB();
		}
		else {
			// now we wait for CCB server to respond with our CCBID
			m_waiting_for_registration = true;
		}
	}
	return success;
}

bool
CCBListener::SendMsgToCCB(ClassAd &msg,bool blocking)
{
	if( !m_sock ) {
		Daemon ccb(DT_COLLECTOR,m_ccb_address.Value());

		int cmd = -1;
		msg.LookupInteger( ATTR_COMMAND, cmd );
		if( cmd != CCB_REGISTER ) {
			dprintf(D_ALWAYS,"CCBListener: no connection to CCB server %s"
					" when trying to send command %d\n",
					m_ccb_address.Value(), cmd );
			return false;
		}

		// Specifying USE_TMP_SEC_SESSION to force a fresh security
		// session.  Otherwise we can end up in a catch-22 where we
		// are trying to reconnect to the CCB server and we try to use
		// a cached security session which is no longer valid, but our
		// CCB server cannot send us the invalidation message because
		// we are trying to reconnect to it.  Expring this session
		// right away is also a good idea, because if we are just
		// starting up, the return address associated with it will not
		// have any CCB information attached, which again means that
		// the CCB server has no way to invalidate it.

		if( blocking ) {
			m_sock = ccb.startCommand( cmd, Stream::reli_sock, CCB_TIMEOUT, NULL, NULL, false, USE_TMP_SEC_SESSION );
			if( m_sock ) {
				Connected();
			}
			else {
				Disconnected();
				return false;
			}
		}
		else if( !m_waiting_for_connect ) {
			m_sock = ccb.makeConnectedSocket(Stream::reli_sock, CCB_TIMEOUT, 0, NULL, true /*nonblocking*/ );
			m_waiting_for_connect = true;
			incRefCount(); // do not let ourselves be deleted until called back
			ccb.startCommand_nonblocking( cmd, m_sock, CCB_TIMEOUT, NULL, CCBListener::CCBConnectCallback, this, NULL, false, USE_TMP_SEC_SESSION );
			return false;
		}
	}

	return WriteMsgToCCB(msg);
}

bool
CCBListener::WriteMsgToCCB(ClassAd &msg)
{
	if( !m_sock ) {
		return false;
	}

	m_sock->encode();
	if( !msg.put( *m_sock ) || !m_sock->end_of_message() ) {
		Disconnected();
		return false;
	}

	return true;
}

void
CCBListener::CCBConnectCallback(bool success,Sock *sock,CondorError * /*errstack*/,void *misc_data)
{
	CCBListener *self = (CCBListener *)misc_data;

	self->m_waiting_for_connect = false;

	ASSERT( self->m_sock == sock );

	if( success ) {
		ASSERT( self->m_sock->is_connected() );
		self->Connected();
		self->RegisterWithCCBServer();
	}
	else {
		delete self->m_sock;
		self->m_sock = NULL;
		self->Disconnected();
	}

	self->decRefCount(); // remove ref count from when we started the connect
}

void
CCBListener::ReconnectTime()
{
	m_reconnect_timer = -1;

	RegisterWithCCBServer();
}

void
CCBListener::Connected()
{
	int rc = daemonCore->Register_Socket(
		m_sock,
		m_sock->peer_description(),
		(SocketHandlercpp)&CCBListener::HandleCCBMsg,
		"CCBListener::HandleCCBMsg",
		this);

	ASSERT( rc >= 0 );

	m_last_contact_from_peer = time(NULL);
	RescheduleHeartbeat();
}

void
CCBListener::Disconnected()
{
	if( m_sock ) {
		daemonCore->Cancel_Socket( m_sock );
		delete m_sock;
		m_sock = NULL;
	}

	m_waiting_for_registration = false;
	m_registered = false;

	StopHeartbeat();

	if( m_reconnect_timer != -1 ) {
		return; // already in progress
	}

	int reconnect_time = param_integer("CCB_RECONNECT_TIME",60);

	dprintf(D_ALWAYS,
			"CCBListener: connection to CCB server %s failed; "
			"will try to reconnect in %d seconds.\n",
			m_ccb_address.Value(), reconnect_time);

	m_reconnect_timer = daemonCore->Register_Timer(
		reconnect_time,
		(TimerHandlercpp)&CCBListener::ReconnectTime,
		"CCBListener::ReconnectTime",
		this );

	ASSERT( m_reconnect_timer != -1 );
}

void
CCBListener::StopHeartbeat()
{
	if( m_heartbeat_timer != -1 ) {
		daemonCore->Cancel_Timer( m_heartbeat_timer );
		m_heartbeat_timer = -1;
	}
}

void
CCBListener::RescheduleHeartbeat()
{
	if( !m_heartbeat_initialized ) {
		if( !m_sock ) {
			return;
		}

		m_heartbeat_initialized = true;

		m_heartbeat_disabled = false;
		CondorVersionInfo const *server_version = m_sock->get_peer_version();
		if( m_heartbeat_interval <= 0 ) {
			dprintf(D_ALWAYS,"CCBListener: heartbeat disabled because interval is configured to be 0\n");
		}
		else if( server_version ) {
			if( !server_version->built_since_version(7,5,0) ) {
				m_heartbeat_disabled = true;
				dprintf(D_ALWAYS,"CCBListener: server is too old to support heartbeat, so not sending one.\n");
			}
		}
	}

	if( m_heartbeat_interval <= 0 || m_heartbeat_disabled ) {
		StopHeartbeat();
		m_heartbeat_initialized = true;
	}
	else if( m_sock && m_sock->is_connected() ) {
		int next_time = m_heartbeat_interval - (time(NULL)-m_last_contact_from_peer);
		if( next_time < 0 || next_time > m_heartbeat_interval) {
			next_time = 0;
		}
		if( m_heartbeat_timer == -1 ) {
			m_last_contact_from_peer = time(NULL);
			m_heartbeat_timer = daemonCore->Register_Timer(
				next_time,
				m_heartbeat_interval,
				(TimerHandlercpp)&CCBListener::HeartbeatTime,
				"CCBListener::HeartbeatTime",
				this );
			ASSERT( m_heartbeat_timer != -1 );
		}
		else {
			daemonCore->Reset_Timer(
				m_heartbeat_timer,
				next_time,
				m_heartbeat_interval);
		}
	}
}

void
CCBListener::HeartbeatTime()
{
	int age = time(NULL) - m_last_contact_from_peer;
	if( age > 3*m_heartbeat_interval ) {
		dprintf(D_ALWAYS, "CCBListener: no activity from CCB server in %ds; "
				"assuming connection is dead.\n", age);
		Disconnected();
		return;
	}

	dprintf(D_FULLDEBUG, "CCBListener: sent heartbeat to server.\n");

	ClassAd msg;
	msg.Assign(ATTR_COMMAND, ALIVE);
	SendMsgToCCB(msg,false);
}

int
CCBListener::HandleCCBMsg(Stream * /*sock*/)
{
	ReadMsgFromCCB();
	return KEEP_STREAM;
}

bool
CCBListener::ReadMsgFromCCB()
{
	if( !m_sock ) {
		return false;
	}
	ClassAd msg;
	if( !msg.initFromStream( *m_sock ) || !m_sock->end_of_message() ) {
		dprintf(D_ALWAYS,
				"CCBListener: failed to receive message from CCB server %s\n",
				m_ccb_address.Value());
		Disconnected();
		return false;
	}

	m_last_contact_from_peer = time(NULL);
	RescheduleHeartbeat();

	int cmd = -1;
	msg.LookupInteger( ATTR_COMMAND, cmd );
	switch( cmd ) {
	case CCB_REGISTER:
		return HandleCCBRegistrationReply( msg );
	case CCB_REQUEST:
		return HandleCCBRequest( msg );
	case ALIVE:
		dprintf(D_FULLDEBUG,"CCBListener: received heartbeat from server.\n");
		return true;
	}

	MyString msg_str;
	msg.sPrint(msg_str);
	dprintf( D_ALWAYS,
			 "CCBListener: Unexpected message received from CCB "
			 "server: %s\n",
			 msg_str.Value() );
	return false;
}

bool
CCBListener::HandleCCBRegistrationReply( ClassAd &msg )
{
	if( !msg.LookupString(ATTR_CCBID,m_ccbid) ) {
		MyString msg_str;
		msg.sPrint(msg_str);
		EXCEPT("CCBListener: no ccbid in registration reply: %s\n",
			   msg_str.Value() );
	}
	msg.LookupString(ATTR_CLAIM_ID,m_reconnect_cookie);
	dprintf(D_ALWAYS,
			"CCBListener: registered with CCB server %s as ccbid %s\n",
			m_ccb_address.Value(),
			m_ccbid.Value() );

	m_waiting_for_registration = false;
	m_registered = true;

	daemonCore->daemonContactInfoChanged();

	return true;
}

bool
CCBListener::HandleCCBRequest( ClassAd &msg )
{
	MyString address;
	MyString connect_id;
	MyString request_id;
	MyString name;
	if( !msg.LookupString( ATTR_MY_ADDRESS, address) ||
		!msg.LookupString( ATTR_CLAIM_ID, connect_id) ||
		!msg.LookupString( ATTR_REQUEST_ID, request_id) )
	{
		MyString msg_str;
		msg.sPrint(msg_str);
		EXCEPT("CCBListener: invalid CCB request from %s: %s\n",
			   m_ccb_address.Value(),
			   msg_str.Value() );
	}

	msg.LookupString( ATTR_NAME, name );

	if( name.find(address.Value())<0 ) {
		name.sprintf_cat(" with reverse connect address %s",address.Value());
	}
	dprintf(D_FULLDEBUG|D_NETWORK,
			"CCBListener: received request to connect to %s, request id %s.\n",
			name.Value(), request_id.Value());

	return DoReversedCCBConnect( address.Value(), connect_id.Value(), request_id.Value(), name.Value() );
}

bool
CCBListener::DoReversedCCBConnect( char const *address, char const *connect_id, char const *request_id, char const *peer_description )
{
	Daemon daemon( DT_ANY, address );
	CondorError errstack;
	Sock *sock = daemon.makeConnectedSocket(
		Stream::reli_sock,CCB_TIMEOUT,0,&errstack,true /*nonblocking*/);

	ClassAd *msg_ad = new ClassAd;
	ASSERT( msg_ad );
	msg_ad->Assign( ATTR_CLAIM_ID, connect_id );
	msg_ad->Assign( ATTR_REQUEST_ID, request_id );
		// the following is put in the message because that is an easy (lazy)
		// way to make it available to ReportReverseConnectResult
	msg_ad->Assign( ATTR_MY_ADDRESS, address);

	if( !sock ) {
			// Failed to create socket or initiate connect
		ReportReverseConnectResult(msg_ad,false,"failed to initiate connection");
		delete msg_ad;
		return false;
	}

	if( peer_description ) {
		char const *peer_ip = sock->peer_ip_str();
		if( peer_ip && !strstr(peer_description,peer_ip)) {
			MyString desc;
			desc.sprintf("%s at %s",peer_description,sock->get_sinful_peer());
			sock->set_peer_description(desc.Value());
		}
		else {
			sock->set_peer_description(peer_description);
		}
	}

	incRefCount();      // do not delete self until called back

	MyString sock_desc;
	int rc = daemonCore->Register_Socket(
		sock,
		sock->peer_description(),
		(SocketHandlercpp)&CCBListener::ReverseConnected,
		"CCBListener::ReverseConnected",
		this);

	if( rc < 0 ) {
		ReportReverseConnectResult(msg_ad,false,"failed to register socket for non-blocking reversed connection");
		delete msg_ad;
		delete sock;
		decRefCount();
		return false;
	}

	rc = daemonCore->Register_DataPtr(msg_ad);
	ASSERT( rc );

	return true;
}

int
CCBListener::ReverseConnected(Stream *stream)
{
	Sock *sock = (Sock *)stream;
	ClassAd *msg_ad = (ClassAd *)daemonCore->GetDataPtr();
	ASSERT( msg_ad );

	if( sock ) {
		daemonCore->Cancel_Socket( sock );
	}

	if( !sock || !sock->is_connected() ) {
		ReportReverseConnectResult(msg_ad,false,"failed to connect");
	}
	else {

			// The reverse-connect protocol is designed to look like a
			// raw cedar command, in case the thing we are connecting
			// to is a cedar command socket.

		sock->encode();
		int cmd = CCB_REVERSE_CONNECT;
		if( !sock->put(cmd) ||
			!msg_ad->put( *sock ) ||
			!sock->end_of_message() )
		{
			ReportReverseConnectResult(msg_ad,false,"failure writing reverse connect command");
		}
		else {
			((ReliSock*)sock)->isClient(false);
			daemonCore->HandleReqAsync(sock);
			sock = NULL; // daemonCore took ownership of sock
			ReportReverseConnectResult(msg_ad,true);
		}
	}

	delete msg_ad;
	if( sock ) {
		delete sock;
	}
	decRefCount(); // we incremented ref count when setting up callback

	return KEEP_STREAM;
}

void
CCBListener::ReportReverseConnectResult(ClassAd *connect_msg,bool success,char const *error_msg)
{
	ClassAd msg = *connect_msg;

	MyString request_id;
	MyString address;
	connect_msg->LookupString(ATTR_REQUEST_ID,request_id);
	connect_msg->LookupString(ATTR_MY_ADDRESS,address);
	if( !success ) {
		dprintf(D_ALWAYS,
				"CCBListener: failed to create reversed connection for "
				"request id %s to %s: %s\n",
				request_id.Value(),
				address.Value(),
				error_msg ? error_msg : "");
	}
	else {
		dprintf(D_FULLDEBUG|D_NETWORK,
				"CCBListener: created reversed connection for "
				"request id %s to %s: %s\n",
				request_id.Value(),
				address.Value(),
				error_msg ? error_msg : "");
	}

	msg.Assign(ATTR_RESULT,success);
	if( error_msg ) {
		msg.Assign(ATTR_ERROR_STRING,error_msg);
	}
	WriteMsgToCCB( msg );
}

bool
CCBListener::operator ==(CCBListener const &other)
{
	char const *other_addr = other.getAddress();
	if( m_ccb_address.Value() == other_addr ) {
		return true;
	}
	return other_addr && !strcmp(m_ccb_address.Value(),other_addr);
}


CCBListener *
CCBListeners::GetCCBListener(char const *address)
{
	classy_counted_ptr<CCBListener> ccb_listener;

	if( !address ) {
		return NULL;
	}

	m_ccb_listeners.Rewind();
	while( m_ccb_listeners.Next(ccb_listener) ) {
		if( !strcmp(address,ccb_listener->getAddress()) ) {
			return ccb_listener.get();
		}
	}
	return NULL;
}

void
CCBListeners::GetCCBContactString(MyString &result)
{
	classy_counted_ptr<CCBListener> ccb_listener;

	m_ccb_listeners.Rewind();
	while( m_ccb_listeners.Next(ccb_listener) ) {
		char const *ccbid = ccb_listener->getCCBID();
		if( ccbid && *ccbid ) {
			if( !result.IsEmpty() ) {
				result += " ";
			}
			result += ccbid;
		}
	}
}

bool
CCBListeners::RegisterWithCCBServer(bool blocking)
{
	bool result = true;

	classy_counted_ptr<CCBListener> ccb_listener;

	m_ccb_listeners.Rewind();
	while( m_ccb_listeners.Next(ccb_listener) ) {
		if( !ccb_listener->RegisterWithCCBServer(blocking) && blocking ) {
			result = false;
		}
	}
	return result;
}

void
CCBListeners::Configure(char const *addresses)
{
	StringList addrlist(addresses," ,");

	SimpleList< classy_counted_ptr<CCBListener> > new_ccbs;

	char const *address;
	addrlist.rewind();
	while( (address=addrlist.next()) ) {
		CCBListener *listener;

			// preserve existing CCBListener if there is one connected
			// to this address
		listener = GetCCBListener( address );

		if( !listener ) {

			Daemon daemon(DT_COLLECTOR,address);
<<<<<<< HEAD
			char const *addr = daemon.addr();
			char const *public_addr = daemonCore->publicNetworkIpAddr();
			char const *private_addr = daemonCore->privateNetworkIpAddr();
			if( !public_addr ) public_addr = "null";
			if( !private_addr ) private_addr = "null";

			if( addr && ( !strcmp(addr,private_addr) ||
						  !strcmp(addr,public_addr) ) )
			{
=======
			Sinful ccb_addr( daemon.addr() );
			Sinful my_addr( daemonCore->publicNetworkIpAddr() );

			if( my_addr.addressPointsToMe( ccb_addr ) ) {
>>>>>>> 36ee0459
				dprintf(D_ALWAYS,"CCBListener: skipping CCB Server %s because it points to myself.\n",address);
				continue;
			}
			dprintf(D_FULLDEBUG,"CCBListener: good: CCB address %s is not equal to my address (%s, %s)\n",addr?addr:"null",public_addr,private_addr);

			listener = new CCBListener(address);
		}

		new_ccbs.Append( listener );
	}

	m_ccb_listeners.Clear();
	classy_counted_ptr<CCBListener> ccb_listener;

	new_ccbs.Rewind();
	while( new_ccbs.Next(ccb_listener) ) {
		if( GetCCBListener( ccb_listener->getAddress() ) ) {
				// ignore duplicate entries with same address
			continue;
		}
		m_ccb_listeners.Append( ccb_listener );

		ccb_listener->InitAndReconfig();
	}
}<|MERGE_RESOLUTION|>--- conflicted
+++ resolved
@@ -647,26 +647,18 @@
 		if( !listener ) {
 
 			Daemon daemon(DT_COLLECTOR,address);
-<<<<<<< HEAD
-			char const *addr = daemon.addr();
-			char const *public_addr = daemonCore->publicNetworkIpAddr();
-			char const *private_addr = daemonCore->privateNetworkIpAddr();
-			if( !public_addr ) public_addr = "null";
-			if( !private_addr ) private_addr = "null";
-
-			if( addr && ( !strcmp(addr,private_addr) ||
-						  !strcmp(addr,public_addr) ) )
-			{
-=======
-			Sinful ccb_addr( daemon.addr() );
-			Sinful my_addr( daemonCore->publicNetworkIpAddr() );
+			char const *ccb_addr_str = daemon.addr();
+			char const *my_addr_str = daemonCore->publicNetworkIpAddr();
+			Sinful ccb_addr( ccb_addr_str );
+			Sinful my_addr( my_addr_str );
 
 			if( my_addr.addressPointsToMe( ccb_addr ) ) {
->>>>>>> 36ee0459
 				dprintf(D_ALWAYS,"CCBListener: skipping CCB Server %s because it points to myself.\n",address);
 				continue;
 			}
-			dprintf(D_FULLDEBUG,"CCBListener: good: CCB address %s is not equal to my address (%s, %s)\n",addr?addr:"null",public_addr,private_addr);
+			dprintf(D_FULLDEBUG,"CCBListener: good: CCB address %s does not point to my address %s\n",
+					ccb_addr_str?ccb_addr_str:"null",
+					my_addr_str?my_addr_str:"null");
 
 			listener = new CCBListener(address);
 		}
