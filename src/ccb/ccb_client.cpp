--- conflicted
+++ resolved
@@ -156,7 +156,7 @@
 
 			return false;
 		}
-		listener_addr = listen_sock->get_sinful();
+		listener_addr = listen_sock->get_sinful_public();
 	}
 	ASSERT( listener_addr );
 
@@ -174,10 +174,6 @@
 		msg.Assign(ATTR_CLAIM_ID,m_connect_id);
 		// purely for debugging purposes: identify ourselves
 		msg.Assign(ATTR_NAME, myName());
-<<<<<<< HEAD
-=======
-		char const *listener_addr = m_listen_sock->get_sinful_public();
->>>>>>> 36ee0459
 		msg.Assign(ATTR_MY_ADDRESS, listener_addr);
 
 		dprintf(D_NETWORK|D_FULLDEBUG,
