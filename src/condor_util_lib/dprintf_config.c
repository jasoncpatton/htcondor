--- conflicted
+++ resolved
@@ -220,7 +220,6 @@
 				} else {
 					MaxLog[debug_level] = 1024*1024;
 				}
-<<<<<<< HEAD
 				
 				if (debug_level == 0) {
 					(void)sprintf(pname, "MAX_NUM_%s_LOG", subsys);
@@ -235,16 +234,6 @@
 				} else {
 					MaxLogNum[debug_level] = 1;
 				}
-
-				if (debug_level == 0) {
-					(void)sprintf(pname, "%s_LOCK", subsys);
-					if (DebugLock) {
-						free(DebugLock);
-					}
-					DebugLock = param(pname);
-				}
-=======
->>>>>>> b38e75e2
 			}
 		}
 	} else {
