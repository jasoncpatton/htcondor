--- conflicted
+++ resolved
@@ -1022,11 +1022,7 @@
 	"DrainedMachines AS TotalDrained PRINTF %12d\n"
 "SUMMARY NONE\n";
 
-<<<<<<< HEAD
-int ppSetDefragNormalCols (int /*width*/)
-=======
 int PrettyPrinter::ppSetDefragNormalCols (int)
->>>>>>> 85015331
 {
 	const char * tag = "Defrag";
 	const char * fmt = defragNormal_PrintFormat;
@@ -1034,12 +1030,7 @@
 	if (set_status_print_mask_from_stream(fmt, false, &constr) < 0) {
 		fprintf(stderr, "Internal error: default %s print-format is invalid !\n", tag);
 	}
-<<<<<<< HEAD
-	// set a minumum size for name column
-	return /*width ? 12 : */12;
-=======
 	return 12;
->>>>>>> 85015331
 }
 
 const char * const accountingNormal_PrintFormat = "SELECT\n"
