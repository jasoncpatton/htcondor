/***************************************************************
*
* Copyright (C) 1990-2008, Condor Team, Computer Sciences Department,
* University of Wisconsin-Madison, WI.
* 
* Licensed under the Apache License, Version 2.0 (the "License"); you
* may not use this file except in compliance with the License.  You may
* obtain a copy of the License at
* 
*    http://www.apache.org/licenses/LICENSE-2.0
* 
* Unless required by applicable law or agreed to in writing, software
* distributed under the License is distributed on an "AS IS" BASIS,
* WITHOUT WARRANTIES OR CONDITIONS OF ANY KIND, either express or implied.
* See the License for the specific language governing permissions and
* limitations under the License.
*
***************************************************************/

#include "condor_common.h"
#include "condor_uid.h"
#include "internet.h"
#include "network_adapter.linux.h"

#if HAVE_NET_IF_H
#  include <net/if.h>
#endif
#if HAVE_LINUX_SOCKIOS_H
#  include <linux/sockios.h>
#endif
#if HAVE_LINUX_TYPES_H
#  include <linux/types.h>
<<<<<<< HEAD
=======
#endif
#if HAVE_OS_TYPES_H
#  include <os_types.h>
>>>>>>> 6290516c
#endif
#if HAVE_LINUX_ETHTOOL_H
#  include <linux/ethtool.h>
#endif

// For now, the only wake-on-lan type we use is UDP magic
#if defined(HAVE_LINUX_ETHTOOL_H)
# define WAKE_MASK	( 0 | (WAKE_MAGIC) )
#endif

// Possible values for the above (OR them together) :
//	WAKE_PHY
//	WAKE_UCAST
//	WAKE_MCAST
//	WAKE_BCAST
//	WAKE_ARP
//	WAKE_MAGIC
//	WAKE_MAGICSECURE


/***************************************************************
* LinuxNetworkAdapter class
***************************************************************/

/// Constructor
LinuxNetworkAdapter::LinuxNetworkAdapter ( const char */*ip_string*/,
										   unsigned int ip_addr ) throw ()
		: UnixNetworkAdapter( ip_addr )
{
}

LinuxNetworkAdapter::LinuxNetworkAdapter ( const char *name ) throw()
		: UnixNetworkAdapter( name )
{
}

/// Destructor
LinuxNetworkAdapter::~LinuxNetworkAdapter ( void ) throw()
{
}

bool
LinuxNetworkAdapter::findAdapter( unsigned int ip_addr )
{
	bool			found = false;
# if (HAVE_STRUCT_IFCONF) && (HAVE_STRUCT_IFREQ) && (HAVE_DECL_SIOCGIFCONF)
	struct ifconf	ifc;
	int				sock;
	int				num_req = 3;	// Should be enough for a machine
									// with lo, eth0, eth1

	// Get a 'control socket' for the operations
	sock = socket(AF_INET, SOCK_DGRAM, 0);
	if (sock < 0) {
		derror( "Cannot get control socket for WOL detection" );
		return false;
	}

	// Loop 'til we've read in all the interfaces, keep increasing
	// the number that we try to read each time
	struct sockaddr_in	in_addr;
	ifc.ifc_buf = NULL;
	while( !found ) {
		int size	= num_req * sizeof(struct ifreq);
		ifc.ifc_buf	= (char *) calloc( num_req, sizeof(struct ifreq) );
		ifc.ifc_len	= size;

		int status = ioctl( sock, SIOCGIFCONF, &ifc );
		if ( status < 0 ) {
			derror( "ioctl(SIOCGIFCONF)" );
			break;
		}

		// Did we find it in the ifc?
		int				 num = ifc.ifc_len / sizeof(struct ifreq);
		struct ifreq	*ifr = ifc.ifc_req;
		for ( int i = 0;  i < num;  i++, ifr++ ) {
			struct sockaddr_in *in = (struct sockaddr_in*)&(ifr->ifr_addr);
			MemCopy( &in_addr, in, sizeof(struct sockaddr_in) );

			if ( in->sin_addr.s_addr == ip_addr ) {
				setIpAddr( *ifr );
				setName( *ifr );
				found = true;
				break;
			}
		}

		// If the length returned by ioctl() is the same as the size
		// we started with, it probably overflowed.... try again
		if ( (!found) && (ifc.ifc_len == size) ) {
			num_req += 2;
			free( ifc.ifc_buf );
			ifc.ifc_buf = NULL;
		}
		else {
			break;
		}
	}

	// Make sure we free up the buffer memory
	if ( ifc.ifc_buf ) {
		free( ifc.ifc_buf );
	}

	if ( found ) {
		dprintf( D_FULLDEBUG,
				 "Found interface %s that matches %s\n",
				 interfaceName( ),
				 sin_to_string( &in_addr )
				 );
	}
	else
	{
		m_if_name = NULL;
		dprintf( D_FULLDEBUG,
				 "No interface for address %s\n",
				 sin_to_string( &in_addr )
				 );
	}

	// Don't forget to close the socket!
	close( sock );

#endif
	return found;

}

bool
LinuxNetworkAdapter::findAdapter( const char *name )
{
	bool			found = false;
# if (HAVE_STRUCT_IFCONF) && (HAVE_STRUCT_IFREQ) && (HAVE_DECL_SIOCGIFCONF)
	struct ifreq	ifr;
	int				sock;

	// Get a 'control socket' for the operations
	sock = socket(AF_INET, SOCK_DGRAM, 0);
	if (sock < 0) {
		derror( "Cannot get control socket for WOL detection" );
		return false;
	}

	// Loop 'til we've read in all the interfaces, keep increasing
	// the number that we try to read each time
	getName( ifr, name );
	int status = ioctl( sock, SIOCGIFADDR, &ifr );
	if ( status < 0 ) {
		derror( "ioctl(SIOCGIFADDR)" );
	}
	else {
		found = true;
		setIpAddr( ifr );
	}

	if ( found ) {
		dprintf( D_FULLDEBUG,
				 "Found interface %s with ip %s\n",
				 name,
				 inet_ntoa( m_in_addr )
				 );
	}
	else
	{
		m_if_name = NULL;
		dprintf( D_FULLDEBUG, "No interface for name %s\n", name );
	}

	// Don't forget to close the socket!
	close( sock );

#endif
	return found;

}

bool
LinuxNetworkAdapter::getAdapterInfo( void )
{
	bool			ok = true;
# if (HAVE_STRUCT_IFCONF) && (HAVE_STRUCT_IFREQ) && (HAVE_DECL_SIOCGIFCONF)
	struct ifreq	ifr;
	int				sock;
	int				status;

	// Get a 'control socket' for the operations
	sock = socket(AF_INET, SOCK_DGRAM, 0);
	if (sock < 0) {
		derror( "Cannot get control socket for WOL detection" );
		return false;
	}

	// Get the hardware address
	getName( ifr );
	status = ioctl( sock, SIOCGIFHWADDR, &ifr );
	if ( status < 0 ) {
		derror( "ioctl(SIOCGIFHWADDR)" );
	}
	else {
		setHwAddr( ifr );
	}

	// Get the net mask
	getName( ifr );
	ifr.ifr_addr.sa_family = AF_INET;
	status = ioctl( sock, SIOCGIFNETMASK, &ifr );
	if ( status < 0 ) {
		derror( "ioctl(SIOCGIFNETMASK)" );
	}
	else {
		setNetMask( ifr );
	}

	// And, we're done
# endif
	return ok;
}

bool
LinuxNetworkAdapter::detectWOL ( void )
{
	bool					ok = false;
#if (HAVE_DECL_SIOCETHTOOL) && (HAVE_STRUCT_IFREQ)
	int						err;
	struct ethtool_wolinfo	wolinfo;
	struct ifreq			ifr;

	// Open control socket.
	int sock = socket(AF_INET, SOCK_DGRAM, 0);
	if (sock < 0) {
		dprintf( D_ALWAYS, "Cannot get control socket for WOL detection\n" );
	}

	// Fill in the WOL request and the ioctl request
	wolinfo.cmd = ETHTOOL_GWOL;
	getName( ifr );
	ifr.ifr_data = (caddr_t)(& wolinfo);

	priv_state saved_priv = set_priv( PRIV_ROOT );
	err = ioctl(sock, SIOCETHTOOL, &ifr);
	set_priv( saved_priv );

	if ( err < 0 ) {
		derror( "ioctl(SIOCETHTOOL/GWOL)" );
		m_wol_support_mask = 0;
		m_wol_enable_mask = 0;
	}
	else {
		m_wol_support_mask = wolinfo.supported;
		m_wol_enable_mask = wolinfo.wolopts;
		ok = true;
	}

	// For now, all we support is the "magic" packet
	setWolBits( NetworkAdapterBase::WOL_HW_SUPPORT, m_wol_support_mask );
	setWolBits( NetworkAdapterBase::WOL_HW_ENABLED, m_wol_enable_mask );
	dprintf( D_FULLDEBUG, "%s supports Wake-on: %s (raw: 0x%02x)\n",
			 m_if_name, isWakeSupported() ? "yes" : "no", m_wol_support_mask );
	dprintf( D_FULLDEBUG, "%s enabled Wake-on: %s (raw: 0x%02x)\n",
			 m_if_name, isWakeEnabled() ? "yes" : "no", m_wol_enable_mask );

	close( sock );
#  endif
	return ok;
}

struct WolTable
{
	unsigned						bit_mask;
	NetworkAdapterBase::WOL_BITS	wol_bits;
};
static WolTable wol_table [] =
{
	{ WAKE_PHY,			NetworkAdapterBase::WOL_PHYSICAL },
	{ WAKE_UCAST,		NetworkAdapterBase::WOL_UCAST },
	{ WAKE_MCAST,		NetworkAdapterBase::WOL_MCAST },
	{ WAKE_BCAST,		NetworkAdapterBase::WOL_BCAST },
	{ WAKE_ARP,			NetworkAdapterBase::WOL_ARP }, 
	{ WAKE_MAGIC,		NetworkAdapterBase::WOL_MAGIC },
	{ WAKE_MAGICSECURE,	NetworkAdapterBase::WOL_MAGICSECURE },
	{ 0,				NetworkAdapterBase::WOL_NONE }
};

void
LinuxNetworkAdapter::setWolBits ( WOL_TYPE type, unsigned bits )
{
	if ( type == WOL_HW_SUPPORT ) {
		wolResetSupportBits( );
	}
	else {
		wolResetEnableBits( );
	}
	for( unsigned bit = 0;  wol_table[bit].bit_mask;  bit++ ) {
		if ( wol_table[bit].bit_mask & bits ) {
			wolSetBit( type, wol_table[bit].wol_bits );
		}
	}
}<|MERGE_RESOLUTION|>--- conflicted
+++ resolved
@@ -30,12 +30,9 @@
 #endif
 #if HAVE_LINUX_TYPES_H
 #  include <linux/types.h>
-<<<<<<< HEAD
-=======
 #endif
 #if HAVE_OS_TYPES_H
 #  include <os_types.h>
->>>>>>> 6290516c
 #endif
 #if HAVE_LINUX_ETHTOOL_H
 #  include <linux/ethtool.h>
