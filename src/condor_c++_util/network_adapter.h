--- conflicted
+++ resolved
@@ -63,27 +63,11 @@
 	*/
 	virtual const char* hardwareAddress (void) const = 0;
 
-<<<<<<< HEAD
     /** Returns the adapter's IP address as a string
 		@return the addapter's IP address
 	*/
 	virtual unsigned ipAddress (void) const = 0;
 
-    /** Returns the adapter's hardware address
-		@return a string representation of the addapter's hardware 
-        address
-	*/
-	virtual const char* subnet (void) const = 0;
-
-    /** Returns wether the interface is wakeable or not
-		@return true if the interface is wakeable
-	*/
-	virtual bool wakeAble (void) const = 0;
-
-    /** Returns wether the interface was found or not
-		@return true if the interface is found
-	*/
-=======
     /** Returns the adapter's subnet
 		@return a string representation of the addapter's subnet mask
 	*/
@@ -98,7 +82,6 @@
         @returns true if the adapter exists on the machine; 
         otherwise, false.
 	*/
->>>>>>> 67b01db7
 	virtual bool exists (void) const = 0;
 	
 	//@}
@@ -107,15 +90,12 @@
         */
     void publish ( ClassAd &ad );
 
-<<<<<<< HEAD
 	/** Get the status of the initialization.
 		@return true:success, false:failed
 	 */
 	bool getInitStatus( void ) { return m_initialization_status; };
 
 
-=======
->>>>>>> 67b01db7
     /** We use this to create adapter objects so we don't need to deal 
         with the differences between OSs at the invocation level.
         @return if successful a valid NetworkAdapterBase*; otherwise 
