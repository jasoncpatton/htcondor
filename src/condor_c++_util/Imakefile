--- conflicted
+++ resolved
@@ -1,18 +1,6 @@
 #define New_classads_obj	credential.o X509credential.o classad_oldnew.o newclassad_stream.o compat_classad.o compat_classad_list.o
 #define New_classads_dc_obj	dc_credd.o dc_lease_manager.o dc_lease_manager_lease.o
-<<<<<<< HEAD
 #define New_classads_lib	-lclassad_ns
-=======
-#define New_classads_lib	-L$(NEW_CLASSADS_LIB) -lclassad_ns
-#define New_classads_newold classad_newold.o
-#else
-#define New_classads_includes
-#define New_classads_obj
-#define New_classads_dc_obj
-#define New_classads_lib
-#define New_classads_newold
-#endif
->>>>>>> fc44555e
 
 #if HAVE_DLOPEN
 PLUGIN_OBJ = ClassAdLogPluginManager.o LoadPlugins.o
@@ -46,14 +34,9 @@
 		$(CONFIGURE_PCRE_CFLAGS) \
 		$(TT_INC) -I../condor_tt
 
-<<<<<<< HEAD
 CFLAGS = $(STD_C_FLAGS)
-LIB = $(STD_LIBS)
+LIB = $(STD_LIBS) $(CONFIGURE_PCRE_LDFLAGS)
 LIB_FILES = $(STD_LIB_FILES)
-=======
-CFLAGS = $(STD_C_FLAGS) New_classads_includes
-LIB = $(STD_LIBS) $(CONFIGURE_PCRE_LDFLAGS)
->>>>>>> fc44555e
 
 /* This is a seperate job_queue.log parser and a prober for changes object which
 	is used by quill and the job router. Eventually the job_queue.log
@@ -261,7 +244,7 @@
 	link.o \
 	simple_arg.o \
 	condor_threads.o \
-	New_classads_newold \
+	classad_newold.o \
 	historyFileFinder.o \
 	socket_proxy.o condor_timeslice.o
 
