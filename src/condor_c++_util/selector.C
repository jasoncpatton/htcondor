/***************************************************************
 *
 * Copyright (C) 1990-2007, Condor Team, Computer Sciences Department,
 * University of Wisconsin-Madison, WI.
 * 
 * Licensed under the Apache License, Version 2.0 (the "License"); you
 * may not use this file except in compliance with the License.  You may
 * obtain a copy of the License at
 * 
 *    http://www.apache.org/licenses/LICENSE-2.0
 * 
 * Unless required by applicable law or agreed to in writing, software
 * distributed under the License is distributed on an "AS IS" BASIS,
 * WITHOUT WARRANTIES OR CONDITIONS OF ANY KIND, either express or implied.
 * See the License for the specific language governing permissions and
 * limitations under the License.
 *
 ***************************************************************/


 

#include "condor_common.h"
#include "condor_debug.h"
#include "selector.h"


int Selector::_fd_select_size = -1;

fd_set *Selector::cached_read_fds = NULL;
fd_set *Selector::cached_write_fds = NULL;
fd_set *Selector::cached_except_fds = NULL;

fd_set *Selector::cached_save_read_fds = NULL;
fd_set *Selector::cached_save_write_fds = NULL;
fd_set *Selector::cached_save_except_fds = NULL;

Selector::Selector()
{
#if defined(WIN32)
		// On Windows, we can't treat fd_set as an open-ended bit array.
		// fd_set can take up to FD_SETSIZE sockets (not any socket whose
		// fd is <= FD_SETSIZE) and that's it. Currently, we set
		// FD_SETSIZE to 1024. I'm not sure what we can do if we ever
		// have more than 1024 sockets to select on.
	fd_set_size = 1;
#else
	int nfdbits = 8 * sizeof(fd_set);
	fd_set_size = ( fd_select_size() + (nfdbits - 1) ) / nfdbits;
#endif

	if ( cached_read_fds ) {
		read_fds = cached_read_fds;
		write_fds = cached_write_fds;
		except_fds = cached_except_fds;

		save_read_fds = cached_save_read_fds;
		save_write_fds = cached_save_write_fds;
		save_except_fds = cached_save_except_fds;

		cached_read_fds = NULL;
		cached_write_fds = NULL;
		cached_except_fds = NULL;
		cached_save_read_fds = NULL;
		cached_save_write_fds = NULL;
		cached_save_except_fds = NULL;
	} else {
		read_fds = (fd_set *)calloc( fd_set_size, sizeof(fd_set) );
		write_fds = (fd_set *)calloc( fd_set_size, sizeof(fd_set) );
		except_fds = (fd_set *)calloc( fd_set_size, sizeof(fd_set) );

		save_read_fds = (fd_set *)calloc( fd_set_size, sizeof(fd_set) );
		save_write_fds = (fd_set *)calloc( fd_set_size, sizeof(fd_set) );
		save_except_fds = (fd_set *)calloc( fd_set_size, sizeof(fd_set) );
	}

	reset();
}

Selector::~Selector()
{
	if ( cached_read_fds == NULL ) {
		cached_read_fds = read_fds;
		cached_write_fds = write_fds;
		cached_except_fds = except_fds;

		cached_save_read_fds = save_read_fds;
		cached_save_write_fds = save_write_fds;
		cached_save_except_fds = save_except_fds;
	} else {
		free( read_fds );
		free( write_fds );
		free( except_fds );

		free( save_read_fds );
		free( save_write_fds );
		free( save_except_fds );
	}
}

void
Selector::reset()
{
	_select_retval = -2;
	_select_errno = 0;
	state = VIRGIN;
	timeout_wanted = FALSE;
	max_fd = -1;
#if defined(WIN32)
	FD_ZERO( save_read_fds );
	FD_ZERO( save_write_fds );
	FD_ZERO( save_except_fds );
#else
	memset( save_read_fds, 0, fd_set_size * sizeof(fd_set) );
	memset( save_write_fds, 0, fd_set_size * sizeof(fd_set) );
	memset( save_except_fds, 0, fd_set_size * sizeof(fd_set) );
#endif

<<<<<<< HEAD
	dprintf(D_FULLDEBUG, "selector %p resetting\n", this);
=======
	if (DebugFlags & D_DAEMONCORE) {
		dprintf(D_FULLDEBUG, "selector %p resetting\n", this);
	}
>>>>>>> 152f454b
}

int
Selector::fd_select_size()
{
	if ( _fd_select_size < 0 ) {
#if defined(WIN32)
		// On Windows, fd_set is not a bit-array, but a structure that can
		// hold up to 1024 different file descriptors (not just file 
		// descriptors whose value is less than 1024). We set max_fds to
		// 1024 (FD_SETSIZE) as a reasonable approximation.
		_fd_select_size = FD_SETSIZE;
#elif defined(Solaris)
		// Solaris's select() can't handle fds greater than FD_SETSIZE.
		int max_fds = getdtablesize();
		if ( max_fds < FD_SETSIZE ) {
			_fd_select_size = max_fds;
		} else {
			_fd_select_size = FD_SETSIZE;
		}
#else
		_fd_select_size = getdtablesize();
#endif
	}
	return _fd_select_size;
}

/*
 * Returns a newly-allocated null-terminated string describing the fd
 * (filename or pipe/socket info).  Currently only implemented on Linux,
 * implemented via /proc/.
 */
char* 
describe_fd(int fd) {
#if defined(LINUX)
#define PROC_BUFSIZE 32
#define LINK_BUFSIZE 256
  char proc_buf[PROC_BUFSIZE];
  char link_buf[LINK_BUFSIZE];
  ssize_t end;
  
  memset(link_buf, '\0', LINK_BUFSIZE);

  snprintf(proc_buf, PROC_BUFSIZE, "/proc/self/fd/%d", fd);
  end = readlink(proc_buf, link_buf, LINK_BUFSIZE);

  if (end == -1) { 
    goto cleanup; 
  }

  link_buf[end] = '\0';
  return strdup(link_buf);
 cleanup:
#endif
  return strdup("");
}

void
Selector::add_fd( int fd, IO_FUNC interest )
{
	// update max_fd (the highest valid index in fd_set's array) and also
        
	// make sure we're not overflowing our fd_set
	// On Windows, we have to check the individual fd_set to see if it's
	// full.
	if( fd > max_fd ) {
		max_fd = fd;
	}
#if !defined(WIN32)
	if ( fd < 0 || fd >= fd_select_size() ) {
		EXCEPT( "Selector::add_fd(): fd %d outside valid range 0-%d",
				fd, _fd_select_size-1 );
	}
#endif


	if(DebugFlags & D_DAEMONCORE) {
		char *fd_description = describe_fd(fd);

		dprintf(D_FULLDEBUG, "selector %p adding fd %d (%s)\n",
				this, fd, fd_description);

		free(fd_description);
	}

	switch( interest ) {

	  case IO_READ:
#if defined(WIN32)
		if ( save_read_fds->fd_count >= fd_select_size() ) {
			EXCEPT( "Selector::add_fd(): read fd_set is full" );
		}
#endif
		FD_SET( fd, save_read_fds );
		break;

	  case IO_WRITE:
#if defined(WIN32)
		if ( save_write_fds->fd_count >= fd_select_size() ) {
			EXCEPT( "Selector::add_fd(): write fd_set is full" );
		}
#endif
		FD_SET( fd, save_write_fds );
		break;

	  case IO_EXCEPT:
#if defined(WIN32)
		if ( save_except_fds->fd_count >= fd_select_size() ) {
			EXCEPT( "Selector::add_fd(): except fd_set is full" );
		}
#endif
		FD_SET( fd, save_except_fds );
		break;

	}
}

void
Selector::delete_fd( int fd, IO_FUNC interest )
{
#if !defined(WIN32)
	if ( fd < 0 || fd >= fd_select_size() ) {
		EXCEPT( "Selector::delete_fd(): fd %d outside valid range 0-%d",
				fd, _fd_select_size-1 );
	}
#endif

<<<<<<< HEAD
	dprintf(D_FULLDEBUG, "selector %p deleting fd %d\n", this, fd);
=======
	if (DebugFlags & D_DAEMONCORE) {
		dprintf(D_FULLDEBUG, "selector %p deleting fd %d\n", this, fd);
	}
>>>>>>> 152f454b

	switch( interest ) {

	  case IO_READ:
		FD_CLR( fd, save_read_fds );
		break;

	  case IO_WRITE:
		FD_CLR( fd, save_write_fds );
		break;

	  case IO_EXCEPT:
		FD_CLR( fd, save_except_fds );
		break;

	}
}

void
Selector::set_timeout( time_t sec, long usec )
{
	timeout_wanted = TRUE;

	timeout.tv_sec = sec;
	timeout.tv_usec = usec;
}

void
Selector::set_timeout( timeval tv )
{
	timeout_wanted = TRUE;

	timeout = tv;
}

void
Selector::unset_timeout()
{
	timeout_wanted = FALSE;
}

void
Selector::execute()
{
	int		nfds;
	struct timeval	*tp;

	memcpy( read_fds, save_read_fds, fd_set_size * sizeof(fd_set) );
	memcpy( write_fds, save_write_fds, fd_set_size * sizeof(fd_set) );
	memcpy( except_fds, save_except_fds, fd_set_size * sizeof(fd_set) );

	if( timeout_wanted ) {
		tp = &timeout;
	} else {
		tp = NULL;
	}

		// select() ignores its first argument on Windows. We still track
		// max_fd for the display() functions.
	nfds = select( max_fd + 1, 
				  (SELECT_FDSET_PTR) read_fds, 
				  (SELECT_FDSET_PTR) write_fds, 
				  (SELECT_FDSET_PTR) except_fds, 
				  tp );
	_select_retval = nfds;

	if( nfds < 0 ) {
		_select_errno = errno;
#if !defined(WIN32)
		if( errno == EINTR ) {
			state = SIGNALLED;
			return;
		}
#endif
		state = FAILED;
		return;
	}
	_select_errno = 0;

	if( nfds == 0 ) {
		state = TIMED_OUT;
	} else {
		state = FDS_READY;
	}
	return;
}

int
Selector::select_retval()
{
	return _select_retval;
}

int
Selector::select_errno()
{
	return _select_errno;
}

BOOLEAN
Selector::fd_ready( int fd, IO_FUNC interest )
{
	if( state != FDS_READY && state != TIMED_OUT ) {
		EXCEPT(
			"Selector::fd_ready() called, but selector not in FDS_READY state"
		);
	}

#if !defined(WIN32)
	// on UNIX, make sure the value of fd makes sense
	//
	if ( fd < 0 || fd >= fd_select_size() ) {
		return FALSE;
	}
#endif

	switch( interest ) {

	  case IO_READ:
		return FD_ISSET( fd, read_fds );
		break;

	  case IO_WRITE:
		return FD_ISSET( fd, write_fds );
		break;

	  case IO_EXCEPT:
		return FD_ISSET( fd, except_fds );
		break;

	}

		// Can never get here
	return FALSE;
}

BOOLEAN
Selector::timed_out()
{
	return state == TIMED_OUT;
}

BOOLEAN
Selector::signalled()
{
	return state == SIGNALLED;
}

BOOLEAN
Selector::failed()
{
	return state == FAILED;
}

BOOLEAN
Selector::has_ready()
{
	return state == FDS_READY;
}

void
Selector::display()
{

	switch( state ) {

	  case VIRGIN:
		dprintf( D_ALWAYS, "State = VIRGIN\n" );
		break;

	  case FDS_READY:
		dprintf( D_ALWAYS, "State = FDS_READY\n" );
		break;

	  case TIMED_OUT:
		dprintf( D_ALWAYS, "State = TIMED_OUT\n" );
		break;

	  case SIGNALLED:
		dprintf( D_ALWAYS, "State = SIGNALLED\n" );
		break;

	  case FAILED:
		dprintf( D_ALWAYS, "State = FAILED\n" );
		break;
	}

	dprintf( D_ALWAYS, "max_fd = %d\n", max_fd );

	dprintf( D_ALWAYS, "Selection FD's\n" );
	bool try_dup = ( (FAILED == state) &&  (EBADF == _select_errno) );
	display_fd_set( "\tRead", save_read_fds, max_fd, try_dup );
	display_fd_set( "\tWrite", save_write_fds, max_fd, try_dup );
	display_fd_set( "\tExcept", save_except_fds, max_fd, try_dup );

	if( state == FDS_READY ) {
		dprintf( D_ALWAYS, "Ready FD's\n" );
		display_fd_set( "\tRead", read_fds, max_fd );
		display_fd_set( "\tWrite", write_fds, max_fd );
		display_fd_set( "\tExcept", except_fds, max_fd );
	}
	if( timeout_wanted ) {
		dprintf( D_ALWAYS,
			"Timeout = %ld.%06ld seconds\n", (long) timeout.tv_sec, 
			(long) timeout.tv_usec
		);
	} else {
		dprintf( D_ALWAYS, "Timeout not wanted\n" );
	}

}

void
display_fd_set( char *msg, fd_set *set, int max, bool try_dup )
{
	int		i;

	dprintf( D_ALWAYS, "%s {", msg );
	for( i=0; i<=max; i++ ) {
		if( FD_ISSET(i,set) ) {
			dprintf( D_ALWAYS | D_NOHEADER, "%d", i );

			if( try_dup ) {
#			  if defined( UNIX )
				int newfd = dup( i );
				if ( newfd >= 0 ) {
					close( newfd );
				}
				else if ( EBADF == errno ) {
					dprintf( D_ALWAYS | D_NOHEADER, "<EBADF> " );
				}
				else {
					dprintf( D_ALWAYS | D_NOHEADER, "<%d> ", errno );
				}
#			  endif
			}

			dprintf( D_ALWAYS | D_NOHEADER, " " );
		}
	}
	dprintf( D_ALWAYS | D_NOHEADER, "}\n" );
}<|MERGE_RESOLUTION|>--- conflicted
+++ resolved
@@ -116,13 +116,9 @@
 	memset( save_except_fds, 0, fd_set_size * sizeof(fd_set) );
 #endif
 
-<<<<<<< HEAD
-	dprintf(D_FULLDEBUG, "selector %p resetting\n", this);
-=======
 	if (DebugFlags & D_DAEMONCORE) {
 		dprintf(D_FULLDEBUG, "selector %p resetting\n", this);
 	}
->>>>>>> 152f454b
 }
 
 int
@@ -250,13 +246,9 @@
 	}
 #endif
 
-<<<<<<< HEAD
-	dprintf(D_FULLDEBUG, "selector %p deleting fd %d\n", this, fd);
-=======
 	if (DebugFlags & D_DAEMONCORE) {
 		dprintf(D_FULLDEBUG, "selector %p deleting fd %d\n", this, fd);
 	}
->>>>>>> 152f454b
 
 	switch( interest ) {
 
