/***************************************************************
 *
 * Copyright (C) 1990-2007, Condor Team, Computer Sciences Department,
 * University of Wisconsin-Madison, WI.
 * 
 * Licensed under the Apache License, Version 2.0 (the "License"); you
 * may not use this file except in compliance with the License.  You may
 * obtain a copy of the License at
 * 
 *    http://www.apache.org/licenses/LICENSE-2.0
 * 
 * Unless required by applicable law or agreed to in writing, software
 * distributed under the License is distributed on an "AS IS" BASIS,
 * WITHOUT WARRANTIES OR CONDITIONS OF ANY KIND, either express or implied.
 * See the License for the specific language governing permissions and
 * limitations under the License.
 *
 ***************************************************************/


#include "condor_common.h"
#include "user_log.c++.h"
#include "condor_debug.h"
#include "condor_config.h"
#include "condor_distribution.h"
#include "MyString.h"
#include "subsystem_info.h"
#include "simple_arg.h"
#include <stdio.h>

static const char *	VERSION = "0.9.3";

DECL_SUBSYSTEM( "TEST_LOG_READER", SUBSYSTEM_TYPE_TOOL );

enum Status { STATUS_OK, STATUS_CANCEL, STATUS_ERROR };

enum Verbosity { VERB_NONE = 0, VERB_ERROR, VERB_WARNING, VERB_ALL };

struct Options
{
	const char *	logFile;
	const char *	persistFile;
	bool			readPersist;
	bool			writePersist;
	bool			rotation;
	int				max_rotations;
	bool			dumpState;
	bool			missedCheck;
	bool			exitAfterInit;
	int				maxExec;
	int				sleep;
	int				term;
	int				verbosity;
};

Status
CheckArgs(int argc, const char **argv, Options &opts);

int // 0 == okay, 1 == error
ReadEvents(Options &opts);

const char *timestr( struct tm &tm );

// Simple term signal handler
static bool	global_done = false;
void handle_sig(int sig)
{
	(void) sig;
	printf( "Got signal; shutting down\n" );
	global_done = true;
}

int
main(int argc, const char **argv)
{
	DebugFlags = D_ALWAYS;

		// initialize to read from config file
	myDistro->Init( argc, argv );
	config();

		// Set up the dprintf stuff...
	Termlog = true;
	dprintf_config("TEST_LOG_READER");

	int		result = 0;

	Options	opts;

	Status tmpStatus = CheckArgs(argc, argv, opts);
	
	if ( tmpStatus == STATUS_OK ) {
		result = ReadEvents(opts);
	} else if ( tmpStatus == STATUS_ERROR ) {
		result = 1;
	}

	if ( result != 0 && opts.verbosity >= VERB_ERROR ) {
		fprintf(stderr, "test_log_reader FAILED\n");
	}

	return result;
}

Status
CheckArgs(int argc, const char **argv, Options &opts)
{
	Status	status = STATUS_OK;

	const char *	usage =
<<<<<<< HEAD
		"Usage: test_log_reader [options] [filename]\n"
		"  -d[ebug] <level>: debug level (e.g., D_FULLDEBUG)\n"
		"  -maxexec <number>: maximum number of execute events to read\n"
		"  -misscheck: Enable missed event checking "
		"(valid only with test writer)\n"
		"  -p[ersist] <file>: file to persist to/from (implies -rotation)\n"
		"  -persist-dump: dump the persistent file state after reading it\n"
		"  -ro|-rw|-wo: Set persitent state to "
=======
		"Usage: test_log_reader [options] <filename>\n"
		"  --debug <level>: debug level (e.g., D_FULLDEBUG)\n"
		"  --maxexec <number>: maximum number of execute events to read\n"
		"  --misscheck: Enable missed event checking "
		"(valid only with test writer)\n"
		"  --persist <filename>: file to persist to/from (implies -rotation)\n"
		"  --persist-dump: dump the persistent file state after reading it\n"
		"  --ro|--rw|--wo: Set persitent state to "
>>>>>>> 860e5921
		"read-only/read-write/write-only\n"
		"  --init-only: exit after initialization\n"
		"  --rotation <n>: enable rotation handling, set max #\n"
		"  --no-rotation: disable rotation handling\n"
		"  --sleep <number>: how many seconds to sleep between events\n"
		"  --term <number>: number of terminate events to exit after\n"
		"  --usage|--help|-h: print this message and exit\n"
		"  -v: Increase verbosity level by 1\n"
		"  --verbosity <number>: set verbosity level (default is 1)\n"
		"  --version: print the version number and compile date\n"
		"  <filename>: the log file to read\n";

	opts.logFile = NULL;
	opts.persistFile = NULL;
	opts.readPersist = false;
	opts.writePersist = false;
	opts.maxExec = 0;
	opts.sleep = 5;
	opts.term = 1;
	opts.verbosity = 1;
	opts.rotation = false;
	opts.max_rotations = 0;
	opts.exitAfterInit = false;
	opts.dumpState = false;
	opts.missedCheck = false;

	for ( int index = 1; index < argc; ++index ) {
<<<<<<< HEAD
		if (  (!strcmp(argv[index], "-debug")) ||
			  (!strcmp(argv[index], "-d"))     ) {
			if ( ++index >= argc ) {
				fprintf(stderr, "Value needed for -d[ebug] argument\n");
=======
		SimpleArg	arg( argv, argc, index );

		if ( arg.Error() ) {
			printf("%s", usage);
			status = STATUS_ERROR;
		}

		if ( arg.Match("debug") ) {
			if ( arg.HasOpt() ) {
				set_debug_flags( const_cast<char *>(arg.Opt()) );
				index = arg.ConsumeOpt( );
			} else {
				fprintf(stderr, "Value needed for --debug argument\n");
>>>>>>> 860e5921
				printf("%s", usage);
				status = STATUS_ERROR;
			}

		} else if ( arg.Match("maxexec") ) {
			if ( arg.OptIsNumber() ) {
				opts.maxExec = atoi(argv[index]);
				index = arg.ConsumeOpt( );
			} else {
				fprintf(stderr, "Value needed for --maxexec argument\n");
				printf("%s", usage);
				status = STATUS_ERROR;
			}

<<<<<<< HEAD
		} else if ( !strcmp(argv[index], "-misscheck") ) {
			args.missedCheck = true;

		} else if (  (!strcmp(argv[index], "-persist")) ||
					 (!strcmp(argv[index], "-p"))       )  {
			if ( ++index >= argc ) {
				fprintf(stderr, "Value needed for -p[ersist] argument\n");
=======
		} else if ( arg.Match("misscheck") ) {
			opts.missedCheck = true;

		} else if ( arg.Match("persist") ) {
			if ( arg.HasOpt() ) {
				opts.persistFile = argv[index];
				opts.rotation = true;
				opts.max_rotations = 0;
				opts.readPersist = true;
				opts.writePersist = true;
				index = arg.ConsumeOpt( );
			} else {
				fprintf(stderr, "Value needed for --persist argument\n");
>>>>>>> 860e5921
				printf("%s", usage);
				status = STATUS_ERROR;
			}

		} else if ( arg.Match("persist-dump") ) {
			opts.dumpState = true;

		} else if ( arg.Match("init-only") ) {
			opts.exitAfterInit = true;

		} else if ( arg.Match("ro") ) {
			opts.readPersist = true;
			opts.writePersist = false;

		} else if ( arg.Match("rw") ) {
			opts.readPersist = true;
			opts.writePersist = true;


		} else if ( arg.Match("rotation") ) {
			if ( arg.OptIsNumber() ) {
				opts.max_rotations = atoi(argv[index]);
				opts.rotation = opts.max_rotations > 0;
				index = arg.ConsumeOpt( );
			} else {
				fprintf(stderr, "Value needed for --rotation argument\n");
			}

		} else if ( arg.Match("no-rotation") ) {
			opts.rotation = false;

		} else if ( arg.Match("sleep") ) {
			if ( arg.OptIsNumber() ) {
				opts.sleep = atoi(argv[index]);
				index = arg.ConsumeOpt( );
			} else {
				fprintf(stderr, "Value needed for --sleep argument\n");
				printf("%s", usage);
				status = STATUS_ERROR;
			}

		} else if ( arg.Match("term") ) {
			if ( arg.OptIsNumber() ) {
				opts.term = atoi(argv[index]);
				index = arg.ConsumeOpt( );
			} else {
				fprintf(stderr, "Value needed for --term argument\n");
				printf("%s", usage);
				status = STATUS_ERROR;
			}

		} else if ( ( arg.Match("usage") )		||
					( arg.Match('h') )			||
					( arg.Match("help") )  )	{
			printf("%s", usage);
			status = STATUS_CANCEL;

		} else if ( arg.Match('v') ) {
			opts.verbosity++;

		} else if ( arg.Match("verbosity") ) {
			if ( arg.OptIsNumber() ) {
				opts.verbosity = atoi(argv[index]);
				index = arg.ConsumeOpt( );
			} else {
				fprintf(stderr, "Value needed for --verbosity argument\n");
				printf("%s", usage);
				status = STATUS_ERROR;
			}

		} else if ( arg.Match("version") ) {
			printf("test_log_reader: %s, %s\n", VERSION, __DATE__);
			status = STATUS_CANCEL;

		} else if ( arg.Match("wo") ) {
			opts.readPersist = false;
			opts.writePersist = true;

		} else if ( !arg.ArgIsOpt() ) {
			opts.logFile = arg.ArgStr();

		} else {
			fprintf(stderr, "Unrecognized argument: <%s>\n", arg.ArgStr() );
			printf("%s", usage);
			status = STATUS_ERROR;
		}
	}

	if ( status == STATUS_OK && !opts.readPersist && opts.logFile == NULL ) {
		fprintf(stderr, "Log file must be specified if not restoring state\n");
		printf("%s", usage);
		status = STATUS_ERROR;
	}

	return status;
}

int
ReadEvents(Options &opts)
{
	int		result = 0;

	// Create & initialize the state
	ReadUserLog::FileState	state;
	ReadUserLog::InitFileState( state );

	ReadUserLog	log;

	// Initialize the reader from the persisted state
	if ( opts.readPersist ) {
		int	fd = safe_open_wrapper( opts.persistFile, O_RDONLY, 0 );
		if ( fd >= 0 ) {
			if ( read( fd, state.buf, state.size ) != state.size ) {
				fprintf( stderr, "Failed reading persistent file\n" );
				return STATUS_ERROR;
			}
			close( fd );
			if ( !log.initialize( state, opts.max_rotations ) ) {
				fprintf( stderr, "Failed to initialize from state\n" );
				return STATUS_ERROR;
			}
			printf( "Initialized log reader from state %s\n",
					opts.persistFile );
		}
		if ( opts.dumpState ) {
			MyString	str;
			log.FormatFileState( state, str, "Restore File State (raw)" );
			puts( str.GetCStr() );

			log.FormatFileState( str, "Restore File State" );
			puts( str.GetCStr() );	
		}
	}

	// If, after the above, the reader isn't initialized, do so now
	if ( !log.isInitialized() ) {
		if ( !log.initialize( opts.logFile,
							  opts.max_rotations,
							  opts.rotation) ) {
			fprintf( stderr, "Failed to initialize with file\n" );
			return STATUS_ERROR;
		}
	}

	// --init-only ?
	if ( opts.exitAfterInit ) {
		printf( "Exiting after init (due to --init-only)\n" );
		return STATUS_OK;
	}

	signal( SIGTERM, handle_sig );
	signal( SIGQUIT, handle_sig );
	signal( SIGINT, handle_sig );

	int		executeEventCount = 0;
	int		terminatedEventCount = 0;
	bool	done = (opts.term == 0);
	bool	missedLast = false;
	int		prevCluster=999, prevProc=999, prevSubproc=999;

	while ( !done && !global_done ) {
		ULogEvent	*event = NULL;

		ULogEventOutcome	outcome = log.readEvent(event);
		if ( outcome == ULOG_OK ) {
			if ( opts.verbosity >= VERB_ALL ) {
				printf( "Got an event from %d.%d.%d @ %s",
						event->cluster, event->proc, event->subproc,
						timestr(event->eventTime) );
			}

			// Store off the persisted state
			if ( opts.writePersist && log.GetFileState( state ) ) {
				int	fd = safe_open_wrapper( opts.persistFile,
											O_WRONLY|O_CREAT,
											S_IRUSR|S_IWUSR|S_IRGRP|S_IWGRP );
				if ( fd >= 0 ) {
					if ( write( fd, state.buf, state.size ) != state.size ) {
						fprintf( stderr, "Failed writing persistent file\n" );
					}
					close( fd );
				}
			}

			if (opts.missedCheck ) {
				bool isPrevCluster = ( prevCluster == event->cluster );
				bool isPrevProc = (  ( prevProc   == event->proc )  ||
									 ( prevProc+1 == event->proc )  );
				if ( missedLast && isPrevCluster && isPrevProc ) {
					printf( "\n** Bad missed **\n" );
					global_done = true;
				}
				else if ( (!missedLast) && isPrevCluster && (!isPrevProc) ) {
					printf( "\n** Undetected missed event **\n" );
					global_done = true;
					
				}
			}
			prevCluster = event->cluster;
			prevProc = event->proc;
			prevSubproc = event->subproc;

			switch ( event->eventNumber ) {
			case ULOG_SUBMIT:
				if ( opts.verbosity >= VERB_ALL ) {
					printf(" (submit)\n");
				}
				missedLast = false;
				break;

			case ULOG_EXECUTE:
				if ( opts.verbosity >= VERB_ALL ) {
					printf(" (execute)\n");
				}
				if ( opts.maxExec != 0 &&
						++executeEventCount > opts.maxExec ) {
					if ( opts.verbosity >= VERB_ERROR ) {
						fprintf(stderr, "Maximum number of execute "
								"events (%d) exceeded\n", opts.maxExec);
					}
					result = 1;
					done = true;
				}
				missedLast = false;
				break;

			case ULOG_JOB_TERMINATED:
				if ( opts.verbosity >= VERB_ALL ) {
					printf(" (terminated)\n");
				}
				if ( opts.term > 0 && ++terminatedEventCount >= opts.term ) {
					if ( opts.verbosity >= VERB_ALL ) {
						printf( "Reached terminated event limit (%d); %s\n",
								opts.term, "exiting" );
					}
					done = true;
				}
				missedLast = false;
				break;

			case ULOG_GENERIC:
			{
				const GenericEvent	*generic =
					dynamic_cast <const GenericEvent*>( event );
				if ( ! generic ) {
					fprintf( stderr, "Can't pointer cast generic event!\n" );
				}
				else {
					char	*info = strdup( generic->info );
					int		 l = strlen( info );
					char	*p = info+l-1;
					while( l && isspace(*p) ) {
						*p = '\0';
						p--;
						l--;
					}
					printf( " (generic): '%s'\n", info );
					free( info );
				}
				break;
			}

			default:
				if ( opts.verbosity >= VERB_ALL ) {
					const char *name = event->eventName( );
					printf(" (%s)\n", name ? name : "UNKNOWN" );
				}
				break;

			}

		} else if ( outcome == ULOG_NO_EVENT ) {
			sleep(opts.sleep);
			missedLast = false;

		} else if ( outcome == ULOG_MISSED_EVENT ) {
			printf( "\n*** Missed event ***\n" );
			missedLast = true;

		} else if ( outcome == ULOG_RD_ERROR || outcome == ULOG_UNK_ERROR ) {
			if ( opts.verbosity >= VERB_ERROR ) {
				fprintf(stderr, "Error reading event\n");
			}
			result = 1;
		}

		delete event;
	}

	log.GetFileState( state );
	if ( opts.dumpState ) {
		MyString	str;

		log.FormatFileState( state, str, "Final File State (raw)" );
		puts( str.GetCStr() );

		log.FormatFileState( str, "Final File State" );
		puts( str.GetCStr() );
	}
	if ( opts.writePersist ) {
		fputs( "\nStoring final state...", stdout );
		int	fd = safe_open_wrapper( opts.persistFile,
									O_WRONLY|O_CREAT,
									S_IRUSR|S_IWUSR|S_IRGRP|S_IWGRP );
		if ( fd >= 0 ) {
			if ( write( fd, state.buf, state.size ) != state.size ) {
				fputs( "Failed writing persistent file\n", stderr );
			}
			close( fd );
		}
		fputs( "  Done\n", stdout );
	}

	ReadUserLog::UninitFileState( state );
	return result;
}

const char *timestr( struct tm &tm )
{
	static char	tbuf[64];
	strncpy( tbuf, asctime( &tm ), sizeof(tbuf) );
	tbuf[sizeof(tbuf)-1] = '\0';
	if ( strlen(tbuf) ) {
		tbuf[strlen(tbuf)-1] = '\0';
	}
	return tbuf;
}<|MERGE_RESOLUTION|>--- conflicted
+++ resolved
@@ -108,16 +108,6 @@
 	Status	status = STATUS_OK;
 
 	const char *	usage =
-<<<<<<< HEAD
-		"Usage: test_log_reader [options] [filename]\n"
-		"  -d[ebug] <level>: debug level (e.g., D_FULLDEBUG)\n"
-		"  -maxexec <number>: maximum number of execute events to read\n"
-		"  -misscheck: Enable missed event checking "
-		"(valid only with test writer)\n"
-		"  -p[ersist] <file>: file to persist to/from (implies -rotation)\n"
-		"  -persist-dump: dump the persistent file state after reading it\n"
-		"  -ro|-rw|-wo: Set persitent state to "
-=======
 		"Usage: test_log_reader [options] <filename>\n"
 		"  --debug <level>: debug level (e.g., D_FULLDEBUG)\n"
 		"  --maxexec <number>: maximum number of execute events to read\n"
@@ -126,7 +116,6 @@
 		"  --persist <filename>: file to persist to/from (implies -rotation)\n"
 		"  --persist-dump: dump the persistent file state after reading it\n"
 		"  --ro|--rw|--wo: Set persitent state to "
->>>>>>> 860e5921
 		"read-only/read-write/write-only\n"
 		"  --init-only: exit after initialization\n"
 		"  --rotation <n>: enable rotation handling, set max #\n"
@@ -154,12 +143,6 @@
 	opts.missedCheck = false;
 
 	for ( int index = 1; index < argc; ++index ) {
-<<<<<<< HEAD
-		if (  (!strcmp(argv[index], "-debug")) ||
-			  (!strcmp(argv[index], "-d"))     ) {
-			if ( ++index >= argc ) {
-				fprintf(stderr, "Value needed for -d[ebug] argument\n");
-=======
 		SimpleArg	arg( argv, argc, index );
 
 		if ( arg.Error() ) {
@@ -173,7 +156,6 @@
 				index = arg.ConsumeOpt( );
 			} else {
 				fprintf(stderr, "Value needed for --debug argument\n");
->>>>>>> 860e5921
 				printf("%s", usage);
 				status = STATUS_ERROR;
 			}
@@ -188,15 +170,6 @@
 				status = STATUS_ERROR;
 			}
 
-<<<<<<< HEAD
-		} else if ( !strcmp(argv[index], "-misscheck") ) {
-			args.missedCheck = true;
-
-		} else if (  (!strcmp(argv[index], "-persist")) ||
-					 (!strcmp(argv[index], "-p"))       )  {
-			if ( ++index >= argc ) {
-				fprintf(stderr, "Value needed for -p[ersist] argument\n");
-=======
 		} else if ( arg.Match("misscheck") ) {
 			opts.missedCheck = true;
 
@@ -210,7 +183,6 @@
 				index = arg.ConsumeOpt( );
 			} else {
 				fprintf(stderr, "Value needed for --persist argument\n");
->>>>>>> 860e5921
 				printf("%s", usage);
 				status = STATUS_ERROR;
 			}
