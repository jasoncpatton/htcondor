/***************************************************************
 *
 * Copyright (C) 1990-2007, Condor Team, Computer Sciences Department,
 * University of Wisconsin-Madison, WI.
 * 
 * Licensed under the Apache License, Version 2.0 (the "License"); you
 * may not use this file except in compliance with the License.  You may
 * obtain a copy of the License at
 * 
 *    http://www.apache.org/licenses/LICENSE-2.0
 * 
 * Unless required by applicable law or agreed to in writing, software
 * distributed under the License is distributed on an "AS IS" BASIS,
 * WITHOUT WARRANTIES OR CONDITIONS OF ANY KIND, either express or implied.
 * See the License for the specific language governing permissions and
 * limitations under the License.
 *
 ***************************************************************/


#include "condor_common.h"
#include "user_log.c++.h"
#include "condor_debug.h"
#include "condor_config.h"
#include "condor_distribution.h"
#include "MyString.h"
#include "simple_arg.h"
#include <stdio.h>

static const char *	VERSION = "0.9.3";

enum Status { STATUS_OK, STATUS_CANCEL, STATUS_ERROR };

enum Verbosity { VERB_NONE = 0, VERB_ERROR, VERB_WARNING, VERB_ALL };

struct Options
{
	const char *	logFile;
	const char *	persistFile;
	bool			readPersist;
	bool			writePersist;
	bool			rotation;
	int				max_rotations;
	bool			dumpState;
	bool			missedCheck;
	bool			exitAfterInit;
	int				maxExec;
	int				sleep;
	int				term;
	int				verbosity;
};

Status
CheckArgs(int argc, const char **argv, Options &opts);

int // 0 == okay, 1 == error
ReadEvents(Options &opts);

const char *timestr( struct tm &tm );

// Simple term signal handler
static bool	global_done = false;
void handle_sig(int sig)
{
	(void) sig;
	printf( "Got signal; shutting down\n" );
	global_done = true;
}

int
main(int argc, const char **argv)
{
	DebugFlags = D_ALWAYS;

		// initialize to read from config file
	myDistro->Init( argc, argv );
	config();

		// Set up the dprintf stuff...
	Termlog = true;
	dprintf_config("TEST_LOG_READER");

	int		result = 0;

	Options	opts;

	Status tmpStatus = CheckArgs(argc, argv, opts);
	
	if ( tmpStatus == STATUS_OK ) {
		result = ReadEvents(opts);
	} else if ( tmpStatus == STATUS_ERROR ) {
		result = 1;
	}

	if ( result != 0 && opts.verbosity >= VERB_ERROR ) {
		fprintf(stderr, "test_log_reader FAILED\n");
	}

	return result;
}

Status
CheckArgs(int argc, const char **argv, Options &opts)
{
	Status	status = STATUS_OK;

	const char *	usage =
<<<<<<< HEAD
		"Usage: test_log_reader [options] [filename]\n"
		"  -debug <level>: debug level (e.g., D_FULLDEBUG)\n"
		"  -maxexec <number>: maximum number of execute events to read\n"
		"  -misscheck: Enable missed event checking "
=======
		"Usage: test_log_reader [options] <filename>\n"
		"  --debug <level>: debug level (e.g., D_FULLDEBUG)\n"
		"  --maxexec <number>: maximum number of execute events to read\n"
		"  --misscheck: Enable missed event checking "
>>>>>>> 43ac31ba
		"(valid only with test writer)\n"
		"  --persist <filename>: file to persist to/from (implies -rotation)\n"
		"  --persist-dump: dump the persistent file state after reading it\n"
		"  --ro|--rw|--wo: Set persitent state to "
		"read-only/read-write/write-only\n"
<<<<<<< HEAD
		"  -init-only: exit after initialization\n"
		"  -rotation <n>: enable rotation handling, set max #\n"
		"  -no-rotation: disable rotation handling\n"
		"  -sleep <number>: how many seconds to sleep between events\n"
		"  -term <number>: number of terminate events to exit after\n"
		"  -usage|-help|-h: print this message and exit\n"
		"  -v: Increase verbosity level by 1\n"
		"  -verbosity <number>: set verbosity level (default is 1)\n"
		"  -version: print the version number and compile date\n"
		"  [filename]: the log file to read\n";

	args.logFile = NULL;
	args.persistFile = NULL;
	args.readPersist = false;
	args.writePersist = false;
	args.maxExec = 0;
	args.sleep = 5;
	args.term = 1;
	args.verbosity = 1;
	args.rotation = false;
	args.max_rotations = 0;
	args.exitAfterInit = false;
	args.dumpState = false;
	args.missedCheck = false;
=======
		"  --init-only: exit after initialization\n"
		"  --rotation: enable rotation handling\n"
		"  --no-rotation: disable rotation handling\n"
		"  --sleep <number>: how many seconds to sleep between events\n"
		"  --term <number>: number of terminate events to exit after\n"
		"  --usage|-help|-h: print this message and exit\n"
		"  -v: Increase verbosity level by 1\n"
		"  --verbosity <number>: set verbosity level (default is 1)\n"
		"  --version: print the version number and compile date\n"
		"  <filename>: the log file to read\n";

	opts.logFile = NULL;
	opts.persistFile = NULL;
	opts.readPersist = false;
	opts.writePersist = false;
	opts.maxExec = 0;
	opts.sleep = 5;
	opts.term = 1;
	opts.verbosity = 1;
	opts.rotation = false;
	opts.exitAfterInit = false;
	opts.dumpState = false;
	opts.missedCheck = false;
>>>>>>> 43ac31ba

	for ( int index = 1; index < argc; ++index ) {
		SimpleArg	arg( argv, argc, index );

		if ( arg.Error() ) {
			printf("%s", usage);
			status = STATUS_ERROR;
		}

		if ( arg.Match("-debug") ) {
			if ( arg.HasOpt() ) {
				set_debug_flags( const_cast<char *>(arg.Opt()) );
				index = arg.ConsumeOpt( );
			} else {
				fprintf(stderr, "Value needed for -debug argument\n");
				printf("%s", usage);
				status = STATUS_ERROR;
			}

		} else if ( arg.Match("maxexec") ) {
			if ( arg.OptIsNumber() ) {
				opts.maxExec = atoi(argv[index]);
				index = arg.ConsumeOpt( );
			} else {
				fprintf(stderr, "Value needed for -maxexec argument\n");
				printf("%s", usage);
				status = STATUS_ERROR;
			}

		} else if ( arg.Match("misscheck") ) {
			opts.missedCheck = true;

		} else if ( arg.Match("persist") ) {
			if ( arg.HasOpt() ) {
				opts.persistFile = argv[index];
				opts.rotation = true;
				opts.readPersist = true;
				opts.writePersist = true;
				index = arg.ConsumeOpt( );
			} else {
				fprintf(stderr, "Value needed for -persist argument\n");
				printf("%s", usage);
				status = STATUS_ERROR;
<<<<<<< HEAD
			} else {
				args.persistFile = argv[index];
				args.rotation = true;
				args.rotation = 0;
				args.readPersist = true;
				args.writePersist = true;
=======
>>>>>>> 43ac31ba
			}

		} else if ( arg.Match("persist-dump") ) {
			opts.dumpState = true;

		} else if ( arg.Match("init-only") ) {
			opts.exitAfterInit = true;

		} else if ( arg.Match("ro") ) {
			opts.readPersist = true;
			opts.writePersist = false;

		} else if ( arg.Match("rw") ) {
			opts.readPersist = true;
			opts.writePersist = true;

<<<<<<< HEAD
		} else if ( !strcmp(argv[index], "-rotation") ) {
			if ( ++index >= argc ) {
				fprintf(stderr, "Value needed for -rotation argument\n");
				printf("%s", usage);
				status = STATUS_ERROR;
			} else {
				args.max_rotations = atoi( argv[index] );
				args.rotation = args.max_rotations > 0;
			}


		} else if ( !strcmp(argv[index], "-no-rotation") ) {
			args.rotation = false;
			args.max_rotations = -1;
=======
		} else if ( arg.Match("rotation") ) {
			opts.rotation = true;


		} else if ( arg.Match("no-rotation") ) {
			opts.rotation = false;
>>>>>>> 43ac31ba


		} else if ( arg.Match("sleep") ) {
			if ( arg.OptIsNumber() ) {
				opts.sleep = atoi(argv[index]);
				index = arg.ConsumeOpt( );
			} else {
				fprintf(stderr, "Value needed for -sleep argument\n");
				printf("%s", usage);
				status = STATUS_ERROR;
			}

		} else if ( arg.Match("term") ) {
			if ( arg.OptIsNumber() ) {
				opts.term = atoi(argv[index]);
				index = arg.ConsumeOpt( );
			} else {
				fprintf(stderr, "Value needed for -term argument\n");
				printf("%s", usage);
				status = STATUS_ERROR;
			}

		} else if ( ( arg.Match("usage") )		||
					( arg.Match('h') )			||
					( arg.Match("help") )  )	{
			printf("%s", usage);
			status = STATUS_CANCEL;

		} else if ( arg.Match('v') ) {
			opts.verbosity++;

		} else if ( arg.Match("verbosity") ) {
			if ( arg.OptIsNumber() ) {
				opts.verbosity = atoi(argv[index]);
				index = arg.ConsumeOpt( );
			} else {
				fprintf(stderr, "Value needed for -verbosity argument\n");
				printf("%s", usage);
				status = STATUS_ERROR;
			}

		} else if ( arg.Match("version") ) {
			printf("test_log_reader: %s, %s\n", VERSION, __DATE__);
			status = STATUS_CANCEL;

		} else if ( arg.Match("wo") ) {
			opts.readPersist = false;
			opts.writePersist = true;

		} else if ( !arg.ArgIsOpt() ) {
			opts.logFile = arg.ArgStr();

		} else {
			fprintf(stderr, "Unrecognized argument: <%s>\n", arg.ArgStr() );
			printf("%s", usage);
			status = STATUS_ERROR;
		}
	}

<<<<<<< HEAD
	if ( status == STATUS_OK && !args.readPersist && args.logFile == NULL ) {
		fprintf(stderr, "Log file must be specified if not restoring state\n");
=======
	if ( status == STATUS_OK && opts.logFile == NULL ) {
		fprintf(stderr, "Log file must be specified\n");
>>>>>>> 43ac31ba
		printf("%s", usage);
		status = STATUS_ERROR;
	}

	return status;
}

int
ReadEvents(Options &opts)
{
	int		result = 0;

	// Create & initialize the state
	ReadUserLog::FileState	state;
	ReadUserLog::InitFileState( state );

	ReadUserLog	log;

	// Initialize the reader from the persisted state
	if ( opts.readPersist ) {
		int	fd = safe_open_wrapper( opts.persistFile, O_RDONLY, 0 );
		if ( fd >= 0 ) {
			if ( read( fd, state.buf, state.size ) != state.size ) {
				fprintf( stderr, "Failed reading persistent file\n" );
				return STATUS_ERROR;
			}
			close( fd );
<<<<<<< HEAD
			if ( !log.initialize( state, args.max_rotations ) ) {
=======
			if ( !log.initialize( state, opts.rotation ) ) {
>>>>>>> 43ac31ba
				fprintf( stderr, "Failed to initialize from state\n" );
				return STATUS_ERROR;
			}
			printf( "Initialized log reader from state %s\n",
					opts.persistFile );
		}
		if ( opts.dumpState ) {
			MyString	str;
			log.FormatFileState( state, str, "Restore File State (raw)" );
			puts( str.GetCStr() );

			log.FormatFileState( str, "Restore File State" );
			puts( str.GetCStr() );	
		}
	}

	// If, after the above, the reader isn't initialized, do so now
	if ( !log.isInitialized() ) {
<<<<<<< HEAD
		if ( !log.initialize( args.logFile,
							  args.max_rotations,
							  args.rotation) ) {
=======
		if ( !log.initialize( opts.logFile, opts.rotation, opts.rotation ) ) {
>>>>>>> 43ac31ba
			fprintf( stderr, "Failed to initialize with file\n" );
			return STATUS_ERROR;
		}
	}

	// -init-only ?
	if ( opts.exitAfterInit ) {
		printf( "Exiting after init (due to -init-only)\n" );
		return STATUS_OK;
	}

	signal( SIGTERM, handle_sig );
	signal( SIGQUIT, handle_sig );
	signal( SIGINT, handle_sig );

	int		executeEventCount = 0;
	int		terminatedEventCount = 0;
	bool	done = (opts.term == 0);
	bool	missedLast = false;
	int		prevCluster=999, prevProc=999, prevSubproc=999;

	while ( !done && !global_done ) {
		ULogEvent	*event = NULL;

		ULogEventOutcome	outcome = log.readEvent(event);
		if ( outcome == ULOG_OK ) {
			if ( opts.verbosity >= VERB_ALL ) {
				printf( "Got an event from %d.%d.%d @ %s",
						event->cluster, event->proc, event->subproc,
						timestr(event->eventTime) );
			}

			// Store off the persisted state
			if ( opts.writePersist && log.GetFileState( state ) ) {
				int	fd = safe_open_wrapper( opts.persistFile,
											O_WRONLY|O_CREAT,
											S_IRUSR|S_IWUSR|S_IRGRP|S_IWGRP );
				if ( fd >= 0 ) {
					if ( write( fd, state.buf, state.size ) != state.size ) {
						fprintf( stderr, "Failed writing persistent file\n" );
					}
					close( fd );
				}
			}

			if (opts.missedCheck ) {
				bool isPrevCluster = ( prevCluster == event->cluster );
				bool isPrevProc = (  ( prevProc   == event->proc )  ||
									 ( prevProc+1 == event->proc )  );
				if ( missedLast && isPrevCluster && isPrevProc ) {
					printf( "\n** Bad missed **\n" );
					global_done = true;
				}
				else if ( (!missedLast) && isPrevCluster && (!isPrevProc) ) {
					printf( "\n** Undetected missed event **\n" );
					global_done = true;
					
				}
			}
			prevCluster = event->cluster;
			prevProc = event->proc;
			prevSubproc = event->subproc;

			switch ( event->eventNumber ) {
			case ULOG_SUBMIT:
				if ( opts.verbosity >= VERB_ALL ) {
					printf(" (submit)\n");
				}
				missedLast = false;
				break;

			case ULOG_EXECUTE:
				if ( opts.verbosity >= VERB_ALL ) {
					printf(" (execute)\n");
				}
				if ( opts.maxExec != 0 &&
						++executeEventCount > opts.maxExec ) {
					if ( opts.verbosity >= VERB_ERROR ) {
						fprintf(stderr, "Maximum number of execute "
								"events (%d) exceeded\n", opts.maxExec);
					}
					result = 1;
					done = true;
				}
				missedLast = false;
				break;

			case ULOG_JOB_TERMINATED:
				if ( opts.verbosity >= VERB_ALL ) {
					printf(" (terminated)\n");
				}
				if ( opts.term > 0 && ++terminatedEventCount >= opts.term ) {
					if ( opts.verbosity >= VERB_ALL ) {
						printf( "Reached terminated event limit (%d); %s\n",
								opts.term, "exiting" );
					}
					done = true;
				}
				missedLast = false;
				break;

			case ULOG_GENERIC:
			{
				const GenericEvent	*generic =
					dynamic_cast <const GenericEvent*>( event );
				if ( ! generic ) {
					fprintf( stderr, "Can't pointer cast generic event!\n" );
				}
				else {
<<<<<<< HEAD
					int	l = strlen( generic->info );
					char	*p = const_cast <char*>(generic->info+l-1);
=======
					char	*info = strdup( generic->info );
					int	l = strlen( info );
					char	*p = info+l-1;
>>>>>>> 43ac31ba
					while( l && isspace(*p) ) {
						*p = '\0';
						p--;
						l--;
					}
					printf( " (generic): '%s'\n", info );
					free( info );
				}
				break;
			}

			default:
				if ( opts.verbosity >= VERB_ALL ) {
					const char *name = event->eventName( );
					printf(" (%s)\n", name ? name : "UNKNOWN" );
				}
				break;

			}

		} else if ( outcome == ULOG_NO_EVENT ) {
			sleep(opts.sleep);
			missedLast = false;

		} else if ( outcome == ULOG_MISSED_EVENT ) {
			printf( "\n*** Missed event ***\n" );
			missedLast = true;

		} else if ( outcome == ULOG_RD_ERROR || outcome == ULOG_UNK_ERROR ) {
			if ( opts.verbosity >= VERB_ERROR ) {
				fprintf(stderr, "Error reading event\n");
			}
			result = 1;
		}

		delete event;
	}

	log.GetFileState( state );
	if ( opts.dumpState ) {
		MyString	str;

		log.FormatFileState( state, str, "Final File State (raw)" );
		puts( str.GetCStr() );

		log.FormatFileState( str, "Final File State" );
		puts( str.GetCStr() );
	}
	if ( opts.writePersist ) {
		fputs( "\nStoring final state...", stdout );
		int	fd = safe_open_wrapper( opts.persistFile,
									O_WRONLY|O_CREAT,
									S_IRUSR|S_IWUSR|S_IRGRP|S_IWGRP );
		if ( fd >= 0 ) {
			if ( write( fd, state.buf, state.size ) != state.size ) {
				fputs( "Failed writing persistent file\n", stderr );
			}
			close( fd );
		}
		fputs( "  Done\n", stdout );
	}

	ReadUserLog::UninitFileState( state );
	return result;
}

const char *timestr( struct tm &tm )
{
	static char	tbuf[64];
	strncpy( tbuf, asctime( &tm ), sizeof(tbuf) );
	tbuf[sizeof(tbuf)-1] = '\0';
	if ( strlen(tbuf) ) {
		tbuf[strlen(tbuf)-1] = '\0';
	}
	return tbuf;
}<|MERGE_RESOLUTION|>--- conflicted
+++ resolved
@@ -105,54 +105,21 @@
 	Status	status = STATUS_OK;
 
 	const char *	usage =
-<<<<<<< HEAD
-		"Usage: test_log_reader [options] [filename]\n"
-		"  -debug <level>: debug level (e.g., D_FULLDEBUG)\n"
-		"  -maxexec <number>: maximum number of execute events to read\n"
-		"  -misscheck: Enable missed event checking "
-=======
 		"Usage: test_log_reader [options] <filename>\n"
 		"  --debug <level>: debug level (e.g., D_FULLDEBUG)\n"
 		"  --maxexec <number>: maximum number of execute events to read\n"
 		"  --misscheck: Enable missed event checking "
->>>>>>> 43ac31ba
 		"(valid only with test writer)\n"
 		"  --persist <filename>: file to persist to/from (implies -rotation)\n"
 		"  --persist-dump: dump the persistent file state after reading it\n"
 		"  --ro|--rw|--wo: Set persitent state to "
 		"read-only/read-write/write-only\n"
-<<<<<<< HEAD
-		"  -init-only: exit after initialization\n"
-		"  -rotation <n>: enable rotation handling, set max #\n"
-		"  -no-rotation: disable rotation handling\n"
-		"  -sleep <number>: how many seconds to sleep between events\n"
-		"  -term <number>: number of terminate events to exit after\n"
-		"  -usage|-help|-h: print this message and exit\n"
-		"  -v: Increase verbosity level by 1\n"
-		"  -verbosity <number>: set verbosity level (default is 1)\n"
-		"  -version: print the version number and compile date\n"
-		"  [filename]: the log file to read\n";
-
-	args.logFile = NULL;
-	args.persistFile = NULL;
-	args.readPersist = false;
-	args.writePersist = false;
-	args.maxExec = 0;
-	args.sleep = 5;
-	args.term = 1;
-	args.verbosity = 1;
-	args.rotation = false;
-	args.max_rotations = 0;
-	args.exitAfterInit = false;
-	args.dumpState = false;
-	args.missedCheck = false;
-=======
 		"  --init-only: exit after initialization\n"
-		"  --rotation: enable rotation handling\n"
+		"  --rotation <n>: enable rotation handling, set max #\n"
 		"  --no-rotation: disable rotation handling\n"
 		"  --sleep <number>: how many seconds to sleep between events\n"
 		"  --term <number>: number of terminate events to exit after\n"
-		"  --usage|-help|-h: print this message and exit\n"
+		"  --usage|--help|-h: print this message and exit\n"
 		"  -v: Increase verbosity level by 1\n"
 		"  --verbosity <number>: set verbosity level (default is 1)\n"
 		"  --version: print the version number and compile date\n"
@@ -167,10 +134,10 @@
 	opts.term = 1;
 	opts.verbosity = 1;
 	opts.rotation = false;
+	opts.max_rotations = 0;
 	opts.exitAfterInit = false;
 	opts.dumpState = false;
 	opts.missedCheck = false;
->>>>>>> 43ac31ba
 
 	for ( int index = 1; index < argc; ++index ) {
 		SimpleArg	arg( argv, argc, index );
@@ -207,22 +174,14 @@
 			if ( arg.HasOpt() ) {
 				opts.persistFile = argv[index];
 				opts.rotation = true;
+				opts.max_rotations = 0;
 				opts.readPersist = true;
 				opts.writePersist = true;
 				index = arg.ConsumeOpt( );
 			} else {
-				fprintf(stderr, "Value needed for -persist argument\n");
+				fprintf(stderr, "Value needed for --persist argument\n");
 				printf("%s", usage);
 				status = STATUS_ERROR;
-<<<<<<< HEAD
-			} else {
-				args.persistFile = argv[index];
-				args.rotation = true;
-				args.rotation = 0;
-				args.readPersist = true;
-				args.writePersist = true;
-=======
->>>>>>> 43ac31ba
 			}
 
 		} else if ( arg.Match("persist-dump") ) {
@@ -239,30 +198,18 @@
 			opts.readPersist = true;
 			opts.writePersist = true;
 
-<<<<<<< HEAD
-		} else if ( !strcmp(argv[index], "-rotation") ) {
-			if ( ++index >= argc ) {
-				fprintf(stderr, "Value needed for -rotation argument\n");
-				printf("%s", usage);
-				status = STATUS_ERROR;
-			} else {
-				args.max_rotations = atoi( argv[index] );
-				args.rotation = args.max_rotations > 0;
-			}
-
-
-		} else if ( !strcmp(argv[index], "-no-rotation") ) {
-			args.rotation = false;
-			args.max_rotations = -1;
-=======
+
 		} else if ( arg.Match("rotation") ) {
-			opts.rotation = true;
-
+			if ( arg.OptIsNumber() ) {
+				opts.max_rotations = atoi(argv[index]);
+				opts.rotation = opts.max_rotations > 0;
+				index = arg.ConsumeOpt( );
+			} else {
+				fprintf(stderr, "Value needed for --rotation argument\n");
+			}
 
 		} else if ( arg.Match("no-rotation") ) {
 			opts.rotation = false;
->>>>>>> 43ac31ba
-
 
 		} else if ( arg.Match("sleep") ) {
 			if ( arg.OptIsNumber() ) {
@@ -321,13 +268,8 @@
 		}
 	}
 
-<<<<<<< HEAD
-	if ( status == STATUS_OK && !args.readPersist && args.logFile == NULL ) {
+	if ( status == STATUS_OK && !opts.readPersist && opts.logFile == NULL ) {
 		fprintf(stderr, "Log file must be specified if not restoring state\n");
-=======
-	if ( status == STATUS_OK && opts.logFile == NULL ) {
-		fprintf(stderr, "Log file must be specified\n");
->>>>>>> 43ac31ba
 		printf("%s", usage);
 		status = STATUS_ERROR;
 	}
@@ -355,11 +297,7 @@
 				return STATUS_ERROR;
 			}
 			close( fd );
-<<<<<<< HEAD
-			if ( !log.initialize( state, args.max_rotations ) ) {
-=======
-			if ( !log.initialize( state, opts.rotation ) ) {
->>>>>>> 43ac31ba
+			if ( !log.initialize( state, opts.max_rotations ) ) {
 				fprintf( stderr, "Failed to initialize from state\n" );
 				return STATUS_ERROR;
 			}
@@ -378,13 +316,9 @@
 
 	// If, after the above, the reader isn't initialized, do so now
 	if ( !log.isInitialized() ) {
-<<<<<<< HEAD
-		if ( !log.initialize( args.logFile,
-							  args.max_rotations,
-							  args.rotation) ) {
-=======
-		if ( !log.initialize( opts.logFile, opts.rotation, opts.rotation ) ) {
->>>>>>> 43ac31ba
+		if ( !log.initialize( opts.logFile,
+							  opts.max_rotations,
+							  opts.rotation) ) {
 			fprintf( stderr, "Failed to initialize with file\n" );
 			return STATUS_ERROR;
 		}
@@ -494,14 +428,9 @@
 					fprintf( stderr, "Can't pointer cast generic event!\n" );
 				}
 				else {
-<<<<<<< HEAD
-					int	l = strlen( generic->info );
-					char	*p = const_cast <char*>(generic->info+l-1);
-=======
 					char	*info = strdup( generic->info );
-					int	l = strlen( info );
+					int		 l = strlen( info );
 					char	*p = info+l-1;
->>>>>>> 43ac31ba
 					while( l && isspace(*p) ) {
 						*p = '\0';
 						p--;
