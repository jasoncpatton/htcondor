/***************************Copyright-DO-NOT-REMOVE-THIS-LINE**
 * CONDOR Copyright Notice
 *
 * See LICENSE.TXT for additional notices and disclaimers.
 *
 * Copyright (c)1990-1998 CONDOR Team, Computer Sciences Department, 
 * University of Wisconsin-Madison, Madison, WI.  All Rights Reserved.  
 * No use of the CONDOR Software Program Source Code is authorized 
 * without the express consent of the CONDOR Team.  For more information 
 * contact: CONDOR Team, Attention: Professor Miron Livny, 
 * 7367 Computer Sciences, 1210 W. Dayton St., Madison, WI 53706-1685, 
 * (608) 262-0856 or miron@cs.wisc.edu.
 *
 * U.S. Government Rights Restrictions: Use, duplication, or disclosure 
 * by the U.S. Government is subject to restrictions as set forth in 
 * subparagraph (c)(1)(ii) of The Rights in Technical Data and Computer 
 * Software clause at DFARS 252.227-7013 or subparagraphs (c)(1) and 
 * (2) of Commercial Computer Software-Restricted Rights at 48 CFR 
 * 52.227-19, as applicable, CONDOR Team, Attention: Professor Miron 
 * Livny, 7367 Computer Sciences, 1210 W. Dayton St., Madison, 
 * WI 53706-1685, (608) 262-0856 or miron@cs.wisc.edu.
****************************Copyright-DO-NOT-REMOVE-THIS-LINE**/

#include "condor_common.h"
#include "condor_email.h"
#include "condor_debug.h"
#include "condor_classad.h"
#include "condor_attributes.h"
#include "condor_config.h"
#include "my_hostname.h"

extern "C" {

FILE *
email_user_open( ClassAd *jobAd, const char *subject )
{
    char email_addr[256];
    email_addr[0] = '\0';
	int cluster = 0, proc = 0;
    int notification = NOTIFY_COMPLETE; // default

<<<<<<< HEAD
    jobAd->EvaluateAttrInt( ATTR_JOB_NOTIFICATION, notification );
	jobAd->EvaluateAttrInt( ATTR_CLUSTER_ID, cluster );
	jobAd->EvaluateAttrInt( ATTR_PROC_ID, proc );
=======
	ASSERT(jobAd);

    jobAd->LookupInteger( ATTR_JOB_NOTIFICATION, notification );
	jobAd->LookupInteger( ATTR_CLUSTER_ID, cluster );
	jobAd->LookupInteger( ATTR_PROC_ID, proc );
>>>>>>> b70ae365

    switch( notification ) {
	case NOTIFY_NEVER:
		dprintf( D_FULLDEBUG, 
				 "The owner of job %d.%d doesn't want email.\n",
				 cluster, proc );
		return NULL;
		break;
	case NOTIFY_COMPLETE:
			// Should this get email or not?
	case NOTIFY_ERROR:
	case NOTIFY_ALWAYS:
		break;
	default:
		dprintf( D_ALWAYS, 
				 "Condor Job %d.%d has unrecognized notification of %d\n",
				 cluster, proc, notification );
		break;
    }

    /*
	  Job may have an email address to whom the notification
	  message should go.  This info is in the classad.
    */
    if ( (!jobAd->EvaluateAttrString(ATTR_NOTIFY_USER, email_addr, 256)) ||
         (email_addr[0] == '\0') ) {
			// no email address specified in the job ad; try owner 
		if ( (!jobAd->EvaluateAttrString(ATTR_OWNER, email_addr, 256)) ||
			 (email_addr[0] == '\0') ) {
				// we're screwed, give up.
			return NULL;
		}
	}

    if ( strchr(email_addr,'@') == NULL ) {
			// No host name specified; add uid domain. 
			// Note: UID_DOMAIN is set to the fullhostname by default.
		char domain[256];
		domain[0] = '\0';
		if ( (!jobAd->EvaluateAttrString(ATTR_UID_DOMAIN, domain, 256)) ||
			 (domain[0] == '\0') ) {
				// No uid domain found in the job ClassAd, fall back
				// on the uid domain specified in the config file.
				char *config_uid_domain;
				if ( (config_uid_domain=param("UID_DOMAIN")) != NULL ) {
					strcpy(domain,config_uid_domain);
					free(config_uid_domain);
				} else {
					// No uid domain in the job ad or in the
					// config file!  Use fullhostname.
					strcpy( domain, my_full_hostname() );
				}
		}
        strcat( email_addr, "@" );
        strcat( email_addr, domain );
    }

    return email_open( email_addr, subject );
}

} /* extern "C" */<|MERGE_RESOLUTION|>--- conflicted
+++ resolved
@@ -39,17 +39,11 @@
 	int cluster = 0, proc = 0;
     int notification = NOTIFY_COMPLETE; // default
 
-<<<<<<< HEAD
-    jobAd->EvaluateAttrInt( ATTR_JOB_NOTIFICATION, notification );
-	jobAd->EvaluateAttrInt( ATTR_CLUSTER_ID, cluster );
-	jobAd->EvaluateAttrInt( ATTR_PROC_ID, proc );
-=======
 	ASSERT(jobAd);
 
     jobAd->LookupInteger( ATTR_JOB_NOTIFICATION, notification );
 	jobAd->LookupInteger( ATTR_CLUSTER_ID, cluster );
 	jobAd->LookupInteger( ATTR_PROC_ID, proc );
->>>>>>> b70ae365
 
     switch( notification ) {
 	case NOTIFY_NEVER:
@@ -74,10 +68,10 @@
 	  Job may have an email address to whom the notification
 	  message should go.  This info is in the classad.
     */
-    if ( (!jobAd->EvaluateAttrString(ATTR_NOTIFY_USER, email_addr, 256)) ||
+    if ( (!jobAd->LookupString(ATTR_NOTIFY_USER, email_addr)) ||
          (email_addr[0] == '\0') ) {
 			// no email address specified in the job ad; try owner 
-		if ( (!jobAd->EvaluateAttrString(ATTR_OWNER, email_addr, 256)) ||
+		if ( (!jobAd->LookupString(ATTR_OWNER, email_addr)) ||
 			 (email_addr[0] == '\0') ) {
 				// we're screwed, give up.
 			return NULL;
@@ -89,7 +83,7 @@
 			// Note: UID_DOMAIN is set to the fullhostname by default.
 		char domain[256];
 		domain[0] = '\0';
-		if ( (!jobAd->EvaluateAttrString(ATTR_UID_DOMAIN, domain, 256)) ||
+		if ( (!jobAd->LookupString(ATTR_UID_DOMAIN, domain)) ||
 			 (domain[0] == '\0') ) {
 				// No uid domain found in the job ClassAd, fall back
 				// on the uid domain specified in the config file.
