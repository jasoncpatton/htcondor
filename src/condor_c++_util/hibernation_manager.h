--- conflicted
+++ resolved
@@ -52,7 +52,6 @@
 		Basic checks to determined if we want to use the power
 		management capabilities of the OS.
 		*/
-<<<<<<< HEAD
 	//@{
 
 
@@ -62,8 +61,6 @@
 	*/
 	bool addInterface( NetworkAdapterBase & );
 
-
-=======
 	//@{
 
     /** Set which hibernation level the computer should enter
@@ -75,8 +72,7 @@
         @see canWake
         */
     bool setState ( HibernatorBase::SLEEP_STATE state );
-	
->>>>>>> 5927359f
+
 	/** Signals the OS to enter hibernation.
 		@return true if the machine will enter hibernation; otherwise, false.
 		@see canHibernate
@@ -132,7 +128,6 @@
     void publish ( ClassAd &ad );
 
 private:
-<<<<<<< HEAD
 
 	class Adapter
 	{
@@ -159,16 +154,10 @@
 		Adapter				*m_next;
 		NetworkAdapterBase	*m_adapter;
 	};
-	Adapter				*m_adapters;
-	HibernatorBase		*_hibernator;
-	int					_interval;	
-=======
-	
-	HibernatorBase		        *_hibernator;
-    NetworkAdapterBase          *_network_adpater;
-	int					        _interval;
-    HibernatorBase::SLEEP_STATE _state;	
->>>>>>> 5927359f
+	Adapter						*m_adapters;
+	HibernatorBase				*m_hibernator;
+	int							 m_interval;	
+    HibernatorBase::SLEEP_STATE	 m_state;	
 
 };
 
