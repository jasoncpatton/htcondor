--- conflicted
+++ resolved
@@ -150,14 +150,7 @@
 	m_lock_enable = false;
 	m_lock = new FakeFileLock( );
 
-<<<<<<< HEAD
 	m_state = new ReadUserLogState( );
-=======
-	m_state = new ReadUserLogState( *m_state);
-	if ( ! m_state->Initialized() ) {
-		return false;
-	}
->>>>>>> 860e5921
 	m_match = new ReadUserLogMatch( m_state );
 
 	m_initialized = true;
@@ -381,11 +374,7 @@
 	}
 
 	// And, unlock it
-<<<<<<< HEAD
 	if ( m_lock->isLocked() ) {
-=======
-	if ( m_is_locked && m_lock ) {
->>>>>>> 860e5921
 		m_lock->release();
 		m_lock_rot = -1;
 	}
@@ -951,11 +940,7 @@
 	// we obtain a write lock here not because we want to write
 	// anything, but because we want to ensure we don't read
 	// mid-way through someone else's write
-<<<<<<< HEAD
 	if ( m_lock->isUnlocked() ) {
-=======
-	if (!m_is_locked && m_lock) {
->>>>>>> 860e5921
 		m_lock->obtain( WRITE_LOCK );
 	}
 
@@ -965,11 +950,7 @@
 	{
 		dprintf( D_FULLDEBUG,
 				 "ReadUserLog: invalid m_fp, or ftell() failed\n" );
-<<<<<<< HEAD
 		if ( m_lock->isUnlocked() ) {
-=======
-		if (!m_is_locked && m_lock) {
->>>>>>> 860e5921
 			m_lock->release();
 		}
 		return ULOG_UNK_ERROR;
@@ -993,11 +974,7 @@
 		if( feof( m_fp ) ) {
 			event = NULL;  // To prevent FMR: Free memory read
 			clearerr( m_fp );
-<<<<<<< HEAD
 			if( m_lock->isUnlocked() ) {
-=======
-			if( !m_is_locked && m_lock) {
->>>>>>> 860e5921
 				m_lock->release();
 			}
 			return ULOG_NO_EVENT;
@@ -1011,11 +988,7 @@
 	if (!event) 
 	{
 		dprintf( D_FULLDEBUG, "ReadUserLog: unable to instantiate event\n" );
-<<<<<<< HEAD
 		if ( m_lock->isUnlocked()) {
-=======
-		if (!m_is_locked && m_lock) {
->>>>>>> 860e5921
 			m_lock->release();
 		}
 		return ULOG_UNK_ERROR;
@@ -1041,28 +1014,16 @@
 		// NOTE: this code is important, so don't remove or "fix"
 		// it unless you *really* know what you're doing and test it
 		// extermely well
-<<<<<<< HEAD
 		if( m_lock->isUnlocked() ) {
 			m_lock->release();
 		}
 		sleep( 1 );
 		if( m_lock->isUnlocked() ) {
-=======
-		if( !m_is_locked && m_lock) {
-			m_lock->release();
-		}
-		sleep( 1 );
-		if( !m_is_locked && m_lock) {
->>>>>>> 860e5921
 			m_lock->obtain( WRITE_LOCK );
 		}                             
 		if( fseek( m_fp, filepos, SEEK_SET)) {
 			dprintf( D_ALWAYS, "fseek() failed in %s:%d", __FILE__, __LINE__ );
-<<<<<<< HEAD
 			if ( m_lock->isUnlocked() ) {
-=======
-			if (!m_is_locked && m_lock) {
->>>>>>> 860e5921
 				m_lock->release();
 			}
 			return ULOG_UNK_ERROR;
@@ -1073,11 +1034,7 @@
 			if (fseek (m_fp, filepos, SEEK_SET))
 			{
 				dprintf(D_ALWAYS, "fseek() failed in ReadUserLog::readEvent");
-<<<<<<< HEAD
 				if ( m_lock->isUnlocked() ) {
-=======
-				if (!m_is_locked && m_lock) {
->>>>>>> 860e5921
 					m_lock->release();
 				}
 				return ULOG_UNK_ERROR;
@@ -1089,7 +1046,6 @@
 			eventnumber = -1;
 			retval1 = fscanf (m_fp, "%d", &eventnumber);
 			if( retval1 == 1 ) {
-<<<<<<< HEAD
 				if( eventnumber != oldeventnumber ) {
 					if( event ) {
 						delete event;
@@ -1097,8 +1053,7 @@
 
 					// allocate event object; check if allocated
 					// successfully
-					event =
-						instantiateEvent( (ULogEventNumber)eventnumber );
+					event = instantiateEvent( (ULogEventNumber)eventnumber );
 					if( !event ) { 
 						dprintf( D_FULLDEBUG, "ReadUserLog: unable to "
 								 "instantiate event\n" );
@@ -1109,26 +1064,6 @@
 					}
 				}
 				retval2 = event->getEvent( m_fp );
-=======
-			  if( eventnumber != oldeventnumber ) {
-			    if( event ) {
-			      delete event;
-			    }
-			    // allocate event object; check if allocated
-			    // successfully
-			    event =
-			      instantiateEvent( (ULogEventNumber)eventnumber );
-			    if( !event ) { 
-				  dprintf( D_FULLDEBUG, "ReadUserLog: unable to "
-				  			"instantiate event\n" );
-			      if( !m_is_locked && m_lock) {
-					m_lock->release();
-			      }
-			      return ULOG_UNK_ERROR;
-			    }
-			  }
-			  retval2 = event->getEvent( m_fp );
->>>>>>> 860e5921
 			}
 
 			// if failed again, we have a parse error
@@ -1139,47 +1074,36 @@
 				delete event;
 				event = NULL;  // To prevent FMR: Free memory read
 				synchronize ();
-<<<<<<< HEAD
 				if (m_lock->isUnlocked()) {
-=======
-				if (!m_is_locked && m_lock) {
->>>>>>> 860e5921
 					m_lock->release();
 				}
 				return ULOG_RD_ERROR;
 			}
 			else
 			{
-			  // finally got the event successfully --
-			  // synchronize the log
-			  if( synchronize() ) {
-<<<<<<< HEAD
-			    if( m_lock->isUnlocked() ) {
-=======
-			    if( !m_is_locked && m_lock) {
->>>>>>> 860e5921
-			      m_lock->release();
-			    }
-			    return ULOG_OK;
-			  }
-			  else
-			  {
-			    // got the event, but could not synchronize!!
-			    // treat as incomplete event
-				dprintf( D_FULLDEBUG, "ReadUserLog: got event on second try "
-						"but synchronize() failed\n");
-			    delete event;
-			    event = NULL;  // To prevent FMR: Free memory read
-			    clearerr( m_fp );
-<<<<<<< HEAD
-			    if( m_lock->isUnlocked() ) {
-=======
-			    if( !m_is_locked && m_lock) {
->>>>>>> 860e5921
-			      m_lock->release();
-			    }
-			    return ULOG_NO_EVENT;
-			  }
+				// finally got the event successfully --
+				// synchronize the log
+				if( synchronize() ) {
+					if( m_lock->isUnlocked() ) {
+						m_lock->release();
+					}
+					return ULOG_OK;
+				}
+				else
+				{
+					// got the event, but could not synchronize!!
+					// treat as incomplete event
+					dprintf( D_FULLDEBUG,
+							 "ReadUserLog: got event on second try "
+							 "but synchronize() failed\n");
+					delete event;
+					event = NULL;  // To prevent FMR: Free memory read
+					clearerr( m_fp );
+					if( m_lock->isUnlocked() ) {
+						m_lock->release();
+					}
+					return ULOG_NO_EVENT;
+				}
 			}
 		}
 		else
@@ -1190,11 +1114,7 @@
 			if (fseek (m_fp, filepos, SEEK_SET))
 			{
 				dprintf(D_ALWAYS, "fseek() failed in ReadUserLog::readEvent");
-<<<<<<< HEAD
 				if (m_lock->isUnlocked()) {
-=======
-				if (!m_is_locked && m_lock) {
->>>>>>> 860e5921
 					m_lock->release();
 				}
 				return ULOG_UNK_ERROR;
@@ -1202,11 +1122,7 @@
 			clearerr (m_fp);
 			delete event;
 			event = NULL;  // To prevent FMR: Free memory read
-<<<<<<< HEAD
 			if (m_lock->isUnlocked()) {
-=======
-			if (!m_is_locked && m_lock) {
->>>>>>> 860e5921
 				m_lock->release();
 			}
 			return ULOG_NO_EVENT;
@@ -1217,11 +1133,7 @@
 		// got the event successfully -- synchronize the log
 		if (synchronize ())
 		{
-<<<<<<< HEAD
 			if (m_lock->isUnlocked()) {
-=======
-			if (!m_is_locked && m_lock) {
->>>>>>> 860e5921
 				m_lock->release();
 			}
 			return ULOG_OK;
@@ -1236,11 +1148,7 @@
 			delete event;
 			event = NULL;  // To prevent FMR: Free memory read
 			clearerr (m_fp);
-<<<<<<< HEAD
 			if (m_lock->isUnlocked() ) {
-=======
-			if (!m_is_locked && m_lock) {
->>>>>>> 860e5921
 				m_lock->release();
 			}
 			return ULOG_NO_EVENT;
@@ -1248,11 +1156,7 @@
 	}
 
 	// will not reach here
-<<<<<<< HEAD
 	if (m_lock->isUnlocked()) {
-=======
-	if (!m_is_locked && m_lock) {
->>>>>>> 860e5921
 		m_lock->release();
 	}
 
@@ -1295,17 +1199,10 @@
 	if( verify_init ) {
 		ASSERT ( m_initialized );
 	}
-<<<<<<< HEAD
 	if ( m_lock->isUnlocked() ) {
 		m_lock->obtain( WRITE_LOCK );
 	}
 	ASSERT( m_lock->isLocked() );
-=======
-	if ( !m_is_locked && m_lock) {
-		m_is_locked = m_lock->obtain( WRITE_LOCK );
-        ASSERT( m_is_locked );
-	}
->>>>>>> 860e5921
 }
 
 void
@@ -1314,17 +1211,10 @@
 	if( verify_init ) {
 		ASSERT ( m_initialized );
 	}
-<<<<<<< HEAD
 	if ( m_lock->isLocked( ) ) {
 		m_lock->release( );
 	}
 	ASSERT( m_lock->isUnlocked() );
-=======
-	if ( m_is_locked && m_lock) {
-		m_is_locked = ! m_lock->release();
-        ASSERT( !m_is_locked );
-	}
->>>>>>> 860e5921
 }
 
 bool
@@ -1425,15 +1315,6 @@
 		m_fd = -1;
 	}
 
-<<<<<<< HEAD
-=======
-	if (m_is_locked && m_lock) {
-		m_lock->release();
-		m_is_locked = false;
-		m_lock_rot = -1;
-	}
-
->>>>>>> 860e5921
 	delete m_lock;
 	m_lock = NULL;
 }
