--- conflicted
+++ resolved
@@ -36,42 +36,28 @@
 	bool Match( const char *long_arg ) const;
 	bool Match( const char short_arg, const char *long_arg ) const;
 
+	// options: generic
 	bool hasOpt( void ) const { return m_opt != NULL; };
-
-<<<<<<< HEAD
 	const char *getOpt( void ) const { return m_opt; };
 
+	// option: string operations
 	bool isOptStr( void ) const { return m_opt != NULL; };
 	bool getOpt( const char *&, bool consume = true );
 
+	// option: bool operations
 	bool isOptInt( void ) const;
 	bool getOpt( int &, bool consume = true );
 
+	// Operations on doubles
 	bool isOptDouble( void ) const { return isOptInt(); };
 	bool getOpt( double &, bool consume = true );
 
 	bool isOptBool( void ) const;
 	bool getOpt( bool &, bool consume = true );
+	const char *boolStr( bool value ) const
+		{ return value ? "True" : "False"; };
 
 	int ConsumeOpt( bool consume = true );
-=======
-	bool isOptStr( void ) const { return m_opt != NULL; };
-	const char *getOptStr( void ) const { return m_opt; };
-
-	bool isOptInt( void ) const { return m_opt && isdigit(*m_opt); };
-	int getOptInt( void ) const { return m_opt && atoi(m_opt); };
-
-	bool isOptBool( void ) const {
-		int c = toupper(*m_opt);
-		return ( c=='T' || c=='F' || c=='Y' || c=='N' );
-	};
-	int getOptBool( void ) const {
-		int c = toupper(*m_opt);
-		return ( c=='T' || c=='Y' );
-	};
-
-	int ConsumeOpt( void ) { return ++m_index; };
->>>>>>> 76511df5
 	int Index( void ) const { return m_index; };
 
 private :
