--- conflicted
+++ resolved
@@ -48,23 +48,9 @@
 	bool isOptInt( void ) const;
 	bool getOpt( int &, bool consume = true );
 
-<<<<<<< HEAD
-	bool isOptBool( void ) const {
-		int c = toupper(*m_opt);
-		return ( c=='T' || c=='F' || c=='Y' || c=='N' );
-	};
-	int getOptBool( void ) const {
-		int c = toupper(*m_opt);
-		return ( c=='T' || c=='Y' );
-	};
-	const char *getOptBoolStr( void ) const {
-		return getOptBool() ? "True" : "False";
-	}
-=======
 	// option: doubles
 	bool isOptDouble( void ) const { return isOptInt(); };
 	bool getOpt( double &, bool consume = true );
->>>>>>> 30026c14
 
 	// option: bool operations
 	bool isOptBool( void ) const;
