/***************************************************************
 *
 * Copyright (C) 1990-2007, Condor Team, Computer Sciences Department,
 * University of Wisconsin-Madison, WI.
 * 
 * Licensed under the Apache License, Version 2.0 (the "License"); you
 * may not use this file except in compliance with the License.  You may
 * obtain a copy of the License at
 * 
 *    http://www.apache.org/licenses/LICENSE-2.0
 * 
 * Unless required by applicable law or agreed to in writing, software
 * distributed under the License is distributed on an "AS IS" BASIS,
 * WITHOUT WARRANTIES OR CONDITIONS OF ANY KIND, either express or implied.
 * See the License for the specific language governing permissions and
 * limitations under the License.
 *
 ***************************************************************/




#include "condor_common.h"
#ifdef WIN32
#include "condor_config.h"
#include "windows_firewall.h"
#include "basename.h"


WindowsFirewallHelper::WindowsFirewallHelper() {
	fwProf = NULL;
	fwApps = NULL;
    fwMgr  = NULL;
	fwPolicy = NULL;
	wfh_initialized = false;
	wfh_operational = false;
}

WindowsFirewallHelper::~WindowsFirewallHelper() {
	
	WindowsFirewallCleanup();
	
}

bool
WindowsFirewallHelper::ready() {

	/* initialized == have we run init() yet? */
	/* operational == does the firewall stuff work on this OS? */

	if ( ! wfh_initialized ) {
		wfh_operational = init();
	}

	return wfh_operational;
}

bool
WindowsFirewallHelper::init() {
	
	HRESULT hr;
	bool result;

	result = true;

	if ( wfh_initialized ) {

		// already initialized
		return true;
	}
	
	 // Initialize COM.
    hr = CoInitializeEx(NULL,
            COINIT_APARTMENTTHREADED | COINIT_DISABLE_OLE1DDE
            );
    if (SUCCEEDED(hr) || RPC_E_CHANGED_MODE == hr) {
        hr = S_OK;
    } else {
        dprintf(D_ALWAYS, "WinFirewall: CoInitializeEx failed: 0x%08lx\n", hr);
        result = false;
    }
	
	if ( ! WindowsFirewallInitialize() ) {
		dprintf(D_FULLDEBUG, "Warning: Error initializing firewall profile.\n");
		result = false;
	}

	wfh_initialized = true;

	return result;
}

bool 
WindowsFirewallHelper::firewallIsOn() {

	HRESULT hr;
    VARIANT_BOOL fwEnabled;

	hr = S_OK;

	if ( ! ready() ) { 
		return false;
	}

    // Get the current state of the firewall.
    hr = fwProf->get_FirewallEnabled(&fwEnabled);
    if (FAILED(hr))
    {
        dprintf(D_ALWAYS, "WinFirewall: get_FirewallEnabled failed: 0x%08lx\n", hr);
        return false;
    }

    return (fwEnabled == VARIANT_TRUE);    
}

bool 
WindowsFirewallHelper::addTrusted( const char *app_path ) {

	const char *app_basename;
	BSTR app_path_bstr = NULL;
	BSTR app_basename_bstr = NULL;

	HRESULT hr = S_OK;
	INetFwAuthorizedApplication* fwApp = NULL;
	
	if ( ! ready() ) { 
		return false;
	}

	if ( !firewallIsOn() ) {
		// firewall is turned off, so there's nothing to do.
		return true;
	}

	if ( applicationIsTrusted(app_path) ) {
		// this app is already set to be trusted, so do nothing.
		return true;
	}

	// now, if the basename of the app is condor_<something>, we 
	// want to make sure there aren't any other entries of the same
	// condor daemon with a different path. We only do this for "condor_" 
	// executables as a safety to keep us from removing trusted applications
	// that have nothing to do with condor.
	app_basename = condor_basename(app_path);

	if ( _strnicmp(app_basename, "condor_", strlen("condor_")) == 0 ) {
		
		removeByBasename(app_basename);

	}

	// now just add the application to the trusted list.
	
    // Create an instance of an authorized application.
    hr = CoCreateInstance(
		__uuidof(NetFwAuthorizedApplication),
		NULL,
		CLSCTX_INPROC_SERVER,
		__uuidof(INetFwAuthorizedApplication),
		reinterpret_cast<void**>
		(static_cast<INetFwAuthorizedApplication**>(&fwApp))
		);
	if (FAILED(hr))
	{
		dprintf(D_FULLDEBUG, "WinFirewall: CoCreateInstance failed: 0x%08lx\n", hr);
		return false;
	}
	
	app_path_bstr = charToBstr(app_path);
	// Set the process image file name.
	hr = fwApp->put_ProcessImageFileName(app_path_bstr);
	if (FAILED(hr))
	{
		if ( hr == 0x80070002 ) {
			dprintf(D_ALWAYS, "WinFirewall Error: Could not find trusted app image %s\n",
				app_path);
		} else {
			dprintf(D_ALWAYS, "put_ProcessImageFileName failed: 0x%08lx\n", hr);
		}
		goto error;
	}
	
        // Allocate a BSTR for the application friendly name.
        app_basename_bstr = charToBstr(app_basename);

        // Set the application friendly name.
        hr = fwApp->put_Name(app_basename_bstr);
        if (FAILED(hr))
        {
            dprintf(D_ALWAYS, "WinFirewall: put_Name failed: 0x%08lx\n", hr);
            goto error;
        }

        // Add the application to the collection.
        hr = fwApps->Add(fwApp);
        if (FAILED(hr))
        {
           dprintf(D_ALWAYS, "WinFirewall: Add failed: 0x%08lx\n", hr);
            goto error;
        }

		// it seems like we should always inform users somehow that we're 
		// doing this.
        dprintf(D_ALWAYS, "Authorized application %s is now enabled in the"
			   " firewall.\n",
            app_path );

error:

    // Free the BSTRs.
    SysFreeString(app_path_bstr);
    SysFreeString(app_basename_bstr);

    // Release the authorized application instance.
    if (fwApp != NULL)
    {
        fwApp->Release();
    }

    return (SUCCEEDED(hr));

}

bool
WindowsFirewallHelper::applicationIsTrusted(const char* app_path) {

	HRESULT hr;
    BSTR app_path_bstr = NULL;
    VARIANT_BOOL fwEnabled;
    INetFwAuthorizedApplication* fwApp = NULL;
	bool result;

	result = false;

	if ( ! ready() ) {
		return false;
	}

	app_path_bstr = charToBstr(app_path);

    // Attempt to retrieve the authorized application.
    hr = fwApps->Item(app_path_bstr, &fwApp);
    if (SUCCEEDED(hr))
    {
        // Find out if the authorized application is enabled.
        hr = fwApp->get_Enabled(&fwEnabled);
        if (FAILED(hr))
        {
            dprintf(D_ALWAYS, "WinFirewall: get_Enabled failed: 0x%08lx\n", hr);
			result = false;
        } else {
			result = (fwEnabled == VARIANT_TRUE);
		}
	}
        
    // Free the BSTR.
    SysFreeString(app_path_bstr);

    // Release the authorized application instance.
    if (fwApp != NULL)
    {
        fwApp->Release();
    }

	return result;
}

bool 
WindowsFirewallHelper::removeByBasename( const char *name ) {
	
	HRESULT hr = S_OK;
	 
	IUnknown* pUnknown = NULL;
	IEnumVARIANT* pEnum = NULL;
    INetFwAuthorizedApplication* fwApp = NULL;
 
	bool result = true;
	long count;
	unsigned long cnt;
	int i;
	VARIANT v;

	if ( ! ready() ) {
		return false;
	}

	hr = fwApps->get__NewEnum(&pUnknown);
	if ( hr != S_OK ) {
		dprintf(D_ALWAYS, "Failed to get enumerator for Authorized "
				"Applications (err=%x)\n", hr);
		return false;
	}

	hr = fwApps->get_Count(&count);
	if ( hr != S_OK ) {
		dprintf(D_ALWAYS, "Failed to get count of Authorized "
				"Applications (err=%x)\n", hr);
		return false;
	}

	hr = pUnknown->QueryInterface(IID_IEnumVARIANT, (void**)&pEnum);
	if ( hr != S_OK ) {
		if ( hr == E_NOINTERFACE ) {
			dprintf(D_ALWAYS, "Failed to QueryInterface for trusted "
					"applications. Interface not supported.\n");
		} else {
			dprintf(D_ALWAYS, "Failed to QueryInterface for trusted "
				   "applications. (err=%x)\n", hr);
		}
		return false;
	}

	for (i=0; i<count; i++) {
		BSTR str = NULL;
		int len;
		char *tmp;
	    const char *bn;

		hr = pEnum->Next(1, &v, &cnt);
		// interesting tidbit: Microsoft says Enum->Next() function
		// either returns S_OK or S_FALSE. Funny, on Win2k3 SP1
		// it returns 0x80020008, or Bad Variable Type. Sigh.
		if ( hr != S_OK ) {
			// no more elements. stop.
			break;
		}

		fwApp = (INetFwAuthorizedApplication*)v.byref;

		fwApp->get_ProcessImageFileName(&str);
<<<<<<< HEAD
=======

		// This should not be printing to stdout, but if you are
		// reading this and think it is necessary to print these 
		// executable names then dprintf() them.
>>>>>>> ef104771
		// printf("Result is %lS\n", str);

		len = wcslen(str);
		tmp = (char*) malloc(len+1 * sizeof(char));

		sprintf(tmp, "%S", str);

		bn = condor_basename(tmp);

		if ( 0 == stricmp(bn, name) ) {
			
			// basenames match, so remove it from the list.
			
			result = removeTrusted(tmp);
		}
		free(tmp);

		SysFreeString(str);
	}

	return result;
}

bool 
WindowsFirewallHelper::removeTrusted( const char *app_path ) {
	
	BSTR app_path_bstr = NULL;
	HRESULT hr = S_OK;
	bool result = false;

	if ( ! ready() ) {
		return false;
	}

	app_path_bstr = charToBstr(app_path);

	if ( app_path_bstr == NULL ) {
		return false;
	}

    // Attempt to retrieve the authorized application.
    hr = fwApps->Remove(app_path_bstr);
    if (SUCCEEDED(hr)) {

        result = true;	

	} else if (FAILED(hr)) {

        dprintf(D_ALWAYS, "WinFirewall: remove trusted app failed: 0x%08lx\n",
			hr);
		result = false;
	}
        
    // Free the BSTR.
    SysFreeString(app_path_bstr);

  	return result;
}

BSTR
WindowsFirewallHelper::charToBstr(const char* str) {

	LPWSTR wstr;
	BSTR the_bstr;
	HRESULT hr = S_OK;

	    // Allocate a BSTR for the process image file name.
	wstr = (LPWSTR)malloc((strlen(str)+1)*sizeof(WCHAR));
	swprintf(wstr, L"%S", str);

    the_bstr = SysAllocString(wstr);
	
	// get rid of this dumb string right away so we don't leak it.
	free(wstr);
	wstr = NULL;
    
	if (SysStringLen(the_bstr) == 0) {
        hr = E_OUTOFMEMORY;
        dprintf(D_ALWAYS, "WinFirewall: SysAllocString failed: 0x%08lx\n", hr);
        return NULL;
    }

	return the_bstr;
}

bool 
WindowsFirewallHelper::WindowsFirewallInitialize() {

	HRESULT hr;

	hr = S_OK;

    // Create an instance of the firewall settings manager.
    hr = CoCreateInstance(
            __uuidof(NetFwMgr),
            NULL,
            CLSCTX_INPROC_SERVER,
            __uuidof(INetFwMgr),
            reinterpret_cast<void**>(static_cast<INetFwMgr**>(&fwMgr))
            );
    if (FAILED(hr))
    {
        dprintf(D_FULLDEBUG, 
				"WinFirewall: CoCreateInstance failed: 0x%08lx\n", hr);
		return false;
    }

    // Retrieve the local firewall policy.
    hr = fwMgr->get_LocalPolicy(&fwPolicy);
    if (FAILED(hr))
    {
        dprintf(D_ALWAYS, "WinFirewall: get_LocalPolicy failed: 0x%08lx\n", hr);
		return false;
    }

    // Retrieve the firewall profile currently in effect.
    hr = fwPolicy->get_CurrentProfile(&fwProf);
    if (FAILED(hr))
    {
		// Sometimes, this fails at boot time. So, we 
		// retry a number of times before throwing in the towel.
		// Note that if retry = 0, it retries forever.
		int retry = param_integer("WINDOWS_FIREWALL_FAILURE_RETRY", 60);
		int i;
		for (i=0; (i<retry || (retry==0)); i++) {
    		hr = fwPolicy->get_CurrentProfile(&fwProf);
    		if (SUCCEEDED(hr)) {
				break;
			} else {
				dprintf(D_FULLDEBUG, "WinFirewall: get_CurrentProfile() "
					   "failed.  Retry %d...\n", i);
				sleep(10);
			}
		}

		if ( FAILED(hr) ) {
	        dprintf(D_ALWAYS, 
					"WinFirewall: get_CurrentProfile failed: 0x%08lx\n", hr);
			return false;
		}
    }

    // Retrieve the authorized application collection.
    hr = fwProf->get_AuthorizedApplications(&fwApps);
    if (FAILED(hr))
    {
        dprintf(D_ALWAYS, 
			"WinFirewall: get_AuthorizedApplications failed: 0x%08lx\n", hr);
        return false;
    }

    return true;
}

void
WindowsFirewallHelper::WindowsFirewallCleanup() {

	// Release the local firewall policy.
    if (fwPolicy != NULL) {
        fwPolicy->Release();
		fwPolicy = NULL;
    }

	// Release the firewall settings manager.
    if (fwMgr != NULL) {
	   	fwMgr->Release();
		fwMgr = NULL;
   	}

	if (fwProf != NULL)
    {
        fwProf->Release();
		fwProf = NULL;
    }

	wfh_initialized = false;

}

#ifdef _WFW_HELPER_TESTING

/* some pretty lame, but useful test code */

int main(int argc, char **argv) {
	WindowsFirewallHelper wfh;
	int result;
	bool isOn;
	const char* app;

	result = 0;

	Termlog = 1;
	dprintf_config ("TOOL" );

	isOn = wfh.firewallIsOn();

	printf("firewall is %s.\n", (isOn) ? "On" : "Off");

	if ( argc <= 1 ) {
		app = "C:\\Condor\\bin\\condor_master.exe";
	} else {
		app = argv[1];
	}

	isOn = wfh.applicationIsTrusted(app);

	printf("%s is %s by the firewall.\n", app, (isOn) ? "Trusted" : "Not Trusted");

	wfh.removeTrusted(app);
	// wfh.addTrusted(app);

	if ( ! wfh.addTrusted("C:\\Condor\\bin\\condor_master.exe") ) {
		printf("first addTrusted() failed\n");
		result = 1;
	}

	if ( ! wfh.addTrusted("C:\\Condor\\condor_master.exe") ) {
		printf("second addTrusted() failed\n");
		result = 1;
	}

	if ( ! wfh.removeTrusted("C:\\Condor\\bin\\condor_master.exe") ) {
		printf("first removeTrusted() failed\n");
		result = 1;
	}

	if ( ! wfh.removeTrusted("C:\\Condor\\bin\\condor_master.exe") ) {
		printf("second removeTrusted() failed\n");
		result = 1;
	}

	printf("tests are done!\n");

	return result;
}

#endif /* _WFW_HELPER_TESTING */

#endif /* WIN32 */<|MERGE_RESOLUTION|>--- conflicted
+++ resolved
@@ -329,13 +329,10 @@
 		fwApp = (INetFwAuthorizedApplication*)v.byref;
 
 		fwApp->get_ProcessImageFileName(&str);
-<<<<<<< HEAD
-=======
 
 		// This should not be printing to stdout, but if you are
 		// reading this and think it is necessary to print these 
 		// executable names then dprintf() them.
->>>>>>> ef104771
 		// printf("Result is %lS\n", str);
 
 		len = wcslen(str);
@@ -465,7 +462,7 @@
     		if (SUCCEEDED(hr)) {
 				break;
 			} else {
-				dprintf(D_FULLDEBUG, "WinFirewall: get_CurrentProfile() "
+				dprintf(D_FULLDEBUG, "WinFirewall: get_CurrentProfile() "
 					   "failed.  Retry %d...\n", i);
 				sleep(10);
 			}
