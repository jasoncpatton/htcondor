#! /bin/sh

#
# chkconfig: - 98 10
# description: Condor HTC computing platform
#
# condor script for SysV-style init boot scripts.  
#
# Usually this would be installed as /etc/init.d/condor with soft
# links put in from /etc/rc*.d to point back to /etc/init.d/condor to
# determine when Condor should be started and stopped.  Exact
# directories or details of the links you should use will vary from
# platform to platform. 
#

# This script strives for portability, and thus may be inelegant
# on any given system.  Users on Fedora or Red Hat systems should
# also consider "condor.init", which is more native and should
# integrate better with the rest of the system.

# LSB init part (Used by Debian package)
### BEGIN INIT INFO
# Provides:          condor
# Required-Start:    $network $local_fs
# Required-Stop:     $local_fs $network
# Default-Start:     2 3 4 5
# Default-Stop:      0 1 6
# Short-Description: Manage condor daemons
# Description: Condor HTC computing platform
### END INIT INFO

######################################################################
## Ensure that the settings below are correct for your Condor
## installation.  Except for SYSCONFIG, these may also be specified
## in the "$SYSCONFIG/condor" file.

# Directory with system configuration files
#SYSCONFIG="/etc/sysconfig"

# Condor's sysconfig file
#CONDOR_SYSCONFIG="/etc/sysconfig/condor"

# Condor users to look for while shutting down.
#CONDOR_USERS="condor,root"

# Path to your primary condor configuration file.
#CONDOR_CONFIG="/etc/condor/condor_config"

# Path to condor_config_val
#CONDOR_CONFIG_VAL="/usr/bin/condor_config_val"

# How long to give Condor to shut down cleanly?
#MAX_STOP_WAIT=300

# Disable the use of a 'PID file?
#DISABLE_PIDFILE="no"

# Only kill Condor PIDs from the PID file
#FORCE_PIDFILE="no"

## There are no settings beyond this point.
######################################################################



# help & usage
myusage() {
    echo "usage: $1 [options] command"
}
myhelp() {
    myusage   
    echo " --no-execute, -n   : No execute mode"
    echo " --execute          : Execute mode (default)"
    echo " --verbose, -v      : Verbose mode"
    echo " --sysconfig <dir>  : Specify the sysconfig directory"
    echo "Environment variables:"
    echo "  SYSCONFIG         : Specify the sysconfig directory"
    echo "  CONDOR_SYSCONFIG  : Specify Condor's sysconfig file"
    echo "  CONDOR_CONFIG     : Specify path to Condor's configuration file"
    echo "  CONDOR_CONFIG_VAL : Specify path to condor_config_val"
    echo "Commands: start stop restart try-restart reload force-reload status"
}

# Process command line arguments
# Looks through argv, pick out ones that start with a dash,
# and handle them
EXECUTE=yes
VERBOSE=no
while [ $# -gt 0 ] ; do
  c=`expr $1 : '\(.\).*'`
  if [ "$c" != "-" ] ; then
    break
  fi
  case "$1" in
  "-n" | "--no-execute" ) 
    EXECUTE=no
    shift
    ;;
  "--execute" ) 
    EXECUTE=yes
    shift
    ;;
  "-v" | "--verbose" ) 
    VERBOSE=yes
    shift
    ;;
  "--sysconfig" ) 
    SYSCONFIG=$2
    shift; shift
    ;;
  "-h" | "--help" )
    myhelp
    exit 0
    ;;
  * )
    myusage
    echo "Unkown option: $1: use --help for help"
    exit 1
    ;;
  esac
done
INIT_COMMAND=$1


################################################################################

# Read in the sysconfig file
if [ "$SYSCONFIG" = "" ] ; then
  SYSCONFIG=/etc/sysconfig
fi
if [ "$CONDOR_SYSCONFIG" = "" ] ; then
  CONDOR_SYSCONFIG=$SYSCONFIG/condor
fi
[ -f "$CONDOR_SYSCONFIG" ] && . "$CONDOR_SYSCONFIG"

# Default condor configuration file if none specified
if [ "$CONDOR_CONFIG" = "" ] ; then
  CONDOR_CONFIG=/etc/condor/condor_config
fi

# Default path condor_config_val if none specified
if [ "$CONDOR_CONFIG_VAL" = "" ] ; then
  CONDOR_CONFIG_VAL=/usr/bin/condor_config_val
fi

# Default value to max shutdown wait
if [ "$MAX_STOP_WAIT" = "" ] ; then
  MAX_STOP_WAIT=300
fi

# A key goal of this script is portability.  As a result,
# there are is awkward syntax.  For example: the -e test
# for file existance isn't available in Solaris 9 /bin/sh
# so "\( -f "$1" -o -L "$1" \)" is used as a rough equivalent.
# stop is not an acceptable function name on AIX and HPUX,
# so the function is called xstop.

# Equivalent to "echo -n", but portable.
echon() {
  if [ "`echo -n`" = "-n" ]; then
    echo "$@""\c"
  else
    echo -n "$@"
  fi
}

# Emits error with a "FATAL: " prefix. Exits.  Never returns
fatal_error() {
  echo "FATAL: $1"
  exit 1
}

##
## Try to detect a binary from set of names and set of directories.
## Note: The names and directories cannot contain whitespace, because
##       whitespace is the the list delimiter.
##
detect_exe() {
  for name in `echo $2` ; do
    for dir in `echo $1` ; do
      if [ -x "$dir/$name" ] ; then
        echo "$dir/$name"
        return
      fi
    done
  done
}

##
## Based on the ps flavor ($1), return the ps options
##
ps_get_opts() {
  if [ "$1" = "GNU" -o "$1" = "BSD" ] ; then
    opts="aux"
  elif [ "$1" = "SYSV" ] ; then
    opts="-ef"
  else
    echo "FATAL: Unknown ps flavor \"$1\""
    exit 1
  fi
  echo $opts
}

##
## Try to run ps, see if it fails
##
ps_try_run() {
  cmd="$1 $2"
  $cmd > /dev/null 2>&1
  if [ $? -eq 0 ] ; then
    echo "yes"
  else
    echo "no"
  fi
}

##
## Detect the 'ps' (in $PS) executable's flavor
##
ps_detect_flavor() {
  if [ "$1" = "GNU" ] ; then
    OPTS="--version"
  else
    OPTS=`ps_get_opts "$1"`
  fi
  STATUS=`ps_try_run "$PS" "$OPTS"`
  echo $STATUS
}

##
## Detect ps support extra flags ('w' and 'n')
##
ps_detect_flags() {
  if [ "$PSFLAVOR" = "GNU" ] ; then
    PSFLAGSn="n"
    PSFLAGSw="www"
    return
  fi

  OPTS=`ps_get_opts "$PSFLAVOR"`
  OPTS="${OPTS}www"
  OK=`ps_try_run "$PS" "$OPTS"`
  if [ "$OK" = "yes" ] ; then
    PSFLAGSw="www"
  fi

  OPTS=`ps_get_opts "$PSFLAVOR"`
  OPTS="${OPTS}n"
  OK=`ps_try_run "$PS" "$OPTS"`
  if [ "$OK" = "yes" ] ; then
    PSFLAGSn="n"
  fi
}

##
## Detect the 'ps' exectuable and it's flavor
##
detect_ps() {
  DIRS="/usr/gnu/bin /usr/local/bin /opt/freeware/bin /usr/ucb /usr/bin /bin"
  NAMES="ps"
  PS=`detect_exe "${DIRS}" "${NAMES}"`
   if [ "$PS" = "" ] ; then
    echo "FATAL: no ps binary detected"
    exit 1
  fi

  for FLAVOR in GNU SYSV BSD ; do
    if [ "$PSFLAVOR" = "" ] ; then
      OK=`ps_detect_flavor $FLAVOR`
      if [ "$OK" = "yes" ] ; then
        PSFLAVOR="$FLAVOR"
      fi
    fi
  done
  if [ "$PSFLAVOR" = "" ] ; then
    echo "FATAL: Unable to detect the flavor of \"$PS\""
    exit 1
  fi
  if [ "$VERBOSE" = "yes" ] ; then
    echo "Detected ps executable \"$PS\" flavor \"$PSFLAVOR\", flags: $PSFLAGSw $PSFLAGSn"
  fi
}

##
## Detect awk flavor
## returns: GNU NAWK XPG4 AWK
##
detect_awk_flavor() {
  awk=$1
  # GNU
  out=`echo ""|$awk --version 2>/dev/null | grep GNU`
  if [ "$out" != "" ] ; then
    echo "GNU"; return 0
  fi
  out=`echo "abc"|$awk '{ sub(/abc/,"ABC"); print; }'` 2>/dev/null
  if [ "$?" != 0 ] ; then
    echo "AWK"; return 0
  fi
  out=`echo "x=4"|$awk '{ s=$1; sub(/x=([0-9]+).*/, "\1", s); print s; }'`
  if [ "$out" = "x=4" ] ; then
    echo "XPG4"; return 0
  fi
  echo "NAWK"; return 0
}

##
## Detect awk and it's flavor
##
detect_awk() {
  if [ "$AWK" != "" ] ; then
    return 0
  fi
  DIRS="/usr/gnu/bin /usr/local/bin /usr/xpg4/bin /opt/freeware/bin /usr/ucb /usr/bin /bin"
  NAMES="gawk nawk awk"
  AWK=`detect_exe "$DIRS" "$NAMES"`
  if [ "$AWK" = "" ] ; then
    echo "FATAL: no awk binary detected"
    exit 1
  fi

  AWKFLAVOR=`detect_awk_flavor $AWK`
  if [ "$AWKFLAVOR" = "" ] ; then
    echo "FATAL: Unable to detect the flavor of \"$AWK\""
    exit 1
  fi
  if [ "$VERBOSE" = "yes" ] ; then
    echo "Detected awk executable \"$AWK\" flavor \"$AWKFLAVOR\""
  fi
}

# Is the executable in $1 potentially runnable?
# Exit if no.
verify_executable() {
  if [ ! \( -f "$1" -o -L "$1" \) ]; then
    fatal_error "Required executable $1 does not exist."
  fi
  if [ -d "$1" ]; then
    fatal_error "Required executable $1 is a directory instead of a file."
  fi
  if [ ! -x "$1" ]; then
    fatal_error "Required executable $1 is not executable."
  fi
  return 0
}

# Is the path in $1 a potentially readable directory?
# Exit if no.
verify_readable_directory() {
  if [ ! -d "$1" ]; then
    fatal_error "Required directory $1 does not exist, or is not a directory."
  fi
  if [ ! -r "$1" ]; then
    fatal_error "Required executable $1 is not readable."
  fi
  return 0
}

# Returns a setting from the CONDOR_CONFIG configuration
# file.  Exits if the value cannot be found!
get_condor_config_val() {
  REQUIRED=$2
  if [ "$REQUIRED" = "" ] ; then
    REQUIRED=yes
  fi
  TMPVAL=`"$CONDOR_CONFIG_VAL" $1 2>/dev/null`
  if [ "$TMPVAL" = "" ] && [ "$REQUIRED" = "yes" ] ; then
    fatal_error "Unable to locate $1 in $CONDOR_CONFIG"
  fi
  echo "$TMPVAL"
}

# Ensure CONDOR_SBIN holds path to SBIN as defined in the 
# CONDOR_CONFIG file
set_condor_sbin() {
  if [ "$CONDOR_SBIN" != "" ]; then
    return 0;
  fi
  CONDOR_SBIN=`get_condor_config_val SBIN`
  verify_readable_directory "$CONDOR_SBIN"
  return 0;
}

# Ensure CONDOR_RUN holds path to a plausible run directory.
# Exit on failure.
set_condor_run() {
  if [ "$CONDOR_RUN" != "" ]; then
    return 0
  fi
  CONDOR_RUN=`get_condor_config_val RUN no`
  if [ "$CONDOR_RUN" = "" ]; then
    CONDOR_RUN=`get_condor_config_val LOG yes`
  fi
  verify_readable_directory "$CONDOR_RUN"
  return 0
}


# Ensure CONDOR_MASTER holds path to a plausible condor_master.
# Exit on failure.
set_condor_master() {
  if [ "$CONDOR_MASTER" = "" ]; then
    CONDOR_MASTER=`get_condor_config_val MASTER`
  fi
  verify_executable "$CONDOR_MASTER"
  return 0
}

# Ensure CONDOR_RECONFIG holds path to a plausible condor_reconfig.
# Exit on failure.
set_condor_reconfig() {
  if [ "$CONDOR_RECONFIG" = "" ]; then
    set_condor_sbin
    CONDOR_RECONFIG="$CONDOR_SBIN/condor_reconfig"
  fi
  verify_executable "$CONDOR_RECONFIG"
  return 0
}

# Set CONDOR_USERS
set_condor_users() {
  CONDOR_USERS=""
  while [ "$1" != "" ] ; do
    if [ "$CONDOR_USERS" != "" ] ; then
      CONDOR_USERS="$CONDOR_USERS,$1"
    else
      CONDOR_USERS="$1"
    fi
    shift
  done
}

# Get the condor user(s)
detect_condor_users() {
  if [ "$CONDOR_USERS" != "" ]; then
    return 0
  fi
  if [ "$USER" != "root" -a "$USER" != "condor" ] ; then
    MYUSER="$USER"
  fi
  IDS=`get_condor_config_val CONDOR_IDS no`
  if [ "$IDS" = "" ]; then
    set_condor_users "condor" "root" "$MYUSER"
    return 0
  fi
<<<<<<< HEAD
  TMP_USER=`echo $IDS|$AWK 'BEGIN{FS="[ ,\.]"} /^[^0-9]/{print $1}'`
  if [ "$TMP_USER" != "" ] ; then
    set_condor_user "$TMP_USER" "root" "$MYUSER"
    return 0
  fi
  CONDOR_UID=`echo $IDS|$AWK 'BEGIN{FS="[ ,\.]"} /^[0-9]/{print $1}'`

  for u in condor ; do
    TMP_UID=`id $u|$AWK '{ sub(/uid=/,"",$1); sub(/\(.*\)/,"",$1); print $1; }'`
    if [ "$TMP_UID" = "$CONDOR_UID" ] ; then
      set_condor_users "$u" "root" "$MYUSER"
      return 0
=======
  USER=`echo $IDS|$AWK 'BEGIN{FS="[ ,.]"} /^[^0-9]/{print $1}'`
  if [ "$USER" != "" ] ; then
    CONDOR_USERS="$USER,root"
    return 0
  fi
  CONDOR_UID=`echo $IDS|$AWK 'BEGIN{FS="[ ,.]"} /^[0-9]/{print $1}'`

  for u in condor ; do
    THE_UID=`id $u|$AWK '{ sub(/uid=/,"",$1); sub(/\(.*\)/,"",$1); print $1; }'`
    if [ "$THE_UID" = "$CONDOR_UID" ] ; then
      CONDOR_USERS="$u,root"
      return
>>>>>>> a48b1e73
    fi
  done
  
  TMP_USER=`cat /etc/passwd|$AWK 'BEGIN{FS=":"; UID=ARGV[1]; ARGC=0; } { if($3==UID){print $1} }' $CONDOR_UID`
  if [ "$TMP_USER" != "" ] ; then
    echo "$TMP_USER had uid $CONDOR_UID"
    set_condor_users "$TMP_USER" "root" "$MYUSER"
    return 0
  fi

  CONDOR_UIDS="$CONDOR_UID,0"
  return 0
}

# Ensure CONDOR_OFF holds path to a plausible condor_off.
# Exit on failure.
set_condor_off() {
  if [ "$CONDOR_OFF" = "" ]; then
    set_condor_sbin
    CONDOR_OFF="$CONDOR_SBIN/condor_off"
  fi
  verify_executable "$CONDOR_OFF"
  return 0
}


##
## Find the Condor master processes
##
find_masters() {

  if [ "$CONDOR_USERS" = "" ] ; then
    OPTS=`ps_get_opts "$PSFLAVOR" "W" "N"`
    TMP_USERS=$CONDOR_UIDS
  else
    OPTS=`ps_get_opts "$PSFLAVOR" "W"`
    TMP_USERS=$CONDOR_USERS
  fi
  pids=`$PS $OPTS|$AWK 'BEGIN{split(ARGV[1],users,","); ARGC=0; } { if( (index($0,"condor_master") != 0) && (index($0,"awk") == 0) ) { for(i in users){ if($1==users[i]){print $2; break;} } } }' $TMP_USERS`
  echo "$pids"
}

# To the best of its ability, finds the active condor_master's PID.
# echos the result, or an empty string if none was found.
# You can call this repeatedly to check for updates.
# If we use the pid file the first time through, always use it --
#  if it disappears, means that the Condor went bye-bye
condor_master_pids() {
  masterpid=
  if [ -f "$PIDFILE" -a -r "$PIDFILE" ] ; then
    masterpid=`cat "$PIDFILE"` 2>/dev/null
    FORCE_PIDFILE="yes"
  fi
  if [ "$FORCE_PIDFILE" = "yes" ] ; then
    MASTER_PIDS="$masterpid"
    return 0
  fi

  pids=`find_masters`
  if [ "$masterpid" = "" ] ; then
    MASTER_PIDS="$pids"
    if [ "$pids" = "" ] ; then return 1; else return 0; fi
  fi
  echo "$pids" | grep -w "$masterpid" > /dev/null
  if [ $? -eq 0 ] ; then
    MASTER_PIDS="$masterpid"
    return 0
  fi
  foundpid=`$PS | grep condor_master | grep -v grep | $AWK '{print $2}' | grep "^$masterpid$"`
  if [ "$foundpid" = "" ]; then
    MASTER_PIDS="$foundpid"
    if [ "$pids" = "" ] ; then return 1; else return 0; fi
  fi
  MASTER_PIDS="$masterpid"
  return 0
}

# Wait for condor_master to exit.
#
# Only reliably detects condor_masters started by this script
#
# Sleeps $1 seconds between checks
# After approximately $2 seconds, gives up
#
# $?=0 - condor_master is gone
# $?=1 - timed out
wait_for_exit() {
  if [ "$VERBOSE" = "yes" ] ; then
    echo "Waiting for Condor to stop (MAX: $2 seconds)"
  fi
  sleep_time=$1
  max_wait=$2
  orig_pids=$3
  stop_duration=0
  condor_master_pids
  while [ "$MASTER_PIDS" != "" -a $stop_duration -lt $max_wait ]; do
    if [ "$VERBOSE" = "yes" ] ; then
      echo "Still waiting on $MASTER_PIDS"
    fi
    sleep $sleep_time
    stop_duration=`expr $stop_duration + $sleep_time`
    condor_master_pids
  done
  
  if [ "`condor_master_pids`" = "" ]; then
    return 0
  else
    return 1
  fi
}



# Start condor.
start() {
  set_condor_master
  if [ "$VERBOSE" = "yes" ] ; then
    echo "Starting up Condor..."
  else
    echon "Starting up Condor...    "
  fi
  if [ "$EXECUTE" != "yes" ] ; then
    echo "skipping."
    return 0
  fi
  if [ "$CONDOR_MASTER_WRAPPER" = "" ] ; then
    if [ "$PIDFILE" = "" ] ; then
      cmd="$CONDOR_MASTER"
      "$CONDOR_MASTER"
    else
      if [ "$CONDOR_RUN" != "" -a ! -d "$CONDOR_RUN" ] ; then
        mkdir "$CONDOR_RUN"
      fi
      cmd="$CONDOR_MASTER -pidfile $PIDFILE"
      "$CONDOR_MASTER" -pidfile "$PIDFILE"
    fi
  else
    cmd="$CONDOR_MASTER_WRAPPER"
    "$CONDOR_MASTER_WRAPPER"
  fi
  if [ $? -ne 0 ]; then
    echo " failed to start Condor with \"$cmd\"."
    return 1;
  fi
  if [ "$VERBOSE" = "yes" ] ; then
    echo "Started: \"$cmd\""
    if [ "$PIDFILE" != "" ] ; then
      seconds=0
      while [ ! -f "$PIDFILE" -a $seconds -lt 10 ]; do
        sleep 1
      done
      if [ -f "$PIDFILE" ] ; then
        echon "Master PID = ";
        cat "$PIDFILE"
      fi
    fi
  fi
  echo "done."
  return 0
}


# Tries to stop the condor_master
#
# If we have a valid PIDFILE, uses "kill -QUIT".
# Failing that, uses "condor_off -fast -master"
#
# We prefer the "kill -QUIT", as the master might refuse
# the condor_off request because of security configuration.
# We still try condor_off in case the PIDFILE is missing,
# say because someone started condor_master by hand.
#
# The two options are nearly identical from the condor_master's
# point of view; it will end up executing the same shutdown
# code either way.
#
# named xstop because stop causes problems on AIX and HPUX.
xstop() {
  if [ "$VERBOSE" = "yes" ] ; then
    echo "Shutting down Condor (fast-shutdown mode)..."
  else
    echon "Shutting down Condor (fast-shutdown mode)...  "
  fi
  condor_master_pids
  if [ "$MASTER_PIDS" != "" ]; then
    if [ "$EXECUTE" != "yes" ] ; then
      echo "Skipping."
      return 0
    fi
    for pid in `echo "$MASTER_PIDS"` ; do
      if [ "$VERBOSE" = "yes" ] ; then
        echo "Sending QUIT to $pid"
      fi
      kill -QUIT "$pid"
    done
  
    # We assume that user will use init script to startup/shutdown
    # condor only, so we will rely on the pid file. condor_off cannot
    # differentiate between fail to stop condor or condor is not
    # running, so we don't use it for now.

  fi

  wait_for_exit 1 $MAX_STOP_WAIT
  if [ $? -gt 0 ]; then
    echo "Failed to stop Condor (timed out)."
    return 1
  fi

  if [ -f "$PIDFILE" ]; then
    rm "$PIDFILE"
  fi

  echo "done."

  return 0
}


# Ask Condor to re-read its configuration files
#
# This can fail for any number of reasons, and we wouldn't
# detect it.
#
# As a possible improvement, we might send SIGHUP if `condor_master_pids`
# is non-empty, only falling back on condor_reconfig if it is.
#
# Also, detect the return code from CONDOR_RECONFIG; non-zero
# indicates aproblem. (At the moment that never happens, but
# may in the future.)
reload() {
  set_condor_reconfig
  echon "Reloading Condor configuration..."
  "$CONDOR_RECONFIG" | grep -v 'Sent "Reconfig" command to local master'
  echo "done."
  return 0
}


# Report Condor's status
#
# If condor was started by directly running condor_master,
# this will erroneously report that it is not running.
#
# Return codes (from Linux Standards Base)
# (Not all of these are currently implemented)
# 0 running 
# 1 dead and /var/run pid file exists
# 2 dead and /var/lock lock file exists
# 3 not running
# 4 unknown
status() {
  master_pid=`condor_master_pids`
  if [ "$master_pid" != "" ]; then
    echo "Condor is running (pid $master_pid)"
    return 0
  else
    echo "Condor is not running"
    return 3; 
  fi
}

verify_executable "$CONDOR_CONFIG_VAL"

# We don't use CONDOR_CONFIG directly, it's used by the
# Condor tools.
if [ "$CONDOR_CONFIG" != "" ]; then
  export CONDOR_CONFIG
fi

detect_ps
detect_awk
detect_condor_users

if [ "$CONDOR_USERS" = "" ] ; then
  if [ "$PSFLAGSn" = "" ] ; then
    fatal_error "CONDOR_IDS is \"$IDS\", and I can't detect what user that maps to.\n  Specify CONDOR_USERS in your Condor sysconfig file ($CODNOR_SYSCONFIG, if it exists)\n  or at the top of this script."
  fi
fi

# PID file overides / fallbacks
if [ "$DISABLE_PIDFILE" = "yes" ] ; then
  PIDFILE=""
elif [ "$PIDFILE" = "" ] ; then
  set_condor_run
  PIDFILE="$CONDOR_RUN/condor.pid"
fi

if [ "$INIT_COMMAND" = "" ] ; then
  myhelp
  exit 1
fi

case "$INIT_COMMAND" in
  'start')
    start
    ;;

  'stop')
    xstop
    ;;

  'restart')
    xstop
    start
    ;;

  'try-restart')
    if [ "`condor_master_pids`" = "" ]; then exit 0; fi # Not running
    xstop
    start
    ;;

  'reload')
    reload
    ;;

  'force-reload')
    reload
    ;;

  'status')
    status
    ;;

  *)
    echo "Unknown command $INIT_COMMAND: use --help for help"
    exit 1
    ;;

esac<|MERGE_RESOLUTION|>--- conflicted
+++ resolved
@@ -442,33 +442,19 @@
     set_condor_users "condor" "root" "$MYUSER"
     return 0
   fi
-<<<<<<< HEAD
-  TMP_USER=`echo $IDS|$AWK 'BEGIN{FS="[ ,\.]"} /^[^0-9]/{print $1}'`
+
+  TMP_USER=`echo $IDS|$AWK 'BEGIN{FS="[ ,.]"} /^[^0-9]/{print $1}'`
   if [ "$TMP_USER" != "" ] ; then
     set_condor_user "$TMP_USER" "root" "$MYUSER"
     return 0
   fi
-  CONDOR_UID=`echo $IDS|$AWK 'BEGIN{FS="[ ,\.]"} /^[0-9]/{print $1}'`
+  CONDOR_UID=`echo $IDS|$AWK 'BEGIN{FS="[ ,.]"} /^[0-9]/{print $1}'`
 
   for u in condor ; do
     TMP_UID=`id $u|$AWK '{ sub(/uid=/,"",$1); sub(/\(.*\)/,"",$1); print $1; }'`
     if [ "$TMP_UID" = "$CONDOR_UID" ] ; then
       set_condor_users "$u" "root" "$MYUSER"
       return 0
-=======
-  USER=`echo $IDS|$AWK 'BEGIN{FS="[ ,.]"} /^[^0-9]/{print $1}'`
-  if [ "$USER" != "" ] ; then
-    CONDOR_USERS="$USER,root"
-    return 0
-  fi
-  CONDOR_UID=`echo $IDS|$AWK 'BEGIN{FS="[ ,.]"} /^[0-9]/{print $1}'`
-
-  for u in condor ; do
-    THE_UID=`id $u|$AWK '{ sub(/uid=/,"",$1); sub(/\(.*\)/,"",$1); print $1; }'`
-    if [ "$THE_UID" = "$CONDOR_UID" ] ; then
-      CONDOR_USERS="$u,root"
-      return
->>>>>>> a48b1e73
     fi
   done
   
