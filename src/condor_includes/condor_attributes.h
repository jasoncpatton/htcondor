/***************************************************************
 *
 * Copyright (C) 1990-2007, Condor Team, Computer Sciences Department,
 * University of Wisconsin-Madison, WI.
 * 
 * Licensed under the Apache License, Version 2.0 (the "License"); you
 * may not use this file except in compliance with the License.  You may
 * obtain a copy of the License at
 * 
 *    http://www.apache.org/licenses/LICENSE-2.0
 * 
 * Unless required by applicable law or agreed to in writing, software
 * distributed under the License is distributed on an "AS IS" BASIS,
 * WITHOUT WARRANTIES OR CONDITIONS OF ANY KIND, either express or implied.
 * See the License for the specific language governing permissions and
 * limitations under the License.
 *
 ***************************************************************/



// List of attributes used in ClassAds  If you find yourself using anything
// other than ATTR_<blah> to add/lookup expressions/variables *STOP*, add the
// new variable to this file and use the ATTR_<blah> symbolic constant.  --RR

#ifndef __CONDOR_ATTRIBUTES_H__
#define __CONDOR_ATTRIBUTES_H__

extern const char * const  ATTR_ACCOUNTING_GROUP;
extern const char * const  ATTR_ACTION_CONSTRAINT;
extern const char * const  ATTR_ACTION_IDS;
extern const char * const  ATTR_ACTION_RESULT;
extern const char * const  ATTR_ACTION_RESULT_TYPE;
extern const char * const  ATTR_ACTIVITY;
extern const char * const  ATTR_ALLOW_NOTIFICATION_CC;
extern const char * const  ATTR_ALL_REMOTE_HOSTS;
extern const char * const  ATTR_APPEND_FILES;
extern const char * const  ATTR_ARCH;
extern const char * const  ATTR_AVAIL_BANDWIDTH_TO_SUBMIT_MACHINE;
extern const char * const  ATTR_AVAIL_BANDWIDTH_TO_LAST_CKPT_SERVER;
extern const char * const  ATTR_AVAIL_BANDWIDTH_TO_CKPT_SERVER;
extern const char * const  ATTR_AVAIL_SINCE;
extern const char * const  ATTR_AVAIL_TIME;
extern const char * const  ATTR_AVAIL_TIME_ESTIMATE;
extern const char * const  ATTR_BANDWIDTH_TO_SUBMIT_MACHINE;
extern const char * const  ATTR_BANDWIDTH_TO_LAST_CKPT_SERVER;
extern const char * const  ATTR_BANDWIDTH_TO_CKPT_SERVER;
extern const char * const  ATTR_BUFFER_SIZE;
extern const char * const  ATTR_BUFFER_FILES;
extern const char * const  ATTR_BUFFER_BLOCK_SIZE;
extern const char * const  ATTR_BUFFER_BLOCKS_USED;
extern const char * const  ATTR_BUFFER_PREFETCH_SIZE;
extern const char * const  ATTR_BYTES_SENT;
extern const char * const  ATTR_BYTES_RECVD;
extern const char * const  ATTR_CAN_HIBERNATE;
extern const char * const  ATTR_CAPABILITY;
extern const char * const  ATTR_CKPT_SERVER;
extern const char * const  ATTR_CLAIM_STARTD;
extern const char * const  ATTR_COD_CLAIMS;
extern const char * const  ATTR_COMMAND;
extern const char * const  ATTR_COMPRESS_FILES;
extern const char * const  ATTR_REQUESTED_CAPACITY;
extern const char * const  ATTR_CKPT_ARCH;
extern const char * const  ATTR_CKPT_LAST_READ;
extern const char * const  ATTR_CKPT_OPSYS;
extern const char * const  ATTR_CLAIM_ID;
extern const char * const  ATTR_CLAIM_IDS;
extern const char * const  ATTR_PUBLIC_CLAIM_ID;
extern const char * const  ATTR_PUBLIC_CLAIM_IDS;
extern const char * const  ATTR_CLAIM_STATE;
extern const char * const  ATTR_CLAIM_TYPE;
extern const char * const  ATTR_CLIENT_MACHINE;
extern const char * const  ATTR_CLOCK_DAY;
extern const char * const  ATTR_CLOCK_MIN;
extern const char * const  ATTR_CLUSTER_ID;
extern const char * const  ATTR_AUTO_CLUSTER_ID;
extern const char * const  ATTR_AUTO_CLUSTER_ATTRS;
extern const char * const  ATTR_COMPLETION_DATE;
extern const char * const  ATTR_MATCHED_CONCURRENCY_LIMITS;
extern const char * const  ATTR_CONCURRENCY_LIMITS;
extern const char * const  ATTR_PREEMPTING_CONCURRENCY_LIMITS;
#define ATTR_CONDOR_LOAD_AVG			AttrGetName( ATTRE_CONDOR_LOAD_AVG )
#define ATTR_CONDOR_ADMIN				AttrGetName( ATTRE_CONDOR_ADMIN )
extern const char * const  ATTR_CONSOLE_IDLE;
extern const char * const  ATTR_CONTINUE;
extern const char * const  ATTR_CORE_SIZE;
extern const char * const  ATTR_CREAM_ATTRIBUTES;
extern const char * const  ATTR_CRON_MINUTES;
extern const char * const  ATTR_CRON_HOURS;
extern const char * const  ATTR_CRON_DAYS_OF_MONTH;
extern const char * const  ATTR_CRON_MONTHS;
extern const char * const  ATTR_CRON_DAYS_OF_WEEK;
extern const char * const  ATTR_CRON_NEXT_RUNTIME;
extern const char * const  ATTR_CRON_CURRENT_TIME_RANGE;
extern const char * const  ATTR_CRON_PREP_TIME;
extern const char * const  ATTR_CRON_WINDOW;
extern const char * const  ATTR_CPU_BUSY;
extern const char * const  ATTR_CPU_BUSY_TIME;
extern const char * const  ATTR_CPU_IS_BUSY;
extern const char * const  ATTR_CPUS;
extern const char * const  ATTR_CURRENT_HOSTS;
extern const char * const  ATTR_CURRENT_JOBS_RUNNING;
extern const char * const  ATTR_CURRENT_RANK;
extern const char * const  ATTR_CURRENT_STATUS_UNKNOWN;
extern const char * const  ATTR_CURRENT_TIME;
extern const char * const  ATTR_DAEMON_START_TIME;
extern const char * const  ATTR_DAEMON_SHUTDOWN;
extern const char * const  ATTR_DAEMON_SHUTDOWN_FAST;
extern const char * const  ATTR_DAG_NODE_NAME;
extern const char * const  ATTR_DAG_NODE_NAME_ALT;
extern const char * const  ATTR_DAGMAN_JOB_ID;
extern const char * const  ATTR_DEFERRAL_OFFSET;
extern const char * const  ATTR_DEFERRAL_PREP_TIME;
extern const char * const  ATTR_DEFERRAL_TIME;
extern const char * const  ATTR_DEFERRAL_WINDOW;
extern const char * const  ATTR_DESTINATION;
extern const char * const  ATTR_DISK;
extern const char * const  ATTR_DISK_USAGE;
extern const char * const  ATTR_EMAIL_ATTRIBUTES;
extern const char * const  ATTR_ENTERED_CURRENT_ACTIVITY;
extern const char * const  ATTR_ENTERED_CURRENT_STATE;
extern const char * const  ATTR_ENTERED_CURRENT_STATUS;
extern const char * const  ATTR_ERROR_STRING;
extern const char * const  ATTR_EXCEPTION_HIERARCHY;
extern const char * const  ATTR_EXCEPTION_NAME;
extern const char * const  ATTR_EXCEPTION_TYPE;
extern const char * const  ATTR_EXECUTABLE_SIZE;
extern const char * const  ATTR_EXIT_REASON;
extern const char * const  ATTR_FETCH_FILES;
extern const char * const  ATTR_FETCH_WORK_DELAY;
extern const char * const  ATTR_FILE_NAME;
extern const char * const  ATTR_FILE_SIZE;
extern const char * const  ATTR_FILE_SYSTEM_DOMAIN;
extern const char * const  ATTR_FILE_REMAPS;
extern const char * const  ATTR_FILE_READ_COUNT;
extern const char * const  ATTR_FILE_READ_BYTES;
extern const char * const  ATTR_FILE_WRITE_COUNT;
extern const char * const  ATTR_FILE_WRITE_BYTES;
extern const char * const  ATTR_FILE_SEEK_COUNT;
extern const char * const  ATTR_FLOCKED_JOBS;
extern const char * const  ATTR_FLAVOR;
extern const char * const  ATTR_FORCE;
extern const char * const  ATTR_GID;
extern const char * const  ATTR_GLOBAL_JOB_ID;
extern const char * const  ATTR_GZIP;
extern const char * const  ATTR_GLOBUS_DELEGATION_URI;
// Deprecated (cruft) -- no longer used
extern const char * const  ATTR_GLOBUS_GRAM_VERSION;
extern const char * const  ATTR_GLOBUS_RESOURCE_UNAVAILABLE_TIME;
extern const char * const  ATTR_JOB_MUST_EXPAND;
extern const char * const  ATTR_GLOBUS_RSL;
extern const char * const  ATTR_GLOBUS_STATUS;
extern const char * const  ATTR_GLOBUS_XML;
extern const char * const  ATTR_X509_USER_PROXY;
extern const char * const  ATTR_X509_USER_PROXY_EXPIRATION;
extern const char * const  ATTR_X509_USER_PROXY_SUBJECT;
extern const char * const  ATTR_X509_USER_PROXY_VONAME;
extern const char * const  ATTR_X509_USER_PROXY_FIRST_FQAN;
extern const char * const  ATTR_X509_USER_PROXY_FQAN;
extern const char * const  ATTR_DELEGATED_PROXY_EXPIRATION;
extern const char * const  ATTR_GRIDFTP_SERVER_JOB;
extern const char * const  ATTR_GRIDFTP_URL_BASE;
extern const char * const  ATTR_REQUESTED_GRIDFTP_URL_BASE;
extern const char * const  ATTR_GRID_RESOURCE;
extern const char * const  ATTR_GRID_RESOURCE_UNAVAILABLE_TIME;
extern const char * const  ATTR_GRID_JOB_ID;
extern const char * const  ATTR_GRID_JOB_STATUS;
// ckireyev myproxy
extern const char * const  ATTR_MYPROXY_SERVER_DN;
extern const char * const  ATTR_MYPROXY_HOST_NAME;
extern const char * const  ATTR_MYPROXY_PASSWORD;
extern const char * const  ATTR_MYPROXY_PASSWORD_EXISTS;
extern const char * const  ATTR_MYPROXY_CRED_NAME;
extern const char * const  ATTR_MYPROXY_REFRESH_THRESHOLD;
extern const char * const  ATTR_MYPROXY_NEW_PROXY_LIFETIME;
// END ckireyev myproxy
extern const char * const  ATTR_HARDWARE_ADDRESS;
extern const char * const  ATTR_HAS_CHECKPOINTING;
extern const char * const  ATTR_HAS_FILE_TRANSFER;
extern const char * const  ATTR_HAS_PER_FILE_ENCRYPTION;
extern const char * const  ATTR_HAS_IO_PROXY;
extern const char * const  ATTR_HAS_JAVA;
extern const char * const  ATTR_HAS_JIC_LOCAL_CONFIG;
extern const char * const  ATTR_HAS_JIC_LOCAL_STDIN;
extern const char * const  ATTR_HAS_JOB_AD;
extern const char * const  ATTR_HAS_JOB_AD_FROM_FILE;
extern const char * const  ATTR_HAS_JOB_DEFERRAL;
extern const char * const  ATTR_HAS_MPI;
extern const char * const  ATTR_HAS_OLD_VANILLA;
extern const char * const  ATTR_HAS_PVM;
extern const char * const  ATTR_HAS_RECONNECT;
extern const char * const  ATTR_HAS_REMOTE_SYSCALLS;
extern const char * const  ATTR_HAS_TDP;
extern const char * const  ATTR_HAS_SOAP_API;
extern const char * const  ATTR_HAS_WIN_RUN_AS_OWNER;
extern const char * const  ATTR_HAS_VM;
extern const char * const  ATTR_HELD_JOBS;
extern const char * const  ATTR_HIBERNATION_LEVEL;
extern const char * const  ATTR_HIBERNATION_STATE;
extern const char * const  ATTR_HIBERNATION_SUPPORTED_STATES;
extern const char * const  ATTR_HIBERNATION_RAW_MASK;
extern const char * const  ATTR_HIBERNATION_METHOD;
extern const char * const  ATTR_UNHIBERNATE;
extern const char * const  ATTR_HOLD_KILL_SIG;
extern const char * const  ATTR_HOOK_KEYWORD;
extern const char * const  ATTR_IDLE_JOBS;
extern const char * const  ATTR_IMAGE_SIZE;
extern const char * const  ATTR_RESIDENT_SET_SIZE;
extern const char * const  ATTR_INTERACTIVE;
extern const char * const  ATTR_IS_DAEMON_CORE;
extern const char * const  ATTR_IS_OWNER;
extern const char * const  ATTR_IS_QUEUE_SUPER_USER;
extern const char * const  ATTR_IS_WAKE_SUPPORTED;
extern const char * const  ATTR_WAKE_SUPPORTED_FLAGS;
extern const char * const  ATTR_IS_WAKE_ENABLED;
extern const char * const  ATTR_WAKE_ENABLED_FLAGS;
extern const char * const  ATTR_IS_WAKEABLE;
extern const char * const  ATTR_INACTIVE;
extern const char * const  ATTR_JAR_FILES;
extern const char * const  ATTR_JAVA_MFLOPS;
extern const char * const  ATTR_JAVA_VENDOR;
extern const char * const  ATTR_JAVA_VERSION;
extern const char * const  ATTR_JOB_ACTION;
extern const char * const  ATTR_JOB_ARGUMENTS1;
extern const char * const  ATTR_JOB_ARGUMENTS2;
extern const char * const  ATTR_JOB_CMD;
extern const char * const  ATTR_JOB_CMD_HASH;
extern const char * const  ATTR_JOB_CMD_MD5;
extern const char * const  ATTR_ORIG_JOB_CMD;
extern const char * const  ATTR_JOB_CORE_DUMPED;
extern const char * const  ATTR_JOB_CORE_FILENAME;
extern const char * const  ATTR_JOB_CURRENT_START_DATE;
extern const char * const  ATTR_JOB_DURATION;
extern const char * const  ATTR_JOB_ENVIRONMENT1;
extern const char * const  ATTR_JOB_ENVIRONMENT1_DELIM;
extern const char * const  ATTR_JOB_ENVIRONMENT2;
extern const char * const  ATTR_JOB_ERROR;
extern const char * const  ATTR_JOB_ERROR_ORIG;
extern const char * const  ATTR_JOB_ERROR_SIZE;
extern const char * const  ATTR_JOB_KEYWORD;
extern const char * const  ATTR_JOB_LEASE_DURATION;
extern const char * const  ATTR_JOB_LEASE_EXPIRATION;
extern const char * const  ATTR_JOB_SPOOL_EXECUTABLE;
extern const char * const  ATTR_JOB_EXIT_STATUS;
extern const char * const  ATTR_JOB_EXIT_REQUIREMENTS;
extern const char * const  ATTR_JOB_ID;
extern const char * const  ATTR_JOB_FINISHED_HOOK_DONE;
extern const char * const  ATTR_JOB_INPUT;
extern const char * const  ATTR_JOB_IWD;
extern const char * const  ATTR_JOB_IWD_FLUSH_NFS_CACHE;
extern const char * const  ATTR_JOB_JAVA_VM_ARGS1;
extern const char * const  ATTR_JOB_JAVA_VM_ARGS2;
extern const char * const  ATTR_ORIG_JOB_IWD;
extern const char * const  ATTR_JOB_REMOTE_IWD;
extern const char * const  ATTR_JOB_LOAD_PROFILE;
extern const char * const  ATTR_JOB_RUNAS_OWNER;
extern const char * const  ATTR_JOB_LOAD_USER_PROFILE;
extern const char * const  ATTR_JOB_LOCAL_CPU;
extern const char * const  ATTR_JOB_LOCAL_SYS_CPU;
extern const char * const  ATTR_JOB_LOCAL_USER_CPU;
extern const char * const  ATTR_JOB_MANAGED;
extern const char * const  ATTR_JOB_MANAGED_MANAGER;
extern const char * const  ATTR_JOB_MATCHED;
extern const char * const  ATTR_JOB_NONESSENTIAL;
extern const char * const  ATTR_JOB_NOOP;
extern const char * const  ATTR_JOB_NOOP_EXIT_SIGNAL;
extern const char * const  ATTR_JOB_NOOP_EXIT_CODE;
extern const char * const  ATTR_JOB_NOTIFICATION;
extern const char * const  ATTR_JOB_OUTPUT;
extern const char * const  ATTR_JOB_OUTPUT_ORIG;
extern const char * const  ATTR_JOB_OUTPUT_SIZE;
extern const char * const  ATTR_JOB_PID;
extern const char * const  ATTR_JOB_PRIO;
extern const char * const  ATTR_JOB_COMMITTED_TIME;
extern const char * const  ATTR_JOB_LANGUAGE;
extern const char * const  ATTR_JOB_LAST_START_DATE;
extern const char * const  ATTR_JOB_LEAVE_IN_QUEUE;
extern const char * const  ATTR_JOB_REMOTE_SYS_CPU;
extern const char * const  ATTR_JOB_REMOTE_USER_CPU;
extern const char * const  ATTR_JOB_REMOTE_WALL_CLOCK;
extern const char * const  ATTR_JOB_ROOT_DIR;
extern const char * const  ATTR_JOB_RUN_COUNT;
extern const char * const  ATTR_JOB_SANDBOX_JOBAD;
extern const char * const  ATTR_JOB_SUBMISSION;
extern const char * const  ATTR_JOB_SUBMISSION_ID;
extern const char * const  ATTR_JOB_START;
extern const char * const  ATTR_JOB_START_DATE;
extern const char * const  ATTR_JOB_STATE;
extern const char * const  ATTR_JOB_STATUS;
extern const char * const  ATTR_LAST_JOB_STATUS;
extern const char * const  ATTR_JOB_STATUS_ON_RELEASE;
extern const char * const  ATTR_JOB_UNIVERSE;
extern const char * const  ATTR_JOB_WALL_CLOCK_CKPT;
extern const char * const  ATTR_JOB_QUEUE_BIRTHDATE;
extern const char * const  ATTR_JOB_REQUIRES_SANDBOX;
extern const char * const  ATTR_JOB_VM_TYPE;
extern const char * const  ATTR_JOB_VM_MEMORY;
extern const char * const  ATTR_JOB_VM_VCPUS;
extern const char * const  ATTR_JOB_VM_MACADDR;
extern const char * const  ATTR_JOB_VM_CHECKPOINT;
extern const char * const  ATTR_JOB_VM_NETWORKING;
extern const char * const  ATTR_JOB_VM_NETWORKING_TYPE;
extern const char * const  ATTR_JOB_VM_HARDWARE_VT;
extern const char * const  ATTR_KEYBOARD_IDLE;
extern const char * const  ATTR_KEYSTORE_FILE;
extern const char * const  ATTR_KEYSTORE_ALIAS;
extern const char * const  ATTR_KEYSTORE_PASSPHRASE_FILE;
extern const char * const  ATTR_KFLOPS;
extern const char * const  ATTR_KILL;
extern const char * const  ATTR_KILL_SIG;
extern const char * const  ATTR_KILL_SIG_TIMEOUT;
extern const char * const  ATTR_LAST_AVAIL_INTERVAL;
extern const char * const  ATTR_LAST_BENCHMARK;
extern const char * const  ATTR_LAST_CKPT_SERVER;
extern const char * const  ATTR_LAST_CKPT_TIME;
extern const char * const  ATTR_LAST_PUBLIC_CLAIM_ID;
extern const char * const  ATTR_LAST_PUBLIC_CLAIM_IDS;
extern const char * const  ATTR_LAST_CLAIM_STATE;
extern const char * const  ATTR_LAST_FETCH_WORK_SPAWNED;
extern const char * const  ATTR_LAST_FETCH_WORK_COMPLETED;
extern const char * const  ATTR_LAST_VACATE_TIME;
extern const char * const  ATTR_LAST_HEARD_FROM;
extern const char * const  ATTR_LAST_HOLD_REASON;
extern const char * const  ATTR_LAST_HOLD_REASON_CODE;
extern const char * const  ATTR_LAST_HOLD_REASON_SUBCODE;
extern const char * const  ATTR_LAST_JOB_LEASE_RENEWAL;
extern const char * const  ATTR_LAST_JOB_LEASE_RENEWAL_FAILED;
extern const char * const  ATTR_LAST_MATCH_TIME;
extern const char * const  ATTR_MACHINE_LAST_MATCH_TIME;
extern const char * const  ATTR_LAST_MATCH_LIST_PREFIX;
extern const char * const  ATTR_LAST_MATCH_LIST_LENGTH;
extern const char * const  ATTR_LAST_REJ_MATCH_TIME;
extern const char * const  ATTR_LAST_REJ_MATCH_REASON;
extern const char * const  ATTR_LAST_PERIODIC_CHECKPOINT;
extern const char * const  ATTR_LAST_RELEASE_REASON;
extern const char * const  ATTR_LAST_REMOTE_HOST;
extern const char * const  ATTR_LAST_REMOTE_STATUS_UPDATE;
extern const char * const  ATTR_LAST_UPDATE;
extern const char * const  ATTR_LOCAL_CREDD;
extern const char * const  ATTR_LOCAL_FILES;
extern const char * const  ATTR_LOAD_AVG;
extern const char * const  ATTR_MACHINE;
extern const char * const  ATTR_MACHINE_COUNT;
extern const char * const  ATTR_MASTER_IP_ADDR;
extern const char * const  ATTR_MAX_HOSTS;
extern const char * const  ATTR_MAX_JOB_RETIREMENT_TIME;
extern const char * const  ATTR_MAX_JOBS_RUNNING;
extern const char * const  ATTR_MEMORY;
extern const char * const  ATTR_MIN_HOSTS;
extern const char * const  ATTR_MIPS;
extern const char * const  ATTR_MPI_IS_MASTER;
extern const char * const  ATTR_MPI_MASTER_ADDR;
extern const char * const  ATTR_PARALLEL_IS_MASTER;
extern const char * const  ATTR_PARALLEL_MASTER_ADDR;
extern const char * const  ATTR_MY_CURRENT_TIME;
extern const char * const  ATTR_MY_TYPE;
extern const char * const  ATTR_NAME;
extern const char * const  ATTR_NICE_USER;
extern const char * const  ATTR_NEGOTIATOR_REQUIREMENTS;
extern const char * const  ATTR_NEXT_CLUSTER_NUM;
extern const char * const  ATTR_NEXT_FETCH_WORK_DELAY;
extern const char * const  ATTR_NEXT_JOB_START_DELAY;
extern const char * const  ATTR_NODE;
extern const char * const  ATTR_NORDUGRID_RSL;
extern const char * const  ATTR_NOTIFY_USER;
extern const char * const  ATTR_NOTIFY_JOB_SCHEDULER;
extern const char * const  ATTR_NT_DOMAIN;
extern const char * const  ATTR_WINDOWS_VERSION;
extern const char * const  ATTR_WINDOWS_MAJOR_VERSION;
extern const char * const  ATTR_WINDOWS_MINOR_VERSION;
extern const char * const  ATTR_WINDOWS_BUILD_NUMBER;
extern const char * const  ATTR_WINDOWS_SERVICE_PACK_MAJOR;
extern const char * const  ATTR_WINDOWS_SERVICE_PACK_MINOR;
extern const char * const  ATTR_WINDOWS_PRODUCT_TYPE;
extern const char * const  ATTR_NEVER_CREATE_JOB_SANDBOX;
extern const char * const  ATTR_NUM_COD_CLAIMS;
extern const char * const  ATTR_NUM_CKPTS;
extern const char * const  ATTR_NUM_CKPTS_RAW;
extern const char * const  ATTR_NUM_GLOBUS_SUBMITS;
extern const char * const  ATTR_NUM_MATCHES;
extern const char * const  ATTR_NUM_HOPS_TO_SUBMIT_MACHINE;
extern const char * const  ATTR_NUM_HOPS_TO_LAST_CKPT_SERVER;
extern const char * const  ATTR_NUM_HOPS_TO_CKPT_SERVER;
extern const char * const  ATTR_NUM_JOB_STARTS;
extern const char * const  ATTR_NUM_JOB_RECONNECTS;
extern const char * const  ATTR_NUM_PIDS;
extern const char * const  ATTR_NUM_RESTARTS;
extern const char * const  ATTR_NUM_SHADOW_EXCEPTIONS;
extern const char * const  ATTR_NUM_SHADOW_STARTS;
extern const char * const  ATTR_NUM_SYSTEM_HOLDS;
extern const char * const  ATTR_NUM_USERS;
extern const char * const  ATTR_OFFLINE;
extern const char * const  ATTR_OPSYS;
extern const char * const  ATTR_ORIG_MAX_HOSTS;
extern const char * const  ATTR_OWNER;
extern const char * const  ATTR_PARALLEL_SCHEDULING_GROUP;
extern const char * const  ATTR_PARALLEL_SCRIPT_SHADOW;
extern const char * const  ATTR_PARALLEL_SCRIPT_STARTER;
extern const char * const  ATTR_PARALLEL_SHUTDOWN_POLICY;
extern const char * const  ATTR_PERIODIC_CHECKPOINT;
#define ATTR_PLATFORM					AttrGetName( ATTRE_PLATFORM )
extern const char * const  ATTR_PREEMPTING_ACCOUNTING_GROUP;
extern const char * const  ATTR_PREEMPTING_RANK;
extern const char * const  ATTR_PREEMPTING_OWNER;
extern const char * const  ATTR_PREEMPTING_USER;
extern const char * const  ATTR_PREFERENCES;
extern const char * const  ATTR_PREFER_PARALLEL_SCHEDULING_GROUP;
extern const char * const  ATTR_PREV_SEND_ESTIMATE;
extern const char * const  ATTR_PREV_RECV_ESTIMATE;
extern const char * const  ATTR_PRIO;
extern const char * const  ATTR_PROC_ID;
extern const char * const  ATTR_SUB_PROC_ID;
extern const char * const  ATTR_PRIVATE_NETWORK_NAME;
extern const char * const  ATTR_Q_DATE;
extern const char * const  ATTR_RANK;
extern const char * const  ATTR_REAL_UID;
extern const char * const  ATTR_RELEASE_CLAIM;
extern const char * const  ATTR_RELEASE_REASON;
extern const char * const  ATTR_REMOTE_GROUP_RESOURCES_IN_USE;
extern const char * const  ATTR_REMOTE_GROUP_QUOTA;
extern const char * const  ATTR_REMOTE_HOST;
extern const char * const  ATTR_REMOTE_HOSTS;
extern const char * const  ATTR_REMOTE_OWNER;
extern const char * const  ATTR_REMOTE_POOL;
extern const char * const  ATTR_REMOTE_SLOT_ID;
extern const char * const  ATTR_REMOTE_SPOOL_DIR;
extern const char * const  ATTR_REMOTE_USER;
extern const char * const  ATTR_REMOTE_USER_PRIO;
extern const char * const  ATTR_REMOTE_USER_RESOURCES_IN_USE;
// Deprecated (cruft) -- use: ATTR_REMOTE_SLOT_ID 
extern const char * const  ATTR_REMOTE_VIRTUAL_MACHINE_ID;
extern const char * const  ATTR_REMOVE_KILL_SIG;
extern const char * const  ATTR_REMOVE_REASON;
extern const char * const  ATTR_REQUEUE_REASON;
extern const char * const  ATTR_REQUIREMENTS;
extern const char * const  ATTR_SLOT_WEIGHT;
extern const char * const  ATTR_RESULT;
extern const char * const  ATTR_RSC_BYTES_SENT;
extern const char * const  ATTR_RSC_BYTES_RECVD;
extern const char * const  ATTR_RUNNING_JOBS;
extern const char * const  ATTR_RUNNING_COD_JOB;
extern const char * const  ATTR_RUN_BENCHMARKS;
extern const char * const  ATTR_SHADOW_IP_ADDR;
extern const char * const  ATTR_MY_ADDRESS;
extern const char * const  ATTR_SCHEDD_SWAP_EXHAUSTED;
extern const char * const  ATTR_SCHEDD_INTERVAL;
extern const char * const  ATTR_SCHEDD_IP_ADDR;
extern const char * const  ATTR_SCHEDD_NAME;
extern const char * const  ATTR_SCHEDULER;
extern const char * const  ATTR_SHADOW_WAIT_FOR_DEBUG;
extern const char * const  ATTR_SLOT_ID;
extern const char * const  ATTR_SLOT_PARTITIONABLE;
extern const char * const  ATTR_SLOT_DYNAMIC;
extern const char * const  ATTR_SOURCE;
extern const char * const  ATTR_STAGE_IN_START;
extern const char * const  ATTR_STAGE_IN_FINISH;
extern const char * const  ATTR_STAGE_OUT_START;
extern const char * const  ATTR_STAGE_OUT_FINISH;
extern const char * const  ATTR_START;
extern const char * const  ATTR_START_LOCAL_UNIVERSE;
extern const char * const  ATTR_START_SCHEDULER_UNIVERSE;
extern const char * const  ATTR_STARTD_IP_ADDR;
extern const char * const  ATTR_STARTD_PRINCIPAL;
extern const char * const  ATTR_STARTD_SENDS_ALIVES;
extern const char * const  ATTR_STATE;
extern const char * const  ATTR_STARTER_IP_ADDR;
extern const char * const  ATTR_STARTER_ABILITY_LIST;
extern const char * const  ATTR_STARTER_IGNORED_ATTRS;
extern const char * const  ATTR_STARTER_ULOG_FILE;
extern const char * const  ATTR_STARTER_ULOG_USE_XML;
extern const char * const  ATTR_STARTER_WAIT_FOR_DEBUG;
extern const char * const  ATTR_STATUS;
extern const char * const  ATTR_STREAM_INPUT;
extern const char * const  ATTR_STREAM_OUTPUT;
extern const char * const  ATTR_STREAM_ERROR;
extern const char * const  ATTR_SUBMIT_EVENT_NOTES;
extern const char * const  ATTR_SUBMIT_EVENT_USER_NOTES;
extern const char * const  ATTR_SUBMITTER_ID;
extern const char * const ATTR_SUBMITTER_TAG;
extern const char * const  ATTR_SUBMITTOR_PRIO;  // old-style for ATTR_SUBMITTER_USER_PRIO
extern const char * const  ATTR_SUBMITTER_USER_PRIO;
extern const char * const  ATTR_SUBMITTER_USER_RESOURCES_IN_USE;
extern const char * const  ATTR_SUBMITTER_GROUP_RESOURCES_IN_USE;
extern const char * const  ATTR_SUBMITTER_GROUP_QUOTA;
extern const char * const  ATTR_SUBNET;
extern const char * const  ATTR_SUBNET_MASK;
extern const char * const  ATTR_SUSPEND;
extern const char * const  ATTR_SUSPEND_JOB_AT_EXEC;
extern const char * const  ATTR_TARGET_TYPE;
extern const char * const  ATTR_TIME_TO_LIVE;
extern const char * const  ATTR_TOOL_DAEMON_ARGS1;
extern const char * const  ATTR_TOOL_DAEMON_ARGS2;
extern const char * const  ATTR_TOOL_DAEMON_CMD;
extern const char * const  ATTR_TOOL_DAEMON_ERROR;
extern const char * const  ATTR_TOOL_DAEMON_INPUT;
extern const char * const  ATTR_TOOL_DAEMON_OUTPUT;
extern const char * const  ATTR_TOTAL_CLAIM_RUN_TIME;
extern const char * const  ATTR_TOTAL_CLAIM_SUSPEND_TIME;
#define ATTR_TOTAL_CONDOR_LOAD_AVG			AttrGetName( ATTRE_TOTAL_LOAD )
extern const char * const  ATTR_TOTAL_CPUS;
extern const char * const  ATTR_TOTAL_DISK;
extern const char * const  ATTR_TOTAL_FLOCKED_JOBS;
extern const char * const  ATTR_TOTAL_REMOVED_JOBS;
extern const char * const  ATTR_TOTAL_HELD_JOBS;
extern const char * const  ATTR_TOTAL_IDLE_JOBS;
extern const char * const  ATTR_TOTAL_JOB_ADS;
extern const char * const  ATTR_TOTAL_JOB_RUN_TIME;
extern const char * const  ATTR_TOTAL_JOB_SUSPEND_TIME;
extern const char * const  ATTR_TOTAL_LOAD_AVG;
extern const char * const  ATTR_TOTAL_MEMORY;
extern const char * const  ATTR_TOTAL_RUNNING_JOBS;
extern const char * const  ATTR_TOTAL_LOCAL_RUNNING_JOBS;
extern const char * const  ATTR_TOTAL_LOCAL_IDLE_JOBS;
extern const char * const  ATTR_TOTAL_SCHEDULER_RUNNING_JOBS;
extern const char * const  ATTR_TOTAL_SCHEDULER_IDLE_JOBS;
extern const char * const  ATTR_TOTAL_SLOTS;
extern const char * const  ATTR_TOTAL_TIME_IN_CYCLE;
extern const char * const  ATTR_TOTAL_TIME_BACKFILL_BUSY;
extern const char * const  ATTR_TOTAL_TIME_BACKFILL_IDLE;
extern const char * const  ATTR_TOTAL_TIME_BACKFILL_KILLING;
extern const char * const  ATTR_TOTAL_TIME_CLAIMED_BUSY;
extern const char * const  ATTR_TOTAL_TIME_CLAIMED_IDLE;
extern const char * const  ATTR_TOTAL_TIME_CLAIMED_RETIRING;
extern const char * const  ATTR_TOTAL_TIME_CLAIMED_SUSPENDED;
extern const char * const  ATTR_TOTAL_TIME_MATCHED_IDLE;
extern const char * const  ATTR_TOTAL_TIME_OWNER_IDLE;
extern const char * const  ATTR_TOTAL_TIME_PREEMPTING_KILLING;
extern const char * const  ATTR_TOTAL_TIME_PREEMPTING_VACATING;
extern const char * const  ATTR_TOTAL_TIME_UNCLAIMED_BENCHMARKING;
extern const char * const  ATTR_TOTAL_TIME_UNCLAIMED_IDLE;
// Deprecated (cruft) -- use: ATTR_TOTAL_SLOTS;
extern const char * const  ATTR_TOTAL_VIRTUAL_MACHINES;
extern const char * const  ATTR_TOTAL_VIRTUAL_MEMORY;
extern const char * const  ATTR_UID;
extern const char * const  ATTR_UID_DOMAIN;
extern const char * const  ATTR_ULOG_FILE;
extern const char * const  ATTR_ULOG_USE_XML;
extern const char * const  ATTR_UPDATE_INTERVAL;
extern const char * const  ATTR_CLASSAD_LIFETIME;
extern const char * const  ATTR_UPDATE_PRIO;
extern const char * const  ATTR_UPDATE_SEQUENCE_NUMBER;
extern const char * const  ATTR_USE_GRID_SHELL;
extern const char * const  ATTR_USER;
extern const char * const  ATTR_VACATE;
extern const char * const  ATTR_VACATE_TYPE;
extern const char * const  ATTR_VIRTUAL_MEMORY;
extern const char * const  ATTR_VISA_TIMESTAMP;
extern const char * const  ATTR_VISA_DAEMON_TYPE;
extern const char * const  ATTR_VISA_DAEMON_PID;
extern const char * const  ATTR_VISA_HOSTNAME;
extern const char * const  ATTR_VISA_IP;
extern const char * const  ATTR_WOL_PORT;
extern const char * const  ATTR_WANT_CHECKPOINT;
extern const char * const  ATTR_WANT_CLAIMING;
extern const char * const  ATTR_WANT_IO_PROXY;
extern const char * const  ATTR_WANT_MATCH_DIAGNOSTICS;
extern const char * const  ATTR_WANT_PARALLEL_SCHEDULING_GROUPS;
extern const char * const  ATTR_WANT_REMOTE_SYSCALLS;
extern const char * const  ATTR_WANT_REMOTE_IO;
extern const char * const  ATTR_WANT_SCHEDD_COMPLETION_VISA;
extern const char * const  ATTR_WANT_STARTER_EXECUTION_VISA;
extern const char * const  ATTR_WANT_SUBMIT_NET_STATS;
extern const char * const  ATTR_WANT_LAST_CKPT_SERVER_NET_STATS;
extern const char * const  ATTR_WANT_CKPT_SERVER_NET_STATS;
extern const char * const  ATTR_WANT_AD_REVAULATE;
extern const char * const  ATTR_COLLECTOR_IP_ADDR;
extern const char * const  ATTR_NEGOTIATOR_IP_ADDR;
extern const char * const  ATTR_CREDD_IP_ADDR;
extern const char * const  ATTR_NUM_HOSTS_TOTAL;
extern const char * const  ATTR_NUM_HOSTS_CLAIMED;
extern const char * const  ATTR_NUM_HOSTS_UNCLAIMED;
extern const char * const  ATTR_NUM_HOSTS_OWNER;
extern const char * const  ATTR_MAX_RUNNING_JOBS;
#define ATTR_VERSION					AttrGetName( ATTRE_VERSION )
extern const char * const  ATTR_SCHEDD_BIRTHDATE;
extern const char * const  ATTR_SHADOW_VERSION;
// Deprecated (cruft) -- use: ATTR_SLOT_ID
extern const char * const  ATTR_VIRTUAL_MACHINE_ID;
extern const char * const  ATTR_SHOULD_TRANSFER_FILES;
extern const char * const  ATTR_WHEN_TO_TRANSFER_OUTPUT;
extern const char * const  ATTR_TRANSFER_TYPE;
extern const char * const  ATTR_TRANSFER_FILES;
extern const char * const  ATTR_TRANSFER_KEY;
extern const char * const  ATTR_TRANSFER_EXECUTABLE;
extern const char * const  ATTR_TRANSFER_INPUT;
extern const char * const  ATTR_TRANSFER_OUTPUT;
extern const char * const  ATTR_TRANSFER_ERROR;
extern const char * const  ATTR_TRANSFER_INPUT_FILES;
extern const char * const  ATTR_TRANSFER_INTERMEDIATE_FILES;
extern const char * const  ATTR_TRANSFER_OUTPUT_FILES;
extern const char * const  ATTR_TRANSFER_OUTPUT_REMAPS;
extern const char * const  ATTR_SPOOLED_OUTPUT_FILES;
extern const char * const  ATTR_ENCRYPT_INPUT_FILES;
extern const char * const  ATTR_ENCRYPT_OUTPUT_FILES;
extern const char * const  ATTR_DONT_ENCRYPT_INPUT_FILES;
extern const char * const  ATTR_DONT_ENCRYPT_OUTPUT_FILES;
extern const char * const  ATTR_TRANSFER_SOCKET;
extern const char * const  ATTR_SERVER_TIME;
extern const char * const  ATTR_SHADOW_BIRTHDATE;
extern const char * const  ATTR_HOLD_REASON;
extern const char * const  ATTR_HOLD_REASON_CODE;
extern const char * const  ATTR_HOLD_REASON_SUBCODE;
extern const char * const  ATTR_HOLD_COPIED_FROM_TARGET_JOB;
extern const char * const  ATTR_WANT_MATCHING;
extern const char * const  ATTR_WANT_RESOURCE_AD;
extern const char * const  ATTR_TOTAL_SUSPENSIONS;
extern const char * const  ATTR_LAST_SUSPENSION_TIME;
extern const char * const  ATTR_CUMULATIVE_SUSPENSION_TIME;
extern const char * const  ATTR_COMMITTED_SUSPENSION_TIME;
extern const char * const  ATTR_UNCOMMITTED_SUSPENSION_TIME;

extern const char * const  ATTR_ON_EXIT_BY_SIGNAL;
extern const char * const  ATTR_ON_EXIT_CODE;
extern const char * const  ATTR_ON_EXIT_HOLD_CHECK;
extern const char * const  ATTR_ON_EXIT_REMOVE_CHECK;
extern const char * const  ATTR_ON_EXIT_SIGNAL;
extern const char * const  ATTR_POST_ON_EXIT_BY_SIGNAL;
extern const char * const  ATTR_POST_ON_EXIT_SIGNAL;
extern const char * const  ATTR_POST_ON_EXIT_CODE;
extern const char * const  ATTR_POST_EXIT_REASON;
extern const char * const  ATTR_PERIODIC_HOLD_CHECK;
extern const char * const  ATTR_PERIODIC_RELEASE_CHECK;
extern const char * const  ATTR_PERIODIC_REMOVE_CHECK;
extern const char * const  ATTR_TIMER_REMOVE_CHECK;
extern const char * const  ATTR_TIMER_REMOVE_CHECK_SENT;
extern const char * const  ATTR_GLOBUS_RESUBMIT_CHECK;
extern const char * const  ATTR_REMATCH_CHECK;

extern const char * const  ATTR_SEC_AUTHENTICATION_METHODS_LIST;
extern const char * const  ATTR_SEC_AUTHENTICATION_METHODS;
extern const char * const  ATTR_SEC_CRYPTO_METHODS;
extern const char * const  ATTR_SEC_AUTHENTICATION;
extern const char * const  ATTR_SEC_AUTH_REQUIRED;
extern const char * const  ATTR_SEC_ENCRYPTION;
extern const char * const  ATTR_SEC_INTEGRITY;
extern const char * const  ATTR_SEC_ENACT;
extern const char * const  ATTR_SEC_RESPOND;
extern const char * const  ATTR_SEC_COMMAND;
extern const char * const  ATTR_SEC_AUTH_COMMAND;
extern const char * const  ATTR_SEC_SID;
extern const char * const  ATTR_SEC_SUBSYSTEM;
extern const char * const  ATTR_SEC_REMOTE_VERSION;
extern const char * const  ATTR_SEC_SERVER_ENDPOINT;
extern const char * const  ATTR_SEC_SERVER_COMMAND_SOCK;
extern const char * const  ATTR_SEC_SERVER_PID;
extern const char * const  ATTR_SEC_PARENT_UNIQUE_ID;
extern const char * const  ATTR_SEC_PACKET_COUNT;
extern const char * const  ATTR_SEC_NEGOTIATION;
extern const char * const  ATTR_SEC_VALID_COMMANDS;
extern const char * const  ATTR_SEC_SESSION_DURATION;
extern const char * const  ATTR_SEC_SESSION_EXPIRES;
extern const char * const  ATTR_SEC_SESSION_LEASE;
extern const char * const  ATTR_SEC_USER;
extern const char * const  ATTR_SEC_MY_REMOTE_USER_NAME;
extern const char * const  ATTR_SEC_NEW_SESSION;
extern const char * const  ATTR_SEC_USE_SESSION;
extern const char * const  ATTR_SEC_COOKIE;
extern const char * const  ATTR_SEC_AUTHENTICATED_USER;
extern const char * const  ATTR_SEC_TRIED_AUTHENTICATION;

extern const char * const  ATTR_MULTIPLE_TASKS_PER_PVMD;

extern const char * const  ATTR_UPDATESTATS_TOTAL;
extern const char * const  ATTR_UPDATESTATS_SEQUENCED;
extern const char * const  ATTR_UPDATESTATS_LOST;
extern const char * const  ATTR_UPDATESTATS_HISTORY;

extern const char * const  ATTR_QUILL_ENABLED;
extern const char * const  ATTR_QUILL_NAME;
extern const char * const  ATTR_QUILL_IS_REMOTELY_QUERYABLE;
extern const char * const  ATTR_QUILL_DB_IP_ADDR;
extern const char * const  ATTR_QUILL_DB_NAME;
extern const char * const  ATTR_QUILL_DB_QUERY_PASSWORD;

extern const char * const  ATTR_QUILL_SQL_TOTAL;
extern const char * const  ATTR_QUILL_SQL_LAST_BATCH;

extern const char * const  ATTR_CHECKPOINT_PLATFORM;
extern const char * const  ATTR_LAST_CHECKPOINT_PLATFORM;
extern const char * const  ATTR_IS_VALID_CHECKPOINT_PLATFORM;

extern const char * const  ATTR_WITHIN_RESOURCE_LIMITS;

extern const char * const  ATTR_HAD_IS_ACTIVE;
extern const char * const  ATTR_HAD_LIST;
extern const char * const  ATTR_HAD_INDEX;
extern const char * const  ATTR_HAD_SELF_ID;
extern const char * const  ATTR_HAD_CONTROLLEE_NAME;
extern const char * const  ATTR_TERMINATION_PENDING;
extern const char * const  ATTR_TERMINATION_EXITREASON;

extern const char * const  ATTR_REPLICATION_LIST;

extern const char * const  ATTR_TREQ_DIRECTION;
extern const char * const  ATTR_TREQ_INVALID_REQUEST;
extern const char * const  ATTR_TREQ_INVALID_REASON;
extern const char * const  ATTR_TREQ_HAS_CONSTRAINT;
extern const char * const  ATTR_TREQ_JOBID_LIST;
extern const char * const  ATTR_TREQ_PEER_VERSION;
extern const char * const  ATTR_TREQ_FTP;
extern const char * const  ATTR_TREQ_TD_SINFUL;
extern const char * const  ATTR_TREQ_TD_ID;
extern const char * const  ATTR_TREQ_CONSTRAINT;
extern const char * const  ATTR_TREQ_JOBID_ALLOW_LIST;
extern const char * const  ATTR_TREQ_JOBID_DENY_LIST;
extern const char * const  ATTR_TREQ_CAPABILITY;
extern const char * const  ATTR_TREQ_WILL_BLOCK;
extern const char * const  ATTR_TREQ_NUM_TRANSFERS;
extern const char * const  ATTR_TREQ_UPDATE_STATUS;
extern const char * const  ATTR_TREQ_UPDATE_REASON;
extern const char * const ATTR_TREQ_SIGNALED;
extern const char * const ATTR_TREQ_SIGNAL;
extern const char * const ATTR_TREQ_EXIT_CODE;
extern const char * const  ATTR_NEGOTIATOR_MATCH_EXPR;

extern const char * const ATTR_VM_TYPE;
extern const char * const ATTR_VM_MEMORY;
extern const char * const ATTR_VM_NETWORKING;
extern const char * const ATTR_VM_NETWORKING_TYPES;
extern const char * const ATTR_VM_HARDWARE_VT;
extern const char * const ATTR_VM_AVAIL_NUM;
extern const char * const ATTR_VM_ALL_GUEST_MACS;
extern const char * const ATTR_VM_ALL_GUEST_IPS;
extern const char * const ATTR_VM_GUEST_MAC;
extern const char * const ATTR_VM_GUEST_IP;
extern const char * const ATTR_VM_GUEST_MEM;
extern const char * const ATTR_VM_CKPT_MAC;
extern const char * const ATTR_VM_CKPT_IP;


//************* Added for Amazon Jobs ***************************//
extern const char * const ATTR_AMAZON_PUBLIC_KEY;
extern const char * const ATTR_AMAZON_PRIVATE_KEY;
extern const char * const ATTR_AMAZON_AMI_ID;
extern const char * const ATTR_AMAZON_KEY_PAIR_FILE;
extern const char * const ATTR_AMAZON_SECURITY_GROUPS;
extern const char * const ATTR_AMAZON_USER_DATA;
extern const char * const ATTR_AMAZON_USER_DATA_FILE;
extern const char * const ATTR_AMAZON_REMOTE_VM_NAME;
extern const char * const ATTR_AMAZON_INSTANCE_TYPE;
//************* End of changes for Amamzon Jobs *****************//


extern const char * const ATTR_REQUEST_CPUS;
extern const char * const ATTR_REQUEST_MEMORY;
extern const char * const ATTR_REQUEST_DISK;

// This is a record of the job exit status from a standard universe job exit
// via waitpid. It is in the job ad to implement the terminate_pending
// feature. It has to be here because of rampant global variable usage in the
// standard universe shadow. It saved a tremendous amount of code to just
// put this value in the job ad.
extern const char * const  ATTR_WAITPID_STATUS;
extern const char * const  ATTR_TERMINATION_REASON;

// Lease Manager
extern const char * const ATTR_LEASE_MANAGER_IP_ADDR;

// Valid settings for ATTR_JOB_MANAGED.
	// Managed by an external process (gridmanager)
extern const char * const  MANAGED_EXTERNAL;
	// Schedd should manage as normal
extern const char * const  MANAGED_SCHEDD;
	// Schedd should manage as normal.  External process doesn't want back.
extern const char * const  MANAGED_DONE;

extern const char * const  COLLECTOR_REQUIREMENTS;
extern const char * const  ATTR_PREV_LAST_HEARD_FROM;

extern const char * const ATTR_TRY_AGAIN;
extern const char * const ATTR_DOWNLOADING;
extern const char * const ATTR_TIMEOUT;
extern const char * const ATTR_CCBID;
extern const char * const ATTR_REQUEST_ID;
extern const char * const ATTR_SESSION_INFO;
extern const char * const ATTR_SSH_PUBLIC_SERVER_KEY;
extern const char * const ATTR_SSH_PRIVATE_CLIENT_KEY;
extern const char * const ATTR_SHELL;
extern const char * const ATTR_RETRY;
extern const char * const ATTR_SSH_KEYGEN_ARGS;
extern const char * const ATTR_SOCK;
extern const char * const ATTR_JOB_AD_INFORMATION_ATTRS;

extern const char * const ATTR_LAST_NEGOTIATION_CYCLE_TIME;
extern const char * const ATTR_LAST_NEGOTIATION_CYCLE_DURATION;
extern const char * const ATTR_LAST_NEGOTIATION_CYCLE_MATCHES;
extern const char * const ATTR_LAST_NEGOTIATION_CYCLE_REJECTIONS;
extern const char * const ATTR_LAST_NEGOTIATION_CYCLE_SUBMITTERS_FAILED;
extern const char * const ATTR_LAST_NEGOTIATION_CYCLE_SUBMITTERS_OUT_OF_TIME;
extern const char * const ATTR_LAST_NEGOTIATION_CYCLE_ACTIVE_SUBMITTER_COUNT;

extern const char * const ATTR_JOB_MACHINE_ATTRS;
extern const char * const ATTR_MACHINE_ATTR_PREFIX;
extern const char * const ATTR_JOB_MACHINE_ATTRS_HISTORY_LENGTH;
extern const char * const ATTR_JOB_MACHINE_ATTR_SLOT_WEIGHT0;
extern const char * const ATTR_CUMULATIVE_SLOT_TIME;
extern const char * const ATTR_COMMITTED_SLOT_TIME;

extern const char * const ATTR_HASH_NAME;
<<<<<<< HEAD
=======
extern const char * const ATTR_AUTHENTICATED_IDENTITY;
>>>>>>> c913fe20

// Enumerate the ones that can't be constant strings..
typedef enum
{
	ATTRE_CONDOR_LOAD_AVG = 0,
	ATTRE_CONDOR_ADMIN,
	ATTRE_PLATFORM,
	ATTRE_TOTAL_LOAD,
	ATTRE_VERSION,
	// ....
} CONDOR_ATTR;

// Prototypes
int AttrInit( void );
const char *AttrGetName( CONDOR_ATTR );


// ------------------------------------------------------
// Stuff private to the environment variable manager
// ------------------------------------------------------
#if defined _CONDOR_ATTR_MAIN

// Flags available
typedef enum
{
	ATTR_FLAG_NONE = 0,			// No special treatment
	ATTR_FLAG_DISTRO,			// Plug in the distribution name
	ATTR_FLAG_DISTRO_UC,		// Plug in the UPPER CASE distribution name
	ATTR_FLAG_DISTRO_CAP,		// Plug in the Capitolized distribution name
} CONDOR_ATTR_FLAGS;

// Data on each env variable
typedef struct
{
	CONDOR_ATTR			sanity;		// Used to sanity check
	const char			*string;	// My format string
	CONDOR_ATTR_FLAGS	flag;		// Flags
	const char			*cached;	// Cached answer
} CONDOR_ATTR_ELEM;

// The actual list of variables indexed by CONDOR_ATTR
static CONDOR_ATTR_ELEM CondorAttrList[] =
{
	{ ATTRE_CONDOR_LOAD_AVG,"%sLoadAvg",		ATTR_FLAG_DISTRO_CAP, 0 },
	{ ATTRE_CONDOR_ADMIN,	"%sAdmin",			ATTR_FLAG_DISTRO_CAP, 0 },
	{ ATTRE_PLATFORM,		"%sPlatform",		ATTR_FLAG_DISTRO_CAP, 0 },
	{ ATTRE_TOTAL_LOAD,		"Total%sLoadAvg",	ATTR_FLAG_DISTRO_CAP, 0 },
	{ ATTRE_VERSION,		"%sVersion",		ATTR_FLAG_DISTRO_CAP, 0 },
	// ....
};
#endif		// _CONDOR_ATTR_MAIN

#endif<|MERGE_RESOLUTION|>--- conflicted
+++ resolved
@@ -797,10 +797,7 @@
 extern const char * const ATTR_COMMITTED_SLOT_TIME;
 
 extern const char * const ATTR_HASH_NAME;
-<<<<<<< HEAD
-=======
 extern const char * const ATTR_AUTHENTICATED_IDENTITY;
->>>>>>> c913fe20
 
 // Enumerate the ones that can't be constant strings..
 typedef enum
