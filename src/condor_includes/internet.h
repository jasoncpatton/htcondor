/***************************************************************
 *
 * Copyright (C) 1990-2007, Condor Team, Computer Sciences Department,
 * University of Wisconsin-Madison, WI.
 *
 * Licensed under the Apache License, Version 2.0 (the "License"); you
 * may not use this file except in compliance with the License.  You may
 * obtain a copy of the License at
 *
 *    http://www.apache.org/licenses/LICENSE-2.0
 *
 * Unless required by applicable law or agreed to in writing, software
 * distributed under the License is distributed on an "AS IS" BASIS,
 * WITHOUT WARRANTIES OR CONDITIONS OF ANY KIND, either express or implied.
 * See the License for the specific language governing permissions and
 * limitations under the License.
 *
 ***************************************************************/

/*
** These are functions for generating internet addresses
** and internet names
**
**             Author : Dhrubajyoti Borthakur
**               28 July, 1994
*/

#ifndef INTERNET_H
#define INTERNET_H


#if !defined(SOCKET) && !defined(WIN32)
#define SOCKET int
#endif

/* maximum length of a machine name */
#define  MAXHOSTLEN     1024

#include "MyString.h"

/* Extract the port from a string of the form "<xx.xx.xx.xx:pppp>" */
int string_to_port( const char* addr );

/* Convert a hostname[:port] to sinful string */
char * hostname_to_string (const char * hostname, const int default_port );

const char *sock_to_string(SOCKET sockd);

/* Returns 1 if h1 and h2 are both hostnames which refer to the same
   host, 0 if they don't, and -1 on error. */
int same_host(const char *h1, const char *h2);

/* Returns TRUE if hostname belongs to the given domain, FALSE if not */
int host_in_domain(const char *host, const char *domain);

int is_ipv4_addr_implementation(const char *inbuf, struct in_addr *sin_addr,
			struct in_addr *mask_addr,int allow_wildcard);

int is_valid_sinful( const char *sinful );

/* returns the port integer from a given address, or -1 if there is
   none. */
int getPortFromAddr( const char* addr );

/* returns only the host information (not including '<', '>', ":2132",
   etc) from a given address.  the string returned is a newly
   allocated string which must be de-allocated with free(). */
char* getHostFromAddr( const char* addr );

<<<<<<< HEAD
#if defined(__cplusplus)
}

std::string generate_sinful(const char* ip, int port);

#endif
=======
// generates sinful string.
// it detects whether given ip address is IPv4 or IPv6.
int generate_sinful(char* buf, int len, const char* ip, int port);

// MyString version is C++ only
MyString generate_sinful(const char* ip, int port);

/* Extract the IP address from a sinful string ("<xx.xx.xx.xx:pppp>")
   and return it in ipout as an ASCII string ("xx.xx.xx.xx") and returns
   true.  If the IP address is invalid, returns false and ipout is
   left unchanged. */
bool sinful_to_ipstr(const char * addr, MyString & ipout);
>>>>>>> a15a2b9b

#endif /* INTERNET_H */<|MERGE_RESOLUTION|>--- conflicted
+++ resolved
@@ -67,26 +67,6 @@
    allocated string which must be de-allocated with free(). */
 char* getHostFromAddr( const char* addr );
 
-<<<<<<< HEAD
-#if defined(__cplusplus)
-}
-
 std::string generate_sinful(const char* ip, int port);
 
-#endif
-=======
-// generates sinful string.
-// it detects whether given ip address is IPv4 or IPv6.
-int generate_sinful(char* buf, int len, const char* ip, int port);
-
-// MyString version is C++ only
-MyString generate_sinful(const char* ip, int port);
-
-/* Extract the IP address from a sinful string ("<xx.xx.xx.xx:pppp>")
-   and return it in ipout as an ASCII string ("xx.xx.xx.xx") and returns
-   true.  If the IP address is invalid, returns false and ipout is
-   left unchanged. */
-bool sinful_to_ipstr(const char * addr, MyString & ipout);
->>>>>>> a15a2b9b
-
 #endif /* INTERNET_H */