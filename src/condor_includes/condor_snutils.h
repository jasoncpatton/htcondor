--- conflicted
+++ resolved
@@ -41,15 +41,11 @@
 
 #ifdef WIN32
 int snprintf(char *str, size_t size, const char *format, ...);
-<<<<<<< HEAD
-int vsnprintf(char *str, size_t size, const char *format, va_list args);
-=======
 /**	Disable the warning about the number of formal parameters 
 	differing from a previous declaration */
 #pragma warning ( disable : 4028 )
 int vsnprintf(char *str, size_t size, const char *format, va_list args);
 #pragma warning ( default : 4028 )
->>>>>>> da0ec0e3
 #endif
 
 int printf_length(const char *format, ...);
