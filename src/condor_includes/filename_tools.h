--- conflicted
+++ resolved
@@ -65,12 +65,6 @@
 int filename_remap_find( const char *input, const char *filename, MyString &output, int cur_nesting_level = 0);
 int filename_remap_find( const char *input, const char *filename, std::string &output, int cur_nesting_level = 0);
 
-<<<<<<< HEAD
 void canonicalize_dir_delimiters( std::string &path );
-#endif
-=======
-void canonicalize_dir_delimiters( MyString &path );
-void filename_url_parse( char *input, MyString &method, MyString &server, int *port, MyString &path );
->>>>>>> a15a2b9b
 
 #endif