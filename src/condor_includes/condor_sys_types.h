/***************************************************************
 *
 * Copyright (C) 1990-2007, Condor Team, Computer Sciences Department,
 * University of Wisconsin-Madison, WI.
 *
 * Licensed under the Apache License, Version 2.0 (the "License"); you
 * may not use this file except in compliance with the License.  You may
 * obtain a copy of the License at
 *
 *    http://www.apache.org/licenses/LICENSE-2.0
 *
 * Unless required by applicable law or agreed to in writing, software
 * distributed under the License is distributed on an "AS IS" BASIS,
 * WITHOUT WARRANTIES OR CONDITIONS OF ANY KIND, either express or implied.
 * See the License for the specific language governing permissions and
 * limitations under the License.
 *
 ***************************************************************/

#ifndef CONDOR_SYS_TYPES_H
#define CONDOR_SYS_TYPES_H


/* Define 64 bit integer types */
#if defined( HAVE_INT64_T )
   /* int64_t already defined; do nothing */

#elif defined( HAVE___INT64 )
<<<<<<< HEAD
   /* Use the compiler's __int64 type for int64_t */
=======
   /* Use the compiler's __int64 type for int64_t (Win32) */
>>>>>>> 407fe697
   typedef __int64 int64_t;
   typedef unsigned __int64 uint64_t;
#  define HAVE_INT64_T 1

#elif defined( HAVE_LONG_LONG )
<<<<<<< HEAD
   /* Use the compiler's long long type for int64_t */
   typedef long long int64_t;
   typedef unsigned long long uint64_t;
#  define HAVE_INT64_T 1
#endif
=======
   /* Use the compiler's long long type for int64_t (GCC) */
   typedef long long int64_t;
   typedef unsigned long long uint64_t;
#  define HAVE_INT64_T 1

#endif

>>>>>>> 407fe697

#endif /* CONDOR_SYS_TYPES_H */<|MERGE_RESOLUTION|>--- conflicted
+++ resolved
@@ -26,23 +26,12 @@
    /* int64_t already defined; do nothing */
 
 #elif defined( HAVE___INT64 )
-<<<<<<< HEAD
-   /* Use the compiler's __int64 type for int64_t */
-=======
    /* Use the compiler's __int64 type for int64_t (Win32) */
->>>>>>> 407fe697
    typedef __int64 int64_t;
    typedef unsigned __int64 uint64_t;
 #  define HAVE_INT64_T 1
 
 #elif defined( HAVE_LONG_LONG )
-<<<<<<< HEAD
-   /* Use the compiler's long long type for int64_t */
-   typedef long long int64_t;
-   typedef unsigned long long uint64_t;
-#  define HAVE_INT64_T 1
-#endif
-=======
    /* Use the compiler's long long type for int64_t (GCC) */
    typedef long long int64_t;
    typedef unsigned long long uint64_t;
@@ -50,6 +39,5 @@
 
 #endif
 
->>>>>>> 407fe697
 
 #endif /* CONDOR_SYS_TYPES_H */