--- conflicted
+++ resolved
@@ -72,20 +72,6 @@
 // bool setQmgmtConnectionInfo(QmgmtPeer *peer);
 void unsetQmgmtConnection();
 
-<<<<<<< HEAD
-=======
-#ifdef SCHEDD_INTERNAL_DECLARATIONS
-// internal use only. External calls to InitializeConnection and InitializeReadOnlyConnection
-// will invoke this function in the schedd.
-int InitializeConnectionInternal(QmgmtPeer & peer, bool read_only, bool write_authorized);
-#else
-// External use only, this is obsolete and just duplicates information
-// we get from the Qmgmt command int and auth
-int InitializeConnection(const char *, const char *);
-int InitializeReadOnlyConnection(const char * );
-#endif
->>>>>>> 1a0ba0c5
-
 /** Initiate connection to schedd job queue and begin transaction.
     @param schedd is the schedd to connect to
     @param timeout specifies the maximum time (in seconds) to wait for TCP
