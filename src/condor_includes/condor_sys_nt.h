--- conflicted
+++ resolved
@@ -198,22 +198,18 @@
 
 END_C_DECLS
 
+
 /* Some Win32 specifics - These should all be detected by configure */
 #if defined(WIN32)
-<<<<<<< HEAD
-/* Win32 uses _stati64(); this *should* be detected by configure */
+/* Win32 uses _stati64() and _fstati64() */
 # define HAVE__STATI64	1
 # undef  HAVE__LSTATI64
 # define HAVE__FSTATI64	1
-  /* Win32 has a __int64 type defined; this *should* be detected by configure*/
-=======
-/* Win32 uses _stati64() and _fstati64() */
-# define HAVE__STATI64	1
-# define HAVE__FSTATI64	1
+
 /* Win32 has a __int64 type defined*/
->>>>>>> 5e549c97
 # define HAVE___INT64	1
 #endif
+
 
 /* Define the PRIx64 macros */
 
