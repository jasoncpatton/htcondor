/***************************************************************
 *
 * Copyright (C) 1990-2007, Condor Team, Computer Sciences Department,
 * University of Wisconsin-Madison, WI.
 * 
 * Licensed under the Apache License, Version 2.0 (the "License"); you
 * may not use this file except in compliance with the License.  You may
 * obtain a copy of the License at
 * 
 *    http://www.apache.org/licenses/LICENSE-2.0
 * 
 * Unless required by applicable law or agreed to in writing, software
 * distributed under the License is distributed on an "AS IS" BASIS,
 * WITHOUT WARRANTIES OR CONDITIONS OF ANY KIND, either express or implied.
 * See the License for the specific language governing permissions and
 * limitations under the License.
 *
 ***************************************************************/


#ifndef CONDOR_SOCKADDR_H
#define CONDOR_SOCKADDR_H

#include "MyString.h"

enum condor_protocol { CP_INVALID_MIN, CP_IPV4, CP_IPV6, CP_INVALID_MAX };
// Return a human friendly(ish) name for a protocol. Suitable for
// use in log messages.
MyString condor_protocol_to_str(condor_protocol p);

class condor_sockaddr 
{
	union {
		// sockaddr_in6 and sockaddr_in structure differs from OS to OS.
		// Mac OS X has a length field while Linux usually does not have 
		// the length field.
		//
		// However,
		// sin_family and sin6_family should be located at same offset.
		// after *_family field it may diverges
		sockaddr_in6 v6;
		sockaddr_in v4;
		sockaddr_storage storage;
	};
	
public:
	condor_sockaddr();
	
	// int represented ip should be network-byte order.
	// however, port is always host-byte order.
	//
	// the reason is that in Condor source code, it does not convert
	// network-byte order to host-byte order in IP address
	// but convert so in port number.
	/*condor_sockaddr(int ip, unsigned short port = 0);*/
	condor_sockaddr(in_addr ip, unsigned short port = 0);
	condor_sockaddr(const in6_addr& ipv6, unsigned short port = 0);
	condor_sockaddr(const sockaddr* saddr);
	condor_sockaddr(const sockaddr_in* sin) ;
	condor_sockaddr(const sockaddr_in6* sin6);
	condor_sockaddr(const sockaddr_storage* sin);

private:
	void init(uint32_t ip, unsigned port);
public:

	// the caller is responsible for checking is_ipv4().
	sockaddr_in to_sin() const;
	sockaddr_in6 to_sin6() const;
	bool is_ipv4() const;
	bool is_ipv6() const;

	// returns true if the ip address is link local.
	// for IPv4, it denotes 169.254.0.0/16
	// for IPv6, it denotes fe80::/10
	bool is_link_local() const;

	// set ip version when you want to bind the address to a socket
	void set_protocol(condor_protocol proto);
	condor_protocol get_protocol() const;
	void set_ipv4();
	void set_ipv6();

	// addr_any and loopback involve protocol dependent constant
	// like INADDR_ANY, IN6ADDR_ANY, ...
	//
	// so, it would be desirable to hide protocol dependent constant
	// but expose general concept like addr_any or loopback

	bool is_addr_any() const;
	void set_addr_any();
	bool is_loopback() const;
	void set_loopback();
	void set_port(unsigned short port);
	unsigned short get_port() const;

	// sets the sin6_scope_id field in sockaddr_in6
	// ipv6 only
	void set_scope_id(uint32_t scope_id);

	bool from_ip_string(const MyString& ip_string);
	bool from_ip_string(const char* ip_string);

		// sinful string could contain either IP address or hostname.
		// from_sinful() calls gethostbyname to resolve DNS name to IP addr.
	bool from_sinful(const MyString& ip_string);
	bool from_sinful(const char* sinful);
	MyString to_sinful() const;
	const char* to_sinful(char* buf, int len) const;
	MyString to_sinful_wildcard_okay() const;

		// returns IP address string as it is. (i.e. not returning local ip
		// address when inaddr_any)
		
		// if it fails on inet_ntop(), returns blank string.
		// decorate==true - Add additional decorations appropriate
		//                  for the protocol. As of 2014 only puts
		//                  square brackets around IPv6 addresses,
		//                  eg "[::1]"
	MyString to_ip_string(bool decorate=false) const;
		// it it fails on inet_ntop(), returns NULL and given buf
		// will not be modified.
		// decorate==true - Add additional decorations appropriate
		//                  for the protocol. As of 2014 only puts
		//                  square brackets around IPv6 addresses,
		//                  eg "[::1]"
	const char* to_ip_string(char* buf, int len, bool decorate=false) const;

		// if it contains loopback address, it will return
		// local ip address.
		// decorate==true - Add additional decorations appropriate
		//                  for the protocol. As of 2014 only puts
		//                  square brackets around IPv6 addresses,
		//                  eg "[::1]"
	MyString to_ip_string_ex(bool decorate=false) const; 
	const char* to_ip_string_ex(char* buf, int len, bool decorate=false) const;

#if 0
	// if the address contained is ipv4, it converts to 
	// IPv6-V4MAPPED address. caller must check is_ipv4() first.
	void convert_to_ipv6();
#endif

	// How desirable is this address for public use?  Prefers public addresses
	// over private addresses.  Higher numbers are more desirable.  The number
<<<<<<< HEAD
	// will be less than 10000.  No other promises are made; do NOT make
	// decisions based on specific numbers, only compare relative numbers to
	// identify more desireable addresses.
=======
	// will be less than 10000.  0 will only be used for errors, otherwise it
	// will be positive.  No other promises are made; do NOT make decisions
	// based on specific numbers, only compare relative numbers to identify
	// more desireable addresses.
>>>>>>> 847d1782
	int desirability() const;

	void clear();

	// returns as sockaddr_storage. 
	sockaddr_storage to_storage() const;

	// check sockaddr.sa_family before use (i.e. type-cast to sockaddr_in)
	const sockaddr* to_sockaddr() const;
	socklen_t get_socklen() const;

	bool is_valid() const;

		// returns true if the ip address is private. (e.g. 10.0.0.0/24)
	bool is_private_network() const;

		// returns ipv6 address.
		// if stored address is IPv4, it returns IPv4-mapped IPv6 address.
		// e.x. 137.10.0.1 --> ::FFFF:137.10.0.1
	in6_addr to_ipv6_address() const;

		// returns raw pointer to the address array.
		// if the stored address is IPv4, returned address is single uint32_t.
		// if it is IPv6, it returns uint32_t [4]
	const uint32_t* get_address() const;

		// returns length of the address array
		// if the stored address is IPv4, returns 1
		// if it is IPv6, returns 4
	int get_address_len() const;

		// returns AF_INET if ipv4, AF_INET6 if ipv6, AF_UNSPEC if unknown.
	int get_aftype() const;

		// only compares address, ignores port number.
		// returns true if same.
	bool compare_address(const condor_sockaddr& addr) const;

		// use it when you want a null place holder.
	static condor_sockaddr null;

	bool operator<(const condor_sockaddr& rhs) const;
	bool operator==(const condor_sockaddr& lhs) const;
	bool operator!=(const condor_sockaddr& rhs) const {
		return !operator ==(rhs);
	}
};

#endif // CONDOR_SOCKADDR_H<|MERGE_RESOLUTION|>--- conflicted
+++ resolved
@@ -143,16 +143,10 @@
 
 	// How desirable is this address for public use?  Prefers public addresses
 	// over private addresses.  Higher numbers are more desirable.  The number
-<<<<<<< HEAD
-	// will be less than 10000.  No other promises are made; do NOT make
-	// decisions based on specific numbers, only compare relative numbers to
-	// identify more desireable addresses.
-=======
 	// will be less than 10000.  0 will only be used for errors, otherwise it
 	// will be positive.  No other promises are made; do NOT make decisions
 	// based on specific numbers, only compare relative numbers to identify
 	// more desireable addresses.
->>>>>>> 847d1782
 	int desirability() const;
 
 	void clear();
