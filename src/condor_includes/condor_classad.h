/***************************Copyright-DO-NOT-REMOVE-THIS-LINE**
 * CONDOR Copyright Notice
 *
 * See LICENSE.TXT for additional notices and disclaimers.
 *
 * Copyright (c)1990-1998 CONDOR Team, Computer Sciences Department, 
 * University of Wisconsin-Madison, Madison, WI.  All Rights Reserved.  
 * No use of the CONDOR Software Program Source Code is authorized 
 * without the express consent of the CONDOR Team.  For more information 
 * contact: CONDOR Team, Attention: Professor Miron Livny, 
 * 7367 Computer Sciences, 1210 W. Dayton St., Madison, WI 53706-1685, 
 * (608) 262-0856 or miron@cs.wisc.edu.
 *
 * U.S. Government Rights Restrictions: Use, duplication, or disclosure 
 * by the U.S. Government is subject to restrictions as set forth in 
 * subparagraph (c)(1)(ii) of The Rights in Technical Data and Computer 
 * Software clause at DFARS 252.227-7013 or subparagraphs (c)(1) and 
 * (2) of Commercial Computer Software-Restricted Rights at 48 CFR 
 * 52.227-19, as applicable, CONDOR Team, Attention: Professor Miron 
 * Livny, 7367 Computer Sciences, 1210 W. Dayton St., Madison, 
 * WI 53706-1685, (608) 262-0856 or miron@cs.wisc.edu.
****************************Copyright-DO-NOT-REMOVE-THIS-LINE**/
#ifndef __CLASSAD_PACKAGE_H__
#define __CLASSAD_PACKAGE_H__

#include "../condor_classad.V6/common.h"
#include "../condor_classad.V6/exprTree.h"
#include "../condor_classad.V6/matchClassad.h"
#include "../condor_classad.V6/collectionServer.h"
#include "../condor_classad.V6/collectionClient.h"
#include "../condor_classad.V6/query.h"

// The following code is only temporary, and should be removed after the
// rest of condor code starts explicitly using namespaces such as classad::
// and condor:: and dagman:: in class names and meathods.
#if defined( WANT_NAMESPACES )
using namespace classad;
#endif

#include "condor_attributes.h"
#include "condor_adtypes.h"
#include "condor_io.h"

BEGIN_NAMESPACE( classad )

<<<<<<< HEAD
void printClassAdExpr( ExprTree * );
void printClassAdValue( Value & );
ClassAd* getOldClassAd( Stream* );
bool getOldClassAd( Stream*, ClassAd& );
bool putOldClassAd( Stream*, ClassAd& );
bool getOldClassAdNoTypes( Stream *, ClassAd& );  // NAC
=======
	ClassAd*	Next() { return (ClassAd*)AttrListList::Next(); }
	void		Rewind() { AttrListList::Open(); }
	int			Length() { return AttrListList::MyLength(); }
	void		Insert(ClassAd* ca) { AttrListList::Insert((AttrList*)ca); }
	int			Delete(ClassAd* ca){return AttrListList::Delete((AttrList*)ca);}
	ClassAd*	Lookup(const char* name);
>>>>>>> b70ae365

static const int ATTRLIST_MAX_EXPRESSION = 10240;

END_NAMESPACE

#endif<|MERGE_RESOLUTION|>--- conflicted
+++ resolved
@@ -20,47 +20,129 @@
  * Livny, 7367 Computer Sciences, 1210 W. Dayton St., Madison, 
  * WI 53706-1685, (608) 262-0856 or miron@cs.wisc.edu.
 ****************************Copyright-DO-NOT-REMOVE-THIS-LINE**/
-#ifndef __CLASSAD_PACKAGE_H__
-#define __CLASSAD_PACKAGE_H__
+// classad.h
+//
+// Definition of ClassAd classes and ClassAdList class. They are derived from
+// AttrList class and AttrListList class respectively.
+//
 
-#include "../condor_classad.V6/common.h"
-#include "../condor_classad.V6/exprTree.h"
-#include "../condor_classad.V6/matchClassad.h"
-#include "../condor_classad.V6/collectionServer.h"
-#include "../condor_classad.V6/collectionClient.h"
-#include "../condor_classad.V6/query.h"
+#ifndef _CLASSAD_H
+#define _CLASSAD_H
 
-// The following code is only temporary, and should be removed after the
-// rest of condor code starts explicitly using namespaces such as classad::
-// and condor:: and dagman:: in class names and meathods.
-#if defined( WANT_NAMESPACES )
-using namespace classad;
+#include <fstream.h>
+
+#include "condor_exprtype.h"
+#include "condor_ast.h"
+#include "condor_attrlist.h"
+
+#define		CLASSAD_MAX_ADTYPE			50
+
+//for the shipping functions -- added by Lei Cao
+#include "stream.h"
+
+struct AdType                   // type of a ClassAd.
+{
+    int		number;             // type number, internal thing.
+    char*	name;               // type name.
+    
+    AdType(char * = NULL);      // constructor.
+    ~AdType();                  // destructor.
+};
+
+
+class ClassAd : public AttrList
+{
+    public :
+
+		ClassAd();								// No associated AttrList list
+//		ClassAd(ProcObj*);						// create from a proc object
+//		ClassAd(const CONTEXT*);				// create from a CONTEXT
+        ClassAd(FILE*,char*,int&,int&,int&);	// Constructor, read from file.
+        ClassAd(char *, char);					// Constructor, from string.
+		ClassAd(const ClassAd&);				// copy constructor
+        virtual ~ClassAd();						// destructor
+
+		// Type operations
+        void		SetMyTypeName(char *);		// my type name set.
+        char*		GetMyTypeName();			// my type name returned.
+        void 		SetTargetTypeName(char *);	// target type name set.
+        char*		GetTargetTypeName();		// target type name returned.
+        int			GetMyTypeNumber();			// my type number returned.
+        int			GetTargetTypeNumber();		// target type number returned.
+
+		// Requirement operations
+#if 0
+		int			SetRequirements(char *);
+		void        SetRequirements(ExprTree *);
+#endif
+		ExprTree	*GetRequirements(void);
+
+		// Ranking operations
+#if 0
+		int 		SetRankExpr(char *);
+		void		SetRankExpr(ExprTree *);
+#endif
+		ExprTree	*GetRankExpr(void);
+
+		// Sequence numbers
+		void		SetSequenceNumber(int);
+		int			GetSequenceNumber(void);
+
+		// Matching operations
+        int			IsAMatch(class ClassAd*);			  // tests symmetric match
+		friend bool operator==(class ClassAd&,class ClassAd&);// same as symmetric match
+		friend bool operator>=(class ClassAd&,class ClassAd&);// lhs satisfies rhs
+		friend bool operator<=(class ClassAd&,class ClassAd&);// rhs satisifes lhs
+
+        // shipping functions -- added by Lei Cao
+        int put(Stream& s);
+        int get(Stream& s);
+        int code(Stream& s);
+
+#if defined(USE_XDR)
+		// xdr shipping
+		int put (XDR *);
+		int get (XDR *);
 #endif
 
-#include "condor_attributes.h"
-#include "condor_adtypes.h"
-#include "condor_io.h"
+		// misc
+		class ClassAd*	FindNext();
+        virtual int	fPrint(FILE*);				// print the AttrList to a file
+		void		dPrint( int );				// dprintf to given dprintf level
 
-BEGIN_NAMESPACE( classad )
+		// poor man's update function until ClassAd Update Protocol  --RR
+		 void ExchangeExpressions (class ClassAd *);
 
-<<<<<<< HEAD
-void printClassAdExpr( ExprTree * );
-void printClassAdValue( Value & );
-ClassAd* getOldClassAd( Stream* );
-bool getOldClassAd( Stream*, ClassAd& );
-bool putOldClassAd( Stream*, ClassAd& );
-bool getOldClassAdNoTypes( Stream *, ClassAd& );  // NAC
-=======
+    private :
+
+		AdType*		myType;						// my type field.
+        AdType*		targetType;					// target type field.
+		// (sequence number is stored in attrlist)
+};
+
+typedef int (*SortFunctionType)(AttrListAbstract*,AttrListAbstract*,void*);
+
+class ClassAdList : public AttrListList
+{
+  public:
+	ClassAdList() : AttrListList() {}
+
 	ClassAd*	Next() { return (ClassAd*)AttrListList::Next(); }
 	void		Rewind() { AttrListList::Open(); }
 	int			Length() { return AttrListList::MyLength(); }
 	void		Insert(ClassAd* ca) { AttrListList::Insert((AttrList*)ca); }
 	int			Delete(ClassAd* ca){return AttrListList::Delete((AttrList*)ca);}
 	ClassAd*	Lookup(const char* name);
->>>>>>> b70ae365
 
-static const int ATTRLIST_MAX_EXPRESSION = 10240;
+	// User supplied function should define the "<" relation and the list
+	// is sorted in ascending order.  User supplied function should
+	// return a "1" if relationship is less-than, else 0.
+	// NOTE: Sort() is _not_ thread safe!
+	void   Sort(SortFunctionType,void* =NULL);
 
-END_NAMESPACE
+  private:
+	void	Sort(SortFunctionType,void*,AttrListAbstract*&);
+	static int SortCompare(const void*, const void*);
+};
 
 #endif