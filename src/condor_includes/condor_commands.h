/***************************************************************
 *
 * Copyright (C) 1990-2007, Condor Team, Computer Sciences Department,
 * University of Wisconsin-Madison, WI.
 * 
 * Licensed under the Apache License, Version 2.0 (the "License"); you
 * may not use this file except in compliance with the License.  You may
 * obtain a copy of the License at
 * 
 *    http://www.apache.org/licenses/LICENSE-2.0
 * 
 * Unless required by applicable law or agreed to in writing, software
 * distributed under the License is distributed on an "AS IS" BASIS,
 * WITHOUT WARRANTIES OR CONDITIONS OF ANY KIND, either express or implied.
 * See the License for the specific language governing permissions and
 * limitations under the License.
 *
 ***************************************************************/



#ifndef _CONDOR_COMMANDS_H
#define _CONDOR_COMMANDS_H

/****
** Queue Manager Commands
****/
#define QMGMT_CMD	1111

/* Scheduler Commands */
/*
**	Scheduler version number
*/
#define SCHED_VERS			400
#define HAD_COMMANDS_BASE                  (700)
#define REPLICATION_COMMANDS_BASE          (800)
#define CA_AUTH_CMD_BASE	1000
// beware, QMGMT_CMD is 1111, so we don't want to use 1100...
#define CA_CMD_BASE			1200
#define ALT_STARTER_BASE 	70

/*
**	In the following definitions 'FRGN' does not
**	stand for "friggin'"...
*/
#define CONTINUE_FRGN_JOB	(SCHED_VERS+1)
#define CONTINUE_CLAIM		(SCHED_VERS+1)		// New name for CONTINUE_FRGN_JOB
#define SUSPEND_FRGN_JOB	(SCHED_VERS+2)
#define SUSPEND_CLAIM		(SCHED_VERS+2)		// New name for SUSPEND_FRGN_JOB
#define CKPT_FRGN_JOB		(SCHED_VERS+3)		
#define DEACTIVATE_CLAIM	(SCHED_VERS+3)		// New name for CKPT_FRGN_JOB
#define KILL_FRGN_JOB		(SCHED_VERS+4)
#define DEACTIVATE_CLAIM_FORCIBLY	(SCHED_VERS+4)		// New name for KILL_FRGN_JOB

#define LOCAL_STATUS		(SCHED_VERS+5)
#define LOCAL_STATISTICS	(SCHED_VERS+6)

#define PERMISSION			(SCHED_VERS+7)
#define SET_DEBUG_FLAGS		(SCHED_VERS+8)
#define PREEMPT_LOCAL_JOBS	(SCHED_VERS+9)

#define RM_LOCAL_JOB		(SCHED_VERS+10)
#define START_FRGN_JOB		(SCHED_VERS+11)

#define AVAILABILITY		(SCHED_VERS+12)		/* Not used */
#define NUM_FRGN_JOBS		(SCHED_VERS+13)
#define STARTD_INFO			(SCHED_VERS+14)
#define SCHEDD_INFO			(SCHED_VERS+15)
#define NEGOTIATE			(SCHED_VERS+16)
#define SEND_JOB_INFO		(SCHED_VERS+17)
#define NO_MORE_JOBS		(SCHED_VERS+18)
#define JOB_INFO			(SCHED_VERS+19)
#define GIVE_STATUS			(SCHED_VERS+20)
#define RESCHEDULE			(SCHED_VERS+21)
#define PING				(SCHED_VERS+22)
#define NEGOTIATOR_INFO		(SCHED_VERS+23)
#define GIVE_STATUS_LINES	(SCHED_VERS+24)
#define END_NEGOTIATE		(SCHED_VERS+25)
#define REJECTED			(SCHED_VERS+26)
#define X_EVENT_NOTIFICATION		(SCHED_VERS+27)
#define RECONFIG			(SCHED_VERS+28)
#define GET_HISTORY			(SCHED_VERS+29)
#define UNLINK_HISTORY_FILE			(SCHED_VERS+30)
#define UNLINK_HISTORY_FILE_DONE	(SCHED_VERS+31)
#define DO_NOT_UNLINK_HISTORY_FILE	(SCHED_VERS+32)
#define SEND_ALL_JOBS		(SCHED_VERS+33)
#define SEND_ALL_JOBS_PRIO	(SCHED_VERS+34)
#define REQ_NEW_PROC		(SCHED_VERS+35)
#define PCKPT_FRGN_JOB		(SCHED_VERS+36)
#define SEND_RUNNING_JOBS	(SCHED_VERS+37)
#define CHECK_CAPABILITY    (SCHED_VERS+38)
#define GIVE_PRIORITY		(SCHED_VERS+39)
#define	MATCH_INFO			(SCHED_VERS+40)
#define	ALIVE				(SCHED_VERS+41)
#define REQUEST_CLAIM 		(SCHED_VERS+42)
#define RELEASE_CLAIM 		(SCHED_VERS+43)
#define ACTIVATE_CLAIM	 	(SCHED_VERS+44)
#define PRIORITY_INFO       (SCHED_VERS+45)     /* negotiator to accountant */
#define PCKPT_ALL_JOBS		(SCHED_VERS+46)
#define VACATE_ALL_CLAIMS	(SCHED_VERS+47)
#define GIVE_STATE			(SCHED_VERS+48)
#define SET_PRIORITY		(SCHED_VERS+49)		// negotiator(priviliged) cmd 
#define GIVE_CLASSAD		(SCHED_VERS+50)
#define GET_PRIORITY		(SCHED_VERS+51)		// negotiator
#define GIVE_REQUEST_AD		(SCHED_VERS+52)		// Starter -> Startd
#define RESTART				(SCHED_VERS+53)
#define DAEMONS_OFF			(SCHED_VERS+54)
#define DAEMONS_ON			(SCHED_VERS+55)
#define MASTER_OFF			(SCHED_VERS+56)
#define CONFIG_VAL			(SCHED_VERS+57)
#define RESET_USAGE			(SCHED_VERS+58)		// negotiator
#define SET_PRIORITYFACTOR	(SCHED_VERS+59)		// negotiator
#define RESET_ALL_USAGE		(SCHED_VERS+60)		// negotiator
#define DAEMONS_OFF_FAST	(SCHED_VERS+61)
#define MASTER_OFF_FAST		(SCHED_VERS+62)
#define GET_RESLIST			(SCHED_VERS+63)		// negotiator
#define ATTEMPT_ACCESS		(SCHED_VERS+64) 	// schedd, test a file
#define VACATE_CLAIM		(SCHED_VERS+65)     // vacate a given claim
#define PCKPT_JOB			(SCHED_VERS+66)     // periodic ckpt a given slot
#define DAEMON_OFF			(SCHED_VERS+67)		// specific daemon, subsys follows 
#define DAEMON_OFF_FAST		(SCHED_VERS+68)		// specific daemon, subsys follows 
#define DAEMON_ON			(SCHED_VERS+69)		// specific daemon, subsys follows 
#define GIVE_TOTALS_CLASSAD	(SCHED_VERS+70)
#define DUMP_STATE          (SCHED_VERS+71)	// drop internal vars into classad
#define PERMISSION_AND_AD	(SCHED_VERS+72) // negotiator is sending startad to schedd
#define REQUEST_NETWORK		(SCHED_VERS+73)	// negotiator network mgmt
#define VACATE_ALL_FAST		(SCHED_VERS+74)		// fast vacate for whole machine
#define VACATE_CLAIM_FAST	(SCHED_VERS+75)  	// fast vacate for a given slot
#define REJECTED_WITH_REASON (SCHED_VERS+76) // diagnostic version of REJECTED
#define START_AGENT			(SCHED_VERS+77) // have the master start an agent
#define ACT_ON_JOBS			(SCHED_VERS+78) // have the schedd act on some jobs (rm, hold, release)
#define STORE_CRED			(SCHED_VERS+79)		// schedd, store a credential
#define SPOOL_JOB_FILES		(SCHED_VERS+80)	// spool all job files via filetransfer object
#define GET_MYPROXY_PASSWORD (SCHED_VERS+81) // gmanager->schedd: Give me MyProxy password
#define DELETE_USER			(SCHED_VERS+82)		// negotiator  (actually, accountant)
#define DAEMON_OFF_PEACEFUL  (SCHED_VERS+83)		// specific daemon, subsys follows
#define DAEMONS_OFF_PEACEFUL (SCHED_VERS+84)
#define RESTART_PEACEFUL     (SCHED_VERS+85)
#define TRANSFER_DATA		(SCHED_VERS+86) // send all job files back via filetransfer object
#define UPDATE_GSI_CRED		(SCHED_VERS+87) // send refreshed gsi proxy file
#define SPOOL_JOB_FILES_WITH_PERMS	(SCHED_VERS+88)	// spool all job files via filetransfer object (new version with file permissions)
#define TRANSFER_DATA_WITH_PERMS	(SCHED_VERS+89) // send all job files back via filetransfer object (new version with file permissions)
#define CHILD_ON            (SCHED_VERS+90) // Turn my child ON (HAD)
#define CHILD_OFF           (SCHED_VERS+91) // Turn my child OFF (HAD)
#define CHILD_OFF_FAST      (SCHED_VERS+92) // Turn my child OFF/Fast (HAD)
#define NEGOTIATE_WITH_SIGATTRS	(SCHED_VERS+93)	// same as NEGOTIATE, but send sig attrs after Owner
#define SET_ACCUMUSAGE	(SCHED_VERS+94)		// negotiator
#define SET_BEGINTIME	(SCHED_VERS+95)		// negotiator
#define SET_LASTTIME	(SCHED_VERS+96)		// negotiator
#define STORE_POOL_CRED		(SCHED_VERS+97)	// master, store password for daemon-to-daemon shared secret auth (PASSWORD)
#define VM_REGISTER	(SCHED_VERS+98)		// Virtual Machine (*not* "slot") ;)
#define DELEGATE_GSI_CRED_SCHEDD	(SCHED_VERS+99) // delegate refreshed gsi proxy to schedd
#define DELEGATE_GSI_CRED_STARTER (SCHED_VERS+100) // delegate refreshed gsi proxy to starter
#define DELEGATE_GSI_CRED_STARTD (SCHED_VERS+101) // delegate gsi proxy to startd
#define REQUEST_SANDBOX_LOCATION (SCHED_VERS+102) // get the sinful of a transferd
#define VM_UNIV_GAHP_ERROR   (SCHED_VERS+103) // report the error of vmgahp to startd
#define VM_UNIV_VMPID		(SCHED_VERS+104) // PID of process for a VM
#define VM_UNIV_GUEST_IP	(SCHED_VERS+105) // IP address of VM
#define VM_UNIV_GUEST_MAC	(SCHED_VERS+106) // MAC address of VM

#define TRANSFER_QUEUE_REQUEST (SCHED_VERS+107) // request to do file transfer

// HAD-related commands
#define HAD_ALIVE_CMD                   (HAD_COMMANDS_BASE + 0)
#define HAD_SEND_ID_CMD                 (HAD_COMMANDS_BASE + 1)
#define HAD_REPL_UPDATE_VERSION         (HAD_COMMANDS_BASE + 2)
#define HAD_BEFORE_PASSIVE_STATE        (HAD_COMMANDS_BASE + 3)
#define HAD_AFTER_ELECTION_STATE        (HAD_COMMANDS_BASE + 4)
#define HAD_AFTER_LEADER_STATE          (HAD_COMMANDS_BASE + 5)
#define HAD_IN_LEADER_STATE             (HAD_COMMANDS_BASE + 6)

// Replication-related commands
#define REPLICATION_TRANSFER_FILE          (REPLICATION_COMMANDS_BASE + 0)
#define REPLICATION_LEADER_VERSION         (REPLICATION_COMMANDS_BASE + 1)
#define REPLICATION_NEWLY_JOINED_VERSION   (REPLICATION_COMMANDS_BASE + 2)
#define REPLICATION_GIVING_UP_VERSION      (REPLICATION_COMMANDS_BASE + 3)
#define REPLICATION_SOLICIT_VERSION        (REPLICATION_COMMANDS_BASE + 4)
#define REPLICATION_SOLICIT_VERSION_REPLY  (REPLICATION_COMMANDS_BASE + 5)

/*
  The ClassAd-only protocol.  CA_CMD is the base command that's sent
  on the wire that means "read a ClassAd off the wire, lookup
  ATTR_COMMAND, do the right thing, and send the results back as a
  ClassAd".  The rest of the commands listed here are possible values
  for ATTR_COMMAND.
  CA_AUTH_CMD forces authentication if that's needed, while CA_CMD
  just uses whatever authentication methods are configured.
*/

#define CA_AUTH_CMD                  (CA_AUTH_CMD_BASE+0) 

// generic claiming protocol that the startd uses for COD
#define CA_REQUEST_CLAIM        (CA_AUTH_CMD_BASE+1)
#define CA_RELEASE_CLAIM        (CA_AUTH_CMD_BASE+2)
#define CA_ACTIVATE_CLAIM       (CA_AUTH_CMD_BASE+3)
#define CA_DEACTIVATE_CLAIM     (CA_AUTH_CMD_BASE+4)
#define CA_SUSPEND_CLAIM        (CA_AUTH_CMD_BASE+5)
#define CA_RESUME_CLAIM         (CA_AUTH_CMD_BASE+6)
#define CA_RENEW_LEASE_FOR_CLAIM (CA_AUTH_CMD_BASE+7)
// other commands that use the ClassAd-only protocol 
// CA_LOCATE_STARTER used to be (CA_AUTH_CMD_BASE+7), but no more 
// CA_RECONNECT_JOB used to be  (CA_AUTH_CMD_BASE+8), but no more 

#define CA_CMD                  (CA_CMD_BASE+0) 
#define CA_LOCATE_STARTER       (CA_CMD_BASE+1)
#define CA_RECONNECT_JOB        (CA_CMD_BASE+2)

/************
*** Command ids used by the collector 
************/
const int UPDATE_STARTD_AD		= 0;
const int UPDATE_SCHEDD_AD		= 1;
const int UPDATE_MASTER_AD		= 2;
const int UPDATE_GATEWAY_AD		= 3;
const int UPDATE_CKPT_SRVR_AD	= 4;

const int QUERY_STARTD_ADS		= 5;
const int QUERY_SCHEDD_ADS		= 6;
const int QUERY_MASTER_ADS		= 7;
const int QUERY_GATEWAY_ADS		= 8;
const int QUERY_CKPT_SRVR_ADS	= 9;
const int QUERY_STARTD_PVT_ADS	= 10;

const int UPDATE_SUBMITTOR_AD	= 11;
const int QUERY_SUBMITTOR_ADS	= 12;

const int INVALIDATE_STARTD_ADS	= 13;
const int INVALIDATE_SCHEDD_ADS	= 14;
const int INVALIDATE_MASTER_ADS	= 15;
const int INVALIDATE_GATEWAY_ADS	= 16;
const int INVALIDATE_CKPT_SRVR_ADS	= 17;
const int INVALIDATE_SUBMITTOR_ADS	= 18;

const int UPDATE_COLLECTOR_AD	= 19;
const int QUERY_COLLECTOR_ADS	= 20;
const int INVALIDATE_COLLECTOR_ADS	= 21;

const int QUERY_HIST_STARTD = 22;
const int QUERY_HIST_STARTD_LIST = 23;
const int QUERY_HIST_SUBMITTOR = 24;
const int QUERY_HIST_SUBMITTOR_LIST = 25;
const int QUERY_HIST_GROUPS = 26;
const int QUERY_HIST_GROUPS_LIST = 27;
const int QUERY_HIST_SUBMITTORGROUPS = 28;
const int QUERY_HIST_SUBMITTORGROUPS_LIST = 29;
const int QUERY_HIST_CKPTSRVR = 30;
const int QUERY_HIST_CKPTSRVR_LIST = 31;

const int UPDATE_LICENSE_AD			= 42;
const int QUERY_LICENSE_ADS			= 43;
const int INVALIDATE_LICENSE_ADS	= 44;

const int UPDATE_STORAGE_AD = 45;
const int QUERY_STORAGE_ADS = 46;
const int INVALIDATE_STORAGE_ADS = 47;

const int QUERY_ANY_ADS = 48;

const int UPDATE_NEGOTIATOR_AD 	= 49;
const int QUERY_NEGOTIATOR_ADS	= 50;
const int INVALIDATE_NEGOTIATOR_ADS = 51;

const int UPDATE_QUILL_AD	= 52;
const int QUERY_QUILL_ADS	= 53;
const int INVALIDATE_QUILL_ADS  = 54;

const int UPDATE_HAD_AD = 55;
const int QUERY_HAD_ADS = 56;
const int INVALIDATE_HAD_ADS = 57;

const int UPDATE_AD_GENERIC = 58;
const int INVALIDATE_ADS_GENERIC = 59;

<<<<<<< HEAD
const int UPDATE_XFER_SERVICE_AD	= 60;
const int QUERY_XFER_SERVICE_ADS	= 61;
const int INVALIDATE_XFER_SERVICE_ADS  = 62;

const int UPDATE_LEASE_MANAGER_AD		= 63;
const int QUERY_LEASE_MANAGER_ADS		= 64;
const int INVALIDATE_LEASE_MANAGER_ADS  = 65;

const int QUERY_GENERIC_ADS = QUERY_ANY_ADS;	// == 48
=======
const int UPDATE_STARTD_AD_WITH_ACK = 60;
>>>>>>> ca0d47c4

/*
*** Daemon Core Signals
*/


// Signals used for Startd -> Starter communication
#define DC_SIGSUSPEND	100
#define DC_SIGCONTINUE	101
#define DC_SIGSOFTKILL	102	// vacate w/ checkpoint
#define DC_SIGHARDKILL	103 // kill w/o checkpoint
#define DC_SIGPCKPT		104	// periodic checkpoint
#define DC_SIGREMOVE	105
#define DC_SIGHOLD		106

/*
*** Daemon Core Commands and Signals
*/
#define DC_BASE	60000
#define DC_RAISESIGNAL		(DC_BASE+0)
#define DC_PROCESSEXIT		(DC_BASE+1)
#define DC_CONFIG_PERSIST	(DC_BASE+2)
#define DC_CONFIG_RUNTIME	(DC_BASE+3)
#define DC_RECONFIG			(DC_BASE+4)
#define DC_OFF_GRACEFUL		(DC_BASE+5)
#define DC_OFF_FAST			(DC_BASE+6)
#define DC_CONFIG_VAL		(DC_BASE+7)
#define DC_CHILDALIVE		(DC_BASE+8)
#define DC_SERVICEWAITPIDS	(DC_BASE+9) 
#define DC_AUTHENTICATE     (DC_BASE+10)
#define DC_NOP              (DC_BASE+11)
#define DC_RECONFIG_FULL	(DC_BASE+12)
#define DC_FETCH_LOG        (DC_BASE+13)
#define DC_INVALIDATE_KEY   (DC_BASE+14)
#define DC_OFF_PEACEFUL     (DC_BASE+15)
#define DC_SET_PEACEFUL_SHUTDOWN (DC_BASE+16)
#define DC_TIME_OFFSET      (DC_BASE+17)

/*
*** Log type supported by DC_FETCH_LOG
*** These are not interpreted directly by DaemonCore,
*** so it's ok that they start at zero.
*/

#define DC_FETCH_LOG_TYPE_PLAIN 0
  /* Add more type here... */

/*
*** Result codes given by DC_FETCH_LOG.
*** These are not interpreted directly by DaemonCore,
*** so it's ok that they start at zero.
*/

#define DC_FETCH_LOG_RESULT_SUCCESS   0
#define DC_FETCH_LOG_RESULT_NO_NAME   1
#define DC_FETCH_LOG_RESULT_CANT_OPEN 2
#define DC_FETCH_LOG_RESULT_BAD_TYPE  3

/*
*** Commands used by the FileTransfer object
*/
#define FILETRANSFER_BASE 61000
#define FILETRANS_UPLOAD (FILETRANSFER_BASE+0)
#define FILETRANS_DOWNLOAD (FILETRANSFER_BASE+1)


/*
*** Condor Password Daemon Commands
*/
#define PW_BASE 70000
#define PW_SETPASS			(PW_BASE+1)
#define PW_GETPASS			(PW_BASE+2)
#define PW_CLEARPASS		(PW_BASE+3)

/*
*** Commands used by the daemon core Shadow
*/
#define DCSHADOW_BASE 71000
#define SHADOW_UPDATEINFO	   (DCSHADOW_BASE+0)
#define TAKE_MATCH             (DCSHADOW_BASE+1)  // for MPI & parallel shadow
#define MPI_START_COMRADE      (DCSHADOW_BASE+2)  // for MPI & parallel shadow
#define GIVE_MATCHES 	       (DCSHADOW_BASE+3)  // for MPI & parallel shadow
#define RECEIVE_JOBAD		   (DCSHADOW_BASE+4)


/*
*** Used only in THE TOOL to choose the condor_squawk option.
*/
#define SQUAWK 72000

/*
*** Commands used by the gridmanager daemon
*/
#define DCGRIDMANAGER_BASE 73000
#define GRIDMAN_CHECK_LEASES (DCGRIDMANAGER_BASE+0)
#define GRIDMAN_REMOVE_JOBS SIGUSR1
#define GRIDMAN_ADD_JOBS SIGUSR2

/*
*** Commands used by the transfer daemon
*/
#define TRANSFERD_BASE 74000
/* This is used by the schedd when a transferd registers itself */
#define TRANSFERD_REGISTER		(TRANSFERD_BASE+0)
/* a channel under which a transferd may be sent control message such as
	being informed of a new a new transfer request 
*/
#define TRANSFERD_CONTROL_CHANNEL	(TRANSFERD_BASE+1)
/* Files are being written to the transferd for storage */
#define TRANSFERD_WRITE_FILES	(TRANSFERD_BASE+2)
/* files are being read from the transferd's storage */
#define TRANSFERD_READ_FILES	(TRANSFERD_BASE+3)

/*
*** Commands used by the new lease manager daemon
*/
#define LEASE_MANAGER_BASE			75000
#define LEASE_MANAGER_GET_LEASES	(LEASE_MANAGER_BASE+0)
#define LEASE_MANAGER_RENEW_LEASE	(LEASE_MANAGER_BASE+1)
#define LEASE_MANAGER_RELEASE_LEASE	(LEASE_MANAGER_BASE+2)


/*
*** Commands used by the stork daemon
*/
#define STORK_BASE 80000
#define STORK_SUBMIT (STORK_BASE+0)
#define STORK_REMOVE (STORK_BASE+1)
#define STORK_STATUS (STORK_BASE+2)
#define STORK_LIST 	 (STORK_BASE+3)

/*
*** Commands used by the credd daemon
*/
#define CREDD_BASE 81000	
#define CREDD_STORE_CRED (CREDD_BASE+0)
#define CREDD_GET_CRED (CREDD_BASE+1)
#define CREDD_REMOVE_CRED (CREDD_BASE+2)
#define CREDD_QUERY_CRED (CREDD_BASE+3)
#define CREDD_GET_PASSWD (CREDD_BASE+99)	// used by the Win32 credd only
#define CREDD_NOP (CREDD_BASE+100)			// used by the Win32 credd only


/*
*** Replies used in various stages of various protocols
*/

/* Failure cases */
#ifndef NOT_OK 
#define NOT_OK		0
#endif
#ifndef REJECTED
#define REJECTED	0
#endif

/* Success cases */
#ifndef OK
#define OK			1
#endif
#ifndef ACCEPTED
#define ACCEPTED	1
#endif

/* Other replies */
#define CONDOR_TRY_AGAIN	2
#define CONDOR_ERROR	3


#endif  /* of ifndef _CONDOR_COMMANDS_H */<|MERGE_RESOLUTION|>--- conflicted
+++ resolved
@@ -159,7 +159,7 @@
 #define VM_UNIV_GUEST_MAC	(SCHED_VERS+106) // MAC address of VM
 
 #define TRANSFER_QUEUE_REQUEST (SCHED_VERS+107) // request to do file transfer
-
+
 // HAD-related commands
 #define HAD_ALIVE_CMD                   (HAD_COMMANDS_BASE + 0)
 #define HAD_SEND_ID_CMD                 (HAD_COMMANDS_BASE + 1)
@@ -271,19 +271,17 @@
 const int UPDATE_AD_GENERIC = 58;
 const int INVALIDATE_ADS_GENERIC = 59;
 
-<<<<<<< HEAD
-const int UPDATE_XFER_SERVICE_AD	= 60;
-const int QUERY_XFER_SERVICE_ADS	= 61;
-const int INVALIDATE_XFER_SERVICE_ADS  = 62;
-
-const int UPDATE_LEASE_MANAGER_AD		= 63;
-const int QUERY_LEASE_MANAGER_ADS		= 64;
-const int INVALIDATE_LEASE_MANAGER_ADS  = 65;
+const int UPDATE_STARTD_AD_WITH_ACK = 60;
+
+const int UPDATE_XFER_SERVICE_AD		= 61;
+const int QUERY_XFER_SERVICE_ADS		= 62;
+const int INVALIDATE_XFER_SERVICE_ADS	= 63;
+
+const int UPDATE_LEASE_MANAGER_AD		= 64;
+const int QUERY_LEASE_MANAGER_ADS		= 65;
+const int INVALIDATE_LEASE_MANAGER_ADS  = 66;
 
 const int QUERY_GENERIC_ADS = QUERY_ANY_ADS;	// == 48
-=======
-const int UPDATE_STARTD_AD_WITH_ACK = 60;
->>>>>>> ca0d47c4
 
 /*
 *** Daemon Core Signals
