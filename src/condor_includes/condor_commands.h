--- conflicted
+++ resolved
@@ -38,12 +38,13 @@
 const int CONDOR_ERROR	    = 3;
 
 /* Replies specific to the REQUEST_CLAIM command */
-const int REQUEST_CLAIM_LEFTOVERS		 = 3;
-//const int REQUEST_CLAIM_PAIR			 = 4;	// Not used
+const int REQUEST_CLAIM_LEFTOVERS        = 3;
+//const int REQUEST_CLAIM_PAIR           = 4;   // Not used
 const int REQUEST_CLAIM_LEFTOVERS_2	     = 5;
-
-
-//#define REQUEST_CLAIM_PAIR_2		6		// Not used
+//const int REQUEST_CLAIM_PAIR_2         = 6;   // Not used
+const int REQUEST_CLAIM_SLOT_AD          = 7;
+
+
 // The contraints on this file are
 // 1) We want a #define'd symbol for each command for client code to use
 // 2) We don't want to pollute every .o's data segment with a copy of a table
@@ -880,39 +881,4 @@
 }
 
 static_assert(makeCollectorCommandTable().back().first == COLLECTOR_COMMAND_LAST, "Is the size of the std::array correct?");
-<<<<<<< HEAD
-/*
-*** Replies used in various stages of various protocols
-*/
-
-/* Failure cases */
-#ifndef NOT_OK 
-#define NOT_OK		0
-#endif
-#ifndef REJECTED
-#define REJECTED	0
-#endif
-
-/* Success cases */
-#ifndef OK
-#define OK			1
-#endif
-#ifndef ACCEPTED
-#define ACCEPTED	1
-#endif
-
-/* Other replies */
-#define CONDOR_TRY_AGAIN	2
-#define CONDOR_ERROR	3
-
-/* Replies specific to the REQUEST_CLAIM command */
-#define REQUEST_CLAIM_LEFTOVERS		3
-//#define REQUEST_CLAIM_PAIR			4	// Not used
-#define REQUEST_CLAIM_LEFTOVERS_2	5
-//#define REQUEST_CLAIM_PAIR_2		6		// Not used
-#define REQUEST_CLAIM_SLOT_AD		7
-
-#endif  /* of ifndef _CONDOR_COMMANDS_H */
-=======
-#endif  /* if ifndef _CONDOR_COMMANDS_H */
->>>>>>> 2ad5e7ef
+#endif  /* if ifndef _CONDOR_COMMANDS_H */