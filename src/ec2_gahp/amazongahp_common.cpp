/***************************************************************
 *
 * Copyright (C) 1990-2007, Condor Team, Computer Sciences Department,
 * University of Wisconsin-Madison, WI.
 * 
 * Licensed under the Apache License, Version 2.0 (the "License"); you
 * may not use this file except in compliance with the License.  You may
 * obtain a copy of the License at
 * 
 *    http://www.apache.org/licenses/LICENSE-2.0
 * 
 * Unless required by applicable law or agreed to in writing, software
 * distributed under the License is distributed on an "AS IS" BASIS,
 * WITHOUT WARRANTIES OR CONDITIONS OF ANY KIND, either express or implied.
 * See the License for the specific language governing permissions and
 * limitations under the License.
 *
 ***************************************************************/

#include "condor_common.h"
#include "condor_debug.h"
#include "condor_config.h"
#include "simplelist.h"
#include "amazongahp_common.h"
#include "amazonCommands.h"

static std::string amazon_proxy_host;
static int amazon_proxy_port;
static std::string amazon_proxy_user;
static std::string amazon_proxy_passwd;

// List for all amazon commands
static SimpleList<AmazonGahpCommand*> amazon_gahp_commands;

void set_amazon_proxy_server(const char* url) 
{
	if( !url ) {
		return;
	}

	// Need to parse host name and port
	if( !strncasecmp("http://", url, strlen("http://"))) {
		amazon_proxy_host = url +  strlen("http://");
		amazon_proxy_port = 80;
	}else if( !strncasecmp("https://", url, strlen("https://")) ) { 
		amazon_proxy_host = url +  strlen("https://");
		amazon_proxy_port = 443;
	}else {
		amazon_proxy_host = url;
		amazon_proxy_port = 80;
	}
	
	/* sateesh added code to even handle proxy username and password */
	/* This code cannot handle passwords containing @ ? */
	/* Exact format of AMAZON_HTTP_PROXY is -- http://userid:password@host:port */
    size_t pos = amazon_proxy_host.find('@');
	if( std::string::npos != pos ) {
	  amazon_proxy_user = amazon_proxy_host.substr(0, pos);
	  
	  amazon_proxy_host = amazon_proxy_host.substr(pos + 1,
		  amazon_proxy_host.length());

      pos = amazon_proxy_user.find(':');
	  if( std::string::npos != pos ) {
		amazon_proxy_passwd = amazon_proxy_user.substr(pos + 1,
			amazon_proxy_user.length());
		amazon_proxy_user = amazon_proxy_user.substr(0, pos);
	  }
	}

    pos = amazon_proxy_host.find(':');
	if( std::string::npos != pos ) {
		int port =
			atoi(amazon_proxy_host.substr(pos + 1,
										  amazon_proxy_host.length()).c_str());

		if( port > 0 ) {
			amazon_proxy_port = port;
		}

		amazon_proxy_host = amazon_proxy_host.substr(0, pos);
	}
         
	dprintf(D_ALWAYS, "Using proxy server, host=%s, port=%d user=%s\n", 
		amazon_proxy_host.c_str(), amazon_proxy_port, 
		amazon_proxy_user.c_str());
}

bool get_amazon_proxy_server(const char* &host_name, int& port, const char* &user_name, const char* &passwd )
{
	if( amazon_proxy_host.empty() == false ) {
		host_name = amazon_proxy_host.c_str();
		port = amazon_proxy_port;
		user_name = amazon_proxy_user.c_str();
		passwd = amazon_proxy_passwd.c_str();
		return true;
	}

	return false;
}

AmazonGahpCommand::AmazonGahpCommand(const char* cmd, ioCheckfn iofunc, workerfn workerfunc)
{
	command = cmd;
	iocheckfunction = iofunc;
	workerfunction = workerfunc;
}

void
registerAmazonGahpCommand(const char* command, ioCheckfn iofunc, workerfn workerfunc)
{
	if( !command ) {
		return;
	}

	AmazonGahpCommand* newcommand = new AmazonGahpCommand(command, iofunc, workerfunc);
	ASSERT(newcommand);

	amazon_gahp_commands.Append(newcommand);
}

int
numofAmazonCommands(void)
{
	return amazon_gahp_commands.Number();
}

int 
allAmazonCommands(StringList &output)
{
	AmazonGahpCommand *one_cmd = NULL;

	amazon_gahp_commands.Rewind();
	while( amazon_gahp_commands.Next(one_cmd) ) {
		output.append(one_cmd->command.c_str());
	}

	return amazon_gahp_commands.Number();
}

bool
executeIOCheckFunc(const char* cmd, char **argv, int argc)
{
	if(!cmd) {
		return false;
	}

	AmazonGahpCommand *one_cmd = NULL;

	amazon_gahp_commands.Rewind();
	while( amazon_gahp_commands.Next(one_cmd) ) {
		if( !strcasecmp(one_cmd->command.c_str(), cmd) && 
		 	one_cmd->iocheckfunction ) {
			return one_cmd->iocheckfunction(argv, argc);
		}
	}

	dprintf (D_ALWAYS, "Unknown command %s\n", cmd);
	return false;
}

bool
executeWorkerFunc(const char* cmd, char **argv, int argc, std::string &output_string)
{
	if(!cmd) {
		return false;
	}

	AmazonGahpCommand *one_cmd = NULL;

	amazon_gahp_commands.Rewind();
	while( amazon_gahp_commands.Next(one_cmd) ) {
		if( !strcasecmp(one_cmd->command.c_str(), cmd) && 
			one_cmd->workerfunction ) {
			return one_cmd->workerfunction(argv, argc, output_string);
		}
	}
	dprintf (D_ALWAYS, "Unknown command %s\n", cmd);
	return false;
}

int
parse_gahp_command (const char* raw, Gahp_Args* args) {

	if (!raw) {
		dprintf(D_ALWAYS,"ERROR parse_gahp_command: empty command\n");
		return FALSE;
	}

	args->reset();

	int len=strlen(raw);

	char * buff = (char*)malloc(len+1);
	int buff_len = 0;

	for (int i = 0; i<len; i++) {

		if ( raw[i] == '\\' ) {
			i++; 			//skip this char
			if (i<(len-1))
				buff[buff_len++] = raw[i];
			continue;
		}

		/* Check if charcater read was whitespace */
		if ( raw[i]==' ' || raw[i]=='\t' || raw[i]=='\r' || raw[i] == '\n') {

			/* Handle Transparency: we would only see these chars
			if they WEREN'T escaped, so treat them as arg separators
			*/
			buff[buff_len++] = '\0';
			args->add_arg( strdup(buff) );
			buff_len = 0;	// re-set temporary buffer

		}
		else {
			// It's just a regular character, save it
			buff[buff_len++] = raw[i];
		}
	}

	/* Copy the last portion */
	buff[buff_len++] = '\0';
	args->add_arg( strdup(buff) );

	free (buff);
	return TRUE;
}

bool
check_read_access_file(const char *file)
{
	if( !file || file[0] == '\0' ) {
		return false;
	}

	int ret = access(file, R_OK);

	if(ret < 0 ) {
		dprintf(D_ALWAYS, "File(%s) can't be read\n", file);
		return false;
	}

	return true;
}

bool
check_create_file(const char *file, mode_t mode)
{
	if( !file || file[0] == '\0' ) {
		return false;
	}

	FILE *fp = NULL;

	fp = safe_fopen_wrapper(file, "w", mode);
	if( !fp ) {
		dprintf(D_ALWAYS, "failed to safe_fopen_wrapper %s in write mode: "
				"safe_fopen_wrapper returns %s\n", file, strerror(errno));
		return false;
	}

	fclose(fp);
	return true;
}

int
verify_number_args (const int is, const int should_be) {
	if (is != should_be) {
		dprintf (D_ALWAYS, "Wrong # of args %d, should be %d\n", is, should_be);
		return FALSE;
	}
	return TRUE;
}

int
verify_min_number_args (const int is, const int minimum) {
	if (is < minimum ) {
		dprintf (D_ALWAYS, "Wrong # of args %d, should be more than or equal to %d\n", is, minimum);
		return FALSE;
	}
	return TRUE;
}

int
verify_request_id (const char * s) {
    unsigned int i;
	for (i=0; i<strlen(s); i++) {
		if (!isdigit(s[i])) {
			dprintf (D_ALWAYS, "Bad request id %s\n", s);
			return FALSE;
		}
	}

	return TRUE;
}

int
verify_string_name(const char * s) {
    if( s == NULL ) {
        dprintf( D_ALWAYS, "verify_string_name() failed: string is NULL.\n" );
        return false;
    }
    if( strlen(s) <= 0 ) {
        dprintf( D_ALWAYS, "verify_string_name() failed: string is zero-length.\n" );
    }        
    return true;
}

int
verify_number (const char * s) {
	if (!s || !(*s)) {
		dprintf (D_ALWAYS, "No digit number\n");
		return FALSE;
	}
	
	int i=0;
   
	do {
		if (s[i]<'0' || s[i]>'9') {
			dprintf (D_ALWAYS, "Bad digit number %s\n", s);
			return FALSE;
		}
	} while (s[++i]);

	return TRUE;
}

bool check_access_and_secret_key_file(const char* accesskeyfile, const char* secretkeyfile, std::string &err_msg)
{
	// check the accesskeyfile
	if( !check_read_access_file(accesskeyfile) ) {
		formatstr(err_msg, "Cannot_read_access_key_file(%s)", accesskeyfile? accesskeyfile:"");
		dprintf (D_ALWAYS, "Error: %s\n", err_msg.c_str());
		return false;
	}

	// check the accesskeyfile and secretkeyfile
	if( !check_read_access_file(secretkeyfile) ) {
		formatstr(err_msg, "Cannot_read_secret_key_file(%s)", secretkeyfile? secretkeyfile:"");
		dprintf (D_ALWAYS, "Error: %s\n", err_msg.c_str());
		return false;
	}

	return true;
}

// String -> int
int
get_int (const char * blah, int * s) {
	*s = atoi(blah);
	return TRUE;
}

int
get_ulong (const char * blah, unsigned long * s) {
	*s=(unsigned long)atol(blah);
	return TRUE;
}

std::string
create_output_string (int req_id, const char ** results, const int argc)
{
	std::string buffer;

	formatstr( buffer, "%d", req_id );

	for ( int i = 0; i < argc; i++ ) {
		buffer += ' ';
		if ( results[i] == NULL ) {
			buffer += "NULL";
		} else {
			for ( int j = 0; results[i][j] != '\0'; j++ ) {
				switch ( results[i][j] ) {
				case ' ':
				case '\\':
				case '\r':
				case '\n':
					buffer += '\\';
<<<<<<< HEAD
					// fall through...
=======
					//@fallthrough@
>>>>>>> 3a4dcb2e
				default:
					buffer += results[i][j];
				}
			}
		}
	}

	buffer += '\n';
	return buffer;
}

std::string
create_success_result( int req_id, StringList *result_list)
{
	int index_count = 1;
	if( !result_list || (result_list->number() == 0) ) {
		index_count = 1;
	}else {
		index_count = result_list->number();
	}

	const char *tmp_result[index_count + 1];

	tmp_result[0] = AMAZON_COMMAND_SUCCESS_OUTPUT;

	int i = 1;
	if( result_list && (result_list->number() > 0) ) {
		char *one_result = NULL;
		result_list->rewind();
		while((one_result = result_list->next()) != NULL ) {
			tmp_result[i] = one_result;
			i++;
		}
	}

	return create_output_string (req_id, tmp_result, i);
}

std::string
create_failure_result( int req_id, const char *err_msg, const char* err_code)
{
	const char *tmp_result[3];
	tmp_result[0] = AMAZON_COMMAND_ERROR_OUTPUT;

	if( !err_code ) {
		err_code = GENERAL_GAHP_ERROR_CODE;
	}
	if( !err_msg ) {
		err_msg = GENERAL_GAHP_ERROR_MSG;
	}
	tmp_result[1] = err_code;
	tmp_result[2] = err_msg;

	return create_output_string(req_id, tmp_result, 3);
}<|MERGE_RESOLUTION|>--- conflicted
+++ resolved
@@ -378,11 +378,8 @@
 				case '\r':
 				case '\n':
 					buffer += '\\';
-<<<<<<< HEAD
 					// fall through...
-=======
 					//@fallthrough@
->>>>>>> 3a4dcb2e
 				default:
 					buffer += results[i][j];
 				}
