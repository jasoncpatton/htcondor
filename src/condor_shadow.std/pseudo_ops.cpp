/***************************************************************
 *
 * Copyright (C) 1990-2007, Condor Team, Computer Sciences Department,
 * University of Wisconsin-Madison, WI.
 * 
 * Licensed under the Apache License, Version 2.0 (the "License"); you
 * may not use this file except in compliance with the License.  You may
 * obtain a copy of the License at
 * 
 *    http://www.apache.org/licenses/LICENSE-2.0
 * 
 * Unless required by applicable law or agreed to in writing, software
 * distributed under the License is distributed on an "AS IS" BASIS,
 * WITHOUT WARRANTIES OR CONDITIONS OF ANY KIND, either express or implied.
 * See the License for the specific language governing permissions and
 * limitations under the License.
 *
 ***************************************************************/


#include "condor_common.h"
#include "condor_classad.h"
#include "condor_attributes.h"
#include "condor_debug.h"
#include "condor_io.h"
#include "condor_uid.h"
#include "../condor_syscall_lib/syscall_param_sizes.h"
#include "my_hostname.h"
#include "pseudo_ops.h"
#include "condor_ckpt_name.h"
#include "condor_ckpt_mode.h"
#include "../condor_ckpt_server/server_interface.h"
#include "internet.h"
#include "condor_config.h"
#include "filename_tools.h"
#include "daemon.h"
#include "job_report.h"
#include "metric_units.h"
#include "condor_file_info.h"
#include "util_lib_proto.h"
#include "condor_version.h"
#include "condor_ver_info.h"
#include "string_list.h"
#include "condor_socket_types.h"
#include "classad_helpers.h"
#include "condor_holdcodes.h"
#include "basename.h"


extern "C" {
	void log_checkpoint (struct rusage *, struct rusage *);
	void log_image_size (int);
	void log_execute (char *);
	int access_via_afs (const char *);
	int access_via_nfs (const char *);
	int use_local_access (const char *);
	int use_special_access (const char *);
	int use_buffer( char *method, char const *path );
	int use_compress( char *method, char const *path );
	int use_fetch( char *method, char const *path );
	int use_append( char *method, char const *path );
	void HoldJob( const char* long_reason, const char* short_reason,
				  int reason_code, int reason_subcode );
	void reaper();
	#if defined(DUX4)
		int statfs(const char *, struct statfs*);
	#elif defined(DUX5)
		int _F64_statfs(char *, struct statfs*, ...);
	#endif
}

extern int JobStatus;
extern int MyPid;
extern int ImageSize;
extern struct rusage JobRusage;
extern ReliSock *syscall_sock;
extern PROC *Proc;
extern char CkptName[];
extern char ICkptName[];
extern char RCkptName[];
extern char *CkptServerHost;
extern char *LastCkptServer;
extern int  LastCkptTime;
extern int  NumCkpts;
extern int  NumRestarts;
extern int MaxDiscardedRunTime;
extern char *ExecutingHost;
extern char *scheddName;
extern char *LastCkptPlatform;

int		LastCkptSig = 0;

/* Until the cwd is actually set, use "dot" */
MyString CurrentWorkingDir(".");

extern "C" {

int connect_file_stream( int connect_sock );
ssize_t stream_file_xfer( int src_fd, int dst_fd, size_t n_bytes );
size_t file_size( int fd );
int create_tcp_port( unsigned int *ip, u_short *port, int *fd );
void get_host_addr( unsigned int *ip_addr );
void display_ip_addr( unsigned int addr );
int has_ckpt_file();
void update_job_status( struct rusage *localp, struct rusage *remotep );
void update_job_rusage( struct rusage *localp, struct rusage *remotep );
bool JobPreCkptServerScheddNameChange();

static char Executing_Filesystem_Domain[ MAX_STRING ];
static char Executing_UID_Domain[ MAX_STRING ];
char *Executing_Arch=NULL, *Executing_OpSys=NULL;

extern char* My_Filesystem_Domain;
extern char* My_UID_Domain;
extern int	UseAFS;
extern int  UseNFS;
extern int  UseCkptServer;
extern int  StarterChoosesCkptServer;
extern int  CompressPeriodicCkpt;
extern int  CompressVacateCkpt;
extern int	PeriodicSync;
extern int  SlowCkptSpeed;
extern char *Spool;
extern ClassAd *JobAd;

// count of network bytes send and received outside of CEDAR RSC socket
extern float BytesSent, BytesRecvd;

const int MaxRetryWait = 3600;
static bool CkptWanted = true;	// WantCheckpoint from Job ClassAd
static bool RestoreCkptWithNoScheddName = false; // compat with old naming

int
pseudo_register_ckpt_platform( const char *platform, int /*len*/ )
{
	/* Here we set the platform into a global variable which the
		shadow will only be placed into the jobad (much later)
		IFF the checkpoint was actually successful. */

	if (LastCkptPlatform != NULL) {
		free(LastCkptPlatform);
	}

	LastCkptPlatform = strdup(platform);

	return 0;
}


/* performing a blocking call to system() */
int
pseudo_shell( char *command, int /*len*/ )
{
	int rval;
	char *tmp;
	int terrno;

	dprintf( D_SYSCALLS, "\tcommand = \"%s\"\n", command );

	/* This feature of Condor is sort of a security hole, um, maybe
		a big security hole, so by default, if this is not
		defined by the condor admin, do NOT run the command. */

	tmp = param("SHADOW_ALLOW_UNSAFE_REMOTE_EXEC");
	if (tmp == NULL || (tmp[0] != 'T' && tmp[0] != 't')) {
		dprintf(D_SYSCALLS, 
			"\tThe CONDOR_shell remote system call is currently disabled.\n");
		dprintf(D_SYSCALLS, 
			"\tTo enable it, please use SHADOW_ALLOW_UNSAFE_REMOTE_EXEC.\n");
		rval = -1;
		errno = ENOSYS;
		return rval;
	}

	rval = -1;
	errno = ENOSYS;

	if (tmp[0] == 'T' || tmp[0] == 't') {
		rval = system(command);
	}
	
	terrno = errno;
	free(tmp);
	errno = terrno;

	return rval;
}

/*
**	getppid normally returns the parents id, right?  Well in
**	the CONDOR case, this job may be started and checkpointed many
**	times.  The parent will change each time.  Instead we will
**	treat it as though the parent process died and this process
**	was inherited by init.
*/
int
pseudo_getppid()
{
	return 1;
}

/*
**	getpid should return the same number each time.  As indicated
**	above, this CONDOR job may be started and checkpointed several times
**	during its lifetime, we return the condor "process id".
*/
int
pseudo_getpid()
{

	return( Proc->id.proc );
}

/* always return the owner of the job as the loginname */
int
pseudo_getlogin(char *&loginbuf)
{
	char *temp;

	ASSERT( loginbuf == NULL );
	temp = ((PROC *)Proc)->owner; 

	if( temp == NULL ) {
		return -1;
	}
	loginbuf = strdup( temp );
	return 0;
}

int
pseudo_getuid()
{
	return get_user_uid();
}

int
pseudo_geteuid()
{
	return get_user_uid();
}

int
pseudo_getgid()
{
	return get_user_gid();
}

int
pseudo_getegid()
{
	return get_user_gid();
}

int pseudo_extern_name( const char *path, char *buf, int bufsize )
{
	return external_name( path, buf, bufsize );
}


#if !defined(PVM_RECEIVE)
int
pseudo_reallyexit( int *status, struct rusage *use_p )
{
	JobStatus = *status;
	memcpy( &JobRusage, use_p, sizeof(struct rusage) );
	return 0;
}
#endif

int
pseudo_free_fs_blocks( const char *path )
{
	return sysapi_disk_space( path );
}

int
pseudo_image_size( int size )
{
	int new_size;
	if (size > 0) {
		int executable_size = 0;
		dprintf( D_SYSCALLS,
				 "\tGot Image Size report of %d kilobytes\n", size );
		JobAd->LookupInteger(ATTR_EXECUTABLE_SIZE, executable_size);
		dprintf( D_SYSCALLS, "\tAdding executable size of %d kilobytes\n",
				 executable_size );
		new_size = size + executable_size;
		if( new_size == ImageSize ) {
			dprintf( D_SYSCALLS, "Got Image Size report with same size "
					 "(%d)\n", new_size );
			return 0;
		}
		ImageSize = new_size;
		dprintf( D_SYSCALLS, "Set Image Size to %d kilobytes\n", ImageSize );
		
		// log the event
		log_image_size (ImageSize);
	} else {
		dprintf( D_ALWAYS,
				 "\tGot Image Size report of %d kilobytes!  Ignoring.\n",
				 size );
	}
	return 0;
}

static struct rusage uncommitted_rusage;

void
commit_rusage()
{
	struct rusage local_rusage;

	get_local_rusage( &local_rusage );

	if (LastCkptSig == SIGUSR2) {
		// log the periodic checkpoint event
		log_checkpoint (&local_rusage, &uncommitted_rusage);
		// update job info to the job queue
		update_job_status( &local_rusage, &uncommitted_rusage );

		// update the checkpointing signature
	} else {
		// no need to update job queue here on a vacate checkpoint, since
		// we will do it in Wrapup()
		update_job_rusage( &local_rusage, &uncommitted_rusage );
	}

	// Also, we should update the job ad to record the
	// checkpointing signature of the execution machine now
	// that we know we wrote the checkpoint properly.
	JobAd->Assign(ATTR_LAST_CHECKPOINT_PLATFORM,LastCkptPlatform);
}

int
pseudo_send_rusage( struct rusage *use_p )
{
	/* A periodic checkpoint (checkpoint and keep running) now results in the 
	 * condor_syscall_lib calling send_rusage.  So, we now
	 * update the CPU usages in the job queue. -Todd Tannenbaum 10/95. */

	/* Change (11/30/98): we now receive the rusage before the job has
	 * committed the checkpoint, so we store it in uncommitted_rusage
	 * until the checkpoint is committed or until the job exits.  -Jim B */
	
	memcpy( &uncommitted_rusage, use_p, sizeof(struct rusage) );

	return 0;
}

int
pseudo_getrusage(int /*who*/, struct rusage *use_p )
{

	// No need to look at the "who" param; the special switch for getrusage
	// already checks the "who" param and verifies it is RUSAGE_SELF

	// Pass back the rusage committed so far via checkpoint
	memcpy(use_p, &Proc->remote_usage[0], sizeof(struct rusage) );

	return 0;
}

int
pseudo_report_error( char *msg )
{
	dprintf(D_ALWAYS,"error: %s\n",msg);
	return job_report_store_error( msg );
}

int
pseudo_report_file_info( char * /*kind*/, char *name, int open_count, int read_count, int write_count, int seek_count, int read_bytes, int write_bytes )
{
	job_report_store_file_info( name, open_count, read_count, write_count, seek_count, read_bytes, write_bytes );
	return 0;
}

int
pseudo_report_file_info_new( char *name, long long open_count, long long read_count, long long write_count, long long seek_count, long long read_bytes, long long write_bytes )
{
	job_report_store_file_info( name, open_count, read_count, write_count, seek_count, read_bytes, write_bytes );
	return 0;
}

int
pseudo_getwd( char *&path )
{
	path = strdup( CurrentWorkingDir.Value() );
	return 1;
}

int
pseudo_send_a_file( const char *path, mode_t mode )
{
	char	buf[ CONDOR_IO_BUF_SIZE ];
	int rval = 0;
	int	bytes_to_go;
	int	file_len;
	int	checksum;
	int	fd;
	int	len, nbytes;
	mode_t omask;

	dprintf(D_SYSCALLS, "\tpseudo_send_a_file(%s,0%o)\n", path, mode );

		// Want to make sure our umask is reasonable, since the user
		// job might have called umask(), which goes remote and
		// effects us, the shadow.  -Derek Wright 6/11/98
	omask = umask( 022 );

		/* Open the file for writing, send back status from the open */
	if( (fd=safe_open_wrapper(path,O_WRONLY|O_CREAT|O_TRUNC,mode)) < 0 ) {
		(void)umask(omask);
		return -1;
	}
	(void)umask(omask);

	syscall_sock->encode();
	assert( syscall_sock->code(fd) );
	assert( syscall_sock->end_of_message() );

		/* Get the file length */
	syscall_sock->decode();
	assert( syscall_sock->code(file_len) );
	dprintf(D_SYSCALLS, "\tFile size is %d\n", file_len );
		
		/* Transfer all the data */
	for( bytes_to_go = file_len; bytes_to_go; bytes_to_go -= len ) {
		len = bytes_to_go < sizeof(buf) ? bytes_to_go : sizeof(buf);
		nbytes = len;
		errno = 0;
		if( !syscall_sock->code_bytes(buf,len) ) {
			dprintf( D_ALWAYS, "\tcode_bytes() failed, errno = %d\n",
													errno );
			rval = -1;
			nbytes = 0;
		}
		if( write(fd,buf,nbytes) < nbytes ) {
			dprintf( D_ALWAYS, "\tCan't write to \"%s\", errno = %d\n",
													path, errno );
			rval = -1;
			nbytes = 0;
		}
	}
	(void)close( fd );

		/* Get a repeat of the file length as a check */
	assert( syscall_sock->code(checksum) );
	assert( syscall_sock->end_of_message() );
	dprintf(D_SYSCALLS, "\tchecksum is %d\n", checksum );
	assert( checksum == file_len );

	return rval;
}

int
pseudo_get_file( const char *name )
{
	char	buf[ CONDOR_IO_BUF_SIZE ];
	int	len;
	int	read_status = 0;
	int	file_size, bytes_to_go;
	int	fd;

		/* Open the remote file and return status from the open */
	errno = 0;
	fd = safe_open_wrapper( name, O_RDONLY, 0 );
	dprintf(D_SYSCALLS, "\topen(%s,O_RDONLY,0) = %d, errno = %d\n",
														name, fd, errno );
	if( fd < 0 ) {
		return -1;
	}

		/* Send the status from safe_open_wrapper() so client knows we are going ahead */
	syscall_sock->encode();
	assert( syscall_sock->code(fd) );

		/* Send the size of the file */
	file_size = lseek( fd, 0, 2 );
	(void)lseek( fd, 0, 0 );
	dprintf(D_SYSCALLS, "\tFile size is %d bytes\n", file_size );
	if( file_size < 0 ) {
		return -1;
	}
	assert( syscall_sock->code(file_size) );

		/* Transfer the data */
	for( bytes_to_go = file_size; bytes_to_go; bytes_to_go -= len ) {
		len = bytes_to_go < sizeof(buf) ? bytes_to_go : sizeof(buf);
		if( read(fd,buf,len) < len ) {
			dprintf( D_ALWAYS, "Can't read from \"%s\"\n", name );
			read_status = -1;
		}
		assert( syscall_sock->code_bytes(buf,len) );
	}
	(void)close( fd );

		/* Send the size of the file again as a check */
	assert( syscall_sock->code(file_size) );
	assert( syscall_sock->end_of_message() );
	dprintf(D_SYSCALLS, "\tSent file size %d\n", file_size );

		/* Send final status */
	return read_status;
}

#include "startup.h"

/*
  Gather up the stuff needed to satisfy a request for work from the
  condor_starter.
*/

#if !defined(PVM_RECEIVE)
int
pseudo_work_request( PROC *p, char *&a_out, char *&targ, char *&orig, int *kill_sig )
{
	struct stat	st_buf;
	int soft_kill = SIGUSR1;

	ASSERT( a_out == NULL );
	ASSERT( targ == NULL );
	ASSERT( orig == NULL );

		/* Copy Proc struct into space provided */
	memcpy( p, (PROC *)Proc, sizeof(PROC) );

	if( stat(ICkptName,&st_buf) == 0 ) {
		a_out = strdup( ICkptName );
	} else {
		EXCEPT( "Can't find a.out file" );
	}

		/* Copy current checkpoint name into space provided */
	if( stat(CkptName,&st_buf) == 0 ) {
		orig = strdup( CkptName );
	} else if( stat(ICkptName,&st_buf) == 0 ) {
		orig = strdup( ICkptName );
	} else {
		EXCEPT( "Can't find checkpoint file" );
	}

		/* Copy next checkpoint name into space provided */
	targ = strdup( RCkptName );

		/* Copy kill signal number into space provided */
	memcpy( kill_sig, &soft_kill, sizeof(soft_kill) );
	return 0;
}
#endif


/*
  Returns true if this path points to the checkpoint
  file for this job.  Used to determine if we should switch to 
  Condor privileges to access the file.
*/
bool
is_ckpt_file(const char path[])
{
	char *test_path;

	test_path = gen_ckpt_name( Spool, Proc->id.cluster, Proc->id.proc, 0 );
	if (strcmp(path, test_path) == 0) return true;
	strcat(test_path, ".tmp");
	if (strcmp(path, test_path) == 0) return true;
	return false;
}

/*
  Returns true if this path points to the executable file
  for this job.  Used to determine if we should switch to 
  Condor privileges to access the file.
*/
bool
is_ickpt_file(const char path[])
{
	char *test_path;

	test_path = gen_ckpt_name( Spool, Proc->id.cluster, ICKPT, 0 );
	if (strcmp(path, test_path) == 0) return true;
	return false;
}


/*
   rename() becomes a psuedo system call because the file may be a checkpoint
   stored on the checkpoint server.  If it is a checkpoint file and we're
   using the checkpoint server, then we send the rename command to the
   checkpoint server.  Also, if it is a checkpoint file, we commit the
   job's rusage here.

   Also, be sure we've got a reasonable umask() when we twiddle
   checkpoint files, since the user job might have called umask(),
   which would have gone remote, and would now be in effect here in
   the shadow.   -Derek Wright 6/11/98
*/
int
pseudo_rename(char *from, char *to)
{
	int		rval;
	PROC *p = (PROC *)Proc;
	bool	CkptFile = is_ckpt_file(from) && is_ckpt_file(to);
	priv_state	priv;
	mode_t	omask;

	if (!CkptFile || !UseCkptServer) {

		if (CkptFile) {
			priv = set_condor_priv();
			omask = umask( 022 );
		}

		rval = rename(from, to);

		if (CkptFile) {
			(void)umask( omask );
			set_priv(priv);
			if (rval == 0) {	// if the rename was successful
					// Commit our usage and ckpt location before removing
					// the checkpoint left on a checkpoint server.
				char *PrevCkptServer = LastCkptServer;
				LastCkptServer = NULL; // stored ckpt file on local disk
				LastCkptTime = time(0);
				NumCkpts++;
				commit_rusage();
					// We just successfully wrote a local checkpoint,
					// so we should remove the checkpoint we left on
					// a checkpoint server, if any.
				if (PrevCkptServer) {
					SetCkptServerHost(PrevCkptServer);
					RemoveRemoteFile(p->owner, scheddName, to);
					if (JobPreCkptServerScheddNameChange()) {
						RemoveRemoteFile(p->owner, NULL, to);
					}
					free(PrevCkptServer);
				}
			}
		}

		return rval;

	} else {

		if (RenameRemoteFile(p->owner, scheddName, from, to) < 0)
			return -1;
			// Commit our usage and ckpt location before removing
			// our previous checkpoint.
		char *PrevCkptServer = LastCkptServer;
		LastCkptServer = strdup(CkptServerHost);
		LastCkptTime = time(0);
		NumCkpts++;
		commit_rusage();
			// if we just wrote a checkpoint to a new checkpoint server,
			// we should remove any previous checkpoints we left around.
		if (!PrevCkptServer) {
				// previous checkpoint is on the local disk
			priv = set_condor_priv();
			omask = umask( 022 );
			unlink(from);
			unlink(to);
			(void)umask( omask );
			set_priv(priv);
		} else {
			if (same_host(PrevCkptServer, CkptServerHost) == FALSE) {
					// previous checkpoint is on a different ckpt server
				SetCkptServerHost(PrevCkptServer);
				RemoveRemoteFile(p->owner, scheddName, to);
				if (JobPreCkptServerScheddNameChange()) {
					RemoveRemoteFile(p->owner, NULL, to);
				}
				SetCkptServerHost(CkptServerHost);
			}
			free(PrevCkptServer);
		}
		if (LastCkptServer) free(LastCkptServer);
		if (CkptServerHost) LastCkptServer = strdup(CkptServerHost);
		LastCkptTime = time(0);
		NumCkpts++;
		commit_rusage();
		return 0;

	}

	return -1;					// should never get here
}

/*
  Provide a process which will serve up the requested file as a
  stream.  The ip_addr and port number passed back are in host
  byte order.
*/
int
pseudo_get_file_stream(
		const char *file, size_t *len, unsigned int *ip_addr, u_short *port )
{
	int		connect_sock;
	int		data_sock;
	int		file_fd;
	int		bytes_sent;
	pid_t	child_pid;
	int		rval;
	PROC *p = (PROC *)Proc;
	int		retry_wait;
	bool	CkptFile = is_ckpt_file(file);
	bool	ICkptFile = is_ickpt_file(file);
	priv_state	priv;

	dprintf( D_ALWAYS, "\tEntering pseudo_get_file_stream\n" );
	dprintf( D_ALWAYS, "\tfile = \"%s\"\n", file );

	*len = 0;

	if (CkptFile && LastCkptServer) {
			// If LastCkptServer is not NULL, we stored our last checkpoint
			// file on the checkpoint server.
		SetCkptServerHost(LastCkptServer);
		retry_wait = 5;
		do {
			rval = RequestRestore(p->owner,
								  (RestoreCkptWithNoScheddName) ? NULL :
								  								  scheddName,
								  file,len,
								  (struct in_addr*)ip_addr,port);
			if (rval) { // network error, try again
				dprintf(D_ALWAYS, "ckpt server restore failed, trying again"
						" in %d seconds\n", retry_wait);
				sleep(retry_wait);
				retry_wait *= 2;
				if (retry_wait > MaxRetryWait) {
					EXCEPT("ckpt server restore failed");
				}
			}
		} while (rval);

		*ip_addr = ntohl( *ip_addr );
		*port = ntohs( *port );
		dprintf( D_ALWAYS, "RestoreRequest returned address:\n");
		display_ip_addr( *ip_addr );
		dprintf( D_ALWAYS, "at port %d\n", *port );
		BytesSent += *len;
		NumRestarts++;
		return 0;
	}

		// need Condor privileges to access checkpoint files
	if (CkptFile || ICkptFile) {
		priv = set_condor_priv();
	}

	file_fd=safe_open_wrapper(file,O_RDONLY);

	if (CkptFile || ICkptFile) set_priv(priv); // restore user privileges

	if (file_fd < 0) return -1;

	*len = file_size( file_fd );
	dprintf( D_FULLDEBUG, "\tlen = %lu\n", (unsigned long)*len );
	BytesSent += *len;

    //get_host_addr( ip_addr );
	//display_ip_addr( *ip_addr );

    create_tcp_port( ip_addr, port, &connect_sock );
    dprintf( D_NETWORK, "\taddr = %s\n", ipport_to_string(htonl(*ip_addr), htons(*port)));
		
	switch( child_pid = fork() ) {
	case -1:	/* error */
		dprintf( D_ALWAYS, "fork() failed, errno = %d\n", errno );
		if (CkptFile || ICkptFile) set_priv(priv);
		return -1;
	case 0:	/* the child */
			// reset this so dprintf has the right pid in the header
		MyPid = getpid();
		data_sock = connect_file_stream( connect_sock );
		if( data_sock < 0 ) {
			exit( 1 );
		}
		dprintf( D_FULLDEBUG, "\tShould Send %lu bytes of data\n", 
				 (unsigned long)*len );
		bytes_sent = stream_file_xfer( file_fd, data_sock, *len );
		if (bytes_sent != *len) {
			dprintf(D_ALWAYS,
					"Failed to transfer %lu bytes (only sent %d)\n",
					(unsigned long)*len, bytes_sent);
			exit(1);
		}

		exit( 0 );
	default:	/* the parent */
		close( file_fd );
		close( connect_sock );
		if (CkptFile || ICkptFile) {
			set_priv(priv);
			if (CkptFile) NumRestarts++;
		}
		return 0;
	}

		/* Can never get here */
	return -1;
}

/*
  Provide a process which will accept the given file as a
  stream.  The ip_addr and port number passed back are in host
  byte order.

  Note: len can be -1 here, if the sender doesn't know how much it's
  going to send (for example, in the case of compressed checkpoints).
  That causes problems for our accounting and network bandwidth
  allocation.  We really should get an estimate somehow of how much
  the sender is going to send and record how much it actually ends up
  sending.
*/
int
pseudo_put_file_stream(
		const char *file, size_t len, unsigned int *ip_addr, u_short *port )
{
	int		connect_sock;
	int		data_sock;
	int		file_fd;
	int		bytes_read;
	int		answer;
	pid_t	child_pid;
	int		rval;
	PROC *p = (PROC *)Proc;
	bool	CkptFile = is_ckpt_file(file);
	bool	ICkptFile = is_ickpt_file(file);
	int		retry_wait = 5;
	priv_state	priv;
	mode_t	omask;

	dprintf( D_ALWAYS, "\tEntering pseudo_put_file_stream\n" );
	dprintf( D_ALWAYS, "\tfile = \"%s\"\n", file );
	dprintf( D_ALWAYS, "\tlen = %u\n", len );
	dprintf( D_ALWAYS, "\towner = %s\n", p->owner );

    // ip_addr will be updated down below because I changed create_tcp_port so that
    // ip address the socket is bound to is determined by that function. Therefore,
    // we don't need to initialize ip_addr here
    //get_host_addr( ip_addr );
	//display_ip_addr( *ip_addr );

		/* open the file */
	if (CkptFile && UseCkptServer) {
		SetCkptServerHost(CkptServerHost);
		do {
            // ip_addr is set within RequestStore
			rval = RequestStore(p->owner, scheddName, file, len,
								(struct in_addr*)ip_addr, port);
			if (rval) {	/* request denied or network error, try again */
				dprintf(D_ALWAYS, "store request to ckpt server failed, "
						"trying again in %d seconds\n", retry_wait);
				sleep(retry_wait);
				retry_wait *= 2;
				if (retry_wait > MaxRetryWait) {
					EXCEPT("ckpt server store failed");
				}
			}
		} while (rval);

<<<<<<< HEAD
		display_ip_addr( *ip_addr );
=======
#if WANT_NETMAN
		file_stream_info.active = true;
		file_stream_info.remote = true;
		file_stream_info.pid = getpid();
		file_stream_info.type = (LastCkptSig == SIGUSR2) ?
			PERIODIC_CHECKPOINT : VACATE_CHECKPOINT;
		struct in_addr sin;
		memcpy(&sin, ip_addr, sizeof(struct in_addr));
		strcpy(file_stream_info.dst, inet_ntoa(sin));
		strncpy(file_stream_info.src, ExecutingHost+1, 16);
		char *str = strchr(file_stream_info.src, ':');
		*str = '\0';
		file_stream_info.bytes_so_far = 0;
		file_stream_info.total_bytes = len;
#endif

>>>>>>> 486ba1a5
		*ip_addr = ntohl(*ip_addr);
		*port = ntohs( *port );
		dprintf(D_ALWAYS,  "StoreRequest returned addr:\n");
		display_ip_addr( *ip_addr );
		dprintf(D_ALWAYS, "at port: %d\n", *port);
	} else {
		rval = -1;
	}
	if (!rval) {
		/* Checkpoint server says ok */
		if (len > 0) {
				// need to handle the len == -1 case someday
			BytesRecvd += len;
		}
		return 0;
	}

	// need Condor privileges to access checkpoint files
	if (CkptFile || ICkptFile) {
		priv = set_condor_priv();
	}

		// Want to make sure our umask is reasonable, since the user
		// job might have called umask(), which goes remote and
		// effects us, the shadow.  -Derek Wright 6/11/98
	omask = umask( 022 );

	if( (file_fd=safe_open_wrapper(file,O_WRONLY|O_CREAT|O_TRUNC,0664)) < 0 ) {
		if (CkptFile || ICkptFile) set_priv(priv);	// restore user privileges
		(void)umask(omask);
		return -1;
	}

	(void)umask(omask);

	//get_host_addr( ip_addr );
	//display_ip_addr( *ip_addr );

	create_tcp_port(ip_addr, port, &connect_sock);
    dprintf(D_NETWORK, "\taddr = %s\n", ipport_to_string(htonl(*ip_addr), htons(*port)));
	
	switch( child_pid = fork() ) {
	  case -1:	/* error */
		dprintf( D_ALWAYS, "fork() failed, errno = %d\n", errno );
		if (CkptFile || ICkptFile) set_priv(priv);	// restore user privileges
		return -1;
	  case 0:	/* the child */
			// reset this so dprintf has the right pid in the header
		MyPid = getpid();
		data_sock = connect_file_stream( connect_sock );
		if( data_sock < 0 ) {
			exit( 1 );
		}
		bytes_read = stream_file_xfer( data_sock, file_fd, len );
		if ( fsync( file_fd ) < 0 ) {
			// if fsync() fails, send failure back to peer 
			bytes_read = -1;
		}

			/* Send status assuring peer that we got everything */
		answer = htonl( bytes_read );
		write( data_sock, &answer, sizeof(answer) );
		dprintf( D_ALWAYS,
			"\tSTREAM FILE RECEIVED OK (%d bytes)\n", bytes_read );

		exit( 0 );
	  default:	/* the parent */
	    close( file_fd );
		close( connect_sock );
		if (CkptFile || ICkptFile) {
			set_priv(priv);	// restore user privileges
			if (CkptFile) NumRestarts++;
		}
		if (len > 0) {
				// need to handle the len == -1 case someday
			BytesRecvd += len;
		}
		return 0;
	}

		/* Can never get here */
	return -1;
}

/*
  Accept a TCP connection on the connect_sock.  Close the connect_sock,
  and return the new fd.
*/
int
connect_file_stream( int connect_sock )
{
	struct sockaddr from;
	int		from_len = sizeof(from); /* FIX : dhruba */
	int		data_sock;

	if( (data_sock=tcp_accept_timeout(connect_sock, &from, 
									  &from_len, 300)) < 0 ) {
		dprintf(D_ALWAYS,
				"connect_file_stream: accept failed (%d), errno = %d\n",
				data_sock, errno);
		return -1;
	}
	dprintf( D_NETWORK, "\tGot data connection at fd %d\n", data_sock );

	close( connect_sock );
	return data_sock;
}


/*
  Determine the size of the file referenced by the given descriptor.
*/
size_t
file_size( int fd )
{
	off_t	cur_pos;
	size_t	answer;

		/* find out where we are in the file */
	if( (cur_pos=lseek(fd,0,1)) < 0 ) {
		return 0;
	}

		/* determine the file's size */
	if( (answer=lseek(fd,0,2)) < 0 ) {
		return 0;
	}

		/* seek back to where we were in the file */
	if( lseek(fd,cur_pos,0) < 0 ) {
		return 0;
	}

	return answer;
}

/*
  Create a tcp socket and begin listening for a connection by some
  other process.  Using "ip", "port", and "fd" as output parameters, give back
  the address to which the other process should connect, and the
  file descriptor with which this process can refer to the socket.  Return
  0 if everything works OK, and -1 otherwise.  N.B. The port number is
  returned in host byte order.
*/
int
create_tcp_port( unsigned int *ip, u_short *port, int *fd )
{
    struct sockaddr_in  sin;
    SOCKET_LENGTH_TYPE  addr_len;
   
    addr_len = sizeof(sin);

        /* create a tcp socket */
    if( (*fd=socket(AF_INET,SOCK_STREAM,0)) < 0 ) {
        EXCEPT( "socket" );
    }
    dprintf( D_FULLDEBUG, "\tconnect_sock = %d\n", *fd );

        /* bind it to an address */

        /* FALSE means this is an incoming connection */
    if( ! _condor_local_bind(FALSE, *fd) ) {
        EXCEPT( "bind" );
    }

        /* determine which local port number we were assigned to */
    struct sockaddr_in *tmp = getSockAddr(*fd);
    if (tmp == NULL) {
        EXCEPT("getSockAddr failed");
    }
    *ip = ntohl(tmp->sin_addr.s_addr);
    *port = ntohs(tmp->sin_port);

        /* Get ready to accept a connection */
    if( listen(*fd,1) < 0 ) {
        EXCEPT( "listen" );
    }
    dprintf( D_FULLDEBUG, "\tListening...\n" );

    return 0;
}


/*
  Get the IP address of this host.  The address is in host byte order.
*/
void
get_host_addr( unsigned int *ip_addr )
{
	*ip_addr = my_ip_addr();
	display_ip_addr( *ip_addr );
}

#define B_NET(x) (((long)(x)&IN_CLASSB_NET)>>IN_CLASSB_NSHIFT)
#define B_HOST(x) ((long)(x)&IN_CLASSB_HOST)
#define HI(x) (((long)(x)&0xff00)>>8)
#define LO(x) ((long)(x)&0xff)


/*
  Display an IP address.  The address is in host byte order.
*/
void
display_ip_addr( unsigned int addr )
{
	dprintf( D_ALWAYS, "\t%lu.%lu.%lu.%lu\n",
		(unsigned long) HI(B_NET(addr)),
		(unsigned long) LO(B_NET(addr)),
		(unsigned long) HI(B_HOST(addr)),
		(unsigned long) LO(B_HOST(addr))
	);
}

/*
  Gather up the stuff needed to satisfy a request for work from the
  condor_starter.  This is the new version which passes a STARUP_INFO
  structure rather than a PROC structure.
*/
char *strdup( const char *);
char *Strdup( const char *str)
{
	char*	dup;

	if(str == NULL)
	{
		dup = (char *)malloc(1);
		dup[0] = '\0';
		return dup;
	}
	return strdup(str);
}

int
pseudo_startup_info_request( STARTUP_INFO *s )
{
	PROC *p = (PROC *)Proc;

	s->version_num = STARTUP_VERSION;

	s->cluster = p->id.cluster;
	s->proc = p->id.proc;
	s->job_class = p->universe;
	s->uid = get_user_uid();
	s->gid = get_user_gid();

		/* This is the shadow's virtual pid for the PVM task, and will
		   need to be supplied when we get around to using the structure
		   with PVM capable shadows.
		*/
	s->virt_pid = -1;

	int soft_kill = findSoftKillSig( JobAd );
	if( soft_kill < 0 ) {
		soft_kill = SIGTERM;
	}
	s->soft_kill_sig = soft_kill;

	s->cmd = Strdup( p->cmd[0] );
	s->args_v1or2 = Strdup( p->args_v1or2[0] );
	s->env_v1or2 = Strdup( p->env_v1or2 );
	s->iwd = Strdup( p->iwd );

	if (JobAd->LookupBool(ATTR_WANT_CHECKPOINT, s->ckpt_wanted) == 0) {
		s->ckpt_wanted = TRUE;
	}

	CkptWanted = s->ckpt_wanted;

	s->is_restart = has_ckpt_file();

	if (JobAd->LookupInteger(ATTR_CORE_SIZE, s->coredump_limit) == 1) {
		s->coredump_limit_exists = TRUE;
	} else {
		s->coredump_limit_exists = FALSE;
	}

	display_startup_info( s, D_SYSCALLS );
	return 0;
}

/*
Given the fd number of a standard file (fd 0, 1, or 2), we return
a logical file name.  To transform a logical file name into a physical
url, call get_file_info.
*/

int
pseudo_get_std_file_info( int which, char *&logical_name )
{
	PROC	*p = (PROC *)Proc;

	ASSERT( logical_name == NULL );

	switch( which ) {
		case 0:
			logical_name = strdup( p->in[0] );
			break;
		case 1:
			logical_name = strdup( p->out[0] );
			break;
		case 2:
			logical_name = strdup( p->err[0] );
			break;
		default:
			logical_name = strdup("");
			break;
	}

	dprintf( D_SYSCALLS, "\tfd = %d\n", which );
	dprintf( D_SYSCALLS, "\tlogical name: \"%s\"\n",logical_name);

	return 0;
}

/*
This is for compatibility with the old starter.
It will go away in the near future.
*/

int
pseudo_std_file_info( int which, char *&logical_name, int *pipe_fd )
{
	*pipe_fd = -1;
	return pseudo_get_std_file_info( which, logical_name );
}


/*
If short_path is an absolute path, copy it to full path.
Otherwise, tack the current directory on to the front
of short_path, and copy it to full_path.
*/
 
static void complete_path( const char *short_path, MyString &full_path )
{
	if(short_path[0]=='/') {
		full_path = short_path;
	} else {
		full_path = CurrentWorkingDir;
		full_path += "/";
		full_path += short_path;
	}
}

/*
These calls translates a logical path name specified by a user job
into an actual url which describes how and where to fetch
the file from.

For example, joe/data might become buffer:remote:/usr/joe/data

The "new" version of the call allows the nesting of methods.
The "old" version of the call only returns the basic method,
such as "local:" or "remote:" and assumes the syscall lib will
add the necessary transformations.
*/

int do_get_file_info( char const *logical_name, char *&url, int allow_complex );
void append_buffer_info( MyString &url, char *method, char const *path );

int
pseudo_get_file_info_new( const char *logical_name, char *&actual_url )
{
	return do_get_file_info( logical_name, actual_url, 1 );
}

int
pseudo_get_file_info( const char *logical_name, char *&actual_url )
{
	return do_get_file_info( logical_name, actual_url, 0 );
}

int
do_get_file_info( char const *logical_name, char *&actual_url, int allow_complex )
{
	MyString	remap_list;
	MyString	split_dir;
	MyString	split_file;
	MyString	full_path;
	MyString	remap;
	char	*method;
	int		want_remote_io;
	MyString url_buf;
	static int		warned_once = FALSE;

	dprintf( D_SYSCALLS, "\tlogical_name = \"%s\"\n", logical_name );
	ASSERT( actual_url == NULL );

	/* if this attribute is not present, then default to TRUE */
	if ( ! JobAd->LookupInteger( ATTR_WANT_REMOTE_IO, want_remote_io ) ) {
		want_remote_io = TRUE;
	} 

	/* output some debugging info on the first call to this RPC */
	if (warned_once == FALSE) {

		warned_once = TRUE;

		if (want_remote_io == TRUE) {
			dprintf( D_SYSCALLS, 
				"\tshadow process always deciding location of url\n" );
		} else {
			dprintf( D_SYSCALLS, 
				"\tshadow process permanently gives up deciding location of "
				"url and informs job to default all urls to 'local:' "
				"(except [i]ckpt).\n");
		}
	}

	/* The incoming logical name might be a simple, relative, or complete path */
	/* We need to examine both the full path and the simple name. */

	filename_split( logical_name, split_dir, split_file );
	complete_path( logical_name, full_path );

	/* Any name comparisons must check the logical name, the simple name, and the full path */

	if(JobAd->LookupString(ATTR_FILE_REMAPS,remap_list) &&
	  (filename_remap_find( remap_list.Value(), logical_name, remap ) ||
	   filename_remap_find( remap_list.Value(), split_file.Value(), remap ) ||
	   filename_remap_find( remap_list.Value(), full_path.Value(), remap ))) {

		dprintf(D_SYSCALLS,"\tremapped to: %s\n",remap.Value());

		/* If the remap is a full URL, return right away */
		/* Otherwise, continue processing */

		if(strchr(remap.Value(),':')) {
			dprintf(D_SYSCALLS,"\tremap is complete url\n");
			actual_url = strdup(remap.Value());
			if (want_remote_io == FALSE) {
				return 1;
			}
			return 0;
		} else {
			dprintf(D_SYSCALLS,"\tremap is simple file\n");
			complete_path( remap.Value(), full_path );
		}
	} else {
		dprintf(D_SYSCALLS,"\tnot remapped\n");
	}

	dprintf( D_SYSCALLS,"\tfull_path = \"%s\"\n", full_path.Value() );

	/* Now, we have a full pathname. */
	/* Figure out what url modifiers to slap on it. */

#ifdef HPUX
	/* I have no idea why this is happening, but I have seen it happen many
	 * times on the HPUX version, so here is a quick hack -Todd 5/19/95 */
	if ( full_path == "/usr/lib/nls////strerror.cat" )
		full_path = "/usr/lib/nls/C/strerror.cat\0";
#endif

	if(is_ckpt_file(full_path.Value()) || is_ickpt_file(full_path.Value())) {
		method = "remote";
	} else if( use_special_access(full_path.Value()) ) {
		method = "special";
	} else if ( want_remote_io == FALSE ) {
		method = "local";
	} else if( use_local_access(full_path.Value()) ) {
		method = "local";
	} else if( access_via_afs(full_path.Value()) ) {
		method = "local";
	} else if( access_via_nfs(full_path.Value()) ) {
		method = "local";
	} else {
		method = "remote";
	}

	if( allow_complex ) {
		if( use_fetch(method,full_path.Value()) ) {
			url_buf += "fetch:";
		}
		if( use_compress(method,full_path.Value()) ) {
			url_buf += "compress:";
		}

		append_buffer_info(url_buf,method,full_path.Value());

		if( use_append(method,full_path.Value()) ) {
			url_buf += "append:";
		}
	}

	url_buf += method;
	url_buf += ":";
	url_buf += full_path;
	actual_url = strdup(url_buf.Value());

	dprintf(D_SYSCALLS,"\tactual_url: %s\n",actual_url);

	/* This return value will make the caller in the user job never call
		the shadow ever again to see what to do about a job. Instead the
		FileTable will assume ALL files are local. */
	if (want_remote_io == FALSE) {
		return 1;
	}

	return 0;
}

void append_buffer_info( MyString &url, char *method, char const *path )
{
	MyString buffer_list;
	MyString buffer_string;
	MyString dir;
	MyString file;
	int s,bs,ps;
	int result;

	filename_split(path,dir,file);

	/* Get the default buffer setting */
	pseudo_get_buffer_info( &s, &bs, &ps );

	/* Now check for individual file overrides */
	/* These lines have the same syntax as a remap list */

	if(JobAd->LookupString(ATTR_BUFFER_FILES,buffer_list)) {
		if( filename_remap_find(buffer_list.Value(),path,buffer_string) ||
		    filename_remap_find(buffer_list.Value(),file.Value(),buffer_string) ) {

			/* If the file is merely mentioned, turn on the default buffer */
			url += "buffer:";

			/* If there is also a size setting, use that */
			result = sscanf(buffer_string.Value(),"(%d,%d)",&s,&bs);
			if( result==2 ) url += buffer_string;

			return;
		}
	}

	/* Turn on buffering if the value is set and is not special or local */
	/* In this case, use the simple syntax 'buffer:' so as not to confuse old libs */

	if( s>0 && bs>0 && strcmp(method,"local") && strcmp(method,"special")  ) {
		url += "buffer:";
	}
}

/* Return true if this JobAd attribute contains this path */

static int attr_list_has_file( const char *attr, const char *path )
{
	char const *file;
	MyString str;

	file = condor_basename(path);

	JobAd->LookupString(attr,str);
	StringList list(str.Value());

	if( list.contains_withwildcard(path) || list.contains_withwildcard(file) ) {
		return 1;
	} else {
		return 0;
	}
}


int use_append( char * /*method*/, char const *path )
{
	return attr_list_has_file( ATTR_APPEND_FILES, path );
}

int use_compress( char * /*method*/, char const *path )
{
	return attr_list_has_file( ATTR_COMPRESS_FILES, path );
}

int use_fetch( char * /*method*/, char const *path )
{
	return attr_list_has_file( ATTR_FETCH_FILES, path );
}

/*
This is for compatibility with the old starter.
It will go away in the near future.
*/

int pseudo_file_info( const char *logical_name, int * /*fd*/, char *&physical_name )
{
	char	*url = NULL;
	char	*method = NULL;
	int	result;

	ASSERT( physical_name == NULL );

	result = pseudo_get_file_info( logical_name, url );
	if(result<0) {
		free( url );
		return result;
	}

	method = (char *)malloc(strlen(url)+1);
	physical_name = (char *)malloc(strlen(url)+1);
	ASSERT( method );
	ASSERT( physical_name );

	/* glibc21 (and presumeably glibc20) have a problem where the range
		specifier can't be 8bit. So, this only allows a 7bit clean filename. */
	#if defined(LINUX) && (defined(GLIBC20) || defined(GLIBC21))
	sscanf(url,"%[^:]:%[\x1-\x7F]",method,physical_name);
	#else
	sscanf(url,"%[^:]:%[\x1-\xFF]",method,physical_name);
	#endif

	if(!strcmp(method,"local")) {
		result = IS_LOCAL;
	} else {
		result = IS_RSC;
	}

	free( url );
	free( method );
	return result;
}

/*
Return the buffer configuration.  If the classad contains nothing,
assume it is zero.
*/

int pseudo_get_buffer_info( int *bytes_out, int *block_size_out, int *prefetch_bytes_out )
{
	int bytes=0, block_size=0;

	JobAd->LookupInteger(ATTR_BUFFER_SIZE,bytes);
	JobAd->LookupInteger(ATTR_BUFFER_BLOCK_SIZE,block_size);

	if( bytes<0 ) bytes = 0;
	if( block_size<0 ) block_size = 0;
	if( bytes<block_size ) block_size = bytes;

	*bytes_out = bytes;
	*block_size_out = block_size;
	*prefetch_bytes_out = 0;

	dprintf(D_SYSCALLS,"\tbytes=%d block_size=%d\n",bytes, block_size );

	return 0;
}


/*
  Return process's initial working directory
*/
int
pseudo_get_iwd( char *&path )
{
		/*
		  Try to log an execute event.  We had made logging the
		  execute event it's own pseudo syscall, but that broke
		  compatibility with older versions of Condor.  So, even
		  though this is still kind of hacky, it should be right,
		  since all vanilla jobs call this, and all standard jobs call
		  pseudo_chdir(), before they start executing.  log_execute()
		  keeps track of itself and makes sure it only really logs the
		  event once in the lifetime of a shadow.
		*/
	log_execute( ExecutingHost );

	PROC	*p = (PROC *)Proc;

	ASSERT( path == NULL );
	path = strdup( p->iwd );
	dprintf( D_SYSCALLS, "\tanswer = \"%s\"\n", p->iwd );
	return 0;
}


/*
  Return name of checkpoint file for this process
*/
int
pseudo_get_ckpt_name( char *&path )
{
	ASSERT( path == NULL );
	path = strdup( RCkptName );
	dprintf( D_SYSCALLS, "\tanswer = \"%s\"\n", path );
	return 0;
}

/*
  Specify checkpoint mode parameters.  See
  condor_includes/condor_ckpt_mode.h definitions.
*/
int
pseudo_get_ckpt_mode( int sig )
{
	int mode = 0;
	if (!CkptWanted) {
		mode = CKPT_MODE_ABORT;
	} else if (sig == SIGTSTP) { // vacate checkpoint
		if (CompressVacateCkpt) mode |= CKPT_MODE_USE_COMPRESSION;
		if (SlowCkptSpeed) mode |= CKPT_MODE_SLOW;
	} else if (sig == SIGUSR2) { // periodic checkpoint 
		if (CompressPeriodicCkpt) mode |= CKPT_MODE_USE_COMPRESSION;
		if (PeriodicSync) mode |= CKPT_MODE_MSYNC;
	} else if (sig == 0) {		// restart
		if (PeriodicSync) mode |= CKPT_MODE_MSYNC;
	} else {
		dprintf( D_ALWAYS,
				 "pseudo_get_ckpt_mode called with unknown signal %d\n", sig );
		mode = -1;
	}
	LastCkptSig = sig;
	return mode;
}

/*
 Specify the speed of slow checkpointing in KB/s.
*/
int
pseudo_get_ckpt_speed()
{
	return SlowCkptSpeed;
}

/*
  Return name of executable file for this process
*/
int
pseudo_get_a_out_name( char *&path )
{
	int result;

	ASSERT( path == NULL );

	// See if we can find an executable in the spool dir.
	// Switch to Condor uid first, since ickpt files are 
	// stored in the SPOOL directory as user Condor.
	priv_state old_priv = set_condor_priv();
	result = access(ICkptName,R_OK);
	set_priv(old_priv);

	if ( result >= 0 ) {
			// we can access an executable in the spool dir
		path = strdup( ICkptName );
	} else {
			// nothing in the spool dir; the executable 
			// probably has $$(opsys) in it... so use what
			// the jobad tells us.
		ASSERT(JobAd);
		JobAd->LookupString(ATTR_JOB_CMD,&path);
	}

	dprintf( D_SYSCALLS, "\tanswer = \"%s\"\n", path );
	return 0;
}

/*
  Change directory as indicated.  We also keep track of current working
  directory so we can build full pathname from relative pathnames
  were we need them.
*/
int
pseudo_chdir( const char *path )
{
	int		rval;
	
		/*
		  Try to log an execute event.  We had made logging the
		  execute event it's own pseudo syscall, but that broke
		  compatibility with older versions of Condor.  So, even
		  though this is still kind of hacky, it should be right,
		  since all standard jobs call this, and all vanilla jobs call
		  pseudo_get_iwd(), before they start executing.
		  log_execute() keeps track of itself and makes sure it only
		  really logs the event once in the lifetime of a shadow.
		*/
	log_execute( ExecutingHost );

	dprintf( D_SYSCALLS, "\tpath = \"%s\"\n", path );
	dprintf( D_SYSCALLS, "\tOrig CurrentWorkingDir = \"%s\"\n", CurrentWorkingDir.Value() );

	rval = chdir( path );

	if( rval < 0 ) {
		dprintf( D_SYSCALLS, "Failed\n" );
		return rval;
	}

	if( path[0] == '/' ) {
		CurrentWorkingDir = path;
	} else {
		CurrentWorkingDir += "/";
		CurrentWorkingDir += path;
	}
	dprintf( D_SYSCALLS, "\tNew CurrentWorkingDir = \"%s\"\n", CurrentWorkingDir.Value() );
	dprintf( D_SYSCALLS, "OK\n" );
	return rval;
}

/*
  Take note of the executing machine's filesystem domain */
int
pseudo_register_fs_domain( const char *fs_domain )
{
	strcpy( Executing_Filesystem_Domain, fs_domain );
	dprintf( D_SYSCALLS, "\tFS_Domain = \"%s\"\n", fs_domain );
	return 0;
}

/*
  Take note of the executing machine's UID domain
*/
int
pseudo_register_uid_domain( const char *uid_domain )
{
	strcpy( Executing_UID_Domain, uid_domain );
	dprintf( D_SYSCALLS, "\tUID_Domain = \"%s\"\n", uid_domain );
	return 0;
}

/*
  Take note that the job is about to start executing and log that to
  the userlog
*/
int
pseudo_register_begin_execution( void )
{
	log_execute( ExecutingHost );
	return 0;
}

int
use_local_access( const char *file )
{
	return
		!strcmp(file,"/dev/null") ||
		!strcmp(file,"/dev/zero") ||
		attr_list_has_file( ATTR_LOCAL_FILES, file );
}

/* "special" access means open the file locally, and also protect it by preventing checkpointing while it is open.   This needs to be applied to sockets (not trapped here) and special files that take the place of sockets. */

int
use_special_access( const char *file )
{
	return
		!strcmp(file,"/dev/tcp") ||
		!strcmp(file,"/dev/udp") ||
		!strcmp(file,"/dev/icmp") ||
		!strcmp(file,"/dev/ip");	
}

int
access_via_afs( const char *file )
{
	dprintf( D_SYSCALLS, "\tentering access_via_afs()\n" );

	if( !UseAFS ) {
		dprintf( D_SYSCALLS, "\tnot configured to use AFS for file access\n" );
		dprintf( D_SYSCALLS, "\taccess_via_afs() returning FALSE\n" );
		return FALSE;
	}

	if( !Executing_Filesystem_Domain[0] ) {
		dprintf( D_SYSCALLS, "\tdon't know FS domain of executing machine\n" );
		dprintf( D_SYSCALLS, "\taccess_via_afs() returning FALSE\n" );
		return FALSE;
	}

	dprintf( D_SYSCALLS,
		"\tMy_FS_Domain = \"%s\", Executing_FS_Domain = \"%s\"\n",
		My_Filesystem_Domain,
		Executing_Filesystem_Domain
	);

	if( strcmp(My_Filesystem_Domain,Executing_Filesystem_Domain) != MATCH ) {
		dprintf( D_SYSCALLS, "\tFilesystem domains don't match\n" );
		dprintf( D_SYSCALLS, "\taccess_via_afs() returning FALSE\n" );
		return FALSE;
	}

	dprintf( D_SYSCALLS, "\taccess_via_afs() returning TRUE\n" );
	return TRUE;
}

int
access_via_nfs( const char *file )
{
	dprintf( D_SYSCALLS, "\tentering access_via_nfs()\n" );

	if( !UseNFS ) {
		dprintf( D_SYSCALLS, "\tnot configured to use NFS for file access\n" );
		dprintf( D_SYSCALLS, "\taccess_via_nfs() returning FALSE\n" );
		return FALSE;
	}

	if( !Executing_UID_Domain[0] ) {
		dprintf( D_SYSCALLS, "\tdon't know UID domain of executing machine" );
		dprintf( D_SYSCALLS, "\taccess_via_NFS() returning FALSE\n" );
		return FALSE;
	}

	if( !Executing_Filesystem_Domain[0] ) {
		dprintf( D_SYSCALLS, "\tdon't know FS domain of executing machine\n" );
		dprintf( D_SYSCALLS, "\taccess_via_NFS() returning FALSE\n" );
		return FALSE;
	}

	dprintf( D_SYSCALLS,
		"\tMy_FS_Domain = \"%s\", Executing_FS_Domain = \"%s\"\n",
		My_Filesystem_Domain,
		Executing_Filesystem_Domain
	);

	dprintf( D_SYSCALLS,
		"\tMy_UID_Domain = \"%s\", Executing_UID_Domain = \"%s\"\n",
		My_UID_Domain,
		Executing_UID_Domain
	);

	if( strcmp(My_Filesystem_Domain,Executing_Filesystem_Domain) != MATCH ) {
		dprintf( D_SYSCALLS, "\tFilesystem domains don't match\n" );
		dprintf( D_SYSCALLS, "\taccess_via_NFS() returning FALSE\n" );
		return FALSE;
	}

	if( strcmp(My_UID_Domain,Executing_UID_Domain) != MATCH ) {
		dprintf( D_SYSCALLS, "\tUID domains don't match\n" );
		dprintf( D_SYSCALLS, "\taccess_via_NFS() returning FALSE\n" );
		return FALSE;
	}

	dprintf( D_SYSCALLS, "\taccess_via_NFS() returning TRUE\n" );
	return TRUE;
}

/*
**  Starting with version 6.2.0, we store checkpoints on the checkpoint
**  server using "owner@scheddName" instead of just "owner".  If the job
**  was submitted before this change, we need to check to see if its
**  checkpoint was stored using the old naming scheme.
*/
bool
JobPreCkptServerScheddNameChange()
{
	char job_version[150];
	job_version[0] = '\0';
	if (JobAd && JobAd->LookupString(ATTR_VERSION, job_version)) {
		CondorVersionInfo ver(job_version, "JOB");
		if (ver.built_since_version(6,2,0) &&
			ver.built_since_date(11,16,2000)) {
			return false;
		}
	}
	return true;				// default to version compat. mode
}

int
has_ckpt_file()
{
	int		rval, retry_wait = 5;
	PROC *p = (PROC *)Proc;
	priv_state	priv;
	long	accum_usage;

	if (p->universe != CONDOR_UNIVERSE_STANDARD) return 0;
	if (!CkptWanted) return 0;
	accum_usage = p->remote_usage[0].ru_utime.tv_sec +
		p->remote_usage[0].ru_stime.tv_sec;
	priv = set_condor_priv();
	do {
		SetCkptServerHost(LastCkptServer);
		rval = FileExists(RCkptName, p->owner, scheddName);
		if (rval == 0 && JobPreCkptServerScheddNameChange()) {
			rval = FileExists(RCkptName, p->owner, NULL);
			if (rval == 1) {
				RestoreCkptWithNoScheddName = true;
			}
		}
		if(rval == -1 && LastCkptServer && accum_usage > MaxDiscardedRunTime) {
			dprintf(D_ALWAYS, "failed to contact ckpt server, trying again"
					" in %d seconds\n", retry_wait);
			sleep(retry_wait);
			retry_wait *= 2;
			if (retry_wait > MaxRetryWait) {
				EXCEPT("failed to contact ckpt server");
			}
		}
	} while(rval == -1 && LastCkptServer && accum_usage > MaxDiscardedRunTime);
	if (rval == -1) { /* not on local disk & not using ckpt server */
		rval = FALSE;
	}
	set_priv(priv);
	return rval;
}

/*
  This pseudo function get_universe used to be called by condor_startd right 
  before exec-ing
  condor_starter.  The startd needs to check the universe so that
  knows if it needs to evaluate *_VANILLA parameters or the normal
  params.  Now, however, the universe is passwd to the startd by the
  shadow in the initial mini-job context.  We now have a rule: "no
  remote syscalls in the startd!"  why?  cuz we never ever want the
  startd to sit and block on something...  -Todd Tannenbaum, 8/95
*/
int
pseudo_get_universe( int *my_universe )
{
	PROC	*p = (PROC *)Proc;

	*my_universe = p->universe;

	return 0;
}


#if !defined(PVM_RECEIVE)
int
pseudo_get_username( char *&uname )
{
	PROC	*p = (PROC *)Proc;

	ASSERT( uname == NULL );
	uname = strdup( p->owner );
	return 0;
}
#endif


void
simp_log( const char *msg )
{
	static FILE	*fp;
	static char name[] = "/tmp/condor_log";
	int		fd;
	mode_t	omask;

		// Want to make sure our umask is reasonable, since the user
		// job might have called umask(), which goes remote and
		// effects us, the shadow.  -Derek Wright 6/11/98
	omask = umask( 022 );

	if( !fp ) {
		if( (fd=safe_open_wrapper(name,O_WRONLY|O_CREAT,0666)) < 0 ) {
			EXCEPT( name );
		}
		close( fd );

		fp = safe_fopen_wrapper( name, "a" );
		if( fp == NULL ) {
			EXCEPT( "Can't open \"%s\" for appending\n", name );
		}
	}

	fprintf( fp, msg );
	(void)umask( omask );
}

int pseudo_get_IOServerAddr(const int *reqtype, const char *filename,
							char *host, int *port )
{
        /* Should query the collector or look in the config file for server
           names.  Always return -1 until this can be fixed.  -Jim B. */

#if 0
  int i;
  char *servers[5] = 
  {
    "vega15", 
    "vega15", 
    "vega15", 
    "vega15", 
    "vega15"
  };

  int ports[5] = 
  {
    5078, 5083, 5087, 5042, 5047
  };

  
  dprintf(D_SYSCALLS,"in pseudo_get_IOserver .. req_type = %s\n", (*reqtype==OPE
N_REQ)?"open_req":"server_down");
  
  switch (*reqtype)
    {
    case OPEN_REQ:
      strcpy(host,servers[0]);
      *port = ports[0];
      dprintf(D_SYSCALLS,"server = %s, port = %d\n",host,*port); 
      return 0;
    case SERVER_DOWN:
      for(i=0;i<5;i++)
        {
          if ((strcmp(host, servers[i]) == 0) && (*port == ports[i])) 
            break;
        }
      if (i<4) 
        {
          strcpy(host,servers[i+1]);
          *port = ports[i+1];
          return 0;
        }
      return -1;
    }
#endif

  return -1;
}

#if !defined(PVM_RECEIVE)
int
pseudo_pvm_info(char * /*pvmd_reply*/, int /*starter_tid*/)
{
	return 0;
}


int
pseudo_pvm_task_info(int /*pid*/, int /*task_tid*/)
{
	return 0;
}


int
pseudo_suspended(int /*suspended*/)
{
	return 0;
}


int
pseudo_subproc_status(int subproc, int *statp, struct rusage *rusagep)
{
	struct rusage local_rusage;

	get_local_rusage( &local_rusage );
	memcpy( &JobRusage, rusagep, sizeof(struct rusage) );
	update_job_status( &local_rusage, &JobRusage );

	// Rusages are logged when a job is evicted, or if it terminates
    // I'm not sure if this logging step is required.  Skip for now.
    // Of course, need to convert to condor_event  --RR
    // LogRusage( ULog,  THIS_RUN, &local_rusage, &JobRusage );

	return 0;
}

#endif /* PVM_RECEIVE */

int
pseudo_lseekread(int fd, off_t offset, int whence, void *buf, size_t len)
{
        int rval;

        if ( lseek( fd, offset, whence ) < 0 ) {
                return (off_t) -1;
        }

        rval = read( fd, buf, len );
        return rval;    
}

int
pseudo_lseekwrite(int fd, off_t offset, int whence, const void *buf, size_t len)
{
	int rval;

	if ( lseek( fd, offset, whence ) < 0 ) {
		return (off_t) -1;
	}

	rval = write( fd, buf, len );
	return rval;
}


/* 
   For sync(), we just want to call sync, since on most systems,
   sync() just returns void, and we'll pass back a 0 anyway. 
   -Derek Wright 7/17/98
*/
int
pseudo_sync()
{
    sync();
	return 0;
}

/*
   Allow the starter to specify our checkpoint server.  We only use
   the starter's recommendation if the user didn't explicitly tell us
   not to by setting USE_CKPT_SERVER = False or
   STARTER_CHOOSES_CKPT_SERVER = False.
*/
int
pseudo_register_ckpt_server(const char *host)
{
	if (StarterChoosesCkptServer) {
		char *use_ckpt_server = param( "USE_CKPT_SERVER" );
		if (!use_ckpt_server ||
			(use_ckpt_server[0] != 'F' && use_ckpt_server[0] != 'f')) {
			if (CkptServerHost) free(CkptServerHost);
			CkptServerHost = strdup(host);
			UseCkptServer = TRUE;
		}
		if (use_ckpt_server) free(use_ckpt_server);
	}

	return 0;
}

int
pseudo_register_arch(const char *arch)
{
	if (Executing_Arch) free(Executing_Arch);
	Executing_Arch = strdup(arch);
	return 0;
}

int
pseudo_register_opsys(const char *opsys)
{
	if (Executing_OpSys) free(Executing_OpSys);
	Executing_OpSys = strdup(opsys);
	return 0;
}

int
pseudo_register_syscall_version( const char *version )
{
	CondorVersionInfo versInfo;
	if( versInfo.is_compatible(version) ) {
		dprintf( D_FULLDEBUG, "User job is compatible with this shadow version\n" );
		return 0;
	} 
		// Not compatible, we're screwed.
	dprintf( D_ALWAYS, "ERROR: User job is NOT compatible with this shadow version\n" );
	char buf[4096];
	char line[256];

	buf[0] = '\0';
	line[0] = '\0';
	strcat( buf, "Since the time that you ran condor_compile to link your job with\n" );
	strcat( buf, "the Condor libraries, your local Condor administrator has\n" );
	strcat( buf, "installed a different version of the condor_shadow program.\n" );
	strcat( buf, "The version of the Condor libraries you linked in with your job,\n" );
	strcat( buf, version );
	strcat( buf, "\nis not compatible with the currently installed condor_shadow,\n" );
	strcat( buf, CondorVersion() );
	strcat( buf, "\n\nYou must do one of the following:\n\n" );
	sprintf( line, "1) Remove your job (\"condor_rm %d.%d\"), re-link it with a\n",
			 Proc->id.cluster, Proc->id.proc );
	strcat( buf, line );
	strcat( buf, "compatible version of the Condor libraries (rerun " );
	strcat( buf, "\"condor_compile\")\nand re-submit it (rerun \"condor_submit\").\n" );
	strcat( buf, "\nor\n\n" );
	strcat( buf, "2) Have your Condor administrator install a different version\n" );
	strcat( buf, "of the condor_shadow program on your submit machine.\n" );
	strcat( buf, "In this case, once the compatible shadow is in place, you\n" );
	sprintf( line, "can release your job with \"condor_release %d.%d\".\n",
			 Proc->id.cluster, Proc->id.proc );
	strcat( buf, line );

		// This sends the email and exits with JOB_SHOULD_HOLD. 
	HoldJob( buf, "Job and shadow versions aren't compatible",
			 CONDOR_HOLD_CODE_JobShadowMismatch, 0 );
	return 0;
}


int
pseudo_statfs( const char *path, struct statfs *buf )
{
	int ret;
	char *str;

	/* This idiocy is because you can't pass a const char * to a function
		that expects a char * and type casting away the const seems wrong to 
		 me. */
	str = strdup(path);

#if defined(Solaris) || defined(IRIX)
	ret = statfs( str, buf, 0, 0);
#elif defined DUX5
	ret = _F64_statfs( str, buf );
#else
	ret = statfs( str, buf );
#endif

	free(str);
	return ret;
}

/*
These three calls are used in the new starter/shadow
by Chirp.  They certainly could be implemented in the old
shadow, but we have no need for them just yet.
*/

int pseudo_get_job_attr( const char * /*name*/, char *& /*expr*/ )
{
	errno = ENOSYS;
	return -1;
}

int pseudo_set_job_attr( const char * /*name*/, const char * /*expr*/ )
{
	errno = ENOSYS;
	return -1;
}

int pseudo_constrain( const char * /*expr*/ )
{
	errno = ENOSYS;
	return -1;
}

} /* extern "C" */<|MERGE_RESOLUTION|>--- conflicted
+++ resolved
@@ -859,26 +859,6 @@
 			}
 		} while (rval);
 
-<<<<<<< HEAD
-		display_ip_addr( *ip_addr );
-=======
-#if WANT_NETMAN
-		file_stream_info.active = true;
-		file_stream_info.remote = true;
-		file_stream_info.pid = getpid();
-		file_stream_info.type = (LastCkptSig == SIGUSR2) ?
-			PERIODIC_CHECKPOINT : VACATE_CHECKPOINT;
-		struct in_addr sin;
-		memcpy(&sin, ip_addr, sizeof(struct in_addr));
-		strcpy(file_stream_info.dst, inet_ntoa(sin));
-		strncpy(file_stream_info.src, ExecutingHost+1, 16);
-		char *str = strchr(file_stream_info.src, ':');
-		*str = '\0';
-		file_stream_info.bytes_so_far = 0;
-		file_stream_info.total_bytes = len;
-#endif
-
->>>>>>> 486ba1a5
 		*ip_addr = ntohl(*ip_addr);
 		*port = ntohs( *port );
 		dprintf(D_ALWAYS,  "StoreRequest returned addr:\n");
