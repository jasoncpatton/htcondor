--- conflicted
+++ resolved
@@ -357,9 +357,6 @@
 	last_connection_time = _condor_debug_get_time_double();
 	max_connection_time = param_integer("PREEN_MAX_SCHEDD_CONNECTION_TIME");
 
-	last_connection_time = _condor_debug_get_time_double();
-	max_connection_time = param_integer("PREEN_MAX_SCHEDD_CONNECTION_TIME");
-
 	well_known_list.initializeFromString (ValidSpoolFiles);
 	if (UserValidSpoolFiles) {
 		StringList tmp(UserValidSpoolFiles);
@@ -462,10 +459,6 @@
 			good_file( Spool, f );
 			continue;
 		}
-<<<<<<< HEAD
-			
-=======
->>>>>>> f79cdd23
 
 			// We think it's bad.  For now, just append it to a
 			// StringList, instead of actually deleting it.  This way,
