--- conflicted
+++ resolved
@@ -67,12 +67,7 @@
 {
 public:
 	HTCondorPeek() :
-<<<<<<< HEAD
-		m_id(),
-		m_transfer_stdout(false),
-=======
 		m_transfer_stdout(true),
->>>>>>> aa7a6dc7
 		m_transfer_stderr(false),
 		m_auto_retry(false),
 		m_retry_sensible(true),
@@ -80,17 +75,11 @@
 		m_success(false),
 		m_max_bytes(1024),
 		m_stdout_offset(-1),
-<<<<<<< HEAD
-		m_stderr_offset(-1),
-		m_xfer_q(NULL)
-	{}
-=======
 		m_stderr_offset(-1)
 	{
 		m_id.cluster = -1;
 		m_id.proc = -1;
 	}
->>>>>>> aa7a6dc7
 
 	virtual ~HTCondorPeek() {
 		delete m_xfer_q;
