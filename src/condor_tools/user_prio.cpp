/*
 *
 * Copyright (C) 1990-2007, Condor Team, Computer Sciences Department,
 * University of Wisconsin-Madison, WI.
 * 
 * Licensed under the Apache License, Version 2.0 (the "License"); you
 * may not use this file except in compliance with the License.  You may
 * obtain a copy of the License at
 * 
 *    http://www.apache.org/licenses/LICENSE-2.0
 * 
 * Unless required by applicable law or agreed to in writing, software
 * distributed under the License is distributed on an "AS IS" BASIS,
 * WITHOUT WARRANTIES OR CONDITIONS OF ANY KIND, either express or implied.
 * See the License for the specific language governing permissions and
 * limitations under the License.
 *
 ***************************************************************/


 

//-----------------------------------------------------------------

#include "condor_common.h"
#include "condor_commands.h"
#include "condor_config.h"
#include "condor_classad.h"
#include "condor_debug.h"
#include "condor_io.h"
#include "MyString.h"
#include "format_time.h"
#include "daemon.h"
#include "condor_distribution.h"
#include "condor_attributes.h"
#include "match_prefix.h"
#include "ad_printmask.h"
#include "generic_query.h"
#include "dc_collector.h"
// for std::sort
#include <algorithm> 
#include <vector>

//-----------------------------------------------------------------

// this enum has flags used to keep track of which fields in the LineRec have valid data
// and also to specify which columns of data to print out.
//
enum {
   DetailName      = 0x0001,
   DetailPriority  = 0x0002,
   DetailFactor    = 0x0004,
   DetailGroup     = 0x0008,
   DetailResUsed   = 0x0010,
   DetailWtResUsed = 0x0020,
   DetailUseTime1  = 0x0040, // usage start time
   DetailUseTime2  = 0x0080, // usage end time
   DetailEffQuota  = 0x0100,
   DetailCfgQuota  = 0x0200,
   DetailSurplus   = 0x0400,
   DetailTreeQuota = 0x0800,
   DetailRealPrio  = 0x1000,
   DetailSortKey   = 0x2000,
   DetailUseDeltaT = 0x4000,
   DetailOrder     = 0x8000,
   DetailRequested = 0x10000,
   DetailPrios     = DetailPriority | DetailFactor | DetailRealPrio,
   DetailUsage     = DetailResUsed | DetailWtResUsed,
   DetailQuota2    = DetailEffQuota | DetailCfgQuota,
   DetailQuotas    = DetailEffQuota | DetailCfgQuota | DetailTreeQuota | DetailSurplus | DetailRequested,
   DetailMost      = DetailCfgQuota | DetailSurplus | DetailPriority | DetailFactor | DetailUsage | DetailUseDeltaT | DetailRequested,
   DetailAll       = DetailMost | DetailQuotas | DetailPrios | DetailUseTime1 | DetailUseTime2,
   DetailDefault   = DetailMost // show this if none of the flags controlling details is set.
};

enum {
   SurplusUnset = -1, // 
   SurplusNone = 0,
   SurplusRegroup, // autoregroup
   SurplusByQuota, // accept_surplus
   SurplusUnknown,
};

struct LineRec {
  MyString Name;
  float Priority;
  int Res;
  float wtRes;
  float AccUsage;
  float Requested;
  float Factor;
  int BeginUsage;
  int LastUsage;
  MyString AcctGroup;
  bool IsAcctGroup;
  int   HasDetail;      // one or more of Detailxxx flags indicating the that data exists.
  float EffectiveQuota;
  float ConfigQuota;
  float SubtreeQuota;
  float SortKey;
  int   Surplus;       // 0 is no, 1 = regroup (by prio), 2 = accept_surplus (by quota)
  int   index;
  int   GroupId;
  float DisplayOrder;  // used to flexibly control sort order in Hier sort mode.
};

//-----------------------------------------------------------------

static int CalcTime(int,int,int);
static void usage(const char* name);
static void ProcessInfo(ClassAd* ad,std::vector<ClassAd> &accountingAds, bool GroupRollup,bool HierFlag);
static int CountElem(ClassAd* ad);
static void CollectInfo(int numElem, ClassAd* ad, std::vector<ClassAd> & accountingAds, LineRec* LR, bool GroupRollup);
static void PrintInfo(int tmLast, LineRec* LR, int NumElem, bool HierFlag);
static void PrintResList(ClassAd* ad);

//-----------------------------------------------------------------

int DashAll = false; // set when -all is specified on the command line.
int DashHier = false; // set when -h is specified
int DashQuota = false; // set when -quota is specified on the command line.
int DashSortKey = false; // set when -sortkey is specified on the command line.
int DetailFlag=0;        // what fields to display
int DetailAvailFlag=0;   // what fields the negotiator returned data for.
int GlobalSurplusPolicy = SurplusUnset;
bool GroupOrder = false;
bool GroupPrioIsMeaningless = true; // don't show priority for groups since it doesn't mean anything
bool HideNoneGroupIfPossible = true;// don't show the <none> group if it is the only group.
bool UsersHaveQuotas = false;       // set to true if we got quota info back for user items.
bool HideGroups = false;            // set to true when it doesn't make sense to show groups (i.e. just displaying prio)
bool HideUsers  = false;            // set to true when it doesn't make sense to show users (i.e. just showing quotas)
time_t MinLastUsageTime;
bool fromCollector = false; // query accounting ad from collector instead of negotiator
bool forceFromCollector = false; // don't use default value

enum {
   SortByColumn1 = 0,  // sort by prio or by usage depending on which is in column 1 
   SortGroupsFirstByIndex,
   SortHierByGroupId,
   SortHierBySortKey,
   SortHierStrictlyBySortKey, // by sort key, none is not forced last
   SortHierByDisplayOrder,
   SortGroupsByName,
   SortGroupsFirstByName,
};

struct LineRecLT {
    int detail_flag;
    int group_order;
    bool none_last;

    LineRecLT() : detail_flag(0), group_order(false), none_last(true) {}
    LineRecLT(int df, int go, bool nl) : detail_flag(df), group_order(go), none_last(nl) {}

    bool operator()(const LineRec& a, const LineRec& b) const {
        if (group_order) {
            if (group_order == SortHierByGroupId) {  // sort by the order groups were returned from negotiator
               if (a.GroupId != b.GroupId) {
                  // force the <none> group (groupId == 0) to end up last)
                  if (none_last) {
                     if ( ! a.GroupId) return false;
                     if ( ! b.GroupId) return true;
                  }
                  return a.GroupId < b.GroupId;
               }
               if (a.IsAcctGroup != b.IsAcctGroup)
                  return a.IsAcctGroup > b.IsAcctGroup;

            } else if (group_order == SortHierBySortKey) {  // sort groups by the group sort_key value
               // force the <none> group (groupId == 0) to end up last)
               if (a.GroupId != b.GroupId) {
                  if (none_last) {
                     if ( ! a.GroupId) return false;
                     if ( ! b.GroupId) return true;
                  }
                  if (a.SortKey < b.SortKey || a.SortKey > b.SortKey) {
                     return a.SortKey < b.SortKey;
                  }
                  return a.GroupId < b.GroupId;
               }
               if (a.IsAcctGroup != b.IsAcctGroup)
                  return a.IsAcctGroup > b.IsAcctGroup;

            } else if (group_order == SortHierStrictlyBySortKey) {  // sort groups by the group sort_key value
               if (a.GroupId != b.GroupId) {
                  if (a.SortKey < b.SortKey || a.SortKey > b.SortKey) {
                     return a.SortKey < b.SortKey;
                  }
                  return a.GroupId < b.GroupId;
               }
               if (a.IsAcctGroup != b.IsAcctGroup)
                  return a.IsAcctGroup > b.IsAcctGroup;

            } else if (group_order == SortHierByDisplayOrder) {  // sort groups by the DisplayOrder value
               if (a.GroupId != b.GroupId) {
                  if (none_last) {
                     if ( ! a.GroupId) return false;
                     if ( ! b.GroupId) return true;
                  }
                  if (a.DisplayOrder < b.DisplayOrder || a.DisplayOrder > b.DisplayOrder) {
                     return a.DisplayOrder < b.DisplayOrder;
                  }
                  return a.GroupId < b.GroupId;
               }
               if (a.IsAcctGroup != b.IsAcctGroup)
                  return a.IsAcctGroup > b.IsAcctGroup;

            } else if (group_order == SortGroupsByName) { // sort by group name
               const MyString * pa = a.IsAcctGroup ? &a.Name : &a.AcctGroup;
               const MyString * pb = b.IsAcctGroup ? &b.Name : &b.AcctGroup;
               if (*pa != *pb)
                  return *pa < *pb;
               if (a.IsAcctGroup != b.IsAcctGroup)
                  return a.IsAcctGroup > b.IsAcctGroup;

            } else if (group_order == SortGroupsFirstByName) { // sort by group name
               if (a.IsAcctGroup != b.IsAcctGroup)
                  return a.IsAcctGroup > b.IsAcctGroup;
               if (a.IsAcctGroup) {
                  if (none_last) {
                     if ( ! a.GroupId) return false;
                     if ( ! b.GroupId) return true;
                  }
                  return a.Name < b.Name;
               }
            } else { //SortGroupsFirstByIndex
               // Acct groups come out of the acct classad ordered before the 
               // individual submitters, and in breadth-first order of hierarchy.
               // This preserves that ordering:
               if (a.IsAcctGroup || b.IsAcctGroup) {
                   return a.index < b.index;
               }
            }
        }

        // Order submitters by accumulated usage or priority or name depending on CL flags
        if (detail_flag & DetailPriority) {
            return a.Priority < b.Priority;
        } else if (detail_flag & DetailUsage) {
            return a.AccUsage < b.AccUsage;
        } else {
            return a.Name < b.Name;
        }

        return false;
    }
};

void ConvertLegacyUserprioAdToAdList(ClassAd &ad, std::vector<ClassAd> & prios)
{
	std::string attr;
	int id;

	for (ClassAd::iterator next = ad.begin(); next != ad.end(); /*++next*/) {
		ClassAd::iterator it = next++; // advance iterator now, in case we want to remove it
		const char * pattr = it->first.c_str();
		const char * p = pattr;

		// ConcurrencyLimits are also in this ad, and could end in a number.  Skip those
		// Newer negotiators (post 8.6.10) don't send this anymore

		if (strstr(pattr, "ConcurrencyLimit_") == pattr) {
			continue;
		}

		// parse attribute nameNNN, looking for trailing NNN
		// and set attr to name, and id to NNN.  
		id = -1;
		attr.clear();
		while (*p) {
			if (isdigit(*p)) {
				const char * q = p;
				while (isdigit(*q)) ++q;
				if ( ! *q || isspace(*q)) {
					// if the first thing after the digits is the end
					// of the attribute name, then we found an id.
					// so set attr and id appropriately
					attr.assign(pattr, p-pattr);
					id = atoi(p);
					break;
				}
				p = q;
			}
			++p;
		}

		// the attribute was not of the form nameNNN, so ignore it.
		if (id <= 0 || attr.empty()) {
			continue;
		}

		if ((int)prios.size() <= id) {
			prios.resize(id);
		}

		// move the right hand side from the input ad into the vector of ads.
		prios[id-1].Insert(attr, it->second); ad.Remove(it->first);
		prios[id-1].Assign("SubmittorId", id);
	}
}

static void PrintModularAds(
	FILE *    out,
	ClassAd* ad,
	std::vector<ClassAd> accountingAds, // if ad is NULL, values are here
	bool      customFormat,
	AttrListPrintMask & print_mask,
	GenericQuery constraint)
{
	std::vector<ClassAd> prioAds;

	// if ad is not-null, we're passed in the ads in the old format in ad
	if (ad != 0) {
		ConvertLegacyUserprioAdToAdList(*ad, prioAds);
	} else {
		// otherwise, we've been given the ads in the new format, just copy them over
		prioAds = accountingAds;
	}

	MyString my_constraint;
	constraint.makeQuery(my_constraint);
	// if (diagnostic) { fprintf(stderr, "Using effective constraint: %s\n", my_constraint.c_str()); }

	ExprTree *constraintExpr=NULL;
	if ( ! my_constraint.empty() && ParseClassAdRvalExpr( my_constraint.c_str(), constraintExpr ) ) {
		fprintf( stderr, "Error:  could not parse constraint %s\n", my_constraint.c_str() );
		exit( 1 );
	}

	if (customFormat) {
		if (print_mask.has_headings()) print_mask.display_Headings(out);

		// now print the userprio records
		for (int id = 0; id < (int)prioAds.size(); ++id) {
			if (constraintExpr && ! EvalExprBool(&prioAds[id], constraintExpr))
				continue;
			print_mask.display(out, &prioAds[id]);
		}
	} else {
		// now print the userprio records
		for (int id = 0; id < (int)prioAds.size(); ++id) {
			if (constraintExpr && ! EvalExprBool(&prioAds[id], constraintExpr))
				continue;
			fprintf(out, "\n");
			fPrintAd(out, prioAds[id]);
		}
	}

	if (constraintExpr) delete constraintExpr;
}


// map local IsArg functions to the condor_utils is_dash_arg functions
#define IsArg is_dash_arg_prefix
#define IsArgColon is_dash_arg_colon_prefix

int
main(int argc, const char* argv[])
{
  bool LongFlag=false;
  int LegacyAdFormat = 1; // bit 1 = default to legacy, bit 2 = insist on legacy
  bool HierFlag=true;
  int ResetUsage=0;
  int DeleteUser=0;
  int SetFactor=0;
  int SetPrio=0;
  int SetCeiling=0;
  int SetAccum=0;
  int SetBegin=0;
  int SetLast=0;
  bool ResetAll=false;
  int GetResList=0;
  int UserPrioFile=0;
  std::string neg_name;
  std::string pool;
  AttrListPrintMask print_mask;
  GenericQuery constraint; // used to build a complex constraint.
  bool customFormat = false;
  bool GroupRollup = false;
  const char * pcolon = NULL; // used to parse -arg:opt arguments

  myDistro->Init( argc, argv );
  set_priv_initialize(); // allow uid switching if root
  config();

  MinLastUsageTime=time(0)-60*60*24;  // Default to show only users active in the last day

  for (int i=1; i<argc; i++) {
    if (IsArg(argv[i],"setprio")) {
      if (i+2>=argc) usage(argv[0]);
      SetPrio=i;
      i+=2;
    }
    else if (IsArg(argv[i],"setfactor")) {
      if (i+2>=argc) usage(argv[0]);
      SetFactor=i;
      i+=2;
    }
    else if (IsArg(argv[i],"setceiling")) {
      if (i+2>=argc) usage(argv[0]);
      SetCeiling=i;
      i+=2;
    }
    else if (IsArg(argv[i],"setbegin")) {
      if (i+2>=argc) usage(argv[0]);
      SetBegin=i;
      i+=2;
    }
    else if (IsArg(argv[i],"setaccum")) {
      if (i+2>=argc) usage(argv[0]);
      SetAccum=i;
      i+=2;
    }
    else if (IsArg(argv[i],"setlast")) {
      if (i+2>=argc) usage(argv[0]);
      SetLast=i;
      i+=2;
    }
    else if (IsArg(argv[i],"resetusage")) {
      if (i+1>=argc) usage(argv[0]);
      ResetUsage=i;
      i+=1;
    }
    else if (IsArg(argv[i],"delete",3)) {
      if (i+1>=argc) usage(argv[0]);
      DeleteUser=i;
      i+=1;
    }
    else if (IsArg(argv[i],"resetall")) {
      ResetAll=true;
    }
    else if (IsArg(argv[i],"long",1)) {
      LongFlag=true;
      //PRAGMA_REMIND("tj: make -modular the default in 8.5")
      //LegacyAdFormat &= ~1; // clear the low bit only, so that -legacy ends up winning.
    }
    else if (IsArg(argv[i],"constraint",1)) {
        // make sure we have at least one more argument
        if (argc <= i+1) {
            fprintf( stderr, "Error: Argument %s requires another parameter\n", argv[i]);
            usage(argv[0]);
        }
        i++;
        constraint.addCustomAND(argv[i]);
    }
    else if (IsArg(argv[i],"legacy",3)) {
      LegacyAdFormat = 2 | 1;
    }
    else if (IsArg(argv[i],"modular",3)) {
      LegacyAdFormat = 0;
    }
    else if (IsArgColon(argv[i],"af", &pcolon, 2) ||
             IsArgColon(argv[i],"autoformat", &pcolon, 5)) {
        // make sure we have at least one argument to autoformat
        if (argc <= i+1 || *(argv[i+1]) == '-') {
            fprintf (stderr, "Error: Argument %s requires at last one attribute parameter\n", argv[i]);
            fprintf(stderr, "\t\te.g. condor_prio %s Name\n", argv[i]);
            usage(argv[0]);
        }
        if (pcolon) ++pcolon; // if there are options, skip over the colon to the options.
        classad::References refs;
        int ixNext = parse_autoformat_args(argc, argv, i+1, pcolon, print_mask, refs, false);
        if (ixNext < 0) {
            fprintf (stderr, "Error: Invalid expression: %s\n", argv[-ixNext]);
            exit(1);
        }
        //TODO: add support for projected queries?
        //initStringListFromAttrs(projection, true, refs, true);
        if (ixNext > i)
            i = ixNext-1;
        customFormat = true;
    }
    else if (IsArgColon(argv[i],"debug",&pcolon,1)) {
      if (pcolon && pcolon[1]) {
        set_debug_flags( ++pcolon, 0 );
        // for now we also need to do this because dprintf_set_tool_debug reset global debug flags based on it
        param_insert("TOOL_DEBUG", pcolon);
      }
      dprintf_set_tool_debug("TOOL", 0);
    }
    else if (IsArg(argv[i],"hierarchical",2) || IsArg(argv[i],"heir")) {
      HierFlag=true;
      DashHier=true;
    }
    else if (IsArg(argv[i],"flat",2)) {
      HierFlag=false;
      DashHier=true;
    }
    else if (IsArg(argv[i],"grouprollup")) {
      GroupRollup=true;
	  fromCollector = false;
	  forceFromCollector = true;
    }
    else if (IsArg(argv[i],"grouporder")) {
      GroupOrder=true;
      HierFlag = false;
      DashHier = true;
    }
    else if (IsArg(argv[i],"quotas",1)) {
      DetailFlag |= DetailQuotas;
      DashQuota = true;
    }
    else if (IsArg(argv[i],"surplus")) {
      DetailFlag |= DetailSurplus;
      DashQuota = true;
    }
    else if (IsArg(argv[i],"sortkey",2)) {
      DetailFlag |= DetailSortKey;
      DashSortKey = true;
    }
    else if (IsArg(argv[i],"all")) {
      DetailFlag |= DetailAll;
      DashAll = true;
    }
    else if (IsArg(argv[i],"most",2)) {
      DetailFlag |= DetailMost;
#ifdef DEBUG
      DetailFlag |= DetailGroup;
#endif
      DashAll = true;
    }
    else if (IsArg(argv[i],"groupid")) {
      DetailFlag |= DetailGroup;
    }
    else if (IsArg(argv[i],"order")) {
      DetailFlag |= DetailOrder;
    }
    else if (IsArg(argv[i],"activefrom")) {
      if (argc-i<=3) usage(argv[0]);
      int month=atoi(argv[i+1]);
      int day=atoi(argv[i+2]);
      int year=atoi(argv[i+3]);
      MinLastUsageTime=CalcTime(month,day,year);
      // printf("Date translation: %d/%d/%d = %d\n",month,day,year,FromDate);
      i+=3;
    }
    else if (IsArg(argv[i],"allusers")) {
	  fromCollector = false;
	  forceFromCollector = true;
      MinLastUsageTime=-1;
    }
    else if (IsArg(argv[i],"usage",2)) {
      DetailFlag |= DetailUsage | DetailUseTime1 | DetailUseTime2;
    }
    else if (IsArg(argv[i],"priority",4)) {
      DetailFlag |= DetailPrios;
    }
    else if (IsArg(argv[i],"getreslist",6)) {
      if (argc-i<=1) usage(argv[0]);
	  fromCollector = false;
	  forceFromCollector = true;
      GetResList=i;
      i+=1;
    }
    else if (IsArg(argv[i],"inputfile",2)) {
      if (argc-i<=1) usage(argv[0]);
      UserPrioFile=i;
      i+=1;
    }
    else if (IsArg(argv[i],"pool",1)) {
      if (argc-i<=1) usage(argv[0]);
      pool = argv[i+1];
      i++;
    }
    else if (IsArg(argv[i],"name")) {
      if (argc-i<=1) usage(argv[0]);
      neg_name = argv[i+1];
      i++;
	} 
	else if (IsArg(argv[i], "collector", 3)) {
		fromCollector = true;
	  forceFromCollector = true;
	}
	else if (IsArg(argv[i], "negotiator", 3)) {
		fromCollector = false;
	    forceFromCollector = true;
	}
    else {
      usage(argv[0]);
    }
  }
      
  //----------------------------------------------------------

	  // Get info on our negotiator
  Daemon negotiator(DT_NEGOTIATOR, (neg_name != "") ? neg_name.c_str() : NULL, (pool != "") ? pool.c_str() : NULL);
  if (!negotiator.locate(Daemon::LOCATE_FOR_LOOKUP)) {
	  fprintf(stderr, "%s: Can't locate negotiator in %s\n", 
              argv[0], (pool != "") ? pool.c_str() : "local pool");
	  exit(1);
  }

	// Only 8.5.3+ negotiators send their accounting data to the collector
  const char *ver = negotiator.version();
  if (ver) {
	CondorVersionInfo vsi(ver);
	if (!forceFromCollector && vsi.built_since_version(8,5,3)) {
		fromCollector = true;
	}
  }

  if (SetPrio) { // set priority

	const char* tmp;
	if( ! (tmp = strchr(argv[SetPrio+1], '@')) ) {
		fprintf( stderr, 
				 "%s: You must specify the full name of the submittor you wish\n",
				 argv[0] );
		fprintf( stderr, "\tto update the priority of (%s or %s)\n", 
				 "user@uid.domain", "user@full.host.name" );
		exit(1);
	}
    float Priority=atof(argv[SetPrio+2]);

    // send request
    Sock* sock;
    if( !(sock = negotiator.startCommand(SET_PRIORITY,
										 Stream::reli_sock, 0) ) ||
        !sock->put(argv[SetPrio+1]) ||
        !sock->put(Priority) ||
        !sock->end_of_message()) {
      fprintf( stderr, "failed to send SET_PRIORITY command to negotiator\n" );
      exit(1);
    }

    sock->close();
    delete sock;

    printf("The priority of %s was set to %f\n",argv[SetPrio+1],Priority);

  }

  else if (SetFactor) { // set priority

	const char* tmp;
	if( ! (tmp = strchr(argv[SetFactor+1], '@')) ) {
		fprintf( stderr, 
				 "%s: You must specify the full name of the submittor you wish\n",
				 argv[0] );
		fprintf( stderr, "\tto update the priority of (%s or %s)\n", 
				 "user@uid.domain", "user@full.host.name" );
		exit(1);
	}
    float Factor=atof(argv[SetFactor+2]);
	if (Factor<1) {
		fprintf( stderr, "Priority factors must be greater than or equal to "
				 "1.\n");
		exit(1);
	}

    // send request
    Sock* sock;
    if( !(sock = negotiator.startCommand(SET_PRIORITYFACTOR,
										 Stream::reli_sock, 0) ) ||
        !sock->put(argv[SetFactor+1]) ||
        !sock->put(Factor) ||
        !sock->end_of_message()) {
      fprintf( stderr, "failed to send SET_PRIORITYFACTOR command to negotiator\n" );
      exit(1);
    }

    auto version = sock->get_peer_version();
    if (version && version->built_since_version(8, 9, 9)) {
        sock->decode();
        classad::ClassAd ad;
        if (!getClassAd(sock, ad) || !sock->end_of_message()) {
            fprintf(stderr, "failed to get priority factor response from negotiator\n");
            exit(1);
        }
        int intVal;
        if (!ad.EvaluateAttrInt(ATTR_ERROR_CODE, intVal)) {
            fprintf(stderr, "failed to get error code from negotiator\n");
            exit(1);
        }
        if (intVal) {
            std::string errorMsg;
            if (ad.EvaluateAttrString(ATTR_ERROR_STRING, errorMsg)) {
                fprintf(stderr, "set priority factor failed: %s\n", errorMsg.c_str());
            } else {
                fprintf(stderr, "set priority factor failed with error code %d\n", intVal);
            }
            exit(1);
        }
    }

    sock->close();
    delete sock;

    printf("The priority factor of %s was set to %f\n",argv[SetFactor+1],Factor);

  }

  else if (SetCeiling) { // set ceiling

	const char* tmp;
	if( ! (tmp = strchr(argv[SetCeiling+1], '@')) ) {
		fprintf( stderr, 
				 "%s: You must specify the full name of the submittor you wish\n",
				 argv[0] );
		fprintf( stderr, "\tto update the ceiling of (%s or %s)\n", 
				 "user@uid.domain", "user@full.host.name" );
		exit(1);
	}
    long ceiling = strtol(argv[SetCeiling+2], nullptr, 10);
<<<<<<< HEAD
	if (ceiling < 0) {
		fprintf( stderr, "Ceiling must be greater than or equal to "
				 "1.\n");
=======
	if (ceiling < -1) {
		fprintf( stderr, "Ceiling must be greater than or equal to "
				 "-1.\n");
>>>>>>> d80bb0d5
		exit(1);
	}

    // send request
    Sock* sock;
    if( !(sock = negotiator.startCommand(SET_CEILING,
										 Stream::reli_sock, 0) ) ||
        !sock->put(argv[SetCeiling+1]) ||
        !sock->put(ceiling) ||
        !sock->end_of_message()) {
      fprintf( stderr, "failed to send SET_CEILING command to negotiator\n" );
      exit(1);
    }

    sock->close();
    delete sock;

    printf("The ceiling of %s was set to %ld\n",argv[SetCeiling+1],ceiling);

  }

  else if (SetAccum) { // set accumulated usage

	const char* tmp;
	if( ! (tmp = strchr(argv[SetAccum+1], '@')) ) {
		fprintf( stderr, 
				 "%s: You must specify the full name of the submittor you wish\n",
				 argv[0] );
		fprintf( stderr, "\tto update the Accumulated usage of (%s or %s)\n", 
				 "user@uid.domain", "user@full.host.name" );
		exit(1);
	}
    float accumUsage=atof(argv[SetAccum+2]);
	if (accumUsage<0.0) {
		fprintf( stderr, "Usage must be greater than 0 seconds\n");
		exit(1);
	}

    // send request
    Sock* sock;
    if( !(sock = negotiator.startCommand(SET_ACCUMUSAGE,
										 Stream::reli_sock, 0) ) ||
        !sock->put(argv[SetAccum+1]) ||
        !sock->put(accumUsage) ||
        !sock->end_of_message()) {
      fprintf( stderr, "failed to send SET_ACCUMUSAGE command to negotiator\n" );
      exit(1);
    }

    sock->close();
    delete sock;

    printf("The Accumulated Usage of %s was set to %f\n",argv[SetAccum+1],accumUsage);

  }
  else if (SetBegin) { // set begin usage time

	const char* tmp;
	if( ! (tmp = strchr(argv[SetBegin+1], '@')) ) {
		fprintf( stderr, 
				 "%s: You must specify the full name of the submittor you wish\n",
				 argv[0] );
		fprintf( stderr, "\tto update the begin usage time of (%s or %s)\n", 
				 "user@uid.domain", "user@full.host.name" );
		exit(1);
	}
    int beginTime=atoi(argv[SetBegin+2]);
	if (beginTime<0) {
		fprintf( stderr, "Time must be greater than 0 seconds\n");
		exit(1);
	}

    // send request
    Sock* sock;
    if( !(sock = negotiator.startCommand(SET_BEGINTIME,
										 Stream::reli_sock, 0) ) ||
        !sock->put(argv[SetBegin+1]) ||
        !sock->put(beginTime) ||
        !sock->end_of_message()) {
      fprintf( stderr, "failed to send SET_BEGINTIME command to negotiator\n" );
      exit(1);
    }

    sock->close();
    delete sock;

    printf("The Begin Usage Time of %s was set to %d\n",
			argv[SetBegin+1],beginTime);

  }
  else if (SetLast) { // set last usage time

	const char* tmp;
	if( ! (tmp = strchr(argv[SetLast+1], '@')) ) {
		fprintf( stderr, 
				 "%s: You must specify the full name of the submittor you wish\n",
				 argv[0] );
		fprintf( stderr, "\tto update the last usage time of (%s or %s)\n", 
				 "user@uid.domain", "user@full.host.name" );
		exit(1);
	}
    int lastTime=atoi(argv[SetLast+2]);
	if (lastTime<0) {
		fprintf( stderr, "Time must be greater than 0 seconds\n");
		exit(1);
	}

    // send request
    Sock* sock;
    if( !(sock = negotiator.startCommand(SET_LASTTIME,
										 Stream::reli_sock, 0) ) ||
        !sock->put(argv[SetLast+1]) ||
        !sock->put(lastTime) ||
        !sock->end_of_message()) {
      fprintf( stderr, "failed to send SET_LASTTIME command to negotiator\n" );
      exit(1);
    }

    sock->close();
    delete sock;

    printf("The Last Usage Time of %s was set to %d\n",
			argv[SetLast+1],lastTime);

  }
  else if (ResetUsage) { // set priority

	const char* tmp;
	if( ! (tmp = strchr(argv[ResetUsage+1], '@')) ) {
		fprintf( stderr, 
				 "%s: You must specify the full name of the submittor you wish\n",
				 argv[0] );
		fprintf( stderr, "\tto update the priority of (%s or %s)\n", 
				 "user@uid.domain", "user@full.host.name" );
		exit(1);
	}

    // send request
    Sock* sock;
    if( !(sock = negotiator.startCommand(RESET_USAGE,
										 Stream::reli_sock, 0) ) ||
        !sock->put(argv[ResetUsage+1]) ||
        !sock->end_of_message()) {
      fprintf( stderr, "failed to send RESET_USAGE command to negotiator\n" );
      exit(1);
    }

    sock->close();
    delete sock;

    printf("The accumulated usage of %s was reset\n",argv[ResetUsage+1]);

  }

  else if (DeleteUser) { // remove a user record from the accountant

	const char* tmp;
	if( ! (tmp = strchr(argv[DeleteUser+1], '@')) ) {
		fprintf( stderr, 
				 "%s: You must specify the full name of the record you wish\n",
				 argv[0] );
		fprintf( stderr, "\tto delete (%s or %s)\n", 
				 "user@uid.domain", "user@full.host.name" );
		exit(1);
	}

    // send request
    Sock* sock;
    if( !(sock = negotiator.startCommand(DELETE_USER,
										 Stream::reli_sock, 0) ) ||
        !sock->put(argv[DeleteUser+1]) ||
        !sock->end_of_message()) {
      fprintf( stderr, "failed to send DELETE_USER command to negotiator\n" );
      exit(1);
    }

    sock->close();
    delete sock;

    printf("The accountant record named %s was deleted\n",argv[DeleteUser+1]);

  }

  else if (ResetAll) {

    // send request
    if( ! negotiator.sendCommand(RESET_ALL_USAGE, Stream::reli_sock, 0) ) {
		fprintf( stderr, 
				 "failed to send RESET_ALL_USAGE command to negotiator\n" );
		exit(1);
    }

    printf("The accumulated usage was reset for all users\n");

  }

  else if (GetResList) { // get resource list

	const char* tmp;
	if( ! (tmp = strchr(argv[GetResList+1], '@')) ) {
		fprintf( stderr, 
				 "%s: You must specify the full name of the submittor you wish\n",
				 argv[0] );
		fprintf( stderr, "\tto update the priority of (%s or %s)\n", 
				 "user@uid.domain", "user@full.host.name" );
		exit(1);
	}

    // send request
    Sock* sock;
    if( !(sock = negotiator.startCommand(GET_RESLIST,
										 Stream::reli_sock, 0) ) ||
        !sock->put(argv[GetResList+1]) ||
        !sock->end_of_message()) {
      fprintf( stderr, "failed to send GET_RESLIST command to negotiator\n" );
      exit(1);
    }

    // get reply
    sock->decode();
    ClassAd* ad=new ClassAd();
    if (!getClassAdNoTypes(sock, *ad) ||
        !sock->end_of_message()) {
      fprintf( stderr, "failed to get classad from negotiator\n" );
      exit(1);
    }

    sock->close();
    delete sock;

    if (LongFlag) fPrintAd(stdout, *ad);
    else PrintResList(ad);
  }

  else if (UserPrioFile) {

    const char * filename = argv[UserPrioFile+1];
    FILE* file = safe_fopen_wrapper_follow(filename, "r");
    if (file == NULL) {
      fprintf(stderr, "Can't open file of userprio ads: %s\n", filename);
      exit(1);
    }

    ClassAd* ad=new ClassAd();
    bool is_eof = false; 
    int error = 0;
	if ( ! InsertFromFile(file, *ad, is_eof, error) && error) {
      fprintf(stderr, "Error %d reading userprio ads\n", error);
      fclose(file);
      exit(1);
    }
    fclose(file);

    // if no details specified, show priorities
    if ( ! DetailFlag) {
       DetailFlag = DetailDefault;
#ifdef DEBUG
       DetailFlag |= DetailGroup;
#endif
    }
    // if showing only prio, don't bother showing groups 
    if ( ! (DetailFlag & ~DetailPrios) && GroupPrioIsMeaningless) {
       if ( ! DashHier ) HierFlag = false;
       HideGroups = !HierFlag;
    }

    if (LongFlag || customFormat) {
       if ( ! LegacyAdFormat || customFormat) {
		  std::vector<ClassAd> empty;
          PrintModularAds(stdout, ad, empty, customFormat, print_mask, constraint);
       } else {
          fPrintAd(stdout, *ad);
       }
    }
    else {
		std::vector<ClassAd> empty;
		ProcessInfo(ad,empty,GroupRollup,HierFlag);
	}

  }
  else {  // Get prios not from file, but from collector or negotiator

	ClassAd *ad = NULL;
	std::vector<ClassAd> accountingAds;

	if (fromCollector) {
		CondorQuery query(ACCOUNTING_AD);
		ClassAdList ads;
		CondorError errstack;
		QueryResult q;

		if ( !neg_name.empty() ) {
			std::string constraint;
			formatstr(constraint, "%s == \"%s\"", ATTR_NEGOTIATOR_NAME, neg_name.c_str());
			query.addANDConstraint(constraint.c_str());
		}

		CollectorList * collectors = CollectorList::create((pool.length() > 0) ? pool.c_str() : 0);
		q = collectors->query (query, ads, &errstack);
		delete collectors;
		if (q != Q_OK) {
			fprintf(stderr, "Can't query collector for ads: %s\n", errstack.getFullText().c_str());
			exit(1);
		}
        ads.Open();
        while (ClassAd* oneAd = ads.Next()) {
			accountingAds.push_back(*oneAd);
		}
		ads.Close();

	} else { // oldWay

		Sock* sock;
		if (!(sock = negotiator.startCommand((GroupRollup) ? GET_PRIORITY_ROLLUP : GET_PRIORITY, Stream::reli_sock, 0)) ||
			!sock->end_of_message()) {
				fprintf(stderr, "failed to send %s command to negotiator\n", (GroupRollup) ? "GET_PRIORITY_ROLLUP" : "GET_PRIORITY");
				exit(1);
		}

	    // get reply
		sock->decode();
		ad=new ClassAd();
		if (!getClassAdNoTypes(sock, *ad) ||
   	     !sock->end_of_message()) {
			fprintf( stderr, "failed to get classad from negotiator\n" );
			exit(1);
   	 	}
	
		sock->close();
		delete sock;
	}

    // if no details specified, show priorities
    if ( ! DetailFlag) {
       DetailFlag = DetailDefault;
#ifdef DEBUG
       DetailFlag |= DetailGroup;
#endif
    }
    // if showing only prio, don't bother showing groups 
    if ( ! (DetailFlag & ~DetailPrios) && GroupPrioIsMeaningless) {
       if ( ! DashHier ) HierFlag = false;
       HideGroups = !HierFlag;
    }

    if (LongFlag || customFormat) {
       if ( ! LegacyAdFormat || customFormat) {
          PrintModularAds(stdout, ad, accountingAds, customFormat, print_mask, constraint);
       } else {
			if (ad) {
          		fPrintAd(stdout, *ad);
			} else {
					// if we have the ad in the vector-of-ads format, print them
					// out like we do with condor_history, newline separated
					// and without the numbered attr names.  Different, but more useful
				for (std::vector<ClassAd>::iterator it = accountingAds.begin();
						it != accountingAds.end();
						it++) {
					fPrintAd(stdout, *it);
					fprintf(stdout, "\n");
				}
			}
       }
    } else {
		ProcessInfo(ad, accountingAds,GroupRollup,HierFlag);
	}
  }

  exit(0);
  return 0;
}

//-----------------------------------------------------------------

static void ProcessInfo(ClassAd* ad, std::vector<ClassAd> &accountingAds, bool GroupRollup,bool HierFlag)
{
  int NumElem = 0;

  if (ad) {
	NumElem = CountElem(ad);
  } else {
	NumElem = accountingAds.size();
  }

  if ( NumElem <= 0 ) {
	  return;
  }

  LineRec* LR=new LineRec[NumElem];
  CollectInfo(NumElem,ad, accountingAds, LR,GroupRollup);

  // check to see if all of the visible users are in the none group.
  bool all_users_in_none_group = true;
  for (int j = 0; j < NumElem; ++j) {
     if (LR[j].LastUsage<MinLastUsageTime) 
        continue;
     if (LR[j].GroupId > 0) {
        all_users_in_none_group = false;
        HideNoneGroupIfPossible = false;
        break;
     }
  }

  // if Group details are not available, or if all visible users 
  // are in the none group. then do not show Hierarchical
  if ( ! (DetailAvailFlag & DetailGroup) || (HideNoneGroupIfPossible && all_users_in_none_group)) {
     HierFlag = false;
  }

  // if not showing groups, don't show quota fields unless explicitly requested
  if (HideGroups || all_users_in_none_group) {
     if ( ! DashQuota && ! UsersHaveQuotas) DetailFlag &= ~DetailQuotas;
  }

  // don't show users if we are only showing group-only columns
  if ((DetailFlag & DetailQuotas) != 0 && (DetailFlag & ~DetailQuotas) == 0 && !UsersHaveQuotas) {
     HideUsers = true;
  }

  int order = SortByColumn1; // sort by prio or by usage depending on which is in column 1
  bool none_last = false;
  if (HierFlag) {
     none_last = (GlobalSurplusPolicy == SurplusRegroup);
     order = SortHierByGroupId;
     if (DetailFlag & (DetailPriority | DetailUsage))
        order = SortHierByDisplayOrder;
  } else if (GroupOrder) {
     order = SortGroupsFirstByIndex;
  }
  std::sort(LR, LR+NumElem, LineRecLT(DetailFlag, order, none_last));

  int tmLast = 0;
  if (ad) {
  	ad->LookupInteger( ATTR_LAST_UPDATE, tmLast );
  } else {
	accountingAds[0].LookupInteger(ATTR_LAST_UPDATE, tmLast);
  }
  PrintInfo(tmLast,LR,NumElem,HierFlag);
  delete[] LR;
} 

//-----------------------------------------------------------------

static int CountElem(ClassAd* ad)
{
	int numSubmittors;
	if( ad->LookupInteger( "NumSubmittors", numSubmittors ) ) 
		return numSubmittors;
	else
		return -1;
} 

//-----------------------------------------------------------------


//-----------------------------------------------------------------

static void CollectInfo(int numElem, ClassAd* ad, std::vector<ClassAd> &accountingAds, LineRec* LR, bool GroupRollup)
{
  char  attrName[64], attrPrio[64], attrResUsed[64], attrWtResUsed[64], attrFactor[64], attrBeginUsage[64], attrAccUsage[64], attrRequested[64];
  char  attrLastUsage[64];
  std::string attrAcctGroup;
  std::string attrIsAcctGroup;
  char  name[128], policy[32];
  float priority = 0, Factor = 0, AccUsage = -1;
  int   resUsed = 0, BeginUsage = 0;
  int   LastUsage = 0;
  float wtResUsed, requested = 0;
  std::string AcctGroup;
  bool IsAcctGroup;
  float effective_quota = 0, config_quota = 0, subtree_quota = 0;
  bool fNeedGroupIdFixup = false;

  for( int i=1; i<=numElem; i++) {
    LR[i-1].Priority=0;
    LR[i-1].index = i;
    LR[i-1].GroupId=0;
    LR[i-1].SortKey = 0;
    LR[i-1].Surplus = SurplusUnset;
    LR[i-1].DisplayOrder = 0;
    LR[i-1].HasDetail = 0;
    LR[i-1].LastUsage=MinLastUsageTime;
    LR[i-1].Requested=0.0;

	char strI[32];

		// The old format, one big ad
	if (accountingAds.size() == 0) {
		sprintf(strI, "%d", i);
	} else {
		// The new format, all ads in the vector
		strI[0] = '\0';
		ad = & accountingAds[i - 1];
	}

    sprintf( attrName , "Name%s", strI );
    sprintf( attrPrio , "Priority%s", strI );
    sprintf( attrResUsed , "ResourcesUsed%s", strI );
    sprintf( attrRequested , "Requested%s", strI );
    sprintf( attrWtResUsed , "WeightedResourcesUsed%s", strI );
    sprintf( attrFactor , "PriorityFactor%s", strI );
    sprintf( attrBeginUsage , "BeginUsageTime%s", strI );
    sprintf( attrLastUsage , "LastUsageTime%s", strI );
    sprintf( attrAccUsage , "WeightedAccumulatedUsage%s", strI );
    formatstr(attrAcctGroup, "AccountingGroup%s", strI);
    formatstr(attrIsAcctGroup, "IsAccountingGroup%s", strI);

    if( !ad->LookupString	( attrName, name, COUNTOF(name) ) 		|| 
		!ad->LookupFloat	( attrPrio, priority ) )
			continue;

    LR[i-1].HasDetail |= DetailPriority | DetailName;

    if( ad->LookupFloat( attrFactor, Factor ) ) {
       LR[i-1].HasDetail |= DetailFactor;
       if (Factor > 0)
          LR[i-1].HasDetail |= DetailRealPrio;
       }
	if( ad->LookupFloat( attrAccUsage, AccUsage ) ) LR[i-1].HasDetail |= DetailUsage;
	if( ad->LookupFloat( attrRequested, requested ) ) LR[i-1].HasDetail |= DetailRequested;
	if( ad->LookupInteger( attrBeginUsage, BeginUsage ) ) LR[i-1].HasDetail |= DetailUseTime1;
	if( ad->LookupInteger( attrLastUsage, LastUsage ) ) LR[i-1].HasDetail |= DetailUseTime2 | DetailUseDeltaT;
	if( ad->LookupInteger( attrResUsed, resUsed ) ) LR[i-1].HasDetail |= DetailUsage;

	if( !ad->LookupFloat( attrWtResUsed, wtResUsed ) ) {
		wtResUsed = resUsed;
	} else {
		LR[i-1].HasDetail |= DetailWtResUsed;
	}

    if (!ad->LookupString(attrAcctGroup, AcctGroup)) {
        AcctGroup = "<none>";
    }
    if (!ad->LookupBool(attrIsAcctGroup, IsAcctGroup)) {
        IsAcctGroup = false;
    }

    char attr[64];
    sprintf( attr, "EffectiveQuota%s", strI );
    if (ad->LookupFloat(attr, effective_quota)) LR[i-1].HasDetail |= DetailEffQuota;
    sprintf( attr, "ConfigQuota%s", strI );
    if (ad->LookupFloat(attr, config_quota)) LR[i-1].HasDetail |= DetailCfgQuota;

    if (IsAcctGroup) {
        LR[i-1].GroupId = -i;
        if (!strcmp(name,"<none>") || !strcmp(name,"."))
           LR[i-1].GroupId = 0;

        sprintf( attr, "GroupAutoRegroup%s", strI );
        bool regroup = false;
        if (ad->LookupBool(attr, regroup)) LR[i-1].HasDetail |= DetailSurplus;
        LR[i-1].Surplus = regroup ? SurplusRegroup : SurplusNone;
        if (regroup)
           GlobalSurplusPolicy = SurplusRegroup;

        sprintf( attr, "SurplusPolicy%s", strI );
        if (ad->LookupString(attr, policy, COUNTOF(policy) )) {
           LR[i-1].HasDetail |= DetailSurplus;
           if (MATCH == strcasecmp(policy, "regroup")) {
              GlobalSurplusPolicy = SurplusRegroup;
              LR[i-1].Surplus = SurplusRegroup;
           } else if (MATCH == strcasecmp(policy, "byquota")) {
              GlobalSurplusPolicy = SurplusByQuota;
              LR[i-1].Surplus = SurplusByQuota;
           } else if (MATCH == strcasecmp(policy, "no")) {
              LR[i-1].Surplus = SurplusNone;
              } else {
              LR[i-1].Surplus = SurplusUnknown;
           }
        }

        float sort_key = LR[i-1].SortKey;
        sprintf( attr, "GroupSortKey%s", strI );
        if (ad->LookupFloat(attr, sort_key)) LR[i-1].HasDetail |= DetailSortKey;
        LR[i-1].SortKey = sort_key;

        sprintf( attr, "SubtreeQuota%s", strI );
        if (ad->LookupFloat(attr, subtree_quota)) LR[i-1].HasDetail |= DetailTreeQuota;
        if (GroupRollup && !(LR[i-1].HasDetail & DetailEffQuota)) {
           LR[i-1].HasDetail &= ~DetailPrios;
        }

        if (GroupPrioIsMeaningless) {
           LR[i-1].HasDetail &= ~DetailPriority;
        }

    } else {
       // if this is not a group, then it's in a group, if it's in the none
       // group we can set it's group id now, but if not we need to stuff 
       // in a bogus value and set a flag to turn on groupid fixup later.
       if (AcctGroup == "<none>" || AcctGroup == ".")
          LR[i-1].GroupId = 0;
       else {
          // set to large negative number so we know we have to fix it
          LR[i-1].GroupId = -numElem*2;
          fNeedGroupIdFixup = true;
       }
       if (LR[i-1].HasDetail & (DetailEffQuota | DetailCfgQuota))
          UsersHaveQuotas = true;
    }

    if (LR[i-1].GroupId != 0)
       LR[i-1].HasDetail |= DetailGroup;

	if (LastUsage==0) LastUsage=-1;

    DetailAvailFlag |= LR[i-1].HasDetail;

    LR[i-1].Name=name;
    LR[i-1].Priority=priority;
    LR[i-1].Res=resUsed;
    LR[i-1].wtRes=wtResUsed;
    LR[i-1].Requested=requested;
    LR[i-1].Factor=Factor;
    LR[i-1].BeginUsage=BeginUsage;
    LR[i-1].LastUsage=LastUsage;
    LR[i-1].AccUsage=AccUsage;
    LR[i-1].AcctGroup=AcctGroup;
    LR[i-1].IsAcctGroup=IsAcctGroup;
    LR[i-1].EffectiveQuota = effective_quota;
    LR[i-1].ConfigQuota = config_quota;
    LR[i-1].SubtreeQuota = subtree_quota;
  }
 
  // don't print colums if the negotiator didn't send us any data for them.
  if ( ! (DetailAvailFlag & DetailUsage))
    DetailFlag &= ~DetailUsage;
  if ( ! (DetailAvailFlag & DetailFactor))
    DetailFlag &= ~DetailFactor;
  if ( ! (DetailAvailFlag & DetailUseTime1))
    DetailFlag &= ~DetailUseTime1;
  if ( ! (DetailAvailFlag & DetailUseTime2))
    DetailFlag &= ~(DetailUseTime2 | DetailUseDeltaT);
  if ( ! DashQuota && !(DetailAvailFlag & DetailQuotas))
    DetailFlag &= ~DetailQuotas;

// fPrintAd(stdout, *ad);

  if (fNeedGroupIdFixup) {

     // sort the records so that groups are first and in lex order with <none> last
     // we do this so that we can assign group id's in a reasonable way.
     std::sort(LR, LR+numElem, LineRecLT(DetailFlag, SortGroupsFirstByName, true));

     // assign group ids sequentially except for the <none> group which we
     // will leave as GroupId == 0. 
     int cGroups = 0;
     int ixNone = 0;
     for (int i = 0; i < numElem; ++i) {
        if ( ! LR[i].IsAcctGroup)
           break;

        ++cGroups;
        if (LR[i].GroupId < 0)
           LR[i].GroupId = cGroups;
        else
           ixNone = i;

        if (DetailFlag & DetailPriority) {
           // if sort key not supplied, use group priority as an approximation
           if (DetailAvailFlag & DetailSortKey)
              LR[i].DisplayOrder = LR[i].SortKey;
           else
              LR[i].DisplayOrder = LR[i].GroupId ? LR[i].Priority : FLT_MAX;
        } else if (DetailFlag & DetailUsage) {
           LR[i].DisplayOrder = LR[i].AccUsage / 3600.0;
        } else {
           LR[i].DisplayOrder = LR[i].GroupId ? (float)LR[i].GroupId : FLT_MAX;
        }
        LR[i].HasDetail |= DetailOrder;
        DetailAvailFlag |= DetailOrder;
     }

     // now fix up the user records to that they have the correct GroupId
     // for the group that they fit in. remember that only the first cGroups
     // entries of the LR array are groups, and entries with GroupId >= 0
     // are already correct.
     for (int i = cGroups; i < numElem; ++i) {
        if (LR[i].GroupId >= 0) {
           LR[i].DisplayOrder = LR[ixNone].DisplayOrder;
           LR[i].HasDetail |= (LR[ixNone].HasDetail & DetailOrder);
           continue;
        }

        // we already searched for a group name match before, now that
        // the LR array is complete, we can search after.
        for (int jj = 0; jj < cGroups; ++jj) {
           if (LR[i].AcctGroup == LR[jj].Name) {
              LR[i].GroupId = LR[jj].GroupId;
              LR[i].DisplayOrder = LR[jj].DisplayOrder;
              LR[i].HasDetail |= (LR[jj].HasDetail & DetailOrder);
              break;
           }
        }
     }
  }

  return;
}

// copy a string into a destination buffer, and fill the remainder of the buffer
// with the chFill character with a NUL character at the end.
enum {
   PAD_RIGHT = 0,
   PAD_LEFT,
   PAD_CENTER,
};

static char * CopyAndPadToWidth(char * pszDest, const char * pszSrc, int cch, int chFill, int pad = PAD_RIGHT)
{
   char * psz = pszDest;
   int cchRemain = cch;

   if (PAD_LEFT == pad) {
      int cchSrc = pszSrc ? strlen(pszSrc)+1 : 0;
      while (cchRemain > cchSrc) {
         *psz++ = chFill;
         --cchRemain;
         }
      }
   if (PAD_CENTER == pad) {
      int cchSrc = pszSrc ? strlen(pszSrc)+1 : 0;
      int cchLeft = (cchRemain - cchSrc)/2;
      while (cchLeft > 0) {
         *psz++ = chFill;
         --cchRemain;
         --cchLeft;
         }
      }

   if (pszSrc) {
      while (*pszSrc && cchRemain > 0) {
         *psz++ = *pszSrc++;
         --cchRemain;
      }
   }
   while (cchRemain > 0) {
      *psz++ = chFill;
      --cchRemain;
   }
   pszDest[cch-1] = 0;
   return pszDest;
}

static char * FormatDateTime(char * pszDest, int cchDest, int dtOne, const char * pszTimeZero)
{
   if (pszTimeZero && dtOne <= 0)
      CopyAndPadToWidth(pszDest, pszTimeZero, cchDest, ' ', PAD_LEFT);
   else
      CopyAndPadToWidth(pszDest, format_date_year (dtOne), cchDest, ' ', PAD_LEFT);
   return pszDest;
}

static char * FormatDeltaTime(char * pszDest, int cchDest, int tmDelta, const char * pszDeltaZero)
{
   if (pszDeltaZero && tmDelta <= 0) {
      CopyAndPadToWidth(pszDest, pszDeltaZero, cchDest, ' ', PAD_LEFT);
   } else {
      CopyAndPadToWidth(pszDest, format_time_nosecs (tmDelta), cchDest, ' ', PAD_LEFT);
   }
   return pszDest;
}

static char * FormatFloat(char * pszDest, int width, int decimal, float value)
{
   char sz[60];
   char fmt[16] = "%";
   sprintf(fmt+1, "%d.%df", width, decimal);
   sprintf(sz, fmt, value);
   int cch = strlen(sz);
   if (cch > width)
      {
      sprintf(fmt+1,".%dg", width-6);
      sprintf(sz, fmt, value);
      cch = strlen(sz);
      }
   CopyAndPadToWidth(pszDest, sz, width+1, ' ', PAD_LEFT);
   return pszDest;
}

static const char * SurplusName(int surplus)
{
   switch (surplus)
   {
      case SurplusUnset:   return "";        break;
      case SurplusNone:    return "no";      break;
      case SurplusRegroup: return "Regroup"; break;
      case SurplusByQuota: return "ByQuota"; break;
   }
   return "n/a";
}

static const struct {
   int DetailFlag;
   int width;
   const char * pHead;
   } aCols[] = {
   { DetailGroup,      5, "Group\0Id" },
   { DetailOrder,      9, "Group\0Order" },
   { DetailSortKey,    9, "Group\0Sort Key" },
   { DetailEffQuota,   9, "Effective\0Quota" },
   { DetailCfgQuota,   9, "Config\0Quota" },
   { DetailSurplus,    7, "Use\0Surplus" },
   { DetailTreeQuota,  9, "Subtree\0Quota" },
   { DetailPriority,  12, "Effective\0Priority" },
   { DetailRealPrio,   8, "Real\0Priority" },
   { DetailFactor,     9, "Priority\0Factor" },
   { DetailResUsed,    6, "Wghted\0In Use" },
   { DetailWtResUsed, 12, "Total Usage\0(wghted-hrs)" },
   { DetailUseTime1,  16, "Usage\0Start Time" },
   { DetailUseTime2,  16, "Last\0Usage Time" },
   { DetailUseDeltaT, 10, "Time Since\0Last Usage" },
   { DetailRequested, 10, "Weighted\0Requested" }
};
const int MAX_NAME_COLUMN_WIDTH = 99;

static void PrintInfo(int tmLast, LineRec* LR, int NumElem, bool HierFlag)
{

   // figure out the width of the longest name column.
   //
   int max_name = 10;
   for (int j = 0; j < NumElem; ++j) {
      if (LR[j].LastUsage >= MinLastUsageTime) {
         int name_length = LR[j].Name.Length();
         if (HierFlag && ! LR[j].IsAcctGroup) {
            name_length += 2;
            if (LR[j].GroupId != 0)
               name_length -= LR[j].AcctGroup.Length();
         }
         if (name_length > max_name) max_name = name_length;
      }
   }

   printf("Last Priority Update: %s\n",format_date(tmLast));

   LineRec Totals;
   Totals.Res=0;
   Totals.wtRes=0.0;
   Totals.BeginUsage=0;
   Totals.AccUsage=0;

   int cols_max_width = 0;
   for (int ii = 0; ii < (int)COUNTOF(aCols); ++ii)
      cols_max_width += aCols[ii].width + 1;

   char UserCountStr[30];
   const char * UserCountFmt = "Number of users: %d";
   sprintf(UserCountStr, UserCountFmt, NumElem);
   const int min_name = strlen(UserCountStr);

   if (max_name > MAX_NAME_COLUMN_WIDTH) max_name = MAX_NAME_COLUMN_WIDTH;
   if (max_name < min_name) max_name = min_name;
   if (HierFlag) max_name += 2;
   char * Line  = (char*)malloc(max_name*2+cols_max_width+4);
   ASSERT(Line);

   // print first row of headings
   CopyAndPadToWidth(Line,HierFlag ? "Group" : NULL,max_name+1,' ');
   int ix = max_name;
   for (int ii = 0; ii < (int)COUNTOF(aCols); ++ii)
      {
      if (!(aCols[ii].DetailFlag & DetailFlag))
         continue;
      Line[ix++] = ' ';
      CopyAndPadToWidth(Line+ix, aCols[ii].pHead, aCols[ii].width+1, ' ', PAD_CENTER);
      ix += aCols[ii].width;
      }
   printf("%s\n", Line);

   // print second row of headings
   const char * pszNameTitle2 = HierFlag ? "  User Name" : "User Name";
   if (HideUsers) pszNameTitle2 = HierFlag ? "Name" : "Group Name";
   CopyAndPadToWidth(Line,pszNameTitle2,max_name+1,' ');
   ix = max_name;
   for (int ii = 0; ii < (int)COUNTOF(aCols); ++ii)
      {
      if (!(aCols[ii].DetailFlag & DetailFlag))
         continue;
      Line[ix++] = ' ';
      CopyAndPadToWidth(Line+ix, aCols[ii].pHead+strlen(aCols[ii].pHead)+1, aCols[ii].width+1, ' ', PAD_CENTER);
      ix += aCols[ii].width;
      }
   printf("%s\n", Line);

   // print ---- under headings
   CopyAndPadToWidth(Line,NULL,max_name+1,'-');
   ix = max_name;
   for (int ii = 0; ii < (int)COUNTOF(aCols); ++ii)
      {
      if (!(aCols[ii].DetailFlag & DetailFlag))
         continue;
      Line[ix++] = ' ';
      CopyAndPadToWidth(Line+ix, NULL, aCols[ii].width+1, '-');
      ix += aCols[ii].width;
      }
   printf("%s\n", Line);

   // print data lines
   int UserCount=0;
   for (int j=0; j < NumElem; ++j) {
      // We want to avoid counting totals twice for acct group records
      bool is_group = LR[j].IsAcctGroup;

      if (LR[j].LastUsage < MinLastUsageTime)  {
         continue;
	  }

      if ( ! is_group) {
         ++UserCount;
         if (HideUsers) {
            continue;
		 }
      } else {
         if (HideGroups || 
             ( ! HierFlag && HideNoneGroupIfPossible && ! LR[j].GroupId)) {
            	continue;
		 }
         // if we show any groups, then show the none group.
         HideNoneGroupIfPossible = false;
      }

      // these assist in debugging.
      //printf("%d ", LR[j].index);
      //printf("%d %3d ", LR[j].IsAcctGroup, LR[j].GroupId);
      //printf("%s ", LR[j].AcctGroup);

      // write group/user name into Line
      if ( ! HierFlag || is_group) {
         CopyAndPadToWidth(Line,LR[j].Name.Value(),max_name+1,' ');
      } else {
         Line[0] = Line[1] = ' ';
         const char * pszName = LR[j].Name.Value();
         if (LR[j].GroupId > 0) 
            pszName +=  strlen(LR[j].AcctGroup.Value())+1;
         CopyAndPadToWidth(Line+2, pszName, max_name+1-2, ' ');
      }
      ix = max_name;

      // append columnar data into Line
      for (int ii = 0; ii < (int)COUNTOF(aCols); ++ii)
         {
         if (!(aCols[ii].DetailFlag & DetailFlag)) {
            continue;
		 }

         Line[ix++] = ' ';

         const int item_NA  = 999999997;  // print n/a (not available)
         const int item_ND  = 999999998;  // print n/d (no data)
         const int item_Max = 999999999;  // print <max>

         int item = aCols[ii].DetailFlag;
         if ( ! (LR[j].HasDetail & aCols[ii].DetailFlag))
            {
            if (is_group && (aCols[ii].DetailFlag & (DetailQuotas | DetailSortKey)))
               item = item_ND;
#ifdef DEBUG
            else if ( ! is_group && (aCols[ii].DetailFlag & DetailSortKey) != 0)
               ;
#endif
            else
               item = 0; // just print spaces...
            }

         switch (item)
            {
            case DetailGroup:     FormatFloat(Line+ix, aCols[ii].width, 0, LR[j].GroupId * 1.0);
               break;
            case DetailOrder:     FormatFloat(Line+ix, aCols[ii].width, 2, LR[j].DisplayOrder);
               break;
            case DetailSurplus:
               CopyAndPadToWidth(Line+ix, 
                  LR[j].GroupId ? SurplusName(LR[j].Surplus): "yes",
                  aCols[ii].width+1, ' ');
               break;
            case DetailEffQuota:  FormatFloat(Line+ix, aCols[ii].width, 2, LR[j].EffectiveQuota);
               break;
            case DetailCfgQuota:  FormatFloat(Line+ix, aCols[ii].width, 2, LR[j].ConfigQuota);
               break;
            case DetailTreeQuota: FormatFloat(Line+ix, aCols[ii].width, 2, LR[j].SubtreeQuota);
               break;
            case DetailSortKey:   
               if (LR[j].SortKey < 3.40282001e38) // can't use MAX_FLT here because roundtripping through classads 
                  FormatFloat(Line+ix, aCols[ii].width, 2, LR[j].SortKey);
               else
                  CopyAndPadToWidth(Line+ix, "<last>", aCols[ii].width+1, ' ', PAD_LEFT);
               break;
            case DetailPriority:  FormatFloat(Line+ix, aCols[ii].width, 2, LR[j].Priority);
               break;
            case DetailRealPrio:  FormatFloat(Line+ix, aCols[ii].width, 2, (LR[j].Factor>0) ? (LR[j].Priority/LR[j].Factor) : 0);
               break;
            case DetailFactor:
               if (LR[j].Factor > 0)
                  FormatFloat(Line+ix, aCols[ii].width, 2, LR[j].Factor);
               else
                  CopyAndPadToWidth(Line+ix, NULL, aCols[ii].width+1, ' ');
               break;
            case DetailResUsed:   FormatFloat(Line+ix, aCols[ii].width, 0, LR[j].wtRes);
               break;
            case DetailRequested:    FormatFloat(Line+ix, aCols[ii].width, 0, LR[j].Requested);
               break;
            case DetailWtResUsed: FormatFloat(Line+ix, aCols[ii].width, 2, LR[j].AccUsage/3600.0);
               break;
            case DetailUseTime1:  FormatDateTime(Line+ix, aCols[ii].width+1, LR[j].BeginUsage, "");
               break;
            case DetailUseTime2:  FormatDateTime(Line+ix, aCols[ii].width+1, LR[j].LastUsage, "");
               break;
            case DetailUseDeltaT: FormatDeltaTime(Line+ix, aCols[ii].width+1, tmLast - LR[j].LastUsage, "<now>");
               break;
            case item_NA:
               CopyAndPadToWidth(Line+ix, "n/a", aCols[ii].width+1, ' ', PAD_LEFT);
               break;
            case item_ND:
               CopyAndPadToWidth(Line+ix, "n/d", aCols[ii].width+1, ' ', PAD_LEFT);
               break;
            case item_Max:
               CopyAndPadToWidth(Line+ix, "<max>", aCols[ii].width+1, ' ');
               break;
            default:
               CopyAndPadToWidth(Line+ix, NULL, aCols[ii].width+1, ' ');
               break;
            }

         ix += aCols[ii].width;
         }
      printf("%s\n", Line);

      // update totals
      if (!is_group) {
         Totals.wtRes+=LR[j].wtRes;
         Totals.AccUsage+=LR[j].AccUsage;
         if (LR[j].BeginUsage < Totals.BeginUsage) 
            Totals.BeginUsage = LR[j].BeginUsage;
      }
   }

   // print ---- under data
   CopyAndPadToWidth(Line,NULL,max_name+1,'-');
   ix = max_name;
   for (int ii = 0; ii < (int)COUNTOF(aCols); ++ii)
      {
      if (!(aCols[ii].DetailFlag & DetailFlag))
         continue;
      Line[ix++] = ' ';
      CopyAndPadToWidth(Line+ix, NULL, aCols[ii].width+1, '-');
      ix += aCols[ii].width;
      }
   printf("%s\n", Line);

   // print summary/footer
   // 
   sprintf(UserCountStr, UserCountFmt, UserCount);
   CopyAndPadToWidth(Line,UserCountStr,max_name+1,' ');
   ix = max_name;
   for (int ii = 0; ii < (int)COUNTOF(aCols); ++ii)
      {
      if (!(aCols[ii].DetailFlag & DetailFlag))
         continue;

      Line[ix++] = ' ';

      switch (aCols[ii].DetailFlag)
         {
         case DetailSurplus:
            CopyAndPadToWidth(Line+ix, SurplusName(GlobalSurplusPolicy), aCols[ii].width+1, ' ');
            break;
         case DetailResUsed:   FormatFloat(Line+ix, aCols[ii].width, 0, Totals.wtRes);
            break;
         case DetailWtResUsed: FormatFloat(Line+ix, aCols[ii].width, 2, Totals.AccUsage/3600.0);
            break;
         case DetailUseTime1:  FormatDateTime(Line+ix, aCols[ii].width+1, Totals.BeginUsage, "");
            break;
         case DetailUseTime2:  FormatDateTime(Line+ix, aCols[ii].width+1, MinLastUsageTime, "");
            break;
         case DetailUseDeltaT:
            if (MinLastUsageTime <= 0)
               CopyAndPadToWidth(Line+ix, "", aCols[ii].width+1, ' ', PAD_LEFT);
            else
               FormatDeltaTime(Line+ix, aCols[ii].width+1, tmLast - MinLastUsageTime, "<now>");
            break;
         default:  
            CopyAndPadToWidth(Line+ix, NULL, aCols[ii].width+1, ' ');
         }
      ix += aCols[ii].width;
      }
   printf("%s\n", Line);
   free(Line);
}


//-----------------------------------------------------------------

static void usage(const char* name) {
  fprintf( stderr, "usage: %s [options] [edit-option | display-options]\n"
     "    where [options] are\n"
     "\t-name <name>\t\tName of negotiator\n"
     "\t-pool <host>\t\tUse host as the central manager to query\n"
     "\t-inputfile <file>\tDisplay priorities from <file>\n"
     "\t-help\t\t\tThis Screen\n"
     "\t-debug[:<opts>]\t\tSend debug output to stderr, <opts> overrides TOOL_DEBUG\n"
     "    where [edit-option] is one of\n"
     "\t-resetusage <user>\tReset usage data for <user>\n"
     "\t-resetall\t\tReset all usage data\n"
     "\t-delete <user>\t\tRemove a user record from the accountant\n"
     "\t-setprio <user> <val>\tSet priority for <user>\n"
     "\t-setfactor <user> <val>\tSet priority factor for <user>\n"
     "\t-setceiling <user> <val>\tSet ceiling for <user>\n"
     "\t-setaccum <user> <val>\tSet Accumulated usage for <user>\n"
     "\t-setbegin <user> <val>\tset last first date for <user>\n"
     "\t-setlast <user> <val>\tset last active date for <user>\n"
     "    where [display-options] are\n"
     "\t-getreslist <user>\tDisplay list of resources for <user>\n"
     "    or one or more of\n"
     "\t-allusers\t\tDisplay data for all users\n"
     "\t-activefrom <month> <day> <year> Display data for users active since this date\n"
     "\t-priority\t\tDisplay user priority fields\n"
     "\t-usage\t\t\tDisplay user/group usage fields\n"
     "\t-quotas\t\t\tDisplay group quota fields\n"
     "\t-most\t\t\tDisplay most useful prio and usage fields\n"
     "\t-all\t\t\tDisplay all fields\n"
     "\t-flat\t\t\tDo not display users under their groups\n"
     "\t-hierarchical\t\tDisplay users under their groups\n"
     "\t-grouporder\t\tDisplay groups first, then users\n"
     "\t-grouprollup\t\tGroup value are the sum of user values\n"
     "\t-collector\t\tForce the query to come from the collector\n"
     "\t-negotiator\t\tForce the query to come from the negotiator\n"
     "\t-long\t\t\tVerbose output (entire classads)\n"
     "\t  -legacy\t\tCauses -long to show a single classad\n"
     "\t  -modular\t\tCauses -long to show a classad per userprio record\n"
     "\t-constraint <expr>\tDisplay users/groups that match <expr>\n"
     "\t\t\t\twhen used with -long -modular or -autoformat\n"
     "\t-autoformat[:jlhVr,tng] <attr> [<attr2> [...]]\n"
     "\t-af[:jlhVr,tng] <attr> [attr2 [...]]\n"
     "\t    Print attr(s) with automatic formatting\n"
     "\t    the [jlhVr,tng] options modify the formatting\n"
     "\t        j   display Job id\n"
     "\t        l   attribute labels\n"
     "\t        h   attribute column headings\n"
     "\t        V   %%V formatting (string values are quoted)\n"
     "\t        r   %%r formatting (raw/unparsed values)\n"
     "\t        ,   comma after each value\n"
     "\t        t   tab before each value (default is space)\n"
     "\t        n   newline after each value\n"
     "\t        g   newline between ClassAds, no space before values\n"
     "\t    use -af:h to get tabular values with headings\n"
     "\t    use -af:lrng to get -long equivalent format\n"
     , name );
  exit(1);
}

//-----------------------------------------------------------------

static void PrintResList(ClassAd* ad)
{
  // fPrintAd(stdout, *ad);

  char  attrName[32], attrStartTime[32];
  char  name[128];
  int   StartTime;

  const char* Fmt="%-30s %12s %12s\n";

  printf(Fmt,"Resource Name"," Start Time"," Match Time");
  printf(Fmt,"-------------"," ----------"," ----------");

  int i;

  for (i=1;;i++) {
    sprintf( attrName , "Name%d", i );
    sprintf( attrStartTime , "StartTime%d", i );

    if( !ad->LookupString   ( attrName, name, COUNTOF(name) ) ||
		!ad->LookupInteger  ( attrStartTime, StartTime))
            break;

    char* p=strrchr(name,'@');
    *p='\0';
    time_t Now=time(0)-StartTime;
	printf(Fmt,name,format_date(StartTime),format_time(Now));
  }

  printf(Fmt,"-------------"," ------------"," ------------");
  printf("Number of Resources Used: %d\n",i-1);

  return;
} 

//-----------------------------------------------------------------

int CalcTime(int month, int day, int year) {
  struct tm time_str;
  if (year<50) year +=100; // If I ask for 1 1 00, I want 1 1 2000, not 1 1 1900
  if (year>1900) year-=1900;
  time_str.tm_year=year;  time_str.tm_mon=month-1;
  time_str.tm_mday=day;
  time_str.tm_hour=0;
  time_str.tm_min=0;
  time_str.tm_sec=0;
  time_str.tm_isdst=-1;
  return mktime(&time_str);
}
<|MERGE_RESOLUTION|>--- conflicted
+++ resolved
@@ -702,15 +702,9 @@
 		exit(1);
 	}
     long ceiling = strtol(argv[SetCeiling+2], nullptr, 10);
-<<<<<<< HEAD
-	if (ceiling < 0) {
-		fprintf( stderr, "Ceiling must be greater than or equal to "
-				 "1.\n");
-=======
 	if (ceiling < -1) {
 		fprintf( stderr, "Ceiling must be greater than or equal to "
 				 "-1.\n");
->>>>>>> d80bb0d5
 		exit(1);
 	}
 
