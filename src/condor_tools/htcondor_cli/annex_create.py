--- conflicted
+++ resolved
@@ -278,8 +278,8 @@
     update_function,
     request_id,
     password_file,
-    cpus=0,
-    mem_mb=0,
+    cpus,
+    mem_mb,
 ):
     args = [
         "ssh",
@@ -404,8 +404,8 @@
     password_file,
     ssh_target,
     control_path,
-    cpus=0,
-    mem_mb=0,
+    cpus,
+    mem_mb,
 ):
 
     # We use this same method to determine the user name in `htcondor job`,
@@ -419,7 +419,7 @@
     local_script_dir = (
         Path(htcondor.param.get("LIBEXEC", "/usr/libexec/condor")) / "annex"
     )
-    
+
     if not local_script_dir.is_dir():
         raise RuntimeError(f"Annex script dir {local_script_dir} not found or not a directory.")
 
@@ -606,14 +606,9 @@
             # in debugging later.  Problem: where should it go?  How does it
             # cleaned up?
             "environment": f'PYTHONPATH={os.environ.get("PYTHONPATH", "")}',
-<<<<<<< HEAD
-            "arguments": f"$(CLUSTER).0 hpc_annex_request_id $(CLUSTER) {collector}",
+            "+arguments": f'strcat( "$(CLUSTER).0 hpc_annex_request_id ", GlobalJobID, " {collector}")',
             "jobbatchname": f'HPCAnnex_{annex_name}',
-            "+hpc_annex_request_id": '"$(CLUSTER)"',
-=======
-            "+arguments": f'strcat( "$(CLUSTER).0 hpc_annex_request_id ", GlobalJobID, " {collector}")',
             "+hpc_annex_request_id": 'GlobalJobID',
->>>>>>> 7ecce4e5
             # Properties of the annex request.  We should think about
             # representing these as a nested ClassAd.  Ideally, the back-end
             # would, instead of being passed a billion command-line arguments,
@@ -626,10 +621,9 @@
             "+hpc_annex_owners": f'"{owners}"',
             "+hpc_annex_nodes": f'"{nodes}"',
             "+hpc_annex_allocation": f'"{allocation}"'
-            if allocation is not None
-            else "undefined",
-            "+hpc_annex_cpus": f'{cpus}',
-            "+hpc_annex_mem_mb": f'{mem_mb}',
+                if allocation is not None else "undefined",
+            "+hpc_annex_cpus": f'"{cpus}"',
+            "+hpc_annex_mem_mb": f'"{mem_mb}"',
             # Hard state required for clean up.  We'll be adding
             # hpc_annex_PID, hpc_annex_PILOT_DIR, and hpc_annex_JOB_ID
             # as they're reported by the back-end script.
@@ -646,7 +640,54 @@
     cluster_id = submit_result.cluster()
     logger.info(f"... done, with cluster ID {cluster_id}.")
 
-<<<<<<< HEAD
+    results = schedd.query(
+        f'ClusterID == {cluster_id} && ProcID == 0',
+        opts=htcondor.QueryOpts.DefaultMyJobsOnly,
+        projection=["GlobalJobID"],
+        )
+    request_id = results[0]["GlobalJobID"]
+
+    ##
+    ## We changed the job(s) at submit time to prevent them from running
+    ## anywhere other than the annex, so it's OK to change them again to
+    ## make it impossible to run them anywhere else before the annex job
+    ## is successfully submitted.  Doing so after allows for a race
+    ## condition, so let's not, since we don't hvae to.
+    ##
+    ## Change the jobs so that they don't transfer the .sif files we just
+    ## pre-staged.
+    ##
+    ## The startd can't rewrite the job ad the shadow uses to decide
+    ## if it should transfer the .sif file, but it can change ContainerImage
+    ## to point the pre-staged image, if it's just the basename.  (Otherwise,
+    ## it gets impossibly difficult to make the relative paths work.)
+    ##
+    ## We could do this at job-submission time, but then we'd have to record
+    ## the full path to the .sif file in some other job attribute, so it's
+    ## not worth changing at this point.
+    ##
+    for job_ad in annex_jobs:
+        job_id = f'{job_ad["ClusterID"]}.{job_ad["ProcID"]}'
+        sif_file = extract_sif_file(job_ad)
+        if sif_file is not None:
+            remote_sif_file = Path(sif_file).name
+            logger.debug(
+                f"Setting ContainerImage = {remote_sif_file} in annex job {job_id}"
+            )
+            schedd.edit(job_id, "ContainerImage", f'"{remote_sif_file}"')
+
+            transfer_input = job_ad.get("TransferInput", "")
+            input_files = transfer_input.split(",")
+            if job_ad["ContainerImage"] in input_files:
+                logger.debug(
+                    f"Removing {job_ad['ContainerImage']} from input files in annex job {job_id}"
+                )
+                input_files.remove(job_ad["ContainerImage"])
+                if len(input_files) != 0:
+                    schedd.edit(job_id, "TransferInput", f'"{",".join(input_files)}"')
+                else:
+                    schedd.edit(job_id, "TransferInput", "undefined")
+
     remotes = {}
     logger.info(f"Submitting SLURM job on {target}:\n")
     rc = invoke_pilot_script(
@@ -664,134 +705,10 @@
         nodes,
         allocation,
         lambda attribute, value: updateJobAd(cluster_id, attribute, value, remotes),
-        cluster_id,
+        request_id,
         password_file,
         cpus,
         mem_mb,
-    )
-
-    if rc == 0:
-        logger.info(f"... remote SLURM job submitted.")
-    else:
-        raise RuntimeError(f"Failed to start annex, SLURM returned code {rc}")
-=======
-    results = schedd.query(
-        f'ClusterID == {cluster_id} && ProcID == 0',
-        opts=htcondor.QueryOpts.DefaultMyJobsOnly,
-        projection=["GlobalJobID"],
-        )
-    request_id = results[0]["GlobalJobID"]
->>>>>>> 7ecce4e5
-
-    ##
-    ## We changed the job(s) at submit time to prevent them from running
-    ## anywhere other than the annex, so it's OK to change them again to
-    ## make it impossible to run them anywhere else before the annex job
-    ## is successfully submitted.  Doing so after allows for a race
-    ## condition, so let's not, since we don't hvae to.
-    ##
-    ## Change the jobs so that they don't transfer the .sif files we just
-    ## pre-staged.
-    ##
-    ## The startd can't rewrite the job ad the shadow uses to decide
-    ## if it should transfer the .sif file, but it can change ContainerImage
-    ## to point the pre-staged image, if it's just the basename.  (Otherwise,
-    ## it gets impossibly difficult to make the relative paths work.)
-    ##
-    ## We could do this at job-submission time, but then we'd have to record
-    ## the full path to the .sif file in some other job attribute, so it's
-    ## not worth changing at this point.
-    ##
-    for job_ad in annex_jobs:
-        job_id = f'{job_ad["ClusterID"]}.{job_ad["ProcID"]}'
-        sif_file = extract_sif_file(job_ad)
-        if sif_file is not None:
-            remote_sif_file = Path(sif_file).name
-            logger.debug(
-                f"Setting ContainerImage = {remote_sif_file} in annex job {job_id}"
-            )
-            schedd.edit(job_id, "ContainerImage", f'"{remote_sif_file}"')
-
-            transfer_input = job_ad.get("TransferInput", "")
-            input_files = transfer_input.split(",")
-            if job_ad["ContainerImage"] in input_files:
-                logger.debug(
-                    f"Removing {job_ad['ContainerImage']} from input files in annex job {job_id}"
-                )
-                input_files.remove(job_ad["ContainerImage"])
-                if len(input_files) != 0:
-                    schedd.edit(job_id, "TransferInput", f'"{",".join(input_files)}"')
-                else:
-                    schedd.edit(job_id, "TransferInput", "undefined")
-
-<<<<<<< HEAD
-
-# FIXME: If we really care about this functionality, use argparse and duplicate
-# the args from the htcondor cli tool
-def __main():
-    """
-    Main entry point, only to be used when run as a standalone executable
-    """
-    username = getpass.getuser()
-    target = "stampede2"
-    nodes = 2
-    lifetime = 7200
-    cpus = 0
-    mem_mb = 0
-
-    annex_name = "hpc-annex"
-    queue_name = "development"
-    owners = username
-    allocation = None
-
-    collector = htcondor.param.get(
-        "ANNEX_COLLECTOR", "htcondor-cm-hpcannex.osgdev.chtc.io"
-    )
-    token_file = f"~/.condor/tokens.d/{username}@annex.osgdev.chtc.io"
-    control_path = "~/.hpc-annex"
-    password_file = htcondor.param.get(
-        "ANNEX_PASSWORD_FILE", "~/.condor/annex_password_file"
-    )
-
-    ssh_target = f"{username}@login.xsede.org"
-
-    logging.basicConfig(format="%(message)s", level=logging.INFO)
-    logger = logging.getLogger()
-
-    annex_create(
-        logger,
-        annex_name,
-        nodes,
-        lifetime,
-        allocation,
-=======
-    remotes = {}
-    logger.info(f"Submitting SLURM job on {target}:\n")
-    rc = invoke_pilot_script(
-        ssh_connection_sharing,
-        ssh_target,
-        ssh_indirect_command,
-        remote_script_dir,
->>>>>>> 7ecce4e5
-        target,
-        annex_name,
-        queue_name,
-        collector,
-        token_file,
-        lifetime,
-        owners,
-        nodes,
-        allocation,
-        lambda attribute, value: updateJobAd(cluster_id, attribute, value, remotes),
-        request_id,
-        password_file,
-<<<<<<< HEAD
-        ssh_target,
-        control_path,
-        cpus,
-        mem_mb,
-=======
->>>>>>> 7ecce4e5
     )
 
     if rc == 0:
@@ -802,4 +719,4 @@
             schedd.act(htcondor.JobAction.Remove, f'ClusterID == {cluster_id}', error)
         except Exception:
             logger.warn(f"Could not remove cluster ID {cluster_id}.")
-        raise RuntimeError(error)
+        raise RuntimeError(error)