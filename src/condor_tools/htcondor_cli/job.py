--- conflicted
+++ resolved
@@ -72,13 +72,8 @@
         options["resource"] = options["resource"] or "htcondor"
         if options["resource"].casefold() == "htcondor":
 
-<<<<<<< HEAD
-            with open(file, "r") as submit_file:
-                submit_data = submit_file.read()
-=======
             with submit_file.open() as f:
                 submit_data = f.read()
->>>>>>> caf9a9df
             submit_description = htcondor.Submit(submit_data)
 
             # The Job class can only submit a single job at a time
