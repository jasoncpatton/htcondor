--- conflicted
+++ resolved
@@ -45,11 +45,6 @@
 #endif /* HAVE_EXT_POSTGRESQL */
 
 #define NUM_PARAMETERS 3
-
-<<<<<<< HEAD
-DECL_SUBSYSTEM( "TOOL", SUBSYSTEM_TYPE_TOOL );
-=======
->>>>>>> 02fd9fb6
 
 static void Usage(char* name) 
 {
