--- conflicted
+++ resolved
@@ -1258,32 +1258,6 @@
             }
             continue;
         }
-<<<<<<< HEAD
-        if (!constraint || constraint[0]=='\0' || EvalExprBool(ad, constraintExpr)) {
-            if (longformat) { 
-				if( use_xml ) {
-					fPrintAdAsXML(stdout, *ad, projection.empty() ? NULL : &projection);
-				} else if ( use_json ) {
-					if ( printCount != 0 ) {
-						printf(",\n");
-					}
-					fPrintAdAsJson(stdout, *ad, projection.empty() ? NULL : &projection, false);
-				} else if ( use_json_lines ) {
-					fPrintAdAsJson(stdout, *ad, projection.empty() ? NULL : &projection, true);
-				}
-				else {
-					fPrintAd(stdout, *ad, false, projection.empty() ? NULL : &projection);
-				}
-				printf("\n"); 
-            } else {
-                if (customFormat) {
-                    mask.display(stdout, ad);
-                } else {
-                    displayJobShort(ad);
-                }
-            }
-=======
->>>>>>> 31e25a50
 
 		BannerInfo ad_info;
 		parseBanner(ad_info, banner);
