/***************************************************************
 *
 * Copyright (C) 1990-2007, Condor Team, Computer Sciences Department,
 * University of Wisconsin-Madison, WI.
 * 
 * Licensed under the Apache License, Version 2.0 (the "License"); you
 * may not use this file except in compliance with the License.  You may
 * obtain a copy of the License at
 * 
 *    http://www.apache.org/licenses/LICENSE-2.0
 * 
 * Unless required by applicable law or agreed to in writing, software
 * distributed under the License is distributed on an "AS IS" BASIS,
 * WITHOUT WARRANTIES OR CONDITIONS OF ANY KIND, either express or implied.
 * See the License for the specific language governing permissions and
 * limitations under the License.
 *
 ***************************************************************/


#include "condor_common.h"
#include "condor_debug.h"
#include "condor_config.h"
#include "condor_attributes.h"
#include "internet.h"
#include "daemon.h"
#include "condor_daemon_core.h"
#include "dc_collector.h"

#include <algorithm>

std::map< std::string, Timeslice > DCCollector::blacklist;


// Instantiate things

DCCollector::DCCollector( const char* dcName, UpdateType uType ) 
	: Daemon( DT_COLLECTOR, dcName, NULL )
{
	up_type = uType;
	init( true );
}

void
DCCollector::init( bool needs_reconfig )
{
	static long bootTime = 0;
	reconfigTime = 0;

	update_rsock = NULL;
	use_tcp = true;
	use_nonblocking_update = true;
	update_destination = NULL;
	timerclear( &m_blacklist_monitor_query_started );

	if (bootTime == 0) {
		bootTime = time( NULL );
	} 
	reconfigTime = startTime = bootTime;

	if( needs_reconfig ) {
		reconfigTime = time( NULL );
		reconfig();
	}
}


DCCollector::DCCollector( const DCCollector& copy ) : Daemon(copy)
{
	init( false );
	deepCopy( copy );
}


DCCollector&
DCCollector::operator = ( const DCCollector& copy )
{
		// don't copy ourself!
    if (&copy != this) {
		deepCopy( copy );
	}

    return *this;
}


void
DCCollector::deepCopy( const DCCollector& copy )
{
	if( update_rsock ) {
		delete update_rsock;
		update_rsock = NULL;
	}
		/*
		  for now, we're not going to attempt to copy the update_rsock
		  from the copy, since i'm not sure i trust ReliSock's copy
		  constructor to do the right thing once the original goes
		  away... DCCollector will be able to re-create this socket
		  for TCP updates.  it's a little expensive, since we need a
		  whole new connect(), etc, but in most cases, we're not going
		  to be doing this very often, and correctness is more
		  important than speed at the moment.  once we have more time
		  for testing, we can figure out if just copying the
		  update_rsock works and TCP updates are still happy...
		*/

	use_tcp = copy.use_tcp;
	use_nonblocking_update = copy.use_nonblocking_update;

	up_type = copy.up_type;

	if( update_destination ) {
        free(update_destination);
    }
	update_destination = copy.update_destination ? strdup( copy.update_destination ) : NULL;

	startTime = copy.startTime;

	m_owner = copy.m_owner;
}


void
DCCollector::reconfig( void )
{
	use_nonblocking_update = param_boolean("NONBLOCKING_COLLECTOR_UPDATE",true);

	if( ! _addr ) {
		locate();
		if( ! _is_configured ) {
			dprintf( D_FULLDEBUG, "COLLECTOR address not defined in "
					 "config file, not doing updates\n" );
			return;
		}
	}

	parseTCPInfo();
	initDestinationStrings();
	displayResults();
}


void
DCCollector::parseTCPInfo( void )
{
	switch( up_type ) {
	case TCP:
		use_tcp = true;
		break;
	case UDP:
		use_tcp = false;
		break;
	case CONFIG:
	case CONFIG_VIEW:
		use_tcp = false;
		char *tmp = param( "TCP_UPDATE_COLLECTORS" );
		if( tmp ) {
			StringList tcp_collectors;

			tcp_collectors.initializeFromString( tmp );
			free( tmp );
 			if( _name && 
				tcp_collectors.contains_anycase_withwildcard(_name) )
			{	
				use_tcp = true;
				break;
			}
		}
		if ( up_type == CONFIG_VIEW ) {
			use_tcp = param_boolean( "UPDATE_VIEW_COLLECTOR_WITH_TCP", false );
		} else {
			use_tcp = param_boolean( "UPDATE_COLLECTOR_WITH_TCP", true );
		}
		if( !hasUDPCommandPort() ) {
			use_tcp = true;
		}
		break;
	}
}


bool
DCCollector::sendUpdate( int cmd, ClassAd* ad1, DCCollectorAdSequences& adSeq, ClassAd* ad2, bool nonblocking, StartCommandCallbackType callback_fn, void *miscdata)
{
	if( ! _is_configured ) {
			// nothing to do, treat it as success...
		return true;
	}

	if(!use_nonblocking_update || !daemonCore) {
			// Either caller OR config may turn off nonblocking updates.
			// In other words, both must be true to enable nonblocking.
			// Also, must have DaemonCore intialized.
		nonblocking = false;
	}

	// Add start time & seq # to the ads before we publish 'em
	if ( ad1 ) {
		ad1->Assign(ATTR_DAEMON_START_TIME, startTime);
		ad1->Assign(ATTR_DAEMON_LAST_RECONFIG_TIME, reconfigTime);
	}
	if ( ad2 ) {
		ad2->Assign(ATTR_DAEMON_START_TIME, startTime);
		ad2->Assign(ATTR_DAEMON_LAST_RECONFIG_TIME, reconfigTime);
	}

	if ( ad1 ) {
		DCCollectorAdSeq* seqgen = adSeq.getAdSeq(*ad1);
		if (seqgen) {
			long long seq = seqgen->getSequence();
			ad1->Assign(ATTR_UPDATE_SEQUENCE_NUMBER, seq);
			if (ad2) { ad2->Assign(ATTR_UPDATE_SEQUENCE_NUMBER, seq); }
		}
	}

		// Prior to 7.2.0, the negotiator depended on the startd
		// supplying matching MyAddress in public and private ads.
	if ( ad1 && ad2 ) {
		CopyAttribute(ATTR_MY_ADDRESS,*ad2,*ad1);
	}

		// We never want to try sending an update to port 0.  If we're
		// about to try that, and we're trying to talk to a local
		// collector, we should try re-reading the address file and
		// re-setting our port.
	if( _port == 0 ) {
		dprintf( D_HOSTNAME, "About to update collector with port 0, "
				 "attempting to re-read address file\n" );
		if( readAddressFile(_subsys) ) {
			_port = string_to_port( _addr );
			parseTCPInfo(); // update use_tcp
			dprintf( D_HOSTNAME, "Using port %d based on address \"%s\"\n",
					 _port, _addr );
		}
	}

	if( _port <= 0 ) {
			// If it's still 0, we've got to give up and fail.
		std::string err_msg;
		formatstr(err_msg, "Can't send update: invalid collector port (%d)",
						 _port );
		newError( CA_COMMUNICATION_ERROR, err_msg.c_str() );
		if (callback_fn) {
			(*callback_fn)(false, nullptr, nullptr, "", false, miscdata);
		}
		return false;
	}

	//
	// We don't want the collector to send TCP updates to itself, since
	// this could cause it to deadlock.  Since the only ad a collector
	// will ever advertise is its own, only check for *_COLLECTOR_ADS.
	//
	if( cmd == UPDATE_COLLECTOR_AD || cmd == INVALIDATE_COLLECTOR_ADS ) {
		if( daemonCore ) {
			const char * myOwnSinful = daemonCore->InfoCommandSinfulString();
			if( myOwnSinful == NULL ) {
				dprintf( D_ALWAYS, "Unable to determine my own address, will not update or invalidate collector ad to avoid potential deadlock.\n" );
				if (callback_fn) {
					(*callback_fn)(false, nullptr, nullptr, "", false, miscdata);
				}
				return false;
			}
			if( _addr == NULL ) {
				dprintf( D_ALWAYS, "Failing attempt to update or invalidate collector ad because of missing daemon address (probably an unresolved hostname; daemon name is '%s').\n", _name );
				if (callback_fn) {
					(*callback_fn)(false, nullptr, nullptr, "", false, miscdata);
				}
				return false;
			}
			if( strcmp( myOwnSinful, _addr ) == 0 ) {
				EXCEPT( "Collector attempted to send itself an update.\n" );
			}
		}
	}

	if( use_tcp ) {
		return sendTCPUpdate( cmd, ad1, ad2, nonblocking, callback_fn, miscdata );
	}
	return sendUDPUpdate( cmd, ad1, ad2, nonblocking, callback_fn, miscdata );
}



bool
DCCollector::finishUpdate( DCCollector *self, Sock* sock, ClassAd* ad1, ClassAd* ad2, StartCommandCallbackType callback_fn, void *miscdata )
{
		// Only send secrets in the case where there's a private ad (ad2)
		// or the collector has been build since 8.9.3 and understands not
		// to share submitter secrets.
	auto *verinfo = sock->get_peer_version();
	bool send_submitter_secrets = false;
	if (!ad2 && verinfo && verinfo->built_since_version(8, 9, 3)) {
		send_submitter_secrets = true;
	}

	if (!self->m_owner.empty() && !sock->set_crypto_mode(true)) {
		// Secrets must be encrypted!
		send_submitter_secrets = false;
	}

	int options = send_submitter_secrets ? 0: PUT_CLASSAD_NO_PRIVATE;

	// This is a static function so that we can call it from a
	// nonblocking startCommand() callback without worrying about
	// longevity of the DCCollector instance.

	sock->encode();
	if( ad1 && ! putClassAd(sock, *ad1, options) ) {
		if(self) {
			self->newError( CA_COMMUNICATION_ERROR,
			                "Failed to send ClassAd #1 to collector" );
		}
		if (callback_fn) {
			(*callback_fn)(false, sock, nullptr, sock->getTrustDomain(), sock->shouldTryTokenRequest(), miscdata);
		}
		return false;
	}
		// This is always a private ad.
	if( ad2 && ! putClassAd(sock, *ad2, 0) ) {
		if(self) {
			self->newError( CA_COMMUNICATION_ERROR,
			          "Failed to send ClassAd #2 to collector" );
		}
		if (callback_fn) {
			(*callback_fn)(false, sock, nullptr, sock->getTrustDomain(), sock->shouldTryTokenRequest(), miscdata);
		}
		return false;
	}
	if( ! sock->end_of_message() ) {
		if(self) {
			self->newError( CA_COMMUNICATION_ERROR,
			          "Failed to send EOM to collector" );
		}
		if (callback_fn) {
			(*callback_fn)(false, sock, nullptr, sock->getTrustDomain(), sock->shouldTryTokenRequest(), miscdata);
		}
		return false;
	}
	if (callback_fn) {
		(*callback_fn)(true, sock, nullptr, sock->getTrustDomain(), sock->shouldTryTokenRequest(), miscdata);
	}
	return true;
}

class UpdateData {

private:
	int cmd;
	Stream::stream_type sock_type;
public:
	ClassAd *ad1;
	ClassAd *ad2;
	DCCollector *dc_collector;
	StartCommandCallbackType *m_callback_fn{nullptr};
	void *m_miscdata{nullptr};

	UpdateData(int ad_cmd, Stream::stream_type stype, ClassAd *cad1, ClassAd *cad2, DCCollector *dc_collect, StartCommandCallbackType *callback_fn, void *miscdata)
	  : cmd(ad_cmd),
	    sock_type(stype),
	    ad1(cad1 ? new ClassAd(*cad1) : NULL),
	    ad2(cad2 ? new ClassAd(*cad2) : NULL),
	    dc_collector(dc_collect),
	    m_callback_fn(callback_fn),
	    m_miscdata(miscdata)
	{
			// In case the collector object gets destructed before this
			// update is finished, we need to register ourselves with
			// the dc_collector object so that it can null out our
			// pointer to it.  This is done using a linked-list of
			// UpdateData objects.

		dc_collect->pending_update_list.push_back(this);
	}

	~UpdateData() {
		delete ad1;
		delete ad2;
			// Remove ourselves from the dc_collector's list.
		if(dc_collector) {
			std::deque<UpdateData *>::iterator iter = std::find(dc_collector->pending_update_list.begin(), dc_collector->pending_update_list.end(), this);
			if (iter != dc_collector->pending_update_list.end())
			{
				dc_collector->pending_update_list.erase(iter);
			}
		}
	}

	void DCCollectorGoingAway() {
			// The DCCollector object is being deleted.  We don't
			// need it in order to finish the update.  We only keep
			// a reference to it in order to do non-essential things.

		dc_collector = NULL;
	}

	static void startUpdateCallback(bool success,Sock *sock,CondorError * /* errstack */, const std::string &trust_domain, bool should_try_token_request, void *misc_data) {
		UpdateData *ud = (UpdateData *)misc_data;

			// We got here because a nonblocking call to startCommand()
			// has called us back.  Now we will finish sending the update.

			// NOTE: it is possible that by the time we get here,
			// dc_collector has been deleted.  If that is the case,
			// dc_collector will be NULL.  We will go ahead and finish
			// the update anyway, but we will not do anything that
			// modifies dc_collector (such as saving the TCP sock for
			// future use).

		DCCollector *dc_collector = ud->dc_collector;
		if(!success) {
			char const *who = "unknown";
			if(sock) {
				who = sock->get_sinful_peer();
			}
			if (ud->m_callback_fn) {
				(*ud->m_callback_fn)(false, sock, nullptr, trust_domain, should_try_token_request, ud->m_miscdata);
			}
			dprintf(D_ALWAYS,"Failed to start non-blocking update to %s.\n",who);
			if (dc_collector) {
				while (!dc_collector->pending_update_list.empty()) {
					// UpdateData's dtor removes this from the pending update list
					delete(dc_collector->pending_update_list.front());
				}
				ud = 0;	
			}
		}
		else if(sock && !DCCollector::finishUpdate(ud->dc_collector,sock,ud->ad1,ud->ad2, ud->m_callback_fn, ud->m_miscdata)) {
			char const *who = "unknown";
			if(sock) who = sock->get_sinful_peer();
			dprintf(D_ALWAYS,"Failed to send non-blocking update to %s.\n",who);
			if (dc_collector) {
				while (!dc_collector->pending_update_list.empty()) {
					// UpdateData's dtor removes this from the pending update list
					delete(dc_collector->pending_update_list.front());
				}
				ud = 0;	
			}
		}
		else if(sock && sock->type() == Sock::reli_sock) {
			// We keep the TCP socket around for sending more updates.
			if(ud->dc_collector && ud->dc_collector->update_rsock == NULL) {
				ud->dc_collector->update_rsock = (ReliSock *)sock;
				sock = NULL;
			}
		}
		if(sock) {
			delete sock;
		}
		if (ud) {
			delete ud;
		}

			// Now that we finished sending the update, we can start sequentially sending
			// the pending updates.  We send these updates synchronously in sequence
			// because if we did it all asynchronously, we may end up with many TCP
			// connections to the collector.  Instead we send the updates one at a time
			// via a single connection.

		if (dc_collector && dc_collector->pending_update_list.size())
		{

			// Here we handle pending updates by sending them over a stashed
			// TCP socket to the collector.
			//
			while (dc_collector->update_rsock && dc_collector->pending_update_list.size())
			{
				UpdateData *ud = dc_collector->pending_update_list.front();
				dc_collector->update_rsock->encode();
					// NOTE: If there's a valid TCP socket available, we always
					// push our updates over that (even if the update requested UDP).
					// I don't think mixing TCP/UDP to the same collector is supported, so
					// I believe this shortcut acceptable.
				if (!dc_collector->update_rsock->put( ud->cmd ) ||
					!DCCollector::finishUpdate(ud->dc_collector,dc_collector->update_rsock,ud->ad1,ud->ad2,ud->m_callback_fn,ud->m_miscdata))
				{
					char const *who = "unknown";
					if(dc_collector->update_rsock) {
						who = dc_collector->update_rsock->get_sinful_peer();
					}
					dprintf(D_ALWAYS,"Failed to send update to %s.\n",who);
					delete dc_collector->update_rsock;
					dc_collector->update_rsock = NULL;
					// Notice we remove the element from the list of pending updates
					// even on failure.
				}
				delete ud;
			}

			// Here we handle pending updates in the event that we do not have
			// a stashed TCP socket to the collector.  This could occur if
			// our TCP socket to the collector was closed for some reason
			// (e.g. the collector was restarted), or it may occur in the
			// case of UDP.  Note that we just start handling the next pending
			// update here, then go back to daemonCore with a callback registered
			// to ensure we do not block in the event we need to re-establish
			// a new TCP socket.
			if (dc_collector->pending_update_list.size())
			{
				UpdateData *ud = dc_collector->pending_update_list.front();
				dc_collector->startCommand_nonblocking(ud->cmd, ud->sock_type, 20, NULL, UpdateData::startUpdateCallback, ud );
			}
		}
	}
};

bool
DCCollector::sendUDPUpdate( int cmd, ClassAd* ad1, ClassAd* ad2, bool nonblocking, StartCommandCallbackType callback_fn, void *miscdata )
{
		// with UDP it's pretty straight forward.  We always want to
		// use Daemon::startCommand() so we get all the security stuff
		// in every update.  In fact, we want to recreate the SafeSock
		// itself each time, since it doesn't seem to work if we reuse
		// the SafeSock object from one update to the next...

	dprintf( D_FULLDEBUG,
			 "Attempting to send update via UDP to collector %s\n",
			 update_destination );

	bool raw_protocol = false;
	if( cmd == UPDATE_COLLECTOR_AD || cmd == INVALIDATE_COLLECTOR_ADS ) {
			// we *never* want to do security negotiation with the
			// developer collector.
		raw_protocol = true;
	}

	if(nonblocking) {
<<<<<<< HEAD
		if (!m_owner.empty()) {
			dprintf(D_FAILURE, "Unable to send non-blocking updates for owner-mode.\n");
			return false;
		}
		UpdateData *ud = new UpdateData(cmd, Sock::safe_sock, ad1, ad2, this);
=======
		UpdateData *ud = new UpdateData(cmd, Sock::safe_sock, ad1, ad2, this, callback_fn, miscdata);
>>>>>>> d3d61f2c
		if (this->pending_update_list.size() == 1)
		{
			startCommand_nonblocking(cmd, Sock::safe_sock, 20, NULL, UpdateData::startUpdateCallback, ud, NULL, raw_protocol );
		}
		return true;
	}

	std::string old_tag = SecMan::getTag();
	if (!m_owner.empty()) {
		SecMan::setTag(m_owner);
		SecMan::setTagAuthenticationMethods(CLIENT_PERM, {"TOKEN"});
		SecMan::setTagTokenOwner(m_owner);
	}
	Sock *ssock = startCommand(cmd, Sock::safe_sock, 20, NULL, NULL, raw_protocol);
	if (!m_owner.empty()) {
		SecMan::setTag(old_tag);
	}

	if(!ssock) {
		newError( CA_COMMUNICATION_ERROR,
				  "Failed to send UDP update command to collector" );
		if (callback_fn) {
			(*callback_fn)(false, nullptr, nullptr, "", false, miscdata);
		}
		return false;
	}

	bool success = finishUpdate( this, ssock, ad1, ad2, callback_fn, miscdata );
	delete ssock;

	return success;
}


bool
DCCollector::sendTCPUpdate( int cmd, ClassAd* ad1, ClassAd* ad2, bool nonblocking, StartCommandCallbackType callback_fn, void *miscdata )
{
	dprintf( D_FULLDEBUG,
			 "Attempting to send update via TCP to collector %s\n",
			 update_destination );

	if( ! update_rsock ) {
			// we don't have a TCP sock for sending an update.  we've
			// got to create one.  this is a somewhat complicated
			// process, since we've got to create a ReliSock, connect
			// to the collector, and start a security session.
			// unfortunately, the only way to start a security session
			// is to send an initial command, so we'll handle that
			// update at the same time.  if the security API changes
			// in the future, we'll be able to make this code a little
			// more straight-forward...
		return initiateTCPUpdate( cmd, ad1, ad2, nonblocking, callback_fn, miscdata );
	}

		// otherwise, we've already got our socket, it's connected,
		// the security session is going, etc.  so, all we have to do
		// is send the actual update to the existing socket.  the only
		// thing we have to watch out for is if the collector
		// invalidated our cached socket, and if so, we'll have to
		// start another connection.
		// since finishUpdate() assumes we've already sent the command
		// int, and since we do *NOT* want to use startCommand() again
		// on a cached TCP socket, just code the int ourselves...
	update_rsock->encode();
	if (update_rsock->put(cmd) && finishUpdate(this, update_rsock, ad1, ad2, callback_fn, miscdata)) {
		if (callback_fn) {
			(*callback_fn)(true, update_rsock, nullptr, update_rsock->getTrustDomain(), update_rsock->shouldTryTokenRequest(), miscdata);
		}
		return true;
	}
	dprintf( D_FULLDEBUG, 
			 "Couldn't reuse TCP socket to update collector, "
			 "starting new connection\n" );
	delete update_rsock;
	update_rsock = NULL;
	return initiateTCPUpdate( cmd, ad1, ad2, nonblocking, callback_fn, miscdata );
}



bool
DCCollector::initiateTCPUpdate( int cmd, ClassAd* ad1, ClassAd* ad2, bool nonblocking, StartCommandCallbackType *callback_fn, void *miscdata )
{
	if( update_rsock ) {
		delete update_rsock;
		update_rsock = NULL;
	}
	if(nonblocking) {
<<<<<<< HEAD
		if (!m_owner.empty()) {
			dprintf(D_FAILURE, "Unable to send non-blocking updates for owner-mode.\n");
			return false;
		}

		UpdateData *ud = new UpdateData(cmd, Sock::reli_sock, ad1, ad2, this);
=======
		UpdateData *ud = new UpdateData(cmd, Sock::reli_sock, ad1, ad2, this, callback_fn, miscdata);
>>>>>>> d3d61f2c
			// Note that UpdateData automatically adds itself to the pending_update_list.
		if (this->pending_update_list.size() == 1)
		{
			startCommand_nonblocking(cmd, Sock::reli_sock, 20, NULL, UpdateData::startUpdateCallback, ud );
		}
		return true;
	}

	std::string old_tag = SecMan::getTag();
	if (!m_owner.empty()) {
		SecMan::setTag(m_owner);
		SecMan::setTagAuthenticationMethods(CLIENT_PERM, {"TOKEN"});
		SecMan::setTagTokenOwner(m_owner);
	}
	Sock *sock = startCommand(cmd, Sock::reli_sock, 20);
	if (!m_owner.empty()) {
		SecMan::setTag(old_tag);
	}

	if(!sock) {
		newError( CA_COMMUNICATION_ERROR,
				  "Failed to send TCP update command to collector" );
		dprintf(D_ALWAYS,"Failed to send update to %s.\n",idStr());
		if (callback_fn) {
			(*callback_fn)(false, nullptr, nullptr, "", false, miscdata);
		}
		return false;
	}
	update_rsock = (ReliSock *)sock;
	return finishUpdate( this, update_rsock, ad1, ad2, callback_fn, miscdata );
}


void
DCCollector::displayResults( void )
{
	dprintf( D_FULLDEBUG, "Will use %s to update collector %s\n", 
			 use_tcp ? "TCP" : "UDP", updateDestination() );
}


// Figure out how we're going to identify the destination for our
// updates when printing to the logs, etc. 
const char*
DCCollector::updateDestination( void )
{
	return update_destination;
}


void
DCCollector::initDestinationStrings( void )
{
	if( update_destination ) {
		free(update_destination);
		update_destination = NULL;
	}

	std::string dest;

		// Updates will always be sent to whatever info we've got
		// in the Daemon object.  So, there's nothing hard to do for
		// this... just see what useful info we have and use it. 
	if( _full_hostname ) {
		dest = _full_hostname;
		if ( _addr) {
			dest += ' ';
			dest += _addr;
		}
	} else {
		if (_addr) dest = _addr;
	}
	update_destination = strdup( dest.c_str() );
}


//
// Ad Sequence Number class methods
//

// Get a sequence number class for this classad, creating it if needed.
DCCollectorAdSeq* DCCollectorAdSequences::getAdSeq(const ClassAd & ad)
{
	std::string name, attr;
	ad.LookupString( ATTR_NAME, name );
	ad.LookupString( ATTR_MY_TYPE, attr );
	name += "\n"; name += attr;
	ad.LookupString( ATTR_MACHINE, attr );
	name += "\n"; name += attr;

	DCCollectorAdSeqMap::iterator it = seqs.find(name);
	if (it != seqs.end()) {
		return &(it->second);
	}
	return &(seqs[name]);
}

DCCollector::~DCCollector( void )
{
	if( update_rsock ) {
		delete( update_rsock );
	}
	if( update_destination ) {
		free(update_destination);
	}

		// In case there are any nonblocking updates in progress,
		// let them know this DCCollector object is going away.
	for (std::deque<UpdateData*>::const_iterator it = pending_update_list.begin();
			it != pending_update_list.end();
			it++) {
		if (*it) {
			(*it)->DCCollectorGoingAway();
		}
	}
}

Timeslice &DCCollector::getBlacklistTimeslice()
{
	std::map< std::string, Timeslice >::iterator itr;
	itr = blacklist.find(addr());
	if( itr == blacklist.end() ) {
		Timeslice ts;
		
			// Blacklist this collector if last failed contact took more
			// than 1% of the time that has passed since that operation
			// started.  (i.e. if contact fails quickly, don't worry, but
			// if it takes a long time to fail, be cautious.
		ts.setTimeslice(0.01);
			// Set an upper bound of one hour for the collector to be blacklisted.
		int avoid_time = param_integer("DEAD_COLLECTOR_MAX_AVOIDANCE_TIME",3600);
		ts.setMaxInterval(avoid_time);
		ts.setInitialInterval(0);

		itr = blacklist.insert( std::map< std::string, Timeslice >::value_type(addr(),ts) ).first;
	}
	return itr->second;
}

bool
DCCollector::isBlacklisted() {
	Timeslice &blacklisted = getBlacklistTimeslice();
	return !blacklisted.isTimeToRun();
}

void
DCCollector::blacklistMonitorQueryStarted() {
	condor_gettimestamp( m_blacklist_monitor_query_started );
}

void
DCCollector::blacklistMonitorQueryFinished( bool success ) {
	Timeslice &blacklisted = getBlacklistTimeslice();
	if( success ) {
		blacklisted.reset();
	}
	else {
		struct timeval finished;
		condor_gettimestamp( finished );
		blacklisted.processEvent(m_blacklist_monitor_query_started,finished);

		unsigned int delta = blacklisted.getTimeToNextRun();
		if( delta > 0 ) {
			dprintf( D_ALWAYS, "Will avoid querying collector %s %s for %us "
			         "if an alternative succeeds.\n",
			         name(),
					 addr(),
			         delta );
		}
	}
}<|MERGE_RESOLUTION|>--- conflicted
+++ resolved
@@ -525,15 +525,7 @@
 	}
 
 	if(nonblocking) {
-<<<<<<< HEAD
-		if (!m_owner.empty()) {
-			dprintf(D_FAILURE, "Unable to send non-blocking updates for owner-mode.\n");
-			return false;
-		}
-		UpdateData *ud = new UpdateData(cmd, Sock::safe_sock, ad1, ad2, this);
-=======
 		UpdateData *ud = new UpdateData(cmd, Sock::safe_sock, ad1, ad2, this, callback_fn, miscdata);
->>>>>>> d3d61f2c
 		if (this->pending_update_list.size() == 1)
 		{
 			startCommand_nonblocking(cmd, Sock::safe_sock, 20, NULL, UpdateData::startUpdateCallback, ud, NULL, raw_protocol );
@@ -622,16 +614,7 @@
 		update_rsock = NULL;
 	}
 	if(nonblocking) {
-<<<<<<< HEAD
-		if (!m_owner.empty()) {
-			dprintf(D_FAILURE, "Unable to send non-blocking updates for owner-mode.\n");
-			return false;
-		}
-
-		UpdateData *ud = new UpdateData(cmd, Sock::reli_sock, ad1, ad2, this);
-=======
 		UpdateData *ud = new UpdateData(cmd, Sock::reli_sock, ad1, ad2, this, callback_fn, miscdata);
->>>>>>> d3d61f2c
 			// Note that UpdateData automatically adds itself to the pending_update_list.
 		if (this->pending_update_list.size() == 1)
 		{
