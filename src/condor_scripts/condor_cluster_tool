--- conflicted
+++ resolved
@@ -16,14 +16,11 @@
 #             lists outstanding checkouts from the logfile.
 # 25-Jul-2000 Peter Couvares <pfc@cs.wisc.edu> fixed status checking
 #             to ask nodes directly so fast shutdown works reliably
-<<<<<<< HEAD
-=======
 #
 # 17-Sep-2000 Erik Paulson <epaulson@cs.wisc.edu> added condor_findhost 
 #             to the 'off' command; 
 # 04-Oct-2000 Erik Paulson <epaulson@cs.wisc.edu> fix check_auth() to
 #             know about the database nodes, and update the usage
->>>>>>> b70ae365
 #
 # This is a very simple, first pass to solve this problem.
 # Future work required:
@@ -341,8 +338,6 @@
 
     $found = 0;
 
-<<<<<<< HEAD
-=======
     $CONDOR_FINDHOST_COMMAND = $CONDOR_FINDHOST . $USE_CONST . " -n $num";
     open ( GETMACHINES, "$CONDOR_FINDHOST_COMMAND 2>&1 |\n");
     while(<GETMACHINES>) {
@@ -358,7 +353,6 @@
 }
 
 
->>>>>>> b70ae365
 sub kill_condor {
     my( $host ) = @_;
     `$CONDOR_OFF $host`;
@@ -418,12 +412,6 @@
     my( @hosts ) = @_;
     
     %nodes = ();
-<<<<<<< HEAD
-    $date = '';
-    $user = '';
-    $checkedOut = 'returned';
-=======
->>>>>>> b70ae365
     
     foreach $host ( @hosts )
     {
@@ -441,79 +429,26 @@
 	}
 	push( @{$nodes{"$host"}}, $date, $user, $checkedOut);  
     }
-<<<<<<< HEAD
-    
-    open( CLUSTER_LOG, $LOGFILE ) || die "$0: error opening $LOGFILE: $!\n";
-    while( <CLUSTER_LOG> )
-    {
-	if( /(given|returned)/ )
-	{
-	    chomp;
-	    ($dow, $month, $day, $tod, $year, $who, $what, $which) = split;
-	    $date = join (" ", $dow, $month, $day, $tod, $year);
-	    $what =~ s/\(//;
-	    $which =~ s/\)//;
-	    #print "$which: $what at $date by $who\n";
-	    if( $what eq "returned" )
-	    {
-		if( ${$nodes{$which}}[2] ne "given" )
-	        {
-		    #print "$who returning $which at $date",
-		    #", which was never checked out! \n";
-		}
-	    
-	        ${$nodes{$which}}[0] = "";
-	        ${$nodes{$which}}[1] = "";
-                ${$nodes{$which}}[2] = $what;
-            }
-            if( $what eq "given" )
-            {
-                if( ${$nodes{$which}}[2] ne "returned")
-                {
-                    #print "$who checked out $which at $date,",
-                    #" which was already checked out by",
-		    #" ${$nodes{$which}}[1] at",
-		    #" ${$nodes{$which}}[0]\n";
-                }
- 		${$nodes{$which}}[0] = $date;
-		${$nodes{$which}}[1] = $who;
-		${$nodes{$which}}[2] = $what;
-	    }
-
-	}
-    }
+
+    parse_logfile();
 
     #foreach $node (sort keys %nodes) 
-=======
-
-    parse_logfile();
-
-    #foreach $node (sort keys %nodes) 
-
->>>>>>> b70ae365
+
     foreach $host (@hosts)
     {
 	$isUp = check_host($host);
 	print "$host: $isUp";
 	if ( ${$nodes{$host}}[2] eq "given")
         {
-<<<<<<< HEAD
-	    print " (reserved by ${$nodes{$host}}[1] at ";
-=======
 	    $reserver = ${$nodes{$host}}[1];
             $reserver =~ s/\@.*$//;
 	    print " (reserved by $reserver at ";
->>>>>>> b70ae365
 	    print "${$nodes{$host}}[0])";
 	}
         print"\n";
     }
 }
 
-<<<<<<< HEAD
-
-=======
->>>>>>> b70ae365
 sub check_host
 {
     my $host = shift;
@@ -524,28 +459,17 @@
     if( $up == 1 )
     {
 	$status = "Condor is on ";
-<<<<<<< HEAD
-=======
 	$on_total++;
->>>>>>> b70ae365
     }
     elsif( $up == -1 )
     {
 	$status = "unknown host";
-<<<<<<< HEAD
-    }
-    else
-    {
-	$status = "Condor is off";
-    }
-=======
     }
     else
     {
 	$status = "Condor is off";
 	$off_total++;
     }
->>>>>>> b70ae365
     return $status;
 }
 
