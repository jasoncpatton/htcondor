--- conflicted
+++ resolved
@@ -1658,15 +1658,11 @@
 	my $fullpath = "";
 	
 	if($iswindows == 1) {
-<<<<<<< HEAD
-		my $windowslogdir = `cygpath -m $logdir`;
-=======
 		#print "CoreCheck for windows\n";
 		$logdir =~ s/\\/\//g;
 		#print "old log dir <$logdir>\n";
 		my $windowslogdir = `cygpath -m $logdir`;
 		#print "New windows path <$windowslogdir>\n";
->>>>>>> 48c5bd79
 		fullchomp($windowslogdir);
 		$logdir = $windowslogdir;
 	}
