#!/bin/bash
# condor_remote_host: Used to install ssh keys and blahp on remote hosts.
#
# BOSCO can manage max 254 clusters, the # of clusters is returned sometime
# as function exit code (by return) and this is modulo 256
# see cluster_list_iterator, list


# Bosco key location
bosco_key=$HOME/.ssh/bosco_key.rsa

# Should the bosco ssh key be copied to the remote host being added
copy_ssh_key=yes

# Bosco password location
PASSPHRASE_LOCATION=$HOME/.bosco/.pass

# Bosco cluster list location
CLUSTERLIST_LOCATION=$HOME/.bosco/.clusterlist

# Directory under $HOME to install into on the remote machine
remote_base_dir_host=bosco

# Additional arguments for all ssh commands
ssh_args=""
ssh_host=""

# SSH Control Path
ssh_control_path="/tmp/bosco_ssh_control.%r@%h:%p"

# Executables
TR=tr

usage()
{
cat << EOM
usage: $0 command

commands:
 -l|--list                  List the installed clusters
 -a|--add host sched        Install and add a cluster, with scheduler sched
 -r|--remove [host]         Remove the installed cluster (first in list)
 -s|--status [host]         Get status of installed cluster
 -t|--test [host]           Test the installed cluster (all clusters)
 -o|--override directory    Override the remote installation with a directory structure
 -b|--base-dir directory    Set the name of the remote base install directory (default: bosco)
 -u|--url URL               Set the URL to fetch HTCondor binaries from
 --copy-ssh-key (yes|no)    Should the ssh key be copied to the cluster host (default: yes)
 -d|--debug                 Display debugging output
 -h|--help                  Show this help message

Where host is [user@]fqdn.example.com[:22]
$0 can manage max 254 clustars

EOM
}

init_ssh_args () {
    if [[ $1 =~ ^([^:]+):([0-9]+)$ ]]; then
        ssh_host="${BASH_REMATCH[1]}"
        ssh_args="-p ${BASH_REMATCH[2]}"
    else
        ssh_host=$1
    fi
}

cluster_list_iterator () {
    # $1 function iterating on list, will accept 3 parameters
    #  if the return value is 1, the loop is interropted
    # File:  $CLUSTERLIST_LOCATION
    # Line looks like:
    # entry=user@host.edu max_queued=2000 cluster_type=pbs
    # Check for the clusterlist file
    # call the function on each entry
    # The exit code is the number of entries visited (iterations on the cluster list)
    let counter=0
    if [ -s $CLUSTERLIST_LOCATION ]; then
        while read line; do
            name=`expr "$line" : "entry=\(.*\) max"`
            max_q=`expr "$line" : ".*max_queued=\(.*\) cluster"`
            type_q=`expr "$line" : ".*cluster_type=\(.*\)"`
            $1 $name $type_q $max_q
            [ $? -eq 1 ] && break
            let counter+=1
        done < $CLUSTERLIST_LOCATION
    else
        # file not existing or zero length
        echo "No clusters configured"
        return 255
    fi
    return $counter

}

list()
{
    # Line looks like:
    # entry=user@host.edu max_queued=2000 cluster_type=pbs
    # Check for the clusterlist file
    # $1 control the output format (default user@host.edu/cluster_type)
    #  host - user@host.edu
    #  remote_gahp - user@host.edu  (to use in HTCondor remote_gahp)
    #  queue - queue_type
    #  all -  user@host.edu cluster_type max_queued
    # The exit code is the number of entries (lines)
    let counter=0
    if [ -e $CLUSTERLIST_LOCATION ]; then
        while read line; do
            name=`expr "$line" : "entry=\(.*\) max"`
            max_q=`expr "$line" : ".*max_queued=\(.*\) cluster"`
            type_q=`expr "$line" : ".*cluster_type=\(.*\)"`
            if [ "x$1" = "xhost" ]; then
                echo $name
            elif [ "x$1" = "xremote_gahp" ]; then
                echo $name
                return 1
            elif [ "x$1" = "xgrid_resource" ]; then
                echo "batch $type_q $name"
                return 1
            elif [ "x$1" = "xall" ]; then
                echo $name $type_q $max_q
            else
                echo $name/$type_q
            fi
            let counter+=1
        done < $CLUSTERLIST_LOCATION
    else
        echo "No clusters configured"
        return 0
    fi
    return $counter
}

start_ssh () {
    # Copy blahp
    PASSPHRASE=""
    if [ -f $PASSPHRASE_LOCATION ]; then
        PASSPHRASE=`cat $PASSPHRASE_LOCATION`
    fi

    # Run stop_ssh on shell exit
    trap stop_ssh EXIT

    # Start the ssh-agent
    eval `ssh-agent -s` > /dev/null

    # Call the external program to do ssh-add
    condor_ssh_start
    if [ $? -eq 0 ]; then
        # Make a master ssh connection
        ssh -o ControlMaster=auto -o "ControlPath=$ssh_control_path" -MNn $ssh_args $ssh_host &
        ssh_master_connection=$!
        return 0
    else
        return 1
    fi

}    

display_dots () {
    while [ 1 ]; do
        # Get parent ID
        ppid=`ps -p $$ -o ppid=`
        if [ "$ppid" -eq 1 ]; then
            exit
        fi
        echo -n "."
        sleep 1
    done

}

show_progress () {
    message=$1
    shift
    command=$@

    # Display the message & dots
    echo -n $message
    display_dots 2>/dev/null &
    dots_pid=$!

    # Run the command
    "$@"  
    exit_code=$?
    disown $dots_pid
    kill -9 $dots_pid
    if [ $exit_code -ne 0 ] ; then
        echo "Failure"
    else
        echo ""
    fi

    return $exit_code

}



ssh_find_remote () {
    # Find the platform of the remote host
    # 1. remote host
    remote_host=$1

    # Returns 'Darwin' for Mac OS X or 'Linux'
    detect=(`ssh $ssh_args $ssh_host "uname -s -m"`)
    [[ $? -eq 0 ]] || return 1

    detect_os=${detect[0]}
    detect_arch=${detect[1]}

    case "$detect_os" in
        Linux)
            echo ${detect_arch}_`ssh_detect_linux_distro "$remote_host"`
            return $?
            ;;
        Darwin)
            echo "x86_64_macOS"
            return 0
            ;;
        *)
            return 1
            ;;
    esac
}


ssh_detect_linux_distro () {
    # Find the linux distro of the remote host
    # 1. remote host
    remote_host=$1

    os_release=`ssh $ssh_args $ssh_host "cat /etc/os-release" 2> /dev/null`
    [[ $? -eq 0 ]] || return 1

    dist_id=`echo "$os_release" | awk -F '=' '/^ID=/ {print $2}'`
    dist_id_like=`echo "$os_release" | awk -F '=' '/^ID_LIKE=/ {print $2}'`
    ver=`echo "$os_release" | awk -F '=' '/^VERSION_ID=/ {print $2}' | tr -d '"'`
    major_ver="${ver%%.*}"

    if [[ $dist_id_like =~ (rhel|centos|fedora) ]]; then
        if [ ${major_ver} -eq 7 ]; then
            echo "CentOS${major_ver}"
        else
            echo "AlmaLinux${major_ver}"
        fi
    elif [[ $dist_id_like =~ suse ]]; then
            echo "openSUSE${major_ver}"
    else
        case "$dist_id" in
            debian)
                echo "Debian${major_ver}" ;;
            ubuntu)
                echo "Ubuntu${major_ver}" ;;
            *)
                return 1 ;;
        esac
    fi
    return 0
}


check_cluster_list2 () {
    # $1 = cluster to check for
    remote_host=$1
    # $2 = action v|e|ve v=verbose e=exit
    case "x$2" in
     xve|xev) action=2;;
     xv) action=1;;
     xe) action=3;;
     *) action=0;;
    esac
    grep "$remote_host" $CLUSTERLIST_LOCATION >/dev/null 2>/dev/null
    if [ $? -eq 0 ]; then
        return 0
    else
        if [ $action -eq 0 ]; then
            return 1
        fi
        if [ $action -le 2 ]; then
            echo "Unable to find $remote_host in list of installed clusters."
            echo "Available clusters:"
            list
        fi
        if [ $action -ge 2 ]; then
            exit 1
        fi
        return 1
    fi
}

add_cluster_to_list () {
    # $1 = cluster to add
    # $2 = max queued setting of cluster
    # $3 = cluster batch system (pbs, lsf, sge)
    # Remove the host (if already there), and (re)add
    remote_host=$1
    max_queued=$2
    cluster_type=$3
    check_cluster_list2 $remote_host
    if [ $? -eq 0 ]; then
        tmpfile=`mktemp -t tmpclusterlist.XXXXXX`
        sed "/entry=$remote_host max_queued=.*/d" $CLUSTERLIST_LOCATION > $tmpfile
        mv $tmpfile $CLUSTERLIST_LOCATION
    fi

    mkdir -p `dirname $CLUSTERLIST_LOCATION`
    echo "entry=$remote_host max_queued=$max_queued cluster_type=$cluster_type" >> $CLUSTERLIST_LOCATION
}

get_min_queue () {
    # Should we do this in awk? ugh, ok
    min_queued=1000
    detected=0
    while read line; do
        max_queued=`expr "$line" : ".*max_queued=\(-*[0-9]*\)"`
        if [ $max_queued -lt $min_queued -a $max_queued -ne -1 ]; then
            detected=1
            min_queued=$max_queued
        fi
    done < $CLUSTERLIST_LOCATION
    if [ $detected == 0 ]; then
        min_queued=10
    fi
    echo $min_queued
    return $min_queued

}


stop_ssh () {
    # Remove on-exit call of stop_ssh
    trap - EXIT

    # Shut down the master ssh socket
    if [ "x$ssh_master_connection" != "x" ]; then
        kill $ssh_master_connection
    fi
    
    # Shut down ssh-agent
    eval `ssh-agent -sk` > /dev/null
}

remove_cluster () {
    # $1 = cluster to remove 
    # If no cluster is provided, remove all clusters
    if [ "x$1" != "x" ]; then
        # $1 could be user@hostname/queue, queue part removed
        # bash specific, generic no removing queue: remote_host=$1 
 
        remote_host=$1

        # First, check if the cluster is in the cluster list, exit if not
        check_cluster_list2 $remote_host "ve"

        # Remove the cluster
        do_remove_cluster $remote_host 
        return $?
    else
        #list > /dev/null
        #[ $? = "0" ] && echo "No cluster " 
        # This is removing only one cluster because do_remove_cluster creates a new cluster file
        cluster_list_iterator  do_remove_cluster
        retv=$?
        if [ $retv = 255 ]; then
            echo "No clusters configured."
        else
            echo "$retv cluster/s removed."
        fi
    fi
}

do_remove_cluster () {
    # $1 = cluster to remove 
    # $1 could be user@hostname/queue, queue part removed
    # bash specific, generic no removing queue: remote_host=$1 
    # $2 and $3 ignored
    remote_host=${1%%/*}

    # First, check if the cluster is in the cluster list, exit if not
    check_cluster_list2 $remote_host "ve"

    # If here cluster is in cluster list

    # Remove bosco from the remote cluster
    init_ssh_args $remote_host
    start_ssh
    ssh $ssh_args $ssh_host "rm -rf $remote_base_dir_host"
    stop_ssh

    # Remove the host from the cluster list
    tmpfile=`mktemp -t tmpclusterlist.XXXXXX`
    sed "/$remote_host/d" $CLUSTERLIST_LOCATION > $tmpfile
    mv $tmpfile $CLUSTERLIST_LOCATION
}


check_condor_q_classad () {
    # Check a classad with a timeout
    # Will continue to check classad until any output is given
    # $1 = classad expression
    # $2 = timeout (seconds)
    # Returns 0 if not found, 1 if found
    classad=$1
    counter=$2

    while [ $counter -gt 0 ]
    do
        cmd_out=`condor_q -const "$classad" -format '%s' ClusterId `
        if [ ! "x$cmd_out" == "x" ]; then
            return 1
        fi
        counter=$(( $counter - 1 ))
        sleep 1
    done
    return 0

}


test_cluster () {
    if [ "x$1" != "x" ]; then
        remote_host=$1

        # First, check if the cluster is in the cluster list, exit if not
        check_cluster_list2 $remote_host "ve"

        # Get the cluster type
        cluster_out=`grep "$remote_host" $CLUSTERLIST_LOCATION`
        cluster_type=`expr "$cluster_out" : ".*cluster_type=\(.*\)"`

        # Do the test
        do_test_cluster $remote_host $cluster_type
        return $?
    else
        # This is stopping at the first cluster failing
        cluster_list_iterator  do_test_cluster
        if [ $? = 255 ]; then
            echo "No clusters configured."
        else
            echo "$? cluster/s testsed successfully."
        fi
    fi
}

do_test_cluster () {
    # Testing the cluster. No checks are done on the parameters
    # $1 remote_host (user@fqdn)
    # $2 cluster_type (pbs, condor, ...)
    # other parameters are ignored
    if [ "x$1" != "x" ]; then
        remote_host=$1
    else
        echo "ERROR - No remote host given for the test.  Please list one of the cluster you have added"
        exit 1
    fi

    if [ "x$2" != "x" ]; then
        cluster_type=$2
    else
        echo "ERROR - No remote cluster type provided.  Please specify the correct one."
        exit 1
    fi

    # Check if passwordless ssh works
    echo -n "Testing ssh to $remote_host..."
    init_ssh_args $remote_host
    start_ssh
    # Get the pwd from the remote cluster, for use later in the submission file
    default_pwd=`ssh -o "PasswordAuthentication=no" $ssh_args $ssh_host "pwd"`
    ssh_exit=$?
    stop_ssh
    if [ $ssh_exit -ne 0 ]; then
        echo "Failed to run simple ssh on remote cluster."
        echo "Passwordless ssh to $remote_host is not working."
        exit 1
    else
        echo "Passed!"
    fi
    
    # Test condor submission
    echo -n "Testing remote submission..."

    # Put test files under the user's home directory
    root_submit_dir=$HOME/bosco-test
    mkdir -p $root_submit_dir
    if [ $? -ne 0 ]; then
        echo "Unable to create directory $root_submit_dir"
        echo "Tests FAILED!"
        exit 1
    fi
    submit_dir=`mktemp -d $root_submit_dir/boscotest.XXXXX`
    submit_file=$submit_dir/condor.submit
    log_file=$submit_dir/logfile
    test_stdout=$submit_dir/test.stdout
    test_stderr=$submit_dir/test.stderr
    test_id=bosco-test.$RANDOM
    cat > $submit_file << End_of_Submit
universe = grid
grid_resource = batch $cluster_type $remote_host
output = $test_stdout
error = $test_stderr
transfer_executable=false
executable = /bin/echo
arguments = Hello
log = $log_file
notification = NEVER
+bosco_test_id = "$test_id"
queue
End_of_Submit

    submit_out=`condor_submit $submit_file 2>&1 `
    if [ $? -ne 0 ]; then
        echo "Failed"
        echo $submit_out
        exit 1
    else
        echo "Passed!"
    fi
    echo "Submission and log files for this job are in $submit_dir"

    # Get the condor job id using the bosco_test_id
    condor_jobid=`condor_q -const "bosco_test_id =?= \"$test_id\"" -format '%i' ClusterId`

    # Check if the jobmanager picked up the job
    echo -n "Waiting for jobmanager to accept job..."
    check_condor_q_classad "(ClusterId == $condor_jobid) && (Managed == \"External\")" 20
    if [ $? -eq 0 ]; then
        echo "Failed!"
        echo "Check your gridmanager log, located at: `condor_config_val GRIDMANAGER_LOG`"
        exit 1
    else
        echo "Passed"
    fi

    # Check if there is anything in the user log
    echo -n "Checking for submission to remote $cluster_type cluster (could take ~30 seconds)..."
    counter=50
    submit_found=0
    while [ $counter -gt 0 ]
    do
        grep_out=`grep -A 2 -e "^027.*" $log_file`
        if [ $? -eq 0 ]; then
            submit_found=1
            break
        fi
        sleep 1
        counter=$(( $counter - 1 ))
    done
    
    if [ $submit_found -eq 1 ]; then
        echo "Passed!"
    else
        echo "Failed"
        echo "Showing last 5 lines of logs:"
        gridmanager_log=`condor_config_val GRIDMANAGER_LOG`
        if [ -r $gridmanager_log ]; then
            tail -5 $gridmanager_log
        else
            echo "Failed to open gridmanager log for reading"
        fi
        exit 1
    fi
    
    # Check the remote job state
    # GridJobStatus is not properly implemented for PBS
    #echo "Checking the test job's status to change from idle to running"
    #echo -n "This could take a very long time... "
    #check_condor_q_classad "(ClusterId == $condor_jobid) && (isUndefined(GridJobStatus) =!= TRUE)" 60
    #if [ $? -eq 0 ]; then
    #    echo "Failed"
    #    echo "GridManager did not update status of remote job"
    #    echo "See GridManager log for information, located at `condor_config_val GRIDMANAGER_LOG`"
    #    exit 1
    #else
    #    condor_q -const "(ClusterId == '$condor_jobid')" -format '%s\n' GridJobStatus
    #fi

    # NOTE: We will probably never see the job in running status, as it will
    #   finish immediately and Condor only polls its status periodically.
    # Check for job to run
    #echo -n "Waiting for job to run... this could take a while (waiting 60 seconds)..."
    #check_condor_q_classad "(ClusterId == $condor_jobid) && (JobStatus == 2)" 60
    #if [ $? -eq 0 ]; then
    #    echo "Failed"
    #    echo "The job did not start in the 60 seconds we waited."
    #    echo "This doesn't always mean there is something wrong, maybe the remote queue is long..."
    #    echo "Here is the current status of the job:"
    #    condor_q $condor_jobid
    #    echo "You can look at job's log file at $log_file"
    #    echo "for the job's current status"
    #    exit 1
    #else
    #    echo "Passed!"
    #fi
    
    echo -n "Waiting for job to exit... this could take a while (waiting 60 seconds)..."
    check_condor_q_classad "(ClusterId == $condor_jobid) && (GridJobStatus==\"COMPLETED\") " 60
    if [ $? -eq 0 ]; then
        cat << Error_message_end
Failed
The job did not end in 60 seconds.  This is not always a bad thing...
Maybe condor is waiting longer to poll for job completion?
Here is the current status of the job:"
Error_message_end
        condor_q $condor_jobid
        # returning zero anyway, test considered successful 
        exit 0
    else
        echo "Passed!"
    fi

    # Check if there is anything in the user log
    echo -n "Checking for completion in Condor, could take a while..."
    counter=5
    complete_found=0
    while [ $counter -gt 0 ]
    do
        grep_out=`grep -A 2 -e "^005.*" $log_file`
        if [ $? -eq 0 ]; then
            complete_found=1
            break
        fi
        sleep 10
        counter=$(( $counter - 1 ))
    done
    
    if [ $complete_found -eq 1 ]; then
        echo "Passed!"
    else
        echo "Failed"
        echo "Showing last 5 lines of logs:"
        gridmanager_log=`condor_config_val GRIDMANAGER_LOG`
        if [ -r $gridmanager_log ]; then
            tail -5 $gridmanager_log
        else
            echo "Failed to open gridmanager log for reading"
        fi
        exit 1
    fi

    echo -n "Checking for job output..."
    output=`cat $test_stdout`
    if [ "$output" == "Hello" ] ; then
	echo "Passed!"
    else
	echo "Failed"
	echo "Job output should be 'Hello', but isn't"
	echo "Showing contents of job stdout:"
	cat $test_stdout
	echo "Showing contents of job stderr:"
	cat $test_stderr
	exit 1
    fi

}


get_status () {
    remote_host=$1

    # First, check if the cluster is in the clusterlist
    check_cluster_list2 $remote_host "ve"

    # Print queue status
    tmpfile=`mktemp -t queustatustmp.XXXXX`
    init_ssh_args $remote_host
    start_ssh
    for i in "qstat -q" "showq" "condor_q"
    do
        # Show the result only if successful
        test_out=`ssh $ssh_args $ssh_host "$i" 2>&1 `
        if [ $? -eq 0 ]; then
            echo "Showing output of $i on $remote_host"
            echo "$test_out"
        else
            echo "No $i on $remote_host"
        fi
    done
    stop_ssh
}


# The getopt command line.  Using -a for alternate (allow options with only 1 '-')
if [ `uname` = "Darwin" ] ; then
    # Mac OS X doesn't have GNU getopt, so not fancy argument checking here
    TEMP="$@"
else
    TEMP=`getopt -a -o a:ls:t:r:dhp:o:b:u: --longoptions add:,platform:,list,status:,test:,remove:,debug,help,override:,base-dir:,url:,copy-ssh-key:  -n 'condor_remote_cluster' -- "$@"`

    if [ $? != 0 ]; then usage; echo "Terminating..." >&2; exit 1; fi
fi

eval set -- "$TEMP"

platform_force=
override_dir=
release_url=
update_url=
rc_url=
daily_url=

# test and remove could have 0 or 1 parameter
while true; do
    case "$1" in
        -h|--help) usage; exit 1; shift ;;
        -d|--debug) debug=1; shift;;
        -p|--platform) platform_force=$2; shift 2;;
        -a|--add) remote_host=$2; shift 2; break;;
        -l|--list) list $2
                   if [ $? -eq 0 ]; then
                       exit 2
                   fi
                   exit 0 ;;
        -s|--status) get_status $2;  shift 2; exit 0 ;;
        -t|--test) test_cluster $2; exit 0 ;;
        -r|--remove) remove_cluster $2; exit 0;;
        -o|--override) override_dir=$2; shift 2;;
        -b|--base-dir) remote_base_dir_host=$2; shift 2;;
        -u|--url) release_url=$2; shift 2;;
        --copy-ssh-key) copy_ssh_key=$2; shift 2;;
        --) echo "No command found" >&2; usage; exit 1;;
        *) echo "Unknown option: $1" >&2; usage; exit 1;;
    esac
done


################################################################
# The rest of the file covers the 'add' cluster functionality.
################################################################

# Shift away the "--"
if [ `uname` != "Darwin" ] ; then
    shift
fi

# $1 - The batch system

if [ "x$1" == "x" ]; then
    echo "Warning: No batch system specified, defaulting to PBS"
    echo "If this is incorrect, rerun the command with the batch system specified"
    echo 
    cluster_type="pbs"
else
    cluster_type=$(echo $1 | $TR '[:upper:]' '[:lower:]')
    if [ "$cluster_type" == "htcondor" ]; then
        cluster_type="condor"
    fi
    if [ ! "$cluster_type" == "pbs" -a ! "$cluster_type" == "lsf" -a ! "$cluster_type" == "sge" -a ! "$cluster_type" == "condor" -a ! "$cluster_type" == "slurm" ]; then
        echo "Unrecognized batch system: $1 (normalized: $cluster_type)"
        echo "Please specify one of the following: pbs, lsf, sge, condor, slurm"
        exit 1
    fi
fi


# Check if the cluster is already in the list
check_cluster_list2 $remote_host
if [ $? -eq 0 ]; then
    echo "Cluster $remote_host already installed"
    echo "Reinstalling on $remote_host"
    reinstall=1
else
    reinstall=0
fi

# If the key doesn't exist, create it
if [ ! -e $bosco_key ]; then
    # Generate a password
    PASSPHRASE=`echo $RANDOM$RANDOM$RANDOM$RANDOM`

    # Output the password to a specially crafted file
    mkdir -p `dirname $PASSPHRASE_LOCATION`
    echo $PASSPHRASE > $PASSPHRASE_LOCATION
    chmod go-rwx $PASSPHRASE_LOCATION
    
    # Check if the passphrase is empty
    ssh-keygen -q -t rsa -f $bosco_key -P $PASSPHRASE > /dev/null
 
    if [ $? -ne 0 ]; then
        echo "Error running keygen" >&2
        exit 1
    fi
fi

init_ssh_args $remote_host

if [ $copy_ssh_key = "yes" ] ; then
    # Transfer the public key to the remote host
    echo "Enter the password to copy the ssh keys to $remote_host:"
    cat ${bosco_key}.pub | ssh $ssh_args $ssh_host "umask 077; test -d ~/.ssh || mkdir ~/.ssh ; cat >> ~/.ssh/authorized_keys"
    if [ $? -ne 0 ]; then
        echo "Error copying remote key.  Please make sure you password is correct."
        exit 1
    fi
fi

start_ssh

# Quickly test the ssh
ssh_opts='-o PasswordAuthentication=no'
[[ $debug = 1 ]] && ssh_opts="$ssh_opts -vvv"
qmgr_out=$(ssh $ssh_opts $ssh_args "$ssh_host" "pwd" 2>&1)
if [ $? -ne 0 ]; then
    echo "Password-less ssh to $remote_host did NOT work, even after adding the ssh-keys."
    echo "Does the remote resource allow password-less ssh?"
    echo "$qmgr_out"
    exit 1
fi

if [ "$cluster_type" == "pbs" ]; then
    # Get the queue information
    echo -n "Detecting PBS cluster configuration..."
    qmgr_out=`ssh -o ControlMaster=auto -o ControlPath=$ssh_control_path $ssh_args $ssh_host /bin/bash -c -i "'qmgr -c \"print server\"'" 2>/dev/null `

    # Get the default queue
    default_queue=`expr "$qmgr_out" : '.*set server default_queue = \([a-zA-Z0-9_]*\)'`

    # Get the max queued for the queue default_queue
    max_queued=`expr "$qmgr_out" : ".*set queue $default_queue max_user_queuable = \([0-9]*\).*"`

    echo "Done!"
fi

if [ "x$max_queued" == "x" ]; then
    max_queued=-1
fi


# Find the URL we should use to download the HTCondor binaries to be used
# on the remote host.
if [ -z "${release_url}" ]; then
    url_base=`condor_config_val BOSCO_URL_BASE 2>/dev/null`
    if [ -z "${url_base}" ] ; then
        url_base="https://research.cs.wisc.edu/htcondor/tarball/"
    fi

    ver_str=(`condor_version`)
    if [ -z "${ver_str[0]}" ] ; then
        echo "Unable to determine HTCondor version."
	echo "Is it installed and set up correctly?"
	exit 1
    fi
    version="${ver_str[1]}"
    aversion=(${version//./ })
    major_ver=${aversion[0]}
    minor_ver=${aversion[1]}
    series="${major_ver}.${minor_ver}"
    if [ $minor_ver -ne 0 ]; then
        series="${major_ver}.x"
    fi

    if [ ! -z "${platform_force}" ] ; then
        platform="${platform_force}"
    else
        platform=`ssh_find_remote $remote_host`
        if [ -z "${platform}" ] ; then
            echo "Failed to detect remote host's platform."
            exit 1;
        fi
        # EL7 support was dropped for 23.x. Use 23.0 binaries instead
        if [ "${platform}" == "x86_64_CentOS7" ] ; then
            # EL7 limited support back temporarily
            use_lts=0
        fi
    fi

<<<<<<< HEAD
    if [ -z "${use_lts}" ] ; then
        # Use binaries that match our exact HTCondor version
        release_url="${url_base}${series}/${version}/release/condor-${version}-${platform}-stripped.tar.gz"
        if echo "${ver_str[*]}" | grep -q -e "PRE-RELEASE" -e "DAILY" -e "UW_development" ; then
            daily_url="${url_base}${series}/${version}/daily/condor-${version}-${platform}-stripped.tar.gz"
        fi
        if echo "${ver_str[*]}" | grep -q -e "PRE-RELEASE" -e " RC " -e "UW_development" ; then
            rc_url="${url_base}${series}/${version}/rc/condor-${version}-${platform}-stripped.tar.gz"
        fi
    else
        # This platform is no longer supported in the feature series.
        # Use the latest LTS release instead.
        release_url="${url_base}23.0/current/condor-${platform}-stripped.tar.gz"
=======
    release_url="${url_base}${series}/${version}/release/condor-${version}-${platform}-stripped.tar.gz"
    update_url="${url_base}${series}/${version}/update/condor-${version}-${platform}-stripped.tar.gz"
    if echo "${ver_str[*]}" | grep -q -e "PRE-RELEASE" -e " RC " -e "UW_development" ; then
        rc_url="${url_base}${series}/${version}/rc/condor-${version}-${platform}-stripped.tar.gz"
>>>>>>> ea26a4c3
    fi
    if echo "${ver_str[*]}" | grep -q -e "PRE-RELEASE" -e "DAILY" -e "UW_development" ; then
        daily_url="${url_base}${series}/${version}/daily/condor-${version}-${platform}-stripped.tar.gz"
    fi
fi

# Create a tmp dir, download the files and rsync them to the remote system
# A download to the remote system would be faster but we cannot count on ports different form the SSH one
# OS X mktemp requires a template
tmp_dir=`mktemp -d /tmp/tmp.XXXXXXXX`
rc=1
# Check for final release first, most general case
if [ $rc -ne 0 ] ; then
    show_progress "Downloading release build for $remote_host" curl -f -s -S -o $tmp_dir/bosco-download.tar.gz $release_url
    rc=$?
    if [ $rc -ne 0 ] ; then
        echo "Failed to download release build."
    fi
fi
# Next, check for update releases or blessed RCs
if [ $rc -ne 0 ] ; then
    show_progress "Downloading update build for $remote_host" curl -f -s -S -o $tmp_dir/bosco-download.tar.gz $update_url
    rc=$?
    if [ $rc -ne 0 ] ; then
        echo "Failed to download update build."
    fi
fi
if [ ! -z "$rc_url" -a $rc -ne 0 ] ; then
    show_progress "Downloading rc build for $remote_host" curl -f -s -S -o $tmp_dir/bosco-download.tar.gz $rc_url
    rc=$?
    if [ $rc -ne 0 ] ; then
        echo "Failed to download rc build."
    fi
fi
if [ ! -z "$daily_url" ] ; then
    show_progress "Downloading daily build for $remote_host" curl -f -s -S -o $tmp_dir/bosco-download.tar.gz $daily_url
    rc=$?
    if [ $rc -ne 0 ] ; then
        echo "Failed to download daily build."
    fi
fi
if [ $rc -eq 0 ] ; then
    show_progress "Unpacking" tar xzf $tmp_dir/bosco-download.tar.gz -C $tmp_dir
    rc=$?
    archive_dir=`ls -d $tmp_dir/condor*`
fi
if [ $rc -ne 0 ]; then
    echo "Unable to download and prepare files for remote installation."
    echo "Download URL: $release_url"
    echo "Aborting installation to $remote_host."
    rm -r $tmp_dir
    exit 1
fi


# Remote directories
#TODO: do we need a separate sandbox for each cluster?
remote_base_dir_root="bosco/cluster"
remote_base_dir_default="$remote_base_dir_root/default"
tmp_install_dir=`mktemp -d /tmp/tmp.XXXXXXXX`
mkdir -p "$tmp_install_dir/$remote_base_dir_host"
local_install_dir="$tmp_install_dir/$remote_base_dir_host"
remote_sandbox_dir="$remote_base_dir_host/sandbox"

# TODO: uncomment to enable subdirs
#remote_base_dir_host="$remote_base_dir_root/$remote_host"
remote_glite_dir="$local_install_dir/glite"
mkdir -p $remote_glite_dir
local_sandbox_dir="$local_install_dir/sandbox"
mkdir -p $local_sandbox_dir

#ssh $ssh_args $ssh_host "mkdir -p bosco/glite/lib; mkdir -p bosco/glite/log; mkdir -p bosco/sandbox"
# Make the necessary remote directories
mkdir -p $remote_glite_dir/bin; mkdir -p $remote_glite_dir/lib; mkdir -p $remote_glite_dir/log; mkdir -p $local_sandbox_dir
# TODO: uncomment to enable subdirs
#ssh $ssh_args $ssh_host "ln -sfn $remote_base_dir_host $remote_base_dir_default"

if [ -d $archive_dir/usr/lib64 ] ; then
    libdir=lib64
else
    libdir=lib
fi

# Copy over Manifest
rsync -aq $archive_dir/Manifest.txt $remote_glite_dir/
# Record the tarball name in the Manifest
echo $(basename $archive_dir) >> $remote_glite_dir/Manifest.txt

# Copy over the blahp files
rsync -aq $archive_dir/bin/blahpd $remote_glite_dir/bin 2>/dev/null
rsync -aq $archive_dir/sbin/bl* $remote_glite_dir/sbin 2>/dev/null
rsync -aq $archive_dir/usr/libexec/blahp/* $remote_glite_dir/libexec 2>/dev/null
rsync -aq $archive_dir/etc/bl* $remote_glite_dir/etc 2>/dev/null

# Copy over libraries preserving symlinks and directory name
rsync -aq  $archive_dir/$libdir/lib*.so* $remote_glite_dir/$libdir/ 2>/dev/null

# Copy the condor_ft-gahp
rsync -aq  $archive_dir/sbin/condor_ft-gahp $remote_glite_dir/bin 2>/dev/null

# Copy rvgahp_server
rsync -aq  $archive_dir/sbin/rvgahp_server $remote_glite_dir/bin 2>/dev/null

# link in local submit attributes with correct symlinks
(cd $remote_glite_dir/libexec; ln -sf ../etc/blahp/*_local_submit_attributes.sh .)

cat >$remote_glite_dir/etc/condor_config.ft-gahp 2>/dev/null <<EOF
BOSCO_SANDBOX_DIR=\$ENV(HOME)/$remote_sandbox_dir
LOG=\$ENV(HOME)/$remote_base_dir_host/glite/log
FT_GAHP_LOG=\$(LOG)/FTGahpLog
SEC_CLIENT_AUTHENTICATION_METHODS = FS, PASSWORD
SEC_PASSWORD_FILE = \$ENV(HOME)/$remote_base_dir_host/glite/etc/passwdfile
USE_SHARED_PORT = False
ENABLE_URL_TRANSFERS = False
EOF

# If patch is set, perform the patch
if [ ! -z "${override_dir}" ]; then
    echo "Patching bosco installation from directory: $override_dir"
    rsync -aq --backup --suffix .orig $override_dir/ "$local_install_dir"
fi

# Do the actual rsync
# Delete any old files, but save everything in the sanbdox directory.
show_progress "Installing on cluster $remote_host" rsync --delete "--filter=protect sandbox/*" "--filter=protect .nfs*" -aqK -e "ssh -o ControlMaster=auto -o ControlPath=$ssh_control_path $ssh_args" "$local_install_dir" $ssh_host:
exit_code=$?

rm -rf $tmp_install_dir
# Removing temporary directory
rm -rf $tmp_dir 2>/dev/null

stop_ssh

# Detect an improper rsync exit code
if [ "$exit_code" -ne "0" ]; then
    echo "Unable to install on remote cluster..."
    echo "Exiting"
    exit 1
fi


# Add the cluster to the cluster list
add_cluster_to_list $remote_host $max_queued $cluster_type

echo "Installation complete"



# Submission instructions
cat << EOM
The cluster $remote_host has been added for remote submission
It is available to run jobs submitted with the following values:
> universe = grid
> grid_resource = batch $cluster_type $remote_host
EOM
<|MERGE_RESOLUTION|>--- conflicted
+++ resolved
@@ -858,33 +858,12 @@
             echo "Failed to detect remote host's platform."
             exit 1;
         fi
-        # EL7 support was dropped for 23.x. Use 23.0 binaries instead
-        if [ "${platform}" == "x86_64_CentOS7" ] ; then
-            # EL7 limited support back temporarily
-            use_lts=0
-        fi
-    fi
-
-<<<<<<< HEAD
-    if [ -z "${use_lts}" ] ; then
-        # Use binaries that match our exact HTCondor version
-        release_url="${url_base}${series}/${version}/release/condor-${version}-${platform}-stripped.tar.gz"
-        if echo "${ver_str[*]}" | grep -q -e "PRE-RELEASE" -e "DAILY" -e "UW_development" ; then
-            daily_url="${url_base}${series}/${version}/daily/condor-${version}-${platform}-stripped.tar.gz"
-        fi
-        if echo "${ver_str[*]}" | grep -q -e "PRE-RELEASE" -e " RC " -e "UW_development" ; then
-            rc_url="${url_base}${series}/${version}/rc/condor-${version}-${platform}-stripped.tar.gz"
-        fi
-    else
-        # This platform is no longer supported in the feature series.
-        # Use the latest LTS release instead.
-        release_url="${url_base}23.0/current/condor-${platform}-stripped.tar.gz"
-=======
+    fi
+
     release_url="${url_base}${series}/${version}/release/condor-${version}-${platform}-stripped.tar.gz"
     update_url="${url_base}${series}/${version}/update/condor-${version}-${platform}-stripped.tar.gz"
     if echo "${ver_str[*]}" | grep -q -e "PRE-RELEASE" -e " RC " -e "UW_development" ; then
         rc_url="${url_base}${series}/${version}/rc/condor-${version}-${platform}-stripped.tar.gz"
->>>>>>> ea26a4c3
     fi
     if echo "${ver_str[*]}" | grep -q -e "PRE-RELEASE" -e "DAILY" -e "UW_development" ; then
         daily_url="${url_base}${series}/${version}/daily/condor-${version}-${platform}-stripped.tar.gz"
