 ###############################################################
 # 
 # Copyright 2011 Red Hat, Inc. 
 # 
 # Licensed under the Apache License, Version 2.0 (the "License"); you 
 # may not use this file except in compliance with the License.  You may 
 # obtain a copy of the License at 
 # 
 #    http://www.apache.org/licenses/LICENSE-2.0 
 # 
 # Unless required by applicable law or agreed to in writing, software 
 # distributed under the License is distributed on an "AS IS" BASIS, 
 # WITHOUT WARRANTIES OR CONDITIONS OF ANY KIND, either express or implied.
 # See the License for the specific language governing permissions and 
 # limitations under the License. 
 # 
 ############################################################### 


if (NOT WINDOWS)

    if (HAVE_EXT_GLOBUS)
        install ( FILES condor_glidein DESTINATION ${C_BIN} PERMISSIONS ${CONDOR_SCRIPT_PERMS} )
    endif()

    install ( FILES condor_run DESTINATION ${C_BIN} PERMISSIONS ${CONDOR_SCRIPT_PERMS} )
    install ( FILES condor_updates_stats condor_init DESTINATION ${C_SBIN} PERMISSIONS ${CONDOR_SCRIPT_PERMS} )
    install ( FILES condor_gather_info DESTINATION ${C_BIN} PERMISSIONS ${CONDOR_SCRIPT_PERMS} )

    if (WANT_FULL_DEPLOYMENT)
        install ( FILES condor_configure DESTINATION ${C_SBIN} PERMISSIONS ${CONDOR_SCRIPT_PERMS} )
        install ( FILES condor_configure DESTINATION ${C_SBIN} RENAME condor_install PERMISSIONS ${CONDOR_SCRIPT_PERMS} )
        install ( CODE "EXECUTE_PROCESS(COMMAND ${CMAKE_COMMAND} -E create_symlink ./sbin/condor_install \${CMAKE_INSTALL_PREFIX}/condor_install)" )
        install ( CODE "EXECUTE_PROCESS(COMMAND ${CMAKE_COMMAND} -E create_symlink ./sbin/condor_configure \${CMAKE_INSTALL_PREFIX}/condor_configure)" )
    endif(WANT_FULL_DEPLOYMENT)

	install ( FILES condor_ssh sshd.sh DESTINATION ${C_LIBEXEC} PERMISSIONS ${CONDOR_SCRIPT_PERMS} )

<<<<<<< HEAD
	install ( FILES CondorUtils.pm CondorTest.pm Condor.pm DESTINATION ${C_LIB} PERMISSIONS ${CONDOR_SCRIPT_PERMS} )
=======
	install ( FILES Condor.pm CondorUtils.pm CondorTest.pm CondorPersonal.pm DESTINATION ${C_LIB} PERMISSIONS ${CONDOR_SCRIPT_PERMS} )
>>>>>>> f68bf5ed

	if (STD_UNIVERSE)
		install ( FILES condor_compile DESTINATION ${C_BIN} PERMISSIONS ${CONDOR_SCRIPT_PERMS} )
		install ( FILES ld DESTINATION ${C_LIB} PERMISSIONS ${CONDOR_SCRIPT_PERMS} )
		install ( FILES ld DESTINATION ${C_LIB} RENAME real-ld PERMISSIONS ${CONDOR_SCRIPT_PERMS} )
	endif(STD_UNIVERSE)

endif (NOT WINDOWS)<|MERGE_RESOLUTION|>--- conflicted
+++ resolved
@@ -36,11 +36,7 @@
 
 	install ( FILES condor_ssh sshd.sh DESTINATION ${C_LIBEXEC} PERMISSIONS ${CONDOR_SCRIPT_PERMS} )
 
-<<<<<<< HEAD
-	install ( FILES CondorUtils.pm CondorTest.pm Condor.pm DESTINATION ${C_LIB} PERMISSIONS ${CONDOR_SCRIPT_PERMS} )
-=======
 	install ( FILES Condor.pm CondorUtils.pm CondorTest.pm CondorPersonal.pm DESTINATION ${C_LIB} PERMISSIONS ${CONDOR_SCRIPT_PERMS} )
->>>>>>> f68bf5ed
 
 	if (STD_UNIVERSE)
 		install ( FILES condor_compile DESTINATION ${C_BIN} PERMISSIONS ${CONDOR_SCRIPT_PERMS} )
