##**************************************************************
##
## Copyright (C) 1990-2011, Condor Team, Computer Sciences Department,
## University of Wisconsin-Madison, WI.
##
## Licensed under the Apache License, Version 2.0 (the "License"); you
## may not use this file except in compliance with the License.  You may
## obtain a copy of the License at
##
##    http://www.apache.org/licenses/LICENSE-2.0
##
## Unless required by applicable law or agreed to in writing, software
## distributed under the License is distributed on an "AS IS" BASIS,
## WITHOUT WARRANTIES OR CONDITIONS OF ANY KIND, either express or implied.
## See the License for the specific language governing permissions and
## limitations under the License.
##
##**************************************************************


# CondorPersonal.pm - a Perl API to Condor for Personal Condors
#
# Designed to allow a flexible way to have tests and other jobs
# run in conjunction with other Condor perl modules and control
# the environment in which they run
#
# 1-6-05 Bill Taylor - vastly updated  Bill Taylor 10-2-14
#

#################################################################
#
#	A Personal Condor will be constructed in a subdirectory
#		based on current PID and the version string passed in
#		such that bin, sbin, log, condor_config and the rest
#		live in:
#
#		PID/PIDversion/sbin
#		PID/PIDversion/bin
#		PID/PIDversion/log
#		PID/PIDversion/execute
#		PID/PIDversion/condor_config
#		...



package CondorPersonal;

use strict;
use warnings;
use Carp;
use Cwd;
use POSIX qw/sys_wait_h strftime/;
use Socket;
use Sys::Hostname;

use CondorUtils;
use CondorTest;


my $iswindows = CondorUtils::is_windows();
my $iscygwin = CondorUtils::is_cygwin_perl();
my $iswindowsnativeperl = CondorUtils::is_windows_native_perl();
my $wininstalldir = "";
my $installdir = "";

my $masterconfig = ""; #one built by batch_test and moving to test glue
my $currentlocation;

sub Initialize
{
	# we want to initialize by whatever we have in $ENNV(CONDOR_CONFIG}
	# not something created in the test glue.
	my %control = @_;
	my $intheglue = 0;
	#print "CondorPersonal::Initialize called\n";
	if( exists $control{test_glue}) {
		$intheglue = 1;
	}

	my $newconfig = deriveMasterConfig();

	print "Effective config now:$newconfig\n";

	$currentlocation = getcwd();
	#print "\n\n\n\n\n****** Initialize: intheglue=$intheglue currentlocation:$currentlocation ******\n\n\n\n\n\n\n";
	if(CondorUtils::is_windows() == 1) {
		if(is_windows_native_perl()) {
			$_ = $currentlocation;
			s/\//\\/g;
			$currentlocation = $_;
			$masterconfig = "$currentlocation" . "\\$newconfig";
		} else {
			# never have cygwin till test runs, so glue would not be set
			#print "RAW curentlocation:-$currentlocation-\n";
			my $tmp = `cygpath -m $currentlocation`;
			fullchomp($tmp);
			#print "tmp after cygpath:$tmp\n";
			$_ = $tmp;
			s/\//\\/g;
			$currentlocation = $_;
			#print "Windows currentlocation:$currentlocation\n";
			$masterconfig = "$currentlocation" . "\\$newconfig";
		}
	} else {
		$masterconfig = "$currentlocation" . "/$newconfig";
	}
}

sub deriveMasterConfig {
	# since we still are in the impact of the initial condor
	# get all of the actual settings
	my @outres = ();
	my $derivedconfig = "derived_condor_config";
	if(-f "$derivedconfig") {
		#print "derived_condor_config exists\n";
		return($derivedconfig);
	} else {
		# we need gererate the effective current config and
		# start from there. There are all the possible config files
		# plus changed vs default values.
		#print "derived_condor_config exists NOT!\n";
		my $res = CondorTest::runCondorTool("condor_config_val -writeconfig:file $derivedconfig",\@outres,2,{emit_output=>1,expect_result=>\&ANY});
		if($res != 1) {
			die "Error while getting the effective current configuration\n";
		}
		open(DR,"<derived_condor_config") or die "Failed to create:derived_condor_config:$!\n";
		my $line = "";
		while(<DR>) {
			$line = $_;
			fullchomp($line);
			print "$line\n";
		}
	}
	return($derivedconfig);
}

BEGIN {
}

my %windows_semaphores = ();
my %framework_timers = ();

#################################################################
#
#	Parameters used within parameter config file......
#
#	Parameter		Use								Default						Variable stored in
#	----------------------------------------------------------------------------------------------
#	condortemplate	Core config file					condor_config_template		$personal_template
#	condorlocalsrc	Name for condor local config src 								$personal_local_src
#   daemonwait      Wait for startd/schedd to be seen	true						$personal_startup_wait
#   localpostsrc    New end of local config file                                    $personal_local_post_src
#   append_condor_config    Text to append to end of local config file
#   secprepostsrc	New security settings 											$personal_sec_prepost_src
#	condordaemon	daemon list to start				contents of config template $personal_daemons
#	condorconfig	Name for condor config file			condor_config				$personal_config
#	condordomain	Name for domain						local						$condordomain
#	condorlocal		Name for condor local config 		condor_config.local			$personal_local
#	condor			"install" or path to tarball 		nightlies							$condordistribution
#	collector	 	Used to define COLLECTOR_HOST									$collectorhost
#	nameschedd	 	Used to define SCHEDD_NAME			cat(name and collector)		$scheddname
#	condorhost	 	Used to define CONDOR_HOST										$condorhost
#	ports			Select dynamic or normal ports		dynamic						$portchanges	
#	slots			sets NUM_CPUS NUM_SLOTS			none
#   universe		parallel configuration of schedd	none						$personal_universe
#
#   Notes added 10/3/14 bt
#
#   The use of param files and tests calling other scripts is over. What we have now 
#   are test additional knobs which are added to the end of a very basic local file.
#   All platforms go with the initial CONDOR_CONFIG in the environment which simply
#   put has a valid RELEASE_DIR.
#
#	Notes from January 2014 bill taylor
#	Clumsy and unreliable IsRunningYet causes test to fail and failures to be long in time
#	for a series of tests as platforms etc vary. We are moving away from IsRunningYet
#	address file based to daemon information available with condor_who -daemon -log xxxxxxxx
#
#	So we can collect whodata within our presonal condor instance
#
#	Se we first want a test setable trigger to start using new start up evaluation
#	and get one test working this way.
#
#	The new way will still block. It will have a time tolerance not a try tolerance.
#	There must be functions to determine our current direction based state and a way
#	to call this state evaluation repeatably. 
# 
# 	There is a large comment relative to our data storage class in CondorTest.pm above this
# 	pacakge: package WhoDataInstance
#
#   We actually do not have test framework call backs. But we added a basic state change loop
#   which will check for and call callbacks while we are looping to change state. NewIsRunningYet
#   replaces IsRunningYet and KillDaemons replaces KillDaemonPids and uses NewIsDownYet(new).
#   Both NewIs functions call the same state transition code which collects and examines condor_who
#   data stored in the instance of the personal condor

my %daemon_logs =
(
	"COLLECTOR" => "CollectorLog",
	"NEGOTIATOR" => "NegotiatorLog",
	"MASTER" => "MasterLog",
	"STARTD" => "StartLog",
	"SCHEDD" => "SchedLog",
	"collector" => "CollectorLog",
	"negotiator" => "NegotiatorLog",
	"master" => "MasterLog",
	"startd" => "StartLog",
	"schedd" => "SchedLog",
);

<<<<<<< HEAD
########################################
##
## 7/28/14 bt
##
## Our normal test pass has the LOCKDIR to deep
## to use a folder for shared ports handles
## So the flag below relocates it to /tmp
## Other switch turns on shared port for
## every personal condor spun up
##

my $MOVESOCKETDIR = 0;
my $USESHARERPORT = 0;
##
##
########################################

my $UseNewRunning = 1;
=======
>>>>>>> e1917d7a
my $RunningTimeStamp = 0;

my $topleveldir = getcwd();
my $home = $topleveldir;
my $localdir;
my $condorlocaldir;
my $pid = $$;
my $version = ""; # remote, middle, ....... for naming schedd "schedd . pid . version"
my $mastername = ""; # master_$verison
my $DEBUGLEVEL = 2; # nothing higher shows up
my $debuglevel = 4; # take all the ones we don't want to see
					# and allowed easy changing and remove hard
					# coded value
my @debugcollection = ();
my $isnightly = IsThisNightly($topleveldir);
my $wrap_test;

#################################################################
#
# Debug messages get time stamped. These will start showing up
# at DEBUGLEVEL = 3 with some rather verbous at 4.
# 
# For a single test which uses this module simply
# CondorPersonal::DebugOn();
# CondorPersonal::DebugLevel(3);
# .... some time later .....
# CondorPersonal::DebugLevel(2);
#
# There is no reason not to have debug always on the the level
# pretty completely controls it. All DebugOff calls
# have been removed.
#
# This is a similar debug setup as the rest of the test
# suite but I did not want to require the other condor
# modules for this one.
#
#################################################################

my %personal_condor_params;
my %personal_config_changes;
my $personal_config = "condor_config";
my $personal_template = "condor_config_template";
my $personal_daemons = "";
my $personal_local = "condor_config.local";
my $personal_local_src = "";
my $personal_local_post_src = "";
my $personal_sec_prepost_src = "";
my $personal_universe = "";
my $personal_startup_wait = "true";
my $personalmaster;
my $portchanges = "dynamic";
my $collector_port = "0";
my $personal_config_file = "";
my $condordomain = "";
my $procdaddress = "";

#################################################################
#
# Main interface StartCondor
#condor
# Calls functions to parse parameters, install binaries, tune the config file
#	and start the personal condor. Passes back config file location and port
#	number<config_file_location:collector_port>.
#

sub StartCondor
{
	my $mpid = "";
	my $arraysz = scalar(@_);
	my $testname = shift || die "Missing test name\n";
	my $paramfile = shift || die "Missing parameter file!\n";
	$version = shift || die "Missing parameter version!\n";
	my $nowait = shift;


	my $config_and_port = "";
	my $winpath = "";

	if(!(-f $paramfile)) {
		die "StartCondor: param file $paramfile does not exist!!\n";
	}

	CondorPersonal::ParsePersonalCondorParams($paramfile);

	if(defined $nowait) {
		#print "StartCondor: no wait option\n";
		$personal_condor_params{"no_wait"} = "TRUE";
	}

	# Insert the positional arguments into the new-style named-argument
	# hash and call the version of this function which handles it.
	$personal_condor_params{"test_name"} = $testname;
	$personal_condor_params{"condor_name"} = $version;
	$personal_condor_params{"fresh_local"} = "TRUE";

	return StartCondorWithParams(%personal_condor_params);
}

############################################
## StartCondorWithParams
##
## Starts up a personal condor that is configured as specified in
## the named arguments to this function.  If you are using the
## CondorTest framework, do not call this function directly.
## Call CondorTest::StartCondorWithParams().
##
## Required Arguments:
##  condor_name      - a descriptive name, used when generating directory names
##
## Optional Arguments:
##  test_name            - name of the test that is using this personal condor
##  append_condor_config - lines to be added to the (local) configuration file
##  daemon_list          - list of condor daemons to run
##
##
############################################
sub StartCondorWithParams
{
	%personal_condor_params = @_;

	Initialize(@_);
	# Make sure at the least we have an initial Config folder to seed future
	# personal condors. Test via environment variable CONDOR_CONFIG.
	#
	my $configvalid = DoInitialConfigCheck(); 
	if($configvalid == 1) {
		die "We expected a configured HTCondor in our environment\n";
	}

	my $condor_name = $personal_condor_params{"condor_name"};

	my $testname = $personal_condor_params{"test_name"} || die "Missing test_name\n";
	$version = $personal_condor_params{"condor_name"} || die "Missing condor_name!\n";
	#print "StartCondorWithParams: placed param condor_name to version:$version\n";
	my $mpid = $personal_condor_params{"owner_pid"} || $pid;
	my $config_and_port = "";
	my $winpath = "";

	if(exists $personal_condor_params{"test_glue"}) {
		system("mkdir -p $topleveldir/condor_tests/$testname.saveme/$mpid/$mpid$version");
    	$topleveldir = "$topleveldir/condor_tests/$testname.saveme/$mpid/$mpid$version";
	} else {
		if(is_windows() && is_windows_native_perl()) {
			CreateDir("-p $topleveldir\\$testname.saveme\\$mpid\\$mpid$version");
    		$topleveldir = "$topleveldir\\$testname.saveme\\$mpid\\$mpid$version";
		} elsif(is_windows() && is_cygwin_perl()) {
			CreateDir("-p $topleveldir/$testname.saveme/$mpid/$mpid$version");
    		my $tmp1 = "$topleveldir/$testname.saveme/$mpid/$mpid$version";
    		$topleveldir = `cygpath -m $tmp1`;
			CondorUtils::fullchomp($topleveldir);
		} else {
			CreateDir("-p $topleveldir/$testname.saveme/$mpid/$mpid$version");
    		$topleveldir = "$topleveldir/$testname.saveme/$mpid/$mpid$version";
		}
	}

	$procdaddress = $mpid . $version;


	if(exists $personal_condor_params{"personaldir"}) {
		$topleveldir = $personal_condor_params{"personaldir"};
		debug( "SETTING $topleveldir as topleveldir\n",$debuglevel);
		system("mkdir -p $topleveldir");
	}

	# if we are wrapping tests, publish log location
	$wrap_test = $ENV{WRAP_TESTS};
	if(defined  $wrap_test) {
		my $logdir = $topleveldir . "/log";
		#CondorPubLogdirs::PublishLogDir($testname,$logdir);
	}

	if(is_windows() && is_windows_native_perl()){
		#print "making $topleveldir\\condor_config personal_config_file\n";
		$personal_config_file = $topleveldir ."\\condor_config";
	} elsif(is_windows() && is_cygwin_perl()){
		#print "making $topleveldir\\condor_config personal_config_file\n";
		$personal_config_file = $topleveldir ."/condor_config";
	} else {
		#print "making $topleveldir/condor_config personal_config_file\n";
		$personal_config_file = $topleveldir ."/condor_config";
	}

	$ENV{CONDOR_CONFIG} = $masterconfig;

	# we need the condor instance early for state determination
	#print "Personal: StartCondorWithParams: Creating condor instance for: $personal_config_file\n";
    my $new_condor = CondorTest::CreateAndStoreCondorInstance( $version, $personal_config_file, 0, 0 );

	$localdir = CondorPersonal::InstallPersonalCondor();
	#

	if($localdir eq "")
	{
		return("Failed to do needed Condor Install\n");
	}

	if( CondorUtils::is_windows() == 1 ){
		if(is_windows_native_perl()) {
			$localdir =~ s/\//\\/g;
			$condorlocaldir = $localdir;
		} else {
			$winpath = `cygpath -m $localdir`;
			CondorUtils::fullchomp($winpath);
			$condorlocaldir = $winpath;
		}
		if( exists $personal_condor_params{catch_startup_tune}) {
			CondorPersonal::TunePersonalCondor($condorlocaldir, $mpid, $personal_condor_params{catch_startup_tune});
		} else {
			CondorPersonal::TunePersonalCondor($condorlocaldir, $mpid);
		}
	} else {
		if( exists $personal_condor_params{catch_startup_tune}) {
			CondorPersonal::TunePersonalCondor($localdir, $mpid,$personal_condor_params{catch_startup_tune});
		} else {
			CondorPersonal::TunePersonalCondor($localdir, $mpid);
		}
	}

	$ENV{CONDOR_CONFIG} = $personal_config_file;

	if(exists $personal_condor_params{"do_not_start"}) {
		$topleveldir = $home;
		return("do_not_start");
	}

	$collector_port = CondorPersonal::StartPersonalCondor();

	# reset topleveldir to $home so all configs go at same level
	$topleveldir = $home;

	debug( "collector port is $collector_port\n",$debuglevel);

	if( CondorUtils::is_windows() == 1 ){
		if(is_windows_native_perl()) {
			$personal_config_file =~ s/\//\\/g;
			$config_and_port = $personal_config_file . "+" . $collector_port ;
		} else {
			$winpath = `cygpath -m $personal_config_file`;
			CondorUtils::fullchomp($winpath);
			$config_and_port = $winpath . "+" . $collector_port ;
		}
	} else {
		$config_and_port = $personal_config_file . "+" . $collector_port ;
	}

	#CondorPersonal::Reset();
	debug( "StartCondor config_and_port is --$config_and_port--\n",$debuglevel);
	debug( "Personal Condor Started\n",$debuglevel);
	#print "\n\n\n\n\n***************StartCondorWithParams returning:$config_and_port**********\n\n\n\n\n\n";
	return( $config_and_port );
}

sub StartCondorWithParamsStart
{
	my $winpath = "";
	my $config_and_port = "";
	$collector_port = CondorPersonal::StartPersonalCondor();

	debug( "collector port is $collector_port\n",$debuglevel);

	if( CondorUtils::is_windows() == 1 ){
		if(is_windows_native_perl()) {
			$_ = $personal_config_file;
			s/\//\\/g;
			$winpath = $_;
		} else {
			$winpath = `cygpath -m $personal_config_file`;
			CondorUtils::fullchomp($winpath);
		}
		$config_and_port = $winpath . "+" . $collector_port ;
	} else {
		$config_and_port = $personal_config_file . "+" . $collector_port ;
	}

	CondorPersonal::Reset();
	debug( "StartCondor config_and_port is --$config_and_port--\n",$debuglevel);
	debug( "Personal Condor Started\n",$debuglevel);
	return( $config_and_port );
}

sub debug {
    my $string = shift;
    my $level = shift;
	my $time = scalar(localtime());
	push @debugcollection, "$time: CondorPersonal - $string";
	if(!(defined $level) or ($level <= $DEBUGLEVEL)) {
		if(defined $level) {
			print( "", $time, ": CondorPersonal(L=$level) $string" );
		} else {
			print( "", $time, ": CondorPersonal(L=?) $string" );
		}
	}
}

sub debug_flush {
	print "\nDEBUG_FLUSH:\n";
	my $logdir = `condor_config_val log`;
	fullchomp($logdir);
#	$logdir =~ s/\\/\//g;
	print "\nLog directory: $logdir and contains:\n";
	List("ls -lh $logdir");

	# what daemons does condor_who see running/exited?
	print "\ncondor_who -verb says:\n";
	system("condor_who -verb");

	# what is in our config files?
	print "\ncondor_config_val -writeconfig:file says:\n";
	system("condor_config_val -writeconfig:file -");

	print "\nDebug collection starts now:\n";
	foreach my $line (@debugcollection) {
		print "$line";
	}

}

sub DebugLevel
{
	my $newlevel = shift;
	my $oldlevel = $DEBUGLEVEL;
	$DEBUGLEVEL = $newlevel;
	return($oldlevel);
}

sub timestamp {
	return strftime("%H:%M:%S", localtime);
}

sub Reset
{
	debug( "CondorPersonal RESET\n",$debuglevel);
	%personal_condor_params = ();
	%personal_config_changes = ();
	$personal_config = "condor_config";
	$personal_template = "condor_config_template";
	$personal_daemons = "";
	$personal_local = "condor_config.local";
	$personal_local_src = "";
	$personal_local_post_src = "";
	$personal_sec_prepost_src = "";
	$personal_universe = "";
	$personal_startup_wait = "true";

	$RunningTimeStamp = 0;

	$topleveldir = getcwd();
	$home = $topleveldir;
	$portchanges = "dynamic";
	$collector_port = "0";
	$personal_config_file = "";
	$condordomain = "";
	$procdaddress = "";
}

#################################################################
#
# ParsePersonalCondorParams
#
#	Parses parameter file in typical condor form of NAME = VALUE
#	and stores results into a hash for lookup later.
#

sub ParsePersonalCondorParams
{
    my $submit_file = shift || die "missing submit file argument";
    my $line = 0;

    if( ! open( SUBMIT_FILE, $submit_file ) )
    {
		die "error opening \"$submit_file\": $!\n";
		return 0;
    }
    
    debug( "reading submit file...\n" ,4);
	my $variable;
	my $value;

    while( <SUBMIT_FILE> )
    {
		CondorUtils::fullchomp($_);
		$line++;

		# skip comments & blank lines
		next if /^#/ || /^\s*$/;

		# if this line is a variable assignment...
		if( /^(\w+)\s*\=\s*(.*)$/ ) {
	    	$variable = lc $1;
	    	$value = $2;

	    	# if line ends with a continuation ('\')...
	    	while( $value =~ /\\\s*$/ ) {
				# remove the continuation
				$value =~ s/\\\s*$//;

				# read the next line and append it
				<SUBMIT_FILE> || last;
				$value .= $_;
	    	}

	    	# compress whitespace and remove trailing newline for readability
	    	$value =~ s/\s+/ /g;
			CondorUtils::fullchomp($value);
		
			# Do proper environment substitution
	    	if( $value =~ /(.*)\$ENV\((.*)\)(.*)/ ) {
				my $envlookup = $ENV{$2};
	    		debug( "Found $envlookup in environment \n",4);
				$value = $1.$envlookup.$3;
	    	}

	    	debug( "(CondorPersonal.pm) $variable = $value\n" ,$debuglevel);
	    	#print "(CondorPersonal.pm) $variable = $value\n";

	    	# save the variable/value pair
	    	$personal_condor_params{$variable} = $value;
		} else {
	#	    debug( "line $line of $submit_file not a variable assignment... " .
	#		   "skipping\n" );
		}
    }
	close(SUBMIT_FILE);
    return 1;
}

##################################################################
#
# Run condor_config_val using the specified configuration file.
#

sub CondorConfigVal
{
    my $config_file = shift;
    my $param_name = shift;
	my $returnarrayref = shift;
	my @otherarray = ();
	my $result = "";

    my $oldconfig = $ENV{CONDOR_CONFIG};
    $ENV{CONDOR_CONFIG} = $config_file;
	#print "CondorConfigVal called with this fig:$config_file;\n";

    #my $result = `condor_config_val $param_name`;

	if (defined $returnarrayref) {
		my $res = CondorTest::runCondorTool("condor_config_val $param_name",$returnarrayref,2,{emit_output=>0,expect_result=>\&ANY});
	} else {
		my $res = CondorTest::runCondorTool("condor_config_val $param_name",\@otherarray,2,{emit_output=>0});
		my $firstline = $otherarray[0];
    	fullchomp $firstline;
		$result = $firstline;
	}

    $ENV{CONDOR_CONFIG} = $oldconfig;
    return $result;
}

#################################################################
#
# InstallPersonalCondor
#
#	We either find binaries in the environment or we install
#		a particular tar ball.
#

sub InstallPersonalCondor
{
	# this used to be used globally but now passwed
	# in from StartCondorWithParams
	#%personal_condor_params = @_;
	my %control = %personal_condor_params;

	my $master;
	my $collector;
	my $submit;
	my $iswindows = CondorUtils::is_windows() ;
	my $condorq = "";
	my $sbinloc = "";
	my $configline = "";
	my @configfiles;
	my $condordistribution;
	my $tmpconfig = $ENV{CONDOR_CONFIG};
	my $configdir = "";

	if($iswindows) {
		$condorq = Which("condor_q.exe");
	} else {
		$condorq = Which("condor_q");
	}

	if($tmpconfig =~ /^(.*\/)\w+$/) {
		$configdir = $1;
		#print "InstallPersonalCondor: CONFIG DIR:$configdir\n";

	}
	my $binloc = "";

	$condordistribution = $control{"condor"} || "nightlies";
	debug( "Install this condor --$condordistribution--\n",$debuglevel);
	if( $condordistribution eq "nightlies" ) {
		# test if this is really the environment we are in or
		# switch it to install mode.
		 if(! -f "../../condor/sbin/condor_master") {
		 	$condordistribution = "install";
		 }
	}

	if( $condordistribution eq "install" ) {
	if($iswindows == 1) {
		#print "condor distribution = install\n";
	}
		# where is the hosting condor_config file? The one assumed to be based
		# on a setup with condor_configure.

		my @config = ();
		debug("InstallPersonalCondor getting ccv -config\n",$debuglevel);
		CondorTest::runCondorTool("condor_config_val -config",\@config,2,{emit_output=>0});
		debug("InstallPersonalCondor BACK FROM ccv -config\n",$debuglevel);
		open(CONFIG,"condor_config_val -config | ") || die "Can not find config file: $!\n";
		while(<CONFIG>)
		{
			CondorUtils::fullchomp($_);
			$configline = $_;
			push @configfiles, $configline;
		}
		close(CONFIG);
		$personal_condor_params{"condortemplate"} = shift @config;
		fullchomp($personal_condor_params{"condortemplate"});

		#print " ****** Condortemplate set to <$personal_condor_params{condortemplate}>\n";

		if(exists $personal_condor_params{fresh_local}) {
		} else {
			# Always start with a freshly constructed local config file
			# so we know what we get  bt 5/13
			#$personal_condor_params{"condorlocalsrc"} = shift @configfiles;
		}

		debug("condor_q: $condorq\n",$debuglevel);
        debug("topleveldir: $topleveldir",$debuglevel);


		if($iswindows == 1) {
			# maybe we have a dos path
			if(is_windows_native_perl()) {
				if($condorq =~ /[Cc]:/) {
					$_ = $condorq;
					s/\//\\/g;
					$condorq = $_;
					#print "condor_q now:$condorq\n";
					if($condorq =~ /^([Cc]:\\.*?)\\bin\\(.*)$/) {
						#print "setting binloc:$1 \n";
						$binloc = $1;
						$sbinloc = $1;
					}
				}
			} else {
				my $tmp = `cygpath -m $condorq`;
				fullchomp($tmp);
				#print "InstallPersonalCondor:condorq:$tmp\n";
				$condorq = $tmp;
				if($condorq =~ /[Cc]:/) {
					if($condorq =~ /^([Cc]:\/.*?)\/bin\/(.*)$/) {
						#print "setting binloc:$1 \n";
						$binloc = $1;
						$sbinloc = $1;
					}
				}
			}
		}

		if($binloc eq "") {
			if( $condorq =~ /^(\/.*\/)(\w+)\s*$/ ) {
				debug( "Root path $1 and base $2\n",$debuglevel);
				$binloc = $1;	# we'll get our binaries here.
			} elsif(-f "../release_dir/bin/condor_status") {
				print "Bummer which condor_q failed\n";
				#print "Using ../release_dir/bin(s)\n";
				$binloc = "../release_dir/bin"; # we'll get our binaries here.
			}
			else
			{
				#print "which condor_q responded: $condorq! CondorPersonal Failing now\n";
				debug_flush();
				die "Can not seem to find a Condor install!\n";
			}
		}
		

		if($sbinloc eq "") {
			if( $binloc =~ /^(\/.*\/)s*bin\/\s*$/ )
			{
				debug( "Root path to sbin is $1\n",$debuglevel);
				$sbinloc = $1;	# we'll get our binaries here. # local_dir is here
			}
			else
			{
				debug_flush();
				die "Can not seem to locate Condor release binaries\n";
			}
		}

		debug( "Sandbox started rooted here: $topleveldir\n",$debuglevel);

		#print "Sandbox started rooted here: $topleveldir\n";
		if(is_windows_native_perl()) {
			#print "before making local dirs\n";
			CondorUtils::dir_listing("$topleveldir");
			my $cwd = getcwd();
			chdir ("$topleveldir");
			CreateDir("execute spool log log\\tmp");
			chdir ("$cwd");
			#print "after making local dirs\n";
			CondorUtils::dir_listing("$topleveldir");
		} else {
			system("cd $topleveldir && mkdir -p execute spool log log/tmp");
		}
	} elsif( $condordistribution eq "nightlies" ) {
	if($iswindows == 1) {
	}
		# we want a mechanism by which to find the condor binaries
		# we are testing. But we know where they are relative to us
		# ../../condor/bin etc
		# That is simply the nightly test setup.... for now at least
		# where is the hosting condor_config file? The one assumed to be based
		# on a setup with condor_configure.

		debug(" Nightlies - find environment config files\n",$debuglevel);
		my @config = ();
		CondorTest::runCondorTool("condor_config_val -config",\@config,2,{emit_output=>0});
		$personal_condor_params{"condortemplate"} = shift @config;
		$personal_condor_params{"condorlocalsrc"} = shift @config;
		fullchomp($personal_condor_params{"condortemplate"});
		fullchomp($personal_condor_params{"condorlocalsrc"});

		#print " ****** Case nightlies leading to <$personal_condor_params{condortemplate}> and $personal_condor_params{condorlocalsrc}\n";
		debug( "My path to condor_q is $condorq and topleveldir is $topleveldir\n",$debuglevel);

		if( $condorq =~ /^(\/.*\/)(\w+)\s*$/ )
		{
			debug( "Root path $1 and base $2\n",$debuglevel);
			$binloc = $1;	# we'll get our binaries here.
		}
		else
		{
			#print "which condor_q responded: $condorq! CondorPersonal Failing now\n";
			debug_flush();
			die "Can not seem to find a Condor install!\n";
		}
		

		if( $binloc =~ /^(\/.*)\/bin\/\s*$/ )
		{
			debug( "Root path to sbin is $1\n",$debuglevel);
			$sbinloc = $1;	# we'll get our binaries here. # local_dir is here
		}
		else
		{
			debug_flush();
			die "Can not seem to locate Condor release binaries\n";
		}

		debug( "My path to condor_q is $binloc and topleveldir is $topleveldir\n",$debuglevel);

		debug( "Sandbox started rooted here: $topleveldir\n",$debuglevel);

		if(is_windows_native_perl()) {
			my $cwd = getcwd();
			system("chdir $topleveldir");
			CreateDir("execute spool log log/tmp");
			system("chdir $cwd");
		} else {
			system("cd $topleveldir && mkdir -p execute spool log log/tmp");
		}
	} elsif( -e $condordistribution ) {
		if($iswindows == 1) {
		}
		# in this option we ought to run condor_configure
		# to get a current config files but we'll do this
		# after getting the current condor_config from
		# the environment we are in as it is supposed to
		# have been generated this way in the nightly tests
		# run in the NWO.

		my $res = chdir "$topleveldir";
		if(!$res) {
			die "chdir $topleveldir failed: $!\n";
			exit(1);
		}
		system("cd $topleveldir && mkdir -p execute spool log");
		system("tar -xf $home/$condordistribution");
		$sbinloc = $topleveldir; # local_dir is here
		chdir "$home";
	} else {
		debug_flush();
		die "Undiscernable install directive! (condor = $condordistribution)\n";
	}

	debug( "InstallPersonalCondor returning $sbinloc for LOCAL_DIR setting\n",$debuglevel);

	return($sbinloc);
}

sub FetchParams
{
	return(%personal_condor_params);
}

#################################################################
#
# TunePersonalCondor
#
# 	Most changes go into the condor_config.local file but
#		some changes are done to the condor_config template.
#
#		RELEASE_DIR, LOCAL_DIR and LOCAL_CONFIG_FILE are 
#		adjusted from the main template file and other 
#		changes are in the condor_config.local file.
#

sub TunePersonalCondor
{
	my %control = %personal_condor_params;
	my $myhost = CondorTest::getFqdnHost();
	my @domainparts = split /\./, $myhost;
	my $condorhost = "";
	my $collectorhost = "";
	my $localdir = shift;
	my $mpid = shift;
	my $scheddname;
	my $startdname;
	my $minimalconfig = 0;
	my $returnarrayref = shift;
	my $iswindows = CondorUtils::is_windows();


	if(!(defined $mpid)) {
		$mpid = $$;
	}

<<<<<<< HEAD
	if($btdebug == 1) {
		if(!(defined $returnarrayref)) {
			print "TunePersonalCondor: ---------------- NOT SEEING returnarrayref ---------\n";
		} else {
			print "TunePersonalCondor: ---------------- SEEING returnarrayref ---------\n";
		}
	}

my $socketdir = "";

	if($MOVESOCKETDIR == 1) {


		# The tests get pretty long paths to LOCK_DIR making unix sockets exceed
		# the max character length. So in remote_pre we create a folder to hold 
		# the test run's socket folder. /tmp/tds$pid. We place this name we will
		# need to configure each personal with in condor_tests/SOCKETDIR and we will
		# configure with our own pid. Remote_post removes this top level directory.

		if( CondorUtils::is_windows() == 0 ){
			# windows does not have a path length limit
			if(!(-f "SOCKETDIR")) {
				print "Creating SOCKETDIR?\n";
				my $privatetmploc = "/tmp/tds$$";
				print "tmp loc:$privatetmploc\n";
				$socketdir = "SOCKETDIR";
				system("mkdir $privatetmploc;ls /tmp");
				open(SD,">$socketdir") or print "Failed to create:$socketdir:$!\n";
				print SD "$privatetmploc\n";
				close(SD);
			} else {
				open(SD,"<SOCKETDIR") or print "Failed to open:SOCKETDIR:$!\n";
				$socketdir = (<SD>);
				chomp($socketdir);
				print "Fetch master SOCKETDIR:$socketdir\n";
				$socketdir = "$socketdir" . "/$$";
				print "This tests socketdir:$socketdir\n";
			}
		}
	}

=======
>>>>>>> e1917d7a
	#print " ****** TunePersonalCondor with localdir set to <$localdir>\n";

	debug( "TunePersonalCondor setting LOCAL_DIR to $localdir\n",$debuglevel);

	debug( "My basic name is $myhost\n",$debuglevel);


	# was a special condor host called out?
	if( exists $control{"condorhost"} )
	{
		$condorhost = $control{"condorhost"};
	}

	# was a special condor collector called out?
	if( exists $control{"collector"} )
	{
		$collectorhost = $control{"collector"};
	}

	# was a special domain called out?
	if( exists $control{"condordomain"} )
	{
		$condordomain = $control{"condordomain"};
	}

	if( $condordomain ne "" ) {
		$condorhost = $myhost . "." . $condordomain;
	} else {
		$condorhost = $myhost;
	}

	debug( "Fully qualified domain name is ************************ $condorhost ********************\n",$debuglevel);

	# was a special template called out?
	if( exists $control{"condortemplate"} )
	{
		$personal_template = $control{"condortemplate"};
	}

	# was a special config file called out?
	if( exists $control{"condorconfig"} )
	{
		$personal_config = $control{"condorconfig"};
	} else {
		$personal_config = "condor_config";

		# store this default in the personal condor params so
		# other parts of the code can rely on it.
		$personal_condor_params{"condorconfig"} = $personal_config;
	}

	# was a special daemon list called out?
	if( exists $control{"daemon_list"} )
	{
		#print "New daemon list called out <$control{daemon_list}>\n";
		$personal_daemons = $control{"daemon_list"};
	}

	# was a special local config file name called out?
	if( exists $control{"condorlocal"} )
	{
		$personal_local = $control{"condorlocal"};
	} else {
		$personal_local = "condor_config.local";
	}

	# was a special local config file src called out?
	if( exists $control{"condorlocalsrc"} )
	{
		$personal_local_src = $control{"condorlocalsrc"};
	}

	# was a special local config file post src called out?
	if( exists $control{"secprepostsrc"} )
	{
		$personal_sec_prepost_src = $control{"secprepostsrc"};
	}

	# was a special local config file post src called out?
	if( exists $control{"localpostsrc"} )
	{
		$personal_local_post_src = $control{"localpostsrc"};
	}

	# is this for a specific universe like parallel?
	if( exists $control{"universe"} )
	{
		$personal_universe = $control{"universe"};
		debug( "HMMMMMMMMMMM universe request is $personal_universe\n",$debuglevel);
	}


	 debug( "Proto file is --$personal_template--\n",3);

	$personalmaster = "$topleveldir/sbin/condor_master";

	#filter fig file storing entries we set so we can test
	#for completeness when we are done
	my $mytoppath = "";
	if( CondorUtils::is_windows() == 1 ){
		if(is_windows_native_perl()) {
			$_ = $topleveldir;
			s/\//\\/g; # convert to reverse slants
			#s/\\/\\\\/g;
			$mytoppath = $_;
		} else {
			$mytoppath = `cygpath -m $topleveldir`;
		}
		CondorUtils::fullchomp($mytoppath);
	} else {
		$mytoppath =  $topleveldir;
	}


debug( "HMMMMMMMMMMM personal local is $personal_local , mytoppath is $mytoppath",$debuglevel);

	my $line;

	open(TEMPLATE,"<$personal_template")  || die "Can not open template: $personal_template: $!\n";
	debug( "want to open new config file as $topleveldir/$personal_config\n",$debuglevel);
	open(NEW,">$topleveldir/$personal_config") || die "Can not open new config file: $topleveldir/$personal_config: $!\n";
	while(<TEMPLATE>)
	{
		CondorUtils::fullchomp($_);
		$line = $_;
		if( $line =~ /^LOCAL_DIR\s*=.*/ )
		# this is now beeing added to Config/condor_config so should propograte
		{
			 debug( "-----------$line-----------\n",4);
			$personal_config_changes{"LOCAL_DIR"} = "LOCAL_DIR = $mytoppath\n";
			print NEW "LOCAL_DIR = $mytoppath\n";
		} elsif( $line =~ /^LOCAL_CONFIG_FILE\s*=.*/ ) {
			debug( "-----------$line-----------\n",4);
			if($iswindows) {
				if(is_windows_native_perl()) {
					#print "My toppath:$mytoppath\n";
					$personal_config_changes{"LOCAL_CONFIG_FILE"} = "LOCAL_CONFIG_FILE = $mytoppath\\$personal_local\n";
					print NEW "LOCAL_CONFIG_FILE = $mytoppath\\$personal_local\n";
				} else {
					$personal_config_changes{"LOCAL_CONFIG_FILE"} = "LOCAL_CONFIG_FILE = $mytoppath/$personal_local\n";
					print NEW "LOCAL_CONFIG_FILE = $mytoppath/$personal_local\n";
				}
			} else {
				$personal_config_changes{"LOCAL_CONFIG_FILE"} = "LOCAL_CONFIG_FILE = $mytoppath/$personal_local\n";
				print NEW "LOCAL_CONFIG_FILE = $mytoppath/$personal_local\n";
			}
		} elsif( $line =~ /^LOCAL_CONFIG_DIR\s*=.*/ ) {
			# eat this entry
		} else {
			print NEW "$line\n";
		}
	}
	close(TEMPLATE);
	print NEW "LOCAL_DIR = $mytoppath\n";
	print NEW "CONDOR_HOST = \$(FULL_HOSTNAME)\n";
	close(NEW);

	open(NEW,">$topleveldir/$personal_local")  || die "Can not open template: $!\n";

	if($minimalconfig == 0) {
		if( ! exists $personal_config_changes{"CONDOR_HOST"} )
		{
			$personal_config_changes{"CONDOR_HOST"} = "CONDOR_HOST = $condorhost\n";
		}


		if( exists $control{"ports"} )
		{
			debug( "Port Changes being Processed!!!!!!!!!!!!!!!!!!!!\n",$debuglevel);
			$portchanges = $control{"ports"};
			debug( "portchanges set to $portchanges\n",$debuglevel);
		}

		debug( "HMMMMMMMMMMM opening to write: $topleveldir/$personal_local\n",$debuglevel);

		if($personal_daemons ne "")
		{
			# Allow the collector to run on the default and expected port as the main
			# condor install on this system.
			print NEW "# Adding requested daemons\n";
			print NEW "DAEMON_LIST = $personal_daemons\n";
		} else {
			print NEW "DAEMON_LIST = MASTER STARTD SCHEDD COLLECTOR NEGOTIATOR\n";
		}

				if(is_windows_native_perl()) {
					print NEW "NEGOTIATOR_ADDRESS_FILE = \$(LOG)\\.negotiator_address\n";
	    			print NEW "SCHEDD_ADDRESS_FILE = \$(LOG)\\.schedd_address\n";
				} else {
					print NEW "NEGOTIATOR_ADDRESS_FILE = \$(LOG)/.negotiator_address\n";
	    			print NEW "SCHEDD_ADDRESS_FILE = \$(LOG)/.schedd_address\n";
				}

				print NEW "UPDATE_COLLECTOR_WITH_TCP = FALSE\n";
				print NEW "SCHEDD_INTERVAL = 5\n";
				print NEW "UPDATE_INTERVAL = 5\n";
				print NEW "NEGOTIATOR_INTERVAL = 5\n";
				print NEW "CONDOR_JOB_POLL_INTERVAL = 5\n";
				print NEW "PERIODIC_EXPR_TIMESLICE = .99\n";
				print NEW "JOB_START_DELAY = 0\n";
				print NEW "LOCK = \$(LOG)\n";
				print NEW "COLLECTOR_HOST = \$(CONDOR_HOST):0\n";
				if($iswindows == 1) {
				#print NEW "PROCD_LOG = \$(LOG)/ProcLog\n";
					print NEW "# Adding procd pipe for windows\n";
					print NEW "PROCD_ADDRESS = \\\\.\\pipe\\$procdaddress\n";
				}

		my $jvm = "";
		my $java_libdir = "";
		my $exec_result;
		my $javabinary = "";

		# now we consider configuration requests

		if( exists $control{"slots"} )
		{
			my $myslots = $control{"slots"};
			debug( "Slots wanted! Number = $myslots\n",$debuglevel);
			print NEW "# Adding slot request from param file\n";
			print NEW "NUM_CPUS = $myslots\n";
			print NEW "SLOTS = $myslots\n";
			print NEW "# Done Adding slot request from param file\n";
		}

		if($personal_local_src ne "")
		{
			print NEW "# Requested local config: $personal_local_src\n";
			#print "******************** Must seed condor_config.local <<$personal_local_src>> ************************\n";

	debug( "HMMMMMMMMMMM opening to read: $personal_local_src\n",$debuglevel);

			open(LOCSRC,"<$personal_local_src") || die "Can not open local config template: $!\n";
			while(<LOCSRC>)
			{
				CondorUtils::fullchomp($_);
				$line = $_;
				print NEW "$line\n";
			}
			# now make sure we have the local dir we want after the generic .local file is seeded in
#				$line = $personal_config_changes{"LOCAL_DIR"};
#				print NEW "$line\n";
#				# and a lock directory we like
			close(LOCSRC);
		}

		if($personal_sec_prepost_src ne "")
		{
			debug( "Adding to local config file from $personal_sec_prepost_src\n",$debuglevel);
			open(SECURITY,"<$personal_sec_prepost_src")  || die "Can not do local config additions: $personal_sec_prepost_src: $!\n";
			print NEW "# Adding changes requested from $personal_sec_prepost_src\n";
			while(<SECURITY>)
			{
				print NEW "$_";
			}
			close(SECURITY);
			print NEW "# Done Adding changes requested from $personal_sec_prepost_src\n";
		}


		if($personal_local_post_src ne "")
		{
			debug("Adding to local config file from $personal_local_post_src\n",$debuglevel);
			open(POST,"<$personal_local_post_src")  || die "Can not do local config additions: $personal_local_post_src:$!\n";
			print NEW "# Adding changes requested from $personal_local_post_src\n";
			while(<POST>)
			{
				print NEW "$_";
			}
			close(POST);
			print NEW "# Done Adding changes requested from $personal_local_post_src\n";
		}

		if( exists $control{append_condor_config} ) {
		    print NEW "# Appending from 'append_condor_config'\n";
		    print NEW "$control{append_condor_config}\n";
		    print NEW "# Done appending from 'append_condor_config'\n";
		}

		# assume an array reference
		if( exists $control{append_condor_config_plus} ) {
		    print NEW "# Appending from 'append_condor_config_plus'\n";
			my $arrayref = $control{append_condor_config_plus};
			foreach my $line (@{$arrayref}) {
		    	print NEW "$line\n";
			}
		    print NEW "# Done appending from 'append_condor_config_plus'\n";
		}

	}

	close(NEW);
	if (defined $returnarrayref) {
		PostTunePersonalCondor($personal_config_file,$returnarrayref);
	} else {
		PostTunePersonalCondor($personal_config_file);
	}
}


#################################################################
#
#   PostTunePersonalCondor() is called after TunePersonalCondor.
#   It assumes that the configuration file is all set up and
#   ready to use.

sub PostTunePersonalCondor
{
    my $config_file = shift;
	my $outputarrayref = shift;

    # If this is a quill test, then quill is within
    # $personal_daemons AND $topleveldir/../pgpass wants to  be
    # $topleveldir/spool/.pgpass

    my $configured_daemon_list;
	if (defined $outputarrayref) {
    	$configured_daemon_list = CondorConfigVal($config_file,"daemon_list", $outputarrayref);
	} else {
    	$configured_daemon_list = CondorConfigVal($config_file,"daemon_list");
	}
    if($configured_daemon_list =~ m/quill/i ) {
        debug( "This is a quill test (because DAEMON_LIST=$configured_daemon_list)\n", $debuglevel );
        my $cmd = "cp $topleveldir/../pgpass $topleveldir/spool/.pgpass";
        system("$cmd");
    }
}

#################################################################
#
#	StartPersonalCondor will start a personal condor which has
#	been set up. If the ports are dynamic, it will look up the
#   address and return the port number.
#

sub StartPersonalCondor
{
	my %control = %personal_condor_params;

	my $personalmaster = "";
	
	# If we start a personal Condor as root (for testing the VM universe),
	# we need to change the permissions/ownership on the directories we
	# made so that the master (which runs as condor) can use them.
	if( $> == 0 ) {
		my $testName = $control{ 'test_name' };
		system( "chown condor.condor $home/${testName}.saveme >& /dev/null" );
		system( "chown -R condor.condor $home/${testName}.saveme/$pid >& /dev/null" );
	}

	my $configfile = $control{"condorconfig"};
	#my $fullconfig = "$topleveldir/$configfile";
	
	my $fullconfig = "$ENV{CONDOR_CONFIG}";

	#print "StartPersonalCondor:fullconfig:$fullconfig\n";

	debug( "Want $configfile for config file\n",$debuglevel);
	my $figpath = "";

	if( CondorUtils::is_windows() == 1 ){
		if(is_windows_native_perl()) {
			$personalmaster = "start $localdir" . "\\bin\\condor_master.exe -f";
		} else {
			$figpath = `cygpath -m $fullconfig`;
			CondorUtils::fullchomp($figpath);
			$fullconfig = $figpath;
			# note: on windows all binaaries in bin!
			my $tmp = `cygpath -m $localdir`;
			CondorUtils::fullchomp($tmp);
			$personalmaster = $tmp . "/bin/condor_master.exe -f &";
		}
	} else {
		$personalmaster = $localdir . "sbin/condor_master -f &";
	}

	# We may not want to wait for certain daemons to talk
	# to each other on startup.

	if( exists $control{"daemonwait"} ) {
		my $waitparam = $control{"daemonwait"};
		if($waitparam eq "false") {
			$personal_startup_wait = "false";
		}
	}


	# set up to use the existing generated configfile
	my $condorstate = 0;
	$ENV{CONDOR_CONFIG} = $fullconfig;
	my $condor_instance = CondorTest::GetPersonalCondorWithConfig($fullconfig);
	if($condor_instance != 0) { 
		$condorstate = $condor_instance->GetCondorAlive();
	} else {
		$condorstate = 0;
	}

	my $fig = $ENV{CONDOR_CONFIG};
	debug( "Condor_config from environment is --$fig--\n",$debuglevel);

	# At the momment we only restart/start a personal we just configured 
	# or reconfigured

	if( $condorstate == 0 ) {
		#  not running with this config so treat it like a start case
		debug("Condor state is off\n",$debuglevel);
		debug( "start up the personal condor!--$personalmaster--\n",$debuglevel);
		# when open3 is used it sits and waits forever
		if( exists $control{catch_startup_start}) {
			print "catch_startup_start seen. Calling runCondorTool\n";
			runCondorTool("$personalmaster",$control{catch_startup_start},2,{emit_output=>1});
		} else {
			my $res = system("$personalmaster");
			if($res != 0) {
				print "Failed system call starting master\n";
			}
		}
		sleep(2);
	} else {
		debug_flush();
		die "Bad state for a new personal condor configuration! running :-(\n";
	}

	# is test opting into new condor personal status yet?
	my $res = 1;
	sleep(5);
	if(exists $control{"no_wait"}) {
		#print "use no methods here to be sure daemons are up.\n";
	} else {
		#print "NO_WAIT not set???????\n";
		my $condor_name = $personal_condor_params{"condor_name"};
		$res = NewIsRunningYet($fullconfig, $condor_name);
	}

	if($res == 0) {
		debug_flush();
		die "Can not continue because condor is not running!!!!\n";
	}

	# if this was a dynamic port startup, return the port which
	# the collector is listening on...

	if( $portchanges eq "dynamic" )
	{
		debug("Looking for collector port!\n",$debuglevel);
		return( FindCollectorPort() );
	}
	else
	{
		debug("NOT Looking for collector port!\n",$debuglevel);
		return("0");
	}
}

sub ProcessStateWanted
{
	my $condor_config = shift;
	#print "ProcessStateWanted: $condor_config\n";
	my $condor_instance = CondorTest::GetPersonalCondorWithConfig($condor_config);
	my $direction = $condor_instance->GetCondorDirection(); # up or down
	#print "in ProcessStateWanted going:$direction\n";
	if($condor_instance == 0) {
		return("?");
	}
	# lets look for best case first
	my $scheddseen = "";
	if($direction eq "up") {
		my $alldaemons = $condor_instance->HasAllLiveDaemons();
		if($alldaemons eq "yes") {
			$scheddseen = $condor_instance->CollectorSeesSchedd();
			if($scheddseen eq "yes") {
				return("up");
			}
			return("alldaemonsup");
		}
	} else {
		my $nodaemons = $condor_instance->HasNoLiveDaemons();
		if($nodaemons eq "yes") {
			return("down");
		}
	}

	my $master = $condor_instance->HasLiveMaster();
	if($master == 0) {
		return("down");
	}

	return("hasmaster");
}

sub StateChange
{
	my $desiredstate = shift || croak "No desired state passed in\n";
	my $config = shift;
	my $timelimit = shift;
	my $masterlimit = shift;
	my $RunningTimeStamp = time;
	my $finaltime = 0;
	#print "StateChange: $desiredstate/$config\n";
	my $state = "";
	my $now = 0;
	#print "-$RunningTimeStamp-\n";
	# we'll use this to set alive field in instance correctly
	# or upon error to drop out condor_who data
	my $condor_config = $ENV{CONDOR_CONFIG};
	#print "StateChange: condor_config:$condor_config\n";
	my $condor_instance = CondorTest::GetPersonalCondorWithConfig($condor_config);
	my $daemonlist = $condor_instance->GetDaemonList();
	if($desiredstate eq "up") {
		print "Waiting for condor to start. $daemonlist\n";
	} elsif($desiredstate eq "down") {
		print "Waiting for condor to stop. $daemonlist\n";
	}
	while($state ne $desiredstate) {
		#print "Waiting for state: $desiredstate current $state\n";
		my $amialive = $condor_instance->HasLiveMaster();
		$now = time;
		if(($amialive == 0) &&($desiredstate eq "up")) {
			if(($now - $RunningTimeStamp) >= $masterlimit) {
				print "Expended alloted time in StateChange waiting for a running master: $masterlimit\n";
				$condor_instance->DisplayWhoDataInstances();
				return(0);
			}
		}
		if(($amialive == 1) &&($desiredstate eq "down")) {
			if(($now - $RunningTimeStamp) >= $masterlimit) {
				print "Expended alloted time in StateChange waiting for master to be gone: $masterlimit\n";
				$condor_instance->DisplayWhoDataInstances();
				return(0);
			}
		}
		if(($now - $RunningTimeStamp) >= $timelimit) {
			print "Expended alloted time in StateChange: $timelimit\n";
			$condor_instance->DisplayWhoDataInstances();
			return(0);
		}
		#print "StateChange: again\n";
		CollectWhoData();
		$state = ProcessStateWanted($config);
		#print "StateChange: now:$state\n";
		CheckNamedFWTimed();
		sleep 1;
	}
	if($desiredstate eq "up") {
		$condor_instance->SetCondorAlive(1);
	} elsif($desiredstate eq "down") {
		$condor_instance->SetCondorAlive(0);
	} else {
		die "Only up/down transitions expected to be requested\n";
	}
	#$condor_instance->DisplayWhoDataInstances();
	$now = time;
	$finaltime = ($now - $RunningTimeStamp);
	if($desiredstate eq "up") {
		print "Condor is running. ($finaltime of $timelimit seconds)\n";
	} elsif($desiredstate eq "down") {
		print "Condor is off. ($finaltime of $timelimit seconds)\n";
	}
	return(1);
}

sub NewIsRunningYet {
	my $config = shift;
	my $name = shift;
	#print "Checking running of: $name config:$config \n";
	# ON going up or down, first number total time to allow a full up state, but
	# master has to be alive by second number or bail
	my $res = StateChange("up", $config, 120, 30);
	return $res;
}

sub NewIsDownYet {
	my $config = shift;
	my $name = shift;
	if(defined $name) {
		#print "Checking running of: $name config:$config \n";
	} else {
		#print "This config does not have a condor instance condor_name:$config\n";
	}
	my $res = StateChange("down", $config, 40, 40);
	return $res;
}


#################################################################
#
# dual State thoughts which condor_who may detect
#
# turning on, Unknown
# turning on, Not Run Yet
# turning on, Coming up
# turning on, mater alive
# turning on, collector alive
# turning on, collector knows xxxxx
# turning on, all daemons
# going down, all daemons
# going down, collector knows XXXXX
# going down, collector alive
# going down, master alive
# down
# $self = {
   # textfile => shift,
   # placeholders => { }         #  { }, not ( )
# };
# ...


# $self->{placeholders}->{$key} = $value;
# delete $self->{placeholders}->{$key};
# @keys = keys %{$self->{placeholders}};
# foreach my ($k,$v) each %{$self->{placeholders}} { ... }
#
#

sub CollectWhoData
{
	my @whoarray;
	#print "CollectWhoData for this Condor:<$ENV{CONDOR_CONFIG}>\n";

	# Get condor instance for this config
	#print scalar(localtime()) . " CollectWhoData start\n";
	my $usequick = 1;
	my $condor = CondorTest::GetPersonalCondorWithConfig($ENV{CONDOR_CONFIG});

	#$condor->DisplayWhoDataInstances();
	# condor_who -quick is best before master is alive
	if($condor != 0) {
		my $hasLive = $condor->HasLiveMaster();
		#print "HasLiveMaster says:$hasLive\n";
		if($condor->HasLiveMaster() == 1) {
			$usequick = 0;
		}
	} else {
		die "CollectWhoData with no condor instance yet\n";
	}
    my $logdir = `condor_config_val log`;
	$_ = $logdir;
	s/\\/\//g;
	$logdir = $_;
    CondorUtils::fullchomp($logdir);

	if($usequick == 1) {
		#print "Using -quick\n";
		CondorTest::runCondorTool("condor_who -quick -daemon -log \"$logdir\"",\@whoarray,2,{emit_output=>0});
	} else {
		CondorTest::runCondorTool("condor_who -daemon -log \"$logdir\"",\@whoarray,2,{emit_output=>0});
	}

	foreach my $wholine (@whoarray) {
		CondorUtils::fullchomp($wholine);
		#print "$wholine\n";
		if($wholine =~ /(.*?)\s+(.*?)\s+(.*?)\s+(.*?)\s+(.*?)\s+<(.*)>\s+(.*)/) {
			#print "Who data with 7 fields:$1,$2,$3,$4,$5,$6,$7\n";
			#print "Parse:$wholine\n";
			#print "Before LoadWhoData: $1,$2,$3,$4,$5,$6,$7\n";
			# this next call assumes we are interested in currently configed personal condor
			# which means a lookup for condor instance for each daemon
			CondorTest::LoadWhoData($1,$2,$3,$4,$5,$6,$7);
		} elsif($wholine =~ /(\w*)\s+(.*?)\s+(.*?)\s+(.*?)/) {
			#print "Who data with 4 fields:$1,$2,$3,$4\n";
			#condor_who -quick fields. $1 daemon name $2 pid
			#id this is the master is pid real?
			my $savepid = $2;
			my $processstring = "";
			if($1 eq "Master") {
				#print "Master found\n";
				if(CondorUtils::is_windows() == 1) {
			    	my @grift = `tasklist | grep $savepid`;
					foreach my $process (@grift) {
						#print "consider:$process saved pid: $savepid\n";
						if($process =~ /(.*?)\s+(\d+)\s+(\w+).*/) {
							$processstring = $1;
							if($2 eq $savepid) {
								#print "Pids equal:$processstring\n";
								# does this process have master in binary
								if($processstring =~ /condor_master/) {
									#print "Is master, thus master alive\n";
									CondorTest::LoadWhoData("Master","yes",$savepid,"","","","");
								}
							}
						}
					}
				} else {
					#print "Master record\n";
					if($savepid ne "no") {
						my @psdata = `ps $savepid`;
						my $pssize = @psdata;
						#print "ps data on $savepid: $psdata[1]\n";
						if($pssize >= 2) {
							if($psdata[1] =~ /condor_master/) {
								#Mark master alive
								#print "Marking Master Alive*************************************************************\n";
								#print "Before LoadWhoData:\n";
								CondorTest::LoadWhoData("Master","yes",$savepid,"","","","");
							}
						}
					}
				}
			}
		} elsif($wholine =~ /(.*?)\s+(.*?)\s+(.*?)\s+(.*?)\s+(.*?).*/) {
			#print "Who data with 5 fields:$1,$2,$3,$4,$5\n";
			#print "Before LoadWhoData: $1,$2,$3,$4,$5\n";
			CondorTest::LoadWhoData($1,$2,$3,$4,$5,"","");
		} else {
			#print "CollectWhoData: Parse Error: $wholine\n";
		}
	}
	#print scalar(localtime()) . " CollectWhoData done\n";
}

sub KillDaemons
{
	my $desiredconfig = shift;
	my $oldconfig = $ENV{CONDOR_CONFIG};
	$ENV{CONDOR_CONFIG} = $desiredconfig;
	my $condor_name = $personal_condor_params{"condor_name"};
	my $condor_instance = CondorTest::GetPersonalCondorWithConfig($desiredconfig);
	my $alive = $condor_instance->GetCondorAlive();
	if($alive == 0) {
		# nothing to do since it is not marked as ever coming up
		return(1);
	}

	CondorTest::runToolNTimes("condor_off -master",1,0,{expect_result=>\&ANY,emit_output=>0});

	my $res = NewIsDownYet($desiredconfig, $condor_name);

	# reset config to whatever it was.
	$ENV{CONDOR_CONFIG} = $oldconfig;
	return($res);
}

#################################################################
#
# KillDaemonPids
#
#	Find the log directory via the config file passed in. Then
#	open the PIDS fill and kill every pid in it for a sure kill.
#
#################################################################

sub KillDaemonPids
{
	my $desiredconfig = shift;
	my $oldconfig = $ENV{CONDOR_CONFIG};
	#print "Using new kill method\n";
	KillDaemons($desiredconfig);
	#print "Exit KillDaemonPids after calling KillDaemons\n";
	return(0);
}

#################################################################
#
# FindCollectorPort
#
# 	Looks for collector_address_file via condor_config_val and tries
#		to parse port number out of the file.
#

sub FindCollectorAddress
{
	my $collector_address_file = `condor_config_val collector_address_file`;
	my $line;
	CondorUtils::fullchomp($collector_address_file);

	debug( "Looking for collector port in file ---$collector_address_file---\n",$debuglevel);

	if($collector_address_file eq "") {
		debug( "No collector address file defined! Can not find port\n",$debuglevel);
		return("0");
	}

	if( ! -e "$collector_address_file") {
		debug( "No collector address file exists! Can not find port\n",$debuglevel);
		return("0");
	}

	open(COLLECTORADDR,"<$collector_address_file")  || die "Can not open collector address file: $!\n";
	while(<COLLECTORADDR>) {
		CondorUtils::fullchomp($_);
		$line = $_;
		if( $line =~ /^\s*<([^>]+)>\s*$/ ) {
			debug( "Collector address is $1\n",$debuglevel);
			return($1);
		} else {
			debug( "$line\n",$debuglevel);
		}
	}
	close(COLLECTORADDR);
	debug( "No collector address found in collector address file!\n",$debuglevel);
	return("");
}

sub FindCollectorPort
{
    my $addr = FindCollectorAddress();
    if( $addr =~ /^(\d+\.\d+\.\d+\.\d+):(\d+)$/ ) {
	debug( "Collector ip $1 and port $2\n",$debuglevel);
	return($2);
    } else {
	debug( "Failed to extract port from collector address: $addr\n",$debuglevel);
    }
    return("0");
}

#################################################################
#
# SaveMeSetup
#
# Make the saveme directory for a test, Create the pid based
# location for the current test within this saveme directory
# and then create a symbolic link to this pid directory. By doing this
# when the personal condor setup go to make a pid directory to
# run in, it ends up running within the saveme directory.
# This saveme directory allows more data to be returned during the
# nightly testing.
#
# If all is good the current pid is returned but if there 
# is an error 0 is returned.
#
#################################################################

sub SaveMeSetup
{
	my $testname = shift;
	my $mypid = $$;
	my $res = 1;
	my $mysaveme = $testname . ".saveme";
	$res = CreateDir("-p $mysaveme");
	if($res != 0) {
		print "SaveMeSetup: Could not create \"saveme\" directory for test\n";
		return(0);
	}
	my $mypiddir = $mysaveme . "/" . $mypid;
	# there should be no matching directory here
	# unless we are getting pid recycling. Start fresh.
	$res = system("rm -rf $mypiddir");
	if($res != 0) {
		print "SaveMeSetup: Could not remove prior pid directory in savemedir \n";
		return(0);
	}
	$res = system("mkdir $mypiddir");
	if($res != 0) {
		print "SaveMeSetup: Could not create pid directory in \"saveme\" directory\n";
		return(0);
	}
	# make a symbolic link for personal condor module to use
	# if we get pid recycling, blow the symbolic link 
	# This might not be a symbolic link, so use -r to be sure
	#$res = verbose_system("rm -fr $mypid");
	#if($res != 0) {
		#print "SaveMeSetup: Could not remove prior pid directory\n";
		#return(0);
	#}
	#$res = verbose_system("ln -s $mypiddir $mypid");
	#if($res != 0) {
		#print "SaveMeSetup: Could not link to pid dir in  \"saveme\" directory\n";
		#return(0);
	#}
	return($mypid);
}

sub PersonalSystem 
{
	my $args = shift @_;
	my $dumpLogs = $ENV{DUMP_CONDOR_LOGS};
	my $mypid = $$;
	
	if(defined $dumpLogs) {
		print "Dump Condor Logs if things go south\n";
		print "Pid dir is  $mypid\n";
		system("pwd");
	}

	my $hashref = system($args);

	my $rc = ${$hashref}{exitcode};

	if(defined $dumpLogs) {
		print "Dumping Condor Logs\n";
		my $savedir = getcwd();
		chdir("$mypid");
		system("ls");
		PersonalDumpLogs($mypid);
		chdir("$savedir");
		system("pwd");
	}

	return $rc;
}

sub PersonalDumpLogs
{
	my $piddir = shift;
	local *PD;
	#print "PersonalDumpLogs for $piddir\n";
	#system("pwd");
	#system("ls -la");
	opendir PD, "." || die "failed to open . : $!\n";
	#print "Open worked.... listing follows.....\n";
	foreach my $file (readdir PD)
	{
		#print "Consider: $file\n";
		next if $file =~ /^\.\.?$/; # skip . and ..
		if(-f $file ) {
			#print "F:$file\n";
		} elsif( -d $file ) {
			#print "D:$file\n";
			my $logdir = $file . "/log";
			PersonalDumpCondorLogs($logdir);
		}
	}
	close(PD);
}

sub PersonalDumpCondorLogs
{
	my $logdir = shift;
	local *LD;
	#print "PersonalDumpLogs for $logdir\n";
	my $now = getcwd();
	chdir("$logdir");
	#system("pwd");
	#system("ls -la");
	print "\n\n******************* DUMP $logdir ******************\n\n";
	opendir LD, "." || die "failed to open . : $!\n";
	#print "Open worked.... listing follows.....\n";
	foreach my $file (readdir LD)
	{
		#print "Consider: $file\n";
		next if $file =~ /^\.\.?$/; # skip . and ..
		if(-f $file ) {
			print "\n\n******************* DUMP $file ******************\n\n";
			open(FF,"<$file") || die "Can not open logfile: $file: $!\n";
			while(<FF>){
				print "$_";
			}
			close(FF);
		} elsif( -d $file ) {
			#print "D:$file\n";
		}
	}
	close(LD);
	chdir("$now");
}

sub DisplayPartialLocalConfig
{
	my $configloc = shift;
	my $logdir = `condor_config_val log`;
	$_ = $logdir;
	s/\\/\//g;
	$logdir = $_;
	my $fullpathtolocalconfig = "";
	my $line = "";
	fullchomp($logdir);
	if($logdir =~ /(.*\/)log/) {
		#print "Config File Location <$1>\n";
		$fullpathtolocalconfig = $1 . $personal_local;
		print "\nlocal config file: $fullpathtolocalconfig\n";
		if( -f $fullpathtolocalconfig) {
			print "\nDumping Adjustments to: $personal_local\n\n";
			my $startdumping = 0;
			open(LC,"<$fullpathtolocalconfig") or die "Can not open $fullpathtolocalconfig: $!\n";
			while(<LC>) {
				fullchomp($_);
				$line = $_;
				if($line =~ /# Requested.*/) {
					print "$line\n";
				} elsif($line =~ /# Adding.*/) {
					if($startdumping == 0) {
						$startdumping = 1;
					}
					print "$line\n";
				} else {
					if($startdumping == 1) {
						print "$line\n";
					}
				}
			}
			close(LC);
			print "\nDONE Dumping Adjustments to: $personal_local\n\n";
		}
	}
}

sub IsThisNightly
{
	my $mylocation = shift;

	debug("IsThisNightly passed: $mylocation\n",$debuglevel);
	if($mylocation =~ /^.*(\/execute\/).*$/) {
		return(1);
	} else {
		return(0);
	}
}

sub CheckNamedFWTimed
{
	foreach my $key (sort keys %framework_timers) {
	}
}

sub RegisterFWTimed 
{
	my $name = shift || croak "Missing fw callback name\n";
	my $timedcallback = shift || croak "missing callback argument\n";
	my $timeddelta = shift || croak "missing delta argument\n";
	$framework_timers{$name}{name} = $name;
	$framework_timers{$name}{timer_time} = time;
	$framework_timers{$name}{timedcallback} = $timedcallback;
	$framework_timers{$name}{timeddelta} = $timeddelta;
}

sub RemoveFWTimed
{
	my $namedcallback = shift || croak "Missing name of named callback to delete\n";
	delete $framework_timers{$namedcallback};
}

my $minimalistConfig = "

";

my $WinminimalistConfigextra = "
";



sub DoInitialConfigCheck
{
	if(exists $ENV{CONDOR_CONFIG}) {
		my $config = $ENV{CONDOR_CONFIG};
		if( -f "$config") {
			#print "Our initial main config file:$config\n";
			return(0);
		} else {
			print "CONDOR_CONFIG defined but missing:$config\n";
			return(1);
		}
	} else {
		print "CONDOR_CONFIG not set\n";
		return(1);
	}
}
1;<|MERGE_RESOLUTION|>--- conflicted
+++ resolved
@@ -208,7 +208,6 @@
 	"schedd" => "SchedLog",
 );
 
-<<<<<<< HEAD
 ########################################
 ##
 ## 7/28/14 bt
@@ -226,9 +225,6 @@
 ##
 ########################################
 
-my $UseNewRunning = 1;
-=======
->>>>>>> e1917d7a
 my $RunningTimeStamp = 0;
 
 my $topleveldir = getcwd();
@@ -971,7 +967,6 @@
 		$mpid = $$;
 	}
 
-<<<<<<< HEAD
 	if($btdebug == 1) {
 		if(!(defined $returnarrayref)) {
 			print "TunePersonalCondor: ---------------- NOT SEEING returnarrayref ---------\n";
@@ -1013,8 +1008,6 @@
 		}
 	}
 
-=======
->>>>>>> e1917d7a
 	#print " ****** TunePersonalCondor with localdir set to <$localdir>\n";
 
 	debug( "TunePersonalCondor setting LOCAL_DIR to $localdir\n",$debuglevel);
