--- conflicted
+++ resolved
@@ -912,7 +912,7 @@
 
 	while ( (curr_rec=results.Next()) )
 	{
-		ClassAd* ad_to_send = filter_private_ads ? curr_rec->m_publicAd : curr_rec->m_pvtAd;
+		ClassAd* ad_to_send = filter_private_attrs ? curr_rec->m_publicAd : curr_rec->m_pvtAd;
 		// if querying collector ads, and the collectors own ad appears in this list.
 		// then we want to shove in current statistics. we do this by chaining a
 		// temporary stats ad into the ad to be returned, and publishing updated
@@ -928,7 +928,7 @@
 			if (stats_config != "stored") {
 				dprintf(D_ALWAYS,"Updating collector stats using a chained ad and config=%s\n", stats_config.c_str());
 				stats_ad = new ClassAd();
-				if (!filter_private_ads) {
+				if (!filter_private_attrs) {
 					stats_ad->CopyFrom(*curr_rec->m_pvtAd);
 				}
 				daemonCore->dc_stats.Publish(*stats_ad, stats_config.c_str());
@@ -949,11 +949,7 @@
 			}
 		}
 
-<<<<<<< HEAD
-		bool send_failed = (!sock->code(more) || !putClassAd(sock, *curr_ad, filter_private_attrs ? PUT_CLASSAD_NO_PRIVATE : 0, proj.empty() ? NULL : &proj));
-=======
 		bool send_failed = (!sock->code(more) || !putClassAd(sock, *ad_to_send, 0, proj.empty() ? NULL : &proj));
->>>>>>> 7b73b02a
         
 		if (stats_ad) {
 			stats_ad->Unchain();
@@ -1506,15 +1502,6 @@
 	}
 
 	int rc = 1;
-<<<<<<< HEAD
-	ExprTree *cap_expr = NULL;
-	ExprTree *admin_cap_expr = nullptr;
-	if ( __hidePvtAttrs__ ) {
-		cap_expr = cad->Remove(ATTR_CAPABILITY);
-		admin_cap_expr = cad->Remove(ATTR_REMOTE_ADMIN_CAPABILITY);
-	}
-=======
->>>>>>> 7b73b02a
 	classad::Value result;
 	bool val;
 	if ( EvalExprTree( __filter__, cad, NULL, result ) &&
@@ -1528,16 +1515,7 @@
     } else {
 		__failed__++;
 	}
-<<<<<<< HEAD
-
-	if ( cap_expr ) {
-		cad->Insert(ATTR_CAPABILITY, cap_expr);
-	}
-	if ( admin_cap_expr ) {
-		cad->Insert(ATTR_REMOTE_ADMIN_CAPABILITY, admin_cap_expr);
-	}
-=======
->>>>>>> 7b73b02a
+
     return rc;
 }
 
@@ -1573,12 +1551,6 @@
 		__resultLimit__ = INT_MAX; // no limit
 	}
 
-<<<<<<< HEAD
-	// Hide private attributes from constraint evaluation for all ad types.
-	__hidePvtAttrs__ = true;
-
-=======
->>>>>>> 7b73b02a
 	// See if we should exclude Collector Ads from generic queries.  Still
 	// give them out for specific collector queries, which is registered as
 	// ADMINISTRATOR when PROTECT_COLLECTOR_ADS is true.  This setting is
@@ -2142,7 +2114,6 @@
 	//
 	int error = 0;
 	ClassAd * selfAd = new ClassAd(*ad);
-<<<<<<< HEAD
 
 		// Administrative security sessions are added directly in the daemon core code; since we
 		// are bypassing DC and invoking collector.collect on the selfAd, invoke it here as well.
@@ -2151,11 +2122,8 @@
 		selfAd->InsertAttr(ATTR_REMOTE_ADMIN_CAPABILITY, capability);
 	}
 
-	if( ! collector.collect( UPDATE_COLLECTOR_AD, selfAd, condor_sockaddr::null, error ) ) {
-=======
 	CollectorRecord* self_rec = nullptr;
 	if( ! (self_rec = collector.collect( UPDATE_COLLECTOR_AD, selfAd, condor_sockaddr::null, error )) ) {
->>>>>>> 7b73b02a
 		dprintf( D_ALWAYS | D_FAILURE, "Failed to add my own ad to myself (%d).\n", error );
 		delete selfAd;
 	}
