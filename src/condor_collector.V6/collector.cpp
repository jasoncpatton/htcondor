/***************************************************************
 *
 * Copyright (C) 1990-2007, Condor Team, Computer Sciences Department,
 * University of Wisconsin-Madison, WI.
 *
 * Licensed under the Apache License, Version 2.0 (the "License"); you
 * may not use this file except in compliance with the License.  You may
 * obtain a copy of the License at
 *
 *    http://www.apache.org/licenses/LICENSE-2.0
 *
 * Unless required by applicable law or agreed to in writing, software
 * distributed under the License is distributed on an "AS IS" BASIS,
 * WITHOUT WARRANTIES OR CONDITIONS OF ANY KIND, either express or implied.
 * See the License for the specific language governing permissions and
 * limitations under the License.
 *
 ***************************************************************/

#include "condor_common.h"
#include "condor_classad.h"
#include "condor_classad_util.h"
#include "condor_parser.h"
#include "condor_status.h"
#include "condor_debug.h"
#include "condor_config.h"
#include "condor_network.h"
#include "internet.h"
#include "condor_io.h"
#include "condor_attributes.h"
#include "condor_parameters.h"
#include "condor_email.h"
#include "condor_query.h"

#include "condor_daemon_core.h"
#include "../condor_status.V6/status_types.h"
#include "../condor_status.V6/totals.h"

#include "condor_collector.h"
#include "collector_engine.h"
#include "HashTable.h"
#include "hashkey.h"

#include "condor_uid.h"
#include "condor_adtypes.h"
#include "condor_universe.h"
#include "my_hostname.h"
#include "condor_threads.h"

#include "collector.h"

#if HAVE_DLOPEN
#include "CollectorPlugin.h"
#endif

#include "ccb_server.h"

//----------------------------------------------------------------

extern "C" char* CondorVersion( void );
extern "C" char* CondorPlatform( void );

CollectorStats CollectorDaemon::collectorStats( false, 0, 0 );
CollectorEngine CollectorDaemon::collector( &collectorStats );
int CollectorDaemon::ClientTimeout;
int CollectorDaemon::QueryTimeout;
char* CollectorDaemon::CollectorName;
Daemon* CollectorDaemon::View_Collector;
Sock* CollectorDaemon::view_sock;
Timeslice CollectorDaemon::view_sock_timeslice;

ClassAd* CollectorDaemon::__query__;
int CollectorDaemon::__numAds__;
int CollectorDaemon::__failed__;
List<ClassAd>* CollectorDaemon::__ClassAdResultList__;
std::string CollectorDaemon::__adType__;
ExprTree *CollectorDaemon::__filter__;

TrackTotals* CollectorDaemon::normalTotals;
int CollectorDaemon::submittorRunningJobs;
int CollectorDaemon::submittorIdleJobs;

CollectorUniverseStats CollectorDaemon::ustatsAccum;
CollectorUniverseStats CollectorDaemon::ustatsMonthly;

int CollectorDaemon::machinesTotal;
int CollectorDaemon::machinesUnclaimed;
int CollectorDaemon::machinesClaimed;
int CollectorDaemon::machinesOwner;

ForkWork CollectorDaemon::forkQuery;

ClassAd* CollectorDaemon::ad;
CollectorList* CollectorDaemon::updateCollectors;
DCCollector* CollectorDaemon::updateRemoteCollector;
int CollectorDaemon::UpdateTimerId;

ClassAd *CollectorDaemon::query_any_result;
ClassAd CollectorDaemon::query_any_request;

#if ( HAVE_HIBERNATION )
OfflineCollectorPlugin CollectorDaemon::offline_plugin_;
#endif

CCBServer *CollectorDaemon::m_ccb_server;

//---------------------------------------------------------

// prototypes of library functions
typedef void (*SIGNAL_HANDLER)();
extern "C"
{
	void install_sig_handler( int, SIGNAL_HANDLER );
	void schedule_event ( int month, int day, int hour, int minute, int second, SIGNAL_HANDLER );
}
 
//----------------------------------------------------------------

void computeProjection(ClassAd *shortAd, ClassAd *curr_ad, SimpleList<MyString> *projectionList);

void CollectorDaemon::Init()
{
	dprintf(D_ALWAYS, "In CollectorDaemon::Init()\n");

	// read in various parameters from condor_config
	CollectorName=NULL;
	ad=NULL;
	View_Collector=NULL;
	view_sock=NULL;
	UpdateTimerId=-1;
	updateCollectors = NULL;
	updateRemoteCollector = NULL;
	Config();

	/* TODO: Eval notes and refactor when time permits.
	 * 
	 * per-review <tstclair> this is a really unintuive and I would consider unclean.
	 * Maybe if we care about cron like events we should develop a clean mechanism
	 * which doesn't indirectly hook into daemon-core timers. */

    // setup routine to report to condor developers
    // schedule reports to developers
	schedule_event( -1, 1,  0, 0, 0, reportToDevelopers );
	schedule_event( -1, 8,  0, 0, 0, reportToDevelopers );
	schedule_event( -1, 15, 0, 0, 0, reportToDevelopers );
	schedule_event( -1, 23, 0, 0, 0, reportToDevelopers );

	// install command handlers for queries
	daemonCore->Register_Command(QUERY_STARTD_ADS,"QUERY_STARTD_ADS",
		(CommandHandler)receive_query_cedar,"receive_query_cedar",NULL,READ);
	daemonCore->Register_Command(QUERY_STARTD_PVT_ADS,"QUERY_STARTD_PVT_ADS",
		(CommandHandler)receive_query_cedar,"receive_query_cedar",NULL,NEGOTIATOR);
#ifdef HAVE_EXT_POSTGRESQL
	daemonCore->Register_Command(QUERY_QUILL_ADS,"QUERY_QUILL_ADS",
		(CommandHandler)receive_query_cedar,"receive_query_cedar",NULL,READ);
#endif /* HAVE_EXT_POSTGRESQL */

	daemonCore->Register_Command(QUERY_SCHEDD_ADS,"QUERY_SCHEDD_ADS",
		(CommandHandler)receive_query_cedar,"receive_query_cedar",NULL,READ);
	daemonCore->Register_Command(QUERY_MASTER_ADS,"QUERY_MASTER_ADS",
		(CommandHandler)receive_query_cedar,"receive_query_cedar",NULL,READ);
	daemonCore->Register_Command(QUERY_CKPT_SRVR_ADS,"QUERY_CKPT_SRVR_ADS",
		(CommandHandler)receive_query_cedar,"receive_query_cedar",NULL,READ);
	daemonCore->Register_Command(QUERY_SUBMITTOR_ADS,"QUERY_SUBMITTOR_ADS",
		(CommandHandler)receive_query_cedar,"receive_query_cedar",NULL,READ);
	daemonCore->Register_Command(QUERY_LICENSE_ADS,"QUERY_LICENSE_ADS",
		(CommandHandler)receive_query_cedar,"receive_query_cedar",NULL,READ);
	daemonCore->Register_Command(QUERY_COLLECTOR_ADS,"QUERY_COLLECTOR_ADS",
		(CommandHandler)receive_query_cedar,"receive_query_cedar",NULL,ADMINISTRATOR);
	daemonCore->Register_Command(QUERY_STORAGE_ADS,"QUERY_STORAGE_ADS",
		(CommandHandler)receive_query_cedar,"receive_query_cedar",NULL,READ);
	daemonCore->Register_Command(QUERY_NEGOTIATOR_ADS,"QUERY_NEGOTIATOR_ADS",
		(CommandHandler)receive_query_cedar,"receive_query_cedar",NULL,READ);
	daemonCore->Register_Command(QUERY_HAD_ADS,"QUERY_HAD_ADS",
		(CommandHandler)receive_query_cedar,"receive_query_cedar",NULL,READ);
	daemonCore->Register_Command(QUERY_XFER_SERVICE_ADS,"QUERY_XFER_SERVICE_ADS",
		(CommandHandler)receive_query_cedar,"receive_query_cedar",NULL,READ);
	daemonCore->Register_Command(QUERY_LEASE_MANAGER_ADS,"QUERY_LEASE_MANAGER_ADS",
		(CommandHandler)receive_query_cedar,"receive_query_cedar",NULL,READ);
	daemonCore->Register_Command(QUERY_ANY_ADS,"QUERY_ANY_ADS",
		(CommandHandler)receive_query_cedar,"receive_query_cedar",NULL,READ);
    daemonCore->Register_Command(QUERY_GRID_ADS,"QUERY_GRID_ADS",
		(CommandHandler)receive_query_cedar,"receive_query_cedar",NULL,READ);
	daemonCore->Register_Command(QUERY_GENERIC_ADS,"QUERY_GENERIC_ADS",
		(CommandHandler)receive_query_cedar,"receive_query_cedar",NULL,READ);
	
	// install command handlers for invalidations
	daemonCore->Register_Command(INVALIDATE_STARTD_ADS,"INVALIDATE_STARTD_ADS",
		(CommandHandler)receive_invalidation,"receive_invalidation",NULL,ADVERTISE_STARTD_PERM);

#ifdef HAVE_EXT_POSTGRESQL
	daemonCore->Register_Command(INVALIDATE_QUILL_ADS,"INVALIDATE_QUILL_ADS",
		(CommandHandler)receive_invalidation,"receive_invalidation",NULL,DAEMON);
#endif /* HAVE_EXT_POSTGRESQL */

	daemonCore->Register_Command(INVALIDATE_SCHEDD_ADS,"INVALIDATE_SCHEDD_ADS",
		(CommandHandler)receive_invalidation,"receive_invalidation",NULL,ADVERTISE_SCHEDD_PERM);
	daemonCore->Register_Command(INVALIDATE_MASTER_ADS,"INVALIDATE_MASTER_ADS",
		(CommandHandler)receive_invalidation,"receive_invalidation",NULL,ADVERTISE_MASTER_PERM);
	daemonCore->Register_Command(INVALIDATE_CKPT_SRVR_ADS,
		"INVALIDATE_CKPT_SRVR_ADS", (CommandHandler)receive_invalidation,
		"receive_invalidation",NULL,DAEMON);
	daemonCore->Register_Command(INVALIDATE_SUBMITTOR_ADS,
		"INVALIDATE_SUBMITTOR_ADS", (CommandHandler)receive_invalidation,
		"receive_invalidation",NULL,ADVERTISE_SCHEDD_PERM);
	daemonCore->Register_Command(INVALIDATE_LICENSE_ADS,
		"INVALIDATE_LICENSE_ADS", (CommandHandler)receive_invalidation,
		"receive_invalidation",NULL,DAEMON);
	daemonCore->Register_Command(INVALIDATE_COLLECTOR_ADS,
		"INVALIDATE_COLLECTOR_ADS", (CommandHandler)receive_invalidation,
		"receive_invalidation",NULL,DAEMON);
	daemonCore->Register_Command(INVALIDATE_STORAGE_ADS,
		"INVALIDATE_STORAGE_ADS", (CommandHandler)receive_invalidation,
		"receive_invalidation",NULL,DAEMON);
	daemonCore->Register_Command(INVALIDATE_NEGOTIATOR_ADS,
		"INVALIDATE_NEGOTIATOR_ADS", (CommandHandler)receive_invalidation,
		"receive_invalidation",NULL,NEGOTIATOR);
	daemonCore->Register_Command(INVALIDATE_HAD_ADS,
		"INVALIDATE_HAD_ADS", (CommandHandler)receive_invalidation,
		"receive_invalidation",NULL,DAEMON);
	daemonCore->Register_Command(INVALIDATE_ADS_GENERIC,
		"INVALIDATE_ADS_GENERIC", (CommandHandler)receive_invalidation,
		"receive_invalidation",NULL,DAEMON);
	daemonCore->Register_Command(INVALIDATE_XFER_SERVICE_ADS,
		"INVALIDATE_XFER_ENDPOINT_ADS", (CommandHandler)receive_invalidation,
		"receive_invalidation",NULL,DAEMON);
	daemonCore->Register_Command(INVALIDATE_LEASE_MANAGER_ADS,
		"INVALIDATE_LEASE_MANAGER_ADS", (CommandHandler)receive_invalidation,
		"receive_invalidation",NULL,DAEMON);
    daemonCore->Register_Command(INVALIDATE_GRID_ADS,
        "INVALIDATE_GRID_ADS", (CommandHandler)receive_invalidation,
		"receive_invalidation",NULL,DAEMON);

	// install command handlers for updates

#ifdef HAVE_EXT_POSTGRESQL
	daemonCore->Register_Command(UPDATE_QUILL_AD,"UPDATE_QUILL_AD",
		(CommandHandler)receive_update,"receive_update",NULL,DAEMON);
#endif /* HAVE_EXT_POSTGRESQL */

	daemonCore->Register_Command(UPDATE_STARTD_AD,"UPDATE_STARTD_AD",
		(CommandHandler)receive_update,"receive_update",NULL,ADVERTISE_STARTD_PERM);
	daemonCore->Register_Command(MERGE_STARTD_AD,"MERGE_STARTD_AD",
		(CommandHandler)receive_update,"receive_update",NULL,NEGOTIATOR);
	daemonCore->Register_Command(UPDATE_SCHEDD_AD,"UPDATE_SCHEDD_AD",
		(CommandHandler)receive_update,"receive_update",NULL,ADVERTISE_SCHEDD_PERM);
	daemonCore->Register_Command(UPDATE_SUBMITTOR_AD,"UPDATE_SUBMITTOR_AD",
		(CommandHandler)receive_update,"receive_update",NULL,ADVERTISE_SCHEDD_PERM);
	daemonCore->Register_Command(UPDATE_LICENSE_AD,"UPDATE_LICENSE_AD",
		(CommandHandler)receive_update,"receive_update",NULL,DAEMON);
	daemonCore->Register_Command(UPDATE_MASTER_AD,"UPDATE_MASTER_AD",
		(CommandHandler)receive_update,"receive_update",NULL,ADVERTISE_MASTER_PERM);
	daemonCore->Register_Command(UPDATE_CKPT_SRVR_AD,"UPDATE_CKPT_SRVR_AD",
		(CommandHandler)receive_update,"receive_update",NULL,DAEMON);
	daemonCore->Register_Command(UPDATE_COLLECTOR_AD,"UPDATE_COLLECTOR_AD",
		(CommandHandler)receive_update,"receive_update",NULL,ALLOW);
	daemonCore->Register_Command(UPDATE_STORAGE_AD,"UPDATE_STORAGE_AD",
		(CommandHandler)receive_update,"receive_update",NULL,DAEMON);
	daemonCore->Register_Command(UPDATE_NEGOTIATOR_AD,"UPDATE_NEGOTIATOR_AD",
		(CommandHandler)receive_update,"receive_update",NULL,NEGOTIATOR);
	daemonCore->Register_Command(UPDATE_HAD_AD,"UPDATE_HAD_AD",
		(CommandHandler)receive_update,"receive_update",NULL,DAEMON);
	daemonCore->Register_Command(UPDATE_XFER_SERVICE_AD,"UPDATE_XFER_SERVICE_AD",
		(CommandHandler)receive_update,"receive_update",NULL,DAEMON);
	daemonCore->Register_Command(UPDATE_LEASE_MANAGER_AD,"UPDATE_LEASE_MANAGER_AD",
		(CommandHandler)receive_update,"receive_update",NULL,DAEMON);
	daemonCore->Register_Command(UPDATE_AD_GENERIC, "UPDATE_AD_GENERIC",
		(CommandHandler)receive_update,"receive_update", NULL, DAEMON);
    daemonCore->Register_Command(UPDATE_GRID_AD,"UPDATE_GRID_AD",
		(CommandHandler)receive_update,"receive_update",NULL,DAEMON);

    // install command handlers for updates with acknowledgement

    daemonCore->Register_Command(
		UPDATE_STARTD_AD_WITH_ACK,
		"UPDATE_STARTD_AD_WITH_ACK",
		(CommandHandler)receive_update_expect_ack,
		"receive_update_expect_ack",NULL,ADVERTISE_STARTD_PERM);

#if ( HAVE_HIBERNATION )
    // add all persisted ads back into the collector's store
    // process the given command
    int     insert = -3;
    ClassAd *ad;
    offline_plugin_.rewind ();
    while ( offline_plugin_.iterate ( ad ) ) {
		ad = new ClassAd(*ad);
	    if ( !collector.collect ( UPDATE_STARTD_AD, ad, NULL, insert ) ) {
		    
            if ( -3 == insert ) {

                /* this happens when we get a classad for which a hash 
                key could not been made. This occurs when certain 
                attributes are needed for the particular category the
                ad is destined for, but they are not present in the 
                ad itself. */
			    dprintf (
                    D_ALWAYS,
				    "Received malformed ad. Ignoring.\n" );

	        }
			delete ad;
	    }

    }
#endif

	forkQuery.Initialize( );
}

int CollectorDaemon::receive_query_cedar(Service* /*s*/,
										 int command,
										 Stream* sock)
{
	ClassAd cad;

	sock->decode();
	sock->timeout(ClientTimeout);
	bool ep = CondorThreads::enable_parallel(true);
	bool res = !cad.initFromStream(*sock) || !sock->end_of_message();
	CondorThreads::enable_parallel(ep);
    if( res )
    {
        dprintf(D_ALWAYS,"Failed to receive query on TCP: aborting\n");
        return FALSE;
    }

		// here we set up a network timeout of a longer duration
	sock->timeout(QueryTimeout);

	// Initial query handler
	AdTypes whichAds = receive_query_public( command );

	// CRUFT: Before 7.3.2, submitter ads had a MyType of
	//   "Scheduler". The only way to tell the difference
	//   was that submitter ads didn't have ATTR_NUM_USERS.
	//   The correosponding query ads had a TargetType of
	//   "Scheduler", which we now coerce to "Submitter".
	if ( whichAds == SUBMITTOR_AD ) {
		cad.SetTargetTypeName( SUBMITTER_ADTYPE );
	}

	// Perform the query
	List<ClassAd> results;
	ForkStatus	fork_status = FORK_FAILED;
	int	   		return_status = 0;
    if (whichAds != (AdTypes) -1) {
		fork_status = forkQuery.NewJob( );
		if ( FORK_PARENT == fork_status ) {
			return 1;
		} else {
			// Child / Fork failed / busy
			process_query_public (whichAds, &cad, &results);
		}
	}

	// send the results via cedar
	sock->encode();
	results.Rewind();
	ClassAd *curr_ad = NULL;
	int more = 1;
	
		// See if query ad asks for server-side projection
	char *projection = NULL;
	cad.LookupString("projection", &projection);
	SimpleList<MyString> projectionList;
	::split_args(projection, &projectionList);

	while ( (curr_ad=results.Next()) )
    {
		ClassAd *ad_to_send = NULL;
		ClassAd shortAd;

		if (projectionList.Number() > 0) {
			// compute projection, send thin ad
			computeProjection(&shortAd, curr_ad, &projectionList);
			ad_to_send = &shortAd;
		} else {
			// if no projection, send the full ad
			ad_to_send = curr_ad;
		}
		
        if (!sock->code(more) || !ad_to_send->put(*sock))
        {
            dprintf (D_ALWAYS,
                    "Error sending query result to client -- aborting\n");
            return_status = 0;
			goto END;
        }
    }

	// end of query response ...
	more = 0;
	if (!sock->code(more))
	{
		dprintf (D_ALWAYS, "Error sending EndOfResponse (0) to client\n");
	}

	// flush the output
	if (!sock->end_of_message())
	{
		dprintf (D_ALWAYS, "Error flushing CEDAR socket\n");
	}
	return_status = 1;


    // all done; let daemon core will clean up connection
  END:
	if ( FORK_CHILD == fork_status ) {
		forkQuery.WorkerDone( );		// Never returns
	}
	return return_status;
}

AdTypes
CollectorDaemon::receive_query_public( int command )
{
	AdTypes whichAds;

    switch (command)
    {
	  case QUERY_STARTD_ADS:
		dprintf (D_ALWAYS, "Got QUERY_STARTD_ADS\n");
		whichAds = STARTD_AD;
		break;
		
	  case QUERY_SCHEDD_ADS:
		dprintf (D_ALWAYS, "Got QUERY_SCHEDD_ADS\n");
		whichAds = SCHEDD_AD;
		break;

#ifdef HAVE_EXT_POSTGRESQL
	  case QUERY_QUILL_ADS:
		dprintf (D_ALWAYS, "Got QUERY_QUILL_ADS\n");
		whichAds = QUILL_AD;
		break;
#endif /* HAVE_EXT_POSTGRESQL */
		
	  case QUERY_SUBMITTOR_ADS:
		dprintf (D_ALWAYS, "Got QUERY_SUBMITTOR_ADS\n");
		whichAds = SUBMITTOR_AD;
		break;

	  case QUERY_LICENSE_ADS:
		dprintf (D_ALWAYS, "Got QUERY_LICENSE_ADS\n");
		whichAds = LICENSE_AD;
		break;

	  case QUERY_MASTER_ADS:
		dprintf (D_ALWAYS, "Got QUERY_MASTER_ADS\n");
		whichAds = MASTER_AD;
		break;
		
	  case QUERY_CKPT_SRVR_ADS:
		dprintf (D_ALWAYS, "Got QUERY_CKPT_SRVR_ADS\n");
		whichAds = CKPT_SRVR_AD;	
		break;
		
	  case QUERY_STARTD_PVT_ADS:
		dprintf (D_ALWAYS, "Got QUERY_STARTD_PVT_ADS\n");
		whichAds = STARTD_PVT_AD;
		break;

	  case QUERY_COLLECTOR_ADS:
		dprintf (D_FULLDEBUG,"Got QUERY_COLLECTOR_ADS\n");
		whichAds = COLLECTOR_AD;
		break;

	  case QUERY_STORAGE_ADS:
		dprintf (D_FULLDEBUG,"Got QUERY_STORAGE_ADS\n");
		whichAds = STORAGE_AD;
		break;

	  case QUERY_NEGOTIATOR_ADS:
		dprintf (D_FULLDEBUG,"Got QUERY_NEGOTIATOR_ADS\n");
		whichAds = NEGOTIATOR_AD;
		break;

	  case QUERY_HAD_ADS:
		dprintf (D_FULLDEBUG,"Got QUERY_HAD_ADS\n");
		whichAds = HAD_AD;
		break;

	  case QUERY_XFER_SERVICE_ADS:
		dprintf (D_FULLDEBUG,"Got QUERY_XFER_SERVICE_ADS\n");
		whichAds = XFER_SERVICE_AD;
		break;

	  case QUERY_LEASE_MANAGER_ADS:
		dprintf (D_FULLDEBUG,"Got QUERY_LEASE_MANAGER_ADS\n");
		whichAds = LEASE_MANAGER_AD;
		break;

	  case QUERY_GENERIC_ADS:
		dprintf (D_FULLDEBUG,"Got QUERY_GENERIC_ADS\n");
		whichAds = GENERIC_AD;
		break;

	  case QUERY_ANY_ADS:
		dprintf (D_FULLDEBUG,"Got QUERY_ANY_ADS\n");
		whichAds = ANY_AD;
		break;
      
      case QUERY_GRID_ADS:
        dprintf (D_FULLDEBUG,"Got QUERY_GRID_ADS\n");
        whichAds = GRID_AD;
		break;

	  default:
		dprintf(D_ALWAYS,
				"Unknown command %d in receive_query_public()\n",
				command);
		whichAds = (AdTypes) -1;
    }

	return whichAds;
}

int CollectorDaemon::receive_invalidation(Service* /*s*/,
										  int command,
										  Stream* sock)
{
	AdTypes whichAds;
	ClassAd cad;

	sock->decode();
	sock->timeout(ClientTimeout);
    if( !cad.initFromStream(*sock) || !sock->end_of_message() )
    {
        dprintf( D_ALWAYS,
				 "Failed to receive invalidation on %s: aborting\n",
				 sock->type() == Stream::reli_sock ? "TCP" : "UDP" );
        return FALSE;
    }
#if !defined(WANT_OLD_CLASSADS)
	cad.RemoveExplicitTargetRefs();
#endif

    // cancel timeout --- collector engine sets up its own timeout for
    // collecting further information
    sock->timeout(0);

    switch (command)
    {
	  case INVALIDATE_STARTD_ADS:
		dprintf (D_ALWAYS, "Got INVALIDATE_STARTD_ADS\n");
		whichAds = STARTD_AD;
		break;
		
	  case INVALIDATE_SCHEDD_ADS:
		dprintf (D_ALWAYS, "Got INVALIDATE_SCHEDD_ADS\n");
		whichAds = SCHEDD_AD;
		break;

#ifdef HAVE_EXT_POSTGRESQL
	  case INVALIDATE_QUILL_ADS:
		dprintf (D_ALWAYS, "Got INVALIDATE_QUILL_ADS\n");
		whichAds = QUILL_AD;
		break;
#endif /* HAVE_EXT_POSTGRESQL */
		
	  case INVALIDATE_SUBMITTOR_ADS:
		dprintf (D_ALWAYS, "Got INVALIDATE_SUBMITTOR_ADS\n");
		whichAds = SUBMITTOR_AD;
		break;

	  case INVALIDATE_LICENSE_ADS:
		dprintf (D_ALWAYS, "Got INVALIDATE_LICENSE_ADS\n");
		whichAds = LICENSE_AD;
		break;

	  case INVALIDATE_MASTER_ADS:
		dprintf (D_ALWAYS, "Got INVALIDATE_MASTER_ADS\n");
		whichAds = MASTER_AD;
		break;
		
	  case INVALIDATE_CKPT_SRVR_ADS:
		dprintf (D_ALWAYS, "Got INVALIDATE_CKPT_SRVR_ADS\n");
		whichAds = CKPT_SRVR_AD;	
		break;
		
	  case INVALIDATE_COLLECTOR_ADS:
		dprintf (D_ALWAYS, "Got INVALIDATE_COLLECTOR_ADS\n");
		whichAds = COLLECTOR_AD;
		break;

	  case INVALIDATE_NEGOTIATOR_ADS:
		dprintf (D_ALWAYS, "Got INVALIDATE_NEGOTIATOR_ADS\n");
		whichAds = NEGOTIATOR_AD;
		break;

	  case INVALIDATE_HAD_ADS:
		dprintf (D_ALWAYS, "Got INVALIDATE_HAD_ADS\n");
		whichAds = HAD_AD;
		break;

	  case INVALIDATE_XFER_SERVICE_ADS:
		dprintf (D_ALWAYS, "Got INVALIDATE_XFER_SERVICE_ADS\n");
		whichAds = XFER_SERVICE_AD;
		break;

	  case INVALIDATE_LEASE_MANAGER_ADS:
		dprintf (D_ALWAYS, "Got INVALIDATE_LEASE_MANAGER_ADS\n");
		whichAds = LEASE_MANAGER_AD;
		break;

	  case INVALIDATE_STORAGE_ADS:
		dprintf (D_ALWAYS, "Got INVALIDATE_STORAGE_ADS\n");
		whichAds = STORAGE_AD;
		break;

	  case INVALIDATE_ADS_GENERIC:
		dprintf(D_ALWAYS, "Got INVALIDATE_ADS_GENERIC\n");
		whichAds = GENERIC_AD;
		break;

      case INVALIDATE_GRID_ADS:
        dprintf(D_ALWAYS, "Got INVALIDATE_GRID_ADS\n");
        whichAds = GRID_AD;
		break;

	  default:
		dprintf(D_ALWAYS,"Unknown command %d in receive_invalidation()\n",
			command);
		whichAds = (AdTypes) -1;
    }

    if (whichAds != (AdTypes) -1)
		process_invalidation (whichAds, cad, sock);

	// if the invalidation was for the STARTD ads, also invalidate startd
	// private ads with the same query ad
	if (command == INVALIDATE_STARTD_ADS)
		process_invalidation (STARTD_PVT_AD, cad, sock);

#if ( HAVE_HIBERNATION )
    /* let the off-line plug-in invalidate the given ad */
    offline_plugin_.invalidate ( command, cad );
#endif

#if HAVE_DLOPEN
	CollectorPluginManager::Invalidate(command, cad);
#endif

	if(View_Collector && ((command == INVALIDATE_STARTD_ADS) ||
		(command == INVALIDATE_SUBMITTOR_ADS)) ) {
		send_classad_to_sock(command, View_Collector, &cad);
	}	

	if( sock->type() == Stream::reli_sock ) {
			// stash this socket for future updates...
		return stashSocket( (ReliSock *)sock );
	}

    // all done; let daemon core will clean up connection
	return TRUE;
}


int CollectorDaemon::receive_update(Service* /*s*/, int command, Stream* sock)
{
    int	insert;
	sockaddr_in *from;
	ClassAd *cad;

	/* assume the ad is malformed... other functions set this value */
	insert = -3;

	// get endpoint
	from = ((Sock*)sock)->peer_addr();

    // process the given command
	if (!(cad = collector.collect (command,(Sock*)sock,from,insert)))
	{
		if (insert == -2)
		{
			// this should never happen assuming we never register QUERY
			// commands with daemon core, but it cannot hurt to check...
			dprintf (D_ALWAYS,"Got QUERY command (%d); not supported for UDP\n",
						command);
		}

		if (insert == -3)
		{
			/* this happens when we get a classad for which a hash key could
				not been made. This occurs when certain attributes are needed
				for the particular catagory the ad is destined for, but they
				are not present in the ad. */
			dprintf (D_ALWAYS,
				"Received malformed ad from command (%d). Ignoring.\n",
				command);
		}

		return FALSE;

	}

#if ( HAVE_HIBERNATION )
	/* let the off-line plug-in have at it */
	offline_plugin_.update ( command, *cad );
#endif

#if HAVE_DLOPEN
	CollectorPluginManager::Update(command, *cad);
#endif

	if(View_Collector && ((command == UPDATE_STARTD_AD) ||
			(command == UPDATE_SUBMITTOR_AD)) ) {
		send_classad_to_sock(command, View_Collector, cad);
	}	

	if( sock->type() == Stream::reli_sock ) {
			// stash this socket for future updates...
		return stashSocket( (ReliSock *)sock );
	}

	// let daemon core clean up the socket
	return TRUE;
}

int CollectorDaemon::receive_update_expect_ack( Service* /*s*/,
												int command,
												Stream *stream )
{

    if ( NULL == stream ) {
        return FALSE;
    }

    Sock        *socket = (Sock*) stream;
    ClassAd     *updateAd = new ClassAd;
    const int   timeout = 5;
    int         ok      = 1;
    
    socket->decode ();
    socket->timeout ( timeout );
    
    if ( !updateAd->initFromStream ( *socket ) ) {

        dprintf ( 
            D_ALWAYS,
            "receive_update_expect_ack: "
            "Failed to read class ad off the wire, aborting\n" );

        return FALSE;

    }

    /* assume the ad is malformed */
    int insert = -3;
    
    /* get peer's IP/port */
    sockaddr_in *from = socket->peer_addr();

    /* "collect" the ad */
    ClassAd *cad = collector.collect ( 
        command,
        updateAd,
        from,
        insert );

    if ( !cad ) {

        /* attempting to "collect" a QUERY or INVALIDATE command?!? */
        if ( -2 == insert ) {

	        dprintf (
                D_ALWAYS,
                "receive_update_expect_ack: "
                "Got QUERY or INVALIDATE command (%d); these are "
                "not supported.\n",
                command );

        }

        /* this happens when we get a classad for which a hash key 
        could not been made. This occurs when certain attributes are 
        needed for the particular catagory the ad is destined for, 
        but they are not present in the ad. */
	    if ( -3 == insert ) {
			
	        dprintf (
                D_ALWAYS,
                "receive_update_expect_ack: "
		        "Received malformed ad from command (%d).\n",
                command );

	    }

    } else {

        socket->encode ();
        socket->timeout ( timeout );

        /* send an acknowledgment that we received the ad */
        if ( !socket->code ( ok ) ) {
        
            dprintf ( 
                D_ALWAYS,
                "receive_update_expect_ack: "
                "Failed to send acknowledgement to host %s, "
                "aborting\n",
                socket->peer_ip_str () );
        
            /* it's ok if we fail here, since we won't drop the ad,
            it's only on the client side that any error should be
            treated as fatal */

        }

        if ( !socket->end_of_message () ) {
        
            dprintf ( 
                D_FULLDEBUG, 
                "receive_update_expect_ack: "
                "Failed to send update EOM to host %s.\n", 
                socket->peer_ip_str () );
            
	    }   
        
    }

#if ( HAVE_HIBERNATION )
    /* let the off-line plug-in have at it */
    offline_plugin_.update ( command, *cad );
#endif

#if HAVE_DLOPEN
    CollectorPluginManager::Update ( command, *cad );
#endif

    if( View_Collector && UPDATE_STARTD_AD_WITH_ACK == command ) {
		send_classad_to_sock ( command, View_Collector, cad );
	}

	// let daemon core clean up the socket
	return TRUE;
}


int
CollectorDaemon::stashSocket( ReliSock* sock )
{
	if( daemonCore->SocketIsRegistered( sock ) ) {
		return KEEP_STREAM;
	}

	MyString msg;
	if( daemonCore->TooManyRegisteredSockets(sock->get_file_desc(),&msg) ) {
		dprintf(D_ALWAYS,
				"WARNING: cannot register TCP update socket from %s: %s\n",
				sock->peer_description(), msg.Value());
		return FALSE;
	}

		// Register this socket w/ DaemonCore so we wake up if
		// there's more data to read...
	int rc = daemonCore->Register_Command_Socket(
		sock, "Update Socket" );

	if( rc < 0 ) {
		dprintf(D_ALWAYS,
				"Failed to register TCP socket from %s for updates: error %d.\n",
				sock->peer_description(),rc);
		return FALSE;
	}

	dprintf( D_FULLDEBUG,
			 "Registered TCP socket from %s for updates.\n",
			 sock->peer_description() );

	return KEEP_STREAM;
}

int CollectorDaemon::query_scanFunc (ClassAd *cad)
{
	if ( !__adType__.empty() ) {
		std::string type = "";
		cad->LookupString( ATTR_MY_TYPE, type );
		if ( strcasecmp( type.c_str(), __adType__.c_str() ) != 0 ) {
			return 1;
		}
	}

	EvalResult result;
	if ( EvalExprTree( __filter__, cad, NULL, &result ) &&
		 result.type == LX_INTEGER && result.i != 0 ) {
		// Found a match 
        __numAds__++;
		__ClassAdResultList__->Append(cad);
    }

    return 1;
}

void CollectorDaemon::process_query_public (AdTypes whichAds,
											ClassAd *query,
											List<ClassAd>* results)
{
#if !defined(WANT_OLD_CLASSADS)
	query->RemoveExplicitTargetRefs();
#endif
	// set up for hashtable scan
	__query__ = query;
	__numAds__ = 0;
	__ClassAdResultList__ = results;
	__filter__ = query->LookupExpr( ATTR_REQUIREMENTS );
	// An empty adType means don't check the MyType of the ads.
	// This means either the command indicates we're only checking one
	// type of ad, or the query's TargetType is "Any" (match all ad types).
	__adType__ = "";
	if ( whichAds == GENERIC_AD || whichAds == ANY_AD ) {
		query->LookupString( ATTR_TARGET_TYPE, __adType__ );
		if ( strcasecmp( __adType__.c_str(), "any" ) == 0 ) {
			__adType__ = "";
		}
	}

	if ( __filter__ == NULL ) {
		dprintf (D_ALWAYS, "Query missing %s\n", ATTR_REQUIREMENTS );
		return;
	}

	if (!collector.walkHashTable (whichAds, query_scanFunc))
	{
		dprintf (D_ALWAYS, "Error sending query response\n");
	}


	dprintf (D_ALWAYS, "(Sending %d ads in response to query)\n", __numAds__);
}	

int CollectorDaemon::invalidation_scanFunc (ClassAd *cad)
{
	if ( !__adType__.empty() ) {
		std::string type = "";
		cad->LookupString( ATTR_MY_TYPE, type );
		if ( strcasecmp( type.c_str(), __adType__.c_str() ) != 0 ) {
			return 1;
		}
	}

	EvalResult result;
	if ( EvalExprTree( __filter__, cad, NULL, &result ) &&
		 result.type == LX_INTEGER && result.i != 0 ) {

		cad->Assign( ATTR_LAST_HEARD_FROM, 0 );
        __numAds__++;
    }

    return 1;
}

void CollectorDaemon::process_invalidation (AdTypes whichAds, ClassAd &query, Stream *sock)
{
	if (param_boolean("IGNORE_INVALIDATE", false)) {
		dprintf(D_ALWAYS, "Ignoring invalidate (IGNORE_INVALIDATE=TRUE)\n");
		return;
	}

	// here we set up a network timeout of a longer duration
	sock->timeout(QueryTimeout);

    if ( 0 == ( __numAds__ = collector.remove( whichAds, query ) ) )
	{
		dprintf ( D_ALWAYS, "Walking tables to invalidate... O(n)\n" );

		// set up for hashtable scan
		__query__ = &query;
		__filter__ = query.LookupExpr( ATTR_REQUIREMENTS );
		// An empty adType means don't check the MyType of the ads.
		// This means either the command indicates we're only checking
		// one type of ad, or the query's TargetType is "Any" (match
		// all ad types).
		__adType__ = "";
		if ( whichAds == GENERIC_AD || whichAds == ANY_AD ) {
			query.LookupString( ATTR_TARGET_TYPE, __adType__ );
			if ( strcasecmp( __adType__.c_str(), "any" ) == 0 ) {
				__adType__ = "";
			}
		}

		if ( __filter__ == NULL ) {
			dprintf (D_ALWAYS, "Invalidation missing %s\n", ATTR_REQUIREMENTS );
			return;
		}

		if (param_boolean("HOUSEKEEPING_ON_INVALIDATE", true)) 
		{
			// first set all the "LastHeardFrom" attributes to low values ...
			collector.walkHashTable (whichAds, invalidation_scanFunc);

<<<<<<< HEAD
			// ... then invoke the housekeeper
			collector.invokeHousekeeper (whichAds);
		} else 
		{
			__numAds__ = collector.invalidateAds(whichAds, query);
		}
	}

	dprintf (D_ALWAYS, "(Invalidated %d ads)\n", __numAds__ );
=======
	dprintf (D_ALWAYS, "(Invalidated %d ads)\n", __numAds__);

		// Suppose lots of ads are getting invalidated and we have no clue
		// why.  That is what the following block of code tries to solve.
	if( __numAds__ > 1 ) {
		dprintf(D_ALWAYS, "The invalidation query was this:\n");
		query.dPrint(D_ALWAYS);
	}
>>>>>>> 86c98e17
}	



int CollectorDaemon::reportStartdScanFunc( ClassAd *cad )
{
	return normalTotals->update( cad );
}

int CollectorDaemon::reportSubmittorScanFunc( ClassAd *cad )
{
	int tmp1, tmp2;
	if( !cad->LookupInteger( ATTR_RUNNING_JOBS , tmp1 ) ||
		!cad->LookupInteger( ATTR_IDLE_JOBS, tmp2 ) )
			return 0;
	submittorRunningJobs += tmp1;
	submittorIdleJobs	 += tmp2;

	return 1;
}

int CollectorDaemon::reportMiniStartdScanFunc( ClassAd *cad )
{
    char buf[80];
	int iRet = 0;

	if ( cad && cad->LookupString( ATTR_STATE, buf ) )
	{
		machinesTotal++;
		switch ( buf[0] )
		{
			case 'C':
				machinesClaimed++;
				break;
			case 'U':
				machinesUnclaimed++;
				break;
			case 'O':
				machinesOwner++;
				break;
		}

		// Count the number of jobs in each universe
		int universe;
		if ( cad->LookupInteger( ATTR_JOB_UNIVERSE, universe ) )
		{
			ustatsAccum.accumulate( universe );
		}
		iRet = 1;
	}

    return iRet;
}

void CollectorDaemon::reportToDevelopers (void)
{
	char	buffer[128];
	FILE	*mailer;
	TrackTotals	totals( PP_STARTD_NORMAL );

    // compute machine information
    machinesTotal = 0;
    machinesUnclaimed = 0;
    machinesClaimed = 0;
    machinesOwner = 0;
	ustatsAccum.Reset( );

    if (!collector.walkHashTable (STARTD_AD, reportMiniStartdScanFunc)) {
            dprintf (D_ALWAYS, "Error counting machines in devel report \n");
    }

    // If we don't have any machines reporting to us, bail out early
    if(machinesTotal == 0)
        return;

	if( ( normalTotals = new TrackTotals( PP_STARTD_NORMAL ) ) == NULL ) {
		dprintf( D_ALWAYS, "Didn't send monthly report (failed totals)\n" );
		return;
	}

	// Accumulate our monthly maxes
	ustatsMonthly.setMax( ustatsAccum );

	sprintf( buffer, "Collector (%s):  Monthly report",
			 my_full_hostname() );
	if( ( mailer = email_developers_open(buffer) ) == NULL ) {
		dprintf (D_ALWAYS, "Didn't send monthly report (couldn't open mailer)\n");		
		return;
	}

	fprintf( mailer , "This Collector has the following IDs:\n");
	fprintf( mailer , "    %s\n", CondorVersion() );
	fprintf( mailer , "    %s\n\n", CondorPlatform() );

	normalTotals = &totals;
	if (!collector.walkHashTable (STARTD_AD, reportStartdScanFunc)) {
		dprintf (D_ALWAYS, "Error making monthly report (startd scan) \n");
	}
		
	// output totals summary to the mailer
	totals.displayTotals( mailer, 20 );

	// now output information about submitted jobs
	submittorRunningJobs = 0;
	submittorIdleJobs = 0;
	if( !collector.walkHashTable( SUBMITTOR_AD, reportSubmittorScanFunc ) ) {
		dprintf( D_ALWAYS, "Error making monthly report (submittor scan)\n" );
	}
	fprintf( mailer , "%20s\t%20s\n" , ATTR_RUNNING_JOBS , ATTR_IDLE_JOBS );
	fprintf( mailer , "%20d\t%20d\n" , submittorRunningJobs,submittorIdleJobs );

	// If we've got any, find the maxes
	if ( ustatsMonthly.getCount( ) ) {
		fprintf( mailer , "\n%20s\t%20s\n" , "Universe", "Max Running Jobs" );
		int		univ;
		for( univ=0;  univ<CONDOR_UNIVERSE_MAX;  univ++) {
			const char	*name = ustatsMonthly.getName( univ );
			if ( name ) {
				fprintf( mailer, "%20s\t%20d\n",
						 name, ustatsMonthly.getValue(univ) );
			}
		}
		fprintf( mailer, "%20s\t%20d\n",
				 "All", ustatsMonthly.getCount( ) );
	}
	ustatsMonthly.Reset( );
	
	email_close( mailer );
	return;
}
	
void CollectorDaemon::Config()
{
	dprintf(D_ALWAYS, "In CollectorDaemon::Config()\n");

    char	*tmp;
    int     ClassadLifetime;

    ClientTimeout = param_integer ("CLIENT_TIMEOUT",30);
    QueryTimeout = param_integer ("QUERY_TIMEOUT",60);
    ClassadLifetime = param_integer ("CLASSAD_LIFETIME",900);

    if (CollectorName) free (CollectorName);
    CollectorName = param("COLLECTOR_NAME");

	// handle params for Collector updates
	if ( UpdateTimerId >= 0 ) {
		daemonCore->Cancel_Timer(UpdateTimerId);
		UpdateTimerId = -1;
	}

	if( updateCollectors ) {
		delete updateCollectors;
		updateCollectors = NULL;
	}
	updateCollectors = CollectorList::create( NULL );

	tmp = param ("CONDOR_DEVELOPERS_COLLECTOR");
	if (tmp == NULL) {
		tmp = strdup("condor.cs.wisc.edu");
	}
	if (strcasecmp(tmp,"NONE") == 0 ) {
		free(tmp);
		tmp = NULL;
	}

	if( updateRemoteCollector ) {
		// we should just delete it.  since we never use TCP
		// for these updates, we don't really loose anything
		// by destroying the object and recreating it...
		delete updateRemoteCollector;
		updateRemoteCollector = NULL;
	}
	if ( tmp ) {
		updateRemoteCollector = new DCCollector( tmp, DCCollector::UDP );
	}

	free( tmp );
	
	int i = param_integer("COLLECTOR_UPDATE_INTERVAL",900); // default 15 min
	if( UpdateTimerId < 0 ) {
		UpdateTimerId = daemonCore->
			Register_Timer( 1, i, sendCollectorAd,
							"sendCollectorAd" );
	}

	tmp = param(COLLECTOR_REQUIREMENTS);
	MyString collector_req_err;
	if( !collector.setCollectorRequirements( tmp, collector_req_err ) ) {
		EXCEPT("Handling of '%s=%s' failed: %s\n",
			   COLLECTOR_REQUIREMENTS,
			   tmp ? tmp : "(null)",
			   collector_req_err.Value());
	}
	if( tmp ) {
		free( tmp );
		tmp = NULL;
	}

	init_classad(i);

    // set the appropriate parameters in the collector engine
    collector.setClientTimeout( ClientTimeout );
    collector.scheduleHousekeeper( ClassadLifetime );

#if ( HAVE_HIBERNATION )
    offline_plugin_.configure ();
#endif

    // if we're not the View Collector, let's set something up to forward
    // all of our ads to the view collector.
    if(View_Collector) {
        delete View_Collector;
    }

    if(view_sock) {
        delete view_sock;
    }	

    tmp = param("CONDOR_VIEW_HOST");
    if(tmp) {
       View_Collector = new DCCollector( tmp );
       Sinful view_addr( View_Collector->addr() );
	   Sinful my_addr( daemonCore->publicNetworkIpAddr() );

       if( my_addr.addressPointsToMe( view_addr ) )
       {
       	     // Do not forward to myself.
          dprintf(D_ALWAYS, "Not forwarding to View Server %s, because that's me!\n", tmp);
          delete View_Collector;
          View_Collector = NULL;
       }
       else {
          dprintf(D_ALWAYS, "Will forward ads on to View Server %s\n", tmp);
       }
       free(tmp);
       if(View_Collector) {
		   if( View_Collector->hasUDPCommandPort() ) {
			   view_sock = new SafeSock();
		   }
		   else {
			   view_sock = new ReliSock();
		   }
			   // protect against frequent time-consuming reconnect attempts
		   view_sock_timeslice.setTimeslice(0.05);
		   view_sock_timeslice.setMaxInterval(1200);
       }
    }

	int size = param_integer ("COLLECTOR_CLASS_HISTORY_SIZE",1024);
	collectorStats.setClassHistorySize( size );

	bool collector_daemon_stats = param_boolean ("COLLECTOR_DAEMON_STATS",true);
	collectorStats.setDaemonStats( collector_daemon_stats );

    size = param_integer ("COLLECTOR_DAEMON_HISTORY_SIZE",128);
    collectorStats.setDaemonHistorySize( size );

	time_t garbage_interval = param_integer( "COLLECTOR_STATS_SWEEP", DEFAULT_COLLECTOR_STATS_GARBAGE_INTERVAL );
	collectorStats.setGarbageCollectionInterval( garbage_interval );

    size = param_integer ("COLLECTOR_QUERY_WORKERS", 2);
    forkQuery.setMaxWorkers( size );

	bool ccb_server_enabled = param_boolean("ENABLE_CCB_SERVER",true);
	if( ccb_server_enabled ) {
		if( !m_ccb_server ) {
			dprintf(D_ALWAYS, "Enabling CCB Server.\n");
			m_ccb_server = new CCBServer;
		}
		m_ccb_server->InitAndReconfig();
	}
	else if( m_ccb_server ) {
		dprintf(D_ALWAYS, "Disabling CCB Server.\n");
		delete m_ccb_server;
		m_ccb_server = NULL;
	}

	return;
}

void CollectorDaemon::Exit()
{
	// Clean up any workers that have exited but haven't been reaped yet.
	// This can occur if the collector receives a query followed
	// immediately by a shutdown command.  The worker will exit but
	// not be reaped because the SIGTERM from the shutdown command will
	// be processed before the SIGCHLD from the worker process exit.
	// Allowing the stack to clean up worker processes is problematic
	// because the collector will be shutdown and the daemonCore
	// object deleted by the time the worker cleanup is attempted.
	forkQuery.DeleteAll( );
	if ( UpdateTimerId >= 0 ) {
		daemonCore->Cancel_Timer(UpdateTimerId);
		UpdateTimerId = -1;
	}
	return;
}

void CollectorDaemon::Shutdown()
{
	// Clean up any workers that have exited but haven't been reaped yet.
	// This can occur if the collector receives a query followed
	// immediately by a shutdown command.  The worker will exit but
	// not be reaped because the SIGTERM from the shutdown command will
	// be processed before the SIGCHLD from the worker process exit.
	// Allowing the stack to clean up worker processes is problematic
	// because the collector will be shutdown and the daemonCore
	// object deleted by the time the worker cleanup is attempted.
	forkQuery.DeleteAll( );
	if ( UpdateTimerId >= 0 ) {
		daemonCore->Cancel_Timer(UpdateTimerId);
		UpdateTimerId = -1;
	}
	return;
}

void CollectorDaemon::sendCollectorAd()
{
    // compute submitted jobs information
    submittorRunningJobs = 0;
    submittorIdleJobs = 0;
    if( !collector.walkHashTable( SUBMITTOR_AD, reportSubmittorScanFunc ) ) {
         dprintf( D_ALWAYS, "Error making collector ad (submittor scan)\n" );
    }

    // compute machine information
    machinesTotal = 0;
    machinesUnclaimed = 0;
    machinesClaimed = 0;
    machinesOwner = 0;
	ustatsAccum.Reset( );
    if (!collector.walkHashTable (STARTD_AD, reportMiniStartdScanFunc)) {
            dprintf (D_ALWAYS, "Error making collector ad (startd scan) \n");
    }

    // insert values into the ad
    char line[100];
    sprintf(line,"%s = %d",ATTR_RUNNING_JOBS,submittorRunningJobs);
    ad->Insert(line);
    sprintf(line,"%s = %d",ATTR_IDLE_JOBS,submittorIdleJobs);
    ad->Insert(line);
    sprintf(line,"%s = %d",ATTR_NUM_HOSTS_TOTAL,machinesTotal);
    ad->Insert(line);
    sprintf(line,"%s = %d",ATTR_NUM_HOSTS_CLAIMED,machinesClaimed);
    ad->Insert(line);
    sprintf(line,"%s = %d",ATTR_NUM_HOSTS_UNCLAIMED,machinesUnclaimed);
    ad->Insert(line);
    sprintf(line,"%s = %d",ATTR_NUM_HOSTS_OWNER,machinesOwner);
    ad->Insert(line);

	// Accumulate for the monthly
	ustatsMonthly.setMax( ustatsAccum );

	// If we've got any universe reports, find the maxes
	ustatsAccum.publish( ATTR_CURRENT_JOBS_RUNNING, ad );
	ustatsMonthly.publish( ATTR_MAX_JOBS_RUNNING, ad );

	// Collector engine stats, too
	collectorStats.publishGlobal( ad );

	// Send the ad
	int num_updated = updateCollectors->sendUpdates(UPDATE_COLLECTOR_AD, ad, NULL, false);
	if ( num_updated != updateCollectors->number() ) {
		dprintf( D_ALWAYS, "Unable to send UPDATE_COLLECTOR_AD to all configured collectors\n");
	}

       // If we don't have any machines, then bail out. You oftentimes
       // see people run a collector on each macnine in their pool. Duh.
	if(machinesTotal == 0) {
		return ;
	}
	if ( updateRemoteCollector ) {
		char *update_addr = updateRemoteCollector->addr();
		if (!update_addr) update_addr = "(null)";
		if( ! updateRemoteCollector->sendUpdate(UPDATE_COLLECTOR_AD, ad, NULL, false) ) {
			dprintf( D_ALWAYS, "Can't send UPDATE_COLLECTOR_AD to collector "
					 "(%s): %s\n", update_addr,
					 updateRemoteCollector->error() );
			return;
		}
	}
}

void CollectorDaemon::init_classad(int interval)
{
    if( ad ) delete( ad );
    ad = new ClassAd();

    ad->SetMyTypeName(COLLECTOR_ADTYPE);
    ad->SetTargetTypeName("");

    char *tmp;
    tmp = param( "CONDOR_ADMIN" );
    if( tmp ) {
        ad->Assign( ATTR_CONDOR_ADMIN, tmp );
        free( tmp );
    }

    MyString id;
    if( CollectorName ) {
            if( strchr( CollectorName, '@' ) ) {
               id.sprintf( "%s", CollectorName );
            } else {
               id.sprintf( "%s@%s", CollectorName, my_full_hostname() );
            }
    } else {
            id.sprintf( "%s", my_full_hostname() );
    }
    ad->Assign( ATTR_NAME, id.Value() );

    ad->Assign( ATTR_COLLECTOR_IP_ADDR, global_dc_sinful() );

    if ( interval > 0 ) {
            ad->Assign( ATTR_UPDATE_INTERVAL, 24*interval );
    }

		// Publish all DaemonCore-specific attributes, which also handles
		// COLLECTOR_ATTRS for us.
	daemonCore->publish(ad);
}

void
CollectorDaemon::send_classad_to_sock(int cmd, Daemon * d, ClassAd* theAd)
{
    // view_sock is static
    if(!view_sock) {
	dprintf(D_ALWAYS, "Trying to forward ad on, but no connection to View "
		"Collector!\n");
        return;
    }
    if(!theAd) {
	dprintf(D_ALWAYS, "Trying to forward ad on, but ad is NULL!!!\n");
        return;
    }
	bool raw_command = false;
	if( !view_sock->is_connected() ) {
			// We must have gotten disconnected.  (Or this is the 1st time.)

			// In case we keep getting disconnected or fail to connect,
			// and each connection attempt takes a long time, restrict
			// what fraction of our time we spend trying to reconnect.

		char const *desc = d->idStr() ? d->idStr() : "(null)";
		if( view_sock_timeslice.isTimeToRun() ) {
			dprintf(D_ALWAYS,"Connecting to CONDOR_VIEW_HOST %s\n", desc );

			view_sock_timeslice.setStartTimeNow();
			d->connectSock(view_sock,20);
			view_sock_timeslice.setFinishTimeNow();

			if( !view_sock->is_connected() ) {
				dprintf(D_ALWAYS,"Failed to connect to CONDOR_VIEW_HOST %s "
						" so not forwarding ad.\n",
						desc );
				return;
			}
		}
		else {
			dprintf(D_FULLDEBUG,"Skipping forwarding of ad to CONDOR_VIEW_HOST %s, because reconnect is delayed for %us.\n", desc, view_sock_timeslice.getTimeToNextRun());
			return;
		}

	}
	else if( view_sock->type() == Stream::reli_sock ) {
			// we already did the security handshake the last time
			// we sent a command on this socket, so just send a
			// raw command this time to avoid reauthenticating
		raw_command = true;
	}

    if (! d->startCommand(cmd, view_sock, 20, NULL, NULL, raw_command)) {
        dprintf( D_ALWAYS, "Can't send command %d to View Collector\n", cmd);
        view_sock->end_of_message();
		view_sock->close();
        return;
    }

    if( theAd ) {
        if( ! theAd->put( *view_sock ) ) {
            dprintf( D_ALWAYS, "Can't forward classad to View Collector\n");
            view_sock->end_of_message();
			view_sock->close();
            return;
        }
    }

	if( cmd == UPDATE_STARTD_AD ) {
			// Forward the startd private ad as well.  This allows the
			// target collector to act as an aggregator for multiple collectors
			// that balance the load of authenticating connections from
			// the rest of the pool.

		AdNameHashKey		hk;
		ClassAd *pvt_ad;

		ASSERT( makeStartdAdHashKey (hk, theAd, NULL) );
		pvt_ad = collector.lookup(STARTD_PVT_AD,hk);
		if( pvt_ad ) {
			if( ! pvt_ad->put( *view_sock ) ) {
				dprintf( D_ALWAYS, "Can't forward startd private classad to View Collector\n");
				view_sock->end_of_message();
				view_sock->close();
				return;
			}
		}
	}

    if( ! view_sock->end_of_message() ) {
        dprintf( D_ALWAYS, "Can't send end_of_message to View Collector\n");
		view_sock->close();
        return;
    }
    return;
}

//  Collector stats on universes
CollectorUniverseStats::CollectorUniverseStats( void )
{
	Reset( );
}

//  Collector stats on universes
CollectorUniverseStats::CollectorUniverseStats( CollectorUniverseStats &ref )
{
	int		univ;

	for( univ=0;  univ<CONDOR_UNIVERSE_MAX;  univ++) {
		perUniverse[univ] = ref.perUniverse[univ];
	}
	count = ref.count;
}

CollectorUniverseStats::~CollectorUniverseStats( void )
{
}

void
CollectorUniverseStats::Reset( void )
{
	int		univ;

	for( univ=0;  univ<CONDOR_UNIVERSE_MAX;  univ++) {
		perUniverse[univ] = 0;
	}
	count = 0;
}

void
CollectorUniverseStats::accumulate(int univ )
{
	if (  ( univ >= 0 ) && ( univ < CONDOR_UNIVERSE_MAX ) ) {
		perUniverse[univ]++;
		count++;
	}
}

int
CollectorUniverseStats::getValue (int univ )
{
	if (  ( univ >= 0 ) && ( univ < CONDOR_UNIVERSE_MAX ) ) {
		return perUniverse[univ];
	} else {
		return -1;
	}
}

int
CollectorUniverseStats::getCount ( void )
{
	return count;
}

int
CollectorUniverseStats::setMax( CollectorUniverseStats &ref )
{
	int		univ;

	for( univ=0;  univ<CONDOR_UNIVERSE_MAX;  univ++) {
		if ( ref.perUniverse[univ] > perUniverse[univ] ) {
			perUniverse[univ] = ref.perUniverse[univ];
		}
		if ( ref.count > count ) {
			count = ref.count;
		}
	}
	return 0;
}

const char *
CollectorUniverseStats::getName( int univ )
{
	return CondorUniverseNameUcFirst( univ );
}

int
CollectorUniverseStats::publish( const char *label, ClassAd *ad )
{
	int	univ;
	char line[100];

	// Loop through, publish all universes with a name
	for( univ=0;  univ<CONDOR_UNIVERSE_MAX;  univ++) {
		const char *name = getName( univ );
		if ( name ) {
			sprintf( line, "%s%s = %d", label, name, getValue( univ ) );
			ad->Insert(line);
		}
	}
	sprintf( line, "%s%s = %d", label, "All", count );
	ad->Insert(line);

	return 0;
}

	// Given a full ad, and a StringList of expressions, Project out of
	// the full ad into the short ad all the attributes those expressions
	// depend on.

	// So, if the projection is passed in "foo", and foo is an expression
	// that expands to bar, we return bar
	
void
computeProjection(ClassAd *shortAd, ClassAd *full_ad, SimpleList<MyString> *projectionList) {
    projectionList->Rewind();

	// CRUFT: Before 7.3.2, submitter ads had a MyType of
	//   "Scheduler". The only way to tell the difference
	//   was that submitter ads didn't have ATTR_NUM_USERS.
	//   If we don't include ATTR_NUM_USERS in our projection,
	//   older clients will morph scheduler ads into
	//   submitter ads, regardless of MyType.
	if (strcmp("Scheduler", full_ad->GetMyTypeName()) == 0) {
		projectionList->Append(MyString(ATTR_NUM_USERS));
	}

		// For each expression in the list...
	MyString attr;
	while (projectionList->Next(attr)) {
		StringList internals;
		StringList externals; // shouldn't have any

			// Get the indirect attributes
		if( !full_ad->GetExprReferences(attr.Value(), internals, externals) ) {
			dprintf(D_FULLDEBUG,
				"computeProjection failed to parse "
				"requested ClassAd expression: %s\n",attr.Value());
		}
		internals.rewind();

		while (char *indirect_attr = internals.next()) {
			ExprTree *tree = full_ad->LookupExpr(indirect_attr);
			if (tree) shortAd->Insert(indirect_attr, tree->Copy());
		}
	}
	shortAd->SetMyTypeName(full_ad->GetMyTypeName());
	shortAd->SetTargetTypeName(full_ad->GetTargetTypeName());

}<|MERGE_RESOLUTION|>--- conflicted
+++ resolved
@@ -990,7 +990,6 @@
 			// first set all the "LastHeardFrom" attributes to low values ...
 			collector.walkHashTable (whichAds, invalidation_scanFunc);
 
-<<<<<<< HEAD
 			// ... then invoke the housekeeper
 			collector.invokeHousekeeper (whichAds);
 		} else 
@@ -1000,8 +999,6 @@
 	}
 
 	dprintf (D_ALWAYS, "(Invalidated %d ads)\n", __numAds__ );
-=======
-	dprintf (D_ALWAYS, "(Invalidated %d ads)\n", __numAds__);
 
 		// Suppose lots of ads are getting invalidated and we have no clue
 		// why.  That is what the following block of code tries to solve.
@@ -1009,7 +1006,6 @@
 		dprintf(D_ALWAYS, "The invalidation query was this:\n");
 		query.dPrint(D_ALWAYS);
 	}
->>>>>>> 86c98e17
 }	
 
 
