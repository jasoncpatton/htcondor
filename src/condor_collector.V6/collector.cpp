/***************************************************************
 *
 * Copyright (C) 1990-2007, Condor Team, Computer Sciences Department,
 * University of Wisconsin-Madison, WI.
 *
 * Licensed under the Apache License, Version 2.0 (the "License"); you
 * may not use this file except in compliance with the License.  You may
 * obtain a copy of the License at
 *
 *    http://www.apache.org/licenses/LICENSE-2.0
 *
 * Unless required by applicable law or agreed to in writing, software
 * distributed under the License is distributed on an "AS IS" BASIS,
 * WITHOUT WARRANTIES OR CONDITIONS OF ANY KIND, either express or implied.
 * See the License for the specific language governing permissions and
 * limitations under the License.
 *
 ***************************************************************/

#include "condor_common.h"
#include "condor_classad.h"
#include "condor_parser.h"
#include "condor_status.h"
#include "condor_debug.h"
#include "condor_config.h"
#include "condor_network.h"
#include "internet.h"
#include "condor_io.h"
#include "condor_attributes.h"
#include "condor_parameters.h"
#include "condor_email.h"
#include "condor_query.h"

#include "condor_daemon_core.h"
#include "../condor_status.V6/status_types.h"
#include "../condor_status.V6/totals.h"

#include "condor_collector.h"
#include "collector_engine.h"
#include "HashTable.h"
#include "hashkey.h"

#include "condor_uid.h"
#include "condor_adtypes.h"
#include "condor_universe.h"
#include "my_hostname.h"
#include "condor_threads.h"

#include "collector.h"

#if HAVE_DLOPEN
#include "CollectorPlugin.h"
#endif

#include "ccb_server.h"

//----------------------------------------------------------------

extern "C" char* CondorVersion( void );
extern "C" char* CondorPlatform( void );

CollectorStats CollectorDaemon::collectorStats( false, 0, 0 );
CollectorEngine CollectorDaemon::collector( &collectorStats );
int CollectorDaemon::ClientTimeout;
int CollectorDaemon::QueryTimeout;
char* CollectorDaemon::CollectorName;
Daemon* CollectorDaemon::View_Collector;
Sock* CollectorDaemon::view_sock;
SocketCache* CollectorDaemon::sock_cache;

ClassAd* CollectorDaemon::__query__;
int CollectorDaemon::__numAds__;
int CollectorDaemon::__failed__;
List<ClassAd>* CollectorDaemon::__ClassAdResultList__;

TrackTotals* CollectorDaemon::normalTotals;
int CollectorDaemon::submittorRunningJobs;
int CollectorDaemon::submittorIdleJobs;

CollectorUniverseStats CollectorDaemon::ustatsAccum;
CollectorUniverseStats CollectorDaemon::ustatsMonthly;

int CollectorDaemon::machinesTotal;
int CollectorDaemon::machinesUnclaimed;
int CollectorDaemon::machinesClaimed;
int CollectorDaemon::machinesOwner;

ForkWork CollectorDaemon::forkQuery;

ClassAd* CollectorDaemon::ad;
CollectorList* CollectorDaemon::updateCollectors;
DCCollector* CollectorDaemon::updateRemoteCollector;
int CollectorDaemon::UpdateTimerId;

ClassAd *CollectorDaemon::query_any_result;
ClassAd CollectorDaemon::query_any_request;

#if ( HAVE_HIBERNATION )
OfflineCollectorPlugin CollectorDaemon::offline_plugin_;
#endif

CCBServer *CollectorDaemon::m_ccb_server;

//---------------------------------------------------------

// prototypes of library functions
typedef void (*SIGNAL_HANDLER)();
extern "C"
{
	void install_sig_handler( int, SIGNAL_HANDLER );
	void schedule_event ( int month, int day, int hour, int minute, int second, SIGNAL_HANDLER );
}

//----------------------------------------------------------------

void computeProjection(ClassAd *shortAd, ClassAd *curr_ad, SimpleList<MyString> *projectionList);

void CollectorDaemon::Init()
{
	dprintf(D_ALWAYS, "In CollectorDaemon::Init()\n");

	// read in various parameters from condor_config
	CollectorName=NULL;
	ad=NULL;
	View_Collector=NULL;
	view_sock=NULL;
	UpdateTimerId=-1;
	sock_cache = NULL;
	updateCollectors = NULL;
	updateRemoteCollector = NULL;
	Config();

    // setup routine to report to condor developers
    // schedule reports to developers
	schedule_event( -1, 1,  0, 0, 0, reportToDevelopers );
	schedule_event( -1, 8,  0, 0, 0, reportToDevelopers );
	schedule_event( -1, 15, 0, 0, 0, reportToDevelopers );
	schedule_event( -1, 23, 0, 0, 0, reportToDevelopers );

	// install command handlers for queries
	daemonCore->Register_Command(QUERY_STARTD_ADS,"QUERY_STARTD_ADS",
		(CommandHandler)receive_query_cedar,"receive_query_cedar",NULL,READ);
	daemonCore->Register_Command(QUERY_STARTD_PVT_ADS,"QUERY_STARTD_PVT_ADS",
		(CommandHandler)receive_query_cedar,"receive_query_cedar",NULL,NEGOTIATOR);
#ifdef WANT_QUILL
	daemonCore->Register_Command(QUERY_QUILL_ADS,"QUERY_QUILL_ADS",
		(CommandHandler)receive_query_cedar,"receive_query_cedar",NULL,READ);
#endif /* WANT_QUILL */

	daemonCore->Register_Command(QUERY_SCHEDD_ADS,"QUERY_SCHEDD_ADS",
		(CommandHandler)receive_query_cedar,"receive_query_cedar",NULL,READ);
	daemonCore->Register_Command(QUERY_MASTER_ADS,"QUERY_MASTER_ADS",
		(CommandHandler)receive_query_cedar,"receive_query_cedar",NULL,READ);
	daemonCore->Register_Command(QUERY_CKPT_SRVR_ADS,"QUERY_CKPT_SRVR_ADS",
		(CommandHandler)receive_query_cedar,"receive_query_cedar",NULL,READ);
	daemonCore->Register_Command(QUERY_SUBMITTOR_ADS,"QUERY_SUBMITTOR_ADS",
		(CommandHandler)receive_query_cedar,"receive_query_cedar",NULL,READ);
	daemonCore->Register_Command(QUERY_LICENSE_ADS,"QUERY_LICENSE_ADS",
		(CommandHandler)receive_query_cedar,"receive_query_cedar",NULL,READ);
	daemonCore->Register_Command(QUERY_COLLECTOR_ADS,"QUERY_COLLECTOR_ADS",
		(CommandHandler)receive_query_cedar,"receive_query_cedar",NULL,ADMINISTRATOR);
	daemonCore->Register_Command(QUERY_STORAGE_ADS,"QUERY_STORAGE_ADS",
		(CommandHandler)receive_query_cedar,"receive_query_cedar",NULL,READ);
	daemonCore->Register_Command(QUERY_NEGOTIATOR_ADS,"QUERY_NEGOTIATOR_ADS",
		(CommandHandler)receive_query_cedar,"receive_query_cedar",NULL,READ);
	daemonCore->Register_Command(QUERY_HAD_ADS,"QUERY_HAD_ADS",
		(CommandHandler)receive_query_cedar,"receive_query_cedar",NULL,READ);
	daemonCore->Register_Command(QUERY_XFER_SERVICE_ADS,"QUERY_XFER_SERVICE_ADS",
		(CommandHandler)receive_query_cedar,"receive_query_cedar",NULL,READ);
	daemonCore->Register_Command(QUERY_LEASE_MANAGER_ADS,"QUERY_LEASE_MANAGER_ADS",
		(CommandHandler)receive_query_cedar,"receive_query_cedar",NULL,READ);
	daemonCore->Register_Command(QUERY_ANY_ADS,"QUERY_ANY_ADS",
		(CommandHandler)receive_query_cedar,"receive_query_cedar",NULL,READ);
    daemonCore->Register_Command(QUERY_GRID_ADS,"QUERY_GRID_ADS",
		(CommandHandler)receive_query_cedar,"receive_query_cedar",NULL,READ);
	daemonCore->Register_Command(QUERY_GENERIC_ADS,"QUERY_GENERIC_ADS",
		(CommandHandler)receive_query_cedar,"receive_query_cedar",NULL,READ);
	
		// // // // // // // // // // // // // // // // // // // // //
		// WARNING!!!! If you add other invalidate commands here, you
		// also need to add them to the switch statement in the
		// sockCacheHandler() method!!!
		// // // // // // // // // // // // // // // // // // // // //

	// install command handlers for invalidations
	daemonCore->Register_Command(INVALIDATE_STARTD_ADS,"INVALIDATE_STARTD_ADS",
		(CommandHandler)receive_invalidation,"receive_invalidation",NULL,ADVERTISE_STARTD_PERM);

#ifdef WANT_QUILL
	daemonCore->Register_Command(INVALIDATE_QUILL_ADS,"INVALIDATE_QUILL_ADS",
		(CommandHandler)receive_invalidation,"receive_invalidation",NULL,DAEMON);
#endif /* WANT_QUILL */

	daemonCore->Register_Command(INVALIDATE_SCHEDD_ADS,"INVALIDATE_SCHEDD_ADS",
		(CommandHandler)receive_invalidation,"receive_invalidation",NULL,ADVERTISE_SCHEDD_PERM);
	daemonCore->Register_Command(INVALIDATE_MASTER_ADS,"INVALIDATE_MASTER_ADS",
		(CommandHandler)receive_invalidation,"receive_invalidation",NULL,ADVERTISE_MASTER_PERM);
	daemonCore->Register_Command(INVALIDATE_CKPT_SRVR_ADS,
		"INVALIDATE_CKPT_SRVR_ADS", (CommandHandler)receive_invalidation,
		"receive_invalidation",NULL,DAEMON);
	daemonCore->Register_Command(INVALIDATE_SUBMITTOR_ADS,
		"INVALIDATE_SUBMITTOR_ADS", (CommandHandler)receive_invalidation,
		"receive_invalidation",NULL,ADVERTISE_SCHEDD_PERM);
	daemonCore->Register_Command(INVALIDATE_LICENSE_ADS,
		"INVALIDATE_LICENSE_ADS", (CommandHandler)receive_invalidation,
		"receive_invalidation",NULL,DAEMON);
	daemonCore->Register_Command(INVALIDATE_COLLECTOR_ADS,
		"INVALIDATE_COLLECTOR_ADS", (CommandHandler)receive_invalidation,
		"receive_invalidation",NULL,DAEMON);
	daemonCore->Register_Command(INVALIDATE_STORAGE_ADS,
		"INVALIDATE_STORAGE_ADS", (CommandHandler)receive_invalidation,
		"receive_invalidation",NULL,DAEMON);
	daemonCore->Register_Command(INVALIDATE_NEGOTIATOR_ADS,
		"INVALIDATE_NEGOTIATOR_ADS", (CommandHandler)receive_invalidation,
		"receive_invalidation",NULL,NEGOTIATOR);
	daemonCore->Register_Command(INVALIDATE_HAD_ADS,
		"INVALIDATE_HAD_ADS", (CommandHandler)receive_invalidation,
		"receive_invalidation",NULL,DAEMON);
	daemonCore->Register_Command(INVALIDATE_ADS_GENERIC,
		"INVALIDATE_ADS_GENERIC", (CommandHandler)receive_invalidation,
		"receive_invalidation",NULL,DAEMON);
	daemonCore->Register_Command(INVALIDATE_XFER_SERVICE_ADS,
		"INVALIDATE_XFER_ENDPOINT_ADS", (CommandHandler)receive_invalidation,
		"receive_invalidation",NULL,DAEMON);
	daemonCore->Register_Command(INVALIDATE_LEASE_MANAGER_ADS,
		"INVALIDATE_LEASE_MANAGER_ADS", (CommandHandler)receive_invalidation,
		"receive_invalidation",NULL,DAEMON);
    daemonCore->Register_Command(INVALIDATE_GRID_ADS,
        "INVALIDATE_GRID_ADS", (CommandHandler)receive_invalidation,
		"receive_invalidation",NULL,DAEMON);

		// // // // // // // // // // // // // // // // // // // // //
		// WARNING!!!! If you add other update commands here, you
		// also need to add them to the switch statement in the
		// sockCacheHandler() method!!!
		// // // // // // // // // // // // // // // // // // // // //

	// install command handlers for updates

#ifdef WANT_QUILL
	daemonCore->Register_Command(UPDATE_QUILL_AD,"UPDATE_QUILL_AD",
		(CommandHandler)receive_update,"receive_update",NULL,DAEMON);
#endif /* WANT_QUILL */

	daemonCore->Register_Command(UPDATE_STARTD_AD,"UPDATE_STARTD_AD",
		(CommandHandler)receive_update,"receive_update",NULL,ADVERTISE_STARTD_PERM);
	daemonCore->Register_Command(MERGE_STARTD_AD,"MERGE_STARTD_AD",
		(CommandHandler)receive_update,"receive_update",NULL,NEGOTIATOR);
	daemonCore->Register_Command(UPDATE_SCHEDD_AD,"UPDATE_SCHEDD_AD",
		(CommandHandler)receive_update,"receive_update",NULL,ADVERTISE_SCHEDD_PERM);
	daemonCore->Register_Command(UPDATE_SUBMITTOR_AD,"UPDATE_SUBMITTOR_AD",
		(CommandHandler)receive_update,"receive_update",NULL,ADVERTISE_SCHEDD_PERM);
	daemonCore->Register_Command(UPDATE_LICENSE_AD,"UPDATE_LICENSE_AD",
		(CommandHandler)receive_update,"receive_update",NULL,DAEMON);
	daemonCore->Register_Command(UPDATE_MASTER_AD,"UPDATE_MASTER_AD",
		(CommandHandler)receive_update,"receive_update",NULL,ADVERTISE_MASTER_PERM);
	daemonCore->Register_Command(UPDATE_CKPT_SRVR_AD,"UPDATE_CKPT_SRVR_AD",
		(CommandHandler)receive_update,"receive_update",NULL,DAEMON);
	daemonCore->Register_Command(UPDATE_COLLECTOR_AD,"UPDATE_COLLECTOR_AD",
		(CommandHandler)receive_update,"receive_update",NULL,ALLOW);
	daemonCore->Register_Command(UPDATE_STORAGE_AD,"UPDATE_STORAGE_AD",
		(CommandHandler)receive_update,"receive_update",NULL,DAEMON);
	daemonCore->Register_Command(UPDATE_NEGOTIATOR_AD,"UPDATE_NEGOTIATOR_AD",
		(CommandHandler)receive_update,"receive_update",NULL,NEGOTIATOR);
	daemonCore->Register_Command(UPDATE_HAD_AD,"UPDATE_HAD_AD",
		(CommandHandler)receive_update,"receive_update",NULL,DAEMON);
	daemonCore->Register_Command(UPDATE_XFER_SERVICE_AD,"UPDATE_XFER_SERVICE_AD",
		(CommandHandler)receive_update,"receive_update",NULL,DAEMON);
	daemonCore->Register_Command(UPDATE_LEASE_MANAGER_AD,"UPDATE_LEASE_MANAGER_AD",
		(CommandHandler)receive_update,"receive_update",NULL,DAEMON);
	daemonCore->Register_Command(UPDATE_AD_GENERIC, "UPDATE_AD_GENERIC",
		(CommandHandler)receive_update,"receive_update", NULL, DAEMON);
    daemonCore->Register_Command(UPDATE_GRID_AD,"UPDATE_GRID_AD",
		(CommandHandler)receive_update,"receive_update",NULL,DAEMON);

        // // // // // // // // // // // // // // // // // // // // //
        // WARNING!!!! If you add other update commands here, you
        // also need to add them to the switch statement in the
        // sockCacheHandler() method!!!
		// // // // // // // // // // // // // // // // // // // // //

    // install command handlers for updates with acknowledgement

    daemonCore->Register_Command(
		UPDATE_STARTD_AD_WITH_ACK,
		"UPDATE_STARTD_AD_WITH_ACK",
		(CommandHandler)receive_update_expect_ack,
		"receive_update_expect_ack",NULL,ADVERTISE_STARTD_PERM);

#if ( HAVE_HIBERNATION )
    // add all persisted ads back into the collector's store
    // process the given command
    int     insert = -3;
    ClassAd *ad;
    offline_plugin_.rewind ();
    while ( offline_plugin_.iterate ( ad ) ) {
		ad = new ClassAd(*ad);
	    if ( !collector.collect ( UPDATE_STARTD_AD, ad, NULL, insert ) ) {
		    
            if ( -3 == insert ) {

                /* this happens when we get a classad for which a hash 
                key could not been made. This occurs when certain 
                attributes are needed for the particular category the
                ad is destined for, but they are not present in the 
                ad itself. */
			    dprintf (
                    D_ALWAYS,
				    "Received malformed ad. Ignoring.\n" );

	        }
			delete ad;
	    }

    }
#endif

	// ClassAd evaluations use this function to resolve names
	// ClassAdLookupRegister( process_global_query, this );

	forkQuery.Initialize( );
}

int CollectorDaemon::receive_query_cedar(Service* /*s*/,
										 int command,
										 Stream* sock)
{
	ClassAd cad;

	sock->decode();
	sock->timeout(ClientTimeout);
	bool ep = CondorThreads::enable_parallel(true);
	bool res = !cad.initFromStream(*sock) || !sock->eom();
	CondorThreads::enable_parallel(ep);
    if( res )
    {
        dprintf(D_ALWAYS,"Failed to receive query on TCP: aborting\n");
        return FALSE;
    }

		// here we set up a network timeout of a longer duration
	sock->timeout(QueryTimeout);

	// Initial query handler
	AdTypes whichAds = receive_query_public( command );

	// CRUFT: Before 7.3.2, submitter ads had a MyType of
	//   "Scheduler". The only way to tell the difference
	//   was that submitter ads didn't have ATTR_NUM_USERS.
	//   The correosponding query ads had a TargetType of
	//   "Scheduler", which we now coerce to "Submitter".
	if ( whichAds == SUBMITTOR_AD ) {
		cad.SetTargetTypeName( SUBMITTER_ADTYPE );
	}

	// Perform the query
	List<ClassAd> results;
	ForkStatus	fork_status = FORK_FAILED;
	int	   		return_status = 0;
    if (whichAds != (AdTypes) -1) {
		fork_status = forkQuery.NewJob( );
		if ( FORK_PARENT == fork_status ) {
			return 1;
		} else {
			// Child / Fork failed / busy
			process_query_public (whichAds, &cad, &results);
		}
	}

	// send the results via cedar
	sock->encode();
	results.Rewind();
	ClassAd *curr_ad = NULL;
	int more = 1;
	
		// See if query ad asks for server-side projection
	char *projection = NULL;
	cad.LookupString("projection", &projection);
	SimpleList<MyString> projectionList;
	::split_args(projection, &projectionList);

	while ( (curr_ad=results.Next()) )
    {
		ClassAd *ad_to_send = NULL;
		ClassAd shortAd;

		if (projectionList.Number() > 0) {
			// compute projection, send thin ad
			computeProjection(&shortAd, curr_ad, &projectionList);
			ad_to_send = &shortAd;
		} else {
			// if no projection, send the full ad
			ad_to_send = curr_ad;
		}
		
        if (!sock->code(more) || !ad_to_send->put(*sock))
        {
            dprintf (D_ALWAYS,
                    "Error sending query result to client -- aborting\n");
            return_status = 0;
			goto END;
        }
    }

	// end of query response ...
	more = 0;
	if (!sock->code(more))
	{
		dprintf (D_ALWAYS, "Error sending EndOfResponse (0) to client\n");
	}

	// flush the output
	if (!sock->end_of_message())
	{
		dprintf (D_ALWAYS, "Error flushing CEDAR socket\n");
	}
	return_status = 1;


    // all done; let daemon core will clean up connection
  END:
	if ( FORK_CHILD == fork_status ) {
		forkQuery.WorkerDone( );		// Never returns
	}
	return return_status;
}

AdTypes
CollectorDaemon::receive_query_public( int command )
{
	AdTypes whichAds;

    switch (command)
    {
	  case QUERY_STARTD_ADS:
		dprintf (D_ALWAYS, "Got QUERY_STARTD_ADS\n");
		whichAds = STARTD_AD;
		break;
		
	  case QUERY_SCHEDD_ADS:
		dprintf (D_ALWAYS, "Got QUERY_SCHEDD_ADS\n");
		whichAds = SCHEDD_AD;
		break;

#ifdef WANT_QUILL
	  case QUERY_QUILL_ADS:
		dprintf (D_ALWAYS, "Got QUERY_QUILL_ADS\n");
		whichAds = QUILL_AD;
		break;
#endif /* WANT_QUILL */
		
	  case QUERY_SUBMITTOR_ADS:
		dprintf (D_ALWAYS, "Got QUERY_SUBMITTOR_ADS\n");
		whichAds = SUBMITTOR_AD;
		break;

	  case QUERY_LICENSE_ADS:
		dprintf (D_ALWAYS, "Got QUERY_LICENSE_ADS\n");
		whichAds = LICENSE_AD;
		break;

	  case QUERY_MASTER_ADS:
		dprintf (D_ALWAYS, "Got QUERY_MASTER_ADS\n");
		whichAds = MASTER_AD;
		break;
		
	  case QUERY_CKPT_SRVR_ADS:
		dprintf (D_ALWAYS, "Got QUERY_CKPT_SRVR_ADS\n");
		whichAds = CKPT_SRVR_AD;	
		break;
		
	  case QUERY_STARTD_PVT_ADS:
		dprintf (D_ALWAYS, "Got QUERY_STARTD_PVT_ADS\n");
		whichAds = STARTD_PVT_AD;
		break;

	  case QUERY_COLLECTOR_ADS:
		dprintf (D_FULLDEBUG,"Got QUERY_COLLECTOR_ADS\n");
		whichAds = COLLECTOR_AD;
		break;

	  case QUERY_STORAGE_ADS:
		dprintf (D_FULLDEBUG,"Got QUERY_STORAGE_ADS\n");
		whichAds = STORAGE_AD;
		break;

	  case QUERY_NEGOTIATOR_ADS:
		dprintf (D_FULLDEBUG,"Got QUERY_NEGOTIATOR_ADS\n");
		whichAds = NEGOTIATOR_AD;
		break;

	  case QUERY_HAD_ADS:
		dprintf (D_FULLDEBUG,"Got QUERY_HAD_ADS\n");
		whichAds = HAD_AD;
		break;

	  case QUERY_XFER_SERVICE_ADS:
		dprintf (D_FULLDEBUG,"Got QUERY_XFER_SERVICE_ADS\n");
		whichAds = XFER_SERVICE_AD;
		break;

	  case QUERY_LEASE_MANAGER_ADS:
		dprintf (D_FULLDEBUG,"Got QUERY_LEASE_MANAGER_ADS\n");
		whichAds = LEASE_MANAGER_AD;
		break;

	  case QUERY_GENERIC_ADS:
		dprintf (D_FULLDEBUG,"Got QUERY_GENERIC_ADS\n");
		whichAds = GENERIC_AD;
		break;

	  case QUERY_ANY_ADS:
		dprintf (D_FULLDEBUG,"Got QUERY_ANY_ADS\n");
		whichAds = ANY_AD;
		break;
      
      case QUERY_GRID_ADS:
        dprintf (D_FULLDEBUG,"Got QUERY_GRID_ADS\n");
        whichAds = GRID_AD;
		break;

	  default:
		dprintf(D_ALWAYS,
				"Unknown command %d in receive_query_public()\n",
				command);
		whichAds = (AdTypes) -1;
    }

	return whichAds;
}

int CollectorDaemon::receive_invalidation(Service* /*s*/,
										  int command,
										  Stream* sock)
{
    struct sockaddr_in *from;
	AdTypes whichAds;
	ClassAd cad;

	from = ((Sock*)sock)->peer_addr();

	sock->decode();
	sock->timeout(ClientTimeout);
    if( !cad.initFromStream(*sock) || !sock->eom() )
    {
        dprintf( D_ALWAYS,
				 "Failed to receive invalidation on %s: aborting\n",
				 sock->type() == Stream::reli_sock ? "TCP" : "UDP" );
        return FALSE;
    }

    // cancel timeout --- collector engine sets up its own timeout for
    // collecting further information
    sock->timeout(0);

    switch (command)
    {
	  case INVALIDATE_STARTD_ADS:
		dprintf (D_ALWAYS, "Got INVALIDATE_STARTD_ADS\n");
		whichAds = STARTD_AD;
		break;
		
	  case INVALIDATE_SCHEDD_ADS:
		dprintf (D_ALWAYS, "Got INVALIDATE_SCHEDD_ADS\n");
		whichAds = SCHEDD_AD;
		break;

#ifdef WANT_QUILL
	  case INVALIDATE_QUILL_ADS:
		dprintf (D_ALWAYS, "Got INVALIDATE_QUILL_ADS\n");
		whichAds = QUILL_AD;
		break;
#endif /* WANT_QUILL */
		
	  case INVALIDATE_SUBMITTOR_ADS:
		dprintf (D_ALWAYS, "Got INVALIDATE_SUBMITTOR_ADS\n");
		whichAds = SUBMITTOR_AD;
		break;

	  case INVALIDATE_LICENSE_ADS:
		dprintf (D_ALWAYS, "Got INVALIDATE_LICENSE_ADS\n");
		whichAds = LICENSE_AD;
		break;

	  case INVALIDATE_MASTER_ADS:
		dprintf (D_ALWAYS, "Got INVALIDATE_MASTER_ADS\n");
		whichAds = MASTER_AD;
		break;
		
	  case INVALIDATE_CKPT_SRVR_ADS:
		dprintf (D_ALWAYS, "Got INVALIDATE_CKPT_SRVR_ADS\n");
		whichAds = CKPT_SRVR_AD;	
		break;
		
	  case INVALIDATE_COLLECTOR_ADS:
		dprintf (D_ALWAYS, "Got INVALIDATE_COLLECTOR_ADS\n");
		whichAds = COLLECTOR_AD;
		break;

	  case INVALIDATE_NEGOTIATOR_ADS:
		dprintf (D_ALWAYS, "Got INVALIDATE_NEGOTIATOR_ADS\n");
		whichAds = NEGOTIATOR_AD;
		break;

	  case INVALIDATE_HAD_ADS:
		dprintf (D_ALWAYS, "Got INVALIDATE_HAD_ADS\n");
		whichAds = HAD_AD;
		break;

	  case INVALIDATE_XFER_SERVICE_ADS:
		dprintf (D_ALWAYS, "Got INVALIDATE_XFER_SERVICE_ADS\n");
		whichAds = XFER_SERVICE_AD;
		break;

	  case INVALIDATE_LEASE_MANAGER_ADS:
		dprintf (D_ALWAYS, "Got INVALIDATE_LEASE_MANAGER_ADS\n");
		whichAds = LEASE_MANAGER_AD;
		break;

	  case INVALIDATE_STORAGE_ADS:
		dprintf (D_ALWAYS, "Got INVALIDATE_STORAGE_ADS\n");
		whichAds = STORAGE_AD;
		break;

	  case INVALIDATE_ADS_GENERIC:
		dprintf(D_ALWAYS, "Got INVALIDATE_ADS_GENERIC\n");
		whichAds = GENERIC_AD;
		break;

      case INVALIDATE_GRID_ADS:
        dprintf(D_ALWAYS, "Got INVALIDATE_GRID_ADS\n");
        whichAds = GRID_AD;
		break;

	  default:
		dprintf(D_ALWAYS,"Unknown command %d in receive_invalidation()\n",
			command);
		whichAds = (AdTypes) -1;
    }

    if (whichAds != (AdTypes) -1)
		process_invalidation (whichAds, cad, sock);

	// if the invalidation was for the STARTD ads, also invalidate startd
	// private ads with the same query ad
	if (command == INVALIDATE_STARTD_ADS)
		process_invalidation (STARTD_PVT_AD, cad, sock);

#if ( HAVE_HIBERNATION )
    /* let the off-line plug-in invalidate the given ad */
    offline_plugin_.invalidate ( command, cad );
#endif

#if HAVE_DLOPEN
	CollectorPluginManager::Invalidate(command, cad);
#endif

	if(View_Collector && ((command == INVALIDATE_STARTD_ADS) ||
		(command == INVALIDATE_SUBMITTOR_ADS)) ) {
		send_classad_to_sock(command, View_Collector, &cad);
	}	

	if( sock_cache && sock->type() == Stream::reli_sock ) {
			// if this is a TCP update and we've got a cache, stash
			// this socket for future updates...
		return stashSocket( sock );
	}

    // all done; let daemon core will clean up connection
	return TRUE;
}


int CollectorDaemon::receive_update(Service* /*s*/, int command, Stream* sock)
{
    int	insert;
	sockaddr_in *from;
	ClassAd *cad;

	/* assume the ad is malformed... other functions set this value */
	insert = -3;

  		// unless the collector has been configured to use a socket
  		// cache for TCP updates, refuse any update commands that come
  		// in via TCP...
	if( ! sock_cache && sock->type() == Stream::reli_sock ) {
		// update via tcp; sorry buddy, use udp or you're outa here!
		dprintf(D_ALWAYS,"Received UPDATE command via TCP; ignored\n");
		// let daemon core clean up the socket
		return TRUE;
	}

	// get endpoint
	from = ((Sock*)sock)->peer_addr();

    // process the given command
	if (!(cad = collector.collect (command,(Sock*)sock,from,insert)))
	{
		if (insert == -2)
		{
			// this should never happen assuming we never register QUERY
			// commands with daemon core, but it cannot hurt to check...
			dprintf (D_ALWAYS,"Got QUERY command (%d); not supported for UDP\n",
						command);
		}

		if (insert == -3)
		{
			/* this happens when we get a classad for which a hash key could
				not been made. This occurs when certain attributes are needed
				for the particular catagory the ad is destined for, but they
				are not present in the ad. */
			dprintf (D_ALWAYS,
				"Received malformed ad from command (%d). Ignoring.\n",
				command);
		}
	}

#if ( HAVE_HIBERNATION )
	/* let the off-line plug-in have at it */
	offline_plugin_.update ( command, *cad );
#endif

#if HAVE_DLOPEN
	CollectorPluginManager::Update(command, *cad);
#endif

	if(View_Collector && ((command == UPDATE_STARTD_AD) ||
			(command == UPDATE_SUBMITTOR_AD)) ) {
		send_classad_to_sock(command, View_Collector, cad);
	}	

	if( sock_cache && sock->type() == Stream::reli_sock ) {
			// if this is a TCP update and we've got a cache, stash
			// this socket for future updates...
		return stashSocket( sock );
	}

	// let daemon core clean up the socket
	return TRUE;
}

int CollectorDaemon::receive_update_expect_ack( Service* /*s*/,
												int command,
												Stream *stream )
{

    if ( NULL == stream ) {
        return FALSE;
    }

    Sock        *socket = (Sock*) stream;
    ClassAd     *updateAd = new ClassAd;
    const int   timeout = 5;
    int         ok      = 1;
    
    socket->decode ();
    socket->timeout ( timeout );
    
    if ( !updateAd->initFromStream ( *socket ) ) {

        dprintf ( 
            D_ALWAYS,
            "receive_update_expect_ack: "
            "Failed to read class ad off the wire, aborting\n" );

        return FALSE;

    }

    /* assume the ad is malformed */
    int insert = -3;
    
    /* get peer's IP/port */
    sockaddr_in *from = socket->peer_addr();

    /* "collect" the ad */
    ClassAd *cad = collector.collect ( 
        command,
        updateAd,
        from,
        insert );

    if ( !cad ) {

        /* attempting to "collect" a QUERY or INVALIDATE command?!? */
        if ( -2 == insert ) {

	        dprintf (
                D_ALWAYS,
                "receive_update_expect_ack: "
                "Got QUERY or INVALIDATE command (%d); these are "
                "not supported.\n",
                command );

        }

        /* this happens when we get a classad for which a hash key 
        could not been made. This occurs when certain attributes are 
        needed for the particular catagory the ad is destined for, 
        but they are not present in the ad. */
	    if ( -3 == insert ) {
			
	        dprintf (
                D_ALWAYS,
                "receive_update_expect_ack: "
		        "Received malformed ad from command (%d).\n",
                command );

	    }

    } else {

        socket->encode ();
        socket->timeout ( timeout );

        /* send an acknowledgment that we received the ad */
        if ( !socket->code ( ok ) ) {
        
            dprintf ( 
                D_ALWAYS,
                "receive_update_expect_ack: "
                "Failed to send acknowledgement to host %s, "
                "aborting\n",
                socket->peer_ip_str () );
        
            /* it's ok if we fail here, since we won't drop the ad,
            it's only on the client side that any error should be
            treated as fatal */

        }

        if ( !socket->eom () ) {
        
            dprintf ( 
                D_FULLDEBUG, 
                "receive_update_expect_ack: "
                "Failed to send update EOM to host %s.\n", 
                socket->peer_ip_str () );
            
	    }   
        
    }

#if ( HAVE_HIBERNATION )
    /* let the off-line plug-in have at it */
    offline_plugin_.update ( command, *cad );
#endif

#if HAVE_DLOPEN
    CollectorPluginManager::Update ( command, *cad );
#endif

    if( View_Collector && UPDATE_STARTD_AD_WITH_ACK == command ) {
		send_classad_to_sock ( command, View_Collector, cad );
	}

	// let daemon core clean up the socket
	return TRUE;
}


int
CollectorDaemon::stashSocket( Stream* sock )
{
		
	ReliSock* rsock;
	char* addr = sin_to_string( ((Sock*)sock)->peer_addr() );
	rsock = sock_cache->findReliSock( addr );
	if( ! rsock ) {
			// don't have it in the socket already, see if the cache
			// is full.  if not, add this socket to the cache so we
			// can reuse it for future updates.  if we're full, we're
			// going to have to screw this connection and not cache
			// it, to allow the cache to be useful for the other
			// daemons.
		if( sock_cache->isFull() ) {
			dprintf( D_ALWAYS, "WARNING: socket cache (size: %d) "
					 "is full - NOT caching TCP updates from %s\n",
					 sock_cache->size(), addr );
			return TRUE;
		}
		sock_cache->addReliSock( addr, (ReliSock*)sock );

			// now that it's in our socket, we want to register this
			// socket w/ DaemonCore so we wake up if there's more data
			// to read...
		daemonCore->Register_Socket( sock, "TCP Cached Socket",
									 (SocketHandler)sockCacheHandler,
									 "sockCacheHandler", NULL, DAEMON );
	}

		// if we're here, it means the sock is in the cache (either
		// because it was there already, or because we just added it).
		// either, way, we don't want daemonCore to mess with the
		// socket...
	return KEEP_STREAM;
}


int
CollectorDaemon::sockCacheHandler( Service*, Stream* sock )
{
	int cmd;
	char* addr = sin_to_string( ((Sock*)sock)->peer_addr() );
	sock->decode();
	dprintf( D_FULLDEBUG, "Activity on stashed TCP socket from %s\n",
			 addr );

	sock->timeout(20);

	if( ! sock->code(cmd) ) {
			// can't read an int, the other side probably closed the
			// socket, which is why select() woke up.
		dprintf( D_FULLDEBUG,
				 "Socket has been closed, removing from cache\n" );
		daemonCore->Cancel_Socket( sock );
		sock_cache->invalidateSock( addr );
		return KEEP_STREAM;
	}

	switch( cmd ) {
#ifdef WANT_QUILL
	case UPDATE_QUILL_AD:
#endif /* WANT_QUILL */
	case UPDATE_STARTD_AD:
	case UPDATE_SCHEDD_AD:
	case UPDATE_MASTER_AD:
	case UPDATE_GATEWAY_AD:
	case UPDATE_CKPT_SRVR_AD:
	case UPDATE_SUBMITTOR_AD:
	case UPDATE_COLLECTOR_AD:
	case UPDATE_NEGOTIATOR_AD:
	case UPDATE_HAD_AD:
	case UPDATE_XFER_SERVICE_AD:
	case UPDATE_LEASE_MANAGER_AD:
	case UPDATE_LICENSE_AD:
	case UPDATE_STORAGE_AD:
	case UPDATE_AD_GENERIC:
    case UPDATE_GRID_AD:
		return receive_update( NULL, cmd, sock );
		break;

    case UPDATE_STARTD_AD_WITH_ACK:
        return receive_update_expect_ack ( NULL, cmd, sock );

#ifdef WANT_QUILL
	case INVALIDATE_QUILL_ADS:
#endif /* WANT_QUILL */
	case INVALIDATE_STARTD_ADS:
	case INVALIDATE_SCHEDD_ADS:
	case INVALIDATE_MASTER_ADS:
	case INVALIDATE_GATEWAY_ADS:
	case INVALIDATE_CKPT_SRVR_ADS:
	case INVALIDATE_SUBMITTOR_ADS:
	case INVALIDATE_COLLECTOR_ADS:
	case INVALIDATE_NEGOTIATOR_ADS:
	case INVALIDATE_HAD_ADS:
	case INVALIDATE_XFER_SERVICE_ADS:
	case INVALIDATE_LEASE_MANAGER_ADS:
	case INVALIDATE_LICENSE_ADS:
	case INVALIDATE_STORAGE_ADS:
    case INVALIDATE_GRID_ADS:
	case INVALIDATE_ADS_GENERIC:
		return receive_invalidation( NULL, cmd, sock );
		break;

	default:
		dprintf( D_ALWAYS,
				 "ERROR: invalid command %d on stashed TCP socket\n", cmd );
		daemonCore->Cancel_Socket( sock );
		sock_cache->invalidateSock( addr );
		return KEEP_STREAM;
		break;
    }
	EXCEPT( "Should never reach here" );
	return FALSE;
}


int CollectorDaemon::query_scanFunc (ClassAd *cad)
{
    if ((*cad) >= (*__query__))
    {
		// Found a match 
        __numAds__++;
		__ClassAdResultList__->Append(cad);
    }

    return 1;
}

/*
Examine the given ad, and see if it satisfies the query.
If so, return zero, causing the scan to stop.
Otherwise, return 1.
*/

int CollectorDaemon::select_by_match( ClassAd *cad )
{
	if( query_any_request <= *cad ) {
		query_any_result = cad;
		return 0;
	}
	return 1;
}

/*
This function is called by the global reference mechanism.
It convert the constraint string into a query ad, and runs
a global query, returning a duplicate of the ad matched.
On failure, it returns 0.
*/

#if 0
ClassAd * CollectorDaemon::process_global_query( const char *constraint, void *arg )
{
	CondorQuery query(ANY_AD);

       	query.addANDConstraint(constraint);
	query.getQueryAd(query_any_request);
	query_any_request.SetTargetTypeName (ANY_ADTYPE);
	query_any_result = 0;

	if(!collector.walkHashTable(ANY_AD,select_by_match)) {
		return new ClassAd(*query_any_result);
	} else {
		return 0;
	}
}
#endif

void CollectorDaemon::process_query_public (AdTypes whichAds,
											ClassAd *query,
											List<ClassAd>* results)
{
	// set up for hashtable scan
	__query__ = query;
	__numAds__ = 0;
	__ClassAdResultList__ = results;

	if (!collector.walkHashTable (whichAds, query_scanFunc))
	{
		dprintf (D_ALWAYS, "Error sending query response\n");
	}


	dprintf (D_ALWAYS, "(Sending %d ads in response to query)\n", __numAds__);
}	

int CollectorDaemon::invalidation_scanFunc (ClassAd *cad)
{
	static char buffer[64];
	
	sprintf( buffer, "%s = 0", ATTR_LAST_HEARD_FROM );

    if ((*cad) >= (*__query__))
    {
		cad->Insert( buffer );			
        __numAds__++;
    }

    return 1;
}

void CollectorDaemon::process_invalidation (AdTypes whichAds, ClassAd &query, Stream *sock)
{
	// here we set up a network timeout of a longer duration
	sock->timeout(QueryTimeout);

	// set up for hashtable scan
	__query__ = &query;
	__numAds__ = 0;

	// first set all the "LastHeardFrom" attributes to low values ...
	collector.walkHashTable (whichAds, invalidation_scanFunc);

	// ... then invoke the housekeeper
	collector.invokeHousekeeper (whichAds);

	dprintf (D_ALWAYS, "(Invalidated %d ads)\n", __numAds__);
}	



int CollectorDaemon::reportStartdScanFunc( ClassAd *cad )
{
	return normalTotals->update( cad );
}

int CollectorDaemon::reportSubmittorScanFunc( ClassAd *cad )
{
	int tmp1, tmp2;
	if( !cad->LookupInteger( ATTR_RUNNING_JOBS , tmp1 ) ||
		!cad->LookupInteger( ATTR_IDLE_JOBS, tmp2 ) )
			return 0;
	submittorRunningJobs += tmp1;
	submittorIdleJobs	 += tmp2;

	return 1;
}

int CollectorDaemon::reportMiniStartdScanFunc( ClassAd *cad )
{
    char buf[80];

    if ( !cad->LookupString( ATTR_STATE, buf ) )
        return 0;
    machinesTotal++;
    switch ( buf[0] ) {
        case 'C':
            machinesClaimed++;
            break;
        case 'U':
            machinesUnclaimed++;
            break;
        case 'O':
            machinesOwner++;
            break;
    }

	// Count the number of jobs in each universe
	int		universe;
	if ( cad->LookupInteger( ATTR_JOB_UNIVERSE, universe ) ) {
		ustatsAccum.accumulate( universe );
	}

	// Done
    return 1;
}

void CollectorDaemon::reportToDevelopers (void)
{
	char	buffer[128];
	FILE	*mailer;
	TrackTotals	totals( PP_STARTD_NORMAL );

    // compute machine information
    machinesTotal = 0;
    machinesUnclaimed = 0;
    machinesClaimed = 0;
    machinesOwner = 0;
	ustatsAccum.Reset( );

    if (!collector.walkHashTable (STARTD_AD, reportMiniStartdScanFunc)) {
            dprintf (D_ALWAYS, "Error counting machines in devel report \n");
    }

    // If we don't have any machines reporting to us, bail out early
    if(machinesTotal == 0) 	
        return;

	if( ( normalTotals = new TrackTotals( PP_STARTD_NORMAL ) ) == NULL ) {
		dprintf( D_ALWAYS, "Didn't send monthly report (failed totals)\n" );
		return;
	}

	// Accumulate our monthly maxes
	ustatsMonthly.setMax( ustatsAccum );

	sprintf( buffer, "Collector (%s):  Monthly report",
			 my_full_hostname() );
	if( ( mailer = email_developers_open(buffer) ) == NULL ) {
		dprintf (D_ALWAYS, "Didn't send monthly report (couldn't open mailer)\n");		
		return;
	}

	fprintf( mailer , "This Collector has the following IDs:\n");
	fprintf( mailer , "    %s\n", CondorVersion() );
	fprintf( mailer , "    %s\n\n", CondorPlatform() );

	normalTotals = &totals;
	if (!collector.walkHashTable (STARTD_AD, reportStartdScanFunc)) {
		dprintf (D_ALWAYS, "Error making monthly report (startd scan) \n");
	}
		
	// output totals summary to the mailer
	totals.displayTotals( mailer, 20 );

	// now output information about submitted jobs
	submittorRunningJobs = 0;
	submittorIdleJobs = 0;
	if( !collector.walkHashTable( SUBMITTOR_AD, reportSubmittorScanFunc ) ) {
		dprintf( D_ALWAYS, "Error making monthly report (submittor scan)\n" );
	}
	fprintf( mailer , "%20s\t%20s\n" , ATTR_RUNNING_JOBS , ATTR_IDLE_JOBS );
	fprintf( mailer , "%20d\t%20d\n" , submittorRunningJobs,submittorIdleJobs );

	// If we've got any, find the maxes
	if ( ustatsMonthly.getCount( ) ) {
		fprintf( mailer , "\n%20s\t%20s\n" , "Universe", "Max Running Jobs" );
		int		univ;
		for( univ=0;  univ<CONDOR_UNIVERSE_MAX;  univ++) {
			const char	*name = ustatsMonthly.getName( univ );
			if ( name ) {
				fprintf( mailer, "%20s\t%20d\n",
						 name, ustatsMonthly.getValue(univ) );
			}
		}
		fprintf( mailer, "%20s\t%20d\n",
				 "All", ustatsMonthly.getCount( ) );
	}
	ustatsMonthly.Reset( );
	
	email_close( mailer );
	return;
}
	
void CollectorDaemon::Config()
{
	dprintf(D_ALWAYS, "In CollectorDaemon::Config()\n");

    char	*tmp;
    int     ClassadLifetime;

    ClientTimeout = param_integer ("CLIENT_TIMEOUT",30);
    QueryTimeout = param_integer ("QUERY_TIMEOUT",60);
    ClassadLifetime = param_integer ("CLASSAD_LIFETIME",900);

    if (CollectorName) free (CollectorName);
    CollectorName = param("COLLECTOR_NAME");

	// handle params for Collector updates
	if ( UpdateTimerId >= 0 ) {
		daemonCore->Cancel_Timer(UpdateTimerId);
		UpdateTimerId = -1;
	}

	if( updateCollectors ) {
		delete updateCollectors;
		updateCollectors = NULL;
	}
	updateCollectors = CollectorList::create( NULL );

	tmp = param ("CONDOR_DEVELOPERS_COLLECTOR");
	if (tmp == NULL) {
		tmp = strdup("condor.cs.wisc.edu");
	}
	if (stricmp(tmp,"NONE") == 0 ) {
		free(tmp);
		tmp = NULL;
	}

	if( updateRemoteCollector ) {
		// we should just delete it.  since we never use TCP
		// for these updates, we don't really loose anything
		// by destroying the object and recreating it...
		delete updateRemoteCollector;
		updateRemoteCollector = NULL;
	}
	if ( tmp ) {
		updateRemoteCollector = new DCCollector( tmp, DCCollector::UDP );
	}

	free( tmp );
	
	int i = param_integer("COLLECTOR_UPDATE_INTERVAL",900); // default 15 min
	if( UpdateTimerId < 0 ) {
		UpdateTimerId = daemonCore->
			Register_Timer( 1, i, (TimerHandler)sendCollectorAd,
							"sendCollectorAd" );
	}

	tmp = param(COLLECTOR_REQUIREMENTS);
	MyString collector_req_err;
	if( !collector.setCollectorRequirements( tmp, collector_req_err ) ) {
		EXCEPT("Handling of '%s=%s' failed: %s\n",
			   COLLECTOR_REQUIREMENTS,
			   tmp ? tmp : "(null)",
			   collector_req_err.Value());
	}
	if( tmp ) {
		free( tmp );
		tmp = NULL;
	}

	init_classad(i);

    // set the appropriate parameters in the collector engine
    collector.setClientTimeout( ClientTimeout );
    collector.scheduleHousekeeper( ClassadLifetime );

#if ( HAVE_HIBERNATION )
    offline_plugin_.configure ();
#endif

    // if we're not the View Collector, let's set something up to forward
    // all of our ads to the view collector.
    if(View_Collector) {
        delete View_Collector;
    }

    if(view_sock) {
        delete view_sock;
    }	

    tmp = param("CONDOR_VIEW_HOST");
    if(tmp) {
       View_Collector = new DCCollector( tmp );
       char const *addr = View_Collector->addr();

       if( addr && ( !strcmp(addr,daemonCore->privateNetworkIpAddr()) ||
                     !strcmp(addr,daemonCore->publicNetworkIpAddr()) ) )
       {
       	     // Do not forward to myself.
          dprintf(D_ALWAYS, "Not forwarding to View Server %s, because that's me!\n", tmp);
          delete View_Collector;
          View_Collector = NULL;
       }
       else {
          dprintf(D_ALWAYS, "Will forward ads on to View Server %s\n", tmp);
       }
       free(tmp);
       if(View_Collector) {
           view_sock = View_Collector->safeSock();
       }
    }

		// the upper bound here is because a TCP port can't be any
		// bigger than 64K (65536).  however, b/c of reserved ports
		// and some other things, we leave it at 64000, just to be
		// safe...
	int size = param_integer( "COLLECTOR_SOCKET_CACHE_SIZE",-1,0,64000 );
	if( size == -1 ) {
		delete sock_cache;
		sock_cache = NULL;
	}
	else {
		if( sock_cache ) {
			if( size > sock_cache->size() ) {
				sock_cache->resize( size );
			}
		} else {
			sock_cache = new SocketCache( size );
		}
	}
	if( sock_cache ) {
		dprintf( D_FULLDEBUG,
				 "Using a SocketCache for TCP updates (size: %d)\n",
				 sock_cache->size() );
	} else {
		dprintf( D_FULLDEBUG, "No SocketCache, will refuse TCP updates\n" );
	}		

	size = param_integer ("COLLECTOR_CLASS_HISTORY_SIZE",1024);
	collectorStats.setClassHistorySize( size );

	bool collector_daemon_stats = param_boolean ("COLLECTOR_DAEMON_STATS",true);
	collectorStats.setDaemonStats( collector_daemon_stats );

    size = param_integer ("COLLECTOR_DAEMON_HISTORY_SIZE",128);
    collectorStats.setDaemonHistorySize( size );

	time_t garbage_interval = param_integer( "COLLECTOR_STATS_SWEEP", DEFAULT_COLLECTOR_STATS_GARBAGE_INTERVAL );
	collectorStats.setGarbageCollectionInterval( garbage_interval );

    size = param_integer ("COLLECTOR_QUERY_WORKERS", 2);
    forkQuery.setMaxWorkers( size );

	bool ccb_server_enabled = param_boolean("ENABLE_CCB_SERVER",true);
	if( ccb_server_enabled ) {
		if( !m_ccb_server ) {
			dprintf(D_ALWAYS, "Enabling CCB Server.\n");
			m_ccb_server = new CCBServer;
		}
		m_ccb_server->InitAndReconfig();
	}
	else if( m_ccb_server ) {
		dprintf(D_ALWAYS, "Disabling CCB Server.\n");
		delete m_ccb_server;
		m_ccb_server = NULL;
	}

    return;
}

void CollectorDaemon::Exit()
{
	// Clean up any workers that have exited but haven't been reaped yet.
	// This can occur if the collector receives a query followed
	// immediately by a shutdown command.  The worker will exit but
	// not be reaped because the SIGTERM from the shutdown command will
	// be processed before the SIGCHLD from the worker process exit.
	// Allowing the stack to clean up worker processes is problematic
	// because the collector will be shutdown and the daemonCore
	// object deleted by the time the worker cleanup is attempted.
	forkQuery.DeleteAll( );
	if ( UpdateTimerId >= 0 ) {
		daemonCore->Cancel_Timer(UpdateTimerId);
		UpdateTimerId = -1;
	}
	return;
}

void CollectorDaemon::Shutdown()
{
	// Clean up any workers that have exited but haven't been reaped yet.
	// This can occur if the collector receives a query followed
	// immediately by a shutdown command.  The worker will exit but
	// not be reaped because the SIGTERM from the shutdown command will
	// be processed before the SIGCHLD from the worker process exit.
	// Allowing the stack to clean up worker processes is problematic
	// because the collector will be shutdown and the daemonCore
	// object deleted by the time the worker cleanup is attempted.
	forkQuery.DeleteAll( );
	if ( UpdateTimerId >= 0 ) {
		daemonCore->Cancel_Timer(UpdateTimerId);
		UpdateTimerId = -1;
	}
	return;
}

int CollectorDaemon::sendCollectorAd()
{
    // compute submitted jobs information
    submittorRunningJobs = 0;
    submittorIdleJobs = 0;
    if( !collector.walkHashTable( SUBMITTOR_AD, reportSubmittorScanFunc ) ) {
         dprintf( D_ALWAYS, "Error making collector ad (submittor scan)\n" );
    }

    // compute machine information
    machinesTotal = 0;
    machinesUnclaimed = 0;
    machinesClaimed = 0;
    machinesOwner = 0;
	ustatsAccum.Reset( );
    if (!collector.walkHashTable (STARTD_AD, reportMiniStartdScanFunc)) {
            dprintf (D_ALWAYS, "Error making collector ad (startd scan) \n");
    }

    // If we don't have any machines, then bail out. You oftentimes
    // see people run a collector on each macnine in their pool. Duh.
    if(machinesTotal == 0) {
		return 1;
	}
    // insert values into the ad
    char line[100];
    sprintf(line,"%s = %d",ATTR_RUNNING_JOBS,submittorRunningJobs);
    ad->Insert(line);
    sprintf(line,"%s = %d",ATTR_IDLE_JOBS,submittorIdleJobs);
    ad->Insert(line);
    sprintf(line,"%s = %d",ATTR_NUM_HOSTS_TOTAL,machinesTotal);
    ad->Insert(line);
    sprintf(line,"%s = %d",ATTR_NUM_HOSTS_CLAIMED,machinesClaimed);
    ad->Insert(line);
    sprintf(line,"%s = %d",ATTR_NUM_HOSTS_UNCLAIMED,machinesUnclaimed);
    ad->Insert(line);
    sprintf(line,"%s = %d",ATTR_NUM_HOSTS_OWNER,machinesOwner);
    ad->Insert(line);

	// Accumulate for the monthly
	ustatsMonthly.setMax( ustatsAccum );

	// If we've got any universe reports, find the maxes
	ustatsAccum.publish( ATTR_CURRENT_JOBS_RUNNING, ad );
	ustatsMonthly.publish( ATTR_MAX_JOBS_RUNNING, ad );

	// Collector engine stats, too
	collectorStats.publishGlobal( ad );

	// Send the ad
	int num_updated = updateCollectors->sendUpdates(UPDATE_COLLECTOR_AD, ad, NULL, false);
	if ( num_updated != updateCollectors->number() ) {
		dprintf( D_ALWAYS, "Unable to send UPDATE_COLLECTOR_AD to all configured collectors\n");
	}

<<<<<<< HEAD
	char *update_addr = updateRemoteCollector->addr();
	if (!update_addr) update_addr = "(null)";
	if ( updateRemoteCollector ) {
=======
	if ( updateRemoteCollector ) {
		char *update_addr = updateRemoteCollector->addr();
		if (!update_addr) update_addr = "(null)";
>>>>>>> 0fa942cd
		if( ! updateRemoteCollector->sendUpdate(UPDATE_COLLECTOR_AD, ad, NULL, false) ) {
			dprintf( D_ALWAYS, "Can't send UPDATE_COLLECTOR_AD to collector "
					 "(%s): %s\n", update_addr,
					 updateRemoteCollector->error() );
			return 0;
		}
	}
	return 1;
}

void CollectorDaemon::init_classad(int interval)
{
    if( ad ) delete( ad );
    ad = new ClassAd();

    ad->SetMyTypeName(COLLECTOR_ADTYPE);
    ad->SetTargetTypeName("");

    char *tmp;
    tmp = param( "CONDOR_ADMIN" );
    if( tmp ) {
        ad->Assign( ATTR_CONDOR_ADMIN, tmp );
        free( tmp );
    }

    if( CollectorName ) {
            ad->Assign( ATTR_NAME, CollectorName );
    } else {
            ad->Assign( ATTR_NAME, my_full_hostname() );
    }

    ad->Assign( ATTR_COLLECTOR_IP_ADDR, global_dc_sinful() );

    if ( interval > 0 ) {
            ad->Assign( ATTR_UPDATE_INTERVAL, 24*interval );
    }

		// Publish all DaemonCore-specific attributes, which also handles
		// COLLECTOR_ATTRS for us.
	daemonCore->publish(ad);
}

void
CollectorDaemon::send_classad_to_sock(int cmd, Daemon * d, ClassAd* theAd)
{
    // view_sock is static
    if(!view_sock) {
	dprintf(D_ALWAYS, "Trying to forward ad on, but no connection to View "
		"Collector!\n");
        return;
    }
    if(!theAd) {
	dprintf(D_ALWAYS, "Trying to forward ad on, but ad is NULL!!!\n");
        return;
    }
    if (! d->startCommand(cmd, view_sock)) {
        dprintf( D_ALWAYS, "Can't send command %d to View Collector\n", cmd);
        view_sock->end_of_message();
        return;
    }

    if( theAd ) {
        if( ! theAd->put( *view_sock ) ) {
            dprintf( D_ALWAYS, "Can't forward classad to View Collector\n");
            view_sock->end_of_message();
            return;
        }
    }

	if( cmd == UPDATE_STARTD_AD ) {
			// Forward the startd private ad as well.  This allows the
			// target collector to act as an aggregator for multiple collectors
			// that balance the load of authenticating connections from
			// the rest of the pool.

		AdNameHashKey		hk;
		ClassAd *pvt_ad;

		ASSERT( makeStartdAdHashKey (hk, theAd, NULL) );
		pvt_ad = collector.lookup(STARTD_PVT_AD,hk);
		if( pvt_ad ) {
			if( ! pvt_ad->put( *view_sock ) ) {
				dprintf( D_ALWAYS, "Can't forward startd private classad to View Collector\n");
				view_sock->end_of_message();
				return;
			}
		}
	}

    if( ! view_sock->end_of_message() ) {
        dprintf( D_ALWAYS, "Can't send end_of_message to View Collector\n");
        return;
    }
    return;
}

//  Collector stats on universes
CollectorUniverseStats::CollectorUniverseStats( void )
{
	Reset( );
}

//  Collector stats on universes
CollectorUniverseStats::CollectorUniverseStats( CollectorUniverseStats &ref )
{
	int		univ;

	for( univ=0;  univ<CONDOR_UNIVERSE_MAX;  univ++) {
		perUniverse[univ] = ref.perUniverse[univ];
	}
	count = ref.count;
}

CollectorUniverseStats::~CollectorUniverseStats( void )
{
}

void
CollectorUniverseStats::Reset( void )
{
	int		univ;

	for( univ=0;  univ<CONDOR_UNIVERSE_MAX;  univ++) {
		perUniverse[univ] = 0;
	}
	count = 0;
}

void
CollectorUniverseStats::accumulate(int univ )
{
	if (  ( univ >= 0 ) && ( univ < CONDOR_UNIVERSE_MAX ) ) {
		perUniverse[univ]++;
		count++;
	}
}

int
CollectorUniverseStats::getValue (int univ )
{
	if (  ( univ >= 0 ) && ( univ < CONDOR_UNIVERSE_MAX ) ) {
		return perUniverse[univ];
	} else {
		return -1;
	}
}

int
CollectorUniverseStats::getCount ( void )
{
	return count;
}

int
CollectorUniverseStats::setMax( CollectorUniverseStats &ref )
{
	int		univ;

	for( univ=0;  univ<CONDOR_UNIVERSE_MAX;  univ++) {
		if ( ref.perUniverse[univ] > perUniverse[univ] ) {
			perUniverse[univ] = ref.perUniverse[univ];
		}
		if ( ref.count > count ) {
			count = ref.count;
		}
	}
	return 0;
}

const char *
CollectorUniverseStats::getName( int univ )
{
	return CondorUniverseNameUcFirst( univ );
}

int
CollectorUniverseStats::publish( const char *label, ClassAd *ad )
{
	int	univ;
	char line[100];

	// Loop through, publish all universes with a name
	for( univ=0;  univ<CONDOR_UNIVERSE_MAX;  univ++) {
		const char *name = getName( univ );
		if ( name ) {
			sprintf( line, "%s%s = %d", label, name, getValue( univ ) );
			ad->Insert(line);
		}
	}
	sprintf( line, "%s%s = %d", label, "All", count );
	ad->Insert(line);

	return 0;
}

	// Given a full ad, and a StringList of expressions, Project out of
	// the full ad into the short ad all the attributes those expressions
	// depend on.

	// So, if the projection is passed in "foo", and foo is an expression
	// that expands to bar, we return bar
	
void
computeProjection(ClassAd *shortAd, ClassAd *full_ad, SimpleList<MyString> *projectionList) {
    projectionList->Rewind();

	// CRUFT: Before 7.3.2, submitter ads had a MyType of
	//   "Scheduler". The only way to tell the difference
	//   was that submitter ads didn't have ATTR_NUM_USERS.
	//   If we don't include ATTR_NUM_USERS in our projection,
	//   older clients will morph scheduler ads into
	//   submitter ads, regardless of MyType.
	if (strcmp("Scheduler", full_ad->GetMyTypeName()) == 0) {
		projectionList->Append(MyString(ATTR_NUM_USERS));
	}

		// For each expression in the list...
	MyString attr;
	while (projectionList->Next(attr)) {
		StringList internals;
		StringList externals; // shouldn't have any

			// Get the indirect attributes
		if( !full_ad->GetExprReferences(attr.Value(), internals, externals) ) {
			dprintf(D_FULLDEBUG,
				"computeProjection failed to parse "
				"requested ClassAd expression: %s\n",attr.Value());
		}
		internals.rewind();

		while (char *indirect_attr = internals.next()) {
			ExprTree *tree = full_ad->Lookup(indirect_attr);
			if (tree) shortAd->Insert(tree->DeepCopy());
		}
	}
	shortAd->SetMyTypeName(full_ad->GetMyTypeName());
	shortAd->SetTargetTypeName(full_ad->GetTargetTypeName());

}<|MERGE_RESOLUTION|>--- conflicted
+++ resolved
@@ -1465,15 +1465,9 @@
 		dprintf( D_ALWAYS, "Unable to send UPDATE_COLLECTOR_AD to all configured collectors\n");
 	}
 
-<<<<<<< HEAD
-	char *update_addr = updateRemoteCollector->addr();
-	if (!update_addr) update_addr = "(null)";
-	if ( updateRemoteCollector ) {
-=======
 	if ( updateRemoteCollector ) {
 		char *update_addr = updateRemoteCollector->addr();
 		if (!update_addr) update_addr = "(null)";
->>>>>>> 0fa942cd
 		if( ! updateRemoteCollector->sendUpdate(UPDATE_COLLECTOR_AD, ad, NULL, false) ) {
 			dprintf( D_ALWAYS, "Can't send UPDATE_COLLECTOR_AD to collector "
 					 "(%s): %s\n", update_addr,
