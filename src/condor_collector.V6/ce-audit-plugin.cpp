--- conflicted
+++ resolved
@@ -46,17 +46,12 @@
         matchRE = ".*";
     } else {
         // names of form "slotN@" stop that name and all "slotN_M@" names
-<<<<<<< HEAD
         Regex re;
-        bool success = re.compile( "^(slot[0-9]*)@.*'", nullptr, nullptr);
+        bool success = re.compile( "^(slot[0-9]*)@.*'", &errcode, &erroffset);
         if (!success) {
             EXCEPT("Programmer error:  unable to compile regexp: ^(slot[0-9]*)@.*");
         }
         std::vector<std::string> groups; // HTCONDOR-322
-=======
-        Regex re; re.compile( "^(slot[0-9]*)@.*'", &errcode, &erroffset );
-		std::vector<std::string> groups; // HTCONDOR-322
->>>>>>> dd878d62
         if( re.match( name,  &groups ) ) {
             formatstr( matchRE, "^%s[@_]", groups[1].c_str() );
         }
@@ -77,9 +72,8 @@
             std::copy( runningJobs.begin(), runningJobs.end(),
                        std::back_inserter(stopJobs) );
         } else {
-<<<<<<< HEAD
             Regex re;
-            bool success = re.compile(matchRE.c_str(), nullptr, nullptr);
+            bool success = re.compile(matchRE.c_str(), &errcode, &erroffset);
             if (!success) {
                 dprintf(D_AUDIT, "Unable to compile regexp: %s", matchRE.c_str());
             } else {
@@ -88,13 +82,6 @@
                           [& re](const std::pair<std::string, std::string> p){ return re.match(p.first); }
                         );
            }
-=======
-            Regex re; re.compile(matchRE.c_str(), &errcode, &erroffset);
-            std::copy_if( runningJobs.begin(), runningJobs.end(),
-                       std::back_inserter(stopJobs),
-                       [& re](const std::pair<std::string, std::string> p){ return re.match(p.first); }
-                     );
->>>>>>> dd878d62
         }
     }
 
