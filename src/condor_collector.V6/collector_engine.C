/***************************************************************
 *
 * Copyright (C) 1990-2007, Condor Team, Computer Sciences Department,
 * University of Wisconsin-Madison, WI.
 *
 * Licensed under the Apache License, Version 2.0 (the "License"); you
 * may not use this file except in compliance with the License.  You may
 * obtain a copy of the License at
 *
 *    http://www.apache.org/licenses/LICENSE-2.0
 *
 * Unless required by applicable law or agreed to in writing, software
 * distributed under the License is distributed on an "AS IS" BASIS,
 * WITHOUT WARRANTIES OR CONDITIONS OF ANY KIND, either express or implied.
 * See the License for the specific language governing permissions and
 * limitations under the License.
 *
 ***************************************************************/

#include "condor_common.h"

extern "C" void event_mgr (void);

//-------------------------------------------------------------

#include "condor_classad.h"
#include "condor_parser.h"
#include "condor_debug.h"
#include "condor_config.h"
#include "condor_network.h"
#include "condor_io.h"
#include "internet.h"
#include "my_hostname.h"
#include "condor_email.h"

#include "condor_attributes.h"
#include "condor_daemon_core.h"
#include "file_sql.h"

extern FILESQL *FILEObj;

//-------------------------------------------------------------

#include "collector_engine.h"

static void killHashTable (CollectorHashTable &);
static int killGenericHashTable(CollectorHashTable *);
static void purgeHashTable (CollectorHashTable &);

int 	engine_clientTimeoutHandler (Service *);
int 	engine_housekeepingHandler  (Service *);

CollectorEngine::CollectorEngine (CollectorStats *stats ) :
	StartdAds     (GREATER_TABLE_SIZE, &adNameHashFunction),
	StartdPrivateAds(GREATER_TABLE_SIZE, &adNameHashFunction),

#ifdef WANT_QUILL
	QuillAds     (GREATER_TABLE_SIZE, &adNameHashFunction),
#endif /* WANT_QUILL */

	ScheddAds     (GREATER_TABLE_SIZE, &adNameHashFunction),
	SubmittorAds  (GREATER_TABLE_SIZE, &adNameHashFunction),
	LicenseAds    (GREATER_TABLE_SIZE, &adNameHashFunction),
	MasterAds     (GREATER_TABLE_SIZE, &adNameHashFunction),
	StorageAds    (GREATER_TABLE_SIZE, &adNameHashFunction),
	XferServiceAds(GREATER_TABLE_SIZE, &adNameHashFunction),
	CkptServerAds (LESSER_TABLE_SIZE , &adNameHashFunction),
	GatewayAds    (LESSER_TABLE_SIZE , &adNameHashFunction),
	CollectorAds  (LESSER_TABLE_SIZE , &adNameHashFunction),
	NegotiatorAds (LESSER_TABLE_SIZE , &adNameHashFunction),
	HadAds        (LESSER_TABLE_SIZE , &adNameHashFunction),
	LeaseManagerAds(LESSER_TABLE_SIZE , &adNameHashFunction),
	GenericAds    (LESSER_TABLE_SIZE , &stringHashFunction)
{
	clientTimeout = 20;
	machineUpdateInterval = 30;
	housekeeperTimerID = -1;

	collectorStats = stats;
	m_collector_requirements = NULL;
}


CollectorEngine::
~CollectorEngine ()
{
#ifdef WANT_QUILL
	killHashTable (QuillAds);
#endif /* WANT_QUILL */

	killHashTable (StartdAds);
	killHashTable (StartdPrivateAds);
	killHashTable (ScheddAds);
	killHashTable (SubmittorAds);
	killHashTable (LicenseAds);
	killHashTable (MasterAds);
	killHashTable (StorageAds);
	killHashTable (CkptServerAds);
	killHashTable (GatewayAds);
	killHashTable (NegotiatorAds);
	killHashTable (HadAds);
	killHashTable (XferServiceAds);
	killHashTable (LeaseManagerAds);
	GenericAds.walk(killGenericHashTable);

	if(m_collector_requirements) {
		delete m_collector_requirements;
		m_collector_requirements = NULL;
	}
}


int CollectorEngine::
setClientTimeout (int timeout)
{
	if (timeout <= 0)
		return 0;
	clientTimeout = timeout;
	return 1;
}

bool
CollectorEngine::setCollectorRequirements( char const *str, MyString &error_desc )
{
	if( m_collector_requirements ) {
		delete m_collector_requirements;
		m_collector_requirements = NULL;
	}

	if( !str ) {
		return true;
	}

	m_collector_requirements = new ClassAd();
	if( !m_collector_requirements->AssignExpr(COLLECTOR_REQUIREMENTS, str) ) {
		error_desc += "failed to parse expression";
		if( m_collector_requirements ) {
			delete m_collector_requirements;
			m_collector_requirements = NULL;
		}
		return false;
	}
	return true;
}


int CollectorEngine::
scheduleHousekeeper (int timeout)
{
	// cancel outstanding housekeeping requests
	if (housekeeperTimerID != -1)
	{
		(void) daemonCore->Cancel_Timer(housekeeperTimerID);
	}

	// reset for new timer
	if (timeout < 0)
		return 0;

	// set to new timeout interval
	machineUpdateInterval = timeout;

	// if timeout interval was non-zero (i.e., housekeeping required) ...
	if (timeout > 0)
	{
		// schedule housekeeper
		housekeeperTimerID = daemonCore->Register_Timer(machineUpdateInterval,
						machineUpdateInterval,
						(TimerHandlercpp)&CollectorEngine::housekeeper,
						"CollectorEngine::housekeeper",this);
		if (housekeeperTimerID == -1)
			return 0;
	}

	return 1;
}


int CollectorEngine::
invokeHousekeeper (AdTypes adtype)
{
	time_t now;

	(void) time (&now);
	if (now == (time_t) -1)
	{
		dprintf (D_ALWAYS, "Error in reading system time --- aborting\n");
		return FALSE;
	}

	switch (adtype)
	{
		case STARTD_AD:
			cleanHashTable (StartdAds, now, makeStartdAdHashKey);
			break;

#ifdef WANT_QUILL
		case QUILL_AD:
			cleanHashTable (QuillAds, now, makeQuillAdHashKey);
			break;
#endif /* WANT_QUILL */

		case SCHEDD_AD:
			cleanHashTable (ScheddAds, now, makeScheddAdHashKey);
			break;

		case MASTER_AD:
			cleanHashTable (MasterAds, now, makeMasterAdHashKey);
			break;

		case STARTD_PVT_AD:
			cleanHashTable (StartdPrivateAds, now, makeStartdAdHashKey);
			break;

		case SUBMITTOR_AD:
			cleanHashTable (SubmittorAds, now, makeScheddAdHashKey);
			break;

		case LICENSE_AD:
			cleanHashTable (LicenseAds, now, makeLicenseAdHashKey);
			break;

		case STORAGE_AD:
			cleanHashTable (StorageAds, now, makeStorageAdHashKey);
			break;

		case NEGOTIATOR_AD:
			cleanHashTable (NegotiatorAds, now, makeStorageAdHashKey);
			break;

		case HAD_AD:
			cleanHashTable (HadAds, now, makeHadAdHashKey);
			break;

		case GENERIC_AD:
			CollectorHashTable *cht;
			GenericAds.startIterations();
			while (GenericAds.iterate(cht)) {
				cleanHashTable (*cht, now, makeGenericAdHashKey);
			}
			break;

		case XFER_SERVICE_AD:
			cleanHashTable (XferServiceAds, now, makeXferServiceAdHashKey);
			break;

		case LEASE_MANAGER_AD:
			cleanHashTable (LeaseManagerAds, now, makeLeaseManagerAdHashKey);
			break;

		default:
			return 0;
	}

	return 1;
}


void CollectorEngine::
toggleLogging (void)
{
	log = !log;
}


int (*CollectorEngine::genericTableScanFunction)(ClassAd *) = NULL;

int CollectorEngine::
genericTableWalker(CollectorHashTable *cht)
{
	ASSERT(genericTableScanFunction != NULL);
	return cht->walk(genericTableScanFunction);
}

int CollectorEngine::
walkGenericTables(int (*scanFunction)(ClassAd *))
{
	int ret;
	genericTableScanFunction = scanFunction;
	ret = GenericAds.walk(genericTableWalker);
	genericTableScanFunction = NULL;
	return ret;
}

int CollectorEngine::
walkHashTable (AdTypes adType, int (*scanFunction)(ClassAd *))
{
	CollectorHashTable *table;
	int retval = 1;

	ClassAd *ad;

	switch (adType)
	{
	  case STARTD_AD:
		table = &StartdAds;
		break;

	  case SCHEDD_AD:
		table = &ScheddAds;
		break;

#ifdef WANT_QUILL
	  case QUILL_AD:
		table = &QuillAds;
		break;
#endif /* WANT_QUILL */

	  case MASTER_AD:
		table = &MasterAds;
		break;

	  case CKPT_SRVR_AD:
		table = &CkptServerAds;
		break;

	  case STARTD_PVT_AD:
		table = &StartdPrivateAds;	
		break;

	  case SUBMITTOR_AD:
		table = &SubmittorAds;
		break;

	  case LICENSE_AD:
		table = &LicenseAds;
		break;

	  case COLLECTOR_AD:
		table = &CollectorAds;
		break;

	  case STORAGE_AD:
		table = &StorageAds;
		break;

	  case NEGOTIATOR_AD:
		table = &NegotiatorAds;
		break;

	  case HAD_AD:
		table = &HadAds;
		break;

	  case XFER_SERVICE_AD:
		table = &XferServiceAds;
		break;

	  case LEASE_MANAGER_AD:
		table = &LeaseManagerAds;
		break;

	  case ANY_AD:
		return
			StorageAds.walk(scanFunction) &&
			CkptServerAds.walk(scanFunction) &&
			LicenseAds.walk(scanFunction) &&
			StartdAds.walk(scanFunction) &&
			ScheddAds.walk(scanFunction) &&
			MasterAds.walk(scanFunction) &&
			SubmittorAds.walk(scanFunction) &&
			NegotiatorAds.walk(scanFunction) &&
#ifdef WANT_QUILL
			QuillAds.walk(scanFunction) &&
#endif
			HadAds.walk(scanFunction) &&

			XferServiceAds.walk(scanFunction) &&
			LeaseManagerAds.walk(scanFunction) &&

			walkGenericTables(scanFunction);
	  default:
		dprintf (D_ALWAYS, "Unknown type %d\n", adType);
		return 0;
	}

	// walk the hash table
	table->startIterations ();
	while (table->iterate (ad))
	{
		// call scan function for each ad
		if (!scanFunction (ad))
		{
			retval = 0;
			break;
		}
	}

	return 1;
}

CollectorHashTable *CollectorEngine::findOrCreateTable(MyString &type)
{
	CollectorHashTable *table;
	if (GenericAds.lookup(type, table) == -1) {
		dprintf(D_ALWAYS, "creating new table for type %s\n", type.Value());
		table = new CollectorHashTable(LESSER_TABLE_SIZE , &adNameHashFunction);
		if (GenericAds.insert(type, table) == -1) {
			dprintf(D_ALWAYS,  "error adding new generic hash table\n");
			delete table;
			return NULL;
		}
	}

	return table;
}

ClassAd *CollectorEngine::
collect (int command, Sock *sock, sockaddr_in *from, int &insert)
{
	ClassAd	*clientAd;
	ClassAd	*rval;

	// use a timeout
	sock->timeout(clientTimeout);

	clientAd = new ClassAd;
	if (!clientAd) return 0;

	// get the ad
	if( !clientAd->initFromStream(*sock) )
	{
		dprintf (D_ALWAYS,"Command %d on Sock not follwed by ClassAd (or timeout occured)\n",
				command);
		delete clientAd;
		sock->end_of_message();
		return 0;
	}
	
	// the above includes a timed communication with the client
	sock->timeout(0);

	rval = collect(command, clientAd, from, insert, sock);

	// Don't leak the ad on error!
	if ( ! rval ) {
		delete clientAd;
	}

	// get the end_of_message()
	if (!sock->end_of_message())
	{
		dprintf(D_FULLDEBUG,"Warning: Command %d; maybe shedding data on eom\n",
				 command);
	}
	
	return rval;
}

bool CollectorEngine::ValidateClassAd(int command,ClassAd *clientAd,Sock *sock)
{

	if( !m_collector_requirements ) {
			// no need to do any of the following checks if the admin has
			// not configured any COLLECTOR_REQUIREMENTS
		return true;
	}


	char const *ipattr = NULL;
	switch( command ) {
	  case UPDATE_STARTD_AD:
		  ipattr = ATTR_STARTD_IP_ADDR;
		  break;
	  case UPDATE_SCHEDD_AD:
	  case UPDATE_SUBMITTOR_AD:
		  ipattr = ATTR_SCHEDD_IP_ADDR;
		  break;
	  case UPDATE_MASTER_AD:
		  ipattr = ATTR_MASTER_IP_ADDR;
		  break;
	  case UPDATE_NEGOTIATOR_AD:
		  ipattr = ATTR_NEGOTIATOR_IP_ADDR;
		  break;
	  case UPDATE_QUILL_AD:
		  ipattr = ATTR_QUILL_DB_IP_ADDR;
		  break;
	  case UPDATE_COLLECTOR_AD:
		  ipattr = ATTR_COLLECTOR_IP_ADDR;
		  break;
	  case UPDATE_LICENSE_AD:
	  case UPDATE_CKPT_SRVR_AD:
	  case UPDATE_STORAGE_AD:
	  case UPDATE_HAD_AD:
	  case UPDATE_AD_GENERIC:
		  break;
	default:
		dprintf(D_ALWAYS,
				"ERROR: Unexpected command %d from %s in ValidateClassAd()\n",
				command,
				sock->get_sinful_peer());
		return false;
	}

	if(ipattr) {
		MyString my_address;
		MyString subsys_ipaddr;

			// Some ClassAds contain two copies of the IP address,
			// one named "MyAddress" and one named "<SUBSYS>IpAddr".
			// If the latter exists, then it _must_ match the former,
			// because people may be filtering in COLLECTOR_REQUIREMENTS
			// on MyAddress, and we don't want them to have to worry
			// about filtering on the older cruftier <SUBSYS>IpAddr.

		if( clientAd->LookupString( ipattr, subsys_ipaddr ) ) {
			clientAd->LookupString( ATTR_MY_ADDRESS, my_address );
			if( my_address != subsys_ipaddr ) {
				dprintf(D_ALWAYS,
				        "%s VIOLATION: ClassAd from %s advertises inconsistent"
				        " IP addresses: %s=%s, %s=%s\n",
				        COLLECTOR_REQUIREMENTS,
				        (sock ? sock->get_sinful_peer() : "(NULL)"),
				        ipattr, subsys_ipaddr.Value(),
				        ATTR_MY_ADDRESS, my_address.Value());
				return false;
			}
		}
	}


		// Now verify COLLECTOR_REQUIREMENTS
	int collector_req_result = 0;
	if( !m_collector_requirements->EvalBool(COLLECTOR_REQUIREMENTS,clientAd,collector_req_result) ) {
		dprintf(D_ALWAYS,"WARNING: %s did not evaluate to a boolean result.\n",COLLECTOR_REQUIREMENTS);
		collector_req_result = 0;
	}
	if( !collector_req_result ) {
		static int details_shown=0;
		bool show_details = (details_shown<10) || (DebugFlags & D_FULLDEBUG);
		dprintf(D_ALWAYS,"%s VIOLATION: requirements do not match ad from %s.%s\n",
				COLLECTOR_REQUIREMENTS,
				sock ? sock->get_sinful_peer() : "(null)",
				show_details ? " Contents of the ClassAd:" : " (turn on D_FULLDEBUG to see details)");
		if( show_details ) {
			details_shown += 1;
			clientAd->dPrint(D_ALWAYS);
		}

		return false;
	}

	return true;
}

ClassAd *CollectorEngine::
collect (int command,ClassAd *clientAd,sockaddr_in *from,int &insert,Sock *sock)
{
	ClassAd		*retVal;
	ClassAd		*pvtAd;
	int		insPvt;
	AdNameHashKey		hk;
	HashString	hashString;
	static int repeatStartdAds = -1;		// for debugging
	ClassAd		*clientAdToRepeat = NULL;

	if (repeatStartdAds == -1) {
		repeatStartdAds = param_integer("COLLECTOR_REPEAT_STARTD_ADS",0);
	}

	if( !ValidateClassAd(command,clientAd,sock) ) {
		return NULL;
	}

	// mux on command
	switch (command)
	{
	  case UPDATE_STARTD_AD:
	  case UPDATE_STARTD_AD_WITH_ACK:
		if ( repeatStartdAds > 0 ) {
			clientAdToRepeat = new ClassAd(*clientAd);
		}
		if (!makeStartdAdHashKey (hk, clientAd, from))
		{
			dprintf (D_ALWAYS, "Could not make hashkey --- ignoring ad\n");
			insert = -3;
			retVal = 0;
			break;
		}
		hashString.Build( hk );
		retVal=updateClassAd (StartdAds, "StartdAd     ", "Start",
							  clientAd, hk, hashString, insert, from );

		// if we want to store private ads
		if (!sock)
		{
			dprintf (D_ALWAYS, "Want private ads, but no socket given!\n");
			break;
		}
		else
		{
			if (!(pvtAd = new ClassAd))
			{
				EXCEPT ("Memory error!");
			}
			if( !pvtAd->initFromStream(*sock) )
			{
				dprintf(D_FULLDEBUG,"\t(Could not get startd's private ad)\n");
				delete pvtAd;
				break;
			}

			// insert the private ad into its hashtable --- use the same
			// hash key as the public ad
			(void) updateClassAd (StartdPrivateAds, "StartdPvtAd  ",
								  "StartdPvt", pvtAd, hk, hashString, insPvt,
								  from );
		}

		// create fake duplicates of this ad, each with a different name, if
		// we are told to do so.  this feature exists for developer
		// scalability testing.
		if ( repeatStartdAds > 0 && clientAdToRepeat ) {
			ClassAd *fakeAd;
			int n;
			char newname[150],oldname[130];
			oldname[0] = '\0';
			clientAdToRepeat->LookupString("Name",oldname,sizeof(oldname));
			for (n=0;n<repeatStartdAds;n++) {
				fakeAd = new ClassAd(*clientAdToRepeat);
				snprintf(newname,sizeof(newname),
						 "Name=\"fake%d-%s\"",n,oldname);
				fakeAd->InsertOrUpdate(newname);
				makeStartdAdHashKey (hk, fakeAd, from);
				hashString.Build( hk );
				if (! updateClassAd (StartdAds, "StartdAd     ", "Start",
							  fakeAd, hk, hashString, insert, from ) )
				{
					// don't leak memory if there is some failure
					delete fakeAd;
				}
			}
			delete clientAdToRepeat;
			clientAdToRepeat = NULL;
		}
		break;

#ifdef WANT_QUILL
	  case UPDATE_QUILL_AD:
		if (!makeQuillAdHashKey (hk, clientAd, from))
		{
			dprintf (D_ALWAYS, "Could not make hashkey --- ignoring ad\n");
			insert = -3;
			retVal = 0;
			break;
		}
		hashString.Build( hk );
		retVal=updateClassAd (QuillAds, "QuillAd     ", "Quill",
							  clientAd, hk, hashString, insert, from );
		break;
#endif /* WANT_QUILL */

	  case UPDATE_SCHEDD_AD:
		if (!makeScheddAdHashKey (hk, clientAd, from))
		{
			dprintf (D_ALWAYS, "Could not make hashkey --- ignoring ad\n");
			insert = -3;
			retVal = 0;
			break;
		}
		hashString.Build( hk );
		retVal=updateClassAd (ScheddAds, "ScheddAd     ", "Schedd",
							  clientAd, hk, hashString, insert, from );
		break;

	  case UPDATE_SUBMITTOR_AD:
		// use the same hashkey function as a schedd ad
		if (!makeScheddAdHashKey (hk, clientAd, from))
		{
			dprintf (D_ALWAYS, "Could not make hashkey --- ignoring ad\n");
			insert = -3;
			retVal = 0;
			break;
		}
		// since submittor ads always follow a schedd ad, and a master check is
		// performed for schedd ads, we don't need a master check in here
		hashString.Build( hk );
		retVal=updateClassAd (SubmittorAds, "SubmittorAd  ", "Submittor",
							  clientAd, hk, hashString, insert, from );
		break;

	  case UPDATE_LICENSE_AD:
		// use the same hashkey function as a schedd ad
		if (!makeLicenseAdHashKey (hk, clientAd, from))
		{
			dprintf (D_ALWAYS, "Could not make hashkey --- ignoring ad\n");
			insert = -3;
			retVal = 0;
			break;
		}
		// since submittor ads always follow a schedd ad, and a master check is
		// performed for schedd ads, we don't need a master check in here
		hashString.Build( hk );
		retVal=updateClassAd (LicenseAds, "LicenseAd  ", "License",
							  clientAd, hk, hashString, insert, from );
		break;

	  case UPDATE_MASTER_AD:
		if (!makeMasterAdHashKey (hk, clientAd, from))
		{
			dprintf (D_ALWAYS, "Could not make hashkey --- ignoring ad\n");
			insert = -3;
			retVal = 0;
			break;
		}
		hashString.Build( hk );
		retVal=updateClassAd (MasterAds, "MasterAd     ", "Master",
							  clientAd, hk, hashString, insert, from );
		break;

	  case UPDATE_CKPT_SRVR_AD:
		if (!makeCkptSrvrAdHashKey (hk, clientAd, from))
		{
			dprintf (D_ALWAYS, "Could not make hashkey --- ignoring ad\n");
			insert = -3;
			retVal = 0;
			break;
		}
		hashString.Build( hk );
		retVal=updateClassAd (CkptServerAds, "CkptSrvrAd   ", "CkptSrvr",
							  clientAd, hk, hashString, insert, from );
		break;

	  case UPDATE_COLLECTOR_AD:
		if (!makeCollectorAdHashKey (hk, clientAd, from))
		{
			dprintf (D_ALWAYS, "Could not make hashkey --- ignoring ad\n");
			insert = -3;
			retVal = 0;
			break;
		}
		hashString.Build( hk );
		retVal=updateClassAd (CollectorAds, "CollectorAd  ", "Collector",
							  clientAd, hk, hashString, insert, from );
		break;

	  case UPDATE_STORAGE_AD:
		if (!makeStorageAdHashKey (hk, clientAd, from))
		{
			dprintf (D_ALWAYS, "Could not make hashkey --- ignoring ad\n");
			insert = -3;
			retVal = 0;
			break;
		}
		hashString.Build( hk );
		retVal=updateClassAd (StorageAds, "StorageAd  ", "Storage",
							  clientAd, hk, hashString, insert, from );
		break;

	  case UPDATE_NEGOTIATOR_AD:
		if (!makeNegotiatorAdHashKey (hk, clientAd, from))
		{
			dprintf (D_ALWAYS, "Could not make hashkey --- ignoring ad\n");
			insert = -3;
			retVal = 0;
			break;
		}
		hashString.Build( hk );
			// first, purge all the existing negotiator ads, since we
			// want to enforce that *ONLY* 1 negotiator is in the
			// collector any given time.
		purgeHashTable( NegotiatorAds );
		retVal=updateClassAd (NegotiatorAds, "NegotiatorAd  ", "Negotiator",
							  clientAd, hk, hashString, insert, from );
		break;

	  case UPDATE_HAD_AD:
		  if (!makeHadAdHashKey (hk, clientAd, from))
		{
			dprintf (D_ALWAYS, "Could not make hashkey --- ignoring ad\n");
			insert = -3;
			retVal = 0;
			break;
		}
		hashString.Build( hk );
		retVal=updateClassAd (HadAds, "HadAd  ", "HAD",
							  clientAd, hk, hashString, insert, from );
		break;

	  case UPDATE_AD_GENERIC:
	  {
		  const char *type_str = clientAd->GetMyTypeName();
		  if (type_str == NULL) {
			  dprintf(D_ALWAYS, "collect: UPDATE_AD_GENERIC: ad has no type\n");
			  insert = -3;
			  retVal = 0;
			  break;
		  }
		  MyString type(type_str);
		  CollectorHashTable *cht = findOrCreateTable(type);
		  if (cht == NULL) {
			  dprintf(D_ALWAYS, "collect: findOrCreateTable failed\n");
			  insert = -3;
			  retVal = 0;
			  break;
		  }
		  if (!makeGenericAdHashKey (hk, clientAd, from))
		  {
			  dprintf(D_ALWAYS, "Could not make haskey --- ignoring ad\n");
			  insert = -3;
			  retVal = 0;
			  break;
		  }
		  hashString.Build(hk);
		  retVal = updateClassAd(*cht, type_str, type_str, clientAd,
					 hk, hashString, insert, from);
		  break;
	  }

<<<<<<< HEAD
	  case UPDATE_XFER_SERVICE_AD:
		if (!makeXferServiceAdHashKey (hk, clientAd, from))
		{
			dprintf (D_ALWAYS, "Could not make hashkey --- ignoring ad\n");
			insert = -3;
			retVal = 0;
			break;
		}
		hashString.Build( hk );
		retVal=updateClassAd (XferServiceAds, "XferServiceAd  ",
							  "XferService",
							  clientAd, hk, hashString, insert, from );
		break;

	  case UPDATE_LEASE_MANAGER_AD:
		if (!makeLeaseManagerAdHashKey (hk, clientAd, from))
		{
			dprintf (D_ALWAYS, "Could not make hashkey --- ignoring ad\n");
			insert = -3;
			retVal = 0;
			break;
		}
		hashString.Build( hk );
			// first, purge all the existing LeaseManager ads, since we
			// want to enforce that *ONLY* 1 manager is in the
			// collector any given time.
		purgeHashTable( LeaseManagerAds );
		retVal=updateClassAd (LeaseManagerAds, "LeaseManagerAd  ",
							  "LeaseManager",
							  clientAd, hk, hashString, insert, from );
		break;
=======
>>>>>>> ca0d47c4

	  case QUERY_STARTD_ADS:
	  case QUERY_SCHEDD_ADS:
	  case QUERY_MASTER_ADS:
	  case QUERY_GATEWAY_ADS:
	  case QUERY_SUBMITTOR_ADS:
	  case QUERY_CKPT_SRVR_ADS:
	  case QUERY_STARTD_PVT_ADS:
	  case QUERY_COLLECTOR_ADS:
  	  case QUERY_NEGOTIATOR_ADS:
  	  case QUERY_HAD_ADS:
  	  case QUERY_XFER_SERVICE_ADS:
  	  case QUERY_LEASE_MANAGER_ADS:
	  case INVALIDATE_STARTD_ADS:
	  case INVALIDATE_SCHEDD_ADS:
	  case INVALIDATE_MASTER_ADS:
	  case INVALIDATE_GATEWAY_ADS:
	  case INVALIDATE_CKPT_SRVR_ADS:
	  case INVALIDATE_SUBMITTOR_ADS:
	  case INVALIDATE_COLLECTOR_ADS:
	  case INVALIDATE_NEGOTIATOR_ADS:
	  case INVALIDATE_HAD_ADS:
	  case INVALIDATE_XFER_SERVICE_ADS:
	  case INVALIDATE_LEASE_MANAGER_ADS:
		// these are not implemented in the engine, but we allow another
		// daemon to detect that these commands have been given
	    insert = -2;
		retVal = 0;
	    break;

	  default:
		dprintf (D_ALWAYS, "Received illegal command: %d\n", command);
		insert = -1;
		retVal = 0;
	}

	// return the updated ad
	return retVal;
}

ClassAd *CollectorEngine::
lookup (AdTypes adType, AdNameHashKey &hk)
{
	ClassAd *val;

	switch (adType)
	{
		case STARTD_AD:
			if (StartdAds.lookup (hk, val) == -1)
				return 0;
			break;

#ifdef WANT_QUILL
		case QUILL_AD:
			if (QuillAds.lookup (hk, val) == -1)
				return 0;
			break;
#endif /* WANT_QUILL */

		case SCHEDD_AD:
			if (ScheddAds.lookup (hk, val) == -1)
				return 0;
			break;

		case SUBMITTOR_AD:
			if (SubmittorAds.lookup (hk, val) == -1)
				return 0;
			break;

		case LICENSE_AD:
			if (LicenseAds.lookup (hk, val) == -1)
				return 0;
			break;

		case MASTER_AD:
			if (MasterAds.lookup (hk, val) == -1)
				return 0;
			break;

		case CKPT_SRVR_AD:
			if (CkptServerAds.lookup (hk, val) == -1)
				return 0;
			break;

		case COLLECTOR_AD:
			if (CollectorAds.lookup (hk, val) == -1)
				return 0;
			break;

		case STARTD_PVT_AD:
			if (StartdPrivateAds.lookup (hk, val) == -1)
				return 0;
			break;

		case STORAGE_AD:
			if (StorageAds.lookup (hk, val) == -1)
				return 0;
			break;

		case NEGOTIATOR_AD:
			if (NegotiatorAds.lookup (hk, val) == -1)
				return 0;
			break;

		case HAD_AD:
			if (HadAds.lookup (hk, val) == -1)
				return 0;
			break;

		case XFER_SERVICE_AD:
			if (XferServiceAds.lookup (hk, val) == -1)
				return 0;
			break;

		case LEASE_MANAGER_AD:
			if (LeaseManagerAds.lookup (hk, val) == -1)
				return 0;
			break;

		default:
			val = 0;
	}

	return val;
}


int CollectorEngine::
remove (AdTypes adType, AdNameHashKey &hk)
{
	switch (adType)
	{
		case STARTD_AD:
			return !StartdAds.remove (hk);

#ifdef WANT_QUILL
		case QUILL_AD:
			return !QuillAds.remove (hk);
#endif /* WANT_QUILL */

		case SCHEDD_AD:
			return !ScheddAds.remove (hk);

		case SUBMITTOR_AD:
			return !SubmittorAds.remove (hk);

		case LICENSE_AD:
			return !LicenseAds.remove (hk);

		case MASTER_AD:
			return !MasterAds.remove (hk);

		case CKPT_SRVR_AD:
			return !CkptServerAds.remove (hk);

		case STARTD_PVT_AD:
			return !StartdPrivateAds.remove (hk);

		case COLLECTOR_AD:
			return !CollectorAds.remove (hk);

		case STORAGE_AD:
			return !StorageAds.remove (hk);

		case NEGOTIATOR_AD:
			return !NegotiatorAds.remove (hk);

		case HAD_AD:
			return !HadAds.remove (hk);

		case XFER_SERVICE_AD:
			return !XferServiceAds.remove (hk);

		case LEASE_MANAGER_AD:
			return !LeaseManagerAds.remove (hk);

		default:
			return 0;
	}
}
	
				
ClassAd * CollectorEngine::
updateClassAd (CollectorHashTable &hashTable,
			   const char *adType,
			   const char *label,
			   ClassAd *ad,
			   AdNameHashKey &hk,
			   const MyString &hashString,
			   int  &insert,
			   const sockaddr_in * /*from*/ )
{
	ClassAd		*old_ad, *new_ad;
	MyString	buf;
	time_t		now;

	(void) time (&now);
	if (now == (time_t) -1)
	{
		EXCEPT ("Error reading system time!");
	}	
	buf.sprintf( "%s = %d", ATTR_LAST_HEARD_FROM, (int)now);
	ad->Insert ( buf.GetCStr() );

	// this time stamped ad is the new ad
	new_ad = ad;

	// check if it already exists in the hash table ...
	if ( hashTable.lookup (hk, old_ad) == -1)
    {	 	
		// no ... new ad
		dprintf (D_ALWAYS, "%s: Inserting ** \"%s\"\n", adType, hashString.GetCStr() );

		// Update statistics
		collectorStats->update( label, NULL, new_ad );

		// Now, store it away
		if (hashTable.insert (hk, new_ad) == -1)
		{
			EXCEPT ("Error inserting ad (out of memory)");
		}
		
		insert = 1;
		
		return new_ad;
	}
	else
    {
		// yes ... old ad must be updated
		dprintf (D_FULLDEBUG, "%s: Updating ... \"%s\"\n", adType, hashString.GetCStr() );

		// Update statistics
		collectorStats->update( label, old_ad, new_ad );

		// Now, finally, store the new ClassAd
		old_ad->ExchangeExpressions (new_ad);

		delete new_ad;

		insert = 0;
		return old_ad;
	}
}

#if 0
void
CollectorEngine::updateAd ( ClassAd *ad ) {



    updateClassAd ( StartdAds)

    const char      *label = "Start";
    AdNameHashKey   hashKey;
    MyString	    key;
    ClassAd		    *old_ad;
    time_t		    now;

    /* get the current time */
    time ( &now );

    if ( (time_t) -1 == now ) {
        EXCEPT ("Error reading system time!");
    }

    buf.sprintf( "%s = %d", ATTR_LAST_HEARD_FROM, (int) now );
	ad->Insert ( buf.GetCStr () );

    /* update statistics */
    collectorStats->update ( label, NULL, ad );

    /* make a hash key for the ad */
    if ( !makeStartdAdHashKey ( hashKey, (ClassAd*) &ad, NULL ) ) {

        dprintf (
            D_FULLDEBUG,
            "OfflineCollectorPlugin::update: "
            "failed to hash class ad. Ignoring.\n" );

        return;

    }

    /* store it the ad */
    hashKey.sprint ( key );
    if ( -1 == StartdAds.insert ( key, ad ) ) {
        EXCEPT ( "Error inserting ad (out of memory)" );
	}

}
#endif

int
CollectorEngine::
housekeeper()
{
	time_t now;

	(void) time (&now);
	if (now == (time_t) -1)
	{
		dprintf (D_ALWAYS,
				 "Housekeeper:  Error in reading system time --- aborting\n");
		return FALSE;
	}

	dprintf (D_ALWAYS, "Housekeeper:  Ready to clean old ads\n");

	dprintf (D_ALWAYS, "\tCleaning StartdAds ...\n");
	cleanHashTable (StartdAds, now, makeStartdAdHashKey);

	dprintf (D_ALWAYS, "\tCleaning StartdPrivateAds ...\n");
	cleanHashTable (StartdPrivateAds, now, makeStartdAdHashKey);

#ifdef WANT_QUILL
	dprintf (D_ALWAYS, "\tCleaning QuillAds ...\n");
	cleanHashTable (QuillAds, now, makeQuillAdHashKey);
#endif /* WANT_QUILL */

	dprintf (D_ALWAYS, "\tCleaning ScheddAds ...\n");
	cleanHashTable (ScheddAds, now, makeScheddAdHashKey);

	dprintf (D_ALWAYS, "\tCleaning SubmittorAds ...\n");
	cleanHashTable (SubmittorAds, now, makeScheddAdHashKey);

	dprintf (D_ALWAYS, "\tCleaning LicenseAds ...\n");
	cleanHashTable (LicenseAds, now, makeLicenseAdHashKey);

	dprintf (D_ALWAYS, "\tCleaning MasterAds ...\n");
	cleanHashTable (MasterAds, now, makeMasterAdHashKey);

	dprintf (D_ALWAYS, "\tCleaning CkptServerAds ...\n");
	cleanHashTable (CkptServerAds, now, makeCkptSrvrAdHashKey);

	dprintf (D_ALWAYS, "\tCleaning CollectorAds ...\n");
	cleanHashTable (CollectorAds, now, makeCollectorAdHashKey);

	dprintf (D_ALWAYS, "\tCleaning StorageAds ...\n");
	cleanHashTable (StorageAds, now, makeStorageAdHashKey);

	dprintf (D_ALWAYS, "\tCleaning NegotiatorAds ...\n");
	cleanHashTable (NegotiatorAds, now, makeNegotiatorAdHashKey);

	dprintf (D_ALWAYS, "\tCleaning HadAds ...\n");
	cleanHashTable (HadAds, now, makeHadAdHashKey);

	dprintf (D_ALWAYS, "\tCleaning XferServiceAds ...\n");
	cleanHashTable (XferServiceAds, now, makeXferServiceAdHashKey);

	dprintf (D_ALWAYS, "\tCleaning LeaseManagerAds ...\n");
	cleanHashTable (LeaseManagerAds, now, makeLeaseManagerAdHashKey);

	dprintf (D_ALWAYS, "\tCleaning Generic Ads ...\n");
	CollectorHashTable *cht;
	GenericAds.startIterations();
	while (GenericAds.iterate(cht)) {
		cleanHashTable (*cht, now, makeGenericAdHashKey);
	}

	// cron manager
	event_mgr();

	dprintf (D_ALWAYS, "Housekeeper:  Done cleaning\n");
	return TRUE;
}

void CollectorEngine::
cleanHashTable (CollectorHashTable &hashTable, time_t now,
				bool (*makeKey) (AdNameHashKey &, ClassAd *, sockaddr_in *) )
{
	ClassAd  *ad;
	int   	 timeStamp;
	int		 max_lifetime;
	AdNameHashKey  hk;
	double   timeDiff;
	MyString	hkString;

	hashTable.startIterations ();
	while (hashTable.iterate (ad))
	{
		// Read the timestamp of the ad
		if (!ad->LookupInteger (ATTR_LAST_HEARD_FROM, timeStamp)) {
			dprintf (D_ALWAYS, "\t\tError looking up time stamp on ad\n");
			continue;
		}

		// how long has it been since the last update?
		timeDiff = difftime( now, timeStamp );

		if( !ad->LookupInteger( ATTR_CLASSAD_LIFETIME, max_lifetime ) ) {
			max_lifetime = machineUpdateInterval;
		}

		// check if it has expired
		if ( timeDiff > (double) max_lifetime )
		{
			// then remove it from the segregated table
			(*makeKey) (hk, ad, NULL);
			hk.sprint( hkString );
			dprintf (D_ALWAYS,"\t\t**** Removing stale ad: \"%s\"\n", hkString.GetCStr() );
			if (hashTable.remove (hk) == -1)
			{
				dprintf (D_ALWAYS, "\t\tError while removing ad\n");
			}
			delete ad;
		}
	}
}


static void
purgeHashTable( CollectorHashTable &table )
{
	ClassAd* ad;
	AdNameHashKey hk;
	table.startIterations();
	while( table.iterate(hk,ad) ) {
		if( table.remove(hk) == -1 ) {
			dprintf( D_ALWAYS, "\t\tError while removing ad\n" );
		}		
		delete ad;
	}
}

static void
killHashTable (CollectorHashTable &table)
{
	ClassAd *ad;

	while (table.iterate (ad))
	{
		delete ad;
	}
}

static int
killGenericHashTable(CollectorHashTable *table)
{
	ASSERT(table != NULL);
	killHashTable(*table);
	delete table;
	return 0;
}<|MERGE_RESOLUTION|>--- conflicted
+++ resolved
@@ -807,7 +807,6 @@
 		  break;
 	  }
 
-<<<<<<< HEAD
 	  case UPDATE_XFER_SERVICE_AD:
 		if (!makeXferServiceAdHashKey (hk, clientAd, from))
 		{
@@ -839,8 +838,7 @@
 							  "LeaseManager",
 							  clientAd, hk, hashString, insert, from );
 		break;
-=======
->>>>>>> ca0d47c4
+
 
 	  case QUERY_STARTD_ADS:
 	  case QUERY_SCHEDD_ADS:
