--- conflicted
+++ resolved
@@ -908,11 +908,7 @@
 	{
 		ClassAd * pAd=0;
 		// try to create a hk from the query ad if it is possible.
-<<<<<<< HEAD
-		if ( (*makeKey) (hk, (ClassAd*) &c_query, ipaddr::null) ) {
-=======
-		if ( (*makeKey) (hk, const_cast<ClassAd*>(&c_query), NULL) ) {
->>>>>>> d66f5266
+		if ( (*makeKey) (hk, const_cast<ClassAd*>(&c_query), ipaddr::null) ) {
 			if( query_contains_hash_key ) {
 				*query_contains_hash_key = true;
 			}
