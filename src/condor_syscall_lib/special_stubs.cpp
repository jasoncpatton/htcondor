--- conflicted
+++ resolved
@@ -228,15 +228,9 @@
 char*
 my_ip_string()
 {
-<<<<<<< HEAD
 	static char ipbuf[INET6_ADDRSTRLEN] = {0,};
 	syscall_sock->my_addr().to_ip_string(ipbuf, sizeof(ipbuf));
 	return ipbuf;
-=======
-	struct in_addr addr;
-	memset( &addr, 0, sizeof(struct in_addr) );
-	addr.s_addr = syscall_sock->get_ip_int();
-	return inet_ntoa( addr );
 }
 
 std::vector<condor_sockaddr> resolve_hostname(const char* hostname) {
@@ -272,5 +266,4 @@
 
 std::vector<condor_sockaddr> resolve_hostname(const MyString& hostname) {
 	return resolve_hostname(hostname.Value());
->>>>>>> a670e2ee
 }