--- conflicted
+++ resolved
@@ -1,4 +1,3 @@
-<<<<<<< HEAD
 05/05/2009 V7_3_1-branch
  Branch for 7.3.1 release
 
@@ -26,11 +25,9 @@
 
 11/05/2008 V7_2-branch
   Branch for 7.1.4 and 7.2 series, based from the master.
-=======
 05/07/2009 V7_2_3-branch
   Branch for the 7.2.3 release, based on V7_2-branch
 
->>>>>>> 5a530c98
 04/02/2009 V7_2_2-branch
   Branch for the 7.2.2 release; the branch is based on V7_2-branch.
 
