--- conflicted
+++ resolved
@@ -1,12 +1,9 @@
-<<<<<<< HEAD
 06/11/2009 V7_2_4-branch
   Branch for the 7.2.4 release, based on V7_2-branch
-=======
 06/25/2009 V7_2_4
   The official tag for 7.2.4, from the V7_2_4-branch.
   Version String: $CondorVersion: 7.2.4 Jun 15 2009 BuildID: 159529 $
   Original build tag: BUILD-V7_2_4-branch-2009-6-15
->>>>>>> 3bdbca85
 
 04/27/2009 V7_2-fixckptprot-branch
   Branch to hack a fix for 32/64 bit incompatibilities in ckpt server protocol
