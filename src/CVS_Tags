--- conflicted
+++ resolved
@@ -1,10 +1,7 @@
-<<<<<<< HEAD
 11/05/2008 V7_2-branch
   Branch for 7.1.4 and 7.2 series, based from the master.
-=======
 11/07/2008 V7_1_4-branch
   Branch for the 7.1.4 release, based from V7_2-branch.
->>>>>>> 152f454b
 
 11/03/2008 V7_1-cream-branch
   Branch for grid-type cream work, based from master.
