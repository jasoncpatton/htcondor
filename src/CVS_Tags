--- conflicted
+++ resolved
@@ -1,11 +1,8 @@
-<<<<<<< HEAD
 08/17/2009 V7_3_2-branch
  Branch for 7.3.2 release.
-=======
 10/14/2009 V7_4_0-branch
  Branch for 7.4.0 release, of V7_4-branch.
 
->>>>>>> 74688fb2
 09/14/2009 V7_3_2
  The official tag for 7.3.2, from the V7_3_2-branch.
  Version string: $CondorVersion: 7.3.2 Sep 10 2009 BuildID: 181136 $
