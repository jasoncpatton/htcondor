--- conflicted
+++ resolved
@@ -1,4 +1,3 @@
-<<<<<<< HEAD
 10/14/2009 V7_4_0-branch
  Branch for 7.4.0 release, of V7_4-branch.
 
@@ -3827,8 +3826,6 @@
 ?/?/98 V6_1-NewAds-branch
 
 12/9/98 V6_1_0
-=======
 The contents of this file have moved to
 http://condor-wiki.cs.wisc.edu/index.cgi/wiki?p=GitBranchDescriptions .  Any
-references to this file should be updated to refer to that web page.
->>>>>>> ff61b816
+references to this file should be updated to refer to that web page.