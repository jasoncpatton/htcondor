--- conflicted
+++ resolved
@@ -1,13 +1,11 @@
-<<<<<<< HEAD
-09/05/08 V7_0_5-branch
-	The release branch for 7.0.5. Made at 10:45am on 09/05/08
-	off of the V7_0-branch.
-=======
 10/02/08 V7_0_5
    The official tag for 7.0.5, from the V7_0_5-branch.
    $CondorVersion: 7.0.5 Sep 20 2008 BuildID: 105846 $
    Original build tag: V7_0_5-branch-2008-9-20
->>>>>>> 09036801
+
+09/05/08 V7_0_5-branch
+	The release branch for 7.0.5. Made at 10:45am on 09/05/08
+	off of the V7_0-branch.
 
 07/23/08 V7_0_4
   The official tag for 7.0.4, for the V7_0-branch.
