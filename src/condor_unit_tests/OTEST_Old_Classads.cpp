--- conflicted
+++ resolved
@@ -1360,11 +1360,7 @@
 	make_big_string(25000, &expectString, NULL);
 	expression = (char *) malloc(50000);
 	sprintf(expression, "%s = \"%s\"", attribute_name, expectString);
-<<<<<<< HEAD
 	char* expect = (char *) malloc(25000 + 2 + 1);
-=======
-	char* expect = (char *) malloc(25000 + 3);
->>>>>>> d237e2e9
 	sprintf(expect, "\"%s\"", expectString);
 	compat_classad::ClassAd classad;
 	classad.Insert(expression);
