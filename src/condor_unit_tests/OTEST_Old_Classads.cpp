--- conflicted
+++ resolved
@@ -7137,13 +7137,8 @@
 	bool different_numbers = false;
 	classad.LookupInteger("A1", expect);
 	for(i = 0; i < 10; i++) {
-<<<<<<< HEAD
 		classad.LookupInteger("A1", actual);
-		different_numbers = (actual != expect);
-=======
-		classad.EvalInteger("A1", NULL, actual);
 		different_numbers |= (actual != expect);
->>>>>>> 87f734be
 	}
 	emit_input_header();
 	emit_param("ClassAd", classad_string);
