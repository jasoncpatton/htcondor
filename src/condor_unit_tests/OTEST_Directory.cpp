--- conflicted
+++ resolved
@@ -1182,16 +1182,10 @@
 	Directory dir(tmp_dir.c_str());
 	const char* next = dir.Next();
 	struct stat st;
-<<<<<<< HEAD
 	std::string file;
 	formatstr(file, "%s%c%s", tmp_dir.c_str(), DIR_DELIM_CHAR, next);
 	stat(file.c_str(), &st);
-=======
-	MyString file;
-	file.formatstr("%s%c%s", tmp_dir.Value(), DIR_DELIM_CHAR, next);
-	stat(file.Value(), &st);
 	emit_param("Current File", "%s", next);
->>>>>>> 423cf41a
 	emit_output_expected_header();
 	emit_retval("%d", st.st_atime);
 	time_t atime = dir.GetAccessTime();
@@ -1264,16 +1258,10 @@
 	Directory dir(tmp_dir.c_str());
 	const char* next = dir.Next();
 	struct stat st;
-<<<<<<< HEAD
 	std::string file;
 	formatstr(file, "%s%c%s", tmp_dir.c_str(), DIR_DELIM_CHAR, next);
 	stat(file.c_str(), &st);
-=======
-	MyString file;
-	file.formatstr("%s%c%s", tmp_dir.Value(), DIR_DELIM_CHAR, next);
-	stat(file.Value(), &st);
 	emit_param("Current File", "%s", next);
->>>>>>> 423cf41a
 	emit_output_expected_header();
 	emit_retval("%d", st.st_mtime);
 	time_t mtime = dir.GetModifyTime();
@@ -1346,16 +1334,10 @@
 	Directory dir(tmp_dir.c_str());
 	const char* next = dir.Next();
 	struct stat st;
-<<<<<<< HEAD
 	std::string file;
 	formatstr(file, "%s%c%s", tmp_dir.c_str(), DIR_DELIM_CHAR, next);
 	stat(file.c_str(), &st);
-=======
-	MyString file;
-	file.formatstr("%s%c%s", tmp_dir.Value(), DIR_DELIM_CHAR, next);
-	stat(file.Value(), &st);
 	emit_param("Current File", "%s", next);
->>>>>>> 423cf41a
 	emit_output_expected_header();
 	emit_retval("%d", st.st_ctime);
 	time_t ctime = dir.GetCreateTime();
