/***************************************************************
 *
 * Copyright (C) 1990-2007, Condor Team, Computer Sciences Department,
 * University of Wisconsin-Madison, WI.
 * 
 * Licensed under the Apache License, Version 2.0 (the "License"); you
 * may not use this file except in compliance with the License.  You may
 * obtain a copy of the License at
 * 
 *    http://www.apache.org/licenses/LICENSE-2.0
 * 
 * Unless required by applicable law or agreed to in writing, software
 * distributed under the License is distributed on an "AS IS" BASIS,
 * WITHOUT WARRANTIES OR CONDITIONS OF ANY KIND, either express or implied.
 * See the License for the specific language governing permissions and
 * limitations under the License.
 *
 ***************************************************************/

/* 
 Test the TmpDir implementation.
 */

#include "condor_common.h"
#include "condor_debug.h"
#include "condor_config.h"
#include "function_test_driver.h"
#include "unit_test_utils.h"
#include "emit.h"
#include "tmp_dir.h"
#include "condor_getcwd.h"
#include "basename.h"
#include "directory.h"

static void setup(void);
static void cleanup(void);
static bool test_cd2tmpdir_null(void);
static bool test_cd2tmpdir_empty(void);
static bool test_cd2tmpdir_dot(void);
static bool test_cd2tmpdir_dot_dot(void);
static bool test_cd2tmpdir_dot_dot_back(void);
static bool test_cd2tmpdir_temp_path(void);
static bool test_cd2tmpdir_short(void);
static bool test_cd2tmpdir_long(void);
static bool test_cd2tmpdir_deep_short(void);
static bool test_cd2tmpdir_deep_long(void);
static bool test_cd2tmpdir_multiple(void);
static bool test_cd2tmpdir_multiple_different(void);
static bool test_cd2tmpdir_not_exist(void);
static bool test_cd2tmpdir_not_exist_file(void);
static bool test_cd2tmpdir_error_exist(void);
static bool test_cd2tmpdir_error_not_exist(void);
static bool test_cd2tmpdir_error_not_exist_file(void);
static bool test_cd2tmpdirfile_null(void);
static bool test_cd2tmpdirfile_empty(void);
static bool test_cd2tmpdirfile_directory(void);
static bool test_cd2tmpdirfile_file(void);
static bool test_cd2tmpdirfile_not_exist_directory(void);
static bool test_cd2tmpdirfile_not_exist_file(void);
static bool test_cd2tmpdirfile_error_exist(void);
static bool test_cd2tmpdirfile_error_not_exist(void);
static bool test_cd2tmpdirfile_error_not_exist_file(void);
static bool test_cd2maindir_before(void);
static bool test_cd2maindir_empty(void);
static bool test_cd2maindir_dot(void);
static bool test_cd2maindir_dot_dot(void);
static bool test_cd2maindir_file(void);
static bool test_cd2maindir_short(void);
static bool test_cd2maindir_long(void);
static bool test_cd2maindir_deep_short(void);
static bool test_cd2maindir_deep_long(void);
static bool test_cd2maindir_multiple(void);
static bool test_cd2maindir_multiple_different(void);
static bool test_cd2maindir_not_exist(void);
static bool test_cd2maindir_remove(void);
static bool test_cd2maindir_error_good(void);
static bool test_cd2maindir_error_bad(void);

//Global variables
static MyString 
	deep_dir,
	deep_dir_long,
	original_dir,
	parent_dir,
	tmp;

static const char
	*empty = "",
	*dot = ".",
	*dotdot = "..",
	*readme = "README";

static char
	long_dir[256],
	non_existent[14],
	non_existent_file[26];

static int long_dir_depth = 10;

bool OTEST_TmpDir(void) {
	emit_object("TmpDir");
	emit_comment("A class to use when you need to change to a temporary "
		"directory (or directories), but need to make sure you get back to the "
		"original directory when you're done.  The \"trick\" here is that the "
		"destructor cds back to the original directory, so if you use an "
		"automatic TmpDir object you're guaranteed to get back to the original "
		"directory at the end of your function.");

	FunctionDriver driver;
	driver.register_function(test_cd2tmpdir_null);
	driver.register_function(test_cd2tmpdir_empty);
	driver.register_function(test_cd2tmpdir_dot);
	driver.register_function(test_cd2tmpdir_dot_dot);
	driver.register_function(test_cd2tmpdir_dot_dot_back);
	driver.register_function(test_cd2tmpdir_temp_path);
	driver.register_function(test_cd2tmpdir_short);
	driver.register_function(test_cd2tmpdir_long);
	driver.register_function(test_cd2tmpdir_deep_short);
	driver.register_function(test_cd2tmpdir_deep_long);
	driver.register_function(test_cd2tmpdir_multiple);
	driver.register_function(test_cd2tmpdir_multiple_different);
	driver.register_function(test_cd2tmpdir_not_exist);
	driver.register_function(test_cd2tmpdir_not_exist_file);
	driver.register_function(test_cd2tmpdir_error_exist);
	driver.register_function(test_cd2tmpdir_error_not_exist);
	driver.register_function(test_cd2tmpdir_error_not_exist_file);
	driver.register_function(test_cd2tmpdirfile_null);
	driver.register_function(test_cd2tmpdirfile_empty);
	driver.register_function(test_cd2tmpdirfile_directory);
	driver.register_function(test_cd2tmpdirfile_file);
	driver.register_function(test_cd2tmpdirfile_not_exist_directory);
	driver.register_function(test_cd2tmpdirfile_not_exist_file);
	driver.register_function(test_cd2tmpdirfile_error_exist);
	driver.register_function(test_cd2tmpdirfile_error_not_exist);
	driver.register_function(test_cd2tmpdirfile_error_not_exist_file);
	driver.register_function(test_cd2maindir_before);
	driver.register_function(test_cd2maindir_empty);
	driver.register_function(test_cd2maindir_dot);
	driver.register_function(test_cd2maindir_dot_dot);
	driver.register_function(test_cd2maindir_file);
	driver.register_function(test_cd2maindir_short);
	driver.register_function(test_cd2maindir_long);
	driver.register_function(test_cd2maindir_deep_short);
	driver.register_function(test_cd2maindir_deep_long);
	driver.register_function(test_cd2maindir_multiple);
	driver.register_function(test_cd2maindir_multiple_different);
	driver.register_function(test_cd2maindir_not_exist);
	driver.register_function(test_cd2maindir_remove);
	driver.register_function(test_cd2maindir_error_good);
	driver.register_function(test_cd2maindir_error_bad);

	setup();

	int status = driver.do_all_functions();
	
	cleanup();

	return status;
}

static void setup() {

	if ( PATH_MAX >= 4096 ) {
		long_dir_depth = 10;
	} else if ( PATH_MAX > 1024 ) {
		long_dir_depth = 4;
	} else {
<<<<<<< HEAD
#if defined(Solaris)
=======
>>>>>>> 4ebc0c08
		long_dir_depth = 3;
	}

	//Get current working directory
	cut_assert_true( condor_getcwd(original_dir) );

	//Get parent directory
	cut_assert_z( chdir("..") );
	cut_assert_true( condor_getcwd(parent_dir) );
	cut_assert_z( chdir(original_dir.Value()) );

	//Create a long string
	for(int i = 0; i < 256; i++) {
		long_dir[i] = 'a';
	}
	long_dir[255] = '\0';
#ifdef WIN32
	long_dir[24] = 0;
#endif
	
	//Create some non-existent files
	cut_assert_gz( sprintf(non_existent, "DoesNotExist%c", DIR_DELIM_CHAR) );
	cut_assert_gz( sprintf(non_existent_file, "DoesNotExist%cDoesNotExist", 
				   DIR_DELIM_CHAR) );
	non_existent[13] = '\0';
	non_existent_file[25] = '\0';

	cut_assert_true( tmp.formatstr("testtmp%d", getpid()) );
	
	//Get deep directories
	for(int i = 0; i < 9; i++) {
		cut_assert_true( deep_dir.formatstr_cat("%s%c", tmp.Value(),
			DIR_DELIM_CHAR) );
	}
	cut_assert_true( deep_dir.formatstr_cat("%s", tmp.Value()) );
	
	for(int i = 0; i < long_dir_depth - 1; i++) {
		cut_assert_true( deep_dir_long.formatstr_cat("%s%c", long_dir,
						 DIR_DELIM_CHAR) );
	}
	cut_assert_true( deep_dir_long.formatstr_cat("%s", long_dir) );
	
	//Make some directories to test
	for(int i = 0; i < 10; i++) {
		cut_assert_z( mkdir(tmp.Value(), 0700) );
		cut_assert_z( chdir(tmp.Value()) );
	}
	cut_assert_z( chdir(original_dir.Value()) );

	//Make some directories to test
	for(int i = 0; i < long_dir_depth; i++) {
		cut_assert_z( mkdir(long_dir, 0700) );
		cut_assert_z( chdir(long_dir) );
	}
	cut_assert_z( chdir(original_dir.Value()) );
}

static void cleanup() {
	
	cut_assert_z( chdir(original_dir.Value()) );
	cut_assert_z( chdir(deep_dir.Value()) );

	//Remove the directories
	for(int i = 0; i < 10; i++) {
		cut_assert_z( chdir("..") );
		cut_assert_z( rmdir(tmp.Value()) );
	}
	
	for(int i = 0; i < long_dir_depth; i++) {
		cut_assert_z( chdir(long_dir) );
	}
	
	//Remove the directories
	for(int i = 0; i < long_dir_depth; i++) {
		cut_assert_z( chdir("..") );
		cut_assert_z( rmdir(long_dir) );
	}

}

static bool test_cd2tmpdir_null() {
	emit_test("Test that Cd2TmpDir() returns true and doesn't change the "
		"current working directory for a NULL directory.");
	emit_comment("See ticket #1614");
	emit_input_header();
	emit_param("Directory", "NULL");
	emit_param("Error Message", "");
	emit_output_expected_header();
	emit_retval("TRUE");
	emit_param("Temporary Working Directory", "\n\t\t%s", original_dir.Value());
	emit_param("Current Working Directory after delete", "\n\t\t%s",
		original_dir.Value());
	MyString temporary_dir, current_dir, err_msg;
	TmpDir* tmp_dir = new TmpDir();
	bool ret_val = tmp_dir->Cd2TmpDir(NULL, err_msg);
	condor_getcwd(temporary_dir);
	delete tmp_dir;
	condor_getcwd(current_dir);
	emit_output_actual_header();
	emit_retval("%s", tfstr(ret_val));
	emit_param("Temporary Working Directory", "\n\t\t%s",
		temporary_dir.Value());
	emit_param("Current Working Directory after delete", "\n\t\t%s",
		current_dir.Value());
	if(!ret_val || temporary_dir != original_dir || 
		current_dir != original_dir)
	{
		FAIL;
	}
	PASS;
}

static bool test_cd2tmpdir_empty() {
	emit_test("Test that Cd2TmpDir() returns true and doesn't change the "
		"current working directory for an empty string directory.");
	emit_input_header();
	emit_param("Directory", "%s", empty);
	emit_param("Error Message", "");
	emit_output_expected_header();
	emit_retval("TRUE");
	emit_param("Temporary Working Directory", "\n\t\t%s", original_dir.Value());
	emit_param("Current Working Directory after delete", "\n\t\t%s",
		original_dir.Value());
	MyString temporary_dir, current_dir, err_msg;
	TmpDir* tmp_dir = new TmpDir();
	bool ret_val = tmp_dir->Cd2TmpDir(empty, err_msg);
	condor_getcwd(temporary_dir);
	delete tmp_dir;
	condor_getcwd(current_dir);
	emit_output_actual_header();
	emit_retval("%s", tfstr(ret_val));
	emit_param("Temporary Working Directory", "\n\t\t%s",
		temporary_dir.Value());
	emit_param("Current Working Directory after delete", "\n\t\t%s",
		current_dir.Value());
	if(!ret_val || temporary_dir != original_dir || 
		current_dir != original_dir)
	{
		FAIL;
	}
	PASS;
}

static bool test_cd2tmpdir_dot() {
	emit_test("Test that Cd2TmpDir() returns true and changes the current "
		"working directory to the current directory.");
	emit_input_header();
	emit_param("Directory", "%s", dot);
	emit_param("Error Message", "");
	emit_output_expected_header();
	emit_retval("TRUE");
	emit_param("Temporary Working Directory", "\n\t\t%s", original_dir.Value());
	emit_param("Current Working Directory after delete", "\n\t\t%s",
		original_dir.Value());
	MyString temporary_dir, current_dir, err_msg;
	TmpDir* tmp_dir = new TmpDir();
	bool ret_val = tmp_dir->Cd2TmpDir(dot, err_msg);
	condor_getcwd(temporary_dir);
	delete tmp_dir;
	condor_getcwd(current_dir);
	emit_output_actual_header();
	emit_retval("%s", tfstr(ret_val));
	emit_param("Temporary Working Directory", "\n\t\t%s",
		temporary_dir.Value());
	emit_param("Current Working Directory after delete", "\n\t\t%s",
		current_dir.Value());
	if(!ret_val || temporary_dir != original_dir || 
		current_dir != original_dir)
	{
		FAIL;
	}
	PASS;
}

static bool test_cd2tmpdir_dot_dot() {
	emit_test("Test that Cd2TmpDir() returns true and changes the current "
		"working directory to the parent directory.");
	emit_input_header();
	emit_param("Directory", "%s", dotdot);
	emit_param("Error Message", "");
	emit_output_expected_header();
	emit_retval("TRUE");
	emit_param("Temporary Working Directory", "\n\t\t%s", parent_dir.Value());
	emit_param("Current Working Directory after delete", "\n\t\t%s",
		original_dir.Value());
	MyString temporary_dir, current_dir, err_msg;
	TmpDir* tmp_dir = new TmpDir();
	bool ret_val = tmp_dir->Cd2TmpDir(dotdot, err_msg);
	condor_getcwd(temporary_dir);
	delete tmp_dir;
	condor_getcwd(current_dir);
	emit_output_actual_header();
	emit_retval("%s", tfstr(ret_val));
	emit_param("Temporary Working Directory", "\n\t\t%s",
		temporary_dir.Value());
	emit_param("Current Working Directory after delete", "\n\t\t%s",
		current_dir.Value());
	if(!ret_val || temporary_dir != parent_dir || 
		current_dir != original_dir)
	{
		FAIL;
	}
	PASS;
}

static bool test_cd2tmpdir_dot_dot_back() {
	emit_test("Test that Cd2TmpDir() returns true and changes the current "
		"working directory to the current directory for a path that goes up a "
		"directory and then back to the original directory.");
	const char* basename = condor_basename(original_dir.Value());
	MyString path;
	path.formatstr("%s%c%s", dotdot, DIR_DELIM_CHAR, basename);
	emit_input_header();
	emit_param("Directory", "%s", path.Value());
	emit_param("Error Message", "");
	emit_output_expected_header();
	emit_retval("TRUE");
	emit_param("Temporary Working Directory", "\n\t\t%s", original_dir.Value());
	emit_param("Current Working Directory after delete", "\n\t\t%s",
		original_dir.Value());
	MyString temporary_dir, current_dir, err_msg;
	TmpDir* tmp_dir = new TmpDir();
	bool ret_val = tmp_dir->Cd2TmpDir(path.Value(), err_msg);
	condor_getcwd(temporary_dir);
	delete tmp_dir;
	condor_getcwd(current_dir);
	emit_output_actual_header();
	emit_retval("%s", tfstr(ret_val));
	emit_param("Temporary Working Directory", "\n\t\t%s",
		temporary_dir.Value());
	emit_param("Current Working Directory after delete", "\n\t\t%s",
		current_dir.Value());
	if(!ret_val || temporary_dir != original_dir || 
		current_dir != original_dir)
	{
		FAIL;
	}
	PASS;
}

static bool test_cd2tmpdir_temp_path() {
	emit_test("Test that Cd2TmpDir() returns true and changes the current "
		"working directory to a temporary directory returned from calling "
		"temp_dir_path().");
	char* path = temp_dir_path();
	if(!path) {
		emit_alert("temp_dir_path() returned a NULL path!");
		ABORT;
	}
	emit_input_header();
	emit_param("Directory", "%s", path);
	emit_param("Error Message", "");
	emit_output_expected_header();
	emit_retval("TRUE");
	emit_param("Temporary Working Directory", "\n\t\t%s", path);
	emit_param("Current Working Directory after delete", "\n\t\t%s",
		original_dir.Value());
	MyString temporary_dir, current_dir, err_msg;
	TmpDir* tmp_dir = new TmpDir();
	bool ret_val = tmp_dir->Cd2TmpDir(path, err_msg);
	condor_getcwd(temporary_dir);
	delete tmp_dir;
	condor_getcwd(current_dir);
	emit_output_actual_header();
	emit_retval("%s", tfstr(ret_val));
	emit_param("Temporary Working Directory", "\n\t\t%s",
		temporary_dir.Value());
	emit_param("Current Working Directory after delete", "\n\t\t%s",
		current_dir.Value());
#if defined(DARWIN)
	// On Mac OS X, /tmp is a symlink to /private/tmp. So treat them the
	// same for considering whether the test passes.
	if(!strcmp(path, "/tmp") && temporary_dir == "/private/tmp") {
		temporary_dir = path;
	}
#endif
	if(!ret_val || temporary_dir != path || current_dir != original_dir) {
		free(path);
		FAIL;
	}
	free(path);
	PASS;
}

static bool test_cd2tmpdir_short() {
	emit_test("Test that Cd2TmpDir() returns true and changes the current "
		"working directory to a short directory that exists.");
	emit_input_header();
	emit_param("Directory", "%s", tmp.Value());
	emit_param("Error Message", "");
	MyString temporary_dir, current_dir, expect_dir, err_msg;
	expect_dir.formatstr("%s%c%s", original_dir.Value(), DIR_DELIM_CHAR,
		tmp.Value());
	emit_output_expected_header();
	emit_retval("TRUE");
	emit_param("Temporary Working Directory", "\n\t\t%s", expect_dir.Value());
	emit_param("Current Working Directory after delete", "\n\t\t%s",
		original_dir.Value());
	TmpDir* tmp_dir = new TmpDir();
	bool ret_val = tmp_dir->Cd2TmpDir(tmp.Value(), err_msg);
	condor_getcwd(temporary_dir);
	delete tmp_dir;
	condor_getcwd(current_dir);
	emit_output_actual_header();
	emit_retval("%s", tfstr(ret_val));
	emit_param("Temporary Working Directory", "\n\t\t%s",
		temporary_dir.Value());
	emit_param("Current Working Directory after delete", "\n\t\t%s",
		current_dir.Value());
	if(!ret_val || temporary_dir != expect_dir || current_dir != original_dir) {
		FAIL;
	}
	PASS;
}

static bool test_cd2tmpdir_long() {
	emit_test("Test that Cd2TmpDir() returns true and changes the current "
		"working directory for a long directory that exists.");
	emit_input_header();
	emit_param("Directory", "%s", long_dir);
	emit_param("Error Message", "");
	MyString temporary_dir, current_dir, expect_dir, err_msg;
	expect_dir.formatstr("%s%c%s", original_dir.Value(), DIR_DELIM_CHAR,
		long_dir);
	emit_output_expected_header();
	emit_retval("TRUE");
	emit_param("Temporary Working Directory", "\n\t\t%s", expect_dir.Value());
	emit_param("Current Working Directory after delete", "\n\t\t%s",
		original_dir.Value());
	TmpDir* tmp_dir = new TmpDir();
	bool ret_val = tmp_dir->Cd2TmpDir(long_dir, err_msg);
	condor_getcwd(temporary_dir);
	delete tmp_dir;
	condor_getcwd(current_dir);
	emit_output_actual_header();
	emit_retval("%s", tfstr(ret_val));
	emit_param("Temporary Working Directory", "\n\t\t%s",
		temporary_dir.Value());
	emit_param("Current Working Directory after delete", "\n\t\t%s",
		current_dir.Value());
	if(!ret_val || temporary_dir != expect_dir || current_dir != original_dir) {
		FAIL;
	}
	PASS;
}

static bool test_cd2tmpdir_deep_short() {
	emit_test("Test that Cd2TmpDir() returns true and changes the current "
		"working directory to a short deep directory that exists.");
	emit_input_header();
	emit_param("Directory", "%s", deep_dir.Value());
	emit_param("Error Message", "");
	MyString temporary_dir, current_dir, expect_dir, err_msg;
	expect_dir.formatstr("%s%c%s", original_dir.Value(), DIR_DELIM_CHAR,
		deep_dir.Value());
	emit_output_expected_header();
	emit_retval("TRUE");
	emit_param("Temporary Working Directory", "\n\t\t%s", expect_dir.Value());
	emit_param("Current Working Directory after delete", "\n\t\t%s",
		original_dir.Value());
	TmpDir* tmp_dir = new TmpDir();
	bool ret_val = tmp_dir->Cd2TmpDir(deep_dir.Value(), err_msg);
	condor_getcwd(temporary_dir);
	delete tmp_dir;
	condor_getcwd(current_dir);
	emit_output_actual_header();
	emit_retval("%s", tfstr(ret_val));
	emit_param("Temporary Working Directory", "\n\t\t%s",
		temporary_dir.Value());
	emit_param("Current Working Directory after delete", "\n\t\t%s",
		current_dir.Value());
	if(!ret_val || temporary_dir != expect_dir || current_dir != original_dir) {
		FAIL;
	}
	PASS;
}

static bool test_cd2tmpdir_deep_long() {
	emit_test("Test that Cd2TmpDir() returns true and changes the current "
		"working directory for a long deep directory that exists.");
	emit_input_header();
	emit_param("Directory", "%s", deep_dir_long.Value());
	emit_param("Error Message", "");
	MyString temporary_dir, current_dir, expect_dir, err_msg;
	expect_dir.formatstr("%s%c%s", original_dir.Value(), DIR_DELIM_CHAR,
		deep_dir_long.Value());
	emit_output_expected_header();
	emit_retval("TRUE");
	emit_param("Temporary Working Directory", "\n\t\t%s", expect_dir.Value());
	emit_param("Current Working Directory after delete", "\n\t\t%s",
		original_dir.Value());
	TmpDir* tmp_dir = new TmpDir();
	bool ret_val = tmp_dir->Cd2TmpDir(deep_dir_long.Value(), err_msg);
	condor_getcwd(temporary_dir);
	delete tmp_dir;
	condor_getcwd(current_dir);
	emit_output_actual_header();
	emit_retval("%s", tfstr(ret_val));
	emit_param("Temporary Working Directory", "\n\t\t%s",
		temporary_dir.Value());
	emit_param("Current Working Directory after delete", "\n\t\t%s",
		current_dir.Value());
	if(!ret_val || temporary_dir != expect_dir || current_dir != original_dir) {
		FAIL;
	}
	PASS;
}

static bool test_cd2tmpdir_multiple() {
	emit_test("Test that Cd2TmpDir() returns true and changes the current "
		"working directory for multiple calls into directories that exist.");
	emit_input_header();
	emit_param("Directory", "%s", tmp.Value());
	emit_param("Error Message", "");
	MyString temporary_dir, current_dir, expect_dir, err_msg;
	expect_dir.formatstr("%s%c%s", original_dir.Value(), DIR_DELIM_CHAR,
		deep_dir.Value());
	emit_output_expected_header();
	emit_retval("TRUE");
	emit_param("Temporary Working Directory", "\n\t\t%s", expect_dir.Value());
	emit_param("Current Working Directory after delete", "\n\t\t%s",
		original_dir.Value());
	TmpDir* tmp_dir = new TmpDir();
	bool ret_val = tmp_dir->Cd2TmpDir(tmp.Value(), err_msg) &&
		tmp_dir->Cd2TmpDir(tmp.Value(), err_msg) &&
		tmp_dir->Cd2TmpDir(tmp.Value(), err_msg) &&
		tmp_dir->Cd2TmpDir(tmp.Value(), err_msg) &&
		tmp_dir->Cd2TmpDir(tmp.Value(), err_msg) &&
		tmp_dir->Cd2TmpDir(tmp.Value(), err_msg) &&
		tmp_dir->Cd2TmpDir(tmp.Value(), err_msg) &&
		tmp_dir->Cd2TmpDir(tmp.Value(), err_msg) &&
		tmp_dir->Cd2TmpDir(tmp.Value(), err_msg) &&
		tmp_dir->Cd2TmpDir(tmp.Value(), err_msg);
	condor_getcwd(temporary_dir);
	delete tmp_dir;
	condor_getcwd(current_dir);
	emit_output_actual_header();
	emit_retval("%s", tfstr(ret_val));
	emit_param("Temporary Working Directory", "\n\t\t%s",
		temporary_dir.Value());
	emit_param("Current Working Directory after delete", "\n\t\t%s",
		current_dir.Value());
	if(!ret_val || temporary_dir != expect_dir || current_dir != original_dir) {
		FAIL;
	}
	PASS;
}

static bool test_cd2tmpdir_multiple_different() {
	emit_test("Test that Cd2TmpDir() returns true and doesn't change the "
		"current working directory after multiple calls into different "
		"directories that result in the current directory.");
	emit_input_header();
	emit_param("Directory", "%s", dot);
	emit_param("Directory", "%s", tmp.Value());
	emit_param("Directory", "%s", dot);
	emit_param("Directory", "%s", dotdot);
	emit_param("Directory", "%s", dot);
	emit_param("Error Message", "");
	emit_output_expected_header();
	emit_retval("TRUE");
	emit_param("Temporary Working Directory", "\n\t\t%s",
		original_dir.Value());
	emit_param("Current Working Directory after delete", "\n\t\t%s",
		original_dir.Value());
	MyString temporary_dir, current_dir, err_msg;
	TmpDir* tmp_dir = new TmpDir();
	bool ret_val = tmp_dir->Cd2TmpDir(dot, err_msg) &&
		tmp_dir->Cd2TmpDir(tmp.Value(), err_msg) &&
		tmp_dir->Cd2TmpDir(dot, err_msg) &&
		tmp_dir->Cd2TmpDir(dotdot, err_msg) &&
		tmp_dir->Cd2TmpDir(dot, err_msg);
	condor_getcwd(temporary_dir);
	delete tmp_dir;
	condor_getcwd(current_dir);
	emit_output_actual_header();
	emit_retval("%s", tfstr(ret_val));
	emit_param("Temporary Working Directory", "\n\t\t%s",
		temporary_dir.Value());
	emit_param("Current Working Directory after delete", "\n\t\t%s",
		current_dir.Value());
	if(!ret_val || temporary_dir != original_dir || 
		current_dir != original_dir)
	{
		FAIL;
	}
	PASS;
}

static bool test_cd2tmpdir_not_exist() {
	emit_test("Test that Cd2TmpDir() returns false and doesn't change the "
		"current working directory for a directory that doesn't exist.");
	emit_input_header();
	emit_param("Directory", "%s", non_existent);
	emit_param("Error Message", "");
	emit_output_expected_header();
	emit_retval("FALSE");
	emit_param("Temporary Working Directory", "\n\t\t%s",
		original_dir.Value());
	emit_param("Current Working Directory after delete", "\n\t\t%s",
		original_dir.Value());
	MyString temporary_dir, current_dir, err_msg;
	TmpDir* tmp_dir = new TmpDir();
	bool ret_val = tmp_dir->Cd2TmpDir(non_existent, err_msg);
	condor_getcwd(temporary_dir);
	delete tmp_dir;
	condor_getcwd(current_dir);
	emit_output_actual_header();
	emit_retval("%s", tfstr(ret_val));
	emit_param("Temporary Working Directory", "\n\t\t%s",
		temporary_dir.Value());
	emit_param("Current Working Directory after delete", "\n\t\t%s",
		current_dir.Value());
	if(ret_val || temporary_dir != original_dir || 
		current_dir != original_dir)
	{
		FAIL;
	}
	PASS;
}

static bool test_cd2tmpdir_not_exist_file() {
	emit_test("Test that Cd2TmpDir() returns false and doesn't change the "
		"current working directory for a directory that doesn't exist, but is "
		"actually a file name.");
	emit_input_header();
	emit_param("Directory", "%s", readme);
	emit_param("Error Message", "");
	emit_output_expected_header();
	emit_retval("FALSE");
	emit_param("Temporary Working Directory", "\n\t\t%s",
		original_dir.Value());
	emit_param("Current Working Directory after delete", "\n\t\t%s",
		original_dir.Value());
	MyString temporary_dir, current_dir, err_msg;
	TmpDir* tmp_dir = new TmpDir();
	bool ret_val = tmp_dir->Cd2TmpDir(readme, err_msg);
	condor_getcwd(temporary_dir);
	delete tmp_dir;
	condor_getcwd(current_dir);
	emit_output_actual_header();
	emit_retval("%s", tfstr(ret_val));
	emit_param("Temporary Working Directory", "\n\t\t%s",
		temporary_dir.Value());
	emit_param("Current Working Directory after delete", "\n\t\t%s",
		current_dir.Value());
	if(ret_val || temporary_dir != original_dir || 
		current_dir != original_dir)
	{
		FAIL;
	}
	PASS;
}

static bool test_cd2tmpdir_error_exist() {
	emit_test("Test that Cd2TmpDir() doesn't put anything in the error message"
		" MyString for a directory that exists.");
	emit_input_header();
	emit_param("Directory", "%s", tmp.Value());
	emit_param("Error Message", "");
	emit_output_expected_header();
	emit_param("Error Message", "");
	MyString err_msg;
	TmpDir* tmp_dir = new TmpDir();
	tmp_dir->Cd2TmpDir(tmp.Value(), err_msg);
	emit_output_actual_header();
	emit_param("Error Message", err_msg.Value());
	delete tmp_dir;
	if(!err_msg.IsEmpty()) {
		FAIL;
	}
	PASS;
}

static bool test_cd2tmpdir_error_not_exist() {
	emit_test("Test that Cd2TmpDir() puts something in the error message "
		"MyString for a directory that doesn't exist.");
	emit_comment("We just check that the error message is not empty, not its "
		"contents.");
	emit_input_header();
	emit_param("Directory", "%s", non_existent);
	emit_param("Error Message", "");
	MyString err_msg;
	TmpDir* tmp_dir = new TmpDir();
	tmp_dir->Cd2TmpDir(non_existent, err_msg);
	emit_output_actual_header();
	emit_param("Error Message", "%s", err_msg.Value());
	delete tmp_dir;
	if(err_msg.IsEmpty()) {
		FAIL;
	}
	PASS;
}

static bool test_cd2tmpdir_error_not_exist_file() {
	emit_test("Test that Cd2TmpDir() puts something in the error message "
		"MyString for a directory that doesn't exist, but is actually a file "
		"name.");
	emit_comment("We just check that the error message is not empty, not its "
		"contents.");
	emit_input_header();
	emit_param("Directory", "%s", readme);
	emit_param("Error Message", "");
	MyString err_msg;
	TmpDir* tmp_dir = new TmpDir();
	tmp_dir->Cd2TmpDir(readme, err_msg);
	emit_output_actual_header();
	emit_param("Error Message", "%s", err_msg.Value());
	delete tmp_dir;
	if(err_msg.IsEmpty()) {
		FAIL;
	}
	PASS;
}

static bool test_cd2tmpdirfile_null() {
	emit_test("Test that Cd2TmpDirFile() returns true and doesn't change the "
		"current working directory for a NULL file directory.");
	emit_input_header();
	emit_param("File Directory", "NULL");
	emit_param("Error Message", "");
	emit_output_expected_header();
	emit_retval("TRUE");
	emit_param("Temporary Working Directory", "\n\t\t%s",
		original_dir.Value());
	emit_param("Current Working Directory after delete", "\n\t\t%s",
		original_dir.Value());
	MyString temporary_dir, current_dir, err_msg;
	TmpDir* tmp_dir = new TmpDir();
	bool ret_val = tmp_dir->Cd2TmpDirFile(NULL, err_msg);
	condor_getcwd(temporary_dir);
	delete tmp_dir;
	condor_getcwd(current_dir);
	emit_output_actual_header();
	emit_retval("%s", tfstr(ret_val));
	emit_param("Temporary Working Directory", "\n\t\t%s",
		temporary_dir.Value());
	emit_param("Current Working Directory after delete", "\n\t\t%s",
		current_dir.Value());
	if(!ret_val || temporary_dir != original_dir || 
		current_dir != original_dir)
	{
		FAIL;
	}
	PASS;
}

static bool test_cd2tmpdirfile_empty() {
	emit_test("Test that Cd2TmpDirFile() returns true and doesn't change the "
		"current working directory for an empty string file directory.");
	emit_input_header();
	emit_param("File Directory", "%s", empty);
	emit_param("Error Message", "");
	emit_output_expected_header();
	emit_retval("TRUE");
	emit_param("Temporary Working Directory", "\n\t\t%s",
		original_dir.Value());
	emit_param("Current Working Directory after delete", "\n\t\t%s",
		original_dir.Value());
	MyString temporary_dir, current_dir, err_msg;
	TmpDir* tmp_dir = new TmpDir();
	bool ret_val = tmp_dir->Cd2TmpDirFile(empty, err_msg);
	condor_getcwd(temporary_dir);
	delete tmp_dir;
	condor_getcwd(current_dir);
	emit_output_actual_header();
	emit_retval("%s", tfstr(ret_val));
	emit_param("Temporary Working Directory", "\n\t\t%s",
		temporary_dir.Value());
	emit_param("Current Working Directory after delete", "\n\t\t%s",
		current_dir.Value());
	if(!ret_val || temporary_dir != original_dir || 
		current_dir != original_dir)
	{
		FAIL;
	}
	PASS;
}

static bool test_cd2tmpdirfile_directory() {
	emit_test("Test that Cd2TmpDirFile() returns true and changes the current "
		"working directory for a valid file directory.");
	MyString temporary_dir, current_dir, expect_dir, dir, err_msg;
	dir.formatstr("%s%c%s", tmp.Value(), DIR_DELIM_CHAR, tmp.Value());
	emit_input_header();
	emit_param("File Directory", "%s", dir.Value());
	emit_param("Error Message", "");
	expect_dir.formatstr("%s%c%s", original_dir.Value(), DIR_DELIM_CHAR,
		tmp.Value());
	emit_output_expected_header();
	emit_retval("TRUE");
	emit_param("Temporary Working Directory", "\n\t\t%s", expect_dir.Value());
	emit_param("Current Working Directory after delete", "\n\t\t%s",
		original_dir.Value());
	TmpDir* tmp_dir = new TmpDir();
	bool ret_val = tmp_dir->Cd2TmpDirFile(dir.Value(), err_msg);
	condor_getcwd(temporary_dir);
	delete tmp_dir;
	condor_getcwd(current_dir);
	emit_output_actual_header();
	emit_retval("%s", tfstr(ret_val));
	emit_param("Temporary Working Directory", "\n\t\t%s",
		temporary_dir.Value());
	emit_param("Current Working Directory after delete", "\n\t\t%s",
		current_dir.Value());
	if(!ret_val || temporary_dir != expect_dir || current_dir != original_dir) {
		FAIL;
	}
	PASS;
}

static bool test_cd2tmpdirfile_file() {
	emit_test("Test that Cd2TmpDirFile() returns true and changes the current"
		" working directory for a valid file in the current directory.");
	emit_input_header();
	emit_param("File Directory", "%s", readme);
	emit_param("Error Message", "");
	emit_output_expected_header();
	emit_retval("TRUE");
	emit_param("Temporary Working Directory", "\n\t\t%s",
		original_dir.Value());
	emit_param("Current Working Directory after delete", "\n\t\t%s",
		original_dir.Value());
	MyString temporary_dir, current_dir, err_msg;
	TmpDir* tmp_dir = new TmpDir();
	bool ret_val = tmp_dir->Cd2TmpDirFile(readme, err_msg);
	condor_getcwd(temporary_dir);
	delete tmp_dir;
	condor_getcwd(current_dir);
	emit_output_actual_header();
	emit_retval("%s", tfstr(ret_val));
	emit_param("Temporary Working Directory", "\n\t\t%s",
		temporary_dir.Value());
	emit_param("Current Working Directory after delete", "\n\t\t%s",
		current_dir.Value());
	if(!ret_val || temporary_dir != original_dir || 
		current_dir != original_dir)
	{
		FAIL;
	}
	PASS;
}

static bool test_cd2tmpdirfile_not_exist_directory() {
	emit_test("Test that Cd2TmpDirFile() returns false and doesn't change the "
		"current working directory for a file directory that doesn't exist.");
	emit_input_header();
	emit_param("File Directory", "%s", non_existent);
	emit_param("Error Message", "");
	emit_output_expected_header();
	emit_retval("FALSE");
	emit_param("Temporary Working Directory", "\n\t\t%s",
		original_dir.Value());
	emit_param("Current Working Directory after delete", "\n\t\t%s",
		original_dir.Value());
	MyString temporary_dir, current_dir, err_msg;
	TmpDir* tmp_dir = new TmpDir();
	bool ret_val = tmp_dir->Cd2TmpDirFile(non_existent, err_msg);
	condor_getcwd(temporary_dir);
	delete tmp_dir;
	condor_getcwd(current_dir);
	emit_output_actual_header();
	emit_retval("%s", tfstr(ret_val));
	emit_param("Temporary Working Directory", "\n\t\t%s",
		temporary_dir.Value());
	emit_param("Current Working Directory after delete", "\n\t\t%s",
		current_dir.Value());
	if(ret_val || temporary_dir != original_dir || 
		current_dir != original_dir)
	{
		FAIL;
	}
	PASS;
}

static bool test_cd2tmpdirfile_not_exist_file() {
	emit_test("Test that Cd2TmpDirFile() returns false and doesn't change the "
		"current working directory for a file directory that doesn't exist.");
	emit_input_header();
	emit_param("File Directory", "%s", non_existent_file);
	emit_param("Error Message", "");
	emit_output_expected_header();
	emit_retval("FALSE");
	emit_param("Temporary Working Directory", "\n\t\t%s",
		original_dir.Value());
	emit_param("Current Working Directory after delete", "\n\t\t%s",
		original_dir.Value());
	MyString temporary_dir, current_dir, err_msg;
	TmpDir* tmp_dir = new TmpDir();
	bool ret_val = tmp_dir->Cd2TmpDirFile(non_existent_file, err_msg);
	condor_getcwd(temporary_dir);
	delete tmp_dir;
	condor_getcwd(current_dir);
	emit_output_actual_header();
	emit_retval("%s", tfstr(ret_val));
	emit_param("Temporary Working Directory", "\n\t\t%s",
		temporary_dir.Value());
	emit_param("Current Working Directory after delete", "\n\t\t%s",
		current_dir.Value());
	if(ret_val || temporary_dir != original_dir || 
		current_dir != original_dir)
	{
		FAIL;
	}
	PASS;
}

static bool test_cd2tmpdirfile_error_exist() {
	emit_test("Test that Cd2TmpDirFile() doesn't put anything in the error "
		"message MyString for a file directory that exists.");
	emit_input_header();
	emit_param("File Directory", "%s", readme);
	emit_param("Error Message", "");
	emit_output_expected_header();
	emit_param("Error Message", "");
	MyString err_msg;
	TmpDir* tmp_dir = new TmpDir();
	tmp_dir->Cd2TmpDirFile(readme, err_msg);
	emit_output_actual_header();
	emit_param("Error Message", "%s", err_msg.Value());
	delete tmp_dir;
	if(!err_msg.IsEmpty()) {
		FAIL;
	}
	PASS;
}

static bool test_cd2tmpdirfile_error_not_exist() {
	emit_test("Test that Cd2TmpDirFile() puts something in the error message "
		"MyString for a file directory that doesn't exist.");
	emit_comment("We just check that the error message is not empty, not its "
		"contents.");
	emit_input_header();
	emit_param("File Directory", "%s", non_existent);
	emit_param("Error Message", "");
	MyString err_msg;
	TmpDir* tmp_dir = new TmpDir();
	tmp_dir->Cd2TmpDirFile(non_existent, err_msg);
	emit_output_actual_header();
	emit_param("Error Message", "%s", err_msg.Value());
	delete tmp_dir;
	if(err_msg.IsEmpty()) {
		FAIL;
	}
	PASS;
}

static bool test_cd2tmpdirfile_error_not_exist_file() {
	emit_test("Test that Cd2TmpDirFile() puts something in the error message "
		"MyString for a file directory that doesn't exist.");
	emit_comment("We just check that the error message is not empty, not its "
		"contents.");
	emit_input_header();
	emit_param("File Directory", "%s", non_existent_file);
	emit_param("Error Message", "");
	MyString err_msg;
	TmpDir* tmp_dir = new TmpDir();
	tmp_dir->Cd2TmpDirFile(non_existent_file, err_msg);
	emit_output_actual_header();
	emit_param("Error Message", "%s", err_msg.Value());
	delete tmp_dir;
	if(err_msg.IsEmpty()) {
		FAIL;
	}
	PASS;
}

static bool test_cd2maindir_before() {
	emit_test("Test that Cd2MainDir() returns true and returns to the original "
		"working directory when called without calling Cd2TmpDir() or "
		"Cd2TmpDirFile().");
	emit_input_header();
	emit_param("Error Message", "");
	emit_output_expected_header();
	emit_retval("TRUE");
	emit_param("Current Working Directory", "\n\t\t%s", original_dir.Value());
	MyString err_msg;
	TmpDir* tmp_dir = new TmpDir();
	bool ret_val = tmp_dir->Cd2MainDir(err_msg);
	MyString current_dir;
	condor_getcwd(current_dir);
	delete tmp_dir;
	emit_output_actual_header();
	emit_retval("%s", tfstr(ret_val));
	emit_param("Current Working Directory", "\n\t\t%s", current_dir.Value());
	if(!ret_val || current_dir != original_dir) {
		FAIL;
	}
	PASS;
}

static bool test_cd2maindir_empty() {
	emit_test("Test that Cd2MainDir() returns true and returns to the original "
		"working directory when called after calling Cd2TmpDir() with an empty "
		"string.");
	emit_input_header();
	emit_param("Error Message", "");
	emit_output_expected_header();
	emit_retval("TRUE");
	emit_param("Current Working Directory", "\n\t\t%s", original_dir.Value());
	MyString err_msg;
	TmpDir* tmp_dir = new TmpDir();
	tmp_dir->Cd2TmpDir("", err_msg);
	bool ret_val = tmp_dir->Cd2MainDir(err_msg);
	MyString current_dir;
	condor_getcwd(current_dir);
	delete tmp_dir;
	emit_output_actual_header();
	emit_retval("%s", tfstr(ret_val));
	emit_param("Current Working Directory", "\n\t\t%s", current_dir.Value());
	if(!ret_val || current_dir != original_dir) {
		FAIL;
	}
	PASS;
}

static bool test_cd2maindir_dot() {
	emit_test("Test that Cd2MainDir() returns true and returns to the original "
		"working directory when called after calling Cd2TmpDir() with the "
		"current directory.");
	emit_input_header();
	emit_param("Error Message", "");
	emit_output_expected_header();
	emit_retval("TRUE");
	emit_param("Current Working Directory", "\n\t\t%s", original_dir.Value());
	MyString err_msg;
	TmpDir* tmp_dir = new TmpDir();
	tmp_dir->Cd2TmpDir(dot, err_msg);
	bool ret_val = tmp_dir->Cd2MainDir(err_msg);
	MyString current_dir;
	condor_getcwd(current_dir);
	delete tmp_dir;
	emit_output_actual_header();
	emit_retval("%s", tfstr(ret_val));
	emit_param("Current Working Directory", "\n\t\t%s", current_dir.Value());
	if(!ret_val || current_dir != original_dir) {
		FAIL;
	}
	PASS;
}

static bool test_cd2maindir_dot_dot() {
	emit_test("Test that Cd2MainDir() returns true and returns to the original "
		"working directory when called after calling Cd2TmpDir() with the "
		"parent directory.");
	emit_input_header();
	emit_param("Error Message", "");
	emit_output_expected_header();
	emit_retval("TRUE");
	emit_param("Current Working Directory", "\n\t\t%s", original_dir.Value());
	MyString err_msg;
	TmpDir* tmp_dir = new TmpDir();
	tmp_dir->Cd2TmpDir(dotdot, err_msg);
	bool ret_val = tmp_dir->Cd2MainDir(err_msg);
	MyString current_dir;
	condor_getcwd(current_dir);
	delete tmp_dir;
	emit_output_actual_header();
	emit_retval("%s", tfstr(ret_val));
	emit_param("Current Working Directory", "\n\t\t%s", current_dir.Value());
	if(!ret_val || current_dir != original_dir) {
		FAIL;
	}
	PASS;
}

static bool test_cd2maindir_file() {
	emit_test("Test that Cd2MainDir() returns true and returns to the original "
		"working directory when called after calling Cd2TmpDirFile() with a "
		"valid file directory.");
	emit_input_header();
	emit_param("Error Message", "");
	emit_output_expected_header();
	emit_retval("TRUE");
	emit_param("Current Working Directory", "\n\t\t%s", original_dir.Value());
	MyString err_msg;
	TmpDir* tmp_dir = new TmpDir();
	tmp_dir->Cd2TmpDirFile(readme, err_msg);
	bool ret_val = tmp_dir->Cd2MainDir(err_msg);
	MyString current_dir;
	condor_getcwd(current_dir);
	delete tmp_dir;
	emit_output_actual_header();
	emit_retval("%s", tfstr(ret_val));
	emit_param("Current Working Directory", "\n\t\t%s", current_dir.Value());
	if(!ret_val || current_dir != original_dir) {
		FAIL;
	}
	PASS;
}

static bool test_cd2maindir_short() {
	emit_test("Test that Cd2MainDir() returns true and returns to the original "
		"working directory when called after calling Cd2TmpDir() with a short "
		"directory that exists.");
	emit_input_header();
	emit_param("Error Message", "");
	emit_output_expected_header();
	emit_retval("TRUE");
	emit_param("Current Working Directory", "\n\t\t%s", original_dir.Value());
	MyString err_msg;
	TmpDir* tmp_dir = new TmpDir();
	tmp_dir->Cd2TmpDir(tmp.Value(), err_msg);
	bool ret_val = tmp_dir->Cd2MainDir(err_msg);
	MyString current_dir;
	condor_getcwd(current_dir);
	delete tmp_dir;
	emit_output_actual_header();
	emit_retval("%s", tfstr(ret_val));
	emit_param("Current Working Directory", "\n\t\t%s", current_dir.Value());
	if(!ret_val || current_dir != original_dir) {
		FAIL;
	}
	PASS;
}

static bool test_cd2maindir_long() {
	emit_test("Test that Cd2MainDir() returns true and returns to the original "
		"working directory when called after calling Cd2TmpDir() with a long "
		"directory that exists.");
	emit_input_header();
	emit_param("Error Message", "");
	emit_output_expected_header();
	emit_retval("TRUE");
	emit_param("Current Working Directory", "\n\t\t%s", original_dir.Value());
	MyString err_msg;
	TmpDir* tmp_dir = new TmpDir();
	tmp_dir->Cd2TmpDir(long_dir, err_msg);
	bool ret_val = tmp_dir->Cd2MainDir(err_msg);
	MyString current_dir;
	condor_getcwd(current_dir);
	delete tmp_dir;
	emit_output_actual_header();
	emit_retval("%s", tfstr(ret_val));
	emit_param("Current Working Directory", "\n\t\t%s", current_dir.Value());
	if(!ret_val || current_dir != original_dir) {
		FAIL;
	}
	PASS;
}

static bool test_cd2maindir_deep_short() {
	emit_test("Test that Cd2MainDir() returns true and returns to the original "
		"working directory when called after calling Cd2TmpDir() with a short "
		"deep directory that exists.");
	emit_input_header();
	emit_param("Error Message", "");
	emit_output_expected_header();
	emit_retval("TRUE");
	emit_param("Current Working Directory", "\n\t\t%s", original_dir.Value());
	MyString err_msg;
	TmpDir* tmp_dir = new TmpDir();
	tmp_dir->Cd2TmpDir(deep_dir.Value(), err_msg);
	bool ret_val = tmp_dir->Cd2MainDir(err_msg);
	MyString current_dir;
	condor_getcwd(current_dir);
	delete tmp_dir;
	emit_output_actual_header();
	emit_retval("%s", tfstr(ret_val));
	emit_param("Current Working Directory", "\n\t\t%s", current_dir.Value());
	if(!ret_val || current_dir != original_dir) {
		FAIL;
	}
	PASS;
}

static bool test_cd2maindir_deep_long() {
	emit_test("Test that Cd2MainDir() returns true and returns to the original "
		"working directory when called after calling Cd2TmpDir() with a long "
		"deep directory that exists.");
	emit_input_header();
	emit_param("Error Message", "");
	emit_output_expected_header();
	emit_retval("TRUE");
	emit_param("Current Working Directory", "\n\t\t%s", original_dir.Value());
	MyString err_msg;
	TmpDir* tmp_dir = new TmpDir();
	tmp_dir->Cd2TmpDir(deep_dir_long.Value(), err_msg);
	bool ret_val = tmp_dir->Cd2MainDir(err_msg);
	MyString current_dir;
	condor_getcwd(current_dir);
	delete tmp_dir;
	emit_output_actual_header();
	emit_retval("%s", tfstr(ret_val));
	emit_param("Current Working Directory", "\n\t\t%s", current_dir.Value());
	if(!ret_val || current_dir != original_dir) {
		FAIL;
	}
	PASS;
}

static bool test_cd2maindir_multiple() {
	emit_test("Test that Cd2MainDir() returns true and returns to the original "
		"working directory when called after calling Cd2TmpDir() multiple times"
		" with directories that exist.");
	emit_input_header();
	emit_param("Error Message", "");
	emit_output_expected_header();
	emit_retval("TRUE");
	emit_param("Current Working Directory", "\n\t\t%s", original_dir.Value());
	MyString err_msg;
	TmpDir* tmp_dir = new TmpDir();
	tmp_dir->Cd2TmpDir(tmp.Value(), err_msg);
	tmp_dir->Cd2TmpDir(tmp.Value(), err_msg);
	tmp_dir->Cd2TmpDir(tmp.Value(), err_msg);
	tmp_dir->Cd2TmpDir(tmp.Value(), err_msg);
	tmp_dir->Cd2TmpDir(tmp.Value(), err_msg);
	tmp_dir->Cd2TmpDir(tmp.Value(), err_msg);
	tmp_dir->Cd2TmpDir(tmp.Value(), err_msg);
	tmp_dir->Cd2TmpDir(tmp.Value(), err_msg);
	tmp_dir->Cd2TmpDir(tmp.Value(), err_msg);
	tmp_dir->Cd2TmpDir(tmp.Value(), err_msg);
	bool ret_val = tmp_dir->Cd2MainDir(err_msg);
	MyString current_dir;
	condor_getcwd(current_dir);
	delete tmp_dir;
	emit_output_actual_header();
	emit_retval("%s", tfstr(ret_val));
	emit_param("Current Working Directory", "\n\t\t%s", current_dir.Value());
	if(!ret_val || current_dir != original_dir) {
		FAIL;
	}
	PASS;
}

static bool test_cd2maindir_multiple_different() {
	emit_test("Test that Cd2MainDir() returns true and returns to the original "
		"working directory when called after calling Cd2TmpDir() multiple times"
		" with different directories that exist.");
	emit_input_header();
	emit_param("Error Message", "");
	emit_output_expected_header();
	emit_retval("TRUE");
	emit_param("Current Working Directory", "\n\t\t%s", original_dir.Value());
	MyString err_msg;
	TmpDir* tmp_dir = new TmpDir();
	tmp_dir->Cd2TmpDir(dot, err_msg);
	tmp_dir->Cd2TmpDir(tmp.Value(), err_msg);
	tmp_dir->Cd2TmpDir(dot, err_msg);
	tmp_dir->Cd2TmpDir(dotdot, err_msg);
	tmp_dir->Cd2TmpDir(dot, err_msg);
	bool ret_val = tmp_dir->Cd2MainDir(err_msg);
	MyString current_dir;
	condor_getcwd(current_dir);
	delete tmp_dir;
	emit_output_actual_header();
	emit_retval("%s", tfstr(ret_val));
	emit_param("Current Working Directory", "\n\t\t%s", current_dir.Value());
	if(!ret_val || current_dir != original_dir) {
		FAIL;
	}
	PASS;
}

static bool test_cd2maindir_not_exist() {
	emit_test("Test that Cd2MainDir() returns true and returns to the original "
		"working directory when called after calling Cd2TmpDir() with a "
		"directory that doesn't exist.");
	emit_input_header();
	emit_param("Error Message", "");
	emit_output_expected_header();
	emit_retval("TRUE");
	emit_param("Current Working Directory", "\n\t\t%s", original_dir.Value());
	MyString err_msg;
	TmpDir* tmp_dir = new TmpDir();
	tmp_dir->Cd2TmpDir(non_existent, err_msg);
	bool ret_val = tmp_dir->Cd2MainDir(err_msg);
	MyString current_dir;
	condor_getcwd(current_dir);
	delete tmp_dir;
	emit_output_actual_header();
	emit_retval("%s", tfstr(ret_val));
	emit_param("Current Working Directory", "\n\t\t%s", current_dir.Value());
	if(!ret_val || current_dir != original_dir) {
		FAIL;
	}
	PASS;
}

static bool test_cd2maindir_remove() {
	emit_test("Test that Cd2MainDir() returns false when the main directory was"
		" removed.");
	emit_problem("By inspection, Cd2MainDir() code correctly EXCEPTS when "
		"unable to change back to the main directory, but we can't verify that "
		"in the current unit test framework.");
/*
	emit_input_header();
	emit_param("Error Message", "");
	emit_output_expected_header();
	emit_retval("FALSE");
	emit_param("Current Working Directory", "\n\t\t%s", original_dir.Value());
	mkdir("remove_soon", 0777);
	if(chdir("remove_soon") != 0) {
		emit_alert("Unable to chdir() to newly created directory.");
		ABORT;
	}
	MyString err_msg;
	TmpDir* tmp_dir = new TmpDir();
	tmp_dir->Cd2TmpDir(dotdot, err_msg);
	rmdir("remove_soon");
	bool ret_val = tmp_dir->Cd2MainDir(err_msg);
	MyString current_dir;
	condor_getcwd(current_dir);
	delete tmp_dir;
	emit_output_actual_header();
	emit_retval("%s", tfstr(ret_val));
	emit_param("Current Working Directory", "\n\t\t%s", current_dir.Value());
	if(!ret_val || current_dir != original_dir) {
		FAIL;
	}
*/
	PASS;
}

static bool test_cd2maindir_error_good() {
	emit_test("Test that Cd2MainDir() doesn't put anything in the error message"
		" when called after calling Cd2TmpDir() with a short directory that "
		"exists.");
	emit_input_header();
	emit_param("Error Message", "");
	emit_output_expected_header();
	emit_param("Error Message", "");
	MyString err_msg;
	TmpDir* tmp_dir = new TmpDir();
	tmp_dir->Cd2TmpDir(tmp.Value(), err_msg);
	tmp_dir->Cd2MainDir(err_msg);
	delete tmp_dir;
	emit_output_actual_header();
	emit_param("Error Message", "%s", err_msg.Value());
	if(!err_msg.IsEmpty()) {
		FAIL;
	}
	PASS;
}

static bool test_cd2maindir_error_bad() {
	emit_test("Test that Cd2MainDir() puts something in the error message when"
		" the main directory was removed.");
	emit_comment("We just check that the error message is not empty, not its "
		"contents.");
	emit_problem("By inspection, Cd2MainDir() code correctly EXCEPTS when "
		"unable to change back to the main directory, but we can't verify that "
		"in the current unit test framework.");
/*
	emit_input_header();
	emit_param("Error Message", "");
	mkdir("remove_soon", 0777);
	if(chdir("remove_soon") != 0) {
		emit_alert("Unable to chdir() to newly created directory.");
		ABORT;
	}
	MyString err_msg;
	TmpDir* tmp_dir = new TmpDir();
	tmp_dir->Cd2TmpDir(dotdot, err_msg);
	rmdir("remove_soon");
	tmp_dir->Cd2MainDir(err_msg);
	delete tmp_dir;
	emit_output_actual_header();
	emit_param("Error Message", "%s", err_msg.Value());
	if(err_msg.IsEmpty()) {
		FAIL;
	}
*/
	PASS;
}<|MERGE_RESOLUTION|>--- conflicted
+++ resolved
@@ -165,10 +165,6 @@
 	} else if ( PATH_MAX > 1024 ) {
 		long_dir_depth = 4;
 	} else {
-<<<<<<< HEAD
-#if defined(Solaris)
-=======
->>>>>>> 4ebc0c08
 		long_dir_depth = 3;
 	}
 
