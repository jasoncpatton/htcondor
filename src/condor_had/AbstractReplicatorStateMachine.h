--- conflicted
+++ resolved
@@ -296,13 +296,8 @@
 						   "Connection timeout     - %d\n"
 						   "Downloading reaper id  - %d\n"
 						   "Uploading reaper id    - %d\n",
-<<<<<<< HEAD
 				 m_stateFilePath.Value(), m_versionFilePath.Value(), 
-				 m_state, m_releaseDirectoryPath.Value(), m_connectionTimeout,
-=======
-				 m_stateFilePath.GetCStr(), m_versionFilePath.GetCStr(), 
-				 m_state, m_transfererPath.GetCStr(), m_connectionTimeout,
->>>>>>> 4e0ff0e3
+				 m_state, m_transfererPath.Value(), m_connectionTimeout,
 				 m_downloadReaperId, m_uploadReaperId );    
 	};
 	// process ids of uploading/downloading 'condor_transferer' processes for
