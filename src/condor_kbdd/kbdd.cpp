--- conflicted
+++ resolved
@@ -188,10 +188,7 @@
 {
 }
 
-<<<<<<< HEAD
-=======
-#ifdef WIN32
->>>>>>> ce8cd5f3
+#ifdef WIN32
 int WINAPI WinMain( __in HINSTANCE hInstance, __in_opt HINSTANCE hPrevInstance, __in_opt LPSTR lpCmdLine, __in int nShowCmd )
 {
 	// cons up a "standard" argv for dc_main.
@@ -202,9 +199,5 @@
 
 	// dc_main should exit() so we probably never get here.
 	return 0;
-<<<<<<< HEAD
-}
-=======
-}
-#endif
->>>>>>> ce8cd5f3
+}
+#endif
