--- conflicted
+++ resolved
@@ -865,13 +865,8 @@
 	Lexer::TokenType	tt;
 
 	if( !parsePrimaryExpression(tree) ) return false;
-<<<<<<< HEAD
-	while( ( tt = lexer.PeekToken() ) == Lexer::LEX_OPEN_BOX || 
-			tt == Lexer::LEX_SELECTION || tt == Lexer::LEX_ELVIS) {
-=======
-	while( ( tt = lexer.PeekTokenType() ) == Lexer::LEX_OPEN_BOX ||
+	while( ( tt = lexer.PeekTokenType() ) == Lexer::LEX_OPEN_BOX || 
 			tt == Lexer::LEX_SELECTION ) {
->>>>>>> 00d46668
 		lexer.ConsumeToken();
 		treeL = tree;
         treeR = NULL;
