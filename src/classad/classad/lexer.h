--- conflicted
+++ resolved
@@ -232,10 +232,7 @@
 		int    		markedPos;              	// index of marked character
 		char   		savedChar;          		// stores character when cut
 		int    		ch;                     	// the current character
-<<<<<<< HEAD
-=======
 		unsigned int			lexBufferCount;				// current offset in lexBuffer
->>>>>>> 7511f6a1
 		bool		inString;					// lexing a string constant
 		bool		accumulating;				// are we in a token?
 		int 		debug; 						// debug flag
