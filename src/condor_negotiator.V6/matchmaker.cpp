--- conflicted
+++ resolved
@@ -6492,15 +6492,9 @@
 					result.SetUndefinedValue();
 				}
 
-<<<<<<< HEAD
-				int intValue;
-				if (result.IsIntegerValue(intValue)) {
-					machine->Assign(*it, (int) (b4 + intValue));
-=======
 				long long longValue;
 				if (result.IsIntegerValue(longValue)) {
-					machine->Assign((*it).c_str(), (long long) (b4 + longValue));
->>>>>>> 4b4ff2ab
+					machine->Assign(*it, (long long) (b4 + longValue));
 				} else if (result.IsRealValue(realValue)) {
 					machine->Assign(*it, (b4 + realValue));
 				} else {
