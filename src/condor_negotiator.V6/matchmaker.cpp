--- conflicted
+++ resolved
@@ -1167,19 +1167,11 @@
 		ASSERT(groupQuotasHash);
     }
 
-<<<<<<< HEAD
     // Restrict number of slots available for determining quotas
 	int cPoolsize = cTotalSlots;
     double weightedPoolsize = (accountant.UsingWeightedSlots()) ? untrimmedSlotWeightTotal : (double)cPoolsize;
     if ( cPoolsize && SlotPoolsizeConstraint ) {
         int matchedSlots = startdAds.CountMatches(SlotPoolsizeConstraint);
-=======
-    // Restrict number of slots available for dynamic quotas.
-    double hgq_total_quota = (accountant.UsingWeightedSlots()) ? untrimmedSlotWeightTotal : (double)numDynGroupSlots;
-    if ( numDynGroupSlots && DynQuotaMachConstraint ) {
-        bool remove = param_boolean("NEGOTIATOR_STARTD_CONSTRAINT_REMOVE", false);
-        int matchedSlots = startdAds.Count(DynQuotaMachConstraint, remove);
->>>>>>> 1e9f928b
         if ( matchedSlots ) {
             dprintf(D_ALWAYS,"NEGOTIATOR_SLOT_POOLSIZE_CONSTRAINT constraint reduces slot "
                     "count from %d to %d\n", cPoolsize, matchedSlots);
