/***************************************************************
 *
 * Copyright (C) 1990-2007, Condor Team, Computer Sciences Department,
 * University of Wisconsin-Madison, WI.
 * 
 * Licensed under the Apache License, Version 2.0 (the "License"); you
 * may not use this file except in compliance with the License.  You may
 * obtain a copy of the License at
 * 
 *    http://www.apache.org/licenses/LICENSE-2.0
 * 
 * Unless required by applicable law or agreed to in writing, software
 * distributed under the License is distributed on an "AS IS" BASIS,
 * WITHOUT WARRANTIES OR CONDITIONS OF ANY KIND, either express or implied.
 * See the License for the specific language governing permissions and
 * limitations under the License.
 *
 ***************************************************************/

#include "condor_common.h"
#include <math.h>
#include <float.h>
#include <set>
#include "condor_state.h"
#include "condor_debug.h"
#include "condor_config.h"
#include "condor_attributes.h"
#include "condor_api.h"
#include "condor_classad.h"
#include "condor_query.h"
#include "daemon.h"
#include "dc_startd.h"
#include "daemon_types.h"
#include "dc_collector.h"
#include "condor_string.h"  // for strlwr() and friends
#include "get_daemon_name.h"
#include "condor_netdb.h"
#include "condor_claimid_parser.h"
#include "misc_utils.h"
#include "ConcurrencyLimitUtils.h"
#include "MyString.h"

#include <vector>
#include <string>
#include <deque>

#if defined(WANT_CONTRIB) && defined(WITH_MANAGEMENT)
#if defined(HAVE_DLOPEN)
#include "NegotiatorPlugin.h"
#endif
#endif

// the comparison function must be declared before the declaration of the
// matchmaker class in order to preserve its static-ness.  (otherwise, it
// is forced to be extern.)

static int comparisonFunction (AttrList *, AttrList *, void *);
#include "matchmaker.h"

/* This extracts the machine name from the global job ID user@machine.name#timestamp#cluster.proc*/
static int get_scheddname_from_gjid(const char * globaljobid, char * scheddname );

// possible outcomes of negotiating with a schedd
enum { MM_ERROR, MM_DONE, MM_RESUME };

// possible outcomes of a matchmaking attempt
enum { _MM_ERROR, MM_NO_MATCH, MM_GOOD_MATCH, MM_BAD_MATCH };

typedef int (*lessThanFunc)(AttrList*, AttrList*, void*);

MyString SlotWeightAttr = ATTR_SLOT_WEIGHT;

char const *RESOURCES_IN_USE_BY_USER_FN_NAME = "ResourcesInUseByUser";
char const *RESOURCES_IN_USE_BY_USERS_GROUP_FN_NAME = "ResourcesInUseByUsersGroup";

class NegotiationCycleStats
{
public:
	NegotiationCycleStats();

	time_t start_time;
    time_t end_time;

	int duration;
    int duration_phase1;
    int duration_phase2;
    int duration_phase3;
    int duration_phase4;

    int total_slots;
    int trimmed_slots;
    int candidate_slots;

    int slot_share_iterations;

    int num_idle_jobs;
    int num_jobs_considered;

	int matches;
	int rejections;

    // set of unique active schedd, id by sinful strings:
    std::set<std::string> active_schedds;

    // active submitters
	std::set<std::string> active_submitters;

    std::set<std::string> submitters_share_limit;
	std::set<std::string> submitters_out_of_time;
	std::set<std::string> submitters_failed;
};

NegotiationCycleStats::NegotiationCycleStats():
    start_time(time(NULL)),
    end_time(start_time),
	duration(0),
    duration_phase1(0),
    duration_phase2(0),
    duration_phase3(0),
    duration_phase4(0),
    total_slots(0),
    trimmed_slots(0),
    candidate_slots(0),
    slot_share_iterations(0),
    num_idle_jobs(0),
    num_jobs_considered(0),
	matches(0),
	rejections(0),
    active_schedds(),
    active_submitters(),
    submitters_share_limit(),
    submitters_out_of_time(),
    submitters_failed()
{
}


static MyString MachineAdID(ClassAd * ad)
{
	ASSERT(ad);
	MyString addr;
	MyString name;

	// We should always be passed an ad with an ATTR_NAME.
	ASSERT(ad->LookupString(ATTR_NAME, name));
	if(!ad->LookupString(ATTR_STARTD_IP_ADDR, addr)) {
		addr = "<No Address>";
	}

	MyString ID(addr);
	ID += " ";
	ID += name;
	return ID;
}

static Matchmaker *matchmaker_for_classad_func;

static
bool ResourcesInUseByUser_classad_func( const char * /*name*/,
										 const classad::ArgumentList &arg_list,
										 classad::EvalState &state, classad::Value &result )
{
	classad::Value arg0;
	std::string user;

	ASSERT( matchmaker_for_classad_func );

	// Must have one argument
	if ( arg_list.size() != 1 ) {
		result.SetErrorValue();
		return( true );
	}

	// Evaluate argument
	if( !arg_list[0]->Evaluate( state, arg0 ) ) {
		result.SetErrorValue();
		return false;
	}

	// If argument isn't a string, then the result is an error.
	if( !arg0.IsStringValue( user ) ) {
		result.SetErrorValue();
		return true;
	}

	float usage = matchmaker_for_classad_func->getAccountant().GetWeightedResourcesUsed(user.c_str());

	result.SetRealValue( usage );
	return true;
}

static
bool ResourcesInUseByUsersGroup_classad_func( const char * /*name*/,
												const classad::ArgumentList &arg_list,
												classad::EvalState &state, classad::Value &result )
{
	classad::Value arg0;
	std::string user;

	ASSERT( matchmaker_for_classad_func );

	// Must have one argument
	if ( arg_list.size() != 1 ) {
		result.SetErrorValue();
		return( true );
	}

	// Evaluate argument
	if( !arg_list[0]->Evaluate( state, arg0 ) ) {
		result.SetErrorValue();
		return false;
	}

	// If argument isn't a string, then the result is an error.
	if( !arg0.IsStringValue( user ) ) {
		result.SetErrorValue();
		return true;
	}

	float group_quota = 0;
	float group_usage = 0;
	if( !matchmaker_for_classad_func->getGroupInfoFromUserId(user.c_str(),group_quota,group_usage) ) {
		result.SetErrorValue();
		return true;
	}

	result.SetRealValue( group_usage );
	return true;
}

Matchmaker::
Matchmaker ()
   : strSlotConstraint(NULL)
   , SlotPoolsizeConstraint(NULL)
{
	char buf[64];

	NegotiatorName = NULL;

	AccountantHost  = NULL;
	PreemptionReq = NULL;
	PreemptionRank = NULL;
	NegotiatorPreJobRank = NULL;
	NegotiatorPostJobRank = NULL;
	sockCache = NULL;

	sprintf (buf, "MY.%s > MY.%s", ATTR_RANK, ATTR_CURRENT_RANK);
	ParseClassAdRvalExpr (buf, rankCondStd);

	sprintf (buf, "MY.%s >= MY.%s", ATTR_RANK, ATTR_CURRENT_RANK);
	ParseClassAdRvalExpr (buf, rankCondPrioPreempt);

	negotiation_timerID = -1;
	GotRescheduleCmd=false;
	job_attr_references = NULL;
	
	stashedAds = new AdHash(1000, HashFunc);

	MatchList = NULL;
	cachedAutoCluster = -1;
	cachedName = NULL;
	cachedAddr = NULL;

	want_matchlist_caching = false;
	ConsiderPreemption = true;
	want_nonblocking_startd_contact = true;

	completedLastCycleTime = (time_t) 0;

	publicAd = NULL;

	update_collector_tid = -1;

	update_interval = 5*MINUTE; 

	groupQuotasHash = NULL;

	prevLHF = 0;
	Collectors = 0;

	memset(negotiation_cycle_stats,0,sizeof(negotiation_cycle_stats));
	num_negotiation_cycle_stats = 0;

    hgq_root_group = NULL;
    autoregroup = false;

	rejForNetwork = 0;
	rejForNetworkShare = 0;
	rejPreemptForPrio = 0;
	rejPreemptForPolicy = 0;
	rejPreemptForRank = 0;
	rejForSubmitterLimit = 0;
	rejForConcurrencyLimit = 0;

	cachedPrio = 0;
	cachedOnlyForStartdRank = false;

		// just assign default values
	want_inform_startd = true;
	preemption_req_unstable = true;
	preemption_rank_unstable = true;
	NegotiatorTimeout = 30;
 	NegotiatorInterval = 60;
 	MaxTimePerSubmitter = 31536000;
 	MaxTimePerSpin = 31536000;

	ASSERT( matchmaker_for_classad_func == NULL );
	matchmaker_for_classad_func = this;
	std::string name;
	name = RESOURCES_IN_USE_BY_USER_FN_NAME;
	classad::FunctionCall::RegisterFunction( name,
											 ResourcesInUseByUser_classad_func );
	name = RESOURCES_IN_USE_BY_USERS_GROUP_FN_NAME;
	classad::FunctionCall::RegisterFunction( name,
											 ResourcesInUseByUsersGroup_classad_func );
}

Matchmaker::
~Matchmaker()
{
	if (AccountantHost) free (AccountantHost);
	AccountantHost = NULL;
	if (job_attr_references) free (job_attr_references);
	job_attr_references = NULL;
	delete rankCondStd;
	delete rankCondPrioPreempt;
	delete PreemptionReq;
	delete PreemptionRank;
	delete NegotiatorPreJobRank;
	delete NegotiatorPostJobRank;
	delete sockCache;
	if (MatchList) {
		delete MatchList;
	}
	if ( cachedName ) free(cachedName);
	if ( cachedAddr ) free(cachedAddr);

	if (NegotiatorName) free (NegotiatorName);
	if (publicAd) delete publicAd;
    if (SlotPoolsizeConstraint) delete SlotPoolsizeConstraint;
	if (groupQuotasHash) delete groupQuotasHash;
	if (stashedAds) delete stashedAds;
    if (strSlotConstraint) free(strSlotConstraint), strSlotConstraint = NULL;

	int i;
	for(i=0;i<MAX_NEGOTIATION_CYCLE_STATS;i++) {
		delete negotiation_cycle_stats[i];
	}

    if (NULL != hgq_root_group) delete hgq_root_group;

	matchmaker_for_classad_func = NULL;
}


void Matchmaker::
initialize ()
{
	// read in params
	reinitialize ();

    // register commands
    daemonCore->Register_Command (RESCHEDULE, "Reschedule", 
            (CommandHandlercpp) &Matchmaker::RESCHEDULE_commandHandler, 
			"RESCHEDULE_commandHandler", (Service*) this, DAEMON);
    daemonCore->Register_Command (RESET_ALL_USAGE, "ResetAllUsage",
            (CommandHandlercpp) &Matchmaker::RESET_ALL_USAGE_commandHandler, 
			"RESET_ALL_USAGE_commandHandler", this, ADMINISTRATOR);
    daemonCore->Register_Command (RESET_USAGE, "ResetUsage",
            (CommandHandlercpp) &Matchmaker::RESET_USAGE_commandHandler, 
			"RESET_USAGE_commandHandler", this, ADMINISTRATOR);
    daemonCore->Register_Command (DELETE_USER, "DeleteUser",
            (CommandHandlercpp) &Matchmaker::DELETE_USER_commandHandler, 
			"DELETE_USER_commandHandler", this, ADMINISTRATOR);
    daemonCore->Register_Command (SET_PRIORITYFACTOR, "SetPriorityFactor",
            (CommandHandlercpp) &Matchmaker::SET_PRIORITYFACTOR_commandHandler, 
			"SET_PRIORITYFACTOR_commandHandler", this, ADMINISTRATOR);
    daemonCore->Register_Command (SET_PRIORITY, "SetPriority",
            (CommandHandlercpp) &Matchmaker::SET_PRIORITY_commandHandler, 
			"SET_PRIORITY_commandHandler", this, ADMINISTRATOR);
    daemonCore->Register_Command (SET_ACCUMUSAGE, "SetAccumUsage",
            (CommandHandlercpp) &Matchmaker::SET_ACCUMUSAGE_commandHandler, 
			"SET_ACCUMUSAGE_commandHandler", this, ADMINISTRATOR);
    daemonCore->Register_Command (SET_BEGINTIME, "SetBeginUsageTime",
            (CommandHandlercpp) &Matchmaker::SET_BEGINTIME_commandHandler, 
			"SET_BEGINTIME_commandHandler", this, ADMINISTRATOR);
    daemonCore->Register_Command (SET_LASTTIME, "SetLastUsageTime",
            (CommandHandlercpp) &Matchmaker::SET_LASTTIME_commandHandler, 
			"SET_LASTTIME_commandHandler", this, ADMINISTRATOR);
    daemonCore->Register_Command (GET_PRIORITY, "GetPriority",
		(CommandHandlercpp) &Matchmaker::GET_PRIORITY_commandHandler, 
			"GET_PRIORITY_commandHandler", this, READ);
    daemonCore->Register_Command (GET_PRIORITY_ROLLUP, "GetPriorityRollup",
		(CommandHandlercpp) &Matchmaker::GET_PRIORITY_ROLLUP_commandHandler, 
			"GET_PRIORITY_ROLLUP_commandHandler", this, READ);
    daemonCore->Register_Command (GET_RESLIST, "GetResList",
		(CommandHandlercpp) &Matchmaker::GET_RESLIST_commandHandler, 
			"GET_RESLIST_commandHandler", this, READ);

	// Set a timer to renegotiate.
    negotiation_timerID = daemonCore->Register_Timer (0,  NegotiatorInterval,
			(TimerHandlercpp) &Matchmaker::negotiationTime, 
			"Time to negotiate", this);

	update_collector_tid = daemonCore->Register_Timer (
			0, update_interval,
			(TimerHandlercpp) &Matchmaker::updateCollector,
			"Update Collector", this );


#if defined(WANT_CONTRIB) && defined(WITH_MANAGEMENT)
#if defined(HAVE_DLOPEN)
	NegotiatorPluginManager::Load();
	NegotiatorPluginManager::Initialize();
#endif
#endif
}

static bool delayReinit;

int Matchmaker::
reinitialize ()
{
	char *tmp;
	static bool first_time = true;
	ExprTree *tmp_expr;

	// If we got reconfig'ed in the middle of the negotiation cycle,
	// don't reconfig now.  This code isn't safe wrt CommandSocket re-entrancy

	if (daemonCore->InServiceCommandSocket()) {
		delayReinit = true;
		return true;
	} else {
		delayReinit = false;
	}

    // (re)build the HGQ group tree from configuration
    // need to do this prior to initializing the accountant
    hgq_construct_tree();

    // Initialize accountant params
    accountant.Initialize(hgq_root_group);

	init_public_ad();

	// get timeout values

 	NegotiatorInterval = param_integer("NEGOTIATOR_INTERVAL",60);

	NegotiatorTimeout = param_integer("NEGOTIATOR_TIMEOUT",30);

	// up to 1 year per submitter by default
 	MaxTimePerSubmitter = param_integer("NEGOTIATOR_MAX_TIME_PER_SUBMITTER",31536000);

	// up to 1 year per spin by default
 	MaxTimePerSpin = param_integer("NEGOTIATOR_MAX_TIME_PER_PIESPIN",31536000);

	// deal with a possibly resized socket cache, or create the socket
	// cache if this is the first time we got here.
	// 
	// we call the resize method which:
	// - does nothing if the size is the same
	// - preserves the old sockets if the size has grown 
	// - does nothing (except dprintf into the log) if the size has shrunk.
	//
	// the user must call condor_restart to actually shrink the sockCache.

	int socket_cache_size = param_integer("NEGOTIATOR_SOCKET_CACHE_SIZE",DEFAULT_SOCKET_CACHE_SIZE,1);
	if( socket_cache_size ) {
		dprintf (D_ALWAYS,"NEGOTIATOR_SOCKET_CACHE_SIZE = %d\n", socket_cache_size);
	}
	if (sockCache) {
		sockCache->resize(socket_cache_size);
	} else {
		sockCache = new SocketCache(socket_cache_size);
	}

	// get PreemptionReq expression
	if (PreemptionReq) delete PreemptionReq;
	PreemptionReq = NULL;
	tmp = param("PREEMPTION_REQUIREMENTS");
	if( tmp ) {
		if( ParseClassAdRvalExpr(tmp, PreemptionReq) ) {
			EXCEPT ("Error parsing PREEMPTION_REQUIREMENTS expression: %s",
					tmp);
		}
#if !defined(WANT_OLD_CLASSADS)
		if(PreemptionReq){
			tmp_expr = AddTargetRefs( PreemptionReq, TargetJobAttrs );
			delete PreemptionReq;
		}
		PreemptionReq = tmp_expr;
#endif
		dprintf (D_ALWAYS,"PREEMPTION_REQUIREMENTS = %s\n", tmp);
		free( tmp );
		tmp = NULL;
	} else {
		dprintf (D_ALWAYS,"PREEMPTION_REQUIREMENTS = None\n");
	}

	NegotiatorMatchExprNames.clearAll();
	NegotiatorMatchExprValues.clearAll();
	tmp = param("NEGOTIATOR_MATCH_EXPRS");
	if( tmp ) {
		NegotiatorMatchExprNames.initializeFromString( tmp );
		free( tmp );
		tmp = NULL;

			// Now read in the values of the macros in the list.
		NegotiatorMatchExprNames.rewind();
		char const *expr_name;
		while( (expr_name=NegotiatorMatchExprNames.next()) ) {
			char *expr_value = param( expr_name );
			if( !expr_value ) {
				dprintf(D_ALWAYS,"Warning: NEGOTIATOR_MATCH_EXPRS references a macro '%s' which is not defined in the configuration file.\n",expr_name);
				NegotiatorMatchExprNames.deleteCurrent();
				continue;
			}
			NegotiatorMatchExprValues.append( expr_value );
			free( expr_value );
		}

			// Now change the names of the ExprNames so they have the prefix
			// "MatchExpr" that is expected by the schedd.
		size_t prefix_len = strlen(ATTR_NEGOTIATOR_MATCH_EXPR);
		NegotiatorMatchExprNames.rewind();
		while( (expr_name=NegotiatorMatchExprNames.next()) ) {
			if( strncmp(expr_name,ATTR_NEGOTIATOR_MATCH_EXPR,prefix_len) != 0 ) {
				MyString new_name = ATTR_NEGOTIATOR_MATCH_EXPR;
				new_name += expr_name;
				NegotiatorMatchExprNames.insert(new_name.Value());
				NegotiatorMatchExprNames.deleteCurrent();
			}
		}
	}

	dprintf (D_ALWAYS,"ACCOUNTANT_HOST = %s\n", AccountantHost ? 
			AccountantHost : "None (local)");
	dprintf (D_ALWAYS,"NEGOTIATOR_INTERVAL = %d sec\n",NegotiatorInterval);
	dprintf (D_ALWAYS,"NEGOTIATOR_TIMEOUT = %d sec\n",NegotiatorTimeout);
	dprintf (D_ALWAYS,"MAX_TIME_PER_SUBMITTER = %d sec\n",MaxTimePerSubmitter);
	dprintf (D_ALWAYS,"MAX_TIME_PER_PIESPIN = %d sec\n",MaxTimePerSpin);

	if( tmp ) free( tmp );

	if (PreemptionRank) {
		delete PreemptionRank;
		PreemptionRank = NULL;
	}
	tmp = param("PREEMPTION_RANK");
	if( tmp ) {
		if( ParseClassAdRvalExpr(tmp, PreemptionRank) ) {
			EXCEPT ("Error parsing PREEMPTION_RANK expression: %s", tmp);
		}
	}
#if !defined(WANT_OLD_CLASSADS)
		if(PreemptionRank){
			tmp_expr = AddTargetRefs( PreemptionRank, TargetJobAttrs );
			delete PreemptionRank;
		}
		PreemptionRank = tmp_expr;
#endif

	dprintf (D_ALWAYS,"PREEMPTION_RANK = %s\n", (tmp?tmp:"None"));

	if( tmp ) free( tmp );

	if (NegotiatorPreJobRank) delete NegotiatorPreJobRank;
	NegotiatorPreJobRank = NULL;
	tmp = param("NEGOTIATOR_PRE_JOB_RANK");
	if( tmp ) {
		if( ParseClassAdRvalExpr(tmp, NegotiatorPreJobRank) ) {
			EXCEPT ("Error parsing NEGOTIATOR_PRE_JOB_RANK expression: %s", tmp);
		}
#if !defined(WANT_OLD_CLASSADS)
		if(NegotiatorPreJobRank){
			tmp_expr = AddTargetRefs( NegotiatorPreJobRank, TargetJobAttrs );
			delete NegotiatorPreJobRank;
		}
		NegotiatorPreJobRank = tmp_expr;
#endif
	}

	dprintf (D_ALWAYS,"NEGOTIATOR_PRE_JOB_RANK = %s\n", (tmp?tmp:"None"));

	if( tmp ) free( tmp );

	if (NegotiatorPostJobRank) delete NegotiatorPostJobRank;
	NegotiatorPostJobRank = NULL;
	tmp = param("NEGOTIATOR_POST_JOB_RANK");
	if( tmp ) {
		if( ParseClassAdRvalExpr(tmp, NegotiatorPostJobRank) ) {
			EXCEPT ("Error parsing NEGOTIATOR_POST_JOB_RANK expression: %s", tmp);
		}
#if !defined(WANT_OLD_CLASSADS)
		if(NegotiatorPostJobRank){
			tmp_expr = AddTargetRefs( NegotiatorPostJobRank, TargetJobAttrs );
			delete NegotiatorPostJobRank;
		}
		NegotiatorPostJobRank = tmp_expr;
#endif
	}

	dprintf (D_ALWAYS,"NEGOTIATOR_POST_JOB_RANK = %s\n", (tmp?tmp:"None"));
	
	if( tmp ) free( tmp );


		// how often we update the collector, fool
 	update_interval = param_integer ("NEGOTIATOR_UPDATE_INTERVAL", 
									 5*MINUTE);



	char *preferred_collector = param ("COLLECTOR_HOST_FOR_NEGOTIATOR");
	if ( preferred_collector ) {
		CollectorList* collectors = daemonCore->getCollectorList();
		collectors->resortLocal( preferred_collector );
		free( preferred_collector );
	}

	want_matchlist_caching = param_boolean("NEGOTIATOR_MATCHLIST_CACHING",true);
	ConsiderPreemption = param_boolean("NEGOTIATOR_CONSIDER_PREEMPTION",true);
	want_inform_startd = param_boolean("NEGOTIATOR_INFORM_STARTD", true);
	want_nonblocking_startd_contact = param_boolean("NEGOTIATOR_USE_NONBLOCKING_STARTD_CONTACT",true);

	// we should figure these out automatically someday ....
	preemption_req_unstable = ! (param_boolean("PREEMPTION_REQUIREMENTS_STABLE",true)) ;
	preemption_rank_unstable = ! (param_boolean("PREEMPTION_RANK_STABLE",true)) ;

    // load the constraint for slots that will be available for matchmaking.
    // used for sharding or as an alternative to GROUP_DYNAMIC_MACH_CONSTRAINT
    // or NEGOTIATOR_SLOT_POOLSIZE_CONSTRAINT when you DONT ever want to negotiate on 
    // slots that don't match the constraint.
    if (strSlotConstraint) free(strSlotConstraint);
    strSlotConstraint = param ("NEGOTIATOR_SLOT_CONSTRAINT");
    if (strSlotConstraint) {
       dprintf (D_FULLDEBUG, "%s = %s\n", "NEGOTIATOR_SLOT_CONSTRAINT", 
                strSlotConstraint);
       // do a test parse of the constraint before we try and use it.
       ExprTree *SlotConstraint = NULL; 
       if (ParseClassAdRvalExpr(strSlotConstraint, SlotConstraint)) {
          EXCEPT("Error parsing NEGOTIATOR_SLOT_CONSTRAINT expresion: %s", 
                  strSlotConstraint);
       }
       delete SlotConstraint;
    }

    // load the constraint for calculating the poolsize for matchmaking
    // used to ignore some slots for calculating the poolsize, but not
    // for matchmaking.
    //
	if (SlotPoolsizeConstraint) delete SlotPoolsizeConstraint;
	SlotPoolsizeConstraint = NULL;
    const char * attr = "NEGOTIATOR_SLOT_POOLSIZE_CONSTRAINT";
	tmp = param(attr);
    if ( ! tmp) {
       attr = "GROUP_DYNAMIC_MACH_CONSTRAINT";
       tmp = param(attr);
       if (tmp) dprintf(D_ALWAYS, "%s is obsolete, use NEGOTIATOR_SLOT_POOLSIZE_CONSTRAINT instead\n", attr);
    }
	if( tmp ) {
        dprintf(D_FULLDEBUG, "%s = %s\n", attr, tmp);
		if( ParseClassAdRvalExpr(tmp, SlotPoolsizeConstraint) ) {
			dprintf(D_ALWAYS, "Error parsing %s expression: %s\n", attr, tmp);
            SlotPoolsizeConstraint = NULL;
		}
        free (tmp);
	}

	num_negotiation_cycle_stats = param_integer("NEGOTIATION_CYCLE_STATS_LENGTH",3,0,MAX_NEGOTIATION_CYCLE_STATS);
	ASSERT( num_negotiation_cycle_stats <= MAX_NEGOTIATION_CYCLE_STATS );

	if( first_time ) {
		first_time = false;
	} else { 
			// be sure to try to publish a new negotiator ad on reconfig
		updateCollector();
	}


	// done
	return TRUE;
}


int Matchmaker::
RESCHEDULE_commandHandler (int, Stream *strm)
{
	// read the required data off the wire
	if (!strm->end_of_message())
	{
		dprintf (D_ALWAYS, "Could not read eom\n");
		return FALSE;
	}

	if (GotRescheduleCmd) return TRUE;
	GotRescheduleCmd=true;
	daemonCore->Reset_Timer(negotiation_timerID,0,
							NegotiatorInterval);
	return TRUE;
}


int Matchmaker::
RESET_ALL_USAGE_commandHandler (int, Stream *strm)
{
	// read the required data off the wire
	if (!strm->end_of_message())
	{
		dprintf (D_ALWAYS, "Could not read eom\n");
		return FALSE;
	}

	// reset usage
	dprintf (D_ALWAYS,"Resetting the usage of all users\n");
	accountant.ResetAllUsage();
	
	return TRUE;
}

int Matchmaker::
DELETE_USER_commandHandler (int, Stream *strm)
{
    std::string submitter;

	// read the required data off the wire
	if (!strm->get(submitter) 	|| 
		!strm->end_of_message())
	{
		dprintf (D_ALWAYS, "Could not read accountant record name\n");
		return FALSE;
	}

	// reset usage
	dprintf (D_ALWAYS,"Deleting accountanting record of %s\n", submitter.c_str());
	accountant.DeleteRecord(submitter);
	
	return TRUE;
}

int Matchmaker::
RESET_USAGE_commandHandler (int, Stream *strm)
{
    std::string submitter;

	// read the required data off the wire
	if (!strm->get(submitter) 	|| 
		!strm->end_of_message())
	{
		dprintf (D_ALWAYS, "Could not read submitter name\n");
		return FALSE;
	}

	// reset usage
	dprintf(D_ALWAYS, "Resetting the usage of %s\n", submitter.c_str());
	accountant.ResetAccumulatedUsage(submitter);
	
	return TRUE;
}


int Matchmaker::
SET_PRIORITYFACTOR_commandHandler (int, Stream *strm)
{
	float	priority;
    std::string submitter;

	// read the required data off the wire
	if (!strm->get(submitter) 	|| 
		!strm->get(priority) 	|| 
		!strm->end_of_message())
	{
		dprintf (D_ALWAYS, "Could not read submitter name and priority factor\n");
		return FALSE;
	}

	// set the priority
	dprintf(D_ALWAYS,"Setting the priority factor of %s to %f\n", submitter.c_str(), priority);
	accountant.SetPriorityFactor(submitter, priority);
	
	return TRUE;
}


int Matchmaker::
SET_PRIORITY_commandHandler (int, Stream *strm)
{
	float	priority;
    std::string submitter;

	// read the required data off the wire
	if (!strm->get(submitter) 	|| 
		!strm->get(priority) 	|| 
		!strm->end_of_message())
	{
		dprintf (D_ALWAYS, "Could not read submitter name and priority\n");
		return FALSE;
	}

	// set the priority
	dprintf(D_ALWAYS,"Setting the priority of %s to %f\n",submitter.c_str(),priority);
	accountant.SetPriority(submitter, priority);
	
	return TRUE;
}

int Matchmaker::
SET_ACCUMUSAGE_commandHandler (int, Stream *strm)
{
	float	accumUsage;
    std::string submitter;

	// read the required data off the wire
	if (!strm->get(submitter) 	|| 
		!strm->get(accumUsage) 	|| 
		!strm->end_of_message())
	{
		dprintf (D_ALWAYS, "Could not read submitter name and accumulatedUsage\n");
		return FALSE;
	}

	// set the priority
	dprintf(D_ALWAYS,"Setting the accumulated usage of %s to %f\n", submitter.c_str(), accumUsage);
	accountant.SetAccumUsage(submitter, accumUsage);
	
	return TRUE;
}

int Matchmaker::
SET_BEGINTIME_commandHandler (int, Stream *strm)
{
	int	beginTime;
    std::string submitter;

	// read the required data off the wire
	if (!strm->get(submitter) 	|| 
		!strm->get(beginTime) 	|| 
		!strm->end_of_message())
	{
		dprintf (D_ALWAYS, "Could not read submitter name and begin usage time\n");
		return FALSE;
	}

	// set the priority
	dprintf(D_ALWAYS, "Setting the begin usage time of %s to %d\n", submitter.c_str(), beginTime);
	accountant.SetBeginTime(submitter, beginTime);
	
	return TRUE;
}

int Matchmaker::
SET_LASTTIME_commandHandler (int, Stream *strm)
{
	int	lastTime;
    std::string submitter;

	// read the required data off the wire
	if (!strm->get(submitter) 	|| 
		!strm->get(lastTime) 	|| 
		!strm->end_of_message())
	{
		dprintf (D_ALWAYS, "Could not read submitter name and last usage time\n");
		return FALSE;
	}

	// set the priority
	dprintf(D_ALWAYS,"Setting the last usage time of %s to %d\n", submitter.c_str(), lastTime);
	accountant.SetLastTime(submitter, lastTime);
	
	return TRUE;
}


int Matchmaker::
GET_PRIORITY_commandHandler (int, Stream *strm)
{
	// read the required data off the wire
	if (!strm->end_of_message())
	{
		dprintf (D_ALWAYS, "GET_PRIORITY: Could not read eom\n");
		return FALSE;
	}

	// get the priority
	dprintf (D_ALWAYS,"Getting state information from the accountant\n");
	AttrList* ad=accountant.ReportState();
	
	if (!ad->putAttrList(*strm) ||
	    !strm->end_of_message())
	{
		dprintf (D_ALWAYS, "Could not send priority information\n");
		delete ad;
		return FALSE;
	}

	delete ad;

	return TRUE;
}


int Matchmaker::
GET_PRIORITY_ROLLUP_commandHandler(int, Stream *strm) {
    // read the required data off the wire
    if (!strm->end_of_message()) {
        dprintf (D_ALWAYS, "GET_PRIORITY_ROLLUP: Could not read eom\n");
        return FALSE;
    }

    // get the priority
    dprintf(D_ALWAYS, "Getting state information from the accountant\n");
    AttrList* ad = accountant.ReportState(true);

    if (!ad->putAttrList(*strm) ||
        !strm->end_of_message()) {
        dprintf (D_ALWAYS, "Could not send priority information\n");
        delete ad;
        return FALSE;
	}

    delete ad;
    return TRUE;
}


int Matchmaker::
GET_RESLIST_commandHandler (int, Stream *strm)
{
    std::string submitter;

    // read the required data off the wire
    if (!strm->get(submitter)     ||
        !strm->end_of_message())
    {
        dprintf (D_ALWAYS, "Could not read submitter name\n");
        return FALSE;
    }

    // reset usage
    dprintf(D_ALWAYS, "Getting resource list of %s\n", submitter.c_str());

	// get the priority
	AttrList* ad=accountant.ReportState(submitter);
	dprintf (D_ALWAYS,"Getting state information from the accountant\n");
	
	if (!ad->putAttrList(*strm) ||
	    !strm->end_of_message())
	{
		dprintf (D_ALWAYS, "Could not send resource list\n");
		delete ad;
		return FALSE;
	}

	delete ad;

	return TRUE;
}


char *
Matchmaker::
compute_significant_attrs(ClassAdListDoesNotDeleteAds & startdAds)
{
	char *result = NULL;

	// Figure out list of all external attribute references in all startd ads
	dprintf(D_FULLDEBUG,"Entering compute_significant_attrs()\n");
	ClassAd *startd_ad = NULL;
	ClassAd *sample_startd_ad = NULL;
	startdAds.Open ();
	StringList internal_references;	// not used...
	StringList external_references;	// this is what we want to compute. 
	while ((startd_ad = startdAds.Next ())) { // iterate through all startd ads
		if ( !sample_startd_ad ) {
			sample_startd_ad = new ClassAd(*startd_ad);
		}
			// Make a stringlist of all attribute names in this startd ad.
		StringList AttrsToExpand;
		startd_ad->ResetName();
		const char *attr_name = startd_ad->NextNameOriginal();
		while ( attr_name ) {
			AttrsToExpand.append(attr_name);
			attr_name = startd_ad->NextNameOriginal();
		}
			// Get list of external references for all attributes.  Note that 
			// it is _not_ sufficient to just get references via requirements
			// and rank.  Don't understand why? Ask Todd <tannenba@cs.wisc.edu>
		AttrsToExpand.rewind();
		while ( (attr_name = AttrsToExpand.next()) ) {
			startd_ad->GetReferences(attr_name,internal_references,
					external_references);
		}	// while attr_name
	}	// while startd_ad

	// Now add external attributes references from negotiator policy exprs; at
	// this point, we only have to worry about PREEMPTION_REQUIREMENTS.
	// PREEMPTION_REQUIREMENTS is evaluated in the context of a machine ad 
	// followed by a job ad.  So to help figure out the external (job) attributes
	// that are significant, we take a sample startd ad and add any startd_job_exprs
	// to it.
	if (!sample_startd_ad) {	// if no startd ads, just return.
		return NULL;	// if no startd ads, there are no sig attrs
	}
	char *startd_job_exprs = param("STARTD_JOB_EXPRS");
	if ( startd_job_exprs ) {	// add in startd_job_exprs
		StringList exprs(startd_job_exprs);
		exprs.rewind();
		char *v = NULL;
		while ( (v=exprs.next()) ) {
			sample_startd_ad->Assign(v,true);
		}
		free(startd_job_exprs);
	}
	char *tmp=param("PREEMPTION_REQUIREMENTS");
	if ( tmp && PreemptionReq ) {	// add references from preemption_requirements
		const char* preempt_req_name = "preempt_req__";	// any name will do
		sample_startd_ad->AssignExpr(preempt_req_name,tmp);
		sample_startd_ad->GetReferences(preempt_req_name,internal_references,
					external_references);
	}
	free(tmp);
	if (sample_startd_ad) {
		delete sample_startd_ad;
		sample_startd_ad = NULL;
	}
		// Always get rid of the follow attrs:
		//    CurrentTime - for obvious reasons
		//    RemoteUserPrio - not needed since we negotiate per user
		//    SubmittorPrio - not needed since we negotiate per user
	external_references.remove_anycase(ATTR_CURRENT_TIME);
	external_references.remove_anycase(ATTR_REMOTE_USER_PRIO);
	external_references.remove_anycase(ATTR_REMOTE_USER_RESOURCES_IN_USE);
	external_references.remove_anycase(ATTR_REMOTE_GROUP_RESOURCES_IN_USE);
	external_references.remove_anycase(ATTR_SUBMITTOR_PRIO);
	external_references.remove_anycase(ATTR_SUBMITTER_USER_PRIO);
	external_references.remove_anycase(ATTR_SUBMITTER_USER_RESOURCES_IN_USE);
	external_references.remove_anycase(ATTR_SUBMITTER_GROUP_RESOURCES_IN_USE);
		// Note: print_to_string mallocs memory on the heap
	result = external_references.print_to_string();
	dprintf(D_FULLDEBUG,"Leaving compute_significant_attrs() - result=%s\n",
					result ? result : "(none)" );
	return result;
}


bool Matchmaker::
getGroupInfoFromUserId( const char *user, float & groupQuota, float & groupUsage )
{
	ASSERT(groupQuotasHash);

	groupQuota = 0.0;
	groupUsage = 0.0;

	if (!user) return false;

    GroupEntry* group = accountant.GetAssignedGroup(user);

    // If it is the root group, we interpret here as "not a group" for backward compatability
    if (hgq_root_group == group) return false;

    MyString groupname = group->name.c_str();

	if (groupQuotasHash->lookup(groupname, groupQuota) == -1) {
		// hash lookup failed, must not be a group name
		return false;
	}

	groupUsage = accountant.GetWeightedResourcesUsed(groupname);

	return true;
}

void round_for_precision(double& x) {
    double ref = x;
    x = floor(0.5 + x);
    double err = fabs(x-ref);
    // This error threshold is pretty ad-hoc.  It would be ideal to try and figure out
    // bounds on precision error accumulation based on size of HGQ tree.
    if (err > 0.00001) {
        // If precision errors are not small, I am suspicious.
        dprintf(D_ALWAYS, "group quotas: WARNING: encountered precision error of %g\n", err);
    }
}


<<<<<<< HEAD
double starvation_ratio(double usage, double allocated) {
    return (allocated > 0) ? (usage / allocated) : FLT_MAX;
}
=======
struct group_order {
    bool autoregroup;
    GroupEntry* root_group;

    group_order(bool arg, GroupEntry* rg): autoregroup(arg), root_group(rg) {
        if (autoregroup) {
            dprintf(D_ALWAYS, "group quotas: autoregroup mode: forcing group %s to negotiate last\n", root_group->name.c_str());
        }
    }
>>>>>>> 9ad17d54

    bool operator()(const GroupEntry* a, const GroupEntry* b) const {
        if (autoregroup) {
            // root is never before anybody:
            if (a == root_group) return false;
            // a != root, and b = root, so a has to be before b:
            if (b == root_group) return true;
        }
        return a->sort_key < b->sort_key;
    }

    private:
    // I don't want anybody defaulting this obj by accident
    group_order(){}
};


int count_effective_slots(ClassAdListDoesNotDeleteAds& startdAds, ExprTree* constraint) {
	int sum = 0;

	startdAds.Open();
	while(ClassAd* ad = startdAds.Next()) {
        // only count ads satisfying constraint, if given
        if ((NULL != constraint) && !EvalBool(ad, constraint)) {
            continue;
        }

        bool part = false;
        if (!ad->LookupBool(ATTR_SLOT_PARTITIONABLE, part)) part = false;

        int slots = 1;
        if (part) {
            // effective slots for a partitionable slot is number of cpus
            ad->LookupInteger(ATTR_CPUS, slots);
        }

        sum += slots;
	}

	return sum;
}


void Matchmaker::
negotiationTime ()
{
	ClassAdList allAds; //contains ads from collector
	ClassAdListDoesNotDeleteAds startdAds; // ptrs to startd ads in allAds
	ClaimIdHash claimIds(MyStringHash);
	ClassAdListDoesNotDeleteAds scheddAds; // ptrs to schedd ads in allAds

	/**
		Check if we just finished a cycle less than NEGOTIATOR_CYCLE_DELAY 
		seconds ago.  If we did, reset our timer so at least 
		NEGOTIATOR_CYCLE_DELAY seconds will elapse between cycles.  We do 
		this to help ensure all the startds have had time to update the 
		collector after the last negotiation cycle (otherwise, we might match
		the same resource twice).  Note: we must do this check _before_ we 
		reset GotRescheduledCmd to false to prevent postponing a new 
		cycle indefinitely.
	**/
	int elapsed = time(NULL) - completedLastCycleTime;
	int cycle_delay = param_integer("NEGOTIATOR_CYCLE_DELAY",20,0);
	if ( elapsed < cycle_delay ) {
		daemonCore->Reset_Timer(negotiation_timerID,
							cycle_delay - elapsed,
							NegotiatorInterval);
		dprintf(D_FULLDEBUG,
			"New cycle requested but just finished one -- delaying %u secs\n",
			cycle_delay - elapsed);
		return;
	}

	dprintf( D_ALWAYS, "---------- Started Negotiation Cycle ----------\n" );

	time_t start_time = time(NULL);

	GotRescheduleCmd=false;  // Reset the reschedule cmd flag

	// We need to nuke our MatchList from the previous negotiation cycle,
	// since a different set of machines may now be available.
	if (MatchList) delete MatchList;
	MatchList = NULL;

	// ----- Get all required ads from the collector
    time_t start_time_phase1 = time(NULL);
	dprintf( D_ALWAYS, "Phase 1:  Obtaining ads from collector ...\n" );
	if( !obtainAdsFromCollector( allAds, startdAds, scheddAds,
		claimIds ) )
	{
		dprintf( D_ALWAYS, "Aborting negotiation cycle\n" );
		// should send email here
		return;
	}


		// allocate stat object here, now that we know we are not going
		// to abort the cycle
	StartNewNegotiationCycleStat();
	negotiation_cycle_stats[0]->start_time = start_time;

	// Save this for future use.
	int cTotalSlots = startdAds.MyLength();
    negotiation_cycle_stats[0]->total_slots = cTotalSlots;

	double minSlotWeight = 0;
	double untrimmedSlotWeightTotal = sumSlotWeights(startdAds,&minSlotWeight,NULL);
	
	// Register a lookup function that passes through the list of all ads.
	// ClassAdLookupRegister( lookup_global, &allAds );

	dprintf( D_ALWAYS, "Phase 2:  Performing accounting ...\n" );
	// Compute the significant attributes to pass to the schedd, so
	// the schedd can do autoclustering to speed up the negotiation cycles.

    // Transition Phase 1 --> Phase 2
    time_t start_time_phase2 = time(NULL);
    negotiation_cycle_stats[0]->duration_phase1 += start_time_phase2 - start_time_phase1;

	if ( job_attr_references ) {
		free(job_attr_references);
	}
	job_attr_references = compute_significant_attrs(startdAds);

	// ----- Recalculate priorities for schedds
	accountant.UpdatePriorities();
	accountant.CheckMatches( startdAds );

	if ( !groupQuotasHash ) {
		groupQuotasHash = new groupQuotasHashType(100,HashFunc);
		ASSERT(groupQuotasHash);
    }

	int cPoolsize = 0;
    double weightedPoolsize = 0;
    int effectivePoolsize = 0;
    // Restrict number of slots available for determining quotas
    if (SlotPoolsizeConstraint != NULL) {
        cPoolsize = startdAds.CountMatches(SlotPoolsizeConstraint);
        if (cPoolsize > 0) {
            dprintf(D_ALWAYS,"NEGOTIATOR_SLOT_POOLSIZE_CONSTRAINT constraint reduces slot count from %d to %d\n", cTotalSlots, cPoolsize);
            weightedPoolsize = (accountant.UsingWeightedSlots()) ? sumSlotWeights(startdAds, NULL, SlotPoolsizeConstraint) : cPoolsize;
            effectivePoolsize = count_effective_slots(startdAds, SlotPoolsizeConstraint);
        } else {
            dprintf(D_ALWAYS, "WARNING: 0 out of %d slots match NEGOTIATOR_SLOT_POOLSIZE_CONSTRAINT\n", cTotalSlots);
        }
    } else {
        cPoolsize = cTotalSlots;
        weightedPoolsize = (accountant.UsingWeightedSlots()) ? untrimmedSlotWeightTotal : (double)cTotalSlots;
        effectivePoolsize = count_effective_slots(startdAds, NULL);
    }

	// if don't care about preemption, we can trim out all non Unclaimed ads now.
	// note: we cannot trim out the Unclaimed ads before we call CheckMatches,
	// otherwise CheckMatches will do the wrong thing (because it will not see
	// any of the claimed machines!).
	int num_trimmed = trimStartdAds(startdAds);
	if ( num_trimmed > 0 ) {
		dprintf(D_FULLDEBUG,
			"Trimmed out %d startd ads not Unclaimed\n",num_trimmed);
	}
    negotiation_cycle_stats[0]->trimmed_slots = startdAds.MyLength();
    negotiation_cycle_stats[0]->candidate_slots = startdAds.MyLength();

		// We insert NegotiatorMatchExprXXX attributes into the
		// "matched ad".  In the negotiator, this means the machine ad.
		// The schedd will later propogate these attributes into the
		// matched job ad that is sent to the startd.  So in different
		// matching contexts, the negotiator match exprs are in different
		// ads, but they should always be in at least one.
	insertNegotiatorMatchExprs( startdAds );

	// insert RemoteUserPrio and related attributes so they are
	// available during matchmaking
	addRemoteUserPrios( startdAds );

    if (hgq_groups.size() <= 1) {
        // If there is only one group (the root group) we are in traditional non-HGQ mode.
        // It seems cleanest to take the traditional case separately for maximum backward-compatible behavior.
        // A possible future change would be to unify this into the HGQ code-path, as a "root-group-only" case. 
        negotiateWithGroup(cPoolsize, weightedPoolsize, minSlotWeight, startdAds, claimIds, scheddAds);
    } else {
        // Otherwise we are in HGQ mode, so begin HGQ computations

        negotiation_cycle_stats[0]->candidate_slots = cPoolsize;

        // Fill in latest usage/prio info for the groups.
        // While we're at it, reset fields prior to reloading from submitter ads.
        for (vector<GroupEntry*>::iterator j(hgq_groups.begin());  j != hgq_groups.end();  ++j) {
            GroupEntry* group = *j;

            group->quota = 0;
            group->requested = 0;
            group->allocated = 0;
            group->subtree_quota = 0;
            group->subtree_requested = 0;
            if (NULL == group->submitterAds) group->submitterAds = new ClassAdListDoesNotDeleteAds;
            group->submitterAds->Open();
            while (ClassAd* ad = group->submitterAds->Next()) {
                group->submitterAds->Remove(ad);
            }
            group->submitterAds->Close();

            group->usage = accountant.GetWeightedResourcesUsed(group->name.c_str());
            group->priority = accountant.GetPriority(group->name.c_str());
        }


        // cycle through the submitter ads, and load them into the appropriate group node in the tree
        dprintf(D_ALWAYS, "group quotas: assigning %d submitters to accounting groups\n", int(scheddAds.MyLength()));
        scheddAds.Open();
        while (ClassAd* ad = scheddAds.Next()) {
            MyString tname;
            if (!ad->LookupString(ATTR_NAME, tname)) {
                dprintf(D_ALWAYS, "group quotas: WARNING: ignoring submitter ad with no name\n");
                continue;
            }
            // this holds the submitter name, which includes group, if present
            const string subname(tname.Value());

            // is there a username separator?
            string::size_type pos = subname.find_last_of('@');
            if (pos==string::npos) {
                dprintf(D_ALWAYS, "group quotas: WARNING: ignoring submitter with badly-formed name \"%s\"\n", subname.c_str());
                continue;
            }

            GroupEntry* group = accountant.GetAssignedGroup(subname.c_str());

            // attach the submitter ad to the assigned group
            group->submitterAds->Insert(ad);

            // Accumulate the submitter jobs submitted against this group
            // To do: investigate getting these values directly from schedds.  The
            // collector info can be a bit stale, direct from schedd might be improvement.
            int numidle=0;
            ad->LookupInteger(ATTR_IDLE_JOBS, numidle);
            int numrunning=0;
            ad->LookupInteger(ATTR_RUNNING_JOBS, numrunning);
            group->requested += numrunning + numidle;
        }

        // Any groups with autoregroup are allowed to also negotiate in root group ("none")
        if (autoregroup) {
            unsigned long n = 0;
            for (vector<GroupEntry*>::iterator j(hgq_groups.begin());  j != hgq_groups.end();  ++j) {
                GroupEntry* group = *j;
                if (group == hgq_root_group) continue;
                if (!group->autoregroup) continue;
                group->submitterAds->Open();
                while (ClassAd* ad = group->submitterAds->Next()) {
                    hgq_root_group->submitterAds->Insert(ad);
                }
                group->submitterAds->Close();
                ++n;
            }
            dprintf(D_ALWAYS, "group quotas: autoregroup mode: appended %lu submitters to group %s negotiation\n", n, hgq_root_group->name.c_str());
        }

        // assign slot quotas based on the config-quotas
        double hgq_total_quota = (accountant.UsingWeightedSlots()) ? weightedPoolsize : effectivePoolsize;
        dprintf(D_ALWAYS, "group quotas: assigning group quotas from %g available%s slots\n",
                hgq_total_quota, 
                (accountant.UsingWeightedSlots()) ? " weighted" : "");
        hgq_assign_quotas(hgq_root_group, hgq_total_quota);

        for (vector<GroupEntry*>::iterator j(hgq_groups.begin());  j != hgq_groups.end();  ++j) {
            GroupEntry* group = *j;
            dprintf(D_FULLDEBUG, "group quotas: group= %s  cquota= %g  static= %d  accept= %d  quota= %g  req= %g  usage= %g\n",
                    group->name.c_str(), group->config_quota, int(group->static_quota), int(group->accept_surplus), group->quota, 
                    group->requested, group->usage);
        }

        // A user/admin can set this to > 1, to allow the algorithm an opportunity to re-distribute
        // slots that were not used due to rejection.
        int maxrounds = 0;
        if (param_defined("GROUP_QUOTA_MAX_ALLOCATION_ROUNDS")) {
            maxrounds = param_integer("GROUP_QUOTA_MAX_ALLOCATION_ROUNDS", 3, 1, INT_MAX);
        } else {
            // backward compatability
            maxrounds = param_integer("HFS_MAX_ALLOCATION_ROUNDS", 3, 1, INT_MAX);
        }

        // The allocation of slots may occur multiple times, if rejections
        // prevent some allocations from being filled.
        int iter = 0;
        while (true) {
            if (iter >= maxrounds) {
                dprintf(D_ALWAYS, "group quotas: halting allocation rounds after %d iterations\n", iter);
                break;
            }

            iter += 1;
            dprintf(D_ALWAYS, "group quotas: allocation round %d\n", iter);
            negotiation_cycle_stats[0]->slot_share_iterations += 1;

            // make sure working values are reset for this iteration
            groupQuotasHash->clear();
            for (vector<GroupEntry*>::iterator j(hgq_groups.begin());  j != hgq_groups.end();  ++j) {
                GroupEntry* group = *j;
                group->allocated = 0;
                group->subtree_requested = 0;
                group->rr = false;
            }

            // Allocate group slot quotas to satisfy group job requests
            double surplus_quota = hgq_fairshare(hgq_root_group);

            // This step is not relevant in a weighted-slot scenario, where slots may
            // have a floating-point cost != 1.
            if (!accountant.UsingWeightedSlots()) {
                // Recover any fractional slot remainders from fairshare algorithm, 
                // and distribute them using round robin.
                surplus_quota += hgq_recover_remainders(hgq_root_group);
            }

            if (autoregroup) {
                dprintf(D_ALWAYS, "group quotas: autoregroup mode: allocating %g to group %s\n", hgq_total_quota, hgq_root_group->name.c_str());
                hgq_root_group->allocated = hgq_total_quota;
            }

            double maxdelta = 0;
            double requested_total = 0;
            double allocated_total = 0;
            unsigned long served_groups = 0;
            unsigned long unserved_groups = 0;
            for (vector<GroupEntry*>::iterator j(hgq_groups.begin());  j != hgq_groups.end();  ++j) {
                GroupEntry* group = *j;
                dprintf(D_FULLDEBUG, "group quotas: group= %s  quota= %g  requested= %g  allocated= %g  unallocated= %g\n",
                        group->name.c_str(), group->quota, group->requested+group->allocated, group->allocated, group->requested);
                groupQuotasHash->insert(MyString(group->name.c_str()), group->allocated);
                requested_total += group->requested;
                allocated_total += group->allocated;
                if (group->allocated > 0) served_groups += 1;
                else if (group->requested > 0) unserved_groups += 1;
                maxdelta = max(maxdelta, max(0.0, group->allocated - group->usage));
            }

            dprintf(D_ALWAYS, "group quotas: groups= %lu  requesting= %lu  served= %lu  unserved= %lu  slots= %g  requested= %g  allocated= %g  surplus= %g\n", 
                    static_cast<long unsigned int>(hgq_groups.size()), served_groups+unserved_groups, served_groups, unserved_groups, double(effectivePoolsize), requested_total+allocated_total, allocated_total, surplus_quota);

            // The loop below can add a lot of work (and log output) to the negotiation.  I'm going to
            // default its behavior to execute once, and just negotiate for everything at once.  If a
            // user is concerned about the "overlapping effective pool" problem, they can decrease this 
            // increment so that round robin happens, and competing groups will not starve one another.
            double ninc = 0;
            if (param_defined("GROUP_QUOTA_ROUND_ROBIN_RATE")) {
                ninc = param_double("GROUP_QUOTA_ROUND_ROBIN_RATE", DBL_MAX, 1.0, DBL_MAX);
            } else {
                // backward compatability 
                ninc = param_double("HFS_ROUND_ROBIN_RATE", DBL_MAX, 1.0, DBL_MAX);
            }

            // fill in sorting classad attributes for configurable sorting
            for (vector<GroupEntry*>::iterator j(hgq_groups.begin());  j != hgq_groups.end();  ++j) {
                GroupEntry* group = *j;
                ClassAd* ad = group->sort_ad;
                ad->Assign(ATTR_GROUP_QUOTA, group->quota);
                ad->Assign(ATTR_GROUP_RESOURCES_ALLOCATED, group->allocated);
                ad->Assign(ATTR_GROUP_RESOURCES_IN_USE, accountant.GetWeightedResourcesUsed(group->name));
                // Do this after all attributes are filled in
                float v = 0;
                if (!ad->EvalFloat(ATTR_SORT_EXPR, NULL, v)) {
                    v = FLT_MAX;
                    string e;
                    ad->LookupString(ATTR_SORT_EXPR_STRING, e);
                    dprintf(D_ALWAYS, "WARNING: sort expression \"%s\" failed to evaluate to floating point for group %s - defaulting to %g\n",
                            e.c_str(), group->name.c_str(), v);
                }
                group->sort_key = v;
            }

            // present accounting groups for negotiation in "starvation order":
            vector<GroupEntry*> negotiating_groups(hgq_groups);
            std::sort(negotiating_groups.begin(), negotiating_groups.end(), group_order(autoregroup, hgq_root_group));

            // This loop implements "weighted round-robin" behavior to gracefully handle case of multiple groups competing
            // for same subset of available slots.  It gives greatest weight to groups with the greatest difference 
            // between allocated and their current usage
            double n = 0;
            while (true) {
                // Up our fraction of the full deltas.  Note that maxdelta may be zero, but we still
                // want to negotiate at least once regardless, so loop halting check is at the end.
                n = min(n+ninc, maxdelta);
                dprintf(D_FULLDEBUG, "group quotas: entering RR iteration n= %g\n", n);

                // Do the negotiations
                for (vector<GroupEntry*>::iterator j(negotiating_groups.begin());  j != negotiating_groups.end();  ++j) {
                    GroupEntry* group = *j;

                    dprintf(D_FULLDEBUG, "Group %s - sortkey= %g\n", group->name.c_str(), group->sort_key);

                    if (group->allocated <= 0) {
                        dprintf(D_ALWAYS, "Group %s - skipping, zero slots allocated\n", group->name.c_str());
                        continue;
                    }

                    if ((group->usage >= group->allocated) && !ConsiderPreemption) {
                        dprintf(D_ALWAYS, "Group %s - skipping, at or over quota (usage=%g)\n", group->name.c_str(), group->usage);
                        continue;
                    }
		    
                    if (group->submitterAds->MyLength() <= 0) {
                        dprintf(D_ALWAYS, "Group %s - skipping, no submitters (usage=%g)\n", group->name.c_str(), group->usage);
                        continue;
                    }
		    
                    dprintf(D_ALWAYS, "Group %s - BEGIN NEGOTIATION\n", group->name.c_str());

                    double delta = max(0.0, group->allocated - group->usage);
                    // If delta > 0, we know maxdelta also > 0.  Otherwise, it means we actually are using more than
                    // we just got allocated, so just negotiate for what we were allocated.
                    double slots = (delta > 0) ? group->usage + (delta * (n / maxdelta)) : group->allocated;
                    // Defensive -- do not exceed allocated slots
                    slots = min(slots, group->allocated);
                    if (!accountant.UsingWeightedSlots()) {
                        slots = floor(slots);
                    }

<<<<<<< HEAD
                    negotiateWithGroup(cPoolsize, weightedPoolsize, minSlotWeight,
                                       startdAds, claimIds, *(group->submitterAds), 
                                       slots, group->name.c_str());
=======
                    if (autoregroup && (group == hgq_root_group)) {
                        // note that in autoregroup mode, root group is guaranteed to be last group to negotiate
                        dprintf(D_ALWAYS, "group quotas: autoregroup mode: negotiating with autoregroup for %s\n", group->name.c_str());
                        negotiateWithGroup(untrimmed_num_startds, untrimmedSlotWeightTotal, minSlotWeight,
                                           startdAds, claimIds, *(group->submitterAds),
                                           slots, NULL);
                    } else {
                        negotiateWithGroup(untrimmed_num_startds, untrimmedSlotWeightTotal, minSlotWeight,
                                           startdAds, claimIds, *(group->submitterAds), 
                                           slots, group->name.c_str());
                    }
>>>>>>> 9ad17d54
                }

                // Halt when we have negotiated with full deltas
                if (n >= maxdelta) break;
            }

            // After round robin, assess where we are relative to HGQ allocation goals
            double usage_total = 0;
            for (vector<GroupEntry*>::iterator j(hgq_groups.begin());  j != hgq_groups.end();  ++j) {
                GroupEntry* group = *j;

                double usage = accountant.GetWeightedResourcesUsed(group->name.c_str());

                group->usage = usage;
                dprintf(D_FULLDEBUG, "group quotas: Group %s  allocated= %g  usage= %g\n", group->name.c_str(), group->allocated, group->usage);

                // I do not want to give credit for usage above what was allocated here.
                usage_total += min(group->usage, group->allocated);

                if (group->usage < group->allocated) {
                    // If we failed to match all the allocated slots for any reason, then take what we
                    // got and allow other groups a chance at the rest on next iteration
                    dprintf(D_FULLDEBUG, "group quotas: Group %s - resetting requested to %g\n", group->name.c_str(), group->usage);
                    group->requested = group->usage;
                } else {
                    // otherwise restore requested to its original state for next iteration
                    group->requested += group->allocated;
                }
            }

            dprintf(D_ALWAYS, "Round %d totals: allocated= %g  usage= %g\n", iter, allocated_total, usage_total);

            // If we negotiated successfully for all slots, we're finished
            if (usage_total >= allocated_total) break;
        }

        // For the purposes of RR consistency I want to update these after all allocation rounds are completed.
        for (vector<GroupEntry*>::iterator j(hgq_groups.begin());  j != hgq_groups.end();  ++j) {
            GroupEntry* group = *j;
            // If we were served by RR this cycle, then update timestamp of most recent round-robin.  
            // I also update when requested is zero because I want to favor groups that have been actually
            // waiting for an allocation the longest.
            if (group->rr || (group->requested <= 0))  group->rr_time = negotiation_cycle_stats[0]->start_time;
        }
    }

    // ----- Done with the negotiation cycle
    dprintf( D_ALWAYS, "---------- Finished Negotiation Cycle ----------\n" );

    completedLastCycleTime = time(NULL);

    negotiation_cycle_stats[0]->end_time = completedLastCycleTime;

    // Phase 2 is time to do "all of the above" since end of phase 1, less the time we spent in phase 3 and phase 4
    // (phase 3 and 4 occur inside of negotiateWithGroup(), which may be called in multiple places, inside looping)
    negotiation_cycle_stats[0]->duration_phase2 = completedLastCycleTime - start_time_phase2;
    negotiation_cycle_stats[0]->duration_phase2 -= negotiation_cycle_stats[0]->duration_phase3;
    negotiation_cycle_stats[0]->duration_phase2 -= negotiation_cycle_stats[0]->duration_phase4;

    negotiation_cycle_stats[0]->duration = completedLastCycleTime - negotiation_cycle_stats[0]->start_time;

	if (delayReinit) {
		this->reinitialize();
	}

	if (param_boolean("NEGOTIATOR_UPDATE_AFTER_CYCLE", false)) {
		updateCollector();
	}
}


void Matchmaker::hgq_construct_tree() {
	// need to construct group structure
	// groups is list of group names
    // in form group.subgroup group.subgroup.subgroup etc
	char* groupnames = param("GROUP_NAMES");

	// Populate the group array, which contains an entry for each group.
    hgq_root_name = "<none>";
	vector<string> groups;
    if (NULL != groupnames) {
        StringList group_name_list;
        group_name_list.initializeFromString(groupnames);
        group_name_list.rewind();
        while (char* g = group_name_list.next()) {
            const string gname(g);

            // Best to sanity-check this as early as possible.  This will also
            // be useful if we ever decided to allow users to name the root group
            if (gname == hgq_root_name) {
                dprintf(D_ALWAYS, "group quotas: ERROR: group name \"%s\" is reserved for root group -- ignoring this group\n", gname.c_str());
                continue;
            }

            // store the group name
            groups.push_back(gname);
        }

        free(groupnames);
        groupnames = NULL;
    }

    // This is convenient for making sure a parent group always appears before its children
    std::sort(groups.begin(), groups.end(), Accountant::ci_less());

    // our root group always exists -- all configured HGQ groups are implicitly 
    // children / descendents of the root
    if (NULL != hgq_root_group) delete hgq_root_group;
    hgq_root_group = new GroupEntry;
	hgq_root_group->name = hgq_root_name;
    hgq_root_group->accept_surplus = true;

    group_entry_map.clear();
    group_entry_map[hgq_root_name] = hgq_root_group;

    bool accept_surplus = false;
    autoregroup = false;
    const bool default_accept_surplus = param_boolean("GROUP_ACCEPT_SURPLUS", false);
    const bool default_autoregroup = param_boolean("GROUP_AUTOREGROUP", false);
    if (default_autoregroup) autoregroup = true;
    if (default_accept_surplus) accept_surplus = true;

    // build the tree structure from our group path info
    for (unsigned long j = 0;  j < groups.size();  ++j) {
        string gname = groups[j];

        // parse the group name into a path of sub-group names
        vector<string> gpath;
        parse_group_name(gname, gpath);

        // insert the path of the current group into the tree structure
        GroupEntry* group = hgq_root_group;
        bool missing_parent = false;
        for (unsigned long k = 0;  k < gpath.size()-1;  ++k) {
            // chmap is mostly a structure to avoid n^2 behavior in groups with many children
            map<string, GroupEntry::size_type, Accountant::ci_less>::iterator f(group->chmap.find(gpath[k]));
            if (f == group->chmap.end()) {
                dprintf(D_ALWAYS, "group quotas: WARNING: ignoring group name %s with missing parent %s\n", gname.c_str(), gpath[k].c_str());
                missing_parent = true;
                break;
            }
            group = group->children[f->second];
        }
        if (missing_parent) continue;

        if (group->chmap.count(gpath.back()) > 0) {
            // duplicate group -- ignore
            dprintf(D_ALWAYS, "group quotas: WARNING: ignoring duplicate group name %s\n", gname.c_str());
            continue;
        }

        // enter the new group
        group->children.push_back(new GroupEntry);
        group->chmap[gpath.back()] = group->children.size()-1;
        group_entry_map[gname] = group->children.back();
        group->children.back()->parent = group;
        group = group->children.back();

        // "group" now refers to our current group in the list.
        // Fill in entry values from config.
        group->name = gname;

        // group quota setting 
        MyString vname;
        vname.sprintf("GROUP_QUOTA_%s", gname.c_str());
        double quota = param_double(vname.Value(), -1.0, 0, INT_MAX);
        if (quota >= 0) {
            group->config_quota = quota;
            group->static_quota = true;
        } else {
            vname.sprintf("GROUP_QUOTA_DYNAMIC_%s", gname.c_str());
            quota = param_double(vname.Value(), -1.0, 0.0, 1.0);
            if (quota >= 0) {
                group->config_quota = quota;
                group->static_quota = false;
            } else {
                dprintf(D_ALWAYS, "group quotas: WARNING: no quota specified for group \"%s\", defaulting to zero\n", gname.c_str());
                group->config_quota = 0.0;
                group->static_quota = false;
            }
        }

        // defensive sanity checking
        if (group->config_quota < 0) {
            dprintf(D_ALWAYS, "group quotas: ERROR: negative quota (%g) defaulting to zero\n", double(group->config_quota));
            group->config_quota = 0;
        }

        // accept surplus
	    vname.sprintf("GROUP_ACCEPT_SURPLUS_%s", gname.c_str());
        group->accept_surplus = param_boolean(vname.Value(), default_accept_surplus);
	    vname.sprintf("GROUP_AUTOREGROUP_%s", gname.c_str());
        group->autoregroup = param_boolean(vname.Value(), default_autoregroup);
        if (group->autoregroup) autoregroup = true;
        if (group->accept_surplus) accept_surplus = true;
    }

    if (autoregroup && accept_surplus) {
        EXCEPT("GROUP_AUTOREGROUP is not compatible with GROUP_ACCEPT_SURPLUS\n");
    }

    // With the tree structure in place, we can make a list of groups in breadth-first order
    // For more convenient iteration over the structure
    hgq_groups.clear();
    deque<GroupEntry*> grpq;
    grpq.push_back(hgq_root_group);
    while (!grpq.empty()) {
        GroupEntry* group = grpq.front();
        grpq.pop_front();
        hgq_groups.push_back(group);
        for (vector<GroupEntry*>::iterator j(group->children.begin());  j != group->children.end();  ++j) {
            grpq.push_back(*j);
        }
    }

    string group_sort_expr;
    if (!param(group_sort_expr, "GROUP_SORT_EXPR")) {
        // Should never fail! Default provided via param-info
        EXCEPT("Failed to obtain value for GROUP_SORT_EXPR\n");
    }
    ExprTree* test_sort_expr = NULL;
    if (ParseClassAdRvalExpr(group_sort_expr.c_str(), test_sort_expr)) {
        EXCEPT("Failed to parse GROUP_SORT_EXPR = %s\n", group_sort_expr.c_str());
    }
    delete test_sort_expr;
    for (vector<GroupEntry*>::iterator j(hgq_groups.begin());  j != hgq_groups.end();  ++j) {
        GroupEntry* group = *j;
        group->sort_ad->Assign(ATTR_ACCOUNTING_GROUP, group->name);
        // group-specific values might be supported in the future:
        group->sort_ad->AssignExpr(ATTR_SORT_EXPR, group_sort_expr.c_str());
        group->sort_ad->Assign(ATTR_SORT_EXPR_STRING, group_sort_expr);
    }
}


void Matchmaker::hgq_assign_quotas(GroupEntry* group, double quota) {
    dprintf(D_FULLDEBUG, "group quotas: subtree %s receiving quota= %g\n", group->name.c_str(), quota);

    // if quota is zero, we can leave this subtree with default quotas of zero
    if (quota <= 0) return;

    // incoming quota is quota for subtree
    group->subtree_quota = quota;

    // compute the sum of any static quotas of any children
    double sqsum = 0;
    double dqsum = 0;
    for (unsigned long j = 0;  j < group->children.size();  ++j) {
        GroupEntry* child = group->children[j];
        if (child->static_quota) {
            sqsum += child->config_quota;
        } else {
            dqsum += child->config_quota;
        }
    }

    // static quotas get first dibs on any available quota
    // total static quota assignable is bounded by quota coming from above
    double sqa = min(sqsum, quota);

    // children with dynamic quotas get allocated from the remainder 
    double dqa = quota - sqa;

    dprintf(D_FULLDEBUG, "group quotas: group %s, allocated %g for static children, %g for dynamic children\n", group->name.c_str(), sqa, dqa);

    // Prevent (0/0) in the case of all static quotas == 0.
    // In this case, all quotas will still be correctly assigned zero.
    double Zs = (sqsum > 0) ? sqsum : 1;

    // If dqsum exceeds 1, then dynamic quota values get scaled so that they sum to 1
    double Zd = max(dqsum, double(1));

    // quota assigned to all children 
    double chq = 0;
    for (unsigned long j = 0;  j < group->children.size();  ++j) {
        GroupEntry* child = group->children[j];
        // Each child with a static quota gets its proportion of the total of static quota assignable.
        // Each child with dynamic quota gets the dynamic quota assignable weighted by its configured dynamic quota value
        double q = (child->static_quota) ? (child->config_quota * (sqa / Zs)) : (child->config_quota * (dqa / Zd));
        if (q < 0) q = 0;

        if (child->static_quota && (q < child->config_quota)) {
            dprintf(D_ALWAYS, "group quotas: WARNING: static quota for group %s rescaled from %g to %g\n", child->name.c_str(), child->config_quota, q);
        } else if (Zd > 1) {
            dprintf(D_ALWAYS, "group quotas: WARNING: dynamic quota for group %s rescaled from %g to %g\n", child->name.c_str(), child->config_quota, child->config_quota / Zd);
        }

        hgq_assign_quotas(child, q);
        chq += q;
    }

    // Current group gets anything remaining after assigning to any children
    // If there are no children (a leaf) then this group gets all the quota
    group->quota = quota - chq;
    if (group->quota < 0) group->quota = 0;
    dprintf(D_FULLDEBUG, "group quotas: group %s assigned quota= %g\n", group->name.c_str(), group->quota);
}


double Matchmaker::hgq_fairshare(GroupEntry* group) {
    dprintf(D_FULLDEBUG, "group quotas: fairshare (1): group= %s  quota= %g  requested= %g\n", 
            group->name.c_str(), group->quota, group->requested);

    // Allocate whichever is smallest: the requested slots or group quota.
    group->allocated = min(group->requested, group->quota);

    // update requested values
    group->requested -= group->allocated;
    group->subtree_requested = group->requested;

    // surplus quota for this group
    double surplus = group->quota - group->allocated;

    dprintf(D_FULLDEBUG, "group quotas: fairshare (2): group= %s  quota= %g  allocated= %g  requested= %g\n", 
            group->name.c_str(), group->quota, group->allocated, group->requested);

    // If this is a leaf group, we're finished: return the surplus
    if (group->children.empty()) return surplus;

    // This is an internal group: perform fairshare recursively on children
    for (unsigned long j = 0;  j < group->children.size();  ++j) {
        GroupEntry* child = group->children[j];
        surplus += hgq_fairshare(child);
        if (child->accept_surplus) {
            group->subtree_requested += child->subtree_requested;
        }
    }

    // allocate any available surplus to current node and subtree
    surplus = hgq_allocate_surplus(group, surplus);

    dprintf(D_FULLDEBUG, "group quotas: fairshare (3): group= %s  surplus= %g  subtree_requested= %g\n", 
            group->name.c_str(), surplus, group->subtree_requested);

    // return any remaining surplus up the tree
    return surplus;
}


void hgq_allocate_surplus_loop(bool by_quota, 
                               vector<GroupEntry*>& groups, vector<double>& allocated, vector<double>& subtree_requested, 
                               double& surplus, double& requested) {
    int iter = 0;
    while (surplus > 0) {
        iter += 1;

        dprintf(D_FULLDEBUG, "group quotas: allocate-surplus-loop: by_quota= %d  iteration= %d  requested= %g  surplus= %g\n", 
                int(by_quota), iter, requested, surplus);

        // Compute the normalizer for outstanding groups
        double Z = 0;
        for (unsigned long j = 0;  j < groups.size();  ++j) {
            GroupEntry* grp = groups[j];
            if (subtree_requested[j] > 0)  Z += (by_quota) ? grp->subtree_quota : 1.0;
        }

        if (Z <= 0) {
            dprintf(D_FULLDEBUG, "group quotas: allocate-surplus-loop: no further outstanding groups at iteration %d - halting.\n", iter);
            break;
        }

        // allocations
        bool never_gt = true;
        double sumalloc = 0;
        for (unsigned long j = 0;  j < groups.size();  ++j) {
            GroupEntry* grp = groups[j];
            if (subtree_requested[j] > 0) {
                double N = (by_quota) ? grp->subtree_quota : 1.0;
                double a = surplus * (N / Z);
                if (a > subtree_requested[j]) {
                    a = subtree_requested[j];
                    never_gt = false;
                }
                allocated[j] += a;
                subtree_requested[j] -= a;
                sumalloc += a;
            }
        }

        surplus -= sumalloc;
        requested -= sumalloc;

        // Compensate for numeric precision jitter
        // This is part of the convergence guarantee: on each iteration, one of two things happens:
        // either never_gt becomes true, in which case all surplus was allocated, or >= 1 group had its
        // requested drop to zero.  This will move us toward Z becoming zero, which will halt the loop.
        // Note, that in "by-quota" mode, Z can become zero with surplus remaining, which is fine -- it means
        // groups with quota > 0 did not use all the surplus, and any groups with zero quota have the option
        // to use it in "non-by-quota" mode.
        if (never_gt || (surplus < 0)) {
            if (fabs(surplus) > 0.00001) {
                dprintf(D_ALWAYS, "group quotas: allocate-surplus-loop: WARNING: rounding surplus= %g to zero\n", surplus);
            }
            surplus = 0;
        }
    }
}


double Matchmaker::hgq_allocate_surplus(GroupEntry* group, double surplus) {
    dprintf(D_FULLDEBUG, "group quotas: allocate-surplus (1): group= %s  surplus= %g  subtree-requested= %g\n", group->name.c_str(), surplus, group->subtree_requested);

    // Nothing to allocate
    if (surplus <= 0) return 0;

    // If we are in autoregroup mode, proportional surplus allocation is disabled
    if (autoregroup) {
        dprintf(D_ALWAYS, "group quotas: autoregroup mode: proportional surplus allocation disabled\n");
        return surplus;
    }

    // If entire subtree requests nothing, halt now
    if (group->subtree_requested <= 0) return surplus;

    // Surplus allocation policy is that a group shares surplus on equal footing with its children.
    // So we load children and their parent (current group) into a single vector for treatment.
    // Convention will be that current group (subtree root) is last element.
    vector<GroupEntry*> groups(group->children);
    groups.push_back(group);

    // This vector will accumulate allocations.
    // We will proceed with recursive allocations after allocations at this level
    // are completed.  This keeps recursive calls to a minimum.
    vector<double> allocated(groups.size(), 0);

    // Temporarily hacking current group to behave like a child that accepts surplus 
    // avoids some special cases below.  Somewhere I just made a kitten cry.
    bool save_accept_surplus = group->accept_surplus;
    group->accept_surplus = true;
    double save_subtree_quota = group->subtree_quota;
    group->subtree_quota = group->quota;
    double requested = group->subtree_requested;
    group->subtree_requested = group->requested;

    if (surplus >= requested) {
        // In this scenario we have enough surplus to satisfy all requests.
        // Cornucopia! Give everybody what they asked for.

        dprintf(D_FULLDEBUG, "group quotas: allocate-surplus (2a): direct allocation, group= %s  requested= %g  surplus= %g\n",
                group->name.c_str(), requested, surplus);

        for (unsigned long j = 0;  j < groups.size();  ++j) {
            GroupEntry* grp = groups[j];
            if (grp->accept_surplus && (grp->subtree_requested > 0)) {
                allocated[j] = grp->subtree_requested;
            }
        }

        surplus -= requested;
        requested = 0;
    } else {
        // In this scenario there are more requests than there is surplus.
        // Here groups have to compete based on their quotas.

        dprintf(D_FULLDEBUG, "group quotas: allocate-surplus (2b): quota-based allocation, group= %s  requested= %g  surplus= %g\n", 
                group->name.c_str(), requested, surplus);

        vector<double> subtree_requested(groups.size(), 0);
        for (unsigned long j = 0;  j < groups.size();  ++j) {
            GroupEntry* grp = groups[j];
            // By conditioning on accept_surplus here, I don't have to check it below
            if (grp->accept_surplus && (grp->subtree_requested > 0)) {
                subtree_requested[j] = grp->subtree_requested;
            }
        }

        // In this loop we allocate to groups with quota > 0
        hgq_allocate_surplus_loop(true, groups, allocated, subtree_requested, surplus, requested);

        // Any quota left can be allocated to groups with zero quota
        hgq_allocate_surplus_loop(false, groups, allocated, subtree_requested, surplus, requested);

        // There should be no surplus left after the above two rounds
        if (surplus > 0) {
            dprintf(D_ALWAYS, "group quotas: allocate-surplus WARNING: nonzero surplus %g after allocation\n", surplus);
        }
    }

    // We have computed allocations for groups, with results cached in 'allocated'
    // Now we can perform the actual allocations.  Only actual children should
    // be allocated recursively here
    for (unsigned long j = 0;  j < (groups.size()-1);  ++j) {
        if (allocated[j] > 0) {
            double s = hgq_allocate_surplus(groups[j], allocated[j]);
            if (fabs(s) > 0.00001) {
                dprintf(D_ALWAYS, "group quotas: WARNING: allocate-surplus (3): surplus= %g\n", s);
            }
        }
    }

    // Here is logic for allocating current group
    group->allocated += allocated.back();
    group->requested -= allocated.back();

    dprintf(D_FULLDEBUG, "group quotas: allocate-surplus (4): group %s allocated surplus= %g  allocated= %g  requested= %g\n",
            group->name.c_str(), allocated.back(), group->allocated, group->requested);

    // restore proper group settings
    group->subtree_requested = requested;
    group->accept_surplus = save_accept_surplus;
    group->subtree_quota = save_subtree_quota;

    return surplus;
}


double Matchmaker::hgq_recover_remainders(GroupEntry* group) {
    dprintf(D_FULLDEBUG, "group quotas: recover-remainders (1): group= %s  allocated= %g  requested= %g\n", 
            group->name.c_str(), group->allocated, group->requested);

    // recover fractional remainder, which becomes surplus
    double surplus = group->allocated - floor(group->allocated);
    group->allocated -= surplus;
    group->requested += surplus;

    // These should be integer values now, so I get to round to correct any precision errs
    round_for_precision(group->allocated);
    round_for_precision(group->requested);

    group->subtree_requested = group->requested;
    group->subtree_rr_time = (group->requested > 0) ? group->rr_time : DBL_MAX;

    dprintf(D_FULLDEBUG, "group quotas: recover-remainders (2): group= %s  allocated= %g  requested= %g  surplus= %g\n", 
            group->name.c_str(), group->allocated, group->requested, surplus);

    // If this is a leaf group, we're finished: return the surplus
    if (group->children.empty()) return surplus;

    // This is an internal group: perform recovery recursively on children
    for (unsigned long j = 0;  j < group->children.size();  ++j) {
        GroupEntry* child = group->children[j];
        surplus += hgq_recover_remainders(child);
        if (child->accept_surplus) {
            group->subtree_requested += child->subtree_requested;
            if (child->subtree_requested > 0)
                group->subtree_rr_time = min(group->subtree_rr_time, child->subtree_rr_time);
        }
    }

    // allocate any available surplus to current node and subtree
    surplus = hgq_round_robin(group, surplus);

    dprintf(D_FULLDEBUG, "group quotas: recover-remainder (3): group= %s  surplus= %g  subtree_requested= %g\n", 
            group->name.c_str(), surplus, group->subtree_requested);

    // return any remaining surplus up the tree
    return surplus;
}


double Matchmaker::hgq_round_robin(GroupEntry* group, double surplus) {
    dprintf(D_FULLDEBUG, "group quotas: round-robin (1): group= %s  surplus= %g  subtree-requested= %g\n", group->name.c_str(), surplus, group->subtree_requested);

    // Sanity check -- I expect these to be integer values by the time I get here.
    if (group->subtree_requested != floor(group->subtree_requested)) {
        dprintf(D_ALWAYS, "group quotas: WARNING: forcing group %s requested= %g to integer value %g\n", 
                group->name.c_str(), group->subtree_requested, floor(group->subtree_requested));
        group->subtree_requested = floor(group->subtree_requested);
    }

    // Nothing to do if subtree had no requests
    if (group->subtree_requested <= 0) return surplus;

    // round robin has nothing to do without at least one whole slot
    if (surplus < 1) return surplus;

    // Surplus allocation policy is that a group shares surplus on equal footing with its children.
    // So we load children and their parent (current group) into a single vector for treatment.
    // Convention will be that current group (subtree root) is last element.
    vector<GroupEntry*> groups(group->children);
    groups.push_back(group);

    // This vector will accumulate allocations.
    // We will proceed with recursive allocations after allocations at this level
    // are completed.  This keeps recursive calls to a minimum.
    vector<double> allocated(groups.size(), 0);

    // Temporarily hacking current group to behave like a child that accepts surplus 
    // avoids some special cases below.  Somewhere I just made a kitten cry.  Even more.
    bool save_accept_surplus = group->accept_surplus;
    group->accept_surplus = true;
    double save_subtree_quota = group->subtree_quota;
    group->subtree_quota = group->quota;
    double save_subtree_rr_time = group->subtree_rr_time;
    group->subtree_rr_time = group->rr_time;
    double requested = group->subtree_requested;
    group->subtree_requested = group->requested;

    double outstanding = 0;
    vector<double> subtree_requested(groups.size(), 0);
    for (unsigned long j = 0;  j < groups.size();  ++j) {
        GroupEntry* grp = groups[j];
        if (grp->accept_surplus && (grp->subtree_requested > 0)) {
            subtree_requested[j] = grp->subtree_requested;
            outstanding += 1;
        }
    }

    // indexes allow indirect sorting
    vector<unsigned long> idx(groups.size());
    for (unsigned long j = 0;  j < idx.size();  ++j) idx[j] = j;

    // order the groups to determine who gets first cut
    ord_by_rr_time ord;
    ord.data = &groups;
    std::sort(idx.begin(), idx.end(), ord);

    while ((surplus >= 1) && (requested > 0)) {
        // max we can fairly allocate per group this round:
        double amax = max(double(1), floor(surplus / outstanding));

        dprintf(D_FULLDEBUG, "group quotas: round-robin (2): pass: surplus= %g  requested= %g  outstanding= %g  amax= %g\n", 
                surplus, requested, outstanding, amax);

        outstanding = 0;
        double sumalloc = 0;
        for (unsigned long jj = 0;  jj < groups.size();  ++jj) {
            unsigned long j = idx[jj];
            GroupEntry* grp = groups[j];
            if (grp->accept_surplus && (subtree_requested[j] > 0)) {
                double a = min(subtree_requested[j], amax);
                allocated[j] += a;
                subtree_requested[j] -= a;
                sumalloc += a;
                surplus -= a;
                requested -= a;
                grp->rr = true;
                if (subtree_requested[j] > 0) outstanding += 1;
                if (surplus < amax) break;
            }
        }

        // a bit of defensive sanity checking -- should not be possible:
        if (sumalloc < 1) {
            dprintf(D_ALWAYS, "group quotas: round-robin (3): WARNING: round robin failed to allocate >= 1 slot this round - halting\n");
            break;
        }
    }

    // We have computed allocations for groups, with results cached in 'allocated'
    // Now we can perform the actual allocations.  Only actual children should
    // be allocated recursively here
    for (unsigned long j = 0;  j < (groups.size()-1);  ++j) {
        if (allocated[j] > 0) {
            double s = hgq_round_robin(groups[j], allocated[j]);

            // This algorithm does not allocate more than a child has requested.
            // Also, this algorithm is designed to allocate every requested slot,
            // up to the given surplus.  Therefore, I expect these calls to return
            // zero.   If they don't, something is haywire.
            if (s > 0) {
                dprintf(D_ALWAYS, "group quotas: round-robin (4):  WARNING: nonzero surplus %g returned from round robin for group %s\n", 
                        s, groups[j]->name.c_str());
            }
        }
    }

    // Here is logic for allocating current group
    group->allocated += allocated.back();
    group->requested -= allocated.back();

    dprintf(D_FULLDEBUG, "group quotas: round-robin (5): group %s allocated surplus= %g  allocated= %g  requested= %g\n",
            group->name.c_str(), allocated.back(), group->allocated, group->requested);

    // restore proper group settings
    group->subtree_requested = requested;
    group->accept_surplus = save_accept_surplus;
    group->subtree_quota = save_subtree_quota;
    group->subtree_rr_time = save_subtree_rr_time;

    return surplus;
}


GroupEntry::GroupEntry():
    name(),
    config_quota(0),
    static_quota(false),
    accept_surplus(false),
    autoregroup(false),
    usage(0),
    submitterAds(NULL),
    quota(0),
    requested(0),
    allocated(0),
    subtree_quota(0),
    subtree_requested(0),
    rr(false),
    rr_time(0),
    subtree_rr_time(0),
    parent(NULL),
    children(),
    chmap(),
    sort_ad(new ClassAd())
{
}


GroupEntry::~GroupEntry() {
    for (unsigned long j=0;  j < children.size();  ++j) {
        if (children[j] != NULL) {
            delete children[j];
        }
    }

    if (NULL != submitterAds) {
        submitterAds->Open();
        while (ClassAd* ad = submitterAds->Next()) {
            submitterAds->Remove(ad);
        }
        submitterAds->Close();

        delete submitterAds;
    }

    if (NULL != sort_ad) delete sort_ad;
}


void filter_submitters_no_idle(ClassAdListDoesNotDeleteAds& submitterAds) {
	submitterAds.Open();
	while (ClassAd* ad = submitterAds.Next()) {
        int idle = 0;
        ad->LookupInteger(ATTR_IDLE_JOBS, idle);

        if (idle <= 0) {
            std::string submitterName;
            ad->LookupString(ATTR_NAME, submitterName);
            dprintf(D_FULLDEBUG, "Ignoring submitter %s with no idle jobs\n", submitterName.c_str());
            submitterAds.Remove(ad);
        }
    }
}


int Matchmaker::
negotiateWithGroup ( int untrimmed_num_startds,
					 double untrimmedSlotWeightTotal,
					 double minSlotWeight,
					 ClassAdListDoesNotDeleteAds& startdAds,
					 ClaimIdHash& claimIds, 
					 ClassAdListDoesNotDeleteAds& scheddAds, 
					 float groupQuota, const char* groupName)
{
	ClassAd		*schedd;
	MyString    scheddName;
	MyString    scheddAddr;
	int			result;
	int			numStartdAds;
	double      slotWeightTotal;
	double		maxPrioValue;
	double		maxAbsPrioValue;
	double		normalFactor;
	double		normalAbsFactor;
	double		submitterPrio;
	double		submitterPrioFactor;
	double		submitterShare = 0.0;
	double		submitterAbsShare = 0.0;
	double		pieLeft;
	double 		pieLeftOrig;
	int         scheddAdsCountOrig;
	int			totalTime;
	int			num_idle_jobs;
	time_t		startTime;
	

    int duration_phase3 = 0;
    time_t start_time_phase4 = time(NULL);

	double scheddUsed=0;
	int spin_pie=0;
	do {
		spin_pie++;

        // On the first spin of the pie we tell the negotiate function to ignore the
        // submitterLimit w/ respect to jobs which are strictly preferred by resource 
        // offers (via startd rank).  However, if preemption is not being considered, 
        // we respect submitter limits on all iterations.
        const bool ignore_submitter_limit = ((spin_pie == 1) && ConsiderPreemption);

        double groupusage = (NULL != groupName) ? accountant.GetWeightedResourcesUsed(groupName) : 0.0;
        if (!ignore_submitter_limit && (NULL != groupName) && (groupusage >= groupQuota)) {
            // If we've met the group quota, and if we are paying attention to submitter limits, halt now
            dprintf(D_ALWAYS, "Group %s is using its quota %g - halting negotiation\n", groupName, groupQuota);
            break;
        }
			// invalidate the MatchList cache, because even if it is valid
			// for the next user+auto_cluster being considered, we might
			// have thrown out matches due to SlotWeight being too high
			// given the schedd limit computed in the previous pie spin
		DeleteMatchList();

        // filter submitters with no idle jobs to avoid unneeded computations and log output
        if (!ConsiderPreemption) {
            filter_submitters_no_idle(scheddAds);
        }

		calculateNormalizationFactor( scheddAds, maxPrioValue, normalFactor,
									  maxAbsPrioValue, normalAbsFactor);
		numStartdAds = untrimmed_num_startds;
			// If operating on a group with a quota, consider the size of 
			// the "pie" to be limited to the groupQuota, so each user in 
			// the group gets a reasonable sized slice.
		slotWeightTotal = untrimmedSlotWeightTotal;
		if ( slotWeightTotal > groupQuota ) {
			slotWeightTotal = groupQuota;
		}

		calculatePieLeft(
			scheddAds,
			groupName,
			groupQuota,
			groupusage,
			maxPrioValue,
			maxAbsPrioValue,
			normalFactor,
			normalAbsFactor,
			slotWeightTotal,
				/* result parameters: */
			pieLeft);

        if (!ConsiderPreemption && (pieLeft <= 0)) break;

        if (1 == spin_pie) {
            // Sort the schedd list in decreasing priority order
            // This only needs to be done once: do it on the 1st spin, prior to 
            // iterating over submitter ads so they negotiate in sorted order.
            // The sort ordering function makes use of a submitter starvation
            // attribute that is computed in calculatePieLeft, above
            time_t start_time_phase3 = time(NULL);
            dprintf(D_ALWAYS, "Phase 3:  Sorting submitter ads by priority ...\n");
            scheddAds.Sort((lessThanFunc)comparisonFunction, this);
            duration_phase3 += time(NULL) - start_time_phase3;
        }

		pieLeftOrig = pieLeft;
		scheddAdsCountOrig = scheddAds.MyLength();

		// ----- Negotiate with the schedds in the sorted list
		dprintf( D_ALWAYS, "Phase 4.%d:  Negotiating with schedds ...\n",
			spin_pie );
		dprintf (D_FULLDEBUG, "    numSlots = %d\n", numStartdAds);
		dprintf (D_FULLDEBUG, "    slotWeightTotal = %f\n", slotWeightTotal);
		dprintf (D_FULLDEBUG, "    pieLeft = %.3f\n", pieLeft);
		dprintf (D_FULLDEBUG, "    NormalFactor = %f\n", normalFactor);
		dprintf (D_FULLDEBUG, "    MaxPrioValue = %f\n", maxPrioValue);
		dprintf (D_FULLDEBUG, "    NumSubmitterAds = %d\n", scheddAds.MyLength());
		scheddAds.Open();
        // These are submitter ads, not the actual schedd daemon ads.
        // "schedd" seems to be used interchangeably with "submitter" here
		while( (schedd = scheddAds.Next()) )
		{
            if (!ignore_submitter_limit && (NULL != groupName) && (accountant.GetWeightedResourcesUsed(groupName) >= groupQuota)) {
                // If we met group quota, and if we're respecting submitter limits, halt.
                // (output message at top of outer loop above)
                break;
            }
			// get the name of the submitter and address of the schedd-daemon it came from
			if( !schedd->LookupString( ATTR_NAME, scheddName ) ||
				!schedd->LookupString( ATTR_SCHEDD_IP_ADDR, scheddAddr ) )
			{
				dprintf (D_ALWAYS,"  Error!  Could not get %s and %s from ad\n",
							ATTR_NAME, ATTR_SCHEDD_IP_ADDR);
				dprintf( D_ALWAYS, "  Ignoring this schedd and continuing\n" );
				scheddAds.Remove( schedd );
				continue;
			}

			num_idle_jobs = 0;
			schedd->LookupInteger(ATTR_IDLE_JOBS,num_idle_jobs);
			if ( num_idle_jobs < 0 ) {
				num_idle_jobs = 0;
			}

			totalTime = 0;
			schedd->LookupInteger(ATTR_TOTAL_TIME_IN_CYCLE,totalTime);
			if ( totalTime < 0 ) {
				totalTime = 0;
			}

			if (( num_idle_jobs > 0 ) && (totalTime < MaxTimePerSubmitter) ) {
				dprintf(D_ALWAYS,"  Negotiating with %s at %s\n",
					scheddName.Value(), scheddAddr.Value());
				dprintf(D_ALWAYS, "%d seconds so far\n", totalTime);
			}

			// store the verison of the schedd, so we can take advantage of
			// protocol improvements in newer versions while still being
			// backwards compatible.
			char *schedd_ver_string = NULL;
			schedd->LookupString(ATTR_VERSION, &schedd_ver_string);
			ASSERT(schedd_ver_string);
			CondorVersionInfo	scheddVersion(schedd_ver_string);
			free(schedd_ver_string);
			schedd_ver_string = NULL;

			double submitterLimit = 0.0;
			double submitterUsage = 0.0;

			calculateSubmitterLimit(
				scheddName.Value(),
				groupName,
				groupQuota,
				groupusage,
				maxPrioValue,
				maxAbsPrioValue,
				normalFactor,
				normalAbsFactor,
				slotWeightTotal,
					/* result parameters: */
				submitterLimit,
				submitterUsage,
				submitterShare,
				submitterAbsShare,
				submitterPrio,
				submitterPrioFactor);

			double submitterLimitStarved = 0;
			if( submitterLimit > pieLeft ) {
				// Somebody must have taken more than their fair share,
				// so this schedd gets starved.  This assumes that
				// none of the pie dished out so far was just shuffled
				// around between the users in the current group.
				// If that is not true, a subsequent spin of the pie
				// will dish out some more.
				submitterLimitStarved = submitterLimit - pieLeft;
				submitterLimit = pieLeft;
			}

			if ( num_idle_jobs > 0 ) {
				dprintf (D_FULLDEBUG, "  Calculating submitter limit with the "
					"following parameters\n");
				dprintf (D_FULLDEBUG, "    SubmitterPrio       = %f\n",
					submitterPrio);
				dprintf (D_FULLDEBUG, "    SubmitterPrioFactor = %f\n",
					 submitterPrioFactor);
				dprintf (D_FULLDEBUG, "    submitterShare      = %f\n",
					submitterShare);
				dprintf (D_FULLDEBUG, "    submitterAbsShare   = %f\n",
					submitterAbsShare);
				MyString starvation;
				if( submitterLimitStarved > 0 ) {
					starvation.sprintf(" (starved %f)",submitterLimitStarved);
				}
				dprintf (D_FULLDEBUG, "    submitterLimit    = %f%s\n",
					submitterLimit, starvation.Value());
				dprintf (D_FULLDEBUG, "    submitterUsage    = %f\n",
					submitterUsage);
			}

			// initialize reasons for match failure; do this now
			// in case we never actually call negotiate() below.
			rejForNetwork = 0;
			rejForNetworkShare = 0;
			rejForConcurrencyLimit = 0;
			rejPreemptForPrio = 0;
			rejPreemptForPolicy = 0;
			rejPreemptForRank = 0;
			rejForSubmitterLimit = 0;

			// Optimizations: 
			// If number of idle jobs = 0, don't waste time with negotiate.
			// Likewise, if limit is 0, don't waste time with negotiate EXCEPT
			// on the first spin of the pie (spin_pie==1), we must
			// still negotiate because on the first spin we tell the negotiate
			// function to ignore the submitterLimit w/ respect to jobs which
			// are strictly preferred by resource offers (via startd rank).
			if ( num_idle_jobs == 0 ) {
				dprintf(D_FULLDEBUG,
					"  Negotiating with %s skipped because no idle jobs\n",
					scheddName.Value());
				result = MM_DONE;
			} else if (totalTime > MaxTimePerSubmitter) {
				dprintf(D_ALWAYS,
					"  Negotiation with %s skipped because of time limits:\n",
					scheddName.Value());
				dprintf(D_ALWAYS,
					"  %d seconds spent, max allowed %d\n ",
					totalTime, MaxTimePerSubmitter);
				negotiation_cycle_stats[0]->submitters_out_of_time.insert(scheddName.Value());
				result = MM_DONE;
			} else {
				if ( (submitterLimit <= 0 || pieLeft < minSlotWeight) && spin_pie > 1 ) {
					result = MM_RESUME;
				} else {
					int numMatched = 0;
					startTime = time(NULL);
					double limitUsed = 0.0;
                    if (negotiation_cycle_stats[0]->active_submitters.count(scheddName.Value()) <= 0) {
                        negotiation_cycle_stats[0]->num_idle_jobs += num_idle_jobs;
                    }
					negotiation_cycle_stats[0]->active_submitters.insert(scheddName.Value());
					negotiation_cycle_stats[0]->active_schedds.insert(scheddAddr.Value());
					result=negotiate( scheddName.Value(),schedd,submitterPrio,
								  submitterAbsShare, submitterLimit,
								  startdAds, claimIds, 
								  scheddVersion, ignore_submitter_limit,
								  startTime, numMatched, limitUsed, pieLeft);
					updateNegCycleEndTime(startTime, schedd);
				}
			}

			switch (result)
			{
				case MM_RESUME:
					// the schedd hit its resource limit.  must resume 
					// negotiations in next spin
					scheddUsed += accountant.GetWeightedResourcesUsed(scheddName.Value());
                    negotiation_cycle_stats[0]->submitters_share_limit.insert(scheddName.Value());
					dprintf(D_FULLDEBUG, "  This submitter hit its submitterLimit.\n");
					break;
				case MM_DONE: 
					if (rejForNetworkShare) {
							// We negotiated for all jobs, but some
							// jobs were rejected because this user
							// exceeded her fair-share of network
							// resources.  Resume negotiations for
							// this user in next spin.
					} else {
							// the schedd got all the resources it
							// wanted. delete this schedd ad.
						dprintf(D_FULLDEBUG,"  Submitter %s got all it wants; removing it.\n", scheddName.Value());
                        scheddUsed += accountant.GetWeightedResourcesUsed(scheddName.Value());
                        dprintf( D_FULLDEBUG, " resources used by %s are %f\n",scheddName.Value(),	
                                 accountant.GetWeightedResourcesUsed(scheddName.Value()));
						scheddAds.Remove( schedd);
					}
					break;
				case MM_ERROR:
				default:
					dprintf(D_ALWAYS,"  Error: Ignoring submitter for this cycle\n" );
					sockCache->invalidateSock( scheddAddr.Value() );
	
					scheddUsed += accountant.GetWeightedResourcesUsed(scheddName.Value());
					dprintf( D_FULLDEBUG, " resources used by %s are %f\n",scheddName.Value(),	
						    accountant.GetWeightedResourcesUsed(scheddName.Value()));
					scheddAds.Remove( schedd );
					negotiation_cycle_stats[0]->submitters_failed.insert(scheddName.Value());
			}
		}
		scheddAds.Close();
		dprintf( D_FULLDEBUG, " resources used scheddUsed= %f\n",scheddUsed);

	} while ( ( pieLeft < pieLeftOrig || scheddAds.MyLength() < scheddAdsCountOrig )
			  && (scheddAds.MyLength() > 0)
			  && (startdAds.MyLength() > 0) );

	dprintf( D_ALWAYS, " negotiateWithGroup resources used scheddAds length %d \n",scheddAds.MyLength());

    negotiation_cycle_stats[0]->duration_phase3 += duration_phase3;
    negotiation_cycle_stats[0]->duration_phase4 += (time(NULL) - start_time_phase4) - duration_phase3;

	return TRUE;
}

static int
comparisonFunction (AttrList *ad1, AttrList *ad2, void *m)
{
	Matchmaker* mm = (Matchmaker*)m;

    MyString subname1;
    MyString subname2;

    // nameless submitters are filtered elsewhere
	ad1->LookupString(ATTR_NAME, subname1);
	ad2->LookupString(ATTR_NAME, subname2);
	double prio1 = mm->accountant.GetPriority(subname1);
	double prio2 = mm->accountant.GetPriority(subname2);

    // primary sort on submitter priority
    if (prio1 < prio2) return true;
    if (prio1 > prio2) return false;

    float sr1 = FLT_MAX;
    float sr2 = FLT_MAX;

    if (!ad1->LookupFloat("SubmitterStarvation", sr1)) sr1 = FLT_MAX;
    if (!ad2->LookupFloat("SubmitterStarvation", sr2)) sr2 = FLT_MAX;

    // secondary sort on submitter starvation
    if (sr1 < sr2) return true;
    if (sr1 > sr2) return false;

    int ts1=0;
    int ts2=0;
    ad1->LookupInteger(ATTR_LAST_HEARD_FROM, ts1);
    ad2->LookupInteger(ATTR_LAST_HEARD_FROM, ts2);

    // when submitters have same name from different schedd, their priorities
    // and starvation ratios will be equal: fallback is to order them randomly
    // to prevent long-term starvation of any one submitter
    return (ts1 % 1009) < (ts2 % 1009);
}

int Matchmaker::
trimStartdAds(ClassAdListDoesNotDeleteAds &startdAds)
{
	int removed = 0;
	ClassAd *ad = NULL;
	char curState[80];
	char const *claimed_state_str = state_to_string(claimed_state);
	char const *preempting_state_str = state_to_string(preempting_state);
	ASSERT(claimed_state_str && preempting_state_str);

		// If we are not considering preemption, we can save time
		// (and also make the spinning pie algorithm more correct) by
		// getting rid of ads that are not in the Unclaimed state.
	
	if ( ConsiderPreemption ) {
			// we need to keep all the ads.
		return 0;
	}

	startdAds.Open();
	while( (ad=startdAds.Next()) ) {
		if(ad->LookupString(ATTR_STATE, curState, sizeof(curState))) {
			if ( strcmp(curState,claimed_state_str)==0
			     || strcmp(curState,preempting_state_str)==0)
			{
				startdAds.Remove(ad);
				removed++;
			}
		}
	}
	startdAds.Close();

	return removed;
}

double Matchmaker::
sumSlotWeights(ClassAdListDoesNotDeleteAds &startdAds, double* minSlotWeight, ExprTree* constraint)
{
	ClassAd *ad = NULL;
	double sum = 0.0;

	if( minSlotWeight ) {
		*minSlotWeight = DBL_MAX;
	}

	startdAds.Open();
	while( (ad=startdAds.Next()) ) {
        // only count ads satisfying constraint, if given
        if ((NULL != constraint) && !EvalBool(ad, constraint)) {
            continue;
        }

		float slotWeight = accountant.GetSlotWeight(ad);
		sum+=slotWeight;
		if (minSlotWeight && (slotWeight < *minSlotWeight)) {
			*minSlotWeight = slotWeight;
		}
	}

	return sum;
}

bool Matchmaker::
obtainAdsFromCollector (
						ClassAdList &allAds,
						ClassAdListDoesNotDeleteAds &startdAds, 
						ClassAdListDoesNotDeleteAds &scheddAds, 
						ClaimIdHash &claimIds )
{
	CondorQuery privateQuery(STARTD_PVT_AD);
	QueryResult result;
	ClassAd *ad, *oldAd;
	MapEntry *oldAdEntry;
	int newSequence, oldSequence, reevaluate_ad;
	char    *remoteHost = NULL;
	MyString buffer;
	CollectorList* collects = daemonCore->getCollectorList();

    // build a query for Scheduler, Submitter and (constrained) machine ads
    //
	CondorQuery publicQuery(ANY_AD);
    publicQuery.addORConstraint("(MyType == \"Scheduler\") || (MyType == \"Submitter\")");
    if (strSlotConstraint && strSlotConstraint[0]) {
        MyString machine;
        machine.sprintf("((MyType == \"Machine\") && (%s))", strSlotConstraint);
        publicQuery.addORConstraint(machine.Value());
    } else {
        publicQuery.addORConstraint("(MyType == \"Machine\")");
    }

    CondorError errstack;
	dprintf(D_ALWAYS, "  Getting Scheduler, Submitter and Machine ads ...\n");
	result = collects->query (publicQuery, allAds, &errstack);
	if( result!=Q_OK ) {
		dprintf(D_ALWAYS, "Couldn't fetch ads: %s\n", 
           errstack.code() ? errstack.getFullText(false) : getStrQueryResult(result)
           );
		return false;
	}

	dprintf(D_ALWAYS, "  Sorting %d ads ...\n",allAds.MyLength());

	allAds.Open();
	while( (ad=allAds.Next()) ) {

		// Insert each ad into the appropriate list.
		// After we insert it into a list, do not delete the ad...

		// let's see if we've already got it - first lookup the sequence 
		// number from the new ad, then let's look and see if we've already
		// got something for this one.		
		if(!strcmp(ad->GetMyTypeName(),STARTD_ADTYPE)) {

			// first, let's make sure that will want to actually use this
			// ad, and if we can use it (old startds had no seq. number)
			reevaluate_ad = false; 
			ad->LookupBool(ATTR_WANT_AD_REVAULATE, reevaluate_ad);
			newSequence = -1;	
			ad->LookupInteger(ATTR_UPDATE_SEQUENCE_NUMBER, newSequence);

			if(!ad->LookupString(ATTR_NAME, &remoteHost)) {
				dprintf(D_FULLDEBUG,"Rejecting unnamed startd ad.");
				continue;
			}

#if !defined(WANT_OLD_CLASSADS)
			ad->AddTargetRefs( TargetJobAttrs );
#endif

			// Next, let's transform the ad. The first thing we might
			// do is replace the Requirements attribute with whatever
			// we find in NegotiatorRequirements
			ExprTree  *negReqTree, *reqTree;
			const char *subReqs;
			char *newReqs;
			subReqs = newReqs = NULL;
			negReqTree = reqTree = NULL;
			int length;
			// TODO: Does this leak memory?
			negReqTree = ad->LookupExpr(ATTR_NEGOTIATOR_REQUIREMENTS);
			if ( negReqTree != NULL ) {

				// Save the old requirements expression
				reqTree = ad->LookupExpr(ATTR_REQUIREMENTS);
				if( reqTree != NULL ) {
				// Now, put the old requirements back into the ad
				subReqs = ExprTreeToString(reqTree);
				length = strlen(subReqs) + strlen(ATTR_REQUIREMENTS) + 7;
				newReqs = (char *)malloc(length+16);
				snprintf(newReqs, length+15, "Saved%s = %s", 
							ATTR_REQUIREMENTS, subReqs); 
				ad->InsertOrUpdate(newReqs);
				free(newReqs);
				}
		
				// Get the requirements expression we're going to 
				// subsititute in, and convert it to a string... 
				// Sadly, this might be the best interface :(
				subReqs = ExprTreeToString(negReqTree);
				length = strlen(subReqs) + strlen(ATTR_REQUIREMENTS);
				newReqs = (char *)malloc(length+16);

				snprintf(newReqs, length+15, "%s = %s", ATTR_REQUIREMENTS, 
							subReqs); 
				ad->InsertOrUpdate(newReqs);

				free(newReqs);
				
			}

			if( reevaluate_ad && newSequence != -1 ) {
				oldAd = NULL;
				oldAdEntry = NULL;

				MyString adID = MachineAdID(ad);
				stashedAds->lookup( adID, oldAdEntry);
				// if we find it...
				oldSequence = -1;
				if( oldAdEntry ) {
					oldSequence = oldAdEntry->sequenceNum;
					oldAd = oldAdEntry->oldAd;
				}

					// Find classad expression that decides if
					// new ad should replace old ad
				char *exprStr = param("STARTD_AD_REEVAL_EXPR");
				if (!exprStr) {
						// This matches the "old" semantic.
					exprStr = strdup("target.UpdateSequenceNumber > my.UpdateSequenceNumber");
				}

				ExprTree *expr = NULL;
				::ParseClassAdRvalExpr(exprStr, expr); // expr will be null on error

				int replace = true;
				if (expr == NULL) {
					// error evaluating expression
					dprintf(D_ALWAYS, "Can't compile STARTD_AD_REEVAL_EXPR %s, treating as TRUE\n", exprStr);
					replace = true;
				} else {

						// Expression is valid, now evaluate it
						// old ad is "my", new one is "target"
					EvalResult er;
					int evalRet = EvalExprTree(expr, oldAd, ad, &er);

					if( !evalRet || (er.type != LX_BOOL && er.type != LX_INTEGER)) {
							// Something went wrong
						dprintf(D_ALWAYS, "Can't evaluate STARTD_AD_REEVAL_EXPR %s as a bool, treating as TRUE\n", exprStr);
						replace = true;
					} else {
							// evaluation OK, result type bool
						replace = er.i;
					}

						// But, if oldAd was null (i.e.. the first time), always replace
					if (!oldAd) {
						replace = true;
					}
				}

				free(exprStr);
				delete expr ;

					//if(newSequence > oldSequence) {
				if (replace) {
					if(oldSequence >= 0) {
						delete(oldAdEntry->oldAd);
						delete(oldAdEntry->remoteHost);
						delete(oldAdEntry);
						stashedAds->remove(adID);
					}
					MapEntry *me = new MapEntry;
					me->sequenceNum = newSequence;
					me->remoteHost = strdup(remoteHost);
					me->oldAd = new ClassAd(*ad); 
					stashedAds->insert(adID, me); 
				} else {
					/*
					  We have a stashed copy of this ad, and it's the
					  the same or a more recent ad, and we
					  we don't want to use the one in allAds. We determine
					  if an ad is more recent by evaluating an expression
					  from the config file that decides "newness".  By default,
					  this is just based on the sequence number.  However,
					  we need to make sure that the "stashed" ad gets into
					  allAds for this negotiation cycle, but we don't want 
					  to get stuck in a loop evaluating the, so we remove
					  the sequence number before we put it into allAds - this
					  way, when we encounter it a few iteration later we
					  won't reconsider it
					*/

					allAds.Delete(ad);
					ad = new ClassAd(*(oldAdEntry->oldAd));
					ad->Delete(ATTR_UPDATE_SEQUENCE_NUMBER);
					allAds.Insert(ad);
				}
			}

			OptimizeMachineAdForMatchmaking( ad );

			startdAds.Insert(ad);
		} else if( !strcmp(ad->GetMyTypeName(),SUBMITTER_ADTYPE) ||
				   ( !strcmp(ad->GetMyTypeName(),SCHEDD_ADTYPE) &&
					 !ad->LookupExpr(ATTR_NUM_USERS) ) ) {
				// CRUFT: Before 7.3.2, submitter ads had a MyType of
				//   "Scheduler". The only way to tell the difference
				//   was that submitter ads didn't have ATTR_NUM_USERS.
				//   Before 7.7.3, submitter ads for parallel universe
				//   jobs had a MyType of "Scheduler".

            MyString subname;
            if (!ad->LookupString(ATTR_NAME, subname)) {
                dprintf(D_ALWAYS, "WARNING: ignoring submitter ad with no name\n");
                continue;
            }

            int numidle=0;
            ad->LookupInteger(ATTR_IDLE_JOBS, numidle);
            int numrunning=0;
            ad->LookupInteger(ATTR_RUNNING_JOBS, numrunning);
            int requested = numrunning + numidle;

            // This will avoid some wasted effort in negotiation looping
            if (requested <= 0) {
                dprintf(D_FULLDEBUG, "Ignoring submitter %s with no requested jobs\n", subname.Value());
                continue;
            }

    		ad->Assign(ATTR_TOTAL_TIME_IN_CYCLE, 0);
			scheddAds.Insert(ad);
		}
        free(remoteHost);
        remoteHost = NULL;
	}
	allAds.Close();

	dprintf(D_ALWAYS,"  Getting startd private ads ...\n");
	ClassAdList startdPvtAdList;
	result = collects->query (privateQuery, startdPvtAdList);
	if( result!=Q_OK ) {
		dprintf(D_ALWAYS, "Couldn't fetch ads: %s\n", getStrQueryResult(result));
		return false;
	}

	MakeClaimIdHash(startdPvtAdList,claimIds);

	dprintf(D_ALWAYS, "Got ads: %d public and %d private\n",
	        allAds.MyLength(),claimIds.getNumElements());

	dprintf(D_ALWAYS, "Public ads include %d submitter, %d startd\n",
		scheddAds.MyLength(), startdAds.MyLength() );

	return true;
}

void
Matchmaker::OptimizeMachineAdForMatchmaking(ClassAd *ad)
{
		// The machine ad will be passed as the RIGHT ad during
		// matchmaking (i.e. in the call to IsAMatch()), so
		// optimize it accordingly.
	std::string error_msg;
	if( !classad::MatchClassAd::OptimizeRightAdForMatchmaking( ad, &error_msg ) ) {
		MyString name;
		ad->LookupString(ATTR_NAME,name);
		dprintf(D_ALWAYS,
				"Failed to optimize machine ad %s for matchmaking: %s\n",	
			name.Value(),
				error_msg.c_str());
	}
}

void
Matchmaker::OptimizeJobAdForMatchmaking(ClassAd *ad)
{
		// The job ad will be passed as the LEFT ad during
		// matchmaking (i.e. in the call to IsAMatch()), so
		// optimize it accordingly.
	std::string error_msg;
	if( !classad::MatchClassAd::OptimizeLeftAdForMatchmaking( ad, &error_msg ) ) {
		int cluster_id=-1,proc_id=-1;
		ad->LookupInteger(ATTR_CLUSTER_ID,cluster_id);
		ad->LookupInteger(ATTR_PROC_ID,proc_id);
		dprintf(D_ALWAYS,
				"Failed to optimize job ad %d.%d for matchmaking: %s\n",	
				cluster_id,
				proc_id,
				error_msg.c_str());
	}
}

void
Matchmaker::MakeClaimIdHash(ClassAdList &startdPvtAdList, ClaimIdHash &claimIds)
{
	ClassAd *ad;
	startdPvtAdList.Open();
	while( (ad = startdPvtAdList.Next()) ) {
		MyString name;
		MyString ip_addr;
		MyString claim_id;

		if( !ad->LookupString(ATTR_NAME, name) ) {
			continue;
		}
		if( !ad->LookupString(ATTR_MY_ADDRESS, ip_addr) )
		{
			continue;
		}
			// As of 7.1.3, we look up CLAIM_ID first and CAPABILITY
			// second.  Someday CAPABILITY can be phased out.
		if( !ad->LookupString(ATTR_CLAIM_ID, claim_id) &&
			!ad->LookupString(ATTR_CAPABILITY, claim_id) )
		{
			continue;
		}

			// hash key is name + ip_addr
		name += ip_addr;
		if( claimIds.insert(name,claim_id)!=0 ) {
			dprintf(D_ALWAYS,
					"WARNING: failed to insert claim id hash table entry "
					"for '%s'\n",name.Value());
		}
	}
	startdPvtAdList.Close();
}

int Matchmaker::
negotiate( char const *scheddName, const ClassAd *scheddAd, double priority, double share,
		   double submitterLimit,
		   ClassAdListDoesNotDeleteAds &startdAds, ClaimIdHash &claimIds, 
		   const CondorVersionInfo & scheddVersion,
		   bool ignore_schedd_limit, time_t startTime, 
		   int &numMatched, double &limitUsed, double &pieLeft)
{
	ReliSock	*sock;
	int			reply;
	int			cluster, proc;
	int			result;
	time_t		currentTime;
	ClassAd		request;
	ClassAd		*offer;
	bool		only_consider_startd_rank;
	bool		display_overlimit = true;
	bool		limited_by_submitterLimit = false;
	char		remoteUser[128];

	numMatched = 0;

	MyString submitter_tag;
	int negotiate_cmd = NEGOTIATE; // 7.5.4+
	if( !scheddAd->LookupString(ATTR_SUBMITTER_TAG,submitter_tag) ) {
			// schedd must be older than 7.5.4
		negotiate_cmd = NEGOTIATE_WITH_SIGATTRS;
	}

	// Because of GCB, we may end up contacting a different
	// address than scheddAddr!  This is used for logging (to identify
	// the schedd) and to uniquely identify the host in the socketCache.
	// Do not attempt direct connections to this sinful string!
	MyString scheddAddr;
	if( !scheddAd->LookupString( ATTR_SCHEDD_IP_ADDR, scheddAddr ) ) {
		dprintf( D_ALWAYS, "Matchmaker::negotiate: Internal error: Missing IP address for schedd %s.  Please contact the Condor developers.\n", scheddName);
		return MM_ERROR;
	}

	// Used for log messages to identify the schedd.
	// Not for other uses, as it may change!
	MyString schedd_id;
	schedd_id.sprintf("%s (%s)", scheddName, scheddAddr.Value());
	
	// 0.  connect to the schedd --- ask the cache for a connection
	sock = sockCache->findReliSock( scheddAddr.Value() );
	if( ! sock ) {
		dprintf( D_FULLDEBUG, "Socket to %s not in cache, creating one\n", 
				 schedd_id.Value() );
			// not in the cache already, create a new connection and
			// add it to the cache.  We want to use a Daemon object to
			// send the first command so we setup a security session. 
		Daemon schedd( scheddAd, DT_SCHEDD, 0 );
		sock = schedd.reliSock( NegotiatorTimeout );
		if( ! sock ) {
			dprintf( D_ALWAYS, "    Failed to connect to %s\n", schedd_id.Value() );
			return MM_ERROR;
		}
		if( ! schedd.startCommand(negotiate_cmd, sock, NegotiatorTimeout) ) {
			dprintf( D_ALWAYS, "    Failed to send NEGOTIATE command to %s\n",
					 schedd_id.Value() );
			delete sock;
			return MM_ERROR;
		}
			// finally, add it to the cache for later...
		sockCache->addReliSock( scheddAddr.Value(), sock );
	} else { 
		dprintf( D_FULLDEBUG, "Socket to %s already in cache, reusing\n", 
				 schedd_id.Value() );
			// this address is already in our socket cache.  since
			// we've already got a TCP connection, we do *NOT* want to
			// use a Daemon::startCommand() to create a new security
			// session, we just want to encode the command
			// int on the socket...
		sock->encode();
		if( ! sock->put(negotiate_cmd) ) {
			dprintf( D_ALWAYS, "    Failed to send NEGOTIATE command to %s\n",
					 schedd_id.Value() );
			sockCache->invalidateSock( scheddAddr.Value() );
			return MM_ERROR;
		}
	}

	sock->encode();
	if( negotiate_cmd == NEGOTIATE ) {
		ClassAd negotiate_ad;
		negotiate_ad.Assign(ATTR_OWNER,scheddName);
		negotiate_ad.Assign(ATTR_AUTO_CLUSTER_ATTRS,job_attr_references ? job_attr_references : "");
		negotiate_ad.Assign(ATTR_SUBMITTER_TAG,submitter_tag.Value());
		if( !negotiate_ad.put( *sock ) ) {
			dprintf (D_ALWAYS, "    Failed to send negotiation header to %s\n",
					 schedd_id.Value() );
			sockCache->invalidateSock(scheddAddr.Value());
			return MM_ERROR;
		}
	}
	else if( negotiate_cmd == NEGOTIATE_WITH_SIGATTRS ) {
			// old protocol prior to 7.5.4
		if (!sock->put(scheddName))
		{
			dprintf (D_ALWAYS, "    Failed to send scheddName to %s\n",
					 schedd_id.Value() );
			sockCache->invalidateSock(scheddAddr.Value());
			return MM_ERROR;
		}
			// send the significant attributes
		if (!sock->put(job_attr_references)) 
		{
			dprintf (D_ALWAYS, "    Failed to send significant attrs to %s\n",
					 schedd_id.Value() );
			sockCache->invalidateSock(scheddAddr.Value());
			return MM_ERROR;
		}
	}
	else {
		EXCEPT("Unexpected negotiate_cmd=%d\n",negotiate_cmd);
	}
	if (!sock->end_of_message())
	{
		dprintf (D_ALWAYS, "    Failed to send scheddName/eom to %s\n",
			schedd_id.Value() );
		sockCache->invalidateSock(scheddAddr.Value());
		return MM_ERROR;
	}

	
	// 2.  negotiation loop with schedd
	for (numMatched=0;true;numMatched++)
	{
		// Service any interactive commands on our command socket.
		// This keeps condor_userprio hanging to a minimum when
		// we are involved in a lot of schedd negotiating.
		// It also performs the important function of draining out
		// any reschedule requests queued up on our command socket, so
		// we do not negotiate over & over unnecesarily.

		daemonCore->ServiceCommandSocket();

		currentTime = time(NULL);

		if( (currentTime - startTime) > MaxTimePerSpin) {
			dprintf (D_ALWAYS, 	
			"    Reached max time per spin: %d ... stopping\n", 
				MaxTimePerSpin);
			break;	// get out of the infinite for loop & stop negotiating
		}


		// Handle the case if we are over the submitterLimit
		if( limitUsed >= submitterLimit ) {
			if( ignore_schedd_limit ) {
				only_consider_startd_rank = true;
				if( display_overlimit ) {
					display_overlimit = false;
					dprintf(D_FULLDEBUG,
							"    Over submitter resource limit (%f, used %f) ... "
							"only consider startd ranks\n", submitterLimit,limitUsed);
				}
			} else {
				dprintf (D_ALWAYS, 	
						 "    Reached submitter resource limit: %f ... stopping\n", limitUsed);
				break;	// get out of the infinite for loop & stop negotiating
			}
		} else {
			only_consider_startd_rank = false;
		}


		// 2a.  ask for job information
		int sleepy = param_integer("NEG_SLEEP", 0);
		if ( sleepy ) {
			sleep(sleepy); // TODD DEBUG - allow schedd to do other things
		}
		dprintf (D_FULLDEBUG, "    Sending SEND_JOB_INFO/eom\n");
		sock->encode();
		if (!sock->put(SEND_JOB_INFO) || !sock->end_of_message())
		{
			dprintf (D_ALWAYS, "    Failed to send SEND_JOB_INFO/eom\n");
			sockCache->invalidateSock(scheddAddr.Value());
			return MM_ERROR;
		}

		// 2b.  the schedd may either reply with JOB_INFO or NO_MORE_JOBS
		dprintf (D_FULLDEBUG, "    Getting reply from schedd ...\n");
		sock->decode();
		if (!sock->get (reply))
		{
			dprintf (D_ALWAYS, "    Failed to get reply from schedd\n");
			sock->end_of_message ();
            sockCache->invalidateSock(scheddAddr.Value());
			return MM_ERROR;
		}

		// 2c.  if the schedd replied with NO_MORE_JOBS, cleanup and quit
		if (reply == NO_MORE_JOBS)
		{
			dprintf (D_ALWAYS, "    Got NO_MORE_JOBS;  done negotiating\n");
			sock->end_of_message ();
				// If we have negotiated above our submitterLimit, we have only
				// considered matching if the offer strictly prefers the request.
				// So in this case, return MM_RESUME since there still may be 
				// jobs which the schedd wants scheduled but have not been considered
				// as candidates for no preemption or user priority preemption.
				// Also, if we were limited by submitterLimit, resume
				// in the next spin of the pie, because our limit might
				// increase.
			if( limitUsed >= submitterLimit || limited_by_submitterLimit ) {
				return MM_RESUME;
			} else {
				return MM_DONE;
			}
		}
		else
		if (reply != JOB_INFO)
		{
			// something goofy
			dprintf(D_ALWAYS,"    Got illegal command %d from schedd\n",reply);
			sock->end_of_message ();
            sockCache->invalidateSock(scheddAddr.Value());
			return MM_ERROR;
		}

		// 2d.  get the request 
		dprintf (D_FULLDEBUG,"    Got JOB_INFO command; getting classad/eom\n");
		if (!request.initFromStream(*sock) || !sock->end_of_message())
		{
			dprintf(D_ALWAYS, "    JOB_INFO command not followed by ad/eom\n");
			sock->end_of_message();
            sockCache->invalidateSock(scheddAddr.Value());
			return MM_ERROR;
		}
		if (!request.LookupInteger (ATTR_CLUSTER_ID, cluster) ||
			!request.LookupInteger (ATTR_PROC_ID, proc))
		{
			dprintf (D_ALWAYS, "    Could not get %s and %s from request\n",
					ATTR_CLUSTER_ID, ATTR_PROC_ID);
			sockCache->invalidateSock( scheddAddr.Value() );
			return MM_ERROR;
		}
		dprintf(D_ALWAYS, "    Request %05d.%05d:\n", cluster, proc);
        negotiation_cycle_stats[0]->num_jobs_considered += 1;

#if !defined(WANT_OLD_CLASSADS)
		request.AddTargetRefs( TargetMachineAttrs );
#endif

		// insert the submitter user priority attributes into the request ad
		// first insert old-style ATTR_SUBMITTOR_PRIO
		request.Assign(ATTR_SUBMITTOR_PRIO , (float)priority );  
		// next insert new-style ATTR_SUBMITTER_USER_PRIO
		request.Assign(ATTR_SUBMITTER_USER_PRIO , (float)priority );  
		// next insert the submitter user usage attributes into the request
		request.Assign(ATTR_SUBMITTER_USER_RESOURCES_IN_USE, 
					   accountant.GetWeightedResourcesUsed ( scheddName ));
		float temp_groupQuota, temp_groupUsage;
		bool is_group = false;
		if (getGroupInfoFromUserId(scheddName,temp_groupQuota,temp_groupUsage))
		{
			// this is a group, so enter group usage info
			request.Assign(ATTR_SUBMITTER_GROUP_RESOURCES_IN_USE,temp_groupUsage);
			request.Assign(ATTR_SUBMITTER_GROUP_QUOTA,temp_groupQuota);
			is_group = true;
		}

		OptimizeJobAdForMatchmaking( &request );

		if( DebugFlags & D_JOB ) {
			dprintf(D_JOB,"Searching for a matching machine for the following job ad:\n");
			request.dPrint(D_JOB);
		}

		// 2e.  find a compatible offer for the request --- keep attempting
		//		to find matches until we can successfully (1) find a match,
		//		AND (2) notify the startd; so quit if we got a MM_GOOD_MATCH,
		//		or if MM_NO_MATCH could be found
		result = MM_BAD_MATCH;
		while (result == MM_BAD_MATCH) 
		{
			// 2e(i).  find a compatible offer
			offer=matchmakingAlgorithm(scheddName, scheddAddr.Value(), request,
											 startdAds, priority,
											 share, 
											 limitUsed, submitterLimit,
											 pieLeft,
											 only_consider_startd_rank);

			if( !offer )
			{
				int want_match_diagnostics = 0;
				request.LookupBool (ATTR_WANT_MATCH_DIAGNOSTICS,
									want_match_diagnostics);
				char *diagnostic_message = NULL;
				// no match found
				dprintf(D_ALWAYS|D_MATCH, "      Rejected %d.%d %s %s: ",
						cluster, proc, scheddName, scheddAddr.Value());

				negotiation_cycle_stats[0]->rejections++;

				if( rejForSubmitterLimit ) {
                    negotiation_cycle_stats[0]->submitters_share_limit.insert(scheddName);
					limited_by_submitterLimit = true;
				}
				if (rejForNetwork) {
					diagnostic_message = "insufficient bandwidth";
					dprintf(D_ALWAYS|D_MATCH|D_NOHEADER, "%s\n",
							diagnostic_message);
				} else {
					if (rejForNetworkShare) {
						diagnostic_message = "network share exceeded";
					} else if (rejForConcurrencyLimit) {
						diagnostic_message =
							"concurrency limit reached";
					} else if (rejPreemptForPolicy) {
						diagnostic_message =
							"PREEMPTION_REQUIREMENTS == False";
					} else if (rejPreemptForPrio) {
						diagnostic_message = "insufficient priority";
					} else if (rejForSubmitterLimit) {
						if( is_group ) {
							diagnostic_message = "group quota exceeded";
						}
						else {
							diagnostic_message = "fair share exceeded";
						}
					} else {
						diagnostic_message = "no match found";
					}
					dprintf(D_ALWAYS|D_MATCH|D_NOHEADER, "%s\n",
							diagnostic_message);
				}
				sock->encode();
				if ((want_match_diagnostics) ? 
					(!sock->put(REJECTED_WITH_REASON) ||
					 !sock->put(diagnostic_message) ||
					 !sock->end_of_message()) :
					(!sock->put(REJECTED) || !sock->end_of_message()))
					{
						dprintf (D_ALWAYS, "      Could not send rejection\n");
						sock->end_of_message ();
						sockCache->invalidateSock(scheddAddr.Value());
						
						return MM_ERROR;
					}
				result = MM_NO_MATCH;
				continue;
			}

			if ((offer->LookupString(ATTR_PREEMPTING_ACCOUNTING_GROUP, remoteUser)==1) ||
				(offer->LookupString(ATTR_PREEMPTING_USER, remoteUser)==1) ||
				(offer->LookupString(ATTR_ACCOUNTING_GROUP, remoteUser)==1) ||
			    (offer->LookupString(ATTR_REMOTE_USER, remoteUser)==1))
			{
                char	*remoteHost = NULL;
                double	remotePriority;

				offer->LookupString(ATTR_NAME, &remoteHost);
				remotePriority = accountant.GetPriority (remoteUser);


				float newStartdRank;
				float oldStartdRank = 0.0;
				if(! offer->EvalFloat(ATTR_RANK, &request, newStartdRank)) {
					newStartdRank = 0.0;
				}
				offer->LookupFloat(ATTR_CURRENT_RANK, oldStartdRank);

				// got a candidate preemption --- print a helpful message
				dprintf( D_ALWAYS, "      Preempting %s (user prio=%.2f, startd rank=%.2f) on %s "
						 "for %s (user prio=%.2f, startd rank=%.2f)\n", remoteUser,
						 remotePriority, oldStartdRank, remoteHost, scheddName,
						 priority, newStartdRank );
                free(remoteHost);
                remoteHost = NULL;
			}

			// 2e(ii).  perform the matchmaking protocol
			result = matchmakingProtocol (request, offer, claimIds, sock, 
					scheddName, scheddAddr.Value());

			// 2e(iii). if the matchmaking protocol failed, do not consider the
			//			startd again for this negotiation cycle.
			if (result == MM_BAD_MATCH)
				startdAds.Remove (offer);

			// 2e(iv).  if the matchmaking protocol failed to talk to the 
			//			schedd, invalidate the connection and return
			if (result == MM_ERROR)
			{
				sockCache->invalidateSock (scheddAddr.Value());
				return MM_ERROR;
			}
		}

		// 2f.  if MM_NO_MATCH was found for the request, get another request
		if (result == MM_NO_MATCH) 
		{
			numMatched--;		// haven't used any resources this cycle

            if (rejForSubmitterLimit && !ConsiderPreemption && !accountant.UsingWeightedSlots()) {
                // If we aren't considering preemption and slots are unweighted, then we can
                // be done with this submitter when it hits its submitter limit
                dprintf (D_ALWAYS, "    Hit submitter limit: done negotiating\n");
                // stop negotiation and return MM_RESUME
                // we don't want to return with MM_DONE because
                // we didn't get NO_MORE_JOBS: there are jobs that could match 
                // in later cycles with a quota redistribution
                break;
            }

            // Otherwise continue trying with this submitter
			continue;
		}

		// 2g.  Delete ad from list so that it will not be considered again in 
		//		this negotiation cycle
		int reevaluate_ad = false;
		offer->LookupBool(ATTR_WANT_AD_REVAULATE, reevaluate_ad);
		if( reevaluate_ad ) {
			reeval(offer);
			// Shuffle this resource to the end of the list.  This way, if
			// two resources with the same RANK match, we'll hand them out
			// in a round-robin way
			startdAds.Remove (offer);
			startdAds.Insert (offer);
		} else  {
			startdAds.Remove (offer);
		}	

		double SlotWeight = accountant.GetSlotWeight(offer);
		limitUsed += SlotWeight;
		pieLeft -= SlotWeight;
		negotiation_cycle_stats[0]->matches++;
	}


	// break off negotiations
	sock->encode();
	if (!sock->put (END_NEGOTIATE) || !sock->end_of_message())
	{
		dprintf (D_ALWAYS, "    Could not send END_NEGOTIATE/eom\n");
        sockCache->invalidateSock(scheddAddr.Value());
	}

	// ... and continue negotiating with others
	return MM_RESUME;
}

void Matchmaker::
updateNegCycleEndTime(time_t startTime, ClassAd *submitter) {
	MyString buffer;
	time_t endTime;
	int oldTotalTime;

	endTime = time(NULL);
	submitter->LookupInteger(ATTR_TOTAL_TIME_IN_CYCLE, oldTotalTime);
	buffer.sprintf("%s = %ld", ATTR_TOTAL_TIME_IN_CYCLE, (oldTotalTime + 
					(endTime - startTime)) );
	submitter->InsertOrUpdate(buffer.Value());
}

float Matchmaker::
EvalNegotiatorMatchRank(char const *expr_name,ExprTree *expr,
                        ClassAd &request,ClassAd *resource)
{
	EvalResult result;
	float rank = -(FLT_MAX);

	if(expr && EvalExprTree(expr,resource,&request,&result)) {
		if( result.type == LX_FLOAT ) {
			rank = result.f;
		} else if( result.type == LX_INTEGER ) {
			rank = result.i;
		} else {
			dprintf(D_ALWAYS, "Failed to evaluate %s "
			                  "expression to a float.\n",expr_name);
		}
	} else if(expr) {
		dprintf(D_ALWAYS, "Failed to evaluate %s "
		                  "expression.\n",expr_name);
	}
	return rank;
}

bool Matchmaker::
SubmitterLimitPermits(ClassAd *candidate, double used, double allowed, double pieLeft) 
{
    double SlotWeight = accountant.GetSlotWeight(candidate);
    if ((used + SlotWeight) <= allowed) {
        return true;
    }
    if ((used <= 0) && (allowed > 0) && (pieLeft >= 0.99*SlotWeight)) {

		// Allow user to round up once per pie spin in order to avoid
		// "crumbs" being left behind that couldn't be taken by anyone
		// because they were split between too many users.  Only allow
		// this if there is enough total pie left to dish out this
		// resource in this round.  ("pie_left" is somewhat of a
		// fiction, since users in the current group may be stealing
		// pie from each other as well as other sources, but
		// subsequent spins of the pie should deal with that
		// inaccuracy.)

		return true;
	}
	return false;
}


/*
Warning: scheddAddr may not be the actual address we'll use to contact the
schedd, thanks to GCB.  It _is_ suitable for use as a unique identifier, for
display to the user, or for calls to sockCache->invalidateSock.
*/
ClassAd *Matchmaker::
matchmakingAlgorithm(const char *scheddName, const char *scheddAddr, ClassAd &request,
					 ClassAdListDoesNotDeleteAds &startdAds,
					 double preemptPrio, double share,
					 double limitUsed, double submitterLimit,
					 double pieLeft,
					 bool only_for_startdrank)
{
		// to store values pertaining to a particular candidate offer
	ClassAd 		*candidate;
	double			candidateRankValue;
	double			candidatePreJobRankValue;
	double			candidatePostJobRankValue;
	double			candidatePreemptRankValue;
	PreemptState	candidatePreemptState;
		// to store the best candidate so far
	ClassAd 		*bestSoFar = NULL;	
	ClassAd 		*cached_bestSoFar = NULL;	
	double			bestRankValue = -(FLT_MAX);
	double			bestPreJobRankValue = -(FLT_MAX);
	double			bestPostJobRankValue = -(FLT_MAX);
	double			bestPreemptRankValue = -(FLT_MAX);
	PreemptState	bestPreemptState = (PreemptState)-1;
	bool			newBestFound;
		// to store results of evaluations
	char			remoteUser[256];
	EvalResult		result;
	float			tmp;
		// request attributes
	int				requestAutoCluster = -1;

	dprintf(D_FULLDEBUG, "matchmakingAlgorithm: limit %f used %f pieLeft %f\n", submitterLimit, limitUsed, pieLeft);

		// Check resource constraints requested by request
	rejForConcurrencyLimit = 0;
	MyString limits;
	if (request.LookupString(ATTR_CONCURRENCY_LIMITS, limits)) {
		limits.lower_case();
		StringList list(limits.Value());
		char *limit;
		MyString str;
		list.rewind();
		while ((limit = list.next())) {
			double increment;

			ParseConcurrencyLimit(limit, increment);

			str = limit;
			double count = accountant.GetLimit(str);

			double max = accountant.GetLimitMax(str);

			dprintf(D_FULLDEBUG,
					"Concurrency Limit: %s is %f\n",
					limit, count);

			if (count < 0) {
 				EXCEPT("ERROR: Concurrency Limit %s is %f (below 0)",
					   limit, count);
			}

			if (count + increment > max) {
				dprintf(D_FULLDEBUG,
						"Concurrency Limit %s is %f, requesting %f, "
						"but cannot exceed %f\n",
						limit, count, increment, max);

				rejForConcurrencyLimit++;
				return NULL;
			}
		}
	}

	request.LookupInteger(ATTR_AUTO_CLUSTER_ID, requestAutoCluster);

		// If this incoming job is from the same user, same schedd,
		// and is in the same autocluster, and we have a MatchList cache,
		// then we can just pop off
		// the top entry in our MatchList if we have one.  The 
		// MatchList is essentially just a sorted cache of the machine
		// ads that match jobs of this type (i.e. same autocluster).
	if ( MatchList &&
		 cachedAutoCluster != -1 &&
		 cachedAutoCluster == requestAutoCluster &&
		 cachedPrio == preemptPrio &&
		 cachedOnlyForStartdRank == only_for_startdrank &&
		 strcmp(cachedName,scheddName)==0 &&
		 strcmp(cachedAddr,scheddAddr)==0 &&
		 MatchList->cache_still_valid(request,PreemptionReq,PreemptionRank,
					preemption_req_unstable,preemption_rank_unstable) )
	{
		// we can use cached information.  pop off the best
		// candidate from our sorted list.
		while( (cached_bestSoFar = MatchList->pop_candidate()) ) {
			if( SubmitterLimitPermits(cached_bestSoFar, limitUsed, submitterLimit, pieLeft) ) {
				break;
			}
			MatchList->increment_rejForSubmitterLimit();
		}
		dprintf(D_FULLDEBUG,"Attempting to use cached MatchList: %s (MatchList length: %d, Autocluster: %d, Schedd Name: %s, Schedd Address: %s)\n",
			cached_bestSoFar?"Succeeded.":"Failed",
			MatchList->length(),
			requestAutoCluster,
			scheddName,
			scheddAddr
			);
		if ( ! cached_bestSoFar ) {
				// if we don't have a candidate, fill in
				// all the rejection reason counts.
			MatchList->get_diagnostics(
				rejForNetwork,
				rejForNetworkShare,
				rejForConcurrencyLimit,
				rejPreemptForPrio,
				rejPreemptForPolicy,
				rejPreemptForRank,
				rejForSubmitterLimit);
		}
			//  TODO  - compare results, reserve net bandwidth
		return cached_bestSoFar;
	}

		// Delete our old MatchList, since we know that if we made it here
		// we no longer are dealing with a job from the same autocluster.
		// (someday we will store it in case we see another job with
		// the same autocluster, but we aren't that smart yet...)
	DeleteMatchList();

		// Create a new MatchList cache if desired via config file,
		// and the job ad contains autocluster info,
		// and there are machines potentially available to consider.		
	if ( want_matchlist_caching &&		// desired via config file
		 requestAutoCluster != -1 &&	// job ad contains autocluster info
		 startdAds.Length() > 0 )		// machines available
	{
		MatchList = new MatchListType( startdAds.Length() );
		cachedAutoCluster = requestAutoCluster;
		cachedPrio = preemptPrio;
		cachedOnlyForStartdRank = only_for_startdrank;
		cachedName = strdup(scheddName);
		cachedAddr = strdup(scheddAddr);
	}


	// initialize reasons for match failure
	rejForNetwork = 0;
	rejForNetworkShare = 0;
	rejPreemptForPrio = 0;
	rejPreemptForPolicy = 0;
	rejPreemptForRank = 0;
	rejForSubmitterLimit = 0;

	// scan the offer ads
	startdAds.Open ();
	while ((candidate = startdAds.Next ())) {

		if( (DebugFlags & D_MACHINE) && (DebugFlags & D_FULLDEBUG) ) {
			dprintf(D_MACHINE,"Testing whether the job matches with the following machine ad:\n");
			candidate->dPrint(D_MACHINE);
		}

			// the candidate offer and request must match
		bool is_a_match = IsAMatch(&request, candidate);

		if( DebugFlags & D_MACHINE ) {
			int cluster_id=-1,proc_id=-1;
			MyString name;
			request.LookupInteger(ATTR_CLUSTER_ID,cluster_id);
			request.LookupInteger(ATTR_PROC_ID,proc_id);
			candidate->LookupString(ATTR_NAME,name);
			dprintf(D_MACHINE,"Job %d.%d %s match with %s.\n",
					cluster_id,
					proc_id,
					is_a_match ? "does" : "does not",
					name.Value());
		}

		if( !is_a_match ) {
				// they don't match; continue
			continue;
		}

		candidatePreemptState = NO_PREEMPTION;

		remoteUser[0] = '\0';
			// If there is already a preempting user, we need to preempt that user.
			// Otherwise, we need to preempt the user who is running the job.
		if (!candidate->LookupString(ATTR_PREEMPTING_ACCOUNTING_GROUP, remoteUser)) {
			if (!candidate->LookupString(ATTR_PREEMPTING_USER, remoteUser)) {
				if (!candidate->LookupString(ATTR_ACCOUNTING_GROUP, remoteUser)) {
					candidate->LookupString(ATTR_REMOTE_USER, remoteUser);
				}
			}
		}

		// if only_for_startdrank flag is true, check if the offer strictly
		// prefers this request.  Since this is the only case we care about
		// when the only_for_startdrank flag is set, if the offer does 
		// not prefer it, just continue with the next offer ad....  we can
		// skip all the below logic about preempt for user-priority, etc.
		if ( only_for_startdrank ) {
			if ( remoteUser[0] == '\0' ) {
					// offer does not have a remote user, thus we cannot eval
					// startd rank yet because it does not make sense (the
					// startd has nothing to compare against).  
					// So try the next offer...
				continue;
			}
			if ( !(EvalExprTree(rankCondStd, candidate, &request, &result) && 
					result.type == LX_INTEGER && result.i == TRUE) ) {
					// offer does not strictly prefer this request.
					// try the next offer since only_for_statdrank flag is set

				continue;
			}
			// If we made it here, we have a candidate which strictly prefers
			// this request.  Set the candidatePreemptState properly so that
			// we consider PREEMPTION_RANK down below as we should.
			candidatePreemptState = RANK_PREEMPTION;
		}

		// if there is a remote user, consider preemption ....
		// Note: we skip this if only_for_startdrank is true since we already
		//       tested above for the only condition we care about.
		if ( (remoteUser[0] != '\0') &&
			 (!only_for_startdrank) ) {
			if( EvalExprTree(rankCondStd, candidate, &request, &result) && 
					result.type == LX_INTEGER && result.i == TRUE ) {
					// offer strictly prefers this request to the one
					// currently being serviced; preempt for rank
				candidatePreemptState = RANK_PREEMPTION;
			} else if( accountant.GetPriority(remoteUser) >= preemptPrio +
				PriorityDelta ) {
					// RemoteUser on machine has *worse* priority than request
					// so we can preempt this machine *but* we need to check
					// on two things first
				candidatePreemptState = PRIO_PREEMPTION;
					// (1) we need to make sure that PreemptionReq's hold (i.e.,
					// if the PreemptionReq expression isn't true, dont preempt)
				if (PreemptionReq && 
					!(EvalExprTree(PreemptionReq,candidate,&request,&result) &&
						result.type == LX_INTEGER && result.i == TRUE) ) {
					rejPreemptForPolicy++;
					continue;
				}
					// (2) we need to make sure that the machine ranks the job
					// at least as well as the one it is currently running 
					// (i.e., rankCondPrioPreempt holds)
				if(!(EvalExprTree(rankCondPrioPreempt,candidate,&request,&result)&&
						result.type == LX_INTEGER && result.i == TRUE ) ) {
						// machine doesn't like this job as much -- find another
					rejPreemptForRank++;
					continue;
				}
			} else {
					// don't have better priority *and* offer doesn't prefer
					// request --- find another machine
				if (strcmp(remoteUser, scheddName)) {
						// only set rejPreemptForPrio if we aren't trying to
						// preempt one of our own jobs!
					rejPreemptForPrio++;
				}
				continue;
			}
		}

		/* Check that the submitter has suffient user priority to be matched with
		   yet another machine. HOWEVER, do NOT perform this submitter limit
		   check if we are negotiating only for startd rank, since startd rank
		   preemptions should be allowed regardless of user priorities. 
	    */
		if( (candidatePreemptState != RANK_PREEMPTION) &&
			(!SubmitterLimitPermits(candidate, limitUsed, submitterLimit, pieLeft)) )
		{
			rejForSubmitterLimit++;
			continue;
		}

		candidatePreJobRankValue = EvalNegotiatorMatchRank(
		  "NEGOTIATOR_PRE_JOB_RANK",NegotiatorPreJobRank,
		  request,candidate);

		// calculate the request's rank of the offer
		if(!request.EvalFloat(ATTR_RANK,candidate,tmp)) {
			tmp = 0.0;
		}
		candidateRankValue = tmp;

		candidatePostJobRankValue = EvalNegotiatorMatchRank(
		  "NEGOTIATOR_POST_JOB_RANK",NegotiatorPostJobRank,
		  request,candidate);

		candidatePreemptRankValue = -(FLT_MAX);
		if(candidatePreemptState != NO_PREEMPTION) {
			candidatePreemptRankValue = EvalNegotiatorMatchRank(
			  "PREEMPTION_RANK",PreemptionRank,
			  request,candidate);
		}

		if ( MatchList ) {
			MatchList->add_candidate(
					candidate,
					candidateRankValue,
					candidatePreJobRankValue,
					candidatePostJobRankValue,
					candidatePreemptRankValue,
					candidatePreemptState
					);
		}

		// NOTE!!!   IF YOU CHANGE THE LOGIC OF THE BELOW LEXICOGRAPHIC
		// SORT, YOU MUST ALSO CHANGE THE LOGIC IN METHOD
   		//     Matchmaker::MatchListType::sort_compare() !!!
		// THIS STATE OF AFFAIRS IS TEMPORARY.  ONCE WE ARE CONVINVED
		// THAT THE MatchList LOGIC IS WORKING PROPERLY, AND AUTOCLUSTERS
		// ARE AUTOMATIC, THEN THE MatchList SORTING WILL ALWAYS BE USED
		// AND THE LEXICOGRAPHIC SORT BELOW WILL BE REMOVED.
		// - Todd Tannenbaum <tannenba@cs.wisc.edu> 10/2004
		// ----------------------------------------------------------
		// the quality of a match is determined by a lexicographic sort on
		// the following values, but more is better for each component
		//  1. negotiator pre job rank
		//  1. job rank of offer 
		//  2. negotiator post job rank
		//	3. preemption state (2=no preempt, 1=rank-preempt, 0=prio-preempt)
		//  4. preemption rank (if preempting)

		newBestFound = false;
		if(candidatePreJobRankValue < bestPreJobRankValue);
		else if(candidatePreJobRankValue > bestPreJobRankValue) {
			newBestFound = true;
		}
		else if(candidateRankValue < bestRankValue);
		else if(candidateRankValue > bestRankValue) {
			newBestFound = true;
		}
		else if(candidatePostJobRankValue < bestPostJobRankValue);
		else if(candidatePostJobRankValue > bestPostJobRankValue) {
			newBestFound = true;
		}
		else if(candidatePreemptState < bestPreemptState);
		else if(candidatePreemptState > bestPreemptState) {
			newBestFound = true;
		}
		//NOTE: if NO_PREEMPTION, PreemptRank is a constant
		else if(candidatePreemptRankValue < bestPreemptRankValue);
		else if(candidatePreemptRankValue > bestPreemptRankValue) {
			newBestFound = true;
		}

		if( newBestFound || !bestSoFar ) {
			bestSoFar = candidate;
			bestPreJobRankValue = candidatePreJobRankValue;
			bestRankValue = candidateRankValue;
			bestPostJobRankValue = candidatePostJobRankValue;
			bestPreemptState = candidatePreemptState;
			bestPreemptRankValue = candidatePreemptRankValue;
		}
	}
	startdAds.Close ();

	if ( MatchList ) {
		MatchList->set_diagnostics(rejForNetwork, rejForNetworkShare, 
		    rejForConcurrencyLimit,
			rejPreemptForPrio, rejPreemptForPolicy, rejPreemptForRank,
			rejForSubmitterLimit);
			// only bother sorting if there is more than one entry
		if ( MatchList->length() > 1 ) {
			dprintf(D_FULLDEBUG,"Start of sorting MatchList (len=%d)\n",
				MatchList->length());
			MatchList->sort();
			dprintf(D_FULLDEBUG,"Finished sorting MatchList\n");
		}
		// compare
		ClassAd *bestCached = MatchList->pop_candidate();
		// TODO - do bestCached and bestSoFar refer to the same
		// machine preference? (sanity check)
		if(bestCached != bestSoFar) {
			dprintf(D_ALWAYS, "INSANE: bestCached != bestSoFar\n");
		}
		bestCached = NULL; // just to remove unused variable warning
	}

	if(!bestSoFar)
	{
	/* Insert an entry into the rejects table only if no matches were found at all */
		insert_into_rejects(scheddName,request);
	}
	// this is the best match
	return bestSoFar;
}

class NotifyStartdOfMatchHandler {
public:
	MyString m_startdName;
	MyString m_startdAddr;
	int m_timeout;
	MyString m_claim_id;
	DCStartd m_startd;
	bool m_nonblocking;

	NotifyStartdOfMatchHandler(char const *startdName,char const *startdAddr,int timeout,char const *claim_id,bool nonblocking):
		
		m_startdName(startdName),
		m_startdAddr(startdAddr),
		m_timeout(timeout),
		m_claim_id(claim_id),
		m_startd(startdAddr),
		m_nonblocking(nonblocking) {}

	static void startCommandCallback(bool success,Sock *sock,CondorError * /*errstack*/,void *misc_data)
	{
		NotifyStartdOfMatchHandler *self = (NotifyStartdOfMatchHandler *)misc_data;
		ASSERT(misc_data);

		if(!success) {
			dprintf (D_ALWAYS,"      Failed to initiate socket to send MATCH_INFO to %s\n",
					 self->m_startdName.Value());
		}
		else {
			self->WriteMatchInfo(sock);
		}
		if(sock) {
			delete sock;
		}
		delete self;
	}

	bool WriteMatchInfo(Sock *sock)
	{
		ClaimIdParser idp( m_claim_id.Value() );
		ASSERT(sock);

		// pass the startd MATCH_INFO and claim id string
		dprintf (D_FULLDEBUG, "      Sending MATCH_INFO/claim id to %s\n",
		         m_startdName.Value());
		dprintf (D_FULLDEBUG, "      (Claim ID is \"%s\" )\n",
		         idp.publicClaimId() );

		if ( !sock->put_secret (m_claim_id.Value()) ||
			 !sock->end_of_message())
		{
			dprintf (D_ALWAYS,
			        "      Could not send MATCH_INFO/claim id to %s\n",
			        m_startdName.Value() );
			dprintf (D_FULLDEBUG,
			        "      (Claim ID is \"%s\")\n",
			        idp.publicClaimId() );
			return false;
		}
		return true;
	}

	bool startCommand()
	{
		dprintf (D_FULLDEBUG, "      Connecting to startd %s at %s\n", 
					m_startdName.Value(), m_startdAddr.Value()); 

		if(!m_nonblocking) {
			Stream::stream_type st = m_startd.hasUDPCommandPort() ? Stream::safe_sock : Stream::reli_sock;
			Sock *sock =  m_startd.startCommand(MATCH_INFO,st,m_timeout);
			bool result = false;
			if(!sock) {
				dprintf (D_ALWAYS,"      Failed to initiate socket (blocking mode) to send MATCH_INFO to %s\n",
						 m_startdName.Value());
			}
			else {
				result = WriteMatchInfo(sock);
			}
			if(sock) {
				delete sock;
			}
			delete this;
			return result;
		}

		Stream::stream_type st = m_startd.hasUDPCommandPort() ? Stream::safe_sock : Stream::reli_sock;
		m_startd.startCommand_nonblocking (
			MATCH_INFO,
			st,
			m_timeout,
			NULL,
			NotifyStartdOfMatchHandler::startCommandCallback,
			this);

			// Since this is nonblocking, we cannot give any immediate
			// feedback on whether the message to the startd succeeds.
		return true;
	}
};

void Matchmaker::
insertNegotiatorMatchExprs( ClassAdListDoesNotDeleteAds &cal )
{
	ClassAd *ad;
	cal.Open();
	while( ( ad = cal.Next() ) ) {
		insertNegotiatorMatchExprs( ad );
	}
	cal.Close();
}

void Matchmaker::
insertNegotiatorMatchExprs(ClassAd *ad)
{
	ASSERT(ad);

	NegotiatorMatchExprNames.rewind();
	NegotiatorMatchExprValues.rewind();
	char const *expr_name;
	while( (expr_name=NegotiatorMatchExprNames.next()) ) {
		char const *expr_value = NegotiatorMatchExprValues.next();
		ASSERT(expr_value);

		ad->AssignExpr(expr_name,expr_value);
	}
}

/*
Warning: scheddAddr may not be the actual address we'll use to contact the
schedd, thanks to GCB.  It _is_ suitable for use as a unique identifier, for
display to the user, or for calls to sockCache->invalidateSock.
*/
int Matchmaker::
matchmakingProtocol (ClassAd &request, ClassAd *offer, 
						ClaimIdHash &claimIds, Sock *sock,
					    const char* scheddName, const char* scheddAddr)
{
	int  cluster, proc;
	MyString startdAddr;
	char remoteUser[512];
	char accountingGroup[256];
	char remoteOwner[256];
    MyString startdName;
	char const *claim_id;
	SafeSock startdSock;
	bool send_failed;
	int want_claiming = -1;
	ExprTree *savedRequirements;
	int length;
	char *tmp;

	// these will succeed
	request.LookupInteger (ATTR_CLUSTER_ID, cluster);
	request.LookupInteger (ATTR_PROC_ID, proc);

	int offline = false;
	offer->EvalBool(ATTR_OFFLINE,NULL,offline);
	if( offline ) {
		want_claiming = 0;
		RegisterAttemptedOfflineMatch( &request, offer );
	}
	else {
			// see if offer supports claiming or not
		offer->LookupBool(ATTR_WANT_CLAIMING,want_claiming);
	}

	// if offer says nothing, see if request says something
	if ( want_claiming == -1 ) {
		request.LookupBool(ATTR_WANT_CLAIMING,want_claiming);
	}

	// these should too, but may not
	if (!offer->LookupString (ATTR_STARTD_IP_ADDR, startdAddr)		||
		!offer->LookupString (ATTR_NAME, startdName))
	{
		// fatal error if we need claiming
		if ( want_claiming ) {
			dprintf (D_ALWAYS, "      Could not lookup %s and %s\n", 
					ATTR_NAME, ATTR_STARTD_IP_ADDR);
			return MM_BAD_MATCH;
		}
	}

	// find the startd's claim id from the private ad
	MyString claim_id_buf;
	if ( want_claiming ) {
		if (!(claim_id = getClaimId (startdName.Value(), startdAddr.Value(), claimIds, claim_id_buf)))
		{
			dprintf(D_ALWAYS,"      %s has no claim id\n", startdName.Value());
			return MM_BAD_MATCH;
		}
	} else {
		// Claiming is *not* desired
		claim_id = "null";
	}

	classad::MatchClassAd::UnoptimizeAdForMatchmaking( offer );

	savedRequirements = NULL;
	length = strlen("Saved") + strlen(ATTR_REQUIREMENTS) + 2;
	tmp = (char *)malloc(length);
	snprintf(tmp, length, "Saved%s", ATTR_REQUIREMENTS);
	savedRequirements = offer->LookupExpr(tmp);
	free(tmp);
	if(savedRequirements != NULL) {
		const char *savedReqStr = ExprTreeToString(savedRequirements);
		offer->AssignExpr( ATTR_REQUIREMENTS, savedReqStr );
		dprintf( D_ALWAYS, "Inserting %s = %s into the ad\n",
				 ATTR_REQUIREMENTS, savedReqStr );
	}	

		// Stash the Concurrency Limits in the offer, they are part of
		// what's being provided to the request after all. The limits
		// will be available to the Accountant when the match is added
		// and also to the Schedd when considering to reuse a
		// claim. Both are key, first so the Accountant can properly
		// recreate its state on startup, and second so the Schedd has
		// the option of checking if a claim should be reused for a
		// job incase it has different limits. The second part is
		// because the limits are not in the Requirements.
		//
		// NOTE: Because the Concurrency Limits should be available to
		// the Schedd, they must be stashed before PERMISSION_AND_AD
		// is sent.
	MyString limits;
	if (request.LookupString(ATTR_CONCURRENCY_LIMITS, limits)) {
		limits.lower_case();
		offer->Assign(ATTR_MATCHED_CONCURRENCY_LIMITS, limits);
	} else {
		offer->Delete(ATTR_MATCHED_CONCURRENCY_LIMITS);
	}

	// ---- real matchmaking protocol begins ----
	// 1.  contact the startd 
	if (want_claiming && want_inform_startd) {
			// The following sends a message to the startd to inform it
			// of the match.  Although it is a UDP message, it still may
			// block, because if there is no cached security session,
			// a TCP connection is created.  Therefore, the following
			// handler supports the nonblocking interface to startCommand.

		NotifyStartdOfMatchHandler *h =
			new NotifyStartdOfMatchHandler(
				startdName.Value(),startdAddr.Value(),NegotiatorTimeout,claim_id,want_nonblocking_startd_contact);

		if(!h->startCommand()) {
			return MM_BAD_MATCH;
		}
	}	// end of if want_claiming

	// 3.  send the match and claim_id to the schedd
	sock->encode();
	send_failed = false;	

	dprintf(D_FULLDEBUG,
		"      Sending PERMISSION, claim id, startdAd to schedd\n");
	if (!sock->put(PERMISSION_AND_AD) ||
		!sock->put_secret(claim_id) ||
		!offer->put(*sock)		||	// send startd ad to schedd
		!sock->end_of_message())
	{
			send_failed = true;
	}

	if ( send_failed )
	{
		ClaimIdParser cidp(claim_id);
		dprintf (D_ALWAYS, "      Could not send PERMISSION\n" );
		dprintf( D_FULLDEBUG, "      (Claim ID is \"%s\")\n", cidp.publicClaimId());
		sockCache->invalidateSock( scheddAddr );
		return MM_ERROR;
	}

	if (offer->LookupString(ATTR_REMOTE_USER, remoteOwner) == 0) {
		strcpy(remoteOwner, "none");
	}
	if (offer->LookupString(ATTR_ACCOUNTING_GROUP, accountingGroup)) {
		snprintf(remoteUser,sizeof(remoteUser),"%s (%s=%s)",
			remoteOwner,ATTR_ACCOUNTING_GROUP,accountingGroup);
	} else {
		strcpy(remoteUser,remoteOwner);
	}
	if (offer->LookupString (ATTR_STARTD_IP_ADDR, startdAddr) == 0) {
		startdAddr = "<0.0.0.0:0>";
	}
	dprintf(D_ALWAYS|D_MATCH, "      Matched %d.%d %s %s preempting %s %s %s%s\n",
			cluster, proc, scheddName, scheddAddr, remoteUser,
			startdAddr.Value(), startdName.Value(),
			offline ? " (offline)" : "");

	/* CONDORDB Insert into matches table */
	insert_into_matches(scheddName, request, *offer);

    // 4. notifiy the accountant
	dprintf(D_FULLDEBUG,"      Notifying the accountant\n");
	accountant.AddMatch(scheddName, offer);

	// done
	dprintf (D_ALWAYS, "      Successfully matched with %s%s\n",
			 startdName.Value(),
			 offline ? " (offline)" : "");
	return MM_GOOD_MATCH;
}

void
Matchmaker::calculateSubmitterLimit(
	char const *scheddName,
	char const *groupAccountingName,
	float groupQuota,
	float groupusage,
	double maxPrioValue,
	double maxAbsPrioValue,
	double normalFactor,
	double normalAbsFactor,
	double slotWeightTotal,
		/* result parameters: */
	double &submitterLimit,
	double &submitterUsage,
	double &submitterShare,
	double &submitterAbsShare,
	double &submitterPrio,
	double &submitterPrioFactor)
{
		// calculate the percentage of machines that this schedd can use
	submitterPrio = accountant.GetPriority ( scheddName );
	submitterUsage = accountant.GetWeightedResourcesUsed( scheddName );
	submitterShare = maxPrioValue/(submitterPrio*normalFactor);

	if ( param_boolean("NEGOTIATOR_IGNORE_USER_PRIORITIES",false) ) {
		submitterLimit = DBL_MAX;
	} else {
		submitterLimit = (submitterShare*slotWeightTotal)-submitterUsage;
	}
	if( submitterLimit < 0 ) {
		submitterLimit = 0.0;
	}

	if ( groupAccountingName ) {
		float maxAllowed = groupQuota - groupusage;
			dprintf (D_FULLDEBUG, "   maxAllowed  = %f groupQuota  = %f groupusage  = %f\n",
					maxAllowed,groupQuota,groupusage);
		if ( maxAllowed < 0 ) maxAllowed = 0.0;
		if ( submitterLimit > maxAllowed ) {
			submitterLimit = maxAllowed;
		}
	}

		// calculate this schedd's absolute fair-share for allocating
		// resources other than CPUs (like network capacity and licenses)
	submitterPrioFactor = accountant.GetPriorityFactor ( scheddName );
	submitterAbsShare =
		maxAbsPrioValue/(submitterPrioFactor*normalAbsFactor);
}

void
Matchmaker::calculatePieLeft(
	ClassAdListDoesNotDeleteAds &scheddAds,
	char const *groupAccountingName,
	float groupQuota,
	float groupusage,
	double maxPrioValue,
	double maxAbsPrioValue,
	double normalFactor,
	double normalAbsFactor,
	double slotWeightTotal,
		/* result parameters: */
	double &pieLeft)
{
	ClassAd *schedd;

		// Calculate sum of submitterLimits in this spin of the pie.
	pieLeft = 0;

	scheddAds.Open();
	while ((schedd = scheddAds.Next()))
	{
        // Don't allow pie to exceed limits imposed by group quotas
        if ((NULL != groupAccountingName) && (groupusage >= groupQuota)) {
            double over = groupusage - groupQuota;
            pieLeft -= min(over, pieLeft);
            break;
        }

		double submitterShare = 0.0;
		double submitterAbsShare = 0.0;
		double submitterPrio = 0.0;
		double submitterPrioFactor = 0.0;
		MyString scheddName;
		double submitterLimit = 0.0;
		double submitterUsage = 0.0;

		schedd->LookupString( ATTR_NAME, scheddName );

		calculateSubmitterLimit(
			scheddName.Value(),
			groupAccountingName,
			groupQuota,
			groupusage,
			maxPrioValue,
			maxAbsPrioValue,
			normalFactor,
			normalAbsFactor,
			slotWeightTotal,
				/* result parameters: */
			submitterLimit,
			submitterUsage,
			submitterShare,
			submitterAbsShare,
			submitterPrio,
			submitterPrioFactor);

        schedd->Assign("SubmitterStarvation", starvation_ratio(submitterUsage, submitterUsage+submitterLimit));
			
		pieLeft += submitterLimit;
        // account for expected group usage increases as we accumulate pie
        if (NULL != groupAccountingName) groupusage += submitterLimit;
	}
	scheddAds.Close();
}

void Matchmaker::
calculateNormalizationFactor (ClassAdListDoesNotDeleteAds &scheddAds,
							  double &max, double &normalFactor,
							  double &maxAbs, double &normalAbsFactor)
{
	// find the maximum of the priority values (i.e., lowest priority)
	max = maxAbs = DBL_MIN;
	scheddAds.Open();
	while (ClassAd* ad = scheddAds.Next()) {
		// this will succeed (comes from collector)
        MyString subname;
		ad->LookupString(ATTR_NAME, subname);
		double prio = accountant.GetPriority(subname);
		if (prio > max) max = prio;
		double prioFactor = accountant.GetPriorityFactor(subname);
		if (prioFactor > maxAbs) maxAbs = prioFactor;
	}
	scheddAds.Close();

	// calculate the normalization factor, i.e., sum of the (max/scheddprio)
	// also, do not factor in ads with the same ATTR_NAME more than once -
	// ads with the same ATTR_NAME signify the same user submitting from multiple
	// machines.
    set<MyString> names;
	normalFactor = 0.0;
	normalAbsFactor = 0.0;
	scheddAds.Open();
	while (ClassAd* ad = scheddAds.Next()) {
        MyString subname;
		ad->LookupString(ATTR_NAME, subname);
        std::pair<set<MyString>::iterator, bool> r = names.insert(subname);
        // Only count each submitter once
        if (!r.second) continue;

		double prio = accountant.GetPriority(subname);
		normalFactor += max/prio;
		double prioFactor = accountant.GetPriorityFactor(subname);
		normalAbsFactor += maxAbs/prioFactor;
	}
	scheddAds.Close();
}


char const *
Matchmaker::getClaimId (const char *startdName, const char *startdAddr, ClaimIdHash &claimIds, MyString &claim_id_buf)
{
	MyString key = startdName;
	key += startdAddr;
	if( claimIds.lookup(key,claim_id_buf)!=0 ) {
		return NULL;
	}
	return claim_id_buf.Value();
}

void Matchmaker::
addRemoteUserPrios( ClassAdListDoesNotDeleteAds &cal )
{
	ClassAd *ad;
	cal.Open();
	while( ( ad = cal.Next() ) ) {
		addRemoteUserPrios(ad);
	}
	cal.Close();
}

void Matchmaker::
addRemoteUserPrios( ClassAd	*ad )
{	
	MyString	remoteUser;
	MyString	buffer,buffer1,buffer2,buffer3;
	MyString    slot_prefix;
	MyString    expr,expr_buffer;
	float	prio;
	int     total_slots, i;
	float     preemptingRank;
	float temp_groupQuota, temp_groupUsage;

	if ( !ConsiderPreemption ) {
			// Hueristic - no need to take the time to populate ad with 
			// accounting information if no preemption is to be considered.
		return;
	}

		// If there is a preempting user, use that for computing remote user prio.
		// Otherwise, use the current user.
	if( ad->LookupString( ATTR_PREEMPTING_ACCOUNTING_GROUP , remoteUser ) ||
		ad->LookupString( ATTR_PREEMPTING_USER , remoteUser ) ||
		ad->LookupString( ATTR_ACCOUNTING_GROUP , remoteUser ) ||
		ad->LookupString( ATTR_REMOTE_USER , remoteUser ) ) 
	{
		prio = (float) accountant.GetPriority( remoteUser.Value() );
		ad->Assign(ATTR_REMOTE_USER_PRIO, prio);
		expr.sprintf("%s(\"%s\")",RESOURCES_IN_USE_BY_USER_FN_NAME,ClassAd::EscapeStringValue(remoteUser.Value(),expr_buffer));
		ad->AssignExpr(ATTR_REMOTE_USER_RESOURCES_IN_USE,expr.Value());
		if (getGroupInfoFromUserId(remoteUser.Value(),
									temp_groupQuota,temp_groupUsage))
		{
			// this is a group, so enter group usage info
			expr.sprintf("%s(\"%s\")",RESOURCES_IN_USE_BY_USERS_GROUP_FN_NAME,ClassAd::EscapeStringValue(remoteUser.Value(),expr_buffer));
			ad->AssignExpr(ATTR_REMOTE_GROUP_RESOURCES_IN_USE,expr.Value());
			ad->Assign(ATTR_REMOTE_GROUP_QUOTA,temp_groupQuota);
		}
	}
	if( ad->LookupFloat( ATTR_PREEMPTING_RANK, preemptingRank ) ) {
			// There is already a preempting claim (waiting for the previous
			// claim to retire), so set current rank to the preempting
			// rank, since any new preemption must trump the
			// current preempter.
		ad->Assign(ATTR_CURRENT_RANK, preemptingRank);
	}
		
	char* resource_prefix = param("STARTD_RESOURCE_PREFIX");
	if (!resource_prefix) {
		resource_prefix = strdup("slot");
	}
	total_slots = 0;
	if (!ad->LookupInteger(ATTR_TOTAL_SLOTS, total_slots)) {
		total_slots = 0;
	}
	if (!total_slots && (param_boolean("ALLOW_VM_CRUFT", false))) {
		if (!ad->LookupInteger(ATTR_TOTAL_VIRTUAL_MACHINES, total_slots)) {
			total_slots = 0;
		}
	}
		// This won't fire if total_slots is still 0...
	for(i = 1; i <= total_slots; i++) {
		slot_prefix.sprintf("%s%d_", resource_prefix, i);
		buffer.sprintf("%s%s", slot_prefix.Value(), ATTR_PREEMPTING_ACCOUNTING_GROUP);
		buffer1.sprintf("%s%s", slot_prefix.Value(), ATTR_PREEMPTING_USER);
		buffer2.sprintf("%s%s", slot_prefix.Value(), ATTR_ACCOUNTING_GROUP);
		buffer3.sprintf("%s%s", slot_prefix.Value(), ATTR_REMOTE_USER);
			// If there is a preempting user, use that for computing remote user prio.
		if( ad->LookupString( buffer.Value() , remoteUser ) ||
			ad->LookupString( buffer1.Value() , remoteUser ) ||
			ad->LookupString( buffer2.Value() , remoteUser ) ||
			ad->LookupString( buffer3.Value() , remoteUser ) ) 
		{
				// If there is a user on that VM, stick that user's priority
				// information into the ad	
			prio = (float) accountant.GetPriority( remoteUser.Value() );
			buffer.sprintf("%s%s", slot_prefix.Value(), 
					ATTR_REMOTE_USER_PRIO);
			ad->Assign(buffer.Value(),prio);
			buffer.sprintf("%s%s", slot_prefix.Value(), 
					ATTR_REMOTE_USER_RESOURCES_IN_USE);
			expr.sprintf("%s(\"%s\")",RESOURCES_IN_USE_BY_USER_FN_NAME,ClassAd::EscapeStringValue(remoteUser.Value(),expr_buffer));
			ad->AssignExpr(buffer.Value(),expr.Value());
			if (getGroupInfoFromUserId(remoteUser.Value(),
										temp_groupQuota,temp_groupUsage))
			{
					// this is a group, so enter group usage info
				buffer.sprintf("%s%s", slot_prefix.Value(), 
					ATTR_REMOTE_GROUP_RESOURCES_IN_USE);
				expr.sprintf("%s(\"%s\")",RESOURCES_IN_USE_BY_USERS_GROUP_FN_NAME,ClassAd::EscapeStringValue(remoteUser.Value(),expr_buffer));
				ad->AssignExpr( buffer.Value(), expr.Value() );
				buffer.sprintf("%s%s", slot_prefix.Value(),
					ATTR_REMOTE_GROUP_QUOTA);
				ad->Assign( buffer.Value(), temp_groupQuota );
			}
		}	
	}
	free( resource_prefix );
}

void Matchmaker::
reeval(ClassAd *ad) 
{
	int cur_matches;
	MapEntry *oldAdEntry = NULL;
	char    buffer[255];
	
	cur_matches = 0;
	ad->EvalInteger("CurMatches", NULL, cur_matches);

	MyString adID = MachineAdID(ad);
	stashedAds->lookup( adID, oldAdEntry);
		
	cur_matches++;
	snprintf(buffer, 255, "CurMatches = %d", cur_matches);
	ad->InsertOrUpdate(buffer);
	if(oldAdEntry) {
		delete(oldAdEntry->oldAd);
		oldAdEntry->oldAd = new ClassAd(*ad);
	}
}

unsigned int Matchmaker::HashFunc(const MyString &Key) {
	return Key.Hash();
}

Matchmaker::MatchListType::
MatchListType(int maxlen)
{
	ASSERT(maxlen > 0);
	AdListArray = new AdListEntry[maxlen];
	ASSERT(AdListArray);
	adListMaxLen = maxlen;
	already_sorted = false;
	adListLen = 0;
	adListHead = 0;
	m_rejForNetwork = 0; 
	m_rejForNetworkShare = 0;
	m_rejForConcurrencyLimit = 0;
	m_rejPreemptForPrio = 0;
	m_rejPreemptForPolicy = 0; 
	m_rejPreemptForRank = 0;
	m_rejForSubmitterLimit = 0;
	m_submitterLimit = 0.0f;
}

Matchmaker::MatchListType::
~MatchListType()
{
	if (AdListArray) {
		delete [] AdListArray;
	}
}


#if 0
Matchmaker::AdListEntry* Matchmaker::MatchListType::
peek_candidate()
{
	ClassAd* candidate = NULL;
	int temp_adListHead = adListHead;

	while ( temp_adListHead < adListLen && !candidate ) {
		candidate = AdListArray[temp_adListHead].ad;
		temp_adListHead++;
	}

	if ( candidate ) {
		temp_adListHead--;
		ASSERT( temp_adListHead >= 0 );
		return AdListArray[temp_adListHead];
	} else {
		return NULL;
	}
}
#endif

ClassAd* Matchmaker::MatchListType::
pop_candidate()
{
	ClassAd* candidate = NULL;

	while ( adListHead < adListLen && !candidate ) {
		candidate = AdListArray[adListHead].ad;
		adListHead++;
	}

	return candidate;
}

bool Matchmaker::MatchListType::
cache_still_valid(ClassAd &request, ExprTree *preemption_req, ExprTree *preemption_rank,
				  bool preemption_req_unstable, bool preemption_rank_unstable)
{
	AdListEntry* next_entry = NULL;

	if ( !preemption_req_unstable && !preemption_rank_unstable ) {
		return true;
	}

	// Set next_entry to be a "peek" at the next entry on
	// our cached match list, i.e. don't actually pop it off our list.
	{
		ClassAd* candidate = NULL;
		int temp_adListHead = adListHead;

		while ( temp_adListHead < adListLen && !candidate ) {
			candidate = AdListArray[temp_adListHead].ad;
			temp_adListHead++;
		}

		if ( candidate ) {
			temp_adListHead--;
			ASSERT( temp_adListHead >= 0 );
			next_entry =  &AdListArray[temp_adListHead];
		} else {
			next_entry = NULL;
		}
	}

	if ( preemption_req_unstable ) 
	{
		if ( !next_entry ) {
			return false;
		}
		
		if ( next_entry->PreemptStateValue == PRIO_PREEMPTION ) {
			EvalResult result;
			if (preemption_req && 
				!(EvalExprTree(preemption_req,next_entry->ad,&request,&result) &&
						result.type == LX_INTEGER && result.i == TRUE) ) 
			{
				dprintf(D_FULLDEBUG,
					"Cache invalidated due to preemption_requirements\n");
				return false;
			}
		}
	}

	if ( next_entry && preemption_rank_unstable ) 
	{		
		if( next_entry->PreemptStateValue != NO_PREEMPTION) {
			double candidatePreemptRankValue = -(FLT_MAX);
			candidatePreemptRankValue = EvalNegotiatorMatchRank(
					"PREEMPTION_RANK",preemption_rank,request,next_entry->ad);
			if ( candidatePreemptRankValue != next_entry->PreemptRankValue ) {
				// ranks don't match ....  now what?
				// ideally we would just want to resort the cache, but for now
				// we do the safest thing - just invalidate the cache.
				dprintf(D_FULLDEBUG,
					"Cache invalidated due to preemption_rank\n");
				return false;
				
			}
		}
	}

	return true;
}


void Matchmaker::MatchListType::
get_diagnostics(int & rejForNetwork,
					int & rejForNetworkShare,
					int & rejForConcurrencyLimit,
					int & rejPreemptForPrio,
					int & rejPreemptForPolicy,
				    int & rejPreemptForRank,
				    int & rejForSubmitterLimit)
{
	rejForNetwork = m_rejForNetwork;
	rejForNetworkShare = m_rejForNetworkShare;
	rejForConcurrencyLimit = m_rejForConcurrencyLimit;
	rejPreemptForPrio = m_rejPreemptForPrio;
	rejPreemptForPolicy = m_rejPreemptForPolicy;
	rejPreemptForRank = m_rejPreemptForRank;
	rejForSubmitterLimit = m_rejForSubmitterLimit;
}

void Matchmaker::MatchListType::
set_diagnostics(int rejForNetwork,
					int rejForNetworkShare,
					int rejForConcurrencyLimit,
					int rejPreemptForPrio,
					int rejPreemptForPolicy,
				    int rejPreemptForRank,
				    int rejForSubmitterLimit)
{
	m_rejForNetwork = rejForNetwork;
	m_rejForNetworkShare = rejForNetworkShare;
	m_rejForConcurrencyLimit = rejForConcurrencyLimit;
	m_rejPreemptForPrio = rejPreemptForPrio;
	m_rejPreemptForPolicy = rejPreemptForPolicy;
	m_rejPreemptForRank = rejPreemptForRank;
	m_rejForSubmitterLimit = rejForSubmitterLimit;
}

void Matchmaker::MatchListType::
add_candidate(ClassAd * candidate,
					double candidateRankValue,
					double candidatePreJobRankValue,
					double candidatePostJobRankValue,
					double candidatePreemptRankValue,
					PreemptState candidatePreemptState)
{
	ASSERT(AdListArray);
	ASSERT(adListLen < adListMaxLen);  // don't write off end of array!

	AdListArray[adListLen].ad = candidate;
	AdListArray[adListLen].RankValue = candidateRankValue;
	AdListArray[adListLen].PreJobRankValue = candidatePreJobRankValue;
	AdListArray[adListLen].PostJobRankValue = candidatePostJobRankValue;
	AdListArray[adListLen].PreemptRankValue = candidatePreemptRankValue;
	AdListArray[adListLen].PreemptStateValue = candidatePreemptState;

	adListLen++;
}


void Matchmaker::DeleteMatchList()
{
	if( MatchList ) {
		delete MatchList;
		MatchList = NULL;
	}
	cachedAutoCluster = -1;
	if ( cachedName ) {
		free(cachedName);
		cachedName = NULL;
	}
	if ( cachedAddr ) {
		free(cachedAddr);
		cachedAddr = NULL;
	}
}

int Matchmaker::MatchListType::
sort_compare(const void* elem1, const void* elem2)
{
	const AdListEntry* Elem1 = (const AdListEntry*) elem1;
	const AdListEntry* Elem2 = (const AdListEntry*) elem2;

	const double candidateRankValue = Elem1->RankValue;
	const double candidatePreJobRankValue = Elem1->PreJobRankValue;
	const double candidatePostJobRankValue = Elem1->PostJobRankValue;
	const double candidatePreemptRankValue = Elem1->PreemptRankValue;
	const PreemptState candidatePreemptState = Elem1->PreemptStateValue;

	const double bestRankValue = Elem2->RankValue;
	const double bestPreJobRankValue = Elem2->PreJobRankValue;
	const double bestPostJobRankValue = Elem2->PostJobRankValue;
	const double bestPreemptRankValue = Elem2->PreemptRankValue;
	const PreemptState bestPreemptState = Elem2->PreemptStateValue;

	if ( candidateRankValue == bestRankValue &&
		 candidatePreJobRankValue == bestPreJobRankValue &&
		 candidatePostJobRankValue == bestPostJobRankValue &&
		 candidatePreemptRankValue == bestPreemptRankValue &&
		 candidatePreemptState == bestPreemptState )
	{
		return 0;
	}

	// the quality of a match is determined by a lexicographic sort on
	// the following values, but more is better for each component
	//  1. negotiator pre job rank
	//  1. job rank of offer 
	//  2. negotiator post job rank
	//	3. preemption state (2=no preempt, 1=rank-preempt, 0=prio-preempt)
	//  4. preemption rank (if preempting)

	bool newBestFound = false;

	if(candidatePreJobRankValue < bestPreJobRankValue);
	else if(candidatePreJobRankValue > bestPreJobRankValue) {
		newBestFound = true;
	}
	else if(candidateRankValue < bestRankValue);
	else if(candidateRankValue > bestRankValue) {
		newBestFound = true;
	}
	else if(candidatePostJobRankValue < bestPostJobRankValue);
	else if(candidatePostJobRankValue > bestPostJobRankValue) {
		newBestFound = true;
	}
	else if(candidatePreemptState < bestPreemptState);
	else if(candidatePreemptState > bestPreemptState) {
		newBestFound = true;
	}
	//NOTE: if NO_PREEMPTION, PreemptRank is a constant
	else if(candidatePreemptRankValue < bestPreemptRankValue);
	else if(candidatePreemptRankValue > bestPreemptRankValue) {
		newBestFound = true;
	}

	if ( newBestFound ) {
		// candidate is better: candidate is elem1, and qsort man page
		// says return < 0 is elem1 is less than elem2
		return -1;
	} else {
		return 1;
	}
}
			
void Matchmaker::MatchListType::
sort()
{
	// Should only be called ONCE.  If we call for a sort more than
	// once, this code has a bad logic errror, so ASSERT it.
	ASSERT(already_sorted == false);

	// Note: since we must use static members, sort() is
	// _NOT_ thread safe!!!
	qsort(AdListArray,adListLen,sizeof(AdListEntry),sort_compare);

	already_sorted = true;
}


void Matchmaker::
init_public_ad()
{
	MyString line;

	if( publicAd ) delete( publicAd );
	publicAd = new ClassAd();

	publicAd->SetMyTypeName(NEGOTIATOR_ADTYPE);
	publicAd->SetTargetTypeName("");

	if( !NegotiatorName ) {
		char* defaultName = NULL;
		defaultName = default_daemon_name();
		if( ! defaultName ) {
			EXCEPT( "default_daemon_name() returned NULL" );
		}
		NegotiatorName = strdup( defaultName );
		delete [] defaultName;
	}
	publicAd->Assign(ATTR_NAME, NegotiatorName );

	line.sprintf ("%s = \"%s\"", ATTR_NEGOTIATOR_IP_ADDR,
			daemonCore->InfoCommandSinfulString() );
	publicAd->Insert(line.Value());

#if !defined(WIN32)
	line.sprintf("%s = %d", ATTR_REAL_UID, (int)getuid() );
	publicAd->Insert(line.Value());
#endif

        // Publish all DaemonCore-specific attributes, which also handles
        // NEGOTIATOR_ATTRS for us.
    daemonCore->publish(publicAd);
}

void
Matchmaker::updateCollector() {
	dprintf(D_FULLDEBUG, "enter Matchmaker::updateCollector\n");

		// in case our address changes, re-initialize public ad every time
	init_public_ad();

	if( publicAd ) {
		publishNegotiationCycleStats( publicAd );

        daemonCore->dc_stats.Publish(*publicAd);
		daemonCore->monitor_data.ExportData(publicAd);

		// log classad into sql log so that it can be updated to DB
		FILESQL::daemonAdInsert(publicAd, "NegotiatorAd", FILEObj, prevLHF);	

#if defined(WANT_CONTRIB) && defined(WITH_MANAGEMENT)
#if defined(HAVE_DLOPEN)
		NegotiatorPluginManager::Update(*publicAd);
#endif
#endif
		daemonCore->sendUpdates(UPDATE_NEGOTIATOR_AD, publicAd, NULL, true);
	}

			// Reset the timer so we don't do another period update until 
	daemonCore->Reset_Timer( update_collector_tid, update_interval, update_interval );

	dprintf( D_FULLDEBUG, "exit Matchmaker::UpdateCollector\n" );
}


void
Matchmaker::invalidateNegotiatorAd( void )
{
	ClassAd cmd_ad;
	MyString line;

	if( !NegotiatorName ) {
		return;
	}

		// Set the correct types
	cmd_ad.SetMyTypeName( QUERY_ADTYPE );
	cmd_ad.SetTargetTypeName( NEGOTIATOR_ADTYPE );

	line.sprintf( "%s = TARGET.%s == \"%s\"", ATTR_REQUIREMENTS,
				  ATTR_NAME,
				  NegotiatorName );
	cmd_ad.Insert( line.Value() );
	cmd_ad.Assign( ATTR_NAME, NegotiatorName );

	daemonCore->sendUpdates( INVALIDATE_NEGOTIATOR_ADS, &cmd_ad, NULL, false );
}

/* CONDORDB functions */
void Matchmaker::insert_into_rejects(char const *userName, ClassAd& job)
{
	int cluster, proc;
//	char startdname[80];
	char globaljobid[200];
	char scheddName[200];
	ClassAd tmpCl;
	ClassAd *tmpClP = &tmpCl;
	char tmp[512];

	time_t clock;

	(void)time(  (time_t *)&clock );

	job.LookupInteger (ATTR_CLUSTER_ID, cluster);
	job.LookupInteger (ATTR_PROC_ID, proc);
	job.LookupString( ATTR_GLOBAL_JOB_ID, globaljobid); 
	get_scheddname_from_gjid(globaljobid,scheddName);
//	machine.LookupString(ATTR_NAME, startdname);

	snprintf(tmp, 512, "reject_time = %d", (int)clock);
	tmpClP->Insert(tmp);
	
	tmpClP->Assign("username",userName);
		
	snprintf(tmp, 512, "scheddname = \"%s\"", scheddName);
	tmpClP->Insert(tmp);
	
	snprintf(tmp, 512, "cluster_id = %d", cluster);
	tmpClP->Insert(tmp);

	snprintf(tmp, 512, "proc_id = %d", proc);
	tmpClP->Insert(tmp);

	snprintf(tmp, 512, "GlobalJobId = \"%s\"", globaljobid);
	tmpClP->Insert(tmp);
	
	FILEObj->file_newEvent("Rejects", tmpClP);
}
void Matchmaker::insert_into_matches(char const * userName,ClassAd& request, ClassAd& offer)
{
	char startdname[80],remote_user[80];
	char globaljobid[200];
	float remote_prio;
	int cluster, proc;
	char scheddName[200];
	ClassAd tmpCl;
	ClassAd *tmpClP = &tmpCl;

	time_t clock;
	char tmp[512];

	(void)time(  (time_t *)&clock );

	request.LookupInteger (ATTR_CLUSTER_ID, cluster);
	request.LookupInteger (ATTR_PROC_ID, proc);
	request.LookupString( ATTR_GLOBAL_JOB_ID, globaljobid); 
	get_scheddname_from_gjid(globaljobid,scheddName);
	offer.LookupString( ATTR_NAME, startdname); 

	snprintf(tmp, 512, "match_time = %d", (int) clock);
	tmpClP->Insert(tmp);
	
	tmpClP->Assign("username",userName);
		
	snprintf(tmp, 512, "scheddname = \"%s\"", scheddName);
	tmpClP->Insert(tmp);
	
	snprintf(tmp, 512, "cluster_id = %d", cluster);
	tmpClP->Insert(tmp);

	snprintf(tmp, 512, "proc_id = %d", proc);
	tmpClP->Insert(tmp);

	snprintf(tmp, 512, "GlobalJobId = \"%s\"", globaljobid);
	tmpClP->Insert(tmp);

	snprintf(tmp, 512, "machine_id = \"%s\"", startdname);
	tmpClP->Insert(tmp);

	if(offer.LookupString( ATTR_REMOTE_USER, remote_user) != 0)
	{
		remote_prio = (float) accountant.GetPriority(remote_user);

		snprintf(tmp, 512, "remote_user = \"%s\"", remote_user);
		tmpClP->Insert(tmp);

		snprintf(tmp, 512, "remote_priority = %f", remote_prio);
		tmpClP->Insert(tmp);
	}
	
	FILEObj->file_newEvent("Matches", tmpClP);
}
/* This extracts the machine name from the global job ID [user@]machine.name#timestamp#cluster.proc*/
static int get_scheddname_from_gjid(const char * globaljobid, char * scheddname )
{
	int i;

	scheddname[0] = '\0';

	for (i=0;
         globaljobid[i]!='\0' && globaljobid[i]!='#';i++)
		scheddname[i]=globaljobid[i];

	if(globaljobid[i] == '\0') 
	{
		scheddname[0] = '\0';
		return -1; /* Parse error, shouldn't happen */
	}
	else if(globaljobid[i]=='#')
	{
		scheddname[i]='\0';	
		return 1;
	}

	return -1;
}

void Matchmaker::RegisterAttemptedOfflineMatch( ClassAd *job_ad, ClassAd *startd_ad )
{
	if( DebugFlags & D_FULLDEBUG ) {
		MyString name;
		startd_ad->LookupString(ATTR_NAME,name);
		MyString owner;
		job_ad->LookupString(ATTR_OWNER,owner);
		dprintf(D_FULLDEBUG,"Registering attempt to match offline machine %s by %s.\n",name.Value(),owner.Value());
	}

	ClassAd update_ad;

		// Copy some stuff from the startd ad into the update ad so
		// the collector can identify what ad to merge our update
		// into.
	update_ad.CopyAttribute(ATTR_NAME,ATTR_NAME,startd_ad);
	update_ad.CopyAttribute(ATTR_STARTD_IP_ADDR,ATTR_STARTD_IP_ADDR,startd_ad);

	time_t now = time(NULL);
	update_ad.Assign(ATTR_MACHINE_LAST_MATCH_TIME,(int)now);

	classy_counted_ptr<ClassAdMsg> msg = new ClassAdMsg(MERGE_STARTD_AD,update_ad);
	classy_counted_ptr<DCCollector> collector = new DCCollector();

	if( !collector->useTCPForUpdates() ) {
		msg->setStreamType( Stream::safe_sock );
	}

	collector->sendMsg( msg.get() );

		// also insert slotX_LastMatchTime into the slot1 ad so that
		// the match info about all slots is available in one place
	MyString name;
	MyString slot1_name;
	int slot_id = -1;
	startd_ad->LookupString(ATTR_NAME,name);
	startd_ad->LookupInteger(ATTR_SLOT_ID,slot_id);

		// Undocumented feature in case we ever need it:
		// If OfflinePrimarySlotName is defined, it specifies which
		// slot should collect all the slotX_LastMatchTime attributes.
	if( !startd_ad->LookupString("OfflinePrimarySlotName",slot1_name) ) {
			// no primary slot name specified, so use slot1

		const char *at = strchr(name.Value(),'@');
		if( at ) {
				// in case the slot prefix is something other than "slot"
				// figure out the prefix
			int prefix_len = strcspn(name.Value(),"0123456789");
			if( prefix_len < at - name.Value() ) {
				slot1_name.sprintf("%.*s1%s",prefix_len,name.Value(),at);
			}
		}
	}

	if( !slot1_name.IsEmpty() && slot_id >= 0 ) {
		ClassAd slot1_update_ad;

		slot1_update_ad.Assign(ATTR_NAME,slot1_name);
		slot1_update_ad.CopyAttribute(ATTR_STARTD_IP_ADDR,ATTR_STARTD_IP_ADDR,startd_ad);
		MyString slotX_last_match_time;
		slotX_last_match_time.sprintf("slot%d_%s",slot_id,ATTR_MACHINE_LAST_MATCH_TIME);
		slot1_update_ad.Assign(slotX_last_match_time.Value(),(int)now);

		classy_counted_ptr<ClassAdMsg> lmsg = \
			new ClassAdMsg(MERGE_STARTD_AD, slot1_update_ad);

		if( !collector->useTCPForUpdates() ) {
			lmsg->setStreamType( Stream::safe_sock );
		}

		collector->sendMsg( lmsg.get() );
	}
}

void Matchmaker::StartNewNegotiationCycleStat()
{
	int i;

	delete negotiation_cycle_stats[MAX_NEGOTIATION_CYCLE_STATS-1];

	for(i=MAX_NEGOTIATION_CYCLE_STATS-1;i>0;i--) {
		negotiation_cycle_stats[i] = negotiation_cycle_stats[i-1];
	}

	negotiation_cycle_stats[0] = new NegotiationCycleStats();
	ASSERT( negotiation_cycle_stats[0] );

		// to save memory, only keep stats within the configured visible window
	for(i=num_negotiation_cycle_stats;i<MAX_NEGOTIATION_CYCLE_STATS;i++) {
		if( i == 0 ) {
				// always have a 0th entry in the list so we can mindlessly
				// update it without checking every time.
			continue;
		}
		delete negotiation_cycle_stats[i];
		negotiation_cycle_stats[i] = NULL;
	}
}

static void
DelAttrN( ClassAd *ad, char const *attr, int n )
{
	MyString attrn;
	attrn.sprintf("%s%d",attr,n);
	ad->Delete( attrn.Value() );
}

static void
SetAttrN( ClassAd *ad, char const *attr, int n, int value )
{
	MyString attrn;
	attrn.sprintf("%s%d",attr,n);
	ad->Assign(attrn.Value(),value);
}

static void
SetAttrN( ClassAd *ad, char const *attr, int n, double value )
{
	MyString attrn;
	attrn.sprintf("%s%d",attr,n);
	ad->Assign(attrn.Value(),value);
}

static void
SetAttrN( ClassAd *ad, char const *attr, int n, std::set<std::string> &string_list )
{
	MyString attrn;
	attrn.sprintf("%s%d",attr,n);

	MyString value;
	std::set<std::string>::iterator it;
	for(it = string_list.begin();
		it != string_list.end();
		it++)
	{
		if( !value.IsEmpty() ) {
			value += ", ";
		}
		value += it->c_str();
	}

	ad->Assign(attrn.Value(),value.Value());
}


void
Matchmaker::publishNegotiationCycleStats( ClassAd *ad )
{
	char const* attrs[] = {
        ATTR_LAST_NEGOTIATION_CYCLE_TIME,
        ATTR_LAST_NEGOTIATION_CYCLE_END,
        ATTR_LAST_NEGOTIATION_CYCLE_PERIOD,
        ATTR_LAST_NEGOTIATION_CYCLE_DURATION,
        ATTR_LAST_NEGOTIATION_CYCLE_DURATION_PHASE1,
        ATTR_LAST_NEGOTIATION_CYCLE_DURATION_PHASE2,
        ATTR_LAST_NEGOTIATION_CYCLE_DURATION_PHASE3,
        ATTR_LAST_NEGOTIATION_CYCLE_DURATION_PHASE4,
        ATTR_LAST_NEGOTIATION_CYCLE_TOTAL_SLOTS,
        ATTR_LAST_NEGOTIATION_CYCLE_TRIMMED_SLOTS,
        ATTR_LAST_NEGOTIATION_CYCLE_CANDIDATE_SLOTS,
        ATTR_LAST_NEGOTIATION_CYCLE_SLOT_SHARE_ITER,
        ATTR_LAST_NEGOTIATION_CYCLE_NUM_SCHEDULERS,
        ATTR_LAST_NEGOTIATION_CYCLE_NUM_IDLE_JOBS,
        ATTR_LAST_NEGOTIATION_CYCLE_NUM_JOBS_CONSIDERED,
        ATTR_LAST_NEGOTIATION_CYCLE_MATCHES,
        ATTR_LAST_NEGOTIATION_CYCLE_REJECTIONS,
        ATTR_LAST_NEGOTIATION_CYCLE_SUBMITTERS_FAILED,
        ATTR_LAST_NEGOTIATION_CYCLE_SUBMITTERS_OUT_OF_TIME,
        ATTR_LAST_NEGOTIATION_CYCLE_SUBMITTERS_SHARE_LIMIT,
        ATTR_LAST_NEGOTIATION_CYCLE_ACTIVE_SUBMITTER_COUNT,
        ATTR_LAST_NEGOTIATION_CYCLE_MATCH_RATE,
        ATTR_LAST_NEGOTIATION_CYCLE_MATCH_RATE_SUSTAINED
    };
    const int nattrs = sizeof(attrs)/sizeof(*attrs);

		// clear out all negotiation cycle attributes in the ad
	for (int i=0; i<MAX_NEGOTIATION_CYCLE_STATS; i++) {
		for (int a=0; a<nattrs; a++) {
			DelAttrN( ad, attrs[a], i );
		}
	}

	for (int i=0; i<num_negotiation_cycle_stats; i++) {
		NegotiationCycleStats* s = negotiation_cycle_stats[i];
		if (s == NULL) continue;

        int period = 0;
        if (((1+i) < num_negotiation_cycle_stats) && (negotiation_cycle_stats[1+i] != NULL))
            period = s->end_time - negotiation_cycle_stats[1+i]->end_time;

		SetAttrN( ad, ATTR_LAST_NEGOTIATION_CYCLE_TIME, i, (int)s->start_time);
		SetAttrN( ad, ATTR_LAST_NEGOTIATION_CYCLE_END, i, (int)s->end_time);
		SetAttrN( ad, ATTR_LAST_NEGOTIATION_CYCLE_PERIOD, i, (int)period);
		SetAttrN( ad, ATTR_LAST_NEGOTIATION_CYCLE_DURATION, i, (int)s->duration);
		SetAttrN( ad, ATTR_LAST_NEGOTIATION_CYCLE_DURATION_PHASE1, i, (int)s->duration_phase1);
		SetAttrN( ad, ATTR_LAST_NEGOTIATION_CYCLE_DURATION_PHASE2, i, (int)s->duration_phase2);
		SetAttrN( ad, ATTR_LAST_NEGOTIATION_CYCLE_DURATION_PHASE3, i, (int)s->duration_phase3);
		SetAttrN( ad, ATTR_LAST_NEGOTIATION_CYCLE_DURATION_PHASE4, i, (int)s->duration_phase4);
		SetAttrN( ad, ATTR_LAST_NEGOTIATION_CYCLE_TOTAL_SLOTS, i, (int)s->total_slots);
		SetAttrN( ad, ATTR_LAST_NEGOTIATION_CYCLE_TRIMMED_SLOTS, i, (int)s->trimmed_slots);
        SetAttrN( ad, ATTR_LAST_NEGOTIATION_CYCLE_CANDIDATE_SLOTS, i, (int)s->candidate_slots);
        SetAttrN( ad, ATTR_LAST_NEGOTIATION_CYCLE_SLOT_SHARE_ITER, i, (int)s->slot_share_iterations);
		SetAttrN( ad, ATTR_LAST_NEGOTIATION_CYCLE_NUM_SCHEDULERS, i, (int)s->active_schedds.size());
		SetAttrN( ad, ATTR_LAST_NEGOTIATION_CYCLE_NUM_IDLE_JOBS, i, (int)s->num_idle_jobs);
		SetAttrN( ad, ATTR_LAST_NEGOTIATION_CYCLE_NUM_JOBS_CONSIDERED, i, (int)s->num_jobs_considered);
		SetAttrN( ad, ATTR_LAST_NEGOTIATION_CYCLE_MATCHES, i, (int)s->matches);
		SetAttrN( ad, ATTR_LAST_NEGOTIATION_CYCLE_REJECTIONS, i, (int)s->rejections);
		SetAttrN( ad, ATTR_LAST_NEGOTIATION_CYCLE_MATCH_RATE, i, (s->duration > 0) ? (double)(s->matches)/double(s->duration) : double(0.0));
		SetAttrN( ad, ATTR_LAST_NEGOTIATION_CYCLE_MATCH_RATE_SUSTAINED, i, (period > 0) ? (double)(s->matches)/double(period) : double(0.0));
		SetAttrN( ad, ATTR_LAST_NEGOTIATION_CYCLE_ACTIVE_SUBMITTER_COUNT, i, (int)s->active_submitters.size());
		SetAttrN( ad, ATTR_LAST_NEGOTIATION_CYCLE_SUBMITTERS_FAILED, i, s->submitters_failed);
		SetAttrN( ad, ATTR_LAST_NEGOTIATION_CYCLE_SUBMITTERS_OUT_OF_TIME, i, s->submitters_out_of_time);
        SetAttrN( ad, ATTR_LAST_NEGOTIATION_CYCLE_SUBMITTERS_SHARE_LIMIT, i, s->submitters_share_limit);
	}
}<|MERGE_RESOLUTION|>--- conflicted
+++ resolved
@@ -1085,11 +1085,6 @@
 }
 
 
-<<<<<<< HEAD
-double starvation_ratio(double usage, double allocated) {
-    return (allocated > 0) ? (usage / allocated) : FLT_MAX;
-}
-=======
 struct group_order {
     bool autoregroup;
     GroupEntry* root_group;
@@ -1099,7 +1094,6 @@
             dprintf(D_ALWAYS, "group quotas: autoregroup mode: forcing group %s to negotiate last\n", root_group->name.c_str());
         }
     }
->>>>>>> 9ad17d54
 
     bool operator()(const GroupEntry* a, const GroupEntry* b) const {
         if (autoregroup) {
@@ -1519,11 +1513,6 @@
                         slots = floor(slots);
                     }
 
-<<<<<<< HEAD
-                    negotiateWithGroup(cPoolsize, weightedPoolsize, minSlotWeight,
-                                       startdAds, claimIds, *(group->submitterAds), 
-                                       slots, group->name.c_str());
-=======
                     if (autoregroup && (group == hgq_root_group)) {
                         // note that in autoregroup mode, root group is guaranteed to be last group to negotiate
                         dprintf(D_ALWAYS, "group quotas: autoregroup mode: negotiating with autoregroup for %s\n", group->name.c_str());
@@ -1535,7 +1524,6 @@
                                            startdAds, claimIds, *(group->submitterAds), 
                                            slots, group->name.c_str());
                     }
->>>>>>> 9ad17d54
                 }
 
                 // Halt when we have negotiated with full deltas
