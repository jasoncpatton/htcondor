/***************************************************************
 *
 * Copyright (C) 1990-2007, Condor Team, Computer Sciences Department,
 * University of Wisconsin-Madison, WI.
 * 
 * Licensed under the Apache License, Version 2.0 (the "License"); you
 * may not use this file except in compliance with the License.  You may
 * obtain a copy of the License at
 * 
 *    http://www.apache.org/licenses/LICENSE-2.0
 * 
 * Unless required by applicable law or agreed to in writing, software
 * distributed under the License is distributed on an "AS IS" BASIS,
 * WITHOUT WARRANTIES OR CONDITIONS OF ANY KIND, either express or implied.
 * See the License for the specific language governing permissions and
 * limitations under the License.
 *
 ***************************************************************/

#include "condor_common.h"
#include <math.h>
#include <float.h>
#include <set>
#include "condor_state.h"
#include "condor_debug.h"
#include "condor_config.h"
#include "condor_attributes.h"
#include "condor_api.h"
#include "condor_classad.h"
#include "condor_query.h"
#include "daemon.h"
#include "dc_startd.h"
#include "daemon_types.h"
#include "dc_collector.h"
#include "condor_string.h"  // for strlwr() and friends
#include "get_daemon_name.h"
#include "condor_netdb.h"
#include "condor_claimid_parser.h"
#include "misc_utils.h"
#include "ConcurrencyLimitUtils.h"
#include "MyString.h"

#include <vector>
#include <string>
#include <deque>

#if defined(WANT_CONTRIB) && defined(WITH_MANAGEMENT)
#if defined(HAVE_DLOPEN)
#include "NegotiatorPlugin.h"
#endif
#endif

// the comparison function must be declared before the declaration of the
// matchmaker class in order to preserve its static-ness.  (otherwise, it
// is forced to be extern.)

static int comparisonFunction (AttrList *, AttrList *, void *);
#include "matchmaker.h"

/* This extracts the machine name from the global job ID user@machine.name#timestamp#cluster.proc*/
static int get_scheddname_from_gjid(const char * globaljobid, char * scheddname );

// possible outcomes of negotiating with a schedd
enum { MM_ERROR, MM_DONE, MM_RESUME };

// possible outcomes of a matchmaking attempt
enum { _MM_ERROR, MM_NO_MATCH, MM_GOOD_MATCH, MM_BAD_MATCH };

typedef int (*lessThanFunc)(AttrList*, AttrList*, void*);

MyString SlotWeightAttr = ATTR_SLOT_WEIGHT;

char const *RESOURCES_IN_USE_BY_USER_FN_NAME = "ResourcesInUseByUser";
char const *RESOURCES_IN_USE_BY_USERS_GROUP_FN_NAME = "ResourcesInUseByUsersGroup";

GCC_DIAG_OFF(float-equal)

class NegotiationCycleStats
{
public:
	NegotiationCycleStats();

	time_t start_time;
    time_t end_time;

	int duration;
    int duration_phase1;
    int duration_phase2;
    int duration_phase3;
    int duration_phase4;

    int total_slots;
    int trimmed_slots;
    int candidate_slots;

    int slot_share_iterations;

    int num_idle_jobs;
    int num_jobs_considered;

	int matches;
	int rejections;

    // set of unique active schedd, id by sinful strings:
    std::set<std::string> active_schedds;

    // active submitters
	std::set<std::string> active_submitters;

    std::set<std::string> submitters_share_limit;
	std::set<std::string> submitters_out_of_time;
	std::set<std::string> submitters_failed;
};

NegotiationCycleStats::NegotiationCycleStats():
    start_time(time(NULL)),
    end_time(start_time),
	duration(0),
    duration_phase1(0),
    duration_phase2(0),
    duration_phase3(0),
    duration_phase4(0),
    total_slots(0),
    trimmed_slots(0),
    candidate_slots(0),
    slot_share_iterations(0),
    num_idle_jobs(0),
    num_jobs_considered(0),
	matches(0),
	rejections(0),
    active_schedds(),
    active_submitters(),
    submitters_share_limit(),
    submitters_out_of_time(),
    submitters_failed()
{
}


static MyString MachineAdID(ClassAd * ad)
{
	ASSERT(ad);
	MyString addr;
	MyString name;

	// We should always be passed an ad with an ATTR_NAME.
	ASSERT(ad->LookupString(ATTR_NAME, name));
	if(!ad->LookupString(ATTR_STARTD_IP_ADDR, addr)) {
		addr = "<No Address>";
	}

	MyString ID(addr);
	ID += " ";
	ID += name;
	return ID;
}

static Matchmaker *matchmaker_for_classad_func;

static
bool ResourcesInUseByUser_classad_func( const char * /*name*/,
										 const classad::ArgumentList &arg_list,
										 classad::EvalState &state, classad::Value &result )
{
	classad::Value arg0;
	std::string user;

	ASSERT( matchmaker_for_classad_func );

	// Must have one argument
	if ( arg_list.size() != 1 ) {
		result.SetErrorValue();
		return( true );
	}

	// Evaluate argument
	if( !arg_list[0]->Evaluate( state, arg0 ) ) {
		result.SetErrorValue();
		return false;
	}

	// If argument isn't a string, then the result is an error.
	if( !arg0.IsStringValue( user ) ) {
		result.SetErrorValue();
		return true;
	}

	float usage = matchmaker_for_classad_func->getAccountant().GetWeightedResourcesUsed(user.c_str());

	result.SetRealValue( usage );
	return true;
}

static
bool ResourcesInUseByUsersGroup_classad_func( const char * /*name*/,
												const classad::ArgumentList &arg_list,
												classad::EvalState &state, classad::Value &result )
{
	classad::Value arg0;
	std::string user;

	ASSERT( matchmaker_for_classad_func );

	// Must have one argument
	if ( arg_list.size() != 1 ) {
		result.SetErrorValue();
		return( true );
	}

	// Evaluate argument
	if( !arg_list[0]->Evaluate( state, arg0 ) ) {
		result.SetErrorValue();
		return false;
	}

	// If argument isn't a string, then the result is an error.
	if( !arg0.IsStringValue( user ) ) {
		result.SetErrorValue();
		return true;
	}

	float group_quota = 0;
	float group_usage = 0;
	if( !matchmaker_for_classad_func->getGroupInfoFromUserId(user.c_str(),group_quota,group_usage) ) {
		result.SetErrorValue();
		return true;
	}

	result.SetRealValue( group_usage );
	return true;
}

Matchmaker::
Matchmaker ()
   : strSlotConstraint(NULL)
   , SlotPoolsizeConstraint(NULL)
{
	char buf[64];

	NegotiatorName = NULL;

	AccountantHost  = NULL;
	PreemptionReq = NULL;
	PreemptionRank = NULL;
	NegotiatorPreJobRank = NULL;
	NegotiatorPostJobRank = NULL;
	sockCache = NULL;

	sprintf (buf, "MY.%s > MY.%s", ATTR_RANK, ATTR_CURRENT_RANK);
	ParseClassAdRvalExpr (buf, rankCondStd);

	sprintf (buf, "MY.%s >= MY.%s", ATTR_RANK, ATTR_CURRENT_RANK);
	ParseClassAdRvalExpr (buf, rankCondPrioPreempt);

	negotiation_timerID = -1;
	GotRescheduleCmd=false;
	job_attr_references = NULL;
	
	stashedAds = new AdHash(1000, HashFunc);

	MatchList = NULL;
	cachedAutoCluster = -1;
	cachedName = NULL;
	cachedAddr = NULL;

	want_matchlist_caching = false;
	ConsiderPreemption = true;
	want_nonblocking_startd_contact = true;

	completedLastCycleTime = (time_t) 0;

	publicAd = NULL;

	update_collector_tid = -1;

	update_interval = 5*MINUTE; 

	groupQuotasHash = NULL;

	prevLHF = 0;
	Collectors = 0;

	memset(negotiation_cycle_stats,0,sizeof(negotiation_cycle_stats));
	num_negotiation_cycle_stats = 0;

    hgq_root_group = NULL;
    autoregroup = false;

	rejForNetwork = 0;
	rejForNetworkShare = 0;
	rejPreemptForPrio = 0;
	rejPreemptForPolicy = 0;
	rejPreemptForRank = 0;
	rejForSubmitterLimit = 0;
	rejForConcurrencyLimit = 0;

	cachedPrio = 0;
	cachedOnlyForStartdRank = false;

		// just assign default values
	want_inform_startd = true;
	preemption_req_unstable = true;
	preemption_rank_unstable = true;
	NegotiatorTimeout = 30;
 	NegotiatorInterval = 60;
 	MaxTimePerSubmitter = 31536000;
 	MaxTimePerSpin = 31536000;

	ASSERT( matchmaker_for_classad_func == NULL );
	matchmaker_for_classad_func = this;
	std::string name;
	name = RESOURCES_IN_USE_BY_USER_FN_NAME;
	classad::FunctionCall::RegisterFunction( name,
											 ResourcesInUseByUser_classad_func );
	name = RESOURCES_IN_USE_BY_USERS_GROUP_FN_NAME;
	classad::FunctionCall::RegisterFunction( name,
											 ResourcesInUseByUsersGroup_classad_func );
}

Matchmaker::
~Matchmaker()
{
	if (AccountantHost) free (AccountantHost);
	AccountantHost = NULL;
	if (job_attr_references) free (job_attr_references);
	job_attr_references = NULL;
	delete rankCondStd;
	delete rankCondPrioPreempt;
	delete PreemptionReq;
	delete PreemptionRank;
	delete NegotiatorPreJobRank;
	delete NegotiatorPostJobRank;
	delete sockCache;
	if (MatchList) {
		delete MatchList;
	}
	if ( cachedName ) free(cachedName);
	if ( cachedAddr ) free(cachedAddr);

	if (NegotiatorName) free (NegotiatorName);
	if (publicAd) delete publicAd;
    if (SlotPoolsizeConstraint) delete SlotPoolsizeConstraint;
	if (groupQuotasHash) delete groupQuotasHash;
	if (stashedAds) delete stashedAds;
    if (strSlotConstraint) free(strSlotConstraint), strSlotConstraint = NULL;

	int i;
	for(i=0;i<MAX_NEGOTIATION_CYCLE_STATS;i++) {
		delete negotiation_cycle_stats[i];
	}

    if (NULL != hgq_root_group) delete hgq_root_group;

	matchmaker_for_classad_func = NULL;
}


void Matchmaker::
initialize ()
{
	// read in params
	reinitialize ();

    // register commands
    daemonCore->Register_Command (RESCHEDULE, "Reschedule", 
            (CommandHandlercpp) &Matchmaker::RESCHEDULE_commandHandler, 
			"RESCHEDULE_commandHandler", (Service*) this, DAEMON);
    daemonCore->Register_Command (RESET_ALL_USAGE, "ResetAllUsage",
            (CommandHandlercpp) &Matchmaker::RESET_ALL_USAGE_commandHandler, 
			"RESET_ALL_USAGE_commandHandler", this, ADMINISTRATOR);
    daemonCore->Register_Command (RESET_USAGE, "ResetUsage",
            (CommandHandlercpp) &Matchmaker::RESET_USAGE_commandHandler, 
			"RESET_USAGE_commandHandler", this, ADMINISTRATOR);
    daemonCore->Register_Command (DELETE_USER, "DeleteUser",
            (CommandHandlercpp) &Matchmaker::DELETE_USER_commandHandler, 
			"DELETE_USER_commandHandler", this, ADMINISTRATOR);
    daemonCore->Register_Command (SET_PRIORITYFACTOR, "SetPriorityFactor",
            (CommandHandlercpp) &Matchmaker::SET_PRIORITYFACTOR_commandHandler, 
			"SET_PRIORITYFACTOR_commandHandler", this, ADMINISTRATOR);
    daemonCore->Register_Command (SET_PRIORITY, "SetPriority",
            (CommandHandlercpp) &Matchmaker::SET_PRIORITY_commandHandler, 
			"SET_PRIORITY_commandHandler", this, ADMINISTRATOR);
    daemonCore->Register_Command (SET_ACCUMUSAGE, "SetAccumUsage",
            (CommandHandlercpp) &Matchmaker::SET_ACCUMUSAGE_commandHandler, 
			"SET_ACCUMUSAGE_commandHandler", this, ADMINISTRATOR);
    daemonCore->Register_Command (SET_BEGINTIME, "SetBeginUsageTime",
            (CommandHandlercpp) &Matchmaker::SET_BEGINTIME_commandHandler, 
			"SET_BEGINTIME_commandHandler", this, ADMINISTRATOR);
    daemonCore->Register_Command (SET_LASTTIME, "SetLastUsageTime",
            (CommandHandlercpp) &Matchmaker::SET_LASTTIME_commandHandler, 
			"SET_LASTTIME_commandHandler", this, ADMINISTRATOR);
    daemonCore->Register_Command (GET_PRIORITY, "GetPriority",
		(CommandHandlercpp) &Matchmaker::GET_PRIORITY_commandHandler, 
			"GET_PRIORITY_commandHandler", this, READ);
    daemonCore->Register_Command (GET_PRIORITY_ROLLUP, "GetPriorityRollup",
		(CommandHandlercpp) &Matchmaker::GET_PRIORITY_ROLLUP_commandHandler, 
			"GET_PRIORITY_ROLLUP_commandHandler", this, READ);
    daemonCore->Register_Command (GET_RESLIST, "GetResList",
		(CommandHandlercpp) &Matchmaker::GET_RESLIST_commandHandler, 
			"GET_RESLIST_commandHandler", this, READ);

	// Set a timer to renegotiate.
    negotiation_timerID = daemonCore->Register_Timer (0,  NegotiatorInterval,
			(TimerHandlercpp) &Matchmaker::negotiationTime, 
			"Time to negotiate", this);

	update_collector_tid = daemonCore->Register_Timer (
			0, update_interval,
			(TimerHandlercpp) &Matchmaker::updateCollector,
			"Update Collector", this );


#if defined(WANT_CONTRIB) && defined(WITH_MANAGEMENT)
#if defined(HAVE_DLOPEN)
	NegotiatorPluginManager::Load();
	NegotiatorPluginManager::Initialize();
#endif
#endif
}

static bool delayReinit;

int Matchmaker::
reinitialize ()
{
	char *tmp;
	static bool first_time = true;
	ExprTree *tmp_expr = 0;

	// If we got reconfig'ed in the middle of the negotiation cycle,
	// don't reconfig now.  This code isn't safe wrt CommandSocket re-entrancy

	if (daemonCore->InServiceCommandSocket()) {
		delayReinit = true;
		return true;
	} else {
		delayReinit = false;
	}

    // (re)build the HGQ group tree from configuration
    // need to do this prior to initializing the accountant
    hgq_construct_tree();

    // Initialize accountant params
    accountant.Initialize(hgq_root_group);

	init_public_ad();

	// get timeout values

 	NegotiatorInterval = param_integer("NEGOTIATOR_INTERVAL",60);

	NegotiatorTimeout = param_integer("NEGOTIATOR_TIMEOUT",30);

	// up to 1 year per submitter by default
 	MaxTimePerSubmitter = param_integer("NEGOTIATOR_MAX_TIME_PER_SUBMITTER",31536000);

	// up to 1 year per spin by default
 	MaxTimePerSpin = param_integer("NEGOTIATOR_MAX_TIME_PER_PIESPIN",31536000);

	// deal with a possibly resized socket cache, or create the socket
	// cache if this is the first time we got here.
	// 
	// we call the resize method which:
	// - does nothing if the size is the same
	// - preserves the old sockets if the size has grown 
	// - does nothing (except dprintf into the log) if the size has shrunk.
	//
	// the user must call condor_restart to actually shrink the sockCache.

	int socket_cache_size = param_integer("NEGOTIATOR_SOCKET_CACHE_SIZE",DEFAULT_SOCKET_CACHE_SIZE,1);
	if( socket_cache_size ) {
		dprintf (D_ALWAYS,"NEGOTIATOR_SOCKET_CACHE_SIZE = %d\n", socket_cache_size);
	}
	if (sockCache) {
		sockCache->resize(socket_cache_size);
	} else {
		sockCache = new SocketCache(socket_cache_size);
	}

	// get PreemptionReq expression
	if (PreemptionReq) delete PreemptionReq;
	PreemptionReq = NULL;
	tmp = param("PREEMPTION_REQUIREMENTS");
	if( tmp ) {
		if( ParseClassAdRvalExpr(tmp, PreemptionReq) ) {
			EXCEPT ("Error parsing PREEMPTION_REQUIREMENTS expression: %s",
					tmp);
		}
#if !defined(WANT_OLD_CLASSADS)
		if(PreemptionReq){
			tmp_expr = AddTargetRefs( PreemptionReq, TargetJobAttrs );
			delete PreemptionReq;
		}
		PreemptionReq = tmp_expr;
#endif
		dprintf (D_ALWAYS,"PREEMPTION_REQUIREMENTS = %s\n", tmp);
		free( tmp );
		tmp = NULL;
	} else {
		dprintf (D_ALWAYS,"PREEMPTION_REQUIREMENTS = None\n");
	}

	NegotiatorMatchExprNames.clearAll();
	NegotiatorMatchExprValues.clearAll();
	tmp = param("NEGOTIATOR_MATCH_EXPRS");
	if( tmp ) {
		NegotiatorMatchExprNames.initializeFromString( tmp );
		free( tmp );
		tmp = NULL;

			// Now read in the values of the macros in the list.
		NegotiatorMatchExprNames.rewind();
		char const *expr_name;
		while( (expr_name=NegotiatorMatchExprNames.next()) ) {
			char *expr_value = param( expr_name );
			if( !expr_value ) {
				dprintf(D_ALWAYS,"Warning: NEGOTIATOR_MATCH_EXPRS references a macro '%s' which is not defined in the configuration file.\n",expr_name);
				NegotiatorMatchExprNames.deleteCurrent();
				continue;
			}
			NegotiatorMatchExprValues.append( expr_value );
			free( expr_value );
		}

			// Now change the names of the ExprNames so they have the prefix
			// "MatchExpr" that is expected by the schedd.
		size_t prefix_len = strlen(ATTR_NEGOTIATOR_MATCH_EXPR);
		NegotiatorMatchExprNames.rewind();
		while( (expr_name=NegotiatorMatchExprNames.next()) ) {
			if( strncmp(expr_name,ATTR_NEGOTIATOR_MATCH_EXPR,prefix_len) != 0 ) {
				MyString new_name = ATTR_NEGOTIATOR_MATCH_EXPR;
				new_name += expr_name;
				NegotiatorMatchExprNames.insert(new_name.Value());
				NegotiatorMatchExprNames.deleteCurrent();
			}
		}
	}

	dprintf (D_ALWAYS,"ACCOUNTANT_HOST = %s\n", AccountantHost ? 
			AccountantHost : "None (local)");
	dprintf (D_ALWAYS,"NEGOTIATOR_INTERVAL = %d sec\n",NegotiatorInterval);
	dprintf (D_ALWAYS,"NEGOTIATOR_TIMEOUT = %d sec\n",NegotiatorTimeout);
	dprintf (D_ALWAYS,"MAX_TIME_PER_SUBMITTER = %d sec\n",MaxTimePerSubmitter);
	dprintf (D_ALWAYS,"MAX_TIME_PER_PIESPIN = %d sec\n",MaxTimePerSpin);

	if( tmp ) free( tmp );

	if (PreemptionRank) {
		delete PreemptionRank;
		PreemptionRank = NULL;
	}
	tmp = param("PREEMPTION_RANK");
	if( tmp ) {
		if( ParseClassAdRvalExpr(tmp, PreemptionRank) ) {
			EXCEPT ("Error parsing PREEMPTION_RANK expression: %s", tmp);
		}
	}
#if !defined(WANT_OLD_CLASSADS)
		if(PreemptionRank){
			tmp_expr = AddTargetRefs( PreemptionRank, TargetJobAttrs );
			delete PreemptionRank;
		}
		PreemptionRank = tmp_expr;
#endif

	dprintf (D_ALWAYS,"PREEMPTION_RANK = %s\n", (tmp?tmp:"None"));

	if( tmp ) free( tmp );

	if (NegotiatorPreJobRank) delete NegotiatorPreJobRank;
	NegotiatorPreJobRank = NULL;
	tmp = param("NEGOTIATOR_PRE_JOB_RANK");
	if( tmp ) {
		if( ParseClassAdRvalExpr(tmp, NegotiatorPreJobRank) ) {
			EXCEPT ("Error parsing NEGOTIATOR_PRE_JOB_RANK expression: %s", tmp);
		}
#if !defined(WANT_OLD_CLASSADS)
		if(NegotiatorPreJobRank){
			tmp_expr = AddTargetRefs( NegotiatorPreJobRank, TargetJobAttrs );
			delete NegotiatorPreJobRank;
		}
		NegotiatorPreJobRank = tmp_expr;
#endif
	}

	dprintf (D_ALWAYS,"NEGOTIATOR_PRE_JOB_RANK = %s\n", (tmp?tmp:"None"));

	if( tmp ) free( tmp );

	if (NegotiatorPostJobRank) delete NegotiatorPostJobRank;
	NegotiatorPostJobRank = NULL;
	tmp = param("NEGOTIATOR_POST_JOB_RANK");
	if( tmp ) {
		if( ParseClassAdRvalExpr(tmp, NegotiatorPostJobRank) ) {
			EXCEPT ("Error parsing NEGOTIATOR_POST_JOB_RANK expression: %s", tmp);
		}
#if !defined(WANT_OLD_CLASSADS)
		if(NegotiatorPostJobRank){
			tmp_expr = AddTargetRefs( NegotiatorPostJobRank, TargetJobAttrs );
			delete NegotiatorPostJobRank;
		}
		NegotiatorPostJobRank = tmp_expr;
#endif
	}

	dprintf (D_ALWAYS,"NEGOTIATOR_POST_JOB_RANK = %s\n", (tmp?tmp:"None"));
	
	if( tmp ) free( tmp );


		// how often we update the collector, fool
 	update_interval = param_integer ("NEGOTIATOR_UPDATE_INTERVAL", 
									 5*MINUTE);



	char *preferred_collector = param ("COLLECTOR_HOST_FOR_NEGOTIATOR");
	if ( preferred_collector ) {
		CollectorList* collectors = daemonCore->getCollectorList();
		collectors->resortLocal( preferred_collector );
		free( preferred_collector );
	}

	want_matchlist_caching = param_boolean("NEGOTIATOR_MATCHLIST_CACHING",true);
	ConsiderPreemption = param_boolean("NEGOTIATOR_CONSIDER_PREEMPTION",true);
	want_inform_startd = param_boolean("NEGOTIATOR_INFORM_STARTD", true);
	want_nonblocking_startd_contact = param_boolean("NEGOTIATOR_USE_NONBLOCKING_STARTD_CONTACT",true);

	// we should figure these out automatically someday ....
	preemption_req_unstable = ! (param_boolean("PREEMPTION_REQUIREMENTS_STABLE",true)) ;
	preemption_rank_unstable = ! (param_boolean("PREEMPTION_RANK_STABLE",true)) ;

    // load the constraint for slots that will be available for matchmaking.
    // used for sharding or as an alternative to GROUP_DYNAMIC_MACH_CONSTRAINT
    // or NEGOTIATOR_SLOT_POOLSIZE_CONSTRAINT when you DONT ever want to negotiate on 
    // slots that don't match the constraint.
    if (strSlotConstraint) free(strSlotConstraint);
    strSlotConstraint = param ("NEGOTIATOR_SLOT_CONSTRAINT");
    if (strSlotConstraint) {
       dprintf (D_FULLDEBUG, "%s = %s\n", "NEGOTIATOR_SLOT_CONSTRAINT", 
                strSlotConstraint);
       // do a test parse of the constraint before we try and use it.
       ExprTree *SlotConstraint = NULL; 
       if (ParseClassAdRvalExpr(strSlotConstraint, SlotConstraint)) {
          EXCEPT("Error parsing NEGOTIATOR_SLOT_CONSTRAINT expresion: %s", 
                  strSlotConstraint);
       }
       delete SlotConstraint;
    }

    // load the constraint for calculating the poolsize for matchmaking
    // used to ignore some slots for calculating the poolsize, but not
    // for matchmaking.
    //
	if (SlotPoolsizeConstraint) delete SlotPoolsizeConstraint;
	SlotPoolsizeConstraint = NULL;
    const char * attr = "NEGOTIATOR_SLOT_POOLSIZE_CONSTRAINT";
	tmp = param(attr);
    if ( ! tmp) {
       attr = "GROUP_DYNAMIC_MACH_CONSTRAINT";
       tmp = param(attr);
       if (tmp) dprintf(D_ALWAYS, "%s is obsolete, use NEGOTIATOR_SLOT_POOLSIZE_CONSTRAINT instead\n", attr);
    }
	if( tmp ) {
        dprintf(D_FULLDEBUG, "%s = %s\n", attr, tmp);
		if( ParseClassAdRvalExpr(tmp, SlotPoolsizeConstraint) ) {
			dprintf(D_ALWAYS, "Error parsing %s expression: %s\n", attr, tmp);
            SlotPoolsizeConstraint = NULL;
		}
        free (tmp);
	}

	num_negotiation_cycle_stats = param_integer("NEGOTIATION_CYCLE_STATS_LENGTH",3,0,MAX_NEGOTIATION_CYCLE_STATS);
	ASSERT( num_negotiation_cycle_stats <= MAX_NEGOTIATION_CYCLE_STATS );

	if( first_time ) {
		first_time = false;
	} else { 
			// be sure to try to publish a new negotiator ad on reconfig
		updateCollector();
	}


	// done
	return TRUE;
}


int Matchmaker::
RESCHEDULE_commandHandler (int, Stream *strm)
{
	// read the required data off the wire
	if (!strm->end_of_message())
	{
		dprintf (D_ALWAYS, "Could not read eom\n");
		return FALSE;
	}

	if (GotRescheduleCmd) return TRUE;
	GotRescheduleCmd=true;
	daemonCore->Reset_Timer(negotiation_timerID,0,
							NegotiatorInterval);
	return TRUE;
}


int Matchmaker::
RESET_ALL_USAGE_commandHandler (int, Stream *strm)
{
	// read the required data off the wire
	if (!strm->end_of_message())
	{
		dprintf (D_ALWAYS, "Could not read eom\n");
		return FALSE;
	}

	// reset usage
	dprintf (D_ALWAYS,"Resetting the usage of all users\n");
	accountant.ResetAllUsage();
	
	return TRUE;
}

int Matchmaker::
DELETE_USER_commandHandler (int, Stream *strm)
{
    std::string submitter;

	// read the required data off the wire
	if (!strm->get(submitter) 	|| 
		!strm->end_of_message())
	{
		dprintf (D_ALWAYS, "Could not read accountant record name\n");
		return FALSE;
	}

	// reset usage
	dprintf (D_ALWAYS,"Deleting accountanting record of %s\n", submitter.c_str());
	accountant.DeleteRecord(submitter);
	
	return TRUE;
}

int Matchmaker::
RESET_USAGE_commandHandler (int, Stream *strm)
{
    std::string submitter;

	// read the required data off the wire
	if (!strm->get(submitter) 	|| 
		!strm->end_of_message())
	{
		dprintf (D_ALWAYS, "Could not read submitter name\n");
		return FALSE;
	}

	// reset usage
	dprintf(D_ALWAYS, "Resetting the usage of %s\n", submitter.c_str());
	accountant.ResetAccumulatedUsage(submitter);
	
	return TRUE;
}


int Matchmaker::
SET_PRIORITYFACTOR_commandHandler (int, Stream *strm)
{
	float	priority;
    std::string submitter;

	// read the required data off the wire
	if (!strm->get(submitter) 	|| 
		!strm->get(priority) 	|| 
		!strm->end_of_message())
	{
		dprintf (D_ALWAYS, "Could not read submitter name and priority factor\n");
		return FALSE;
	}

	// set the priority
	dprintf(D_ALWAYS,"Setting the priority factor of %s to %f\n", submitter.c_str(), priority);
	accountant.SetPriorityFactor(submitter, priority);
	
	return TRUE;
}


int Matchmaker::
SET_PRIORITY_commandHandler (int, Stream *strm)
{
	float	priority;
    std::string submitter;

	// read the required data off the wire
	if (!strm->get(submitter) 	|| 
		!strm->get(priority) 	|| 
		!strm->end_of_message())
	{
		dprintf (D_ALWAYS, "Could not read submitter name and priority\n");
		return FALSE;
	}

	// set the priority
	dprintf(D_ALWAYS,"Setting the priority of %s to %f\n",submitter.c_str(),priority);
	accountant.SetPriority(submitter, priority);
	
	return TRUE;
}

int Matchmaker::
SET_ACCUMUSAGE_commandHandler (int, Stream *strm)
{
	float	accumUsage;
    std::string submitter;

	// read the required data off the wire
	if (!strm->get(submitter) 	|| 
		!strm->get(accumUsage) 	|| 
		!strm->end_of_message())
	{
		dprintf (D_ALWAYS, "Could not read submitter name and accumulatedUsage\n");
		return FALSE;
	}

	// set the priority
	dprintf(D_ALWAYS,"Setting the accumulated usage of %s to %f\n", submitter.c_str(), accumUsage);
	accountant.SetAccumUsage(submitter, accumUsage);
	
	return TRUE;
}

int Matchmaker::
SET_BEGINTIME_commandHandler (int, Stream *strm)
{
	int	beginTime;
    std::string submitter;

	// read the required data off the wire
	if (!strm->get(submitter) 	|| 
		!strm->get(beginTime) 	|| 
		!strm->end_of_message())
	{
		dprintf (D_ALWAYS, "Could not read submitter name and begin usage time\n");
		return FALSE;
	}

	// set the priority
	dprintf(D_ALWAYS, "Setting the begin usage time of %s to %d\n", submitter.c_str(), beginTime);
	accountant.SetBeginTime(submitter, beginTime);
	
	return TRUE;
}

int Matchmaker::
SET_LASTTIME_commandHandler (int, Stream *strm)
{
	int	lastTime;
    std::string submitter;

	// read the required data off the wire
	if (!strm->get(submitter) 	|| 
		!strm->get(lastTime) 	|| 
		!strm->end_of_message())
	{
		dprintf (D_ALWAYS, "Could not read submitter name and last usage time\n");
		return FALSE;
	}

	// set the priority
	dprintf(D_ALWAYS,"Setting the last usage time of %s to %d\n", submitter.c_str(), lastTime);
	accountant.SetLastTime(submitter, lastTime);
	
	return TRUE;
}


int Matchmaker::
GET_PRIORITY_commandHandler (int, Stream *strm)
{
	// read the required data off the wire
	if (!strm->end_of_message())
	{
		dprintf (D_ALWAYS, "GET_PRIORITY: Could not read eom\n");
		return FALSE;
	}

	// get the priority
	dprintf (D_ALWAYS,"Getting state information from the accountant\n");
	AttrList* ad=accountant.ReportState();
	
	if (!ad->putAttrList(*strm) ||
	    !strm->end_of_message())
	{
		dprintf (D_ALWAYS, "Could not send priority information\n");
		delete ad;
		return FALSE;
	}

	delete ad;

	return TRUE;
}


int Matchmaker::
GET_PRIORITY_ROLLUP_commandHandler(int, Stream *strm) {
    // read the required data off the wire
    if (!strm->end_of_message()) {
        dprintf (D_ALWAYS, "GET_PRIORITY_ROLLUP: Could not read eom\n");
        return FALSE;
    }

    // get the priority
    dprintf(D_ALWAYS, "Getting state information from the accountant\n");
    AttrList* ad = accountant.ReportState(true);

    if (!ad->putAttrList(*strm) ||
        !strm->end_of_message()) {
        dprintf (D_ALWAYS, "Could not send priority information\n");
        delete ad;
        return FALSE;
	}

    delete ad;
    return TRUE;
}


int Matchmaker::
GET_RESLIST_commandHandler (int, Stream *strm)
{
    std::string submitter;

    // read the required data off the wire
    if (!strm->get(submitter)     ||
        !strm->end_of_message())
    {
        dprintf (D_ALWAYS, "Could not read submitter name\n");
        return FALSE;
    }

    // reset usage
    dprintf(D_ALWAYS, "Getting resource list of %s\n", submitter.c_str());

	// get the priority
	AttrList* ad=accountant.ReportState(submitter);
	dprintf (D_ALWAYS,"Getting state information from the accountant\n");
	
	if (!ad->putAttrList(*strm) ||
	    !strm->end_of_message())
	{
		dprintf (D_ALWAYS, "Could not send resource list\n");
		delete ad;
		return FALSE;
	}

	delete ad;

	return TRUE;
}


char *
Matchmaker::
compute_significant_attrs(ClassAdListDoesNotDeleteAds & startdAds)
{
	char *result = NULL;

	// Figure out list of all external attribute references in all startd ads
	dprintf(D_FULLDEBUG,"Entering compute_significant_attrs()\n");
	ClassAd *startd_ad = NULL;
	ClassAd *sample_startd_ad = NULL;
	startdAds.Open ();
	StringList internal_references;	// not used...
	StringList external_references;	// this is what we want to compute. 
	while ((startd_ad = startdAds.Next ())) { // iterate through all startd ads
		if ( !sample_startd_ad ) {
			sample_startd_ad = new ClassAd(*startd_ad);
		}
			// Make a stringlist of all attribute names in this startd ad.
		StringList AttrsToExpand;
		startd_ad->ResetName();
		const char *attr_name = startd_ad->NextNameOriginal();
		while ( attr_name ) {
			AttrsToExpand.append(attr_name);
			attr_name = startd_ad->NextNameOriginal();
		}
			// Get list of external references for all attributes.  Note that 
			// it is _not_ sufficient to just get references via requirements
			// and rank.  Don't understand why? Ask Todd <tannenba@cs.wisc.edu>
		AttrsToExpand.rewind();
		while ( (attr_name = AttrsToExpand.next()) ) {
			startd_ad->GetReferences(attr_name,internal_references,
					external_references);
		}	// while attr_name
	}	// while startd_ad

	// Now add external attributes references from negotiator policy exprs; at
	// this point, we only have to worry about PREEMPTION_REQUIREMENTS.
	// PREEMPTION_REQUIREMENTS is evaluated in the context of a machine ad 
	// followed by a job ad.  So to help figure out the external (job) attributes
	// that are significant, we take a sample startd ad and add any startd_job_exprs
	// to it.
	if (!sample_startd_ad) {	// if no startd ads, just return.
		return NULL;	// if no startd ads, there are no sig attrs
	}
	char *startd_job_exprs = param("STARTD_JOB_EXPRS");
	if ( startd_job_exprs ) {	// add in startd_job_exprs
		StringList exprs(startd_job_exprs);
		exprs.rewind();
		char *v = NULL;
		while ( (v=exprs.next()) ) {
			sample_startd_ad->Assign(v,true);
		}
		free(startd_job_exprs);
	}
	char *tmp=param("PREEMPTION_REQUIREMENTS");
	if ( tmp && PreemptionReq ) {	// add references from preemption_requirements
		const char* preempt_req_name = "preempt_req__";	// any name will do
		sample_startd_ad->AssignExpr(preempt_req_name,tmp);
		sample_startd_ad->GetReferences(preempt_req_name,internal_references,
					external_references);
	}
	free(tmp);
	if (sample_startd_ad) {
		delete sample_startd_ad;
		sample_startd_ad = NULL;
	}
		// Always get rid of the follow attrs:
		//    CurrentTime - for obvious reasons
		//    RemoteUserPrio - not needed since we negotiate per user
		//    SubmittorPrio - not needed since we negotiate per user
	external_references.remove_anycase(ATTR_CURRENT_TIME);
	external_references.remove_anycase(ATTR_REMOTE_USER_PRIO);
	external_references.remove_anycase(ATTR_REMOTE_USER_RESOURCES_IN_USE);
	external_references.remove_anycase(ATTR_REMOTE_GROUP_RESOURCES_IN_USE);
	external_references.remove_anycase(ATTR_SUBMITTOR_PRIO);
	external_references.remove_anycase(ATTR_SUBMITTER_USER_PRIO);
	external_references.remove_anycase(ATTR_SUBMITTER_USER_RESOURCES_IN_USE);
	external_references.remove_anycase(ATTR_SUBMITTER_GROUP_RESOURCES_IN_USE);
		// Note: print_to_string mallocs memory on the heap
	result = external_references.print_to_string();
	dprintf(D_FULLDEBUG,"Leaving compute_significant_attrs() - result=%s\n",
					result ? result : "(none)" );
	return result;
}


bool Matchmaker::
getGroupInfoFromUserId( const char *user, float & groupQuota, float & groupUsage )
{
	ASSERT(groupQuotasHash);

	groupQuota = 0.0;
	groupUsage = 0.0;

	if (!user) return false;

    GroupEntry* group = accountant.GetAssignedGroup(user);

    // If it is the root group, we interpret here as "not a group" for backward compatability
    if (hgq_root_group == group) return false;

    MyString groupname = group->name.c_str();

	if (groupQuotasHash->lookup(groupname, groupQuota) == -1) {
		// hash lookup failed, must not be a group name
		return false;
	}

	groupUsage = accountant.GetWeightedResourcesUsed(groupname);

	return true;
}

void round_for_precision(double& x) {
    double ref = x;
    x = floor(0.5 + x);
    double err = fabs(x-ref);
    // This error threshold is pretty ad-hoc.  It would be ideal to try and figure out
    // bounds on precision error accumulation based on size of HGQ tree.
    if (err > 0.00001) {
        // If precision errors are not small, I am suspicious.
        dprintf(D_ALWAYS, "group quotas: WARNING: encountered precision error of %g\n", err);
    }
}


double starvation_ratio(double usage, double allocated) {
    return (allocated > 0) ? (usage / allocated) : FLT_MAX;
}

struct group_order {
    bool autoregroup;
    GroupEntry* root_group;

    group_order(bool arg, GroupEntry* rg): autoregroup(arg), root_group(rg) {
        if (autoregroup) {
            dprintf(D_ALWAYS, "group quotas: autoregroup mode: forcing group %s to negotiate last\n", root_group->name.c_str());
        }
    }

    bool operator()(const GroupEntry* a, const GroupEntry* b) const {
        if (autoregroup) {
            // root is never before anybody:
            if (a == root_group) return false;
            // a != root, and b = root, so a has to be before b:
            if (b == root_group) return true;
        }
        return a->sort_key < b->sort_key;
    }

    private:
    // I don't want anybody defaulting this obj by accident
    group_order(){}
};


int count_effective_slots(ClassAdListDoesNotDeleteAds& startdAds, ExprTree* constraint) {
	int sum = 0;

	startdAds.Open();
	while(ClassAd* ad = startdAds.Next()) {
        // only count ads satisfying constraint, if given
        if ((NULL != constraint) && !EvalBool(ad, constraint)) {
            continue;
        }

        bool part = false;
        if (!ad->LookupBool(ATTR_SLOT_PARTITIONABLE, part)) part = false;

        int slots = 1;
        if (part) {
            // effective slots for a partitionable slot is number of cpus
            ad->LookupInteger(ATTR_CPUS, slots);
        }

        sum += slots;
	}

	return sum;
}


void Matchmaker::
negotiationTime ()
{
	ClassAdList allAds; //contains ads from collector
	ClassAdListDoesNotDeleteAds startdAds; // ptrs to startd ads in allAds
	ClaimIdHash claimIds(MyStringHash);
	ClassAdListDoesNotDeleteAds scheddAds; // ptrs to schedd ads in allAds

	/**
		Check if we just finished a cycle less than NEGOTIATOR_CYCLE_DELAY 
		seconds ago.  If we did, reset our timer so at least 
		NEGOTIATOR_CYCLE_DELAY seconds will elapse between cycles.  We do 
		this to help ensure all the startds have had time to update the 
		collector after the last negotiation cycle (otherwise, we might match
		the same resource twice).  Note: we must do this check _before_ we 
		reset GotRescheduledCmd to false to prevent postponing a new 
		cycle indefinitely.
	**/
	int elapsed = time(NULL) - completedLastCycleTime;
	int cycle_delay = param_integer("NEGOTIATOR_CYCLE_DELAY",20,0);
	if ( elapsed < cycle_delay ) {
		daemonCore->Reset_Timer(negotiation_timerID,
							cycle_delay - elapsed,
							NegotiatorInterval);
		dprintf(D_FULLDEBUG,
			"New cycle requested but just finished one -- delaying %u secs\n",
			cycle_delay - elapsed);
		return;
	}

	dprintf( D_ALWAYS, "---------- Started Negotiation Cycle ----------\n" );

	time_t start_time = time(NULL);

	GotRescheduleCmd=false;  // Reset the reschedule cmd flag

	// We need to nuke our MatchList from the previous negotiation cycle,
	// since a different set of machines may now be available.
	if (MatchList) delete MatchList;
	MatchList = NULL;

	// ----- Get all required ads from the collector
    time_t start_time_phase1 = time(NULL);
	dprintf( D_ALWAYS, "Phase 1:  Obtaining ads from collector ...\n" );
	if( !obtainAdsFromCollector( allAds, startdAds, scheddAds,
		claimIds ) )
	{
		dprintf( D_ALWAYS, "Aborting negotiation cycle\n" );
		// should send email here
		return;
	}


		// allocate stat object here, now that we know we are not going
		// to abort the cycle
	StartNewNegotiationCycleStat();
	negotiation_cycle_stats[0]->start_time = start_time;

	// Save this for future use.
	int cTotalSlots = startdAds.MyLength();
    negotiation_cycle_stats[0]->total_slots = cTotalSlots;

	double minSlotWeight = 0;
	double untrimmedSlotWeightTotal = sumSlotWeights(startdAds,&minSlotWeight,NULL);
	
	// Register a lookup function that passes through the list of all ads.
	// ClassAdLookupRegister( lookup_global, &allAds );

	dprintf( D_ALWAYS, "Phase 2:  Performing accounting ...\n" );
	// Compute the significant attributes to pass to the schedd, so
	// the schedd can do autoclustering to speed up the negotiation cycles.

    // Transition Phase 1 --> Phase 2
    time_t start_time_phase2 = time(NULL);
    negotiation_cycle_stats[0]->duration_phase1 += start_time_phase2 - start_time_phase1;

	if ( job_attr_references ) {
		free(job_attr_references);
	}
	job_attr_references = compute_significant_attrs(startdAds);

	// ----- Recalculate priorities for schedds
	accountant.UpdatePriorities();
	accountant.CheckMatches( startdAds );

	if ( !groupQuotasHash ) {
		groupQuotasHash = new groupQuotasHashType(100,HashFunc);
		ASSERT(groupQuotasHash);
    }

	int cPoolsize = 0;
    double weightedPoolsize = 0;
    int effectivePoolsize = 0;
    // Restrict number of slots available for determining quotas
    if (SlotPoolsizeConstraint != NULL) {
        cPoolsize = startdAds.CountMatches(SlotPoolsizeConstraint);
        if (cPoolsize > 0) {
            dprintf(D_ALWAYS,"NEGOTIATOR_SLOT_POOLSIZE_CONSTRAINT constraint reduces slot count from %d to %d\n", cTotalSlots, cPoolsize);
            weightedPoolsize = (accountant.UsingWeightedSlots()) ? sumSlotWeights(startdAds, NULL, SlotPoolsizeConstraint) : cPoolsize;
            effectivePoolsize = count_effective_slots(startdAds, SlotPoolsizeConstraint);
        } else {
            dprintf(D_ALWAYS, "WARNING: 0 out of %d slots match NEGOTIATOR_SLOT_POOLSIZE_CONSTRAINT\n", cTotalSlots);
        }
    } else {
        cPoolsize = cTotalSlots;
        weightedPoolsize = (accountant.UsingWeightedSlots()) ? untrimmedSlotWeightTotal : (double)cTotalSlots;
        effectivePoolsize = count_effective_slots(startdAds, NULL);
    }

	// if don't care about preemption, we can trim out all non Unclaimed ads now.
	// note: we cannot trim out the Unclaimed ads before we call CheckMatches,
	// otherwise CheckMatches will do the wrong thing (because it will not see
	// any of the claimed machines!).
	int num_trimmed = trimStartdAds(startdAds);
	if ( num_trimmed > 0 ) {
		dprintf(D_FULLDEBUG,
			"Trimmed out %d startd ads not Unclaimed\n",num_trimmed);
	}
    negotiation_cycle_stats[0]->trimmed_slots = startdAds.MyLength();
    negotiation_cycle_stats[0]->candidate_slots = startdAds.MyLength();

		// We insert NegotiatorMatchExprXXX attributes into the
		// "matched ad".  In the negotiator, this means the machine ad.
		// The schedd will later propogate these attributes into the
		// matched job ad that is sent to the startd.  So in different
		// matching contexts, the negotiator match exprs are in different
		// ads, but they should always be in at least one.
	insertNegotiatorMatchExprs( startdAds );

	// insert RemoteUserPrio and related attributes so they are
	// available during matchmaking
	addRemoteUserPrios( startdAds );

    if (hgq_groups.size() <= 1) {
        // If there is only one group (the root group) we are in traditional non-HGQ mode.
        // It seems cleanest to take the traditional case separately for maximum backward-compatible behavior.
        // A possible future change would be to unify this into the HGQ code-path, as a "root-group-only" case. 
        negotiateWithGroup(cPoolsize, weightedPoolsize, minSlotWeight, startdAds, claimIds, scheddAds);
    } else {
        // Otherwise we are in HGQ mode, so begin HGQ computations

        negotiation_cycle_stats[0]->candidate_slots = cPoolsize;

        // Fill in latest usage/prio info for the groups.
        // While we're at it, reset fields prior to reloading from submitter ads.
        for (vector<GroupEntry*>::iterator j(hgq_groups.begin());  j != hgq_groups.end();  ++j) {
            GroupEntry* group = *j;

            group->quota = 0;
            group->requested = 0;
            group->allocated = 0;
            group->subtree_quota = 0;
            group->subtree_requested = 0;
            if (NULL == group->submitterAds) group->submitterAds = new ClassAdListDoesNotDeleteAds;
            group->submitterAds->Open();
            while (ClassAd* ad = group->submitterAds->Next()) {
                group->submitterAds->Remove(ad);
            }
            group->submitterAds->Close();

            group->usage = accountant.GetWeightedResourcesUsed(group->name.c_str());
            group->priority = accountant.GetPriority(group->name.c_str());
        }


        // cycle through the submitter ads, and load them into the appropriate group node in the tree
        dprintf(D_ALWAYS, "group quotas: assigning %d submitters to accounting groups\n", int(scheddAds.MyLength()));
        scheddAds.Open();
        while (ClassAd* ad = scheddAds.Next()) {
            MyString tname;
            if (!ad->LookupString(ATTR_NAME, tname)) {
                dprintf(D_ALWAYS, "group quotas: WARNING: ignoring submitter ad with no name\n");
                continue;
            }
            // this holds the submitter name, which includes group, if present
            const string subname(tname.Value());

            // is there a username separator?
            string::size_type pos = subname.find_last_of('@');
            if (pos==string::npos) {
                dprintf(D_ALWAYS, "group quotas: WARNING: ignoring submitter with badly-formed name \"%s\"\n", subname.c_str());
                continue;
            }

            GroupEntry* group = accountant.GetAssignedGroup(subname.c_str());

            // attach the submitter ad to the assigned group
            group->submitterAds->Insert(ad);

            // Accumulate the submitter jobs submitted against this group
            // To do: investigate getting these values directly from schedds.  The
            // collector info can be a bit stale, direct from schedd might be improvement.
            int numidle=0;
            ad->LookupInteger(ATTR_IDLE_JOBS, numidle);
            int numrunning=0;
            ad->LookupInteger(ATTR_RUNNING_JOBS, numrunning);
            group->requested += numrunning + numidle;
        }

        // Any groups with autoregroup are allowed to also negotiate in root group ("none")
        if (autoregroup) {
            unsigned long n = 0;
            for (vector<GroupEntry*>::iterator j(hgq_groups.begin());  j != hgq_groups.end();  ++j) {
                GroupEntry* group = *j;
                if (group == hgq_root_group) continue;
                if (!group->autoregroup) continue;
                group->submitterAds->Open();
                while (ClassAd* ad = group->submitterAds->Next()) {
                    hgq_root_group->submitterAds->Insert(ad);
                }
                group->submitterAds->Close();
                ++n;
            }
            dprintf(D_ALWAYS, "group quotas: autoregroup mode: appended %lu submitters to group %s negotiation\n", n, hgq_root_group->name.c_str());
        }

        // assign slot quotas based on the config-quotas
        double hgq_total_quota = (accountant.UsingWeightedSlots()) ? weightedPoolsize : effectivePoolsize;
        dprintf(D_ALWAYS, "group quotas: assigning group quotas from %g available%s slots\n",
                hgq_total_quota, 
                (accountant.UsingWeightedSlots()) ? " weighted" : "");
        hgq_assign_quotas(hgq_root_group, hgq_total_quota);

        for (vector<GroupEntry*>::iterator j(hgq_groups.begin());  j != hgq_groups.end();  ++j) {
            GroupEntry* group = *j;
            dprintf(D_FULLDEBUG, "group quotas: group= %s  cquota= %g  static= %d  accept= %d  quota= %g  req= %g  usage= %g\n",
                    group->name.c_str(), group->config_quota, int(group->static_quota), int(group->accept_surplus), group->quota, 
                    group->requested, group->usage);
        }

        // A user/admin can set this to > 1, to allow the algorithm an opportunity to re-distribute
        // slots that were not used due to rejection.
        int maxrounds = 0;
        if (param_defined("GROUP_QUOTA_MAX_ALLOCATION_ROUNDS")) {
            maxrounds = param_integer("GROUP_QUOTA_MAX_ALLOCATION_ROUNDS", 3, 1, INT_MAX);
        } else {
            // backward compatability
            maxrounds = param_integer("HFS_MAX_ALLOCATION_ROUNDS", 3, 1, INT_MAX);
        }

        // The allocation of slots may occur multiple times, if rejections
        // prevent some allocations from being filled.
        int iter = 0;
        while (true) {
            if (iter >= maxrounds) {
                dprintf(D_ALWAYS, "group quotas: halting allocation rounds after %d iterations\n", iter);
                break;
            }

            iter += 1;
            dprintf(D_ALWAYS, "group quotas: allocation round %d\n", iter);
            negotiation_cycle_stats[0]->slot_share_iterations += 1;

            // make sure working values are reset for this iteration
            groupQuotasHash->clear();
            for (vector<GroupEntry*>::iterator j(hgq_groups.begin());  j != hgq_groups.end();  ++j) {
                GroupEntry* group = *j;
                group->allocated = 0;
                group->subtree_requested = 0;
                group->rr = false;
            }

            // Allocate group slot quotas to satisfy group job requests
            double surplus_quota = hgq_fairshare(hgq_root_group);

            // This step is not relevant in a weighted-slot scenario, where slots may
            // have a floating-point cost != 1.
            if (!accountant.UsingWeightedSlots()) {
                // Recover any fractional slot remainders from fairshare algorithm, 
                // and distribute them using round robin.
                surplus_quota += hgq_recover_remainders(hgq_root_group);
            }

            if (autoregroup) {
                dprintf(D_ALWAYS, "group quotas: autoregroup mode: allocating %g to group %s\n", hgq_total_quota, hgq_root_group->name.c_str());
                hgq_root_group->allocated = hgq_total_quota;
            }

            double maxdelta = 0;
            double requested_total = 0;
            double allocated_total = 0;
            unsigned long served_groups = 0;
            unsigned long unserved_groups = 0;
            for (vector<GroupEntry*>::iterator j(hgq_groups.begin());  j != hgq_groups.end();  ++j) {
                GroupEntry* group = *j;
                dprintf(D_FULLDEBUG, "group quotas: group= %s  quota= %g  requested= %g  allocated= %g  unallocated= %g\n",
                        group->name.c_str(), group->quota, group->requested+group->allocated, group->allocated, group->requested);
                groupQuotasHash->insert(MyString(group->name.c_str()), group->allocated);
                requested_total += group->requested;
                allocated_total += group->allocated;
                if (group->allocated > 0) served_groups += 1;
                else if (group->requested > 0) unserved_groups += 1;
                maxdelta = max(maxdelta, max(0.0, group->allocated - group->usage));
            }

            dprintf(D_ALWAYS, "group quotas: groups= %lu  requesting= %lu  served= %lu  unserved= %lu  slots= %g  requested= %g  allocated= %g  surplus= %g\n", 
                    static_cast<long unsigned int>(hgq_groups.size()), served_groups+unserved_groups, served_groups, unserved_groups, double(effectivePoolsize), requested_total+allocated_total, allocated_total, surplus_quota);

            // The loop below can add a lot of work (and log output) to the negotiation.  I'm going to
            // default its behavior to execute once, and just negotiate for everything at once.  If a
            // user is concerned about the "overlapping effective pool" problem, they can decrease this 
            // increment so that round robin happens, and competing groups will not starve one another.
            double ninc = 0;
            if (param_defined("GROUP_QUOTA_ROUND_ROBIN_RATE")) {
                ninc = param_double("GROUP_QUOTA_ROUND_ROBIN_RATE", DBL_MAX, 1.0, DBL_MAX);
            } else {
                // backward compatability 
                ninc = param_double("HFS_ROUND_ROBIN_RATE", DBL_MAX, 1.0, DBL_MAX);
            }

            // fill in sorting classad attributes for configurable sorting
            for (vector<GroupEntry*>::iterator j(hgq_groups.begin());  j != hgq_groups.end();  ++j) {
                GroupEntry* group = *j;
                ClassAd* ad = group->sort_ad;
                ad->Assign(ATTR_GROUP_QUOTA, group->quota);
                ad->Assign(ATTR_GROUP_RESOURCES_ALLOCATED, group->allocated);
                ad->Assign(ATTR_GROUP_RESOURCES_IN_USE, accountant.GetWeightedResourcesUsed(group->name));
                // Do this after all attributes are filled in
                float v = 0;
                if (!ad->EvalFloat(ATTR_SORT_EXPR, NULL, v)) {
                    v = FLT_MAX;
                    string e;
                    ad->LookupString(ATTR_SORT_EXPR_STRING, e);
                    dprintf(D_ALWAYS, "WARNING: sort expression \"%s\" failed to evaluate to floating point for group %s - defaulting to %g\n",
                            e.c_str(), group->name.c_str(), v);
                }
                group->sort_key = v;
            }

            // present accounting groups for negotiation in "starvation order":
            vector<GroupEntry*> negotiating_groups(hgq_groups);
            std::sort(negotiating_groups.begin(), negotiating_groups.end(), group_order(autoregroup, hgq_root_group));

            // This loop implements "weighted round-robin" behavior to gracefully handle case of multiple groups competing
            // for same subset of available slots.  It gives greatest weight to groups with the greatest difference 
            // between allocated and their current usage
            double n = 0;
            while (true) {
                // Up our fraction of the full deltas.  Note that maxdelta may be zero, but we still
                // want to negotiate at least once regardless, so loop halting check is at the end.
                n = min(n+ninc, maxdelta);
                dprintf(D_FULLDEBUG, "group quotas: entering RR iteration n= %g\n", n);

                // Do the negotiations
                for (vector<GroupEntry*>::iterator j(negotiating_groups.begin());  j != negotiating_groups.end();  ++j) {
                    GroupEntry* group = *j;

                    dprintf(D_FULLDEBUG, "Group %s - sortkey= %g\n", group->name.c_str(), group->sort_key);

                    if (group->allocated <= 0) {
                        dprintf(D_ALWAYS, "Group %s - skipping, zero slots allocated\n", group->name.c_str());
                        continue;
                    }

                    if ((group->usage >= group->allocated) && !ConsiderPreemption) {
                        dprintf(D_ALWAYS, "Group %s - skipping, at or over quota (usage=%g)\n", group->name.c_str(), group->usage);
                        continue;
                    }
		    
                    if (group->submitterAds->MyLength() <= 0) {
                        dprintf(D_ALWAYS, "Group %s - skipping, no submitters (usage=%g)\n", group->name.c_str(), group->usage);
                        continue;
                    }
		    
                    dprintf(D_ALWAYS, "Group %s - BEGIN NEGOTIATION\n", group->name.c_str());

                    double delta = max(0.0, group->allocated - group->usage);
                    // If delta > 0, we know maxdelta also > 0.  Otherwise, it means we actually are using more than
                    // we just got allocated, so just negotiate for what we were allocated.
                    double slots = (delta > 0) ? group->usage + (delta * (n / maxdelta)) : group->allocated;
                    // Defensive -- do not exceed allocated slots
                    slots = min(slots, group->allocated);
                    if (!accountant.UsingWeightedSlots()) {
                        slots = floor(slots);
                    }

                    if (autoregroup && (group == hgq_root_group)) {
                        // note that in autoregroup mode, root group is guaranteed to be last group to negotiate
                        dprintf(D_ALWAYS, "group quotas: autoregroup mode: negotiating with autoregroup for %s\n", group->name.c_str());
                        negotiateWithGroup(cPoolsize, weightedPoolsize, minSlotWeight,
                                           startdAds, claimIds, *(group->submitterAds),
                                           slots, NULL);
                    } else {
                        negotiateWithGroup(cPoolsize, weightedPoolsize, minSlotWeight,
                                           startdAds, claimIds, *(group->submitterAds), 
                                           slots, group->name.c_str());
                    }
                }

                // Halt when we have negotiated with full deltas
                if (n >= maxdelta) break;
            }

            // After round robin, assess where we are relative to HGQ allocation goals
            double usage_total = 0;
            for (vector<GroupEntry*>::iterator j(hgq_groups.begin());  j != hgq_groups.end();  ++j) {
                GroupEntry* group = *j;

                double usage = accountant.GetWeightedResourcesUsed(group->name.c_str());

                group->usage = usage;
                dprintf(D_FULLDEBUG, "group quotas: Group %s  allocated= %g  usage= %g\n", group->name.c_str(), group->allocated, group->usage);

                // I do not want to give credit for usage above what was allocated here.
                usage_total += min(group->usage, group->allocated);

                if (group->usage < group->allocated) {
                    // If we failed to match all the allocated slots for any reason, then take what we
                    // got and allow other groups a chance at the rest on next iteration
                    dprintf(D_FULLDEBUG, "group quotas: Group %s - resetting requested to %g\n", group->name.c_str(), group->usage);
                    group->requested = group->usage;
                } else {
                    // otherwise restore requested to its original state for next iteration
                    group->requested += group->allocated;
                }
            }

            dprintf(D_ALWAYS, "Round %d totals: allocated= %g  usage= %g\n", iter, allocated_total, usage_total);

            // If we negotiated successfully for all slots, we're finished
            if (usage_total >= allocated_total) break;
        }

        // For the purposes of RR consistency I want to update these after all allocation rounds are completed.
        for (vector<GroupEntry*>::iterator j(hgq_groups.begin());  j != hgq_groups.end();  ++j) {
            GroupEntry* group = *j;
            // If we were served by RR this cycle, then update timestamp of most recent round-robin.  
            // I also update when requested is zero because I want to favor groups that have been actually
            // waiting for an allocation the longest.
            if (group->rr || (group->requested <= 0))  group->rr_time = negotiation_cycle_stats[0]->start_time;
        }
    }

    // ----- Done with the negotiation cycle
    dprintf( D_ALWAYS, "---------- Finished Negotiation Cycle ----------\n" );

    completedLastCycleTime = time(NULL);

    negotiation_cycle_stats[0]->end_time = completedLastCycleTime;

    // Phase 2 is time to do "all of the above" since end of phase 1, less the time we spent in phase 3 and phase 4
    // (phase 3 and 4 occur inside of negotiateWithGroup(), which may be called in multiple places, inside looping)
    negotiation_cycle_stats[0]->duration_phase2 = completedLastCycleTime - start_time_phase2;
    negotiation_cycle_stats[0]->duration_phase2 -= negotiation_cycle_stats[0]->duration_phase3;
    negotiation_cycle_stats[0]->duration_phase2 -= negotiation_cycle_stats[0]->duration_phase4;

    negotiation_cycle_stats[0]->duration = completedLastCycleTime - negotiation_cycle_stats[0]->start_time;

	if (delayReinit) {
		this->reinitialize();
	}

	if (param_boolean("NEGOTIATOR_UPDATE_AFTER_CYCLE", false)) {
		updateCollector();
	}
}


void Matchmaker::hgq_construct_tree() {
	// need to construct group structure
	// groups is list of group names
    // in form group.subgroup group.subgroup.subgroup etc
	char* groupnames = param("GROUP_NAMES");

	// Populate the group array, which contains an entry for each group.
    hgq_root_name = "<none>";
	vector<string> groups;
    if (NULL != groupnames) {
        StringList group_name_list;
        group_name_list.initializeFromString(groupnames);
        group_name_list.rewind();
        while (char* g = group_name_list.next()) {
            const string gname(g);

            // Best to sanity-check this as early as possible.  This will also
            // be useful if we ever decided to allow users to name the root group
            if (gname == hgq_root_name) {
                dprintf(D_ALWAYS, "group quotas: ERROR: group name \"%s\" is reserved for root group -- ignoring this group\n", gname.c_str());
                continue;
            }

            // store the group name
            groups.push_back(gname);
        }

        free(groupnames);
        groupnames = NULL;
    }

    // This is convenient for making sure a parent group always appears before its children
    std::sort(groups.begin(), groups.end(), Accountant::ci_less());

    // our root group always exists -- all configured HGQ groups are implicitly 
    // children / descendents of the root
    if (NULL != hgq_root_group) delete hgq_root_group;
    hgq_root_group = new GroupEntry;
	hgq_root_group->name = hgq_root_name;
    hgq_root_group->accept_surplus = true;

    group_entry_map.clear();
    group_entry_map[hgq_root_name] = hgq_root_group;

    bool accept_surplus = false;
    autoregroup = false;
    const bool default_accept_surplus = param_boolean("GROUP_ACCEPT_SURPLUS", false);
    const bool default_autoregroup = param_boolean("GROUP_AUTOREGROUP", false);
    if (default_autoregroup) autoregroup = true;
    if (default_accept_surplus) accept_surplus = true;

    // build the tree structure from our group path info
    for (unsigned long j = 0;  j < groups.size();  ++j) {
        string gname = groups[j];

        // parse the group name into a path of sub-group names
        vector<string> gpath;
        parse_group_name(gname, gpath);

        // insert the path of the current group into the tree structure
        GroupEntry* group = hgq_root_group;
        bool missing_parent = false;
        for (unsigned long k = 0;  k < gpath.size()-1;  ++k) {
            // chmap is mostly a structure to avoid n^2 behavior in groups with many children
            map<string, GroupEntry::size_type, Accountant::ci_less>::iterator f(group->chmap.find(gpath[k]));
            if (f == group->chmap.end()) {
                dprintf(D_ALWAYS, "group quotas: WARNING: ignoring group name %s with missing parent %s\n", gname.c_str(), gpath[k].c_str());
                missing_parent = true;
                break;
            }
            group = group->children[f->second];
        }
        if (missing_parent) continue;

        if (group->chmap.count(gpath.back()) > 0) {
            // duplicate group -- ignore
            dprintf(D_ALWAYS, "group quotas: WARNING: ignoring duplicate group name %s\n", gname.c_str());
            continue;
        }

        // enter the new group
        group->children.push_back(new GroupEntry);
        group->chmap[gpath.back()] = group->children.size()-1;
        group_entry_map[gname] = group->children.back();
        group->children.back()->parent = group;
        group = group->children.back();

        // "group" now refers to our current group in the list.
        // Fill in entry values from config.
        group->name = gname;

        // group quota setting 
        MyString vname;
        vname.sprintf("GROUP_QUOTA_%s", gname.c_str());
        double quota = param_double(vname.Value(), -1.0, 0, INT_MAX);
        if (quota >= 0) {
            group->config_quota = quota;
            group->static_quota = true;
        } else {
            vname.sprintf("GROUP_QUOTA_DYNAMIC_%s", gname.c_str());
            quota = param_double(vname.Value(), -1.0, 0.0, 1.0);
            if (quota >= 0) {
                group->config_quota = quota;
                group->static_quota = false;
            } else {
                dprintf(D_ALWAYS, "group quotas: WARNING: no quota specified for group \"%s\", defaulting to zero\n", gname.c_str());
                group->config_quota = 0.0;
                group->static_quota = false;
            }
        }

        // defensive sanity checking
        if (group->config_quota < 0) {
            dprintf(D_ALWAYS, "group quotas: ERROR: negative quota (%g) defaulting to zero\n", double(group->config_quota));
            group->config_quota = 0;
        }

        // accept surplus
	    vname.sprintf("GROUP_ACCEPT_SURPLUS_%s", gname.c_str());
        group->accept_surplus = param_boolean(vname.Value(), default_accept_surplus);
	    vname.sprintf("GROUP_AUTOREGROUP_%s", gname.c_str());
        group->autoregroup = param_boolean(vname.Value(), default_autoregroup);
        if (group->autoregroup) autoregroup = true;
        if (group->accept_surplus) accept_surplus = true;
    }

    if (autoregroup && accept_surplus) {
        EXCEPT("GROUP_AUTOREGROUP is not compatible with GROUP_ACCEPT_SURPLUS\n");
    }

    // With the tree structure in place, we can make a list of groups in breadth-first order
    // For more convenient iteration over the structure
    hgq_groups.clear();
    deque<GroupEntry*> grpq;
    grpq.push_back(hgq_root_group);
    while (!grpq.empty()) {
        GroupEntry* group = grpq.front();
        grpq.pop_front();
        hgq_groups.push_back(group);
        for (vector<GroupEntry*>::iterator j(group->children.begin());  j != group->children.end();  ++j) {
            grpq.push_back(*j);
        }
    }

    string group_sort_expr;
    if (!param(group_sort_expr, "GROUP_SORT_EXPR")) {
        // Should never fail! Default provided via param-info
        EXCEPT("Failed to obtain value for GROUP_SORT_EXPR\n");
    }
    ExprTree* test_sort_expr = NULL;
    if (ParseClassAdRvalExpr(group_sort_expr.c_str(), test_sort_expr)) {
        EXCEPT("Failed to parse GROUP_SORT_EXPR = %s\n", group_sort_expr.c_str());
    }
    delete test_sort_expr;
    for (vector<GroupEntry*>::iterator j(hgq_groups.begin());  j != hgq_groups.end();  ++j) {
        GroupEntry* group = *j;
        group->sort_ad->Assign(ATTR_ACCOUNTING_GROUP, group->name);
        // group-specific values might be supported in the future:
        group->sort_ad->AssignExpr(ATTR_SORT_EXPR, group_sort_expr.c_str());
        group->sort_ad->Assign(ATTR_SORT_EXPR_STRING, group_sort_expr);
    }
}


void Matchmaker::hgq_assign_quotas(GroupEntry* group, double quota) {
    dprintf(D_FULLDEBUG, "group quotas: subtree %s receiving quota= %g\n", group->name.c_str(), quota);

    // if quota is zero, we can leave this subtree with default quotas of zero
    if (quota <= 0) return;

    // incoming quota is quota for subtree
    group->subtree_quota = quota;

    // compute the sum of any static quotas of any children
    double sqsum = 0;
    double dqsum = 0;
    for (unsigned long j = 0;  j < group->children.size();  ++j) {
        GroupEntry* child = group->children[j];
        if (child->static_quota) {
            sqsum += child->config_quota;
        } else {
            dqsum += child->config_quota;
        }
    }

    // static quotas get first dibs on any available quota
    // total static quota assignable is bounded by quota coming from above
    double sqa = min(sqsum, quota);

    // children with dynamic quotas get allocated from the remainder 
    double dqa = quota - sqa;

    dprintf(D_FULLDEBUG, "group quotas: group %s, allocated %g for static children, %g for dynamic children\n", group->name.c_str(), sqa, dqa);

    // Prevent (0/0) in the case of all static quotas == 0.
    // In this case, all quotas will still be correctly assigned zero.
    double Zs = (sqsum > 0) ? sqsum : 1;

    // If dqsum exceeds 1, then dynamic quota values get scaled so that they sum to 1
    double Zd = max(dqsum, double(1));

    // quota assigned to all children 
    double chq = 0;
    for (unsigned long j = 0;  j < group->children.size();  ++j) {
        GroupEntry* child = group->children[j];
        // Each child with a static quota gets its proportion of the total of static quota assignable.
        // Each child with dynamic quota gets the dynamic quota assignable weighted by its configured dynamic quota value
        double q = (child->static_quota) ? (child->config_quota * (sqa / Zs)) : (child->config_quota * (dqa / Zd));
        if (q < 0) q = 0;

        if (child->static_quota && (q < child->config_quota)) {
            dprintf(D_ALWAYS, "group quotas: WARNING: static quota for group %s rescaled from %g to %g\n", child->name.c_str(), child->config_quota, q);
        } else if (Zd > 1) {
            dprintf(D_ALWAYS, "group quotas: WARNING: dynamic quota for group %s rescaled from %g to %g\n", child->name.c_str(), child->config_quota, child->config_quota / Zd);
        }

        hgq_assign_quotas(child, q);
        chq += q;
    }

    // Current group gets anything remaining after assigning to any children
    // If there are no children (a leaf) then this group gets all the quota
    group->quota = quota - chq;
    if (group->quota < 0) group->quota = 0;
    dprintf(D_FULLDEBUG, "group quotas: group %s assigned quota= %g\n", group->name.c_str(), group->quota);
}


double Matchmaker::hgq_fairshare(GroupEntry* group) {
    dprintf(D_FULLDEBUG, "group quotas: fairshare (1): group= %s  quota= %g  requested= %g\n", 
            group->name.c_str(), group->quota, group->requested);

    // Allocate whichever is smallest: the requested slots or group quota.
    group->allocated = min(group->requested, group->quota);

    // update requested values
    group->requested -= group->allocated;
    group->subtree_requested = group->requested;

    // surplus quota for this group
    double surplus = group->quota - group->allocated;

    dprintf(D_FULLDEBUG, "group quotas: fairshare (2): group= %s  quota= %g  allocated= %g  requested= %g\n", 
            group->name.c_str(), group->quota, group->allocated, group->requested);

    // If this is a leaf group, we're finished: return the surplus
    if (group->children.empty()) return surplus;

    // This is an internal group: perform fairshare recursively on children
    for (unsigned long j = 0;  j < group->children.size();  ++j) {
        GroupEntry* child = group->children[j];
        surplus += hgq_fairshare(child);
        if (child->accept_surplus) {
            group->subtree_requested += child->subtree_requested;
        }
    }

    // allocate any available surplus to current node and subtree
    surplus = hgq_allocate_surplus(group, surplus);

    dprintf(D_FULLDEBUG, "group quotas: fairshare (3): group= %s  surplus= %g  subtree_requested= %g\n", 
            group->name.c_str(), surplus, group->subtree_requested);

    // return any remaining surplus up the tree
    return surplus;
}


void hgq_allocate_surplus_loop(bool by_quota, 
                               vector<GroupEntry*>& groups, vector<double>& allocated, vector<double>& subtree_requested, 
                               double& surplus, double& requested) {
    int iter = 0;
    while (surplus > 0) {
        iter += 1;

        dprintf(D_FULLDEBUG, "group quotas: allocate-surplus-loop: by_quota= %d  iteration= %d  requested= %g  surplus= %g\n", 
                int(by_quota), iter, requested, surplus);

        // Compute the normalizer for outstanding groups
        double Z = 0;
        for (unsigned long j = 0;  j < groups.size();  ++j) {
            GroupEntry* grp = groups[j];
            if (subtree_requested[j] > 0)  Z += (by_quota) ? grp->subtree_quota : 1.0;
        }

        if (Z <= 0) {
            dprintf(D_FULLDEBUG, "group quotas: allocate-surplus-loop: no further outstanding groups at iteration %d - halting.\n", iter);
            break;
        }

        // allocations
        bool never_gt = true;
        double sumalloc = 0;
        for (unsigned long j = 0;  j < groups.size();  ++j) {
            GroupEntry* grp = groups[j];
            if (subtree_requested[j] > 0) {
                double N = (by_quota) ? grp->subtree_quota : 1.0;
                double a = surplus * (N / Z);
                if (a > subtree_requested[j]) {
                    a = subtree_requested[j];
                    never_gt = false;
                }
                allocated[j] += a;
                subtree_requested[j] -= a;
                sumalloc += a;
            }
        }

        surplus -= sumalloc;
        requested -= sumalloc;

        // Compensate for numeric precision jitter
        // This is part of the convergence guarantee: on each iteration, one of two things happens:
        // either never_gt becomes true, in which case all surplus was allocated, or >= 1 group had its
        // requested drop to zero.  This will move us toward Z becoming zero, which will halt the loop.
        // Note, that in "by-quota" mode, Z can become zero with surplus remaining, which is fine -- it means
        // groups with quota > 0 did not use all the surplus, and any groups with zero quota have the option
        // to use it in "non-by-quota" mode.
        if (never_gt || (surplus < 0)) {
            if (fabs(surplus) > 0.00001) {
                dprintf(D_ALWAYS, "group quotas: allocate-surplus-loop: WARNING: rounding surplus= %g to zero\n", surplus);
            }
            surplus = 0;
        }
    }
}


double Matchmaker::hgq_allocate_surplus(GroupEntry* group, double surplus) {
    dprintf(D_FULLDEBUG, "group quotas: allocate-surplus (1): group= %s  surplus= %g  subtree-requested= %g\n", group->name.c_str(), surplus, group->subtree_requested);

    // Nothing to allocate
    if (surplus <= 0) return 0;

    // If we are in autoregroup mode, proportional surplus allocation is disabled
    if (autoregroup) {
        dprintf(D_ALWAYS, "group quotas: autoregroup mode: proportional surplus allocation disabled\n");
        return surplus;
    }

    // If entire subtree requests nothing, halt now
    if (group->subtree_requested <= 0) return surplus;

    // Surplus allocation policy is that a group shares surplus on equal footing with its children.
    // So we load children and their parent (current group) into a single vector for treatment.
    // Convention will be that current group (subtree root) is last element.
    vector<GroupEntry*> groups(group->children);
    groups.push_back(group);

    // This vector will accumulate allocations.
    // We will proceed with recursive allocations after allocations at this level
    // are completed.  This keeps recursive calls to a minimum.
    vector<double> allocated(groups.size(), 0);

    // Temporarily hacking current group to behave like a child that accepts surplus 
    // avoids some special cases below.  Somewhere I just made a kitten cry.
    bool save_accept_surplus = group->accept_surplus;
    group->accept_surplus = true;
    double save_subtree_quota = group->subtree_quota;
    group->subtree_quota = group->quota;
    double requested = group->subtree_requested;
    group->subtree_requested = group->requested;

    if (surplus >= requested) {
        // In this scenario we have enough surplus to satisfy all requests.
        // Cornucopia! Give everybody what they asked for.

        dprintf(D_FULLDEBUG, "group quotas: allocate-surplus (2a): direct allocation, group= %s  requested= %g  surplus= %g\n",
                group->name.c_str(), requested, surplus);

        for (unsigned long j = 0;  j < groups.size();  ++j) {
            GroupEntry* grp = groups[j];
            if (grp->accept_surplus && (grp->subtree_requested > 0)) {
                allocated[j] = grp->subtree_requested;
            }
        }

        surplus -= requested;
        requested = 0;
    } else {
        // In this scenario there are more requests than there is surplus.
        // Here groups have to compete based on their quotas.

        dprintf(D_FULLDEBUG, "group quotas: allocate-surplus (2b): quota-based allocation, group= %s  requested= %g  surplus= %g\n", 
                group->name.c_str(), requested, surplus);

        vector<double> subtree_requested(groups.size(), 0);
        for (unsigned long j = 0;  j < groups.size();  ++j) {
            GroupEntry* grp = groups[j];
            // By conditioning on accept_surplus here, I don't have to check it below
            if (grp->accept_surplus && (grp->subtree_requested > 0)) {
                subtree_requested[j] = grp->subtree_requested;
            }
        }

        // In this loop we allocate to groups with quota > 0
        hgq_allocate_surplus_loop(true, groups, allocated, subtree_requested, surplus, requested);

        // Any quota left can be allocated to groups with zero quota
        hgq_allocate_surplus_loop(false, groups, allocated, subtree_requested, surplus, requested);

        // There should be no surplus left after the above two rounds
        if (surplus > 0) {
            dprintf(D_ALWAYS, "group quotas: allocate-surplus WARNING: nonzero surplus %g after allocation\n", surplus);
        }
    }

    // We have computed allocations for groups, with results cached in 'allocated'
    // Now we can perform the actual allocations.  Only actual children should
    // be allocated recursively here
    for (unsigned long j = 0;  j < (groups.size()-1);  ++j) {
        if (allocated[j] > 0) {
            double s = hgq_allocate_surplus(groups[j], allocated[j]);
            if (fabs(s) > 0.00001) {
                dprintf(D_ALWAYS, "group quotas: WARNING: allocate-surplus (3): surplus= %g\n", s);
            }
        }
    }

    // Here is logic for allocating current group
    group->allocated += allocated.back();
    group->requested -= allocated.back();

    dprintf(D_FULLDEBUG, "group quotas: allocate-surplus (4): group %s allocated surplus= %g  allocated= %g  requested= %g\n",
            group->name.c_str(), allocated.back(), group->allocated, group->requested);

    // restore proper group settings
    group->subtree_requested = requested;
    group->accept_surplus = save_accept_surplus;
    group->subtree_quota = save_subtree_quota;

    return surplus;
}


double Matchmaker::hgq_recover_remainders(GroupEntry* group) {
    dprintf(D_FULLDEBUG, "group quotas: recover-remainders (1): group= %s  allocated= %g  requested= %g\n", 
            group->name.c_str(), group->allocated, group->requested);

    // recover fractional remainder, which becomes surplus
    double surplus = group->allocated - floor(group->allocated);
    group->allocated -= surplus;
    group->requested += surplus;

    // These should be integer values now, so I get to round to correct any precision errs
    round_for_precision(group->allocated);
    round_for_precision(group->requested);

    group->subtree_requested = group->requested;
    group->subtree_rr_time = (group->requested > 0) ? group->rr_time : DBL_MAX;

    dprintf(D_FULLDEBUG, "group quotas: recover-remainders (2): group= %s  allocated= %g  requested= %g  surplus= %g\n", 
            group->name.c_str(), group->allocated, group->requested, surplus);

    // If this is a leaf group, we're finished: return the surplus
    if (group->children.empty()) return surplus;

    // This is an internal group: perform recovery recursively on children
    for (unsigned long j = 0;  j < group->children.size();  ++j) {
        GroupEntry* child = group->children[j];
        surplus += hgq_recover_remainders(child);
        if (child->accept_surplus) {
            group->subtree_requested += child->subtree_requested;
            if (child->subtree_requested > 0)
                group->subtree_rr_time = min(group->subtree_rr_time, child->subtree_rr_time);
        }
    }

    // allocate any available surplus to current node and subtree
    surplus = hgq_round_robin(group, surplus);

    dprintf(D_FULLDEBUG, "group quotas: recover-remainder (3): group= %s  surplus= %g  subtree_requested= %g\n", 
            group->name.c_str(), surplus, group->subtree_requested);

    // return any remaining surplus up the tree
    return surplus;
}


double Matchmaker::hgq_round_robin(GroupEntry* group, double surplus) {
    dprintf(D_FULLDEBUG, "group quotas: round-robin (1): group= %s  surplus= %g  subtree-requested= %g\n", group->name.c_str(), surplus, group->subtree_requested);

    // Sanity check -- I expect these to be integer values by the time I get here.
    if (group->subtree_requested != floor(group->subtree_requested)) {
        dprintf(D_ALWAYS, "group quotas: WARNING: forcing group %s requested= %g to integer value %g\n", 
                group->name.c_str(), group->subtree_requested, floor(group->subtree_requested));
        group->subtree_requested = floor(group->subtree_requested);
    }

    // Nothing to do if subtree had no requests
    if (group->subtree_requested <= 0) return surplus;

    // round robin has nothing to do without at least one whole slot
    if (surplus < 1) return surplus;

    // Surplus allocation policy is that a group shares surplus on equal footing with its children.
    // So we load children and their parent (current group) into a single vector for treatment.
    // Convention will be that current group (subtree root) is last element.
    vector<GroupEntry*> groups(group->children);
    groups.push_back(group);

    // This vector will accumulate allocations.
    // We will proceed with recursive allocations after allocations at this level
    // are completed.  This keeps recursive calls to a minimum.
    vector<double> allocated(groups.size(), 0);

    // Temporarily hacking current group to behave like a child that accepts surplus 
    // avoids some special cases below.  Somewhere I just made a kitten cry.  Even more.
    bool save_accept_surplus = group->accept_surplus;
    group->accept_surplus = true;
    double save_subtree_quota = group->subtree_quota;
    group->subtree_quota = group->quota;
    double save_subtree_rr_time = group->subtree_rr_time;
    group->subtree_rr_time = group->rr_time;
    double requested = group->subtree_requested;
    group->subtree_requested = group->requested;

    double outstanding = 0;
    vector<double> subtree_requested(groups.size(), 0);
    for (unsigned long j = 0;  j < groups.size();  ++j) {
        GroupEntry* grp = groups[j];
        if (grp->accept_surplus && (grp->subtree_requested > 0)) {
            subtree_requested[j] = grp->subtree_requested;
            outstanding += 1;
        }
    }

    // indexes allow indirect sorting
    vector<unsigned long> idx(groups.size());
    for (unsigned long j = 0;  j < idx.size();  ++j) idx[j] = j;

    // order the groups to determine who gets first cut
    ord_by_rr_time ord;
    ord.data = &groups;
    std::sort(idx.begin(), idx.end(), ord);

    while ((surplus >= 1) && (requested > 0)) {
        // max we can fairly allocate per group this round:
        double amax = max(double(1), floor(surplus / outstanding));

        dprintf(D_FULLDEBUG, "group quotas: round-robin (2): pass: surplus= %g  requested= %g  outstanding= %g  amax= %g\n", 
                surplus, requested, outstanding, amax);

        outstanding = 0;
        double sumalloc = 0;
        for (unsigned long jj = 0;  jj < groups.size();  ++jj) {
            unsigned long j = idx[jj];
            GroupEntry* grp = groups[j];
            if (grp->accept_surplus && (subtree_requested[j] > 0)) {
                double a = min(subtree_requested[j], amax);
                allocated[j] += a;
                subtree_requested[j] -= a;
                sumalloc += a;
                surplus -= a;
                requested -= a;
                grp->rr = true;
                if (subtree_requested[j] > 0) outstanding += 1;
                if (surplus < amax) break;
            }
        }

        // a bit of defensive sanity checking -- should not be possible:
        if (sumalloc < 1) {
            dprintf(D_ALWAYS, "group quotas: round-robin (3): WARNING: round robin failed to allocate >= 1 slot this round - halting\n");
            break;
        }
    }

    // We have computed allocations for groups, with results cached in 'allocated'
    // Now we can perform the actual allocations.  Only actual children should
    // be allocated recursively here
    for (unsigned long j = 0;  j < (groups.size()-1);  ++j) {
        if (allocated[j] > 0) {
            double s = hgq_round_robin(groups[j], allocated[j]);

            // This algorithm does not allocate more than a child has requested.
            // Also, this algorithm is designed to allocate every requested slot,
            // up to the given surplus.  Therefore, I expect these calls to return
            // zero.   If they don't, something is haywire.
            if (s > 0) {
                dprintf(D_ALWAYS, "group quotas: round-robin (4):  WARNING: nonzero surplus %g returned from round robin for group %s\n", 
                        s, groups[j]->name.c_str());
            }
        }
    }

    // Here is logic for allocating current group
    group->allocated += allocated.back();
    group->requested -= allocated.back();

    dprintf(D_FULLDEBUG, "group quotas: round-robin (5): group %s allocated surplus= %g  allocated= %g  requested= %g\n",
            group->name.c_str(), allocated.back(), group->allocated, group->requested);

    // restore proper group settings
    group->subtree_requested = requested;
    group->accept_surplus = save_accept_surplus;
    group->subtree_quota = save_subtree_quota;
    group->subtree_rr_time = save_subtree_rr_time;

    return surplus;
}


GroupEntry::GroupEntry():
    name(),
    config_quota(0),
    static_quota(false),
    accept_surplus(false),
    autoregroup(false),
    usage(0),
    submitterAds(NULL),
    quota(0),
    requested(0),
    allocated(0),
    subtree_quota(0),
    subtree_requested(0),
    rr(false),
    rr_time(0),
    subtree_rr_time(0),
    parent(NULL),
    children(),
    chmap(),
    sort_ad(new ClassAd())
{
}


GroupEntry::~GroupEntry() {
    for (unsigned long j=0;  j < children.size();  ++j) {
        if (children[j] != NULL) {
            delete children[j];
        }
    }

    if (NULL != submitterAds) {
        submitterAds->Open();
        while (ClassAd* ad = submitterAds->Next()) {
            submitterAds->Remove(ad);
        }
        submitterAds->Close();

        delete submitterAds;
    }

    if (NULL != sort_ad) delete sort_ad;
}


void filter_submitters_no_idle(ClassAdListDoesNotDeleteAds& submitterAds) {
	submitterAds.Open();
	while (ClassAd* ad = submitterAds.Next()) {
        int idle = 0;
        ad->LookupInteger(ATTR_IDLE_JOBS, idle);

        if (idle <= 0) {
            std::string submitterName;
            ad->LookupString(ATTR_NAME, submitterName);
            dprintf(D_FULLDEBUG, "Ignoring submitter %s with no idle jobs\n", submitterName.c_str());
            submitterAds.Remove(ad);
        }
    }
}


int Matchmaker::
negotiateWithGroup ( int untrimmed_num_startds,
					 double untrimmedSlotWeightTotal,
					 double minSlotWeight,
					 ClassAdListDoesNotDeleteAds& startdAds,
					 ClaimIdHash& claimIds, 
					 ClassAdListDoesNotDeleteAds& scheddAds, 
					 float groupQuota, const char* groupName)
{
	ClassAd		*schedd;
	MyString    scheddName;
	MyString    scheddAddr;
	int			result;
	int			numStartdAds;
	double      slotWeightTotal;
	double		maxPrioValue;
	double		maxAbsPrioValue;
	double		normalFactor;
	double		normalAbsFactor;
	double		submitterPrio;
	double		submitterPrioFactor;
	double		submitterShare = 0.0;
	double		submitterAbsShare = 0.0;
	double		pieLeft;
	double 		pieLeftOrig;
	int         scheddAdsCountOrig;
	int			totalTime;
	int			num_idle_jobs;
	time_t		startTime;
	

    int duration_phase3 = 0;
    time_t start_time_phase4 = time(NULL);

	double scheddUsed=0;
	int spin_pie=0;
	do {
		spin_pie++;

        // On the first spin of the pie we tell the negotiate function to ignore the
        // submitterLimit w/ respect to jobs which are strictly preferred by resource 
        // offers (via startd rank).  However, if preemption is not being considered, 
        // we respect submitter limits on all iterations.
        const bool ignore_submitter_limit = ((spin_pie == 1) && ConsiderPreemption);

        double groupusage = (NULL != groupName) ? accountant.GetWeightedResourcesUsed(groupName) : 0.0;
        if (!ignore_submitter_limit && (NULL != groupName) && (groupusage >= groupQuota)) {
            // If we've met the group quota, and if we are paying attention to submitter limits, halt now
            dprintf(D_ALWAYS, "Group %s is using its quota %g - halting negotiation\n", groupName, groupQuota);
            break;
        }
			// invalidate the MatchList cache, because even if it is valid
			// for the next user+auto_cluster being considered, we might
			// have thrown out matches due to SlotWeight being too high
			// given the schedd limit computed in the previous pie spin
		DeleteMatchList();

        // filter submitters with no idle jobs to avoid unneeded computations and log output
        if (!ConsiderPreemption) {
            filter_submitters_no_idle(scheddAds);
        }

		calculateNormalizationFactor( scheddAds, maxPrioValue, normalFactor,
									  maxAbsPrioValue, normalAbsFactor);
		numStartdAds = untrimmed_num_startds;
			// If operating on a group with a quota, consider the size of 
			// the "pie" to be limited to the groupQuota, so each user in 
			// the group gets a reasonable sized slice.
<<<<<<< HEAD
		if ( numStartdAds > groupQuota ) {
			numStartdAds = (int)groupQuota;
		}
=======
>>>>>>> 119b45f2
		slotWeightTotal = untrimmedSlotWeightTotal;
		if ( slotWeightTotal > groupQuota ) {
			slotWeightTotal = groupQuota;
		}

		calculatePieLeft(
			scheddAds,
			groupName,
			groupQuota,
			groupusage,
			maxPrioValue,
			maxAbsPrioValue,
			normalFactor,
			normalAbsFactor,
			slotWeightTotal,
				/* result parameters: */
			pieLeft);

        if (!ConsiderPreemption && (pieLeft <= 0)) break;

        if (1 == spin_pie) {
            // Sort the schedd list in decreasing priority order
            // This only needs to be done once: do it on the 1st spin, prior to 
            // iterating over submitter ads so they negotiate in sorted order.
            // The sort ordering function makes use of a submitter starvation
            // attribute that is computed in calculatePieLeft, above
            time_t start_time_phase3 = time(NULL);
            dprintf(D_ALWAYS, "Phase 3:  Sorting submitter ads by priority ...\n");
            scheddAds.Sort((lessThanFunc)comparisonFunction, this);
            duration_phase3 += time(NULL) - start_time_phase3;
        }

		pieLeftOrig = pieLeft;
		scheddAdsCountOrig = scheddAds.MyLength();

		// ----- Negotiate with the schedds in the sorted list
		dprintf( D_ALWAYS, "Phase 4.%d:  Negotiating with schedds ...\n",
			spin_pie );
		dprintf (D_FULLDEBUG, "    numSlots = %d\n", numStartdAds);
		dprintf (D_FULLDEBUG, "    slotWeightTotal = %f\n", slotWeightTotal);
		dprintf (D_FULLDEBUG, "    pieLeft = %.3f\n", pieLeft);
		dprintf (D_FULLDEBUG, "    NormalFactor = %f\n", normalFactor);
		dprintf (D_FULLDEBUG, "    MaxPrioValue = %f\n", maxPrioValue);
		dprintf (D_FULLDEBUG, "    NumSubmitterAds = %d\n", scheddAds.MyLength());
		scheddAds.Open();
        // These are submitter ads, not the actual schedd daemon ads.
        // "schedd" seems to be used interchangeably with "submitter" here
		while( (schedd = scheddAds.Next()) )
		{
            if (!ignore_submitter_limit && (NULL != groupName) && (accountant.GetWeightedResourcesUsed(groupName) >= groupQuota)) {
                // If we met group quota, and if we're respecting submitter limits, halt.
                // (output message at top of outer loop above)
                break;
            }
			// get the name of the submitter and address of the schedd-daemon it came from
			if( !schedd->LookupString( ATTR_NAME, scheddName ) ||
				!schedd->LookupString( ATTR_SCHEDD_IP_ADDR, scheddAddr ) )
			{
				dprintf (D_ALWAYS,"  Error!  Could not get %s and %s from ad\n",
							ATTR_NAME, ATTR_SCHEDD_IP_ADDR);
				dprintf( D_ALWAYS, "  Ignoring this schedd and continuing\n" );
				scheddAds.Remove( schedd );
				continue;
			}

			num_idle_jobs = 0;
			schedd->LookupInteger(ATTR_IDLE_JOBS,num_idle_jobs);
			if ( num_idle_jobs < 0 ) {
				num_idle_jobs = 0;
			}

			totalTime = 0;
			schedd->LookupInteger(ATTR_TOTAL_TIME_IN_CYCLE,totalTime);
			if ( totalTime < 0 ) {
				totalTime = 0;
			}

			if (( num_idle_jobs > 0 ) && (totalTime < MaxTimePerSubmitter) ) {
				dprintf(D_ALWAYS,"  Negotiating with %s at %s\n",
					scheddName.Value(), scheddAddr.Value());
				dprintf(D_ALWAYS, "%d seconds so far\n", totalTime);
			}

			// store the verison of the schedd, so we can take advantage of
			// protocol improvements in newer versions while still being
			// backwards compatible.
			char *schedd_ver_string = NULL;
			schedd->LookupString(ATTR_VERSION, &schedd_ver_string);
			ASSERT(schedd_ver_string);
			CondorVersionInfo	scheddVersion(schedd_ver_string);
			free(schedd_ver_string);
			schedd_ver_string = NULL;

			double submitterLimit = 0.0;
			double submitterUsage = 0.0;

			calculateSubmitterLimit(
				scheddName.Value(),
				groupName,
				groupQuota,
				groupusage,
				maxPrioValue,
				maxAbsPrioValue,
				normalFactor,
				normalAbsFactor,
				slotWeightTotal,
					/* result parameters: */
				submitterLimit,
				submitterUsage,
				submitterShare,
				submitterAbsShare,
				submitterPrio,
				submitterPrioFactor);

			double submitterLimitStarved = 0;
			if( submitterLimit > pieLeft ) {
				// Somebody must have taken more than their fair share,
				// so this schedd gets starved.  This assumes that
				// none of the pie dished out so far was just shuffled
				// around between the users in the current group.
				// If that is not true, a subsequent spin of the pie
				// will dish out some more.
				submitterLimitStarved = submitterLimit - pieLeft;
				submitterLimit = pieLeft;
			}

			if ( num_idle_jobs > 0 ) {
				dprintf (D_FULLDEBUG, "  Calculating submitter limit with the "
					"following parameters\n");
				dprintf (D_FULLDEBUG, "    SubmitterPrio       = %f\n",
					submitterPrio);
				dprintf (D_FULLDEBUG, "    SubmitterPrioFactor = %f\n",
					 submitterPrioFactor);
				dprintf (D_FULLDEBUG, "    submitterShare      = %f\n",
					submitterShare);
				dprintf (D_FULLDEBUG, "    submitterAbsShare   = %f\n",
					submitterAbsShare);
				MyString starvation;
				if( submitterLimitStarved > 0 ) {
					starvation.sprintf(" (starved %f)",submitterLimitStarved);
				}
				dprintf (D_FULLDEBUG, "    submitterLimit    = %f%s\n",
					submitterLimit, starvation.Value());
				dprintf (D_FULLDEBUG, "    submitterUsage    = %f\n",
					submitterUsage);
			}

			// initialize reasons for match failure; do this now
			// in case we never actually call negotiate() below.
			rejForNetwork = 0;
			rejForNetworkShare = 0;
			rejForConcurrencyLimit = 0;
			rejPreemptForPrio = 0;
			rejPreemptForPolicy = 0;
			rejPreemptForRank = 0;
			rejForSubmitterLimit = 0;

			// Optimizations: 
			// If number of idle jobs = 0, don't waste time with negotiate.
			// Likewise, if limit is 0, don't waste time with negotiate EXCEPT
			// on the first spin of the pie (spin_pie==1), we must
			// still negotiate because on the first spin we tell the negotiate
			// function to ignore the submitterLimit w/ respect to jobs which
			// are strictly preferred by resource offers (via startd rank).
			if ( num_idle_jobs == 0 ) {
				dprintf(D_FULLDEBUG,
					"  Negotiating with %s skipped because no idle jobs\n",
					scheddName.Value());
				result = MM_DONE;
			} else if (totalTime > MaxTimePerSubmitter) {
				dprintf(D_ALWAYS,
					"  Negotiation with %s skipped because of time limits:\n",
					scheddName.Value());
				dprintf(D_ALWAYS,
					"  %d seconds spent, max allowed %d\n ",
					totalTime, MaxTimePerSubmitter);
				negotiation_cycle_stats[0]->submitters_out_of_time.insert(scheddName.Value());
				result = MM_DONE;
			} else {
				if ( (submitterLimit <= 0 || pieLeft < minSlotWeight) && spin_pie > 1 ) {
					result = MM_RESUME;
				} else {
					int numMatched = 0;
					startTime = time(NULL);
					double limitUsed = 0.0;
                    if (negotiation_cycle_stats[0]->active_submitters.count(scheddName.Value()) <= 0) {
                        negotiation_cycle_stats[0]->num_idle_jobs += num_idle_jobs;
                    }
					negotiation_cycle_stats[0]->active_submitters.insert(scheddName.Value());
					negotiation_cycle_stats[0]->active_schedds.insert(scheddAddr.Value());
					result=negotiate( scheddName.Value(),schedd,submitterPrio,
								  submitterAbsShare, submitterLimit,
								  startdAds, claimIds, 
								  ignore_submitter_limit,
								  startTime, numMatched, limitUsed, pieLeft);
					updateNegCycleEndTime(startTime, schedd);
				}
			}

			switch (result)
			{
				case MM_RESUME:
					// the schedd hit its resource limit.  must resume 
					// negotiations in next spin
					scheddUsed += accountant.GetWeightedResourcesUsed(scheddName.Value());
                    negotiation_cycle_stats[0]->submitters_share_limit.insert(scheddName.Value());
					dprintf(D_FULLDEBUG, "  This submitter hit its submitterLimit.\n");
					break;
				case MM_DONE: 
					if (rejForNetworkShare) {
							// We negotiated for all jobs, but some
							// jobs were rejected because this user
							// exceeded her fair-share of network
							// resources.  Resume negotiations for
							// this user in next spin.
					} else {
							// the schedd got all the resources it
							// wanted. delete this schedd ad.
						dprintf(D_FULLDEBUG,"  Submitter %s got all it wants; removing it.\n", scheddName.Value());
                        scheddUsed += accountant.GetWeightedResourcesUsed(scheddName.Value());
                        dprintf( D_FULLDEBUG, " resources used by %s are %f\n",scheddName.Value(),	
                                 accountant.GetWeightedResourcesUsed(scheddName.Value()));
						scheddAds.Remove( schedd);
					}
					break;
				case MM_ERROR:
				default:
					dprintf(D_ALWAYS,"  Error: Ignoring submitter for this cycle\n" );
					sockCache->invalidateSock( scheddAddr.Value() );
	
					scheddUsed += accountant.GetWeightedResourcesUsed(scheddName.Value());
					dprintf( D_FULLDEBUG, " resources used by %s are %f\n",scheddName.Value(),	
						    accountant.GetWeightedResourcesUsed(scheddName.Value()));
					scheddAds.Remove( schedd );
					negotiation_cycle_stats[0]->submitters_failed.insert(scheddName.Value());
			}
		}
		scheddAds.Close();
		dprintf( D_FULLDEBUG, " resources used scheddUsed= %f\n",scheddUsed);

	} while ( ( pieLeft < pieLeftOrig || scheddAds.MyLength() < scheddAdsCountOrig )
			  && (scheddAds.MyLength() > 0)
			  && (startdAds.MyLength() > 0) );

	dprintf( D_ALWAYS, " negotiateWithGroup resources used scheddAds length %d \n",scheddAds.MyLength());

    negotiation_cycle_stats[0]->duration_phase3 += duration_phase3;
    negotiation_cycle_stats[0]->duration_phase4 += (time(NULL) - start_time_phase4) - duration_phase3;

	return TRUE;
}

static int
comparisonFunction (AttrList *ad1, AttrList *ad2, void *m)
{
	Matchmaker* mm = (Matchmaker*)m;

    MyString subname1;
    MyString subname2;

    // nameless submitters are filtered elsewhere
	ad1->LookupString(ATTR_NAME, subname1);
	ad2->LookupString(ATTR_NAME, subname2);
	double prio1 = mm->accountant.GetPriority(subname1);
	double prio2 = mm->accountant.GetPriority(subname2);

    // primary sort on submitter priority
    if (prio1 < prio2) return true;
    if (prio1 > prio2) return false;

    float sr1 = FLT_MAX;
    float sr2 = FLT_MAX;

    if (!ad1->LookupFloat("SubmitterStarvation", sr1)) sr1 = FLT_MAX;
    if (!ad2->LookupFloat("SubmitterStarvation", sr2)) sr2 = FLT_MAX;

    // secondary sort on submitter starvation
    if (sr1 < sr2) return true;
    if (sr1 > sr2) return false;

    int ts1=0;
    int ts2=0;
    ad1->LookupInteger(ATTR_LAST_HEARD_FROM, ts1);
    ad2->LookupInteger(ATTR_LAST_HEARD_FROM, ts2);

    // when submitters have same name from different schedd, their priorities
    // and starvation ratios will be equal: fallback is to order them randomly
    // to prevent long-term starvation of any one submitter
    return (ts1 % 1009) < (ts2 % 1009);
}

int Matchmaker::
trimStartdAds(ClassAdListDoesNotDeleteAds &startdAds)
{
	int removed = 0;
	ClassAd *ad = NULL;
	char curState[80];
	char const *claimed_state_str = state_to_string(claimed_state);
	char const *preempting_state_str = state_to_string(preempting_state);
	ASSERT(claimed_state_str && preempting_state_str);

		// If we are not considering preemption, we can save time
		// (and also make the spinning pie algorithm more correct) by
		// getting rid of ads that are not in the Unclaimed state.
	
	if ( ConsiderPreemption ) {
			// we need to keep all the ads.
		return 0;
	}

	startdAds.Open();
	while( (ad=startdAds.Next()) ) {
		if(ad->LookupString(ATTR_STATE, curState, sizeof(curState))) {
			if ( strcmp(curState,claimed_state_str)==0
			     || strcmp(curState,preempting_state_str)==0)
			{
				startdAds.Remove(ad);
				removed++;
			}
		}
	}
	startdAds.Close();

	return removed;
}

double Matchmaker::
sumSlotWeights(ClassAdListDoesNotDeleteAds &startdAds, double* minSlotWeight, ExprTree* constraint)
{
	ClassAd *ad = NULL;
	double sum = 0.0;

	if( minSlotWeight ) {
		*minSlotWeight = DBL_MAX;
	}

	startdAds.Open();
	while( (ad=startdAds.Next()) ) {
        // only count ads satisfying constraint, if given
        if ((NULL != constraint) && !EvalBool(ad, constraint)) {
            continue;
        }

		float slotWeight = accountant.GetSlotWeight(ad);
		sum+=slotWeight;
		if (minSlotWeight && (slotWeight < *minSlotWeight)) {
			*minSlotWeight = slotWeight;
		}
	}

	return sum;
}

bool Matchmaker::
obtainAdsFromCollector (
						ClassAdList &allAds,
						ClassAdListDoesNotDeleteAds &startdAds, 
						ClassAdListDoesNotDeleteAds &scheddAds, 
						ClaimIdHash &claimIds )
{
	CondorQuery privateQuery(STARTD_PVT_AD);
	QueryResult result;
	ClassAd *ad, *oldAd;
	MapEntry *oldAdEntry;
	int newSequence, oldSequence, reevaluate_ad;
	char    *remoteHost = NULL;
	MyString buffer;
	CollectorList* collects = daemonCore->getCollectorList();

    // build a query for Scheduler, Submitter and (constrained) machine ads
    //
	CondorQuery publicQuery(ANY_AD);
    publicQuery.addORConstraint("(MyType == \"Scheduler\") || (MyType == \"Submitter\")");
    if (strSlotConstraint && strSlotConstraint[0]) {
        MyString machine;
        machine.sprintf("((MyType == \"Machine\") && (%s))", strSlotConstraint);
        publicQuery.addORConstraint(machine.Value());
    } else {
        publicQuery.addORConstraint("(MyType == \"Machine\")");
    }

    CondorError errstack;
	dprintf(D_ALWAYS, "  Getting Scheduler, Submitter and Machine ads ...\n");
	result = collects->query (publicQuery, allAds, &errstack);
	if( result!=Q_OK ) {
		dprintf(D_ALWAYS, "Couldn't fetch ads: %s\n", 
           errstack.code() ? errstack.getFullText(false) : getStrQueryResult(result)
           );
		return false;
	}

	dprintf(D_ALWAYS, "  Sorting %d ads ...\n",allAds.MyLength());

	allAds.Open();
	while( (ad=allAds.Next()) ) {

		// Insert each ad into the appropriate list.
		// After we insert it into a list, do not delete the ad...

		// let's see if we've already got it - first lookup the sequence 
		// number from the new ad, then let's look and see if we've already
		// got something for this one.		
		if(!strcmp(ad->GetMyTypeName(),STARTD_ADTYPE)) {

			// first, let's make sure that will want to actually use this
			// ad, and if we can use it (old startds had no seq. number)
			reevaluate_ad = false; 
			ad->LookupBool(ATTR_WANT_AD_REVAULATE, reevaluate_ad);
			newSequence = -1;	
			ad->LookupInteger(ATTR_UPDATE_SEQUENCE_NUMBER, newSequence);

			if(!ad->LookupString(ATTR_NAME, &remoteHost)) {
				dprintf(D_FULLDEBUG,"Rejecting unnamed startd ad.");
				continue;
			}

#if !defined(WANT_OLD_CLASSADS)
			ad->AddTargetRefs( TargetJobAttrs );
#endif

			// Next, let's transform the ad. The first thing we might
			// do is replace the Requirements attribute with whatever
			// we find in NegotiatorRequirements
			ExprTree  *negReqTree, *reqTree;
			const char *subReqs;
			char *newReqs;
			subReqs = newReqs = NULL;
			negReqTree = reqTree = NULL;
			int length;
			// TODO: Does this leak memory?
			negReqTree = ad->LookupExpr(ATTR_NEGOTIATOR_REQUIREMENTS);
			if ( negReqTree != NULL ) {

				// Save the old requirements expression
				reqTree = ad->LookupExpr(ATTR_REQUIREMENTS);
				if( reqTree != NULL ) {
				// Now, put the old requirements back into the ad
				subReqs = ExprTreeToString(reqTree);
				length = strlen(subReqs) + strlen(ATTR_REQUIREMENTS) + 7;
				newReqs = (char *)malloc(length+16);
				snprintf(newReqs, length+15, "Saved%s = %s", 
							ATTR_REQUIREMENTS, subReqs); 
				ad->InsertOrUpdate(newReqs);
				free(newReqs);
				}
		
				// Get the requirements expression we're going to 
				// subsititute in, and convert it to a string... 
				// Sadly, this might be the best interface :(
				subReqs = ExprTreeToString(negReqTree);
				length = strlen(subReqs) + strlen(ATTR_REQUIREMENTS);
				newReqs = (char *)malloc(length+16);

				snprintf(newReqs, length+15, "%s = %s", ATTR_REQUIREMENTS, 
							subReqs); 
				ad->InsertOrUpdate(newReqs);

				free(newReqs);
				
			}

			if( reevaluate_ad && newSequence != -1 ) {
				oldAd = NULL;
				oldAdEntry = NULL;

				MyString adID = MachineAdID(ad);
				stashedAds->lookup( adID, oldAdEntry);
				// if we find it...
				oldSequence = -1;
				if( oldAdEntry ) {
					oldSequence = oldAdEntry->sequenceNum;
					oldAd = oldAdEntry->oldAd;
				}

					// Find classad expression that decides if
					// new ad should replace old ad
				char *exprStr = param("STARTD_AD_REEVAL_EXPR");
				if (!exprStr) {
						// This matches the "old" semantic.
					exprStr = strdup("target.UpdateSequenceNumber > my.UpdateSequenceNumber");
				}

				ExprTree *expr = NULL;
				::ParseClassAdRvalExpr(exprStr, expr); // expr will be null on error

				int replace = true;
				if (expr == NULL) {
					// error evaluating expression
					dprintf(D_ALWAYS, "Can't compile STARTD_AD_REEVAL_EXPR %s, treating as TRUE\n", exprStr);
					replace = true;
				} else {

						// Expression is valid, now evaluate it
						// old ad is "my", new one is "target"
					EvalResult er;
					int evalRet = EvalExprTree(expr, oldAd, ad, &er);

					if( !evalRet || (er.type != LX_BOOL && er.type != LX_INTEGER)) {
							// Something went wrong
						dprintf(D_ALWAYS, "Can't evaluate STARTD_AD_REEVAL_EXPR %s as a bool, treating as TRUE\n", exprStr);
						replace = true;
					} else {
							// evaluation OK, result type bool
						replace = er.i;
					}

						// But, if oldAd was null (i.e.. the first time), always replace
					if (!oldAd) {
						replace = true;
					}
				}

				free(exprStr);
				delete expr ;

					//if(newSequence > oldSequence) {
				if (replace) {
					if(oldSequence >= 0) {
						delete(oldAdEntry->oldAd);
						delete(oldAdEntry->remoteHost);
						delete(oldAdEntry);
						stashedAds->remove(adID);
					}
					MapEntry *me = new MapEntry;
					me->sequenceNum = newSequence;
					me->remoteHost = strdup(remoteHost);
					me->oldAd = new ClassAd(*ad); 
					stashedAds->insert(adID, me); 
				} else {
					/*
					  We have a stashed copy of this ad, and it's the
					  the same or a more recent ad, and we
					  we don't want to use the one in allAds. We determine
					  if an ad is more recent by evaluating an expression
					  from the config file that decides "newness".  By default,
					  this is just based on the sequence number.  However,
					  we need to make sure that the "stashed" ad gets into
					  allAds for this negotiation cycle, but we don't want 
					  to get stuck in a loop evaluating the, so we remove
					  the sequence number before we put it into allAds - this
					  way, when we encounter it a few iteration later we
					  won't reconsider it
					*/

					allAds.Delete(ad);
					ad = new ClassAd(*(oldAdEntry->oldAd));
					ad->Delete(ATTR_UPDATE_SEQUENCE_NUMBER);
					allAds.Insert(ad);
				}
			}

			OptimizeMachineAdForMatchmaking( ad );

			startdAds.Insert(ad);
		} else if( !strcmp(ad->GetMyTypeName(),SUBMITTER_ADTYPE) ||
				   ( !strcmp(ad->GetMyTypeName(),SCHEDD_ADTYPE) &&
					 !ad->LookupExpr(ATTR_NUM_USERS) ) ) {
				// CRUFT: Before 7.3.2, submitter ads had a MyType of
				//   "Scheduler". The only way to tell the difference
				//   was that submitter ads didn't have ATTR_NUM_USERS.
				//   Before 7.7.3, submitter ads for parallel universe
				//   jobs had a MyType of "Scheduler".

            MyString subname;
            if (!ad->LookupString(ATTR_NAME, subname)) {
                dprintf(D_ALWAYS, "WARNING: ignoring submitter ad with no name\n");
                continue;
            }

            int numidle=0;
            ad->LookupInteger(ATTR_IDLE_JOBS, numidle);
            int numrunning=0;
            ad->LookupInteger(ATTR_RUNNING_JOBS, numrunning);
            int requested = numrunning + numidle;

            // This will avoid some wasted effort in negotiation looping
            if (requested <= 0) {
                dprintf(D_FULLDEBUG, "Ignoring submitter %s with no requested jobs\n", subname.Value());
                continue;
            }

    		ad->Assign(ATTR_TOTAL_TIME_IN_CYCLE, 0);
			scheddAds.Insert(ad);
		}
        free(remoteHost);
        remoteHost = NULL;
	}
	allAds.Close();

	dprintf(D_ALWAYS,"  Getting startd private ads ...\n");
	ClassAdList startdPvtAdList;
	result = collects->query (privateQuery, startdPvtAdList);
	if( result!=Q_OK ) {
		dprintf(D_ALWAYS, "Couldn't fetch ads: %s\n", getStrQueryResult(result));
		return false;
	}

	MakeClaimIdHash(startdPvtAdList,claimIds);

	dprintf(D_ALWAYS, "Got ads: %d public and %d private\n",
	        allAds.MyLength(),claimIds.getNumElements());

	dprintf(D_ALWAYS, "Public ads include %d submitter, %d startd\n",
		scheddAds.MyLength(), startdAds.MyLength() );

	return true;
}

void
Matchmaker::OptimizeMachineAdForMatchmaking(ClassAd *ad)
{
		// The machine ad will be passed as the RIGHT ad during
		// matchmaking (i.e. in the call to IsAMatch()), so
		// optimize it accordingly.
	std::string error_msg;
	if( !classad::MatchClassAd::OptimizeRightAdForMatchmaking( ad, &error_msg ) ) {
		MyString name;
		ad->LookupString(ATTR_NAME,name);
		dprintf(D_ALWAYS,
				"Failed to optimize machine ad %s for matchmaking: %s\n",	
			name.Value(),
				error_msg.c_str());
	}
}

void
Matchmaker::OptimizeJobAdForMatchmaking(ClassAd *ad)
{
		// The job ad will be passed as the LEFT ad during
		// matchmaking (i.e. in the call to IsAMatch()), so
		// optimize it accordingly.
	std::string error_msg;
	if( !classad::MatchClassAd::OptimizeLeftAdForMatchmaking( ad, &error_msg ) ) {
		int cluster_id=-1,proc_id=-1;
		ad->LookupInteger(ATTR_CLUSTER_ID,cluster_id);
		ad->LookupInteger(ATTR_PROC_ID,proc_id);
		dprintf(D_ALWAYS,
				"Failed to optimize job ad %d.%d for matchmaking: %s\n",	
				cluster_id,
				proc_id,
				error_msg.c_str());
	}
}

void
Matchmaker::MakeClaimIdHash(ClassAdList &startdPvtAdList, ClaimIdHash &claimIds)
{
	ClassAd *ad;
	startdPvtAdList.Open();
	while( (ad = startdPvtAdList.Next()) ) {
		MyString name;
		MyString ip_addr;
		MyString claim_id;

		if( !ad->LookupString(ATTR_NAME, name) ) {
			continue;
		}
		if( !ad->LookupString(ATTR_MY_ADDRESS, ip_addr) )
		{
			continue;
		}
			// As of 7.1.3, we look up CLAIM_ID first and CAPABILITY
			// second.  Someday CAPABILITY can be phased out.
		if( !ad->LookupString(ATTR_CLAIM_ID, claim_id) &&
			!ad->LookupString(ATTR_CAPABILITY, claim_id) )
		{
			continue;
		}

			// hash key is name + ip_addr
		name += ip_addr;
		if( claimIds.insert(name,claim_id)!=0 ) {
			dprintf(D_ALWAYS,
					"WARNING: failed to insert claim id hash table entry "
					"for '%s'\n",name.Value());
		}
	}
	startdPvtAdList.Close();
}

int Matchmaker::
negotiate( char const *scheddName, const ClassAd *scheddAd, double priority, double share,
		   double submitterLimit,
		   ClassAdListDoesNotDeleteAds &startdAds, ClaimIdHash &claimIds, 
		   bool ignore_schedd_limit, time_t startTime, 
		   int &numMatched, double &limitUsed, double &pieLeft)
{
	ReliSock	*sock;
	int			reply;
	int			cluster, proc;
	int			result;
	time_t		currentTime;
	ClassAd		request;
	ClassAd		*offer;
	bool		only_consider_startd_rank;
	bool		display_overlimit = true;
	bool		limited_by_submitterLimit = false;
	char		remoteUser[128];

	numMatched = 0;

	MyString submitter_tag;
	int negotiate_cmd = NEGOTIATE; // 7.5.4+
	if( !scheddAd->LookupString(ATTR_SUBMITTER_TAG,submitter_tag) ) {
			// schedd must be older than 7.5.4
		negotiate_cmd = NEGOTIATE_WITH_SIGATTRS;
	}

	// Because of CCB, we may end up contacting a different
	// address than scheddAddr!  This is used for logging (to identify
	// the schedd) and to uniquely identify the host in the socketCache.
	// Do not attempt direct connections to this sinful string!
	MyString scheddAddr;
	if( !scheddAd->LookupString( ATTR_SCHEDD_IP_ADDR, scheddAddr ) ) {
		dprintf( D_ALWAYS, "Matchmaker::negotiate: Internal error: Missing IP address for schedd %s.  Please contact the Condor developers.\n", scheddName);
		return MM_ERROR;
	}

	// Used for log messages to identify the schedd.
	// Not for other uses, as it may change!
	MyString schedd_id;
	schedd_id.sprintf("%s (%s)", scheddName, scheddAddr.Value());
	
	// 0.  connect to the schedd --- ask the cache for a connection
	sock = sockCache->findReliSock( scheddAddr.Value() );
	if( ! sock ) {
		dprintf( D_FULLDEBUG, "Socket to %s not in cache, creating one\n", 
				 schedd_id.Value() );
			// not in the cache already, create a new connection and
			// add it to the cache.  We want to use a Daemon object to
			// send the first command so we setup a security session. 
		Daemon schedd( scheddAd, DT_SCHEDD, 0 );
		sock = schedd.reliSock( NegotiatorTimeout );
		if( ! sock ) {
			dprintf( D_ALWAYS, "    Failed to connect to %s\n", schedd_id.Value() );
			return MM_ERROR;
		}
		if( ! schedd.startCommand(negotiate_cmd, sock, NegotiatorTimeout) ) {
			dprintf( D_ALWAYS, "    Failed to send NEGOTIATE command to %s\n",
					 schedd_id.Value() );
			delete sock;
			return MM_ERROR;
		}
			// finally, add it to the cache for later...
		sockCache->addReliSock( scheddAddr.Value(), sock );
	} else { 
		dprintf( D_FULLDEBUG, "Socket to %s already in cache, reusing\n", 
				 schedd_id.Value() );
			// this address is already in our socket cache.  since
			// we've already got a TCP connection, we do *NOT* want to
			// use a Daemon::startCommand() to create a new security
			// session, we just want to encode the command
			// int on the socket...
		sock->encode();
		if( ! sock->put(negotiate_cmd) ) {
			dprintf( D_ALWAYS, "    Failed to send NEGOTIATE command to %s\n",
					 schedd_id.Value() );
			sockCache->invalidateSock( scheddAddr.Value() );
			return MM_ERROR;
		}
	}

	sock->encode();
	if( negotiate_cmd == NEGOTIATE ) {
		ClassAd negotiate_ad;
		negotiate_ad.Assign(ATTR_OWNER,scheddName);
		negotiate_ad.Assign(ATTR_AUTO_CLUSTER_ATTRS,job_attr_references ? job_attr_references : "");
		negotiate_ad.Assign(ATTR_SUBMITTER_TAG,submitter_tag.Value());
		if( !negotiate_ad.put( *sock ) ) {
			dprintf (D_ALWAYS, "    Failed to send negotiation header to %s\n",
					 schedd_id.Value() );
			sockCache->invalidateSock(scheddAddr.Value());
			return MM_ERROR;
		}
	}
	else if( negotiate_cmd == NEGOTIATE_WITH_SIGATTRS ) {
			// old protocol prior to 7.5.4
		if (!sock->put(scheddName))
		{
			dprintf (D_ALWAYS, "    Failed to send scheddName to %s\n",
					 schedd_id.Value() );
			sockCache->invalidateSock(scheddAddr.Value());
			return MM_ERROR;
		}
			// send the significant attributes
		if (!sock->put(job_attr_references)) 
		{
			dprintf (D_ALWAYS, "    Failed to send significant attrs to %s\n",
					 schedd_id.Value() );
			sockCache->invalidateSock(scheddAddr.Value());
			return MM_ERROR;
		}
	}
	else {
		EXCEPT("Unexpected negotiate_cmd=%d\n",negotiate_cmd);
	}
	if (!sock->end_of_message())
	{
		dprintf (D_ALWAYS, "    Failed to send scheddName/eom to %s\n",
			schedd_id.Value() );
		sockCache->invalidateSock(scheddAddr.Value());
		return MM_ERROR;
	}

	
	// 2.  negotiation loop with schedd
	for (numMatched=0;true;numMatched++)
	{
		// Service any interactive commands on our command socket.
		// This keeps condor_userprio hanging to a minimum when
		// we are involved in a lot of schedd negotiating.
		// It also performs the important function of draining out
		// any reschedule requests queued up on our command socket, so
		// we do not negotiate over & over unnecesarily.

		daemonCore->ServiceCommandSocket();

		currentTime = time(NULL);

		if( (currentTime - startTime) > MaxTimePerSpin) {
			dprintf (D_ALWAYS, 	
			"    Reached max time per spin: %d ... stopping\n", 
				MaxTimePerSpin);
			break;	// get out of the infinite for loop & stop negotiating
		}


		// Handle the case if we are over the submitterLimit
		if( limitUsed >= submitterLimit ) {
			if( ignore_schedd_limit ) {
				only_consider_startd_rank = true;
				if( display_overlimit ) {
					display_overlimit = false;
					dprintf(D_FULLDEBUG,
							"    Over submitter resource limit (%f, used %f) ... "
							"only consider startd ranks\n", submitterLimit,limitUsed);
				}
			} else {
				dprintf (D_ALWAYS, 	
						 "    Reached submitter resource limit: %f ... stopping\n", limitUsed);
				break;	// get out of the infinite for loop & stop negotiating
			}
		} else {
			only_consider_startd_rank = false;
		}


		// 2a.  ask for job information
		int sleepy = param_integer("NEG_SLEEP", 0);
		if ( sleepy ) {
			sleep(sleepy); // TODD DEBUG - allow schedd to do other things
		}
		dprintf (D_FULLDEBUG, "    Sending SEND_JOB_INFO/eom\n");
		sock->encode();
		if (!sock->put(SEND_JOB_INFO) || !sock->end_of_message())
		{
			dprintf (D_ALWAYS, "    Failed to send SEND_JOB_INFO/eom\n");
			sockCache->invalidateSock(scheddAddr.Value());
			return MM_ERROR;
		}

		// 2b.  the schedd may either reply with JOB_INFO or NO_MORE_JOBS
		dprintf (D_FULLDEBUG, "    Getting reply from schedd ...\n");
		sock->decode();
		if (!sock->get (reply))
		{
			dprintf (D_ALWAYS, "    Failed to get reply from schedd\n");
			sock->end_of_message ();
            sockCache->invalidateSock(scheddAddr.Value());
			return MM_ERROR;
		}

		// 2c.  if the schedd replied with NO_MORE_JOBS, cleanup and quit
		if (reply == NO_MORE_JOBS)
		{
			dprintf (D_ALWAYS, "    Got NO_MORE_JOBS;  done negotiating\n");
			sock->end_of_message ();
				// If we have negotiated above our submitterLimit, we have only
				// considered matching if the offer strictly prefers the request.
				// So in this case, return MM_RESUME since there still may be 
				// jobs which the schedd wants scheduled but have not been considered
				// as candidates for no preemption or user priority preemption.
				// Also, if we were limited by submitterLimit, resume
				// in the next spin of the pie, because our limit might
				// increase.
			if( limitUsed >= submitterLimit || limited_by_submitterLimit ) {
				return MM_RESUME;
			} else {
				return MM_DONE;
			}
		}
		else
		if (reply != JOB_INFO)
		{
			// something goofy
			dprintf(D_ALWAYS,"    Got illegal command %d from schedd\n",reply);
			sock->end_of_message ();
            sockCache->invalidateSock(scheddAddr.Value());
			return MM_ERROR;
		}

		// 2d.  get the request 
		dprintf (D_FULLDEBUG,"    Got JOB_INFO command; getting classad/eom\n");
		if (!request.initFromStream(*sock) || !sock->end_of_message())
		{
			dprintf(D_ALWAYS, "    JOB_INFO command not followed by ad/eom\n");
			sock->end_of_message();
            sockCache->invalidateSock(scheddAddr.Value());
			return MM_ERROR;
		}
		if (!request.LookupInteger (ATTR_CLUSTER_ID, cluster) ||
			!request.LookupInteger (ATTR_PROC_ID, proc))
		{
			dprintf (D_ALWAYS, "    Could not get %s and %s from request\n",
					ATTR_CLUSTER_ID, ATTR_PROC_ID);
			sockCache->invalidateSock( scheddAddr.Value() );
			return MM_ERROR;
		}
		dprintf(D_ALWAYS, "    Request %05d.%05d:\n", cluster, proc);
        negotiation_cycle_stats[0]->num_jobs_considered += 1;

#if !defined(WANT_OLD_CLASSADS)
		request.AddTargetRefs( TargetMachineAttrs );
#endif

		// insert the submitter user priority attributes into the request ad
		// first insert old-style ATTR_SUBMITTOR_PRIO
		request.Assign(ATTR_SUBMITTOR_PRIO , (float)priority );  
		// next insert new-style ATTR_SUBMITTER_USER_PRIO
		request.Assign(ATTR_SUBMITTER_USER_PRIO , (float)priority );  
		// next insert the submitter user usage attributes into the request
		request.Assign(ATTR_SUBMITTER_USER_RESOURCES_IN_USE, 
					   accountant.GetWeightedResourcesUsed ( scheddName ));
		float temp_groupQuota, temp_groupUsage;
		bool is_group = false;
		if (getGroupInfoFromUserId(scheddName,temp_groupQuota,temp_groupUsage))
		{
			// this is a group, so enter group usage info
			request.Assign(ATTR_SUBMITTER_GROUP_RESOURCES_IN_USE,temp_groupUsage);
			request.Assign(ATTR_SUBMITTER_GROUP_QUOTA,temp_groupQuota);
			is_group = true;
		}

		OptimizeJobAdForMatchmaking( &request );

		if( DebugFlags & D_JOB ) {
			dprintf(D_JOB,"Searching for a matching machine for the following job ad:\n");
			request.dPrint(D_JOB);
		}

		// 2e.  find a compatible offer for the request --- keep attempting
		//		to find matches until we can successfully (1) find a match,
		//		AND (2) notify the startd; so quit if we got a MM_GOOD_MATCH,
		//		or if MM_NO_MATCH could be found
		result = MM_BAD_MATCH;
		while (result == MM_BAD_MATCH) 
		{
			// 2e(i).  find a compatible offer
			offer=matchmakingAlgorithm(scheddName, scheddAddr.Value(), request,
											 startdAds, priority,
											 share, 
											 limitUsed, submitterLimit,
											 pieLeft,
											 only_consider_startd_rank);

			if( !offer )
			{
				int want_match_diagnostics = 0;
				request.LookupBool (ATTR_WANT_MATCH_DIAGNOSTICS,
									want_match_diagnostics);
				const char *diagnostic_message = NULL;
				// no match found
				dprintf(D_ALWAYS|D_MATCH, "      Rejected %d.%d %s %s: ",
						cluster, proc, scheddName, scheddAddr.Value());

				negotiation_cycle_stats[0]->rejections++;

				if( rejForSubmitterLimit ) {
                    negotiation_cycle_stats[0]->submitters_share_limit.insert(scheddName);
					limited_by_submitterLimit = true;
				}
				if (rejForNetwork) {
					diagnostic_message = "insufficient bandwidth";
					dprintf(D_ALWAYS|D_MATCH|D_NOHEADER, "%s\n",
							diagnostic_message);
				} else {
					if (rejForNetworkShare) {
						diagnostic_message = "network share exceeded";
					} else if (rejForConcurrencyLimit) {
						diagnostic_message =
							"concurrency limit reached";
					} else if (rejPreemptForPolicy) {
						diagnostic_message =
							"PREEMPTION_REQUIREMENTS == False";
					} else if (rejPreemptForPrio) {
						diagnostic_message = "insufficient priority";
					} else if (rejForSubmitterLimit) {
						if( is_group ) {
							diagnostic_message = "group quota exceeded";
						}
						else {
							diagnostic_message = "fair share exceeded";
						}
					} else {
						diagnostic_message = "no match found";
					}
					dprintf(D_ALWAYS|D_MATCH|D_NOHEADER, "%s\n",
							diagnostic_message);
				}
				sock->encode();
				if ((want_match_diagnostics) ? 
					(!sock->put(REJECTED_WITH_REASON) ||
					 !sock->put(diagnostic_message) ||
					 !sock->end_of_message()) :
					(!sock->put(REJECTED) || !sock->end_of_message()))
					{
						dprintf (D_ALWAYS, "      Could not send rejection\n");
						sock->end_of_message ();
						sockCache->invalidateSock(scheddAddr.Value());
						
						return MM_ERROR;
					}
				result = MM_NO_MATCH;
				continue;
			}

			if ((offer->LookupString(ATTR_PREEMPTING_ACCOUNTING_GROUP, remoteUser)==1) ||
				(offer->LookupString(ATTR_PREEMPTING_USER, remoteUser)==1) ||
				(offer->LookupString(ATTR_ACCOUNTING_GROUP, remoteUser)==1) ||
			    (offer->LookupString(ATTR_REMOTE_USER, remoteUser)==1))
			{
                char	*remoteHost = NULL;
                double	remotePriority;

				offer->LookupString(ATTR_NAME, &remoteHost);
				remotePriority = accountant.GetPriority (remoteUser);


				float newStartdRank;
				float oldStartdRank = 0.0;
				if(! offer->EvalFloat(ATTR_RANK, &request, newStartdRank)) {
					newStartdRank = 0.0;
				}
				offer->LookupFloat(ATTR_CURRENT_RANK, oldStartdRank);

				// got a candidate preemption --- print a helpful message
				dprintf( D_ALWAYS, "      Preempting %s (user prio=%.2f, startd rank=%.2f) on %s "
						 "for %s (user prio=%.2f, startd rank=%.2f)\n", remoteUser,
						 remotePriority, oldStartdRank, remoteHost, scheddName,
						 priority, newStartdRank );
                free(remoteHost);
                remoteHost = NULL;
			}

			// 2e(ii).  perform the matchmaking protocol
			result = matchmakingProtocol (request, offer, claimIds, sock, 
					scheddName, scheddAddr.Value());

			// 2e(iii). if the matchmaking protocol failed, do not consider the
			//			startd again for this negotiation cycle.
			if (result == MM_BAD_MATCH)
				startdAds.Remove (offer);

			// 2e(iv).  if the matchmaking protocol failed to talk to the 
			//			schedd, invalidate the connection and return
			if (result == MM_ERROR)
			{
				sockCache->invalidateSock (scheddAddr.Value());
				return MM_ERROR;
			}
		}

		// 2f.  if MM_NO_MATCH was found for the request, get another request
		if (result == MM_NO_MATCH) 
		{
			numMatched--;		// haven't used any resources this cycle

            if (rejForSubmitterLimit && !ConsiderPreemption && !accountant.UsingWeightedSlots()) {
                // If we aren't considering preemption and slots are unweighted, then we can
                // be done with this submitter when it hits its submitter limit
                dprintf (D_ALWAYS, "    Hit submitter limit: done negotiating\n");
                // stop negotiation and return MM_RESUME
                // we don't want to return with MM_DONE because
                // we didn't get NO_MORE_JOBS: there are jobs that could match 
                // in later cycles with a quota redistribution
                break;
            }

            // Otherwise continue trying with this submitter
			continue;
		}

		// 2g.  Delete ad from list so that it will not be considered again in 
		//		this negotiation cycle
		int reevaluate_ad = false;
		offer->LookupBool(ATTR_WANT_AD_REVAULATE, reevaluate_ad);
		if( reevaluate_ad ) {
			reeval(offer);
			// Shuffle this resource to the end of the list.  This way, if
			// two resources with the same RANK match, we'll hand them out
			// in a round-robin way
			startdAds.Remove (offer);
			startdAds.Insert (offer);
		} else  {
			startdAds.Remove (offer);
		}	

		double SlotWeight = accountant.GetSlotWeight(offer);
		limitUsed += SlotWeight;
		pieLeft -= SlotWeight;
		negotiation_cycle_stats[0]->matches++;
	}


	// break off negotiations
	sock->encode();
	if (!sock->put (END_NEGOTIATE) || !sock->end_of_message())
	{
		dprintf (D_ALWAYS, "    Could not send END_NEGOTIATE/eom\n");
        sockCache->invalidateSock(scheddAddr.Value());
	}

	// ... and continue negotiating with others
	return MM_RESUME;
}

void Matchmaker::
updateNegCycleEndTime(time_t startTime, ClassAd *submitter) {
	MyString buffer;
	time_t endTime;
	int oldTotalTime;

	endTime = time(NULL);
	submitter->LookupInteger(ATTR_TOTAL_TIME_IN_CYCLE, oldTotalTime);
	buffer.sprintf("%s = %ld", ATTR_TOTAL_TIME_IN_CYCLE, (oldTotalTime + 
					(endTime - startTime)) );
	submitter->InsertOrUpdate(buffer.Value());
}

float Matchmaker::
EvalNegotiatorMatchRank(char const *expr_name,ExprTree *expr,
                        ClassAd &request,ClassAd *resource)
{
	EvalResult result;
	float rank = -(FLT_MAX);

	if(expr && EvalExprTree(expr,resource,&request,&result)) {
		if( result.type == LX_FLOAT ) {
			rank = result.f;
		} else if( result.type == LX_INTEGER ) {
			rank = result.i;
		} else {
			dprintf(D_ALWAYS, "Failed to evaluate %s "
			                  "expression to a float.\n",expr_name);
		}
	} else if(expr) {
		dprintf(D_ALWAYS, "Failed to evaluate %s "
		                  "expression.\n",expr_name);
	}
	return rank;
}

bool Matchmaker::
SubmitterLimitPermits(ClassAd *candidate, double used, double allowed, double pieLeft) 
{
    double SlotWeight = accountant.GetSlotWeight(candidate);
    if ((used + SlotWeight) <= allowed) {
        return true;
    }
    if ((used <= 0) && (allowed > 0) && (pieLeft >= 0.99*SlotWeight)) {

		// Allow user to round up once per pie spin in order to avoid
		// "crumbs" being left behind that couldn't be taken by anyone
		// because they were split between too many users.  Only allow
		// this if there is enough total pie left to dish out this
		// resource in this round.  ("pie_left" is somewhat of a
		// fiction, since users in the current group may be stealing
		// pie from each other as well as other sources, but
		// subsequent spins of the pie should deal with that
		// inaccuracy.)

		return true;
	}
	return false;
}


/*
Warning: scheddAddr may not be the actual address we'll use to contact the
schedd, thanks to CCB.  It _is_ suitable for use as a unique identifier, for
display to the user, or for calls to sockCache->invalidateSock.
*/
ClassAd *Matchmaker::
matchmakingAlgorithm(const char *scheddName, const char *scheddAddr, ClassAd &request,
					 ClassAdListDoesNotDeleteAds &startdAds,
					 double preemptPrio, double    /*share*/,
					 double limitUsed, double submitterLimit,
					 double pieLeft,
					 bool only_for_startdrank)
{
		// to store values pertaining to a particular candidate offer
	ClassAd 		*candidate;
	double			candidateRankValue;
	double			candidatePreJobRankValue;
	double			candidatePostJobRankValue;
	double			candidatePreemptRankValue;
	PreemptState	candidatePreemptState;
		// to store the best candidate so far
	ClassAd 		*bestSoFar = NULL;	
	ClassAd 		*cached_bestSoFar = NULL;	
	double			bestRankValue = -(FLT_MAX);
	double			bestPreJobRankValue = -(FLT_MAX);
	double			bestPostJobRankValue = -(FLT_MAX);
	double			bestPreemptRankValue = -(FLT_MAX);
	PreemptState	bestPreemptState = (PreemptState)-1;
	bool			newBestFound;
		// to store results of evaluations
	char			remoteUser[256];
	EvalResult		result;
	float			tmp;
		// request attributes
	int				requestAutoCluster = -1;

	dprintf(D_FULLDEBUG, "matchmakingAlgorithm: limit %f used %f pieLeft %f\n", submitterLimit, limitUsed, pieLeft);

		// Check resource constraints requested by request
	rejForConcurrencyLimit = 0;
	MyString limits;
	if (request.LookupString(ATTR_CONCURRENCY_LIMITS, limits)) {
		limits.lower_case();
		StringList list(limits.Value());
		char *limit;
		MyString str;
		list.rewind();
		while ((limit = list.next())) {
			double increment;

			ParseConcurrencyLimit(limit, increment);

			str = limit;
			double count = accountant.GetLimit(str);

			double max = accountant.GetLimitMax(str);

			dprintf(D_FULLDEBUG,
					"Concurrency Limit: %s is %f\n",
					limit, count);

			if (count < 0) {
 				EXCEPT("ERROR: Concurrency Limit %s is %f (below 0)",
					   limit, count);
			}

			if (count + increment > max) {
				dprintf(D_FULLDEBUG,
						"Concurrency Limit %s is %f, requesting %f, "
						"but cannot exceed %f\n",
						limit, count, increment, max);

				rejForConcurrencyLimit++;
				return NULL;
			}
		}
	}

	request.LookupInteger(ATTR_AUTO_CLUSTER_ID, requestAutoCluster);

		// If this incoming job is from the same user, same schedd,
		// and is in the same autocluster, and we have a MatchList cache,
		// then we can just pop off
		// the top entry in our MatchList if we have one.  The 
		// MatchList is essentially just a sorted cache of the machine
		// ads that match jobs of this type (i.e. same autocluster).
	if ( MatchList &&
		 cachedAutoCluster != -1 &&
		 cachedAutoCluster == requestAutoCluster &&
		 cachedPrio == preemptPrio &&
		 cachedOnlyForStartdRank == only_for_startdrank &&
		 strcmp(cachedName,scheddName)==0 &&
		 strcmp(cachedAddr,scheddAddr)==0 &&
		 MatchList->cache_still_valid(request,PreemptionReq,PreemptionRank,
					preemption_req_unstable,preemption_rank_unstable) )
	{
		// we can use cached information.  pop off the best
		// candidate from our sorted list.
		while( (cached_bestSoFar = MatchList->pop_candidate()) ) {
			if( SubmitterLimitPermits(cached_bestSoFar, limitUsed, submitterLimit, pieLeft) ) {
				break;
			}
			MatchList->increment_rejForSubmitterLimit();
		}
		dprintf(D_FULLDEBUG,"Attempting to use cached MatchList: %s (MatchList length: %d, Autocluster: %d, Schedd Name: %s, Schedd Address: %s)\n",
			cached_bestSoFar?"Succeeded.":"Failed",
			MatchList->length(),
			requestAutoCluster,
			scheddName,
			scheddAddr
			);
		if ( ! cached_bestSoFar ) {
				// if we don't have a candidate, fill in
				// all the rejection reason counts.
			MatchList->get_diagnostics(
				rejForNetwork,
				rejForNetworkShare,
				rejForConcurrencyLimit,
				rejPreemptForPrio,
				rejPreemptForPolicy,
				rejPreemptForRank,
				rejForSubmitterLimit);
		}
			//  TODO  - compare results, reserve net bandwidth
		return cached_bestSoFar;
	}

		// Delete our old MatchList, since we know that if we made it here
		// we no longer are dealing with a job from the same autocluster.
		// (someday we will store it in case we see another job with
		// the same autocluster, but we aren't that smart yet...)
	DeleteMatchList();

		// Create a new MatchList cache if desired via config file,
		// and the job ad contains autocluster info,
		// and there are machines potentially available to consider.		
	if ( want_matchlist_caching &&		// desired via config file
		 requestAutoCluster != -1 &&	// job ad contains autocluster info
		 startdAds.Length() > 0 )		// machines available
	{
		MatchList = new MatchListType( startdAds.Length() );
		cachedAutoCluster = requestAutoCluster;
		cachedPrio = preemptPrio;
		cachedOnlyForStartdRank = only_for_startdrank;
		cachedName = strdup(scheddName);
		cachedAddr = strdup(scheddAddr);
	}


	// initialize reasons for match failure
	rejForNetwork = 0;
	rejForNetworkShare = 0;
	rejPreemptForPrio = 0;
	rejPreemptForPolicy = 0;
	rejPreemptForRank = 0;
	rejForSubmitterLimit = 0;

	// scan the offer ads
	startdAds.Open ();
	while ((candidate = startdAds.Next ())) {

		if( (DebugFlags & D_MACHINE) && (DebugFlags & D_FULLDEBUG) ) {
			dprintf(D_MACHINE,"Testing whether the job matches with the following machine ad:\n");
			candidate->dPrint(D_MACHINE);
		}

			// the candidate offer and request must match
		bool is_a_match = IsAMatch(&request, candidate);

		int cluster_id=-1,proc_id=-1;
		MyString machine_name;
		if( DebugFlags & D_MACHINE ) {
			request.LookupInteger(ATTR_CLUSTER_ID,cluster_id);
			request.LookupInteger(ATTR_PROC_ID,proc_id);
			candidate->LookupString(ATTR_NAME,machine_name);
			dprintf(D_MACHINE,"Job %d.%d %s match with %s.\n",
					cluster_id,
					proc_id,
					is_a_match ? "does" : "does not",
					machine_name.Value());
		}

		if( !is_a_match ) {
				// they don't match; continue
			continue;
		}

		candidatePreemptState = NO_PREEMPTION;

		remoteUser[0] = '\0';
			// If there is already a preempting user, we need to preempt that user.
			// Otherwise, we need to preempt the user who is running the job.
		if (!candidate->LookupString(ATTR_PREEMPTING_ACCOUNTING_GROUP, remoteUser)) {
			if (!candidate->LookupString(ATTR_PREEMPTING_USER, remoteUser)) {
				if (!candidate->LookupString(ATTR_ACCOUNTING_GROUP, remoteUser)) {
					candidate->LookupString(ATTR_REMOTE_USER, remoteUser);
				}
			}
		}

		// if only_for_startdrank flag is true, check if the offer strictly
		// prefers this request.  Since this is the only case we care about
		// when the only_for_startdrank flag is set, if the offer does 
		// not prefer it, just continue with the next offer ad....  we can
		// skip all the below logic about preempt for user-priority, etc.
		if ( only_for_startdrank ) {
			if ( remoteUser[0] == '\0' ) {
					// offer does not have a remote user, thus we cannot eval
					// startd rank yet because it does not make sense (the
					// startd has nothing to compare against).  
					// So try the next offer...
				dprintf(D_MACHINE,
						"Ignoring %s because it is unclaimed and we are currently "
						"only considering startd rank preemption for job %d.%d.\n",
						machine_name.Value(), cluster_id, proc_id);
				continue;
			}
			if ( !(EvalExprTree(rankCondStd, candidate, &request, &result) && 
					result.type == LX_INTEGER && result.i == TRUE) ) {
					// offer does not strictly prefer this request.
					// try the next offer since only_for_statdrank flag is set

				dprintf(D_MACHINE,
						"Job %d.%d does not have higher startd rank than existing job on %s.\n",
						cluster_id, proc_id, machine_name.Value());
				continue;
			}
			// If we made it here, we have a candidate which strictly prefers
			// this request.  Set the candidatePreemptState properly so that
			// we consider PREEMPTION_RANK down below as we should.
			candidatePreemptState = RANK_PREEMPTION;
		}

		// if there is a remote user, consider preemption ....
		// Note: we skip this if only_for_startdrank is true since we already
		//       tested above for the only condition we care about.
		if ( (remoteUser[0] != '\0') &&
			 (!only_for_startdrank) ) {
			if( EvalExprTree(rankCondStd, candidate, &request, &result) && 
					result.type == LX_INTEGER && result.i == TRUE ) {
					// offer strictly prefers this request to the one
					// currently being serviced; preempt for rank
				candidatePreemptState = RANK_PREEMPTION;
			} else if( accountant.GetPriority(remoteUser) >= preemptPrio +
				PriorityDelta ) {
					// RemoteUser on machine has *worse* priority than request
					// so we can preempt this machine *but* we need to check
					// on two things first
				candidatePreemptState = PRIO_PREEMPTION;
					// (1) we need to make sure that PreemptionReq's hold (i.e.,
					// if the PreemptionReq expression isn't true, dont preempt)
				if (PreemptionReq && 
					!(EvalExprTree(PreemptionReq,candidate,&request,&result) &&
						result.type == LX_INTEGER && result.i == TRUE) ) {
					rejPreemptForPolicy++;
					dprintf(D_MACHINE,
							"PREEMPTION_REQUIREMENTS prevents job %d.%d from claiming %s.\n",
							cluster_id, proc_id, machine_name.Value());
					continue;
				}
					// (2) we need to make sure that the machine ranks the job
					// at least as well as the one it is currently running 
					// (i.e., rankCondPrioPreempt holds)
				if(!(EvalExprTree(rankCondPrioPreempt,candidate,&request,&result)&&
						result.type == LX_INTEGER && result.i == TRUE ) ) {
						// machine doesn't like this job as much -- find another
					rejPreemptForRank++;
					dprintf(D_MACHINE,
							"Job %d.%d has lower startd rank than existing job on %s.\n",
							cluster_id, proc_id, machine_name.Value());
					continue;
				}
			} else {
					// don't have better priority *and* offer doesn't prefer
					// request --- find another machine
				if (strcmp(remoteUser, scheddName)) {
						// only set rejPreemptForPrio if we aren't trying to
						// preempt one of our own jobs!
					rejPreemptForPrio++;
				}
				dprintf(D_MACHINE,
						"Job %d.%d has insufficient priority to preempt existing job on %s.\n",
						cluster_id, proc_id, machine_name.Value());
				continue;
			}
		}

		/* Check that the submitter has suffient user priority to be matched with
		   yet another machine. HOWEVER, do NOT perform this submitter limit
		   check if we are negotiating only for startd rank, since startd rank
		   preemptions should be allowed regardless of user priorities. 
	    */
		if( (candidatePreemptState != RANK_PREEMPTION) &&
			(!SubmitterLimitPermits(candidate, limitUsed, submitterLimit, pieLeft)) )
		{
			rejForSubmitterLimit++;
			dprintf(D_MACHINE,
					"User's share of the pool is too small for job %d.%d to claim %s.\n",
					cluster_id, proc_id, machine_name.Value());
			continue;
		}

		candidatePreJobRankValue = EvalNegotiatorMatchRank(
		  "NEGOTIATOR_PRE_JOB_RANK",NegotiatorPreJobRank,
		  request,candidate);

		// calculate the request's rank of the offer
		if(!request.EvalFloat(ATTR_RANK,candidate,tmp)) {
			tmp = 0.0;
		}
		candidateRankValue = tmp;

		candidatePostJobRankValue = EvalNegotiatorMatchRank(
		  "NEGOTIATOR_POST_JOB_RANK",NegotiatorPostJobRank,
		  request,candidate);

		candidatePreemptRankValue = -(FLT_MAX);
		if(candidatePreemptState != NO_PREEMPTION) {
			candidatePreemptRankValue = EvalNegotiatorMatchRank(
			  "PREEMPTION_RANK",PreemptionRank,
			  request,candidate);
		}

		if ( MatchList ) {
			MatchList->add_candidate(
					candidate,
					candidateRankValue,
					candidatePreJobRankValue,
					candidatePostJobRankValue,
					candidatePreemptRankValue,
					candidatePreemptState
					);
		}

		// NOTE!!!   IF YOU CHANGE THE LOGIC OF THE BELOW LEXICOGRAPHIC
		// SORT, YOU MUST ALSO CHANGE THE LOGIC IN METHOD
   		//     Matchmaker::MatchListType::sort_compare() !!!
		// THIS STATE OF AFFAIRS IS TEMPORARY.  ONCE WE ARE CONVINVED
		// THAT THE MatchList LOGIC IS WORKING PROPERLY, AND AUTOCLUSTERS
		// ARE AUTOMATIC, THEN THE MatchList SORTING WILL ALWAYS BE USED
		// AND THE LEXICOGRAPHIC SORT BELOW WILL BE REMOVED.
		// - Todd Tannenbaum <tannenba@cs.wisc.edu> 10/2004
		// ----------------------------------------------------------
		// the quality of a match is determined by a lexicographic sort on
		// the following values, but more is better for each component
		//  1. negotiator pre job rank
		//  1. job rank of offer 
		//  2. negotiator post job rank
		//	3. preemption state (2=no preempt, 1=rank-preempt, 0=prio-preempt)
		//  4. preemption rank (if preempting)

		newBestFound = false;
		if(candidatePreJobRankValue < bestPreJobRankValue);
		else if(candidatePreJobRankValue > bestPreJobRankValue) {
			newBestFound = true;
		}
		else if(candidateRankValue < bestRankValue);
		else if(candidateRankValue > bestRankValue) {
			newBestFound = true;
		}
		else if(candidatePostJobRankValue < bestPostJobRankValue);
		else if(candidatePostJobRankValue > bestPostJobRankValue) {
			newBestFound = true;
		}
		else if(candidatePreemptState < bestPreemptState);
		else if(candidatePreemptState > bestPreemptState) {
			newBestFound = true;
		}
		//NOTE: if NO_PREEMPTION, PreemptRank is a constant
		else if(candidatePreemptRankValue < bestPreemptRankValue);
		else if(candidatePreemptRankValue > bestPreemptRankValue) {
			newBestFound = true;
		}

		if( newBestFound || !bestSoFar ) {
			bestSoFar = candidate;
			bestPreJobRankValue = candidatePreJobRankValue;
			bestRankValue = candidateRankValue;
			bestPostJobRankValue = candidatePostJobRankValue;
			bestPreemptState = candidatePreemptState;
			bestPreemptRankValue = candidatePreemptRankValue;
		}
	}
	startdAds.Close ();

	if ( MatchList ) {
		MatchList->set_diagnostics(rejForNetwork, rejForNetworkShare, 
		    rejForConcurrencyLimit,
			rejPreemptForPrio, rejPreemptForPolicy, rejPreemptForRank,
			rejForSubmitterLimit);
			// only bother sorting if there is more than one entry
		if ( MatchList->length() > 1 ) {
			dprintf(D_FULLDEBUG,"Start of sorting MatchList (len=%d)\n",
				MatchList->length());
			MatchList->sort();
			dprintf(D_FULLDEBUG,"Finished sorting MatchList\n");
		}
		// compare
		ClassAd *bestCached = MatchList->pop_candidate();
		// TODO - do bestCached and bestSoFar refer to the same
		// machine preference? (sanity check)
		if(bestCached != bestSoFar) {
			dprintf(D_ALWAYS, "INSANE: bestCached != bestSoFar\n");
		}
		bestCached = NULL; // just to remove unused variable warning
	}

	if(!bestSoFar)
	{
	/* Insert an entry into the rejects table only if no matches were found at all */
		insert_into_rejects(scheddName,request);
	}
	// this is the best match
	return bestSoFar;
}

class NotifyStartdOfMatchHandler {
public:
	MyString m_startdName;
	MyString m_startdAddr;
	int m_timeout;
	MyString m_claim_id;
	DCStartd m_startd;
	bool m_nonblocking;

	NotifyStartdOfMatchHandler(char const *startdName,char const *startdAddr,int timeout,char const *claim_id,bool nonblocking):
		
		m_startdName(startdName),
		m_startdAddr(startdAddr),
		m_timeout(timeout),
		m_claim_id(claim_id),
		m_startd(startdAddr),
		m_nonblocking(nonblocking) {}

	static void startCommandCallback(bool success,Sock *sock,CondorError * /*errstack*/,void *misc_data)
	{
		NotifyStartdOfMatchHandler *self = (NotifyStartdOfMatchHandler *)misc_data;
		ASSERT(misc_data);

		if(!success) {
			dprintf (D_ALWAYS,"      Failed to initiate socket to send MATCH_INFO to %s\n",
					 self->m_startdName.Value());
		}
		else {
			self->WriteMatchInfo(sock);
		}
		if(sock) {
			delete sock;
		}
		delete self;
	}

	bool WriteMatchInfo(Sock *sock)
	{
		ClaimIdParser idp( m_claim_id.Value() );
		ASSERT(sock);

		// pass the startd MATCH_INFO and claim id string
		dprintf (D_FULLDEBUG, "      Sending MATCH_INFO/claim id to %s\n",
		         m_startdName.Value());
		dprintf (D_FULLDEBUG, "      (Claim ID is \"%s\" )\n",
		         idp.publicClaimId() );

		if ( !sock->put_secret (m_claim_id.Value()) ||
			 !sock->end_of_message())
		{
			dprintf (D_ALWAYS,
			        "      Could not send MATCH_INFO/claim id to %s\n",
			        m_startdName.Value() );
			dprintf (D_FULLDEBUG,
			        "      (Claim ID is \"%s\")\n",
			        idp.publicClaimId() );
			return false;
		}
		return true;
	}

	bool startCommand()
	{
		dprintf (D_FULLDEBUG, "      Connecting to startd %s at %s\n", 
					m_startdName.Value(), m_startdAddr.Value()); 

		if(!m_nonblocking) {
			Stream::stream_type st = m_startd.hasUDPCommandPort() ? Stream::safe_sock : Stream::reli_sock;
			Sock *sock =  m_startd.startCommand(MATCH_INFO,st,m_timeout);
			bool result = false;
			if(!sock) {
				dprintf (D_ALWAYS,"      Failed to initiate socket (blocking mode) to send MATCH_INFO to %s\n",
						 m_startdName.Value());
			}
			else {
				result = WriteMatchInfo(sock);
			}
			if(sock) {
				delete sock;
			}
			delete this;
			return result;
		}

		Stream::stream_type st = m_startd.hasUDPCommandPort() ? Stream::safe_sock : Stream::reli_sock;
		m_startd.startCommand_nonblocking (
			MATCH_INFO,
			st,
			m_timeout,
			NULL,
			NotifyStartdOfMatchHandler::startCommandCallback,
			this);

			// Since this is nonblocking, we cannot give any immediate
			// feedback on whether the message to the startd succeeds.
		return true;
	}
};

void Matchmaker::
insertNegotiatorMatchExprs( ClassAdListDoesNotDeleteAds &cal )
{
	ClassAd *ad;
	cal.Open();
	while( ( ad = cal.Next() ) ) {
		insertNegotiatorMatchExprs( ad );
	}
	cal.Close();
}

void Matchmaker::
insertNegotiatorMatchExprs(ClassAd *ad)
{
	ASSERT(ad);

	NegotiatorMatchExprNames.rewind();
	NegotiatorMatchExprValues.rewind();
	char const *expr_name;
	while( (expr_name=NegotiatorMatchExprNames.next()) ) {
		char const *expr_value = NegotiatorMatchExprValues.next();
		ASSERT(expr_value);

		ad->AssignExpr(expr_name,expr_value);
	}
}

/*
Warning: scheddAddr may not be the actual address we'll use to contact the
schedd, thanks to CCB.  It _is_ suitable for use as a unique identifier, for
display to the user, or for calls to sockCache->invalidateSock.
*/
int Matchmaker::
matchmakingProtocol (ClassAd &request, ClassAd *offer, 
						ClaimIdHash &claimIds, Sock *sock,
					    const char* scheddName, const char* scheddAddr)
{
	int  cluster, proc;
	MyString startdAddr;
	char remoteUser[512];
	char accountingGroup[256];
	char remoteOwner[256];
    MyString startdName;
	char const *claim_id;
	SafeSock startdSock;
	bool send_failed;
	int want_claiming = -1;
	ExprTree *savedRequirements;
	int length;
	char *tmp;

	// these will succeed
	request.LookupInteger (ATTR_CLUSTER_ID, cluster);
	request.LookupInteger (ATTR_PROC_ID, proc);

	int offline = false;
	offer->EvalBool(ATTR_OFFLINE,NULL,offline);
	if( offline ) {
		want_claiming = 0;
		RegisterAttemptedOfflineMatch( &request, offer );
	}
	else {
			// see if offer supports claiming or not
		offer->LookupBool(ATTR_WANT_CLAIMING,want_claiming);
	}

	// if offer says nothing, see if request says something
	if ( want_claiming == -1 ) {
		request.LookupBool(ATTR_WANT_CLAIMING,want_claiming);
	}

	// these should too, but may not
	if (!offer->LookupString (ATTR_STARTD_IP_ADDR, startdAddr)		||
		!offer->LookupString (ATTR_NAME, startdName))
	{
		// fatal error if we need claiming
		if ( want_claiming ) {
			dprintf (D_ALWAYS, "      Could not lookup %s and %s\n", 
					ATTR_NAME, ATTR_STARTD_IP_ADDR);
			return MM_BAD_MATCH;
		}
	}

	// find the startd's claim id from the private ad
	MyString claim_id_buf;
	if ( want_claiming ) {
		if (!(claim_id = getClaimId (startdName.Value(), startdAddr.Value(), claimIds, claim_id_buf)))
		{
			dprintf(D_ALWAYS,"      %s has no claim id\n", startdName.Value());
			return MM_BAD_MATCH;
		}
	} else {
		// Claiming is *not* desired
		claim_id = "null";
	}

	classad::MatchClassAd::UnoptimizeAdForMatchmaking( offer );

	savedRequirements = NULL;
	length = strlen("Saved") + strlen(ATTR_REQUIREMENTS) + 2;
	tmp = (char *)malloc(length);
	snprintf(tmp, length, "Saved%s", ATTR_REQUIREMENTS);
	savedRequirements = offer->LookupExpr(tmp);
	free(tmp);
	if(savedRequirements != NULL) {
		const char *savedReqStr = ExprTreeToString(savedRequirements);
		offer->AssignExpr( ATTR_REQUIREMENTS, savedReqStr );
		dprintf( D_ALWAYS, "Inserting %s = %s into the ad\n",
				 ATTR_REQUIREMENTS, savedReqStr );
	}	

		// Stash the Concurrency Limits in the offer, they are part of
		// what's being provided to the request after all. The limits
		// will be available to the Accountant when the match is added
		// and also to the Schedd when considering to reuse a
		// claim. Both are key, first so the Accountant can properly
		// recreate its state on startup, and second so the Schedd has
		// the option of checking if a claim should be reused for a
		// job incase it has different limits. The second part is
		// because the limits are not in the Requirements.
		//
		// NOTE: Because the Concurrency Limits should be available to
		// the Schedd, they must be stashed before PERMISSION_AND_AD
		// is sent.
	MyString limits;
	if (request.LookupString(ATTR_CONCURRENCY_LIMITS, limits)) {
		limits.lower_case();
		offer->Assign(ATTR_MATCHED_CONCURRENCY_LIMITS, limits);
	} else {
		offer->Delete(ATTR_MATCHED_CONCURRENCY_LIMITS);
	}

	// ---- real matchmaking protocol begins ----
	// 1.  contact the startd 
	if (want_claiming && want_inform_startd) {
			// The following sends a message to the startd to inform it
			// of the match.  Although it is a UDP message, it still may
			// block, because if there is no cached security session,
			// a TCP connection is created.  Therefore, the following
			// handler supports the nonblocking interface to startCommand.

		NotifyStartdOfMatchHandler *h =
			new NotifyStartdOfMatchHandler(
				startdName.Value(),startdAddr.Value(),NegotiatorTimeout,claim_id,want_nonblocking_startd_contact);

		if(!h->startCommand()) {
			return MM_BAD_MATCH;
		}
	}	// end of if want_claiming

	// 3.  send the match and claim_id to the schedd
	sock->encode();
	send_failed = false;	

	dprintf(D_FULLDEBUG,
		"      Sending PERMISSION, claim id, startdAd to schedd\n");
	if (!sock->put(PERMISSION_AND_AD) ||
		!sock->put_secret(claim_id) ||
		!offer->put(*sock)		||	// send startd ad to schedd
		!sock->end_of_message())
	{
			send_failed = true;
	}

	if ( send_failed )
	{
		ClaimIdParser cidp(claim_id);
		dprintf (D_ALWAYS, "      Could not send PERMISSION\n" );
		dprintf( D_FULLDEBUG, "      (Claim ID is \"%s\")\n", cidp.publicClaimId());
		sockCache->invalidateSock( scheddAddr );
		return MM_ERROR;
	}

	if (offer->LookupString(ATTR_REMOTE_USER, remoteOwner) == 0) {
		strcpy(remoteOwner, "none");
	}
	if (offer->LookupString(ATTR_ACCOUNTING_GROUP, accountingGroup)) {
		snprintf(remoteUser,sizeof(remoteUser),"%s (%s=%s)",
			remoteOwner,ATTR_ACCOUNTING_GROUP,accountingGroup);
	} else {
		strcpy(remoteUser,remoteOwner);
	}
	if (offer->LookupString (ATTR_STARTD_IP_ADDR, startdAddr) == 0) {
		startdAddr = "<0.0.0.0:0>";
	}
	dprintf(D_ALWAYS|D_MATCH, "      Matched %d.%d %s %s preempting %s %s %s%s\n",
			cluster, proc, scheddName, scheddAddr, remoteUser,
			startdAddr.Value(), startdName.Value(),
			offline ? " (offline)" : "");

	/* CONDORDB Insert into matches table */
	insert_into_matches(scheddName, request, *offer);

    // 4. notifiy the accountant
	dprintf(D_FULLDEBUG,"      Notifying the accountant\n");
	accountant.AddMatch(scheddName, offer);

	// done
	dprintf (D_ALWAYS, "      Successfully matched with %s%s\n",
			 startdName.Value(),
			 offline ? " (offline)" : "");
	return MM_GOOD_MATCH;
}

void
Matchmaker::calculateSubmitterLimit(
	char const *scheddName,
	char const *groupAccountingName,
	float groupQuota,
	float groupusage,
	double maxPrioValue,
	double maxAbsPrioValue,
	double normalFactor,
	double normalAbsFactor,
	double slotWeightTotal,
		/* result parameters: */
	double &submitterLimit,
	double &submitterUsage,
	double &submitterShare,
	double &submitterAbsShare,
	double &submitterPrio,
	double &submitterPrioFactor)
{
		// calculate the percentage of machines that this schedd can use
	submitterPrio = accountant.GetPriority ( scheddName );
	submitterUsage = accountant.GetWeightedResourcesUsed( scheddName );
	submitterShare = maxPrioValue/(submitterPrio*normalFactor);

	if ( param_boolean("NEGOTIATOR_IGNORE_USER_PRIORITIES",false) ) {
		submitterLimit = DBL_MAX;
	} else {
		submitterLimit = (submitterShare*slotWeightTotal)-submitterUsage;
	}
	if( submitterLimit < 0 ) {
		submitterLimit = 0.0;
	}

	if ( groupAccountingName ) {
		float maxAllowed = groupQuota - groupusage;
			dprintf (D_FULLDEBUG, "   maxAllowed  = %f groupQuota  = %f groupusage  = %f\n",
					maxAllowed,groupQuota,groupusage);
		if ( maxAllowed < 0 ) maxAllowed = 0.0;
		if ( submitterLimit > maxAllowed ) {
			submitterLimit = maxAllowed;
		}
	}

		// calculate this schedd's absolute fair-share for allocating
		// resources other than CPUs (like network capacity and licenses)
	submitterPrioFactor = accountant.GetPriorityFactor ( scheddName );
	submitterAbsShare =
		maxAbsPrioValue/(submitterPrioFactor*normalAbsFactor);
}

void
Matchmaker::calculatePieLeft(
	ClassAdListDoesNotDeleteAds &scheddAds,
	char const *groupAccountingName,
	float groupQuota,
	float groupusage,
	double maxPrioValue,
	double maxAbsPrioValue,
	double normalFactor,
	double normalAbsFactor,
	double slotWeightTotal,
		/* result parameters: */
	double &pieLeft)
{
	ClassAd *schedd;

		// Calculate sum of submitterLimits in this spin of the pie.
	pieLeft = 0;

	scheddAds.Open();
	while ((schedd = scheddAds.Next()))
	{
        // Don't allow pie to exceed limits imposed by group quotas
        if ((NULL != groupAccountingName) && (groupusage >= groupQuota)) {
            double over = groupusage - groupQuota;
            pieLeft -= min(over, pieLeft);
            break;
        }

		double submitterShare = 0.0;
		double submitterAbsShare = 0.0;
		double submitterPrio = 0.0;
		double submitterPrioFactor = 0.0;
		MyString scheddName;
		double submitterLimit = 0.0;
		double submitterUsage = 0.0;

		schedd->LookupString( ATTR_NAME, scheddName );

		calculateSubmitterLimit(
			scheddName.Value(),
			groupAccountingName,
			groupQuota,
			groupusage,
			maxPrioValue,
			maxAbsPrioValue,
			normalFactor,
			normalAbsFactor,
			slotWeightTotal,
				/* result parameters: */
			submitterLimit,
			submitterUsage,
			submitterShare,
			submitterAbsShare,
			submitterPrio,
			submitterPrioFactor);

        schedd->Assign("SubmitterStarvation", starvation_ratio(submitterUsage, submitterUsage+submitterLimit));
			
		pieLeft += submitterLimit;
        // account for expected group usage increases as we accumulate pie
        if (NULL != groupAccountingName) groupusage += submitterLimit;
	}
	scheddAds.Close();
}

void Matchmaker::
calculateNormalizationFactor (ClassAdListDoesNotDeleteAds &scheddAds,
							  double &max, double &normalFactor,
							  double &maxAbs, double &normalAbsFactor)
{
	// find the maximum of the priority values (i.e., lowest priority)
	max = maxAbs = DBL_MIN;
	scheddAds.Open();
	while (ClassAd* ad = scheddAds.Next()) {
		// this will succeed (comes from collector)
        MyString subname;
		ad->LookupString(ATTR_NAME, subname);
		double prio = accountant.GetPriority(subname);
		if (prio > max) max = prio;
		double prioFactor = accountant.GetPriorityFactor(subname);
		if (prioFactor > maxAbs) maxAbs = prioFactor;
	}
	scheddAds.Close();

	// calculate the normalization factor, i.e., sum of the (max/scheddprio)
	// also, do not factor in ads with the same ATTR_NAME more than once -
	// ads with the same ATTR_NAME signify the same user submitting from multiple
	// machines.
    set<MyString> names;
	normalFactor = 0.0;
	normalAbsFactor = 0.0;
	scheddAds.Open();
	while (ClassAd* ad = scheddAds.Next()) {
        MyString subname;
		ad->LookupString(ATTR_NAME, subname);
        std::pair<set<MyString>::iterator, bool> r = names.insert(subname);
        // Only count each submitter once
        if (!r.second) continue;

		double prio = accountant.GetPriority(subname);
		normalFactor += max/prio;
		double prioFactor = accountant.GetPriorityFactor(subname);
		normalAbsFactor += maxAbs/prioFactor;
	}
	scheddAds.Close();
}


char const *
Matchmaker::getClaimId (const char *startdName, const char *startdAddr, ClaimIdHash &claimIds, MyString &claim_id_buf)
{
	MyString key = startdName;
	key += startdAddr;
	if( claimIds.lookup(key,claim_id_buf)!=0 ) {
		return NULL;
	}
	return claim_id_buf.Value();
}

void Matchmaker::
addRemoteUserPrios( ClassAdListDoesNotDeleteAds &cal )
{
	ClassAd *ad;
	cal.Open();
	while( ( ad = cal.Next() ) ) {
		addRemoteUserPrios(ad);
	}
	cal.Close();
}

void Matchmaker::
addRemoteUserPrios( ClassAd	*ad )
{	
	MyString	remoteUser;
	MyString	buffer,buffer1,buffer2,buffer3;
	MyString    slot_prefix;
	MyString    expr,expr_buffer;
	float	prio;
	int     total_slots, i;
	float     preemptingRank;
	float temp_groupQuota, temp_groupUsage;

	if ( !ConsiderPreemption ) {
			// Hueristic - no need to take the time to populate ad with 
			// accounting information if no preemption is to be considered.
		return;
	}

		// If there is a preempting user, use that for computing remote user prio.
		// Otherwise, use the current user.
	if( ad->LookupString( ATTR_PREEMPTING_ACCOUNTING_GROUP , remoteUser ) ||
		ad->LookupString( ATTR_PREEMPTING_USER , remoteUser ) ||
		ad->LookupString( ATTR_ACCOUNTING_GROUP , remoteUser ) ||
		ad->LookupString( ATTR_REMOTE_USER , remoteUser ) ) 
	{
		prio = (float) accountant.GetPriority( remoteUser.Value() );
		ad->Assign(ATTR_REMOTE_USER_PRIO, prio);
		expr.sprintf("%s(\"%s\")",RESOURCES_IN_USE_BY_USER_FN_NAME,ClassAd::EscapeStringValue(remoteUser.Value(),expr_buffer));
		ad->AssignExpr(ATTR_REMOTE_USER_RESOURCES_IN_USE,expr.Value());
		if (getGroupInfoFromUserId(remoteUser.Value(),
									temp_groupQuota,temp_groupUsage))
		{
			// this is a group, so enter group usage info
			expr.sprintf("%s(\"%s\")",RESOURCES_IN_USE_BY_USERS_GROUP_FN_NAME,ClassAd::EscapeStringValue(remoteUser.Value(),expr_buffer));
			ad->AssignExpr(ATTR_REMOTE_GROUP_RESOURCES_IN_USE,expr.Value());
			ad->Assign(ATTR_REMOTE_GROUP_QUOTA,temp_groupQuota);
		}
	}
	if( ad->LookupFloat( ATTR_PREEMPTING_RANK, preemptingRank ) ) {
			// There is already a preempting claim (waiting for the previous
			// claim to retire), so set current rank to the preempting
			// rank, since any new preemption must trump the
			// current preempter.
		ad->Assign(ATTR_CURRENT_RANK, preemptingRank);
	}
		
	char* resource_prefix = param("STARTD_RESOURCE_PREFIX");
	if (!resource_prefix) {
		resource_prefix = strdup("slot");
	}
	total_slots = 0;
	if (!ad->LookupInteger(ATTR_TOTAL_SLOTS, total_slots)) {
		total_slots = 0;
	}
	if (!total_slots && (param_boolean("ALLOW_VM_CRUFT", false))) {
		if (!ad->LookupInteger(ATTR_TOTAL_VIRTUAL_MACHINES, total_slots)) {
			total_slots = 0;
		}
	}
		// This won't fire if total_slots is still 0...
	for(i = 1; i <= total_slots; i++) {
		slot_prefix.sprintf("%s%d_", resource_prefix, i);
		buffer.sprintf("%s%s", slot_prefix.Value(), ATTR_PREEMPTING_ACCOUNTING_GROUP);
		buffer1.sprintf("%s%s", slot_prefix.Value(), ATTR_PREEMPTING_USER);
		buffer2.sprintf("%s%s", slot_prefix.Value(), ATTR_ACCOUNTING_GROUP);
		buffer3.sprintf("%s%s", slot_prefix.Value(), ATTR_REMOTE_USER);
			// If there is a preempting user, use that for computing remote user prio.
		if( ad->LookupString( buffer.Value() , remoteUser ) ||
			ad->LookupString( buffer1.Value() , remoteUser ) ||
			ad->LookupString( buffer2.Value() , remoteUser ) ||
			ad->LookupString( buffer3.Value() , remoteUser ) ) 
		{
				// If there is a user on that VM, stick that user's priority
				// information into the ad	
			prio = (float) accountant.GetPriority( remoteUser.Value() );
			buffer.sprintf("%s%s", slot_prefix.Value(), 
					ATTR_REMOTE_USER_PRIO);
			ad->Assign(buffer.Value(),prio);
			buffer.sprintf("%s%s", slot_prefix.Value(), 
					ATTR_REMOTE_USER_RESOURCES_IN_USE);
			expr.sprintf("%s(\"%s\")",RESOURCES_IN_USE_BY_USER_FN_NAME,ClassAd::EscapeStringValue(remoteUser.Value(),expr_buffer));
			ad->AssignExpr(buffer.Value(),expr.Value());
			if (getGroupInfoFromUserId(remoteUser.Value(),
										temp_groupQuota,temp_groupUsage))
			{
					// this is a group, so enter group usage info
				buffer.sprintf("%s%s", slot_prefix.Value(), 
					ATTR_REMOTE_GROUP_RESOURCES_IN_USE);
				expr.sprintf("%s(\"%s\")",RESOURCES_IN_USE_BY_USERS_GROUP_FN_NAME,ClassAd::EscapeStringValue(remoteUser.Value(),expr_buffer));
				ad->AssignExpr( buffer.Value(), expr.Value() );
				buffer.sprintf("%s%s", slot_prefix.Value(),
					ATTR_REMOTE_GROUP_QUOTA);
				ad->Assign( buffer.Value(), temp_groupQuota );
			}
		}	
	}
	free( resource_prefix );
}

void Matchmaker::
reeval(ClassAd *ad) 
{
	int cur_matches;
	MapEntry *oldAdEntry = NULL;
	char    buffer[255];
	
	cur_matches = 0;
	ad->EvalInteger("CurMatches", NULL, cur_matches);

	MyString adID = MachineAdID(ad);
	stashedAds->lookup( adID, oldAdEntry);
		
	cur_matches++;
	snprintf(buffer, 255, "CurMatches = %d", cur_matches);
	ad->InsertOrUpdate(buffer);
	if(oldAdEntry) {
		delete(oldAdEntry->oldAd);
		oldAdEntry->oldAd = new ClassAd(*ad);
	}
}

unsigned int Matchmaker::HashFunc(const MyString &Key) {
	return Key.Hash();
}

Matchmaker::MatchListType::
MatchListType(int maxlen)
{
	ASSERT(maxlen > 0);
	AdListArray = new AdListEntry[maxlen];
	ASSERT(AdListArray);
	adListMaxLen = maxlen;
	already_sorted = false;
	adListLen = 0;
	adListHead = 0;
	m_rejForNetwork = 0; 
	m_rejForNetworkShare = 0;
	m_rejForConcurrencyLimit = 0;
	m_rejPreemptForPrio = 0;
	m_rejPreemptForPolicy = 0; 
	m_rejPreemptForRank = 0;
	m_rejForSubmitterLimit = 0;
	m_submitterLimit = 0.0f;
}

Matchmaker::MatchListType::
~MatchListType()
{
	if (AdListArray) {
		delete [] AdListArray;
	}
}


#if 0
Matchmaker::AdListEntry* Matchmaker::MatchListType::
peek_candidate()
{
	ClassAd* candidate = NULL;
	int temp_adListHead = adListHead;

	while ( temp_adListHead < adListLen && !candidate ) {
		candidate = AdListArray[temp_adListHead].ad;
		temp_adListHead++;
	}

	if ( candidate ) {
		temp_adListHead--;
		ASSERT( temp_adListHead >= 0 );
		return AdListArray[temp_adListHead];
	} else {
		return NULL;
	}
}
#endif

ClassAd* Matchmaker::MatchListType::
pop_candidate()
{
	ClassAd* candidate = NULL;

	while ( adListHead < adListLen && !candidate ) {
		candidate = AdListArray[adListHead].ad;
		adListHead++;
	}

	return candidate;
}

bool Matchmaker::MatchListType::
cache_still_valid(ClassAd &request, ExprTree *preemption_req, ExprTree *preemption_rank,
				  bool preemption_req_unstable, bool preemption_rank_unstable)
{
	AdListEntry* next_entry = NULL;

	if ( !preemption_req_unstable && !preemption_rank_unstable ) {
		return true;
	}

	// Set next_entry to be a "peek" at the next entry on
	// our cached match list, i.e. don't actually pop it off our list.
	{
		ClassAd* candidate = NULL;
		int temp_adListHead = adListHead;

		while ( temp_adListHead < adListLen && !candidate ) {
			candidate = AdListArray[temp_adListHead].ad;
			temp_adListHead++;
		}

		if ( candidate ) {
			temp_adListHead--;
			ASSERT( temp_adListHead >= 0 );
			next_entry =  &AdListArray[temp_adListHead];
		} else {
			next_entry = NULL;
		}
	}

	if ( preemption_req_unstable ) 
	{
		if ( !next_entry ) {
			return false;
		}
		
		if ( next_entry->PreemptStateValue == PRIO_PREEMPTION ) {
			EvalResult result;
			if (preemption_req && 
				!(EvalExprTree(preemption_req,next_entry->ad,&request,&result) &&
						result.type == LX_INTEGER && result.i == TRUE) ) 
			{
				dprintf(D_FULLDEBUG,
					"Cache invalidated due to preemption_requirements\n");
				return false;
			}
		}
	}

	if ( next_entry && preemption_rank_unstable ) 
	{		
		if( next_entry->PreemptStateValue != NO_PREEMPTION) {
			double candidatePreemptRankValue = -(FLT_MAX);
			candidatePreemptRankValue = EvalNegotiatorMatchRank(
					"PREEMPTION_RANK",preemption_rank,request,next_entry->ad);
			if ( candidatePreemptRankValue != next_entry->PreemptRankValue ) {
				// ranks don't match ....  now what?
				// ideally we would just want to resort the cache, but for now
				// we do the safest thing - just invalidate the cache.
				dprintf(D_FULLDEBUG,
					"Cache invalidated due to preemption_rank\n");
				return false;
				
			}
		}
	}

	return true;
}


void Matchmaker::MatchListType::
get_diagnostics(int & rejForNetwork,
					int & rejForNetworkShare,
					int & rejForConcurrencyLimit,
					int & rejPreemptForPrio,
					int & rejPreemptForPolicy,
				    int & rejPreemptForRank,
				    int & rejForSubmitterLimit)
{
	rejForNetwork = m_rejForNetwork;
	rejForNetworkShare = m_rejForNetworkShare;
	rejForConcurrencyLimit = m_rejForConcurrencyLimit;
	rejPreemptForPrio = m_rejPreemptForPrio;
	rejPreemptForPolicy = m_rejPreemptForPolicy;
	rejPreemptForRank = m_rejPreemptForRank;
	rejForSubmitterLimit = m_rejForSubmitterLimit;
}

void Matchmaker::MatchListType::
set_diagnostics(int rejForNetwork,
					int rejForNetworkShare,
					int rejForConcurrencyLimit,
					int rejPreemptForPrio,
					int rejPreemptForPolicy,
				    int rejPreemptForRank,
				    int rejForSubmitterLimit)
{
	m_rejForNetwork = rejForNetwork;
	m_rejForNetworkShare = rejForNetworkShare;
	m_rejForConcurrencyLimit = rejForConcurrencyLimit;
	m_rejPreemptForPrio = rejPreemptForPrio;
	m_rejPreemptForPolicy = rejPreemptForPolicy;
	m_rejPreemptForRank = rejPreemptForRank;
	m_rejForSubmitterLimit = rejForSubmitterLimit;
}

void Matchmaker::MatchListType::
add_candidate(ClassAd * candidate,
					double candidateRankValue,
					double candidatePreJobRankValue,
					double candidatePostJobRankValue,
					double candidatePreemptRankValue,
					PreemptState candidatePreemptState)
{
	ASSERT(AdListArray);
	ASSERT(adListLen < adListMaxLen);  // don't write off end of array!

	AdListArray[adListLen].ad = candidate;
	AdListArray[adListLen].RankValue = candidateRankValue;
	AdListArray[adListLen].PreJobRankValue = candidatePreJobRankValue;
	AdListArray[adListLen].PostJobRankValue = candidatePostJobRankValue;
	AdListArray[adListLen].PreemptRankValue = candidatePreemptRankValue;
	AdListArray[adListLen].PreemptStateValue = candidatePreemptState;

	adListLen++;
}


void Matchmaker::DeleteMatchList()
{
	if( MatchList ) {
		delete MatchList;
		MatchList = NULL;
	}
	cachedAutoCluster = -1;
	if ( cachedName ) {
		free(cachedName);
		cachedName = NULL;
	}
	if ( cachedAddr ) {
		free(cachedAddr);
		cachedAddr = NULL;
	}
}

int Matchmaker::MatchListType::
sort_compare(const void* elem1, const void* elem2)
{
	const AdListEntry* Elem1 = (const AdListEntry*) elem1;
	const AdListEntry* Elem2 = (const AdListEntry*) elem2;

	const double candidateRankValue = Elem1->RankValue;
	const double candidatePreJobRankValue = Elem1->PreJobRankValue;
	const double candidatePostJobRankValue = Elem1->PostJobRankValue;
	const double candidatePreemptRankValue = Elem1->PreemptRankValue;
	const PreemptState candidatePreemptState = Elem1->PreemptStateValue;

	const double bestRankValue = Elem2->RankValue;
	const double bestPreJobRankValue = Elem2->PreJobRankValue;
	const double bestPostJobRankValue = Elem2->PostJobRankValue;
	const double bestPreemptRankValue = Elem2->PreemptRankValue;
	const PreemptState bestPreemptState = Elem2->PreemptStateValue;

	if ( candidateRankValue == bestRankValue &&
		 candidatePreJobRankValue == bestPreJobRankValue &&
		 candidatePostJobRankValue == bestPostJobRankValue &&
		 candidatePreemptRankValue == bestPreemptRankValue &&
		 candidatePreemptState == bestPreemptState )
	{
		return 0;
	}

	// the quality of a match is determined by a lexicographic sort on
	// the following values, but more is better for each component
	//  1. negotiator pre job rank
	//  1. job rank of offer 
	//  2. negotiator post job rank
	//	3. preemption state (2=no preempt, 1=rank-preempt, 0=prio-preempt)
	//  4. preemption rank (if preempting)

	bool newBestFound = false;

	if(candidatePreJobRankValue < bestPreJobRankValue);
	else if(candidatePreJobRankValue > bestPreJobRankValue) {
		newBestFound = true;
	}
	else if(candidateRankValue < bestRankValue);
	else if(candidateRankValue > bestRankValue) {
		newBestFound = true;
	}
	else if(candidatePostJobRankValue < bestPostJobRankValue);
	else if(candidatePostJobRankValue > bestPostJobRankValue) {
		newBestFound = true;
	}
	else if(candidatePreemptState < bestPreemptState);
	else if(candidatePreemptState > bestPreemptState) {
		newBestFound = true;
	}
	//NOTE: if NO_PREEMPTION, PreemptRank is a constant
	else if(candidatePreemptRankValue < bestPreemptRankValue);
	else if(candidatePreemptRankValue > bestPreemptRankValue) {
		newBestFound = true;
	}

	if ( newBestFound ) {
		// candidate is better: candidate is elem1, and qsort man page
		// says return < 0 is elem1 is less than elem2
		return -1;
	} else {
		return 1;
	}
}
			
void Matchmaker::MatchListType::
sort()
{
	// Should only be called ONCE.  If we call for a sort more than
	// once, this code has a bad logic errror, so ASSERT it.
	ASSERT(already_sorted == false);

	// Note: since we must use static members, sort() is
	// _NOT_ thread safe!!!
	qsort(AdListArray,adListLen,sizeof(AdListEntry),sort_compare);

	already_sorted = true;
}


void Matchmaker::
init_public_ad()
{
	MyString line;

	if( publicAd ) delete( publicAd );
	publicAd = new ClassAd();

	publicAd->SetMyTypeName(NEGOTIATOR_ADTYPE);
	publicAd->SetTargetTypeName("");

	if( !NegotiatorName ) {
		char* defaultName = NULL;
		defaultName = default_daemon_name();
		if( ! defaultName ) {
			EXCEPT( "default_daemon_name() returned NULL" );
		}
		NegotiatorName = strdup( defaultName );
		delete [] defaultName;
	}
	publicAd->Assign(ATTR_NAME, NegotiatorName );

	line.sprintf ("%s = \"%s\"", ATTR_NEGOTIATOR_IP_ADDR,
			daemonCore->InfoCommandSinfulString() );
	publicAd->Insert(line.Value());

#if !defined(WIN32)
	line.sprintf("%s = %d", ATTR_REAL_UID, (int)getuid() );
	publicAd->Insert(line.Value());
#endif

        // Publish all DaemonCore-specific attributes, which also handles
        // NEGOTIATOR_ATTRS for us.
    daemonCore->publish(publicAd);
}

void
Matchmaker::updateCollector() {
	dprintf(D_FULLDEBUG, "enter Matchmaker::updateCollector\n");

		// in case our address changes, re-initialize public ad every time
	init_public_ad();

	if( publicAd ) {
		publishNegotiationCycleStats( publicAd );

        daemonCore->dc_stats.Publish(*publicAd);
		daemonCore->monitor_data.ExportData(publicAd);

		// log classad into sql log so that it can be updated to DB
		FILESQL::daemonAdInsert(publicAd, "NegotiatorAd", FILEObj, prevLHF);	

#if defined(WANT_CONTRIB) && defined(WITH_MANAGEMENT)
#if defined(HAVE_DLOPEN)
		NegotiatorPluginManager::Update(*publicAd);
#endif
#endif
		daemonCore->sendUpdates(UPDATE_NEGOTIATOR_AD, publicAd, NULL, true);
	}

			// Reset the timer so we don't do another period update until 
	daemonCore->Reset_Timer( update_collector_tid, update_interval, update_interval );

	dprintf( D_FULLDEBUG, "exit Matchmaker::UpdateCollector\n" );
}


void
Matchmaker::invalidateNegotiatorAd( void )
{
	ClassAd cmd_ad;
	MyString line;

	if( !NegotiatorName ) {
		return;
	}

		// Set the correct types
	cmd_ad.SetMyTypeName( QUERY_ADTYPE );
	cmd_ad.SetTargetTypeName( NEGOTIATOR_ADTYPE );

	line.sprintf( "%s = TARGET.%s == \"%s\"", ATTR_REQUIREMENTS,
				  ATTR_NAME,
				  NegotiatorName );
	cmd_ad.Insert( line.Value() );
	cmd_ad.Assign( ATTR_NAME, NegotiatorName );

	daemonCore->sendUpdates( INVALIDATE_NEGOTIATOR_ADS, &cmd_ad, NULL, false );
}

/* CONDORDB functions */
void Matchmaker::insert_into_rejects(char const *userName, ClassAd& job)
{
	int cluster, proc;
//	char startdname[80];
	char globaljobid[200];
	char scheddName[200];
	ClassAd tmpCl;
	ClassAd *tmpClP = &tmpCl;
	char tmp[512];

	time_t clock;

	(void)time(  (time_t *)&clock );

	job.LookupInteger (ATTR_CLUSTER_ID, cluster);
	job.LookupInteger (ATTR_PROC_ID, proc);
	job.LookupString( ATTR_GLOBAL_JOB_ID, globaljobid); 
	get_scheddname_from_gjid(globaljobid,scheddName);
//	machine.LookupString(ATTR_NAME, startdname);

	snprintf(tmp, 512, "reject_time = %d", (int)clock);
	tmpClP->Insert(tmp);
	
	tmpClP->Assign("username",userName);
		
	snprintf(tmp, 512, "scheddname = \"%s\"", scheddName);
	tmpClP->Insert(tmp);
	
	snprintf(tmp, 512, "cluster_id = %d", cluster);
	tmpClP->Insert(tmp);

	snprintf(tmp, 512, "proc_id = %d", proc);
	tmpClP->Insert(tmp);

	snprintf(tmp, 512, "GlobalJobId = \"%s\"", globaljobid);
	tmpClP->Insert(tmp);
	
	FILEObj->file_newEvent("Rejects", tmpClP);
}
void Matchmaker::insert_into_matches(char const * userName,ClassAd& request, ClassAd& offer)
{
	char startdname[80],remote_user[80];
	char globaljobid[200];
	float remote_prio;
	int cluster, proc;
	char scheddName[200];
	ClassAd tmpCl;
	ClassAd *tmpClP = &tmpCl;

	time_t clock;
	char tmp[512];

	(void)time(  (time_t *)&clock );

	request.LookupInteger (ATTR_CLUSTER_ID, cluster);
	request.LookupInteger (ATTR_PROC_ID, proc);
	request.LookupString( ATTR_GLOBAL_JOB_ID, globaljobid); 
	get_scheddname_from_gjid(globaljobid,scheddName);
	offer.LookupString( ATTR_NAME, startdname); 

	snprintf(tmp, 512, "match_time = %d", (int) clock);
	tmpClP->Insert(tmp);
	
	tmpClP->Assign("username",userName);
		
	snprintf(tmp, 512, "scheddname = \"%s\"", scheddName);
	tmpClP->Insert(tmp);
	
	snprintf(tmp, 512, "cluster_id = %d", cluster);
	tmpClP->Insert(tmp);

	snprintf(tmp, 512, "proc_id = %d", proc);
	tmpClP->Insert(tmp);

	snprintf(tmp, 512, "GlobalJobId = \"%s\"", globaljobid);
	tmpClP->Insert(tmp);

	snprintf(tmp, 512, "machine_id = \"%s\"", startdname);
	tmpClP->Insert(tmp);

	if(offer.LookupString( ATTR_REMOTE_USER, remote_user) != 0)
	{
		remote_prio = (float) accountant.GetPriority(remote_user);

		snprintf(tmp, 512, "remote_user = \"%s\"", remote_user);
		tmpClP->Insert(tmp);

		snprintf(tmp, 512, "remote_priority = %f", remote_prio);
		tmpClP->Insert(tmp);
	}
	
	FILEObj->file_newEvent("Matches", tmpClP);
}
/* This extracts the machine name from the global job ID [user@]machine.name#timestamp#cluster.proc*/
static int get_scheddname_from_gjid(const char * globaljobid, char * scheddname )
{
	int i;

	scheddname[0] = '\0';

	for (i=0;
         globaljobid[i]!='\0' && globaljobid[i]!='#';i++)
		scheddname[i]=globaljobid[i];

	if(globaljobid[i] == '\0') 
	{
		scheddname[0] = '\0';
		return -1; /* Parse error, shouldn't happen */
	}
	else if(globaljobid[i]=='#')
	{
		scheddname[i]='\0';	
		return 1;
	}

	return -1;
}

void Matchmaker::RegisterAttemptedOfflineMatch( ClassAd *job_ad, ClassAd *startd_ad )
{
	if( DebugFlags & D_FULLDEBUG ) {
		MyString name;
		startd_ad->LookupString(ATTR_NAME,name);
		MyString owner;
		job_ad->LookupString(ATTR_OWNER,owner);
		dprintf(D_FULLDEBUG,"Registering attempt to match offline machine %s by %s.\n",name.Value(),owner.Value());
	}

	ClassAd update_ad;

		// Copy some stuff from the startd ad into the update ad so
		// the collector can identify what ad to merge our update
		// into.
	update_ad.CopyAttribute(ATTR_NAME,ATTR_NAME,startd_ad);
	update_ad.CopyAttribute(ATTR_STARTD_IP_ADDR,ATTR_STARTD_IP_ADDR,startd_ad);

	time_t now = time(NULL);
	update_ad.Assign(ATTR_MACHINE_LAST_MATCH_TIME,(int)now);

	classy_counted_ptr<ClassAdMsg> msg = new ClassAdMsg(MERGE_STARTD_AD,update_ad);
	classy_counted_ptr<DCCollector> collector = new DCCollector();

	if( !collector->useTCPForUpdates() ) {
		msg->setStreamType( Stream::safe_sock );
	}

	collector->sendMsg( msg.get() );

		// also insert slotX_LastMatchTime into the slot1 ad so that
		// the match info about all slots is available in one place
	MyString name;
	MyString slot1_name;
	int slot_id = -1;
	startd_ad->LookupString(ATTR_NAME,name);
	startd_ad->LookupInteger(ATTR_SLOT_ID,slot_id);

		// Undocumented feature in case we ever need it:
		// If OfflinePrimarySlotName is defined, it specifies which
		// slot should collect all the slotX_LastMatchTime attributes.
	if( !startd_ad->LookupString("OfflinePrimarySlotName",slot1_name) ) {
			// no primary slot name specified, so use slot1

		const char *at = strchr(name.Value(),'@');
		if( at ) {
				// in case the slot prefix is something other than "slot"
				// figure out the prefix
			int prefix_len = strcspn(name.Value(),"0123456789");
			if( prefix_len < at - name.Value() ) {
				slot1_name.sprintf("%.*s1%s",prefix_len,name.Value(),at);
			}
		}
	}

	if( !slot1_name.IsEmpty() && slot_id >= 0 ) {
		ClassAd slot1_update_ad;

		slot1_update_ad.Assign(ATTR_NAME,slot1_name);
		slot1_update_ad.CopyAttribute(ATTR_STARTD_IP_ADDR,ATTR_STARTD_IP_ADDR,startd_ad);
		MyString slotX_last_match_time;
		slotX_last_match_time.sprintf("slot%d_%s",slot_id,ATTR_MACHINE_LAST_MATCH_TIME);
		slot1_update_ad.Assign(slotX_last_match_time.Value(),(int)now);

		classy_counted_ptr<ClassAdMsg> lmsg = \
			new ClassAdMsg(MERGE_STARTD_AD, slot1_update_ad);

		if( !collector->useTCPForUpdates() ) {
			lmsg->setStreamType( Stream::safe_sock );
		}

		collector->sendMsg( lmsg.get() );
	}
}

void Matchmaker::StartNewNegotiationCycleStat()
{
	int i;

	delete negotiation_cycle_stats[MAX_NEGOTIATION_CYCLE_STATS-1];

	for(i=MAX_NEGOTIATION_CYCLE_STATS-1;i>0;i--) {
		negotiation_cycle_stats[i] = negotiation_cycle_stats[i-1];
	}

	negotiation_cycle_stats[0] = new NegotiationCycleStats();
	ASSERT( negotiation_cycle_stats[0] );

		// to save memory, only keep stats within the configured visible window
	for(i=num_negotiation_cycle_stats;i<MAX_NEGOTIATION_CYCLE_STATS;i++) {
		if( i == 0 ) {
				// always have a 0th entry in the list so we can mindlessly
				// update it without checking every time.
			continue;
		}
		delete negotiation_cycle_stats[i];
		negotiation_cycle_stats[i] = NULL;
	}
}

static void
DelAttrN( ClassAd *ad, char const *attr, int n )
{
	MyString attrn;
	attrn.sprintf("%s%d",attr,n);
	ad->Delete( attrn.Value() );
}

static void
SetAttrN( ClassAd *ad, char const *attr, int n, int value )
{
	MyString attrn;
	attrn.sprintf("%s%d",attr,n);
	ad->Assign(attrn.Value(),value);
}

static void
SetAttrN( ClassAd *ad, char const *attr, int n, double value )
{
	MyString attrn;
	attrn.sprintf("%s%d",attr,n);
	ad->Assign(attrn.Value(),value);
}

static void
SetAttrN( ClassAd *ad, char const *attr, int n, std::set<std::string> &string_list )
{
	MyString attrn;
	attrn.sprintf("%s%d",attr,n);

	MyString value;
	std::set<std::string>::iterator it;
	for(it = string_list.begin();
		it != string_list.end();
		it++)
	{
		if( !value.IsEmpty() ) {
			value += ", ";
		}
		value += it->c_str();
	}

	ad->Assign(attrn.Value(),value.Value());
}


void
Matchmaker::publishNegotiationCycleStats( ClassAd *ad )
{
	char const* attrs[] = {
        ATTR_LAST_NEGOTIATION_CYCLE_TIME,
        ATTR_LAST_NEGOTIATION_CYCLE_END,
        ATTR_LAST_NEGOTIATION_CYCLE_PERIOD,
        ATTR_LAST_NEGOTIATION_CYCLE_DURATION,
        ATTR_LAST_NEGOTIATION_CYCLE_DURATION_PHASE1,
        ATTR_LAST_NEGOTIATION_CYCLE_DURATION_PHASE2,
        ATTR_LAST_NEGOTIATION_CYCLE_DURATION_PHASE3,
        ATTR_LAST_NEGOTIATION_CYCLE_DURATION_PHASE4,
        ATTR_LAST_NEGOTIATION_CYCLE_TOTAL_SLOTS,
        ATTR_LAST_NEGOTIATION_CYCLE_TRIMMED_SLOTS,
        ATTR_LAST_NEGOTIATION_CYCLE_CANDIDATE_SLOTS,
        ATTR_LAST_NEGOTIATION_CYCLE_SLOT_SHARE_ITER,
        ATTR_LAST_NEGOTIATION_CYCLE_NUM_SCHEDULERS,
        ATTR_LAST_NEGOTIATION_CYCLE_NUM_IDLE_JOBS,
        ATTR_LAST_NEGOTIATION_CYCLE_NUM_JOBS_CONSIDERED,
        ATTR_LAST_NEGOTIATION_CYCLE_MATCHES,
        ATTR_LAST_NEGOTIATION_CYCLE_REJECTIONS,
        ATTR_LAST_NEGOTIATION_CYCLE_SUBMITTERS_FAILED,
        ATTR_LAST_NEGOTIATION_CYCLE_SUBMITTERS_OUT_OF_TIME,
        ATTR_LAST_NEGOTIATION_CYCLE_SUBMITTERS_SHARE_LIMIT,
        ATTR_LAST_NEGOTIATION_CYCLE_ACTIVE_SUBMITTER_COUNT,
        ATTR_LAST_NEGOTIATION_CYCLE_MATCH_RATE,
        ATTR_LAST_NEGOTIATION_CYCLE_MATCH_RATE_SUSTAINED
    };
    const int nattrs = sizeof(attrs)/sizeof(*attrs);

		// clear out all negotiation cycle attributes in the ad
	for (int i=0; i<MAX_NEGOTIATION_CYCLE_STATS; i++) {
		for (int a=0; a<nattrs; a++) {
			DelAttrN( ad, attrs[a], i );
		}
	}

	for (int i=0; i<num_negotiation_cycle_stats; i++) {
		NegotiationCycleStats* s = negotiation_cycle_stats[i];
		if (s == NULL) continue;

        int period = 0;
        if (((1+i) < num_negotiation_cycle_stats) && (negotiation_cycle_stats[1+i] != NULL))
            period = s->end_time - negotiation_cycle_stats[1+i]->end_time;

		SetAttrN( ad, ATTR_LAST_NEGOTIATION_CYCLE_TIME, i, (int)s->start_time);
		SetAttrN( ad, ATTR_LAST_NEGOTIATION_CYCLE_END, i, (int)s->end_time);
		SetAttrN( ad, ATTR_LAST_NEGOTIATION_CYCLE_PERIOD, i, (int)period);
		SetAttrN( ad, ATTR_LAST_NEGOTIATION_CYCLE_DURATION, i, (int)s->duration);
		SetAttrN( ad, ATTR_LAST_NEGOTIATION_CYCLE_DURATION_PHASE1, i, (int)s->duration_phase1);
		SetAttrN( ad, ATTR_LAST_NEGOTIATION_CYCLE_DURATION_PHASE2, i, (int)s->duration_phase2);
		SetAttrN( ad, ATTR_LAST_NEGOTIATION_CYCLE_DURATION_PHASE3, i, (int)s->duration_phase3);
		SetAttrN( ad, ATTR_LAST_NEGOTIATION_CYCLE_DURATION_PHASE4, i, (int)s->duration_phase4);
		SetAttrN( ad, ATTR_LAST_NEGOTIATION_CYCLE_TOTAL_SLOTS, i, (int)s->total_slots);
		SetAttrN( ad, ATTR_LAST_NEGOTIATION_CYCLE_TRIMMED_SLOTS, i, (int)s->trimmed_slots);
        SetAttrN( ad, ATTR_LAST_NEGOTIATION_CYCLE_CANDIDATE_SLOTS, i, (int)s->candidate_slots);
        SetAttrN( ad, ATTR_LAST_NEGOTIATION_CYCLE_SLOT_SHARE_ITER, i, (int)s->slot_share_iterations);
		SetAttrN( ad, ATTR_LAST_NEGOTIATION_CYCLE_NUM_SCHEDULERS, i, (int)s->active_schedds.size());
		SetAttrN( ad, ATTR_LAST_NEGOTIATION_CYCLE_NUM_IDLE_JOBS, i, (int)s->num_idle_jobs);
		SetAttrN( ad, ATTR_LAST_NEGOTIATION_CYCLE_NUM_JOBS_CONSIDERED, i, (int)s->num_jobs_considered);
		SetAttrN( ad, ATTR_LAST_NEGOTIATION_CYCLE_MATCHES, i, (int)s->matches);
		SetAttrN( ad, ATTR_LAST_NEGOTIATION_CYCLE_REJECTIONS, i, (int)s->rejections);
		SetAttrN( ad, ATTR_LAST_NEGOTIATION_CYCLE_MATCH_RATE, i, (s->duration > 0) ? (double)(s->matches)/double(s->duration) : double(0.0));
		SetAttrN( ad, ATTR_LAST_NEGOTIATION_CYCLE_MATCH_RATE_SUSTAINED, i, (period > 0) ? (double)(s->matches)/double(period) : double(0.0));
		SetAttrN( ad, ATTR_LAST_NEGOTIATION_CYCLE_ACTIVE_SUBMITTER_COUNT, i, (int)s->active_submitters.size());
		SetAttrN( ad, ATTR_LAST_NEGOTIATION_CYCLE_SUBMITTERS_FAILED, i, s->submitters_failed);
		SetAttrN( ad, ATTR_LAST_NEGOTIATION_CYCLE_SUBMITTERS_OUT_OF_TIME, i, s->submitters_out_of_time);
        SetAttrN( ad, ATTR_LAST_NEGOTIATION_CYCLE_SUBMITTERS_SHARE_LIMIT, i, s->submitters_share_limit);
	}
}

GCC_DIAG_ON(float-equal)
<|MERGE_RESOLUTION|>--- conflicted
+++ resolved
@@ -2333,12 +2333,6 @@
 			// If operating on a group with a quota, consider the size of 
 			// the "pie" to be limited to the groupQuota, so each user in 
 			// the group gets a reasonable sized slice.
-<<<<<<< HEAD
-		if ( numStartdAds > groupQuota ) {
-			numStartdAds = (int)groupQuota;
-		}
-=======
->>>>>>> 119b45f2
 		slotWeightTotal = untrimmedSlotWeightTotal;
 		if ( slotWeightTotal > groupQuota ) {
 			slotWeightTotal = groupQuota;
