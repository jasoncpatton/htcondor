/***************************************************************
 *
 * Copyright (C) 1990-2007, Condor Team, Computer Sciences Department,
 * University of Wisconsin-Madison, WI.
 * 
 * Licensed under the Apache License, Version 2.0 (the "License"); you
 * may not use this file except in compliance with the License.  You may
 * obtain a copy of the License at
 * 
 *    http://www.apache.org/licenses/LICENSE-2.0
 * 
 * Unless required by applicable law or agreed to in writing, software
 * distributed under the License is distributed on an "AS IS" BASIS,
 * WITHOUT WARRANTIES OR CONDITIONS OF ANY KIND, either express or implied.
 * See the License for the specific language governing permissions and
 * limitations under the License.
 *
 ***************************************************************/

#include "condor_common.h"
#include <math.h>
#include <float.h>
#include <set>
#include "condor_state.h"
#include "condor_debug.h"
#include "condor_config.h"
#include "condor_attributes.h"
#include "condor_api.h"
#include "condor_classad.h"
#include "condor_query.h"
#include "daemon.h"
#include "dc_startd.h"
#include "daemon_types.h"
#include "dc_collector.h"
#include "get_daemon_name.h"
#include "condor_netdb.h"
#include "condor_claimid_parser.h"
#include "misc_utils.h"
#include "NegotiationUtils.h"
#include "MyString.h"
#include "condor_daemon_core.h"
#include "selector.h"
#include "consumption_policy.h"
#include "condor_classad.h"
#include "subsystem_info.h"
#include "authentication.h"

#include <vector>
#include <string>
#include <sstream>
#include <deque>

#if defined(WANT_CONTRIB) && defined(WITH_MANAGEMENT)
#if defined(HAVE_DLOPEN)
#include "NegotiatorPlugin.h"
#endif
#endif

// the comparison function must be declared before the declaration of the
// matchmaker class in order to preserve its static-ness.  (otherwise, it
// is forced to be extern.)

static int comparisonFunction (ClassAd *, ClassAd *, void *);
#include "matchmaker.h"


static int jobsInSlot(ClassAd &job, ClassAd &offer);

// possible outcomes of negotiating with a schedd
enum { MM_ERROR, MM_DONE, MM_RESUME };

// possible outcomes of a matchmaking attempt
enum { _MM_ERROR, MM_NO_MATCH, MM_GOOD_MATCH, MM_BAD_MATCH };

typedef int (*lessThanFunc)(ClassAd*, ClassAd*, void*);

char const *RESOURCES_IN_USE_BY_USER_FN_NAME = "ResourcesInUseByUser";
char const *RESOURCES_IN_USE_BY_USERS_GROUP_FN_NAME = "ResourcesInUseByUsersGroup";

GCC_DIAG_OFF(float-equal)

class NegotiationCycleStats
{
public:
	NegotiationCycleStats();

	time_t start_time;
    time_t end_time;

	int duration;
    int duration_phase1;
    int duration_phase2;
    int duration_phase3;
    int duration_phase4;

    double cpu_time;
    double phase1_cpu_time;
    double phase2_cpu_time;
    double phase3_cpu_time;
    double phase4_cpu_time;

    int prefetch_duration;
    double prefetch_cpu_time;

    int total_slots;
    int trimmed_slots;
    int candidate_slots;

    int slot_share_iterations;

    int num_idle_jobs;
    int num_jobs_considered;

	int matches;
	int rejections;

    int pies;
    int pie_spins;

    // set of unique active schedd, id by sinful strings:
    std::set<std::string> active_schedds;

    // active submitters
	std::set<std::string> active_submitters;

    std::set<std::string> submitters_share_limit;
	std::set<std::string> submitters_out_of_time;
	std::set<std::string> submitters_failed;
	std::set<std::string> schedds_out_of_time;
};

NegotiationCycleStats::NegotiationCycleStats():
    start_time(time(NULL)),
    end_time(start_time),
	duration(0),
    duration_phase1(0),
    duration_phase2(0),
    duration_phase3(0),
    duration_phase4(0),
    cpu_time(0.0),
    phase1_cpu_time(0.0),
    phase2_cpu_time(0.0),
    phase3_cpu_time(0.0),
    phase4_cpu_time(0.0),
    prefetch_duration(0),
    prefetch_cpu_time(0.0),
    total_slots(0),
    trimmed_slots(0),
    candidate_slots(0),
    slot_share_iterations(0),
    num_idle_jobs(0),
    num_jobs_considered(0),
	matches(0),
	rejections(0),
    pies(0),
    pie_spins(0),
    active_schedds(),
    active_submitters(),
    submitters_share_limit(),
    submitters_out_of_time(),
    submitters_failed(),
    schedds_out_of_time()
{
}


static MyString MachineAdID(ClassAd * ad)
{
	ASSERT(ad);
	std::string addr;
	std::string name;

	// We should always be passed an ad with an ATTR_NAME.
	ASSERT(ad->LookupString(ATTR_NAME, name));
	if(!ad->LookupString(ATTR_STARTD_IP_ADDR, addr)) {
		addr = "<No Address>";
	}

	MyString ID(addr);
	ID += " ";
	ID += name;
	return ID;
}

static Matchmaker *matchmaker_for_classad_func;

static
bool ResourcesInUseByUser_classad_func( const char * /*name*/,
										 const classad::ArgumentList &arg_list,
										 classad::EvalState &state, classad::Value &result )
{
	classad::Value arg0;
	std::string user;

	ASSERT( matchmaker_for_classad_func );

	// Must have one argument
	if ( arg_list.size() != 1 ) {
		result.SetErrorValue();
		return( true );
	}

	// Evaluate argument
	if( !arg_list[0]->Evaluate( state, arg0 ) ) {
		result.SetErrorValue();
		return false;
	}

	// If argument isn't a string, then the result is an error.
	if( !arg0.IsStringValue( user ) ) {
		result.SetErrorValue();
		return true;
	}

	float usage = matchmaker_for_classad_func->getAccountant().GetWeightedResourcesUsed(user);

	result.SetRealValue( usage );
	return true;
}

static
bool ResourcesInUseByUsersGroup_classad_func( const char * /*name*/,
												const classad::ArgumentList &arg_list,
												classad::EvalState &state, classad::Value &result )
{
	classad::Value arg0;
	std::string user;

	ASSERT( matchmaker_for_classad_func );

	// Must have one argument
	if ( arg_list.size() != 1 ) {
		result.SetErrorValue();
		return( true );
	}

	// Evaluate argument
	if( !arg_list[0]->Evaluate( state, arg0 ) ) {
		result.SetErrorValue();
		return false;
	}

	// If argument isn't a string, then the result is an error.
	if( !arg0.IsStringValue( user ) ) {
		result.SetErrorValue();
		return true;
	}

	float group_quota = 0;
	float group_usage = 0;
    string group_name;
	if( !matchmaker_for_classad_func->getGroupInfoFromUserId(user.c_str(),group_name,group_quota,group_usage) ) {
		result.SetErrorValue();
		return true;
	}

	result.SetRealValue( group_usage );
	return true;
}

bool dslotLookup( const classad::ClassAd *ad, const char *name, int idx, classad::Value &value )
{
	if ( ad == NULL || name == NULL || idx < 0 ) {
		return false;
	}
	string attr_name = "Child";
	attr_name += name;
	// lookup or evaluate Child<name>
	// set value to idx-th entry of resulting ExprList
	const classad::ExprTree *expr_tree = ad->Lookup( attr_name );
	if ( expr_tree == NULL || expr_tree->GetKind() != classad::ExprTree::EXPR_LIST_NODE ) {
		return false;
	}
	vector<classad::ExprTree*> expr_list;
	((const classad::ExprList*)expr_tree)->GetComponents( expr_list );
	if ( (unsigned)idx >= expr_list.size() ) {
		return false;
	}
	if ( expr_list[idx]->GetKind() != classad::ExprTree::LITERAL_NODE ) {
		return false;
	}
	((classad::Literal*)expr_list[idx])->GetValue( value );
	return true;
}

bool dslotLookupString( const classad::ClassAd *ad, const char *name, int idx, string &value )
{
	classad::Value val;
	if ( !dslotLookup( ad, name, idx, val ) ) {
		return false;
	}
	return val.IsStringValue( value );
}

bool dslotLookupInteger( const classad::ClassAd *ad, const char *name, int idx, int &value )
{
	classad::Value val;
	if ( !dslotLookup( ad, name, idx, val ) ) {
		return false;
	}
	return val.IsNumber( value );
}

bool dslotLookupFloat( const classad::ClassAd *ad, const char *name, int idx, double &value )
{
	classad::Value val;
	if ( !dslotLookup( ad, name, idx, val ) ) {
		return false;
	}
	return val.IsNumber( value );
}

static int rankSorter(ClassAd *left, ClassAd *right, void * that) {
	double lhscandidateRankValue, lhscandidatePreJobRankValue, lhscandidatePostJobRankValue, lhscandidatePreemptRankValue;
	double rhscandidateRankValue, rhscandidatePreJobRankValue, rhscandidatePostJobRankValue, rhscandidatePreemptRankValue;

	ClassAd dummyRequest;

	Matchmaker *mm = (Matchmaker *)that;
	mm->calculateRanks(dummyRequest, left, Matchmaker::NO_PREEMPTION, lhscandidateRankValue, lhscandidatePreJobRankValue, lhscandidatePostJobRankValue, lhscandidatePreemptRankValue);
	mm->calculateRanks(dummyRequest, right, Matchmaker::NO_PREEMPTION, rhscandidateRankValue, rhscandidatePreJobRankValue, rhscandidatePostJobRankValue, rhscandidatePreemptRankValue);

	if (lhscandidatePreJobRankValue < rhscandidatePreJobRankValue) {
		return 0;
	} 

	if (lhscandidatePreJobRankValue > rhscandidatePreJobRankValue) {
		return 1;
	} 

	// We are intentially skipping the job rank, as we assume it is constant
	if (lhscandidatePostJobRankValue < rhscandidatePostJobRankValue) {
		return 0;
	} 

	if (lhscandidatePostJobRankValue > rhscandidatePostJobRankValue) {
		return 1;
	} 

	return left < right;
}

// Return the cpu user time for the current process in seconds.
// TODO Should we include the system time as well?
static double
get_rusage_utime()
{
#if defined(WIN32)
	UINT64 ntCreate=0, ntExit=0, ntSys=0, ntUser=0; // nanotime. tick rate of 100 nanosec.
	ASSERT( GetProcessTimes( GetCurrentProcess(),
							 (FILETIME*)&ntCreate, (FILETIME*)&ntExit,
							 (FILETIME*)&ntSys, (FILETIME*)&ntUser ) );

	return (double)ntUser / (double)(1000*1000*10); // convert to seconds
#else
	struct rusage usage;
	ASSERT( getrusage( RUSAGE_SELF, &usage ) == 0 );
	return usage.ru_utime.tv_sec + ( usage.ru_utime.tv_usec / 1000000.0 );
#endif
}

Matchmaker::
Matchmaker ()
   : strSlotConstraint(NULL)
   , SlotPoolsizeConstraint(NULL)
{
	char buf[64];

	NegotiatorName = NULL;
	NegotiatorNameInConfig = false;

	AccountantHost  = NULL;
	PreemptionReq = NULL;
	PreemptionRank = NULL;
	NegotiatorPreJobRank = NULL;
	NegotiatorPostJobRank = NULL;
	sockCache = NULL;

	sprintf (buf, "MY.%s > MY.%s", ATTR_RANK, ATTR_CURRENT_RANK);
	ParseClassAdRvalExpr (buf, rankCondStd);

	sprintf (buf, "MY.%s >= MY.%s", ATTR_RANK, ATTR_CURRENT_RANK);
	ParseClassAdRvalExpr (buf, rankCondPrioPreempt);

	negotiation_timerID = -1;
	GotRescheduleCmd=false;
	job_attr_references = NULL;
	
	stashedAds = new AdHash(hashFunction);

	MatchList = NULL;
	cachedAutoCluster = -1;
	cachedName = NULL;
	cachedAddr = NULL;

	want_globaljobprio = false;
	want_matchlist_caching = false;
	PublishCrossSlotPrios = false;
	ConsiderPreemption = true;
	ConsiderEarlyPreemption = false;
	want_nonblocking_startd_contact = true;

	completedLastCycleTime = (time_t) 0;

	publicAd = NULL;

	update_collector_tid = -1;

	update_interval = 5*MINUTE; 

	groupQuotasHash = NULL;

	prevLHF = 0;
	Collectors = 0;

	memset(negotiation_cycle_stats,0,sizeof(negotiation_cycle_stats));
	num_negotiation_cycle_stats = 0;

    hgq_root_group = NULL;
    accept_surplus = false;
    autoregroup = false;
    allow_quota_oversub = false;

    cp_resources = false;

	rejForNetwork = 0;
	rejForNetworkShare = 0;
	rejPreemptForPrio = 0;
	rejPreemptForPolicy = 0;
	rejPreemptForRank = 0;
	rejForSubmitterLimit = 0;
	rejForConcurrencyLimit = 0;

	cachedPrio = 0;
	cachedOnlyForStartdRank = false;

		// just assign default values
	want_inform_startd = true;
	preemption_req_unstable = true;
	preemption_rank_unstable = true;
	NegotiatorTimeout = 30;
 	NegotiatorInterval = 60;
 	MaxTimePerSubmitter = 31536000;
	MaxTimePerSchedd = 31536000;
 	MaxTimePerSpin = 31536000;
	MaxTimePerCycle = 31536000;

	ASSERT( matchmaker_for_classad_func == NULL );
	matchmaker_for_classad_func = this;
	std::string name;
	name = RESOURCES_IN_USE_BY_USER_FN_NAME;
	classad::FunctionCall::RegisterFunction( name,
											 ResourcesInUseByUser_classad_func );
	name = RESOURCES_IN_USE_BY_USERS_GROUP_FN_NAME;
	classad::FunctionCall::RegisterFunction( name,
											 ResourcesInUseByUsersGroup_classad_func );
	slotWeightStr = 0;
	m_staticRanks = false;
	m_dryrun = false;
}

Matchmaker::
~Matchmaker()
{
	if (AccountantHost) free (AccountantHost);
	AccountantHost = NULL;
	if (job_attr_references) free (job_attr_references);
	job_attr_references = NULL;
	delete rankCondStd;
	delete rankCondPrioPreempt;
	delete PreemptionReq;
	delete PreemptionRank;
	delete NegotiatorPreJobRank;
	delete NegotiatorPostJobRank;
	delete sockCache;
	if (MatchList) {
		delete MatchList;
	}
	if ( cachedName ) free(cachedName);
	if ( cachedAddr ) free(cachedAddr);

	free(NegotiatorName);
	if (publicAd) delete publicAd;
    if (SlotPoolsizeConstraint) delete SlotPoolsizeConstraint;
	if (groupQuotasHash) delete groupQuotasHash;
	if (stashedAds) delete stashedAds;
    if (strSlotConstraint) free(strSlotConstraint), strSlotConstraint = NULL;

	int i;
	for(i=0;i<MAX_NEGOTIATION_CYCLE_STATS;i++) {
		delete negotiation_cycle_stats[i];
	}

    if (NULL != hgq_root_group) delete hgq_root_group;

	matchmaker_for_classad_func = NULL;
}


void Matchmaker::
initialize (const char *neg_name)
{
	// If -name or -local-name was given on the command line, use
	// that for the negotiator's name.
	// Otherwise, reinitialize() will set the name based on the
	// config file (or use the default).
	if ( neg_name == NULL ) {
		neg_name = get_mySubSystem()->getLocalName();
	}
	if ( neg_name != NULL ) {
		NegotiatorName = build_valid_daemon_name(neg_name);
	}

	// read in params
	reinitialize ();

    // register commands
    daemonCore->Register_Command (RESCHEDULE, "Reschedule", 
            (CommandHandlercpp) &Matchmaker::RESCHEDULE_commandHandler, 
			"RESCHEDULE_commandHandler", (Service*) this, DAEMON);
    daemonCore->Register_Command (RESET_ALL_USAGE, "ResetAllUsage",
            (CommandHandlercpp) &Matchmaker::RESET_ALL_USAGE_commandHandler, 
			"RESET_ALL_USAGE_commandHandler", this, ADMINISTRATOR);
    daemonCore->Register_Command (RESET_USAGE, "ResetUsage",
            (CommandHandlercpp) &Matchmaker::RESET_USAGE_commandHandler, 
			"RESET_USAGE_commandHandler", this, ADMINISTRATOR);
    daemonCore->Register_Command (DELETE_USER, "DeleteUser",
            (CommandHandlercpp) &Matchmaker::DELETE_USER_commandHandler, 
			"DELETE_USER_commandHandler", this, ADMINISTRATOR);
    daemonCore->Register_Command (SET_PRIORITYFACTOR, "SetPriorityFactor",
            (CommandHandlercpp) &Matchmaker::SET_PRIORITYFACTOR_commandHandler, 
			"SET_PRIORITYFACTOR_commandHandler", this, ADMINISTRATOR);
    daemonCore->Register_Command (SET_PRIORITY, "SetPriority",
            (CommandHandlercpp) &Matchmaker::SET_PRIORITY_commandHandler, 
			"SET_PRIORITY_commandHandler", this, ADMINISTRATOR);
    daemonCore->Register_Command (SET_ACCUMUSAGE, "SetAccumUsage",
            (CommandHandlercpp) &Matchmaker::SET_ACCUMUSAGE_commandHandler, 
			"SET_ACCUMUSAGE_commandHandler", this, ADMINISTRATOR);
    daemonCore->Register_Command (SET_BEGINTIME, "SetBeginUsageTime",
            (CommandHandlercpp) &Matchmaker::SET_BEGINTIME_commandHandler, 
			"SET_BEGINTIME_commandHandler", this, ADMINISTRATOR);
    daemonCore->Register_Command (SET_LASTTIME, "SetLastUsageTime",
            (CommandHandlercpp) &Matchmaker::SET_LASTTIME_commandHandler, 
			"SET_LASTTIME_commandHandler", this, ADMINISTRATOR);
    daemonCore->Register_Command (GET_PRIORITY, "GetPriority",
		(CommandHandlercpp) &Matchmaker::GET_PRIORITY_commandHandler, 
			"GET_PRIORITY_commandHandler", this, READ);
    daemonCore->Register_Command (GET_PRIORITY_ROLLUP, "GetPriorityRollup",
		(CommandHandlercpp) &Matchmaker::GET_PRIORITY_ROLLUP_commandHandler, 
			"GET_PRIORITY_ROLLUP_commandHandler", this, READ);
	// CRUFT: The original command int for GET_PRIORITY_ROLLUP conflicted
	//   with DRAIN_JOBS. In 7.9.6, we assigned a new command int to
	//   GET_PRIORITY_ROLLUP. Recognize the old int here for now...
    daemonCore->Register_Command (GET_PRIORITY_ROLLUP_OLD, "GetPriorityRollup",
		(CommandHandlercpp) &Matchmaker::GET_PRIORITY_ROLLUP_commandHandler, 
			"GET_PRIORITY_ROLLUP_commandHandler", this, READ);
    daemonCore->Register_Command (GET_RESLIST, "GetResList",
		(CommandHandlercpp) &Matchmaker::GET_RESLIST_commandHandler, 
			"GET_RESLIST_commandHandler", this, READ);

	// Set a timer to renegotiate.
    negotiation_timerID = daemonCore->Register_Timer (0,  NegotiatorInterval,
			(TimerHandlercpp) &Matchmaker::negotiationTime, 
			"Time to negotiate", this);

	update_collector_tid = daemonCore->Register_Timer (
			0, update_interval,
			(TimerHandlercpp) &Matchmaker::updateCollector,
			"Update Collector", this );


#if defined(WANT_CONTRIB) && defined(WITH_MANAGEMENT)
#if defined(HAVE_DLOPEN)
	NegotiatorPluginManager::Load();
	NegotiatorPluginManager::Initialize();
#endif
#endif
}


int Matchmaker::
reinitialize ()
{
	// NOTE: reinitialize() is also called on startup

	char *tmp;
	static bool first_time = true;

    // (re)build the HGQ group tree from configuration
    // need to do this prior to initializing the accountant
    hgq_construct_tree();

    // Initialize accountant params
    accountant.Initialize(hgq_root_group);

	if ( NegotiatorNameInConfig || NegotiatorName == NULL ) {
		char *tmp = param( "NEGOTIATOR_NAME" );
		free( NegotiatorName );
		if ( tmp ) {
			NegotiatorName = build_valid_daemon_name( tmp );
			free( tmp );
			NegotiatorNameInConfig = true;
		} else {
			NegotiatorName = default_daemon_name();
		}
	}

	init_public_ad();

	// get timeout values

 	NegotiatorInterval = param_integer("NEGOTIATOR_INTERVAL",60);

	NegotiatorTimeout = param_integer("NEGOTIATOR_TIMEOUT",30);

	// up to 1 year per negotiation cycle
	MaxTimePerCycle = param_integer("NEGOTIATOR_MAX_TIME_PER_CYCLE",1200);

	// up to 1 year per submitter by default
	MaxTimePerSubmitter = param_integer("NEGOTIATOR_MAX_TIME_PER_SUBMITTER",60);

	// up to 1 year per schedd by default
	MaxTimePerSchedd = param_integer("NEGOTIATOR_MAX_TIME_PER_SCHEDD",120);

	// up to 1 year per spin by default
	MaxTimePerSpin = param_integer("NEGOTIATOR_MAX_TIME_PER_PIESPIN",120);

	// deal with a possibly resized socket cache, or create the socket
	// cache if this is the first time we got here.
	// 
	// we call the resize method which:
	// - does nothing if the size is the same
	// - preserves the old sockets if the size has grown 
	// - does nothing (except dprintf into the log) if the size has shrunk.
	//
	// the user must call condor_restart to actually shrink the sockCache.

	int socket_cache_size = param_integer("NEGOTIATOR_SOCKET_CACHE_SIZE",DEFAULT_SOCKET_CACHE_SIZE,1);
	if( socket_cache_size ) {
		dprintf (D_ALWAYS,"NEGOTIATOR_SOCKET_CACHE_SIZE = %d\n", socket_cache_size);
	}
	if (sockCache) {
		sockCache->resize(socket_cache_size);
	} else {
		sockCache = new SocketCache(socket_cache_size);
	}

	// get PreemptionReq expression
	if (PreemptionReq) delete PreemptionReq;
	PreemptionReq = NULL;
	tmp = param("PREEMPTION_REQUIREMENTS");
	if( tmp ) {
		if( ParseClassAdRvalExpr(tmp, PreemptionReq) ) {
			EXCEPT ("Error parsing PREEMPTION_REQUIREMENTS expression: %s",
					tmp);
		}
		dprintf (D_ALWAYS,"PREEMPTION_REQUIREMENTS = %s\n", tmp);
		free( tmp );
		tmp = NULL;
	} else {
		dprintf (D_ALWAYS,"PREEMPTION_REQUIREMENTS = None\n");
	}

	NegotiatorMatchExprNames.clearAll();
	NegotiatorMatchExprValues.clearAll();
	tmp = param("NEGOTIATOR_MATCH_EXPRS");
	if( tmp ) {
		NegotiatorMatchExprNames.initializeFromString( tmp );
		free( tmp );
		tmp = NULL;

			// Now read in the values of the macros in the list.
		NegotiatorMatchExprNames.rewind();
		char const *expr_name;
		while( (expr_name=NegotiatorMatchExprNames.next()) ) {
			char *expr_value = param( expr_name );
			if( !expr_value ) {
				dprintf(D_ALWAYS,"Warning: NEGOTIATOR_MATCH_EXPRS references a macro '%s' which is not defined in the configuration file.\n",expr_name);
				NegotiatorMatchExprNames.deleteCurrent();
				continue;
			}
			NegotiatorMatchExprValues.append( expr_value );
			free( expr_value );
		}

			// Now change the names of the ExprNames so they have the prefix
			// "MatchExpr" that is expected by the schedd.
		size_t prefix_len = strlen(ATTR_NEGOTIATOR_MATCH_EXPR);
		NegotiatorMatchExprNames.rewind();
		while( (expr_name=NegotiatorMatchExprNames.next()) ) {
			if( strncmp(expr_name,ATTR_NEGOTIATOR_MATCH_EXPR,prefix_len) != 0 ) {
				MyString new_name = ATTR_NEGOTIATOR_MATCH_EXPR;
				new_name += expr_name;
				NegotiatorMatchExprNames.insert(new_name.Value());
				NegotiatorMatchExprNames.deleteCurrent();
			}
		}
	}

	dprintf (D_ALWAYS,"ACCOUNTANT_HOST = %s\n", AccountantHost ? 
			AccountantHost : "None (local)");
	dprintf (D_ALWAYS,"NEGOTIATOR_INTERVAL = %d sec\n",NegotiatorInterval);
	dprintf (D_ALWAYS,"NEGOTIATOR_TIMEOUT = %d sec\n",NegotiatorTimeout);
	dprintf (D_ALWAYS,"MAX_TIME_PER_CYCLE = %d sec\n",MaxTimePerCycle);
	dprintf (D_ALWAYS,"MAX_TIME_PER_SUBMITTER = %d sec\n",MaxTimePerSubmitter);
	dprintf (D_ALWAYS,"MAX_TIME_PER_SCHEDD = %d sec\n",MaxTimePerSchedd);
	dprintf (D_ALWAYS,"MAX_TIME_PER_PIESPIN = %d sec\n",MaxTimePerSpin);

	if (PreemptionRank) {
		delete PreemptionRank;
		PreemptionRank = NULL;
	}
	tmp = param("PREEMPTION_RANK");
	if( tmp ) {
		if( ParseClassAdRvalExpr(tmp, PreemptionRank) ) {
			EXCEPT ("Error parsing PREEMPTION_RANK expression: %s", tmp);
		}
	}

	dprintf (D_ALWAYS,"PREEMPTION_RANK = %s\n", (tmp?tmp:"None"));

	if( tmp ) free( tmp );

	if (NegotiatorPreJobRank) delete NegotiatorPreJobRank;
	NegotiatorPreJobRank = NULL;
	tmp = param("NEGOTIATOR_PRE_JOB_RANK");
	if( tmp ) {
		if( ParseClassAdRvalExpr(tmp, NegotiatorPreJobRank) ) {
			EXCEPT ("Error parsing NEGOTIATOR_PRE_JOB_RANK expression: %s", tmp);
		}
	}

	dprintf (D_ALWAYS,"NEGOTIATOR_PRE_JOB_RANK = %s\n", (tmp?tmp:"None"));

	if( tmp ) free( tmp );

	if (NegotiatorPostJobRank) delete NegotiatorPostJobRank;
	NegotiatorPostJobRank = NULL;
	tmp = param("NEGOTIATOR_POST_JOB_RANK");
	if( tmp ) {
		if( ParseClassAdRvalExpr(tmp, NegotiatorPostJobRank) ) {
			EXCEPT ("Error parsing NEGOTIATOR_POST_JOB_RANK expression: %s", tmp);
		}
	}

	dprintf (D_ALWAYS,"NEGOTIATOR_POST_JOB_RANK = %s\n", (tmp?tmp:"None"));
	
	if( tmp ) free( tmp );


		// how often we update the collector, fool
 	update_interval = param_integer ("NEGOTIATOR_UPDATE_INTERVAL", 
									 5*MINUTE);



	char *preferred_collector = param ("COLLECTOR_HOST_FOR_NEGOTIATOR");
	if ( preferred_collector ) {
		CollectorList* collectors = daemonCore->getCollectorList();
		collectors->resortLocal( preferred_collector );
		free( preferred_collector );
	}

	want_globaljobprio = param_boolean("USE_GLOBAL_JOB_PRIOS",false);
	want_matchlist_caching = param_boolean("NEGOTIATOR_MATCHLIST_CACHING",true);
	PublishCrossSlotPrios = param_boolean("NEGOTIATOR_CROSS_SLOT_PRIOS", false);
	ConsiderPreemption = param_boolean("NEGOTIATOR_CONSIDER_PREEMPTION",true);
	ConsiderEarlyPreemption = param_boolean("NEGOTIATOR_CONSIDER_EARLY_PREEMPTION",false);
	if( ConsiderEarlyPreemption && !ConsiderPreemption ) {
		dprintf(D_ALWAYS,"WARNING: NEGOTIATOR_CONSIDER_EARLY_PREEMPTION=true will be ignored, because NEGOTIATOR_CONSIDER_PREEMPTION=false\n");
	}
	want_inform_startd = param_boolean("NEGOTIATOR_INFORM_STARTD", false);
	want_nonblocking_startd_contact = param_boolean("NEGOTIATOR_USE_NONBLOCKING_STARTD_CONTACT",true);

	// we should figure these out automatically someday ....
	preemption_req_unstable = ! (param_boolean("PREEMPTION_REQUIREMENTS_STABLE",true)) ;
	preemption_rank_unstable = ! (param_boolean("PREEMPTION_RANK_STABLE",true)) ;

    // load the constraint for slots that will be available for matchmaking.
    // used for sharding or as an alternative to GROUP_DYNAMIC_MACH_CONSTRAINT
    // or NEGOTIATOR_SLOT_POOLSIZE_CONSTRAINT when you DONT ever want to negotiate on 
    // slots that don't match the constraint.
    if (strSlotConstraint) free(strSlotConstraint);
    strSlotConstraint = param ("NEGOTIATOR_SLOT_CONSTRAINT");
    if (strSlotConstraint) {
       dprintf (D_FULLDEBUG, "%s = %s\n", "NEGOTIATOR_SLOT_CONSTRAINT", 
                strSlotConstraint);
       // do a test parse of the constraint before we try and use it.
       ExprTree *SlotConstraint = NULL; 
       if (ParseClassAdRvalExpr(strSlotConstraint, SlotConstraint)) {
          EXCEPT("Error parsing NEGOTIATOR_SLOT_CONSTRAINT expresion: %s", 
                  strSlotConstraint);
       }
       delete SlotConstraint;
    }

    // load the constraint for calculating the poolsize for matchmaking
    // used to ignore some slots for calculating the poolsize, but not
    // for matchmaking.
    //
	if (SlotPoolsizeConstraint) delete SlotPoolsizeConstraint;
	SlotPoolsizeConstraint = NULL;
    const char * attr = "NEGOTIATOR_SLOT_POOLSIZE_CONSTRAINT";
	tmp = param(attr);
    if ( ! tmp) {
       attr = "GROUP_DYNAMIC_MACH_CONSTRAINT";
       tmp = param(attr);
       if (tmp) dprintf(D_ALWAYS, "%s is obsolete, use NEGOTIATOR_SLOT_POOLSIZE_CONSTRAINT instead\n", attr);
    }
	if( tmp ) {
        dprintf(D_FULLDEBUG, "%s = %s\n", attr, tmp);
		if( ParseClassAdRvalExpr(tmp, SlotPoolsizeConstraint) ) {
			dprintf(D_ALWAYS, "Error parsing %s expression: %s\n", attr, tmp);
            SlotPoolsizeConstraint = NULL;
		}
        free (tmp);
	}

	m_SubmitterConstraintStr.clear();
	param(m_SubmitterConstraintStr, "NEGOTIATOR_SUBMITTER_CONSTRAINT");
	if (!m_SubmitterConstraintStr.empty()) {
		dprintf (D_FULLDEBUG, "%s = %s\n", "NEGOTIATOR_SUBMITTER_CONSTRAINT",
		         m_SubmitterConstraintStr.c_str());
		// do a test parse of the constraint before we try and use it.
		ExprTree *SlotConstraint = NULL;
		if (ParseClassAdRvalExpr(m_SubmitterConstraintStr.c_str(), SlotConstraint)) {
			EXCEPT("Error parsing NEGOTIATOR_SUBMITTER_CONSTRAINT expresion: %s",
			       m_SubmitterConstraintStr.c_str());
		}
		delete SlotConstraint;
	}

	m_JobConstraintStr.clear();
	param(m_JobConstraintStr, "NEGOTIATOR_JOB_CONSTRAINT");

	num_negotiation_cycle_stats = param_integer("NEGOTIATION_CYCLE_STATS_LENGTH",3,0,MAX_NEGOTIATION_CYCLE_STATS);
	ASSERT( num_negotiation_cycle_stats <= MAX_NEGOTIATION_CYCLE_STATS );

	m_staticRanks = param_boolean("NEGOTIATOR_IGNORE_JOB_RANKS", false);

	if( first_time ) {
		first_time = false;
	} else { 
			// be sure to try to publish a new negotiator ad on reconfig
		updateCollector();
	}

	if (slotWeightStr) free(slotWeightStr);

	slotWeightStr = param("SLOT_WEIGHT");
	if (!slotWeightStr) {
		slotWeightStr = strdup("Cpus");
	}


	// done
	return TRUE;
}

void
Matchmaker::SetupMatchSecurity(ClassAdListDoesNotDeleteAds &submitterAds)
{
	if (!param_boolean("SEC_ENABLE_MATCH_PASSWORD_AUTHENTICATION", false)) {
		return;
	}
	dprintf(D_SECURITY, "Will look for match security sessions.\n");

	std::set<std::pair<std::string, std::string>> capabilities;
<<<<<<< HEAD
=======
	SecMan *secman = daemonCore->getSecMan();
>>>>>>> 4a83d5cb
	submitterAds.Open();
	classad::ClassAd *ad;
	while ((ad = submitterAds.Next())) {
		std::string capability;
		std::string sinful;
<<<<<<< HEAD
		if (ad->EvaluateAttrString(ATTR_CAPABILITY, capability) &&
			ad->EvaluateAttrString(ATTR_MY_ADDRESS, sinful))
		{
			capabilities.insert(std::make_pair(sinful, capability));
		} else {
			dprintf(D_SECURITY, "No capability present for ad from %s.\n", sinful.c_str());
			dPrintAd(D_SECURITY, *ad);
		}
	}
	submitterAds.Close();

	auto secman = daemonCore->getSecMan();
	for (const auto &capability_pair : capabilities) {
		ClaimIdParser cidp(capability_pair.second.c_str());
		dprintf(D_FULLDEBUG, "Creating a new session for capability %s\n", capability_pair.second.c_str());
=======
		std::string version;
		if (!ad->EvaluateAttrString(ATTR_CAPABILITY, capability) ||
			!ad->EvaluateAttrString(ATTR_MY_ADDRESS, sinful))
		{
			dprintf(D_SECURITY, "No capability present for ad from %s.\n", sinful.c_str());
			dPrintAd(D_SECURITY, *ad);
			continue;
		}
		if (capabilities.find(std::make_pair(sinful, capability)) != capabilities.end()) {
			// Already saw a submitter ad from this schedd with this capability
			continue;
		}
		capabilities.insert(std::make_pair(sinful, capability));
		// CRUFT: 8.9.3 schedds send a capability that doesn't include
		//   the encryption algorithm (attribute CryptoMethods), and the
		//   default algorithm changed from 3DES to BLOWFISH in 8.9.4.
		//   So we'll insert a CryptoMethods attribute into the session
		//   policy for capabilities from 8.9.3 schedds.
		bool old_schedd = false;
		if (ad->EvaluateAttrString(ATTR_VERSION, version)) {
			CondorVersionInfo vi(version.c_str());
			if (!vi.built_since_version(8, 9, 4)) {
				old_schedd = true;
			}
		}
		ClaimIdParser cidp(capability.c_str());
		dprintf(D_FULLDEBUG, "Creating a new session for capability %s\n", capability.c_str());
		const char *session_info = cidp.secSessionInfo();
		std::string info_str;
		if ( old_schedd && session_info ) {
			dprintf(D_FULLDEBUG, "Adding CryptoMethods=\"3DES\" to session policy of 8.9.3 schedd\n");
			info_str = session_info;
			info_str.insert(1, "CryptoMethods=\"3DES\";");
			session_info = info_str.c_str();
		}
>>>>>>> 4a83d5cb
		secman->CreateNonNegotiatedSecuritySession(
			CLIENT_PERM,
			cidp.secSessionId(),
			cidp.secSessionKey(),
<<<<<<< HEAD
			cidp.secSessionInfo(),
			SUBMIT_SIDE_MATCHSESSION_FQU,
			capability_pair.first.c_str(),
			1200,
			nullptr
		);
	}
=======
			session_info,
			SUBMIT_SIDE_MATCHSESSION_FQU,
			sinful.c_str(),
			1200,
			nullptr
		);

	}
	submitterAds.Close();
>>>>>>> 4a83d5cb
}

int Matchmaker::
RESCHEDULE_commandHandler (int, Stream *strm)
{
	// read the required data off the wire
	if (!strm->end_of_message())
	{
		dprintf (D_ALWAYS, "Could not read eom\n");
		return FALSE;
	}

	if (GotRescheduleCmd) return TRUE;
	GotRescheduleCmd=true;
	daemonCore->Reset_Timer(negotiation_timerID,0,
							NegotiatorInterval);
	return TRUE;
}


int Matchmaker::
RESET_ALL_USAGE_commandHandler (int, Stream *strm)
{
	// read the required data off the wire
	if (!strm->end_of_message())
	{
		dprintf (D_ALWAYS, "Could not read eom\n");
		return FALSE;
	}

	// reset usage
	dprintf (D_ALWAYS,"Resetting the usage of all users\n");
	accountant.ResetAllUsage();
	
	return TRUE;
}

int Matchmaker::
DELETE_USER_commandHandler (int, Stream *strm)
{
    std::string submitter;

	// read the required data off the wire
	if (!strm->get(submitter) 	|| 
		!strm->end_of_message())
	{
		dprintf (D_ALWAYS, "Could not read accountant record name\n");
		return FALSE;
	}

	// reset usage
	dprintf (D_ALWAYS,"Deleting accountanting record of %s\n", submitter.c_str());
	accountant.DeleteRecord(submitter);
	
	return TRUE;
}

int Matchmaker::
RESET_USAGE_commandHandler (int, Stream *strm)
{
    std::string submitter;

	// read the required data off the wire
	if (!strm->get(submitter) 	|| 
		!strm->end_of_message())
	{
		dprintf (D_ALWAYS, "Could not read submitter name\n");
		return FALSE;
	}

	// reset usage
	dprintf(D_ALWAYS, "Resetting the usage of %s\n", submitter.c_str());
	accountant.ResetAccumulatedUsage(submitter);
	
	return TRUE;
}


int Matchmaker::
SET_PRIORITYFACTOR_commandHandler (int, Stream *strm)
{
	float	priority;
    std::string submitter;

	// read the required data off the wire
	if (!strm->get(submitter) 	|| 
		!strm->get(priority) 	|| 
		!strm->end_of_message())
	{
		dprintf (D_ALWAYS, "Could not read submitter name and priority factor\n");
		return FALSE;
	}

	// set the priority
	dprintf(D_ALWAYS,"Setting the priority factor of %s to %f\n", submitter.c_str(), priority);
	accountant.SetPriorityFactor(submitter, priority);
	
	return TRUE;
}


int Matchmaker::
SET_PRIORITY_commandHandler (int, Stream *strm)
{
	float	priority;
    std::string submitter;

	// read the required data off the wire
	if (!strm->get(submitter) 	|| 
		!strm->get(priority) 	|| 
		!strm->end_of_message())
	{
		dprintf (D_ALWAYS, "Could not read submitter name and priority\n");
		return FALSE;
	}

	// set the priority
	dprintf(D_ALWAYS,"Setting the priority of %s to %f\n",submitter.c_str(),priority);
	accountant.SetPriority(submitter, priority);
	
	return TRUE;
}

int Matchmaker::
SET_ACCUMUSAGE_commandHandler (int, Stream *strm)
{
	float	accumUsage;
    std::string submitter;

	// read the required data off the wire
	if (!strm->get(submitter) 	|| 
		!strm->get(accumUsage) 	|| 
		!strm->end_of_message())
	{
		dprintf (D_ALWAYS, "Could not read submitter name and accumulatedUsage\n");
		return FALSE;
	}

	// set the priority
	dprintf(D_ALWAYS,"Setting the accumulated usage of %s to %f\n", submitter.c_str(), accumUsage);
	accountant.SetAccumUsage(submitter, accumUsage);
	
	return TRUE;
}

int Matchmaker::
SET_BEGINTIME_commandHandler (int, Stream *strm)
{
	int	beginTime;
    std::string submitter;

	// read the required data off the wire
	if (!strm->get(submitter) 	|| 
		!strm->get(beginTime) 	|| 
		!strm->end_of_message())
	{
		dprintf (D_ALWAYS, "Could not read submitter name and begin usage time\n");
		return FALSE;
	}

	// set the priority
	dprintf(D_ALWAYS, "Setting the begin usage time of %s to %d\n", submitter.c_str(), beginTime);
	accountant.SetBeginTime(submitter, beginTime);
	
	return TRUE;
}

int Matchmaker::
SET_LASTTIME_commandHandler (int, Stream *strm)
{
	int	lastTime;
    std::string submitter;

	// read the required data off the wire
	if (!strm->get(submitter) 	|| 
		!strm->get(lastTime) 	|| 
		!strm->end_of_message())
	{
		dprintf (D_ALWAYS, "Could not read submitter name and last usage time\n");
		return FALSE;
	}

	// set the priority
	dprintf(D_ALWAYS,"Setting the last usage time of %s to %d\n", submitter.c_str(), lastTime);
	accountant.SetLastTime(submitter, lastTime);
	
	return TRUE;
}


int Matchmaker::
GET_PRIORITY_commandHandler (int, Stream *strm)
{
	// read the required data off the wire
	if (!strm->end_of_message())
	{
		dprintf (D_ALWAYS, "GET_PRIORITY: Could not read eom\n");
		return FALSE;
	}

	// get the priority
	dprintf (D_ALWAYS,"Getting state information from the accountant\n");
	ClassAd* ad=accountant.ReportState();
	
	if (!putClassAd(strm, *ad, PUT_CLASSAD_NO_TYPES) ||
	    !strm->end_of_message())
	{
		dprintf (D_ALWAYS, "Could not send priority information\n");
		delete ad;
		return FALSE;
	}

	delete ad;

	return TRUE;
}


int Matchmaker::
GET_PRIORITY_ROLLUP_commandHandler(int, Stream *strm) {
    // read the required data off the wire
    if (!strm->end_of_message()) {
        dprintf (D_ALWAYS, "GET_PRIORITY_ROLLUP: Could not read eom\n");
        return FALSE;
    }

    // get the priority
    dprintf(D_ALWAYS, "Getting state information from the accountant\n");
    ClassAd* ad = accountant.ReportState(true);

    if (!putClassAd(strm, *ad, PUT_CLASSAD_NO_TYPES) ||
        !strm->end_of_message()) {
        dprintf (D_ALWAYS, "Could not send priority information\n");
        delete ad;
        return FALSE;
	}

    delete ad;
    return TRUE;
}


int Matchmaker::
GET_RESLIST_commandHandler (int, Stream *strm)
{
    std::string submitter;

    // read the required data off the wire
    if (!strm->get(submitter)     ||
        !strm->end_of_message())
    {
        dprintf (D_ALWAYS, "Could not read submitter name\n");
        return FALSE;
    }

    // reset usage
    dprintf(D_ALWAYS, "Getting resource list of %s\n", submitter.c_str());

	// get the priority
	ClassAd* ad=accountant.ReportState(submitter);
	dprintf (D_ALWAYS,"Getting state information from the accountant\n");
	
	if (!putClassAd(strm, *ad, PUT_CLASSAD_NO_TYPES) ||
	    !strm->end_of_message())
	{
		dprintf (D_ALWAYS, "Could not send resource list\n");
		delete ad;
		return FALSE;
	}

	delete ad;

	return TRUE;
}


char *
Matchmaker::
compute_significant_attrs(ClassAdListDoesNotDeleteAds & startdAds)
{
	char *result = NULL;

	// Figure out list of all external attribute references in all startd ads
	//
	// When getting references across many ads, it's faster to call the
	// base ClassAd method GetExternalReferences(), building up a merged
	// set of full reference names and then call TrimReferenceNames()
	// on that.
	dprintf(D_FULLDEBUG,"Entering compute_significant_attrs()\n");
	ClassAd *startd_ad = NULL;
	ClassAd *sample_startd_ad = NULL;
	startdAds.Open ();
	classad::References external_references;
	while ((startd_ad = startdAds.Next ())) { // iterate through all startd ads
		if ( !sample_startd_ad ) {
			sample_startd_ad = new ClassAd(*startd_ad);
		}
		classad::ClassAd::iterator attr_it;
		for ( attr_it = startd_ad->begin(); attr_it != startd_ad->end(); attr_it++ ) {
			startd_ad->GetExternalReferences( attr_it->second, external_references, true );
		}
	}	// while startd_ad

	// Now add external attributes references from negotiator policy exprs; at
	// this point, we only have to worry about PREEMPTION_REQUIREMENTS.
	// PREEMPTION_REQUIREMENTS is evaluated in the context of a machine ad 
	// followed by a job ad.  So to help figure out the external (job) attributes
	// that are significant, we take a sample startd ad and add any startd_job_exprs
	// to it.
	if (!sample_startd_ad) {	// if no startd ads, just return.
		return NULL;	// if no startd ads, there are no sig attrs
	}
	//bool has_startd_job_attrs = false;
	auto_free_ptr startd_job_attrs(param("STARTD_JOB_ATTRS"));
	if ( ! startd_job_attrs.empty()) { // add in startd_job_attrs
		StringTokenIterator attrs(startd_job_attrs);
		for (const char * attr = attrs.first(); attr; attr = attrs.next()) {
			sample_startd_ad->Assign(attr, true);
			//has_startd_job_attrs = true;
		}
	}
	startd_job_attrs.set(param("STARTD_JOB_EXPRS"));
	if ( ! startd_job_attrs.empty()) { // add in (obsolete) startd_job_exprs
		StringTokenIterator attrs(startd_job_attrs);
		for (const char * attr = attrs.first(); attr; attr = attrs.next()) {
			sample_startd_ad->Assign(attr, true);
		}
		//if (has_startd_job_attrs) { dprintf(D_FULLDEBUG, "Warning: both STARTD_JOB_ATTRS and STARTD_JOB_EXPRS specified, for now these will be merged, but you should use only STARTD_JOB_ATTRS\n"); }
	}
	// Now add in the job attrs required by HTCondor.
	startd_job_attrs.set(param("SYSTEM_STARTD_JOB_ATTRS"));
	if ( ! startd_job_attrs.empty()) { // add in startd_job_attrs
		StringTokenIterator attrs(startd_job_attrs);
		for (const char * attr = attrs.first(); attr; attr = attrs.next()) {
			sample_startd_ad->Assign(attr, true);
		}
	}

	char *tmp=param("PREEMPTION_REQUIREMENTS");
	if ( tmp && PreemptionReq ) {	// add references from preemption_requirements
		const char* preempt_req_name = "preempt_req__";	// any name will do
		sample_startd_ad->AssignExpr(preempt_req_name,tmp);
		ExprTree *expr = sample_startd_ad->Lookup(preempt_req_name);
		if ( expr != NULL ) {
			sample_startd_ad->GetExternalReferences(expr,external_references,true);
		}
	}
	free(tmp);

	tmp=param("PREEMPTION_RANK");
	if ( tmp && PreemptionRank) {
		const char* preempt_rank_name = "preempt_rank__";	// any name will do
		sample_startd_ad->AssignExpr(preempt_rank_name,tmp);
		ExprTree *expr = sample_startd_ad->Lookup(preempt_rank_name);
		if ( expr != NULL ) {
			sample_startd_ad->GetExternalReferences(expr,external_references,true);
		}
	}
	free(tmp);

	tmp=param("NEGOTIATOR_PRE_JOB_RANK");
	if ( tmp && NegotiatorPreJobRank) {
		const char* pre_job_rank_name = "pre_job_rank__";	// any name will do
		sample_startd_ad->AssignExpr(pre_job_rank_name,tmp);
		ExprTree *expr = sample_startd_ad->Lookup(pre_job_rank_name);
		if ( expr != NULL ) {
			sample_startd_ad->GetExternalReferences(expr,external_references,true);
		}
	}
	free(tmp);

	tmp=param("NEGOTIATOR_POST_JOB_RANK");
	if ( tmp && NegotiatorPostJobRank) {
		const char* post_job_rank_name = "post_job_rank__";	// any name will do
		sample_startd_ad->AssignExpr(post_job_rank_name,tmp);
		ExprTree *expr = sample_startd_ad->Lookup(post_job_rank_name);
		if ( expr != NULL ) {
			sample_startd_ad->GetExternalReferences(expr,external_references,true);
		}
	}
	free(tmp);


	if (sample_startd_ad) {
		delete sample_startd_ad;
		sample_startd_ad = NULL;
	}

	// We also need to include references in NEGOTIATOR_JOB_CONSTRAINT
	if ( !m_JobConstraintStr.empty() ) {
		ClassAd empty_ad;
		empty_ad.AssignExpr("__JobConstraint",m_JobConstraintStr.c_str());
		ExprTree *expr = empty_ad.Lookup("__JobConstraint");
		if ( expr ) {
			empty_ad.GetExternalReferences(expr,external_references,true);
		}
	}

	// Simplify the attribute references
	TrimReferenceNames( external_references, true );

		// Always get rid of the follow attrs:
		//    CurrentTime - for obvious reasons
		//    RemoteUserPrio - not needed since we negotiate per user
		//    SubmittorPrio - not needed since we negotiate per user
	external_references.erase(ATTR_CURRENT_TIME);
	external_references.erase(ATTR_REMOTE_USER_PRIO);
	external_references.erase(ATTR_REMOTE_USER_RESOURCES_IN_USE);
	external_references.erase(ATTR_REMOTE_GROUP_RESOURCES_IN_USE);
	external_references.erase(ATTR_SUBMITTOR_PRIO);
	external_references.erase(ATTR_SUBMITTER_USER_PRIO);
	external_references.erase(ATTR_SUBMITTER_USER_RESOURCES_IN_USE);
	external_references.erase(ATTR_SUBMITTER_GROUP_RESOURCES_IN_USE);

	classad::References::iterator it;
	std::string list_str;
	for ( it = external_references.begin(); it != external_references.end(); it++ ) {
		if ( !list_str.empty() ) {
			list_str += ',';
		}
		list_str += *it;
	}

	result = strdup( list_str.c_str() );
	dprintf(D_FULLDEBUG,"Leaving compute_significant_attrs() - result=%s\n",
					result ? result : "(none)" );
	return result;
}


bool Matchmaker::
getGroupInfoFromUserId(const char* user, string& groupName, float& groupQuota, float& groupUsage)
{
	ASSERT(groupQuotasHash);

    groupName = "";
	groupQuota = 0.0;
	groupUsage = 0.0;

	if (!user) return false;

    GroupEntry* group = accountant.GetAssignedGroup(user);

    // if group quotas not in effect, return here for backward compatability
    if (hgq_groups.size() <= 1) return false;

    groupName = group->name;

	if (groupQuotasHash->lookup(groupName, groupQuota) == -1) {
		// hash lookup failed, must not be a group name
		return false;
	}

	groupUsage = accountant.GetWeightedResourcesUsed(groupName);

	return true;
}

void round_for_precision(double& x) {
    double ref = x;
    x = floor(0.5 + x);
    double err = fabs(x-ref);
    // This error threshold is pretty ad-hoc.  It would be ideal to try and figure out
    // bounds on precision error accumulation based on size of HGQ tree.
    if (err > 0.00001) {
        // If precision errors are not small, I am suspicious.
        dprintf(D_ALWAYS, "group quotas: WARNING: encountered precision error of %g\n", err);
    }
}


double starvation_ratio(double usage, double allocated) {
    return (allocated > 0) ? (usage / allocated) : FLT_MAX;
}

struct group_order {
    bool autoregroup;
    GroupEntry* root_group;

    group_order(bool arg, GroupEntry* rg): autoregroup(arg), root_group(rg) {
        if (autoregroup) {
            dprintf(D_ALWAYS, "group quotas: autoregroup mode: forcing group %s to negotiate last\n", root_group->name.c_str());
        }
    }

    bool operator()(const GroupEntry* a, const GroupEntry* b) const {
        if (autoregroup) {
            // root is never before anybody:
            if (a == root_group) return false;
            // a != root, and b = root, so a has to be before b:
            if (b == root_group) return true;
        }
        return a->sort_key < b->sort_key;
    }

    private:
    // I don't want anybody defaulting this obj by accident
    group_order() : autoregroup(false), root_group(0) {}
};


int count_effective_slots(ClassAdListDoesNotDeleteAds& startdAds, ExprTree* constraint) {
	int sum = 0;

	startdAds.Open();
	while(ClassAd* ad = startdAds.Next()) {
        // only count ads satisfying constraint, if given
        if ((NULL != constraint) && !EvalExprBool(ad, constraint)) {
            continue;
        }

        bool part = false;
        if (!ad->LookupBool(ATTR_SLOT_PARTITIONABLE, part)) part = false;

        int slots = 1;
        if (part) {
            // effective slots for a partitionable slot is number of cpus
            ad->LookupInteger(ATTR_CPUS, slots);
        }

        sum += slots;
	}

	return sum;
}


void Matchmaker::
negotiationTime ()
{
	ClassAdList_DeleteAdsAndMatchList allAds(this); //contains ads from collector
	ClassAdListDoesNotDeleteAds startdAds; // ptrs to startd ads in allAds
    ClaimIdHash claimIds;
	std::set<std::string> accountingNames; // set of active submitter names to publish
	ClassAdListDoesNotDeleteAds submitterAds; // ptrs to submitter ads in allAds

	ranksMap.clear();
	m_slotNameToAdMap.clear();

	/**
		Check if we just finished a cycle less than NEGOTIATOR_CYCLE_DELAY 
		seconds ago.  If we did, reset our timer so at least 
		NEGOTIATOR_CYCLE_DELAY seconds will elapse between cycles.  We do 
		this to help ensure all the startds have had time to update the 
		collector after the last negotiation cycle (otherwise, we might match
		the same resource twice).  Note: we must do this check _before_ we 
		reset GotRescheduledCmd to false to prevent postponing a new 
		cycle indefinitely.
	**/
	int elapsed = time(NULL) - completedLastCycleTime;
	int cycle_delay = param_integer("NEGOTIATOR_CYCLE_DELAY",20,0);
	if ( elapsed < cycle_delay ) {
		daemonCore->Reset_Timer(negotiation_timerID,
							cycle_delay - elapsed,
							NegotiatorInterval);
		dprintf(D_FULLDEBUG,
			"New cycle requested but just finished one -- delaying %u secs\n",
			cycle_delay - elapsed);
		return;
	}

    if (param_boolean("NEGOTIATOR_READ_CONFIG_BEFORE_CYCLE", false)) {
        // All things being equal, it would be preferable to invoke a full neg reconfig here
        // instead of just config(), however frequent reconfigs apparently create new nonblocking 
        // sockets to the collector that the collector waits in vain for, which ties it up, thus
        // also blocking other daemons trying to talk to the collector, and so forth.  That seems
        // like it should be fixed as well.
        dprintf(D_ALWAYS, "Re-reading config.\n");
        config();
    }

	dprintf( D_ALWAYS, "---------- Started Negotiation Cycle ----------\n" );

	time_t start_time = time(NULL);

	GotRescheduleCmd=false;  // Reset the reschedule cmd flag

	// We need to nuke our MatchList from the previous negotiation cycle,
	// since a different set of machines may now be available.
	if (MatchList) delete MatchList;
	MatchList = NULL;

	ScheddsTimeInCycle.clear();

	// ----- Get all required ads from the collector
    time_t start_time_phase1 = time(NULL);
	double start_usage_phase1 = get_rusage_utime();
	dprintf( D_ALWAYS, "Phase 1:  Obtaining ads from collector ...\n" );
	if( !obtainAdsFromCollector( allAds, startdAds, submitterAds, accountingNames,
		claimIds ) )
	{
		dprintf( D_ALWAYS, "Aborting negotiation cycle\n" );
		// should send email here
		return;
	}

    // From here we are committed to the main negotiator cycle, which is non
    // reentrant wrt reconfig. Set any reconfig to delay until end of this cycle
    // to protect HGQ structures and also to prevent blocking of other commands
    daemonCore->SetDelayReconfig(true);

		// allocate stat object here, now that we know we are not going
		// to abort the cycle
	StartNewNegotiationCycleStat();
	negotiation_cycle_stats[0]->start_time = start_time;

	// Save this for future use.
	int cTotalSlots = startdAds.MyLength();
    negotiation_cycle_stats[0]->total_slots = cTotalSlots;

	double minSlotWeight = 0;
	double untrimmedSlotWeightTotal = sumSlotWeights(startdAds,&minSlotWeight,NULL);
	
	// Register a lookup function that passes through the list of all ads.
	// ClassAdLookupRegister( lookup_global, &allAds );

	dprintf( D_ALWAYS, "Phase 2:  Performing accounting ...\n" );
	// Compute the significant attributes to pass to the schedd, so
	// the schedd can do autoclustering to speed up the negotiation cycles.

    // Transition Phase 1 --> Phase 2
    time_t start_time_phase2 = time(NULL);
	double start_usage_phase2 = get_rusage_utime();
    negotiation_cycle_stats[0]->duration_phase1 += start_time_phase2 - start_time_phase1;
	negotiation_cycle_stats[0]->phase1_cpu_time += start_usage_phase2 - start_usage_phase1;

	if ( job_attr_references ) {
		free(job_attr_references);
	}
	job_attr_references = compute_significant_attrs(startdAds);

	// ----- Recalculate priorities for schedds
	accountant.UpdatePriorities();
	accountant.CheckMatches( startdAds );

	if ( !groupQuotasHash ) {
		groupQuotasHash = new groupQuotasHashType(hashFunction);
		ASSERT(groupQuotasHash);
    }

	int cPoolsize = 0;
    double weightedPoolsize = 0;
    int effectivePoolsize = 0;
    // Restrict number of slots available for determining quotas
    if (SlotPoolsizeConstraint != NULL) {
        cPoolsize = startdAds.CountMatches(SlotPoolsizeConstraint);
        if (cPoolsize > 0) {
            dprintf(D_ALWAYS,"NEGOTIATOR_SLOT_POOLSIZE_CONSTRAINT constraint reduces slot count from %d to %d\n", cTotalSlots, cPoolsize);
            weightedPoolsize = (accountant.UsingWeightedSlots()) ? sumSlotWeights(startdAds, NULL, SlotPoolsizeConstraint) : cPoolsize;
            effectivePoolsize = count_effective_slots(startdAds, SlotPoolsizeConstraint);
        } else {
            dprintf(D_ALWAYS, "WARNING: 0 out of %d slots match NEGOTIATOR_SLOT_POOLSIZE_CONSTRAINT\n", cTotalSlots);
        }
    } else {
        cPoolsize = cTotalSlots;
        weightedPoolsize = (accountant.UsingWeightedSlots()) ? untrimmedSlotWeightTotal : (double)cTotalSlots;
        effectivePoolsize = count_effective_slots(startdAds, NULL);
    }

	// Trim out ads that we should not bother considering
	// during matchmaking now.  (e.g. when NEGOTIATOR_CONSIDER_PREEMPTION=False)
	// note: we cannot trim out the Unclaimed ads before we call CheckMatches,
	// otherwise CheckMatches will do the wrong thing (because it will not see
	// any of the claimed machines!).

	trimStartdAds(startdAds);

	if (m_staticRanks) {
		dprintf(D_FULLDEBUG, "About to sort machine ads by rank\n");
		startdAds.Sort(rankSorter, this);
		dprintf(D_FULLDEBUG, "Done sorting machine ads by rank\n");
	}

    negotiation_cycle_stats[0]->trimmed_slots = startdAds.MyLength();
    negotiation_cycle_stats[0]->candidate_slots = startdAds.MyLength();

		// We insert NegotiatorMatchExprXXX attributes into the
		// "matched ad".  In the negotiator, this means the machine ad.
		// The schedd will later propogate these attributes into the
		// matched job ad that is sent to the startd.  So in different
		// matching contexts, the negotiator match exprs are in different
		// ads, but they should always be in at least one.
	insertNegotiatorMatchExprs( startdAds );

	// insert RemoteUserPrio and related attributes so they are
	// available during matchmaking
	addRemoteUserPrios( startdAds );

	SetupMatchSecurity(submitterAds);

    if (hgq_groups.size() <= 1) {
        // If there is only one group (the root group) we are in traditional non-HGQ mode.
        // It seems cleanest to take the traditional case separately for maximum backward-compatible behavior.
        // A possible future change would be to unify this into the HGQ code-path, as a "root-group-only" case. 
        negotiateWithGroup(cPoolsize, weightedPoolsize, minSlotWeight, startdAds, claimIds, submitterAds);
    } else {
        // Otherwise we are in HGQ mode, so begin HGQ computations

        negotiation_cycle_stats[0]->candidate_slots = cPoolsize;

        // Fill in latest usage/prio info for the groups.
        // While we're at it, reset fields prior to reloading from submitter ads.
        for (vector<GroupEntry*>::iterator j(hgq_groups.begin());  j != hgq_groups.end();  ++j) {
            GroupEntry* group = *j;

            group->quota = 0;
            group->requested = 0;
            group->currently_requested = 0;
            group->allocated = 0;
            group->subtree_quota = 0;
            group->subtree_requested = 0;
            if (NULL == group->submitterAds) group->submitterAds = new ClassAdListDoesNotDeleteAds;
            group->submitterAds->Open();
            while (ClassAd* ad = group->submitterAds->Next()) {
                group->submitterAds->Remove(ad);
            }
            group->submitterAds->Close();

            group->usage = accountant.GetWeightedResourcesUsed(group->name);
            group->priority = accountant.GetPriority(group->name);
        }


        // cycle through the submitter ads, and load them into the appropriate group node in the tree
        dprintf(D_ALWAYS, "group quotas: assigning %d submitters to accounting groups\n", int(submitterAds.MyLength()));
        submitterAds.Open();
        while (ClassAd* ad = submitterAds.Next()) {
            std::string tname;
            if (!ad->LookupString(ATTR_NAME, tname)) {
                dprintf(D_ALWAYS, "group quotas: WARNING: ignoring submitter ad with no name\n");
                continue;
            }
            // this holds the submitter name, which includes group, if present
            const string subname(tname);

            // is there a username separator?
            string::size_type pos = subname.find_last_of('@');
            if (pos==string::npos) {
                dprintf(D_ALWAYS, "group quotas: WARNING: ignoring submitter with badly-formed name \"%s\"\n", subname.c_str());
                continue;
            }

            GroupEntry* group = accountant.GetAssignedGroup(subname);

            // attach the submitter ad to the assigned group
            group->submitterAds->Insert(ad);

            // Accumulate the submitter jobs submitted against this group
            // To do: investigate getting these values directly from schedds.  The
            // collector info can be a bit stale, direct from schedd might be improvement.
            int numidle=0;
            ad->LookupInteger(ATTR_IDLE_JOBS, numidle);
            int numrunning=0;
            ad->LookupInteger(ATTR_RUNNING_JOBS, numrunning);

			// The HGQ codes uses number of idle jobs to determine how to allocate
			// surplus.  This should really be weighted demand when slot weights
			// and paritionable slot are in use.  The schedd can tell us the cpu-weighed
			// demand in ATTR_WEIGHTED_IDLE_JOBS.  If this knob is set, use it.

			if (param_boolean("NEGOTIATOR_USE_WEIGHTED_DEMAND", true)) {
				double weightedIdle = numidle;
				double weightedRunning = numrunning;

				int r = ad->LookupFloat(ATTR_WEIGHTED_IDLE_JOBS, weightedIdle);
				if (!r) {
					dprintf(D_ALWAYS, "group quotas: can not lookup WEIGHTED_IDLE_JOBS\n");
				}
				r = ad->LookupFloat(ATTR_WEIGHTED_RUNNING_JOBS, weightedRunning);
				if (!r) {
					dprintf(D_ALWAYS, "group quotas: can not lookup WEIGHTED_RUNNING_JOBS\n");
				}

            	group->requested += weightedRunning + weightedIdle;
			} else {
            	group->requested += numrunning + numidle;
			}
			group->currently_requested = group->requested;
        }

        // Any groups with autoregroup are allowed to also negotiate in root group ("none")
        if (autoregroup) {
            unsigned long n = 0;
            for (vector<GroupEntry*>::iterator j(hgq_groups.begin());  j != hgq_groups.end();  ++j) {
                GroupEntry* group = *j;
                if (group == hgq_root_group) continue;
                if (!group->autoregroup) continue;
                group->submitterAds->Open();
                while (ClassAd* ad = group->submitterAds->Next()) {
                    hgq_root_group->submitterAds->Insert(ad);
                }
                group->submitterAds->Close();
                ++n;
            }
            dprintf(D_ALWAYS, "group quotas: autoregroup mode: appended %lu submitters to group %s negotiation\n", n, hgq_root_group->name.c_str());
        }

        // assign slot quotas based on the config-quotas
        double hgq_total_quota = (accountant.UsingWeightedSlots()) ? weightedPoolsize : effectivePoolsize;
        dprintf(D_ALWAYS, "group quotas: assigning group quotas from %g available%s slots\n",
                hgq_total_quota, 
                (accountant.UsingWeightedSlots()) ? " weighted" : "");
        hgq_assign_quotas(hgq_root_group, hgq_total_quota);

        for (vector<GroupEntry*>::iterator j(hgq_groups.begin());  j != hgq_groups.end();  ++j) {
            GroupEntry* group = *j;
            dprintf(D_FULLDEBUG, "group quotas: group= %s  cquota= %g  static= %d  accept= %d  quota= %g  req= %g  usage= %g\n",
                    group->name.c_str(), group->config_quota, int(group->static_quota), int(group->accept_surplus), group->quota, 
                    group->requested, group->usage);
        }

        // A user/admin can set this to > 1, to allow the algorithm an opportunity to re-distribute
        // slots that were not used due to rejection.
        int maxrounds = 0;
        if (param_defined("GROUP_QUOTA_MAX_ALLOCATION_ROUNDS")) {
            maxrounds = param_integer("GROUP_QUOTA_MAX_ALLOCATION_ROUNDS", 3, 1, INT_MAX);
        } else {
            // backward compatability
            maxrounds = param_integer("HFS_MAX_ALLOCATION_ROUNDS", 3, 1, INT_MAX);
        }

        // The allocation of slots may occur multiple times, if rejections
        // prevent some allocations from being filled.
        int iter = 0;
        while (true) {
            if (iter >= maxrounds) {
                dprintf(D_ALWAYS, "group quotas: halting allocation rounds after %d iterations\n", iter);
                break;
            }

            iter += 1;
            dprintf(D_ALWAYS, "group quotas: allocation round %d\n", iter);
            negotiation_cycle_stats[0]->slot_share_iterations += 1;

            // make sure working values are reset for this iteration
            groupQuotasHash->clear();
            for (vector<GroupEntry*>::iterator j(hgq_groups.begin());  j != hgq_groups.end();  ++j) {
                GroupEntry* group = *j;
                group->allocated = 0;
                group->subtree_requested = 0;
                group->rr = false;
            }

            // Allocate group slot quotas to satisfy group job requests
            double surplus_quota = hgq_fairshare(hgq_root_group);

            // This step is not relevant in a weighted-slot scenario, where slots may
            // have a floating-point cost != 1.
            if (!accountant.UsingWeightedSlots()) {
                // Recover any fractional slot remainders from fairshare algorithm, 
                // and distribute them using round robin.
                surplus_quota += hgq_recover_remainders(hgq_root_group);
            }

            if (autoregroup) {
                dprintf(D_ALWAYS, "group quotas: autoregroup mode: allocating %g to group %s\n", hgq_total_quota, hgq_root_group->name.c_str());
                hgq_root_group->quota = hgq_total_quota;
                hgq_root_group->allocated = hgq_total_quota;
            }

            double maxdelta = 0;
            double requested_total = 0;
            double allocated_total = 0;
            unsigned long served_groups = 0;
            unsigned long unserved_groups = 0;
            for (vector<GroupEntry*>::iterator j(hgq_groups.begin());  j != hgq_groups.end();  ++j) {
                GroupEntry* group = *j;
                dprintf(D_FULLDEBUG, "group quotas: group= %s  quota= %g  requested= %g  allocated= %g  unallocated= %g\n",
                        group->name.c_str(), group->quota, group->requested+group->allocated, group->allocated, group->requested);
                groupQuotasHash->insert(MyString(group->name.c_str()), group->quota);
                requested_total += group->requested;
                allocated_total += group->allocated;
                if (group->allocated > 0) served_groups += 1;
                else if (group->requested > 0) unserved_groups += 1;
                double target = (accept_surplus) ? group->allocated : group->quota;
                maxdelta = std::max(maxdelta, std::max(0.0, target - group->usage));
            }

            dprintf(D_ALWAYS, "group quotas: groups= %lu  requesting= %lu  served= %lu  unserved= %lu  slots= %g  requested= %g  allocated= %g  surplus= %g  maxdelta= %g\n", 
                    static_cast<long unsigned int>(hgq_groups.size()), served_groups+unserved_groups, served_groups, unserved_groups, double(effectivePoolsize), requested_total+allocated_total, allocated_total, surplus_quota, maxdelta );

            // The loop below can add a lot of work (and log output) to the negotiation.  I'm going to
            // default its behavior to execute once, and just negotiate for everything at once.  If a
            // user is concerned about the "overlapping effective pool" problem, they can decrease this 
            // increment so that round robin happens, and competing groups will not starve one another.
            double ninc = 0;
            if (param_defined("GROUP_QUOTA_ROUND_ROBIN_RATE")) {
                ninc = param_double("GROUP_QUOTA_ROUND_ROBIN_RATE", DBL_MAX, 1.0, DBL_MAX);
            } else {
                // backward compatability 
                ninc = param_double("HFS_ROUND_ROBIN_RATE", DBL_MAX, 1.0, DBL_MAX);
            }

            // fill in sorting classad attributes for configurable sorting
            for (vector<GroupEntry*>::iterator j(hgq_groups.begin());  j != hgq_groups.end();  ++j) {
                GroupEntry* group = *j;
                ClassAd* ad = group->sort_ad;
                ad->Assign(ATTR_GROUP_QUOTA, group->quota);
                ad->Assign(ATTR_GROUP_RESOURCES_ALLOCATED, group->allocated);
                ad->Assign(ATTR_GROUP_RESOURCES_IN_USE, accountant.GetWeightedResourcesUsed(group->name));
                // Do this after all attributes are filled in
                float v = 0;
                if (!ad->LookupFloat(ATTR_SORT_EXPR, v)) {
                    v = FLT_MAX;
                    string e;
                    ad->LookupString(ATTR_SORT_EXPR_STRING, e);
                    dprintf(D_ALWAYS, "WARNING: sort expression \"%s\" failed to evaluate to floating point for group %s - defaulting to %g\n",
                            e.c_str(), group->name.c_str(), v);
                }
                group->sort_key = v;
            }

            // present accounting groups for negotiation in "starvation order":
            vector<GroupEntry*> negotiating_groups(hgq_groups);
            std::sort(negotiating_groups.begin(), negotiating_groups.end(), group_order(autoregroup, hgq_root_group));

            // This loop implements "weighted round-robin" behavior to gracefully handle case of multiple groups competing
            // for same subset of available slots.  It gives greatest weight to groups with the greatest difference 
            // between allocated and their current usage
            double n = 0;
            while (true) {
                // Up our fraction of the full deltas.  Note that maxdelta may be zero, but we still
                // want to negotiate at least once regardless, so loop halting check is at the end.
                n = std::min(n+ninc, maxdelta);
                dprintf(D_ALWAYS, "group quotas: entering RR iteration n= %g\n", n);

                // Do the negotiations
                for (vector<GroupEntry*>::iterator j(negotiating_groups.begin());  j != negotiating_groups.end();  ++j) {
                    GroupEntry* group = *j;

                    dprintf(D_FULLDEBUG, "Group %s - sortkey= %g\n", group->name.c_str(), group->sort_key);

                    if (group->allocated <= 0) {
                        dprintf(D_ALWAYS, "Group %s - skipping, zero slots allocated\n", group->name.c_str());
                        continue;
                    }

                    if ((group->usage >= group->allocated) && !ConsiderPreemption) {
                        dprintf(D_ALWAYS, "Group %s - skipping, at or over quota (quota=%g) (usage=%g) (allocation=%g)\n", group->name.c_str(), group->quota, group->usage, group->allocated);
                        continue;
                    }
		    
                    if (group->submitterAds->MyLength() <= 0) {
                        dprintf(D_ALWAYS, "Group %s - skipping, no submitters (usage=%g)\n", group->name.c_str(), group->usage);
                        continue;
                    }
		    
                    dprintf(D_ALWAYS, "Group %s - BEGIN NEGOTIATION\n", group->name.c_str());

                    // if allocating surplus, use allocated, otherwise just use the group's quota directly
                    double target = std::max(group->allocated, group->quota);

                    double delta = std::max(0.0, target - group->usage);
                    // If delta > 0, we know maxdelta also > 0.  Otherwise, it means we actually are using more than
                    // we just got allocated, so just negotiate for what we were allocated.
                    double slots = (delta > 0) ? group->usage + (delta * (n / maxdelta)) : target;
                    // Defensive -- do not exceed allocated slots
                    slots = std::min(slots, target);
                    if (!accountant.UsingWeightedSlots()) {
                        slots = floor(slots);
                    }
					
					if (param_boolean("NEGOTIATOR_STRICT_ENFORCE_QUOTA", true)) {
						dprintf(D_FULLDEBUG, "NEGOTIATOR_STRICT_ENFORCE_QUOTA is true, current proposed allocation for %s is %g\n", group->name.c_str(), slots);
						calculate_subtree_usage(hgq_root_group); // usage changes with every negotiation
						GroupEntry *limitingGroup = group;

						double my_new_allocation = slots - group->usage; // resources above what we already have
						if (my_new_allocation < 0) {
							continue; // shouldn't get here
						}

						while (limitingGroup != NULL) {
							if (limitingGroup->accept_surplus == false) {
								// This is the extra available at this node
								double subtree_available = -1;
								if (limitingGroup->static_quota) {
									subtree_available = limitingGroup->config_quota - limitingGroup->subtree_usage;
								} else {
									subtree_available = limitingGroup->subtree_quota - limitingGroup->subtree_usage;
								}
								if (subtree_available < 0) subtree_available = 0;
								dprintf(D_FULLDEBUG, "\tmy_new_allocation is %g subtree_available is %g\n", my_new_allocation, subtree_available);
								if (my_new_allocation > subtree_available) {
									dprintf(D_ALWAYS, "Group %s with accept_surplus=false has total usage = %g and config quota of %g -- constraining allocation in subgroup %s to %g\n",
											limitingGroup->name.c_str(), limitingGroup->subtree_usage, limitingGroup->config_quota, group->name.c_str(), subtree_available + group->usage);
		
									my_new_allocation = subtree_available; // cap new allocation to the available
								}
							}
							limitingGroup = limitingGroup->parent;
						}
						slots = my_new_allocation + group->usage; // negotiation units are absolute quota, not new
					}

                    if (autoregroup && (group == hgq_root_group)) {
                        // note that in autoregroup mode, root group is guaranteed to be last group to negotiate
                        dprintf(D_ALWAYS, "group quotas: autoregroup mode: negotiating with autoregroup for %s\n", group->name.c_str());
                        negotiateWithGroup(cPoolsize, weightedPoolsize, minSlotWeight,
                                           startdAds, claimIds, *(group->submitterAds),
                                           slots, NULL);
                    } else {
                        negotiateWithGroup(cPoolsize, weightedPoolsize, minSlotWeight,
                                           startdAds, claimIds, *(group->submitterAds), 
                                           slots, group->name.c_str());
                    }
                }

                // Halt when we have negotiated with full deltas
                if (n >= maxdelta) break;
            }

            // After round robin, assess where we are relative to HGQ allocation goals
            double usage_total = 0;
            for (vector<GroupEntry*>::iterator j(hgq_groups.begin());  j != hgq_groups.end();  ++j) {
                GroupEntry* group = *j;

                double usage = accountant.GetWeightedResourcesUsed(group->name);

                group->usage = usage;
                dprintf(D_FULLDEBUG, "group quotas: Group %s  allocated= %g  usage= %g\n", group->name.c_str(), group->allocated, group->usage);

                // I do not want to give credit for usage above what was allocated here.
                usage_total += std::min(group->usage, group->allocated);

                if (group->usage < group->allocated) {
                    // If we failed to match all the allocated slots for any reason, then take what we
                    // got and allow other groups a chance at the rest on next iteration
                    dprintf(D_FULLDEBUG, "group quotas: Group %s - resetting requested to %g\n", group->name.c_str(), group->usage);
                    group->requested = group->usage;
                } else {
                    // otherwise restore requested to its original state for next iteration
                    group->requested += group->allocated;
                }
            }

            dprintf(D_ALWAYS, "Round %d totals: allocated= %g  usage= %g\n", iter, allocated_total, usage_total);

            // If we negotiated successfully for all slots, we're finished
            if (usage_total >= allocated_total) break;
        }

        // For the purposes of RR consistency I want to update these after all allocation rounds are completed.
        for (vector<GroupEntry*>::iterator j(hgq_groups.begin());  j != hgq_groups.end();  ++j) {
            GroupEntry* group = *j;
            // If we were served by RR this cycle, then update timestamp of most recent round-robin.  
            // I also update when requested is zero because I want to favor groups that have been actually
            // waiting for an allocation the longest.
            if (group->rr || (group->requested <= 0))  group->rr_time = negotiation_cycle_stats[0]->start_time;
        }
    }

    // Leave this in as an easter egg for dev/testing purposes.
    // Like NEG_SLEEP, but this one is not dependent on getting into the
    // negotiation loops to take effect.
    int insert_duration = param_integer("INSERT_NEGOTIATOR_CYCLE_TEST_DURATION", 0);
    if (insert_duration > 0) {
        dprintf(D_ALWAYS, "begin sleep: %d seconds\n", insert_duration);
        sleep(insert_duration);
        dprintf(D_ALWAYS, "end sleep: %d seconds\n", insert_duration);
    }

    // ----- Done with the negotiation cycle
    dprintf( D_ALWAYS, "---------- Finished Negotiation Cycle ----------\n" );

    completedLastCycleTime = time(NULL);

    negotiation_cycle_stats[0]->end_time = completedLastCycleTime;

    // Phase 2 is time to do "all of the above" since end of phase 1, less the time we spent in phase 3 and phase 4
    // (phase 3 and 4 occur inside of negotiateWithGroup(), which may be called in multiple places, inside looping)
    negotiation_cycle_stats[0]->duration_phase2 = completedLastCycleTime - start_time_phase2;
    negotiation_cycle_stats[0]->duration_phase2 -= negotiation_cycle_stats[0]->duration_phase3;
    negotiation_cycle_stats[0]->duration_phase2 -= negotiation_cycle_stats[0]->duration_phase4;

    negotiation_cycle_stats[0]->duration = completedLastCycleTime - negotiation_cycle_stats[0]->start_time;

	double end_cycle_usage = get_rusage_utime();
	negotiation_cycle_stats[0]->phase2_cpu_time = end_cycle_usage - start_usage_phase2;
	negotiation_cycle_stats[0]->phase2_cpu_time -= negotiation_cycle_stats[0]->phase3_cpu_time;
	negotiation_cycle_stats[0]->phase2_cpu_time -= negotiation_cycle_stats[0]->phase4_cpu_time;
	negotiation_cycle_stats[0]->cpu_time = end_cycle_usage - start_usage_phase1;

    // if we got any reconfig requests during the cycle it is safe to service them now:
    if (daemonCore->GetNeedReconfig()) {
        daemonCore->SetNeedReconfig(false);
        dprintf(D_FULLDEBUG,"Running delayed reconfig\n");
        dc_reconfig();
    }
    daemonCore->SetDelayReconfig(false);

	if (param_boolean("NEGOTIATOR_UPDATE_AFTER_CYCLE", false)) {
		updateCollector();
	}

	if (param_boolean("NEGOTIATOR_ADVERTISE_ACCOUNTING", true)) {
		forwardAccountingData(accountingNames);
	}

    // reduce negotiator delay drift
    daemonCore->Reset_Timer(negotiation_timerID, 
                            std::max(cycle_delay,  NegotiatorInterval - negotiation_cycle_stats[0]->duration), 
                            NegotiatorInterval);
}


void Matchmaker::hgq_construct_tree() {
	// need to construct group structure
	// groups is list of group names
    // in form group.subgroup group.subgroup.subgroup etc
	char* groupnames = param("GROUP_NAMES");

	// Populate the group array, which contains an entry for each group.
    hgq_root_name = "<none>";
	vector<string> groups;
    if (NULL != groupnames) {
        StringList group_name_list;
        group_name_list.initializeFromString(groupnames);
        group_name_list.rewind();
        while (char* g = group_name_list.next()) {
            const string gname(g);

            // Best to sanity-check this as early as possible.  This will also
            // be useful if we ever decided to allow users to name the root group
            if (gname == hgq_root_name) {
                dprintf(D_ALWAYS, "group quotas: ERROR: group name \"%s\" is reserved for root group -- ignoring this group\n", gname.c_str());
                continue;
            }

            // store the group name
            groups.push_back(gname);
        }

        free(groupnames);
        groupnames = NULL;
    }

    // This is convenient for making sure a parent group always appears before its children
    std::sort(groups.begin(), groups.end(), Accountant::ci_less());

    // our root group always exists -- all configured HGQ groups are implicitly 
    // children / descendents of the root
    if (NULL != hgq_root_group) delete hgq_root_group;
    hgq_root_group = new GroupEntry;
	hgq_root_group->name = hgq_root_name;
    hgq_root_group->accept_surplus = true;

    group_entry_map.clear();
    group_entry_map[hgq_root_name] = hgq_root_group;

    allow_quota_oversub = param_boolean("NEGOTIATOR_ALLOW_QUOTA_OVERSUBSCRIPTION", false);

    accept_surplus = false;
    autoregroup = false;
    const bool default_accept_surplus = param_boolean("GROUP_ACCEPT_SURPLUS", false);
    const bool default_autoregroup = param_boolean("GROUP_AUTOREGROUP", false);
    if (default_autoregroup) autoregroup = true;
    if (default_accept_surplus) accept_surplus = true;

    // build the tree structure from our group path info
    for (unsigned long j = 0;  j < groups.size();  ++j) {
        string gname = groups[j];

        // parse the group name into a path of sub-group names
        vector<string> gpath;
        parse_group_name(gname, gpath);

        // insert the path of the current group into the tree structure
        GroupEntry* group = hgq_root_group;
        bool missing_parent = false;
        for (unsigned long k = 0;  k < gpath.size()-1;  ++k) {
            // chmap is mostly a structure to avoid n^2 behavior in groups with many children
            map<string, GroupEntry::size_type, Accountant::ci_less>::iterator f(group->chmap.find(gpath[k]));
            if (f == group->chmap.end()) {
                dprintf(D_ALWAYS, "group quotas: WARNING: ignoring group name %s with missing parent %s\n", gname.c_str(), gpath[k].c_str());
                missing_parent = true;
                break;
            }
            group = group->children[f->second];
        }
        if (missing_parent) continue;

        if (group->chmap.count(gpath.back()) > 0) {
            // duplicate group -- ignore
            dprintf(D_ALWAYS, "group quotas: WARNING: ignoring duplicate group name %s\n", gname.c_str());
            continue;
        }

        // enter the new group
        group->children.push_back(new GroupEntry);
        group->chmap[gpath.back()] = group->children.size()-1;
        group_entry_map[gname] = group->children.back();
        group->children.back()->parent = group;
        group = group->children.back();

        // "group" now refers to our current group in the list.
        // Fill in entry values from config.
        group->name = gname;

        // group quota setting 
        MyString vname;
        vname.formatstr("GROUP_QUOTA_%s", gname.c_str());
        double quota = param_double(vname.Value(), -1.0, 0, INT_MAX);
        if (quota >= 0) {
            group->config_quota = quota;
            group->static_quota = true;
        } else {
            vname.formatstr("GROUP_QUOTA_DYNAMIC_%s", gname.c_str());
            quota = param_double(vname.Value(), -1.0, 0.0, 1.0);
            if (quota >= 0) {
                group->config_quota = quota;
                group->static_quota = false;
            } else {
                dprintf(D_ALWAYS, "group quotas: WARNING: no quota specified for group \"%s\", defaulting to zero\n", gname.c_str());
                group->config_quota = 0.0;
                group->static_quota = false;
            }
        }

        // defensive sanity checking
        if (group->config_quota < 0) {
            dprintf(D_ALWAYS, "group quotas: ERROR: negative quota (%g) defaulting to zero\n", double(group->config_quota));
            group->config_quota = 0;
        }

        // accept surplus
	    vname.formatstr("GROUP_ACCEPT_SURPLUS_%s", gname.c_str());
        group->accept_surplus = param_boolean(vname.Value(), default_accept_surplus);
	    vname.formatstr("GROUP_AUTOREGROUP_%s", gname.c_str());
        group->autoregroup = param_boolean(vname.Value(), default_autoregroup);
        if (group->autoregroup) autoregroup = true;
        if (group->accept_surplus) accept_surplus = true;
    }

    // Set the root group's autoregroup state to match the effective global value for autoregroup
    // we do this for the benefit of the accountant, it also can be use to remove some special cases
    // in the negotiator loops.
    hgq_root_group->autoregroup = autoregroup;

    // With the tree structure in place, we can make a list of groups in breadth-first order
    // For more convenient iteration over the structure
    hgq_groups.clear();
    std::deque<GroupEntry*> grpq;
    grpq.push_back(hgq_root_group);
    while (!grpq.empty()) {
        GroupEntry* group = grpq.front();
        grpq.pop_front();
        hgq_groups.push_back(group);
        for (vector<GroupEntry*>::iterator j(group->children.begin());  j != group->children.end();  ++j) {
            grpq.push_back(*j);
        }
    }

    string group_sort_expr;
    if (!param(group_sort_expr, "GROUP_SORT_EXPR")) {
        // Should never fail! Default provided via param-info
        EXCEPT("Failed to obtain value for GROUP_SORT_EXPR");
    }
    ExprTree* test_sort_expr = NULL;
    if (ParseClassAdRvalExpr(group_sort_expr.c_str(), test_sort_expr)) {
        EXCEPT("Failed to parse GROUP_SORT_EXPR = %s", group_sort_expr.c_str());
    }
    delete test_sort_expr;
    for (vector<GroupEntry*>::iterator j(hgq_groups.begin());  j != hgq_groups.end();  ++j) {
        GroupEntry* group = *j;
        group->sort_ad->Assign(ATTR_ACCOUNTING_GROUP, group->name);
        // group-specific values might be supported in the future:
        group->sort_ad->AssignExpr(ATTR_SORT_EXPR, group_sort_expr.c_str());
        group->sort_ad->Assign(ATTR_SORT_EXPR_STRING, group_sort_expr);
    }
}


void Matchmaker::hgq_assign_quotas(GroupEntry* group, double quota) {
    dprintf(D_FULLDEBUG, "group quotas: subtree %s receiving quota= %g\n", group->name.c_str(), quota);

    // if quota is zero, we can leave this subtree with default quotas of zero
    if (quota <= 0) return;

    // incoming quota is quota for subtree
    group->subtree_quota = quota;

    // compute the sum of any static quotas of any children
    double sqsum = 0;
    double dqsum = 0;
    for (unsigned long j = 0;  j < group->children.size();  ++j) {
        GroupEntry* child = group->children[j];
        if (child->static_quota) {
            sqsum += child->config_quota;
        } else {
            dqsum += child->config_quota;
        }
    }

    // static quotas get first dibs on any available quota
    // total static quota assignable is bounded by quota coming from above
    double sqa = (allow_quota_oversub) ? sqsum : std::min(sqsum, quota);

    // children with dynamic quotas get allocated from the remainder 
    double dqa = std::max(0.0, quota - sqa);

    dprintf(D_FULLDEBUG, "group quotas: group %s, allocated %g for static children, %g for dynamic children\n", group->name.c_str(), sqa, dqa);

    // Prevent (0/0) in the case of all static quotas == 0.
    // In this case, all quotas will still be correctly assigned zero.
    double Zs = (sqsum > 0) ? sqsum : 1;

    // If dqsum exceeds 1, then dynamic quota values get scaled so that they sum to 1
    double Zd = std::max(dqsum, double(1));

    // quota assigned to all children 
    double chq = 0;
    for (unsigned long j = 0;  j < group->children.size();  ++j) {
        GroupEntry* child = group->children[j];
        // Each child with a static quota gets its proportion of the total of static quota assignable.
        // Each child with dynamic quota gets the dynamic quota assignable weighted by its configured dynamic quota value
        double q = (child->static_quota) ? (child->config_quota * (sqa / Zs)) : (child->config_quota * (dqa / Zd));
        if (q < 0) q = 0;

        if (child->static_quota && (q < child->config_quota)) {
            dprintf(D_ALWAYS, "group quotas: WARNING: static quota for group %s rescaled from %g to %g\n", child->name.c_str(), child->config_quota, q);
        } else if (Zd - 1 > 0.0001) {
            dprintf(D_ALWAYS, "group quotas: WARNING: dynamic quota for group %s rescaled from %g to %g\n", child->name.c_str(), child->config_quota, child->config_quota / Zd);
        }

        hgq_assign_quotas(child, q);
        chq += q;
    }

    // Current group gets anything remaining after assigning to any children
    // If there are no children (a leaf) then this group gets all the quota
    group->quota = (allow_quota_oversub) ? quota : (quota - chq);

	// However, if we are the root ("<none>") group, the "quota" cannot be configured by the
	// admin, and the "quota" represents the entire pool.  We calculate the surplus at any node
	// as the difference between this quota and any demand.  So, if we left the "quota" to be the 
	// whole pool, we would be double-counting surplus slots.  Therefore, no matter what allow_quota_oversub
	// is, set the "quota" of the root <none> node (really the limit of usage at exactly this node) 
	// to be the total size of the pool, minus the sum allocation of all the child nodes under it, recursively.

	if (group->name == "<none>") {
		group->quota = quota - chq;
	}

    if (group->quota < 0) group->quota = 0;
    dprintf(D_FULLDEBUG, "group quotas: group %s assigned quota= %g\n", group->name.c_str(), group->quota);
}


double Matchmaker::hgq_fairshare(GroupEntry* group) {
    dprintf(D_FULLDEBUG, "group quotas: fairshare (1): group= %s  quota= %g  requested= %g\n", 
            group->name.c_str(), group->quota, group->requested);

    // Allocate whichever is smallest: the requested slots or group quota.
    group->allocated = std::min(group->requested, group->quota);

    // update requested values
    group->requested -= group->allocated;
    group->subtree_requested = group->requested;

    // surplus quota for this group
    double surplus = group->quota - group->allocated;

    dprintf(D_FULLDEBUG, "group quotas: fairshare (2): group= %s  quota= %g  allocated= %g  requested= %g\n", 
            group->name.c_str(), group->quota, group->allocated, group->requested);

    // If this is a leaf group, we're finished: return the surplus
    if (group->children.empty()) {
		return surplus;
	}

    // This is an internal group: perform fairshare recursively on children
    for (unsigned long j = 0;  j < group->children.size();  ++j) {
        GroupEntry* child = group->children[j];
        surplus += hgq_fairshare(child);
        if (child->accept_surplus) {
            group->subtree_requested += child->subtree_requested;
        }
    }

    // allocate any available surplus to current node and subtree
    surplus = hgq_allocate_surplus(group, surplus);

    dprintf(D_FULLDEBUG, "group quotas: fairshare (3): group= %s  surplus= %g  subtree_requested= %g\n", 
            group->name.c_str(), surplus, group->subtree_requested);

    // return any remaining surplus up the tree
    return surplus;
}


void hgq_allocate_surplus_loop(bool by_quota, 
                               vector<GroupEntry*>& groups, vector<double>& allocated, vector<double>& subtree_requested, 
                               double& surplus, double& requested) {
    int iter = 0;
    while (surplus > 0) {
        iter += 1;

        dprintf(D_FULLDEBUG, "group quotas: allocate-surplus-loop: by_quota= %d  iteration= %d  requested= %g  surplus= %g\n", 
                int(by_quota), iter, requested, surplus);

        // Compute the normalizer for outstanding groups
        double Z = 0;
        for (unsigned long j = 0;  j < groups.size();  ++j) {
            GroupEntry* grp = groups[j];
            if (subtree_requested[j] > 0)  Z += (by_quota) ? grp->subtree_quota : 1.0;
        }

        if (Z <= 0) {
            dprintf(D_FULLDEBUG, "group quotas: allocate-surplus-loop: no further outstanding groups at iteration %d - halting.\n", iter);
            break;
        }

        // allocations
        bool never_gt = true;
        double sumalloc = 0;
        for (unsigned long j = 0;  j < groups.size();  ++j) {
            GroupEntry* grp = groups[j];
            if (subtree_requested[j] > 0) {
                double N = (by_quota) ? grp->subtree_quota : 1.0;
                double a = surplus * (N / Z);
                if (a > subtree_requested[j]) {
                    a = subtree_requested[j];
                    never_gt = false;
                }
                allocated[j] += a;
                subtree_requested[j] -= a;
                sumalloc += a;
            }
        }

        surplus -= sumalloc;
        requested -= sumalloc;

        // Compensate for numeric precision jitter
        // This is part of the convergence guarantee: on each iteration, one of two things happens:
        // either never_gt becomes true, in which case all surplus was allocated, or >= 1 group had its
        // requested drop to zero.  This will move us toward Z becoming zero, which will halt the loop.
        // Note, that in "by-quota" mode, Z can become zero with surplus remaining, which is fine -- it means
        // groups with quota > 0 did not use all the surplus, and any groups with zero quota have the option
        // to use it in "non-by-quota" mode.
        if (never_gt || (surplus < 0)) {
            if (fabs(surplus) > 0.00001) {
                dprintf(D_ALWAYS, "group quotas: allocate-surplus-loop: WARNING: rounding surplus= %g to zero\n", surplus);
            }
            surplus = 0;
        }
    }
}


double Matchmaker::hgq_allocate_surplus(GroupEntry* group, double surplus) {
    dprintf(D_FULLDEBUG, "group quotas: allocate-surplus (1): group= %s  surplus= %g  subtree-requested= %g\n", group->name.c_str(), surplus, group->subtree_requested);

    // Nothing to allocate
    if (surplus <= 0) return 0;

    // If entire subtree requests nothing, halt now
    if (group->subtree_requested <= 0) return surplus;

    // Surplus allocation policy is that a group shares surplus on equal footing with its children.
    // So we load children and their parent (current group) into a single vector for treatment.
    // Convention will be that current group (subtree root) is last element.
    vector<GroupEntry*> groups(group->children);
    groups.push_back(group);

    // This vector will accumulate allocations.
    // We will proceed with recursive allocations after allocations at this level
    // are completed.  This keeps recursive calls to a minimum.
    vector<double> allocated(groups.size(), 0);

    // Temporarily hacking current group to behave like a child that accepts surplus 
    // avoids some special cases below.  Somewhere I just made a kitten cry.
    bool save_accept_surplus = group->accept_surplus;
    group->accept_surplus = true;
    double save_subtree_quota = group->subtree_quota;
    group->subtree_quota = group->quota;
    double requested = group->subtree_requested;
    group->subtree_requested = group->requested;

    if (surplus >= requested) {
        // In this scenario we have enough surplus to satisfy all requests.
        // Cornucopia! Give everybody what they asked for.

        dprintf(D_FULLDEBUG, "group quotas: allocate-surplus (2a): direct allocation, group= %s  requested= %g  surplus= %g\n",
                group->name.c_str(), requested, surplus);

        for (unsigned long j = 0;  j < groups.size();  ++j) {
            GroupEntry* grp = groups[j];
            if (grp->accept_surplus && (grp->subtree_requested > 0)) {
                allocated[j] = grp->subtree_requested;
            }
        }

        surplus -= requested;
        requested = 0;
    } else {
        // In this scenario there are more requests than there is surplus.
        // Here groups have to compete based on their quotas.

        dprintf(D_FULLDEBUG, "group quotas: allocate-surplus (2b): quota-based allocation, group= %s  requested= %g  surplus= %g\n", 
                group->name.c_str(), requested, surplus);

        vector<double> subtree_requested(groups.size(), 0);
        for (unsigned long j = 0;  j < groups.size();  ++j) {
            GroupEntry* grp = groups[j];
            // By conditioning on accept_surplus here, I don't have to check it below
            if (grp->accept_surplus && (grp->subtree_requested > 0)) {
                subtree_requested[j] = grp->subtree_requested;
            }
        }

        // In this loop we allocate to groups with quota > 0
        hgq_allocate_surplus_loop(true, groups, allocated, subtree_requested, surplus, requested);

        // Any quota left can be allocated to groups with zero quota
        hgq_allocate_surplus_loop(false, groups, allocated, subtree_requested, surplus, requested);

        // There should be no surplus left after the above two rounds
        if (surplus > 0) {
            dprintf(D_ALWAYS, "group quotas: allocate-surplus WARNING: nonzero surplus %g after allocation\n", surplus);
        }
    }

    // We have computed allocations for groups, with results cached in 'allocated'
    // Now we can perform the actual allocations.  Only actual children should
    // be allocated recursively here
    for (unsigned long j = 0;  j < (groups.size()-1);  ++j) {
        if (allocated[j] > 0) {
            double s = hgq_allocate_surplus(groups[j], allocated[j]);
            if (fabs(s) > 0.00001) {
                dprintf(D_ALWAYS, "group quotas: WARNING: allocate-surplus (3): surplus= %g\n", s);
            }
        }
    }

    // Here is logic for allocating current group
    group->allocated += allocated.back();
    group->requested -= allocated.back();

    dprintf(D_FULLDEBUG, "group quotas: allocate-surplus (4): group %s allocated surplus= %g  allocated= %g  requested= %g\n",
            group->name.c_str(), allocated.back(), group->allocated, group->requested);

    // restore proper group settings
    group->subtree_requested = requested;
    group->accept_surplus = save_accept_surplus;
    group->subtree_quota = save_subtree_quota;

    return surplus;
}


double Matchmaker::hgq_recover_remainders(GroupEntry* group) {
    dprintf(D_FULLDEBUG, "group quotas: recover-remainders (1): group= %s  allocated= %g  requested= %g\n", 
            group->name.c_str(), group->allocated, group->requested);

    // recover fractional remainder, which becomes surplus
    double surplus = group->allocated - floor(group->allocated);
    group->allocated -= surplus;
    group->requested += surplus;

    // These should be integer values now, so I get to round to correct any precision errs
    round_for_precision(group->allocated);
    round_for_precision(group->requested);

    group->subtree_requested = group->requested;
    group->subtree_rr_time = (group->requested > 0) ? group->rr_time : DBL_MAX;

    dprintf(D_FULLDEBUG, "group quotas: recover-remainders (2): group= %s  allocated= %g  requested= %g  surplus= %g\n", 
            group->name.c_str(), group->allocated, group->requested, surplus);

    // If this is a leaf group, we're finished: return the surplus
    if (group->children.empty()) return surplus;

    // This is an internal group: perform recovery recursively on children
    for (unsigned long j = 0;  j < group->children.size();  ++j) {
        GroupEntry* child = group->children[j];
        surplus += hgq_recover_remainders(child);
        if (child->accept_surplus) {
            group->subtree_requested += child->subtree_requested;
            if (child->subtree_requested > 0)
                group->subtree_rr_time = std::min(group->subtree_rr_time, child->subtree_rr_time);
        }
    }

    // allocate any available surplus to current node and subtree
    surplus = hgq_round_robin(group, surplus);

    dprintf(D_FULLDEBUG, "group quotas: recover-remainder (3): group= %s  surplus= %g  subtree_requested= %g\n", 
            group->name.c_str(), surplus, group->subtree_requested);

    // return any remaining surplus up the tree
    return surplus;
}


double Matchmaker::hgq_round_robin(GroupEntry* group, double surplus) {
    dprintf(D_FULLDEBUG, "group quotas: round-robin (1): group= %s  surplus= %g  subtree-requested= %g\n", group->name.c_str(), surplus, group->subtree_requested);

    // Sanity check -- I expect these to be integer values by the time I get here.
    if (group->subtree_requested != floor(group->subtree_requested)) {
        dprintf(D_ALWAYS, "group quotas: WARNING: forcing group %s requested= %g to integer value %g\n", 
                group->name.c_str(), group->subtree_requested, floor(group->subtree_requested));
        group->subtree_requested = floor(group->subtree_requested);
    }

    // Nothing to do if subtree had no requests
    if (group->subtree_requested <= 0) return surplus;

    // round robin has nothing to do without at least one whole slot
    if (surplus < 1) return surplus;

    // Surplus allocation policy is that a group shares surplus on equal footing with its children.
    // So we load children and their parent (current group) into a single vector for treatment.
    // Convention will be that current group (subtree root) is last element.
    vector<GroupEntry*> groups(group->children);
    groups.push_back(group);

    // This vector will accumulate allocations.
    // We will proceed with recursive allocations after allocations at this level
    // are completed.  This keeps recursive calls to a minimum.
    vector<double> allocated(groups.size(), 0);

    // Temporarily hacking current group to behave like a child that accepts surplus 
    // avoids some special cases below.  Somewhere I just made a kitten cry.  Even more.
    bool save_accept_surplus = group->accept_surplus;
    group->accept_surplus = true;
    double save_subtree_quota = group->subtree_quota;
    group->subtree_quota = group->quota;
    double save_subtree_rr_time = group->subtree_rr_time;
    group->subtree_rr_time = group->rr_time;
    double requested = group->subtree_requested;
    group->subtree_requested = group->requested;

    double outstanding = 0;
    vector<double> subtree_requested(groups.size(), 0);
    for (unsigned long j = 0;  j < groups.size();  ++j) {
        GroupEntry* grp = groups[j];
        if (grp->accept_surplus && (grp->subtree_requested > 0)) {
            subtree_requested[j] = grp->subtree_requested;
            outstanding += 1;
        }
    }

    // indexes allow indirect sorting
    vector<unsigned long> idx(groups.size());
    for (unsigned long j = 0;  j < idx.size();  ++j) idx[j] = j;

    // order the groups to determine who gets first cut
    ord_by_rr_time ord;
    ord.data = &groups;
    std::sort(idx.begin(), idx.end(), ord);

    while ((surplus >= 1) && (requested > 0)) {
        // max we can fairly allocate per group this round:
        double amax = std::max(double(1), floor(surplus / outstanding));

        dprintf(D_FULLDEBUG, "group quotas: round-robin (2): pass: surplus= %g  requested= %g  outstanding= %g  amax= %g\n", 
                surplus, requested, outstanding, amax);

        outstanding = 0;
        double sumalloc = 0;
        for (unsigned long jj = 0;  jj < groups.size();  ++jj) {
            unsigned long j = idx[jj];
            GroupEntry* grp = groups[j];
            if (grp->accept_surplus && (subtree_requested[j] > 0)) {
                double a = std::min(subtree_requested[j], amax);
                allocated[j] += a;
                subtree_requested[j] -= a;
                sumalloc += a;
                surplus -= a;
                requested -= a;
                grp->rr = true;
                if (subtree_requested[j] > 0) outstanding += 1;
                if (surplus < amax) break;
            }
        }

        // a bit of defensive sanity checking -- should not be possible:
        if (sumalloc < 1) {
            dprintf(D_ALWAYS, "group quotas: round-robin (3): WARNING: round robin failed to allocate >= 1 slot this round - halting\n");
            break;
        }
    }

    // We have computed allocations for groups, with results cached in 'allocated'
    // Now we can perform the actual allocations.  Only actual children should
    // be allocated recursively here
    for (unsigned long j = 0;  j < (groups.size()-1);  ++j) {
        if (allocated[j] > 0) {
            double s = hgq_round_robin(groups[j], allocated[j]);

            // This algorithm does not allocate more than a child has requested.
            // Also, this algorithm is designed to allocate every requested slot,
            // up to the given surplus.  Therefore, I expect these calls to return
            // zero.   If they don't, something is haywire.
            if (s > 0) {
                dprintf(D_ALWAYS, "group quotas: round-robin (4):  WARNING: nonzero surplus %g returned from round robin for group %s\n", 
                        s, groups[j]->name.c_str());
            }
        }
    }

    // Here is logic for allocating current group
    group->allocated += allocated.back();
    group->requested -= allocated.back();

    dprintf(D_FULLDEBUG, "group quotas: round-robin (5): group %s allocated surplus= %g  allocated= %g  requested= %g\n",
            group->name.c_str(), allocated.back(), group->allocated, group->requested);

    // restore proper group settings
    group->subtree_requested = requested;
    group->accept_surplus = save_accept_surplus;
    group->subtree_quota = save_subtree_quota;
    group->subtree_rr_time = save_subtree_rr_time;

    return surplus;
}

// Make an accounting ad per active submitter, and send them
// to the collector.
void
Matchmaker::forwardAccountingData(std::set<std::string> &names) {
		std::set<std::string>::iterator it;
		
		//DCCollector collector;
		CollectorList *cl = daemonCore->getCollectorList();
		if (cl == NULL) {
			dprintf(D_ALWAYS, "Not updating collector with accounting information, as no collector are found\n");
			return;
		}
	
		dprintf(D_FULLDEBUG, "Updating collector with accounting information\n");
			// for all of the names of active submitters
		for (it = names.begin(); it != names.end(); it++) {
			std::string name = *it;
			std::string key("Customer.");  // hashkey is "Customer" followed by name
			key += name;

			ClassAd *accountingAd = accountant.GetClassAd(key);
			if (accountingAd) {

				ClassAd updateAd(*accountingAd); // copy all fields from Accountant Ad


				updateAd.Assign(ATTR_NAME, name); // the hash key
				updateAd.Assign(ATTR_NEGOTIATOR_NAME, NegotiatorName);
				updateAd.Assign("Priority", accountant.GetPriority(name));

				bool isGroup;

				GroupEntry *ge = accountant.GetAssignedGroup(name, isGroup);
				std::string groupName(ge->name);

				updateAd.Assign("IsAccountingGroup", isGroup);
				updateAd.Assign("AccountingGroup", groupName);

				updateAd.Assign(ATTR_LAST_UPDATE, accountant.GetLastUpdateTime());

				updateAd.Assign("MyType", "Accounting");
				SetMyTypeName(updateAd, "Accounting");
				SetTargetTypeName(updateAd, "none");

				DCCollectorAdSequences seq; // Don't need them, interface requires them
				int resUsed = -1;

				// If flocking submitters aren't running here, ResourcesUsed
				// will be zero.  Don't include those submitters.

				if (updateAd.LookupInteger("ResourcesUsed", resUsed)) {
					cl->sendUpdates(UPDATE_ACCOUNTING_AD, &updateAd, NULL, false);
				}
			}
		}
		forwardGroupAccounting(cl, hgq_root_group);
		dprintf(D_FULLDEBUG, "Done Updating collector with accounting information\n");
}

void 
Matchmaker::forwardGroupAccounting(CollectorList *cl, GroupEntry* group) {

	ClassAd accountingAd;
	accountingAd.Assign("MyType", "Accounting");
	SetMyTypeName(accountingAd, "Accounting");
	SetTargetTypeName(accountingAd, "none");
	accountingAd.Assign(ATTR_LAST_UPDATE, accountant.GetLastUpdateTime());
	accountingAd.Assign(ATTR_NEGOTIATOR_NAME, NegotiatorName);


    string CustomerName = group->name;

	ClassAd *CustomerAd = accountant.GetClassAd(string("Customer.") + CustomerName);

    if (CustomerAd == NULL) {
        dprintf(D_ALWAYS, "WARNING: Expected AcctLog entry \"%s\" to exist.\n", CustomerName.c_str());
        return;
    } 

    bool isGroup=false;
    GroupEntry* cgrp = accountant.GetAssignedGroup(CustomerName, isGroup);

	if (!cgrp) {
        return;
	}

    std::string cgname;
    if (isGroup) {
        cgname = (cgrp->parent != NULL) ? cgrp->parent->name : cgrp->name;
    } else {
        dprintf(D_ALWAYS, "WARNING: Expected \"%s\" to be a defined group in the accountant", CustomerName.c_str());
        return;
    }

    accountingAd.Assign(ATTR_NAME, CustomerName);
    accountingAd.Assign("IsAccountingGroup", isGroup);
    accountingAd.Assign("AccountingGroup", cgname);
    
    float Priority = accountant.GetPriority(CustomerName);
    accountingAd.Assign("Priority", Priority);
    
    float PriorityFactor = 0;
    if (CustomerAd->LookupFloat("PriorityFactor",PriorityFactor)==0) {
		PriorityFactor=0;
	}

    accountingAd.Assign("PriorityFactor", PriorityFactor);
    
    if (cgrp) {
        accountingAd.Assign("EffectiveQuota", cgrp->quota);
        accountingAd.Assign("ConfigQuota", cgrp->config_quota);
        accountingAd.Assign("SubtreeQuota", cgrp->subtree_quota);
        accountingAd.Assign("GroupSortKey", cgrp->sort_key);

        const char * policy = "no";
        if (cgrp->autoregroup) policy = "regroup";
        else if (cgrp->accept_surplus) policy = "byquota";
        accountingAd.Assign("SurplusPolicy", policy);

        accountingAd.Assign("Requested", cgrp->currently_requested);
    }

    int ResourcesUsed = 0;
    if (CustomerAd->LookupInteger("ResourcesUsed", ResourcesUsed)==0) ResourcesUsed=0;
    accountingAd.Assign("ResourcesUsed", ResourcesUsed);
    
    float WeightedResourcesUsed = 0;
    if (CustomerAd->LookupFloat("WeightedResourcesUsed",WeightedResourcesUsed)==0) WeightedResourcesUsed=0;
    accountingAd.Assign("WeightedResourcesUsed", WeightedResourcesUsed);
    
    float AccumulatedUsage = 0;
    if (CustomerAd->LookupFloat("AccumulatedUsage",AccumulatedUsage)==0) AccumulatedUsage=0;
    accountingAd.Assign("AccumulatedUsage", AccumulatedUsage);
    
    float WeightedAccumulatedUsage = 0;
    if (CustomerAd->LookupFloat("WeightedAccumulatedUsage",WeightedAccumulatedUsage)==0) WeightedAccumulatedUsage=0;
    accountingAd.Assign("WeightedAccumulatedUsage", WeightedAccumulatedUsage);
    
    int BeginUsageTime = 0;
    if (CustomerAd->LookupInteger("BeginUsageTime",BeginUsageTime)==0) BeginUsageTime=0;
    accountingAd.Assign("BeginUsageTime", BeginUsageTime);
    
    int LastUsageTime = 0;
    if (CustomerAd->LookupInteger("LastUsageTime",LastUsageTime)==0) LastUsageTime=0;
    accountingAd.Assign("LastUsageTime", LastUsageTime);
    
	// And send the ad to the collector
	DCCollectorAdSequences seq; // Don't need them, interface requires them
	cl->sendUpdates(UPDATE_ACCOUNTING_AD, &accountingAd, NULL, false);

    // Populate group's children recursively, if it has any
    for (vector<GroupEntry*>::iterator j(group->children.begin());  j != group->children.end();  ++j) {
        forwardGroupAccounting(cl, *j);
    }
}

GroupEntry::GroupEntry():
    name(),
    config_quota(0),
    static_quota(false),
    accept_surplus(false),
    autoregroup(false),
    usage(0),
    submitterAds(NULL),
    priority(0),
    quota(0),
    requested(0),
    currently_requested(0),
    allocated(0),
    subtree_quota(0),
    subtree_requested(0),
    subtree_usage(0),
    rr(false),
    rr_time(0),
    subtree_rr_time(0),
    parent(NULL),
    children(),
    chmap(),
    sort_ad(new ClassAd()),
    sort_key(0)
{
}


GroupEntry::~GroupEntry() {
    for (unsigned long j=0;  j < children.size();  ++j) {
        if (children[j] != NULL) {
            delete children[j];
        }
    }

    if (NULL != submitterAds) {
        submitterAds->Open();
        while (ClassAd* ad = submitterAds->Next()) {
            submitterAds->Remove(ad);
        }
        submitterAds->Close();

        delete submitterAds;
    }

    if (NULL != sort_ad) delete sort_ad;
}


void filter_submitters_no_idle(ClassAdListDoesNotDeleteAds& submitterAds) {
	submitterAds.Open();
	while (ClassAd* ad = submitterAds.Next()) {
        int idle = 0;
        ad->LookupInteger(ATTR_IDLE_JOBS, idle);

        if (idle <= 0) {
            std::string submitterName;
            ad->LookupString(ATTR_NAME, submitterName);
            dprintf(D_FULLDEBUG, "Ignoring submitter %s with no idle jobs\n", submitterName.c_str());
            submitterAds.Remove(ad);
        }
    }
}

/*
 consolidate_globaljobprio_submitter_ads()
 Scan through submitterAds looking for globaljobprio submitter ads, consolidating
 them into a minimal set of submitter ads that contain JOBPRIO_MIN and
 JOBPRIO_MAX attributes to reflect job priority ranges.
 Return true on success and/or want_globaljobprio should be true,
 false if there is a data structure inconsistency and/or want_globaljobprio should be false.
*/
bool Matchmaker::
consolidate_globaljobprio_submitter_ads(ClassAdListDoesNotDeleteAds& submitterAds)
{
	// nothing to do if unless want_globaljobprio is true...
	if (!want_globaljobprio) {
		return false;  // keep want_globajobprio false
	}

	ClassAd *curr_ad = NULL;
	ClassAd *prev_ad = NULL;
	std::string curr_name, curr_addr, prev_name, prev_addr;
	int min_prio=INT_MAX, max_prio=INT_MIN; // initialize to shut gcc up, the loop always sets before using.

	submitterAds.Open();
	while ( (curr_ad = submitterAds.Next()) )
	{
		// skip this submitter if we cannot identify its origin
		if (!curr_ad->LookupString(ATTR_NAME,curr_name)) continue;
		if (!curr_ad->LookupString(ATTR_SCHEDD_IP_ADDR,curr_addr)) continue;

		// In obtainAdsFromCollector() inserted an ATTR_JOB_PRIO attribute; if
		// it is not there, then the value of want_globaljobprio must have changed
		// or something. In any event, if we cannot find what we need, don't honor
		// the request for USE_GLOBAL_JOB_PRIOS for this negotiation cycle.
		int curr_prio=0;
		if (!curr_ad->LookupInteger(ATTR_JOB_PRIO,curr_prio)) {
			dprintf(D_ALWAYS,
				"WARNING: internal inconsistancy, ignoring USE_GLOBAL_JOB_PRIOS=True until next reconfig\n");
			return false;
		}

		// If this ad has no ATTR_JOB_PRIO_ARRAY, then we don't want to assign
		// any JOBPRIO_MIN or MAX, as this must be a schedd that does not (or cannot)
		// play the global job prios game.  So just continue along.
		if ( !curr_ad->Lookup(ATTR_JOB_PRIO_ARRAY) ) continue;

		// If this ad is not from the same user and schedd previously
		// seen, insert JOBPRIO_MIX and MAX attributes, update our notion
		// of "previously seen", and continue along.
		if ( curr_name != prev_name || curr_addr != prev_addr ) {
			curr_ad->Assign("JOBPRIO_MIN",curr_prio);
			curr_ad->Assign("JOBPRIO_MAX",curr_prio);
			prev_ad = curr_ad;
			prev_name = curr_name;
			prev_addr = curr_addr;
			max_prio = min_prio = curr_prio;
			continue;
		}

		// Some sanity assertions here.
		ASSERT(prev_ad);
		ASSERT(curr_ad);

		// Here is the meat: consolidate this submitter ad into the
		// previous one, if we can...
		// update the previous ad to negotiate for this priority as well
		if (curr_prio < min_prio) {
			prev_ad->Assign("JOBPRIO_MIN",curr_prio);
			min_prio = curr_prio;
		}
		if (curr_prio > max_prio) {
			prev_ad->Assign("JOBPRIO_MAX",curr_prio);
			max_prio = curr_prio;
		}
		// and now may as well delete the curr_ad, since negotiation will
		// be handled by the first ad for this user/schedd_addr
		submitterAds.Remove(curr_ad);
	}	// end of while iterate through submitterAds

	return true;
}

int Matchmaker::
negotiateWithGroup ( int untrimmed_num_startds,
					 double untrimmedSlotWeightTotal,
					 double minSlotWeight,
					 ClassAdListDoesNotDeleteAds& startdAds,
					 ClaimIdHash& claimIds, 
					 ClassAdListDoesNotDeleteAds& submitterAds, 
					 float groupQuota, const char* groupName)
{
	ClassAd		*submitter_ad;
	std::string    submitterName;
	std::string    scheddName;
	std::string    scheddAddr;
	int			result;
	int			numStartdAds;
	double      slotWeightTotal;
	double		maxPrioValue;
	double		maxAbsPrioValue;
	double		normalFactor;
	double		normalAbsFactor;
	double		submitterPrio;
	double		submitterPrioFactor;
	double		submitterShare = 0.0;
	double		submitterAbsShare = 0.0;
	double		pieLeft;
	double 		pieLeftOrig;
	int         submitterAdsCountOrig;
	int			totalTime;
	int			totalTimeSchedd;
	int			num_idle_jobs;

    int duration_phase3 = 0;
    time_t start_time_phase4 = time(NULL);
	double phase3_cpu_time = 0.0;
	double start_usage_phase4 = get_rusage_utime();
	time_t start_time_prefetch = 0;
	double start_usage_prefetch = 0.0;

	negotiation_cycle_stats[0]->pies++;

	double scheddUsed=0;
	int spin_pie=0;
	do {
		spin_pie++;
		negotiation_cycle_stats[0]->pie_spins++;

        // On the first spin of the pie we tell the negotiate function to ignore the
        // submitterLimit w/ respect to jobs which are strictly preferred by resource 
        // offers (via startd rank).  However, if preemption is not being considered, 
        // we respect submitter limits on all iterations.
        const bool ignore_submitter_limit = ((spin_pie == 1) && ConsiderPreemption);

        double groupusage = (NULL != groupName) ? accountant.GetWeightedResourcesUsed(groupName) : 0.0;
        if (!ignore_submitter_limit && (NULL != groupName) && (groupusage >= groupQuota)) {
            // If we've met the group quota, and if we are paying attention to submitter limits, halt now
            dprintf(D_ALWAYS, "Group %s is using its quota %g - halting negotiation\n", groupName, groupQuota);
            break;
        }
			// invalidate the MatchList cache, because even if it is valid
			// for the next user+auto_cluster being considered, we might
			// have thrown out matches due to SlotWeight being too high
			// given the schedd limit computed in the previous pie spin
		DeleteMatchList();

        // filter submitters with no idle jobs to avoid unneeded computations and log output
        if (!ConsiderPreemption) {
            filter_submitters_no_idle(submitterAds);
        }

		calculateNormalizationFactor( submitterAds, maxPrioValue, normalFactor,
									  maxAbsPrioValue, normalAbsFactor);
		numStartdAds = untrimmed_num_startds;
			// If operating on a group with a quota, consider the size of 
			// the "pie" to be limited to the groupQuota, so each user in 
			// the group gets a reasonable sized slice.
		slotWeightTotal = untrimmedSlotWeightTotal;
		if ( slotWeightTotal > groupQuota ) {
			slotWeightTotal = groupQuota;
		}

		calculatePieLeft(
			submitterAds,
			groupName,
			groupQuota,
			groupusage,
			maxPrioValue,
			maxAbsPrioValue,
			normalFactor,
			normalAbsFactor,
			slotWeightTotal,
				/* result parameters: */
			pieLeft);

		if (!ConsiderPreemption && (pieLeft <= 0)) {
			dprintf(D_ALWAYS,
				"Halting negotiation: no slots available to match (preemption disabled,%d trimmed slots,pieLeft=%.3f)\n",
				startdAds.MyLength(),pieLeft);
			break;
		}

        if (1 == spin_pie) {
            // Sort the schedd list in decreasing priority order
            // This only needs to be done once: do it on the 1st spin, prior to 
            // iterating over submitter ads so they negotiate in sorted order.
            // The sort ordering function makes use of a submitter starvation
            // attribute that is computed in calculatePieLeft, above.
			// The sort order function also makes use of job priority information
			// if want_globaljobprio is true.
            time_t start_time_phase3 = time(NULL);
			double start_usage_phase3 = get_rusage_utime();
            dprintf(D_ALWAYS, "Phase 3:  Sorting submitter ads by priority ...\n");
            submitterAds.Sort((lessThanFunc)comparisonFunction, this);

			// Now that the submitter ad list (submitterAds) is sorted, we can
			// scan through it looking for globaljobprio submitter ads, consolidating
			// them into a minimal set of submitter ads that contain JOBPRIO_MIN and
			// JOBPRIO_MAX attributes to reflect job priority ranges.
			want_globaljobprio = consolidate_globaljobprio_submitter_ads(submitterAds);

            duration_phase3 += time(NULL) - start_time_phase3;
			phase3_cpu_time += get_rusage_utime() - start_usage_phase3;
        }

		start_time_prefetch = time(NULL);
		start_usage_prefetch = get_rusage_utime();

		prefetchResourceRequestLists(submitterAds);

		negotiation_cycle_stats[0]->prefetch_duration = time(NULL) - start_time_prefetch;
		negotiation_cycle_stats[0]->prefetch_cpu_time += get_rusage_utime() - start_usage_prefetch;

		pieLeftOrig = pieLeft;
		submitterAdsCountOrig = submitterAds.MyLength();

		// ----- Negotiate with the schedds in the sorted list
		dprintf( D_ALWAYS, "Phase 4.%d:  Negotiating with schedds ...\n",
			spin_pie );
		dprintf (D_FULLDEBUG, "    numSlots = %d (after trimming=%d)\n", numStartdAds,startdAds.MyLength());
		dprintf (D_FULLDEBUG, "    slotWeightTotal = %f\n", slotWeightTotal);
		dprintf (D_FULLDEBUG, "    minSlotWeight = %f\n", minSlotWeight);
		dprintf (D_FULLDEBUG, "    pieLeft = %.3f\n", pieLeft);
		dprintf (D_FULLDEBUG, "    NormalFactor = %f\n", normalFactor);
		dprintf (D_FULLDEBUG, "    MaxPrioValue = %f\n", maxPrioValue);
		dprintf (D_FULLDEBUG, "    NumSubmitterAds = %d\n", submitterAds.MyLength());
		submitterAds.Open();
		while( (submitter_ad = submitterAds.Next()) )
		{
            if (!ignore_submitter_limit && (NULL != groupName) && (accountant.GetWeightedResourcesUsed(groupName) >= groupQuota)) {
                // If we met group quota, and if we're respecting submitter limits, halt.
                // (output message at top of outer loop above)
                break;
            }
			// get the name of the submitter and address of the schedd-daemon it came from
			if( !submitter_ad->LookupString( ATTR_NAME, submitterName ) ||
				!submitter_ad->LookupString( ATTR_SCHEDD_NAME, scheddName ) ||
				!submitter_ad->LookupString( ATTR_SCHEDD_IP_ADDR, scheddAddr ) )
			{
				dprintf (D_ALWAYS,"  Error!  Could not get %s, %s and %s from ad\n",
						 ATTR_NAME, ATTR_SCHEDD_NAME, ATTR_SCHEDD_IP_ADDR);
				dprintf( D_ALWAYS, "  Ignoring this submitter and continuing\n" );
				submitterAds.Remove( submitter_ad );
				continue;
			}

			num_idle_jobs = 0;
			submitter_ad->LookupInteger(ATTR_IDLE_JOBS,num_idle_jobs);
			if ( num_idle_jobs < 0 ) {
				num_idle_jobs = 0;
			}

			totalTime = 0;
			submitter_ad->LookupInteger(ATTR_TOTAL_TIME_IN_CYCLE,totalTime);
			if ( totalTime < 0 ) {
				totalTime = 0;
			}

			totalTimeSchedd = ScheddsTimeInCycle[scheddAddr.c_str()];

			if (( num_idle_jobs > 0 ) && (totalTime < MaxTimePerSubmitter) &&
				(totalTimeSchedd < MaxTimePerSchedd)) {
				dprintf(D_ALWAYS,"  Negotiating with %s at %s\n",
					submitterName.c_str(), scheddAddr.c_str());
				dprintf(D_ALWAYS, "%d seconds so far for this submitter\n", totalTime);
				dprintf(D_ALWAYS, "%d seconds so far for this schedd\n", totalTimeSchedd);
			}

			double submitterLimit = 0.0;
            double submitterLimitUnclaimed = 0.0;
			double submitterUsage = 0.0;

			calculateSubmitterLimit(
				submitterName,
				groupName,
				groupQuota,
				groupusage,
				maxPrioValue,
				maxAbsPrioValue,
				normalFactor,
				normalAbsFactor,
				slotWeightTotal,
					/* result parameters: */
				submitterLimit,
                submitterLimitUnclaimed,
				submitterUsage,
				submitterShare,
				submitterAbsShare,
				submitterPrio,
				submitterPrioFactor);

				if (spin_pie == 1) {
					std::string key("Customer.");  // hashkey is "Customer" followed by name
					key += submitterName;

					// Save away the submitter share on the first pie spin to put in 
					// the accounting ad to publish to the AccountingAd.  
					ClassAd *accountingAd = accountant.GetClassAd(key);
					if (accountingAd) {
						accountingAd->Assign("SubmitterShare", submitterShare);
					}
				}

			double submitterLimitStarved = 0;
			if( submitterLimit > pieLeft ) {
				// Somebody must have taken more than their fair share,
				// so this schedd gets starved.  This assumes that
				// none of the pie dished out so far was just shuffled
				// around between the users in the current group.
				// If that is not true, a subsequent spin of the pie
				// will dish out some more.
				submitterLimitStarved = submitterLimit - pieLeft;
				submitterLimit = pieLeft;
			}

			if ( num_idle_jobs > 0 ) {
				dprintf (D_FULLDEBUG, "  Calculating submitter limit with the "
					"following parameters\n");
				dprintf (D_FULLDEBUG, "    SubmitterPrio       = %f\n",
					submitterPrio);
				dprintf (D_FULLDEBUG, "    SubmitterPrioFactor = %f\n",
					 submitterPrioFactor);
				dprintf (D_FULLDEBUG, "    submitterShare      = %f\n",
					submitterShare);
				dprintf (D_FULLDEBUG, "    submitterAbsShare   = %f\n",
					submitterAbsShare);
				MyString starvation;
				if( submitterLimitStarved > 0 ) {
					starvation.formatstr(" (starved %f)",submitterLimitStarved);
				}
				dprintf (D_FULLDEBUG, "    submitterLimit    = %f%s\n",
					submitterLimit, starvation.Value());
				dprintf (D_FULLDEBUG, "    submitterUsage    = %f\n",
					submitterUsage);
			}

			// initialize reasons for match failure; do this now
			// in case we never actually call negotiate() below.
			rejForNetwork = 0;
			rejForNetworkShare = 0;
			rejForConcurrencyLimit = 0;
			rejPreemptForPrio = 0;
			rejPreemptForPolicy = 0;
			rejPreemptForRank = 0;
			rejForSubmitterLimit = 0;
			rejectedConcurrencyLimits.clear();

			// Optimizations: 
			// If number of idle jobs = 0, don't waste time with negotiate.
			// Likewise, if limit is 0, don't waste time with negotiate EXCEPT
			// on the first spin of the pie (spin_pie==1), we must
			// still negotiate because on the first spin we tell the negotiate
			// function to ignore the submitterLimit w/ respect to jobs which
			// are strictly preferred by resource offers (via startd rank).
			// Also, don't bother negotiating if MaxTime(s) to negotiate exceeded.
			time_t startTime = time(NULL);
			int remainingTimeForThisCycle = MaxTimePerCycle - 
						(startTime - negotiation_cycle_stats[0]->start_time);
			int remainingTimeForThisSubmitter = MaxTimePerSubmitter - totalTime;
			int remainingTimeForThisSchedd = MaxTimePerSchedd - totalTimeSchedd;
			if ( num_idle_jobs == 0 ) {
				dprintf(D_FULLDEBUG,
					"  Negotiating with %s skipped because no idle jobs\n",
					submitterName.c_str());
				result = MM_DONE;
			} else if (remainingTimeForThisSubmitter <= 0) {
				dprintf(D_ALWAYS,
					"  Negotiation with %s skipped because of time limits:\n",
					submitterName.c_str());
				dprintf(D_ALWAYS,
					"  %d seconds spent on this user, MAX_TIME_PER_USER is %d secs\n ",
					totalTime, MaxTimePerSubmitter);
				negotiation_cycle_stats[0]->submitters_out_of_time.insert(submitterName.c_str());
				result = MM_DONE;
			} else if (remainingTimeForThisSchedd <= 0) {
				dprintf(D_ALWAYS,
					"  Negotiation with %s skipped because of time limits:\n",
					submitterName.c_str());
				dprintf(D_ALWAYS,
					"  %d seconds spent on this schedd (%s), MAX_TIME_PER_SCHEDD is %d secs\n ",
					totalTimeSchedd, scheddName.c_str(), MaxTimePerSchedd);
				negotiation_cycle_stats[0]->schedds_out_of_time.insert(scheddName.c_str());
				result = MM_DONE;
			} else if (remainingTimeForThisCycle <= 0) {
				dprintf(D_ALWAYS,
					"  Negotiation with %s skipped because MAX_TIME_PER_CYCLE of %d secs exceeded\n",
					submitterName.c_str(),MaxTimePerCycle);
				result = MM_DONE;
			} else if ((submitterLimit < minSlotWeight || pieLeft < minSlotWeight) && (spin_pie > 1)) {
				dprintf(D_ALWAYS,
					"  Negotiation with %s skipped as pieLeft < minSlotWeight\n",
					submitterName.c_str());
				result = MM_RESUME;
			} else {
				int numMatched = 0;
				time_t deadline = startTime + 
					MIN(MaxTimePerSpin, MIN(remainingTimeForThisCycle, MIN(remainingTimeForThisSubmitter, remainingTimeForThisSchedd)));
                if (negotiation_cycle_stats[0]->active_submitters.count(submitterName.c_str()) <= 0) {
                    negotiation_cycle_stats[0]->num_idle_jobs += num_idle_jobs;
                }
				negotiation_cycle_stats[0]->active_submitters.insert(submitterName.c_str());
				negotiation_cycle_stats[0]->active_schedds.insert(scheddAddr.c_str());
				result=negotiate(groupName, submitterName.c_str(), submitter_ad, submitterPrio,
                              submitterLimit, submitterLimitUnclaimed,
							  startdAds, claimIds, 
							  ignore_submitter_limit,
							  deadline, numMatched, pieLeft);
				updateNegCycleEndTime(startTime, submitter_ad);
			}

			switch (result)
			{
				case MM_RESUME:
					// the schedd hit its resource limit.  must resume 
					// negotiations in next spin
					scheddUsed += accountant.GetWeightedResourcesUsed(submitterName);
                    negotiation_cycle_stats[0]->submitters_share_limit.insert(submitterName.c_str());
					dprintf(D_FULLDEBUG, "  This submitter hit its submitterLimit.\n");
					break;
				case MM_DONE: 
					if (rejForNetworkShare) {
							// We negotiated for all jobs, but some
							// jobs were rejected because this user
							// exceeded her fair-share of network
							// resources.  Resume negotiations for
							// this user in next spin.
					} else {
							// the schedd got all the resources it
							// wanted. delete this schedd ad.
						dprintf(D_FULLDEBUG,"  Submitter %s got all it wants; removing it.\n", submitterName.c_str());
                        scheddUsed += accountant.GetWeightedResourcesUsed(submitterName);
                        dprintf( D_FULLDEBUG, " resources used by %s are %f\n",submitterName.c_str(),
                                 accountant.GetWeightedResourcesUsed(submitterName));
						submitterAds.Remove( submitter_ad );
					}
					break;
				case MM_ERROR:
				default:
					dprintf(D_ALWAYS,"  Error: Ignoring submitter for this cycle\n" );
					sockCache->invalidateSock( scheddAddr.c_str() );
	
					scheddUsed += accountant.GetWeightedResourcesUsed(submitterName);
					dprintf( D_FULLDEBUG, " resources used by %s are %f\n",submitterName.c_str(),
						    accountant.GetWeightedResourcesUsed(submitterName));
					submitterAds.Remove( submitter_ad );
					negotiation_cycle_stats[0]->submitters_failed.insert(submitterName.c_str());
			}
		}
		submitterAds.Close();
		dprintf( D_FULLDEBUG, " resources used scheddUsed= %f\n",scheddUsed);

	} while ( ( pieLeft < pieLeftOrig || submitterAds.MyLength() < submitterAdsCountOrig )
			  && (submitterAds.MyLength() > 0)
			  && (startdAds.MyLength() > 0) );

	dprintf( D_ALWAYS, " negotiateWithGroup resources used submitterAds length %d \n",submitterAds.MyLength());

    negotiation_cycle_stats[0]->duration_phase3 += duration_phase3;
    negotiation_cycle_stats[0]->duration_phase4 += (time(NULL) - start_time_phase4) - duration_phase3;

    negotiation_cycle_stats[0]->phase3_cpu_time += phase3_cpu_time;
    negotiation_cycle_stats[0]->phase4_cpu_time += (get_rusage_utime() - start_usage_phase4) - phase3_cpu_time;

	return TRUE;
}

static int
comparisonFunction (ClassAd *ad1, ClassAd *ad2, void *m)
{
	Matchmaker* mm = (Matchmaker*)m;

	std::string subname1;
	std::string subname2;

    // nameless submitters are filtered elsewhere
	ad1->LookupString(ATTR_NAME, subname1);
	ad2->LookupString(ATTR_NAME, subname2);
	double prio1 = mm->accountant.GetPriority(subname1);
	double prio2 = mm->accountant.GetPriority(subname2);

    // primary sort on submitter priority
    if (prio1 < prio2) return true;
    if (prio1 > prio2) return false;

    float sr1 = FLT_MAX;
    float sr2 = FLT_MAX;

    if (!ad1->LookupFloat("SubmitterStarvation", sr1)) sr1 = FLT_MAX;
    if (!ad2->LookupFloat("SubmitterStarvation", sr2)) sr2 = FLT_MAX;

	// secondary sort on job prio, if want_globaljobprio is true (see gt #3218)
	if ( mm->want_globaljobprio ) {
		int p1 = INT_MIN;	// no priority should be treated as lowest priority
		int p2 = INT_MIN;
		ad1->LookupInteger(ATTR_JOB_PRIO,p1);
		ad2->LookupInteger(ATTR_JOB_PRIO,p2);
		if (p1 > p2) return true;	// note: higher job prio is "better"
		if (p1 < p2) return false;
	}

    // tertiary sort on submitter starvation
    if (sr1 < sr2) return true;
    if (sr1 > sr2) return false;

    int ts1=0;
    int ts2=0;
    ad1->LookupInteger(ATTR_LAST_HEARD_FROM, ts1);
    ad2->LookupInteger(ATTR_LAST_HEARD_FROM, ts2);

    // when submitters have same name from different schedd, their priorities
    // and starvation ratios will be equal: fallback is to order them randomly
    // to prevent long-term starvation of any one submitter
    return (ts1 % 1009) < (ts2 % 1009);
}

int Matchmaker::
trimStartdAds(ClassAdListDoesNotDeleteAds &startdAds)
{
	/* 
		Throw out startd ads have no business being 
		visible to the matchmaking engine, but were fetched from the 
		collector because perhaps the accountant needs to see them.  
		This method is called after accounting completes, but before
		matchmaking begins. 
	*/

	int removed = 0;

	removed += trimStartdAds_PreemptionLogic(startdAds);
	removed += trimStartdAds_ShutdownLogic(startdAds);

	return removed;
}

int Matchmaker::
trimStartdAds_ShutdownLogic(ClassAdListDoesNotDeleteAds &startdAds)
{
	int threshold = 0;
	int removed = 0;
	ClassAd *ad = NULL;
	ExprTree *shutdown_expr = NULL;
	ExprTree *shutdownfast_expr = NULL;	
	const time_t now = time(NULL);
	time_t myCurrentTime = now;
	bool shutdown;

	/* 
		Trim out any startd ads that have a DaemonShutdown attribute that evaluates
		to True threshold seconds in the future.  The idea here is we don't want to 
		match with startds that are real close to shutting down, since likely doing so
		will just be a waste of time. 
	*/

	// Get our threshold from the config file; note that NEGOTIATOR_TRIM_SHUTDOWN_THRESHOLD 
	// can be an int OR a classad expression that will get evaluated against the 
	// negotiator ad.  This may be handy to express the threshold as a function of
	// the negotiator cycle time.
	param_integer("NEGOTIATOR_TRIM_SHUTDOWN_THRESHOLD",threshold,true,0,false,INT_MIN,INT_MAX,publicAd);

	// A threshold of 0 (or less) means don't trim anything, in which case we have no
	// work to do.
	if ( threshold <= 0 ) {
		// Nothing to do
		return removed;
	}

	startdAds.Open();
	while( (ad=startdAds.Next()) ) {
		shutdown = 0;
		shutdown_expr = ad->Lookup(ATTR_DAEMON_SHUTDOWN);
		shutdownfast_expr = ad->Lookup(ATTR_DAEMON_SHUTDOWN_FAST);
		if (shutdown_expr || shutdownfast_expr ) {
			// Set CurrentTime to be threshold seconds into the
			// future.  Use ATTR_MY_CURRENT_TIME if it exists in
			// the ad to avoid issues due to clock skew between the
			// startd and the negotiator.
			myCurrentTime = now;
			ad->LookupInteger(ATTR_MY_CURRENT_TIME,myCurrentTime);
			ExprTree *old_currtime = ad->Remove(ATTR_CURRENT_TIME);
			ad->Assign(ATTR_CURRENT_TIME,myCurrentTime + threshold); // change time

			// Now that CurrentTime is set into the future, evaluate
			// if the Shutdown expression(s)
			if (shutdown_expr) {
				ad->LookupBool(ATTR_DAEMON_SHUTDOWN, shutdown);
			}
			if (shutdownfast_expr) {
				ad->LookupBool(ATTR_DAEMON_SHUTDOWN_FAST, shutdown);
			}

			// Put CurrentTime back to how we found it, ie = time()
			if ( old_currtime ) {
				ad->Insert(ATTR_CURRENT_TIME, old_currtime);
			}
		}
		// If the startd is shutting down threshold seconds in the future, remove it
		if ( shutdown ) {
			startdAds.Remove(ad);
			removed++;
		}	
	}
	startdAds.Close();

	dprintf(D_FULLDEBUG,
				"Trimmed out %d startd ads due to NEGOTIATOR_TRIM_SHUTDOWN_THRESHOLD=%d\n",
				removed,threshold);
	
	return removed;
}

int Matchmaker::
trimStartdAds_PreemptionLogic(ClassAdListDoesNotDeleteAds &startdAds)
{
	int removed = 0;
	ClassAd *ad = NULL;
	char curState[80];
	char const *claimed_state_str = state_to_string(claimed_state);
	char const *preempting_state_str = state_to_string(preempting_state);
	ASSERT(claimed_state_str && preempting_state_str);

		// If we are not considering preemption, we can save time
		// (and also make the spinning pie algorithm more correct) by
		// getting rid of ads that are not in the Unclaimed state.
	
	if ( ConsiderPreemption ) {
		if( ConsiderEarlyPreemption ) {
				// we need to keep all the ads.
			return 0;
		}

			// Remove ads with retirement time, because we are not
			// considering early preemption
		startdAds.Open();
		while( (ad=startdAds.Next()) ) {
			int retirement_remaining;
			if(ad->LookupInteger(ATTR_RETIREMENT_TIME_REMAINING, retirement_remaining) &&
			   retirement_remaining > 0 )
			{
				if( IsDebugLevel(D_FULLDEBUG) ) {
					std::string name,user;
					ad->LookupString(ATTR_NAME,name);
					ad->LookupString(ATTR_REMOTE_USER,user);
					dprintf(D_FULLDEBUG,"Trimming %s, because %s still has %ds of retirement time.\n",
							name.c_str(), user.c_str(), retirement_remaining);
				}
				startdAds.Remove(ad);
				removed++;
			}
		}
		startdAds.Close();

		if ( removed > 0 ) {
			dprintf(D_FULLDEBUG,
					"Trimmed out %d startd ads due to NEGOTIATOR_CONSIDER_EARLY_PREEMPTION=False\n",
					removed);
		}
		return removed;
	}

	startdAds.Open();
	while( (ad=startdAds.Next()) ) {
		if(ad->LookupString(ATTR_STATE, curState, sizeof(curState))) {
			if ( strcmp(curState,claimed_state_str)==0
			     || strcmp(curState,preempting_state_str)==0)
			{
				startdAds.Remove(ad);
				removed++;
			}
		}
	}
	startdAds.Close();

	dprintf(D_FULLDEBUG,
			"Trimmed out %d startd ads due to NEGOTIATOR_CONSIDER_PREEMPTION=False\n",
			removed);

	return removed;
}

double Matchmaker::
sumSlotWeights(ClassAdListDoesNotDeleteAds &startdAds, double* minSlotWeight, ExprTree* constraint)
{
	ClassAd *ad = NULL;
	double sum = 0.0;

	if( minSlotWeight ) {
		*minSlotWeight = DBL_MAX;
	}

	startdAds.Open();
	while( (ad=startdAds.Next()) ) {
        // only count ads satisfying constraint, if given
        if ((NULL != constraint) && !EvalExprBool(ad, constraint)) {
            continue;
        }

		float slotWeight = accountant.GetSlotWeight(ad);
		sum+=slotWeight;
		if (minSlotWeight && (slotWeight < *minSlotWeight)) {
			*minSlotWeight = slotWeight;
		}
	}

	return sum;
}

bool Matchmaker::
obtainAdsFromCollector (
						ClassAdList &allAds,
						ClassAdListDoesNotDeleteAds &startdAds, 
						ClassAdListDoesNotDeleteAds &submitterAds, 
						std::set<std::string> &submitterNames,
						ClaimIdHash &claimIds )
{
	CondorQuery privateQuery(STARTD_PVT_AD);
	QueryResult result;
	ClassAd *ad, *oldAd;
	MapEntry *oldAdEntry;
	int newSequence, oldSequence;
	bool reevaluate_ad;
	char    *remoteHost = NULL;
	MyString buffer;
	CollectorList* collects = daemonCore->getCollectorList();

    cp_resources = false;

    // build a query for Scheduler, Submitter and (constrained) machine ads
    //
	CondorQuery publicQuery(ANY_AD);
	std::string constraint;
	if (!m_SubmitterConstraintStr.empty()) {
		formatstr(constraint, "((MyType == \"Submitter\") && (%s))",
		          m_SubmitterConstraintStr.c_str());
		publicQuery.addORConstraint(constraint.c_str());
	} else {
		publicQuery.addORConstraint("(MyType == \"Submitter\")");
	}
    if (strSlotConstraint && strSlotConstraint[0]) {
        formatstr(constraint, "((MyType == \"Machine\") && (%s))", strSlotConstraint);
        publicQuery.addORConstraint(constraint.c_str());
    } else {
        publicQuery.addORConstraint("(MyType == \"Machine\")");
    }

	// If preemption is disabled, we only need a handful of attrs from claimed ads.
	// Ask for that projection.

	if (!ConsiderPreemption) {
		const char *projectionString =
			"ifThenElse(State == \"Claimed\",\"Name MyType State Activity StartdIpAddr AccountingGroup Owner RemoteUser Requirements SlotWeight ConcurrencyLimits\",\"\") ";
		publicQuery.setDesiredAttrsExpr(projectionString);

		dprintf(D_ALWAYS, "Not considering preemption, therefore constraining idle machines with %s\n", projectionString);
	}

	dprintf(D_ALWAYS,"  Getting startd private ads ...\n");
	ClassAdList startdPvtAdList;
	result = collects->query (privateQuery, startdPvtAdList);
	if( result!=Q_OK ) {
		dprintf(D_ALWAYS, "Couldn't fetch ads: %s\n", getStrQueryResult(result));
		return false;
	}

    CondorError errstack;
	dprintf(D_ALWAYS, "  Getting Scheduler, Submitter and Machine ads ...\n");
	result = collects->query (publicQuery, allAds, &errstack);
	if( result!=Q_OK ) {
		dprintf(D_ALWAYS, "Couldn't fetch ads: %s\n", 
           errstack.code() ? errstack.getFullText(false).c_str() : getStrQueryResult(result)
           );
		return false;
	}

	dprintf(D_ALWAYS, "  Sorting %d ads ...\n",allAds.MyLength());

	allAds.Open();
	while( (ad=allAds.Next()) ) {

		// Insert each ad into the appropriate list.
		// After we insert it into a list, do not delete the ad...

		// let's see if we've already got it - first lookup the sequence 
		// number from the new ad, then let's look and see if we've already
		// got something for this one.		
		if(!strcmp(GetMyTypeName(*ad),STARTD_ADTYPE)) {

			// first, let's make sure that will want to actually use this
			// ad, and if we can use it (old startds had no seq. number)
			reevaluate_ad = false; 
			ad->LookupBool(ATTR_WANT_AD_REVAULATE, reevaluate_ad);
			newSequence = -1;	
			ad->LookupInteger(ATTR_UPDATE_SEQUENCE_NUMBER, newSequence);

			if(!ad->LookupString(ATTR_NAME, &remoteHost)) {
				dprintf(D_FULLDEBUG,"Rejecting unnamed startd ad.\n");
				continue;
			}

			// Next, let's transform the ad. The first thing we might
			// do is replace the Requirements attribute with whatever
			// we find in NegotiatorRequirements
			ExprTree  *negReqTree, *reqTree;
			const char *subReqs;
			subReqs = NULL;
			negReqTree = reqTree = NULL;
			negReqTree = ad->LookupExpr(ATTR_NEGOTIATOR_REQUIREMENTS);
			if ( negReqTree != NULL ) {

				// Save the old requirements expression
				reqTree = ad->LookupExpr(ATTR_REQUIREMENTS);
				if( reqTree != NULL ) {
					// Now, put the old requirements back into the ad
					// (note: ExprTreeToString uses a static buffer, so do not
					//        deallocate the buffer it returns)
					std::string attrn = "Saved";
					attrn += ATTR_REQUIREMENTS;
					subReqs = ExprTreeToString(reqTree);
					ad->AssignExpr(attrn, subReqs);
				}
		
				// Get the requirements expression we're going to 
				// subsititute in, and convert it to a string... 
				// Sadly, this might be the best interface :(
				subReqs = ExprTreeToString(negReqTree);
				ad->AssignExpr(ATTR_REQUIREMENTS, subReqs);
			}

			if( reevaluate_ad && newSequence != -1 ) {
				oldAd = NULL;
				oldAdEntry = NULL;

				MyString adID = MachineAdID(ad);
				stashedAds->lookup( adID, oldAdEntry);
				// if we find it...
				oldSequence = -1;
				if( oldAdEntry ) {
					oldSequence = oldAdEntry->sequenceNum;
					oldAd = oldAdEntry->oldAd;
				}

					// Find classad expression that decides if
					// new ad should replace old ad
				char *exprStr = param("STARTD_AD_REEVAL_EXPR");
				if (!exprStr) {
						// This matches the "old" semantic.
					exprStr = strdup("target.UpdateSequenceNumber > my.UpdateSequenceNumber");
				}

				ExprTree *expr = NULL;
				::ParseClassAdRvalExpr(exprStr, expr); // expr will be null on error

				bool replace = true;
				if (expr == NULL) {
					// error evaluating expression
					dprintf(D_ALWAYS, "Can't compile STARTD_AD_REEVAL_EXPR %s, treating as TRUE\n", exprStr);
					replace = true;
				} else {

						// Expression is valid, now evaluate it
						// old ad is "my", new one is "target"
					classad::Value er;
					int evalRet = EvalExprTree(expr, oldAd, ad, er);

					if( !evalRet || !er.IsBooleanValueEquiv(replace) ) {
							// Something went wrong
						dprintf(D_ALWAYS, "Can't evaluate STARTD_AD_REEVAL_EXPR %s as a bool, treating as TRUE\n", exprStr);
						replace = true;
					}

						// But, if oldAd was null (i.e.. the first time), always replace
					if (!oldAd) {
						replace = true;
					}
				}

				free(exprStr);
				delete expr ;

					//if(newSequence > oldSequence) {
				if (replace) {
					if(oldSequence >= 0) {
						delete(oldAdEntry->oldAd);
						delete(oldAdEntry->remoteHost);
						delete(oldAdEntry);
						stashedAds->remove(adID);
					}
					MapEntry *me = new MapEntry;
					me->sequenceNum = newSequence;
					me->remoteHost = strdup(remoteHost);
					me->oldAd = new ClassAd(*ad); 
					stashedAds->insert(adID, me); 
				} else {
					/*
					  We have a stashed copy of this ad, and it's the
					  the same or a more recent ad, and we
					  we don't want to use the one in allAds. We determine
					  if an ad is more recent by evaluating an expression
					  from the config file that decides "newness".  By default,
					  this is just based on the sequence number.  However,
					  we need to make sure that the "stashed" ad gets into
					  allAds for this negotiation cycle, but we don't want 
					  to get stuck in a loop evaluating the, so we remove
					  the sequence number before we put it into allAds - this
					  way, when we encounter it a few iteration later we
					  won't reconsider it
					*/

					allAds.Delete(ad);
					ad = new ClassAd(*(oldAdEntry->oldAd));
					ad->Delete(ATTR_UPDATE_SEQUENCE_NUMBER);
					allAds.Insert(ad);
				}
			}

            if (!cp_resources && cp_supports_policy(*ad)) {
                // we need to know if we will be encountering resource ads that
                // advertise a consumption policy
                cp_resources = true;
            }

			// If startd didn't set a slot weight expression, add in our own
			double slot_weight;
			if (!ad->LookupFloat(ATTR_SLOT_WEIGHT, slot_weight)) {
				ad->AssignExpr(ATTR_SLOT_WEIGHT, slotWeightStr);
			}

			OptimizeMachineAdForMatchmaking( ad );

			startdAds.Insert(ad);
		} else if( !strcmp(GetMyTypeName(*ad),SUBMITTER_ADTYPE) ) {

            std::string subname;
            string schedd_addr;
            if (!ad->LookupString(ATTR_NAME, subname) ||
                !ad->LookupString(ATTR_SCHEDD_IP_ADDR, schedd_addr)) {

                dprintf(D_ALWAYS, "WARNING: ignoring submitter ad with no name and/or address\n");
                continue;
            }
			if ( !IsValidSubmitterName( subname.c_str() ) ) {
				dprintf( D_ALWAYS, "WARNING: ignoring submitter ad with invalid name: %s\n", subname.c_str() );
				continue;
			}

            int numidle=0;
            ad->LookupInteger(ATTR_IDLE_JOBS, numidle);
            int numrunning=0;
            ad->LookupInteger(ATTR_RUNNING_JOBS, numrunning);
            int requested = numrunning + numidle;

            // This will avoid some wasted effort in negotiation looping
            if (requested <= 0) {
                dprintf(D_FULLDEBUG,
					"Ignoring submitter %s from schedd at %s with no requested jobs\n",
					subname.c_str(), schedd_addr.c_str());
                continue;
            }

			submitterNames.insert(std::string(subname.c_str()));

    		ad->Assign(ATTR_TOTAL_TIME_IN_CYCLE, 0);

			ScheddsTimeInCycle[schedd_addr] = 0;

			// Now all that is left is to insert the submitter ad
			// into our list. However, if want_globaljobprio is true,
			// we insert a submitter ad for each job priority in the submitter
			// ad's job_prio_array attribute.  See gittrac #3218.
			if ( want_globaljobprio ) {
				std::string jobprioarray;
				StringList jobprios;

				if (!ad->LookupString(ATTR_JOB_PRIO_ARRAY,jobprioarray)) {
					// By design, if negotiator has want_globaljobprio and a schedd
					// does not give us a job prio array, behave as if this SubmitterAd had a
					// JobPrioArray attribute with a single value w/ the worst job priority
					jobprioarray = IntToStr( INT_MIN );
				}

				jobprios.initializeFromString( jobprioarray.c_str() );
				jobprios.rewind();
				char *prio = NULL;
				// Insert a group of submitter ads with one ATTR_JOB_PRIO value
				// taken from the list in ATTR_JOB_PRIO_ARRAY.
				while ( (prio = jobprios.next()) != NULL ) {
					ClassAd *adCopy = new ClassAd( *ad );
					ASSERT(adCopy);
					adCopy->Assign(ATTR_JOB_PRIO,atoi(prio));
					submitterAds.Insert(adCopy);
				}
			} else {
				// want_globaljobprio is false, so just insert the submitter
				// ad into our list as-is
				submitterAds.Insert(ad);
			}
		}
        free(remoteHost);
        remoteHost = NULL;
	}
	allAds.Close();

	// In the processing of allAds above, if want_globaljobprio is true,
	// we may have created additional submitter ads and inserted them
	// into submitterAds on the fly.
	// As ads in submitterAds are not deleted when submitterAds is destroyed,
	// we must be certain to insert these ads into allAds so it gets deleted.
	// To accomplish this, we simply iterate through submitterAds and insert all
	// ads found into submitterAds. No worries about duplicates since the Insert()
	// method checks for duplicates already.
	if (want_globaljobprio) {
		submitterAds.Open();
		while( (ad=submitterAds.Next()) ) {
			allAds.Insert(ad);
		}
	}

	// Map slot names to slot Classads, used by pslotMultiMatch() to
	// quickly find a given dslot ad.
	if (param_boolean("ALLOW_PSLOT_PREEMPTION", false))  {
		ClassAd *ad;
		std::string name;
		startdAds.Open();
		while ((ad=startdAds.Next())) {
			if (ad->LookupString(ATTR_NAME,name)) {
				m_slotNameToAdMap[name] = ad;
			}
		}
	}

	MakeClaimIdHash(startdPvtAdList,claimIds);

	dprintf(D_ALWAYS, "Got ads: %d public and %lu private\n",
	        allAds.MyLength(),claimIds.size());

	dprintf(D_ALWAYS, "Public ads include %d submitter, %d startd\n",
		submitterAds.MyLength(), startdAds.MyLength() );

	return true;
}

void
Matchmaker::OptimizeMachineAdForMatchmaking(ClassAd *ad)
{
		// The machine ad will be passed as the RIGHT ad during
		// matchmaking (i.e. in the call to IsAMatch()), so
		// optimize it accordingly.
	std::string error_msg;
	if( !classad::MatchClassAd::OptimizeRightAdForMatchmaking( ad, &error_msg ) ) {
		std::string name;
		ad->LookupString(ATTR_NAME,name);
		dprintf(D_ALWAYS,
				"Failed to optimize machine ad %s for matchmaking: %s\n",	
			name.c_str(),
				error_msg.c_str());
	}
}

void
Matchmaker::OptimizeJobAdForMatchmaking(ClassAd *ad)
{
		// The job ad will be passed as the LEFT ad during
		// matchmaking (i.e. in the call to IsAMatch()), so
		// optimize it accordingly.
	std::string error_msg;
	if( !classad::MatchClassAd::OptimizeLeftAdForMatchmaking( ad, &error_msg ) ) {
		int cluster_id=-1,proc_id=-1;
		ad->LookupInteger(ATTR_CLUSTER_ID,cluster_id);
		ad->LookupInteger(ATTR_PROC_ID,proc_id);
		dprintf(D_ALWAYS,
				"Failed to optimize job ad %d.%d for matchmaking: %s\n",	
				cluster_id,
				proc_id,
				error_msg.c_str());
	}
}

std::map<std::string, std::vector<std::string> > childClaimHash;

void
Matchmaker::MakeClaimIdHash(ClassAdList &startdPvtAdList, ClaimIdHash &claimIds)
{
	ClassAd *ad;
	startdPvtAdList.Open();

	bool pslotPreempt = param_boolean("ALLOW_PSLOT_PREEMPTION", false);
	childClaimHash.clear();

	while( (ad = startdPvtAdList.Next()) ) {
		std::string name;
		std::string ip_addr;
		string claim_id;
        string claimlist;

		if( !ad->LookupString(ATTR_NAME, name) ) {
			continue;
		}
		if( !ad->LookupString(ATTR_MY_ADDRESS, ip_addr) )
		{
			continue;
		}
			// As of 7.1.3, we look up CLAIM_ID first and CAPABILITY
			// second.  Someday CAPABILITY can be phased out.
		if( !ad->LookupString(ATTR_CLAIM_ID, claim_id) &&
			!ad->LookupString(ATTR_CAPABILITY, claim_id) &&
            !ad->LookupString(ATTR_CLAIM_ID_LIST, claimlist))
		{
			continue;
		}

			// hash key is name + ip_addr
        string key = name;
        key += ip_addr;
        ClaimIdHash::iterator f(claimIds.find(key));
        if (f == claimIds.end()) {
            claimIds[key];
            f = claimIds.find(key);
        } else {
            dprintf(D_ALWAYS, "Warning: duplicate key %s detected while loading private claim table, overwriting previous entry\n", key.c_str());
            f->second.clear();
        }

        // Use the new claim-list if it is present, otherwise use traditional claim id (not both)
        if (ad->LookupString(ATTR_CLAIM_ID_LIST, claimlist)) {
            StringList idlist(claimlist.c_str());
            idlist.rewind();
            while (char* id = idlist.next()) {
                f->second.insert(id);
            }
        } else {
            f->second.insert(claim_id);
        }
	
		if (pslotPreempt) {
				// Only expected for pslots
			std::string childClaims;
					// Grab the classad vector of ids
			int numKids = 0;
			int kids_set = ad->LookupInteger(ATTR_NUM_DYNAMIC_SLOTS,numKids);
			std::vector<std::string> claims;

				// foreach entry in that vector
			for (int kid = 0; kid < numKids; kid++) {
				std::string child_claim = "";
				// The startd sets this attribute under the name
				// ATTR_CHILD_CLAIM_IDS.
				// dslotLookupString() prepends "Child" to the given name,
				// so we use ATTR_CLAIM_IDS for this call.
				if ( dslotLookupString( ad, ATTR_CLAIM_IDS, kid, child_claim ) ) {
					claims.push_back( child_claim );
				} else {
					dprintf( D_FULLDEBUG, "Ignoring pslot with missing child claim ids\n" );
					kids_set = FALSE;
					break;
				}
			}

				// Put the newly-made vector of claims in the hash
				// if we got claim ids for all of the child dslots
			if ( kids_set ) {
				childClaimHash[key] = claims;
			}
		}
	}
	startdPvtAdList.Close();
}


static
bool getScheddAddr(const ClassAd &ad, std::string &scheddAddr)
{
        if (!ad.EvaluateAttrString(ATTR_SCHEDD_IP_ADDR, scheddAddr))
        {
                return false;
        }
	return true;
}

static
bool getSubmitter(const ClassAd &ad, std::string &submitter)
{
	if (!ad.EvaluateAttrString(ATTR_NAME, submitter))
	{
		return false;
	}
	return true;
}


static
bool makeSubmitterScheddHash(const ClassAd &ad, std::string &hash)
{
	std::stringstream ss;
	std::string scheddAddr, submitterName;
	if (!getScheddAddr(ad, scheddAddr) || !getSubmitter(ad, submitterName))
	{
		return false;
	}
	ss << submitterName << "," << scheddAddr;
	int jobprio = 0;
	ad.EvaluateAttrInt("JOBPRIO_MIN", jobprio);
	ss << "," << jobprio;
	ad.EvaluateAttrInt("JOBPRIO_MAX", jobprio);
	ss << "," << jobprio;
	hash = ss.str();
	return true;
}


typedef std::deque<ClassAd*> ScheddWork;
typedef classad_shared_ptr<ScheddWork> ScheddWorkPtr;
typedef std::map<std::string, ScheddWorkPtr> ScheddWorkMap;
typedef classad_shared_ptr<ResourceRequestList> RRLPtr;
typedef std::map<std::string, std::pair<ClassAd*, RRLPtr> > CurrentWorkMap;

static bool
assignWork(const ScheddWorkMap &workMap, CurrentWorkMap &curWork, ScheddWork &negotiations)
{
	negotiations.clear();
	unsigned workAssigned = 0;
	for (ScheddWorkMap::const_iterator schedd_it=workMap.begin(); schedd_it!=workMap.end(); schedd_it++)
	{
		if (!schedd_it->second.get()) {continue;} // null pointer.

		CurrentWorkMap::iterator cur_it = curWork.find(schedd_it->first);
		if (cur_it != curWork.end()) {continue;} // Already work for this schedd.

		ScheddWork & workRef = *schedd_it->second;
		if (workRef.empty()) {continue;} // No work for this schedd.

		RRLPtr emptyPtr;
		std::pair<ClassAd*, RRLPtr> work( workRef.front(), emptyPtr );
		curWork.insert(cur_it, std::make_pair(schedd_it->first, work));
		negotiations.push_back(workRef.front());
		workRef.pop_front();
		workAssigned++;
	}
	dprintf(D_FULLDEBUG, "Assigned %u units of work for prefetching.\n", workAssigned);
	return workAssigned;
}


void
Matchmaker::prefetchResourceRequestLists(ClassAdListDoesNotDeleteAds &submitterAds)
{
	if (!param_boolean("NEGOTIATOR_PREFETCH_REQUESTS", true))
	{
		return;
	}

	ReliSock *sock;

	m_cachedRRLs.clear();
	ScheddWorkMap scheddWorkQueues;
	submitterAds.Open();
	ClassAd *submitterAd;
	unsigned todoPrefetches = 0;
	while ((submitterAd = submitterAds.Next()))
	{
		std::string scheddAddr;
		if (!getScheddAddr(*submitterAd, scheddAddr))
		{
			continue;
		}
		ScheddWorkMap::iterator iter = scheddWorkQueues.find(scheddAddr);
		if (iter == scheddWorkQueues.end())
		{
			ScheddWorkPtr work_ptr(new ScheddWork());
			iter = scheddWorkQueues.insert(iter, std::make_pair(scheddAddr, work_ptr));
		}
		iter->second->push_back(submitterAd);
		todoPrefetches++;
	}
	submitterAds.Close();
	dprintf(D_ALWAYS, "Starting prefetch round; %u potential prefetches to do.\n", todoPrefetches);

	// Make sure our socket cache is big enough for all our current schedds.
	if (static_cast<unsigned>(sockCache->size()) < scheddWorkQueues.size())
	{
		sockCache->resize(scheddWorkQueues.size()+1);
	}
	
	CurrentWorkMap currentWork;
	ScheddWork negotiations;
	typedef std::map<int, std::pair<ClassAd*, RRLPtr> > FDToRRLMap;
	FDToRRLMap fdToRRL;
	unsigned attemptedPrefetches = 0, successfulPrefetches = 0;
	double startTime = _condor_debug_get_time_double();
	int prefetchTimeout = param_integer("NEGOTIATOR_PREFETCH_REQUESTS_TIMEOUT", NegotiatorTimeout);
	int prefetchCycle = param_integer("NEGOTIATOR_PREFETCH_REQUESTS_MAX_TIME");
	double deadline = (prefetchCycle > 0) ? (startTime + prefetchCycle) : -1;

	Selector selector;
	while (assignWork(scheddWorkQueues, currentWork, negotiations) || !currentWork.empty())
	{
		dprintf(D_FULLDEBUG, "Starting prefetch loop.\n");
		// Start a bunch of negotiations
		for (ScheddWork::const_iterator it=negotiations.begin(); it!=negotiations.end(); it++)
		{
			std::string submitter; getSubmitter(**it, submitter);
			std::string scheddAddr; getScheddAddr(**it, scheddAddr);
			dprintf(D_ALWAYS, "Starting prefetch negotiation for %s.\n", submitter.c_str());
			classad_shared_ptr<ResourceRequestList> rrl;
			attemptedPrefetches++;
			bool success = false;
			if (startNegotiateProtocol(submitter, **it, sock, rrl))
			{
				switch (rrl->tryRetrieve(sock))
				{
				case ResourceRequestList::RRL_DONE:
				case ResourceRequestList::RRL_NO_MORE_JOBS:
				{
					dprintf(D_FULLDEBUG, "Prefetch negotiation immediately finished.\n");
					if (rrl->needsEndNegotiateNow()) {endNegotiate(scheddAddr);}
					std::string hash; makeSubmitterScheddHash(**it, hash);
					m_cachedRRLs[hash] = rrl;
					CurrentWorkMap::iterator iter = currentWork.find(scheddAddr);
					if (iter != currentWork.end()) {currentWork.erase(iter);}
					else {dprintf(D_ALWAYS, "ERROR: Did prefetch work, but couldn't find it in the internal TODO list\n");}
					success = true;
					successfulPrefetches++;
					break;
				}
				case ResourceRequestList::RRL_ERROR:
					success = false;
					break;
				case ResourceRequestList::RRL_CONTINUE:
					dprintf(D_FULLDEBUG, "Prefetch negotiation would block.\n");
					currentWork[scheddAddr] = std::make_pair(*it, rrl);
					success = true;
					break;
				}
			}
			if (!success)
			{
				dprintf(D_ALWAYS, "Failed to prefetch resource request lists for %s(%s).\n", submitter.c_str(), scheddAddr.c_str());
				scheddWorkQueues[scheddAddr]->clear();
				CurrentWorkMap::iterator iter = currentWork.find(scheddAddr);
				if (iter != currentWork.end()) {currentWork.erase(iter);}
			}
		}

		if ((deadline >= 0) && (_condor_debug_get_time_double() > deadline))
		{
			dprintf(D_ALWAYS, "Prefetch cycle hit deadline of %d; skipping remaining submitters.\n", prefetchCycle);
			break;
		}

		// Non-blocking reads of RRLs
		selector.reset();
		selector.set_timeout(prefetchTimeout);

			// Put together the selector.
		unsigned workCount = 0;
		fdToRRL.clear();
		for (CurrentWorkMap::const_iterator it=currentWork.begin(); it!=currentWork.end(); it++)
		{
			ReliSock *sock = sockCache->findReliSock(it->first);
			if (!sock) {continue;}
			int fd = sock->get_file_desc();
			selector.add_fd(fd, Selector::IO_READ);
			fdToRRL[fd] = it->second;
			workCount++;
		}
		if (!workCount) {continue;}
		dprintf(D_FULLDEBUG, "Waiting on the results of %u negotiation sessions.\n", workCount);
		selector.execute();
		if (selector.timed_out() || selector.failed())
		{
			for (FDToRRLMap::const_iterator it = fdToRRL.begin(); it != fdToRRL.end(); it++)
			{
				std::string scheddAddr; getScheddAddr(*(it->second.first), scheddAddr);
				scheddWorkQueues[scheddAddr]->clear();
				ReliSock *sock = sockCache->findReliSock(scheddAddr);
				if (!sock) {continue;}
				CurrentWorkMap::iterator iter = currentWork.find(scheddAddr);
				if (iter != currentWork.end()) {currentWork.erase(iter);}
				endNegotiate(scheddAddr);
				sockCache->invalidateSock(scheddAddr.c_str());
				if (selector.timed_out()) {dprintf(D_ALWAYS, "Timeout when prefetching from %s; will skip this schedd for the remainder of prefetch cycle.\n", scheddAddr.c_str());}
				else {dprintf(D_ALWAYS, "Failure when waiting on results of negotiations sessions (%s, errno=%d).\n", strerror(selector.select_errno()), selector.select_errno());}
			}
		}
		else
			// Try getting the RRL for all ready sockets.
		for (FDToRRLMap::const_iterator it = fdToRRL.begin(); it != fdToRRL.end(); it++)
		{
			if (!selector.fd_ready(it->first, Selector::IO_READ)) {continue;}
			ResourceRequestList &rrl = *(it->second.second);
			std::string scheddAddr; getScheddAddr(*(it->second.first), scheddAddr);
			ReliSock *sock = sockCache->findReliSock(scheddAddr);
			if (!sock) {continue;}
			switch (rrl.tryRetrieve(sock)) {
			case ResourceRequestList::RRL_DONE:
			case ResourceRequestList::RRL_NO_MORE_JOBS:
			{
					// Successfully prefetched a RRL; cache it in the negotiator.
				if (rrl.needsEndNegotiateNow()) {endNegotiate(scheddAddr);}
				std::string hash; makeSubmitterScheddHash(*(it->second.first), hash);
				m_cachedRRLs[hash] = it->second.second;
				CurrentWorkMap::iterator iter = currentWork.find(scheddAddr);
				if (iter != currentWork.end()) {currentWork.erase(iter);}
				successfulPrefetches++;
				break;
			}
			case ResourceRequestList::RRL_ERROR:
			{
					// Do not attempt further prefetching with this schedd.
				scheddWorkQueues[scheddAddr]->clear();
				CurrentWorkMap::iterator iter = currentWork.find(scheddAddr);
				if (iter != currentWork.end()) {currentWork.erase(iter);}
				dprintf(D_ALWAYS, "Error when prefetching from %s; will skip this schedd for the remainder of prefetch cycle.\n", scheddAddr.c_str());
				break;
			}
			case ResourceRequestList::RRL_CONTINUE:
				// Nothing to do.
				break;
			}
		}

		if ((deadline >= 0) && (_condor_debug_get_time_double() > deadline))
		{
			dprintf(D_ALWAYS, "Prefetch cycle hit deadline of %d; skipping remaining submitters.\n", prefetchCycle);
			break;
		}
	}
	unsigned timedOutPrefetches = 0;
	for (CurrentWorkMap::const_iterator it=currentWork.begin(); it!=currentWork.end(); it++)
	{
		timedOutPrefetches++;
		dprintf(D_ALWAYS, "At end of the prefetch cycle, still waiting on response from %s; giving up and invalidating socket.\n", it->first.c_str());
		endNegotiate(it->first);
		sockCache->invalidateSock(it->first);
	}
	dprintf(D_ALWAYS, "Prefetch summary: %u attempted, %u successful.\n", attemptedPrefetches, successfulPrefetches);
	if (timedOutPrefetches)
	{
		dprintf(D_ALWAYS, "There were %u prefetches in progress when timeout limit was reached.\n", timedOutPrefetches);
	}
}


void
Matchmaker::endNegotiate(const std::string &scheddAddr)
{
	ReliSock *sock = sockCache->findReliSock(scheddAddr);
	if (!sock)
	{
		dprintf(D_ALWAYS, "    Asked to stop negotiation for %s but no active connection.\n", scheddAddr.c_str());
		return;
	}
	sock->encode();
	if (!sock->put (END_NEGOTIATE) || !sock->end_of_message())
	{       
		dprintf(D_ALWAYS, "    Could not send END_NEGOTIATE/eom\n");
		sockCache->invalidateSock(scheddAddr.c_str());
	}
	dprintf(D_FULLDEBUG, "    Send END_NEGOTIATE to remote schedd\n");
}


classad_shared_ptr<ResourceRequestList>
Matchmaker::startNegotiate(const std::string &submitter, const ClassAd &submitterAd, ReliSock *&sock)
{
	RRLPtr request_list;
	std::string hash; makeSubmitterScheddHash(submitterAd, hash);
	RRLHash::iterator iter = m_cachedRRLs.find(hash);
	if (iter != m_cachedRRLs.end())
	{
		dprintf(D_FULLDEBUG, "Using resource request list from cache.\n");
		request_list = iter->second;
		m_cachedRRLs.erase(iter);
	}

	if (!startNegotiateProtocol(submitter, submitterAd, sock, request_list))
	{
		dprintf(D_FULLDEBUG, "Failed to start negotiation; ignoring cached request list.\n");
		request_list.reset();
	}

	return request_list;
}


bool
Matchmaker::startNegotiateProtocol(const std::string &submitter, const ClassAd &submitterAd, ReliSock *&sock, RRLPtr &request_list)
{
	std::string submitter_tag;
	int negotiate_cmd = NEGOTIATE; // 7.5.4+
	if (!submitterAd.EvaluateAttrString(ATTR_SUBMITTER_TAG, submitter_tag))
	{
			// schedd must be older than 7.5.4
		negotiate_cmd = NEGOTIATE_WITH_SIGATTRS;
	}

	// fetch the verison of the schedd, so we can take advantage of
	// protocol improvements in newer versions while still being
	// backwards compatible.  
	std::string schedd_version_string;
	// from the version of the schedd, figure out the version of the negotiate 
	// protocol supported.
	int schedd_negotiate_protocol_version = 0; 
	if (submitterAd.EvaluateAttrString(ATTR_VERSION, schedd_version_string) && !schedd_version_string.empty())
	{
		CondorVersionInfo scheddVersion(schedd_version_string.c_str());
		if (scheddVersion.built_since_version(8,3,0))
		{
			// resource request lists supported...
			schedd_negotiate_protocol_version = 1;
		}
	}

	// Because of CCB, we may end up contacting a different
	// address than scheddAddr!  This is used for logging (to identify
	// the schedd) and to uniquely identify the host in the socketCache.
	// Do not attempt direct connections to this sinful string!
	std::string scheddAddr;
	if (!getScheddAddr(submitterAd, scheddAddr))
	{
		dprintf(D_ALWAYS, "Matchmaker::negotiate: Internal error: Missing IP address for schedd %s.  Please contact the Condor developers.\n", submitter.c_str());
		return false;
	}

	// Used for log messages to identify the schedd.
	// Not for other uses, as it may change!
	std::string schedd_id;
	formatstr(schedd_id, "%s (%s)", submitter.c_str(), scheddAddr.c_str());

	// 0.  connect to the schedd --- ask the cache for a connection
	sock = sockCache->findReliSock(scheddAddr);
	if (!sock)
	{
		dprintf(D_FULLDEBUG, "Socket to %s not in cache, creating one\n", 
				 schedd_id.c_str());
			// not in the cache already, create a new connection and
			// add it to the cache.  We want to use a Daemon object to
			// send the first command so we setup a security session. 

		if (IsDebugLevel(D_COMMAND))
		{
			int cmd = negotiate_cmd;
			dprintf(D_COMMAND, "Matchmaker::negotiate(%s,...) making connection to %s\n", getCommandStringSafe(cmd), scheddAddr.c_str());
		}

		Daemon schedd(&submitterAd, DT_SCHEDD, 0);
		sock = schedd.reliSock(NegotiatorTimeout);
		if (!sock)
		{
			dprintf(D_ALWAYS, "    Failed to connect to %s\n", schedd_id.c_str());
			return false;
		}
		if (!schedd.startCommand(negotiate_cmd, sock, NegotiatorTimeout)) {
			dprintf(D_ALWAYS, "    Failed to send NEGOTIATE command to %s\n",
					 schedd_id.c_str());
			delete sock;
			return false;
		}
			// finally, add it to the cache for later...
		sockCache->addReliSock(scheddAddr, sock);
	}
	else
	{ 
		dprintf(D_FULLDEBUG, "Socket to %s already in cache, reusing\n", 
				 schedd_id.c_str());
			// this address is already in our socket cache.  since
			// we've already got a TCP connection, we do *NOT* want to
			// use a Daemon::startCommand() to create a new security
			// session, we just want to encode the command
			// int on the socket...
		sock->encode();
		if (!sock->put(negotiate_cmd)) {
			dprintf(D_ALWAYS, "    Failed to send NEGOTIATE command to %s\n",
					 schedd_id.c_str());
			sockCache->invalidateSock(scheddAddr);
			return false;
		}
	}

	sock->encode();
	if (negotiate_cmd == NEGOTIATE)
	{
		// Here we create a negotiation ClassAd to pass parameters to the
		// schedd's negotiation method.
		ClassAd negotiate_ad;
		int jmin, jmax;
		// Tell the schedd to limit negotiation to this owner
		negotiate_ad.InsertAttr(ATTR_OWNER, submitter);
		// Tell the schedd to limit negotiation to this job priority range
		if (want_globaljobprio && submitterAd.LookupInteger("JOBPRIO_MIN", jmin))
		{
			if (!submitterAd.LookupInteger("JOBPRIO_MAX", jmax))
			{
				EXCEPT("SubmitterAd with JOBPRIO_MIN attr, but no JOBPRIO_MAX");
			}
			negotiate_ad.Assign("JOBPRIO_MIN", jmin);
			negotiate_ad.Assign("JOBPRIO_MAX", jmax);
			dprintf (D_ALWAYS | D_MATCH,
				"    USE_GLOBAL_JOB_PRIOS limit to jobprios between %d and %d\n",
				jmin, jmax);
		}
		// Tell the schedd we're only interested in some of its jobs
		if ( !m_JobConstraintStr.empty() ) {
			negotiate_ad.AssignExpr(ATTR_NEGOTIATOR_JOB_CONSTRAINT,
			                        m_JobConstraintStr.c_str());
		}
		// Tell the schedd what sigificant attributes we found in the startd ads
		negotiate_ad.InsertAttr(ATTR_AUTO_CLUSTER_ATTRS, job_attr_references ? job_attr_references : "");
		// Tell the schedd a submitter tag value (used for flocking levels)
		negotiate_ad.InsertAttr(ATTR_SUBMITTER_TAG, submitter_tag.c_str());
		if (!putClassAd(sock, negotiate_ad))
		{
			dprintf(D_ALWAYS, "    Failed to send negotiation header to %s\n",
					 schedd_id.c_str());
			sockCache->invalidateSock(scheddAddr);
			return false;
		}
	}
	else if (negotiate_cmd == NEGOTIATE_WITH_SIGATTRS)
	{
			// old protocol prior to 7.5.4
		if (!sock->put(submitter))
		{
			dprintf(D_ALWAYS, "    Failed to send submitterName to %s\n",
					 schedd_id.c_str());
			sockCache->invalidateSock(scheddAddr);
			return false;
		}
			// send the significant attributes
		if (!sock->put(job_attr_references)) 
		{
			dprintf (D_ALWAYS, "    Failed to send significant attrs to %s\n",
					 schedd_id.c_str());
			sockCache->invalidateSock(scheddAddr);
			return false;
		}
	}
	else
	{
		EXCEPT("Unexpected negotiate_cmd=%d", negotiate_cmd);
	}

	if (!sock->end_of_message())
	{
		dprintf(D_ALWAYS, "    Failed to send submitterName/eom to %s\n",
			schedd_id.c_str());
		sockCache->invalidateSock(scheddAddr);
		return false;
	}
	dprintf(D_FULLDEBUG, "Started NEGOTIATE with remote schedd; protocol version %d.\n", schedd_negotiate_protocol_version);

	if (!request_list.get())
	{
		request_list.reset(new ResourceRequestList(schedd_negotiate_protocol_version));
	}
	return true;
}

int Matchmaker::
negotiate(char const* groupName, char const *submitterName, const ClassAd *submitterAd, double priority,
		   double submitterLimit, double submitterLimitUnclaimed,
		   ClassAdListDoesNotDeleteAds &startdAds, ClaimIdHash &claimIds, 
		   bool ignore_schedd_limit, time_t deadline,
		   int& numMatched, double &pieLeft)
{
	ReliSock	*sock;
	int			cluster, proc, autocluster;
	int			result;
	time_t		currentTime;
	time_t		beginTime = time(NULL);
	ClassAd		request;
	ClassAd*    offer = NULL;
	bool		only_consider_startd_rank = false;
	bool		display_overlimit = true;
	bool		limited_by_submitterLimit = false;
	string remoteUser;
	double limitUsed = 0.0;
	double limitUsedUnclaimed = 0.0;

	numMatched = 0;

	classad_shared_ptr<ResourceRequestList> request_list = startNegotiate(submitterName, *submitterAd, sock);
	if (!request_list.get()) {return MM_ERROR;}

	std::string scheddAddr;
	if (!getScheddAddr(*submitterAd, scheddAddr))
	{
		dprintf (D_ALWAYS, "Matchmaker::negotiate: Internal error: Missing IP address for schedd %s.  Please contact the Condor developers.\n", submitterName);
		return MM_ERROR;
	}
	// Used for log messages to identify the schedd.
	// Not for other uses, as it may change!
	std::string schedd_id;
	formatstr(schedd_id, "%s (%s)", submitterName, scheddAddr.c_str());
	
	int schedd_will_match = 1; // number of extra jobs schedd will put into a partitionable slot

	// 2.  negotiation loop with schedd
	for (numMatched=0;true;numMatched++)
	{
		// Service any interactive commands on our command socket.
		// This keeps condor_userprio hanging to a minimum when
		// we are involved in a lot of schedd negotiating.
		// It also performs the important function of draining out
		// any reschedule requests queued up on our command socket, so
		// we do not negotiate over & over unnecesarily.

		daemonCore->ServiceCommandSocket();

		currentTime = time(NULL);

		if (currentTime >= deadline) {
			dprintf (D_ALWAYS, 	
			"    Reached deadline for %s after %d sec... stopping\n"
			"       MAX_TIME_PER_SUBMITTER = %d sec, MAX_TIME_PER_SCHEDD = %d sec, MAX_TIME_PER_CYCLE = %d sec, MAX_TIME_PER_PIESPIN = %d sec\n",
				schedd_id.c_str(), (int)(currentTime - beginTime),
				MaxTimePerSubmitter, MaxTimePerSchedd, MaxTimePerCycle,
				MaxTimePerSpin);
			break;	// get out of the infinite for loop & stop negotiating
		}


		// Handle the case if we are over the submitterLimit
		if( limitUsed >= submitterLimit ) {
			if( ignore_schedd_limit ) {
				only_consider_startd_rank = true;
				if( display_overlimit ) {
					display_overlimit = false;
					dprintf(D_FULLDEBUG,
							"    Over submitter resource limit (%f, used %f) ... "
							"only consider startd ranks\n", submitterLimit,limitUsed);
				}
			} else {
				dprintf (D_ALWAYS, 	
						 "    Reached submitter resource limit: %f ... stopping\n", limitUsed);
				break;	// get out of the infinite for loop & stop negotiating
			}
		} else {
			only_consider_startd_rank = false;
		}


		// 2a.  ask for job information
		if ( !request_list->getRequest(request,cluster,proc,autocluster,sock, schedd_will_match) ) {
			// Failed to get a request.  Check to see if it is because
			// of an error talking to the schedd.
			if ( request_list->hadError() ) {
				// note: error message already dprintf-ed 
				sockCache->invalidateSock(scheddAddr);
				return MM_ERROR;
			}
			if (request_list->needsEndNegotiate())
			{
				endNegotiate(scheddAddr);
				schedd_will_match = 1;
			} 
			// Failed to get a request, and no error occured.  
			// If we have negotiated above our submitterLimit, we have only
			// considered matching if the offer strictly prefers the request.
			// So in this case, return MM_RESUME since there still may be
			// jobs which the schedd wants scheduled but have not been considered
			// as candidates for no preemption or user priority preemption.
			// Also, if we were limited by submitterLimit, resume
			// in the next spin of the pie, because our limit might
			// increase.
			if( limitUsed >= submitterLimit || limited_by_submitterLimit ) {
				return MM_RESUME;
			} else {
				return MM_DONE;
			}
		}
		// end of asking for job information - we now have a request
	

        negotiation_cycle_stats[0]->num_jobs_considered += 1;

        // information regarding the negotiating group context:
        string negGroupName = (groupName != NULL) ? groupName : hgq_root_group->name.c_str();
        request.Assign(ATTR_SUBMITTER_NEGOTIATING_GROUP, negGroupName);
        request.Assign(ATTR_SUBMITTER_AUTOREGROUP, (autoregroup && (negGroupName == hgq_root_group->name))); 

		// insert the submitter user priority attributes into the request ad
		// first insert old-style ATTR_SUBMITTOR_PRIO
		request.Assign(ATTR_SUBMITTOR_PRIO , (float)priority );  
		// next insert new-style ATTR_SUBMITTER_USER_PRIO
		request.Assign(ATTR_SUBMITTER_USER_PRIO , (float)priority );  
		// next insert the submitter user usage attributes into the request
		request.Assign(ATTR_SUBMITTER_USER_RESOURCES_IN_USE, 
					   accountant.GetWeightedResourcesUsed ( submitterName ));
        string temp_groupName;
		float temp_groupQuota, temp_groupUsage;
		if (getGroupInfoFromUserId(submitterName, temp_groupName, temp_groupQuota, temp_groupUsage)) {
			// this is a group, so enter group usage info
            request.Assign(ATTR_SUBMITTER_GROUP,temp_groupName);
			request.Assign(ATTR_SUBMITTER_GROUP_RESOURCES_IN_USE,temp_groupUsage);
			request.Assign(ATTR_SUBMITTER_GROUP_QUOTA,temp_groupQuota);
		}

        // when resource ads with consumption policies are in play, optimizing 
        // the Requirements attribute can break the augmented consumption policy logic
        // that overrides RequestXXX attributes with corresponding values supplied by
        // the consumption policy 
        if (!cp_resources) {
            OptimizeJobAdForMatchmaking( &request );
        }

		if( IsDebugLevel( D_JOB ) ) {
			dprintf(D_JOB,"Searching for a matching machine for the following job ad:\n");
			dPrintAd(D_JOB, request);
		}

		// 2e.  find a compatible offer for the request --- keep attempting
		//		to find matches until we can successfully (1) find a match,
		//		AND (2) notify the startd; so quit if we got a MM_GOOD_MATCH,
		//		or if MM_NO_MATCH could be found
		result = MM_BAD_MATCH;
		while (result == MM_BAD_MATCH) 
		{
            remoteUser = "";
			// 2e(i).  find a compatible offer
			offer=matchmakingAlgorithm(submitterName, scheddAddr.c_str(), request,
                                             startdAds, priority,
                                             limitUsed, limitUsedUnclaimed, 
                                             submitterLimit, submitterLimitUnclaimed,
											 pieLeft,
											 only_consider_startd_rank);

			if( !offer )
			{
				// lookup want_match_diagnostics in request
				// 0 = no match diagnostics
				// 1 = match diagnostics string
				// 2 = match diagnostics string w/ autocluster + jobid
				int want_match_diagnostics = 0;
				request.LookupInteger(ATTR_WANT_MATCH_DIAGNOSTICS,want_match_diagnostics);
				string diagnostic_message;
				// no match found
				dprintf(D_ALWAYS|D_MATCH, "      Rejected %d.%d %s %s: ",
						cluster, proc, submitterName, scheddAddr.c_str());

				negotiation_cycle_stats[0]->rejections++;

				if( rejForSubmitterLimit ) {
                    negotiation_cycle_stats[0]->submitters_share_limit.insert(submitterName);
					limited_by_submitterLimit = true;
				}
				if (rejForNetwork) {
					diagnostic_message = "insufficient bandwidth";
					dprintf(D_ALWAYS|D_MATCH|D_NOHEADER, "%s\n",
							diagnostic_message.c_str());
				} else {
					if (rejForNetworkShare) {
						diagnostic_message = "network share exceeded";
					} else if (rejForConcurrencyLimit) {
						std::string ss;
						std::set<std::string>::const_iterator it = rejectedConcurrencyLimits.begin();
						while (true) {
							ss +=  *it;
							it++;
							if (it == rejectedConcurrencyLimits.end()) {break;}
							else {ss += ", ";}
						}
						diagnostic_message = std::string("concurrency limit ") + ss + " reached";
					} else if (rejPreemptForPolicy) {
						diagnostic_message =
							"PREEMPTION_REQUIREMENTS == False";
					} else if (rejPreemptForPrio) {
						diagnostic_message = "insufficient priority";
					} else if (rejForSubmitterLimit) {
                        diagnostic_message = "submitter limit exceeded";
					} else {
						diagnostic_message = "no match found";
					}
					dprintf(D_ALWAYS|D_MATCH|D_NOHEADER, "%s\n",
							diagnostic_message.c_str());
				}
				// add in autocluster and job id info if requested
				if ( want_match_diagnostics == 2 ) {
					string diagnostic_jobinfo;
					formatstr(diagnostic_jobinfo," |%d|%d.%d|",autocluster,cluster,proc);
					diagnostic_message += diagnostic_jobinfo;
				}
				sock->encode();
				if ((want_match_diagnostics) ? 
					(!sock->put(REJECTED_WITH_REASON) ||
					 !sock->put(diagnostic_message) ||
					 !sock->end_of_message()) :
					(!sock->put(REJECTED) || !sock->end_of_message()))
					{
						dprintf (D_ALWAYS, "      Could not send rejection\n");
						sock->end_of_message ();
						sockCache->invalidateSock(scheddAddr.c_str());
						
						return MM_ERROR;
					}
				result = MM_NO_MATCH;
				continue;
			}

			if ((offer->LookupString(ATTR_PREEMPTING_ACCOUNTING_GROUP, remoteUser)==1) ||
				(offer->LookupString(ATTR_PREEMPTING_USER, remoteUser)==1) ||
				(offer->LookupString(ATTR_ACCOUNTING_GROUP, remoteUser)==1) ||
			    (offer->LookupString(ATTR_REMOTE_USER, remoteUser)==1))
			{
                char	*remoteHost = NULL;
                double	remotePriority;

				offer->LookupString(ATTR_NAME, &remoteHost);
				remotePriority = accountant.GetPriority (remoteUser);


				float newStartdRank;
				float oldStartdRank = 0.0;
				if(! EvalFloat(ATTR_RANK, offer, &request, newStartdRank)) {
					newStartdRank = 0.0;
				}
				offer->LookupFloat(ATTR_CURRENT_RANK, oldStartdRank);

				// got a candidate preemption --- print a helpful message
				dprintf( D_ALWAYS, "      Preempting %s (user prio=%.2f, startd rank=%.2f) on %s "
						 "for %s (user prio=%.2f, startd rank=%.2f)\n", remoteUser.c_str(),
						 remotePriority, oldStartdRank, remoteHost, submitterName,
						 priority, newStartdRank );
                free(remoteHost);
                remoteHost = NULL;
			}

			// 2e(ii).  perform the matchmaking protocol
			result = matchmakingProtocol (request, offer, claimIds, sock, 
					submitterName, scheddAddr.c_str());

			// 2e(iii). if the matchmaking protocol failed, do not consider the
			//			startd again for this negotiation cycle.
			if (result == MM_BAD_MATCH)
				startdAds.Remove (offer);

			// 2e(iv).  if the matchmaking protocol failed to talk to the 
			//			schedd, invalidate the connection and return
			if (result == MM_ERROR)
			{
				sockCache->invalidateSock (scheddAddr.c_str());
				return MM_ERROR;
			}
		}

		// 2f.  if MM_NO_MATCH was found for the request, get another request
		if (result == MM_NO_MATCH) 
		{
			numMatched--;		// haven't used any resources this cycle

			request_list->noMatchFound(); // do not reuse any cached requests
			schedd_will_match = 1;

            if (rejForSubmitterLimit && !ConsiderPreemption && !accountant.UsingWeightedSlots()) {
                // If we aren't considering preemption and slots are unweighted, then we can
                // be done with this submitter when it hits its submitter limit
                dprintf (D_ALWAYS, "    Hit submitter limit: done negotiating\n");
                // stop negotiation and return MM_RESUME
                // we don't want to return with MM_DONE because
                // we didn't get NO_MORE_JOBS: there are jobs that could match 
                // in later cycles with a quota redistribution
                break;
            }

            // Otherwise continue trying with this submitter
			continue;
		}

        double match_cost = 0;
        if (offer->LookupFloat(CP_MATCH_COST, match_cost)) {
            // If CP_MATCH_COST attribute is present, this match involved a consumption policy.
            offer->Delete(CP_MATCH_COST);

            // In this mode we don't remove offers, because the goal is to allow
            // other jobs/requests to match against them and consume resources, if possible
            //
            // A potential future RFE here would be to support an option for choosing "breadth-first"
            // or "depth-first" slot utilization.  If breadth-first was chosen, then the slot
            // could be shuffled to the back.  It might even be possible to allow a slot-specific
            // policy choice for this behavior.
        } else {
    		bool reevaluate_ad = false;
    		offer->LookupBool(ATTR_WANT_AD_REVAULATE, reevaluate_ad);
    		if (reevaluate_ad) {
    			reeval(offer);
        		// Shuffle this resource to the end of the list.  This way, if
        		// two resources with the same RANK match, we'll hand them out
        		// in a round-robin way
        		startdAds.Remove(offer);
        		startdAds.Insert(offer);
    		} else  {
                // 2g.  Delete ad from list so that it will not be considered again in 
		        // this negotiation cycle
    			startdAds.Remove(offer);
    		}
            // traditional match cost is just slot weight expression
            match_cost = accountant.GetSlotWeight(offer);
        }
        dprintf(D_FULLDEBUG, "Match completed, match cost= %g\n", match_cost);

		if (param_boolean("NEGOTIATOR_DEPTH_FIRST", false)) {
			schedd_will_match = jobsInSlot(request, *offer);
		}

		limitUsed += match_cost;
        if (remoteUser == "") limitUsedUnclaimed += match_cost;
		pieLeft -= match_cost;
		negotiation_cycle_stats[0]->matches++;
	}


	// break off negotiations
	endNegotiate(scheddAddr);

	// ... and continue negotiating with others
	return MM_RESUME;
}

void Matchmaker::
updateNegCycleEndTime(time_t startTime, ClassAd *submitter) {
	string schedd_addr;
	time_t endTime;
	int oldTotalTime;

	endTime = time(NULL);
	submitter->LookupInteger(ATTR_TOTAL_TIME_IN_CYCLE, oldTotalTime);
	submitter->Assign(ATTR_TOTAL_TIME_IN_CYCLE,
	                  (oldTotalTime + (endTime - startTime)));

	if ( submitter->LookupString( ATTR_SCHEDD_IP_ADDR, schedd_addr ) ) {
		ScheddsTimeInCycle[schedd_addr] += endTime - startTime;
	}
}

float Matchmaker::
EvalNegotiatorMatchRank(char const *expr_name,ExprTree *expr,
                        ClassAd &request,ClassAd *resource)
{
	classad::Value result;
	float rank = -(FLT_MAX);

	if(expr && EvalExprTree(expr,resource,&request,result)) {
		double val;
		if( result.IsNumber(val) ) {
			rank = (float)val;
		} else {
			dprintf(D_ALWAYS, "Failed to evaluate %s "
			                  "expression to a float.\n",expr_name);
		}
	} else if(expr) {
		dprintf(D_ALWAYS, "Failed to evaluate %s "
		                  "expression.\n",expr_name);
	}
	return rank;
}

bool Matchmaker::
SubmitterLimitPermits(ClassAd* request, ClassAd* candidate, double used, double allowed, double /*pieLeft*/) {
    double match_cost = 0;

    if (cp_supports_policy(*candidate)) {
        // deduct assets in test-mode only, for purpose of getting match cost
        match_cost = cp_deduct_assets(*request, *candidate, true);
    } else {
        match_cost = accountant.GetSlotWeight(candidate);
    }

    if ((used + match_cost) <= allowed) {
        return true;
    }

    if ((used <= 0) && (allowed > 0)) {

		// Allow user to round up once per pie spin in order to avoid
		// "crumbs" being left behind that couldn't be taken by anyone
		// because they were split between too many users.  Only allow
		// this if there is enough total pie left to dish out this
		// resource in this round.  ("pie_left" is somewhat of a
		// fiction, since users in the current group may be stealing
		// pie from each other as well as other sources, but
		// subsequent spins of the pie should deal with that
		// inaccuracy.)

		return true;
	}
	return false;
}

bool
Matchmaker::
rejectForConcurrencyLimits(std::string &limits)
{
	std::transform(limits.begin(), limits.end(), limits.begin(), ::tolower);
	if (lastRejectedConcurrencyString == limits) {
		//dprintf(D_FULLDEBUG, "Rejecting job due to concurrency limits %s (see original rejection message).\n", limits.c_str());
		return true;
	}

	StringList list(limits.c_str());
	char *limit;
	MyString str;
	list.rewind();
	while ((limit = list.next())) {
		double increment;
		if ( !ParseConcurrencyLimit(limit, increment) ) {
			dprintf( D_FULLDEBUG, "Ignoring invalid concurrency limit '%s'\n",
					 limit );
			continue;
		}

		str = limit;
		double count = accountant.GetLimit(str);

		double max = accountant.GetLimitMax(str);

		dprintf(D_FULLDEBUG,
			"Concurrency Limit: %s is %f of max %f\n",
			limit, count, max);

		if (count < 0) {
			dprintf(D_ALWAYS, "ERROR: Concurrency Limit %s is %f (below 0)\n",
				limit, count);
			return true;
		}

		if (count + increment > max) {
			dprintf(D_FULLDEBUG,
				"Concurrency Limit %s is %f, requesting %f, "
				"but cannot exceed %f\n",
				limit, count, increment, max);

			rejForConcurrencyLimit++;
			rejectedConcurrencyLimits.insert(limit);
			lastRejectedConcurrencyString = limits;
			return true;
		}
	}
	return false;
}

//
// getSinfulStringProtocolBools() short-circuits based on the comparison
// in Matchmaker::matchmakingAlgorithm(); it is not a general-purpose function.
//
// If isIPv4 or isIPv6 is true, then the function will return early if
// the given protocol is found in the sinful string. This optimizes cases
// where we only care whether at least one of the protocols of interest
// is present.

void
getSinfulStringProtocolBools( bool isIPv4, bool isIPv6,
		const char * sinfulString, bool & v4, bool & v6 ) {
	// Compare the primary addresses.
	if( sinfulString[1] == '[' ) {
		v6 = true;
		if( isIPv6 ) { return; }
	}

	if( isdigit( sinfulString[1] ) ) {
		v4 = true;
		if( isIPv4 ) { return; }
	}

	// Look for the addrs list.
	const char * addr = strstr( sinfulString, "addrs=" );
	if( ! addr ) { return; }
	addr += 6;

	const char * currentAddr = addr;
	while( currentAddr[0] != '\0' ) {
		if( currentAddr[0] == '[' ) {
			v6 = true;
			if( isIPv6 ) { return; }
		}

		if( isdigit( currentAddr[0] ) ) {
			v4 = true;
			if( isIPv4 ) { return; }
		}

		size_t span = strcspn( currentAddr, "+>&;" );
		currentAddr += span;
		if( currentAddr[0] != '+' ) { return; }
		++currentAddr;
	}
}


/*
Warning: scheddAddr may not be the actual address we'll use to contact the
schedd, thanks to CCB.  It _is_ suitable for use as a unique identifier, for
display to the user, or for calls to sockCache->invalidateSock.
*/
ClassAd *Matchmaker::
matchmakingAlgorithm(const char *submitterName, const char *scheddAddr, ClassAd &request,
					 ClassAdListDoesNotDeleteAds &startdAds,
					 double preemptPrio,
					 double limitUsed, double limitUsedUnclaimed,
                     double submitterLimit, double submitterLimitUnclaimed,
					 double pieLeft,
					 bool only_for_startdrank)
{
		// to store values pertaining to a particular candidate offer
	ClassAd 		*candidate;
	double			candidateRankValue;
	double			candidatePreJobRankValue;
	double			candidatePostJobRankValue;
	double			candidatePreemptRankValue;
	PreemptState	candidatePreemptState;
	string			candidateDslotClaims;
		// to store the best candidate so far
	ClassAd 		*bestSoFar = NULL;	
	ClassAd 		*cached_bestSoFar = NULL;	
	double			bestRankValue = -(FLT_MAX);
	double			bestPreJobRankValue = -(FLT_MAX);
	double			bestPostJobRankValue = -(FLT_MAX);
	double			bestPreemptRankValue = -(FLT_MAX);
	PreemptState	bestPreemptState = (PreemptState)-1;
	string			bestDslotClaims;
	bool			newBestFound;
		// to store results of evaluations
	string remoteUser;
	classad::Value	result;
	bool			val;
		// request attributes
	int				requestAutoCluster = -1;

	dprintf(D_FULLDEBUG, "matchmakingAlgorithm: limit %f used %f pieLeft %f\n", submitterLimit, limitUsed, pieLeft);

		// Check resource constraints requested by request
	rejForConcurrencyLimit = 0;
	lastRejectedConcurrencyString = "";
	std::string limits;
	bool evaluate_limits_with_match = true;
	if (request.LookupString(ATTR_CONCURRENCY_LIMITS, limits)) {
		evaluate_limits_with_match = false;
		if (rejectForConcurrencyLimits(limits)) {
			return NULL;
		}
	} else if (!request.Lookup(ATTR_CONCURRENCY_LIMITS)) {
		evaluate_limits_with_match = false;
	}
	rejectedConcurrencyLimits.clear();

	request.LookupInteger(ATTR_AUTO_CLUSTER_ID, requestAutoCluster);

		// If this incoming job is from the same user, same schedd,
		// and is in the same autocluster, and we have a MatchList cache,
		// then we can just pop off
		// the top entry in our MatchList if we have one.  The 
		// MatchList is essentially just a sorted cache of the machine
		// ads that match jobs of this type (i.e. same autocluster).
	if ( MatchList &&
		 cachedAutoCluster != -1 &&
		 cachedAutoCluster == requestAutoCluster &&
		 cachedPrio == preemptPrio &&
		 cachedOnlyForStartdRank == only_for_startdrank &&
		 strcmp(cachedName,submitterName)==0 &&
		 strcmp(cachedAddr,scheddAddr)==0 &&
		 MatchList->cache_still_valid(request,PreemptionReq,PreemptionRank,
					preemption_req_unstable,preemption_rank_unstable) )
	{
		// we can use cached information.  pop off the best
		// candidate from our sorted list.
		while( (cached_bestSoFar = MatchList->pop_candidate(candidateDslotClaims)) ) {
			if (evaluate_limits_with_match) {
				std::string limits;
				if (EvalString(ATTR_CONCURRENCY_LIMITS, &request, cached_bestSoFar, limits)) {
					if (rejectForConcurrencyLimits(limits)) {
						continue;
					}
				}
			}
			int t = 0;
			cached_bestSoFar->LookupInteger(ATTR_PREEMPT_STATE_, t);
			PreemptState pstate = PreemptState(t);
			if ((pstate != NO_PREEMPTION) && SubmitterLimitPermits(&request, cached_bestSoFar, limitUsed, submitterLimit, pieLeft)) {
				break;
			} else if (SubmitterLimitPermits(&request, cached_bestSoFar, limitUsedUnclaimed, submitterLimitUnclaimed, pieLeft)) {
				break;
			}
			MatchList->increment_rejForSubmitterLimit();
		}
		dprintf(D_FULLDEBUG,"Attempting to use cached MatchList: %s (MatchList length: %d, Autocluster: %d, Submitter Name: %s, Schedd Address: %s)\n",
			cached_bestSoFar?"Succeeded.":"Failed",
			MatchList->length(),
			requestAutoCluster,
			submitterName,
			scheddAddr
			);
		if ( ! cached_bestSoFar ) {
				// if we don't have a candidate, fill in
				// all the rejection reason counts.
			MatchList->get_diagnostics(
				rejForNetwork,
				rejForNetworkShare,
				rejForConcurrencyLimit,
				rejPreemptForPrio,
				rejPreemptForPolicy,
				rejPreemptForRank,
				rejForSubmitterLimit);
		}
		if ( cached_bestSoFar && !candidateDslotClaims.empty() ) {
			cached_bestSoFar->Assign("PreemptDslotClaims", candidateDslotClaims);
		}
			//  TODO  - compare results, reserve net bandwidth
		return cached_bestSoFar;
	}

		// Delete our old MatchList, since we know that if we made it here
		// we no longer are dealing with a job from the same autocluster.
		// (someday we will store it in case we see another job with
		// the same autocluster, but we aren't that smart yet...)
	DeleteMatchList();

		// Create a new MatchList cache if desired via config file,
		// and the job ad contains autocluster info,
		// and there are machines potentially available to consider.		
	if ( want_matchlist_caching &&		// desired via config file
		 requestAutoCluster != -1 &&	// job ad contains autocluster info
		 startdAds.Length() > 0 )		// machines available
	{
		MatchList = new MatchListType( startdAds.Length() );
		cachedAutoCluster = requestAutoCluster;
		cachedPrio = preemptPrio;
		cachedOnlyForStartdRank = only_for_startdrank;
		cachedName = strdup(submitterName);
		cachedAddr = strdup(scheddAddr);
	}


	// initialize reasons for match failure
	rejForNetwork = 0;
	rejForNetworkShare = 0;
	rejPreemptForPrio = 0;
	rejPreemptForPolicy = 0;
	rejPreemptForRank = 0;
	rejForSubmitterLimit = 0;

	bool allow_pslot_preemption = param_boolean("ALLOW_PSLOT_PREEMPTION", false);
	double allocatedWeight = 0.0;
		// Set up for parallel matchmaking, if enabled
	std::vector<ClassAd *> par_candidates;
	std::vector<ClassAd *> par_matches;

	int num_threads =  param_integer("NEGOTIATOR_NUM_THREADS", 1);
	if (num_threads > 1) {
		startdAds.Open();
		par_candidates.reserve(startdAds.Length());
		while ((candidate = startdAds.Next())) {
			par_candidates.push_back(candidate);
		}
		startdAds.Close();
		ParallelIsAMatch(&request, par_candidates, par_matches, num_threads, false);
	}

	// scan the offer ads
	startdAds.Open ();
	std::string machineAddr;

	bool isIPv4 = false;
	bool isIPv6 = false;
	getSinfulStringProtocolBools( false, false, scheddAddr, isIPv4, isIPv6 );

	while ((candidate = startdAds.Next ())) {
		bool v4 = false;
		bool v6 = false;
		candidate->LookupString( "MyAddress", machineAddr );
		// This short-circuits based on the subsequent evaluation, so
		// be sure only to change them in tandem.
		getSinfulStringProtocolBools( isIPv4, isIPv6, machineAddr.c_str(),
			v4, v6 );
		if(! ((isIPv4 && v4) || (isIPv6 && v6))) { continue; }

		if( IsDebugVerbose(D_MACHINE) ) {
			dprintf(D_MACHINE,"Testing whether the job matches with the following machine ad:\n");
			dPrintAd(D_MACHINE, *candidate);
		}

		if ( allow_pslot_preemption ) {
			bool is_dslot = false;
			candidate->LookupBool( ATTR_SLOT_DYNAMIC, is_dslot );
			if ( is_dslot ) {
				bool rollup = false;
				candidate->LookupBool( ATTR_PSLOT_ROLLUP_INFORMATION, rollup );
				if ( rollup ) {
					continue;
				}
			}
		}

        consumption_map_t consumption;
        bool has_cp = cp_supports_policy(*candidate);
        bool cp_sufficient = true;
        if (has_cp) {
            // replace RequestXxx attributes (temporarily) with values derived from
            // the consumption policy, so that Requirements expressions evaluate in a
            // manner consistent with the check on CP resources 
            cp_override_requested(request, *candidate, consumption);
            cp_sufficient = cp_sufficient_assets(*candidate, consumption);
        }

		// The candidate offer and request must match.
        // When candidate supports a consumption policy, then resources
        // requested via consumption policy must also be available from
        // the resource
		bool is_a_match = false;
		if (num_threads > 1) {
			is_a_match = cp_sufficient && 
				(par_matches.end() != 
					std::find(par_matches.begin(), par_matches.end(), candidate));
		} else {
			is_a_match = cp_sufficient && IsAMatch(&request, candidate);
		}

        if (has_cp) {
            // put original values back for RequestXxx attributes
            cp_restore_requested(request, consumption);
        }

		candidatePreemptState = NO_PREEMPTION;

		candidateDslotClaims.clear();
		if (!is_a_match && ConsiderPreemption) {
			bool jobWantsMultiMatch = false;
			request.LookupBool(ATTR_WANT_PSLOT_PREEMPTION, jobWantsMultiMatch);
			if (allow_pslot_preemption && jobWantsMultiMatch) {
				// Note: after call to pslotMultiMatch(), iff is_a_match == True,
				// then candidatePreemptState will be updated as well as candidateDslotClaims
				is_a_match = pslotMultiMatch(&request, candidate,submitterName,
					only_for_startdrank, candidateDslotClaims, candidatePreemptState);
			}
		}

		int cluster_id=-1,proc_id=-1;
		std::string machine_name;
		if( IsDebugLevel( D_MACHINE ) ) {
			request.LookupInteger(ATTR_CLUSTER_ID,cluster_id);
			request.LookupInteger(ATTR_PROC_ID,proc_id);
			candidate->LookupString(ATTR_NAME,machine_name);
			dprintf(D_MACHINE,"Job %d.%d %s match with %s.\n",
					cluster_id,
					proc_id,
					is_a_match ? "does" : "does not",
					machine_name.c_str());
		}

		if( !is_a_match ) {
				// they don't match; continue
			continue;
		}

		remoteUser.clear();
			// If there is already a preempting user, we need to preempt that user.
			// Otherwise, we need to preempt the user who is running the job.

			// But don't bother with all these lookups if preemption is disabled.
		if (ConsiderPreemption && (candidatePreemptState == NO_PREEMPTION)) {
			if (!candidate->LookupString(ATTR_PREEMPTING_ACCOUNTING_GROUP, remoteUser)) {
				if (!candidate->LookupString(ATTR_PREEMPTING_USER, remoteUser)) {
					if (!candidate->LookupString(ATTR_ACCOUNTING_GROUP, remoteUser)) {
						candidate->LookupString(ATTR_REMOTE_USER, remoteUser);
					}
				}
			}
		}

		// if only_for_startdrank flag is true, check if the offer strictly
		// prefers this request (if we have not already done so, such as in
		// pslotMultimatch).  Since this is the only case we care about
		// when the only_for_startdrank flag is set, if the offer does 
		// not prefer it, just continue with the next offer ad....  we can
		// skip all the below logic about preempt for user-priority, etc.
		if ( only_for_startdrank && 
			 candidatePreemptState == NO_PREEMPTION  // have we not already considered preemption?
		   ) 
		{
			if ( remoteUser.empty() ) {
					// offer does not have a remote user, thus we cannot eval
					// startd rank yet because it does not make sense (the
					// startd has nothing to compare against).  
					// So try the next offer...
				dprintf(D_MACHINE,
						"Ignoring %s because it is unclaimed and we are currently "
						"only considering startd rank preemption for job %d.%d.\n",
						machine_name.c_str(), cluster_id, proc_id);
				continue;
			}
			if ( !(EvalExprTree(rankCondStd, candidate, &request, result) && 
				   result.IsBooleanValue(val) && val) ) {
					// offer does not strictly prefer this request.
					// try the next offer since only_for_statdrank flag is set

				dprintf(D_MACHINE,
						"Job %d.%d does not have higher startd rank than existing job on %s.\n",
						cluster_id, proc_id, machine_name.c_str());
				continue;
			}
			// If we made it here, we have a candidate which strictly prefers
			// this request.  Set the candidatePreemptState properly so that
			// we consider PREEMPTION_RANK down below as we should.
			candidatePreemptState = RANK_PREEMPTION;
		}

		// If there is a remote user, consider preemption if we have not already
		// done so (such as in pslotMultiMatch).
		// Note: we skip this if only_for_startdrank is true since we already
		//       tested above for the only condition we care about.
		if ( (!remoteUser.empty()) &&      // is there a remote user?
			 (!only_for_startdrank) && 
			 (candidatePreemptState == NO_PREEMPTION) // have we not already considered preemption?
		   )
		{
			if( EvalExprTree(rankCondStd, candidate, &request, result) && 
				result.IsBooleanValue(val) && val ) {
					// offer strictly prefers this request to the one
					// currently being serviced; preempt for rank
				candidatePreemptState = RANK_PREEMPTION;
			} else if (remoteUser != submitterName) {
					// RemoteUser is not the same as the submitting user (or is the
					// same user, but submitting into different groups), so 
					// perhaps we can preempt this machine *but* we need to check
					// on two things first
				candidatePreemptState = PRIO_PREEMPTION;
					// (1) we need to make sure that PreemptionReq's hold (i.e.,
					// if the PreemptionReq expression isn't true, dont preempt)
				if (PreemptionReq && 
					!(EvalExprTree(PreemptionReq,candidate,&request,result) &&
					  result.IsBooleanValue(val) && val) ) {
					rejPreemptForPolicy++;
					dprintf(D_MACHINE,
							"PREEMPTION_REQUIREMENTS prevents job %d.%d from claiming %s.\n",
							cluster_id, proc_id, machine_name.c_str());
					continue;
				}
					// (2) we need to make sure that the machine ranks the job
					// at least as well as the one it is currently running 
					// (i.e., rankCondPrioPreempt holds)
				if(!(EvalExprTree(rankCondPrioPreempt,candidate,&request,result)&&
					 result.IsBooleanValue(val) && val ) ) {
						// machine doesn't like this job as much -- find another
					rejPreemptForRank++;
					dprintf(D_MACHINE,
							"Job %d.%d has lower startd rank than existing job on %s.\n",
							cluster_id, proc_id, machine_name.c_str());
					continue;
				}
			} else {
					// slot is being used by the same user as the job submitter *and* offer doesn't prefer
					// request --- find another machine
				dprintf(D_MACHINE,
						"Job %d.%d is from the same user as the existing job on %s and is not preferred by startd rank\n",
						cluster_id, proc_id, machine_name.c_str());
				continue;
			}
		}

		/* Check that the submitter has suffient user priority to be matched with
		   yet another machine. HOWEVER, do NOT perform this submitter limit
		   check if we are negotiating only for startd rank, since startd rank
		   preemptions should be allowed regardless of user priorities. 
	    */
        if ((candidatePreemptState == PRIO_PREEMPTION) && !SubmitterLimitPermits(&request, candidate, limitUsed, submitterLimit, pieLeft)) {
            rejForSubmitterLimit++;
            continue;
        } else if ((candidatePreemptState == NO_PREEMPTION) && !SubmitterLimitPermits(&request, candidate, limitUsedUnclaimed, submitterLimitUnclaimed, pieLeft)) {
            rejForSubmitterLimit++;
            continue;
        }

		if (evaluate_limits_with_match) {
			std::string limits;
			if (EvalString(ATTR_CONCURRENCY_LIMITS, &request, candidate, limits) && rejectForConcurrencyLimits(limits)) {
				continue;
			}
		}

		calculateRanks(request, candidate, candidatePreemptState, candidateRankValue, candidatePreJobRankValue, candidatePostJobRankValue, candidatePreemptRankValue);

		if ( MatchList ) {
			MatchList->add_candidate(
					candidate,
					candidateRankValue,
					candidatePreJobRankValue,
					candidatePostJobRankValue,
					candidatePreemptRankValue,
					candidatePreemptState,
					candidateDslotClaims
					);
		}

		// NOTE!!!   IF YOU CHANGE THE LOGIC OF THE BELOW LEXICOGRAPHIC
		// SORT, YOU MUST ALSO CHANGE THE LOGIC IN METHOD
   		//     Matchmaker::MatchListType::sort_compare() !!!
		// THIS STATE OF AFFAIRS IS TEMPORARY.  ONCE WE ARE CONVINVED
		// THAT THE MatchList LOGIC IS WORKING PROPERLY, AND AUTOCLUSTERS
		// ARE AUTOMATIC, THEN THE MatchList SORTING WILL ALWAYS BE USED
		// AND THE LEXICOGRAPHIC SORT BELOW WILL BE REMOVED.
		// - Todd Tannenbaum <tannenba@cs.wisc.edu> 10/2004
		// ----------------------------------------------------------
		// the quality of a match is determined by a lexicographic sort on
		// the following values, but more is better for each component
		//  1. negotiator pre job rank
		//  1. job rank of offer 
		//  2. negotiator post job rank
		//	3. preemption state (2=no preempt, 1=rank-preempt, 0=prio-preempt)
		//  4. preemption rank (if preempting)

		newBestFound = false;
		if(candidatePreJobRankValue < bestPreJobRankValue);
		else if(candidatePreJobRankValue > bestPreJobRankValue) {
			newBestFound = true;
		}
		else if(candidateRankValue < bestRankValue);
		else if(candidateRankValue > bestRankValue) {
			newBestFound = true;
		}
		else if(candidatePostJobRankValue < bestPostJobRankValue);
		else if(candidatePostJobRankValue > bestPostJobRankValue) {
			newBestFound = true;
		}
		else if(candidatePreemptState < bestPreemptState);
		else if(candidatePreemptState > bestPreemptState) {
			newBestFound = true;
		}
		//NOTE: if NO_PREEMPTION, PreemptRank is a constant
		else if(candidatePreemptRankValue < bestPreemptRankValue);
		else if(candidatePreemptRankValue > bestPreemptRankValue) {
			newBestFound = true;
		}

		if( newBestFound || !bestSoFar ) {
			bestSoFar = candidate;
			bestPreJobRankValue = candidatePreJobRankValue;
			bestRankValue = candidateRankValue;
			bestPostJobRankValue = candidatePostJobRankValue;
			bestPreemptState = candidatePreemptState;
			bestPreemptRankValue = candidatePreemptRankValue;
			bestDslotClaims = candidateDslotClaims;
		}

		if (m_staticRanks) {
			double weight = 1.0;
			candidate->LookupFloat(ATTR_SLOT_WEIGHT, weight);
			allocatedWeight += weight;
			if (allocatedWeight > submitterLimit) {
				break;
			}
		}
	}
	startdAds.Close ();

	if ( MatchList ) {
		MatchList->set_diagnostics(rejForNetwork, rejForNetworkShare, 
		    rejForConcurrencyLimit,
			rejPreemptForPrio, rejPreemptForPolicy, rejPreemptForRank,
			rejForSubmitterLimit);
			// only bother sorting if there is more than one entry
		if ( MatchList->length() > 1 ) {
			dprintf(D_FULLDEBUG,"Start of sorting MatchList (len=%d)\n",
				MatchList->length());
			MatchList->sort();
			dprintf(D_FULLDEBUG,"Finished sorting MatchList\n");
		}
		// Pop top candidate off the list to hand out as best match
		bestSoFar = MatchList->pop_candidate(bestDslotClaims);
	}

	if ( bestSoFar && !bestDslotClaims.empty() ) {
		bestSoFar->Assign( "PreemptDslotClaims", bestDslotClaims );
	}
	// this is the best match
	return bestSoFar;
}

class NotifyStartdOfMatchHandler {
public:
	MyString m_startdName;
	MyString m_startdAddr;
	int m_timeout;
	MyString m_claim_id;
	DCStartd m_startd;
	bool m_nonblocking;

	NotifyStartdOfMatchHandler(char const *startdName,char const *startdAddr,int timeout,char const *claim_id,bool nonblocking):
		
		m_startdName(startdName),
		m_startdAddr(startdAddr),
		m_timeout(timeout),
		m_claim_id(claim_id),
		m_startd(startdAddr),
		m_nonblocking(nonblocking) {}

	static void startCommandCallback(bool success,Sock *sock,CondorError * /*errstack*/,
		const std::string & /*trust_domain*/, bool /*should_try_token_request*/, void *misc_data)
	{
		NotifyStartdOfMatchHandler *self = (NotifyStartdOfMatchHandler *)misc_data;
		ASSERT(misc_data);

		if(!success) {
			dprintf (D_ALWAYS,"      Failed to initiate socket to send MATCH_INFO to %s\n",
					 self->m_startdName.Value());
		}
		else {
			self->WriteMatchInfo(sock);
		}
		if(sock) {
			delete sock;
		}
		delete self;
	}

	bool WriteMatchInfo(Sock *sock)
	{
		ClaimIdParser idp( m_claim_id.Value() );
		ASSERT(sock);

		// pass the startd MATCH_INFO and claim id string
		dprintf (D_FULLDEBUG, "      Sending MATCH_INFO/claim id to %s\n",
		         m_startdName.Value());
		dprintf (D_FULLDEBUG, "      (Claim ID is \"%s\" )\n",
		         idp.publicClaimId() );

		if ( !sock->put_secret (m_claim_id.Value()) ||
			 !sock->end_of_message())
		{
			dprintf (D_ALWAYS,
			        "      Could not send MATCH_INFO/claim id to %s\n",
			        m_startdName.Value() );
			dprintf (D_FULLDEBUG,
			        "      (Claim ID is \"%s\")\n",
			        idp.publicClaimId() );
			return false;
		}
		return true;
	}

	bool startCommand()
	{
		dprintf (D_FULLDEBUG, "      Connecting to startd %s at %s\n", 
					m_startdName.Value(), m_startdAddr.Value()); 

		if(!m_nonblocking) {
			Stream::stream_type st = m_startd.hasUDPCommandPort() ? Stream::safe_sock : Stream::reli_sock;
			Sock *sock =  m_startd.startCommand(MATCH_INFO,st,m_timeout);
			bool result = false;
			if(!sock) {
				dprintf (D_ALWAYS,"      Failed to initiate socket (blocking mode) to send MATCH_INFO to %s\n",
						 m_startdName.Value());
			}
			else {
				result = WriteMatchInfo(sock);
			}
			if(sock) {
				delete sock;
			}
			delete this;
			return result;
		}

		Stream::stream_type st = m_startd.hasUDPCommandPort() ? Stream::safe_sock : Stream::reli_sock;
		m_startd.startCommand_nonblocking (
			MATCH_INFO,
			st,
			m_timeout,
			NULL,
			NotifyStartdOfMatchHandler::startCommandCallback,
			this);

			// Since this is nonblocking, we cannot give any immediate
			// feedback on whether the message to the startd succeeds.
		return true;
	}
};

void Matchmaker::
insertNegotiatorMatchExprs( ClassAdListDoesNotDeleteAds &cal )
{
	ClassAd *ad;
	cal.Open();
	while( ( ad = cal.Next() ) ) {
		insertNegotiatorMatchExprs( ad );
	}
	cal.Close();
}

void Matchmaker::
calculateRanks(ClassAd &request,
               ClassAd *candidate,
               PreemptState candidatePreemptState,
               double &candidateRankValue,
               double &candidatePreJobRankValue,
               double &candidatePostJobRankValue,
               double &candidatePreemptRankValue
              )
{
	if (m_staticRanks) {
		RanksMapType::iterator it = ranksMap.find(candidate);

		// if we have it, return it
		if (it != ranksMap.end()) {
			struct JobRanks ranks = (*it).second;
			candidatePreJobRankValue = ranks.PreJobRankValue;
			candidatePostJobRankValue = ranks.PostJobRankValue;
			candidatePreemptRankValue = ranks.PreemptRankValue;
			candidateRankValue = 1.0; // Assume fixed
			return;
		} 
	}

	candidatePreJobRankValue = EvalNegotiatorMatchRank(
		"NEGOTIATOR_PRE_JOB_RANK",NegotiatorPreJobRank,
		request, candidate);

	// calculate the request's rank of the candidate
	double tmp;
	if(!EvalFloat(ATTR_RANK, &request, candidate, tmp)) {
		tmp = 0.0;
	}
	candidateRankValue = tmp;

	candidatePostJobRankValue = EvalNegotiatorMatchRank(
		"NEGOTIATOR_POST_JOB_RANK",NegotiatorPostJobRank,
		request, candidate);

	candidatePreemptRankValue = -(FLT_MAX);
	if(candidatePreemptState != NO_PREEMPTION) {
		candidatePreemptRankValue = EvalNegotiatorMatchRank(
			"PREEMPTION_RANK",PreemptionRank,
			request, candidate);
	}

	if (m_staticRanks) {
		// only get here on cache miss
		struct JobRanks ranks;
		ranks.PreJobRankValue = candidatePreJobRankValue;
		ranks.PostJobRankValue = candidatePostJobRankValue;
		ranks.PreemptRankValue = candidatePreemptRankValue;
		ranksMap.insert(std::make_pair(candidate, ranks));
	}
}

	// NOTE NOTE: this assumes that p-slots are not being preempted.
bool Matchmaker::
returnPslotToMatchList(ClassAd &request, ClassAd *offer)
{
	if (!MatchList) {return false;}

	double candidateRankValue, candidatePreJobRankValue, candidatePostJobRankValue, candidatePreemptRankValue;
	calculateRanks(request, offer, NO_PREEMPTION, candidateRankValue, candidatePreJobRankValue, candidatePostJobRankValue, candidatePreemptRankValue);

	return MatchList->insert_candidate(
		offer,
		candidateRankValue,
		candidatePreJobRankValue,
		candidatePostJobRankValue,
		candidatePreemptRankValue,
		NO_PREEMPTION
	);
}

void Matchmaker::
insertNegotiatorMatchExprs(ClassAd *ad)
{
	ASSERT(ad);

	NegotiatorMatchExprNames.rewind();
	NegotiatorMatchExprValues.rewind();
	char const *expr_name;
	while( (expr_name=NegotiatorMatchExprNames.next()) ) {
		char const *expr_value = NegotiatorMatchExprValues.next();
		ASSERT(expr_value);

		ad->AssignExpr(expr_name,expr_value);
	}
}

/*
Warning: scheddAddr may not be the actual address we'll use to contact the
schedd, thanks to CCB.  It _is_ suitable for use as a unique identifier, for
display to the user, or for calls to sockCache->invalidateSock.
*/
int Matchmaker::
matchmakingProtocol (ClassAd &request, ClassAd *offer, 
						ClaimIdHash &claimIds, Sock *sock,
					    const char* submitterName, const char* scheddAddr)
{
	int  cluster = 0;
	int proc = 0;
	std::string startdAddr;
	string remoteUser;
	char accountingGroup[256];
	char remoteOwner[256];
	std::string startdName;
	bool send_failed;
	bool claiming_set = false;
	bool want_claiming = true;
	ExprTree *savedRequirements;
	int length;
	char *tmp;

	// these will succeed
	request.LookupInteger (ATTR_CLUSTER_ID, cluster);
	request.LookupInteger (ATTR_PROC_ID, proc);

	bool offline = false;
	offer->LookupBool(ATTR_OFFLINE,offline);
	if( offline ) {
		want_claiming = false;
		RegisterAttemptedOfflineMatch( &request, offer );
	}
	else {
			// see if offer supports claiming or not
		claiming_set = offer->LookupBool(ATTR_WANT_CLAIMING,want_claiming);
	}

	// if offer says nothing, see if request says something
	if ( ! claiming_set ) {
		claiming_set = request.LookupBool(ATTR_WANT_CLAIMING,want_claiming);
	}

	// these should too, but may not
	if (!offer->LookupString (ATTR_STARTD_IP_ADDR, startdAddr)		||
		!offer->LookupString (ATTR_NAME, startdName))
	{
		// fatal error if we need claiming
		if ( want_claiming ) {
			dprintf (D_ALWAYS, "      Could not lookup %s and %s\n", 
					ATTR_NAME, ATTR_STARTD_IP_ADDR);
			return MM_BAD_MATCH;
		}
	}

	// find the startd's claim id from the private ad
	// claim_id and all_claim_ids will have the primary claim id.
	// For pslot preemption, all_claim_ids will also have the claim ids
	// of the dslots being preempted.
	string claim_id;
	string all_claim_ids;
	string dslotDesc;
    ClaimIdHash::iterator claimset = claimIds.end();
	if (want_claiming) {
        string key = startdName;
        key += startdAddr;
        claimset = claimIds.find(key);
        if ((claimIds.end() == claimset) || (claimset->second.size() < 1)) {
            dprintf(D_ALWAYS,"      %s has no claim id\n", startdName.c_str());
            return MM_BAD_MATCH;
        }
		claim_id = *(claimset->second.begin());
		all_claim_ids = claim_id;

		// If there are extra preempting dslot claims, hand them out too
		string extraClaims;
		if (offer->LookupString("PreemptDslotClaims", extraClaims)) {
			all_claim_ids += " ";
			all_claim_ids += extraClaims;
			size_t numExtraClaims = std::count(extraClaims.begin(), extraClaims.end(), ' ');
			formatstr(dslotDesc, "%ld dslots", numExtraClaims); 
			offer->Delete("PreemptDslotClaims");
		}

	} else {
		// Claiming is *not* desired
		claim_id = "null";
		all_claim_ids = claim_id;
	}

	classad::MatchClassAd::UnoptimizeAdForMatchmaking( offer );

	savedRequirements = NULL;
	length = strlen("Saved") + strlen(ATTR_REQUIREMENTS) + 2;
	tmp = (char *)malloc(length);
	ASSERT( tmp != NULL );
	snprintf(tmp, length, "Saved%s", ATTR_REQUIREMENTS);
	savedRequirements = offer->LookupExpr(tmp);
	free(tmp);
	if(savedRequirements != NULL) {
		const char *savedReqStr = ExprTreeToString(savedRequirements);
		offer->AssignExpr( ATTR_REQUIREMENTS, savedReqStr );
		dprintf( D_ALWAYS, "Inserting %s = %s into the ad\n",
				ATTR_REQUIREMENTS, savedReqStr ? savedReqStr : "" );
	}	

		// Stash the Concurrency Limits in the offer, they are part of
		// what's being provided to the request after all. The limits
		// will be available to the Accountant when the match is added
		// and also to the Schedd when considering to reuse a
		// claim. Both are key, first so the Accountant can properly
		// recreate its state on startup, and second so the Schedd has
		// the option of checking if a claim should be reused for a
		// job incase it has different limits. The second part is
		// because the limits are not in the Requirements.
		//
		// NOTE: Because the Concurrency Limits should be available to
		// the Schedd, they must be stashed before PERMISSION_AND_AD
		// is sent.
	std::string limits;
	if (EvalString(ATTR_CONCURRENCY_LIMITS, &request, offer, limits)) {
		lower_case(limits);
		offer->Assign(ATTR_MATCHED_CONCURRENCY_LIMITS, limits);
	} else {
		offer->Delete(ATTR_MATCHED_CONCURRENCY_LIMITS);
	}

    // these propagate into the slot ad in the schedd match rec, and from there eventually to the claim
    // structures in the startd:
    CopyAttribute(ATTR_REMOTE_GROUP, *offer, ATTR_SUBMITTER_GROUP, request);
    CopyAttribute(ATTR_REMOTE_NEGOTIATING_GROUP, *offer, ATTR_SUBMITTER_NEGOTIATING_GROUP, request);
    CopyAttribute(ATTR_REMOTE_AUTOREGROUP, *offer, ATTR_SUBMITTER_AUTOREGROUP);

	// insert cluster and proc from the request into the offer; this is
	// used by schedd_negotiate.cpp when resource request lists are being used
	offer->Assign(ATTR_RESOURCE_REQUEST_CLUSTER,cluster);
	offer->Assign(ATTR_RESOURCE_REQUEST_PROC,proc);

	// ---- real matchmaking protocol begins ----
	// 1.  contact the startd 
	if (want_claiming && want_inform_startd) {
			// The following sends a message to the startd to inform it
			// of the match.  Although it is a UDP message, it still may
			// block, because if there is no cached security session,
			// a TCP connection is created.  Therefore, the following
			// handler supports the nonblocking interface to startCommand.

		NotifyStartdOfMatchHandler *h =
			new NotifyStartdOfMatchHandler(
				startdName.c_str(),startdAddr.c_str(),NegotiatorTimeout,
				claim_id.c_str(),want_nonblocking_startd_contact);

		if(!h->startCommand()) {
			return MM_BAD_MATCH;
		}
	}	// end of if want_claiming

	// 3.  send the match and all_claim_ids to the schedd
	sock->encode();
	send_failed = false;	

	dprintf(D_FULLDEBUG,
		"      Sending PERMISSION, claim id, startdAd to schedd\n");
	if (!sock->put(PERMISSION_AND_AD) ||
		!sock->put_secret(all_claim_ids.c_str()) ||
		!putClassAd(sock, *offer)	||	// send startd ad to schedd
		!sock->end_of_message())
	{
			send_failed = true;
	}

	if ( send_failed )
	{
		ClaimIdParser cidp(claim_id.c_str());
		dprintf (D_ALWAYS, "      Could not send PERMISSION\n" );
		dprintf( D_FULLDEBUG, "      (Claim ID is \"%s\")\n", cidp.publicClaimId());
		sockCache->invalidateSock( scheddAddr );
		return MM_ERROR;
	}

	if (offer->LookupString(ATTR_REMOTE_USER, remoteOwner, sizeof(remoteOwner)) == 0) {
		strcpy(remoteOwner, "none");
	}
	if (offer->LookupString(ATTR_ACCOUNTING_GROUP, accountingGroup, sizeof(accountingGroup))) {
		formatstr(remoteUser,"%s (%s=%s)",
			remoteOwner,ATTR_ACCOUNTING_GROUP,accountingGroup);
	} else {
		remoteUser = remoteOwner;
	}
	
	if (dslotDesc.length() > 0) {
		remoteUser = dslotDesc;
	}

	if (offer->LookupString (ATTR_STARTD_IP_ADDR, startdAddr) == 0) {
		startdAddr = "<0.0.0.0:0>";
	}
	dprintf(D_ALWAYS|D_MATCH, "      Matched %d.%d %s %s preempting %s %s %s%s\n",
			cluster, proc, submitterName, scheddAddr, remoteUser.c_str(),
			startdAddr.c_str(), startdName.c_str(),
			offline ? " (offline)" : "");

    // At this point we're offering this match as good.
    // We don't offer a claim more than once per cycle, so remove it
    // from the set of available claims.
    if (claimset != claimIds.end()) {
        claimset->second.erase(claim_id);
    }

    if (cp_supports_policy(*offer)) {
        // Stash match cost here for the accountant.
        // At this point the match is fully vetted so we can also deduct
        // the resource assets.
        offer->Assign(CP_MATCH_COST, cp_deduct_assets(request, *offer));

		if (MatchList)
		{
			consumption_map_t consumption;
			cp_override_requested(request, *offer, consumption);
			bool is_a_match = cp_sufficient_assets(*offer, consumption) && IsAMatch(&request, offer);
			cp_restore_requested(request, consumption);
				// NOTE: returnPslotToMatchList only works for p-slots; assumes they are not preempted.
			if (is_a_match && !returnPslotToMatchList(request, offer))
			{
				dprintf(D_FULLDEBUG, "Unable to return still-valid offer to the match list.\n");
			}
		}
    }

    // 4. notifiy the accountant
	dprintf(D_FULLDEBUG,"      Notifying the accountant\n");
	accountant.AddMatch(submitterName, offer);

	// done
	dprintf (D_ALWAYS, "      Successfully matched with %s%s\n",
			 startdName.c_str(),
			 offline ? " (offline)" : "");
	return MM_GOOD_MATCH;
}

void
Matchmaker::calculateSubmitterLimit(
	const string &submitterName,
	char const *groupAccountingName,
	float groupQuota,
	float groupusage,
	double maxPrioValue,
	double maxAbsPrioValue,
	double normalFactor,
	double normalAbsFactor,
	double slotWeightTotal,
		/* result parameters: */
	double &submitterLimit,
    double& submitterLimitUnclaimed,
	double &submitterUsage,
	double &submitterShare,
	double &submitterAbsShare,
	double &submitterPrio,
	double &submitterPrioFactor)
{
		// calculate the percentage of machines that this schedd can use
	submitterPrio = accountant.GetPriority ( submitterName );
	submitterUsage = accountant.GetWeightedResourcesUsed( submitterName );
	submitterShare = maxPrioValue/(submitterPrio*normalFactor);

	if ( param_boolean("NEGOTIATOR_IGNORE_USER_PRIORITIES",false) ) {
		submitterLimit = DBL_MAX;
	} else {
		submitterLimit = (submitterShare*slotWeightTotal)-submitterUsage;
	}
	if( submitterLimit < 0 ) {
		submitterLimit = 0.0;
	}

    submitterLimitUnclaimed = submitterLimit;
	if (groupAccountingName) {
		float maxAllowed = groupQuota - groupusage;
		dprintf(D_FULLDEBUG, "   maxAllowed= %g   groupQuota= %g   groupusage=  %g\n", maxAllowed, groupQuota, groupusage);
		if (maxAllowed < 0) maxAllowed = 0.0;
		if (submitterLimitUnclaimed > maxAllowed) {
			submitterLimitUnclaimed = maxAllowed;
		}
	}
    if (!ConsiderPreemption) submitterLimit = submitterLimitUnclaimed;

		// calculate this schedd's absolute fair-share for allocating
		// resources other than CPUs (like network capacity and licenses)
	submitterPrioFactor = accountant.GetPriorityFactor ( submitterName );
	submitterAbsShare =
		maxAbsPrioValue/(submitterPrioFactor*normalAbsFactor);
}

void
Matchmaker::calculatePieLeft(
	ClassAdListDoesNotDeleteAds &submitterAds,
	char const *groupAccountingName,
	float groupQuota,
	float groupusage,
	double maxPrioValue,
	double maxAbsPrioValue,
	double normalFactor,
	double normalAbsFactor,
	double slotWeightTotal,
		/* result parameters: */
	double &pieLeft)
{
	ClassAd *submitter;

		// Calculate sum of submitterLimits in this spin of the pie.
	pieLeft = 0;

	submitterAds.Open();
	while ((submitter = submitterAds.Next()))
	{
		double submitterShare = 0.0;
		double submitterAbsShare = 0.0;
		double submitterPrio = 0.0;
		double submitterPrioFactor = 0.0;
		std::string submitterName;
		double submitterLimit = 0.0;
        double submitterLimitUnclaimed = 0.0;
		double submitterUsage = 0.0;

		submitter->LookupString( ATTR_NAME, submitterName );

		calculateSubmitterLimit(
			submitterName,
			groupAccountingName,
			groupQuota,
			groupusage,
			maxPrioValue,
			maxAbsPrioValue,
			normalFactor,
			normalAbsFactor,
			slotWeightTotal,
				/* result parameters: */
			submitterLimit,
            submitterLimitUnclaimed,
			submitterUsage,
			submitterShare,
			submitterAbsShare,
			submitterPrio,
			submitterPrioFactor);

        submitter->Assign("SubmitterStarvation", starvation_ratio(submitterUsage, submitterUsage+submitterLimit));
			
		pieLeft += submitterLimit;
	}
	submitterAds.Close();
}

void Matchmaker::
calculateNormalizationFactor (ClassAdListDoesNotDeleteAds &submitterAds,
							  double &max, double &normalFactor,
							  double &maxAbs, double &normalAbsFactor)
{
	// find the maximum of the priority values (i.e., lowest priority)
	max = maxAbs = DBL_MIN;
	submitterAds.Open();
	while (ClassAd* ad = submitterAds.Next()) {
		// this will succeed (comes from collector)
		std::string subname;
		ad->LookupString(ATTR_NAME, subname);
		double prio = accountant.GetPriority(subname);
		if (prio > max) max = prio;
		double prioFactor = accountant.GetPriorityFactor(subname);
		if (prioFactor > maxAbs) maxAbs = prioFactor;
	}
	submitterAds.Close();

	// calculate the normalization factor, i.e., sum of the (max/scheddprio)
	// also, do not factor in ads with the same ATTR_NAME more than once -
	// ads with the same ATTR_NAME signify the same user submitting from multiple
	// machines.
    set<MyString> names;
	normalFactor = 0.0;
	normalAbsFactor = 0.0;
	submitterAds.Open();
	while (ClassAd* ad = submitterAds.Next()) {
		std::string subname;
		ad->LookupString(ATTR_NAME, subname);
        std::pair<set<MyString>::iterator, bool> r = names.insert(subname);
        // Only count each submitter once
        if (!r.second) continue;

		double prio = accountant.GetPriority(subname);
		normalFactor += max/prio;
		double prioFactor = accountant.GetPriorityFactor(subname);
		normalAbsFactor += maxAbs/prioFactor;
	}
	submitterAds.Close();
}


void Matchmaker::
addRemoteUserPrios( ClassAdListDoesNotDeleteAds &cal )
{
	if (!ConsiderPreemption) {
			// Hueristic - no need to take the time to populate ad with 
			// accounting information if no preemption is to be considered.
		return;
	}

	ClassAd *ad;
	cal.Open();
	while( ( ad = cal.Next() ) ) {
		addRemoteUserPrios(ad);
	}
	cal.Close();
}

void Matchmaker::
addRemoteUserPrios( ClassAd	*ad )
{	
	std::string	remoteUser;
	string buffer,buffer1,buffer2,buffer3;
	string slot_prefix;
	string expr;
	string expr_buffer;
	float	prio;
	int     total_slots, i;
	float     preemptingRank;
	float temp_groupQuota, temp_groupUsage;
    string temp_groupName;

		// If there is a preempting user, use that for computing remote user prio.
		// Otherwise, use the current user.
	if( ad->LookupString( ATTR_PREEMPTING_ACCOUNTING_GROUP , remoteUser ) ||
		ad->LookupString( ATTR_PREEMPTING_USER , remoteUser ) ||
		ad->LookupString( ATTR_ACCOUNTING_GROUP , remoteUser ) ||
		ad->LookupString( ATTR_REMOTE_USER , remoteUser ) ) 
	{
		prio = (float) accountant.GetPriority( remoteUser );
		ad->Assign(ATTR_REMOTE_USER_PRIO, prio);
		formatstr(expr, "%s(%s)", RESOURCES_IN_USE_BY_USER_FN_NAME, QuoteAdStringValue(remoteUser.c_str(),expr_buffer));
		ad->AssignExpr(ATTR_REMOTE_USER_RESOURCES_IN_USE,expr.c_str());
		if (getGroupInfoFromUserId(remoteUser.c_str(), temp_groupName, temp_groupQuota, temp_groupUsage)) {
			// this is a group, so enter group usage info
            ad->Assign(ATTR_REMOTE_GROUP, temp_groupName);
			formatstr(expr, "%s(%s)", RESOURCES_IN_USE_BY_USERS_GROUP_FN_NAME, QuoteAdStringValue(remoteUser.c_str(),expr_buffer));
			ad->AssignExpr(ATTR_REMOTE_GROUP_RESOURCES_IN_USE,expr.c_str());
			ad->Assign(ATTR_REMOTE_GROUP_QUOTA,temp_groupQuota);
		}
	}
	if( ad->LookupFloat( ATTR_PREEMPTING_RANK, preemptingRank ) ) {
			// There is already a preempting claim (waiting for the previous
			// claim to retire), so set current rank to the preempting
			// rank, since any new preemption must trump the
			// current preempter.
		ad->Assign(ATTR_CURRENT_RANK, preemptingRank);
	}
		
	char* resource_prefix = param("STARTD_RESOURCE_PREFIX");
	if (!resource_prefix) {
		resource_prefix = strdup("slot");
	}
	total_slots = 0;
	if (!ad->LookupInteger(ATTR_TOTAL_SLOTS, total_slots)) {
		total_slots = 0;
	}
		// The for-loop below publishes accounting information about each slot
		// into each other slot.  This is relatively computationally expensive,
		// especially for startds that manage a lot of slots, and 99% of the world
		// doesn't care.  So we only do this if knob
		// NEGOTIATOR_CROSS_SLOT_PRIOS is explicitly set to True.
		// This won't fire if total_slots is still 0...
	for(i = 1; PublishCrossSlotPrios && i <= total_slots; i++) {
		formatstr(slot_prefix, "%s%d_", resource_prefix, i);
		buffer = slot_prefix + ATTR_PREEMPTING_ACCOUNTING_GROUP;
		buffer1 = slot_prefix + ATTR_PREEMPTING_USER;
		buffer2 = slot_prefix + ATTR_ACCOUNTING_GROUP;
		buffer3 = slot_prefix + ATTR_REMOTE_USER;
			// If there is a preempting user, use that for computing remote user prio.
		if( ad->LookupString( buffer, remoteUser ) ||
			ad->LookupString( buffer1, remoteUser ) ||
			ad->LookupString( buffer2, remoteUser ) ||
			ad->LookupString( buffer3, remoteUser ) )
		{
				// If there is a user on that VM, stick that user's priority
				// information into the ad	
			prio = (float) accountant.GetPriority( remoteUser );
			buffer = slot_prefix + ATTR_REMOTE_USER_PRIO;
			ad->Assign(buffer, prio);
			buffer = slot_prefix + ATTR_REMOTE_USER_RESOURCES_IN_USE;
			formatstr(expr, "%s(%s)", RESOURCES_IN_USE_BY_USER_FN_NAME, QuoteAdStringValue(remoteUser.c_str(),expr_buffer));
			ad->AssignExpr(buffer, expr.c_str());
			if (getGroupInfoFromUserId(remoteUser.c_str(), temp_groupName, temp_groupQuota, temp_groupUsage)) {
				// this is a group, so enter group usage info
				buffer = slot_prefix + ATTR_REMOTE_GROUP;
				ad->Assign( buffer, temp_groupName );
				buffer = slot_prefix + ATTR_REMOTE_GROUP_RESOURCES_IN_USE;
				formatstr(expr, "%s(%s)", RESOURCES_IN_USE_BY_USERS_GROUP_FN_NAME, QuoteAdStringValue(remoteUser.c_str(),expr_buffer));
				ad->AssignExpr( buffer, expr.c_str() );
				buffer = slot_prefix + ATTR_REMOTE_GROUP_QUOTA;
				ad->Assign( buffer, temp_groupQuota );
			}
		}	
	}
	free( resource_prefix );
}

void Matchmaker::
reeval(ClassAd *ad) 
{
	int cur_matches;
	MapEntry *oldAdEntry = NULL;
	
	cur_matches = 0;
	ad->LookupInteger("CurMatches", cur_matches);

	MyString adID = MachineAdID(ad);
	stashedAds->lookup( adID, oldAdEntry);
		
	cur_matches++;
	ad->Assign("CurMatches", cur_matches);
	if(oldAdEntry) {
		delete(oldAdEntry->oldAd);
		oldAdEntry->oldAd = new ClassAd(*ad);
	}
}

Matchmaker::MatchListType::
MatchListType(int maxlen)
{
	ASSERT(maxlen > 0);
	AdListArray = new AdListEntry[maxlen];
	ASSERT(AdListArray);
	adListMaxLen = maxlen;
	already_sorted = false;
	adListLen = 0;
	adListHead = 0;
	m_rejForNetwork = 0; 
	m_rejForNetworkShare = 0;
	m_rejForConcurrencyLimit = 0;
	m_rejPreemptForPrio = 0;
	m_rejPreemptForPolicy = 0; 
	m_rejPreemptForRank = 0;
	m_rejForSubmitterLimit = 0;
	m_submitterLimit = 0.0f;
}

Matchmaker::MatchListType::
~MatchListType()
{
	if (AdListArray) {
		delete [] AdListArray;
	}
}


#if 0
Matchmaker::AdListEntry* Matchmaker::MatchListType::
peek_candidate()
{
	ClassAd* candidate = NULL;
	int temp_adListHead = adListHead;

	while ( temp_adListHead < adListLen && !candidate ) {
		candidate = AdListArray[temp_adListHead].ad;
		temp_adListHead++;
	}

	if ( candidate ) {
		temp_adListHead--;
		ASSERT( temp_adListHead >= 0 );
		return AdListArray[temp_adListHead];
	} else {
		return NULL;
	}
}
#endif

ClassAd* Matchmaker::MatchListType::
pop_candidate(string &dslot_claims)
{
	ClassAd* candidate = NULL;

	while ( adListHead < adListLen && !candidate ) {
		candidate = AdListArray[adListHead].ad;
		if ( candidate ) {
			dslot_claims = AdListArray[adListHead].DslotClaims;
		}
		adListHead++;
	}

	return candidate;
}

// This method assumes the ad being inserted was just popped from the
// top of the list. Specicifically, we assume there is room at the top
// of the list for insertion, the list is sorted, and the ad being
// inserted is likely to sort toward the top of the list.
bool Matchmaker::MatchListType::
insert_candidate(ClassAd * candidate,
	double candidateRankValue,
	double candidatePreJobRankValue,
	double candidatePostJobRankValue,
	double candidatePreemptRankValue,
	PreemptState candidatePreemptState)
{
	if (adListHead == 0) {return false;}
	adListHead--;
	AdListEntry new_entry;
	new_entry.ad = candidate;
	new_entry.RankValue = candidateRankValue;
	new_entry.PreJobRankValue = candidatePreJobRankValue;
	new_entry.PostJobRankValue = candidatePostJobRankValue;
	new_entry.PreemptRankValue = candidatePreemptRankValue;
	new_entry.PreemptStateValue = candidatePreemptState;
	new_entry.DslotClaims.clear();

		// Hand-rolled insertion sort; as the list was previously sorted,
		// we know this will be O(n).
	int insert_idx = adListHead;
	while ( insert_idx < adListLen - 1 )
	{
		if ( sort_compare( &new_entry, &AdListArray[insert_idx + 1] ) > 0 ) {
			AdListArray[insert_idx] = AdListArray[insert_idx + 1];
			insert_idx++;
		} else {
			break;
		}
	}
	AdListArray[insert_idx] = new_entry;
	return true;
}

bool Matchmaker::MatchListType::
cache_still_valid(ClassAd &request, ExprTree *preemption_req, ExprTree *preemption_rank,
				  bool preemption_req_unstable, bool preemption_rank_unstable)
{
	AdListEntry* next_entry = NULL;

	if ( !preemption_req_unstable && !preemption_rank_unstable ) {
		return true;
	}

	// Set next_entry to be a "peek" at the next entry on
	// our cached match list, i.e. don't actually pop it off our list.
	{
		ClassAd* candidate = NULL;
		int temp_adListHead = adListHead;

		while ( temp_adListHead < adListLen && !candidate ) {
			candidate = AdListArray[temp_adListHead].ad;
			temp_adListHead++;
		}

		if ( candidate ) {
			temp_adListHead--;
			ASSERT( temp_adListHead >= 0 );
			next_entry =  &AdListArray[temp_adListHead];
		} else {
			next_entry = NULL;
		}
	}

	if ( preemption_req_unstable ) 
	{
		if ( !next_entry ) {
			return false;
		}
		
		if ( next_entry->PreemptStateValue == PRIO_PREEMPTION ) {
			classad::Value result;
			bool val;
			if (preemption_req && 
				!(EvalExprTree(preemption_req,next_entry->ad,&request,result) &&
				  result.IsBooleanValue(val) && val) ) 
			{
				dprintf(D_FULLDEBUG,
					"Cache invalidated due to preemption_requirements\n");
				return false;
			}
		}
	}

	if ( next_entry && preemption_rank_unstable ) 
	{		
		if( next_entry->PreemptStateValue != NO_PREEMPTION) {
			double candidatePreemptRankValue = -(FLT_MAX);
			candidatePreemptRankValue = EvalNegotiatorMatchRank(
					"PREEMPTION_RANK",preemption_rank,request,next_entry->ad);
			if ( candidatePreemptRankValue != next_entry->PreemptRankValue ) {
				// ranks don't match ....  now what?
				// ideally we would just want to resort the cache, but for now
				// we do the safest thing - just invalidate the cache.
				dprintf(D_FULLDEBUG,
					"Cache invalidated due to preemption_rank\n");
				return false;
				
			}
		}
	}

	return true;
}


void Matchmaker::MatchListType::
get_diagnostics(int & rejForNetwork,
					int & rejForNetworkShare,
					int & rejForConcurrencyLimit,
					int & rejPreemptForPrio,
					int & rejPreemptForPolicy,
				    int & rejPreemptForRank,
				    int & rejForSubmitterLimit)
{
	rejForNetwork = m_rejForNetwork;
	rejForNetworkShare = m_rejForNetworkShare;
	rejForConcurrencyLimit = m_rejForConcurrencyLimit;
	rejPreemptForPrio = m_rejPreemptForPrio;
	rejPreemptForPolicy = m_rejPreemptForPolicy;
	rejPreemptForRank = m_rejPreemptForRank;
	rejForSubmitterLimit = m_rejForSubmitterLimit;
}

void Matchmaker::MatchListType::
set_diagnostics(int rejForNetwork,
					int rejForNetworkShare,
					int rejForConcurrencyLimit,
					int rejPreemptForPrio,
					int rejPreemptForPolicy,
				    int rejPreemptForRank,
				    int rejForSubmitterLimit)
{
	m_rejForNetwork = rejForNetwork;
	m_rejForNetworkShare = rejForNetworkShare;
	m_rejForConcurrencyLimit = rejForConcurrencyLimit;
	m_rejPreemptForPrio = rejPreemptForPrio;
	m_rejPreemptForPolicy = rejPreemptForPolicy;
	m_rejPreemptForRank = rejPreemptForRank;
	m_rejForSubmitterLimit = rejForSubmitterLimit;
}

void Matchmaker::MatchListType::
add_candidate(ClassAd * candidate,
					double candidateRankValue,
					double candidatePreJobRankValue,
					double candidatePostJobRankValue,
					double candidatePreemptRankValue,
					PreemptState candidatePreemptState,
					const string &candidateDslotClaims)
{
	ASSERT(AdListArray);
	ASSERT(adListLen < adListMaxLen);  // don't write off end of array!

	AdListArray[adListLen].ad = candidate;
	AdListArray[adListLen].RankValue = candidateRankValue;
	AdListArray[adListLen].PreJobRankValue = candidatePreJobRankValue;
	AdListArray[adListLen].PostJobRankValue = candidatePostJobRankValue;
	AdListArray[adListLen].PreemptRankValue = candidatePreemptRankValue;
	AdListArray[adListLen].PreemptStateValue = candidatePreemptState;
	AdListArray[adListLen].DslotClaims = candidateDslotClaims;

    // This hack allows me to avoid mucking with the pseudo-que-like semantics of MatchListType, 
    // which ought to be replaced with something cleaner like std::deque<AdListEntry>
    if (NULL != AdListArray[adListLen].ad) {
        AdListArray[adListLen].ad->Assign(ATTR_PREEMPT_STATE_, int(candidatePreemptState));
    }

	adListLen++;
}


void Matchmaker::DeleteMatchList()
{
	// Delete our MatchList
	if( MatchList ) {
		delete MatchList;
		MatchList = NULL;
	}
	cachedAutoCluster = -1;
	if ( cachedName ) {
		free(cachedName);
		cachedName = NULL;
	}
	if ( cachedAddr ) {
		free(cachedAddr);
		cachedAddr = NULL;
	}

	// And anytime we clear out our MatchList, we also want to restore
	// any pslot ads that got mutated as part of pslot preemption back to their
	// original state (i.e. restore them back to how we got them from the collector).
	for (auto i = unmutatedSlotAds.begin(); i != unmutatedSlotAds.end(); i++) {
		(i->first)->Update(*(i->second));  // restore backup ad (i.second) attrs into machine ad (i.first)
		delete i->second;  // deallocate backup ad (i.second)
	}
	unmutatedSlotAds.clear();
}

int Matchmaker::MatchListType::
sort_compare(const void* elem1, const void* elem2)
{
	const AdListEntry* Elem1 = (const AdListEntry*) elem1;
	const AdListEntry* Elem2 = (const AdListEntry*) elem2;

	const double candidateRankValue = Elem1->RankValue;
	const double candidatePreJobRankValue = Elem1->PreJobRankValue;
	const double candidatePostJobRankValue = Elem1->PostJobRankValue;
	const double candidatePreemptRankValue = Elem1->PreemptRankValue;
	const PreemptState candidatePreemptState = Elem1->PreemptStateValue;

	const double bestRankValue = Elem2->RankValue;
	const double bestPreJobRankValue = Elem2->PreJobRankValue;
	const double bestPostJobRankValue = Elem2->PostJobRankValue;
	const double bestPreemptRankValue = Elem2->PreemptRankValue;
	const PreemptState bestPreemptState = Elem2->PreemptStateValue;

	if ( candidateRankValue == bestRankValue &&
		 candidatePreJobRankValue == bestPreJobRankValue &&
		 candidatePostJobRankValue == bestPostJobRankValue &&
		 candidatePreemptRankValue == bestPreemptRankValue &&
		 candidatePreemptState == bestPreemptState )
	{
		return 0;
	}

	// the quality of a match is determined by a lexicographic sort on
	// the following values, but more is better for each component
	//  1. negotiator pre job rank
	//  1. job rank of offer 
	//  2. negotiator post job rank
	//	3. preemption state (2=no preempt, 1=rank-preempt, 0=prio-preempt)
	//  4. preemption rank (if preempting)

	bool newBestFound = false;

	if(candidatePreJobRankValue < bestPreJobRankValue);
	else if(candidatePreJobRankValue > bestPreJobRankValue) {
		newBestFound = true;
	}
	else if(candidateRankValue < bestRankValue);
	else if(candidateRankValue > bestRankValue) {
		newBestFound = true;
	}
	else if(candidatePostJobRankValue < bestPostJobRankValue);
	else if(candidatePostJobRankValue > bestPostJobRankValue) {
		newBestFound = true;
	}
	else if(candidatePreemptState < bestPreemptState);
	else if(candidatePreemptState > bestPreemptState) {
		newBestFound = true;
	}
	//NOTE: if NO_PREEMPTION, PreemptRank is a constant
	else if(candidatePreemptRankValue < bestPreemptRankValue);
	else if(candidatePreemptRankValue > bestPreemptRankValue) {
		newBestFound = true;
	}

	if ( newBestFound ) {
		// candidate is better: candidate is elem1, and qsort man page
		// says return < 0 is elem1 is less than elem2
		return -1;
	} else {
		return 1;
	}
}
			
void Matchmaker::MatchListType::
sort()
{
	// Should only be called ONCE.  If we call for a sort more than
	// once, this code has a bad logic errror, so ASSERT it.
	ASSERT(already_sorted == false);

	// Note: since we must use static members, sort() is
	// _NOT_ thread safe!!!
	qsort(AdListArray,adListLen,sizeof(AdListEntry),sort_compare);

	already_sorted = true;
}


void Matchmaker::
init_public_ad()
{
	if( publicAd ) delete( publicAd );
	publicAd = new ClassAd();

	SetMyTypeName(*publicAd, NEGOTIATOR_ADTYPE);
	SetTargetTypeName(*publicAd, "");

	publicAd->Assign(ATTR_NAME, NegotiatorName );

	publicAd->Assign(ATTR_NEGOTIATOR_IP_ADDR,daemonCore->InfoCommandSinfulString());

#if !defined(WIN32)
	publicAd->Assign(ATTR_REAL_UID, (int)getuid());
#endif

        // Publish all DaemonCore-specific attributes, which also handles
        // NEGOTIATOR_ATTRS for us.
    daemonCore->publish(publicAd);
}

void
Matchmaker::updateCollector() {
	dprintf(D_FULLDEBUG, "enter Matchmaker::updateCollector\n");

		// in case our address changes, re-initialize public ad every time
	init_public_ad();

	if( publicAd ) {
		publishNegotiationCycleStats( publicAd );

        daemonCore->dc_stats.Publish(*publicAd);
		daemonCore->monitor_data.ExportData(publicAd);

#if defined(WANT_CONTRIB) && defined(WITH_MANAGEMENT)
#if defined(HAVE_DLOPEN)
		NegotiatorPluginManager::Update(*publicAd);
#endif
#endif
		daemonCore->sendUpdates(UPDATE_NEGOTIATOR_AD, publicAd, NULL, true);
	}

			// Reset the timer so we don't do another period update until 
	daemonCore->Reset_Timer( update_collector_tid, update_interval, update_interval );

	dprintf( D_FULLDEBUG, "exit Matchmaker::UpdateCollector\n" );
}


void
Matchmaker::invalidateNegotiatorAd( void )
{
	ClassAd cmd_ad;
	std::string line;

	if( !NegotiatorName ) {
		return;
	}

		// Set the correct types
	SetMyTypeName( cmd_ad, QUERY_ADTYPE );
	SetTargetTypeName( cmd_ad, NEGOTIATOR_ADTYPE );

	formatstr( line, "TARGET.%s == \"%s\"",
				  ATTR_NAME,
				  NegotiatorName );
	cmd_ad.AssignExpr( ATTR_REQUIREMENTS, line.c_str() );
	cmd_ad.Assign( ATTR_NAME, NegotiatorName );

	daemonCore->sendUpdates( INVALIDATE_NEGOTIATOR_ADS, &cmd_ad, NULL, false );
}

void Matchmaker::RegisterAttemptedOfflineMatch( ClassAd *job_ad, ClassAd *startd_ad )
{
	if( IsFulldebug(D_FULLDEBUG) ) {
		std::string name;
		startd_ad->LookupString(ATTR_NAME,name);
		std::string owner;
		job_ad->LookupString(ATTR_OWNER,owner);
		dprintf(D_FULLDEBUG,"Registering attempt to match offline machine %s by %s.\n",name.c_str(),owner.c_str());
	}

	ClassAd update_ad;

		// Copy some stuff from the startd ad into the update ad so
		// the collector can identify what ad to merge our update
		// into.
	CopyAttribute(ATTR_NAME, update_ad, *startd_ad);
	CopyAttribute(ATTR_STARTD_IP_ADDR, update_ad, *startd_ad);

	time_t now = time(NULL);
	update_ad.Assign(ATTR_MACHINE_LAST_MATCH_TIME,(int)now);

	classy_counted_ptr<ClassAdMsg> msg = new ClassAdMsg(MERGE_STARTD_AD,update_ad);
	classy_counted_ptr<DCCollector> collector = new DCCollector();

	if( !collector->useTCPForUpdates() ) {
		msg->setStreamType( Stream::safe_sock );
	}

	collector->sendMsg( msg.get() );

		// also insert slotX_LastMatchTime into the slot1 ad so that
		// the match info about all slots is available in one place
	std::string name;
	std::string slot1_name;
	int slot_id = -1;
	startd_ad->LookupString(ATTR_NAME,name);
	startd_ad->LookupInteger(ATTR_SLOT_ID,slot_id);

		// Undocumented feature in case we ever need it:
		// If OfflinePrimarySlotName is defined, it specifies which
		// slot should collect all the slotX_LastMatchTime attributes.
	if( !startd_ad->LookupString("OfflinePrimarySlotName",slot1_name) ) {
			// no primary slot name specified, so use slot1

		const char *at = strchr(name.c_str(),'@');
		if( at ) {
				// in case the slot prefix is something other than "slot"
				// figure out the prefix
			int prefix_len = strcspn(name.c_str(),"0123456789");
			if( prefix_len < at - name.c_str() ) {
				formatstr(slot1_name,"%.*s1%s",prefix_len,name.c_str(),at);
			}
		}
	}

	if( !slot1_name.empty() && slot_id >= 0 ) {
		ClassAd slot1_update_ad;

		slot1_update_ad.Assign(ATTR_NAME,slot1_name);
		CopyAttribute(ATTR_STARTD_IP_ADDR,slot1_update_ad,*startd_ad);
		std::string slotX_last_match_time;
		formatstr(slotX_last_match_time,"slot%d_%s",slot_id,ATTR_MACHINE_LAST_MATCH_TIME);
		slot1_update_ad.Assign(slotX_last_match_time,(int)now);

		classy_counted_ptr<ClassAdMsg> lmsg = \
			new ClassAdMsg(MERGE_STARTD_AD, slot1_update_ad);

		if( !collector->useTCPForUpdates() ) {
			lmsg->setStreamType( Stream::safe_sock );
		}

		collector->sendMsg( lmsg.get() );
	}
}

void Matchmaker::StartNewNegotiationCycleStat()
{
	int i;

	delete negotiation_cycle_stats[MAX_NEGOTIATION_CYCLE_STATS-1];

	for(i=MAX_NEGOTIATION_CYCLE_STATS-1;i>0;i--) {
		negotiation_cycle_stats[i] = negotiation_cycle_stats[i-1];
	}

	negotiation_cycle_stats[0] = new NegotiationCycleStats();
	ASSERT( negotiation_cycle_stats[0] );

		// to save memory, only keep stats within the configured visible window
	for(i=num_negotiation_cycle_stats;i<MAX_NEGOTIATION_CYCLE_STATS;i++) {
		if( i == 0 ) {
				// always have a 0th entry in the list so we can mindlessly
				// update it without checking every time.
			continue;
		}
		delete negotiation_cycle_stats[i];
		negotiation_cycle_stats[i] = NULL;
	}
}

static void
DelAttrN( ClassAd *ad, char const *attr, int n )
{
	std::string attrn;
	formatstr(attrn,"%s%d",attr,n);
	ad->Delete( attrn );
}

static void
SetAttrN( ClassAd *ad, char const *attr, int n, int value )
{
	std::string attrn;
	formatstr(attrn,"%s%d",attr,n);
	ad->Assign(attrn,value);
}

static void
SetAttrN( ClassAd *ad, char const *attr, int n, double value )
{
	std::string attrn;
	formatstr(attrn,"%s%d",attr,n);
	ad->Assign(attrn,value);
}

static void
SetAttrN( ClassAd *ad, char const *attr, int n, std::set<std::string> &string_list )
{
	std::string attrn;
	formatstr(attrn,"%s%d",attr,n);

	std::string value;
	std::set<std::string>::iterator it;
	for(it = string_list.begin();
		it != string_list.end();
		it++)
	{
		if( !value.empty() ) {
			value += ", ";
		}
		value += *it;
	}

	ad->Assign(attrn,value);
}


void
Matchmaker::publishNegotiationCycleStats( ClassAd *ad )
{
	char const* attrs[] = {
        ATTR_LAST_NEGOTIATION_CYCLE_TIME,
        ATTR_LAST_NEGOTIATION_CYCLE_END,
        ATTR_LAST_NEGOTIATION_CYCLE_PERIOD,
        ATTR_LAST_NEGOTIATION_CYCLE_DURATION,
        ATTR_LAST_NEGOTIATION_CYCLE_DURATION_PHASE1,
        ATTR_LAST_NEGOTIATION_CYCLE_DURATION_PHASE2,
        ATTR_LAST_NEGOTIATION_CYCLE_DURATION_PHASE3,
        ATTR_LAST_NEGOTIATION_CYCLE_DURATION_PHASE4,
        ATTR_LAST_NEGOTIATION_CYCLE_TOTAL_SLOTS,
        ATTR_LAST_NEGOTIATION_CYCLE_TRIMMED_SLOTS,
        ATTR_LAST_NEGOTIATION_CYCLE_CANDIDATE_SLOTS,
        ATTR_LAST_NEGOTIATION_CYCLE_SLOT_SHARE_ITER,
        ATTR_LAST_NEGOTIATION_CYCLE_NUM_SCHEDULERS,
        ATTR_LAST_NEGOTIATION_CYCLE_NUM_IDLE_JOBS,
        ATTR_LAST_NEGOTIATION_CYCLE_NUM_JOBS_CONSIDERED,
        ATTR_LAST_NEGOTIATION_CYCLE_MATCHES,
        ATTR_LAST_NEGOTIATION_CYCLE_REJECTIONS,
        ATTR_LAST_NEGOTIATION_CYCLE_PIES,
        ATTR_LAST_NEGOTIATION_CYCLE_PIE_SPINS,
        ATTR_LAST_NEGOTIATION_CYCLE_PREFETCH_DURATION,
        ATTR_LAST_NEGOTIATION_CYCLE_PREFETCH_CPU_TIME,
        ATTR_LAST_NEGOTIATION_CYCLE_CPU_TIME,
        ATTR_LAST_NEGOTIATION_CYCLE_PHASE1_CPU_TIME,
        ATTR_LAST_NEGOTIATION_CYCLE_PHASE2_CPU_TIME,
        ATTR_LAST_NEGOTIATION_CYCLE_PHASE3_CPU_TIME,
        ATTR_LAST_NEGOTIATION_CYCLE_PHASE4_CPU_TIME,
        ATTR_LAST_NEGOTIATION_CYCLE_SCHEDDS_OUT_OF_TIME,
        ATTR_LAST_NEGOTIATION_CYCLE_SUBMITTERS_FAILED,
        ATTR_LAST_NEGOTIATION_CYCLE_SUBMITTERS_OUT_OF_TIME,
        ATTR_LAST_NEGOTIATION_CYCLE_SUBMITTERS_SHARE_LIMIT,
        ATTR_LAST_NEGOTIATION_CYCLE_ACTIVE_SUBMITTER_COUNT,
        ATTR_LAST_NEGOTIATION_CYCLE_MATCH_RATE,
        ATTR_LAST_NEGOTIATION_CYCLE_MATCH_RATE_SUSTAINED
    };
    const int nattrs = sizeof(attrs)/sizeof(*attrs);

		// clear out all negotiation cycle attributes in the ad
	for (int i=0; i<MAX_NEGOTIATION_CYCLE_STATS; i++) {
		for (int a=0; a<nattrs; a++) {
			DelAttrN( ad, attrs[a], i );
		}
	}

	for (int i=0; i<num_negotiation_cycle_stats; i++) {
		NegotiationCycleStats* s = negotiation_cycle_stats[i];
		if (s == NULL) continue;

        int period = 0;
        if (((1+i) < num_negotiation_cycle_stats) && (negotiation_cycle_stats[1+i] != NULL))
            period = s->end_time - negotiation_cycle_stats[1+i]->end_time;

		SetAttrN( ad, ATTR_LAST_NEGOTIATION_CYCLE_TIME, i, (int)s->start_time);
		SetAttrN( ad, ATTR_LAST_NEGOTIATION_CYCLE_END, i, (int)s->end_time);
		SetAttrN( ad, ATTR_LAST_NEGOTIATION_CYCLE_PERIOD, i, (int)period);
		SetAttrN( ad, ATTR_LAST_NEGOTIATION_CYCLE_DURATION, i, (int)s->duration);
		SetAttrN( ad, ATTR_LAST_NEGOTIATION_CYCLE_DURATION_PHASE1, i, (int)s->duration_phase1);
		SetAttrN( ad, ATTR_LAST_NEGOTIATION_CYCLE_DURATION_PHASE2, i, (int)s->duration_phase2);
		SetAttrN( ad, ATTR_LAST_NEGOTIATION_CYCLE_DURATION_PHASE3, i, (int)s->duration_phase3);
		SetAttrN( ad, ATTR_LAST_NEGOTIATION_CYCLE_DURATION_PHASE4, i, (int)s->duration_phase4);
		SetAttrN( ad, ATTR_LAST_NEGOTIATION_CYCLE_TOTAL_SLOTS, i, (int)s->total_slots);
		SetAttrN( ad, ATTR_LAST_NEGOTIATION_CYCLE_TRIMMED_SLOTS, i, (int)s->trimmed_slots);
        SetAttrN( ad, ATTR_LAST_NEGOTIATION_CYCLE_CANDIDATE_SLOTS, i, (int)s->candidate_slots);
        SetAttrN( ad, ATTR_LAST_NEGOTIATION_CYCLE_SLOT_SHARE_ITER, i, (int)s->slot_share_iterations);
		SetAttrN( ad, ATTR_LAST_NEGOTIATION_CYCLE_NUM_SCHEDULERS, i, (int)s->active_schedds.size());
		SetAttrN( ad, ATTR_LAST_NEGOTIATION_CYCLE_NUM_IDLE_JOBS, i, (int)s->num_idle_jobs);
		SetAttrN( ad, ATTR_LAST_NEGOTIATION_CYCLE_NUM_JOBS_CONSIDERED, i, (int)s->num_jobs_considered);
		SetAttrN( ad, ATTR_LAST_NEGOTIATION_CYCLE_MATCHES, i, (int)s->matches);
		SetAttrN( ad, ATTR_LAST_NEGOTIATION_CYCLE_REJECTIONS, i, (int)s->rejections);
		SetAttrN( ad, ATTR_LAST_NEGOTIATION_CYCLE_MATCH_RATE, i, (s->duration > 0) ? (double)(s->matches)/double(s->duration) : double(0.0));
		SetAttrN( ad, ATTR_LAST_NEGOTIATION_CYCLE_MATCH_RATE_SUSTAINED, i, (period > 0) ? (double)(s->matches)/double(period) : double(0.0));
		SetAttrN( ad, ATTR_LAST_NEGOTIATION_CYCLE_ACTIVE_SUBMITTER_COUNT, i, (int)s->active_submitters.size());
		SetAttrN( ad, ATTR_LAST_NEGOTIATION_CYCLE_PIES, i, s->pies );
		SetAttrN( ad, ATTR_LAST_NEGOTIATION_CYCLE_PIE_SPINS, i, s->pie_spins );
		SetAttrN( ad, ATTR_LAST_NEGOTIATION_CYCLE_PREFETCH_DURATION, i, s->prefetch_duration );
		// TODO Should we truncate these to integer values?
		SetAttrN( ad, ATTR_LAST_NEGOTIATION_CYCLE_PREFETCH_CPU_TIME, i, s->prefetch_cpu_time );
		SetAttrN( ad, ATTR_LAST_NEGOTIATION_CYCLE_CPU_TIME, i, s->phase1_cpu_time );
		SetAttrN( ad, ATTR_LAST_NEGOTIATION_CYCLE_PHASE1_CPU_TIME, i, s->phase1_cpu_time );
		SetAttrN( ad, ATTR_LAST_NEGOTIATION_CYCLE_PHASE2_CPU_TIME, i, s->phase2_cpu_time );
		SetAttrN( ad, ATTR_LAST_NEGOTIATION_CYCLE_PHASE3_CPU_TIME, i, s->phase3_cpu_time );
		SetAttrN( ad, ATTR_LAST_NEGOTIATION_CYCLE_PHASE4_CPU_TIME, i, s->phase4_cpu_time );
		SetAttrN( ad, ATTR_LAST_NEGOTIATION_CYCLE_SCHEDDS_OUT_OF_TIME, i, s->schedds_out_of_time);
		SetAttrN( ad, ATTR_LAST_NEGOTIATION_CYCLE_SUBMITTERS_FAILED, i, s->submitters_failed);
		SetAttrN( ad, ATTR_LAST_NEGOTIATION_CYCLE_SUBMITTERS_OUT_OF_TIME, i, s->submitters_out_of_time);
        SetAttrN( ad, ATTR_LAST_NEGOTIATION_CYCLE_SUBMITTERS_SHARE_LIMIT, i, s->submitters_share_limit);
	}
}

double 
Matchmaker::calculate_subtree_usage(GroupEntry *group) {
	double subtree_usage = 0.0;

    for (vector<GroupEntry*>::iterator i(group->children.begin());  i != group->children.end();  i++) {
		subtree_usage += calculate_subtree_usage(*i);
	}
	subtree_usage += accountant.GetWeightedResourcesUsed(group->name);

	group->subtree_usage = subtree_usage;;
	dprintf(D_FULLDEBUG, "subtree_usage at %s is %g\n", group->name.c_str(), subtree_usage);
	return subtree_usage;
}

bool rankPairCompare(std::pair<int,double> lhs, std::pair<int,double> rhs) {
	return lhs.second < rhs.second;
}

	// Return true is this partitionable slot would match the
	// job with preempted resources from a dynamic slot.
	// Only consider startd RANK for now.
bool
Matchmaker::pslotMultiMatch(ClassAd *job, ClassAd *machine, const char *submitterName,
                            bool only_startd_rank, string &dslot_claims, PreemptState &candidatePreemptState)
{
	bool isPartitionable = false;
	PreemptState saved_candidatePreemptState = candidatePreemptState;

	machine->LookupBool(ATTR_SLOT_PARTITIONABLE, isPartitionable);

	// This whole deal is only for partitionable slots
	if (!isPartitionable) {
		return false;
	}

	double newRank; // The startd rank of the potential job

	if (!EvalFloat(ATTR_RANK, machine, job, newRank)) {
		newRank = 0.0;
	}

	// How many active dslots does this pslot currently have?
	int numDslots = 0;
	machine->LookupInteger(ATTR_NUM_DYNAMIC_SLOTS, numDslots);

	if (numDslots < 1) {
		return false;
	}

	std::string name, ipaddr;
	machine->LookupString(ATTR_NAME, name);
	machine->LookupString(ATTR_MY_ADDRESS, ipaddr);

		// Lookup the vector of claim ids for this startd
	std::string hash_key = name + ipaddr;
	std::vector<std::string> &child_claims = childClaimHash[hash_key];
	if ( numDslots != (int)child_claims.size() ) {
		dprintf( D_FULLDEBUG, "Wrong number of dslot claim ids for %s, ignoring for pslot preemption\n", name.c_str() );
		return false;
	}

		// Copy the childCurrentRanks list attributes into vector
		// Skip dslots that aren't eligible for matching
	std::vector<std::pair<int,double> > ranks;
	for ( int i = 0; i < numDslots; i++ ) {
		double currentRank = 0.0; // global default startd rank
		int retire_time = 0;
		string state = "";
		dslotLookupFloat( machine, ATTR_CURRENT_RANK, i, currentRank );
		dslotLookupInteger( machine, ATTR_RETIREMENT_TIME_REMAINING, i,
							retire_time );
		dslotLookupString( machine, ATTR_STATE, i, state );
		// TODO In the future, condition this on ConsiderEarlyPreemption
		if ( retire_time > 0 ) {
			continue;
		}
		if ( !strcmp( state.c_str(), state_to_string( preempting_state ) ) ) {
			continue;
		}
		if ( child_claims[i] == "" ) {
			continue;
		}
		ranks.push_back( std::pair<int, double>(i, currentRank) );
	}

		// Early opt-out -- if no dslots are eligible for matching, bail out now
	if ( ranks.size() == 0 ) {
		return false;
	}

		// Sort all dslots by their current rank
	std::sort(ranks.begin(), ranks.end(), rankPairCompare);

	std::list<std::string> attrs;
	std::string attrs_str;
	if ( machine->LookupString( ATTR_MACHINE_RESOURCES, attrs_str ) ) {
		StringList attrs_list( attrs_str.c_str(), " " );
		attrs_list.rewind();
		char *entry;
		while ( (entry = attrs_list.next()) ) {
			attrs.push_back( entry );
		}
	} else {
		attrs.push_back("cpus");
		attrs.push_back("memory");
		attrs.push_back("disk");
	}

		// Backup all the attributes in the machine ad we may end up mutating
	ExprTree* expr;
	ClassAd* backupAd = new ClassAd();
	for (auto it = attrs.begin(); it != attrs.end(); it++) {
		if ( (expr = machine->Lookup(*it)) ) {
			expr = expr->Copy();
			backupAd->Insert(*it,expr);
		}
	}
	backupAd->AssignExpr(ATTR_REMOTE_USER,"UNDEFINED");

		// In rank order, see if by preempting one more dslot would cause pslot to match
	std::list<int> usableDSlots;
	for (unsigned int slot = 0; slot < ranks.size() && ranks[slot].second <= newRank; slot++) {
		int dSlot = ranks[slot].first; // dslot index in childXXX list

			// if ranks are the same, consider preemption just based on user prio iff
			// 1) userprio of preempting user > exiting user + delta
			// 2) preemption requirements match
		if (ranks[slot].second == newRank) {

			// If only considering startd rank, ignore this slot, cause ranks are equal.
			if (only_startd_rank) {
				continue;
			}

			// See if PREEMPTION_REQUIREMENTS holds when evaluated in the context
			// of the dslot we are considering and the job

				// First fetch the dslot ad we are considering
			std::string dslotName;
			ClassAd * dslotCandidateAd = NULL;
			if ( !dslotLookupString( machine, ATTR_NAME, dSlot, dslotName ) ) {
				// couldn't parse or evaluate, give up on this dslot
				continue;
			} else {
				// using the dslotName, find the dslot ad in our map
				auto it = m_slotNameToAdMap.find(dslotName);
				if (it == m_slotNameToAdMap.end()) {
					// dslot ad not found ???, give up on this dslot
					continue;
				} else {
					dslotCandidateAd = it->second;
				}
			}

				// Figure out the full remoteUser (including any group names).  If it is the 
				// same as the submitterName, then ignore this slot.
			std::string remoteUser;
			if (!dslotCandidateAd->LookupString(ATTR_PREEMPTING_ACCOUNTING_GROUP, remoteUser)) {
				if (!dslotCandidateAd->LookupString(ATTR_PREEMPTING_USER, remoteUser)) {
					if (!dslotCandidateAd->LookupString(ATTR_ACCOUNTING_GROUP, remoteUser)) {
						dslotCandidateAd->LookupString(ATTR_REMOTE_USER, remoteUser);
					}
				}
			}
			if ( remoteUser == submitterName ) {
				continue;
			}


				// if PreemptionRequirements evals to true, below
				// will be true
			classad::Value result;
			result.SetBooleanValue(false);

				// Evalute preemption req into result
			EvalExprTree(PreemptionReq,dslotCandidateAd,job,result);

			bool shouldPreempt = false;
			if (!result.IsBooleanValue(shouldPreempt) || (shouldPreempt == false)) {
				// didn't eval to boolean or eval'ed to false.  Ignore this slot
				continue;
			}
			
			// Finally, if we made it here, this dslot is a candidate for prio preemption,
			// fall through and try to merge its resources into the pslot to see
			// if it is enough for a match.
			candidatePreemptState = PRIO_PREEMPTION;

		} else {

			// Finally, if we made it here, this dslot is a candidate for startd rank preemption,
			// fall through and try to merge its resources into the pslot to see
			// if it is enough for a match.
			// Note that if candidatePreemptState was already set to PRIO_PREMPTION, it meant
			// some other dslot required prio preemption to use, so keep that value.
			if ( candidatePreemptState != PRIO_PREEMPTION ) {
				candidatePreemptState = RANK_PREEMPTION;
			}

			// Finally, if we made it here, this slot is a candidate for
			// preemption, fall through and try to merge its resources into
			// the pslot to match and preempt this one.
		}
		usableDSlots.push_back(slot);

			// for each splitable resource, get it from the dslot, and add to pslot
		for (std::list<std::string>::iterator it = attrs.begin(); it != attrs.end(); it++) {
			double b4 = 0.0;
			double realValue = 0.0;

			if (machine->LookupFloat(*it, b4)) {
					// The value exists in the parent
				b4 = floor(b4);
				classad::Value result;
				if ( !dslotLookup( machine, it->c_str(), dSlot, result ) ) {
					result.SetUndefinedValue();
				}

				int intValue;
				if (result.IsIntegerValue(intValue)) {
					machine->Assign(*it, (int) (b4 + intValue));
				} else if (result.IsRealValue(realValue)) {
					machine->Assign(*it, (b4 + realValue));
				} else {
					// TODO: deal with slot resources that are not ints or reals, e.g. non-fungibles
					dprintf(D_ALWAYS, "Lookup of %s failed to evalute to integer or real\n", (*it).c_str());	
				}
			}
		}

		// Now, check if it is a match

		// Since we modified the machine resource counts, we need to
		// unoptimize the machine ad, in case the original values were
		// propagated into the requirments or rank expressions.
		classad::MatchClassAd::UnoptimizeAdForMatchmaking(machine);

		if (IsAMatch(job, machine)) {
			dprintf(D_FULLDEBUG, "Matched pslot %s by %s preempting %d dynamic slots\n", 
				name.c_str(),
				candidatePreemptState == PRIO_PREEMPTION ? "priority" : "startd rank",
				(int)usableDSlots.size());
			dslot_claims.clear();

			auto i = usableDSlots.begin();
			for( ; i != usableDSlots.end(); ++i ) {
				int child = *i;
				dslot_claims += child_claims[ranks[child].first];
				dslot_claims += " ";
				// TODO Move this clearing of claim ids to
				//   matchmakingProcotol(), after the match is successfully
				//   sent to the schedd. That is where the claim id of the
				//   pslot is cleared.
				child_claims[ranks[child].first] = "";
			}

			// Put a bogus RemoteUser attribute into the pslot
			// ad so all the legacy policy statements (like NEGOTIATOR_PRE_JOB_RANK) understand that
			// this match is causing preemption.  This bogus RemoteUser attribute will be reset to UNDEFINED
			// when we restore the backupAd info when we call DeleteMatchList().
			machine->Assign(ATTR_REMOTE_USER,"various_dSlot_users");

			// Stash away all the attributes we mutated in the slot ad so we can restore it
			// when/if we purge the match list in DeleteMatchList().
			unmutatedSlotAds.push_back( std::pair<ClassAd*, ClassAd*>(machine, backupAd) );

			// Note we do not want to delete backupAd when returning here, since we handed off this
			// pointer to unmutatedSlotAds above; it will be deleted in DeleteMatchList().
			return true;
		}
	}

	// If we made it here, we failed to match this pSlot.  So restore the pslot ad back to
	// its original state before we mutated it, delete our backupAd after using it, 
	// restore original value of candidatePreemptState (cuz we should only modify this if
	// we are returning true), and return false.
	machine->Update(*backupAd);
	delete backupAd;
	candidatePreemptState = saved_candidatePreemptState;
	return false;
}

static int jobsInSlot(ClassAd &request, ClassAd &offer) {
	int requestCpus = 1;
	int requestMemory = 1;
	int availCpus = 1;
	int availMemory = 1;

	offer.LookupInteger(ATTR_CPUS, availCpus);
	offer.LookupInteger(ATTR_MEMORY, availMemory);
	EvalInteger(ATTR_REQUEST_CPUS, &request, &offer, requestCpus);
	EvalInteger(ATTR_REQUEST_MEMORY, &request, &offer, requestMemory);

		// Eventually should support fractional Cpus...
	if (requestCpus < 1) requestCpus = 1;
	if (requestMemory < 1) requestMemory = 1;

	return MIN( availCpus / requestCpus,
	            availMemory / requestMemory );
}

GCC_DIAG_ON(float-equal)
<|MERGE_RESOLUTION|>--- conflicted
+++ resolved
@@ -866,32 +866,12 @@
 	dprintf(D_SECURITY, "Will look for match security sessions.\n");
 
 	std::set<std::pair<std::string, std::string>> capabilities;
-<<<<<<< HEAD
-=======
 	SecMan *secman = daemonCore->getSecMan();
->>>>>>> 4a83d5cb
 	submitterAds.Open();
 	classad::ClassAd *ad;
 	while ((ad = submitterAds.Next())) {
 		std::string capability;
 		std::string sinful;
-<<<<<<< HEAD
-		if (ad->EvaluateAttrString(ATTR_CAPABILITY, capability) &&
-			ad->EvaluateAttrString(ATTR_MY_ADDRESS, sinful))
-		{
-			capabilities.insert(std::make_pair(sinful, capability));
-		} else {
-			dprintf(D_SECURITY, "No capability present for ad from %s.\n", sinful.c_str());
-			dPrintAd(D_SECURITY, *ad);
-		}
-	}
-	submitterAds.Close();
-
-	auto secman = daemonCore->getSecMan();
-	for (const auto &capability_pair : capabilities) {
-		ClaimIdParser cidp(capability_pair.second.c_str());
-		dprintf(D_FULLDEBUG, "Creating a new session for capability %s\n", capability_pair.second.c_str());
-=======
 		std::string version;
 		if (!ad->EvaluateAttrString(ATTR_CAPABILITY, capability) ||
 			!ad->EvaluateAttrString(ATTR_MY_ADDRESS, sinful))
@@ -927,20 +907,10 @@
 			info_str.insert(1, "CryptoMethods=\"3DES\";");
 			session_info = info_str.c_str();
 		}
->>>>>>> 4a83d5cb
 		secman->CreateNonNegotiatedSecuritySession(
 			CLIENT_PERM,
 			cidp.secSessionId(),
 			cidp.secSessionKey(),
-<<<<<<< HEAD
-			cidp.secSessionInfo(),
-			SUBMIT_SIDE_MATCHSESSION_FQU,
-			capability_pair.first.c_str(),
-			1200,
-			nullptr
-		);
-	}
-=======
 			session_info,
 			SUBMIT_SIDE_MATCHSESSION_FQU,
 			sinful.c_str(),
@@ -950,7 +920,6 @@
 
 	}
 	submitterAds.Close();
->>>>>>> 4a83d5cb
 }
 
 int Matchmaker::
