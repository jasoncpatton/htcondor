--- conflicted
+++ resolved
@@ -7166,20 +7166,14 @@
 
 static int jobsInSlot(ClassAd &request, ClassAd &offer) {
 	int requestCpus = 1;
-<<<<<<< HEAD
-	if (match_cost < 1) match_cost = 1;
-	
-	EvalInteger(ATTR_REQUEST_CPUS, &request, &offer, requestCpus);
-=======
 	int requestMemory = 1;
 	int availCpus = 1;
 	int availMemory = 1;
 
 	offer.LookupInteger(ATTR_CPUS, availCpus);
 	offer.LookupInteger(ATTR_MEMORY, availMemory);
-	request.EvalInteger(ATTR_REQUEST_CPUS, &offer, requestCpus);
-	request.EvalInteger(ATTR_REQUEST_MEMORY, &offer, requestMemory);
->>>>>>> ea506eb5
+	EvalInteger(ATTR_REQUEST_CPUS, &request, &offer, requestCpus);
+	EvalInteger(ATTR_REQUEST_MEMORY, &request, &offer, requestMemory);
 
 	return MIN( availCpus / requestCpus,
 	            availMemory / requestMemory );
