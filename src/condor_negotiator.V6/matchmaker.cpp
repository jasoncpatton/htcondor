--- conflicted
+++ resolved
@@ -2285,24 +2285,7 @@
 											 share, 
 											 limitUsed, submitterLimit,
 											 pieLeft,
-<<<<<<< HEAD
-											 only_consider_startd_rank)))
-			{
-				int offline = false;
-				if( offer->EvalBool(ATTR_OFFLINE,NULL,offline) && offline )
-				{
-						// this startd is offline, so skip over it
-					RegisterAttemptedOfflineMatch( &request, offer );
-					startdAds.Remove( offer );
-				}
-				else {
-						// this startd is online, so go ahead and use it
-					break;
-				}
-			}
-=======
 											 only_consider_startd_rank);
->>>>>>> 83332119
 
 			if( !offer )
 			{
