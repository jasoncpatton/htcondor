--- conflicted
+++ resolved
@@ -284,10 +284,6 @@
 										void *);
 		bool pslotMultiMatch(ClassAd *job, ClassAd *machine);
 
-<<<<<<< HEAD
-			// If we are not considering preemption, this function will
-			// trim out startd ads that are not in the Unclaimed state.
-=======
 		/** trimStartdAds will throw out startd ads have no business being 
 			visible to the matchmaking engine, but were fetched from the 
 			collector because perhaps the accountant needs to see them.  
@@ -297,7 +293,6 @@
 			@param startdAds List of startd ads to trim
 			@return the number of ads removed from the startdAds list 
 		**/
->>>>>>> be43b315
 		int trimStartdAds(ClassAdListDoesNotDeleteAds &startdAds);
 		// Note: these are called by trimStartdAds as required
 		int trimStartdAds_PreemptionLogic(ClassAdListDoesNotDeleteAds &startdAds);
