/***************************************************************
 *
 * Copyright (C) 1990-2007, Condor Team, Computer Sciences Department,
 * University of Wisconsin-Madison, WI.
 * 
 * Licensed under the Apache License, Version 2.0 (the "License"); you
 * may not use this file except in compliance with the License.  You may
 * obtain a copy of the License at
 * 
 *    http://www.apache.org/licenses/LICENSE-2.0
 * 
 * Unless required by applicable law or agreed to in writing, software
 * distributed under the License is distributed on an "AS IS" BASIS,
 * WITHOUT WARRANTIES OR CONDITIONS OF ANY KIND, either express or implied.
 * See the License for the specific language governing permissions and
 * limitations under the License.
 *
 ***************************************************************/


#include "condor_common.h"

#include <math.h>
#include <iomanip>

#include "condor_accountant.h"
#include "condor_debug.h"
#include "condor_config.h"
#include "condor_state.h"
#include "condor_attributes.h"
#include "enum_utils.h"
#include "classad_log.h"
#include "string_list.h"
#include "HashTable.h"
#include "ConcurrencyLimitUtils.h"
#include "matchmaker.h"
#include <string>
#include <deque>

#define MIN_PRIORITY_FACTOR (1.0)

MyString Accountant::AcctRecord="Accountant.";
MyString Accountant::CustomerRecord="Customer.";
MyString Accountant::ResourceRecord="Resource.";

static char const *PriorityAttr="Priority";
static char const *ResourcesUsedAttr="ResourcesUsed";
static char const *WeightedResourcesUsedAttr="WeightedResourcesUsed";
static char const *UnchargedTimeAttr="UnchargedTime";
static char const *WeightedUnchargedTimeAttr="WeightedUnchargedTime";
static char const *AccumulatedUsageAttr="AccumulatedUsage";
static char const *WeightedAccumulatedUsageAttr="WeightedAccumulatedUsage";
static char const *BeginUsageTimeAttr="BeginUsageTime";
static char const *LastUsageTimeAttr="LastUsageTime"; 
static char const *PriorityFactorAttr="PriorityFactor";

static char const *LastUpdateTimeAttr="LastUpdateTime";

static char const *RemoteUserAttr="RemoteUser";
static char const *StartTimeAttr="StartTime";

static char const *SlotWeightAttr=ATTR_SLOT_WEIGHT;

/* Disable gcc warnings about floating point comparisons */
GCC_DIAG_OFF(float-equal)

//------------------------------------------------------------------
// Constructor - One time initialization
//------------------------------------------------------------------

Accountant::Accountant():
	concurrencyLimits(256, MyStringHash, updateDuplicateKeys)
{
  MinPriority=0.5;
  AcctLog=NULL;
  DiscountSuspendedResources = false;
  UseSlotWeights = false;
  DefaultPriorityFactor = 1.0f;
  HalfLifePeriod = 1.0f;
  LastUpdateTime = 0;
  MaxAcctLogSize = 1000000;
  NiceUserPriorityFactor = 100000;
  RemoteUserPriorityFactor = 10000;
  hgq_root_group = NULL;
}

//------------------------------------------------------------------
// Destructor
//------------------------------------------------------------------

Accountant::~Accountant()
{
  if (AcctLog) delete AcctLog;
}

//------------------------------------------------------------------
// Initialize (or re-configure) and read configuration parameters
//------------------------------------------------------------------

void Accountant::Initialize(GroupEntry* root_group) 
{
  static bool first_time = true;

  // Default values

  char* tmp;
  NiceUserPriorityFactor=10000000;
  RemoteUserPriorityFactor=10000;
  DefaultPriorityFactor=1;

  // Set up HGQ accounting-group related information
  hgq_root_group = root_group;
  hgq_submitter_group_map.clear();
  // Pre-set mapping from all defined group names to themselves.
  deque<GroupEntry*> grpq;
  grpq.push_back(hgq_root_group);
  while (!grpq.empty()) {
      GroupEntry* group = grpq.front();
      grpq.pop_front();
      hgq_submitter_group_map[group->name] = group;
      for (vector<GroupEntry*>::iterator j(group->children.begin());  j != group->children.end();  ++j) {
          grpq.push_back(*j);
      }
  }
  
  HalfLifePeriod = param_double("PRIORITY_HALFLIFE");

  // get nice users priority factor

  tmp = param("NICE_USER_PRIO_FACTOR");
  if(tmp) {
	  NiceUserPriorityFactor=(float)atof(tmp);
	  free(tmp);
  }

  // get remote users priority factor

  tmp = param("REMOTE_PRIO_FACTOR");
  if(tmp) {
	  RemoteUserPriorityFactor=(float)atof(tmp);
	  free(tmp);
  }

  // get default priority factor

  tmp = param("DEFAULT_PRIO_FACTOR");
  if(tmp) {
	  DefaultPriorityFactor=(float)atof(tmp);
	  free(tmp);
  }

  // get accountant local domain

  tmp = param("ACCOUNTANT_LOCAL_DOMAIN");
  if(tmp) {
	  AccountantLocalDomain=tmp;
	  free(tmp);
  }
  else {
      RemoteUserPriorityFactor=1;
  }

  MaxAcctLogSize = param_integer("MAX_ACCOUNTANT_DATABASE_SIZE",1000000);

  tmp = param("SPOOL");
  if(tmp) {
	  LogFileName=tmp;
	  LogFileName+="/Accountantnew.log";
	  free( tmp );
  } else {
	  EXCEPT( "SPOOL not defined!" );
  }

  DiscountSuspendedResources = param_boolean(
                             "NEGOTIATOR_DISCOUNT_SUSPENDED_RESOURCES",false);
  UseSlotWeights = param_boolean("NEGOTIATOR_USE_SLOT_WEIGHTS",true);


  dprintf(D_ACCOUNTANT,"PRIORITY_HALFLIFE=%f\n",HalfLifePeriod);
  dprintf(D_ACCOUNTANT,"NICE_USER_PRIO_FACTOR=%f\n",NiceUserPriorityFactor);
  dprintf(D_ACCOUNTANT,"REMOTE_PRIO_FACTOR=%f\n",RemoteUserPriorityFactor);
  dprintf(D_ACCOUNTANT,"DEFAULT_PRIO_FACTOR=%f\n",DefaultPriorityFactor);
  dprintf(D_ACCOUNTANT,"ACCOUNTANT_LOCAL_DOMAIN=%s\n",
				  AccountantLocalDomain.Value());
  dprintf( D_ACCOUNTANT, "MAX_ACCOUNTANT_DATABASE_SIZE=%d\n",
		   MaxAcctLogSize );

  if (!AcctLog) {
    AcctLog=new ClassAdLog(LogFileName.Value());
    dprintf(D_ACCOUNTANT,"Accountant::Initialize - LogFileName=%s\n",
					LogFileName.Value());
  }

  // get last update time

  LastUpdateTime=0;
  GetAttributeInt(AcctRecord,LastUpdateTimeAttr,LastUpdateTime);

  // if at startup, do a sanity check to make certain number of resource
  // records for a user and what the user record says jives
  if ( first_time ) {
	  HashKey HK;
	  ClassAd* ad;
	  AttrList *unused;
	  StringList users;
	  char *next_user;
	  MyString user;
	  int resources_used, resources_used_really;
	  int total_overestimated_resources = 0;
	  int total_overestimated_users = 0;
	  float resourcesRW_used, resourcesRW_used_really;
	  float total_overestimated_resourcesRW = 0;
	  int total_overestimated_usersRW = 0;

	  dprintf(D_ACCOUNTANT,"Sanity check on number of resources per user\n");

		// first find all the users
	  AcctLog->table.startIterations();
	  while (AcctLog->table.iterate(HK,ad)) {
		MyString keybuf;
		HK.sprint(keybuf);
		char const *key = keybuf.Value();
			// skip records that are not customer records...
		if (strncmp(CustomerRecord.Value(),key,CustomerRecord.Length())) continue;
		char const *thisUser = &(key[CustomerRecord.Length()]);
			// if we made it here, append to our list of users
		users.append( thisUser );
	  }
		// ok, now StringList users has all the users.  for each user,
		// compare what the customer record claims for usage -vs- actual
		// number of resources
	  users.rewind();
	  while( (next_user=users.next()) ) 
	  {
		  user = next_user;
		  resources_used = GetResourcesUsed(user);
		  resourcesRW_used = GetWeightedResourcesUsed(user);

		  /* It appears here that only the second variable is of interest to
		  	this part of the code, however, this function returns new'ed memory
			so keep track of it and delete it so we don't leak memory. */
		  unused = ReportState(user,&resources_used_really,&resourcesRW_used_really);
		  delete unused;

		  if ( resources_used == resources_used_really ) {
			dprintf(D_ACCOUNTANT,"Customer %s using %d resources\n",next_user,
				  resources_used);
		  } else {
			dprintf(D_ALWAYS,
				"FIXING - Customer %s using %d resources, but only found %d\n",
				next_user,resources_used,resources_used_really);
			SetAttributeInt(CustomerRecord+user,ResourcesUsedAttr,resources_used_really);
			if ( resources_used > resources_used_really ) {
				total_overestimated_resources += 
					( resources_used - resources_used_really );
				total_overestimated_users++;
			}
		  }
		  if ( resourcesRW_used == resourcesRW_used_really ) {
			dprintf(D_ACCOUNTANT,"Customer %s using %f weighted resources\n",next_user,
				  resourcesRW_used);
		  } else {
			dprintf(D_ALWAYS,
				"FIXING - Customer record %s using %f weighted resources, but found %f\n",
				next_user,resourcesRW_used,resourcesRW_used_really);
			SetAttributeFloat(CustomerRecord+user,WeightedResourcesUsedAttr,resourcesRW_used_really);
			if ( resourcesRW_used > resourcesRW_used_really ) {
				total_overestimated_resourcesRW += 
					( resourcesRW_used - resourcesRW_used_really );
				total_overestimated_usersRW++;
			}
		  }
	  }
	  if ( total_overestimated_users ) {
		  dprintf( D_ALWAYS,
			  "FIXING - Overestimated %d resources across %d users "
			  "(from a total of %d users)\n",
			  total_overestimated_resources,total_overestimated_users,
			  users.number() );
	  }
	  if ( total_overestimated_usersRW ) {
		  dprintf( D_ALWAYS,
			  "FIXING - Overestimated %f resources across %d users "
			  "(from a total of %d users)\n",
			  total_overestimated_resourcesRW,total_overestimated_users,
			  users.number() );
	  }
  }

  // Ensure that table entries for acct groups get created on startup and reconfig
  // Do this after loading the accountant log, to give log data precedence
  grpq.clear();
  grpq.push_back(hgq_root_group);
  while (!grpq.empty()) {
      GroupEntry* group = grpq.front();
      grpq.pop_front();
      // This creates entries if they don't already exist:
      GetPriority(group->name);
      for (vector<GroupEntry*>::iterator j(group->children.begin());  j != group->children.end();  ++j) {
          grpq.push_back(*j);
      }
  }

  UpdatePriorities();
}


void parse_group_name(const string& gname, vector<string>& gpath) {
    gpath.clear();
    string::size_type cur = 0;
    while (true) {
        string::size_type nxt = gname.find_first_of('.', cur);
        string::size_type n = (nxt == string::npos) ? string::npos : nxt-cur;
        gpath.push_back(gname.substr(cur, n));
        if (nxt == string::npos) break;
        cur = 1+nxt;
    }
}

GroupEntry* Accountant::GetAssignedGroup(const MyString& CustomerName) {
    bool unused;
    return GetAssignedGroup(CustomerName, unused);
}

GroupEntry* Accountant::GetAssignedGroup(const MyString& CustomerName, bool& IsGroup) {
    string subname = CustomerName.Value();

    // Is this an acct group, syntactically speaking?
    string::size_type pos = subname.find_last_of('@');
    IsGroup = (pos == string::npos);

    // cache results from previous invocations
    map<string, GroupEntry*, ci_less>::iterator fs(hgq_submitter_group_map.find(subname));
    if (fs != hgq_submitter_group_map.end()) return fs->second;

    ASSERT(NULL != hgq_root_group);

    if (IsGroup) {
        // This is either a defunct group or a malformed submitter name: map it to root group
        dprintf(D_ALWAYS, "group quota: WARNING: defaulting submitter \"%s\" to root group\n", subname.c_str());
        hgq_submitter_group_map[subname] = hgq_root_group;
        return hgq_root_group;
    }

    // strip '@' and everything after it
    string gname=subname.substr(0, pos);

    // is there a group/user separator?
    pos = gname.find_last_of('.');
    if (pos != string::npos) {
        // everything prior to separator is group name
        gname = gname.substr(0, pos);
    } else {
        // if there is no separator, semantic is "no group", so it goes to root
        hgq_submitter_group_map[subname] = hgq_root_group;
        return hgq_root_group;
    }

    GroupEntry* group = hgq_root_group;
    // parse the group name into a path of sub-group names
    vector<string> gpath;
    parse_group_name(gname, gpath);

    // walk down the tree using the group path
    for (vector<string>::iterator j(gpath.begin());  j != gpath.end();  ++j) {
        map<string, GroupEntry::size_type, ci_less>::iterator f(group->chmap.find(*j));
        if (f == group->chmap.end()) {
            if (hgq_root_group->children.size() > 0) {
                // I only want to log a warning if an HGQ configuration exists
                dprintf(D_ALWAYS, "group quotas: WARNING: defaulting undefined group name %s to group %s\n", 
                        gname.c_str(), group->name.c_str());
            }
            break;
        } else {
            group = group->children[f->second];
        }
    }

    hgq_submitter_group_map[subname] = group;
    return group;
}


bool Accountant::UsingWeightedSlots() {
    return UseSlotWeights;
}

//------------------------------------------------------------------
// Return the number of resources used
//------------------------------------------------------------------

int Accountant::GetResourcesUsed(const MyString& CustomerName) 
{
  int ResourcesUsed=0;
  GetAttributeInt(CustomerRecord+CustomerName,ResourcesUsedAttr,ResourcesUsed);
  return ResourcesUsed;
}

//------------------------------------------------------------------
// Return the number of resources used (floating point version)
//------------------------------------------------------------------

float Accountant::GetWeightedResourcesUsed(const MyString& CustomerName) 
{
  float WeightedResourcesUsed=0.0;
  GetAttributeFloat(CustomerRecord+CustomerName,WeightedResourcesUsedAttr,WeightedResourcesUsed);
  return WeightedResourcesUsed;
}

//------------------------------------------------------------------
// Return the priority of a customer
//------------------------------------------------------------------

float Accountant::GetPriority(const MyString& CustomerName) 
{
    // Warning!  This function has a side effect of a writing the
    // PriorityFactor.
  float PriorityFactor=GetPriorityFactor(CustomerName);
  float Priority=MinPriority;
  GetAttributeFloat(CustomerRecord+CustomerName,PriorityAttr,Priority);
  if (Priority<MinPriority) {
    Priority=MinPriority;
    // Warning!  This read function has a side effect of a write.
    SetPriority(CustomerName,Priority);// write and dprintf()
  }
  return Priority*PriorityFactor;
}

//------------------------------------------------------------------
// Return the priority factor of a customer
//------------------------------------------------------------------

// Get group priority local helper function.
float Accountant::getGroupPriorityFactor(const MyString& CustomerName) 
{
    string GroupName = GetAssignedGroup(CustomerName)->name;

    MyString groupPrioFactorConfig;
	groupPrioFactorConfig.sprintf("GROUP_PRIO_FACTOR_%s", GroupName.c_str());
	double priorityFactor = param_double(groupPrioFactorConfig.Value(), 0.0);

	return priorityFactor;
}


float Accountant::GetPriorityFactor(const MyString& CustomerName) 
{
  float PriorityFactor=0;
  GetAttributeFloat(CustomerRecord+CustomerName,PriorityFactorAttr,PriorityFactor);
  if (PriorityFactor < MIN_PRIORITY_FACTOR) {
    PriorityFactor=DefaultPriorityFactor;
	float groupPriorityFactor = 0.0;

	if (strncmp(CustomerName.Value(),NiceUserName,strlen(NiceUserName))==0) {
		// Nice user
		PriorityFactor=NiceUserPriorityFactor;
    }
	else if ( (groupPriorityFactor = getGroupPriorityFactor(CustomerName) )
				!= 0.0) {
		// Groups user
		PriorityFactor=groupPriorityFactor;
	} else if (   ! AccountantLocalDomain.IsEmpty() &&
           AccountantLocalDomain!=GetDomain(CustomerName) ) {
		// Remote user
		PriorityFactor=RemoteUserPriorityFactor;
	}
		// if AccountantLocalDomain is empty, all users are considered local

    // Warning!  This read function has a side effect of a write.
    SetPriorityFactor(CustomerName, PriorityFactor); // write and dprintf()
  }
  return PriorityFactor;
}


//------------------------------------------------------------------
// Reset the Accumulated usage for all users
//------------------------------------------------------------------

void Accountant::ResetAllUsage() 
{
  dprintf(D_ACCOUNTANT,"Accountant::ResetAllUsage\n");
  time_t T=time(0);
  HashKey HK;
  ClassAd* ad;

  AcctLog->table.startIterations();
  while (AcctLog->table.iterate(HK,ad)) {
    MyString keybuf;
    HK.sprint(keybuf);
	char const *key = keybuf.Value();
    if (strncmp(CustomerRecord.Value(),key,CustomerRecord.Length())) continue;
	AcctLog->BeginTransaction();
    SetAttributeFloat(key,AccumulatedUsageAttr,0);
    SetAttributeFloat(key,WeightedAccumulatedUsageAttr,0);
    SetAttributeInt(key,BeginUsageTimeAttr,T);
	AcctLog->CommitTransaction();
  }
  return;
}

//------------------------------------------------------------------
// Reset the Accumulated usage
//------------------------------------------------------------------

void Accountant::ResetAccumulatedUsage(const MyString& CustomerName) 
{
  dprintf(D_ACCOUNTANT,"Accountant::ResetAccumulatedUsage - CustomerName=%s\n",CustomerName.Value());
  AcctLog->BeginTransaction();
  SetAttributeFloat(CustomerRecord+CustomerName,AccumulatedUsageAttr,0);
  SetAttributeFloat(CustomerRecord+CustomerName,WeightedAccumulatedUsageAttr,0);
  SetAttributeInt(CustomerRecord+CustomerName,BeginUsageTimeAttr,time(0));
  AcctLog->CommitTransaction();
}

//------------------------------------------------------------------
// Delete the record of a customer
//------------------------------------------------------------------

void Accountant::DeleteRecord(const MyString& CustomerName) 
{
  dprintf(D_ACCOUNTANT,"Accountant::DeleteRecord - CustomerName=%s\n",CustomerName.Value());
  AcctLog->BeginTransaction();
  DeleteClassAd(CustomerRecord+CustomerName);
  AcctLog->CommitTransaction();
}

//------------------------------------------------------------------
// Set the priority of a customer
//------------------------------------------------------------------

void Accountant::SetPriorityFactor(const MyString& CustomerName, float PriorityFactor) 
{
  if ( PriorityFactor < MIN_PRIORITY_FACTOR) {
      dprintf(D_ALWAYS, "Error: invalid priority factor: %f, using %f\n",
              PriorityFactor, MIN_PRIORITY_FACTOR);
      PriorityFactor = MIN_PRIORITY_FACTOR;
  }
  dprintf(D_ACCOUNTANT,"Accountant::SetPriorityFactor - CustomerName=%s, PriorityFactor=%8.3f\n",CustomerName.Value(),PriorityFactor);
  SetAttributeFloat(CustomerRecord+CustomerName,PriorityFactorAttr,PriorityFactor);
}

//------------------------------------------------------------------
// Set the priority of a customer
//------------------------------------------------------------------

void Accountant::SetPriority(const MyString& CustomerName, float Priority) 
{
  dprintf(D_ACCOUNTANT,"Accountant::SetPriority - CustomerName=%s, Priority=%8.3f\n",CustomerName.Value(),Priority);
  SetAttributeFloat(CustomerRecord+CustomerName,PriorityAttr,Priority);
}

//------------------------------------------------------------------
// Set the accumulated usage of a customer
//------------------------------------------------------------------

void Accountant::SetAccumUsage(const MyString& CustomerName, float AccumulatedUsage) 
{
  dprintf(D_ACCOUNTANT,"Accountant::SetAccumUsage - CustomerName=%s, Usage=%8.3f\n",CustomerName.Value(),AccumulatedUsage);
  SetAttributeFloat(CustomerRecord+CustomerName,WeightedAccumulatedUsageAttr,AccumulatedUsage);
}

//------------------------------------------------------------------
// Set the begin usage time of a customer
//------------------------------------------------------------------

void Accountant::SetBeginTime(const MyString& CustomerName, int BeginTime) 
{
  dprintf(D_ACCOUNTANT,"Accountant::SetBeginTime - CustomerName=%s, BeginTime=%8d\n",CustomerName.Value(),BeginTime);
  SetAttributeInt(CustomerRecord+CustomerName,BeginUsageTimeAttr,BeginTime);
}

//------------------------------------------------------------------
// Set the last usage time of a customer
//------------------------------------------------------------------

void Accountant::SetLastTime(const MyString& CustomerName, int LastTime) 
{
  dprintf(D_ACCOUNTANT,"Accountant::SetLastTime - CustomerName=%s, LastTime=%8d\n",CustomerName.Value(),LastTime);
  SetAttributeInt(CustomerRecord+CustomerName,LastUsageTimeAttr,LastTime);
}



//------------------------------------------------------------------
// Add a match
//------------------------------------------------------------------

void Accountant::AddMatch(const MyString& CustomerName, ClassAd* ResourceAd) 
{
  // Get resource name and the time
  MyString ResourceName=GetResourceName(ResourceAd);
  time_t T=time(0);

  dprintf(D_ACCOUNTANT,"Accountant::AddMatch - CustomerName=%s, ResourceName=%s\n",CustomerName.Value(),ResourceName.Value());

  // Check if the resource is used
  MyString RemoteUser;
  if (GetAttributeString(ResourceRecord+ResourceName,RemoteUserAttr,RemoteUser)) {
    if (CustomerName==RemoteUser) {
	  dprintf(D_ACCOUNTANT,"Match already existed!\n");
      return;
    }
    RemoveMatch(ResourceName,T);
  }

  float SlotWeight = GetSlotWeight(ResourceAd);

  int ResourcesUsed=0;
  GetAttributeInt(CustomerRecord+CustomerName,ResourcesUsedAttr,ResourcesUsed);
  float WeightedResourcesUsed=0.0;
  GetAttributeFloat(CustomerRecord+CustomerName,WeightedResourcesUsedAttr,WeightedResourcesUsed);
  int UnchargedTime=0;
  GetAttributeInt(CustomerRecord+CustomerName,UnchargedTimeAttr,UnchargedTime);
  float WeightedUnchargedTime=0.0;
  GetAttributeFloat(CustomerRecord+CustomerName,WeightedUnchargedTimeAttr,WeightedUnchargedTime);

  int GroupResourcesUsed=0;
  float GroupWeightedResourcesUsed = 0.0;
  int GroupUnchargedTime=0;
  float WeightedGroupUnchargedTime=0.0;

  string GroupName = GetAssignedGroup(CustomerName)->name;
  dprintf(D_ACCOUNTANT, "Customername %s GroupName is: %s\n",CustomerName.Value(), GroupName.c_str());

  GetAttributeInt(CustomerRecord+GroupName.c_str(),ResourcesUsedAttr,GroupResourcesUsed);
  GetAttributeFloat(CustomerRecord+GroupName.c_str(),WeightedResourcesUsedAttr,GroupWeightedResourcesUsed);
  GetAttributeInt(CustomerRecord+GroupName.c_str(),UnchargedTimeAttr,GroupUnchargedTime);
  GetAttributeFloat(CustomerRecord+GroupName.c_str(),WeightedUnchargedTimeAttr,WeightedGroupUnchargedTime);

  AcctLog->BeginTransaction(); 
  
  // Update customer's resource usage count
  ResourcesUsed += 1;
  SetAttributeInt(CustomerRecord+CustomerName,ResourcesUsedAttr,ResourcesUsed);
  WeightedResourcesUsed += SlotWeight;
  SetAttributeFloat(CustomerRecord+CustomerName,WeightedResourcesUsedAttr,WeightedResourcesUsed);
  // add negative "uncharged" time if match starts after last update
  UnchargedTime-=T-LastUpdateTime;
  WeightedUnchargedTime-=(T-LastUpdateTime)*SlotWeight;
  SetAttributeInt(CustomerRecord+CustomerName,UnchargedTimeAttr,UnchargedTime);
  SetAttributeFloat(CustomerRecord+CustomerName,WeightedUnchargedTimeAttr,WeightedUnchargedTime);

  // Do everything we just to update the customer's record a second time if
  // there is a group record to update
  // Update customer's group resource usage count
  GroupWeightedResourcesUsed += SlotWeight;
  GroupResourcesUsed += 1;
  dprintf(D_ACCOUNTANT, "GroupWeightedResourcesUsed=%f SlotWeight=%f\n", GroupWeightedResourcesUsed,SlotWeight);
  SetAttributeFloat(CustomerRecord+GroupName.c_str(),WeightedResourcesUsedAttr,GroupWeightedResourcesUsed);
  SetAttributeInt(CustomerRecord+GroupName.c_str(),ResourcesUsedAttr,GroupResourcesUsed);
  // add negative "uncharged" time if match starts after last update 
  GroupUnchargedTime-=T-LastUpdateTime;
  WeightedGroupUnchargedTime-=(T-LastUpdateTime)*SlotWeight;
  SetAttributeInt(CustomerRecord+GroupName.c_str(),UnchargedTimeAttr,GroupUnchargedTime);
  SetAttributeFloat(CustomerRecord+GroupName.c_str(),WeightedUnchargedTimeAttr,WeightedGroupUnchargedTime);

  // Set reosurce's info: user, and start-time
  SetAttributeString(ResourceRecord+ResourceName,RemoteUserAttr,CustomerName);
  SetAttributeFloat(ResourceRecord+ResourceName,SlotWeightAttr,SlotWeight);
  SetAttributeInt(ResourceRecord+ResourceName,StartTimeAttr,T);

  char *str;
  if (ResourceAd->LookupString(ATTR_MATCHED_CONCURRENCY_LIMITS, &str)) {
    SetAttributeString(ResourceRecord+ResourceName,ATTR_MATCHED_CONCURRENCY_LIMITS,str);
    IncrementLimits(str);
    free(str);
  }    

  AcctLog->CommitNondurableTransaction();

  dprintf(D_ACCOUNTANT,"(ACCOUNTANT) Added match between customer %s and resource %s\n",CustomerName.Value(),ResourceName.Value());
}

//------------------------------------------------------------------
// Remove a match
//------------------------------------------------------------------

void Accountant::RemoveMatch(const MyString& ResourceName)
{
  RemoveMatch(ResourceName,time(0));
}

void Accountant::RemoveMatch(const MyString& ResourceName, time_t T)
{
  dprintf(D_ACCOUNTANT,"Accountant::RemoveMatch - ResourceName=%s\n",ResourceName.Value());

  MyString CustomerName;
  if (!GetAttributeString(ResourceRecord+ResourceName,RemoteUserAttr,CustomerName)) {
      DeleteClassAd(ResourceRecord+ResourceName);
      return;
  }
  int StartTime=0;
  GetAttributeInt(ResourceRecord+ResourceName,StartTimeAttr,StartTime);
  int ResourcesUsed=0;
  GetAttributeInt(CustomerRecord+CustomerName,ResourcesUsedAttr,ResourcesUsed);
  float WeightedResourcesUsed=0;
  GetAttributeFloat(CustomerRecord+CustomerName,WeightedResourcesUsedAttr,WeightedResourcesUsed);
  
  int UnchargedTime=0;
  GetAttributeInt(CustomerRecord+CustomerName,UnchargedTimeAttr,UnchargedTime);
  float WeightedUnchargedTime=0.0;
  GetAttributeFloat(CustomerRecord+CustomerName,WeightedUnchargedTimeAttr,WeightedUnchargedTime);
  
  float SlotWeight=1.0;
  GetAttributeFloat(ResourceRecord+ResourceName,SlotWeightAttr,SlotWeight);
  
  int GroupResourcesUsed=0;
  float GroupWeightedResourcesUsed=0.0;
  int GroupUnchargedTime=0;
  float WeightedGroupUnchargedTime=0.0;
  
  string GroupName = GetAssignedGroup(CustomerName)->name;
  dprintf(D_ACCOUNTANT, "Customername %s GroupName is: %s\n",CustomerName.Value(), GroupName.c_str());
  
  GetAttributeInt(CustomerRecord+GroupName.c_str(),ResourcesUsedAttr,GroupResourcesUsed);
  GetAttributeFloat(CustomerRecord+GroupName.c_str(),WeightedResourcesUsedAttr,GroupWeightedResourcesUsed);
  GetAttributeInt(CustomerRecord+GroupName.c_str(),UnchargedTimeAttr,GroupUnchargedTime);
  GetAttributeFloat(CustomerRecord+GroupName.c_str(),WeightedUnchargedTimeAttr,WeightedGroupUnchargedTime);
  
  AcctLog->BeginTransaction();
  // Update customer's resource usage count
  if   (ResourcesUsed>0) ResourcesUsed -= 1;
  SetAttributeInt(CustomerRecord+CustomerName,ResourcesUsedAttr,ResourcesUsed);
  WeightedResourcesUsed -= SlotWeight;
  if( WeightedResourcesUsed < 0 ) {
      WeightedResourcesUsed = 0;
  }
  SetAttributeFloat(CustomerRecord+CustomerName,WeightedResourcesUsedAttr,WeightedResourcesUsed);
  // update uncharged time
  if (StartTime<LastUpdateTime) StartTime=LastUpdateTime;
  UnchargedTime+=T-StartTime;
  WeightedUnchargedTime+=(T-StartTime)*SlotWeight;
  SetAttributeInt(CustomerRecord+CustomerName,UnchargedTimeAttr,UnchargedTime);
  SetAttributeFloat(CustomerRecord+CustomerName,WeightedUnchargedTimeAttr,WeightedUnchargedTime);

  // Do everything we just to update the customer's record a second time if
  // there is a group record to update
  // Update customer's group resource usage count
  GroupResourcesUsed -= 1;
  if (GroupResourcesUsed < 0) GroupResourcesUsed = 0;

  GroupWeightedResourcesUsed -= SlotWeight;
  if(GroupWeightedResourcesUsed < 0.0) {
      GroupWeightedResourcesUsed = 0.0;
  }
  dprintf(D_ACCOUNTANT, "GroupResourcesUsed =%d GroupWeightedResourcesUsed= %f SlotWeight=%f\n",
          GroupResourcesUsed ,GroupWeightedResourcesUsed,SlotWeight);

  SetAttributeFloat(CustomerRecord+GroupName.c_str(),WeightedResourcesUsedAttr,GroupWeightedResourcesUsed);

  SetAttributeInt(CustomerRecord+GroupName.c_str(),ResourcesUsedAttr,GroupResourcesUsed);
  // update uncharged time
  GroupUnchargedTime+=T-StartTime;
  WeightedGroupUnchargedTime+=(T-StartTime)*SlotWeight;
  SetAttributeInt(CustomerRecord+GroupName.c_str(),UnchargedTimeAttr,GroupUnchargedTime);
  SetAttributeFloat(CustomerRecord+GroupName.c_str(),WeightedUnchargedTimeAttr,WeightedGroupUnchargedTime);

  DeleteClassAd(ResourceRecord+ResourceName);
  AcctLog->CommitNondurableTransaction();

  dprintf(D_ACCOUNTANT, "(ACCOUNTANT) Removed match between customer %s and resource %s\n",
          CustomerName.Value(),ResourceName.Value());
}

//------------------------------------------------------------------
//
//------------------------------------------------------------------

void Accountant::DisplayLog()
{
  HashKey HK;
  ClassAd* ad;
  AcctLog->table.startIterations();
  while (AcctLog->table.iterate(HK,ad)) {
    MyString key;
    HK.sprint(key);
    printf("------------------------------------------------\nkey = %s\n",key.Value());
    ad->fPrint(stdout);
  }
}

//------------------------------------------------------------------
//
//------------------------------------------------------------------

void Accountant::DisplayMatches()
{
  HashKey HK;
  ClassAd* ad;
  MyString ResourceName;
  AcctLog->table.startIterations();
  while (AcctLog->table.iterate(HK,ad)) {
    MyString keybuf;
    HK.sprint(keybuf);
	char const *key = keybuf.Value();
    if (strncmp(ResourceRecord.Value(),key,ResourceRecord.Length())) continue;
    ResourceName=key+ResourceRecord.Length();
    MyString RemoteUser;
    ad->LookupString(RemoteUserAttr,RemoteUser);
    printf("Customer=%s , Resource=%s\n",RemoteUser.Value(),ResourceName.Value());
  }
}

//------------------------------------------------------------------
// Update priorites for all customers (schedd's)
// Based on the time that passed since the last update
//------------------------------------------------------------------

void Accountant::UpdatePriorities() 
{
  int T=time(0);
  int TimePassed=T-LastUpdateTime;
  if (TimePassed==0) return;

  // TimePassed might be less than zero for a number of reasons, including
  // the clock being reset on this machine, and somehow getting a really
  // bad entry in the Accountnew.log  -- Ballard 5/17/00
  if (TimePassed < 0) {
	LastUpdateTime=T;
	return;
  }
  float AgingFactor=(float) ::pow((float)0.5,float(TimePassed)/HalfLifePeriod);
  LastUpdateTime=T;
  SetAttributeInt(AcctRecord,LastUpdateTimeAttr,LastUpdateTime);

  dprintf(D_ACCOUNTANT,"(ACCOUNTANT) Updating priorities - AgingFactor=%8.3f , TimePassed=%d\n",AgingFactor,TimePassed);

  HashKey HK;
  ClassAd* ad;
  float Priority, OldPrio, PriorityFactor;
  int UnchargedTime;
  float WeightedUnchargedTime;
  float AccumulatedUsage;
  float WeightedAccumulatedUsage;
  float RecentUsage;
  float WeightedRecentUsage;
  int ResourcesUsed;
  float WeightedResourcesUsed;
  int BeginUsageTime;

	  // Each iteration of the loop should be atomic for consistency,
	  // but instead of doing one transaction per iteration, wrap the
	  // whole loop in one transaction for efficiency.
  AcctLog->BeginTransaction();

  AcctLog->table.startIterations();
  while (AcctLog->table.iterate(HK,ad)) {
    MyString keybuf;
    HK.sprint(keybuf);
    char const *key = keybuf.Value();
    if (strncmp(CustomerRecord.Value(),key,CustomerRecord.Length())) continue;

    // lookup values in the ad
    if (ad->LookupFloat(PriorityAttr,Priority)==0) Priority=0;
	if (Priority<MinPriority) Priority=MinPriority;
    OldPrio=Priority;

    // set_prio_factor indicates whether a priority factor has been explicitly set,
    // in which case the record should be kept to preserve the setting
    bool set_prio_factor = true;
    if (ad->LookupFloat(PriorityFactorAttr,PriorityFactor)==0) {
	   	PriorityFactor = DefaultPriorityFactor;
        set_prio_factor = false;
	}

    if (ad->LookupInteger(UnchargedTimeAttr,UnchargedTime)==0) UnchargedTime=0;
    if (ad->LookupFloat(AccumulatedUsageAttr,AccumulatedUsage)==0) AccumulatedUsage=0;
    if (ad->LookupFloat(WeightedUnchargedTimeAttr,WeightedUnchargedTime)==0) WeightedUnchargedTime=0;
    if (ad->LookupFloat(WeightedAccumulatedUsageAttr,WeightedAccumulatedUsage)==0) WeightedAccumulatedUsage=AccumulatedUsage;
    if (ad->LookupInteger(BeginUsageTimeAttr,BeginUsageTime)==0) BeginUsageTime=0;
    if (ad->LookupInteger(ResourcesUsedAttr,ResourcesUsed)==0) ResourcesUsed=0;
	if (ad->LookupFloat(WeightedResourcesUsedAttr,WeightedResourcesUsed)==0) WeightedResourcesUsed=0.0;

    RecentUsage=float(ResourcesUsed)+float(UnchargedTime)/TimePassed;
    WeightedRecentUsage=float(WeightedResourcesUsed)+float(WeightedUnchargedTime)/TimePassed;
    Priority=Priority*AgingFactor+WeightedRecentUsage*(1-AgingFactor);
    AccumulatedUsage+=ResourcesUsed*TimePassed+UnchargedTime;
    WeightedAccumulatedUsage+=WeightedResourcesUsed*TimePassed+WeightedUnchargedTime;

    SetAttributeFloat(key,PriorityAttr,Priority);
    SetAttributeFloat(key,AccumulatedUsageAttr,AccumulatedUsage);
    SetAttributeFloat(key,WeightedAccumulatedUsageAttr,WeightedAccumulatedUsage);
    if (AccumulatedUsage>0 && BeginUsageTime==0) SetAttributeInt(key,BeginUsageTimeAttr,T);
    if (RecentUsage>0) SetAttributeInt(key,LastUsageTimeAttr,T);
    SetAttributeInt(key,UnchargedTimeAttr,0);
    SetAttributeFloat(key,WeightedUnchargedTimeAttr,0.0);

    if (Priority<MinPriority && ResourcesUsed==0 && AccumulatedUsage==0 && !set_prio_factor) {
		DeleteClassAd(key);
	}

    dprintf(D_ACCOUNTANT,"CustomerName=%s , Old Priority=%5.3f , New Priority=%5.3f , ResourcesUsed=%d , WeightedResourcesUsed=%f\n",key,OldPrio,Priority,ResourcesUsed,WeightedResourcesUsed);
    dprintf(D_ACCOUNTANT,"RecentUsage=%8.3f (unweighted %8.3f), UnchargedTime=%8.3f (unweighted %d), AccumulatedUsage=%5.3f (unweighted %5.3f), BeginUsageTime=%d\n",WeightedRecentUsage,RecentUsage,WeightedUnchargedTime,UnchargedTime,WeightedAccumulatedUsage,AccumulatedUsage,BeginUsageTime);

  }

  AcctLog->CommitTransaction();

  // Check if the log needs to be truncated
  struct stat statbuf;
  if( stat(LogFileName.Value(),&statbuf) ) {
    dprintf( D_ALWAYS, "ERROR in Accountant::UpdatePriorities - "
			 "can't stat database (%s)", LogFileName.Value() );
  } else if( statbuf.st_size > MaxAcctLogSize ) {
	  AcctLog->TruncLog();
	  dprintf( D_ACCOUNTANT, "Accountant::UpdatePriorities - "
			   "truncating database (prev size=%lu)\n", 
			   (unsigned long)statbuf.st_size ); 
		  // Now that we truncated, check the size, and allow it to
		  // grow to at least double in size before truncating again.
	  if( stat(LogFileName.Value(),&statbuf) ) {
		  dprintf( D_ALWAYS, "ERROR in Accountant::UpdatePriorities - "
				   "can't stat database (%s)", LogFileName.Value() );
	  } else {
		  if( statbuf.st_size * 2 > MaxAcctLogSize ) {
			  MaxAcctLogSize = statbuf.st_size * 2;
			  dprintf( D_ACCOUNTANT, "Database has grown, expanding "
					   "MAX_ACCOUNTANT_DATABASE_SIZE to %d\n", 
					   MaxAcctLogSize );
		  }
	  }
  }
}

//------------------------------------------------------------------
// Go through the list of startd ad's and check of matches
// that were broken (by checkibg the claimed state)
//------------------------------------------------------------------

void Accountant::CheckMatches(ClassAdListDoesNotDeleteAds& ResourceList) 
{
  dprintf(D_ACCOUNTANT,"(Accountant) Checking Matches\n");

  ClassAd* ResourceAd;
  HashKey HK;
  ClassAd* ad;
  MyString ResourceName;
  MyString CustomerName;

	  // Create a hash table for speedier lookups of Resource ads.
  HashTable<MyString,ClassAd *> resource_hash(MyStringHash);
  ResourceList.Open();
  while ((ResourceAd=ResourceList.Next())!=NULL) {
    ResourceName = GetResourceName(ResourceAd);
    ASSERT( resource_hash.insert( ResourceName, ResourceAd ) == 0 );
  }
  ResourceList.Close();

  // Remove matches that were broken
  AcctLog->table.startIterations();
  while (AcctLog->table.iterate(HK,ad)) {
    MyString keybuf;
    HK.sprint(keybuf);
    char const *key = keybuf.Value();
    if (strncmp(ResourceRecord.Value(),key,ResourceRecord.Length())) continue;
    ResourceName=key+ResourceRecord.Length();
    if( resource_hash.lookup(ResourceName,ResourceAd) < 0 ) {
      dprintf(D_ACCOUNTANT,"Resource %s class-ad wasn't found in the resource list.\n",ResourceName.Value());
      RemoveMatch(ResourceName);
    }
	else {
		// Here we need to figure out the CustomerName.
      ad->LookupString(RemoteUserAttr,CustomerName);
      if (!CheckClaimedOrMatched(ResourceAd, CustomerName)) {
        dprintf(D_ACCOUNTANT,"Resource %s was not claimed by %s - removing match\n",ResourceName.Value(),CustomerName.Value());
        RemoveMatch(ResourceName);
      }
    }
  }

  // Scan startd ads and add matches that are not registered
  ResourceList.Open();
  while ((ResourceAd=ResourceList.Next())!=NULL) {
    if (IsClaimed(ResourceAd, CustomerName)) AddMatch(CustomerName, ResourceAd);
  }
  ResourceList.Close();

	  // Recalculate limits from the set of resources that are reporting
  LoadLimits(ResourceList);

  return;
}

//------------------------------------------------------------------
// Report the list of Matches for a customer
//------------------------------------------------------------------

AttrList* Accountant::ReportState(const MyString& CustomerName, int* NumResources, float* NumResourcesRW) {
    dprintf(D_ACCOUNTANT,"Reporting State for customer %s\n",CustomerName.Value());

    HashKey HK;
    ClassAd* ResourceAd;
    MyString ResourceName;
    int StartTime;

    AttrList* ad = new AttrList();

    if (NumResources) {
        *NumResources = 0;
    }
    if (NumResourcesRW) {
        *NumResourcesRW = 0;
    }

    bool isGroup=false;
    string cgrp = GetAssignedGroup(CustomerName.Value(), isGroup)->name;
    // This is a defunct group:
    if (isGroup && (cgrp != CustomerName.Value())) return ad;

    int ResourceNum=1;
    AcctLog->table.startIterations();
    while (AcctLog->table.iterate(HK,ResourceAd)) {
        MyString key;
        HK.sprint(key);

        if (strncmp(ResourceRecord.Value(), key.Value(), ResourceRecord.Length())) continue;

        MyString rname;
        if (ResourceAd->LookupString(RemoteUserAttr, rname)==0) continue;

        if (isGroup) {
            string rgrp = GetAssignedGroup(rname)->name;
            if (cgrp != rgrp) continue;
        } else {
            // customername is a traditional submitter: group.username@host
            if (CustomerName != rname) continue;
     
            MyString tmp;
            ResourceName=key+ResourceRecord.Length();
            tmp.sprintf("Name%d = \"%s\"", ResourceNum, ResourceName.Value());
            ad->Insert(tmp.Value());

            if (ResourceAd->LookupInteger(StartTimeAttr,StartTime)==0) StartTime=0;
            tmp.sprintf("StartTime%d = %d", ResourceNum, StartTime);
            ad->Insert(tmp.Value());
        }

        ResourceNum++;
        if (NumResourcesRW) {
            float SlotWeight = 1.0;
            ResourceAd->LookupFloat(SlotWeightAttr,SlotWeight);
            *NumResourcesRW += SlotWeight;
        }
    }

    if (NumResources) {
        *NumResources = ResourceNum - 1;
    }

    return ad;
}


//------------------------------------------------------------------
// Report the whole list of priorities
//------------------------------------------------------------------

ClassAd* Accountant::ReportState(bool rollup) {
    dprintf(D_ACCOUNTANT, "Reporting State%s\n", (rollup) ? " using rollup mode" : "");

    ClassAd* ad = new ClassAd();
    ad->Assign("LastUpdate", LastUpdateTime);

    // assign acct group index numbers first, breadth first ordering
    int EntryNum=1;
    map<string, int> gnmap;
    deque<GroupEntry*> grpq;
    grpq.push_back(hgq_root_group);
    while (!grpq.empty()) {
        GroupEntry* group = grpq.front();
        grpq.pop_front();
        gnmap[group->name] = EntryNum++;
        for (vector<GroupEntry*>::iterator j(group->children.begin());  j != group->children.end();  ++j) {
            grpq.push_back(*j);
        }
    }

    // populate the ad with acct group entries, with optional rollup of
    // attributes up the group hierarchy
    ReportGroups(hgq_root_group, ad, rollup, gnmap);

    HashKey HK;
    ClassAd* CustomerAd = NULL;
    AcctLog->table.startIterations();
    while (AcctLog->table.iterate(HK,CustomerAd)) {
        MyString key;
        HK.sprint(key);
        if (strncmp(CustomerRecord.Value(), key.Value(), CustomerRecord.Length())) continue;
        MyString CustomerName = key.Value()+CustomerRecord.Length();

        bool isGroup=false;
        GroupEntry* cgrp = GetAssignedGroup(CustomerName, isGroup);

        // entries for acct groups are now handled in ReportGroups(), above
        if (isGroup) continue;

        std::string cgname(cgrp->name);
        int snum = EntryNum++;

        string tmp;
        sprintf(tmp, "Name%d", snum);
        ad->Assign(tmp.c_str(), CustomerName);

        sprintf(tmp, "IsAccountingGroup%d", snum);
        ad->Assign(tmp.c_str(), isGroup);

        sprintf(tmp, "AccountingGroup%d", snum);
        ad->Assign(tmp.c_str(), cgname);

        float Priority = GetPriority(CustomerName);
        sprintf(tmp, "Priority%d", snum);
        ad->Assign(tmp.c_str(), Priority);

        float PriorityFactor = 0;
        if (CustomerAd->LookupFloat(PriorityFactorAttr,PriorityFactor)==0) PriorityFactor=0;
<<<<<<< HEAD
        sprintf(tmp, "PriorityFactor%d", snum);
        ad->Assign(tmp.c_str(), PriorityFactor);
=======
        tmp.sprintf("PriorityFactor%d = %f",OwnerNum,PriorityFactor);
        ad->Insert(tmp.Value());

        bool isGroup=false;
        GroupEntry* cgrp = GetAssignedGroup(CustomerName, isGroup);
        tmp.sprintf("IsAccountingGroup%d = %s",OwnerNum,(isGroup)?"TRUE":"FALSE");
        ad->Insert(tmp.Value());

        if (cgrp) {
            tmp.sprintf("AccountingGroup%d",OwnerNum);
            ad->Assign(tmp.Value(), cgrp->name);
            if (isGroup) {
               tmp.sprintf("EffectiveQuota%d", OwnerNum);
               ad->Assign(tmp.Value(), cgrp->quota);
               tmp.sprintf("ConfigQuota%d", OwnerNum);
               ad->Assign(tmp.Value(), cgrp->config_quota);
               tmp.sprintf("SubtreeQuota%d", OwnerNum);
               ad->Assign(tmp.Value(), cgrp->subtree_quota);
               tmp.sprintf("GroupSortKey%d", OwnerNum);
               ad->Assign(tmp.Value(), cgrp->sort_key);
               tmp.sprintf("SurplusPolicy%d", OwnerNum);
               const char * policy = "no";
               if (cgrp->autoregroup) policy = "regroup";
               else if (cgrp->accept_surplus) policy = "byquota";
               ad->Assign(tmp.Value(), policy);
            }
        }
>>>>>>> ba8372b5

        int ResourcesUsed = 0;
        if (CustomerAd->LookupInteger(ResourcesUsedAttr,ResourcesUsed)==0) ResourcesUsed=0;
        sprintf(tmp, "ResourcesUsed%d", snum);
        ad->Assign(tmp.c_str(), ResourcesUsed);
        
        float WeightedResourcesUsed = 0;
        if (CustomerAd->LookupFloat(WeightedResourcesUsedAttr,WeightedResourcesUsed)==0) WeightedResourcesUsed=0;
        sprintf(tmp, "WeightedResourcesUsed%d", snum);
        ad->Assign(tmp.c_str(), WeightedResourcesUsed);
        
        float AccumulatedUsage = 0;
        if (CustomerAd->LookupFloat(AccumulatedUsageAttr,AccumulatedUsage)==0) AccumulatedUsage=0;
        sprintf(tmp, "AccumulatedUsage%d", snum);
        ad->Assign(tmp.c_str(), AccumulatedUsage);
        
        float WeightedAccumulatedUsage = 0;
        if (CustomerAd->LookupFloat(WeightedAccumulatedUsageAttr,WeightedAccumulatedUsage)==0) WeightedAccumulatedUsage=0;
        sprintf(tmp, "WeightedAccumulatedUsage%d", snum);
        ad->Assign(tmp.c_str(), WeightedAccumulatedUsage);
        
        int BeginUsageTime = 0;
        if (CustomerAd->LookupInteger(BeginUsageTimeAttr,BeginUsageTime)==0) BeginUsageTime=0;
        sprintf(tmp, "BeginUsageTime%d", snum);
        ad->Assign(tmp.c_str(), BeginUsageTime);
        
        int LastUsageTime = 0;
        if (CustomerAd->LookupInteger(LastUsageTimeAttr,LastUsageTime)==0) LastUsageTime=0;
        sprintf(tmp, "LastUsageTime%d", snum);
        ad->Assign(tmp.c_str(), LastUsageTime);
    }

    // total number of accountant entries, for acct groups and submittors
    ad->Assign("NumSubmittors", EntryNum-1);

    // include concurrency limit information
    ReportLimits(ad);

    return ad;
}


void Accountant::ReportGroups(GroupEntry* group, ClassAd* ad, bool rollup, map<string, int>& gnmap) {
    // begin by loading straight "non-rolled" data into the attributes for (group)
    MyString CustomerName = group->name;

    ClassAd* CustomerAd = NULL;
    MyString HK(CustomerRecord + CustomerName);
    if (AcctLog->table.lookup(HashKey(HK.Value()), CustomerAd) == -1) {
        dprintf(D_ALWAYS, "WARNING: Expected AcctLog entry \"%s\" to exist", HK.Value());
        return;
    } 

    bool isGroup=false;
    GroupEntry* cgrp = GetAssignedGroup(CustomerName, isGroup);

    std::string cgname;
    int gnum = 0;
    if (isGroup) {
        cgname = (cgrp->parent != NULL) ? cgrp->parent->name : cgrp->name;
        gnum = gnmap[cgrp->name];
    } else {
        dprintf(D_ALWAYS, "WARNING: Expected \"%s\" to be a defined group in the accountant", CustomerName.Value());
        return;
    }

    string tmp;
    sprintf(tmp, "Name%d", gnum);
    ad->Assign(tmp.c_str(), CustomerName);

    sprintf(tmp, "IsAccountingGroup%d", gnum);
    ad->Assign(tmp.c_str(), isGroup);
    
    sprintf(tmp, "AccountingGroup%d", gnum);
    ad->Assign(tmp.c_str(), cgname);
    
    float Priority = (!rollup) ? GetPriority(CustomerName) : 0;
    sprintf(tmp, "Priority%d", gnum);
    ad->Assign(tmp.c_str(), Priority);
    
    float PriorityFactor = 0;
    if (!rollup && CustomerAd->LookupFloat(PriorityFactorAttr,PriorityFactor)==0) PriorityFactor=0;
    sprintf(tmp, "PriorityFactor%d", gnum);
    ad->Assign(tmp.c_str(), PriorityFactor);
    
    if (cgrp) {
        sprintf(tmp, "EffectiveQuota%d", gnum);
        ad->Assign(tmp.c_str(), cgrp->quota);
        sprintf(tmp, "ConfigQuota%d", gnum);
        ad->Assign(tmp.c_str(), cgrp->config_quota);
        sprintf(tmp, "SubtreeQuota%d", gnum);
        ad->Assign(tmp.c_str(), cgrp->subtree_quota);
        sprintf(tmp, "GroupSortKey%d", gnum);
        ad->Assign(tmp.c_str(), cgrp->sort_key);
        sprintf(tmp, "GroupAutoRegroup%d", gnum);
        ad->Assign(tmp.c_str(), cgrp->autoregroup);
    }

    int ResourcesUsed = 0;
    if (CustomerAd->LookupInteger(ResourcesUsedAttr,ResourcesUsed)==0) ResourcesUsed=0;
    sprintf(tmp, "ResourcesUsed%d", gnum);
    ad->Assign(tmp.c_str(), ResourcesUsed);
    
    float WeightedResourcesUsed = 0;
    if (CustomerAd->LookupFloat(WeightedResourcesUsedAttr,WeightedResourcesUsed)==0) WeightedResourcesUsed=0;
    sprintf(tmp, "WeightedResourcesUsed%d", gnum);
    ad->Assign(tmp.c_str(), WeightedResourcesUsed);
    
    float AccumulatedUsage = 0;
    if (CustomerAd->LookupFloat(AccumulatedUsageAttr,AccumulatedUsage)==0) AccumulatedUsage=0;
    sprintf(tmp, "AccumulatedUsage%d", gnum);
    ad->Assign(tmp.c_str(), AccumulatedUsage);
    
    float WeightedAccumulatedUsage = 0;
    if (CustomerAd->LookupFloat(WeightedAccumulatedUsageAttr,WeightedAccumulatedUsage)==0) WeightedAccumulatedUsage=0;
    sprintf(tmp, "WeightedAccumulatedUsage%d", gnum);
    ad->Assign(tmp.c_str(), WeightedAccumulatedUsage);
    
    int BeginUsageTime = 0;
    if (CustomerAd->LookupInteger(BeginUsageTimeAttr,BeginUsageTime)==0) BeginUsageTime=0;
    sprintf(tmp, "BeginUsageTime%d", gnum);
    ad->Assign(tmp.c_str(), BeginUsageTime);
    
    int LastUsageTime = 0;
    if (CustomerAd->LookupInteger(LastUsageTimeAttr,LastUsageTime)==0) LastUsageTime=0;
    sprintf(tmp, "LastUsageTime%d", gnum);
    ad->Assign(tmp.c_str(), LastUsageTime);
    
    // Populate group's children recursively, if it has any
    // Recursion is to allow for proper rollup from children to parents
    for (vector<GroupEntry*>::iterator j(group->children.begin());  j != group->children.end();  ++j) {
        ReportGroups(*j, ad, rollup, gnmap);
    }

    // if we aren't doing rollup, finish now
    if (!rollup || (NULL == group->parent)) return;

    // get the index of our parent
    int pnum = gnmap[group->parent->name];

    int ival = 0;
    float fval = 0;

    // roll up values to parent
    sprintf(tmp, "ResourcesUsed%d", gnum);
    ad->LookupInteger(tmp.c_str(), ResourcesUsed);
    sprintf(tmp, "ResourcesUsed%d", pnum);
    ad->LookupInteger(tmp.c_str(), ival);
    ad->Assign(tmp.c_str(), ival + ResourcesUsed);

    sprintf(tmp, "WeightedResourcesUsed%d", gnum);
    ad->LookupFloat(tmp.c_str(), WeightedResourcesUsed);
    sprintf(tmp, "WeightedResourcesUsed%d", pnum);
    ad->LookupFloat(tmp.c_str(), fval);    
    ad->Assign(tmp.c_str(), fval + WeightedResourcesUsed);

    sprintf(tmp, "AccumulatedUsage%d", gnum);
    ad->LookupFloat(tmp.c_str(), AccumulatedUsage);
    sprintf(tmp, "AccumulatedUsage%d", pnum);
    ad->LookupFloat(tmp.c_str(), fval);
    ad->Assign(tmp.c_str(), fval + AccumulatedUsage);

    sprintf(tmp, "WeightedAccumulatedUsage%d", gnum);
    ad->LookupFloat(tmp.c_str(), WeightedAccumulatedUsage);
    sprintf(tmp, "WeightedAccumulatedUsage%d", pnum);
    ad->LookupFloat(tmp.c_str(), fval);
    ad->Assign(tmp.c_str(), fval + WeightedAccumulatedUsage);

    sprintf(tmp, "BeginUsageTime%d", gnum);
    ad->LookupInteger(tmp.c_str(), BeginUsageTime);
    sprintf(tmp, "BeginUsageTime%d", pnum);
    ad->LookupInteger(tmp.c_str(), ival);
    ad->Assign(tmp.c_str(), min(ival, BeginUsageTime));

    sprintf(tmp, "LastUsageTime%d", gnum);
    ad->LookupInteger(tmp.c_str(), LastUsageTime);
    sprintf(tmp, "LastUsageTime%d", pnum);
    ad->LookupInteger(tmp.c_str(), ival);
    ad->Assign(tmp.c_str(), max(ival, LastUsageTime));
}


//------------------------------------------------------------------
// Extract resource name from class-ad
//------------------------------------------------------------------

MyString Accountant::GetResourceName(ClassAd* ResourceAd) 
{
  MyString startdName;
  MyString startdAddr;
  
  if (!ResourceAd->LookupString (ATTR_NAME, startdName)) {
    //This should never happen, because unnamed startd ads are rejected.
    EXCEPT ("ERROR in Accountant::GetResourceName - Name not specified\n");
  }
  MyString Name=startdName;
  Name+="@";

  if (!ResourceAd->LookupString (ATTR_STARTD_IP_ADDR, startdAddr)) {
    //This may happen for grid site ClassAds.
    //Actually, the collector now inserts an IP address if none is provided,
    //but it is more robust to not assume that behavior here.
	dprintf(D_FULLDEBUG, "in Account::GetResourceName - no IP address for %s (no problem if this is a grid site ClassAd).\n", startdName.Value());
  }
  Name+=startdAddr;
  
  return Name;
}

//------------------------------------------------------------------
// Extract the resource's state
//------------------------------------------------------------------

bool Accountant::GetResourceState(ClassAd* ResourceAd, State& state)
{
  char *str;

  if (!ResourceAd->LookupString(ATTR_STATE, &str)) {
    return false;
  }

  state = string_to_state(str);

  free(str);
  return true;
}

//------------------------------------------------------------------
// Check class ad of startd to see if it's claimed
// return 1 if it is (and set CustomerName to its remote_user), otherwise 0
//------------------------------------------------------------------

int Accountant::IsClaimed(ClassAd* ResourceAd, MyString& CustomerName) {
  State state;
  if (!GetResourceState(ResourceAd, state)) {
    dprintf (D_ALWAYS, "Could not lookup state --- assuming not claimed\n");
    return 0;
  }

  if (state!=claimed_state && state!=preempting_state) return 0;
  
  char RemoteUser[512];
  if (!ResourceAd->LookupString(ATTR_ACCOUNTING_GROUP, RemoteUser)) {
	  if (!ResourceAd->LookupString(ATTR_REMOTE_USER, RemoteUser)) {	// TODDCORE
		dprintf (D_ALWAYS, "Could not lookup remote user --- assuming not claimed\n");
		return 0;
	  }
  }
  if(DiscountSuspendedResources) {
    char RemoteActivity[512];
    if(!ResourceAd->LookupString(ATTR_ACTIVITY, RemoteActivity)) {
       dprintf(D_ALWAYS, "Could not lookup remote activity\n");
       return 0;
    }
    if (!strcasecmp(getClaimStateString(CLAIM_SUSPENDED), RemoteActivity)) { 
       dprintf(D_ACCOUNTANT, "Machine is claimed but suspended\n");
       return 0;
    }
  }
  CustomerName=RemoteUser;
  return 1;

}

//------------------------------------------------------------------
// Check class ad of startd to see if it's claimed
// (by a specific user) or matched: 
// return 1 if it is, otherwise 0
//------------------------------------------------------------------

int Accountant::CheckClaimedOrMatched(ClassAd* ResourceAd, const MyString& CustomerName) {
  State state;
  if (!GetResourceState(ResourceAd, state)) {
    dprintf (D_ALWAYS, "Could not lookup state --- assuming not claimed\n");
    return 0;
  }

  if (state==matched_state) return 1;
  if (state!=claimed_state && state!=preempting_state) {
	  dprintf(D_ACCOUNTANT,"State was %s - not claimed or matched\n",
              state_to_string(state));
    return 0;
  }

  char RemoteUser[512];
  if (!ResourceAd->LookupString(ATTR_ACCOUNTING_GROUP, RemoteUser)) {
	  if (!ResourceAd->LookupString(ATTR_REMOTE_USER, RemoteUser)) {	// TODDCORE
		dprintf (D_ALWAYS, "Could not lookup remote user --- assuming not claimed\n");
		return 0;
	  }
  }

  if (CustomerName!=MyString(RemoteUser)) {
    if(DebugFlags & D_ACCOUNTANT) {
      char *PreemptingUser = NULL;
      if(ResourceAd->LookupString(ATTR_PREEMPTING_ACCOUNTING_GROUP, &PreemptingUser) ||
         ResourceAd->LookupString(ATTR_PREEMPTING_USER, &PreemptingUser))
      {
		  if(CustomerName == PreemptingUser) {
			  dprintf(D_ACCOUNTANT,"Remote user for startd ad (%s) does not match customer name, because customer %s is still waiting for %s to retire.\n",RemoteUser,PreemptingUser,RemoteUser);
			  free(PreemptingUser);
			  return 0;
		  }
		  free(PreemptingUser);
      }
    }
    dprintf(D_ACCOUNTANT,"Remote user for startd ad (%s) does not match customer name\n",RemoteUser);
    return 0;
  }

  if(DiscountSuspendedResources) {
    char RemoteActivity[512];
    if(!ResourceAd->LookupString(ATTR_ACTIVITY, RemoteActivity)) {
        dprintf(D_ALWAYS, "Could not lookup remote activity\n");
        return 0;
    }
    if (!strcasecmp(getClaimStateString(CLAIM_SUSPENDED), RemoteActivity)) { 
       dprintf(D_ACCOUNTANT, "Machine claimed by %s but suspended\n", 
       RemoteUser);
       return 0;
    }
  }
  return 1;

}

//------------------------------------------------------------------
// Get Class Ad
//------------------------------------------------------------------

ClassAd* Accountant::GetClassAd(const MyString& Key)
{
  ClassAd* ad=NULL;
  AcctLog->table.lookup(HashKey(Key.Value()),ad);
  return ad;
}

//------------------------------------------------------------------
// Delete Class Ad
//------------------------------------------------------------------

bool Accountant::DeleteClassAd(const MyString& Key)
{
  ClassAd* ad=NULL;
  if (AcctLog->table.lookup(HashKey(Key.Value()),ad)==-1) 
	  return false;

  LogDestroyClassAd* log=new LogDestroyClassAd(Key.Value());
  AcctLog->AppendLog(log);
  return true;
}

//------------------------------------------------------------------
// Set an Integer attribute
//------------------------------------------------------------------

void Accountant::SetAttributeInt(const MyString& Key, const MyString& AttrName, int AttrValue)
{
  if (AcctLog->AdExistsInTableOrTransaction(Key.Value()) == false) {
    LogNewClassAd* log=new LogNewClassAd(Key.Value(),"*","*");
    AcctLog->AppendLog(log);
  }
  char value[50];
  sprintf(value,"%d",AttrValue);
  LogSetAttribute* log=new LogSetAttribute(Key.Value(),AttrName.Value(),value);
  AcctLog->AppendLog(log);
}
  
//------------------------------------------------------------------
// Set a Float attribute
//------------------------------------------------------------------

void Accountant::SetAttributeFloat(const MyString& Key, const MyString& AttrName, float AttrValue)
{
  if (AcctLog->AdExistsInTableOrTransaction(Key.Value()) == false) {
    LogNewClassAd* log=new LogNewClassAd(Key.Value(),"*","*");
    AcctLog->AppendLog(log);
  }
  
  char value[255];
  sprintf(value,"%f",AttrValue);
  LogSetAttribute* log=new LogSetAttribute(Key.Value(),AttrName.Value(),value);
  AcctLog->AppendLog(log);
}

//------------------------------------------------------------------
// Set a String attribute
//------------------------------------------------------------------

void Accountant::SetAttributeString(const MyString& Key, const MyString& AttrName, const MyString& AttrValue)
{
  if (AcctLog->AdExistsInTableOrTransaction(Key.Value()) == false) {
    LogNewClassAd* log=new LogNewClassAd(Key.Value(),"*","*");
    AcctLog->AppendLog(log);
  }
  
  MyString value;
  value.sprintf("\"%s\"",AttrValue.Value());
  LogSetAttribute* log=new LogSetAttribute(Key.Value(),AttrName.Value(),value.Value());
  AcctLog->AppendLog(log);
}

//------------------------------------------------------------------
// Retrieve a Integer attribute
//------------------------------------------------------------------

bool Accountant::GetAttributeInt(const MyString& Key, const MyString& AttrName, int& AttrValue)
{
  ClassAd* ad;
  if (AcctLog->table.lookup(HashKey(Key.Value()),ad)==-1) return false;
  if (ad->LookupInteger(AttrName.Value(),AttrValue)==0) return false;
  return true;
}

//------------------------------------------------------------------
// Retrieve a Float attribute
//------------------------------------------------------------------

bool Accountant::GetAttributeFloat(const MyString& Key, const MyString& AttrName, float& AttrValue)
{
  ClassAd* ad;
  if (AcctLog->table.lookup(HashKey(Key.Value()),ad)==-1) return false;
  if (ad->LookupFloat(AttrName.Value(),AttrValue)==0) return false;
  return true;
}

//------------------------------------------------------------------
// Retrieve a String attribute
//------------------------------------------------------------------

bool Accountant::GetAttributeString(const MyString& Key, const MyString& AttrName, MyString& AttrValue)
{
  ClassAd* ad;
  if (AcctLog->table.lookup(HashKey(Key.Value()),ad)==-1) return false;

  if (ad->LookupString(AttrName.Value(),AttrValue)==0) return false;
  return true;
}

//------------------------------------------------------------------
// Find a resource ad in class ad list (by name)
//------------------------------------------------------------------

ClassAd* Accountant::FindResourceAd(const MyString& ResourceName, ClassAdListDoesNotDeleteAds& ResourceList)
{
  ClassAd* ResourceAd;
  
  ResourceList.Open();
  while ((ResourceAd=ResourceList.Next())!=NULL) {
	if (ResourceName==GetResourceName(ResourceAd)) break;
  }
  ResourceList.Close();
  return ResourceAd;
}

//------------------------------------------------------------------
// Get the users domain
//------------------------------------------------------------------

MyString Accountant::GetDomain(const MyString& CustomerName)
{
  MyString S;
  int pos=CustomerName.FindChar('@');
  if (pos==-1) return S;
  S=CustomerName.Substr(pos+1,CustomerName.Length()-1);
  return S;
}

//------------------------------------------------------------------
// Functions for accessing and changing Concurrency Limits
//------------------------------------------------------------------

void Accountant::LoadLimits(ClassAdListDoesNotDeleteAds &resourceList)
{
	ClassAd *resourceAd;

		// Wipe out all the knowledge of limits we think we know
	dprintf(D_ACCOUNTANT, "Previous Limits --\n");
	ClearLimits();

		// Record all the limits that are actually in use in the pool
	resourceList.Open();
	while (NULL != (resourceAd = resourceList.Next())) {
		char *limits = NULL;

		if (resourceAd->LookupString(ATTR_CONCURRENCY_LIMITS, &limits)) {
			IncrementLimits(limits);
			free(limits); limits = NULL;
		}

		if (resourceAd->LookupString(ATTR_PREEMPTING_CONCURRENCY_LIMITS,
									  &limits)) {
			IncrementLimits(limits);
			free(limits); limits = NULL;
		}

			// If the resource is just in the Matched state it will
			// not have information about Concurrency Limits
			// associated, but we have that information in the log.
		State state;
		if (GetResourceState(resourceAd, state) && matched_state == state) {
			MyString name = GetResourceName(resourceAd);
			MyString str;
			GetAttributeString(ResourceRecord+name,ATTR_MATCHED_CONCURRENCY_LIMITS,str);
			IncrementLimits(str);
		}
	}
	resourceList.Close();

		// Print out the new limits, at D_ACCOUNTANT. This is useful
		// because the list printed from ClearLimits can be compared
		// to see if anything may be going wrong
	dprintf(D_ACCOUNTANT, "Current Limits --\n");
	DumpLimits();
}

double Accountant::GetLimit(const MyString& limit)
{
	double count = 0;

	if (-1 == concurrencyLimits.lookup(limit, count)) {
		dprintf(D_ACCOUNTANT,
				"Looking for Limit '%s' count, which does not exist\n",
				limit.Value());
	}

	return count;
}

double Accountant::GetLimitMax(const MyString& limit)
{
	return param_double((limit + "_LIMIT").Value(),
						 param_double("CONCURRENCY_LIMIT_DEFAULT",
									   2308032));
}

void Accountant::DumpLimits()
{
	MyString limit;
 	double count;
	concurrencyLimits.startIterations();
	while (concurrencyLimits.iterate(limit, count)) {
		dprintf(D_ACCOUNTANT, "  Limit: %s = %f\n", limit.Value(), count);
	}
}

void Accountant::ReportLimits(AttrList *attrList)
{
	MyString attr;
	MyString limit;
 	double count;
	concurrencyLimits.startIterations();
	while (concurrencyLimits.iterate(limit, count)) {
		attr.sprintf("ConcurrencyLimit_%s = %f\n", limit.Value(), count);
		attrList->Insert(attr.Value());
	}
}

void Accountant::ClearLimits()
{
	MyString limit;
 	double count;
	concurrencyLimits.startIterations();
	while (concurrencyLimits.iterate(limit, count)) {
		concurrencyLimits.insert(limit, 0);
		dprintf(D_ACCOUNTANT, "  Limit: %s = %f\n", limit.Value(), count);
	}
}

void Accountant::IncrementLimit(const MyString& _limit)
{
	char *limit = strdup(_limit.Value());
	double increment;

	dprintf(D_ACCOUNTANT, "IncrementLimit(%s)\n", limit);

	ParseConcurrencyLimit(limit, increment);

	concurrencyLimits.insert(limit, GetLimit(limit) + increment);

	free(limit);
}

void Accountant::DecrementLimit(const MyString& _limit)
{
	char *limit = strdup(_limit.Value());
	double increment;

	dprintf(D_ACCOUNTANT, "DecrementLimit(%s)\n", limit);

	ParseConcurrencyLimit(limit, increment);

	concurrencyLimits.insert(limit, GetLimit(limit) - increment);

	free(limit);
}

void Accountant::IncrementLimits(const MyString& limits)
{
	StringList list(limits.Value());
	char *limit;
	MyString str;
	list.rewind();
	while ((limit = list.next())) {
		str = limit;
		IncrementLimit(str);
	}
}

void Accountant::DecrementLimits(const MyString& limits)
{
	StringList list(limits.Value());
	char *limit;
	MyString str;
	list.rewind();
	while ((limit = list.next())) {
		str = limit;
		DecrementLimit(str);
	}
}

float Accountant::GetSlotWeight(ClassAd *candidate) 
{
	float SlotWeight = 1.0;
	if(!UseSlotWeights) {
		return SlotWeight;
	}

	if(candidate->EvalFloat(SlotWeightAttr, NULL, SlotWeight) == 0 || SlotWeight<0) {
		MyString candidateName;
		candidate->LookupString(ATTR_NAME, candidateName);
		dprintf(D_FULLDEBUG, "Can't get SlotWeight for '%s'; using 1.0\n", 
				candidateName.Value());
		SlotWeight = 1.0;
	}
	return SlotWeight;
}

GCC_DIAG_ON(float-equal)
<|MERGE_RESOLUTION|>--- conflicted
+++ resolved
@@ -1114,38 +1114,8 @@
 
         float PriorityFactor = 0;
         if (CustomerAd->LookupFloat(PriorityFactorAttr,PriorityFactor)==0) PriorityFactor=0;
-<<<<<<< HEAD
         sprintf(tmp, "PriorityFactor%d", snum);
         ad->Assign(tmp.c_str(), PriorityFactor);
-=======
-        tmp.sprintf("PriorityFactor%d = %f",OwnerNum,PriorityFactor);
-        ad->Insert(tmp.Value());
-
-        bool isGroup=false;
-        GroupEntry* cgrp = GetAssignedGroup(CustomerName, isGroup);
-        tmp.sprintf("IsAccountingGroup%d = %s",OwnerNum,(isGroup)?"TRUE":"FALSE");
-        ad->Insert(tmp.Value());
-
-        if (cgrp) {
-            tmp.sprintf("AccountingGroup%d",OwnerNum);
-            ad->Assign(tmp.Value(), cgrp->name);
-            if (isGroup) {
-               tmp.sprintf("EffectiveQuota%d", OwnerNum);
-               ad->Assign(tmp.Value(), cgrp->quota);
-               tmp.sprintf("ConfigQuota%d", OwnerNum);
-               ad->Assign(tmp.Value(), cgrp->config_quota);
-               tmp.sprintf("SubtreeQuota%d", OwnerNum);
-               ad->Assign(tmp.Value(), cgrp->subtree_quota);
-               tmp.sprintf("GroupSortKey%d", OwnerNum);
-               ad->Assign(tmp.Value(), cgrp->sort_key);
-               tmp.sprintf("SurplusPolicy%d", OwnerNum);
-               const char * policy = "no";
-               if (cgrp->autoregroup) policy = "regroup";
-               else if (cgrp->accept_surplus) policy = "byquota";
-               ad->Assign(tmp.Value(), policy);
-            }
-        }
->>>>>>> ba8372b5
 
         int ResourcesUsed = 0;
         if (CustomerAd->LookupInteger(ResourcesUsedAttr,ResourcesUsed)==0) ResourcesUsed=0;
@@ -1240,8 +1210,11 @@
         ad->Assign(tmp.c_str(), cgrp->subtree_quota);
         sprintf(tmp, "GroupSortKey%d", gnum);
         ad->Assign(tmp.c_str(), cgrp->sort_key);
-        sprintf(tmp, "GroupAutoRegroup%d", gnum);
-        ad->Assign(tmp.c_str(), cgrp->autoregroup);
+        sprintf(tmp, "SurplusPolicy%d", gnum);
+        const char * policy = "no";
+        if (cgrp->autoregroup) policy = "regroup";
+        else if (cgrp->accept_surplus) policy = "byquota";
+        ad->Assign(tmp.c_str(), policy);
     }
 
     int ResourcesUsed = 0;
