/***************************************************************
 *
 * Copyright (C) 1990-2007, Condor Team, Computer Sciences Department,
 * University of Wisconsin-Madison, WI.
 * 
 * Licensed under the Apache License, Version 2.0 (the "License"); you
 * may not use this file except in compliance with the License.  You may
 * obtain a copy of the License at
 * 
 *    http://www.apache.org/licenses/LICENSE-2.0
 * 
 * Unless required by applicable law or agreed to in writing, software
 * distributed under the License is distributed on an "AS IS" BASIS,
 * WITHOUT WARRANTIES OR CONDITIONS OF ANY KIND, either express or implied.
 * See the License for the specific language governing permissions and
 * limitations under the License.
 *
 ***************************************************************/


#include "condor_common.h"

#include <climits>
#include <math.h>
#include <iomanip>

#include "condor_accountant.h"
#include "condor_debug.h"
#include "condor_config.h"
#include "condor_state.h"
#include "condor_attributes.h"
#include "enum_utils.h"
#include "classad_log.h"
#include "string_list.h"
#include "HashTable.h"
#include "NegotiationUtils.h"
#include "matchmaker.h"
#include <string>
#include <deque>

#define MIN_PRIORITY_FACTOR (1.0)

string Accountant::AcctRecord="Accountant.";
string Accountant::CustomerRecord="Customer.";
string Accountant::ResourceRecord="Resource.";

static char const *PriorityAttr="Priority";
static char const *CeilingAttr="Ceiling";
static char const *ResourcesUsedAttr="ResourcesUsed";
static char const *WeightedResourcesUsedAttr="WeightedResourcesUsed";
static char const *HierWeightedResourcesUsedAttr="HierWeightedResourcesUsed";
static char const *UnchargedTimeAttr="UnchargedTime";
static char const *WeightedUnchargedTimeAttr="WeightedUnchargedTime";
static char const *AccumulatedUsageAttr="AccumulatedUsage";
static char const *WeightedAccumulatedUsageAttr="WeightedAccumulatedUsage";
static char const *BeginUsageTimeAttr="BeginUsageTime";
static char const *LastUsageTimeAttr="LastUsageTime"; 
static char const *PriorityFactorAttr="PriorityFactor";

static char const *LastUpdateTimeAttr="LastUpdateTime";

static char const *RemoteUserAttr="RemoteUser";
static char const *StartTimeAttr="StartTime";

static char const *SlotWeightAttr=ATTR_SLOT_WEIGHT;

static char const* NumCpMatches = "NumCpMatches";

/* Disable gcc warnings about floating point comparisons */
GCC_DIAG_OFF(float-equal)

//------------------------------------------------------------------
// Constructor - One time initialization
//------------------------------------------------------------------

Accountant::Accountant():
	concurrencyLimits(hashFunction)
{
  MinPriority=0.5;
  AcctLog=NULL;
  DiscountSuspendedResources = false;
  UseSlotWeights = false;
  DefaultPriorityFactor = 1e3;
  HalfLifePeriod = 1.0f;
  LastUpdateTime = 0;
  MaxAcctLogSize = 1000000;
  NiceUserPriorityFactor = 1e10;
  RemoteUserPriorityFactor = 1e7;
  hgq_root_group = NULL;
}

//------------------------------------------------------------------
// Destructor
//------------------------------------------------------------------

Accountant::~Accountant()
{
  if (AcctLog) delete AcctLog;
}

//------------------------------------------------------------------
// Initialize (or re-configure) and read configuration parameters
//------------------------------------------------------------------

void Accountant::Initialize(GroupEntry* root_group) 
{
  static bool first_time = true;

  // Default values

  char* tmp;
  NiceUserPriorityFactor=1e10;
  RemoteUserPriorityFactor=1e7;
  DefaultPriorityFactor=1e3;

  // Set up HGQ accounting-group related information
  hgq_root_group = root_group;
  hgq_submitter_group_map.clear();
  // Pre-set mapping from all defined group names to themselves.
  std::deque<GroupEntry*> grpq;
  grpq.push_back(hgq_root_group);
  while (!grpq.empty()) {
      GroupEntry* group = grpq.front();
      grpq.pop_front();
      hgq_submitter_group_map[group->name] = group;
      for (vector<GroupEntry*>::iterator j(group->children.begin());  j != group->children.end();  ++j) {
          grpq.push_back(*j);
      }
  }
  
  HalfLifePeriod = param_double("PRIORITY_HALFLIFE");

  // get nice users priority factor

  tmp = param("NICE_USER_PRIO_FACTOR");
  if(tmp) {
	  NiceUserPriorityFactor=(float)atof(tmp);
	  free(tmp);
  }

  // get remote users priority factor

  tmp = param("REMOTE_PRIO_FACTOR");
  if(tmp) {
	  RemoteUserPriorityFactor=(float)atof(tmp);
	  free(tmp);
  }

  // get default priority factor

  tmp = param("DEFAULT_PRIO_FACTOR");
  if(tmp) {
	  DefaultPriorityFactor=(float)atof(tmp);
	  free(tmp);
  }

  // get accountant local domain

  tmp = param("ACCOUNTANT_LOCAL_DOMAIN");
  if(tmp) {
	  AccountantLocalDomain=tmp;
	  free(tmp);
  }
  else {
      RemoteUserPriorityFactor=1;
  }

  MaxAcctLogSize = param_integer("MAX_ACCOUNTANT_DATABASE_SIZE",1000000);

  tmp = param("SPOOL");
  if(tmp) {
	  LogFileName=tmp;
	  LogFileName+="/Accountantnew.log";
	  free( tmp );
  } else {
	  EXCEPT( "SPOOL not defined!" );
  }

  DiscountSuspendedResources = param_boolean(
                             "NEGOTIATOR_DISCOUNT_SUSPENDED_RESOURCES",false);
  UseSlotWeights = param_boolean("NEGOTIATOR_USE_SLOT_WEIGHTS",true);


  dprintf(D_ACCOUNTANT,"PRIORITY_HALFLIFE=%f\n",HalfLifePeriod);
  dprintf(D_ACCOUNTANT,"NICE_USER_PRIO_FACTOR=%f\n",NiceUserPriorityFactor);
  dprintf(D_ACCOUNTANT,"REMOTE_PRIO_FACTOR=%f\n",RemoteUserPriorityFactor);
  dprintf(D_ACCOUNTANT,"DEFAULT_PRIO_FACTOR=%f\n",DefaultPriorityFactor);
  dprintf(D_ACCOUNTANT,"ACCOUNTANT_LOCAL_DOMAIN=%s\n",
				  AccountantLocalDomain.c_str());
  dprintf( D_ACCOUNTANT, "MAX_ACCOUNTANT_DATABASE_SIZE=%d\n",
		   MaxAcctLogSize );

  if (!AcctLog) {
    AcctLog=new ClassAdLog<std::string,ClassAd*>(LogFileName.c_str());
    dprintf(D_ACCOUNTANT,"Accountant::Initialize - LogFileName=%s\n",
					LogFileName.c_str());
  }

  // get last update time

  LastUpdateTime=0;
  GetAttributeInt(AcctRecord,LastUpdateTimeAttr,LastUpdateTime);

  // if at startup, do a sanity check to make certain number of resource
  // records for a user and what the user record says jives
  if ( first_time ) {
	  std::string HK;
	  ClassAd* ad;
	  StringList users;
	  int resources_used, resources_used_really;
	  int total_overestimated_resources = 0;
	  int total_overestimated_users = 0;
	  float resourcesRW_used, resourcesRW_used_really;
	  float total_overestimated_resourcesRW = 0;
	  int total_overestimated_usersRW = 0;

      first_time = false;

	  dprintf(D_ACCOUNTANT,"Sanity check on number of resources per user\n");

		// first find all the users
	  AcctLog->table.startIterations();
	  while (AcctLog->table.iterate(HK,ad)) {
		char const *key = HK.c_str();
			// skip records that are not customer records...
		if (strncmp(CustomerRecord.c_str(),key,CustomerRecord.length())) continue;
		char const *thisUser = &(key[CustomerRecord.length()]);
			// if we made it here, append to our list of users
		users.append( thisUser );
	  }
		// ok, now StringList users has all the users.  for each user,
		// compare what the customer record claims for usage -vs- actual
		// number of resources
	  users.rewind();
	  while (char* next_user=users.next()) {
		  string user = next_user;
		  resources_used = GetResourcesUsed(user);
		  resourcesRW_used = GetWeightedResourcesUsed(user);

		  CheckResources(user, resources_used_really, resourcesRW_used_really);

		  if ( resources_used == resources_used_really ) {
			dprintf(D_ACCOUNTANT,"Customer %s using %d resources\n",next_user,
				  resources_used);
		  } else {
			dprintf(D_ALWAYS,
				"FIXING - Customer %s using %d resources, but only found %d\n",
				next_user,resources_used,resources_used_really);
			SetAttributeInt(CustomerRecord+user,ResourcesUsedAttr,resources_used_really);
			if ( resources_used > resources_used_really ) {
				total_overestimated_resources += 
					( resources_used - resources_used_really );
				total_overestimated_users++;
			}
		  }
		  if ( resourcesRW_used == resourcesRW_used_really ) {
			dprintf(D_ACCOUNTANT,"Customer %s using %f weighted resources\n",next_user,
				  resourcesRW_used);
		  } else {
			dprintf(D_ALWAYS,
				"FIXING - Customer record %s using %f weighted resources, but found %f\n",
				next_user,resourcesRW_used,resourcesRW_used_really);
			SetAttributeFloat(CustomerRecord+user,WeightedResourcesUsedAttr,resourcesRW_used_really);
			if ( resourcesRW_used > resourcesRW_used_really ) {
				total_overestimated_resourcesRW += 
					( resourcesRW_used - resourcesRW_used_really );
				total_overestimated_usersRW++;
			}
		  }
	  }
	  if ( total_overestimated_users ) {
		  dprintf( D_ALWAYS,
			  "FIXING - Overestimated %d resources across %d users "
			  "(from a total of %d users)\n",
			  total_overestimated_resources,total_overestimated_users,
			  users.number() );
	  }
	  if ( total_overestimated_usersRW ) {
		  dprintf( D_ALWAYS,
			  "FIXING - Overestimated %f resources across %d users "
			  "(from a total of %d users)\n",
			  total_overestimated_resourcesRW,total_overestimated_users,
			  users.number() );
	  }
  }

  // Ensure that table entries for acct groups get created on startup and reconfig
  // Do this after loading the accountant log, to give log data precedence
  grpq.clear();
  grpq.push_back(hgq_root_group);
  while (!grpq.empty()) {
      GroupEntry* group = grpq.front();
      grpq.pop_front();
      // This creates entries if they don't already exist:
      GetPriority(group->name);
      for (vector<GroupEntry*>::iterator j(group->children.begin());  j != group->children.end();  ++j) {
          grpq.push_back(*j);
      }
  }

  UpdatePriorities();
}


void parse_group_name(const string& gname, vector<string>& gpath) {
    gpath.clear();
    string::size_type cur = 0;
    while (true) {
        string::size_type nxt = gname.find_first_of('.', cur);
        string::size_type n = (nxt == string::npos) ? string::npos : nxt-cur;
        gpath.push_back(gname.substr(cur, n));
        if (nxt == string::npos) break;
        cur = 1+nxt;
    }
}

GroupEntry* Accountant::GetAssignedGroup(const string& CustomerName) {
    bool unused;
    return GetAssignedGroup(CustomerName, unused);
}

GroupEntry* Accountant::GetAssignedGroup(const string& CustomerName, bool& IsGroup) {
    string subname = CustomerName;

    // Is this an acct group, syntactically speaking?
    string::size_type pos = subname.find_last_of('@');
    IsGroup = (pos == string::npos);

    // cache results from previous invocations
    map<string, GroupEntry*, ci_less>::iterator fs(hgq_submitter_group_map.find(subname));
    if (fs != hgq_submitter_group_map.end()) return fs->second;

    ASSERT(NULL != hgq_root_group);

    if (IsGroup) {
        // This is either a defunct group or a malformed submitter name: map it to root group
        dprintf(D_ALWAYS, "group quota: WARNING: defaulting submitter \"%s\" to root group\n", subname.c_str());
        hgq_submitter_group_map[subname] = hgq_root_group;
        return hgq_root_group;
    }

    // strip '@' and everything after it
    string gname=subname.substr(0, pos);

    // is there a group/user separator?
    pos = gname.find_last_of('.');
    if (pos != string::npos) {
        // everything prior to separator is group name
        gname = gname.substr(0, pos);
    } else {
        // if there is no separator, semantic is "no group", so it goes to root
        hgq_submitter_group_map[subname] = hgq_root_group;
        return hgq_root_group;
    }

    GroupEntry* group = hgq_root_group;
    // parse the group name into a path of sub-group names
    vector<string> gpath;
    parse_group_name(gname, gpath);

    // walk down the tree using the group path
    for (vector<string>::iterator j(gpath.begin());  j != gpath.end();  ++j) {
        map<string, GroupEntry::size_type, ci_less>::iterator f(group->chmap.find(*j));
        if (f == group->chmap.end()) {
            if (hgq_root_group->children.size() > 0) {
                // I only want to log a warning if an HGQ configuration exists
                dprintf(D_ALWAYS, "group quotas: WARNING: defaulting undefined group name %s to group %s\n", 
                        gname.c_str(), group->name.c_str());
            }
            break;
        } else {
            group = group->children[f->second];
        }
    }

    hgq_submitter_group_map[subname] = group;
    return group;
}


bool Accountant::UsingWeightedSlots() const {
    return UseSlotWeights;
}

//------------------------------------------------------------------
// Return the number of resources used
//------------------------------------------------------------------

int Accountant::GetResourcesUsed(const string& CustomerName) 
{
  int ResourcesUsed=0;
  GetAttributeInt(CustomerRecord+CustomerName,ResourcesUsedAttr,ResourcesUsed);
  return ResourcesUsed;
}

//------------------------------------------------------------------
// Return the number of resources used (floating point version)
//------------------------------------------------------------------

float Accountant::GetWeightedResourcesUsed(const string& CustomerName) 
{
  float WeightedResourcesUsed=0.0;
  GetAttributeFloat(CustomerRecord+CustomerName,WeightedResourcesUsedAttr,WeightedResourcesUsed);
  return WeightedResourcesUsed;
}

//------------------------------------------------------------------
// Return the priority of a customer
//------------------------------------------------------------------

float Accountant::GetPriority(const string& CustomerName) 
{
    // Warning!  This function has a side effect of a writing the
    // PriorityFactor.
  float PriorityFactor=GetPriorityFactor(CustomerName);
  float Priority=MinPriority;
  GetAttributeFloat(CustomerRecord+CustomerName,PriorityAttr,Priority);
  if (Priority<MinPriority) {
    Priority=MinPriority;
    // Warning!  This read function has a side effect of a write.
    SetPriority(CustomerName,Priority);// write and dprintf()
  }
  return Priority*PriorityFactor;
}

int Accountant::GetCeiling(const string& CustomerName) 
{
  int ceiling = -1; // Bogus value
  GetAttributeInt(CustomerRecord+CustomerName,CeilingAttr,ceiling);
  if (ceiling < 0) {
    ceiling = -1 ; // Meaning unlimited
  }
  return ceiling;
}

//------------------------------------------------------------------
// Return the priority factor of a customer
//------------------------------------------------------------------

// Get group priority local helper function.
float Accountant::getGroupPriorityFactor(const string& CustomerName) 
{
    string GroupName = GetAssignedGroup(CustomerName)->name;

    string groupPrioFactorConfig;
	formatstr(groupPrioFactorConfig, "GROUP_PRIO_FACTOR_%s", GroupName.c_str());
	double priorityFactor = param_double(groupPrioFactorConfig.c_str(), 0.0);

	return priorityFactor;
}


float Accountant::GetPriorityFactor(const string& CustomerName) 
{
  float PriorityFactor=0;
  GetAttributeFloat(CustomerRecord+CustomerName,PriorityFactorAttr,PriorityFactor);
  if (PriorityFactor < MIN_PRIORITY_FACTOR) {
    PriorityFactor=DefaultPriorityFactor;
	float groupPriorityFactor = 0.0;

	if (strncmp(CustomerName.c_str(),NiceUserName,strlen(NiceUserName))==0) {
		// Nice user
		PriorityFactor=NiceUserPriorityFactor;
    }
	else if ( (groupPriorityFactor = getGroupPriorityFactor(CustomerName) )
				!= 0.0) {
		// Groups user
		PriorityFactor=groupPriorityFactor;
	} else if (   ! AccountantLocalDomain.empty() &&
           AccountantLocalDomain!=GetDomain(CustomerName) ) {
		// Remote user
		PriorityFactor=RemoteUserPriorityFactor;
	}
		// if AccountantLocalDomain is empty, all users are considered local

    // Warning!  This read function has a side effect of a write.
    SetPriorityFactor(CustomerName, PriorityFactor); // write and dprintf()
  }
  return PriorityFactor;
}


//------------------------------------------------------------------
// Reset the Accumulated usage for all users
//------------------------------------------------------------------

void Accountant::ResetAllUsage() 
{
  dprintf(D_ACCOUNTANT,"Accountant::ResetAllUsage\n");
  time_t T=time(0);
  std::string HK;
  ClassAd* ad;

  AcctLog->table.startIterations();
  while (AcctLog->table.iterate(HK,ad)) {
	char const *key = HK.c_str();
	if (strncmp(CustomerRecord.c_str(),key,CustomerRecord.length())) continue;
	AcctLog->BeginTransaction();
    SetAttributeFloat(key,AccumulatedUsageAttr,0);
    SetAttributeFloat(key,WeightedAccumulatedUsageAttr,0);
    SetAttributeInt(key,BeginUsageTimeAttr,T);
	AcctLog->CommitTransaction();
  }
  return;
}

//------------------------------------------------------------------
// Reset the Accumulated usage
//------------------------------------------------------------------

void Accountant::ResetAccumulatedUsage(const string& CustomerName) 
{
  dprintf(D_ACCOUNTANT,"Accountant::ResetAccumulatedUsage - CustomerName=%s\n",CustomerName.c_str());
  AcctLog->BeginTransaction();
  SetAttributeFloat(CustomerRecord+CustomerName,AccumulatedUsageAttr,0);
  SetAttributeFloat(CustomerRecord+CustomerName,WeightedAccumulatedUsageAttr,0);
  SetAttributeInt(CustomerRecord+CustomerName,BeginUsageTimeAttr,time(0));
  AcctLog->CommitTransaction();
}

//------------------------------------------------------------------
// Delete the record of a customer
//------------------------------------------------------------------

void Accountant::DeleteRecord(const string& CustomerName) 
{
  dprintf(D_ACCOUNTANT,"Accountant::DeleteRecord - CustomerName=%s\n",CustomerName.c_str());
  AcctLog->BeginTransaction();
  DeleteClassAd(CustomerRecord+CustomerName);
  AcctLog->CommitTransaction();
}

//------------------------------------------------------------------
// Set the priority of a customer
//------------------------------------------------------------------

void Accountant::SetPriorityFactor(const string& CustomerName, float PriorityFactor) 
{
  if ( PriorityFactor < MIN_PRIORITY_FACTOR) {
      dprintf(D_ALWAYS, "Error: invalid priority factor: %f, using %f\n",
              PriorityFactor, MIN_PRIORITY_FACTOR);
      PriorityFactor = MIN_PRIORITY_FACTOR;
  }
  dprintf(D_ACCOUNTANT,"Accountant::SetPriorityFactor - CustomerName=%s, PriorityFactor=%8.3f\n",CustomerName.c_str(),PriorityFactor);
  SetAttributeFloat(CustomerRecord+CustomerName,PriorityFactorAttr,PriorityFactor);
}

//------------------------------------------------------------------
// Set the priority of a customer
//------------------------------------------------------------------

void Accountant::SetPriority(const string& CustomerName, float Priority) 
{
  dprintf(D_ACCOUNTANT,"Accountant::SetPriority - CustomerName=%s, Priority=%8.3f\n",CustomerName.c_str(),Priority);
  SetAttributeFloat(CustomerRecord+CustomerName,PriorityAttr,Priority);
}
//
//------------------------------------------------------------------
// Set the Ceiling of a customer
//------------------------------------------------------------------

void Accountant::SetCeiling(const string& CustomerName, int ceiling) 
{
  dprintf(D_ACCOUNTANT,"Accountant::SetCeiling - CustomerName=%s, Ceiling=%d\n",CustomerName.c_str(),ceiling);
  SetAttributeInt(CustomerRecord+CustomerName,CeilingAttr,ceiling);
}


//------------------------------------------------------------------
// Set the accumulated usage of a customer
//------------------------------------------------------------------

void Accountant::SetAccumUsage(const string& CustomerName, float AccumulatedUsage) 
{
  dprintf(D_ACCOUNTANT,"Accountant::SetAccumUsage - CustomerName=%s, Usage=%8.3f\n",CustomerName.c_str(),AccumulatedUsage);
  SetAttributeFloat(CustomerRecord+CustomerName,WeightedAccumulatedUsageAttr,AccumulatedUsage);
}

//------------------------------------------------------------------
// Set the begin usage time of a customer
//------------------------------------------------------------------

void Accountant::SetBeginTime(const string& CustomerName, int BeginTime) 
{
  dprintf(D_ACCOUNTANT,"Accountant::SetBeginTime - CustomerName=%s, BeginTime=%8d\n",CustomerName.c_str(),BeginTime);
  SetAttributeInt(CustomerRecord+CustomerName,BeginUsageTimeAttr,BeginTime);
}

//------------------------------------------------------------------
// Set the last usage time of a customer
//------------------------------------------------------------------

void Accountant::SetLastTime(const string& CustomerName, int LastTime) 
{
  dprintf(D_ACCOUNTANT,"Accountant::SetLastTime - CustomerName=%s, LastTime=%8d\n",CustomerName.c_str(),LastTime);
  SetAttributeInt(CustomerRecord+CustomerName,LastUsageTimeAttr,LastTime);
}



//------------------------------------------------------------------
// Add a match
//------------------------------------------------------------------

void Accountant::AddMatch(const string& CustomerName, ClassAd* ResourceAd) 
{
  // Get resource name and the time
  string ResourceName=GetResourceName(ResourceAd);
  time_t T=time(0);

  dprintf(D_ACCOUNTANT,"Accountant::AddMatch - CustomerName=%s, ResourceName=%s\n",CustomerName.c_str(),ResourceName.c_str());

  float SlotWeight = 0;
  double match_cost = 0;
  if (ResourceAd->LookupFloat(CP_MATCH_COST, match_cost)) {
      // If CP_MATCH_COST attribute is present, we are dealing with a p-slot resource
      // having a consumption policy, during the matchmaking process.  In this
      // situation, we need to maintain multiple matches against a single resource.
      // This allows resource usage accounting and also concurrency limit accounting
      // to work properly with multiple matches against one resource ad.

      // For CP matches, maintain a count of matches during this negotiation cycle:
      int num_cp_matches = 0;
      if (!GetAttributeInt(ResourceRecord+ResourceName, NumCpMatches, num_cp_matches)) num_cp_matches = 0;
      string suffix;
      formatstr(suffix, "_cp_match_%03d", num_cp_matches);
      num_cp_matches += 1;
      SetAttributeInt(ResourceRecord+ResourceName, NumCpMatches, num_cp_matches);

      // Now insert a match under a unique pseudonym for resource name,
      // and using match cost for slot weight:
      SlotWeight = match_cost;
      ResourceName += suffix;
  } else {
      // Check if the resource is used
      string RemoteUser;
      if (GetAttributeString(ResourceRecord+ResourceName,RemoteUserAttr,RemoteUser)) {
        if (CustomerName==RemoteUser) {
    	  dprintf(D_ACCOUNTANT,"Match already existed!\n");
          return;
        }
        RemoveMatch(ResourceName,T);
      }
      SlotWeight = GetSlotWeight(ResourceAd);
  }

  int ResourcesUsed=0;
  GetAttributeInt(CustomerRecord+CustomerName,ResourcesUsedAttr,ResourcesUsed);
  float WeightedResourcesUsed=0.0;
  GetAttributeFloat(CustomerRecord+CustomerName,WeightedResourcesUsedAttr,WeightedResourcesUsed);
  int UnchargedTime=0;
  GetAttributeInt(CustomerRecord+CustomerName,UnchargedTimeAttr,UnchargedTime);
  float WeightedUnchargedTime=0.0;
  GetAttributeFloat(CustomerRecord+CustomerName,WeightedUnchargedTimeAttr,WeightedUnchargedTime);

<<<<<<< HEAD
  int GroupResourcesUsed=0;
  float GroupWeightedResourcesUsed = 0.0;
  int GroupUnchargedTime=0;
  float WeightedGroupUnchargedTime=0.0;

  string GroupName = GetAssignedGroup(CustomerName)->name;
  dprintf(D_ACCOUNTANT, "Customername %s GroupName is: %s\n",CustomerName.c_str(), GroupName.c_str());

  GetAttributeInt(CustomerRecord+GroupName,ResourcesUsedAttr,GroupResourcesUsed);
  GetAttributeFloat(CustomerRecord+GroupName,WeightedResourcesUsedAttr,GroupWeightedResourcesUsed);
  GetAttributeInt(CustomerRecord+GroupName,UnchargedTimeAttr,GroupUnchargedTime);
  GetAttributeFloat(CustomerRecord+GroupName,WeightedUnchargedTimeAttr,WeightedGroupUnchargedTime);
=======
>>>>>>> 158f0c69

  AcctLog->BeginTransaction(); 
  
  // Update customer's resource usage count
  ResourcesUsed += 1;
  SetAttributeInt(CustomerRecord+CustomerName,ResourcesUsedAttr,ResourcesUsed);
  WeightedResourcesUsed += SlotWeight;
  SetAttributeFloat(CustomerRecord+CustomerName,WeightedResourcesUsedAttr,WeightedResourcesUsed);
  // add negative "uncharged" time if match starts after last update
  UnchargedTime-=T-LastUpdateTime;
  WeightedUnchargedTime-=(T-LastUpdateTime)*SlotWeight;
  SetAttributeInt(CustomerRecord+CustomerName,UnchargedTimeAttr,UnchargedTime);
  SetAttributeFloat(CustomerRecord+CustomerName,WeightedUnchargedTimeAttr,WeightedUnchargedTime);

  // Do everything we just to update the customer's record a second time if
  // there is a group record to update
  string GroupName = GetAssignedGroup(CustomerName)->name;


  int GroupResourcesUsed=0;
  float GroupWeightedResourcesUsed = 0.0;
  int GroupUnchargedTime=0;
  float WeightedGroupUnchargedTime=0.0;

  dprintf(D_ACCOUNTANT, "Customername %s GroupName is: %s\n",CustomerName.c_str(), GroupName.c_str());

  GetAttributeInt(CustomerRecord+GroupName,ResourcesUsedAttr,GroupResourcesUsed);
  GetAttributeFloat(CustomerRecord+GroupName,WeightedResourcesUsedAttr,GroupWeightedResourcesUsed);
  GetAttributeInt(CustomerRecord+GroupName,UnchargedTimeAttr,GroupUnchargedTime);
  GetAttributeFloat(CustomerRecord+GroupName,WeightedUnchargedTimeAttr,WeightedGroupUnchargedTime);

  // Update customer's group resource usage count
  GroupWeightedResourcesUsed += SlotWeight;
  GroupResourcesUsed += 1;

  dprintf(D_ACCOUNTANT, "GroupWeightedResourcesUsed=%f SlotWeight=%f\n", GroupWeightedResourcesUsed,SlotWeight);
  SetAttributeFloat(CustomerRecord+GroupName,WeightedResourcesUsedAttr,GroupWeightedResourcesUsed);
  SetAttributeInt(CustomerRecord+GroupName,ResourcesUsedAttr,GroupResourcesUsed);
  // add negative "uncharged" time if match starts after last update 
  GroupUnchargedTime-=T-LastUpdateTime;
  WeightedGroupUnchargedTime-=(T-LastUpdateTime)*SlotWeight;
  SetAttributeInt(CustomerRecord+GroupName,UnchargedTimeAttr,GroupUnchargedTime);
  SetAttributeFloat(CustomerRecord+GroupName,WeightedUnchargedTimeAttr,WeightedGroupUnchargedTime);
<<<<<<< HEAD
=======

  // If this is a nested group (group_a.b.c), update usage up the tree
  while (GroupName.length() > 0) {
	float GroupHierWeightedResourcesUsed = 0.0;
  	GetAttributeFloat(CustomerRecord+GroupName,HierWeightedResourcesUsedAttr,GroupHierWeightedResourcesUsed);
	GroupHierWeightedResourcesUsed += SlotWeight;
  	SetAttributeFloat(CustomerRecord+GroupName,HierWeightedResourcesUsedAttr,GroupHierWeightedResourcesUsed);

  	size_t last_dot = GroupName.find_last_of(".");
  	if (last_dot == std::string::npos) {
		GroupName = "";
  } else {
		GroupName = GroupName.substr(0, last_dot);
  }
  }

>>>>>>> 158f0c69

  // Set resource's info: user, and start-time
  SetAttributeString(ResourceRecord+ResourceName,RemoteUserAttr,CustomerName);
  SetAttributeFloat(ResourceRecord+ResourceName,SlotWeightAttr,SlotWeight);
  SetAttributeInt(ResourceRecord+ResourceName,StartTimeAttr,T);

  string str;
  if (ResourceAd->LookupString(ATTR_MATCHED_CONCURRENCY_LIMITS, str)) {
    SetAttributeString(ResourceRecord+ResourceName,ATTR_MATCHED_CONCURRENCY_LIMITS,str);
    IncrementLimits(str);
  }    

  AcctLog->CommitNondurableTransaction();

  dprintf(D_ACCOUNTANT,"(ACCOUNTANT) Added match between customer %s and resource %s\n",CustomerName.c_str(),ResourceName.c_str());
}

//------------------------------------------------------------------
// Remove a match
//------------------------------------------------------------------

void Accountant::RemoveMatch(const string& ResourceName)
{
  RemoveMatch(ResourceName,time(0));
}

void Accountant::RemoveMatch(const string& ResourceName, time_t T)
{
  dprintf(D_ACCOUNTANT,"Accountant::RemoveMatch - ResourceName=%s\n",ResourceName.c_str());

  int num_cp_matches = 0;
  if (GetAttributeInt(ResourceRecord+ResourceName, NumCpMatches, num_cp_matches)) {
      // If this attribute is present, this p-slot match is a placeholder for one or more
      // pseudo-matches with resource name having a suffix of "_cp_match_xxx".   These
      // special matches are created to allow proper accounting for resources having a
      // consumption policy.  They are removed during the CheckMatches stage on the 
      // cycle after they are created, due to not actually existing in the resource list.
      // They are replaced by a "real" d-slot record, similar to the way in which a
      // "traditional" p-slot record is removed and replaced by a d-slot match.

      // Delete the placeholder p-slot rec
      DeleteClassAd(ResourceRecord+ResourceName);
      return;
  }

  string CustomerName;
  if (!GetAttributeString(ResourceRecord+ResourceName,RemoteUserAttr,CustomerName)) {
      DeleteClassAd(ResourceRecord+ResourceName);
      return;
  }
  int StartTime=0;
  GetAttributeInt(ResourceRecord+ResourceName,StartTimeAttr,StartTime);
  int ResourcesUsed=0;
  GetAttributeInt(CustomerRecord+CustomerName,ResourcesUsedAttr,ResourcesUsed);
  float WeightedResourcesUsed=0;
  GetAttributeFloat(CustomerRecord+CustomerName,WeightedResourcesUsedAttr,WeightedResourcesUsed);
  
  int UnchargedTime=0;
  GetAttributeInt(CustomerRecord+CustomerName,UnchargedTimeAttr,UnchargedTime);
  float WeightedUnchargedTime=0.0;
  GetAttributeFloat(CustomerRecord+CustomerName,WeightedUnchargedTimeAttr,WeightedUnchargedTime);
  
  float SlotWeight=1.0;
  GetAttributeFloat(ResourceRecord+ResourceName,SlotWeightAttr,SlotWeight);
  
  int GroupResourcesUsed=0;
  float GroupWeightedResourcesUsed=0.0;
  int GroupUnchargedTime=0;
  float WeightedGroupUnchargedTime=0.0;
  float HierWeightedResourcesUsed = 0.0;
  
  string GroupName = GetAssignedGroup(CustomerName)->name;
  dprintf(D_ACCOUNTANT, "Customername %s GroupName is: %s\n",CustomerName.c_str(), GroupName.c_str());
  
  GetAttributeInt(CustomerRecord+GroupName,ResourcesUsedAttr,GroupResourcesUsed);
  GetAttributeFloat(CustomerRecord+GroupName,WeightedResourcesUsedAttr,GroupWeightedResourcesUsed);
  GetAttributeInt(CustomerRecord+GroupName,UnchargedTimeAttr,GroupUnchargedTime);
  GetAttributeFloat(CustomerRecord+GroupName,WeightedUnchargedTimeAttr,WeightedGroupUnchargedTime);
<<<<<<< HEAD
=======
  GetAttributeFloat(CustomerRecord+GroupName,HierWeightedResourcesUsedAttr,HierWeightedResourcesUsed);
>>>>>>> 158f0c69
  
  AcctLog->BeginTransaction();
  // Update customer's resource usage count
  if   (ResourcesUsed>0) ResourcesUsed -= 1;
  SetAttributeInt(CustomerRecord+CustomerName,ResourcesUsedAttr,ResourcesUsed);
  WeightedResourcesUsed -= SlotWeight;
  if( WeightedResourcesUsed < 0 ) {
      WeightedResourcesUsed = 0;
  }
  SetAttributeFloat(CustomerRecord+CustomerName,WeightedResourcesUsedAttr,WeightedResourcesUsed);
  // update uncharged time
  if (StartTime<LastUpdateTime) StartTime=LastUpdateTime;
  UnchargedTime+=T-StartTime;
  WeightedUnchargedTime+=(T-StartTime)*SlotWeight;
  SetAttributeInt(CustomerRecord+CustomerName,UnchargedTimeAttr,UnchargedTime);
  SetAttributeFloat(CustomerRecord+CustomerName,WeightedUnchargedTimeAttr,WeightedUnchargedTime);

  // Do everything we just to update the customer's record a second time if
  // there is a group record to update
  // Update customer's group resource usage count
  GroupResourcesUsed -= 1;
  if (GroupResourcesUsed < 0) GroupResourcesUsed = 0;

  GroupWeightedResourcesUsed -= SlotWeight;
  if(GroupWeightedResourcesUsed < 0.0) {
      GroupWeightedResourcesUsed = 0.0;
  }
  // If this is a nested group (group_a.b.c), update usage up the tree
  while (GroupName.length() > 0) {
	float GroupHierWeightedResourcesUsed = 0.0;
  	GetAttributeFloat(CustomerRecord+GroupName,HierWeightedResourcesUsedAttr,GroupHierWeightedResourcesUsed);
	GroupHierWeightedResourcesUsed -= SlotWeight;
	if (GroupHierWeightedResourcesUsed < 0) GroupHierWeightedResourcesUsed = 0;
  	SetAttributeFloat(CustomerRecord+GroupName,HierWeightedResourcesUsedAttr,GroupHierWeightedResourcesUsed);

  	size_t last_dot = GroupName.find_last_of(".");
  	if (last_dot == std::string::npos) {
		GroupName = "";
  } else {
		GroupName = GroupName.substr(0, last_dot);
  }
  }
  dprintf(D_ACCOUNTANT, "GroupResourcesUsed =%d GroupWeightedResourcesUsed= %f SlotWeight=%f\n",
          GroupResourcesUsed ,GroupWeightedResourcesUsed,SlotWeight);

  SetAttributeFloat(CustomerRecord+GroupName,WeightedResourcesUsedAttr,GroupWeightedResourcesUsed);

  SetAttributeInt(CustomerRecord+GroupName,ResourcesUsedAttr,GroupResourcesUsed);
  // update uncharged time
  GroupUnchargedTime+=T-StartTime;
  WeightedGroupUnchargedTime+=(T-StartTime)*SlotWeight;
  SetAttributeInt(CustomerRecord+GroupName,UnchargedTimeAttr,GroupUnchargedTime);
  SetAttributeFloat(CustomerRecord+GroupName,WeightedUnchargedTimeAttr,WeightedGroupUnchargedTime);

  DeleteClassAd(ResourceRecord+ResourceName);
  AcctLog->CommitNondurableTransaction();

  dprintf(D_ACCOUNTANT, "(ACCOUNTANT) Removed match between customer %s and resource %s\n",
          CustomerName.c_str(),ResourceName.c_str());
}

//------------------------------------------------------------------
//
//------------------------------------------------------------------

void Accountant::DisplayLog()
{
  std::string HK;
  ClassAd* ad;
  AcctLog->table.startIterations();
  while (AcctLog->table.iterate(HK,ad)) {
    printf("------------------------------------------------\nkey = %s\n",HK.c_str());
    fPrintAd(stdout, *ad);
  }
}

//------------------------------------------------------------------
//
//------------------------------------------------------------------

void Accountant::DisplayMatches()
{
  std::string HK;
  ClassAd* ad;
  string ResourceName;
  AcctLog->table.startIterations();
  while (AcctLog->table.iterate(HK,ad)) {
	char const *key = HK.c_str();
    if (strncmp(ResourceRecord.c_str(),key,ResourceRecord.length())) continue;
    ResourceName=key+ResourceRecord.length();
    std::string RemoteUser;
    ad->LookupString(RemoteUserAttr,RemoteUser);
    printf("Customer=%s , Resource=%s\n",RemoteUser.c_str(),ResourceName.c_str());
  }
}

//------------------------------------------------------------------
// Update priorites for all customers (schedd's)
// Based on the time that passed since the last update
//------------------------------------------------------------------

void Accountant::UpdatePriorities() 
{
  int T=time(0);
  int TimePassed=T-LastUpdateTime;
  if (TimePassed==0) return;

  // TimePassed might be less than zero for a number of reasons, including
  // the clock being reset on this machine, and somehow getting a really
  // bad entry in the Accountnew.log  -- Ballard 5/17/00
  if (TimePassed < 0) {
	LastUpdateTime=T;
	return;
  }
  float AgingFactor=(float) ::pow((float)0.5,float(TimePassed)/HalfLifePeriod);
  LastUpdateTime=T;
  SetAttributeInt(AcctRecord,LastUpdateTimeAttr,LastUpdateTime);

  dprintf(D_ACCOUNTANT,"(ACCOUNTANT) Updating priorities - AgingFactor=%8.3f , TimePassed=%d\n",AgingFactor,TimePassed);

  std::string HK;
  ClassAd* ad;

	  // Each iteration of the loop should be atomic for consistency,
	  // but instead of doing one transaction per iteration, wrap the
	  // whole loop in one transaction for efficiency.
  AcctLog->BeginTransaction();

  AcctLog->table.startIterations();
  while (AcctLog->table.iterate(HK,ad)) {
<<<<<<< HEAD
    char const *key = HK.c_str();
    if (strncmp(CustomerRecord.c_str(),key,CustomerRecord.length())) continue;
=======
	char const *key = HK.c_str();
	if (strncmp(CustomerRecord.c_str(),key,CustomerRecord.length())) continue;
		UpdateOnePriority(T, TimePassed, AgingFactor, key, ad);
  }

  AcctLog->CommitTransaction();

  // Check if the log needs to be truncated
  struct stat statbuf;
  if( stat(LogFileName.c_str(),&statbuf) ) {
    dprintf( D_ALWAYS, "ERROR in Accountant::UpdatePriorities - "
			 "can't stat database (%s)", LogFileName.c_str() );
  } else if( statbuf.st_size > MaxAcctLogSize ) {
	  AcctLog->TruncLog();
	  dprintf( D_ACCOUNTANT, "Accountant::UpdatePriorities - "
			   "truncating database (prev size=%lu)\n", 
			   (unsigned long)statbuf.st_size ); 
		  // Now that we truncated, check the size, and allow it to
		  // grow to at least double in size before truncating again.
	  if( stat(LogFileName.c_str(),&statbuf) ) {
		  dprintf( D_ALWAYS, "ERROR in Accountant::UpdatePriorities - "
				   "can't stat database (%s)", LogFileName.c_str() );
	  } else {
		  if( statbuf.st_size * 2 > MaxAcctLogSize ) {
			  MaxAcctLogSize = statbuf.st_size * 2;
			  dprintf( D_ACCOUNTANT, "Database has grown, expanding "
					   "MAX_ACCOUNTANT_DATABASE_SIZE to %d\n", 
					   MaxAcctLogSize );
		  }
	  }
  }
}
>>>>>>> 158f0c69

void
Accountant::UpdateOnePriority(int T, int TimePassed, float AgingFactor, const char *key, ClassAd *ad) {

	float Priority, OldPrio, PriorityFactor;
	int UnchargedTime;
	float WeightedUnchargedTime;
	float AccumulatedUsage, OldAccumulatedUsage;
	float WeightedAccumulatedUsage, OldWeightedAccumulatedUsage;
	float RecentUsage;
	float WeightedRecentUsage;
	int ResourcesUsed;
	float WeightedResourcesUsed;
	int BeginUsageTime;
    // lookup values in the ad
	
    if (ad->LookupFloat(PriorityAttr,Priority)==0) Priority=0;
	if (Priority<MinPriority) Priority=MinPriority;
    OldPrio=Priority;

    // set_prio_factor indicates whether a priority factor has been explicitly set,
    // in which case the record should be kept to preserve the setting
    bool set_prio_factor = true;
    if (ad->LookupFloat(PriorityFactorAttr,PriorityFactor)==0) {
	   	PriorityFactor = DefaultPriorityFactor;
        set_prio_factor = false;
	}

    if (ad->LookupInteger(UnchargedTimeAttr,UnchargedTime)==0) UnchargedTime=0;
    if (ad->LookupFloat(AccumulatedUsageAttr,AccumulatedUsage)==0) AccumulatedUsage=0;
    if (ad->LookupFloat(WeightedUnchargedTimeAttr,WeightedUnchargedTime)==0) WeightedUnchargedTime=0;
    if (ad->LookupFloat(WeightedAccumulatedUsageAttr,WeightedAccumulatedUsage)==0) WeightedAccumulatedUsage=AccumulatedUsage;
    if (ad->LookupInteger(BeginUsageTimeAttr,BeginUsageTime)==0) BeginUsageTime=0;
    if (ad->LookupInteger(ResourcesUsedAttr,ResourcesUsed)==0) ResourcesUsed=0;
	if (ad->LookupFloat(WeightedResourcesUsedAttr,WeightedResourcesUsed)==0) WeightedResourcesUsed=0.0;

    RecentUsage=float(ResourcesUsed)+float(UnchargedTime)/TimePassed;
    WeightedRecentUsage=float(WeightedResourcesUsed)+float(WeightedUnchargedTime)/TimePassed;

	// For groups that may have a hierarchy, use the sum of the usage in the hierarchy,
	// not the usage at this one node in the group.
	float HierWeightedResourcesUsed = 0.0;
	if (ad->LookupFloat(HierWeightedResourcesUsedAttr,HierWeightedResourcesUsed)==0) HierWeightedResourcesUsed=0.0;
	if (HierWeightedResourcesUsed > 0.0) {
				WeightedRecentUsage = HierWeightedResourcesUsed;
	}

	// Age out the existing priority, and add in any new usage
    Priority = Priority * AgingFactor + WeightedRecentUsage * (1 - AgingFactor);

	if (Priority < MinPriority) {
		Priority = MinPriority;
	}

	OldAccumulatedUsage = AccumulatedUsage;
    AccumulatedUsage+=ResourcesUsed*TimePassed+UnchargedTime;

	OldWeightedAccumulatedUsage = WeightedAccumulatedUsage;
    WeightedAccumulatedUsage+=WeightedResourcesUsed*TimePassed+WeightedUnchargedTime;

	if (OldPrio != Priority) {
    	SetAttributeFloat(key,PriorityAttr,Priority);
	}

	if (OldAccumulatedUsage != AccumulatedUsage) {
    	SetAttributeFloat(key,AccumulatedUsageAttr,AccumulatedUsage);
	}

	if (OldWeightedAccumulatedUsage != WeightedAccumulatedUsage) {
    	SetAttributeFloat(key,WeightedAccumulatedUsageAttr,WeightedAccumulatedUsage);
	}

    if (AccumulatedUsage>0 && BeginUsageTime==0) {
		SetAttributeInt(key,BeginUsageTimeAttr,T);
	}

    if (RecentUsage>0) {
		SetAttributeInt(key,LastUsageTimeAttr,T);
	}

		// This attribute is almost always 0, so don't write it unless needed
	int oldUnchargedTime = -1;
	GetAttributeInt(key,UnchargedTimeAttr, oldUnchargedTime);
	if (oldUnchargedTime != 0) {
    	SetAttributeInt(key,UnchargedTimeAttr,0);
	}

	float oldWeightedUnchargedTime = -1.0;
	GetAttributeFloat(key,WeightedUnchargedTimeAttr, oldWeightedUnchargedTime);
	if (oldWeightedUnchargedTime != 0.0) {
    	SetAttributeFloat(key,WeightedUnchargedTimeAttr,0.0);
	}

    if (Priority<MinPriority && ResourcesUsed==0 && AccumulatedUsage==0 && !set_prio_factor) {
		DeleteClassAd(key);
	}

	// This isn't logged, but clear out the submitterLimit and share
	ad->Assign("SubmitterLimit", 0.0);
	ad->Assign("SubmitterShare", 0.0);
    dprintf(D_ACCOUNTANT,"CustomerName=%s , Old Priority=%5.3f , New Priority=%5.3f , ResourcesUsed=%d , WeightedResourcesUsed=%f\n",key,OldPrio,Priority,ResourcesUsed,WeightedResourcesUsed);
    dprintf(D_ACCOUNTANT,"RecentUsage=%8.3f (unweighted %8.3f), UnchargedTime=%8.3f (unweighted %d), AccumulatedUsage=%5.3f (unweighted %5.3f), BeginUsageTime=%d\n",WeightedRecentUsage,RecentUsage,WeightedUnchargedTime,UnchargedTime,WeightedAccumulatedUsage,AccumulatedUsage,BeginUsageTime);

<<<<<<< HEAD
  }

  AcctLog->CommitTransaction();

  // Check if the log needs to be truncated
  struct stat statbuf;
  if( stat(LogFileName.c_str(),&statbuf) ) {
    dprintf( D_ALWAYS, "ERROR in Accountant::UpdatePriorities - "
			 "can't stat database (%s)", LogFileName.c_str() );
  } else if( statbuf.st_size > MaxAcctLogSize ) {
	  AcctLog->TruncLog();
	  dprintf( D_ACCOUNTANT, "Accountant::UpdatePriorities - "
			   "truncating database (prev size=%lu)\n", 
			   (unsigned long)statbuf.st_size ); 
		  // Now that we truncated, check the size, and allow it to
		  // grow to at least double in size before truncating again.
	  if( stat(LogFileName.c_str(),&statbuf) ) {
		  dprintf( D_ALWAYS, "ERROR in Accountant::UpdatePriorities - "
				   "can't stat database (%s)", LogFileName.c_str() );
	  } else {
		  if( statbuf.st_size * 2 > MaxAcctLogSize ) {
			  MaxAcctLogSize = statbuf.st_size * 2;
			  dprintf( D_ACCOUNTANT, "Database has grown, expanding "
					   "MAX_ACCOUNTANT_DATABASE_SIZE to %d\n", 
					   MaxAcctLogSize );
		  }
	  }
  }
=======
>>>>>>> 158f0c69
}

//------------------------------------------------------------------
// Go through the list of startd ad's and check of matches
// that were broken (by checkibg the claimed state)
//------------------------------------------------------------------

void Accountant::CheckMatches(ClassAdListDoesNotDeleteAds& ResourceList) 
{
  dprintf(D_ACCOUNTANT,"(Accountant) Checking Matches\n");

  ClassAd* ResourceAd;
  std::string HK;
  ClassAd* ad;
  string ResourceName;
  std::string CustomerName;

	  // Create a hash table for speedier lookups of Resource ads.
  HashTable<string,ClassAd *> resource_hash(hashFunction);
  ResourceList.Open();
  while ((ResourceAd=ResourceList.Next())!=NULL) {
    ResourceName = GetResourceName(ResourceAd);
    bool success = ( resource_hash.insert( ResourceName, ResourceAd ) == 0 );
    if (!success) {
      dprintf(D_ALWAYS, "WARNING: found duplicate key: %s\n", ResourceName.c_str());
      dPrintAd(D_FULLDEBUG, *ResourceAd);
    }
  }
  ResourceList.Close();

  // Remove matches that were broken
  AcctLog->table.startIterations();
  while (AcctLog->table.iterate(HK,ad)) {
    char const *key = HK.c_str();
    if (strncmp(ResourceRecord.c_str(),key,ResourceRecord.length())) continue;
    ResourceName=key+ResourceRecord.length();
    if( resource_hash.lookup(ResourceName,ResourceAd) < 0 ) {
      dprintf(D_ACCOUNTANT,"Resource %s class-ad wasn't found in the resource list.\n",ResourceName.c_str());
      RemoveMatch(ResourceName);
    }
	else {
		// Here we need to figure out the CustomerName.
      ad->LookupString(RemoteUserAttr,CustomerName);
      if (!CheckClaimedOrMatched(ResourceAd, CustomerName)) {
        dprintf(D_ACCOUNTANT,"Resource %s was not claimed by %s - removing match\n",ResourceName.c_str(),CustomerName.c_str());
        RemoveMatch(ResourceName);
      }
    }
  }

  // Scan startd ads and add matches that are not registered
  ResourceList.Open();
  while ((ResourceAd=ResourceList.Next())!=NULL) {
    string cust_name;
    if (IsClaimed(ResourceAd, cust_name)) AddMatch(cust_name, ResourceAd);
  }
  ResourceList.Close();

	  // Recalculate limits from the set of resources that are reporting
  LoadLimits(ResourceList);

  return;
}

//------------------------------------------------------------------
// Report the list of Matches for a customer
//------------------------------------------------------------------

ClassAd* Accountant::ReportState(const string& CustomerName) {
    dprintf(D_ACCOUNTANT,"Reporting State for customer %s\n",CustomerName.c_str());

    std::string HK;
    ClassAd* ResourceAd;
    int StartTime;

    ClassAd* ad = new ClassAd();

    bool isGroup=false;
    string cgrp = GetAssignedGroup(CustomerName, isGroup)->name;
    // This is a defunct group:
    if (isGroup && (cgrp != CustomerName)) return ad;

    int ResourceNum=1;
    AcctLog->table.startIterations();
    while (AcctLog->table.iterate(HK,ResourceAd)) {
        if (strncmp(ResourceRecord.c_str(), HK.c_str(), ResourceRecord.length())) continue;

        std::string rname;
        if (ResourceAd->LookupString(RemoteUserAttr, rname)==0) continue;

        if (isGroup) {
            string rgrp = GetAssignedGroup(rname)->name;
            if (cgrp != rgrp) continue;
        } else {
            // customername is a traditional submitter: group.username@host
            if (CustomerName != rname) continue;

            string tmp;
            formatstr(tmp, "Name%d", ResourceNum);
            ad->Assign(tmp, HK.c_str()+ResourceRecord.length());

            if (ResourceAd->LookupInteger(StartTimeAttr,StartTime)==0) StartTime=0;
            formatstr(tmp, "StartTime%d", ResourceNum);
            ad->Assign(tmp, StartTime);
        }

        ResourceNum++;
    }

    return ad;
}


void Accountant::CheckResources(const string& CustomerName, int& NumResources, float& NumResourcesRW) {
    dprintf(D_ACCOUNTANT, "Checking Resources for customer %s\n", CustomerName.c_str());

    NumResources = 0;
    NumResourcesRW = 0;

    bool isGroup=false;
    string cgrp = GetAssignedGroup(CustomerName.c_str(), isGroup)->name;
    // This is a defunct group:
    if (isGroup && (cgrp != CustomerName)) return;

    std::string HK;
    ClassAd* ResourceAd;
    AcctLog->table.startIterations();
    while (AcctLog->table.iterate(HK, ResourceAd)) {
        if (strncmp(ResourceRecord.c_str(), HK.c_str(), ResourceRecord.length())) continue;

        string rname;
        if (ResourceAd->LookupString(RemoteUserAttr, rname) == 0) continue;

        if (isGroup) {
            if (cgrp != GetAssignedGroup(rname)->name) continue;
        } else {
            if (CustomerName != rname) continue;
        }

        NumResources += 1;
        float SlotWeight = 1.0;
        ResourceAd->LookupFloat(SlotWeightAttr, SlotWeight);
        NumResourcesRW += SlotWeight;
    }
}


//------------------------------------------------------------------
// Report the whole list of priorities
//------------------------------------------------------------------

ClassAd* Accountant::ReportState(bool rollup) {
    dprintf(D_ACCOUNTANT, "Reporting State%s\n", (rollup) ? " using rollup mode" : "");

    ClassAd* ad = new ClassAd();
    ad->Assign("LastUpdate", LastUpdateTime);

    // assign acct group index numbers first, breadth first ordering
    int EntryNum=1;
    map<string, int> gnmap;
    std::deque<GroupEntry*> grpq;
    grpq.push_back(hgq_root_group);
    while (!grpq.empty()) {
        GroupEntry* group = grpq.front();
        grpq.pop_front();
        gnmap[group->name] = EntryNum++;
        for (vector<GroupEntry*>::iterator j(group->children.begin());  j != group->children.end();  ++j) {
            grpq.push_back(*j);
        }
    }

    // populate the ad with acct group entries, with optional rollup of
    // attributes up the group hierarchy
    ReportGroups(hgq_root_group, ad, rollup, gnmap);

    std::string HK;
    ClassAd* CustomerAd = NULL;
    AcctLog->table.startIterations();
    while (AcctLog->table.iterate(HK,CustomerAd)) {
        if (strncmp(CustomerRecord.c_str(), HK.c_str(), CustomerRecord.length())) continue;
        string CustomerName = HK.c_str()+CustomerRecord.length();

        bool isGroup=false;
        GroupEntry* cgrp = GetAssignedGroup(CustomerName, isGroup);

        // entries for acct groups are now handled in ReportGroups(), above
        if (isGroup) continue;

        std::string cgname(cgrp->name);
        int snum = EntryNum++;

        string tmp;
        formatstr(tmp, "Name%d", snum);
        ad->Assign(tmp, CustomerName);

        formatstr(tmp, "IsAccountingGroup%d", snum);
        ad->Assign(tmp, isGroup);

        formatstr(tmp, "AccountingGroup%d", snum);
        ad->Assign(tmp, cgname);

        float Priority = GetPriority(CustomerName);
        formatstr(tmp, "Priority%d", snum);
        ad->Assign(tmp, Priority);

        int Ceiling = GetCeiling(CustomerName);
        formatstr(tmp, "Ceiling%d", snum);
        ad->Assign(tmp, Ceiling);

        float PriorityFactor = 0;
        if (CustomerAd->LookupFloat(PriorityFactorAttr,PriorityFactor)==0) PriorityFactor=0;
        formatstr(tmp, "PriorityFactor%d", snum);
        ad->Assign(tmp, PriorityFactor);

        int ResourcesUsed = 0;
        if (CustomerAd->LookupInteger(ResourcesUsedAttr,ResourcesUsed)==0) ResourcesUsed=0;
        formatstr(tmp, "ResourcesUsed%d", snum);
        ad->Assign(tmp, ResourcesUsed);
        
        float WeightedResourcesUsed = 0;
        if (CustomerAd->LookupFloat(WeightedResourcesUsedAttr,WeightedResourcesUsed)==0) WeightedResourcesUsed=0;
        formatstr(tmp, "WeightedResourcesUsed%d", snum);
        ad->Assign(tmp, WeightedResourcesUsed);
        
        float AccumulatedUsage = 0;
        if (CustomerAd->LookupFloat(AccumulatedUsageAttr,AccumulatedUsage)==0) AccumulatedUsage=0;
        formatstr(tmp, "AccumulatedUsage%d", snum);
        ad->Assign(tmp, AccumulatedUsage);
        
        float WeightedAccumulatedUsage = 0;
        if (CustomerAd->LookupFloat(WeightedAccumulatedUsageAttr,WeightedAccumulatedUsage)==0) WeightedAccumulatedUsage=0;
        formatstr(tmp, "WeightedAccumulatedUsage%d", snum);
        ad->Assign(tmp, WeightedAccumulatedUsage);
        
        float SubmitterShare = 0;
        if (CustomerAd->LookupFloat("SubmitterShare",SubmitterShare)==0) SubmitterShare=0;
        formatstr(tmp, "SubmitterShare%d", snum);
        ad->Assign(tmp, SubmitterShare);

        float SubmitterLimit = 0;
        if (CustomerAd->LookupFloat("SubmitterLimit",SubmitterLimit)==0) SubmitterLimit=0;
        formatstr(tmp, "SubmitterLimit%d", snum);
        ad->Assign(tmp, SubmitterLimit);

        int BeginUsageTime = 0;
        if (CustomerAd->LookupInteger(BeginUsageTimeAttr,BeginUsageTime)==0) BeginUsageTime=0;
        formatstr(tmp, "BeginUsageTime%d", snum);
        ad->Assign(tmp, BeginUsageTime);
        
        int LastUsageTime = 0;
        if (CustomerAd->LookupInteger(LastUsageTimeAttr,LastUsageTime)==0) LastUsageTime=0;
        formatstr(tmp, "LastUsageTime%d", snum);
        ad->Assign(tmp, LastUsageTime);
    }

    // total number of accountant entries, for acct groups and submittors
    ad->Assign("NumSubmittors", EntryNum-1);

    // include concurrency limit information
	// eventually would like to put this info in the collector somewhere
    ReportLimits(ad);

    return ad;
}


void Accountant::ReportGroups(GroupEntry* group, ClassAd* ad, bool rollup, map<string, int>& gnmap) {
    // begin by loading straight "non-rolled" data into the attributes for (group)
    string CustomerName = group->name;

    ClassAd* CustomerAd = NULL;
    string HK(CustomerRecord + CustomerName);
    if (AcctLog->table.lookup(HK, CustomerAd) == -1) {
        dprintf(D_ALWAYS, "WARNING: Expected AcctLog entry \"%s\" to exist", HK.c_str());
        return;
    } 

    bool isGroup=false;
    GroupEntry* cgrp = GetAssignedGroup(CustomerName, isGroup);

    std::string cgname;
    int gnum = 0;
    if (isGroup && cgrp) {
        cgname = (cgrp->parent != NULL) ? cgrp->parent->name : cgrp->name;
        gnum = gnmap[cgrp->name];
    } else {
        dprintf(D_ALWAYS, "WARNING: Expected \"%s\" to be a defined group in the accountant", CustomerName.c_str());
        return;
    }

    string tmp;
    formatstr(tmp, "Name%d", gnum);
    ad->Assign(tmp, CustomerName);

    formatstr(tmp, "IsAccountingGroup%d", gnum);
    ad->Assign(tmp, isGroup);
    
    formatstr(tmp, "AccountingGroup%d", gnum);
    ad->Assign(tmp, cgname);
    
    float Priority = (!rollup) ? GetPriority(CustomerName) : 0;
    formatstr(tmp, "Priority%d", gnum);
    ad->Assign(tmp, Priority);
    
    float PriorityFactor = 0;
	if (!rollup && cgrp) {
		PriorityFactor = getGroupPriorityFactor( cgrp->name );
	}
	else if (CustomerAd->LookupFloat(PriorityFactorAttr,PriorityFactor)==0) {
		PriorityFactor=0;
	}
    formatstr(tmp, "PriorityFactor%d", gnum);
    ad->Assign(tmp, PriorityFactor);
    
    if (cgrp) {
        formatstr(tmp, "EffectiveQuota%d", gnum);
        ad->Assign(tmp, cgrp->quota);
        formatstr(tmp, "ConfigQuota%d", gnum);
        ad->Assign(tmp, cgrp->config_quota);
        formatstr(tmp, "SubtreeQuota%d", gnum);
        ad->Assign(tmp, cgrp->subtree_quota);
        formatstr(tmp, "GroupSortKey%d", gnum);
        ad->Assign(tmp, cgrp->sort_key);
        formatstr(tmp, "SurplusPolicy%d", gnum);
        const char * policy = "no";
        if (cgrp->autoregroup) policy = "regroup";
        else if (cgrp->accept_surplus) policy = "byquota";
        ad->Assign(tmp, policy);

        formatstr(tmp, "Requested%d", gnum);
        ad->Assign(tmp, cgrp->currently_requested);
    }

    int ResourcesUsed = 0;
    if (CustomerAd->LookupInteger(ResourcesUsedAttr,ResourcesUsed)==0) ResourcesUsed=0;
    formatstr(tmp, "ResourcesUsed%d", gnum);
    ad->Assign(tmp, ResourcesUsed);
    
    float WeightedResourcesUsed = 0;
    if (CustomerAd->LookupFloat(WeightedResourcesUsedAttr,WeightedResourcesUsed)==0) WeightedResourcesUsed=0;
    formatstr(tmp, "WeightedResourcesUsed%d", gnum);
    ad->Assign(tmp, WeightedResourcesUsed);
    
    float AccumulatedUsage = 0;
    if (CustomerAd->LookupFloat(AccumulatedUsageAttr,AccumulatedUsage)==0) AccumulatedUsage=0;
    formatstr(tmp, "AccumulatedUsage%d", gnum);
    ad->Assign(tmp, AccumulatedUsage);
<<<<<<< HEAD
=======

    float HierWeightedResourcesUsed = 0;
    if (CustomerAd->LookupFloat(HierWeightedResourcesUsedAttr,HierWeightedResourcesUsed)==0) HierWeightedResourcesUsed=0;
    formatstr(tmp, "HierWeightedResourcesUsed%d", gnum);
    ad->Assign(tmp, HierWeightedResourcesUsed);
    
>>>>>>> 158f0c69
    
    float WeightedAccumulatedUsage = 0;
    if (CustomerAd->LookupFloat(WeightedAccumulatedUsageAttr,WeightedAccumulatedUsage)==0) WeightedAccumulatedUsage=0;
    formatstr(tmp, "WeightedAccumulatedUsage%d", gnum);
    ad->Assign(tmp, WeightedAccumulatedUsage);
    
    int BeginUsageTime = 0;
    if (CustomerAd->LookupInteger(BeginUsageTimeAttr,BeginUsageTime)==0) BeginUsageTime=0;
    formatstr(tmp, "BeginUsageTime%d", gnum);
    ad->Assign(tmp, BeginUsageTime);
    
    int LastUsageTime = 0;
    if (CustomerAd->LookupInteger(LastUsageTimeAttr,LastUsageTime)==0) LastUsageTime=0;
    formatstr(tmp, "LastUsageTime%d", gnum);
    ad->Assign(tmp, LastUsageTime);
    
    // Populate group's children recursively, if it has any
    // Recursion is to allow for proper rollup from children to parents
    for (vector<GroupEntry*>::iterator j(group->children.begin());  j != group->children.end();  ++j) {
        ReportGroups(*j, ad, rollup, gnmap);
    }

    // if we aren't doing rollup, finish now
    if (!rollup || (NULL == group->parent)) return;

    // get the index of our parent
    int pnum = gnmap[group->parent->name];

    int ival = 0;
    float fval = 0;

    // roll up values to parent
    formatstr(tmp, "ResourcesUsed%d", gnum);
    ad->LookupInteger(tmp, ResourcesUsed);
    formatstr(tmp, "ResourcesUsed%d", pnum);
    ad->LookupInteger(tmp, ival);
    ad->Assign(tmp, ival + ResourcesUsed);

    formatstr(tmp, "WeightedResourcesUsed%d", gnum);
    ad->LookupFloat(tmp, WeightedResourcesUsed);
    formatstr(tmp, "WeightedResourcesUsed%d", pnum);
    ad->LookupFloat(tmp, fval);
    ad->Assign(tmp, fval + WeightedResourcesUsed);

    formatstr(tmp, "AccumulatedUsage%d", gnum);
    ad->LookupFloat(tmp, AccumulatedUsage);
    formatstr(tmp, "AccumulatedUsage%d", pnum);
    ad->LookupFloat(tmp, fval);
    ad->Assign(tmp, fval + AccumulatedUsage);

    formatstr(tmp, "WeightedAccumulatedUsage%d", gnum);
    ad->LookupFloat(tmp, WeightedAccumulatedUsage);
    formatstr(tmp, "WeightedAccumulatedUsage%d", pnum);
    ad->LookupFloat(tmp, fval);
    ad->Assign(tmp, fval + WeightedAccumulatedUsage);

    formatstr(tmp, "BeginUsageTime%d", gnum);
    ad->LookupInteger(tmp, BeginUsageTime);
    formatstr(tmp, "BeginUsageTime%d", pnum);
    ad->LookupInteger(tmp, ival);
    ad->Assign(tmp, std::min(ival, BeginUsageTime));

    formatstr(tmp, "LastUsageTime%d", gnum);
    ad->LookupInteger(tmp, LastUsageTime);
    formatstr(tmp, "LastUsageTime%d", pnum);
    ad->LookupInteger(tmp, ival);
    ad->Assign(tmp, std::max(ival, LastUsageTime));
}


//------------------------------------------------------------------
// Extract resource name from class-ad
//------------------------------------------------------------------

string Accountant::GetResourceName(ClassAd* ResourceAd) 
{
  std::string startdName;
  std::string startdAddr;
  
  if (!ResourceAd->LookupString (ATTR_NAME, startdName)) {
    //This should never happen, because unnamed startd ads are rejected.
    EXCEPT ("ERROR in Accountant::GetResourceName - Name not specified");
  }
  string Name=startdName;
  Name+="@";

  if (!ResourceAd->LookupString (ATTR_STARTD_IP_ADDR, startdAddr)) {
    //This may happen for grid site ClassAds.
    //Actually, the collector now inserts an IP address if none is provided,
    //but it is more robust to not assume that behavior here.
	dprintf(D_FULLDEBUG, "in Account::GetResourceName - no IP address for %s (no problem if this is a grid site ClassAd).\n", startdName.c_str());
  }
  Name+=startdAddr;
  
  return Name;
}

//------------------------------------------------------------------
// Extract the resource's state
//------------------------------------------------------------------

bool Accountant::GetResourceState(ClassAd* ResourceAd, State& state)
{
  char *str;

  if (!ResourceAd->LookupString(ATTR_STATE, &str)) {
    return false;
  }

  state = string_to_state(str);

  free(str);
  return true;
}

//------------------------------------------------------------------
// Check class ad of startd to see if it's claimed
// return 1 if it is (and set CustomerName to its remote_user), otherwise 0
//------------------------------------------------------------------

int Accountant::IsClaimed(ClassAd* ResourceAd, string& CustomerName) {
  State state;
  if (!GetResourceState(ResourceAd, state)) {
    dprintf (D_ALWAYS, "Could not lookup state --- assuming not claimed\n");
    return 0;
  }

  if (state!=claimed_state && state!=preempting_state) return 0;
  
  string RemoteUser;
  if (!ResourceAd->LookupString(ATTR_ACCOUNTING_GROUP, RemoteUser)) {
	  if (!ResourceAd->LookupString(ATTR_REMOTE_USER, RemoteUser)) {	// TODDCORE
		dprintf (D_ALWAYS, "Could not lookup remote user --- assuming not claimed\n");
		return 0;
	  }
  }
  if(DiscountSuspendedResources) {
    string RemoteActivity;
    if(!ResourceAd->LookupString(ATTR_ACTIVITY, RemoteActivity)) {
       dprintf(D_ALWAYS, "Could not lookup remote activity\n");
       return 0;
    }
    if (!strcasecmp(getClaimStateString(CLAIM_SUSPENDED), RemoteActivity.c_str())) { 
       dprintf(D_ACCOUNTANT, "Machine is claimed but suspended\n");
       return 0;
    }
  }
  CustomerName=RemoteUser;
  return 1;

}

//------------------------------------------------------------------
// Check class ad of startd to see if it's claimed
// (by a specific user) or matched: 
// return 1 if it is, otherwise 0
//------------------------------------------------------------------

int Accountant::CheckClaimedOrMatched(ClassAd* ResourceAd, const string& CustomerName) {
  State state;
  if (!GetResourceState(ResourceAd, state)) {
    dprintf (D_ALWAYS, "Could not lookup state --- assuming not claimed\n");
    return 0;
  }

  if (state==matched_state) return 1;
  if (state!=claimed_state && state!=preempting_state) {
	  dprintf(D_ACCOUNTANT,"State was %s - not claimed or matched\n",
              state_to_string(state));
    return 0;
  }

  string RemoteUser;
  if (!ResourceAd->LookupString(ATTR_ACCOUNTING_GROUP, RemoteUser)) {
	  if (!ResourceAd->LookupString(ATTR_REMOTE_USER, RemoteUser)) {	// TODDCORE
		dprintf (D_ALWAYS, "Could not lookup remote user --- assuming not claimed\n");
		return 0;
	  }
  }

  if (CustomerName!=RemoteUser) {
    if(IsDebugLevel(D_ACCOUNTANT)) {
      string PreemptingUser;
      if(ResourceAd->LookupString(ATTR_PREEMPTING_ACCOUNTING_GROUP, PreemptingUser) ||
         ResourceAd->LookupString(ATTR_PREEMPTING_USER, PreemptingUser))
      {
		  if(CustomerName == PreemptingUser) {
			  dprintf(D_ACCOUNTANT,"Remote user for startd ad (%s) does not match customer name, because customer %s is still waiting for %s to retire.\n",RemoteUser.c_str(),PreemptingUser.c_str(),RemoteUser.c_str());
			  return 0;
		  }
      }
    }
    dprintf(D_ACCOUNTANT,"Remote user for startd ad (%s) does not match customer name\n",RemoteUser.c_str());
    return 0;
  }

  if(DiscountSuspendedResources) {
    string RemoteActivity;
    if(!ResourceAd->LookupString(ATTR_ACTIVITY, RemoteActivity)) {
        dprintf(D_ALWAYS, "Could not lookup remote activity\n");
        return 0;
    }
    if (!strcasecmp(getClaimStateString(CLAIM_SUSPENDED), RemoteActivity.c_str())) { 
       dprintf(D_ACCOUNTANT, "Machine claimed by %s but suspended\n", 
               RemoteUser.c_str());
       return 0;
    }
  }
  return 1;

}

//------------------------------------------------------------------
// Get Class Ad
//------------------------------------------------------------------

ClassAd* Accountant::GetClassAd(const string& Key)
{
  ClassAd* ad=NULL;
  (void) AcctLog->table.lookup(Key,ad);
  return ad;
}

//------------------------------------------------------------------
// Delete Class Ad
//------------------------------------------------------------------

bool Accountant::DeleteClassAd(const string& Key)
{
  ClassAd* ad=NULL;
  if (AcctLog->table.lookup(Key,ad)==-1)
	  return false;

  LogDestroyClassAd* log=new LogDestroyClassAd(Key.c_str());
  AcctLog->AppendLog(log);
  return true;
}

//------------------------------------------------------------------
// Set an Integer attribute
//------------------------------------------------------------------

void Accountant::SetAttributeInt(const string& Key, const string& AttrName, int AttrValue)
{
  if (AcctLog->AdExistsInTableOrTransaction(Key) == false) {
    LogNewClassAd* log=new LogNewClassAd(Key.c_str(),"*","*");
    AcctLog->AppendLog(log);
  }
  char value[50];
  sprintf(value,"%d",AttrValue);
  LogSetAttribute* log=new LogSetAttribute(Key.c_str(),AttrName.c_str(),value);
  AcctLog->AppendLog(log);
}
  
//------------------------------------------------------------------
// Set a Float attribute
//------------------------------------------------------------------

void Accountant::SetAttributeFloat(const string& Key, const string& AttrName, float AttrValue)
{
  if (AcctLog->AdExistsInTableOrTransaction(Key) == false) {
    LogNewClassAd* log=new LogNewClassAd(Key.c_str(),"*","*");
    AcctLog->AppendLog(log);
  }
  
  char value[255];
  sprintf(value,"%f",AttrValue);
  LogSetAttribute* log=new LogSetAttribute(Key.c_str(),AttrName.c_str(),value);
  AcctLog->AppendLog(log);
}

//------------------------------------------------------------------
// Set a String attribute
//------------------------------------------------------------------

void Accountant::SetAttributeString(const string& Key, const string& AttrName, const string& AttrValue)
{
  if (AcctLog->AdExistsInTableOrTransaction(Key) == false) {
    LogNewClassAd* log=new LogNewClassAd(Key.c_str(),"*","*");
    AcctLog->AppendLog(log);
  }
  
  string value;
  formatstr(value,"\"%s\"",AttrValue.c_str());
  LogSetAttribute* log=new LogSetAttribute(Key.c_str(),AttrName.c_str(),value.c_str());
  AcctLog->AppendLog(log);
}

//------------------------------------------------------------------
// Retrieve a Integer attribute
//------------------------------------------------------------------

bool Accountant::GetAttributeInt(const string& Key, const string& AttrName, int& AttrValue)
{
  ClassAd* ad;
  if (AcctLog->table.lookup(Key,ad)==-1) return false;
  if (ad->LookupInteger(AttrName,AttrValue)==0) return false;
  return true;
}

//------------------------------------------------------------------
// Retrieve a Float attribute
//------------------------------------------------------------------

bool Accountant::GetAttributeFloat(const string& Key, const string& AttrName, float& AttrValue)
{
  ClassAd* ad;
  if (AcctLog->table.lookup(Key,ad)==-1) return false;
  if (ad->LookupFloat(AttrName,AttrValue)==0) return false;
  return true;
}

//------------------------------------------------------------------
// Retrieve a String attribute
//------------------------------------------------------------------

bool Accountant::GetAttributeString(const string& Key, const string& AttrName, string& AttrValue)
{
  ClassAd* ad;
  if (AcctLog->table.lookup(Key,ad)==-1) return false;

  if (ad->LookupString(AttrName,AttrValue)==0) return false;
  return true;
}

//------------------------------------------------------------------
// Find a resource ad in class ad list (by name)
//------------------------------------------------------------------

#if 0
ClassAd* Accountant::FindResourceAd(const string& ResourceName, ClassAdListDoesNotDeleteAds& ResourceList)
{
  ClassAd* ResourceAd;
  
  ResourceList.Open();
  while ((ResourceAd=ResourceList.Next())!=NULL) {
	if (ResourceName==GetResourceName(ResourceAd)) break;
  }
  ResourceList.Close();
  return ResourceAd;
}
#endif

//------------------------------------------------------------------
// Get the users domain
//------------------------------------------------------------------

string Accountant::GetDomain(const string& CustomerName)
{
  string S;
  size_t pos=CustomerName.find('@');
  if (pos==string::npos) return S;
  S=CustomerName.substr(pos+1);
  return S;
}

//------------------------------------------------------------------
// Functions for accessing and changing Concurrency Limits
//------------------------------------------------------------------

void Accountant::LoadLimits(ClassAdListDoesNotDeleteAds &resourceList)
{
	ClassAd *resourceAd;

		// Wipe out all the knowledge of limits we think we know
	dprintf(D_ACCOUNTANT, "Previous Limits --\n");
	ClearLimits();

		// Record all the limits that are actually in use in the pool
	resourceList.Open();
	while (NULL != (resourceAd = resourceList.Next())) {
		std::string limits;

		if (resourceAd->LookupString(ATTR_CONCURRENCY_LIMITS, limits)) {
			std::transform(limits.begin(), limits.end(), limits.begin(), ::tolower);
			IncrementLimits(limits);
		}

		if (resourceAd->LookupString(ATTR_PREEMPTING_CONCURRENCY_LIMITS,
									  limits)) {
			std::transform(limits.begin(), limits.end(), limits.begin(), ::tolower);
			IncrementLimits(limits);
		}

			// If the resource is just in the Matched state it will
			// not have information about Concurrency Limits
			// associated, but we have that information in the log.
		State state;
		if (GetResourceState(resourceAd, state) && matched_state == state) {
			string name = GetResourceName(resourceAd);
			string str;
			GetAttributeString(ResourceRecord+name,ATTR_MATCHED_CONCURRENCY_LIMITS,str);
			IncrementLimits(str);
		}
	}
	resourceList.Close();

		// Print out the new limits, at D_ACCOUNTANT. This is useful
		// because the list printed from ClearLimits can be compared
		// to see if anything may be going wrong
	dprintf(D_ACCOUNTANT, "Current Limits --\n");
	DumpLimits();
}

double Accountant::GetLimit(const string& limit)
{
	double count = 0;

	if (-1 == concurrencyLimits.lookup(limit, count)) {
		dprintf(D_ACCOUNTANT,
				"Looking for Limit '%s' count, which does not exist\n",
				limit.c_str());
	}

	return count;
}

double Accountant::GetLimitMax(const string& limit)
{
    double deflim = param_double("CONCURRENCY_LIMIT_DEFAULT", 2308032);
    string::size_type pos = limit.find_last_of('.');
    if (pos != string::npos) {
        string scopedef("CONCURRENCY_LIMIT_DEFAULT_");
        scopedef += limit.substr(0,pos);
        deflim = param_double(scopedef.c_str(), deflim);
    }
	return param_double((limit + "_LIMIT").c_str(), deflim);
}

void Accountant::DumpLimits()
{
	string limit;
 	double count;
	concurrencyLimits.startIterations();
	while (concurrencyLimits.iterate(limit, count)) {
		dprintf(D_ACCOUNTANT, "  Limit: %s = %f\n", limit.c_str(), count);
	}
}

void Accountant::ReportLimits(ClassAd *attrList)
{
	string limit;
 	double count;
	concurrencyLimits.startIterations();
	while (concurrencyLimits.iterate(limit, count)) {
        string attr;
        formatstr(attr, "ConcurrencyLimit_%s", limit.c_str());
        // classad wire protocol doesn't currently support attribute names that include
        // punctuation or symbols outside of '_'.  If we want to include '.' or any other
        // punct, we need to either model these as string values, or add support for quoted
        // attribute names in wire protocol:
        std::replace(attr.begin(), attr.end(), '.', '_');
        attrList->Assign(attr, count);
	}
}

void Accountant::ClearLimits()
{
	string limit;
 	double count;
	concurrencyLimits.startIterations();
	while (concurrencyLimits.iterate(limit, count)) {
		concurrencyLimits.insert(limit, 0, true);
		dprintf(D_ACCOUNTANT, "  Limit: %s = %f\n", limit.c_str(), count);
	}
}

void Accountant::IncrementLimit(const string& _limit)
{
	char *limit = strdup(_limit.c_str());
	double increment;

	dprintf(D_ACCOUNTANT, "IncrementLimit(%s)\n", limit);

	if ( ParseConcurrencyLimit(limit, increment) ) {

		concurrencyLimits.insert(limit, GetLimit(limit) + increment, true);

	} else {
		dprintf( D_FULLDEBUG, "Ignoring invalid concurrency limit '%s'\n",
				 limit );
	}

	free(limit);
}

void Accountant::DecrementLimit(const string& _limit)
{
	char *limit = strdup(_limit.c_str());
	double increment;

	dprintf(D_ACCOUNTANT, "DecrementLimit(%s)\n", limit);

	if ( ParseConcurrencyLimit(limit, increment) ) {

		concurrencyLimits.insert(limit, GetLimit(limit) - increment, true);

	} else {
		dprintf( D_FULLDEBUG, "Ignoring invalid concurrency limit '%s'\n",
				 limit );
	}

	free(limit);
}

void Accountant::IncrementLimits(const string& limits)
{
	StringList list(limits.c_str());
	const char *limit;
	list.rewind();
	while ((limit = list.next())) {
		IncrementLimit(limit);
	}
}

void Accountant::DecrementLimits(const string& limits)
{
	StringList list(limits.c_str());
	char *limit;
	list.rewind();
	while ((limit = list.next())) {
		DecrementLimit(limit);
	}
}

float Accountant::GetSlotWeight(ClassAd *candidate) const 
{
	float SlotWeight = 1.0;
	if(!UseSlotWeights) {
		return SlotWeight;
	}

	if(candidate->LookupFloat(SlotWeightAttr, SlotWeight) == 0 || SlotWeight<0) {
		std::string candidateName;
		candidate->LookupString(ATTR_NAME, candidateName);
		dprintf(D_FULLDEBUG, "Can't get SlotWeight for '%s'; using 1.0\n", 
				candidateName.c_str());
		SlotWeight = 1.0;
	}
	return SlotWeight;
}

GCC_DIAG_ON(float-equal)
<|MERGE_RESOLUTION|>--- conflicted
+++ resolved
@@ -653,21 +653,6 @@
   float WeightedUnchargedTime=0.0;
   GetAttributeFloat(CustomerRecord+CustomerName,WeightedUnchargedTimeAttr,WeightedUnchargedTime);
 
-<<<<<<< HEAD
-  int GroupResourcesUsed=0;
-  float GroupWeightedResourcesUsed = 0.0;
-  int GroupUnchargedTime=0;
-  float WeightedGroupUnchargedTime=0.0;
-
-  string GroupName = GetAssignedGroup(CustomerName)->name;
-  dprintf(D_ACCOUNTANT, "Customername %s GroupName is: %s\n",CustomerName.c_str(), GroupName.c_str());
-
-  GetAttributeInt(CustomerRecord+GroupName,ResourcesUsedAttr,GroupResourcesUsed);
-  GetAttributeFloat(CustomerRecord+GroupName,WeightedResourcesUsedAttr,GroupWeightedResourcesUsed);
-  GetAttributeInt(CustomerRecord+GroupName,UnchargedTimeAttr,GroupUnchargedTime);
-  GetAttributeFloat(CustomerRecord+GroupName,WeightedUnchargedTimeAttr,WeightedGroupUnchargedTime);
-=======
->>>>>>> 158f0c69
 
   AcctLog->BeginTransaction(); 
   
@@ -711,8 +696,6 @@
   WeightedGroupUnchargedTime-=(T-LastUpdateTime)*SlotWeight;
   SetAttributeInt(CustomerRecord+GroupName,UnchargedTimeAttr,GroupUnchargedTime);
   SetAttributeFloat(CustomerRecord+GroupName,WeightedUnchargedTimeAttr,WeightedGroupUnchargedTime);
-<<<<<<< HEAD
-=======
 
   // If this is a nested group (group_a.b.c), update usage up the tree
   while (GroupName.length() > 0) {
@@ -729,7 +712,6 @@
   }
   }
 
->>>>>>> 158f0c69
 
   // Set resource's info: user, and start-time
   SetAttributeString(ResourceRecord+ResourceName,RemoteUserAttr,CustomerName);
@@ -808,10 +790,7 @@
   GetAttributeFloat(CustomerRecord+GroupName,WeightedResourcesUsedAttr,GroupWeightedResourcesUsed);
   GetAttributeInt(CustomerRecord+GroupName,UnchargedTimeAttr,GroupUnchargedTime);
   GetAttributeFloat(CustomerRecord+GroupName,WeightedUnchargedTimeAttr,WeightedGroupUnchargedTime);
-<<<<<<< HEAD
-=======
   GetAttributeFloat(CustomerRecord+GroupName,HierWeightedResourcesUsedAttr,HierWeightedResourcesUsed);
->>>>>>> 158f0c69
   
   AcctLog->BeginTransaction();
   // Update customer's resource usage count
@@ -942,10 +921,6 @@
 
   AcctLog->table.startIterations();
   while (AcctLog->table.iterate(HK,ad)) {
-<<<<<<< HEAD
-    char const *key = HK.c_str();
-    if (strncmp(CustomerRecord.c_str(),key,CustomerRecord.length())) continue;
-=======
 	char const *key = HK.c_str();
 	if (strncmp(CustomerRecord.c_str(),key,CustomerRecord.length())) continue;
 		UpdateOnePriority(T, TimePassed, AgingFactor, key, ad);
@@ -978,7 +953,6 @@
 	  }
   }
 }
->>>>>>> 158f0c69
 
 void
 Accountant::UpdateOnePriority(int T, int TimePassed, float AgingFactor, const char *key, ClassAd *ad) {
@@ -1082,37 +1056,6 @@
     dprintf(D_ACCOUNTANT,"CustomerName=%s , Old Priority=%5.3f , New Priority=%5.3f , ResourcesUsed=%d , WeightedResourcesUsed=%f\n",key,OldPrio,Priority,ResourcesUsed,WeightedResourcesUsed);
     dprintf(D_ACCOUNTANT,"RecentUsage=%8.3f (unweighted %8.3f), UnchargedTime=%8.3f (unweighted %d), AccumulatedUsage=%5.3f (unweighted %5.3f), BeginUsageTime=%d\n",WeightedRecentUsage,RecentUsage,WeightedUnchargedTime,UnchargedTime,WeightedAccumulatedUsage,AccumulatedUsage,BeginUsageTime);
 
-<<<<<<< HEAD
-  }
-
-  AcctLog->CommitTransaction();
-
-  // Check if the log needs to be truncated
-  struct stat statbuf;
-  if( stat(LogFileName.c_str(),&statbuf) ) {
-    dprintf( D_ALWAYS, "ERROR in Accountant::UpdatePriorities - "
-			 "can't stat database (%s)", LogFileName.c_str() );
-  } else if( statbuf.st_size > MaxAcctLogSize ) {
-	  AcctLog->TruncLog();
-	  dprintf( D_ACCOUNTANT, "Accountant::UpdatePriorities - "
-			   "truncating database (prev size=%lu)\n", 
-			   (unsigned long)statbuf.st_size ); 
-		  // Now that we truncated, check the size, and allow it to
-		  // grow to at least double in size before truncating again.
-	  if( stat(LogFileName.c_str(),&statbuf) ) {
-		  dprintf( D_ALWAYS, "ERROR in Accountant::UpdatePriorities - "
-				   "can't stat database (%s)", LogFileName.c_str() );
-	  } else {
-		  if( statbuf.st_size * 2 > MaxAcctLogSize ) {
-			  MaxAcctLogSize = statbuf.st_size * 2;
-			  dprintf( D_ACCOUNTANT, "Database has grown, expanding "
-					   "MAX_ACCOUNTANT_DATABASE_SIZE to %d\n", 
-					   MaxAcctLogSize );
-		  }
-	  }
-  }
-=======
->>>>>>> 158f0c69
 }
 
 //------------------------------------------------------------------
@@ -1460,15 +1403,12 @@
     if (CustomerAd->LookupFloat(AccumulatedUsageAttr,AccumulatedUsage)==0) AccumulatedUsage=0;
     formatstr(tmp, "AccumulatedUsage%d", gnum);
     ad->Assign(tmp, AccumulatedUsage);
-<<<<<<< HEAD
-=======
 
     float HierWeightedResourcesUsed = 0;
     if (CustomerAd->LookupFloat(HierWeightedResourcesUsedAttr,HierWeightedResourcesUsed)==0) HierWeightedResourcesUsed=0;
     formatstr(tmp, "HierWeightedResourcesUsed%d", gnum);
     ad->Assign(tmp, HierWeightedResourcesUsed);
     
->>>>>>> 158f0c69
     
     float WeightedAccumulatedUsage = 0;
     if (CustomerAd->LookupFloat(WeightedAccumulatedUsageAttr,WeightedAccumulatedUsage)==0) WeightedAccumulatedUsage=0;
