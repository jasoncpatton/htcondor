--- conflicted
+++ resolved
@@ -246,7 +246,6 @@
 		return -1;
 	}
 
-<<<<<<< HEAD
 	if ( Condor_Auth_SSL::Initialize() == false ) {
 		// Error in the dlopen/sym calls for libssl, return failure.
 		std::string buf;
@@ -255,11 +254,6 @@
 		activation_failed = true;
 		return -1;
 	}
-=======
-	// If this fails, it means something already configured a threaded
-	// model. That won't harm us, so ignore it.
-	globus_thread_set_model( GLOBUS_THREAD_MODEL_NONE );
->>>>>>> c194d04c
 
 #if defined(DLOPEN_GSI_LIBS)
 	void *dl_hdl;
@@ -403,11 +397,9 @@
 #endif /* defined(HAVE_EXT_VOMS) */
 #endif
 
-	if ( (*globus_thread_set_model_ptr)( GLOBUS_THREAD_MODEL_NONE ) != GLOBUS_SUCCESS ) {
-		set_error_string( "couldn't set globus thread model" );
-		activation_failed = true;
-		return -1;
-	}
+	// If this fails, it means something already configured a threaded
+	// model. That won't harm us, so ignore it.
+	(*globus_thread_set_model_ptr)( GLOBUS_THREAD_MODEL_NONE );
 
 	if ( (*globus_module_activate_ptr)(globus_i_gsi_gss_assist_module_ptr) ) {
 		set_error_string( "couldn't activate globus gsi gss assist module" );
