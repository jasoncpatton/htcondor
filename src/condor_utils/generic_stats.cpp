 /***************************************************************
 *
 * Copyright (C) 1990-2011, Condor Team, Computer Sciences Department,
 * University of Wisconsin-Madison, WI.
 * 
 * Licensed under the Apache License, Version 2.0 (the "License"); you
 * may not use this file except in compliance with the License.  You may
 * obtain a copy of the License at
 * 
 *    http://www.apache.org/licenses/LICENSE-2.0
 * 
 * Unless required by applicable law or agreed to in writing, software
 * distributed under the License is distributed on an "AS IS" BASIS,
 * WITHOUT WARRANTIES OR CONDITIONS OF ANY KIND, either express or implied.
 * See the License for the specific language governing permissions and
 * limitations under the License.
 *
 ***************************************************************/

#include "condor_common.h"
#include "condor_classad.h"
#include <map>
#include <cctype>
#include "timed_queue.h"
#include "generic_stats.h"
#include "classad_helpers.h" // for canStringForUseAsAttr
#include "string_list.h"     // for StringList
#include "condor_config.h"

// use these to help initialize static const arrays arrays of 
//
#ifndef FIELDOFF
 #ifdef WIN32
  #define FIELDOFF(st,fld) FIELD_OFFSET(st, fld)
 #else
  //#define FIELDOFF(st,fld) ((int)(size_t)&(((st *)0)->fld))
  #define FIELDOFF(st,fld) offsetof(st,fld)
 #endif
 #define FIELDSIZ(st,fld) ((int)(sizeof(((st *)0)->fld)))
#endif
#define GS_FIELD(st,fld) (((st *)0)->fld)

// specialize AdvanceBy for simple types so that we can use a more efficient algorithm.
template <> void stats_entry_recent<int>::AdvanceBy(int cSlots) { this->AdvanceAndSub(cSlots); }
template <> void stats_entry_recent<int64_t>::AdvanceBy(int cSlots) { this->AdvanceAndSub(cSlots); }
template <> void stats_entry_recent<double>::AdvanceBy(int cSlots) { this->AdvanceAndSub(cSlots); }

// specialization of PublishDebug to dump the internal data storage
// of stats_entry_recent. 
//
template <class T>
void stats_entry_recent<T>::PublishDebug(ClassAd & ad, const char * pattr, int flags) const {
   MyString str;
      
   str += this->value;
   str += " ";
   str += this->recent;
   str.sprintf_cat(" {h:%d c:%d m:%d a:%d}", 
                   this->buf.ixHead, this->buf.cItems, this->buf.cMax, this->buf.cAlloc);
   if (this->buf.pbuf) {
      for (int ix = 0; ix < this->buf.cAlloc; ++ix) {
         str += !ix ? "[" : (ix == this->buf.cMax ? "|" : ",");
         str += this->buf.pbuf[ix];
         }
      str += "]";
      }

   MyString attr(pattr);
   if (flags & this->PubDecorateAttr)
      attr += "Debug";

   ad.Assign(pattr, str);
}

template <>
void stats_entry_recent<int64_t>::PublishDebug(ClassAd & ad, const char * pattr, int flags) const {
   MyString str;
   str += (long)this->value;
   str += " ";
   str += (long)this->recent;
   str.sprintf_cat(" {h:%d c:%d m:%d a:%d}", 
                   this->buf.ixHead, this->buf.cItems, this->buf.cMax, this->buf.cAlloc);
   if (this->buf.pbuf) {
      for (int ix = 0; ix < this->buf.cAlloc; ++ix) {
         str += !ix ? "[" : (ix == this->buf.cMax ? "|" : ",");
         str += (long)this->buf.pbuf[ix];
         }
      str += "]";
      }

   MyString attr(pattr);
   if (flags & this->PubDecorateAttr)
      attr += "Debug";

   ad.Assign(pattr, str);
}

template <>
void stats_entry_recent<double>::PublishDebug(ClassAd & ad, const char * pattr, int flags) const {
   MyString str;
   str.sprintf_cat("%g %g", this->value, this->recent);
   str.sprintf_cat(" {h:%d c:%d m:%d a:%d}", 
                   this->buf.ixHead, this->buf.cItems, this->buf.cMax, this->buf.cAlloc);
   if (this->buf.pbuf) {
      for (int ix = 0; ix < this->buf.cAlloc; ++ix) {
         str.sprintf_cat(!ix ? "[%g" : (ix == this->buf.cMax ? "|%g" : ",%g"), this->buf.pbuf[ix]);
         }
      str += "]";
      }

   MyString attr(pattr);
   if (flags & this->PubDecorateAttr)
      attr += "Debug";

   ad.Assign(pattr, str);
}

template <>
void stats_entry_recent<stats_histogram_sizes>::PublishDebug(ClassAd & ad, const char * pattr, int flags) const {
   ;
}
template <>
void stats_entry_recent<stats_histogram_times>::PublishDebug(ClassAd & ad, const char * pattr, int flags) const {
   ;
}

// Determine if enough time has passed to Advance the recent buffers,
// returns an advance count. 
// 
// note that the caller must insure that all 5 time_t values are preserved
// between calls to this function.  
//
int generic_stats_Tick(
   time_t now, // now==0 means call time(NULL) yourself
   int    RecentMaxTime,
   int    RecentQuantum,
   time_t InitTime,
   time_t & LastUpdateTime,
   time_t & RecentTickTime,
   time_t & Lifetime,
   time_t & RecentLifetime)
{
   if ( ! now) now = time(NULL);

   // when working from freshly initialized stats, the first Tick should not Advance.
   //
   if (LastUpdateTime == 0)
      {
      LastUpdateTime = now;
      RecentTickTime = now;
      RecentLifetime = 0;
      return 0;
      }

   // whenever 'now' changes, we want to check to see how much time has passed
   // since the last Advance, and if that time exceeds the quantum, we advance
   // the recent buffers and update the PrevUpdateTime
   //
   int cTicks = 0;
   if (LastUpdateTime != now) 
      {
      time_t delta = now - RecentTickTime;

      // if delta from the previous update time exceeds the quantum, advance
      // and update the prev update time.
      if (delta >= RecentQuantum)
         {
         cTicks = delta / RecentQuantum;
         RecentTickTime = now - (delta % RecentQuantum);
         }

      time_t recent_time = (int)(RecentLifetime + now - LastUpdateTime);
      RecentLifetime = (recent_time < RecentMaxTime) ? recent_time : RecentMaxTime;
      LastUpdateTime = now;
      }

   Lifetime = now - InitTime;
   return cTicks;
}

// parse a configuration string in the form "ALL:opt, CAT:opt, ALT:opt"
// where opt can be one or more of 
//   0-3   verbosity level, 0 is least and 3 is most. default is usually 1
//   NONE  disable all 
//   ALL   enable all
//   R     enable Recent (default)
//   !R    disable Recent
//   D     enable Debug
//   !D    disable Debug (default)
//   Z     don't publish values markerd IF_NONZERO when their value is 0
//   !Z    ignore IF_NONZERO publishing flag 
// 
// return value is the PublishFlags that should be passed in to StatisticsPool::Publish
// for this category.
//
int generic_stats_ParseConfigString(
   const char * config, // name of the string parameter to read from the config file
   const char * pool_name, // name of the stats pool/category of stats to look for 
   const char * pool_alt,  // alternate name of the category to look for
   int          flags_def)  // default value for publish flags for this pool
{
    // special case, if there is no string, or the string is just "default", then
    // return the default flags
    if ( ! config || MATCH == strcasecmp(config,"DEFAULT"))
       return flags_def;

    // special case, if the string is empty, or the string is just "none", then
    // return 0 (disable all)
    if ( ! config[0] || MATCH == strcasecmp(config,"NONE"))
       return 0;

    // tokenize the list on , or space
    StringList items;
    items.initializeFromString(config);

    // if the config string is non-trivial, then it must contain either our pool_name
    // or pool_alt or "DEFAULT" or "ALL" or we do not publish this pool.
    int PublishFlags = 0;

    // walk the list, looking for items that match our pool name or the keyword DEFAULT or ALL
    // 
    items.rewind();
    while (const char * p = items.next()) {

       int flags = PublishFlags;
       const char * psep = strchr(p,':');
       if (psep) {
          size_t cch = psep - p;
          char sz[64];
          if (cch >= COUNTOF(sz)) 
             continue;
          strncpy(sz, p, cch);
          sz[cch] = 0;
          if (strcasecmp(sz,pool_name) && strcasecmp(sz,pool_alt) && strcasecmp(sz,"DEFAULT") && strcasecmp(sz,"ALL"))
             continue;
       } else {
          if (strcasecmp(p,pool_name) && strcasecmp(p,pool_alt) && strcasecmp(p,"DEFAULT") && strcasecmp(p,"ALL"))
             continue;
       }

       // if we get to here, we found our pool name or "DEFAULT" or "ALL"
       // so we begin with our default flags
       flags = flags_def;

       // if there are any options, then parse them and modify the flags
       if (psep) {
          const char * popt = psep+1;
          if (MATCH == strcasecmp(popt,"NONE")) {
             flags = 0;
          } else {
             bool bang = false;
             const char * parse_error = NULL;
             while (popt[0]) {
                char ch = popt[0];
                if (ch >= '0' && ch <= '3') {
                   int level = (atoi(popt) * IF_BASICPUB) & IF_PUBLEVEL;
                   flags = (flags & ~IF_PUBLEVEL) | level;
                } else if (ch == '!') {
                   bang = true;
                } else if (ch == 'd' || ch == 'D') {
                   flags = bang ? (flags & ~IF_DEBUGPUB) : (flags | IF_DEBUGPUB);
                } else if (ch == 'r' || ch == 'R') {
                   flags = bang ? (flags & ~IF_RECENTPUB) : (flags | IF_RECENTPUB);
                } else if (ch == 'z' || ch == 'Z') {
                   flags = bang ? (flags & ~IF_NONZERO) : (flags | IF_NONZERO);
                } else if (ch == 'l' || ch == 'L') {
                   flags = bang ? (flags | IF_NOLIFETIME) : (flags & ~IF_NOLIFETIME);
                } else {
                   if ( ! parse_error) parse_error = popt;
                }
                ++popt;
             }

             if (parse_error) {
                dprintf(D_ALWAYS, "Option '%s' invalid in '%s' when parsing statistics to publish. effect is %08X\n",
                        parse_error, p, flags);
             }
          }
       }

       PublishFlags = flags;
       dprintf(D_FULLDEBUG, "'%s' gives flags %08X for %s statistics\n", p, PublishFlags, pool_name);
    }

    return PublishFlags;
}

//----------------------------------------------------------------------------------------------
//
void stats_recent_counter_timer::Delete(stats_recent_counter_timer * probe) {
   delete probe;
}

void stats_recent_counter_timer::Unpublish(ClassAd & ad, const char * pattr) const
{
   ad.Delete(pattr);
   MyString attr;
   attr.sprintf("Recent%s",pattr);
   ad.Delete(attr.Value());
   attr.sprintf("Recent%sRuntime",pattr);
   ad.Delete(attr.Value());
   ad.Delete(attr.Value()+6); // +6 to skip "Recent" prefix
}

void stats_recent_counter_timer::Publish(ClassAd & ad, const char * pattr, int flags) const
{
   if ((flags & IF_NONZERO) && (this->count.value == 0) && (this->count.recent == 0))
      return;

   MyString attr(pattr);
   MyString attrR("Recent");
   attrR += pattr;

   ClassAdAssign(ad, attr.Value(), this->count.value);
   ClassAdAssign(ad, attrR.Value(), this->count.recent);

   attr += "Runtime";
   attrR += "Runtime";
   ClassAdAssign(ad, attr.Value(), this->runtime.value);
   ClassAdAssign(ad, attrR.Value(), this->runtime.recent);

}

void stats_recent_counter_timer::PublishDebug(ClassAd & ad, const char * pattr, int flags) const
{
   if ( ! canStringBeUsedAsAttr(pattr))
      return;

   this->count.PublishDebug(ad, pattr, flags);

   MyString attr(pattr);
   attr += "Runtime";
   this->runtime.PublishDebug(ad, attr.Value(), flags);
}

// the Probe class is designed to be instantiated with
// the stats_entry_recent template,  i.e. stats_entry_recent<Probe>
// creates a probe that does full statistical sampling (min,max,avg,std)
// with an overall value and a recent-window'd value.
//
void Probe::Clear() 
{
   Count = 0; // value is use to store the count of samples.
   Max = std::numeric_limits<double>::min();
   Min = std::numeric_limits<double>::max();
   SumSq = Sum = 0.0;
}

double Probe::Add(double val) 
{ 
   Count += 1; // value is use to store the count of samples.
   if (val > Max) Max = val;
   if (val < Min) Min = val;
   Sum += val;
   SumSq += val*val;
   return Sum;
}

Probe & Probe::Add(const Probe & val) 
{ 
   if (val.Count >= 1) {
      Count += val.Count;
      if (val.Max > Max) Max = val.Max;
      if (val.Min < Min) Min = val.Min;
      Sum += val.Sum;
      SumSq += val.SumSq;
      }
   return *this;
}

double Probe::Avg() const 
{
   if (Count > 0) {
      return this->Sum / this->Count;
   } else {
      return this->Sum;
   }
}

double Probe::Var() const
{
   if (Count <= 1) {
      return this->Min;
   } else {
      // Var == (SumSQ - count*Avg*Avg)/(count -1)
      return (this->SumSq - this->Sum * (this->Sum / this->Count))/(this->Count - 1);
   }
}

double Probe::Std() const
{
   if (Count <= 1) {
      return this->Min;
   } else {
      return sqrt(this->Var());
   }
}

/*
template <> void stats_entry_recent<Probe>::AdvanceBy(int cSlots) { 
   if (cSlots <= 0) 
      return;

   // remove the values associated with the slot being overwritten
   // from the aggregate value.
   while (cSlots > 0) {
      buf.Advance();
      --cSlots;
      }

   recent = buf.Sum();
}
*/

/*
template <> void stats_entry_recent< stats_histogram<int64_t> >::AdvanceBy(int cSlots)
{
   if (cSlots <= 0) 
      return;
   while (cSlots > 0) { buf.Advance(); --cSlots; }
   recent = buf.Sum();
}

GCC_DIAG_OFF(float-equal)
template <> void stats_entry_recent< stats_histogram<double> >::AdvanceBy(int cSlots)
{
   if (cSlots <= 0) 
      return;
   while (cSlots > 0) { buf.Advance(); --cSlots; }
   recent = buf.Sum();
}
GCC_DIAG_ON(float-equal)

template <> void stats_entry_recent< stats_histogram<int> >::AdvanceBy(int cSlots)
{
   if (cSlots <= 0) 
      return;
   while (cSlots > 0) { buf.Advance(); --cSlots; }
   recent = buf.Sum();
}
<<<<<<< HEAD
<<<<<<< HEAD

template <> void stats_entry_recent< stats_histogram<int64_t> >::Publish(ClassAd& ad, const char * pattr, int) const
{
   MyString str;
   if (this->value.cItems <= 0) {
      str += "";
   } else {
      str += this->value.data[0];
      for (int ix = 1; ix < this->value.cItems+1; ++ix) {
         str += ", ";
         str += this->value.data[ix];
      }
   }

   ad.Assign(pattr, str);

   MyString attr(pattr);
   attr += "Set";
   ad.Assign(attr.Value(), "64Kb, 256Kb, 1Mb, 4Mb, 16Mb, 64Mb, 256Mb, 1Gb, 4Gb, 16Gb, 64Gb, 256Gb");
}
=======
*/
>>>>>>> First cut of basic histogram statistics for schedd #2352
=======
*/
>>>>>>> 1e1a1a30

void ProbeToStringDebug(MyString & str, const Probe& probe)
{
   str.sprintf("%d M:%g m:%g S:%g s2:%g", 
               probe.Count, probe.Max, probe.Min, probe.Sum, probe.SumSq);
}

int ClassAdAssign(ClassAd & ad, const char * pattr, const Probe& probe) 
{
   MyString attr;
   attr.sprintf("%sCount", pattr);
   ad.Assign(attr.Value(), probe.Count);

   attr.sprintf("%sSum", pattr);
   int ret = ad.Assign(attr.Value(), probe.Sum);

   if (probe.Count > 0)
      {
      attr.sprintf("%sAvg", pattr);
      ad.Assign(attr.Value(), probe.Avg());

      attr.sprintf("%sMin", pattr);
      ad.Assign(attr.Value(), probe.Min);

      attr.sprintf("%sMax", pattr);
      ad.Assign(attr.Value(), probe.Max);

      attr.sprintf("%sStd", pattr);
      ad.Assign(attr.Value(), probe.Std());
      }
   return ret;
}

template <> void stats_entry_recent<Probe>::Unpublish(ClassAd& ad, const char * pattr) const
{
   MyString attr;
   ad.Delete(pattr);
   attr.sprintf("Recent%s", pattr);
   ad.Delete(attr.Value());

   attr.sprintf("Recent%sCount", pattr);
   ad.Delete(attr.Value());
   ad.Delete(attr.Value()+6);
   attr.sprintf("Recent%sSum", pattr);
   ad.Delete(attr.Value());
   ad.Delete(attr.Value()+6);
   attr.sprintf("Recent%sAvg", pattr);
   ad.Delete(attr.Value());
   ad.Delete(attr.Value()+6);
   attr.sprintf("Recent%sMin", pattr);
   ad.Delete(attr.Value());
   ad.Delete(attr.Value()+6);
   attr.sprintf("Recent%sMax", pattr);
   ad.Delete(attr.Value());
   ad.Delete(attr.Value()+6);
   attr.sprintf("Recent%sStd", pattr);
   ad.Delete(attr.Value());
   ad.Delete(attr.Value()+6);
}

template <> void stats_entry_recent<Probe>::Publish(ClassAd& ad, const char * pattr, int flags) const
{
   if ( ! flags) flags = PubDefault;
   if ((flags & IF_NONZERO) && this->value.Count == 0) return;

   if ((flags & IF_PUBLEVEL) <= IF_BASICPUB) {
      if (flags & this->PubValue)
         ClassAdAssign(ad, pattr, this->value.Avg());
      if (flags & this->PubRecent) {
         if (flags & this->PubDecorateAttr)
            ClassAdAssign2(ad, "Recent", pattr, this->recent.Avg());
         else
            ClassAdAssign(ad, pattr, this->recent.Avg());
      }
      return;
   }

   if (flags & this->PubValue)
      ClassAdAssign(ad, pattr, this->value); 

   if (flags & this->PubRecent) {
      MyString attr(pattr);
      if (flags & this->PubDecorateAttr) {
         attr.sprintf("Recent%s", pattr);
      }
      ClassAdAssign(ad, attr.Value(), recent); 
   }
}

template <>
void stats_entry_recent<Probe>::PublishDebug(ClassAd & ad, const char * pattr, int flags) const
{
   MyString str;
   MyString var1;
   MyString var2;
   ProbeToStringDebug(var1, this->value);
   ProbeToStringDebug(var2, this->recent);

   str.sprintf_cat("(%s) (%s)", var1.Value(), var2.Value());
   str.sprintf_cat(" {h:%d c:%d m:%d a:%d}", 
                   this->buf.ixHead, this->buf.cItems, this->buf.cMax, this->buf.cAlloc);
   if (this->buf.pbuf) {
      for (int ix = 0; ix < this->buf.cAlloc; ++ix) {
         ProbeToStringDebug(var1, this->buf.pbuf[ix]);
         str.sprintf_cat(!ix ? "[%s" : (ix == this->buf.cMax ? "|%s" : ",%s"), var1.Value());
         }
      str += "]";
      }

   MyString attr(pattr);
   if (flags & this->PubDecorateAttr)
      attr += "Debug";

   ad.Assign(pattr, str);
}

#include "utc_time.h"
void TestProbe()
{
   struct {
      stats_entry_recent<Probe> Runtime;
   } stats;

   stats.Runtime.SetRecentMax(5);

   double runtime = UtcTime::getTimeDouble();

   sleep(2);
   double now = UtcTime::getTimeDouble();
   stats.Runtime += (now - runtime);
   now = runtime;

   stats.Runtime.AdvanceBy(1);
}

/*
template <> 
void stats_entry_recent<stats_histogram_sizes>::Publish(ClassAd& ad, const char * pattr, int flags) const
{
	MyString str("");
	if (this->cItems > 0) {
		str += this->data[0];
		for(int ii = 1; ii <= this->cItems; ++ii) {
			str += ", ";
			str += this->data[i];
		}
	}
	ad.Assign(pattr, str);
}
*/

/*
template <> void stats_entry_recent<stats_histogram_sizes>::AdvanceBy(int cSlots) { this->AdvanceAndSum(cSlots);}
template <> void stats_entry_recent<stats_histogram_times>::AdvanceBy(int cSlots) { this->AdvanceAndSum(cSlots);}
template <> void stats_entry_recent<stats_histogram_double>::AdvanceBy(int cSlots) { this->AdvanceAndSum(cSlots);}
template <> void stats_entry_recent<stats_histogram_int>::AdvanceBy(int cSlots) { this->AdvanceAndSum(cSlots);}
*/

int ClassAdAssign(ClassAd & ad, const char * pattr, const stats_histogram_sizes& probe)
{
	MyString str("");
    probe.AppendToString(str);
	return ad.Assign(pattr, str);
}

int ClassAdAssign(ClassAd & ad, const char * pattr, const stats_histogram_times& probe)
{
	MyString str("");
    probe.AppendToString(str);
	return ad.Assign(pattr, str);
}

int ClassAdAssign(ClassAd & ad, const char * pattr, const stats_histogram_double& probe)
{
	MyString str("");
    probe.AppendToString(str);
	return ad.Assign(pattr, str);
}

int ClassAdAssign(ClassAd & ad, const char * pattr, const stats_histogram_int& probe)
{
	MyString str("");
    probe.AppendToString(str);
	return ad.Assign(pattr, str);
}

// tj: this code doesn't currently work....
//
int stats_histogram_sizes::ParseSizes(const char * psz, int64_t * pSizes, int cMaxSizes)
{
   int cSizes = 0;
   int64_t size = 0;
   for (const char* p = psz; p && *p; ++p) {

      while (isspace(*p))
         ++p;

      if ( ! isdigit(*p)) {
         EXCEPT("Invalid input to ParseSizes at offset %d in '%s'\n", (int)(p-psz), psz);
         break;
      }

      bool saw_digit = false;
      while (isdigit(*p)) {
         saw_digit = true;
         size *= 10;
         size += *p - '0';
         ++p;
      }

      if (saw_digit) {

         while (isspace(*p))
            ++p;

         int64_t scale = 1;
         if (*p == 'K') ++p, scale = 1024;
         else if (*p == 'M') ++p, scale = 1024*1024;
         else if (*p == 'G') ++p, scale = 1024*1024*1024;
         else if (*p == 'T') ++p, scale = (int64_t)1024*1024*1024*1024;
         if (*p == 'b' || *p == 'B') ++p;

         while (isspace(*p))
            ++p;

         if (*p == ',') ++p;

         if (cSizes < cMaxSizes)
            pSizes[cSizes] = size * scale;

         ++cSizes;
         size = 0;
      }

      while (isspace(*p))
         ++p;
   }

   return cSizes; 
}

void stats_histogram_sizes::PrintSizes(MyString & str, const int64_t * pSizes, int cSizes)
{
   // tj: WRITE THIS
}

int stats_histogram_times::ParseTimes(const char * psz, time_t * pTimes, int cMaxSizes)
{
   int cTimes = 0;
   time_t time = 0;
   for (const char* p = psz; p && *p; ++p) {

      while (isspace(*p))
         ++p;

      if ( ! isdigit(*p)) {
         EXCEPT("Invalid input to ParseTimes at offset %d in '%s'\n", (int)(p-psz), psz);
         break;
      }

      bool saw_digit = false;
      while (isdigit(*p)) {
         saw_digit = true;
         time *= 10;
         time += *p - '0';
         ++p;
      }

      if (saw_digit) {

         while (isspace(*p))
            ++p;

         time_t scale = 1;
         if (toupper(*p) == 'S') {
            scale = 1;
            ++p;
            if (toupper(*p) == 'E') {
               ++p; if (toupper(*p) == 'C') ++p;
            }
         } else if (toupper(*p) == 'M') {
            scale = 60;
            ++p;
            if (toupper(*p) == 'I') {
               ++p; if (toupper(*p) == 'N') ++p;
            }
         } else if (toupper(*p) == 'H') {
            scale = 60*60;
            ++p;
            if (toupper(*p) == 'R') ++p;
         } else if (toupper(*p) == 'D') { 
            scale = 24*60*60;
            if (toupper(*p) == 'A') {
               ++p; if (toupper(*p) == 'Y') ++p;
            }
         }

         while (isspace(*p))
            ++p;

         if (*p == ',') ++p;

         if (cTimes < cMaxSizes)
            pTimes[cTimes] = time * scale;

         ++cTimes;
         time = 0;
      }

      while (isspace(*p))
         ++p;
   }

   return cTimes; 
}

void stats_histogram_times::PrintTimes(MyString & str, const time_t * pTimes, int cTimes)
{
   // tj: WRITE THIS
}

/*
int stats_histogram_double::ParseLimits(const char * psz, double * pLimits, int cMax)
{
   // tj: WRITE THIS
   return 0; 
}

void stats_histogram_sizes::PrintLimits(MyString & str, const double * pLimits, int cLimits)
{
   // tj: WRITE THIS
}

int stats_histogram_int::ParseLimits(const char * psz, int * pLimits, int cMax)
{
   // tj: WRITE THIS
   return 0; 
}

void stats_histogram_int::PrintLimits(MyString & str, const int * pLimits, int cTimes)
{
   // tj: WRITE THIS
}
*/

//----------------------------------------------------------------------------------------------
// methods for the StatisticsPool class.  StatisticsPool is a collection of statistics that 
// share a recent time quantum and are intended to be published/Advanced/Cleared
// together.
//
StatisticsPool::~StatisticsPool()
{
   // first delete all of the publish entries.
   MyString name;
   pubitem item;
   pub.startIterations();
   while (pub.iterate(name,item))
      {
      pub.remove(name);
      if (item.fOwnedByPool && item.pattr)
         free((void*)item.pattr);
      }

   // then all of the probes. 
   void* probe;
   poolitem pi;
   pool.startIterations();
   while (pool.iterate(probe,pi))
      {
      pool.remove(probe);
      if (pi.Delete)
         pi.Delete(probe);
      }
}

int StatisticsPool::RemoveProbe (const char * name)
{
   pubitem item;
   if (pub.lookup(name, item) < 0)
      return 0;
   int ret =  pub.remove(name);

   void * probe = item.pitem;
   bool fOwnedByPool = item.fOwnedByPool;
   if (fOwnedByPool) {
      if (item.pattr) free((void*)item.pattr);
   }

   // remove the probe from the pool (if it's still there)
   poolitem pi;
   if (pool.lookup(probe, pi) >= 0) {
      pool.remove(probe);
      if (pi.Delete) {
         pi.Delete(probe);
      }
   }

   // clear out any dangling references to the probe in the pub list.
   // 
   /*
   StatisticsPool * pthis = const_cast<StatisticsPool*>(this);
   MyString key;
   pthis->pub.startIterations();
   while (pthis->pub.iterate(key,item)) {
      if (item.pitem == probe)
         pthis->pub.remove(key);
   }

   if (fOwnedByPool) {
      delete pitem;
   }
   */
   return ret;
}

void StatisticsPool::InsertProbe (
   const char * name,       // unique name for the probe
   int          unit,       // identifies the probe class/type
   void*        probe,      // the probe, usually a member of a class/struct
   bool         fOwned,     // probe and pattr string are owned by the pool
   const char * pattr,      // publish attribute name
   int          flags,      // flags to control publishing
   FN_STATS_ENTRY_PUBLISH fnpub, // publish method
   FN_STATS_ENTRY_UNPUBLISH fnunp, // unpublish method
   FN_STATS_ENTRY_ADVANCE fnadv, // Advance method
   FN_STATS_ENTRY_CLEAR   fnclr,  // Clear method
   FN_STATS_ENTRY_SETRECENTMAX fnsrm,
   FN_STATS_ENTRY_DELETE  fndel) // Destructor
{
   pubitem item = { unit, flags, fOwned, probe, pattr, fnpub, fnunp };
   pub.insert(name, item);

   poolitem pi = { unit, fOwned, fnadv, fnclr, fnsrm, fndel };
   pool.insert(probe, pi);
}

void StatisticsPool::InsertPublish (
   const char * name,       // unique name for the probe
   int          unit,       // identifies the probe class/type
   void*        probe,      // the probe, usually a member of a class/struct
   bool         fOwned,     // probe and pattr string are owned by the pool
   const char * pattr,      // publish attribute name
   int          flags,      // flags to control publishing
   FN_STATS_ENTRY_PUBLISH fnpub, // publish method
   FN_STATS_ENTRY_UNPUBLISH fnunp) // unpublish method
{
   pubitem item = { unit, flags, fOwned, probe, pattr, fnpub, fnunp };
   pub.insert(name, item);
}

/* tj: IMPLEMENT THIS
double StatisticsPool::SetSample(const char * probe_name, double sample)
{
   return sample;
}

int StatisticsPool::SetSample(const char * probe_name, int sample)
{
   return sample;
}

int64_t StatisticsPool::SetSample(const char * probe_name, int64_t sample)
{
   return sample;
}
*/

int StatisticsPool::Advance(int cAdvance)
{
   if (cAdvance <= 0)
      return cAdvance;

   void* pitem;
   poolitem item;
   pool.startIterations();
   while (pool.iterate(pitem,item))
      {
      if (pitem && item.Advance) {
         stats_entry_base * probe = (stats_entry_base *)pitem;
         (probe->*(item.Advance))(cAdvance);
         }
      }
   return cAdvance;
}

void StatisticsPool::Clear()
{
   void* pitem;
   poolitem item;
   pool.startIterations();
   while (pool.iterate(pitem,item))
      {
      if (pitem && item.Clear) {
         stats_entry_base * probe = (stats_entry_base *)pitem;
         (probe->*(item.Clear))();
         }
      }
}

void StatisticsPool::ClearRecent()
{
   EXCEPT("StatisticsPool::ClearRecent has not been implemented");
}

void StatisticsPool::SetRecentMax(int window, int quantum)
{
   int cRecent = quantum ? window / quantum : window;

   void* pitem;
   poolitem item;
   pool.startIterations();
   while (pool.iterate(pitem,item))
      {
      if (pitem && item.SetRecentMax) {
         stats_entry_base * probe = (stats_entry_base *)pitem;
         (probe->*(item.SetRecentMax))(cRecent);
         }
      }
}

void StatisticsPool::Publish(ClassAd & ad, int flags) const
{
   pubitem item;
   MyString name;

   // boo! HashTable doesn't support const, so I have to remove const from this
   // to make the compiler happy.
   StatisticsPool * pthis = const_cast<StatisticsPool*>(this);
   pthis->pub.startIterations();
   while (pthis->pub.iterate(name,item)) 
      {
      // check various publishing flags to decide whether to call the Publish method
      if (!(flags & IF_DEBUGPUB) && (item.flags & IF_DEBUGPUB)) continue;
      if (!(flags & IF_RECENTPUB) && (item.flags & IF_RECENTPUB)) continue;
      if ((flags & IF_PUBKIND) && (item.flags & IF_PUBKIND) && !(flags & item.flags & IF_PUBKIND)) continue;
      if ((item.flags & IF_PUBLEVEL) > (flags & IF_PUBLEVEL)) continue;

      // don't pass the item's IF_NONZERO flag through unless IF_NONZERO is enabled
      int item_flags = (flags & IF_NONZERO) ? item.flags : (item.flags & ~IF_NONZERO);

      if (item.Publish) {
         stats_entry_base * probe = (stats_entry_base *)item.pitem;
         (probe->*(item.Publish))(ad, item.pattr ? item.pattr : name.Value(), item_flags);
         }
      }
}

void StatisticsPool::Unpublish(ClassAd & ad) const
{
   pubitem item;
   MyString name;

   // boo! HashTable doesn't support const, so I have to remove const from this
   // to make the compiler happy.
   StatisticsPool * pthis = const_cast<StatisticsPool*>(this);
   pthis->pub.startIterations();
   while (pthis->pub.iterate(name,item)) 
      {
      const char * pattr = item.pattr ? item.pattr : name.Value();
      if (item.Unpublish) 
         {
         stats_entry_base * probe = (stats_entry_base *)item.pitem;
         (probe->*(item.Unpublish))(ad, pattr);
         }
      else
         ad.Delete(pattr);
      }
}

// some compiler/linkers need us to force template instantiation
// since the template code isn't in a header file.
// force the static members to be instantiated in the library.
//
void generic_stats_force_refs()
{
   stats_entry_recent<int>* pi = NULL;
   stats_entry_recent<long>* pl = NULL;
   stats_entry_recent<int64_t>* pt = NULL;
   stats_entry_recent<double>* pd = NULL;
   stats_entry_recent<Probe>* pp = NULL;
   stats_entry_recent< stats_histogram_sizes >* ph = new stats_entry_recent< stats_histogram_sizes >();
   stats_entry_recent< stats_histogram_times >* pm = new stats_entry_recent< stats_histogram_times >();
   stats_recent_counter_timer* pc = NULL;

   ph->value.set_levels(0, NULL);
   pm->value.set_levels(0, NULL);

   StatisticsPool dummy;
   dummy.GetProbe<stats_entry_recent<int> >("");
   dummy.GetProbe<stats_entry_recent<int64_t> >("");
   dummy.GetProbe<stats_entry_recent<long> >("");
   dummy.GetProbe<stats_entry_recent<double> >("");
   dummy.GetProbe<stats_recent_counter_timer>("");

   dummy.NewProbe<stats_entry_recent<int> >("");
   dummy.NewProbe<stats_entry_recent<int64_t> >("");
   dummy.NewProbe<stats_entry_recent<long> >("");
   dummy.NewProbe<stats_entry_recent<double> >("");
   dummy.NewProbe<stats_recent_counter_timer>("");
   //dummy.Add<stats_entry_recent<int>*>("",0,pi,0,"",NULL);
   //dummy.Add<stats_entry_recent<long>*>("",0,pl,0,"",NULL);
   //dummy.Add<stats_entry_recent<int64_t>*>("",0,pt,0,"",NULL);
   //dummy.Add<stats_recent_counter_timer*>("",0,pc,0,"",NULL);
   dummy.AddProbe("",pi,NULL,0);
   dummy.AddProbe("",pl,NULL,0);
   dummy.AddProbe("",pt,NULL,0);
   dummy.AddProbe("",pc,NULL,0);
   dummy.AddProbe("",pd,NULL,0);
   dummy.AddProbe("",pp,NULL,0);
   dummy.AddProbe("",ph,NULL,0);
   dummy.AddProbe("",pm,NULL,0);
};

//int stats_histogram_sizes::cSizes;
//int64_t stats_histogram_sizes::sizes[MAX_HIST_SIZES_LEVELS];
#if 0
void stats_histogram_sizes::init_sizes_from_param(const char* param_name)
{
	char* tmp = param(param_name);
	int i = 0;
	int64_t result;
	for(const char* p = tmp;p && *p;++p){
		if(*p != ',' && !isdigit(*p)){
			EXCEPT("Only have digits and commas should be seen in param %s\n",param_name);
		}
		int saw_int = 0;
		result = 0;
		while(isdigit(*p)){
			saw_int = 1;
			result *= 10;
			result += *p - '0';
		}
		if(saw_int){
			if(i >= MAX_HIST_SIZES_LEVELS){
				EXCEPT("param %s has too many sizes\n",param_name);
			}
			sizes[i] = result;
			++i;
			result = 0;
		}
	}
	stats_histogram_sizes::cSizes = i;
}
void stats_histogram_sizes::init_sizes_from_vars(const int64_t* vsizes, int count)
{
	if (count <= MAX_HIST_SIZES_LEVELS) {
		cSizes = count;
		for(int i=0;i<size;++i){
			sizes[i] = vsizes[i];
		}
	} else {
		EXCEPT("Sizes array in stats_histogram_sizes too large");
		cSizes = 0;
	}
}

void stats_histogram_sizes::reconfig()
{
	levels = sizes;
	cItems = cSizes;
	for(int i=0;i<cSizes;++i){
		data[i] = 0;
	}
}

void stats_histogram_sizes::Publish(ClassAd & ad, const char * pattr, int /* flags */) const
{ 
	MyString str;
	if(cItems <= 0) {
		str += "";
	} else {
		str += data[0];
		for(int i=1;i<=cItems;++i){
			str += ", ";
			str += data[i];
		}
	}
	ad.Assign(pattr, str);
	MyString attr(pattr);
	attr += "Set";	
	str = MyString();
	str += (int)(sizes[0]/0x400); // Sizes reported in units of kilobytes
	for(int i=1;i<cSizes;++i){
		str += ", ";
		str += (int)(sizes[i]/0x400);
	}
	ad.Assign(attr.Value(),str);
}

void stats_histogram_sizes::Unpublish(ClassAd & ad, const char * pattr) const
{
	MyString str(pattr);
	ad.Delete(str.Value());
	str += "Set";
	ad.Delete(str.Value());	
}
#endif

#if 0
/*
template <class T>
stats_histogram<T>::~stats_histogram()
{
		delete [] data;
		delete [] levels;
}
template<class T>
stats_histogram<T>::stats_histogram(int num,const T* ilevels) 
   : cItems(num), data(NULL), levels(NULL)
{
	if(ilevels){
		data = new int[cItems+2];
		levels = new T[cItems];
		for(int i=0;i<cItems;++i){
			levels[i] = ilevels[i];
			data[i] = 0;
		}
        data[cItems] = 0;
	}
}

template<class T>
bool stats_histogram<T>::set_levels(int num, const T* ilevels)
{
   // early out if the levels being set it the same as what we currently use.
   if (num == cItems && ilevels && levels) {
      bool match = false;
      for (int i=0;i<cItems;++i) {
         if (levels[i] != ilevels[i]) {
            match = false;
            break;
         }
      }
      if (match) return false;
   }

   delete [] data;
   delete [] levels;
   cItems = num;
   if (num > 0) {
      data = new int[cItems+1];
      levels = new T[cItems];
      for(int i=0;i<cItems;++i) {
		levels[i] = ilevels[i];
		data[i] = 0;
      }
      data[cItems] = 0;
   }
   return true;
}

template<class T>
T stats_histogram<T>::get_level(int n) const
{
	if(0 <= n && n < cItems){
		return levels[n];
	}
	if(n >= cItems) {
		return std::numeric_limits<T>::max();
	} else {
		return std::numeric_limits<T>::min();
	}
}

template<class T>
bool stats_histogram<T>::set_level(int n, T val)
{
	bool ret = false;
	if(0 < n && n < cItems - 1){
		if(val > levels[n-1] && val < levels[n+1]) {
			levels[n] = val;
			Clear();
			ret = true;
		}
	} else if(n == 0 && cItems >=2 ) {
		if(val < levels[1]){
			levels[0] = val;
			Clear();
			ret = true;
		}
	} else if(n == cItems - 1 && cItems >= 2) {
		if(val > levels[n-1]) {
			levels[n] = val;
			Clear();
			ret = true;
		}
	}
	return ret;
}	

template<class T>
void stats_histogram<T>::Clear()
{
	for(int i=0;i<cItems;++i){
		data[i] = 0;
	}
	return true;
}

template<class T>
T stats_histogram<T>::Add(T val)
{
	if(val < levels[0]){
		++data[0];
	} else if(val >= levels[cItems - 1]){
		++data[cItems];
	} else {
		int count = cItems - 1;
		for(int i=1;i<=count;++i){
			if(val >= levels[i-1] && val < levels[i]){
				++data[i];
			}
		}
	}
	return val;
}

template<class T>
stats_histogram<T>& stats_histogram<T>::operator+=(const stats_histogram<T>& sh)
{
   // if the input histogram is null, there is nothing to do.
   if (sh.cItems <= 0) {
      return *this;
   }

   // if the current histogram is null, take on the size and levels of the input
   if (this->cItems <= 0) {
      this->set_levels(sh.cItems, sh.levels);
   }

   // to add histograms, they must both be the same size (and have the same
   // limits array as well, should we check that?)
   if (this->cItems != sh.cItems) {
      EXCEPT("attempt to add histogram of %d items to histogram of %d items", 
             sh.cItems, this->cItems);
   }

   for (int i = 0; i < cItems-1; ++i) {
      this->data[i] += sh.data[i];
   }

   return *this;
}
*/
#endif

//
// This is how you use the generic_stats functions.
#ifdef UNIT_TESTS

class TestStats {
public:
   // InitTime should be the first data member, and RecentWindowMax the last data member..
   time_t InitTime;            // last time we init'ed the structure

   time_t StatsLastUpdateTime; // the prior time that statistics were updated. 
   int    RecentWindowMax;     // size of the time window over which RecentXXX values are calculated.
   time_t RecentStatsTickTime; // time of the latest recent buffer Advance

   // published values
   time_t StatsLifetime;       // last time we init'ed the structure
   time_t RecentStatsLifetime; // actual time span of current DCRecentXXX data.

   stats_entry_recent<int>    Signals; 
   stats_entry_recent<time_t> SignalRuntime;

   StatisticsPool Pool;           // pool of statistics probes and Publish attrib names

   void Init();
   void Clear();
   void Tick(); // call this when time may have changed to update StatsLastUpdateTime, etc.
   void SetWindowSize(int window);
   void Publish(ClassAd & ad) const;
   void Unpublish(ClassAd & ad) const;
};


const int test_stats_window_quantum = 60;

void TestStats::SetWindowSize(int window)
{
   this->RecentWindowMax = window;
   Pool.SetRecentMax(window, test_stats_window_quantum);
}

void TestStats::Init()
{
   Clear();
   this->RecentWindowMax = test_stats_window_quantum; 

   STATS_POOL_ADD_VAL_PUB_RECENT(Pool, "Test", Signals, 0);
   STATS_POOL_ADD_VAL_PUB_RECENT(Pool, "Test", SignalRuntime, 0);
}

void TestStats::Clear()
{
   this->InitTime = time(NULL);
   this->StatsLifetime = 0;
   this->StatsLastUpdateTime = 0;
   this->RecentStatsTickTime = 0;
   this->RecentStatsLifetime = 0;
}

void TestStats::Tick()
{
   time_t now = time(NULL);
   int cAdvance = generic_stats_Tick(
      now,
      this->RecentWindowMax,     // RecentMaxTime
      test_stats_window_quantum, // RecentQuantum
      this->InitTime,
      this->StatsLastUpdateTime,
      this->RecentStatsTickTime,
      this->StatsLifetime,
      this->RecentStatsLifetime);
   if (cAdvance > 0)
      Pool.Advance(cAdvance);
}

void TestStats::Unpublish(ClassAd & ad) const
{
   Pool.Publish(ad, 0);
}


void TestStats::Publish(ClassAd & ad) const
{
   Pool.Unpublish(ad);
}
#endif<|MERGE_RESOLUTION|>--- conflicted
+++ resolved
@@ -438,8 +438,6 @@
    while (cSlots > 0) { buf.Advance(); --cSlots; }
    recent = buf.Sum();
 }
-<<<<<<< HEAD
-<<<<<<< HEAD
 
 template <> void stats_entry_recent< stats_histogram<int64_t> >::Publish(ClassAd& ad, const char * pattr, int) const
 {
@@ -460,12 +458,7 @@
    attr += "Set";
    ad.Assign(attr.Value(), "64Kb, 256Kb, 1Mb, 4Mb, 16Mb, 64Mb, 256Mb, 1Gb, 4Gb, 16Gb, 64Gb, 256Gb");
 }
-=======
 */
->>>>>>> First cut of basic histogram statistics for schedd #2352
-=======
-*/
->>>>>>> 1e1a1a30
 
 void ProbeToStringDebug(MyString & str, const Probe& probe)
 {
