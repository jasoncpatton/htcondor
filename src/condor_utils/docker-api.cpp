--- conflicted
+++ resolved
@@ -1196,7 +1196,10 @@
 		return -1;
 	inspectArgs.AppendArg( "inspect" );
 	inspectArgs.AppendArg( "--format" );
-<<<<<<< HEAD
+
+	// Only DockerError is json formated, as that's the only one that
+	// a string outside of our control.  Json formatting means no embedded
+	// newlines or double quotes to worry about
 	const std::string formatArg("ContainerId=\"{{.Id}}\"\n"
 	                            "Pid={{.State.Pid}}\n"
 	                            "Name=\"{{.Name}}\"\n"
@@ -1204,25 +1207,9 @@
 	                            "ExitCode={{.State.ExitCode}}\n"
 	                            "StartedAt=\"{{.State.StartedAt}}\"\n"
 	                            "FinishedAt=\"{{.State.FinishedAt}}\"\n"
-	                            "DockerError=\"{{.State.Error}}\"\n"
+	                            "DockerError={{json .State.Error}}\n"
 	                            "OOMKilled=\"{{.State.OOMKilled}}\"");
 	int formatCnt = std::ranges::count(formatArg, '\n') + 1;
-=======
-
-	// Only DockerError is json formated, as that's the only one that
-	// a string outside of our control.  Json formatting means no embedded
-	// newlines or double quotes to worry about
-	StringList formatElements(	"ContainerId=\"{{.Id}}\" "
-								"Pid={{.State.Pid}} "
-								"Name=\"{{.Name}}\" "
-								"Running={{.State.Running}} "
-								"ExitCode={{.State.ExitCode}} "
-								"StartedAt=\"{{.State.StartedAt}}\" "
-								"FinishedAt=\"{{.State.FinishedAt}}\" "
-	                            "DockerError={{json .State.Error}}\n"
-								"OOMKilled=\"{{.State.OOMKilled}}\" " );
-	char * formatArg = formatElements.print_to_delimed_string( "\n" );
->>>>>>> a75303a4
 	inspectArgs.AppendArg( formatArg );
 	inspectArgs.AppendArg( containerID );
 
