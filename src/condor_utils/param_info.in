## Declarations for HTCondor params, each entry starts with
##
## [PARAM_NAME] and is followed by one or more keyword=value pairs. keywords are:
## default=<default_value>  The default value for this knob.  maybe empty if there is no default value
## win32_default=<winval>   The default value for windows if it is different from the normal default, may be empty if there is no default
## type=<value_type>        <value_type> is one of [string, int, bool, double, long, path], default is string
## range=<min>,<max>        either <min> or <max> may be blank, default is unbounded
## description=One sentence description of the param (a.k.a friendly_name)
## usage=One sentence description of the use of the param, should start with a verb
## tags=list of daemons/tools that use the param
## customization=<custtype> <custtype> is one of [const, common, normal, seldom, expert, devel, never], default is seldom
##                          const - should never be changed, e.g. HOUR
##                          common or normal - customization is likely.  code does not distinguish these two, e.g. DAEMON_LIST
##                          seldom - param exists to customize HTCondor, but most pools will not (this is the majority of params)
##                          expert - the default value will be likely to work for nearly all pools. e.g DC_DAEMON_LIST 
##                          devel - only developers are expected to customize this one, e.g. SYSTEM_STARTD_ATTRS
##                          never - proper operation depends on this, but it is not a constant
## restart=true             value must one of [true, false, never]. default is false
##                          true - if a restart is needed before the param takes effect
##                          never - the param is loaded at (job) start and never reloaded (i.e DAG, Shadow & Starter knobs)
##
## the default keyword is required, all others are optional.
## 
## Multiline values may be declared by using : @tag instead of = like this
## [PARAM_NAME]
## default: @end
##  <default_value_line1>
##  <default_value_line2>
## @end
## type=string
##
## Metaknobs go at the bottom of this file, after the metaknob banner
## metaknob names always start with $ and a category name.
##

[DAEMON_CORE_KILL_ANY_PROCESS]
default=false
description=Allows DaemonCore to send signals to processes it didn't start.

[MAX_DRAINING_ACTIVATION_DELAY]
default=20
description=When draining, how many seconds should a claimed slot wait to be activated?  Draining will be extended by this delay..
tag=startd

[ENABLE_KERNEL_TUNING]
default=true
type=bool

[KERNEL_TUNING_LOG]
default=$(LOG)/KernelTuning.log
type=path

[LINUX_KERNEL_TUNING_SCRIPT]
default=$(LIBEXEC)/linux_kernel_tuning
type=path

[COLLECTOR_ENVIRONMENT]
# XXX follows pattern of %s_ENVIRONMENT
default=
type=string

[MASTER]
default=$(SBIN)/condor_master
win32_default=$(SBIN)\condor_master.exe
type=path
description=full path of the Master binary

[MASTER_ENVIRONMENT]
# XXX follows pattern of %s_ENVIRONMENT
default=
type=string

[MASTER_FLAG]
# XXX follows pattern of %s_FLAG
default=
type=string

[COLLECTOR_FLAG]
# XXX follows pattern of %s_FLAG
default=
type=string

[SHUTDOWN_FAST_TIMEOUT]
default=300
type=int

[PREEN_INTERVAL]
default=86400
type=int

[PREEN_COREFILE_MAX_SIZE]
default=50000000
type=long
description=Maximum size allowed for coredump files. Anything bigger gets erased. Default 50Mb.
tags=preen

[PREEN_COREFILE_STALE_AGE]
default=5184000
type=int
description=Age in seconds of a coredump file deemed stale. Default 60 days.
tags=preen

[PREEN_COREFILES_PER_PROCESS]
default=10
type=int
description=Number of recent core dump files to retain per process.
tags=preen

[DEFAULT_MASTER_SHUTDOWN_SCRIPT]
default=
type=path
description=Program to execute upon condor_master shutdown
tags=master

[MASTER_NEW_BINARY_DELAY]
default=120
type=int

[MASTER_NEW_BINARY_RESTART]
default=GRACEFUL
type=string
description=Master New Binary Restart Mode

[MASTER_CHECK_NEW_EXEC_INTERVAL]
default=300
type=int

[MASTER_UPDATE_INTERVAL]
default=300
type=int

[MASTER_RECOVER_FACTOR]
default=300
type=int
description=Master Recover Ceiling

[MASTER_BACKOFF_FACTOR]
default=2.0
type=double

[MASTER_BACKOFF_CEILING]
default=3600
type=int

[MASTER_BACKOFF_CONSTANT]
# XXX is this right?
default=9
type=int

[FULL_HOSTNAME]
default=
type=string
tags=config
description=Fully qualified hostname of the machine
customization=expert

[HOST_ALIAS]
default=$(FULL_HOSTNAME)
type=string
tags=config
description=Preferred DNS alias for this host
customization=expert

[USE_COLLECTOR_HOST_CNAME]
default=true
type=bool

[HOSTNAME]
default=
type=string
tags=config
description=Detected name of the machine
customization=const

[SUBSYSTEM]
default=
type=string
tags=config
description=Type of the Daemon or tool
usage=Set automatically to be MASTER, STARTD, SCHEDD, SUBMIT TOOL, etc. Used by the configuration.
customization=const

[LOCALNAME]
default=
type=string
tags=config
description=Instance name of the Dameon, usually the same as SUBSYSTEM
usage=Set automatically to be MASTER, STARTD, SCHEDD, SUBMIT TOOL, etc. Used by the configuration.
customization=const

[CCB_ADDRESS]
default=
type=string
customization=normal

[SETTABLE_ATTRS_CONFIG]
# This follows a form of SETTABLE_ATTRS_<PERM-LEVEL>, where CONFIG is the level most used for this feature
default=
type=string
description=List of configuration variables that can be set by condor_config_val -set
customization=normal

[SETTABLE_ATTRS_ADMINISTRATOR]
# This follows a form of SETTABLE_ATTRS_<PERM-LEVEL>, where CONFIG is the level most used for this feature
default=
type=string
description=List of configuration variables that can be set by condor_config_val -set
customization=normal

[MASTER_TIMEOUT_MULTIPLIER]
# This follows a form of <SUBSYS>_TIMEOUT_MULTIPLIER
default=0
type=int

[DNS_CACHE_REFRESH]
default=28800
type=int

[MASTER_INSTANCE_LOCK]
default=
type=string
description=Path to instance lock file for the Master

[MASTER_DAEMON_AD_FILE]
default=
type=string
description=Path to the daemon ad file for the Master

[COLLECTOR_TCP_SOCKET_BUFSIZE]
default=128*1024
range=1024,
type=int
description=Outgoing traffic TCP write size for Collector
restart=true

[COLLECTOR_PORT]
default=9618
range=0,65535
type=int
description=Default collector port

[COLLECTOR_QUERY_WORKERS]
default=4
range=0,
type=int
description=Max number of Collector child processes

[COLLECTOR_QUERY_WORKERS_RESERVE_FOR_HIGH_PRIO]
default=1
range=0,
type=int
description=Max number of Collector child processes reserved for high prioirty queries

[COLLECTOR_QUERY_WORKERS_PENDING]
default=50
range=0,
type=int
description=Max number of Collector queries to queue

[COLLECTOR_QUERY_MAX_WORKTIME]
default=0
range=0,
type=int
description=Max number of seconds to serve a Collector query, 0=no limit

[SOCKET_LISTEN_BACKLOG]
default=4096
range=1,
type=int
restart=true

[CONDOR_CREDENTIAL_DIR]
default=/tmp
type=string
description=Directory for condor credentials

[QUERY_TIMEOUT]
default=60
type=int

[LIBVIRT_XML_SCRIPT]
default=$(LIBEXEC)/libvirt_simple_script.awk

[VM_GAHP_SERVER]
default=$(SBIN)/condor_vm-gahp
win32_default=$(SBIN)\condor_vm-gahp.exe
type=path
tags=vm-gahp,vmgahp

[VM_GAHP_LOG]
default=$(LOG)/VMGahpLog
type=path
usage=$(LOG)/VMGahpLogs/VMGahpLog.$(USERNAME)
tags=vm-gahp

[MAX_VM_GAHP_LOG]
default=$(MAX_DEFAULT_LOG)
tags=vm-gahp

[XEN_BRIDGE_SCRIPT]
default=
type=string
tags=vm-gahp

[XEN_BOOTLOADER]
default=
type=string
tags=vm-gahp

[XEN_ALLOW_HARDWARE_VT_SUSPEND]
default=false
type=bool
tags=vm-gahp

[XEN_SCRIPT]
default=
type=string
tags=vm-gahp

[VM_TYPE]
default=
type=string
tags=vm-gahp

[VM_MAX_MEMORY]
default=0
type=int
tags=vm-gahp

[VM_NETWORKING]
default=false
type=bool
tags=vm-gahp

[VM_NETWORKING_TYPE]
default=
type=string
tags=vm-gahp

[VM_NETWORKING_DEFAULT_TYPE]
default=
type=string
tags=vm-gahp

[VM_NETWORKING_MAC_PREFIX]
default=
type=string
tags=vm-gahp

[VM_HARDWARE_VT]
default=false
type=bool
tags=vm-gahp

[USE_SCRIPT_TO_CREATE_CONFIG]
default=false
type=bool
tags=vm-gahp

[PROCD_ADDRESS]
default=$(RUN)/procd_pipe
win32_default=\\.\pipe\$Fpub(LOCK)
type=string
tags=master,starter

[BIND_ALL_INTERFACES]
default=true
type=bool
tags=daemons

[EXECUTE]
default=$(LOCAL_DIR)/execute
type=path
tags=startd,starter

[UID_DOMAIN]
default=$(FULL_HOSTNAME)
type=string
usage=to specify that each machine has its own UID space.
tags=starter

[ACCOUNTING_DOMAIN]
default=$(UID_DOMAIN)
type=string
usage=Specifies the accounting namespace for submitters.
tags=schedd

[TRUST_UID_DOMAIN]
default=
type=string
tags=starter

[TRUST_LOCAL_UID_DOMAIN]
default=true
type=bool

[FILESYSTEM_DOMAIN]
default=$(FULL_HOSTNAME)
type=string
usage=Used to indicate a shared file system, or to specify that each machine has its own file system.
tags=schedd,starter

[ARCH]
default=
tags=starter,submit
description=CPU architecture

[OPSYS]
default=
tags=starter,submit
description=Operating system

[OPSYSANDVER]
default=
tags=starter,submit
description=Operating system and major version number

[STARTER_LOG]
default=$(LOG)/StarterLog
type=path
tags=starter

[STARTER_DEBUG]
default=D_PID 
type=string
tags=starter
description=Debug logging options for the starter

[STARTER_LOG_NAME_APPEND]
description=What to append StarterLog filename, may be: false, true, Slot, Cluster, or JobId, true or undef gives 8.0 compatible behavior.
default=
type=string
tags=starter

[USER_JOB_WRAPPER]
default=
type=string
tags=starter

[SOFT_UID_DOMAIN]
default=
type=string
tags=starter

[DAGMAN_LOG_ON_NFS_IS_ERROR]
default=false
type=bool
tags=dagman,dagman_multi_dag
restart=never

[DAGMAN_RESET_RETRIES_UPON_RESCUE]
default=true
type=bool
tags=dagman,dag
restart=never

[DAGMAN_INSERT_SUB_FILE]
default=
type=path
tags=dagman,condor_submit_dag
restart=never

[DAGMAN_AUTO_RESCUE]
default=true
type=bool
tags=dagman,condor_submit_dag
restart=never

[DAGMAN_ON_EXIT_REMOVE]
default=(ExitSignal =?= 11 || (ExitCode =!= UNDEFINED && ExitCode >=0 && ExitCode <= 2))
type=string
tags=dagman,condor_submit_dag
restart=never

[DAGMAN_REMOVE_JOBS_AFTER_LIMIT_CHANGE]
default=false
type=bool
tags=dagman
restart=never

[DAGMAN_CONFIG_FILE]
default=
type=path
customization=normal
tags=dagman,dagman_main,condor_submit_dag
restart=never

[DAGMAN_MANAGER_JOB_APPEND_GETENV]
default=
type=string
tags=dagman,condor_submit_dag
restart=never

[DAGMAN_DEBUG_CACHE_ENABLE]
default=false
type=bool
tags=dagman,dagman_main
restart=never

[DAGMAN_STARTUP_CYCLE_DETECT]
default=false
type=bool
tags=dagman,dagman_main
restart=never

[DAGMAN_ALLOW_EVENTS]
# XXX 114 is really CheckEvents::ALLOW_TERM_ABORT | CheckEvents::ALLOW_EXEC_BEFORE_SUBMIT | CheckEvents::ALLOW_DOUBLE_TERMINATE | CheckEvents::ALLOW_DUPLICATE_EVENTS
default=114
type=int
customization=expert
tags=dagman,dagman_main
restart=never

[DAGMAN_RETRY_SUBMIT_FIRST]
default=true
type=bool
tags=dagman,dagman_main
restart=never

[DAGMAN_RETRY_NODE_FIRST]
default=false
type=bool
tags=dagman,dagman_main
restart=never

[DAGMAN_MUNGE_NODE_NAMES]
default=true
type=bool
customization=expert
tags=dagman,dagman_main
restart=never

[DAGMAN_ALLOW_ANY_NODE_NAME_CHARACTERS]
default=false
type=bool
tags=dagman
restart=never

[DAGMAN_PROHIBIT_MULTI_JOBS]
default=false
type=bool
tags=dagman,dagman_main
restart=never

[DAGMAN_SUBMIT_DEPTH_FIRST]
default=false
type=bool
customization=normal
tags=dagman,dagman_main
restart=never

[DAGMAN_CONDOR_SUBMIT_EXE]
default=$(BIN)/condor_submit
win32_default=$(BIN)\condor_submit.exe
type=path
customization=expert
tags=dagman,dagman_main
restart=never

[DAGMAN_CONDOR_RM_EXE]
default=$(BIN)/condor_rm
win32_default=$(BIN)\condor_rm.exe
type=path
customization=expert
tags=dagman,dagman_main
restart=never

[DAGMAN_ABORT_DUPLICATES]
default=true
type=bool
customization=expert
tags=dagman,dagman_main
restart=never

[DAGMAN_ABORT_ON_SCARY_SUBMIT]
default=true
type=bool
customization=expert
tags=dagman,dagman_main
restart=never

[DAGMAN_PENDING_REPORT_INTERVAL]
default=600
type=int
tags=dagman,dagman_main
restart=never

[DAGMAN_CHECK_QUEUE_INTERVAL]
default=28800
type=int
tags=dagman,dagman_main
restart=never

[MAX_DAGMAN_LOG]
default=0
type=int
tags=dagman,dagman_main
restart=never

[DAGMAN_ALWAYS_RUN_POST]
default=false
type=bool
tags=dagman,dagman_main
restart=never

[DAGMAN_COPY_TO_SPOOL]
default=false
type=bool
customization=expert
tags=dagman,dagman_main
restart=never

[DAGMAN_DEBUG]
default=
type=string
customization=normal
tags=dagman,dagman_main
restart=never
description=Debug log options for dagman

[DAGMAN_DEBUG_CACHE_SIZE]
default=5*1024*1024
type=int
tags=dagman,dagman_main
restart=never

[DAGMAN_DEFAULT_NODE_LOG]
default=@(DAG_DIR)/@(DAG_FILE).nodes.log
type=path
tags=dagman,dagman_main
restart=never

[DAGMAN_DEFAULT_PRIORITY]
default=0
type=int
customization=normal
tags=dagman,dagman_main
restart=never

[DAGMAN_GENERATE_SUBDAG_SUBMITS]
default=true
type=bool
tags=dagman,dagman_main
restart=never

[DAGMAN_HOLD_CLAIM_TIME]
default=20
type=int
customization=normal
tags=dagman,dagman_main
restart=never

[DAGMAN_MAX_HOLD_SCRIPTS]
default=20
type=int
customization=normal
tags=dagman,dagman_main
restart=never

[DAGMAN_MAX_JOB_HOLDS]
default=100
type=int
tags=dagman,dagman_main
restart=never

[DAGMAN_MAX_JOBS_IDLE]
default=1000
type=int
customization=normal
tags=dagman,dagman_main
restart=never

[DAGMAN_MAX_JOBS_SUBMITTED]
default=0
type=int
customization=normal
tags=dagman,dagman_main
restart=never

[DAGMAN_MAX_POST_SCRIPTS]
default=20
type=int
customization=normal
tags=dagman,dagman_main
restart=never

[DAGMAN_MAX_PRE_SCRIPTS]
default=20
type=int
customization=normal
tags=dagman,dagman_main
restart=never

[DAGMAN_MAX_RESCUE_NUM]
default=100
type=int
tags=dagman,dagman_main
restart=never

[DAGMAN_MAX_SUBMIT_ATTEMPTS]
default=6
type=int
tags=dagman,dagman_main
restart=never

[DAGMAN_MAX_SUBMITS_PER_INTERVAL]
default=100
type=int
tags=dagman,dagman_main
restart=never

[DAGMAN_AGGRESSIVE_SUBMIT]
default=false
type=bool
tags=dagman,dagman_main
restart=never

[DAGMAN_USE_DIRECT_SUBMIT]
default=true
type=bool
tags=dagman,dagman_main
restart=never

[DAGMAN_DEFAULT_APPEND_VARS]
default=false
type=bool
tags=dagman,dagman_main
restart=never

[DAGMAN_REPORT_GRAPH_METRICS]
default=false
type=bool
tags=dagman,dagman_main
restart=never

[DAGMAN_REMOVE_NODE_JOBS]
default=true
type=bool
customization=normal
tags=dagman,dagman_main
restart=never

[DAGMAN_SUBMIT_DELAY]
default=0
type=int
tags=dagman,dagman_main
restart=never

[DAGMAN_SUPPRESS_JOB_LOGS]
default=false
type=bool
customization=normal
tags=dagman,dagman_main
restart=never

[DAGMAN_SUPPRESS_NOTIFICATION]
default=false
type=bool
customization=normal
tags=dagman,dagman_main
restart=never

[DAGMAN_USER_LOG_SCAN_INTERVAL]
default=5
type=int
tags=dagman,dagman_main
restart=never

[DAGMAN_QUEUE_UPDATE_INTERVAL]
default=300
type=int
tags=dagman,dagman_main
restart=never

[DAGMAN_USE_STRICT]
default=1
type=int
customization=normal
tags=dagman,dagman_main
restart=never

[DAGMAN_VERBOSITY]
default=3
type=int
customization=normal
tags=dagman,dagman_main
restart=never

[DAGMAN_WRITE_PARTIAL_RESCUE]
default=true
type=bool
customization=expert
tags=dagman,dagman_main
restart=never

[DAGMAN_USE_JOIN_NODES]
default=true
type=bool
customization=normal
tags=dagman,dagman_main
restart=never

[DAGMAN_PUT_FAILED_JOBS_ON_HOLD]
default=false
type=bool
customization=normal
tags=dagman,dagman_main
restart=never

[DAGMAN_NODE_RECORD_INFO]
default=
type=string
tags=dagman,dagman_main
restart=never

[DAGMAN_RECORD_MACHINE_ATTRS]
default=
type=string
tags=dagman,dagman_main
restart=never

[LIBEXEC]
default=$(RELEASE_DIR)/libexec
win32_default=$(BIN)
type=string
tags=daemons

[LOG]
default=$(LOCAL_DIR)/log
type=path
description=Location of Log directory, used by other params
tags=daemons

[INCLUDE]
default=$(RELEASE_DIR)/include
type=path

[ETC]
default=$(LOCAL_DIR)
type=path

[GROUP_NAMES]
default=
type=string
tags=accountant

[PRIORITY_HALFLIFE]
default=86400
range=0.00001,
type=double
tags=accountant

[NICE_USER_PRIO_FACTOR]
default=1e10
type=double
tags=accountant

[NICE_USER_ACCOUNTING_GROUP_NAME]
default=nice-user
type=string
tags=accountant,submit


[REMOTE_PRIO_FACTOR]
default=1e7
type=double
tags=accountant

[DEFAULT_PRIO_FACTOR]
default=1000
type=double
tags=accountant

[ACCOUNTANT_LOCAL_DOMAIN]
default=
type=string
tags=accountant

[ACCOUNTANT_DATABASE_FILE]
default=$(SPOOL)/Accountantnew.log
win32_default=$(SPOOL)\Accountantnew.log
type=path
tags=accountant

[MAX_ACCOUNTANT_DATABASE_SIZE]
default=1000000
type=int
tags=accountant

[SPOOL]
default=$(LOCAL_DIR)/spool
type=path
tags=schedd,accountant

[NEGOTIATOR_DISCOUNT_SUSPENDED_RESOURCES]
default=false
type=bool
tags=accountant

[CONCURRENCY_LIMIT_DEFAULT]
default=2308032
type=int
tags=accountant

[REAL_TIME_JOB_SUSPEND_UPDATES]
default=
type=string
tags=q,queue

[PREEMPTION_REQUIREMENTS]
default=False
type=string
usage=Restrict when slots can be preempted for user priority
tags=matchmaker

[SEC_SCITOKENS_ALLOW_EXTRA_SLASH]
default=false
type=bool
usage=Allows SCITOKENS map file entries to match with an extra trailing slash.
tags=security

[SEC_SCITOKENS_ALLOW_FOREIGN_TOKEN_TYPES]
default=true
type=bool

[SEC_SCITOKENS_FOREIGN_TOKEN_ISSUERS]
default=https://aai-dev.egi.eu/auth/realms/egi
type=string

[SEC_SCITOKENS_CACHE]
default=$(RUN)/cache
type=string

[SEC_ENABLE_MATCH_PASSWORD_AUTHENTICATION]
default=true
type=bool
tags=shadow,remoteresource

[SEC_ENABLE_IMPERSONATION_TOKENS]
default=false
type=bool
tags=schedd
usage=Set to true to allow the pool collector(s) to create impersonation tokens.

[SEC_IMPERSONATION_TOKEN_LIMITS]
default=
type=string
usage=Restrict what authorizations can be enabled with impersonation toekns.
tags=schedd

[SEC_ENABLE_REMOTE_ADMINISTRATION]
default=true
type=bool
tags=master
usage=Set to true to allow the collector administrator(s) to manage the daemon

[DELEGATE_JOB_GSI_CREDENTIALS]
default=true
type=bool
tags=shadow,remoteresource

[USE_VOMS_ATTRIBUTES]
default=false
type=bool

[AUTH_SSL_USE_VOMS_IDENTITY]
default=true
type=bool

[USE_NFS]
default=
type=string
tags=shadow,pseudo_ops

[RECONNECT_BACKOFF_CEILING]
default=300
type=int
tags=shadow,baseshadow

[SHADOW_MAX_JOB_CLEANUP_RETRIES]
default=5
type=int
tags=shadow,baseshadow

[SHADOW_JOB_CLEANUP_RETRY_DELAY]
default=30
type=int
tags=shadow,baseshadow

[SHADOW_LAZY_QUEUE_UPDATE]
default=true
type=bool
tags=shadow,baseshadow

[RESERVED_MEMORY]
default=0
type=int
tags=startd

[RESERVED_SWAP]
default=0
type=int
tags=shadow,baseshadow

[SCHEDD_NAME]
default=
type=string
tags=jobqueuedbmanager

[COUNT_HYPERTHREAD_CPUS]
default=true
type=bool
tags=startd
description=DETECTED_CPUS should count hyperthreads as CPUs
customization=normal

# we expect this to be overwritten by the config system, this is here just in case and to save space
[DETECTED_CPUS]
default=1
type=int
customization=never
usage=Number of detected cpus, includes hyperthreads if COUNT_HYPERTHREAD_CPUS
tags=

[DETECTED_PHYSICAL_CPUS]
default=1
type=int
customization=never
usage=Number of detected cpus. does not include hyperthreads

[DETECTED_CORES]
default=1
type=int
customization=never
usage=Number of detected cpus. does not include hyperthreads

[DETECTED_CPUS_LIMIT]
default=$(DETECTED_CPUS)
type=int
customization=seldom
usage=Detected max CPUs to use, The minimum of $(DETECTED_CPUS), $ENV(OMP_THREAD_LIMIT) and $ENV(SLURM_CPUS_ON_NODE)
tags=

[NUM_CPUS]
default=$(DETECTED_CPUS_LIMIT)
type=int
customization=normal
usage=Number of CPUs to provision in the startd
tags=startd

[CONSOLE_DEVICES]
default=mouse, console
type=string
usage='/dev/' portion of the pathname.
tags=startd

[SLOTS_CONNECTED_TO_CONSOLE]
default=0
type=int
description=Slots above this number do not have ConsoleIdle updated
tags=startd
restart=true

[SLOTS_CONNECTED_TO_KEYBOARD]
default=0
type=int
description=Slots above this number do not have KeyboardIdle updated
tags=startd
restart=true

[STARTD_HAS_BAD_UTMP]
# XXX This should be a bool
default=0
type=int
tags=sysapi,reconfig

[SYSAPI_GET_LOADAVG]
default=1
type=int
tags=sysapi,reconfig

[RELEASE_DIR]
default=/usr
win32_default=c:\condor
type=string
usage=Where have you installed the bin, sbin and lib condor directories?

[HAD_USE_PRIMARY]
default=false
type=bool
tags=had,StateMachine

[HAD_LIST]
default=
type=string
tags=had,StateMachine

[HAD_STAND_ALONE_DEBUG]
default=
type=string
tags=had,StateMachine

[HAD_CONNECTION_TIMEOUT]
default=5
type=string
tags=had,StateMachine

[HAD_USE_REPLICATION]
default=false
type=bool
tags=had,StateMachine

[HAD_UPDATE_INTERVAL]
default=300
type=string
tags=had,StateMachine

[HAD_FIPS_MODE]
default=1
type=int
tags=had,StateMachine

[REPLICATION_LIST]
default=
type=string
tags=had,StateMachine

[NEGOTIATOR_STATE_FILE]
default=
type=string
tags=had,AbstractReplicatorStateMachine

[TRANSFER_JOB_ATTRS]
default=ClusterID, ProcID, NumShadowStarts
type=string

[MAX_TRANSFER_LIFETIME]
default=300
type=int
tags=had,BaseReplicaTransferer

[STARTD_FACTORY_SCRIPT_AVAILABLE_PARTITIONS]
default=
type=string
tags=startd_factory

[STARTD_FACTORY_SCRIPT_QUERY_WORK_LOADS]
default=
type=string
tags=startd_factory

[STARTD_FACTORY_SCRIPT_GENERATE_PARTITION]
default=
type=string
tags=startd_factory

[STARTD_FACTORY_SCRIPT_DESTROY_PARTITION]
default=
type=string
tags=startd_factory

[STARTD_FACTORY_SCRIPT_BOOT_PARTITION]
default=
type=string
tags=startd_factory

[STARTD_FACTORY_SCRIPT_SHUTDOWN_PARTITION]
default=
type=string
tags=startd_factory

[STARTD_FACTORY_SCRIPT_BACK_PARTITION]
default=
type=string
tags=startd_factory

[LVM_USE_THIN_PROVISIONING]
default=false
type=bool
tags=startd

[LVM_BACKING_FILE]
default=$(SPOOL)/startd_disk.img
type=string
tags=startd

[LVM_BACKING_FILE_SIZE_MB]
default=10240
type=int
tags=startd

[LVM_THIN_LV_EXTRA_SIZE_MB]
default=2000
type=int
tags=starter

[LVM_HIDE_MOUNT]
default=false
type=bool
tags=startd

[MAX_TIME_SKIP]
default=1200
range=0,
type=int
description=Max seconds system clock can skip without a restart
tags=daemon_core

[MAX_TIMER_EVENTS_PER_CYCLE]
default=0
range=0,
type=int

[MAX_ACCEPTS_PER_CYCLE]
default=8
range=0,
type=int

[MAX_UDP_MSGS_PER_CYCLE]
default=100
range=0,
type=int

[MAX_REAPS_PER_CYCLE]
default=0
range=0,
type=int

[PID_SNAPSHOT_INTERVAL]
default=15
type=int
tags=daemon_core,HookClientMgr

[MASTER.PID_SNAPSHOT_INTERVAL]
default=60
type=int
description=Pid Snapshot Interval for the Master
tags=daemon_core

[SEC_DEBUG_PRINT_KEYS]
default=false
type=bool
tags=daemon_core

[SEC_CREDENTIAL_SWEEP_INTERVAL]
default=300
type=int
description=Period to check for old (marked) credentials
tags=security

[SEC_CREDENTIAL_SWEEP_DELAY]
default=3600
type=int
description=Default delay before sweeping unused credentials
tags=security

[SEC_CREDENTIAL_REFRESH_INTERVAL]
default=-1
type=int
description=Default interval for re-storing credentials
tags=security

[SEC_DEFAULT_AUTHENTICATION_TIMEOUT]
default=20
type=int
description=Default timeout for all authentication methods
tags=daemon_core,security

[WANT_UDP_COMMAND_SOCKET]
default=true
type=bool
tags=daemon_core

[NETWORK_MAX_PENDING_CONNECTS]
default=0
type=int
tags=daemon_core

[TCP_FORWARDING_HOST]
default=
type=string
tags=daemon_core

[PRIVATE_NETWORK_INTERFACE]
default=
type=string
tags=daemon_core

[PRIVATE_NETWORK_NAME]
default=$(FULL_HOSTNAME)
type=string
tags=daemon_core

[USE_CLONE_TO_CREATE_PROCESSES]
default=true
type=bool
tags=daemon_core

[SEC_INVALIDATE_SESSIONS_VIA_TCP]
default=true
type=bool
tags=daemon_core

[SEC_USE_FAMILY_SESSION]
default=true
type=bool

[CERTIFICATE_MAPFILE]
default=
type=string
tags=daemon_core

[CERTIFICATE_MAPFILE_ASSUME_HASH_KEYS]
description=Assume keys in the CERTIFICATE_MAPFILE are hash keys, not regular expressions
usage=Set to true if your mapfile uses // to indicate which keys are regular expressions
default=false
type=bool
tags=daemon_core

[USER_MAPFILE]
default=
type=string
tags=daemon_core

[NOT_RESPONDING_TIMEOUT]
default=3600
range=1,
type=int
tags=daemon_core

[ENABLE_STDOUT_TESTING]
default=false
type=bool
tags=daemon_core

[EXCEPT_ON_ERROR]
default=
type=string
tags=daemon_core

[DISABLE_SETUID]
default=false
type=bool
tags=master

[DISABLE_AUTHENTICATION_IP_CHECK]
default=false
type=bool
tags=daemon_core

[SEC_C_GAHP_WORKER_THREAD_DEFAULT_SESSION_DURATION]
default=1800
range=0,
type=int

[SEC_SESSION_DURATION_SLOP]
default=20
range=0,
type=int
tags=daemon_core

[WINDOWS_SOFTKILL]
default=
win32_default=$(SBIN)\condor_softkill.exe
type=path
tags=daemon_core

[WINDOWS_RMDIR]
default=
win32_default=$(SBIN)\condor_rmdir.exe
description=Path to binary that does recursive directory removal for Windows
type=path

[USE_PROCESS_GROUPS]
default=true
type=bool
tags=daemon_core

[USE_VISIBLE_DESKTOP]
default=false
type=string
tags=daemon_core,Windows

[MAX_PID_COLLISION_RETRY]
default=9
range=0,
type=int
tags=daemon_core

[COLLECTOR_SOCKET_BUFSIZE]
default=10000*1024
type=int
range=1024,
description=Collector read buffer size for incoming UDP traffic
tags=daemon_core,collector
restart=true

[PIPE_BUFFER_MAX]
default=10240
type=int
description=Maximum buffer size for stdout/err pipes
tags=daemon_core
restart=true

[TOUCH_LOG_INTERVAL]
default=60
type=int
tags=daemon_core

[BIN]
default=$(RELEASE_DIR)/bin
win32_default=$(RELEASE_DIR)\bin
type=path
description=Path to directory of HTCondor tools
tags=daemons

[CREATE_CORE_FILES]
default=true
type=bool
tags=daemons

[CORE_FILE_NAME]
default=core.$(SUBSYSTEM)
win32_default=core.$(SUBSYSTEM).WIN32
type=string
usage=filename (not path) for daemon core files
tags=daemons

[DROP_CORE_ON_RECONFIG]
default=
type=string
tags=daemons

[SHUTDOWN_GRACEFUL_TIMEOUT]
default=
type=string
tags=daemons

[COLLECTOR_NAME]
default=My Pool - $(CONDOR_HOST)
type=string
usage=the UW-Madison Computer Science Condor Pool is ``UW-Madison CS''.
tags=collector

[COLLECTOR_UPDATE_INTERVAL]
default=900
type=int
tags=collector

[CONDOR_VIEW_HOST]
default=
type=string
tags=collector

[CONDOR_VIEW_CLASSAD_TYPES]
default=
type=string
tags=collector

[COLLECTOR_FORWARD_WATCH_LIST]
default=State,Cpus,Memory,IdleJobs,ClaimId,Capability,ClaimIdList,ChildClaimIds
type=string

[COLLECTOR_FORWARD_FILTERING]
default=false
type=bool

[COLLECTOR_FORWARD_CLAIMED_PRIVATE_ADS]
default=$(NEGOTIATOR_CONSIDER_PREEMPTION)
type=string

[COLLECTOR_FORWARD_PROJECTION]
default=
type=string
tags=collector
description=An expression that returns a list of attributes to forward for the current ad

[COLLECTOR_STATS_SWEEP]
default=14400
type=int
tags=collector

[CONDOR_ADMIN]
default=root@$(FULL_HOSTNAME)
type=string
customization=normal
description=HTCondor sends email to this address on pool failure
tags=collector

[KEEP_POOL_HISTORY]
default=
type=string
tags=collector,view_server

[POOL_HISTORY_SAMPLING_INTERVAL]
default=60
type=int
tags=collector,view_server

[POOL_HISTORY_MAX_STORAGE]
default=10000000
type=int
tags=collector,view_server

[POOL_HISTORY_DIR]
default=
type=string
tags=collector,view_server

[LOCAL_DIR]
default=$(TILDE)
win32_default=$(RELEASE_DIR)
type=string
customization=normal
tags=daemons

[CRED_SUPER_USERS]
default=
type=string
tags=credd

[CREDD_HOST]
default=
type=string
tags=credd,win_credd

[GRIDMANAGER_GAHPCLIENT_DEBUG]
default=true
type=bool
tags=gridmanager,gahp-client

[GRIDMANAGER_GAHPCLIENT_DEBUG_SIZE]
default=0
type=int
tags=gridmanager,gahp-client

[GAHP_DEBUG_HIDE_SENSITIVE_DATA]
default=true
type=bool
tags=gridmanager,gahp-client

[GRIDMANAGER_MAX_PENDING_REQUESTS]
default=50
type=int
tags=gridmanager,gahp-client

[GRIDMANAGER_MAX_SUBMITTED_JOBS_PER_RESOURCE_EC2]
default=20
type=int

[BLAHPD_LOCATION]
default=$(RELEASE_DIR)
type=string
tags=gridmanager,gahp-client

[BATCH_GAHP]
default=$(BIN)/blahpd
type=string
tags=gridmanager,infnbatchjob

[REMOTE_GAHP]
default=$(SBIN)/remote_gahp
win32_default=$(SBIN)\remote_gahp.exe
type=path
tags=gridmanager,infnbatchjob

[GRIDMANAGER_CONTACT_SCHEDD_DELAY]
default=5
type=int
tags=gridmanager,gridmanager

[GRIDMANAGER_PROXY_REFRESH_TIME]
default=21600
type=string
tags=gridmanager,proxymanager

[CONDOR_GAHP]
default=$(SBIN)/condor_c-gahp
win32_default=$(SBIN)\condor_c-gahp.exe
type=path
tags=gridmanager,condorresource

[C_GAHP_CONTACT_SCHEDD_DELAY]
default=5
type=int

[CGAHP_SCHEDD_INTERACTION_TIME]
default=5
type=int

[C_GAHP_MAX_FILE_REQUESTS]
default=10
type=int

[JAVA_EXTRA_ARGUMENTS]
default=
type=string
tags=gridmanager,unicore_gahp_wrapper

[GRIDMANAGER_CONNECT_FAILURE_RETRY_COUNT]
default=3
type=int
tags=gridmanager,globusjob

[PERIODIC_EXPR_INTERVAL]
default=60
type=int

[MAX_PERIODIC_EXPR_INTERVAL]
default=1200
type=int

[PERIODIC_EXPR_TIMESLICE]
default=0.01
type=double
range=0.0,1.0

[GRIDMANAGER_CONNECT_FAILURE_RETRY_INTERVAL]
default=5
type=int
tags=gridmanager,globusjob

[GRIDMANAGER_MAX_PENDING_SUBMITS_PER_RESOURCE]
default=
type=string
tags=gridmanager,baseresource

[GRIDMANAGER_MAX_PENDING_SUBMITS]
default=
type=string
tags=gridmanager,baseresource

[GRIDMANAGER_MAX_SUBMITTED_JOBS_PER_RESOURCE]
default=1000
type=int
tags=gridmanager,baseresource

[GRIDMANAGER_GAHP_CALL_TIMEOUT_CONDOR]
default=28800
type=int
tags=gridmanager,condorjob

[GRIDMANAGER_GAHP_RESPONSE_TIMEOUT]
default=20
type=int
tags=gridmanager,gahp-client

[CONDORC_ATTRS_TO_COPY]
default=
type=string
tags=gridmanager,condorjob

[COLLECTOR_HOST]
default=$(CONDOR_HOST)
type=string
tags=gridmanager

# The STARTD_ATTRS entry allows you to have the startd advertise arbitrary attributes from the config file into it's ClassAd
[STARTD_ATTRS]
default=
description=Names of attibutes from config file to insert into STARTD ads
tags=startd

[STARTD_LATCH_EXPRS]
default=
description=STARTD_ATTRS that HTCondor will periodically evaluate and timestamp changes

[ENABLE_STARTD_DAEMON_AD]
default=auto
description=Enable a singular daemon ad for Startds, and separate Slot ads for each slot.
usage=Set to False to advertise Machine ads only. True to use Slot and StartDaemon ads, Auto to use collector version to decide


# support the "$$(COLLECTOR_HOST)" syntax in the submit file
[COLLECTOR_HOST_STRING]
default="$(COLLECTOR_HOST)"
[SYSTEM_STARTD_ATTRS]
default=COLLECTOR_HOST_STRING DedicatedScheduler
description=Configuration attibutes that HTCondor needs to insert into STARTD ads
customization=devel

[SYSTEM_STARTD_LATCH_EXPRS]
default=NumDynamicSlots
description=SYSTEM_STARTD_ATTRS that HTCondor will periodically evaluate and timestamp changes
customization=devel

[NO_DNS]
default=false
type=bool

[NETWORK_HOSTNAME]
default=
type=string
restart=true

[NETWORK_INTERFACE]
default=*
type=string
restart=true

[DEFAULT_DOMAIN_NAME]
default=
type=string

[LOWPORT]
default=
type=int

[IN_LOWPORT]
default=
type=int

[OUT_LOWPORT]
default=
type=int

[LOWPORT]
default=
type=int

[IN_HIGHPORT]
default=
type=int

[OUT_HIGHPORT]
default=
type=int

[CRED_MIN_TIME_LEFT]
default=120
type=int

[ALL_DEBUG]
default=
type=string
description=Options for all debug logs
usage=Enable optional formatting or message categories for all debug logs

[LOGS_USE_TIMESTAMP]
default=false
type=bool

[FILE_LOCK_VIA_MUTEX]
default=true
type=bool

[IGNORE_NFS_LOCK_ERRORS]
default=false
type=string

[SENDMAIL]
# default location for mail on RHEL is /bin/mail, default on debian is /usr/bin/mail
default=sendmail
win32_default=
type=path
description=Path to sendmail
tags=MAIL,

[MAIL]
default=/usr/bin/mail
win32_default=$(BIN)\condor_mail.exe
type=path
tags=MAIL,

[SMTP_SERVER]
default=
type=string

[CONDOR_SUPPORT_EMAIL]
default=
type=string

[STARTD_RESOURCE_PREFIX]
default=
type=string
tags=startd,Resource

[STARTD_RECOMPUTE_DISK_FREE]
default=false
type=bool
tags=startd

[STARTD_JOB_HOOK_KEYWORD]
default=
type=string
tags=startd,Resource

[STARTER_LIST]
default=STARTER
win32_default=STARTER
type=string
tags=startd,starter_mgr

[SBIN]
default=$(RELEASE_DIR)/sbin
win32_default=$(BIN)
type=path
tags=startd,starter_mgr

[SINGULARITY]
default=$(LIBEXEC)/apptainer
win32_default=
type=string
reconfig=true
customization=seldom
friendly_name=Singularity location
review=?
tags=startd,command

[SINGULARITY_JOB]
default=false
type=bool
reconfig=true
customization=seldom
friendly_name=Enable Singularity for a job
review=?
tags=startd

[SINGULARITY_VERBOSITY]
default=-s
type=string
reconfig=true
customization=seldom
friendly_name=singularity verbosity level
tags=starter

[SINGULARITY_IMAGE_EXPR]
default=SingularityImage
type=string
reconfig=true
customization=seldom
friendly_name=Expression to determine Singularity image
review=?
tags=startd

[SINGULARITY_MOUNT_HOME]
default=false
type=bool
reconfig=true
customization=seldom
friendly_name=Allow singluarity to bind moont home
tags=startd

[SINGULARITY_TEST_SANDBOX]
default=$(LIBEXEC)/singularity_test_sandbox
type=string
customization=seldom
friendly_name=Sandbox location used to test Singularity
tags=starter

[SINGULARITY_USE_PID_NAMESPACES]
default=auto
type=string
customization=seldom
friendly_name=Ask Singularity to contain pid namespace
tags=starter

[UPDATE_INTERVAL]
default=300
type=int
tags=startd
description=Rate at which the Startd sends updates to the Collector

[STARTD_SENDS_ALIVES]
default=peer
type=string
tags=startd,command

[STARTER_HANDLES_ALIVES]
default=true
type=bool
description=Startd should only send alives when slot idle
tags=schedd,claim

[VM_GAHP_CONFIG]
default=
type=string
tags=startd,vmuniverse_mgr

[VM_MAX_NUMBER]
default=
type=string
tags=startd,vmuniverse_mgr

[VM_MEMORY]
default=
type=string
tags=startd,vmuniverse_mgr

[VM_RECHECK_INTERVAL]
default=600
type=int
tags=startd,vmuniverse_mgr

[LOCK]
default=$(LOG)
type=string
tags=startd,Starter

[RUN]
default=$(LOCK)
type=path

[VM_KILLING_TIMEOUT]
default=60
type=int
tags=startd,Starter

[RunBenchmarks]
default=LastBenchmark == 0
type=string
description=Expression that when true, causes the STARTD to run benchmarks
tags=startd,startd_main

[POLLING_INTERVAL]
default=5
type=int
tags=startd,startd_main

[UPDATE_SPREAD_TIME]
default=$(UPDATE_COLLECTOR_WITH_TCP:0) ? 0 : 8
description=If nonzero, spreads the startd's updates to the collector over that many seconds.  8 used to be the default for both TCP and UDP.
type=int
tags=startd

[ACCOUNTANT_HOST]
default=
type=string
tags=startd,startd_main

[MATCH_TIMEOUT]
default=120
type=int
tags=startd,startd_main

[KILLING_TIMEOUT]
default=30
range=0,
type=int
tags=startd,startd_main

[MAX_CLAIM_ALIVES_MISSED]
default=6
type=int
tags=startd,startd_main

# ResidentSetSize is required by MemoryUsage.
[SYSTEM_STARTD_JOB_ATTRS]
default=ImageSize, ExecutableSize, JobUniverse, NiceUser, CPUsUsage, ResidentSetSize, ProportionalSetSizeKb, MemoryUsage, DiskUsage, ScratchDirFileCount
type=string
customization=devel
description=Job Attributes that must be copied into the STARTD ad for HTCondor to work correctly
tags=startd,startd_main

[STARTD_JOB_ATTRS]
default=
type=string
customization=normal
description=Job Attributes to copy into the STARTD ad
tags=startd,startd_main

[STARTD_SLOT_ATTRS]
default=
type=string
customization=normal
description=Names of Attributes that should be cross-posted from each Startd slot to all of the other slots
tags=startd,startd_main

[SYSTEM_STARTD_SLOT_ATTRS]
default=
type=string
customization=devel
description=Startd Slot Attrs needed by HTCondor
tags=startd,startd_main

[KEYBOARD_CPUS]
default=1
type=int
tags=startd,startd_main

[DISCONNECTED_KEYBOARD_IDLE_BOOST]
default=1200
type=int
tags=startd,startd_main

[STARTD_NOCLAIM_SHUTDOWN]
default=0
type=int
tags=startd,startd_main

[STARTD_NAME]
default=
type=string
tags=startd,startd_main

[VALID_COD_USERS]
default=
type=string
tags=startd,startd_main

[STARTD_SHOULD_WRITE_CLAIM_ID_FILE]
default=true
type=bool
tags=startd,claim

[START]
default=True
type=string
tags=startd,Reqexp

[ENABLE_BACKFILL]
default=false
type=bool
tags=startd,ResMgr

[BACKFILL_SYSTEM]
default=
type=string
tags=startd,ResMgr

[MAX_SLOT_TYPES]
default=10
type=int
tags=startd,ResMgr

[STARTD_CRON_NAME]
default=
type=string
description=Obsolete Startd Cron Name
tags=startd,startd_cronmgr

[STARTD_CRON_AUTOPUBLISH]
default=
type=string
tags=startd,startd_cronmgr

[STARTD_DETECT_GPUS]
default=-properties $(GPU_DISCOVERY_EXTRA)
type=string
tags=startd
description=Enable GPUs as a resource and set arguments for condor_gpu_discovery when USE FEATURE:GPUs is not configured
usage=configure to empty to disable default GPU discovery

[ENVIRONMENT_FOR_AssignedGPUs]
default=GPU_DEVICE_ORDINAL=/(CUDA|OCL)//  CUDA_VISIBLE_DEVICES=/CUDA//
type=string
tags=startd

[ENVIRONMENT_VALUE_FOR_UnAssignedGPUs]
default=10000
type=string
tags=startd

[CLASSAD_USER_LIBS]
default=
type=string
description=Classad Lib Path
tags=classad,ast

[CLASSAD_USER_PYTHON_LIB]
default=$(LIBEXEC)/libclassad_python_user.so
win32_default=$(BIN)\classad_python_user$(PYTHON3_MODULE_SUFFIX:.pyd)
type=string
description=ClassAd python library path
tags=classad

[CLASSAD_USER_PYTHON_MODULES]
default=
type=string
description=ClassAd python modules
tags=classad

[ENABLE_CLASSAD_CACHING]
default=true
win32_default=true
type=bool
tags=classad

[MASTER.ENABLE_CLASSAD_CACHING]
type=bool
default=false

[SHADOW.ENABLE_CLASSAD_CACHING]
type=bool
default=false

[STARTER.ENABLE_CLASSAD_CACHING]
type=bool
default=false

[WANT_XML_LOG]
default=false
type=bool
tags=tt,ttmanager

[SUBMIT_ALLOW_GETENV]
default=true
type=bool
tags=submit

[SUBMIT_SKIP_FILECHECKS]
default=true
type=string
tags=submit

[SUBMIT_GENERATE_CUSTOM_RESOURCE_REQUIREMENTS]
description=Submit should generate requirements clauses for job attributes that begin with Request
default=true
type=bool
tags=submit

[SUBMIT_GENERATE_CONDOR_C_REQUIREMENTS]
default=true
type=bool

[SUBMIT_DEFAULT_SHOULD_TRANSFER_FILES]
description=Set the default value submit should use for should_transfer_files for jobs that don't specify
default=
type=string
tags=submit
usage=Set to YES, NO, or IF_NEEDED.  IF_NEEDED is used if this is empty or invalid

[SUBMIT_SEND_RESCHEDULE]
default=true
type=bool
tags=submit

[SUBMIT_PUBLISH_WINDOWS_OSVERSIONINFO]
description=Submit should put attributes into jobs that show the Windows OSVERSIONINFO
default=false
type=bool
tags=submit

[SUBMIT_CONTAINER_NEVER_XFER_ABSOLUTE_CMD]
description=
default=false
type=bool
tags=submit

[DEFAULT_UNIVERSE]
default=
type=string
tags=submit

[DEFAULT_IO_BUFFER_SIZE]
default=
type=string
tags=submit

[DEFAULT_IO_BUFFER_BLOCK_SIZE]
default=
type=string
tags=submit

[SCHEDD_INTERVAL]
default=
type=string
tags=submit

[DEFAULT_RANK_STANDARD]
default=
type=string
tags=submit

[APPEND_RANK_STANDARD]
default=
type=string
tags=submit

[DEFAULT_RANK_VANILLA]
default=
type=string
tags=submit

[APPEND_RANK_VANILLA]
default=
type=string
tags=submit

[DEFAULT_RANK]
default=
type=string
tags=submit

[APPEND_RANK]
default=
type=string
tags=submit

[LOG_ON_NFS_IS_ERROR]
default=false
type=bool
tags=submit

[SUBMIT_ATTRS]
default=
type=string
description=Names of config attributes that should be automatically inserted into jobs by condor_submit
tags=submit

[APPEND_REQ_VANILLA]
default=
type=string
tags=submit

[APPEND_REQ_STANDARD]
default=
type=string
tags=submit

[APPEND_REQ_VM]
default=
type=string
tags=submit

[APPEND_REQUIREMENTS]
default=
type=string
tags=submit

[WARN_ON_UNUSED_SUBMIT_FILE_MACROS]
default=true
type=bool
tags=submit

[WINDOWS_FIREWALL_FAILURE_RETRY]
default=2
type=int
tags=master,windows_firewall

[CREDD_CACHE_LOCALLY]
default=false
type=bool
tags=uids

[CREDD_POLLING_TIMEOUT]
default=20
type=int
tags=credd

[Q_QUERY_TIMEOUT]
default=20
type=int
tags=condor_q

[PROCD_LOG]
default=$(LOG)/ProcLog
type=path
tags=procd,proc_family_proxy

[PROCD]
default=$(SBIN)/condor_procd
win32_default=$(SBIN)\condor_procd.exe
description=Path to Procd binary
type=path
tags=master,procd

[PROCD_MAX_SNAPSHOT_INTERVAL]
default=60
type=string
tags=procd,proc_family_proxy

[PROCD_DEBUG]
default=false
type=bool
tags=procd
description=Debug logging options for the procd

[USE_GID_PROCESS_TRACKING]
default=false
type=bool
tags=procd

[MIN_TRACKING_GID]
default=0
type=int
tags=procd

[MAX_TRACKING_GID]
default=0
type=int
tags=procd

[RESTART_PROCD_ON_ERROR]
default=true
type=bool
tags=master,procd

[LOCAL_CONFIG_DIR]
default=
type=string
tags=condor_config

[ABORT_ON_EXCEPTION]
default=false
type=bool
tags=condor_config

[REQUIRE_LOCAL_CONFIG_FILE]
default=true
win32_default=false
type=bool
tags=condor_config

[LOCAL_CONFIG_FILE]
default=
type=string
description=List of paths to local config files
tags=condor_config

[ENABLE_RUNTIME_CONFIG]
default=false
type=bool
tags=condor_config

[RUNTIME_CONFIG_ADMIN]
default=
type=string
tags=condor_config

[USER_CONFIG_FILE]
default=user_config
type=string
description=Name of User Config File
tags=condor_config

[ENABLE_PERSISTENT_CONFIG]
default=false
type=bool
tags=condor_config

[PERSISTENT_CONFIG_DIR]
default=
type=string
tags=condor_config

[USE_PROCD]
# All daemons want a procd (except for the master, defined above)
default=true
type=bool
tags=proc_family_interface

[PLUGINS]
default=
type=string
tags=LoadPlugins

[PLUGIN_DIR]
default=
type=string
tags=LoadPlugins

[JAVA]
default=/usr/bin/java
win32_default=java
type=string
tags=java_config

[JAVA_MAXHEAP_ARGUMENT]
default=-Xmx
type=string
usage=typically 64 MB.  The default (-Xmx) works with the Sun JVM.
tags=java_config

[JAVA_CLASSPATH_ARGUMENT]
default=-classpath
type=string
tags=java_config

[JAVA_CLASSPATH_SEPARATOR]
default=:
win32_default=;
type=string
tags=java_config

[JAVA_CLASSPATH_DEFAULT]
default=$(LIB) .
win32_default=$(BIN) .
type=string
tags=java_config

[TMP_DIR]
default=
type=string
tags=directory

[TEMP_DIR]
default=
type=string
tags=directory

[SSH_KEYGEN]
default=
type=string
tags=sshd_wrapper

[SSH_KEYGEN_ARGS]
default=
type=string
tags=sshd_wrapper

[SSHD]
default=
type=string
tags=sshd_wrapper

[SSHD_ARGS]
default=
type=string
tags=sshd_wrapper

[SCP]
default=
type=string
tags=sshd_wrapper

[CONDOR_SSH_TO_JOB_FAKE_PASSWD_ENTRY]
default=true
type=bool
tags=condor_ssh_to_job

[ENABLE_USERLOG_FSYNC]
default=false
type=bool
tags=read_user_log

[ENABLE_USERLOG_LOCKING]
default=false
type=bool
tags=read_user_log

[ALWAYS_CLOSE_USERLOG]
default=false
type=bool
tags=read_user_log

[EVENT_LOG]
default=
type=string
tags=user_log

[EVENT_LOG_USE_XML]
default=false
type=bool
tags=user_log

[EVENT_LOG_LOCKING]
default=false
type=bool
tags=user_log

[EVENT_LOG_ROTATION_LOCK]
default=$(LOCK)/EventLogLock
type=string
tags=user_log

[EVENT_LOG_MAX_SIZE]
default=1000000
type=long
description=Maximum size of the event log in bytes
tags=user_log

[EVENT_LOG_MAX_ROTATIONS]
default=1
type=long
description=Number of rotated event log files to keep
tags=user_log

[EVENT_LOG_FSYNC]
default=false
type=bool
tags=user_log

[EVENT_LOG_COUNT_EVENTS]
default=false
type=bool
tags=user_log

[EVENT_LOG_JOB_AD_INFORMATION_ATTRS]
default=
type=string
tags=user_log

[REUSE_CONDOR_RUN_ACCOUNT]
default=
type=string
tags=dynuser

[PASSWD_CACHE_REFRESH]
default=72000
type=int
tags=passwd_cache

[STARTD_CLAIM_ID_FILE]
default=
type=string
tags=misc_utils

[SEC_PASSWORD_FILE]
default=$(SEC_PASSWORD_DIRECTORY)/POOL
win32_default=
type=path
tags=store_cred

[SEC_PASSWORD_DIRECTORY]
default=$(ETC)/passwords.d
win32_default=$(RELEASE_DIR)\tokens.sk
type=path
tags=store_cred

[SEC_TOKEN_SYSTEM_DIRECTORY]
default=$(ETC)/tokens.d
win32_default=$(RELEASE_DIR)\tokens.d
type=path
tags=condor_auth_passwd

[SEC_TOKEN_DIRECTORY]
default=
description=Directory containing the tokens for token auth.
type=path
tags=condor_auth_passwd

[SEC_TOKEN_ISSUER_KEY]
default=POOL
description=Name of the key used to issue session tokens
type=string
tags=condor_auth_passwd

[SEC_TOKEN_FETCH_ALLOWED_SIGNING_KEYS]
default=POOL AP
description=StringList of keys allowed to sign from condor_token_request
type=string
tags=condor_auth_passwd

[SEC_TOKEN_AP_SIGNING_KEY_NAME]
default=AP

[SEC_TOKEN_POOL_SIGNING_KEY_FILE]
default=$(SEC_PASSWORD_FILE)
win32_default=$(RELEASE_DIR)\tokens.sk\POOL
type=path
description=Path to the POOL token signing key
tags=condor_auth_passwd

[SEC_TOKEN_MAX_AGE]
default=
description=Maximum age of accepted tokens.
type=int
tags=condor_auth_passwd

[SEC_TOKEN_REQUEST_LIMITS]
default=
description=Authorization limits for token requests
type=string
tags=condor_auth_passwd

[SEC_TOKEN_REVOCATION_EXPR]
default=
description=Expression describing token revocation.
type=string
tags=condor_auth_passwd

[SEC_ISSUED_TOKEN_EXPIRATION]
default=
description=Default max expiration time of issued session tokens.
type=int
tags=condor_auth_passwd

[EMAIL_DOMAIN]
default=
type=string
tags=email

[SEC_TCP_SESSION_TIMEOUT]
default=20
type=int
tags=io,condor_secman

[SEC_CLAIMTOBE_USER]
default=
type=string
tags=io,condor_auth_claim

[SEC_CLAIMTOBE_INCLUDE_DOMAIN]
default=false
type=bool
tags=io,condor_auth_claim

[SSL_SKIP_HOST_CHECK]
default=false
description=Disable client host checks for SSL authentication.
type=bool
tags=condor_auth_ssl

[AUTH_SSL_SERVER_USE_DEFAULT_CAS]
default=true
type=bool

[AUTH_SSL_CLIENT_USE_DEFAULT_CAS]
default=true
type=bool

[AUTH_SSL_SERVER_CAFILE]
default=
description=Location of additonal CA bundle
type=path
tags=condor_auth_ssl

[AUTH_SSL_SERVER_CADIR]
default=
description=Location of additonal CA bundle
type=path
tags=condor_auth_ssl

[AUTH_SSL_CLIENT_CAFILE]
default=
description=Location of additional CA bundle
type=path
tags=condor_auth_ssl

[AUTH_SSL_CLIENT_CADIR]
default=
description=Location of additional CA bundle
type=path
tags=condor_auth_ssl

[AUTH_SSL_SERVER_CERTFILE]
default=/etc/pki/tls/certs/localhost.crt,$(AUTH_SSL_AUTOGENERATE_CERTFILE)
win32_default=
description=Location of the host X509 certificate
type=path
tags=condor_auth_ssl

[AUTH_SSL_SERVER_KEYFILE]
default=/etc/pki/tls/private/localhost.key,$(AUTH_SSL_AUTOGENERATE_KEYFILE)
win32_default=
description=Location of the host private key
type=path
tags=condor_auth_ssl

[AUTH_SSL_AUTOGENERATE_CERTFILE]
default=$(ETC)/hostcert.pem
win32_default=
description=Location of the auto-generated host X509 certificate
type=path
tags=condor_auth_ssl

[AUTH_SSL_AUTOGENERATE_KEYFILE]
default=$(ETC)/hostkey.pem
win32_default=
description=Location of the auto-generated host private key
type=path
tags=condor_auth_ssl

[AUTH_SSL_REQUIRE_CLIENT_CERTIFICATE]
default=false
type=bool

[AUTH_SSL_REQUIRE_CLIENT_MAPPING]
default=false
type=bool

[AUTH_SSL_ALLOW_CLIENT_PROXY]
default=false
type=bool

[AUTH_SSL_USE_CLIENT_PROXY_ENV_VAR]
default=false
type=bool

[BOOTSTRAP_SSL_SERVER_TRUST]
default=false
description=Automatically trust the remote CA over SSL
type=bool
tags=io,condor_auth_ssl

[BOOTSTRAP_SSL_SERVER_TRUST_PROMPT_USER]
default=true
type=bool

[COLLECTOR_BOOTSTRAP_SSL_CERTIFICATE]
default=true
win32_default=false
type=bool

[TRUST_DOMAIN_CAFILE]
default=$(ETC)/trust_domain_ca.pem
win32_default=
type=path
tags=io,condor_auth_ssl

[TRUST_DOMAIN_CAKEY]
default=$(ETC)/trust_domain_ca_privkey.pem
win32_default=
type=path
tags=io,condor_auth_ssl

[SEC_SYSTEM_KNOWN_HOSTS]
default=$(ETC)/known_hosts
win32_default=$(LOCAL_DIR)\known_hosts
type=path
tags=io

[TRUST_DOMAIN]
default=$(UID_DOMAIN)
type=string
tags=condor_auth_passwd

[FS_REMOTE_DIR]
default=
type=string
tags=io,condor_auth_fs

[FS_LOCAL_DIR]
default=
type=string
tags=io,condor_auth_fs

[FS_ALLOW_UNSAFE]
default=false
type=bool
tags=io,condor_auth_fs

[KERBEROS_MAP_FILE]
default=
type=string
tags=io,condor_auth_kerberos

[ENCRYPT_SECRETS]
default=true
type=bool
tags=io,cedar_no_ckpt

[CONDOR_GATEKEEPER]
default=
type=string
tags=io,credential

[STARTER_UPLOAD_TIMEOUT]
default=300
type=int
tags=starter

[VM_GAHP_SEND_ALL_CLASSAD]
default=true
type=bool
tags=starter,vm_gahp_server

[STARTER_INITIAL_UPDATE_INTERVAL]
default=8
type=int
tags=starter,job_info_communicator

<<<<<<< HEAD
[STARTER_ALWAYS_HOLD_ON_OOM]
default=true
type=bool
tags=starter

=======
>>>>>>> 98d18b6b
[DISABLE_EXECUTE_DIRECTORY_ENCRYPTION]
default=false
type=bool
tags=startd,starter

[ENCRYPT_EXECUTE_DIRECTORY]
default=false
type=bool
tags=startd,starter

[STARTER_JOB_ENVIRONMENT]
default=
type=string
tags=starter

[STARTER_NUM_THREADS_ENV_VARS]
default=CUBACORES GOMAXPROCS JULIA_NUM_THREADS MKL_NUM_THREADS NUMEXPR_NUM_THREADS OMP_NUM_THREADS OMP_THREAD_LIMIT OPENBLAS_NUM_THREADS PYTHON_CPU_COUNT ROOT_MAX_THREADS TF_LOOP_PARALLEL_ITERATIONS TF_NUM_THREADS
type=string
tags=starter

[STARTER_HIDE_GPU_DEVICES]
type=bool
default=true

[STARTER_FILE_XFER_STALL_TIMEOUT]
type=int
default=3600
tags=starter

[JOB_RENICE_INCREMENT]
default=0
win32_default=10
type=string
tags=starter

[JOB_INHERITS_STARTER_ENVIRONMENT]
default=false
type=string
description=list of allow and deny patterns that determine what environment variables to inhert from the starter environment
usage=Set to true or * to inherit all. foo* inherits only vars that start with foo. !foo* inherits all but vars that start with foo
tags=starter

[MPI_CONDOR_RSH_PATH]
default=
type=string
tags=starter

[LOCAL_UNIVERSE_MAX_JOB_CLEANUP_RETRIES]
default=5
type=int
tags=schedd,starter

[LOCAL_UNIVERSE_JOB_CLEANUP_RETRY_DELAY]
default=30
type=int
tags=schedd,starter

[STARTER_JOB_HOOK_KEYWORD]
default=
type=string
tags=starter,StarterHookMgr

[VM_STATUS_INTERVAL]
default=60
type=int
tags=starter,vm_proc

[VM_STATUS_MAX_ERROR]
default=5
type=int
tags=starter,vm_proc

[VM_GAHP_REQ_TIMEOUT]
default=300
type=int
tags=starter,vm_proc

[VM_SOFT_SUSPEND]
default=false
type=bool
tags=starter,vm_proc

[CONDOR_GAHP_WORKER]
default=$(SBIN)/condor_c-gahp_worker_thread
win32_default=$(SBIN)\condor_c-gahp_worker_thread.exe
type=path
tags=c-gahp,io_loop

[REPLICATION_INTERVAL]
default=300
type=int
tags=had,ReplicatorStateMachine

[NEGOTIATOR_CROSS_SLOT_PRIOS]
default=false
type=bool
description=Negotiator should advertise cross slot user prios
tags=negotiator,matchmaker

[NEGOTIATOR_INTERVAL]
default=60
type=int
tags=negotiator,matchmaker

[NEGOTIATOR_MIN_INTERVAL]
default=5
type=int

[NEGOTIATOR_UPDATE_AFTER_CYCLE]
default=false
type=bool
tags=negotiator,matchmaker

[NEGOTIATOR_UPDATE_INTERVAL]
default=300
type=int

[NEGOTIATOR_TRIM_SHUTDOWN_THRESHOLD]
default=0
type=int
tags=negotiator,matchmaker

[NEGOTIATOR_TIMEOUT]
default=30
type=int
tags=negotiator,matchmaker

[NEGOTIATOR_SOCKET_CACHE_SIZE]
default=500
range=1,
type=int

[NEGOTIATOR_MAX_TIME_PER_SUBMITTER]
default=60
type=int
tags=negotiator,matchmaker

[NEGOTIATOR_MAX_TIME_PER_SCHEDD]
default=120
type=int
tags=negotiator,matchmaker

[NEGOTIATOR_MAX_TIME_PER_PIESPIN]
default=120
type=int
tags=negotiator,matchmaker

[NEGOTIATOR_MAX_TIME_PER_CYCLE]
default=1200
type=int

[NEGOTIATOR_MATCH_EXPRS]
default=
type=string
tags=negotiator,matchmaker

[NEGOTIATOR_NUM_THREADS]
default=1
type=int
tags=negotiator

[PREEMPTION_RANK]
default=(RemoteUserPrio * 1000000) - ifThenElse(isUndefined(TotalJobRuntime), 0, TotalJobRuntime)
type=string
tags=negotiator,matchmaker

[NEGOTIATOR_PRE_JOB_RANK]
default=(10000000 * My.Rank) + (1000000 * (RemoteOwner =?= UNDEFINED)) - (100000 * Cpus) - Memory
type=string
tags=negotiator,matchmaker

[NEGOTIATOR_POST_JOB_RANK]
default=(RemoteOwner =?= UNDEFINED) * (ifthenElse(isUndefined(KFlops), 1000, Kflops) - SlotID - 1.0e10*(Offline=?=True))
type=string
tags=negotiator,matchmaker

[NEGOTIATOR_MATCHLIST_CACHING]
default=true
type=bool
tags=negotiator,matchmaker

[NEGOTIATOR_CONSIDER_PREEMPTION]
default=true
type=bool
tags=negotiator,matchmaker

[NEGOTIATOR_CONSIDER_EARLY_PREEMPTION]
default=false
type=bool
tags=negotiator,matchmaker

[NEGOTIATOR_DEPTH_FIRST]
default=false
type=bool
tags=negotiator

[NEGOTIATOR_INFORM_STARTD]
default=false
type=bool
tags=negotiator,matchmaker

[NEGOTIATOR_USE_NONBLOCKING_STARTD_CONTACT]
default=true
type=bool
tags=negotiator,matchmaker

[NEGOTIATOR_USE_WEIGHTED_DEMAND]
default=true
type=bool
tags=negotiator,matchmaker

[NEGOTIATOR_SLOT_POOLSIZE_CONSTRAINT]
aliases=GROUP_DYNAMIC_MACH_CONSTRAINT
default=
type=string
description=
tags=negotiator,matchmaker

[NEGOTIATOR_SLOT_CONSTRAINT]
aliases=GROUP_DYNAMIC_MACH_CONSTRAINT
default=
type=string
description=Constrain Negotiator Query for Startd Ads
tags=negotiator,matchmaker

[NEGOTIATOR_JOB_CONSTRAINT]
default=
type=string

[GROUP_AUTOREGROUP]
default=false
type=bool
tags=negotiator,matchmaker

[GROUP_ACCEPT_SURPLUS]
default=false
type=bool
tags=negotiator,matchmaker

[NEGOTIATOR_USE_SLOT_WEIGHTS]
default=true
type=bool
description=Negotiator should use slot weights
tags=negotiator,matchmaker

[NEGOTIATOR_ALLOW_QUOTA_OVERSUBSCRIPTION]
default=true
type=bool
description=Negotiator should allow quota oversubscription
tags=negotiator,matchmaker

[GROUP_QUOTA_MAX_ALLOCATION_ROUNDS]
default=3
range=1,1000000000
type=int
description=
tags=negotiator,matchmaker

[GROUP_QUOTA_ROUND_ROBIN_RATE]
default=1.0e100
range=1.0,1.0e100
type=double
tags=negotiator,matchmaker

[STARTD_AD_REEVAL_EXPR]
default=
type=string
tags=negotiator,matchmaker

[NEGOTIATOR_IGNORE_USER_PRIORITIES]
default=false
type=bool
tags=negotiator,matchmaker

[COLLECTOR_HOST_FOR_NEGOTIATOR]
default=$(FULL_HOSTNAME)
type=string
tags=negotiator

[RECEIVE_MSGS_DURATION]
default=250
type=int
customization=devel
description=How long daemonCore should receive messages before checking the pump
usage=how long to keep processing callback messages before returing to the pump. For the SCHEDD, how long to keep processing matches from the negotiator before checking for other work.
tags=daemon_core,schedd

[NONBLOCKING_COLLECTOR_UPDATE]
default=true
type=bool
tags=daemon_client,dc_collector

[TCP_UPDATE_COLLECTORS]
default=
type=string
tags=daemon_client,dc_collector

[UPDATE_COLLECTOR_WITH_TCP]
default=true
type=bool
tags=daemon_client,dc_collector

[UPDATE_VIEW_COLLECTOR_WITH_TCP]
default=false
type=bool
tags=daemon_client,dc_collector

[DEAD_COLLECTOR_MAX_AVOIDANCE_TIME]
default=3600
type=int
tags=daemon_client,dc_collector

[CM_IP_ADDR]
default=
type=string
tags=daemon_client,daemon

[HISTORY]
default=$(SPOOL)/history
type=string
tags=tools,preen

[STARTD_HISTORY]
default=$(LOG)/startd_history
type=string

[JOB_EPOCH_HISTORY]
default=$(SPOOL)/epoch_history
type=string
tags=tools,shadow

[HISTORY_CONTAINS_JOB_ENVIRONMENT]
default = true

[PREEN_ADMIN]
default=
type=string
tags=tools,preen

[SYSTEM_VALID_SPOOL_FILES]
default=job_queue.log, job_queue.log.tmp, history, Accountant.log, Accountantnew.log, local_univ_execute, .pgpass, .schedd_address, .schedd_address.super, .schedd_classad, OfflineLog, startd_disk.img, checkpoint-cleanup
type=string
customization=const
description=List of files in the SPOOL directory needed by HTCondor
usage=Set what HTCondor created files should condor_preen leave in the spool directory
review=tj
tags=tools,preen

[VALID_SPOOL_FILES]
default=
description=List of user files in the SPOOL directory that should not be deleted.
usage=Set what user files should condor_preen leave in the spool directory?
review=tj
tags=tools,preen

[INVALID_LOG_FILES]
default=
type=string
usage=What files should condor_preen remove from the log directory?
tags=tools,preen

[LIB]
default=$(RELEASE_DIR)/lib
type=path
tags=tools,version

[SEC_PASSWORD_DOMAIN]
default=
type=string
tags=tools,store_cred_main

[JOB_ROUTER_SOURCE_JOB_CONSTRAINT]
default=
type=string
tags=schedd,JobRouter

[MAX_JOB_MIRROR_UPDATE_LAG]
default=600
type=int
tags=schedd,JobRouter

[JOB_ROUTER_POLLING_PERIOD]
default=10
type=int
tags=schedd,JobRouter

[JOB_ROUTER_NAME]
default=jobrouter
type=string
tags=schedd,JobRouter

[JOB_ROUTER_LOCK]
default=$(LOCK)/$(JOB_ROUTER_NAME)Lock
type=string
tags=JobRouter

[JOB_ROUTER_ROUND_ROBIN_SELECTION]
default=false
type=bool

[JOB_ROUTER_USE_DEPRECATED_ROUTER_ENTRIES]
default=false
type=bool

[POLLING_PERIOD]
default=
type=string
tags=schedd

[QUEUE_SUPER_USERS]
default=root, condor
win32_default=condor, SYSTEM
tags=schedd,qmgmt
description=List of users that can edit other users jobs

[QUEUE_SUPER_USER_MAY_IMPERSONATE]
default=
type=string
description=
tags=schedd,qmgmt

[QUEUE_ALL_USERS_TRUSTED]
default=false
type=bool
tags=schedd,qmgmt
description=All users can edit other users jobs

[SYSTEM_SECURE_JOB_ATTRS]
default=x509userProxySubject x509UserProxyEmail x509UserProxyVOName x509UserProxyFirstFQAN x509UserProxyFQAN TotalSubmitProcs AuthTokenSubject AuthTokenIssuer AuthTokenGroups AuthTokenId AuthTokenScopes
type=string
customization=devel
description=System defined list of job attributes that only the Schedd can change
tags=schedd,qmgmt,qedit

[SECURE_JOB_ATTRS]
default=
type=string
description=Admin defined list of job attributes that only the Schedd can change
tags=schedd,qmgmt,qedit

[IGNORE_ATTEMPTS_TO_SET_SECURE_JOB_ATTRS]
default=true
type=bool
tags=schedd,qmgmt
description=Silently ignore attempts to set SECURE_JOB_ATTRS
Usage=Set this to false if you want submits to fail rather than have attempts to set SECURE_JOB_ATTRS be ignored

[SYSTEM_IMMUTABLE_JOB_ATTRS]
default=Owner ClusterId ProcId MyType TargetType User
type=string
customization=devel
description=System defined list of job attributes that may not change once set
tags=schedd,qmgmt,qedit

[IMMUTABLE_JOB_ATTRS]
default=
type=string
description=Admin defined list of job attributes that may not change once set
tags=schedd,qmgmt,qedit

[SYSTEM_PROTECTED_JOB_ATTRS]
default=
type=string
customization=devel
description=System defined list of job attributes that may only be changed by a queue superuser once set
tags=schedd,qmgmt,qedit

[PROTECTED_JOB_ATTRS]
default=
type=string
description=Admin defined list of job attributes that may only be changed by a queue superuser once set
tags=schedd,qmgmt,qedit


[GLOBAL_JOB_ID_WITH_TIME]
default=true
type=bool
tags=schedd,qmgmt

[CLAIM_RECYCLING_CONSIDER_LIMITS]
default=true
type=bool
tags=schedd,qmgmt

[UNUSED_CLAIM_TIMEOUT]
default=600
type=int
tags=schedd,dedicated_scheduler

[SCHEDD_PREEMPTION_REQUIREMENTS]
default=
type=string
tags=schedd,dedicated_scheduler

[SCHEDD_PREEMPTION_RANK]
default=
type=string
tags=schedd,dedicated_scheduler

[SCHEDD_RESTART_REPORT]
default=$(LOG)/ScheddRestartReport
type=string
tags=schedd,dedicated_scheduler

[SCHEDD_ALLOW_LATE_MATERIALIZE]
default=true
type=bool
tags=schedd
description=Set to false to have Schedd refuse late materialization submits

[SCHEDD_ASSUME_NEGOTIATOR_GONE]
default=2000000000
type=int
tags=schedd
description=

[SCHEDD_NON_DURABLE_LATE_MATERIALIZE]
default=true
type=bool
tags=schedd
customization=devel
description=Set to false to use slow but durable transaction semantics for each materialized job.

[SCHEDD_SEND_RESCHEDULE]
default=true
type=bool
tags=schedd
description=

[DEDICATED_SCHEDULER_USE_FIFO]
default=true
type=bool
tags=schedd,dedicated_scheduler

[MPI_MASTER_IP]
default=
type=string
tags=schedd,dedicated_scheduler

[SHADOW_LIST]
default=SHADOW
win32_default=SHADOW
type=string
tags=schedd,shadow_mgr

[SHADOW]
default=$(SBIN)/condor_shadow
win32_default=$(SBIN)\condor_shadow.exe
description=Path to vanilla shadow binary
type=path
tags=schedd

[SHADOW_RENICE_INCREMENT]
default=0
type=int
tags=schedd

[STARTER_LOCAL]
default=$(SBIN)/condor_starter
win32_default=$(SBIN)\condor_starter.exe
type=path
tags=schedd

[JOB_QUEUE_LOG]
default=$(SPOOL)/job_queue.log
win32_default=$(SPOOL)\job_queue.log
type=path
tags=schedd

[LOCAL_UNIV_EXECUTE]
default=$(SPOOL)/local_univ_execute
win32_default=$(SPOOL)\local_univ_execute
type=path
tags=schedd

[SCHED_UNIV_RENICE_INCREMENT]
default=0
type=int
tags=schedd

[SCHEDD_SEND_VACATE_VIA_TCP]
default=true
type=bool
tags=schedd

[KEEP_OUTPUT_SANDBOX]
default=false
type=bool
tags=schedd

[ENABLE_HISTORY_ROTATION]
default=true
type=bool
tags=schedd

[PER_JOB_HISTORY_DIR]
default=
type=string
tags=schedd

[SCHEDD_MIN_INTERVAL]
default=5
type=int
tags=schedd

[JOB_START_DELAY]
default=0
type=int
tags=schedd

[JOB_START_COUNT]
default=1
range=1,
type=int

[MAX_JOBS_RUNNING]
default=MIN({$(DETECTED_MEMORY), 10000})
win32_default=MIN({($(DETECTED_MEMORY)-200)/10, 2000})
type=int
tags=schedd

[CURB_MATCHMAKING]
default=(RecentDaemonCoreDutyCycle > 0.98) || (TransferQueueNumWaitingToUpload > TransferQueueMaxUploading)
type=string
description=Curb Expression for Matchmaking
tags=schedd

[START_LOCAL_UNIVERSE]
default=TotalLocalJobsRunning < 200
description=expression that, when TRUE allows a Local universe job to start
type=string
tags=schedd

[START_SCHEDULER_UNIVERSE]
default=TotalSchedulerJobsRunning < 500
description=expression that, when TRUE allows a Scheduler universe job to start
type=string
tags=schedd

[MAX_JOBS_SUBMITTED]
default=2147483647
type=int
description=Max jobs in the SCHEDD's queue
tags=schedd

[MAX_JOBS_PER_OWNER]
default=100000
type=int
customization=normal
description=Max jobs in the SCHEDD's queue from a single owner.
usage=Ensure that a single user does not fill the SCHEDD
tags=schedd

[MAX_JOBS_PER_SUBMISSION]
default=20000
type=int
customization=normal
description=Max jobs in a single submit
usage=Circuit breaker to prevent an excessive number of a jobs in a single submission. Use to reject one form of mistake
tags=schedd

[ALLOW_SUBMIT_FROM_KNOWN_USERS_ONLY]
default=false
type=bool
customization=normal
description=Restrict job submission to users that already have already been added using condor_qusers
tags=schedd

[MAX_RUNNING_SCHEDULER_JOBS_PER_OWNER]
# default is roughly 1/2 the value of the default START_SCHEDULER_UNIVERSE expression
default=200
customization=normal
description=Max running DAGs for a single owner
usage=Ensure that a single user does not monopolize the SCHEDD
tags=schedd

[NEGOTIATE_ALL_JOBS_IN_CLUSTER]
default=
type=string
tags=schedd

[STARTD_CONTACT_TIMEOUT]
default=45
type=int
tags=schedd

[FLOCK_COLLECTOR_HOSTS]
default=$(FLOCK_TO)
type=string
tags=schedd

[FLOCK_NEGOTIATOR_HOSTS]
default=$(FLOCK_TO)
type=string
tags=schedd

[FLOCK_INCREMENT]
default=1
type=int
range=1,

[MIN_FLOCK_LEVEL]
default=0
type=int
range=0,

[FLOCK_BY_DEFAULT]
default=true
type=bool
tags=schedd

[SHADOW_SIZE_ESTIMATE]
default=125
type=int
tags=schedd

[MAX_SHADOW_EXCEPTIONS]
default=2
type=int
tags=schedd

[MAX_PENDING_STARTD_CONTACTS]
default=0
type=int
range=0,

[GRIDMANAGER_PER_JOB]
default=false
type=bool
tags=schedd

[GRIDMANAGER_SELECTION_EXPR]
default=
type=string

[GRIDMANAGER_LOG_APPEND_SELECTION_EXPR]
default=false
type=bool

[MAX_JOB_QUEUE_LOG_ROTATIONS]
default=1
type=int
tags=schedd

[GRIDMANAGER]
default=$(SBIN)/condor_gridmanager
win32_default=$(SBIN)\condor_gridmanager.exe
type=path
tags=schedd,grid_universe

[GRIDMANAGER_ARGS]
default=
type=string
tags=schedd,grid_universe

[SCHEDD_CRON_NAME]
default=
type=string
tags=schedd,schedd_cronmgr

[SCHEDD_BACKUP_SPOOL]
default=
type=string
tags=schedd

[CHOWN_JOB_SPOOL_FILES]
default=False
type=bool
tags=schedd

[SCHEDD_QUERY_WORKERS]
default=8
type=int
description=Maximum number of schedd forked workers
tags=schedd

[HA_LOCK_URL]
default=
type=string
tags=master,daemon

[HA_LOCK_HOLD_TIME]
default=
type=string
tags=master,daemon

[HA_POLL_PERIOD]
default=
type=string
tags=master,daemon

[MASTER_NAME]
default=
type=string
tags=master

[START_MASTER]
default=
type=string
tags=master

[START_DAEMONS]
default=
type=string
tags=master

[PUBLISH_OBITUARIES]
default=
type=string
tags=master

[OBITUARY_LOG_LENGTH]
default=200
type=int
tags=master

[ALLOW_ADMIN_COMMANDS]
default=true
type=bool
tags=master

[ALLOW_CLIENT]
default=*
type=string
tags=security

[PREEN]
default=$(SBIN)/condor_preen
win32_default=$(SBIN)\condor_preen.exe
type=path
description=Path to preen binary
tags=master

[DC_DAEMON_LIST]
default=
type=string
customization=expert
tags=master

[MASTER_HA_LIST]
default=
type=string
tags=master

[DAEMON_LIST]
default=MASTER
type=string
customization=normal
tags=master

[PREEN_ARGS]
default=-m -r
type=string
tags=master

[COLLECTOR_LOG]
default=$(LOG)/CollectorLog
type=path
description=Path to log file for the Collector
tags=collector,log

[KBDD_LOG]
default=$(LOG)/KbdLog
type=path
description=Path to log file for KBDD
tags=kbdd,log

[MASTER_LOG]
default=$(LOG)/MasterLog
type=path
description=Path to log file for the Master
tags=master,log

[NEGOTIATOR_LOG]
default=$(LOG)/NegotiatorLog
type=path
description=Path to log file for the Negotiator
tags=negotiator,log

[NEGOTIATOR_MATCH_LOG]
default=$(LOG)/MatchLog
type=path
description=Path to Negotiator log of matches
tags=negotiator,log

[SCHEDD_LOG]
default=$(LOG)/SchedLog
type=path
description=Path to log file for the Schedd
tags=sched,log

[SHADOW_LOG]
default=$(LOG)/ShadowLog
type=path
description=Path to Log shared by Shadows
tags=shadow,log

[SHADOW_STATS_LOG]
default=$(LOG)/XferStatsLog
type=path
description=Log file of Xfer stats
tags=shadow,log

[STARTER_STATS_LOG]
default=$(LOG)/XferStatsLog
type=path
description=Log file of Xfer stats
tags=starter,log

[STARTD_LOG]
default=$(LOG)/StartLog
type=path
description=Path to log file for the Startd
tags=startd,log

[JOB_ROUTER_LOG]
default=$(LOG)/JobRouterLog
type=path
tags=job_router,log

[ROOSTER_LOG]
default=$(LOG)/RoosterLog
type=path
tags=rooster,log

[SHARED_PORT_LOG]
default=$(LOG)/SharedPortLog
type=path
description=Path to log file for shared_port
tags=shared_port,log

[HAD_LOG]
default=$(LOG)/HADLog
type=path
tags=had,log

[REPLICATION_LOG]
default=$(LOG)/ReplicationLog
type=path
tags=replication,log

[TRANSFERER_LOG]
default=$(LOG)/TransfererLog
type=path
tags=transferer,log

[ADD_WINDOWS_FIREWALL_EXCEPTION]
default=$(CondorIsAdmin)
type=string
description=Master should automatically open ports in the Windows firewall for HTCondor daemons
tags=master

[ANNEX_COMMAND_STATE]
default=$(LOG)/AnnexCommand.state
type=path
customization=seldom
tags=annex

[ANNEX_LOG]
default=$(LOG)/AnnexLog
type=path
tags=annex,log

[ANNEX_AUDIT_LOG]
default=$(LOG)/AnnexAuditLog
type=path
tags=annex,log

[ANNEX_GAHP_LOG]
default=$(LOG)/AnnexGahpLog
win32_default=NUL
type=path
tags=annex,log

[ANNEX_DEFAULT_LEASE_DURATION]
default=3000
type=long
tags=annex

[ANNEX_DEFAULT_UNCLAIMED_TIMEOUT]
default=900
type=long
tags=annex

[ANNEX_DEFAULT_AWS_REGION]
default=us-east-1
type=string
tags=annex

[ANNEX_DEFAULT_EC2_URL]
default = https://ec2.us-east-1.amazonaws.com
type=string
tags=annex

[ANNEX_DEFAULT_CWE_URL]
default = https://events.us-east-1.amazonaws.com
type=string
tags=annex

[ANNEX_DEFAULT_LAMBDA_URL]
default = https://lambda.us-east-1.amazonaws.com
type=string
tags=annex

[ANNEX_DEFAULT_S3_URL]
default = https://s3.amazonaws.com
type=string
tags=annex

[ANNEX_DEFAULT_CF_URL]
default = https://cloudformation.us-east-1.amazonaws.com/
type=string
tags=annex

[ANNEX_DEFAULT_CONNECTIVITY_FUNCTION_ARN]
default = HTCondorAnnex-CheckConnectivity
type=string
tags=annex

[ANNEX_DEFAULT_ODI_INSTANCE_TYPE]
default = $(ANNEX_DEFAULT_ODI_INSTANCE_TYPE_V8_7_0)
type=string
tags=annex

[ANNEX_DEFAULT_ODI_INSTANCE_TYPE_V8_7_0]
default = m4.large
type=string
tags=annex

[ap_southeast_2.ANNEX_DEFAULT_ODI_IMAGE_ID]
default = $(ap_southeast_2.ANNEX_DEFAULT_ODI_IMAGE_ID_V8_9_4)
type=string
tags=annex

[ap_southeast_2.ANNEX_DEFAULT_ODI_IMAGE_ID_V8_9_4]
default = ami-078d5c7afa60d8d1b
type=string
tags=annex

[ap_southeast_1.ANNEX_DEFAULT_ODI_IMAGE_ID]
default = $(ap_southeast_1.ANNEX_DEFAULT_ODI_IMAGE_ID_V8_9_4)
type=string
tags=annex

[ap_southeast_1.ANNEX_DEFAULT_ODI_IMAGE_ID_V8_9_4]
default = ami-0463306823b53e30
type=string
tags=annex

[ap_northeast_2.ANNEX_DEFAULT_ODI_IMAGE_ID]
default = $(ap_northeast_2.ANNEX_DEFAULT_ODI_IMAGE_ID_V8_9_4)
type=string
tags=annex

[ap_northeast_2.ANNEX_DEFAULT_ODI_IMAGE_ID_V8_9_4]
default = ami-02c69d521a0809249
type=string
tags=annex

[ap_northeast_1.ANNEX_DEFAULT_ODI_IMAGE_ID]
default = $(ap_northeast_1.ANNEX_DEFAULT_ODI_IMAGE_ID_V8_9_4)
type=string
tags=annex

[ap_northeast_1.ANNEX_DEFAULT_ODI_IMAGE_ID_V8_9_4]
default = ami-0c07ed1dc0cea3608
type=string
tags=annex

[ap_south_1.ANNEX_DEFAULT_ODI_IMAGE_ID]
default = $(ap_south_1.ANNEX_DEFAULT_ODI_IMAGE_ID_V8_9_4)
type=string
tags=annex

[ap_south_1.ANNEX_DEFAULT_ODI_IMAGE_ID_V8_9_4]
default = ami-024615f49be85226a
type=string
tags=annex

[sa_east_1.ANNEX_DEFAULT_ODI_IMAGE_ID]
default = $(sa_east_1.ANNEX_DEFAULT_ODI_IMAGE_ID_V8_9_4)
type=string
tags=annex

[sa_east_1.ANNEX_DEFAULT_ODI_IMAGE_ID_V8_9_4]
default = ami-0b9bff095bcf587b9
type=string
tags=annex

[ca_central_1.ANNEX_DEFAULT_ODI_IMAGE_ID]
default = $(ca_central_1.ANNEX_DEFAULT_ODI_IMAGE_ID_V8_9_4)
type=string
tags=annex

[ca_central_1.ANNEX_DEFAULT_ODI_IMAGE_ID_V8_9_4]
default = ami-00ca51dc8295a9e4f
type=string
tags=annex

[eu_central_1.ANNEX_DEFAULT_ODI_IMAGE_ID]
default = $(eu_central_1.ANNEX_DEFAULT_ODI_IMAGE_ID_V8_9_3)
type=string
tags=annex

[eu_central_1.ANNEX_DEFAULT_ODI_IMAGE_ID_V8_9_3]
default = ami-0b0cba432f6183314
type=string
tags=annex

[eu_central_1.ANNEX_DEFAULT_ODI_IMAGE_ID_V8_7_8]
default = ami-0e5c4998acc873d00
type=string
tags=annex

[eu_west_1.ANNEX_DEFAULT_ODI_IMAGE_ID]
default = $(eu_west_1.ANNEX_DEFAULT_ODI_IMAGE_ID_V8_9_3)
type=string
tags=annex

[eu_west_1.ANNEX_DEFAULT_ODI_IMAGE_ID_V8_9_3]
default = ami-04cf1a4bcdb6c2ddb
type=string
tags=annex

[eu_west_1.ANNEX_DEFAULT_ODI_IMAGE_ID_V8_7_8]
default = ami-052abc65f9a1f2191
type=string
tags=annex

[eu_west_2.ANNEX_DEFAULT_ODI_IMAGE_ID]
default = $(eu_west_2.ANNEX_DEFAULT_ODI_IMAGE_ID_V8_9_3)
type=string
tags=annex

[eu_west_2.ANNEX_DEFAULT_ODI_IMAGE_ID_V8_9_3]
default = ami-05db8a05b808cc82a
type=string
tags=annex

[eu_west_2.ANNEX_DEFAULT_ODI_IMAGE_ID_V8_7_8]
default = ami-054747f2946a308fc
type=string
tags=annex

[eu_west_3.ANNEX_DEFAULT_ODI_IMAGE_ID]
default = $(eu_west_3.ANNEX_DEFAULT_ODI_IMAGE_ID_V8_9_3)
type=string
tags=annex

[eu_west_3.ANNEX_DEFAULT_ODI_IMAGE_ID_V8_9_3]
default = ami-000db792307d7ec4c
type=string
tags=annex

[eu_west_3.ANNEX_DEFAULT_ODI_IMAGE_ID_V8_7_8]
default = ami-07ed49c22921c0d31
type=string
tags=annex

[eu_north_1.ANNEX_DEFAULT_ODI_IMAGE_ID]
default = $(eu_north_1.ANNEX_DEFAULT_ODI_IMAGE_ID_V8_9_3)
type=string
tags=annex

[eu_north_1.ANNEX_DEFAULT_ODI_IMAGE_ID_V8_9_3]
default = ami-0628aa554d3b907a5
type=string
tags=annex

[us_east_1.ANNEX_DEFAULT_ODI_IMAGE_ID]
default = $(us_east_1.ANNEX_DEFAULT_ODI_IMAGE_ID_V8_8_5)
type=string
tags=annex

[us_east_1.ANNEX_DEFAULT_ODI_IMAGE_ID_V8_8_5]
default = ami-02ce5672c4c88146c
type=string
tags=annex

[us_east_1.ANNEX_DEFAULT_ODI_IMAGE_ID_V8_8_4]
default = ami-0c2bae939a03e211a
type=string
tags=annex

[us_east_1.ANNEX_DEFAULT_ODI_IMAGE_ID_V8_7_8]
default = ami-0582916cc08a1d81e
type=string
tags=annex

[us_east_2.ANNEX_DEFAULT_ODI_IMAGE_ID]
default = $(us_east_2.ANNEX_DEFAULT_ODI_IMAGE_ID_V8_8_5)
type=string
tags=annex

[us_east_2.ANNEX_DEFAULT_ODI_IMAGE_ID_V8_8_5]
default = ami-007920684150d7cb7
type=string
tags=annex

[us_east_2.ANNEX_DEFAULT_ODI_IMAGE_ID_V8_8_4]
default = ami-02a90df644af3b003
type=string
tags=annex

[us_east_2.ANNEX_DEFAULT_ODI_IMAGE_ID_V8_7_8]
default = ami-0f61cdd6883793833
type=string
tags=annex

[us_west_1.ANNEX_DEFAULT_ODI_IMAGE_ID]
default = $(us_west_1.ANNEX_DEFAULT_ODI_IMAGE_ID_V8_8_5)
type=string
tags=annex

[us_west_1.ANNEX_DEFAULT_ODI_IMAGE_ID_V8_8_5]
default = ami-0a6fbc8bda794e1f4
type=string
tags=annex

[us_west_1.ANNEX_DEFAULT_ODI_IMAGE_ID_V8_8_4]
default = ami-0f433606b5f80ccab
type=string
tags=annex

[us_west_1.ANNEX_DEFAULT_ODI_IMAGE_ID_V8_7_8]
default = ami-084d3d008e3740806
type=string
tags=annex

[us_west_2.ANNEX_DEFAULT_ODI_IMAGE_ID]
default = $(us_west_2.ANNEX_DEFAULT_ODI_IMAGE_ID_V8_8_5)
type=string
tags=annex

[us_west_2.ANNEX_DEFAULT_ODI_IMAGE_ID_V8_8_5]
default = ami-0a46b14d914d27167
type=string
tags=annex

[us_west_2.ANNEX_DEFAULT_ODI_IMAGE_ID_V8_8_4]
default = ami-05cabd3969196c5ba
type=string
tags=annex

[us_west_2.ANNEX_DEFAULT_ODI_IMAGE_ID_V8_7_8]
default = ami-00daecb4d3b8f077f
type=string
tags=annex

[HPC_ANNEX_ENABLED]
default=false
type=bool
description=Boolean indicating whether or not HPC annexes have been enabled
tags=annex

[ANNEX_COLLECTOR]
default=
type=string
description=HPC annex collector address
tags=annex

[ANNEX_TOKEN_DOMAIN]
default=$(TRUST_DOMAIN)
type=string
description=HPC annex collector's token domain (i.e. the domain in annex collector tokens' sub claim)
tags=annex

[SCHEDD]
default=$(SBIN)/condor_schedd
win32_default=$(SBIN)\condor_schedd.exe
type=path
customization=devel
description=Path to the HTCondor scheduler daemon binary
tags=master

[STARTD]
default=$(SBIN)/condor_startd
win32_default=$(SBIN)\condor_startd.exe
type=path
customization=devel
description=Path to the HTCondor startd daemon binary
tags=master

[CCB_POLLING_TIMESLICE]
default=0.05
type=double
tags=ccb

[CCB_POLLING_INTERVAL]
default=20
type=int
tags=ccb

[CCB_POLLING_MAX_INTERVAL]
default=600
type=int
description=
tags=ccb

[CCB_SERVER_READ_BUFFER]
default=2048
type=int
tags=ccb

[CCB_SERVER_WRITE_BUFFER]
default=2048
type=int
tags=ccb

[CCB_SWEEP_INTERVAL]
default=1200
type=int
tags=ccb

[CCB_RECONNECT_FILE]
default=
type=string
tags=ccb

[TRUNC_MASTER_LOG_ON_OPEN]
default=false
type=bool
tags=master

[TRUNC_NEGOTIATOR_LOG_ON_OPEN]
default=false
type=bool
tags=negotiator

[TRUNC_COLLECTOR_LOG_ON_OPEN]
default=false
type=bool
tags=collector

[TRUNC_SCHED_LOG_ON_OPEN]
default=false
type=bool
tags=schedd

[TRUNC_STARTER_LOG_ON_OPEN]
default=false
type=bool
tags=starter

[TRUNC_SHADOW_LOG_ON_OPEN]
default=false
type=bool
tags=shadow

[TRUNC_MATCH_LOG_ON_OPEN]
default=false
type=bool
tags=negotiator

[SHADOW_LOCK]
default=$(LOCK)/ShadowLock
type=path
description=Lock file for locking the shadow log file
tags=shadow

[DEBUG_TIME_FORMAT]
# The default used to have a trailing space, it was removed in 8.3.2
default=%m/%d/%y %H:%M:%S
type=string
description=Time format for the Debug log files
tags=daemons,log

[MASTER_DEBUG_WAIT]
default=false
type=bool
customization=devel
tags=master

[SHADOW_DEBUG_WAIT]
default=false
type=bool
customization=devel
tags=shadow

[SCHED_DEBUG_WAIT]
default=false
type=bool
customization=devel
tags=schedd

[STARTER_DEBUG_WAIT]
default=false
type=bool
customization=devel
tags=starter

[COLLECTOR_DEBUG_WAIT]
default=false
type=bool
customization=devel
tags=collector

[NEGOTIATOR_DEBUG_WAIT]
default=false
type=bool
customization=devel
tags=negotiator

[NEGOTIATOR_READ_CONFIG_BEFORE_CYCLE]
default=false
type=bool
customization=expert
tags=negotiator

[SCHEDD_JOB_QUEUE_LOG_FLUSH_DELAY]
default=5
version=7.4.0
type=int
tags=schedd

[DAEMON_SOCKET_DIR]
default=auto
type=string

[SHARED_PORT_DAEMON_AD_FILE]
default=$(LOCK)/shared_port_ad
type=string

[ALWAYS_REUSEADDR]
default=true
version=8.6.0
type=bool
description=Set SO_REUSEADDR on all sockets

[USE_SHARED_PORT]
default=true
version=7.5.0
type=bool
tags=master,shared_port

[HAD_USE_SHARED_PORT]
default=false
type=bool

[REPLICATION_USE_SHARED_PORT]
default=$(HAD_USE_SHARED_PORT)
type=bool

# Fixes gittrac #6156.
[DAGMAN_USE_SHARED_PORT]
default=false
type=bool

[SHARED_PORT_PORT]
default=$(COLLECTOR_PORT)
type=int
description=TCP port used by condor_shared_port

[AUTO_INCLUDE_SHARED_PORT_IN_DAEMON_LIST]
default=true
version=8.1.1
type=bool
customization=expert

[AUTO_INCLUDE_CREDD_IN_DAEMON_LIST]
default=false
version=8.9.7
type=bool
customization=expert

[COLLECTOR_USES_SHARED_PORT]
default=true
version=8.1.4
type=bool
customization=expert

[SHARED_PORT_DEFAULT_ID]
default=
version=8.1.4
type=string
customization=expert

[CCB_HEARTBEAT_INTERVAL]
default=300
version=7.5.0
range=0,
type=int
description=Interval between CCB protocol heartbeats
tags=ccb

[ROOSTER_INTERVAL]
default=300
version=7.4.0
range=0,
type=int
tags=rooster

[ROOSTER_UNHIBERNATE]
default=Offline && Unhibernate
type=string
tags=rooster

[ROOSTER_WAKEUP_CMD]
default="$(BIN)/condor_power -d -i"
type=string
description=Rooster wakeup command
tags=rooster

[ROOSTER_MAX_UNHIBERNATE]
default=0
version=7.5.3
range=0,
type=int
description=Rooster max unhibernate per cycle
tags=rooster

[ROOSTER_UNHIBERNATE_RANK]
default=
type=string
tags=rooster

[MAX_PROCD_LOG]
default=1000000
description=Max Procd Log (size rotation only)
tags=procd

[SHADOW_WORKLIFE]
default=3600
version=7.5.3
type=int
tags=shadow

[CLAIM_WORKLIFE]
default=1200
type=int
tags=startd

[NEGOTIATION_CYCLE_STATS_LENGTH]
default=3
version=7.5.3
range=0,100
type=int
tags=negotiator

[SYSTEM_JOB_MACHINE_ATTRS]
default=Cpus,SlotWeight
type=string
tags=schedd

[SYSTEM_JOB_MACHINE_ATTRS_HISTORY_LENGTH]
default=1
range=0,
type=int
tags=schedd

[CREATE_LOCKS_ON_LOCAL_DISK]
default=true
type=bool
description=
usage=true if userlog file locks should be create in temp folder on local disk, false otherwise

[LOCAL_DISK_LOCK_DIR]
default=
type=string
description=
usage=/tmp-like directory to store lock files, /tmp/condorLocks is used otherwise

[LOCK_DEBUG_LOG_TO_APPEND]
default=false
type=bool
description=

[LOG_TO_SYSLOG]
default=false
type=bool
description=Send all logs to syslog instead of files

[LOCAL_CONFIG_DIR_EXCLUDE_REGEXP]
default=^((\..*)|(.*\.pl)|(.*\.py)|(.*\.sh)|(.*~)|(#.*)|(.*\.rpmsave)|(.*\.rpmnew)|(.*\.dpkg-old)|(.*\.dpkg-dist)|(.*\.cfsaved))$
type=string
description=Regular expression matching filenames to ignore in the config directory
tags=condor_config

[PARROT]
default=
type=string
usage=run job within parrot
tags=parrot

[DELEGATE_JOB_GSI_CREDENTIALS_REFRESH]
default=0.25
range=0,1
type=double

[DELEGATE_JOB_GSI_CREDENTIALS_LIFETIME]
default=86400
range=0,
type=int

[DELEGATE_FULL_JOB_GSI_CREDENTIALS]
default=false
type=bool

[STATISTICS_WINDOW_QUANTUM]
default=240
range=1,1000000000
type=int
customization=expert
description=Size of Internal Statistics Ring Buffer In Seconds
tags=daemons

[STATISTICS_WINDOW_QUANTUM_DC]
default=
type=string
customization=expert
description=Size of Internal Statistics Ring Buffer In Seconds for DaemonCore Stats
tags=daemons

[STATISTICS_WINDOW_QUANTUM_SCHEDD]
default=
type=string
customization=expert
description=Size of Internal Statistics Ring Buffer In Seconds for Scheduler Stats
tags=schedd

[STATISTICS_WINDOW_SECONDS]
default=1200
range=1,1000000000
type=int
description=Size of Recent Statistics Window
tags=daemons

[DCSTATISTICS_TIMESPANS]
default=4m:240 20m:1200 4h:14400
version=8.1.6
type=string
description=List of timespans for reporting DC exponential moving average statistics
tags=daemons

[DCSTATISTICS_WINDOW_SECONDS]
default=
type=string
description=Size of Recent Statistics Window for DaemonCore Stats
tags=daemons

[TCP_KEEPALIVE_INTERVAL]
default=360
range=-1,
type=int
customization=expert
description=Setting for TCP keepalive probe interval

[SHADOW_CHECKPROXY_INTERVAL]
default=600
range=1,
type=int
description=Shadow Check Proxy Interval

[SHADOW_RUN_UNKNOWN_USER_JOBS]
default=false
type=bool
tags=shadow
restart=true

[SCHEDD_ROUND_ATTR_ProportionalSetSizeKb]
default=25%
tags=schedd
restart=true
customization=expert

[SCHEDD_ROUND_ATTR_ResidentSetSize]
default=25%
tags=schedd
restart=true
customization=expert

[SCHEDD_ROUND_ATTR_ExecutableSize]
default=25%
tags=schedd
restart=true
customization=expert

[SCHEDD_ROUND_ATTR_ImageSize]
default=25%
tags=schedd
restart=true
customization=expert

[SCHEDD_ROUND_ATTR_DiskUsage]
default=25%
tags=schedd
restart=true
customization=expert

[SCHEDD_ROUND_ATTR_NumCkpts]
default=4
tags=schedd
restart=true
customization=expert

[WANT_SUSPEND]
default=False
[WANT_VACATE]
default=True
[SUSPEND]
default=False
[CONTINUE]
default=True
[PREEMPT]
default=False
[KILL]
default=False

[MachineMaxVacateTime]
default=$(MaxVacateTime)
type=int
description=
tags=startd

[PERIODIC_CHECKPOINT]
default=((time() - LastPeriodicCheckpoint)/60.0) > (180.0 + $RANDOM_INTEGER(-30,30,1))
type=string
tags=startd

[DEFRAG_DRAINING_START_EXPR]
default=FALSE
type=string
tags=defrag

[DEFRAG_REQUIREMENTS]
default=
type=string
description=
tags=defrag

[DEFRAG_CANCEL_REQUIREMENTS]
default=$(DEFRAG_WHOLE_MACHINE_EXPR)
type=string
description=
tags=defrag

[DEFRAG_WHOLE_MACHINE_EXPR]
default=Cpus == TotalSlotCpus
type=string
customization=normal
description=
tags=defrag

[DEFRAG_LOG]
default=$(LOG)/DefragLog
type=path
description=Path to Defrag daemon Log
tags=defrag,log

[DEFRAG_INTERVAL]
default=600
type=int
tags=defrag

[DEFRAG_DRAINING_MACHINES_PER_HOUR]
default=0
range=0,
type=int
customization=normal
tags=defrag

[DEFRAG_MAX_CONCURRENT_DRAINING]
default=-1
range=-1,
type=int
tags=defrag

[DEFRAG_MAX_WHOLE_MACHINES]
default=-1
range=-1,
type=int
tags=defrag

[DEFRAG_RANK]
default=-ExpectedMachineGracefulDrainingBadput
type=string
tags=defrag

[DEFRAG_DRAINING_SCHEDULE]
default=graceful
type=string
tags=defrag

[DEFRAG_UPDATE_INTERVAL]
default=300
type=int
tags=defrag

[DEFRAG_NAME]
default=
type=string
description=Name of the defrag daemon
tags=defrag

[GROUP_SORT_EXPR]
default=ifThenElse(AccountingGroup=?="<none>",3.4e+38,ifThenElse(GroupQuota>0,GroupResourcesInUse/GroupQuota,3.3e+38))
type=string
description=Accounting Group Sorting Expression
tags=negotiator

[CLAIM_PARTITIONABLE_LEFTOVERS]
default=$(NEGOTIATOR_USE_SLOT_WEIGHTS)
version=7.7.5
type=string
tags=schedd,startd,claim

[ENABLE_CLAIMABLE_PARTITIONABLE_SLOTS]
default=false
type=bool

[MAX_PARTITIONABLE_SLOT_CLAIM_TIME]
default=3600
type=int

[MOUNT_UNDER_SCRATCH]
default="/tmp,/var/tmp"
win32_default=
version=7.7.5
type=string
tags=starter

[NAMED_CHROOT]
default=
version=7.7.5
type=string
tags=starter

[MEMORY_USAGE_METRIC]
default=((ResidentSetSize+1023)/1024)
version=7.7.6
type=string
customization=expert
description=Expression to set MemoryUsage
tags=starter

[MEMORY_USAGE_METRIC_VM]
default=((ImageSize+1023)/1024)
version=7.7.6
type=string
customization=expert
description=MemoryUsage metric for VM Universe jobs
tags=starter

[DEFAULT_JOB_MAX_RETRIES]
default=2
type=int
description=Default maximum number of retries when a submit file enables retries.
tags=submit

[JOB_DEFAULT_REQUESTMEMORY]
default=ifthenelse(MemoryUsage =!= UNDEFINED,MemoryUsage,(ImageSize+1023)/1024)
version=7.7.6
type=string
description=Default RequestMemory expression if not specified in submit file
tags=submit

[JOB_DEFAULT_REQUESTDISK]
default=DiskUsage
version=7.7.6
type=string
description=Default RequestDisk expression if not specified in submit file
tags=submit

[JOB_DEFAULT_REQUESTCPUS]
default=1
version=7.7.6
type=string
description=Default RequestCpus expression if not specified in submit file
tags=submit

[JOB_DEFAULT_LEASE_DURATION]
default=2400
type=string
description=Default JobLeaseDuration expression if not specified in submit file
tags=submit

[MUST_MODIFY_REQUEST_EXPRS]
default=false
version=7.7.6
type=bool
description=Should startd modify request exprs even if it causes match failure
tags=startd

[MODIFY_REQUEST_EXPR_REQUESTCPUS]
default=quantize(RequestCpus,{1})
version=7.7.6
type=string
description=Default modification to a cpu resource request
tags=startd

[MODIFY_REQUEST_EXPR_REQUESTMEMORY]
default=quantize(RequestMemory,{128})
version=7.7.6
type=string
description=Default modification to a memory resource request
tags=startd

[MODIFY_REQUEST_EXPR_REQUESTDISK]
default=quantize(RequestDisk,{1024})
version=7.7.6
type=string
description=Default modification to a disk resource request
tags=startd

[CONSUMPTION_POLICY]
default=false
version=7.7.6
type=bool
description=Does a slot ad support a consumption policy?
tags=startd

[CONSUMPTION_CPUS]
default=quantize(target.RequestCpus,{1})
version=7.7.6
type=string
description=Consumption policy for cpu resource assets
tags=startd,negotiator

[CONSUMPTION_MEMORY]
default=quantize(target.RequestMemory,{128})
version=7.7.6
type=string
description=Consumption policy for memory resource assets
tags=startd,negotiator

[CONSUMPTION_DISK]
default=quantize(target.RequestDisk,{1024})
version=7.7.6
type=string
description=Consumption policy for disk resource assets
tags=startd,negotiator

[SLOT_WEIGHT]
default=Cpus
version=7.7.6
type=string
description=Slot weight expression, resides on SlotWeight attribute
tags=negotiator

[ENABLE_DEPRECATION_WARNINGS]
default=true
version=7.7.6
type=bool
description=Enable warnings about the use of deprecated features
tags=startd

[CLASSAD_LOG_STRICT_PARSING]
default=true
version=7.9.0
type=bool
description=Enable strict parse checking of classad RHS expressions in classad log files
tags=classad_log

[CLASSAD_ENABLE_USER_HOME]
default=true
version=8.3.7
type=bool
description=Enable the user_home function that looks up a user's home directory
tags=classad

[STARTER_RLIMIT_AS]
default=0
version=7.8.1
type=int
description=Classad expression used to set virtual memory rlimit for job
tags=starter

[INTERACTIVE_SUBMIT_FILE]
default=$(LIBEXEC)/interactive.sub
version=7.9.0
type=string
description=Location of default submit file for condor_submit -i
tags=submit

[INTERACTIVE_SUBMIT_CMD_OVERRIDE]
default=/bin/sh
type=string
description=override CMD when -i is used with condor_submit <subfile>
tags=submit

[INTERACTIVE_SUBMIT_ARGS_OVERRIDE]
default="-c 'sleep 180 && while test -d ${_CONDOR_SCRATCH_DIR}/.condor_ssh_to_job_1; do /bin/sleep 3; done'"
type=string
description=override ARGS when -i is used with condor_submit <subfile>
tags=submit

[MAX_GLOBAL_JOB_PRIOS]
default=500
version=7.9.1
type=int
description=Maximum size of JobPrioArray in submitter ad
tags=schedd

[USE_GLOBAL_JOB_PRIOS]
default=false
version=7.9.1
type=bool
description=Consider job priorities across multiple schedds
tags=schedd

[TRANSFER_QUEUE_USER_EXPR]
default=strcat("Owner_",Owner)
version=7.9.1
type=string
description=
tags=schedd

[ALLOW_TRANSFER_REMAP_TO_MKDIR]
default=true
type=bool
description=Allow transfer output remap to make directories if they don't exist
tags=shadow

[MAX_TRANSFER_INPUT_MB]
default=-1
version=7.9.2
type=int
description=Maximum size of transferred input files
tags=schedd

[MAX_TRANSFER_OUTPUT_MB]
default=-1
version=7.9.2
type=int
description=Maximum size of transferred output files
tags=schedd

[MAX_REMAP_RECURSIONS]
default=128
version=8.8.9
type=int
description=Maximum number of filetransfer remaps to apply before aborting
tags=file_transfer

[MAX_FILE_TRANSFER_PLUGIN_LIFETIME]
default=72000
version=10.2.0
type=int
description=Maximum number of seconds to wait for a file-transfer plug-in to finish.
tags=file_transfer

[TRANSFER_IO_REPORT_INTERVAL]
default=10
version=7.9.4
range=0,
type=int
description=Interval between reports from file transfer processes to the transfer queue manager
tags=schedd

[TRANSFER_IO_REPORT_TIMESPANS]
default=1m:60 5m:300 1h:3600 1d:86400
version=7.9.4
type=string
description=List of timespans for reporting file transfer I/O statistics
tags=schedd

[GRACEFULLY_REMOVE_JOBS]
default=true
version=7.9.0
type=bool
description=Determines if jobs should be removed gracefully by default.
tags=shadow,baseshadow

[BASE_CGROUP]
default=htcondor
version=7.9.0
type=string
description=Enables and names the base kernel cgroup for job management
tags=starter

[CGROUP_MEMORY_LIMIT_POLICY]
aliases=
default=hard
version=7.9.0
type=string
description=Determines whether cgroup base memory enforcement should happen
tags=starter

[CGROUP_IGNORE_CACHE_MEMORY]
type=bool
default=true
description=Whether to include kernel memory usage in job reported memory

[BATCH_GAHP_CHECK_STATUS_ATTEMPTS]
default=5
version=7.9.5
type=int
description=Determines how many failed check status attempts before failing an infn gahp job.
tags=gridmanager,infnbatchjob

[USE_PID_NAMESPACES]
default=false
type=bool
customization=seldom
friendly_name=Job process isolation using PID namespaces
tags=starter

[PER_JOB_NAMESPACES]
default=true
version=7.9.6
type=bool
description=Determines if job creates their own file system namespace
tags=starter

[CHIRP_DELAYED_UPDATE_PREFIX]
default=Chirp*
version=8.1.0
type=string
is_macro=true
description=Determines the required prefix for remote updates from the running job
tags=starter,shadow

[CHIRP_DELAYED_UPDATE_MAX_ATTRS]
default=100
range=0,
type=int
description=Maximum number of pending chirp delayed updates
tags=starter

[ENABLE_CHIRP_IO]
default=true
version=8.1.0
type=bool
description=Enables IO from the running job back to the submitter machine
tags=starter

[ENABLE_CHIRP_UPDATES]
default=true
version=8.1.0
type=bool
description=Enables job updates (inserting values into the job log or qedits) from the running job back to the submitter machine
tags=starter

[ENABLE_CHIRP_DELAYED]
default=true
version=8.1.0
type=bool
description=Enables delayed job updates (inserting qedits) with a required prefix at little resource cost from the running job back to the submitter machine.  The safest of the ENABLE_CHIRP_* settings
tags=starter

[GANGLIA_GMETRIC]
default=
type=string
description=Path to the Ganglia gmetric Executable
tags=condor_config

[GANGLIA_LIB]
default=
type=string
description=Ganglia Library
tags=condor_config

[GANGLIA_LIB_PATH]
default=/lib,/usr/lib,/usr/local/lib
type=string
description=Ganglia Library Search Path
tags=condor_config

[GANGLIA_LIB64_PATH]
default=/lib64,/usr/lib64,/usr/local/lib64
type=string
description=Ganglia 64-bit Library Search Path
tags=condor_config

[GANGLIA_CONFIG]
default=/etc/ganglia/gmond.conf
type=string
description=Path to the Ganglia Configuration file
tags=condor_config

[GANGLIA_GSTAT_COMMAND]
default=gstat --all --mpifile --gmond_ip=localhost --gmond_port=8649
type=string
tags=condor_config

[GANGLIAD_WANT_PROJECTION]
default=true
type=bool
description=Should gangliad use an attribute projection to query the collector
tags=gangliad

[GANGLIAD_RESET_METRICS_FILE]
default=$(SPOOL)/metricsToReset.ganglia_metrics
type=path
description=Path to filename where gangliad stores state
tags=gangliad

[GANGLIAD_WANT_RESET_METRICS]
default=false
type=bool
description=Should gangliad reset aggregate metrics to zero on restart
tags=gangliad

[GANGLIAD_METRICS_CONFIG_DIR]
default=$(ETC)/ganglia.d
type=path
description=Ganglia metric config dir
tags=condor_config

[GANGLIAD_VERBOSITY]
default=0
type=int
description=Ganglia Verbosity
tags=condor_config

[GANGLIAD_INTERVAL]
default=60
type=int
description=Ganglia Interval
tags=condor_config

[GANGLIAD_LOG]
default=$(LOG)/GangliadLog
type=path
tags=gangliad

[MAX_GANGLIAD_LOG]
default=$(MAX_DEFAULT_LOG)
tags=gangliad

[GANGLIAD_REQUIREMENTS]
default=
type=string
description=Requirements to be met by all ads monitored by Ganglia
tags=gangliad

[GANGLIAD_PER_EXECUTE_NODE_METRICS]
default=true
type=bool
description=Publish Ganglia metrics for individual execute nodes
tags=gangliad

[GANGLIA_SEND_DATA_FOR_ALL_HOSTS]
default=false
type=bool
description=Send Ganglia metrics for all hosts
tags=gangliad

[MAX_CONCURRENT_DOWNLOADS]
default=100
type=int
range=0,

[MAX_CONCURRENT_UPLOADS]
default=100
type=int
range=0,

[FILE_TRANSFER_DISK_LOAD_THROTTLE]
default=2.0
type=string
description=
tags=schedd

[FILE_TRANSFER_DISK_LOAD_THROTTLE_SHORT_HORIZON]
default=1m
type=string
description=
tags=schedd

[FILE_TRANSFER_DISK_LOAD_THROTTLE_LONG_HORIZON]
default=5m
type=string
description=
tags=schedd

[FILE_TRANSFER_DISK_LOAD_THROTTLE_WAIT_BETWEEN_INCREMENTS]
default=60
type=int
description=
tags=schedd

[RUN_FILETRANSFER_PLUGINS_WITH_ROOT]
default=false
type=bool
description=Whether to invoke file transfer plugins as user or as root

[LOG_FILETRANSFER_PLUGIN_STDOUT_ON_FAILURE]
default=D_ALWAYS
type=string
description=What log level to use to write the stdout/err of a failed file transfer plugin into the StaterLog

[ENABLE_MULTIFILE_TRANSFER_PLUGINS]
default=true
type=bool
description=Enable file transfer plugins that support multiple files as input

[SIGN_S3_URLS]
default=true
type=bool
description=Enable to allow submit side to sign S3 URLs for file transfer.

[ENABLE_HTTP_PUBLIC_FILES]
default=false
type=bool
description=Allow public input files for a job to be transferred via HTTP
tags=file_transfer

[HTTP_PUBLIC_FILES_ADDRESS]
default=127.0.0.1:80
type=string
description=Web address (hostname + port) for HTTP public files
tags=file_transfer

[HTTP_PUBLIC_FILES_ROOT_DIR]
default=/usr/share/nginx/html
type=string
description=Folder in the local filesystem for HTTP public file links to be served from.
tags=file_transfer

[HTTP_PUBLIC_FILES_STALE_AGE]
default=604800
type=int
description=Age (in seconds) after which preen determines this file is stale and removes it
tags=file_transfer,preen

[COLLECTOR_MAX_FILE_DESCRIPTORS]
default=10240
range=0,
type=int
usage=Set the limit on file descriptor usage for the collector.
tags=collector
restart=true

[SCHEDD_MAX_FILE_DESCRIPTORS]
default=20000
range=0,
type=int
usage=Set the limit on file descriptor usage for the scheduler.
tags=schedd
restart=true

[SCHEDD_USE_SLOT_WEIGHT]
default=true
rant=
type=bool
description=Should Schedd obey SLOT_WEIGHT
tags=schedd
usage=

[SCHEDD_SLOT_WEIGHT]
default=

[SHARED_PORT_MAX_FILE_DESCRIPTORS]
default=20000
range=0,
type=int
usage=Set the limit on file descriptor usage for condor_shared_port.
restart=true
tags=shared_port

[USE_RESOURCE_REQUEST_COUNTS]
default=true
type=bool
tags=negotiator,matchmaker

[NEGOTIATOR_RESOURCE_REQUEST_LIST_SIZE]
default=200
range=1,
type=int
description=Size of Resource Request List
tags=negotiator,matchmaker

[NEGOTIATOR_PREFETCH_REQUESTS]
default=true
type=bool
description=Enable parallel prefetching of requests in the negotiator
tags=negotiator,matchmaker

[NEGOTIATOR_PREFETCH_REQUESTS_MAX_TIME]
default=60
range=0,
type=int
description=Timeout for prefetch requests lists phase of negotiator
tags=negotiator,matchmaker

[HISTORY_HELPER]
default=$(BIN)/condor_history
win32_default=$(BIN)\condor_history.exe
type=path
customization=devel
description=Path to condor helper executable used by remote condor_history
tags=schedd

[HISTORY_HELPER_MAX_HISTORY]
default=50000
range=0,
type=int
description=History Helper max number of history ads
usage=Set the limit on the number of history ads remote history will consider

[HISTORY_HELPER_MAX_CONCURRENCY]
default=50
range=0,
type=int
description=History Helper max number of helper sub-processes
usage=Set the limit on the number of condor_history_helper sub-processes

[CONDOR_Q_USE_V3_PROTOCOL]
default=true
type=bool
customization=devel
description=Control use of V3 query protocol for condor_q
usage=Set to false to disable V3 query protocol for condor_q.

[CONDOR_Q_ONLY_MY_JOBS]
default=true
type=bool
description=Whether condor_q will query all jobs, or only the current owners jobs by default
usage=Set to true to have condor_q query only the owner's jobs by default

[CONDOR_Q_DASH_BATCH_IS_DEFAULT]
default=true
type=bool
description=Whether condor_q will default to -batch display
usage=Set to true to have condor_q default to -batch display

[CONDOR_Q_SHOW_OLD_SUMMARY]
default=false
type=bool
description=Whether condor_q will show the old single line summary totals, or the new multi line one.
usage=Set to true to have condor_q show the old single line summary totals

[ENABLE_IPV6]
default=auto
usage=Should HTCondor use IPv6 interfaces?
tags=daemon_core

[ENABLE_IPV4]
default=auto
version=8.1.3
usage=Should HTCondor use IPv4 interfaces?
tags=daemon_core

[PREFER_IPV4]
default=true
version=8.5.3
type=bool
usage=Should HTCondor prefer IPv4 (over IPv6) when given the choice?
tags=daemon_core
restart=true

[ADVERTISE_IPV4_FIRST]
default=$(PREFER_IPV4)
version=8.5.3
usage=Should HTCondor list its IPv4 address(es) before its IPv6 addresses?
tags=daemon_core
restart=true

[IGNORE_TARGET_PROTOCOL_PREFERENCE]
default=$(PREFER_IPV4)
version=8.5.3
usage=Should HTCondor ignore the target's listed protocol preferences?
tags=daemon_core
restart=true

[IGNORE_DNS_PROTOCOL_PREFERENCE]
default=$(PREFER_IPV4)
version=8.5.3
description=Ignore DNS target protocol preference
usage=Should HTCondor ignore the protocol order returned by DNS?
tags=daemon_core
restart=true

[PREFER_OUTBOUND_IPV4]
default=$(PREFER_IPV4)
version=8.5.3
description=Prefer to connect over IPv4
usage=Should HTCondor prefer IPv4 when ignoring preferences?
tags=daemon_core
restart=true

[JOB_EXECDIR_PERMISSIONS]
default=user
version=8.1.3
type=string
description=Permissions on the job's execute directory
tags=starter

[JOB_SPOOL_PERMISSIONS]
default=user
type=string
description=Permissions on the job's spool directory

[USE_KEYRING_SESSIONS]
default=false
type=bool
customization=expert
description=Should HTCondor manage AFS tokens in the kernel keyring

[KEYRING_SESSION_CREATION_TIMEOUT]
default=20
type=int
customization=expert
description=How many seconds to block creating a new keyring session before EXCEPTing

[DISCARD_SESSION_KEYRING_ON_STARTUP]
default=true
type=bool
customization=expert
description=Will master discard session keyring on startup
review=toddt
tags=ecryptfs,master
restart=true

[CONTAINER_SHARED_FS]
default=/cvmfs
type=string
tags=submit

[DOCKER]
default=/usr/bin/docker
win32_default=docker
description=Path to docker binary
type=string
tags=starter

[DOCKER_DROP_ALL_CAPABILITIES]
default=true
type=bool

[DOCKER_PERFORM_TEST]
default=true
type=bool

[DOCKER_RUN_UNDER_INIT]
default=true
type=bool

[DOCKER_TEST_IMAGE_PATH]
default=$(LIBEXEC)/htcondor_docker_test
type=string

[DOCKER_TEST_IMAGE_NAME]
default=htcondor_docker_test
type=string

[DOCKER_CACHE_ADVERTISE_INTERVAL]
default=1200
win32_default=0
type=int
description=How often to query docker for the size of the image cache.  0 disables the query entirely

[OPENMPI_INSTALL_PATH]
default=/usr/lib64/openmpi
type=string
description=Location of OpenMPI install

[OPENMPI_EXCLUDE_NETWORK_INTERFACES]
default=docker0,virbr0
type=string
description=Comma-delimited list of network interfaces that OpenMPI should ignore

[SUBMIT_REQUIREMENT_NAMES]
default=
type=string
description=Names of the submit requirements.
review=tlmiller
tags=schedd

[IS_OWNER]
default=False
version=8.2.8
type=string
description=When a slot should be in Owner state

[FILETRANSFER_PLUGINS]
default=$(LIBEXEC)/curl_plugin, $(LIBEXEC)/data_plugin, $(LIBEXEC)/box_plugin.py, $(LIBEXEC)/gdrive_plugin.py, $(LIBEXEC)/onedrive_plugin.py
win32_default=$(LIBEXEC)\curl_plugin.exe, $(LIBEXEC)\data_plugin.exe, $(LIBEXEC)\box_plugin.py, $(LIBEXEC)/gdrive_plugin.py, $(LIBEXEC)/onedrive_plugin.py
description=List of paths to installed file transfer plugins
tags=startd

# daemons that run as user can't write to $(LOG) and there is no /tmp on windows
[C_GAHP_LOG]
default=/tmp/CGAHPLog.$(USERNAME)
win32_default=NUL

[C_GAHP_DEBUG]
default=D_STATS

[C_GAHP_LOCK]
default=/tmp/CGAHPLock.$(USERNAME)
win32_default=NUL
[C_GAHP_WORKER_THREAD_LOG]
default=/tmp/CGAHPWorkerLog.$(USERNAME)
win32_default=NUL
[C_GAHP_WORKER_THREAD_LOCK]
default=/tmp/CGAHPWorkerLock.$(USERNAME)
win32_default=NUL

[KBDD]
default=$(SBIN)/condor_kbdd
win32_default=$(SBIN)\condor_kbdd.exe
description=Path to keyboard daemon binary
type=path
[KBDD_ADDRESS_FILE]
default=$(LOG)/.kbdd_address
type=path

[NEGOTIATOR]
default=$(SBIN)/condor_negotiator
win32_default=$(SBIN)\condor_negotiator.exe
description=Path to Negotiator daemon binary
type=path

[COLLECTOR]
default=$(SBIN)/condor_collector
win32_default=$(SBIN)\condor_collector.exe
description=Path to Collector daemon binary
type=path

[JOB_ROUTER]
default=$(LIBEXEC)/condor_job_router
win32_default=$(LIBEXEC)\condor_job_router.exe
description=Path to Job Router binary
type=path

[ROOSTER]
default=$(LIBEXEC)/condor_rooster
win32_default=$(LIBEXEC)\condor_rooster.exe
description=Path to the Machine Hybernation/Wake daemon binary
type=path

[SHARED_PORT]
default=$(LIBEXEC)/condor_shared_port
win32_default=$(LIBEXEC)\condor_shared_port.exe
description=Path to the Shared Port daemon binary
type=path

[HAD]
default=$(SBIN)/condor_had
win32_default=$(SBIN)\condor_had.exe
description=Path to the High-Availability daemon binary
type=path

[HAD_SOCKET_NAME]
default=had
type=string

[HAD_ARGS]
default=-sock $(HAD_SOCKET_NAME)
type=string

[REPLICATION]
default=$(SBIN)/condor_replication
win32_default=$(SBIN)\condor_replication.exe
description=Path to the Replication daemon binary
type=path

[REPLICATION_SOCKET_NAME]
default=replication
type=string

[REPLICATION_ARGS]
default=-sock $(REPLICATION_SOCKET_NAME)
type=string

[TRANSFERER]
default=$(LIBEXEC)/condor_transferer
win32_default=$(LIBEXEC)\condor_transferer.exe
description=Path to the Transfer daemon binary
type=path

[DEFRAG]
default=$(LIBEXEC)/condor_defrag
win32_default=$(LIBEXEC)\condor_defrag.exe
description=Path to the Machine Slot Defrag daemon binary
type=path

[GANGLIAD]
default=$(LIBEXEC)/condor_gangliad
win32_default=$(LIBEXEC)\condor_gangliad.exe
description=Path to the Gangila daemon binary
type=path

[STARTER]
default=$(SBIN)/condor_starter
win32_default=$(SBIN)\condor_starter.exe
description=Path to Vanilla Starter binary
type=path

[MASTER_ADDRESS_FILE]
default=$(LOG)/.master_address
description=Path to the master address file
type=path

[COLLECTOR_ADDRESS_FILE]
default=$(LOG)/.collector_address
description=Path to the collector address file
type=path

[COLLECTOR_SUPER_ADDRESS_FILE]
default=$(LOG)/.collector_address.super
description=Path to the collector super address file
type=path

[STARTD_ADDRESS_FILE]
default=$(LOG)/.startd_address
description=Path to the startd address file
type=path

[SCHEDD_ADDRESS_FILE]
default=$(SPOOL)/.schedd_address
description=Path to the schedd address file
type=path

[SCHEDD_SUPER_ADDRESS_FILE]
default=$(SPOOL)/.schedd_address.super
description=Path to the schedd super address file
type=path

[SCHEDD_DAEMON_AD_FILE]
default=$(SPOOL)/.schedd_classad
description=Location of the schedd classad file
type=string

# defaults for debug logs
[MAX_DEFAULT_LOG]
default=10 Mb
description=Default max size of a daemon log, with units

[COLLECTOR_DEBUG]
default=
description=Debug logging options for the collector
[MAX_COLLECTOR_LOG]
default=$(MAX_DEFAULT_LOG)

[KBDD_DEBUG]
default=
description=Debug logging options for the kbdd
[MAX_KBDD_LOG]
default=$(MAX_DEFAULT_LOG)

[NEGOTIATOR_DEBUG]
default=D_MATCH
description=Debug logging options for the negotiator
[MAX_NEGOTIATOR_LOG]
default=$(MAX_DEFAULT_LOG)

[MAX_NEGOTIATOR_MATCH_LOG]
default=$(MAX_DEFAULT_LOG)

[SCHEDD_DEBUG]
default=D_PID
description=Debug logging options for the schedd
[MAX_SCHEDD_LOG]
default=$(MAX_DEFAULT_LOG)

[SHADOW_DEBUG]
default=
description=Debug logging options for shadows
[MAX_SHADOW_LOG]
default=$(MAX_DEFAULT_LOG)

[STARTD_DEBUG]
default=
description=Debug logging options for the startd
[MAX_STARTD_LOG]
default=$(MAX_DEFAULT_LOG)

[MAX_STARTER_LOG]
default=$(MAX_DEFAULT_LOG)

[MASTER_DEBUG]
default=
description=Debug logging options for the master
[MAX_MASTER_LOG]
default=$(MAX_DEFAULT_LOG)

[JOB_ROUTER_DEBUG]
default=
description=Debug logging options for the job_router
[MAX_JOB_ROUTER_LOG]
default=$(MAX_DEFAULT_LOG)

[ROOSTER_DEBUG]
default=
description=Debug logging options for the rooster
[MAX_ROOSTER_LOG]
default=$(MAX_DEFAULT_LOG)

[SHARED_PORT_DEBUG]
default=
description=Debug logging options for the shared_port daemon
[MAX_SHARED_PORT_LOG]
default=$(MAX_DEFAULT_LOG)

[HAD_DEBUG]
default=
description=Debug logging options for the had daemons
[MAX_HAD_LOG]
default=$(MAX_DEFAULT_LOG)

[REPLICATION_DEBUG]
default=
description=Debug logging options for the replication daemons
[MAX_REPLICATION_LOG]
default=$(MAX_DEFAULT_LOG)

[TRANSFERER_DEBUG]
default=
description=Debug logging options for the transferer daemons
[MAX_TRANSFERER_LOG]
default=$(MAX_DEFAULT_LOG)

[GRIDMANAGER_DEBUG]
default=
description=Debug logging options for the gridmanager
[MAX_GRIDMANAGER_LOG]
default=$(MAX_DEFAULT_LOG)

[GRIDMANAGER_LOG]
default=$(LOG)/GridmanagerLog.$(USERNAME)
type=path

[GRIDMANAGER_LOCK]
default=$(LOCK)/GridmanagerLock.$(USERNAME)
type=string

[MAX_C_GAHP_LOG]
default=$(MAX_DEFAULT_LOG)

[EC2_GAHP_LOG]
default=/tmp/EC2GahpLog.$(USERNAME)
win32_default=NUL

[EC2_GAHP_DEBUG]
default=D_PID
description=Debug logging options for the ec2_gahp

[EC2_GAHP]
default=$(SBIN)/ec2_gahp

[GCE_GAHP]
default=$(SBIN)/gce_gahp

[GCE_GAHP_LOG]
default=/tmp/GceGahpLog.$(USERNAME)
win32_default=NUL

[GCE_GAHP_LIFETIME]
default=86400
type=int

[ANNEX_GAHP]
default=$(EC2_GAHP)
type=path

[AZURE_GAHP]
default=$(SBIN)/AzureGAHPServer
win32_default=$(SBIN)\AzureGAHPServer.py
type=path

[ARC_GAHP]
default=$(SBIN)/arc_gahp

[ARC_GAHP_LOG]
default=/tmp/ArcGahpLog.$(USERNAME)

[ARC_GAHP_COMMAND_LIMIT]
default=1000
type=int

[ARC_GAHP_USE_THREADS]
default=false
type=bool

[GAHP_SSL_CAFILE]
default=
type=path

[GAHP_SSL_CADIR]
default=
type=path

[CREDD]
default=$(SBIN)/condor_credd
win32_default=$(SBIN)\condor_credd.exe
type=path

[CREDD_ADDRESS_FILE]
default=$(LOG)/.credd_address
type=path

[CREDD_PORT]
default=9620

[CREDD_ARGS]
default=-p $(CREDD_PORT) -f
[CREDD_LOG]
default=$(LOG)/CredLog
type=path
[CREDD_DEBUG]
default=D_FULLDEBUG
description=Debug logging options for the credd
[MAX_CREDD_LOG]
default=$(MAX_DEFAULT_LOG)

[CREDD_OAUTH_MODE]
default=true
type=bool

[CREDMON_KRB]
default=$(SBIN)/condor_credmon_krb
win32_default=
type=path

[CREDMON_OAUTH]
default=$(SBIN)/condor_credmon_oauth
win32_default=
type=path

[LOCAL_CREDMON_TOKEN_USE_JSON]
default=true
type=bool

[LOCAL_CREDMON_TOKEN_AUDIENCE]
default=
type=string

[LOCAL_CREDMON_TOKEN_VERSION]
default=scitoken:2.0
type=string


# standard API endpoints for common OAuth token providers
[BOX_AUTHORIZATION_URL]
default=https://account.box.com/api/oauth2/authorize
type=string
[BOX_TOKEN_URL]
default=https://api.box.com/oauth2/token
type=string

[GDRIVE_AUTHORIZATION_URL]
default=https://accounts.google.com/o/oauth2/v2/auth
type=string
[GDRIVE_TOKEN_URL]
default=https://oauth2.googleapis.com/token
type=string

[ONEDRIVE_AUTHORIZATION_URL]
default=https://login.microsoftonline.com/common/oauth2/v2.0/authorize
type=string
[ONEDRIVE_TOKEN_URL]
default=https://login.microsoftonline.com/common/oauth2/v2.0/token
type=string

[DROPBOX_AUTHORIZATION_URL]
default=https://www.dropbox.com/oauth2/authorize
type=string
[DROPBOX_TOKEN_URL]
default=https://api.dropboxapi.com/oauth2/token
type=string

# benchmarking knobs
[BenchmarkTimer]
default=(time() - LastBenchmark)
[BENCHMARKS_JOBLIST]
default=mips kflops
[BENCHMARKS_MAX_JOB_LOAD]
default=1.0
[BENCHMARKS_MIPS_EXECUTABLE]
default=$(LIBEXEC)/condor_mips
win32_default=$(LIBEXEC)\condor_mips.exe
type=path
[BENCHMARKS_MIPS_JOB_LOAD]
default=1.0
[BENCHMARKS_KFLOPS_EXECUTABLE]
default=$(LIBEXEC)/condor_kflops
win32_default=$(LIBEXEC)\condor_kflops.exe
type=path
[BENCHMARKS_KFLOPS_JOB_LOAD]
default=1.0

# File transfer statistics knobs

[FILE_TRANSFER_STATS_LOG]
default=$(LOG)/transfer_history
type=path
tags=file,transfer,stats,log


# Useful constants
[IsWindows]
default=false
win32_default=true
type=bool
customization=const

[IsMaster]
default=false
type=bool
customization=const
[MASTER.IsMaster]
default=true
type=bool
customization=const

[IsCollector]
default=false
type=bool
customization=const
[COLLECTOR.IsCollector]
default=true
type=bool
customization=const

[IsNegotiator]
default=false
type=bool
customization=const
[NEGOTIATOR.IsNegotiator]
default=true
type=bool
customization=const

[IsSchedd]
default=false
type=bool
customization=const
[SCHEDD.IsSchedd]
default=true
type=bool
customization=const

[IsStartd]
default=false
type=bool
customization=const
[STARTD.IsStartd]
default=true
type=bool
customization=const

[IsStarter]
default=false
type=bool
customization=const
[STARTER.IsStarter]
default=true
type=bool
customization=const

[IsShadow]
default=false
type=bool
customization=const
[SHADOW.IsShadow]
default=true
type=bool
customization=const

[IsTool]
default=false
type=bool
customization=const
[TOOL.IsTool]
default=true
type=bool
customization=const

[IsSubmit]
default=false
type=bool
customization=const
[SUBMIT.IsSubmit]
default=true
type=bool
customization=const

[CONDOR_VERSION]
macro=CONDOR_VERSION
default=8.*
type=string
customization=const

[CONDOR_BUILD_PLATFORM]
macro=PLATFORM
default=undefined
type=string
customization=const

[PYTHON3_MODULE_SUFFIX]
macro=PYTHON3_MODULE_SUFFIX
default=.pyd
type=string
customization=const

[PYTHON3_VERSION_MINOR]
macro=PYTHON3_VERSION_MINOR
default=0
type=int
customization=const

[HAVE_EXT_KRB5]
macro=HAVE_EXT_KRB5
default=0
type=int
customization=const

[SEC_DEFAULT_AUTHENTICATION_METHODS]
# the c++ macro value is expected to win here
macro=SEC_STD_AUTH_METHOD_NAMES
default=FS,TOKEN
type=string
customization=const

[MINUTE]
default=60
customization=const
[HOUR]
default=3600
customization=const

[STANDARD]
default=1
customization=const
[IsStandard]
default=(TARGET.JobUniverse == $(STANDARD))
customization=const

[VANILLA]
default=5
customization=const
[IsVanilla]
default=(TARGET.JobUniverse == $(VANILLA))
customization=const

[MPI]
default=8
customization=const
[IsMPI]
default=(TARGET.JobUniverse == $(MPI))
customization=const

[VM]
default=13
customization=const
[IsVM]
default=(TARGET.JobUniverse == $(VM))
customization=const

# simple policy expression fragments useful in creating a preemption policy
[BigJob]
default=(TARGET.ImageSize >= (50 * 1024))
[MediumJob]
default=(TARGET.ImageSize >= (15 * 1024) && TARGET.ImageSize < (50 * 1024))
[SmallJob]
default=(TARGET.ImageSize <  (15 * 1024))

[BackgroundLoad]
default=0.3
[HighLoad]
default=0.5

[StartIdleTime]
default=15 * $(MINUTE)
[ContinueIdleTime]
default=5 * $(MINUTE)
[MaxSuspendTime]
default=10 * $(MINUTE)
[MaxVacateTime]
default=10 * $(MINUTE)

# policy expression fragments useful in creating STARTD policy, for PREEMPT etc.
[StateTimer]
default=(time() - EnteredCurrentState)
customization=const
[ActivityTimer]
default=(time() - EnteredCurrentActivity)
customization=const

# Defaults for condor_adstash
[ADSTASH_SAMPLE_INTERVAL]
description=How often to have condor_adstash poll daemons
type=int
default=1200
[ADSTASH_CHECKPOINT_FILE]
description=Where condor_adstash should store its checkpoint
type=path
default=$(LOG)/adstash_checkpoint.json
[ADSTASH_LOG]
description=Where condor_adstash should store its log
type=path
default=$(LOG)/adstash.log
[ADSTASH_DEBUG]
description=Debug logging options for condor_adstash
type=string
default=D_ALWAYS
[ADSTASH_NUM_THREADS]
description=How many parallel queries condor_adstash should use
type=int
default=1
[ADSTASH_READ_POOLS]
description=Comma-separated list of Collectors condor_adstash should query
type=string
default=$(CONDOR_HOST)
[ADSTASH_READ_SCHEDDS]
description=Comma-separated list of Schedds condor_adstash should query (* for all)
type=string
default=*
[ADSTASH_READ_STARTDS]
description=Comma-separated list of Startds condor_adstash should query (* for all)
type=string
default=*
[ADSTASH_SCHEDD_HISTORY]
description=Should condor_adstash query Schedd job history
type=bool
default=False
[ADSTASH_STARTD_HISTORY]
description=Should condor_adstash query Startd job history
type=bool
default=False
[ADSTASH_SCHEDD_JOB_EPOCH_HISTORY]
description=Should condor_adstash query Schedd job epoch history
type=bool
default=False
[ADSTASH_SCHEDD_TRANSFER_EPOCH_HISTORY]
description=Should condor_adstash query Schedd transfer epoch history
type=bool
default=False
[ADSTASH_SCHEDD_HISTORY_MAX_ADS]
description=Stop retrieving ads from a Schedd after this many ads per poll
type=int
default=10000
[ADSTASH_STARTD_HISTORY_MAX_ADS]
description=Stop retrieving ads from a Startd after this many ads per poll
type=int
default=10000
[ADSTASH_SCHEDD_HISTORY_TIMEOUT]
description=Max time in seconds condor_adstash has to process each Schedd history
type=int
default=240
[ADSTASH_STARTD_HISTORY_TIMEOUT]
description=Max time in seconds condor_adstash has to process each Startd history
type=int
default=240
[ADSTASH_INTERFACE]
description=Which type of interface should condor_adstash push ads to
default=elasticsearch
[ADSTASH_SE_HOST]
description=Hostname[:port] for a condor_adstash search engine interface
type=string
default=$(FULL_HOSTNAME):9200
[ADSTASH_SE_USE_HTTPS]
description=Use SSL when connecting condor_adstash to a search engine
type=bool
default=False
[ADSTASH_SE_USERNAME]
description=condor_adstash search engine username
type=string
default=
[ADSTASH_SE_PASSWORD_FILE]
description=File containing condor_adstash search engine password on its first line
type=path
default=
[ADSTASH_SE_BUNCH_SIZE]
description=How many ads should be pushed to a condor_adstash search engine at a time
type=int
default=250
[ADSTASH_SE_INDEX_NAME]
description=What search engine index should condor_adstash push ads to
type=string
default=htcondor-000001
[ADSTASH_SE_LOG_MAPPINGS]
description=Should condor_adstash log mappings used with search engine interfaces
type=bool
default=True
[ADSTASH_SE_TIMEOUT]
description=How long should condor_adstash wait for search engine queries
type=int
default=240
[ADSTASH_JSON_DIR]
description=Where should condor_adstash place JSON files if using the jsonfile interface
type=path
default=$(LOG)
[TOOLS_ASSUME_FIREWALLS]
description=If a connection to a daemon using CCB is from a machine using shared port, and the connecting client can not listen on the shared port because it can not write to the daemon socket directory (e.g., it's a tool), give up -- assuming a firewall -- rather than hang after opening a listen socket.
default=false
type=bool

[DEFAULT_KILL_CHILDREN_ON_EXIT]
description=Hidden knob.  If true, all daemon core daemons will kill all of their children on exit.
type=bool
default=true

[CHECKPOINT_DESTINATION_MAPFILE]
description=Location of the checkpoint destination map file
default=$(LOCAL_DIR)/checkpoint-destination-mapfile
type=path

######
## add metaknobs below this banner
##
## as of 8.5.6 metaknobs can take arguments like this
##   use FEATURE : Knob(arg1, , arg3)
## where arg1 and arg2 are substituted in the knob definition where it has $(1) and $(2)
## the :default syntax is permitted.  so $(1:3600) expands to meta arg1 or to 3600 if there is no meta arg1
## The permitted metaknob arg substitutions are
##   $(0)  all arguments. '$(0)' is replaced with 'arg1, , arg3' in the above example
##   $(0?) args are non-empty. '$(0?)' replaced with '1' in the above example. it would be '0' if configuration had use FEATURE:Knob or use FEATURE:Knob()
##   $(0#) num args. '$(0#)' is replaced with '3' in the above example. it would be '0' if configuration had use FEATURE : Knob
##   $(1)  first arg. '$(1)' is replaced with 'arg1' in the above example
##   $(1?) first arg is non-empty. '$(1?)' is replaced with '1' in the above example
##   $(1+) args from first arg. '$(1+)' is replaced with 'arg1, , arg3' in the above example. $(1+) and $(0) are equivalent
##   $(2)  first arg. '$(2)' is replaced with '' in the above example
##   $(2?) second arg is non-empty. '$(2?)' is replaced with '0' in the above example
##   $(2+) args from second arg. '$(2+)' is replaced with ', arg3' in the above example
##   $(3) third arg. '$(3)' is replaced with 'arg3' in the above example
##   $(3?) third arg is non-empty '$(3?)' is replaced with '1' in the above example
## Up to 9 meta arguments are allowed.
## When a metaknob is not passed any arguments, all '$(N)' macros expand to '', all '$(0#)' and '$(N?)' macros expand to '0'
######

[$FEATURE.POLICY_EXPR_FRAGMENTS]
description=expression fragments used in desktop policy expressions
default : @end
	PolicyExprFragments=1
	KeyboardBusy=(KeyboardIdle < $(MINUTE))
	ConsoleBusy=(ConsoleIdle  < $(MINUTE))
	KeyboardNotBusy=($(KeyboardBusy) == False)
	JustCPU=($(CPUBusy) && ($(KeyboardBusy) == False))
	MachineBusy=($(CPUBusy) || $(KeyboardBusy))
	NonCondorLoadAvg=(LoadAvg - CondorLoadAvg)
	CpuIdle=($(NonCondorLoadAvg) <= $(BackgroundLoad))
	CpuBusy=($(NonCondorLoadAvg) >= $(HighLoad))
	ActivationTimer=ifThenElse(JobStart =!= UNDEFINED, (time() - JobStart), 0)
	LastCkpt=(time() - LastPeriodicCheckpoint)
@end

[$POLICY.DESKTOP]
# Use a preemption policy that does cycle scavenging for Desktop computers
description=Use a preemption policy that does cycle scavenging for Desktop computers
default : @end
	if ! defined PolicyExprFragments
		use FEATURE : POLICY_EXPR_FRAGMENTS
	endif
	STARTD_LATCH_EXPRS = $(STARTD_LATCH_EXPRS) CpuBusy
	CpuBusyTimer=IfThenElse(CpuBusyValue is 1, time() - CpuBusyTime, 0)
	WANT_SUSPEND=($(SmallJob) || $(KeyboardNotBusy) || $(IsVanilla) ) && ( $(SUSPEND))
	WANT_VACATE=$(ActivationTimer) > 600 || $(IsVanilla)
	SUSPEND=($(KeyboardBusy) || ( ($(CpuBusyTimer) > 120) && $(ActivationTimer) > 90))
	CONTINUE=($(CPUIdle) && ($(ActivityTimer) > 10) && (KeyboardIdle > $(ContinueIdleTime)))
	PREEMPT=(((Activity == "Suspended") && ($(ActivityTimer) > $(MaxSuspendTime))) || (SUSPEND && (WANT_SUSPEND == False)))
	START=((KeyboardIdle > $(StartIdleTime)) && ( $(CPUIdle) || (State != "Unclaimed" && State != "Owner")) )
	KILL=False
	MaxJobRetirementTime=0
	CLAIM_WORKLIFE=
	SLOTS_CONNECTED_TO_KEYBOARD=1000000
	SLOTS_CONNECTED_TO_CONSOLE=1000000
	IS_OWNER=(START =?= False)
@end

[$FEATURE.POLICY_HOURS_TO_START]
description=expression fragments for running jobs only certain hours or days
default : @end
    # Desktops are never idle during the Workday, use 24 hour day, fractional hours
    WorkdayBeginHour=$(1:8)
    WorkdayEndHour=$(2:12+5)
    # don't start jobs with 30 minutes of the start of day
    WorkdayBeginMinuteStartJobs=($(WorkdayBeginHour))*60 - 29.5
    # begin evicting jobs 10 minutes before the start of the day
    WorkdayBeginMinuteStopJobs=($(WorkdayBeginHour))*60 - 9.5
    WorkdayEndMinute=($(WorkdayEndHour))*60 + 0.5
    RunJobsHours=ClockMin < $INT(WorkdayBeginMinuteStartJobs) || ClockMin > $INT(WorkdayEndMinute)
    NoJobsHours=ClockMin > $INT(WorkdayBeginMinuteStopJobs) && ClockMin < $INT(WorkdayEndMinute)
    if $(3?)
       WorkweekFirstDay=$(3:1)
       WorkweekLastDay=$(4:5)
       IsWeekend=ClockDay < $INT(WorkweekFirstDay) || ClockDay > $INT(WorkWeekLastDay)
       IsWorkday=ClockDay >= $INT(WorkweekFirstDay) && ClockDay <= $INT(WorkWeekLastDay)
       RunJobsHours=$(IsWeekend) || $(RunJobsHours)
       NoJobsHours=$(IsWorkday) && $(NoJobsHours)
    endif
    RunJobsHours=($(RunJobsHours))
    NoJobsHours=($(NoJobsHours))
@end

[$POLICY.DESKTOP_IDLE]
# Use a preemption policy that does cycle scavenging for Desktop computers with VACATE but not SUSPEND
description=A preemption policy that runs jobs on idle workstations but does not suspend with optional workday hours
default : @end
    if $(1?)
        use FEATURE : POLICY_HOURS_TO_START($(1+))
    endif
    NonCondorLoadAvg=(LoadAvg - CondorLoadAvg)
    CpuBusy=($(NonCondorLoadAvg) >= $(HighLoad))
    CpuIdle=($(NonCondorLoadAvg) <= $(BackgroundLoad))
    STARTD_LATCH_EXPRS = $(STARTD_LATCH_EXPRS) CpuBusy
    # the CpuBusy LATCH_EXPR produces CpuBusyValue=0 or 1, CpuBusyTime is the time that CpuBusyValue changed
    CpuBusyTimer=(CpuBusyValue * (time() - CpuBusyTime))
    # preempt on Keyboard activity, CpuBusy and optionally hours of day and/or day of week
    PreemptKeyboardIdleTime=60
    PreemptCpuBusyTime=120
    PREEMPT=(KeyboardIdle < $(PreemptKeyboardIdleTime)) || ($(CpuBusyTimer) > $(PreemptCpuBusyTime))
    if defined NoJobsHours
        PREEMPT = ($(PREEMPT)) && ($(NoJobsHours))
    endif
    # start on KeyboardIdle, CpuIdle and optionally hours of day and/or day of week
    START=(KeyboardIdle > $(StartIdleTime)) && $(CPUIdle)
    if defined RunJobsHours
        START = ($(START)) || ($(RunJobsHours))
    endif
    # boilerplate for evict but not suspend
    WANT_SUSPEND=False
    WANT_VACATE=True
    SUSPEND=False
    CONTINUE=True
    KILL=False
    MaxJobRetirementTime=0
    CLAIM_WORKLIFE=
    SLOTS_CONNECTED_TO_KEYBOARD=1000000
    SLOTS_CONNECTED_TO_CONSOLE=1000000
    IS_OWNER=(START =?= False)
@end

[$POLICY.DESKTOP_HOURS]
# Use a preemption policy that does cycle scavenging for Desktop computers with VACATE but not SUSPEND
description=A preemption policy that runs jobs on workstations during non-work and non-workday hours
default : @end
    use FEATURE : POLICY_HOURS_TO_START($(1+))
    # set CpuBusy latch and NonCondorLoadAvg in case admin wants to use them
    NonCondorLoadAvg=(LoadAvg - CondorLoadAvg)
    CpuBusy=($(NonCondorLoadAvg) >= $(HighLoad))
    STARTD_LATCH_EXPRS = $(STARTD_LATCH_EXPRS) CpuBusy
    # the CpuBusy LATCH_EXPR produces CpuBusyValue=0 or 1, CpuBusyTime is the time that CpuBusyValue changed
    CpuBusyTimer=(CpuBusyValue * (time() - CpuBusyTime))
    PREEMPT = $(NoJobsHours)
    START = $(RunJobsHours)
    # boilerplate for evict but not suspend
    WANT_SUSPEND=False
    WANT_VACATE=True
    SUSPEND=False
    CONTINUE=True
    KILL=False
    MaxJobRetirementTime=0
    CLAIM_WORKLIFE=
    SLOTS_CONNECTED_TO_KEYBOARD=1000000
    SLOTS_CONNECTED_TO_CONSOLE=1000000
    IS_OWNER=(START =?= False)
@end


# no-preemption policy, formerly called TESTINGMODE_
[$POLICY.ALWAYS_RUN_JOBS]
description=Use a no-preemption policy
default : @end
	WANT_SUSPEND=False
	WANT_VACATE=True
	SUSPEND=False
	CONTINUE=True
	PREEMPT=False
	START=True
	KILL=False
	PREEMPTION_REQUIREMENTS=False
	NEGOTIATOR_CONSIDER_PREEMPTION=False
	MaxJobRetirementTime=2147483647
	CLAIM_WORKLIFE=1200
@end

[$FEATURE.TESTINGMODE_POLICY_VALUES]
description=Configuration values used by the TESTINGMODE policy from HTCondor 7.x
default : @end
	TESTINGMODE_WANT_SUSPEND=False
	TESTINGMODE_WANT_VACATE=True
	TESTINGMODE_START=True
	TESTINGMODE_SUSPEND=False
	TESTINGMODE_CONTINUE=True
	TESTINGMODE_PREEMPT=False
	TESTINGMODE_KILL=False
	TESTINGMODE_PERIODIC_CHECKPOINT=False
	TESTINGMODE_PREEMPTION_REQUIREMENTS=False
	TESTINGMODE_PREEMPTION_RANK=0
	TESTINGMODE_CLAIM_WORKLIFE=1200
@end

[$FEATURE.UWCS_DESKTOP_POLICY_VALUES]
description=Configuration values used UWCS_DESKTOP policy from HTCondor 7.x
default : @end
	if ! defined PolicyExprFragments
		use FEATURE : POLICY_EXPR_FRAGMENTS
	endif
	STARTD_LATCH_EXPRS = $(STARTD_LATCH_EXPRS) CpuBusy
	CpuBusyTimer=IfThenElse(CpuBusyValue is 1, time() - CpuBusyTime, 0)
	UWCS_WANT_SUSPEND=( $(SmallJob) || $(KeyboardNotBusy) || $(IsVanilla) ) && ( $(SUSPEND) )
	UWCS_WANT_VACATE=( $(ActivationTimer) > 10 * $(MINUTE) || $(IsVanilla) )
	UWCS_START=( (KeyboardIdle > $(StartIdleTime)) && ( $(CPUIdle) || (State != "Unclaimed" && State != "Owner")) )
	UWCS_SUSPEND=( $(KeyboardBusy) || ( ($(CpuBusyTimer) > 2 * $(MINUTE)) && $(ActivationTimer) > 90 ) )
	UWCS_CONTINUE=( $(CPUIdle) && ($(ActivityTimer) > 10) && (KeyboardIdle > $(ContinueIdleTime)) )
	UWCS_PREEMPT=( ((Activity == "Suspended") && ($(ActivityTimer) > $(MaxSuspendTime))) || (SUSPEND && (WANT_SUSPEND == False)) )
	UWCS_MaxJobRetirementTime=0
	UWCS_KILL=false
	UWCS_PERIODIC_CHECKPOINT=$(LastCkpt) > (3 * $(HOUR) + $RANDOM_INTEGER(-30,30,1) * $(MINUTE) )
	UWCS_NEGOTIATOR_PRE_JOB_RANK=(10000000 * My.Rank) + (1000000 * (RemoteOwner =?= UNDEFINED)) - (100000 * Cpus) - Memory
	UWCS_NEGOTIATOR_POST_JOB_RANK=(RemoteOwner =?= UNDEFINED) * (ifthenElse(isUndefined(KFlops), 1000, Kflops) - SlotID - 1.0e10*(Offline=?=True))
	UWCS_PREEMPTION_REQUIREMENTS=((SubmitterGroup =?= RemoteGroup) && ($(StateTimer) > (1 * $(HOUR))) && (RemoteUserPrio > TARGET.SubmitterUserPrio * 1.2)) || (MY.NiceUser == True)
	UWCS_PREEMPTION_RANK=(RemoteUserPrio * 1000000) - ifThenElse(isUndefined(TotalJobRuntime), 0, TotalJobRuntime)
@end

[$POLICY.UWCS_DESKTOP]
description=The UWCS Policy to run jobs only when the user is away from their machine
default : @end
	use FEATURE : UWCS_DESKTOP_POLICY_VALUES
	WANT_SUSPEND=$(UWCS_WANT_SUSPEND)
	WANT_VACATE=$(UWCS_WANT_VACATE)
	SUSPEND=$(UWCS_SUSPEND)
	CONTINUE=$(UWCS_CONTINUE)
	PREEMPT=$(UWCS_PREEMPT)
	START=$(UWCS_START)
	KILL=$(UWCS_KILL)
	PERIODIC_CHECKPOINT=$(UWCS_PERIODIC_CHECKPOINT)
	PREEMPTION_REQUIREMENTS=$(UWCS_PREEMPTION_REQUIREMENTS)
	PREEMPTION_RANK=$(UWCS_PREEMPTION_RANK)
	NEGOTIATOR_PRE_JOB_RANK=$(UWCS_NEGOTIATOR_PRE_JOB_RANK)
	NEGOTIATOR_POST_JOB_RANK=$(UWCS_NEGOTIATOR_POST_JOB_RANK)
	MaxJobRetirementTime=$(UWCS_MaxJobRetirementTime)
	CLAIM_WORKLIFE=$(UWCS_CLAIM_WORKLIFE)
	SLOTS_CONNECTED_TO_KEYBOARD=1024*1024
	IS_OWNER=(START =?= False)
@end

[$POLICY.LIMIT_JOB_RUNTIMES]
description=Limit job runtimes. args([limit_in_seconds])  default: 24 hours
default : @end
	MAX_JOB_RUNTIME=$(1:24*3600)
	MaxJobRetirementTime=$(MAX_JOB_RUNTIME)+120
	PREEMPT=(Activity == "Busy") && ((time() - EnteredCurrentActivity) > $(MAX_JOB_RUNTIME))
@end

[$POLICY.PREEMPT_IF_RUNTIME_EXCEEDS]
description=Limit job runtimes. args([limit_in_seconds])  default: 24 hours
default : @end
	MAX_JOB_RUNTIME = $(1:24*3600)
	PREEMPT_RUNTIME_EXCEEDS = (JobState == "Running") && ((time() - JobCurrentStartDate) > $(MAX_JOB_RUNTIME))
	use policy : PREEMPT_IF( PREEMPT_RUNTIME_EXCEEDS )
@end

[$POLICY.HOLD_IF_RUNTIME_EXCEEDS]
description=Limit job runtimes. args([limit_in_seconds])  default: 24 hours
default : @end
	MAX_JOB_RUNTIME = $(1:24*3600)
	HOLD_REASON_RUNTIME_EXCEEDS = runtime exceeded maximum ($(MAX_JOB_RUNTIME) seconds)
	HOLD_RUNTIME_EXCEEDS = (JobState == "Running") && ((time() - JobCurrentStartDate) > $(MAX_JOB_RUNTIME))
	use policy : WANT_HOLD_IF( HOLD_RUNTIME_EXCEEDS, $(HOLD_SUBCODE_RUNTIME_EXCEEDS:103), $(HOLD_REASON_RUNTIME_EXCEEDS) )
@end

[$POLICY.STARTD_PUBLISH_CpusUsage]
description=Publish a CpusUsage attribute in the STARTD
default : @end
  #
  # Publish the number of CPU cores being used by the job into
  # to slot ad as attribute "CpusUsage". This value will
  # be the average number of cores used by the job over the
  # past minute, sampling every 5 seconds
  #
  CpusUsage = ifthenelse(TotalLoadAvg > 0.0 && Activity!="Idle", CondorLoadAvg/TotalLoadAvg*MIN({TotalLoadAvg, $(DETECTED_CORES)}), 0)
  STARTD_ATTRS = $(STARTD_ATTRS) CpusUsage
@end

[$POLICY.PREEMPT_IF_CPUS_EXCEEDED]
description=Preempt jobs that use more cpu cores than in slot
default : @end
  use POLICY : STARTD_PUBLISH_CpusUsage
  #
  # If the startd sees the number of CPU cores used by the job exceed the
  # number of cores in the slot by more than 0.8, preempt the job
  # immediately ignoring any retirement time.
  #
  CPU_EXCEEDED = (CpusUsage > Cpus + 0.8)
  use POLICY : PREEMPT_IF(CPU_EXCEEDED)
@end

[$POLICY.HOLD_IF_CPUS_EXCEEDED]
description=Hold jobs that use more cpu cores than in slot
default : @end
  use POLICY : STARTD_PUBLISH_CpusUsage
  #
  # If the startd sees the number of CPU cores used by the job exceed the
  # number of cores in the slot by more than 0.8, preempt the job
  # immediately ignoring any retirement time.
  #
  CPU_EXCEEDED = (CpusUsage > Cpus + 0.8)
  HOLD_REASON_CPU_EXCEEDED = CPU usage exceeded request_cpus
  use POLICY : WANT_HOLD_IF( CPU_EXCEEDED, $(HOLD_SUBCODE_CPU_EXCEEDED:101), $(HOLD_REASON_CPU_EXCEEDED) )
@end

[$POLICY.PREEMPT_IF_DISK_EXCEEDED]
description=Preempt jobs that use more disk than in slot
default : @end
  #
  # If the startd sees the disk usage of the job exceed the
  # disk in the slot, preempt the job immediately ignoring
  # any retirement time.  VM universe jobs can't go over their
  # disk allocations, so we ignore them.
  #
  DISK_EXCEEDED = (JobUniverse != 13 && DiskUsage =!= UNDEFINED && DiskUsage > Disk)
  use POLICY : PREEMPT_IF(DISK_EXCEEDED)
@end

[$POLICY.HOLD_IF_DISK_EXCEEDED]
description=Hold jobs that use more disk than in slot
default : @end
  #
  # If the startd preempted a job because disk usage exceeded
  # the amount of memory in the slot, put the job on hold.  VM
  # universe jobs can't go over their disk allocations, so
  # we ignore them.
  #
  DISK_EXCEEDED = (JobUniverse != 13 && DiskUsage =!= UNDEFINED && DiskUsage > Disk)
  HOLD_REASON_DISK_EXCEEDED = disk usage exceeded allocated disk
  use POLICY : WANT_HOLD_IF( DISK_EXCEEDED, $(HOLD_SUBCODE_DISK_EXCEEDED:104), $(HOLD_REASON_DISK_EXCEEDED) )
@end

[$POLICY.PREEMPT_IF_MEMORY_EXCEEDED]
description=Preempt jobs that use more memory than in slot
default : @end
  #
  # If the startd sees the memory usage of the job exceed the
  # memory in the slot, preempt the job immediately ignoring
  # any retirement time.  VM universe jobs can't go over their
  # memory allocations, so we ignore them.
  #
  MEMORY_EXCEEDED = (JobUniverse != 13 && MemoryUsage =!= UNDEFINED && MemoryUsage > Memory)
  use POLICY : PREEMPT_IF(MEMORY_EXCEEDED)
@end

[$POLICY.HOLD_IF_MEMORY_EXCEEDED]
description=Hold jobs that use more memory than in slot
default : @end
  #
  # If the startd preempted a job because memory usage exceeded
  # the amount of memory in the slot, put the job on hold.  VM
  # universe jobs can't go over their memory allocations, so
  # we ignore them.
  #
  MEMORY_EXCEEDED = (JobUniverse != 13 && MemoryUsage =!= UNDEFINED && MemoryUsage > Memory)
  HOLD_REASON_MEMORY_EXCEEDED = memory usage exceeded request_memory
  use POLICY : WANT_HOLD_IF( MEMORY_EXCEEDED, $(HOLD_SUBCODE_MEMORY_EXCEEDED:102), $(HOLD_REASON_MEMORY_EXCEEDED) )
@end

[$POLICY.PREEMPT_IF]
description=Configure a PREEMPT expression args:(policy_variable)
default : @end
  if !$(1?)
    error : use POLICY : PREEMPT_IF requires an argument. It should be the name of a config variable that has the trigger expression.
  endif
  if defined PREEMPT
    PREEMPT = $($(1)) || $(PREEMPT)
  else
    PREEMPT = $($(1))
  endif
  MAXJOBRETIREMENTTIME = ifthenelse($($(1)),-1,$(MAXJOBRETIREMENTTIME:0))
  if defined WANT_SUSPEND
    WANT_SUSPEND = $($(1)) =!= true && $(WANT_SUSPEND)
  else
    WANT_SUSPEND = $($(1)) =!= true
  endif
@end
usage : @end
  set a variable with the trigger expression, then pass the variable name as an argument:
  MEMORY_EXCEEDED = (isDefined(MemoryUsage) && MemoryUsage > Memory)
  use POLICY : PREEMPT_IF(MEMORY_EXCEEDED)
@end


[$POLICY.WANT_HOLD_IF]
description=Configure a conditional WANT_HOLD expression. args:(policy_variable, subcode, reason_text)
default : @end
  use POLICY : PREEMPT_IF($(1))
  if ! $(3?)
    error : use POLICY : WANT_HOLD_IF requires 3 arguments: policy_variable, subcode, reason_text
  endif
  if defined WANT_HOLD
    WANT_HOLD = (JobUniverse != 1 && $($(1))) || $(WANT_HOLD)
  else
    WANT_HOLD = (JobUniverse != 1 && $($(1)))
  endif
  WANT_HOLD_SUBCODE = ifThenElse($($(1)), $(2) , $(WANT_HOLD_SUBCODE:UNDEFINED))
  WANT_HOLD_REASON = ifThenElse($($(1)), "$(3+)", $(WANT_HOLD_REASON:UNDEFINED))
@end
usage : @end
  set a variable with the trigger expression, then pass the variable name, a subcode, and reason text as arguments:
  MEMORY_EXCEEDED = (isDefined(MemoryUsage) && MemoryUsage > Memory)
  use POLICY : WANT_HOLD_IF(MEMORY_EXCEEDED, 102, memory usage exceeded request_memory)
  note that standard universe jobs can not be put on hold this way.
@end


[$ROLE.Personal]
description=Settings for Personal HTCondor (i.e. the whole pool is on a single machine)
default : @end
	CONDOR_HOST=127.0.0.1
	COLLECTOR_HOST=$(CONDOR_HOST):0
	DAEMON_LIST=MASTER COLLECTOR NEGOTIATOR STARTD SCHEDD
	RunBenchmarks=0
@end

[$ROLE.Execute]
description=Settings for HTCondor Execute node
default : @end
	DAEMON_LIST=$(DAEMON_LIST) STARTD
@end

[$ROLE.Submit]
description=Settings for HTCondor Submit node
default : @end
	DAEMON_LIST=$(DAEMON_LIST) SCHEDD
@end

[$ROLE.CentralManager]
description=Settings for HTCondor Central Manager
default : @end
	DAEMON_LIST=$(DAEMON_LIST) COLLECTOR NEGOTIATOR
@end

# default security policy
[$SECURITY.HOST_BASED]
description=Default (host based) Authorization policy based on IPs and DNS names
default : @end
	ALLOW_ADMINISTRATOR=$(CONDOR_HOST)
	ALLOW_READ=*
	ALLOW_WRITE=$(FULL_HOSTNAME) $(IPV4_ADDRESS) $(IPV6_ADDRESS)
	ALLOW_DAEMON=$(FULL_HOSTNAME) $(IPV4_ADDRESS) $(IPV6_ADDRESS)
	ALLOW_NEGOTIATOR=$(CONDOR_HOST)
	ALLOW_NEGOTIATOR_SCHEDD=$(ALLOW_NEGOTIATOR) $(FLOCK_NEGOTIATOR_HOSTS)
	ALLOW_WRITE_COLLECTOR=$(ALLOW_WRITE) $(FLOCK_FROM)
	ALLOW_WRITE_STARTD=$(ALLOW_WRITE) $(FLOCK_FROM)
	ALLOW_READ_COLLECTOR=$(ALLOW_READ) $(FLOCK_FROM)
	ALLOW_READ_STARTD=$(ALLOW_READ) $(FLOCK_FROM)

	# To smooth upgrades from 8.8.
	LEGACY_ALLOW_SEMANTICS = TRUE
@end

[$SECURITY.WITH_AUTHENTICATION]
description=Enable authentication and integrety as part of the security policy
default : @end
	SEC_DEFAULT_AUTHENTICATION=required
	SEC_DEFAULT_INTEGRITY=required
@end

[$SECURITY.STRONG]
description=Enable strong encryption as part of the security policy
default : @end
	SEC_DEFAULT_ENCRYPTION=required
	SEC_DEFAULT_INTEGRITY=required
	SEC_DEFAULT_AUTHENTICATION=required
@end

[$SECURITY.USER_BASED]
description=Default (user-based) Authorization policy based on user accounts
default : @end
	if $(CondorIsAdmin)
	  authuser=condor
	else
	  authuser=$(USERNAME)
	endif
	use security:recommended($(authuser))
	# If we're running under a regular account, limit job submission
	# to this account.
	if ! $(CondorIsAdmin)
	  ALLOW_WRITE = $(authuser)@$(UID_DOMAIN)
	endif
@end

[$FEATURE.AssignAccountingGroup]
description=Set the job accounting attributes by mapping the job's Owner attribute args:(map_file [,check_request])
default : @fin
	if ! $(1?)
	  error : use FEATURE : AssignAccountingGroup requires a map_file argument
	endif
	use FEATURE : ScheddUsermapFile(AssignAccountingGroup, $(1))
	JOB_TRANSFORM_NAMES = $(JOB_TRANSFORM_NAMES) AssignAccountingGroup
	JOB_TRANSFORM_AssignAccountingGroup @=end
		COPY Owner = AcctGroupUser
		COPY AcctGroup = RequestedAcctGroup
		EVALSET AcctGroup = usermap("AssignAccountingGroup",AcctGroupUser,AcctGroup)
		EVALSET AccountingGroup = join(".",AcctGroup,AcctGroupUser)
	@end
	# make sure that the user can't qedit these attributes once they have been set.
	IMMUTABLE_JOB_ATTRS = $(IMMUTABLE_JOB_ATTRS) AcctGroup AcctGroupUser AccountingGroup
	# optionally check that the user requested a valid group
	if $(2:True)
	  SUBMIT_REQUIREMENT_NAMES = $(SUBMIT_REQUIREMENT_NAMES) CheckRequestedGroup
	  SUBMIT_REQUIREMENT_CheckRequestedGroup = RequestedAcctGroup is undefined || RequestedAcctGroup == AcctGroup
	  SUBMIT_REQUIREMENT_CheckRequestedGroup_REASON = strcat("Permission denied setting accounting_group to ", RequestedAcctGroup)
	endif
	# require that the user mapped into an accounting group
	SUBMIT_REQUIREMENT_NAMES = $(SUBMIT_REQUIREMENT_NAMES) AssignAccountingGroup
	SUBMIT_REQUIREMENT_AssignAccountingGroup = AcctGroup isnt undefined && AccountingGroup isnt undefined
	SUBMIT_REQUIREMENT_AssignAccountingGroup_REASON = strcat("Submit requirement AssignAccountingGroup not met - Could not map '", Owner, "' to an accounting group ", RequestedAcctGroup)
@fin


[$FEATURE.SetJobAttrFromUsermap]
description=Set a job attribute from a usermap of another job attribute args:(dest_attr, src_attr, map_name [, map_file])
default : @fin
	if ! $(3?)
	  error : use FEATURE : SetJobAttrFromUsermap requires at least 3 arguments: dest_attr, src_attr, map_name [,map_file]
	endif
	if $(4?)
	   use FEATURE : ScheddUsermapFile($(3), $(4))
	endif
	JOB_TRANSFORM_NAMES = $(JOB_TRANSFORM_NAMES) Set$(1)
	JOB_TRANSFORM_Set$(1) = [ eval_set_$(1)=usermap("$(3)",$(2),$(1)); ]
	SUBMIT_REQUIREMENT_NAMES = $(SUBMIT_REQUIREMENT_NAMES) Require$(1)
	SUBMIT_REQUIREMENT_Require$(1) = $(1) isnt undefined
	SUBMIT_REQUIREMENT_Require$(1)_REASON = strcat("Submit requirement Require$(1) not met - Could not map '", $(2)?:"undefined", "' to a $(1)")
@fin

[$FEATURE.ScheddUsermapFile]
description=Define a usermap mapping file args:(map_name , map_file)
default : @end
   if ! $(2?)
     error : use FEATURE : ScheddUsermapFile requires 2 arguments: map_name, map_file
   endif
   SCHEDD_CLASSAD_USER_MAP_NAMES = $(SCHEDD_CLASSAD_USER_MAP_NAMES) $(1)
   CLASSAD_USER_MAPFILE_$(1) = $(2)
@end

[$FEATURE.REMOTE_RUNTIME_CONFIG]
description=Enable runtime configuration of some variables in HTCondor daemons, args:([variable_names])
default : @end
	ENABLE_RUNTIME_CONFIG=True
	ALLOW_CONFIG=$(ALLOW_ADMINISTRATOR)
	# the value of this attribute defines which parameters can be set remotely
	if $(0#)
		SETTABLE_ATTRS_CONFIG=$(SETTABLE_ATTRS_CONFIG) $(0)
	endif
@end

[$FEATURE.REMOTE_CONFIG]
description=Enable runtime and persistent configuration of HTCondor daemons, args:([variable_names])
default : @end
	ENABLE_PERSISTENT_CONFIG=True
	PERSISTENT_CONFIG_DIR=$(SPOOL)
	use FEATURE : REMOTE_RUNTIME_CONFIG($(0))
@end

[$FEATURE.GPUs]
description=Settings to detect and use GPUs as custom resources, args:(optional-discovery-args)
default : @end
	MACHINE_RESOURCE_INVENTORY_GPUs=$(LIBEXEC)/condor_gpu_discovery $(1) -properties $(GPU_DISCOVERY_EXTRA)
	ENVIRONMENT_FOR_AssignedGPUs=GPU_DEVICE_ORDINAL=/(CUDA|OCL)//  CUDA_VISIBLE_DEVICES=/CUDA//
	ENVIRONMENT_VALUE_FOR_UnAssignedGPUs=10000

	use feature : GPUsMonitor
@end

[$FEATURE.Monitor]
description=Settings to configure a custom machine resource monitor
default : @end
	if ! $(5?)
		error: use feature : monitor requires five or more arguments
	endif

	STARTD_CRON_JOBLIST = $(STARTD_CRON_JOBLIST) $(1)_MONITOR
	STARTD_CRON_$(1)_MONITOR_MODE = $(2)
	STARTD_CRON_$(1)_MONITOR_PERIOD = $(3)
	STARTD_CRON_$(1)_MONITOR_EXECUTABLE = $(4)
	STARTD_CRON_$(1)_MONITOR_METRICS = $(5+)
@end

[GPU_MONITOR]
default=$(LIBEXEC)/condor_gpu_utilization
win32_default=$(LIBEXEC)\condor_gpu_utilization.exe

[$FEATURE.GPUsMonitor]
description=Settings to monitor GPU usage
default : @end
	use feature : Monitor( GPUs, WaitForExit, 300, $(GPU_MONITOR), SUM:GPUs, PEAK:GPUsMemory )
	STARTD_CRON_GPUs_MONITOR_CONDITION = TotalGPUs > 0 && OpSys =!= "WINDOWS"

	STARTD_JOB_ATTRS = $(STARTD_JOB_ATTRS) GPUsUsage GPUsMemoryUsage
@end

[$FEATURE.PelicanCache]
description=Configure a Pelican local cache daemon, args([size [, dir [,federation]]])  default: 256GB, $(LOCAL_DIR)/localcache, osg-htc.org
default : @fin
	# NOTE: This feature is still very experimental and could have bugs and unexpected behavior
	PELICANCACHE=/usr/bin/pelican
	DAEMON_LIST=$(DAEMON_LIST) PELICANCACHE
	PELICANCACHE_LOG=$(LOG)/PelicanCacheLog
	PELICANCACHE_SIZE=$(1:256GB)
	PELICANCACHE_RUNLOCATION=$(2:$(LOCAL_DIR)/localcache)
	PELICANCACHE_FEDERATION=$(3:osg-htc.org)
	PELICANCACHE_HIGHWATERMARKPERCENTAGE=95
	PELICANCACHE_LOWWATERMARKPERCENTAGE=85
	# pass some args to the PELICANCACHE daemon in the environment and some in the args
	PELICANCACHE_ARGS=serve -d --module localcache -l $(PELICANCACHE_LOG) -f $(PELICANCACHE_FEDERATION)
	PELICANCACHE_ENVIRONMENT @=end
	   PELICAN_SERVER_ENABLEUI=false
	   PELICAN_LOCALCACHE_SIZE=$(PELICANCACHE_SIZE)
	   PELICAN_LOCALCACHE_RUNLOCATION=$(PELICANCACHE_RUNLOCATION)
	   PELICAN_LOCALCACHE_HIGHWATERMARKPERCENTAGE=$(PELICANCACHE_HIGHWATERMARKPERCENTAGE)
	   PELICAN_LOCALCACHE_LOWWATERMARKPERCENTAGE=$(PELICANCACHE_LOWWATERMARKPERCENTAGE)
	@end
	# push an environment variable into the STARTD, which the STARTER and the transfer plugins will inherit
	# we use the leading delimiter syntax here, with ; as the delimiter on all platforms
	STARTD_ENVIRONMENT=;NEAREST_CACHE=unix:/$(PELICANCACHE_RUNLOCATION)/cache.sock;$(STARTD_ENVIRONMENT)
@fin

[$FEATURE.PartitionableSlot]
description=Configure a partitionable slot, args:([type# [, allocation]])  default: 1, 100%
default : @end
	NUM_SLOTS_TYPE_$(1:1)=1
	SLOT_TYPE_$(1:1)_PARTITIONABLE=true
	SLOT_TYPE_$(1:1)=$(2+:100%)
@end

[$FEATURE.StaticSlots]
description=Configure a set of Static slots, args:([type# [num [, allocation]]])  default: 1, $(NUM_CPUS), 1/$(NUM_CPUS)
default : @end
	NUM_SLOTS_TYPE_$(1:1)=$(2:$(NUM_CPUS))
	SLOT_TYPE_$(1:1)_PARTITIONABLE=false
	SLOT_TYPE_$(1:1)=$(3+:1/$(NUM_SLOTS_TYPE_$(1:1)))
	SLOT_TYPE_$(1:1)=$(3+)
@end

[$FEATURE.OneShotCronHook]
description=Configure a OneShot Cron Hook, args:(STARTD_CRON | SCHEDD_CRON, tag, hook_exe [,hook_args])
default : @end
   if ! $(3?)
     error : use FEATURE : OneShotCronHook requires at least 3 arguments: STARTD_CRON | SCHEDD_CRON, tag, hook_exe [,hook_args]
   endif
   $(1)_JOBLIST=$($(1)_JOBLIST) $(2)
   $(1)_$(2)_MODE=OneShot
   $(1)_$(2)_KILL=true
   $(1)_$(2)_RECONFIG_RERUN=true
   $(1)_$(2)_EXECUTABLE=$(3)
   if $(4?)
     $(1)_$(2)_ARGS=$(4)
   endif
@end

[$FEATURE.PeriodicCronHook]
description=Configure a Periodic Cron Hook, args:(STARTD_CRON | SCHEDD_CRON , tag, period, hook_exe [,hook_args])
default : @end
   if ! $(4?)
     error : use FEATURE : PeriodicCronHook requires at least 4 arguments: STARTD_CRON | SCHEDD_CRON, tag, period, hook_exe [,hook_args]
   endif
   $(1)_JOBLIST=$($(1)_JOBLIST) $(2)
   $(1)_$(2)_MODE=Periodic
   $(1)_$(2)_PERIOD=$(3)
   $(1)_$(2)_EXECUTABLE=$(4)
   if $(5?)
     $(1)_$(2)_ARGS=$(5)
   endif
@end

[$FEATURE.ContinuousCronHook]
description=Configure a Continuous Cron Hook, args:(STARTD_CRON | SCHEDD_CRON , tag, hook_exe [,hook_args])
default : @end
   if ! $(3?)
     error : use FEATURE : ContinuousCronHook requires at least 3 arguments: STARTD_CRON | SCHEDD_CRON, tag, hook_exe [,hook_args]
   endif
   $(1)_JOBLIST=$($(1)_JOBLIST) $(2)
   $(1)_$(2)_MODE=WaitForExit
   $(1)_$(2)_PERIOD=0
   $(1)_$(2)_EXECUTABLE=$(3)
   if $(4?)
     $(1)_$(2)_ARGS=$(4)
   endif
@end

[$FEATURE.StartdCronPeriodic]
description=Configure a STARTD Cron periodic Hook, args:(tag, period, exe [, hook_args])
default = use FEATURE : PeriodicCronHook(STARTD_CRON, $(0))
[$FEATURE.ScheddCronPeriodic]
description=Configure a SCHEDD Cron periodic Hook, args:(tag, period, exe [, hook_args])
default = use FEATURE : PeriodicCronHook(SCHEDD_CRON, $(0))

[$FEATURE.StartdCronOneShot]
description=Configure a STARTD Cron periodic Hook, args:(tag, exe [, hook_args])
default = use FEATURE : OneShotCronHook(STARTD_CRON, $(0))
[$FEATURE.ScheddCronOneShot]
description=Configure a SCHEDD Cron periodic Hook, args:(tag, exe [, hook_args])
default = use FEATURE : OneShotCronHook(SCHEDD_CRON, $(0))

[$FEATURE.StartdCronContinuous]
description=Configure a STARTD Cron continuous Hook, args:(tag, exe [, hook_args])
default = use FEATURE : ContinuousCronHook(STARTD_CRON, $(0))
[$FEATURE.ScheddCronContinuous]
description=Configure a SCHEDD Cron continuous Hook, args: tag, exe [, hook_args]
default = use FEATURE : ContinuousCronHook(SCHEDD_CRON, $(0))

[$FEATURE.ChildCollector]
description=One child node of a Collector tree, args:(id [,port])
default: @end
   COLLECTOR$(1)=$(COLLECTOR)
   if $(2?)
      COLLECTOR$(1)_ARGS= -p $(2)
   else
      COLLECTOR$(1)_ARGS= -sock collector$(1)
   endif
   COLLECTOR$(1).COLLECTOR_NAME=Collector$(1)
   COLLECTOR$(1).CONDOR_VIEW_HOST=$(TOP_COLLECTOR_HOST)
   COLLECTOR$(1).CCB_RECONNECT_FILE=$(SPOOL)/Collector$(1).ccb_reconnect
   DAEMON_LIST=$(DAEMON_LIST) COLLECTOR$(1)
   # change TOP_COLLECTOR_HOST to point all of the child collectors at a different top-level collector
   TOP_COLLECTOR_HOST=$(COLLECTOR_HOST)
@end

##
## get_htcondor knobs
##

[$SECURITY.get_htcondor_idtokens]
default: @end
# Standard security configuration: Authenticate all non-READ connections
# and do encryption and integrity checks for all connections.
use security:recommended

# In older versions (23.X and prior), enabling integrity/encryption
# required authentication. To allow unauthenticated READ commands with
# encryption, we added ANONYMOUS, an authentication method that doesn't
# actually authenticate.
# To work with older peers, we include that setting here.
SEC_READ_AUTHENTICATION_METHODS = $(SEC_DEFAULT_AUTHENTICATION_METHODS),ANONYMOUS
SEC_CLIENT_AUTHENTICATION_METHODS = $(SEC_DEFAULT_AUTHENTICATION_METHODS),ANONYMOUS

# IDTOKENs issued by HTCondor include the identity of the issuer.  This
# identity is used to determine which IDTOKEN(s) to present to which
# daemon(s).  The TRUST_DOMAIN variable sets that identity.  Setting it
# to the same thing on each machine in your pool ensures that a token
# issued by one machine is presented to every other machine in your pool.
#
# When get_htcondor creates an IDTOKEN for a machine, it uses this variable
# to create the identity for that IDTOKEN.  This makes it easy to look at
# the authorization lists (see below) and distinguish between IDTOKENS in
# your pool and (if you allow them) IDTOKENS from other pools.
TRUST_DOMAIN = $(CONDOR_HOST)
@end

[$ROLE.get_htcondor_central_manager]
default: @end
use security:get_htcondor_idtokens

use role:CentralManager
@end

[$ROLE.get_htcondor_submit]
default: @end
use security:get_htcondor_idtokens

use role:submit
@end

[$ROLE.get_htcondor_execute]
default: @end
use security:get_htcondor_idtokens

use role:execute
@end

##
## Version-specific knobx.
##
[$SECURITY.recommended_v9_0]
description = default security config for 9.0 and later args:([service [, admins]])
default: @end
# Make it easy to detect if this metaknob was set.
SECURITY_MODEL = 9.0

# Assume that FS and IDTOKENS are in SEC_DEFAULT_AUTHENTICATION_METHODS,
# which they are by default.
use security:strong

# This allows anyone who can access port 9618 to READ, which lets
# condor_status and condor_q work over the network out of the box.
SEC_READ_AUTHENTICATION = OPTIONAL
SEC_READ_ENCRYPTION = OPTIONAL
SEC_READ_INTEGRITY = OPTIONAL

ALLOW_ADMINISTRATOR = $(1:condor)@* condor_pool@* $(2:root@*) $(3+)
ALLOW_DAEMON = $(1:condor)@*  condor_pool@*
ALLOW_NEGOTIATOR = $(1:condor)@* condor_pool@*
ALLOW_WRITE = *
ALLOW_READ = *
@end

<<<<<<< HEAD
[$SECURITY.recommended]
=======
[$SECURITY.recommended_v24_0]
>>>>>>> 98d18b6b
description = default security config for 24.0 and later args:([service [, admins]])
default: @end
# Make it easy to detect if this metaknob was set.
SECURITY_MODEL = 24.0

# Assume that FS and IDTOKENS are in SEC_DEFAULT_AUTHENTICATION_METHODS,
# which they are by default.
use security:strong

# This allows anyone who can access port 9618 to READ, which lets
# condor_status and condor_q work over the network out of the box.
SEC_READ_AUTHENTICATION = OPTIONAL
SEC_CLIENT_AUTHENTICATION = OPTIONAL

ALLOW_ADMINISTRATOR = $(1:condor)@* condor@password $(2:root@*) $(3+)
ALLOW_DAEMON = $(1:condor)@*  condor@password
ALLOW_NEGOTIATOR = $(1:condor)@* condor@password
ALLOW_WRITE = *
ALLOW_READ = *
@end

<<<<<<< HEAD
=======
[$SECURITY.recommended]
description = current default security config args:([service [, admins]])
default: @end
# Latest revision was made for 24.0
use security:recommended_v24_0($(1+))
@end

>>>>>>> 98d18b6b
##
## FIPS mode settings
##
[$SECURITY.FIPS]
default: @end
FIPS = True
use security:strong
SEC_DEFAULT_CRYPTO_METHODS = AES,3DES
@end

##
## Experimental meta knobs
##

[$EXPERIMENTAL.CollectorNode]
description=One node of a Collector tree, args:(id [,port])
default: @end
   COLLECTOR$(1)=$(COLLECTOR)
   if $(2?)
      COLLECTOR$(1)_ARGS=-f -local-name COLLECTOR$(1) -p $(2)
   else
      COLLECTOR$(1)_ARGS=-f -local-name COLLECTOR$(1) -sock collector$(1)
   endif
   COLLECTOR$(1).COLLECTOR_LOG=$(LOG)/Collector$(1)Log
   COLLECTOR$(1).CCB_RECONNECT_FILE=$(SPOOL)/Collector$(1).ccb_reconnect
   DAEMON_LIST=$(DAEMON_LIST) COLLECTOR$(1)
@end

[$EXPERIMENTAL.HAD]
description=Shared port stuff for a HAD node
default: @end
   DAEMON_LIST = $(DAEMON_LIST) HAD REPLICATION
   HAD_USE_REPLICATION = TRUE
   MASTER_HAD_BACKOFF_CONSTANT = 360
@end

[$EXPERIMENTAL.HADSharedPort]
description=Shared port stuff for a HAD node. args:(controlee, ip_or_hostname)
default: @end
   use EXPERIMENTAL : HADReplication( $(1), $(2), $(SHARED_PORT_PORT), $(SHARED_PORT_PORT) )
@end

[$EXPERIMENTAL.HADFixedPort]
description=Shared port stuff for a HAD node. args(controlee, ip_or_hostname, hadport, replport)
default: @end
   HAD_ARGS = -p $(3)
   REPLICATION_ARGS = -p $(4)
   use EXPERIMENTAL : HADReplication( $(1), $(2), $(3), $(4) )
@end

[$EXPERIMENTAL.HADReplication]
description=Shared port stuff for a HAD node. args:(controlee, ip_or_hostname, hadport, replport)
default: @end
   HAD_LIST = $(HAD_LIST) $(2):$(3)
   REPLICATION_LIST = $(REPLICATION_LIST) $(2):$(4)
   HAD_CONTROLLEE = $(1)
   MASTER_$(1)_CONTROLLER = HAD
@end

# obsolete config file knobs to discard on upgrade
[$UPGRADE.DISCARD]
description=Config file knobs that should be ignored on upgrade
default : @end
	LeaseManager
	LeaseManger_ADDRESS_FILE
	LeaseManager_LOG
	LeaseManager_DEBUG
	MAX_LeaseManager_LOG
	LeaseManager.GETADS_INTERVAL
	LeaseManager.PRUNE_INTERVAL
	LeaseManager.DEBUG_ADS
	LeaseManager.CLASSAD_LOG
	STORK
	STORK_ADDRESS_FILE
	STORK_LOG_BASE
	STORK_LOG
	STORK_DEBUG
	MAX_STORK_LOG
	STORK_PORT
	STORK_ARGS
	DEFRAG_STATE_FILE
@end

[$UPGRADE.DISCARDX]
description=Platform specific file knobs that should be ignored on upgrade
default=
win32_default : @end
	NORDUGRID_GAHP
	LIBVIRT_XML_SCRIPT
@end

# use this table to detect knobs that have not been changed by the user when the default knob value HAS been changed since 8.0
[$UPGRADE.DISCARDIF]
description=Knobs that should be ignored on upgrade if they match the given value
default : @end
	RESERVED_DISK=5
	ALL_DEBUG=
	MAX_COLLECTOR_LOG=1000000
	MAX_KBDD_LOG=1000000
	MAX_MASTER_LOG=1000000
	MAX_NEGOTIATOR_LOG=1000000
	MAX_NEGOTIATOR_MATCH_LOG=1000000
	MAX_SCHEDD_LOG=1000000
	MAX_SHADOW_LOG=1000000
	MAX_SHARED_PORT_LOG=1000000
	MAX_STARTD_LOG=1000000
	MAX_STARTER_LOG=1000000
	MAX_JOB_ROUTER_LOG=1000000
	MAX_REPLICATION_LOG=1000000
	MAX_ROOSTER_LOG=1000000
	MAX_HAD_LOG=1000000
	MAX_TRANSFERER_LOG=1000000
	MAX_GRIDMANAGER_LOG=1000000
	MAX_C_GAHP_LOG=1000000
	MAX_VM_GAHP_LOG=1000000
	MAX_CREDD_LOG=4000000
	VALID_SPOOL_FILES=job_queue.log, job_queue.log.tmp, history, Accountant.log, Accountantnew.log, local_univ_execute, .pgpass, .schedd_address, .schedd_classad
	VALID_SPOOL_FILES=job_queue.log, job_queue.log.tmp, history, Accountant.log, Accountantnew.log, local_univ_execute, .pgpass, .schedd_address, .schedd_classad, OfflineLog
@end

# This table is for platform-specific knobs that fit the rules for $UPGRADE.DISCARDIF above
[$UPGRADE.DISCARDIFX]
description=Platform specific knobs that should be ignored on upgrade if they match the given value
default : @end
	QUEUE_SUPER_USERS=root, condor
@end
win32_default : @end
	QUEUE_SUPER_USERS=condor, SYSTEM
	EC2_GAHP_LOG=/tmp/EC2GahpLog.$(USERNAME)
	MAIL_FROM=
	JAVA_CLASSPATH_SEPARATOR=:
	FILETRANSFER_PLUGINS=$(LIBEXEC)/curl_plugin, $(LIBEXEC)/data_plugin
	INVALID_LOG_FILES=core
	GLIDEIN_SERVER_URLS=http://www.cs.wisc.edu/condor/glidein/binaries
@end

[$UPGRADE.DISCARD_VMWARE]
description=Platform specific file knobs that should be ignored on upgrade if they match the given value
default=
win32_default : @end
	VM_MEMORY=128
	VM_NETWORKING_DEFAULT_TYPE=nat
	VM_NETWORKING_TYPE=nat
	VM_MAX_NUMBER=$(NUM_CPUS)
	VMWARE_PERL=perl
	VMWARE_SCRIPT=$(SBIN)\condor_vm_vmware
	VMWARE_SCRIPT=$(SBIN)/condor_vm_vmware.exe
	VMWARE_SCRIPT=$(SBIN)/condor_vm_vmware.pl.exe
	VMWARE_NAT_NETWORKING_TYPE=nat
	VMWARE_BRIDGE_NETWORKING_TYPE=bridged
	VMWARE_NETWORKING_TYPE=nat
	VMWARE_LOCAL_SETTINGS_FILE=$(RELEASE_DIR)\condor_vmware_local_settings
	VMWARE_LOCAL_SETTINGS_FILE=$(RELEASE_DIR)/condor_vmware_local_settings
@end


[$FEATURE.KRB]
description=Enable the daemons and features need to support running jobs with krb tickets and AFS tokens.
default : @end
	SEC_CREDENTIAL_DIRECTORY_KRB=/var/lib/condor/krb_credentials
	DAEMON_LIST=$(DAEMON_LIST),CREDMON_KRB
	SEC_CREDENTIAL_PRODUCER=$(LIBEXEC)/cred_producer_krb
	SEC_CREDENTIAL_MONITOR_KRB_LOG=$(LOG)/CredMonKrbLog
	AUTO_INCLUDE_CREDD_IN_DAEMON_LIST = True
	USE_KEYRING_SESSIONS=True
@end


[$FEATURE.OAUTH]
description=Enable the daemons and features need to support running jobs with OAuth
default : @end
	SEC_CREDENTIAL_DIRECTORY_OAUTH=/var/lib/condor/oauth_credentials
	CREDMON_OAUTH_LOG=$(LOG)/CredMonOAuthLog
	DAEMON_LIST=$(DAEMON_LIST),CREDMON_OAUTH
	AUTO_INCLUDE_CREDD_IN_DAEMON_LIST=True
	TRUST_CREDENTIAL_DIRECTORY=True
@end

[$FEATURE.ADSTASH]
description=Enable sending of schedd job history ads to unauthenticated Elasticsearch on localhost
default : @end
	ADSTASH_SCHEDD_HISTORY=True
	DAEMON_LIST=$(DAEMON_LIST),ADSTASH
@end

[$FEATURE.CommonCloudAttributesGoogle]
description=Enable an execute node to advertise common cloud attributes on Google
default : @end
	use FEATURE : StartdCronOneShot(cloud, $(LIBEXEC)/common-cloud-attributes-google.py, $(0))
	STARTD_CRON_cloud_PREFIX = Cloud
@end

[$FEATURE.JobsHaveInstanceIDs]
description=When a job runs on a machine in the cloud, add that machine's instance ID to the job's ClassAd
default : @end
	SYSTEM_JOB_MACHINE_ATTRS = $(SYSTEM_JOB_MACHINE_ATTRS) CloudInstanceID
@end

[$FEATURE.CommonCloudAttributesAWS]
description=Enable an execute node to advertise common cloud attributes on AWS
default : @end
	use FEATURE : StartdCronOneShot(cloud, $(LIBEXEC)/common-cloud-attributes-aws.py, $(0))
	STARTD_CRON_cloud_PREFIX = Cloud
@end

[$FEATURE.HPC_ANNEX]
description=Enable HPC Annex
default : @fin
	# Let the command-line tool know that things are configured.
	HPC_ANNEX_ENABLED = true


	## The annex EPs need a specific port number.

	# This is the default value from `use role:personal`.
	ispersonal = "127.0.0.1:0"=="$(COLLECTOR_HOST)"
	if $INT(ispersonal)
		COLLECTOR_HOST = $(FULL_HOSTNAME):$(COLLECTOR_PORT)
	endif

	# This is the default value from the `make-personal-condor` script.
	ispersonal = "$(FULL_HOSTNAME):0"=="$(COLLECTOR_HOST)"
	if $INT(ispersonal)
		COLLECTOR_HOST = $(FULL_HOSTNAME):$(COLLECTOR_PORT)
	endif


	# Create an "AP collector".  At some point, we'd like to make such a
	# thing first-class.  In the short term, adding a command-line flag
	# to the collector to set its subsystem would be an improvement.
	AP_COLLECTOR = $(COLLECTOR)
	AP_COLLECTOR.COLLECTOR_LOG = $(LOG)/AP_Collector.log
	AP_COLLECTOR.CCB_RECONNECT_FILE = $(SPOOL)/AP_Collector.ccb_reconnect
	DAEMON_LIST = $(DAEMON_LIST) AP_COLLECTOR

	# Giving the AP collector a stable shared port ID means we don't
	# have to worry about updating annex pilots because of a restart.
	AP_COLLECTOR_ARGS = -f -local-name AP_COLLECTOR -sock ap_collector

	# For now, don't worry about quoting the Sinful brackets.
	ANNEX_COLLECTOR = $(TCP_FORWARDING_HOST:$(FULL_HOSTNAME)):$(SHARED_PORT_PORT)?sock=ap_collector

	# Any user who can submit jobs can use the AP collector for annex.
	AP_COLLECTOR.ALLOW_ADVERTISE_STARTD = $(ALLOW_ADVERTISE_STARTD) $(ALLOW_WRITE)
	AP_COLLECTOR.ALLOW_ADVERTISE_MASTER = $(ALLOW_ADVERTISE_MASTER) $(ALLOW_WRITE)

	# Until we can give the schedd a stable shared port ID, the annex
	# pilot needs to be able to look the schedd up in the AP collector.
	if defined COLLECTOR_HOST
		SCHEDD.COLLECTOR_HOST = $(COLLECTOR_HOST) $(ANNEX_COLLECTOR)
	else
		SCHEDD.COLLECTOR_HOST = $(ANNEX_COLLECTOR)
	endif

	# The AP collector creates the "AP" signing key.
	ANNEX_TOKEN_KEY_NAME = $(SEC_TOKEN_AP_SIGNING_KEY_NAME)
	ANNEX_TOKEN_DOMAIN = $(UID_DOMAIN)


	# We assume that the token directories (passwords.d and tokens.d) are
	# already set.  HTCondor should create and populate the appropriately,
	# if so.


	JOB_TRANSFORM_NAMES = $(JOB_TRANSFORM_NAMES) AssignAnnex
	JOB_TRANSFORM_AssignAnnex @=end
		REQUIREMENTS TargetAnnexName =!= undefined
		my_identity = "$(MY.Owner)@$(ANNEX_TOKEN_DOMAIN)"
		addl_reqs = ifThenElse(TARGET.AuthenticatedIdentity is undefined, true, $(my_identity) == TARGET.AuthenticatedIdentity) && (MY.TargetAnnexName == TARGET.AnnexName)
		if defined MY.JobMachineAttrs
			SET JobMachineAttrs "$(MY.JobMachineAttrs),AnnexName"
		else
			SET JobMachineAttrs "AnnexName"
		endif
		if defined MY.Requirements
			SET Requirements $(addl_reqs) && ($(MY.Requirements))
		else
			SET Requirements $(addl_reqs)
		endif
	@end

	# The schedd will not try to activate a directly-connected claim
	# with a job whose owner is not the authenticated identity of the
	# directly-connected EP.  This limits the damage that can be done
	# by a misconfigured EP to only running the annex owner's other
	# jobs, which I think no long justifies tranforming all other jobs.
	if $(ANNEX_JOBS_EXCLUSIVELY:FALSE)
		JOB_TRANSFORM_NAMES = $(JOB_TRANSFORM_NAMES) AnnexJobsExclusively
		JOB_TRANSFORM_AnnexJobsExclusively @=end
			REQUIREMENTS TargetAnnexName =?= undefined
			addl_reqs = ifThenElse(TARGET.AuthenticatedIdentity is undefined, true, regexp("^condor(_pool)?@.*$", TARGET.AuthenticatedIdentity))
			if defined MY.Requirements
				SET Requirements $(addl_reqs) && ($(MY.Requirements))
			else
				SET Requirements $(addl_reqs)
			endif
		@end
	endif
@fin

[$POLICY.OnlyRegisteredCheckpointDestinations]
description=Use submit requirement to reject jobs whose checkpoint destination is not registered.
default : @fin
	TOOL_CLASSAD_USER_MAP_NAMES = $(TOOL_CLASSAD_USER_MAP_NAMES) checkpoint_destination_map
	SCHEDD_CLASSAD_USER_MAP_NAMES = $(SCHEDD_CLASSAD_USER_MAP_NAMES) checkpoint_destination_map
	CLASSAD_USER_MAPFILE_checkpoint_destination_map = $(CHECKPOINT_DESTINATION_MAPFILE)
	CLASSAD_USER_MAP_PREFIX_checkpoint_destination_map = TRUE

	JOB_TRANSFORM_NAMES = $(JOB_TRANSFORM_NAMES) ValidateCheckpointDestination
	JOB_TRANSFORM_ValidateCheckpointDestination @=end
		EVALSET CheckpointDestinationValid = ifthenelse(undefined =?= userMap("checkpoint_destination_map", CheckpointDestination), undefined, True)
	@end

	IMMUTABLE_JOB_ATTRS = $(IMMUTABLE_JOB_ATTRS) CheckpointDestinationValid

	SUBMIT_REQUIREMENT_NAMES = $(SUBMIT_REQUIREMENT_NAMES) RejectInvalidCheckpointDestination
	SUBMIT_REQUIREMENT_RejectInvalidCheckpointDestination = CheckpointDestination =?= undefined || CheckpointDestinationValid =?= True
	SUBMIT_REQUIREMENT_RejectInvalidCheckpointDestination_REASON = "You specified a checkpoint_destination this AP does not know how to clean up.  You may need to add a trailing / to the URL."
@fin

[$FEATURE.GANGLIA]
description=Enable condor_gangliad daemon
default : @end
	DAEMON_LIST=$(DAEMON_LIST),GANGLIAD
@end


# ^^^^ TJ SEZ: do NOT insert new param knobs here. insert meta knobs just above this banner, and regular knobs near to related knobs way up there ^^^^<|MERGE_RESOLUTION|>--- conflicted
+++ resolved
@@ -2751,14 +2751,11 @@
 type=int
 tags=starter,job_info_communicator
 
-<<<<<<< HEAD
 [STARTER_ALWAYS_HOLD_ON_OOM]
 default=true
 type=bool
 tags=starter
 
-=======
->>>>>>> 98d18b6b
 [DISABLE_EXECUTE_DIRECTORY_ENCRYPTION]
 default=false
 type=bool
@@ -6840,11 +6837,7 @@
 ALLOW_READ = *
 @end
 
-<<<<<<< HEAD
-[$SECURITY.recommended]
-=======
 [$SECURITY.recommended_v24_0]
->>>>>>> 98d18b6b
 description = default security config for 24.0 and later args:([service [, admins]])
 default: @end
 # Make it easy to detect if this metaknob was set.
@@ -6866,8 +6859,6 @@
 ALLOW_READ = *
 @end
 
-<<<<<<< HEAD
-=======
 [$SECURITY.recommended]
 description = current default security config args:([service [, admins]])
 default: @end
@@ -6875,7 +6866,6 @@
 use security:recommended_v24_0($(1+))
 @end
 
->>>>>>> 98d18b6b
 ##
 ## FIPS mode settings
 ##
