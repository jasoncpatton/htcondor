--- conflicted
+++ resolved
@@ -38,10 +38,7 @@
   BYTE char_array_3[3];
   BYTE char_array_4[4];
 
-<<<<<<< HEAD
-=======
   int count = 0;
->>>>>>> 4f330374
   while (bufLen--) {
     char_array_3[i++] = *(buf++);
     if (i == 3) {
@@ -50,12 +47,6 @@
       char_array_4[2] = ((char_array_3[1] & 0x0f) << 2) + ((char_array_3[2] & 0xc0) >> 6);
       char_array_4[3] = char_array_3[2] & 0x3f;
 
-<<<<<<< HEAD
-      for(i = 0; (i <4) ; i++)
-        ret += base64_chars[char_array_4[i]];
-      i = 0;
-    }
-=======
       for(i = 0; (i <4) ; i++) {
         ret += base64_chars[char_array_4[i]];
       }
@@ -67,7 +58,6 @@
 		ret += '\n';
 		count = 0;
 	}
->>>>>>> 4f330374
   }
 
   if (i)
