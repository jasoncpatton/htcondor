--- conflicted
+++ resolved
@@ -446,15 +446,10 @@
 	MyString m_jobid; // what job we are working on, for informational purposes
 	char *m_sec_session_id{nullptr};
 	std::string m_cred_dir;
-<<<<<<< HEAD
 	std::string m_job_ad;
 	std::string m_machine_ad;
-	filesize_t MaxUploadBytes;
-	filesize_t MaxDownloadBytes;
-=======
 	filesize_t MaxUploadBytes{-1};  // no limit by default
 	filesize_t MaxDownloadBytes{-1};
->>>>>>> a345c0ed
 
 	// stores the path to the proxy after one is received
 	MyString LocalProxyName;
