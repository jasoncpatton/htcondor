--- conflicted
+++ resolved
@@ -1,3 +1,4 @@
+//TEMPTEMP -- make sure this is right!!!!
 /***************************************************************
  *
  * Copyright (C) 1990-2007, Condor Team, Computer Sciences Department,
@@ -172,7 +173,6 @@
 	private:
 		FILE *_fp;
 	};
-<<<<<<< HEAD
 
 		/** Reads in the specified file, breaks it into lines, and
 			combines the lines into "logical" lines (joins continued
@@ -183,10 +183,14 @@
 		*/
 	static MyString fileNameToLogicalLines(const MyString &filename,
 				StringList &logicalLines);
-=======
->>>>>>> d7041c4f
 
 private:
+	    /** Read the entire contents of the given file into a MyString.
+		 * @param The name of the file.
+		 * @return The contents of the file.
+		 */
+    static MyString readFileToString(const MyString &strFilename);
+
 		/**
 		 * Get the given parameter if it is defined in the given submit file
 		 * line.
@@ -197,6 +201,18 @@
 		 */
 	static MyString getParamFromSubmitLine(MyString &submitLine,
 			const char *paramName);
+
+		/**
+		 * Combine input ("physical") lines that end with the given
+		 * continuation character into "logical" lines.
+		 * @param Input string list of "physical" lines.
+		 * @param Continuation character.
+		 * @param Filename (for error messages).
+		 * @param Output string list of "logical" lines.
+		 * @return "" if okay, or else an error message.
+		 */
+	static MyString CombineLines(StringList &listIn, char continuation,
+			const MyString &filename, StringList &listOut);
 
 		/**
 		 * Skip whitespace in a std::string buffer.  This is a helper function
