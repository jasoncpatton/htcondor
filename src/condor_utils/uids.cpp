/***************************************************************
 *
 * Copyright (C) 1990-2011, Condor Team, Computer Sciences Department,
 * University of Wisconsin-Madison, WI.
 * 
 * Licensed under the Apache License, Version 2.0 (the "License"); you
 * may not use this file except in compliance with the License.  You may
 * obtain a copy of the License at
 * 
 *    http://www.apache.org/licenses/LICENSE-2.0
 * 
 * Unless required by applicable law or agreed to in writing, software
 * distributed under the License is distributed on an "AS IS" BASIS,
 * WITHOUT WARRANTIES OR CONDITIONS OF ANY KIND, either express or implied.
 * See the License for the specific language governing permissions and
 * limitations under the License.
 *
 ***************************************************************/


#include "condor_common.h"
#include "condor_debug.h"
#include "condor_syscall_mode.h"
#include "condor_uid.h"
#include "condor_config.h"
#include "condor_environ.h"
#include "condor_distribution.h"
#include "my_username.h"
#include "daemon.h"
#include "store_cred.h"

/* See condor_uid.h for description. */
static char* CondorUserName = NULL;
static char* RealUserName = NULL;
static int SwitchIds = TRUE;
static int UserIdsInited = FALSE;
static int OwnerIdsInited = FALSE;
#ifdef WIN32
// set this to false to base the result of can_switch_ids() on token privs rather than account name.
static bool only_SYSTEM_can_switch_ids = true;
#endif
/*
   On Unix, the current uid is process wide.  On Win32, it is specific to each
   thread.  So on Win32 only, priv_state is TLS.
*/
#ifdef WIN32
THREAD_LOCAL_STORAGE static priv_state CurrentPrivState = PRIV_UNKNOWN;
#else
static priv_state CurrentPrivState = PRIV_UNKNOWN;
#endif

#if !defined(WIN32)
/*
   supplementary group used to track process families. if nonzero,
   this group id will be inserted into the group list when we switch
   into USER_PRIV_FINAL
*/
static gid_t TrackingGid = 0;
#endif

/* must be listed in the same order as enum priv_state in condor_uid.h */
static const char *priv_state_name[] = {
	"PRIV_UNKNOWN",
	"PRIV_ROOT",
	"PRIV_CONDOR",
	"PRIV_CONDOR_FINAL",
	"PRIV_USER",
	"PRIV_USER_FINAL",
	"PRIV_FILE_OWNER"
};


/* Start Common Bits */
#define HISTORY_LENGTH 32

static struct {
	time_t		timestamp;
	priv_state	priv;
	const char	*file;
	int			line;
} priv_history[HISTORY_LENGTH];
static int ph_head=0, ph_count=0;

const char*
priv_to_string( priv_state p )
{
	if( p < _priv_state_threshold ) {
		return priv_state_name[p];
	}
	return "PRIV_INVALID";
}

void
log_priv(priv_state prev, priv_state new_priv, const char *file, int line)
{
	dprintf(D_PRIV, "%s --> %s at %s:%d\n",	priv_state_name[prev],
			priv_state_name[new_priv], file, line);
	priv_history[ph_head].timestamp = time(NULL);
	priv_history[ph_head].priv = new_priv;
	priv_history[ph_head].file = file; /* should be a constant - no alloc */
	priv_history[ph_head].line = line;
	ph_head = (ph_head + 1) % HISTORY_LENGTH;
	if (ph_count < HISTORY_LENGTH) ph_count++;
}


void
display_priv_log(void)
{
	int i, idx;
	if (can_switch_ids()) {
		dprintf(D_ALWAYS, "running as root; privilege switching in effect\n");
	} else {
		dprintf(D_ALWAYS, "running as non-root; no privilege switching\n");
	}		
	for (i=0; i < ph_count && i < HISTORY_LENGTH; i++) {
		idx = (ph_head-i-1+HISTORY_LENGTH)%HISTORY_LENGTH;
		dprintf(D_ALWAYS, "--> %s at %s:%d %s",
				priv_state_name[priv_history[idx].priv],
				priv_history[idx].file, priv_history[idx].line,
				ctime(&priv_history[idx].timestamp));
	}
}


priv_state
get_priv()
{
	return CurrentPrivState;
}

// 
#ifdef WIN32

// SIDs of some well known users and groups
//
#pragma pack(push, 1)
static const struct { 
   SID LocalSystem;
   SID LocalService;
   SID AuthUser;
   SID Admins;    DWORD AdminsRID;
   SID Users;     DWORD UsersRID;
   } sids = {
      {SID_REVISION, 1, SECURITY_NT_AUTHORITY, {SECURITY_LOCAL_SYSTEM_RID}},
      {SID_REVISION, 1, SECURITY_NT_AUTHORITY, {SECURITY_LOCAL_SERVICE_RID}},
      {SID_REVISION, 1, SECURITY_NT_AUTHORITY, {SECURITY_AUTHENTICATED_USER_RID}},
      {SID_REVISION, 2, SECURITY_NT_AUTHORITY, {SECURITY_BUILTIN_DOMAIN_RID}}, DOMAIN_ALIAS_RID_ADMINS,
      {SID_REVISION, 2, SECURITY_NT_AUTHORITY, {SECURITY_BUILTIN_DOMAIN_RID}}, DOMAIN_ALIAS_RID_USERS,
   };
#pragma pack(pop, 1)

// return a copy of the SID of the owner of the current process
//
const PSID my_user_Sid() 
{
    PSID psid = NULL;

	HANDLE hToken = NULL;
    if ( ! OpenProcessToken(GetCurrentProcess(),TOKEN_READ,&hToken)) {
       dprintf(D_ALWAYS, "my_user_Sid: OpenProcessToken failed error = %d", GetLastError());
       return NULL;
    }

	BYTE buf[256];
	DWORD cbBuf = sizeof(buf);
	if ( ! GetTokenInformation(hToken, TokenUser, &buf, cbBuf, &cbBuf)) {
       dprintf(D_ALWAYS, "my_user_Sid: GetTokenInformation failed error = %d", GetLastError());
	} else {
	   TOKEN_USER * ptu = (TOKEN_USER*)buf;
	   DWORD cbSid = GetLengthSid(ptu->User.Sid);
	   psid = malloc(cbSid);
	   if (psid) {
	      CopySid(cbSid, psid, ptu->User.Sid);
	   }
	}
	CloseHandle(hToken);

	return psid;
} 
#endif 

int
can_switch_ids( void )
{
#ifdef WIN32
   static bool HasChecked = false;
   // can't switch users if we're not root/SYSTEM
   if ( ! HasChecked) {

      // begin by assuming we can't switch ID's
      SwitchIds = FALSE;

      // if we are running as LocalSystem, then we really Shouldn't 
      // run jobs without switching users first, and we can be certain
      // that this account has all of the needed privs.
      PSID psid = my_user_Sid();
      if (psid) {
         if (EqualSid(psid, const_cast<SID*>(&sids.LocalSystem)))
            SwitchIds = TRUE;
         free(psid);
      }

      // if SwitchIds is FALSE, then we know we aren't the system account, 
      // So if we allow non-system accounts to switch ids
      // set SwitchIds to true if we have the necessary privileges
      //
      if ( ! SwitchIds && ! only_SYSTEM_can_switch_ids) {

         static const LPCTSTR needed[] = {
            SE_INCREASE_QUOTA_NAME, //needed by CreateProcessAsUser
            //SE_TCB_NAME,            //needed on Win2k to CreateProcessAsUser
            SE_PROF_SINGLE_PROCESS_NAME, //needed?? to get CPU% and Memory/Disk useage for our children
            SE_CREATE_GLOBAL_NAME,  //needed to create named shared memory
            SE_CHANGE_NOTIFY_NAME,  //needed by CreateProcessAsUser
            SE_SECURITY_NAME,       //needed to change file ACL's
            SE_TAKE_OWNERSHIP_NAME, //needed to take ownership of files
            //SE_CREATE_TOKEN_NAME,   //needed?
            //SE_ASSIGNPRIMARYTOKEN_NAME //needed?
            //SE_IMPERSONATE_NAME,    //needed?
            };

         struct {
            PRIVILEGE_SET       set;
            LUID_AND_ATTRIBUTES a[COUNTOF(needed)];
            } privs = { 0, PRIVILEGE_SET_ALL_NECESSARY };

         LUID_AND_ATTRIBUTES * pla = &privs.set.Privilege[0];
         for (int ii = 0; ii < COUNTOF(needed); ++ii) {
            LookupPrivilegeValue(NULL, needed[0], &pla->Luid);
            pla->Attributes = SE_PRIVILEGE_ENABLED;
            ++pla;
         }
         privs.set.PrivilegeCount = (pla - &privs.set.Privilege[0]);

         HANDLE hToken = NULL;
         if ( ! OpenProcessToken(GetCurrentProcess(),TOKEN_QUERY,&hToken)) {
            dprintf(D_ALWAYS, "can_switch_ids: OpenProcessToken failed error = %d", GetLastError());
         } else {
            BOOL fEnabled = false;
            if ( ! PrivilegeCheck(hToken, &privs.set, &fEnabled)) {
               dprintf(D_ALWAYS, "can_switch_ids: PrivilegeCheck failed error = %d", GetLastError());
            } else {
               SwitchIds = fEnabled;
            }
            CloseHandle(hToken);
         }
      }

      HasChecked = true;
   }
#else // *NIX
	static bool HasCheckedIfRoot = false;

	// can't switch users if we're not root/SYSTEM
	if (!HasCheckedIfRoot) {
		if (!is_root()) {
			SwitchIds = FALSE;
		}
		HasCheckedIfRoot = true;
	}
#endif

	return SwitchIds;
}


/* End Common Bits */



#if defined(WIN32)

#include "dynuser.h"
#include "lsa_mgr.h"
#include "token_cache.h"

// Lots of functions just stubs on Win NT for now....
void init_condor_ids() {}
int set_user_ids(uid_t uid, gid_t gid) { return FALSE; }
uid_t get_my_uid() { return 999999; }
gid_t get_my_gid() { return 999999; }
int set_file_owner_ids( uid_t uid, gid_t gid ) { return FALSE; }
void uninit_file_owner_ids() {}


// Cover our getuid...
uid_t getuid() { return get_my_uid(); }

// Static/Global objects
extern dynuser *myDynuser; 	// the "system wide" dynuser object

static HANDLE CurrUserHandle = NULL;
static char *UserLoginName = NULL; // either a "nobody" account or the submitting user
static char *UserDomainName = NULL; // user's domain

static token_cache cached_tokens; // we cache tokens to save time

void uninit_user_ids() 
{
	// just reset the "current" pointers.
	// this doesn't affect the cache, but
	// makes it behave as though there is 
	// no user to set_user_priv() on.
	if ( UserLoginName ) {
	   	free(UserLoginName);
	}
	if ( UserDomainName ) {
		free(UserDomainName);
	}
	UserLoginName = NULL;
	UserDomainName= NULL;
	CurrUserHandle = NULL;
	UserIdsInited = false;
}

HANDLE priv_state_get_handle()
{
	return CurrUserHandle;
}

const char *get_user_loginname() {
    return UserLoginName;
}

const char *get_user_domainname() {
    return UserDomainName;
}

// this is in uids.windows.credd.cpp
extern bool 
get_password_from_credd (
   const char * credd_host,
   const char  username[],
   const char  domain[],
   char * pw,
   int    cb); // sizeof pw buffer (in bytes)

bool 
cache_credd_locally (
	const char  username[],
	const char  domain[],
	const char * pw);

int
init_user_ids(const char username[], const char domain[]) 
{
	int retval = 0;

	if (!username || !domain) {
		dprintf(D_ALWAYS, "WARNING: init_user_ids() called with"
			   " NULL arguments!\n");
	   	return 0;
   	}

	// we have to be very careful calling dprintf in this function, because dprintf
	// will try and _set_priv to root and then back to what it was.  so we need to
	// make sure that our global variables are always in a state where that doesn't
	// except.

	// TJ:2010: Can't do this here, UserIdsInited must never be true 
	// while CurrUserHandle is NULL or dprintf will EXCEPT.
	// UserIdsInited = true;
	
	// see if we already have a user handle for the requested user.
	// if so, just return 1. 
	// TODO: cache multiple user handles to save time.

	dprintf(D_FULLDEBUG, "init_user_ids: want user '%s@%s', "
			"current is '%s@%s'\n",
		username, domain, UserLoginName, UserDomainName);
	
	if ( CurrUserHandle = cached_tokens.getToken(username, domain)) {
		UserIdsInited = true; // do this before we call dprintf
		// when we uninit_user_ids we can end up CurrUserHandle in the cache
		// but UserLoginName and UserDomainName not set, if that happens
		// we need to set them here.
		if ( ! UserLoginName) UserLoginName = strdup(username);
		if ( ! UserDomainName) UserDomainName = strdup(domain);
		dprintf(D_FULLDEBUG, "init_user_ids: Already have handle for %s@%s,"
			" so returning.\n", username, domain);
		return 1;
	} else {
		char* myusr = my_username();
		char* mydom = my_domainname();

		// we cleared CurrUserHandle, so we aren't inited.
		UserIdsInited = false;

		// see if our calling thread matches the user and domain
		// we want a token for. This happens if we're submit for example.
		if ( strcmp( myusr, username ) == 0 &&
			 strcasecmp( mydom, domain ) == 0 ) { // domain is case insensitive

			dprintf(D_FULLDEBUG, "init_user_ids: Calling thread has token "
					"we want, so returning.\n");
			CurrUserHandle = my_usertoken();
			if (CurrUserHandle) {
				UserIdsInited = true;
			} else {
				dprintf(D_FULLDEBUG, "init_user_ids: handle is null!\n");
			}
			
			if (UserLoginName) {
				free(UserLoginName);
				UserLoginName = NULL;
			}
			if (UserDomainName) {
				free(UserDomainName);
				UserDomainName = NULL;
			}
			
			// these are strdup'ed, so we can just stash their pointers
			UserLoginName = myusr;
			UserDomainName = mydom;

			// don't forget to drop it in the cache too
			cached_tokens.storeToken(UserLoginName, UserDomainName,
				   		CurrUserHandle);
			return 1;
		}
	}

	// at this point UserIdsInited should be false.
	ASSERT( ! UserIdsInited);

	// anything beyond this requires user switching
	if (!can_switch_ids()) {
		dprintf(D_ALWAYS, "init_user_ids: failed because user switching is disabled\n");
		return 0;
	}

	if ( strcmp(username,"nobody") != 0 ) {
		// here we call routines to deal with passwords. Hopefully we're
		// running as LocalSystem here, otherwise we can't get at the 
		// password stash.
		lsa_mgr lsaMan;
		char pw[255];
		char user[255];
		char dom[255];
		wchar_t w_fullname[255];
		wchar_t *w_pw;
		bool got_password = false;
		bool got_password_from_credd = false;

		// these should probably be snprintfs
		swprintf(w_fullname, L"%S@%S", username, domain);
		sprintf(user, "%s", username);
		sprintf(dom, "%s", domain);
		
		// make sure we're SYSTEM when we do this
		w_pw = lsaMan.query(w_fullname);
		if ( w_pw ) {
			// copy password into a char buffer
			sprintf(pw, "%S", w_pw);			
			// we don't need the wide char pw anymore, so clean it up
			SecureZeroMemory(w_pw, wcslen(w_pw)*sizeof(wchar_t));
			delete[](w_pw);
			w_pw = NULL;

			// now that we got a password, see if it is good.
			retval = LogonUser(
				user,						// user name
				dom,						// domain or server - local for now
				pw,							// password
				LOGON32_LOGON_INTERACTIVE,	// type of logon operation. 
											// LOGON_BATCH doesn't seem to work right here.
				LOGON32_PROVIDER_DEFAULT,	// logon provider
				&CurrUserHandle				// receive tokens handle
			);
			
			if ( !retval ) {
				dprintf(D_FULLDEBUG,"Locally stored credential for %s@%s is stale\n",
					user,dom);
				// Set handle to NULL to make certain we recall LogonUser again below
				CurrUserHandle = NULL;	
			} else {
				got_password = true;	// so we don't bother going to a credd
			}
		}

		// if we don't have the password from our local stash, try to fetch
		// it from a credd. this tiny function is in a separate file so
        // that we don't pull in all of daemon core when we link to the utils library.

		char *credd_host = param("CREDD_HOST");
		if (credd_host && got_password==false) {
#if 1
           got_password = get_password_from_credd(
              credd_host,
              username,
              domain,
              pw,
              sizeof(pw));
           got_password_from_credd = got_password;
#else
			dprintf(D_FULLDEBUG, "trying to fetch password from credd: %s\n", credd_host);
			Daemon credd(DT_CREDD);
			Sock * credd_sock = credd.startCommand(CREDD_GET_PASSWD,Stream::reli_sock,10);
			if ( credd_sock ) {
				credd_sock->put((char*)username);	// send user
				credd_sock->put((char*)domain);		// send domain
				credd_sock->end_of_message();
				credd_sock->decode();
				pw[0] = '\0';
				int my_stupid_sizeof_int_for_damn_cedar = sizeof(pw);
				char *my_buffer = pw;
				if ( credd_sock->code(my_buffer,my_stupid_sizeof_int_for_damn_cedar) && pw[0] ) {
					got_password = true;
					got_password_from_credd = true;
				} else {
					dprintf(D_FULLDEBUG,
							"credd (%s) did not have info for %s@%s\n",
							credd_host, username,domain);
				}
				delete credd_sock;
				credd_sock = NULL;
			} else {
				dprintf(D_FULLDEBUG,"Failed to contact credd %s: %s\n",
					credd_host,credd.error() ? credd.error() : "");
			}
#endif
		}
		if (credd_host) free(credd_host);

		if ( ! got_password ) {
			dprintf(D_ALWAYS, "ERROR: Could not locate valid credential for user "
				"'%s@%s'\n", username, domain);
			return 0;
		} else {
			dprintf(D_FULLDEBUG, "Found credential for user '%s'\n", username);

			// If we have not yet called LogonUser, then CurrUserHandle is NULL,
			// and we need to call it here.
			if ( CurrUserHandle == NULL ) {
				retval = LogonUser(
					user,						// user name
					dom,						// domain or server - local for now
					pw,							// password
					LOGON32_LOGON_INTERACTIVE,	// type of logon operation. 
												// LOGON_BATCH doesn't seem to work right here.
					LOGON32_PROVIDER_DEFAULT,	// logon provider
					&CurrUserHandle				// receive tokens handle
				);
			} else {
				// we already have a good user handle from calling LogonUser to check to
				// see if our stashed credential was stale or not, so set retval to success
				retval = 1;	// LogonUser returns nonzero value on success
			}

			dprintf(D_FULLDEBUG, "LogonUser completed.\n");

			if (UserLoginName) {
				free(UserLoginName);
				UserDomainName = NULL;
			}
			if (UserDomainName) {
				free(UserDomainName);
				UserDomainName = NULL;
			}
			UserLoginName = strdup(username);
			UserDomainName = strdup(domain);

			if ( !retval ) {
				dprintf(D_ALWAYS, "init_user_ids: LogonUser failed with NT Status %ld\n", 
					GetLastError());
				retval =  0;	// return of 0 means FAILURE
			} else {
				// stash the new token in our cache
				cached_tokens.storeToken(UserLoginName, UserDomainName,
					   	CurrUserHandle);
				UserIdsInited = true;

				// if we got the password from the credd, and the admin wants passwords stashed
				// locally on this machine, then do it.
				if ( got_password_from_credd &&
                     param_boolean("CREDD_CACHE_LOCALLY",false) ) {
                    cache_credd_locally(username, domain, pw);
                }
				
				retval = 1;	// return of 1 means SUCCESS
			}

			// clear pw from memory
			SecureZeroMemory(pw, 255);

			return retval;
		}
		
	} else {
		///
		// Here's where we use a nobody account
		//
		
		dprintf(D_FULLDEBUG, "Using dynamic user account.\n");

		myDynuser->reset();
		// at this point, we know we want a user nobody, so
		// generate a dynamic user and stash the handle

				
		if ( !myDynuser->init_user() ) {
			// This is indicative of a serious problem.
			EXCEPT("Failed to create a user nobody");
		}
		
		if (UserLoginName) {
			free(UserLoginName);
			UserDomainName = NULL;
		}
		if (UserDomainName) {
			free(UserDomainName);
			UserDomainName = NULL;
		}

		UserLoginName = strdup( myDynuser->get_accountname() );
		UserDomainName = strdup( "." );

		// we created a new user, now just stash the token
		CurrUserHandle = myDynuser->get_token();

		// drop the handle in our cache too
		cached_tokens.storeToken(UserLoginName, UserDomainName,
			   		CurrUserHandle);
		UserIdsInited = true;
		return 1;
	}
}

priv_state
_set_priv(priv_state s, const char *file, int line, int dologging)
{
	priv_state PrevPrivState = CurrentPrivState;

	/* NOTE  NOTE   NOTE  NOTE
	 * This function is called from deep inside dprintf.  To
	 * avoid potentially nasty recursive situations, ONLY call
	 * dprintf() from inside of this function if the 
	 * dologging parameter is non-zero.  
	 */

	// On NT, PRIV_CONDOR = PRIV_ROOT, but we let it switch so daemoncore's
	// priv state checking won't get totally confused.
	if ( ( s == PRIV_CONDOR  || s == PRIV_ROOT ) &&
		 ( CurrentPrivState == PRIV_CONDOR || CurrentPrivState == PRIV_ROOT ) )
	{
		goto logandreturn;
	}

	// If this is PRIV_USER or PRIV_USER_FINAL, this isn't redundant
	if (s == CurrentPrivState) {
		goto logandreturn;
	}

	if (CurrentPrivState == PRIV_USER_FINAL) {
		if ( dologging ) {
			dprintf(D_ALWAYS,
				"warning: attempted switch out of PRIV_USER_FINAL\n");
		}
		return PRIV_USER_FINAL;
	}

	if (CurrentPrivState == PRIV_CONDOR_FINAL) {
		if ( dologging ) {
			dprintf(D_ALWAYS,
				"warning: attempted switch out of PRIV_CONDOR_FINAL\n");
		}
		return PRIV_CONDOR_FINAL;
	}
	CurrentPrivState = s;
	if (can_switch_ids()) {
		switch (s) {
		case PRIV_ROOT:
		case PRIV_CONDOR:
		case PRIV_CONDOR_FINAL:
			RevertToSelf();
			break;
		case PRIV_USER:
		case PRIV_USER_FINAL:
			if ( dologging ) {
				dprintf(D_FULLDEBUG, 
						"TokenCache contents: \n%s", 
						cached_tokens.cacheToString().Value());
			}
			if ( CurrUserHandle ) {
				if ( PrevPrivState == PRIV_UNKNOWN ) {
					// make certain we're back to 'condor' before impersonating
					RevertToSelf();
				}
				ImpersonateLoggedOnUser(CurrUserHandle);
			} else {
				// we don't want to exit here because reusing the shadow in 7.5.4
				// ends up here because of a dprintf inside uninit_user_ids
				if ( ! UserIdsInited) {
					if (dologging) {
						dprintf(D_ALWAYS, "set_user_priv() called when UserIds not inited!\n");
					}
				}  else { 
					// Tried to set_user_priv() but it failed, so bail out!
					EXCEPT("set_user_priv() failed!");
				}
			}
			break;
		case PRIV_UNKNOWN:		/* silently ignore */
			break;
		default:
			if ( dologging ) {
				dprintf( D_ALWAYS, "set_priv: Unknown priv state %d\n", (int)s);
			}
		}
	}

logandreturn:
	if (dologging) {
		log_priv(PrevPrivState, CurrentPrivState, file, line);
	}
	return PrevPrivState;
}	


// This implementation of get_condor_username() for WinNT really 
// returns the username of the current user.  Until we finish porting
// over all the priv_state code, root=condor=user, so we may as well
// just return the identity of the current user.
const char* get_condor_username() 
{
	HANDLE hProcess = NULL;
	HANDLE hAccessToken = NULL;
	UCHAR InfoBuffer[1000];
	char szAccountName[200], szDomainName[200];
	PTOKEN_USER pTokenUser = (PTOKEN_USER)InfoBuffer;
	DWORD dwInfoBufferSize,dwAccountSize = 200, dwDomainSize = 200;
	SID_NAME_USE snu;
	int length;

	if ( CondorUserName )
		return CondorUserName;

	hProcess = GetCurrentProcess();

	OpenProcessToken(hProcess,TOKEN_READ,&hAccessToken);

	GetTokenInformation(hAccessToken,TokenUser,InfoBuffer,
		1000, &dwInfoBufferSize);

	szAccountName[0] = '\0';
	szDomainName[0] = '\0';
	LookupAccountSid(NULL, pTokenUser->User.Sid, szAccountName,
		&dwAccountSize,szDomainName, &dwDomainSize, &snu);

	length = strlen(szAccountName) + strlen(szDomainName) + 4;
	CondorUserName = (char *) malloc(length);
	if (CondorUserName == NULL) {
		EXCEPT("Out of memory. Aborting.");
	}
	sprintf(CondorUserName, "%s/%s",szDomainName,szAccountName);

	if ( hProcess )
		CloseHandle(hProcess);
	if ( hAccessToken )
		CloseHandle(hAccessToken);

	return CondorUserName;
} 


#include "my_username.h"
int
is_root( void ) 
{
	int root = 0;
#if 1
    PSID psid = my_user_Sid();
	if( ! psid ) {
		dprintf( D_ALWAYS, 
				 "ERROR in is_root(): my_user_Sid() returned NULL\n" );
		return 0;
	}
    root = EqualSid(psid, const_cast<SID*>(&sids.LocalSystem));
    free (psid);
#else
	char* user = my_username( 0 );
	if( ! user ) {
		dprintf( D_ALWAYS, 
				 "ERROR in is_root(): my_username() returned NULL\n" );
		return 0;
	}
	if( !strcasecmp(user, "SYSTEM") ) {
		root = 1;
	}
	free( user );
#endif
	return root;
}


const char*
get_real_username( void )
{
	if( ! RealUserName ) {
		RealUserName = strdup( "system" );
	}
	return RealUserName;
}

void
clear_passwd_cache() {
	// no-op on Windows
}

void
delete_passwd_cache() {
	// no-op on Windows
}

#else  // end of ifdef WIN32, now below starts Unix-specific code

#include <grp.h>

#if defined(AIX31) || defined(AIX32)
#include <sys/types.h>
#include <sys/id.h>
#define SET_EFFECTIVE_UID(id) setuidx(ID_REAL|ID_EFFECTIVE,id)
#define SET_REAL_UID(id) setuidx(ID_SAVED|ID_REAL|ID_EFFECTIVE,id)
#else
#define SET_EFFECTIVE_UID(id) seteuid(id)
#define SET_REAL_UID(id) setuid(id)
#define SET_EFFECTIVE_GID(id) setegid(id)
#define SET_REAL_GID(id) setgid(id)
#define GET_EFFECTIVE_UID() geteuid()
#define GET_REAL_UID() getuid()
#define GET_EFFECTIVE_GID() getegid()
#define GET_REAL_GID() getgid()
#endif

#include "condor_debug.h"
#include "passwd_cache.unix.h"


#ifndef FALSE
#define FALSE 0
#endif /* FALSE */

#ifndef TRUE
#define TRUE 1
#endif /* TRUE */

#define ROOT 0

static uid_t CondorUid, UserUid, RealCondorUid, OwnerUid;
static gid_t CondorGid, UserGid, RealCondorGid, OwnerGid;
static int CondorIdsInited = FALSE;
static char* UserName = NULL;
static char* OwnerName = NULL;

static int set_condor_euid();
static int set_condor_egid();
static int set_user_euid();
static int set_user_egid();
static int set_owner_euid();
static int set_owner_egid();
static int set_user_ruid();
static int set_user_rgid();
static int set_root_euid();
static int set_root_egid();
static int set_condor_ruid();
static int set_condor_rgid();

/* We don't use EXCEPT here because this file is used in
   condor_syscall_lib.a.  -Jim B. */

/* We use the pcache() function to give us our "global" passwd_cache
   instead of declaring a global, static passwd_cache. We want
   to avoid declaring the passwd_cache globally, since it's contructor
   calls param(), which we shouldn't do until the config file has 
   been parsed. */
static passwd_cache *pcache_ptr = NULL;

passwd_cache* 
pcache(void) {
	if ( pcache_ptr == NULL ) {
		pcache_ptr = new passwd_cache();
	}
	return pcache_ptr;
}

void
clear_passwd_cache() {
	pcache()->reset();
}

void
delete_passwd_cache() {
	delete pcache_ptr;
	pcache_ptr = NULL;
}

void
init_condor_ids()
{
	int scm;
	bool result;
	char* env_val = NULL;
	char* config_val = NULL;
	char* val = NULL;
	uid_t envCondorUid = INT_MAX;
	gid_t envCondorGid = INT_MAX;

        /*
        ** N.B. if we are using the yellow pages, system calls which are
        ** not supported by either remote system calls or file descriptor
        ** mapping will occur.  Thus we must be in LOCAL/UNRECORDED mode here.
        */
	scm = SetSyscalls( SYS_LOCAL | SYS_UNRECORDED );

	uid_t MyUid = get_my_uid();
	gid_t MyGid = get_my_gid();
	
		/* if either of the following get_user_*() functions fail,
		 * the default is INT_MAX */
	RealCondorUid = INT_MAX;
	RealCondorGid = INT_MAX;
	pcache()->get_user_uid( myDistro->Get(), RealCondorUid );
	pcache()->get_user_gid( myDistro->Get(), RealCondorGid );

	const char	*envName = EnvGetName( ENV_UG_IDS ); 
	if( (env_val = getenv(envName)) ) {
		val = env_val;
	} else if( (config_val = param_without_default(envName)) ) {
		// I had to change this to param_without_default because there's no way
		// to put a default value of condor.condor in the default value table.
		// In the future, there should be a way to call a function to find out
		// the default value for a parameter, but for now this should work.
		val = config_val;
	}
	if( val ) {  
		if( sscanf(val, "%d.%d", &envCondorUid, &envCondorGid) != 2 ) {
			fprintf( stderr, "ERROR: badly formed value in %s ", envName );
			fprintf( stderr, "%s variable (%s).\n",
					 env_val ? "environment" : "config file", val );
			fprintf( stderr, "Please set %s to ", envName );
			fprintf( stderr, "the '.' seperated uid, gid pair that\n" );
			fprintf( stderr, "should be used by %s.\n", myDistro->Get() );
			exit(1);
		}
		if( CondorUserName != NULL ) {
			free( CondorUserName );
			CondorUserName = NULL;
		}
		result = pcache()->get_user_name( envCondorUid, CondorUserName );

		if( ! result ) {

				/* failure to get username */

			fprintf( stderr, "ERROR: the uid specified in %s ", envName );
			fprintf( stderr, "%s variable (%d)\n", 
					 env_val ? "environment" : "config file", envCondorUid );
			fprintf(stderr, "does not exist in your password information.\n" );
			fprintf(stderr, "Please set %s to ", envName);
			fprintf(stderr, "the '.' seperated uid, gid pair that\n");
			fprintf(stderr, "should be used by %s.\n", myDistro->Get() );
			exit(1);
		}
	}
	if( config_val ) {
		free( config_val );
		config_val = NULL;
		val = NULL;
	}

	/* If we're root, set the Condor Uid and Gid to the value
	   specified in the "CONDOR_IDS" environment variable */
	if( can_switch_ids() ) {
		const char	*enviName = EnvGetName( ENV_UG_IDS ); 
		if( envCondorUid != INT_MAX ) {	
			/* CONDOR_IDS are set, use what it said */
				CondorUid = envCondorUid;
				CondorGid = envCondorGid;
		} else {
			/* No CONDOR_IDS set, use condor.condor */
			if( RealCondorUid != INT_MAX ) {
				CondorUid = RealCondorUid;
				CondorGid = RealCondorGid;
				if( CondorUserName != NULL ) {
					free( CondorUserName );
					CondorUserName = NULL;
				}
				CondorUserName = strdup( myDistro->Get() );
				if (CondorUserName == NULL) {
					EXCEPT("Out of memory. Aborting.");
				}
			} else {
				fprintf( stderr,
						 "Can't find \"%s\" in the password file and "
						 "%s not defined in %s_config or as an "
						 "environment variable.\n", myDistro->Get(),
						 enviName, myDistro->Get() );
				exit(1);
			}
		}
			/* We'd like to dprintf() here, but we can't.  Since this 
			   function is called from the initial time we try to
			   enter Condor priv, if we dprintf() here, we'll still be
			   in root priv when we service this dprintf(), and we'll
			   have major problems.  -Derek Wright 12/21/98 */
			/* dprintf(D_PRIV, "running as root; privilege switching in effect\n"); */
	} else {
		/* Non-root.  Set the CondorUid/Gid to our current uid/gid */
		CondorUid = MyUid;
		CondorGid = MyGid;
		if( CondorUserName != NULL ) {
			free( CondorUserName );
			CondorUserName = NULL;
		}
		result = pcache()->get_user_name( CondorUid, CondorUserName );
		if( !result ) {
			/* Cannot find an entry in the passwd file for this uid */
			CondorUserName = strdup("Unknown");
			if (CondorUserName == NULL) {
				EXCEPT("Out of memory. Aborting.");
			}
		}

		/* If CONDOR_IDS environment variable is set, and set to the same uid
		   that we are running as, then behave as if the daemons are running
		   as user "condor" -- i.e. allow any user to submit jobs to these daemons,
		   not just the user running the daemons.
		*/
		if ( MyUid == envCondorUid ) {
			RealCondorUid = MyUid;
			RealCondorGid = MyGid;
		}
	}
	
	(void)endpwent();
	(void)SetSyscalls( scm );
	
	CondorIdsInited = TRUE;
}


static int
set_user_ids_implementation( uid_t uid, gid_t gid, const char *username, 
							 int is_quiet ) 
{
	if( uid == 0 || gid == 0 ) {
			// NOTE: we want this dprintf() even if we're in quiet
			// mode, since we should *never* be allowing this.
		dprintf( D_ALWAYS, "ERROR: Attempt to initialize user_priv " 
				 "with root privileges rejected\n" );
		return FALSE;
	}
		// So if we are not root, trying to use any user id is bogus
		// since the OS will disallow it.  So if we are not running as
		// root, may as well just set the user id to be the real id.
	// For setuid-root
	// -jaeyoung 05/22/07
	//if ( get_my_uid() != ROOT ) {
	if ( !can_switch_ids() ) {
		uid = get_my_uid();
		gid = get_my_gid();
	}

	if( UserIdsInited && UserUid != uid && !is_quiet ) {
		dprintf( D_ALWAYS, 
				 "warning: setting UserUid to %d, was %d previously\n",
				 uid, UserUid );
	}
	UserUid = uid;
	UserGid = gid;
	UserIdsInited = TRUE;

	// find the user login name for this uid.  note we should not
	// EXCEPT or log an error if we do not find it; it is OK for the
	// user not to be in the passwd file for a so-called SOFT_UID_DOMAIN.
	if( UserName ) {
		free( UserName );
	}

	if ( !username ) {

		if ( !(pcache()->get_user_name( UserUid, UserName )) ) {
			UserName = NULL;
		}
	} else {
		UserName = strdup( username );
	}
	return TRUE;
}


/*
  Initialize the correct uid/gid for user "nobody".  Most of the
  special-case logic for this code came from
  condor_starter.V5/starter_common.C: determine_user_ids()
*/
int
init_nobody_ids( int is_quiet )
{
	bool result;

	/* WARNING: We're initializing the nobody uid/gid's to 0!
	   That's a big no-no, so make sure that if we somehow don't
	   manage to find a valid nobody uid/gid, that we immediately
	   return FALSE and fail out. 

	   Unfortunately, there is no value you can set a uid_t/gid_t
	   to that indicates an uninitialized or invalid value. In the
	   case of this function however, we know that no matter what,
	   the nobody user should NEVER be 0, so it serves well for
	   this purpose.
	 */

	uid_t nobody_uid = 0;
	gid_t nobody_gid = 0;

	result = ( 	(pcache()->get_user_uid("nobody", nobody_uid)) &&
	   			(pcache()->get_user_gid("nobody", nobody_gid)) );

	if (! result ) {


#ifdef HPUX
		// the HPUX9 release does not have a default entry for nobody,
		// so we'll help condor admins out a bit here...
		nobody_uid = 59999;
		nobody_gid = 59999;
#else
		if( ! is_quiet ) {
			dprintf( D_ALWAYS, 
					 "Can't find UID for \"nobody\" in passwd file\n" );
		}
		return FALSE;
#endif
	} 

#ifdef HPUX
	// HPUX9 has a bug in that getpwnam("nobody") always returns
	// a gid of 60001, no matter what the group file (or NIS) says!
	// on top of that, legal UID/GIDs must be -1<x<60000, so unless we
	// patch here, we will generate an EXCEPT later when we try a
	// setgid().  -Todd Tannenbaum, 3/95
	if( (nobody_uid > 59999) || (nobody_uid <= 0) ) {
		nobody_uid = 59999;
	}
	if( (nobody_gid > 59999) || (nobody_gid <= 0) ) {
		nobody_gid = 59999;
	}
#endif

	/* WARNING: At the top of this function, we initialized 
	   nobody_uid and nobody_gid to 0, so if for some terrible 
	   reason we haven't set them to a valid nobody uid/gid
	   by this point, we need to fail immediately. */

	if ( nobody_uid == 0 || nobody_gid == 0 ) {
		return FALSE;
	}

		// Now we know what the uid/gid for nobody should *really* be,
		// so we can actually initialize this as the "user" priv.
	return set_user_ids_implementation( (uid_t)nobody_uid,
										(gid_t)nobody_gid, "nobody",
										is_quiet );
}


int
init_user_ids_implementation( const char username[], int is_quiet )
{
	int					scm;
	uid_t 				usr_uid;
	gid_t				usr_gid;

		// So if we are not root, trying to use any user id is bogus
		// since the OS will disallow it.  So if we are not running as
		// root, may as well just set the user id to be the real id.
	
	// For setuid-root
	// -jaeyoung 05/22/07
	//if ( get_my_uid() != ROOT ) {
	if ( !can_switch_ids() ) {
		return set_user_ids_implementation( get_my_uid(), get_my_gid(),
										NULL, is_quiet ); 
	}

	/*
	** N.B. if we are using the yellow pages, system calls which are
	** not supported by either remote system calls or file descriptor
	** mapping will occur.  Thus we must be in LOCAL/UNRECORDED mode here.
	*/
	scm = SetSyscalls( SYS_LOCAL | SYS_UNRECORDED );

	if( ! strcasecmp(username, "nobody") ) {
			// There's so much special logic for user nobody that it's
			// all in a seperate function now.
		return init_nobody_ids( is_quiet );
	}

	if( !(pcache()->get_user_uid(username, usr_uid)) ||
	 	!(pcache()->get_user_gid(username, usr_gid)) ) {
		if( ! is_quiet ) {
			dprintf( D_ALWAYS, "%s not in passwd file\n", username );
		}
		(void)endpwent();
		(void)SetSyscalls( scm );
		return FALSE;
	}
	(void)endpwent();
	(void)SetSyscalls( scm );
	return set_user_ids_implementation( usr_uid, usr_gid, username, is_quiet ); 
}


int
init_user_ids( const char username[], const char /*domain*/[] ) {
	// we ignore the domain parameter on UNIX
	return init_user_ids_implementation( username, 0 );
}


int
init_user_ids_quiet( const char username[] ) {
	return init_user_ids_implementation( username, 1 );
}


int
set_user_ids(uid_t uid, gid_t gid)
{
	return set_user_ids_implementation( uid, gid, NULL, 0 );
}


int
set_user_ids_quiet(uid_t uid, gid_t gid)
{
	return set_user_ids_implementation( uid, gid, NULL, 1 );
}

void
set_user_tracking_gid(gid_t tracking_gid)
{
	TrackingGid = tracking_gid;
}

void
unset_user_tracking_gid()
{
	TrackingGid = 0;
}

void
uninit_user_ids()
{
	UserIdsInited = FALSE;
}


void
uninit_file_owner_ids() 
{
	OwnerIdsInited = FALSE;
}


int
set_file_owner_ids( uid_t uid, gid_t gid )
{
	if( OwnerIdsInited && OwnerUid != uid  ) {
		dprintf( D_ALWAYS, 
				 "warning: setting OwnerUid to %d, was %d previosly\n",
				 (int)uid, (int)OwnerUid );
	}
	OwnerUid = uid;
	OwnerGid = gid;
	OwnerIdsInited = TRUE;

	// find the user login name for this uid.  note we should not
	// EXCEPT or log an error if we do not find it; it is OK for the
	// user not to be in the passwd file...
	if( OwnerName ) {
		free( OwnerName );
	}
	if ( !(pcache()->get_user_name( OwnerUid, OwnerName )) ) {
		OwnerName = NULL;
	}
	return TRUE;
}


priv_state
get_priv_state(void)
{
	return CurrentPrivState;
}

priv_state
_set_priv(priv_state s, const char *file, int line, int dologging)
{
	priv_state PrevPrivState = CurrentPrivState;
	if (s == CurrentPrivState) return s;
	if (CurrentPrivState == PRIV_USER_FINAL) {
		dprintf(D_ALWAYS,
				"warning: attempted switch out of PRIV_USER_FINAL\n");
		return PRIV_USER_FINAL;
	}
	if (CurrentPrivState == PRIV_CONDOR_FINAL) {
		dprintf(D_ALWAYS,
				"warning: attempted switch out of PRIV_CONDOR_FINAL\n");
		return PRIV_CONDOR_FINAL;
	}
	CurrentPrivState = s;

	if (can_switch_ids()) {
		switch (s) {
		case PRIV_ROOT:
			set_root_euid();
			set_root_egid();
			break;
		case PRIV_CONDOR:
			set_root_euid();	/* must be root to switch */
			set_condor_egid();
			set_condor_euid();
			break;
		case PRIV_USER:
			set_root_euid();	/* must be root to switch */
			set_user_egid();
			set_user_euid();
			break;
		case PRIV_FILE_OWNER:
			set_root_euid();	/* must be root to switch */
			set_owner_egid();
			set_owner_euid();
			break;
		case PRIV_USER_FINAL:
			set_root_euid();	/* must be root to switch */
			set_user_rgid();
			set_user_ruid();
			break;
		case PRIV_CONDOR_FINAL:
			set_root_euid();	/* must be root to switch */
			set_condor_rgid();
			set_condor_ruid();
		case PRIV_UNKNOWN:		/* silently ignore */
			break;
		default:
			dprintf( D_ALWAYS, "set_priv: Unknown priv state %d\n", (int)s);
		}
	}
	if( dologging == NO_PRIV_MEMORY_CHANGES ) {
			// This is a special case for the call to set_priv from
			// within a child process, just before exec(), where the
			// child may be sharing memory with the parent, and
			// therefore doesn't want to have set_priv() mess up the
			// parent's memory of what priv state the parent is in.
			// It is ok that we temporarily changed the
			// CurrentPrivState variable above in a non-thread-safe
			// way, because the parent is suspended, but before
			// returning, we must set it back to what it was. For the
			// rest of the life of the child, CurrentPrivState is a
			// lie.
		CurrentPrivState = PrevPrivState;
	}
	else if( dologging ) {
		log_priv(PrevPrivState, CurrentPrivState, file, line);
	}

	return PrevPrivState;
}	


uid_t
get_condor_uid()
{
	if( !CondorIdsInited ) {
		init_condor_ids();
	}

	return CondorUid;
}


gid_t
get_condor_gid()
{
	if( !CondorIdsInited ) {
		init_condor_ids();
	}

	return CondorGid;
}


/* This returns the string containing the username of whatever uid
   priv_state condor gives you. */
const char*
get_condor_username()
{
	if( !CondorIdsInited ) {
		init_condor_ids();
	}

	return CondorUserName;
}	 


uid_t
get_user_uid()
{
	if( !UserIdsInited ) {
		dprintf(D_ALWAYS, "get_user_uid() called when UserIds not inited!\n");
		return (uid_t)-1;
	}

	return UserUid;
}


gid_t
get_user_gid()
{
	if( !UserIdsInited ) {
		dprintf(D_ALWAYS, "get_user_gid() called when UserIds not inited!\n");
		return (gid_t)-1;
	}

	return UserGid;
}


uid_t
get_file_owner_uid()
{
	if( !OwnerIdsInited ) {
		dprintf( D_ALWAYS,
				 "get_file_owner_uid() called when OwnerIds not inited!\n" );
		return (uid_t)-1;
	}
	return OwnerUid;
}


gid_t
get_file_owner_gid()
{
	if( !OwnerIdsInited ) {
		dprintf( D_ALWAYS,
				 "get_file_owner_gid() called when OwnerIds not inited!\n" );
		return (gid_t)-1;
	}
	return OwnerGid;
}


uid_t
get_my_uid()
{
	return getuid();
}


gid_t
get_my_gid()
{
	return getgid();
}


uid_t
get_real_condor_uid()
{
	if( !CondorIdsInited ) {
		init_condor_ids();
	}

	return RealCondorUid;
}


gid_t
get_real_condor_gid()
{
	if( !CondorIdsInited ) {
		init_condor_ids();
	}

	return RealCondorGid;
}


int
set_condor_euid()
{
	if( !CondorIdsInited ) {
		init_condor_ids();
	}

	return SET_EFFECTIVE_UID(CondorUid);
}


int
set_condor_egid()
{
	if( !CondorIdsInited ) {
		init_condor_ids();
	}

	return SET_EFFECTIVE_GID(CondorGid);
}


int
set_user_euid()
{
	if( !UserIdsInited ) {
		dprintf(D_ALWAYS, "set_user_euid() called when UserIds not inited!\n");
		return -1;
	}

	return SET_EFFECTIVE_UID(UserUid);
}


int
set_user_egid()
{
	if( !UserIdsInited ) {
		dprintf(D_ALWAYS, "set_user_egid() called when UserIds not inited!\n");
		return -1;
	}
	
		// Now, call our caching version of initgroups with the 
		// right username so the user can access files belonging
		// to any group (s)he is a member of.  If we did not call
		// initgroups here, the user could only access files
		// belonging to his/her default group, and might be left
		// with access to the groups that root belongs to, which 
		// is a serious security problem.
		
	if( UserName ) {
		errno = 0;
		if(!(pcache()->init_groups(UserName)) ) {
			dprintf( D_ALWAYS, 
					 "set_user_egid - ERROR: initgroups(%s, %d) failed, "
					 "errno: %s\n", UserName, UserGid, strerror(errno) );
		}			
	}
	return SET_EFFECTIVE_GID(UserGid);
}


int
set_user_ruid()
{
	if( !UserIdsInited ) {
		dprintf(D_ALWAYS, "set_user_ruid() called when UserIds not inited!\n");
		return -1;
	}

	return SET_REAL_UID(UserUid);
}


int
set_user_rgid()
{
	if( !UserIdsInited ) {
		dprintf(D_ALWAYS, "set_user_rgid() called when UserIds not inited!\n");
		return -1;
	}

		// Now, call our caching version of initgroups with the 
		// right username so the user can access files belonging
		// to any group (s)he is a member of.  If we did not call
		// initgroups here, the user could only access files
		// belonging to his/her default group, and might be left
		// with access to the groups that root belongs to, which 
		// is a serious security problem.
		
	if( UserName ) {
		errno = 0;
		if( !(pcache()->init_groups(UserName, TrackingGid)) ) {
			dprintf( D_ALWAYS, 
					 "set_user_rgid - ERROR: initgroups(%s, %d) failed, "
					 "errno: %d\n", UserName, UserGid, errno );
		}			
	}
	return SET_REAL_GID(UserGid);
}


int
set_root_euid()
{
	return SET_EFFECTIVE_UID(ROOT);
}

int
set_root_egid()
{
	return SET_EFFECTIVE_GID(ROOT);
}


int
set_owner_euid()
{
	if( !OwnerIdsInited ) {
		dprintf( D_ALWAYS,
				 "set_owner_euid() called when OwnerIds not inited!\n" );
		return -1;
	}
	return SET_EFFECTIVE_UID(OwnerUid);
}


int
set_owner_egid()
{
	if( !OwnerIdsInited ) {
		dprintf( D_ALWAYS,
				 "set_owner_egid() called when OwnerIds not inited!\n" );
		return -1;
	}
	
		// Now, call our caching version of initgroups with the 
		// right username so the user can access files belonging
		// to any group (s)he is a member of.  If we did not call
		// initgroups here, the user could only access files
		// belonging to his/her default group, and might be left
		// with access to the groups that root belongs to, which 
		// is a serious security problem.
	if( OwnerName ) {
		errno = 0;
		if(!(pcache()->init_groups(OwnerName)) ) {
			dprintf( D_ALWAYS, 
					 "set_owner_egid - ERROR: initgroups(%s, %d) failed, "
					 "errno: %s\n", OwnerName, OwnerGid, strerror(errno) );
		}			
	}
	return SET_EFFECTIVE_GID(UserGid);
}


int
set_condor_ruid()
{
	if( !CondorIdsInited ) {
		init_condor_ids();
	}

	return SET_REAL_UID(CondorUid);
}


int
set_condor_rgid()
{
	if( !CondorIdsInited ) {
		init_condor_ids();
	}

	if( CondorUserName ) {
		errno = 0;
		if(!(pcache()->init_groups(CondorUserName)) ) {
			dprintf( D_ALWAYS, 
					 "set_condor_rgid - ERROR: initgroups(%s) failed, "
					 "errno: %s\n", CondorUserName, strerror(errno) );
		}                       
	}

	return SET_REAL_GID(CondorGid);
}

int
is_root( void ) 
{
	// If a program has setuid-root in Linux, 
	// the program will have non-zero uid and zero euid.
	// We need to make sure that other OSs have the same behavior.
	// -jaeyoung 05/21/07
	//return (! getuid() );
	return ( !getuid() || !geteuid() );
}


const char*
get_real_username( void )
{
	if( ! RealUserName ) {
		uid_t my_uid = getuid();
		if ( !(pcache()->get_user_name( my_uid, RealUserName)) ) {
			char buf[64];
			sprintf( buf, "uid %d", (int)my_uid );
			RealUserName = strdup( buf );
		}
	}
	return RealUserName;
}

/* return the login of whomever you get when you call set_user_priv() */
const char*
get_user_loginname() {
	return UserName;
}
#endif  /* #if defined(WIN32) */


const char*
priv_identifier( priv_state s )
{
	static char id[256];
	int id_sz = 256;	// for use w/ snprintf()

	switch( s ) {

	case PRIV_UNKNOWN:
		snprintf( id, id_sz, "unknown user" );
		break;

	case PRIV_FILE_OWNER:
		if( ! OwnerIdsInited ) {
			if( !can_switch_ids() ) {
				return priv_identifier( PRIV_CONDOR );
			}
			EXCEPT( "Programmer Error: priv_identifier() called for "
					"PRIV_FILE_OWNER, but owner ids are not initialized" );
		}
#ifdef WIN32
		EXCEPT( "Programmer Error: priv_identifier() called for "
				"PRIV_FILE_OWNER, on WIN32" );
#else
		snprintf( id, id_sz, "file owner '%s' (%d.%d)",
				  OwnerName ? OwnerName : "unknown", OwnerUid, OwnerGid );
#endif
		break;

	case PRIV_USER:
	case PRIV_USER_FINAL:
		if( ! UserIdsInited ) {
			if( !can_switch_ids() ) {
				return priv_identifier( PRIV_CONDOR );
			}
			EXCEPT( "Programmer Error: priv_identifier() called for "
					"%s, but user ids are not initialized",
					priv_to_string(s) );
		}
#ifdef WIN32
		snprintf( id, id_sz, "%s@%s", UserLoginName, UserDomainName );
#else
		snprintf( id, id_sz, "User '%s' (%d.%d)", 
				  UserName ? UserName : "unknown", UserUid, UserGid );
#endif
		break;

#ifdef WIN32
	case PRIV_ROOT:
	case PRIV_CONDOR:
		snprintf( id, id_sz, "SuperUser (system)" );
		break;
#else /* UNIX */
	case PRIV_ROOT:
		snprintf( id, id_sz, "SuperUser (root)" );
		break;

	case PRIV_CONDOR:
		snprintf( id, id_sz, "Condor daemon user '%s' (%d.%d)", 
				  CondorUserName ? CondorUserName : "unknown", 
						CondorUid, CondorGid );
		break;
#endif /* WIN32 vs. UNIX */

	default:
		EXCEPT( "Programmer error: unknown state (%d) in priv_identifier", 
				(int)s );

	} /* end of switch */

	return (const char*) id;
}

<<<<<<< HEAD
extern const char * my_hostname();

=======
>>>>>>> e227d8c6
// compare 2 usernames that may or may not be fully qualified
// to see of they both refer to the same user.
//
bool is_same_user(
   const char user1[],  // "user@domain" or "user"
   const char user2[],  // "user@domain" or "user"
   CompareUsersOpt opt)
{
   // for now, treat COMPARE_DEFAULT as meaning IGNORE_DOMAINS
   // TODO: qualify domains and then compare them.
   if (COMPARE_DOMAIN_DEFAULT == opt) {
      opt = (CompareUsersOpt)(COMPARE_DOMAIN_PREFIX | ASSUME_UID_DOMAIN);
   }

   const char * pu1 = user1;
   const char * pu2 = user2;

   // first compare the username part
   while (pu1[0] && pu1[0] != '@') {

      if (pu1[0] != pu2[0])
         return false;

      ++pu1;
      ++pu2;
   }

   // if we hit the end of the user portion of username1
   // and not have NOT hit the end of user portion of username2
   // then they don't match.
   if (pu2[0] && pu2[0] != '@')
      return false;

   int cmp = opt & COMPARE_MASK;
   if (COMPARE_IGNORE_DOMAIN == cmp)
      return true;

   // compare domain part
   bool fmatch = true;

   if (pu1[0] == '@') ++pu1;
   if (pu2[0] == '@') ++pu2;

   char *domain = NULL; // in case we need to fetch UID_DOMAIN
   if (pu1[0] == '.' || (0 == pu1[0] && (opt & ASSUME_UID_DOMAIN))) {
      domain = param("UID_DOMAIN");
      pu1 = domain ? domain : "";
   }
   if (pu2[0] == '.' || (0 == pu2[0] && (opt & ASSUME_UID_DOMAIN))) {
      if ( ! domain) domain = param("UID_DOMAIN");
      pu2 = domain ? domain : "";
   }

   // compare domains, if one is a valid prefix of the other
   // then we consider that a match. we do this so that
   // tonic.cs.wisc.edu matches tonic
   //
   if (pu1 != pu2) {
      if (COMPARE_DOMAIN_FULL == cmp) {
         fmatch = ! strcasecmp(pu1, pu2);
      } else if (COMPARE_DOMAIN_PREFIX == cmp) {
         for (;;) {
            // if the first domain ends, and the second one 
            // has ended or is on a '.' then we call that a match
            if ( ! pu1[0]) {
               fmatch = ( ! pu2[0] || pu2[0] == '.');
               break;
            }
            // if the domains don't match at this point, then
            // this is a match only if the first domain is on a '.'
            // and the second domain has ended.
            // we know that pu1[0] cannot be 0 here because of the test above
            //
            if (toupper(pu1[0]) != toupper(pu2[0])) {
               fmatch = (pu1[0] == '.') && ! pu2[0];
               break;
            }

            ++pu1;
            ++pu2;
         }
      }
   }

   if (domain) free (domain);

   return fmatch;
}
<|MERGE_RESOLUTION|>--- conflicted
+++ resolved
@@ -1782,11 +1782,6 @@
 	return (const char*) id;
 }
 
-<<<<<<< HEAD
-extern const char * my_hostname();
-
-=======
->>>>>>> e227d8c6
 // compare 2 usernames that may or may not be fully qualified
 // to see of they both refer to the same user.
 //
