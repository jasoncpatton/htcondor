/******************************************************************************
 *
 * Copyright (C) 1990-2018, Condor Team, Computer Sciences Department,
 * University of Wisconsin-Madison, WI.
 *
 * Licensed under the Apache License, Version 2.0 (the "License"); you
 * may not use this file except in compliance with the License.  You may
 * obtain a copy of the License at
 *
 *    http://www.apache.org/licenses/LICENSE-2.0
 *
 * Unless required by applicable law or agreed to in writing, software
 * distributed under the License is distributed on an "AS IS" BASIS,
 * WITHOUT WARRANTIES OR CONDITIONS OF ANY KIND, either express or implied.
 * See the License for the specific language governing permissions and
 * limitations under the License.
 *
 ******************************************************************************/

#include "condor_common.h"
#include "condor_debug.h"
#include "condor_config.h"

#include <sys/types.h>
#include <sys/stat.h>
#include <fcntl.h>

#if defined( LINUX )
#include <sys/inotify.h>
#include <poll.h>
#endif /* defined( LINUX ) */

#include "utc_time.h"
#include "file_modified_trigger.h"


FileModifiedTrigger::FileModifiedTrigger( const std::string & f ) :
	filename( f ), initialized( false ),
#ifdef LINUX
	inotify_fd(-1),
#endif
	statfd( -1 ), lastSize( 0 )
{
	statfd = open( filename.c_str(), O_RDONLY );
	if( statfd == -1 ) {
		dprintf( D_ALWAYS, "FileModifiedTrigger( %s ): open() failed: %s (%d).\n", filename.c_str(), strerror(errno), errno );
		return;
	}

#if defined( LINUX )
#if defined( IN_NONBLOCK )
	inotify_fd = inotify_init1( IN_NONBLOCK );
#else
	inotify_fd = inotify_init();
	int flags = fcntl(inotify_fd, F_GETFL, 0);
	fcntl(inotify_fd, F_SETFL, flags | O_NONBLOCK);
#endif /* defined( IN_NONBLOCK ) */
	if( inotify_fd == -1 ) {
		dprintf( D_ALWAYS, "FileModifiedTrigger( %s ): inotify_init() failed: %s (%d).\n", filename.c_str(), strerror(errno), errno );
		return;
	}

	int wd = inotify_add_watch( inotify_fd, filename.c_str(), IN_MODIFY );
	if( wd == -1 ) {
		dprintf( D_ALWAYS, "FileModifiedTrigger( %s ): inotify_add_watch() failed: %s (%d).\n", filename.c_str(), strerror( errno ), errno );
		return;
	}
#endif /* defined( LINUX ) */

	initialized = true;
}

FileModifiedTrigger::~FileModifiedTrigger() {
	releaseResources();
}

void
FileModifiedTrigger::releaseResources() {
	if( initialized && statfd != -1 ) {
		close( statfd );
		statfd = -1;
	}

#if defined( LINUX )
	if( initialized && inotify_fd != -1 ) {
		close( inotify_fd );
		inotify_fd = -1;
	}
#endif /* defined( LINUX ) */

	initialized = false;
}

//
// We would like to support the Linux and Windows -specific nonpolling
// solutions for detecting changes to the log file, but inotify blocks
// forever on network filesystems, and there's no Linux API which will
// let us know that ahead of time.  Instead, we use a polling approach
// on all platforms, but instead of sleeping on some platforms, we use
// inotify with the sleep duration as its timeout.
//
// On Linux, this means that notify_or_sleep() "sleeps" in poll(), and
// if the inotify fd goes hot, uses read_inotify_events() to clear the
// fd for the next time.
//

#if defined( LINUX )

int
FileModifiedTrigger::read_inotify_events( void ) {
	// Magic from 'man inotify'.
	char buf[ sizeof(struct inotify_event) + NAME_MAX + 1 ]
		__attribute__ ((aligned(__alignof__(struct inotify_event))));

	while( true ) {
		ssize_t len = read( inotify_fd, buf, sizeof( buf ) );
		if( len == -1 && errno != EAGAIN ) {
			dprintf( D_ALWAYS, "FileModifiedTrigger::read_inotify_events(%s): failed to ready from inotify fd.\n", filename.c_str() );
			return -1;
		}

		// We're done reading events for now.
		if( len <= 0 ) { return 1; }

		char * ptr = buf;
		for( ; ptr < buf + len; ptr += sizeof(struct inotify_event) + ((struct inotify_event *)ptr)->len ) {
			const struct inotify_event * event = (struct inotify_event *)ptr;
			if(! (event->mask & IN_MODIFY) ) {
				dprintf( D_ALWAYS, "FileModifiedTrigger::read_inotify_events(%s): inotify gave me an event I didn't ask for.\n", filename.c_str() );
				return -1;
			}
		}

		// We don't worry about partial reads because we're only watching
		// one file for one event type, and the kernel will coalesce
		// identical events, so we should only ever see one. Nonetheless,
		// we'll verify here that we read only complete events.
		if( ptr != buf + len ) {
			dprintf( D_ALWAYS, "FileModifiedTrigger::read_inotify_events(%s): partial inotify read.\n", filename.c_str() );
			return -1;
		}
	}

	return 1;
}

int
FileModifiedTrigger::notify_or_sleep( int timeout_in_ms ) {
	struct pollfd pollfds[1];
	pollfds[0].fd = inotify_fd;
	pollfds[0].events = POLLIN;
	pollfds[0].revents = 0;

	int events = poll( pollfds, 1, timeout_in_ms );
	switch( events ) {
		case -1:
			return -1;

		case 0:
			return 0;

		default:
			if( pollfds[0].revents & POLLIN ) {
				return read_inotify_events();
			} else {
				dprintf( D_ALWAYS, "FileModifiedTrigger::wait(): inotify returned an event I didn't ask for.\n" );
				return -1;
			}
	}
}

#else

#if defined(WINDOWS)
int usleep( long long microseconds ) {
	HANDLE timer;
	LARGE_INTEGER timerIntervals = { microseconds * -10 };
	timer = CreateWaitableTimer( NULL, true, NULL );
	SetWaitableTimer( timer, & timerIntervals, 0, NULL, NULL, false );
	WaitForSingleObject( timer, INFINITE );
	CloseHandle( timer );
	return 0;
}
#endif /* defined(WINDOWS) */

int
FileModifiedTrigger::notify_or_sleep( int timeout_in_ms ) {
	return usleep( timeout_in_ms * 1000 );
}

#endif /* defined( LINUX ) */

int
FileModifiedTrigger::wait( int timeout_in_ms ) {
	if(! initialized) {
		return -1;
	}

	struct timeval deadline;
	condor_gettimestamp( deadline );

	deadline.tv_sec += timeout_in_ms / 1000;
	deadline.tv_usec += (timeout_in_ms % 1000) * 1000;
<<<<<<< HEAD
	deadline.tv_usec = deadline.tv_usec % 1000000;
=======
	if( deadline.tv_usec >= 1000000 ) {
		deadline.tv_sec += 1;
		deadline.tv_usec = deadline.tv_usec % 1000000;
	}
>>>>>>> 813396cd

	while( true ) {
		struct stat statbuf;
		int rv = fstat( statfd, & statbuf );
		if( rv != 0 ) {
			dprintf( D_ALWAYS, "FileModifiedTrigger::wait(): fstat() failure on previously-valid fd: %s (%d).\n", strerror(errno), errno );
			return -1;
		}

		bool changed = statbuf.st_size != lastSize;
		lastSize = statbuf.st_size;
		if( changed ) { return 1; }

		int waitfor = 5000;
		if( timeout_in_ms >= 0 ) {
			struct timeval now;
			condor_gettimestamp( now );

			if( deadline.tv_sec < now.tv_sec ) { return 0; }
			else if( deadline.tv_sec == now.tv_sec &&
				deadline.tv_usec < now.tv_usec ) { return 0; }
			waitfor = ((deadline.tv_sec - now.tv_sec) * 1000) +
						((deadline.tv_usec - now.tv_usec) / 1000);
			if( waitfor > 5000 ) { waitfor = 5000; }
		}

		int events = notify_or_sleep( waitfor );
		if( events == 1 ) { return 1; }
		if( events == 0 ) { continue; }
		return -1;
	}

}<|MERGE_RESOLUTION|>--- conflicted
+++ resolved
@@ -201,14 +201,10 @@
 
 	deadline.tv_sec += timeout_in_ms / 1000;
 	deadline.tv_usec += (timeout_in_ms % 1000) * 1000;
-<<<<<<< HEAD
-	deadline.tv_usec = deadline.tv_usec % 1000000;
-=======
 	if( deadline.tv_usec >= 1000000 ) {
 		deadline.tv_sec += 1;
 		deadline.tv_usec = deadline.tv_usec % 1000000;
 	}
->>>>>>> 813396cd
 
 	while( true ) {
 		struct stat statbuf;
