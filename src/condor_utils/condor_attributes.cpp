/***************************************************************
 *
 * Copyright (C) 1990-2007, Condor Team, Computer Sciences Department,
 * University of Wisconsin-Madison, WI.
 * 
 * Licensed under the Apache License, Version 2.0 (the "License"); you
 * may not use this file except in compliance with the License.  You may
 * obtain a copy of the License at
 * 
 *    http://www.apache.org/licenses/LICENSE-2.0
 * 
 * Unless required by applicable law or agreed to in writing, software
 * distributed under the License is distributed on an "AS IS" BASIS,
 * WITHOUT WARRANTIES OR CONDITIONS OF ANY KIND, either express or implied.
 * See the License for the specific language governing permissions and
 * limitations under the License.
 *
 ***************************************************************/


#include "condor_common.h"
#include "condor_distribution.h"
#define _CONDOR_ATTR_MAIN
#include "condor_attributes.h"

// Initialize our logic
int
AttrInit( void )
{
    unsigned	i;
    for ( i=0;  i<sizeof(CondorAttrList)/sizeof(CONDOR_ATTR_ELEM);  i++ )
    {
		// Sanity check
		if ( (unsigned) CondorAttrList[i].sanity != i ) {
			fprintf( stderr, "Attribute sanity check failed!!\n" );
			return -1;
		}
        CondorAttrList[i].cached = NULL;
    }
	return 0;
}

// Get an attribute variable's name
const char *
AttrGetName( CONDOR_ATTR which )
{
    CONDOR_ATTR_ELEM	*local = &CondorAttrList[which];

	// Simple case first; out of cache
    if ( local->cached ) {
        return local->cached;
    }

	// Otherwise, fill the cache
	char	*tmps=0;
	switch ( local->flag )
	{
	case  ATTR_FLAG_NONE:
		tmps = const_cast<char *>( local->string );
		break;
    case ATTR_FLAG_DISTRO:
		// Yeah, this allocates a couple more bytes than required, but
		// oh well...
        tmps = (char *) malloc( strlen(local->string) + myDistro->GetLen() );
        sprintf( tmps, local->string, myDistro->Get() );
		break;
    case ATTR_FLAG_DISTRO_UC:
		// Yeah, this allocates a couple more bytes than required, but
		// oh well...
        tmps = (char *) malloc( strlen(local->string) + myDistro->GetLen() );
        sprintf( tmps, local->string, myDistro->GetUc() );
		break;
    case ATTR_FLAG_DISTRO_CAP:
		// Yeah, this allocates a couple more bytes than required, but
		// oh well...
        tmps = (char *) malloc( strlen(local->string) + myDistro->GetLen() );
        sprintf( tmps, local->string, myDistro->GetCap() );
		break;
    }

	// Then, return it
	local->cached = tmps;
	return local->cached;
}

// List of attributes used in ClassAds  If you find yourself using anything
// other than ATTR_<blah> to add/lookup expressions/variables *STOP*, add the
// new variable to this file and use the ATTR_<blah> symbolic constant.  --RR

const char * const ATTR_ABSENT                   = "Absent";
const char * const ATTR_ACCOUNTING_GROUP         = "AccountingGroup";
const char * const ATTR_ACTION_CONSTRAINT		 = "ActionConstraint";
const char * const ATTR_ACTION_IDS				 = "ActionIds";
const char * const ATTR_ACTION_RESULT			 = "ActionResult";
const char * const ATTR_ACTION_RESULT_TYPE		 = "ActionResultType";
const char * const ATTR_ACTIVITY				 = "Activity";
const char * const ATTR_ALLOW_NOTIFICATION_CC    = "AllowNotificationCC";
const char * const ATTR_ALL_REMOTE_HOSTS	    = "AllRemoteHosts";
const char * const ATTR_APPEND_FILES			= "AppendFiles";
const char * const ATTR_ARCH                     = "Arch";
const char * const ATTR_AVAIL_BANDWIDTH_TO_SUBMIT_MACHINE= "AvailBandwidthToSubmitMachine";
const char * const ATTR_AVAIL_BANDWIDTH_TO_LAST_CKPT_SERVER= "AvailBandwidthToLastCkptServer";
const char * const ATTR_AVAIL_BANDWIDTH_TO_CKPT_SERVER = "AvailBandwidthToCkptServer";
const char * const ATTR_AVAIL_SINCE				 = "AvailSince";
const char * const ATTR_AVAIL_TIME				 = "AvailTime";
const char * const ATTR_AVAIL_TIME_ESTIMATE		 = "AvailTimeEstimate";
const char * const ATTR_BANDWIDTH_TO_SUBMIT_MACHINE= "BandwidthToSubmitMachine";
const char * const ATTR_BANDWIDTH_TO_LAST_CKPT_SERVER= "BandwidthToLastCkptServer";
const char * const ATTR_BANDWIDTH_TO_CKPT_SERVER = "BandwidthToCkptServer";
const char * const ATTR_BUFFER_SIZE				 = "BufferSize";
const char * const ATTR_BUFFER_FILES				 = "BufferFiles";
const char * const ATTR_BUFFER_BLOCK_SIZE		 = "BufferBlockSize";
const char * const ATTR_BUFFER_BLOCKS_USED	 = "BufferBlocksUsed";
const char * const ATTR_BUFFER_PREFETCH_SIZE	 = "BufferPrefetchSize";
const char * const ATTR_BYTES_SENT				 = "BytesSent";
const char * const ATTR_BYTES_RECVD				 = "BytesRecvd";
const char * const ATTR_CAN_HIBERNATE           = "CanHibernate";
const char * const ATTR_CAPABILITY				 = "Capability";
const char * const ATTR_CKPT_SERVER				 = "CkptServer";
const char * const ATTR_CLAIM_STARTD               = "ClaimStartd";
const char * const ATTR_COD_CLAIMS               = "CODClaims";
const char * const ATTR_COMMAND					 = "Command";
const char * const ATTR_COMPRESS_FILES		 = "CompressFiles";
const char * const ATTR_REQUESTED_CAPACITY		 = "RequestedCapacity";
const char * const ATTR_CKPT_ARCH				 = "CkptArch";
const char * const ATTR_CKPT_LAST_READ			 = "CkptLastRead";
const char * const ATTR_CKPT_OPSYS				 = "CkptOpSys";
const char * const ATTR_CLAIM_ID                 = "ClaimId";
const char * const ATTR_CLAIM_IDS                = "ClaimIds";
const char * const ATTR_PUBLIC_CLAIM_ID          = "PublicClaimId";
const char * const ATTR_PUBLIC_CLAIM_IDS         = "PublicClaimIds";
const char * const ATTR_CLAIM_STATE              = "ClaimState";
const char * const ATTR_CLAIM_TYPE               = "ClaimType";
const char * const ATTR_CLIENT_MACHINE           = "ClientMachine"; 
const char * const ATTR_CLOCK_DAY                = "ClockDay";
const char * const ATTR_CLOCK_MIN                = "ClockMin";
const char * const ATTR_CLUSTER_ID               = "ClusterId";
const char * const ATTR_AUTO_CLUSTER_ID			 = "AutoClusterId";
const char * const ATTR_AUTO_CLUSTER_ATTRS		 = "AutoClusterAttrs";
const char * const ATTR_COMPLETION_DATE			 = "CompletionDate";
const char * const ATTR_MATCHED_CONCURRENCY_LIMITS = "MatchedConcurrencyLimits";
const char * const ATTR_CONCURRENCY_LIMITS = "ConcurrencyLimits";
const char * const ATTR_PREEMPTING_CONCURRENCY_LIMITS = "PreemptingConcurrencyLimits";
#define ATTR_CONDOR_LOAD_AVG			AttrGetName( ATTRE_CONDOR_LOAD_AVG )
#define ATTR_CONDOR_ADMIN				AttrGetName( ATTRE_CONDOR_ADMIN )
const char * const ATTR_CONSOLE_IDLE			 = "ConsoleIdle";
const char * const ATTR_CONTINUE                 = "Continue";
const char * const ATTR_CONTINUE_REASON          = "ContinueReason";
const char * const ATTR_CORE_SIZE				 = "CoreSize";
const char * const ATTR_CREAM_ATTRIBUTES		 = "CreamAttributes";
const char * const ATTR_CRON_MINUTES			 = "CronMinute";
const char * const ATTR_CRON_HOURS				 = "CronHour";
const char * const ATTR_CRON_DAYS_OF_MONTH		 = "CronDayOfMonth";
const char * const ATTR_CRON_MONTHS				 = "CronMonth";
const char * const ATTR_CRON_DAYS_OF_WEEK		 = "CronDayOfWeek";
const char * const ATTR_CRON_NEXT_RUNTIME		 = "CronNextRunTime";
const char * const ATTR_CRON_CURRENT_TIME_RANGE	 = "CronCurrentTimeRange";
const char * const ATTR_CRON_PREP_TIME			 = "CronPrepTime";
const char * const ATTR_CRON_WINDOW			 = "CronWindow";
const char * const ATTR_CPU_BUSY                 = "CpuBusy";
const char * const ATTR_CPU_BUSY_TIME            = "CpuBusyTime";
const char * const ATTR_CPU_IS_BUSY              = "CpuIsBusy";
const char * const ATTR_CPUS                     = "Cpus";
const char * const ATTR_CURRENT_HOSTS			 = "CurrentHosts";
const char * const ATTR_CURRENT_JOBS_RUNNING     = "CurrentJobsRunning";
const char * const ATTR_CURRENT_RANK			 = "CurrentRank";
const char * const ATTR_CURRENT_STATUS_UNKNOWN  = "CurrentStatusUnknown";
const char * const ATTR_CURRENT_TIME			 = "CurrentTime";
const char * const ATTR_DAEMON_START_TIME		 = "DaemonStartTime";
const char * const ATTR_DAEMON_SHUTDOWN		 = "DaemonShutdown";
const char * const ATTR_DAEMON_SHUTDOWN_FAST	 = "DaemonShutdownFast";
const char * const ATTR_DAG_NODE_NAME			 = "DAGNodeName";
const char * const ATTR_DAG_NODE_NAME_ALT		 = "dag_node_name";
const char * const ATTR_DAGMAN_JOB_ID			 = "DAGManJobId";
const char * const ATTR_DEFERRAL_OFFSET			 = "DeferralOffset";
const char * const ATTR_DEFERRAL_PREP_TIME		 = "DeferralPrepTime";
const char * const ATTR_DEFERRAL_TIME			 = "DeferralTime";
const char * const ATTR_DEFERRAL_WINDOW			 = "DeferralWindow";
const char * const ATTR_DELTACLOUD_AVAILABLE_ACTIONS = "DeltacloudAvailableActions";
const char * const ATTR_DELTACLOUD_PRIVATE_NETWORK_ADDRESSES = "DeltacloudPrivateNetworkAddresses";
const char * const ATTR_DELTACLOUD_PROVIDER_ID	 = "DeltacloudProviderId";
const char * const ATTR_DELTACLOUD_PUBLIC_NETWORK_ADDRESSES = "DeltacloudPublicNetworkAddresses";
const char * const ATTR_DELTACLOUD_RETRY_TIMEOUT = "DeltacloudRetryTimeout";
const char * const ATTR_DELTACLOUD_USERNAME	 = "DeltacloudUsername";
const char * const ATTR_DELTACLOUD_PASSWORD_FILE = "DeltacloudPasswordFile";
const char * const ATTR_DELTACLOUD_IMAGE_ID	 = "DeltacloudImageId";
const char * const ATTR_DELTACLOUD_REALM_ID	 = "DeltacloudRealmId";
const char * const ATTR_DELTACLOUD_HARDWARE_PROFILE = "DeltacloudHardwareProfile";
const char * const ATTR_DELTACLOUD_HARDWARE_PROFILE_CPU = "DeltacloudHardwareProfileCpu";
const char * const ATTR_DELTACLOUD_HARDWARE_PROFILE_MEMORY = "DeltacloudHardwareProfileMemory";
const char * const ATTR_DELTACLOUD_HARDWARE_PROFILE_STORAGE = "DeltacloudHardwareProfileStorage";
const char * const ATTR_DELTACLOUD_KEYNAME		 = "DeltacloudKeyname";
const char * const ATTR_DELTACLOUD_USER_DATA	 = "DeltacloudUserData";
const char * const ATTR_DELTACLOUD_NEEDS_START = "DeltacloudNeedsStart";
const char * const ATTR_DESTINATION				 = "Destination";
const char * const ATTR_DISK                     = "Disk";
const char * const ATTR_DISK_USAGE				 = "DiskUsage";
const char * const ATTR_EMAIL_ATTRIBUTES         = "EmailAttributes";
const char * const ATTR_ENTERED_CURRENT_ACTIVITY = "EnteredCurrentActivity";
const char * const ATTR_ENTERED_CURRENT_STATE	 = "EnteredCurrentState";
const char * const ATTR_ENTERED_CURRENT_STATUS	 = "EnteredCurrentStatus";
const char * const ATTR_ERROR_STRING             = "ErrorString";
const char * const ATTR_ERROR_CODE               = "ErrorCode";
const char * const ATTR_EXCEPTION_HIERARCHY      = "ExceptionHierarchy";
const char * const ATTR_EXCEPTION_NAME           = "ExceptionName";
const char * const ATTR_EXCEPTION_TYPE           = "ExceptionType";
const char * const ATTR_EXECUTABLE_SIZE			 = "ExecutableSize";
const char * const ATTR_EXIT_REASON              = "ExitReason";
const char * const ATTR_FETCH_FILES			 = "FetchFiles";
const char * const ATTR_FETCH_WORK_DELAY        = "FetchWorkDelay";
const char * const ATTR_FILE_NAME				 = "FileName";
const char * const ATTR_FILE_SIZE				 = "FileSize";
const char * const ATTR_FILE_SYSTEM_DOMAIN       = "FileSystemDomain";
const char * const ATTR_FILE_REMAPS				 = "FileRemaps";
const char * const ATTR_FILE_READ_COUNT		= "FileReadCount";
const char * const ATTR_FILE_READ_BYTES		= "FileReadBytes";
const char * const ATTR_FILE_WRITE_COUNT	= "FileWriteCount";
const char * const ATTR_FILE_WRITE_BYTES	= "FileWriteBytes";
const char * const ATTR_FILE_SEEK_COUNT		= "FileSeekCount";
const char * const ATTR_BLOCK_READ_KBYTES       = "BlockReadKbytes";
const char * const ATTR_BLOCK_WRITE_KBYTES      = "BlockWriteKbytes";
const char * const ATTR_FLOCKED_JOBS			 = "FlockedJobs";
const char * const ATTR_FLAVOR                   = "Flavor";
const char * const ATTR_FORCE					 = "Force";
const char * const ATTR_GID						 = "Gid";
const char * const ATTR_GLOBAL_JOB_ID            = "GlobalJobId";
const char * const ATTR_GZIP					 = "GZIP";
const char * const ATTR_GLOBUS_DELEGATION_URI	 = "GlobusDelegationUri";
const char * const ATTR_STACK_SIZE		 = "StackSize";
// Deprecated (cruft) -- no longer used
const char * const ATTR_GLOBUS_GRAM_VERSION		 = "GlobusGramVersion";
const char * const ATTR_GLOBUS_RESOURCE_UNAVAILABLE_TIME = "GlobusResourceUnavailableTime";
const char * const ATTR_JOB_MUST_EXPAND			 = "MustExpand";
const char * const ATTR_GLOBUS_RSL				 = "GlobusRSL";
const char * const ATTR_GLOBUS_STATUS			 = "GlobusStatus";
const char * const ATTR_GLOBUS_XML				 = "GlobusXML";
const char * const ATTR_X509_USER_PROXY          = "x509userproxy";
const char * const ATTR_X509_USER_PROXY_SUBJECT	 = "x509userproxysubject";
const char * const ATTR_X509_USER_PROXY_EMAIL	 = "x509UserProxyEmail";
const char * const ATTR_X509_USER_PROXY_EXPIRATION	 = "x509UserProxyExpiration";
const char * const ATTR_X509_USER_PROXY_VONAME	 = "x509UserProxyVOName";
const char * const ATTR_X509_USER_PROXY_FIRST_FQAN	 = "x509UserProxyFirstFQAN";
const char * const ATTR_X509_USER_PROXY_FQAN	 = "x509UserProxyFQAN";
const char * const ATTR_DELEGATED_PROXY_EXPIRATION = "DelegatedProxyExpiration";
const char * const ATTR_GRIDFTP_SERVER_JOB       = "GridftpServerJob";
const char * const ATTR_GRIDFTP_URL_BASE         = "GridftpUrlBase";
const char * const ATTR_REQUESTED_GRIDFTP_URL_BASE = "RequestedGridftpUrlBase";
const char * const ATTR_GRID_RESOURCE			 = "GridResource";
const char * const ATTR_GRID_RESOURCE_UNAVAILABLE_TIME = "GridResourceUnavailableTime";
const char * const ATTR_GRID_JOB_ID				 = "GridJobId";
const char * const ATTR_GRID_JOB_STATUS			 = "GridJobStatus";
// ckireyev myproxy
const char * const ATTR_MYPROXY_SERVER_DN		 = "MyProxyServerDN";
const char * const ATTR_MYPROXY_HOST_NAME		 = "MyProxyHost";
const char * const ATTR_MYPROXY_PASSWORD		 = "MyProxyPassword";
const char * const ATTR_MYPROXY_PASSWORD_EXISTS	 = "MyProxyPasswordExists";
const char * const ATTR_MYPROXY_CRED_NAME		 = "MyProxyCredentialName";
const char * const ATTR_MYPROXY_REFRESH_THRESHOLD = "MyProxyRefreshThreshold";
const char * const ATTR_MYPROXY_NEW_PROXY_LIFETIME = "MyProxyNewProxyLifetime";
// END ckireyev myproxy
const char * const ATTR_HARDWARE_ADDRESS         = "HardwareAddress";
const char * const ATTR_HAS_CHECKPOINTING        = "HasCheckpointing";
const char * const ATTR_HAS_FILE_TRANSFER        = "HasFileTransfer";
const char * const ATTR_HAS_PER_FILE_ENCRYPTION  = "HasPerFileEncryption";
const char * const ATTR_HAS_IO_PROXY             = "HasIOProxy";
const char * const ATTR_HAS_JAVA                 = "HasJava";
const char * const ATTR_HAS_JIC_LOCAL_CONFIG     = "HasJICLocalConfig";
const char * const ATTR_HAS_JIC_LOCAL_STDIN      = "HasJICLocalStdin";
const char * const ATTR_HAS_JOB_AD               = "HasJobAd";
const char * const ATTR_HAS_JOB_AD_FROM_FILE     = "HasJobAdFromFile";
const char * const ATTR_HAS_JOB_DEFERRAL         = "HasJobDeferral";
const char * const ATTR_HAS_MPI                  = "HasMPI";
const char * const ATTR_HAS_OLD_VANILLA          = "HasOldVanilla";
const char * const ATTR_HAS_PVM                  = "HasPVM";
const char * const ATTR_HAS_RECONNECT            = "HasReconnect";
const char * const ATTR_HAS_REMOTE_SYSCALLS      = "HasRemoteSyscalls";
const char * const ATTR_HAS_TDP                  = "HasTDP";
const char * const ATTR_HAS_SOAP_API            = "HasSOAPInterface";
const char * const ATTR_HAS_VM                   = "HasVM";
const char * const ATTR_HAS_WIN_RUN_AS_OWNER     = "HasWindowsRunAsOwner";
const char * const ATTR_HELD_JOBS				 = "HeldJobs";
const char * const ATTR_HIBERNATION_LEVEL        = "HibernationLevel";
const char * const ATTR_HIBERNATION_STATE        = "HibernationState";
const char * const ATTR_HIBERNATION_SUPPORTED_STATES = "HibernationSupportedStates";
const char * const ATTR_HIBERNATION_RAW_MASK     = "HibernationRawMask";
const char * const ATTR_HIBERNATION_METHOD       = "HibernationMethod";
const char * const ATTR_UNHIBERNATE              = "Unhibernate";
const char * const ATTR_HOLD_KILL_SIG            = "HoldKillSig";
const char * const ATTR_HOOK_KEYWORD             = "HookKeyword";
const char * const ATTR_IDLE_JOBS                = "IdleJobs";
const char * const ATTR_IMAGE_SIZE				 = "ImageSize";
const char * const ATTR_RESIDENT_SET_SIZE        = "ResidentSetSize";
const char * const ATTR_PROPORTIONAL_SET_SIZE    = "ProportionalSetSizeKb";
const char * const ATTR_INTERACTIVE			 = "Interactive";
const char * const ATTR_IS_DAEMON_CORE           = "IsDaemonCore";
const char * const ATTR_IS_OWNER                 = "IsOwner";
const char * const ATTR_IS_QUEUE_SUPER_USER      = "IsQueueSuperUser";
const char * const ATTR_IS_WAKEABLE              = "IsWakeAble";
const char * const ATTR_IS_WAKE_SUPPORTED        = "IsWakeOnLanSupported";
const char * const ATTR_WAKE_SUPPORTED_FLAGS     = "WakeOnLanSupportedFlags";
const char * const ATTR_IS_WAKE_ENABLED          = "IsWakeOnLanEnabled";
const char * const ATTR_WAKE_ENABLED_FLAGS       = "WakeOnLanEnabledFlags";
const char * const ATTR_INACTIVE                 = "Inactive";
const char * const ATTR_JAR_FILES                = "JarFiles";
const char * const ATTR_JAVA_MFLOPS              = "JavaMFlops";
const char * const ATTR_JAVA_VENDOR              = "JavaVendor";
const char * const ATTR_JAVA_VERSION             = "JavaVersion";
const char * const ATTR_JOB_ACTION               = "JobAction";
const char * const ATTR_JOB_ARGUMENTS1			 = "Args";
const char * const ATTR_JOB_ARGUMENTS2			 = "Arguments";
const char * const ATTR_JOB_CMD					 = "Cmd";
const char * const ATTR_JOB_CMD_HASH				 = "CmdHash";
const char * const ATTR_JOB_CMD_MD5				 = "CmdMD5";
const char * const ATTR_ORIG_JOB_CMD				= "OrigCmd"; 
const char * const ATTR_JOB_CORE_DUMPED			 = "JobCoreDumped";
const char * const ATTR_JOB_CORE_FILENAME		 = "JobCoreFileName";
const char * const ATTR_JOB_CURRENT_START_DATE	 = "JobCurrentStartDate";
const char * const ATTR_JOB_DURATION			 = "JobDuration";
const char * const ATTR_JOB_ENVIRONMENT1		 = "Env";
const char * const ATTR_JOB_ENVIRONMENT1_DELIM	 = "EnvDelim";
const char * const ATTR_JOB_ENVIRONMENT2		 = "Environment";
const char * const ATTR_JOB_ERROR				 = "Err";
const char * const ATTR_JOB_ERROR_SIZE			 = "ErrSize";
const char * const ATTR_JOB_KEEP_CLAIM_IDLE      = "KeepClaimIdle";
const char * const ATTR_JOB_KEYWORD              = "JobKeyword";
const char * const ATTR_JOB_LEASE_DURATION       = "JobLeaseDuration";
const char * const ATTR_JOB_LEASE_EXPIRATION     = "JobLeaseExpiration";
const char * const ATTR_JOB_SPOOL_EXECUTABLE	 = "SpoolExecutable";
const char * const ATTR_JOB_EXIT_STATUS			 = "ExitStatus";
const char * const ATTR_JOB_EXIT_REQUIREMENTS	 = "ExitRequirements";
const char * const ATTR_JOB_ID					 = "JobId";
const char * const ATTR_JOB_FINISHED_HOOK_DONE   = "JobFinishedHookDone";
const char * const ATTR_JOB_INPUT				 = "In";
const char * const ATTR_JOB_IWD					 = "Iwd";
const char * const ATTR_JOB_IWD_FLUSH_NFS_CACHE	 = "IwdFlushNFSCache";
const char * const ATTR_JOB_JAVA_VM_ARGS1        = "JavaVMArgs";
const char * const ATTR_JOB_JAVA_VM_ARGS2        = "JavaVMArguments";
const char * const ATTR_ORIG_JOB_IWD				 = "OrigIwd";
const char * const ATTR_JOB_REMOTE_IWD			 = "RemoteIwd";
const char * const ATTR_JOB_LOAD_PROFILE           = "LoadProfile";
const char * const ATTR_JOB_RUNAS_OWNER			 = "RunAsOwner";
const char * const ATTR_JOB_LOAD_USER_PROFILE   = "LoadUserProfile";
const char * const ATTR_JOB_LOCAL_CPU			 = "LocalCpu";
const char * const ATTR_JOB_LOCAL_SYS_CPU		 = "LocalSysCpu";
const char * const ATTR_JOB_LOCAL_USER_CPU		 = "LocalUserCpu";
const char * const ATTR_JOB_MANAGED				 = "Managed";
const char * const ATTR_JOB_MANAGED_MANAGER		 = "ManagedManager";
const char * const ATTR_JOB_MATCHED				 = "Matched";
const char * const ATTR_JOB_NONESSENTIAL		 = "Nonessential";
const char * const ATTR_JOB_NOOP				 = "IsNoopJob";
const char * const ATTR_JOB_NOOP_EXIT_SIGNAL	 = "NoopJobExitSignal";
const char * const ATTR_JOB_NOOP_EXIT_CODE		 = "NoopJobExitCode";
const char * const ATTR_JOB_NOTIFICATION		 = "JobNotification";
const char * const ATTR_JOB_OUTPUT				 = "Out";
const char * const ATTR_JOB_OUTPUT_SIZE			 = "OutSize";
const char * const ATTR_JOB_PID                  = "JobPid";
const char * const ATTR_PRE_JOB_PRIO1            = "PreJobPrio1";
const char * const ATTR_PRE_JOB_PRIO2            = "PreJobPrio2";
const char * const ATTR_POST_JOB_PRIO1           = "PostJobPrio1";
const char * const ATTR_POST_JOB_PRIO2           = "PostJobPrio2";
const char * const ATTR_JOB_PRIO                 = "JobPrio";
const char * const ATTR_JOB_COMMITTED_TIME		 = "CommittedTime";
const char * const ATTR_JOB_LANGUAGE             = "JobLanguage";
const char * const ATTR_JOB_LAST_START_DATE		 = "JobLastStartDate";
const char * const ATTR_JOB_LEAVE_IN_QUEUE		 = "LeaveJobInQueue";
const char * const ATTR_JOB_REMOTE_SYS_CPU		 = "RemoteSysCpu";
const char * const ATTR_JOB_REMOTE_USER_CPU		 = "RemoteUserCpu";
const char * const ATTR_JOB_REMOTE_WALL_CLOCK	 = "RemoteWallClockTime";
const char * const ATTR_JOB_REQUIRES_SANDBOX	 = "JobRequiresSandbox";
const char * const ATTR_JOB_ROOT_DIR			 = "RootDir";
const char * const ATTR_JOB_RUN_COUNT			 = "JobRunCount";
const char * const ATTR_JOB_SANDBOX_JOBAD		= "DropJobAdInSandbox";
const char * const ATTR_JOB_SUBMISSION		= "Submission";
const char * const ATTR_JOB_SUBMISSION_ID		= "SubmissionId";
const char * const ATTR_JOB_START                = "JobStart";
const char * const ATTR_JOB_START_DATE			 = "JobStartDate";
const char * const ATTR_JOB_STATE                = "JobState";
const char * const ATTR_JOB_STATUS               = "JobStatus";
const char * const ATTR_LAST_JOB_STATUS               = "LastJobStatus";
const char * const ATTR_JOB_STATUS_ON_RELEASE    = "JobStatusOnRelease";
const char * const ATTR_JOB_UNIVERSE             = "JobUniverse";
const char * const ATTR_JOB_WALL_CLOCK_CKPT		 = "WallClockCheckpoint";
const char * const ATTR_JOB_QUEUE_BIRTHDATE		 = "JobQueueBirthdate";
// VM universe
const char * const ATTR_JOB_VM_TYPE				= "JobVMType";
const char * const ATTR_JOB_VM_MEMORY				= "JobVMMemory";
const char * const ATTR_JOB_VM_CHECKPOINT			= "JobVMCheckpoint";
const char * const ATTR_JOB_VM_NETWORKING			= "JobVMNetworking";
const char * const ATTR_JOB_VM_NETWORKING_TYPE		= "JobVMNetworkingType";
const char * const ATTR_JOB_VM_HARDWARE_VT			= "JobVMHardwareVT";
const char * const  ATTR_JOB_VM_VCPUS = "JobVM_VCPUS";
const char * const  ATTR_JOB_VM_MACADDR = "JobVM_MACADDR";
// End VM universe
const char * const ATTR_KEYBOARD_IDLE            = "KeyboardIdle";
const char * const ATTR_KEYSTORE_FILE            = "KeystoreFile";
const char * const ATTR_KEYSTORE_ALIAS           = "KeystoreAlias";
const char * const ATTR_KEYSTORE_PASSPHRASE_FILE = "KeystorePassphraseFile";
const char * const ATTR_KFLOPS                   = "KFlops";
const char * const ATTR_KILL                     = "Kill";
const char * const ATTR_KILL_SIG				 = "KillSig";
const char * const ATTR_KILL_SIG_TIMEOUT		 = "KillSigTimeout";
const char * const ATTR_LAST_AVAIL_INTERVAL		 = "LastAvailInterval";
const char * const ATTR_LAST_BENCHMARK			 = "LastBenchmark";
const char * const ATTR_LAST_CKPT_SERVER		 = "LastCkptServer";
const char * const ATTR_LAST_CKPT_TIME			 = "LastCkptTime";
const char * const ATTR_LAST_PUBLIC_CLAIM_ID    = "LastPublicClaimId";
const char * const ATTR_LAST_PUBLIC_CLAIM_IDS   = "LastPublicClaimIds";
const char * const ATTR_LAST_CLAIM_STATE         = "LastClaimState";
const char * const ATTR_LAST_FETCH_WORK_SPAWNED   = "LastFetchWorkSpawned";
const char * const ATTR_LAST_FETCH_WORK_COMPLETED = "LastFetchWorkCompleted";
const char * const ATTR_LAST_VACATE_TIME		 = "LastVacateTime";
const char * const ATTR_LAST_HEARD_FROM          = "LastHeardFrom";
const char * const ATTR_LAST_HOLD_REASON         = "LastHoldReason";
const char * const ATTR_LAST_HOLD_REASON_CODE	 = "LastHoldReasonCode";
const char * const ATTR_LAST_HOLD_REASON_SUBCODE = "LastHoldReasonSubCode";
const char * const ATTR_LAST_JOB_LEASE_RENEWAL   = "LastJobLeaseRenewal";
const char * const ATTR_LAST_JOB_LEASE_RENEWAL_FAILED= "LastJobLeaseRenewalFailed";
const char * const ATTR_LAST_MATCH_TIME			 = "LastMatchTime";
const char * const ATTR_MACHINE_LAST_MATCH_TIME			 = "MachineLastMatchTime";
const char * const ATTR_LAST_MATCH_LIST_PREFIX   = "LastMatchName";
const char * const ATTR_LAST_MATCH_LIST_LENGTH   = "LastMatchListLength";
const char * const ATTR_LAST_REJ_MATCH_TIME		 = "LastRejMatchTime";
const char * const ATTR_LAST_REJ_MATCH_REASON	 = "LastRejMatchReason";
const char * const ATTR_LAST_PERIODIC_CHECKPOINT = "LastPeriodicCheckpoint";
const char * const ATTR_LAST_RELEASE_REASON      = "LastReleaseReason";
const char * const ATTR_LAST_REMOTE_HOST		 = "LastRemoteHost";
const char * const ATTR_LAST_REMOTE_STATUS_UPDATE = "LastRemoteStatusUpdate";
const char * const ATTR_LAST_UPDATE				 = "LastUpdate";
const char * const ATTR_LOCAL_CREDD              = "LocalCredd";
const char * const ATTR_LOCAL_FILES		= "LocalFiles";
const char * const ATTR_LOAD_AVG                 = "LoadAvg";
const char * const ATTR_MACHINE                  = "Machine";
const char * const ATTR_MACHINE_COUNT            = "MachineCount";
const char * const ATTR_MASTER_IP_ADDR			 = "MasterIpAddr";
const char * const ATTR_MAX_HOSTS				 = "MaxHosts";
const char * const ATTR_MAX_JOB_RETIREMENT_TIME  = "MaxJobRetirementTime";
const char * const ATTR_MAX_JOBS_RUNNING         = "MaxJobsRunning";
const char * const ATTR_MEMORY                   = "Memory";
const char * const ATTR_DETECTED_MEMORY          = "DetectedMemory";
const char * const ATTR_DETECTED_CPUS            = "DetectedCpus";
const char * const ATTR_MIN_HOSTS				 = "MinHosts";
const char * const ATTR_MIPS                     = "Mips";
const char * const ATTR_MPI_IS_MASTER            = "MPIIsMaster";
const char * const ATTR_MPI_MASTER_ADDR       	 = "MPIMasterAddr";
const char * const ATTR_PARALLEL_IS_MASTER       = "ParallelIsMaster";   
const char * const ATTR_PARALLEL_MASTER_ADDR   	 = "ParallelMasterAddr"; 
const char * const ATTR_PARALLEL_SHUTDOWN_POLICY = "ParallelShutdownPolicy"; 
const char * const ATTR_MY_CURRENT_TIME		 = "MyCurrentTime";
const char * const ATTR_MY_TYPE					 = "MyType";
const char * const ATTR_NAME                     = "Name";
const char * const ATTR_NICE_USER			 	 = "NiceUser";
const char * const ATTR_NEGOTIATOR_REQUIREMENTS  = "NegotiatorRequirements";
const char * const ATTR_NEXT_CLUSTER_NUM		 = "NextClusterNum";
const char * const ATTR_NEXT_FETCH_WORK_DELAY	 = "NextFetchWorkDelay";
const char * const ATTR_NEXT_JOB_START_DELAY	 = "NextJobStartDelay";
const char * const ATTR_NODE					 = "Node";
const char * const ATTR_NORDUGRID_RSL			 = "NordugridRSL";
const char * const ATTR_NOTIFY_USER				 = "NotifyUser";
const char * const ATTR_NOTIFY_JOB_SCHEDULER     = "NotifyJobScheduler";
const char * const ATTR_NT_DOMAIN				 = "NTDomain";
const char * const ATTR_WINDOWS_MAJOR_VERSION   = "WindowsMajorVersion";
const char * const ATTR_WINDOWS_MINOR_VERSION   = "WindowsMinorVersion";
const char * const ATTR_WINDOWS_BUILD_NUMBER    = "WindowsBuildNumber";
const char * const ATTR_WINDOWS_SERVICE_PACK_MAJOR = "WindowsServicePackMajorVersion";
const char * const ATTR_WINDOWS_SERVICE_PACK_MINOR = "WindowsServicePackMinorVersion";
const char * const ATTR_WINDOWS_PRODUCT_TYPE    = "WindowsProductType";
const char * const ATTR_NUM_COD_CLAIMS			 = "NumCODClaims";
const char * const ATTR_NUM_CKPTS				 = "NumCkpts";
const char * const ATTR_NUM_CKPTS_RAW			 = "NumCkpts_RAW";
const char * const ATTR_NUM_GLOBUS_SUBMITS		 = "NumGlobusSubmits";
const char * const ATTR_NUM_MATCHES				 = "NumJobMatches";
const char * const ATTR_NUM_HOPS_TO_SUBMIT_MACHINE= "NumHopsToSubmitMachine";
const char * const ATTR_NUM_HOPS_TO_LAST_CKPT_SERVER= "NumHopsToLastCkptServer";
const char * const ATTR_NUM_HOPS_TO_CKPT_SERVER	 = "NumHopsToCkptServer";
const char * const ATTR_NUM_JOB_STARTS	 = "NumJobStarts";
const char * const ATTR_NUM_JOB_RECONNECTS	 = "NumJobReconnects";
const char * const ATTR_NUM_PIDS                 = "NumPids";
const char * const ATTR_NUM_RESTARTS			 = "NumRestarts";
const char * const ATTR_NUM_SHADOW_EXCEPTIONS = "NumShadowExceptions";
const char * const ATTR_NUM_SHADOW_STARTS	 = "NumShadowStarts";
const char * const ATTR_NUM_SYSTEM_HOLDS		 = "NumSystemHolds";
const char * const ATTR_NUM_USERS                = "NumUsers";
const char * const ATTR_OFFLINE                  ="Offline";
const char * const ATTR_OPSYS                    = "OpSys";
const char * const ATTR_OPSYSVER                 = "OpSysVer";
const char * const ATTR_OPSYS_AND_VER            = "OpSysAndVer";
const char * const ATTR_OPSYS_MAJOR_VER            = "OpSysMajorVer";
const char * const ATTR_OPSYS_NAME            = "OpSysName";
const char * const ATTR_OPSYS_DISTRO            = "OpSysDistro";
const char * const ATTR_ORIG_MAX_HOSTS			 = "OrigMaxHosts";
const char * const ATTR_OTHER_JOB_REMOVE_REQUIREMENTS    = "OtherJobRemoveRequirements"; 
const char * const ATTR_OWNER                    = "Owner"; 
const char * const ATTR_PARALLEL_SCHEDULING_GROUP	 = "ParallelSchedulingGroup";
const char * const ATTR_PARALLEL_SCRIPT_SHADOW   = "ParallelScriptShadow";  
const char * const ATTR_PARALLEL_SCRIPT_STARTER  = "ParallelScriptStarter"; 
const char * const ATTR_PERIODIC_CHECKPOINT      = "PeriodicCheckpoint";
#define ATTR_PLATFORM					AttrGetName( ATTRE_PLATFORM )
const char * const ATTR_PREEMPTING_ACCOUNTING_GROUP = "PreemptingAccountingGroup";
const char * const ATTR_PREEMPTING_RANK			 = "PreemptingRank";
const char * const ATTR_PREEMPTING_OWNER		 = "PreemptingOwner";
const char * const ATTR_PREEMPTING_USER          = "PreemptingUser";
const char * const ATTR_PREFERENCES				 = "Preferences";
const char * const ATTR_PREFER_PARALLEL_SCHEDULING_GROUP	 = "PreferParallelSchedulingGroup";
const char * const ATTR_PREV_SEND_ESTIMATE		 = "PrevSendEstimate";
const char * const ATTR_PREV_RECV_ESTIMATE		 = "PrevRecvEstimate";
const char * const ATTR_PRIO                     = "Prio";
const char * const ATTR_PROC_ID                  = "ProcId";
const char * const ATTR_SUB_PROC_ID              = "SubProcId";
const char * const ATTR_PRIVATE_NETWORK_NAME     = "PrivateNetworkName";
const char * const ATTR_Q_DATE                   = "QDate";
const char * const ATTR_RANK					 = "Rank";
const char * const ATTR_REAL_UID				 = "RealUid";
const char * const ATTR_RELEASE_REASON			 = "ReleaseReason";
const char * const ATTR_REMOTE_GROUP_RESOURCES_IN_USE = "RemoteGroupResourcesInUse";
const char * const ATTR_REMOTE_GROUP_QUOTA		 = "RemoteGroupQuota";
const char * const ATTR_REMOTE_HOST				 = "RemoteHost";
const char * const ATTR_REMOTE_HOSTS			 = "RemoteHosts";
const char * const ATTR_REMOTE_OWNER			 = "RemoteOwner";
const char * const ATTR_REMOTE_POOL				 = "RemotePool";
const char * const ATTR_REMOTE_SLOT_ID          = "RemoteSlotID";
const char * const ATTR_REMOTE_SPOOL_DIR		 = "RemoteSpoolDir";
const char * const ATTR_REMOTE_USER              = "RemoteUser";
const char * const ATTR_REMOTE_USER_PRIO         = "RemoteUserPrio";
const char * const ATTR_REMOTE_USER_RESOURCES_IN_USE = "RemoteUserResourcesInUse";
// Deprecated (cruft) -- use: ATTR_REMOTE_SLOT_ID 
const char * const ATTR_REMOTE_VIRTUAL_MACHINE_ID = "RemoteVirtualMachineID";
const char * const ATTR_REMOVE_KILL_SIG          = "RemoveKillSig";
const char * const ATTR_REMOVE_REASON            = "RemoveReason";
const char * const ATTR_REQUEUE_REASON           = "RequeueReason";
const char * const ATTR_REQUIREMENTS             = "Requirements";
const char * const ATTR_SLOT_WEIGHT              = "SlotWeight";
const char * const ATTR_RESULT                   = "Result";
const char * const ATTR_RSC_BYTES_SENT			 = "RSCBytesSent";
const char * const ATTR_RSC_BYTES_RECVD			 = "RSCBytesRecvd";
const char * const ATTR_RUNNING_JOBS             = "RunningJobs";
const char * const ATTR_RUNNING_COD_JOB          = "RunningCODJob";
const char * const ATTR_RUN_BENCHMARKS			 = "RunBenchmarks";
const char * const ATTR_SHADOW_IP_ADDR			 = "ShadowIpAddr";
const char * const ATTR_MY_ADDRESS               = "MyAddress";
const char * const ATTR_SCHEDD_INTERVAL		= "ScheddInterval";
const char * const ATTR_SCHEDD_IP_ADDR           = "ScheddIpAddr";
const char * const ATTR_SCHEDD_NAME				 = "ScheddName";
const char * const ATTR_SCHEDD_SWAP_EXHAUSTED		= "ScheddSwapExhausted";
const char * const ATTR_SCHEDULER				 = "Scheduler";
const char * const ATTR_SHADOW_WAIT_FOR_DEBUG    = "ShadowWaitForDebug";
const char * const ATTR_SLOT_ID				 = "SlotID";
const char * const ATTR_SLOT_PARTITIONABLE		= "PartitionableSlot";
const char * const ATTR_SLOT_DYNAMIC          = "DynamicSlot";
const char * const ATTR_SOURCE					 = "Source";
const char * const ATTR_STAGE_IN_START           = "StageInStart";
const char * const ATTR_STAGE_IN_FINISH          = "StageInFinish";
const char * const ATTR_STAGE_OUT_START          = "StageOutStart";
const char * const ATTR_STAGE_OUT_FINISH         = "StageOutFinish";
const char * const ATTR_START                    = "Start";
const char * const ATTR_START_LOCAL_UNIVERSE	 = "StartLocalUniverse";
const char * const ATTR_START_SCHEDULER_UNIVERSE = "StartSchedulerUniverse";
const char * const ATTR_STARTD_IP_ADDR           = "StartdIpAddr";
const char * const ATTR_STARTD_PRINCIPAL         = "StartdPrincipal";
const char * const ATTR_STARTD_SENDS_ALIVES      = "StartdSendsAlives";
const char * const ATTR_STATE                    = "State";
const char * const ATTR_STARTER_IP_ADDR          = "StarterIpAddr";
const char * const ATTR_STARTER_ABILITY_LIST     = "StarterAbilityList";
const char * const ATTR_STARTER_IGNORED_ATTRS    = "StarterIgnoredAttributes";
const char * const ATTR_STARTER_ULOG_FILE        = "StarterUserLog";
const char * const ATTR_STARTER_ULOG_USE_XML     = "StarterUserLogUseXML";
const char * const ATTR_STARTER_WAIT_FOR_DEBUG   = "StarterWaitForDebug";
const char * const ATTR_STATUS					 = "Status";
const char * const ATTR_STREAM_INPUT			 = "StreamIn";
const char * const ATTR_STREAM_OUTPUT			 = "StreamOut";
const char * const ATTR_STREAM_ERROR			 = "StreamErr";
const char * const ATTR_SUBMIT_EVENT_NOTES		 = "SubmitEventNotes";
const char * const ATTR_SUBMIT_EVENT_USER_NOTES	 = "SubmitEventUserNotes";
const char * const ATTR_SUBMITTER_GROUP_RESOURCES_IN_USE = "SubmitterGroupResourcesInUse";
const char * const ATTR_SUBMITTER_GROUP_QUOTA	 = "SubmitterGroupQuota";
const char * const ATTR_SUBMITTER_ID			 = "SubmitterId";
const char * const ATTR_SUBMITTER_TAG            = "SubmitterTag";
const char * const ATTR_SUBMITTOR_PRIO           = "SubmittorPrio";   // old-style for ATTR_SUBMITTER_USER_PRIO
const char * const ATTR_SUBMITTER_USER_PRIO	  = "SubmitterUserPrio";
const char * const ATTR_SUBMITTER_USER_RESOURCES_IN_USE = "SubmitterUserResourcesInUse";
const char * const ATTR_SUBNET                   = "Subnet";
const char * const ATTR_SUBNET_MASK              = "SubnetMask";
const char * const ATTR_SUSPEND                  = "Suspend";
const char * const ATTR_SUSPEND_JOB_AT_EXEC      = "SuspendJobAtExec";
const char * const ATTR_SUSPEND_REASON           = "SuspendReason";
const char * const ATTR_TARGET_TYPE				 = "TargetType";
const char * const ATTR_TIME_TO_LIVE             = "TimeToLive";
const char * const ATTR_TOTAL_CLAIM_RUN_TIME     = "TotalClaimRunTime";
const char * const ATTR_TOTAL_CLAIM_SUSPEND_TIME = "TotalClaimSuspendTime";
#define ATTR_TOTAL_CONDOR_LOAD_AVG			AttrGetName( ATTRE_TOTAL_LOAD )

const char * const ATTR_TOOL_DAEMON_ARGS1        = "ToolDaemonArgs";
const char * const ATTR_TOOL_DAEMON_ARGS2        = "ToolDaemonArguments";
const char * const ATTR_TOOL_DAEMON_CMD	         = "ToolDaemonCmd";
const char * const ATTR_TOOL_DAEMON_ERROR        = "ToolDaemonError";
const char * const ATTR_TOOL_DAEMON_INPUT        = "ToolDaemonInput";
const char * const ATTR_TOOL_DAEMON_OUTPUT       = "ToolDaemonOutput";

const char * const ATTR_TOTAL_CPUS				 = "TotalCpus";
const char * const ATTR_TOTAL_DISK				 = "TotalDisk";
const char * const ATTR_TOTAL_FLOCKED_JOBS		 = "TotalFlockedJobs";
const char * const ATTR_TOTAL_REMOVED_JOBS		 = "TotalRemovedJobs";
const char * const ATTR_TOTAL_HELD_JOBS			 = "TotalHeldJobs";
const char * const ATTR_TOTAL_IDLE_JOBS			 = "TotalIdleJobs";
const char * const ATTR_TOTAL_JOB_ADS			 = "TotalJobAds";
const char * const ATTR_TOTAL_JOB_RUN_TIME       = "TotalJobRunTime";
const char * const ATTR_TOTAL_JOB_SUSPEND_TIME   = "TotalJobSuspendTime";
const char * const ATTR_TOTAL_LOAD_AVG			 = "TotalLoadAvg";
const char * const ATTR_TOTAL_MEMORY			 = "TotalMemory";
const char * const ATTR_TOTAL_RUNNING_JOBS		 = "TotalRunningJobs";
const char * const ATTR_TOTAL_LOCAL_RUNNING_JOBS = "TotalLocalJobsRunning";
const char * const ATTR_TOTAL_LOCAL_IDLE_JOBS	 = "TotalLocalJobsIdle";
const char * const ATTR_TOTAL_SCHEDULER_RUNNING_JOBS = "TotalSchedulerJobsRunning";
const char * const ATTR_TOTAL_SCHEDULER_IDLE_JOBS	 = "TotalSchedulerJobsIdle";
const char * const ATTR_TOTAL_SLOTS			 = "TotalSlots";
const char * const ATTR_TOTAL_TIME_IN_CYCLE		   = "TotalTimeInCycle";	
const char * const ATTR_TOTAL_TIME_BACKFILL_BUSY      = "TotalTimeBackfillBusy";
const char * const ATTR_TOTAL_TIME_BACKFILL_IDLE      = "TotalTimeBackfillIdle";
const char * const ATTR_TOTAL_TIME_BACKFILL_KILLING   = "TotalTimeBackfillKilling";
const char * const ATTR_TOTAL_TIME_CLAIMED_BUSY       = "TotalTimeClaimedBusy";
const char * const ATTR_TOTAL_TIME_CLAIMED_IDLE       = "TotalTimeClaimedIdle";
const char * const ATTR_TOTAL_TIME_CLAIMED_RETIRING   = "TotalTimeClaimedRetiring";
const char * const ATTR_TOTAL_TIME_CLAIMED_SUSPENDED  = "TotalTimeClaimedSuspended";
const char * const ATTR_TOTAL_TIME_MATCHED_IDLE       = "TotalTimeMatchedIdle";
const char * const ATTR_TOTAL_TIME_OWNER_IDLE         = "TotalTimeOwnerIdle";
const char * const ATTR_TOTAL_TIME_PREEMPTING_KILLING = "TotalTimePreemptingKilling";
const char * const ATTR_TOTAL_TIME_PREEMPTING_VACATING = "TotalTimePreemptingVacating";
const char * const ATTR_TOTAL_TIME_UNCLAIMED_BENCHMARKING = "TotalTimeUnclaimedBenchmarking";
const char * const ATTR_TOTAL_TIME_UNCLAIMED_IDLE     = "TotalTimeUnclaimedIdle";
const char * const  ATTR_TOTAL_TIME_DRAINED_IDLE      = "TotalTimeDrainedIdle";
const char * const  ATTR_TOTAL_TIME_DRAINED_RETIRING  = "TotalTimeDrainedRetiring";
//const char * const ATTR_WINDOWED_STAT_WIDTH = "WindowedStatWidth";

// Deprecated (cruft) -- use: ATTR_TOTAL_SLOTS;
const char * const ATTR_TOTAL_VIRTUAL_MACHINES	 = "TotalVirtualMachines";
const char * const ATTR_TOTAL_VIRTUAL_MEMORY	 = "TotalVirtualMemory";
const char * const ATTR_UID						 = "Uid";
const char * const ATTR_UID_DOMAIN               = "UidDomain";
const char * const ATTR_ULOG_FILE				 = "UserLog";
const char * const ATTR_ULOG_USE_XML             = "UserLogUseXML";
const char * const ATTR_UPDATE_INTERVAL			 = "UpdateInterval";
const char * const ATTR_CLASSAD_LIFETIME		 = "ClassAdLifetime";
const char * const ATTR_UPDATE_PRIO              = "UpdatePrio";
const char * const ATTR_UPDATE_SEQUENCE_NUMBER   = "UpdateSequenceNumber";
const char * const ATTR_USE_GRID_SHELL           = "UseGridShell";
const char * const ATTR_USE_PARROT               = "UseParrot";
const char * const ATTR_USER					 = "User";
const char * const ATTR_VACATE                   = "Vacate";
const char * const ATTR_VACATE_TYPE              = "VacateType";
const char * const ATTR_VIRTUAL_MEMORY           = "VirtualMemory";
const char * const ATTR_VISA_TIMESTAMP           = "VisaTimestamp";
const char * const ATTR_VISA_DAEMON_TYPE         = "VisaDaemonType";
const char * const ATTR_VISA_DAEMON_PID          = "VisaDaemonPID";
const char * const ATTR_VISA_HOSTNAME            = "VisaHostname";
const char * const ATTR_VISA_IP                  = "VisaIpAddr";
const char * const ATTR_WOL_PORT                = "WakePort";
const char * const ATTR_WANT_CHECKPOINT		 	 = "WantCheckpoint";
const char * const ATTR_WANT_CLAIMING			 = "WantClaiming";
const char * const ATTR_WANT_IO_PROXY		= "WantIOProxy";
const char * const ATTR_WANT_MATCH_DIAGNOSTICS	 = "WantMatchDiagnostics";
const char * const ATTR_WANT_PARALLEL_SCHEDULING_GROUPS	 = "WantParallelSchedulingGroups";
const char * const ATTR_WANT_REMOTE_SYSCALLS 	 = "WantRemoteSyscalls";
const char * const ATTR_WANT_REMOTE_IO 			 = "WantRemoteIO";
const char * const ATTR_WANT_SCHEDD_COMPLETION_VISA = "WantCompletionVisaFromSchedD";
const char * const ATTR_WANT_STARTER_EXECUTION_VISA = "WantExecutionVisaFromStarter";
const char * const ATTR_WANT_SUBMIT_NET_STATS	 = "WantSubmitNetStats";
const char * const ATTR_WANT_LAST_CKPT_SERVER_NET_STATS= "WantLastCkptServerNetStats";
const char * const ATTR_WANT_CKPT_SERVER_NET_STATS= "WantCkptServerNetStats";
const char * const ATTR_WANT_AD_REVAULATE        = "WantAdRevaluate";
const char * const ATTR_COLLECTOR_IP_ADDR        = "CollectorIpAddr";
const char * const ATTR_NEGOTIATOR_IP_ADDR		 	= "NegotiatorIpAddr";
const char * const ATTR_CREDD_IP_ADDR            = "CredDIpAddr";
const char * const ATTR_NUM_HOSTS_TOTAL			 = "HostsTotal";
const char * const ATTR_NUM_HOSTS_CLAIMED		 = "HostsClaimed";
const char * const ATTR_NUM_HOSTS_UNCLAIMED		 = "HostsUnclaimed";
const char * const ATTR_NUM_HOSTS_OWNER			 = "HostsOwner";
const char * const ATTR_MAX_RUNNING_JOBS			 = "MaxRunningJobs";
#define ATTR_VERSION					AttrGetName( ATTRE_VERSION )
const char * const ATTR_SCHEDD_BIRTHDATE		 = "ScheddBday";
const char * const ATTR_SHADOW_VERSION			 = "ShadowVersion";
// Deprecated (cruft) -- use: ATTR_SLOT_ID
const char * const ATTR_VIRTUAL_MACHINE_ID		 = "VirtualMachineID";
const char * const ATTR_SHOULD_TRANSFER_FILES    = "ShouldTransferFiles";
const char * const ATTR_WHEN_TO_TRANSFER_OUTPUT  = "WhenToTransferOutput";
const char * const ATTR_TRANSFER_TYPE			 = "TransferType";
const char * const ATTR_TRANSFER_KEY			 = "TransferKey";
const char * const ATTR_TRANSFER_EXECUTABLE		 = "TransferExecutable";
const char * const ATTR_TRANSFER_INPUT			 = "TransferIn";
const char * const ATTR_TRANSFER_OUTPUT			 = "TransferOut";
const char * const ATTR_TRANSFER_ERROR			 = "TransferErr";
const char * const ATTR_TRANSFER_INPUT_FILES	 = "TransferInput";
const char * const ATTR_TRANSFER_INTERMEDIATE_FILES = "TransferIntermediate";
const char * const ATTR_TRANSFER_OUTPUT_FILES	 = "TransferOutput";
const char * const ATTR_TRANSFER_OUTPUT_REMAPS   = "TransferOutputRemaps";
const char * const ATTR_PRESERVE_RELATIVE_EXECUTABLE = "PreserveRelativeExecutable";
const char * const ATTR_SPOOLED_OUTPUT_FILES     = "SpooledOutputFiles";
const char * const ATTR_ENCRYPT_INPUT_FILES		 = "EncryptInputFiles";
const char * const ATTR_ENCRYPT_OUTPUT_FILES	 = "EncryptOutputFiles";
const char * const ATTR_DONT_ENCRYPT_INPUT_FILES = "DontEncryptInputFiles";
const char * const ATTR_DONT_ENCRYPT_OUTPUT_FILES= "DontEncryptOutputFiles";
const char * const ATTR_OUTPUT_DESTINATION       = "OutputDestination";
const char * const ATTR_TRANSFER_SOCKET			 = "TransferSocket";
const char * const ATTR_SERVER_TIME				 = "ServerTime";
const char * const ATTR_SHADOW_BIRTHDATE		 = "ShadowBday";
const char * const ATTR_HOLD_REASON				 = "HoldReason";
const char * const ATTR_HOLD_REASON_CODE		 = "HoldReasonCode";
const char * const ATTR_HOLD_REASON_SUBCODE		 = "HoldReasonSubCode";
const char * const ATTR_HOLD_COPIED_FROM_TARGET_JOB = "HoldCopiedFromTargetJob";
const char * const ATTR_WANT_MATCHING			 = "WantMatching";
const char * const ATTR_WANT_RESOURCE_AD		 = "WantResAd";
const char * const ATTR_TOTAL_SUSPENSIONS        = "TotalSuspensions";
const char * const ATTR_LAST_SUSPENSION_TIME     = "LastSuspensionTime";
const char * const ATTR_CUMULATIVE_SUSPENSION_TIME= "CumulativeSuspensionTime";
const char * const ATTR_COMMITTED_SUSPENSION_TIME= "CommittedSuspensionTime";
const char * const ATTR_UNCOMMITTED_SUSPENSION_TIME= "UncommittedSuspensionTime";

const char * const ATTR_ON_EXIT_BY_SIGNAL        = "ExitBySignal";
const char * const ATTR_ON_EXIT_CODE		     = "ExitCode";
const char * const ATTR_ON_EXIT_HOLD_CHECK		 = "OnExitHold";
const char * const ATTR_ON_EXIT_HOLD_REASON		 = "OnExitHoldReason";
const char * const ATTR_ON_EXIT_HOLD_SUBCODE	 = "OnExitHoldSubCode";
const char * const ATTR_ON_EXIT_REMOVE_REASON	 = "OnExitRemoveReason";
const char * const ATTR_ON_EXIT_REMOVE_CHECK	 = "OnExitRemove";
const char * const ATTR_ON_EXIT_SIGNAL		     = "ExitSignal";
const char * const ATTR_POST_ON_EXIT_BY_SIGNAL	 = "PostExitBySignal";
const char * const ATTR_POST_ON_EXIT_SIGNAL		 = "PostExitSignal";
const char * const ATTR_POST_ON_EXIT_CODE		 = "PostExitCode";
const char * const ATTR_POST_EXIT_REASON		 = "PostExitReason";
const char * const ATTR_PERIODIC_HOLD_CHECK		 = "PeriodicHold";
const char * const ATTR_PERIODIC_RELEASE_CHECK	 = "PeriodicRelease";
const char * const ATTR_PERIODIC_REMOVE_CHECK	 = "PeriodicRemove";
const char * const ATTR_PERIODIC_HOLD_REASON     = "PeriodicHoldReason";
const char * const ATTR_PERIODIC_HOLD_SUBCODE     = "PeriodicHoldSubCode";
const char * const ATTR_PERIODIC_RELEASE_REASON     = "PeriodicReleaseReason";
const char * const ATTR_PERIODIC_REMOVE_REASON     = "PeriodicRemoveReason";
const char * const ATTR_RELEASE_CLAIM			 = "ReleaseClaim";
const char * const ATTR_TIMER_REMOVE_CHECK		 = "TimerRemove";
const char * const ATTR_TIMER_REMOVE_CHECK_SENT	 = "TimerRemoveSent";
const char * const ATTR_GLOBUS_RESUBMIT_CHECK	 = "GlobusResubmit";
const char * const ATTR_REMATCH_CHECK			 = "Rematch";

const char * const ATTR_SEC_AUTHENTICATION_METHODS_LIST= "AuthMethodsList";
const char * const ATTR_SEC_AUTHENTICATION_METHODS= "AuthMethods";
const char * const ATTR_SEC_CRYPTO_METHODS       = "CryptoMethods";
const char * const ATTR_SEC_AUTHENTICATION       = "Authentication";
const char * const ATTR_SEC_AUTH_REQUIRED        = "AuthRequired";
const char * const ATTR_SEC_ENCRYPTION           = "Encryption";
const char * const ATTR_SEC_INTEGRITY            = "Integrity";
const char * const ATTR_SEC_ENACT                = "Enact";
const char * const ATTR_SEC_RESPOND              = "Respond";
const char * const ATTR_SEC_COMMAND              = "Command";
const char * const ATTR_SEC_AUTH_COMMAND         = "AuthCommand";
const char * const ATTR_SEC_SID                  = "Sid";
const char * const ATTR_SEC_SUBSYSTEM            = "Subsystem";
const char * const ATTR_SEC_REMOTE_VERSION       = "RemoteVersion";
const char * const ATTR_SEC_SERVER_ENDPOINT      = "ServerEndpoint";
const char * const ATTR_SEC_SERVER_COMMAND_SOCK  = "ServerCommandSock";
const char * const ATTR_SEC_SERVER_PID           = "ServerPid";
const char * const ATTR_SEC_PARENT_UNIQUE_ID     = "ParentUniqueID";
const char * const ATTR_SEC_PACKET_COUNT         = "PacketCount";
const char * const ATTR_SEC_NEGOTIATION          = "OutgoingNegotiation";
const char * const ATTR_SEC_VALID_COMMANDS       = "ValidCommands";
const char * const ATTR_SEC_SESSION_DURATION     = "SessionDuration";
const char * const ATTR_SEC_SESSION_EXPIRES      = "SessionExpires";
const char * const ATTR_SEC_SESSION_LEASE        = "SessionLease";
const char * const ATTR_SEC_USER                 = "User";
const char * const ATTR_SEC_MY_REMOTE_USER_NAME  = "MyRemoteUserName";
const char * const ATTR_SEC_NEW_SESSION          = "NewSession";
const char * const ATTR_SEC_USE_SESSION          = "UseSession";
const char * const ATTR_SEC_COOKIE               = "Cookie";
const char * const  ATTR_SEC_TRIED_AUTHENTICATION = "TriedAuthentication";

const char * const ATTR_MULTIPLE_TASKS_PER_PVMD  = "MultipleTasksPerPvmd";

const char * const ATTR_UPDATESTATS_TOTAL		 = "UpdatesTotal";
const char * const ATTR_UPDATESTATS_SEQUENCED	 = "UpdatesSequenced";
const char * const ATTR_UPDATESTATS_LOST			 = "UpdatesLost";
const char * const ATTR_UPDATESTATS_HISTORY		 = "UpdatesHistory";

const char * const ATTR_QUILL_ENABLED		= "QuillEnabled";
const char * const ATTR_QUILL_NAME		= "QuillName";
const char * const ATTR_QUILL_IS_REMOTELY_QUERYABLE	= "QuillIsRemotelyQueryable";
const char * const ATTR_QUILL_DB_IP_ADDR	= "QuillDatabaseIpAddr";
const char * const ATTR_QUILL_DB_NAME		= "QuillDatabaseName";
const char * const ATTR_QUILL_DB_QUERY_PASSWORD	= "QuillDatabaseQueryPassword";

const char * const ATTR_QUILL_SQL_TOTAL		= "NumSqlTotal";
const char * const ATTR_QUILL_SQL_LAST_BATCH	= "NumSqlLastBatch";

const char * const ATTR_CHECKPOINT_PLATFORM			= "CheckpointPlatform";
const char * const ATTR_LAST_CHECKPOINT_PLATFORM	= "LastCheckpointPlatform";
const char * const ATTR_IS_VALID_CHECKPOINT_PLATFORM  = "IsValidCheckpointPlatform";

const char * const ATTR_WITHIN_RESOURCE_LIMITS  = "WithinResourceLimits";

const char * const ATTR_HAD_IS_ACTIVE			= "HadIsActive";
const char * const ATTR_HAD_LIST   			= "HadList";
const char * const ATTR_HAD_INDEX   			= "HadIndex";
const char * const ATTR_HAD_SELF_ID   			= "HadSelfID";
const char * const ATTR_HAD_CONTROLLEE_NAME    = "HadControlleeName";
const char * const ATTR_TERMINATION_PENDING	= "TerminationPending";
const char * const ATTR_TERMINATION_EXITREASON	= "TerminationExitReason";

const char * const ATTR_REPLICATION_LIST      = "ReplicationList";

// Attributes used in clasads that go back and forth between a submitting
// client, the schedd, and the transferd while negotiating for a place to
// put/get a sandbox of files and then for when actually putting/getting the
// files themselves..
const char * const ATTR_TREQ_DIRECTION = "TransferDirection";
const char * const ATTR_TREQ_INVALID_REQUEST = "InvalidRequest";
const char * const ATTR_TREQ_INVALID_REASON = "InvalidReason";
const char * const ATTR_TREQ_HAS_CONSTRAINT = "HasConstraint";
const char * const ATTR_TREQ_JOBID_LIST = "JobIDList";
const char * const ATTR_TREQ_PEER_VERSION = "PeerVersion";
const char * const ATTR_TREQ_FTP = "FileTransferProtocol"; 
const char * const ATTR_TREQ_TD_SINFUL = "TDSinful"; 
const char * const ATTR_TREQ_TD_ID = "TDID"; 
const char * const ATTR_TREQ_CONSTRAINT = "Constraint";
const char * const ATTR_TREQ_JOBID_ALLOW_LIST = "JobIDAllowList";
const char * const ATTR_TREQ_JOBID_DENY_LIST = "JobIDDenyList";
const char * const ATTR_TREQ_WILL_BLOCK = "WillBlock";
const char * const ATTR_TREQ_CAPABILITY = "Capability";
const char * const ATTR_TREQ_NUM_TRANSFERS = "NumberOfTransfers";
const char * const ATTR_TREQ_UPDATE_STATUS = "UpdateStatus";
const char * const ATTR_TREQ_UPDATE_REASON = "UpdateReason";
const char * const ATTR_TREQ_SIGNALED = "Signaled";
const char * const ATTR_TREQ_SIGNAL = "Signal";
const char * const ATTR_TREQ_EXIT_CODE = "ExitCode";
const char * const ATTR_NEGOTIATOR_MATCH_EXPR = "NegotiatorMatchExpr";

// This is a record of the job exit status from a standard universe job exit
// via waitpid. It is in the job ad to implement the terminate_pending
// feature. It has to be here because of rampant global variable usage in the
// standard universe shadow. It saved a tremendous amount of code to just
// put this value in the job ad.
const char * const ATTR_WAITPID_STATUS	= "WaitpidStatus";
const char * const ATTR_TERMINATION_REASON	= "TerminationReason";

// VM universe
const char * const ATTR_VM_TYPE    = "VM_Type";
const char * const ATTR_VM_MEMORY = "VM_Memory";
const char * const ATTR_VM_NETWORKING = "VM_Networking";
const char * const ATTR_VM_NETWORKING_TYPES = "VM_Networking_Types";
const char * const ATTR_VM_HARDWARE_VT = "VM_HardwareVT";
const char * const ATTR_VM_AVAIL_NUM = "VM_AvailNum";
const char * const ATTR_VM_ALL_GUEST_MACS = "VM_All_Guest_Macs";
const char * const ATTR_VM_ALL_GUEST_IPS = "VM_All_Guest_IPs";
const char * const ATTR_VM_GUEST_MAC = "VM_Guest_Mac";
const char * const ATTR_VM_GUEST_IP = "VM_Guest_IP";
const char * const ATTR_VM_GUEST_MEM = "VM_Guest_Mem";
const char * const ATTR_VM_CKPT_MAC = "VM_CkptMac";
const char * const ATTR_VM_CKPT_IP = "VM_CkptIP";

// End VM universe

const char * const ATTR_REQUEST_CPUS = "RequestCpus";
const char * const ATTR_REQUEST_MEMORY = "RequestMemory";
const char * const ATTR_REQUEST_DISK = "RequestDisk";

// Valid settings for ATTR_JOB_MANAGED.
	// Managed by an external process (gridmanager)
const char * const MANAGED_EXTERNAL				 = "External";
	// Schedd should manage as normal
const char * const MANAGED_SCHEDD				 = "Schedd";
	// Schedd should manage as normal.  External process doesn't want back.
const char * const MANAGED_DONE				 = "ScheddDone";
const char * const  COLLECTOR_REQUIREMENTS = "COLLECTOR_REQUIREMENTS";
const char * const ATTR_PREV_LAST_HEARD_FROM	= "PrevLastHeardFrom";

const char * const ATTR_TRY_AGAIN = "TryAgain";
const char * const ATTR_DOWNLOADING = "Downloading";
const char * const ATTR_TIMEOUT = "Timeout";
const char * const ATTR_CCBID = "CCBID";
const char * const ATTR_REQUEST_ID = "RequestID";
const char * const ATTR_SESSION_INFO = "SessionInfo";
const char * const ATTR_SSH_PUBLIC_SERVER_KEY = "SSHPublicServerKey";
const char * const ATTR_SSH_PRIVATE_CLIENT_KEY = "SSHPrivateClientKey";
const char * const ATTR_SHELL = "Shell";
const char * const ATTR_RETRY = "Retry";
const char * const ATTR_SSH_KEYGEN_ARGS = "SSHKeyGenArgs";
const char * const ATTR_SOCK = "sock";
const char * const ATTR_JOB_AD_INFORMATION_ATTRS = "JobAdInformationAttrs";

//************* Added for EC2 Jobs ***************************//
const char * const ATTR_EC2_ACCESS_KEY_ID = "EC2AccessKeyId";
const char * const ATTR_EC2_SECRET_ACCESS_KEY = "EC2SecretAccessKey";
const char * const ATTR_EC2_AMI_ID = "EC2AmiID";
const char * const ATTR_EC2_SECURITY_GROUPS = "EC2SecurityGroups";
const char * const ATTR_EC2_KEY_PAIR_FILE = "EC2KeyPairFile";
const char * const ATTR_EC2_USER_DATA = "EC2UserData";
const char * const ATTR_EC2_USER_DATA_FILE = "EC2UserDataFile";
const char * const ATTR_EC2_REMOTE_VM_NAME = "EC2RemoteVirtualMachineName";
const char * const ATTR_EC2_INSTANCE_TYPE = "EC2InstanceType";
const char * const ATTR_EC2_INSTANCE_NAME = "EC2InstanceName";
const char * const ATTR_EC2_ELASTIC_IP = "EC2ElasticIp";
const char * const ATTR_EC2_EBS_VOLUMES = "EC2ElasticBlockStorageVolumes";
const char * const ATTR_EC2_AVAILABILITY_ZONE = "EC2AvailabilityZone";
const char * const ATTR_EC2_VPC_SUBNET = "EC2VpcSubnet";
const char * const ATTR_EC2_VPC_IP = "EC2VpcIp";

//************* End of changes for EC2 Jobs *****************//

//************* Added for Lease Manager *******************//
const char * const ATTR_LEASE_MANAGER_IP_ADDR = "LeaseManagerIpAddr";
//************* End of Lease Manager    *******************//

const char * const ATTR_LAST_NEGOTIATION_CYCLE_TIME = "LastNegotiationCycleTime";
const char * const ATTR_LAST_NEGOTIATION_CYCLE_END = "LastNegotiationCycleEnd";
const char * const ATTR_LAST_NEGOTIATION_CYCLE_PERIOD = "LastNegotiationCyclePeriod";
const char * const ATTR_LAST_NEGOTIATION_CYCLE_DURATION = "LastNegotiationCycleDuration";
const char * const ATTR_LAST_NEGOTIATION_CYCLE_DURATION_PHASE1 = "LastNegotiationCyclePhase1Duration";
const char * const ATTR_LAST_NEGOTIATION_CYCLE_DURATION_PHASE2 = "LastNegotiationCyclePhase2Duration";
const char * const ATTR_LAST_NEGOTIATION_CYCLE_DURATION_PHASE3 = "LastNegotiationCyclePhase3Duration";
const char * const ATTR_LAST_NEGOTIATION_CYCLE_DURATION_PHASE4 = "LastNegotiationCyclePhase4Duration";
const char * const ATTR_LAST_NEGOTIATION_CYCLE_TOTAL_SLOTS = "LastNegotiationCycleTotalSlots";
const char * const ATTR_LAST_NEGOTIATION_CYCLE_TRIMMED_SLOTS = "LastNegotiationCycleTrimmedSlots";
const char * const ATTR_LAST_NEGOTIATION_CYCLE_CANDIDATE_SLOTS = "LastNegotiationCycleCandidateSlots";
const char * const ATTR_LAST_NEGOTIATION_CYCLE_SLOT_SHARE_ITER = "LastNegotiationCycleSlotShareIter";
const char * const ATTR_LAST_NEGOTIATION_CYCLE_MATCHES = "LastNegotiationCycleMatches";
const char * const ATTR_LAST_NEGOTIATION_CYCLE_REJECTIONS = "LastNegotiationCycleRejections";
const char * const ATTR_LAST_NEGOTIATION_CYCLE_SUBMITTERS_SHARE_LIMIT = "LastNegotiationCycleSubmittersShareLimit";
const char * const ATTR_LAST_NEGOTIATION_CYCLE_SUBMITTERS_FAILED = "LastNegotiationCycleSubmittersFailed";
const char * const ATTR_LAST_NEGOTIATION_CYCLE_SUBMITTERS_OUT_OF_TIME = "LastNegotiationCycleSubmittersOutOfTime";
const char * const ATTR_LAST_NEGOTIATION_CYCLE_ACTIVE_SUBMITTER_COUNT = "LastNegotiationCycleActiveSubmitterCount";
const char * const ATTR_LAST_NEGOTIATION_CYCLE_MATCH_RATE = "LastNegotiationCycleMatchRate";
const char * const ATTR_LAST_NEGOTIATION_CYCLE_MATCH_RATE_SUSTAINED = "LastNegotiationCycleMatchRateSustained";
const char * const ATTR_LAST_NEGOTIATION_CYCLE_NUM_SCHEDULERS = "LastNegotiationCycleNumSchedulers";
const char * const ATTR_LAST_NEGOTIATION_CYCLE_NUM_IDLE_JOBS = "LastNegotiationCycleNumIdleJobs";
const char * const ATTR_LAST_NEGOTIATION_CYCLE_NUM_JOBS_CONSIDERED = "LastNegotiationCycleNumJobsConsidered";

const char * const ATTR_JOB_MACHINE_ATTRS = "JobMachineAttrs";
const char * const ATTR_MACHINE_ATTR_PREFIX = "MachineAttr";
const char * const ATTR_JOB_MACHINE_ATTRS_HISTORY_LENGTH = "JobMachineAttrsHistoryLength";
const char * const ATTR_JOB_MACHINE_ATTR_SLOT_WEIGHT0 = "MachineAttrSlotWeight0";
const char * const ATTR_CUMULATIVE_SLOT_TIME = "CumulativeSlotTime";
const char * const ATTR_COMMITTED_SLOT_TIME = "CommittedSlotTime";

const char * const ATTR_HASH_NAME = "HashName";
const char * const ATTR_AUTHENTICATED_IDENTITY = "AuthenticatedIdentity";
const char * const ATTR_DELEGATE_JOB_GSI_CREDENTIALS_LIFETIME = "DelegateJobGSICredentialsLifetime";

//.NET attributes
const char * const ATTR_DOTNET_VERSIONS = "DotNetVersions";

const char * const ATTR_TRANSFER_QUEUE_NUM_UPLOADING = "TransferQueueNumUploading";
const char * const ATTR_TRANSFER_QUEUE_NUM_DOWNLOADING = "TransferQueueNumDownloading";
const char * const ATTR_TRANSFER_QUEUE_MAX_UPLOADING = "TransferQueueMaxUploading";
const char * const ATTR_TRANSFER_QUEUE_MAX_DOWNLOADING = "TransferQueueMaxDownloading";
const char * const ATTR_TRANSFER_QUEUE_NUM_WAITING_TO_UPLOAD = "TransferQueueNumWaitingToUpload";
const char * const ATTR_TRANSFER_QUEUE_NUM_WAITING_TO_DOWNLOAD = "TransferQueueNumWaitingToDownload";
const char * const ATTR_TRANSFER_QUEUE_UPLOAD_WAIT_TIME = "TransferQueueUploadWaitTime";
const char * const ATTR_TRANSFER_QUEUE_DOWNLOAD_WAIT_TIME = "TransferQueueDownloadWaitTime";
const char * const ATTR_MACHINE_MAX_VACATE_TIME = "MachineMaxVacateTime";
const char * const ATTR_JOB_MAX_VACATE_TIME = "JobMaxVacateTime";
const char * const ATTR_WANT_GRACEFUL_REMOVAL = "WantGracefulRemoval";
<<<<<<< HEAD
const char * const ATTR_HOW_FAST = "HowFast";
const char * const ATTR_RESUME_ON_COMPLETION = "ResumeOnCompletion";
const char * const ATTR_DRAINING = "Draining";
const char * const ATTR_DRAINING_REQUEST_ID = "DrainingRequestId";
const char * const ATTR_EXPECTED_MACHINE_GRACEFUL_DRAINING_COMPLETION = "ExpectedMachineGracefulDrainingCompletion";
const char * const ATTR_EXPECTED_MACHINE_QUICK_DRAINING_COMPLETION = "ExpectedMachineQuickDrainingCompletion";
const char * const ATTR_EXPECTED_MACHINE_GRACEFUL_DRAINING_BADPUT = "ExpectedMachineGracefulDrainingBadput";
const char * const ATTR_EXPECTED_MACHINE_QUICK_DRAINING_BADPUT = "ExpectedMachineQuickDrainingBadput";
const char * const ATTR_TOTAL_MACHINE_DRAINING_BADPUT = "TotalMachineDrainingBadput";
const char * const ATTR_TOTAL_MACHINE_DRAINING_UNCLAIMED_TIME = "TotalMachineDrainingUnclaimedTime";
const char * const ATTR_CHECK_EXPR = "CheckExpr";
const char * const ATTR_PROJECTION = "Projection";
const char * const ATTR_LAST_DRAIN_START_TIME = "LastDrainStartTime";

// temporary attributes for raw utsname info
extern const char * const ATTR_UTSNAME_SYSNAME = "UtsnameSysname";
extern const char * const ATTR_UTSNAME_NODENAME = "UtsnameNodename";
extern const char * const ATTR_UTSNAME_RELEASE = "UtsnameRelease";
extern const char * const ATTR_UTSNAME_VERSION = "UtsnameVersion";
extern const char * const ATTR_UTSNAME_MACHINE = "UtsnameMachine";
=======

const char* const ATTR_GROUP_QUOTA = "GroupQuota";
const char* const ATTR_GROUP_RESOURCES_ALLOCATED = "GroupResourcesAllocated";
const char* const ATTR_GROUP_RESOURCES_IN_USE = "GroupResourcesInUse";
const char* const ATTR_SORT_EXPR = "SortExpr";
const char* const ATTR_SORT_EXPR_STRING = "SortExprString";
>>>>>>> 119b45f2
<|MERGE_RESOLUTION|>--- conflicted
+++ resolved
@@ -953,7 +953,6 @@
 const char * const ATTR_MACHINE_MAX_VACATE_TIME = "MachineMaxVacateTime";
 const char * const ATTR_JOB_MAX_VACATE_TIME = "JobMaxVacateTime";
 const char * const ATTR_WANT_GRACEFUL_REMOVAL = "WantGracefulRemoval";
-<<<<<<< HEAD
 const char * const ATTR_HOW_FAST = "HowFast";
 const char * const ATTR_RESUME_ON_COMPLETION = "ResumeOnCompletion";
 const char * const ATTR_DRAINING = "Draining";
@@ -974,11 +973,9 @@
 extern const char * const ATTR_UTSNAME_RELEASE = "UtsnameRelease";
 extern const char * const ATTR_UTSNAME_VERSION = "UtsnameVersion";
 extern const char * const ATTR_UTSNAME_MACHINE = "UtsnameMachine";
-=======
 
 const char* const ATTR_GROUP_QUOTA = "GroupQuota";
 const char* const ATTR_GROUP_RESOURCES_ALLOCATED = "GroupResourcesAllocated";
 const char* const ATTR_GROUP_RESOURCES_IN_USE = "GroupResourcesInUse";
 const char* const ATTR_SORT_EXPR = "SortExpr";
-const char* const ATTR_SORT_EXPR_STRING = "SortExprString";
->>>>>>> 119b45f2
+const char* const ATTR_SORT_EXPR_STRING = "SortExprString";