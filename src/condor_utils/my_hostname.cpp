/***************************************************************
 *
 * Copyright (C) 1990-2007, Condor Team, Computer Sciences Department,
 * University of Wisconsin-Madison, WI.
 *
 * Licensed under the Apache License, Version 2.0 (the "License"); you
 * may not use this file except in compliance with the License.  You may
 * obtain a copy of the License at
 *
 *    http://www.apache.org/licenses/LICENSE-2.0
 *
 * Unless required by applicable law or agreed to in writing, software
 * distributed under the License is distributed on an "AS IS" BASIS,
 * WITHOUT WARRANTIES OR CONDITIONS OF ANY KIND, either express or implied.  * See the License for the specific language governing permissions and
 * limitations under the License.
 *
 ***************************************************************/



#include "condor_common.h"
#include "condor_debug.h"
#include "condor_config.h"
#include "internet.h"
#include "my_hostname.h"
#include "condor_attributes.h"
#include "condor_netdb.h"
#include "ipv6_hostname.h"
#include "condor_sinful.h"
#include "CondorError.h"

const char* my_ip_string() {
    static MyString __my_ip_string;
	// TODO: Picking IPv4 arbitrarily.
    __my_ip_string = get_local_ipaddr(CP_IPV4).to_ip_string();
    return __my_ip_string.Value();
}

bool
network_interface_to_ip(char const *interface_param_name,char const *interface_pattern,std::string & ipv4, std::string & ipv6, std::string & ipbest)
{
	ASSERT( interface_pattern );
	if( !interface_param_name ) {
		interface_param_name = "";
	}

	condor_sockaddr addr;
	if (addr.from_ip_string(interface_pattern)) {
		if(addr.is_ipv4()) {
			ipv4 = interface_pattern;
			ipbest = ipv4;
		} else {
			ASSERT(addr.is_ipv6());
			ipv6 = interface_pattern;
			ipbest = ipv6;
		}

		dprintf(D_HOSTNAME,"%s=%s, so choosing IP %s\n",
				interface_param_name,
				interface_pattern,
				ipbest.c_str());
				// addr.to_ip_string().Value());

		return true;
	}

	unsigned interfaceCount = 0;
	StringList pattern(interface_pattern);

	std::string matches_str;
	std::vector<NetworkDeviceInfo> dev_list;
	std::vector<NetworkDeviceInfo>::iterator dev;

	bool want_v4 = ! param_false( "ENABLE_IPV4" );
	bool want_v6 = ! param_false( "ENABLE_IPV6" );
	sysapi_get_network_device_info(dev_list, want_v4, want_v6);

		// Order of preference:
		//   * non-private IP
		//   * private IP (e.g. 192.168.*)
		//   * loopback
		// In case of a tie, choose the first device in the list.

	int best_so_far_v4 = -1;
	int best_so_far_v6 = -1;
	int best_overall = -1;

	for(dev = dev_list.begin();
		dev != dev_list.end();
		dev++)
	{
		bool matches = false;
		if( strcmp(dev->name(),"")!=0 &&
			pattern.contains_anycase_withwildcard(dev->name()) )
		{
			matches = true;
		}
		else if( strcmp(dev->IP(),"")!=0 &&
				 pattern.contains_anycase_withwildcard(dev->IP()) )
		{
			matches = true;
		}

		if( !matches ) {
			dprintf(D_HOSTNAME,"Ignoring network interface %s (%s) because it does not match %s=%s.\n",
					dev->name(), dev->IP(), interface_param_name, interface_pattern);
			continue;
		}

		condor_sockaddr this_addr;
		if (!this_addr.from_ip_string(dev->IP())) {
			dprintf(D_HOSTNAME,"Ignoring network interface %s (%s) because it does not have a useable IP address.\n",
					dev->name(), dev->IP());
			continue;
		}

		if( matches_str.size() ) {
			matches_str += ", ";
		}
		matches_str += dev->name();
		matches_str += " ";
		matches_str += dev->IP();
		++interfaceCount;

		int desireability = this_addr.desirability();
		if(dev->is_up()) { desireability *= 10; }

		int * best_so_far = 0;
		std::string * ip = 0;
		if(this_addr.is_ipv4()) {
			best_so_far = & best_so_far_v4;
			ip = & ipv4;
		} else {
			ASSERT(this_addr.is_ipv6());
			best_so_far = & best_so_far_v6;
			ip = & ipv6;
		}

		//dprintf(D_HOSTNAME, "Considering %s (Ranked at %d) as possible local hostname versus %s (%d)\n", addr.to_ip_string().Value(), desireability, ip.c_str(), desireability);

		if( desireability > *best_so_far ) {
			*best_so_far = desireability;
			*ip = dev->IP();
		}

		if( desireability > best_overall ) {
			best_overall = desireability;
			ipbest = dev->IP();
		}
	}

	if( best_overall < 0 ) {
		dprintf(D_ALWAYS,"Failed to convert %s=%s to an IP address.\n",
				interface_param_name, interface_pattern);
		return false;
	}

	//
	// Add some smarts to ENABLE_IPV[4|6] = AUTO.
	//
	// If we only found one protocol, do nothing.  Otherwise,
	// if both ipv4 and ipv6 are not at least as desirable as a private
	// address, then do nothing.  If both are at least as desirable as a
	// private address, do nothing.  If only one is, and that ENABLE
	// knob is AUTO, clear the corresponding ipv[4|6] variable.
	//
	// We're using the raw desirability parameter here, but we should maybe
	// be checking to see if the address is public or private instead...
	//
	condor_sockaddr v4sa, v6sa;
	if( v4sa.from_ip_string( ipv4 ) && v6sa.from_ip_string( ipv6 ) ) {
		if( (v4sa.desirability() < 4) ^ (v6sa.desirability() < 4) ) {
			if( want_v4 && ! param_true( "ENABLE_IPV4" ) ) {
				if( v4sa.desirability() < 4 ) {
					ipv4.clear();
					ipbest = ipv6;
				}
			}
			if( want_v6 && ! param_true( "ENABLE_IPV6" ) ) {
				if( v6sa.desirability() < 4) {
					ipv6.clear();
					ipbest = ipv4;
				}
			}
		}
	}

	dprintf(D_HOSTNAME,"%s=%s matches %s, choosing IP %s\n",
			interface_param_name,
			interface_pattern,
			matches_str.c_str(),
			ipbest.c_str());

	return true;
}


bool
init_network_interfaces( CondorError * errorStack )
{
	dprintf( D_HOSTNAME, "Trying to getting network interface information after reading config\n" );

	bool enable_ipv4_true = false;
	bool enable_ipv4_false = false;
	bool enable_ipv6_true = false;
	bool enable_ipv6_false = false;
	std::string enable_ipv4_str;
	std::string enable_ipv6_str;
	param( enable_ipv4_str, "ENABLE_IPV4" );
	param( enable_ipv6_str, "ENABLE_IPV6" );
	bool result = false;
	if ( string_is_boolean_param( enable_ipv4_str.c_str(), result ) ) {
		enable_ipv4_true = result;
		enable_ipv4_false = !result;
	}
	if ( string_is_boolean_param( enable_ipv6_str.c_str(), result ) ) {
		enable_ipv6_true = result;
		enable_ipv6_false = !result;
	}

	std::string network_interface;
	param( network_interface, "NETWORK_INTERFACE" );

	if( enable_ipv4_false && enable_ipv6_false ) {
		errorStack->pushf( "init_network_interfaces", 1, "ENABLE_IPV4 and ENABLE_IPV6 are both false." );
		return false;
	}

	std::string network_interface_ipv4;
	std::string network_interface_ipv6;
	std::string network_interface_best;
	bool ok;
	ok = network_interface_to_ip(
		"NETWORK_INTERFACE",
		network_interface.c_str(),
		network_interface_ipv4,
		network_interface_ipv6,
		network_interface_best);

	if( !ok ) {
		errorStack->pushf( "init_network_interfaces", 2,
				"Failed to determine my IP address using NETWORK_INTERFACE=%s",
				network_interface.c_str());
		return false;
	}

	//
	// Check the validity of the configuration.
	//
	if( network_interface_ipv4.empty() && enable_ipv4_true ) {
		errorStack->pushf( "init_network_interfaces", 3, "ENABLE_IPV4 is TRUE, but no IPv4 address was detected.  Ensure that your NETWORK_INTERFACE parameter is not set to an IPv6 address." );
		return false;
	}
	// We don't have an enum type in the param system (yet), so check.
	if( !enable_ipv4_true && !enable_ipv4_false ) {
		if( strcasecmp( enable_ipv4_str.c_str(), "AUTO" ) ) {
			errorStack->pushf( "init_network_interfaces", 4, "ENABLE_IPV4 is '%s', must be 'true', 'false', or 'auto'.", enable_ipv4_str.c_str() );
			return false;
		}
	}

	if( network_interface_ipv6.empty() && enable_ipv6_true ) {
		errorStack->pushf( "init_network_interfaces", 5, "ENABLE_IPV6 is TRUE, but no IPv6 address was detected.  Ensure that your NETWORK_INTERFACE parameter is not set to an IPv4 address." );
		return false;
	}
	// We don't have an enum type in the param system (yet), so check.
	if( !enable_ipv6_true && !enable_ipv6_false ) {
		if( strcasecmp( enable_ipv6_str.c_str(), "AUTO" ) ) {
			errorStack->pushf( "init_network_interfaces", 6, "ENABLE_IPV6 is '%s', must be 'true', 'false', or 'auto'.", enable_ipv6_str.c_str() );
			return false;
		}
	}

	if( (!network_interface_ipv4.empty()) && enable_ipv4_false ) {
		errorStack->pushf( "init_network_interfaces", 7, "ENABLE_IPV4 is false, yet we found an IPv4 address.  Ensure that NETWORK_INTERFACE is set appropriately." );
		return false;
	}

	if( (!network_interface_ipv6.empty()) && enable_ipv6_false ) {
		errorStack->pushf( "init_network_interfaces", 8, "ENABLE_IPV6 is false, yet we found an IPv6 address.  Ensure that NETWORK_INTERFACE is set appropriately." );
		return false;
	}

	return true;
<<<<<<< HEAD
}

static bool is_sender_ip_attr(char const *attr_name)
{
    if(strcasecmp(attr_name,ATTR_MY_ADDRESS) == 0) return true;
    if(strcasecmp(attr_name,ATTR_TRANSFER_SOCKET) == 0) return true;
	size_t attr_name_len = strlen(attr_name);
    if(attr_name_len >= 6 && strcasecmp(attr_name+attr_name_len-6,"IpAddr") == 0)
	{
        return true;
    }
    return false;
}


void ConfigConvertDefaultIPToSocketIP()
{
		// do not need to call init_ipaddr() since init_ipaddr() has no effect
		// on this function.
//	if( ! ipaddr_initialized ) {
//		init_ipaddr(0);
//	}


	enable_convert_default_IP_to_socket_IP = true;

	/*
	  When using TCP_FORWARDING_HOST, if we rewrite addresses, we will
	  insert the IP address of the local IP address in place of
	  the forwarding IP address.
	*/
	char *str = param("TCP_FORWARDING_HOST");
	if( str && *str ) {
		enable_convert_default_IP_to_socket_IP = false;
		dprintf(D_FULLDEBUG,"Disabling ConvertDefaultIPToSocketIP() because TCP_FORWARDING_HOST is defined.\n");
	}
	free( str );

	if( !param_boolean("ENABLE_ADDRESS_REWRITING",true) ) {
		enable_convert_default_IP_to_socket_IP = false;
		dprintf(D_FULLDEBUG,"Disabling ConvertDefaultIPToSocketIP() because ENABLE_ADDRESS_REWRITING is false.\n");
	}
	shared_port_address_rewriting = param_boolean("SHARED_PORT_ADDRESS_REWRITING", false);
}

// Only needed for these next two functions;
// #include should be deleted when ConvertDefaultIPToSocketIP is.
#include "condor_daemon_core.h"

void ConvertDefaultIPToSocketIP(char const * attr_name, std::string & expr_string, Stream & s )
{
	static bool loggedNullDCMessage = false;
	static bool loggedConfigMessage = false;

	// We can't practically do a conversion if daemonCore isn't present; this
	// happens in standard universe.  We can't move this test into
	// ConfigConvertDefaultIPToSocketIP because it gets called before
	// daemonCore is created.
	if( daemonCore == NULL ) {
		if( ! loggedNullDCMessage ) {
			dprintf( D_NETWORK | D_VERBOSE, "Address rewriting: disabled: no daemon core.\n" );
			loggedNullDCMessage = true;
		}
		return;
	}

	if( ! enable_convert_default_IP_to_socket_IP ) {
		if( ! loggedConfigMessage ) {
			dprintf( D_NETWORK | D_VERBOSE, "Address rewriting: disabled: by configuration.\n" );
			loggedConfigMessage = true;
		}
		return;
	}

	if( ! is_sender_ip_attr( attr_name ) ) {
		// Reduce log spam.  Since all of our subsequent messages include the
		// attribute name, we don't have to print a message noting that we
		// tried to rewrite it.
		// dprintf( D_NETWORK | D_VERBOSE, "Address rewriting: '%s' is not an attribute which might contain the sender's IP address.\n", attr_name );
		return;
	}

	// Skip if Stream doesn't have address associated with it
	condor_sockaddr connectionSA;
	if( !s.my_ip_str() || !connectionSA.from_ip_string( s.my_ip_str() ) ) {
		dprintf( D_NETWORK | D_VERBOSE, "Address rewriting: failed for attribute '%s' (%s): failed to generate socket address from stream's IP string (%s).\n", attr_name, expr_string.c_str(), s.my_ip_str() );
		return;
	}

	// Skip if it's not a string literal.
	if( * ( expr_string.rbegin() ) != '"' ) {
		dprintf( D_NETWORK | D_VERBOSE, "Address rewriting: failed for attribute '%s' (%s): failed to parse. Missing closing double quotation mark.\n", attr_name, expr_string.c_str() );
		return;
	}

	const char * delimiter = " = \"";
	size_t delimpos = expr_string.find( delimiter );
	// Skip if doesn't look like a string
	if( delimpos == std::string::npos ) {
		dprintf( D_NETWORK | D_VERBOSE, "Address rewriting: failed for attribute '%s' (%s): failed to parse. Missing assignment.\n", attr_name, expr_string.c_str() );
		return;
	}

	size_t string_start_pos = delimpos + strlen( delimiter );
	// string_end_pos is one beyond last character of String literal.
	size_t string_end_pos = expr_string.length() - 1;
	size_t string_len = string_end_pos - string_start_pos;

	// Skip if it doesn't look like a Sinful
	if( expr_string[string_start_pos] != '<' ) {
		dprintf( D_NETWORK | D_VERBOSE, "Address rewriting: failed for attribute '%s' (%s): failed to parse. Missing opening <.\n", attr_name, expr_string.c_str() );
		return;
	}
	if( expr_string[string_end_pos - 1] != '>' ) {
		dprintf( D_NETWORK | D_VERBOSE, "Address rewriting: failed for attribute '%s' (%s): failed to parse. Missing closing >.\n", attr_name, expr_string.c_str() );
		return;
	}

	std::string adSinfulString = expr_string.substr( string_start_pos, string_len);
	const char *cmd_sinful = daemonCore->InfoCommandSinfulString();
	if ( cmd_sinful == NULL ) {
		dprintf( D_NETWORK | D_VERBOSE, "Address rewriting: disabled: no command port sinful string.\n" );
		return;
	}
	std::string commandPortSinfulString = cmd_sinful;

	Sinful adSinful( adSinfulString.c_str() );
	condor_sockaddr adSA;
	adSA.from_sinful( adSinful.getSinful() );

	bool rewrite_port = true;
	if (commandPortSinfulString == adSinfulString)
	{
		dprintf( D_NETWORK | D_VERBOSE, "Address rewriting: refused for attribute %s (%s): clients now choose addresses.\n", attr_name, expr_string.c_str() );
		return;
	}
	else if (shared_port_address_rewriting)
	{
		//
		// Wait a minute -- isn't this only supposed to happen in the collector?
		//
		const std::vector<Sinful> &commandSinfuls = daemonCore->InfoCommandSinfulStringsMyself();
		dprintf(D_NETWORK|D_VERBOSE, "Address rewriting: considering %ld command socket sinfuls.\n", commandSinfuls.size());

		bool acceptableMatch = false;
		std::vector<Sinful>::const_iterator it;
		for (it = commandSinfuls.begin(); it!=commandSinfuls.end(); it++)
		{
			commandPortSinfulString = it->getSinful();
			const Sinful &commandPortSinful = *it;
			// We assume that any sinful on the same shared port server
			// can also be rewritten.
			if ((adSinful.getSharedPortID() != NULL) && (strcmp(commandPortSinful.getHost(), adSinful.getHost()) == 0) && (commandPortSinful.getPortNum() == adSinful.getPortNum()))
			{
				acceptableMatch = true;
				break;
			}
			dprintf( D_NETWORK | D_VERBOSE, "Address rewriting: refused for attribute %s (%s): the address isn't my default address. (Command socket considered: %s, found in ad: %s)\n", attr_name, expr_string.c_str(), commandPortSinfulString.c_str(), adSinfulString.c_str());
		}

		if (!acceptableMatch)
		{
			return;
		}
	}
	else
	{
		dprintf( D_NETWORK | D_VERBOSE, "Address rewriting: refused for attribute %s (%s): the address isn't my default address. (Default: %s, found in ad: %s)\n", attr_name, expr_string.c_str(), commandPortSinfulString.c_str(), adSinfulString.c_str());
		return;
	}

	//
	// Although it's never useful to rewrite from a non-loopback to a loop-
	// back address, if there's more than one loopback address on a machine,
	// (generally but not always because the machine supports more than one
	// protocol), it's OK to rewrite from one to the other.
	//
	// Doing this is any other situation breaks, among other things,
	// ssh-to-job.  (In a design hack, the starter sends its external
	// address to the startd over the job-update socket, as part of every
	// job update ClassAd.  This causes rewriting to happen, but as the
	// the startd explicity binds the job-update socket to the loopback
	// address -- presumambly to ensure that it always works -- we need
	// to make sure we don't rewrite ATTR_STARTER_IP_ADDR when sending
	// job updates.  *sigh*)
	//
	if( (! adSA.is_loopback()) && connectionSA.is_loopback() ) {
		dprintf( D_NETWORK | D_VERBOSE, "Address rewriting: refused for attribute '%s' (%s): outbound interface is loopback but default interface is not.\n", attr_name, expr_string.c_str() );
		return;
	}

	if( adSinful.getSharedPortID() != NULL ) {
		// We're using shared port, so "our" port is actually the
		// shared port daemon's. We shouldn't be messing with that.
		// We'll rewrite the host on the bold assumption that shared
		// port daemon and I both use the same IP addresses.
		rewrite_port = false;
	}

	MyString my_sock_ip = connectionSA.to_ip_string( true );
	adSinful.setHost( my_sock_ip.Value() );
	if( rewrite_port ) {
		// connectionSA's port is whatever we happen to be using at the moment;
		// that will be meaningless if we established the connection.  What we
		// want is the port someone could contact us on.  Go rummage for one.
		int port = daemonCore->find_interface_command_port_do_not_use( connectionSA );

		// If port is 0, there is no matching listen socket. There is nothing
		// useful we can rewrite it do, so just give up and hope the default
		// is useful to someone.
		if( port == 0 ) {
			dprintf( D_NETWORK | D_VERBOSE, "Address rewriting: failed for attribute '%s' (%s): unable to find command port for outbound interface '%s'.\n", attr_name, expr_string.c_str(), s.my_ip_str() );
			return;
		}

		adSinful.setPort( port );
	}

	if( adSinful.getSinful() == adSinfulString ) {
		dprintf( D_NETWORK | D_VERBOSE, "Address rewriting: refused for attribute '%s' (%s): socket is using same address as the default one; rewrite would do nothing.\n", attr_name, expr_string.c_str() );
		return;
	}

	std::string new_expr = expr_string.substr( 0, string_start_pos );
	new_expr.append( adSinful.getSinful() );
	new_expr.append( expr_string.substr( string_end_pos ) );

	expr_string = new_expr;

	dprintf( D_NETWORK, "Address rewriting: Replaced default IP %s with "
			"connection IP %s in outgoing ClassAd attribute %s.\n",
			adSinfulString.c_str(), adSinful.getSinful(), attr_name );
=======
>>>>>>> b16901d4
}<|MERGE_RESOLUTION|>--- conflicted
+++ resolved
@@ -282,239 +282,4 @@
 	}
 
 	return true;
-<<<<<<< HEAD
-}
-
-static bool is_sender_ip_attr(char const *attr_name)
-{
-    if(strcasecmp(attr_name,ATTR_MY_ADDRESS) == 0) return true;
-    if(strcasecmp(attr_name,ATTR_TRANSFER_SOCKET) == 0) return true;
-	size_t attr_name_len = strlen(attr_name);
-    if(attr_name_len >= 6 && strcasecmp(attr_name+attr_name_len-6,"IpAddr") == 0)
-	{
-        return true;
-    }
-    return false;
-}
-
-
-void ConfigConvertDefaultIPToSocketIP()
-{
-		// do not need to call init_ipaddr() since init_ipaddr() has no effect
-		// on this function.
-//	if( ! ipaddr_initialized ) {
-//		init_ipaddr(0);
-//	}
-
-
-	enable_convert_default_IP_to_socket_IP = true;
-
-	/*
-	  When using TCP_FORWARDING_HOST, if we rewrite addresses, we will
-	  insert the IP address of the local IP address in place of
-	  the forwarding IP address.
-	*/
-	char *str = param("TCP_FORWARDING_HOST");
-	if( str && *str ) {
-		enable_convert_default_IP_to_socket_IP = false;
-		dprintf(D_FULLDEBUG,"Disabling ConvertDefaultIPToSocketIP() because TCP_FORWARDING_HOST is defined.\n");
-	}
-	free( str );
-
-	if( !param_boolean("ENABLE_ADDRESS_REWRITING",true) ) {
-		enable_convert_default_IP_to_socket_IP = false;
-		dprintf(D_FULLDEBUG,"Disabling ConvertDefaultIPToSocketIP() because ENABLE_ADDRESS_REWRITING is false.\n");
-	}
-	shared_port_address_rewriting = param_boolean("SHARED_PORT_ADDRESS_REWRITING", false);
-}
-
-// Only needed for these next two functions;
-// #include should be deleted when ConvertDefaultIPToSocketIP is.
-#include "condor_daemon_core.h"
-
-void ConvertDefaultIPToSocketIP(char const * attr_name, std::string & expr_string, Stream & s )
-{
-	static bool loggedNullDCMessage = false;
-	static bool loggedConfigMessage = false;
-
-	// We can't practically do a conversion if daemonCore isn't present; this
-	// happens in standard universe.  We can't move this test into
-	// ConfigConvertDefaultIPToSocketIP because it gets called before
-	// daemonCore is created.
-	if( daemonCore == NULL ) {
-		if( ! loggedNullDCMessage ) {
-			dprintf( D_NETWORK | D_VERBOSE, "Address rewriting: disabled: no daemon core.\n" );
-			loggedNullDCMessage = true;
-		}
-		return;
-	}
-
-	if( ! enable_convert_default_IP_to_socket_IP ) {
-		if( ! loggedConfigMessage ) {
-			dprintf( D_NETWORK | D_VERBOSE, "Address rewriting: disabled: by configuration.\n" );
-			loggedConfigMessage = true;
-		}
-		return;
-	}
-
-	if( ! is_sender_ip_attr( attr_name ) ) {
-		// Reduce log spam.  Since all of our subsequent messages include the
-		// attribute name, we don't have to print a message noting that we
-		// tried to rewrite it.
-		// dprintf( D_NETWORK | D_VERBOSE, "Address rewriting: '%s' is not an attribute which might contain the sender's IP address.\n", attr_name );
-		return;
-	}
-
-	// Skip if Stream doesn't have address associated with it
-	condor_sockaddr connectionSA;
-	if( !s.my_ip_str() || !connectionSA.from_ip_string( s.my_ip_str() ) ) {
-		dprintf( D_NETWORK | D_VERBOSE, "Address rewriting: failed for attribute '%s' (%s): failed to generate socket address from stream's IP string (%s).\n", attr_name, expr_string.c_str(), s.my_ip_str() );
-		return;
-	}
-
-	// Skip if it's not a string literal.
-	if( * ( expr_string.rbegin() ) != '"' ) {
-		dprintf( D_NETWORK | D_VERBOSE, "Address rewriting: failed for attribute '%s' (%s): failed to parse. Missing closing double quotation mark.\n", attr_name, expr_string.c_str() );
-		return;
-	}
-
-	const char * delimiter = " = \"";
-	size_t delimpos = expr_string.find( delimiter );
-	// Skip if doesn't look like a string
-	if( delimpos == std::string::npos ) {
-		dprintf( D_NETWORK | D_VERBOSE, "Address rewriting: failed for attribute '%s' (%s): failed to parse. Missing assignment.\n", attr_name, expr_string.c_str() );
-		return;
-	}
-
-	size_t string_start_pos = delimpos + strlen( delimiter );
-	// string_end_pos is one beyond last character of String literal.
-	size_t string_end_pos = expr_string.length() - 1;
-	size_t string_len = string_end_pos - string_start_pos;
-
-	// Skip if it doesn't look like a Sinful
-	if( expr_string[string_start_pos] != '<' ) {
-		dprintf( D_NETWORK | D_VERBOSE, "Address rewriting: failed for attribute '%s' (%s): failed to parse. Missing opening <.\n", attr_name, expr_string.c_str() );
-		return;
-	}
-	if( expr_string[string_end_pos - 1] != '>' ) {
-		dprintf( D_NETWORK | D_VERBOSE, "Address rewriting: failed for attribute '%s' (%s): failed to parse. Missing closing >.\n", attr_name, expr_string.c_str() );
-		return;
-	}
-
-	std::string adSinfulString = expr_string.substr( string_start_pos, string_len);
-	const char *cmd_sinful = daemonCore->InfoCommandSinfulString();
-	if ( cmd_sinful == NULL ) {
-		dprintf( D_NETWORK | D_VERBOSE, "Address rewriting: disabled: no command port sinful string.\n" );
-		return;
-	}
-	std::string commandPortSinfulString = cmd_sinful;
-
-	Sinful adSinful( adSinfulString.c_str() );
-	condor_sockaddr adSA;
-	adSA.from_sinful( adSinful.getSinful() );
-
-	bool rewrite_port = true;
-	if (commandPortSinfulString == adSinfulString)
-	{
-		dprintf( D_NETWORK | D_VERBOSE, "Address rewriting: refused for attribute %s (%s): clients now choose addresses.\n", attr_name, expr_string.c_str() );
-		return;
-	}
-	else if (shared_port_address_rewriting)
-	{
-		//
-		// Wait a minute -- isn't this only supposed to happen in the collector?
-		//
-		const std::vector<Sinful> &commandSinfuls = daemonCore->InfoCommandSinfulStringsMyself();
-		dprintf(D_NETWORK|D_VERBOSE, "Address rewriting: considering %ld command socket sinfuls.\n", commandSinfuls.size());
-
-		bool acceptableMatch = false;
-		std::vector<Sinful>::const_iterator it;
-		for (it = commandSinfuls.begin(); it!=commandSinfuls.end(); it++)
-		{
-			commandPortSinfulString = it->getSinful();
-			const Sinful &commandPortSinful = *it;
-			// We assume that any sinful on the same shared port server
-			// can also be rewritten.
-			if ((adSinful.getSharedPortID() != NULL) && (strcmp(commandPortSinful.getHost(), adSinful.getHost()) == 0) && (commandPortSinful.getPortNum() == adSinful.getPortNum()))
-			{
-				acceptableMatch = true;
-				break;
-			}
-			dprintf( D_NETWORK | D_VERBOSE, "Address rewriting: refused for attribute %s (%s): the address isn't my default address. (Command socket considered: %s, found in ad: %s)\n", attr_name, expr_string.c_str(), commandPortSinfulString.c_str(), adSinfulString.c_str());
-		}
-
-		if (!acceptableMatch)
-		{
-			return;
-		}
-	}
-	else
-	{
-		dprintf( D_NETWORK | D_VERBOSE, "Address rewriting: refused for attribute %s (%s): the address isn't my default address. (Default: %s, found in ad: %s)\n", attr_name, expr_string.c_str(), commandPortSinfulString.c_str(), adSinfulString.c_str());
-		return;
-	}
-
-	//
-	// Although it's never useful to rewrite from a non-loopback to a loop-
-	// back address, if there's more than one loopback address on a machine,
-	// (generally but not always because the machine supports more than one
-	// protocol), it's OK to rewrite from one to the other.
-	//
-	// Doing this is any other situation breaks, among other things,
-	// ssh-to-job.  (In a design hack, the starter sends its external
-	// address to the startd over the job-update socket, as part of every
-	// job update ClassAd.  This causes rewriting to happen, but as the
-	// the startd explicity binds the job-update socket to the loopback
-	// address -- presumambly to ensure that it always works -- we need
-	// to make sure we don't rewrite ATTR_STARTER_IP_ADDR when sending
-	// job updates.  *sigh*)
-	//
-	if( (! adSA.is_loopback()) && connectionSA.is_loopback() ) {
-		dprintf( D_NETWORK | D_VERBOSE, "Address rewriting: refused for attribute '%s' (%s): outbound interface is loopback but default interface is not.\n", attr_name, expr_string.c_str() );
-		return;
-	}
-
-	if( adSinful.getSharedPortID() != NULL ) {
-		// We're using shared port, so "our" port is actually the
-		// shared port daemon's. We shouldn't be messing with that.
-		// We'll rewrite the host on the bold assumption that shared
-		// port daemon and I both use the same IP addresses.
-		rewrite_port = false;
-	}
-
-	MyString my_sock_ip = connectionSA.to_ip_string( true );
-	adSinful.setHost( my_sock_ip.Value() );
-	if( rewrite_port ) {
-		// connectionSA's port is whatever we happen to be using at the moment;
-		// that will be meaningless if we established the connection.  What we
-		// want is the port someone could contact us on.  Go rummage for one.
-		int port = daemonCore->find_interface_command_port_do_not_use( connectionSA );
-
-		// If port is 0, there is no matching listen socket. There is nothing
-		// useful we can rewrite it do, so just give up and hope the default
-		// is useful to someone.
-		if( port == 0 ) {
-			dprintf( D_NETWORK | D_VERBOSE, "Address rewriting: failed for attribute '%s' (%s): unable to find command port for outbound interface '%s'.\n", attr_name, expr_string.c_str(), s.my_ip_str() );
-			return;
-		}
-
-		adSinful.setPort( port );
-	}
-
-	if( adSinful.getSinful() == adSinfulString ) {
-		dprintf( D_NETWORK | D_VERBOSE, "Address rewriting: refused for attribute '%s' (%s): socket is using same address as the default one; rewrite would do nothing.\n", attr_name, expr_string.c_str() );
-		return;
-	}
-
-	std::string new_expr = expr_string.substr( 0, string_start_pos );
-	new_expr.append( adSinful.getSinful() );
-	new_expr.append( expr_string.substr( string_end_pos ) );
-
-	expr_string = new_expr;
-
-	dprintf( D_NETWORK, "Address rewriting: Replaced default IP %s with "
-			"connection IP %s in outgoing ClassAd attribute %s.\n",
-			adSinfulString.c_str(), adSinful.getSinful(), attr_name );
-=======
->>>>>>> b16901d4
 }