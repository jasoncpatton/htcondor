/***************************************************************
 *
 * Copyright (C) 1990-2007, Condor Team, Computer Sciences Department,
 * University of Wisconsin-Madison, WI.
 *
 * Licensed under the Apache License, Version 2.0 (the "License"); you
 * may not use this file except in compliance with the License.  You may
 * obtain a copy of the License at
 *
 *    http://www.apache.org/licenses/LICENSE-2.0
 *
 * Unless required by applicable law or agreed to in writing, software
 * distributed under the License is distributed on an "AS IS" BASIS,
 * WITHOUT WARRANTIES OR CONDITIONS OF ANY KIND, either express or implied.  * See the License for the specific language governing permissions and
 * limitations under the License.
 *
 ***************************************************************/



#include "condor_common.h"
#include "condor_debug.h"
#include "condor_config.h"
#include "internet.h"
#include "my_hostname.h"
#include "condor_attributes.h"
#include "condor_netdb.h"
#include "ipv6_hostname.h"
#include "condor_sinful.h"

#include "subsystem_info.h"

static bool enable_convert_default_IP_to_socket_IP = false;
static std::set< std::string > configured_network_interface_ips;
static bool network_interface_matches_all;


const char* my_ip_string() {
    static MyString __my_ip_string;
	// TODO: Picking IPv4 arbitrarily. WARNING: This function
	// gets called while the configuration file is being loaded,
	// before we know if IPV4 and/or IPv6 is enabled.  It needs to
	// return a stable answer, because having it change midway
	// through parsing the file is a recipe for failure.
    __my_ip_string = get_local_ipaddr(CP_IPV4).to_ip_string();
    return __my_ip_string.Value();
}

//void
//init_full_hostname()
//{
//	char *tmp;
//
//	tmp = get_full_hostname( hostname );
//
//	if( full_hostname ) {
//		free( full_hostname );
//	}
//	if( tmp ) {
//			// Found it, use it.
//		full_hostname = strdup( tmp );
//		delete [] tmp;
//	} else {
//			// Couldn't find it, just use what we've already got.
//		full_hostname = strdup( hostname );
//	}
//}

bool
network_interface_to_ip(char const *interface_param_name,char const *interface_pattern,std::string & ipv4, std::string & ipv6, std::string & ipbest, std::set< std::string > *network_interface_ips)
{
	ASSERT( interface_pattern );
	if( !interface_param_name ) {
		interface_param_name = "";
	}

	if( network_interface_ips ) {
		network_interface_ips->clear();
	}

	condor_sockaddr addr;
	if (addr.from_ip_string(interface_pattern)) {
		if(addr.is_ipv4()) {
			ipv4 = interface_pattern;
		} else {
			ASSERT(addr.is_ipv6());
			ipv6 = interface_pattern;
		}
		if( network_interface_ips ) {
			network_interface_ips->insert( interface_pattern );
		}

		dprintf(D_HOSTNAME,"%s=%s, so choosing IP %s\n",
				interface_param_name,
				interface_pattern,
				addr.to_ip_string().Value());

		return true;
	}

	StringList pattern(interface_pattern);

	std::string matches_str;
	std::vector<NetworkDeviceInfo> dev_list;
	std::vector<NetworkDeviceInfo>::iterator dev;

	bool want_v4 = param_boolean("ENABLE_IPV4", true);
	bool want_v6 = param_boolean("ENABLE_IPV6", true);
	sysapi_get_network_device_info(dev_list, want_v4, want_v6);

		// Order of preference:
		//   * non-private IP
		//   * private IP (e.g. 192.168.*)
		//   * loopback
		// In case of a tie, choose the first device in the list.

	int best_so_far_v4 = -1;
	int best_so_far_v6 = -1;
	int best_overall = -1;

	for(dev = dev_list.begin();
		dev != dev_list.end();
		dev++)
	{
		bool matches = false;
		if( strcmp(dev->name(),"")!=0 &&
			pattern.contains_anycase_withwildcard(dev->name()) )
		{
			matches = true;
		}
		else if( strcmp(dev->IP(),"")!=0 &&
				 pattern.contains_anycase_withwildcard(dev->IP()) )
		{
			matches = true;
		}

		if( !matches ) {
			dprintf(D_HOSTNAME,"Ignoring network interface %s (%s) because it does not match %s=%s.\n",
					dev->name(), dev->IP(), interface_param_name, interface_pattern);
			continue;
		}

		condor_sockaddr this_addr;
		if (!this_addr.from_ip_string(dev->IP())) {
			dprintf(D_HOSTNAME,"Ignoring network interface %s (%s) because it does not have a useable IP address.\n",
					dev->name(), dev->IP());
			continue;
		}

		if( matches_str.size() ) {
			matches_str += ", ";
		}
		matches_str += dev->name();
		matches_str += " ";
		matches_str += dev->IP();

		if( network_interface_ips ) {
			network_interface_ips->insert( dev->IP() );
		}

		int desireability = this_addr.desirability();
		if(dev->is_up()) { desireability *= 10; }

		int * best_so_far = 0;
		std::string * ip = 0;
		if(this_addr.is_ipv4()) {
			best_so_far = & best_so_far_v4;
			ip = & ipv4;
		} else {
			ASSERT(this_addr.is_ipv6());
			best_so_far = & best_so_far_v6;
			ip = & ipv6;
		}

		//dprintf(D_HOSTNAME, "Considering %s (Ranked at %d) as possible local hostname versus %s (%d)\n", addr.to_ip_string().Value(), desireability, ip.c_str(), desireability);

		if( desireability > *best_so_far ) {
			*best_so_far = desireability;
			*ip = dev->IP();
		}

		if( desireability > best_overall ) {
			best_overall = desireability;
			ipbest = dev->IP();
		}

	}

	if( best_overall < 0 ) {
		dprintf(D_ALWAYS,"Failed to convert %s=%s to an IP address.\n",
				interface_param_name ? interface_param_name : "",
				interface_pattern);
		return false;
	}

	dprintf(D_HOSTNAME,"%s=%s matches %s, choosing IP %s\n",
			interface_param_name,
			interface_pattern,
			matches_str.c_str(),
			ipbest.c_str());

	return true;
}

void
init_network_interfaces( int config_done )
{
	dprintf( D_HOSTNAME, "Trying to getting network interface informations (%s)\n",
		 config_done ? "after reading config" : "config file not read" );

	std::string network_interface;

	if( config_done ) {
		param(network_interface,"NETWORK_INTERFACE");
	}
	if( network_interface.empty() ) {
		network_interface = "*";
	}

	network_interface_matches_all = (network_interface == "*");

	std::string network_interface_ipv4;
	std::string network_interface_ipv6;
	std::string network_interface_best;
	bool ok;
	ok = network_interface_to_ip(
		"NETWORK_INTERFACE",
		network_interface.c_str(),
		network_interface_ipv4,
		network_interface_ipv6,
		network_interface_best,
		&configured_network_interface_ips);

	if( !ok ) {
		EXCEPT("Failed to determine my IP address using NETWORK_INTERFACE=%s",
			   network_interface.c_str());
	}
}

//void
//init_ipaddr( int config_done )
//{
//    if( ! hostname ) {
//		init_hostnames();
//	}
//
//	dprintf( D_HOSTNAME, "Trying to initialize local IP address (%s)\n",
//		 config_done ? "after reading config" : "config file not read" );
//
//	std::string network_interface;
//
//	if( config_done ) {
//		param(network_interface,"NETWORK_INTERFACE");
//	}
//	if( network_interface.empty() ) {
//		network_interface = "*";
//	}
//
//	network_interface_matches_all = (network_interface == "*");
//
//	std::string network_interface_ip;
//	bool ok;
//	ok = network_interface_to_ip(
//		"NETWORK_INTERFACE",
//		network_interface.c_str(),
//		network_interface_ip,
//		&configured_network_interface_ips);
//
//	if( !ok ) {
//		EXCEPT("Failed to determine my IP address using NETWORK_INTERFACE=%s",
//			   network_interface.c_str());
//	}
//
//	if(!is_ipaddr(network_interface_ip.c_str(), &sin_addr) )
//	{
//		EXCEPT("My IP address is invalid: %s",network_interface_ip.c_str());
//	}
//
//	has_sin_addr = true;
//	ip_addr = ntohl( sin_addr.s_addr );
//	ipaddr_initialized = TRUE;
//}

#ifdef WIN32
	// see below comment in init_hostname() to learn why we must
	// include condor_io in this module.
#include "condor_io.h"
#endif

//void
//init_hostnames()
//{
//    char *tmp, hostbuf[MAXHOSTNAMELEN];
//    hostbuf[0]='\0';
//#ifdef WIN32
//	// There are a  tools in Condor, like
//	// condor_history, which do not use any CEDAR sockets but which call
//	// some socket helper functions like gethostbyname().  These helper
//	// functions will fail unless WINSOCK is initialized.  WINSOCK
//	// is initialized via a global constructor in CEDAR, so we must
//	// make certain we call at least one CEDAR function so the linker
//	// brings in the global constructor to initialize WINSOCK!
//	// In addition, some global constructors end up calling
//	// init_hostnames(), and thus will fail if the global constructor
//	// in CEDAR is not called first.  Instead of relying upon a
//	// specified global constructor ordering (which we cannot),
//	// we explicitly invoke SockInitializer::init() right here -Todd T.
//	SockInitializer startmeup;
//	startmeup.init();
//#endif
//
//    if( hostname ) {
//        free( hostname );
//    }
//    if( full_hostname ) {
//        free( full_hostname );
//        full_hostname = NULL;
//    }
//
//	dprintf( D_HOSTNAME, "Finding local host information, "
//			 "calling gethostname()\n" );
//
//        // Get our local hostname, and strip off the domain if
//        // gethostname returns it.
//    if( condor_gethostname(hostbuf, sizeof(hostbuf)) == 0 ) {
//        if( hostbuf[0] ) {
//            if( (tmp = strchr(hostbuf, '.')) ) {
//                    // There's a '.' in the hostname, assume we've got
//                    // the full hostname here, save it, and trim the
//                    // domain off and save that as the hostname.
//                full_hostname = strdup( hostbuf );
//				dprintf( D_HOSTNAME, "gethostname() returned fully "
//						 "qualified name \"%s\"\n", hostbuf );
//                *tmp = '\0';
//            } else {
//				dprintf( D_HOSTNAME, "gethostname() returned a host "
//						 "with no domain \"%s\"\n", hostbuf );
//			}
//            hostname = strdup( hostbuf );
//        } else {
//            EXCEPT( "gethostname succeeded, but hostbuf is empty" );
//        }
//    } else {
//        EXCEPT( "gethostname failed, errno = %d",
//#ifndef WIN32
//                errno );
//#else
//                WSAGetLastError() );
//#endif
//    }
//    if( ! full_hostname ) {
//		init_full_hostname();
//	}
//	hostnames_initialized = TRUE;
//}

// Returns true if given attribute is used by Condor to advertise the
// IP address of the sender.  This is used by
// ConvertDefaultIPToSocketIP().

static bool is_sender_ip_attr(char const *attr_name)
{
    if(strcasecmp(attr_name,ATTR_MY_ADDRESS) == 0) return true;
    if(strcasecmp(attr_name,ATTR_TRANSFER_SOCKET) == 0) return true;
	size_t attr_name_len = strlen(attr_name);
    if(attr_name_len >= 6 && strcasecmp(attr_name+attr_name_len-6,"IpAddr") == 0)
	{
        return true;
    }
    return false;
}

void ConfigConvertDefaultIPToSocketIP()
{
		// do not need to call init_ipaddr() since init_ipaddr() has no effect
		// on this function.
//	if( ! ipaddr_initialized ) {
//		init_ipaddr(0);
//	}


	enable_convert_default_IP_to_socket_IP = true;

	/*
	  When using TCP_FORWARDING_HOST, if we rewrite addresses, we will
	  insert the IP address of the local IP address in place of
	  the forwarding IP address.
	*/
	char *str = param("TCP_FORWARDING_HOST");
	if( str && *str ) {
		enable_convert_default_IP_to_socket_IP = false;
		dprintf(D_FULLDEBUG,"Disabling ConvertDefaultIPToSocketIP() because TCP_FORWARDING_HOST is defined.\n");
	}
	free( str );

	if( configured_network_interface_ips.size() <= 1 ) {
		enable_convert_default_IP_to_socket_IP = false;
		dprintf(D_FULLDEBUG,"Disabling ConvertDefaultIPToSocketIP() because NETWORK_INTERFACE does not match multiple IPs.\n");
	}

	if( !param_boolean("ENABLE_ADDRESS_REWRITING",true) ) {
		enable_convert_default_IP_to_socket_IP = false;
		dprintf(D_FULLDEBUG,"Disabling ConvertDefaultIPToSocketIP() because ENABLE_ADDRESS_REWRITING is false.\n");
	}
}

// Only needed for these next two functions;
// #include should be deleted when ConvertDefaultIPToSocketIP is.
#include "condor_daemon_core.h"

void ConvertDefaultIPToSocketIP(char const * attr_name, std::string & expr_string, Stream & s )
{
	static bool loggedNullDCMessage = false;
	static bool loggedConfigMessage = false;

	// We can't practically do a conversion if daemonCore isn't present; this
	// happens in standard universe.  We can't move this test into
	// ConfigConvertDefaultIPToSocketIP because it gets called before
	// daemonCore is created.
	if( daemonCore == NULL ) {
		if( ! loggedNullDCMessage ) {
			dprintf( D_NETWORK | D_VERBOSE, "Address rewriting: disabled: no daemon core.\n" );
			loggedNullDCMessage = true;
		}
		return;
	}

	if( ! enable_convert_default_IP_to_socket_IP ) {
		if( ! loggedConfigMessage ) {
			dprintf( D_NETWORK | D_VERBOSE, "Address rewriting: disabled: by configuration.\n" );
			loggedConfigMessage = true;
		}
		return;
	}

	if( ! is_sender_ip_attr( attr_name ) ) {
		// Reduce log spam.  Since all of our subsequent messages include the
		// attribute name, we don't have to print a message noting that we
		// tried to rewrite it.
		// dprintf( D_NETWORK | D_VERBOSE, "Address rewriting: '%s' is not an attribute which might contain the sender's IP address.\n", attr_name );
		return;
	}

	// Skip if Stream doesn't have address associated with it
	condor_sockaddr connectionSA;
	if( ! connectionSA.from_ip_string( s.my_ip_str() ) ) {
		dprintf( D_NETWORK | D_VERBOSE, "Address rewriting: failed for attribute '%s' (%s): failed to generate socket address from stream's IP string (%s).\n", attr_name, expr_string.c_str(), s.my_ip_str() );
		return;
	}

	// Skip if it's not a string literal.
	if( * ( expr_string.rbegin() ) != '"' ) {
		dprintf( D_NETWORK | D_VERBOSE, "Address rewriting: failed for attribute '%s' (%s): failed to parse. Missing closing double quotation mark.\n", attr_name, expr_string.c_str() );
		return;
	}

	const char * delimiter = " = \"";
	size_t delimpos = expr_string.find( delimiter );
	// Skip if doesn't look like a string
	if( delimpos == std::string::npos ) {
		dprintf( D_NETWORK | D_VERBOSE, "Address rewriting: failed for attribute '%s' (%s): failed to parse. Missing assignment.\n", attr_name, expr_string.c_str() );
		return;
	}

	size_t string_start_pos = delimpos + strlen( delimiter );
	// string_end_pos is one beyond last character of String literal.
	size_t string_end_pos = expr_string.length() - 1;
	size_t string_len = string_end_pos - string_start_pos;

	// Skip if it doesn't look like a Sinful
	if( expr_string[string_start_pos] != '<' ) {
		dprintf( D_NETWORK | D_VERBOSE, "Address rewriting: failed for attribute '%s' (%s): failed to parse. Missing opening <.\n", attr_name, expr_string.c_str() );
		return;
	}
	if( expr_string[string_end_pos - 1] != '>' ) {
		dprintf( D_NETWORK | D_VERBOSE, "Address rewriting: failed for attribute '%s' (%s): failed to parse. Missing closing >.\n", attr_name, expr_string.c_str() );
		return;
	}

	std::string adSinfulString = expr_string.substr( string_start_pos, string_len);
	std::string commandPortSinfulString = daemonCore->InfoCommandSinfulString();

	Sinful adSinful( adSinfulString.c_str() );
	condor_sockaddr adSA;
	adSA.from_sinful( adSinful.getSinful() );

<<<<<<< HEAD
	// Check the new logic against the old logic.  We can remove this later.
	runOldLogic( commandPortSinfulString, adSinfulString, connectionSA, attr_name, expr_string, s, adSinful, adSA );

	if( get_mySubSystem()->isType( SUBSYSTEM_TYPE_COLLECTOR ) ) {
		if( adSA.get_protocol() == CP_IPV6 && connectionSA.get_protocol() == CP_IPV4 ) {
			const char * rewrite = adSinful.getParam( "rewrite" );
			if( rewrite != NULL ) {
				// Otherwise, the original host pointer becomes rewrite.
				std::string originalHost = adSinful.getHost();
				adSinful.setHost( rewrite );
				adSinful.setParam( "rewrite", originalHost.c_str() );

				// Icky code duplication.
				std::string new_expr = expr_string.substr( 0, string_start_pos );
				new_expr.append( adSinful.getSinful() );
				new_expr.append( expr_string.substr( string_end_pos ) );
				expr_string = new_expr;

				dprintf( D_NETWORK, "Address rewriting: Replaced the IP in %s with "
					"rewrite IP %s in outgoing ClassAd attribute %s.\n",
					adSinfulString.c_str(), rewrite, attr_name );
				return;
			}
		}
	}

=======
>>>>>>> e5802247
	bool rewrite_port = true;
	if (commandPortSinfulString == adSinfulString)
	{
		// Fall through.
	}
	else if (param_boolean("SHARED_PORT_ADDRESS_REWRITING", false))
	{
		//
		// Wait a minute -- isn't this only supposed to happen in the collector?
		//
		const std::vector<Sinful> &commandSinfuls = daemonCore->InfoCommandSinfulStringsMyself();
		dprintf(D_NETWORK|D_VERBOSE, "Address rewriting: considering %ld command socket sinfuls.\n", commandSinfuls.size());

		bool acceptableMatch = false;
		std::vector<Sinful>::const_iterator it;
		for (it = commandSinfuls.begin(); it!=commandSinfuls.end(); it++)
		{
			commandPortSinfulString = it->getSinful();
			const Sinful &commandPortSinful = *it;
			// We assume that any sinful on the same shared port server
			// can also be rewritten.
			if ((adSinful.getSharedPortID() != NULL) && (strcmp(commandPortSinful.getHost(), adSinful.getHost()) == 0) && (commandPortSinful.getPortNum() == adSinful.getPortNum()))
			{
				acceptableMatch = true;
				break;
			}
			dprintf( D_NETWORK | D_VERBOSE, "Address rewriting: refused for attribute %s (%s): the address isn't my default address. (Command socket considered: %s, found in ad: %s)\n", attr_name, expr_string.c_str(), commandPortSinfulString.c_str(), adSinfulString.c_str());
		}

		if (!acceptableMatch)
		{
			return;
		}
	}
	else
	{
		dprintf( D_NETWORK | D_VERBOSE, "Address rewriting: refused for attribute %s (%s): the address isn't my default address. (Default: %s, found in ad: %s)\n", attr_name, expr_string.c_str(), commandPortSinfulString.c_str(), adSinfulString.c_str());
		return;
	}

	//
	// Although it's never useful to rewrite from a non-loopback to a loop-
	// back address, if there's more than one loopback address on a machine,
	// (generally but not always because the machine supports more than one
	// protocol), it's OK to rewrite from one to the other.
	//
	// Doing this is any other situation breaks, among other things,
	// ssh-to-job.  (In a design hack, the starter sends its external
	// address to the startd over the job-update socket, as part of every
	// job update ClassAd.  This causes rewriting to happen, but as the
	// the startd explicity binds the job-update socket to the loopback
	// address -- presumambly to ensure that it always works -- we need
	// to make sure we don't rewrite ATTR_STARTER_IP_ADDR when sending
	// job updates.  *sigh*)
	//
	if( (! adSA.is_loopback()) && connectionSA.is_loopback() ) {
		dprintf( D_NETWORK | D_VERBOSE, "Address rewriting: refused for attribute '%s' (%s): outbound interface is loopback but default interface is not.\n", attr_name, expr_string.c_str() );
		return;
	}

	if( adSinful.getSharedPortID() != NULL ) {
		// We're using shared port, so "our" port is actually the
		// shared port daemon's. We shouldn't be messing with that.
		// We'll rewrite the host on the bold assumption that shared
		// port daemon and I both use the same IP addresses.
		rewrite_port = false;
	}

	// The original host pointer will be invalid after we call setHost().
	std::string originalHost = adSinful.getHost();
	MyString my_sock_ip = connectionSA.to_ip_string( true );
	adSinful.setHost( my_sock_ip.Value() );
	if( rewrite_port ) {
		// connectionSA's port is whatever we happen to be using at the moment;
		// that will be meaningless if we established the connection.  What we
		// want is the port someone could contact us on.  Go rummage for one.
		int port = daemonCore->find_interface_command_port_do_not_use( connectionSA );

		// If port is 0, there is no matching listen socket. There is nothing
		// useful we can rewrite it do, so just give up and hope the default
		// is useful to someone.
		if( port == 0 ) {
			dprintf( D_NETWORK | D_VERBOSE, "Address rewriting: failed for attribute '%s' (%s): unable to find command port for outbound interface '%s'.\n", attr_name, expr_string.c_str(), s.my_ip_str() );
			return;
		}

		adSinful.setPort( port );
	}

	if( adSinful.getSinful() == adSinfulString ) {
		dprintf( D_NETWORK | D_VERBOSE, "Address rewriting: refused for attribute '%s' (%s): socket is using same address as the default one; rewrite would do nothing.\n", attr_name, expr_string.c_str() );
		return;
	}

	//
	// If we rewrote the address, append the "other" address to the sinful.
	// Because comamndPortSinful will be IPv4 until further notice, we only
	// need to check for IPv4 -> IPv6 rewrites.
	//
	if( connectionSA.get_protocol() == CP_IPV6 ) {
		// Sinful commandPortSinful( commandPortSinfulString.c_str() );
		// adSinful.setParam( "rewrite", commandPortSinful.getHost() );
		adSinful.setParam( "rewrite", originalHost.c_str() );
	}

	std::string new_expr = expr_string.substr( 0, string_start_pos );
	new_expr.append( adSinful.getSinful() );
	new_expr.append( expr_string.substr( string_end_pos ) );

	expr_string = new_expr;

	dprintf( D_NETWORK, "Address rewriting: Replaced default IP %s with "
			"connection IP %s in outgoing ClassAd attribute %s.\n",
			adSinfulString.c_str(), adSinful.getSinful(), attr_name );
}<|MERGE_RESOLUTION|>--- conflicted
+++ resolved
@@ -484,10 +484,6 @@
 	condor_sockaddr adSA;
 	adSA.from_sinful( adSinful.getSinful() );
 
-<<<<<<< HEAD
-	// Check the new logic against the old logic.  We can remove this later.
-	runOldLogic( commandPortSinfulString, adSinfulString, connectionSA, attr_name, expr_string, s, adSinful, adSA );
-
 	if( get_mySubSystem()->isType( SUBSYSTEM_TYPE_COLLECTOR ) ) {
 		if( adSA.get_protocol() == CP_IPV6 && connectionSA.get_protocol() == CP_IPV4 ) {
 			const char * rewrite = adSinful.getParam( "rewrite" );
@@ -511,8 +507,6 @@
 		}
 	}
 
-=======
->>>>>>> e5802247
 	bool rewrite_port = true;
 	if (commandPortSinfulString == adSinfulString)
 	{
@@ -609,7 +603,7 @@
 
 	//
 	// If we rewrote the address, append the "other" address to the sinful.
-	// Because comamndPortSinful will be IPv4 until further notice, we only
+	// Because commandPortSinful will be IPv4 until further notice, we only
 	// need to check for IPv4 -> IPv6 rewrites.
 	//
 	if( connectionSA.get_protocol() == CP_IPV6 ) {
