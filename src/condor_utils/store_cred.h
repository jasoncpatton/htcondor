--- conflicted
+++ resolved
@@ -36,11 +36,7 @@
 const int FAILURE_NO_IMPERSONATE = 3;	// user switching not supported
 const int FAILURE_NOT_SECURE = 4;		// channel is insecure
 const int FAILURE_NOT_FOUND = 5;		// user not found
-<<<<<<< HEAD
-// error codes new for 8.9.6
-=======
 // error codes new for 8.9.7
->>>>>>> d817f6fb
 const int SUCCESS_PENDING = 6;			// The credential has not yet been processed by the credmon
 const int FAILURE_NOT_ALLOWED = 7;		// authenticated user is not allowed to do the operation
 const int FAILURE_BAD_ARGS = 8;			// argument missing or arguments contradict each other
@@ -56,11 +52,7 @@
 const int STORE_CRED_USER_OAUTH = 0x28;
 const int STORE_CRED_LEGACY = 0x40;
 const int STORE_CRED_WAIT_FOR_CREDMON = 0x80; // wait for a credmon to process the users credential(s) before returning
-<<<<<<< HEAD
-const int STORE_CRED_LEGACY_PWD = STORE_CRED_LEGACY | STORE_CRED_USER_PWD | 0x40;	 // prior to 8.9.6 the CREDD only supports this mode
-=======
 const int STORE_CRED_LEGACY_PWD = STORE_CRED_LEGACY | STORE_CRED_USER_PWD | 0x40;	 // prior to 8.9.7 the CREDD only supports this mode
->>>>>>> d817f6fb
 
 // store cred modes
 const int GENERIC_ADD = 0;
