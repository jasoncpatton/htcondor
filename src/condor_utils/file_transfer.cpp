--- conflicted
+++ resolved
@@ -1890,10 +1890,6 @@
 		SpooledJobFiles::createJobSpoolDirectory(&jobAd,desired_priv_state);
 	}
 
-<<<<<<< HEAD
-	// Start the main download loop. Read reply codes + filenames off a
-	// socket wire, s, then handle downloads according to the reply code.
-=======
 		/*
 		  if we want to change priv states but haven't done so
 		  yet, set it now.  we only need to do this once since
@@ -1906,7 +1902,8 @@
 		saved_priv = set_priv( desired_priv_state );
 	}
 
->>>>>>> 7795ef56
+	// Start the main download loop. Read reply codes + filenames off a
+	// socket wire, s, then handle downloads according to the reply code.
 	for (;;) {
 		if( !s->code(reply) ) {
 			dprintf(D_FULLDEBUG,"DoDownload: exiting at %d\n",__LINE__);
@@ -1942,24 +1939,6 @@
 			dprintf(D_FULLDEBUG,"DoDownload: exiting at %d\n",__LINE__);
 			return_and_resetpriv( -1 );
 		}
-<<<<<<< HEAD
-
-			/*
-			  if we want to change priv states but haven't done so
-			  yet, set it now.  we only need to do this once since
-			  we're no longer doing any hard-coded insanity with
-			  PRIV_CONDOR and everything can either be done in our
-			  existing priv state (want_priv_change == FALSE) or in
-			  the priv state we were told to use... Derek, 2005-04-21
-			*/
-		if( want_priv_change && saved_priv == PRIV_UNKNOWN ) {
-			saved_priv = set_priv( desired_priv_state );
-		}
-=======
-		filename = tmp_buf;
-		free( tmp_buf );
-		tmp_buf = NULL;
->>>>>>> 7795ef56
 
 			// This check must come after we have called set_priv()
 		if( !LegalPathInSandbox(filename.Value(),Iwd) ) {
