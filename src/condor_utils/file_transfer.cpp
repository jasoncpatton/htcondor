/***************************************************************
 *
 * Copyright (C) 1990-2011, Condor Team, Computer Sciences Department,
 * University of Wisconsin-Madison, WI.
 * 
 * Licensed under the Apache License, Version 2.0 (the "License"); you
 * may not use this file except in compliance with the License.  You may
 * obtain a copy of the License at
 * 
 *    http://www.apache.org/licenses/LICENSE-2.0
 * 
 * Unless required by applicable law or agreed to in writing, software
 * distributed under the License is distributed on an "AS IS" BASIS,
 * WITHOUT WARRANTIES OR CONDITIONS OF ANY KIND, either express or implied.
 * See the License for the specific language governing permissions and
 * limitations under the License.
 *
 ***************************************************************/


#include "condor_common.h"
#include "condor_debug.h"
#include "string_list.h"
#include "condor_classad.h"
#include "condor_io.h"
#include "file_transfer.h"
#include "condor_attributes.h"
#include "condor_commands.h"
#include "basename.h"
#include "directory.h"
#include "condor_config.h"
#include "spooled_job_files.h"
#include "condor_string.h"
#include "util_lib_proto.h"
#include "daemon.h"
#include "daemon_types.h"
#include "nullfile.h"
#include "condor_ver_info.h"
#include "globus_utils.h"
#include "filename_tools.h"
#include "condor_holdcodes.h"
#include "mk_cache_links.h"
#include "subsystem_info.h"
#include "condor_url.h"
#include "my_popen.h"
#include "file_transfer_stats.h"
#include "utc_time.h"
#include <list>
#include <fstream>

const char * const StdoutRemapName = "_condor_stdout";
const char * const StderrRemapName = "_condor_stderr";

#define COMMIT_FILENAME ".ccommit.con"

// Filenames are case insensitive on Win32, but case sensitive on Unix
#ifdef WIN32
#	define file_strcmp _stricmp
#	define file_contains contains_anycase
#	define file_contains_withwildcard contains_anycase_withwildcard
#else
#	define file_strcmp strcmp
#	define file_contains contains
#	define file_contains_withwildcard contains_withwildcard
#endif

TranskeyHashTable* FileTransfer::TranskeyTable = NULL;
TransThreadHashTable *FileTransfer::TransThreadTable = NULL;
int FileTransfer::CommandsRegistered = FALSE;
int FileTransfer::SequenceNum = 0;
int FileTransfer::ReaperId = -1;
bool FileTransfer::ServerShouldBlock = true;

const int FINAL_UPDATE_XFER_PIPE_CMD = 1;
const int IN_PROGRESS_UPDATE_XFER_PIPE_CMD = 0;

class FileTransferItem {
public:
	FileTransferItem():
		is_directory(false),
		is_symlink(false),
		file_mode(NULL_FILE_PERMISSIONS),
		file_size(0) {}

	char const *srcName() { return src_name.c_str(); }
	char const *destDir() { return dest_dir.c_str(); }

	std::string src_name;
	std::string dest_dir;
	bool is_directory;
	bool is_symlink;
	condor_mode_t file_mode;
	filesize_t file_size;
};

const int GO_AHEAD_FAILED = -1; // failed to contact transfer queue manager
const int GO_AHEAD_UNDEFINED = 0;
const int GO_AHEAD_ONCE = 1;    // send one file and ask again
const int GO_AHEAD_ALWAYS = 2;  // send all files without asking again

// Utils from the util_lib that aren't prototyped
extern "C" {
	int		get_random_int();
	int		set_seed( int );
}


struct upload_info {
	FileTransfer *myobj;
};

struct download_info {
	FileTransfer *myobj;
};

FileTransfer::FileTransfer()
{
	TransferFilePermissions = false;
	DelegateX509Credentials = false;
	PeerDoesTransferAck = false;
	PeerDoesGoAhead = false;
	PeerUnderstandsMkdir = false;
	PeerDoesXferInfo = false;
	TransferUserLog = false;
	Iwd = NULL;
	ExceptionFiles = NULL;
	InputFiles = NULL;
	OutputFiles = NULL;
	EncryptInputFiles = NULL;
	EncryptOutputFiles = NULL;
	DontEncryptInputFiles = NULL;
	DontEncryptOutputFiles = NULL;
	IntermediateFiles = NULL;
	SpooledIntermediateFiles = NULL;
	FilesToSend = NULL;
	EncryptFiles = NULL;
	DontEncryptFiles = NULL;
	OutputDestination = NULL;
	ExecFile = NULL;
	UserLogFile = NULL;
	X509UserProxy = NULL;
	TransSock = NULL;
	TransKey = NULL;
	SpoolSpace = NULL;
	TmpSpoolSpace = NULL;
	user_supplied_key = FALSE;
	upload_changed_files = false;
	last_download_catalog = NULL;
	last_download_time = 0;
	ActiveTransferTid = -1;
	TransferStart = 0;
	uploadStartTime = uploadEndTime = downloadStartTime = downloadEndTime = -1.0;
	ClientCallback = 0;
	ClientCallbackCpp = 0;
	ClientCallbackClass = NULL;
	ClientCallbackWantsStatusUpdates = false;
	TransferPipe[0] = TransferPipe[1] = -1;
	registered_xfer_pipe = false;
	bytesSent = 0.0;
	bytesRcvd = 0.0;
	m_final_transfer_flag = FALSE;
#ifdef WIN32
	perm_obj = NULL;
#endif
	desired_priv_state = PRIV_UNKNOWN;
	want_priv_change = false;
	did_init = false;
	clientSockTimeout = 30;
	simple_init = true;
	simple_sock = NULL;
	m_use_file_catalog = true;
	m_sec_session_id = NULL;
	I_support_filetransfer_plugins = false;
	plugin_method_table = NULL;
	plugin_multiple_file_support_table = NULL;
	MaxUploadBytes = -1;  // no limit by default
	MaxDownloadBytes = -1;
}

FileTransfer::~FileTransfer()
{
	if (daemonCore && ActiveTransferTid >= 0) {
		dprintf(D_ALWAYS, "FileTransfer object destructor called during "
				"active transfer.  Cancelling transfer.\n");
		abortActiveTransfer();
	}
	if (TransferPipe[0] >= 0) {
		if( registered_xfer_pipe ) {
			registered_xfer_pipe = false;
			daemonCore->Cancel_Pipe(TransferPipe[0]);
		}
		daemonCore->Close_Pipe(TransferPipe[0]);
	}
	if (TransferPipe[1] >= 0) daemonCore->Close_Pipe(TransferPipe[1]);
	if (Iwd) free(Iwd);
	if (ExecFile) free(ExecFile);
	if (UserLogFile) free(UserLogFile);
	if (X509UserProxy) free(X509UserProxy);
	if (SpoolSpace) free(SpoolSpace);
	if (TmpSpoolSpace) free(TmpSpoolSpace);
	if (ExceptionFiles) delete ExceptionFiles;
	if (InputFiles) delete InputFiles;
	if (OutputFiles) delete OutputFiles;
	if (EncryptInputFiles) delete EncryptInputFiles;
	if (EncryptOutputFiles) delete EncryptOutputFiles;
	if (DontEncryptInputFiles) delete DontEncryptInputFiles;
	if (DontEncryptOutputFiles) delete DontEncryptOutputFiles;
	if (OutputDestination) delete OutputDestination;
	if (IntermediateFiles) delete IntermediateFiles;
	if (SpooledIntermediateFiles) delete SpooledIntermediateFiles;
	// Note: do _not_ delete FileToSend!  It points to OutputFile or Intermediate.
	if (last_download_catalog) {
		// iterate through and delete entries
		CatalogEntry *entry_pointer;
		last_download_catalog->startIterations();
		while(last_download_catalog->iterate(entry_pointer)) {
			delete entry_pointer;
		}
		delete last_download_catalog;
	}
	if (TransSock) free(TransSock);
	stopServer();
	// Do not delete the TransThreadTable. There may be other FileTransfer
	// objects out there planning to use it.
	//if( TransThreadTable && TransThreadTable->getNumElements() == 0 ) {
	//	delete TransThreadTable;
	//	TransThreadTable = NULL;
	//}
#ifdef WIN32
	if (perm_obj) delete perm_obj;
#endif
	free(m_sec_session_id);
	delete plugin_method_table;
	delete plugin_multiple_file_support_table;
}

int
FileTransfer::SimpleInit(ClassAd *Ad, bool want_check_perms, bool is_server, 
						 ReliSock *sock_to_use, priv_state priv,
						 bool use_file_catalog, bool is_spool) 
{
	char buf[ATTRLIST_MAX_EXPRESSION];
	char *dynamic_buf = NULL;

	jobAd = *Ad;	// save job ad

	if( did_init ) {
			// no need to except, just quietly return success
		return 1;
	}

	user_supplied_key = is_server ? FALSE : TRUE;

	dprintf(D_FULLDEBUG,"entering FileTransfer::SimpleInit\n");

	/* in the case of SimpleINit being called inside of Init, this will
		simply assign the same value to itself. */
	m_use_file_catalog = use_file_catalog;

	desired_priv_state = priv;
    if ( priv == PRIV_UNKNOWN ) {
        want_priv_change = false;
    } else {
        want_priv_change = true;
    }

	simple_sock = sock_to_use;

	// user must give us an initial working directory.
	if (Ad->LookupString(ATTR_JOB_IWD, buf, sizeof(buf)) != 1) {
		dprintf(D_FULLDEBUG, 
			"FileTransfer::SimpleInit: Job Ad did not have an iwd!\n");
		return 0;
	}
	Iwd = strdup(buf);

	// if the user want us to check file permissions, pull out the Owner
	// from the classad and instantiate a perm object.
	if ( want_check_perms ) {
		if (Ad->LookupString(ATTR_OWNER, buf, sizeof(buf)) != 1) {
			// no owner specified in ad
			dprintf(D_FULLDEBUG, 
				"FileTransfer::SimpleInit: Job Ad did not have an owner!\n");
			return 0;		
		}
#ifdef WIN32
		// lookup the domain
		char ntdomain[80];
		char *p_ntdomain = ntdomain;
		if (Ad->LookupString(ATTR_NT_DOMAIN, ntdomain, sizeof(ntdomain)) != 1) {
			// no nt domain specified in the ad; assume local account
			p_ntdomain = NULL;
		}
		perm_obj = new perm();
		if ( !perm_obj->init(buf,p_ntdomain) ) {
			// could not find the owner on this system; perm object
			// already did a dprintf so we don't have to.
			delete perm_obj;
			perm_obj = NULL;
			return 0;
		} 
#endif
	}

	// Set InputFiles to be ATTR_TRANSFER_INPUT_FILES plus 
	// ATTR_JOB_INPUT, ATTR_JOB_CMD, and ATTR_ULOG_FILE if simple_init.
	dynamic_buf = NULL;
	if (Ad->LookupString(ATTR_TRANSFER_INPUT_FILES, &dynamic_buf) == 1) {
		InputFiles = new StringList(dynamic_buf,",");
		free(dynamic_buf);
		dynamic_buf = NULL;
	} else {
		InputFiles = new StringList(NULL,",");
	}
	StringList PubInpFiles;
	if (Ad->LookupString(ATTR_PUBLIC_INPUT_FILES, &dynamic_buf) == 1) {
	      // Add PublicInputFiles to InputFiles list.
	      // If these files will be transferred via web server cache,
	      // they will be removed from InputFiles.
	      PubInpFiles.initializeFromString(dynamic_buf);
	      free(dynamic_buf);
	      dynamic_buf = NULL;
	      const char *path;
	      PubInpFiles.rewind();
	      while ((path = PubInpFiles.next()) != NULL) {
		  if (!InputFiles->file_contains(path))
		      InputFiles->append(path);			
	      }
	}
	if (Ad->LookupString(ATTR_JOB_INPUT, buf, sizeof(buf)) == 1) {
		// only add to list if not NULL_FILE (i.e. /dev/null)
		if ( ! nullFile(buf) ) {			
			if ( !InputFiles->file_contains(buf) )
				InputFiles->append(buf);			
		}
	}
	
	// If we are spooling, we want to ignore URLs
	// We want the file transfer plugin to be invoked at the starter, not the schedd.
	// See https://condor-wiki.cs.wisc.edu/index.cgi/tktview?tn=2162
	if (IsClient() && simple_init && is_spool) {
		InputFiles->rewind();
		const char *x;
		while ((x = InputFiles->next())) {
			if (IsUrl(x)) {
				InputFiles->deleteCurrent();
			}
		}
		char *list = InputFiles->print_to_string();
		dprintf(D_FULLDEBUG, "Input files: %s\n", list ? list : "" );
		free(list);
	} 
#ifdef HAVE_HTTP_PUBLIC_FILES    
	else if (IsServer() && !is_spool && param_boolean("ENABLE_HTTP_PUBLIC_FILES", false)) {
		// For files to be cached, change file names to URLs
		ProcessCachedInpFiles(Ad, InputFiles, PubInpFiles);
	}
#endif
	
	if ( Ad->LookupString(ATTR_ULOG_FILE, buf, sizeof(buf)) == 1 ) {
		UserLogFile = strdup(condor_basename(buf));
		// For 7.5.6 and earlier, we want to transfer the user log as
		// an input file if we're in condor_submit. Otherwise, we don't.
		// At this point, we don't know what version our peer is,
		// so we have to delay this decision until UploadFiles().
	}
	if ( Ad->LookupString(ATTR_X509_USER_PROXY, buf, sizeof(buf)) == 1 ) {
		X509UserProxy = strdup(buf);
			// add to input files
		if ( !nullFile(buf) ) {			
			if ( !InputFiles->file_contains(buf) )
				InputFiles->append(buf);			
		}
	}
	if ( Ad->LookupString(ATTR_OUTPUT_DESTINATION, buf, sizeof(buf)) == 1 ) {
		OutputDestination = strdup(buf);
		dprintf(D_FULLDEBUG, "FILETRANSFER: using OutputDestination %s\n", buf);
	}

	// there are a few places below where we need the value of the SPOOL
	// knob if we're the server. we param for it once here, and free it
	// at the end of this function
	//
	char* Spool = NULL;
	if ( IsServer() ) {
		Spool = param("SPOOL");
	}

	// if we're the server, initialize the SpoolSpace and TmpSpoolSpace
	// member variables
	//
	int Cluster = 0;
	int Proc = 0;
	Ad->LookupInteger(ATTR_CLUSTER_ID, Cluster);
	Ad->LookupInteger(ATTR_PROC_ID, Proc);
	m_jobid.formatstr("%d.%d",Cluster,Proc);
	if ( IsServer() && Spool ) {

		std::string buf;
		SpooledJobFiles::getJobSpoolPath(Ad, buf);
		SpoolSpace = strdup(buf.c_str());
		TmpSpoolSpace = (char*)malloc( strlen(SpoolSpace) + 10 );
		sprintf(TmpSpoolSpace,"%s.tmp",SpoolSpace);
	}

	if ( (IsServer() || (IsClient() && simple_init)) && 
		 (Ad->LookupString(ATTR_JOB_CMD, buf, sizeof(buf)) == 1) ) 
	{
		// TODO: If desired_priv_state isn't PRIV_UNKNOWN, shouldn't
		//   we switch priv state for these file checks?

		// stash the executable name for comparison later, so
		// we know that this file should be called condor_exec on the
		// client machine.  if an executable for this cluster exists
		// in the spool dir, use it instead.

		// Only check the spool directory if we're the server.
		// Note: This will break Condor-C jobs if the executable is ever
		//   spooled the old-fashioned way (which doesn't happen currently).
		if ( IsServer() && Spool ) {
			ExecFile = GetSpooledExecutablePath(Cluster, Spool);
			if ( access(ExecFile,F_OK | X_OK) < 0 ) {
				free(ExecFile); ExecFile = NULL;
			}
		}

		if ( !ExecFile ) {
			// apparently the executable is not in the spool dir.
			// so we must make certain the user has permission to read
			// this file; if so, we can record it as the Executable to send.
#ifdef WIN32
			// buf doesn't refer to a real file when this code is executed in the SCHEDD when spooling
			// so instead of failing here, we just don't bother with the access test in that case.
			if ( !simple_init && perm_obj && (perm_obj->read_access(buf) != 1) ) {
				// we do _not_ have permission to read this file!!
				dprintf(D_ALWAYS,
					"FileTrans: permission denied reading %s\n",buf);
				return 0;
			}
#endif
			ExecFile = strdup(buf);
		}

		// If we don't already have this on our list of things to transfer, 
		// and we haven't set TRANSFER_EXECTUABLE to false, send it along.
		// If we didn't set TRANSFER_EXECUTABLE, default to true 

		int xferExec;
		if(!Ad->LookupBool(ATTR_TRANSFER_EXECUTABLE,xferExec)) {
			xferExec=1;
		}

		if ( xferExec && !InputFiles->file_contains(ExecFile) &&
		  !PubInpFiles.file_contains(ExecFile)) {
			// Don't add exec file if it already is in cached list
			InputFiles->append(ExecFile);	
		}	
	} else if ( IsClient() && !simple_init ) {
		ExecFile = strdup( CONDOR_EXEC );
	}

	// Set OutputFiles to be ATTR_SPOOLED_OUTPUT_FILES if specified, otherwise
	// set OutputFiles to be ATTR_TRANSFER_OUTPUT_FILES if specified.
	// If not specified, set it to send whatever files have changed.
	// Also add in ATTR_JOB_OUPUT plus ATTR_JOB_ERROR, if we're not
	// streaming them, and if we're using a fixed list of output
	// files.
	dynamic_buf = NULL;
	if (Ad->LookupString(ATTR_SPOOLED_OUTPUT_FILES, &dynamic_buf) == 1 ||
		Ad->LookupString(ATTR_TRANSFER_OUTPUT_FILES, &dynamic_buf) == 1)
	{
		OutputFiles = new StringList(dynamic_buf,",");
		free(dynamic_buf);
		dynamic_buf = NULL;
	} else {
		// send back new/changed files after the run
		upload_changed_files = true;
	}
	// and now check stdout/err
	int streaming = 0;
	JobStdoutFile = "";
	if(Ad->LookupString(ATTR_JOB_OUTPUT, buf, sizeof(buf)) == 1 ) {
		JobStdoutFile = buf;
		Ad->LookupBool( ATTR_STREAM_OUTPUT, streaming );
		if( ! streaming && ! upload_changed_files && ! nullFile(buf) ) {
				// not streaming it, add it to our list if we're not
				// just going to transfer anything that was changed.
				// only add to list if not NULL_FILE (i.e. /dev/null)
			if( OutputFiles ) {
				if( !OutputFiles->file_contains(buf) ) {
					OutputFiles->append( buf );
				}
			} else {
				OutputFiles = new StringList(buf,",");
			}
		}
	}
		// re-initialize this flag so we don't use stale info from
		// ATTR_STREAM_OUTPUT if ATTR_STREAM_ERROR isn't defined
	streaming = 0;
	JobStderrFile = "";
	if( Ad->LookupString(ATTR_JOB_ERROR, buf, sizeof(buf)) == 1 ) {
		JobStderrFile = buf;
		Ad->LookupBool( ATTR_STREAM_ERROR, streaming );
		if( ! streaming && ! upload_changed_files && ! nullFile(buf) ) {
				// not streaming it, add it to our list if we're not
				// just going to transfer anything that was changed.
				// only add to list if not NULL_FILE (i.e. /dev/null)
			if( OutputFiles ) {
				if( !OutputFiles->file_contains(buf) ) {
					OutputFiles->append( buf );
				}
			} else {
				OutputFiles = new StringList(buf,",");
			}
		}
	}

		// add the spooled user log to the list of files to xfer
		// (i.e. when sending output to condor_transfer_data)
	MyString ulog;
	if( jobAd.LookupString(ATTR_ULOG_FILE,ulog) ) {
		if( outputFileIsSpooled(ulog.Value()) ) {
			if( OutputFiles ) {
				if( !OutputFiles->file_contains(ulog.Value()) ) {
					OutputFiles->append(ulog.Value());
				}
			} else {
				OutputFiles = new StringList(buf,",");
			}
		}
	}

	// Set EncryptInputFiles to be ATTR_ENCRYPT_INPUT_FILES if specified.
	if (Ad->LookupString(ATTR_ENCRYPT_INPUT_FILES, buf, sizeof(buf)) == 1) {
		EncryptInputFiles = new StringList(buf,",");
	} else {
		EncryptInputFiles = new StringList(NULL,",");
	}

	// Set EncryptOutputFiles to be ATTR_ENCRYPT_OUTPUT_FILES if specified.
	if (Ad->LookupString(ATTR_ENCRYPT_OUTPUT_FILES, buf, sizeof(buf)) == 1) {
		EncryptOutputFiles = new StringList(buf,",");
	} else {
		EncryptOutputFiles = new StringList(NULL,",");
	}

	// Set DontEncryptInputFiles to be ATTR_DONT_ENCRYPT_INPUT_FILES if specified.
	if (Ad->LookupString(ATTR_DONT_ENCRYPT_INPUT_FILES, buf, sizeof(buf)) == 1) {
		DontEncryptInputFiles = new StringList(buf,",");
	} else {
		DontEncryptInputFiles = new StringList(NULL,",");
	}

	// Set DontEncryptOutputFiles to be ATTR_DONT_ENCRYPT_OUTPUT_FILES if specified.
	if (Ad->LookupString(ATTR_DONT_ENCRYPT_OUTPUT_FILES, buf, sizeof(buf)) == 1) {
		DontEncryptOutputFiles = new StringList(buf,",");
	} else {
		DontEncryptOutputFiles = new StringList(NULL,",");
	}

	// We need to know whether to apply output file remaps or not.
	// The case where we want to apply them is when we are the shadow
	// or anybody else who is writing the files to their final
	// location.  We do not want to apply them if we are the shadow
	// and this job was submitted with 'condor_submit -s' or something
	// similar, because we are writing to the spool directory, and the
	// filenames in the spool directory should be the same as they are
	// in the execute dir, or we have trouble when we try to write
	// files that get mapped to subdirectories within the spool
	// directory.

	// Unfortunately, we can't tell for sure whether we are a client
	// who should be doing remaps, so clients who do want it (like
	// condor_transfer_data), should explicitly call
	// InitDownloadFilenameRemaps().

	bool spooling_output = false;
	{
		if (Iwd && Spool) {
			if(!strncmp(Iwd,Spool,strlen(Spool))) {
				// We are in the spool directory.
				// Wish there was a better way to find this out!
				spooling_output = true;
			}
		}
	}

	if(!spooling_output) {
		if(IsServer()) {
			if(!InitDownloadFilenameRemaps(Ad)) return 0;
		} 
#ifdef HAVE_HTTP_PUBLIC_FILES
		else if( !simple_init ) {
			// Only add input remaps for starter receiving
			AddInputFilenameRemaps(Ad);
		}
#endif
	}

	CondorError e;
	I_support_filetransfer_plugins = false;
	InitializePlugins(e);

	int spool_completion_time = 0;
	Ad->LookupInteger(ATTR_STAGE_IN_FINISH,spool_completion_time);
	last_download_time = spool_completion_time;
	if(IsServer()) {
		BuildFileCatalog(last_download_time);
	} else {
		BuildFileCatalog();
	}

	if ( Spool ) {
		free(Spool);
	}

	did_init = true;
	return 1;
}

int
FileTransfer::InitDownloadFilenameRemaps(ClassAd *Ad) {
	char *remap_fname = NULL;

	dprintf(D_FULLDEBUG,"Entering FileTransfer::InitDownloadFilenameRemaps\n");

	download_filename_remaps = "";
	if(!Ad) return 1;

	// when downloading files from the job, apply output name remaps
	if (Ad->LookupString(ATTR_TRANSFER_OUTPUT_REMAPS,&remap_fname)) {
		AddDownloadFilenameRemaps(remap_fname);
		free(remap_fname);
		remap_fname = NULL;
	}

	if(!download_filename_remaps.IsEmpty()) {
		dprintf(D_FULLDEBUG, "FileTransfer: output file remaps: %s\n",download_filename_remaps.Value());
	}
	return 1;
}

#ifdef HAVE_HTTP_PUBLIC_FILES
int
FileTransfer::AddInputFilenameRemaps(ClassAd *Ad) {
	dprintf(D_FULLDEBUG,"Entering FileTransfer::AddInputFilenameRemaps\n");

	if(!Ad) {
		dprintf(D_FULLDEBUG, "FileTransfer::AddInputFilenameRemaps -- job ad null\n");
	  	return 1;
	}
	
	download_filename_remaps = "";
	char *remap_fname = NULL;

	// when downloading files from the job, apply input name remaps
	if (Ad->LookupString(ATTR_TRANSFER_INPUT_REMAPS,&remap_fname)) {
		AddDownloadFilenameRemaps(remap_fname);
		free(remap_fname);
		remap_fname = NULL;
	}
	if(!download_filename_remaps.IsEmpty()) {
		dprintf(D_FULLDEBUG, "FileTransfer: input file remaps: %s\n",download_filename_remaps.Value());
	}
	return 1;
}
#endif


int
FileTransfer::Init( ClassAd *Ad, bool want_check_perms, priv_state priv,
	bool use_file_catalog) 
{
	char buf[ATTRLIST_MAX_EXPRESSION];
	char *dynamic_buf = NULL;

	ASSERT( daemonCore );	// full Init require DaemonCore methods

	if( did_init ) {
			// no need to except, just quietly return success
		return 1;
	}

	dprintf(D_FULLDEBUG,"entering FileTransfer::Init\n");

	m_use_file_catalog = use_file_catalog;

	simple_init = false;

	if (!TranskeyTable) {
		// initialize our hashtable
		if (!(TranskeyTable = new TranskeyHashTable(hashFunction)))
		{
			// failed to allocate our hashtable ?!?!
			return 0;
		}
		
	}

	if (ActiveTransferTid >= 0) {
		EXCEPT("FileTransfer::Init called during active transfer!");
	}

	if (!TransThreadTable) {
		// initialize our thread hashtable
		if (!(TransThreadTable =
			  new TransThreadHashTable(hashFuncInt))) {
			// failed to allocate our hashtable ?!?!
			return 0;
		}
	}


	// Note: we must register commands here instead of our constructor 
	// to ensure that daemonCore object has been initialized before we 
	// call Register_Command.
	if ( !CommandsRegistered  ) {
		CommandsRegistered = TRUE;
		daemonCore->Register_Command(FILETRANS_UPLOAD,"FILETRANS_UPLOAD",
				(CommandHandler)&FileTransfer::HandleCommands,
				"FileTransfer::HandleCommands()",NULL,WRITE);
		daemonCore->Register_Command(FILETRANS_DOWNLOAD,"FILETRANS_DOWNLOAD",
				(CommandHandler)&FileTransfer::HandleCommands,
				"FileTransfer::HandleCommands()",NULL,WRITE);
		ReaperId = daemonCore->Register_Reaper("FileTransfer::Reaper",
							(ReaperHandler)&FileTransfer::Reaper,
							"FileTransfer::Reaper()",NULL);
		if (ReaperId == 1) {
			EXCEPT("FileTransfer::Reaper() can not be the default reaper!");
		}

		// we also need to initialize the random number generator.  since
		// this only has to happen once, and we will only be in this section
		// of the code once (because the CommandsRegistered flag is static),
		// initialize the C++ random number generator here as well.
		set_seed( (int)(time(NULL) + (time_t)this + (time_t)Ad) );
	}

	if (Ad->LookupString(ATTR_TRANSFER_KEY, buf, sizeof(buf)) != 1) {
		char tempbuf[80];
		// classad did not already have a TRANSFER_KEY, so
		// generate a new one.  It must be unique and not guessable.
		sprintf(tempbuf,"%x#%x%x%x",++SequenceNum,(unsigned)time(NULL),
			get_random_int(),get_random_int());
		TransKey = strdup(tempbuf);
		user_supplied_key = FALSE;
		sprintf(tempbuf,"%s=\"%s\"",ATTR_TRANSFER_KEY,TransKey);
		Ad->Insert(tempbuf);

		// since we generated the key, it is only good on our socket.
		// so update TRANSFER_SOCK now as well.
		char const *mysocket = global_dc_sinful();
		ASSERT(mysocket);
		Ad->Assign(ATTR_TRANSFER_SOCKET,mysocket);
	} else {
		// Here the ad we were given already has a Transfer Key.
		TransKey = strdup(buf);
		user_supplied_key = TRUE;
	}

		// Init all the file lists, etc.
	if ( !SimpleInit(Ad, want_check_perms, IsServer(),
			NULL, priv, m_use_file_catalog ) ) 
	{
		return 0;
	}

		// At this point, we'd better have a transfer socket
	if (Ad->LookupString(ATTR_TRANSFER_SOCKET, buf, sizeof(buf)) != 1) {
		return 0;		
	}
	TransSock = strdup(buf);


	// If we are acting as the server side and we are uploading
	// any changed files, make a list of "intermediate" files
	// stored in our spool space (i.e. if transfer_files=ALWAYS).
	// This list is stored in the ClassAd which is sent to the 
	// client side, so that when the client does a final transfer
	// it can send changed files from that run + all intermediate
	// files.  -Todd Tannenbaum <tannenba@cs.wisc.edu> 6/8/01
	buf[0] = '\0';
	if ( IsServer() && upload_changed_files ) {
		CommitFiles();
		MyString filelist;
		const char* current_file = NULL;
		bool print_comma = false;
			// if desired_priv_state is PRIV_UNKNOWN, the Directory
			// object treats that just like we do: don't switch... 
		Directory spool_space( SpoolSpace, desired_priv_state );
		while ( (current_file=spool_space.Next()) ) {
			if ( UserLogFile && 
				 !file_strcmp(UserLogFile,current_file) ) 
			{
					// dont send UserLog file to the starter
				continue;
			}				

			time_t mod_time;
			filesize_t filesize;
			if ( LookupInFileCatalog(current_file, &mod_time, &filesize) ) {
				// Make certain file isn't just an input file

				// if filesize is -1, it's a special flag meaning to compare
				// the file in the old way, i.e. only checking if it is newer
				// than the stored spool_date.
				if(filesize==-1) {
					if(spool_space.GetModifyTime() <= mod_time) {
						dprintf( D_FULLDEBUG,
					 		"Not including file %s, t: %ld<=%ld, s: N/A\n",
					 		current_file, spool_space.GetModifyTime(), mod_time);
						continue;
					}
					// fall through and include file
				}
				else if((spool_space.GetModifyTime()==mod_time) &&
						(spool_space.GetFileSize()==filesize) ) {
					dprintf( D_FULLDEBUG, 
						 "Not including file %s, t: %ld, "
						 "s: " FILESIZE_T_FORMAT "\n",
						 current_file, spool_space.GetModifyTime(), spool_space.GetFileSize());
					continue;
				}
				dprintf( D_FULLDEBUG, 
					 "Including changed file %s, t: %ld, %ld, "
					 "s: " FILESIZE_T_FORMAT ", " FILESIZE_T_FORMAT "\n",
					 current_file,
					 spool_space.GetModifyTime(), mod_time,
					 spool_space.GetFileSize(), filesize );
			}

			if ( print_comma ) {
				filelist += ",";
			} else {
				print_comma = true;
			}
			filelist += current_file;			
		}
		if ( print_comma ) {
			// we know that filelist has at least one entry, so
			// insert it as an attribute into the ClassAd which
			// will get sent to our peer.
			Ad->InsertAttr(ATTR_TRANSFER_INTERMEDIATE_FILES,filelist.Value());
			dprintf(D_FULLDEBUG,"%s=\"%s\"\n",ATTR_TRANSFER_INTERMEDIATE_FILES,
					filelist.Value());
		}
	}
	if ( IsClient() && upload_changed_files ) {
		dynamic_buf = NULL;
		Ad->LookupString(ATTR_TRANSFER_INTERMEDIATE_FILES,&dynamic_buf);
		dprintf(D_FULLDEBUG,"%s=\"%s\"\n",
				ATTR_TRANSFER_INTERMEDIATE_FILES,
				dynamic_buf ? dynamic_buf : "(none)");
		if ( dynamic_buf ) {
			SpooledIntermediateFiles = strnewp(dynamic_buf);
			free(dynamic_buf);
			dynamic_buf = NULL;
		}
	}
	

	// if we are acting as the server side, insert this key 
	// into our hashtable if it is not already there.
	if ( IsServer() ) {
		MyString key(TransKey);
		FileTransfer *transobject;
		if ( TranskeyTable->lookup(key,transobject) < 0 ) {
			// this key is not in our hashtable; insert it
			if ( TranskeyTable->insert(key,this) < 0 ) {
				dprintf(D_ALWAYS,
					"FileTransfer::Init failed to insert key in our table\n");
				return 0;
			}
		} else {
			// this key is already in our hashtable; this is a programmer error!
			EXCEPT("FileTransfer: Duplicate TransferKeys!");
		}
	}

	did_init = true;
	
	return 1;
}

int
FileTransfer::DownloadFiles(bool blocking)
{
	int ret_value;
	ReliSock sock;
	ReliSock *sock_to_use;

	dprintf(D_FULLDEBUG,"entering FileTransfer::DownloadFiles\n");

	if (ActiveTransferTid >= 0) {
		EXCEPT("FileTransfer::DownloadFiles called during active transfer!");
	}

	// Make certain Init() was called.
	if ( Iwd == NULL ) {
		EXCEPT("FileTransfer: Init() never called");
	}

	if (!simple_init) {
		// This method should only be called on the client side, so if
		// we are the server side, there is a programmer error -- do EXCEPT.
		if ( IsServer() ) {
			EXCEPT("FileTransfer: DownloadFiles called on server side");
		}

		sock.timeout(clientSockTimeout);

		if (IsDebugLevel(D_COMMAND)) {
			dprintf (D_COMMAND, "FileTransfer::DownloadFiles(%s,...) making connection to %s\n",
				getCommandStringSafe(FILETRANS_UPLOAD), TransSock ? TransSock : "NULL");
		}

		Daemon d( DT_ANY, TransSock );

		if ( !d.connectSock(&sock,0) ) {
			dprintf( D_ALWAYS, "FileTransfer: Unable to connect to server "
					 "%s\n", TransSock );
			Info.success = 0;
			Info.in_progress = false;
			formatstr( Info.error_desc, "FileTransfer: Unable to connecto to server %s",
					 TransSock );
			return FALSE;
		}

		CondorError err_stack;
		if ( !d.startCommand(FILETRANS_UPLOAD, &sock, 0, &err_stack, NULL, false, m_sec_session_id) ) {
			Info.success = 0;
			Info.in_progress = 0;
			formatstr( Info.error_desc, "FileTransfer: Unable to start "
					   "transfer with server %s: %s", TransSock,
					   err_stack.getFullText().c_str() );
		}

		sock.encode();

		if ( !sock.put_secret(TransKey) ||
			!sock.end_of_message() ) {
			Info.success = 0;
			Info.in_progress = false;
			formatstr( Info.error_desc, "FileTransfer: Unable to start transfer with server %s",
					 TransSock );
			return 0;
		}

		sock_to_use = &sock;
	} else {
		ASSERT(simple_sock);
		sock_to_use = simple_sock;
	}

	ret_value = Download(sock_to_use,blocking);

	// If Download was successful (it returns 1 on success) and
	// upload_changed_files is true, then we must record the current
	// time in last_download_time so in UploadFiles we have a timestamp
	// to compare.  If it is a non-blocking download, we do all this
	// in the thread reaper.
	if ( !simple_init && blocking && ret_value == 1 && upload_changed_files ) {
		time(&last_download_time);
		BuildFileCatalog();
		// Now sleep for 1 second.  If we did not do this, then jobs
		// which run real quickly (i.e. less than a second) would not
		// have their output files uploaded.  The real reason we must
		// sleep here is time_t is only at the resolution on 1 second.
		sleep(1);
	}

	return ret_value;
}


void
FileTransfer::ComputeFilesToSend()
{
	StringList final_files_to_send(NULL,",");
	if (IntermediateFiles) delete(IntermediateFiles);
	IntermediateFiles = NULL;
	FilesToSend = NULL;
	EncryptFiles = NULL;
	DontEncryptFiles = NULL;

	if ( upload_changed_files && last_download_time > 0 ) {
		// Here we will upload only files in the Iwd which have changed
		// since we downloaded last.  We only do this if 
		// upload_changed_files it true, and if last_download_time > 0
		// which means we have already downloaded something.

		// If this is the final transfer, be certain to send back
		// not only the files which have been modified during this run,
		// but also the files which have been modified during
		// previous runs (i.e. the SpooledIntermediateFiles).
		if ( m_final_transfer_flag && SpooledIntermediateFiles ) {
			final_files_to_send.initializeFromString(SpooledIntermediateFiles);
		}

			// if desired_priv_state is PRIV_UNKNOWN, the Directory
			// object treats that just like we do: don't switch... 
		Directory dir( Iwd, desired_priv_state );

		const char *proxy_file = NULL;
		MyString proxy_file_buf;		
		if(jobAd.LookupString(ATTR_X509_USER_PROXY, proxy_file_buf)) {			
			proxy_file = condor_basename(proxy_file_buf.Value());
		}

		const char *f;
		while( (f=dir.Next()) ) {
			// don't send back condor_exec.*
			if ( MATCH == file_strcmp ( f, "condor_exec." ) ) {
				dprintf ( D_FULLDEBUG, "Skipping %s\n", f );
				continue;
			}			
			if( proxy_file && file_strcmp(f, proxy_file) == MATCH ) {
				dprintf( D_FULLDEBUG, "Skipping %s\n", f );
				continue;
			}

			// for now, skip all subdirectory names until we add
			// subdirectory support into FileTransfer.
			if ( dir.IsDirectory() ) {
				dprintf( D_FULLDEBUG, "Skipping dir %s\n", f );
				continue;
			}

			// if this file is has been modified since last download,
			// add it to the list of files to transfer.
			bool send_it = false;

			// look up the file name in the catalog.  if it does not exist, it
			// is a new file, and is always transfered back.  if it the
			// filename does already exist in the catalog, then the
			// modification date and filesize parameters are filled in.
			// if either has changed, transfer the file.

			filesize_t filesize;
			time_t modification_time;
			if ( ExceptionFiles && ExceptionFiles->file_contains(f) ) {
				dprintf ( 
					D_FULLDEBUG, 
					"Skipping file in exception list: %s\n", 
					f );
				continue;
			} else if ( !LookupInFileCatalog(f, &modification_time, &filesize) ) {
				// file was not found.  send it.
				dprintf( D_FULLDEBUG, 
						 "Sending new file %s, time==%ld, size==%ld\n",	
						 f, dir.GetModifyTime(), (long) dir.GetFileSize() );
				send_it = true;
			}
			else if (final_files_to_send.file_contains(f)) {
				dprintf( D_FULLDEBUG, 
						 "Sending previously changed file %s\n", f);
				send_it = true;
			}
			else if (OutputFiles && OutputFiles->file_contains(f)) {
				dprintf(D_FULLDEBUG, 
				        "Sending dynamically added output file %s\n",
				        f);
				send_it = true;
			}
			else if (filesize == -1) {
				// this is a special block of code that should eventually go
				// away.  essentially, setting the filesize to -1 means that
				// we only transfer the file if the timestamp is newer than
				// the spool date stored in the job ad (how it's always worked
				// in the past).  once the FileCatalog is stored persistently
				// somewhere, this mode of operation can go away.
				if (dir.GetModifyTime() > modification_time) {
					// include the file if the time stamp is greater than
					// the spool date (stored in modification_time).
					dprintf( D_FULLDEBUG, 
						 "Sending changed file %s, t: %ld, %ld, "
						 "s: " FILESIZE_T_FORMAT ", N/A\n",
						 f, dir.GetModifyTime(), modification_time,
						 dir.GetFileSize());
					send_it = true;
				} else {
					// if filesize was -1 but the timestamp was earlier than
					// modification_time, do NOT include the file.
					dprintf( D_FULLDEBUG,
					 	"Skipping file %s, t: %ld<=%ld, s: N/A\n",
					 	f, dir.GetModifyTime(), modification_time);
					continue;
				}
			}
			else if ((filesize != dir.GetFileSize()) ||
					(modification_time != dir.GetModifyTime()) ) {
				// file has changed in size or modification time.  this
				// doesn't catch the case where the file was modified
				// without changing size and is then back-dated.  use md5
				// or something if that's truly needed, and compare the
				// checksums.
				dprintf( D_FULLDEBUG, 
					 "Sending changed file %s, t: %ld, %ld, "
					 "s: " FILESIZE_T_FORMAT ", " FILESIZE_T_FORMAT "\n",
					 f, dir.GetModifyTime(), modification_time,
					 dir.GetFileSize(), filesize );
				send_it = true;
			}
			else {
				dprintf( D_FULLDEBUG,
						 "Skipping file %s, t: %" PRIi64"==%" PRIi64
						 ", s: %" PRIi64"==%" PRIi64"\n",
						 f,
						 (PRIi64_t)dir.GetModifyTime(),
						 (PRIi64_t)modification_time,
						 (PRIi64_t)dir.GetFileSize(),
						 (PRIi64_t)filesize );
				continue;
			}
			if(send_it) {
				if (!IntermediateFiles) {
					// Initialize it with intermediate files
					// which we already have spooled.  We want to send
					// back these files + any that have changed this time.
					IntermediateFiles = new StringList(NULL,",");
					FilesToSend = IntermediateFiles;
					EncryptFiles = EncryptOutputFiles;
					DontEncryptFiles = DontEncryptOutputFiles;
				}
				// now append changed file to list only if not already there 
				if ( IntermediateFiles->file_contains(f) == FALSE ) {
					IntermediateFiles->append(f);
				}
			}
		}
	}
}

void
FileTransfer::RemoveInputFiles(const char *sandbox_path)
{
	char *old_iwd;
	int old_transfer_flag;
	StringList do_not_remove;
	const char *f;

	if (!sandbox_path) {
		ASSERT(SpoolSpace);
		sandbox_path = SpoolSpace;
	}

	// See if the sandbox_path exists.  If it does not, we're done.
	if ( !IsDirectory(sandbox_path) ) {
		return;
	}

	old_iwd = Iwd;
	old_transfer_flag = m_final_transfer_flag;

	Iwd = strdup(sandbox_path);
	m_final_transfer_flag = 1;

	ComputeFilesToSend();

	// if FilesToSend is still NULL, then the user did not
	// want anything sent back via modification date.  
	if ( FilesToSend == NULL ) {
		FilesToSend = OutputFiles;
		EncryptFiles = EncryptOutputFiles;
		DontEncryptFiles = DontEncryptOutputFiles;
	}

	// Make a new list that only contains file basenames.
	FilesToSend->rewind();
	while ( (f=FilesToSend->next()) ) {
		do_not_remove.append( condor_basename(f) );
	}

	// Now, remove all files in the sandbox_path EXCEPT
	// for files in list do_not_remove.
	Directory dir( sandbox_path, desired_priv_state );

	while( (f=dir.Next()) ) {
			// for now, skip all subdirectory names until we add
			// subdirectory support into FileTransfer.
		if( dir.IsDirectory() ) {
			continue;
		}
			
			// skip output files
		if ( do_not_remove.file_contains(f) == TRUE ) {
			continue;
		}

			// if we made it here, we are looking at an "input" file.
			// so remove it.
		dir.Remove_Current_File();
	}

	m_final_transfer_flag = old_transfer_flag;
	free(Iwd);
	Iwd = old_iwd;

	return;
}


int
FileTransfer::UploadFiles(bool blocking, bool final_transfer)
{
    ReliSock sock;
	ReliSock *sock_to_use;

	StringList changed_files(NULL,",");

	dprintf(D_FULLDEBUG,
		"entering FileTransfer::UploadFiles (final_transfer=%d)\n",
		final_transfer ? 1 : 0);

	if (ActiveTransferTid >= 0) {
		EXCEPT("FileTransfer::UpLoadFiles called during active transfer!");
	}

	// Make certain Init() was called.
	if ( Iwd == NULL ) {
		EXCEPT("FileTransfer: Init() never called");
	}

	// This method should only be called on the client side, so if
	// we are the server side, there is a programmer error -- do EXCEPT.
	if ( !simple_init && IsServer() ) {
		EXCEPT("FileTransfer: UploadFiles called on server side");
	}

	// If we're a client talking to a 7.5.6 or older schedd, we want
	// to send the user log as an input file.
	if ( UserLogFile && TransferUserLog && simple_init && !nullFile( UserLogFile ) ) {
		if ( !InputFiles->file_contains( UserLogFile ) )
			InputFiles->append( UserLogFile );
	}

	// set flag saying if this is the last upload (i.e. job exited)
	m_final_transfer_flag = final_transfer ? 1 : 0;

	// figure out what to send based upon modification date
	ComputeFilesToSend();

	// if FilesToSend is still NULL, then the user did not
	// want anything sent back via modification date.  so
	// send the input or output sandbox, depending what 
	// direction we are going.
	if ( FilesToSend == NULL ) {
		if ( simple_init ) {
			if ( IsClient() ) {
				// condor_submit sending to the schedd
				FilesToSend = InputFiles;
				EncryptFiles = EncryptInputFiles;
				DontEncryptFiles = DontEncryptInputFiles;
			} else {
				// schedd sending to condor_transfer_data
				FilesToSend = OutputFiles;
				EncryptFiles = EncryptOutputFiles;
				DontEncryptFiles = DontEncryptOutputFiles;
			}
		} else {
			// starter sending back to the shadow
			FilesToSend = OutputFiles;
			EncryptFiles = EncryptOutputFiles;
			DontEncryptFiles = DontEncryptOutputFiles;
		}

	}

	if ( !simple_init ) {
		// Optimization: files_to_send now contains the files to upload.
		// If files_to_send is NULL, then we have nothing to send, so
		// we can return with SUCCESS immedidately.
		if ( FilesToSend == NULL ) {
			return 1;
		}

		sock.timeout(clientSockTimeout);

		if (IsDebugLevel(D_COMMAND)) {
			dprintf (D_COMMAND, "FileTransfer::UploadFiles(%s,...) making connection to %s\n",
				getCommandStringSafe(FILETRANS_DOWNLOAD), TransSock ? TransSock : "NULL");
		}

		Daemon d( DT_ANY, TransSock );

		if ( !d.connectSock(&sock,0) ) {
			dprintf( D_ALWAYS, "FileTransfer: Unable to connect to server "
					 "%s\n", TransSock );
			Info.success = 0;
			Info.in_progress = false;
			formatstr( Info.error_desc, "FileTransfer: Unable to connecto to server %s",
					 TransSock );
			return FALSE;
		}

		CondorError err_stack;
		if ( !d.startCommand(FILETRANS_DOWNLOAD, &sock, clientSockTimeout, &err_stack, NULL, false, m_sec_session_id) ) {
			Info.success = 0;
			Info.in_progress = 0;
			formatstr( Info.error_desc, "FileTransfer: Unable to start "
					   "transfer with server %s: %s", TransSock,
					   err_stack.getFullText().c_str() );
		}

		sock.encode();

		if ( !sock.put_secret(TransKey) ||
			!sock.end_of_message() ) {
			Info.success = 0;
			Info.in_progress = false;
			formatstr( Info.error_desc, "FileTransfer: Unable to start transfer with server %s",
					 TransSock );
			return 0;
		}

		dprintf( D_FULLDEBUG,
				 "FileTransfer::UploadFiles: sent TransKey=%s\n", TransKey );

		sock_to_use = &sock;
	} else {
		ASSERT(simple_sock);
		sock_to_use = simple_sock;
	}


	int retval = Upload(sock_to_use,blocking);

	return( retval );
}

int
FileTransfer::HandleCommands(Service *, int command, Stream *s)
{
	FileTransfer *transobject;
	char *transkey = NULL;

	dprintf(D_FULLDEBUG,"entering FileTransfer::HandleCommands\n");

	if ( s->type() != Stream::reli_sock ) {
		// the FileTransfer object only works on TCP, not UDP
		return 0;
	}
	ReliSock *sock = (ReliSock *) s;

	// turn off timeouts on sockets, since our peer could get suspended
	// (like in the case of the starter sending files back to the shadow)
	sock->timeout(0);

	// code() allocates memory for the string if the pointer is NULL.
	if (!sock->get_secret(transkey) ||
		!sock->end_of_message() ) {
		dprintf(D_FULLDEBUG,
			    	"FileTransfer::HandleCommands failed to read transkey\n");
		if (transkey) free(transkey);
		return 0;
	}
	dprintf(D_FULLDEBUG,
					"FileTransfer::HandleCommands read transkey=%s\n",transkey);

	MyString key(transkey);
	free(transkey);
	if ( (TranskeyTable == NULL) || 
		 (TranskeyTable->lookup(key,transobject) < 0) ) {		
		// invalid transkey sent; send back 0 for failure
		sock->snd_int(0,1);	// sends a "0" then an end_of_record
		dprintf(D_FULLDEBUG,"transkey is invalid!\n");
		// sleep for 5 seconds to prevent brute-force attack on guessing key
		sleep(5);
		return FALSE;
	}

	switch (command) {
		case FILETRANS_UPLOAD:
			// We want to upload all files listed as InputFiles,
			// but first append to InputFiles any files in our SpoolSpace.
			// And before we do that, call CommitFiles() to finish any
			// previous commit which may have been prematurely aborted.
			{
			const char *currFile;
			transobject->CommitFiles();
			Directory spool_space( transobject->SpoolSpace, 
								   transobject->getDesiredPrivState() );
			while ( (currFile=spool_space.Next()) ) {
				if (transobject->UserLogFile && 
						!file_strcmp(transobject->UserLogFile,currFile)) 
				{
						// Don't send the userlog from the shadow to starter
					continue;
				} else {
						// We aren't looking at the userlog file... ship it!
					const char *filename = spool_space.GetFullPath();
					if ( !transobject->InputFiles->file_contains(filename) &&
						 !transobject->InputFiles->file_contains(condor_basename(filename)) ) {
						transobject->InputFiles->append(filename);
					}
				}
			}
			transobject->FilesToSend = transobject->InputFiles;
			transobject->EncryptFiles = transobject->EncryptInputFiles;
			transobject->DontEncryptFiles = transobject->DontEncryptInputFiles;
			transobject->Upload(sock,ServerShouldBlock);
			}
			break;
		case FILETRANS_DOWNLOAD:
			transobject->Download(sock,ServerShouldBlock);
			break;
		default:
			dprintf(D_ALWAYS,
				"FileTransfer::HandleCommands: unrecognized command %d\n",
				command);
			return 0;
			break;
	}

	return 1;
	// return KEEP_STREAM;
}


bool
FileTransfer::SetServerShouldBlock( bool block )
{
	bool old_value = ServerShouldBlock;
	ServerShouldBlock = block;
	return old_value;
}

int
FileTransfer::Reaper(Service *, int pid, int exit_status)
{
	FileTransfer *transobject;
	if (!TransThreadTable || TransThreadTable->lookup(pid,transobject) < 0) {
		dprintf(D_ALWAYS, "unknown pid %d in FileTransfer::Reaper!\n", pid);
		return FALSE;
	}
	transobject->ActiveTransferTid = -1;
	TransThreadTable->remove(pid);

	transobject->Info.duration = time(NULL)-transobject->TransferStart;
	transobject->Info.in_progress = false;
	if( WIFSIGNALED(exit_status) ) {
		transobject->Info.success = false;
		transobject->Info.try_again = true;
		transobject->Info.error_desc.formatstr("File transfer failed (killed by signal=%d)", WTERMSIG(exit_status));
		if( transobject->registered_xfer_pipe ) {
			transobject->registered_xfer_pipe = false;
			daemonCore->Cancel_Pipe(transobject->TransferPipe[0]);
		}
		dprintf( D_ALWAYS, "%s\n", transobject->Info.error_desc.Value() );
	} else {
		if( WEXITSTATUS(exit_status) == 1 ) {
			dprintf( D_ALWAYS, "File transfer completed successfully.\n" );
			transobject->Info.success = true;
		} else {
			dprintf( D_ALWAYS, "File transfer failed (status=%d).\n",
					 WEXITSTATUS(exit_status) );
			transobject->Info.success = false;
		}
	}

		// Close the write end of the pipe so we don't block trying
		// to read from it if the child closes it prematurely.
		// We don't do this until this late stage in the game, because
		// in windows everything currently happens in the main thread.
	if( transobject->TransferPipe[1] != -1 ) {
		daemonCore->Close_Pipe(transobject->TransferPipe[1]);
		transobject->TransferPipe[1] = -1;
	}

		// if we haven't already read the final status update, do it now
	if( transobject->registered_xfer_pipe ) {
		// It's possible that the pipe contains a progress update message
		// followed by the final update message. Keep reading until we
		// get the final message or encounter an error.
		do {
			transobject->ReadTransferPipeMsg();
		} while ( transobject->Info.success &&
				  transobject->Info.xfer_status != XFER_STATUS_DONE );
	}

	if( transobject->registered_xfer_pipe ) {
		transobject->registered_xfer_pipe = false;
		daemonCore->Cancel_Pipe(transobject->TransferPipe[0]);
	}

	daemonCore->Close_Pipe(transobject->TransferPipe[0]);
	transobject->TransferPipe[0] = -1;

	if ( transobject->Info.success ) {
		if ( transobject->Info.type == DownloadFilesType ) {
			transobject->downloadEndTime = _condor_debug_get_time_double();

		} else if ( transobject->Info.type == UploadFilesType ) {
			transobject->uploadEndTime = _condor_debug_get_time_double();

		}
	}

	// If Download was successful (it returns 1 on success) and
	// upload_changed_files is true, then we must record the current
	// time in last_download_time so in UploadFiles we have a timestamp
	// to compare.  If it is a non-blocking download, we do all this
	// in the thread reaper.
	if ( transobject->Info.success && transobject->upload_changed_files &&
		 transobject->IsClient() && transobject->Info.type == DownloadFilesType ) {
		time(&(transobject->last_download_time));
		transobject->BuildFileCatalog(0, transobject->Iwd, &(transobject->last_download_catalog));
		// Now sleep for 1 second.  If we did not do this, then jobs
		// which run real quickly (i.e. less than a second) would not
		// have their output files uploaded.  The real reason we must
		// sleep here is time_t is only at the resolution on 1 second.
		sleep(1);
	}

	transobject->callClientCallback();

	return TRUE;
}

void
FileTransfer::callClientCallback()
{
	if (ClientCallback) {
		dprintf(D_FULLDEBUG,
				"Calling client FileTransfer handler function.\n");
		(*(ClientCallback))(this);
	}
	if (ClientCallbackCpp) {
		dprintf(D_FULLDEBUG,
				"Calling client FileTransfer handler function.\n");
		((ClientCallbackClass)->*(ClientCallbackCpp))(this);
	}
}

bool
FileTransfer::ReadTransferPipeMsg()
{
	int n;

	char cmd=0;
	n = daemonCore->Read_Pipe( TransferPipe[0], &cmd, sizeof(cmd) );
	if(n != sizeof( cmd )) goto read_failed;

	if( cmd == IN_PROGRESS_UPDATE_XFER_PIPE_CMD ) {
		int i=XFER_STATUS_UNKNOWN;
		n = daemonCore->Read_Pipe( TransferPipe[0],
								   (char *)&i,
								   sizeof( int ) );
		if(n != sizeof( int )) goto read_failed;
		Info.xfer_status = (FileTransferStatus)i;

		if( ClientCallbackWantsStatusUpdates ) {
			callClientCallback();
		}
	}
	else if( cmd == FINAL_UPDATE_XFER_PIPE_CMD ) {
		Info.xfer_status = XFER_STATUS_DONE;

		n = daemonCore->Read_Pipe( TransferPipe[0],
								   (char *)&Info.bytes,
								   sizeof( filesize_t) );
		if(n != sizeof( filesize_t )) goto read_failed;
		if( Info.type == DownloadFilesType ) {
			bytesRcvd += Info.bytes;
		}
		else {
			bytesSent += Info.bytes;
		}

		n = daemonCore->Read_Pipe( TransferPipe[0],
								   (char *)&Info.try_again,
								   sizeof( bool ) );
		if(n != sizeof( bool )) goto read_failed;

	
		n = daemonCore->Read_Pipe( TransferPipe[0],
								   (char *)&Info.hold_code,
								   sizeof( int ) );
		if(n != sizeof( int )) goto read_failed;

		n = daemonCore->Read_Pipe( TransferPipe[0],
								   (char *)&Info.hold_subcode,
								   sizeof( int ) );
		if(n != sizeof( int )) goto read_failed;

		int error_len = 0;
		n = daemonCore->Read_Pipe( TransferPipe[0],
								   (char *)&error_len,
								   sizeof( int ) );
		if(n != sizeof( int )) goto read_failed;

		if(error_len) {
			char *error_buf = new char[error_len];
			ASSERT(error_buf);

			n = daemonCore->Read_Pipe( TransferPipe[0],
									   error_buf,
									   error_len );
			if(n != error_len) goto read_failed;
			Info.error_desc = error_buf;

			delete [] error_buf;
		}

		int spooled_files_len = 0;
		n = daemonCore->Read_Pipe( TransferPipe[0],
								   (char *)&spooled_files_len,
								   sizeof( int ) );
		if(n != sizeof( int )) goto read_failed;

		if(spooled_files_len) {
			char *spooled_files_buf = new char[spooled_files_len];
			ASSERT(spooled_files_buf);

			n = daemonCore->Read_Pipe( TransferPipe[0],
									   spooled_files_buf,
									   spooled_files_len );
			if(n != spooled_files_len) goto read_failed;
			Info.spooled_files = spooled_files_buf;

			delete [] spooled_files_buf;
		}

		if( registered_xfer_pipe ) {
			registered_xfer_pipe = false;
			daemonCore->Cancel_Pipe(TransferPipe[0]);
		}
	}
	else {
		EXCEPT("Invalid file transfer pipe command %d",cmd);
	}

	return true;

 read_failed:
	Info.success = false;
	Info.try_again = true;
	if( Info.error_desc.IsEmpty() ) {
		Info.error_desc.formatstr("Failed to read status report from file transfer pipe (errno %d): %s",errno,strerror(errno));
		dprintf(D_ALWAYS,"%s\n",Info.error_desc.Value());
	}
	if( registered_xfer_pipe ) {
		registered_xfer_pipe = false;
		daemonCore->Cancel_Pipe(TransferPipe[0]);
	}

	return false;
}

void
FileTransfer::UpdateXferStatus(FileTransferStatus status)
{
	if( Info.xfer_status != status ) {
		bool write_failed = false;
		if( TransferPipe[1] != -1 ) {
			int n;
			char cmd = IN_PROGRESS_UPDATE_XFER_PIPE_CMD;

			n = daemonCore->Write_Pipe( TransferPipe[1],
										&cmd,
										sizeof(cmd) );
			if(n != sizeof(cmd)) write_failed = true;

			if(!write_failed) {
				int i = status;
				n = daemonCore->Write_Pipe( TransferPipe[1],
											(char *)&i,
											sizeof(int) );
				if(n != sizeof(int)) write_failed = true;
			}
		}

		if( !write_failed ) {
			Info.xfer_status = status;
		}
	}
}

int
FileTransfer::TransferPipeHandler(int p)
{
	ASSERT( p == TransferPipe[0] );

	return ReadTransferPipeMsg();
}

int
FileTransfer::Download(ReliSock *s, bool blocking)
{
	dprintf(D_FULLDEBUG,"entering FileTransfer::Download\n");
	
	if (ActiveTransferTid >= 0) {
		EXCEPT("FileTransfer::Download called during active transfer!");
	}

	Info.duration = 0;
	Info.type = DownloadFilesType;
	Info.success = true;
	Info.in_progress = true;
	Info.xfer_status = XFER_STATUS_UNKNOWN;
	TransferStart = time(NULL);

	if (blocking) {

		int status = DoDownload( &Info.bytes, (ReliSock *) s );
		Info.duration = time(NULL)-TransferStart;
		Info.success = ( status >= 0 );
		Info.in_progress = false;
		return Info.success;

	} else {

		ASSERT( daemonCore );

		// make a pipe to communicate with our thread
		if (!daemonCore->Create_Pipe(TransferPipe,true)) {
			dprintf(D_ALWAYS, "Create_Pipe failed in "
					"FileTransfer::Upload\n");
			return FALSE;
		}

		if (-1 == daemonCore->Register_Pipe(TransferPipe[0],
											"Download Results",
											(PipeHandlercpp)&FileTransfer::TransferPipeHandler,
											"TransferPipeHandler",
											this)) {
			dprintf(D_ALWAYS,"FileTransfer::Upload() failed to register pipe.\n");
			return FALSE;
		}
		else {
			registered_xfer_pipe = true;
		}

		download_info *info = (download_info *)malloc(sizeof(download_info));
		ASSERT ( info );
		info->myobj = this;
		ActiveTransferTid = daemonCore->
			Create_Thread((ThreadStartFunc)&FileTransfer::DownloadThread,
						  (void *)info, s, ReaperId);
		if (ActiveTransferTid == FALSE) {
			dprintf(D_ALWAYS,
					"Failed to create FileTransfer DownloadThread!\n");
			ActiveTransferTid = -1;
			free(info);
			return FALSE;
		}
		dprintf(D_FULLDEBUG,
				"FileTransfer: created download transfer process with id %d\n",
				ActiveTransferTid);
		// daemonCore will free(info) when the thread exits
		TransThreadTable->insert(ActiveTransferTid, this);

		downloadStartTime = _condor_debug_get_time_double();

	}
	
	return 1;
}

int
FileTransfer::DownloadThread(void *arg, Stream *s)
{
	filesize_t	total_bytes;

	dprintf(D_FULLDEBUG,"entering FileTransfer::DownloadThread\n");
	FileTransfer * myobj = ((download_info *)arg)->myobj;
	int status = myobj->DoDownload( &total_bytes, (ReliSock *)s );

	if(!myobj->WriteStatusToTransferPipe(total_bytes)) {
		return 0;
	}
	return ( status == 0 );
}

void
FileTransfer::AddDownloadFilenameRemap(char const *source_name,char const *target_name) {
	if(!download_filename_remaps.IsEmpty()) {
		download_filename_remaps += ";";
	}
	download_filename_remaps += source_name;
	download_filename_remaps += "=";
	download_filename_remaps += target_name;
}

void
FileTransfer::AddDownloadFilenameRemaps(char const *remaps) {
	if(!download_filename_remaps.IsEmpty()) {
		download_filename_remaps += ";";
	}
	download_filename_remaps += remaps;
}


/*
  Define a macro to restore our priv state (if needed) and return.  We
  do this so we don't leak priv states in functions where we need to
  be in our desired state.
*/

#define return_and_resetpriv(i)                     \
    if( saved_priv != PRIV_UNKNOWN )                \
        _set_priv(saved_priv,__FILE__,__LINE__,1);  \
    return i;


int
FileTransfer::DoDownload( filesize_t *total_bytes, ReliSock *s)
{
	int rc;
	int reply = 0;
	filesize_t bytes=0;
	filesize_t peer_max_transfer_bytes=0;
	MyString filename;;
	MyString fullname;
	char *tmp_buf = NULL;
	int final_transfer = 0;
	bool download_success = true;
	bool try_again = true;
	int hold_code = 0;
	int hold_subcode = 0;
	MyString error_buf;
	int delegation_method = 0; /* 0 means this transfer is not a delegation. 1 means it is.*/
	time_t start, elapsed;
	int numFiles = 0;
	UtcTime utcTime;
	ClassAd pluginStatsAd;

	// Variable for deferred transfers, used to transfer multiple files at once
	// by certain filte transfer plugins. These need to be scoped to the full
	// function.
	bool isDeferredTransfer = false;
	classad::ClassAdUnParser unparser;
	std::map<std::string, std::string> deferredTransfers;
	std::unique_ptr<classad::ClassAd> thisTransfer( new classad::ClassAd() );

	bool I_go_ahead_always = false;
	bool peer_goes_ahead_always = false;
	DCTransferQueue xfer_queue(m_xfer_queue_contact_info);
	CondorError errstack;

	priv_state saved_priv = PRIV_UNKNOWN;
	*total_bytes = 0;

	downloadStartTime = _condor_debug_get_time_double();


	// we want to tell get_file() to perform an fsync (i.e. flush to disk)
	// the files we download if we are the client & we will need to upload
	// the changed files later on.  why do we need this fsync, you ask?  	
	// because we figure out which files have changed by looking at the file's
	// modification time.  on some operating systems, the file modification time
	// is _not_ when it was really modified, but when the modifications are actually
	// commited to disk.  thus we must fsync in order to make certain we do not think
	// that files like condor_exec.exe have been modified, etc. -Todd <tannenba@cs>
	bool want_fsync = ( ((IsClient() && !simple_init) ||  // starter receiving
						 (IsServer() && simple_init))     // schedd receiving
						 && upload_changed_files );

	dprintf(D_FULLDEBUG,"entering FileTransfer::DoDownload sync=%d\n",
					want_fsync ? 1 : 0);

	s->decode();

	// find out if encryption is enabled by default or not on this socket
	bool socket_default_crypto = s->get_encryption();

	// find out if this is the final download.  if so, we put the files
	// into the user's Iwd instead of our SpoolSpace.
	if( !s->code(final_transfer) ) {
		dprintf(D_FULLDEBUG,"DoDownload: exiting at %d\n",__LINE__);
		return_and_resetpriv( -1 );
	}
//	dprintf(D_FULLDEBUG,"TODD filetransfer DoDownload final_transfer=%d\n",final_transfer);

	filesize_t sandbox_size = 0;
	if( PeerDoesXferInfo ) {
		ClassAd xfer_info;
		if( !getClassAd(s,xfer_info) ) {
			dprintf(D_FULLDEBUG,"DoDownload: failed to receive xfer info; exiting at %d\n",__LINE__);
			return_and_resetpriv( -1 );
		}
		xfer_info.LookupInteger(ATTR_SANDBOX_SIZE,sandbox_size);
	}

	if( !s->end_of_message() ) {
		dprintf(D_FULLDEBUG,"DoDownload: exiting at %d\n",__LINE__);
		return_and_resetpriv( -1 );
	}	

	if( !final_transfer && IsServer() ) {
		SpooledJobFiles::createJobSpoolDirectory(&jobAd,desired_priv_state);
    }


	// Start the main download loop. Read reply codes + filenames off a
	// socket wire, s, then handle downloads according to the reply code.
	for (;;) {
		if( !s->code(reply) ) {
			dprintf(D_FULLDEBUG,"DoDownload: exiting at %d\n",__LINE__);
			return_and_resetpriv( -1 );
		}
		if( !s->end_of_message() ) {
			dprintf(D_FULLDEBUG,"DoDownload: exiting at %d\n",__LINE__);
			return_and_resetpriv( -1 );
		}
		dprintf( D_SECURITY, "FILETRANSFER: incoming file_command is %i\n", reply);
		if( !reply ) {
			break;
		}
		if (reply == 2) {
			bool cryp_ret = s->set_crypto_mode(true);
			if(!cryp_ret) {
				dprintf(D_ALWAYS,"DoDownload: failed to enable crypto on incoming file, exiting at %d\n",__LINE__);
				return_and_resetpriv( -1 );
			}
		} else if (reply == 3) {
			s->set_crypto_mode(false);
		}
		else {
			bool cryp_ret = s->set_crypto_mode(socket_default_crypto);
			if(!cryp_ret) {
				dprintf(D_ALWAYS,"DoDownload: failed to change crypto to %i on incoming file, "
					"exiting at %d\n", socket_default_crypto, __LINE__);
				return_and_resetpriv( -1 );
			}
		}

		// code() allocates memory for the string if the pointer is NULL.
		tmp_buf = NULL;
		if( !s->code(tmp_buf) ) {
			dprintf(D_FULLDEBUG,"DoDownload: exiting at %d\n",__LINE__);
			return_and_resetpriv( -1 );
		}
		filename = tmp_buf;
		free( tmp_buf );
		tmp_buf = NULL;

			/*
			  if we want to change priv states but haven't done so
			  yet, set it now.  we only need to do this once since
			  we're no longer doing any hard-coded insanity with
			  PRIV_CONDOR and everything can either be done in our
			  existing priv state (want_priv_change == FALSE) or in
			  the priv state we were told to use... Derek, 2005-04-21
			*/
		if( want_priv_change && saved_priv == PRIV_UNKNOWN ) {
			saved_priv = set_priv( desired_priv_state );
		}

			// This check must come after we have called set_priv()
		if( !LegalPathInSandbox(filename.Value(),Iwd) ) {
			// Our peer sent us an illegal path!

			download_success = false;
			try_again = false;
			hold_code = CONDOR_HOLD_CODE_DownloadFileError;
			hold_subcode = EPERM;

			error_buf.formatstr_cat(
				" Attempt to write to illegal sandbox path: %s",
				filename.Value());

			dprintf(D_ALWAYS,"DoDownload: attempt to write to illegal sandbox path by our peer %s: %s.\n",
					s->peer_description(),
					filename.Value());

			// Just write to /dev/null and go ahead with the download.
			// This allows us to consume the rest of the downloads and
			// propagate the error message, put the job on hold, etc.
			filename = NULL_FILE;
		}

		if( !strcmp(filename.Value(),NULL_FILE) ) {
			fullname = filename;
		}
		else if( final_transfer || IsClient() ) {
			MyString remap_filename;
			int res = filename_remap_find(download_filename_remaps.Value(),filename.Value(),remap_filename,0);
			dprintf(D_FULLDEBUG, "REMAP: res is %i -> %s !\n", res, remap_filename.Value());
			if (res == -1) {
				// there was loop in the file transfer remaps, so set a good
				// hold reason
				error_buf.formatstr("remaps resulted in a cycle: %s", remap_filename.Value());
				dprintf(D_ALWAYS,"REMAP: DoDownload: %s\n",error_buf.Value());
				download_success = false;
				try_again = false;
				hold_code = CONDOR_HOLD_CODE_DownloadFileError;
				hold_subcode = EPERM;

					// In order for the wire protocol to remain in a well
					// defined state, we must consume the rest of the
					// file transmission without writing.
				fullname = NULL_FILE;
			}
			else if(res) {
				// legit remap was found
				if(fullpath(remap_filename.Value())) {
					fullname = remap_filename;
				}
				else {
					fullname.formatstr("%s%c%s",Iwd,DIR_DELIM_CHAR,remap_filename.Value());
				}
				dprintf(D_FULLDEBUG,"Remapped downloaded file from %s to %s\n",filename.Value(),remap_filename.Value());
			}
			else {
				// no remap found
				fullname.formatstr("%s%c%s",Iwd,DIR_DELIM_CHAR,filename.Value());
			}
#ifdef WIN32
			// check for write permission on this file, if we are supposed to check
			if ( perm_obj && (perm_obj->write_access(fullname.Value()) != 1) ) {
				// we do _not_ have permission to write this file!!
				error_buf.formatstr("Permission denied to write file %s!",
				                   fullname.Value());
				dprintf(D_ALWAYS,"DoDownload: %s\n",error_buf.Value());
				download_success = false;
				try_again = false;
				hold_code = CONDOR_HOLD_CODE_DownloadFileError;
				hold_subcode = EPERM;

					// In order for the wire protocol to remain in a well
					// defined state, we must consume the rest of the
					// file transmission without writing.
				fullname = NULL_FILE;
			}
#endif
		} else {
			fullname.formatstr("%s%c%s",TmpSpoolSpace,DIR_DELIM_CHAR,filename.Value());
		}

		if( PeerDoesGoAhead ) {
			if( !s->end_of_message() ) {
				dprintf(D_FULLDEBUG,"DoDownload: failed on eom before GoAhead: exiting at %d\n",__LINE__);
				return_and_resetpriv( -1 );
			}

			if( !I_go_ahead_always ) {
					// The following blocks until getting the go-ahead
					// (e.g.  from the local schedd) to receive the
					// file.  It then sends a message to our peer
					// telling it to go ahead.
				if( !ObtainAndSendTransferGoAhead(xfer_queue,true,s,sandbox_size,fullname.Value(),I_go_ahead_always) ) {
					dprintf(D_FULLDEBUG,"DoDownload: exiting at %d\n",__LINE__);
					return_and_resetpriv( -1 );
				}
			}

				// We have given permission to peer to go ahead
				// with transfer.  Now do the reverse: wait for
				// peer to tell is that it is ready to send.
			if( !peer_goes_ahead_always ) {

				if( !ReceiveTransferGoAhead(s,fullname.Value(),true,peer_goes_ahead_always,peer_max_transfer_bytes) ) {
					dprintf(D_FULLDEBUG, "DoDownload: exiting at %d\n",__LINE__);
					return_and_resetpriv( -1 );
				}
			}

			s->decode();
		}

		UpdateXferStatus(XFER_STATUS_ACTIVE);

		filesize_t this_file_max_bytes = -1;
		filesize_t max_bytes_slack = 65535;
		if( MaxDownloadBytes < 0 ) {
			this_file_max_bytes = -1; // no limit
		}
		else if( MaxDownloadBytes + max_bytes_slack >= *total_bytes ) {

				// We have told the sender our limit, and a
				// well-behaved sender will not send more than that.
				// We give the sender a little slack, because there
				// may be minor differences in how the sender and
				// receiver account for the size of some things (like
				// proxies and what-not).  It is best if the sender
				// reaches the limit first, because that path has
				// better error handling.  If instead the receiver
				// hits its limit first, the connection is closed, and
				// the sender will not understand why.

			this_file_max_bytes = MaxDownloadBytes + max_bytes_slack - *total_bytes;
		}
		else {
			this_file_max_bytes = 0;
		}


		// On WinNT and apparently, some Unix, too, even doing an
		// fsync on the file does not get rid of the lazy-write
		// behavior which in the modification time being set a few
		// seconds into the future.  Instead of sleeping for 30+
		// seconds here in the starter & thus delaying the start of
		// the job, we call _utime to manually set the modification
		// time of the file we just wrote backwards in time by a few
		// minutes!  MLOP!! Since we are doing this, we may as well
		// not bother to fsync every file.
//		dprintf(D_FULLDEBUG,"TODD filetransfer DoDownload fullname=%s\n",fullname.Value());
		start = time(NULL);
		
		// Setup the FileTransferStats object for this file, which we'll use
		// to gather per-transfer statistics (different from the other
		// statistics gathering which only tracks cumulative totals)
		FileTransferStats thisFileStats;
		thisFileStats.TransferFileBytes = 0;
		thisFileStats.TransferFileName = filename.Value();
		thisFileStats.TransferProtocol = "cedar";
		thisFileStats.TransferStartTime = utcTime.getTimeDouble();
		thisFileStats.TransferType = "download";

		isDeferredTransfer = false;

		if (reply == 999) {
			// filename already received:
			// .  verify that it is the same as FileName attribute in following classad
			// .  optimization: could be the version protocol instead
			//
			// receive the classad
			ClassAd file_info;
			if (!getClassAd(s, file_info)) {
				dprintf(D_FULLDEBUG,"DoDownload: exiting at %d\n",__LINE__);
				return_and_resetpriv( -1 );
			}

				
			// examine subcommand
			//
			int      subcommand = 0;
			if(!file_info.LookupInteger("SubCommand",subcommand)) {
				subcommand = -1;
			}

			// perform specified subcommand
			//
			// (this can be made a switch statement when more show up)
			//

			if(subcommand == 7) {
				// 7 == send local file using plugin
				
				MyString rt_src;
				MyString rt_dst;
				MyString rt_err;
				int      rt_result = 0;
				if(!file_info.LookupInteger("Result",rt_result)) {
					rt_result = -1;
				}

				if(!file_info.LookupString("Filename", rt_src)) {
					rt_src = "<null>";
				}

				if(!file_info.LookupString("OutputDestination", rt_dst)) {
					rt_dst = "<null>";
				}

				if(!file_info.LookupString("ErrorString", rt_err)) {
					rt_err = "<null>";
				}

				// TODO: write to job log success/failure for each file (as a custom event?)
				dprintf(D_ALWAYS, "DoDownload: other side transferred %s to %s and got result %i\n",
						rt_src.Value(), rt_dst.Value(), rt_result );

				if(rt_result == 0) {
					rc = 0;
				} else {
					// handle the error now and bypass error handling
					// that hapens further down
					rc = 0; 

					error_buf.formatstr(
						"%s at %s failed due to remote transfer hook error: %s",
						get_mySubSystem()->getName(),
						s->my_ip_str(),fullname.Value());
					download_success = false;
					try_again = false;
					hold_code = CONDOR_HOLD_CODE_DownloadFileError;
					hold_subcode = rt_result;

					dprintf(D_ALWAYS,
						"DoDownload: consuming rest of transfer and failing "
						"after encountering the following error: %s\n",
						error_buf.Value());
				}
			} else {
				// unrecongized subcommand
				dprintf(D_ALWAYS, "FILETRANSFER: unrecognized subcommand %i! skipping!\n", subcommand);
				dPrintAd(D_FULLDEBUG, file_info);
				
				rc = 0;
			}
		} 
		
		// Reply code 5 means that the next file is a third party transfer.  
		// Cedar does not send the file itself, instead it sends the URL over 
		// the wire. The receiving side must then retreive the URL using one of 
		// the configured filetransfer plugins.
		else if ( reply == 5 ) {

			// Receive the URL from the wire
			MyString URL;
			if ( !s->code( URL ) ) {
				dprintf( D_FULLDEBUG,"DoDownload: exiting at %d\n", __LINE__ );
				return_and_resetpriv( -1 );
			}

			// Determine which plugin to invoke, and whether it supports multiple
			// file transfer.
			MyString plugin_path = DetermineFileTransferPlugin( errstack, URL.Value(), fullname.Value() );
			bool plugin_multiple_file_support = false;
			if ( plugin_multiple_file_support_table->lookup( plugin_path, plugin_multiple_file_support ) ) {
				dprintf ( D_FULLDEBUG, "FILETRANSFER: Could not look up version "
					"for plugin %s. Something is very wrong here! Aborting.\n", 
					plugin_path.Value() );
				return_and_resetpriv( -1 );
			}
			
			// If this plugin supports multiple files, do not send the file
			// right now! Instead, add it to a deferred list, which we'll deal
			// with after the main download loop.
			if ( plugin_multiple_file_support ) {
				dprintf( D_FULLDEBUG, "DoDownload: deferring transfer of URL %s "
					" until end of download loop.\n", URL.Value() );
				thisTransfer->Clear();
				thisTransfer->InsertAttr( "Url", URL );
				thisTransfer->InsertAttr( "DownloadFileName", fullname );
				std::string thisTransferString;
				unparser.Unparse( thisTransferString, thisTransfer.get() );

				// Add this result to our deferred transfers map.
				if ( deferredTransfers.find( plugin_path ) == deferredTransfers.end() ) {
					deferredTransfers.insert( std::pair<std::string, std::string>( plugin_path, thisTransferString ) );
				} 
				else {
					deferredTransfers[plugin_path] += thisTransferString;
				}

				isDeferredTransfer = true;
			}
			// All other file transfer plugins should transfer right away.
			else {
				dprintf( D_FULLDEBUG, "DoDownload: preparing a URL transfer: (%s) "
					"to (%s)\n", URL.Value(), fullname.Value() );
				rc = InvokeFileTransferPlugin( errstack, URL.Value(), 
					fullname.Value(), &pluginStatsAd, LocalProxyName.Value() );
			}

		} 
		else if ( reply == 4 ) {
			if ( PeerDoesGoAhead || s->end_of_message() ) {
				rc = (s->get_x509_delegation( fullname.Value(), false, NULL ) == ReliSock::delegation_ok) ? 0 : -1;
				dprintf( D_FULLDEBUG,
				         "DoDownload: get_x509_delegation() returned %d\n",
				         rc );
				if (rc == 0) {
					// ZKM FUTURE TODO: allow this to exist outside of the job sandbox -- we may
					// need the proxy to create the sandbox itself (if execute dir is NFSv4) but
					// that will require some higher-level refactoring
					LocalProxyName = fullname;
				}
			} else {
				rc = -1;
			}
			delegation_method = 1;/* This is a delegation, unseuccessful or not */
		} else if( reply == 6 ) { // mkdir
			condor_mode_t file_mode = NULL_FILE_PERMISSIONS;
			if( !s->code(file_mode) ) {
				rc = -1;
				dprintf(D_ALWAYS,"DoDownload: failed to read mkdir mode.\n");
			}
			else {
				if (file_mode == NULL_FILE_PERMISSIONS) {
					// Don't create subdirectories with mode 0000!
					// If file_mode is still NULL_FILE_PERMISSIONS here, it
					// likely means that our peer is likely a Windows machine,
					// since Windows will always claim a mode of 0000.
					// In this case, default to mode 0700, which is a
					// conservative default, and matches what we do in
					// ReliSock::get_file().
					file_mode = (condor_mode_t) 0700;
				}
				mode_t old_umask = umask(0);
				rc = mkdir(fullname.Value(),(mode_t)file_mode);
				umask(old_umask);
				if( rc == -1 && errno == EEXIST ) {
						// The directory name already exists.  If it is a
						// directory, just leave it alone, because the
						// user may want us to append files to an
						// existing output directory.  Otherwise, try
						// to remove it and try again.
					StatInfo st( fullname.Value() );
					if( !st.Error() && st.IsDirectory() ) {
						dprintf(D_FULLDEBUG,"Requested to create directory but using existing one: %s\n",fullname.Value());
						rc = 0;
					}
					else if( !strcmp(fullname.Value(),NULL_FILE) ) {
							// we are just fast-forwarding through the
							// download, so just ignore this request
						rc = 0;
					}
					else {
						IGNORE_RETURN remove(fullname.Value());
						old_umask = umask(0);
						rc = mkdir(fullname.Value(),(mode_t)file_mode);
						umask(old_umask);
					}
				}
				if( rc == -1 ) {
					// handle the error now and bypass error handling
					// that hapens further down
					rc = 0; 

					int the_error = errno;
					error_buf.formatstr(
						"%s at %s failed to create directory %s: %s (errno %d)",
						get_mySubSystem()->getName(),
						s->my_ip_str(),fullname.Value(),
						strerror(the_error),the_error);
					download_success = false;
					try_again = false;
					hold_code = CONDOR_HOLD_CODE_DownloadFileError;
					hold_subcode = the_error;

					dprintf(D_ALWAYS,
						"DoDownload: consuming rest of transfer and failing "
						"after encountering the following error: %s\n",
						error_buf.Value());
				}
			}
		} else if ( TransferFilePermissions ) {
			rc = s->get_file_with_permissions( &bytes, fullname.Value(), false, this_file_max_bytes, &xfer_queue );
		} else {
			rc = s->get_file( &bytes, fullname.Value(), false, false, this_file_max_bytes, &xfer_queue );
		}

		elapsed = time(NULL)-start;
		thisFileStats.TransferEndTime = utcTime.getTimeDouble();
		thisFileStats.ConnectionTimeSeconds = thisFileStats.TransferEndTime - thisFileStats.TransferStartTime;

		if( rc < 0 ) {
			int the_error = errno;
			error_buf.formatstr("%s at %s failed to receive file %s",
			                  get_mySubSystem()->getName(),
							  s->my_ip_str(),fullname.Value());
			download_success = false;
			if(rc == GET_FILE_OPEN_FAILED || rc == GET_FILE_WRITE_FAILED ||
					rc == GET_FILE_PLUGIN_FAILED) {
				// errno is well defined in this case, and transferred data
				// has been consumed so that the wire protocol is in a well
				// defined state

				if (rc == GET_FILE_PLUGIN_FAILED) {
					error_buf.formatstr_cat(": %s", errstack.getFullText().c_str());
				} else {
					error_buf.replaceString("receive","write to");
					error_buf.formatstr_cat(": (errno %d) %s",the_error,strerror(the_error));
				}

				// Since there is a well-defined errno describing what just
				// went wrong while trying to open the file, put the job
				// on hold.  Errors that are deemed to be transient can
				// be periodically released from hold.

				try_again = false;
				hold_code = CONDOR_HOLD_CODE_DownloadFileError;
				hold_subcode = the_error;

				dprintf(D_ALWAYS,
						"DoDownload: consuming rest of transfer and failing "
						"after encountering the following error: %s\n",
						error_buf.Value());
			}
			else {
				// Assume we had some transient problem (e.g. network timeout)
				// In the current implementation of get_file(), errno is not
				// well defined in this case, so we can't report a specific
				// error message.
				try_again = true;
				hold_code = CONDOR_HOLD_CODE_DownloadFileError;
				hold_subcode = the_error;

				if( rc == GET_FILE_MAX_BYTES_EXCEEDED ) {
					try_again = false;
					error_buf.formatstr_cat(": max total download bytes exceeded (max=%ld MB)",
											(long int)(MaxDownloadBytes/1024/1024));
					hold_code = CONDOR_HOLD_CODE_MaxTransferOutputSizeExceeded;
					hold_subcode = 0;
				}

				dprintf(D_ALWAYS,"DoDownload: %s\n",error_buf.Value());

					// The wire protocol is not in a well defined state
					// at this point.  Try sending the ack message indicating
					// what went wrong, for what it is worth.
				SendTransferAck(s,download_success,try_again,hold_code,hold_subcode,error_buf.Value());

				dprintf(D_FULLDEBUG,"DoDownload: exiting at %d\n",__LINE__);
				return_and_resetpriv( -1 );
			}
		}

		if ( ExecFile && !file_strcmp( condor_basename( ExecFile ), filename.Value() ) ) {
				// We're receiving the executable, make sure execute
				// bit is set
				// TODO How should we modify the permisions of the
				//   executable? Adding any group or world permissions
				//   seems wrong. For now, behave the same way as the
				//   starter.
#if 0
			struct stat stat_buf;
			if ( stat( fullname.Value(), &stat_buf ) < 0 ) {
				dprintf( D_ALWAYS, "Failed to stat executable %s, errno=%d (%s)\n",
						 fullname.Value(), errno, strerror(errno) );
			} else if ( ! (stat_buf.st_mode & S_IXUSR) ) {
				stat_buf.st_mode |= S_IXUSR;
				if ( chmod( fullname.Value(), stat_buf.st_mode ) < 0 ) {
					dprintf( D_ALWAYS, "Failed to set execute bit on %s, errno=%d (%s)\n",
							 fullname.Value(), errno, strerror(errno) );
				}
			}
#else
			if ( chmod( fullname.Value(), 0755 ) < 0 ) {
				dprintf( D_ALWAYS, "Failed to set execute bit on %s, errno=%d (%s)\n",
						 fullname.Value(), errno, strerror(errno) );
			}
#endif
		}

		if ( want_fsync ) {
			struct utimbuf timewrap;

			time_t current_time = time(NULL);
			timewrap.actime = current_time;		// set access time to now
			timewrap.modtime = current_time;	// set modify time to now

			utime(fullname.Value(),&timewrap);
		}

		if( !s->end_of_message() ) {
			return_and_resetpriv( -1 );
		}
		*total_bytes += bytes;
		thisFileStats.TransferFileBytes += bytes;
		thisFileStats.TransferTotalBytes += bytes;
		bytes = 0;

		numFiles++;

		// Gather a few more statistics
		thisFileStats.TransferSuccess = download_success;

		// Merge the file transfer stats we recorded here with the stats 
		// retrieved from a plugin. If we didn't use a file transfer plugin 
		// this time, this ClassAd will just be empty.
		ClassAd thisFileStatsAd;
		thisFileStats.Publish(thisFileStatsAd);
		thisFileStatsAd.Update(pluginStatsAd);

		// Write stats to disk
		if ( !isDeferredTransfer ) {
			OutputFileTransferStats(thisFileStatsAd);
		}

		// Get rid of compiler set-but-not-used warnings on Linux
		// Hopefully the compiler can just prune out the emitted code.
		if (delegation_method) {}
		if (elapsed) {}
	} // end of the main download loop

	// Now that we've completed the main file transfer loop, it's time to 
	// transfer all files that needed a third party plugin. Iterate over the list
	// of deferred transfers, and invoke each set with the appopriate plugin.
	for ( std::map<std::string, std::string>::iterator it = deferredTransfers.begin(); it != deferredTransfers.end(); ++ it ) {
		rc = InvokeMultipleFileTransferPlugin( errstack, it->first, it->second, 
			LocalProxyName.Value() );
		if ( rc != 0 ) {
			dprintf( D_ALWAYS, "FILETRANSFER: Multiple file transfer failed: %s\n",
				errstack.getFullText().c_str() );
			download_success = false;
			hold_code = CONDOR_HOLD_CODE_DownloadFileError;
			hold_subcode = rc;
			try_again = false;
			error_buf.formatstr( errstack.getFullText().c_str() );
		}
	}

	// go back to the state we were in before file transfer
	s->set_crypto_mode(socket_default_crypto);

#ifdef WIN32
		// unsigned __int64 to float is not implemented on Win32
	bytesRcvd += (float)(signed __int64)(*total_bytes);
#else
	bytesRcvd += (*total_bytes);
#endif

	// Receive final report from the sender to make sure all went well.
	bool upload_success = false;
	MyString upload_error_buf;
	bool upload_try_again = true;
	int upload_hold_code = 0;
	int upload_hold_subcode = 0;
	GetTransferAck(s,upload_success,upload_try_again,upload_hold_code,
				   upload_hold_subcode,upload_error_buf);
	if(!upload_success) {
		// Our peer had some kind of problem sending the files.

		char const *peer_ip_str = "disconnected socket";
		if(s->type() == Stream::reli_sock) {
			peer_ip_str = ((Sock *)s)->get_sinful_peer();
		}

		MyString download_error_buf;
		download_error_buf.formatstr("%s failed to receive file(s) from %s",
						  get_mySubSystem()->getName(),peer_ip_str);
		error_buf.formatstr("%s; %s",
						  upload_error_buf.Value(),
						  download_error_buf.Value());
		dprintf(D_ALWAYS,"DoDownload: %s\n",error_buf.Value());

		download_success = false;
		SendTransferAck(s,download_success,upload_try_again,upload_hold_code,
						upload_hold_subcode,download_error_buf.Value());

			// store full-duplex error description, because only our side
			// of the story was stored in above call to SendTransferAck
		Info.error_desc = error_buf.Value();

		dprintf( D_FULLDEBUG, "DoDownload: exiting with upload errors\n" );
		return_and_resetpriv( -1 );
	}

	if( !download_success ) {
		SendTransferAck(s,download_success,try_again,hold_code,
						hold_subcode,error_buf.Value());

		dprintf( D_FULLDEBUG, "DoDownload: exiting with download errors\n" );
		return_and_resetpriv( -1 );
	}

	if ( !final_transfer && IsServer() ) {
		MyString buf;
		int fd;
		// we just stashed all the files in the TmpSpoolSpace.
		// write out the commit file.

		buf.formatstr("%s%c%s",TmpSpoolSpace,DIR_DELIM_CHAR,COMMIT_FILENAME);
#if defined(WIN32)
		if ((fd = safe_open_wrapper_follow(buf.Value(), O_WRONLY | O_CREAT | O_TRUNC | 
			_O_BINARY | _O_SEQUENTIAL, 0644)) < 0)
#else
		if ((fd = safe_open_wrapper_follow(buf.Value(), O_WRONLY | O_CREAT | O_TRUNC, 0644)) < 0)
#endif
		{
			dprintf(D_ALWAYS, 
				"FileTransfer::DoDownload failed to write commit file\n");
			return_and_resetpriv( -1 );
		}

		// copy in list of files to remove here
		::close(fd);

		// Now actually perform the commit.
		CommitFiles();

	}

	downloadEndTime = _condor_debug_get_time_double();

	download_success = true;
	SendTransferAck(s,download_success,try_again,hold_code,hold_subcode,NULL);

		// Log some tcp statistics about this transfer
	if (*total_bytes > 0) {
		char *stats = s->get_statistics();
		int cluster = -1;
		int proc = -1;
		jobAd.LookupInteger(ATTR_CLUSTER_ID, cluster);
		jobAd.LookupInteger(ATTR_PROC_ID, proc);

		std::string full_stats;
		formatstr(full_stats, "File Transfer Download: JobId: %d.%d files: %d bytes: %lld seconds: %.2f dest: %s %s\n", 
			cluster, proc, numFiles, (long long)*total_bytes, (downloadEndTime - downloadStartTime), s->peer_ip_str(), (stats ? stats : ""));
		Info.tcp_stats = full_stats.c_str();
		dprintf(D_STATS, "%s", full_stats.c_str());
	}


	return_and_resetpriv( 0 );
}

void
FileTransfer::GetTransferAck(Stream *s,bool &success,bool &try_again,int &hold_code,int &hold_subcode,MyString &error_desc)
{
	if(!PeerDoesTransferAck) {
		success = true;
		return;
	}

	s->decode();

	ClassAd ad;
	if(!getClassAd(s, ad) || !s->end_of_message()) {
		char const *ip = NULL;
		if(s->type() == Sock::reli_sock) {
			ip = ((ReliSock *)s)->get_sinful_peer();
		}
		dprintf(D_FULLDEBUG,"Failed to receive download acknowledgment from %s.\n",
				ip ? ip : "(disconnected socket)");
		success = false;
		try_again = true; // could just be a transient network problem
		return;
	}
	int result = -1;
	if(!ad.LookupInteger(ATTR_RESULT,result)) {
		MyString ad_str;
		sPrintAd(ad_str, ad);
		dprintf(D_ALWAYS,"Download acknowledgment missing attribute: %s.  Full classad: [\n%s]\n",ATTR_RESULT,ad_str.Value());
		success = false;
		try_again = false;
		hold_code = CONDOR_HOLD_CODE_InvalidTransferAck;
		hold_subcode = 0;
		error_desc.formatstr("Download acknowledgment missing attribute: %s",ATTR_RESULT);
		return;
	}
	if(result == 0) {
		success = true;
		try_again = false;
	}
	else if(result > 0) {
		success = false;
		try_again = true;
	}
	else {
		success = false;
		try_again = false;
	}

	if(!ad.LookupInteger(ATTR_HOLD_REASON_CODE,hold_code)) {
		hold_code = 0;
	}
	if(!ad.LookupInteger(ATTR_HOLD_REASON_SUBCODE,hold_subcode)) {
		hold_subcode = 0;
	}
	char *hold_reason_buf = NULL;
	if(ad.LookupString(ATTR_HOLD_REASON,&hold_reason_buf)) {
		error_desc = hold_reason_buf;
		free(hold_reason_buf);
	}
}

void
FileTransfer::SaveTransferInfo(bool success,bool try_again,int hold_code,int hold_subcode,char const *hold_reason)
{
	Info.success = success;
	Info.try_again = try_again;
	Info.hold_code = hold_code;
	Info.hold_subcode = hold_subcode;
	if( hold_reason ) {
		Info.error_desc = hold_reason;
	}
}

void
FileTransfer::SendTransferAck(Stream *s,bool success,bool try_again,int hold_code,int hold_subcode,char const *hold_reason)
{
	// Save failure information.
	SaveTransferInfo(success,try_again,hold_code,hold_subcode,hold_reason);

	if(!PeerDoesTransferAck) {
		dprintf(D_FULLDEBUG,"SendTransferAck: skipping transfer ack, because peer does not support it.\n");
		return;
	}

	ClassAd ad;
	int result;
	if(success) {
		result = 0;
	}
	else if(try_again) {
		result = 1;  //failed for transient reasons
	}
	else {
		result = -1; //failed -- do not try again (ie put on hold)
	}

	ad.Assign(ATTR_RESULT,result);
	if(!success) {
		ad.Assign(ATTR_HOLD_REASON_CODE,hold_code);
		ad.Assign(ATTR_HOLD_REASON_SUBCODE,hold_subcode);
		if(hold_reason) {
			ad.Assign(ATTR_HOLD_REASON,hold_reason);
		}
	}
	s->encode();
	if(!putClassAd(s, ad) || !s->end_of_message()) {
		char const *ip = NULL;
		if(s->type() == Sock::reli_sock) {
			ip = ((ReliSock *)s)->get_sinful_peer();
		}
		dprintf(D_ALWAYS,"Failed to send download %s to %s.\n",
		        success ? "acknowledgment" : "failure report",
		        ip ? ip : "(disconnected socket)");
	}
}

void
FileTransfer::CommitFiles()
{
	MyString buf;
	MyString newbuf;
	MyString swapbuf;
	const char *file;

	if ( IsClient() ) {
		return;
	}

	int cluster = -1;
	int proc = -1;
	jobAd.LookupInteger(ATTR_CLUSTER_ID, cluster);
	jobAd.LookupInteger(ATTR_PROC_ID, proc);

	priv_state saved_priv = PRIV_UNKNOWN;
	if( want_priv_change ) {
		saved_priv = set_priv( desired_priv_state );
	}

	Directory tmpspool( TmpSpoolSpace, desired_priv_state );

	buf.formatstr("%s%c%s",TmpSpoolSpace,DIR_DELIM_CHAR,COMMIT_FILENAME);
	if ( access(buf.Value(),F_OK) >= 0 ) {
		// the commit file exists, so commit the files.

		MyString SwapSpoolSpace;
		SwapSpoolSpace.formatstr("%s.swap",SpoolSpace);
		bool swap_dir_ready = SpooledJobFiles::createJobSwapSpoolDirectory(&jobAd,desired_priv_state);
		if( !swap_dir_ready ) {
			EXCEPT("Failed to create %s",SwapSpoolSpace.Value());
		}

		while ( (file=tmpspool.Next()) ) {
			// don't commit the commit file!
			if ( file_strcmp(file,COMMIT_FILENAME) == MATCH )
				continue;
			buf.formatstr("%s%c%s",TmpSpoolSpace,DIR_DELIM_CHAR,file);
			newbuf.formatstr("%s%c%s",SpoolSpace,DIR_DELIM_CHAR,file);
			swapbuf.formatstr("%s%c%s",SwapSpoolSpace.Value(),DIR_DELIM_CHAR,file);

				// If the target name exists, move it into the swap
				// directory.  This serves two purposes:
				//   1. potentially allow rollback
				//   2. handle case of target being a non-empty directory,
				//      which cannot be overwritten by rename()
			if( access(newbuf.Value(),F_OK) >= 0 ) {
				if ( rename(newbuf.Value(),swapbuf.Value()) < 0 ) {
					EXCEPT("FileTransfer CommitFiles failed to move %s to %s: %s",newbuf.Value(),swapbuf.Value(),strerror(errno));
				}
			}

			if ( rotate_file(buf.Value(),newbuf.Value()) < 0 ) {
				EXCEPT("FileTransfer CommitFiles Failed -- What Now?!?!");
			}
		}
		// TODO: remove files specified in commit file

		SpooledJobFiles::removeJobSwapSpoolDirectory(&jobAd);
	}

	// We have now commited the files in tmpspool, if we were supposed to.
	// So now blow away tmpspool.
	tmpspool.Remove_Entire_Directory();
	if( want_priv_change ) {
		ASSERT( saved_priv != PRIV_UNKNOWN );
		set_priv( saved_priv );
	}
}

int
FileTransfer::Upload(ReliSock *s, bool blocking)
{
	dprintf(D_FULLDEBUG,"entering FileTransfer::Upload\n");

	if (ActiveTransferTid >= 0) {
		EXCEPT("FileTransfer::Upload called during active transfer!");
	}

	Info.duration = 0;
	Info.type = UploadFilesType;
	Info.success = true;
	Info.in_progress = true;
	Info.xfer_status = XFER_STATUS_UNKNOWN;
	TransferStart = time(NULL);

	if (blocking) {
		int status = DoUpload( &Info.bytes, (ReliSock *)s);
		Info.duration = time(NULL)-TransferStart;
		Info.success = (Info.bytes >= 0) && (status == 0);
		Info.in_progress = false;
		return Info.success;

	} else {

		ASSERT( daemonCore );

		// make a pipe to communicate with our thread
		if (!daemonCore->Create_Pipe(TransferPipe,true)) {
			dprintf(D_ALWAYS, "Create_Pipe failed in "
					"FileTransfer::Upload\n");
			return FALSE;
		}

		if (-1 == daemonCore->Register_Pipe(TransferPipe[0],
											"Upload Results",
											(PipeHandlercpp)&FileTransfer::TransferPipeHandler,
											"TransferPipeHandler",
											this)) {
			dprintf(D_ALWAYS,"FileTransfer::Upload() failed to register pipe.\n");
			return FALSE;
		}
		else {
			registered_xfer_pipe = true;
		}

		upload_info *info = (upload_info *)malloc(sizeof(upload_info));
		ASSERT( info );
		info->myobj = this;
		ActiveTransferTid = daemonCore->
			Create_Thread((ThreadStartFunc)&FileTransfer::UploadThread,
						  (void *)info, s, ReaperId);
		if (ActiveTransferTid == FALSE) {
			dprintf(D_ALWAYS, "Failed to create FileTransfer UploadThread!\n");
			free(info);
			ActiveTransferTid = -1;
			return FALSE;
		}
		dprintf(D_FULLDEBUG,
				"FileTransfer: created upload transfer process with id %d\n",
				ActiveTransferTid);
		// daemonCore will free(info) when the thread exits
		TransThreadTable->insert(ActiveTransferTid, this);

		uploadStartTime = time(NULL);
	}
		
	return 1;
}

bool
FileTransfer::WriteStatusToTransferPipe(filesize_t total_bytes)
{
	int n;
	bool write_failed = false;

	if(!write_failed) {
		char cmd = FINAL_UPDATE_XFER_PIPE_CMD;

		n = daemonCore->Write_Pipe( TransferPipe[1],
									&cmd,
									sizeof(cmd) );
		if(n != sizeof(cmd)) write_failed = true;
	}

	if(!write_failed) {
		n = daemonCore->Write_Pipe( TransferPipe[1],
				   (char *)&total_bytes,
				   sizeof(filesize_t) );
		if(n != sizeof(filesize_t)) write_failed = true;
	}
	if(!write_failed) {
		n = daemonCore->Write_Pipe( TransferPipe[1],
				   (char *)&Info.try_again,
				   sizeof(bool) );
		if(n != sizeof(bool)) write_failed = true;
	}
	if(!write_failed) {
		n = daemonCore->Write_Pipe( TransferPipe[1],
				   (char *)&Info.hold_code,
				   sizeof(int) );
		if(n != sizeof(int)) write_failed = true;
	}
	if(!write_failed) {
		n = daemonCore->Write_Pipe( TransferPipe[1],
				   (char *)&Info.hold_subcode,
				   sizeof(int) );
		if(n != sizeof(int)) write_failed = true;
	}
	int error_len = Info.error_desc.Length();
	if(error_len) {
		error_len++; //write the null too
	}
	if(!write_failed) {
		n = daemonCore->Write_Pipe( TransferPipe[1],
				   (char *)&error_len,
				   sizeof(int) );
		if(n != sizeof(int)) write_failed = true;
	}
	if(!write_failed) {
		n = daemonCore->Write_Pipe( TransferPipe[1],
				   Info.error_desc.Value(),
				   error_len );
		if(n != error_len) write_failed = true;
	}

	int spooled_files_len = Info.spooled_files.Length();
	if(spooled_files_len) {
		spooled_files_len++; //write the null too
	}
	if(!write_failed) {
		n = daemonCore->Write_Pipe( TransferPipe[1],
				   (char *)&spooled_files_len,
				   sizeof(int) );
		if(n != sizeof(int)) write_failed = true;
	}
	if(!write_failed) {
		n = daemonCore->Write_Pipe( TransferPipe[1],
				   Info.spooled_files.Value(),
				   spooled_files_len );
		if(n != spooled_files_len) write_failed = true;
	}

	if(write_failed) {
		dprintf(D_ALWAYS,"Failed to write transfer status to pipe (errno %d): %s\n",errno,strerror(errno));
		return false;
	}

	return true;
}

int
FileTransfer::UploadThread(void *arg, Stream *s)
{
	dprintf(D_FULLDEBUG,"entering FileTransfer::UploadThread\n");
	FileTransfer * myobj = ((upload_info *)arg)->myobj;

	if (s == NULL) {
		return 0;
	}

	filesize_t	total_bytes;
	int status = myobj->DoUpload( &total_bytes, (ReliSock *)s );
	if(!myobj->WriteStatusToTransferPipe(total_bytes)) {
		return 0;
	}
	return ( status >= 0 );
}



int
FileTransfer::DoUpload(filesize_t *total_bytes, ReliSock *s)
{
	int rc;
	MyString fullname;
	filesize_t bytes;
	filesize_t peer_max_transfer_bytes = -1; // unlimited
	bool is_the_executable;
	bool upload_success = false;
	bool do_download_ack = false;
	bool do_upload_ack = false;
	bool try_again = false;
	int hold_code = 0;
	int hold_subcode = 0;
	int numFiles = 0;
	MyString error_desc;
	bool I_go_ahead_always = false;
	bool peer_goes_ahead_always = false;
	DCTransferQueue xfer_queue(m_xfer_queue_contact_info);

	// use an error stack to keep track of failures when invoke plugins,
	// perhaps more of this can be instrumented with it later.
	CondorError errstack;

	// If a bunch of file transfers failed strictly due to
	// PUT_FILE_OPEN_FAILED, then we keep track of the information relating to
	// the first failed one, and continue to attempt to transfer the rest in
	// the list. At the end of the transfer, the job will go on hold with the
	// information of the first failed transfer. This is to allow things like
	// corefiles and whatnot to be brought back to the spool even if the user
	// job hadn't completed writing all the files as specified in
	// transfer_output_files. These variables represent the saved state of the
	// first failed transfer. See gt #487.
	bool first_failed_file_transfer_happened = false;
	bool first_failed_upload_success = false;
	bool first_failed_try_again = false;
	int first_failed_hold_code = 0;
	int first_failed_hold_subcode = 0;
	MyString first_failed_error_desc;
	int first_failed_line_number;

	uploadStartTime = _condor_debug_get_time_double();

	*total_bytes = 0;
	dprintf(D_FULLDEBUG,"entering FileTransfer::DoUpload\n");

	priv_state saved_priv = PRIV_UNKNOWN;
	if( want_priv_change ) {
		saved_priv = set_priv( desired_priv_state );
	}

	// record the state it was in when we started... the "default" state
	bool socket_default_crypto = s->get_encryption();

	if( want_priv_change && saved_priv == PRIV_UNKNOWN ) {
		saved_priv = set_priv( desired_priv_state );
	}

	FileTransferList filelist;
	ExpandFileTransferList( FilesToSend, filelist );

	filesize_t sandbox_size = 0;
	FileTransferList::iterator filelist_it;
	for( filelist_it = filelist.begin();
		 filelist_it != filelist.end();
		 filelist_it++ )
	{
		if( sandbox_size + filelist_it->file_size >= sandbox_size ) {
			sandbox_size += filelist_it->file_size;
		}
	}

	s->encode();

	// tell the server if this is the final transfer or not.
	// if it is the final transfer, the server places the files
	// into the user's Iwd.  if not, the files go into SpoolSpace.
	if( !s->code(m_final_transfer_flag) ) {
		dprintf(D_FULLDEBUG,"DoUpload: exiting at %d\n",__LINE__);
		return_and_resetpriv( -1 );
	}
	if( PeerDoesXferInfo ) {
		ClassAd xfer_info;
		xfer_info.Assign(ATTR_SANDBOX_SIZE,sandbox_size);
		if( !putClassAd(s,xfer_info) ) {
			dprintf(D_FULLDEBUG,"DoUpload: failed to send xfer_info; exiting at %d\n",__LINE__);
			return_and_resetpriv( -1 );
		}
	}
	if( !s->end_of_message() ) {
		dprintf(D_FULLDEBUG,"DoUpload: exiting at %d\n",__LINE__);
		return_and_resetpriv( -1 );
	}

	for( filelist_it = filelist.begin();
		 filelist_it != filelist.end();
		 filelist_it++ )
	{
		char const *filename = filelist_it->srcName();
		char const *dest_dir = filelist_it->destDir();

		if( dest_dir && *dest_dir ) {
			dprintf(D_FULLDEBUG,"DoUpload: sending file %s to %s%c\n",filename,dest_dir,DIR_DELIM_CHAR);
		}
		else {
			dprintf(D_FULLDEBUG,"DoUpload: sending file %s\n",filename);
		}

		// reset this for each file
		bool is_url;
		is_url = false;

		if( param_boolean("ENABLE_URL_TRANSFERS", true) && IsUrl(filename) ) {
			// looks like a URL
			is_url = true;
			fullname = filename;
			dprintf(D_FULLDEBUG, "DoUpload: sending %s as URL.\n", filename);
		} else if( !fullpath( filename ) ){
			// looks like a relative path
			fullname.formatstr("%s%c%s",Iwd,DIR_DELIM_CHAR,filename);
		} else {
			// looks like an unix absolute path or a windows path
			fullname = filename;
		}

		MyString dest_filename;
		if ( ExecFile && !simple_init && (file_strcmp(ExecFile,filename)==0 )) {
			// this file is the job executable
			is_the_executable = true;
			dest_filename = CONDOR_EXEC;
		} else {
			// this file is _not_ the job executable
			is_the_executable = false;

			if( dest_dir && *dest_dir ) {
				dest_filename.formatstr("%s%c",dest_dir,DIR_DELIM_CHAR);
			}

			// condor_basename works for URLs
			dest_filename.formatstr_cat( "%s", condor_basename(filename) );
		}

		// check for read permission on this file, if we are supposed to check.
		// do not check the executable, since it is likely sitting in the SPOOL
		// directory.
		//
		// also, don't check URLs
#ifdef WIN32
		if( !is_url && perm_obj && !is_the_executable &&
			(perm_obj->read_access(fullname.Value()) != 1) ) {
			// we do _not_ have permission to read this file!!
			upload_success = false;
			error_desc.formatstr("error reading from %s: permission denied",fullname.Value());
			do_upload_ack = true;    // tell receiver that we failed
			do_download_ack = true;
			try_again = false; // put job on hold
			hold_code = CONDOR_HOLD_CODE_UploadFileError;
			hold_subcode = EPERM;
			return ExitDoUpload(total_bytes,numFiles, s,saved_priv,socket_default_crypto,
			                    upload_success,do_upload_ack,do_download_ack,
								try_again,hold_code,hold_subcode,
								error_desc.Value(),__LINE__);
		}
#else
		if (is_the_executable) {} // Done to get rid of the compiler set-but-not-used warnings.
#endif


		// now we send an int to the other side to indicate the next
		// action.  historically, we sent either 1 or 0.  zero meant
		// we were finished and there are no more files to send.  any
		// non-zero value means there is at least one more file.
		//
		// this has been expanded with two new values which indicate
		// encryption settings per-file.  the new values are:
		// 0 - finished
		// 1 - use socket default (on or off) for next file
		// 2 - force encryption on for next file.
		// 3 - force encryption off for next file.
		//
		// this was further expanded to allow delagation of x509 creds
		// 4 - do an x509 credential delegation (using the socket default)
		//
		// and again to tell the remote side to fetch a URL
		// 5 - send a URL and have the other side fetch it
		//
		// and again to allow transferring and creating subdirectories
		// 6 - send a request to make a directory
		//
		// and one more time to make a more flexible protocol.  this magic
		// number 999 means we will still send the filename, and then send a
		// classad immediately following the filename, and the classad will say
		// what action to perform.  this will allow potential changes without
		// breaking the wire protocol and hopefully will be more forward and
		// backward compatible for future updates.
		//
		// 999 - send a classad telling what to do.
		//
		// 999 subcommand 7:
		// send information about a transfer performed using a transfer hook


		// default to the socket default
		int file_command = 1;
		int file_subcommand = 0;
		
		// find out if this file is in DontEncryptFiles
		if ( DontEncryptFiles->file_contains_withwildcard(filename) ) {
			// turn crypto off for this file (actually done below)
			file_command = 3;
		}

		// now find out if this file is in EncryptFiles.  if it was
		// also in DontEncryptFiles, that doesn't matter, this will
		// override.
		if ( EncryptFiles->file_contains_withwildcard(filename) ) {
			// turn crypto on for this file (actually done below)
			file_command = 2;
		}

		// We want to delegate the job's x509 proxy, rather than just
		// copy it.
		if ( X509UserProxy && file_strcmp( filename, X509UserProxy ) == 0 &&
			 DelegateX509Credentials ) {

			file_command = 4;
		}

		if ( is_url ) {
			file_command = 5;
		}

		if ( m_final_transfer_flag && OutputDestination ) {
			dprintf(D_FULLDEBUG, "FILETRANSFER: Using command 999:7 for OutputDestionation: %s\n",
					OutputDestination);

			// switch from whatever command we had before to new classad
			// command new classad command 999 and subcommand 7.
			//
			// 7 == invoke plugin to store file
			file_command = 999;
			file_subcommand = 7;
		}

		bool fail_because_mkdir_not_supported = false;
		bool fail_because_symlink_not_supported = false;
		if( filelist_it->is_directory ) {
			if( filelist_it->is_symlink ) {
				fail_because_symlink_not_supported = true;
				dprintf(D_ALWAYS,"DoUpload: attempting to transfer symlink %s which points to a directory.  This is not supported.\n",filename);
			}
			else if( PeerUnderstandsMkdir ) {
				file_command = 6;
			}
			else {
				fail_because_mkdir_not_supported = true;
				dprintf(D_ALWAYS,"DoUpload: attempting to transfer directory %s, but the version of Condor we are talking to is too old to support that!\n",
						filename);
			}
		}

		dprintf ( D_FULLDEBUG, "FILETRANSFER: outgoing file_command is %i for %s\n",
				file_command, filename );

		if( !s->snd_int(file_command,FALSE) ) {
			dprintf(D_FULLDEBUG,"DoUpload: exiting at %d\n",__LINE__);
			return_and_resetpriv( -1 );
		}
		if( !s->end_of_message() ) {
			dprintf(D_FULLDEBUG,"DoUpload: exiting at %d\n",__LINE__);
			return_and_resetpriv( -1 );
		}

		// now enable the crypto decision we made:
		if (file_command == 2) {
			s->set_crypto_mode(true);
		} else if (file_command == 3) {
			s->set_crypto_mode(false);
		}
		else {
			s->set_crypto_mode(socket_default_crypto);
		}

		// for command 999, this string must equal the Attribute "Filename" in
		// the classad that follows.  it wouldn't really need to be sent here
		// but is more wire-compatible with older versions if we do.
		//
		// should we send a protocol version string instead?  or some other token
		// like 'CLASSAD'?
		//
		if( !s->put(dest_filename.Value()) ) {
			dprintf(D_FULLDEBUG,"DoUpload: exiting at %d\n",__LINE__);
			return_and_resetpriv( -1 );
		}

		if( PeerDoesGoAhead ) {
			if( !s->end_of_message() ) {
				dprintf(D_FULLDEBUG, "DoUpload: failed on eom before GoAhead; exiting at %d\n",__LINE__);
				return_and_resetpriv( -1 );
			}

			if( !peer_goes_ahead_always ) {
					// Now wait for our peer to tell us it is ok for us to
					// go ahead and send data.
				if( !ReceiveTransferGoAhead(s,fullname.Value(),false,peer_goes_ahead_always,peer_max_transfer_bytes) ) {
					dprintf(D_FULLDEBUG, "DoUpload: exiting at %d\n",__LINE__);
					return_and_resetpriv( -1 );
				}
			}

			if( !I_go_ahead_always ) {
					// Now tell our peer when it is ok for us to read data
					// from disk for sending.
				if( !ObtainAndSendTransferGoAhead(xfer_queue,false,s,sandbox_size,fullname.Value(),I_go_ahead_always) ) {
					dprintf(D_FULLDEBUG, "DoUpload: exiting at %d\n",__LINE__);
					return_and_resetpriv( -1 );
				}
			}

			s->encode();
		}

		UpdateXferStatus(XFER_STATUS_ACTIVE);

		filesize_t this_file_max_bytes = -1;
		filesize_t effective_max_upload_bytes = MaxUploadBytes;
		bool using_peer_max_transfer_bytes = false;
		if( peer_max_transfer_bytes >= 0 && (peer_max_transfer_bytes < effective_max_upload_bytes || effective_max_upload_bytes < 0) ) {
				// For superior error handling, it is best for the
				// uploading side to know about the downloading side's
				// max transfer byte limit.  This prevents the
				// uploading side from trying to send more than the
				// maximum, which would cause the downloading side to
				// close the connection, which would cause the
				// uploading side to assume there was a communication
				// error rather than an intentional stop.
			effective_max_upload_bytes = peer_max_transfer_bytes;
			using_peer_max_transfer_bytes = true;
			dprintf(D_FULLDEBUG,"DoUpload: changing maximum upload MB from %ld to %ld at request of peer.\n",
					(long int)(effective_max_upload_bytes >= 0 ? effective_max_upload_bytes/1024/1024 : effective_max_upload_bytes),
					(long int)(peer_max_transfer_bytes/1024/1024));
		}
		if( effective_max_upload_bytes < 0 ) {
			this_file_max_bytes = -1; // no limit
		}
		else if( effective_max_upload_bytes >= *total_bytes ) {
			this_file_max_bytes = effective_max_upload_bytes - *total_bytes;
		}
		else {
			this_file_max_bytes = 0;
		}

		if ( file_command == 999) {
			// new-style, send classad

			ClassAd file_info;
			file_info.Assign("ProtocolVersion", 1);
			file_info.Assign("Command", file_command);
			file_info.Assign("SubCommand", file_subcommand);

			// only one subcommand at the moment: 7
			//
			// 7 is "Report to shadow the final status of invoking a transfer
			// hook to move the output file"

			if(file_subcommand == 7) {
				// make the URL out of Attr OutputDestination and filename
				MyString source_filename;
				source_filename = Iwd;
				source_filename += DIR_DELIM_CHAR;
				source_filename += filename;

				MyString URL;
				URL = OutputDestination;
				URL += DIR_DELIM_CHAR;
				URL += filename;

				// actually invoke the plugin.  this could block indefinitely.
				ClassAd pluginStatsAd;
				dprintf (D_FULLDEBUG, "DoUpload: calling IFTP(fn,U): fn\"%s\", U\"%s\"\n", source_filename.Value(), URL.Value());
				dprintf (D_FULLDEBUG, "LocalProxyName: %s\n", LocalProxyName.Value());
				rc = InvokeFileTransferPlugin(errstack, source_filename.Value(), URL.Value(), &pluginStatsAd, LocalProxyName.Value());
				dprintf (D_FULLDEBUG, "DoUpload: IFTP(fn,U): fn\"%s\", U\"%s\" returns %i\n", source_filename.Value(), URL.Value(), rc);

				// report the results:
				file_info.Assign("Filename", source_filename);
				file_info.Assign("OutputDestination", URL);

				// will either be 0 (success) or -4 (GET_FILE_PLUGIN_FAILED)
				file_info.Assign("Result", rc);

				// nonzero indicates failure, put the ErrStack into the classad
				if (rc) {
					file_info.Assign("ErrorString", errstack.getFullText());
				}

				// it's all assembled, so send the ad using stream s.
				// don't end the message, it's done below.
				if(!putClassAd(s, file_info)) {
					dprintf(D_FULLDEBUG,"DoDownload: exiting at %d\n",__LINE__);
					return_and_resetpriv( -1 );
				}

				// compute the size of what we sent
				MyString junkbuf;
				sPrintAd(junkbuf, file_info);
				bytes = junkbuf.Length();

			} else {
				dprintf( D_ALWAYS, "DoUpload: invalid subcommand %i, skipping %s.",
						file_subcommand, filename);
				bytes = 0;
				rc = 0;
			}
		} else if ( file_command == 4 ) {
			if ( (PeerDoesGoAhead || s->end_of_message()) ) {
				time_t expiration_time = GetDesiredDelegatedJobCredentialExpiration(&jobAd);
				rc = s->put_x509_delegation( &bytes, fullname.Value(), expiration_time, NULL );
				dprintf( D_FULLDEBUG,
				         "DoUpload: put_x509_delegation() returned %d\n",
				         rc );
			} else {
				rc = -1;
			}
		} else if (file_command == 5) {
			// send the URL and that's it for now.
			// TODO: this should probably be a classad
			if(!s->code(fullname)) {
				dprintf( D_FULLDEBUG, "DoUpload: failed to send fullname: %s\n", fullname.Value());
				rc = -1;
			} else {
				dprintf( D_FULLDEBUG, "DoUpload: sent fullname and NO eom: %s\n", fullname.Value());
				rc = 0;
			}

			// on the sending side, we don't know how many bytes the actual
			// file was, since we aren't the ones downloading it.  to find out
			// the length, we'd have to make a connection to some server (via a
			// plugin, for which no API currently exists) and ask it, and i
			// don't want to add that latency.
			// 
			// instead we add the length of the URL itself, since that's what
			// we sent.
			bytes = fullname.Length();

		} else if( file_command == 6 ) { // mkdir
			// the only data sent is the file_mode.
			bytes = sizeof( filelist_it->file_mode );

			if( !s->put( filelist_it->file_mode ) ) {
				rc = -1;
				dprintf(D_ALWAYS,"DoUpload: failed to send mkdir mode\n");
			}
			else {
				rc = 0;
			}
		} else if( fail_because_mkdir_not_supported || fail_because_symlink_not_supported ) {
			if( TransferFilePermissions ) {
				rc = s->put_file_with_permissions( &bytes, NULL_FILE );
			}
			else {
				rc = s->put_file( &bytes, NULL_FILE );
			}
			if( rc == 0 ) {
				rc = PUT_FILE_OPEN_FAILED;
				errno = EISDIR;
			}
		} else if ( TransferFilePermissions ) {
			rc = s->put_file_with_permissions( &bytes, fullname.Value(), this_file_max_bytes, &xfer_queue );
		} else {
			rc = s->put_file( &bytes, fullname.Value(), 0, this_file_max_bytes, &xfer_queue );
		}
		if( rc < 0 ) {
			int the_error = errno;
			upload_success = false;
			error_desc.formatstr("error sending %s",fullname.Value());
			if((rc == PUT_FILE_OPEN_FAILED) || (rc == PUT_FILE_PLUGIN_FAILED) || (rc == PUT_FILE_MAX_BYTES_EXCEEDED)) {
				try_again = false; // put job on hold
				hold_code = CONDOR_HOLD_CODE_UploadFileError;
				hold_subcode = the_error;

				if (rc == PUT_FILE_OPEN_FAILED) {
					// In this case, put_file() has transmitted a zero-byte
					// file in place of the failed one. This means there is an
					// ack waiting for us to read back which we do at the end of
					// the while loop.

					error_desc.replaceString("sending","reading from");
					error_desc.formatstr_cat(": (errno %d) %s",the_error,strerror(the_error));
					if( fail_because_mkdir_not_supported ) {
						error_desc.formatstr_cat("; Remote condor version is too old to transfer directories.");
					}
					if( fail_because_symlink_not_supported ) {
						error_desc.formatstr_cat("; Transfer of symlinks to directories is not supported.");
					}
				} else if ( rc == PUT_FILE_MAX_BYTES_EXCEEDED ) {
					StatInfo this_file_stat(fullname.Value());
					filesize_t this_file_size = this_file_stat.GetFileSize();
					error_desc.formatstr_cat(": max total %s bytes exceeded (max=%ld MB, this file=%ld MB)",
											 using_peer_max_transfer_bytes ? "download" : "upload",
											 (long int)(effective_max_upload_bytes/1024/1024),
											 (long int)(this_file_size/1024/1024));
					hold_code = using_peer_max_transfer_bytes ? CONDOR_HOLD_CODE_MaxTransferOutputSizeExceeded : CONDOR_HOLD_CODE_MaxTransferInputSizeExceeded;
					the_error = 0;
				} else {
					// add on the error string from the errstack used
					error_desc.formatstr_cat(": %s", errstack.getFullText().c_str());
				}

				// We'll continue trying to transfer the rest of the files
				// in question, but we'll record the information we need from
				// the first failure. Notice that this means we won't know
				// the complete set of files which failed to transfer back
				// but have become zero length files on the submit side.
				// We'd need to append those failed files to some kind of an
				// attribute in the job ad representing this failure. That
				// is not currently implemented....

				if (first_failed_file_transfer_happened == false) {
					first_failed_file_transfer_happened = true;
					first_failed_upload_success = false;
					first_failed_try_again = false;
					first_failed_hold_code = hold_code;
					first_failed_hold_subcode = the_error;
					first_failed_error_desc = error_desc;
					first_failed_line_number = __LINE__;
				}
			}
			else {
				// We can't currently tell the different between other
				// put_file() errors that will generate an ack error
				// report, and those that are due to a genuine
				// disconnect between us and the receiver.  Therefore,
				// always try reading the download ack.
				do_download_ack = true;
				// The stream _from_ us to the receiver is in an undefined
				// state.  Some network operation may have failed part
				// way through the transmission, so we cannot expect
				// the other side to be able to read our upload ack.
				do_upload_ack = false;
				try_again = true;

				// for the more interesting reasons why the transfer failed,
				// we can try again and see what happens.
				return ExitDoUpload(total_bytes,numFiles, s,saved_priv,
								socket_default_crypto,upload_success,
								do_upload_ack,do_download_ack,
			                    try_again,hold_code,hold_subcode,
			                    error_desc.Value(),__LINE__);
			}
		}

		if( !s->end_of_message() ) {
			dprintf(D_FULLDEBUG,"DoUpload: exiting at %d\n",__LINE__);
			return_and_resetpriv( -1 );
		}
		
		*total_bytes += bytes;
		numFiles++;

			// The spooled files list is used to generate
			// SpooledOutputFiles, which replaces TransferOutputFiles
			// when pulling output from the spool directory.  We don't
			// really know here whether the other side is writing to the
			// spool or not, but we generate the list just in case.
			//
			// If we transfer directories, only include the directory
			// in the spooled files list, not its contents.  Also skip
			// the stdout/stderr files, since those are handled
			// separately when building the list of files to transfer.

		if( dest_filename.FindChar(DIR_DELIM_CHAR) < 0 &&
			dest_filename != condor_basename(JobStdoutFile.Value()) &&
			dest_filename != condor_basename(JobStderrFile.Value()) )
		{
			Info.addSpooledFile( dest_filename.Value() );
		}
	}

	do_download_ack = true;
	do_upload_ack = true;

	if (first_failed_file_transfer_happened == true) {
		return ExitDoUpload(total_bytes,numFiles, s,saved_priv,socket_default_crypto,
			first_failed_upload_success,do_upload_ack,do_download_ack,
			first_failed_try_again,first_failed_hold_code,
			first_failed_hold_subcode,first_failed_error_desc.Value(),
			first_failed_line_number);
	} 

	uploadEndTime = _condor_debug_get_time_double();

	upload_success = true;
	return ExitDoUpload(total_bytes,numFiles, s,saved_priv,socket_default_crypto,
	                    upload_success,do_upload_ack,do_download_ack,
	                    try_again,hold_code,hold_subcode,NULL,__LINE__);
}

void
FileTransfer::setTransferQueueContactInfo(char const *contact) {
	m_xfer_queue_contact_info = TransferQueueContactInfo(contact);
}

bool
FileTransfer::ObtainAndSendTransferGoAhead(DCTransferQueue &xfer_queue,bool downloading,Stream *s,filesize_t sandbox_size,char const *full_fname,bool &go_ahead_always)
{
	bool result;
	bool try_again = true;
	int hold_code = 0;
	int hold_subcode = 0;
	MyString error_desc;

	result = DoObtainAndSendTransferGoAhead(xfer_queue,downloading,s,sandbox_size,full_fname,go_ahead_always,try_again,hold_code,hold_subcode,error_desc);

	if( !result ) {
		SaveTransferInfo(false,try_again,hold_code,hold_subcode,error_desc.Value());
		if( error_desc.Length() ) {
			dprintf(D_ALWAYS,"%s\n",error_desc.Value());
		}
	}
	return result;
}

std::string
FileTransfer::GetTransferQueueUser()
{
	std::string user;
	ClassAd *job = GetJobAd();
	if( job ) {
		std::string user_expr;
		if( param(user_expr,"TRANSFER_QUEUE_USER_EXPR","strcat(\"Owner_\",Owner)") ) {
			ExprTree *user_tree = NULL;
			if( ParseClassAdRvalExpr( user_expr.c_str(), user_tree ) == 0 && user_tree ) {
				classad::Value val;
				const char *str = NULL;
				if ( EvalExprTree(user_tree,job,NULL,val) && val.IsStringValue(str) )
				{
					user = str;
				}
				delete user_tree;
			}
		}
	}
	return user;
}

bool
FileTransfer::DoObtainAndSendTransferGoAhead(DCTransferQueue &xfer_queue,bool downloading,Stream *s,filesize_t sandbox_size,char const *full_fname,bool &go_ahead_always,bool &try_again,int &hold_code,int &hold_subcode,MyString &error_desc)
{
	ClassAd msg;
	int go_ahead = GO_AHEAD_UNDEFINED;
	int alive_interval = 0;
	time_t last_alive = time(NULL);
		//extra time to reserve for sending msg to our file xfer peer
	const int alive_slop = 20;
	int min_timeout = 300;

	std::string queue_user = GetTransferQueueUser();

	s->decode();
	if( !s->get(alive_interval) || !s->end_of_message() ) {
		error_desc.formatstr("ObtainAndSendTransferGoAhead: failed on alive_interval before GoAhead");
		return false;
	}

	if( Sock::get_timeout_multiplier() > 0 ) {
		min_timeout *= Sock::get_timeout_multiplier();
	}

	int timeout = alive_interval;
	if( timeout < min_timeout ) {
		timeout = min_timeout;

			// tell peer the new timeout
		msg.Assign(ATTR_TIMEOUT,timeout);
			// GO_AHEAD_UNDEFINED just means that our peer should keep waiting
		msg.Assign(ATTR_RESULT,go_ahead);

		s->encode();
		if( !putClassAd(s, msg) || !s->end_of_message() ) {
			error_desc.formatstr("Failed to send GoAhead new timeout message.");
		}
	}
	ASSERT( timeout > alive_slop );
	timeout -= alive_slop;

	if( !xfer_queue.RequestTransferQueueSlot(downloading,sandbox_size,full_fname,m_jobid.Value(),queue_user.c_str(),timeout,error_desc) )
	{
		go_ahead = GO_AHEAD_FAILED;
	}

	bool first_poll = true;
	while(1) {
		if( go_ahead == GO_AHEAD_UNDEFINED ) {
			timeout = alive_interval - (time(NULL) - last_alive) - alive_slop;
			if( timeout < min_timeout ) timeout = min_timeout;
			if( first_poll ) {
					// Use a short timeout on the first time, so we quickly report
					// that the transfer is queued, if it is.
				timeout = 5;
			}
			bool pending = true;
			if( xfer_queue.PollForTransferQueueSlot(timeout,pending,error_desc) )
			{
				if( xfer_queue.GoAheadAlways( downloading ) ) {
						// no need to keep checking for GoAhead for each file,
						// just let 'em rip
					go_ahead = GO_AHEAD_ALWAYS;
				}
				else {
						// send this file, and then check to see if we
						// still have GoAhead to send more
					go_ahead = GO_AHEAD_ONCE;
				}
			}
			else if( !pending ) {
				go_ahead = GO_AHEAD_FAILED;
			}
		}

		char const *ip = s->peer_ip_str();
		char const *go_ahead_desc = "";
		if( go_ahead < 0 ) go_ahead_desc = "NO ";
		if( go_ahead == GO_AHEAD_UNDEFINED ) go_ahead_desc = "PENDING ";

		dprintf( go_ahead < 0 ? D_ALWAYS : D_FULLDEBUG,
				 "Sending %sGoAhead for %s to %s %s%s.\n",
				 go_ahead_desc,
				 ip ? ip : "(null)",
				 downloading ? "send" : "receive",
				 full_fname,
				 (go_ahead == GO_AHEAD_ALWAYS) ? " and all further files":"");

		s->encode();
		msg.Assign(ATTR_RESULT,go_ahead); // go ahead
		if( downloading ) {
			msg.Assign(ATTR_MAX_TRANSFER_BYTES,MaxDownloadBytes);
		}
		if( go_ahead < 0 ) {
				// tell our peer what exactly went wrong
			msg.Assign(ATTR_TRY_AGAIN,try_again);
			msg.Assign(ATTR_HOLD_REASON_CODE,hold_code);
			msg.Assign(ATTR_HOLD_REASON_SUBCODE,hold_subcode);
			if( error_desc.Length() ) {
				msg.Assign(ATTR_HOLD_REASON,error_desc.Value());
			}
		}
		if( !putClassAd(s, msg) || !s->end_of_message() ) {
			error_desc.formatstr("Failed to send GoAhead message.");
			try_again = true;
			return false;
		}
		last_alive = time(NULL);

		if( go_ahead != GO_AHEAD_UNDEFINED ) {
			break;
		}

		UpdateXferStatus(XFER_STATUS_QUEUED);
	}

	if( go_ahead == GO_AHEAD_ALWAYS ) {
		go_ahead_always = true;
	}

	return go_ahead > 0;
}

bool
FileTransfer::ReceiveTransferGoAhead(
	Stream *s,
	char const *fname,
	bool downloading,
	bool &go_ahead_always,
	filesize_t &peer_max_transfer_bytes)
{
	bool try_again = true;
	int hold_code = 0;
	int hold_subcode = 0;
	MyString error_desc;
	bool result;
	int alive_interval;
	int old_timeout;
	const int slop_time = 20; // extra time to wait when alive_interval expires
	const int min_alive_interval = 300;

	// How frequently peer should tell us that it is still alive while
	// we are waiting for GoAhead.  Note that the peer may respond
	// with its own specification of timeout if it does not agree with
	// ours.  This is an important issue, because our peer may need to
	// talk to some other service (i.e. the schedd) before getting
	// back to us.

	alive_interval = clientSockTimeout;
	if( alive_interval < min_alive_interval ) {
		alive_interval = min_alive_interval;
	}
	old_timeout = s->timeout(alive_interval + slop_time);

	result = DoReceiveTransferGoAhead(s,fname,downloading,go_ahead_always,peer_max_transfer_bytes,try_again,hold_code,hold_subcode,error_desc,alive_interval);

	s->timeout( old_timeout );

	if( !result ) {
		SaveTransferInfo(false,try_again,hold_code,hold_subcode,error_desc.Value());
		if( error_desc.Length() ) {
			dprintf(D_ALWAYS,"%s\n",error_desc.Value());
		}
	}

	return result;
}

bool
FileTransfer::DoReceiveTransferGoAhead(
	Stream *s,
	char const *fname,
	bool downloading,
	bool &go_ahead_always,
	filesize_t &peer_max_transfer_bytes,
	bool &try_again,
	int &hold_code,
	int &hold_subcode,
	MyString &error_desc,
	int alive_interval)
{
	int go_ahead = GO_AHEAD_UNDEFINED;

	s->encode();

	if( !s->put(alive_interval) || !s->end_of_message() ) {
		error_desc.formatstr("DoReceiveTransferGoAhead: failed to send alive_interval");
		return false;
	}

	s->decode();

	while(1) {
		ClassAd msg;
		if( !getClassAd(s, msg) || !s->end_of_message() ) {
			char const *ip = s->peer_ip_str();
			error_desc.formatstr("Failed to receive GoAhead message from %s.",
							   ip ? ip : "(null)");

			return false;
		}

		go_ahead = GO_AHEAD_UNDEFINED;
		if(!msg.LookupInteger(ATTR_RESULT,go_ahead)) {
			MyString msg_str;
			sPrintAd(msg_str, msg);
			error_desc.formatstr("GoAhead message missing attribute: %s.  "
							   "Full classad: [\n%s]",
							   ATTR_RESULT,msg_str.Value());
			try_again = false;
			hold_code = CONDOR_HOLD_CODE_InvalidTransferGoAhead;
			hold_subcode = 1;
			return false;
		}

		filesize_t mtb = peer_max_transfer_bytes;
		if( msg.LookupInteger(ATTR_MAX_TRANSFER_BYTES,mtb) ) {
			peer_max_transfer_bytes = mtb;
		}

		if( go_ahead == GO_AHEAD_UNDEFINED ) {
				// This is just an "alive" message from our peer.
				// Keep looping.

			int new_timeout = -1;
			if( msg.LookupInteger(ATTR_TIMEOUT,new_timeout) &&
				new_timeout != -1)
			{
				// our peer wants a different timeout
				s->timeout(new_timeout);
				dprintf(D_FULLDEBUG,"Peer specified different timeout "
				        "for GoAhead protocol: %d (for %s)\n",
						new_timeout, fname);
			}

			dprintf(D_FULLDEBUG,"Still waiting for GoAhead for %s.\n",fname);
			UpdateXferStatus(XFER_STATUS_QUEUED);
			continue;
		}

		if(!msg.LookupBool(ATTR_TRY_AGAIN,try_again)) {
			try_again = true;
		}

		if(!msg.LookupInteger(ATTR_HOLD_REASON_CODE,hold_code)) {
			hold_code = 0;
		}
		if(!msg.LookupInteger(ATTR_HOLD_REASON_SUBCODE,hold_subcode)) {
			hold_subcode = 0;
		}
		char *hold_reason_buf = NULL;
		if(msg.LookupString(ATTR_HOLD_REASON,&hold_reason_buf)) {
			error_desc = hold_reason_buf;
			free(hold_reason_buf);
		}

		break;
	}

	if( go_ahead <= 0 ) {
		return false;
	}

	if( go_ahead == GO_AHEAD_ALWAYS ) {
		go_ahead_always = true;
	}

	dprintf(D_FULLDEBUG,"Received GoAhead from peer to %s %s%s.\n",
			downloading ? "receive" : "send",
			fname,
			go_ahead_always ? " and all further files" : "");

	return true;
}

int
FileTransfer::ExitDoUpload(filesize_t *total_bytes, int numFiles, ReliSock *s, priv_state saved_priv, bool socket_default_crypto, bool upload_success, bool do_upload_ack, bool do_download_ack, bool try_again, int hold_code, int hold_subcode, char const *upload_error_desc,int DoUpload_exit_line)
{
	int rc = upload_success ? 0 : -1;
	bool download_success = false;
	MyString error_buf;
	MyString download_error_buf;
	char const *error_desc = NULL;

	dprintf(D_FULLDEBUG,"DoUpload: exiting at %d\n",DoUpload_exit_line);

	if( saved_priv != PRIV_UNKNOWN ) {
		_set_priv(saved_priv,__FILE__,DoUpload_exit_line,1);
	}

#ifdef WIN32
		// unsigned __int64 to float not implemented on Win32
	bytesSent += (float)(signed __int64)*total_bytes;
#else 
	bytesSent += *total_bytes;
#endif

	if(do_upload_ack) {
		// peer is still expecting us to send a file command
		if(!PeerDoesTransferAck && !upload_success) {
			// We have no way to tell the other side that something has
			// gone wrong other than slamming the connection without
			// sending the final file command 0.  Therefore, send nothing.
		}
		else {
			// no more files to send
			s->snd_int(0,TRUE);

			MyString error_desc_to_send;
			if(!upload_success) {
				error_desc_to_send.formatstr("%s at %s failed to send file(s) to %s",
										   get_mySubSystem()->getName(),
										   s->my_ip_str(),
										   s->get_sinful_peer());
				if(upload_error_desc) {
					error_desc_to_send.formatstr_cat(": %s",upload_error_desc);
				}
			}
			SendTransferAck(s,upload_success,try_again,hold_code,hold_subcode,
			                error_desc_to_send.Value());
		}
	}

	// Now find out whether there was an error on the receiver's
	// (i.e. downloader's) end, such as failure to write data to disk.
	// If we have already failed to communicate with the receiver
	// for reasons that are likely to be transient network issues
	// (e.g. timeout writing), then ideally do_download_ack would be false,
	// and we will skip this step.
	if(do_download_ack) {
		GetTransferAck(s,download_success,try_again,hold_code,hold_subcode,
		               download_error_buf);
		if(!download_success) {
			rc = -1;
		}
	}

	if(rc != 0) {
		char const *receiver_ip_str = s->get_sinful_peer();
		if(!receiver_ip_str) {
			receiver_ip_str = "disconnected socket";
		}

		error_buf.formatstr("%s at %s failed to send file(s) to %s",
						  get_mySubSystem()->getName(),
						  s->my_ip_str(),receiver_ip_str);
		if(upload_error_desc) {
			error_buf.formatstr_cat(": %s",upload_error_desc);
		}

		if(!download_error_buf.IsEmpty()) {
			error_buf.formatstr_cat("; %s",download_error_buf.Value());
		}

		error_desc = error_buf.Value();
		if(!error_desc) {
			error_desc = "";
		}

		if(try_again) {
			dprintf(D_ALWAYS,"DoUpload: %s\n",error_desc);
		}
		else {
			dprintf(D_ALWAYS,"DoUpload: (Condor error code %d, subcode %d) %s\n",hold_code,hold_subcode,error_desc);
		}
	}

	// go back to the state we were in before file transfer
	s->set_crypto_mode(socket_default_crypto);

	// Record error information so it can be copied back through
	// the transfer status pipe and/or observed by the caller
	// of Upload().
	Info.success = rc == 0;
	Info.try_again = try_again;
	Info.hold_code = hold_code;
	Info.hold_subcode = hold_subcode;
	Info.error_desc = error_desc;

		// Log some tcp statistics about this transfer
	if (*total_bytes > 0) {
		int cluster = -1;
		int proc = -1;
		jobAd.LookupInteger(ATTR_CLUSTER_ID, cluster);
		jobAd.LookupInteger(ATTR_PROC_ID, proc);

		char *stats = s->get_statistics();
		std::string full_stats;
		formatstr(full_stats, "File Transfer Upload: JobId: %d.%d files: %d bytes: %lld seconds: %.2f dest: %s %s\n", 
			cluster, proc, numFiles, (long long)*total_bytes, (downloadEndTime - downloadStartTime), s->peer_ip_str(), (stats ? stats : ""));
		Info.tcp_stats = full_stats.c_str();
		dprintf(D_STATS, "%s", full_stats.c_str());
	}

	return rc;
}

void
FileTransfer::stopServer()
{
	abortActiveTransfer();
	if (TransKey) {
		// remove our key from the hash table
		if ( TranskeyTable ) {
			MyString key(TransKey);
			TranskeyTable->remove(key);
			if ( TranskeyTable->getNumElements() == 0 ) {
				// if hash table is empty, delete table as well
				delete TranskeyTable;
				TranskeyTable = NULL;
			}
		}		
		// and free the key as well
		free(TransKey);
		TransKey = NULL;
	}	
}

void
FileTransfer::abortActiveTransfer()
{
	if( ActiveTransferTid != -1 ) {
		ASSERT( daemonCore );
		dprintf(D_ALWAYS,"FileTransfer: killing active transfer %d\n",ActiveTransferTid);
		daemonCore->Kill_Thread(ActiveTransferTid);
		TransThreadTable->remove(ActiveTransferTid);
		ActiveTransferTid = -1;
	}
}

int
FileTransfer::Suspend()
{
	int result = TRUE;	// return TRUE if there currently is no thread

	if (ActiveTransferTid != -1 ) {
		ASSERT( daemonCore );
		result = daemonCore->Suspend_Thread(ActiveTransferTid);
	}

	return result;
}

int
FileTransfer::Continue()
{
	int result = TRUE;	// return TRUE if there currently is no thread

	if (ActiveTransferTid != -1 ) {
		ASSERT( daemonCore );
		result = daemonCore->Continue_Thread(ActiveTransferTid);
	}

	return result;
}


bool
FileTransfer::addOutputFile( const char* filename )
{
	if( ! OutputFiles ) {
		OutputFiles = new StringList;
		ASSERT(OutputFiles != NULL);
	}
	else if( OutputFiles->file_contains(filename) ) {
		return true;
	}
	OutputFiles->append( filename );
	return true;
}

bool
FileTransfer::addFileToExceptionList( const char* filename )
{
	if ( !ExceptionFiles ) {
		ExceptionFiles = new StringList;
		ASSERT ( NULL != ExceptionFiles );
	} else if ( ExceptionFiles->file_contains ( filename ) ) {
		return true;
	}
	ExceptionFiles->append ( filename );
	return true;
}

bool
FileTransfer::changeServer(const char* transkey, const char* transsock)
{

	if ( transkey ) {
		if (TransKey) {
			free(TransKey);
		}
		TransKey = strdup(transkey);
	}

	if ( transsock ) {
		if (TransSock) {
			free(TransSock);
		}
		TransSock = strdup(transsock);
	}

	return true;
}

int	
FileTransfer::setClientSocketTimeout(int timeout)
{
	int old_val = clientSockTimeout;
	clientSockTimeout = timeout;
	return old_val;
}

/* This function must be called by both peers */
void
FileTransfer::setPeerVersion( const char *peer_version )
{
	CondorVersionInfo vi( peer_version );

	setPeerVersion( vi );
}

/* This function must be called by both peers */
void
FileTransfer::setPeerVersion( const CondorVersionInfo &peer_version )
{
	if ( peer_version.built_since_version(6,7,7) ) {
		TransferFilePermissions = true;
	} else {
		TransferFilePermissions = false;
	}
		// The sender tells the receiver whether they're delegating or
		// copying credential files, so it's ok for them to have different
		// values for DelegateX509Credentials.
	if ( peer_version.built_since_version(6,7,19) &&
		 param_boolean( "DELEGATE_JOB_GSI_CREDENTIALS", true ) ) {
		DelegateX509Credentials = true;
	} else {
		DelegateX509Credentials = false;
	}
	if ( peer_version.built_since_version(6,7,20) ) {
		PeerDoesTransferAck = true;
	}
	else {
		PeerDoesTransferAck = false;
		dprintf(D_FULLDEBUG,
			"FileTransfer: peer (version %d.%d.%d) does not support "
			"transfer ack.  Will use older (unreliable) protocol.\n",
			peer_version.getMajorVer(),
			peer_version.getMinorVer(),
			peer_version.getSubMinorVer());
	}
	if( peer_version.built_since_version(6,9,5) ) {
		PeerDoesGoAhead = true;
	}
	else {
		PeerDoesGoAhead = false;
	}

	if( peer_version.built_since_version(7,5,4) ) {
		PeerUnderstandsMkdir = true;
	}
	else {
		PeerUnderstandsMkdir = false;
	}

	if ( peer_version.built_since_version(7,6,0) ) {
		TransferUserLog = false;
	} else {
		TransferUserLog = true;
	}

	if( peer_version.built_since_version(8,1,0) ) {
		PeerDoesXferInfo = true;
	}
	else {
		PeerDoesXferInfo = false;
	}
}


// will take a filename and look it up in our internal catalog.  returns
// true if found and false if not.  also updates the parameters mod_time
// and filesize if they are not null.
bool FileTransfer::LookupInFileCatalog(const char *fname, time_t *mod_time, filesize_t *filesize) {
	CatalogEntry *entry = 0;
	MyString fn = fname;
	if (last_download_catalog->lookup(fn, entry) == 0) {
		// hashtable return code zero means found (!?!)

		// update if passed in
		if (mod_time) {
			*mod_time = entry->modification_time;
		}

		// update if passed in
		if (filesize) {
			*filesize = entry->filesize;
		}

		// we return true, as in 'yes, we found it'
		return true;
	} else {
		// not found
		return false;
	}
}


// normally, we want to build our catalog (last_download_catalog) on the Iwd
// that we already have.  but to support all modes of operation, we can also
// accept a different directory, and a different catalog to put them into.
//
// we take a pointer to this catalog pointer so we can correctly delete and
// recreate it with new. (i prefer this over pass by reference because it is
// explicit from the call site.)  by default, we simply set this pointer to
// our own *last_download_catalog.
//
// also, if spool_time is non-zero, set all modification times to that time.
// this is necessary for now, until we store a persistent copy of the catalog
// somewhere (job ad, or preferably in a file in the spool dir itself).
bool FileTransfer::BuildFileCatalog(time_t spool_time, const char* iwd, FileCatalogHashTable **catalog) {

	if (!iwd) {
		// by default, use the one in this intantiation
		iwd = Iwd;
	}

	if (!catalog) {
		// by default, use the one in this intantiation
		catalog = &last_download_catalog;
	}

	if (*catalog) {
		// iterate through catalog and free memory of CatalogEntry s.
		CatalogEntry *entry_pointer;

		(*catalog)->startIterations();
		while((*catalog)->iterate(entry_pointer)) {
			delete entry_pointer;
		}
		delete (*catalog);
	}

	// If we're going to stick a prime number in here, then let's make it
	// big enough that the chains are decent sized. Suppose you might
	// have 50,000 files. In the case for 997 buckets and even distribution, 
	// the chains would be ~50 entries long. Good enough.
	(*catalog) = new FileCatalogHashTable(hashFunction);

	/* If we've decided not to use a file catalog, then leave it empty. */
	if (m_use_file_catalog == false) {
		/* just leave the catalog empty. */
		return true;
	}

	// now, iterate the directory and put the relavant info into the catalog.
	// this currently excludes directories, and only stores the modification
	// time and filesize.  if you were to add md5 sums, signatures, etc., that
	// would go here.
	//
	// also note this information is not sufficient to notice a byte changing
	// in a file and the file being backdated, since neither modification time
	// nor filesize change in that case.
	//
	// furthermore, if spool_time was specified, we set filesize to -1 as a
	// flag for special behavior in ComputeFilesToSend and set all file
	// modification times to spool_time.  this essentially builds a catalog
	// that mimics old behavior.
	//
	// make sure this iteration is done as the actual owner of the directory,
	// as it may not be world-readable.
	// desired_priv_state indicates which priv state that is.
	Directory file_iterator(iwd, desired_priv_state);
	const char * f = NULL;
	while( (f = file_iterator.Next()) ) {
		if (!file_iterator.IsDirectory()) {
			CatalogEntry *tmpentry = 0;
			tmpentry = new CatalogEntry;
			if (spool_time) {
				// -1 for filesize is a special flag for old behavior.
				// when checking a file to see if it is new, if the filesize
				// is -1 then the file date must be newer (not just different)
				// than the stored modification date. (see ComputeFilesToSend)
				tmpentry->modification_time = spool_time;
				tmpentry->filesize = -1;
			} else {
				tmpentry->modification_time = file_iterator.GetModifyTime();
				tmpentry->filesize = file_iterator.GetFileSize();
			}
			MyString fn = f;
			(*catalog)->insert(fn, tmpentry);
		}
	}

	// always, succeed
	return true;
}

void FileTransfer::setSecuritySession(char const *session_id) {
	free(m_sec_session_id);
	m_sec_session_id = NULL;
	m_sec_session_id = session_id ? strdup(session_id) : NULL;
}

// Determines the third-party plugin needed for a file transfer.
// Looks at both source and destination to determine which one contains a URL,
// then extracts the method (ie. http, ftp) and uses it to lookup plugin.
MyString FileTransfer::DetermineFileTransferPlugin( CondorError &error, const char* source, const char* dest ) {
	
	char *URL = NULL;
	MyString plugin;
	
	// First, check the destination to see if it looks like a URL.  
	// If not, source must be the URL.
	if( IsUrl( dest ) ) {
		URL = const_cast<char*>(dest);
		dprintf( D_FULLDEBUG, "FILETRANSFER: using destination to determine "
			"plugin type: %s\n", dest );
	} 
	else {
		URL = const_cast<char*>(source);
		dprintf( D_FULLDEBUG, "FILETRANSFER: using source to determine "
			"plugin type: %s\n", source );
	}

	// Find the type of transfer
	const char* colon = strchr( URL, ':' );

	if ( !colon ) {
		// In theory, this should never happen -- the sending side should only
		// send URLs after having checked this. However, trust but verify.
		error.pushf( "FILETRANSFER", 1, "Specified URL does not contain a "
			"':' (%s)", URL );
		return NULL;
	}

	// Extract the protocol/method
	char* method = ( char* ) malloc( 1 + ( colon-URL ) );
	ASSERT( method );
	strncpy( method, URL, ( colon-URL ) );
	method[( colon-URL )] = '\0';

	// Hashtable returns zero if found.
	if ( plugin_method_table->lookup( (MyString) method, plugin ) ) {
		// no plugin for this type!!!
		error.pushf( "FILETRANSFER", 1, "FILETRANSFER: plugin for type %s not found!", method );
		dprintf ( D_FULLDEBUG, "FILETRANSFER: plugin for type %s not found!\n", method );
		free( method );
		return NULL;
	}

	return plugin;
}

int FileTransfer::InvokeFileTransferPlugin(CondorError &e, const char* source, const char* dest, ClassAd* plugin_stats, const char* proxy_filename) {

	if (plugin_method_table == NULL) {
		dprintf(D_FULLDEBUG, "FILETRANSFER: No plugin table defined! (request was %s)\n", source);
		e.pushf("FILETRANSFER", 1, "No plugin table defined (request was %s)", source);
		return GET_FILE_PLUGIN_FAILED;
	}

	// Determine which plugin to invoke
	MyString plugin = DetermineFileTransferPlugin( e, source, dest );

	
/*	
	// TODO: check validity of plugin name.  should always be an absolute path
	if (absolute_path_check() ) {
		dprintf(D_ALWAYS, "FILETRANSFER: NOT invoking malformed plugin named \"%s\"\n", plugin.Value());
		FAIL();
	}
*/

	// prepare environment for the plugin
	Env plugin_env;

	// start with this environment
	plugin_env.Import();

	// add x509UserProxy if it's defined
	if (proxy_filename && *proxy_filename) {
		plugin_env.SetEnv("X509_USER_PROXY",proxy_filename);
		dprintf(D_FULLDEBUG, "FILETRANSFER: setting X509_USER_PROXY env to %s\n", proxy_filename);
	}

	// prepare args for the plugin
	ArgList plugin_args;
	plugin_args.AppendArg(plugin.Value());
	plugin_args.AppendArg(source);
	plugin_args.AppendArg(dest);
	dprintf(D_FULLDEBUG, "FILETRANSFER: invoking: %s %s %s\n", plugin.Value(), source, dest);

	// determine if we want to run the plugin with root priv (if available).
	// if so, drop_privs should be false.  the default is to drop privs.
	bool drop_privs = !param_boolean("RUN_FILETRANSFER_PLUGINS_WITH_ROOT", false);

	// Invoke the plugin
	FILE* plugin_pipe = my_popen(plugin_args, "r", FALSE, &plugin_env, drop_privs);

	// Capture stdout from the plugin and dump it to the stats file
	char single_stat[1024];
	while( fgets( single_stat, sizeof( single_stat ), plugin_pipe ) ) {
		if( !plugin_stats->Insert( single_stat ) ) {
			dprintf (D_ALWAYS, "FILETRANSFER: error importing statistic %s\n", single_stat);
		}
	}

	// Close the plugin
	int plugin_status = my_pclose(plugin_pipe);
	dprintf (D_ALWAYS, "FILETRANSFER: plugin returned %i\n", plugin_status);

	// there is a unique issue when invoking plugins as root where shared
	// libraries defined as relative to $ORIGIN in the RUNPATH will not
	// be loaded for security reasons.  in this case the dynamic loader
	// exits with 127 before even calling main() in the plugin.
	//
	// if we suspect this is the case, let's print a hint since it's
	// otherwise very difficult to understand what is happening and why
	// this failed.
	if (!drop_privs && plugin_status == 32512) {
		dprintf (D_ALWAYS, "FILETRANSFER: ERROR!  You are invoking plugins as root because "
			"you have RUN_FILETRANSFER_PLUGINS_WITH_ROOT set to TRUE.  However, some of "
			"the shared libraries in your plugin are likely paths that are relative to "
			"$ORIGIN, and then dynamic library loader refuses to load those for security "
			"reasons.  Run 'ldd' on your plugin and move needed libraries to a system "
			"location controlled by root. Good luck!\n");
	}

	// any non-zero exit from plugin indicates error.  this function needs to
	// return -1 on error, or zero otherwise, so map plugin_status to the
	// proper value.

	if (plugin_status != 0) {
		std::string errorMessage;
		std::string transferUrl;
		plugin_stats->LookupString("TransferError", errorMessage);
		plugin_stats->LookupString("TransferUrl", transferUrl);
		e.pushf("FILETRANSFER", 1, "non-zero exit (%i) from %s. Error: %s (%s)", 
			plugin_status, plugin.Value(), errorMessage.c_str(), transferUrl.c_str());
		return GET_FILE_PLUGIN_FAILED;
	}

	return 0;
}

// [FileTransfer::InvokeMultipleFileTransferPlugin]
// Similar to FileTransfer::InvokeFileTransferPlugin, modified to transfer 
// 	multiple files in a single plugin invocation.
// Returns 0 on success, error code >= 1 on failure.
int FileTransfer::InvokeMultipleFileTransferPlugin( CondorError &e, 
			std::string plugin_path, std::string transfer_files_string, 
			const char* proxy_filename ) {

	ArgList plugin_args;
	CondorClassAdFileIterator adFileIter;
	FILE* input_file;
	FILE* output_file;
	std::string input_filename;
	std::string output_filename;
	std::string plugin_name;

	if ( plugin_method_table == NULL ) {
		dprintf( D_FULLDEBUG, "FILETRANSFER: No plugin table defined! "
				"(requesting multi-file transfer)\n" );
		e.pushf( "FILETRANSFER", 1, "No plugin table defined (requesting "
				"multi-file transfer)" );
		return GET_FILE_PLUGIN_FAILED;
	}

	// Prepare environment for the plugin
	Env plugin_env;
	plugin_env.Import();

	// Add x509UserProxy if it's defined
	if ( proxy_filename && *proxy_filename ) {
		plugin_env.SetEnv( "X509_USER_PROXY",proxy_filename );
		dprintf( D_FULLDEBUG, "FILETRANSFER: setting X509_USER_PROXY env to %s\n",
				proxy_filename );
	}

	// Determine if we want to run the plugin with root priv (if available).
	// If so, drop_privs should be false.  the default is to drop privs.
	bool drop_privs = !param_boolean( "RUN_FILETRANSFER_PLUGINS_WITH_ROOT", false );

	// Lookup the initial working directory
	char buf[ATTRLIST_MAX_EXPRESSION];
	if ( jobAd.LookupString( ATTR_JOB_IWD, buf, sizeof( buf ) ) != 1) {
		dprintf( D_FULLDEBUG, "FileTransfer::InvokeMultipleFileTransferPlugin: "
					"Job Ad did not have an IWD! Aborting.\n" );
			return 1;
	}
	std::string iwd = strdup( buf );

	// Create an input file for the plugin.
	// Input file consists of the transfer_files_string data (list of classads)
	// which we'll save to a temporary file in the working directory.
	plugin_name = plugin_path.substr( plugin_path.find_last_of("/\\") + 1 );
	input_filename = iwd + "/." + plugin_name + ".in";
	input_file = safe_fopen_wrapper( input_filename.c_str(), "w" );
	fputs( transfer_files_string.c_str(), input_file );
	fclose( input_file );

	// Prepare args for the plugin
	output_filename = iwd + "/." + plugin_name + ".out";	
	plugin_args.AppendArg( plugin_path.c_str() );
	plugin_args.AppendArg( "-infile" );
	plugin_args.AppendArg( input_filename.c_str() );
	plugin_args.AppendArg( "-outfile" );
	plugin_args.AppendArg( output_filename.c_str() );

	// Invoke the plugin
	dprintf( D_FULLDEBUG, "FILETRANSFER: invoking: %s \n", plugin_path.c_str() );
	FILE* plugin_pipe = my_popen( plugin_args, "r", FALSE, &plugin_env, drop_privs );
	int plugin_status = my_pclose( plugin_pipe );
	dprintf ( D_ALWAYS, "FILETRANSFER: plugin returned %i (%s)\n", 
		plugin_status, strerror( plugin_status ) );

	// there is a unique issue when invoking plugins as root where shared
	// libraries defined as relative to $ORIGIN in the RUNPATH will not
	// be loaded for security reasons.  in this case the dynamic loader
	// exits with 127 before even calling main() in the plugin.
	//
	// if we suspect this is the case, let's print a hint since it's
	// otherwise very difficult to understand what is happening and why
	// this failed.
	if ( !drop_privs && plugin_status == 32512 ) {
		dprintf (D_ALWAYS, "FILETRANSFER: ERROR!  You are invoking plugins as root because "
			"you have RUN_FILETRANSFER_PLUGINS_WITH_ROOT set to TRUE.  However, some of "
			"the shared libraries in your plugin are likely paths that are relative to "
			"$ORIGIN, and then dynamic library loader refuses to load those for security "
			"reasons.  Run 'ldd' on your plugin and move needed libraries to a system "
			"location controlled by root. Good luck!\n");
	}

	// Output stats regardless of success or failure
	output_file = safe_fopen_wrapper( output_filename.c_str(), "r" );
	if ( output_file == NULL ) {
		fprintf( stderr, "FILETRANSFER: Unable to open curl_plugin output file "
			"%s.\n", input_filename.c_str() );
		return -1;
	}
	if ( !adFileIter.begin( output_file, false, CondorClassAdFileParseHelper::Parse_new )) {
		fprintf( stderr, "FILETRANSFER: Failed to iterate over file transfer output.\n" );
		return -1;
	} 
	else {
		// Iterate over the classads in the file, and output each one
		// to our transfer_history log file.
		ClassAd this_file_stats_ad;
		while ( adFileIter.next( this_file_stats_ad ) > 0 ) {

			OutputFileTransferStats( this_file_stats_ad );
			
			// If this classad represents a failed transfer, produce an error
			bool transfer_success;
			this_file_stats_ad.LookupBool( "TransferSuccess", transfer_success );
			if ( !transfer_success ) {
				std::string error_message;
				std::string transfer_url;
				this_file_stats_ad.LookupString( "TransferError", error_message );
				this_file_stats_ad.LookupString( "TransferUrl", transfer_url );
				e.pushf( "FILETRANSFER", 1, "non-zero exit (%i) from %s. Error: %s (%s)", 
					plugin_status, plugin_path.c_str(), error_message.c_str(), transfer_url.c_str() );
			}
		}
	}
	fclose(output_file);

	if ( plugin_status != 0 ) {
		return GET_FILE_PLUGIN_FAILED;
	}

	return 0;
}

int FileTransfer::OutputFileTransferStats( ClassAd &stats ) {

	// this log is meant to be kept in the condor LOG directory, so switch to
	// the correct priv state to manipulate files in that dir.
	priv_state saved_priv = set_condor_priv();

	// Read name of statistics file from params
	std::string stats_file_path = param( "FILE_TRANSFER_STATS_LOG" );

	// First, check for an existing statistics file. 
	struct stat stats_file_buf;
	int rc = stat( stats_file_path.c_str(), &stats_file_buf );
	if( rc == 0 ) {
		// If it already exists and is larger than 5 Mb, copy the contents 
		// to a .old file. 
		if( stats_file_buf.st_size > 5000000 ) {
			std::string stats_file_old_path = param( "FILE_TRANSFER_STATS_LOG" );
			stats_file_old_path += ".old";
			// TODO: Add a lock to prevent two starters from rotating the log 
			// at the same time.
			if (rotate_file(stats_file_path.c_str(), stats_file_old_path.c_str()) != 0) {
				dprintf(D_ALWAYS, "FileTransfer failed to rotate %s to %s\n", stats_file_path.c_str(), stats_file_old_path.c_str());
			}
		}
	}

	// Add some new job-related statistics that were not available from
	// the file transfer plugin.
	int cluster_id;    
	jobAd.LookupInteger( ATTR_CLUSTER_ID, cluster_id );
	stats.Assign( "JobClusterId", cluster_id );

	int proc_id;    
	jobAd.LookupInteger( ATTR_PROC_ID, proc_id );
	stats.Assign( "JobProcId", proc_id );

	MyString owner;
	jobAd.LookupString( ATTR_OWNER, owner );
	stats.Assign( "JobOwner", owner );

	// Output statistics to file
	MyString stats_string;
	MyString stats_output = "***\n";
	sPrintAd( stats_string, stats );
	stats_output += stats_string;

	FILE* stats_file = safe_fopen_wrapper( stats_file_path.c_str(), "a" );
	if( !stats_file ) {
		dprintf( D_ALWAYS, "FILETRANSFER: failed to open statistics file %s with"
			" error %d (%s)\n", stats_file_path.c_str(), errno, strerror(errno) );
	}
	else {
		int stats_file_fd = fileno( stats_file );
		if ( write( stats_file_fd, stats_output.Value(), stats_output.length() ) == -1 ) {
			dprintf( D_ALWAYS, "FILETRANSFER: failed to write to statistics file %s with"
				" error %d (%s)\n", stats_file_path.c_str(), errno, strerror(errno) );
		}
		fclose( stats_file );
	}
	
	// back to previous priv state
	set_priv(saved_priv);

	return 0;
}

MyString FileTransfer::GetSupportedMethods( ) {
	MyString method_list;

	// Iterate plugin_table if it exists
	if ( plugin_method_table ) {
		MyString junk;
		MyString method;

		plugin_method_table->startIterations();
		while( plugin_method_table->iterate( method, junk )) {
			// add comma if needed
			if ( !( method_list.IsEmpty() ) ) {
				method_list += ",";
			}
			method_list += method;
		}
	}
	return method_list;
}


int FileTransfer::InitializePlugins( CondorError &error ) {

	// See if this is explicitly disabled
	if ( !param_boolean( "ENABLE_URL_TRANSFERS", true ) ) {
		I_support_filetransfer_plugins = false;
		return 0;
	}

	char* plugin_list_string = param( "FILETRANSFER_PLUGINS" );
	if ( !plugin_list_string ) {
		I_support_filetransfer_plugins = false;
		return 0;
	}

<<<<<<< HEAD
	// plugin_method_table and plugin_multiple_file_support_table are member variables
	plugin_method_table = new PluginHashTable( 7, compute_filename_hash );
	plugin_multiple_file_support_table = new PluginMultipleFileSupportHashTable( 7, compute_filename_hash );
=======
	// plugin_table is a member variable
	plugin_table = new PluginHashTable(hashFunction);
>>>>>>> d0d4ffec

	StringList plugin_list( plugin_list_string );
	plugin_list.rewind();

	// Iterate over all the available plugins. For each one call
	// SetPluginMappings, which will set appropriate mappings in the 
	// plugin_method_table and plugin_multiple_file_support_table hashtables.
	char *plugin;
	while ( ( plugin = plugin_list.next() ) ) {

		// TODO: plugin must be an absolute path (win and unix)
		SetPluginMappings( error, plugin );
		
		// Now verify that the plugin supports at least one transfer method.
		MyString methods = GetSupportedMethods();
		if ( !methods.IsEmpty() ) {
			// we support at least one plugin type		
			I_support_filetransfer_plugins = true;
		} 
		else {
			dprintf( D_ALWAYS, "FILETRANSFER output of \"%s -classad\" does not contain SupportedMethods, ignoring plugin\n", plugin );
			error.pushf( "FILETRANSFER", 1, "\"%s -classad\" does not support any methods, ignoring", plugin );
		}
	}

	free(plugin_list_string);
	return 0;
}


void
FileTransfer::SetPluginMappings( CondorError &error, const char* path )
{
	FILE* fp;
	const char *args[] = { path, "-classad", NULL };
	char buf[1024];

	// First, try to execute the given path with a "-classad" option, and 
	// grab the output as a ClassAd
	fp = my_popenv( args, "r", FALSE );
	if( ! fp ) {
		dprintf( D_ALWAYS, "FILETRANSFER: Failed to execute %s, ignoring\n", path );
		error.pushf("FILETRANSFER", 1, "Failed to execute %s, ignoring", path );
		return;
	}

	ClassAd* ad = new ClassAd;
	bool read_something = false;
	while( fgets(buf, 1024, fp ) ) {
		read_something = true;
		if( ! ad->Insert( buf ) ) {
			dprintf( D_ALWAYS, "FILETRANSFER: Failed to insert \"%s\" into ClassAd, "
						"ignoring invalid plugin\n", buf );
			delete( ad );
			pclose( fp );
			error.pushf( "FILETRANSFER", 1, "Received invalid input '%s', ignoring", buf );
			return;
		}
	}
	my_pclose( fp );

	if( ! read_something ) {
		dprintf( D_ALWAYS,"FILETRANSFER: \"%s -classad\" did not produce any "
			"output, ignoring\n", path );
		delete( ad );
		error.pushf("FILETRANSFER", 1, "\"%s -classad\" did not produce any output, ignoring", path );
		return;
	}

	// TODO: verify that plugin type is FileTransfer
	// e.pushf("FILETRANSFER", 1, "\"%s -classad\" is not plugin type FileTransfer, ignoring", path );

	// Extract the info we care about, and add it to the appropriate hash tables
	char* plugin_methods = NULL;
	bool plugin_multiple_file_support = NULL;
	if ( ad->LookupString( "SupportedMethods", &plugin_methods ) ) {
		// Free the memory, return a MyString
		MyString methods = plugin_methods;
		free( plugin_methods );
		InsertPluginMethodMappings( methods, path );
	}
	if ( ad->LookupBool( "MultipleFileSupport", plugin_multiple_file_support ) ) {
		plugin_multiple_file_support_table->insert( path, plugin_multiple_file_support );
	}

	delete( ad );
	return;
}


void
FileTransfer::InsertPluginMethodMappings( MyString methods, MyString plugin )
{
	StringList method_list( methods.Value() );

	char* method;

	method_list.rewind();
<<<<<<< HEAD
	while( ( method = method_list.next() ) ) {
		dprintf( D_FULLDEBUG, "FILETRANSFER: protocol \"%s\" handled by "
			"\"%s\"\n", methods.Value(), plugin.Value() );
		if( plugin_method_table->insert( method, plugin ) != 0) {
			dprintf( D_ALWAYS, "FILETRANSFER: Failed to insert method %s into "
				"method table for plugin %s\n", method, plugin.Value() );
=======
	while((m = method_list.next())) {
		dprintf(D_FULLDEBUG, "FILETRANSFER: protocol \"%s\" handled by \"%s\"\n", m, p.Value());
		if ( plugin_table->insert(m, p) == -1 ) {
			dprintf(D_FULLDEBUG, "FILETRANSFER: protocol \"%s\" already handled by another plugin, ignoring \"%s\"\n", m, p.Value());
>>>>>>> d0d4ffec
		}
	}
}

bool
FileTransfer::ExpandFileTransferList( StringList *input_list, FileTransferList &expanded_list )
{
	bool rc = true;

	if( !input_list ) {
		return true;
	}

	// if this exists and is in the list do it first
	if (X509UserProxy && input_list->contains(X509UserProxy)) {
		if( !ExpandFileTransferList( X509UserProxy, "", Iwd, -1, expanded_list ) ) {
			rc = false;
		}
	}

	// then process the rest of the list
	input_list->rewind();
	char const *path;
	while ( (path=input_list->next()) != NULL ) {
		// skip the proxy if it's defined -- we dealt with it above.
		// everything else gets expanded.  this if would short-circuit
		// true if X509UserProxy is not defined, but i made it explicit.
		if(!X509UserProxy || (X509UserProxy && strcmp(path, X509UserProxy) != 0)) {
			if( !ExpandFileTransferList( path, "", Iwd, -1, expanded_list ) ) {
				rc = false;
			}
		}
	}
	return rc;
}

bool
FileTransfer::ExpandFileTransferList( char const *src_path, char const *dest_dir, char const *iwd, int max_depth, FileTransferList &expanded_list )
{
	ASSERT( src_path );
	ASSERT( dest_dir );
	ASSERT( iwd );

		// To simplify error handling, we always want to include an
		// entry for the specified path, except one case which is
		// handled later on by removing the entry we add here.
	expanded_list.push_back( FileTransferItem() );
	FileTransferItem &file_xfer_item = expanded_list.back();

	file_xfer_item.src_name = src_path;
	file_xfer_item.dest_dir = dest_dir;

	if( IsUrl(src_path) ) {
		return true;
	}

	std::string full_src_path;
	if( !fullpath( src_path ) ) {
		full_src_path = iwd;
		if( full_src_path.length() > 0 ) {
			full_src_path += DIR_DELIM_CHAR;
		}
	}
	full_src_path += src_path;

	StatInfo st( full_src_path.c_str() );

	if( st.Error() != 0 ) {
		return false;
	}

		// TODO: somehow deal with cross-platform file modes.
		// For now, ignore modes on windows.
#ifndef WIN32
	file_xfer_item.file_mode = (condor_mode_t)st.GetMode();
#endif

	size_t srclen = file_xfer_item.src_name.length();
	bool trailing_slash = srclen > 0 && IS_ANY_DIR_DELIM_CHAR(src_path[srclen-1]);

	file_xfer_item.is_symlink = st.IsSymlink();
	file_xfer_item.is_directory = st.IsDirectory();

	if( !file_xfer_item.is_directory ) {
		file_xfer_item.file_size = st.GetFileSize();
		return true;
	}

		// do not follow symlinks to directories unless we are just
		// fetching the contents of the directory
	if( !trailing_slash && file_xfer_item.is_symlink ) {
			// leave it up to our caller to decide if this is an error
		return true;
	}

	if( max_depth == 0 ) {
			// do not scan the contents of the directory
		return true; // this is not considered an error
	}
	if( max_depth > 0 ) {
		max_depth--;
	}

	std::string dest_dir_buf;
	if( trailing_slash ) {
			// If there is a trailing slash and we didn't hit an error,
			// then we only want to transfer the contents of the
			// directory into dest_dir.  We don't want to transfer the
			// directory.
		expanded_list.pop_back();
			// NOTE: do NOT reference file_xfer_item from here on!
	}
	else {
		dest_dir_buf = dest_dir;
		if( dest_dir_buf.length() > 0 ) {
			dest_dir_buf += DIR_DELIM_CHAR;
		}
		dest_dir_buf += condor_basename(src_path);
		dest_dir = dest_dir_buf.c_str();
	}

	Directory dir( &st );
	dir.Rewind();

	bool rc = true;
	char const *file_in_dir;
	while( (file_in_dir=dir.Next()) != NULL ) {

		std::string file_full_path = src_path;
		if( !trailing_slash ) {
			file_full_path += DIR_DELIM_CHAR;
		}
		file_full_path += file_in_dir;

		if( !ExpandFileTransferList( file_full_path.c_str(), dest_dir, iwd, max_depth, expanded_list ) ) {
			rc = false;
		}
	}

	return rc;
}

bool
FileTransfer::ExpandInputFileList( char const *input_list, char const *iwd, MyString &expanded_list, MyString &error_msg )
{
	bool result = true;
	StringList input_files(input_list,",");
	input_files.rewind();
	char const *path;
	while( (path=input_files.next()) != NULL ) {
		bool needs_expansion = false;

		size_t pathlen = strlen(path);
		bool trailing_slash = pathlen > 0 && path[pathlen-1] == DIR_DELIM_CHAR;

		if( trailing_slash && !IsUrl(path) ) {
			needs_expansion = true;
		}

		if( !needs_expansion ) {
				// We intentionally avoid the need to stat any of the entries
				// that don't need to be expanded in case stat is expensive.
			expanded_list.append_to_list(path,",");
		}
		else {
			FileTransferList filelist;
			if( !ExpandFileTransferList( path, "", iwd, 1, filelist ) ) {
				error_msg.formatstr_cat("Failed to expand '%s' in transfer input file list. ",path);
				result = false;
			}
			FileTransferList::iterator filelist_it;
			for( filelist_it = filelist.begin();
				 filelist_it != filelist.end();
				 filelist_it++ )
			{
				expanded_list.append_to_list(filelist_it->srcName(),",");
			}
		}
	}
	return result;
}

bool
FileTransfer::ExpandInputFileList( ClassAd *job, MyString &error_msg ) {

		// If we are spooling input files, input directories that end
		// in a slash must be expanded to list their contents so that
		// when the schedd rewrites ATTR_TRANSFER_INPUT_FILES, it can
		// correctly represent the contents of the spool, without
		// requiring the schedd to iterate through the spool directory
		// to see what files are there.  Alternatively, when spooling
		// input, we could ignore trailing slashes and preserve the
		// source directory in the spool, with its contents inside of
		// it.  However, this could lead to name collisions if
		// something else in the spool has the same name as the directory.
		//
		// Ideally, we would just leave this up to the file transfer
		// object during the actual transfer, similarly to how
		// ATTR_SPOOLED_OUTPUT_FILES works.  However, given the way
		// the job state is managed, that is not an easy task.  If the
		// job submission client (e.g. condor_submit) were to rewrite
		// the file list after transferring the files, it would need
		// to keep the job on hold until it reconnects to the schedd
		// to modify the job, rather than having the schedd modify and
		// release the job in the reaper of the spooling operation.
		// So unless we rewire that, we need to pre-process the input
		// file list during the job submission, before spooling files.

	MyString input_files;
	if( job->LookupString(ATTR_TRANSFER_INPUT_FILES,input_files) != 1 )
	{
		return true; // nothing to do
	}

	MyString iwd;
	if( job->LookupString(ATTR_JOB_IWD,iwd) != 1 )
	{
		error_msg.formatstr("Failed to expand transfer input list because no IWD found in job ad.");
		return false;
	}

	MyString expanded_list;
	if( !FileTransfer::ExpandInputFileList(input_files.Value(),iwd.Value(),expanded_list,error_msg) )
	{
		return false;
	}

	if( expanded_list != input_files ) {
		dprintf(D_FULLDEBUG,"Expanded input file list: %s\n",expanded_list.Value());
		job->Assign(ATTR_TRANSFER_INPUT_FILES,expanded_list.Value());
	}
	return true;
}

bool
FileTransfer::LegalPathInSandbox(char const *path,char const *sandbox) {
	bool result = true;

	ASSERT( path );
	ASSERT( sandbox );

	MyString buf = path;
	canonicalize_dir_delimiters( buf );
	path = buf.Value();

	if( fullpath(path) ) {
		return false;
	}

		// now we want to make sure there are no references to ".."
	char *pathbuf = strdup( path );
	char *dirbuf = strdup( path );
	char *filebuf = strdup( path );

	ASSERT( pathbuf );
	ASSERT( dirbuf );
	ASSERT( filebuf );

	bool more = true;
	while( more ) {
		MyString fullpath;
		fullpath.formatstr("%s%c%s",sandbox,DIR_DELIM_CHAR,pathbuf);

		more = filename_split( pathbuf, dirbuf, filebuf );

		if( strcmp(filebuf,"..") == 0 ) {
			result = false;
			break;
		}

		strcpy(pathbuf,dirbuf);
	}

	free( pathbuf );
	free( dirbuf );
	free( filebuf );

	return result;
}

void FileTransfer::FileTransferInfo::addSpooledFile(char const *name_in_spool)
{
	spooled_files.append_to_list(name_in_spool);
}


time_t
GetDesiredDelegatedJobCredentialExpiration(ClassAd *job)
{
	if ( !param_boolean( "DELEGATE_JOB_GSI_CREDENTIALS", true ) ) {
		return 0;
	}

	time_t expiration_time = 0;
	int lifetime = -1;
	if( job ) {
		job->LookupInteger(ATTR_DELEGATE_JOB_GSI_CREDENTIALS_LIFETIME,lifetime);
	}
	if( lifetime < 0 ) {
		lifetime = param_integer("DELEGATE_JOB_GSI_CREDENTIALS_LIFETIME", 3600*24, 0);
	}
	if( lifetime ) {
		expiration_time = time(NULL) + lifetime;
	}
	return expiration_time;
}

time_t
GetDelegatedProxyRenewalTime(time_t expiration_time)
{
	if( expiration_time == 0 ) {
		return 0;
	}
	if ( !param_boolean( "DELEGATE_JOB_GSI_CREDENTIALS", true ) ) {
		return 0;
	}

	time_t now = time(NULL);
	time_t lifetime = expiration_time - now;
	double lifetime_frac = param_double( "DELEGATE_JOB_GSI_CREDENTIALS_REFRESH", 0.25,0,1);
	return now + (time_t)floor(lifetime*lifetime_frac);
}

void
GetDelegatedProxyRenewalTime(ClassAd *jobAd)
{
	GetDelegatedProxyRenewalTime(GetDesiredDelegatedJobCredentialExpiration(jobAd));
}

bool
FileTransfer::outputFileIsSpooled(char const *fname) {
	if(fname) {
		if( !fullpath(fname) ) {
			if( Iwd && SpoolSpace && strcmp(Iwd,SpoolSpace)==0 ) {
				return true;
			}
		}
		else if( SpoolSpace && strncmp(fname,SpoolSpace,strlen(SpoolSpace))==0 ) {
			return true;
		}
	}
	return false;
}

ClassAd*
FileTransfer::GetJobAd() {
	return &jobAd;
}

void
FileTransfer::setMaxUploadBytes(filesize_t _MaxUploadBytes)
{
	MaxUploadBytes = _MaxUploadBytes;
}

void
FileTransfer::setMaxDownloadBytes(filesize_t _MaxDownloadBytes)
{
	MaxDownloadBytes = _MaxDownloadBytes;
}<|MERGE_RESOLUTION|>--- conflicted
+++ resolved
@@ -4672,14 +4672,9 @@
 		return 0;
 	}
 
-<<<<<<< HEAD
 	// plugin_method_table and plugin_multiple_file_support_table are member variables
 	plugin_method_table = new PluginHashTable( 7, compute_filename_hash );
 	plugin_multiple_file_support_table = new PluginMultipleFileSupportHashTable( 7, compute_filename_hash );
-=======
-	// plugin_table is a member variable
-	plugin_table = new PluginHashTable(hashFunction);
->>>>>>> d0d4ffec
 
 	StringList plugin_list( plugin_list_string );
 	plugin_list.rewind();
@@ -4778,19 +4773,12 @@
 	char* method;
 
 	method_list.rewind();
-<<<<<<< HEAD
 	while( ( method = method_list.next() ) ) {
 		dprintf( D_FULLDEBUG, "FILETRANSFER: protocol \"%s\" handled by "
 			"\"%s\"\n", methods.Value(), plugin.Value() );
 		if( plugin_method_table->insert( method, plugin ) != 0) {
 			dprintf( D_ALWAYS, "FILETRANSFER: Failed to insert method %s into "
 				"method table for plugin %s\n", method, plugin.Value() );
-=======
-	while((m = method_list.next())) {
-		dprintf(D_FULLDEBUG, "FILETRANSFER: protocol \"%s\" handled by \"%s\"\n", m, p.Value());
-		if ( plugin_table->insert(m, p) == -1 ) {
-			dprintf(D_FULLDEBUG, "FILETRANSFER: protocol \"%s\" already handled by another plugin, ignoring \"%s\"\n", m, p.Value());
->>>>>>> d0d4ffec
 		}
 	}
 }
