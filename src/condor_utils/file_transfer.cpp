--- conflicted
+++ resolved
@@ -3125,15 +3125,7 @@
 					errstack.getFullText().c_str() );
 				download_success = false;
 				hold_code = CONDOR_HOLD_CODE::DownloadFileError;
-<<<<<<< HEAD
 				hold_subcode = static_cast<int>(result) << 8;
-=======
-				// This should probably be something else, maybe its own
-				// (non-zero) constant.  See HTCONDOR-842.  It used to be
-				// `rc`, but that was probably always 0, and made no sense
-				// outside of the main file-transfer loop anyway.
-				hold_subcode = 0;
->>>>>>> 081a49ff
 				try_again = false;
 				error_buf.formatstr( "%s", errstack.getFullText().c_str() );
 			}
