/***************************************************************
 *
 * Copyright (C) 1990-2011, Condor Team, Computer Sciences Department,
 * University of Wisconsin-Madison, WI.
 * 
 * Licensed under the Apache License, Version 2.0 (the "License"); you
 * may not use this file except in compliance with the License.  You may
 * obtain a copy of the License at
 * 
 *    http://www.apache.org/licenses/LICENSE-2.0
 * 
 * Unless required by applicable law or agreed to in writing, software
 * distributed under the License is distributed on an "AS IS" BASIS,
 * WITHOUT WARRANTIES OR CONDITIONS OF ANY KIND, either express or implied.
 * See the License for the specific language governing permissions and
 * limitations under the License.
 *
 ***************************************************************/


#include "condor_common.h"
#include "condor_debug.h"
#include "string_list.h"
#include "condor_classad.h"
#include "condor_io.h"
#include "file_transfer.h"
#include "condor_attributes.h"
#include "condor_commands.h"
#include "basename.h"
#include "directory.h"
#include "condor_config.h"
#include "spooled_job_files.h"
#include "condor_string.h"
#include "util_lib_proto.h"
#include "daemon.h"
#include "daemon_types.h"
#include "nullfile.h"
#include "condor_ver_info.h"
#include "globus_utils.h"
#include "filename_tools.h"
#include "condor_holdcodes.h"
#include "mk_cache_links.h"
#include "subsystem_info.h"
#include "condor_url.h"
#include "my_popen.h"
#include "file_transfer_stats.h"
#include "utc_time.h"
#include <list>
#include <fstream>

const char * const StdoutRemapName = "_condor_stdout";
const char * const StderrRemapName = "_condor_stderr";

#define COMMIT_FILENAME ".ccommit.con"

// Filenames are case insensitive on Win32, but case sensitive on Unix
#ifdef WIN32
#	define file_strcmp _stricmp
#	define file_contains contains_anycase
#	define file_contains_withwildcard contains_anycase_withwildcard
#else
#	define file_strcmp strcmp
#	define file_contains contains
#	define file_contains_withwildcard contains_withwildcard
#endif

TranskeyHashTable* FileTransfer::TranskeyTable = NULL;
TransThreadHashTable *FileTransfer::TransThreadTable = NULL;
int FileTransfer::CommandsRegistered = FALSE;
int FileTransfer::SequenceNum = 0;
int FileTransfer::ReaperId = -1;
bool FileTransfer::ServerShouldBlock = true;

const int FINAL_UPDATE_XFER_PIPE_CMD = 1;
const int IN_PROGRESS_UPDATE_XFER_PIPE_CMD = 0;

class FileTransferItem {
public:
	FileTransferItem():
		is_directory(false),
		is_symlink(false),
		file_mode(NULL_FILE_PERMISSIONS),
		file_size(0) {}

	char const *srcName() { return src_name.c_str(); }
	char const *destDir() { return dest_dir.c_str(); }

	std::string src_name;
	std::string dest_dir;
	bool is_directory;
	bool is_symlink;
	condor_mode_t file_mode;
	filesize_t file_size;
};

const int GO_AHEAD_FAILED = -1; // failed to contact transfer queue manager
const int GO_AHEAD_UNDEFINED = 0;
const int GO_AHEAD_ONCE = 1;    // send one file and ask again
const int GO_AHEAD_ALWAYS = 2;  // send all files without asking again

// Utils from the util_lib that aren't prototyped
extern "C" {
	int		get_random_int();
	int		set_seed( int );
}


struct upload_info {
	FileTransfer *myobj;
};

struct download_info {
	FileTransfer *myobj;
};

FileTransfer::FileTransfer()
{
	TransferFilePermissions = false;
	DelegateX509Credentials = false;
	PeerDoesTransferAck = false;
	PeerDoesGoAhead = false;
	PeerUnderstandsMkdir = false;
	PeerDoesXferInfo = false;
	TransferUserLog = false;
	Iwd = NULL;
	ExceptionFiles = NULL;
	InputFiles = NULL;
	OutputFiles = NULL;
	EncryptInputFiles = NULL;
	EncryptOutputFiles = NULL;
	DontEncryptInputFiles = NULL;
	DontEncryptOutputFiles = NULL;
	IntermediateFiles = NULL;
	SpooledIntermediateFiles = NULL;
	FilesToSend = NULL;
	EncryptFiles = NULL;
	DontEncryptFiles = NULL;
	OutputDestination = NULL;
	ExecFile = NULL;
	UserLogFile = NULL;
	X509UserProxy = NULL;
	TransSock = NULL;
	TransKey = NULL;
	SpoolSpace = NULL;
	TmpSpoolSpace = NULL;
	user_supplied_key = FALSE;
	upload_changed_files = false;
	last_download_catalog = NULL;
	last_download_time = 0;
	ActiveTransferTid = -1;
	TransferStart = 0;
	uploadStartTime = uploadEndTime = downloadStartTime = downloadEndTime = -1.0;
	ClientCallback = 0;
	ClientCallbackCpp = 0;
	ClientCallbackClass = NULL;
	ClientCallbackWantsStatusUpdates = false;
	TransferPipe[0] = TransferPipe[1] = -1;
	registered_xfer_pipe = false;
	bytesSent = 0.0;
	bytesRcvd = 0.0;
	m_final_transfer_flag = FALSE;
#ifdef WIN32
	perm_obj = NULL;
#endif
	desired_priv_state = PRIV_UNKNOWN;
	want_priv_change = false;
	did_init = false;
	clientSockTimeout = 30;
	simple_init = true;
	simple_sock = NULL;
	m_use_file_catalog = true;
	m_sec_session_id = NULL;
	I_support_filetransfer_plugins = false;
	plugin_method_table = NULL;
	plugin_multiple_file_support_table = NULL;
	MaxUploadBytes = -1;  // no limit by default
	MaxDownloadBytes = -1;
}

FileTransfer::~FileTransfer()
{
	if (daemonCore && ActiveTransferTid >= 0) {
		dprintf(D_ALWAYS, "FileTransfer object destructor called during "
				"active transfer.  Cancelling transfer.\n");
		abortActiveTransfer();
	}
	if (TransferPipe[0] >= 0) {
		if( registered_xfer_pipe ) {
			registered_xfer_pipe = false;
			daemonCore->Cancel_Pipe(TransferPipe[0]);
		}
		daemonCore->Close_Pipe(TransferPipe[0]);
	}
	if (TransferPipe[1] >= 0) daemonCore->Close_Pipe(TransferPipe[1]);
	if (Iwd) free(Iwd);
	if (ExecFile) free(ExecFile);
	if (UserLogFile) free(UserLogFile);
	if (X509UserProxy) free(X509UserProxy);
	if (SpoolSpace) free(SpoolSpace);
	if (TmpSpoolSpace) free(TmpSpoolSpace);
	if (ExceptionFiles) delete ExceptionFiles;
	if (InputFiles) delete InputFiles;
	if (OutputFiles) delete OutputFiles;
	if (EncryptInputFiles) delete EncryptInputFiles;
	if (EncryptOutputFiles) delete EncryptOutputFiles;
	if (DontEncryptInputFiles) delete DontEncryptInputFiles;
	if (DontEncryptOutputFiles) delete DontEncryptOutputFiles;
	if (OutputDestination) delete OutputDestination;
	if (IntermediateFiles) delete IntermediateFiles;
	if (SpooledIntermediateFiles) delete SpooledIntermediateFiles;
	// Note: do _not_ delete FileToSend!  It points to OutputFile or Intermediate.
	if (last_download_catalog) {
		// iterate through and delete entries
		CatalogEntry *entry_pointer;
		last_download_catalog->startIterations();
		while(last_download_catalog->iterate(entry_pointer)) {
			delete entry_pointer;
		}
		delete last_download_catalog;
	}
	if (TransSock) free(TransSock);
	stopServer();
	// Do not delete the TransThreadTable. There may be other FileTransfer
	// objects out there planning to use it.
	//if( TransThreadTable && TransThreadTable->getNumElements() == 0 ) {
	//	delete TransThreadTable;
	//	TransThreadTable = NULL;
	//}
#ifdef WIN32
	if (perm_obj) delete perm_obj;
#endif
	free(m_sec_session_id);
	delete plugin_method_table;
	delete plugin_multiple_file_support_table;
}

int
FileTransfer::SimpleInit(ClassAd *Ad, bool want_check_perms, bool is_server, 
						 ReliSock *sock_to_use, priv_state priv,
						 bool use_file_catalog, bool is_spool) 
{
	char buf[ATTRLIST_MAX_EXPRESSION];
	char *dynamic_buf = NULL;

	jobAd = *Ad;	// save job ad

	if( did_init ) {
			// no need to except, just quietly return success
		return 1;
	}

	user_supplied_key = is_server ? FALSE : TRUE;

	dprintf(D_FULLDEBUG,"entering FileTransfer::SimpleInit\n");

	/* in the case of SimpleINit being called inside of Init, this will
		simply assign the same value to itself. */
	m_use_file_catalog = use_file_catalog;

	desired_priv_state = priv;
    if ( priv == PRIV_UNKNOWN ) {
        want_priv_change = false;
    } else {
        want_priv_change = true;
    }

	simple_sock = sock_to_use;

	// user must give us an initial working directory.
	if (Ad->LookupString(ATTR_JOB_IWD, buf, sizeof(buf)) != 1) {
		dprintf(D_FULLDEBUG, 
			"FileTransfer::SimpleInit: Job Ad did not have an iwd!\n");
		return 0;
	}
	Iwd = strdup(buf);

	// if the user want us to check file permissions, pull out the Owner
	// from the classad and instantiate a perm object.
	if ( want_check_perms ) {
		if (Ad->LookupString(ATTR_OWNER, buf, sizeof(buf)) != 1) {
			// no owner specified in ad
			dprintf(D_FULLDEBUG, 
				"FileTransfer::SimpleInit: Job Ad did not have an owner!\n");
			return 0;		
		}
#ifdef WIN32
		// lookup the domain
		char ntdomain[80];
		char *p_ntdomain = ntdomain;
		if (Ad->LookupString(ATTR_NT_DOMAIN, ntdomain, sizeof(ntdomain)) != 1) {
			// no nt domain specified in the ad; assume local account
			p_ntdomain = NULL;
		}
		perm_obj = new perm();
		if ( !perm_obj->init(buf,p_ntdomain) ) {
			// could not find the owner on this system; perm object
			// already did a dprintf so we don't have to.
			delete perm_obj;
			perm_obj = NULL;
			return 0;
		} 
#endif
	}

	// Set InputFiles to be ATTR_TRANSFER_INPUT_FILES plus 
	// ATTR_JOB_INPUT, ATTR_JOB_CMD, and ATTR_ULOG_FILE if simple_init.
	dynamic_buf = NULL;
	if (Ad->LookupString(ATTR_TRANSFER_INPUT_FILES, &dynamic_buf) == 1) {
		InputFiles = new StringList(dynamic_buf,",");
		free(dynamic_buf);
		dynamic_buf = NULL;
	} else {
		InputFiles = new StringList(NULL,",");
	}
	StringList PubInpFiles;
	if (Ad->LookupString(ATTR_PUBLIC_INPUT_FILES, &dynamic_buf) == 1) {
	      // Add PublicInputFiles to InputFiles list.
	      // If these files will be transferred via web server cache,
	      // they will be removed from InputFiles.
	      PubInpFiles.initializeFromString(dynamic_buf);
	      free(dynamic_buf);
	      dynamic_buf = NULL;
	      const char *path;
	      PubInpFiles.rewind();
	      while ((path = PubInpFiles.next()) != NULL) {
		  if (!InputFiles->file_contains(path))
		      InputFiles->append(path);			
	      }
	}
	if (Ad->LookupString(ATTR_JOB_INPUT, buf, sizeof(buf)) == 1) {
		// only add to list if not NULL_FILE (i.e. /dev/null)
		if ( ! nullFile(buf) ) {			
			if ( !InputFiles->file_contains(buf) )
				InputFiles->append(buf);			
		}
	}
	
	// If we are spooling, we want to ignore URLs
	// We want the file transfer plugin to be invoked at the starter, not the schedd.
	// See https://condor-wiki.cs.wisc.edu/index.cgi/tktview?tn=2162
	if (IsClient() && simple_init && is_spool) {
		InputFiles->rewind();
		const char *x;
		while ((x = InputFiles->next())) {
			if (IsUrl(x)) {
				InputFiles->deleteCurrent();
			}
		}
		char *list = InputFiles->print_to_string();
		dprintf(D_FULLDEBUG, "Input files: %s\n", list ? list : "" );
		free(list);
	} 
#ifdef HAVE_HTTP_PUBLIC_FILES    
	else if (IsServer() && !is_spool && param_boolean("ENABLE_HTTP_PUBLIC_FILES", false)) {
		// For files to be cached, change file names to URLs
		ProcessCachedInpFiles(Ad, InputFiles, PubInpFiles);
	}
#endif
	
	if ( Ad->LookupString(ATTR_ULOG_FILE, buf, sizeof(buf)) == 1 ) {
		UserLogFile = strdup(condor_basename(buf));
		// For 7.5.6 and earlier, we want to transfer the user log as
		// an input file if we're in condor_submit. Otherwise, we don't.
		// At this point, we don't know what version our peer is,
		// so we have to delay this decision until UploadFiles().
	}
	if ( Ad->LookupString(ATTR_X509_USER_PROXY, buf, sizeof(buf)) == 1 ) {
		X509UserProxy = strdup(buf);
			// add to input files
		if ( !nullFile(buf) ) {			
			if ( !InputFiles->file_contains(buf) )
				InputFiles->append(buf);			
		}
	}
	if ( Ad->LookupString(ATTR_OUTPUT_DESTINATION, buf, sizeof(buf)) == 1 ) {
		OutputDestination = strdup(buf);
		dprintf(D_FULLDEBUG, "FILETRANSFER: using OutputDestination %s\n", buf);
	}

	// there are a few places below where we need the value of the SPOOL
	// knob if we're the server. we param for it once here, and free it
	// at the end of this function
	//
	char* Spool = NULL;
	if ( IsServer() ) {
		Spool = param("SPOOL");
	}

	// if we're the server, initialize the SpoolSpace and TmpSpoolSpace
	// member variables
	//
	int Cluster = 0;
	int Proc = 0;
	Ad->LookupInteger(ATTR_CLUSTER_ID, Cluster);
	Ad->LookupInteger(ATTR_PROC_ID, Proc);
	m_jobid.formatstr("%d.%d",Cluster,Proc);
	if ( IsServer() && Spool ) {

		std::string buf;
		SpooledJobFiles::getJobSpoolPath(Ad, buf);
		SpoolSpace = strdup(buf.c_str());
		TmpSpoolSpace = (char*)malloc( strlen(SpoolSpace) + 10 );
		sprintf(TmpSpoolSpace,"%s.tmp",SpoolSpace);
	}

	if ( (IsServer() || (IsClient() && simple_init)) && 
		 (Ad->LookupString(ATTR_JOB_CMD, buf, sizeof(buf)) == 1) ) 
	{
		// TODO: If desired_priv_state isn't PRIV_UNKNOWN, shouldn't
		//   we switch priv state for these file checks?

		// stash the executable name for comparison later, so
		// we know that this file should be called condor_exec on the
		// client machine.  if an executable for this cluster exists
		// in the spool dir, use it instead.

		// Only check the spool directory if we're the server.
		// Note: This will break Condor-C jobs if the executable is ever
		//   spooled the old-fashioned way (which doesn't happen currently).
		if ( IsServer() && Spool ) {
			ExecFile = GetSpooledExecutablePath(Cluster, Spool);
			if ( access(ExecFile,F_OK | X_OK) < 0 ) {
				free(ExecFile); ExecFile = NULL;
			}
		}

		if ( !ExecFile ) {
			// apparently the executable is not in the spool dir.
			// so we must make certain the user has permission to read
			// this file; if so, we can record it as the Executable to send.
#ifdef WIN32
			// buf doesn't refer to a real file when this code is executed in the SCHEDD when spooling
			// so instead of failing here, we just don't bother with the access test in that case.
			if ( !simple_init && perm_obj && (perm_obj->read_access(buf) != 1) ) {
				// we do _not_ have permission to read this file!!
				dprintf(D_ALWAYS,
					"FileTrans: permission denied reading %s\n",buf);
				return 0;
			}
#endif
			ExecFile = strdup(buf);
		}

		// If we don't already have this on our list of things to transfer, 
		// and we haven't set TRANSFER_EXECTUABLE to false, send it along.
		// If we didn't set TRANSFER_EXECUTABLE, default to true 

		int xferExec;
		if(!Ad->LookupBool(ATTR_TRANSFER_EXECUTABLE,xferExec)) {
			xferExec=1;
		}

		if ( xferExec && !InputFiles->file_contains(ExecFile) &&
		  !PubInpFiles.file_contains(ExecFile)) {
			// Don't add exec file if it already is in cached list
			InputFiles->append(ExecFile);	
		}	
	} else if ( IsClient() && !simple_init ) {
		ExecFile = strdup( CONDOR_EXEC );
	}

	// Set OutputFiles to be ATTR_SPOOLED_OUTPUT_FILES if specified, otherwise
	// set OutputFiles to be ATTR_TRANSFER_OUTPUT_FILES if specified.
	// If not specified, set it to send whatever files have changed.
	// Also add in ATTR_JOB_OUPUT plus ATTR_JOB_ERROR, if we're not
	// streaming them, and if we're using a fixed list of output
	// files.
	dynamic_buf = NULL;
	if (Ad->LookupString(ATTR_SPOOLED_OUTPUT_FILES, &dynamic_buf) == 1 ||
		Ad->LookupString(ATTR_TRANSFER_OUTPUT_FILES, &dynamic_buf) == 1)
	{
		OutputFiles = new StringList(dynamic_buf,",");
		free(dynamic_buf);
		dynamic_buf = NULL;
	} else {
		// send back new/changed files after the run
		upload_changed_files = true;
	}
	// and now check stdout/err
	int streaming = 0;
	JobStdoutFile = "";
	if(Ad->LookupString(ATTR_JOB_OUTPUT, buf, sizeof(buf)) == 1 ) {
		JobStdoutFile = buf;
		Ad->LookupBool( ATTR_STREAM_OUTPUT, streaming );
		if( ! streaming && ! upload_changed_files && ! nullFile(buf) ) {
				// not streaming it, add it to our list if we're not
				// just going to transfer anything that was changed.
				// only add to list if not NULL_FILE (i.e. /dev/null)
			if( OutputFiles ) {
				if( !OutputFiles->file_contains(buf) ) {
					OutputFiles->append( buf );
				}
			} else {
				OutputFiles = new StringList(buf,",");
			}
		}
	}
		// re-initialize this flag so we don't use stale info from
		// ATTR_STREAM_OUTPUT if ATTR_STREAM_ERROR isn't defined
	streaming = 0;
	JobStderrFile = "";
	if( Ad->LookupString(ATTR_JOB_ERROR, buf, sizeof(buf)) == 1 ) {
		JobStderrFile = buf;
		Ad->LookupBool( ATTR_STREAM_ERROR, streaming );
		if( ! streaming && ! upload_changed_files && ! nullFile(buf) ) {
				// not streaming it, add it to our list if we're not
				// just going to transfer anything that was changed.
				// only add to list if not NULL_FILE (i.e. /dev/null)
			if( OutputFiles ) {
				if( !OutputFiles->file_contains(buf) ) {
					OutputFiles->append( buf );
				}
			} else {
				OutputFiles = new StringList(buf,",");
			}
		}
	}

		// add the spooled user log to the list of files to xfer
		// (i.e. when sending output to condor_transfer_data)
	MyString ulog;
	if( jobAd.LookupString(ATTR_ULOG_FILE,ulog) ) {
		if( outputFileIsSpooled(ulog.Value()) ) {
			if( OutputFiles ) {
				if( !OutputFiles->file_contains(ulog.Value()) ) {
					OutputFiles->append(ulog.Value());
				}
			} else {
				OutputFiles = new StringList(buf,",");
			}
		}
	}

	// Set EncryptInputFiles to be ATTR_ENCRYPT_INPUT_FILES if specified.
	if (Ad->LookupString(ATTR_ENCRYPT_INPUT_FILES, buf, sizeof(buf)) == 1) {
		EncryptInputFiles = new StringList(buf,",");
	} else {
		EncryptInputFiles = new StringList(NULL,",");
	}

	// Set EncryptOutputFiles to be ATTR_ENCRYPT_OUTPUT_FILES if specified.
	if (Ad->LookupString(ATTR_ENCRYPT_OUTPUT_FILES, buf, sizeof(buf)) == 1) {
		EncryptOutputFiles = new StringList(buf,",");
	} else {
		EncryptOutputFiles = new StringList(NULL,",");
	}

	// Set DontEncryptInputFiles to be ATTR_DONT_ENCRYPT_INPUT_FILES if specified.
	if (Ad->LookupString(ATTR_DONT_ENCRYPT_INPUT_FILES, buf, sizeof(buf)) == 1) {
		DontEncryptInputFiles = new StringList(buf,",");
	} else {
		DontEncryptInputFiles = new StringList(NULL,",");
	}

	// Set DontEncryptOutputFiles to be ATTR_DONT_ENCRYPT_OUTPUT_FILES if specified.
	if (Ad->LookupString(ATTR_DONT_ENCRYPT_OUTPUT_FILES, buf, sizeof(buf)) == 1) {
		DontEncryptOutputFiles = new StringList(buf,",");
	} else {
		DontEncryptOutputFiles = new StringList(NULL,",");
	}

	// We need to know whether to apply output file remaps or not.
	// The case where we want to apply them is when we are the shadow
	// or anybody else who is writing the files to their final
	// location.  We do not want to apply them if we are the shadow
	// and this job was submitted with 'condor_submit -s' or something
	// similar, because we are writing to the spool directory, and the
	// filenames in the spool directory should be the same as they are
	// in the execute dir, or we have trouble when we try to write
	// files that get mapped to subdirectories within the spool
	// directory.

	// Unfortunately, we can't tell for sure whether we are a client
	// who should be doing remaps, so clients who do want it (like
	// condor_transfer_data), should explicitly call
	// InitDownloadFilenameRemaps().

	bool spooling_output = false;
	{
		if (Iwd && Spool) {
			if(!strncmp(Iwd,Spool,strlen(Spool))) {
				// We are in the spool directory.
				// Wish there was a better way to find this out!
				spooling_output = true;
			}
		}
	}

	if(!spooling_output) {
		if(IsServer()) {
			if(!InitDownloadFilenameRemaps(Ad)) return 0;
		} 
#ifdef HAVE_HTTP_PUBLIC_FILES
		else if( !simple_init ) {
			// Only add input remaps for starter receiving
			AddInputFilenameRemaps(Ad);
		}
#endif
	}

	CondorError e;
	I_support_filetransfer_plugins = false;
	InitializePlugins(e);

	int spool_completion_time = 0;
	Ad->LookupInteger(ATTR_STAGE_IN_FINISH,spool_completion_time);
	last_download_time = spool_completion_time;
	if(IsServer()) {
		BuildFileCatalog(last_download_time);
	} else {
		BuildFileCatalog();
	}

	if ( Spool ) {
		free(Spool);
	}

	did_init = true;
	return 1;
}

int
FileTransfer::InitDownloadFilenameRemaps(ClassAd *Ad) {
	char *remap_fname = NULL;

	dprintf(D_FULLDEBUG,"Entering FileTransfer::InitDownloadFilenameRemaps\n");

	download_filename_remaps = "";
	if(!Ad) return 1;

	// when downloading files from the job, apply output name remaps
	if (Ad->LookupString(ATTR_TRANSFER_OUTPUT_REMAPS,&remap_fname)) {
		AddDownloadFilenameRemaps(remap_fname);
		free(remap_fname);
		remap_fname = NULL;
	}

	if(!download_filename_remaps.IsEmpty()) {
		dprintf(D_FULLDEBUG, "FileTransfer: output file remaps: %s\n",download_filename_remaps.Value());
	}
	return 1;
}

#ifdef HAVE_HTTP_PUBLIC_FILES
int
FileTransfer::AddInputFilenameRemaps(ClassAd *Ad) {
	dprintf(D_FULLDEBUG,"Entering FileTransfer::AddInputFilenameRemaps\n");

	if(!Ad) {
		dprintf(D_FULLDEBUG, "FileTransfer::AddInputFilenameRemaps -- job ad null\n");
	  	return 1;
	}
	
	download_filename_remaps = "";
	char *remap_fname = NULL;

	// when downloading files from the job, apply input name remaps
	if (Ad->LookupString(ATTR_TRANSFER_INPUT_REMAPS,&remap_fname)) {
		AddDownloadFilenameRemaps(remap_fname);
		free(remap_fname);
		remap_fname = NULL;
	}
	if(!download_filename_remaps.IsEmpty()) {
		dprintf(D_FULLDEBUG, "FileTransfer: input file remaps: %s\n",download_filename_remaps.Value());
	}
	return 1;
}
#endif


int
FileTransfer::Init( ClassAd *Ad, bool want_check_perms, priv_state priv,
	bool use_file_catalog) 
{
	char buf[ATTRLIST_MAX_EXPRESSION];
	char *dynamic_buf = NULL;

	ASSERT( daemonCore );	// full Init require DaemonCore methods

	if( did_init ) {
			// no need to except, just quietly return success
		return 1;
	}

	dprintf(D_FULLDEBUG,"entering FileTransfer::Init\n");

	m_use_file_catalog = use_file_catalog;

	simple_init = false;

	if (!TranskeyTable) {
		// initialize our hashtable
		if (!(TranskeyTable = new TranskeyHashTable(hashFunction)))
		{
			// failed to allocate our hashtable ?!?!
			return 0;
		}
		
	}

	if (ActiveTransferTid >= 0) {
		EXCEPT("FileTransfer::Init called during active transfer!");
	}

	if (!TransThreadTable) {
		// initialize our thread hashtable
		if (!(TransThreadTable =
			  new TransThreadHashTable(hashFuncInt))) {
			// failed to allocate our hashtable ?!?!
			return 0;
		}
	}


	// Note: we must register commands here instead of our constructor 
	// to ensure that daemonCore object has been initialized before we 
	// call Register_Command.
	if ( !CommandsRegistered  ) {
		CommandsRegistered = TRUE;
		daemonCore->Register_Command(FILETRANS_UPLOAD,"FILETRANS_UPLOAD",
				(CommandHandler)&FileTransfer::HandleCommands,
				"FileTransfer::HandleCommands()",NULL,WRITE);
		daemonCore->Register_Command(FILETRANS_DOWNLOAD,"FILETRANS_DOWNLOAD",
				(CommandHandler)&FileTransfer::HandleCommands,
				"FileTransfer::HandleCommands()",NULL,WRITE);
		ReaperId = daemonCore->Register_Reaper("FileTransfer::Reaper",
							(ReaperHandler)&FileTransfer::Reaper,
							"FileTransfer::Reaper()",NULL);
		if (ReaperId == 1) {
			EXCEPT("FileTransfer::Reaper() can not be the default reaper!");
		}

		// we also need to initialize the random number generator.  since
		// this only has to happen once, and we will only be in this section
		// of the code once (because the CommandsRegistered flag is static),
		// initialize the C++ random number generator here as well.
		set_seed( (int)(time(NULL) + (time_t)this + (time_t)Ad) );
	}

	if (Ad->LookupString(ATTR_TRANSFER_KEY, buf, sizeof(buf)) != 1) {
		char tempbuf[80];
		// classad did not already have a TRANSFER_KEY, so
		// generate a new one.  It must be unique and not guessable.
		sprintf(tempbuf,"%x#%x%x%x",++SequenceNum,(unsigned)time(NULL),
			get_random_int(),get_random_int());
		TransKey = strdup(tempbuf);
		user_supplied_key = FALSE;
		sprintf(tempbuf,"%s=\"%s\"",ATTR_TRANSFER_KEY,TransKey);
		Ad->Insert(tempbuf);

		// since we generated the key, it is only good on our socket.
		// so update TRANSFER_SOCK now as well.
		char const *mysocket = global_dc_sinful();
		ASSERT(mysocket);
		Ad->Assign(ATTR_TRANSFER_SOCKET,mysocket);
	} else {
		// Here the ad we were given already has a Transfer Key.
		TransKey = strdup(buf);
		user_supplied_key = TRUE;
	}

		// Init all the file lists, etc.
	if ( !SimpleInit(Ad, want_check_perms, IsServer(),
			NULL, priv, m_use_file_catalog ) ) 
	{
		return 0;
	}

		// At this point, we'd better have a transfer socket
	if (Ad->LookupString(ATTR_TRANSFER_SOCKET, buf, sizeof(buf)) != 1) {
		return 0;		
	}
	TransSock = strdup(buf);


	// If we are acting as the server side and we are uploading
	// any changed files, make a list of "intermediate" files
	// stored in our spool space (i.e. if transfer_files=ALWAYS).
	// This list is stored in the ClassAd which is sent to the 
	// client side, so that when the client does a final transfer
	// it can send changed files from that run + all intermediate
	// files.  -Todd Tannenbaum <tannenba@cs.wisc.edu> 6/8/01
	buf[0] = '\0';
	if ( IsServer() && upload_changed_files ) {
		CommitFiles();
		MyString filelist;
		const char* current_file = NULL;
		bool print_comma = false;
			// if desired_priv_state is PRIV_UNKNOWN, the Directory
			// object treats that just like we do: don't switch... 
		Directory spool_space( SpoolSpace, desired_priv_state );
		while ( (current_file=spool_space.Next()) ) {
			if ( UserLogFile && 
				 !file_strcmp(UserLogFile,current_file) ) 
			{
					// dont send UserLog file to the starter
				continue;
			}				

			time_t mod_time;
			filesize_t filesize;
			if ( LookupInFileCatalog(current_file, &mod_time, &filesize) ) {
				// Make certain file isn't just an input file

				// if filesize is -1, it's a special flag meaning to compare
				// the file in the old way, i.e. only checking if it is newer
				// than the stored spool_date.
				if(filesize==-1) {
					if(spool_space.GetModifyTime() <= mod_time) {
						dprintf( D_FULLDEBUG,
					 		"Not including file %s, t: %ld<=%ld, s: N/A\n",
					 		current_file, spool_space.GetModifyTime(), mod_time);
						continue;
					}
					// fall through and include file
				}
				else if((spool_space.GetModifyTime()==mod_time) &&
						(spool_space.GetFileSize()==filesize) ) {
					dprintf( D_FULLDEBUG, 
						 "Not including file %s, t: %ld, "
						 "s: " FILESIZE_T_FORMAT "\n",
						 current_file, spool_space.GetModifyTime(), spool_space.GetFileSize());
					continue;
				}
				dprintf( D_FULLDEBUG, 
					 "Including changed file %s, t: %ld, %ld, "
					 "s: " FILESIZE_T_FORMAT ", " FILESIZE_T_FORMAT "\n",
					 current_file,
					 spool_space.GetModifyTime(), mod_time,
					 spool_space.GetFileSize(), filesize );
			}

			if ( print_comma ) {
				filelist += ",";
			} else {
				print_comma = true;
			}
			filelist += current_file;			
		}
		if ( print_comma ) {
			// we know that filelist has at least one entry, so
			// insert it as an attribute into the ClassAd which
			// will get sent to our peer.
			Ad->InsertAttr(ATTR_TRANSFER_INTERMEDIATE_FILES,filelist.Value());
			dprintf(D_FULLDEBUG,"%s=\"%s\"\n",ATTR_TRANSFER_INTERMEDIATE_FILES,
					filelist.Value());
		}
	}
	if ( IsClient() && upload_changed_files ) {
		dynamic_buf = NULL;
		Ad->LookupString(ATTR_TRANSFER_INTERMEDIATE_FILES,&dynamic_buf);
		dprintf(D_FULLDEBUG,"%s=\"%s\"\n",
				ATTR_TRANSFER_INTERMEDIATE_FILES,
				dynamic_buf ? dynamic_buf : "(none)");
		if ( dynamic_buf ) {
			SpooledIntermediateFiles = strnewp(dynamic_buf);
			free(dynamic_buf);
			dynamic_buf = NULL;
		}
	}
	

	// if we are acting as the server side, insert this key 
	// into our hashtable if it is not already there.
	if ( IsServer() ) {
		MyString key(TransKey);
		FileTransfer *transobject;
		if ( TranskeyTable->lookup(key,transobject) < 0 ) {
			// this key is not in our hashtable; insert it
			if ( TranskeyTable->insert(key,this) < 0 ) {
				dprintf(D_ALWAYS,
					"FileTransfer::Init failed to insert key in our table\n");
				return 0;
			}
		} else {
			// this key is already in our hashtable; this is a programmer error!
			EXCEPT("FileTransfer: Duplicate TransferKeys!");
		}
	}

	did_init = true;
	
	return 1;
}

int
FileTransfer::DownloadFiles(bool blocking)
{
	int ret_value;
	ReliSock sock;
	ReliSock *sock_to_use;

	dprintf(D_FULLDEBUG,"entering FileTransfer::DownloadFiles\n");

	if (ActiveTransferTid >= 0) {
		EXCEPT("FileTransfer::DownloadFiles called during active transfer!");
	}

	// Make certain Init() was called.
	if ( Iwd == NULL ) {
		EXCEPT("FileTransfer: Init() never called");
	}

	if (!simple_init) {
		// This method should only be called on the client side, so if
		// we are the server side, there is a programmer error -- do EXCEPT.
		if ( IsServer() ) {
			EXCEPT("FileTransfer: DownloadFiles called on server side");
		}

		sock.timeout(clientSockTimeout);

		if (IsDebugLevel(D_COMMAND)) {
			dprintf (D_COMMAND, "FileTransfer::DownloadFiles(%s,...) making connection to %s\n",
				getCommandStringSafe(FILETRANS_UPLOAD), TransSock ? TransSock : "NULL");
		}

		Daemon d( DT_ANY, TransSock );

		if ( !d.connectSock(&sock,0) ) {
			dprintf( D_ALWAYS, "FileTransfer: Unable to connect to server "
					 "%s\n", TransSock );
			Info.success = 0;
			Info.in_progress = false;
			formatstr( Info.error_desc, "FileTransfer: Unable to connecto to server %s",
					 TransSock );
			return FALSE;
		}

		CondorError err_stack;
		if ( !d.startCommand(FILETRANS_UPLOAD, &sock, 0, &err_stack, NULL, false, m_sec_session_id) ) {
			Info.success = 0;
			Info.in_progress = 0;
			formatstr( Info.error_desc, "FileTransfer: Unable to start "
					   "transfer with server %s: %s", TransSock,
					   err_stack.getFullText().c_str() );
		}

		sock.encode();

		if ( !sock.put_secret(TransKey) ||
			!sock.end_of_message() ) {
			Info.success = 0;
			Info.in_progress = false;
			formatstr( Info.error_desc, "FileTransfer: Unable to start transfer with server %s",
					 TransSock );
			return 0;
		}

		sock_to_use = &sock;
	} else {
		ASSERT(simple_sock);
		sock_to_use = simple_sock;
	}

	ret_value = Download(sock_to_use,blocking);

	// If Download was successful (it returns 1 on success) and
	// upload_changed_files is true, then we must record the current
	// time in last_download_time so in UploadFiles we have a timestamp
	// to compare.  If it is a non-blocking download, we do all this
	// in the thread reaper.
	if ( !simple_init && blocking && ret_value == 1 && upload_changed_files ) {
		time(&last_download_time);
		BuildFileCatalog();
		// Now sleep for 1 second.  If we did not do this, then jobs
		// which run real quickly (i.e. less than a second) would not
		// have their output files uploaded.  The real reason we must
		// sleep here is time_t is only at the resolution on 1 second.
		sleep(1);
	}

	return ret_value;
}


void
FileTransfer::ComputeFilesToSend()
{
	StringList final_files_to_send(NULL,",");
	if (IntermediateFiles) delete(IntermediateFiles);
	IntermediateFiles = NULL;
	FilesToSend = NULL;
	EncryptFiles = NULL;
	DontEncryptFiles = NULL;

	if ( upload_changed_files && last_download_time > 0 ) {
		// Here we will upload only files in the Iwd which have changed
		// since we downloaded last.  We only do this if 
		// upload_changed_files it true, and if last_download_time > 0
		// which means we have already downloaded something.

		// If this is the final transfer, be certain to send back
		// not only the files which have been modified during this run,
		// but also the files which have been modified during
		// previous runs (i.e. the SpooledIntermediateFiles).
		if ( m_final_transfer_flag && SpooledIntermediateFiles ) {
			final_files_to_send.initializeFromString(SpooledIntermediateFiles);
		}

			// if desired_priv_state is PRIV_UNKNOWN, the Directory
			// object treats that just like we do: don't switch... 
		Directory dir( Iwd, desired_priv_state );

		const char *proxy_file = NULL;
		MyString proxy_file_buf;		
		if(jobAd.LookupString(ATTR_X509_USER_PROXY, proxy_file_buf)) {			
			proxy_file = condor_basename(proxy_file_buf.Value());
		}

		const char *f;
		while( (f=dir.Next()) ) {
			// don't send back condor_exec.*
			if ( MATCH == file_strcmp ( f, "condor_exec." ) ) {
				dprintf ( D_FULLDEBUG, "Skipping %s\n", f );
				continue;
			}			
			if( proxy_file && file_strcmp(f, proxy_file) == MATCH ) {
				dprintf( D_FULLDEBUG, "Skipping %s\n", f );
				continue;
			}

			// for now, skip all subdirectory names until we add
			// subdirectory support into FileTransfer.
			if ( dir.IsDirectory() ) {
				dprintf( D_FULLDEBUG, "Skipping dir %s\n", f );
				continue;
			}

			// if this file is has been modified since last download,
			// add it to the list of files to transfer.
			bool send_it = false;

			// look up the file name in the catalog.  if it does not exist, it
			// is a new file, and is always transfered back.  if it the
			// filename does already exist in the catalog, then the
			// modification date and filesize parameters are filled in.
			// if either has changed, transfer the file.

			filesize_t filesize;
			time_t modification_time;
			if ( ExceptionFiles && ExceptionFiles->file_contains(f) ) {
				dprintf ( 
					D_FULLDEBUG, 
					"Skipping file in exception list: %s\n", 
					f );
				continue;
			} else if ( !LookupInFileCatalog(f, &modification_time, &filesize) ) {
				// file was not found.  send it.
				dprintf( D_FULLDEBUG, 
						 "Sending new file %s, time==%ld, size==%ld\n",	
						 f, dir.GetModifyTime(), (long) dir.GetFileSize() );
				send_it = true;
			}
			else if (final_files_to_send.file_contains(f)) {
				dprintf( D_FULLDEBUG, 
						 "Sending previously changed file %s\n", f);
				send_it = true;
			}
			else if (OutputFiles && OutputFiles->file_contains(f)) {
				dprintf(D_FULLDEBUG, 
				        "Sending dynamically added output file %s\n",
				        f);
				send_it = true;
			}
			else if (filesize == -1) {
				// this is a special block of code that should eventually go
				// away.  essentially, setting the filesize to -1 means that
				// we only transfer the file if the timestamp is newer than
				// the spool date stored in the job ad (how it's always worked
				// in the past).  once the FileCatalog is stored persistently
				// somewhere, this mode of operation can go away.
				if (dir.GetModifyTime() > modification_time) {
					// include the file if the time stamp is greater than
					// the spool date (stored in modification_time).
					dprintf( D_FULLDEBUG, 
						 "Sending changed file %s, t: %ld, %ld, "
						 "s: " FILESIZE_T_FORMAT ", N/A\n",
						 f, dir.GetModifyTime(), modification_time,
						 dir.GetFileSize());
					send_it = true;
				} else {
					// if filesize was -1 but the timestamp was earlier than
					// modification_time, do NOT include the file.
					dprintf( D_FULLDEBUG,
					 	"Skipping file %s, t: %ld<=%ld, s: N/A\n",
					 	f, dir.GetModifyTime(), modification_time);
					continue;
				}
			}
			else if ((filesize != dir.GetFileSize()) ||
					(modification_time != dir.GetModifyTime()) ) {
				// file has changed in size or modification time.  this
				// doesn't catch the case where the file was modified
				// without changing size and is then back-dated.  use md5
				// or something if that's truly needed, and compare the
				// checksums.
				dprintf( D_FULLDEBUG, 
					 "Sending changed file %s, t: %ld, %ld, "
					 "s: " FILESIZE_T_FORMAT ", " FILESIZE_T_FORMAT "\n",
					 f, dir.GetModifyTime(), modification_time,
					 dir.GetFileSize(), filesize );
				send_it = true;
			}
			else {
				dprintf( D_FULLDEBUG,
						 "Skipping file %s, t: %" PRIi64"==%" PRIi64
						 ", s: %" PRIi64"==%" PRIi64"\n",
						 f,
						 (PRIi64_t)dir.GetModifyTime(),
						 (PRIi64_t)modification_time,
						 (PRIi64_t)dir.GetFileSize(),
						 (PRIi64_t)filesize );
				continue;
			}
			if(send_it) {
				if (!IntermediateFiles) {
					// Initialize it with intermediate files
					// which we already have spooled.  We want to send
					// back these files + any that have changed this time.
					IntermediateFiles = new StringList(NULL,",");
					FilesToSend = IntermediateFiles;
					EncryptFiles = EncryptOutputFiles;
					DontEncryptFiles = DontEncryptOutputFiles;
				}
				// now append changed file to list only if not already there 
				if ( IntermediateFiles->file_contains(f) == FALSE ) {
					IntermediateFiles->append(f);
				}
			}
		}
	}
}

void
FileTransfer::RemoveInputFiles(const char *sandbox_path)
{
	char *old_iwd;
	int old_transfer_flag;
	StringList do_not_remove;
	const char *f;

	if (!sandbox_path) {
		ASSERT(SpoolSpace);
		sandbox_path = SpoolSpace;
	}

	// See if the sandbox_path exists.  If it does not, we're done.
	if ( !IsDirectory(sandbox_path) ) {
		return;
	}

	old_iwd = Iwd;
	old_transfer_flag = m_final_transfer_flag;

	Iwd = strdup(sandbox_path);
	m_final_transfer_flag = 1;

	ComputeFilesToSend();

	// if FilesToSend is still NULL, then the user did not
	// want anything sent back via modification date.  
	if ( FilesToSend == NULL ) {
		FilesToSend = OutputFiles;
		EncryptFiles = EncryptOutputFiles;
		DontEncryptFiles = DontEncryptOutputFiles;
	}

	// Make a new list that only contains file basenames.
	FilesToSend->rewind();
	while ( (f=FilesToSend->next()) ) {
		do_not_remove.append( condor_basename(f) );
	}

	// Now, remove all files in the sandbox_path EXCEPT
	// for files in list do_not_remove.
	Directory dir( sandbox_path, desired_priv_state );

	while( (f=dir.Next()) ) {
			// for now, skip all subdirectory names until we add
			// subdirectory support into FileTransfer.
		if( dir.IsDirectory() ) {
			continue;
		}
			
			// skip output files
		if ( do_not_remove.file_contains(f) == TRUE ) {
			continue;
		}

			// if we made it here, we are looking at an "input" file.
			// so remove it.
		dir.Remove_Current_File();
	}

	m_final_transfer_flag = old_transfer_flag;
	free(Iwd);
	Iwd = old_iwd;

	return;
}


int
FileTransfer::UploadFiles(bool blocking, bool final_transfer)
{
    ReliSock sock;
	ReliSock *sock_to_use;

	StringList changed_files(NULL,",");

	dprintf(D_FULLDEBUG,
		"entering FileTransfer::UploadFiles (final_transfer=%d)\n",
		final_transfer ? 1 : 0);

	if (ActiveTransferTid >= 0) {
		EXCEPT("FileTransfer::UpLoadFiles called during active transfer!");
	}

	// Make certain Init() was called.
	if ( Iwd == NULL ) {
		EXCEPT("FileTransfer: Init() never called");
	}

	// This method should only be called on the client side, so if
	// we are the server side, there is a programmer error -- do EXCEPT.
	if ( !simple_init && IsServer() ) {
		EXCEPT("FileTransfer: UploadFiles called on server side");
	}

	// If we're a client talking to a 7.5.6 or older schedd, we want
	// to send the user log as an input file.
	if ( UserLogFile && TransferUserLog && simple_init && !nullFile( UserLogFile ) ) {
		if ( !InputFiles->file_contains( UserLogFile ) )
			InputFiles->append( UserLogFile );
	}

	// set flag saying if this is the last upload (i.e. job exited)
	m_final_transfer_flag = final_transfer ? 1 : 0;

	// figure out what to send based upon modification date
	ComputeFilesToSend();

	// if FilesToSend is still NULL, then the user did not
	// want anything sent back via modification date.  so
	// send the input or output sandbox, depending what 
	// direction we are going.
	if ( FilesToSend == NULL ) {
		if ( simple_init ) {
			if ( IsClient() ) {
				// condor_submit sending to the schedd
				FilesToSend = InputFiles;
				EncryptFiles = EncryptInputFiles;
				DontEncryptFiles = DontEncryptInputFiles;
			} else {
				// schedd sending to condor_transfer_data
				FilesToSend = OutputFiles;
				EncryptFiles = EncryptOutputFiles;
				DontEncryptFiles = DontEncryptOutputFiles;
			}
		} else {
			// starter sending back to the shadow
			FilesToSend = OutputFiles;
			EncryptFiles = EncryptOutputFiles;
			DontEncryptFiles = DontEncryptOutputFiles;
		}

	}

	if ( !simple_init ) {
		// Optimization: files_to_send now contains the files to upload.
		// If files_to_send is NULL, then we have nothing to send, so
		// we can return with SUCCESS immedidately.
		if ( FilesToSend == NULL ) {
			return 1;
		}

		sock.timeout(clientSockTimeout);

		if (IsDebugLevel(D_COMMAND)) {
			dprintf (D_COMMAND, "FileTransfer::UploadFiles(%s,...) making connection to %s\n",
				getCommandStringSafe(FILETRANS_DOWNLOAD), TransSock ? TransSock : "NULL");
		}

		Daemon d( DT_ANY, TransSock );

		if ( !d.connectSock(&sock,0) ) {
			dprintf( D_ALWAYS, "FileTransfer: Unable to connect to server "
					 "%s\n", TransSock );
			Info.success = 0;
			Info.in_progress = false;
			formatstr( Info.error_desc, "FileTransfer: Unable to connecto to server %s",
					 TransSock );
			return FALSE;
		}

		CondorError err_stack;
		if ( !d.startCommand(FILETRANS_DOWNLOAD, &sock, clientSockTimeout, &err_stack, NULL, false, m_sec_session_id) ) {
			Info.success = 0;
			Info.in_progress = 0;
			formatstr( Info.error_desc, "FileTransfer: Unable to start "
					   "transfer with server %s: %s", TransSock,
					   err_stack.getFullText().c_str() );
		}

		sock.encode();

		if ( !sock.put_secret(TransKey) ||
			!sock.end_of_message() ) {
			Info.success = 0;
			Info.in_progress = false;
			formatstr( Info.error_desc, "FileTransfer: Unable to start transfer with server %s",
					 TransSock );
			return 0;
		}

		dprintf( D_FULLDEBUG,
				 "FileTransfer::UploadFiles: sent TransKey=%s\n", TransKey );

		sock_to_use = &sock;
	} else {
		ASSERT(simple_sock);
		sock_to_use = simple_sock;
	}


	int retval = Upload(sock_to_use,blocking);

	return( retval );
}

int
FileTransfer::HandleCommands(Service *, int command, Stream *s)
{
	FileTransfer *transobject;
	char *transkey = NULL;

	dprintf(D_FULLDEBUG,"entering FileTransfer::HandleCommands\n");

	if ( s->type() != Stream::reli_sock ) {
		// the FileTransfer object only works on TCP, not UDP
		return 0;
	}
	ReliSock *sock = (ReliSock *) s;

	// turn off timeouts on sockets, since our peer could get suspended
	// (like in the case of the starter sending files back to the shadow)
	sock->timeout(0);

	// code() allocates memory for the string if the pointer is NULL.
	if (!sock->get_secret(transkey) ||
		!sock->end_of_message() ) {
		dprintf(D_FULLDEBUG,
			    	"FileTransfer::HandleCommands failed to read transkey\n");
		if (transkey) free(transkey);
		return 0;
	}
	dprintf(D_FULLDEBUG,
					"FileTransfer::HandleCommands read transkey=%s\n",transkey);

	MyString key(transkey);
	free(transkey);
	if ( (TranskeyTable == NULL) || 
		 (TranskeyTable->lookup(key,transobject) < 0) ) {		
		// invalid transkey sent; send back 0 for failure
		sock->snd_int(0,1);	// sends a "0" then an end_of_record
		dprintf(D_FULLDEBUG,"transkey is invalid!\n");
		// sleep for 5 seconds to prevent brute-force attack on guessing key
		sleep(5);
		return FALSE;
	}

	switch (command) {
		case FILETRANS_UPLOAD:
			// We want to upload all files listed as InputFiles,
			// but first append to InputFiles any files in our SpoolSpace.
			// And before we do that, call CommitFiles() to finish any
			// previous commit which may have been prematurely aborted.
			{
			const char *currFile;
			transobject->CommitFiles();
			Directory spool_space( transobject->SpoolSpace, 
								   transobject->getDesiredPrivState() );
			while ( (currFile=spool_space.Next()) ) {
				if (transobject->UserLogFile && 
						!file_strcmp(transobject->UserLogFile,currFile)) 
				{
						// Don't send the userlog from the shadow to starter
					continue;
				} else {
						// We aren't looking at the userlog file... ship it!
					const char *filename = spool_space.GetFullPath();
					if ( !transobject->InputFiles->file_contains(filename) &&
						 !transobject->InputFiles->file_contains(condor_basename(filename)) ) {
						transobject->InputFiles->append(filename);
					}
				}
			}
			transobject->FilesToSend = transobject->InputFiles;
			transobject->EncryptFiles = transobject->EncryptInputFiles;
			transobject->DontEncryptFiles = transobject->DontEncryptInputFiles;
			transobject->Upload(sock,ServerShouldBlock);
			}
			break;
		case FILETRANS_DOWNLOAD:
			transobject->Download(sock,ServerShouldBlock);
			break;
		default:
			dprintf(D_ALWAYS,
				"FileTransfer::HandleCommands: unrecognized command %d\n",
				command);
			return 0;
			break;
	}

	return 1;
	// return KEEP_STREAM;
}


bool
FileTransfer::SetServerShouldBlock( bool block )
{
	bool old_value = ServerShouldBlock;
	ServerShouldBlock = block;
	return old_value;
}

int
FileTransfer::Reaper(Service *, int pid, int exit_status)
{
	FileTransfer *transobject;
	if (!TransThreadTable || TransThreadTable->lookup(pid,transobject) < 0) {
		dprintf(D_ALWAYS, "unknown pid %d in FileTransfer::Reaper!\n", pid);
		return FALSE;
	}
	transobject->ActiveTransferTid = -1;
	TransThreadTable->remove(pid);

	transobject->Info.duration = time(NULL)-transobject->TransferStart;
	transobject->Info.in_progress = false;
	if( WIFSIGNALED(exit_status) ) {
		transobject->Info.success = false;
		transobject->Info.try_again = true;
		transobject->Info.error_desc.formatstr("File transfer failed (killed by signal=%d)", WTERMSIG(exit_status));
		if( transobject->registered_xfer_pipe ) {
			transobject->registered_xfer_pipe = false;
			daemonCore->Cancel_Pipe(transobject->TransferPipe[0]);
		}
		dprintf( D_ALWAYS, "%s\n", transobject->Info.error_desc.Value() );
	} else {
		if( WEXITSTATUS(exit_status) == 1 ) {
			dprintf( D_ALWAYS, "File transfer completed successfully.\n" );
			transobject->Info.success = true;
		} else {
			dprintf( D_ALWAYS, "File transfer failed (status=%d).\n",
					 WEXITSTATUS(exit_status) );
			transobject->Info.success = false;
		}
	}

		// Close the write end of the pipe so we don't block trying
		// to read from it if the child closes it prematurely.
		// We don't do this until this late stage in the game, because
		// in windows everything currently happens in the main thread.
	if( transobject->TransferPipe[1] != -1 ) {
		daemonCore->Close_Pipe(transobject->TransferPipe[1]);
		transobject->TransferPipe[1] = -1;
	}

		// if we haven't already read the final status update, do it now
	if( transobject->registered_xfer_pipe ) {
		// It's possible that the pipe contains a progress update message
		// followed by the final update message. Keep reading until we
		// get the final message or encounter an error.
		do {
			transobject->ReadTransferPipeMsg();
		} while ( transobject->Info.success &&
				  transobject->Info.xfer_status != XFER_STATUS_DONE );
	}

	if( transobject->registered_xfer_pipe ) {
		transobject->registered_xfer_pipe = false;
		daemonCore->Cancel_Pipe(transobject->TransferPipe[0]);
	}

	daemonCore->Close_Pipe(transobject->TransferPipe[0]);
	transobject->TransferPipe[0] = -1;

	if ( transobject->Info.success ) {
		if ( transobject->Info.type == DownloadFilesType ) {
			transobject->downloadEndTime = _condor_debug_get_time_double();

		} else if ( transobject->Info.type == UploadFilesType ) {
			transobject->uploadEndTime = _condor_debug_get_time_double();

		}
	}

	// If Download was successful (it returns 1 on success) and
	// upload_changed_files is true, then we must record the current
	// time in last_download_time so in UploadFiles we have a timestamp
	// to compare.  If it is a non-blocking download, we do all this
	// in the thread reaper.
	if ( transobject->Info.success && transobject->upload_changed_files &&
		 transobject->IsClient() && transobject->Info.type == DownloadFilesType ) {
		time(&(transobject->last_download_time));
		transobject->BuildFileCatalog(0, transobject->Iwd, &(transobject->last_download_catalog));
		// Now sleep for 1 second.  If we did not do this, then jobs
		// which run real quickly (i.e. less than a second) would not
		// have their output files uploaded.  The real reason we must
		// sleep here is time_t is only at the resolution on 1 second.
		sleep(1);
	}

	transobject->callClientCallback();

	return TRUE;
}

void
FileTransfer::callClientCallback()
{
	if (ClientCallback) {
		dprintf(D_FULLDEBUG,
				"Calling client FileTransfer handler function.\n");
		(*(ClientCallback))(this);
	}
	if (ClientCallbackCpp) {
		dprintf(D_FULLDEBUG,
				"Calling client FileTransfer handler function.\n");
		((ClientCallbackClass)->*(ClientCallbackCpp))(this);
	}
}

bool
FileTransfer::ReadTransferPipeMsg()
{
	int n;

	char cmd=0;
	n = daemonCore->Read_Pipe( TransferPipe[0], &cmd, sizeof(cmd) );
	if(n != sizeof( cmd )) goto read_failed;

	if( cmd == IN_PROGRESS_UPDATE_XFER_PIPE_CMD ) {
		int i=XFER_STATUS_UNKNOWN;
		n = daemonCore->Read_Pipe( TransferPipe[0],
								   (char *)&i,
								   sizeof( int ) );
		if(n != sizeof( int )) goto read_failed;
		Info.xfer_status = (FileTransferStatus)i;

		if( ClientCallbackWantsStatusUpdates ) {
			callClientCallback();
		}
	}
	else if( cmd == FINAL_UPDATE_XFER_PIPE_CMD ) {
		Info.xfer_status = XFER_STATUS_DONE;

		n = daemonCore->Read_Pipe( TransferPipe[0],
								   (char *)&Info.bytes,
								   sizeof( filesize_t) );
		if(n != sizeof( filesize_t )) goto read_failed;
		if( Info.type == DownloadFilesType ) {
			bytesRcvd += Info.bytes;
		}
		else {
			bytesSent += Info.bytes;
		}

		n = daemonCore->Read_Pipe( TransferPipe[0],
								   (char *)&Info.try_again,
								   sizeof( bool ) );
		if(n != sizeof( bool )) goto read_failed;

	
		n = daemonCore->Read_Pipe( TransferPipe[0],
								   (char *)&Info.hold_code,
								   sizeof( int ) );
		if(n != sizeof( int )) goto read_failed;

		n = daemonCore->Read_Pipe( TransferPipe[0],
								   (char *)&Info.hold_subcode,
								   sizeof( int ) );
		if(n != sizeof( int )) goto read_failed;

		int error_len = 0;
		n = daemonCore->Read_Pipe( TransferPipe[0],
								   (char *)&error_len,
								   sizeof( int ) );
		if(n != sizeof( int )) goto read_failed;

		if(error_len) {
			char *error_buf = new char[error_len];
			ASSERT(error_buf);

			n = daemonCore->Read_Pipe( TransferPipe[0],
									   error_buf,
									   error_len );
			if(n != error_len) goto read_failed;
			Info.error_desc = error_buf;

			delete [] error_buf;
		}

		int spooled_files_len = 0;
		n = daemonCore->Read_Pipe( TransferPipe[0],
								   (char *)&spooled_files_len,
								   sizeof( int ) );
		if(n != sizeof( int )) goto read_failed;

		if(spooled_files_len) {
			char *spooled_files_buf = new char[spooled_files_len];
			ASSERT(spooled_files_buf);

			n = daemonCore->Read_Pipe( TransferPipe[0],
									   spooled_files_buf,
									   spooled_files_len );
			if(n != spooled_files_len) goto read_failed;
			Info.spooled_files = spooled_files_buf;

			delete [] spooled_files_buf;
		}

		if( registered_xfer_pipe ) {
			registered_xfer_pipe = false;
			daemonCore->Cancel_Pipe(TransferPipe[0]);
		}
	}
	else {
		EXCEPT("Invalid file transfer pipe command %d",cmd);
	}

	return true;

 read_failed:
	Info.success = false;
	Info.try_again = true;
	if( Info.error_desc.IsEmpty() ) {
		Info.error_desc.formatstr("Failed to read status report from file transfer pipe (errno %d): %s",errno,strerror(errno));
		dprintf(D_ALWAYS,"%s\n",Info.error_desc.Value());
	}
	if( registered_xfer_pipe ) {
		registered_xfer_pipe = false;
		daemonCore->Cancel_Pipe(TransferPipe[0]);
	}

	return false;
}

void
FileTransfer::UpdateXferStatus(FileTransferStatus status)
{
	if( Info.xfer_status != status ) {
		bool write_failed = false;
		if( TransferPipe[1] != -1 ) {
			int n;
			char cmd = IN_PROGRESS_UPDATE_XFER_PIPE_CMD;

			n = daemonCore->Write_Pipe( TransferPipe[1],
										&cmd,
										sizeof(cmd) );
			if(n != sizeof(cmd)) write_failed = true;

			if(!write_failed) {
				int i = status;
				n = daemonCore->Write_Pipe( TransferPipe[1],
											(char *)&i,
											sizeof(int) );
				if(n != sizeof(int)) write_failed = true;
			}
		}

		if( !write_failed ) {
			Info.xfer_status = status;
		}
	}
}

int
FileTransfer::TransferPipeHandler(int p)
{
	ASSERT( p == TransferPipe[0] );

	return ReadTransferPipeMsg();
}

int
FileTransfer::Download(ReliSock *s, bool blocking)
{
	dprintf(D_FULLDEBUG,"entering FileTransfer::Download\n");
	
	if (ActiveTransferTid >= 0) {
		EXCEPT("FileTransfer::Download called during active transfer!");
	}

	Info.duration = 0;
	Info.type = DownloadFilesType;
	Info.success = true;
	Info.in_progress = true;
	Info.xfer_status = XFER_STATUS_UNKNOWN;
	TransferStart = time(NULL);

	if (blocking) {

		int status = DoDownload( &Info.bytes, (ReliSock *) s );
		Info.duration = time(NULL)-TransferStart;
		Info.success = ( status >= 0 );
		Info.in_progress = false;
		return Info.success;

	} else {

		ASSERT( daemonCore );

		// make a pipe to communicate with our thread
		if (!daemonCore->Create_Pipe(TransferPipe,true)) {
			dprintf(D_ALWAYS, "Create_Pipe failed in "
					"FileTransfer::Upload\n");
			return FALSE;
		}

		if (-1 == daemonCore->Register_Pipe(TransferPipe[0],
											"Download Results",
											(PipeHandlercpp)&FileTransfer::TransferPipeHandler,
											"TransferPipeHandler",
											this)) {
			dprintf(D_ALWAYS,"FileTransfer::Upload() failed to register pipe.\n");
			return FALSE;
		}
		else {
			registered_xfer_pipe = true;
		}

		download_info *info = (download_info *)malloc(sizeof(download_info));
		ASSERT ( info );
		info->myobj = this;
		ActiveTransferTid = daemonCore->
			Create_Thread((ThreadStartFunc)&FileTransfer::DownloadThread,
						  (void *)info, s, ReaperId);
		if (ActiveTransferTid == FALSE) {
			dprintf(D_ALWAYS,
					"Failed to create FileTransfer DownloadThread!\n");
			ActiveTransferTid = -1;
			free(info);
			return FALSE;
		}
		dprintf(D_FULLDEBUG,
				"FileTransfer: created download transfer process with id %d\n",
				ActiveTransferTid);
		// daemonCore will free(info) when the thread exits
		TransThreadTable->insert(ActiveTransferTid, this);

		downloadStartTime = _condor_debug_get_time_double();

	}
	
	return 1;
}

int
FileTransfer::DownloadThread(void *arg, Stream *s)
{
	filesize_t	total_bytes;

	dprintf(D_FULLDEBUG,"entering FileTransfer::DownloadThread\n");
	FileTransfer * myobj = ((download_info *)arg)->myobj;
	int status = myobj->DoDownload( &total_bytes, (ReliSock *)s );

	if(!myobj->WriteStatusToTransferPipe(total_bytes)) {
		return 0;
	}
	return ( status == 0 );
}

void
FileTransfer::AddDownloadFilenameRemap(char const *source_name,char const *target_name) {
	if(!download_filename_remaps.IsEmpty()) {
		download_filename_remaps += ";";
	}
	download_filename_remaps += source_name;
	download_filename_remaps += "=";
	download_filename_remaps += target_name;
}

void
FileTransfer::AddDownloadFilenameRemaps(char const *remaps) {
	if(!download_filename_remaps.IsEmpty()) {
		download_filename_remaps += ";";
	}
	download_filename_remaps += remaps;
}


/*
  Define a macro to restore our priv state (if needed) and return.  We
  do this so we don't leak priv states in functions where we need to
  be in our desired state.
*/

#define return_and_resetpriv(i)                     \
    if( saved_priv != PRIV_UNKNOWN )                \
        _set_priv(saved_priv,__FILE__,__LINE__,1);  \
    return i;


int
FileTransfer::DoDownload( filesize_t *total_bytes, ReliSock *s)
{
	int rc = 0;
	int reply = 0;
	filesize_t bytes=0;
	filesize_t peer_max_transfer_bytes=0;
	MyString filename;;
	MyString fullname;
	int final_transfer = 0;
	bool download_success = true;
	bool try_again = true;
	int hold_code = 0;
	int hold_subcode = 0;
	MyString error_buf;
	int delegation_method = 0; /* 0 means this transfer is not a delegation. 1 means it is.*/
	time_t start, elapsed;
	int numFiles = 0;
	UtcTime utcTime;
	ClassAd pluginStatsAd;

	// Variable for deferred transfers, used to transfer multiple files at once
	// by certain filte transfer plugins. These need to be scoped to the full
	// function.
	bool isDeferredTransfer = false;
	classad::ClassAdUnParser unparser;
	std::map<std::string, std::string> deferredTransfers;
	std::unique_ptr<classad::ClassAd> thisTransfer( new classad::ClassAd() );

	bool I_go_ahead_always = false;
	bool peer_goes_ahead_always = false;
	DCTransferQueue xfer_queue(m_xfer_queue_contact_info);
	CondorError errstack;

	priv_state saved_priv = PRIV_UNKNOWN;
	*total_bytes = 0;

	downloadStartTime = _condor_debug_get_time_double();


	// we want to tell get_file() to perform an fsync (i.e. flush to disk)
	// the files we download if we are the client & we will need to upload
	// the changed files later on.  why do we need this fsync, you ask?  	
	// because we figure out which files have changed by looking at the file's
	// modification time.  on some operating systems, the file modification time
	// is _not_ when it was really modified, but when the modifications are actually
	// commited to disk.  thus we must fsync in order to make certain we do not think
	// that files like condor_exec.exe have been modified, etc. -Todd <tannenba@cs>
	bool want_fsync = ( ((IsClient() && !simple_init) ||  // starter receiving
						 (IsServer() && simple_init))     // schedd receiving
						 && upload_changed_files );

	dprintf(D_FULLDEBUG,"entering FileTransfer::DoDownload sync=%d\n",
					want_fsync ? 1 : 0);

	s->decode();

	// find out if encryption is enabled by default or not on this socket
	bool socket_default_crypto = s->get_encryption();

	// find out if this is the final download.  if so, we put the files
	// into the user's Iwd instead of our SpoolSpace.
	if( !s->code(final_transfer) ) {
		dprintf(D_FULLDEBUG,"DoDownload: exiting at %d\n",__LINE__);
		return_and_resetpriv( -1 );
	}
//	dprintf(D_FULLDEBUG,"TODD filetransfer DoDownload final_transfer=%d\n",final_transfer);

	filesize_t sandbox_size = 0;
	if( PeerDoesXferInfo ) {
		ClassAd xfer_info;
		if( !getClassAd(s,xfer_info) ) {
			dprintf(D_FULLDEBUG,"DoDownload: failed to receive xfer info; exiting at %d\n",__LINE__);
			return_and_resetpriv( -1 );
		}
		xfer_info.LookupInteger(ATTR_SANDBOX_SIZE,sandbox_size);
	}

	if( !s->end_of_message() ) {
		dprintf(D_FULLDEBUG,"DoDownload: exiting at %d\n",__LINE__);
		return_and_resetpriv( -1 );
	}	

	if( !final_transfer && IsServer() ) {
		SpooledJobFiles::createJobSpoolDirectory(&jobAd,desired_priv_state);
    }


	// Start the main download loop. Read reply codes + filenames off a
	// socket wire, s, then handle downloads according to the reply code.
	for (;;) {
		if( !s->code(reply) ) {
			dprintf(D_FULLDEBUG,"DoDownload: exiting at %d\n",__LINE__);
			return_and_resetpriv( -1 );
		}
		if( !s->end_of_message() ) {
			dprintf(D_FULLDEBUG,"DoDownload: exiting at %d\n",__LINE__);
			return_and_resetpriv( -1 );
		}
		dprintf( D_SECURITY, "FILETRANSFER: incoming file_command is %i\n", reply);
		if( !reply ) {
			break;
		}
		if (reply == 2) {
			bool cryp_ret = s->set_crypto_mode(true);
			if(!cryp_ret) {
				dprintf(D_ALWAYS,"DoDownload: failed to enable crypto on incoming file, exiting at %d\n",__LINE__);
				return_and_resetpriv( -1 );
			}
		} else if (reply == 3) {
			s->set_crypto_mode(false);
		}
		else {
			bool cryp_ret = s->set_crypto_mode(socket_default_crypto);
			if(!cryp_ret) {
				dprintf(D_ALWAYS,"DoDownload: failed to change crypto to %i on incoming file, "
					"exiting at %d\n", socket_default_crypto, __LINE__);
				return_and_resetpriv( -1 );
			}
		}

		if( !s->code(filename) ) {
			dprintf(D_FULLDEBUG,"DoDownload: exiting at %d\n",__LINE__);
			return_and_resetpriv( -1 );
		}
<<<<<<< HEAD
		filename = tmp_buf;
		free( tmp_buf );
		tmp_buf = NULL;
=======
>>>>>>> d191f11d

			/*
			  if we want to change priv states but haven't done so
			  yet, set it now.  we only need to do this once since
			  we're no longer doing any hard-coded insanity with
			  PRIV_CONDOR and everything can either be done in our
			  existing priv state (want_priv_change == FALSE) or in
			  the priv state we were told to use... Derek, 2005-04-21
			*/
		if( want_priv_change && saved_priv == PRIV_UNKNOWN ) {
			saved_priv = set_priv( desired_priv_state );
		}

			// This check must come after we have called set_priv()
		if( !LegalPathInSandbox(filename.Value(),Iwd) ) {
			// Our peer sent us an illegal path!

			download_success = false;
			try_again = false;
			hold_code = CONDOR_HOLD_CODE_DownloadFileError;
			hold_subcode = EPERM;

			error_buf.formatstr_cat(
				" Attempt to write to illegal sandbox path: %s",
				filename.Value());

			dprintf(D_ALWAYS,"DoDownload: attempt to write to illegal sandbox path by our peer %s: %s.\n",
					s->peer_description(),
					filename.Value());

			// Just write to /dev/null and go ahead with the download.
			// This allows us to consume the rest of the downloads and
			// propagate the error message, put the job on hold, etc.
			filename = NULL_FILE;
		}

		if( !strcmp(filename.Value(),NULL_FILE) ) {
			fullname = filename;
		}
		else if( final_transfer || IsClient() ) {
			MyString remap_filename;
			int res = filename_remap_find(download_filename_remaps.Value(),filename.Value(),remap_filename,0);
			dprintf(D_FULLDEBUG, "REMAP: res is %i -> %s !\n", res, remap_filename.Value());
			if (res == -1) {
				// there was loop in the file transfer remaps, so set a good
				// hold reason
				error_buf.formatstr("remaps resulted in a cycle: %s", remap_filename.Value());
				dprintf(D_ALWAYS,"REMAP: DoDownload: %s\n",error_buf.Value());
				download_success = false;
				try_again = false;
				hold_code = CONDOR_HOLD_CODE_DownloadFileError;
				hold_subcode = EPERM;

					// In order for the wire protocol to remain in a well
					// defined state, we must consume the rest of the
					// file transmission without writing.
				fullname = NULL_FILE;
			}
			else if(res) {
				// legit remap was found
				if(fullpath(remap_filename.Value())) {
					fullname = remap_filename;
				}
				else {
					fullname.formatstr("%s%c%s",Iwd,DIR_DELIM_CHAR,remap_filename.Value());
				}
				dprintf(D_FULLDEBUG,"Remapped downloaded file from %s to %s\n",filename.Value(),remap_filename.Value());
			}
			else {
				// no remap found
				fullname.formatstr("%s%c%s",Iwd,DIR_DELIM_CHAR,filename.Value());
			}
#ifdef WIN32
			// check for write permission on this file, if we are supposed to check
			if ( perm_obj && (perm_obj->write_access(fullname.Value()) != 1) ) {
				// we do _not_ have permission to write this file!!
				error_buf.formatstr("Permission denied to write file %s!",
				                   fullname.Value());
				dprintf(D_ALWAYS,"DoDownload: %s\n",error_buf.Value());
				download_success = false;
				try_again = false;
				hold_code = CONDOR_HOLD_CODE_DownloadFileError;
				hold_subcode = EPERM;

					// In order for the wire protocol to remain in a well
					// defined state, we must consume the rest of the
					// file transmission without writing.
				fullname = NULL_FILE;
			}
#endif
		} else {
			fullname.formatstr("%s%c%s",TmpSpoolSpace,DIR_DELIM_CHAR,filename.Value());
		}

		if( PeerDoesGoAhead ) {
			if( !s->end_of_message() ) {
				dprintf(D_FULLDEBUG,"DoDownload: failed on eom before GoAhead: exiting at %d\n",__LINE__);
				return_and_resetpriv( -1 );
			}

			if( !I_go_ahead_always ) {
					// The following blocks until getting the go-ahead
					// (e.g.  from the local schedd) to receive the
					// file.  It then sends a message to our peer
					// telling it to go ahead.
				if( !ObtainAndSendTransferGoAhead(xfer_queue,true,s,sandbox_size,fullname.Value(),I_go_ahead_always) ) {
					dprintf(D_FULLDEBUG,"DoDownload: exiting at %d\n",__LINE__);
					return_and_resetpriv( -1 );
				}
			}

				// We have given permission to peer to go ahead
				// with transfer.  Now do the reverse: wait for
				// peer to tell is that it is ready to send.
			if( !peer_goes_ahead_always ) {

				if( !ReceiveTransferGoAhead(s,fullname.Value(),true,peer_goes_ahead_always,peer_max_transfer_bytes) ) {
					dprintf(D_FULLDEBUG, "DoDownload: exiting at %d\n",__LINE__);
					return_and_resetpriv( -1 );
				}
			}

			s->decode();
		}

		UpdateXferStatus(XFER_STATUS_ACTIVE);

		filesize_t this_file_max_bytes = -1;
		filesize_t max_bytes_slack = 65535;
		if( MaxDownloadBytes < 0 ) {
			this_file_max_bytes = -1; // no limit
		}
		else if( MaxDownloadBytes + max_bytes_slack >= *total_bytes ) {

				// We have told the sender our limit, and a
				// well-behaved sender will not send more than that.
				// We give the sender a little slack, because there
				// may be minor differences in how the sender and
				// receiver account for the size of some things (like
				// proxies and what-not).  It is best if the sender
				// reaches the limit first, because that path has
				// better error handling.  If instead the receiver
				// hits its limit first, the connection is closed, and
				// the sender will not understand why.

			this_file_max_bytes = MaxDownloadBytes + max_bytes_slack - *total_bytes;
		}
		else {
			this_file_max_bytes = 0;
		}


		// On WinNT and apparently, some Unix, too, even doing an
		// fsync on the file does not get rid of the lazy-write
		// behavior which in the modification time being set a few
		// seconds into the future.  Instead of sleeping for 30+
		// seconds here in the starter & thus delaying the start of
		// the job, we call _utime to manually set the modification
		// time of the file we just wrote backwards in time by a few
		// minutes!  MLOP!! Since we are doing this, we may as well
		// not bother to fsync every file.
//		dprintf(D_FULLDEBUG,"TODD filetransfer DoDownload fullname=%s\n",fullname.Value());
		start = time(NULL);
		
		// Setup the FileTransferStats object for this file, which we'll use
		// to gather per-transfer statistics (different from the other
		// statistics gathering which only tracks cumulative totals)
		FileTransferStats thisFileStats;
		thisFileStats.TransferFileBytes = 0;
		thisFileStats.TransferFileName = filename.Value();
		thisFileStats.TransferProtocol = "cedar";
		thisFileStats.TransferStartTime = utcTime.getTimeDouble();
		thisFileStats.TransferType = "download";

		isDeferredTransfer = false;

		if (reply == 999) {
			// filename already received:
			// .  verify that it is the same as FileName attribute in following classad
			// .  optimization: could be the version protocol instead
			//
			// receive the classad
			ClassAd file_info;
			if (!getClassAd(s, file_info)) {
				dprintf(D_FULLDEBUG,"DoDownload: exiting at %d\n",__LINE__);
				return_and_resetpriv( -1 );
			}

				
			// examine subcommand
			//
			int      subcommand = 0;
			if(!file_info.LookupInteger("SubCommand",subcommand)) {
				subcommand = -1;
			}

			// perform specified subcommand
			//
			// (this can be made a switch statement when more show up)
			//

			if(subcommand == 7) {
				// 7 == send local file using plugin
				
				MyString rt_src;
				MyString rt_dst;
				MyString rt_err;
				int      rt_result = 0;
				if(!file_info.LookupInteger("Result",rt_result)) {
					rt_result = -1;
				}

				if(!file_info.LookupString("Filename", rt_src)) {
					rt_src = "<null>";
				}

				if(!file_info.LookupString("OutputDestination", rt_dst)) {
					rt_dst = "<null>";
				}

				if(!file_info.LookupString("ErrorString", rt_err)) {
					rt_err = "<null>";
				}

				// TODO: write to job log success/failure for each file (as a custom event?)
				dprintf(D_ALWAYS, "DoDownload: other side transferred %s to %s and got result %i\n",
						rt_src.Value(), rt_dst.Value(), rt_result );

				if(rt_result == 0) {
					rc = 0;
				} else {
					// handle the error now and bypass error handling
					// that hapens further down
					rc = 0; 

					error_buf.formatstr(
						"%s at %s failed due to remote transfer hook error: %s",
						get_mySubSystem()->getName(),
						s->my_ip_str(),fullname.Value());
					download_success = false;
					try_again = false;
					hold_code = CONDOR_HOLD_CODE_DownloadFileError;
					hold_subcode = rt_result;

					dprintf(D_ALWAYS,
						"DoDownload: consuming rest of transfer and failing "
						"after encountering the following error: %s\n",
						error_buf.Value());
				}
			} else {
				// unrecongized subcommand
				dprintf(D_ALWAYS, "FILETRANSFER: unrecognized subcommand %i! skipping!\n", subcommand);
				dPrintAd(D_FULLDEBUG, file_info);
				
				rc = 0;
			}
		} 
		
		// Reply code 5 means that the next file is a third party transfer.  
		// Cedar does not send the file itself, instead it sends the URL over 
		// the wire. The receiving side must then retreive the URL using one of 
		// the configured filetransfer plugins.
		else if ( reply == 5 ) {

			// Receive the URL from the wire
			MyString URL;
			if ( !s->code( URL ) ) {
				dprintf( D_FULLDEBUG,"DoDownload: exiting at %d\n", __LINE__ );
				return_and_resetpriv( -1 );
			}

			// Determine which plugin to invoke, and whether it supports multiple
			// file transfer.
			MyString plugin_path = DetermineFileTransferPlugin( errstack, URL.Value(), fullname.Value() );
			bool plugin_multiple_file_support = false;
			if ( plugin_multiple_file_support_table->lookup( plugin_path, plugin_multiple_file_support ) ) {
				dprintf ( D_FULLDEBUG, "FILETRANSFER: Could not look up version "
					"for plugin %s. Something is very wrong here! Aborting.\n", 
					plugin_path.Value() );
				return_and_resetpriv( -1 );
			}
			
			// If this plugin supports multiple files, do not send the file
			// right now! Instead, add it to a deferred list, which we'll deal
			// with after the main download loop.
			if ( plugin_multiple_file_support ) {
				dprintf( D_FULLDEBUG, "DoDownload: deferring transfer of URL %s "
					" until end of download loop.\n", URL.Value() );
				thisTransfer->Clear();
				thisTransfer->InsertAttr( "Url", URL );
				thisTransfer->InsertAttr( "DownloadFileName", fullname );
				std::string thisTransferString;
				unparser.Unparse( thisTransferString, thisTransfer.get() );

				// Add this result to our deferred transfers map.
				if ( deferredTransfers.find( plugin_path ) == deferredTransfers.end() ) {
					deferredTransfers.insert( std::pair<std::string, std::string>( plugin_path, thisTransferString ) );
				} 
				else {
					deferredTransfers[plugin_path] += thisTransferString;
				}

				isDeferredTransfer = true;
			}
			// All other file transfer plugins should transfer right away.
			else {
				dprintf( D_FULLDEBUG, "DoDownload: preparing a URL transfer: (%s) "
					"to (%s)\n", URL.Value(), fullname.Value() );
				rc = InvokeFileTransferPlugin( errstack, URL.Value(), 
					fullname.Value(), &pluginStatsAd, LocalProxyName.Value() );
			}

		} 
		else if ( reply == 4 ) {
			if ( PeerDoesGoAhead || s->end_of_message() ) {
				rc = (s->get_x509_delegation( fullname.Value(), false, NULL ) == ReliSock::delegation_ok) ? 0 : -1;
				dprintf( D_FULLDEBUG,
				         "DoDownload: get_x509_delegation() returned %d\n",
				         rc );
				if (rc == 0) {
					// ZKM FUTURE TODO: allow this to exist outside of the job sandbox -- we may
					// need the proxy to create the sandbox itself (if execute dir is NFSv4) but
					// that will require some higher-level refactoring
					LocalProxyName = fullname;
				}
			} else {
				rc = -1;
			}
			delegation_method = 1;/* This is a delegation, unseuccessful or not */
		} else if( reply == 6 ) { // mkdir
			condor_mode_t file_mode = NULL_FILE_PERMISSIONS;
			if( !s->code(file_mode) ) {
				rc = -1;
				dprintf(D_ALWAYS,"DoDownload: failed to read mkdir mode.\n");
			}
			else {
				if (file_mode == NULL_FILE_PERMISSIONS) {
					// Don't create subdirectories with mode 0000!
					// If file_mode is still NULL_FILE_PERMISSIONS here, it
					// likely means that our peer is likely a Windows machine,
					// since Windows will always claim a mode of 0000.
					// In this case, default to mode 0700, which is a
					// conservative default, and matches what we do in
					// ReliSock::get_file().
					file_mode = (condor_mode_t) 0700;
				}
				mode_t old_umask = umask(0);
				rc = mkdir(fullname.Value(),(mode_t)file_mode);
				umask(old_umask);
				if( rc == -1 && errno == EEXIST ) {
						// The directory name already exists.  If it is a
						// directory, just leave it alone, because the
						// user may want us to append files to an
						// existing output directory.  Otherwise, try
						// to remove it and try again.
					StatInfo st( fullname.Value() );
					if( !st.Error() && st.IsDirectory() ) {
						dprintf(D_FULLDEBUG,"Requested to create directory but using existing one: %s\n",fullname.Value());
						rc = 0;
					}
					else if( !strcmp(fullname.Value(),NULL_FILE) ) {
							// we are just fast-forwarding through the
							// download, so just ignore this request
						rc = 0;
					}
					else {
						IGNORE_RETURN remove(fullname.Value());
						old_umask = umask(0);
						rc = mkdir(fullname.Value(),(mode_t)file_mode);
						umask(old_umask);
					}
				}
				if( rc == -1 ) {
					// handle the error now and bypass error handling
					// that hapens further down
					rc = 0; 

					int the_error = errno;
					error_buf.formatstr(
						"%s at %s failed to create directory %s: %s (errno %d)",
						get_mySubSystem()->getName(),
						s->my_ip_str(),fullname.Value(),
						strerror(the_error),the_error);
					download_success = false;
					try_again = false;
					hold_code = CONDOR_HOLD_CODE_DownloadFileError;
					hold_subcode = the_error;

					dprintf(D_ALWAYS,
						"DoDownload: consuming rest of transfer and failing "
						"after encountering the following error: %s\n",
						error_buf.Value());
				}
			}
		} else if ( TransferFilePermissions ) {
			rc = s->get_file_with_permissions( &bytes, fullname.Value(), false, this_file_max_bytes, &xfer_queue );
		} else {
			rc = s->get_file( &bytes, fullname.Value(), false, false, this_file_max_bytes, &xfer_queue );
		}

		elapsed = time(NULL)-start;
		thisFileStats.TransferEndTime = utcTime.getTimeDouble();
		thisFileStats.ConnectionTimeSeconds = thisFileStats.TransferEndTime - thisFileStats.TransferStartTime;

		if( rc < 0 ) {
			int the_error = errno;
			error_buf.formatstr("%s at %s failed to receive file %s",
			                  get_mySubSystem()->getName(),
							  s->my_ip_str(),fullname.Value());
			download_success = false;
			if(rc == GET_FILE_OPEN_FAILED || rc == GET_FILE_WRITE_FAILED ||
					rc == GET_FILE_PLUGIN_FAILED) {
				// errno is well defined in this case, and transferred data
				// has been consumed so that the wire protocol is in a well
				// defined state

				if (rc == GET_FILE_PLUGIN_FAILED) {
					error_buf.formatstr_cat(": %s", errstack.getFullText().c_str());
				} else {
					error_buf.replaceString("receive","write to");
					error_buf.formatstr_cat(": (errno %d) %s",the_error,strerror(the_error));
				}

				// Since there is a well-defined errno describing what just
				// went wrong while trying to open the file, put the job
				// on hold.  Errors that are deemed to be transient can
				// be periodically released from hold.

				try_again = false;
				hold_code = CONDOR_HOLD_CODE_DownloadFileError;
				hold_subcode = the_error;

				dprintf(D_ALWAYS,
						"DoDownload: consuming rest of transfer and failing "
						"after encountering the following error: %s\n",
						error_buf.Value());
			}
			else {
				// Assume we had some transient problem (e.g. network timeout)
				// In the current implementation of get_file(), errno is not
				// well defined in this case, so we can't report a specific
				// error message.
				try_again = true;
				hold_code = CONDOR_HOLD_CODE_DownloadFileError;
				hold_subcode = the_error;

				if( rc == GET_FILE_MAX_BYTES_EXCEEDED ) {
					try_again = false;
					error_buf.formatstr_cat(": max total download bytes exceeded (max=%ld MB)",
											(long int)(MaxDownloadBytes/1024/1024));
					hold_code = CONDOR_HOLD_CODE_MaxTransferOutputSizeExceeded;
					hold_subcode = 0;
				}

				dprintf(D_ALWAYS,"DoDownload: %s\n",error_buf.Value());

					// The wire protocol is not in a well defined state
					// at this point.  Try sending the ack message indicating
					// what went wrong, for what it is worth.
				SendTransferAck(s,download_success,try_again,hold_code,hold_subcode,error_buf.Value());

				dprintf(D_FULLDEBUG,"DoDownload: exiting at %d\n",__LINE__);
				return_and_resetpriv( -1 );
			}
		}

		if ( ExecFile && !file_strcmp( condor_basename( ExecFile ), filename.Value() ) ) {
				// We're receiving the executable, make sure execute
				// bit is set
				// TODO How should we modify the permisions of the
				//   executable? Adding any group or world permissions
				//   seems wrong. For now, behave the same way as the
				//   starter.
#if 0
			struct stat stat_buf;
			if ( stat( fullname.Value(), &stat_buf ) < 0 ) {
				dprintf( D_ALWAYS, "Failed to stat executable %s, errno=%d (%s)\n",
						 fullname.Value(), errno, strerror(errno) );
			} else if ( ! (stat_buf.st_mode & S_IXUSR) ) {
				stat_buf.st_mode |= S_IXUSR;
				if ( chmod( fullname.Value(), stat_buf.st_mode ) < 0 ) {
					dprintf( D_ALWAYS, "Failed to set execute bit on %s, errno=%d (%s)\n",
							 fullname.Value(), errno, strerror(errno) );
				}
			}
#else
			if ( chmod( fullname.Value(), 0755 ) < 0 ) {
				dprintf( D_ALWAYS, "Failed to set execute bit on %s, errno=%d (%s)\n",
						 fullname.Value(), errno, strerror(errno) );
			}
#endif
		}

		if ( want_fsync ) {
			struct utimbuf timewrap;

			time_t current_time = time(NULL);
			timewrap.actime = current_time;		// set access time to now
			timewrap.modtime = current_time;	// set modify time to now

			utime(fullname.Value(),&timewrap);
		}

		if( !s->end_of_message() ) {
			return_and_resetpriv( -1 );
		}
		*total_bytes += bytes;
		thisFileStats.TransferFileBytes += bytes;
		thisFileStats.TransferTotalBytes += bytes;
		bytes = 0;

		numFiles++;

		// Gather a few more statistics
		thisFileStats.TransferSuccess = download_success;

		// Merge the file transfer stats we recorded here with the stats 
		// retrieved from a plugin. If we didn't use a file transfer plugin 
		// this time, this ClassAd will just be empty.
		ClassAd thisFileStatsAd;
		thisFileStats.Publish( thisFileStatsAd );
		thisFileStatsAd.Update( pluginStatsAd );

		// Write stats to disk
		if ( !isDeferredTransfer ) {
			OutputFileTransferStats( thisFileStatsAd );
		}

		// Get rid of compiler set-but-not-used warnings on Linux
		// Hopefully the compiler can just prune out the emitted code.
		if (delegation_method) {}
		if (elapsed) {}
	} // end of the main download loop

	// Now that we've completed the main file transfer loop, it's time to 
	// transfer all files that needed a third party plugin. Iterate over the list
	// of deferred transfers, and invoke each set with the appopriate plugin.
	for ( std::map<std::string, std::string>::iterator it = deferredTransfers.begin(); it != deferredTransfers.end(); ++ it ) {
		rc = InvokeMultipleFileTransferPlugin( errstack, it->first, it->second, 
			LocalProxyName.Value() );
		if ( rc != 0 ) {
			dprintf( D_ALWAYS, "FILETRANSFER: Multiple file transfer failed: %s\n",
				errstack.getFullText().c_str() );
			download_success = false;
			hold_code = CONDOR_HOLD_CODE_DownloadFileError;
			hold_subcode = rc;
			try_again = false;
			error_buf.formatstr( errstack.getFullText().c_str() );
		}
	}

	// go back to the state we were in before file transfer
	s->set_crypto_mode(socket_default_crypto);

#ifdef WIN32
		// unsigned __int64 to float is not implemented on Win32
	bytesRcvd += (float)(signed __int64)(*total_bytes);
#else
	bytesRcvd += (*total_bytes);
#endif

	// Receive final report from the sender to make sure all went well.
	bool upload_success = false;
	MyString upload_error_buf;
	bool upload_try_again = true;
	int upload_hold_code = 0;
	int upload_hold_subcode = 0;
	GetTransferAck(s,upload_success,upload_try_again,upload_hold_code,
				   upload_hold_subcode,upload_error_buf);
	if(!upload_success) {
		// Our peer had some kind of problem sending the files.

		char const *peer_ip_str = "disconnected socket";
		if(s->type() == Stream::reli_sock) {
			peer_ip_str = ((Sock *)s)->get_sinful_peer();
		}

		MyString download_error_buf;
		download_error_buf.formatstr("%s failed to receive file(s) from %s",
						  get_mySubSystem()->getName(),peer_ip_str);
		error_buf.formatstr("%s; %s",
						  upload_error_buf.Value(),
						  download_error_buf.Value());
		dprintf(D_ALWAYS,"DoDownload: %s\n",error_buf.Value());

		download_success = false;
		SendTransferAck(s,download_success,upload_try_again,upload_hold_code,
						upload_hold_subcode,download_error_buf.Value());

			// store full-duplex error description, because only our side
			// of the story was stored in above call to SendTransferAck
		Info.error_desc = error_buf.Value();

		dprintf( D_FULLDEBUG, "DoDownload: exiting with upload errors\n" );
		return_and_resetpriv( -1 );
	}

	if( !download_success ) {
		SendTransferAck(s,download_success,try_again,hold_code,
						hold_subcode,error_buf.Value());

		dprintf( D_FULLDEBUG, "DoDownload: exiting with download errors\n" );
		return_and_resetpriv( -1 );
	}

	if ( !final_transfer && IsServer() ) {
		MyString buf;
		int fd;
		// we just stashed all the files in the TmpSpoolSpace.
		// write out the commit file.

		buf.formatstr("%s%c%s",TmpSpoolSpace,DIR_DELIM_CHAR,COMMIT_FILENAME);
#if defined(WIN32)
		if ((fd = safe_open_wrapper_follow(buf.Value(), O_WRONLY | O_CREAT | O_TRUNC | 
			_O_BINARY | _O_SEQUENTIAL, 0644)) < 0)
#else
		if ((fd = safe_open_wrapper_follow(buf.Value(), O_WRONLY | O_CREAT | O_TRUNC, 0644)) < 0)
#endif
		{
			dprintf(D_ALWAYS, 
				"FileTransfer::DoDownload failed to write commit file\n");
			return_and_resetpriv( -1 );
		}

		// copy in list of files to remove here
		::close(fd);

		// Now actually perform the commit.
		CommitFiles();

	}

	downloadEndTime = _condor_debug_get_time_double();

	download_success = true;
	SendTransferAck(s,download_success,try_again,hold_code,hold_subcode,NULL);

		// Log some tcp statistics about this transfer
	if (*total_bytes > 0) {
		char *stats = s->get_statistics();
		int cluster = -1;
		int proc = -1;
		jobAd.LookupInteger(ATTR_CLUSTER_ID, cluster);
		jobAd.LookupInteger(ATTR_PROC_ID, proc);

		std::string full_stats;
		formatstr(full_stats, "File Transfer Download: JobId: %d.%d files: %d bytes: %lld seconds: %.2f dest: %s %s\n", 
			cluster, proc, numFiles, (long long)*total_bytes, (downloadEndTime - downloadStartTime), s->peer_ip_str(), (stats ? stats : ""));
		Info.tcp_stats = full_stats.c_str();
		dprintf(D_STATS, "%s", full_stats.c_str());
	}


	return_and_resetpriv( 0 );
}

void
FileTransfer::GetTransferAck(Stream *s,bool &success,bool &try_again,int &hold_code,int &hold_subcode,MyString &error_desc)
{
	if(!PeerDoesTransferAck) {
		success = true;
		return;
	}

	s->decode();

	ClassAd ad;
	if(!getClassAd(s, ad) || !s->end_of_message()) {
		char const *ip = NULL;
		if(s->type() == Sock::reli_sock) {
			ip = ((ReliSock *)s)->get_sinful_peer();
		}
		dprintf(D_FULLDEBUG,"Failed to receive download acknowledgment from %s.\n",
				ip ? ip : "(disconnected socket)");
		success = false;
		try_again = true; // could just be a transient network problem
		return;
	}
	int result = -1;
	if(!ad.LookupInteger(ATTR_RESULT,result)) {
		MyString ad_str;
		sPrintAd(ad_str, ad);
		dprintf(D_ALWAYS,"Download acknowledgment missing attribute: %s.  Full classad: [\n%s]\n",ATTR_RESULT,ad_str.Value());
		success = false;
		try_again = false;
		hold_code = CONDOR_HOLD_CODE_InvalidTransferAck;
		hold_subcode = 0;
		error_desc.formatstr("Download acknowledgment missing attribute: %s",ATTR_RESULT);
		return;
	}
	if(result == 0) {
		success = true;
		try_again = false;
	}
	else if(result > 0) {
		success = false;
		try_again = true;
	}
	else {
		success = false;
		try_again = false;
	}

	if(!ad.LookupInteger(ATTR_HOLD_REASON_CODE,hold_code)) {
		hold_code = 0;
	}
	if(!ad.LookupInteger(ATTR_HOLD_REASON_SUBCODE,hold_subcode)) {
		hold_subcode = 0;
	}
	char *hold_reason_buf = NULL;
	if(ad.LookupString(ATTR_HOLD_REASON,&hold_reason_buf)) {
		error_desc = hold_reason_buf;
		free(hold_reason_buf);
	}
}

void
FileTransfer::SaveTransferInfo(bool success,bool try_again,int hold_code,int hold_subcode,char const *hold_reason)
{
	Info.success = success;
	Info.try_again = try_again;
	Info.hold_code = hold_code;
	Info.hold_subcode = hold_subcode;
	if( hold_reason ) {
		Info.error_desc = hold_reason;
	}
}

void
FileTransfer::SendTransferAck(Stream *s,bool success,bool try_again,int hold_code,int hold_subcode,char const *hold_reason)
{
	// Save failure information.
	SaveTransferInfo(success,try_again,hold_code,hold_subcode,hold_reason);

	if(!PeerDoesTransferAck) {
		dprintf(D_FULLDEBUG,"SendTransferAck: skipping transfer ack, because peer does not support it.\n");
		return;
	}

	ClassAd ad;
	int result;
	if(success) {
		result = 0;
	}
	else if(try_again) {
		result = 1;  //failed for transient reasons
	}
	else {
		result = -1; //failed -- do not try again (ie put on hold)
	}

	ad.Assign(ATTR_RESULT,result);
	if(!success) {
		ad.Assign(ATTR_HOLD_REASON_CODE,hold_code);
		ad.Assign(ATTR_HOLD_REASON_SUBCODE,hold_subcode);
		if(hold_reason) {
			ad.Assign(ATTR_HOLD_REASON,hold_reason);
		}
	}
	s->encode();
	if(!putClassAd(s, ad) || !s->end_of_message()) {
		char const *ip = NULL;
		if(s->type() == Sock::reli_sock) {
			ip = ((ReliSock *)s)->get_sinful_peer();
		}
		dprintf(D_ALWAYS,"Failed to send download %s to %s.\n",
		        success ? "acknowledgment" : "failure report",
		        ip ? ip : "(disconnected socket)");
	}
}

void
FileTransfer::CommitFiles()
{
	MyString buf;
	MyString newbuf;
	MyString swapbuf;
	const char *file;

	if ( IsClient() ) {
		return;
	}

	int cluster = -1;
	int proc = -1;
	jobAd.LookupInteger(ATTR_CLUSTER_ID, cluster);
	jobAd.LookupInteger(ATTR_PROC_ID, proc);

	priv_state saved_priv = PRIV_UNKNOWN;
	if( want_priv_change ) {
		saved_priv = set_priv( desired_priv_state );
	}

	Directory tmpspool( TmpSpoolSpace, desired_priv_state );

	buf.formatstr("%s%c%s",TmpSpoolSpace,DIR_DELIM_CHAR,COMMIT_FILENAME);
	if ( access(buf.Value(),F_OK) >= 0 ) {
		// the commit file exists, so commit the files.

		MyString SwapSpoolSpace;
		SwapSpoolSpace.formatstr("%s.swap",SpoolSpace);
		bool swap_dir_ready = SpooledJobFiles::createJobSwapSpoolDirectory(&jobAd,desired_priv_state);
		if( !swap_dir_ready ) {
			EXCEPT("Failed to create %s",SwapSpoolSpace.Value());
		}

		while ( (file=tmpspool.Next()) ) {
			// don't commit the commit file!
			if ( file_strcmp(file,COMMIT_FILENAME) == MATCH )
				continue;
			buf.formatstr("%s%c%s",TmpSpoolSpace,DIR_DELIM_CHAR,file);
			newbuf.formatstr("%s%c%s",SpoolSpace,DIR_DELIM_CHAR,file);
			swapbuf.formatstr("%s%c%s",SwapSpoolSpace.Value(),DIR_DELIM_CHAR,file);

				// If the target name exists, move it into the swap
				// directory.  This serves two purposes:
				//   1. potentially allow rollback
				//   2. handle case of target being a non-empty directory,
				//      which cannot be overwritten by rename()
			if( access(newbuf.Value(),F_OK) >= 0 ) {
				if ( rename(newbuf.Value(),swapbuf.Value()) < 0 ) {
					EXCEPT("FileTransfer CommitFiles failed to move %s to %s: %s",newbuf.Value(),swapbuf.Value(),strerror(errno));
				}
			}

			if ( rotate_file(buf.Value(),newbuf.Value()) < 0 ) {
				EXCEPT("FileTransfer CommitFiles Failed -- What Now?!?!");
			}
		}
		// TODO: remove files specified in commit file

		SpooledJobFiles::removeJobSwapSpoolDirectory(&jobAd);
	}

	// We have now commited the files in tmpspool, if we were supposed to.
	// So now blow away tmpspool.
	tmpspool.Remove_Entire_Directory();
	if( want_priv_change ) {
		ASSERT( saved_priv != PRIV_UNKNOWN );
		set_priv( saved_priv );
	}
}

int
FileTransfer::Upload(ReliSock *s, bool blocking)
{
	dprintf(D_FULLDEBUG,"entering FileTransfer::Upload\n");

	if (ActiveTransferTid >= 0) {
		EXCEPT("FileTransfer::Upload called during active transfer!");
	}

	Info.duration = 0;
	Info.type = UploadFilesType;
	Info.success = true;
	Info.in_progress = true;
	Info.xfer_status = XFER_STATUS_UNKNOWN;
	TransferStart = time(NULL);

	if (blocking) {
		int status = DoUpload( &Info.bytes, (ReliSock *)s);
		Info.duration = time(NULL)-TransferStart;
		Info.success = (Info.bytes >= 0) && (status == 0);
		Info.in_progress = false;
		return Info.success;

	} else {

		ASSERT( daemonCore );

		// make a pipe to communicate with our thread
		if (!daemonCore->Create_Pipe(TransferPipe,true)) {
			dprintf(D_ALWAYS, "Create_Pipe failed in "
					"FileTransfer::Upload\n");
			return FALSE;
		}

		if (-1 == daemonCore->Register_Pipe(TransferPipe[0],
											"Upload Results",
											(PipeHandlercpp)&FileTransfer::TransferPipeHandler,
											"TransferPipeHandler",
											this)) {
			dprintf(D_ALWAYS,"FileTransfer::Upload() failed to register pipe.\n");
			return FALSE;
		}
		else {
			registered_xfer_pipe = true;
		}

		upload_info *info = (upload_info *)malloc(sizeof(upload_info));
		ASSERT( info );
		info->myobj = this;
		ActiveTransferTid = daemonCore->
			Create_Thread((ThreadStartFunc)&FileTransfer::UploadThread,
						  (void *)info, s, ReaperId);
		if (ActiveTransferTid == FALSE) {
			dprintf(D_ALWAYS, "Failed to create FileTransfer UploadThread!\n");
			free(info);
			ActiveTransferTid = -1;
			return FALSE;
		}
		dprintf(D_FULLDEBUG,
				"FileTransfer: created upload transfer process with id %d\n",
				ActiveTransferTid);
		// daemonCore will free(info) when the thread exits
		TransThreadTable->insert(ActiveTransferTid, this);

		uploadStartTime = time(NULL);
	}
		
	return 1;
}

bool
FileTransfer::WriteStatusToTransferPipe(filesize_t total_bytes)
{
	int n;
	bool write_failed = false;

	if(!write_failed) {
		char cmd = FINAL_UPDATE_XFER_PIPE_CMD;

		n = daemonCore->Write_Pipe( TransferPipe[1],
									&cmd,
									sizeof(cmd) );
		if(n != sizeof(cmd)) write_failed = true;
	}

	if(!write_failed) {
		n = daemonCore->Write_Pipe( TransferPipe[1],
				   (char *)&total_bytes,
				   sizeof(filesize_t) );
		if(n != sizeof(filesize_t)) write_failed = true;
	}
	if(!write_failed) {
		n = daemonCore->Write_Pipe( TransferPipe[1],
				   (char *)&Info.try_again,
				   sizeof(bool) );
		if(n != sizeof(bool)) write_failed = true;
	}
	if(!write_failed) {
		n = daemonCore->Write_Pipe( TransferPipe[1],
				   (char *)&Info.hold_code,
				   sizeof(int) );
		if(n != sizeof(int)) write_failed = true;
	}
	if(!write_failed) {
		n = daemonCore->Write_Pipe( TransferPipe[1],
				   (char *)&Info.hold_subcode,
				   sizeof(int) );
		if(n != sizeof(int)) write_failed = true;
	}
	int error_len = Info.error_desc.Length();
	if(error_len) {
		error_len++; //write the null too
	}
	if(!write_failed) {
		n = daemonCore->Write_Pipe( TransferPipe[1],
				   (char *)&error_len,
				   sizeof(int) );
		if(n != sizeof(int)) write_failed = true;
	}
	if(!write_failed) {
		n = daemonCore->Write_Pipe( TransferPipe[1],
				   Info.error_desc.Value(),
				   error_len );
		if(n != error_len) write_failed = true;
	}

	int spooled_files_len = Info.spooled_files.Length();
	if(spooled_files_len) {
		spooled_files_len++; //write the null too
	}
	if(!write_failed) {
		n = daemonCore->Write_Pipe( TransferPipe[1],
				   (char *)&spooled_files_len,
				   sizeof(int) );
		if(n != sizeof(int)) write_failed = true;
	}
	if(!write_failed) {
		n = daemonCore->Write_Pipe( TransferPipe[1],
				   Info.spooled_files.Value(),
				   spooled_files_len );
		if(n != spooled_files_len) write_failed = true;
	}

	if(write_failed) {
		dprintf(D_ALWAYS,"Failed to write transfer status to pipe (errno %d): %s\n",errno,strerror(errno));
		return false;
	}

	return true;
}

int
FileTransfer::UploadThread(void *arg, Stream *s)
{
	dprintf(D_FULLDEBUG,"entering FileTransfer::UploadThread\n");
	FileTransfer * myobj = ((upload_info *)arg)->myobj;

	if (s == NULL) {
		return 0;
	}

	filesize_t	total_bytes;
	int status = myobj->DoUpload( &total_bytes, (ReliSock *)s );
	if(!myobj->WriteStatusToTransferPipe(total_bytes)) {
		return 0;
	}
	return ( status >= 0 );
}



int
FileTransfer::DoUpload(filesize_t *total_bytes, ReliSock *s)
{
	int rc;
	MyString fullname;
	filesize_t bytes;
	filesize_t peer_max_transfer_bytes = -1; // unlimited
	bool is_the_executable;
	bool upload_success = false;
	bool do_download_ack = false;
	bool do_upload_ack = false;
	bool try_again = false;
	int hold_code = 0;
	int hold_subcode = 0;
	int numFiles = 0;
	MyString error_desc;
	bool I_go_ahead_always = false;
	bool peer_goes_ahead_always = false;
	DCTransferQueue xfer_queue(m_xfer_queue_contact_info);

	// use an error stack to keep track of failures when invoke plugins,
	// perhaps more of this can be instrumented with it later.
	CondorError errstack;

	// If a bunch of file transfers failed strictly due to
	// PUT_FILE_OPEN_FAILED, then we keep track of the information relating to
	// the first failed one, and continue to attempt to transfer the rest in
	// the list. At the end of the transfer, the job will go on hold with the
	// information of the first failed transfer. This is to allow things like
	// corefiles and whatnot to be brought back to the spool even if the user
	// job hadn't completed writing all the files as specified in
	// transfer_output_files. These variables represent the saved state of the
	// first failed transfer. See gt #487.
	bool first_failed_file_transfer_happened = false;
	bool first_failed_upload_success = false;
	bool first_failed_try_again = false;
	int first_failed_hold_code = 0;
	int first_failed_hold_subcode = 0;
	MyString first_failed_error_desc;
	int first_failed_line_number;

	uploadStartTime = _condor_debug_get_time_double();

	*total_bytes = 0;
	dprintf(D_FULLDEBUG,"entering FileTransfer::DoUpload\n");

	priv_state saved_priv = PRIV_UNKNOWN;
	if( want_priv_change ) {
		saved_priv = set_priv( desired_priv_state );
	}

	// record the state it was in when we started... the "default" state
	bool socket_default_crypto = s->get_encryption();

	if( want_priv_change && saved_priv == PRIV_UNKNOWN ) {
		saved_priv = set_priv( desired_priv_state );
	}

	FileTransferList filelist;
	ExpandFileTransferList( FilesToSend, filelist );

	filesize_t sandbox_size = 0;
	FileTransferList::iterator filelist_it;
	for( filelist_it = filelist.begin();
		 filelist_it != filelist.end();
		 filelist_it++ )
	{
		if( sandbox_size + filelist_it->file_size >= sandbox_size ) {
			sandbox_size += filelist_it->file_size;
		}
	}

	s->encode();

	// tell the server if this is the final transfer or not.
	// if it is the final transfer, the server places the files
	// into the user's Iwd.  if not, the files go into SpoolSpace.
	if( !s->code(m_final_transfer_flag) ) {
		dprintf(D_FULLDEBUG,"DoUpload: exiting at %d\n",__LINE__);
		return_and_resetpriv( -1 );
	}
	if( PeerDoesXferInfo ) {
		ClassAd xfer_info;
		xfer_info.Assign(ATTR_SANDBOX_SIZE,sandbox_size);
		if( !putClassAd(s,xfer_info) ) {
			dprintf(D_FULLDEBUG,"DoUpload: failed to send xfer_info; exiting at %d\n",__LINE__);
			return_and_resetpriv( -1 );
		}
	}
	if( !s->end_of_message() ) {
		dprintf(D_FULLDEBUG,"DoUpload: exiting at %d\n",__LINE__);
		return_and_resetpriv( -1 );
	}

	for( filelist_it = filelist.begin();
		 filelist_it != filelist.end();
		 filelist_it++ )
	{
		char const *filename = filelist_it->srcName();
		char const *dest_dir = filelist_it->destDir();

		if( dest_dir && *dest_dir ) {
			dprintf(D_FULLDEBUG,"DoUpload: sending file %s to %s%c\n",filename,dest_dir,DIR_DELIM_CHAR);
		}
		else {
			dprintf(D_FULLDEBUG,"DoUpload: sending file %s\n",filename);
		}

		// reset this for each file
		bool is_url;
		is_url = false;

		if( param_boolean("ENABLE_URL_TRANSFERS", true) && IsUrl(filename) ) {
			// looks like a URL
			is_url = true;
			fullname = filename;
			dprintf(D_FULLDEBUG, "DoUpload: sending %s as URL.\n", filename);
		} else if( !fullpath( filename ) ){
			// looks like a relative path
			fullname.formatstr("%s%c%s",Iwd,DIR_DELIM_CHAR,filename);
		} else {
			// looks like an unix absolute path or a windows path
			fullname = filename;
		}

		MyString dest_filename;
		if ( ExecFile && !simple_init && (file_strcmp(ExecFile,filename)==0 )) {
			// this file is the job executable
			is_the_executable = true;
			dest_filename = CONDOR_EXEC;
		} else {
			// this file is _not_ the job executable
			is_the_executable = false;

			if( dest_dir && *dest_dir ) {
				dest_filename.formatstr("%s%c",dest_dir,DIR_DELIM_CHAR);
			}

			// condor_basename works for URLs
			dest_filename.formatstr_cat( "%s", condor_basename(filename) );
		}

		// check for read permission on this file, if we are supposed to check.
		// do not check the executable, since it is likely sitting in the SPOOL
		// directory.
		//
		// also, don't check URLs
#ifdef WIN32
		if( !is_url && perm_obj && !is_the_executable &&
			(perm_obj->read_access(fullname.Value()) != 1) ) {
			// we do _not_ have permission to read this file!!
			upload_success = false;
			error_desc.formatstr("error reading from %s: permission denied",fullname.Value());
			do_upload_ack = true;    // tell receiver that we failed
			do_download_ack = true;
			try_again = false; // put job on hold
			hold_code = CONDOR_HOLD_CODE_UploadFileError;
			hold_subcode = EPERM;
			return ExitDoUpload(total_bytes,numFiles, s,saved_priv,socket_default_crypto,
			                    upload_success,do_upload_ack,do_download_ack,
								try_again,hold_code,hold_subcode,
								error_desc.Value(),__LINE__);
		}
#else
		if (is_the_executable) {} // Done to get rid of the compiler set-but-not-used warnings.
#endif


		// now we send an int to the other side to indicate the next
		// action.  historically, we sent either 1 or 0.  zero meant
		// we were finished and there are no more files to send.  any
		// non-zero value means there is at least one more file.
		//
		// this has been expanded with two new values which indicate
		// encryption settings per-file.  the new values are:
		// 0 - finished
		// 1 - use socket default (on or off) for next file
		// 2 - force encryption on for next file.
		// 3 - force encryption off for next file.
		//
		// this was further expanded to allow delagation of x509 creds
		// 4 - do an x509 credential delegation (using the socket default)
		//
		// and again to tell the remote side to fetch a URL
		// 5 - send a URL and have the other side fetch it
		//
		// and again to allow transferring and creating subdirectories
		// 6 - send a request to make a directory
		//
		// and one more time to make a more flexible protocol.  this magic
		// number 999 means we will still send the filename, and then send a
		// classad immediately following the filename, and the classad will say
		// what action to perform.  this will allow potential changes without
		// breaking the wire protocol and hopefully will be more forward and
		// backward compatible for future updates.
		//
		// 999 - send a classad telling what to do.
		//
		// 999 subcommand 7:
		// send information about a transfer performed using a transfer hook


		// default to the socket default
		int file_command = 1;
		int file_subcommand = 0;
		
		// find out if this file is in DontEncryptFiles
		if ( DontEncryptFiles->file_contains_withwildcard(filename) ) {
			// turn crypto off for this file (actually done below)
			file_command = 3;
		}

		// now find out if this file is in EncryptFiles.  if it was
		// also in DontEncryptFiles, that doesn't matter, this will
		// override.
		if ( EncryptFiles->file_contains_withwildcard(filename) ) {
			// turn crypto on for this file (actually done below)
			file_command = 2;
		}

		// We want to delegate the job's x509 proxy, rather than just
		// copy it.
		if ( X509UserProxy && file_strcmp( filename, X509UserProxy ) == 0 &&
			 DelegateX509Credentials ) {

			file_command = 4;
		}

		if ( is_url ) {
			file_command = 5;
		}

		if ( m_final_transfer_flag && OutputDestination ) {
			dprintf(D_FULLDEBUG, "FILETRANSFER: Using command 999:7 for OutputDestionation: %s\n",
					OutputDestination);

			// switch from whatever command we had before to new classad
			// command new classad command 999 and subcommand 7.
			//
			// 7 == invoke plugin to store file
			file_command = 999;
			file_subcommand = 7;
		}

		bool fail_because_mkdir_not_supported = false;
		bool fail_because_symlink_not_supported = false;
		if( filelist_it->is_directory ) {
			if( filelist_it->is_symlink ) {
				fail_because_symlink_not_supported = true;
				dprintf(D_ALWAYS,"DoUpload: attempting to transfer symlink %s which points to a directory.  This is not supported.\n",filename);
			}
			else if( PeerUnderstandsMkdir ) {
				file_command = 6;
			}
			else {
				fail_because_mkdir_not_supported = true;
				dprintf(D_ALWAYS,"DoUpload: attempting to transfer directory %s, but the version of Condor we are talking to is too old to support that!\n",
						filename);
			}
		}

		dprintf ( D_FULLDEBUG, "FILETRANSFER: outgoing file_command is %i for %s\n",
				file_command, filename );

		if( !s->snd_int(file_command,FALSE) ) {
			dprintf(D_FULLDEBUG,"DoUpload: exiting at %d\n",__LINE__);
			return_and_resetpriv( -1 );
		}
		if( !s->end_of_message() ) {
			dprintf(D_FULLDEBUG,"DoUpload: exiting at %d\n",__LINE__);
			return_and_resetpriv( -1 );
		}

		// now enable the crypto decision we made:
		if (file_command == 2) {
			s->set_crypto_mode(true);
		} else if (file_command == 3) {
			s->set_crypto_mode(false);
		}
		else {
			s->set_crypto_mode(socket_default_crypto);
		}

		// for command 999, this string must equal the Attribute "Filename" in
		// the classad that follows.  it wouldn't really need to be sent here
		// but is more wire-compatible with older versions if we do.
		//
		// should we send a protocol version string instead?  or some other token
		// like 'CLASSAD'?
		//
		if( !s->put(dest_filename.Value()) ) {
			dprintf(D_FULLDEBUG,"DoUpload: exiting at %d\n",__LINE__);
			return_and_resetpriv( -1 );
		}

		if( PeerDoesGoAhead ) {
			if( !s->end_of_message() ) {
				dprintf(D_FULLDEBUG, "DoUpload: failed on eom before GoAhead; exiting at %d\n",__LINE__);
				return_and_resetpriv( -1 );
			}

			if( !peer_goes_ahead_always ) {
					// Now wait for our peer to tell us it is ok for us to
					// go ahead and send data.
				if( !ReceiveTransferGoAhead(s,fullname.Value(),false,peer_goes_ahead_always,peer_max_transfer_bytes) ) {
					dprintf(D_FULLDEBUG, "DoUpload: exiting at %d\n",__LINE__);
					return_and_resetpriv( -1 );
				}
			}

			if( !I_go_ahead_always ) {
					// Now tell our peer when it is ok for us to read data
					// from disk for sending.
				if( !ObtainAndSendTransferGoAhead(xfer_queue,false,s,sandbox_size,fullname.Value(),I_go_ahead_always) ) {
					dprintf(D_FULLDEBUG, "DoUpload: exiting at %d\n",__LINE__);
					return_and_resetpriv( -1 );
				}
			}

			s->encode();
		}

		UpdateXferStatus(XFER_STATUS_ACTIVE);

		filesize_t this_file_max_bytes = -1;
		filesize_t effective_max_upload_bytes = MaxUploadBytes;
		bool using_peer_max_transfer_bytes = false;
		if( peer_max_transfer_bytes >= 0 && (peer_max_transfer_bytes < effective_max_upload_bytes || effective_max_upload_bytes < 0) ) {
				// For superior error handling, it is best for the
				// uploading side to know about the downloading side's
				// max transfer byte limit.  This prevents the
				// uploading side from trying to send more than the
				// maximum, which would cause the downloading side to
				// close the connection, which would cause the
				// uploading side to assume there was a communication
				// error rather than an intentional stop.
			effective_max_upload_bytes = peer_max_transfer_bytes;
			using_peer_max_transfer_bytes = true;
			dprintf(D_FULLDEBUG,"DoUpload: changing maximum upload MB from %ld to %ld at request of peer.\n",
					(long int)(effective_max_upload_bytes >= 0 ? effective_max_upload_bytes/1024/1024 : effective_max_upload_bytes),
					(long int)(peer_max_transfer_bytes/1024/1024));
		}
		if( effective_max_upload_bytes < 0 ) {
			this_file_max_bytes = -1; // no limit
		}
		else if( effective_max_upload_bytes >= *total_bytes ) {
			this_file_max_bytes = effective_max_upload_bytes - *total_bytes;
		}
		else {
			this_file_max_bytes = 0;
		}

		if ( file_command == 999) {
			// new-style, send classad

			ClassAd file_info;
			file_info.Assign("ProtocolVersion", 1);
			file_info.Assign("Command", file_command);
			file_info.Assign("SubCommand", file_subcommand);

			// only one subcommand at the moment: 7
			//
			// 7 is "Report to shadow the final status of invoking a transfer
			// hook to move the output file"

			if(file_subcommand == 7) {
				// make the URL out of Attr OutputDestination and filename
				MyString source_filename;
				source_filename = Iwd;
				source_filename += DIR_DELIM_CHAR;
				source_filename += filename;

				MyString URL;
				URL = OutputDestination;
				URL += DIR_DELIM_CHAR;
				URL += filename;

				// actually invoke the plugin.  this could block indefinitely.
				ClassAd pluginStatsAd;
				dprintf (D_FULLDEBUG, "DoUpload: calling IFTP(fn,U): fn\"%s\", U\"%s\"\n", source_filename.Value(), URL.Value());
				dprintf (D_FULLDEBUG, "LocalProxyName: %s\n", LocalProxyName.Value());
				rc = InvokeFileTransferPlugin(errstack, source_filename.Value(), URL.Value(), &pluginStatsAd, LocalProxyName.Value());
				dprintf (D_FULLDEBUG, "DoUpload: IFTP(fn,U): fn\"%s\", U\"%s\" returns %i\n", source_filename.Value(), URL.Value(), rc);

				// report the results:
				file_info.Assign("Filename", source_filename);
				file_info.Assign("OutputDestination", URL);

				// will either be 0 (success) or -4 (GET_FILE_PLUGIN_FAILED)
				file_info.Assign("Result", rc);

				// nonzero indicates failure, put the ErrStack into the classad
				if (rc) {
					file_info.Assign("ErrorString", errstack.getFullText());
				}

				// it's all assembled, so send the ad using stream s.
				// don't end the message, it's done below.
				if(!putClassAd(s, file_info)) {
					dprintf(D_FULLDEBUG,"DoDownload: exiting at %d\n",__LINE__);
					return_and_resetpriv( -1 );
				}

				// compute the size of what we sent
				MyString junkbuf;
				sPrintAd(junkbuf, file_info);
				bytes = junkbuf.Length();

			} else {
				dprintf( D_ALWAYS, "DoUpload: invalid subcommand %i, skipping %s.",
						file_subcommand, filename);
				bytes = 0;
				rc = 0;
			}
		} else if ( file_command == 4 ) {
			if ( (PeerDoesGoAhead || s->end_of_message()) ) {
				time_t expiration_time = GetDesiredDelegatedJobCredentialExpiration(&jobAd);
				rc = s->put_x509_delegation( &bytes, fullname.Value(), expiration_time, NULL );
				dprintf( D_FULLDEBUG,
				         "DoUpload: put_x509_delegation() returned %d\n",
				         rc );
			} else {
				rc = -1;
			}
		} else if (file_command == 5) {
			// send the URL and that's it for now.
			// TODO: this should probably be a classad
			if(!s->code(fullname)) {
				dprintf( D_FULLDEBUG, "DoUpload: failed to send fullname: %s\n", fullname.Value());
				rc = -1;
			} else {
				dprintf( D_FULLDEBUG, "DoUpload: sent fullname and NO eom: %s\n", fullname.Value());
				rc = 0;
			}

			// on the sending side, we don't know how many bytes the actual
			// file was, since we aren't the ones downloading it.  to find out
			// the length, we'd have to make a connection to some server (via a
			// plugin, for which no API currently exists) and ask it, and i
			// don't want to add that latency.
			// 
			// instead we add the length of the URL itself, since that's what
			// we sent.
			bytes = fullname.Length();

		} else if( file_command == 6 ) { // mkdir
			// the only data sent is the file_mode.
			bytes = sizeof( filelist_it->file_mode );

			if( !s->put( filelist_it->file_mode ) ) {
				rc = -1;
				dprintf(D_ALWAYS,"DoUpload: failed to send mkdir mode\n");
			}
			else {
				rc = 0;
			}
		} else if( fail_because_mkdir_not_supported || fail_because_symlink_not_supported ) {
			if( TransferFilePermissions ) {
				rc = s->put_file_with_permissions( &bytes, NULL_FILE );
			}
			else {
				rc = s->put_file( &bytes, NULL_FILE );
			}
			if( rc == 0 ) {
				rc = PUT_FILE_OPEN_FAILED;
				errno = EISDIR;
			}
		} else if ( TransferFilePermissions ) {
			rc = s->put_file_with_permissions( &bytes, fullname.Value(), this_file_max_bytes, &xfer_queue );
		} else {
			rc = s->put_file( &bytes, fullname.Value(), 0, this_file_max_bytes, &xfer_queue );
		}
		if( rc < 0 ) {
			int the_error = errno;
			upload_success = false;
			error_desc.formatstr("error sending %s",fullname.Value());
			if((rc == PUT_FILE_OPEN_FAILED) || (rc == PUT_FILE_PLUGIN_FAILED) || (rc == PUT_FILE_MAX_BYTES_EXCEEDED)) {
				try_again = false; // put job on hold
				hold_code = CONDOR_HOLD_CODE_UploadFileError;
				hold_subcode = the_error;

				if (rc == PUT_FILE_OPEN_FAILED) {
					// In this case, put_file() has transmitted a zero-byte
					// file in place of the failed one. This means there is an
					// ack waiting for us to read back which we do at the end of
					// the while loop.

					error_desc.replaceString("sending","reading from");
					error_desc.formatstr_cat(": (errno %d) %s",the_error,strerror(the_error));
					if( fail_because_mkdir_not_supported ) {
						error_desc.formatstr_cat("; Remote condor version is too old to transfer directories.");
					}
					if( fail_because_symlink_not_supported ) {
						error_desc.formatstr_cat("; Transfer of symlinks to directories is not supported.");
					}
				} else if ( rc == PUT_FILE_MAX_BYTES_EXCEEDED ) {
					StatInfo this_file_stat(fullname.Value());
					filesize_t this_file_size = this_file_stat.GetFileSize();
					error_desc.formatstr_cat(": max total %s bytes exceeded (max=%ld MB, this file=%ld MB)",
											 using_peer_max_transfer_bytes ? "download" : "upload",
											 (long int)(effective_max_upload_bytes/1024/1024),
											 (long int)(this_file_size/1024/1024));
					hold_code = using_peer_max_transfer_bytes ? CONDOR_HOLD_CODE_MaxTransferOutputSizeExceeded : CONDOR_HOLD_CODE_MaxTransferInputSizeExceeded;
					the_error = 0;
				} else {
					// add on the error string from the errstack used
					error_desc.formatstr_cat(": %s", errstack.getFullText().c_str());
				}

				// We'll continue trying to transfer the rest of the files
				// in question, but we'll record the information we need from
				// the first failure. Notice that this means we won't know
				// the complete set of files which failed to transfer back
				// but have become zero length files on the submit side.
				// We'd need to append those failed files to some kind of an
				// attribute in the job ad representing this failure. That
				// is not currently implemented....

				if (first_failed_file_transfer_happened == false) {
					first_failed_file_transfer_happened = true;
					first_failed_upload_success = false;
					first_failed_try_again = false;
					first_failed_hold_code = hold_code;
					first_failed_hold_subcode = the_error;
					first_failed_error_desc = error_desc;
					first_failed_line_number = __LINE__;
				}
			}
			else {
				// We can't currently tell the different between other
				// put_file() errors that will generate an ack error
				// report, and those that are due to a genuine
				// disconnect between us and the receiver.  Therefore,
				// always try reading the download ack.
				do_download_ack = true;
				// The stream _from_ us to the receiver is in an undefined
				// state.  Some network operation may have failed part
				// way through the transmission, so we cannot expect
				// the other side to be able to read our upload ack.
				do_upload_ack = false;
				try_again = true;

				// for the more interesting reasons why the transfer failed,
				// we can try again and see what happens.
				return ExitDoUpload(total_bytes,numFiles, s,saved_priv,
								socket_default_crypto,upload_success,
								do_upload_ack,do_download_ack,
			                    try_again,hold_code,hold_subcode,
			                    error_desc.Value(),__LINE__);
			}
		}

		if( !s->end_of_message() ) {
			dprintf(D_FULLDEBUG,"DoUpload: exiting at %d\n",__LINE__);
			return_and_resetpriv( -1 );
		}
		
		*total_bytes += bytes;
		numFiles++;

			// The spooled files list is used to generate
			// SpooledOutputFiles, which replaces TransferOutputFiles
			// when pulling output from the spool directory.  We don't
			// really know here whether the other side is writing to the
			// spool or not, but we generate the list just in case.
			//
			// If we transfer directories, only include the directory
			// in the spooled files list, not its contents.  Also skip
			// the stdout/stderr files, since those are handled
			// separately when building the list of files to transfer.

		if( dest_filename.FindChar(DIR_DELIM_CHAR) < 0 &&
			dest_filename != condor_basename(JobStdoutFile.Value()) &&
			dest_filename != condor_basename(JobStderrFile.Value()) )
		{
			Info.addSpooledFile( dest_filename.Value() );
		}
	}

	do_download_ack = true;
	do_upload_ack = true;

	if (first_failed_file_transfer_happened == true) {
		return ExitDoUpload(total_bytes,numFiles, s,saved_priv,socket_default_crypto,
			first_failed_upload_success,do_upload_ack,do_download_ack,
			first_failed_try_again,first_failed_hold_code,
			first_failed_hold_subcode,first_failed_error_desc.Value(),
			first_failed_line_number);
	} 

	uploadEndTime = _condor_debug_get_time_double();

	upload_success = true;
	return ExitDoUpload(total_bytes,numFiles, s,saved_priv,socket_default_crypto,
	                    upload_success,do_upload_ack,do_download_ack,
	                    try_again,hold_code,hold_subcode,NULL,__LINE__);
}

void
FileTransfer::setTransferQueueContactInfo(char const *contact) {
	m_xfer_queue_contact_info = TransferQueueContactInfo(contact);
}

bool
FileTransfer::ObtainAndSendTransferGoAhead(DCTransferQueue &xfer_queue,bool downloading,Stream *s,filesize_t sandbox_size,char const *full_fname,bool &go_ahead_always)
{
	bool result;
	bool try_again = true;
	int hold_code = 0;
	int hold_subcode = 0;
	MyString error_desc;

	result = DoObtainAndSendTransferGoAhead(xfer_queue,downloading,s,sandbox_size,full_fname,go_ahead_always,try_again,hold_code,hold_subcode,error_desc);

	if( !result ) {
		SaveTransferInfo(false,try_again,hold_code,hold_subcode,error_desc.Value());
		if( error_desc.Length() ) {
			dprintf(D_ALWAYS,"%s\n",error_desc.Value());
		}
	}
	return result;
}

std::string
FileTransfer::GetTransferQueueUser()
{
	std::string user;
	ClassAd *job = GetJobAd();
	if( job ) {
		std::string user_expr;
		if( param(user_expr,"TRANSFER_QUEUE_USER_EXPR","strcat(\"Owner_\",Owner)") ) {
			ExprTree *user_tree = NULL;
			if( ParseClassAdRvalExpr( user_expr.c_str(), user_tree ) == 0 && user_tree ) {
				classad::Value val;
				const char *str = NULL;
				if ( EvalExprTree(user_tree,job,NULL,val) && val.IsStringValue(str) )
				{
					user = str;
				}
				delete user_tree;
			}
		}
	}
	return user;
}

bool
FileTransfer::DoObtainAndSendTransferGoAhead(DCTransferQueue &xfer_queue,bool downloading,Stream *s,filesize_t sandbox_size,char const *full_fname,bool &go_ahead_always,bool &try_again,int &hold_code,int &hold_subcode,MyString &error_desc)
{
	ClassAd msg;
	int go_ahead = GO_AHEAD_UNDEFINED;
	int alive_interval = 0;
	time_t last_alive = time(NULL);
		//extra time to reserve for sending msg to our file xfer peer
	const int alive_slop = 20;
	int min_timeout = 300;

	std::string queue_user = GetTransferQueueUser();

	s->decode();
	if( !s->get(alive_interval) || !s->end_of_message() ) {
		error_desc.formatstr("ObtainAndSendTransferGoAhead: failed on alive_interval before GoAhead");
		return false;
	}

	if( Sock::get_timeout_multiplier() > 0 ) {
		min_timeout *= Sock::get_timeout_multiplier();
	}

	int timeout = alive_interval;
	if( timeout < min_timeout ) {
		timeout = min_timeout;

			// tell peer the new timeout
		msg.Assign(ATTR_TIMEOUT,timeout);
			// GO_AHEAD_UNDEFINED just means that our peer should keep waiting
		msg.Assign(ATTR_RESULT,go_ahead);

		s->encode();
		if( !putClassAd(s, msg) || !s->end_of_message() ) {
			error_desc.formatstr("Failed to send GoAhead new timeout message.");
		}
	}
	ASSERT( timeout > alive_slop );
	timeout -= alive_slop;

	if( !xfer_queue.RequestTransferQueueSlot(downloading,sandbox_size,full_fname,m_jobid.Value(),queue_user.c_str(),timeout,error_desc) )
	{
		go_ahead = GO_AHEAD_FAILED;
	}

	bool first_poll = true;
	while(1) {
		if( go_ahead == GO_AHEAD_UNDEFINED ) {
			timeout = alive_interval - (time(NULL) - last_alive) - alive_slop;
			if( timeout < min_timeout ) timeout = min_timeout;
			if( first_poll ) {
					// Use a short timeout on the first time, so we quickly report
					// that the transfer is queued, if it is.
				timeout = 5;
			}
			bool pending = true;
			if( xfer_queue.PollForTransferQueueSlot(timeout,pending,error_desc) )
			{
				if( xfer_queue.GoAheadAlways( downloading ) ) {
						// no need to keep checking for GoAhead for each file,
						// just let 'em rip
					go_ahead = GO_AHEAD_ALWAYS;
				}
				else {
						// send this file, and then check to see if we
						// still have GoAhead to send more
					go_ahead = GO_AHEAD_ONCE;
				}
			}
			else if( !pending ) {
				go_ahead = GO_AHEAD_FAILED;
			}
		}

		char const *ip = s->peer_ip_str();
		char const *go_ahead_desc = "";
		if( go_ahead < 0 ) go_ahead_desc = "NO ";
		if( go_ahead == GO_AHEAD_UNDEFINED ) go_ahead_desc = "PENDING ";

		dprintf( go_ahead < 0 ? D_ALWAYS : D_FULLDEBUG,
				 "Sending %sGoAhead for %s to %s %s%s.\n",
				 go_ahead_desc,
				 ip ? ip : "(null)",
				 downloading ? "send" : "receive",
				 full_fname,
				 (go_ahead == GO_AHEAD_ALWAYS) ? " and all further files":"");

		s->encode();
		msg.Assign(ATTR_RESULT,go_ahead); // go ahead
		if( downloading ) {
			msg.Assign(ATTR_MAX_TRANSFER_BYTES,MaxDownloadBytes);
		}
		if( go_ahead < 0 ) {
				// tell our peer what exactly went wrong
			msg.Assign(ATTR_TRY_AGAIN,try_again);
			msg.Assign(ATTR_HOLD_REASON_CODE,hold_code);
			msg.Assign(ATTR_HOLD_REASON_SUBCODE,hold_subcode);
			if( error_desc.Length() ) {
				msg.Assign(ATTR_HOLD_REASON,error_desc.Value());
			}
		}
		if( !putClassAd(s, msg) || !s->end_of_message() ) {
			error_desc.formatstr("Failed to send GoAhead message.");
			try_again = true;
			return false;
		}
		last_alive = time(NULL);

		if( go_ahead != GO_AHEAD_UNDEFINED ) {
			break;
		}

		UpdateXferStatus(XFER_STATUS_QUEUED);
	}

	if( go_ahead == GO_AHEAD_ALWAYS ) {
		go_ahead_always = true;
	}

	return go_ahead > 0;
}

bool
FileTransfer::ReceiveTransferGoAhead(
	Stream *s,
	char const *fname,
	bool downloading,
	bool &go_ahead_always,
	filesize_t &peer_max_transfer_bytes)
{
	bool try_again = true;
	int hold_code = 0;
	int hold_subcode = 0;
	MyString error_desc;
	bool result;
	int alive_interval;
	int old_timeout;
	const int slop_time = 20; // extra time to wait when alive_interval expires
	const int min_alive_interval = 300;

	// How frequently peer should tell us that it is still alive while
	// we are waiting for GoAhead.  Note that the peer may respond
	// with its own specification of timeout if it does not agree with
	// ours.  This is an important issue, because our peer may need to
	// talk to some other service (i.e. the schedd) before getting
	// back to us.

	alive_interval = clientSockTimeout;
	if( alive_interval < min_alive_interval ) {
		alive_interval = min_alive_interval;
	}
	old_timeout = s->timeout(alive_interval + slop_time);

	result = DoReceiveTransferGoAhead(s,fname,downloading,go_ahead_always,peer_max_transfer_bytes,try_again,hold_code,hold_subcode,error_desc,alive_interval);

	s->timeout( old_timeout );

	if( !result ) {
		SaveTransferInfo(false,try_again,hold_code,hold_subcode,error_desc.Value());
		if( error_desc.Length() ) {
			dprintf(D_ALWAYS,"%s\n",error_desc.Value());
		}
	}

	return result;
}

bool
FileTransfer::DoReceiveTransferGoAhead(
	Stream *s,
	char const *fname,
	bool downloading,
	bool &go_ahead_always,
	filesize_t &peer_max_transfer_bytes,
	bool &try_again,
	int &hold_code,
	int &hold_subcode,
	MyString &error_desc,
	int alive_interval)
{
	int go_ahead = GO_AHEAD_UNDEFINED;

	s->encode();

	if( !s->put(alive_interval) || !s->end_of_message() ) {
		error_desc.formatstr("DoReceiveTransferGoAhead: failed to send alive_interval");
		return false;
	}

	s->decode();

	while(1) {
		ClassAd msg;
		if( !getClassAd(s, msg) || !s->end_of_message() ) {
			char const *ip = s->peer_ip_str();
			error_desc.formatstr("Failed to receive GoAhead message from %s.",
							   ip ? ip : "(null)");

			return false;
		}

		go_ahead = GO_AHEAD_UNDEFINED;
		if(!msg.LookupInteger(ATTR_RESULT,go_ahead)) {
			MyString msg_str;
			sPrintAd(msg_str, msg);
			error_desc.formatstr("GoAhead message missing attribute: %s.  "
							   "Full classad: [\n%s]",
							   ATTR_RESULT,msg_str.Value());
			try_again = false;
			hold_code = CONDOR_HOLD_CODE_InvalidTransferGoAhead;
			hold_subcode = 1;
			return false;
		}

		filesize_t mtb = peer_max_transfer_bytes;
		if( msg.LookupInteger(ATTR_MAX_TRANSFER_BYTES,mtb) ) {
			peer_max_transfer_bytes = mtb;
		}

		if( go_ahead == GO_AHEAD_UNDEFINED ) {
				// This is just an "alive" message from our peer.
				// Keep looping.

			int new_timeout = -1;
			if( msg.LookupInteger(ATTR_TIMEOUT,new_timeout) &&
				new_timeout != -1)
			{
				// our peer wants a different timeout
				s->timeout(new_timeout);
				dprintf(D_FULLDEBUG,"Peer specified different timeout "
				        "for GoAhead protocol: %d (for %s)\n",
						new_timeout, fname);
			}

			dprintf(D_FULLDEBUG,"Still waiting for GoAhead for %s.\n",fname);
			UpdateXferStatus(XFER_STATUS_QUEUED);
			continue;
		}

		if(!msg.LookupBool(ATTR_TRY_AGAIN,try_again)) {
			try_again = true;
		}

		if(!msg.LookupInteger(ATTR_HOLD_REASON_CODE,hold_code)) {
			hold_code = 0;
		}
		if(!msg.LookupInteger(ATTR_HOLD_REASON_SUBCODE,hold_subcode)) {
			hold_subcode = 0;
		}
		char *hold_reason_buf = NULL;
		if(msg.LookupString(ATTR_HOLD_REASON,&hold_reason_buf)) {
			error_desc = hold_reason_buf;
			free(hold_reason_buf);
		}

		break;
	}

	if( go_ahead <= 0 ) {
		return false;
	}

	if( go_ahead == GO_AHEAD_ALWAYS ) {
		go_ahead_always = true;
	}

	dprintf(D_FULLDEBUG,"Received GoAhead from peer to %s %s%s.\n",
			downloading ? "receive" : "send",
			fname,
			go_ahead_always ? " and all further files" : "");

	return true;
}

int
FileTransfer::ExitDoUpload(filesize_t *total_bytes, int numFiles, ReliSock *s, priv_state saved_priv, bool socket_default_crypto, bool upload_success, bool do_upload_ack, bool do_download_ack, bool try_again, int hold_code, int hold_subcode, char const *upload_error_desc,int DoUpload_exit_line)
{
	int rc = upload_success ? 0 : -1;
	bool download_success = false;
	MyString error_buf;
	MyString download_error_buf;
	char const *error_desc = NULL;

	dprintf(D_FULLDEBUG,"DoUpload: exiting at %d\n",DoUpload_exit_line);

	if( saved_priv != PRIV_UNKNOWN ) {
		_set_priv(saved_priv,__FILE__,DoUpload_exit_line,1);
	}

#ifdef WIN32
		// unsigned __int64 to float not implemented on Win32
	bytesSent += (float)(signed __int64)*total_bytes;
#else 
	bytesSent += *total_bytes;
#endif

	if(do_upload_ack) {
		// peer is still expecting us to send a file command
		if(!PeerDoesTransferAck && !upload_success) {
			// We have no way to tell the other side that something has
			// gone wrong other than slamming the connection without
			// sending the final file command 0.  Therefore, send nothing.
		}
		else {
			// no more files to send
			s->snd_int(0,TRUE);

			MyString error_desc_to_send;
			if(!upload_success) {
				error_desc_to_send.formatstr("%s at %s failed to send file(s) to %s",
										   get_mySubSystem()->getName(),
										   s->my_ip_str(),
										   s->get_sinful_peer());
				if(upload_error_desc) {
					error_desc_to_send.formatstr_cat(": %s",upload_error_desc);
				}
			}
			SendTransferAck(s,upload_success,try_again,hold_code,hold_subcode,
			                error_desc_to_send.Value());
		}
	}

	// Now find out whether there was an error on the receiver's
	// (i.e. downloader's) end, such as failure to write data to disk.
	// If we have already failed to communicate with the receiver
	// for reasons that are likely to be transient network issues
	// (e.g. timeout writing), then ideally do_download_ack would be false,
	// and we will skip this step.
	if(do_download_ack) {
		GetTransferAck(s,download_success,try_again,hold_code,hold_subcode,
		               download_error_buf);
		if(!download_success) {
			rc = -1;
		}
	}

	if(rc != 0) {
		char const *receiver_ip_str = s->get_sinful_peer();
		if(!receiver_ip_str) {
			receiver_ip_str = "disconnected socket";
		}

		error_buf.formatstr("%s at %s failed to send file(s) to %s",
						  get_mySubSystem()->getName(),
						  s->my_ip_str(),receiver_ip_str);
		if(upload_error_desc) {
			error_buf.formatstr_cat(": %s",upload_error_desc);
		}

		if(!download_error_buf.IsEmpty()) {
			error_buf.formatstr_cat("; %s",download_error_buf.Value());
		}

		error_desc = error_buf.Value();
		if(!error_desc) {
			error_desc = "";
		}

		if(try_again) {
			dprintf(D_ALWAYS,"DoUpload: %s\n",error_desc);
		}
		else {
			dprintf(D_ALWAYS,"DoUpload: (Condor error code %d, subcode %d) %s\n",hold_code,hold_subcode,error_desc);
		}
	}

	// go back to the state we were in before file transfer
	s->set_crypto_mode(socket_default_crypto);

	// Record error information so it can be copied back through
	// the transfer status pipe and/or observed by the caller
	// of Upload().
	Info.success = rc == 0;
	Info.try_again = try_again;
	Info.hold_code = hold_code;
	Info.hold_subcode = hold_subcode;
	Info.error_desc = error_desc;

		// Log some tcp statistics about this transfer
	if (*total_bytes > 0) {
		int cluster = -1;
		int proc = -1;
		jobAd.LookupInteger(ATTR_CLUSTER_ID, cluster);
		jobAd.LookupInteger(ATTR_PROC_ID, proc);

		char *stats = s->get_statistics();
		std::string full_stats;
		formatstr(full_stats, "File Transfer Upload: JobId: %d.%d files: %d bytes: %lld seconds: %.2f dest: %s %s\n", 
			cluster, proc, numFiles, (long long)*total_bytes, (downloadEndTime - downloadStartTime), s->peer_ip_str(), (stats ? stats : ""));
		Info.tcp_stats = full_stats.c_str();
		dprintf(D_STATS, "%s", full_stats.c_str());
	}

	return rc;
}

void
FileTransfer::stopServer()
{
	abortActiveTransfer();
	if (TransKey) {
		// remove our key from the hash table
		if ( TranskeyTable ) {
			MyString key(TransKey);
			TranskeyTable->remove(key);
			if ( TranskeyTable->getNumElements() == 0 ) {
				// if hash table is empty, delete table as well
				delete TranskeyTable;
				TranskeyTable = NULL;
			}
		}		
		// and free the key as well
		free(TransKey);
		TransKey = NULL;
	}	
}

void
FileTransfer::abortActiveTransfer()
{
	if( ActiveTransferTid != -1 ) {
		ASSERT( daemonCore );
		dprintf(D_ALWAYS,"FileTransfer: killing active transfer %d\n",ActiveTransferTid);
		daemonCore->Kill_Thread(ActiveTransferTid);
		TransThreadTable->remove(ActiveTransferTid);
		ActiveTransferTid = -1;
	}
}

int
FileTransfer::Suspend()
{
	int result = TRUE;	// return TRUE if there currently is no thread

	if (ActiveTransferTid != -1 ) {
		ASSERT( daemonCore );
		result = daemonCore->Suspend_Thread(ActiveTransferTid);
	}

	return result;
}

int
FileTransfer::Continue()
{
	int result = TRUE;	// return TRUE if there currently is no thread

	if (ActiveTransferTid != -1 ) {
		ASSERT( daemonCore );
		result = daemonCore->Continue_Thread(ActiveTransferTid);
	}

	return result;
}


bool
FileTransfer::addOutputFile( const char* filename )
{
	if( ! OutputFiles ) {
		OutputFiles = new StringList;
		ASSERT(OutputFiles != NULL);
	}
	else if( OutputFiles->file_contains(filename) ) {
		return true;
	}
	OutputFiles->append( filename );
	return true;
}

bool
FileTransfer::addFileToExceptionList( const char* filename )
{
	if ( !ExceptionFiles ) {
		ExceptionFiles = new StringList;
		ASSERT ( NULL != ExceptionFiles );
	} else if ( ExceptionFiles->file_contains ( filename ) ) {
		return true;
	}
	ExceptionFiles->append ( filename );
	return true;
}

bool
FileTransfer::changeServer(const char* transkey, const char* transsock)
{

	if ( transkey ) {
		if (TransKey) {
			free(TransKey);
		}
		TransKey = strdup(transkey);
	}

	if ( transsock ) {
		if (TransSock) {
			free(TransSock);
		}
		TransSock = strdup(transsock);
	}

	return true;
}

int	
FileTransfer::setClientSocketTimeout(int timeout)
{
	int old_val = clientSockTimeout;
	clientSockTimeout = timeout;
	return old_val;
}

/* This function must be called by both peers */
void
FileTransfer::setPeerVersion( const char *peer_version )
{
	CondorVersionInfo vi( peer_version );

	setPeerVersion( vi );
}

/* This function must be called by both peers */
void
FileTransfer::setPeerVersion( const CondorVersionInfo &peer_version )
{
	if ( peer_version.built_since_version(6,7,7) ) {
		TransferFilePermissions = true;
	} else {
		TransferFilePermissions = false;
	}
		// The sender tells the receiver whether they're delegating or
		// copying credential files, so it's ok for them to have different
		// values for DelegateX509Credentials.
	if ( peer_version.built_since_version(6,7,19) &&
		 param_boolean( "DELEGATE_JOB_GSI_CREDENTIALS", true ) ) {
		DelegateX509Credentials = true;
	} else {
		DelegateX509Credentials = false;
	}
	if ( peer_version.built_since_version(6,7,20) ) {
		PeerDoesTransferAck = true;
	}
	else {
		PeerDoesTransferAck = false;
		dprintf(D_FULLDEBUG,
			"FileTransfer: peer (version %d.%d.%d) does not support "
			"transfer ack.  Will use older (unreliable) protocol.\n",
			peer_version.getMajorVer(),
			peer_version.getMinorVer(),
			peer_version.getSubMinorVer());
	}
	if( peer_version.built_since_version(6,9,5) ) {
		PeerDoesGoAhead = true;
	}
	else {
		PeerDoesGoAhead = false;
	}

	if( peer_version.built_since_version(7,5,4) ) {
		PeerUnderstandsMkdir = true;
	}
	else {
		PeerUnderstandsMkdir = false;
	}

	if ( peer_version.built_since_version(7,6,0) ) {
		TransferUserLog = false;
	} else {
		TransferUserLog = true;
	}

	if( peer_version.built_since_version(8,1,0) ) {
		PeerDoesXferInfo = true;
	}
	else {
		PeerDoesXferInfo = false;
	}
}


// will take a filename and look it up in our internal catalog.  returns
// true if found and false if not.  also updates the parameters mod_time
// and filesize if they are not null.
bool FileTransfer::LookupInFileCatalog(const char *fname, time_t *mod_time, filesize_t *filesize) {
	CatalogEntry *entry = 0;
	MyString fn = fname;
	if (last_download_catalog->lookup(fn, entry) == 0) {
		// hashtable return code zero means found (!?!)

		// update if passed in
		if (mod_time) {
			*mod_time = entry->modification_time;
		}

		// update if passed in
		if (filesize) {
			*filesize = entry->filesize;
		}

		// we return true, as in 'yes, we found it'
		return true;
	} else {
		// not found
		return false;
	}
}


// normally, we want to build our catalog (last_download_catalog) on the Iwd
// that we already have.  but to support all modes of operation, we can also
// accept a different directory, and a different catalog to put them into.
//
// we take a pointer to this catalog pointer so we can correctly delete and
// recreate it with new. (i prefer this over pass by reference because it is
// explicit from the call site.)  by default, we simply set this pointer to
// our own *last_download_catalog.
//
// also, if spool_time is non-zero, set all modification times to that time.
// this is necessary for now, until we store a persistent copy of the catalog
// somewhere (job ad, or preferably in a file in the spool dir itself).
bool FileTransfer::BuildFileCatalog(time_t spool_time, const char* iwd, FileCatalogHashTable **catalog) {

	if (!iwd) {
		// by default, use the one in this intantiation
		iwd = Iwd;
	}

	if (!catalog) {
		// by default, use the one in this intantiation
		catalog = &last_download_catalog;
	}

	if (*catalog) {
		// iterate through catalog and free memory of CatalogEntry s.
		CatalogEntry *entry_pointer;

		(*catalog)->startIterations();
		while((*catalog)->iterate(entry_pointer)) {
			delete entry_pointer;
		}
		delete (*catalog);
	}

	// If we're going to stick a prime number in here, then let's make it
	// big enough that the chains are decent sized. Suppose you might
	// have 50,000 files. In the case for 997 buckets and even distribution, 
	// the chains would be ~50 entries long. Good enough.
	(*catalog) = new FileCatalogHashTable(hashFunction);

	/* If we've decided not to use a file catalog, then leave it empty. */
	if (m_use_file_catalog == false) {
		/* just leave the catalog empty. */
		return true;
	}

	// now, iterate the directory and put the relavant info into the catalog.
	// this currently excludes directories, and only stores the modification
	// time and filesize.  if you were to add md5 sums, signatures, etc., that
	// would go here.
	//
	// also note this information is not sufficient to notice a byte changing
	// in a file and the file being backdated, since neither modification time
	// nor filesize change in that case.
	//
	// furthermore, if spool_time was specified, we set filesize to -1 as a
	// flag for special behavior in ComputeFilesToSend and set all file
	// modification times to spool_time.  this essentially builds a catalog
	// that mimics old behavior.
	//
	// make sure this iteration is done as the actual owner of the directory,
	// as it may not be world-readable.
	// desired_priv_state indicates which priv state that is.
	Directory file_iterator(iwd, desired_priv_state);
	const char * f = NULL;
	while( (f = file_iterator.Next()) ) {
		if (!file_iterator.IsDirectory()) {
			CatalogEntry *tmpentry = 0;
			tmpentry = new CatalogEntry;
			if (spool_time) {
				// -1 for filesize is a special flag for old behavior.
				// when checking a file to see if it is new, if the filesize
				// is -1 then the file date must be newer (not just different)
				// than the stored modification date. (see ComputeFilesToSend)
				tmpentry->modification_time = spool_time;
				tmpentry->filesize = -1;
			} else {
				tmpentry->modification_time = file_iterator.GetModifyTime();
				tmpentry->filesize = file_iterator.GetFileSize();
			}
			MyString fn = f;
			(*catalog)->insert(fn, tmpentry);
		}
	}

	// always, succeed
	return true;
}

void FileTransfer::setSecuritySession(char const *session_id) {
	free(m_sec_session_id);
	m_sec_session_id = NULL;
	m_sec_session_id = session_id ? strdup(session_id) : NULL;
}

// Determines the third-party plugin needed for a file transfer.
// Looks at both source and destination to determine which one contains a URL,
// then extracts the method (ie. http, ftp) and uses it to lookup plugin.
MyString FileTransfer::DetermineFileTransferPlugin( CondorError &error, const char* source, const char* dest ) {
	
	char *URL = NULL;
	MyString plugin;
	
	// First, check the destination to see if it looks like a URL.  
	// If not, source must be the URL.
	if( IsUrl( dest ) ) {
		URL = const_cast<char*>(dest);
		dprintf( D_FULLDEBUG, "FILETRANSFER: using destination to determine "
			"plugin type: %s\n", dest );
	} 
	else {
		URL = const_cast<char*>(source);
		dprintf( D_FULLDEBUG, "FILETRANSFER: using source to determine "
			"plugin type: %s\n", source );
	}

	// Find the type of transfer
	const char* colon = strchr( URL, ':' );

	if ( !colon ) {
		// In theory, this should never happen -- the sending side should only
		// send URLs after having checked this. However, trust but verify.
		error.pushf( "FILETRANSFER", 1, "Specified URL does not contain a "
			"':' (%s)", URL );
		return NULL;
	}

	// Extract the protocol/method
	char* method = ( char* ) malloc( 1 + ( colon-URL ) );
	ASSERT( method );
	strncpy( method, URL, ( colon-URL ) );
	method[( colon-URL )] = '\0';

	// Hashtable returns zero if found.
	if ( plugin_method_table->lookup( (MyString) method, plugin ) ) {
		// no plugin for this type!!!
		error.pushf( "FILETRANSFER", 1, "FILETRANSFER: plugin for type %s not found!", method );
		dprintf ( D_FULLDEBUG, "FILETRANSFER: plugin for type %s not found!\n", method );
		free( method );
		return NULL;
	}

	return plugin;
}

int FileTransfer::InvokeFileTransferPlugin(CondorError &e, const char* source, const char* dest, ClassAd* plugin_stats, const char* proxy_filename) {

	if (plugin_method_table == NULL) {
		dprintf(D_FULLDEBUG, "FILETRANSFER: No plugin table defined! (request was %s)\n", source);
		e.pushf("FILETRANSFER", 1, "No plugin table defined (request was %s)", source);
		return GET_FILE_PLUGIN_FAILED;
	}

	// Determine which plugin to invoke
	MyString plugin = DetermineFileTransferPlugin( e, source, dest );

	
/*	
	// TODO: check validity of plugin name.  should always be an absolute path
	if (absolute_path_check() ) {
		dprintf(D_ALWAYS, "FILETRANSFER: NOT invoking malformed plugin named \"%s\"\n", plugin.Value());
		FAIL();
	}
*/

	// prepare environment for the plugin
	Env plugin_env;

	// start with this environment
	plugin_env.Import();

	// add x509UserProxy if it's defined
	if (proxy_filename && *proxy_filename) {
		plugin_env.SetEnv("X509_USER_PROXY",proxy_filename);
		dprintf(D_FULLDEBUG, "FILETRANSFER: setting X509_USER_PROXY env to %s\n", proxy_filename);
	}

	// prepare args for the plugin
	ArgList plugin_args;
	plugin_args.AppendArg(plugin.Value());
	plugin_args.AppendArg(source);
	plugin_args.AppendArg(dest);
	dprintf(D_FULLDEBUG, "FILETRANSFER: invoking: %s %s %s\n", plugin.Value(), source, dest);

	// determine if we want to run the plugin with root priv (if available).
	// if so, drop_privs should be false.  the default is to drop privs.
	bool drop_privs = !param_boolean("RUN_FILETRANSFER_PLUGINS_WITH_ROOT", false);

	// Invoke the plugin
	FILE* plugin_pipe = my_popen(plugin_args, "r", FALSE, &plugin_env, drop_privs);

	// Capture stdout from the plugin and dump it to the stats file
	char single_stat[1024];
	while( fgets( single_stat, sizeof( single_stat ), plugin_pipe ) ) {
		if( !plugin_stats->Insert( single_stat ) ) {
			dprintf (D_ALWAYS, "FILETRANSFER: error importing statistic %s\n", single_stat);
		}
	}

	// Close the plugin
	int plugin_status = my_pclose(plugin_pipe);
	dprintf (D_ALWAYS, "FILETRANSFER: plugin returned %i\n", plugin_status);

	// there is a unique issue when invoking plugins as root where shared
	// libraries defined as relative to $ORIGIN in the RUNPATH will not
	// be loaded for security reasons.  in this case the dynamic loader
	// exits with 127 before even calling main() in the plugin.
	//
	// if we suspect this is the case, let's print a hint since it's
	// otherwise very difficult to understand what is happening and why
	// this failed.
	if (!drop_privs && plugin_status == 32512) {
		dprintf (D_ALWAYS, "FILETRANSFER: ERROR!  You are invoking plugins as root because "
			"you have RUN_FILETRANSFER_PLUGINS_WITH_ROOT set to TRUE.  However, some of "
			"the shared libraries in your plugin are likely paths that are relative to "
			"$ORIGIN, and then dynamic library loader refuses to load those for security "
			"reasons.  Run 'ldd' on your plugin and move needed libraries to a system "
			"location controlled by root. Good luck!\n");
	}

	// any non-zero exit from plugin indicates error.  this function needs to
	// return -1 on error, or zero otherwise, so map plugin_status to the
	// proper value.

	if (plugin_status != 0) {
		std::string errorMessage;
		std::string transferUrl;
		plugin_stats->LookupString("TransferError", errorMessage);
		plugin_stats->LookupString("TransferUrl", transferUrl);
		e.pushf("FILETRANSFER", 1, "non-zero exit (%i) from %s. Error: %s (%s)", 
			plugin_status, plugin.Value(), errorMessage.c_str(), transferUrl.c_str());
		return GET_FILE_PLUGIN_FAILED;
	}

	return 0;
}

// [FileTransfer::InvokeMultipleFileTransferPlugin]
// Similar to FileTransfer::InvokeFileTransferPlugin, modified to transfer 
// 	multiple files in a single plugin invocation.
// Returns 0 on success, error code >= 1 on failure.
int FileTransfer::InvokeMultipleFileTransferPlugin( CondorError &e, 
			std::string plugin_path, std::string transfer_files_string, 
			const char* proxy_filename ) {

	ArgList plugin_args;
	CondorClassAdFileIterator adFileIter;
	FILE* input_file;
	FILE* output_file;
	std::string input_filename;
	std::string output_filename;
	std::string plugin_name;

	if ( plugin_method_table == NULL ) {
		dprintf( D_FULLDEBUG, "FILETRANSFER: No plugin table defined! "
				"(requesting multi-file transfer)\n" );
		e.pushf( "FILETRANSFER", 1, "No plugin table defined (requesting "
				"multi-file transfer)" );
		return GET_FILE_PLUGIN_FAILED;
	}

	// Prepare environment for the plugin
	Env plugin_env;
	plugin_env.Import();

	// Add x509UserProxy if it's defined
	if ( proxy_filename && *proxy_filename ) {
		plugin_env.SetEnv( "X509_USER_PROXY",proxy_filename );
		dprintf( D_FULLDEBUG, "FILETRANSFER: setting X509_USER_PROXY env to %s\n",
				proxy_filename );
	}

	// Determine if we want to run the plugin with root priv (if available).
	// If so, drop_privs should be false.  the default is to drop privs.
	bool drop_privs = !param_boolean( "RUN_FILETRANSFER_PLUGINS_WITH_ROOT", false );

	// Lookup the initial working directory
	char buf[ATTRLIST_MAX_EXPRESSION];
	if ( jobAd.LookupString( ATTR_JOB_IWD, buf, sizeof( buf ) ) != 1) {
		dprintf( D_FULLDEBUG, "FileTransfer::InvokeMultipleFileTransferPlugin: "
					"Job Ad did not have an IWD! Aborting.\n" );
			return 1;
	}
	std::string iwd = strdup( buf );

	// Create an input file for the plugin.
	// Input file consists of the transfer_files_string data (list of classads)
	// which we'll save to a temporary file in the working directory.
	plugin_name = plugin_path.substr( plugin_path.find_last_of("/\\") + 1 );
	input_filename = iwd + "/." + plugin_name + ".in";
	input_file = safe_fopen_wrapper( input_filename.c_str(), "w" );
	fputs( transfer_files_string.c_str(), input_file );
	fclose( input_file );

	// Prepare args for the plugin
	output_filename = iwd + "/." + plugin_name + ".out";	
	plugin_args.AppendArg( plugin_path.c_str() );
	plugin_args.AppendArg( "-infile" );
	plugin_args.AppendArg( input_filename.c_str() );
	plugin_args.AppendArg( "-outfile" );
	plugin_args.AppendArg( output_filename.c_str() );

	// Invoke the plugin
	dprintf( D_FULLDEBUG, "FILETRANSFER: invoking: %s \n", plugin_path.c_str() );
	FILE* plugin_pipe = my_popen( plugin_args, "r", FALSE, &plugin_env, drop_privs );
	int plugin_status = my_pclose( plugin_pipe );
	dprintf ( D_ALWAYS, "FILETRANSFER: plugin returned %i (%s)\n", 
		plugin_status, strerror( plugin_status ) );

	// there is a unique issue when invoking plugins as root where shared
	// libraries defined as relative to $ORIGIN in the RUNPATH will not
	// be loaded for security reasons.  in this case the dynamic loader
	// exits with 127 before even calling main() in the plugin.
	//
	// if we suspect this is the case, let's print a hint since it's
	// otherwise very difficult to understand what is happening and why
	// this failed.
	if ( !drop_privs && plugin_status == 32512 ) {
		dprintf (D_ALWAYS, "FILETRANSFER: ERROR!  You are invoking plugins as root because "
			"you have RUN_FILETRANSFER_PLUGINS_WITH_ROOT set to TRUE.  However, some of "
			"the shared libraries in your plugin are likely paths that are relative to "
			"$ORIGIN, and then dynamic library loader refuses to load those for security "
			"reasons.  Run 'ldd' on your plugin and move needed libraries to a system "
			"location controlled by root. Good luck!\n");
	}

	// Output stats regardless of success or failure
	output_file = safe_fopen_wrapper( output_filename.c_str(), "r" );
	if ( output_file == NULL ) {
		fprintf( stderr, "FILETRANSFER: Unable to open curl_plugin output file "
			"%s.\n", input_filename.c_str() );
		return -1;
	}
	if ( !adFileIter.begin( output_file, false, CondorClassAdFileParseHelper::Parse_new )) {
		fprintf( stderr, "FILETRANSFER: Failed to iterate over file transfer output.\n" );
		return -1;
	} 
	else {
		// Iterate over the classads in the file, and output each one
		// to our transfer_history log file.
		ClassAd this_file_stats_ad;
		while ( adFileIter.next( this_file_stats_ad ) > 0 ) {

			OutputFileTransferStats( this_file_stats_ad );
			
			// If this classad represents a failed transfer, produce an error
			bool transfer_success;
			this_file_stats_ad.LookupBool( "TransferSuccess", transfer_success );
			if ( !transfer_success ) {
				std::string error_message;
				std::string transfer_url;
				this_file_stats_ad.LookupString( "TransferError", error_message );
				this_file_stats_ad.LookupString( "TransferUrl", transfer_url );
				e.pushf( "FILETRANSFER", 1, "non-zero exit (%i) from %s. Error: %s (%s)", 
					plugin_status, plugin_path.c_str(), error_message.c_str(), transfer_url.c_str() );
			}
		}
	}
	fclose(output_file);

	if ( plugin_status != 0 ) {
		return GET_FILE_PLUGIN_FAILED;
	}

	return 0;
}

int FileTransfer::OutputFileTransferStats( ClassAd &stats ) {

	// this log is meant to be kept in the condor LOG directory, so switch to
	// the correct priv state to manipulate files in that dir.
	priv_state saved_priv = set_condor_priv();

	// Read name of statistics file from params
	std::string stats_file_path = param( "FILE_TRANSFER_STATS_LOG" );

	// First, check for an existing statistics file. 
	struct stat stats_file_buf;
	int rc = stat( stats_file_path.c_str(), &stats_file_buf );
	if( rc == 0 ) {
		// If it already exists and is larger than 5 Mb, copy the contents 
		// to a .old file. 
		if( stats_file_buf.st_size > 5000000 ) {
			std::string stats_file_old_path = param( "FILE_TRANSFER_STATS_LOG" );
			stats_file_old_path += ".old";
			// TODO: Add a lock to prevent two starters from rotating the log 
			// at the same time.
			if (rotate_file(stats_file_path.c_str(), stats_file_old_path.c_str()) != 0) {
				dprintf(D_ALWAYS, "FileTransfer failed to rotate %s to %s\n", stats_file_path.c_str(), stats_file_old_path.c_str());
			}
		}
	}

	// Add some new job-related statistics that were not available from
	// the file transfer plugin.
	int cluster_id;    
	jobAd.LookupInteger( ATTR_CLUSTER_ID, cluster_id );
	stats.Assign( "JobClusterId", cluster_id );

	int proc_id;    
	jobAd.LookupInteger( ATTR_PROC_ID, proc_id );
	stats.Assign( "JobProcId", proc_id );

	MyString owner;
	jobAd.LookupString( ATTR_OWNER, owner );
	stats.Assign( "JobOwner", owner );

	// Output statistics to file
	MyString stats_string;
	MyString stats_output = "***\n";
	sPrintAd( stats_string, stats );
	stats_output += stats_string;

	FILE* stats_file = safe_fopen_wrapper( stats_file_path.c_str(), "a" );
	if( !stats_file ) {
		dprintf( D_ALWAYS, "FILETRANSFER: failed to open statistics file %s with"
			" error %d (%s)\n", stats_file_path.c_str(), errno, strerror(errno) );
	}
	else {
		int stats_file_fd = fileno( stats_file );
		if ( write( stats_file_fd, stats_output.Value(), stats_output.length() ) == -1 ) {
			dprintf( D_ALWAYS, "FILETRANSFER: failed to write to statistics file %s with"
				" error %d (%s)\n", stats_file_path.c_str(), errno, strerror(errno) );
		}
		fclose( stats_file );
	}
	
	// back to previous priv state
	set_priv(saved_priv);

	return 0;
}

MyString FileTransfer::GetSupportedMethods( ) {
	MyString method_list;

	// Iterate plugin_table if it exists
	if ( plugin_method_table ) {
		MyString junk;
		MyString method;

		plugin_method_table->startIterations();
		while( plugin_method_table->iterate( method, junk )) {
			// add comma if needed
			if ( !( method_list.IsEmpty() ) ) {
				method_list += ",";
			}
			method_list += method;
		}
	}
	return method_list;
}


int FileTransfer::InitializePlugins( CondorError &error ) {

	// See if this is explicitly disabled
	if ( !param_boolean( "ENABLE_URL_TRANSFERS", true ) ) {
		I_support_filetransfer_plugins = false;
		return 0;
	}

	char* plugin_list_string = param( "FILETRANSFER_PLUGINS" );
	if ( !plugin_list_string ) {
		I_support_filetransfer_plugins = false;
		return 0;
	}

	// plugin_method_table and plugin_multiple_file_support_table are member variables
	plugin_method_table = new PluginHashTable( hashFunction );
	plugin_multiple_file_support_table = new PluginMultipleFileSupportHashTable( hashFunction );

	StringList plugin_list( plugin_list_string );
	plugin_list.rewind();

	// Iterate over all the available plugins. For each one call
	// SetPluginMappings, which will set appropriate mappings in the 
	// plugin_method_table and plugin_multiple_file_support_table hashtables.
	char *plugin;
	while ( ( plugin = plugin_list.next() ) ) {

		// TODO: plugin must be an absolute path (win and unix)
		SetPluginMappings( error, plugin );
		
		// Now verify that the plugin supports at least one transfer method.
		MyString methods = GetSupportedMethods();
		if ( !methods.IsEmpty() ) {
			// we support at least one plugin type		
			I_support_filetransfer_plugins = true;
		} 
		else {
			dprintf( D_ALWAYS, "FILETRANSFER output of \"%s -classad\" does not contain SupportedMethods, ignoring plugin\n", plugin );
			error.pushf( "FILETRANSFER", 1, "\"%s -classad\" does not support any methods, ignoring", plugin );
		}
	}

	free(plugin_list_string);
	return 0;
}


void
FileTransfer::SetPluginMappings( CondorError &error, const char* path )
{
	FILE* fp;
	const char *args[] = { path, "-classad", NULL };
	char buf[1024];

	// First, try to execute the given path with a "-classad" option, and 
	// grab the output as a ClassAd
	fp = my_popenv( args, "r", FALSE );
	if( ! fp ) {
		dprintf( D_ALWAYS, "FILETRANSFER: Failed to execute %s, ignoring\n", path );
		error.pushf("FILETRANSFER", 1, "Failed to execute %s, ignoring", path );
		return;
	}

	ClassAd* ad = new ClassAd;
	bool read_something = false;
	while( fgets(buf, 1024, fp ) ) {
		read_something = true;
		if( ! ad->Insert( buf ) ) {
			dprintf( D_ALWAYS, "FILETRANSFER: Failed to insert \"%s\" into ClassAd, "
						"ignoring invalid plugin\n", buf );
			delete( ad );
			pclose( fp );
			error.pushf( "FILETRANSFER", 1, "Received invalid input '%s', ignoring", buf );
			return;
		}
	}
	my_pclose( fp );

	if( ! read_something ) {
		dprintf( D_ALWAYS,"FILETRANSFER: \"%s -classad\" did not produce any "
			"output, ignoring\n", path );
		delete( ad );
		error.pushf("FILETRANSFER", 1, "\"%s -classad\" did not produce any output, ignoring", path );
		return;
	}

	// TODO: verify that plugin type is FileTransfer
	// e.pushf("FILETRANSFER", 1, "\"%s -classad\" is not plugin type FileTransfer, ignoring", path );

	// Extract the info we care about, and add it to the appropriate hash tables
	char* plugin_methods = NULL;
	bool plugin_multiple_file_support = NULL;
	if ( ad->LookupString( "SupportedMethods", &plugin_methods ) ) {
		// Free the memory, return a MyString
		MyString methods = plugin_methods;
		free( plugin_methods );
		InsertPluginMethodMappings( methods, path );
	}
	if ( ad->LookupBool( "MultipleFileSupport", plugin_multiple_file_support ) ) {
		plugin_multiple_file_support_table->insert( path, plugin_multiple_file_support );
	}

	delete( ad );
	return;
}


void
FileTransfer::InsertPluginMethodMappings( MyString methods, MyString plugin )
{
	StringList method_list( methods.Value() );

	char* method;

	method_list.rewind();
	while( ( method = method_list.next() ) ) {
		dprintf( D_FULLDEBUG, "FILETRANSFER: protocol \"%s\" handled by "
			"\"%s\"\n", methods.Value(), plugin.Value() );
		if( plugin_method_table->insert( method, plugin ) != 0) {
			dprintf( D_ALWAYS, "FILETRANSFER: Failed to insert method %s into "
				"method table for plugin %s\n", method, plugin.Value() );
		}
	}
}

bool
FileTransfer::ExpandFileTransferList( StringList *input_list, FileTransferList &expanded_list )
{
	bool rc = true;

	if( !input_list ) {
		return true;
	}

	// if this exists and is in the list do it first
	if (X509UserProxy && input_list->contains(X509UserProxy)) {
		if( !ExpandFileTransferList( X509UserProxy, "", Iwd, -1, expanded_list ) ) {
			rc = false;
		}
	}

	// then process the rest of the list
	input_list->rewind();
	char const *path;
	while ( (path=input_list->next()) != NULL ) {
		// skip the proxy if it's defined -- we dealt with it above.
		// everything else gets expanded.  this if would short-circuit
		// true if X509UserProxy is not defined, but i made it explicit.
		if(!X509UserProxy || (X509UserProxy && strcmp(path, X509UserProxy) != 0)) {
			if( !ExpandFileTransferList( path, "", Iwd, -1, expanded_list ) ) {
				rc = false;
			}
		}
	}
	return rc;
}

bool
FileTransfer::ExpandFileTransferList( char const *src_path, char const *dest_dir, char const *iwd, int max_depth, FileTransferList &expanded_list )
{
	ASSERT( src_path );
	ASSERT( dest_dir );
	ASSERT( iwd );

		// To simplify error handling, we always want to include an
		// entry for the specified path, except one case which is
		// handled later on by removing the entry we add here.
	expanded_list.push_back( FileTransferItem() );
	FileTransferItem &file_xfer_item = expanded_list.back();

	file_xfer_item.src_name = src_path;
	file_xfer_item.dest_dir = dest_dir;

	if( IsUrl(src_path) ) {
		return true;
	}

	std::string full_src_path;
	if( !fullpath( src_path ) ) {
		full_src_path = iwd;
		if( full_src_path.length() > 0 ) {
			full_src_path += DIR_DELIM_CHAR;
		}
	}
	full_src_path += src_path;

	StatInfo st( full_src_path.c_str() );

	if( st.Error() != 0 ) {
		return false;
	}

		// TODO: somehow deal with cross-platform file modes.
		// For now, ignore modes on windows.
#ifndef WIN32
	file_xfer_item.file_mode = (condor_mode_t)st.GetMode();
#endif

	size_t srclen = file_xfer_item.src_name.length();
	bool trailing_slash = srclen > 0 && IS_ANY_DIR_DELIM_CHAR(src_path[srclen-1]);

	file_xfer_item.is_symlink = st.IsSymlink();
	file_xfer_item.is_directory = st.IsDirectory();

	if( !file_xfer_item.is_directory ) {
		file_xfer_item.file_size = st.GetFileSize();
		return true;
	}

		// do not follow symlinks to directories unless we are just
		// fetching the contents of the directory
	if( !trailing_slash && file_xfer_item.is_symlink ) {
			// leave it up to our caller to decide if this is an error
		return true;
	}

	if( max_depth == 0 ) {
			// do not scan the contents of the directory
		return true; // this is not considered an error
	}
	if( max_depth > 0 ) {
		max_depth--;
	}

	std::string dest_dir_buf;
	if( trailing_slash ) {
			// If there is a trailing slash and we didn't hit an error,
			// then we only want to transfer the contents of the
			// directory into dest_dir.  We don't want to transfer the
			// directory.
		expanded_list.pop_back();
			// NOTE: do NOT reference file_xfer_item from here on!
	}
	else {
		dest_dir_buf = dest_dir;
		if( dest_dir_buf.length() > 0 ) {
			dest_dir_buf += DIR_DELIM_CHAR;
		}
		dest_dir_buf += condor_basename(src_path);
		dest_dir = dest_dir_buf.c_str();
	}

	Directory dir( &st );
	dir.Rewind();

	bool rc = true;
	char const *file_in_dir;
	while( (file_in_dir=dir.Next()) != NULL ) {

		std::string file_full_path = src_path;
		if( !trailing_slash ) {
			file_full_path += DIR_DELIM_CHAR;
		}
		file_full_path += file_in_dir;

		if( !ExpandFileTransferList( file_full_path.c_str(), dest_dir, iwd, max_depth, expanded_list ) ) {
			rc = false;
		}
	}

	return rc;
}

bool
FileTransfer::ExpandInputFileList( char const *input_list, char const *iwd, MyString &expanded_list, MyString &error_msg )
{
	bool result = true;
	StringList input_files(input_list,",");
	input_files.rewind();
	char const *path;
	while( (path=input_files.next()) != NULL ) {
		bool needs_expansion = false;

		size_t pathlen = strlen(path);
		bool trailing_slash = pathlen > 0 && path[pathlen-1] == DIR_DELIM_CHAR;

		if( trailing_slash && !IsUrl(path) ) {
			needs_expansion = true;
		}

		if( !needs_expansion ) {
				// We intentionally avoid the need to stat any of the entries
				// that don't need to be expanded in case stat is expensive.
			expanded_list.append_to_list(path,",");
		}
		else {
			FileTransferList filelist;
			if( !ExpandFileTransferList( path, "", iwd, 1, filelist ) ) {
				error_msg.formatstr_cat("Failed to expand '%s' in transfer input file list. ",path);
				result = false;
			}
			FileTransferList::iterator filelist_it;
			for( filelist_it = filelist.begin();
				 filelist_it != filelist.end();
				 filelist_it++ )
			{
				expanded_list.append_to_list(filelist_it->srcName(),",");
			}
		}
	}
	return result;
}

bool
FileTransfer::ExpandInputFileList( ClassAd *job, MyString &error_msg ) {

		// If we are spooling input files, input directories that end
		// in a slash must be expanded to list their contents so that
		// when the schedd rewrites ATTR_TRANSFER_INPUT_FILES, it can
		// correctly represent the contents of the spool, without
		// requiring the schedd to iterate through the spool directory
		// to see what files are there.  Alternatively, when spooling
		// input, we could ignore trailing slashes and preserve the
		// source directory in the spool, with its contents inside of
		// it.  However, this could lead to name collisions if
		// something else in the spool has the same name as the directory.
		//
		// Ideally, we would just leave this up to the file transfer
		// object during the actual transfer, similarly to how
		// ATTR_SPOOLED_OUTPUT_FILES works.  However, given the way
		// the job state is managed, that is not an easy task.  If the
		// job submission client (e.g. condor_submit) were to rewrite
		// the file list after transferring the files, it would need
		// to keep the job on hold until it reconnects to the schedd
		// to modify the job, rather than having the schedd modify and
		// release the job in the reaper of the spooling operation.
		// So unless we rewire that, we need to pre-process the input
		// file list during the job submission, before spooling files.

	MyString input_files;
	if( job->LookupString(ATTR_TRANSFER_INPUT_FILES,input_files) != 1 )
	{
		return true; // nothing to do
	}

	MyString iwd;
	if( job->LookupString(ATTR_JOB_IWD,iwd) != 1 )
	{
		error_msg.formatstr("Failed to expand transfer input list because no IWD found in job ad.");
		return false;
	}

	MyString expanded_list;
	if( !FileTransfer::ExpandInputFileList(input_files.Value(),iwd.Value(),expanded_list,error_msg) )
	{
		return false;
	}

	if( expanded_list != input_files ) {
		dprintf(D_FULLDEBUG,"Expanded input file list: %s\n",expanded_list.Value());
		job->Assign(ATTR_TRANSFER_INPUT_FILES,expanded_list.Value());
	}
	return true;
}

bool
FileTransfer::LegalPathInSandbox(char const *path,char const *sandbox) {
	bool result = true;

	ASSERT( path );
	ASSERT( sandbox );

	MyString buf = path;
	canonicalize_dir_delimiters( buf );
	path = buf.Value();

	if( fullpath(path) ) {
		return false;
	}

		// now we want to make sure there are no references to ".."
	char *pathbuf = strdup( path );
	char *dirbuf = strdup( path );
	char *filebuf = strdup( path );

	ASSERT( pathbuf );
	ASSERT( dirbuf );
	ASSERT( filebuf );

	bool more = true;
	while( more ) {
		MyString fullpath;
		fullpath.formatstr("%s%c%s",sandbox,DIR_DELIM_CHAR,pathbuf);

		more = filename_split( pathbuf, dirbuf, filebuf );

		if( strcmp(filebuf,"..") == 0 ) {
			result = false;
			break;
		}

		strcpy(pathbuf,dirbuf);
	}

	free( pathbuf );
	free( dirbuf );
	free( filebuf );

	return result;
}

void FileTransfer::FileTransferInfo::addSpooledFile(char const *name_in_spool)
{
	spooled_files.append_to_list(name_in_spool);
}


time_t
GetDesiredDelegatedJobCredentialExpiration(ClassAd *job)
{
	if ( !param_boolean( "DELEGATE_JOB_GSI_CREDENTIALS", true ) ) {
		return 0;
	}

	time_t expiration_time = 0;
	int lifetime = -1;
	if( job ) {
		job->LookupInteger(ATTR_DELEGATE_JOB_GSI_CREDENTIALS_LIFETIME,lifetime);
	}
	if( lifetime < 0 ) {
		lifetime = param_integer("DELEGATE_JOB_GSI_CREDENTIALS_LIFETIME", 3600*24, 0);
	}
	if( lifetime ) {
		expiration_time = time(NULL) + lifetime;
	}
	return expiration_time;
}

time_t
GetDelegatedProxyRenewalTime(time_t expiration_time)
{
	if( expiration_time == 0 ) {
		return 0;
	}
	if ( !param_boolean( "DELEGATE_JOB_GSI_CREDENTIALS", true ) ) {
		return 0;
	}

	time_t now = time(NULL);
	time_t lifetime = expiration_time - now;
	double lifetime_frac = param_double( "DELEGATE_JOB_GSI_CREDENTIALS_REFRESH", 0.25,0,1);
	return now + (time_t)floor(lifetime*lifetime_frac);
}

void
GetDelegatedProxyRenewalTime(ClassAd *jobAd)
{
	GetDelegatedProxyRenewalTime(GetDesiredDelegatedJobCredentialExpiration(jobAd));
}

bool
FileTransfer::outputFileIsSpooled(char const *fname) {
	if(fname) {
		if( !fullpath(fname) ) {
			if( Iwd && SpoolSpace && strcmp(Iwd,SpoolSpace)==0 ) {
				return true;
			}
		}
		else if( SpoolSpace && strncmp(fname,SpoolSpace,strlen(SpoolSpace))==0 ) {
			return true;
		}
	}
	return false;
}

ClassAd*
FileTransfer::GetJobAd() {
	return &jobAd;
}

void
FileTransfer::setMaxUploadBytes(filesize_t _MaxUploadBytes)
{
	MaxUploadBytes = _MaxUploadBytes;
}

void
FileTransfer::setMaxDownloadBytes(filesize_t _MaxDownloadBytes)
{
	MaxDownloadBytes = _MaxDownloadBytes;
}<|MERGE_RESOLUTION|>--- conflicted
+++ resolved
@@ -1929,12 +1929,6 @@
 			dprintf(D_FULLDEBUG,"DoDownload: exiting at %d\n",__LINE__);
 			return_and_resetpriv( -1 );
 		}
-<<<<<<< HEAD
-		filename = tmp_buf;
-		free( tmp_buf );
-		tmp_buf = NULL;
-=======
->>>>>>> d191f11d
 
 			/*
 			  if we want to change priv states but haven't done so
