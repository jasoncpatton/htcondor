--- conflicted
+++ resolved
@@ -1912,12 +1912,8 @@
 			if ( ! PipeReadFullString(stats_buf, stats_len)) {
 				goto read_failed;
 			}
-<<<<<<< HEAD
-			stats_buf[stats_len] = '\0';
-			dprintf(D_ZKM, "got stats ad from pipe: %s\n", stats_buf);
-=======
-
->>>>>>> 23cdd67d
+			dprintf(D_ZKM, "got stats ad from pipe: %s\n", stats_buf.c_str());
+
 			classad::ClassAdParser parser;
 			parser.ParseClassAd(stats_buf, Info.stats);
 		}
@@ -1928,31 +1924,8 @@
 								   sizeof( int ) );
 		if(n != sizeof( int )) goto read_failed;
 
-<<<<<<< HEAD
-		if(error_len) {
-			char *error_buf = new char[error_len];
-			ASSERT(error_buf);
-
-			n = daemonCore->Read_Pipe( TransferPipe[0],
-									   error_buf,
-									   error_len );
-			if(n != error_len) {
-				delete [] error_buf;
-				goto read_failed;
-			}
-
-			// The client should have null terminated this, but
-			// let's write the null just in case it didn't
-			error_buf[error_len - 1] = '\0';
-
-			dprintf(D_ZKM, "got error from pipe: %s\n", error_buf);
-			Info.error_desc = error_buf;
-
-			delete [] error_buf;
-=======
 		if(error_len && !PipeReadFullString(Info.error_desc, error_len)) {
 			goto read_failed;
->>>>>>> 23cdd67d
 		}
 
 		int spooled_files_len = 0;
