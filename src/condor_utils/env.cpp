/***************************************************************
 *
 * Copyright (C) 1990-2007, Condor Team, Computer Sciences Department,
 * University of Wisconsin-Madison, WI.
 * 
 * Licensed under the Apache License, Version 2.0 (the "License"); you
 * may not use this file except in compliance with the License.  You may
 * obtain a copy of the License at
 * 
 *    http://www.apache.org/licenses/LICENSE-2.0
 * 
 * Unless required by applicable law or agreed to in writing, software
 * distributed under the License is distributed on an "AS IS" BASIS,
 * WITHOUT WARRANTIES OR CONDITIONS OF ANY KIND, either express or implied.
 * See the License for the specific language governing permissions and
 * limitations under the License.
 *
 ***************************************************************/


#include "condor_common.h"
#include "condor_classad.h"
#include "condor_attributes.h"

#include "env.h"
#include "HashTable.h"
#include "setenv.h"

// Since ';' is the PATH delimiter in Windows, we use a different
// delimiter for V1 environment entries.
static const char unix_env_delim = ';';
static const char windows_env_delim = '|';

#ifndef WIN32
static const char env_delimiter = ';';
#else
static const char env_delimiter = '|';
#endif

static bool is_permitted_delim(char ch) { return strchr("!#$%&*+,-/:;<>?@^`|~\x1F", ch) != nullptr; }

Env::Env()
{
	input_was_v1 = false;
	_envTable = new HashTable<MyString, MyString>
		( &hashFunction );
	ASSERT( _envTable );
}

Env::~Env()
{
	delete _envTable;
}

int
Env::Count() const
{
	return _envTable->getNumElements();
}

void
Env::Clear()
{
	_envTable->clear();
#if defined(WIN32)
	m_sorted_varnames.clear();
#endif
}

bool
Env::MergeFrom( const ClassAd *ad, std::string & error_msg )
{
	if(!ad) return true;

	std::string env;
	bool merge_success = false;

	if( ad->LookupString(ATTR_JOB_ENVIRONMENT, env) == 1 ) {
		merge_success = MergeFromV2Raw(env.c_str(),&error_msg);
	}
	else if( ad->LookupString(ATTR_JOB_ENV_V1, env) == 1 ) {
		char delim = 0;
		std::string delim_str;
		if (ad->LookupString(ATTR_JOB_ENV_V1_DELIM,delim_str) && ! delim_str.empty()) {
			delim = delim_str[0];
		}
		merge_success = MergeFromV1AutoDelim(env.c_str(), error_msg, delim);
		input_was_v1 = true;
	}
	else {
			// this shouldn't be considered an error... maybe the job
			// just doesn't define an environment.  condor_submit always 
			// adds something, but we should't rely on that.
		merge_success = true;
			// leave input_was_v1 untouched... (at dan's recommendation)
	}
	return merge_success;
}

bool
Env::CondorVersionRequiresV1(CondorVersionInfo const &condor_version)
{
		// Is it earlier than 6.7.15?
	return !condor_version.built_since_version(6,7,15);
}

// write this class into the V2 environment attribute of the job
bool
Env::InsertEnvIntoClassAd(ClassAd & ad) const
{
	std::string env;
	getDelimitedStringV2Raw(env);
	ad.Assign(ATTR_JOB_ENVIRONMENT,env);
	return true;
}

// Write this class into the V1 enviroment attribute of the job
// If not all of the enviroment can be expressed in that format, an error is returned and the job is unchanged
bool
Env::InsertEnvV1IntoClassAd( ClassAd & ad, std::string & error_msg, char delim /*=0*/) const
{
	std::string delim_str;
	if (delim) {
		// nothing to do
	} else if (ad.LookupString(ATTR_JOB_ENV_V1_DELIM,delim_str) && ! delim_str.empty()) {
		// Use delimiter that was used previously in this ad.
		delim = delim_str[0];
	}
	else {
		// Use delimiter for the opsys we are currently running under.
		delim = env_delimiter;
	}

	MyString env1;
	if(getDelimitedStringV1Raw(&env1,&error_msg,delim)) {
		ad.Assign(ATTR_JOB_ENV_V1,env1.c_str());

		if(delim_str.empty()) {
			// Save the delimiter that we have chosen, in case the ad
			// is read by somebody on a platform that is not the same
			// as opsys.  Example: we are writing the expanded ad in
			// the schedd for a starter on a different opsys, but we
			// want shadows to be able to still parse the environment.

			delim_str.push_back(delim);
			ad.Assign(ATTR_JOB_ENV_V1_DELIM,delim_str);
		}
		return true;
	}

	return false;
}

// write this class into job as either V1 or V2 environment, using V1 if the job already has V1 only
// and the contents of this class can be expressed as V1, otherwise use V2
// The error message string will be set when the job formerly had  V1 enviroment but the insert was forced to switch to V2
bool
Env::InsertEnvIntoClassAd(ClassAd & ad, std::string & error_msg) const
{
	// if the ad currently has a V1 attribute and NO V2 attribute, attempt to write
	// to the V1 attribute, but if we can't.  just delete the V1 and write to V2 instead
	// we know that all versions of the condor_starter will prefer V2 anyway.
	// the attempt to use V1 is mostly to avoid confusing the user who submitted the job
	if (ad.LookupExpr(ATTR_JOB_ENV_V1) && ! ad.LookupExpr(ATTR_JOB_ENVIRONMENT)) {
		if (InsertEnvV1IntoClassAd(ad, error_msg)) {
			return true;
		}
		ad.Delete(ATTR_JOB_ENV_V1);
		// fall through to write the V2 attribute
	}

	return InsertEnvIntoClassAd(ad);
}


bool
Env::MergeFrom( char const * const *stringArray )
{
	if( !stringArray ) {
		return false;
	}
	int i;
	bool all_ok = true;
	for( i = 0; stringArray[i] && stringArray[i][0] != '\0'; i++ ) {
		if( !SetEnv( stringArray[i] ) ) {
				// Keep going so that we behave like getenv() in
				// our treatment of invalid entries in the
				// environment.  However, this function still
				// returns error, unlike Import().
			all_ok = false;
		}
	}
	return all_ok;
}

bool
Env::MergeFrom( char const * env_str )
{
	if ( !env_str ) {
		return false;
	}
	const char *ptr = env_str;
	while ( *ptr != '\0' ) {
		// a Windows environment block typically contains stuff like
		// '=::=::\' and '=C:=C:\some\path'; SetEnv will return an error
		// for strings like these, so we'll just silently ignore errors
		// from SetEnv and insert what we can
		//
		SetEnv( ptr );
		ptr += strlen(ptr) + 1;
	}
	return true;
}

void
Env::MergeFrom( Env const &env )
{
	MyString var,val;

	env._envTable->startIterations();
	while(env._envTable->iterate(var,val)) {
		ASSERT(SetEnv(var,val));
	}
}

bool
Env::IsSafeEnvV1Value(char const *str,char delim)
{
	// This is used to detect whether the given environment value
	// is unexpressable in the old environment syntax (before environment2).

	if(!str) return false;
	if(!delim) delim = env_delimiter;

	char specials[] = {'|','\n','\0'};
	// Some compilers do not like env_delimiter to be in the
	// initialization constant.
	specials[0] = delim;

	size_t safe_length = strcspn(str,specials);

	// If safe_length goes to the end of the string, we are okay.
	return !str[safe_length];
}

bool
Env::IsSafeEnvV2Value(char const *str)
{
	// This is used to detect whether the given environment value
	// is unexpressable in the environment2 syntax.

	if(!str) return false;

	// Newline is an unsafe character, because the schedd (as of
	// 6.8.3) cannot handle newlines in ClassAd attributes.

	char specials[] = {'\n','\0'};

	size_t safe_length = strcspn(str,specials);

	// If safe_length goes to the end of the string, we are okay.
	return !str[safe_length];
}

void
Env::WriteToDelimitedString(char const *input,MyString &output) {
	// Append input to output.
	// Would be nice to escape special characters here, but the
	// existing syntax does not support it, so we leave the
	// "specials" strings blank.

	char const inner_specials[] = {'\0'};
	char const first_specials[] = {'\0'};

	char const *specials = first_specials;
	char const *end;
	bool ret;

	if(!input) return;

	while(*input) {
		end = input + strcspn(input,specials);
		ret = output.formatstr_cat("%.*s", (int)(end-input), input);
		ASSERT(ret);
		input = end;

		if(*input != '\0') {
			// Escape this special character.
			// Escaping is not yet implemented, so we will never get here.
			ret = output.formatstr_cat("%c",*input);
			ASSERT(ret);
			input++;
		}

		// Switch out of first-character escaping mode.
		specials = inner_specials;
	}
}

bool
Env::ReadFromDelimitedString(char const *&input, char *output, char delim) {
	// output buffer must be big enough to hold next environment entry
	// (to be safe, it should be same size as input buffer)

	// strip leading (non-escaped) whitespace
	while( *input==' ' || *input=='\t' || *input=='\n'  || *input=='\r') {
		input++;
	}

	while( *input ) {
		if(*input == '\n' || *input == delim) {
			// for backwards compatibility with old env parsing in environ.C,
			// we also treat '\n' as a valid delimiter
			input++;
			break;
		}
		else {
			// all other characters are copied verbatim
			*(output++) = *(input++);
		}
	}

	*output = '\0';

	return true;
}

bool
Env::IsV2QuotedString(char const *str)
{
	return ArgList::IsV2QuotedString(str);
}

bool
Env::V2QuotedToV2Raw(char const *v1_quoted,MyString *v2_raw,MyString *errmsg)
{
	return ArgList::V2QuotedToV2Raw(v1_quoted,v2_raw,errmsg);
}

bool
Env::MergeFromV1RawOrV2Quoted( const char *delimitedString, std::string & error_msg )
{
	if(!delimitedString) return true;
	if(IsV2QuotedString(delimitedString)) {
		return MergeFromV2Quoted(delimitedString,error_msg);
	}
	else {
		return MergeFromV1AutoDelim(delimitedString,error_msg);
	}
}

bool
Env::MergeFromV2Quoted( const char *delimitedString, std::string & error_msg )
{
	if(!delimitedString) return true;
	if(IsV2QuotedString(delimitedString)) {
		MyString v2, msg;
		if(!V2QuotedToV2Raw(delimitedString,&v2,&msg)) {
			if ( ! msg.empty()) { AddErrorMessage(msg.c_str(), error_msg); }
			return false;
		}
		return MergeFromV2Raw(v2.c_str(),&error_msg);
	}
	else {
		AddErrorMessage("Expecting a double-quoted environment string (V2 format).",error_msg);
		return false;
	}
}

bool
Env::MergeFromV2Raw( const char *delimitedString, std::string* error_msg )
{
	SimpleList<MyString> env_list;

	if(!delimitedString) return true;

	if(!split_args(delimitedString,&env_list,error_msg)) {
		return false;
	}

	SimpleListIterator<MyString> it(env_list);
	MyString *env_entry;
	while(it.Next(env_entry)) {
		if(!SetEnvWithErrorMessage(env_entry->c_str(),error_msg)) {
			return false;
		}
	}
	return true;
}

bool
Env::MergeFromV1Raw( const char *delimitedString, char delim, std::string* error_msg )
{
	char const *input;
	char *output;
	int outputlen;
	bool retval = true;

	input_was_v1 = true;
	if(!delimitedString) return true;

	// create a buffer big enough to hold any of the individual env expressions
	outputlen = strlen(delimitedString)+1;
	output = new char[outputlen];
	ASSERT(output);

	input = delimitedString;
	while( *input ) {
		retval = ReadFromDelimitedString(input,output,delim);

		if(!retval) {
			break; //failed to parse environment string
		}

		if(*output) {
			retval = SetEnvWithErrorMessage(output,error_msg);
			if(!retval) {
				break; //failed to add environment expression
			}
		}
	}
	delete[] output;
	return retval;
}

bool Env::MergeFromV1AutoDelim( const char *delimitedString, std::string & error_msg, char delim /*=0*/ )
{
	// an empty string or null pointer is trival success
	if(!delimitedString || ! *delimitedString) return true;

	if ( ! delim) { delim = env_delimiter; }
	char ch = *delimitedString;
	if (ch == delim) { ++delimitedString; }
	else if (ch && is_permitted_delim(ch)) {
		// if the string starts with a permitted delim character, assume that indicates the delim
		delim = ch;
		++delimitedString;
	}
	return MergeFromV1Raw(delimitedString,delim,&error_msg);
}

// The following is a modest hack for when we find
// a $$() expression in the environment and we just want to
// pass it through verbatim, with no appended equal sign.
char const *NO_ENVIRONMENT_VALUE = "\01\02\03\04\05\06";

bool
Env::SetEnvWithErrorMessage( const char *nameValueExpr, std::string* error_msg )
{
	char *expr, *delim;
	int retval;

	if( nameValueExpr == NULL || nameValueExpr[0] == '\0' ) {
		return false;
	}

	// make a copy of nameValueExpr for modifying
	expr = strdup( nameValueExpr );
	ASSERT( expr );

	// find the delimiter
	delim = strchr( expr, '=' );

	if(delim == NULL && strstr(expr,"$$")) {
		// This environment entry is an unexpanded $$() macro.
		// We just want to keep it in the environment verbatim.
		SetEnv(expr,NO_ENVIRONMENT_VALUE);
		free(expr);
		return true;
	}

	// fail if either name or delim is missing
	if( expr == delim || delim == NULL ) {
		if(error_msg) {
			std::string msg;
			if(delim == NULL) {
				formatstr(
				  msg,
				  "ERROR: Missing '=' after environment variable '%s'.",
				  nameValueExpr);
			}
			else {
				formatstr(msg, "ERROR: missing variable in '%s'.", expr);
			}
			AddErrorMessage(msg.c_str(),*error_msg);
		}
		free(expr);
		return false;
	}

	// overwrite delim with '\0' so we have two valid strings
	*delim = '\0';

	// do the deed
	retval = SetEnv( expr, delim + 1 );
	free(expr);
	return retval;
}

bool
Env::SetEnv( const char* var, const char* val )
{
	MyString myVar = var;
	MyString myVal = val;
	return SetEnv( myVar, myVal );
}

bool
Env::SetEnv( const MyString & var, const MyString & val )
{
	if( var.length() == 0 ) {
		return false;
	}
	bool ret = (_envTable->insert( var, val, true ) == 0);
	ASSERT( ret );
#if defined(WIN32)
	m_sorted_varnames.erase(var.Value());
	m_sorted_varnames.insert(var.Value());
#endif
	return true;
}

bool
Env::SetEnv( const std::string & var, const std::string & val )
{
	if( var.length() == 0 ) {
		return false;
	}
	bool ret = (_envTable->insert( var, val, true ) == 0);
	ASSERT( ret );
#if defined(WIN32)
	m_sorted_varnames.erase(var.c_str());
	m_sorted_varnames.insert(var.c_str());
#endif
	return true;
}

bool
Env::DeleteEnv(const std::string & name)
{
	if (!name.size()) { return false; }

	bool ret = (_envTable->remove(name.c_str()) == 0);

#if defined(WIN32)
	m_sorted_varnames.erase(name.c_str());
#endif
	return ret;
}

<<<<<<< HEAD
bool
Env::getDelimitedStringV1or2Raw(ClassAd const *ad,MyString *result,MyString *error_msg)
{
	Clear();
	std::string msg;
	if(!MergeFrom(ad,msg)) {
		if (error_msg) { AddErrorMessage(msg.c_str(), error_msg); }
		return false;
	}

	std::string delim_str;
	char delim = env_delimiter;
	if (ad->LookupString(ATTR_JOB_ENV_V1_DELIM,delim_str) && ! delim_str.empty()) {
		delim = delim_str[0];
	}

	return getDelimitedStringV1or2Raw(result,error_msg,delim);
}

bool
Env::getDelimitedStringV1or2Raw(MyString *result,MyString *,char v1_delim) const
{
	ASSERT(result);
	int old_len = result->length();

	if(getDelimitedStringV1Raw(result,NULL,v1_delim)) {
		return true;
	}

	// V1 attempt failed.  Use V2 syntax.

	if(result->length() > old_len) {
		// Clear any partial output we may have generated above.
		result->truncate(old_len);
	}

	return getDelimitedStringV2Raw(result,true);
}

bool
Env::getDelimitedStringV2Quoted(MyString *result,MyString *) const
=======
void
Env::getDelimitedStringV2Quoted(std::string& result) const
>>>>>>> eebfccd2
{
	std::string v2_raw;
	getDelimitedStringV2Raw(v2_raw);
	ArgList::V2RawToV2Quoted(v2_raw,result);
}

void
Env::getDelimitedStringV2Raw(std::string& result) const
{
	MyString var, val;
	SimpleList<MyString> env_list;

	_envTable->startIterations();
	while( _envTable->iterate( var, val ) ) {
		if(val == NO_ENVIRONMENT_VALUE) {
			env_list.Append(var);
		}
		else {
			MyString var_val;
			var_val.formatstr("%s=%s",var.c_str(),val.c_str());
			env_list.Append(var_val);
		}
	}

	join_args(env_list,result);
}

void
Env::getDelimitedStringForDisplay(std::string & result) const
{
	getDelimitedStringV2Raw(result);
}

char
Env::GetEnvV1Delimiter(char const *opsys)
{
	if(!opsys) {
		return env_delimiter;
	}
	else if(!strncmp(opsys,"WIN",3)) { // match "WINDOWS" or "WINNTnn" or "WIN32"
		return windows_env_delim;
	}
	else {
		return unix_env_delim;
	}
}

char
Env::GetEnvV1Delimiter(const ClassAd& ad)
{
	std::string delim_str;
	char delim = env_delimiter;
	if (ad.LookupString(ATTR_JOB_ENV_V1_DELIM,delim_str) && ! delim_str.empty()) {
		delim = delim_str[0];
	}
	return delim;
}


bool
Env::getDelimitedStringV1Raw(MyString *result,std::string * error_msg,char delim) const
{
	MyString var, val;

	if(!delim) delim = env_delimiter;

	ASSERT(result);

	_envTable->startIterations();
	while( _envTable->iterate( var, val ) ) {
		if(!IsSafeEnvV1Value(var.c_str(),delim) ||
		   !IsSafeEnvV1Value(val.c_str(),delim)) {

			if(error_msg) {
				std::string msg;
				formatstr(msg, "Environment entry is not compatible with V1 syntax: %s=%s",var.c_str(),val.c_str());
				AddErrorMessage(msg.c_str(),*error_msg);
			}
			return false;
		}
		// only insert the delimiter if there's already an entry...
		if( ! result->empty()) { (*result) += delim; }
		WriteToDelimitedString(var.c_str(),*result);
		if(val != NO_ENVIRONMENT_VALUE) {
			WriteToDelimitedString("=",*result);
			WriteToDelimitedString(val.c_str(),*result);
		}
	}
	return true;
}

#if defined(WIN32)
char*
Env::getWindowsEnvironmentString() const
{
	// this returns an environment string in the format needed
	// for passing to the Windows CreateProcess function. this
	// means it is null-delimited, null-terminated, and sorted
	// (igoring case - all variable names must be converted to
	// uppercase before comparing)

	std::string output;
	typedef std::set<std::string, toupper_string_less> set_t;
	for (set_t::const_iterator i = m_sorted_varnames.begin();
	     i != m_sorted_varnames.end();
	     i++)
	{
		MyString val;
		int ret = _envTable->lookup(i->c_str(), val);
		ASSERT(ret != -1);
		output += *i;
		output += '=';
		output += val.Value();
		output += '\0';
	}
	output += '\0';
	char* ret = new char[output.size()];
	ASSERT(ret != NULL);
	#pragma warning(suppress: 4996) // suppress next warning: std::string.copy may be unsafe.
	output.copy(ret, output.size());
	return ret;
}
#endif

char **
Env::getStringArray() const {
	char **array = NULL;
	int numVars = _envTable->getNumElements();
	int i;

	array = (char **)malloc((numVars+1)*sizeof(char*));
	ASSERT( array );

    MyString var, val;

    _envTable->startIterations();
	for( i = 0; _envTable->iterate( var, val ); i++ ) {
		ASSERT( i < numVars );
		ASSERT( var.length() > 0 );
		array[i] = (char *)malloc(var.length() + val.length() + 2);
		ASSERT( array[i] );
		strcpy( array[i], var.c_str() );
		if(val != NO_ENVIRONMENT_VALUE) {
			strcat( array[i], "=" );
			strcat( array[i], val.c_str() );
		}
	}
	array[i] = NULL;
	return array;
}

void Env::Walk(bool (*walk_func)(void* pv, const MyString &var, MyString &val), void* pv)
{
	const MyString *var;
	MyString *val;

	_envTable->startIterations();
	while (_envTable->iterate_nocopy(&var, &val)) {
		if ( ! walk_func(pv, *var, *val))
			break;
	}
}

void Env::Walk(bool (*walk_func)(void* pv, const MyString &var, const MyString &val), void* pv) const
{
	const MyString *var;
	MyString *val;

	_envTable->startIterations();
	while (_envTable->iterate_nocopy(&var, &val)) {
		if ( ! walk_func(pv, *var, *val))
			break;
	}
}

//
// This makes me sad.  Consider replacing this (in
// condor_starter.V6/singulariy.cpp, at any rate), with a function which,
// once this class's internals are std::string, directly returns the desired
// std::list<std::string>... or maybe std::vector<std::string>?
//
void
Env::Walk(bool (*walk_func)(void* pv, const std::string &var, const std::string &val), void* pv) const
{
	const MyString *var;
	MyString *val;

	_envTable->startIterations();
	while (_envTable->iterate_nocopy(&var, &val)) {
	    std::string s(var->c_str());
	    std::string t(val->c_str());
		if ( ! walk_func(pv, s, t))
			break;
	}

}

bool
Env::GetEnv(MyString const &var,MyString &val) const
{
	// lookup returns 0 on success
	return _envTable->lookup(var,val) == 0;
}

bool
Env::GetEnv(const std::string &var, std::string &val) const
{
	// lookup returns 0 on success
	MyString mystr;
	if (_envTable->lookup(var,mystr) == 0) {
		val = mystr.c_str();
		return true;
	}
	return false;
}<|MERGE_RESOLUTION|>--- conflicted
+++ resolved
@@ -548,52 +548,8 @@
 	return ret;
 }
 
-<<<<<<< HEAD
-bool
-Env::getDelimitedStringV1or2Raw(ClassAd const *ad,MyString *result,MyString *error_msg)
-{
-	Clear();
-	std::string msg;
-	if(!MergeFrom(ad,msg)) {
-		if (error_msg) { AddErrorMessage(msg.c_str(), error_msg); }
-		return false;
-	}
-
-	std::string delim_str;
-	char delim = env_delimiter;
-	if (ad->LookupString(ATTR_JOB_ENV_V1_DELIM,delim_str) && ! delim_str.empty()) {
-		delim = delim_str[0];
-	}
-
-	return getDelimitedStringV1or2Raw(result,error_msg,delim);
-}
-
-bool
-Env::getDelimitedStringV1or2Raw(MyString *result,MyString *,char v1_delim) const
-{
-	ASSERT(result);
-	int old_len = result->length();
-
-	if(getDelimitedStringV1Raw(result,NULL,v1_delim)) {
-		return true;
-	}
-
-	// V1 attempt failed.  Use V2 syntax.
-
-	if(result->length() > old_len) {
-		// Clear any partial output we may have generated above.
-		result->truncate(old_len);
-	}
-
-	return getDelimitedStringV2Raw(result,true);
-}
-
-bool
-Env::getDelimitedStringV2Quoted(MyString *result,MyString *) const
-=======
 void
 Env::getDelimitedStringV2Quoted(std::string& result) const
->>>>>>> eebfccd2
 {
 	std::string v2_raw;
 	getDelimitedStringV2Raw(v2_raw);
