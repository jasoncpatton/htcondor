--- conflicted
+++ resolved
@@ -21,10 +21,10 @@
 #include "condor_common.h"
 #include "condor_url.h"
 
-const char* IsUrl( const char *url )
+bool IsUrl( const char *url )
 {
 	if ( !url ) {
-		return NULL;
+		return false;
 	}
 
 	if ( !isalpha( url[0] ) ) {
@@ -35,26 +35,21 @@
 	while ( isalnum( *ptr ) || *ptr == '+' || *ptr == '-' || *ptr == '.' ) {
 		++ptr;
 	}
-<<<<<<< HEAD
-	if ( ptr != url && ptr[0] == ':' && ptr[1] == '/' && ptr[2] == '/' ) {
-		return ptr;
-=======
 	// This is more restrictive than is necessary for URIs, which are not
 	// required to have authority ([user@]host[:port]) sections.  It's not
 	// clear from the RFC if an authority section is required for a URL,
 	// but until somebody complains, it is for HTCondor.
 	if ( ptr[0] == ':' && ptr[1] == '/' && ptr[2] == '/' && ptr[3] != '\0' ) {
 		return true;
->>>>>>> dbd46dd3
 	}
-	return NULL;
+	return false;
 }
 
 MyString getURLType( const char *url ) {
 	MyString t;
-	const char * endp = IsUrl(url);
-	if (endp) { // if non-null, this is a URL
-		t.set(url, (int)(endp - url));
+	if(IsUrl(url)) {
+		MyString u = url;
+		t = u.Substr(0,u.FindChar(':')-1);
 	}
 	return t;
 }
