--- conflicted
+++ resolved
@@ -140,11 +140,8 @@
 			int local_ipv6addr_desireability = 0;
 #endif
 			while (addrinfo* info = ai.next()) {
-<<<<<<< HEAD
-=======
 				// TODO: the only time ai_canonname should be set is the first
 				// record. Why are we testing its desirability?
->>>>>>> 847d1782
 				const char* name = info->ai_canonname;
 				if (!name)
 					continue;
