/***************************************************************
 *
 * Copyright (C) 1990-2007, Condor Team, Computer Sciences Department,
 * University of Wisconsin-Madison, WI.
 * 
 * Licensed under the Apache License, Version 2.0 (the "License"); you
 * may not use this file except in compliance with the License.  You may
 * obtain a copy of the License at
 * 
 *    http://www.apache.org/licenses/LICENSE-2.0
 * 
 * Unless required by applicable law or agreed to in writing, software
 * distributed under the License is distributed on an "AS IS" BASIS,
 * WITHOUT WARRANTIES OR CONDITIONS OF ANY KIND, either express or implied.
 * See the License for the specific language governing permissions and
 * limitations under the License.
 *
 ***************************************************************/


 


/************************************************************************
**
**	Generic logging function.  Prints the message on DebugFP with a date if
**	any bits in "flags" are set in DebugFlags.  If locking is desired,
**	DebugLock should contain the name of the lock file.  If log length
**	management is desired, MaxLog should contain the maximum length of the
**	log in bytes.  (The log will be copied to "DebugFile.old", so MaxLog
**	should be half of the space you are willing to devote.  If both log 
**	length management and locking are desired, the lock file should not be
**	the same as the log file.  Along with the date, other identifying
**	information can be logged with the message by supplying the function
**	(*DebugId)() which takes DebugFP as an argument.
**
************************************************************************/
#include "condor_common.h"
#include "condor_sys_types.h"
#include "condor_debug.h"
#include "condor_config.h"
#include "subsystem_info.h"
#include "exit.h"
#include "condor_uid.h"
#include "basename.h"
#include "file_lock.h"
#if HAVE_BACKTRACE
#include "execinfo.h"
#endif
#include "util_lib_proto.h"		// for mkargv() proto
#include "condor_threads.h"
#include "log_rotate.h"
#include "dprintf_internal.h"

FILE *debug_lock(int debug_flags, const char *mode, int force_lock);
void debug_unlock(int debug_flags);

static FILE *debug_lock_it(struct DebugFileInfo* it, const char *mode, int force_lock, bool dont_panic);
static void debug_unlock_it(struct DebugFileInfo* it);
static FILE *open_debug_file(struct DebugFileInfo* it, const char flags[], bool dont_panic);
static void debug_close_file(struct DebugFileInfo* it);
static void debug_close_all_files(void);
static void debug_open_lock(void);
static void debug_close_lock(void);
static FILE *preserve_log_file(struct DebugFileInfo* it, bool dont_panic);

<<<<<<< HEAD
PREFAST_NORETURN void _condor_dprintf_exit( int error_code, const char* msg );
=======
FILE *debug_lock(int debug_level, const char *mode, int force_lock);
FILE *open_debug_file( int debug_level, const char flags[] );
void debug_unlock(int debug_level);
void preserve_log_file(int debug_level);
>>>>>>> 2ba79eba
void _condor_set_debug_flags( const char *strflags );
static void _condor_save_dprintf_line( int flags, const char* fmt, va_list args );
void _condor_dprintf_saved_lines( void );
struct saved_dprintf {
	int level;
	char* line;
	struct saved_dprintf* next;
};
static struct saved_dprintf* saved_list = NULL;
static struct saved_dprintf* saved_list_tail = NULL;

extern	DLL_IMPORT_MAGIC int		errno;
extern  int		DebugFlags;
extern param_functions *dprintf_param_funcs;

/*
   This is a global flag that tells us if we've successfully ran
   dprintf_config() or otherwise setup dprintf() to print where we
   want it to go.  We use it here so that if we call dprintf() before
   dprintf_config(), we save the messages into a special list and
   dump them all out once dprintf is configured.
*/
extern int _condor_dprintf_works;

int DebugShouldLockToAppend = 0;
static int DebugIsLocked = 0;

static int DebugLockDelay = 0; /* seconds spent waiting for lock */
static time_t DebugLockDelayPeriodStarted = 0;

/*
 * On Windows we have the ability to hold open the handle/FD to the
 * log file.  On Linux this is not enabled because of the hard global
 * limit to FDs.  Windows can open as many as you want short of running
 * out of physical resources like memory.
 */
std::vector<DebugFileInfo> * DebugLogs = NULL;
/*
 * This is last modification time of the main debug file as returned
 * by stat() before the current process has written anything to the
 * file. It is set in dprintf_config, which sets it to -errno if that
 * stat() fails.
 * DaemonCore uses this as an approximation of when the daemon
 * was last alive.
 */
time_t	DebugLastMod = 0;

/*
 * If LOGS_USE_TIMESTAMP is enabled, we will print out Unix timestamps
 * instead of the standard date format in all the log messages
 */
int		DebugUseTimestamps = 0;

/*
 * When true, don't exit even if we fail to open the debug output file.
 * Added so that on Win32 the kbdd (which is running as a user) won't quit 
 * if it does't have access to the directory where log files live.
 *
 */
int      DebugContinueOnOpenFailure = 0;

/*
** These arrays must be D_NUMLEVELS+1 in size since we can have a
** debug file for each level plus an additional catch-all debug file
** at index 0.
*/
char	*DebugLock = NULL;

int		(*DebugId)(char **buf,int *bufpos,int *buflen);
int		SetSyscalls(int mode);

int		LockFd = -1;

int		log_keep_open = 0;

static	int DprintfBroken = 0;
static	int DebugUnlockBroken = 0;
#if !defined(WIN32) && defined(HAVE_PTHREADS)
#include <pthread.h>
static pthread_mutex_t _condor_dprintf_critsec = 
						PTHREAD_RECURSIVE_MUTEX_INITIALIZER_NP;
#endif
#ifdef WIN32
static CRITICAL_SECTION	*_condor_dprintf_critsec = NULL;
static int lock_or_mutex_file(int fd, LOCK_TYPE type, int do_block);
extern int vprintf_length(const char *format, va_list args);
static HANDLE debug_win32_mutex = NULL;
#endif
static int use_kernel_mutex = -1;
static int dprintf_count = 0;
/*
** Note: setting this to true will avoid blocking signal handlers from running
** while we are printing log messages.  It's probably a good idea to block
** them as they may get into trouble with manipulating the lock on the
** log file.  However blocking them will cause many implementations of
** dbx to hang.
*/
int InDBX = 0;

#define DPRINTF_ERR_MAX 255

#define FCLOSE_RETRY_MAX 10

DebugFileInfo::DebugFileInfo(const DebugFileInfo &debugFileInfo)
{
	this->debugFlags = debugFileInfo.debugFlags;
	this->logPath = std::string(debugFileInfo.logPath);
	this->maxLog = debugFileInfo.maxLog;
	this->maxLogNum = debugFileInfo.maxLogNum;
	this->debugFP = NULL;
}

DebugFileInfo::~DebugFileInfo()
{
	if(debugFP)
	{
		fclose(debugFP);
		debugFP = NULL;
	}
}

bool DebugFileInfo::MatchesFlags(int flags) const
{
	if ( ! flags) return true;
	if ( ! this->debugFlags) return (DebugFlags & flags) != 0;
	return (this->debugFlags & flags) != 0;
}

static char *formatTimeHeader(struct tm *tm) {
	static char timebuf[80];
	static char *timeFormat = 0;
	static int firstTime = 1;

	if (firstTime) {
		firstTime = 0;
		timeFormat = dprintf_param_funcs->param( "DEBUG_TIME_FORMAT" );
		if (!timeFormat) {
			timeFormat = strdup("%m/%d/%y %H:%M:%S ");
		} else {
			// Skip enclosing quotes
			char *p;
			if (*timeFormat == '"') {
				timeFormat++;
			}
			p = timeFormat;
			while (*p++) {
				if (*p == '"') *p = '\0';
			}
		}
	}
	strftime(timebuf, 80, timeFormat, tm);
	return timebuf;
}

/* _condor_dfprintf_va
 * This function is used internally by the dprintf system wherever
 * it wants to write directly to the open debug log.
 *
 * Since this function is called from a code path that is already
 * not reentrant, this function itself does not bother to try
 * to be reentrant.  Specifically, it uses static buffers.  If we
 * ever do reenter this function it is assumed that the program
 * will abort before returning to the prior call to this function.
 *
 * The caller of this function should not assume that args can be
 * used again on systems where va_copy is required.  If the caller
 * wishes to use args again, the caller should therefore pass in
 * a copy of the args.
 */
static void
_condor_dfprintf_va( int flags, int mask_flags, time_t clock_now, struct tm *tm, FILE *fp, const char* fmt, va_list args )
{
		// static buffer to avoid frequent memory allocation
	static char *buf = NULL;
	static int buflen = 0;

	int bufpos = 0;
	int rc = 0;
	int sprintf_errno = 0;
	int my_pid;
	int my_tid;
	int start_pos;
	FILE *local_fp;
	int fopen_rc = 1;

		/* Print the message with the time and a nice identifier */
	if( ((mask_flags|flags) & D_NOHEADER) == 0 ) {
		if ( DebugUseTimestamps ) {
				// Casting clock_now to int to get rid of compile
				// warning.  Probably format should be %ld, and
				// we should cast to long int, but I'm afraid of
				// changing the output format.  wenger 2009-02-24.
			rc = sprintf_realloc( &buf, &bufpos, &buflen, "(%d) ", (int)clock_now );
			if( rc < 0 ) {
				sprintf_errno = errno;
			}
		} else {
			rc = sprintf_realloc( &buf, &bufpos, &buflen, "%s", formatTimeHeader(tm));
			if( rc < 0 ) {
				sprintf_errno = errno;
			}
		}

		if ( (mask_flags|flags) & D_FDS ) {
			//Regardless of whether we're keeping the log file open our not, we open
			//the NULL file for the FD number.
			if( (local_fp=safe_fopen_wrapper_follow(NULL_FILE,"rN",0644)) == NULL )
			{
				local_fp = fp;
				fopen_rc = 0;
			}
			rc = sprintf_realloc( &buf, &bufpos, &buflen, "(fd:%d) ", fileno(local_fp) );
			if( rc < 0 ) {
				sprintf_errno = errno;
			}
			if(fopen_rc)
			{
				fopen_rc = fclose_wrapper(local_fp, FCLOSE_RETRY_MAX);
			}
		}

		if( (mask_flags|flags) & D_PID ) {
#ifdef WIN32
			my_pid = (int) GetCurrentProcessId();
#else
			my_pid = (int) getpid();
#endif
			rc = sprintf_realloc( &buf, &bufpos, &buflen, "(pid:%d) ", my_pid );
			if( rc < 0 ) {
				sprintf_errno = errno;
			}
		}

			/* include tid if we are configured to use a thread pool */
		my_tid = CondorThreads_gettid();
		if ( my_tid > 0 ) {
			rc = sprintf_realloc( &buf, &bufpos, &buflen, "(tid:%d) ", my_tid );
			if( rc < 0 ) {
				sprintf_errno = errno;
			}
		}

		if( DebugId ) {
			rc = (*DebugId)( &buf, &bufpos, &buflen );
			if( rc < 0 ) {
				sprintf_errno = errno;
			}
		}
	}

	if( sprintf_errno != 0 ) {
		_condor_dprintf_exit(sprintf_errno, "Error writing to debug header\n");	
	}

	rc = vsprintf_realloc( &buf, &bufpos, &buflen, fmt, args );

		/* printf returns < 0 on error */
	if (rc < 0) {
		_condor_dprintf_exit(errno, "Error writing to debug buffer\n");	
	}

		// We attempt to write the log record with one call to
		// write(), because then O_APPEND will ensure (on
		// compliant file systems) that writes from different
		// processes are not interleaved.  Since we are blocking
		// signals, we should not need to loop here on EINTR,
		// but we do anyway in case one of the exotic signals
		// that we are not blocking interrupts us.
	start_pos = 0;
	while( start_pos<bufpos ) {
		rc = write( fileno(fp),
					buf+start_pos,
					bufpos-start_pos );
		if( rc > 0 ) {
			start_pos += rc;
		}
		else if( errno != EINTR ) {
			_condor_dprintf_exit(errno, "Error writing debug log\n");	
		}
	}
}

/* _condor_dfprintf
 * This function is used internally by the dprintf system wherever
 * it wants to write directly to the open debug log.
 */
static void
_condor_dfprintf( FILE *fp, const char* fmt, ... )
{
	struct tm *tm=0;
	time_t clock_now;
    va_list args;

	memset((void*)&clock_now,0,sizeof(time_t)); // just to stop Purify UMR errors
	(void)time(  &clock_now );
	if ( ! DebugUseTimestamps ) {
		tm = localtime( &clock_now );
	}

    va_start( args, fmt );
	_condor_dfprintf_va(D_ALWAYS,D_ALWAYS|DebugFlags,clock_now,tm,fp,fmt,args);
    va_end( args );
}

int dprintf_getCount(void)
{
    return dprintf_count;
}

/*
** Print a nice log message, but only if "flags" are included in the
** current debugging flags.
*/
/* VARARGS1 */

// prototype
struct tm *localtime();

void
_condor_dprintf_va( int flags, const char* fmt, va_list args )
{
	struct tm *tm=0;
	time_t clock_now;
#if !defined(WIN32)
	sigset_t	mask, omask;
	mode_t		old_umask;
#endif
	int saved_errno;
	priv_state	priv;
	FILE *debug_file_ptr = NULL;
	std::vector<DebugFileInfo>::iterator it;

		/* DebugFP should be static initialized to stderr,
	 	   but stderr is not a constant on all systems. */

		/* If we hit some fatal error in dprintf, this flag is set.
		   If dprintf is broken and someone (like _EXCEPT_Cleanup)
		   trys to dprintf, we just return to avoid infinite loops. */
	if( DprintfBroken ) return;

		/* 
		   See if dprintf_config() has been called.  if not, save the
		   message into a list so we can dump them out all at once
		   when we've got a working log file.  we need to do this
		   before we check the debug flags since they won't be
		   initialized until we call dprintf_config().
		*/
	if( ! _condor_dprintf_works ) {
		_condor_save_dprintf_line( flags, fmt, args );
		return; 
	} 

		/* See if this is one of the messages we are logging */
	if( !(flags&DebugFlags) ) {
		return;
	}


#if !defined(WIN32) /* signals and umasks don't exist in WIN32 */

	/* Block any signal handlers which might try to print something */
	/* Note: do this BEFORE grabbing the _condor_dprintf_critsec mutex */
	sigfillset( &mask );
	sigdelset( &mask, SIGABRT );
	sigdelset( &mask, SIGBUS );
	sigdelset( &mask, SIGFPE );
	sigdelset( &mask, SIGILL );
	sigdelset( &mask, SIGSEGV );
	sigdelset( &mask, SIGTRAP );
	sigprocmask( SIG_BLOCK, &mask, &omask );

		/* Make sure our umask is reasonable, in case we're the shadow
		   and the remote job has tried to set its umask or
		   something.  -Derek Wright 6/11/98 */
	old_umask = umask( 022 );
#endif

	/* We want dprintf to be thread safe.  For now, we achieve this
	 * with fairly coarse-grained mutex. On Unix, signals that may result
	 * in a call to dprintf() had better be blocked by now, or deadlock may 
	 * occur.
	 */
#ifdef WIN32
	if ( _condor_dprintf_critsec == NULL ) {
		_condor_dprintf_critsec = 
			(CRITICAL_SECTION *)malloc(sizeof(CRITICAL_SECTION));
		ASSERT( _condor_dprintf_critsec );
		InitializeCriticalSection(_condor_dprintf_critsec);
	}
	EnterCriticalSection(_condor_dprintf_critsec);
#elif defined(HAVE_PTHREADS)
	/* On Win32 we always grab a mutex because we are always running
	 * with mutiple threads.  But on Unix, lets bother w/ mutexes if and only
	 * if we are running w/ threads.
	 */
	if ( CondorThreads_pool_size() ) {  /* will == 0 if no threads running */
		pthread_mutex_lock(&_condor_dprintf_critsec);
	}
#endif

	saved_errno = errno;


	/* log files owned by condor system acct */

		/* If we're in PRIV_USER_FINAL, there's a good chance we won't
		   be able to write to the log file.  We can't rely on Condor
		   code to refrain from calling dprintf() after switching to
		   PRIV_USER_FINAL.  So, we check here and simply don't try to
		   log anything when we're in PRIV_USER_FINAL, to avoid
		   exit(DPRINTF_ERROR). */
	if (get_priv() == PRIV_USER_FINAL) {
		/* Ensure to undo the signal blocking/umask code for unix and
			leave the critical section for windows. */
		goto cleanup;
	}

	{
		static int in_nonreentrant_part = 0;
		if( in_nonreentrant_part ) {
			/* Some of the following code messes with global state and
			 * does not expect to be called recursively.  Note that if
			 * we do get called recursively, the locking that happens
			 * before this point is expected to work correctly (avoid
			 * self-deadlock).
			 */
			goto cleanup;
		}
		in_nonreentrant_part = 1;

			/* avoid priv macros so we can bypass priv logging */
		priv = _set_priv(PRIV_CONDOR, __FILE__, __LINE__, 0);

			/* Grab the time info only once, instead of inside the for
			   loop.  -Derek 9/14 */
		memset((void*)&clock_now,0,sizeof(time_t)); // just to stop Purify UMR errors
		(void)time(  &clock_now );
		if ( ! DebugUseTimestamps ) {
			tm = localtime( &clock_now );
		}
	
			/* print debug message to catch-all debug file plus files */
			/* registered for other debug levels */
		if(!DebugLogs->size())
		{
			debug_file_ptr = stderr;
#ifdef va_copy
			va_list copyargs;
			va_copy(copyargs, args);
			_condor_dfprintf_va(flags,DebugFlags,clock_now,tm,debug_file_ptr,fmt,copyargs);
			va_end(copyargs);
#else
			_condor_dfprintf_va(flags,DebugFlags,clock_now,tm,debug_file_ptr,fmt,args);
#endif
		}
		for(it = DebugLogs->begin(); it < DebugLogs->end(); it++)
		{
			int debugFlags = (*it).debugFlags;
			/*
			 * if debugFlags for the file is 0, print everything
			 * otherwise print only messages that match at least one of the flags.
			 * note: this means that D_ALWAYS will go only to slots where debugFlags == 0
			 */
			if (debugFlags && !(debugFlags & flags))
				continue;

			// for log files other than the first one, dont panic if we
			// fail to write to the file.
			bool dont_panic = (debugFlags != 0) || DebugContinueOnOpenFailure;

			/* Open and lock the log file */
			debug_file_ptr = debug_lock_it(&(*it), NULL, 0, dont_panic);
			if (debug_file_ptr) {
#ifdef va_copy
				va_list copyargs;
				va_copy(copyargs, args);
				_condor_dfprintf_va(flags,DebugFlags,clock_now,tm,debug_file_ptr,fmt,copyargs);
				va_end(copyargs);
#else
				_condor_dfprintf_va(flags,DebugFlags,clock_now,tm,debug_file_ptr,fmt,args);
#endif
			}

			debug_unlock_it(&(*it));
		}

			/* restore privileges */
		_set_priv(priv, __FILE__, __LINE__, 0);

        dprintf_count += 1;

		in_nonreentrant_part = 0;
	}

	cleanup:

	errno = saved_errno;

#if !defined(WIN32) // umasks don't exist in WIN32
		/* restore umask */
	(void)umask( old_umask );
#endif

	/* Release mutex.  Note: we MUST do this before we renable signals */
#ifdef WIN32
	LeaveCriticalSection(_condor_dprintf_critsec);
#elif defined(HAVE_PTHREADS)
	if ( CondorThreads_pool_size() ) {  /* will == 0 if no threads running */
		pthread_mutex_unlock(&_condor_dprintf_critsec);
	}
#endif

#if !defined(WIN32) // signals don't exist in WIN32
		/* Let them signal handlers go!! */
	(void) sigprocmask( SIG_SETMASK, &omask, 0 );
#endif
}

int
_condor_open_lock_file(const char *filename,int flags, mode_t perm)
{
	int	retry = 0;
	int save_errno = 0;
	priv_state	priv;
	char*		dirpath = NULL;
	int lock_fd;

	if( !filename ) {
		return -1;
	}

	priv = _set_priv(PRIV_CONDOR, __FILE__, __LINE__, 0);
	lock_fd = safe_open_wrapper_follow(filename,flags,perm);
	if( lock_fd < 0 ) {
		save_errno = errno;
		if( save_errno == ENOENT ) {
				/* 
				   No directory: Try to create the directory
				   itself, first as condor, then as root.  If
				   we created it as root, we need to try to
				   chown() it to condor.
				*/ 
			dirpath = condor_dirname( filename );
			errno = 0;
			if( mkdir(dirpath, 0777) < 0 ) {
				if( errno == EACCES ) {
						/* Try as root */ 
					_set_priv(PRIV_ROOT, __FILE__, __LINE__, 0);
					if( mkdir(dirpath, 0777) < 0 ) {
						/* We failed, we're screwed */
						fprintf( stderr, "Can't create lock directory \"%s\", "
								 "errno: %d (%s)\n", dirpath, errno, 
								 strerror(errno) );
					} else {
						/* It worked as root, so chown() the
						   new directory and set a flag so we
						   retry the safe_open_wrapper(). */
#ifndef WIN32
						if (chown( dirpath, get_condor_uid(),
								   get_condor_gid() )) {
							fprintf( stderr, "Failed to chown(%s) to %d.%d: %s\n",
									 dirpath, get_condor_uid(),
									 get_condor_gid(), strerror(errno) );
						}
#endif
						retry = 1;
					}
					_set_priv(PRIV_CONDOR, __FILE__, __LINE__, 0);
				} else {
						/* Some other error than access, give up */ 
					fprintf( stderr, "Can't create lock directory: \"%s\""
							 "errno: %d (%s)\n", dirpath, errno, 
							 strerror(errno) );							
				}
			} else {
					/* We succeeded in creating the directory,
					   try the safe_open_wrapper() again */
				retry = 1;
			}
				/* At this point, we're done with this, so
				   don't leak it. */
			free( dirpath );
		}
		if( retry ) {
			lock_fd = safe_open_wrapper_follow(filename,flags,perm);
			if( lock_fd < 0 ) {
				save_errno = errno;
			}
		}
	}

	_set_priv(priv, __FILE__, __LINE__, 0);

	if( lock_fd < 0 ) {
		errno = save_errno;
	}
	return lock_fd;
}

/* debug_open_lock
 * - assumes correct priv state (PRIV_CONDOR) has already been set
 * - aborts the program on error
 */
static void
debug_open_lock(void)
{
	int save_errno;
	char msg_buf[DPRINTF_ERR_MAX];
	struct stat fstatus;
	time_t start_time,end_time;

	if ( use_kernel_mutex == -1 ) {
#ifdef WIN32
		// Use a mutex by default on Win32
		use_kernel_mutex = dprintf_param_funcs->param_boolean_int("FILE_LOCK_VIA_MUTEX", TRUE);
#else
		// Use file locking by default on Unix.  We should 
		// call param_boolean_int here, but since locking via
		// a mutex is not yet implemented on Unix, we will force it
		// to always be FALSE no matter what the config file says.
		// use_kernel_mutex = param_boolean_int("FILE_LOCK_VIA_MUTEX", FALSE);
		use_kernel_mutex = FALSE;
#endif
	}

		/* Acquire the lock */
	if( DebugLock ) {
		if( use_kernel_mutex == FALSE) {
			if (LockFd > 0 ) {
				fstat(LockFd, &fstatus);
				if (fstatus.st_nlink == 0){
					close(LockFd);
					LockFd = -1;
				}	
			}
			if (LockFd < 0) {
				LockFd = _condor_open_lock_file(DebugLock,O_CREAT|O_WRONLY,0660);
				if( LockFd < 0 ) {
					save_errno = errno;
					snprintf( msg_buf, sizeof(msg_buf), "Can't open \"%s\"\n", DebugLock );
					_condor_dprintf_exit( save_errno, msg_buf );
				} 
			}	
		}

		start_time = time(NULL);
		if( DebugLockDelayPeriodStarted == 0 ) {
			DebugLockDelayPeriodStarted = start_time;
		}

		errno = 0;
#ifdef WIN32
		if( lock_or_mutex_file(LockFd,WRITE_LOCK,TRUE) < 0 )
#else
		if( lock_file_plain(LockFd,WRITE_LOCK,TRUE) < 0 )
#endif
		{
			save_errno = errno;
			snprintf( msg_buf, sizeof(msg_buf), "Can't get exclusive lock on \"%s\", "
					 "LockFd: %d\n", DebugLock, LockFd );
			_condor_dprintf_exit( save_errno, msg_buf );
		}

		DebugIsLocked = 1;

			/* Update DebugLockDelay.  Ignore delays that are less than
			 * two seconds because the resolution is only 1s.
			 */
		end_time = time(NULL);
		if( end_time-start_time > 1 ) {
			DebugLockDelay += end_time-start_time;
		}
	}
}

void dprintf_reset_lock_delay(void) {
	DebugLockDelay = 0;
	DebugLockDelayPeriodStarted = 0;
}

double dprintf_get_lock_delay(void) {
	time_t now = time(NULL);
	if( now - DebugLockDelayPeriodStarted <= 0 ) {
		return 0;
	}
	return ((double)DebugLockDelay)/(now-DebugLockDelayPeriodStarted);
}

FILE *
debug_lock(int debug_flags, const char *mode, int force_lock)
{
	std::vector<DebugFileInfo>::iterator it;

	for(it = DebugLogs->begin(); it < DebugLogs->end(); it++)
	{
		/*
		 * debug_level is being treated by the caller as an INDEX into
		 * the DebugLogs vector, this it nuts, but it works as long as
		 * each file has a unique set of flags which is true for now...
		 */
		if(it->debugFlags != debug_flags)
			continue;

		// for log files other than the first one, dont panic if we
		// fail to write to the file.
		bool dont_panic = (it->debugFlags != 0) || DebugContinueOnOpenFailure;

		return debug_lock_it(&(*it), mode, force_lock, dont_panic);
	}

	return stderr;
}

static FILE *
debug_lock_it(struct DebugFileInfo* it, const char *mode, int force_lock, bool dont_panic)
{
	int64_t		length = 0; // this gets assigned return value from lseek()
	priv_state	priv;
	int save_errno;
	char msg_buf[DPRINTF_ERR_MAX];
	int locked = 0;
	FILE *debug_file_ptr = it->debugFP;

	if ( mode == NULL ) {
		mode = "aN";
	}

	errno = 0;

	priv = _set_priv(PRIV_CONDOR, __FILE__, __LINE__, 0);

	if(debug_file_ptr)
	{
		//Hypothetically if we never closed the file, we
		//should have never unlocked it either.  The best
		//way to handle this will need further thought.
		if( DebugShouldLockToAppend || force_lock )
			locked = 1;
	}
	else
	{
		if( DebugShouldLockToAppend || force_lock ) {
			debug_open_lock();
			locked = 1;
		}

		//open_debug_file will set DebugFPs[debug_level] so we do
		//not have to worry about it in this function, assuming
		//there are no further errors.
		debug_file_ptr = open_debug_file(it, mode, dont_panic);

		if( debug_file_ptr == NULL ) {
			
			save_errno = errno;
			if (dont_panic) {
				_set_priv(priv, __FILE__, __LINE__, 0);
				return NULL;
			}
#ifdef WIN32
			if (DebugContinueOnOpenFailure) {
				_set_priv(priv, __FILE__, __LINE__, 0);
				return NULL;
			}
#else
			if( errno == EMFILE ) {
				_condor_fd_panic( __LINE__, __FILE__ );
			}
#endif
			snprintf( msg_buf, sizeof(msg_buf), "Could not open DebugFile \"%s\"\n", 
				it->logPath.c_str() );
			_condor_dprintf_exit( save_errno, msg_buf );
		}
	}
#ifdef WIN32
	length = _lseeki64(fileno(debug_file_ptr), 0, SEEK_END);
#elif Solaris
	length = llseek(fileno(debug_file_ptr), 0, SEEK_END);
#elif Linux
	length = lseek64(fileno(debug_file_ptr), 0, SEEK_END);
#else
	length = lseek(fileno(debug_file_ptr), 0, SEEK_END);
#endif
	if(length < 0 ) {
		if (dont_panic) {
			if(locked) debug_close_lock();
			debug_close_file(it);

			return NULL;
		}
		save_errno = errno;
		snprintf( msg_buf, sizeof(msg_buf), "Can't seek to end of DebugFP file\n" );
		_condor_dprintf_exit( save_errno, msg_buf );
	}

	//This is checking for a non-zero max length.  Zero is infinity.
	if( it->maxLog && length > it->maxLog ) {
		if( !locked ) {
			/*
			 * We only need to redo everything if there is a lock defined
			 * for the log.
			 */

			if (debug_file_ptr) {
				int result = fflush( debug_file_ptr );
				if (result < 0) {
					DebugUnlockBroken = 1;
					_condor_dprintf_exit(errno, "Can't fflush debug log file\n");
				}
			}

			/*
			 * We need to be in PRIV_CONDOR for the code in these two
			 * functions, so since we are already in that privilege mode,
			 * we do not go back to the old priv state until we call the
			 * two functions.
			 */
			if(DebugLock)
			{
				debug_close_lock();
				debug_close_file(it);
				_set_priv(priv, __FILE__, __LINE__, 0);
				return debug_lock_it(it, mode, 1, dont_panic);
			}
		}

		// Casting length to int to get rid of compile warning.
		// Probably format should be %ld, and we should cast to
		// long int, but I'm afraid of changing the output format.
		// wenger 2009-02-24.
		_condor_dfprintf(debug_file_ptr, "MaxLog = %lld, length = %lld\n", (long long)it->maxLog, (long long)length);
		
		debug_file_ptr = preserve_log_file(it, dont_panic);
	}

	_set_priv(priv, __FILE__, __LINE__, 0);

	return debug_file_ptr;
}

static void 
debug_close_lock(void)
{
	int flock_errno;
	char msg_buf[DPRINTF_ERR_MAX];
	if(DebugUnlockBroken)
		return;

	if(DebugIsLocked)
	{
		errno = 0;
#ifdef WIN32
		if ( lock_or_mutex_file(LockFd,UN_LOCK,TRUE) < 0 )
#else
		if( lock_file_plain(LockFd,UN_LOCK,TRUE) < 0 )
#endif
		{
			flock_errno = errno;
			snprintf( msg_buf, sizeof(msg_buf), "Can't release exclusive lock on \"%s\", LockFd=%d\n", 
				DebugLock, LockFd );
			DebugUnlockBroken = 1;
			_condor_dprintf_exit( flock_errno, msg_buf );
		}
	}
}

static void 
debug_close_file(struct DebugFileInfo* it)
{
	FILE *debug_file_ptr = (*it).debugFP;

	if( debug_file_ptr ) {
		if (debug_file_ptr) {
			int close_result = fclose_wrapper( debug_file_ptr, FCLOSE_RETRY_MAX );
			if (close_result < 0) {
				DebugUnlockBroken = 1;
				_condor_dprintf_exit(errno, "Can't fclose debug log file\n");
			}
			(*it).debugFP = NULL;
		}
	}
}

static void 
debug_close_all_files()
{
	FILE *debug_file_ptr = NULL;
	std::vector<DebugFileInfo>::iterator it;

	for(it = DebugLogs->begin(); it < DebugLogs->end(); it++)
	{
		debug_file_ptr = (*it).debugFP;
		if(!debug_file_ptr)
			continue;
		int close_result = fclose_wrapper( debug_file_ptr, FCLOSE_RETRY_MAX );
		if (close_result < 0) {
			DebugUnlockBroken = 1;
			_condor_dprintf_exit(errno, "Can't fclose debug log file\n");
		}
		(*it).debugFP = NULL;
	}
}

void
debug_unlock(int debug_flags)
{
	std::vector<DebugFileInfo>::iterator it;
	for(it = DebugLogs->begin(); it < DebugLogs->end(); it++)
	{
		/*
		 * debug_level is being treated by the caller as an INDEX into
		 * the DebugLogs vector, this it nuts, but it works as long as
		 * each file has a unique set of flags which is true for now...
		 */
		if(it->debugFlags != debug_flags)
			continue;
		debug_unlock_it(&(*it));
		break;
	}
}

static void
debug_unlock_it(struct DebugFileInfo* it)
{
	priv_state priv;
	int result = 0;

	FILE *debug_file_ptr = (*it).debugFP;

	if(log_keep_open)
		return;

	if( DebugUnlockBroken ) {
		return;
	}

	priv = _set_priv(PRIV_CONDOR, __FILE__, __LINE__, 0);

	if (debug_file_ptr) {
		result = fflush( debug_file_ptr );
		if (result < 0) {
				DebugUnlockBroken = 1;
				_condor_dprintf_exit(errno, "Can't fflush debug log file\n");
		}

		debug_close_lock();
		debug_close_file(it);
	}

	_set_priv(priv, __FILE__, __LINE__, 0);
}


/*
** Copy the log file to a backup, then truncate the current one.
*/
static FILE *
preserve_log_file(struct DebugFileInfo* it, bool dont_panic)
{
	char		old[MAXPATHLEN + 4];
	priv_state	priv;
	int			still_in_old_file = FALSE;
	int			failed_to_rotate = FALSE;
	int			save_errno;
	int         rename_failed = 0;
	const char *timestamp;
	int			result;
	int			file_there = 0;
	FILE		*debug_file_ptr = (*it).debugFP;
	std::string		filePath = (*it).logPath;
#ifndef WIN32
	struct stat buf;
#endif
	char msg_buf[DPRINTF_ERR_MAX];


	priv = _set_priv(PRIV_CONDOR, __FILE__, __LINE__, 0);
	(void)setBaseName(filePath.c_str());
	timestamp = createRotateFilename(NULL, it->maxLogNum);
	(void)sprintf( old, "%s.%s", filePath.c_str() , timestamp);
	_condor_dfprintf( debug_file_ptr, "Saving log file to \"%s\"\n", old );
	(void)fflush( debug_file_ptr );

	fclose_wrapper( debug_file_ptr, FCLOSE_RETRY_MAX );
	debug_file_ptr = NULL;
	(*it).debugFP = debug_file_ptr;

	result = rotateTimestamp(timestamp, it->maxLogNum);

#if defined(WIN32)
	if (result < 0) { // MoveFileEx and Copy failed
		failed_to_rotate = TRUE;
		debug_file_ptr = open_debug_file(it, "wN", dont_panic);
		if ( debug_file_ptr ==  NULL ) {
			still_in_old_file = TRUE;
		}
	}
#else

	if (result != 0) 
		rename_failed = 1;

	errno = 0;
	if (result != 0) {
		save_errno = result;
		if( save_errno == ENOENT && !DebugLock ) {
				/* This can happen if we are not using debug file locking,
				   and two processes try to rotate this log file at the
				   same time.  The other process must have already done
				   the rename but not created the new log file yet.
				*/
			rename_failed = 1;
		}
		else {
			snprintf( msg_buf, sizeof(msg_buf), "Can't rename(%s,%s)\n",
					  filePath.c_str(), old );
			_condor_dprintf_exit( save_errno, msg_buf );
		}
	}
	
	/* double check the result of the rename
	   If we are not using locking, then it is possible for two processes
	   to rotate at the same time, in which case the following check
	   should be skipped, because it is expected that a new file may
	   have already been created by now. */

	if( DebugLock && DebugShouldLockToAppend ) {
		errno = 0;
		if (stat (filePath.c_str(), &buf) >= 0)
		{
			file_there = 1;
			save_errno = errno;
			snprintf( msg_buf, sizeof(msg_buf), "rename(%s) succeeded but file still exists!\n", 
					 filePath.c_str() );
			/* We should not exit here - file did rotate but something else created it newly. We
			 therefore won't grow without bounds, we "just" lost control over creating the file.
			 We should happily continue anyway and just put a log message into the system telling
			 about this incident.
			 */
		}
	}

#endif

	if (debug_file_ptr == NULL) {
		debug_file_ptr = open_debug_file(it, "aN", dont_panic);
	}

	if( debug_file_ptr == NULL ) {
		debug_file_ptr = stderr;

		save_errno = errno;
		snprintf( msg_buf, sizeof(msg_buf), "Can't open file for debug level %d\n",
				 it->debugFlags ); 
		_condor_dprintf_exit( save_errno, msg_buf );
	}

	if ( !still_in_old_file ) {
		_condor_dfprintf (debug_file_ptr, "Now in new log file %s\n", it->logPath.c_str());
	}

	// We may have a message left over from the succeeded rename after which the file
	// may have been recreated by another process. Tell user about it.
	if (file_there > 0) {
		_condor_dfprintf(debug_file_ptr, "WARNING: %s", msg_buf);
	}

	if ( failed_to_rotate || rename_failed ) {
		_condor_dfprintf(debug_file_ptr,"WARNING: Failed to rotate log into file %s!\n",old);
		if( rename_failed ) {
			_condor_dfprintf(debug_file_ptr,"Likely cause is that another Condor process rotated the file at the same time.\n");
		}
		else {
			_condor_dfprintf(debug_file_ptr,"       Perhaps someone is keeping log files open???");
		}
	}
	
	_set_priv(priv, __FILE__, __LINE__, 0);
	cleanUp(it->maxLogNum);
	(*it).debugFP = debug_file_ptr;

	return debug_file_ptr;
}


#if !defined(WIN32)
/*
** Can't open log or lock file becuase we are out of fd's.  Try to let
** somebody know what happened.
*/
void
_condor_fd_panic( int line, const char* file )
{
	int i;
	char msg_buf[DPRINTF_ERR_MAX];
	char panic_msg[DPRINTF_ERR_MAX];
	int save_errno;
	std::vector<DebugFileInfo>::iterator it;
	std::string filePath;
	bool fileExists = false;
	FILE* debug_file_ptr=0;

	_set_priv(PRIV_CONDOR, __FILE__, __LINE__, 0);

	snprintf( panic_msg, sizeof(panic_msg),
			 "**** PANIC -- OUT OF FILE DESCRIPTORS at line %d in %s",
			 line, file );

		/* Just to be extra paranoid, let's nuke a bunch of fds. */
	for ( i=0 ; i<50 ; i++ ) {
		(void)close( i );
	}

	for(it = DebugLogs->begin(); it < DebugLogs->end(); it++)
	{
		filePath = (*it).logPath;
		fileExists = true;
		break;
	}
	if( fileExists ) {
		debug_file_ptr = safe_fopen_wrapper_follow(filePath.c_str(), "a", 0644);
	}

	if( !debug_file_ptr ) {
		save_errno = errno;
		snprintf( msg_buf, sizeof(msg_buf), "Can't open \"%s\"\n%s\n", filePath.c_str(),
				 panic_msg ); 
		_condor_dprintf_exit( save_errno, msg_buf );
	}
		/* Seek to the end */
#if Solaris
	llseek(fileno(debug_file_ptr), 0, SEEK_END);
#elif Linux
	lseek64(fileno(debug_file_ptr), 0, SEEK_END);
#else
	lseek(fileno(debug_file_ptr), 0, SEEK_END);
#endif
	fprintf( debug_file_ptr, "%s\n", panic_msg );
	(void)fflush( debug_file_ptr );

	_condor_dprintf_exit( 0, panic_msg );
}
#endif
	

#ifdef NOTDEF
void tzset(){}
extern char	**environ;

char *
_getenv( name )
char	*name;
{
	char	**envp;
	char	*p1, *p2;

	for( envp = environ; *envp; envp++ ) {
		for( p1 = name, p2 = *envp; *p1 && *p2 && *p1 == *p2; p1++, p2++ )
			;
		if( *p1 == '\0' ) {
			return p2;
		}
	}
	return (char *)0;
}

char *
getenv( name )
char	*name;
{
	return _getenv(name);
}

sigset(){}
#endif

static FILE *
open_debug_file(struct DebugFileInfo* it, const char flags[], bool dont_panic)
{
	FILE		*fp;
	priv_state	priv;
	char msg_buf[DPRINTF_ERR_MAX];
	int save_errno;
	std::string filePath = (*it).logPath;

	priv = _set_priv(PRIV_CONDOR, __FILE__, __LINE__, 0);

	/* Note: The log file shouldn't need to be group writeable anymore,
	   since PRIV_CONDOR changes euid now. */

	errno = 0;
	if( (fp=safe_fopen_wrapper_follow(filePath.c_str(),flags,0644)) == NULL ) {
		save_errno = errno;
#if !defined(WIN32)
		if( errno == EMFILE ) {
			_condor_fd_panic( __LINE__, __FILE__ );
		}
#endif
		if (fp == NULL) {
			fp = stderr;
		}
		_condor_dfprintf( fp, "Can't open \"%s\"\n", filePath.c_str() );
		if( ! dont_panic ) {
			snprintf( msg_buf, sizeof(msg_buf), "Can't open \"%s\"\n",
					 filePath.c_str() );

			if ( ! DebugContinueOnOpenFailure) {
			    _condor_dprintf_exit( save_errno, msg_buf );
			}
		}
		// fp is guaranteed to be NULL here.
	}

	_set_priv(priv, __FILE__, __LINE__, 0);
	it->debugFP = fp;

	return fp;
}

bool debug_check_it(struct DebugFileInfo& it, bool fTruncate, bool dont_panic)
{
	FILE *debug_file_fp;

	if( fTruncate ) {
		debug_file_fp = debug_lock_it(&it, "wN", 0, dont_panic);
	} else {
		debug_file_fp = debug_lock_it(&it, "aN", 0, dont_panic);
	}

	if (debug_file_fp) (void)debug_unlock_it(&it);
	return (debug_file_fp != NULL);
}

/* dprintf() hit some fatal error and is going to exit. */
void
_condor_dprintf_exit( int error_code, const char* msg )
{
	char* tmp;
	FILE* fail_fp;
	char buf[DPRINTF_ERR_MAX];
	char header[DPRINTF_ERR_MAX];
	char tail[DPRINTF_ERR_MAX];
	int wrote_warning = FALSE;
	struct tm *tm;
	time_t clock_now;
	std::vector<DebugFileInfo>::iterator it;

		/* We might land here with DprintfBroken true if our call to
		   dprintf_unlock() down below hits an error.  Since the
		   "error" that it hit might simply be that there was no lock,
		   we don't want to overwrite the original dprintf error
		   message with a new one, so skip most of the following if
		   DprintfBroken is already true.
		*/
	if( !DprintfBroken ) {
		(void)time( &clock_now );

		if ( DebugUseTimestamps ) {
				// Casting clock_now to int to get rid of compile warning.
				// Probably format should be %ld, and we should cast to long
				// int, but I'm afraid of changing the output format.
				// wenger 2009-02-24.
			snprintf( header, sizeof(header), "(%d) ", (int)clock_now );
		} else {
			tm = localtime( &clock_now );
			snprintf( header, sizeof(header), "%d/%d %02d:%02d:%02d ",
					  tm->tm_mon + 1, tm->tm_mday, tm->tm_hour, 
					  tm->tm_min, tm->tm_sec );
		}
		snprintf( header, sizeof(header), "dprintf() had a fatal error in pid %d\n", (int)getpid() );
		tail[0] = '\0';
		if( error_code ) {
			sprintf( tail, "errno: %d (%s)\n", error_code,
					 strerror(error_code) );
		}
#ifndef WIN32			
		sprintf( buf, "euid: %d, ruid: %d\n", (int)geteuid(),
				 (int)getuid() );
		strcat( tail, buf );
#endif

		tmp = dprintf_param_funcs->param( "LOG" );
		if( tmp ) {
			snprintf( buf, sizeof(buf), "%s/dprintf_failure.%s",
					  tmp, get_mySubSystemName() );
			fail_fp = safe_fopen_wrapper_follow( buf, "wN",0644 );
			if( fail_fp ) {
				fprintf( fail_fp, "%s", header );
				fprintf( fail_fp, "%s", msg );
				if( tail[0] ) {
					fprintf( fail_fp, "%s", tail );
				}
				fclose_wrapper( fail_fp, FCLOSE_RETRY_MAX );
				wrote_warning = TRUE;
			} 
			free( tmp );
		}
		if( ! wrote_warning ) {
			fprintf( stderr, "%s", header );
			fprintf( stderr, "%s", msg );
			if( tail[0] ) {
				fprintf( stderr, "%s", tail );
			}

		}
			/* First, set a flag so we know not to try to keep using
			   dprintf during the rest of this */
		DprintfBroken = 1;

			/* Don't forget to unlock the log file, if possible! */
		debug_close_lock();
		debug_close_all_files();
	}

		/* If _EXCEPT_Cleanup is set for cleaning up during EXCEPT(),
		   we call that here, as well. */
	if( _EXCEPT_Cleanup ) {
		(*_EXCEPT_Cleanup)( __LINE__, errno, "dprintf hit fatal errors\n" );
	}

		/* Actually exit now */
	fflush (stderr);

	exit(DPRINTF_ERROR); 
}


/*
  We want these all to have _condor in front of them for inside the
  user job, but the rest of the Condor code just calls the regular
  versions.  So, we'll just call the "safe" version so we can share
  the code in both places. -Derek Wright 9/29/99
*/
void
set_debug_flags( const char *strflags )
{
	_condor_set_debug_flags( strflags );
}


time_t
dprintf_last_modification()
{
	return DebugLastMod;
}

void
dprintf_touch_log()
{
	std::vector<DebugFileInfo>::iterator it;
	if ( _condor_dprintf_works ) {
		if (!DebugLogs->empty()) {
			it = DebugLogs->begin();
#ifdef WIN32
			utime( it->logPath.c_str(), NULL );
#else
		/* The following updates the ctime without touching 
			the mtime of the file.  This way, we can differentiate
			a "heartbeat" touch from a append touch
		*/
			chmod( it->logPath.c_str(), 0644);
#endif
		}
	}
}

BOOLEAN dprintf_retry_errno( int value );

BOOLEAN dprintf_retry_errno( int value )
{
#ifdef WIN32
	return FALSE;
#else
	return value == EINTR;
#endif
}

/* This function calls fclose(), soaking up EINTRs up to maxRetries times.
   The motivation for this function is Gnats PR 937 (DAGMan crashes if
   straced).  Psilord investigated this and found that, because LIGO
   had their dagman.out files on NFS, stracing DAGMan could interrupt
   an fclose() on the dagman.out file.  So hopefully this will fix the
   problem...   wenger 2008-07-01.
 */
int
fclose_wrapper( FILE *stream, int maxRetries )
{

	int		result = 0;

	int		retryCount = 0;
	BOOLEAN	done = FALSE;

	ASSERT( maxRetries >= 0 );
	while ( !done ) {
		if ( ( result = fclose( stream ) ) != 0 ) {
			if ( dprintf_retry_errno( errno ) && retryCount < maxRetries ) {
				retryCount++;
			} else {
				fprintf( stderr, "fclose_wrapper() failed after %d retries; "
							"errno: %d (%s)\n",
							retryCount, errno, strerror( errno ) );
				done = TRUE;
			}
		} else {
			done = TRUE;
		}
	}

	return result;
}

int _condor_mkargv( int* argc, char* argv[], char* line );

// Why the heck is this in here, rather than in mkargv.c?  wenger 2009-02-24.
// prototype
int
mkargv( int* argc, char* argv[], char* line )
{
	return( _condor_mkargv(argc, argv, line) );
}

static void
_condor_save_dprintf_line( int flags, const char* fmt, va_list args )
{
	char* buf;
	struct saved_dprintf* new_node;
	int len;

		/* figure out how much space we need to store the string */
	len = vprintf_length( fmt, args )+1; /* add 1 for the null terminator */
	if( len <= 0 ) { 
		return;
	}
		/* make a buffer to hold it and print it there */
	buf = (char *)malloc( sizeof(char) * (len + 1) );
	if( ! buf ) {
		EXCEPT( "Out of memory!" );
	}
	vsnprintf( buf, len, fmt, args );

		/* finally, make a new node in our list and save the line */
	new_node = (struct saved_dprintf *)malloc( sizeof(struct saved_dprintf) );
	ASSERT( new_node != NULL );
	if( saved_list == NULL ) {
		saved_list = new_node;
	} else {
		saved_list_tail->next = new_node;
	}
	saved_list_tail = new_node;
	new_node->next = NULL;
	new_node->level = flags;
	new_node->line = buf;
}


void
_condor_dprintf_saved_lines( void )
{
	struct saved_dprintf* node;
	struct saved_dprintf* next;

	if( ! saved_list ) {
		return;
	}

	node = saved_list;
	while( node ) {
			/* 
			   print the line.  since we've already got the complete
			   string, including all the original args, we won't have
			   any optional args or a va_list.  we're just printing a
			   string literal.  however, we want to do it with a %s so
			   that the underlying vfprintf() code doesn't try to
			   interpret any format strings that might still exist in
			   the string literal, since that'd screw us up.  we
			   definitely want to use the real dprintf() code so we
			   get the locking, potentially different log files, all
			   that stuff handled for us automatically.
			*/
		dprintf( node->level, "%s", node->line );

			/* save the next node so we don't loose it */
		next = node->next;

			/* make sure we don't leak anything */
		free( node->line );
		free( node );

		node = next;
	}

		/* now that we deallocated everything, clear out our pointer
		   to the list so it's not dangling. */
	saved_list = NULL;
}

#ifdef WIN32
static int 
lock_or_mutex_file(int fd, LOCK_TYPE type, int do_block)
{
	int result = -1;
	//char * filename = NULL;
	int filename_len;
	char *ptr = NULL;
	char mutex_name[MAX_PATH];

		// If we're trying to lock NUL, just return success early
	if (strcasecmp(DebugLock, "NUL") == 0) {
		return 0;
	}

	if ( use_kernel_mutex == FALSE ) {
			// use a filesystem lock
		return lock_file_plain(fd,type,do_block);
	}
	
		// If we made it here, we want to use a kernel mutex.
		//
		// We use a kernel mutex by default to fix a major shortcoming
		// with using Win32 file locking: file locking on Win32 is
		// non-deterministic.  Thus, we have observed processes
		// starving to get the lock.  The Win32 mutex object,
		// on the other hand, is FIFO --- thus starvation is avoided.


		// first, open a handle to the mutex if we haven't already
	if ( debug_win32_mutex == NULL && DebugLock ) {
			// Create the mutex name based upon the lock file
			// specified in the config file.  				
		char * filename = strdup(DebugLock);
		filename_len = strlen(filename);
			// Note: Win32 will not allow backslashes in the name, 
			// so get rid of em here.
		ptr = strchr(filename,'\\');
		while ( ptr ) {
			*ptr = '/';
			ptr = strchr(filename,'\\');
		}
			// The mutex name is case-sensitive, but the NTFS filesystem
			// is not.  So to avoid user confusion, strlwr.
		strlwr(filename);
			// Now, we pre-append "Global\" to the name so that it
			// works properly on systems running Terminal Services
		snprintf(mutex_name,MAX_PATH,"Global\\%s",filename);
		free(filename);
		filename = NULL;
			// Call CreateMutex - this will create the mutex if it does
			// not exist, or just open it if it already does.  Note that
			// the handle to the mutex is automatically closed by the
			// operating system when the process exits, and the mutex
			// object is automatically destroyed when there are no more
			// handles... go win32 kernel!  Thus, although we are not
			// explicitly closing any handles, nothing is being leaked.
			// Note: someday, to make BoundsChecker happy, we should
			// add a dprintf subsystem shutdown routine to nicely
			// deallocate this stuff instead of relying on the OS.
		debug_win32_mutex = CreateMutex(0,FALSE,mutex_name);
	}

		// now, if we have mutex, grab it or release it as needed
	if ( debug_win32_mutex ) {
		if ( type == UN_LOCK ) {
				// release mutex
			ReleaseMutex(debug_win32_mutex);
			result = 0;	// 0 means success
		} else {
				// grab mutex
				// block 10 secs if do_block is false, else block forever
			result = WaitForSingleObject(debug_win32_mutex, 
				do_block ? INFINITE : 10 * 1000);	// time in milliseconds
				// consider WAIT_ABANDONED as success so we do not EXCEPT
			if ( result==WAIT_OBJECT_0 || result==WAIT_ABANDONED ) {
				result = 0;
			} else {
				result = -1;
			}
		}

	}

	return result;
}
#endif  // of Win32

#ifndef WIN32
static int ParentLockFd = -1;

void
dprintf_before_shared_mem_clone() {
	ParentLockFd = LockFd;
}

void
dprintf_after_shared_mem_clone() {
	LockFd = ParentLockFd;
}

void
dprintf_init_fork_child( ) {
	if( LockFd >= 0 ) {
		close( LockFd );
		LockFd = -1;
	}
}

void
dprintf_wrapup_fork_child( ) {
		/* Child pledges not to call dprintf any more, so it is
		   safe to close the lock file.  If parent closes all
		   fds anyway, then this is redundant.
		*/
	if( LockFd >= 0 ) {
		close( LockFd );
		LockFd = -1;
	}
}

#if HAVE_BACKTRACE

static int
safe_async_simple_fwrite_fd(int fd,char const *msg,unsigned int *args,unsigned int num_args)
{
	unsigned int arg_index;
	unsigned int digit,arg;
	char intbuf[50];
	char *intbuf_pos;

	int r = 0;
	for(;*msg;msg++) {
		if( *msg != '%' ) {
			r = write(fd,msg,1);
		}
		else {
				// format is % followed by index of argument in args array
			arg_index = *(++msg)-'0';
			if( arg_index >= num_args || !*msg ) {
				r = write(fd," INVALID! ",10);
				break;
			}
			arg = args[arg_index];
			intbuf_pos=intbuf;
			do {
				digit = arg % 10;
				*(intbuf_pos++) = digit + '0';
				arg /= 10;  // integer division, shifts base-10 digits right
			} while( arg ); // terminate when no more non-zero digits

				// intbuf now contains the base-10 digits of arg
				// in order of least to most significant
			while( intbuf_pos-- > intbuf ) {
				r = write(fd,intbuf_pos,1);
			}
		}
	}
	return r;
}

void
dprintf_dump_stack(void) {
	priv_state	orig_priv_state;
	int orig_euid;
	int orig_egid;
	int fd;
	void *trace[50];
	int trace_size;
	unsigned int args[3];

		/* In case we are dumping stack in the segfault handler, we
		   want this to be as simple as possible.  Calling malloc()
		   could be fatal, since the heap may be trashed.  Therefore,
		   we dispense with some of the formalities... */

	if (DprintfBroken || !_condor_dprintf_works || DebugLogs->empty()) {
			// Note that although this would appear to enable
			// backtrace printing to stderr before dprintf is
			// configured, the backtrace sighandler is only installed
			// when dprintf is configured, so we won't even get here
			// in that case.  Therefore, most command-line tools need
			// -debug to enable the backtrace.
		fd = 2;
	}
	else {
			// set_priv() is unsafe, because it may call into
			// the password cache, which may call unsafe functions
			// such as getpwuid() or initgroups() or malloc().
		orig_euid = geteuid();
		orig_egid = getegid();
		orig_priv_state = get_priv_state();
		if( orig_priv_state != PRIV_CONDOR ) {
				// To keep things simple, rather than trying to become
				// the correct condor id, just switch to our real
				// user id, which is probably either the same as
				// our effective id (no-op) or root.
			setegid(getgid());
			seteuid(getuid());
		}

		fd = safe_open_wrapper_follow(DebugLogs->begin()->logPath.c_str(),O_APPEND|O_WRONLY|O_CREAT,0644);

		if( orig_priv_state != PRIV_CONDOR ) {
			setegid(orig_egid);
			seteuid(orig_euid);
		}

		if( fd==-1 ) {
			fd=2;
		}
	}

	trace_size = backtrace(trace,50);

		// sprintf() and other convenient string-handling functions
		// are not officially async-signal safe, so use a crude replacement
	args[0] = (unsigned int)getpid();
	args[1] = (unsigned int)time(NULL);
	args[2] = (unsigned int)trace_size;
	safe_async_simple_fwrite_fd(fd,"Stack dump for process %0 at timestamp %1 (%2 frames)\n",args,3);

	backtrace_symbols_fd(trace,trace_size,fd);

	if (fd!=2) {
		close(fd);
	}
}
#endif

#endif

bool debug_open_fds(std::map<int,bool> &open_fds)
{
	bool found = false;
	std::vector<DebugFileInfo>::iterator it;

	for(it = DebugLogs->begin(); it < DebugLogs->end(); it++)
	{
		if(!it->debugFP)
			continue;
		open_fds.insert(std::pair<int,bool>(fileno(it->debugFP),true));
		found = true;
	}

	return found;
}

#if !defined(HAVE_BACKTRACE)
void
dprintf_dump_stack(void) {
		// this platform does not support backtrace()
}
#endif<|MERGE_RESOLUTION|>--- conflicted
+++ resolved
@@ -64,14 +64,10 @@
 static void debug_close_lock(void);
 static FILE *preserve_log_file(struct DebugFileInfo* it, bool dont_panic);
 
-<<<<<<< HEAD
-PREFAST_NORETURN void _condor_dprintf_exit( int error_code, const char* msg );
-=======
 FILE *debug_lock(int debug_level, const char *mode, int force_lock);
 FILE *open_debug_file( int debug_level, const char flags[] );
 void debug_unlock(int debug_level);
 void preserve_log_file(int debug_level);
->>>>>>> 2ba79eba
 void _condor_set_debug_flags( const char *strflags );
 static void _condor_save_dprintf_line( int flags, const char* fmt, va_list args );
 void _condor_dprintf_saved_lines( void );
