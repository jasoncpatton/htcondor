--- conflicted
+++ resolved
@@ -2740,8 +2740,7 @@
 #endif
 	}
 	snprintf(buf,40,"%u",reinsert_ppid);
-<<<<<<< HEAD
-	insert("PPID", buf, ConfigMacroSet, DetectedMacro);
+	insert_macro("PPID", buf, ConfigMacroSet, DetectedMacro, ctx);
 
 	//
 	// get_local_ipaddr() may return the 'default' IP if the protocol-
@@ -2756,27 +2755,23 @@
 	// init_local_hostname_impl(), which calls network_interface_to_ip().
 	//
 	condor_sockaddr ip = get_local_ipaddr( CP_IPV4 );
-	insert( "IP_ADDRESS", ip.to_ip_string().Value(), ConfigMacroSet, DetectedMacro );
+	insert_macro("IP_ADDRESS", ip.to_ip_string().Value(), ConfigMacroSet, DetectedMacro, ctx);
 	if( ip.is_ipv6() ) {
-		insert( "IP_ADDRESS_IS_IPV6", "true", ConfigMacroSet, DetectedMacro );
+		insert_macro("IP_ADDRESS_IS_IPV6", "true", ConfigMacroSet, DetectedMacro, ctx);
 	} else {
-		insert( "IP_ADDRESS_IS_IPV6", "false", ConfigMacroSet, DetectedMacro );
+		insert_macro("IP_ADDRESS_IS_IPV6", "false", ConfigMacroSet, DetectedMacro, ctx);
 	}
 
 	condor_sockaddr v4 = get_local_ipaddr( CP_IPV4 );
 	if( v4.is_ipv4() ) {
-		insert( "IPV4_ADDRESS", v4.to_ip_string().Value(), ConfigMacroSet, DetectedMacro );
+		insert_macro("IPV4_ADDRESS", v4.to_ip_string().Value(), ConfigMacroSet, DetectedMacro, ctx);
 	}
 
 	condor_sockaddr v6 = get_local_ipaddr( CP_IPV6 );
 	if( v6.is_ipv6() ) {
-		insert( "IPV6_ADDRESS", v6.to_ip_string().Value(), ConfigMacroSet, DetectedMacro );
-	}
-
-=======
-	insert_macro("PPID", buf, ConfigMacroSet, DetectedMacro, ctx);
-	insert_macro("IP_ADDRESS", my_ip_string(), ConfigMacroSet, DetectedMacro, ctx);
->>>>>>> e7fc3fc7
+		insert_macro("IPV6_ADDRESS", v6.to_ip_string().Value(), ConfigMacroSet, DetectedMacro, ctx);
+	}
+
 
 	{ // set DETECTED_CPUS to the correct value, either hyperthreaded or not.
 		int num_cpus=0;
