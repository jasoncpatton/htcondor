--- conflicted
+++ resolved
@@ -953,21 +953,6 @@
 		// isolate Condor macro_name by skipping magic prefix
 		char *macro_name = varname + prefix_len;
 
-<<<<<<< HEAD
-	#if 0 // TJ disabled on 8/18/2022 in preparation for the 10.0 series
-		// special macro START_owner needs to be expanded (for the
-		// glide-in code) [which should probably be fixed to use
-		// the general mechanism and set START itself --pfc]
-		if( !strcmp( macro_name, "START_owner" ) ) {
-			std::string ownerstr;
-			formatstr( ownerstr, "Owner == \"%s\"", varvalue );
-			insert_macro("START", ownerstr.c_str(), ConfigMacroSet, EnvMacro, ctx);
-		}
-		// ignore "_CONDOR_" without any macro name attached
-		else
-	#endif
-=======
->>>>>>> e2599d74
 		if( macro_name[0] != '\0' ) {
 			insert_macro(macro_name, varvalue, ConfigMacroSet, EnvMacro, ctx);
 		}
