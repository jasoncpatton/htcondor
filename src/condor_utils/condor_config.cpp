/***************************************************************
 *
 * Copyright (C) 1990-2007, Condor Team, Computer Sciences Department,
 * University of Wisconsin-Madison, WI.
 *
 * Licensed under the Apache License, Version 2.0 (the "License"); you
 * may not use this file except in compliance with the License.  You may
 * obtain a copy of the License at
 *
 *    http://www.apache.org/licenses/LICENSE-2.0
 *
 * Unless required by applicable law or agreed to in writing, software
 * distributed under the License is distributed on an "AS IS" BASIS,
 * WITHOUT WARRANTIES OR CONDITIONS OF ANY KIND, either express or implied.
 * See the License for the specific language governing permissions and
 * limitations under the License.
 *
 ***************************************************************/


/*

  This file implements config(), the function all daemons call to
  configure themselves.  It takes an optional argument which
  determines if config should be quiet or verbose on errors.  It
  defaults to verbose error reporting.

  There's also an entry point, config_host() where you pass in a
  string that should be filled in for HOSTNAME.  This is only used by
  special arguments to condor_config_val used by condor_init to
  bootstrap the installation process.

  When looking for the global config source, config() checks the
  "CONDOR_CONFIG" environment variable to find its location.  If that
  doesn't exist, we look in the following locations:

      1) ~/.condor/     # if not started as root
      2) /etc/condor/
      3) /usr/local/etc/
      4) ~condor/

  If none of the above locations contain a config source, config()
  prints an error message and exits.

  In each "global" config source, a list of "local" config files, or a single
  cmd whose output is to be piped in as the configuration settings can be
  specified.  If a cmd is specified, it is processed and its output used
  as the configuration data.  If a file or list of files is specified, each
  file given in the list is read and processed in order.  These lists can
  be used to specify both platform-specific config files and machine-specific
  config files, in addition to a single, pool-wide, platform-independent
  config file.

*/

#include "condor_common.h"
#include "condor_debug.h"
#include "condor_syscall_mode.h"
#include "condor_config.h"
#include "condor_string.h"
#include "string_list.h"
#include "condor_attributes.h"
#include "my_hostname.h"
#include "ipv6_hostname.h"
#include "condor_version.h"
#include "util_lib_proto.h"
#include "my_username.h"
#ifdef WIN32
#	include "ntsysinfo.WINDOWS.h"		// for WinNT getppid
#	include <locale.h>
#endif
#include "directory.h"			// for StatInfo
#include "condor_distribution.h"
#include "condor_environ.h"
#include "condor_auth_x509.h"
#include "setenv.h"
#include "HashTable.h"
#include "extra_param_info.h"
#include "condor_uid.h"
#include "condor_mkstemp.h"
#include "basename.h"
#include "condor_random_num.h"
#include "extArray.h"
#include "subsystem_info.h"
#include "param_info.h"
#include "Regex.h"

extern "C" {
	
// Function prototypes
void real_config(char* host, int wantsQuiet, bool wantExtraInfo);
int Read_config(const char*, BUCKET**, int, int, bool,
				ExtraParamTable* = NULL);
bool is_piped_command(const char* filename);
bool is_valid_command(const char* cmdToExecute);
int SetSyscalls(int);
char* find_global();
char* find_file(const char*, const char*);
void init_tilde();
void fill_attributes();
void check_domain_attributes();
void clear_config();
void reinsert_specials(char*);
void process_config_source(const char*, const char*, const char*, int);
void process_locals( const char*, const char*);
void process_directory( char*, char*);
static int  process_dynamic_configs();
void check_params();

// External variables
extern int	ConfigLineNo;
}  /* End extern "C" */

// Global variables
BUCKET	*ConfigTab[TABLESIZE];
static ExtraParamTable *extra_info = NULL;
static char* tilde = NULL;
static bool have_config_source = true;
static bool continue_if_no_config = false; // so condor_who won't exit if no config found.
extern bool condor_fsync_on;

MyString global_config_source;
StringList local_config_sources;

param_functions config_p_funcs;

static int ParamValueNameAscendingSort(const void *l, const void *r);


bool config_continue_if_no_config(bool contin)
{
	bool old_contin = continue_if_no_config;
	continue_if_no_config = contin;
	return old_contin;
}

// Function implementations

void
config_fill_ad( ClassAd* ad, const char *prefix )
{
	char 		*tmp;
	char		*expr;
	StringList	reqdExprs;
	MyString 	buffer;

	if( !ad ) return;

	if ( ( NULL == prefix ) && get_mySubSystem()->hasLocalName() ) {
		prefix = get_mySubSystem()->getLocalName();
	}

	buffer.formatstr( "%s_EXPRS", get_mySubSystem()->getName() );
	tmp = param( buffer.Value() );
	if( tmp ) {
		reqdExprs.initializeFromString (tmp);	
		free (tmp);
	}

	buffer.formatstr( "%s_ATTRS", get_mySubSystem()->getName() );
	tmp = param( buffer.Value() );
	if( tmp ) {
		reqdExprs.initializeFromString (tmp);	
		free (tmp);
	}

	if(prefix) {
		buffer.formatstr( "%s_%s_EXPRS", prefix, get_mySubSystem()->getName() );
		tmp = param( buffer.Value() );
		if( tmp ) {
			reqdExprs.initializeFromString (tmp);	
			free (tmp);
		}

		buffer.formatstr( "%s_%s_ATTRS", prefix, get_mySubSystem()->getName() );
		tmp = param( buffer.Value() );
		if( tmp ) {
			reqdExprs.initializeFromString (tmp);	
			free (tmp);
		}

	}

	if( !reqdExprs.isEmpty() ) {
		reqdExprs.rewind();
		while ((tmp = reqdExprs.next())) {
			expr = NULL;
			if(prefix) {
				buffer.formatstr("%s_%s", prefix, tmp);	
				expr = param(buffer.Value());
			}
			if(!expr) {
				expr = param(tmp);
			}
			if(expr == NULL) continue;
			buffer.formatstr( "%s = %s", tmp, expr );

			if( !ad->Insert( buffer.Value() ) ) {
				dprintf(D_ALWAYS,
						"CONFIGURATION PROBLEM: Failed to insert ClassAd attribute %s.  The most common reason for this is that you forgot to quote a string value in the list of attributes being added to the %s ad.\n",
						buffer.Value(), get_mySubSystem()->getName() );
			}

			free( expr );
		}	
	}
	
	/* Insert the version into the ClassAd */
	ad->Assign( ATTR_VERSION, CondorVersion() );

	ad->Assign( ATTR_PLATFORM, CondorPlatform() );
}


/*
Walks all found configuration entries looking for the
"forbidden string".  If said string is found, EXCEPT.

Output is via a giant EXCEPT string because the dprintf
system probably isn't working yet.
*/
const char * FORBIDDEN_CONFIG_VAL = "YOU_MUST_CHANGE_THIS_INVALID_CONDOR_CONFIGURATION_VALUE";
static void
validate_entries( bool ignore_invalid_entry ) {
	HASHITER it = hash_iter_begin( ConfigTab, TABLESIZE );
	unsigned int invalid_entries = 0;
	MyString tmp;
	MyString output = "The following configuration macros appear to contain default values that must be changed before Condor will run.  These macros are:\n";
	while( ! hash_iter_done(it) ) {
		char * val = hash_iter_value(it);
		if( strstr(val, FORBIDDEN_CONFIG_VAL) ) {
			char * name = hash_iter_key(it);
			MyString filename;
			int line_number;
			param_get_location(name, filename, line_number);
			tmp.formatstr("   %s (found on line %d of %s)\n", name, line_number, filename.Value());
			output += tmp;
			invalid_entries++;
		}
		hash_iter_next(it);
	}
	hash_iter_delete(&it);
	if(invalid_entries > 0) {
		if(ignore_invalid_entry) {
			dprintf(D_ALWAYS, "%s", output.Value());
		} else {
			EXCEPT("%s", output.Value());
		}
	}
}

// return a list sorted by macro name of all of the macro values found in the
// locally defined files.
ExtArray<ParamValue>*
param_all(void)
{
	ExtArray<ParamValue> *pvs = NULL;
	MyString filename;
	int line_number;
	MyString str;
	HASHITER it = hash_iter_begin( ConfigTab, TABLESIZE );
	char *name = NULL;
	char *value = NULL;
	int i;
	ParamValue *sort_array = NULL;

	pvs = new ExtArray<ParamValue>;
	ASSERT(pvs);

	// walk the config table and insert everything I found into the list.
	i = 0;
	while( ! hash_iter_done(it) ) {
		name = hash_iter_key(it);
		value = hash_iter_value(it);
		param_get_location(name, filename, line_number);

		(*pvs)[i].name = name;
		(*pvs)[i].value = value;
		(*pvs)[i].filename = filename;
		(*pvs)[i].lnum = line_number;
		(*pvs)[i].source = "Local Config File";

		i++;

		hash_iter_next(it);
	}
	hash_iter_delete(&it);

	// Sort the list based upon name
	// qsort and extArray don't play nice together...

	// copy the data to a new POD array

	sort_array = new ParamValue[pvs->getlast() + 1];
	ASSERT(sort_array);

	for (i = 0; i < pvs->getlast() + 1; i++) {
		sort_array[i] = (*pvs)[i];
	}

	// sort it
	qsort(sort_array, pvs->getlast() + 1, sizeof(ParamValue),
		ParamValueNameAscendingSort);

	// copy it back into the ExtArray
	for (i = 0; i < pvs->getlast() + 1; i++) {
		(*pvs)[i] = sort_array[i];
	}
	
	delete [] sort_array;

	return pvs;
}

// return a list of param names that match the given regex, this list is in hashtable order (i.e. no order)	
int param_names_matching(Regex & re, ExtArray<const char *>& names)	
{	
	int cAdded = 0;	
	HASHITER it = hash_iter_begin(ConfigTab, TABLESIZE);	
	while( ! hash_iter_done(it)) {	
		const char *name = hash_iter_key(it);	
		if (re.match(name)) {	
			names.add(name);	
			++cAdded;	
		}	
		hash_iter_next(it);	
	}	
	hash_iter_delete(&it);	

	return cAdded;	
}

int param_names_matching(Regex& re, std::vector<std::string>& names) {
    const int s0 = names.size();
    HASHITER it = hash_iter_begin(ConfigTab, TABLESIZE);
    for (;  !hash_iter_done(it);  hash_iter_next(it)) {
		const char *name = hash_iter_key(it);
		if (re.match(name)) names.push_back(name);
	}
    hash_iter_delete(&it);
    return names.size() - s0;
}


static int ParamValueNameAscendingSort(const void *l, const void *r)
{
	const ParamValue *left = (const ParamValue*)l;
	const ParamValue *right = (const ParamValue*)r;

	if (left->name < right->name) {
		return -1;
	}

	if (left->name > right->name) {
		return 1;
	}

	return 0;
}


void
config( int wantsQuiet, bool ignore_invalid_entry, bool wantsExtraInfo )
{
#ifdef WIN32
	char *locale = setlocale( LC_ALL, "English" );
	dprintf ( D_ALWAYS, "Locale: %s\n", locale );
#endif
	real_config( NULL, wantsQuiet, wantsExtraInfo );
	validate_entries( ignore_invalid_entry );
}


void
config_host( char* host )
{
	real_config( host, 0, true );
}

/* This function initialize GSI (maybe other) authentication related
   stuff Daemons that should use the condor daemon credentials should
   set the argument is_daemon=true.  This function is automatically
   called at config init time with is_daemon=false, so that all
   processes get the basic auth config.  The order of calls to this
   function do not matter, as the results are only additive.
   Therefore, calling with is_daemon=false and then with
   is_daemon=true or vice versa are equivalent.
*/
void
condor_auth_config(int is_daemon)
{
#if !defined(SKIP_AUTHENTICATION) && defined(HAVE_EXT_GLOBUS)

		// First, if there is X509_USER_PROXY, we clear it
		// (if we're a daemon).
	if ( is_daemon ) {
		UnsetEnv( "X509_USER_PROXY" );
	}

		// Next, we param the configuration file for GSI related stuff and
		// set the corresponding environment variables for it

	char *pbuf = 0;
	char *proxy_buf = 0;
	char *cert_buf = 0;
	char *key_buf = 0;
	char *trustedca_buf = 0;
	char *mapfile_buf = 0;

	MyString buffer;


		// Here's how it works. If you define any of
		// GSI_DAEMON_CERT, GSI_DAEMON_KEY, GSI_DAEMON_PROXY, or
		// GSI_DAEMON_TRUSTED_CA_DIR, those will get stuffed into the
		// environment.
		//
		// Everything else depends on GSI_DAEMON_DIRECTORY. If
		// GSI_DAEMON_DIRECTORY is not defined, then only settings that are
		// defined above will be placed in the environment, so if you
		// want the cert and host in a non-standard location, but want to use
		// /etc/grid-security/certifcates as the trusted ca dir, only
		// define GSI_DAEMON_CERT and GSI_DAEMON_KEY, and not
		// GSI_DAEMON_DIRECTORY and GSI_DAEMON_TRUSTED_CA_DIR
		//
		// If GSI_DAEMON_DIRECTORY is defined, condor builds a "reasonable"
		// default out of what's already been defined and what it can
		// construct from GSI_DAEMON_DIRECTORY  - ie  the trusted CA dir ends
		// up as in $(GSI_DAEMON_DIRECTORY)/certificates, and so on
		// The proxy is not included in the "reasonable defaults" section

		// First, let's get everything we might want
	pbuf = param( STR_GSI_DAEMON_DIRECTORY );
	trustedca_buf = param( STR_GSI_DAEMON_TRUSTED_CA_DIR );
	mapfile_buf = param( STR_GSI_MAPFILE );
	if( is_daemon ) {
		proxy_buf = param( STR_GSI_DAEMON_PROXY );
		cert_buf = param( STR_GSI_DAEMON_CERT );
		key_buf = param( STR_GSI_DAEMON_KEY );
	}

	if (pbuf) {

		if( !trustedca_buf) {
			buffer.formatstr( "%s%ccertificates", pbuf, DIR_DELIM_CHAR);
			SetEnv( STR_GSI_CERT_DIR, buffer.Value() );
		}

		if (!mapfile_buf ) {
			buffer.formatstr( "%s%cgrid-mapfile", pbuf, DIR_DELIM_CHAR);
			SetEnv( STR_GSI_MAPFILE, buffer.Value() );
		}

		if( is_daemon ) {
			if( !cert_buf ) {
				buffer.formatstr( "%s%chostcert.pem", pbuf, DIR_DELIM_CHAR);
				SetEnv( STR_GSI_USER_CERT, buffer.Value() );
			}
	
			if (!key_buf ) {
				buffer.formatstr( "%s%chostkey.pem", pbuf, DIR_DELIM_CHAR);
				SetEnv( STR_GSI_USER_KEY, buffer.Value() );
			}
		}

		free( pbuf );
	}

	if(trustedca_buf) {
		SetEnv( STR_GSI_CERT_DIR, trustedca_buf );
		free(trustedca_buf);
	}

	if (mapfile_buf) {
		SetEnv( STR_GSI_MAPFILE, mapfile_buf );
		free(mapfile_buf);
	}

	if( is_daemon ) {
		if(proxy_buf) {
			SetEnv( STR_GSI_USER_PROXY, proxy_buf );
			free(proxy_buf);
		}

		if(cert_buf) {
			SetEnv( STR_GSI_USER_CERT, cert_buf );
			free(cert_buf);
		}

		if(key_buf) {
			SetEnv( STR_GSI_USER_KEY, key_buf );
			free(key_buf);
		}
	}

#else
	(void) is_daemon;	// Quiet 'unused parameter' warnings
#endif
}

void
condor_net_remap_config( bool force_param )
{
    char *str = NULL;
	if( ! force_param && getenv("NET_REMAP_ENABLE") ) {
			/*
			  this stuff is already set.  unless the caller is forcing
			  us to call param() again (e.g. the master is trying to
			  re-bind() if the CCB broker is down and it's got a list
			  to try) we should return immediately and leave our
			  environment alone.  this way, the master can choose what
			  CCB broker to use for itself and all its children, even
			  if there's a list and we're using $RANDOM_CHOICE().
			*/
		return;
	}
		
		/*
		  this method is only called if we're enabling a network remap
		  service.  if we do, we always need to force condor to bind()
		  to all interfaces (INADDR_ANY).  since we don't want to rely
		  on users to set this themselves to get CCB working, we'll
		  set it automatically.  the only harm of setting this is that
		  we need Condor to automatically handle hostallow stuff for
		  "localhost", or users need to add localhost to their
		  hostallow settings as appropriate.  we can't rely on the
		  later, and the former only works on some platforms.
		  luckily, the automatic localhost stuff works on all
		  platforms where CCB works (linux, and we hope, solaris), so
		  it's safe to turn this on whenever we're using CCB
		*/
	insert( "BIND_ALL_INTERFACES", "TRUE", ConfigTab, TABLESIZE );
	extra_info->AddInternalParam("BIND_ALL_INTERFACES");

    // Env: the type of service
    SetEnv( "NET_REMAP_ENABLE", "true");
    str = param("NET_REMAP_SERVICE");
    if (str) {
	if (!strcasecmp(str, "DPF")) {
            SetEnv( "DPF_ENABLE", "true" );
            free(str);
            str = NULL;
            // Env: InAgent
            if( (str = param("NET_REMAP_INAGENT")) ) {
                SetEnv( "DPF_INAGENT", str );
				free(str);
				str = NULL;
            }
            // Env: Routing table
            if( (str = param("NET_REMAP_ROUTE")) ) {
                SetEnv( "DPF_ROUTE", str );
				free(str);
				str = NULL;
            }
        }
    }
}


void
real_config(char* host, int wantsQuiet, bool wantExtraInfo)
{
	char* config_source = NULL;
	char* tmp = NULL;
	int scm;

	static bool first_time = true;
	if( first_time ) {
		first_time = false;
		init_config(wantExtraInfo);
	} else {
			// Clear out everything in our config hash table so we can
			// rebuild it from scratch.
		clear_config();
		if (wantExtraInfo) {
			extra_info = new ExtraParamTable();
		} else {
			extra_info = new DummyExtraParamTable();
		}
	}

	dprintf( D_CONFIG, "config: using subsystem '%s', local '%s'\n",
			 get_mySubSystem()->getName(), get_mySubSystem()->getLocalName("") );

		/*
		  N.B. if we are using the yellow pages, system calls which are
		  not supported by either remote system calls or file descriptor
 		  mapping will occur.  Thus we must be in LOCAL/UNRECORDED mode here.
		*/
	scm = SetSyscalls( SYS_LOCAL | SYS_UNRECORDED );

		// Try to find user "condor" in the passwd file.
	init_tilde();

		// Insert an entry for "tilde", (~condor)
	if( tilde ) {
		insert( "TILDE", tilde, ConfigTab, TABLESIZE );
		extra_info->AddInternalParam("TILDE");

	} else {
			// What about tilde if there's no ~condor?
	}

	sysapi_clear_network_device_info_cache();

		// Insert some default values for attributes we want even if
		// they're not defined in the config sources: ARCH and OPSYS.
		// We also want to insert the special "SUBSYSTEM" macro here.
		// We do this now since if they are defined in the config
		// files, these values will get overridden.  However, we want
		// them defined to begin with so that people can use them in
		// the global config source to specify the location of
		// platform-specific config sources, etc.  -Derek Wright 6/8/98
		// Moved all the domain-specific stuff to a separate function
		// since we might not know our full hostname yet. -Derek 10/20/98
	fill_attributes();

		// Try to find the global config source

	char* env = getenv( EnvGetName(ENV_CONFIG) );
	if( env && strcasecmp(env, "ONLY_ENV") == MATCH ) {
			// special case, no config source desired
		have_config_source = false;
	}

	if( have_config_source && 
		! (config_source = find_global()) &&
		! continue_if_no_config)
	{
		if( wantsQuiet ) {
			fprintf( stderr, "%s error: can't find config source.\n",
					 myDistro->GetCap() );
			exit( 1 );
		}
		fprintf(stderr,"\nNeither the environment variable %s_CONFIG,\n",
				myDistro->GetUc() );
#	  if defined UNIX
		fprintf(stderr,"/etc/%s/, nor ~%s/ contain a %s_config source.\n",
				myDistro->Get(), myDistro->Get(), myDistro->Get() );
#	  elif defined WIN32
		fprintf(stderr,"nor the registry contains a %s_config source.\n", myDistro->Get() );
#	  else
#		error "Unknown O/S"
#	  endif
		fprintf( stderr,"Either set %s_CONFIG to point to a valid config "
				"source,\n", myDistro->GetUc() );
#	  if defined UNIX
		fprintf( stderr,"or put a \"%s_config\" file in /etc/%s or ~%s/\n",
				 myDistro->Get(), myDistro->Get(), myDistro->Get() );
#	  elif defined WIN32
		fprintf( stderr,"or put a \"%s_config\" source in the registry at:\n"
				 " HKEY_LOCAL_MACHINE\\Software\\%s\\%s_CONFIG",
				 myDistro->Get(), myDistro->Get(), myDistro->GetUc() );
#	  else
#		error "Unknown O/S"
#	  endif
		fprintf( stderr, "Exiting.\n\n" );
		exit( 1 );
	}

		// Read in the global file
	if( config_source ) {
		process_config_source( config_source, "global config source", NULL, true );
		global_config_source = config_source;
		free( config_source );
		config_source = NULL;
	}

		// Insert entries for "hostname" and "full_hostname".  We do
		// this here b/c we need these macros defined so that we can
		// find the local config source if that's defined in terms of
		// hostname or something.  However, we do this after reading
		// the global config source so people can put the
		// DEFAULT_DOMAIN_NAME parameter somewhere if they need it.
		// -Derek Wright <wright@cs.wisc.edu> 5/11/98
	if( host ) {
		insert( "HOSTNAME", host, ConfigTab, TABLESIZE );
		extra_info->AddInternalParam("HOSTNAME");
	} else {
		insert( "HOSTNAME", get_local_hostname().Value(), ConfigTab,
				TABLESIZE );
		extra_info->AddInternalParam("HOSTNAME");
	}
	insert( "FULL_HOSTNAME", get_local_fqdn().Value(), ConfigTab, TABLESIZE );
	extra_info->AddInternalParam("FULL_HOSTNAME");

		// Also insert tilde since we don't want that over-written.
	if( tilde ) {
		insert( "TILDE", tilde, ConfigTab, TABLESIZE );
		extra_info->AddInternalParam("TILDE");
	}

		// Read in the LOCAL_CONFIG_FILE as a string list and process
		// all the files in the order they are listed.
	char *dirlist = param("LOCAL_CONFIG_DIR");
	if(dirlist) {
		process_directory(dirlist, host);
	}
	process_locals( "LOCAL_CONFIG_FILE", host );

	char* newdirlist = param("LOCAL_CONFIG_DIR");
	if(newdirlist) {
		if (dirlist) {
			if(strcmp(dirlist, newdirlist) ) {
				process_directory(newdirlist, host);
			}
		}
		else {
			process_directory(newdirlist, host);
		}
	}

	if(dirlist) { free(dirlist); dirlist = NULL; }
	if(newdirlist) { free(newdirlist); newdirlist = NULL; }

	// The following lines should be placed very carefully. Must be after
	// global and local config sources being processed but before any
	// call that may be interposed by CCB
    if ( param_boolean("NET_REMAP_ENABLE", false) ) {
        condor_net_remap_config();
    }
			
		// Now, insert any macros defined in the environment.
	char **my_environ = GetEnviron();
	for( int i = 0; my_environ[i]; i++ ) {
		char magic_prefix[MAX_DISTRIBUTION_NAME + 3];	// case-insensitive
		strcpy( magic_prefix, "_" );
		strcat( magic_prefix, myDistro->Get() );
		strcat( magic_prefix, "_" );
		int prefix_len = strlen( magic_prefix );

		// proceed only if we see the magic prefix
		if( strncasecmp( my_environ[i], magic_prefix, prefix_len ) != 0 ) {
			continue;
		}

		char *varname = strdup( my_environ[i] );
		if( !varname ) {
			EXCEPT( "Out of memory in %s:%d\n", __FILE__, __LINE__ );
		}

		// isolate variable name by finding & nulling the '='
		int equals_offset = strchr( varname, '=' ) - varname;
		varname[equals_offset] = '\0';
		// isolate value by pointing to everything after the '='
		char *varvalue = varname + equals_offset + 1;
//		assert( !strcmp( varvalue, getenv( varname ) ) );
		// isolate Condor macro_name by skipping magic prefix
		char *macro_name = varname + prefix_len;

		// special macro START_owner needs to be expanded (for the
		// glide-in code) [which should probably be fixed to use
		// the general mechanism and set START itself --pfc]
		if( !strcmp( macro_name, "START_owner" ) ) {
			MyString ownerstr;
			ownerstr.formatstr( "Owner == \"%s\"", varvalue );
			insert( "START", ownerstr.Value(), ConfigTab, TABLESIZE );
			extra_info->AddEnvironmentParam("START");
		}
		// ignore "_CONDOR_" without any macro name attached
		else if( macro_name[0] != '\0' ) {
			insert( macro_name, varvalue, ConfigTab, TABLESIZE );
			extra_info->AddEnvironmentParam(macro_name);
		}

		free( varname );
	}

		// Insert the special macros.  We don't want the user to
		// override them, since it's not going to work.
		// We also do this last because some things (like USERNAME)
		// may depend on earlier configuration (USERID_MAP).
	reinsert_specials( host );

	process_dynamic_configs();

	if (config_source) {
		free( config_source );
	}

	// init_ipaddr and init_full_hostname is now obsolete
	init_network_interfaces(TRUE);

		// Now that we're done reading files, if DEFAULT_DOMAIN_NAME
		// is set, we need to re-initialize my_full_hostname().
	if( (tmp = param("DEFAULT_DOMAIN_NAME")) ) {
		free( tmp );
		//init_full_hostname();
		init_local_hostname();
	}

		// Also, we should be safe to process the NETWORK_INTERFACE
		// parameter at this point, if it's set.
	//init_ipaddr( TRUE );


		// The IPv6 code currently caches some results that depend
		// on configuration settings such as NETWORK_INTERFACE.
		// Therefore, force the cache to be reset, now that the
		// configuration has been loaded.
	init_local_hostname();

		// Re-insert the special macros.  We don't want the user to
		// override them, since it's not going to work.
	reinsert_specials( host );

		// Make sure our FILESYSTEM_DOMAIN and UID_DOMAIN settings are
		// correct.
	check_domain_attributes();

		// We have to do some platform-specific checking to make sure
		// all the parameters we think are defined really are.
	check_params();

	condor_except_should_dump_core( param_boolean("ABORT_ON_EXCEPTION", false) );

		// Daemons should additionally call condor_auth_config()
		// explicitly with the argument is_daemon=true.  Here, we just
		// call with is_daemon=false, since that is fine for both daemons
		// and non-daemons to do.
	condor_auth_config( false );

	ConfigConvertDefaultIPToSocketIP();

	//Configure condor_fsync
	condor_fsync_on = param_boolean("CONDOR_FSYNC", true);
	if(!condor_fsync_on)
		dprintf(D_FULLDEBUG, "FSYNC while writing user logs turned off.\n");

	(void)SetSyscalls( scm );
}


void
process_config_source( const char* file, const char* name,
					   const char* host, int required )
{
	int rval;
	if( access( file, R_OK ) != 0 && !is_piped_command(file)) {
		if( !required) { return; }

		if( !host ) {
			fprintf( stderr, "ERROR: Can't read %s %s\n",
					 name, file );
			exit( 1 );
		}
	} else {
		rval = Read_config( file, ConfigTab, TABLESIZE, EXPAND_LAZY,
							false, extra_info );
		if( rval < 0 ) {
			fprintf( stderr,
					 "Configuration Error Line %d while reading %s %s\n",
					 ConfigLineNo, name, file );
			exit( 1 );
		}
	}
}


// Param for given name, read it in as a string list, and process each
// config source listed there.  If the value is actually a cmd whose
// output should be piped, then do *not* treat it as a file list.
void
process_locals( const char* param_name, const char* host )
{
	StringList sources_to_process, sources_done;
	char *source, *sources_value;
	int local_required;

	local_required = param_boolean_crufty("REQUIRE_LOCAL_CONFIG_FILE", true);

	sources_value = param( param_name );
	if( sources_value ) {
		if ( is_piped_command( sources_value ) ) {
			sources_to_process.insert( sources_value );
		} else {
			sources_to_process.initializeFromString( sources_value );
		}
		sources_to_process.rewind();
		while( (source = sources_to_process.next()) ) {
			process_config_source( source, "config source", host,
								   local_required );
			local_config_sources.append( source );

			sources_done.append(source);

			char* new_sources_value = param(param_name);
			if(new_sources_value) {
				if(strcmp(sources_value, new_sources_value) ) {
				// the file we just processed altered the list of sources to
				// process
					sources_to_process.clearAll();
					if ( is_piped_command( new_sources_value ) ) {
						sources_to_process.insert( new_sources_value );
					} else {
						sources_to_process.initializeFromString(new_sources_value);
					}

					// remove all the ones we've finished from the old list
                	sources_done.rewind();
                	while( (source = sources_done.next()) ) {
						sources_to_process.remove(source);
					}
					sources_to_process.rewind();
					free(sources_value);
					sources_value = new_sources_value;
				} else {
					free(new_sources_value);
				}
			}
		}
		free(sources_value);
	}
}

int compareFiles(const void *a, const void *b) {
	 return strcmp(*(char *const*)a, *(char *const*)b);
}

static void
get_exclude_regex(Regex &excludeFilesRegex)
{
	const char* _errstr;
	int _erroffset;
	char* excludeRegex = param("LOCAL_CONFIG_DIR_EXCLUDE_REGEXP");
	if(excludeRegex) {
		if (!excludeFilesRegex.compile(excludeRegex,
									&_errstr, &_erroffset)) {
			EXCEPT("LOCAL_CONFIG_DIR_EXCLUDE_REGEXP "
				   "config parameter is not a valid "
				   "regular expression.  Value: %s,  Error: %s",
				   excludeRegex, _errstr ? _errstr : "");
		}
		if(!excludeFilesRegex.isInitialized() ) {
			EXCEPT("Could not init regex "
				   "to exclude files in %s\n", __FILE__);
		}
	}
	free(excludeRegex);
}

// examine each file in a directory and treat it as a config file
void
process_directory( char* dirlist, char* host )
{
	StringList locals;
	Directory *files;
	const char *file, *dirpath;
	char **paths;
	int local_required;
	Regex excludeFilesRegex;
	
	local_required = param_boolean_crufty("REQUIRE_LOCAL_CONFIG_FILE", true);

	if(!dirlist) { return; }
	locals.initializeFromString( dirlist );
	locals.rewind();
	get_exclude_regex(excludeFilesRegex);
	while( (dirpath = locals.next()) ) {

		paths = (char **)calloc(65536, sizeof(char *));
		files = new Directory(dirpath);
		int i = 0;
		if(files == NULL) {
			fprintf(stderr, "Cannot open %s\n", dirpath);
		} else {
			while( (file = files->Next()) && i < 65536) {
				// don't consider directories
				// maybe we should squash symlinks here...
				if(! files->IsDirectory() ) {
					if(!excludeFilesRegex.isInitialized() ||
					   !excludeFilesRegex.match(file)) {
						paths[i] = strdup(files->GetFullPath());
						i++;
					} else {
						dprintf(D_FULLDEBUG|D_CONFIG,
							"Ignoring config file "
							"based on "
							"LOCAL_CONFIG_DIR_EXCLUDE_REGEXP, "
							"'%s'\n", files->GetFullPath());
					}
				}
			}
			delete files;
		}
		qsort(paths, i, sizeof(char *), compareFiles);
		char **pathCopy = paths;
		while(*pathCopy) {
			process_config_source( *pathCopy, "config source", host,
								   local_required );

			local_config_sources.append(*pathCopy);

			free(*pathCopy);
			pathCopy++;
		}
		free(paths);
	}
}

// Try to find the "condor" user's home directory
void
init_tilde()
{
	if( tilde ) {
		free( tilde );
		tilde = NULL;
	}
# if defined UNIX
	struct passwd *pw;
	if( (pw=getpwnam( myDistro->Get() )) ) {
		tilde = strdup( pw->pw_dir );
	}
# else
	// On Windows, we'll just look in the registry for TILDE.
	HKEY	handle;
	char regKey[1024];

	snprintf( regKey, 1024, "Software\\%s", myDistro->GetCap() );

	if ( RegOpenKeyEx(HKEY_LOCAL_MACHINE, regKey,
		0, KEY_READ, &handle) == ERROR_SUCCESS ) {

		// got the reg key open; now we just need to see if
		// we can open the TILDE string value.

		char the_path[MAX_PATH];
		DWORD valType;
		DWORD valSize = MAX_PATH - 2;

		the_path[0] = '\0';

		if ( RegQueryValueEx(handle, "TILDE", 0,
			&valType, (unsigned char *)the_path, &valSize) == ERROR_SUCCESS ) {

			if ( valType == REG_SZ && the_path[0] ) {
				// got it!
				tilde = strdup(the_path);
			}
		}
		RegCloseKey(handle);
	}
	
# endif
}


char*
get_tilde()
{
	init_tilde();
	return tilde;
}


char*
find_global()
{
	MyString	file;
	file.formatstr( "%s_config", myDistro->Get() );
	return find_file( EnvGetName( ENV_CONFIG), file.Value() );
}


// Find location of specified file
char*
find_file(const char *env_name, const char *file_name)
{
	char* config_source = NULL;
	char* env = NULL;
	int fd = 0;

		// If we were given an environment variable name, try that first.
	if( env_name && (env = getenv( env_name )) ) {
		config_source = strdup( env );
		StatInfo si( config_source );
		switch( si.Error() ) {
		case SIGood:
			if( si.IsDirectory() ) {
				fprintf( stderr, "File specified in %s environment "
						 "variable:\n\"%s\" is a directory.  "
						 "Please specify a file.\n", env_name,
						 config_source );
				free( config_source );
				config_source = NULL;
				exit( 1 );
			}
				// Otherwise, we're happy
			return config_source;
			break;
		case SINoFile:
			// Check to see if it is a pipe command, in which case we're fine.
			if (!is_piped_command(config_source) ||
				!is_valid_command(config_source)) {

				fprintf( stderr, "File specified in %s environment "
						 "variable:\n\"%s\" does not exist.\n",
						 env_name, config_source );
				free( config_source );
				exit( 1 );
				break;
			}
			// Otherwise, we're happy
			return config_source;

		case SIFailure:
			fprintf( stderr, "Cannot stat file specified in %s "
					 "environment variable:\n\"%s\", errno: %d\n",
					 env_name, config_source, si.Errno() );
			free( config_source );
			exit( 1 );
			break;
		}
	}

# ifdef UNIX

	if (!config_source) {
			// List of condor_config file locations we'll try to open.
			// As soon as we find one, we'll stop looking.
		const int locations_length = 4;
		MyString locations[locations_length];
			// 1) $HOME/.condor/condor_config
		struct passwd *pw = getpwuid( geteuid() );
		if ( !can_switch_ids() && pw && pw->pw_dir ) {
			formatstr( locations[0], "%s/.%s/%s", pw->pw_dir, myDistro->Get(),
					 file_name );
		}
			// 2) /etc/condor/condor_config
		locations[1].formatstr( "/etc/%s/%s", myDistro->Get(), file_name );
			// 3) /usr/local/etc/condor_config (FreeBSD)
		locations[2].formatstr( "/usr/local/etc/%s", file_name );
		if (tilde) {
				// 4) ~condor/condor_config
			locations[3].formatstr( "%s/%s", tilde, file_name );
		}

		int ctr;	
		for (ctr = 0 ; ctr < locations_length; ctr++) {
				// Only use this file if the path isn't empty and
				// if we can read it properly.
			if (!locations[ctr].IsEmpty()) {
				config_source = strdup(locations[ctr].Value());
				if ((fd = safe_open_wrapper_follow(config_source, O_RDONLY)) < 0) {
					free(config_source);
					config_source = NULL;
				} else {
					close(fd);
					dprintf(D_FULLDEBUG, "Reading condor configuration "
							"from '%s'\n", config_source);
					break;
				}
			}
		} // FOR
	} // IF

# elif defined WIN32	// ifdef UNIX
	// Only look in the registry on WinNT.
	HKEY	handle;
	char	regKey[256];

	snprintf( regKey, 256, "Software\\%s", myDistro->GetCap() );
	if ( !config_source && RegOpenKeyEx(HKEY_LOCAL_MACHINE, regKey,
		0, KEY_READ, &handle) == ERROR_SUCCESS ) {
		// We have found a registry key for Condor, which
		// means this user has a pulse and has actually run the
		// installation program before trying to run Condor.
		// This user deserves a tax credit.

		// So now that we found the key, read it.
		char the_path[MAX_PATH];
		DWORD valType;
		DWORD valSize = MAX_PATH - 2;

		the_path[0] = '\0';
		if ( RegQueryValueEx(handle, env_name, 0,
			&valType, (unsigned char *)the_path, &valSize) == ERROR_SUCCESS ) {

			// confirm it is a string value with something there
			if ( valType == REG_SZ && the_path[0] ) {
				// got it!  whoohooo!
				config_source = strdup(the_path);

				if ( strncmp(config_source, "\\\\", 2 ) == 0 ) {
					// UNC Path, so run a 'net use' on it first.
					NETRESOURCE nr;
					nr.dwType = RESOURCETYPE_DISK;
					nr.lpLocalName = NULL;
					nr.lpRemoteName = condor_dirname(config_source);
					nr.lpProvider = NULL;
					
					if ( NO_ERROR != WNetAddConnection2(
										&nr,   /* NetResource */
										NULL,  /* password (default) */
										NULL,  /* username (default) */
										0      /* flags (none) */
						) ) {

						if ( GetLastError() == ERROR_INVALID_PASSWORD ) {
							// try again with an empty password
							WNetAddConnection2(
										&nr,   /* NetResource */
										"",    /* password (none) */
										NULL,  /* username (default) */
										0      /* flags (none) */
							);
						}

						// whether it worked or not, we're gonna
						// continue.  The goal of running the
						// WNetAddConnection2() is to make a mapping
						// to the UNC path. For reasons I don't fully
						// understand, some sites need the mapping,
						// and some don't. If it works, great; if not,
						// try the safe_open_wrapper() anyways, and at
						// worst we'll fail fast and the user can fix
						// their file server.
					}

					if (nr.lpRemoteName) {
						free(nr.lpRemoteName);
					}
				}

				if( !(is_piped_command(config_source) &&
					  is_valid_command(config_source)) &&
					(fd = safe_open_wrapper_follow( config_source, O_RDONLY)) < 0 ) {

					free( config_source );
					config_source = NULL;
				} else {
					if (fd != 0) {
						close( fd );
					}
				}
			}
		}

		RegCloseKey(handle);
	}
# else
#	error "Unknown O/S"
# endif		/* ifdef UNIX / Win32 */

	return config_source;
}


void
fill_attributes()
{
		/* There are a few attributes that specify what platform we're
		   on that we want to insert values for even if they're not
		   defined in the config sources.  These are ARCH and OPSYS,
		   which we compute with the sysapi_condor_arch() and sysapi_opsys()
		   functions.  We also insert the subsystem here.  Moved all
		   the domain stuff to check_domain_attributes() on
		   10/20.  Also, since this is called before we read in any
		   config sources, there's no reason to check to see if any of
		   these are already defined.  -Derek Wright
		   Amended -Pete Keller 06/01/99 */

	const char *tmp;
	MyString val;

	if( (tmp = sysapi_condor_arch()) != NULL ) {
		insert( "ARCH", tmp, ConfigTab, TABLESIZE );
		extra_info->AddInternalParam("ARCH");
	}

	if( (tmp = sysapi_uname_arch()) != NULL ) {
		insert( "UNAME_ARCH", tmp, ConfigTab, TABLESIZE );
		extra_info->AddInternalParam("UNAME_ARCH");
	}

	if( (tmp = sysapi_opsys()) != NULL ) {
		insert( "OPSYS", tmp, ConfigTab, TABLESIZE );
		extra_info->AddInternalParam("OPSYS");

		int ver = sysapi_opsys_version();
		if (ver > 0) {
			val.formatstr("%d", ver);
			insert( "OPSYSVER", val.Value(), ConfigTab, TABLESIZE );
			extra_info->AddInternalParam("OPSYSVER");
		}
	}

	if( (tmp = sysapi_opsys_versioned()) != NULL ) {
		insert( "OPSYSANDVER", tmp, ConfigTab, TABLESIZE );
		extra_info->AddInternalParam("OPSYSANDVER");
	}

	if( (tmp = sysapi_uname_opsys()) != NULL ) {
		insert( "UNAME_OPSYS", tmp, ConfigTab, TABLESIZE );
		extra_info->AddInternalParam("UNAME_OPSYS");
	}

	int major_ver = sysapi_opsys_major_version();
	if (major_ver > 0) {
<<<<<<< HEAD
		val.formatstr("%d", major_ver);
		insert( "OPSYS_MAJOR_VER", val.Value(), ConfigTab, TABLESIZE );
		extra_info->AddInternalParam("OPSYS_MAJOR_VER");
=======
		val.sprintf("%d", major_ver);
		insert( "OPSYSMAJORVER", val.Value(), ConfigTab, TABLESIZE );
		extra_info->AddInternalParam("OPSYSMAJORVER");
>>>>>>> e41b4305
	}

	if( (tmp = sysapi_opsys_name()) != NULL ) {
		insert( "OPSYSNAME", tmp, ConfigTab, TABLESIZE );
		extra_info->AddInternalParam("OPSYSNAME");
	}
	
	if( (tmp = sysapi_opsys_long_name()) != NULL ) {
		insert( "OPSYSLONGNAME", tmp, ConfigTab, TABLESIZE );
		extra_info->AddInternalParam("OPSYSLONGNAME");
	}

	if( (tmp = sysapi_opsys_short_name()) != NULL ) {
		insert( "OPSYSSHORTNAME", tmp, ConfigTab, TABLESIZE );
		extra_info->AddInternalParam("OPSYSSHORTNAME");
	}

	if( (tmp = sysapi_opsys_legacy()) != NULL ) {
		insert( "OPSYSLEGACY", tmp, ConfigTab, TABLESIZE );
		extra_info->AddInternalParam("OPSYSLEGACY");
	}

#if ! defined WIN32
        // temporary attributes for raw utsname info
	if( (tmp = sysapi_utsname_sysname()) != NULL ) {
		insert( "UTSNAME_SYSNAME", tmp, ConfigTab, TABLESIZE );
		extra_info->AddInternalParam("UTSNAME_SYSNAME");
	}

	if( (tmp = sysapi_utsname_nodename()) != NULL ) {
		insert( "UTSNAME_NODENAME", tmp, ConfigTab, TABLESIZE );
		extra_info->AddInternalParam("UTSNAME_NODENAME");
	}

	if( (tmp = sysapi_utsname_release()) != NULL ) {
		insert( "UTSNAME_RELEASE", tmp, ConfigTab, TABLESIZE );
		extra_info->AddInternalParam("UTSNAME_RELEASE");
	}

	if( (tmp = sysapi_utsname_version()) != NULL ) {
		insert( "UTSNAME_VERSION", tmp, ConfigTab, TABLESIZE );
		extra_info->AddInternalParam("UTSNAME_VERSION");
	}

	if( (tmp = sysapi_utsname_machine()) != NULL ) {
		insert( "UTSNAME_MACHINE", tmp, ConfigTab, TABLESIZE );
		extra_info->AddInternalParam("UTSNAME_MACHINE");
	}
#endif

	insert( "SUBSYSTEM", get_mySubSystem()->getName(), ConfigTab, TABLESIZE );
	extra_info->AddInternalParam("SUBSYSTEM");

	val.formatstr("%d",sysapi_phys_memory_raw_no_param());
	insert( "DETECTED_MEMORY", val.Value(), ConfigTab, TABLESIZE );
	extra_info->AddInternalParam("DETECTED_MEMORY");

		// Currently, num_hyperthread_cores is defined as everything
		// in num_cores plus other junk, which on some systems may
		// include non-hyperthreaded cores and on other systems may include
		// hyperthreaded cores.  Since num_hyperthread_cpus is a super-set
		// of num_cpus, we use it for NUM_CORES in the config.  Some day,
		// we may want to break things out into NUM_HYPERTHREAD_CORES,
		// NUM_PHYSICAL_CORES, and what-have-you.
	int num_cpus=0;
	int num_hyperthread_cpus=0;
	sysapi_ncpus_raw_no_param(&num_cpus,&num_hyperthread_cpus);

	val.formatstr("%d",num_hyperthread_cpus);
	insert( "DETECTED_CORES", val.Value(), ConfigTab, TABLESIZE );
	extra_info->AddInternalParam("DETECTED_CORES");
}


void
check_domain_attributes()
{
		/* Make sure the FILESYSTEM_DOMAIN and UID_DOMAIN attributes
		   are set to something reasonable.  If they're not already
		   defined, we default to our own full hostname.  Moved this
		   to its own function so we're sure we have our full hostname
		   by the time we call this. -Derek Wright 10/20/98 */

	char *uid_domain, *filesys_domain;

	filesys_domain = param("FILESYSTEM_DOMAIN");
	if( !filesys_domain ) {
		insert( "FILESYSTEM_DOMAIN", get_local_fqdn().Value(), 
				ConfigTab, TABLESIZE );
		extra_info->AddInternalParam("FILESYSTEM_DOMAIN");
	} else {
		free( filesys_domain );
	}

	uid_domain = param("UID_DOMAIN");
	if( !uid_domain ) {
		insert( "UID_DOMAIN", get_local_fqdn().Value(), 
				ConfigTab, TABLESIZE );
		extra_info->AddInternalParam("UID_DOMAIN");
	} else {
		free( uid_domain );
	}
}

// Sometimes tests want to be able to pretend that params were set
// to a certain value by the user.  This function lets them do that.
//
void 
param_insert(const char * name, const char * value)
{
	insert( name, value, ConfigTab, TABLESIZE );
	extra_info->AddInternalParam(name);
}

void
init_config(bool wantExtraInfo  /* = true */)
{
	memset( (char *)ConfigTab, 0, (TABLESIZE * sizeof(BUCKET*)) );
	if (wantExtraInfo) {
		extra_info = new ExtraParamTable();
	} else {
		extra_info = new DummyExtraParamTable();
	}

	// Initialize the default table.
	param_info_init();

	return;
}

void
clear_config()
{
	register 	int 	i;
	register 	BUCKET	*ptr = NULL;
	register 	BUCKET	*tmp = NULL;

	for( i=0; i<TABLESIZE; i++ ) {
		ptr = ConfigTab[i];
		while( ptr ) {
			tmp = ptr->next;
			FREE( ptr->value );
			ptr->value = NULL;
			FREE( ptr->name );
			ptr->name = NULL;
			FREE( ptr );
			ptr = tmp;
		}
		ConfigTab[i] = NULL;
	}
	if (extra_info != NULL) {
		delete extra_info;
		extra_info = NULL;
	}
	global_config_source       = "";
	local_config_sources.clearAll();
	return;
}


/*
** Return the value associated with the named parameter.  Return NULL
** if the given parameter is not defined.
*/
char *
param_without_default( const char *name )
{
	char		*val = NULL;
	char param_name[MAX_PARAM_LEN];

	// Try in order to find the parameter
	// As we walk through, any value (including empty string) will
	// cause a 'match' since presumably it was set to empty
	// specifically to clear this parameter for this specific
	// subsystem / local.

	// 1. "subsys.local.name"
	const char	*local = get_mySubSystem()->getLocalName();
	if (  (NULL == val) && local ) {
		snprintf(param_name,MAX_PARAM_LEN,"%s.%s.%s",
				 get_mySubSystem()->getName(),
				 local,
				 name);
		param_name[MAX_PARAM_LEN-1]='\0';
		strlwr(param_name);
		val = lookup_macro_lower( param_name, ConfigTab, TABLESIZE );
	}
	// 2. "local.name"
	if (  (NULL == val) && local ) {
		snprintf(param_name,MAX_PARAM_LEN,"%s.%s",
				 local,
				 name);
		param_name[MAX_PARAM_LEN-1]='\0';
		strlwr(param_name);
		val = lookup_macro_lower( param_name, ConfigTab, TABLESIZE );
	}
	// 3. "subsys.name"
	if ( NULL == val ) {
		snprintf(param_name,MAX_PARAM_LEN,"%s.%s",
				 get_mySubSystem()->getName(),
				 name);
		param_name[MAX_PARAM_LEN-1]='\0';
		strlwr(param_name);
		val = lookup_macro_lower( param_name, ConfigTab, TABLESIZE );
	}
	// 4. "name"
	if ( NULL == val ) {
		snprintf(param_name,MAX_PARAM_LEN,"%s",name);
		param_name[MAX_PARAM_LEN-1]='\0';
		strlwr(param_name);
		val = lookup_macro_lower( param_name, ConfigTab, TABLESIZE );
	}

	// Still nothing (or empty)?  Give up.
	if ( (NULL == val) || (*val=='\0') ) {
		return NULL;
	}

	if( IsDebugLevel( D_CONFIG ) ) {
		if( strlen(name) < strlen(param_name) ) {
			param_name[strlen(param_name)-strlen(name)] = '\0';
			dprintf( D_CONFIG, "Config '%s': using prefix '%s' ==> '%s'\n",
					 name, param_name, val );
		}
		else {
			dprintf( D_CONFIG, "Config '%s': no prefix ==> '%s'\n", name, val );
		}
	}

	// Ok, now expand it out...
	val = expand_macro( val, ConfigTab, TABLESIZE );

	// If it returned an empty string, free it before returning NULL
	if( val == NULL ) {
		return NULL;
	} else if ( val[0] == '\0' ) {
		free( val );
		return( NULL );
	} else {
		return val;
	}
}


bool param_defined(const char* name) {
    char* v = param_without_default(name);
    if (NULL == v) return false;
    free(v);
    return true;
}


char*
param(const char* name) 
{
		/* The zero means return NULL on not found instead of EXCEPT */
	return param_with_default_abort(name, 0);
}

char *
param_with_default_abort(const char *name, int abort) 
{
	char *val = NULL;
	char *next_param_name = NULL;
	MyString subsys = get_mySubSystem()->getName();
	MyString local = get_mySubSystem()->getLocalName();
	MyString subsys_local_name;
	MyString local_name;
	MyString subsys_name;

	// Set up the namespace search for the param name.
	// WARNING: The order of appending matters. We search more specific 
	// to less specific in the namespace.
	StringList sl;
	if (local != "") {
		subsys_local_name = (((subsys + ".") + local) + ".") + name;
		sl.append(subsys_local_name.Value());

		local_name = (local + ".") + name;
		sl.append(local_name.Value());
	}
	subsys_name = (subsys + ".") + name;
	sl.append(subsys_name.Value());
	sl.append(name);

	// Search in left to right order until we find a meaningful val or
	// can bail out early from the search.
	sl.rewind();
	while(val == NULL && (next_param_name = sl.next())) {
		// See if the candidate is in the Config Table
		val = lookup_macro(next_param_name, ConfigTab, TABLESIZE);

		if (val != NULL && val[0] == '\0') {
			// The config table specifically wanted the value to be empty, 
			// so we honor it regardless of what is in the Default Table.
			return NULL;
		}

		if (val != NULL) {
			// we found something not empty, don't look in the Default Table
			// and stop the search
			break;
		}

		// At this point in the loop, val == NULL, see if we can find
		// something in the Default Table.

		// The candidate wasn't in the Config Table, so check the Default Table
		const char * def = param_default_string(next_param_name);
		if (def != NULL) {
			// Yay! Found something! Add the entry found in the Default 
			// Table to the Config Table. This could be adding an empty
			// string. If a default found, the loop stops searching.
			insert(next_param_name, def, ConfigTab, TABLESIZE);
			// also add it to the lame extra-info table
			if (extra_info != NULL) {
				extra_info->AddInternalParam(next_param_name);
			}
			if (def[0] == '\0') {
				// If indeed it was empty, then just bail since it was
				// validly found in the Default Table, but empty.
				return NULL;
			}
            val = const_cast<char*>(def); // TJ: this is naughty, but expand_macro will replace it soon.
		}
	}

	// If we don't find any value at all, determine if we must abort or 
	// simply return NULL which will allow older code calling param to do
	// the right thing (usually by setting up an ad hoc default at the call
	// site).
	if (val == NULL) {
		if (abort) {
			EXCEPT("Param name '%s' did not have a definition in any of the "
				   "usual namespaces or default table. Aborting since it MUST "
				   "be defined.\n", name);
		}
		return NULL;
	}

	// if we get here, it means that we found a val of note, so expand it and
	// return the canonical value of it. expand_macro returns allocated memory.

	val = expand_macro( val, ConfigTab, TABLESIZE, NULL, true );

	if( val == NULL ) {
		return NULL;
	}
	
	// If expand_macro returned an empty string, free it before returning NULL
	if ( val[0] == '\0' ) {
		free( val );
		return NULL;
	}

	// return the fully expanded value
	return val;
}

/*
** Return the integer value associated with the named paramter.
** This version returns true if a the parameter was found, or false
** otherwise.
** If the value is not defined or not a valid integer, then
** return the default_value argument .  The min_value and max_value
** arguments are optional and default to MININT and MAXINT.
** These range checks are disabled if check_ranges is false.
*/

bool
param_integer( const char *name, int &value,
			   bool use_default, int default_value,
			   bool check_ranges, int min_value, int max_value,
			   ClassAd *me, ClassAd *target,
			   bool use_param_table )
{
	if(use_param_table) {
		int tbl_default_valid;
		int tbl_default_value = 
			param_default_integer( name, &tbl_default_valid );
		bool tbl_check_ranges = 
			(param_range_integer(name, &min_value, &max_value)==-1) 
				? false : true;

		// if found in the default table, then we overwrite the arguments
		// to this function with the defaults from the table. This effectively
		// nullifies the hard coded defaults in the higher level layers.
		if (tbl_default_valid) {
			use_default = true;
			default_value = tbl_default_value;
		}
		if (tbl_check_ranges) {
			check_ranges = true;
		}
	}
	
	int result;
	long long_result;
	char *string;
	char *endptr = NULL;

	ASSERT( name );
	string = param( name );
	if( ! string ) {
		dprintf( D_CONFIG, "%s is undefined, using default value of %d\n",
				 name, default_value );
		if ( use_default ) {
			value = default_value;
		}
		return false;
	}

	long_result = strtol(string,&endptr,10);
	result = long_result;

	ASSERT(endptr);
	if( endptr != string ) {
		while( isspace(*endptr) ) {
			endptr++;
		}
	}
	bool valid = (endptr != string && *endptr == '\0');

	if( !valid ) {
		// For efficiency, we first tried to read the value as a
		// simple literal.  Since that didn't work, now try parsing it
		// as an expression.
		ClassAd rhs;
		if( me ) {
			rhs = *me;
		}
		if( !rhs.AssignExpr( name, string ) ) {
			EXCEPT("Invalid expression for %s (%s) "
				   "in condor configuration.  Please set it to "
				   "an integer expression in the range %d to %d "
				   "(default %d).",
				   name,string,min_value,max_value,default_value);
		}

		if( !rhs.EvalInteger(name,target,result) ) {
			EXCEPT("Invalid result (not an integer) for %s (%s) "
				   "in condor configuration.  Please set it to "
				   "an integer expression in the range %d to %d "
				   "(default %d).",
				   name,string,min_value,max_value,default_value);
		}
		long_result = result;
	}

	if( (long)result != long_result ) {
		EXCEPT( "%s in the condor configuration is out of bounds for"
				" an integer (%s)."
				"  Please set it to an integer in the range %d to %d"
				" (default %d).",
				name, string, min_value, max_value, default_value );
	}
	else if ( check_ranges  &&  ( result < min_value )  ) {
		EXCEPT( "%s in the condor configuration is too low (%s)."
				"  Please set it to an integer in the range %d to %d"
				" (default %d).",
				name, string, min_value, max_value, default_value );
	}
	else if ( check_ranges  && ( result > max_value )  ) {
		EXCEPT( "%s in the condor configuration is too high (%s)."
				"  Please set it to an integer in the range %d to %d"
				" (default %d).",
				name, string, min_value, max_value, default_value );
	}
	free( string );

	value = result;
	return true;
}


/*
** Return the integer value associated with the named paramter.
** If the value is not defined or not a valid integer, then
** return the default_value argument.  The min_value and max_value
** arguments are optional and default to MININT and MAXINT.
*/

int
param_integer( const char *name, int default_value,
			   int min_value, int max_value, bool use_param_table )
{
	int result;

	param_integer( name, result, true, default_value,
				   true, min_value, max_value, NULL, NULL, use_param_table );
	return result;
}

int param_integer_c( const char *name, int default_value,
					   int min_value, int max_value, bool use_param_table )
{
	return param_integer( name, default_value, min_value, max_value, use_param_table );
}

// require that the attribute I'm looking for is defined in the config file.
char* param_or_except(const char *attr)
{
	char *tmp = NULL;

	tmp = param(attr);
	if (tmp == NULL || strlen(tmp) <= 0) {
		EXCEPT("Please define config file entry to non-null value: %s", attr);
	}

	return tmp;
}


/*
 * Return the [single precision] floating point value associated with the named
 * parameter.  If the value is not defined or not a valid float, then return
 * the default_value argument.  The min_value and max_value arguments are
 * optional and default to DBL_MIN and DBL_MAX.
 */

double
param_double( const char *name, double default_value,
			  double min_value, double max_value,
			  ClassAd *me, ClassAd *target,
			  bool use_param_table )
{
	if(use_param_table) {
		int tbl_default_valid;
		double tbl_default_value = 
			param_default_double( name, &tbl_default_valid );

		// if the min_value & max_value are changed, we use it.
		param_range_double(name, &min_value, &max_value);

		// if found in the default table, then we overwrite the arguments
		// to this function with the defaults from the table. This effectively
		// nullifies the hard coded defaults in the higher level layers.
		if (tbl_default_valid) {
			default_value = tbl_default_value;
		}
	}
	
	double result;
	char *string;
	char *endptr = NULL;

	ASSERT( name );
	string = param( name );
	
	if( ! string ) {
		dprintf( D_CONFIG, "%s is undefined, using default value of %f\n",
				 name, default_value );
		return default_value;
	}

	result = strtod(string,&endptr);

	ASSERT(endptr);
	if( endptr != string ) {
		while( isspace(*endptr) ) {
			endptr++;
		}
	}
	bool valid = (endptr != string && *endptr == '\0');
	if( !valid ) {
		// For efficiency, we first tried to read the value as a
		// simple literal.  Since that didn't work, now try parsing it
		// as an expression.
		ClassAd rhs;
		float float_result;
		if( me ) {
			rhs = *me;
		}
		if( !rhs.AssignExpr( name, string ) ) {
			EXCEPT("Invalid expression for %s (%s) "
				   "in condor configuration.  Please set it to "
				   "a numeric expression in the range %lg to %lg "
				   "(default %lg).",
				   name,string,min_value,max_value,default_value);
		}

		if( !rhs.EvalFloat(name,target,float_result) ) {
			EXCEPT("Invalid result (not a number) for %s (%s) "
				   "in condor configuration.  Please set it to "
				   "a numeric expression in the range %lg to %lg "
				   "(default %lg).",
				   name,string,min_value,max_value,default_value);
		}
		result = float_result;
	}

	if( result < min_value ) {
		EXCEPT( "%s in the condor configuration is too low (%s)."
				"  Please set it to a number in the range %lg to %lg"
				" (default %lg).",
				name, string, min_value, max_value, default_value );
	}
	else if( result > max_value ) {
		EXCEPT( "%s in the condor configuration is too high (%s)."
				"  Please set it to a number in the range %lg to %lg"
				" (default %lg).",
				name, string, min_value, max_value, default_value );
	}
	free( string );
	return result;
}

/*
 * Like param_boolean, but allow for 'T' or 'F' (no quotes, case
 * insensitive) to mean True/False, respectively.
 */
bool
param_boolean_crufty( const char *name, bool default_value )
{
	char *tmp = param(name);
	if (tmp) {
		char c = *tmp;
		free(tmp);

		if ('t' == c || 'T' == c) {
			return true;
		} else if ('f' == c || 'F' == c) {
			return false;
		} else {
			return param_boolean(name, default_value);
		}
	} else {
		return param_boolean(name, default_value);
	}
}


/*
** Return the boolean value associated with the named paramter.
** The parameter value is expected to be set to the string
** "TRUE" or "FALSE" (no quotes, case insensitive).
** If the value is not defined or not a valid, then
** return the default_value argument.
*/

bool
param_boolean( const char *name, bool default_value, bool do_log,
			   ClassAd *me, ClassAd *target,
			   bool use_param_table )
{
	if(use_param_table) {
		int tbl_default_valid;
		bool tbl_default_value = 
			param_default_boolean( name, &tbl_default_valid );

		// if found in the default table, then we overwrite the arguments
		// to this function with the defaults from the table. This effectively
		// nullifies the hard coded defaults in the higher level layers.
		if (tbl_default_valid) {
			default_value = tbl_default_value;
		}
	}

	bool result=false;
	char *string;
	char *endptr;
	bool valid = true;

	ASSERT( name );
	string = param( name );
	
	if (!string) {
		if (do_log) {
			dprintf( D_CONFIG, "%s is undefined, using default value of %s\n",
					 name, default_value ? "True" : "False" );
		}
		return default_value;
	}

	endptr = string;
	if( strncasecmp(endptr,"true",4) == 0 ) {
		endptr+=4;
		result = true;
	}
	else if( strncasecmp(endptr,"1",1) == 0 ) {
		endptr+=1;
		result = true;
	}
	else if( strncasecmp(endptr,"false",5) == 0 ) {
		endptr+=5;
		result = false;
	}
	else if( strncasecmp(endptr,"0",1) == 0 ) {
		endptr+=1;
		result = false;
	}
	else {
		valid = false;
	}

	while( isspace(*endptr) ) {
		endptr++;
	}
	if( *endptr != '\0' ) {
		valid = false;
	}

	if( !valid ) {
		// For efficiency, we first tried to read the value as a
		// simple literal.  Since that didn't work, now try parsing it
		// as an expression.
		int int_value = default_value;
		ClassAd rhs;
		if( me ) {
			rhs = *me;
		}

		if( rhs.AssignExpr( name, string ) &&
			rhs.EvalBool(name,target,int_value) )
		{
			result = (int_value != 0);
			valid = true;
		}
	}

	if( !valid ) {
		EXCEPT( "%s in the condor configuration  is not a valid boolean (\"%s\")."
				"  Please set it to True or False (default is %s)",
				name, string, default_value ? "True" : "False" );
	}

	free( string );
	
	return result;
}

char *
macro_expand( const char *str )
{
	return( expand_macro(str, ConfigTab, TABLESIZE) );
}

/*
** Same as param_boolean but for C -- returns 0 or 1
** The parameter value is expected to be set to the string
** "TRUE" or "FALSE" (no quotes, case insensitive).
** If the value is not defined or not a valid, then
** return the default_value argument.
*/
extern "C" int
param_boolean_int( const char *name, int default_value ) {
    bool default_bool;
    default_bool = default_value == 0 ? false : true;
    return param_boolean(name, default_bool) ? 1 : 0;
}

// Note that the line_number can be -1 if the filename isn't a real
// filename, but something like <Internal> or <Environment>
bool param_get_location(
	const char *parameter,
	MyString  &filename,
	int       &line_number)
{
	bool found_it;

	if (parameter != NULL && extra_info != NULL) {
		found_it = extra_info->GetParam(parameter, filename, line_number);
	} else {
		found_it = false;
	}
	return found_it;
}

void
reinsert_specials( char* host )
{
	static unsigned int reinsert_pid = 0;
	static unsigned int reinsert_ppid = 0;
	static bool warned_no_user = false;
	char buf[40];

	if( tilde ) {
		insert( "TILDE", tilde, ConfigTab, TABLESIZE );
		extra_info->AddInternalParam("TILDE");
	}
	if( host ) {
		insert( "HOSTNAME", host, ConfigTab, TABLESIZE );
	} else {
		insert( "HOSTNAME", get_local_hostname().Value(), ConfigTab, 
				TABLESIZE );
	}
	insert( "FULL_HOSTNAME", get_local_fqdn().Value(), ConfigTab, TABLESIZE );
	insert( "SUBSYSTEM", get_mySubSystem()->getName(), ConfigTab, TABLESIZE );
	extra_info->AddInternalParam("HOSTNAME");
	extra_info->AddInternalParam("FULL_HOSTNAME");
	extra_info->AddInternalParam("SUBSYSTEM");

	// Insert login-name for our real uid as "username".  At the time
	// we're reading in the config source, the priv state code is not
	// initialized, so our euid will always be the same as our ruid.
	char *myusernm = my_username();
	if( myusernm ) {
		insert( "USERNAME", myusernm, ConfigTab, TABLESIZE );
		free(myusernm);
		myusernm = NULL;
		extra_info->AddInternalParam("USERNAME");
	} else {
		if( ! warned_no_user ) {
			dprintf( D_ALWAYS, "ERROR: can't find username of current user! "
					 "BEWARE: $(USERNAME) will be undefined\n" );
			warned_no_user = true;
		}
	}

	// Insert real-uid and real-gid as "real_uid" and "real_gid".
	// Now these values are meaningless on Win32, but leaving
	// them undefined can be undesireable, and setting them
	// to "0" could be dangerous (that is root uid on unix),
	// so we set them to something....
	{
		uid_t myruid;
		gid_t myrgid;
#ifdef WIN32
			// Hmmm...
		myruid = 666;
		myrgid = 666;
#else
		myruid = getuid();
		myrgid = getgid();
#endif
		snprintf(buf,40,"%u",myruid);
		insert( "REAL_UID", buf, ConfigTab, TABLESIZE );
		extra_info->AddInternalParam("REAL_UID");
		snprintf(buf,40,"%u",myrgid);
		insert( "REAL_GID", buf, ConfigTab, TABLESIZE );
		extra_info->AddInternalParam("REAL_GID");
	}
		
	// Insert values for "pid" and "ppid".  Use static values since
	// this is expensive to re-compute on Windows.
	// Note: we have to resort to ifdef WIN32 junk even though
	// DaemonCore can nicely give us this information.  We do this
	// because the config code is used by the tools as well as daemons.
	if (!reinsert_pid) {
#ifdef WIN32
		reinsert_pid = ::GetCurrentProcessId();
#else
		reinsert_pid = getpid();
#endif
	}
	snprintf(buf,40,"%u",reinsert_pid);
	insert( "PID", buf, ConfigTab, TABLESIZE );
	extra_info->AddInternalParam("PID");
	if ( !reinsert_ppid ) {
#ifdef WIN32
		CSysinfo system_hackery;
		reinsert_ppid = system_hackery.GetParentPID(reinsert_pid);
#else
		reinsert_ppid = getppid();
#endif
	}
	snprintf(buf,40,"%u",reinsert_ppid);
	insert( "PPID", buf, ConfigTab, TABLESIZE );
	insert( "IP_ADDRESS", my_ip_string(), ConfigTab, TABLESIZE );
	extra_info->AddInternalParam("PPID");
	extra_info->AddInternalParam("IP_ADDRESS");
}


void
config_insert( const char* attrName, const char* attrValue )
{
	if( ! (attrName && attrValue) ) {
		return;
	}
	insert( attrName, attrValue, ConfigTab, TABLESIZE );
}


void
check_params()
{
#if defined( HPUX )
		// Only on HPUX does this check matter...
	char* tmp;
	if( !(tmp = param("ARCH")) ) {
			// Arch isn't defined.  That means the user didn't define
			// it _and_ the special file we use that maps workstation
			// models to CPU types doesn't exist either.  Print a
			// verbose message and exit.  -Derek Wright 8/14/98
		fprintf( stderr, "ERROR: %s must know if you are running "
				 "on an HPPA1 or an HPPA2 CPU.\n",
				 myDistro->Get() );
		fprintf( stderr, "Normally, we look in %s for your model.\n",
				 "/opt/langtools/lib/sched.models" );
		fprintf( stderr, "This file lists all HP models and the "
				 "corresponding CPU type.  However,\n" );
		fprintf( stderr, "this file does not exist on your machine "
				 "or your model (%s)\n", sysapi_uname_arch() );
		fprintf( stderr, "was not listed.  You should either explicitly "
				 "set the ARCH parameter\n" );
		fprintf( stderr, "in your config source, or install the "
				 "sched.models file.\n" );
		exit( 1 );
	} else {
		free( tmp );
	}
#endif
}

/* Begin code for runtime support for modifying a daemon's config source.
   See condor_daemon_core.V6/README.config for more details. */

static StringList PersistAdminList;

class RuntimeConfigItem {
public:
	RuntimeConfigItem() : admin(NULL), config(NULL) { }
	~RuntimeConfigItem() { if (admin) free(admin); if (config) free(config); }
	void initialize() { admin = config = NULL; }
	char *admin;
	char *config;
};

#include "extArray.h"

static ExtArray<RuntimeConfigItem> rArray;

static MyString toplevel_persistent_config;

/*
  we want these two bools to be global, and only initialized on
  startup, so that folks can't play tricks and change these
  dynamically.  for example, if a site enables runtime but not
  persistent configs, we can't allow someone to set
  "ENABLE_PERSISTENT_CONFIG" with a condor_config_val -rset.
  therefore, we only read these once, before we look at any of the
  dynamic config source, to make sure we're happy.  this means it
  requires a restart to change any of these, but i think that's a
  reasonable burden on admins, considering the potential security
  implications.  -derek 2006-03-17
*/
static bool enable_runtime;
static bool enable_persistent;

static void
init_dynamic_config()
{
	static bool initialized = false;

	if( initialized ) {
			// already have a value, we're done
		return;
	}

	enable_runtime = param_boolean( "ENABLE_RUNTIME_CONFIG", false );
	enable_persistent = param_boolean( "ENABLE_PERSISTENT_CONFIG", false );
	initialized = true;

	if( !enable_persistent ) {
			// we don't want persistent configs, leave the toplevel blank
		return;
	}

	char* tmp;

		// if we're using runtime config, try a subsys-specific config
		// knob for the root location
	MyString filename_parameter;
	filename_parameter.formatstr( "%s_CONFIG", get_mySubSystem()->getName() );
	tmp = param( filename_parameter.Value() );
	if( tmp ) {
		toplevel_persistent_config = tmp;
		free( tmp );
		return;
	}

	tmp = param( "PERSISTENT_CONFIG_DIR" );

	if( !tmp ) {
		if ( get_mySubSystem()->isClient( ) || !have_config_source ) {
				/*
				   we are just a tool, not a daemon.
				   or, we were explicitly told we don't have
				   the usual config sources.
				   thus it is not imperative that we find what we
				   were looking for...
				*/
			return;
		} else {
				// we are a daemon.  if we fail, we must exit.
			fprintf( stderr, "%s error: ENABLE_PERSISTENT_CONFIG is TRUE, "
					 "but neither %s nor PERSISTENT_CONFIG_DIR is "
					 "specified in the configuration file\n",
					 myDistro->GetCap(), filename_parameter.Value() );
			exit( 1 );
		}
	}
	toplevel_persistent_config.formatstr( "%s%c.config.%s", tmp,
										DIR_DELIM_CHAR,
										get_mySubSystem()->getName() );
	free(tmp);
}


/*
** Caller is responsible for allocating admin and config with malloc.
** Caller should not free admin and config after the call.
*/

#define ABORT \
	if(admin) { free(admin); } \
	if(config) { free(config); } \
	set_priv(priv); \
	return -1

int
set_persistent_config(char *admin, char *config)
{
	int fd, rval;
	char *tmp;
	MyString filename;
	MyString tmp_filename;
	priv_state priv;

	if (!admin || !admin[0] || !enable_persistent) {
		if (!enable_persistent) {
			dprintf( D_ALWAYS, "set_persistent_config(): "
				"ENABLE_PERSISTENT_CONFIG is false. "
				"Not setting persistent config file param: "
				"Name = %s, Value = %s\n",
				admin?admin:"(null pointer)",
				config?config:"(null pointer)");
		}
		if (admin)  { free(admin);  }
		if (config) { free(config); }
		return -1;
	}

	// make sure top level config source is set
	init_dynamic_config();
	if( ! toplevel_persistent_config.Length() ) {
		EXCEPT( "Impossible: programmer error: toplevel_persistent_config "
				"is 0-length, but we already initialized, enable_persistent "
				"is TRUE, and set_persistent_config() has been called" );
	}

	priv = set_root_priv();
	if (config && config[0]) {	// (re-)set config
			// write new config to temporary file
		filename.formatstr( "%s.%s", toplevel_persistent_config.Value(), admin );
		tmp_filename.formatstr( "%s.tmp", filename.Value() );
		do {
			MSC_SUPPRESS_WARNING_FIXME(6031) // warning: return value of 'unlink' ignored.
			unlink( tmp_filename.Value() );
			fd = safe_open_wrapper_follow( tmp_filename.Value(), O_WRONLY|O_CREAT|O_EXCL, 0644 );
		} while (fd == -1 && errno == EEXIST);
		if( fd < 0 ) {
			dprintf( D_ALWAYS, "safe_open_wrapper(%s) returned %d '%s' (errno %d) in "
					 "set_persistent_config()\n", tmp_filename.Value(),
					 fd, strerror(errno), errno );
			ABORT;
		}
		if (write(fd, config, strlen(config)) != (ssize_t)strlen(config)) {
			dprintf( D_ALWAYS, "write() failed with '%s' (errno %d) in "
					 "set_persistent_config()\n", strerror(errno), errno );
			close(fd);
			ABORT;
		}
		if (close(fd) < 0) {
			dprintf( D_ALWAYS, "close() failed with '%s' (errno %d) in "
					 "set_persistent_config()\n", strerror(errno), errno );
			ABORT;
		}
		
			// commit config changes
		if (rotate_file(tmp_filename.Value(), filename.Value()) < 0) {
			dprintf( D_ALWAYS, "rotate_file(%s,%s) failed with '%s' "
					 "(errno %d) in set_persistent_config()\n",
					 tmp_filename.Value(), filename.Value(),
					 strerror(errno), errno );
			ABORT;
		}
	
		// update admin list in memory
		if (!PersistAdminList.contains(admin)) {
			PersistAdminList.append(admin);
		} else {
			free(admin);
			free(config);
			set_priv(priv);
			return 0;		// if no update is required, then we are done
		}

	} else {					// clear config

		// update admin list in memory
		PersistAdminList.remove(admin);
		if (config) {
			free(config);
			config = NULL;
		}
	}		

	// update admin list on disk
	tmp_filename.formatstr( "%s.tmp", toplevel_persistent_config.Value() );
	do {
		MSC_SUPPRESS_WARNING_FIXME(6031) // warning: return value of 'unlink' ignored.
		unlink( tmp_filename.Value() );
		fd = safe_open_wrapper_follow( tmp_filename.Value(), O_WRONLY|O_CREAT|O_EXCL, 0644 );
	} while (fd == -1 && errno == EEXIST);
	if( fd < 0 ) {
		dprintf( D_ALWAYS, "safe_open_wrapper(%s) returned %d '%s' (errno %d) in "
				 "set_persistent_config()\n", tmp_filename.Value(),
				 fd, strerror(errno), errno );
		ABORT;
	}
	const char param[] = "RUNTIME_CONFIG_ADMIN = ";
	if (write(fd, param, strlen(param)) != (ssize_t)strlen(param)) {
		dprintf( D_ALWAYS, "write() failed with '%s' (errno %d) in "
				 "set_persistent_config()\n", strerror(errno), errno );
		close(fd);
		ABORT;
	}
	PersistAdminList.rewind();
	bool first_time = true;
	while( (tmp = PersistAdminList.next()) ) {
		if (!first_time) {
			if (write(fd, ", ", 2) != 2) {
				dprintf( D_ALWAYS, "write() failed with '%s' (errno %d) in "
						 "set_persistent_config()\n", strerror(errno), errno );
				close(fd);
				ABORT;
			}
		} else {
			first_time = false;
		}
		if (write(fd, tmp, strlen(tmp)) != (ssize_t)strlen(tmp)) {
			dprintf( D_ALWAYS, "write() failed with '%s' (errno %d) in "
					 "set_persistent_config()\n", strerror(errno), errno );
			close(fd);
			ABORT;
		}
	}
	if (write(fd, "\n", 1) != 1) {
		dprintf( D_ALWAYS, "write() failed with '%s' (errno %d) in "
				 "set_persistent_config()\n", strerror(errno), errno );
		close(fd);
		ABORT;
	}
	if (close(fd) < 0) {
		dprintf( D_ALWAYS, "close() failed with '%s' (errno %d) in "
				 "set_persistent_config()\n", strerror(errno), errno );
		ABORT;
	}
	
	rval = rotate_file( tmp_filename.Value(),
						toplevel_persistent_config.Value() );
	if (rval < 0) {
		dprintf( D_ALWAYS, "rotate_file(%s,%s) failed with '%s' (errno %d) "
				 "in set_persistent_config()\n", tmp_filename.Value(),
				 filename.Value(), strerror(errno), errno );
		ABORT;
	}

	// if we removed a config, then we should clean up by removing the file(s)
	if (!config || !config[0]) {
		filename.formatstr( "%s.%s", toplevel_persistent_config.Value(), admin );
		MSC_SUPPRESS_WARNING_FIXME(6031) // warning: return value of 'unlink' ignored.
		unlink( filename.Value() );
		if (PersistAdminList.number() == 0) {
			MSC_SUPPRESS_WARNING_FIXME(6031) // warning: return value of 'unlink' ignored.
			unlink( toplevel_persistent_config.Value() );
		}
	}

	set_priv( priv );
	free( admin );
	if (config) { free( config ); }
	return 0;
}


int
set_runtime_config(char *admin, char *config)
{
	int i;

	if (!admin || !admin[0] || !enable_runtime) {
		if (admin)  { free(admin);  }
		if (config) { free(config); }
		return -1;
	}

	if (config && config[0]) {
		for (i=0; i <= rArray.getlast(); i++) {
			if (strcmp(rArray[i].admin, admin) == MATCH) {
				free(admin);
				free(rArray[i].config);
				rArray[i].config = config;
				return 0;
			}
		}
		rArray[i].admin = admin;
		rArray[i].config = config;
	} else {
		for (i=0; i <= rArray.getlast(); i++) {
			if (strcmp(rArray[i].admin, admin) == MATCH) {
				free(admin);
				if (config) free(config);
				free(rArray[i].admin);
				free(rArray[i].config);
				rArray[i] = rArray[rArray.getlast()];
				rArray[rArray.getlast()].initialize();
				rArray.truncate(rArray.getlast()-1);
				return 0;
			}
		}
	}

	return 0;
}


extern "C" {

static int
process_persistent_configs()
{
	char *tmp = NULL;
	int rval;
	bool processed = false;

	if( access( toplevel_persistent_config.Value(), R_OK ) == 0 &&
		PersistAdminList.number() == 0 )
	{
		processed = true;

		rval = Read_config( toplevel_persistent_config.Value(), ConfigTab,
							TABLESIZE, EXPAND_LAZY, true, extra_info );
		if (rval < 0) {
			dprintf( D_ALWAYS, "Configuration Error Line %d while reading "
					 "top-level persistent config source: %s\n",
					 ConfigLineNo, toplevel_persistent_config.Value() );
			exit(1);
		}

		tmp = param ("RUNTIME_CONFIG_ADMIN");
		if (tmp) {
			PersistAdminList.initializeFromString(tmp);
			free(tmp);
		}
	}

	PersistAdminList.rewind();
	while ((tmp = PersistAdminList.next())) {
		processed = true;
		MyString config_source;
		config_source.formatstr( "%s.%s", toplevel_persistent_config.Value(),
							   tmp );
		rval = Read_config( config_source.Value(), ConfigTab, TABLESIZE,
							 EXPAND_LAZY, true, extra_info );
		if (rval < 0) {
			dprintf( D_ALWAYS, "Configuration Error Line %d "
					 "while reading persistent config source: %s\n",
					 ConfigLineNo, config_source.Value() );
			exit(1);
		}
	}
	return (int)processed;
}


static int
process_runtime_configs()
{
	int i, rval, fd;
	bool processed = false;

	for (i=0; i <= rArray.getlast(); i++) {
		processed = true;

		char* tmp_dir = temp_dir_path();
		ASSERT(tmp_dir);
		MyString tmp_file_tmpl = tmp_dir;
		free(tmp_dir);
		tmp_file_tmpl += "/cndrtmpXXXXXX";

		char* tmp_file = strdup(tmp_file_tmpl.Value());
		fd = condor_mkstemp( tmp_file );
		if (fd < 0) {
			dprintf( D_ALWAYS, "condor_mkstemp(%s) returned %d, '%s' (errno %d) in "
				 "process_dynamic_configs()\n", tmp_file, fd,
				 strerror(errno), errno );
			exit(1);
		}

		if (write(fd, rArray[i].config, strlen(rArray[i].config))
			!= (ssize_t)strlen(rArray[i].config)) {
			dprintf( D_ALWAYS, "write failed with errno %d in "
					 "process_dynamic_configs\n", errno );
			exit(1);
		}
		if (close(fd) < 0) {
			dprintf( D_ALWAYS, "close failed with errno %d in "
					 "process_dynamic_configs\n", errno );
			exit(1);
		}
		rval = Read_config( tmp_file, ConfigTab, TABLESIZE,
							EXPAND_LAZY, false, extra_info );
		if (rval < 0) {
			dprintf( D_ALWAYS, "Configuration Error Line %d "
					 "while reading %s, runtime config: %s\n",
					 ConfigLineNo, tmp_file, rArray[i].admin );
			exit(1);
		}
		MSC_SUPPRESS_WARNING_FIXME(6031) // warning: return value of 'unlink' ignored.
		unlink(tmp_file);
		free(tmp_file);
	}

	return (int)processed;
}


/*
** returns 1 if dynamic (runtime or persistent) configs were
** processed; 0 if no dynamic configs were defined, and -1 on error.
*/
static int
process_dynamic_configs()
{
	int per_rval = 0;
	int run_rval = 0;

	init_dynamic_config();

	if( enable_persistent ) {
		per_rval = process_persistent_configs();
	}

	if( enable_runtime ) {
		run_rval = process_runtime_configs();
	}

	if( per_rval < 0 || run_rval < 0 ) {
		return -1;
	}
	if( per_rval || run_rval ) {
		return 1;
	}
	return 0;
}

int
write_config_file(const char* pathname) {
	int config_fd = creat(pathname, O_WRONLY);
	if(config_fd == -1) {
		dprintf(D_ALWAYS, "Failed to create configuration file.\n");
		return -1;
	}
	iterate_params(&write_config_variable, &config_fd);
	if(close(config_fd) == -1) {
		dprintf(D_ALWAYS, "Error closing new configuration file.\n");
		return -1;
	}
	return 0;
}

int
write_config_variable(const param_info_t* value, void* file_desc) {
	int config_fd = *((int*) file_desc);
	char* actual_value = param(value->name);
	if(strcmp(actual_value, value->str_val) != 0) {
		char output[512];
		snprintf(output, 512, "# %s:  Default value = (%s)\n", value->name, value->str_val);
		if(write(config_fd, &output, 512*sizeof(char)) == -1) {
			dprintf(D_ALWAYS, "Failed to write to configuration file.\n");
			return -1;
		}
		snprintf(output, 512, "%s = %s", value->name, actual_value);
		if(write(config_fd, &output, 512*sizeof(char)) == -1) {
			dprintf(D_ALWAYS, "Failed to write to configuration file.\n");
			return -1;
		}
	}
	return 0;
}

} // end of extern "C"

/* End code for runtime support for modifying a daemon's config source. */

bool param(MyString &buf,char const *param_name,char const *default_value)
{
	bool found = false;
	char *param_value = param(param_name);
	if( param_value ) {
		buf = param_value;
		found = true;
	}
	else if( default_value ) {
		buf = default_value;
	}
	else {
		buf = "";
	}
	free( param_value );
	return found;
}

bool param(std::string &buf,char const *param_name,char const *default_value)
{
	bool found = false;
	char *param_value = param(param_name);
	if( param_value ) {
		buf = param_value;
		found = true;
	}
	else if( default_value ) {
		buf = default_value;
	}
	else {
		buf = "";
	}
	free( param_value );
	return found;
}

param_functions* get_param_functions()
{
	config_p_funcs.set_param_func(&param);
	config_p_funcs.set_param_bool_int_func(&param_boolean_int);
	config_p_funcs.set_param_wo_default_func(&param_without_default);
	config_p_funcs.set_param_int_func(&param_integer);

	return &config_p_funcs;
}<|MERGE_RESOLUTION|>--- conflicted
+++ resolved
@@ -1297,15 +1297,9 @@
 
 	int major_ver = sysapi_opsys_major_version();
 	if (major_ver > 0) {
-<<<<<<< HEAD
 		val.formatstr("%d", major_ver);
-		insert( "OPSYS_MAJOR_VER", val.Value(), ConfigTab, TABLESIZE );
-		extra_info->AddInternalParam("OPSYS_MAJOR_VER");
-=======
-		val.sprintf("%d", major_ver);
 		insert( "OPSYSMAJORVER", val.Value(), ConfigTab, TABLESIZE );
 		extra_info->AddInternalParam("OPSYSMAJORVER");
->>>>>>> e41b4305
 	}
 
 	if( (tmp = sysapi_opsys_name()) != NULL ) {
