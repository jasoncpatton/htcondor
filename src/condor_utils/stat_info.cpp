--- conflicted
+++ resolved
@@ -280,12 +280,8 @@
 		// On Unix, if any execute bit is set (user, group, other), we
 		// consider it to be executable.
 		m_isExecutable = ((sb->st_mode & (S_IXUSR|S_IXGRP|S_IXOTH)) != 0 );
-<<<<<<< HEAD
 		m_isSymlink = S_ISLNK(sb->st_mode);
-=======
-		m_isSymlink = lsb && S_ISLNK(lsb->st_mode);
 		m_isDomainSocket = (S_ISSOCK( sb->st_mode ) == 1);
->>>>>>> 067890a9
 		owner = sb->st_uid;
 		group = sb->st_gid;
 # else
