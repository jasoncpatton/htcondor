/***************************************************************
 *
 * Copyright (C) 1990-2016, Condor Team, Computer Sciences Department,
 * University of Wisconsin-Madison, WI.
 * 
 * Licensed under the Apache License, Version 2.0 (the "License"); you
 * may not use this file except in compliance with the License.  You may
 * obtain a copy of the License at
 * 
 *    http://www.apache.org/licenses/LICENSE-2.0
 * 
 * Unless required by applicable law or agreed to in writing, software
 * distributed under the License is distributed on an "AS IS" BASIS,
 * WITHOUT WARRANTIES OR CONDITIONS OF ANY KIND, either express or implied.
 * See the License for the specific language governing permissions and
 * limitations under the License.
 *
 ***************************************************************/

#include "condor_common.h"
#include "condor_config.h"
#include "condor_debug.h"
#include "condor_string.h"
#include "spooled_job_files.h" // for GetSpooledExecutablePath()
#include "basename.h"
#include "condor_getcwd.h"
#include "condor_classad.h"
#include "condor_attributes.h"
#include "condor_adtypes.h"
#include "domain_tools.h"
#include "sig_install.h"
#include "daemon.h"
#include "string_list.h"
#include "which.h"
#include "sig_name.h"
#include "print_wrapped_text.h"
#include "my_username.h" // for my_domainname
#include "globus_utils.h" // for 
#include "enum_utils.h" // for shouldtransferfiles_t
#include "directory.h"
#include "filename_tools.h"
#include "fs_util.h"
#include "condor_crontab.h"
#include "file_transfer.h"
#include "condor_holdcodes.h"
#include "condor_url.h"
#include "condor_version.h"
#include "NegotiationUtils.h"
#include "param_info.h" // for BinaryLookup
#include "classad_helpers.h"
#include "metric_units.h"
#include "submit_utils.h"

#include "list.h"
#include "condor_vm_universe_types.h"
#include "vm_univ_utils.h"
#include "my_popen.h"
#include "condor_base64.h"
#include "zkm_base64.h"

#include <algorithm>
#include <string>
#include <set>

/* Disable gcc warnings about floating point comparisons */
GCC_DIAG_OFF(float-equal)

#define ABORT_AND_RETURN(v) abort_code=v; return abort_code
#define RETURN_IF_ABORT() if (abort_code) return abort_code

#define exit(n)  poison_exit(n)

// When this class is wrapped around a classad that has a chained parent ad
// inserts and assignments will check to see if the value being assigned
// is the same as the value in the chained parent, and if so will NOT do
// the assigment, but let the parents value show through.
//
// This has the effect of leaving the ad containing only the differences from the parent
//
// Thus if this class is wrapped around a job ad chained to a cluster ad, the job ad
// will contain only those values that should be sent to the procAd in the schedd.
class DeltaClassAd
{
public:
	DeltaClassAd(ClassAd & _ad) : ad(_ad) {}
	virtual ~DeltaClassAd() {};

	bool Insert(const std::string & attr, ExprTree * tree);
	bool Assign(const char* attr, bool val);
	bool Assign(const char* attr, double val);
	bool Assign(const char* attr, long long val);
	bool Assign(const char* attr, const char * val);

	ExprTree * LookupExpr(const char * attr) { return ad.LookupExpr(attr); }
	ExprTree * Lookup(const std::string & attr) { return ad.Lookup(attr); }
	int LookupString(const char * attr, std::string & val) { return ad.LookupString(attr, val); }
	int LookupBool(const char * attr, bool & val) { return ad.LookupBool(attr, val); }
	int LookupInt(const char * attr, long long & val) { return ad.LookupInteger(attr, val); }
	classad::Value::ValueType LookupType(const std::string attr);
	classad::Value::ValueType LookupType(const std::string attr, classad::Value & val);

protected:
	ClassAd& ad;

	ExprTree * HasParentTree(const std::string & attr, classad::ExprTree::NodeKind kind);
	const classad::Value * HasParentValue(const std::string & attr, classad::Value::ValueType vt);
};

// returns the expr tree from the parent ad if it is of the given node kind.
// otherwise returns NULL.
ExprTree * DeltaClassAd::HasParentTree(const std::string & attr, classad::ExprTree::NodeKind kind)
{
	classad::ClassAd * parent = ad.GetChainedParentAd();
	if (parent) {
		ExprTree * expr = parent->Lookup(attr);
		if (expr) {
			expr = SkipExprEnvelope(expr);
			if (kind == expr->GetKind()) {
				return expr;
			}
		}
	}
	return NULL;
}

// returns a pointer to the value from the parent ad if the parent ad has a Literal node
// of the given value type.
const classad::Value * DeltaClassAd::HasParentValue(const std::string & attr, classad::Value::ValueType vt)
{
	ExprTree * expr = HasParentTree(attr, ExprTree::NodeKind::LITERAL_NODE);
	if ( ! expr)
		return NULL;
	classad::Value::NumberFactor f;
	const classad::Value * pval = &static_cast<classad::Literal*>(expr)->getValue(f);
	if (!pval || (pval->GetType() != vt))
		return NULL;
	return pval;
}

bool DeltaClassAd::Insert(const std::string & attr, ExprTree * tree)
{
	ExprTree * t2 = HasParentTree(attr, tree->GetKind());
	if (t2 && tree->SameAs(t2)) {
		delete tree;
		ad.PruneChildAttr(attr, false);
		return true;
	}
	return ad.Insert(attr, tree);
}

bool DeltaClassAd::Assign(const char* attr, bool val)
{
	bool bval = ! val;
	const classad::Value * pval = HasParentValue(attr, classad::Value::BOOLEAN_VALUE);
	if (pval && pval->IsBooleanValue(bval) && (val == bval)) {
		ad.PruneChildAttr(attr, false);
		return true;
	}
	return ad.Assign(attr, val);
}

bool DeltaClassAd::Assign(const char* attr, double val)
{
	double dval = -val;
	const classad::Value * pval = HasParentValue(attr, classad::Value::REAL_VALUE);
	if (pval && pval->IsRealValue(dval) && (val == dval)) {
		ad.PruneChildAttr(attr, false);
		return true;
	}
	return ad.Assign(attr, val);
}

bool DeltaClassAd::Assign(const char* attr, long long val)
{
	long long ival = -val;
	const classad::Value * pval = HasParentValue(attr, classad::Value::INTEGER_VALUE);
	if (pval && pval->IsIntegerValue(ival) && (val == ival)) {
		ad.PruneChildAttr(attr, false);
		return true;
	}
	return ad.Assign(attr, val);
}

bool DeltaClassAd::Assign(const char* attr, const char * val)
{
	const char * cstr = NULL;
	const classad::Value * pval = HasParentValue(attr, classad::Value::STRING_VALUE);
	if (val && pval && pval->IsStringValue(cstr) && cstr && (MATCH == strcmp(cstr, val))) {
		ad.PruneChildAttr(attr, false);
		return true;
	}
	return ad.Assign(attr, val);
}

classad::Value::ValueType DeltaClassAd::LookupType(const std::string attr)
{
	classad::Value val;
	return LookupType(attr, val);
}

classad::Value::ValueType DeltaClassAd::LookupType(const std::string attr, classad::Value & val)
{
	if (! ad.EvaluateAttr(attr, val))
		return classad::Value::ValueType::ERROR_VALUE;
	return val.GetType();
}

bool SubmitHash::AssignJobVal(const char * attr, bool val) { return job->Assign(attr, val); }
bool SubmitHash::AssignJobVal(const char * attr, double val) { return job->Assign(attr, val); }
bool SubmitHash::AssignJobVal(const char * attr, long long val) { return job->Assign(attr, val); }
//bool SubmitHash::AssignJobVal(const char * attr, int val) { return job->Assign(attr, val); }
//bool SubmitHash::AssignJobVal(const char * attr, long val) { return job->Assign(attr, val); }
//bool SubmitHash::AssignJobVal(const char * attr, time_t val) { return job->Assign(attr, val); }


// declare enough of the condor_params structure definitions so that we can define submit hashtable defaults
namespace condor_params {
	typedef struct string_value { char * psz; int flags; } string_value;
	struct key_value_pair { const char * key; const string_value * def; };
}

// values for submit hashtable defaults, these are declared as char rather than as const char to make g++ on fedora shut up.
static char OneString[] = "1", ZeroString[] = "0";
//static char ParallelNodeString[] = "#pArAlLeLnOdE#";
static char UnsetString[] = "";


static condor_params::string_value ArchMacroDef = { UnsetString, 0 };
static condor_params::string_value OpsysMacroDef = { UnsetString, 0 };
static condor_params::string_value OpsysVerMacroDef = { UnsetString, 0 };
static condor_params::string_value OpsysMajorVerMacroDef = { UnsetString, 0 };
static condor_params::string_value OpsysAndVerMacroDef = { UnsetString, 0 };
static condor_params::string_value SpoolMacroDef = { UnsetString, 0 };
#ifdef WIN32
static condor_params::string_value IsLinuxMacroDef = { ZeroString, 0 };
static condor_params::string_value IsWinMacroDef = { OneString, 0 };
#elif defined LINUX
static condor_params::string_value IsLinuxMacroDef = { OneString, 0 };
static condor_params::string_value IsWinMacroDef = { ZeroString, 0 };
#else
static condor_params::string_value IsLinuxMacroDef = { ZeroString, 0 };
static condor_params::string_value IsWinMacroDef = { ZeroString, 0 };
#endif
static condor_params::string_value UnliveSubmitFileMacroDef = { UnsetString, 0 };
static condor_params::string_value UnliveNodeMacroDef = { UnsetString, 0 };
static condor_params::string_value UnliveClusterMacroDef = { OneString, 0 };
static condor_params::string_value UnliveProcessMacroDef = { ZeroString, 0 };
static condor_params::string_value UnliveStepMacroDef = { ZeroString, 0 };
static condor_params::string_value UnliveRowMacroDef = { ZeroString, 0 };

static condor_params::string_value UnliveSubmitTimeMacroDef = { UnsetString, 0 };
static condor_params::string_value UnliveYearMacroDef = { UnsetString, 0 };
static condor_params::string_value UnliveMonthMacroDef = { UnsetString, 0 };
static condor_params::string_value UnliveDayMacroDef = { UnsetString, 0 };

static char rc[] = "$(Request_CPUs)";
static condor_params::string_value VMVCPUSMacroDef = { rc, 0 };
static char rm[] = "$(Request_Memory)";
static condor_params::string_value VMMemoryMacroDef = { rm, 0 };

// Necessary so that the user who sets request_memory instead of
// RequestMemory doesn't miss out on the default value for VM_MEMORY.
static char rem[] = "$(RequestMemory)";
static condor_params::string_value RequestMemoryMacroDef = { rem, 0 };
// The same for CPUs.
static char rec[] = "$(RequestCPUs)";
static condor_params::string_value RequestCPUsMacroDef = { rec, 0 };

static char StrictFalseMetaKnob[] = 
	"SubmitWarnEmptyMatches=false\n"
	"SubmitFailEmptyMatches=false\n"
	"SubmitWarnDuplicateMatches=false\n"
	"SubmitFailEmptyFields=false\n"
	"SubmitWarnEmptyFields=false\n";
static char StrictTrueMetaKnob[] = 
	"SubmitWarnEmptyMatches=true\n"
	"SubmitFailEmptyMatches=true\n"
	"SubmitWarnDuplicateMatches=true\n"
	"SubmitFailEmptyFields=false\n"
	"SubmitWarnEmptyFields=true\n";
static char StrictHarshMetaKnob[] = 
	"SubmitWarnEmptyMatches=true\n"
	"SubmitFailEmptyMatches=true\n"
	"SubmitWarnDuplicateMatches=true\n"
	"SubmitFailEmptyFields=true\n"
	"SubmitWarnEmptyFields=true\n";
static condor_params::string_value StrictFalseMetaDef = { StrictFalseMetaKnob, 0 };
static condor_params::string_value StrictTrueMetaDef = { StrictTrueMetaKnob, 0 };
static condor_params::string_value StrictHarshMetaDef = { StrictHarshMetaKnob, 0 };

// Table of submit macro 'defaults'. This provides a convenient way to inject things into the submit
// hashtable without actually running a bunch of code to stuff the table.
// Because they are defaults they will be ignored when scanning for unreferenced macros.
// NOTE: TABLE MUST BE SORTED BY THE FIRST FIELD!!
static MACRO_DEF_ITEM SubmitMacroDefaults[] = {
	{ "$STRICT.FALSE", &StrictFalseMetaDef },
	{ "$STRICT.HARSH", &StrictHarshMetaDef },
	{ "$STRICT.TRUE", &StrictTrueMetaDef },
	{ "ARCH",      &ArchMacroDef },
	{ "Cluster",   &UnliveClusterMacroDef },
	{ "ClusterId", &UnliveClusterMacroDef },
	{ "Day",       &UnliveDayMacroDef },
	{ "IsLinux",   &IsLinuxMacroDef },
	{ "IsWindows", &IsWinMacroDef },
	{ "ItemIndex", &UnliveRowMacroDef },
	{ "Month",     &UnliveMonthMacroDef },
	{ "Node",      &UnliveNodeMacroDef },
	{ "OPSYS",           &OpsysMacroDef },
	{ "OPSYSANDVER",     &OpsysAndVerMacroDef },
	{ "OPSYSMAJORVER",   &OpsysMajorVerMacroDef },
	{ "OPSYSVER",        &OpsysVerMacroDef },
	{ "Process",   &UnliveProcessMacroDef },
	{ "ProcId",    &UnliveProcessMacroDef },
	{ "Request_CPUs", &RequestCPUsMacroDef },
	{ "Request_Memory", &RequestMemoryMacroDef },
	{ "Row",       &UnliveRowMacroDef },
	{ "SPOOL",     &SpoolMacroDef },
	{ "Step",      &UnliveStepMacroDef },
	{ "SUBMIT_FILE", &UnliveSubmitFileMacroDef },
	{ "SUBMIT_TIME", &UnliveSubmitTimeMacroDef },
	{ "VM_MEMORY", &VMMemoryMacroDef },
	{ "VM_VCPUS",  &VMVCPUSMacroDef },
	{ "Year",       &UnliveYearMacroDef },
};


// these are used to keep track of the source of various macros in the table.
//const MACRO_SOURCE DetectedMacro = { true,  false, 0, -2, -1, -2 };
const MACRO_SOURCE DefaultMacro = { true, false, 1, -2, -1, -2 }; // for macros set by default
const MACRO_SOURCE ArgumentMacro = { true, false, 2, -2, -1, -2 }; // for macros set by command line
const MACRO_SOURCE LiveMacro = { true, false, 3, -2, -1, -2 };    // for macros use as queue loop variables

SubmitHash::FNSETATTRS SubmitHash::is_special_request_resource(const char * key)
{
	if (YourStringNoCase(SUBMIT_KEY_RequestCpus) == key) return &SubmitHash::SetRequestCpus;
	if (YourStringNoCase("request_cpu") == key) return &SubmitHash::SetRequestCpus; // so we get an error for this common mistake
	if (YourStringNoCase(SUBMIT_KEY_RequestGpus) == key) return &SubmitHash::SetRequestGpus;
	if (YourStringNoCase("request_gpu") == key) return &SubmitHash::SetRequestGpus; // so we get an error for this common mistake
	if (YourStringNoCase(SUBMIT_KEY_RequestDisk) == key) return &SubmitHash::SetRequestDisk;
	if (YourStringNoCase(SUBMIT_KEY_RequestMemory) == key) return &SubmitHash::SetRequestMem;
	return NULL;
}

// parse an expression string, and validate it, then wrap it in parens
// if needed in preparation for appending another expression string with the given operator
static bool check_expr_and_wrap_for_op(std::string &expr_str, classad::Operation::OpKind op)
{
	ExprTree * tree = NULL;
	bool valid_expr = (0 == ParseClassAdRvalExpr(expr_str.c_str(), tree));
	if (valid_expr && tree) { // figure out if we need to add parens
		ExprTree * expr = WrapExprTreeInParensForOp(tree, op);
		if (expr != tree) {
			tree = expr;
			expr_str.clear();
			ExprTreeToString(tree, expr_str);
		}
	}
	delete tree;
	return valid_expr;
}

condor_params::string_value * allocate_live_default_string(MACRO_SET &set, const condor_params::string_value & Def, int cch)
{
	condor_params::string_value * NewDef = reinterpret_cast<condor_params::string_value*>(set.apool.consume(sizeof(condor_params::string_value), sizeof(void*)));
	NewDef->flags = Def.flags;
	if (cch > 0) {
		NewDef->psz = set.apool.consume(cch, sizeof(void*));
		memset(NewDef->psz, 0, cch);
		if (Def.psz) strcpy(NewDef->psz, Def.psz);
	} else {
		NewDef->psz = NULL;
	}

	// change the defaults table pointers
	condor_params::key_value_pair *pdi = const_cast<condor_params::key_value_pair *>(set.defaults->table);
	for (int ii = 0; ii < set.defaults->size; ++ii) {
		if (pdi[ii].def == &Def) { pdi[ii].def = NewDef; }
	}

	// return the live string
	return NewDef;
}

// setup a MACRO_DEFAULTS table for the macro set, we have to re-do this each time we clear
// the macro set, because we allocate the defaults from the ALLOCATION_POOL.
void SubmitHash::setup_macro_defaults()
{
	// make an instance of the defaults table that is private to this function. 
	// we do this because of the 'live' keys in the 
	struct condor_params::key_value_pair* pdi = reinterpret_cast<struct condor_params::key_value_pair*> (SubmitMacroSet.apool.consume(sizeof(SubmitMacroDefaults), sizeof(void*)));
	memcpy((void*)pdi, SubmitMacroDefaults, sizeof(SubmitMacroDefaults));
	SubmitMacroSet.defaults = reinterpret_cast<MACRO_DEFAULTS*>(SubmitMacroSet.apool.consume(sizeof(MACRO_DEFAULTS), sizeof(void*)));
	SubmitMacroSet.defaults->size = COUNTOF(SubmitMacroDefaults);
	SubmitMacroSet.defaults->table = pdi;
	SubmitMacroSet.defaults->metat = NULL;

	// allocate space for the 'live' macro default string_values and for the strings themselves.
	LiveNodeString = allocate_live_default_string(SubmitMacroSet, UnliveNodeMacroDef, 24)->psz;
	LiveClusterString = allocate_live_default_string(SubmitMacroSet, UnliveClusterMacroDef, 24)->psz;
	LiveProcessString = allocate_live_default_string(SubmitMacroSet, UnliveProcessMacroDef, 24)->psz;
	LiveRowString = allocate_live_default_string(SubmitMacroSet, UnliveRowMacroDef, 24)->psz;
	LiveStepString = allocate_live_default_string(SubmitMacroSet, UnliveStepMacroDef, 24)->psz;
}

// set the value that $(SUBMIT_FILE) will expand to. (set into the defaults table, not the submit hash table)
void SubmitHash::insert_submit_filename(const char * filename, MACRO_SOURCE & source)
{
	// don't insert the source if already has a source id.
	bool insert_it = true;
	if (source.id > 0 && (size_t)source.id < SubmitMacroSet.sources.size()) {
		const char * tmp = macro_source_filename(source, SubmitMacroSet);
		if (strcmp(tmp, filename) == MATCH) {
			insert_it = false;
		}
	}
	if (insert_it) {
		insert_source(filename, source);
	}

	// if the defaults table pointer for SUBMIT_FILE is unset, set it to point to the filename we just inserted.
	condor_params::key_value_pair *pdi = const_cast<condor_params::key_value_pair *>(SubmitMacroSet.defaults->table);
	for (int ii = 0; ii < SubmitMacroSet.defaults->size; ++ii) {
		if (pdi[ii].def == &UnliveSubmitFileMacroDef) { 
			condor_params::string_value * NewDef = reinterpret_cast<condor_params::string_value*>(SubmitMacroSet.apool.consume(sizeof(condor_params::string_value), sizeof(void*)));
			NewDef->flags = UnliveSubmitFileMacroDef.flags;
			NewDef->psz = const_cast<char*>(macro_source_filename(source, SubmitMacroSet));
			pdi[ii].def = NewDef;
		}
	}
}

void SubmitHash::setup_submit_time_defaults(time_t stime)
{
	condor_params::string_value * sv;

	// allocate space for yyyy-mm-dd string for the $(SUBMIT_TIME) $(YEAR) $(MONTH) and $(DAY) default macros
	char * times = SubmitMacroSet.apool.consume(24, 4);
	strftime(times, 12, "%Y_%m_%d", localtime(&stime));
	times[4] = times[7] = 0;

	// set Year, Month, and Day macro values
	sv = allocate_live_default_string(SubmitMacroSet, UnliveYearMacroDef, 0);
	sv->psz = times;
	sv = allocate_live_default_string(SubmitMacroSet, UnliveMonthMacroDef, 0);
	sv->psz = &times[5];
	sv = allocate_live_default_string(SubmitMacroSet, UnliveDayMacroDef, 0);
	sv->psz = &times[8];

	// set SUBMIT_TIME macro value
	sprintf(&times[12], "%lu", (unsigned long)stime);
	sv = allocate_live_default_string(SubmitMacroSet, UnliveSubmitTimeMacroDef, 0);
	sv->psz = &times[12];
}


/* order dependencies
ComputeRootDir >> ComputeIWD
ComputeIWD >> FixupTransferInputFiles

SetUniverse >> SetArguments SetCronTab SetExecutable SetGSICredentials SetGridParams SetImageSize SetJobDeferral SetJobLease SetKillSig SetMachineCount SetMaxJobRetirementTime SetRank SetRequirements SetTransferFiles SetVMParams

SetPriority >> SetMaxJobRetirementTime

SetTDP >> SetTransferFiles
SetStderr >> SetTransferFiles
SetStdout >> SetTransferFiles

SetTransferFiles >> SetImageSize

SetCronTab >> SetJobDeferral

SetPerFileEncryption >> SetRequirements
SetMachineCount >> SetRequirements
SetImageSize >> SetRequirements
SetTransferFiles >> SetRequirements
SetEncryptExecuteDir >> SetRequirements

SetGridParams >> SetRequestResources

*/

SubmitHash::SubmitHash()
	: clusterAd(nullptr)
	, procAd(nullptr)
	, jobsetAd(nullptr)
	, job(nullptr)
	, submit_time(0)
	, abort_code(0)
	, abort_macro_name(NULL)
	, abort_raw_macro_val(NULL)
	, base_job_is_cluster_ad(0)
	, DisableFileChecks(true)
	, FakeFileCreationChecks(false)
	, IsInteractiveJob(false)
	, IsRemoteJob(false)
	, FnCheckFile(NULL)
	, CheckFileArg(NULL)
	, CheckProxyFile(true)
	, LiveNodeString(NULL)
	, LiveClusterString(NULL)
	, LiveProcessString(NULL)
	, LiveRowString(NULL)
	, LiveStepString(NULL)
	, JobUniverse(CONDOR_UNIVERSE_MIN)
	, JobIwdInitialized(false)
	, IsDockerJob(false)
	, IsContainerJob(false)
	, HasRequireResAttr(false)
	, JobDisableFileChecks(false)
	, SubmitOnHold(false)
	, SubmitOnHoldCode(0)
	, already_warned_requirements_disk(false)
	, already_warned_requirements_mem(false)
	, already_warned_job_lease_too_small(false)
	, already_warned_notification_never(false)
	, already_warned_require_gpus(false)
	, UseDefaultResourceParams(true)
	, s_method(1)
{
	SubmitMacroSet.initialize(CONFIG_OPT_WANT_META | CONFIG_OPT_KEEP_DEFAULTS | CONFIG_OPT_SUBMIT_SYNTAX);
	setup_macro_defaults();

	mctx.init("SUBMIT", 3);
}


SubmitHash::~SubmitHash()
{
	if (SubmitMacroSet.errors) delete SubmitMacroSet.errors;
	SubmitMacroSet.errors = NULL;

	delete job; job = nullptr;
	delete procAd; procAd = nullptr;
	delete jobsetAd; jobsetAd = nullptr;

	// detach but do not delete the cluster ad
	//PRAGMA_REMIND("tj: should we copy/delete the cluster ad?")
	clusterAd = nullptr;
}

void SubmitHash::push_error(FILE * fh, const char* format, ... ) const //CHECK_PRINTF_FORMAT(3,4);
{
	va_list ap;
	va_start(ap, format);
	int cch = vprintf_length(format, ap);
	char * message = (char*)malloc(cch + 1);
	vsprintf ( message, format, ap );
	va_end(ap);

	if (SubmitMacroSet.errors) {
		SubmitMacroSet.errors->push("Submit", -1, message);
	} else {
		fprintf(fh, "\nERROR: %s", message);
	}
	free(message);
}

void SubmitHash::push_warning(FILE * fh, const char* format, ... ) const //CHECK_PRINTF_FORMAT(3,4);
{
	va_list ap;
	va_start(ap, format);
	int cch = vprintf_length(format, ap);
	char * message = (char*)malloc(cch + 1);
	vsprintf ( message, format, ap );
	va_end(ap);

	if (SubmitMacroSet.errors) {
		SubmitMacroSet.errors->push("Submit", 0, message);
	} else {
		fprintf(fh, "\nWARNING: %s", message);
	}
	free(message);
}

// struct used to hold parameters which set attributes in the job ONLY when they are defined in the submit file
// they cannot have a default value. those that have an alternate keyword that differs from the attribute name
// will use a second struct with the f_alt_name flag set
// this table is also use to build the list of prunable attributes
// 
struct SimpleSubmitKeyword {
	char const *key;  // submit key
	char const *attr; // job attribute
	int opts;         // zero or more of the below option flags
	enum {
		f_as_expr     = 0,
		f_as_bool     = 0x01,
		f_as_int      = 0x02,
		f_as_uint     = 0x04,
		f_as_string   = 0x08,
		f_as_list     = 0x10,  // canonicalize the item as a list, removing extra spaces and using , as separator
		f_strip_quotes = 0x20, // if value has quotes already, remove them before inserting into the ad

		f_error       = 0x040, // use of this command has been disabled in submit
		f_alt_name    = 0x080, // this is an alternate name, don't set if the previous keyword existed
		f_alt_err     = 0x0c0, // this is an alternate name, and it is an error to use both

		f_filemask = 0x700, // check file exists and pass to filecheck callback
		f_exefile  = 0x100,  // file is SFR_EXECUTABLE
		f_logfile  = 0x200,  // file is SFR_LOG
		f_infile   = 0x300,  // file is SFR_INPUT
		f_outfile  = 0x400,  // file is SFR_OUTPUT
		f_errfile  = 0x500,  // file is SFR_STDERR
		f_vm_input = 0x600,  // file is SFR_VM_INPUT
		f_genfile  = 0x700,  // file is SFR_GENERIC


		f_special  = 0x20000, // special parseing if the value is required
		f_special_mask = 0x3F000, // mask out the special group id
		f_special_exe     = f_special + 0x01000,
		f_special_args    = f_special + 0x02000,
		f_special_grid    = f_special + 0x03000,
		f_special_vm      = f_special + 0x04000,
		f_special_java    = f_special + 0x05000,
		f_special_env     = f_special + 0x06000,
		f_special_stdin   = f_special + 0x07000,
		f_special_stdout  = f_special + 0x08000,
		f_special_stderr  = f_special + 0x09000,
		f_special_notify  = f_special + 0x0a000,
		f_special_rank    = f_special + 0x0b000,
		f_special_concurr = f_special + 0x0c000,
		f_special_parallel  = f_special + 0x0d000,
		f_special_acctgroup = f_special + 0x0e000,
		f_special_periodic  = f_special + 0x10000,
		f_special_leaveinq  = f_special + 0x11000,
		f_special_retries   = f_special + 0x12000,
		f_special_container = f_special + 0x13000,

		f_special_killsig = f_special + 0x19000,
		f_special_gsicred = f_special + 0x1a000,
		f_special_tdp = f_special + 0x1b000,
		f_special_deferral = f_special + 0x1c000,
		f_special_imagesize = f_special + 0x1d000,
		f_special_transfer = f_special + 0x1f000,
	};
};

static char * trim_and_strip_quotes_in_place(char * str)
{
	char * p = str;
	while (isspace(*p)) ++p;
	char * pe = p + strlen(p);
	while (pe > p && isspace(pe[-1])) --pe;
	*pe = 0;

	if (*p == '"' && pe > p && pe[-1] == '"') {
		// if we also had both leading and trailing quotes, strip them.
		if (pe > p && pe[-1] == '"') {
			*--pe = 0;
			++p;
		}
	}
	return p;
}

static void compress_path( MyString &path )
{
	char	*src, *dst;
	char *str = strdup(path.c_str());

	src = str;
	dst = str;

#ifdef WIN32
	if (*src) {
		*dst++ = *src++;	// don't compress WIN32 "share" path
	}
#endif

	while( *src ) {
		*dst++ = *src++;
		while( (*(src - 1) == '\\' || *(src - 1) == '/') && (*src == '\\' || *src == '/') ) {
			src++;
		}
	}
	*dst = '\0';

	path = str;
	free( str );
}


/* check_path_length() has been deprecated in favor of 
 * check_and_universalize_path(), which not only checks
 * the length of the path string but also, on windows, it
 * takes any network drive paths and converts them to UNC
 * paths.
 */
int SubmitHash::check_and_universalize_path( MyString &path )
{
	(void) path;

	int retval = 0;
#ifdef WIN32
	/*
	 * On Windows, we need to convert all drive letters (mappings) 
	 * to their UNC equivalents, and make sure these network devices
	 * are accessable by the submitting user (not mapped as someone
	 * else).
	 */

	char volume[8];
	char netuser[80];
	unsigned char name_info_buf[MAX_PATH+1];
	DWORD name_info_buf_size = MAX_PATH+1;
	DWORD netuser_size = 80;
	DWORD result;
	UNIVERSAL_NAME_INFO *uni;

	result = 0;
	volume[0] = '\0';
	if ( path[0] && (path[1]==':') ) {
		sprintf(volume,"%c:",path[0]);
	}

	if (volume[0] && (GetDriveType(volume)==DRIVE_REMOTE))
	{
		char my_name[255];
		char *tmp, *net_name;

			// check if the user is the submitting user.
		
		result = WNetGetUser(volume, netuser, &netuser_size);
		tmp = my_username();
		strncpy(my_name, tmp, sizeof(my_name));
		free(tmp);
		tmp = NULL;
		getDomainAndName(netuser, tmp, net_name);

		if ( result == NOERROR ) {
			// We compare only the name (and not the domain) since
			// it's likely that the same account across different domains
			// has the same password, and is therefore a valid path for us
			// to use. It would be nice to check that the passwords truly
			// are the same on both accounts too, but since that would 
			// basically involve creating a whole separate mapping just to
			// test it, the expense is not worth it.
			
			if (strcasecmp(my_name, net_name) != 0 ) {
				push_error(stderr, "The path '%s' is associated with\n"
				"\tuser '%s', but you're '%s', so Condor can\n"
			    "\tnot access it. Currently Condor only supports network\n"
			    "\tdrives that are associated with the submitting user.\n", 
					path.Value(), net_name, my_name);
				return -1;
			}
		} else {
			push_error(stderr, "Unable to get name of user associated with \n"
				"the following network path (err=%d):"
				"\n\t%s\n", result, path.Value());
			return -1;
		}

		result = WNetGetUniversalName(path.Value(), UNIVERSAL_NAME_INFO_LEVEL, 
			name_info_buf, &name_info_buf_size);
		if ( result != NO_ERROR ) {
			push_error(stderr, "Unable to get universal name for path (err=%d):"
				"\n\t%s\n", result, path.Value());
			return -1;
		} else {
			uni = (UNIVERSAL_NAME_INFO*)&name_info_buf;
			path = uni->lpUniversalName;
			retval = 1; // signal that we changed somthing
		}
	}
	
#endif

	return retval;
}


/*
** Make a wild guess at the size of the image represented by this a.out.
** Should add up the text, data, and bss sizes, then allow something for
** the stack.  But how we gonna do that if the executable is for some
** other architecture??  Our answer is in kilobytes.
*/
int64_t SubmitHash::calc_image_size_kb( const char *name)
{
	struct stat	buf;

	if ( IsUrl( name ) ) {
		return 0;
	}

	if( stat(full_path(name),&buf) < 0 ) {
		// EXCEPT( "Cannot stat \"%s\"", name );
		return 0;
	}
	if( buf.st_mode & S_IFDIR ) {
		Directory dir(full_path(name));
		return ((int64_t)dir.GetDirectorySize() + 1023) / 1024;
	}
	return ((int64_t)buf.st_size + 1023) / 1024;
}


// check directories for input and output.  for now we do nothing
// other than to make sure that it actually IS a directory on Windows
// On Linux we already know that by the error code from safe_open below
//
static bool check_directory( const char* pathname, int /*flags*/, int err )
{
#if defined(WIN32)
	// Make sure that it actually is a directory
	DWORD dwAttribs = GetFileAttributes(pathname);
	if (INVALID_FILE_ATTRIBUTES == dwAttribs)
		return false;
	return (dwAttribs & FILE_ATTRIBUTE_DIRECTORY) != 0;
#else
	// will just do nothing here and leave
	// it up to the runtime to nicely report errors.
	(void)pathname;
	return (err == EISDIR);
#endif
}


const char * SubmitHash::full_path(const char *name, bool use_iwd /*=true*/)
{
	char const *p_iwd;
	MyString realcwd;

	if ( use_iwd ) {
		ASSERT(JobIwd.length());
		p_iwd = JobIwd.c_str();
	} else if (clusterAd) {
		// if there is a cluster ad, we NEVER want to use the current working directory
		// instead we want to treat the saved working directory of submit as the cwd.
		realcwd = submit_param_mystring("FACTORY.Iwd", NULL);
		p_iwd = realcwd.c_str();
	} else {
		condor_getcwd(realcwd);
		p_iwd = realcwd.c_str();
	}

#if defined(WIN32)
	if ( name[0] == '\\' || name[0] == '/' || (name[0] && name[1] == ':') ) {
		TempPathname = name;
	} else {
		TempPathname.formatstr( "%s\\%s", p_iwd, name );
	}
#else

	if( name[0] == '/' ) {	/* absolute wrt whatever the root is */
		TempPathname.formatstr( "%s%s", JobRootdir.c_str(), name );
	} else {	/* relative to iwd which is relative to the root */
		TempPathname.formatstr( "%s/%s/%s", JobRootdir.c_str(), p_iwd, name );
	}
#endif

	compress_path( TempPathname );

	return TempPathname.c_str();
}


// this function parses and checks xen disk parameters
static bool validate_disk_param(const char *pszDisk, int min_params, int max_params)
{
	if( !pszDisk ) {
		return false;
	}

	const char *ptr = pszDisk;
	// skip leading white spaces
	while( *ptr && ( *ptr == ' ' )) {
		ptr++;
	}

	// parse each disk
	// e.g.) disk = filename1:hda1:w, filename2:hda2:w
	StringList disk_files(ptr, ",");
	if( disk_files.isEmpty() ) {
		return false;
	}

	disk_files.rewind();
	const char *one_disk = NULL;
	while( (one_disk = disk_files.next() ) != NULL ) {

		// found disk file
		StringList single_disk_file(one_disk, ":");
        int iNumDiskParams = single_disk_file.number();
		if( iNumDiskParams < min_params || iNumDiskParams > max_params ) {
			return false;
		}
	}
	return true;
}


// lookup and expand an item from the submit hashtable
//
char * SubmitHash::submit_param( const char* name) const
{
	return submit_param(name, NULL);
}

// lookup and expand an item from the submit hashtable
//
char * SubmitHash::submit_param( const char* name, const char* alt_name ) const
{
	if (abort_code) return NULL;

	bool used_alt = false;
	const char *pval = lookup_macro(name, const_cast<MACRO_SET&>(SubmitMacroSet), const_cast<MACRO_EVAL_CONTEXT&>(mctx));
	char * pval_expanded = NULL;

#ifdef SUBMIT_ATTRS_IS_ALSO_CONDOR_PARAM
	// old submit (8.4 and earlier) did this, but we decided it was a bad idea because the rhs isn't always compatible
	static classad::References submit_attrs;
	static bool submit_attrs_initialized = false;
	if ( ! submit_attrs_initialized) {
		param_and_insert_attrs("SUBMIT_ATTRS", submit_attrs);
		param_and_insert_attrs("SUBMIT_EXPRS", submit_attrs);
		param_and_insert_attrs("SYSTEM_SUBMIT_ATTRS", submit_attrs);
		submit_attrs_initialized = true;
	}
#endif

	if( ! pval && alt_name ) {
		pval = lookup_macro(alt_name, const_cast<MACRO_SET&>(SubmitMacroSet), const_cast<MACRO_EVAL_CONTEXT&>(mctx));
		used_alt = true;
	}

	if( ! pval ) {
#ifdef SUBMIT_ATTRS_IS_ALSO_CONDOR_PARAM
			// if the value isn't in the submit file, check in the
			// submit_exprs list and use that as a default.  
		if ( ! submit_attrs.empty()) {
			if (submit_attrs.find(name) != submit_attrs.end()) {
				return param(name);
			}
			if (submit_attrs.find(alt_name) != submit_attrs.end()) {
				return param(alt_name);
			}
		}
#endif
		return NULL;
	}

	abort_macro_name = used_alt ? alt_name : name;
	abort_raw_macro_val = pval;

	pval_expanded = expand_macro(pval);

	abort_macro_name = NULL;
	abort_raw_macro_val = NULL;

	if( pval_expanded == NULL ) {
		push_error(stderr, "Failed to expand macros in: %s\n",
				 used_alt ? alt_name : name );
		abort_code = 1;
		return NULL;
	}

	if( * pval_expanded == '\0' ) {
		free( pval_expanded );
		return NULL;
	}


	return  pval_expanded;
}

bool SubmitHash::submit_param_exists(const char* name, const char * alt_name, std::string & value) const
{
	auto_free_ptr result(submit_param(name, alt_name));
	if ( ! result)
		return false;

	value = result.ptr();
	return true;
}

void SubmitHash::set_submit_param( const char *name, const char *value )
{
	MACRO_EVAL_CONTEXT ctx = this->mctx; ctx.use_mask = 2;
	insert_macro(name, value, SubmitMacroSet, DefaultMacro, ctx);
}

MyString SubmitHash::submit_param_mystring( const char * name, const char * alt_name ) const
{
	char * result = submit_param(name, alt_name);
	MyString ret = result;
	free(result);
	return ret;
}

bool SubmitHash::submit_param_long_exists(const char* name, const char * alt_name, long long & value, bool int_range /*=false*/) const
{
	auto_free_ptr result(submit_param(name, alt_name));
	if ( ! result)
		return false;

	if ( ! string_is_long_param(result.ptr(), value) ||
		(int_range && (value < INT_MIN || value >= INT_MAX)) ) {
		push_error(stderr, "%s=%s is invalid, must eval to an integer.\n", name, result.ptr());
		abort_code = 1;
		return false;
	}

	return true;
}

int SubmitHash::submit_param_int(const char* name, const char * alt_name, int def_value) const
{
	long long value = def_value;
	if ( ! submit_param_long_exists(name, alt_name, value, true)) {
		value = def_value;
	}
	return (int)value;
}


int SubmitHash::submit_param_bool(const char* name, const char * alt_name, bool def_value, bool * pexists) const
{
	char * result = submit_param(name, alt_name);
	if ( ! result) {
		if (pexists) *pexists = false;
		return def_value;
	}
	if (pexists) *pexists = true;

	bool value = def_value;
	if (*result) {
		if ( ! string_is_boolean_param(result, value)) {
			push_error(stderr, "%s=%s is invalid, must eval to a boolean.\n", name, result);
			ABORT_AND_RETURN(1);
		}
	}
	free(result);
	return value;
}

void SubmitHash::set_arg_variable(const char* name, const char * value)
{
	MACRO_EVAL_CONTEXT ctx = mctx; ctx.use_mask = 0;
	insert_macro(name, value, SubmitMacroSet, ArgumentMacro, ctx);
}

// stuff a live value into submit's hashtable.
// IT IS UP TO THE CALLER TO INSURE THAT live_value IS VALID FOR THE LIFE OF THE HASHTABLE
// this function is intended for use during queue iteration to stuff
// changing values like $(Cluster) and $(Process) into the hashtable.
// The pointer passed in as live_value may be changed at any time to
// affect subsequent macro expansion of name.
// live values are automatically marked as 'used'.
//
void SubmitHash::set_live_submit_variable( const char *name, const char *live_value, bool force_used /*=true*/ )
{
	MACRO_EVAL_CONTEXT ctx = mctx; ctx.use_mask = 2;
	MACRO_ITEM* pitem = find_macro_item(name, NULL, SubmitMacroSet);
	if ( ! pitem) {
		insert_macro(name, "", SubmitMacroSet, LiveMacro, ctx);
		pitem = find_macro_item(name, NULL, SubmitMacroSet);
	}
	ASSERT(pitem);
	pitem->raw_value = live_value;
	if (SubmitMacroSet.metat && force_used) {
		MACRO_META* pmeta = &SubmitMacroSet.metat[pitem - SubmitMacroSet.table];
		pmeta->use_count += 1;
	}
}

void SubmitHash::unset_live_submit_variable(const char *name)
{
	MACRO_ITEM* pitem = find_macro_item(name, NULL, SubmitMacroSet);
	if (pitem) { pitem->raw_value = UnsetString; }
}


void SubmitHash::set_submit_param_used( const char *name ) 
{
	increment_macro_use_count(name, SubmitMacroSet);
}

int SubmitHash::AssignJOBSETExpr (const char * attr, const char *expr, const char * source_label /*=NULL*/)
{
	ExprTree *tree = NULL;
	if (ParseClassAdRvalExpr(expr, tree)!=0 || ! tree) {
		push_error(stderr, "Parse error in JOBSET expression: \n\t%s = %s\n\t", attr, expr);
		if ( ! SubmitMacroSet.errors) {
			fprintf(stderr,"Error in %s\n", source_label ? source_label : "submit file");
		}
		ABORT_AND_RETURN( 1 );
	}

	if ( ! jobsetAd) { jobsetAd = new ClassAd(); }

	if ( ! jobsetAd->Insert (attr, tree)) {
		push_error(stderr, "Unable to insert JOBSET expression: %s = %s\n", attr, expr);
		ABORT_AND_RETURN( 1 );
	}

	return 0;
}

bool SubmitHash::AssignJOBSETString (const char * attr, const char *sval)
{
	if ( ! jobsetAd) { jobsetAd = new ClassAd(); }

	if ( ! jobsetAd->Assign (attr, sval)) {
		push_error(stderr, "Unable to insert JOBSET expression: %s = \"%s\"\n", attr, sval);
		abort_code = 1;
		return false;
	}

	return true;
}

int SubmitHash::AssignJobExpr (const char * attr, const char *expr, const char * source_label /*=NULL*/)
{
	ExprTree *tree = NULL;
	if (ParseClassAdRvalExpr(expr, tree)!=0 || ! tree) {
		push_error(stderr, "Parse error in expression: \n\t%s = %s\n\t", attr, expr);
		if ( ! SubmitMacroSet.errors) {
			fprintf(stderr,"Error in %s\n", source_label ? source_label : "submit file");
		}
		ABORT_AND_RETURN( 1 );
	}

	if (!job->Insert (attr, tree)) {
		push_error(stderr, "Unable to insert expression: %s = %s\n", attr, expr);
		ABORT_AND_RETURN( 1 );
	}

	return 0;
}

bool SubmitHash::AssignJobString(const char * attr, const char * val)
{
	ASSERT(attr);
	ASSERT(val);

	if ( ! job->Assign(attr, val)) {
		push_error(stderr, "Unable to insert expression: %s = \"%s\"\n", attr, val);
		abort_code = 1;
		return false;
	}

	return true;
}

static void sort_prunable_keywords();

const char * init_submit_default_macros()
{
	static bool initialized = false;
	if (initialized)
		return NULL;
	initialized = true;

	sort_prunable_keywords();

	const char * ret = NULL; // null return is success.

	//PRAGMA_REMIND("tj: fix to reconfig properly")

	ArchMacroDef.psz = param( "ARCH" );
	if ( ! ArchMacroDef.psz) {
		ArchMacroDef.psz = UnsetString;
		ret = "ARCH not specified in config file";
	}

	OpsysMacroDef.psz = param( "OPSYS" );
	if( OpsysMacroDef.psz == NULL ) {
		OpsysMacroDef.psz = UnsetString;
		ret = "OPSYS not specified in config file";
	}
	// also pick up the variations on opsys if they are defined.
	OpsysAndVerMacroDef.psz = param( "OPSYSANDVER" );
	if ( ! OpsysAndVerMacroDef.psz) OpsysAndVerMacroDef.psz = UnsetString;
	OpsysMajorVerMacroDef.psz = param( "OPSYSMAJORVER" );
	if ( ! OpsysMajorVerMacroDef.psz) OpsysMajorVerMacroDef.psz = UnsetString;
	OpsysVerMacroDef.psz = param( "OPSYSVER" );
	if ( ! OpsysVerMacroDef.psz) OpsysVerMacroDef.psz = UnsetString;

	SpoolMacroDef.psz = param( "SPOOL" );
	if( SpoolMacroDef.psz == NULL ) {
		SpoolMacroDef.psz = UnsetString;
		ret = "SPOOL not specified in config file";
	}

	return ret;
}

void SubmitHash::init(int value)
{
	clear();
	SubmitMacroSet.sources.push_back("<Detected>");
	SubmitMacroSet.sources.push_back("<Default>");
	SubmitMacroSet.sources.push_back("<Argument>");
	SubmitMacroSet.sources.push_back("<Live>");

	// in case this hasn't happened already.
	init_submit_default_macros();

	s_method = value;

	JobIwd.clear();
	mctx.cwd = NULL;
}


void SubmitHash::clear()
{
	if (SubmitMacroSet.table) {
		memset(SubmitMacroSet.table, 0, sizeof(SubmitMacroSet.table[0]) * SubmitMacroSet.allocation_size);
	}
	if (SubmitMacroSet.metat) {
		memset(SubmitMacroSet.metat, 0, sizeof(SubmitMacroSet.metat[0]) * SubmitMacroSet.allocation_size);
	}
	if (SubmitMacroSet.defaults && SubmitMacroSet.defaults->metat) {
		memset(SubmitMacroSet.defaults->metat, 0, sizeof(SubmitMacroSet.defaults->metat[0]) * SubmitMacroSet.defaults->size);
	}
	SubmitMacroSet.size = 0;
	SubmitMacroSet.sorted = 0;
	SubmitMacroSet.apool.clear();
	SubmitMacroSet.sources.clear();
	setup_macro_defaults(); // setup a defaults table for the macro_set. have to re-do this because we cleared the apool
}


int SubmitHash::SetJavaVMArgs()
{
	RETURN_IF_ABORT();

	ArgList args;
	MyString error_msg;
	MyString strbuffer;
	MyString value;
	char *args1 = submit_param(SUBMIT_KEY_JavaVMArgs); // for backward compatibility
	char *args1_ext=submit_param(SUBMIT_KEY_JavaVMArguments1,ATTR_JOB_JAVA_VM_ARGS1);
		// NOTE: no ATTR_JOB_JAVA_VM_ARGS2 in the following,
		// because that is the same as JavaVMArguments1.
	char *args2 = submit_param( SUBMIT_KEY_JavaVMArguments2 );
	bool allow_arguments_v1 = submit_param_bool(SUBMIT_CMD_AllowArgumentsV1, NULL, false);

	if(args1_ext && args1) {
		push_error(stderr, "you specified a value for both " SUBMIT_KEY_JavaVMArgs " and " SUBMIT_KEY_JavaVMArguments1 ".\n");
		ABORT_AND_RETURN( 1 );
	}
	RETURN_IF_ABORT();

	if(args1_ext) {
		free(args1);
		args1 = args1_ext;
		args1_ext = NULL;
	}

	if(args2 && args1 && ! allow_arguments_v1) {
		push_error(stderr, "If you wish to specify both 'java_vm_arguments' and\n"
		 "'java_vm_arguments2' for maximal compatibility with different\n"
		 "versions of Condor, then you must also specify\n"
		 "allow_arguments_v1=true.\n");
		ABORT_AND_RETURN(1);
	}

	bool args_success = true;

	if(args2) {
		args_success = args.AppendArgsV2Quoted(args2,&error_msg);
	}
	else if(args1) {
		args_success = args.AppendArgsV1WackedOrV2Quoted(args1,&error_msg);
	} else if (job->Lookup(ATTR_JOB_JAVA_VM_ARGS1) || job->Lookup(ATTR_JOB_JAVA_VM_ARGS2)) {
		return 0;
	}

	if(!args_success) {
		push_error(stderr,"failed to parse java VM arguments: %s\n"
				"The full arguments you specified were %s\n",
				error_msg.c_str(),args2 ? args2 : args1);
		ABORT_AND_RETURN( 1 );
	}

	// since we don't care about what version the schedd needs if it
	// is not present, we just default to no.... this only happens
	// in the case when we are dumping to a file.
	bool MyCondorVersionRequiresV1 = args.InputWasV1() || args.CondorVersionRequiresV1(getScheddVersion());
	if( MyCondorVersionRequiresV1 ) {
		args_success = args.GetArgsStringV1Raw(&value,&error_msg);
		if(!value.empty()) {
			AssignJobString(ATTR_JOB_JAVA_VM_ARGS1, value.c_str());
		}
	}
	else {
		args_success = args.GetArgsStringV2Raw(&value,&error_msg);
		if(!value.empty()) {
			AssignJobString(ATTR_JOB_JAVA_VM_ARGS2, value.c_str());
		}
	}

	if(!args_success) {
		push_error(stderr, "failed to insert java vm arguments into "
				"ClassAd: %s\n",error_msg.c_str());
		ABORT_AND_RETURN( 1 );
	}

	free(args1);
	free(args2);
	free(args1_ext);

	return 0;
}


int SubmitHash::check_open(_submit_file_role role,  const char *name, int flags )
{
	MyString strPathname;
	StringList *list;

		/* The user can disable file checks on a per job basis, in such a
		   case we avoid adding the files to CheckFilesWrite/Read.
		*/
	if ( JobDisableFileChecks ) return 0;

	/* No need to check for existence of the Null file. */
	if( strcmp(name, NULL_FILE) == MATCH ) {
		return 0;
	}

	if ( IsUrl( name ) || strstr(name, "$$(") ) {
		return 0;
	}

	strPathname = full_path(name);

	// is the last character a path separator?
	int namelen = (int)strlen(name);
	bool trailing_slash = namelen > 0 && IS_ANY_DIR_DELIM_CHAR(name[namelen-1]);

		/* This is only for MPI.  We test for our string that
		   we replaced "$(NODE)" with, and replace it with "0".  Thus, 
		   we will really only try and access the 0th file only */
	if ( JobUniverse == CONDOR_UNIVERSE_MPI ) {
		strPathname.replaceString("#MpInOdE#", "0");
	} else if ( JobUniverse == CONDOR_UNIVERSE_PARALLEL ) {
		strPathname.replaceString("#pArAlLeLnOdE#", "0");
	}


	/* If this file as marked as append-only, do not truncate it here */

	auto_free_ptr append_files(submit_param( SUBMIT_KEY_AppendFiles, ATTR_APPEND_FILES ));
	if (append_files.ptr()) {
		list = new StringList(append_files.ptr(), ",");
		if(list->contains_withwildcard(name)) {
			flags = flags & ~O_TRUNC;
		}
		delete list;
	}

	bool dryrun_create = FakeFileCreationChecks && ((flags & (O_CREAT|O_TRUNC)) != 0);
	if (FakeFileCreationChecks) {
		flags = flags & ~(O_CREAT|O_TRUNC);
	}

	if ( !DisableFileChecks ) {
		int fd = safe_open_wrapper_follow(strPathname.c_str(),flags | O_LARGEFILE,0664);
		if ((fd < 0) && (errno == ENOENT) && dryrun_create) {
			// we are doing dry-run, and the input flags were to create/truncate a file
			// we stripped the create/truncate flags, now we treate a 'file does not exist' error
			// as success since O_CREAT would have made it (probably).
		} else if ( fd < 0 ) {
			// note: Windows does not set errno to EISDIR for directories, instead you get back EACCESS (or ENOENT?)
			if( (trailing_slash || errno == EISDIR || errno == EACCES) &&
	                   check_directory( strPathname.c_str(), flags, errno ) ) {
					// Entries in the transfer output list may be
					// files or directories; no way to tell in
					// advance.  When there is already a directory by
					// the same name, it is not obvious what to do.
					// Therefore, we will just do nothing here and leave
					// it up to the runtime to nicely report errors.
				return 0;
			}
			push_error(stderr, "Can't open \"%s\"  with flags 0%o (%s)\n",
					 strPathname.c_str(), flags, strerror( errno ) );
			ABORT_AND_RETURN( 1 );
		} else {
			(void)close( fd );
		}
	}

	if (FnCheckFile) {
		FnCheckFile(CheckFileArg, this, role, strPathname.c_str(), flags);
	}
	return 0;
}


// Check that a stdin, stdout or stderr submit settings and files are valid
//
int SubmitHash::CheckStdFile(
	_submit_file_role role,
	const char * value, // in: filename to use, may be NULL
	int access,         // in: desired access if checking for file accessiblity
	MyString & file,    // out: filename, possibly fixed up.
	bool & transfer_it, // in,out: whether we expect to transfer it or not
	bool & stream_it)   // in,out: whether we expect to stream it or not
{
	file = value;
	if (file.empty())
	{
		transfer_it = false;
		stream_it = false;
		// always canonicalize to the UNIX null file (i.e. /dev/null)
		file = UNIX_NULL_FILE;
	} else if (file == UNIX_NULL_FILE) {
		transfer_it = false;
		stream_it = false;
	} else {
		if( JobUniverse == CONDOR_UNIVERSE_VM ) {
			push_error(stderr, "You cannot use input, ouput, "
					"and error parameters in the submit description "
					"file for vm universe\n");
			ABORT_AND_RETURN( 1 );
		}

		if (check_and_universalize_path(file) != 0) {
			ABORT_AND_RETURN( 1 );
		}

		if (transfer_it && ! JobDisableFileChecks) {
			check_open(role, file.c_str(), access);
			RETURN_IF_ABORT();
		}
	}
	return 0;
}

int SubmitHash::SetStdin()
{
	bool transfer_it = true;
	bool must_set_it = false;
	job->LookupBool(ATTR_TRANSFER_INPUT, transfer_it);
	bool tmp = submit_param_bool(SUBMIT_KEY_TransferInput, ATTR_TRANSFER_INPUT, transfer_it);
	if (tmp != transfer_it) {
		must_set_it = true;
		transfer_it = tmp;
	}

	bool stream_it = false;
	job->LookupBool(ATTR_STREAM_INPUT, stream_it);
	stream_it = submit_param_bool(SUBMIT_KEY_StreamInput, ATTR_STREAM_INPUT, stream_it);

	auto_free_ptr value(submit_param(SUBMIT_KEY_Input, SUBMIT_KEY_Stdin));
	if (value || ! job->Lookup(ATTR_JOB_INPUT)) {
		MyString file;
		if (CheckStdFile(SFR_INPUT, value, O_RDONLY, file, transfer_it, stream_it) != 0) {
			ABORT_AND_RETURN( 1 );
		}

		AssignJobString(ATTR_JOB_INPUT, file.c_str());
		RETURN_IF_ABORT();
	}

	if (transfer_it) {
		AssignJobVal(ATTR_STREAM_INPUT, stream_it);
		if (must_set_it) AssignJobVal(ATTR_TRANSFER_INPUT, transfer_it);
	} else {
		AssignJobVal(ATTR_TRANSFER_INPUT, false);
	}
	return 0;
}

int SubmitHash::SetStdout()
{
	bool transfer_it = true;
	bool must_set_it = false;
	job->LookupBool(ATTR_TRANSFER_OUTPUT, transfer_it);
	bool tmp = submit_param_bool(SUBMIT_KEY_TransferOutput, ATTR_TRANSFER_OUTPUT, transfer_it);
	if (tmp != transfer_it) {
		must_set_it = true;
		transfer_it = tmp;
	}

	bool stream_it = false;
	job->LookupBool(ATTR_STREAM_OUTPUT, stream_it);
	stream_it = submit_param_bool(SUBMIT_KEY_StreamOutput, ATTR_STREAM_OUTPUT, stream_it);

	auto_free_ptr value(submit_param(SUBMIT_KEY_Output, SUBMIT_KEY_Stdout));
	if (value || ! job->Lookup(ATTR_JOB_OUTPUT)) {
		MyString file;
		if (CheckStdFile(SFR_STDOUT, value, O_WRONLY|O_CREAT|O_TRUNC, file, transfer_it, stream_it) != 0) {
			ABORT_AND_RETURN( 1 );
		}

		AssignJobString(ATTR_JOB_OUTPUT, file.c_str());
		RETURN_IF_ABORT();
	}

	if (transfer_it) {
		AssignJobVal(ATTR_STREAM_OUTPUT, stream_it);
		if (must_set_it) AssignJobVal(ATTR_TRANSFER_OUTPUT, transfer_it);
	} else {
		AssignJobVal(ATTR_TRANSFER_OUTPUT, false);
	}
	return 0;
}

int SubmitHash::SetStderr()
{
	bool transfer_it = true;
	bool must_set_it = false;
	job->LookupBool(ATTR_TRANSFER_ERROR, transfer_it);
	bool tmp = submit_param_bool(SUBMIT_KEY_TransferError, ATTR_TRANSFER_ERROR, transfer_it);
	if (tmp != transfer_it) {
		must_set_it = true;
		transfer_it = tmp;
	}

	bool stream_it = false;
	job->LookupBool(ATTR_STREAM_ERROR, stream_it);
	stream_it = submit_param_bool(SUBMIT_KEY_StreamError, ATTR_STREAM_ERROR, stream_it);

	auto_free_ptr value(submit_param(SUBMIT_KEY_Error, SUBMIT_KEY_Stderr));
	if (value || ! job->Lookup(ATTR_JOB_ERROR)) {
		MyString file;
		if (CheckStdFile(SFR_STDERR, value, O_WRONLY|O_CREAT|O_TRUNC, file, transfer_it, stream_it) != 0) {
			ABORT_AND_RETURN( 1 );
		}
		AssignJobString(ATTR_JOB_ERROR, file.c_str());
		RETURN_IF_ABORT();
	}

	if (transfer_it) {
		AssignJobVal(ATTR_STREAM_ERROR, stream_it);
		if (must_set_it) AssignJobVal(ATTR_TRANSFER_ERROR, transfer_it);
	} else {
		AssignJobVal(ATTR_TRANSFER_ERROR, false);
	}
	return 0;
}


class SubmitHashEnvFilter : public Env
{
public:
	SubmitHashEnvFilter( bool env1, bool env2 )
			: m_env1( env1 ),
			  m_env2( env2 ) {
		return;
	};
	virtual ~SubmitHashEnvFilter( void ) { };
	virtual bool ImportFilter( const MyString &var,
							   const MyString &val ) const;

	// take a string of the form  x* !y* *z* !bar
	// and split it into two string lists
	// items that start with ! go into the blacklist (without the leading !)
	// all other items go into the whitelist.  leading and trailing whitespace is trimmed
	// comma, semicolon and whitespace are item steparators
	void AddToImportWhiteBlackList(const char * list) {
		StringTokenIterator it(list,40,",; \t\r\n");
		MyString name;
		for (const char * str = it.first(); str != NULL; str = it.next()) {
			if (*str == '!') {
				name = str+1; name.trim();
				if (!name.empty()) {
					m_black.append(name.c_str());
				}
			} else {
				name = str; name.trim();
				if (!name.empty()) {
					m_white.append(name.c_str());
				}
			}
		}
	}
	// clear the white and black lists for Import()
	void ClearImportWhiteBlackList() {
		m_black.clearAll();
		m_white.clearAll();
	}
private:
	bool m_env1;
	bool m_env2;
	mutable StringList m_black;
	mutable StringList m_white;
};
bool SubmitHashEnvFilter::ImportFilter( const MyString & var, const MyString &val ) const
{
	if( !m_env2 && m_env1 && !IsSafeEnvV1Value(val.c_str())) {
		// We silently filter out anything that is not expressible
		// in the 'environment1' syntax.  This avoids breaking
		// our ability to submit jobs to older startds that do
		// not support 'environment2' syntax.
		return false;
	}
	if( !IsSafeEnvV2Value(val.c_str()) ) {
		// Silently filter out environment values containing
		// unsafe characters.  Example: newlines cause the
		// schedd to EXCEPT in 6.8.3.
		return false;
	}
#ifdef WIN32
	// on Windows, we have to do case-insensitive check for existance, luckily
	// we have m_sorted_varnames for just this purpose
	if (m_sorted_varnames.find(var.Value()) != m_sorted_varnames.end())
#else
	MyString existing_val;
	if ( GetEnv( var, existing_val ) )
#endif
	{
		// Don't override submit file environment settings --
		// check if environment variable is already set.
		return false;
	}
	// if there is a blacklist, and this nmake matches, filter it
	if (!m_black.isEmpty() && m_black.contains_anycase_withwildcard(var.c_str())) {
		return false;
	}
	// if there is a whitelist and this name does not match, filter it
	if (!m_white.isEmpty() && !m_white.contains_anycase_withwildcard(var.c_str())) {
		return false;
	}
	return true;
}

int SubmitHash::SetEnvironment()
{
	RETURN_IF_ABORT();

	// Most users will specify "environment" or "env" which is v1 or v2 quoted
	// It is permitted to specify "environment2" which must be v2, and it is also allowed
	// to specify both (for maximum backward compatibility)
	auto_free_ptr env1(submit_param(SUBMIT_KEY_Environment1, ATTR_JOB_ENVIRONMENT1));
	auto_free_ptr env2(submit_param(SUBMIT_KEY_Environment2)); // no alt keyword for env2
	bool allow_v1 = submit_param_bool( SUBMIT_CMD_AllowEnvironmentV1, NULL, false );

	RETURN_IF_ABORT();
	if( env1 && env2 && !allow_v1 ) {
		push_error(stderr, "If you wish to specify both 'environment' and\n"
		 "'environment2' for maximal compatibility with different\n"
		 "versions of Condor, then you must also specify\n"
		 "allow_environment_v1=true.\n");
		ABORT_AND_RETURN(1);
	}

	SubmitHashEnvFilter envobject(env1, env2);

	MyString error_msg;
	bool env_success = true; // specifying no env is allowed.

	const ClassAd * clusterAd = get_cluster_ad();
	if (clusterAd) {
		if ( ! env1 && ! env2) {
			// If we have a cluster ad, and no environment keywords
			// we just use whatever the clusterad has.
			return 0;
		}
		// if there is a cluster ad, initialize from it
		// this will happen when we are materializing jobs in the Schedd
		// but not when materializing in condor_submit (at present)
		env_success = envobject.MergeFrom(clusterAd, &error_msg);
	}

	if (env2) {
		env_success = envobject.MergeFromV2Quoted(env2,&error_msg);
	} else if (env1) {
		env_success = envobject.MergeFromV1RawOrV2Quoted(env1,&error_msg);
	}
	if ( ! env_success) {
		push_error(stderr, "%s\nThe environment you specified was: '%s'\n",
				error_msg.c_str(),
				env2 ? env2.ptr() : env1.ptr());
		ABORT_AND_RETURN(1);
	}

	// if getenv == TRUE, merge the variables from the user's environment that
	// are not already set in the envobject
	auto_free_ptr envlist(submit_param(SUBMIT_CMD_GetEnvironment, SUBMIT_CMD_GetEnvironmentAlt));
	if (envlist) {
		if (!param_boolean("SUBMIT_ALLOW_GETENV", true)) {
			push_error(stderr, "\ngetenv command not allowed because administrator has set SUBMIT_ALLOW_GETENV = false\n");
			ABORT_AND_RETURN(1);
		}
		// getenv can be a boolean, or it can be a whitelist/blacklist
		bool getenv_is_true = false;
		if (string_is_boolean_param(envlist, getenv_is_true)) {
			if (getenv_is_true) {
				envobject.Import();
			}
		} else {
			// getenv is not a boolean, it must be a blacklist/whitelist
			envobject.AddToImportWhiteBlackList(envlist);
			envobject.Import();
			envobject.ClearImportWhiteBlackList();
		}
	}

	// There may already be environment info in the ClassAd from SUBMIT_ATTRS.
	// or in the chained parent ad when doing late materialization.
	// Check for that now.

	bool ad_contains_env1 = job->LookupExpr(ATTR_JOB_ENVIRONMENT1);
	bool ad_contains_env2 = job->LookupExpr(ATTR_JOB_ENVIRONMENT2);

	bool MyCondorVersionRequiresV1 = envobject.InputWasV1() || envobject.CondorVersionRequiresV1(getScheddVersion());
	bool insert_env1 = MyCondorVersionRequiresV1;
	bool insert_env2 = !insert_env1;

	if(!env1 && !env2 && envobject.Count() == 0 && \
	   (ad_contains_env1 || ad_contains_env2)) {
			// User did not specify any environment, but SUBMIT_ATTRS did.
			// Do not do anything (i.e. avoid overwriting with empty env).
		insert_env1 = insert_env2 = false;
	}

	// If we are going to write new environment into the ad and if there
	// is already environment info in the ad, make sure we overwrite
	// whatever is there.  Instead of doing things this way, we could
	// remove the existing environment settings, but there is currently no
	// function that undoes all the effects of InsertJobExpr().
	if(insert_env1 && ad_contains_env2) insert_env2 = true;
	if(insert_env2 && ad_contains_env1) insert_env1 = true;

	env_success = true;

	if(insert_env1 && env_success) {
		MyString newenv_raw;

		env_success = envobject.getDelimitedStringV1Raw(&newenv_raw,&error_msg);
		AssignJobString(ATTR_JOB_ENVIRONMENT1, newenv_raw.c_str());

		// Record in the JobAd the V1 delimiter that is being used.
		// This way remote submits across platforms have a prayer.
		char delim[2];
		delim[0] = envobject.GetEnvV1Delimiter();
		delim[1] = 0;
		AssignJobString(ATTR_JOB_ENVIRONMENT1_DELIM, delim);
	}

	if(insert_env2 && env_success) {
		MyString newenv_raw;

		env_success = envobject.getDelimitedStringV2Raw(&newenv_raw,&error_msg);
		AssignJobString(ATTR_JOB_ENVIRONMENT2, newenv_raw.c_str());
	}

	if(!env_success) {
		push_error(stderr, "failed to insert environment into job ad: %s\n",
				error_msg.c_str());
		ABORT_AND_RETURN(1);
	}

	return 0;
}

// TJ:2019 - The tool_daemon_cmd probably doesn't work anymore, and we should remove it
// but in any case.  I am noting here that the fact that it uses class variables to hold
// values that affect the generation of job ads in other function means that it won't
// work with pruned submit digests - so it probably does't work with late materialization
// 
// PRAGMA_REMIND("TODO: kill TDP or make it work with late materialization")
//
int SubmitHash::SetTDP()
{
	RETURN_IF_ABORT();

	auto_free_ptr tdp_cmd(submit_param(SUBMIT_KEY_ToolDaemonCmd, ATTR_TOOL_DAEMON_CMD));
	if ( ! tdp_cmd) {
		// if no ToolDaemonCmd, don't even look for the other keywords
		return 0;
	}

	auto_free_ptr tdp_input(submit_param(SUBMIT_KEY_ToolDaemonInput, ATTR_TOOL_DAEMON_INPUT));
	auto_free_ptr tdp_args1(submit_param(SUBMIT_KEY_ToolDaemonArgs));
	auto_free_ptr tdp_args1_ext(submit_param(SUBMIT_KEY_ToolDaemonArguments1, ATTR_TOOL_DAEMON_ARGS1));

		// NOTE: no ATTR_TOOL_DAEMON_ARGS2 in the following,
		// because that is the same as ToolDaemonArguments1.
	auto_free_ptr tdp_args2(submit_param(SUBMIT_KEY_ToolDaemonArguments2));
	bool allow_arguments_v1 = submit_param_bool(SUBMIT_CMD_AllowArgumentsV1, NULL, false);
	auto_free_ptr tdp_error(submit_param(SUBMIT_KEY_ToolDaemonError, ATTR_TOOL_DAEMON_ERROR));
	auto_free_ptr tdp_output(submit_param( SUBMIT_KEY_ToolDaemonOutput, ATTR_TOOL_DAEMON_OUTPUT));
	bool suspend_at_exec_exists = false;
	bool suspend_at_exec = submit_param_bool( SUBMIT_KEY_SuspendJobAtExec,
										  ATTR_SUSPEND_JOB_AT_EXEC, false, &suspend_at_exec_exists );
	RETURN_IF_ABORT();

	MyString buf;
	MyString path;

	if( tdp_cmd ) {
		path = tdp_cmd.ptr();
		check_and_universalize_path( path );
		AssignJobString(ATTR_TOOL_DAEMON_CMD, path.c_str());
	}
	if( tdp_input ) {
		path = tdp_input.ptr();
		check_and_universalize_path( path );
		AssignJobString(ATTR_TOOL_DAEMON_INPUT, path.c_str());
	}
	if( tdp_output ) {
		path = tdp_output.ptr();
		check_and_universalize_path( path );
		AssignJobString(ATTR_TOOL_DAEMON_OUTPUT, path.c_str());
	}
	if( tdp_error ) {
		path = tdp_error.ptr();
		check_and_universalize_path( path );
		AssignJobString(ATTR_TOOL_DAEMON_ERROR, path.c_str());
	}

	if (suspend_at_exec_exists) {
		job->Assign(ATTR_SUSPEND_JOB_AT_EXEC, suspend_at_exec);
	}

	bool args_success = true;
	MyString error_msg;
	ArgList args;

	if(tdp_args1_ext && tdp_args1) {
		push_error(stderr, "you specified both tdp_daemon_args and tdp_daemon_arguments\n");
		ABORT_AND_RETURN(1);
	}
	if(tdp_args1_ext) {
		tdp_args1.set(tdp_args1_ext.detach());
	}

	if(tdp_args2 && tdp_args1 && ! allow_arguments_v1) {
		push_error(stderr, "If you wish to specify both 'tool_daemon_arguments' and\n"
		 "'tool_daemon_arguments2' for maximal compatibility with different\n"
		 "versions of Condor, then you must also specify\n"
		 "allow_arguments_v1=true.\n");
		ABORT_AND_RETURN(1);
	}

	if( tdp_args2 ) {
		args_success = args.AppendArgsV2Quoted(tdp_args2,&error_msg);
	}
	else if( tdp_args1 ) {
		args_success = args.AppendArgsV1WackedOrV2Quoted(tdp_args1,&error_msg);
	} else if (job->Lookup(ATTR_TOOL_DAEMON_ARGS1) || job->Lookup(ATTR_TOOL_DAEMON_ARGS2)) {
		return 0;
	}

	if(!args_success) {
		push_error(stderr,"failed to parse tool daemon arguments: %s\n"
				"The arguments you specified were: %s\n",
				error_msg.c_str(),
				tdp_args2 ? tdp_args2.ptr() : tdp_args1.ptr());
		ABORT_AND_RETURN(1);
	}

	MyString args_value;
	bool MyCondorVersionRequiresV1 = args.InputWasV1() || args.CondorVersionRequiresV1(getScheddVersion());
	if(MyCondorVersionRequiresV1) {
		args_success = args.GetArgsStringV1Raw(&args_value,&error_msg);
		if(!args_value.empty()) {
			AssignJobString(ATTR_TOOL_DAEMON_ARGS1, args_value.c_str());
		}
	}
	else if(args.Count()) {
		args_success = args.GetArgsStringV2Raw(&args_value,&error_msg);
		if(!args_value.empty()) {
			AssignJobString(ATTR_TOOL_DAEMON_ARGS2, args_value.c_str());
		}
	}

	if(!args_success) {
		push_error(stderr, "failed to insert tool daemon arguments: %s\n",
				error_msg.c_str());
		ABORT_AND_RETURN(1);
	}

	return 0;
}


int SubmitHash::SetRank()
{
	RETURN_IF_ABORT();

	auto_free_ptr orig_rank(submit_param(SUBMIT_KEY_Rank, SUBMIT_KEY_Preferences));
	auto_free_ptr default_rank;
	auto_free_ptr append_rank;
	std::string buffer;

	// when doing late materialization, we don't want to param for anything
	// instead we assume that the submit digest has the FULL rank expression, including
	// the submit side DEFAULT_RANK and APPEND_RANK expressions (if any)
	if (clusterAd) {
		//PRAGMA_REMIND("TJ: make_digest should build a full RANK expression")
		if ( ! orig_rank) {
			// if the submit digest has no rank expression - DON'T fall down to the code
			// that sets the Rank to 0 - instead we assume that the clusterAd already
			// has the appropriate Rank expression
			return 0;
		}
	} else {

		if (JobUniverse == CONDOR_UNIVERSE_VANILLA) {
			default_rank.set(param("DEFAULT_RANK_VANILLA"));
			append_rank.set(param("APPEND_RANK_VANILLA"));
		}

		// If they're not yet defined, or they're defined but empty,
		// try the generic, non-universe-specific versions.
		if ( ! default_rank) { default_rank.set(param("DEFAULT_RANK")); }
		if ( ! append_rank) { append_rank.set(param("APPEND_RANK")); }
	}

	const char * rank = NULL;
	if (orig_rank) {
		rank = orig_rank;
	} else if (default_rank) {
		rank = default_rank;
	} 

	if (append_rank) {
		if (rank) {
			// We really want to ADD this expression to our
			// existing Rank expression, not && it, since Rank is
			// a float.  If we && it, we're forcing the whole
			// expression to be a bool that evaluates to
			// either 0 or 1, which is obviously not what we
			// want.  -Derek W. 8/21/98
			formatstr(buffer, "(%s) + (%s)", rank, append_rank.ptr());
			rank = buffer.c_str();
		} else {
			rank = append_rank;
		}
	}

	if (rank) {
		AssignJobExpr(ATTR_RANK, rank);
	} else {
		AssignJobVal(ATTR_RANK, 0.0);
	}

	return 0;
}

#if 0 // obsolete function, kept for temporary reference.
int SubmitHash::SetUserLog()
{
	RETURN_IF_ABORT();

	static const SimpleExprInfo logs[] = {
		/*submit_param*/ {SUBMIT_KEY_UserLogFile, ATTR_ULOG_FILE,
				ATTR_ULOG_FILE, NULL, true, false},
		/*submit_param*/ {SUBMIT_KEY_DagmanLogFile, ATTR_DAGMAN_WORKFLOW_LOG,
				ATTR_DAGMAN_WORKFLOW_LOG, NULL, true, false},
		{NULL,NULL,NULL,NULL,false,false}
	};

	for(const SimpleExprInfo * si = &logs[0]; si->key; ++si) {
		char *ulog_entry = submit_param( si->key, si->alt );

		if ( ulog_entry && strcmp( ulog_entry, "" ) != 0 ) {

				// Note:  I don't think the return value here can ever
				// be NULL.  wenger 2016-10-07
			MyString mulog(full_path(ulog_entry));
			if ( ! mulog.empty()) {
				if (FnCheckFile) {
					int rval = FnCheckFile(CheckFileArg, this, SFR_LOG, mulog.Value(), O_APPEND);
					if (rval) { ABORT_AND_RETURN( rval ); }
				}

				check_and_universalize_path(mulog);
			}
			AssignJobString(si->attr, mulog.Value());
			free(ulog_entry);
		}
	}

	RETURN_IF_ABORT();
	bool xml_exists;
	bool use_xml = submit_param_bool(SUBMIT_KEY_UserLogUseXML, ATTR_ULOG_USE_XML, false, &xml_exists);
	if (xml_exists) {
		AssignJobVal(ATTR_ULOG_USE_XML, use_xml);
	}

	return 0;
}

int SubmitHash::SetCoreSize()
{
	RETURN_IF_ABORT();
	char *size = submit_param( ATTR_CORE_SIZE, SUBMIT_KEY_CoreSize ); // attr before submit key for backward compat
	RETURN_IF_ABORT();

	long coresize = 0;

	if (size == NULL) {
#if defined(WIN32) /* RLIMIT_CORE not supported */
		size = "";
#else
		struct rlimit rl;
		if ( getrlimit( RLIMIT_CORE, &rl ) == -1) {
			push_error(stderr, "getrlimit failed");
			abort_code = 1;
			return abort_code;
		}

		// this will effectively become the hard limit for core files when
		// the job is executed
		coresize = (long)rl.rlim_cur;
#endif
	} else {
		coresize = atoi(size);
		free(size);
	}

	AssignJobVal(ATTR_CORE_SIZE, coresize);
	return 0;
}


int SubmitHash::SetJobLease()
{
	RETURN_IF_ABORT();

	long lease_duration = 0;
	auto_free_ptr tmp(submit_param( SUBMIT_KEY_JobLeaseDuration, ATTR_JOB_LEASE_DURATION ));
	if( ! tmp ) {
		if( universeCanReconnect(JobUniverse)) {
				/*
				  if the user didn't define a lease duration, but is
				  submitting a job from a universe that supports
				  reconnect and is NOT trying to use streaming I/O, we
				  want to define a default of 20 minutes so that
				  reconnectable jobs can survive schedd crashes and
				  the like...
				*/
			tmp.set(param("JOB_DEFAULT_LEASE_DURATION"));
		} else {
				// not defined and can't reconnect, we're done.
			return 0;
		}
	}

	// first try parsing as an integer
	if (tmp)
	{
		char *endptr = NULL;
		lease_duration = strtol(tmp.ptr(), &endptr, 10);
		if (endptr != tmp.ptr()) {
			while (isspace(*endptr)) {
				endptr++;
			}
		}
		bool is_number = (endptr != tmp.ptr() && *endptr == '\0');
		if ( ! is_number) {
			lease_duration = 0; // set to zero to indicate it's an expression
		} else {
			if (lease_duration == 0) {
				// User explicitly didn't want a lease, so we're done.
				return 0;
			}
			if (lease_duration < 20) {
				if (! already_warned_job_lease_too_small) { 
					push_warning(stderr, "%s less than 20 seconds is not allowed, using 20 instead\n",
							ATTR_JOB_LEASE_DURATION);
					already_warned_job_lease_too_small = true;
				}
				lease_duration = 20;
			}
		}
	}
	// if lease duration was an integer, lease_duration will have the value.
	if (lease_duration) {
		AssignJobVal(ATTR_JOB_LEASE_DURATION, lease_duration);
	} else if (tmp) {
		// lease is defined but not an int, try setting it as an expression
		AssignJobExpr(ATTR_JOB_LEASE_DURATION, tmp.ptr());
	}
	return 0;
}

#endif // above code is obsolete, kept temporarily for reference.

int SubmitHash::SetJobStatus()
{
	RETURN_IF_ABORT();

	bool hold_specified = false;
	bool hold = submit_param_bool( SUBMIT_KEY_Hold, NULL, false, &hold_specified);

	if (hold) {
		if ( IsRemoteJob ) {
			push_error(stderr, "Cannot set " SUBMIT_KEY_Hold " to 'true' when using -remote or -spool\n");
			ABORT_AND_RETURN( 1 );
		}
		AssignJobVal(ATTR_JOB_STATUS, HELD);
		AssignJobVal(ATTR_HOLD_REASON_CODE, CONDOR_HOLD_CODE::SubmittedOnHold);
		SubmitOnHold = true;
		SubmitOnHoldCode = CONDOR_HOLD_CODE::SubmittedOnHold;

		AssignJobString(ATTR_HOLD_REASON, "submitted on hold at user's request");
	} else 
	if ( IsRemoteJob ) {
		AssignJobVal(ATTR_JOB_STATUS, HELD);
		AssignJobVal(ATTR_HOLD_REASON_CODE, CONDOR_HOLD_CODE::SpoolingInput);
		SubmitOnHold = true;
		SubmitOnHoldCode = CONDOR_HOLD_CODE::SpoolingInput;

		AssignJobString(ATTR_HOLD_REASON, "Spooling input data files");
	} else {
		AssignJobVal(ATTR_JOB_STATUS, IDLE);
		SubmitOnHold = false;
		SubmitOnHoldCode = 0;
	}

	AssignJobVal(ATTR_ENTERED_CURRENT_STATUS, submit_time);
	return 0;
}


#if 0 // obsolete code kept temporarily for reference.

int SubmitHash::SetPriority()
{
	RETURN_IF_ABORT();

	int prioval = submit_param_int( SUBMIT_KEY_Priority, "prio", 0 );
	RETURN_IF_ABORT();

	AssignJobVal(ATTR_JOB_PRIO, prioval);
	return 0;
}

int SubmitHash::SetNiceUser()
{

	bool is_nice = submit_param_bool( SUBMIT_KEY_NiceUser, ATTR_NICE_USER, false );
	RETURN_IF_ABORT();

	AssignJobVal(ATTR_NICE_USER, is_nice);

	// Nice users get a default MaxJobRetirementTime of 0
	if (is_nice && ! job->Lookup(ATTR_MAX_JOB_RETIREMENT_TIME)) {
		// we assign a default of 0 here, but a user-specified value will overwrite this
		// when SetMaxJobRetirementTime is called.
		AssignJobVal(ATTR_MAX_JOB_RETIREMENT_TIME, 0);
	}

	return 0;
}

int SubmitHash::SetMaxJobRetirementTime()
{
	RETURN_IF_ABORT();

	auto_free_ptr value(submit_param(SUBMIT_KEY_MaxJobRetirementTime, ATTR_MAX_JOB_RETIREMENT_TIME));
	if (value) {
		AssignJobExpr(ATTR_MAX_JOB_RETIREMENT_TIME, value.ptr());
	}
	return 0;
}

#endif // above code is obsolete, kept temporarily for reference

int SubmitHash::SetPeriodicExpressions()
{
	RETURN_IF_ABORT();

	auto_free_ptr pec(submit_param(SUBMIT_KEY_PeriodicHoldCheck, ATTR_PERIODIC_HOLD_CHECK));
	if ( ! pec)
	{
		/* user didn't have one, so add one */
		if ( ! job->Lookup(ATTR_PERIODIC_HOLD_CHECK)) {
			AssignJobVal(ATTR_PERIODIC_HOLD_CHECK, false);
		}
	}
	else
	{
		/* user had a value for it, leave it alone */
		AssignJobExpr(ATTR_PERIODIC_HOLD_CHECK, pec);
	}

	pec.set(submit_param(SUBMIT_KEY_PeriodicHoldReason, ATTR_PERIODIC_HOLD_REASON));
	if (pec) {
		AssignJobExpr(ATTR_PERIODIC_HOLD_REASON, pec);
	}

	pec.set(submit_param(SUBMIT_KEY_PeriodicHoldSubCode, ATTR_PERIODIC_HOLD_SUBCODE));
	if (pec) {
		AssignJobExpr(ATTR_PERIODIC_HOLD_SUBCODE, pec);
	}

	pec.set(submit_param(SUBMIT_KEY_PeriodicReleaseCheck, ATTR_PERIODIC_RELEASE_CHECK));
	if ( ! pec)
	{
		/* user didn't have one, so add one */
		if ( ! job->Lookup(ATTR_PERIODIC_RELEASE_CHECK)) {
			AssignJobVal(ATTR_PERIODIC_RELEASE_CHECK, false);
		}
	}
	else
	{
		/* user had a value for it, leave it alone */
		AssignJobExpr(ATTR_PERIODIC_RELEASE_CHECK, pec);
	}
	RETURN_IF_ABORT();

	pec.set(submit_param(SUBMIT_KEY_PeriodicRemoveCheck, ATTR_PERIODIC_REMOVE_CHECK));

	if ( ! pec)
	{
		/* user didn't have one, so add one */
		if ( ! job->Lookup(ATTR_PERIODIC_REMOVE_CHECK)) {
			AssignJobVal(ATTR_PERIODIC_REMOVE_CHECK, false);
		}
	}
	else
	{
		/* user had a value for it, leave it alone */
		AssignJobExpr(ATTR_PERIODIC_REMOVE_CHECK, pec);
	}

	// OnExitHoldCheck is now handled by SetJobRetries

	pec.set(submit_param(SUBMIT_KEY_OnExitHoldReason, ATTR_ON_EXIT_HOLD_REASON));
	if (pec) {
		AssignJobExpr(ATTR_ON_EXIT_HOLD_REASON, pec);
	}

	pec.set(submit_param(SUBMIT_KEY_OnExitHoldSubCode, ATTR_ON_EXIT_HOLD_SUBCODE));
	if (pec) {
		AssignJobExpr(ATTR_ON_EXIT_HOLD_SUBCODE, pec);
	}

	RETURN_IF_ABORT();

	return 0;
}


int SubmitHash::SetLeaveInQueue()
{
	RETURN_IF_ABORT();

	char *erc = submit_param(SUBMIT_KEY_LeaveInQueue, ATTR_JOB_LEAVE_IN_QUEUE);
	MyString buffer;

	if (erc == NULL)
	{
		if ( ! job->Lookup(ATTR_JOB_LEAVE_IN_QUEUE)) {
			/* user didn't have one, so add one */
			if (! IsRemoteJob) {
				AssignJobVal(ATTR_JOB_LEAVE_IN_QUEUE, false);
			} else {
				/* if remote spooling, leave in the queue after the job completes
				   for up to 10 days, so user can grab the output.
				 */
				buffer.formatstr(
					"%s == %d && (%s =?= UNDEFINED || %s == 0 || ((time() - %s) < %d))",
					ATTR_JOB_STATUS,
					COMPLETED,
					ATTR_COMPLETION_DATE,
					ATTR_COMPLETION_DATE,
					ATTR_COMPLETION_DATE,
					60 * 60 * 24 * 10
				);
				AssignJobExpr(ATTR_JOB_LEAVE_IN_QUEUE, buffer.c_str());
			}
		}
	}
	else
	{
		/* user had a value for it, leave it alone */
		AssignJobExpr(ATTR_JOB_LEAVE_IN_QUEUE, erc);
		free(erc);
	}

	RETURN_IF_ABORT();

	return 0;
}

#if 0 // obsolete code kept for reference

int SubmitHash::SetNoopJob()
{
	RETURN_IF_ABORT();
	MyString buffer;

	auto_free_ptr noop(submit_param(SUBMIT_KEY_Noop, ATTR_JOB_NOOP));
	if (noop) {
		/* user had a value for it, leave it alone */
		AssignJobExpr(ATTR_JOB_NOOP, noop.ptr());
		RETURN_IF_ABORT();
	}

	noop.set(submit_param(SUBMIT_KEY_NoopExitSignal, ATTR_JOB_NOOP_EXIT_SIGNAL));
	if (noop) {
		AssignJobExpr(ATTR_JOB_NOOP_EXIT_SIGNAL, noop.ptr());
		RETURN_IF_ABORT();
	}

	noop.set(submit_param(SUBMIT_KEY_NoopExitCode, ATTR_JOB_NOOP_EXIT_CODE));
	if (noop) {
		AssignJobExpr(ATTR_JOB_NOOP_EXIT_CODE, noop.ptr());
		RETURN_IF_ABORT();
	}

	return 0;
}

#endif // above code is obsolete, kept temporarily for reference

#if !defined(WIN32)

int SubmitHash::ComputeRootDir()
{
	RETURN_IF_ABORT();

	JobRootdir = submit_param_mystring( SUBMIT_KEY_RootDir, ATTR_JOB_ROOT_DIR );
	if( JobRootdir.empty() )
	{
		JobRootdir = "/";
	}

	return 0;
}

int SubmitHash::check_root_dir_access()
{
	if ( ! JobRootdir.empty() && JobRootdir != "/")
	{
		if( access(JobRootdir.c_str(), F_OK|X_OK) < 0 ) {
			push_error(stderr, "No such directory: %s\n", JobRootdir.c_str());
			ABORT_AND_RETURN( 1 );
		}
	}
	return 0;
}


int SubmitHash::SetRootDir()
{
	RETURN_IF_ABORT();
	if (ComputeRootDir()) { ABORT_AND_RETURN(1); }
	AssignJobString (ATTR_JOB_ROOT_DIR, JobRootdir.c_str());
	return 0;
}


#endif

const char * SubmitHash::getIWD()
{
	ASSERT(JobIwdInitialized);
	return JobIwd.c_str();
}

int SubmitHash::ComputeIWD()
{
	char	*shortname;
	MyString	iwd;
	MyString	cwd;

	shortname = submit_param( SUBMIT_KEY_InitialDir, ATTR_JOB_IWD );
	if( ! shortname ) {
			// neither "initialdir" nor "iwd" were there, try some
			// others, just to be safe:
		shortname = submit_param( SUBMIT_KEY_InitialDirAlt, SUBMIT_KEY_JobIwd );
	}

	// for factories initalized with a cluster ad, we NEVER want to use the current working directory
	// as IWD, instead use FACTORY.Iwd
	if ( ! shortname && clusterAd) {
		shortname = submit_param("FACTORY.Iwd");
	}

#if !defined(WIN32)
	ComputeRootDir();
	if( JobRootdir != "/" )	{	/* Rootdir specified */
		if( shortname ) {
			iwd = shortname;
		} 
		else {
			iwd = "/";
		}
	} 
	else 
#endif
	{  //for WIN32, this is a block to make {}'s match. For unix, else block.
		if( shortname  ) {
#if defined(WIN32)
			// if a drive letter or share is specified, we have a full pathname
			if( shortname[1] == ':' || (shortname[0] == '\\' && shortname[1] == '\\')) 
#else
			if( shortname[0] == '/' ) 
#endif
			{
				iwd = shortname;
			}
			else {
				if (clusterAd) {
					cwd = submit_param_mystring("FACTORY.Iwd",NULL);
				} else {
					condor_getcwd( cwd );
				}
				iwd.formatstr( "%s%c%s", cwd.c_str(), DIR_DELIM_CHAR, shortname );
			}
		} 
		else {
			condor_getcwd( iwd );
		}
	}

	compress_path( iwd );
	check_and_universalize_path(iwd);

	// when doing late materialization, we only want to do an access check
	// for the first Iwd, otherwise we can skip the check if the iwd has not changed.
	if ( ! JobIwdInitialized || ( ! clusterAd && iwd != JobIwd)) {

	#if defined(WIN32)
		if (access(iwd.Value(), F_OK|X_OK) < 0) {
			push_error(stderr, "No such directory: %s\n", iwd.Value());
			ABORT_AND_RETURN(1);
		}
	#else
		MyString pathname;
		pathname.formatstr( "%s/%s", JobRootdir.c_str(), iwd.c_str() );
		compress_path( pathname );

		if( access(pathname.c_str(), F_OK|X_OK) < 0 ) {
			push_error(stderr, "No such directory: %s\n", pathname.c_str() );
			ABORT_AND_RETURN(1);
		}
	#endif
	}
	JobIwd = iwd;
	JobIwdInitialized = true;
	if ( ! JobIwd.empty()) { mctx.cwd = JobIwd.c_str(); }

	if ( shortname )
		free(shortname);

	return 0;
}

int SubmitHash::SetIWD()
{
	RETURN_IF_ABORT();
	if (ComputeIWD()) { ABORT_AND_RETURN(1); }
	AssignJobString(ATTR_JOB_IWD, JobIwd.c_str());
	RETURN_IF_ABORT();
	return 0;
}


int SubmitHash::SetGSICredentials()
{
	RETURN_IF_ABORT();

	MyString buffer;

		// Find the X509 user proxy
		// First param for it in the submit file. If it's not there
		// and the job type requires an x509 proxy (nordugrid),
		// then check the usual locations (as defined by GSI) and
		// bomb out if we can't find it.

	char *proxy_file = submit_param( SUBMIT_KEY_X509UserProxy );
	bool use_proxy = submit_param_bool( SUBMIT_KEY_UseX509UserProxy, NULL, false );

	YourStringNoCase gridType(JobGridType.c_str());
	if (JobUniverse == CONDOR_UNIVERSE_GRID && gridType == "nordugrid")
	{
		use_proxy = true;
	}

	if ( proxy_file == NULL && use_proxy && ! clusterAd) {

		proxy_file = get_x509_proxy_filename();
		if ( proxy_file == NULL ) {

			push_error(stderr, "Can't determine proxy filename\nX509 user proxy is required for this job.\n" );
			ABORT_AND_RETURN( 1 );
		}
	}

	if (proxy_file != NULL && ! clusterAd) {
		std::string full_proxy_file = full_path( proxy_file );
		free(proxy_file);
		proxy_file = NULL;
#if !defined(WIN32)
// this code should get torn out at some point (8.7.0) since the SchedD now
// manages these attributes securely and the values provided by submit should
// not be trusted.  in the meantime, though, we try to provide some cross
// compatibility between the old and new.  i also didn't indent this properly
// so as not to churn the old code.  -zmiller
// Exception: Checking the proxy lifetime and throwing an error if it's
// too short should remain. - jfrey

		if (CheckProxyFile) {
			// Starting in 8.5.8, schedd clients can't set X509-related attributes
			// other than the name of the proxy file.
			bool submit_sends_x509 = true;
			CondorVersionInfo cvi(getScheddVersion());
			if (cvi.built_since_version(8, 5, 8)) {
				submit_sends_x509 = false;
			}

			X509Credential* proxy_handle = x509_proxy_read( full_proxy_file.c_str() );
			if ( proxy_handle == NULL ) {
				push_error(stderr, "%s\n", x509_error_string() );
				ABORT_AND_RETURN( 1 );
			}

			/* Insert the proxy expiration time into the ad */
			time_t proxy_expiration;
			proxy_expiration = x509_proxy_expiration_time(proxy_handle);
			if (proxy_expiration == -1) {
				push_error(stderr, "%s\n", x509_error_string() );
				delete proxy_handle;
				ABORT_AND_RETURN( 1 );
			} else if ( proxy_expiration < submit_time ) {
				push_error( stderr, "proxy has expired\n" );
				delete proxy_handle;
				ABORT_AND_RETURN( 1 );
			} else if ( proxy_expiration < submit_time + param_integer( "CRED_MIN_TIME_LEFT" ) ) {
				push_error( stderr, "proxy lifetime too short\n" );
				delete proxy_handle;
				ABORT_AND_RETURN( 1 );
			}

			if(submit_sends_x509) {

				AssignJobVal(ATTR_X509_USER_PROXY_EXPIRATION, proxy_expiration);

				/* Insert the proxy subject name into the ad */
				char *proxy_subject;
				proxy_subject = x509_proxy_identity_name(proxy_handle);

				if ( !proxy_subject ) {
					push_error(stderr, "%s\n", x509_error_string() );
					delete proxy_handle;
					ABORT_AND_RETURN( 1 );
				}

				(void) AssignJobString(ATTR_X509_USER_PROXY_SUBJECT, proxy_subject);
				free( proxy_subject );

				/* Insert the proxy email into the ad */
				char *proxy_email;
				proxy_email = x509_proxy_email(proxy_handle);

				if ( proxy_email ) {
					AssignJobString(ATTR_X509_USER_PROXY_EMAIL, proxy_email);
					free( proxy_email );
				}

				/* Insert the VOMS attributes into the ad */
				char *voname = NULL;
				char *firstfqan = NULL;
				char *quoted_DN_and_FQAN = NULL;

				int error = extract_VOMS_info( proxy_handle, 0, &voname, &firstfqan, &quoted_DN_and_FQAN);
				if ( error ) {
					if (error == 1) {
						// no attributes, skip silently.
					} else {
						// log all other errors
						push_warning(stderr, "unable to extract VOMS attributes (proxy: %s, erro: %i). continuing \n", full_proxy_file.c_str(), error );
					}
				} else {
					AssignJobString(ATTR_X509_USER_PROXY_VONAME, voname);
					free( voname );

					AssignJobString(ATTR_X509_USER_PROXY_FIRST_FQAN, firstfqan);
					free( firstfqan );

					AssignJobString(ATTR_X509_USER_PROXY_FQAN, quoted_DN_and_FQAN);
					free( quoted_DN_and_FQAN );
				}

				// When new classads arrive, all this should be replaced with a
				// classad holding the VOMS atributes.  -zmiller
			}

			delete proxy_handle;
		}
// this is the end of the big, not-properly indented block (see above) that
// causes submit to send the x509 attributes only when talking to older
// schedds.  at some point, probably 8.7.0, this entire block should be ripped
// out. -zmiller
#endif

		AssignJobString(ATTR_X509_USER_PROXY, full_proxy_file.c_str());
	}

	free(proxy_file);

	char* tmp = submit_param(SUBMIT_KEY_DelegateJobGSICredentialsLifetime,ATTR_DELEGATE_JOB_GSI_CREDENTIALS_LIFETIME);
	if( tmp ) {
		char *endptr=NULL;
		int lifetime = strtol(tmp,&endptr,10);
		if( !endptr || *endptr != '\0' ) {
			push_error(stderr, "invalid integer setting %s = %s\n",SUBMIT_KEY_DelegateJobGSICredentialsLifetime,tmp);
			ABORT_AND_RETURN( 1 );
		}
		AssignJobVal(ATTR_DELEGATE_JOB_GSI_CREDENTIALS_LIFETIME,lifetime);
		free(tmp);
	}

	//ckireyev: MyProxy-related crap
	if ((tmp = submit_param (ATTR_MYPROXY_HOST_NAME))) {
		AssignJobString(ATTR_MYPROXY_HOST_NAME, tmp);
		free( tmp );
	}

	if ((tmp = submit_param (ATTR_MYPROXY_SERVER_DN))) {
		AssignJobString(ATTR_MYPROXY_SERVER_DN, tmp);
		free( tmp );
	}

	if ((tmp = submit_param (ATTR_MYPROXY_CRED_NAME))) {
		AssignJobString(ATTR_MYPROXY_CRED_NAME, tmp);
		free( tmp );
	}

	// if the password wasn't passed in when we initialized, check and see if it's in the submit file.
	if (MyProxyPassword.empty()) {
		tmp = submit_param (ATTR_MYPROXY_PASSWORD);
		MyProxyPassword = tmp; // tmp may be null here, that's ok because it's a mystring
		if (tmp) free(tmp);
	}

	if ( ! MyProxyPassword.empty()) {
		// note that the right hand side is NOT QUOTED. this seems wrong but the schedd
		// depends on this behavior, so we must preserve it.
		AssignJobExpr(ATTR_MYPROXY_PASSWORD, MyProxyPassword.c_str());
	}

	if ((tmp = submit_param (ATTR_MYPROXY_REFRESH_THRESHOLD))) {
		AssignJobExpr(ATTR_MYPROXY_REFRESH_THRESHOLD, tmp);
		free( tmp );
	}

	if ((tmp = submit_param (ATTR_MYPROXY_NEW_PROXY_LIFETIME))) { 
		AssignJobExpr(ATTR_MYPROXY_NEW_PROXY_LIFETIME, tmp);
		free( tmp );
	}

	// ScitokenPath
	if ( ! clusterAd) {
		// Slightly complicated logic to determine if we want to include a scitoken attribute in the job:
		// If use_scitoken = auto :: we include the attribute if we have been given a token file
		//    we get the token file either from the scitoken_path submit command or from the environment
		//    if neither is defined then quietly do nothing.
		// if use_scitoken = true :: include the attribute
		//    we get the token file either from the scitoken_path submit command or from the environment
		//    if neither is defined then generate an error
		// if use_scitoken = false :: ignore the scitoken_path submit command and also the env
		// if use_scitoken is undefined and scitoken_path is defined :: include the attribute using the supplied path
		auto_free_ptr use_scitokens_cmd(submit_param(SUBMIT_KEY_UseScitokens, SUBMIT_KEY_UseScitokensAlt));
		auto_free_ptr scitokens_file(submit_param(SUBMIT_KEY_ScitokensFile, ATTR_SCITOKENS_FILE));
		bool use_scitokens =  ! scitokens_file.empty();
		if (use_scitokens_cmd) {
			if (MATCH == strcasecmp(use_scitokens_cmd, "auto")) {
				if (scitokens_file) {
					use_scitokens = true; // because scitokens_file keyword was used
				} else {
					// if there is a BEARER_TOKEN_FILE environment variable, then set use_scitokens to true
					// otherwise leave it as false.
					const char * tmp = getenv("BEARER_TOKEN_FILE");
					use_scitokens = tmp && tmp[0];
				}
			} else if ( ! string_is_boolean_param(use_scitokens_cmd, use_scitokens)) {
				push_error(stderr, SUBMIT_KEY_UseScitokens " error. Value should be true, false, or auto.\n");
				ABORT_AND_RETURN(1);
			}
		}

		// At this point we have decided to include the scitoken file attribute
		// and should generate an error if we can't.
		if (use_scitokens) {
			const char * token_file = scitokens_file;
			if ( ! token_file) { token_file = getenv("BEARER_TOKEN_FILE"); }
			if ( ! token_file) {
				push_error(stderr, "No Scitokens filename specified. Expected either "
					SUBMIT_KEY_ScitokensFile " command or the BEARER_TOKEN_FILE environment variable to be set.\n");
				ABORT_AND_RETURN(1);
			}
			// promote to fullpath and store in the job ad
			scitokens_file.set(strdup(full_path(token_file)));
			AssignJobString(ATTR_SCITOKENS_FILE, scitokens_file);
		}
	}

	// END MyProxy-related crap
	return 0;
}


// modifies the passed in kill sig name, possibly freeing it and allocating a new buffer
// free() the bufer when you are done.
char* SubmitHash::fixupKillSigName( char* sig )
{
	char *signame = NULL;
	const char *tmp;
	int signo;

	if (sig) {
		signo = atoi(sig);
		if( signo ) {
				// looks like they gave us an actual number, map that
				// into a string for the classad:
			tmp = signalName( signo );
			if( ! tmp ) {
				push_error(stderr, "invalid signal %s\n", sig );
				free(sig);
				abort_code=1;
				return NULL;
			}
			free(sig);
			signame = strdup( tmp );
		} else {
				// should just be a string, let's see if it's valid:
			signo = signalNumber( sig );
			if( signo == -1 ) {
				push_error(stderr, "invalid signal %s\n", sig );
				abort_code=1;
				free(sig);
				return NULL;
			}
				// cool, just use what they gave us.
			signame = strupr(sig);
		}
	}
	return signame;
}


int SubmitHash::SetKillSig()
{
	RETURN_IF_ABORT();

	char* sig_name;
	char* timeout;
	MyString buffer;

	sig_name = fixupKillSigName(submit_param(SUBMIT_KEY_KillSig, ATTR_KILL_SIG));
	RETURN_IF_ABORT();
	if( ! sig_name ) {
		switch(JobUniverse) {
		case CONDOR_UNIVERSE_VANILLA:
			// Don't define sig_name for Vanilla Universe
			sig_name = NULL;
			break;
		default:
			sig_name = strdup( "SIGTERM" );
			break;
		}
	}

	if ( sig_name ) {
		AssignJobString(ATTR_KILL_SIG, sig_name);
		free( sig_name );
	}

	sig_name = fixupKillSigName(submit_param(SUBMIT_KEY_RmKillSig, ATTR_REMOVE_KILL_SIG));
	RETURN_IF_ABORT();
	if( sig_name ) {
		AssignJobString(ATTR_REMOVE_KILL_SIG, sig_name);
		free( sig_name );
		sig_name = NULL;
	}

	sig_name = fixupKillSigName(submit_param(SUBMIT_KEY_HoldKillSig, ATTR_HOLD_KILL_SIG));
	RETURN_IF_ABORT();
	if( sig_name ) {
		AssignJobString(ATTR_HOLD_KILL_SIG, sig_name);
		free( sig_name );
		sig_name = NULL;
	}

	timeout = submit_param( SUBMIT_KEY_KillSigTimeout, ATTR_KILL_SIG_TIMEOUT );
	if( timeout ) {
		AssignJobVal(ATTR_KILL_SIG_TIMEOUT, atoi(timeout));
		free( timeout );
		sig_name = NULL;
	}
	return 0;
}

int SubmitHash::SetContainerSpecial()
{
	RETURN_IF_ABORT();

	if( IsDockerJob || IsContainerJob) {
		auto_free_ptr serviceList( submit_param( SUBMIT_KEY_ContainerServiceNames, ATTR_CONTAINER_SERVICE_NAMES ));
		if( serviceList ) {
			AssignJobString( ATTR_CONTAINER_SERVICE_NAMES, serviceList );

			const char * service = NULL;
			StringList sl(serviceList);

			sl.rewind();
			while( (service = sl.next()) != NULL ) {
				std::string attrName;
				formatstr( attrName, "%s%s", service, SUBMIT_KEY_ContainerPortSuffix );
				int portNo = submit_param_int( attrName.c_str(), NULL, -1 );
				if( 0 <= portNo && portNo <= 65535 ) {
					formatstr( attrName, "%s%s", service, ATTR_CONTAINER_PORT_SUFFIX );
					AssignJobVal( attrName.c_str(), portNo );
				} else {
					push_error( stderr, "Requested container service '%s' was not assigned a port, or the assigned port was not valid.\n", service );
					ABORT_AND_RETURN( 1 );
				}
			}
		}
	}
	return 0;
}


// When submitting from condor_submit, we allow SUBMIT_ATTRS to have +Attr
// which wins over a user defined value.  If we are doing late materialization
// we do NOT want to do this, since it will param() to the the value.
//
int SubmitHash::SetForcedSubmitAttrs()
{
	RETURN_IF_ABORT();
	if (clusterAd) return 0;

	for (classad::References::const_iterator cit = forcedSubmitAttrs.begin(); cit != forcedSubmitAttrs.end(); ++cit) {
		char * value = param(cit->c_str());
		if (! value)
			continue;
		AssignJobExpr(cit->c_str(), value, "SUBMIT_ATTRS or SUBMIT_EXPRS value");
		free(value);
	}

	return abort_code;
}

int SubmitHash::SetForcedAttributes()
{
	RETURN_IF_ABORT();
	MyString buffer;

	HASHITER it = hash_iter_begin(SubmitMacroSet);
	for( ; ! hash_iter_done(it); hash_iter_next(it)) {
		const char *name = hash_iter_key(it);
		const char *raw_value = hash_iter_value(it);
		// submit will never generate +attr entries, but the python bindings can
		// so treat them the same as the canonical MY.attr entries
		if (*name == '+') {
			++name;
		} else if (starts_with_ignore_case(name, "MY.")) {
			name += sizeof("MY.")-1;
		} else {
			continue;
		}

		char * value = NULL;
		if (raw_value && raw_value[0]) {
			value = expand_macro(raw_value);
		}
		AssignJobExpr(name, (value && value[0]) ? value : "undefined" );
		RETURN_IF_ABORT();

		if (value) free(value);
	}
	hash_iter_delete(&it);

	// force clusterid and procid attributes.
	// we force the clusterid only for the proc=0 ad and the cluster ad (proc=-1)
	// for other jobs, the clusterid should be picked up by chaining with the cluster ad.
	if (jid.proc < 0) {
		AssignJobVal(ATTR_CLUSTER_ID, jid.cluster);
	} else {
		AssignJobVal(ATTR_PROC_ID, jid.proc);
	}
	return 0;
}

int SubmitHash::ProcessJobsetAttributes()
{
	RETURN_IF_ABORT();
	// jobset attributes must be common for all the jobs in a cluster
	// so when processing procid=0 anything is ok.  but when processing proc > 0 we have to make sure that the values are consistent
	if (jid.proc <= 0) {
		HASHITER it = hash_iter_begin(SubmitMacroSet);
		for( ; ! hash_iter_done(it); hash_iter_next(it)) {
			const char *name = hash_iter_key(it);
			if ( ! starts_with_ignore_case(name, "JOBSET.")) continue;

			// const char *raw_value = hash_iter_value(it);
			auto_free_ptr value(submit_param(name));

			// For now, treat JOBSET.Name = x as a synonym for JOBSET.JobSetName = "x"
			name += sizeof("JOBSET.")-1;
			if (YourStringNoCase("name") == name) {
				if (value) {
					AssignJOBSETString(ATTR_JOB_SET_NAME, trim_and_strip_quotes_in_place(value.ptr()));
				}
			} else if (value) {
				AssignJOBSETExpr(name, value);
			}
			RETURN_IF_ABORT();
		}
		hash_iter_delete(&it);

		std::string name;
		if (job->LookupString(ATTR_JOB_SET_NAME, name)) {
			AssignJOBSETString(ATTR_JOB_SET_NAME, name.c_str());
		} else if (jobsetAd) {
			if ( ! jobsetAd->LookupString(ATTR_JOB_SET_NAME, name)) {
				// use the clusterid as the jobset name
				formatstr(name, "%d", jid.cluster);
				jobsetAd->Assign(ATTR_JOB_SET_NAME, name);
			}
			job->Assign(ATTR_JOB_SET_NAME, name.c_str());
		}

	} else {
		if (procAd->GetChainedParentAd() && procAd->LookupIgnoreChain(ATTR_JOB_SET_NAME)) {
			// We cannot handle the case where multiple jobs in a cluster are in different JOBSETs
			// so error out if that is attempted
			classad::ClassAd * clusterAd = procAd->GetChainedParentAd();
			std::string name1, name2;
			clusterAd->LookupString(ATTR_JOB_SET_NAME, name1);
			procAd->LookupString(ATTR_JOB_SET_NAME, name2);
			push_error( stderr, "(%d.%d:%s != %d.%d:%s) All jobs from a single submission must be in the same JOBSET\n",
				jid.cluster,0, name1.c_str(),
				jid.cluster,jid.proc, name2.c_str());
			ABORT_AND_RETURN( 1 );
		}
	}

	return 0;
}

// check to see if the grid type is one of the allowed ones,
// and also canonicalize it if needed
static bool validate_gridtype(MyString & JobGridType) {
	if (JobGridType.empty()) {
		return true;
	}

	YourStringNoCase gridType(JobGridType.c_str());

	// Validate
	// Valid values are (as of 7.5.1): nordugrid, globus,
	//    gt2, gt5, blah, pbs, lsf, nqs, naregi, condor,
	//    unicore, cream, ec2, sge

	// CRUFT: grid-type 'blah' is deprecated. Now, the specific batch
	//   system names should be used (pbs, lsf). Glite are the only
	//   people who care about the old value. This changed happend in
	//   Condor 6.7.12.
	if (gridType == "blah" ||
		gridType == "batch" ||
		gridType == "pbs" ||
		gridType == "sge" ||
		gridType == "lsf" ||
		gridType == "nqs" ||
		gridType == "naregi" ||
		gridType == "condor" ||
		gridType == "nordugrid" ||
		gridType == "arc" ||
		gridType == "ec2" ||
		gridType == "gce" ||
		gridType == "azure" ||
		gridType == "boinc") {
		// We're ok
		// Values are case-insensitive for gridmanager, so we don't need to change case
		return true;
	}

	return false;
}

// the grid type is the first token of the grid resource.
static bool extract_gridtype(const char * grid_resource, MyString & gtype) {
	if (starts_with(grid_resource, "$$(")) {
		gtype.clear();
		return true; // cannot be known at this time, assumed valid
	}
	// truncate at the first space
	const char * pend = strchr(grid_resource, ' ');
	if (pend) {
		gtype.set(grid_resource, (int)(pend - grid_resource));
	} else {
		gtype = grid_resource;
	}
	return validate_gridtype(gtype);
}

void SubmitHash::handleAVPairs( const char * submitKey, const char * jobKey,
  const char * submitPrefix, const char * jobPrefix, const YourStringNoCase & gridType ) {
	//
	// Collect all the tag names, then param for each.  In the glorious
	// future, we'll merge all our different pattern-based walks of the
	// hashtable and call a function with the keys (and probably values,
	// since it'll be cheaper to fetch them during he walk) of interest.
	//
	// EC2TagNames is needed because EC2 tags are case-sensitive
	// and ClassAd attribute names are not. We build it for the
	// user, but also let the user override entries in it with
	// their own case preference. Ours will always be lower-cased.
	//

	char * tmp;
	StringList tagNames;
	if ((tmp = submit_param(submitKey, jobKey))) {
		tagNames.initializeFromString(tmp);
		free(tmp); tmp = NULL;
	} else {
		std::string names;
		if (job->LookupString(jobKey, names)) {
			tagNames.initializeFromString(names.c_str());
		}
	}

	HASHITER it = hash_iter_begin(SubmitMacroSet);
	int submit_prefix_len = (int)strlen(submitPrefix);
	int job_prefix_len = (int)strlen(jobPrefix);
	for (;!hash_iter_done(it); hash_iter_next(it)) {
		const char *key = hash_iter_key(it);
		const char *name = NULL;
		if (!strncasecmp(key, submitPrefix, submit_prefix_len) &&
			key[submit_prefix_len]) {
			name = &key[submit_prefix_len];
		} else if (!strncasecmp(key, jobPrefix, job_prefix_len) &&
				   key[job_prefix_len]) {
			name = &key[job_prefix_len];
		} else {
			continue;
		}

		if (strncasecmp(name, "Names", 5) &&
			!tagNames.contains_anycase(name)) {
			tagNames.append(name);
		}
	}
	hash_iter_delete(&it);

	char *tagName;
	tagNames.rewind();
	while ((tagName = tagNames.next())) {
		// XXX: Check that tagName does not contain an equal sign (=)
		std::string submitKey(submitPrefix); submitKey.append(tagName);
		std::string jobKey(jobPrefix); jobKey.append(tagName);
		char *value = NULL;
		if ((value = submit_param(submitKey.c_str(), jobKey.c_str()))) {
			AssignJobString(jobKey.c_str(), value);
			free(value); value = NULL;
		} else {
			// this should only happen when tagNames is initialized from the base job ad
			// i.e. when make procid > 0, especially when doing late materialization
		}
	}

	// For compatibility with the AWS Console, set the Name tag to
	// be the executable, which is just a label for EC2 jobs
	tagNames.rewind();
	if( gridType == "ec2" && (!tagNames.contains_anycase("Name")) ) {
		bool wantsNameTag = submit_param_bool(SUBMIT_KEY_WantNameTag, NULL, true );
		if( wantsNameTag ) {
			std::string ename;
			if (job->LookupString(ATTR_JOB_CMD, ename)) {
				std::string attributeName;
				formatstr( attributeName, "%sName", jobPrefix );
				AssignJobString(attributeName.c_str(), ename.c_str());
			}
		}
	}

	if ( !tagNames.isEmpty() ) {
		auto_free_ptr names(tagNames.print_to_delimed_string(","));
		AssignJobString(jobKey, names);
	}
}





int SubmitHash::SetGridParams()
{
	RETURN_IF_ABORT();
	char *tmp;
	FILE* fp;

	if ( JobUniverse != CONDOR_UNIVERSE_GRID )
		return 0;

	tmp = submit_param( SUBMIT_KEY_GridResource, ATTR_GRID_RESOURCE );
	if ( tmp ) {
			// TODO validate number of fields in grid_resource?

		AssignJobString(ATTR_GRID_RESOURCE, tmp);

		if ( strstr(tmp,"$$") ) {
				// We need to perform matchmaking on the job in order
				// to fill GridResource.
			AssignJobVal(ATTR_JOB_MATCHED, false);
			AssignJobVal(ATTR_CURRENT_HOSTS, 0);
			AssignJobVal(ATTR_MAX_HOSTS, 1);
		}

		if ( strcasecmp( tmp, "ec2" ) == 0 ) {
			push_error(stderr, "EC2 grid jobs require a service URL\n");
			ABORT_AND_RETURN( 1 );
		}

		// force the grid type to be re-parsed from the grid resource
		// whenever we have a grid_resource keyword in the submit file
		JobGridType.clear();

		free( tmp );

	} else if ( ! job->Lookup(ATTR_GRID_RESOURCE)) {
			// TODO Make this allowable, triggering matchmaking for
			//   GridResource
		push_error(stderr, "No resource identifier was found.\n" );
		ABORT_AND_RETURN( 1 );
	}

	//  extract the grid type from the grid resource if we don't already know it
	if (JobGridType.empty()) {
		std::string gridres;
		if (job->LookupString(ATTR_GRID_RESOURCE, gridres)) {
			extract_gridtype(gridres.c_str(), JobGridType);
		}
	}

	YourStringNoCase gridType(JobGridType.c_str());
	if ( gridType == NULL ||
		 gridType == "nordugrid" ) {

		if( (tmp = submit_param(SUBMIT_KEY_GlobusResubmit,ATTR_GLOBUS_RESUBMIT_CHECK)) ) {
			AssignJobExpr(ATTR_GLOBUS_RESUBMIT_CHECK, tmp);
			free(tmp);
		} else if ( ! job->Lookup(ATTR_GLOBUS_RESUBMIT_CHECK)) {
			AssignJobVal(ATTR_GLOBUS_RESUBMIT_CHECK, false);
		}
	}

	AssignJobVal(ATTR_WANT_CLAIMING, false);

	if( (tmp = submit_param(SUBMIT_KEY_GlobusRematch,ATTR_REMATCH_CHECK)) ) {
		AssignJobExpr(ATTR_REMATCH_CHECK, tmp);
		free(tmp);
	}

	if( (tmp = submit_param(SUBMIT_KEY_NordugridRSL, ATTR_NORDUGRID_RSL)) ) {
		AssignJobString(ATTR_NORDUGRID_RSL, tmp);
		free( tmp );
	}

	if( (tmp = submit_param(SUBMIT_KEY_ArcRSL, ATTR_ARC_RSL)) ) {
		AssignJobString(ATTR_ARC_RSL, tmp);
		free( tmp );
	}

	if( (tmp = submit_param(SUBMIT_KEY_ArcRte, ATTR_ARC_RTE)) ) {
		AssignJobString(ATTR_ARC_RTE, tmp);
		free( tmp );
	}

	if( (tmp = submit_param(SUBMIT_KEY_ArcResources, ATTR_ARC_RESOURCES)) ) {
		AssignJobString(ATTR_ARC_RESOURCES, tmp);
		free( tmp );
	}

	if( (tmp = submit_param(SUBMIT_KEY_ArcApplication, ATTR_ARC_APPLICATION)) ) {
		AssignJobString(ATTR_ARC_APPLICATION, tmp);
		free( tmp );
	}

	if( (tmp = submit_param(SUBMIT_KEY_BatchExtraSubmitArgs, ATTR_BATCH_EXTRA_SUBMIT_ARGS)) ) {
		AssignJobString ( ATTR_BATCH_EXTRA_SUBMIT_ARGS, tmp );
		free( tmp );
	}

	if( (tmp = submit_param(SUBMIT_KEY_BatchProject, ATTR_BATCH_PROJECT)) ) {
		AssignJobString ( ATTR_BATCH_PROJECT, tmp );
		free( tmp );
	}

	if( (tmp = submit_param(SUBMIT_KEY_BatchQueue, ATTR_BATCH_QUEUE)) ) {
		AssignJobString ( ATTR_BATCH_QUEUE, tmp );
		free( tmp );
	}

	if( (tmp = submit_param(SUBMIT_KEY_BatchRuntime, ATTR_BATCH_RUNTIME)) ) {
		AssignJobExpr ( ATTR_BATCH_RUNTIME, tmp );
		free( tmp );
	}

	// blahp jobs don't get default request resource values from config.
	if (gridType == "batch") {
		UseDefaultResourceParams = false;
	}

	//
	// EC2 grid-type submit attributes
	//
	if ( (tmp = submit_param( SUBMIT_KEY_EC2AccessKeyId, ATTR_EC2_ACCESS_KEY_ID ))
			|| (tmp = submit_param( SUBMIT_KEY_AWSAccessKeyIdFile, ATTR_EC2_ACCESS_KEY_ID )) ) {
		if( MATCH == strcasecmp( tmp, USE_INSTANCE_ROLE_MAGIC_STRING ) ) {
			AssignJobString(ATTR_EC2_ACCESS_KEY_ID, USE_INSTANCE_ROLE_MAGIC_STRING);
			AssignJobString(ATTR_EC2_SECRET_ACCESS_KEY, USE_INSTANCE_ROLE_MAGIC_STRING);
			free( tmp );
		} else {
			// check public key file can be opened
			if ( !DisableFileChecks ) {
				if( ( fp=safe_fopen_wrapper_follow(full_path(tmp),"r") ) == NULL ) {
					push_error(stderr, "Failed to open public key file %s (%s)\n", 
							 	full_path(tmp), strerror(errno));
					ABORT_AND_RETURN( 1 );
				}
				fclose(fp);

				StatInfo si(full_path(tmp));
				if (si.IsDirectory()) {
					push_error(stderr, "%s is a directory\n", full_path(tmp));
					ABORT_AND_RETURN( 1 );
				}
			}
			AssignJobString(ATTR_EC2_ACCESS_KEY_ID, full_path(tmp));
			free( tmp );
		}
	}

	if ( (tmp = submit_param( SUBMIT_KEY_EC2SecretAccessKey, ATTR_EC2_SECRET_ACCESS_KEY ))
			|| (tmp = submit_param( SUBMIT_KEY_AWSSecretAccessKeyFile, ATTR_EC2_SECRET_ACCESS_KEY)) ) {
		if( MATCH == strcasecmp( tmp, USE_INSTANCE_ROLE_MAGIC_STRING ) ) {
			AssignJobString(ATTR_EC2_ACCESS_KEY_ID, USE_INSTANCE_ROLE_MAGIC_STRING);
			AssignJobString(ATTR_EC2_SECRET_ACCESS_KEY, USE_INSTANCE_ROLE_MAGIC_STRING);
			free( tmp );
		} else {
			// check private key file can be opened
			if ( !DisableFileChecks ) {
				if( ( fp=safe_fopen_wrapper_follow(full_path(tmp),"r") ) == NULL ) {
					push_error(stderr, "Failed to open private key file %s (%s)\n", 
							 	full_path(tmp), strerror(errno));
					ABORT_AND_RETURN( 1 );
				}
				fclose(fp);

				StatInfo si(full_path(tmp));
				if (si.IsDirectory()) {
					push_error(stderr, "%s is a directory\n", full_path(tmp));
					ABORT_AND_RETURN( 1 );
				}
			}
			AssignJobString(ATTR_EC2_SECRET_ACCESS_KEY, full_path(tmp));
			free( tmp );
		}
	}

	if ( gridType == "ec2" ) {
		if(! job->Lookup( ATTR_EC2_ACCESS_KEY_ID )) {
			push_error(stderr, "EC2 jobs require a '" SUBMIT_KEY_EC2AccessKeyId "' or '" SUBMIT_KEY_AWSAccessKeyIdFile "' parameter\n" );
			ABORT_AND_RETURN( 1 );
		}
		if(! job->Lookup( ATTR_EC2_SECRET_ACCESS_KEY )) {
			push_error(stderr, "EC2 jobs require a '" SUBMIT_KEY_EC2SecretAccessKey "' or '" SUBMIT_KEY_AWSSecretAccessKeyFile "' parameter\n");
			ABORT_AND_RETURN( 1 );
		}
	}

	// EC2KeyPair is not a necessary parameter
	if( (tmp = submit_param( SUBMIT_KEY_EC2KeyPair, ATTR_EC2_KEY_PAIR )) ||
		(tmp = submit_param( SUBMIT_KEY_EC2KeyPairAlt, ATTR_EC2_KEY_PAIR ))) {
		AssignJobString(ATTR_EC2_KEY_PAIR, tmp);
		free( tmp );
	}

	// EC2KeyPairFile is not a necessary parameter
	if( (tmp = submit_param( SUBMIT_KEY_EC2KeyPairFile, ATTR_EC2_KEY_PAIR_FILE )) ||
		(tmp = submit_param( SUBMIT_KEY_EC2KeyPairFileAlt, ATTR_EC2_KEY_PAIR_FILE ))) {
		// for the relative path, the keypair output file will be written to the IWD
		if (job->Lookup(ATTR_EC2_KEY_PAIR)) {
			push_warning(stderr, "EC2 job(s) contain both ec2_keypair && ec2_keypair_file, ignoring ec2_keypair_file\n");
		} else {
			AssignJobString(ATTR_EC2_KEY_PAIR_FILE, full_path(tmp));
		}
		free( tmp );
	}


	// Optional.
	if( (tmp = submit_param( SUBMIT_KEY_EC2SecurityGroups, ATTR_EC2_SECURITY_GROUPS )) ) {
		AssignJobString(ATTR_EC2_SECURITY_GROUPS, tmp);
		free( tmp );
	}

	// Optional.
	if( (tmp = submit_param( SUBMIT_KEY_EC2SecurityIDs, ATTR_EC2_SECURITY_IDS )) ) {
		AssignJobString(ATTR_EC2_SECURITY_IDS, tmp);
		free( tmp );
	}

	if ( (tmp = submit_param( SUBMIT_KEY_EC2AmiID, ATTR_EC2_AMI_ID )) ) {
		AssignJobString(ATTR_EC2_AMI_ID, tmp);
		free( tmp );
	} else if (gridType == "ec2" && ! job->Lookup(ATTR_EC2_AMI_ID)) {
		push_error(stderr, "EC2 jobs require a \"%s\" parameter\n", SUBMIT_KEY_EC2AmiID );
		ABORT_AND_RETURN( 1 );
	}

	// EC2InstanceType is not a necessary parameter
	if( (tmp = submit_param( SUBMIT_KEY_EC2InstanceType, ATTR_EC2_INSTANCE_TYPE )) ) {
		AssignJobString(ATTR_EC2_INSTANCE_TYPE, tmp);
		free( tmp );
	}

	// EC2VpcSubnet is not a necessary parameter
	if( (tmp = submit_param( SUBMIT_KEY_EC2VpcSubnet, ATTR_EC2_VPC_SUBNET )) ) {
		AssignJobString(ATTR_EC2_VPC_SUBNET , tmp);
		free( tmp );
	}

	// EC2VpcIP is not a necessary parameter
	if( (tmp = submit_param( SUBMIT_KEY_EC2VpcIP, ATTR_EC2_VPC_IP )) ) {
		AssignJobString(ATTR_EC2_VPC_IP , tmp);
		free( tmp );
	}

	// EC2ElasticIP is not a necessary parameter
	if( (tmp = submit_param( SUBMIT_KEY_EC2ElasticIP, ATTR_EC2_ELASTIC_IP )) ) {
		AssignJobString(ATTR_EC2_ELASTIC_IP, tmp);
		free( tmp );
	}

	// EC2AvailabilityZone is not a necessary parameter
	if( (tmp = submit_param( SUBMIT_KEY_EC2AvailabilityZone, ATTR_EC2_AVAILABILITY_ZONE )) ) {
		AssignJobString(ATTR_EC2_AVAILABILITY_ZONE, tmp);
		free( tmp );
	}

	// EC2EBSVolumes is not a necessary parameter
	if( (tmp = submit_param( SUBMIT_KEY_EC2EBSVolumes, ATTR_EC2_EBS_VOLUMES )) ) {
		if( validate_disk_param(tmp, 2, 2) == false )
		{
			push_error(stderr, "'ec2_ebs_volumes' has incorrect format.\n"
					"The format shoud be like "
					"\"<instance_id>:<devicename>\"\n"
					"e.g.> For single volume: ec2_ebs_volumes = vol-35bcc15e:hda1\n"
					"      For multiple disks: ec2_ebs_volumes = "
					"vol-35bcc15e:hda1,vol-35bcc16f:hda2\n");
			ABORT_AND_RETURN(1);
		}

		if ( ! job->Lookup(ATTR_EC2_AVAILABILITY_ZONE))
		{
			push_error(stderr, "'ec2_ebs_volumes' requires 'ec2_availability_zone'\n");
			ABORT_AND_RETURN(1);
		}

		AssignJobString(ATTR_EC2_EBS_VOLUMES, tmp);
		free( tmp );
	}

	// EC2SpotPrice is not a necessary parameter
	if( (tmp = submit_param( SUBMIT_KEY_EC2SpotPrice, ATTR_EC2_SPOT_PRICE )) ) {
		AssignJobString(ATTR_EC2_SPOT_PRICE, tmp);
		free( tmp );
	}

	// EC2BlockDeviceMapping is not a necessary parameter
	if( (tmp = submit_param( SUBMIT_KEY_EC2BlockDeviceMapping, ATTR_EC2_BLOCK_DEVICE_MAPPING )) ) {
		AssignJobString(ATTR_EC2_BLOCK_DEVICE_MAPPING, tmp);
		free( tmp );
	}

	// EC2UserData is not a necessary parameter
	if( (tmp = submit_param( SUBMIT_KEY_EC2UserData, ATTR_EC2_USER_DATA )) ) {
		AssignJobString(ATTR_EC2_USER_DATA, tmp);
		free( tmp );
	}

	// EC2UserDataFile is not a necessary parameter
	if( (tmp = submit_param( SUBMIT_KEY_EC2UserDataFile, ATTR_EC2_USER_DATA_FILE )) ) {
		// check user data file can be opened
		if ( !DisableFileChecks ) {
			if( ( fp=safe_fopen_wrapper_follow(full_path(tmp),"r") ) == NULL ) {
				push_error(stderr, "Failed to open user data file %s (%s)\n", 
								 full_path(tmp), strerror(errno));
				ABORT_AND_RETURN( 1 );
			}
			fclose(fp);
		}
		AssignJobString(ATTR_EC2_USER_DATA_FILE, full_path(tmp));
		free( tmp );
	}

	// You can only have one IAM [Instance] Profile, so you can only use
	// one of the ARN or the Name.
	if( (tmp = submit_param( SUBMIT_KEY_EC2IamProfileArn, ATTR_EC2_IAM_PROFILE_ARN )) ) {
		AssignJobString(ATTR_EC2_IAM_PROFILE_ARN, tmp);
		free( tmp );
	}

	if( (tmp = submit_param( SUBMIT_KEY_EC2IamProfileName, ATTR_EC2_IAM_PROFILE_NAME )) ) {
		if( ! job->Lookup(ATTR_EC2_IAM_PROFILE_ARN) ) {
			push_warning( stderr, "EC2 job(s) contain both " SUBMIT_KEY_EC2IamProfileArn " and " SUBMIT_KEY_EC2IamProfileName "; ignoring " SUBMIT_KEY_EC2IamProfileName ".\n");
		} else {
			AssignJobString(ATTR_EC2_IAM_PROFILE_NAME, tmp);
		}
		free( tmp );
	}

	//
	// Handle arbitrary EC2 RunInstances parameters.
	//
	StringList paramNames;
	if( (tmp = submit_param( SUBMIT_KEY_EC2ParamNames, ATTR_EC2_PARAM_NAMES )) ) {
		paramNames.initializeFromString( tmp );
		free( tmp );
	} else {
		std::string names;
		if (job->LookupString(ATTR_EC2_PARAM_NAMES, names)) {
			paramNames.initializeFromString(names.c_str());
		}
	}

	std::string ec2attr;
	unsigned int prefixLength = (unsigned int)strlen( SUBMIT_KEY_EC2ParamPrefix );
	HASHITER smsIter = hash_iter_begin( SubmitMacroSet );
	for( ; ! hash_iter_done( smsIter ); hash_iter_next( smsIter ) ) {
		const char * key = hash_iter_key( smsIter );

		if( strcasecmp( key, SUBMIT_KEY_EC2ParamNames ) == 0 ) {
			continue;
		}

		if( strncasecmp( key, SUBMIT_KEY_EC2ParamPrefix, prefixLength ) != 0 ) {
			continue;
		}

		const char * paramName = &key[prefixLength];
		const char * paramValue = hash_iter_value( smsIter );
		ec2attr = ATTR_EC2_PARAM_PREFIX "_";
		ec2attr += paramName;
		AssignJobString(ec2attr.c_str(), paramValue);
		set_submit_param_used( key );

		bool found = false;
		paramNames.rewind();
		char * existingPN = NULL;
		while( (existingPN = paramNames.next()) != NULL ) {
			std::string converted = existingPN;
			std::replace( converted.begin(), converted.end(), '.', '_' );
			if( strcasecmp( converted.c_str(), paramName ) == 0 ) {
				found = true;
				break;
			}
		}
		if( ! found ) {
			paramNames.append( paramName );
		}
	}
	hash_iter_delete( & smsIter );

	if( ! paramNames.isEmpty() ) {
		char * paramNamesStr = paramNames.print_to_delimed_string( ", " );
		AssignJobString(ATTR_EC2_PARAM_NAMES, paramNamesStr);
		free( paramNamesStr );
	}

	//
	// Handle (EC2) tags and (GCE) labels.
	//
	handleAVPairs( SUBMIT_KEY_EC2TagNames, ATTR_EC2_TAG_NAMES,
		SUBMIT_KEY_EC2TagPrefix, ATTR_EC2_TAG_PREFIX, gridType );
	handleAVPairs( SUBMIT_KEY_CloudLabelNames, ATTR_CLOUD_LABEL_NAMES,
		SUBMIT_KEY_CloudLabelPrefix, ATTR_CLOUD_LABEL_PREFIX, gridType );

	if ( (tmp = submit_param( SUBMIT_KEY_BoincAuthenticatorFile,
							  ATTR_BOINC_AUTHENTICATOR_FILE )) ) {
		// check authenticator file can be opened
		if ( !DisableFileChecks ) {
			if( ( fp=safe_fopen_wrapper_follow(full_path(tmp),"r") ) == NULL ) {
				push_error(stderr, "Failed to open authenticator file %s (%s)\n", 
								 full_path(tmp), strerror(errno));
				ABORT_AND_RETURN( 1 );
			}
			fclose(fp);
		}
		AssignJobString(ATTR_BOINC_AUTHENTICATOR_FILE, full_path(tmp));
		free( tmp );
	} else if (gridType == "boinc" && ! job->Lookup(ATTR_BOINC_AUTHENTICATOR_FILE)) {
		push_error(stderr, "BOINC jobs require a \"%s\" parameter\n", SUBMIT_KEY_BoincAuthenticatorFile );
		ABORT_AND_RETURN( 1 );
	}

	//
	// GCE grid-type submit attributes
	//
	if ( (tmp = submit_param( SUBMIT_KEY_GceAuthFile, ATTR_GCE_AUTH_FILE )) ) {
		// check auth file can be opened
		if ( !DisableFileChecks ) {
			if( ( fp=safe_fopen_wrapper_follow(full_path(tmp),"r") ) == NULL ) {
				push_error(stderr, "Failed to open auth file %s (%s)\n", 
						 full_path(tmp), strerror(errno));
				ABORT_AND_RETURN( 1 );
			}
			fclose(fp);

			StatInfo si(full_path(tmp));
			if (si.IsDirectory()) {
				push_error(stderr, "%s is a directory\n", full_path(tmp));
				ABORT_AND_RETURN( 1 );
			}
		}
		AssignJobString(ATTR_GCE_AUTH_FILE, full_path(tmp));
		free( tmp );
	}

	if ( (tmp = submit_param( SUBMIT_KEY_GceAccount, ATTR_GCE_ACCOUNT )) ) {
		AssignJobString(ATTR_GCE_ACCOUNT, tmp);
		free( tmp );
	}

	if ( (tmp = submit_param( SUBMIT_KEY_GceImage, ATTR_GCE_IMAGE )) ) {
		AssignJobString(ATTR_GCE_IMAGE, tmp);
		free( tmp );
	} else if (gridType == "gce" && ! job->Lookup(ATTR_GCE_IMAGE)) {
		push_error(stderr, "GCE jobs require a \"%s\" parameter\n", SUBMIT_KEY_GceImage );
		ABORT_AND_RETURN( 1 );
	}

	if ( (tmp = submit_param( SUBMIT_KEY_GceMachineType, ATTR_GCE_MACHINE_TYPE )) ) {
		AssignJobString(ATTR_GCE_MACHINE_TYPE, tmp);
		free( tmp );
	} else if (gridType == "gce" && ! job->Lookup(ATTR_GCE_MACHINE_TYPE)) {
		push_error(stderr, "GCE jobs require a \"%s\" parameter\n", SUBMIT_KEY_GceMachineType );
		ABORT_AND_RETURN( 1 );
	}

	// GceMetadata is not a necessary parameter
	// This is a comma-separated list of name/value pairs
	if( (tmp = submit_param( SUBMIT_KEY_GceMetadata, ATTR_GCE_METADATA )) ) {
		StringList list( tmp, "," );
		char *list_str = list.print_to_string();
		AssignJobString(ATTR_GCE_METADATA, list_str);
		free( list_str );
		free(tmp);
	}

	// GceMetadataFile is not a necessary parameter
	if( (tmp = submit_param( SUBMIT_KEY_GceMetadataFile, ATTR_GCE_METADATA_FILE )) ) {
		// check metadata file can be opened
		if ( !DisableFileChecks ) {
			if( ( fp=safe_fopen_wrapper_follow(full_path(tmp),"r") ) == NULL ) {
				push_error(stderr, "Failed to open metadata file %s (%s)\n", 
								 full_path(tmp), strerror(errno));
				ABORT_AND_RETURN( 1 );
			}
			fclose(fp);
		}
		AssignJobString(ATTR_GCE_METADATA_FILE, full_path(tmp));
		free( tmp );
	}

	// GcePreemptible is not a necessary parameter
	bool exists = false;
	bool bool_val = submit_param_bool( SUBMIT_KEY_GcePreemptible, ATTR_GCE_PREEMPTIBLE, false, &exists );
	if( exists ) {
		AssignJobVal(ATTR_GCE_PREEMPTIBLE, bool_val);
	}

	// GceJsonFile is not a necessary parameter
	if( (tmp = submit_param( SUBMIT_KEY_GceJsonFile, ATTR_GCE_JSON_FILE )) ) {
		// check json file can be opened
		if ( !DisableFileChecks ) {
			if( ( fp=safe_fopen_wrapper_follow(full_path(tmp),"r") ) == NULL ) {
				fprintf( stderr, "\nERROR: Failed to open json file %s (%s)\n",
								 full_path(tmp), strerror(errno));
				ABORT_AND_RETURN( 1 );
			}
			fclose(fp);
		}
		AssignJobString( ATTR_GCE_JSON_FILE, full_path( tmp ) );
		free( tmp );
	}

	//
	// Azure grid-type submit attributes
	//
	if ( (tmp = submit_param( SUBMIT_KEY_AzureAuthFile, ATTR_AZURE_AUTH_FILE )) ) {
		// check auth file can be opened
		if ( !DisableFileChecks ) {
			if( ( fp=safe_fopen_wrapper_follow(full_path(tmp),"r") ) == NULL ) {
				push_error(stderr, "\nERROR: Failed to open auth file %s (%s)\n", 
				           full_path(tmp), strerror(errno));
				ABORT_AND_RETURN(1);
			}
			fclose(fp);

			StatInfo si(full_path(tmp));
			if (si.IsDirectory()) {
				push_error(stderr, "\nERROR: %s is a directory\n", full_path(tmp));
				ABORT_AND_RETURN( 1 );
			}
		}
		AssignJobString(ATTR_AZURE_AUTH_FILE, full_path(tmp));
		free( tmp );
	}

	if ( (tmp = submit_param( SUBMIT_KEY_AzureImage, ATTR_AZURE_IMAGE )) ) {
		AssignJobString(ATTR_AZURE_IMAGE, tmp);
		free( tmp );
	} else if (gridType == "azure" && ! job->Lookup(ATTR_AZURE_IMAGE)) {
		push_error(stderr, "\nERROR: Azure jobs require an \"%s\" parameter\n", SUBMIT_KEY_AzureImage );
		ABORT_AND_RETURN( 1 );
	}

	if ( (tmp = submit_param( SUBMIT_KEY_AzureLocation, ATTR_AZURE_LOCATION )) ) {
		AssignJobString(ATTR_AZURE_LOCATION, tmp);
		free( tmp );
	} else if (gridType == "azure" && ! job->Lookup(ATTR_AZURE_LOCATION)) {
		push_error(stderr, "\nERROR: Azure jobs require an \"%s\" parameter\n", SUBMIT_KEY_AzureLocation );
		ABORT_AND_RETURN( 1 );
	}

	if ( (tmp = submit_param( SUBMIT_KEY_AzureSize, ATTR_AZURE_SIZE )) ) {
		AssignJobString(ATTR_AZURE_SIZE, tmp);
		free( tmp );
	} else if (gridType == "azure" && ! job->Lookup(ATTR_AZURE_SIZE)) {
		push_error(stderr, "\nERROR: Azure jobs require an \"%s\" parameter\n", SUBMIT_KEY_AzureSize );
		ABORT_AND_RETURN( 1 );
	}

	if ( (tmp = submit_param( SUBMIT_KEY_AzureAdminUsername, ATTR_AZURE_ADMIN_USERNAME )) ) {
		AssignJobString(ATTR_AZURE_ADMIN_USERNAME, tmp);
		free( tmp );
	} else if (gridType == "azure" && ! job->Lookup(ATTR_AZURE_ADMIN_USERNAME)) {
		push_error(stderr, "\nERROR: Azure jobs require an \"%s\" parameter\n", SUBMIT_KEY_AzureAdminUsername );
		ABORT_AND_RETURN( 1 );
	}

	if ( (tmp = submit_param( SUBMIT_KEY_AzureAdminKey, ATTR_AZURE_ADMIN_KEY )) ) {
		AssignJobString(ATTR_AZURE_ADMIN_KEY, tmp);
		free( tmp );
	} else if (gridType == "azure" && ! job->Lookup(ATTR_AZURE_ADMIN_KEY)) {
		push_error(stderr, "\nERROR: Azure jobs require an \"%s\" parameter\n", SUBMIT_KEY_AzureAdminKey );
		ABORT_AND_RETURN( 1 );
	}
	return 0;
}


int SubmitHash::SetNotification()
{
	RETURN_IF_ABORT();
	char *how = submit_param( SUBMIT_KEY_Notification, ATTR_JOB_NOTIFICATION );
	int notification;
	MyString buffer;
	
	if( how == NULL ) {
		// if late materializing, just use the value from the cluster ad.
		if (clusterAd) return 0;
		how = param ( "JOB_DEFAULT_NOTIFICATION" );
	}
	if( (how == NULL) || (strcasecmp(how, "NEVER") == 0) ) {
		notification = NOTIFY_NEVER;
	} 
	else if( strcasecmp(how, "COMPLETE") == 0 ) {
		notification = NOTIFY_COMPLETE;
	} 
	else if( strcasecmp(how, "ALWAYS") == 0 ) {
		notification = NOTIFY_ALWAYS;
	} 
	else if( strcasecmp(how, "ERROR") == 0 ) {
		notification = NOTIFY_ERROR;
	} 
	else {
		push_error(stderr, "Notification must be 'Never', "
				 "'Always', 'Complete', or 'Error'\n" );
		ABORT_AND_RETURN( 1 );
	}

	AssignJobVal(ATTR_JOB_NOTIFICATION, notification);

	if ( how ) {
		free(how);
	}
	return 0;
}

// Called late in the process to set attributes automatically based on attributes that the user
// has already set or not set. 
// for instance, set the description of interative jobs to "interactive job" if there is no description yet
//
int SubmitHash::SetAutoAttributes()
{
	RETURN_IF_ABORT();

	// all jobs need min/max/current hosts count
	// but the counters can exist only in the clusterAd in most cases
	if ( ! job->Lookup(ATTR_MAX_HOSTS)) {
		if (JobUniverse != CONDOR_UNIVERSE_MPI) {
			AssignJobVal(ATTR_MIN_HOSTS, 1);
			AssignJobVal(ATTR_MAX_HOSTS, 1);
		}
	}
	if ( ! job->Lookup(ATTR_CURRENT_HOSTS)) {
		AssignJobVal(ATTR_CURRENT_HOSTS, 0);
	}

	// The starter ignores ATTR_CHECKPOINT_EXIT_CODE if ATTR_WANT_FT_ON_CHECKPOINT isn't set.
	if (job->Lookup(ATTR_CHECKPOINT_EXIT_CODE)) {
		AssignJobVal(ATTR_WANT_FT_ON_CHECKPOINT, true);
	}

	// Interactive jobs that don't specify a job description get the description "interactive job"
	if (IsInteractiveJob && ! job->Lookup(ATTR_JOB_DESCRIPTION)) {
		AssignJobString(ATTR_JOB_DESCRIPTION, "interactive job");
	}

	// Nice jobs and standard universe jobs get a MaxJobRetirementTime of 0 if they don't specify one
	if ( ! job->Lookup(ATTR_MAX_JOB_RETIREMENT_TIME)) {
		bool is_nice = false;
		job->LookupBool(ATTR_NICE_USER_deprecated, is_nice);
		if (is_nice) {
			// Regardless of the startd graceful retirement policy,
			// nice_user jobs that do not specify
			// otherwise will self-limit their retirement time to 0.  So
			// the user plays nice by default, but they have the option to
			// override this (assuming, of course, that the startd policy
			// actually gives them any retirement time to play with).
			AssignJobVal(ATTR_MAX_JOB_RETIREMENT_TIME, 0);
		}
	}

	// set a default lease duration for jobs that don't have one and can reconnect
	//
	if (universeCanReconnect(JobUniverse) && ! job->Lookup(ATTR_JOB_LEASE_DURATION)) {
		auto_free_ptr tmp(param("JOB_DEFAULT_LEASE_DURATION"));
		if (tmp) {
			AssignJobExpr(ATTR_JOB_LEASE_DURATION, tmp.ptr());
		}
	}

	// set a default coresize.  note that we really want to use the rlimit value from submit
	// and not from the schedd, but we can count on the Lookup() never failing when doing late materialization.
	if ( ! job->Lookup(ATTR_CORE_SIZE)) {
		long coresize = 0;
	#if defined(WIN32) /* RLIMIT_CORE not supported */
	#else
		struct rlimit rl;
		if (getrlimit(RLIMIT_CORE, &rl) == -1) {
			push_error(stderr, "getrlimit failed");
			abort_code = 1;
			return abort_code;
		}

		// this will effectively become the hard limit for core files when
		// the job is executed
		coresize = (long)rl.rlim_cur;
	#endif
		AssignJobVal(ATTR_CORE_SIZE, coresize);
	}

	// formerly SetPriority
	if ( ! job->Lookup(ATTR_JOB_PRIO)) {
		AssignJobVal(ATTR_JOB_PRIO, 0);
	}

#if 1 // hacks to make it easier to see unintentional differences
	#ifdef NO_DEPRECATE_NICE_USER
	// formerly SetNiceUser
	if ( ! job->Lookup(ATTR_NICE_USER)) {
		AssignJobVal(ATTR_NICE_USER, false);
	}
	#endif

	// formerly SetEncryptExecuteDir
	if ( ! job->Lookup(ATTR_ENCRYPT_EXECUTE_DIRECTORY)) {
		AssignJobVal(ATTR_ENCRYPT_EXECUTE_DIRECTORY, false);
	}
#endif

	return abort_code;
}

int SubmitHash::ReportCommonMistakes()
{
	std::string val;

	RETURN_IF_ABORT();

	// Check for setting notify_user=never instead of notification=never
	//
	if (!already_warned_notification_never &&
		job->LookupString(ATTR_NOTIFY_USER, val))
	{
		const char * who = val.c_str();
		bool needs_warning = false;
		if (!strcasecmp(who, "false")) {
			needs_warning = true;
		}
		if (!strcasecmp(who, "never")) {
			needs_warning = true;
		}
		if (needs_warning) {
			auto_free_ptr tmp(param("UID_DOMAIN"));

			push_warning(stderr, "You used  notify_user=%s  in your submit file.\n"
				"This means notification email will go to user \"%s@%s\".\n"
				"This is probably not what you expect!\n"
				"If you do not want notification email, put \"notification = never\"\n"
				"into your submit file, instead.\n",
				who, who, tmp.ptr());
			already_warned_notification_never = true;
		}
	}

	// check for out-of-range history size
	//
	long long history_len = 0;
	if (job->LookupInt(ATTR_JOB_MACHINE_ATTRS_HISTORY_LENGTH, history_len) &&
		(history_len > INT_MAX || history_len < 0)) {
		push_error(stderr, SUBMIT_KEY_JobMachineAttrsHistoryLength "=%lld is out of bounds 0 to %d\n", history_len, INT_MAX);
		ABORT_AND_RETURN(1);
	}

	// Check lease duration
	//
	if ( ! already_warned_job_lease_too_small) {
		long long lease_duration = 0;
		ExprTree * expr = job->Lookup(ATTR_JOB_LEASE_DURATION);
		if (expr && ExprTreeIsLiteralNumber(expr, lease_duration) && lease_duration > 0 && lease_duration < 20) {
			push_warning(stderr, ATTR_JOB_LEASE_DURATION " less than 20 seconds is not allowed, using 20 instead\n");
			already_warned_job_lease_too_small = true;
			AssignJobVal(ATTR_JOB_LEASE_DURATION, 20);
		}
	}

#if defined(WIN32)
	// make sure we have a CredD if job is run_as_owner
	bool bRunAsOwner = false;
	if (job->LookupBool(ATTR_JOB_RUNAS_OWNER, bRunAsOwner) && bRunAsOwner) {
		if (clusterAd) {
			RunAsOwnerCredD.set(submit_param("FACTORY.CREDD_HOST"));
		} else {
			RunAsOwnerCredD.set(param("CREDD_HOST"));
		}
		if (! RunAsOwnerCredD) {
			push_error(stderr, "run_as_owner requires a valid CREDD_HOST configuration macro\n");
			ABORT_AND_RETURN(1);
		}
	}
#endif

	// Because the scheduler universe doesn't use a Starter,
	// we can't let them use the job deferral feature
	//
	if ((JobUniverse == CONDOR_UNIVERSE_SCHEDULER) && job->Lookup(ATTR_DEFERRAL_TIME)) {
		const char *cron_attr = NeedsJobDeferral();
		if ( ! cron_attr) cron_attr = ATTR_DEFERRAL_TIME;
		push_error(stderr, "%s does not work for scheduler universe jobs.\n"
			"Consider submitting this job using the local universe, instead\n", cron_attr);
		ABORT_AND_RETURN(1);
	}

	return abort_code;
}

#if 0 // obsolete code kept for reference

int SubmitHash::SetNotifyUser()
{
	RETURN_IF_ABORT();
	bool needs_warning = false;
	MyString buffer;

	char *who = submit_param( SUBMIT_KEY_NotifyUser, ATTR_NOTIFY_USER );

	if (who) {
		if( ! already_warned_notification_never ) {
			if( !strcasecmp(who, "false") ) {
				needs_warning = true;
			}
			if( !strcasecmp(who, "never") ) {
				needs_warning = true;
			}
		}
		if( needs_warning && ! already_warned_notification_never ) {
			auto_free_ptr tmp(param("UID_DOMAIN"));

			push_warning( stderr, "You used  notify_user=%s  in your submit file.\n"
					"This means notification email will go to user \"%s@%s\".\n"
					"This is probably not what you expect!\n"
					"If you do not want notification email, put \"notification = never\"\n"
					"into your submit file, instead.\n",
					who, who, tmp.ptr() );
			already_warned_notification_never = true;
		}
		AssignJobString(ATTR_NOTIFY_USER, who);
		free(who);
	}
	return 0;
}

int SubmitHash::SetEmailAttributes()
{
	RETURN_IF_ABORT();
	char *attrs = submit_param( SUBMIT_KEY_EmailAttributes, ATTR_EMAIL_ATTRIBUTES );

	if ( attrs ) {
		StringList attr_list( attrs );

		if ( !attr_list.isEmpty() ) {
			char *tmp;
			MyString buffer;

			tmp = attr_list.print_to_string();
			AssignJobString(ATTR_EMAIL_ATTRIBUTES, tmp);
			free( tmp );
		}

		free( attrs );
	}
	return 0;
}

/**
 * We search to see if the ad has any CronTab attributes defined
 * If so, then we will check to make sure they are using the 
 * proper syntax and then stuff them in the ad
 **/
int SubmitHash::SetCronTab()
{
	RETURN_IF_ABORT();
	MyString buffer;
		//
		// For convienence I put all the attributes in array
		// and just run through the ad looking for them
		//

	static const SimpleExprInfo fields[] = {
		/*submit_param*/ {SUBMIT_KEY_CronMinute, ATTR_CRON_MINUTES,
				ATTR_CRON_MINUTES, NULL, true, false},
		/*submit_param*/ {SUBMIT_KEY_CronHour, ATTR_CRON_HOURS,
				ATTR_CRON_HOURS, NULL, true, false},
		/*submit_param*/ {SUBMIT_KEY_CronDayOfMonth, ATTR_CRON_DAYS_OF_MONTH,
				ATTR_CRON_DAYS_OF_MONTH, NULL, true, false},
		/*submit_param*/ {SUBMIT_KEY_CronMonth, ATTR_CRON_MONTHS,
				ATTR_CRON_MONTHS, NULL, true, false},
		/*submit_param*/ {SUBMIT_KEY_CronDayOfWeek, ATTR_CRON_DAYS_OF_WEEK,
				ATTR_CRON_DAYS_OF_WEEK, NULL, true, false},
		{NULL,NULL,NULL,NULL,false,false}
	};

	bool has_cron = false;

	CronTab::initRegexObject();
	for (int ctr = 0; fields[ctr].key != NULL; ctr++ ) {
		char *param = submit_param( fields[ctr].key, fields[ctr].alt );
		if (param) {
				//
				// We'll try to be nice and validate it first
				//
			MyString error;
			if ( ! CronTab::validateParameter( param, fields[ctr].attr, error ) ) {
				push_error( stderr, "%s\n", error.Value() );
				ABORT_AND_RETURN( 1 );
			}
				//
				// Go ahead and stuff it in the job ad now
				// The parameters all all strings
				//
			has_cron = true;
			AssignJobString(fields[ctr].attr, param);
			free( param );
		}
	} // for
		//
		// Validation
		// Because the scheduler universe doesn't use a Starter,
		// we can't let them use the CronTab scheduling which needs 
		// to be able to use the job deferral feature
		//
	if ( has_cron && JobUniverse == CONDOR_UNIVERSE_SCHEDULER ) {
		push_error( stderr, "CronTab scheduling does not work for scheduler universe jobs.\n"
						"Consider submitting this job using the local universe, instead\n");
		ABORT_AND_RETURN( 1 );
	} // validation
	return 0;
}

#endif // above code is obsolete, kept temporarily for reference

int SubmitHash::SetArguments()
{
	RETURN_IF_ABORT();
	ArgList arglist;
	char	*args1 = submit_param( SUBMIT_KEY_Arguments1, ATTR_JOB_ARGUMENTS1 );
		// NOTE: no ATTR_JOB_ARGUMENTS2 in the following,
		// because that is the same as Arguments1
	char    *args2 = submit_param( SUBMIT_KEY_Arguments2 );
	bool allow_arguments_v1 = submit_param_bool( SUBMIT_CMD_AllowArgumentsV1, NULL, false );
	bool args_success = true;
	MyString error_msg;

	if(args2 && args1 && ! allow_arguments_v1 ) {
		push_error(stderr, "If you wish to specify both 'arguments' and\n"
		 "'arguments2' for maximal compatibility with different\n"
		 "versions of Condor, then you must also specify\n"
		 "allow_arguments_v1=true.\n");
		ABORT_AND_RETURN(1);
	}

	if(args2) {
		args_success = arglist.AppendArgsV2Quoted(args2,&error_msg);
	}
	else if(args1) {
		args_success = arglist.AppendArgsV1WackedOrV2Quoted(args1,&error_msg);
	} else if (job->Lookup(ATTR_JOB_ARGUMENTS1) || job->Lookup(ATTR_JOB_ARGUMENTS2)) {
		return 0;
	}

	if(!args_success) {
		if(error_msg.empty()) {
			error_msg = "ERROR in arguments.";
		}
		push_error(stderr, "%s\nThe full arguments you specified were: %s\n",
				error_msg.c_str(),
				args2 ? args2 : args1);
		ABORT_AND_RETURN(1);
	}

	MyString value;
	bool MyCondorVersionRequiresV1 = arglist.InputWasV1() || arglist.CondorVersionRequiresV1(getScheddVersion());
	if(MyCondorVersionRequiresV1) {
		args_success = arglist.GetArgsStringV1Raw(&value,&error_msg);
		AssignJobString(ATTR_JOB_ARGUMENTS1, value.c_str());
	}
	else {
		args_success = arglist.GetArgsStringV2Raw(&value,&error_msg);
		AssignJobString(ATTR_JOB_ARGUMENTS2, value.c_str());
	}

	if(!args_success) {
		push_error(stderr, "failed to insert arguments: %s\n",
				error_msg.c_str());
		ABORT_AND_RETURN(1);
	}

	if( JobUniverse == CONDOR_UNIVERSE_JAVA && arglist.Count() == 0)
	{
		push_error(stderr, "In Java universe, you must specify the class name to run.\nExample:\n\narguments = MyClass\n\n");
		ABORT_AND_RETURN( 1 );
	}

	if(args1) free(args1);
	if(args2) free(args2);
	return 0;
}


//
// returns true if the job has one of the attributes set that requires job deferral
// used by SetRequirements and some of the validation code.
//
const char* SubmitHash::NeedsJobDeferral()
{
	static const char * const attrs[] = {
		ATTR_CRON_MINUTES, ATTR_CRON_HOURS, ATTR_CRON_DAYS_OF_MONTH, ATTR_CRON_MONTHS, ATTR_CRON_DAYS_OF_WEEK,
		ATTR_DEFERRAL_TIME,
	};
	for (size_t ii = 0; ii < COUNTOF(attrs); ++ii) {
		if (job->Lookup(attrs[ii])) {
			return attrs[ii];
		}
	}
	return NULL;
}

//
// SetDeferral()
// Inserts the job deferral time into the ad if present
// This needs to be called before SetRequirements()
//
int SubmitHash::SetJobDeferral()
{
	RETURN_IF_ABORT();

		// Job Deferral Time
		// Only update the job ad if they provided a deferral time
		// We will only be able to validate the deferral time when the
		// Starter evaluates it and tries to set the timer for it
		//
	MyString buffer;
	char *temp = submit_param( SUBMIT_KEY_DeferralTime, ATTR_DEFERRAL_TIME );
	if ( temp != NULL ) {
		// make certain the input is valid
		long long dtime = 0;
		bool valid = AssignJobExpr(ATTR_DEFERRAL_TIME, temp) == 0;
		classad::Value value;
		if (valid && ExprTreeIsLiteral(job->Lookup(ATTR_DEFERRAL_TIME), value)) {
			valid = value.IsIntegerValue(dtime) && dtime >= 0;
		}
		if ( ! valid) {
			push_error(stderr, SUBMIT_KEY_DeferralTime " = %s is invalid, must eval to a non-negative integer.\n", temp );
			ABORT_AND_RETURN( 1 );
		}
			
		free( temp );
	}
	
		//
		// If this job needs the job deferral functionality, we
		// need to make sure we always add in the DeferralWindow
		// and the DeferralPrepTime attributes.
		// We have a separate if clause because SetCronTab() can
		// also set attributes that trigger this.
		//
	const char *cron_attr = NeedsJobDeferral();
	if (cron_attr) {
			//
			// Job Deferral Window
			// The window allows for some slack if the Starter
			// misses the exact execute time for a job
			//
			// NOTE: There are two separate attributes, CronWindow and
			// DeferralWindow, but they are mapped to the same attribute
			// in the job's classad (ATTR_DEFERRAL_WINDOW). This is just
			// it is less confusing for users that are using one feature but
			// not the other. CronWindow overrides DeferralWindow if they
			// both are set. The manual should talk about this.
			//
		temp = submit_param( SUBMIT_KEY_CronWindow, ATTR_CRON_WINDOW );
		if ( ! temp) {
			temp = submit_param( SUBMIT_KEY_DeferralWindow, ATTR_DEFERRAL_WINDOW );
		}
			//
			// If we have a parameter from the job file, use that value
			//
		if ( temp != NULL ){
			
			// make certain the input is valid
			long long dtime = 0;
			bool valid = AssignJobExpr(ATTR_DEFERRAL_WINDOW, temp) == 0;
			classad::Value value;
			if (valid && ExprTreeIsLiteral(job->Lookup(ATTR_DEFERRAL_WINDOW), value)) {
				valid = value.IsIntegerValue(dtime) && dtime >= 0;
			}
			if (!valid) {
				push_error(stderr, SUBMIT_KEY_DeferralWindow " = %s is invalid, must eval to a non-negative integer.\n", temp );
				ABORT_AND_RETURN( 1 );
			}
			free( temp );
			//
			// Otherwise, use the default value
			//
		} else {
			AssignJobVal(ATTR_DEFERRAL_WINDOW, JOB_DEFERRAL_WINDOW_DEFAULT);
		}
		
			//
			// Job Deferral Prep Time
			// This is how many seconds before the job should run it is
			// sent over to the starter
			//
			// NOTE: There are two separate attributes, CronPrepTime and
			// DeferralPrepTime, but they are mapped to the same attribute
			// in the job's classad (ATTR_DEFERRAL_PREP_TIME). This is just
			// it is less confusing for users that are using one feature but
			// not the other. CronPrepTime overrides DeferralPrepTime if they
			// both are set. The manual should talk about this.
			//
		temp = submit_param(SUBMIT_KEY_CronPrepTime, ATTR_CRON_PREP_TIME);
		if ( ! temp) {
			temp = submit_param(SUBMIT_KEY_DeferralPrepTime, ATTR_DEFERRAL_PREP_TIME);
		}
			//
			// If we have a parameter from the job file, use that value
			//
		if ( temp != NULL ){
			// make certain the input is valid
			long long dtime = 0;
			bool valid = AssignJobExpr(ATTR_DEFERRAL_PREP_TIME, temp) == 0;
			classad::Value value;
			if (valid && ExprTreeIsLiteral(job->Lookup(ATTR_DEFERRAL_PREP_TIME), value)) {
				valid = value.IsIntegerValue(dtime) && dtime >= 0;
			}
			if (!valid) {
				push_error(stderr, SUBMIT_KEY_DeferralPrepTime " = %s is invalid, must eval to a non-negative integer.\n", temp );
				ABORT_AND_RETURN( 1 );
			}
			free( temp );
			//
			// Otherwise, use the default value
			//
		} else {
			AssignJobVal(ATTR_DEFERRAL_PREP_TIME, JOB_DEFERRAL_PREP_TIME_DEFAULT);
		}
		
	}

	return 0;
}


int SubmitHash::SetJobRetries()
{
	RETURN_IF_ABORT();

	std::string erc, ehc;
	submit_param_exists(SUBMIT_KEY_OnExitRemoveCheck, ATTR_ON_EXIT_REMOVE_CHECK, erc);
	submit_param_exists(SUBMIT_KEY_OnExitHoldCheck, ATTR_ON_EXIT_HOLD_CHECK, ehc);

	long long num_retries = -1;
	long long success_code = 0;
	std::string retry_until;
	bool num_retries_specified = false;

	bool enable_retries = false;
	bool success_exit_code_set = false;
	if (submit_param_long_exists(SUBMIT_KEY_MaxRetries, ATTR_JOB_MAX_RETRIES, num_retries)) { enable_retries = true; num_retries_specified = true; }
	if (submit_param_long_exists(SUBMIT_KEY_SuccessExitCode, ATTR_JOB_SUCCESS_EXIT_CODE, success_code, true)) { enable_retries = true; success_exit_code_set = true; }
	if (submit_param_exists(SUBMIT_KEY_RetryUntil, NULL, retry_until)) { enable_retries = true; }
	if ( ! enable_retries)
	{
		// if none of these knobs are defined, then there are no retries.
		// Just insert the default on-exit-hold and on-exit-remove expressions
		if (erc.empty()) {
			if (!job->Lookup(ATTR_ON_EXIT_REMOVE_CHECK)) { AssignJobVal(ATTR_ON_EXIT_REMOVE_CHECK, true); }
		} else {
			AssignJobExpr (ATTR_ON_EXIT_REMOVE_CHECK, erc.c_str());
		}
		if (ehc.empty()) {
			if (!job->Lookup(ATTR_ON_EXIT_HOLD_CHECK)) { AssignJobVal(ATTR_ON_EXIT_HOLD_CHECK, false); }
		} else {
			AssignJobExpr(ATTR_ON_EXIT_HOLD_CHECK, ehc.c_str());
		}
		RETURN_IF_ABORT();
		return 0;
	}

	// if there is a retry_until value, figure out of it is an fultility exit code or an expression
	// and validate it.
	if ( ! retry_until.empty()) {
		ExprTree * tree = NULL;
		bool valid_retry_until = (0 == ParseClassAdRvalExpr(retry_until.c_str(), tree));
		if (valid_retry_until && tree) {
			ClassAd tmp;
			classad::References refs;
			GetExprReferences(retry_until.c_str(), tmp, &refs, &refs);
			long long futility_code;
			if (refs.empty() && string_is_long_param(retry_until.c_str(), futility_code)) {
				if (futility_code < INT_MIN || futility_code > INT_MAX) {
					valid_retry_until = false;
				} else {
					retry_until.clear();
					formatstr(retry_until, ATTR_ON_EXIT_CODE " =?= %d", (int)futility_code);
				}
			} else {
				ExprTree * expr = WrapExprTreeInParensForOp(tree, classad::Operation::LOGICAL_OR_OP);
				if (expr != tree) {
					tree = expr; // expr now owns tree
					retry_until.clear();
					ExprTreeToString(tree, retry_until);
				}
			}
		}
		delete tree;

		if ( ! valid_retry_until) {
			push_error(stderr, "%s=%s is invalid, it must be an integer or boolean expression.\n", SUBMIT_KEY_RetryUntil, retry_until.c_str());
			ABORT_AND_RETURN( 1 );
		}
	}

	if ( ! num_retries_specified) {
		if ( ! job->Lookup(ATTR_JOB_MAX_RETRIES)) {
			num_retries = param_integer("DEFAULT_JOB_MAX_RETRIES", 2);
			num_retries_specified = true;
		}
	}
	if (num_retries_specified) {
		AssignJobVal(ATTR_JOB_MAX_RETRIES, num_retries);
	}

	// paste up the final OnExitHold expression and insert it into the job.
	if (ehc.empty()) {
		// TODO: remove this trvial default when it is no longer needed
		if (!job->Lookup(ATTR_ON_EXIT_HOLD_CHECK)) { AssignJobVal(ATTR_ON_EXIT_HOLD_CHECK, false); }
	} else {
		AssignJobExpr(ATTR_ON_EXIT_HOLD_CHECK, ehc.c_str());
	}
	RETURN_IF_ABORT();

	// we are done if the base job already has a remove check and they did not specify a modification to the remove check
	if (job->Lookup(ATTR_ON_EXIT_REMOVE_CHECK) && !success_exit_code_set && retry_until.empty()) {
		return 0;
	}

	// Build the appropriate OnExitRemove expression, we will fill in success exit status value and other clauses later.
	const char * basic_exit_remove_expr = ATTR_NUM_JOB_COMPLETIONS " > " ATTR_JOB_MAX_RETRIES " || " ATTR_ON_EXIT_CODE " =?= ";

	// build the sub expression that checks for exit codes that should end retries
	std::string code_check;
	if (success_exit_code_set) {
		AssignJobVal(ATTR_JOB_SUCCESS_EXIT_CODE, success_code);
		code_check = ATTR_JOB_SUCCESS_EXIT_CODE;
	} else {
		formatstr(code_check, "%d", (int)success_code);
	}
	if ( ! retry_until.empty()) {
		code_check += " || ";
		code_check += retry_until;
	}

	// paste up the final OnExitRemove expression
	std::string onexitrm(basic_exit_remove_expr);
	onexitrm += code_check;

	// if the user supplied an on_exit_remove expression, || it in
	if ( ! erc.empty()) {
		if ( ! check_expr_and_wrap_for_op(erc, classad::Operation::LOGICAL_OR_OP)) {
			push_error(stderr, "%s=%s is invalid, it must be a boolean expression.\n", SUBMIT_KEY_OnExitRemoveCheck, erc.c_str());
			ABORT_AND_RETURN( 1 );
		}
		onexitrm += " || ";
		onexitrm += erc;
	}
	// Insert the final OnExitRemove expression into the job
	AssignJobExpr(ATTR_ON_EXIT_REMOVE_CHECK, onexitrm.c_str());
	RETURN_IF_ABORT();

	return 0;
}


/** Given a universe in string form, return the number

Passing a universe in as a null terminated string in univ.  This can be
a case-insensitive word ("standard", "java"), or the associated number (1, 7).
Returns the integer of the universe.  In the event a given universe is not
understood, returns 0.

(The "Ex"tra functionality over CondorUniverseNumber is that it will
handle a string of "1".  This is primarily included for backward compatility
with the old icky way of specifying a Remote_Universe.
*/
static int CondorUniverseNumberEx(const char * univ)
{
	if( univ == 0 ) {
		return 0;
	}

	if( atoi(univ) != 0) {
		return atoi(univ);
	}

	return CondorUniverseNumber(univ);
}

#if 0 // obsolete code kept temporarily for reference.

/*
	Walk the list of submit commands (as stored in the
	insert() table) looking for a handful of Remote_FOO
	attributes we want to special case.  Translate them (if necessary)
	and stuff them into the ClassAd.
*/
int SubmitHash::SetRemoteAttrs()
{
	RETURN_IF_ABORT();
	const int REMOTE_PREFIX_LEN = (int)strlen(SUBMIT_KEY_REMOTE_PREFIX);

	struct ExprItem {
		const char * submit_expr;
		const char * special_expr;
		const char * attr;
	};

	ExprItem tostringize[] = {
		{ SUBMIT_KEY_NordugridRSL, "nordugrid_rsl", ATTR_NORDUGRID_RSL },
		{ SUBMIT_KEY_ArcRSL, "arc_rsl", ATTR_ARC_RSL },
		{ SUBMIT_KEY_GridResource, 0, ATTR_GRID_RESOURCE },
	};
	const int tostringizesz = sizeof(tostringize) / sizeof(tostringize[0]);


	HASHITER it = hash_iter_begin(SubmitMacroSet);
	for( ; ! hash_iter_done(it); hash_iter_next(it)) {

		const char * key = hash_iter_key(it);
		int remote_depth = 0;
		while(strncasecmp(key, SUBMIT_KEY_REMOTE_PREFIX, REMOTE_PREFIX_LEN) == 0) {
			remote_depth++;
			key += REMOTE_PREFIX_LEN;
		}

		if(remote_depth == 0) {
			continue;
		}

		MyString preremote = "";
		for(int i = 0; i < remote_depth; ++i) {
			preremote += SUBMIT_KEY_REMOTE_PREFIX;
		}

		if(strcasecmp(key, SUBMIT_KEY_Universe) == 0 || strcasecmp(key, ATTR_JOB_UNIVERSE) == 0) {
			MyString Univ1 = preremote + SUBMIT_KEY_Universe;
			MyString Univ2 = preremote + ATTR_JOB_UNIVERSE;
			MyString val = submit_param_mystring(Univ1.Value(), Univ2.Value());
			int univ = CondorUniverseNumberEx(val.Value());
			if(univ == 0) {
				push_error(stderr, "Unknown universe of '%s' specified\n", val.Value());
				ABORT_AND_RETURN( 1 );
			}
			MyString attr = preremote + ATTR_JOB_UNIVERSE;
			dprintf(D_FULLDEBUG, "Adding %s = %d\n", attr.Value(), univ);
			AssignJobVal(attr.Value(), univ);

		} else {

			for(int i = 0; i < tostringizesz; ++i) {
				ExprItem & item = tostringize[i];

				if(	strcasecmp(key, item.submit_expr) &&
					(item.special_expr == NULL || strcasecmp(key, item.special_expr)) &&
					strcasecmp(key, item.job_expr)) {
					continue;
				}
				MyString key1 = preremote + item.submit_expr;
				MyString key2 = preremote + item.special_expr;
				MyString key3 = preremote + item.job_expr;
				const char * ckey1 = key1.Value();
				const char * ckey2 = key2.Value();
				if(item.special_expr == NULL) { ckey2 = NULL; }
				const char * ckey3 = key3.Value();
				char * val = submit_param(ckey1, ckey2);
				if( val == NULL ) {
					val = submit_param(ckey3);
				}
				ASSERT(val); // Shouldn't have gotten here if it's missing.
				dprintf(D_FULLDEBUG, "Adding %s = %s\n", ckey3, val);
				AssignJobString(ckey3, val);
				free(val);
				break;
			}
		}
	}
	hash_iter_delete(&it);

	return 0;
}

int SubmitHash::SetJobMachineAttrs()
{
	RETURN_IF_ABORT();
	MyString job_machine_attrs = submit_param_mystring( SUBMIT_KEY_JobMachineAttrs, ATTR_JOB_MACHINE_ATTRS );
	MyString history_len_str = submit_param_mystring( SUBMIT_KEY_JobMachineAttrsHistoryLength, ATTR_JOB_MACHINE_ATTRS_HISTORY_LENGTH );
	MyString buffer;

	if( job_machine_attrs.Length() ) {
		AssignJobString(ATTR_JOB_MACHINE_ATTRS,job_machine_attrs.Value());
	}
	if( history_len_str.Length() ) {
		char *endptr=NULL;
		long history_len = strtol(history_len_str.Value(),&endptr,10);
		if( history_len > INT_MAX || history_len < 0 || *endptr) {
			push_error(stderr, SUBMIT_KEY_JobMachineAttrsHistoryLength "=%s is out of bounds 0 to %d\n",history_len_str.Value(),INT_MAX);
			ABORT_AND_RETURN( 1 );
		}
		AssignJobVal(ATTR_JOB_MACHINE_ATTRS_HISTORY_LENGTH, history_len);
	}
	return 0;
}

#endif // above code is obsolete, kept temporarily for reference.

static const char * check_docker_image(char * docker_image)
{
	// trim leading & trailing whitespace and remove surrounding "" if any.
	docker_image = trim_and_strip_quotes_in_place(docker_image);

	// TODO: add code here to validate docker image argument (if possible)
	return docker_image;
}

static const char * check_container_image(char * container_image)
{
	// trim leading & trailing whitespace and remove surrounding "" if any.
	container_image = trim_and_strip_quotes_in_place(container_image);

	// TODO: add code here to validate docker image argument (if possible)
	return container_image;
}


int SubmitHash::SetExecutable()
{
	RETURN_IF_ABORT();
	bool	transfer_it = true;
	bool	ignore_it = false;
	char	*ename = NULL;
	char	*macro_value = NULL;
	_submit_file_role role = SFR_EXECUTABLE;
	MyString	full_ename;
	MyString buffer;

	YourStringNoCase gridType(JobGridType.c_str());

	// In vm universe and ec2/boinc grid jobs, 'Executable'
	// parameter is not a real file but just the name of job.
	if ( JobUniverse == CONDOR_UNIVERSE_VM ||
		 ( JobUniverse == CONDOR_UNIVERSE_GRID &&
		   ( gridType == "ec2" ||
			 gridType == "gce"  ||
			 gridType == "azure"  ||
			 gridType == "boinc" ) ) ) {
		ignore_it = true;
		role = SFR_PSEUDO_EXECUTABLE;
	}

	if (IsDockerJob) {
		auto_free_ptr docker_image(submit_param(SUBMIT_KEY_DockerImage, ATTR_DOCKER_IMAGE));
		if (docker_image) {
			const char * image = check_docker_image(docker_image.ptr());
			if (! image || ! image[0]) {
				push_error(stderr, "'%s' is not a valid docker_image\n", docker_image.ptr());
				ABORT_AND_RETURN(1);
			}
			AssignJobString(ATTR_DOCKER_IMAGE, image);
		} else if ( ! job->Lookup(ATTR_DOCKER_IMAGE)) {
			push_error(stderr, "docker jobs require a docker_image\n");
			ABORT_AND_RETURN(1);
		}
		role = SFR_PSEUDO_EXECUTABLE;
	}

	if (IsContainerJob) {
		// container universe also allows docker_image to force a docker image to be used
		auto_free_ptr docker_image(submit_param(SUBMIT_KEY_DockerImage, ATTR_DOCKER_IMAGE));
		if (docker_image) {
			const char * image = check_docker_image(docker_image.ptr());
			if (! image || ! image[0]) {
				push_error(stderr, "'%s' is not a valid docker_image for container universe\n", docker_image.ptr());
				ABORT_AND_RETURN(1);
			}
			AssignJobString(ATTR_DOCKER_IMAGE, image);
		}
		auto_free_ptr container_image(submit_param(SUBMIT_KEY_ContainerImage, ATTR_CONTAINER_IMAGE));
		if (container_image) {
			const char * image = check_container_image(container_image.ptr());
			if (! image || ! image[0]) {
				push_error(stderr, "'%s' is not a valid container_image\n", container_image.ptr());
				ABORT_AND_RETURN(1);
			}
			AssignJobString(ATTR_CONTAINER_IMAGE, image);
		} else if (!job->Lookup(ATTR_CONTAINER_IMAGE) && !job->Lookup(ATTR_DOCKER_IMAGE)) {
			push_error(stderr, "container jobs require a container_image or docker_image\n");
			ABORT_AND_RETURN(1);
		}
		role = SFR_PSEUDO_EXECUTABLE;
	}

	ename = submit_param( SUBMIT_KEY_Executable, ATTR_JOB_CMD );
	if( ename == NULL ) {
		// if no executable keyword, but the job already has an executable we are done.
		if (job->Lookup(ATTR_JOB_CMD)) {
			return abort_code;
		}
		/*
		if (ignore_it || IsDockerJob) {
			// the Cmd attribute has no value, and it's ok to have no exe here
			// so set the value to ""
			AssignJobString(ATTR_JOB_CMD, "");
			return abort_code;
		}
		*/
		if (IsDockerJob || IsContainerJob) {
			// neither docker jobs nor conatiner jobs require an executable.
			ignore_it = true;
			role = SFR_PSEUDO_EXECUTABLE;
		} else {
			push_error(stderr, "No '%s' parameter was provided\n", SUBMIT_KEY_Executable);
			ABORT_AND_RETURN( 1 );
		}
	}

	macro_value = submit_param( SUBMIT_KEY_TransferExecutable, ATTR_TRANSFER_EXECUTABLE );
	if ( macro_value ) {
		if ( macro_value[0] == 'F' || macro_value[0] == 'f' ) {
			AssignJobVal(ATTR_TRANSFER_EXECUTABLE, false);
			transfer_it = false;
		}
		free( macro_value );
	} else {
		// For Docker Universe, if xfer_exe not set at all, and we have an exe
		// heuristically set xfer_exe to false if is a absolute path
		if ((IsDockerJob || IsContainerJob)  && ename && ename[0] == '/') {
			AssignJobVal(ATTR_TRANSFER_EXECUTABLE, false);
			transfer_it = false;
			ignore_it = true;
		}
	}

	if ( ignore_it ) {
		if( transfer_it == true ) {
			AssignJobVal(ATTR_TRANSFER_EXECUTABLE, false);
			transfer_it = false;
		}
	}

	// If we're not transfering the executable, leave a relative pathname
	// unresolved. This is mainly important for the Globus universe.
	if ( transfer_it ) {
		full_ename = full_path( ename, false );
	} else {
		full_ename = ename;
	}
	if ( !ignore_it ) {
		check_and_universalize_path(full_ename);
	}

	AssignJobString (ATTR_JOB_CMD, full_ename.c_str());

#if 1
	// code below moved to SetAutoAttributes
#else

		/* MPI REALLY doesn't like these! */
	if ( JobUniverse != CONDOR_UNIVERSE_MPI ) {
		AssignJobVal(ATTR_MIN_HOSTS, 1);
		AssignJobVal (ATTR_MAX_HOSTS, 1);
	} 

	if ( JobUniverse == CONDOR_UNIVERSE_PARALLEL) {
		AssignJobVal(ATTR_WANT_IO_PROXY, true);
		AssignJobVal(ATTR_JOB_REQUIRES_SANDBOX, true);
	}

	AssignJobVal (ATTR_CURRENT_HOSTS, 0);
#endif


	if (FnCheckFile) {
		int rval = FnCheckFile(CheckFileArg, this, role, ename, (transfer_it ? 1 : 0));
		if (rval) { 
			if (ename) free(ename);
			ABORT_AND_RETURN( rval );
		}
	}
	if (ename) free(ename);
	return 0;
}


static bool mightTransfer( int universe )
{
	switch( universe ) {
	case CONDOR_UNIVERSE_VANILLA:
	case CONDOR_UNIVERSE_MPI:
	case CONDOR_UNIVERSE_PARALLEL:
	case CONDOR_UNIVERSE_JAVA:
	case CONDOR_UNIVERSE_VM:
		return true;
		break;
	default:
		return false;
		break;
	}
	return false;
}


int SubmitHash::SetUniverse()
{
	RETURN_IF_ABORT();
	std::string buffer;

	auto_free_ptr univ(submit_param(SUBMIT_KEY_Universe, ATTR_JOB_UNIVERSE));
	if ( ! univ) {
		// get a default universe from the config file
		univ.set(param("DEFAULT_UNIVERSE"));
	}

	IsDockerJob = false;
	IsContainerJob = false;

	JobUniverse = 0;
	JobGridType.clear();
	VMType.clear();

	if (univ) {
		JobUniverse = CondorUniverseNumberEx(univ.ptr());
		if ( ! JobUniverse) {
			// maybe it's a topping?
			if (MATCH == strcasecmp(univ.ptr(), "docker")) {
				JobUniverse = CONDOR_UNIVERSE_VANILLA;
				IsDockerJob = true;
			}
			// maybe it is the "container" topping?

			if (MATCH == strcasecmp(univ.ptr(), "container")) {
				JobUniverse = CONDOR_UNIVERSE_VANILLA;
				IsContainerJob = true;
			}
		}
	} else {
		// if nothing else, it must be a vanilla universe
		//  *changed from "standard" for 7.2.0*
		JobUniverse = CONDOR_UNIVERSE_VANILLA;
	}

	// set the universe into the job
	AssignJobVal(ATTR_JOB_UNIVERSE, JobUniverse);

	// set the Remote_Universe and Remote_Remote_Universe (if any)
	auto_free_ptr remote_univ(submit_param(SUBMIT_KEY_REMOTE_PREFIX SUBMIT_KEY_Universe,
		                                   SUBMIT_KEY_REMOTE_PREFIX ATTR_JOB_UNIVERSE));
	if (remote_univ) {
		int univ = CondorUniverseNumberEx(remote_univ);
		if ( ! univ) {
			push_error(stderr, "Unknown Remote_Universe of '%s' specified\n", remote_univ.ptr());
			ABORT_AND_RETURN(1);
		}
		AssignJobVal(SUBMIT_KEY_REMOTE_PREFIX ATTR_JOB_UNIVERSE, univ);
	}
	remote_univ.set(submit_param(SUBMIT_KEY_REMOTE_PREFIX SUBMIT_KEY_REMOTE_PREFIX SUBMIT_KEY_Universe,
		                         SUBMIT_KEY_REMOTE_PREFIX SUBMIT_KEY_REMOTE_PREFIX ATTR_JOB_UNIVERSE));
	if (remote_univ) {
		int univ = CondorUniverseNumberEx(remote_univ);
		if (! univ) {
			push_error(stderr, "Unknown Remote_Remote_Universe of '%s' specified\n", remote_univ.ptr());
			ABORT_AND_RETURN(1);
		}
		AssignJobVal(SUBMIT_KEY_REMOTE_PREFIX SUBMIT_KEY_REMOTE_PREFIX ATTR_JOB_UNIVERSE, univ);
	}

	// for "scheduler" or "local" or "parallel" universe, this is all we need to do
	if (JobUniverse == CONDOR_UNIVERSE_SCHEDULER ||
		JobUniverse == CONDOR_UNIVERSE_LOCAL ||
		JobUniverse == CONDOR_UNIVERSE_PARALLEL ||
		JobUniverse == CONDOR_UNIVERSE_MPI)
	{
		return 0;
	}

	// we only check WantParallelScheduling when building the cluster ad (like universe)
	bool wantParallel = submit_param_bool(ATTR_WANT_PARALLEL_SCHEDULING, NULL, false);
	if (wantParallel) {
		AssignJobVal(ATTR_WANT_PARALLEL_SCHEDULING, true);
	}

	if (JobUniverse == CONDOR_UNIVERSE_JAVA) {
		return 0;
	}

	// for vanilla universe, we have some special cases for toppings...
	if (JobUniverse == CONDOR_UNIVERSE_VANILLA) {
		if (IsDockerJob) {
			// TODO: remove this when the docker starter no longer requires it.
			AssignJobVal(ATTR_WANT_DOCKER, true);
		}

		if (IsContainerJob) {
			AssignJobVal(ATTR_WANT_CONTAINER, true);
			auto_free_ptr container_image(submit_param(SUBMIT_KEY_ContainerImage, ATTR_CONTAINER_IMAGE));
			auto_free_ptr docker_image(submit_param(SUBMIT_KEY_DockerImage, ATTR_DOCKER_IMAGE));

			// if docker_image is set, assume need docker repo
			if (docker_image) {
				AssignJobVal(ATTR_WANT_DOCKER_IMAGE, true);
			} else {

				// Otherwise, guess container image type from container image string
				ContainerImageType image_type = image_type_from_string(container_image.ptr());
				switch (image_type) {
					case ContainerImageType::DockerRepo:
						AssignJobVal(ATTR_WANT_DOCKER_IMAGE, true);
						break;
					case ContainerImageType::SIF:
						AssignJobVal(ATTR_WANT_SIF,true);
						break;
					case ContainerImageType::SandboxImage:
						AssignJobVal(ATTR_WANT_SANDBOX_IMAGE, true);
						break;
					case ContainerImageType::Unknown:
						push_error(stderr, SUBMIT_KEY_ContainerImage
								" must be a directory, have a docker:: prefix, or end in .sif.\n");
						ABORT_AND_RETURN(1);
				}
			}
		}
		return 0;
	}

	// "globus" or "grid" universe
	if (JobUniverse == CONDOR_UNIVERSE_GRID) {

		//PRAGMA_REMIND("tj: can this code be removed and the code in SetGridParams used instead?")
		bool valid_grid_type = false;
		auto_free_ptr grid_resource(submit_param(SUBMIT_KEY_GridResource, ATTR_GRID_RESOURCE));
		if (grid_resource) {
			valid_grid_type = extract_gridtype(grid_resource, JobGridType);
		} else if (job->LookupString(ATTR_GRID_RESOURCE, buffer)) {
			valid_grid_type = extract_gridtype(buffer.c_str(), JobGridType);
		} else if (clusterAd && clusterAd->LookupString(ATTR_GRID_RESOURCE, buffer)) {
			valid_grid_type = extract_gridtype(buffer.c_str(), JobGridType);
		} else {
			push_error(stderr, SUBMIT_KEY_GridResource " attribute not defined for grid universe job\n");
			ABORT_AND_RETURN(1);
		}

		if ( ! valid_grid_type) {
			push_error(stderr, "Invalid value '%s' for grid type\n"
				"Must be one of: condor, batch, nordugrid, arc, ec2, gce, azure, or boinc\n",
				JobGridType.Value());
			ABORT_AND_RETURN(1);
		}

		return 0;
	};


	if (JobUniverse == CONDOR_UNIVERSE_VM) {

		//PRAGMA_REMIND("tj: move this to ReportCommonMistakes")

			// also lookup checkpoint an network so we can force file transfer submit knobs.
		bool VMCheckpoint = submit_param_bool(SUBMIT_KEY_VM_Checkpoint, ATTR_JOB_VM_CHECKPOINT, false);
		if( VMCheckpoint ) {
			bool VMNetworking = submit_param_bool(SUBMIT_KEY_VM_Networking, ATTR_JOB_VM_NETWORKING, false);
			if( VMNetworking ) {
				/*
				 * User explicitly requested vm_checkpoint = true, 
				 * but they also turned on vm_networking, 
				 * For now, vm_networking is not conflict with vm_checkpoint.
				 * If user still wants to use both vm_networking 
				 * and vm_checkpoint, they explicitly need to define 
				 * when_to_transfer_output = ON_EXIT_OR_EVICT.
				 */
				FileTransferOutput_t when_output = FTO_NONE;
				auto_free_ptr vm_tmp(submit_param( ATTR_WHEN_TO_TRANSFER_OUTPUT, SUBMIT_KEY_WhenToTransferOutput ));
				if ( vm_tmp ) {
					when_output = getFileTransferOutputNum(vm_tmp.ptr());
				}
				if( when_output != FTO_ON_EXIT_OR_EVICT ) {
					MyString err_msg;
					err_msg = "\nERROR: You explicitly requested "
						"both VM checkpoint and VM networking. "
						"However, VM networking is currently conflict "
						"with VM checkpoint. If you still want to use "
						"both VM networking and VM checkpoint, "
						"you explicitly must define "
						"\"when_to_transfer_output = ON_EXIT_OR_EVICT\"\n";
					print_wrapped_text( err_msg.c_str(), stderr );
					ABORT_AND_RETURN( 1 );
				}
			}
			// For vm checkpoint, we turn on condor file transfer
			set_submit_param( ATTR_SHOULD_TRANSFER_FILES, "YES");
			set_submit_param( ATTR_WHEN_TO_TRANSFER_OUTPUT, "ON_EXIT_OR_EVICT");
		} else {
			// Even if we don't use vm_checkpoint, 
			// we always turn on condor file transfer for VM universe.
			// Here there are several reasons.
			// For example, because we may use snapshot disks in vmware, 
			// those snapshot disks need to be transferred back 
			// to this submit machine.
			// For another example, a job user want to transfer vm_cdrom_files 
			// but doesn't want to transfer disk files.
			// If we need the same file system domain, 
			// we will add the requirement of file system domain later as well.
			set_submit_param( ATTR_SHOULD_TRANSFER_FILES, "YES");
			set_submit_param( ATTR_WHEN_TO_TRANSFER_OUTPUT, "ON_EXIT");
		}

		return 0;
	};

	// If we get to here, this is an unknown or unsupported universe.
	if (univ && ! JobUniverse) {
		push_error(stderr, "I don't know about the '%s' universe.\n", univ.ptr());
		ABORT_AND_RETURN( 1 );
	} else if (JobUniverse) {
		push_error(stderr, "'%s' is not a supported universe.\n", CondorUniverseNameUcFirst(JobUniverse));
		ABORT_AND_RETURN( 1 );
	}

	return 0;
}

int SubmitHash::SetParallelParams()
{
	RETURN_IF_ABORT();
	MyString buffer;

	bool wantParallel = false;
	job->LookupBool(ATTR_WANT_PARALLEL_SCHEDULING, wantParallel);
 
	if (JobUniverse == CONDOR_UNIVERSE_MPI ||
		JobUniverse == CONDOR_UNIVERSE_PARALLEL || wantParallel) {

		auto_free_ptr mach_count(submit_param(SUBMIT_KEY_MachineCount, ATTR_MACHINE_COUNT));
		if( ! mach_count ) { 
				// try an alternate name
			mach_count.set(submit_param(SUBMIT_KEY_NodeCount, SUBMIT_KEY_NodeCountAlt));
		}
		if (mach_count) {
			int tmp = atoi(mach_count);
			AssignJobVal(ATTR_MIN_HOSTS, tmp);
			AssignJobVal(ATTR_MAX_HOSTS, tmp);
		}
		else if ( ! job->Lookup(ATTR_MAX_HOSTS)) {
			push_error(stderr, "No machine_count specified!\n" );
			ABORT_AND_RETURN( 1 );
		}

		// to preserve pre 8.9 behavior. when building the cluster ad, set request_cpus for parallel jobs to 1
		// this will get overwritten by SetRequestCpus if the submit actually has a request_cpus keyword
		// but it will NOT be overwritten by JOB_DEFAULT_REQUESTCPUS
		if ( ! clusterAd) {
			AssignJobVal(ATTR_REQUEST_CPUS, 1);
		}
	}

	if (JobUniverse == CONDOR_UNIVERSE_PARALLEL && ! clusterAd) {
		AssignJobVal(ATTR_WANT_IO_PROXY, true);
		AssignJobVal(ATTR_JOB_REQUIRES_SANDBOX, true);
	}

	return 0;
}

/* This function is used to handle submit file commands that are inserted
 * into the job ClassAd verbatim, with no special treatment.
 */

static const SimpleSubmitKeyword prunable_keywords[] = {
	// formerly SetSimpleJobExprs
	{SUBMIT_KEY_NextJobStartDelay, ATTR_NEXT_JOB_START_DELAY, SimpleSubmitKeyword::f_as_expr},
	{SUBMIT_KEY_KeepClaimIdle, ATTR_JOB_KEEP_CLAIM_IDLE, SimpleSubmitKeyword::f_as_expr},
	{SUBMIT_KEY_JobAdInformationAttrs, ATTR_JOB_AD_INFORMATION_ATTRS, SimpleSubmitKeyword::f_as_string},
	{SUBMIT_KEY_JobMaterializeMaxIdle, ATTR_JOB_MATERIALIZE_MAX_IDLE, SimpleSubmitKeyword::f_as_expr},
	{SUBMIT_KEY_JobMaterializeMaxIdleAlt, ATTR_JOB_MATERIALIZE_MAX_IDLE, SimpleSubmitKeyword::f_as_expr | SimpleSubmitKeyword::f_alt_name},
	{SUBMIT_KEY_DockerNetworkType, ATTR_DOCKER_NETWORK_TYPE, SimpleSubmitKeyword::f_as_string},
	{SUBMIT_KEY_TransferContainer, ATTR_TRANSFER_CONTAINER, SimpleSubmitKeyword::f_as_bool},
	{SUBMIT_KEY_TransferPlugins, ATTR_TRANSFER_PLUGINS, SimpleSubmitKeyword::f_as_string},

	// formerly SetJobMachineAttrs
	{SUBMIT_KEY_JobMachineAttrs, ATTR_JOB_MACHINE_ATTRS, SimpleSubmitKeyword::f_as_string},
	{SUBMIT_KEY_JobMachineAttrsHistoryLength, ATTR_JOB_MACHINE_ATTRS_HISTORY_LENGTH, SimpleSubmitKeyword::f_as_int},

	// formerly SetNotifyUser
	{SUBMIT_KEY_NotifyUser, ATTR_NOTIFY_USER, SimpleSubmitKeyword::f_as_string},
	// formerly SetEmailAttributes
	{SUBMIT_KEY_EmailAttributes, ATTR_EMAIL_ATTRIBUTES, SimpleSubmitKeyword::f_as_string | SimpleSubmitKeyword::f_as_list},
	// formerly SetRemoteInitialDir
	{SUBMIT_KEY_RemoteInitialDir, ATTR_JOB_REMOTE_IWD, SimpleSubmitKeyword::f_as_string},
	// formerly SetRemoteAttrs (2 levels of remoteness hard coded here)
	{SUBMIT_KEY_REMOTE_PREFIX SUBMIT_KEY_GridResource,  SUBMIT_KEY_REMOTE_PREFIX ATTR_GRID_RESOURCE, SimpleSubmitKeyword::f_as_string},
	{SUBMIT_KEY_REMOTE_PREFIX SUBMIT_KEY_NordugridRSL, SUBMIT_KEY_REMOTE_PREFIX ATTR_NORDUGRID_RSL, SimpleSubmitKeyword::f_as_string},
	{SUBMIT_KEY_REMOTE_PREFIX SUBMIT_KEY_REMOTE_PREFIX SUBMIT_KEY_GridResource, SUBMIT_KEY_REMOTE_PREFIX SUBMIT_KEY_REMOTE_PREFIX ATTR_GRID_RESOURCE, SimpleSubmitKeyword::f_as_string},
	{SUBMIT_KEY_REMOTE_PREFIX SUBMIT_KEY_REMOTE_PREFIX SUBMIT_KEY_NordugridRSL, SUBMIT_KEY_REMOTE_PREFIX SUBMIT_KEY_REMOTE_PREFIX ATTR_NORDUGRID_RSL, SimpleSubmitKeyword::f_as_string},

	// formerly SetOutputDestination
	{SUBMIT_KEY_OutputDestination, ATTR_OUTPUT_DESTINATION, SimpleSubmitKeyword::f_as_string},
	// formerly SetWantGracefulRemoval
	{SUBMIT_KEY_WantGracefulRemoval, ATTR_WANT_GRACEFUL_REMOVAL, SimpleSubmitKeyword::f_as_expr},
	// formerly SetJobMaxVacateTime
	{SUBMIT_KEY_JobMaxVacateTime, ATTR_JOB_MAX_VACATE_TIME, SimpleSubmitKeyword::f_as_expr},
	// formerly SetEncryptExecuteDir
	{SUBMIT_KEY_EncryptExecuteDir, ATTR_ENCRYPT_EXECUTE_DIRECTORY, SimpleSubmitKeyword::f_as_bool},
	// formerly SetPerFileEncryption
	{SUBMIT_KEY_EncryptInputFiles, ATTR_ENCRYPT_INPUT_FILES, SimpleSubmitKeyword::f_as_string},
	{SUBMIT_KEY_EncryptOutputFiles, ATTR_ENCRYPT_OUTPUT_FILES, SimpleSubmitKeyword::f_as_string},
	{SUBMIT_KEY_DontEncryptInputFiles, ATTR_DONT_ENCRYPT_INPUT_FILES, SimpleSubmitKeyword::f_as_string},
	{SUBMIT_KEY_DontEncryptOutputFiles, ATTR_DONT_ENCRYPT_OUTPUT_FILES, SimpleSubmitKeyword::f_as_string},
	// formerly SetLoadProfile
	{SUBMIT_KEY_LoadProfile,  ATTR_JOB_LOAD_PROFILE, SimpleSubmitKeyword::f_as_bool},
	// formerly SetFileOptions
	{SUBMIT_KEY_FileRemaps, ATTR_FILE_REMAPS, SimpleSubmitKeyword::f_as_expr}, // TODO: should this be a string rather than an expression?
	{SUBMIT_KEY_BufferFiles, ATTR_BUFFER_FILES, SimpleSubmitKeyword::f_as_expr},
	{SUBMIT_KEY_BufferSize, ATTR_BUFFER_SIZE, SimpleSubmitKeyword::f_as_expr},
	{SUBMIT_KEY_BufferBlockSize, ATTR_BUFFER_BLOCK_SIZE, SimpleSubmitKeyword::f_as_expr},
	// formerly SetFetchFiles
	{SUBMIT_KEY_FetchFiles, ATTR_FETCH_FILES, SimpleSubmitKeyword::f_as_string},
	// formerly SetCompressFiles
	{SUBMIT_KEY_CompressFiles, ATTR_COMPRESS_FILES, SimpleSubmitKeyword::f_as_string},
	// formerly SetAppendFiles
	{SUBMIT_KEY_AppendFiles, ATTR_APPEND_FILES, SimpleSubmitKeyword::f_as_string},
	// formerly SetLocalFiles
	{SUBMIT_KEY_LocalFiles, ATTR_LOCAL_FILES, SimpleSubmitKeyword::f_as_string},
	// formerly SetUserLog
	{SUBMIT_KEY_UserLogFile, ATTR_ULOG_FILE, SimpleSubmitKeyword::f_as_string | SimpleSubmitKeyword::f_logfile},
	{SUBMIT_KEY_DagmanLogFile, ATTR_DAGMAN_WORKFLOW_LOG, SimpleSubmitKeyword::f_as_string | SimpleSubmitKeyword::f_logfile},
	{SUBMIT_KEY_UserLogUseXML, ATTR_ULOG_USE_XML, SimpleSubmitKeyword::f_as_bool},

	// formerly SetNoopJob
	{SUBMIT_KEY_Noop, ATTR_JOB_NOOP, SimpleSubmitKeyword::f_as_expr},
	{SUBMIT_KEY_NoopExitSignal, ATTR_JOB_NOOP_EXIT_SIGNAL, SimpleSubmitKeyword::f_as_expr},
	{SUBMIT_KEY_NoopExitCode, ATTR_JOB_NOOP_EXIT_CODE, SimpleSubmitKeyword::f_as_expr},
	// formerly SetDAGNodeName
	{ATTR_DAG_NODE_NAME_ALT, ATTR_DAG_NODE_NAME, SimpleSubmitKeyword::f_as_string},
	// formerly SetMatchListLen
	{SUBMIT_KEY_LastMatchListLength, ATTR_LAST_MATCH_LIST_LENGTH, SimpleSubmitKeyword::f_as_int},
	// formerly SetDAGManJobId
	{SUBMIT_KEY_DAGManJobId, ATTR_DAGMAN_JOB_ID, SimpleSubmitKeyword::f_as_uint},
	// formerly SetLogNotes
	{SUBMIT_KEY_LogNotesCommand, ATTR_SUBMIT_EVENT_NOTES, SimpleSubmitKeyword::f_as_string},
	// formerly SetUserNotes
	{SUBMIT_KEY_UserNotesCommand, ATTR_SUBMIT_EVENT_USER_NOTES, SimpleSubmitKeyword::f_as_string},
	// formerly SetStackSize
	{SUBMIT_KEY_StackSize, ATTR_STACK_SIZE, SimpleSubmitKeyword::f_as_expr},
	// formerly SetJarFiles
	{SUBMIT_KEY_JarFiles, ATTR_JAR_FILES, SimpleSubmitKeyword::f_as_string},
	// formerly SetParallelStartupScripts
	{SUBMIT_KEY_ParallelScriptShadow, ATTR_PARALLEL_SCRIPT_SHADOW, SimpleSubmitKeyword::f_as_string},
	{SUBMIT_KEY_ParallelScriptStarter, ATTR_PARALLEL_SCRIPT_STARTER, SimpleSubmitKeyword::f_as_string},
	// formerly SetCronTab
	{SUBMIT_KEY_CronMinute, ATTR_CRON_MINUTES, SimpleSubmitKeyword::f_as_string},
	{SUBMIT_KEY_CronHour, ATTR_CRON_HOURS, SimpleSubmitKeyword::f_as_string},
	{SUBMIT_KEY_CronDayOfMonth, ATTR_CRON_DAYS_OF_MONTH, SimpleSubmitKeyword::f_as_string},
	{SUBMIT_KEY_CronMonth, ATTR_CRON_MONTHS, SimpleSubmitKeyword::f_as_string},
	{SUBMIT_KEY_CronDayOfWeek, ATTR_CRON_DAYS_OF_WEEK, SimpleSubmitKeyword::f_as_string},
	// formerly SetDescription
	{SUBMIT_KEY_Description, ATTR_JOB_DESCRIPTION, SimpleSubmitKeyword::f_as_string},
	{SUBMIT_KEY_BatchName, ATTR_JOB_BATCH_NAME, SimpleSubmitKeyword::f_as_string | SimpleSubmitKeyword::f_strip_quotes},
	{SUBMIT_KEY_BatchId, ATTR_JOB_BATCH_ID, SimpleSubmitKeyword::f_as_string | SimpleSubmitKeyword::f_strip_quotes},
	#ifdef NO_DEPRECATE_NICE_USER
	// formerly SetNiceUser
	{SUBMIT_KEY_NiceUser, ATTR_NICE_USER, SimpleSubmitKeyword::f_as_bool},
	#endif
	// formerly SetMaxJobRetirementTime
	{SUBMIT_KEY_MaxJobRetirementTime, ATTR_MAX_JOB_RETIREMENT_TIME, SimpleSubmitKeyword::f_as_expr},
	// formerly SetJobLease
	{SUBMIT_KEY_JobLeaseDuration, ATTR_JOB_LEASE_DURATION, SimpleSubmitKeyword::f_as_expr},
	// formerly SetCoreSize.  NOTE: formerly ATTR_CORE_SIZE was looked up before SUBMIT_KEY_CoreSize
	{SUBMIT_KEY_CoreSize, ATTR_CORE_SIZE, SimpleSubmitKeyword::f_as_int},
	// formerly SetPrio
	{SUBMIT_KEY_Priority, ATTR_JOB_PRIO, SimpleSubmitKeyword::f_as_int},
	{SUBMIT_KEY_Prio, ATTR_JOB_PRIO, SimpleSubmitKeyword::f_as_int | SimpleSubmitKeyword::f_alt_name},
	// formerly SetRunAsOwner
	{SUBMIT_KEY_RunAsOwner, ATTR_JOB_RUNAS_OWNER, SimpleSubmitKeyword::f_as_bool},
	// formerly SetTransferFiles
	{SUBMIT_KEY_MaxTransferInputMB, ATTR_MAX_TRANSFER_INPUT_MB, SimpleSubmitKeyword::f_as_expr},
	{SUBMIT_KEY_MaxTransferOutputMB, ATTR_MAX_TRANSFER_OUTPUT_MB, SimpleSubmitKeyword::f_as_expr},

	{SUBMIT_KEY_ManifestDesired, ATTR_JOB_MANIFEST_DESIRED, SimpleSubmitKeyword::f_as_bool},
	{SUBMIT_KEY_ManifestDir, ATTR_JOB_MANIFEST_DIR, SimpleSubmitKeyword::f_as_string},

	// Self-checkpointing
	{SUBMIT_KEY_CheckpointExitCode, ATTR_CHECKPOINT_EXIT_CODE, SimpleSubmitKeyword::f_as_int },

	// Presigned S3 URLs
	{SUBMIT_KEY_AWSRegion, ATTR_AWS_REGION, SimpleSubmitKeyword::f_as_string},
	{SUBMIT_KEY_AWSAccessKeyIdFile, ATTR_EC2_ACCESS_KEY_ID, SimpleSubmitKeyword::f_as_string},
	{SUBMIT_KEY_AWSSecretAccessKeyFile, ATTR_EC2_SECRET_ACCESS_KEY, SimpleSubmitKeyword::f_as_string},

	// Simple aliases for now; will eventually be their own thing.
	{SUBMIT_KEY_S3AccessKeyIdFile, ATTR_EC2_ACCESS_KEY_ID, SimpleSubmitKeyword::f_as_string},
	{SUBMIT_KEY_S3SecretAccessKeyFile, ATTR_EC2_SECRET_ACCESS_KEY, SimpleSubmitKeyword::f_as_string},
	{SUBMIT_KEY_GSAccessKeyIdFile, ATTR_EC2_ACCESS_KEY_ID, SimpleSubmitKeyword::f_as_string},
	{SUBMIT_KEY_GSSecretAccessKeyFile, ATTR_EC2_SECRET_ACCESS_KEY, SimpleSubmitKeyword::f_as_string},

	// EraseOutputAndErrorOnRestart only applies when when_to_transfer_output
	// is ON_EXIT_OR_EVICT, which we may want to warn people about.
	{SUBMIT_KEY_EraseOutputAndErrorOnRestart, ATTR_DONT_APPEND, SimpleSubmitKeyword::f_as_bool},

	// The only special processing that the checkpoint files list requires
	// is handled by SetRequirements().
	{SUBMIT_KEY_TransferCheckpointFiles, ATTR_CHECKPOINT_FILES, SimpleSubmitKeyword::f_as_string },
	{SUBMIT_KEY_PreserveRelativePaths, ATTR_PRESERVE_RELATIVE_PATHS, SimpleSubmitKeyword::f_as_bool },

	// The special processing for require_cuda_version is in SetRequirements().
	{SUBMIT_KEY_CUDAVersion, ATTR_CUDA_VERSION, SimpleSubmitKeyword::f_as_string },

	// Dataflow jobs
	{SUBMIT_KEY_SkipIfDataflow, ATTR_SKIP_IF_DATAFLOW, SimpleSubmitKeyword::f_as_bool },

	{SUBMIT_KEY_AllowedJobDuration, ATTR_JOB_ALLOWED_JOB_DURATION, SimpleSubmitKeyword::f_as_expr},
	{SUBMIT_KEY_AllowedExecuteDuration, ATTR_JOB_ALLOWED_EXECUTE_DURATION, SimpleSubmitKeyword::f_as_expr},

	{SUBMIT_KEY_JobSet, ATTR_JOB_SET_NAME, SimpleSubmitKeyword::f_as_string | SimpleSubmitKeyword::f_strip_quotes},

	// items declared above this banner are inserted by SetSimpleJobExprs
	// -- SPECIAL HANDLING REQUIRED FOR THESE ---
	// items declared below this banner are inserted by the various SetXXX methods

	// invoke SetExecutable
	{SUBMIT_KEY_ContainerImage, ATTR_CONTAINER_IMAGE, SimpleSubmitKeyword::f_as_string | SimpleSubmitKeyword::f_special_exe},
	{SUBMIT_KEY_DockerImage, ATTR_DOCKER_IMAGE, SimpleSubmitKeyword::f_as_string | SimpleSubmitKeyword::f_special_exe},
	{SUBMIT_KEY_Executable, ATTR_JOB_CMD, SimpleSubmitKeyword::f_as_string | SimpleSubmitKeyword::f_exefile | SimpleSubmitKeyword::f_special_exe},
	{SUBMIT_KEY_TransferExecutable, ATTR_TRANSFER_EXECUTABLE, SimpleSubmitKeyword::f_as_bool | SimpleSubmitKeyword::f_special_exe},
	// invoke SetArguments
	{SUBMIT_KEY_Arguments1, ATTR_JOB_ARGUMENTS1, SimpleSubmitKeyword::f_as_string | SimpleSubmitKeyword::f_special_args},
	{SUBMIT_KEY_Arguments2, NULL, SimpleSubmitKeyword::f_as_string | SimpleSubmitKeyword::f_alt_err | SimpleSubmitKeyword::f_special_args },
	{SUBMIT_CMD_AllowArgumentsV1, NULL, SimpleSubmitKeyword::f_as_string | SimpleSubmitKeyword::f_special_args},
	// invoke SetRequestResources
	{SUBMIT_KEY_RequestCpus, ATTR_REQUEST_CPUS, SimpleSubmitKeyword::f_as_expr},
	{SUBMIT_KEY_RequestDisk, ATTR_REQUEST_DISK, SimpleSubmitKeyword::f_as_expr},
	{SUBMIT_KEY_RequestMemory, ATTR_REQUEST_MEMORY, SimpleSubmitKeyword::f_as_expr},
	{SUBMIT_KEY_RequestGpus, ATTR_REQUEST_GPUS, SimpleSubmitKeyword::f_as_expr},
	// invoke SetGridParams
	{SUBMIT_KEY_GridResource, ATTR_GRID_RESOURCE, SimpleSubmitKeyword::f_as_string | SimpleSubmitKeyword::f_special_grid},
	{SUBMIT_KEY_GlobusResubmit, ATTR_GLOBUS_RESUBMIT_CHECK, SimpleSubmitKeyword::f_as_expr | SimpleSubmitKeyword::f_special_grid },
	{SUBMIT_KEY_GlobusRematch, ATTR_REMATCH_CHECK, SimpleSubmitKeyword::f_as_expr | SimpleSubmitKeyword::f_special_grid },
	{SUBMIT_KEY_NordugridRSL, ATTR_NORDUGRID_RSL, SimpleSubmitKeyword::f_as_string | SimpleSubmitKeyword::f_special_grid },
	{SUBMIT_KEY_ArcRSL, ATTR_ARC_RSL, SimpleSubmitKeyword::f_as_string | SimpleSubmitKeyword::f_special_grid },
	{SUBMIT_KEY_ArcRte, ATTR_ARC_RTE, SimpleSubmitKeyword::f_as_string | SimpleSubmitKeyword::f_special_grid },
	{SUBMIT_KEY_BatchExtraSubmitArgs, ATTR_BATCH_EXTRA_SUBMIT_ARGS, SimpleSubmitKeyword::f_as_string | SimpleSubmitKeyword::f_special_grid },
	{SUBMIT_KEY_BatchProject, ATTR_BATCH_PROJECT, SimpleSubmitKeyword::f_as_string | SimpleSubmitKeyword::f_special_grid },
	{SUBMIT_KEY_BatchQueue, ATTR_BATCH_QUEUE, SimpleSubmitKeyword::f_as_string | SimpleSubmitKeyword::f_special_grid },
	{SUBMIT_KEY_BatchRuntime, ATTR_BATCH_RUNTIME, SimpleSubmitKeyword::f_as_expr | SimpleSubmitKeyword::f_special_grid },
	{SUBMIT_KEY_EC2AccessKeyId, ATTR_EC2_ACCESS_KEY_ID, SimpleSubmitKeyword::f_as_string | SimpleSubmitKeyword::f_special_grid },
	{SUBMIT_KEY_EC2SecretAccessKey, ATTR_EC2_SECRET_ACCESS_KEY, SimpleSubmitKeyword::f_as_string | SimpleSubmitKeyword::f_special_grid },
	{SUBMIT_KEY_EC2KeyPair, ATTR_EC2_KEY_PAIR, SimpleSubmitKeyword::f_as_string | SimpleSubmitKeyword::f_special_grid },
	{SUBMIT_KEY_EC2KeyPairAlt, ATTR_EC2_KEY_PAIR, SimpleSubmitKeyword::f_as_string | SimpleSubmitKeyword::f_special_grid },
	{SUBMIT_KEY_EC2KeyPairFile, ATTR_EC2_KEY_PAIR_FILE, SimpleSubmitKeyword::f_as_string | SimpleSubmitKeyword::f_special_grid },
	{SUBMIT_KEY_EC2KeyPairFileAlt, ATTR_EC2_KEY_PAIR_FILE, SimpleSubmitKeyword::f_as_string | SimpleSubmitKeyword::f_special_grid },
	{SUBMIT_KEY_EC2SecurityGroups, ATTR_EC2_SECURITY_GROUPS, SimpleSubmitKeyword::f_as_string | SimpleSubmitKeyword::f_special_grid },
	{SUBMIT_KEY_EC2SecurityIDs, ATTR_EC2_SECURITY_IDS, SimpleSubmitKeyword::f_as_string | SimpleSubmitKeyword::f_special_grid },
	{SUBMIT_KEY_EC2AmiID, ATTR_EC2_AMI_ID, SimpleSubmitKeyword::f_as_string | SimpleSubmitKeyword::f_special_grid },
	{SUBMIT_KEY_EC2InstanceType, ATTR_EC2_INSTANCE_TYPE, SimpleSubmitKeyword::f_as_string | SimpleSubmitKeyword::f_special_grid },
	{SUBMIT_KEY_EC2VpcSubnet, ATTR_EC2_VPC_SUBNET, SimpleSubmitKeyword::f_as_string | SimpleSubmitKeyword::f_special_grid },
	{SUBMIT_KEY_EC2VpcIP, ATTR_EC2_VPC_IP, SimpleSubmitKeyword::f_as_string | SimpleSubmitKeyword::f_special_grid },
	{SUBMIT_KEY_EC2ElasticIP, ATTR_EC2_ELASTIC_IP, SimpleSubmitKeyword::f_as_string | SimpleSubmitKeyword::f_special_grid },
	{SUBMIT_KEY_EC2AvailabilityZone, ATTR_EC2_AVAILABILITY_ZONE, SimpleSubmitKeyword::f_as_string | SimpleSubmitKeyword::f_special_grid },
	{SUBMIT_KEY_EC2EBSVolumes, ATTR_EC2_EBS_VOLUMES, SimpleSubmitKeyword::f_as_string | SimpleSubmitKeyword::f_special_grid },
	{SUBMIT_KEY_EC2SpotPrice, ATTR_EC2_SPOT_PRICE, SimpleSubmitKeyword::f_as_string | SimpleSubmitKeyword::f_special_grid },
	{SUBMIT_KEY_EC2BlockDeviceMapping, ATTR_EC2_BLOCK_DEVICE_MAPPING, SimpleSubmitKeyword::f_as_string | SimpleSubmitKeyword::f_special_grid },
	{SUBMIT_KEY_EC2UserData, ATTR_EC2_USER_DATA, SimpleSubmitKeyword::f_as_string | SimpleSubmitKeyword::f_special_grid },
	{SUBMIT_KEY_EC2UserDataFile, ATTR_EC2_USER_DATA_FILE, SimpleSubmitKeyword::f_as_string | SimpleSubmitKeyword::f_special_grid },
	{SUBMIT_KEY_EC2IamProfileArn, ATTR_EC2_IAM_PROFILE_ARN, SimpleSubmitKeyword::f_as_string | SimpleSubmitKeyword::f_special_grid },
	{SUBMIT_KEY_EC2IamProfileName, ATTR_EC2_IAM_PROFILE_NAME, SimpleSubmitKeyword::f_as_string | SimpleSubmitKeyword::f_special_grid },
	{SUBMIT_KEY_EC2ParamNames, ATTR_EC2_PARAM_NAMES, SimpleSubmitKeyword::f_as_string | SimpleSubmitKeyword::f_special_grid },
	{SUBMIT_KEY_EC2TagNames, ATTR_EC2_TAG_NAMES, SimpleSubmitKeyword::f_as_string | SimpleSubmitKeyword::f_special_grid },
	{SUBMIT_KEY_BoincAuthenticatorFile,ATTR_BOINC_AUTHENTICATOR_FILE, SimpleSubmitKeyword::f_as_string | SimpleSubmitKeyword::f_special_grid },
	{SUBMIT_KEY_GceAuthFile, ATTR_GCE_AUTH_FILE, SimpleSubmitKeyword::f_as_string | SimpleSubmitKeyword::f_special_grid },
	{SUBMIT_KEY_GceAccount, ATTR_GCE_ACCOUNT, SimpleSubmitKeyword::f_as_string | SimpleSubmitKeyword::f_special_grid },
	{SUBMIT_KEY_GceImage, ATTR_GCE_IMAGE, SimpleSubmitKeyword::f_as_string | SimpleSubmitKeyword::f_special_grid },
	{SUBMIT_KEY_GceMachineType, ATTR_GCE_MACHINE_TYPE, SimpleSubmitKeyword::f_as_string | SimpleSubmitKeyword::f_special_grid },
	{SUBMIT_KEY_GceMetadata, ATTR_GCE_METADATA, SimpleSubmitKeyword::f_as_string | SimpleSubmitKeyword::f_special_grid },
	{SUBMIT_KEY_GceMetadataFile, ATTR_GCE_METADATA_FILE, SimpleSubmitKeyword::f_as_string | SimpleSubmitKeyword::f_special_grid },
	{SUBMIT_KEY_GcePreemptible, ATTR_GCE_PREEMPTIBLE, SimpleSubmitKeyword::f_as_bool | SimpleSubmitKeyword::f_special_grid },
	{SUBMIT_KEY_GceJsonFile, ATTR_GCE_JSON_FILE, SimpleSubmitKeyword::f_as_string | SimpleSubmitKeyword::f_special_grid },
	{SUBMIT_KEY_AzureAuthFile, ATTR_AZURE_AUTH_FILE, SimpleSubmitKeyword::f_as_string | SimpleSubmitKeyword::f_special_grid },
	{SUBMIT_KEY_AzureImage, ATTR_AZURE_IMAGE, SimpleSubmitKeyword::f_as_string | SimpleSubmitKeyword::f_special_grid },
	{SUBMIT_KEY_AzureLocation, ATTR_AZURE_LOCATION, SimpleSubmitKeyword::f_as_string | SimpleSubmitKeyword::f_special_grid },
	{SUBMIT_KEY_AzureSize, ATTR_AZURE_SIZE, SimpleSubmitKeyword::f_as_string | SimpleSubmitKeyword::f_special_grid },
	{SUBMIT_KEY_AzureAdminUsername, ATTR_AZURE_ADMIN_USERNAME, SimpleSubmitKeyword::f_as_string | SimpleSubmitKeyword::f_special_grid },
	{SUBMIT_KEY_AzureAdminKey, ATTR_AZURE_ADMIN_KEY, SimpleSubmitKeyword::f_as_string | SimpleSubmitKeyword::f_special_grid },
	// invoke SetVMParams
	{SUBMIT_KEY_VM_Type, ATTR_JOB_VM_TYPE, SimpleSubmitKeyword::f_as_string | SimpleSubmitKeyword::f_special_vm},
	{SUBMIT_KEY_VM_Checkpoint, ATTR_JOB_VM_CHECKPOINT, SimpleSubmitKeyword::f_as_bool | SimpleSubmitKeyword::f_special_vm},
	{SUBMIT_KEY_VM_Networking, ATTR_JOB_VM_NETWORKING, SimpleSubmitKeyword::f_as_bool | SimpleSubmitKeyword::f_special_vm},
	{SUBMIT_KEY_VM_Networking_Type, ATTR_JOB_VM_NETWORKING_TYPE, SimpleSubmitKeyword::f_as_string | SimpleSubmitKeyword::f_special_vm},
	{SUBMIT_KEY_VM_VNC, ATTR_JOB_VM_VNC, SimpleSubmitKeyword::f_as_bool | SimpleSubmitKeyword::f_special_vm},
	{SUBMIT_KEY_VM_Memory, NULL, SimpleSubmitKeyword::f_as_expr | SimpleSubmitKeyword::f_special_vm},
	{SUBMIT_KEY_VM_VCPUS, NULL, SimpleSubmitKeyword::f_as_int | SimpleSubmitKeyword::f_special_vm},
	{SUBMIT_KEY_VM_MACAddr, ATTR_JOB_VM_MACADDR, SimpleSubmitKeyword::f_as_string | SimpleSubmitKeyword::f_special_vm},
	{SUBMIT_KEY_VM_NO_OUTPUT_VM, NULL, SimpleSubmitKeyword::f_as_bool | SimpleSubmitKeyword::f_special_vm},
	{SUBMIT_KEY_VM_XEN_KERNEL, VMPARAM_XEN_KERNEL, SimpleSubmitKeyword::f_as_string | SimpleSubmitKeyword::f_special_vm},
	{SUBMIT_KEY_VM_XEN_INITRD, NULL, SimpleSubmitKeyword::f_as_string | SimpleSubmitKeyword::f_special_vm},
	{SUBMIT_KEY_VM_XEN_ROOT, NULL, SimpleSubmitKeyword::f_as_string | SimpleSubmitKeyword::f_special_vm},
	{SUBMIT_KEY_VM_XEN_KERNEL_PARAMS, NULL, SimpleSubmitKeyword::f_as_string | SimpleSubmitKeyword::f_special_vm},
	{SUBMIT_KEY_VM_DISK, NULL, SimpleSubmitKeyword::f_as_string | SimpleSubmitKeyword::f_special_vm},
	{SUBMIT_KEY_VM_VMWARE_SHOULD_TRANSFER_FILES, NULL, SimpleSubmitKeyword::f_as_bool | SimpleSubmitKeyword::f_special_vm},
	{SUBMIT_KEY_VM_VMWARE_SNAPSHOT_DISK, NULL, SimpleSubmitKeyword::f_as_bool | SimpleSubmitKeyword::f_special_vm},
	{SUBMIT_KEY_VM_VMWARE_DIR, VMPARAM_VMWARE_DIR, SimpleSubmitKeyword::f_as_string | SimpleSubmitKeyword::f_special_vm},
	// invoke SetJavaVMArgs
	{SUBMIT_KEY_JavaVMArguments1, ATTR_JOB_JAVA_VM_ARGS1, SimpleSubmitKeyword::f_as_string | SimpleSubmitKeyword::f_special_java},
	{SUBMIT_KEY_JavaVMArgs, ATTR_JOB_JAVA_VM_ARGS1, SimpleSubmitKeyword::f_as_string | SimpleSubmitKeyword::f_alt_err | SimpleSubmitKeyword::f_special_java},
	{SUBMIT_KEY_JavaVMArguments2, NULL, SimpleSubmitKeyword::f_as_string | SimpleSubmitKeyword::f_special_java},
	{SUBMIT_CMD_AllowArgumentsV1, NULL, SimpleSubmitKeyword::f_as_bool | SimpleSubmitKeyword::f_special_java},
	// invoke SetParallelParams, this sets different attributes for the same keyword depending on universe (sigh)
	{ATTR_WANT_PARALLEL_SCHEDULING, ATTR_WANT_PARALLEL_SCHEDULING, SimpleSubmitKeyword::f_as_bool | SimpleSubmitKeyword::f_special_parallel},
	{SUBMIT_KEY_MachineCount, ATTR_MACHINE_COUNT, SimpleSubmitKeyword::f_as_int | SimpleSubmitKeyword::f_special_parallel},
	{SUBMIT_KEY_NodeCount, ATTR_MACHINE_COUNT, SimpleSubmitKeyword::f_as_int | SimpleSubmitKeyword::f_alt_name | SimpleSubmitKeyword::f_special_parallel},
	{SUBMIT_KEY_NodeCountAlt, ATTR_MACHINE_COUNT, SimpleSubmitKeyword::f_as_int | SimpleSubmitKeyword::f_alt_name | SimpleSubmitKeyword::f_special_parallel},
	// invoke SetEnvironment
	{SUBMIT_KEY_Environment1, ATTR_JOB_ENVIRONMENT1, SimpleSubmitKeyword::f_as_string | SimpleSubmitKeyword::f_special_env},
	{SUBMIT_KEY_Environment2, NULL, SimpleSubmitKeyword::f_as_string | SimpleSubmitKeyword::f_special_env},
	{SUBMIT_CMD_AllowEnvironmentV1, NULL, SimpleSubmitKeyword::f_as_bool | SimpleSubmitKeyword::f_special_env},
	{SUBMIT_CMD_GetEnvironment, NULL, SimpleSubmitKeyword::f_as_bool | SimpleSubmitKeyword::f_special_env},
	{SUBMIT_CMD_GetEnvironmentAlt, NULL, SimpleSubmitKeyword::f_as_bool | SimpleSubmitKeyword::f_alt_name | SimpleSubmitKeyword::f_special_env},

	// invoke SetNotification
	{SUBMIT_KEY_Notification, ATTR_JOB_NOTIFICATION, SimpleSubmitKeyword::f_as_int | SimpleSubmitKeyword::f_special_notify},
	// invoke SetRank
	{SUBMIT_KEY_Rank, ATTR_RANK, SimpleSubmitKeyword::f_as_expr | SimpleSubmitKeyword::f_special_rank},
	{SUBMIT_KEY_Preferences, ATTR_RANK, SimpleSubmitKeyword::f_as_expr | SimpleSubmitKeyword::f_alt_name | SimpleSubmitKeyword::f_special_rank},
	// invoke SetConcurrencyLimits
	{SUBMIT_KEY_ConcurrencyLimits, ATTR_CONCURRENCY_LIMITS, SimpleSubmitKeyword::f_as_string | SimpleSubmitKeyword::f_special_concurr},
	{SUBMIT_KEY_ConcurrencyLimitsExpr, ATTR_CONCURRENCY_LIMITS, SimpleSubmitKeyword::f_as_expr | SimpleSubmitKeyword::f_special_concurr | SimpleSubmitKeyword::f_alt_err},
	// invoke SetAccountingGroup
	{SUBMIT_KEY_NiceUser, ATTR_NICE_USER_deprecated, SimpleSubmitKeyword::f_as_bool | SimpleSubmitKeyword::f_special_acctgroup},
	{SUBMIT_KEY_AcctGroup, ATTR_ACCOUNTING_GROUP, SimpleSubmitKeyword::f_as_string | SimpleSubmitKeyword::f_special_acctgroup},
	{SUBMIT_KEY_AcctGroupUser, ATTR_ACCT_GROUP_USER, SimpleSubmitKeyword::f_as_string | SimpleSubmitKeyword::f_special_acctgroup},
	//{ "+" ATTR_ACCOUNTING_GROUP, ATTR_ACCOUNTING_GROUP, SimpleSubmitKeyword::f_as_string | SimpleSubmitKeyword::f_special_acctgroup },
	// invoke SetOAuth
	{SUBMIT_KEY_NiceUser, ATTR_NICE_USER_deprecated, SimpleSubmitKeyword::f_as_bool | SimpleSubmitKeyword::f_special_acctgroup},
	// invoke SetStdin
	{SUBMIT_KEY_TransferInput, ATTR_TRANSFER_INPUT, SimpleSubmitKeyword::f_as_bool | SimpleSubmitKeyword::f_special_stdin},
	{SUBMIT_KEY_StreamInput, ATTR_STREAM_INPUT, SimpleSubmitKeyword::f_as_bool | SimpleSubmitKeyword::f_special_stdin},
	{SUBMIT_KEY_Input, ATTR_JOB_INPUT, SimpleSubmitKeyword::f_as_string | SimpleSubmitKeyword::f_special_stdin},
	{SUBMIT_KEY_Stdin, ATTR_JOB_INPUT, SimpleSubmitKeyword::f_as_string | SimpleSubmitKeyword::f_alt_name | SimpleSubmitKeyword::f_special_stdin},
		// invoke SetStdout
	{SUBMIT_KEY_TransferOutput, ATTR_TRANSFER_OUTPUT, SimpleSubmitKeyword::f_as_bool | SimpleSubmitKeyword::f_special_stdout},
	{SUBMIT_KEY_StreamOutput, ATTR_STREAM_OUTPUT, SimpleSubmitKeyword::f_as_bool | SimpleSubmitKeyword::f_special_stdout},
	{SUBMIT_KEY_Output, ATTR_JOB_OUTPUT, SimpleSubmitKeyword::f_as_string | SimpleSubmitKeyword::f_special_stdout},
	{SUBMIT_KEY_Stdout, ATTR_JOB_OUTPUT, SimpleSubmitKeyword::f_as_string | SimpleSubmitKeyword::f_alt_name | SimpleSubmitKeyword::f_special_stdout},
	// invoke SetStderr
	{SUBMIT_KEY_TransferError, ATTR_TRANSFER_ERROR, SimpleSubmitKeyword::f_as_bool | SimpleSubmitKeyword::f_special_stderr},
	{SUBMIT_KEY_StreamError, ATTR_STREAM_ERROR, SimpleSubmitKeyword::f_as_bool | SimpleSubmitKeyword::f_special_stderr},
	{SUBMIT_KEY_Error, ATTR_JOB_ERROR, SimpleSubmitKeyword::f_as_string | SimpleSubmitKeyword::f_special_stderr},
	{SUBMIT_KEY_Stderr, ATTR_JOB_ERROR, SimpleSubmitKeyword::f_as_string | SimpleSubmitKeyword::f_alt_name | SimpleSubmitKeyword::f_special_stderr},
	// invoke SetPeriodicExpressions
	{SUBMIT_KEY_PeriodicHoldCheck, ATTR_PERIODIC_HOLD_CHECK, SimpleSubmitKeyword::f_as_expr | SimpleSubmitKeyword::f_special_periodic },
	{SUBMIT_KEY_PeriodicHoldReason, ATTR_PERIODIC_HOLD_REASON, SimpleSubmitKeyword::f_as_expr | SimpleSubmitKeyword::f_special_periodic },
	{SUBMIT_KEY_PeriodicHoldSubCode, ATTR_PERIODIC_HOLD_SUBCODE, SimpleSubmitKeyword::f_as_expr | SimpleSubmitKeyword::f_special_periodic },
	{SUBMIT_KEY_PeriodicReleaseCheck, ATTR_PERIODIC_RELEASE_CHECK, SimpleSubmitKeyword::f_as_expr | SimpleSubmitKeyword::f_special_periodic },
	{SUBMIT_KEY_PeriodicRemoveCheck, ATTR_PERIODIC_REMOVE_CHECK, SimpleSubmitKeyword::f_as_expr | SimpleSubmitKeyword::f_special_periodic },
	{SUBMIT_KEY_OnExitHoldReason, ATTR_ON_EXIT_HOLD_REASON, SimpleSubmitKeyword::f_as_expr | SimpleSubmitKeyword::f_special_periodic },
	{SUBMIT_KEY_OnExitHoldSubCode, ATTR_ON_EXIT_HOLD_SUBCODE, SimpleSubmitKeyword::f_as_expr | SimpleSubmitKeyword::f_special_periodic },
	// invoke SetLeaveInQueue
	{SUBMIT_KEY_LeaveInQueue, ATTR_JOB_LEAVE_IN_QUEUE, SimpleSubmitKeyword::f_as_expr | SimpleSubmitKeyword::f_special_leaveinq },
	// invoke SetJobRetries
	{SUBMIT_KEY_OnExitRemoveCheck, ATTR_ON_EXIT_REMOVE_CHECK, SimpleSubmitKeyword::f_as_expr | SimpleSubmitKeyword::f_special_retries },
	{SUBMIT_KEY_OnExitHoldCheck, ATTR_ON_EXIT_HOLD_CHECK, SimpleSubmitKeyword::f_as_expr | SimpleSubmitKeyword::f_special_retries },
	{SUBMIT_KEY_MaxRetries, ATTR_JOB_MAX_RETRIES, SimpleSubmitKeyword::f_as_int | SimpleSubmitKeyword::f_special_retries },
	{SUBMIT_KEY_SuccessExitCode, ATTR_JOB_SUCCESS_EXIT_CODE, SimpleSubmitKeyword::f_as_int | SimpleSubmitKeyword::f_special_retries },
	{SUBMIT_KEY_RetryUntil, NULL, SimpleSubmitKeyword::f_as_expr | SimpleSubmitKeyword::f_special_retries },
	// invoke SetKillSig
	{SUBMIT_KEY_KillSig, ATTR_KILL_SIG, SimpleSubmitKeyword::f_as_string | SimpleSubmitKeyword::f_special_killsig },
	{SUBMIT_KEY_RmKillSig, ATTR_REMOVE_KILL_SIG, SimpleSubmitKeyword::f_as_string | SimpleSubmitKeyword::f_special_killsig },
	{SUBMIT_KEY_HoldKillSig, ATTR_HOLD_KILL_SIG, SimpleSubmitKeyword::f_as_string | SimpleSubmitKeyword::f_special_killsig },
	{SUBMIT_KEY_KillSigTimeout, ATTR_KILL_SIG_TIMEOUT, SimpleSubmitKeyword::f_as_int | SimpleSubmitKeyword::f_special_killsig },
	// invoke SetGSICredentials
	{SUBMIT_KEY_UseX509UserProxy, NULL, SimpleSubmitKeyword::f_as_bool | SimpleSubmitKeyword::f_special_gsicred },
	{SUBMIT_KEY_X509UserProxy, ATTR_X509_USER_PROXY, SimpleSubmitKeyword::f_as_string | SimpleSubmitKeyword::f_special_gsicred },
	{SUBMIT_KEY_UseScitokens, NULL, SimpleSubmitKeyword::f_as_bool | SimpleSubmitKeyword::f_special_gsicred },
	{SUBMIT_KEY_UseScitokensAlt, NULL, SimpleSubmitKeyword::f_as_bool | SimpleSubmitKeyword::f_alt_name | SimpleSubmitKeyword::f_special_gsicred },
	{SUBMIT_KEY_ScitokensFile, ATTR_SCITOKENS_FILE, SimpleSubmitKeyword::f_as_string | SimpleSubmitKeyword::f_special_gsicred },
	{ATTR_DELEGATE_JOB_GSI_CREDENTIALS_LIFETIME, ATTR_DELEGATE_JOB_GSI_CREDENTIALS_LIFETIME, SimpleSubmitKeyword::f_as_int | SimpleSubmitKeyword::f_special_gsicred },
	{ATTR_MYPROXY_HOST_NAME, ATTR_MYPROXY_HOST_NAME, SimpleSubmitKeyword::f_as_string | SimpleSubmitKeyword::f_special_gsicred },
	{ATTR_MYPROXY_SERVER_DN, ATTR_MYPROXY_SERVER_DN, SimpleSubmitKeyword::f_as_string | SimpleSubmitKeyword::f_special_gsicred },
	{ATTR_MYPROXY_CRED_NAME, ATTR_MYPROXY_CRED_NAME, SimpleSubmitKeyword::f_as_string | SimpleSubmitKeyword::f_special_gsicred },
	{ATTR_MYPROXY_PASSWORD, ATTR_MYPROXY_PASSWORD, SimpleSubmitKeyword::f_as_expr | SimpleSubmitKeyword::f_special_gsicred }, // not a bug, it really is expr (backward compat)
	{ATTR_MYPROXY_REFRESH_THRESHOLD, ATTR_MYPROXY_REFRESH_THRESHOLD, SimpleSubmitKeyword::f_as_expr | SimpleSubmitKeyword::f_special_gsicred },
	{ATTR_MYPROXY_NEW_PROXY_LIFETIME, ATTR_MYPROXY_NEW_PROXY_LIFETIME, SimpleSubmitKeyword::f_as_expr | SimpleSubmitKeyword::f_special_gsicred },
	// invoke SetTDP
	{SUBMIT_KEY_ToolDaemonCmd, ATTR_TOOL_DAEMON_CMD, SimpleSubmitKeyword::f_as_string | SimpleSubmitKeyword::f_special_tdp },
	{SUBMIT_KEY_ToolDaemonInput, ATTR_TOOL_DAEMON_INPUT, SimpleSubmitKeyword::f_as_string | SimpleSubmitKeyword::f_special_tdp },
	{SUBMIT_KEY_ToolDaemonError, ATTR_TOOL_DAEMON_ERROR, SimpleSubmitKeyword::f_as_string | SimpleSubmitKeyword::f_special_tdp },
	{SUBMIT_KEY_ToolDaemonOutput, ATTR_TOOL_DAEMON_OUTPUT, SimpleSubmitKeyword::f_as_string | SimpleSubmitKeyword::f_special_tdp },
	{SUBMIT_KEY_ToolDaemonArguments1, ATTR_TOOL_DAEMON_ARGS1, SimpleSubmitKeyword::f_as_string | SimpleSubmitKeyword::f_special_tdp },
	{SUBMIT_KEY_ToolDaemonArgs, ATTR_TOOL_DAEMON_ARGS1, SimpleSubmitKeyword::f_as_string | SimpleSubmitKeyword::f_special_tdp | SimpleSubmitKeyword::f_alt_err },
	{SUBMIT_KEY_ToolDaemonArguments2, ATTR_TOOL_DAEMON_ARGS1, SimpleSubmitKeyword::f_as_string | SimpleSubmitKeyword::f_special_tdp },
	{SUBMIT_KEY_SuspendJobAtExec, ATTR_SUSPEND_JOB_AT_EXEC, SimpleSubmitKeyword::f_as_bool | SimpleSubmitKeyword::f_special_tdp },
	// invoke SetJobDeferral
	{SUBMIT_KEY_DeferralTime, ATTR_DEFERRAL_TIME, SimpleSubmitKeyword::f_as_int | SimpleSubmitKeyword::f_special_deferral },
	{SUBMIT_KEY_CronWindow, ATTR_DEFERRAL_WINDOW, SimpleSubmitKeyword::f_as_int | SimpleSubmitKeyword::f_special_deferral },
	{ATTR_CRON_WINDOW, ATTR_DEFERRAL_WINDOW, SimpleSubmitKeyword::f_as_int | SimpleSubmitKeyword::f_alt_name | SimpleSubmitKeyword::f_special_deferral },
	{SUBMIT_KEY_DeferralWindow, ATTR_DEFERRAL_WINDOW, SimpleSubmitKeyword::f_as_int | SimpleSubmitKeyword::f_alt_name  | SimpleSubmitKeyword::f_special_deferral },
	{SUBMIT_KEY_CronPrepTime, ATTR_DEFERRAL_PREP_TIME, SimpleSubmitKeyword::f_as_int | SimpleSubmitKeyword::f_special_deferral },
	{ATTR_CRON_PREP_TIME, ATTR_DEFERRAL_PREP_TIME, SimpleSubmitKeyword::f_as_int | SimpleSubmitKeyword::f_alt_name | SimpleSubmitKeyword::f_special_deferral },
	{SUBMIT_KEY_DeferralPrepTime, ATTR_DEFERRAL_PREP_TIME, SimpleSubmitKeyword::f_as_int | SimpleSubmitKeyword::f_alt_name | SimpleSubmitKeyword::f_special_deferral },
	// invoke SetImageSize
	{SUBMIT_KEY_ImageSize, ATTR_IMAGE_SIZE, SimpleSubmitKeyword::f_as_int | SimpleSubmitKeyword::f_special_imagesize },
	// invoke SetTransferFiles
	{SUBMIT_KEY_TransferInputFiles, ATTR_TRANSFER_INPUT_FILES, SimpleSubmitKeyword::f_as_string | SimpleSubmitKeyword::f_special_transfer },
	{SUBMIT_KEY_TransferInputFilesAlt, ATTR_TRANSFER_INPUT_FILES, SimpleSubmitKeyword::f_as_string | SimpleSubmitKeyword::f_alt_name | SimpleSubmitKeyword::f_special_transfer },
	{SUBMIT_KEY_TransferOutputFiles, ATTR_TRANSFER_OUTPUT_FILES, SimpleSubmitKeyword::f_as_string | SimpleSubmitKeyword::f_special_transfer },
	{SUBMIT_KEY_TransferOutputFilesAlt, ATTR_TRANSFER_OUTPUT_FILES, SimpleSubmitKeyword::f_as_string | SimpleSubmitKeyword::f_alt_name | SimpleSubmitKeyword::f_special_transfer },
	{SUBMIT_KEY_ShouldTransferFiles, ATTR_SHOULD_TRANSFER_FILES, SimpleSubmitKeyword::f_as_string | SimpleSubmitKeyword::f_special_transfer },
	{SUBMIT_KEY_WhenToTransferOutput, ATTR_WHEN_TO_TRANSFER_OUTPUT, SimpleSubmitKeyword::f_as_string | SimpleSubmitKeyword::f_special_transfer },
	{SUBMIT_KEY_TransferOutputRemaps, ATTR_TRANSFER_OUTPUT_REMAPS, SimpleSubmitKeyword::f_as_string | SimpleSubmitKeyword::f_strip_quotes | SimpleSubmitKeyword::f_special_transfer },
	// invoke SetContainerSpecial
	{SUBMIT_KEY_ContainerServiceNames, ATTR_CONTAINER_SERVICE_NAMES, SimpleSubmitKeyword::f_as_string | SimpleSubmitKeyword::f_special_container },

	{NULL, NULL, 0}, // end of table
};

// used for utility debug code in condor_submit
const struct SimpleSubmitKeyword * get_submit_keywords() { return prunable_keywords; }

// This struct is used to build a sorted table of SimpleSubmitKeywords when we first initialize this class
// the sorted table of SimpleSubmitKeywords is in turn used to enable a quick check to see if an keyword
// that we use while building the submit digest.
typedef struct _sorted_prunable_keyword {
	const char * key;
	const SimpleSubmitKeyword * val;
	_sorted_prunable_keyword(const char *k, const SimpleSubmitKeyword * v) : key(k), val(v) {}
	_sorted_prunable_keyword() : key(0), val(0) {}
	// a LessThan operator suitable for inserting into a sorted map or set
	bool operator<(const struct _sorted_prunable_keyword& rhs) const {
		return strcasecmp(this->key, rhs.key) < 0;
	}
} SORTED_PRUNABLE_KEYWORD;
static SORTED_PRUNABLE_KEYWORD aSortedPrunableKeywords[COUNTOF(prunable_keywords) * 2];
static int numSortedPrunableKeywords = 0;

static void sort_prunable_keywords() {
	std::set<SORTED_PRUNABLE_KEYWORD> sorted;
	const SimpleSubmitKeyword *i = prunable_keywords;
	for (i = prunable_keywords; i->key; i++) {
		sorted.insert(SORTED_PRUNABLE_KEYWORD(i->key, i));
		if (i->attr) sorted.insert(SORTED_PRUNABLE_KEYWORD(i->attr, i));
	}
	int ix = 0;
	for (auto it = sorted.begin(); it != sorted.end(); ++it) {
		aSortedPrunableKeywords[ix++] = *it;
	}
	ASSERT(ix <= (int)COUNTOF(aSortedPrunableKeywords));
	numSortedPrunableKeywords = ix;
}

const SORTED_PRUNABLE_KEYWORD * is_prunable_keyword(const char * key) {
	return BinaryLookup<SORTED_PRUNABLE_KEYWORD>(aSortedPrunableKeywords, numSortedPrunableKeywords, key, strcasecmp);
}

int SubmitHash::SetSimpleJobExprs()
{
	return do_simple_commands(prunable_keywords);
}

int SubmitHash::do_simple_commands(const SimpleSubmitKeyword * cmdtable)
{
	RETURN_IF_ABORT();

	const SimpleSubmitKeyword *i = cmdtable;
	bool last_one_existed = false;
	for (i = cmdtable; i->key; i++) {

		// stop when we get to the specials. these are handled by the SetXXX methods
		if (i->opts & SimpleSubmitKeyword::f_special)
			break;

		// if this keyword is an alternate name, and there was a match on the previous entry
		// then ignore this one
		if ((i->opts & SimpleSubmitKeyword::f_alt_name) && last_one_existed) {
			last_one_existed = false;
			continue;
		}

		auto_free_ptr expr(submit_param(i->key, i->attr));
		RETURN_IF_ABORT();

		last_one_existed = expr;
		if ( ! expr) continue;

		MyString buffer;
		if (i->opts & SimpleSubmitKeyword::f_as_string) {
			const char * str = expr;
			if (i->opts & SimpleSubmitKeyword::f_strip_quotes) {
				str = trim_and_strip_quotes_in_place(expr.ptr());
			}
			if (i->opts & SimpleSubmitKeyword::f_as_list) {
				StringList list(str);
				expr.set(list.print_to_string());
				str = expr;
			}
			if (i->opts & SimpleSubmitKeyword::f_filemask) {
				if (str && str[0]) {
					buffer = full_path(str);
					if ( ! buffer.empty()) {
						static const _submit_file_role asfr[] = {
							SFR_GENERIC,
							SFR_EXECUTABLE, // f_exefile = 0x100
							SFR_LOG,        // f_logfile = 0x200
							SFR_INPUT,      // f_infile = 0x300,
							SFR_OUTPUT,     // f_outfile = 0x400,
							SFR_STDERR,     // f_errfile = 0x500,
							SFR_VM_INPUT,
							SFR_GENERIC,
						};

						if (FnCheckFile) {
							int role_index = (i->opts & SimpleSubmitKeyword::f_filemask) >> 8;
							_submit_file_role sfr = asfr[role_index];
							int rval = FnCheckFile(CheckFileArg, this, sfr, buffer.c_str(), O_APPEND);
							if (rval) { ABORT_AND_RETURN(rval); }
						}

						check_and_universalize_path(buffer);
						str = buffer.c_str();
					}
				}
			}
			AssignJobString(i->attr, str);
		} else if ((i->opts & SimpleSubmitKeyword::f_alt_err) == SimpleSubmitKeyword::f_error) {
			push_error(stderr, "%s=%s has been disabled by the administrator.\n", i->key, expr.ptr());
			ABORT_AND_RETURN(1);
		} else if (i->opts & SimpleSubmitKeyword::f_as_bool) {
			bool val = false;
			if (! string_is_boolean_param(expr, val)) {
				push_error(stderr, "%s=%s is invalid, must eval to a boolean.\n", i->key, expr.ptr());
				ABORT_AND_RETURN(1);
			}
			AssignJobVal(i->attr, val);
		} else if (i->opts & (SimpleSubmitKeyword::f_as_int | SimpleSubmitKeyword::f_as_uint)) {
			long long val = 0;
			if ( ! string_is_long_param(expr, val)) {
				push_error(stderr, "%s=%s is invalid, must eval to an integer.\n", i->key, expr.ptr());
				ABORT_AND_RETURN(1);
			} else if ((val < 0) && (i->opts & SimpleSubmitKeyword::f_as_uint)) {
				push_error(stderr, "%s=%s is invalid, must eval to a non-negative integer.\n", i->key, expr.ptr());
				ABORT_AND_RETURN(1);
			}
			AssignJobVal(i->attr, val);
		} else {
			AssignJobExpr(i->attr, expr);
		}

		RETURN_IF_ABORT();
	}
	return 0;
}


int SubmitHash::SetExtendedJobExprs()
{
	RETURN_IF_ABORT();

	SimpleSubmitKeyword cmd[2] = {
		{nullptr, nullptr, SimpleSubmitKeyword::f_as_expr },
		{nullptr, nullptr, SimpleSubmitKeyword::f_special_mask } // this terminates
	};
	for (auto it = extendedCmds.begin(); it != extendedCmds.end(); ++it) {
		cmd[0].key = it->first.c_str();
		cmd[0].attr = it->first.c_str();
		cmd[0].opts = SimpleSubmitKeyword::f_as_expr;
		classad::Value val;
		if (ExprTreeIsLiteral(it->second, val)) {
			switch (val.GetType()) {
			case classad::Value::UNDEFINED_VALUE:
				// just ignore this attribute, we do this so that config can compose
				// and set attr=undefine to disable an extended set by a previous config step
				cmd[0].opts = SimpleSubmitKeyword::f_special_mask;
				break;
			case classad::Value::ERROR_VALUE:
				cmd[0].opts = SimpleSubmitKeyword::f_error;
				break;
			case classad::Value::BOOLEAN_VALUE:
				cmd[0].opts = SimpleSubmitKeyword::f_as_bool;
				break;
			case classad::Value::INTEGER_VALUE: {
				long long ll;
				val.IsIntegerValue(ll);
				cmd[0].opts = (ll < 0) ? SimpleSubmitKeyword::f_as_int : SimpleSubmitKeyword::f_as_uint;
				} break;
			case classad::Value::STRING_VALUE: {
				std::string str;
				val.IsStringValue(str);
				cmd[0].opts = SimpleSubmitKeyword::f_as_string | SimpleSubmitKeyword::f_strip_quotes;
				// if the value has commas, then it indicates a list, if it begins with the word file it's a filename
				if (strchr(str.c_str(), ',')) { cmd[0].opts |= SimpleSubmitKeyword::f_as_list; }
				else if (starts_with_ignore_case(str, "file")) { cmd[0].opts |= SimpleSubmitKeyword::f_genfile; }
				} break;
			default:
				// SimpleSubmitKeyword::f_as_expr
				break;
			}
		}
		// apply the command
		do_simple_commands(cmd);
		RETURN_IF_ABORT();
	}
	return 0;
}


int SubmitHash::SetRequestMem(const char * /*key*/)
{
	RETURN_IF_ABORT();

	// set an intial value for RequestMemory
	auto_free_ptr mem(submit_param(SUBMIT_KEY_RequestMemory, ATTR_REQUEST_MEMORY));
	if ( ! mem) {
		if (job->Lookup(ATTR_REQUEST_MEMORY)) {
			// we already have a value for request memory, use that
		} else if ( ! clusterAd) {
			// we aren't (yet) doing late materialization, so it's ok to grab a default value of request_memory from somewhere
			if (job->Lookup(ATTR_JOB_VM_MEMORY)) {
				push_warning(stderr, SUBMIT_KEY_RequestMemory " was NOT specified.  Using " ATTR_REQUEST_MEMORY " = MY." ATTR_JOB_VM_MEMORY "\n");
				AssignJobExpr(ATTR_REQUEST_MEMORY, "MY." ATTR_JOB_VM_MEMORY);
			} else if (UseDefaultResourceParams) {
				// NOTE: that we don't expect to ever get here because in 8.9 this function is never called unless
				// the job has a request_mem keyword
				mem.set(param("JOB_DEFAULT_REQUESTMEMORY"));
			}
		}
	}

	if (mem) {
		// if input is an integer followed by K,M,G or T, scale it MiB and
		// insert it into the jobAd, otherwise assume it is an expression
		// and insert it as text into the jobAd.
		int64_t req_memory_mb = 0;
		if (parse_int64_bytes(mem, req_memory_mb, 1024 * 1024)) {
			AssignJobVal(ATTR_REQUEST_MEMORY, req_memory_mb);
		} else if (YourStringNoCase("undefined") == mem) {
			// no value of request memory is desired
		} else {
			AssignJobExpr(ATTR_REQUEST_MEMORY, mem);
		}
	}

	RETURN_IF_ABORT();
	return 0;
}

int SubmitHash::SetRequestDisk(const char * /*key*/)
{
	RETURN_IF_ABORT();

	// set an initial value for RequestDisk
	auto_free_ptr disk(submit_param(SUBMIT_KEY_RequestDisk, ATTR_REQUEST_DISK));
	if ( ! disk) {
		if (job->Lookup(ATTR_REQUEST_DISK)) {
			// we already have a value for request disk, use that
		} else if ( ! clusterAd && UseDefaultResourceParams) {
			// we aren't (yet) doing late materialization, so it's ok to grab a default value of request_memory from somewhere
			// NOTE: that we don't expect to ever get here because in 8.9 this function is never called unless
			// the job has a request_disk keyword
			disk.set(param("JOB_DEFAULT_REQUESTDISK"));
		}
	}

	if (disk) {
		// if input is an integer followed by K,M,G or T, scale it KiB and
		// insert it into the jobAd, otherwise assume it is an expression
		// and insert it as text into the jobAd.
		int64_t req_disk_kb = 0;
		if (parse_int64_bytes(disk, req_disk_kb, 1024)) {
			AssignJobVal(ATTR_REQUEST_DISK, req_disk_kb);
		} else if (YourStringNoCase("undefined") == disk) {
		} else {
			AssignJobExpr(ATTR_REQUEST_DISK, disk);
		}
	}

	RETURN_IF_ABORT();
	return 0;
}

int SubmitHash::SetRequestCpus(const char * key)
{
	RETURN_IF_ABORT();

	if (YourStringNoCase("request_cpu") == key || YourStringNoCase("RequestCpu") == key) {
		push_warning(stderr, "%s is not a valid submit keyword, did you mean request_cpus?\n", key);
		return 0;
	}

	auto_free_ptr req_cpus(submit_param(SUBMIT_KEY_RequestCpus, ATTR_REQUEST_CPUS));
	if ( ! req_cpus) {
		if (job->Lookup(ATTR_REQUEST_CPUS)) {
			// we already have a value for request cpus, use that
		} else if ( ! clusterAd && UseDefaultResourceParams) {
			// we aren't (yet) doing late materialization, so it's ok to grab a default value of request_cpus from somewhere
			// NOTE: that we don't expect to ever get here because in 8.9 this function is never called unless
			// the job has a request_cpus keyword
			req_cpus.set(param("JOB_DEFAULT_REQUESTCPUS"));
		}
	}

	if (req_cpus) {
		if (YourStringNoCase("undefined") == req_cpus) {
			// they want it to be undefined
		} else {
			AssignJobExpr(ATTR_REQUEST_CPUS, req_cpus);
		}
	}

	RETURN_IF_ABORT();
	return 0;
}

int SubmitHash::SetRequestGpus(const char * key)
{
	RETURN_IF_ABORT();

	if (YourStringNoCase("request_gpu") == key || YourStringNoCase("RequestGpu") == key) {
		push_warning(stderr, "%s is not a valid submit keyword, did you mean request_gpus?\n", key);
		return 0;
	}

	auto_free_ptr req_gpus(submit_param(SUBMIT_KEY_RequestGpus, ATTR_REQUEST_GPUS));
	if ( ! req_gpus) {
		if (job->Lookup(ATTR_REQUEST_GPUS)) {
			// we already have a value for request cpus, use that
		} else if ( ! clusterAd && UseDefaultResourceParams) {
			// we aren't (yet) doing late materialization, so it's ok to grab a default value of request_gpus from somewhere
			// NOTE: that we don't expect to ever get here because in 8.9 this function is never called unless
			// the job has a request_gpus keyword
			req_gpus.set(param("JOB_DEFAULT_REQUESTGPUS"));
		}
	}

	if (req_gpus) {
		if (YourStringNoCase("undefined") == req_gpus) {
			// they want it to be undefined
		} else {
			AssignJobExpr(ATTR_REQUEST_GPUS, req_gpus);

			// now check for "require_gpus"
			req_gpus.set(submit_param(SUBMIT_KEY_RequireGpus, ATTR_REQUIRE_GPUS));
			if (req_gpus) {
				AssignJobExpr(ATTR_REQUIRE_GPUS, req_gpus);
			}
		}
	}


	RETURN_IF_ABORT();
	return 0;
}

int SubmitHash::SetImageSize()
{
	RETURN_IF_ABORT();

	if (JobUniverse == CONDOR_UNIVERSE_VM) {
		// SetVMParams() will set the executable size for VM universe jobs.
	} else {
		// we should only call calc_image_size_kb on the first
		// proc in the cluster, since the executable cannot change.
		if (jid.proc < 1) {
			std::string buffer;
			ASSERT(job->LookupString(ATTR_JOB_CMD, buffer));
			long long exe_size_kb = 0;
			if (buffer.empty()) { // this is allowed for docker/container universe
				exe_size_kb = 0;
			} else {
				YourStringNoCase gridType(JobGridType.c_str());
				// for some grid universe jobs, the executable is really description
				// or identifier, but NOT a filename. if it is not one of the grid types
				// then determine the size of the executable
				if (JobUniverse != CONDOR_UNIVERSE_GRID ||
					(gridType != "ec2" &&
					 gridType != "gce" &&
					 gridType != "azure" &&
					 gridType != "boinc"))
				{
					exe_size_kb = calc_image_size_kb(buffer.c_str());
				}
			}
			AssignJobVal(ATTR_EXECUTABLE_SIZE, exe_size_kb);
		}
	}

	// if the user specifies an initial image size, use that instead 
	// of the calculated image size
	auto_free_ptr tmp(submit_param(SUBMIT_KEY_ImageSize, ATTR_IMAGE_SIZE));
	if (tmp) {
		int64_t image_size_kb = 0;      // same as exe size unless user specified.
		if (! parse_int64_bytes(tmp, image_size_kb, 1024)) {
			push_error(stderr, "'%s' is not valid for Image Size\n", tmp.ptr());
			image_size_kb = 0;
		}
		if (image_size_kb < 1) {
			push_error(stderr, "Image Size must be positive\n");
			ABORT_AND_RETURN(1);
		}
		AssignJobVal(ATTR_IMAGE_SIZE, image_size_kb);
	} else if ( ! job->Lookup(ATTR_IMAGE_SIZE)) {
		// If ImageSize has not been set yet
		// use the same value as ExecutableSize
		long long exe_size_kb = 0;
		job->LookupInt(ATTR_EXECUTABLE_SIZE, exe_size_kb);
		AssignJobVal(ATTR_IMAGE_SIZE, exe_size_kb);
	}

	return 0;
}

#if 0 // obsolete, kept for reference

// Note: you must call SetTransferFiles() *before* calling SetImageSize().
int SubmitHash::SetImageSize()
{
	RETURN_IF_ABORT();

	char	*tmp;
	std::string buffer;

	int64_t exe_disk_size_kb = 0; // disk needed for the exe or vm memory
	int64_t executable_size_kb = 0; // calculated size of the exe
	int64_t image_size_kb = 0;      // same as exe size unless user specified.

	if (JobUniverse == CONDOR_UNIVERSE_VM) {
		// In vm universe, when a VM is suspended, 
		// memory being used by the VM will be saved into a file. 
		// So we need as much disk space as the memory.
		// We call this the 'executable_size' for VM jobs, otherwise
		// ExecutableSize is the size of the cmd
		exe_disk_size_kb = ExecutableSizeKb;
	} else {
		// we should only call calc_image_size_kb on the first
		// proc in the cluster, since the executable cannot change.
		if (jid.proc < 1 || ExecutableSizeKb <= 0) {
			ASSERT(job->LookupString(ATTR_JOB_CMD, buffer));
			ExecutableSizeKb = calc_image_size_kb(buffer.c_str());
		}
		executable_size_kb = ExecutableSizeKb;
		image_size_kb = ExecutableSizeKb;
		exe_disk_size_kb = ExecutableSizeKb;
	}


	// if the user specifies an initial image size, use that instead 
	// of the calculated 
	tmp = submit_param(SUBMIT_KEY_ImageSize, ATTR_IMAGE_SIZE);
	if (tmp) {
		if (! parse_int64_bytes(tmp, image_size_kb, 1024)) {
			push_error(stderr, "'%s' is not valid for Image Size\n", tmp);
			image_size_kb = 0;
		}
		free(tmp);
		if (image_size_kb < 1) {
			push_error(stderr, "Image Size must be positive\n");
			ABORT_AND_RETURN(1);
		}
	}

	/* It's reasonable to expect the image size will be at least the
		physical memory requirement, so make sure it is. */

		// At one time there was some stuff to attempt to gleen this from
		// the requirements line, but that caused many problems.
		// Jeff Ballard 11/4/98

	AssignJobVal(ATTR_IMAGE_SIZE, image_size_kb);
	AssignJobVal(ATTR_EXECUTABLE_SIZE, executable_size_kb);

	// set an initial value for memory usage
	//
	tmp = submit_param(SUBMIT_KEY_MemoryUsage, ATTR_MEMORY_USAGE);
	if (tmp) {
		int64_t memory_usage_mb = 0;
		if (! parse_int64_bytes(tmp, memory_usage_mb, 1024 * 1024) ||
			memory_usage_mb < 0) {
			push_error(stderr, "'%s' is not valid for Memory Usage\n", tmp);
			ABORT_AND_RETURN(1);
		}
		free(tmp);
		AssignJobVal(ATTR_MEMORY_USAGE, memory_usage_mb);
	}

	// set an initial value for disk usage based on the size of the input sandbox.
	//
	int64_t disk_usage_kb = 0;
	tmp = submit_param(SUBMIT_KEY_DiskUsage, ATTR_DISK_USAGE);
	if (tmp) {
		if (! parse_int64_bytes(tmp, disk_usage_kb, 1024) || disk_usage_kb < 1) {
			push_error(stderr, "'%s' is not valid for disk_usage. It must be >= 1\n", tmp);
			ABORT_AND_RETURN(1);
		}
		free(tmp);
	} else {
		disk_usage_kb = exe_disk_size_kb + TransferInputSizeKb;
	}
	AssignJobVal(ATTR_DISK_USAGE, disk_usage_kb);

	AssignJobVal(ATTR_TRANSFER_INPUT_SIZE_MB, (executable_size_kb + TransferInputSizeKb) / 1024);

	// set an intial value for RequestMemory
	tmp = submit_param(SUBMIT_KEY_RequestMemory, ATTR_REQUEST_MEMORY);
	if (tmp) {
		// if input is an integer followed by K,M,G or T, scale it MB and 
		// insert it into the jobAd, otherwise assume it is an expression
		// and insert it as text into the jobAd.
		int64_t req_memory_mb = 0;
		if (parse_int64_bytes(tmp, req_memory_mb, 1024 * 1024)) {
			AssignJobVal(ATTR_REQUEST_MEMORY, req_memory_mb);
		} else if (MATCH == strcasecmp(tmp, "undefined")) {
		} else {
			AssignJobExpr(ATTR_REQUEST_MEMORY, tmp);
		}
		free(tmp);
	} else if ((tmp = submit_param(SUBMIT_KEY_VM_Memory)) || (tmp = submit_param(ATTR_JOB_VM_MEMORY))) {
		push_warning(stderr, "'%s' was NOT specified.  Using %s = %s. \n", ATTR_REQUEST_MEMORY, ATTR_JOB_VM_MEMORY, tmp);
		AssignJobExpr(ATTR_REQUEST_MEMORY, "MY." ATTR_JOB_VM_MEMORY);
		free(tmp);
	} else if ((tmp = param("JOB_DEFAULT_REQUESTMEMORY"))) {
		if (MATCH == strcasecmp(tmp, "undefined")) {
		} else {
			AssignJobExpr(ATTR_REQUEST_MEMORY, tmp);
		}
		free(tmp);
	}

	// set an initial value for RequestDisk
	if ((tmp = submit_param(SUBMIT_KEY_RequestDisk, ATTR_REQUEST_DISK))) {
		// if input is an integer followed by K,M,G or T, scale it MB and 
		// insert it into the jobAd, otherwise assume it is an expression
		// and insert it as text into the jobAd.
		int64_t req_disk_kb = 0;
		if (parse_int64_bytes(tmp, req_disk_kb, 1024)) {
			AssignJobVal(ATTR_REQUEST_DISK, req_disk_kb);
		} else if (MATCH == strcasecmp(tmp, "undefined")) {
		} else {
			AssignJobExpr(ATTR_REQUEST_DISK, tmp);
		}
		free(tmp);
	} else if ((tmp = param("JOB_DEFAULT_REQUESTDISK"))) {
		if (MATCH == strcasecmp(tmp, "undefined")) {
		} else {
			AssignJobExpr(ATTR_REQUEST_DISK, tmp);
		}
		free(tmp);
	}
	return 0;
}

int SubmitHash::SetFileOptions()
{
	RETURN_IF_ABORT();
	char *tmp;
	MyString strbuffer;

	tmp = submit_param( SUBMIT_KEY_FileRemaps, ATTR_FILE_REMAPS );
	if(tmp) {
		AssignJobExpr(ATTR_FILE_REMAPS,tmp);
		free(tmp);
	}

	tmp = submit_param( SUBMIT_KEY_BufferFiles, ATTR_BUFFER_FILES );
	if(tmp) {
		AssignJobExpr(ATTR_BUFFER_FILES,tmp);
		free(tmp);
	}

	/* If no buffer size is given, use 512 KB */

	tmp = submit_param( SUBMIT_KEY_BufferSize, ATTR_BUFFER_SIZE );
	if(!tmp) {
		tmp = param("DEFAULT_IO_BUFFER_SIZE");
		if (!tmp) {
			tmp = strdup("524288");
		}
	}
	AssignJobExpr(ATTR_BUFFER_SIZE,tmp);
	free(tmp);

	/* If not buffer block size is given, use 32 KB */

	tmp = submit_param( SUBMIT_KEY_BufferBlockSize, ATTR_BUFFER_BLOCK_SIZE );
	if(!tmp) {
		tmp = param("DEFAULT_IO_BUFFER_BLOCK_SIZE");
		if (!tmp) {
			tmp = strdup("32768");
		}
	}
	AssignJobExpr(ATTR_BUFFER_BLOCK_SIZE,tmp);
	free(tmp);
	return 0;
}
#endif // above code is obsolete

int SubmitHash::SetRequestResources()
{
	RETURN_IF_ABORT();

	std::string attr;

	HASHITER it = hash_iter_begin(SubmitMacroSet);
	for (; !hash_iter_done(it); hash_iter_next(it)) {
		const char * key = hash_iter_key(it);
		// if key is not of form "request_xxx", ignore it:
		if (! starts_with_ignore_case(key, SUBMIT_KEY_RequestPrefix)) continue;
		// if key is one of the predefined request_cpus, request_memory, etc, that
		// has special processing, call the processing function
		FNSETATTRS fn = is_special_request_resource(key);
		if (fn) {
			(this->*(fn))(key);
			RETURN_IF_ABORT();
			continue;
		}

		const char * rname = key + strlen(SUBMIT_KEY_RequestPrefix);
		const size_t min_tag_len = 2;
		// resource name should be nonempty at least 2 characters long and not start with _
		if ((strlen(rname) < min_tag_len) || *rname == '_') continue;
		// could get this from 'it', but this prevents unused-line warnings:
		char * val = submit_param(key);
		if (val[0] == '\"')
		{
			stringReqRes.insert(rname);
		}

		attr = ATTR_REQUEST_PREFIX; attr.append(rname);
		AssignJobExpr(attr.c_str(), val);
		free(val);
		RETURN_IF_ABORT();
	}
	hash_iter_delete(&it);

	// make sure that the required request resources functions are called
	// this is a bit redundant, but guarantees that we honor the submit file, but also give the code
	// a chance to fetch the JOB_DEFAULT_REQUEST* params.
	if ( ! lookup(SUBMIT_KEY_RequestCpus)) { SetRequestCpus(SUBMIT_KEY_RequestCpus); }
	if ( ! lookup(SUBMIT_KEY_RequestGpus)) { SetRequestGpus(SUBMIT_KEY_RequestGpus); }
	if ( ! lookup(SUBMIT_KEY_RequestDisk)) { SetRequestDisk(SUBMIT_KEY_RequestDisk); }
	if ( ! lookup(SUBMIT_KEY_RequestMemory)) { SetRequestMem(SUBMIT_KEY_RequestMemory); }

	RETURN_IF_ABORT();
	return 0;
}

// generate effective requirements expression by merging default requirements
// with the specified requirements.
//
int SubmitHash::SetRequirements()
{
	RETURN_IF_ABORT();

	MyString answer;
	auto_free_ptr orig(submit_param(SUBMIT_KEY_Requirements));
	if (orig) {
		answer.formatstr( "(%s)", orig.ptr() );
	} else {
		// if the factory has a FACTORY.Requirements statement, then we use it and don't do ANY other processing
		auto_free_ptr effective_req(submit_param("FACTORY.Requirements"));
		if (effective_req) {
			if (YourStringNoCase("MY.Requirements") == effective_req) {
				// just use the cluser ad requirements
				if ( ! job->Lookup(ATTR_REQUIREMENTS)) {
					push_error(stderr, "'Requirements = MY.Requirements' when there are not yet any Requirements\n");
					ABORT_AND_RETURN(1);
				}
			} else {
				AssignJobExpr(ATTR_REQUIREMENTS, effective_req);
			}
			return abort_code;
		}
		answer = "";
	}

	// if a Requirements are forced. we will skip requirements generation
	// and just use the value that SetForcedAttributes already stuffed into the ad
	auto_free_ptr myreq(submit_param("MY." ATTR_REQUIREMENTS));
	if ( ! myreq) { myreq.set(submit_param("+" ATTR_REQUIREMENTS)); }
	if (myreq) {
		// warn if both My.Requirements and requirements are specified since they conflict
		if (orig) {
			push_warning(stderr,
				"Use of MY.Requirements or +Requirements  overrides requirements. "
				"You should remove one of these statements from your submit file.\n");
		}
		return abort_code;
	}

	std::string factory_req = lookup_macro_exact_no_default("FACTORY.AppendReq", SubmitMacroSet);
	if(! factory_req.empty()) {
		// We found something to append.
		if ( ! answer.empty()) { answer += " && "; }
		if (factory_req[0] == '(') { answer += factory_req; }
		else {
			answer += "(";
			answer += factory_req;
			answer += ")";
		}
	}
	else
	{
		auto_free_ptr append_req;
		switch( JobUniverse ) {
		case CONDOR_UNIVERSE_VANILLA:
			append_req.set(param("APPEND_REQ_VANILLA"));
			break;
		case CONDOR_UNIVERSE_VM:
			append_req.set(param("APPEND_REQ_VM"));
			break;
		default:
			break;
		} 
		if ( ! append_req) {
				// Didn't find a per-universe version, try the generic,
				// non-universe specific one:
			append_req.set(param("APPEND_REQUIREMENTS"));
		}

		if (append_req) {
			// We found something to append.
			if( answer.length() ) {
					// We've already got something in requirements, so we
					// need to append an AND clause.
				answer += " && (";
			} else {
					// This is the first thing in requirements, so just
					// put this as the first clause.
				answer += "(";
			}
			answer += append_req.ptr();
			answer += ")";
		}
	}

	if ( JobUniverse == CONDOR_UNIVERSE_GRID ) {
		// We don't want any defaults at all w/ Globus...
		// If we don't have a req yet, set to TRUE
		if ( answer.empty() ) {
			answer = "TRUE";
		}
		AssignJobExpr(ATTR_REQUIREMENTS, answer.c_str());
		return abort_code;
	}

	ClassAd req_ad;
	classad::References job_refs;      // job attrs referenced by requirements
	classad::References machine_refs;  // machine attrs referenced by requirements

		// Insert dummy values for attributes of the job to which we
		// want to detect references.  Otherwise, unqualified references
		// get classified as external references.
	req_ad.Assign(ATTR_REQUEST_MEMORY,0);
	req_ad.Assign(ATTR_VM_CKPT_MAC, "");

	GetExprReferences(answer.c_str(),req_ad,&job_refs,&machine_refs);

	bool	checks_arch = IsContainerJob || IsDockerJob || machine_refs.count( ATTR_ARCH );
	bool	checks_opsys = IsContainerJob || IsDockerJob || machine_refs.count( ATTR_OPSYS ) ||
		machine_refs.count( ATTR_OPSYS_AND_VER ) ||
		machine_refs.count( ATTR_OPSYS_LONG_NAME ) ||
		machine_refs.count( ATTR_OPSYS_SHORT_NAME ) ||
		machine_refs.count( ATTR_OPSYS_NAME ) ||
		machine_refs.count( ATTR_OPSYS_LEGACY );
	bool	checks_disk =  machine_refs.count( ATTR_DISK );
	bool	checks_cpus =   machine_refs.count( ATTR_CPUS );
	bool	checks_tdp =  machine_refs.count( ATTR_HAS_TDP );
	bool	checks_encrypt_exec_dir = machine_refs.count( ATTR_ENCRYPT_EXECUTE_DIRECTORY );
#if defined(WIN32)
	bool	checks_credd = machine_refs.count( ATTR_LOCAL_CREDD );
#endif
	bool	checks_fsdomain = false;
	bool	checks_file_transfer = false;
	bool	checks_file_transfer_plugin_methods = false;
	bool	checks_per_file_encryption = false;
	bool	checks_mpi = false;
	bool	checks_hsct = false;

	if( JobUniverse == CONDOR_UNIVERSE_MPI ) {
		checks_mpi = machine_refs.count( ATTR_HAS_MPI );
	}
	if( mightTransfer(JobUniverse) ) { 
		checks_fsdomain = machine_refs.count(ATTR_FILE_SYSTEM_DOMAIN);
		checks_file_transfer = machine_refs.count(ATTR_HAS_FILE_TRANSFER) + machine_refs.count(ATTR_HAS_JOB_TRANSFER_PLUGINS);
		checks_file_transfer_plugin_methods = machine_refs.count(ATTR_HAS_FILE_TRANSFER_PLUGIN_METHODS);
		checks_per_file_encryption = machine_refs.count(ATTR_HAS_PER_FILE_ENCRYPTION);
	}
	checks_hsct = machine_refs.count( ATTR_HAS_SELF_CHECKPOINT_TRANSFERS );

	bool checks_mem = machine_refs.count(ATTR_MEMORY);
	//bool checks_reqmem = job_refs.count(ATTR_REQUEST_MEMORY);

	if( JobUniverse == CONDOR_UNIVERSE_JAVA ) {
		if( answer[0] ) {
			answer += " && ";
		}
		answer += "TARGET." ATTR_HAS_JAVA;
	} else if ( JobUniverse == CONDOR_UNIVERSE_VM ) {
		// For vm universe, we require the same archicture.
		if( !checks_arch ) {
			if( answer[0] ) {
				answer += " && ";
			}
			answer += "(TARGET.Arch == \"";
			answer += ArchMacroDef.psz;
			answer += "\")";
		}
		// add HasVM to requirements
		bool checks_vm = machine_refs.count( ATTR_HAS_VM );
		if( !checks_vm ) {
			answer += "&& (TARGET." ATTR_HAS_VM " =?= true)";
		}
		// add vm_type to requirements
		bool checks_vmtype = machine_refs.count( ATTR_VM_TYPE);
		if( !checks_vmtype ) {
			answer += " && (TARGET." ATTR_VM_TYPE " == MY." ATTR_JOB_VM_TYPE ")";
		}
		// check if the number of executable VM is more than 0
		bool checks_avail = machine_refs.count(ATTR_VM_AVAIL_NUM);
		if( !checks_avail ) {
			answer += " && (TARGET." ATTR_VM_AVAIL_NUM " > 0)";
		}
		bool uses_vmcheckpoint = false;
		if (job->LookupBool(ATTR_JOB_VM_CHECKPOINT, uses_vmcheckpoint) && uses_vmcheckpoint) {
			bool checks_vm_ckpt_mac = job_refs.count(ATTR_VM_CKPT_MAC);
			if (!checks_vm_ckpt_mac) {
				// VMs with the same MAC address cannot run 
				// on the same execute machine
				answer += " && ((MY.VM_CkptMac =?= UNDEFINED) "
				               "|| (TARGET.VM_All_Guest_Macs =?= UNDEFINED) "
				               "|| (stringListIMember(MY.VM_CkptMac, TARGET.VM_All_Guest_Macs, \",\") == FALSE)"
				               ")";
			}
		}
	} else if (IsDockerJob) {
			if( answer[0] ) {
				answer += " && ";
			}
			answer += "TARGET.HasDocker";
			std::string dockerNetworkType;
			job->LookupString(ATTR_DOCKER_NETWORK_TYPE, dockerNetworkType);

			if (!dockerNetworkType.empty()) {
				// We assume every docker runtime supports "host", "none", and "nat", and don't bother
				// to explicitly advertise those or match on them.
				if ((dockerNetworkType != "host") && (dockerNetworkType != "none") && (dockerNetworkType != "nat")) {
					answer += "&& StringListMember(My.DockerNetworkType, TARGET.DockerNetworks)";
				}
			}
	} else if (IsContainerJob) {
			if( answer[0] ) {
				answer += " && ";
			}
			answer += "TARGET.HasContainer";
			if (job->Lookup(ATTR_DOCKER_IMAGE)) {
				answer += "&& TARGET.HasDockerRepo";
			} else {
				auto_free_ptr container_image(submit_param(SUBMIT_KEY_ContainerImage, ATTR_CONTAINER_IMAGE));
				ContainerImageType image_type = image_type_from_string(container_image.ptr());
				switch (image_type) {
					case ContainerImageType::DockerRepo:
						answer += "&& TARGET.HasDockerRepo";
						break;
					case ContainerImageType::SIF:
						answer += "&& TARGET.HasSIF";
						break;
					case ContainerImageType::SandboxImage:
						answer += "&& TARGET.HasSandboxImage";
						break;
					case ContainerImageType::Unknown:
						push_error(stderr, SUBMIT_KEY_ContainerImage
								" must be a directory, have a docker:: prefix, or end in .sif.\n");
						ABORT_AND_RETURN(1);
						break;
				}
			}
	} else {
		if( !checks_arch ) {
			if( answer[0] ) {
				answer += " && ";
			}
			answer += "(TARGET.Arch == \"";
			answer += ArchMacroDef.psz;
			answer += "\")";
		}

		if( !checks_opsys ) {
			answer += " && (TARGET.OpSys == \"";
			answer += OpsysMacroDef.psz;
			answer += "\")";
		}
	}

	if( !checks_disk ) {
		ExprTree * expr = job->Lookup(ATTR_REQUEST_DISK);
		if (expr) {
			double disk = 0;
			if ( ! ExprTreeIsLiteralNumber(expr, disk) || (disk > 0.0)) {
				answer += " && (TARGET.Disk >= " ATTR_REQUEST_DISK ")";
			}
		}
		else if ( JobUniverse == CONDOR_UNIVERSE_VM ) {
			// VM universe uses Total Disk 
			// instead of Disk for Condor slot
			answer += " && (TARGET.TotalDisk >= DiskUsage)";
		}else {
			answer += " && (TARGET.Disk >= DiskUsage)";
		}
	} else {
		if (JobUniverse != CONDOR_UNIVERSE_VM) {
			if (job->Lookup(ATTR_REQUEST_DISK)) {
				answer += " && (TARGET.Disk >= " ATTR_REQUEST_DISK ")";
			}
			if ( ! already_warned_requirements_disk && param_boolean("ENABLE_DEPRECATION_WARNINGS", false)) {
				push_warning(stderr,
						"Your Requirements expression refers to TARGET.Disk. "
						"This is obsolete. Set request_disk and condor_submit will modify the "
						"Requirements expression as needed.\n");
				already_warned_requirements_disk = true;
			}
		}
	}

	if (JobUniverse == CONDOR_UNIVERSE_VM) {
		// so we can easly do case-insensitive comparisons of the vmtype
		YourStringNoCase vmtype(VMType.c_str());

		if (vmtype != CONDOR_VM_UNIVERSE_XEN) {
			answer += " && (TARGET." ATTR_TOTAL_MEMORY " >= MY." ATTR_JOB_VM_MEMORY ")";
		}

		// add vm_memory to requirements
		if ( ! machine_refs.count(ATTR_VM_MEMORY)) {
			answer += " && (TARGET." ATTR_VM_MEMORY " >= MY." ATTR_JOB_VM_MEMORY ")";
		}

		// add hardware vt to requirements
		bool vm_hardware_vt = false;
		if (job->LookupBool(ATTR_JOB_VM_HARDWARE_VT, vm_hardware_vt) && vm_hardware_vt) {
			if ( ! machine_refs.count(ATTR_VM_HARDWARE_VT)) {
				answer += " && TARGET." ATTR_VM_HARDWARE_VT;
			}
		}

		// add vm_networking to requirements
		bool vm_networking = false;
		if (job->LookupBool(ATTR_JOB_VM_NETWORKING, vm_networking) && vm_networking) {
			if ( ! machine_refs.count(ATTR_VM_NETWORKING)) {
				answer += " && TARGET." ATTR_VM_NETWORKING;
			}

			// add vm_networking_type to requirements
			if (job->Lookup(ATTR_JOB_VM_NETWORKING_TYPE)) {
				answer += " && stringListIMember(" ATTR_JOB_VM_NETWORKING_TYPE ",TARGET." ATTR_VM_NETWORKING_TYPES ",\",\")";
			}
		}


	} else {
		ExprTree * expr = job->Lookup(ATTR_REQUEST_MEMORY);
		if (expr) {
			double mem = 0;
			if ( ! ExprTreeIsLiteralNumber(expr, mem) || (mem > 1.0)) {
				answer += " && (TARGET.Memory >= " ATTR_REQUEST_MEMORY ")";
			}
		}
		if (checks_mem) {
			if ( ! already_warned_requirements_mem && param_boolean("ENABLE_DEPRECATION_WARNINGS", false)) {
				push_warning(stderr,
						"your Requirements expression refers to TARGET.Memory. "
						"This is obsolete. Set request_memory and condor_submit will modify the "
						"Requirements expression as needed.\n");
				already_warned_requirements_mem = true;
			}
		}

		/* we don't need to do this here so long as it's this simple. search for  "Request" just a few lines below
		expr = job->Lookup(ATTR_REQUEST_GPUS);
		if (expr && ! machine_refs.count( "GPUs" )) {
			double val = 0;
			if ( ! ExprTreeIsLiteralNumber(expr, val) || (val > 1.0)) {
				answer += " && (TARGET.Gpus >= " ATTR_REQUEST_GPUS ")";
			}
		}
		*/
	}

	if ( JobUniverse != CONDOR_UNIVERSE_GRID ) {
		if ( ! checks_cpus) {
			ExprTree * expr = job->Lookup(ATTR_REQUEST_CPUS);
			if (expr) {
				double cpus = 0;
				if ( ! ExprTreeIsLiteralNumber(expr, cpus) || (cpus > 1.0)) {
					answer += " && (TARGET.Cpus >= " ATTR_REQUEST_CPUS ")";
				}
			}
		}
	}

	// build a set of custom resource names from the attributes in the job with names that start with Request
	//
	classad::References tags;
	std::string request_pre("Request");
	const size_t prefix_len = sizeof("Request") - 1;
	const size_t min_tag_len = 2;
	const classad::ClassAd *parent = procAd->GetChainedParentAd();
	if (parent) {
		for (classad::ClassAd::const_iterator it = parent->begin(); it != parent->end(); ++it) {
			if (it->first.length() >= (prefix_len + min_tag_len) &&
			    starts_with_ignore_case(it->first, request_pre) &&
			    it->first[prefix_len] != '_') { // don't allow tags to start with _
				tags.insert(it->first);
			}
		}
	}
	for (classad::ClassAd::const_iterator it = procAd->begin(); it != procAd->end(); ++it) {
		if (it->first.length() >= (prefix_len + min_tag_len) &&
		    starts_with_ignore_case(it->first, request_pre) &&
		    it->first[prefix_len] != '_') { // don't allow tags to start with _
			tags.insert(it->first);
		}
	}
	// remove the resources that we already dealt with above.
	tags.erase("RequestCpus");
	tags.erase("RequestDisk");
	tags.erase("RequestMemory");
	// if custom resource requirements generation is disabled
	// remove all but GPUs
	if ( ! param_boolean("SUBMIT_GENERATE_CUSTOM_RESOURCE_REQUIREMENTS", true)) {
		bool req_gpus = tags.count(ATTR_REQUEST_GPUS) > 0;
		tags.clear();
		if (req_gpus) { tags.insert(ATTR_REQUEST_GPUS); }
	}
	for (auto it = tags.begin(); it != tags.end(); ++it) {
		const char * tag = it->c_str() + prefix_len;

		// resource tag name should be at least 2 characters long and not start with _
		if ((strlen(tag) < min_tag_len) || *tag == '_') continue;

		// don't add clause to the requirements expression if one already exists
		if (machine_refs.count(tag))
			continue;

		classad::Value value;
		auto vtype = job->LookupType(*it, value);
		if (vtype == classad::Value::ValueType::INTEGER_VALUE ||
			vtype == classad::Value::ValueType::REAL_VALUE ||
			vtype == classad::Value::ValueType::UNDEFINED_VALUE) {
			// gt6938, don't add a requirements clause when a custom resource request has a value <= 0
			double val = 0.0;
			if ( ! value.IsNumber(val) || val > 0) {
				// check for a Require<tag> expression that corresponds to this Request<Tag>
				std::string require("Require"); require += tag;
				if (job->Lookup(require)) {
					formatstr_cat(answer, " && (countMatches(MY.%s,TARGET.Available%s) >= %s)", require.c_str(), tag, it->c_str());
					HasRequireResAttr = true; // remember that this job uses the countMatches magic function
				} else {
					formatstr_cat(answer, " && (TARGET.%s >= %s)", tag, it->c_str());
				}
			}
		} else if (vtype == classad::Value::ValueType::STRING_VALUE) {
			// gt6938, don't add a requirements clause when a custom string resource request is the empty string
			int sz = 0;
			value.IsStringValue(sz);
			if (sz > 0) {
				formatstr_cat(answer, " && regexp(%s, TARGET.%s)", it->c_str(), tag);
			}
		}
	}
	if (HasRequireResAttr && ! already_warned_require_gpus) {
		CondorVersionInfo cvi(getScheddVersion());
		if ( ! cvi.built_since_version(9, 8, 0)) {
			push_warning(stderr,
							"Your job uses a custom resource requirement like require_gpus that is not supported by "
							"the Schedd. The job will not run until the Schedd is updated to version 9.8.0 or later.\n");
		}
		already_warned_require_gpus = true;
	}

	if( !checks_tdp && job->Lookup(ATTR_TOOL_DAEMON_CMD)) {
		answer += " && TARGET." ATTR_HAS_TDP;
	}

	bool encrypt_it = false;
	if( !checks_encrypt_exec_dir &&
		job->LookupBool(ATTR_ENCRYPT_EXECUTE_DIRECTORY, encrypt_it) &&
		encrypt_it) {
		answer += " && TARGET." ATTR_HAS_ENCRYPT_EXECUTE_DIRECTORY;
	}

	if( JobUniverse == CONDOR_UNIVERSE_MPI ) {
		if( ! checks_mpi ) {
			answer += " && TARGET." ATTR_HAS_MPI;
		}
	}


	if( mightTransfer(JobUniverse) ) {
			/* 
			   This is a kind of job that might be using file transfer
			   or a shared filesystem.  so, tack on the appropriate
			   clause to make sure we're either at a machine that
			   supports file transfer, or that we're in the same file
			   system domain.
			*/
		const char * domain_check = "(TARGET." ATTR_FILE_SYSTEM_DOMAIN " == MY." ATTR_FILE_SYSTEM_DOMAIN ")";
		const char * xfer_check = "TARGET." ATTR_HAS_FILE_TRANSFER;
		const char * crypt_check = "";
		if (!checks_per_file_encryption &&
				(job->Lookup(ATTR_ENCRYPT_INPUT_FILES) || job->Lookup(ATTR_ENCRYPT_OUTPUT_FILES) ||
				job->Lookup(ATTR_DONT_ENCRYPT_INPUT_FILES) || job->Lookup(ATTR_DONT_ENCRYPT_OUTPUT_FILES))
			) {
			crypt_check = " && TARGET." ATTR_HAS_PER_FILE_ENCRYPTION;
		}

		ShouldTransferFiles_t should_transfer = STF_IF_NEEDED;
		std::string should;
		if (job->LookupString(ATTR_SHOULD_TRANSFER_FILES, should)) {
			should_transfer = getShouldTransferFilesNum(should.c_str());
		}
		if (should_transfer == STF_NO) {
				// no file transfer used.  if there's nothing about
				// the FileSystemDomain yet, tack on a clause for
				// that. 
			if( ! checks_fsdomain ) {
				answer += " && " ;
				answer += domain_check;
				checks_fsdomain = true;
			}
		} else if ( ! checks_file_transfer) {

			const char * join_op = " && (";
			const char * close_op = ")";
			if ( should_transfer == STF_IF_NEEDED && ! checks_fsdomain ) {
				answer += join_op;
				answer += domain_check;
				checks_fsdomain = true;
				join_op = " || (";
				close_op = "))";
			}


			// if the job is supplying transfer plugins, then we need to use a different xfer_check
			// expression, and we want to ignore plugin types that are supplied by the job when
			// fixing up the transfer plugin methods expression.
			std::string xferplugs;
			if (job->LookupString(ATTR_TRANSFER_PLUGINS, xferplugs) && ! xferplugs.empty()) {
				xfer_check = "TARGET." ATTR_HAS_JOB_TRANSFER_PLUGINS;
			}

			answer += join_op;
			answer += xfer_check;
			answer += crypt_check;


			bool addVersionCheck = false;

			std::string checkpointFiles;
			if( job->LookupString(ATTR_CHECKPOINT_FILES, checkpointFiles) ) {
				addVersionCheck = true;
			}

			bool preserveRelativePaths = false;
			if( job->LookupBool(ATTR_PRESERVE_RELATIVE_PATHS, preserveRelativePaths) ) {
				if( preserveRelativePaths ) {
					addVersionCheck = true;
				}
			}

			std::string whenString;
			if( job->LookupString(ATTR_WHEN_TO_TRANSFER_OUTPUT, whenString) ) {
				auto when = getFileTransferOutputNum(whenString.c_str());
				if( when == FTO_ON_SUCCESS ) {
					addVersionCheck = true;
				}
			}

			if( addVersionCheck ) {
				answer += " && versioncmp( split(TARGET." ATTR_CONDOR_VERSION ")[1], \"8.9.7\" ) >= 0";
			}


			if ( ! checks_file_transfer_plugin_methods) {
				classad::References methods;    // methods referened by TransferInputFiles that are not in TransferPlugins
				classad::References jobmethods; // plugin methods (like HTTP) that are supplied by the job's TransferPlugins

				// xferplugs is of the form "TAR=mytarplugin; HTTP,HTTPS=myhttplugin"
				StringTokenIterator plugs(xferplugs.c_str(), 100, ";");
				for (const char * plug = plugs.first(); plug != NULL; plug = plugs.next()) {
					const char * colon = strchr(plug, '=');
					if (colon) {
						std::string methods(plug, colon - plug);
						add_attrs_from_string_tokens(jobmethods, methods);
					}
				}

				// check input
				auto_free_ptr file_list(submit_param(SUBMIT_KEY_TransferInputFiles, SUBMIT_KEY_TransferInputFilesAlt));
				if (file_list) {
					StringList files(file_list.ptr(), ",");
					for (const char * file = files.first(); file; file = files.next()) {
						if (IsUrl(file)){
							MyString tag = getURLType(file, true);
							if ( ! jobmethods.count(tag.c_str())) { methods.insert(tag.c_str()); }
						}
					}
				}

				// check output (only a single file this time)
				file_list.set(submit_param(SUBMIT_KEY_OutputDestination, ATTR_OUTPUT_DESTINATION));
				if (file_list) {
					if (IsUrl(file_list)) {
						MyString tag = getURLType(file_list, true);
						if ( ! jobmethods.count(tag.c_str())) { methods.insert(tag.c_str()); }
					}
				}

				bool presignS3URLs = param_boolean( "SIGN_S3_URLS", true );
				for (auto it = methods.begin(); it != methods.end(); ++it) {
					answer += " && stringListIMember(\"";
					answer += *it;
					answer += "\",TARGET.HasFileTransferPluginMethods)";

					if( presignS3URLs &&
					  (strcasecmp( it->c_str(), "s3" ) == 0 || strcasecmp( it->c_str(), "gs" ) == 0) ) {
						bool present = true;
						if(! job->Lookup( ATTR_EC2_ACCESS_KEY_ID )) {
							present = false;
							push_error(stderr, "[s3|gs]:// URLs require "
								"[s3|aws|gs]_access_key_id_file"
								" to be set.\n" );
						}
						if(! job->Lookup( ATTR_EC2_SECRET_ACCESS_KEY )) {
							present = false;
							push_error(stderr, "[s3|gs]:// URLS require "
								"[s3|aws|gs]_secret_access_key_file"
								" to be set.\n" );
						}
						if(! present) {
							ABORT_AND_RETURN(1);
						}
					}
				}
			}

			// close of the file transfer requirements
			answer += close_op;
		}

		if (JobUniverse == CONDOR_UNIVERSE_VM) {
			bool vm_should_transfer = false;
			if (job->LookupBool(VMPARAM_VMWARE_TRANSFER, vm_should_transfer)) {
				if ( ! vm_should_transfer) {
					// if not transfering, we depend on a shared file system, so we
					// have to check for a matching FileSystemDomain 
					if ( ! checks_fsdomain) {
						answer += " && ";
						answer += domain_check;
						checks_fsdomain = true;
					}
					if ( ! job->Lookup(ATTR_FILE_SYSTEM_DOMAIN)) {
						auto_free_ptr fs_domain(param("FILESYSTEM_DOMAIN"));
						if (fs_domain) {
							AssignJobString(ATTR_FILE_SYSTEM_DOMAIN, fs_domain);
							RETURN_IF_ABORT();
						}
					}
				}
			}
		}
	}

		//
		// Job Deferral
		// If the flag was set true by SetJobDeferral() then we will
		// add the requirement in for this feature
		//
	if (NeedsJobDeferral()) {
			//
			// Add the HasJobDeferral to the attributes so that it will
			// match with a Starter that can actually provide this feature
			// We only need to do this if the job's universe isn't local
			// This is because the schedd doesn't pull out the Starter's
			// machine ad when trying to match local universe jobs
			//
			//
		if ( JobUniverse != CONDOR_UNIVERSE_LOCAL ) {
			answer += " && TARGET." ATTR_HAS_JOB_DEFERRAL;
		}

		// make sure the job has a ScheddInterval attribute
		// because we are about to write an expression that refers to it.
		if ( ! job->Lookup(ATTR_SCHEDD_INTERVAL)) {
			auto_free_ptr interval(param("SCHEDD_INTERVAL"));
			if (interval) {
				AssignJobExpr(ATTR_SCHEDD_INTERVAL, interval);
			} else {
				AssignJobVal(ATTR_SCHEDD_INTERVAL, SCHEDD_INTERVAL_DEFAULT);
			}
		}

			//
			// Prepare our new requirement attribute
			// This nifty expression will evaluate to true when
			// the job's prep start time is before the next schedd
			// polling interval. We also have a nice clause to prevent
			// our job from being matched and executed after it could
			// possibly run
			//
		const char * deferral_expr = "("
			"((time() + " ATTR_SCHEDD_INTERVAL ") >= (" ATTR_DEFERRAL_TIME " - " ATTR_DEFERRAL_PREP_TIME ")) && "
			"(time() < (" ATTR_DEFERRAL_TIME " + " ATTR_DEFERRAL_WINDOW "))"
			")";

		answer += " && ";
		answer += deferral_expr;
	} // !seenBefore

#if defined(WIN32)
		//
		// Windows CredD
		// run_as_owner jobs on Windows require that the remote starter can
		// reach the same credd as the submit machine. We add the following:
		//   - HasWindowsRunAsOwner
		//   - LocalCredd == <CREDD_HOST> (if LocalCredd not found)
		//
	bool as_owner = false;
	if (job->LookupBool(ATTR_JOB_RUNAS_OWNER, as_owner) && as_owner) {

		MyString tmp_rao = " && (TARGET." ATTR_HAS_WIN_RUN_AS_OWNER;
		if (RunAsOwnerCredD && !checks_credd) {
			tmp_rao += " && (TARGET." ATTR_LOCAL_CREDD " =?= \"";
			tmp_rao += RunAsOwnerCredD.ptr();
			tmp_rao += "\")";
		}
		tmp_rao += ")";
		answer += tmp_rao.Value();
	}
#endif

	bool want_ft_on_checkpoint = false;
	if (job->LookupBool(ATTR_WANT_FT_ON_CHECKPOINT, want_ft_on_checkpoint) && want_ft_on_checkpoint) {
		if( ! checks_hsct ) {
			answer += " && TARGET." ATTR_HAS_SELF_CHECKPOINT_TRANSFERS;
		}
	}

	std::string requiredCudaVersion;
	if (job->LookupString(ATTR_CUDA_VERSION, requiredCudaVersion)) {
		unsigned major, minor;
		int convertedLength = 0;
		bool setCUDAVersion = false;
		if( sscanf( requiredCudaVersion.c_str(), "%u.%u%n", & major, & minor, & convertedLength ) == 2 ) {
			if( (unsigned)convertedLength == requiredCudaVersion.length() ) {
				long long int rcv = (major * 1000) + (minor % 100);
				AssignJobVal(ATTR_CUDA_VERSION, rcv);
				answer += "&& " ATTR_CUDA_VERSION " <= TARGET.CUDAMaxSupportedVersion";
				setCUDAVersion = true;
			}
		} else if( sscanf( requiredCudaVersion.c_str(), "%u%n", & major, & convertedLength ) == 1 ) {
			if( (unsigned)convertedLength == requiredCudaVersion.length() ) {
				long long int rcv = major;
				if( major < 1000 ) { rcv = major * 1000; }
				AssignJobVal(ATTR_CUDA_VERSION, rcv);
				answer += "&& " ATTR_CUDA_VERSION " <= TARGET.CUDAMaxSupportedVersion";
				setCUDAVersion = true;
			}
		}

		if(! setCUDAVersion) {
			push_error(stderr, SUBMIT_KEY_CUDAVersion
				" must be of the form 'x' or 'x.y',"
				" where x and y are positive integers.\n" );
			ABORT_AND_RETURN(1);
		}
	}

	AssignJobExpr(ATTR_REQUIREMENTS, answer.c_str());
	RETURN_IF_ABORT();

	return 0;
}


int SubmitHash::SetConcurrencyLimits()
{
	RETURN_IF_ABORT();
	MyString tmp = submit_param_mystring(SUBMIT_KEY_ConcurrencyLimits, NULL);
	MyString tmp2 = submit_param_mystring(SUBMIT_KEY_ConcurrencyLimitsExpr, NULL);

	if (!tmp.empty()) {
		if (!tmp2.empty()) {
			push_error( stderr, SUBMIT_KEY_ConcurrencyLimits " and " SUBMIT_KEY_ConcurrencyLimitsExpr " can't be used together\n" );
			ABORT_AND_RETURN( 1 );
		}
		char *str;

		tmp.lower_case();

		StringList list(tmp.c_str());

		char *limit;
		list.rewind();
		while ( (limit = list.next()) ) {
			double increment;
			char *limit_cpy = strdup( limit );

			if ( !ParseConcurrencyLimit(limit_cpy, increment) ) {
				push_error(stderr, "Invalid concurrency limit '%s'\n",
						 limit );
				ABORT_AND_RETURN( 1 );
			}
			free( limit_cpy );
		}

		list.qsort();

		str = list.print_to_string();
		if ( str ) {
			AssignJobString(ATTR_CONCURRENCY_LIMITS, str);
			free(str);
		}
	} else if (!tmp2.empty()) {
		AssignJobExpr(ATTR_CONCURRENCY_LIMITS, tmp2.c_str() );
	}

	return 0;
}


int SubmitHash::SetAccountingGroup()
{
	RETURN_IF_ABORT();

	// if nice-user is not a prefix, then it conflicts with accounting_group
	// TODO? should this be a knob?
	const bool nice_user_is_prefix = false;

	// is a group setting in effect?
	auto_free_ptr group(submit_param(SUBMIT_KEY_AcctGroup, ATTR_ACCOUNTING_GROUP));

	// as of 8.9.9, nice_user is just a shorthand for accounting_group = nice-user
	bool nice_user = submit_param_bool(SUBMIT_KEY_NiceUser, ATTR_NICE_USER_deprecated, false);
	if (nice_user) {
		if (!group) {
			group.set(param("NICE_USER_ACCOUNTING_GROUP_NAME"));
		} else {
			MyString nicegroup;
			param(nicegroup, "NICE_USER_ACCOUNTING_GROUP_NAME");
			if (nicegroup != group) {
				if ( ! nice_user_is_prefix) {
					push_warning(stderr,
						SUBMIT_KEY_NiceUser " conflicts with "  SUBMIT_KEY_AcctGroup ". "
						SUBMIT_KEY_NiceUser " will be ignored");
				} else if ( ! nicegroup.empty()) {
					// append accounting group to nice-user group
					nicegroup += ".";
					nicegroup += group.ptr();
					group.set(nicegroup.StrDup());
				}
			}
		}
		// backward compat hack - nice_user jobs are pre-emptable
		// we assign a default of 0 here, but a user-specified value will overwrite this
		// when SetSimpleJobExprs is called.
		AssignJobVal(ATTR_MAX_JOB_RETIREMENT_TIME, 0);
	}

	// look for the group user setting, or default to owner
	auto_free_ptr gu(submit_param(SUBMIT_KEY_AcctGroupUser, ATTR_ACCT_GROUP_USER));
	if ( ! group && ! gu) {
		return 0; // nothing set, we are done
	}

	const char * group_user = NULL;
	if ( ! gu) {
		group_user = submit_username.c_str();
	} else {
		group_user = gu;
	}

	if (group && ! IsValidSubmitterName(group)) {
		push_error(stderr, "Invalid " SUBMIT_KEY_AcctGroup ": %s\n", group.ptr());
		ABORT_AND_RETURN( 1 );
	}
	if ( ! IsValidSubmitterName(group_user)) {
		push_error(stderr, "Invalid " SUBMIT_KEY_AcctGroupUser ": %s\n", group_user);
		ABORT_AND_RETURN( 1 );
	}

	// set attributes AcctGroup, AcctGroupUser and AccountingGroup on the job ad:

	// store the AcctGroupUser (currently unused)
	AssignJobString(ATTR_ACCT_GROUP_USER, group_user);

	if (group) {
		// store the group name in the (currently unused) AcctGroup attribute
		AssignJobString(ATTR_ACCT_GROUP, group);

		// store the AccountingGroup attribute as <group>.<user>
		MyString submitter;
		submitter.formatstr("%s.%s", group.ptr(), group_user);
		AssignJobString(ATTR_ACCOUNTING_GROUP, submitter.c_str());
	} else {
		// If no group, this is accounting group is really a user alias, just set AccountingGroup to be the user name
		AssignJobString(ATTR_ACCOUNTING_GROUP, group_user);
	}

	return 0;
}

int SubmitHash::SetOAuth()
{
	RETURN_IF_ABORT();
	std::string tokens;
	if (NeedsOAuthServices(tokens)) {
		AssignJobString(ATTR_OAUTH_SERVICES_NEEDED, tokens.c_str());
	}

	return 0;
}


// this function must be called after SetUniverse
int SubmitHash::SetVMParams()
{
	RETURN_IF_ABORT();

	if ( JobUniverse != CONDOR_UNIVERSE_VM ) {
		return 0;
	}

	bool VMCheckpoint = false;
	bool VMNetworking = false;
	int VMVCPUS = 0;
	bool VMVNC=false;
	bool param_exists = false;

	auto_free_ptr tmp_ptr(NULL);
	MyString buffer;

	// by the time we get here, we have already verified that vmtype is non-empty
	tmp_ptr.set(submit_param(SUBMIT_KEY_VM_Type, ATTR_JOB_VM_TYPE));
	if (tmp_ptr) {
		VMType = tmp_ptr.ptr();
		lower_case(VMType);

		// VM type is already set in SetUniverse
		AssignJobString(ATTR_JOB_VM_TYPE, VMType.c_str());
		RETURN_IF_ABORT();
	} else {
		// VMType already set, no need to check return value again
		(void) job->LookupString(ATTR_JOB_VM_TYPE, VMType);
	}

	// so we can easly do case-insensitive comparisons of the vmtype
	YourStringNoCase vmtype(VMType.c_str());

	// need vm checkpoint?
	VMCheckpoint = submit_param_bool(SUBMIT_KEY_VM_Checkpoint, ATTR_JOB_VM_CHECKPOINT, false, &param_exists);
	if (param_exists) {
		AssignJobVal(ATTR_JOB_VM_CHECKPOINT, VMCheckpoint);
	} else if (job->LookupBool(ATTR_JOB_VM_CHECKPOINT, VMCheckpoint)) {
		// nothing to do.
	} else {
		VMCheckpoint = false;
		AssignJobVal(ATTR_JOB_VM_CHECKPOINT, VMCheckpoint);
	}

	VMNetworking = submit_param_bool(SUBMIT_KEY_VM_Networking, ATTR_JOB_VM_NETWORKING, false, &param_exists);
	if (param_exists) {
		AssignJobVal(ATTR_JOB_VM_NETWORKING, VMNetworking);
	} else if (job->LookupBool(ATTR_JOB_VM_NETWORKING, VMNetworking)) {
		// nothing to do
	} else {
		VMNetworking = false;
		AssignJobVal(ATTR_JOB_VM_NETWORKING, VMNetworking);
	}

	// Here we need to set networking type
	if( VMNetworking ) {
		tmp_ptr.set(submit_param(SUBMIT_KEY_VM_Networking_Type, ATTR_JOB_VM_NETWORKING_TYPE));
		if (tmp_ptr) {
			AssignJobString(ATTR_JOB_VM_NETWORKING_TYPE, tmp_ptr.ptr());
		}
	}

	VMVNC = submit_param_bool(SUBMIT_KEY_VM_VNC, ATTR_JOB_VM_VNC, false, &param_exists);
	if (param_exists) {
		AssignJobVal(ATTR_JOB_VM_VNC, VMVNC);
	} else if (job->LookupBool(ATTR_JOB_VM_VNC, VMVNC)) {
		// nothing to do.
	} else {
		VMVNC = false;
		AssignJobVal(ATTR_JOB_VM_VNC, VMVNC);
	}

	// Set memory for virtual machine
	long long vm_mem = 0;
	tmp_ptr.set(submit_param(SUBMIT_KEY_VM_Memory, ATTR_JOB_VM_MEMORY));
	if (tmp_ptr) {
		// because gcc doesn't think that long long and int64_t are the same, we have to use a temp variable here
		int64_t mem64 = 0;
		parse_int64_bytes(tmp_ptr, mem64, 1024 * 1024);
		if (mem64 <= 0) {
			push_error(stderr, SUBMIT_KEY_VM_Memory " is incorrectly specified\n"
				"For example, for vm memroy of 128 Megabytes,\n"
				"you need to use 128 in your submit description file.\n");
			ABORT_AND_RETURN(1);
		}
		vm_mem = mem64;
		AssignJobVal(ATTR_JOB_VM_MEMORY, vm_mem);
	} else if ( ! job->LookupInt(ATTR_JOB_VM_MEMORY, vm_mem)) {
		push_error(stderr, SUBMIT_KEY_VM_Memory " cannot be found.\nPlease specify " SUBMIT_KEY_VM_Memory
			" for vm universe in your submit description file.\n");
		ABORT_AND_RETURN(1);
	}
	// In vm universe, when a VM is suspended, 
	// memory being used by the VM will be saved into a file. 
	// So we need as much disk space as the memory.
	// We call this the 'executable_size' for VM jobs, otherwise
	// ExecutableSize is the size of the cmd
	AssignJobVal(ATTR_EXECUTABLE_SIZE, vm_mem * 1024);

	/* 
	 * Set the number of VCPUs for this virtual machine
	 */
	tmp_ptr.set(submit_param(SUBMIT_KEY_VM_VCPUS, ATTR_JOB_VM_VCPUS));
	if (tmp_ptr) {
		VMVCPUS = (int)strtol(tmp_ptr, (char**)NULL, 10);
		dprintf(D_FULLDEBUG, "VCPUS = %s", tmp_ptr.ptr());
		VMVCPUS = MAX(VMVCPUS, 1);
		AssignJobVal(ATTR_JOB_VM_VCPUS, VMVCPUS);
	} else {
		long long cpus = 1;
		if (job->LookupInt(ATTR_JOB_VM_VCPUS, cpus)) {
			VMVCPUS = (int)cpus;
		} else {
			VMVCPUS = 1;
			AssignJobVal(ATTR_JOB_VM_VCPUS, VMVCPUS);
		}
	}

	/*
	 * Set the MAC address for this VM.
	 */
	tmp_ptr.set(submit_param(SUBMIT_KEY_VM_MACAddr, ATTR_JOB_VM_MACADDR));
	if (tmp_ptr) {
		AssignJobString(ATTR_JOB_VM_MACADDR, tmp_ptr.ptr());
	}

	/* 
	 * When the parameter of "vm_no_output_vm" is TRUE, 
	 * Condor will not transfer VM files back to a job user. 
	 * This parameter could be used if a job user uses 
	 * explict method to get output files from VM. 
	 * For example, if a job user uses a ftp program 
	 * to send output files inside VM to his/her dedicated machine for ouput, 
	 * Maybe the job user doesn't want to get modified VM files back. 
	 * So the job user can use this parameter
	 */
	bool vm_no_output_vm = submit_param_bool(SUBMIT_KEY_VM_NO_OUTPUT_VM, NULL, false, &param_exists);
	if (param_exists) {
		AssignJobVal(VMPARAM_NO_OUTPUT_VM, vm_no_output_vm);
	} else {
		job->LookupBool(VMPARAM_NO_OUTPUT_VM, vm_no_output_vm);
	}

	if (vmtype == CONDOR_VM_UNIVERSE_XEN) {

		// xen_kernel is a required parameter
		std::string xen_kernel = submit_param_mystring(SUBMIT_KEY_VM_XEN_KERNEL, VMPARAM_XEN_KERNEL);
		if ( ! xen_kernel.empty()) {
			AssignJobString(VMPARAM_XEN_KERNEL, xen_kernel.c_str());
		} else if ( ! job->LookupString(VMPARAM_XEN_KERNEL, xen_kernel)) {
			push_error(stderr, "'xen_kernel' cannot be found.\n"
				"Please specify 'xen_kernel' for the xen virtual machine "
				"in your submit description file.\n"
				"xen_kernel must be one of "
				"\"%s\", \"%s\", <file-name>.\n",
				XEN_KERNEL_INCLUDED, XEN_KERNEL_HW_VT);
			ABORT_AND_RETURN(1);
		}

		YourStringNoCase kernel(xen_kernel.c_str());
		bool real_xen_kernel_file = false;
		bool need_xen_root_device = false;
		if (kernel == XEN_KERNEL_INCLUDED) {
			// kernel image is included in a disk image file
			// so we will use bootloader(pygrub etc.) defined 
			// in a vmgahp config file on an excute machine 
			real_xen_kernel_file = false;
			need_xen_root_device = false;
		} else if (kernel == XEN_KERNEL_HW_VT) {
			// A job user want to use an unmodified OS in Xen.
			// so we require hardware virtualization.
			real_xen_kernel_file = false;
			need_xen_root_device = false;
			AssignJobVal(ATTR_JOB_VM_HARDWARE_VT, true);
		} else {
			// real kernel file
			real_xen_kernel_file = true;
			need_xen_root_device = true;
		}
			
		// xen_initrd is an optional parameter
		auto_free_ptr xen_initrd(submit_param(SUBMIT_KEY_VM_XEN_INITRD));
		if (xen_initrd) {
			if( !real_xen_kernel_file ) {
				push_error(stderr, "To use xen_initrd, "
						"xen_kernel should be a real kernel file.\n");
				ABORT_AND_RETURN(1);
			}
			AssignJobString(VMPARAM_XEN_INITRD, xen_initrd);
		}

		if( need_xen_root_device ) {
			auto_free_ptr xen_root(submit_param(SUBMIT_KEY_VM_XEN_ROOT));
			if( !xen_root ) {
				push_error(stderr, "'%s' cannot be found.\n"
						"Please specify '%s' for the xen virtual machine "
						"in your submit description file.\n", "xen_root", 
						"xen_root");
				ABORT_AND_RETURN(1);
			}else {
				AssignJobString(VMPARAM_XEN_ROOT, xen_root);
			}
		}

		// xen_kernel_params is a optional parameter
		MyString xen_kernel_params = submit_param_mystring(SUBMIT_KEY_VM_XEN_KERNEL_PARAMS, VMPARAM_XEN_KERNEL_PARAMS);
		if (! xen_kernel_params.empty()) {
			xen_kernel_params.trim_quotes("\"'");
			AssignJobString(VMPARAM_XEN_KERNEL_PARAMS, xen_kernel_params.c_str());
		}

	}// xen only params

	if (vmtype == CONDOR_VM_UNIVERSE_XEN || vmtype == CONDOR_VM_UNIVERSE_KVM) {

			// <x>_disk is a required parameter
		auto_free_ptr vmdisk(submit_param(SUBMIT_KEY_VM_DISK));
		if (vmdisk) {
			if( validate_disk_param(vmdisk,3,4) == false ) 
			{
				push_error(stderr, "'vm_disk' has incorrect format.\n"
						"The format shoud be like "
						"\"<filename>:<devicename>:<permission>\"\n"
						"e.g.> For single disk: <vm>_disk = filename1:hda1:w\n"
						"      For multiple disks: <vm>_disk = "
						"filename1:hda1:w,filename2:hda2:w\n");
				ABORT_AND_RETURN(1);
			}
			AssignJobString( VMPARAM_VM_DISK, vmdisk );
		} else if (!job->Lookup(VMPARAM_VM_DISK)) {
			push_error(stderr, "'%s' cannot be found.\n"
				"Please specify '%s' for the virtual machine "
				"in your submit description file.\n",
				"<vm>_disk", "<vm>_disk");
			ABORT_AND_RETURN(1);
		}

	} else if (vmtype == CONDOR_VM_UNIVERSE_VMWARE) {
		bool knob_exists = false;
		bool vmware_should_transfer_files = submit_param_bool(SUBMIT_KEY_VM_VMWARE_SHOULD_TRANSFER_FILES, NULL, false, &knob_exists);
		if (knob_exists) {
			AssignJobVal(VMPARAM_VMWARE_TRANSFER, vmware_should_transfer_files);
		} else if ( ! job->LookupBool(VMPARAM_VMWARE_TRANSFER, vmware_should_transfer_files)) {
			MyString err_msg;
			err_msg = "\nERROR: You must explicitly specify "
				"\"vmware_should_transfer_files\" "
				"in your submit description file. "
				"You need to define either: "
				"\"vmware_should_transfer_files = YES\" or "
				" \"vmware_should_transfer_files = NO\". "
				"If you define \"vmware_should_transfer_files = YES\", " 
				"vmx and vmdk files in the directory of \"vmware_dir\" "
				"will be transfered to an execute machine. "
				"If you define \"vmware_should_transfer_files = NO\", "
				"all files in the directory of \"vmware_dir\" should be "
				"accessible with a shared file system\n";
			print_wrapped_text( err_msg.c_str(), stderr );
			ABORT_AND_RETURN(1);
		}


		/* In default, vmware vm universe uses snapshot disks.
		 * However, when a user job is so IO-sensitive that 
		 * the user doesn't want to use snapshot, 
		 * the user must use both 
		 * vmware_should_transfer_files = YES and 
		 * vmware_snapshot_disk = FALSE
		 * In vmware_should_transfer_files = NO 
		 * snapshot disks is always used.
		 */
		bool vmware_snapshot_disk = submit_param_bool(SUBMIT_KEY_VM_VMWARE_SNAPSHOT_DISK, NULL, false, &param_exists);
		if (param_exists) {
			if ( ! vmware_should_transfer_files && ! vmware_snapshot_disk) {
				MyString err_msg;
				err_msg = "\nERROR: You should not use both "
					"vmware_should_transfer_files = FALSE and "
					"vmware_snapshot_disk = FALSE. "
					"Not using snapshot disk in a shared file system may cause "
					"problems when multiple jobs share the same disk\n";
				print_wrapped_text(err_msg.c_str(), stderr);
				ABORT_AND_RETURN(1);
			}
			AssignJobVal(VMPARAM_VMWARE_SNAPSHOTDISK, vmware_snapshot_disk);
		}

		// vmware_dir is a directory that includes vmx file and vmdk files.
		// Starting with 8.9, VMPARAM_VMWARE_DIR is not permitted to vary for procs in a cluster
		// because we don't want to enum a directory at materialization time. so we set
		// FACTORY.vm_input_files in the submit digest and use that instead of doing the directory walk
		//
		if (exists_macro_exact_no_default("FACTORY.vm_input_files", SubmitMacroSet)) {
			// PRAGMA_REMIND("TODO: check for a VMWARE_DIR that varies by ProcId")
		} else {
			auto_free_ptr vmware_dir(submit_param(SUBMIT_KEY_VM_VMWARE_DIR, VMPARAM_VMWARE_DIR));
			if (vmware_dir) {
				MyString f_dirname = full_path(vmware_dir, false);
				check_and_universalize_path(f_dirname);

				AssignJobString(VMPARAM_VMWARE_DIR, f_dirname.c_str());

				StringList vm_input_files(NULL, ",");
				Directory dir(f_dirname.c_str());
				dir.Rewind();
				while (dir.Next()) {
					if (vmware_should_transfer_files || has_suffix(dir.GetFullPath(), ".vmx")) {
						// The .vmx file is always transfered.
						vm_input_files.append(dir.GetFullPath());
					}
				}

				if ( ! vm_input_files.isEmpty()) {
					tmp_ptr.set(vm_input_files.print_to_string());
					set_submit_param("FACTORY.vm_input_files", tmp_ptr);
				}
			}
		}
	}

	return 0;
}

// merge vm input files into the input files list, returning the count of files added.
int SubmitHash::process_vm_input_files(StringList & input_files, long long * accumulate_size_kb)
{
	// we don't expect to be called for non-vm-universe.  but this double check is cheap.
	if (JobUniverse != CONDOR_UNIVERSE_VM)
		return 0;

	int count = 0;
	MyString tmp;

	// first merge files from "FACTORY.vm_input_files" into input_files list
	// NOTE: we assume that the files in the FACTORY.vm_input_files have 
	auto_free_ptr vmware_dir_files(submit_param("FACTORY.vm_input_files"));
	if (vmware_dir_files) {
		StringList list(vmware_dir_files, ",");
		for (char * file = list.first(); file != NULL; file = list.next()) {
			file = trim_and_strip_quotes_in_place(file);

			// Files that are not already in the input files list need to be processed.
			if ( ! filelist_contains_file(file, &input_files, true)) {
				tmp = file;
				check_and_universalize_path(tmp);
				input_files.append(tmp.c_str());
				++count;

				// check file access if the access checks have been enabled, and also
				// invoke the fnCheckFiles callback if one exists.
				//
				check_open(SFR_VM_INPUT, tmp.c_str(), O_RDONLY);

				// get file size, but only if the caller requests it.
				// in practice, we will check the sizes of files here in submit
				// but not when doing late materialization
				if (accumulate_size_kb) {
					*accumulate_size_kb += calc_image_size_kb(tmp.c_str());
				}

			}
		}
	}

	// if this is not VMWARE, we are done, just return the number of files added to the list
	if (YourStringNoCase(VMType.c_str()) != CONDOR_VM_UNIVERSE_VMWARE) {
		return count;
	}

	// for VMWARE we want to scan the input files list and set two job attributes
	// based on .vmx and .vmdk files we find in that list.
	//
	MyString vmx_file;
	StringList vmdk_files;

	for (const char * file = input_files.first(); file != NULL; file = input_files.next()) {
		if (has_suffix(file, ".vmx")) {
			if (vmx_file.empty()) {
				vmx_file = condor_basename(file);
			} else {
				push_error(stderr, "multiple vmx files exist. Only one vmx file should be present.\n");
				abort_code = 1;
				return count;
			}
		} else if (has_suffix(file, ".vmdk")) {
			vmdk_files.append(condor_basename(file));
		}
	}

	if (vmx_file.empty()) {
		push_error(stderr, "no vmx file for vmware can be found.\n");
		abort_code = 1;
		return count;
	} else {
		AssignJobString(VMPARAM_VMWARE_VMX_FILE, vmx_file.c_str());
	}

	auto_free_ptr tmp_ptr(vmdk_files.print_to_string());
	if (tmp_ptr) {
		AssignJobString(VMPARAM_VMWARE_VMDK_FILES, tmp_ptr);
	}

	return count;
}

int SubmitHash::process_container_input_files(StringList & input_files, long long * accumulate_size_kb) {
	auto_free_ptr container_image(submit_param(SUBMIT_KEY_ContainerImage, ATTR_CONTAINER_IMAGE));

	// User said don't transfer the container
	if (!submit_param_bool(SUBMIT_KEY_TransferContainer, nullptr, true)) {
		return 0;
	}

	// don't xfer if on known shared fs
	if (container_image) {
		auto_free_ptr sharedfs (param("CONTAINER_SHARED_FS"));
		StringList roots(sharedfs.ptr(), ",");
		for (const char * base = roots.first(); base != NULL; base = roots.next()) {
			if (starts_with(container_image.ptr(), base)) {
				return 0;
			}
		}
	}

	// otherwise, add the container image to the list of input files to be xfered
	// if only docker_image is set, never xfer it
	// But only if the container image exists on this disk
	struct stat buf;
	if (container_image.ptr() && (stat(container_image.ptr(), &buf) == 0))  {
		input_files.append(container_image.ptr());
		if (accumulate_size_kb) {
			*accumulate_size_kb += calc_image_size_kb(container_image.ptr());
		}

		// Now that we've sure that we're transfering the container, set
		// the container name to the basename, which what we'll see on the submit
		// side
		// but if container ends with a /, remove that so basename works
		std::string container_tmp = container_image.ptr();
		if (ends_with(container_tmp, "/")) {
			container_tmp = container_tmp.substr(0, container_tmp.size() - 1);
		}
		job->Assign(ATTR_CONTAINER_IMAGE, condor_basename(container_tmp.c_str()));
		return 1;
	}

	return 0;
}

int SubmitHash::process_input_file_list(StringList * input_list, long long * accumulate_size_kb)
{
	int count;
	MyString tmp;
	char* tmp_ptr;

	if( ! input_list->isEmpty() ) {
		input_list->rewind();
		count = 0;
		while ( (tmp_ptr=input_list->next()) ) {
			count++;
			tmp = tmp_ptr;
			if ( check_and_universalize_path(tmp) != 0) {
				// path was universalized, so update the string list
				input_list->deleteCurrent();
				input_list->insert(tmp.c_str());
			}
			check_open(SFR_INPUT, tmp.c_str(), O_RDONLY);
			// get file size, but only if the caller requests it.
			// in practice, we will check the sizes of files here in submit
			// but not when doing late materialization
			if (accumulate_size_kb) {
				*accumulate_size_kb += calc_image_size_kb(tmp.c_str());
			}
		}
		return count;
	}
	return 0;
}

SubmitHash::ContainerImageType 
SubmitHash::image_type_from_string(const std::string &image) const {
	if (starts_with(image, "docker:")) {
		return SubmitHash::ContainerImageType::DockerRepo;
	}
	if (ends_with(image, ".sif")) {
		return SubmitHash::ContainerImageType::SIF;
	}
	if (ends_with(image, "/")) {
		return SubmitHash::ContainerImageType::SandboxImage;
	}

	struct stat buf;
	if (0 == stat(image.c_str(), &buf)) {
		if( buf.st_mode & S_IFDIR ) {
			return SubmitHash::ContainerImageType::SandboxImage;
		}
	}

	return SubmitHash::ContainerImageType::Unknown;
}

// SetTransferFiles also sets a global "should_transfer", which is 
// used by SetRequirements().  So, SetTransferFiles must be called _before_
// calling SetRequirements() as well.
// If we are transfering files, and stdout or stderr contains
// path information, SetTransferFiles renames the output file to a plain
// file (and stores the original) in the ClassAd, so SetStdFile() should
// be called before getting here too.
int SubmitHash::SetTransferFiles()
{
	RETURN_IF_ABORT();

	char *macro_value;
	std::string tmp;
	bool in_files_specified = false;
	bool out_files_specified = false;
	StringList input_file_list(NULL, ",");
	StringList output_file_list(NULL, ",");
	ShouldTransferFiles_t should_transfer = STF_IF_NEEDED;
	MyString output_remaps;

	// check files to determine the size of the input sandbox only when we are not doing late materialization
	long long tmpInputFilesSizeKb = 0;
	long long * pInputFilesSizeKb = NULL;
	if (! clusterAd) {
		pInputFilesSizeKb = &tmpInputFilesSizeKb;
	}

	macro_value = submit_param(SUBMIT_KEY_TransferInputFiles, SUBMIT_KEY_TransferInputFilesAlt);
	if (macro_value) {
		// as a special case transferinputfiles="" will produce an empty list of input files, not a syntax error
		// PRAGMA_REMIND("replace this special case with code that correctly parses any input wrapped in double quotes")
		if (macro_value[0] == '"' && macro_value[1] == '"' && macro_value[2] == 0) {
			input_file_list.clearAll();
		} else {
			input_file_list.initializeFromString(macro_value);
		}
		free(macro_value); macro_value = NULL;
	}
	RETURN_IF_ABORT();


#if defined( WIN32 )
	if (JobUniverse == CONDOR_UNIVERSE_MPI) {
		// On NT, if we're an MPI job, we need to find the
		// mpich.dll file and automatically include that in the
		// transfer input files
		std::string dll_name("mpich.dll");

		// first, check to make sure the user didn't already
		// specify mpich.dll in transfer_input_files
		if (! input_file_list.contains(dll_name.c_str())) {
			// nothing there yet, try to find it ourselves
			std::string dll_path = which(dll_name);
			if (dll_path.length() == 0) {
				// File not found, fatal error.
				push_error(stderr, "Condor cannot find the "
					"\"mpich.dll\" file it needs to run your MPI job.\n"
					"Please specify the full path to this file in the "
					"\"transfer_input_files\"\n"
					"setting in your submit description file.\n");
				ABORT_AND_RETURN(1);
			}
			// If we made it here, which() gave us a real path.
			// so, now we just have to append that to our list of
			// files. 
			input_file_list.append(dll_path.c_str());
		}
	}
#endif /* WIN32 */

	if (process_input_file_list(&input_file_list, pInputFilesSizeKb) > 0) {
		in_files_specified = true;
	}
	RETURN_IF_ABORT();

	if (JobUniverse == CONDOR_UNIVERSE_VM) {
		if (process_vm_input_files(input_file_list, pInputFilesSizeKb) > 0) {
			in_files_specified = true;
		}
	}

	if (IsContainerJob) {
		if (process_container_input_files(input_file_list, pInputFilesSizeKb) > 0) {
			in_files_specified = true;
		};
	}
	RETURN_IF_ABORT();

	// also account for the size of the stdin file, if any
	bool transfer_stdin = true;
	job->LookupBool(ATTR_TRANSFER_INPUT, transfer_stdin);
	if (transfer_stdin) {
		std::string stdin_fname;
		(void) job->LookupString(ATTR_JOB_INPUT, stdin_fname);
		if (!stdin_fname.empty()) {
			if (pInputFilesSizeKb) {
				*pInputFilesSizeKb += calc_image_size_kb(stdin_fname.c_str());
			}
		}
	}

	macro_value = submit_param(SUBMIT_KEY_TransferOutputFiles, SUBMIT_KEY_TransferOutputFilesAlt);
	if (macro_value)
	{
		// as a special case transferoutputfiles="" will produce an empty list of output files, not a syntax error
		// PRAGMA_REMIND("replace this special case with code that correctly parses any input wrapped in double quotes")
		if (macro_value[0] == '"' && macro_value[1] == '"' && macro_value[2] == 0) {
			output_file_list.clearAll();
			out_files_specified = true;
		} else {
			output_file_list.initializeFromString(macro_value);
			for (const char * file = output_file_list.first(); file != NULL; file = output_file_list.next()) {
				out_files_specified = true;
				MyString buf = file;
				if (check_and_universalize_path(buf) != 0)
				{
					// we universalized the path, so update the string list
					output_file_list.deleteCurrent();
					output_file_list.insert(buf.c_str());
				}
			}
		}
		free(macro_value);
	}
	RETURN_IF_ABORT();

	//
	// START FILE TRANSFER VALIDATION
	//
		// now that we've gathered up all the possible info on files
		// the user explicitly wants to transfer, see if they set the
		// right attributes controlling if and when to do the
		// transfers.  if they didn't tell us what to do, in some
		// cases, we can give reasonable defaults, but in others, it's
		// a fatal error.
		//
		// SHOULD_TRANSFER_FILES (STF) defaults to IF_NEEDED (STF_IF_NEEDED)
		// WHEN_TO_TRANSFER_OUTPUT (WTTO) defaults to ON_EXIT (FTO_ON_EXIT)
		// 
		// Error if:
		//  (A) bad user input - getShouldTransferFilesNum fails
		//  (B) bas user input - getFileTransferOutputNum fails
		//  (C) STF is STF_NO and WTTO is not FTO_NONE
		//  (D) STF is not STF_NO and WTTO is FTO_NONE
		//  (E) STF is STF_IF_NEEDED and WTTO is FTO_ON_EXIT_OR_EVICT
		//  (F) STF is STF_NO and transfer_input_files or transfer_output_files specified
	const char *should = "INTERNAL ERROR";
	const char *when = "INTERNAL ERROR";
	bool default_should = false;
	bool default_when;
	FileTransferOutput_t when_output;
	MyString err_msg;

	// check to see if the user specified should_transfer_files.
	// if they didn't check to see if the admin did. 
	auto_free_ptr should_param(submit_param(ATTR_SHOULD_TRANSFER_FILES, SUBMIT_KEY_ShouldTransferFiles));
	if (! should_param) {
		if (job->LookupString(ATTR_SHOULD_TRANSFER_FILES, tmp)) {
			should_param.set(strdup(tmp.c_str()));
		} else {
			should_param.set(param("SUBMIT_DEFAULT_SHOULD_TRANSFER_FILES"));
			if (should_param) {
				if (getShouldTransferFilesNum(should_param) < 0) {
					// if config default for should transfer files is invalid, just ignore it.
					// otherwise all submits would generate an error/warning which the users cannot fix.
					should_param.clear();
				} else {
					// admin specified should_transfer_files counts as a default should
					default_should = true;
				}
			}
		}
	}

	should = should_param;
	if (!should) {
		should = "IF_NEEDED";
		should_transfer = STF_IF_NEEDED;
		default_should = true;
	} else {
		should_transfer = getShouldTransferFilesNum(should);
		if (should_transfer < 0) { // (A)
			err_msg = "\nERROR: invalid value (";
			err_msg += should;
			err_msg += ") for " ATTR_SHOULD_TRANSFER_FILES ".  Please either specify YES, NO, or IF_NEEDED and try again.";
			print_wrapped_text(err_msg.c_str(), stderr);
			ABORT_AND_RETURN(1);
		}
	}

	//PRAGMA_REMIND("TJ: move this to ReportCommonMistakes")
	if (should_transfer == STF_NO &&
		(in_files_specified || out_files_specified)) { // (F)
		err_msg = "\nERROR: you specified files you want Condor to transfer via \"";
		if (in_files_specified) {
			err_msg += "transfer_input_files";
			if (out_files_specified) {
				err_msg += "\" and \"transfer_output_files\",";
			} else {
				err_msg += "\",";
			}
		} else {
			ASSERT(out_files_specified);
			err_msg += "transfer_output_files\",";
		}
		err_msg += " but you disabled should_transfer_files.";
		print_wrapped_text(err_msg.c_str(), stderr);
		ABORT_AND_RETURN(1);
	}

	auto_free_ptr when_param(submit_param(ATTR_WHEN_TO_TRANSFER_OUTPUT, SUBMIT_KEY_WhenToTransferOutput));
	if ( ! when_param) {
		if (job->LookupString(ATTR_WHEN_TO_TRANSFER_OUTPUT, tmp)) {
			when_param.set(strdup(tmp.c_str()));
		}
	}
	when = when_param;
	if (!when) {
		when = "ON_EXIT";
		when_output = FTO_ON_EXIT;
		default_when = true;
	} else {
		when_output = getFileTransferOutputNum(when);
		if (when_output < 0) { // (B)
			err_msg = "\nERROR: invalid value (";
			err_msg += when;
			err_msg += ") for " ATTR_WHEN_TO_TRANSFER_OUTPUT ".  Please either specify ON_EXIT"
				", or ON_EXIT_OR_EVICT and try again.";
			print_wrapped_text(err_msg.c_str(), stderr);
			ABORT_AND_RETURN( 1 );
		}
		default_when = false;
	}

		// for backward compatibility and user convenience -
		// if the user specifies should_transfer_files = NO and has
		// not specified when_to_transfer_output, we'll change
		// when_to_transfer_output to NEVER and avoid an unhelpful
		// error message later.
	if (!default_should && default_when &&
		should_transfer == STF_NO) {
		when = "NEVER";
		when_output = FTO_NONE;
	}

	//PRAGMA_REMIND("TJ: move this to ReportCommonMistakes")
		if ((should_transfer == STF_NO && when_output != FTO_NONE) || // (C)
		(should_transfer != STF_NO && when_output == FTO_NONE)) { // (D)
		err_msg = "\nERROR: " ATTR_WHEN_TO_TRANSFER_OUTPUT " specified as ";
		err_msg += when;
		err_msg += " yet " ATTR_SHOULD_TRANSFER_FILES " defined as ";
		err_msg += should;
		err_msg += ".  Please remove this contradiction from your submit file and try again.";
		print_wrapped_text(err_msg.c_str(), stderr);
		ABORT_AND_RETURN( 1 );
	}

		// for backward compatibility and user convenience -
		// if the user specifies only when_to_transfer_output =
		// ON_EXIT_OR_EVICT, which is incompatible with the default
		// should_transfer_files of IF_NEEDED, we'll change
		// should_transfer_files to YES for them.
	if (default_should &&
		when_output == FTO_ON_EXIT_OR_EVICT &&
		should_transfer == STF_IF_NEEDED) {
		should = "YES";
		should_transfer = STF_YES;
	}

	//PRAGMA_REMIND("TJ: move this to ReportCommonMistakes")
	if (when_output == FTO_ON_EXIT_OR_EVICT && 
		should_transfer == STF_IF_NEEDED) { // (E)
			// error, these are incompatible!
		err_msg = "\nERROR: \"when_to_transfer_output = ON_EXIT_OR_EVICT\" "
			"and \"should_transfer_files = IF_NEEDED\" are incompatible.  "
			"The behavior of these two settings together would produce "
			"incorrect file access in some cases.  Please decide which "
			"one of those two settings you're more interested in. "
			"If you really want \"IF_NEEDED\", set "
			"\"when_to_transfer_output = ON_EXIT\".  If you really want "
			"\"ON_EXIT_OR_EVICT\", please set \"should_transfer_files = "
			"YES\".  After you have corrected this incompatibility, "
			"please try running condor_submit again.\n";
		print_wrapped_text(err_msg.c_str(), stderr);
		ABORT_AND_RETURN( 1 );
	}

	//PRAGMA_REMIND("TJ: move this to ReportCommonMistakes")
		// actually shove the file transfer 'when' and 'should' into the job ad
	//
	if( should_transfer != STF_NO ) {
		if( ! when_output ) {
			push_error(stderr, "InsertFileTransAttrs() called we might transfer "
					   "files but when_output hasn't been set" );
			abort_code = 1;
			return abort_code;
		}
	}

	//
	// END FILE TRANSFER VALIDATION
	//

	AssignJobString(ATTR_SHOULD_TRANSFER_FILES, getShouldTransferFilesString( should_transfer ));
	if (should_transfer != STF_NO) {
		AssignJobString(ATTR_WHEN_TO_TRANSFER_OUTPUT, getFileTransferOutputString( when_output ));
	}

	// if should transfer files is not YES, then we need to make sure that
	// our filesystem domain is published in the job ad because it will be needed for matchmaking
	if (should_transfer != STF_YES && ! job->Lookup(ATTR_FILE_SYSTEM_DOMAIN)) {
		auto_free_ptr fs_domain(param("FILESYSTEM_DOMAIN"));
		if (fs_domain) {
			AssignJobString(ATTR_FILE_SYSTEM_DOMAIN, fs_domain);
		}
	}

		/*
		  If we're dealing w/ TDP and we might be transfering files,
		  we want to make sure the tool binary and input file (if
		  any) are included in the transfer_input_files list.
		*/
	if (should_transfer != STF_NO && job->LookupString(ATTR_TOOL_DAEMON_CMD, tmp)) {
		if ( ! input_file_list.contains(tmp.c_str())) {
			input_file_list.append(tmp.c_str());
			if (pInputFilesSizeKb) {
				*pInputFilesSizeKb += calc_image_size_kb(tmp.c_str());
			}
		}
		if (job->LookupString(ATTR_TOOL_DAEMON_INPUT, tmp)
			&& ! input_file_list.contains(tmp.c_str())) {
			input_file_list.append(tmp.c_str());
			if (pInputFilesSizeKb) {
				*pInputFilesSizeKb += calc_image_size_kb(tmp.c_str());
			}
		}
	}


	/*
	  In the Java universe, if we might be transfering files, we want
	  to automatically transfer the "executable" (i.e. the entry
	  class) and any requested .jar files.  However, the executable is
	  put directly into TransferInputFiles with TransferExecutable set
	  to false, because the FileTransfer object happily renames
	  executables left and right, which we don't want.
	*/

	/* 
	  We need to have our best guess of file transfer needs processed before
	  we change things to deal with the jar files and class file which
	  is the executable and should not be renamed. But we can't just
	  change and set ATTR_TRANSFER_INPUT_FILES as it is done later as the saved
	  settings in input_files and output_files is dumped out undoing our
	  careful efforts. So we will append to the input_file_list and regenerate
	  input_files. bt
	*/

	if( should_transfer!=STF_NO && JobUniverse==CONDOR_UNIVERSE_JAVA ) {
		if (job->LookupString(ATTR_JOB_CMD, tmp) && tmp != "java") {
			if ( ! input_file_list.contains(tmp.c_str())) {
				input_file_list.append(tmp.c_str());
				check_open(SFR_INPUT, tmp.c_str(), O_RDONLY);
				if (pInputFilesSizeKb) {
					*pInputFilesSizeKb += calc_image_size_kb(tmp.c_str());
				}
			}
		}

		if (job->LookupString(ATTR_JAR_FILES, tmp)) {
			MyString filepath;
			StringList files(tmp.c_str(), ",");
			for (const char * file = files.first(); file != NULL; file = files.next()) {
				filepath = file;
				check_and_universalize_path(filepath);
				input_file_list.append(filepath.c_str());
				check_open(SFR_INPUT, filepath.c_str(), O_RDONLY);
				if (pInputFilesSizeKb) {
					*pInputFilesSizeKb += calc_image_size_kb(filepath.c_str());
				}
			}
		}

		AssignJobString( ATTR_JOB_CMD, "java");

		AssignJobVal(ATTR_TRANSFER_EXECUTABLE, false);
	}

	// Set an attribute indicating the size of all files to be transferred
	auto_free_ptr disk_usage(submit_param(SUBMIT_KEY_DiskUsage, ATTR_DISK_USAGE));
	if (disk_usage) {
		int64_t disk_usage_kb = 0;
		if ( ! parse_int64_bytes(disk_usage, disk_usage_kb, 1024) || disk_usage_kb < 1) {
			push_error(stderr, "'%s' is not valid for disk_usage. It must be >= 1\n", disk_usage.ptr());
			ABORT_AND_RETURN(1);
		}
		AssignJobVal(ATTR_DISK_USAGE, disk_usage_kb);
	} else if (pInputFilesSizeKb) {
		long long exe_size_kb = 0;
		job->LookupInt(ATTR_EXECUTABLE_SIZE, exe_size_kb);
		AssignJobVal(ATTR_TRANSFER_INPUT_SIZE_MB, (exe_size_kb + *pInputFilesSizeKb) / 1024);
		long long disk_usage_kb = exe_size_kb + *pInputFilesSizeKb;
		AssignJobVal(ATTR_DISK_USAGE, disk_usage_kb);
	}


	// If either stdout or stderr contains path information, and the
	// file is being transfered back via the FileTransfer object,
	// substitute a safe name to use in the sandbox and stash the
	// original name in the output file "remaps".  The FileTransfer
	// object will take care of transferring the data back to the
	// correct path.

	// Starting with Condor 7.7.2, we only do this remapping if we're
	// spooling files to the schedd. The shadow/starter will do any
	// required renaming in the non-spooling case.
	CondorVersionInfo cvi(getScheddVersion());
	if ( (!cvi.built_since_version(7, 7, 2) && should_transfer != STF_NO &&
		  JobUniverse != CONDOR_UNIVERSE_GRID) ||
		 IsRemoteJob ) {

		std::string output;
		std::string error;
		bool StreamStdout = false;
		bool StreamStderr = false;

		(void) job->LookupString(ATTR_JOB_OUTPUT,output);
		(void) job->LookupString(ATTR_JOB_ERROR,error);
		job->LookupBool(ATTR_STREAM_OUTPUT, StreamStdout);
		job->LookupBool(ATTR_STREAM_ERROR, StreamStderr);

		if(output.length() && output != condor_basename(output.c_str()) &&
		   strcmp(output.c_str(),"/dev/null") != 0 && !StreamStdout)
		{
			char const *working_name = StdoutRemapName;
				//Force setting value, even if we have already set it
				//in the cluster ad, because whatever was in the
				//cluster ad may have been overwritten (e.g. by a
				//filename containing $(Process)).  At this time, the
				//check in InsertJobExpr() is not smart enough to
				//notice that.
			AssignJobString(ATTR_JOB_OUTPUT, working_name);

			if(!output_remaps.empty()) output_remaps += ";";
			output_remaps.formatstr_cat("%s=%s",working_name,EscapeChars(output,";=\\",'\\').c_str());
		}

		if(error.length() && error != condor_basename(error.c_str()) &&
		   strcmp(error.c_str(),"/dev/null") != 0 && !StreamStderr)
		{
			char const *working_name = StderrRemapName;

			if(error == output) {
				//stderr will use same file as stdout
				working_name = StdoutRemapName;
			}
				//Force setting value, even if we have already set it
				//in the cluster ad, because whatever was in the
				//cluster ad may have been overwritten (e.g. by a
				//filename containing $(Process)).  At this time, the
				//check in InsertJobExpr() is not smart enough to
				//notice that.
			AssignJobString(ATTR_JOB_ERROR, working_name);

			if(!output_remaps.empty()) output_remaps += ";";
			output_remaps.formatstr_cat("%s=%s",working_name,EscapeChars(error,";=\\",'\\').c_str());
		}
	}

	// if we might be using file transfer, insert in input/output
	// exprs  
	if( should_transfer != STF_NO ) {
		if (in_files_specified) {
			auto_free_ptr input_files(input_file_list.print_to_string());
			AssignJobString (ATTR_TRANSFER_INPUT_FILES, input_files);
		}
#ifdef HAVE_HTTP_PUBLIC_FILES
		char *public_input_files = 
			submit_param(SUBMIT_KEY_PublicInputFiles, ATTR_PUBLIC_INPUT_FILES);
		if (public_input_files) {
			StringList pub_inp_file_list(NULL, ",");
			pub_inp_file_list.initializeFromString(public_input_files);
			// Process file list, but output string is for ATTR_TRANSFER_INPUT_FILES,
			// so it's not used here.
			// we don't count public files as part of the transfer size
			process_input_file_list(&pub_inp_file_list, NULL);
			if (pub_inp_file_list.isEmpty() == false) {
				char *inp_file_str = pub_inp_file_list.print_to_string();
				if (inp_file_str) {
					AssignJobString(ATTR_PUBLIC_INPUT_FILES, inp_file_str);
					free(inp_file_str);
				}
			}
			free(public_input_files);
		} 
#endif

		if ( out_files_specified ) {
			if (output_file_list.isEmpty()) {
				// transferoutputfiles="" will produce an empty list of output files
				// (this is so you can prevent the output directory from being transferred back, but still allowing for input transfer)
				AssignJobString (ATTR_TRANSFER_OUTPUT_FILES, "");
			} else {
				auto_free_ptr output_files(output_file_list.print_to_string());
				AssignJobString (ATTR_TRANSFER_OUTPUT_FILES, output_files);
			}
		}
	}

	//PRAGMA_REMIND("move this to ReportCommonMistakes")
	if( should_transfer == STF_NO && 
		JobUniverse != CONDOR_UNIVERSE_GRID &&
		JobUniverse != CONDOR_UNIVERSE_JAVA &&
		JobUniverse != CONDOR_UNIVERSE_VM )
	{
		// We check the keyword here, but not the job ad because we only want the warning when
		// the USER explicitly set transfer_executable = true.
		// Also, the default for transfer_executable is true, not false.  but we only want to
		// know if the user set it explicitly, so we pretend the default is false here...
		if (submit_param_bool(SUBMIT_KEY_TransferExecutable, ATTR_TRANSFER_EXECUTABLE, false)) {
			//User explicitly requested transfer_executable = true,
			//but they did not turn on transfer_files, so they are
			//going to be confused when the executable is _not_
			//transfered!  Better bail out.
			err_msg = "\nERROR: You explicitly requested that the "
				"executable be transfered, but for this to work, you must "
				"enable Condor's file transfer functionality.  You need "
				"to define either: \"when_to_transfer_output = ON_EXIT\" "
				"or \"when_to_transfer_output = ON_EXIT_OR_EVICT\".  "
				"Optionally, you can define \"should_transfer_files = "
				"IF_NEEDED\" if you do not want any files to be transfered "
				"if the job executes on a machine in the same "
				"FileSystemDomain.  See the Condor manual for more "
				"details.";
			print_wrapped_text( err_msg.c_str(), stderr );
			ABORT_AND_RETURN( 1 );
		}
	}

	macro_value = submit_param( SUBMIT_KEY_TransferOutputRemaps,ATTR_TRANSFER_OUTPUT_REMAPS);
	if(macro_value) {
		if(*macro_value != '"' || macro_value[1] == '\0' || macro_value[strlen(macro_value)-1] != '"') {
			push_error(stderr, "transfer_output_remaps must be a quoted string, not: %s\n",macro_value);
			ABORT_AND_RETURN( 1 );
		}

		macro_value[strlen(macro_value)-1] = '\0';  //get rid of terminal quote

		if(!output_remaps.empty()) output_remaps += ";";
		output_remaps += macro_value+1; // add user remaps to auto-generated ones

		free(macro_value);
	}

	if(!output_remaps.empty()) {
		AssignJobString(ATTR_TRANSFER_OUTPUT_REMAPS, output_remaps.c_str());
	}

		// Check accessibility of output files.
	output_file_list.rewind();
	char const *output_file;
	while ( (output_file=output_file_list.next()) ) {
		output_file = condor_basename(output_file);
		if( !output_file || !output_file[0] ) {
				// output_file may be empty if the entry in the list is
				// a path ending with a slash.  Since a path ending in a
				// slash means to get the contents of a directory, and we
				// don't know in advance what names will exist in the
				// directory, we can't do any check now.
			continue;
		}
		// Apply filename remaps if there are any.
		MyString remap_fname;
		if(filename_remap_find(output_remaps.c_str(),output_file,remap_fname)) {
			output_file = remap_fname.c_str();
		}

		check_open(SFR_OUTPUT, output_file, O_WRONLY|O_CREAT|O_TRUNC );
	}


	return 0;
}

int SubmitHash::FixupTransferInputFiles()
{
	RETURN_IF_ABORT();

		// See the comment in the function body of ExpandInputFileList
		// for an explanation of what is going on here.

	if ( ! IsRemoteJob ) {
		return 0;
	}

	std::string input_files;
	if( job->LookupString(ATTR_TRANSFER_INPUT_FILES,input_files) != 1 ) {
		return 0; // nothing to do
	}

	if (ComputeIWD()) { ABORT_AND_RETURN(1); }

	std::string error_msg;
	MyString expanded_list;
	bool success = FileTransfer::ExpandInputFileList(input_files.c_str(),JobIwd.c_str(),expanded_list,error_msg);
	if (success) {
		if (expanded_list != input_files) {
			dprintf(D_FULLDEBUG,"Expanded input file list: %s\n",expanded_list.c_str());
			job->Assign(ATTR_TRANSFER_INPUT_FILES,expanded_list.c_str());
		}
	} else {
		MyString err_msg;
		err_msg.formatstr( "\n%s\n",error_msg.c_str());
		print_wrapped_text( err_msg.c_str(), stderr );
		ABORT_AND_RETURN( 1 );
	}
	return 0;
}


// check to see if the job needs OAuth services, returns TRUE if it does
// if a services_ads collection is provided, it will be populated with OAuth service ads
// if return value is true, but *ads_error is not empty() then the request ads have missing fields
// that are required by configuration.
bool SubmitHash::NeedsOAuthServices(
	std::string & services,   // out: comma separated list of services names for OAuthServicesNeeded job attribute
	ClassAdList * request_ads /*=NULL*/, // out: optional list of request classads for the services
	std::string * ads_error /*=NULL*/) const // out: error message from building request_ads
{
	if (request_ads) { request_ads->Clear(); }
	if (ads_error) { ads_error->clear(); }
	services.clear();

	auto_free_ptr tokens_needed(submit_param(SUBMIT_KEY_UseOAuthServices, SUBMIT_KEY_UseOAuthServicesAlt));
	if (tokens_needed.empty()) {
		return false;
	}

	// enabled services it the bare service names from the use_oauth_services
	// these may not be the actual services names
	// because the use of handles modifies the effective service name
	classad::References enabled_services, services_with_handles;
	StringTokenIterator sti(tokens_needed);
	for (auto name = sti.first(); name != NULL; name = sti.next()) {
		enabled_services.insert(name);
	}

	// this will be populated with the fully qualifed service names
	// that have been enabled, these names will include the handle suffix
	classad::References service_names;

	// scan the submit keys for things that match the form
	// <service>_OAUTH_[PERMISSIONS|RESOURCE](_<handle>)?
	// and create a list of individual tokens (with handles)
	// that we need to have.

	int errcode;
	PCRE2_SIZE erroffset;
	pcre2_code * re = pcre2_compile(reinterpret_cast<const unsigned char*>("_oauth_(permissions|resource)"),
		PCRE2_ZERO_TERMINATED, PCRE2_CASELESS, &errcode, &erroffset, NULL);
	if ( ! re) {
		dprintf(D_ALWAYS, "could not compile Oauth key regex!\n");
		return true;
	}
<<<<<<< HEAD
	// const int ocount = 2; // 1 for (permissions|resource) capture group, and 1 for whole pattern
=======
>>>>>>> 70ffad71
	const int ovec_service_end = 0;  // index into ovec for the end of the service name (start of pattern)
	const int ovec_handle_start = 1; // index into ovec for the start of the handle (end of the pattern)

	std::string service;

	// scan the keys in the hashtable, looking for keys that match the pattern
	// if we find any, check to see if they have a handle suffix.
	// so we can store <service>*<handle> as the actual service name
	HASHITER it = hash_iter_begin(const_cast<MACRO_SET&>(SubmitMacroSet));
	for (; !hash_iter_done(it); hash_iter_next(it)) {
		const char *key = hash_iter_key(it);
		if (*key == '+' || starts_with_ignore_case(key, "MY.")) continue;	// ignore job attrs, we care only about submit keywords
		PCRE2_SIZE cch = strlen(key);
		PCRE2_SPTR key_pcre2str = reinterpret_cast<const unsigned char *>(key);
		pcre2_match_data * matchdata = pcre2_match_data_create_from_pattern(re, NULL);
		int onum = pcre2_match(re, key_pcre2str, cch, 0, PCRE2_NOTBOL, matchdata, NULL);
		PCRE2_SIZE* ovec = pcre2_get_ovector_pointer(matchdata);
		if (onum >= 0) {
			service.assign(key, static_cast<int>(ovec[ovec_service_end]));
			if (enabled_services.count(service) > 0) {

				// does this key have a handle suffix? of so append the suffix to the service name
				if (key[ovec[ovec_handle_start]]) {
					// add this to the list of services that have specialized names
					services_with_handles.insert(service);

					// now mutate the service name to include the handle
					service += "*";
					service += key + ovec[ovec_handle_start] + 1;
				}

				// store the effective service name
				service_names.insert(service);
			}
		}
		pcre2_match_data_free(matchdata);
	}
	hash_iter_delete(&it);
	pcre2_code_free(re);

	// The services names that did *not* have a PERMISSIONS or RESOURCE key have not yet been added
	// we want to add these only if that service has not already been added with a handle
	for (auto name = enabled_services.begin(); name != enabled_services.end(); ++name) {
		if (services_with_handles.count(*name) > 0) continue;
		service_names.insert(*name);
	}

	// return the string that we will use for the OAuthServicesNeeded job attribute
	for (auto name = service_names.begin(); name != service_names.end(); ++name){
		if (!services.empty()) services += ",";
		services += *name;
	}

	// at this point, service_names has the list fully qualified service names, including the handle suffix
	// now we need to build services ads for these
	if (request_ads) {
		build_oauth_service_ads(service_names, *request_ads, *ads_error);
	}
	return true;
}

// fill out token request ads for the needed oauth services
// returns -1 and fills out error if the SubmitHash is missing a required field
// returns 0 on success
int SubmitHash::build_oauth_service_ads (
	classad::References & unique_names,
	ClassAdList & requests,
	std::string & error) const
{
	MyString param_name;
	MyString config_param_name;
	MyString param_val;

	error.clear();

	for (auto it = unique_names.begin(); it != unique_names.end(); ++it) {
		const char * token = it->c_str();
		ClassAd *request_ad = new ClassAd();
		MyString token_MyS = token;

		MyString service_name;
		MyString handle;
		int starpos = token_MyS.FindChar('*');
		if(starpos == -1) {
			// no handle, just service
			service_name = token_MyS;
		} else {
			// no split into two
			service_name = token_MyS.substr(0,starpos);
			handle = token_MyS.substr(starpos+1,token_MyS.length());
		}
		request_ad->Assign("Service", service_name);
		if ( ! handle.empty()) { request_ad->Assign("Handle", handle); }


		// get permissions (scopes) from submit file or config file if needed
		param_name.formatstr("%s_OAUTH_PERMISSIONS", service_name.c_str());
		if (handle.length()) {
			param_name += "_";
			param_name += handle;
		}
		param_val = submit_param_mystring(param_name.c_str(), NULL);
		if(param_val.length() == 0) {
			// not specified: is this required?
			config_param_name.formatstr("%s_USER_DEFINE_SCOPES", service_name.c_str());
			param_val  = param(config_param_name.c_str());
			if (param_val[0] == 'R') {
				formatstr(error, "You must specify %s to use OAuth service %s.", param_name.c_str(), service_name.c_str());
				return -1;
			}
			config_param_name.formatstr("%s_DEFAULT_SCOPES", service_name.c_str());
			param_val = param(config_param_name.c_str());
		}
		if (!param_val.empty()) { request_ad->Assign("Scopes", param_val); }

		// get resource (audience) from submit file or config file if needed
		param_name.formatstr("%s_OAUTH_RESOURCE", service_name.c_str());
		if (handle.length()) {
			param_name += "_";
			param_name += handle;
		}
		param_val = submit_param_mystring(param_name.c_str(), NULL);
		if (param_val.length() == 0) {
			// not specified: is this required?
			config_param_name.formatstr("%s_USER_DEFINE_AUDIENCE", service_name.c_str());
			param_val  = param(config_param_name.c_str());
			if (param_val[0] == 'R') {
				formatstr(error, "You must specify %s to use OAuth service %s.", param_name.c_str(), service_name.c_str());
				return -1;
			}
			config_param_name.formatstr("%s_DEFAULT_AUDIENCE", service_name.c_str());
			param_val = param(config_param_name.c_str());
		}
		if ( ! param_val.empty()) { request_ad->Assign("Audience", param_val); }

		// right now, we only ever want to obtain creds for the user
		// principal as determined by the CredD.  omitting username
		// tells the CredD to take the authenticated user from the
		// socket and use that.
		//
		// NOTE: this will fail when talking to a pre-8.9.7 CredD
		// because it is expecting this username and does not know to
		// use the authenticated from the socket.
		//
		// in the future, if we wish to obtain credentials on behalf of
		// another user, you would fill in this attribute, presumably
		// with some value obtained from the submit file.
		//
		// request_ad->Assign("Username", "<username>");

		requests.Insert(request_ad);
	}

	return 0;
}


void SubmitHash::delete_job_ad()
{
	delete job;
	job = NULL;
	delete procAd;
	procAd = NULL;
}

#ifdef WIN32
#if 0 // We documented in 8.5 that we don't do this anymore and no-one complained. so in 8.9 we remove it.
void publishWindowsOSVersionInfo(ClassAd & ad)
{
	// Publish the version of Windows we are running
	OSVERSIONINFOEX os_version_info;
	ZeroMemory ( &os_version_info, sizeof ( OSVERSIONINFOEX ) );
	os_version_info.dwOSVersionInfoSize = sizeof ( OSVERSIONINFOEX );
	BOOL ok = GetVersionEx ( (OSVERSIONINFO*) &os_version_info );
	if ( !ok ) {
		os_version_info.dwOSVersionInfoSize =
			sizeof ( OSVERSIONINFO );
		ok = GetVersionEx ( (OSVERSIONINFO*) &os_version_info );
		if ( !ok ) {
			dprintf ( D_FULLDEBUG, "Submit: failed to get Windows version information\n" );
		}
	}

	if ( ok ) {
		ad.Assign(ATTR_WINDOWS_MAJOR_VERSION, os_version_info.dwMajorVersion);
		ad.Assign(ATTR_WINDOWS_MINOR_VERSION, os_version_info.dwMinorVersion);
		ad.Assign(ATTR_WINDOWS_BUILD_NUMBER, os_version_info.dwBuildNumber);
		// publish the extended Windows version information if we have it at our disposal
		if (sizeof(OSVERSIONINFOEX) == os_version_info.dwOSVersionInfoSize) {
			ad.Assign(ATTR_WINDOWS_SERVICE_PACK_MAJOR, os_version_info.wServicePackMajor);
			ad.Assign(ATTR_WINDOWS_SERVICE_PACK_MINOR, os_version_info.wServicePackMinor);
			ad.Assign(ATTR_WINDOWS_PRODUCT_TYPE, os_version_info.wProductType);
		}
	}
}
#endif
#endif

int SubmitHash::set_cluster_ad(ClassAd * ad)
{
	delete job;
	job = NULL;
	delete procAd;
	procAd = NULL;

	if ( ! ad) {
		this->clusterAd = NULL;
		return 0;
	}

	MACRO_EVAL_CONTEXT ctx = mctx; mctx.use_mask = 0;
	ad->LookupString (ATTR_OWNER, submit_username);
	ad->LookupInteger(ATTR_CLUSTER_ID, jid.cluster);
	ad->LookupInteger(ATTR_PROC_ID, jid.proc);
	ad->LookupInteger(ATTR_Q_DATE, submit_time);
	if (ad->LookupString(ATTR_JOB_IWD, JobIwd) && ! JobIwd.empty()) {
		JobIwdInitialized = true;
		insert_macro("FACTORY.Iwd", JobIwd.c_str(), SubmitMacroSet, DetectedMacro, ctx);
	}

	this->clusterAd = ad;
	// Force the cluster IWD to be computed, so we can safely call getIWD and full_path
	ComputeIWD();
	return 0;
}

int SubmitHash::init_base_ad(time_t submit_time_in, const char * username)
{
	MyString buffer;
	submit_username.clear();
	if (username) { submit_username = username; }

	delete job; job = NULL;
	delete procAd; procAd = NULL;
	baseJob.Clear();
	base_job_is_cluster_ad = 0;

	// set up types of the ad
	SetMyTypeName (baseJob, JOB_ADTYPE);
	SetTargetTypeName (baseJob, STARTD_ADTYPE);

	if (submit_time_in) {
		submit_time = submit_time_in;
	} else {
		submit_time = time(NULL);
	}

	setup_submit_time_defaults(submit_time);

	// all jobs should end up with the same qdate, so we only query time once.
	baseJob.Assign(ATTR_Q_DATE, submit_time);
	baseJob.Assign(ATTR_COMPLETION_DATE, 0);
	
	// set all jobs submission method if s_method is defined
	if ( s_method >= JOB_SUBMIT_METHOD_MIN)
	{
		baseJob.Assign(ATTR_JOB_SUBMIT_METHOD, s_method);
	}

	// as of 8.9.5 we no longer think it is a good idea for submit to set the Owner attribute
	// for jobs, even for local jobs, but just in case, set this knob to true to enable the
	// pre 8.9.5 behavior.
	bool set_local_owner = param_boolean("SUBMIT_SHOULD_SET_LOCAL_OWNER", false);

	// Set the owner attribute to undefined for remote jobs or jobs where
	// the caller did not provide a username
	if (IsRemoteJob || submit_username.empty() || ! set_local_owner) {
		baseJob.AssignExpr(ATTR_OWNER, "Undefined");
	} else {
		baseJob.Assign(ATTR_OWNER, submit_username.c_str());
	}

#ifdef WIN32
	// put the NT domain into the ad as well
	auto_free_ptr ntdomain(my_domainname());
	if (ntdomain) baseJob.Assign(ATTR_NT_DOMAIN, ntdomain.ptr());


	#if 0 // We documented in 8.5 that we don't do this anymore and no-one complained. so in 8.9 we remove it.
	// Publish the version of Windows we are running
	if (param_boolean("SUBMIT_PUBLISH_WINDOWS_OSVERSIONINFO", false)) {
		publishWindowsOSVersionInfo(baseJob);
	}
	#endif
#endif

	baseJob.Assign(ATTR_JOB_REMOTE_WALL_CLOCK, 0.0);
	baseJob.Assign(ATTR_JOB_REMOTE_USER_CPU,   0.0);
	baseJob.Assign(ATTR_JOB_REMOTE_SYS_CPU,    0.0);
	baseJob.Assign(ATTR_JOB_CUMULATIVE_REMOTE_USER_CPU,   0.0);
	baseJob.Assign(ATTR_JOB_CUMULATIVE_REMOTE_SYS_CPU,    0.0);

	baseJob.Assign(ATTR_JOB_EXIT_STATUS, 0);
	baseJob.Assign(ATTR_NUM_CKPTS, 0);
	baseJob.Assign(ATTR_NUM_JOB_STARTS, 0);
	baseJob.Assign(ATTR_NUM_JOB_COMPLETIONS, 0);
	baseJob.Assign(ATTR_NUM_RESTARTS, 0);
	baseJob.Assign(ATTR_NUM_SYSTEM_HOLDS, 0);
	baseJob.Assign(ATTR_JOB_COMMITTED_TIME, 0);
	baseJob.Assign(ATTR_COMMITTED_SLOT_TIME, 0);
	baseJob.Assign(ATTR_CUMULATIVE_SLOT_TIME, 0);
	baseJob.Assign(ATTR_TOTAL_SUSPENSIONS, 0);
	baseJob.Assign(ATTR_LAST_SUSPENSION_TIME, 0);
	baseJob.Assign(ATTR_CUMULATIVE_SUSPENSION_TIME, 0);
	baseJob.Assign(ATTR_COMMITTED_SUSPENSION_TIME, 0);
	baseJob.Assign(ATTR_ON_EXIT_BY_SIGNAL, false);

#if 0
	// can't use this because of +attrs and My.attrs in SUBMIT_ATTRS
	config_fill_ad( job );
#else
	classad::References submit_attrs;
	param_and_insert_attrs("SUBMIT_ATTRS", submit_attrs);
	param_and_insert_attrs("SUBMIT_EXPRS", submit_attrs);
	param_and_insert_attrs("SYSTEM_SUBMIT_ATTRS", submit_attrs);

	if ( ! submit_attrs.empty()) {
		MyString buffer;

		for (classad::References::const_iterator it = submit_attrs.begin(); it != submit_attrs.end(); ++it) {
			if (starts_with(*it,"+")) {
				forcedSubmitAttrs.insert(it->substr(1));
				continue;
			} else if (starts_with_ignore_case(*it, "MY.")) {
				forcedSubmitAttrs.insert(it->substr(3));
				continue;
			}

			auto_free_ptr expr(param(it->c_str()));
			if ( ! expr) continue;
			ExprTree *tree = NULL;
			bool valid_expr = (0 == ParseClassAdRvalExpr(expr.ptr(), tree)) && tree != NULL;
			if ( ! valid_expr) {
				dprintf(D_ALWAYS, "could not insert SUBMIT_ATTR %s. did you forget to quote a string value?\n", it->c_str());
				//push_warning(stderr, "could not insert SUBMIT_ATTR %s. did you forget to quote a string value?\n", it->c_str());
			} else {
				baseJob.Insert(*it, tree);
			}
		}
	}
	
	/* Insert the version into the ClassAd */
	baseJob.Assign( ATTR_VERSION, CondorVersion() );
	baseJob.Assign( ATTR_PLATFORM, CondorPlatform() );
#endif

#if 0 // not used right now..
	// if there is an Attrs ad, copy from it into this ad.
	if (from_ad) {
		if ( baseJob.Update(*from_ad) == false ) {
			abort_code = 1;
		}
	}
#endif

	return abort_code;
}

// after calling make_job_ad for the Procid==0 ad, pass the returned job ad to this function
// to fold the job attributes into the base ad, thereby creating an internal clusterad (owned by the SubmitHash)
// The passed in job ad will be striped down to a proc0 ad and chained to the internal clusterad
// it is an error to pass any ad other than the most recent ad returned by make_job_ad()
// After calling this method, subsequent calls to make_job_ad() will produce a job ad that
// is chained to the cluster ad
// This function does nothing if the SubmitHash is using a foreign clusterad (i.e. you called set_cluster_ad())
//
bool SubmitHash::fold_job_into_base_ad(int cluster_id, ClassAd * jobad)
{
	// its only valid to call this function if not using a foreign clusterad
	// and if the job passed in is the same as the job we just returned from make_job_ad()
	if (clusterAd || ! jobad) {
		return false;
	}

	jobad->ChainToAd(NULL); // make sure that there is not currently a chained parent
	int procid = -1;
	if ( ! jobad->LookupInteger(ATTR_PROC_ID, procid) || procid < 0) {
		return false;
	}

	// grab the status from the jobad, this attribute is also one we want to force into the procad
	// although unlike the procid, it's ok if it is also in the cluster ad
	int status = IDLE;
	bool has_status = jobad->LookupInteger(ATTR_JOB_STATUS, status);

	// move all of the attributes from the job to the parent.
	baseJob.Update(*jobad);

	// put the proc id (and possibly status) back into the (now empty) jobad
	jobad->Clear();
	jobad->Assign(ATTR_PROC_ID, procid);
	if (has_status) jobad->Assign(ATTR_JOB_STATUS, status);

	// make sure that the base job has no procid assigment, and the correct cluster id
	baseJob.Delete(ATTR_PROC_ID);
	baseJob.Assign(ATTR_CLUSTER_ID, cluster_id);
	base_job_is_cluster_ad = jid.cluster; // so we notice if the cluster id changes and we need to make a new base ad

	// chain the job to the base clusterad
	jobad->ChainToAd(&baseJob);
	return true;
}


ClassAd* SubmitHash::make_job_ad (
	JOB_ID_KEY job_id, // ClusterId and ProcId
	int item_index, // Row or ItemIndex
	int step,       // Step
	bool interactive,
	bool remote,
	int (*check_file)(void*pv, SubmitHash * sub, _submit_file_role role, const char * name, int flags),
	void* pv_check_arg)
{
	jid = job_id;
	IsInteractiveJob = interactive;
	IsRemoteJob = remote;
	// save these for use by check_open
	FnCheckFile = check_file;
	CheckFileArg = pv_check_arg;

	strcpy(LiveNodeString,"");
	(void)sprintf(LiveClusterString, "%d", job_id.cluster);
	(void)sprintf(LiveProcessString, "%d", job_id.proc);
	(void)sprintf(LiveRowString, "%d", item_index);
	(void)sprintf(LiveStepString, "%d", step);

	// calling this function invalidates the job returned from the previous call
	delete job; job = NULL;
	delete procAd; procAd = NULL;

	// we only set the universe once per cluster.
	if (JobUniverse <= CONDOR_UNIVERSE_MIN || job_id.proc <= 0) {
		ClassAd universeAd;
		DeltaClassAd tmpDelta(universeAd);
		procAd = &universeAd;
		job =  &tmpDelta;
		SetUniverse();
		baseJob.Update(universeAd);
		if (clusterAd) {
			//PRAGMA_REMIND("tj: skip doing SetUniverse or do an abbreviated one if we have a clusterAd")
			int uni = CONDOR_UNIVERSE_MIN;
			if ( ! clusterAd->LookupInteger(ATTR_JOB_UNIVERSE, uni) || uni != JobUniverse) {
				clusterAd->Update(universeAd);
			}
		}
		job = NULL;
		procAd = NULL;
	}

	// Now that we know the universe, we can set the default NODE macro, note that dagman also uses NODE
	// but since this is a default macro, the dagman node will take precedence.
	// we set it to #pArAlLeLnOdE# for PARALLEL universe, for universe MPI, we need it to expand as "#MpInOdE#" instead.
	if (JobUniverse == CONDOR_UNIVERSE_PARALLEL) {
		strcpy(LiveNodeString, "#pArAlLeLnOdE#");
	} else if (JobUniverse == CONDOR_UNIVERSE_MPI) {
		strcpy(LiveNodeString, "#MpInOdE#");
	}

	if (clusterAd) {
		procAd = new ClassAd();
		procAd->ChainToAd(clusterAd);
	} else if ((jid.proc > 0) && base_job_is_cluster_ad) {
		procAd = new ClassAd();
		procAd->ChainToAd(&baseJob);
	} else {
		procAd = new ClassAd(baseJob);
	}
	job = new DeltaClassAd(*procAd);

	// really a command, needs to happen before any calls to check_open
	JobDisableFileChecks = submit_param_bool(SUBMIT_CMD_skip_filechecks, NULL, false);
	//PRAGMA_REMIND("TODO: several bits of grid code are ignoring JobDisableFileChecks and bypassing FnCheckFile, check to see if that is kosher.")

#if !defined(WIN32)
	SetRootDir();	// must be called very early
	if (!clusterAd) { // if no clusterAd, we also want to check for access
		if (check_root_dir_access()) { return NULL; }
	}
#endif
	SetIWD();		// must be called very early

	SetExecutable(); /* factory:ok */
	SetArguments(); /* factory:ok */
	SetGridParams(); /* factory:ok */
	SetVMParams(); /* factory:ok */
	SetJavaVMArgs(); /* factory:ok */
	SetParallelParams(); /* factory:ok */

	SetEnvironment(); /* factory:ok */

	SetJobStatus(); /* run always, factory:ok as long as hold keyword isn't pruned */

	SetTDP();	/* factory:ok as long as transfer fixed or tdp_cmd not pruned */ // before SetTransferFile() and SetRequirements()
	SetStdin(); /* factory:ok */
	SetStdout(); /* factory:ok */
	SetStderr(); /* factory:ok */
	SetGSICredentials(); /* factory:ok */

	SetNotification(); /* factory:ok */
	SetRank(); /* factory:ok */
	SetPeriodicExpressions(); /* factory:ok */
	SetLeaveInQueue(); /* factory:ok */
	SetJobRetries(); /* factory:ok */
	SetKillSig(); /* factory:ok  */

	// Orthogonal to all other functions.  This position is arbitrary.
	SetContainerSpecial();

	SetRequestResources(); /* n attrs, prunable by pattern, factory:ok */
	SetConcurrencyLimits(); /* 2 attrs, prunable, factory:ok */
	SetAccountingGroup(); /* 3 attrs, prunable, factory:ok */
	SetOAuth(); /* 1 attr, prunable, factory:ok */

	SetSimpleJobExprs();
	SetExtendedJobExprs();

	SetJobDeferral(); /* 4 attrs, prunable */

	SetImageSize();	/* run always, factory:ok */
	SetTransferFiles(); /* run once if */

	SetAutoAttributes();
	ReportCommonMistakes();

		// When we are NOT late materializing, set SUBMIT_ATTRS attributes that are +Attr or My.Attr second-to-last
	if ( ! clusterAd) { SetForcedSubmitAttrs(); }

		// SetForcedAttributes should be last so that it trumps values
		// set by normal submit attributes
	SetForcedAttributes();

		// process and validate JOBSET.* attributes
		// and verify that the jobset membership request is valid (i.e. jobset memebership is a cluster attribute, not a job attribute)
	ProcessJobsetAttributes();

	// Must be called _after_ SetTransferFiles(), SetJobDeferral(),
	// SetCronTab(), SetPerFileEncryption(), SetAutoAttributes().
	// and after SetForcedAttributes()
	SetRequirements();

	// This must come after all things that modify the input file list
	FixupTransferInputFiles();

	// if we aborted in any of the steps above, then delete the job and return NULL.
	if (abort_code) {
		delete job;
		job = NULL;
		delete procAd;
		procAd = NULL;
	} else if (procAd) {
		if (procAd->GetChainedParentAd()) {
			#if 0 // the delta ad does this so we don't need to
			// remove duplicate attributes between procad and chained parent
			procAd->PruneChildAd();
			#endif
			// we need to make sure that that job status is in the proc ad
			// because the job counters by status in the schedd depends on this.
			if ( ! procAd->LookupIgnoreChain(ATTR_JOB_STATUS)) {
				CopyAttribute(ATTR_JOB_STATUS, *procAd, ATTR_JOB_STATUS, *procAd->GetChainedParentAd());
			}
		} else if ( ! clusterAd && (base_job_is_cluster_ad != jid.cluster)) {
			// promote the procad to a clusterad
			fold_job_into_base_ad(jid.cluster, procAd);
		}
	}
	return procAd;
}


void SubmitHash::insert_source(const char * filename, MACRO_SOURCE & source)
{
	::insert_source(filename, SubmitMacroSet, source);
}

// Check to see if this is a queue statement, if it is, return a pointer to the queue arguments.
// 
const char * SubmitHash::is_queue_statement(const char * line)
{
	const int cchQueue = sizeof("queue")-1;
	if (starts_with_ignore_case(line, "queue") && (0 == line[cchQueue] || isspace(line[cchQueue]))) {
		const char * pqargs = line+cchQueue;
		while (*pqargs && isspace(*pqargs)) ++pqargs;
		return pqargs;
	}
	return NULL;
}


// set the slice by parsing a string [x:y:z], where
// the enclosing [] are required
// x,y & z are integers, y and z are optional
char *qslice::set(char* str) {
	flags = 0;
	if (*str == '[') {
		char * p = str;
		char * pend=NULL;
		flags |= 1;
		int val = (int)strtol(p+1, &pend, 10);
		if ( ! pend || (*pend != ':' && *pend != ']')) { flags = 0; return str; }
		start = val; if (pend > p+1) flags |= 2;
		p = pend;
		if (*p == ']') return p;
		val = (int)strtol(p+1, &pend, 10);
		if ( ! pend || (*pend != ':' && *pend != ']')) { flags = 0; return str; }
		end = val; if (pend > p+1) flags |= 4;
		p = pend;
		if (*p == ']') return p;
		val = (int)strtol(p+1, &pend, 10);
		if ( ! pend || *pend != ']') { flags = 0; return str; }
		step = val; if (pend > p+1) flags |= 8;
		return pend+1;
	}
	return str;
}

// convert ix based on slice start & step, returns true if translated ix is within slice start and length.
// input ix is assumed to be 0 based and increasing.
bool qslice::translate(int & ix, int len) const {
	if (!(flags & 1)) return ix >= 0 && ix < len;
	int im = (flags&8) ? step : 1;
	if (im <= 0) {
		ASSERT(0); // TODO: implement negative iteration.
	} else {
		int is = 0;   if (flags&2) { is = (start < 0) ? start+len : start; }
		int ie = len; if (flags&4) { ie = is + ((end < 0) ? end+len : end); }
		int iy = is + (ix*im);
		ix = iy;
		return ix >= is && ix < ie;
	}
}

// check to see if ix is selected for by the slice. negative iteration is ignored 
bool qslice::selected(int ix, int len) const {
	if (!(flags&1)) return ix >= 0 && ix < len;
	int is = 0; if (flags&2) { is = (start < 0) ? start+len : start; }
	int ie = len; if (flags&4) { ie = (end < 0) ? end+len : end; }
	return ix >= is && ix < ie && ( !(flags&8) || (0 == ((ix-is) % step)) );
}

// returns number of selected items for a list of the given length, result is never negative
// negative step values NOT handled correctly
int qslice::length_for(int len) const {
	if (!(flags&1)) return len;
	int is = 0; if (flags&2) { is = (start < 0) ? start+len : start; }
	int ie = len; if (flags&4) { ie = (end < 0) ? end+len : end; }
	int ret = ie - is;
	if ((flags&8) && step > 1) { 
		ret = (ret + step -1) / step;
	}
	// bound the return value to the range of 0 to len
	ret = MAX(0, ret);
	return MIN(ret, len);
}


int qslice::to_string(char * buf, int cch) const {
	char sz[16*3];
	if ( ! (flags&1)) return 0;
	char * p = sz;
	*p++  = '[';
	if (flags&2) { p += sprintf(p,"%d", start); }
	*p++ = ':';
	if (flags&4) { p += sprintf(p,"%d", end); }
	*p++ = ':';
	if (flags&8) { p += sprintf(p,"%d", step); }
	*p++ = ']';
	*p = 0;
	strncpy(buf, sz, cch); buf[cch-1] = 0;
	return (int)(p - sz);
}


// scan for a keyword from set of tokens, the keywords must be surrounded by whitespace
// or terminated by (.  if a token is found token_id is set, otherwise it is left untouched.
// the return value is a pointer to where scanning left off.

struct _qtoken { const char * name; int id; };

static char * queue_token_scan(char * ptr, const struct _qtoken tokens[], int ctokens, char** pptoken, int & token_id, bool scan_until_match)
{
	char *ptok = NULL;   // pointer to start of current token in pqargs when scanning for keyword
	char tokenbuf[sizeof("matching")+1] = ""; // temporary buffer to hold a potential keyword while scanning
	int  maxtok = (int)sizeof(tokenbuf)-1;
	int  cchtok = 0;

	char * p = ptr;

	while (*p) {
		int ch = *p;
		if (isspace(ch) || ch == '(') {
			if (cchtok >= 1 && cchtok <= maxtok) {
				tokenbuf[cchtok] = 0;
				int ix = 0;
				for (ix = 0; ix < ctokens; ++ix) {
					if (MATCH == strcasecmp(tokenbuf, tokens[ix].name))
						break;
				}
				if (ix < ctokens) { token_id = tokens[ix].id; *pptoken = ptok; break; }
			}
			if ( ! scan_until_match) { *pptoken = ptok; break; }
			cchtok = 0;
		} else {
			if ( ! cchtok) { ptok = p; }
			if (cchtok < maxtok) { tokenbuf[cchtok] = ch; }
			++cchtok;
		}
		++p;
	}

	return p;
}

// returns number of selected items
// the items member must have been populated
// or the mode must be foreach_not
// the return does not take queue_num into account.
int SubmitForeachArgs::item_len() const
{
	if (foreach_mode == foreach_not) return 1;
	return slice.length_for(items.number());
}

enum {
	PARSE_ERROR_INVALID_QNUM_EXPR = -2,
	PARSE_ERROR_QNUM_OUT_OF_RANGE = -3,
	PARSE_ERROR_UNEXPECTED_KEYWORD = -4,
	PARSE_ERROR_BAD_SLICE = -5,
};

// parse a the arguments for a Queue statement. this will be of the form
//
//    [<num-expr>] [[<var>[,<var2>]] in|from|matching [<slice>][<tokening>] (<items>)]
// 
//  {} indicates optional, <> indicates argument type rather than literal text, | is either or
//
//  <num-expr> is any classad expression that parses to an int it defines the number of
//             procs to queue per item in <items>.  If not present 1 is used.
//  <var>      is a variable name, case insensitive, case preserving, must begin with alpha and contain only alpha, numbers and _
//  in|from|matching  only one of these case-insensitive keywords may occur, these control interpretation of <items>
//  <slice>    is a python style slice controlling the start,end & step through the <items>
//  <tokening> arguments that control tokenizing <items>.
//  <items>    is a list of items to iterate and queue. the () surrounding items are optional, if they exist then
//             items may span multiple lines, in which case the final ) must be on a line by itself.
//
// The basic parsing strategy is:
//    1) find the in|from|matching keyword by scanning for whitespace or ( delimited words
//       if NOT FOUND, set end_num to end of input string and goto step 5 (because the whole input is <num-expr>)
//       else set end_num to start of keyword.
//    2) parse forwards from end of keyword looking for (
//       if no ( is found, parse remainder of line as single-line itemlist
//       if ( is found look to see if last char on line is )
//          if found both ( and ) parse content as a single-line itemlist
//          else set items_filename appropriately based on keyword.
//    3) FUTURE WORK: parse characters between keyword and ( as <slice> and <tokening>
//    4) parse backwards from start of keyword while you see valid VAR,VAR2,etc (basically look for bare numbers or non-alphanum chars)
//       set end_num to first char that cannot be VAR,VAR2
//       if VARS found, parse into vars stringlist.
///   4) eval from start of line to end_num and set queue_num.
//
int SubmitForeachArgs::parse_queue_args (
	char * pqargs)      // in:  queue line, THIS MAY BE MODIFIED!! \0 will be inserted to delimit things
{
	foreach_mode = foreach_not;
	vars.clearAll();
	// we can't clear this unconditionally, because it may already be filled with itemdata sent over from submit
	// items.clearAll();
	items_filename.clear();

	while (isspace(*pqargs)) ++pqargs;

	// empty queue args means queue 1
	if ( ! *pqargs) {
		queue_num = 1;
		return 0;
	}

	char *p = pqargs;    // pointer to current char while scanning
	char *ptok = NULL;   // pointer to start of current token in pqargs when scanning for keyword
	static const struct _qtoken foreach_tokens[] = { {"in", foreach_in }, {"from", foreach_from}, {"matching", foreach_matching} };
	p = queue_token_scan(p, foreach_tokens, COUNTOF(foreach_tokens), &ptok, foreach_mode, true);

	// for now assume that p points to the end of the queue count expression.
	char * pnum_end = p;

	// if we found a in,from, or matching keyword. we use that to anchor the rest of the parse
	// before the keyword is the optional vars list, and before that is the optional queue count.
	// after the keyword is the start of the items list.
	if (foreach_mode != foreach_not) {
		// if we found a keyword, then p points to the start of the itemlist
		// and we have to scan backwords to find the end of the queue count.
		while (*p && isspace(*p)) ++p;

		// check for qualifiers after the foreach keyword
		if (*p != '(') {
			static const struct _qtoken quals[] = { {"files", 1 }, {"dirs", 2}, {"any", 3} };
			for (;;) {
				char * p2 = p;
				int qual = -1;
				char * ptmp = NULL;
				p2 = queue_token_scan(p2, quals, COUNTOF(quals), &ptmp, qual, false);
				if (ptmp && *ptmp == '[') { qual = 4; }
				if (qual <= 0)
					break;

				switch (qual)
				{
				case 1:
					if (foreach_mode == foreach_matching) foreach_mode = foreach_matching_files;
					else return PARSE_ERROR_UNEXPECTED_KEYWORD;
					break;

				case 2:
					if (foreach_mode == foreach_matching) foreach_mode = foreach_matching_dirs;
					else return PARSE_ERROR_UNEXPECTED_KEYWORD;
					break;

				case 3:
					if (foreach_mode == foreach_matching) foreach_mode = foreach_matching_any;
					else return PARSE_ERROR_UNEXPECTED_KEYWORD;
					break;

				case 4:
					p2 = slice.set(ptmp);
					if ( ! slice.initialized()) return PARSE_ERROR_BAD_SLICE;
					if (*p2 == ']') ++p2;
					break;

				default:
					break;
				}

				if (p == p2) break; // just in case we don't advance.
				p = p2;
				while (*p && isspace(*p)) ++p;
			}
		}

		// parse the itemlist. this can be all on a single line, or spanning multiple lines.
		// we only parse the first line here, and set items_filename to indicate how to proceed
		char * plist = p;
		bool one_line_list = false;
		if (*plist == '(') {
			int cch = (int)strlen(plist);
			if (plist[cch-1] == ')') { plist[cch-1] = 0; ++plist; one_line_list = true; }
		}
		if (*plist == '(') {
			// this is a multiline list, if it is to be read from fp_submit, we can't do that here 
			// because reading from fp_submit will invalidate pqargs. instead we append whatever we
			// find on the current line, and then set the filename to "<" to tell the caller to read
			// the remainder from the submit file.
			++plist;
			while (isspace(*plist)) ++plist;
			if (*plist) {
				if (foreach_mode == foreach_from) {
					items.clearAll();
					items.append(plist);
				} else {
					items.initializeFromString(plist);
				}
			}
			items_filename = "<";
		} else if (foreach_mode == foreach_from) {
			while (isspace(*plist)) ++plist;
			if (one_line_list) {
				items.clearAll();
				items.append(plist);
			} else {
				items_filename = plist;
				trim(items_filename);
			}
		} else {
			while (isspace(*plist)) ++plist;
			items.initializeFromString(plist);
		}

		// trim trailing whitespace before the in,from, or matching keyword.
		char * pvars = ptok;
		while (pvars > pqargs && isspace(pvars[-1])) { --pvars; }

		// walk backwards until we get to something that can't be loop variable.
		// so we scan backwards over alpha, command and space, but only scan over
		// numbers if they are preceeded by alpha. this allows variables to be VAR1 but not 1VAR
		if (pvars > pqargs) {
			*pvars = 0; // null terminate the vars
			char * pt = pvars;
			while (pt > pqargs) {
				char ch = pt[-1];
				if (isdigit(ch)) {
					--pt;
					while (pt > pqargs) {
						ch = pt[-1];
						if (isalpha(ch)) { break; }
						if ( ! isdigit(ch)) { ch = '!'; break; } // force break out of outer loop
						--pt;
					}
				}
				if (isspace(ch) || isalpha(ch) || ch == ',' || ch == '_' || ch == '.') {
					pvars = pt-1;
				} else {
					break;
				}
				--pt;
			}
			// pvars should now point to a null-terminated string that is the var set.
			vars.initializeFromString(pvars);
		}
		// whatever remains from pvars to the start of the args is the queue count.
		pnum_end = pvars;
	}

	// parse the queue count.
	while (pnum_end > pqargs && isspace(pnum_end[-1])) { --pnum_end; }
	if (pnum_end > pqargs) {
		*pnum_end = 0;
		long long value = -1;
		if ( ! string_is_long_param(pqargs, value)) {
			return PARSE_ERROR_INVALID_QNUM_EXPR;
		} else if (value < 0 || value >= INT_MAX) {
			return PARSE_ERROR_QNUM_OUT_OF_RANGE;
		}
		queue_num = (int)value;
	} else {
		queue_num = 1;
	}

	return 0;
}


// destructively split the item, inserting \0 to terminate and trim and returning a vector of pointers to start of each value
int SubmitForeachArgs::split_item(char* item, std::vector<const char*> & values)
{
	values.clear();
	values.reserve(vars.number());
	if ( ! item) return 0;

	const char* token_seps = ", \t";
	const char* token_ws = " \t";

	char * var = vars.first();
	char * data = item;

	// skip leading separators and whitespace
	while (*data == ' ' || *data == '\t') ++data;
	values.push_back(data);

	// check for the use of US as a field separator
	// if we find one, then use that instead of the default token separator
	// In this case US is the only field separator, but we still want to trim
	// whitespace both before and after the values.  we do this because the submit hash
	// essentially assumes that all values have been pre-trimmed of whitespace
	// also, just be helpful, we also trim trailing \r\n from the data, although
	// for most use cases of this function, the caller will have already trimmed those.
	char * pus = strchr(data, '\x1F');
	if (pus) {
		for (;;) {
			*pus = 0;
			// trim token separator and also trailing whitespace
			char * endp = pus-1;
			while (endp >= data && (*endp == ' ' || *endp == '\t')) *endp-- = 0;
			if ( ! var) break;

			// advance to the next field and skip leading whitespace
			data = pus+1;
			while (*data == ' ' || *data == '\t') ++data;
			pus = strchr(data, '\x1F');
			var = vars.next();
			if (var) {
				values.push_back(data);
			}
			if ( ! pus) {
				// last field, check for trailing whitespace and \r\n 
				pus = data + strlen(data);
				if (pus > data && pus[-1] == '\n') --pus;
				if (pus > data && pus[-1] == '\r') --pus;
				if (pus == data) {
					// we ran out of fields!
					// we ran out of fields! use terminating null for all of the remaining fields
					while ((var = vars.next())) { values.push_back(data); }
				}
			}
		}
		return (int)values.size();
	}

	// if we get to here US was not the field separator, so use token_seps instead.

	// if there is more than a single loop variable, then assign them as well
	// we do this by destructively null terminating the item for each var
	// the last var gets all of the remaining item text (if any)
	while ((var = vars.next())) {
		// scan for next token separator
		while (*data && ! strchr(token_seps, *data)) ++data;
		// null terminate the previous token and advance to the start of the next token.
		if (*data) {
			*data++ = 0;
			// skip leading separators and whitespace
			while (*data && strchr(token_ws, *data)) ++data;
			values.push_back(data);
		}
	}

	return (int)values.size();
}

// destructively split the item, inserting \0 to terminate and trim
// populates a map with a key->value pair for each value. and returns the number of values
int SubmitForeachArgs::split_item(char* item, NOCASE_STRING_MAP & values)
{
	values.clear();
	if ( ! item) return 0;

	std::vector<const char*> splits;
	split_item(item, splits);

	int ix = 0;
	for (const char * key = vars.first(); key != NULL; key = vars.next()) {
		values[key] = splits[ix++];
	}
	return (int)values.size();
}

// parse the arguments after the Queue statement and populate a SubmitForeachArgs
// as much as possible without globbing or reading any files.
// if queue_args is "", then that is interpreted as Queue 1 just like condor_submit
int SubmitHash::parse_q_args(
	const char * queue_args,               // IN: arguments after Queue statement before macro expansion
	SubmitForeachArgs & o,                 // OUT: options & items from parsing the queue args
	std::string & errmsg)                  // OUT: error message if return value is not 0
{
	int rval = 0;

	auto_free_ptr expanded_queue_args(expand_macro(queue_args));
	char * pqargs = expanded_queue_args.ptr();
	ASSERT(pqargs);

	// skip whitespace before queue arguments (if any)
	while (isspace(*pqargs)) ++pqargs;

	// parse the queue arguments, handling the count and finding the in,from & matching keywords
	// on success pqargs will point to to \0 or to just after the keyword.
	rval = o.parse_queue_args(pqargs);
	if (rval < 0) {
		errmsg = "invalid Queue statement";
		return rval;
	}

	return 0;
}

// finish populating the items in a SubmitForeachArgs if they can be populated from the submit file itself.
//
int SubmitHash::load_inline_q_foreach_items (
	MacroStream & ms,
	SubmitForeachArgs & o,
	std::string & errmsg)
{
	bool items_are_external = false;

	// if no loop variable specified, but a foreach mode is used. use "Item" for the loop variable.
	if (o.vars.isEmpty() && (o.foreach_mode != foreach_not)) { o.vars.append("Item"); }

	if ( ! o.items_filename.empty()) {
		if (o.items_filename == "<") {
			MACRO_SOURCE & source = ms.source();
			if ( ! source.id) {
				errmsg = "unexpected error while attempting to read queue items from submit file.";
				return -1;
			}
			// read items from submit file until we see the closing brace on a line by itself.
			bool saw_close_brace = false;
			int item_list_begin_line = source.line;
			for(char * line=NULL; ; ) {
				line = getline_trim(ms);
				if ( ! line) break; // null indicates end of file
				if (line[0] == '#') continue; // skip comments.
				if (line[0] == ')') { saw_close_brace = true; break; }
				if (o.foreach_mode == foreach_from) {
					o.items.append(line);
				} else {
					o.items.initializeFromString(line);
				}
			}
			if ( ! saw_close_brace) {
				formatstr(errmsg, "Reached end of file without finding closing brace ')'"
					" for Queue command on line %d", item_list_begin_line);
				return -1;
			}
		} else {
			// items from an external source.
			items_are_external = true;
		}
	}

	switch (o.foreach_mode) {
	case foreach_in:
	case foreach_from:
		// itemlist is correct unless items were external
		break;

	case foreach_matching:
	case foreach_matching_files:
	case foreach_matching_dirs:
	case foreach_matching_any:
		items_are_external = true;
		break;

	default:
	case foreach_not:
		break;
	}

	return items_are_external ? 1 : 0;
}


// finish populating the items in a SubmitForeachArgs by reading files and/or globbing.
//
int SubmitHash::load_external_q_foreach_items (
	SubmitForeachArgs & o,                 // IN,OUT: options & items from parsing the queue args
	bool allow_stdin,                      // IN: allow items to be read from stdin.
	std::string & errmsg)                  // OUT: error message if return value is not 0
{
	// if no loop variable specified, but a foreach mode is used. use "Item" for the loop variable.
	if (o.vars.isEmpty() && (o.foreach_mode != foreach_not)) { o.vars.append("Item"); }

	// set glob expansion options from submit statements.
	int expand_options = 0;
	if (submit_param_bool("SubmitWarnEmptyMatches", "submit_warn_empty_matches", true)) {
		expand_options |= EXPAND_GLOBS_WARN_EMPTY;
	}
	if (submit_param_bool("SubmitFailEmptyMatches", "submit_fail_empty_matches", false)) {
		expand_options |= EXPAND_GLOBS_FAIL_EMPTY;
	}
	if (submit_param_bool("SubmitWarnDuplicateMatches", "submit_warn_duplicate_matches", true)) {
		expand_options |= EXPAND_GLOBS_WARN_DUPS;
	}
	if (submit_param_bool("SubmitAllowDuplicateMatches", "submit_allow_duplicate_matches", false)) {
		expand_options |= EXPAND_GLOBS_ALLOW_DUPS;
	}
	char* parm = submit_param("SubmitMatchDirectories", "submit_match_directories");
	if (parm) {
		if (MATCH == strcasecmp(parm, "never") || MATCH == strcasecmp(parm, "no") || MATCH == strcasecmp(parm, "false")) {
			expand_options |= EXPAND_GLOBS_TO_FILES;
		} else if (MATCH == strcasecmp(parm, "only")) {
			expand_options |= EXPAND_GLOBS_TO_DIRS;
		} else if (MATCH == strcasecmp(parm, "yes") || MATCH == strcasecmp(parm, "true")) {
			// nothing to do.
		} else {
			errmsg = parm;
			errmsg += " is not a valid value for SubmitMatchDirectories";
			return -1;
		}
		free(parm); parm = NULL;
	}

	if ( ! o.items_filename.empty()) {
		if (o.items_filename == "<") {
			// items should have been loaded already by a call to load_inline_q_foreach_items
		} else if (o.items_filename == "-") {
			if ( ! allow_stdin) {
				errmsg = "QUEUE FROM - (read from stdin) is not allowed in this context";
				return -1;
			}
			int lineno = 0;
			for (char* line=NULL;;) {
				line = getline_trim(stdin, lineno);
				if ( ! line) break;
				if (o.foreach_mode == foreach_from) {
					o.items.append(line);
				} else {
					o.items.initializeFromString(line);
				}
			}
		} else {
			MACRO_SOURCE ItemsSource;
			FILE * fp = Open_macro_source(ItemsSource, o.items_filename.c_str(), false, SubmitMacroSet, errmsg);
			if ( ! fp) {
				return -1;
			}
			for (char* line=NULL;;) {
				line = getline_trim(fp, ItemsSource.line);
				if ( ! line) break;
				o.items.append(line);
			}
			Close_macro_source(fp, ItemsSource, SubmitMacroSet, 0);
		}
	}

	int citems = 0;
	switch (o.foreach_mode) {
	case foreach_in:
	case foreach_from:
		// itemlist is already correct
		// PRAGMA_REMIND("do argument validation here?")
		// citems = o.items.number();
		break;

	case foreach_matching:
	case foreach_matching_files:
	case foreach_matching_dirs:
	case foreach_matching_any:
		if (o.foreach_mode == foreach_matching_files) {
			expand_options &= ~EXPAND_GLOBS_TO_DIRS;
			expand_options |= EXPAND_GLOBS_TO_FILES;
		} else if (o.foreach_mode == foreach_matching_dirs) {
			expand_options &= ~EXPAND_GLOBS_TO_FILES;
			expand_options |= EXPAND_GLOBS_TO_DIRS;
		} else if (o.foreach_mode == foreach_matching_any) {
			expand_options &= ~(EXPAND_GLOBS_TO_FILES|EXPAND_GLOBS_TO_DIRS);
		}
		citems = submit_expand_globs(o.items, expand_options, errmsg);
		if ( ! errmsg.empty()) {
			if (citems >= 0) {
				push_warning(stderr, "%s", errmsg.c_str());
			} else {
				push_error(stderr, "%s", errmsg.c_str());
			}
			errmsg.clear();
		}
		if (citems < 0) return citems;
		break;

	default:
	case foreach_not:
		// there is an implicit, single, empty item when the mode is foreach_not
		break;
	}

	return 0; // success
}

// parse a submit file from fp using the given parse_q callback for handling queue statements
int SubmitHash::parse_file(FILE* fp, MACRO_SOURCE & source, std::string & errmsg, FNSUBMITPARSE parse_q /*=NULL*/, void* parse_pv /*=NULL*/)
{
	MACRO_EVAL_CONTEXT ctx = mctx; ctx.use_mask = 2;
	MacroStreamYourFile ms(fp, source);

	return Parse_macros(ms,
		0, SubmitMacroSet, READ_MACROS_SUBMIT_SYNTAX,
		&ctx, errmsg, parse_q, parse_pv);
}

// parse a submit file from memory buffer using the given parse_q callback for handling queue statements
int SubmitHash::parse_mem(MacroStreamMemoryFile &fp, std::string & errmsg, FNSUBMITPARSE parse_q, void* parse_pv)
{
	MACRO_EVAL_CONTEXT ctx = mctx; ctx.use_mask = 2;
	return Parse_macros(fp,
		0, SubmitMacroSet, READ_MACROS_SUBMIT_SYNTAX,
		&ctx, errmsg, parse_q, parse_pv);
}


int SubmitHash::process_q_line(MACRO_SOURCE & source, char* line, std::string & errmsg, FNSUBMITPARSE parse_q, void* parse_pv)
{
	return parse_q(parse_pv, source, SubmitMacroSet, line, errmsg);
}

struct _parse_up_to_q_callback_args { char * line; int source_id; };

// static function to call the class method above....
static int parse_q_callback(void* pv, MACRO_SOURCE& source, MACRO_SET& /*macro_set*/, char * line, std::string & errmsg)
{
	struct _parse_up_to_q_callback_args * pargs = (struct _parse_up_to_q_callback_args *)pv;
	char * queue_args = const_cast<char*>(SubmitHash::is_queue_statement(line));
	if ( ! queue_args) {
		// not actually a queue line, so stop parsing and return error
		pargs->line = line;
		return -1;
	}
	if (source.id != pargs->source_id) {
		errmsg = "Queue statement not allowed in include file or command";
		return -5;
	}
	pargs->line = line;
	return 1; // stop scanning, return success
}
int SubmitHash::parse_up_to_q_line(MacroStream &ms, std::string & errmsg, char** qline)
{
	struct _parse_up_to_q_callback_args args = { NULL, ms.source().id };

	*qline = NULL;

	MACRO_EVAL_CONTEXT ctx = mctx; ctx.use_mask = 2;

	//PRAGMA_REMIND("move firstread (used by Parse_macros) and at_eof() into MacroStream class")

	int err = Parse_macros(ms,
		0, SubmitMacroSet, READ_MACROS_SUBMIT_SYNTAX,
		&ctx, errmsg, parse_q_callback, &args);
	if (err < 0)
		return err;

	//PRAGMA_REMIND("TJ:TODO qline is a pointer to a global (static) variable here, it should be instanced instead.")
	*qline = args.line;
	return 0;
}
int SubmitHash::parse_file_up_to_q_line(FILE* fp, MACRO_SOURCE & source, std::string & errmsg, char** qline)
{
	MacroStreamYourFile ms(fp, source);
	return parse_up_to_q_line(ms, errmsg, qline);
}

void SubmitHash::warn_unused(FILE* out, const char *app)
{
	if (SubmitMacroSet.size <= 0) return;
	if ( ! app) app = "condor_submit";

	// Force non-zero ref count for DAG_STATUS and FAILED_COUNT
	// these are specified for all DAG node jobs (see dagman_submit.cpp).
	// wenger 2012-03-26 (refactored by TJ 2015-March)
	increment_macro_use_count("DAG_STATUS", SubmitMacroSet);
	increment_macro_use_count("FAILED_COUNT", SubmitMacroSet);
	increment_macro_use_count("FACTORY.Iwd", SubmitMacroSet);
	increment_macro_use_count("FACTORY.Requirements", SubmitMacroSet);
	increment_macro_use_count("FACTORY.AppendReq", SubmitMacroSet);
	increment_macro_use_count("FACTORY.AppendRank", SubmitMacroSet);
	increment_macro_use_count("FACTORY.CREDD_HOST", SubmitMacroSet);

	HASHITER it = hash_iter_begin(SubmitMacroSet);
	for ( ; !hash_iter_done(it); hash_iter_next(it) ) {
		MACRO_META * pmeta = hash_iter_meta(it);
		if (pmeta && !pmeta->use_count && !pmeta->ref_count) {
			const char *key = hash_iter_key(it);
			if (*key && (*key=='+' || starts_with_ignore_case(key, "MY."))) { continue; }
			if (pmeta->source_id == LiveMacro.id) {
				push_warning(out, "the Queue variable '%s' was unused by %s. Is it a typo?\n", key, app);
			} else {
				const char *val = hash_iter_value(it);
				push_warning(out, "the line '%s = %s' was unused by %s. Is it a typo?\n", key, val, app);
			}
		}
	}
	hash_iter_delete(&it);
}

void SubmitHash::dump(FILE* out, int flags)
{
	HASHITER it = hash_iter_begin(SubmitMacroSet, flags);
	for ( ; ! hash_iter_done(it); hash_iter_next(it)) {
		const char * key = hash_iter_key(it);
		if (key && key[0] == '$') continue; // dont dump meta params.
		const char * val = hash_iter_value(it);
		//fprintf(out, "%s%s = %s\n", it.is_def ? "d " : "  ", key, val ? val : "NULL");
		fprintf(out, "  %s = %s\n", key, val ? val : "NULL");
	}
	hash_iter_delete(&it);
}

const char* SubmitHash::to_string(std::string & out, int flags)
{
	out.reserve(SubmitMacroSet.size * 80); // make a guess at how much space we need.

	HASHITER it = hash_iter_begin(SubmitMacroSet, flags);
	for ( ; ! hash_iter_done(it); hash_iter_next(it)) {
		const char * key = hash_iter_key(it);
		if (key && key[0] == '$') continue; // dont dump meta params.
		const char * val = hash_iter_value(it);
		out += key ? key : "";
		out += "=";
		if (val) { out += val; }
		out += "\n";
	}
	hash_iter_delete(&it);
	return out.c_str();
}

enum FixupKeyId {
	idKeyNone=0,
	idKeyExecutable,
	idKeyInitialDir,
};

// struct for a table mapping attribute names to a flag indicating that the attribute
// must only be in cluster ad or only in proc ad, or can be either.
//
typedef struct digest_fixup_key {
	const char * key;
	FixupKeyId   id; //
	// a LessThan operator suitable for inserting into a sorted map or set
	bool operator<(const struct digest_fixup_key& rhs) const {
		return strcasecmp(this->key, rhs.key) < 0;
	}
} DIGEST_FIXUP_KEY;

// table if submit keywords that require special processing when building a submit digest
// NOTE: this table MUST be sorted by case-insensitive value of the first field.
static const DIGEST_FIXUP_KEY aDigestFixupAttrs[] = {
	                                            // these should end  up sorted case-insenstively
	{ ATTR_JOB_CMD,             idKeyExecutable }, // "Cmd"
	{ SUBMIT_KEY_Executable,    idKeyExecutable }, // "executable"
	{ SUBMIT_KEY_InitialDirAlt, idKeyInitialDir }, // "initial_dir" <- special case legacy hack (sigh) note '_' sorts before 'd' OR 'D'
	{ SUBMIT_KEY_InitialDir,    idKeyInitialDir }, // "initialdir"
	{ ATTR_JOB_IWD,             idKeyInitialDir }, // "Iwd"
	{ SUBMIT_KEY_JobIwd,        idKeyInitialDir }, // "job_iwd"     <- special case legacy hack (sigh)
};

// while building a submit digest, fixup right hand side for certain key=rhs pairs
// for now this is mostly used to promote some paths to fully qualified paths.
void SubmitHash::fixup_rhs_for_digest(const char * key, std::string & rhs)
{
	const DIGEST_FIXUP_KEY* found = NULL;
	found = BinaryLookup<DIGEST_FIXUP_KEY>(aDigestFixupAttrs, COUNTOF(aDigestFixupAttrs), key, strcasecmp);
	if ( ! found)
		return;

	// Some universes don't have an actual executable, so we have to look deeper for that key
	// TODO: capture pseudo-ness explicitly in SetExecutable? so we don't have to keep this in sync...
	bool pseudo = false;
	if (found->id == idKeyExecutable) {
		MyString sub_type;
		int uni = query_universe(sub_type);
		if (uni == CONDOR_UNIVERSE_VM) {
			pseudo = true;
		} else if (uni == CONDOR_UNIVERSE_GRID) {
			YourStringNoCase gridType(sub_type.c_str());
			pseudo = (sub_type == "ec2" || sub_type == "gce" || sub_type == "azure" || sub_type == "boinc");
		}
	}

	// the Executable and InitialDir should be expanded to a fully qualified path here.
	if (found->id == idKeyInitialDir || (found->id == idKeyExecutable && !pseudo)) {
		if (rhs.empty()) return;
		const char * path = rhs.c_str();
		if (strstr(path, "$$(")) return; // don't fixup if there is a pending $$() expansion.
		if (IsUrl(path)) return; // don't fixup URL paths
		// Convert to a full path it not already a full path
		rhs = full_path(path, false);
	}
}

// returns the universe and grid type, either by looking at the cached values
// or by querying the hashtable if the cached values haven't been set yet.
int SubmitHash::query_universe(MyString & sub_type)
{
	if (JobUniverse != CONDOR_UNIVERSE_MIN) {
		if (JobUniverse == CONDOR_UNIVERSE_GRID) { sub_type = JobGridType; }
		else if (JobUniverse == CONDOR_UNIVERSE_VM) { sub_type = VMType; }
		return JobUniverse;
	}

	auto_free_ptr univ(submit_param(SUBMIT_KEY_Universe, ATTR_JOB_UNIVERSE));
	if (! univ) {
		// get a default universe from the config file
		univ.set(param("DEFAULT_UNIVERSE"));
	}

	int uni = CONDOR_UNIVERSE_MIN;
	if (univ) {
		uni = CondorUniverseNumberEx(univ.ptr());
		if (! uni) {
			// maybe it's a topping?
			if (MATCH == strcasecmp(univ.ptr(), "docker")) {
				uni = CONDOR_UNIVERSE_VANILLA;
			}
			if (MATCH == strcasecmp(univ.ptr(), "container")) {
				uni = CONDOR_UNIVERSE_VANILLA;
			}
		}
	} else {
		// if nothing else, it must be a vanilla universe
		//  *changed from "standard" for 7.2.0*
		uni = CONDOR_UNIVERSE_VANILLA;
	}

	if (uni == CONDOR_UNIVERSE_GRID) {
		sub_type = submit_param_mystring(SUBMIT_KEY_GridResource, ATTR_GRID_RESOURCE);
		if (starts_with(sub_type.c_str(), "$$(")) {
			sub_type.clear();
		} else {
			// truncate at the first space
			int ix = sub_type.FindChar(' ', 0);
			if (ix >= 0) { sub_type.truncate(ix); }
		}
	} else if (uni == CONDOR_UNIVERSE_VM) {
		sub_type = submit_param_mystring(SUBMIT_KEY_VM_Type, ATTR_JOB_VM_TYPE);
		sub_type.lower_case();
	}

	return uni;
}

// returns true if the key can be pruned from the submit digest.
// Prunable keys are known keys that will have no effect on make_job_ad()
// if they are missing.  These keys will be pruned *before* creating
// the cluster ad, so that any effect they have on the result will have already
// been captured.  It is the responsibility of make_digest to only
// prune keys that do not reference any of the itemdata $() expansions.
//
bool SubmitHash::key_is_prunable(const char * key)
{
	if (is_prunable_keyword(key))
		return true;
	// any keyword with a my. prefix is prunable
	if ((key[0] | 0x20) == 'm' && (key[1] | 0x20) == 'y' && key[2] == '.')
		return true;
	return false;
}

const char* SubmitHash::make_digest(std::string & out, int cluster_id, StringList & vars, int options)
{
	int flags = HASHITER_NO_DEFAULTS;
	out.reserve(SubmitMacroSet.size * 80); // make a guess at how much space we need.

	// make sure that the ctx has the current working directory in it, in case we need
	// to do a partial expand of $Ff(SUBMIT_FILE)
	MyString Cwd;
	const char * old_cwd = mctx.cwd;  // so we can put the current value back.
	if ( ! mctx.cwd) {
		condor_getcwd(Cwd);
		mctx.cwd = Cwd.c_str();
	}

	std::string rhs;

	// tell the job factory to skip processing SetRequirements and just use the cluster requirements for all jobs
	out += "FACTORY.Requirements=MY.Requirements\n";

	// when we selectively expand the submit hash, we want to skip over some knobs
	// because their values can change as we materialize jobs.
	classad::References skip_knobs;
	skip_knobs.insert("Process");
	skip_knobs.insert("ProcId");
	skip_knobs.insert("Step");
	skip_knobs.insert("Row");
	skip_knobs.insert("Node");
	skip_knobs.insert("Item");
	if ( ! vars.isEmpty()) {
		for (const char * var = vars.first(); var != NULL; var = vars.next()) {
			skip_knobs.insert(var);
		}
	}

	if (cluster_id > 0) {
		(void)sprintf(LiveClusterString, "%d", cluster_id);
	} else {
		skip_knobs.insert("Cluster");
		skip_knobs.insert("ClusterId");
	}

	// some knobs should never appear in the digest (i'm looking at you getenv)
	// we build of set of those knobs here
	classad::References omit_knobs;
	if (options == 0) { // options == 0 is the default behavior, perhaps turn this into a set of flags in the future?
		omit_knobs.insert(SUBMIT_CMD_GetEnvironment);
		omit_knobs.insert(SUBMIT_CMD_GetEnvironmentAlt);

		//PRAGMA_REMIND("tj: This will cause a bug where $() in user requirments are ignored during late materialization - a better fix is needed for this")
		// omit user specified requirements because we set FACTORY.Requirements
		// we set FACTORY.Requirements because we cannot afford to generate requirements using a pruned digest
		omit_knobs.insert(SUBMIT_KEY_Requirements);
	}

	HASHITER it = hash_iter_begin(SubmitMacroSet, flags);
	for ( ; ! hash_iter_done(it); hash_iter_next(it)) {
		const char * key = hash_iter_key(it);

		// ignore keys that are in the 'omit' set. They should never be copied into the digest.
		if (omit_knobs.find(key) != omit_knobs.end()) continue;

		if (key[0] == '$') continue; // dont dump meta params.

		bool has_pending_expansions = false; // assume that we will not have unexpanded $() macros for the value

		const char * val = hash_iter_value(it);
		if (val) {
			rhs = val;
			int iret = selective_expand_macro(rhs, skip_knobs, SubmitMacroSet, mctx);
			if (iret < 0) {
				// there was an error in selective expansion.
				// the SubmitMacroSet will have the error message already
				out.clear();
				break;
			}
			if (iret > 0) {
				has_pending_expansions = true;
			}
			fixup_rhs_for_digest(key, rhs);
		} else {
			rhs = "";
		}
		if (has_pending_expansions || !key_is_prunable(key)) {
			out += key;
			out += "=";
			out += rhs;
			out += "\n";
		}
	}
	hash_iter_delete(&it);

	mctx.cwd = old_cwd; // put the old cwd value back

	return out.c_str();
}
<|MERGE_RESOLUTION|>--- conflicted
+++ resolved
@@ -7952,10 +7952,6 @@
 		dprintf(D_ALWAYS, "could not compile Oauth key regex!\n");
 		return true;
 	}
-<<<<<<< HEAD
-	// const int ocount = 2; // 1 for (permissions|resource) capture group, and 1 for whole pattern
-=======
->>>>>>> 70ffad71
 	const int ovec_service_end = 0;  // index into ovec for the end of the service name (start of pattern)
 	const int ovec_handle_start = 1; // index into ovec for the start of the handle (end of the pattern)
 
