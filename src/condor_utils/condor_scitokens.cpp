--- conflicted
+++ resolved
@@ -42,7 +42,82 @@
 #define LIBSCITOKENS_SO "libSciTokens.so.0"
 
 bool g_init_tried = false;
-bool g_init_success = false; 
+bool g_init_success = false;
+
+bool
+normalize_token(const std::string &input_token, std::string &output_token)
+{
+	static const std::string whitespace = " \t\f\n\v\r";
+		// Tokens are meant for use in an HTTP header; these are forbidden
+		// characters.
+	static const std::string nonheader_whitespace = "\r\n";
+	auto begin = input_token.find_first_not_of(whitespace);
+		// No token here, but not an error.
+	if (begin == std::string::npos) {
+		output_token = "";
+		return true;
+	}
+
+	std::string token = input_token.substr(begin);
+	auto end = token.find_last_not_of(whitespace);
+	token = token.substr(0, end + 1);
+
+		// If non-permitted header characters are present ("\r\n"),
+		// then this token is not permitted.
+	if (token.find(nonheader_whitespace) != std::string::npos) {
+		output_token = "";
+		dprintf(D_SECURITY, "Token discovery failure: token contains non-permitted character sequence (\\r\\n)\n");
+		return false;
+	}
+
+	output_token = token;
+	return true;
+}
+
+bool
+find_token_in_file(const std::string &token_file, std::string &output_token)
+{
+	dprintf(D_FULLDEBUG,  "Looking for token in file %s\n", token_file.c_str());
+	int fd = safe_open_no_create(token_file.c_str(), O_RDONLY);
+	if (fd == -1) {
+		output_token = "";
+		if (errno == ENOENT) {
+			return true;
+		}
+		dprintf(D_SECURITY,  "Token discovery failure: failed to open file %s: %s (errno=%d).\n",
+			token_file.c_str(), strerror(errno), errno);
+		return false;
+	}
+
+	// As a pragmatic matter, we limit tokens to 16KB; this is often the limit
+	// in size of HTTP headers for many web servers.
+	// This also avoids unbounded memory use in case if the user points us to
+	// a large file.
+	static const size_t max_size = 16384;
+
+	std::vector<char> input_buffer;
+	input_buffer.resize(max_size);
+
+	ssize_t retval = full_read(fd, &input_buffer[0], max_size);
+
+	close(fd);
+
+	if (retval == -1) {
+		output_token = "";
+		dprintf(D_SECURITY,  "Token discovery failure: failed to read file %s: %s (errno=%d).\n",
+			token_file.c_str(), strerror(errno), errno);
+		return false;
+	}
+	if (retval == 16384) {
+		// Token may have been truncated!  Erring on the side of caution.
+		dprintf(D_SECURITY, "Token discovery failure: token was larger than 16KB limit.\n");
+		return false;
+	}
+
+	std::string token(&input_buffer[0], retval);
+
+	return normalize_token(token, output_token);
+}
 
 } // end anonymous namespace
 
@@ -81,85 +156,6 @@
 	return g_init_success;
 }
 
-<<<<<<< HEAD
-=======
-bool
-normalize_token(const std::string &input_token, std::string &output_token)
-{
-	static const std::string whitespace = " \t\f\n\v\r";
-		// Tokens are meant for use in an HTTP header; these are forbidden
-		// characters.
-	static const std::string nonheader_whitespace = "\r\n";
-	auto begin = input_token.find_first_not_of(whitespace);
-		// No token here, but not an error.
-	if (begin == std::string::npos) {
-		output_token = "";
-		return true;
-	}
-
-	std::string token = input_token.substr(begin);
-	auto end = token.find_last_not_of(whitespace);
-	token = token.substr(0, end + 1);
-
-		// If non-permitted header characters are present ("\r\n"),
-		// then this token is not permitted.
-	if (token.find(nonheader_whitespace) != std::string::npos) {
-		output_token = "";
-		dprintf(D_SECURITY, "Token discovery failure: token contains non-permitted character sequence (\\r\\n)\n");
-		return false;
-	}
-
-	output_token = token;
-	return true;
-}
-
-bool
-find_token_in_file(const std::string &token_file, std::string &output_token)
-{   
-	dprintf(D_FULLDEBUG,  "Looking for token in file %s\n", token_file.c_str());
-	int fd = safe_open_no_create(token_file.c_str(), O_RDONLY);
-	if (fd == -1) {
-		output_token = "";
-		if (errno == ENOENT) {
-			return true;
-		}
-		dprintf(D_SECURITY,  "Token discovery failure: failed to open file %s: %s (errno=%d).\n",
-			token_file.c_str(), strerror(errno), errno);
-		return false;
-	}
-
-	// As a pragmatic matter, we limit tokens to 16KB; this is often the limit
-	// in size of HTTP headers for many web servers.
-	// This also avoids unbounded memory use in case if the user points us to
-	// a large file.
-	static const size_t max_size = 16384;
-
-	std::vector<char> input_buffer;
-	input_buffer.resize(max_size);
-
-	ssize_t retval = full_read(fd, &input_buffer[0], max_size);
-
-	close(fd);
-
-	if (retval == -1) {
-		output_token = "";
-		dprintf(D_SECURITY,  "Token discovery failure: failed to read file %s: %s (errno=%d).\n",
-			token_file.c_str(), strerror(errno), errno);
-		return false;
-	}
-	if (retval == 16384) {
-		// Token may have been truncated!  Erring on the side of caution.
-		dprintf(D_SECURITY, "Token discovery failure: token was larger than 16KB limit.\n");
-		return false;
-	}
-
-	std::string token(&input_buffer[0], retval);
-
-	return normalize_token(token, output_token);
-}
-
-} // end anonymous namespace
-
 std::string
 htcondor::discover_token()
 {
@@ -199,7 +195,6 @@
 #endif
 }
 
->>>>>>> bdd587c5
 bool
 htcondor::validate_scitoken(const std::string &scitoken_str, std::string &issuer, std::string &subject,
 	long long &expiry, std::vector<std::string> &bounding_set, int ident, CondorError &err)
