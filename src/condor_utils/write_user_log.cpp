/***************************************************************
 *
 * Copyright (C) 1990-2009, Condor Team, Computer Sciences Department,
 * University of Wisconsin-Madison, WI.
 *
 * Licensed under the Apache License, Version 2.0 (the "License"); you
 * may not use this file except in compliance with the License.  You may
 * obtain a copy of the License at
 *
 *    http://www.apache.org/licenses/LICENSE-2.0
 *
 * Unless required by applicable law or agreed to in writing, software
 * distributed under the License is distributed on an "AS IS" BASIS,
 * WITHOUT WARRANTIES OR CONDITIONS OF ANY KIND, either express or implied.
 * See the License for the specific language governing permissions and
 * limitations under the License.
 *
 ***************************************************************/

#include "condor_common.h"
#include "condor_open.h"
#include "condor_debug.h"
#include "util_lib_proto.h"
#include <stdarg.h>
#include "write_user_log.h"
#include "write_user_log_state.h"
#include "read_user_log.h"
#include <time.h>
#include "condor_uid.h"
#include "condor_config.h"
#include "utc_time.h"
#include "stat_wrapper.h"
#include "file_lock.h"
#include "user_log_header.h"
#include "condor_fsync.h"
#include "condor_attributes.h"
#include "CondorError.h"

#include <string>
#include <algorithm>
<<<<<<< HEAD
=======
#include "condor_attributes.h"
#include "basename.h"
>>>>>>> b8fbc1a8

// Set to non-zero to enable fine-grained rotation debugging / timing
#define ROTATION_TRACE	0

static const char SynchDelimiter[] = "...\n";

// Simple class to normalize use of 64 bit ints
class UserLogInt64_t
{
public:
	UserLogInt64_t( void )
		{ m_value = 0; };
	UserLogInt64_t( int64_t value )
		{ m_value = value; };
	~UserLogInt64_t( void );

	int64_t Set( int64_t value )
		{ return m_value = value; };
	int64_t Get( void ) const
		{ return m_value; };
	UserLogInt64_t& operator =( int64_t value )
		{ m_value = value; return *this; };
	UserLogInt64_t& operator +=( int64_t value )
		{ m_value += value; return *this; };

private:
	int64_t		m_value;

};
class UserLogFilesize_t : public UserLogInt64_t
{
};


static int should_use_keyring_sessions() {
#ifdef LINUX
	static int UseKeyringSessions = FALSE;
	static int DidParamForKeyringSessions = FALSE;

	if(!DidParamForKeyringSessions) {
		UseKeyringSessions = param_boolean("USE_KEYRING_SESSIONS", false);
		DidParamForKeyringSessions = true;
	}
	return UseKeyringSessions;
#else
	return false;
#endif
}

bool getPathToUserLog(const classad::ClassAd *job_ad, std::string &result,
                      const char* ulog_path_attr)
{
	bool ret_val = true;
	char *global_log = NULL;

	if ( ulog_path_attr == NULL ) {
		ulog_path_attr = ATTR_ULOG_FILE;
	}
	if ( job_ad == NULL ||
	     job_ad->EvaluateAttrString(ulog_path_attr,result) == false )
	{
		// failed to find attribute, check config file
		global_log = param("EVENT_LOG");
		if ( global_log ) {
			// canonicalize to UNIX_NULL_FILE even on Win32
			result = UNIX_NULL_FILE;
		} else {
			ret_val = false;
		}
	}

	if ( global_log ) free(global_log);

	if( ret_val && !fullpath(result.c_str()) ) {
		std::string iwd;
		if( job_ad && job_ad->EvaluateAttrString(ATTR_JOB_IWD,iwd) ) {
			iwd += "/";
			iwd += result;
			result = iwd;
		}
	}

	return ret_val;
}


// ***************************
//  WriteUserLog constructors
// ***************************
WriteUserLog::WriteUserLog()
{
	log_file_cache = NULL;
	Reset( );
}

// Destructor
WriteUserLog::~WriteUserLog()
{
	FreeGlobalResources( true );
	FreeLocalResources( );
	if ( m_init_user_ids ) {
		uninit_user_ids();
	}
}


// ***********************************
//  WriteUserLog initialize() methods
// ***********************************

bool
WriteUserLog::initialize(const ClassAd &job_ad, bool init_user)
{
	int cluster = -1;
	int proc = -1;
	std::string user_log_file;
	std::string dagman_log_file;

	TemporaryPrivSentry temp_priv;

	m_global_disable = false;

	if ( init_user ) {
		std::string owner;
		std::string domain;

		job_ad.LookupString(ATTR_OWNER, owner);
		job_ad.LookupString(ATTR_NT_DOMAIN, domain);

		uninit_user_ids();
		if ( ! init_user_ids(owner.c_str(), domain.c_str()) ) {
			dprintf(D_ALWAYS,
				"WriteUserLog::initialize: init_user_ids() failed!\n");
			return false;
		}
		m_init_user_ids = true;
	}
	m_set_user_priv = true;

	// switch to user priv
	set_user_priv();

	job_ad.LookupInteger(ATTR_CLUSTER_ID, cluster);
	job_ad.LookupInteger(ATTR_PROC_ID, proc);

	std::vector<const char*> logfiles;
	if ( getPathToUserLog(&job_ad, user_log_file) ) {
		logfiles.push_back(user_log_file.c_str());
	}
	if ( getPathToUserLog(&job_ad, dagman_log_file, ATTR_DAGMAN_WORKFLOW_LOG) ) {
		if ( logfiles.empty() ) {
			// The rest of this class doesn't like the dagman file to be
			// the first entry in the vector of log files.
			logfiles.push_back(UNIX_NULL_FILE);
		}
		logfiles.push_back(dagman_log_file.c_str());
	}
	if( !initialize (logfiles, cluster, proc, 0)) {
		return false;
	}
	if( !logfiles.empty()) {
		int use_classad = 0;
		job_ad.LookupInteger(ATTR_ULOG_USE_XML, use_classad);
		setUseCLASSAD(use_classad & ULogEvent::formatOpt::CLASSAD);
		if(logfiles.size() > 1) {
			std::string msk;
			job_ad.LookupString(ATTR_DAGMAN_WORKFLOW_MASK, msk);
			Tokenize(msk);
			while(const char* mask = GetNextToken(",",true)) {
				AddToMask(ULogEventNumber(atoi(mask)));
			}
		}
	}
	return true;
}

bool
WriteUserLog::initialize( const char *file, int c, int p, int s, int format_opts )
{
	m_format_opts = format_opts;
	return initialize(std::vector<const char*>(1,file),c,p,s);
}

bool
WriteUserLog::initialize( const std::vector<const char *>& file, int c, int p, int s)
{
		// Save parameter info
	FreeLocalResources( );
	Configure(false);
	bool ret = true;
	if ( m_userlog_enable ) {
		for(std::vector<const char*>::const_iterator it = file.begin();
				it != file.end(); ++it) {

            if (log_file_cache != NULL) {
                dprintf(D_FULLDEBUG, "WriteUserLog::initialize: looking up log file %s in cache\n", *it);
                log_file_cache_map_t::iterator f(log_file_cache->find(*it));
                if (f != log_file_cache->end()) {
                    dprintf(D_FULLDEBUG, "WriteUserLog::initialize: found log file %s in cache, re-using\n", *it);
                    logs.push_back(f->second);
                    logs.back()->refset.insert(std::make_pair(c,p));
                    continue;
                }
            }

			log_file* log = new log_file(*it);
			if(!openFile(log->path.c_str(), true, m_enable_locking, true,
					log->lock, log->fd) ) {
				dprintf(D_ALWAYS, "WriteUserLog::initialize: failed to open file %s\n",
					log->path.c_str() );
				ret = false;
				delete log;
				break;
			} else {
				dprintf(D_FULLDEBUG, "WriteUserLog::initialize: opened %s successfully\n",
					log->path.c_str());
				logs.push_back(log);

				// setting the flag m_init_user_ids will cause the logging code in doWriteEvent()
				// to switch to PRIV_USER every time it does a write (as opposed to PRIV_CONDOR).
				// even though the file is already open, this is necessary because AFS needs access
				// to the user token on every write(), whereas other filesystems typically only need
				// permission on open().
				//
				// perhaps we should *always* do this, but because this went in the stable series I
				// wanted to change as little behavior as possible for all of the places where this
				// code is used.  -zmiller
				//
				// furthermore, we need to have tokens when calling close() as well.  because close()
				// is called in the destructor of the log_file object, we need to set a flag inside
				// that object as well. -zmiller
				//
				if(should_use_keyring_sessions()) {
					dprintf(D_FULLDEBUG, "WriteUserLog::initialize: current priv is %i\n", get_priv_state());
					if(get_priv_state() == PRIV_USER || get_priv_state() == PRIV_USER_FINAL) {
						dprintf(D_FULLDEBUG, "WriteUserLog::initialize: opened %s in priv state %i\n", log->path.c_str(), get_priv_state());
						// TODO Shouldn't set m_init_user_ids here
						m_init_user_ids = true;
						m_set_user_priv = true;
						log->set_user_priv_flag(true);
					}
				}

                if (log_file_cache != NULL) {
                    dprintf(D_FULLDEBUG, "WriteUserLog::initialize: caching log file %s\n", *it);
                    (*log_file_cache)[*it] = log;
                    log->refset.insert(std::make_pair(c,p));
                }
			}
		}
	}
	// At least one of our logs failed to be initialized
	if(!ret) {
        freeLogs();
		logs.clear();
	}
	return internalInitialize( c, p, s );
}

void
WriteUserLog::setJobId( int c, int p, int s )
{
	m_cluster = c;
	m_proc = p;
	m_subproc = s;
}

// Internal-only initializer, invoked by all of the others
bool
WriteUserLog::internalInitialize( int c, int p, int s )
{

	m_cluster = c;
	m_proc = p;
	m_subproc = s;

		// Important for performance: We do not re-open the global log
		// if we already have done so (i.e. if m_global_fd >= 0).
	if ( !m_global_disable && m_global_path && m_global_fd < 0 ) {
		priv_state priv = set_condor_priv();
		openGlobalLog( true );
		set_priv( priv );
	}

	m_initialized = true;
	return true;
}

// Read in just the m_format_opts configuration
void WriteUserLog::setUseCLASSAD(int fmt_type)
{
	if ( ! m_configured) {
		m_format_opts = USERLOG_FORMAT_DEFAULT;
		auto_free_ptr fmt(param("DEFAULT_USERLOG_FORMAT_OPTIONS"));
		if (fmt) {
			m_format_opts = ULogEvent::parse_opts(fmt, m_format_opts);
		}
	}
	m_format_opts &= ~(ULogEvent::formatOpt::CLASSAD);
	m_format_opts |= (ULogEvent::formatOpt::CLASSAD & fmt_type);
}

// Read in our configuration information
bool
WriteUserLog::Configure( bool force )
{
	priv_state previous;
	// If we're already configured and not in "force" mode, do nothing
	if (  m_configured && ( !force )  ) {
		return true;
	}
	FreeGlobalResources( false );
	m_configured = true;

	m_enable_fsync = param_boolean( "ENABLE_USERLOG_FSYNC", true );
	m_enable_locking = param_boolean( "ENABLE_USERLOG_LOCKING", false );

	// TODO: revisit this if we let the job choose to enable or disable UTC, SUB_SECOND or ISO_DATE
	// if we are merging job and defult flags, we need to do a better job than this.
	auto_free_ptr fmt(param("DEFAULT_USERLOG_FORMAT_OPTIONS"));
	if (fmt) {
		m_format_opts = ULogEvent::parse_opts(fmt, USERLOG_FORMAT_DEFAULT);
	}

	if ( m_global_disable ) {
		return true;
	}
	m_global_path = param( "EVENT_LOG" );
	if ( NULL == m_global_path ) {
		return true;
	}
	m_global_stat = new StatWrapper( m_global_path );
	m_global_state = new WriteUserLogState( );


	m_rotation_lock_path = param( "EVENT_LOG_ROTATION_LOCK" );
	if ( NULL == m_rotation_lock_path ) {
		
		int len = strlen(m_global_path) + 6;
		char *tmp = (char*) malloc(len);
		ASSERT(tmp);
		snprintf( tmp, len, "%s.lock", m_global_path );
		m_rotation_lock_path = tmp;
	}

	// Make sure the global lock exists
	previous = set_priv(PRIV_CONDOR);
	m_rotation_lock_fd = safe_open_wrapper_follow( m_rotation_lock_path, O_WRONLY|O_CREAT, 0666 );
	if ( m_rotation_lock_fd < 0 ) {
		dprintf( D_ALWAYS,
				 "Warning: WriteUserLog Failed to open event rotation lock file %s:"
				 " %d (%s)\n",
				 m_rotation_lock_path, errno, strerror(errno) );
		m_rotation_lock = new FakeFileLock( );
	} else {
		m_rotation_lock = new FileLock( m_rotation_lock_fd,
										NULL,
										m_rotation_lock_path );
		dprintf( D_FULLDEBUG, "WriteUserLog Created rotation lock %s @ %p\n",
				 m_rotation_lock_path, m_rotation_lock );
	}
	set_priv(previous);

	m_global_format_opts = 0;
	fmt.set(param("EVENT_LOG_FORMAT_OPTIONS"));
	if (fmt) { m_global_format_opts |= ULogEvent::parse_opts(fmt, 0); }
	if (param_boolean("EVENT_LOG_USE_XML", false)) {
		m_global_format_opts &= ~(ULogEvent::formatOpt::CLASSAD);
		m_global_format_opts |= ULogEvent::formatOpt::XML;
	}
	m_global_count_events = param_boolean( "EVENT_LOG_COUNT_EVENTS", false );
	m_global_max_rotations = param_integer( "EVENT_LOG_MAX_ROTATIONS", 1, 0 );
	m_global_fsync_enable = param_boolean( "EVENT_LOG_FSYNC", false );
	m_global_lock_enable = param_boolean( "EVENT_LOG_LOCKING", false );
	m_global_max_filesize = param_integer( "EVENT_LOG_MAX_SIZE", -1 );
	if ( m_global_max_filesize < 0 ) {
		m_global_max_filesize = param_integer( "MAX_EVENT_LOG", 1000000, 0 );
	}
	if ( m_global_max_filesize == 0 ) {
		m_global_max_rotations = 0;
	}

	// Allow closing of the event log after each write...  This is to
	// emulate the Windows behavior on UNIX for testing purposes.
	// This knob should never be documented or set in production use
# if defined(WIN32)
	bool default_close = true;
# else
	bool default_close = false;
# endif
	m_global_close = param_boolean( "EVENT_LOG_FORCE_CLOSE", default_close );

	return true;
}

void
WriteUserLog::Reset( void )
{
	m_initialized = false;
	m_configured = false;
	m_init_user_ids = false;
	m_set_user_priv = false;

	m_cluster = -1;
	m_proc = -1;
	m_subproc = -1;

	m_userlog_enable = true;

    freeLogs();
   	logs.clear();
    log_file_cache = NULL;

	m_enable_fsync = true;
	m_enable_locking = true;

	m_global_path = NULL;
	m_global_fd = -1;
	m_global_lock = NULL;
	m_global_stat = NULL;
	m_global_state = NULL;

	m_rotation_lock = NULL;
	m_rotation_lock_fd = -1;
	m_rotation_lock_path = NULL;

	m_format_opts = USERLOG_FORMAT_DEFAULT;

	m_creator_name = NULL;

	m_global_disable = true;
	m_global_format_opts = 0;
	m_global_count_events = false;
	m_global_max_filesize = 1000000;
	m_global_max_rotations = 1;
	m_global_lock_enable = true;
	m_global_fsync_enable = false;

	// For Win32, always close the global after each write to allow
	// other writers to rotate
# if defined(WIN32)
	m_global_close = true;
# else
	m_global_close = false;
# endif

	// For PrivSep:
#if !defined(WIN32)
	m_privsep_uid = 0;
	m_privsep_gid = 0;
#endif

	m_global_id_base = NULL;
	(void) GetGlobalIdBase( );
	m_global_sequence = 0;
}

void
WriteUserLog::FreeGlobalResources( bool final )
{

	if (m_global_path) {
		free(m_global_path);
		m_global_path = NULL;
	}

	closeGlobalLog();	// Close & release global file handle & lock

	if ( final && (m_global_id_base != NULL) ) {
		free( m_global_id_base );
		m_global_id_base = NULL;
	}
	if (m_global_stat != NULL) {
		delete m_global_stat;
		m_global_stat = NULL;
	}
	if (m_global_state != NULL) {
		delete m_global_state;
		m_global_state = NULL;
	}

	if (m_rotation_lock_path) {
		free(m_rotation_lock_path);
		m_rotation_lock_path = NULL;
	}
	if (m_rotation_lock_fd >= 0) {
		close(m_rotation_lock_fd);
		m_rotation_lock_fd = -1;
	}
	if (m_rotation_lock) {
		delete m_rotation_lock;
		m_rotation_lock = NULL;
	}

}

// This should be correct for our use.
// We create one of these things and shove it into a vector.
// After it enters the vector, it never leaves; it gets destroyed.
// Probably ought to use shared_ptr or something to be truly safe.
// The (!copied) case is probably not necessary, but I am trying
// to be as safe as possible.

WriteUserLog::log_file& WriteUserLog::log_file::operator=(const WriteUserLog::log_file& rhs)
{
	if(this != &rhs) {
		if(!copied) {
			if(fd >= 0) {
				priv_state priv = PRIV_UNKNOWN;
				dprintf( D_FULLDEBUG, "WriteUserLog::user_priv_flag (=) is %i\n", user_priv_flag);
				if ( user_priv_flag ) {
					priv = set_user_priv();
				}
				if(close(fd) != 0) {
					dprintf( D_ALWAYS,
							 "WriteUserLog::FreeLocalResources(): "
							 "close() failed - errno %d (%s)\n",
							 errno, strerror(errno) );
				}
				if ( user_priv_flag ) {
					set_priv( priv );
				}
			}
			delete lock;
		}
		path = rhs.path;
		fd = rhs.fd;
		lock = rhs.lock;
		rhs.copied = true;
		user_priv_flag = rhs.user_priv_flag;
	}
	return *this;
}
WriteUserLog::log_file::log_file(const log_file& orig) : path(orig.path),
	lock(orig.lock), fd(orig.fd), copied(false), user_priv_flag(orig.user_priv_flag)
{
	orig.copied = true;
}

WriteUserLog::log_file::~log_file()
{
	if(!copied) {
		if(fd >= 0) {
			priv_state priv = PRIV_UNKNOWN;
			dprintf( D_FULLDEBUG, "WriteUserLog::user_priv_flag (~) is %i\n", user_priv_flag);
			if ( user_priv_flag ) {
				priv = set_user_priv();
			}
			if(close(fd) != 0) {
				dprintf( D_ALWAYS,
						 "WriteUserLog::FreeLocalResources(): "
						 "close() failed - errno %d (%s)\n",
						 errno, strerror(errno) );
			}
			if ( user_priv_flag ) {
				set_priv( priv );
			}
			fd = -1;
		}
		delete lock;
		lock = NULL;
	}
}

void WriteUserLog::freeLogs() {
    // we do this only if local log files aren't being cached
    if (log_file_cache != NULL) return;
    for (std::vector<log_file*>::iterator j(logs.begin());  j != logs.end();  ++j) {
        delete *j;
    }
}

void
WriteUserLog::FreeLocalResources( void )
{
    freeLogs();
	logs.clear();
	if (m_creator_name) {
		free( m_creator_name );
		m_creator_name = NULL;
	}
}

void
WriteUserLog::setCreatorName( const char *name )
{
	if ( name ) {
		if ( m_creator_name ) {
			free( const_cast<char*>(m_creator_name) );
			m_creator_name = NULL;
		}
		m_creator_name = strdup( name );
	}
}

bool
WriteUserLog::openFile(
	const char	 *file,
	bool		  log_as_user,	// if false, we are logging to the global file
	bool		  use_lock,		// use the lock
	bool		  append,		// append mode?
	FileLockBase *&lock,
	int			  &fd )
{
	(void)  log_as_user;	// Quiet warning

	if ( file == NULL ) {
		dprintf( D_ALWAYS, "WriteUserLog::openFile: NULL filename!\n" );
		return false;
	}

	if ( strcmp(file,UNIX_NULL_FILE)==0 ) {
		// special case - deal with /dev/null.  we don't really want
		// to open /dev/null, but we don't want to fail in this case either
		// because this is common when the user does not want a log, but
		// the condor admin desires a global event log.
		// Note: we always check UNIX_NULL_FILE, since we canonicalize
		// to this even on Win32.
		fd = -1;
		lock = NULL;
		return true;
	}

	// Unix
	int	flags = O_WRONLY | O_CREAT;
	if ( append ) {
		flags |= O_APPEND;
	}
#if defined(WIN32)
	flags |= _O_TEXT;

	// if we want lock-free append, we have to open the handle in a diffent file mode than what the
	// c-runtime uses.  FILE_APPEND_DATA but NOT FILE_WRITE_DATA or GENERIC_WRITE.
	// note that we do NOT pass _O_APPEND to _open_osfhandle() since what that does in the current (broken)
	// c-runtime is tell it to call seek before every write, but you *can't* seek an append-only file...
	// PRAGMA_REMIND("TJ: remove use_lock test here for 8.5.x")
	if (append && ! use_lock) {
		DWORD err = 0;
		DWORD attrib =  FILE_ATTRIBUTE_NORMAL; // set to FILE_ATTRIBUTE_READONLY based on mode???
		DWORD create_mode = (flags & O_CREAT) ? OPEN_ALWAYS : OPEN_EXISTING;
		DWORD share_mode = FILE_SHARE_READ | FILE_SHARE_WRITE;
		HANDLE hf = CreateFile(file, FILE_APPEND_DATA, share_mode, NULL, create_mode, attrib, NULL);
		if (hf == INVALID_HANDLE_VALUE) {
			fd = -1;
			err = GetLastError();
		} else {
			fd = _open_osfhandle((intptr_t)hf, flags & (/*_O_APPEND | */_O_RDONLY | _O_TEXT | _O_WTEXT));
			if (fd < 0) {
				// open_osfhandle can sometimes set errno and sometimes _doserrno (i.e. GetLastError()),
				// the only non-windows error code it sets is EMFILE when the c-runtime fd table is full.
				if (errno == EMFILE) {
					err = ERROR_TOO_MANY_OPEN_FILES;
				} else {
					err = _doserrno;
					if (err == NO_ERROR) err = ERROR_INVALID_FUNCTION; // make sure we get an error code
				}
			}
		}

		if (fd < 0) {
			dprintf( D_ALWAYS,
					 "WriteUserLog::initialize: "
						 "CreateFile/_open_osfhandle(\"%s\") failed - err %d (%s)\n",
					 file,
					 err,
					 GetLastErrorString(err) );
			return false;
		}

		// prepare to lock the file.
		if ( use_lock ) {
			lock = new FileLock( fd, NULL, file );
		} else {
			lock = new FakeFileLock( );
		}
		return true;
	}
#endif
	mode_t mode = 0664;
	fd = safe_open_wrapper_follow( file, flags, mode );
	if( fd < 0 ) {
		dprintf( D_ALWAYS,
					"WriteUserLog::initialize: "
						"safe_open_wrapper(\"%s\") failed - errno %d (%s)\n",
					file,
					errno,
					strerror(errno) );
		return false;
	}

	// prepare to lock the file.
	if ( use_lock ) {
#if !defined(WIN32)
		bool new_locking = param_boolean("CREATE_LOCKS_ON_LOCAL_DISK", true);
			
		if (new_locking) {
			lock = new FileLock(file, true, false);
			if ( lock->initSucceeded() )
				return true;
			delete lock;
		}		
#endif	
		lock = new FileLock( fd, NULL, file );
	} else {
		lock = new FakeFileLock( );
	}

	return true;
}

bool
WriteUserLog::openGlobalLog( bool reopen )
{
	UserLogHeader	header;
	return openGlobalLog( reopen, header );
}

bool
WriteUserLog::openGlobalLog( bool reopen, const UserLogHeader &header )
{
	if ( m_global_disable || (NULL==m_global_path) ) {
		return true;
	}

	// Close it if it's already open
	if( reopen && m_global_fd >= 0 ) {
		closeGlobalLog();
	}
	else if ( m_global_fd >= 0 ) {
		return true;
	}

	bool ret_val = true;
	priv_state priv = set_condor_priv();
	ret_val = openFile( m_global_path, false, m_global_lock_enable, true,
						m_global_lock, m_global_fd);

	if ( ! ret_val ) {
		set_priv( priv );
		return false;
	}
	if (!m_global_lock->obtain(WRITE_LOCK) ) {
		dprintf( D_ALWAYS, "WARNING WriteUserLog::openGlobalLog failed to obtain global event log lock, an event will not be written to the global event log\n" );
		return false;
	}

	StatWrapper		statinfo;
	if (  ( !(statinfo.Stat(m_global_path))    )  &&
		  ( 0 == statinfo.GetBuf()->st_size )  )  {

		// Generate a header event
		WriteUserLogHeader writer( header );

		m_global_sequence = writer.incSequence( );

		MyString file_id;
		GenerateGlobalId( file_id );
		writer.setId( file_id );

		writer.addFileOffset( writer.getSize() );
		writer.setSize( 0 );

		writer.addEventOffset( writer.getNumEvents() );
		writer.setNumEvents( 0 );
		writer.setCtime( time(NULL) );

		writer.setMaxRotation( m_global_max_rotations );

		if ( m_creator_name ) {
			writer.setCreatorName( m_creator_name );
		}

		ret_val = writer.Write( *this );

		MyString	s;
		s.formatstr( "openGlobalLog: header: %s", m_global_path );
		writer.dprint( D_FULLDEBUG, s );

		// TODO: we should should add the number of events in the
		// previous file to the "first event number" of this one.
		// The problem is that we don't know the number of events
		// in the previous file, and we can't (other processes
		// could write to it, too) without manually counting them
		// all.

		if (!updateGlobalStat() ) {
			dprintf( D_ALWAYS,
					 "WriteUserLog Failed to update global stat after header write\n" );
		}
		else {
			m_global_state->Update( *m_global_stat );
		}
	}


	if (!m_global_lock->release() ) {
		dprintf( D_ALWAYS, "WARNING WriteUserLog::openGlobalLog failed to release global lock\n" );
	}

	set_priv( priv );
	return ret_val;
}

bool
WriteUserLog::closeGlobalLog( void )
{
	if (m_global_lock) {
		delete m_global_lock;
		m_global_lock = NULL;
	}
	if (m_global_fd >= 0) {
		close(m_global_fd);
		m_global_fd = -1;
	}
	return true;
}

	// This method is called from doWriteEvent() - we expect the file to
	// be locked, seeked to the end of the file, and in condor priv state.
	// return true if log was rotated, either by us or someone else.
bool
WriteUserLog::checkGlobalLogRotation( void )
{
	if (m_global_fd < 0) {
		return false;
	}
	if ( m_global_disable || (NULL==m_global_path) ) {
		return false;
	}
	if ( !m_global_lock ||
		 m_global_lock->isFakeLock() ||
		 m_global_lock->isUnlocked() ) {
		dprintf( D_ALWAYS, "WriteUserLog checking for event log rotation, but no lock\n" );
	}

	// Don't rotate if max rotations is set to zero
	if ( 0 == m_global_max_rotations ) {
		return false;
	}

	// Check the size of the log file
	if ( !updateGlobalStat() ) {
		return false;			// What should we do here????
	}

	// Header reader for later use
	ReadUserLogHeader	header_reader;

	// New file?  Another process rotated it
	if ( m_global_state->isNewFile(*m_global_stat) ) {
		globalLogRotated( header_reader );
		return true;
	}
	m_global_state->Update( *m_global_stat );

	// Less than the size limit -- nothing to do
	if ( !m_global_state->isOverSize(m_global_max_filesize) ) {
		return false;
	}

	// Here, it appears that the file is over the limit
	// Grab the rotation lock and check again

	// Get the rotation lock
	if ( !m_rotation_lock->obtain( WRITE_LOCK ) ) {
		dprintf( D_ALWAYS, "WARNING WriteUserLog::checkGlobalLogRotation failed to get rotation lock, we may log to the wrong log for a period\n" );
		return false;
	}

	// Check the size of the log file
#if ROTATION_TRACE
	double stat_time = condor_gettimestamp_double();
#endif
	if ( !updateGlobalStat() ) {
		return false;			// What should we do here????
	}

	// New file?  Another process rotated it
	if ( m_global_state->isNewFile(*m_global_stat) ) {
		m_rotation_lock->release( );
		globalLogRotated( header_reader );
		return true;
	}
	m_global_state->Update( *m_global_stat );

	// Less than the size limit -- nothing to do
	// Note: This should never be true, but checking just in case
	if ( !m_global_state->isOverSize(m_global_max_filesize) ) {
		m_rotation_lock->release( );
		return false;
	}


	// Now, we have the rotation lock *and* the file is over the limit
	// Let's get down to the business of rotating it
	filesize_t	current_filesize = 0;
	StatWrapper	sbuf;
	if ( sbuf.Stat( m_global_fd ) ) {
		dprintf( D_ALWAYS, "WriteUserLog Failed to stat file handle\n" );
	}
	else {
		current_filesize = sbuf.GetBuf()->st_size;
	}


	// First, call the rotation starting callback
	if ( !globalRotationStarting( (unsigned long) current_filesize ) ) {
		m_rotation_lock->release( );
		return false;
	}

#if ROTATION_TRACE
	{
		StatWrapper	swrap( m_global_path );
		double start_time = condor_gettimestamp_double();
		dprintf( D_FULLDEBUG, "Rotating inode #%ld @ %.6f (stat @ %.6f)\n",
				 (long)swrap.GetBuf()->st_ino, start_time,
				 stat_time );
		m_global_lock->display();
	}
#endif

	// Read the old header, use it to write an updated one
	FILE *fp = safe_fopen_wrapper_follow( m_global_path, "r" );
	if ( !fp ) {
		dprintf( D_ALWAYS,
				 "WriteUserLog: "
				 "safe_fopen_wrapper_follow(\"%s\") failed - errno %d (%s)\n",
				 m_global_path, errno, strerror(errno) );
	}
	else {
		bool is_xml = (m_global_format_opts & ULogEvent::formatOpt::XML) != 0;
		ReadUserLog	log_reader( fp, is_xml, false );
		if ( header_reader.Read( log_reader ) != ULOG_OK ) {
			dprintf( D_ALWAYS,
					 "WriteUserLog: Error reading header of \"%s\"\n",
					 m_global_path );
		}
		else {
			MyString	s;
			s.formatstr( "read %s header:", m_global_path );
			header_reader.dprint( D_FULLDEBUG, s );
		}

		if ( m_global_count_events ) {
			int		events = 0;
#         if ROTATION_TRACE
			double time1 = condor_gettimestamp_double();
#         endif
			while( 1 ) {
				ULogEvent		*event = NULL;
				ULogEventOutcome outcome = log_reader.readEvent( event );
				if ( ULOG_OK != outcome ) {
					break;
				}
				events++;
				delete event;
			}
#         if ROTATION_TRACE
			double	time2 = condor_gettimestamp_double();
			double	elapsed = time2 - time1;
			double	eps = ( events / elapsed );
#         endif

			globalRotationEvents( events );
			header_reader.setNumEvents( events );
#         if ROTATION_TRACE
			dprintf( D_FULLDEBUG,
					 "WriteUserLog: Read %d events in %.4fs = %.0f/s\n",
					 events, elapsed, eps );
#         endif
		}
		fclose( fp );
	}
	header_reader.setSize( current_filesize );

	// Craft a header writer object from the header reader
	int				header_fd = -1;
	FileLockBase	*fake_lock = NULL;
	if( !openFile(m_global_path, false, false, false, fake_lock, header_fd) ) {
		dprintf( D_ALWAYS,
				 "WriteUserLog: "
				 "failed to open %s for header rewrite: %d (%s)\n",
				 m_global_path, errno, strerror(errno) );
	}
	WriteUserLogHeader	header_writer( header_reader );
	header_writer.setMaxRotation( m_global_max_rotations );
	if ( m_creator_name ) {
		header_writer.setCreatorName( m_creator_name );
	}

	MyString	s;
	s.formatstr( "checkGlobalLogRotation(): %s", m_global_path );
	header_writer.dprint( D_FULLDEBUG, s );

	// And write the updated header
# if ROTATION_TRACE
	dprintf( D_FULLDEBUG, "WriteUserLog: Writing header to %s (%d) @ %.6f\n",
			 m_global_path, header_fd, condor_gettimstamp_double() );
# endif
	if ( header_fd >= 0 ) {
		lseek( header_fd, 0, SEEK_SET );
		header_writer.Write( *this, header_fd );
		close( header_fd );

		MyString	tmps;
		tmps.formatstr( "WriteUserLog: Wrote header to %s", m_global_path );
		header_writer.dprint( D_FULLDEBUG, tmps );
	}
	if ( fake_lock ) {
		delete fake_lock;
	}

	// Now, rotate files
# if ROTATION_TRACE
	double time1 = condor_gettimestamp_double();
	dprintf( D_FULLDEBUG,
			 "WriteUserLog: Starting bulk rotation @ %.6f\n",
			 time1 );
# endif

	MyString	rotated;
	int num_rotations = doRotation( m_global_path, m_global_fd,
									rotated, m_global_max_rotations );
	if ( num_rotations ) {
		dprintf(D_FULLDEBUG,
				"WriteUserLog: Rotated event log %s to %s at size %lu bytes\n",
				m_global_path, rotated.Value(),
				(unsigned long) current_filesize);
	}

# if ROTATION_TRACE
	double end_time = condor_gettimestamp_double();
	if ( num_rotations ) {
		dprintf( D_FULLDEBUG,
				 "WriteUserLog: Done rotating files (inode = %ld) @ %.6f\n",
				 (long)swrap.GetBuf()->st_ino, end_time );
	}
	double	elapsed = end_time - time1;
	double	rps = ( num_rotations / elapsed );
	dprintf( D_FULLDEBUG,
			 "WriteUserLog: Rotated %d files in %.4fs = %.0f/s\n",
			 num_rotations, elapsed, rps );
# endif

	// OK, *I* did the rotation, initialize the header of the file, too
	globalLogRotated( header_reader );

	// Finally, call the rotation complete callback
	globalRotationComplete( num_rotations,
							header_reader.getSequence(),
							header_reader.getId() );

	// Finally, release the rotation lock
	m_rotation_lock->release( );

	return true;

}

bool
WriteUserLog::updateGlobalStat( void )
{
	if ( (NULL == m_global_stat) || (m_global_stat->Stat()) ) {
		return false;
	}
	if ( m_global_stat->IsBufValid() == false ) {
		return false;
	}
	return true;
}

bool
WriteUserLog::getGlobalLogSize( unsigned long &size, bool use_fd )
{
	StatWrapper	stat;
	if ( m_global_close && m_global_fd < 0 ) {
		use_fd = false;
	}
	if ( use_fd ) {
		if ( m_global_fd < 0 ) {
			return false;
		}
		if ( stat.Stat(m_global_fd) ) {
			return false;
		}
	}
	else {
		if ( stat.Stat(m_global_path) ) {
			return false;
		}
	}
	size = (unsigned long) stat.GetBuf()->st_size;
	return true;
}

bool
WriteUserLog::globalLogRotated( ReadUserLogHeader &reader )
{
	// log was rotated, so we need to reopen/create it and also
	// recreate our lock.

	// this will re-open and re-create locks
	openGlobalLog( true, reader );
	if ( m_global_lock ) {
		m_global_lock->obtain(WRITE_LOCK);
		if ( !updateGlobalStat() ) {
			m_global_state->Clear( );
		}
		else {
			m_global_state->Update( *m_global_stat );
		}
	}
	return true;
}

int
WriteUserLog::doRotation( const char *path, int &fd,
						  MyString &rotated, int max_rotations )
{

	int  num_rotations = 0;
	rotated = path;
	if ( 1 == max_rotations ) {
		rotated += ".old";
	}
	else {
		rotated += ".1";
		for( int i=max_rotations;  i>1;  i--) {
			MyString old1( path );
			old1.formatstr_cat(".%d", i-1 );

			StatWrapper	s( old1 );
			if ( 0 == s.GetRc() ) {
				MyString old2( path );
				old2.formatstr_cat(".%d", i );
				if (rename( old1.Value(), old2.Value() )) {
					dprintf(D_FULLDEBUG, "WriteUserLog failed to rotate old log from '%s' to '%s' errno=%d\n",
							old1.Value(), old2.Value(), errno);
				}
				num_rotations++;
			}
		}
	}

# ifdef WIN32
	// on win32, cannot rename an open file
	if ( fd >= 0 ) {
		close( fd );
		fd = -1;
	}
# else
	(void) fd;		// Quiet compiler warnings
# endif

	// Before time
	double before = condor_gettimestamp_double();

	if ( rotate_file( path, rotated.Value()) == 0 ) {
		double after = condor_gettimestamp_double();
		dprintf(D_FULLDEBUG, "WriteUserLog before .1 rot: %.6f\n", before );
		dprintf(D_FULLDEBUG, "WriteUserLog after  .1 rot: %.6f\n", after );
		num_rotations++;
	}

	return num_rotations;
}


int
WriteUserLog::writeGlobalEvent( ULogEvent &event,
								int fd,
								bool is_header_event )
{
	if ( fd < 0 ) {
		fd = m_global_fd;
	}

	if ( is_header_event ) {
		lseek( fd, 0, SEEK_SET );
	}

	return doWriteEvent( fd, &event, m_global_format_opts );
}

bool
WriteUserLog::doWriteEvent( ULogEvent *event,
							log_file& log,
							bool is_global_event,
							bool is_header_event,
							int  format_opts,
							ClassAd *)
{
	int success;
	int fd;
	FileLockBase* lock;
	TemporaryPrivSentry temp_priv;

	if (is_global_event) {
		fd = m_global_fd;
		lock = m_global_lock;
		format_opts = m_global_format_opts;
		set_condor_priv();
	} else {
		fd = log.fd;
		lock = log.lock;
		if ( m_set_user_priv ) {
			set_user_priv();
		}
	}
	bool was_locked = lock->isLocked();

		// We're seeing sporadic test suite failures where a daemon
		// takes more than 10 seconds to write to the user log.
		// This will help narrow down where the delay is coming from.
	time_t before = time(NULL);
	if (!was_locked) {lock->obtain(WRITE_LOCK);}
	time_t after = time(NULL);
	if ( (after - before) > 5 ) {
		dprintf( D_FULLDEBUG,
				 "UserLog::doWriteEvent(): locking file took %ld seconds\n",
				 (after-before) );
	}

	before = time(NULL);
	int			status = 0;
	const char	*whence;
	if ( is_header_event ) {
		status = lseek( fd, 0, SEEK_SET );
		whence = "SEEK_SET";
	}
	after = time(NULL);
	if ( (after - before) > 5 ) {
		dprintf( D_FULLDEBUG,
				 "UserLog::doWriteEvent(): lseek() took %ld seconds\n",
				 (after-before) );
	}
	if ( status ) {
		dprintf( D_ALWAYS,
				 "WriteUserLog lseek(%s) failed in WriteUserLog::doWriteEvent - "
				 "errno %d (%s)\n",
				 whence, errno, strerror(errno) );
	}

		// rotate the global event log if it is too big
	if ( is_global_event ) {
		if ( checkGlobalLogRotation() ) {
				// if we rotated the log, we have a new fd and lock
			fd = m_global_fd;
			lock = m_global_lock;
		}
	}

	before = time(NULL);
	success = doWriteEvent( fd, event, format_opts );
	after = time(NULL);
	if ( (after - before) > 5 ) {
		dprintf( D_FULLDEBUG,
				 "UserLog::doWriteEvent(): writing event took %ld seconds\n",
				 (after-before) );
	}

	// Sync to disk *before* we release our write lock!
	// For now, for performance, do not sync the global event log.
	if ( (   is_global_event  && m_global_fsync_enable ) ||
		 ( (!is_global_event) && m_enable_fsync ) ) {
		before = time(NULL);
		const char *fname;
		if ( is_global_event ) fname = m_global_path;
		else fname = log.path.c_str();
		if ( condor_fdatasync( fd, fname ) != 0 ) {
		  dprintf( D_ALWAYS,
				   "fsync() failed in WriteUserLog::writeEvent"
				   " - errno %d (%s)\n",
				   errno, strerror(errno) );
			// Note:  should we set success to false here?
		}
		after = time(NULL);
		if ( (after - before) > 5 ) {
			dprintf( D_FULLDEBUG,
					 "UserLog::doWriteEvent(): fsyncing file took %ld secs\n",
					 (after-before) );
		}
	}
	before = time(NULL);
	if (!was_locked) {lock->release();}
	after = time(NULL);
	if ( (after - before) > 5 ) {
		dprintf( D_FULLDEBUG,
				 "UserLog::doWriteEvent(): unlocking file took %ld seconds\n",
				 (after-before) );
	}
	return success;
}

bool
WriteUserLog::doWriteEvent( int fd, ULogEvent *event, int format_opts )
{
	ClassAd* eventAd = NULL;
	bool success = true;

	if (format_opts & ULogEvent::formatOpt::CLASSAD) {

		eventAd = event->toClassAd((format_opts & ULogEvent::formatOpt::UTC) != 0);	// must delete eventAd eventually
		if (!eventAd) {
			dprintf( D_ALWAYS,
					 "WriteUserLog Failed to convert event type # %d to classAd.\n",
					 event->eventNumber);
			success = false;
		} else {
			std::string output;
			if (format_opts & ULogEvent::formatOpt::JSON) {
				classad::ClassAdJsonUnParser  unparser;
				unparser.Unparse(output, eventAd);
				if ( ! output.empty()) output += "\n";
			} else /*if (format_opts & ULogEvent::formatOpt::XML)*/ {
				eventAd->Delete(ATTR_TARGET_TYPE); // TJ 2019: I think this is no longer necessary
				classad::ClassAdXMLUnParser unparser;
				unparser.SetCompactSpacing(false);
				unparser.Unparse(output, eventAd);
			}

			if (output.empty()) {
				dprintf( D_ALWAYS,
						 "WriteUserLog Failed to convert event type # %d to %s.\n",
						 event->eventNumber,
						 (format_opts & ULogEvent::formatOpt::JSON) ? "JSON" : "XML");
			}
			if ( write( fd, output.data(), output.length() ) < (ssize_t)output.length() ) {
				success = false;
			} else {
				success = true;
			}
		}
	} else {
		std::string output;
		success = event->formatEvent( output, format_opts );
		output += SynchDelimiter;
		if ( success && write( fd, output.data(), output.length() ) < (ssize_t)output.length() ) {
			// TODO Should we print a '\n...\n' like in the older code?
			success = false;
		}
	}

	if ( eventAd ) {
		delete eventAd;
	}

	return success;
}

bool
WriteUserLog::doWriteGlobalEvent( ULogEvent* event, ClassAd *ad) 
{
	log_file log;
	return doWriteEvent(event, log, true, false, m_global_format_opts, ad);
}

// Return false on error, true on goodness
bool
WriteUserLog::writeEvent ( ULogEvent *event,
						   ClassAd *param_jobad,
						   bool *written )
{
	// By default, no event written
	if ( written ) {
		*written = false;
	}

	// the the log is not initialized, don't bother --- just return OK
	if ( !m_initialized ) {
		dprintf( D_FULLDEBUG,
				 "WriteUserLog: not initialized @ writeEvent()\n" );
		return true;
	}

	// make certain some parameters we will need are initialized
	if (!event) {
		return false;
	}

	// Open the global log
	bool globalOpenError = false;
	if ( !openGlobalLog(false) ) {
		dprintf( D_ALWAYS, "WARNING WriteUserLog::writeEvent failed to open global log! The global event log will be missing an event.\n" );
		// We *don't* want to return here, so we at least try to write
		// to the "normal" log (see gittrac #2858).
		globalOpenError = true;
	}

	// fill in event context
	event->cluster = m_cluster;
	event->proc = m_proc;
	event->subproc = m_subproc;

	// write global event
	//TEMPTEMP -- don't try if we got a global open error
	if ( !globalOpenError && !m_global_disable && m_global_path ) {
		if ( ! doWriteGlobalEvent(event, param_jobad)  ) {
			dprintf( D_ALWAYS, "WARNING: WriteUserLog::writeEvent global doWriteEvent() failed on global log! The global event log will be missing an event.\n" );
			// We *don't* want to return here, so we at least try to write
			// to the "normal" log (see gittrac #2858).
		}
		//TEMPTEMP -- do we want to do this if the global write failed?
		//TEMPTEMP -- make sure to free attrsToWrite in all cases
		char *attrsToWrite = param("EVENT_LOG_JOB_AD_INFORMATION_ATTRS");
		if( attrsToWrite && *attrsToWrite ) {
			//TEMPTEMP -- what the hell *is* this?
			log_file log;
			writeJobAdInfoEvent( attrsToWrite, log, event, param_jobad, true,
				m_global_format_opts );
		}
		free( attrsToWrite );
	}

	//TEMPTEMP -- don't try if we got a global open error
	if ( !globalOpenError && m_global_close ) {
		closeGlobalLog( );
	}

	// write ulog event
	bool ret = true;
	if ( m_userlog_enable ) {
		for(std::vector<log_file*>::iterator p = logs.begin(); p != logs.end(); ++p) {
			if( (*p)->fd < 0 || !(*p)->lock) {
				if((*p)->fd >= 0) {
					dprintf( D_ALWAYS, "WriteUserLog: No user log lock!\n" );
				}
				continue;
			}
				// Check our mask vector for the event
				// If we have a mask, the event must be in the mask to write the event.
			if( p != logs.begin() && !mask.empty()){
				std::vector<ULogEventNumber>::iterator pp =
					std::find(mask.begin(),mask.end(),event->eventNumber);	
				if(pp == mask.end()) {
					dprintf( D_FULLDEBUG, "Did not find %d in the mask, so do not write this event.\n",
						event->eventNumber );
					break; // We are done caring about this event
				}
			}
			int fmt_opts = m_format_opts;
			if (! (p == logs.begin())) { fmt_opts &= ~(ULogEvent::formatOpt::XML); }
			if ( ! doWriteEvent(event, **p, false, false, fmt_opts, param_jobad) ) {
				dprintf( D_ALWAYS, "WARNING: WriteUserLog::writeEvent user doWriteEvent() failed on normal log %s!\n", (*p)->path.c_str() );
				ret = false;
			}
			if( (p == logs.begin()) && param_jobad ) {
					// The following should match ATTR_JOB_AD_INFORMATION_ATTRS
					// but cannot reference it directly because of what gets
					// linked in libcondorapi
				char *attrsToWrite = NULL;
				param_jobad->LookupString("JobAdInformationAttrs",&attrsToWrite);
				if (attrsToWrite) {
					if (*attrsToWrite) {
						writeJobAdInfoEvent(attrsToWrite, **p, event, param_jobad, false, fmt_opts);
					}
				free( attrsToWrite );
				}
			}
		}
	}

	if ( written ) {
		*written = ret;
	}
	return ret;
}

void
WriteUserLog::writeJobAdInfoEvent(char const *attrsToWrite, log_file& log, ULogEvent *event, ClassAd *param_jobad, bool is_global_event, int format_opts)
{
	ExprTree *tree;
	classad::Value result;
	char *curr;

	ClassAd *eventAd = event->toClassAd((format_opts & ULogEvent::formatOpt::UTC) != 0);

	StringList attrs(attrsToWrite);
	attrs.rewind();
	while ( eventAd && param_jobad && (curr=attrs.next()) )
	{
		if ( (tree=param_jobad->LookupExpr(curr)) ) {
				// found the attribute.  now evaluate it before
				// we put it into the eventAd.
			if ( EvalExprTree(tree,param_jobad,NULL,result) ) {
					// now inserted evaluated expr
				bool bval;
				int ival;
				double dval;
				std::string sval;
				switch (result.GetType()) {
				case classad::Value::BOOLEAN_VALUE:
					result.IsBooleanValue( bval );
					eventAd->Assign( curr, bval );
					break;
				case classad::Value::INTEGER_VALUE:
					result.IsIntegerValue( ival );
					eventAd->Assign( curr, ival );
					break;
				case classad::Value::REAL_VALUE:
					result.IsRealValue( dval );
					eventAd->Assign( curr, dval );
					break;
				case classad::Value::STRING_VALUE:
					result.IsStringValue( sval );
					eventAd->Assign( curr, sval );
					break;
				default:
					break;
				}
			}
		}
	}

		// The EventTypeNumber will get overwritten to be a
		// JobAdInformationEvent, so preserve the event that triggered
		// us to write out the info in another attribute name called
		// TriggerEventTypeNumber.
	if ( eventAd  ) {
		eventAd->Assign("TriggerEventTypeNumber",event->eventNumber);
		eventAd->Assign("TriggerEventTypeName",event->eventName());
			// Now that the eventAd has everything we want, write it.
		JobAdInformationEvent info_event;
		eventAd->Assign("EventTypeNumber",info_event.eventNumber);
		info_event.initFromClassAd(eventAd);
		info_event.cluster = m_cluster;
		info_event.proc = m_proc;
		info_event.subproc = m_subproc;
		doWriteEvent(&info_event, log, is_global_event, false, format_opts, param_jobad);
		delete eventAd;
	}
}

bool
WriteUserLog::writeEventNoFsync (ULogEvent *event, ClassAd *jobad,
								 bool *written )
{
	bool saved_fsync_setting = getEnableFsync();
	setEnableFsync( false );
	bool retval = writeEvent( event, jobad, written );
	setEnableFsync( saved_fsync_setting );
	return retval;
}

// Generate the uniq global ID "base"
const char *
WriteUserLog::GetGlobalIdBase( void )
{
	if ( m_global_id_base ) {
		return m_global_id_base;
	}
	MyString	base;
	struct timeval now;
	condor_gettimestamp( now );

	formatstr( base, "%d.%d.%ld.%ld.", getuid(), getpid(), (long)now.tv_sec,
	           (long)now.tv_usec );

	m_global_id_base = strdup( base.Value( ) );
	return m_global_id_base;
}

// Generates a uniq global file ID
void
WriteUserLog::GenerateGlobalId( MyString &id )
{
	struct timeval now;
	condor_gettimestamp( now );

	// First pass -- initialize the sequence #
	if ( m_global_sequence == 0 ) {
		m_global_sequence = 1;
	}

	id = "";

	// Add in the creator name
	if ( m_creator_name ) {
		id += m_creator_name;
		id += ".";
	}

	formatstr_cat( id, "%s%d.%ld.%ld", GetGlobalIdBase(), m_global_sequence,
	               (long)now.tv_sec, (long)now.tv_usec );
}
/*
### Local Variables: ***
### mode:c++ ***
### tab-width:4 ***
### End: ***
*/

void
WriteUserLog::setEnableFsync(bool enabled) {
	m_enable_fsync = enabled;
}

bool
WriteUserLog::getEnableFsync() {
	return m_enable_fsync;
}

FileLockBase *
WriteUserLog::getLock(CondorError &err) {
	if (logs.empty()) {
		err.pushf("WriteUserLog", 1, "User log has no configured logfiles.\n");
		return nullptr;
	}
		// This interface returns a single file lock; for now, as we return a single lock, we
		// touch nothing.
	if (logs.size() != 1) {
		err.pushf("WriteUserLog", 1, "User log has multiple configured logfiles; cannot lock.\n");
		return nullptr;
	}
	for (auto log : logs) {
		if (log->lock) {
			return log->lock;
		}
	}
	return nullptr;
}<|MERGE_RESOLUTION|>--- conflicted
+++ resolved
@@ -38,11 +38,8 @@
 
 #include <string>
 #include <algorithm>
-<<<<<<< HEAD
-=======
 #include "condor_attributes.h"
 #include "basename.h"
->>>>>>> b8fbc1a8
 
 // Set to non-zero to enable fine-grained rotation debugging / timing
 #define ROTATION_TRACE	0
