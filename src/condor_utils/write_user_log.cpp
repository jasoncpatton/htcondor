/***************************************************************
 *
 * Copyright (C) 1990-2009, Condor Team, Computer Sciences Department,
 * University of Wisconsin-Madison, WI.
 *
 * Licensed under the Apache License, Version 2.0 (the "License"); you
 * may not use this file except in compliance with the License.  You may
 * obtain a copy of the License at
 *
 *    http://www.apache.org/licenses/LICENSE-2.0
 *
 * Unless required by applicable law or agreed to in writing, software
 * distributed under the License is distributed on an "AS IS" BASIS,
 * WITHOUT WARRANTIES OR CONDITIONS OF ANY KIND, either express or implied.
 * See the License for the specific language governing permissions and
 * limitations under the License.
 *
 ***************************************************************/

#include "condor_common.h"
#include "condor_open.h"
#include "condor_debug.h"
#include "util_lib_proto.h"
#include <stdarg.h>
#include "write_user_log.h"
#include "write_user_log_state.h"
#include "read_user_log.h"
#include <time.h>
#include "condor_uid.h"
#include "condor_config.h"
#include "utc_time.h"
#include "stat_wrapper.h"
#include "file_lock.h"
#include "user_log_header.h"
#include "condor_fsync.h"
#include <string>
#include <algorithm>
#include "condor_attributes.h"

// Set to non-zero to enable fine-grained rotation debugging / timing
#define ROTATION_TRACE	0

static const char SynchDelimiter[] = "...\n";

// Simple class to normalize use of 64 bit ints
class UserLogInt64_t
{
public:
	UserLogInt64_t( void )
		{ m_value = 0; };
	UserLogInt64_t( int64_t value )
		{ m_value = value; };
	~UserLogInt64_t( void );

	int64_t Set( int64_t value )
		{ return m_value = value; };
	int64_t Get( void ) const
		{ return m_value; };
	UserLogInt64_t& operator =( int64_t value )
		{ m_value = value; return *this; };
	UserLogInt64_t& operator +=( int64_t value )
		{ m_value += value; return *this; };

private:
	int64_t		m_value;

};
class UserLogFilesize_t : public UserLogInt64_t
{
};


static int should_use_keyring_sessions() {
#ifdef LINUX
	static int UseKeyringSessions = FALSE;
	static int DidParamForKeyringSessions = FALSE;

	if(!DidParamForKeyringSessions) {
		UseKeyringSessions = param_boolean("USE_KEYRING_SESSIONS", false);
		DidParamForKeyringSessions = true;
	}
	return UseKeyringSessions;
#else
	return false;
#endif
}


// ***************************
//  WriteUserLog constructors
// ***************************
WriteUserLog::WriteUserLog( bool disable_event_log )
{
	log_file_cache = NULL;
	Reset( );
	m_global_disable = disable_event_log;
}

/* This constructor is just like the constructor below, except
 * that it doesn't take a domain, and it passes NULL for the domain and
 * the globaljobid. Hopefully it's not called anywhere by the condor code...
 * It's a convenience function, requested by our friends in LCG. */
WriteUserLog::WriteUserLog (const char *owner,
							const char *file,
							int c,
							int p,
							int s,
							int format_opts)
{
	log_file_cache = NULL;
	Reset( );
	m_format_opts = format_opts;
	
	// For PrivSep:
#if !defined(WIN32)
	m_privsep_uid = 0;
	m_privsep_gid = 0;
#endif

	initialize (owner, NULL, file, c, p, s);
}
/* This constructor is just like the constructor below, except
 * that it doesn't take a domain, and it passes NULL for the domain and
 * the globaljobid. Hopefully it's not called anywhere by the condor code...
 * It's a convenience function, requested by our friends in LCG. */
WriteUserLog::WriteUserLog (const char *owner,
							const std::vector<const char*>& file,
							int c,
							int p,
							int s,
							int format_opts)
{
	log_file_cache = NULL;
	Reset( );
	m_format_opts = format_opts;
	
	// For PrivSep:
#if !defined(WIN32)
	m_privsep_uid = 0;
	m_privsep_gid = 0;
#endif

	initialize (owner, NULL, file, c, p, s);
}

WriteUserLog::WriteUserLog (const char *owner,
							const char *domain,
							const char *file,
							int c,
							int p,
							int s,
							int format_opts)
{
	log_file_cache = NULL;
	Reset();
	m_format_opts = format_opts;

	// For PrivSep:
#if !defined(WIN32)
	m_privsep_uid = 0;
	m_privsep_gid = 0;
#endif

	initialize (owner, domain, file, c, p, s);
}
WriteUserLog::WriteUserLog (const char *owner,
							const char *domain,
							const std::vector<const char *>& file,
							int c,
							int p,
							int s,
							int format_opts)
{
	log_file_cache = NULL;
	Reset();
	m_format_opts = format_opts;

	// For PrivSep:
#if !defined(WIN32)
	m_privsep_uid = 0;
	m_privsep_gid = 0;
#endif

	initialize (owner, domain, file, c, p, s);
}

// Destructor
WriteUserLog::~WriteUserLog()
{
	FreeGlobalResources( true );
	FreeLocalResources( );
	if ( m_init_user_ids ) {
		uninit_user_ids();
	}
}


// ***********************************
//  WriteUserLog initialize() methods
// ***********************************

bool
WriteUserLog::initialize( const char *owner, const char *domain,
						  const char *file,
						  int c, int p, int s )
{
	return initialize(owner,domain,std::vector<const char*>(1,file),
		c,p,s);
}
bool
WriteUserLog::initialize( const char *owner, const char *domain,
						  const std::vector<const char *>& file,
						  int c, int p, int s )
{
	priv_state		priv;

	uninit_user_ids();
	if (!  init_user_ids(owner, domain) ) {
		dprintf(D_ALWAYS,
				"WriteUserLog::initialize: init_user_ids() failed!\n");
		return false;
	}
	m_init_user_ids = true;

		// switch to user priv, saving the current user
	priv = set_user_priv();

		// initialize log file
	bool res = initialize( file, c, p, s );

		// get back to whatever UID and GID we started with
	set_priv(priv);

	return res;
}

bool
WriteUserLog::initialize( const char *file, int c, int p, int s )
{
	return initialize(std::vector<const char*>(1,file),c,p,s);
}

bool
WriteUserLog::initialize( const std::vector<const char *>& file, int c, int p, int s)
{
		// Save parameter info
	FreeLocalResources( );
	Configure(false);
	bool ret = true;
	if ( m_userlog_enable ) {
		for(std::vector<const char*>::const_iterator it = file.begin();
				it != file.end(); ++it) {

            if (log_file_cache != NULL) {
                dprintf(D_FULLDEBUG, "WriteUserLog::initialize: looking up log file %s in cache\n", *it);
                log_file_cache_map_t::iterator f(log_file_cache->find(*it));
                if (f != log_file_cache->end()) {
                    dprintf(D_FULLDEBUG, "WriteUserLog::initialize: found log file %s in cache, re-using\n", *it);
                    logs.push_back(f->second);
                    logs.back()->refset.insert(std::make_pair(c,p));
                    continue;
                }
            }

			log_file* log = new log_file(*it);
			if(!openFile(log->path.c_str(), true, m_enable_locking, true,
					log->lock, log->fd) ) {
				dprintf(D_ALWAYS, "WriteUserLog::initialize: failed to open file %s\n",
					log->path.c_str() );
				ret = false;
				delete log;
				break;
			} else {
				dprintf(D_FULLDEBUG, "WriteUserLog::initialize: opened %s successfully\n",
					log->path.c_str());
				logs.push_back(log);

				// setting the flag m_init_user_ids will cause the logging code in doWriteEvent()
				// to switch to PRIV_USER every time it does a write (as opposed to PRIV_CONDOR).
				// even though the file is already open, this is necessary because AFS needs access
				// to the user token on every write(), whereas other filesystems typically only need
				// permission on open().
				//
				// perhaps we should *always* do this, but because this went in the stable series I
				// wanted to change as little behavior as possible for all of the places where this
				// code is used.  -zmiller
				//
				// furthermore, we need to have tokens when calling close() as well.  because close()
				// is called in the destructor of the log_file object, we need to set a flag inside
				// that object as well. -zmiller
				//
				if(should_use_keyring_sessions()) {
					dprintf(D_FULLDEBUG, "WriteUserLog::initialize: current priv is %i\n", get_priv_state());
					if(get_priv_state() == PRIV_USER || get_priv_state() == PRIV_USER_FINAL) {
						dprintf(D_FULLDEBUG, "WriteUserLog::initialize: opened %s in priv state %i\n", log->path.c_str(), get_priv_state());
						m_init_user_ids = true;
						log->set_user_priv_flag(true);
					}
				}

                if (log_file_cache != NULL) {
                    dprintf(D_FULLDEBUG, "WriteUserLog::initialize: caching log file %s\n", *it);
                    (*log_file_cache)[*it] = log;
                    log->refset.insert(std::make_pair(c,p));
                }
			}
		}
	}
	// At least one of our logs failed to be initialized
	if(!ret) {
        freeLogs();
		logs.clear();
	}
	return !logs.empty() && internalInitialize( c, p, s );
}

bool
WriteUserLog::initialize( int c, int p, int s )
{
	Configure(false);
	return internalInitialize( c, p, s );
}

// Internal-only initializer, invoked by all of the others
bool
WriteUserLog::internalInitialize( int c, int p, int s )
{

	m_cluster = c;
	m_proc = p;
	m_subproc = s;

		// Important for performance: We do not re-open the global log
		// if we already have done so (i.e. if m_global_fd >= 0).
	if ( !m_global_disable && m_global_path && m_global_fd < 0 ) {
		priv_state priv = set_condor_priv();
		openGlobalLog( true );
		set_priv( priv );
	}

	m_initialized = true;
	return true;
}

// Read in just the m_format_opts configuration
void WriteUserLog::setUseCLASSAD(int fmt_type)
{
	if ( ! m_configured) {
		m_format_opts = USERLOG_FORMAT_DEFAULT;
		auto_free_ptr fmt(param("DEFAULT_USERLOG_FORMAT_OPTIONS"));
		if (fmt) {
			m_format_opts = ULogEvent::parse_opts(fmt, m_format_opts);
		}
	}
	m_format_opts &= ~(ULogEvent::formatOpt::CLASSAD);
	m_format_opts |= (ULogEvent::formatOpt::CLASSAD & fmt_type);
}

// Read in our configuration information
bool
WriteUserLog::Configure( bool force )
{
	priv_state previous;
	// If we're already configured and not in "force" mode, do nothing
	if (  m_configured && ( !force )  ) {
		return true;
	}
	FreeGlobalResources( false );
	m_configured = true;

	m_enable_fsync = param_boolean( "ENABLE_USERLOG_FSYNC", true );
	m_enable_locking = param_boolean( "ENABLE_USERLOG_LOCKING", false );

	// TODO: revisit this if we let the job choose to enable or disable UTC, SUB_SECOND or ISO_DATE
	// if we are merging job and defult flags, we need to do a better job than this.
	auto_free_ptr fmt(param("DEFAULT_USERLOG_FORMAT_OPTIONS"));
	if (fmt) {
		m_format_opts = ULogEvent::parse_opts(fmt, USERLOG_FORMAT_DEFAULT);
	}

	if ( m_global_disable ) {
		return true;
	}
	m_global_path = param( "EVENT_LOG" );
	if ( NULL == m_global_path ) {
		return true;
	}
	m_global_stat = new StatWrapper( m_global_path );
	m_global_state = new WriteUserLogState( );


	m_rotation_lock_path = param( "EVENT_LOG_ROTATION_LOCK" );
	if ( NULL == m_rotation_lock_path ) {
		
		int len = strlen(m_global_path) + 6;
		char *tmp = (char*) malloc(len);
		ASSERT(tmp);
		snprintf( tmp, len, "%s.lock", m_global_path );
		m_rotation_lock_path = tmp;
	}

	// Make sure the global lock exists
	previous = set_priv(PRIV_CONDOR);
	m_rotation_lock_fd = safe_open_wrapper_follow( m_rotation_lock_path, O_WRONLY|O_CREAT, 0666 );
	if ( m_rotation_lock_fd < 0 ) {
		dprintf( D_ALWAYS,
				 "Warning: WriteUserLog Failed to open event rotation lock file %s:"
				 " %d (%s)\n",
				 m_rotation_lock_path, errno, strerror(errno) );
		m_rotation_lock = new FakeFileLock( );
	} else {
		m_rotation_lock = new FileLock( m_rotation_lock_fd,
										NULL,
										m_rotation_lock_path );
		dprintf( D_FULLDEBUG, "WriteUserLog Created rotation lock %s @ %p\n",
				 m_rotation_lock_path, m_rotation_lock );
	}
	set_priv(previous);

	m_global_format_opts = 0;
	fmt.set(param("EVENT_LOG_FORMAT_OPTIONS"));
	if (fmt) { m_global_format_opts |= ULogEvent::parse_opts(fmt, 0); }
	if (param_boolean("EVENT_LOG_USE_XML", false)) {
		m_global_format_opts &= ~(ULogEvent::formatOpt::CLASSAD);
		m_global_format_opts |= ULogEvent::formatOpt::XML;
	}
	m_global_count_events = param_boolean( "EVENT_LOG_COUNT_EVENTS", false );
	m_global_max_rotations = param_integer( "EVENT_LOG_MAX_ROTATIONS", 1, 0 );
	m_global_fsync_enable = param_boolean( "EVENT_LOG_FSYNC", false );
	m_global_lock_enable = param_boolean( "EVENT_LOG_LOCKING", false );
	m_global_max_filesize = param_integer( "EVENT_LOG_MAX_SIZE", -1 );
	if ( m_global_max_filesize < 0 ) {
		m_global_max_filesize = param_integer( "MAX_EVENT_LOG", 1000000, 0 );
	}
	if ( m_global_max_filesize == 0 ) {
		m_global_max_rotations = 0;
	}

	// Allow closing of the event log after each write...  This is to
	// emulate the Windows behavior on UNIX for testing purposes.
	// This knob should never be documented or set in production use
# if defined(WIN32)
	bool default_close = true;
# else
	bool default_close = false;
# endif
	m_global_close = param_boolean( "EVENT_LOG_FORCE_CLOSE", default_close );

	return true;
}

void
WriteUserLog::Reset( void )
{
	m_initialized = false;
	m_configured = false;
	m_init_user_ids = false;

	m_cluster = -1;
	m_proc = -1;
	m_subproc = -1;

	m_userlog_enable = true;

    freeLogs();
   	logs.clear();
    log_file_cache = NULL;

	m_enable_fsync = true;
	m_enable_locking = true;

	m_global_path = NULL;
	m_global_fd = -1;
	m_global_lock = NULL;
	m_global_stat = NULL;
	m_global_state = NULL;

	m_rotation_lock = NULL;
	m_rotation_lock_fd = -1;
	m_rotation_lock_path = NULL;

	m_format_opts = USERLOG_FORMAT_DEFAULT;

	m_creator_name = NULL;

	m_global_disable = false;
	m_global_format_opts = 0;
	m_global_count_events = false;
	m_global_max_filesize = 1000000;
	m_global_max_rotations = 1;
	m_global_lock_enable = true;
	m_global_fsync_enable = false;

	// For Win32, always close the global after each write to allow
	// other writers to rotate
# if defined(WIN32)
	m_global_close = true;
# else
	m_global_close = false;
# endif

	// For PrivSep:
#if !defined(WIN32)
	m_privsep_uid = 0;
	m_privsep_gid = 0;
#endif

	m_global_id_base = NULL;
	(void) GetGlobalIdBase( );
	m_global_sequence = 0;
}

void
WriteUserLog::FreeGlobalResources( bool final )
{

	if (m_global_path) {
		free(m_global_path);
		m_global_path = NULL;
	}

	closeGlobalLog();	// Close & release global file handle & lock

	if ( final && (m_global_id_base != NULL) ) {
		free( m_global_id_base );
		m_global_id_base = NULL;
	}
	if (m_global_stat != NULL) {
		delete m_global_stat;
		m_global_stat = NULL;
	}
	if (m_global_state != NULL) {
		delete m_global_state;
		m_global_state = NULL;
	}

	if (m_rotation_lock_path) {
		free(m_rotation_lock_path);
		m_rotation_lock_path = NULL;
	}
	if (m_rotation_lock_fd >= 0) {
		close(m_rotation_lock_fd);
		m_rotation_lock_fd = -1;
	}
	if (m_rotation_lock) {
		delete m_rotation_lock;
		m_rotation_lock = NULL;
	}

}

// This should be correct for our use.
// We create one of these things and shove it into a vector.
// After it enters the vector, it never leaves; it gets destroyed.
// Probably ought to use shared_ptr or something to be truly safe.
// The (!copied) case is probably not necessary, but I am trying
// to be as safe as possible.

WriteUserLog::log_file& WriteUserLog::log_file::operator=(const WriteUserLog::log_file& rhs)
{
	if(this != &rhs) {
		if(!copied) {
			if(fd >= 0) {
				priv_state priv = PRIV_UNKNOWN;
				dprintf( D_FULLDEBUG, "WriteUserLog::user_priv_flag (=) is %i\n", user_priv_flag);
				if ( user_priv_flag ) {
					priv = set_user_priv();
				}
				if(close(fd) != 0) {
					dprintf( D_ALWAYS,
							 "WriteUserLog::FreeLocalResources(): "
							 "close() failed - errno %d (%s)\n",
							 errno, strerror(errno) );
				}
				if ( user_priv_flag ) {
					set_priv( priv );
				}
			}
			delete lock;
		}
		path = rhs.path;
		fd = rhs.fd;
		lock = rhs.lock;
		rhs.copied = true;
		user_priv_flag = rhs.user_priv_flag;
	}
	return *this;
}
WriteUserLog::log_file::log_file(const log_file& orig) : path(orig.path),
	lock(orig.lock), fd(orig.fd), copied(false), user_priv_flag(orig.user_priv_flag)
{
	orig.copied = true;
}

WriteUserLog::log_file::~log_file()
{
	if(!copied) {
		if(fd >= 0) {
			priv_state priv = PRIV_UNKNOWN;
			dprintf( D_FULLDEBUG, "WriteUserLog::user_priv_flag (~) is %i\n", user_priv_flag);
			if ( user_priv_flag ) {
				priv = set_user_priv();
			}
			if(close(fd) != 0) {
				dprintf( D_ALWAYS,
						 "WriteUserLog::FreeLocalResources(): "
						 "close() failed - errno %d (%s)\n",
						 errno, strerror(errno) );
			}
			if ( user_priv_flag ) {
				set_priv( priv );
			}
			fd = -1;
		}
		delete lock;
		lock = NULL;
	}
}

void WriteUserLog::freeLogs() {
    // we do this only if local log files aren't being cached
    if (log_file_cache != NULL) return;
    for (std::vector<log_file*>::iterator j(logs.begin());  j != logs.end();  ++j) {
        delete *j;
    }
}

void
WriteUserLog::FreeLocalResources( void )
{
    freeLogs();
	logs.clear();
	if (m_creator_name) {
		free( m_creator_name );
		m_creator_name = NULL;
	}
}

void
WriteUserLog::setCreatorName( const char *name )
{
	if ( name ) {
		if ( m_creator_name ) {
			free( const_cast<char*>(m_creator_name) );
			m_creator_name = NULL;
		}
		m_creator_name = strdup( name );
	}
}

bool
WriteUserLog::openFile(
	const char	 *file,
	bool		  log_as_user,	// if false, we are logging to the global file
	bool		  use_lock,		// use the lock
	bool		  append,		// append mode?
	FileLockBase *&lock,
	int			  &fd )
{
	(void)  log_as_user;	// Quiet warning

	if ( file == NULL ) {
		dprintf( D_ALWAYS, "WriteUserLog::openFile: NULL filename!\n" );
		return false;
	}

	if ( strcmp(file,UNIX_NULL_FILE)==0 ) {
		// special case - deal with /dev/null.  we don't really want
		// to open /dev/null, but we don't want to fail in this case either
		// because this is common when the user does not want a log, but
		// the condor admin desires a global event log.
		// Note: we always check UNIX_NULL_FILE, since we canonicalize
		// to this even on Win32.
		fd = -1;
		lock = NULL;
		return true;
	}

	// Unix
	int	flags = O_WRONLY | O_CREAT;
	if ( append ) {
		flags |= O_APPEND;
	}
#if defined(WIN32)
	flags |= _O_TEXT;

	// if we want lock-free append, we have to open the handle in a diffent file mode than what the
	// c-runtime uses.  FILE_APPEND_DATA but NOT FILE_WRITE_DATA or GENERIC_WRITE.
	// note that we do NOT pass _O_APPEND to _open_osfhandle() since what that does in the current (broken)
	// c-runtime is tell it to call seek before every write, but you *can't* seek an append-only file...
	// PRAGMA_REMIND("TJ: remove use_lock test here for 8.5.x")
	if (append && ! use_lock) {
		DWORD err = 0;
		DWORD attrib =  FILE_ATTRIBUTE_NORMAL; // set to FILE_ATTRIBUTE_READONLY based on mode???
		DWORD create_mode = (flags & O_CREAT) ? OPEN_ALWAYS : OPEN_EXISTING;
		DWORD share_mode = FILE_SHARE_READ | FILE_SHARE_WRITE;
		HANDLE hf = CreateFile(file, FILE_APPEND_DATA, share_mode, NULL, create_mode, attrib, NULL);
		if (hf == INVALID_HANDLE_VALUE) {
			fd = -1;
			err = GetLastError();
		} else {
			fd = _open_osfhandle((intptr_t)hf, flags & (/*_O_APPEND | */_O_RDONLY | _O_TEXT | _O_WTEXT));
			if (fd < 0) {
				// open_osfhandle can sometimes set errno and sometimes _doserrno (i.e. GetLastError()),
				// the only non-windows error code it sets is EMFILE when the c-runtime fd table is full.
				if (errno == EMFILE) {
					err = ERROR_TOO_MANY_OPEN_FILES;
				} else {
					err = _doserrno;
					if (err == NO_ERROR) err = ERROR_INVALID_FUNCTION; // make sure we get an error code
				}
			}
		}

		if (fd < 0) {
			dprintf( D_ALWAYS,
					 "WriteUserLog::initialize: "
						 "CreateFile/_open_osfhandle(\"%s\") failed - err %d (%s)\n",
					 file,
					 err,
					 GetLastErrorString(err) );
			return false;
		}

		// prepare to lock the file.
		if ( use_lock ) {
			lock = new FileLock( fd, NULL, file );
		} else {
			lock = new FakeFileLock( );
		}
		return true;
	}
#endif
	mode_t mode = 0664;
	fd = safe_open_wrapper_follow( file, flags, mode );
	if( fd < 0 ) {
		dprintf( D_ALWAYS,
					"WriteUserLog::initialize: "
						"safe_open_wrapper(\"%s\") failed - errno %d (%s)\n",
					file,
					errno,
					strerror(errno) );
		return false;
	}

	// prepare to lock the file.
	if ( use_lock ) {
#if !defined(WIN32)
		bool new_locking = param_boolean("CREATE_LOCKS_ON_LOCAL_DISK", true);
			
		if (new_locking) {
			lock = new FileLock(file, true, false);
			if ( lock->initSucceeded() )
				return true;
			delete lock;
		}		
#endif	
		lock = new FileLock( fd, NULL, file );
	} else {
		lock = new FakeFileLock( );
	}

	return true;
}

bool
WriteUserLog::openGlobalLog( bool reopen )
{
	UserLogHeader	header;
	return openGlobalLog( reopen, header );
}

bool
WriteUserLog::openGlobalLog( bool reopen, const UserLogHeader &header )
{
	if ( m_global_disable || (NULL==m_global_path) ) {
		return true;
	}

	// Close it if it's already open
	if( reopen && m_global_fd >= 0 ) {
		closeGlobalLog();
	}
	else if ( m_global_fd >= 0 ) {
		return true;
	}

	bool ret_val = true;
	priv_state priv = set_condor_priv();
	ret_val = openFile( m_global_path, false, m_global_lock_enable, true,
						m_global_lock, m_global_fd);

	if ( ! ret_val ) {
		set_priv( priv );
		return false;
	}
	if (!m_global_lock->obtain(WRITE_LOCK) ) {
		dprintf( D_ALWAYS, "WARNING WriteUserLog::openGlobalLog failed to obtain global event log lock, an event will not be written to the global event log\n" );
		return false;
	}

	StatWrapper		statinfo;
	if (  ( !(statinfo.Stat(m_global_path))    )  &&
		  ( 0 == statinfo.GetBuf()->st_size )  )  {

		// Generate a header event
		WriteUserLogHeader writer( header );

		m_global_sequence = writer.incSequence( );

		MyString file_id;
		GenerateGlobalId( file_id );
		writer.setId( file_id );

		writer.addFileOffset( writer.getSize() );
		writer.setSize( 0 );

		writer.addEventOffset( writer.getNumEvents() );
		writer.setNumEvents( 0 );
		writer.setCtime( time(NULL) );

		writer.setMaxRotation( m_global_max_rotations );

		if ( m_creator_name ) {
			writer.setCreatorName( m_creator_name );
		}

		ret_val = writer.Write( *this );

		MyString	s;
		s.formatstr( "openGlobalLog: header: %s", m_global_path );
		writer.dprint( D_FULLDEBUG, s );

		// TODO: we should should add the number of events in the
		// previous file to the "first event number" of this one.
		// The problem is that we don't know the number of events
		// in the previous file, and we can't (other processes
		// could write to it, too) without manually counting them
		// all.

		if (!updateGlobalStat() ) {
			dprintf( D_ALWAYS,
					 "WriteUserLog Failed to update global stat after header write\n" );
		}
		else {
			m_global_state->Update( *m_global_stat );
		}
	}


	if (!m_global_lock->release() ) {
		dprintf( D_ALWAYS, "WARNING WriteUserLog::openGlobalLog failed to release global lock\n" );
	}

	set_priv( priv );
	return ret_val;
}

bool
WriteUserLog::closeGlobalLog( void )
{
	if (m_global_lock) {
		delete m_global_lock;
		m_global_lock = NULL;
	}
	if (m_global_fd >= 0) {
		close(m_global_fd);
		m_global_fd = -1;
	}
	return true;
}

	// This method is called from doWriteEvent() - we expect the file to
	// be locked, seeked to the end of the file, and in condor priv state.
	// return true if log was rotated, either by us or someone else.
bool
WriteUserLog::checkGlobalLogRotation( void )
{
	if (m_global_fd < 0) {
		return false;
	}
	if ( m_global_disable || (NULL==m_global_path) ) {
		return false;
	}
	if ( !m_global_lock ||
		 m_global_lock->isFakeLock() ||
		 m_global_lock->isUnlocked() ) {
		dprintf( D_ALWAYS, "WriteUserLog checking for event log rotation, but no lock\n" );
	}

	// Don't rotate if max rotations is set to zero
	if ( 0 == m_global_max_rotations ) {
		return false;
	}

	// Check the size of the log file
	if ( !updateGlobalStat() ) {
		return false;			// What should we do here????
	}

	// Header reader for later use
	ReadUserLogHeader	header_reader;

	// New file?  Another process rotated it
	if ( m_global_state->isNewFile(*m_global_stat) ) {
		globalLogRotated( header_reader );
		return true;
	}
	m_global_state->Update( *m_global_stat );

	// Less than the size limit -- nothing to do
	if ( !m_global_state->isOverSize(m_global_max_filesize) ) {
		return false;
	}

	// Here, it appears that the file is over the limit
	// Grab the rotation lock and check again

	// Get the rotation lock
	if ( !m_rotation_lock->obtain( WRITE_LOCK ) ) {
		dprintf( D_ALWAYS, "WARNING WriteUserLog::checkGlobalLogRotation failed to get rotation lock, we may log to the wrong log for a period\n" );
		return false;
	}

	// Check the size of the log file
#if ROTATION_TRACE
	double stat_time = condor_gettimestamp_double();
#endif
	if ( !updateGlobalStat() ) {
		return false;			// What should we do here????
	}

	// New file?  Another process rotated it
	if ( m_global_state->isNewFile(*m_global_stat) ) {
		m_rotation_lock->release( );
		globalLogRotated( header_reader );
		return true;
	}
	m_global_state->Update( *m_global_stat );

	// Less than the size limit -- nothing to do
	// Note: This should never be true, but checking just in case
	if ( !m_global_state->isOverSize(m_global_max_filesize) ) {
		m_rotation_lock->release( );
		return false;
	}


	// Now, we have the rotation lock *and* the file is over the limit
	// Let's get down to the business of rotating it
	filesize_t	current_filesize = 0;
	StatWrapper	sbuf;
	if ( sbuf.Stat( m_global_fd ) ) {
		dprintf( D_ALWAYS, "WriteUserLog Failed to stat file handle\n" );
	}
	else {
		current_filesize = sbuf.GetBuf()->st_size;
	}


	// First, call the rotation starting callback
	if ( !globalRotationStarting( (unsigned long) current_filesize ) ) {
		m_rotation_lock->release( );
		return false;
	}

#if ROTATION_TRACE
	{
		StatWrapper	swrap( m_global_path );
		double start_time = condor_gettimestamp_double();
		dprintf( D_FULLDEBUG, "Rotating inode #%ld @ %.6f (stat @ %.6f)\n",
				 (long)swrap.GetBuf()->st_ino, start_time,
				 stat_time );
		m_global_lock->display();
	}
#endif

	// Read the old header, use it to write an updated one
	FILE *fp = safe_fopen_wrapper_follow( m_global_path, "r" );
	if ( !fp ) {
		dprintf( D_ALWAYS,
				 "WriteUserLog: "
				 "safe_fopen_wrapper_follow(\"%s\") failed - errno %d (%s)\n",
				 m_global_path, errno, strerror(errno) );
	}
	else {
		bool is_xml = (m_global_format_opts & ULogEvent::formatOpt::XML) != 0;
		ReadUserLog	log_reader( fp, is_xml, false );
		if ( header_reader.Read( log_reader ) != ULOG_OK ) {
			dprintf( D_ALWAYS,
					 "WriteUserLog: Error reading header of \"%s\"\n",
					 m_global_path );
		}
		else {
			MyString	s;
			s.formatstr( "read %s header:", m_global_path );
			header_reader.dprint( D_FULLDEBUG, s );
		}

		if ( m_global_count_events ) {
			int		events = 0;
#         if ROTATION_TRACE
			double time1 = condor_gettimestamp_double();
#         endif
			while( 1 ) {
				ULogEvent		*event = NULL;
				ULogEventOutcome outcome = log_reader.readEvent( event );
				if ( ULOG_OK != outcome ) {
					break;
				}
				events++;
				delete event;
			}
#         if ROTATION_TRACE
			double	time2 = condor_gettimestamp_double();
			double	elapsed = time2 - time1;
			double	eps = ( events / elapsed );
#         endif

			globalRotationEvents( events );
			header_reader.setNumEvents( events );
#         if ROTATION_TRACE
			dprintf( D_FULLDEBUG,
					 "WriteUserLog: Read %d events in %.4fs = %.0f/s\n",
					 events, elapsed, eps );
#         endif
		}
		fclose( fp );
	}
	header_reader.setSize( current_filesize );

	// Craft a header writer object from the header reader
	int				header_fd = -1;
	FileLockBase	*fake_lock = NULL;
	if( !openFile(m_global_path, false, false, false, fake_lock, header_fd) ) {
		dprintf( D_ALWAYS,
				 "WriteUserLog: "
				 "failed to open %s for header rewrite: %d (%s)\n",
				 m_global_path, errno, strerror(errno) );
	}
	WriteUserLogHeader	header_writer( header_reader );
	header_writer.setMaxRotation( m_global_max_rotations );
	if ( m_creator_name ) {
		header_writer.setCreatorName( m_creator_name );
	}

	MyString	s;
	s.formatstr( "checkGlobalLogRotation(): %s", m_global_path );
	header_writer.dprint( D_FULLDEBUG, s );

	// And write the updated header
# if ROTATION_TRACE
	dprintf( D_FULLDEBUG, "WriteUserLog: Writing header to %s (%d) @ %.6f\n",
			 m_global_path, header_fd, condor_gettimstamp_double() );
# endif
	if ( header_fd >= 0 ) {
		lseek( header_fd, 0, SEEK_SET );
		header_writer.Write( *this, header_fd );
		close( header_fd );

		MyString	tmps;
		tmps.formatstr( "WriteUserLog: Wrote header to %s", m_global_path );
		header_writer.dprint( D_FULLDEBUG, tmps );
	}
	if ( fake_lock ) {
		delete fake_lock;
	}

	// Now, rotate files
# if ROTATION_TRACE
	double time1 = condor_gettimestamp_double();
	dprintf( D_FULLDEBUG,
			 "WriteUserLog: Starting bulk rotation @ %.6f\n",
			 time1 );
# endif

	MyString	rotated;
	int num_rotations = doRotation( m_global_path, m_global_fd,
									rotated, m_global_max_rotations );
	if ( num_rotations ) {
		dprintf(D_FULLDEBUG,
				"WriteUserLog: Rotated event log %s to %s at size %lu bytes\n",
				m_global_path, rotated.Value(),
				(unsigned long) current_filesize);
	}

# if ROTATION_TRACE
	double end_time = condor_gettimestamp_double();
	if ( num_rotations ) {
		dprintf( D_FULLDEBUG,
				 "WriteUserLog: Done rotating files (inode = %ld) @ %.6f\n",
				 (long)swrap.GetBuf()->st_ino, end_time );
	}
	double	elapsed = end_time - time1;
	double	rps = ( num_rotations / elapsed );
	dprintf( D_FULLDEBUG,
			 "WriteUserLog: Rotated %d files in %.4fs = %.0f/s\n",
			 num_rotations, elapsed, rps );
# endif

	// OK, *I* did the rotation, initialize the header of the file, too
	globalLogRotated( header_reader );

	// Finally, call the rotation complete callback
	globalRotationComplete( num_rotations,
							header_reader.getSequence(),
							header_reader.getId() );

	// Finally, release the rotation lock
	m_rotation_lock->release( );

	return true;

}

bool
WriteUserLog::updateGlobalStat( void )
{
	if ( (NULL == m_global_stat) || (m_global_stat->Stat()) ) {
		return false;
	}
	if ( m_global_stat->IsBufValid() == false ) {
		return false;
	}
	return true;
}

bool
WriteUserLog::getGlobalLogSize( unsigned long &size, bool use_fd )
{
	StatWrapper	stat;
	if ( m_global_close && m_global_fd < 0 ) {
		use_fd = false;
	}
	if ( use_fd ) {
		if ( m_global_fd < 0 ) {
			return false;
		}
		if ( stat.Stat(m_global_fd) ) {
			return false;
		}
	}
	else {
		if ( stat.Stat(m_global_path) ) {
			return false;
		}
	}
	size = (unsigned long) stat.GetBuf()->st_size;
	return true;
}

bool
WriteUserLog::globalLogRotated( ReadUserLogHeader &reader )
{
	// log was rotated, so we need to reopen/create it and also
	// recreate our lock.

	// this will re-open and re-create locks
	openGlobalLog( true, reader );
	if ( m_global_lock ) {
		m_global_lock->obtain(WRITE_LOCK);
		if ( !updateGlobalStat() ) {
			m_global_state->Clear( );
		}
		else {
			m_global_state->Update( *m_global_stat );
		}
	}
	return true;
}

int
WriteUserLog::doRotation( const char *path, int &fd,
						  MyString &rotated, int max_rotations )
{

	int  num_rotations = 0;
	rotated = path;
	if ( 1 == max_rotations ) {
		rotated += ".old";
	}
	else {
		rotated += ".1";
		for( int i=max_rotations;  i>1;  i--) {
			MyString old1( path );
			old1.formatstr_cat(".%d", i-1 );

			StatWrapper	s( old1 );
			if ( 0 == s.GetRc() ) {
				MyString old2( path );
				old2.formatstr_cat(".%d", i );
				if (rename( old1.Value(), old2.Value() )) {
					dprintf(D_FULLDEBUG, "WriteUserLog failed to rotate old log from '%s' to '%s' errno=%d\n",
							old1.Value(), old2.Value(), errno);
				}
				num_rotations++;
			}
		}
	}

# ifdef WIN32
	// on win32, cannot rename an open file
	if ( fd >= 0 ) {
		close( fd );
		fd = -1;
	}
# else
	(void) fd;		// Quiet compiler warnings
# endif

	// Before time
	double before = condor_gettimestamp_double();

	if ( rotate_file( path, rotated.Value()) == 0 ) {
		double after = condor_gettimestamp_double();
		dprintf(D_FULLDEBUG, "WriteUserLog before .1 rot: %.6f\n", before );
		dprintf(D_FULLDEBUG, "WriteUserLog after  .1 rot: %.6f\n", after );
		num_rotations++;
	}

	return num_rotations;
}


int
WriteUserLog::writeGlobalEvent( ULogEvent &event,
								int fd,
								bool is_header_event )
{
	if ( fd < 0 ) {
		fd = m_global_fd;
	}

	if ( is_header_event ) {
		lseek( fd, 0, SEEK_SET );
	}

	return doWriteEvent( fd, &event, m_global_format_opts );
}

bool
WriteUserLog::doWriteEvent( ULogEvent *event,
							log_file& log,
							bool is_global_event,
							bool is_header_event,
							int  format_opts,
							ClassAd *)
{
	int success;
	int fd;
	FileLockBase* lock;
	priv_state priv;

	if (is_global_event) {
		fd = m_global_fd;
		lock = m_global_lock;
		format_opts = m_global_format_opts;
		priv = set_condor_priv();
	} else {
		fd = log.fd;
		lock = log.lock;
		if ( m_init_user_ids ) {
			priv = set_user_priv();
		} else {
			priv = set_condor_priv();
		}
	}

		// We're seeing sporadic test suite failures where a daemon
		// takes more than 10 seconds to write to the user log.
		// This will help narrow down where the delay is coming from.
	time_t before = time(NULL);
	lock->obtain (WRITE_LOCK);
	time_t after = time(NULL);
	if ( (after - before) > 5 ) {
		dprintf( D_FULLDEBUG,
				 "UserLog::doWriteEvent(): locking file took %ld seconds\n",
				 (after-before) );
	}

	before = time(NULL);
	int			status = 0;
	const char	*whence;
	if ( is_header_event ) {
		status = lseek( fd, 0, SEEK_SET );
		whence = "SEEK_SET";
	}
	after = time(NULL);
	if ( (after - before) > 5 ) {
		dprintf( D_FULLDEBUG,
				 "UserLog::doWriteEvent(): lseek() took %ld seconds\n",
				 (after-before) );
	}
	if ( status ) {
		dprintf( D_ALWAYS,
				 "WriteUserLog lseek(%s) failed in WriteUserLog::doWriteEvent - "
				 "errno %d (%s)\n",
				 whence, errno, strerror(errno) );
	}

		// rotate the global event log if it is too big
	if ( is_global_event ) {
		if ( checkGlobalLogRotation() ) {
				// if we rotated the log, we have a new fd and lock
			fd = m_global_fd;
			lock = m_global_lock;
		}
	}

	before = time(NULL);
	success = doWriteEvent( fd, event, format_opts );
	after = time(NULL);
	if ( (after - before) > 5 ) {
		dprintf( D_FULLDEBUG,
				 "UserLog::doWriteEvent(): writing event took %ld seconds\n",
				 (after-before) );
	}

	// Sync to disk *before* we release our write lock!
	// For now, for performance, do not sync the global event log.
	if ( (   is_global_event  && m_global_fsync_enable ) ||
		 ( (!is_global_event) && m_enable_fsync ) ) {
		before = time(NULL);
		const char *fname;
		if ( is_global_event ) fname = m_global_path;
		else fname = log.path.c_str();
		if ( condor_fdatasync( fd, fname ) != 0 ) {
		  dprintf( D_ALWAYS,
				   "fsync() failed in WriteUserLog::writeEvent"
				   " - errno %d (%s)\n",
				   errno, strerror(errno) );
			// Note:  should we set success to false here?
		}
		after = time(NULL);
		if ( (after - before) > 5 ) {
			dprintf( D_FULLDEBUG,
					 "UserLog::doWriteEvent(): fsyncing file took %ld secs\n",
					 (after-before) );
		}
	}
	before = time(NULL);
	lock->release ();
	after = time(NULL);
	if ( (after - before) > 5 ) {
		dprintf( D_FULLDEBUG,
				 "UserLog::doWriteEvent(): unlocking file took %ld seconds\n",
				 (after-before) );
	}
	set_priv( priv );
	return success;
}

bool
WriteUserLog::doWriteEvent( int fd, ULogEvent *event, int format_opts )
{
	ClassAd* eventAd = NULL;
	bool success = true;

	if (format_opts & ULogEvent::formatOpt::CLASSAD) {

		eventAd = event->toClassAd((format_opts & ULogEvent::formatOpt::UTC) != 0);	// must delete eventAd eventually
		if (!eventAd) {
			dprintf( D_ALWAYS,
					 "WriteUserLog Failed to convert event type # %d to classAd.\n",
					 event->eventNumber);
			success = false;
		} else {
			std::string output;
			if (format_opts & ULogEvent::formatOpt::JSON) {
				classad::ClassAdJsonUnParser  unparser;
				unparser.Unparse(output, eventAd);
				if ( ! output.empty()) output += "\n";
			} else /*if (format_opts & ULogEvent::formatOpt::XML)*/ {
				eventAd->Delete(ATTR_TARGET_TYPE); // TJ 2019: I think this is no longer necessary
				classad::ClassAdXMLUnParser unparser;
				unparser.SetCompactSpacing(false);
				unparser.Unparse(output, eventAd);
			}

			if (output.empty()) {
				dprintf( D_ALWAYS,
						 "WriteUserLog Failed to convert event type # %d to %s.\n",
						 event->eventNumber,
						 (format_opts & ULogEvent::formatOpt::JSON) ? "JSON" : "XML");
			}
<<<<<<< HEAD
			if ( write( fd, output.data(), output.length() ) < 0) {
=======
			if ( write( fd, adXML.c_str(), adXML.length() ) < (ssize_t)adXML.length() ) {
>>>>>>> aa72d8c7
				success = false;
			} else {
				success = true;
			}
		}
	} else {
		std::string output;
		success = event->formatEvent( output, format_opts );
		output += SynchDelimiter;
<<<<<<< HEAD
		if ( success && write( fd, output.data(), output.length() ) < 0 ) {
=======
		if ( success && write( fd, output.c_str(), output.length() ) < (ssize_t)output.length() ) {
>>>>>>> aa72d8c7
			// TODO Should we print a '\n...\n' like in the older code?
			success = false;
		}
	}

	if ( eventAd ) {
		delete eventAd;
	}

	return success;
}

bool
WriteUserLog::doWriteGlobalEvent( ULogEvent* event, ClassAd *ad) 
{
	log_file log;
	return doWriteEvent(event, log, true, false, m_global_format_opts, ad);
}

// Return false on error, true on goodness
bool
WriteUserLog::writeEvent ( ULogEvent *event,
						   ClassAd *param_jobad,
						   bool *written )
{
	// By default, no event written
	if ( written ) {
		*written = false;
	}

	// the the log is not initialized, don't bother --- just return OK
	if ( !m_initialized ) {
		dprintf( D_FULLDEBUG,
				 "WriteUserLog: not initialized @ writeEvent()\n" );
		return true;
	}

	// make certain some parameters we will need are initialized
	if (!event) {
		return false;
	}

	// Open the global log
	bool globalOpenError = false;
	if ( !openGlobalLog(false) ) {
		dprintf( D_ALWAYS, "WARNING WriteUserLog::writeEvent failed to open global log! The global event log will be missing an event.\n" );
		// We *don't* want to return here, so we at least try to write
		// to the "normal" log (see gittrac #2858).
		globalOpenError = true;
	}

	// fill in event context
	event->cluster = m_cluster;
	event->proc = m_proc;
	event->subproc = m_subproc;

	// write global event
	//TEMPTEMP -- don't try if we got a global open error
	if ( !globalOpenError && !m_global_disable && m_global_path ) {
		if ( ! doWriteGlobalEvent(event, param_jobad)  ) {
			dprintf( D_ALWAYS, "WARNING: WriteUserLog::writeEvent global doWriteEvent() failed on global log! The global event log will be missing an event.\n" );
			// We *don't* want to return here, so we at least try to write
			// to the "normal" log (see gittrac #2858).
		}
		//TEMPTEMP -- do we want to do this if the global write failed?
		//TEMPTEMP -- make sure to free attrsToWrite in all cases
		char *attrsToWrite = param("EVENT_LOG_JOB_AD_INFORMATION_ATTRS");
		if( attrsToWrite && *attrsToWrite ) {
			//TEMPTEMP -- what the hell *is* this?
			log_file log;
			writeJobAdInfoEvent( attrsToWrite, log, event, param_jobad, true,
				m_global_format_opts );
		}
		free( attrsToWrite );
	}

	//TEMPTEMP -- don't try if we got a global open error
	if ( !globalOpenError && m_global_close ) {
		closeGlobalLog( );
	}

	// write ulog event
	bool ret = true;
	if ( m_userlog_enable ) {
		for(std::vector<log_file*>::iterator p = logs.begin(); p != logs.end(); ++p) {
			if( (*p)->fd < 0 || !(*p)->lock) {
				if((*p)->fd >= 0) {
					dprintf( D_ALWAYS, "WriteUserLog: No user log lock!\n" );
				}
				continue;
			}
				// Check our mask vector for the event
				// If we have a mask, the event must be in the mask to write the event.
			if( p != logs.begin() && !mask.empty()){
				std::vector<ULogEventNumber>::iterator pp =
					std::find(mask.begin(),mask.end(),event->eventNumber);	
				if(pp == mask.end()) {
					dprintf( D_FULLDEBUG, "Did not find %d in the mask, so do not write this event.\n",
						event->eventNumber );
					break; // We are done caring about this event
				}
			}
			int fmt_opts = m_format_opts;
			if (! (p == logs.begin())) { fmt_opts &= ~(ULogEvent::formatOpt::XML); }
			if ( ! doWriteEvent(event, **p, false, false, fmt_opts, param_jobad) ) {
				dprintf( D_ALWAYS, "WARNING: WriteUserLog::writeEvent user doWriteEvent() failed on normal log %s!\n", (*p)->path.c_str() );
				ret = false;
			}
			if( (p == logs.begin()) && param_jobad ) {
					// The following should match ATTR_JOB_AD_INFORMATION_ATTRS
					// but cannot reference it directly because of what gets
					// linked in libcondorapi
				char *attrsToWrite = NULL;
				param_jobad->LookupString("JobAdInformationAttrs",&attrsToWrite);
				if (attrsToWrite) {
					if (*attrsToWrite) {
						writeJobAdInfoEvent(attrsToWrite, **p, event, param_jobad, false, fmt_opts);
					}
				free( attrsToWrite );
				}
			}
		}
	}

	if ( written ) {
		*written = ret;
	}
	return ret;
}

void
WriteUserLog::writeJobAdInfoEvent(char const *attrsToWrite, log_file& log, ULogEvent *event, ClassAd *param_jobad, bool is_global_event, int format_opts)
{
	ExprTree *tree;
	classad::Value result;
	char *curr;

	ClassAd *eventAd = event->toClassAd((format_opts & ULogEvent::formatOpt::UTC) != 0);

	StringList attrs(attrsToWrite);
	attrs.rewind();
	while ( eventAd && param_jobad && (curr=attrs.next()) )
	{
		if ( (tree=param_jobad->LookupExpr(curr)) ) {
				// found the attribute.  now evaluate it before
				// we put it into the eventAd.
			if ( EvalExprTree(tree,param_jobad,NULL,result) ) {
					// now inserted evaluated expr
				bool bval;
				int ival;
				double dval;
				std::string sval;
				switch (result.GetType()) {
				case classad::Value::BOOLEAN_VALUE:
					result.IsBooleanValue( bval );
					eventAd->Assign( curr, bval );
					break;
				case classad::Value::INTEGER_VALUE:
					result.IsIntegerValue( ival );
					eventAd->Assign( curr, ival );
					break;
				case classad::Value::REAL_VALUE:
					result.IsRealValue( dval );
					eventAd->Assign( curr, dval );
					break;
				case classad::Value::STRING_VALUE:
					result.IsStringValue( sval );
					eventAd->Assign( curr, sval );
					break;
				default:
					break;
				}
			}
		}
	}

		// The EventTypeNumber will get overwritten to be a
		// JobAdInformationEvent, so preserve the event that triggered
		// us to write out the info in another attribute name called
		// TriggerEventTypeNumber.
	if ( eventAd  ) {
		eventAd->Assign("TriggerEventTypeNumber",event->eventNumber);
		eventAd->Assign("TriggerEventTypeName",event->eventName());
			// Now that the eventAd has everything we want, write it.
		JobAdInformationEvent info_event;
		eventAd->Assign("EventTypeNumber",info_event.eventNumber);
		info_event.initFromClassAd(eventAd);
		info_event.cluster = m_cluster;
		info_event.proc = m_proc;
		info_event.subproc = m_subproc;
		doWriteEvent(&info_event, log, is_global_event, false, format_opts, param_jobad);
		delete eventAd;
	}
}

bool
WriteUserLog::writeEventNoFsync (ULogEvent *event, ClassAd *jobad,
								 bool *written )
{
	bool saved_fsync_setting = getEnableFsync();
	setEnableFsync( false );
	bool retval = writeEvent( event, jobad, written );
	setEnableFsync( saved_fsync_setting );
	return retval;
}

// Generate the uniq global ID "base"
const char *
WriteUserLog::GetGlobalIdBase( void )
{
	if ( m_global_id_base ) {
		return m_global_id_base;
	}
	MyString	base;
	struct timeval now;
	condor_gettimestamp( now );

	formatstr( base, "%d.%d.%ld.%ld.", getuid(), getpid(), (long)now.tv_sec,
	           (long)now.tv_usec );

	m_global_id_base = strdup( base.Value( ) );
	return m_global_id_base;
}

// Generates a uniq global file ID
void
WriteUserLog::GenerateGlobalId( MyString &id )
{
	struct timeval now;
	condor_gettimestamp( now );

	// First pass -- initialize the sequence #
	if ( m_global_sequence == 0 ) {
		m_global_sequence = 1;
	}

	id = "";

	// Add in the creator name
	if ( m_creator_name ) {
		id += m_creator_name;
		id += ".";
	}

	formatstr_cat( id, "%s%d.%ld.%ld", GetGlobalIdBase(), m_global_sequence,
	               (long)now.tv_sec, (long)now.tv_usec );
}
/*
### Local Variables: ***
### mode:c++ ***
### tab-width:4 ***
### End: ***
*/

void
WriteUserLog::setEnableFsync(bool enabled) {
	m_enable_fsync = enabled;
}

bool
WriteUserLog::getEnableFsync() {
	return m_enable_fsync;
}<|MERGE_RESOLUTION|>--- conflicted
+++ resolved
@@ -1383,11 +1383,7 @@
 						 event->eventNumber,
 						 (format_opts & ULogEvent::formatOpt::JSON) ? "JSON" : "XML");
 			}
-<<<<<<< HEAD
-			if ( write( fd, output.data(), output.length() ) < 0) {
-=======
-			if ( write( fd, adXML.c_str(), adXML.length() ) < (ssize_t)adXML.length() ) {
->>>>>>> aa72d8c7
+			if ( write( fd, output.data(), output.length() ) < (ssize_t)output.length() ) {
 				success = false;
 			} else {
 				success = true;
@@ -1397,11 +1393,7 @@
 		std::string output;
 		success = event->formatEvent( output, format_opts );
 		output += SynchDelimiter;
-<<<<<<< HEAD
-		if ( success && write( fd, output.data(), output.length() ) < 0 ) {
-=======
-		if ( success && write( fd, output.c_str(), output.length() ) < (ssize_t)output.length() ) {
->>>>>>> aa72d8c7
+		if ( success && write( fd, output.data(), output.length() ) < (ssize_t)output.length() ) {
 			// TODO Should we print a '\n...\n' like in the older code?
 			success = false;
 		}
