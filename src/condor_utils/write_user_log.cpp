/***************************************************************
 *
 * Copyright (C) 1990-2009, Condor Team, Computer Sciences Department,
 * University of Wisconsin-Madison, WI.
 *
 * Licensed under the Apache License, Version 2.0 (the "License"); you
 * may not use this file except in compliance with the License.  You may
 * obtain a copy of the License at
 *
 *    http://www.apache.org/licenses/LICENSE-2.0
 *
 * Unless required by applicable law or agreed to in writing, software
 * distributed under the License is distributed on an "AS IS" BASIS,
 * WITHOUT WARRANTIES OR CONDITIONS OF ANY KIND, either express or implied.
 * See the License for the specific language governing permissions and
 * limitations under the License.
 *
 ***************************************************************/

#include "condor_common.h"
#include "condor_open.h"
#include "condor_debug.h"
#include "util_lib_proto.h"
#include <stdarg.h>
#include "write_user_log.h"
#include "write_user_log_state.h"
#include "read_user_log.h"
#include <time.h>
#include "condor_uid.h"
#include "condor_config.h"
#include "utc_time.h"
#include "stat_wrapper.h"
#include "file_lock.h"
#include "user_log_header.h"
#include "condor_fsync.h"
#include "condor_attributes.h"
#include "CondorError.h"

#include <string>
#include <algorithm>
#include "condor_attributes.h"
#include "basename.h"

// Set to non-zero to enable fine-grained rotation debugging / timing
#define ROTATION_TRACE	0

static const char SynchDelimiter[] = "...\n";

// Simple class to normalize use of 64 bit ints
class UserLogInt64_t
{
public:
	UserLogInt64_t( void )
		{ m_value = 0; };
	UserLogInt64_t( int64_t value )
		{ m_value = value; };
	~UserLogInt64_t( void );

	int64_t Set( int64_t value )
		{ return m_value = value; };
	int64_t Get( void ) const
		{ return m_value; };
	UserLogInt64_t& operator =( int64_t value )
		{ m_value = value; return *this; };
	UserLogInt64_t& operator +=( int64_t value )
		{ m_value += value; return *this; };

private:
	int64_t		m_value;

};
class UserLogFilesize_t : public UserLogInt64_t
{
};


static int should_use_keyring_sessions() {
#ifdef LINUX
	static int UseKeyringSessions = FALSE;
	static int DidParamForKeyringSessions = FALSE;

	if(!DidParamForKeyringSessions) {
		UseKeyringSessions = param_boolean("USE_KEYRING_SESSIONS", false);
		DidParamForKeyringSessions = true;
	}
	return UseKeyringSessions;
#else
	return false;
#endif
}

bool getPathToUserLog(const classad::ClassAd *job_ad, std::string &result,
                      const char* ulog_path_attr)
{
	bool ret_val = true;
	char *global_log = NULL;

	if ( ulog_path_attr == NULL ) {
		ulog_path_attr = ATTR_ULOG_FILE;
	}
	if ( job_ad == NULL ||
	     job_ad->EvaluateAttrString(ulog_path_attr,result) == false )
	{
		// failed to find attribute, check config file
		global_log = param("EVENT_LOG");
		if ( global_log ) {
			// canonicalize to UNIX_NULL_FILE even on Win32
			result = UNIX_NULL_FILE;
		} else {
			ret_val = false;
		}
	}

	if ( global_log ) free(global_log);

	if( ret_val && !fullpath(result.c_str()) ) {
		std::string iwd;
		if( job_ad && job_ad->EvaluateAttrString(ATTR_JOB_IWD,iwd) ) {
			iwd += "/";
			iwd += result;
			result = iwd;
		}
	}

	return ret_val;
}


// ***************************
//  WriteUserLog constructors
// ***************************
WriteUserLog::WriteUserLog()
{
	log_file_cache = NULL;
	Reset( );
}

// Destructor
WriteUserLog::~WriteUserLog()
{
	FreeGlobalResources( true );
	FreeLocalResources( );
	if ( m_init_user_ids ) {
		uninit_user_ids();
	}
}


// ***********************************
//  WriteUserLog initialize() methods
// ***********************************

bool
WriteUserLog::initialize(const ClassAd &job_ad, bool init_user)
{
	int cluster = -1;
	int proc = -1;
	std::string user_log_file;
	std::string dagman_log_file;

	m_global_disable = false;

	if ( init_user ) {
		std::string owner;
		std::string domain;

		job_ad.LookupString(ATTR_OWNER, owner);
		job_ad.LookupString(ATTR_NT_DOMAIN, domain);

		uninit_user_ids();
		if ( ! init_user_ids(owner.c_str(), domain.c_str()) ) {
			dprintf(D_ALWAYS,
				"WriteUserLog::initialize: init_user_ids() failed!\n");
			return false;
		}
		m_init_user_ids = true;
	}
	m_set_user_priv = true;

	TemporaryPrivSentry temp_priv;

	// switch to user priv
	set_user_priv();

	job_ad.LookupInteger(ATTR_CLUSTER_ID, cluster);
	job_ad.LookupInteger(ATTR_PROC_ID, proc);

	std::vector<const char*> logfiles;
	if ( getPathToUserLog(&job_ad, user_log_file) ) {
		logfiles.push_back(user_log_file.c_str());
	}
	if ( getPathToUserLog(&job_ad, dagman_log_file, ATTR_DAGMAN_WORKFLOW_LOG) ) {
		logfiles.push_back(dagman_log_file.c_str());
		std::string msk;
		job_ad.LookupString(ATTR_DAGMAN_WORKFLOW_MASK, msk);
		Tokenize(msk);
		while(const char* mask = GetNextToken(",",true)) {
			AddToMask(ULogEventNumber(atoi(mask)));
		}
	}
	if( !initialize (logfiles, cluster, proc, 0)) {
		return false;
	}
	if( !logfiles.empty()) {
		int use_classad = 0;
		job_ad.LookupInteger(ATTR_ULOG_USE_XML, use_classad);
		setUseCLASSAD(use_classad & ULogEvent::formatOpt::CLASSAD);
	}
	return true;
}

bool
WriteUserLog::initialize( const char *file, int c, int p, int s, int format_opts )
{
	m_format_opts = format_opts;
	return initialize(std::vector<const char*>(1,file),c,p,s);
}

bool
WriteUserLog::initialize( const std::vector<const char *>& file, int c, int p, int s)
{
		// Save parameter info
	FreeLocalResources( );
	Configure(false);
	size_t failed_init = 0; //Count of logs that failed to initialize
	if ( m_userlog_enable ) {
		for(std::vector<const char*>::const_iterator it = file.begin();
				it != file.end(); ++it) {

            if (log_file_cache != NULL) {
                dprintf(D_FULLDEBUG, "WriteUserLog::initialize: looking up log file %s in cache\n", *it);
                log_file_cache_map_t::iterator f(log_file_cache->find(*it));
                if (f != log_file_cache->end()) {
                    dprintf(D_FULLDEBUG, "WriteUserLog::initialize: found log file %s in cache, re-using\n", *it);
                    logs.push_back(f->second);
                    logs.back()->refset.insert(std::make_pair(c,p));
                    continue;
                }
            }

			log_file* log = new log_file(*it);
			//If last log and has dag log then set apply_mask to true
			if (std::distance(it,file.end()) == 1 && !mask.empty()) { log->is_dag_log = true; }

			if(!openFile(log->path.c_str(), true, m_enable_locking, true, log->lock, log->fd) ) {
				dprintf(D_ALWAYS, "WriteUserLog::initialize: failed to open file %s\n", log->path.c_str() );
				failed_init++;
				delete log;
				continue;
			} else {
				dprintf(D_FULLDEBUG, "WriteUserLog::initialize: opened %s successfully\n",
					log->path.c_str());
				logs.push_back(log);

				// setting the flag m_init_user_ids will cause the logging code in doWriteEvent()
				// to switch to PRIV_USER every time it does a write (as opposed to PRIV_CONDOR).
				// even though the file is already open, this is necessary because AFS needs access
				// to the user token on every write(), whereas other filesystems typically only need
				// permission on open().
				//
				// perhaps we should *always* do this, but because this went in the stable series I
				// wanted to change as little behavior as possible for all of the places where this
				// code is used.  -zmiller
				//
				// furthermore, we need to have tokens when calling close() as well.  because close()
				// is called in the destructor of the log_file object, we need to set a flag inside
				// that object as well. -zmiller
				//
				if(should_use_keyring_sessions()) {
					dprintf(D_FULLDEBUG, "WriteUserLog::initialize: current priv is %i\n", get_priv_state());
					if(get_priv_state() == PRIV_USER || get_priv_state() == PRIV_USER_FINAL) {
						dprintf(D_FULLDEBUG, "WriteUserLog::initialize: opened %s in priv state %i\n", log->path.c_str(), get_priv_state());
						// TODO Shouldn't set m_init_user_ids here
						m_init_user_ids = true;
						m_set_user_priv = true;
						log->set_user_priv_flag(true);
					}
				}

				if (log_file_cache != NULL) {
					dprintf(D_FULLDEBUG, "WriteUserLog::initialize: caching log file %s\n", *it);
					(*log_file_cache)[*it] = log;
					log->refset.insert(std::make_pair(c,p));
				}
			}
		}
	}
	if (!file.empty() && failed_init == file.size()) {
<<<<<<< HEAD
		dprintf(D_FULLDEBUG,"WriteUserLog::initialize: failed to initialize all %lu log file(s).\n",failed_init);
=======
		dprintf(D_FULLDEBUG,"WriteUserLog::initialize: failed to initialize all %zu log file(s).\n",failed_init);
>>>>>>> eebfccd2
		freeLogs();
		logs.clear();
	}
	return internalInitialize( c, p, s );
}

void
WriteUserLog::setJobId( int c, int p, int s )
{
	m_cluster = c;
	m_proc = p;
	m_subproc = s;
}

// Internal-only initializer, invoked by all of the others
bool
WriteUserLog::internalInitialize( int c, int p, int s )
{

	m_cluster = c;
	m_proc = p;
	m_subproc = s;

		// Important for performance: We do not re-open the global log
		// if we already have done so (i.e. if m_global_fd >= 0).
	if ( !m_global_disable && m_global_path && m_global_fd < 0 ) {
		priv_state priv = set_condor_priv();
		openGlobalLog( true );
		set_priv( priv );
	}

	m_initialized = true;
	return true;
}

// Read in just the m_format_opts configuration
void WriteUserLog::setUseCLASSAD(int fmt_type)
{
	if ( ! m_configured) {
		m_format_opts = USERLOG_FORMAT_DEFAULT;
		auto_free_ptr fmt(param("DEFAULT_USERLOG_FORMAT_OPTIONS"));
		if (fmt) {
			m_format_opts = ULogEvent::parse_opts(fmt, m_format_opts);
		}
	}
	m_format_opts &= ~(ULogEvent::formatOpt::CLASSAD);
	m_format_opts |= (ULogEvent::formatOpt::CLASSAD & fmt_type);
}

// Read in our configuration information
bool
WriteUserLog::Configure( bool force )
{
	priv_state previous;
	// If we're already configured and not in "force" mode, do nothing
	if (  m_configured && ( !force )  ) {
		return true;
	}
	FreeGlobalResources( false );
	m_configured = true;

	m_enable_fsync = param_boolean( "ENABLE_USERLOG_FSYNC", true );
	m_enable_locking = param_boolean( "ENABLE_USERLOG_LOCKING", false );

	// TODO: revisit this if we let the job choose to enable or disable UTC, SUB_SECOND or ISO_DATE
	// if we are merging job and defult flags, we need to do a better job than this.
	auto_free_ptr fmt(param("DEFAULT_USERLOG_FORMAT_OPTIONS"));
	if (fmt) {
		m_format_opts = ULogEvent::parse_opts(fmt, USERLOG_FORMAT_DEFAULT);
	}

	if ( m_global_disable ) {
		return true;
	}
	m_global_path = param( "EVENT_LOG" );
	if ( NULL == m_global_path ) {
		return true;
	}
	m_global_stat = new StatWrapper( m_global_path );
	m_global_state = new WriteUserLogState( );


	m_rotation_lock_path = param( "EVENT_LOG_ROTATION_LOCK" );
	if ( NULL == m_rotation_lock_path ) {
		
		int len = strlen(m_global_path) + 6;
		char *tmp = (char*) malloc(len);
		ASSERT(tmp);
		snprintf( tmp, len, "%s.lock", m_global_path );
		m_rotation_lock_path = tmp;
	}

	// Make sure the global lock exists
	previous = set_priv(PRIV_CONDOR);
	m_rotation_lock_fd = safe_open_wrapper_follow( m_rotation_lock_path, O_WRONLY|O_CREAT, 0666 );
	if ( m_rotation_lock_fd < 0 ) {
		dprintf( D_ALWAYS,
				 "Warning: WriteUserLog Failed to open event rotation lock file %s:"
				 " %d (%s)\n",
				 m_rotation_lock_path, errno, strerror(errno) );
		m_rotation_lock = new FakeFileLock( );
	} else {
		m_rotation_lock = new FileLock( m_rotation_lock_fd,
										NULL,
										m_rotation_lock_path );
		dprintf( D_FULLDEBUG, "WriteUserLog Created rotation lock %s @ %p\n",
				 m_rotation_lock_path, m_rotation_lock );
	}
	set_priv(previous);

	m_global_format_opts = 0;
	fmt.set(param("EVENT_LOG_FORMAT_OPTIONS"));
	if (fmt) { m_global_format_opts |= ULogEvent::parse_opts(fmt, 0); }
	if (param_boolean("EVENT_LOG_USE_XML", false)) {
		m_global_format_opts &= ~(ULogEvent::formatOpt::CLASSAD);
		m_global_format_opts |= ULogEvent::formatOpt::XML;
	}
	m_global_count_events = param_boolean( "EVENT_LOG_COUNT_EVENTS", false );
	m_global_max_rotations = param_integer( "EVENT_LOG_MAX_ROTATIONS", 1, 0 );
	m_global_fsync_enable = param_boolean( "EVENT_LOG_FSYNC", false );
	m_global_lock_enable = param_boolean( "EVENT_LOG_LOCKING", false );
	m_global_max_filesize = param_integer( "EVENT_LOG_MAX_SIZE", -1 );
	if ( m_global_max_filesize < 0 ) {
		m_global_max_filesize = param_integer( "MAX_EVENT_LOG", 1000000, 0 );
	}
	if ( m_global_max_filesize == 0 ) {
		m_global_max_rotations = 0;
	}

	// Allow closing of the event log after each write...  This is to
	// emulate the Windows behavior on UNIX for testing purposes.
	// This knob should never be documented or set in production use
# if defined(WIN32)
	bool default_close = true;
# else
	bool default_close = false;
# endif
	m_global_close = param_boolean( "EVENT_LOG_FORCE_CLOSE", default_close );

	return true;
}

void
WriteUserLog::Reset( void )
{
	m_initialized = false;
	m_configured = false;
	m_init_user_ids = false;
	m_set_user_priv = false;

	m_cluster = -1;
	m_proc = -1;
	m_subproc = -1;

	m_userlog_enable = true;

    freeLogs();
   	logs.clear();
    log_file_cache = NULL;

	m_enable_fsync = true;
	m_enable_locking = true;

	m_global_path = NULL;
	m_global_fd = -1;
	m_global_lock = NULL;
	m_global_stat = NULL;
	m_global_state = NULL;

	m_rotation_lock = NULL;
	m_rotation_lock_fd = -1;
	m_rotation_lock_path = NULL;

	m_format_opts = USERLOG_FORMAT_DEFAULT;

	m_creator_name = NULL;

	m_global_disable = true;
	m_global_format_opts = 0;
	m_global_count_events = false;
	m_global_max_filesize = 1000000;
	m_global_max_rotations = 1;
	m_global_lock_enable = true;
	m_global_fsync_enable = false;

	// For Win32, always close the global after each write to allow
	// other writers to rotate
# if defined(WIN32)
	m_global_close = true;
# else
	m_global_close = false;
# endif

	m_global_id_base = NULL;
	(void) GetGlobalIdBase( );
	m_global_sequence = 0;
}

void
WriteUserLog::FreeGlobalResources( bool final )
{

	if (m_global_path) {
		free(m_global_path);
		m_global_path = NULL;
	}

	closeGlobalLog();	// Close & release global file handle & lock

	if ( final && (m_global_id_base != NULL) ) {
		free( m_global_id_base );
		m_global_id_base = NULL;
	}
	if (m_global_stat != NULL) {
		delete m_global_stat;
		m_global_stat = NULL;
	}
	if (m_global_state != NULL) {
		delete m_global_state;
		m_global_state = NULL;
	}

	if (m_rotation_lock_path) {
		free(m_rotation_lock_path);
		m_rotation_lock_path = NULL;
	}
	if (m_rotation_lock_fd >= 0) {
		close(m_rotation_lock_fd);
		m_rotation_lock_fd = -1;
	}
	if (m_rotation_lock) {
		delete m_rotation_lock;
		m_rotation_lock = NULL;
	}

}

// This should be correct for our use.
// We create one of these things and shove it into a vector.
// After it enters the vector, it never leaves; it gets destroyed.
// Probably ought to use shared_ptr or something to be truly safe.
// The (!copied) case is probably not necessary, but I am trying
// to be as safe as possible.

WriteUserLog::log_file& WriteUserLog::log_file::operator=(const WriteUserLog::log_file& rhs)
{
	if(this != &rhs) {
		if(!copied) {
			if(fd >= 0) {
				priv_state priv = PRIV_UNKNOWN;
				dprintf( D_FULLDEBUG, "WriteUserLog::user_priv_flag (=) is %i\n", user_priv_flag);
				if ( user_priv_flag ) {
					priv = set_user_priv();
				}
				if(close(fd) != 0) {
					dprintf( D_ALWAYS,
							 "WriteUserLog::FreeLocalResources(): "
							 "close() failed - errno %d (%s)\n",
							 errno, strerror(errno) );
				}
				if ( user_priv_flag ) {
					set_priv( priv );
				}
			}
			delete lock;
		}
		path = rhs.path;
		fd = rhs.fd;
		lock = rhs.lock;
		rhs.copied = true;
		user_priv_flag = rhs.user_priv_flag;
	}
	return *this;
}
WriteUserLog::log_file::log_file(const log_file& orig) : path(orig.path),
	lock(orig.lock), fd(orig.fd), copied(false), user_priv_flag(orig.user_priv_flag), is_dag_log(orig.is_dag_log)
{
	orig.copied = true;
}

WriteUserLog::log_file::~log_file()
{
	if(!copied) {
		if(fd >= 0) {
			priv_state priv = PRIV_UNKNOWN;
			dprintf( D_FULLDEBUG, "WriteUserLog::user_priv_flag (~) is %i\n", user_priv_flag);
			if ( user_priv_flag ) {
				priv = set_user_priv();
			}
			if(close(fd) != 0) {
				dprintf( D_ALWAYS,
						 "WriteUserLog::FreeLocalResources(): "
						 "close() failed - errno %d (%s)\n",
						 errno, strerror(errno) );
			}
			if ( user_priv_flag ) {
				set_priv( priv );
			}
			fd = -1;
		}
		delete lock;
		lock = NULL;
	}
}

void WriteUserLog::freeLogs() {
    // we do this only if local log files aren't being cached
    if (log_file_cache != NULL) return;
    for (std::vector<log_file*>::iterator j(logs.begin());  j != logs.end();  ++j) {
        delete *j;
    }
}

void
WriteUserLog::FreeLocalResources( void )
{
    freeLogs();
	logs.clear();
	if (m_creator_name) {
		free( m_creator_name );
		m_creator_name = NULL;
	}
}

void
WriteUserLog::setCreatorName( const char *name )
{
	if ( name ) {
		if ( m_creator_name ) {
			free( const_cast<char*>(m_creator_name) );
			m_creator_name = NULL;
		}
		m_creator_name = strdup( name );
	}
}

bool
WriteUserLog::openFile(
	const char	 *file,
	bool		  log_as_user,	// if false, we are logging to the global file
	bool		  use_lock,		// use the lock
	bool		  append,		// append mode?
	FileLockBase *&lock,
	int			  &fd )
{
	(void)  log_as_user;	// Quiet warning

	if ( file == NULL ) {
		dprintf( D_ALWAYS, "WriteUserLog::openFile: NULL filename!\n" );
		return false;
	}

	if ( strcmp(file,UNIX_NULL_FILE)==0 ) {
		// special case - deal with /dev/null.  we don't really want
		// to open /dev/null, but we don't want to fail in this case either
		// because this is common when the user does not want a log, but
		// the condor admin desires a global event log.
		// Note: we always check UNIX_NULL_FILE, since we canonicalize
		// to this even on Win32.
		fd = -1;
		lock = NULL;
		return true;
	}

	// Unix
	int	flags = O_WRONLY | O_CREAT;
	if ( append ) {
		flags |= O_APPEND;
	}
#if defined(WIN32)
	flags |= _O_TEXT;

	// if we want lock-free append, we have to open the handle in a diffent file mode than what the
	// c-runtime uses.  FILE_APPEND_DATA but NOT FILE_WRITE_DATA or GENERIC_WRITE.
	// note that we do NOT pass _O_APPEND to _open_osfhandle() since what that does in the current (broken)
	// c-runtime is tell it to call seek before every write, but you *can't* seek an append-only file...
	// PRAGMA_REMIND("TJ: remove use_lock test here for 8.5.x")
	if (append && ! use_lock) {
		DWORD err = 0;
		DWORD attrib =  FILE_ATTRIBUTE_NORMAL; // set to FILE_ATTRIBUTE_READONLY based on mode???
		DWORD create_mode = (flags & O_CREAT) ? OPEN_ALWAYS : OPEN_EXISTING;
		DWORD share_mode = FILE_SHARE_READ | FILE_SHARE_WRITE;
		HANDLE hf = CreateFile(file, FILE_APPEND_DATA, share_mode, NULL, create_mode, attrib, NULL);
		if (hf == INVALID_HANDLE_VALUE) {
			fd = -1;
			err = GetLastError();
		} else {
			fd = _open_osfhandle((intptr_t)hf, flags & (/*_O_APPEND | */_O_RDONLY | _O_TEXT | _O_WTEXT));
			if (fd < 0) {
				// open_osfhandle can sometimes set errno and sometimes _doserrno (i.e. GetLastError()),
				// the only non-windows error code it sets is EMFILE when the c-runtime fd table is full.
				if (errno == EMFILE) {
					err = ERROR_TOO_MANY_OPEN_FILES;
				} else {
					err = _doserrno;
					if (err == NO_ERROR) err = ERROR_INVALID_FUNCTION; // make sure we get an error code
				}
			}
		}

		if (fd < 0) {
			dprintf( D_ALWAYS,
					 "WriteUserLog::initialize: "
						 "CreateFile/_open_osfhandle(\"%s\") failed - err %d (%s)\n",
					 file,
					 err,
					 GetLastErrorString(err) );
			return false;
		}

		// prepare to lock the file.
		if ( use_lock ) {
			lock = new FileLock( fd, NULL, file );
		} else {
			lock = new FakeFileLock( );
		}
		return true;
	}
#endif
	mode_t mode = 0664;
	fd = safe_open_wrapper_follow( file, flags, mode );
	if( fd < 0 ) {
		dprintf( D_ALWAYS,
					"WriteUserLog::initialize: "
						"safe_open_wrapper(\"%s\") failed - errno %d (%s)\n",
					file,
					errno,
					strerror(errno) );
		return false;
	}

	// prepare to lock the file.
	if ( use_lock ) {
#if !defined(WIN32)
		bool new_locking = param_boolean("CREATE_LOCKS_ON_LOCAL_DISK", true);
			
		if (new_locking) {
			lock = new FileLock(file, true, false);
			if ( lock->initSucceeded() )
				return true;
			delete lock;
		}		
#endif	
		lock = new FileLock( fd, NULL, file );
	} else {
		lock = new FakeFileLock( );
	}

	return true;
}

bool
WriteUserLog::openGlobalLog( bool reopen )
{
	UserLogHeader	header;
	return openGlobalLog( reopen, header );
}

bool
WriteUserLog::openGlobalLog( bool reopen, const UserLogHeader &header )
{
	if ( m_global_disable || (NULL==m_global_path) ) {
		return true;
	}

	// Close it if it's already open
	if( reopen && m_global_fd >= 0 ) {
		closeGlobalLog();
	}
	else if ( m_global_fd >= 0 ) {
		return true;
	}

	bool ret_val = true;
	priv_state priv = set_condor_priv();
	ret_val = openFile( m_global_path, false, m_global_lock_enable, true,
						m_global_lock, m_global_fd);

	if ( ! ret_val ) {
		set_priv( priv );
		return false;
	}
	if (!m_global_lock->obtain(WRITE_LOCK) ) {
		dprintf( D_ALWAYS, "WARNING WriteUserLog::openGlobalLog failed to obtain global event log lock, an event will not be written to the global event log\n" );
		return false;
	}

	StatWrapper		statinfo;
	if (  ( !(statinfo.Stat(m_global_path))    )  &&
		  ( 0 == statinfo.GetBuf()->st_size )  )  {

		// Generate a header event
		WriteUserLogHeader writer( header );

		m_global_sequence = writer.incSequence( );

		std::string file_id;
		GenerateGlobalId( file_id );
		writer.setId( file_id );

		writer.addFileOffset( writer.getSize() );
		writer.setSize( 0 );

		writer.addEventOffset( writer.getNumEvents() );
		writer.setNumEvents( 0 );
		writer.setCtime( time(NULL) );

		writer.setMaxRotation( m_global_max_rotations );

		if ( m_creator_name ) {
			writer.setCreatorName( m_creator_name );
		}

		ret_val = writer.Write( *this );

		std::string	s;
		formatstr( s, "openGlobalLog: header: %s", m_global_path );
		writer.dprint( D_FULLDEBUG, s );

		// TODO: we should should add the number of events in the
		// previous file to the "first event number" of this one.
		// The problem is that we don't know the number of events
		// in the previous file, and we can't (other processes
		// could write to it, too) without manually counting them
		// all.

		if (!updateGlobalStat() ) {
			dprintf( D_ALWAYS,
					 "WriteUserLog Failed to update global stat after header write\n" );
		}
		else {
			m_global_state->Update( *m_global_stat );
		}
	}


	if (!m_global_lock->release() ) {
		dprintf( D_ALWAYS, "WARNING WriteUserLog::openGlobalLog failed to release global lock\n" );
	}

	set_priv( priv );
	return ret_val;
}

bool
WriteUserLog::closeGlobalLog( void )
{
	if (m_global_lock) {
		delete m_global_lock;
		m_global_lock = NULL;
	}
	if (m_global_fd >= 0) {
		close(m_global_fd);
		m_global_fd = -1;
	}
	return true;
}

	// This method is called from doWriteEvent() - we expect the file to
	// be locked, seeked to the end of the file, and in condor priv state.
	// return true if log was rotated, either by us or someone else.
bool
WriteUserLog::checkGlobalLogRotation( void )
{
	if (m_global_fd < 0) {
		return false;
	}
	if ( m_global_disable || (NULL==m_global_path) ) {
		return false;
	}

	// Don't rotate if max rotations is set to zero
	if ( 0 == m_global_max_rotations ) {
		return false;
	}

	// Check the size of the log file
	if ( !updateGlobalStat() ) {
		return false;			// What should we do here????
	}

	// Header reader for later use
	ReadUserLogHeader	header_reader;

	// New file?  Another process rotated it
	if ( m_global_state->isNewFile(*m_global_stat) ) {
		globalLogRotated( header_reader );
		return true;
	}
	m_global_state->Update( *m_global_stat );

	// Less than the size limit -- nothing to do
	if ( !m_global_state->isOverSize(m_global_max_filesize) ) {
		return false;
	}

	// Here, it appears that the file is over the limit
	// Grab the rotation lock and check again

	// Get the rotation lock
	if ( !m_rotation_lock->obtain( WRITE_LOCK ) ) {
		dprintf( D_ALWAYS, "WARNING WriteUserLog::checkGlobalLogRotation failed to get rotation lock, we may log to the wrong log for a period\n" );
		return false;
	}

	// Check the size of the log file
#if ROTATION_TRACE
	double stat_time = condor_gettimestamp_double();
#endif
	if ( !updateGlobalStat() ) {
		return false;			// What should we do here????
	}

	// New file?  Another process rotated it
	if ( m_global_state->isNewFile(*m_global_stat) ) {
		m_rotation_lock->release( );
		globalLogRotated( header_reader );
		return true;
	}
	m_global_state->Update( *m_global_stat );

	// Less than the size limit -- nothing to do
	// Note: This should never be true, but checking just in case
	if ( !m_global_state->isOverSize(m_global_max_filesize) ) {
		m_rotation_lock->release( );
		return false;
	}


	// Now, we have the rotation lock *and* the file is over the limit
	// Let's get down to the business of rotating it
	filesize_t	current_filesize = 0;
	StatWrapper	sbuf;
	if ( sbuf.Stat( m_global_fd ) ) {
		dprintf( D_ALWAYS, "WriteUserLog Failed to stat file handle\n" );
	}
	else {
		current_filesize = sbuf.GetBuf()->st_size;
	}


	// First, call the rotation starting callback
	if ( !globalRotationStarting( (unsigned long) current_filesize ) ) {
		m_rotation_lock->release( );
		return false;
	}

#if ROTATION_TRACE
	{
		StatWrapper	swrap( m_global_path );
		double start_time = condor_gettimestamp_double();
		dprintf( D_FULLDEBUG, "Rotating inode #%ld @ %.6f (stat @ %.6f)\n",
				 (long)swrap.GetBuf()->st_ino, start_time,
				 stat_time );
		m_global_lock->display();
	}
#endif

	// Read the old header, use it to write an updated one
	FILE *fp = safe_fopen_wrapper_follow( m_global_path, "r" );
	if ( !fp ) {
		dprintf( D_ALWAYS,
				 "WriteUserLog: "
				 "safe_fopen_wrapper_follow(\"%s\") failed - errno %d (%s)\n",
				 m_global_path, errno, strerror(errno) );
	}
	else {
		bool is_xml = (m_global_format_opts & ULogEvent::formatOpt::XML) != 0;
		ReadUserLog	log_reader( fp, is_xml, false );
		if ( header_reader.Read( log_reader ) != ULOG_OK ) {
			dprintf( D_ALWAYS,
					 "WriteUserLog: Error reading header of \"%s\"\n",
					 m_global_path );
		}
		else {
			std::string s;
			formatstr( s, "read %s header:", m_global_path );
			header_reader.dprint( D_FULLDEBUG, s );
		}

		if ( m_global_count_events ) {
			int		events = 0;
#         if ROTATION_TRACE
			double time1 = condor_gettimestamp_double();
#         endif
			while( 1 ) {
				ULogEvent		*event = NULL;
				ULogEventOutcome outcome = log_reader.readEvent( event );
				if ( ULOG_OK != outcome ) {
					break;
				}
				events++;
				delete event;
			}
#         if ROTATION_TRACE
			double	time2 = condor_gettimestamp_double();
			double	elapsed = time2 - time1;
			double	eps = ( events / elapsed );
#         endif

			globalRotationEvents( events );
			header_reader.setNumEvents( events );
#         if ROTATION_TRACE
			dprintf( D_FULLDEBUG,
					 "WriteUserLog: Read %d events in %.4fs = %.0f/s\n",
					 events, elapsed, eps );
#         endif
		}
		fclose( fp );
	}
	header_reader.setSize( current_filesize );

	// Craft a header writer object from the header reader
	int				header_fd = -1;
	FileLockBase	*fake_lock = NULL;
	if( !openFile(m_global_path, false, false, false, fake_lock, header_fd) ) {
		dprintf( D_ALWAYS,
				 "WriteUserLog: "
				 "failed to open %s for header rewrite: %d (%s)\n",
				 m_global_path, errno, strerror(errno) );
	}
	WriteUserLogHeader	header_writer( header_reader );
	header_writer.setMaxRotation( m_global_max_rotations );
	if ( m_creator_name ) {
		header_writer.setCreatorName( m_creator_name );
	}

	std::string s;
	formatstr( s, "checkGlobalLogRotation(): %s", m_global_path );
	header_writer.dprint( D_FULLDEBUG, s );

	// And write the updated header
# if ROTATION_TRACE
	dprintf( D_FULLDEBUG, "WriteUserLog: Writing header to %s (%d) @ %.6f\n",
			 m_global_path, header_fd, condor_gettimstamp_double() );
# endif
	if ( header_fd >= 0 ) {
		lseek( header_fd, 0, SEEK_SET );
		header_writer.Write( *this, header_fd );
		close( header_fd );

		std::string tmps;
		formatstr( tmps, "WriteUserLog: Wrote header to %s", m_global_path );
		header_writer.dprint( D_FULLDEBUG, tmps );
	}
	if ( fake_lock ) {
		delete fake_lock;
	}

	// Now, rotate files
# if ROTATION_TRACE
	double time1 = condor_gettimestamp_double();
	dprintf( D_FULLDEBUG,
			 "WriteUserLog: Starting bulk rotation @ %.6f\n",
			 time1 );
# endif

	std::string rotated;
	int num_rotations = doRotation( m_global_path, m_global_fd,
									rotated, m_global_max_rotations );
	if ( num_rotations ) {
		dprintf(D_FULLDEBUG,
				"WriteUserLog: Rotated event log %s to %s at size %lu bytes\n",
				m_global_path, rotated.c_str(),
				(unsigned long) current_filesize);
	}

# if ROTATION_TRACE
	double end_time = condor_gettimestamp_double();
	if ( num_rotations ) {
		dprintf( D_FULLDEBUG,
				 "WriteUserLog: Done rotating files (inode = %ld) @ %.6f\n",
				 (long)swrap.GetBuf()->st_ino, end_time );
	}
	double	elapsed = end_time - time1;
	double	rps = ( num_rotations / elapsed );
	dprintf( D_FULLDEBUG,
			 "WriteUserLog: Rotated %d files in %.4fs = %.0f/s\n",
			 num_rotations, elapsed, rps );
# endif

	// OK, *I* did the rotation, initialize the header of the file, too
	globalLogRotated( header_reader );

	// Finally, call the rotation complete callback
	globalRotationComplete( num_rotations,
							header_reader.getSequence(),
							header_reader.getId() );

	// Finally, release the rotation lock
	m_rotation_lock->release( );

	return true;

}

bool
WriteUserLog::updateGlobalStat( void )
{
	if ( (NULL == m_global_stat) || (m_global_stat->Stat()) ) {
		return false;
	}
	if ( m_global_stat->IsBufValid() == false ) {
		return false;
	}
	return true;
}

bool
WriteUserLog::getGlobalLogSize( unsigned long &size, bool use_fd )
{
	StatWrapper	stat;
	if ( m_global_close && m_global_fd < 0 ) {
		use_fd = false;
	}
	if ( use_fd ) {
		if ( m_global_fd < 0 ) {
			return false;
		}
		if ( stat.Stat(m_global_fd) ) {
			return false;
		}
	}
	else {
		if ( stat.Stat(m_global_path) ) {
			return false;
		}
	}
	size = (unsigned long) stat.GetBuf()->st_size;
	return true;
}

bool
WriteUserLog::globalLogRotated( ReadUserLogHeader &reader )
{
	// log was rotated, so we need to reopen/create it and also
	// recreate our lock.

	// this will re-open and re-create locks
	openGlobalLog( true, reader );
	if ( m_global_lock ) {
		m_global_lock->obtain(WRITE_LOCK);
		if ( !updateGlobalStat() ) {
			m_global_state->Clear( );
		}
		else {
			m_global_state->Update( *m_global_stat );
		}
	}
	return true;
}

int
WriteUserLog::doRotation( const char *path, int &fd,
						  std::string &rotated, int max_rotations )
{

	int  num_rotations = 0;
	rotated = path;
	if ( 1 == max_rotations ) {
		rotated += ".old";
	}
	else {
		rotated += ".1";
		for( int i=max_rotations;  i>1;  i--) {
			std::string old1( path );
			formatstr_cat(old1, ".%d", i-1 );

			StatWrapper	s( old1 );
			if ( 0 == s.GetRc() ) {
				std::string old2( path );
				formatstr_cat(old2, ".%d", i );
				if (rename( old1.c_str(), old2.c_str() )) {
					dprintf(D_FULLDEBUG, "WriteUserLog failed to rotate old log from '%s' to '%s' errno=%d\n",
							old1.c_str(), old2.c_str(), errno);
				}
				num_rotations++;
			}
		}
	}

# ifdef WIN32
	// on win32, cannot rename an open file
	if ( fd >= 0 ) {
		close( fd );
		fd = -1;
	}
# else
	(void) fd;		// Quiet compiler warnings
# endif

	// Before time
	double before = condor_gettimestamp_double();

	if ( rotate_file( path, rotated.c_str()) == 0 ) {
		double after = condor_gettimestamp_double();
		dprintf(D_FULLDEBUG, "WriteUserLog before .1 rot: %.6f\n", before );
		dprintf(D_FULLDEBUG, "WriteUserLog after  .1 rot: %.6f\n", after );
		num_rotations++;
	}

	return num_rotations;
}


int
WriteUserLog::writeGlobalEvent( ULogEvent &event,
								int fd,
								bool is_header_event )
{
	if ( fd < 0 ) {
		fd = m_global_fd;
	}

	if ( is_header_event ) {
		lseek( fd, 0, SEEK_SET );
	}

	return doWriteEvent( fd, &event, m_global_format_opts );
}

bool
WriteUserLog::doWriteEvent( ULogEvent *event,
							log_file& log,
							bool is_global_event,
							bool is_header_event,
							int  format_opts,
							ClassAd *)
{
	int success;
	int fd;
	FileLockBase* lock;
	TemporaryPrivSentry temp_priv;

	if (is_global_event) {
		fd = m_global_fd;
		lock = m_global_lock;
		format_opts = m_global_format_opts;
		set_condor_priv();
	} else {
		fd = log.fd;
		lock = log.lock;
		if ( m_set_user_priv ) {
			set_user_priv();
		}
	}
	bool was_locked = lock->isLocked();

		// We're seeing sporadic test suite failures where a daemon
		// takes more than 10 seconds to write to the user log.
		// This will help narrow down where the delay is coming from.
	time_t before = time(NULL);
	if (!was_locked) {lock->obtain(WRITE_LOCK);}
	time_t after = time(NULL);
	if ( (after - before) > 5 ) {
		dprintf( D_FULLDEBUG,
				 "UserLog::doWriteEvent(): locking file took %ld seconds\n",
				 (after-before) );
	}

	before = time(NULL);
	int			status = 0;
	const char	*whence;
	if ( is_header_event ) {
		status = lseek( fd, 0, SEEK_SET );
		whence = "SEEK_SET";
	}
	after = time(NULL);
	if ( (after - before) > 5 ) {
		dprintf( D_FULLDEBUG,
				 "UserLog::doWriteEvent(): lseek() took %ld seconds\n",
				 (after-before) );
	}
	if ( status ) {
		dprintf( D_ALWAYS,
				 "WriteUserLog lseek(%s) failed in WriteUserLog::doWriteEvent - "
				 "errno %d (%s)\n",
				 whence, errno, strerror(errno) );
	}

		// rotate the global event log if it is too big
	if ( is_global_event ) {
		if ( checkGlobalLogRotation() ) {
				// if we rotated the log, we have a new fd and lock
			fd = m_global_fd;
			lock = m_global_lock;
		}
	}

	before = time(NULL);
	success = doWriteEvent( fd, event, format_opts );
	after = time(NULL);
	if ( (after - before) > 5 ) {
		dprintf( D_FULLDEBUG,
				 "UserLog::doWriteEvent(): writing event took %ld seconds\n",
				 (after-before) );
	}

	// Sync to disk *before* we release our write lock!
	// For now, for performance, do not sync the global event log.
	if ( (   is_global_event  && m_global_fsync_enable ) ||
		 ( (!is_global_event) && m_enable_fsync ) ) {
		before = time(NULL);
		const char *fname;
		if ( is_global_event ) fname = m_global_path;
		else fname = log.path.c_str();
		if ( condor_fdatasync( fd, fname ) != 0 ) {
		  dprintf( D_ALWAYS,
				   "fsync() failed in WriteUserLog::writeEvent"
				   " - errno %d (%s)\n",
				   errno, strerror(errno) );
			// Note:  should we set success to false here?
		}
		after = time(NULL);
		if ( (after - before) > 5 ) {
			dprintf( D_FULLDEBUG,
					 "UserLog::doWriteEvent(): fsyncing file took %ld secs\n",
					 (after-before) );
		}
	}
	before = time(NULL);
	if (!was_locked) {lock->release();}
	after = time(NULL);
	if ( (after - before) > 5 ) {
		dprintf( D_FULLDEBUG,
				 "UserLog::doWriteEvent(): unlocking file took %ld seconds\n",
				 (after-before) );
	}
	return success;
}

bool
WriteUserLog::doWriteEvent( int fd, ULogEvent *event, int format_opts )
{
	ClassAd* eventAd = NULL;
	bool success = true;

	if (format_opts & ULogEvent::formatOpt::CLASSAD) {

		eventAd = event->toClassAd((format_opts & ULogEvent::formatOpt::UTC) != 0);	// must delete eventAd eventually
		if (!eventAd) {
			dprintf( D_ALWAYS,
					 "WriteUserLog Failed to convert event type # %d to classAd.\n",
					 event->eventNumber);
			success = false;
		} else {
			std::string output;
			if (format_opts & ULogEvent::formatOpt::JSON) {
				classad::ClassAdJsonUnParser  unparser;
				unparser.Unparse(output, eventAd);
				if ( ! output.empty()) output += "\n";
			} else /*if (format_opts & ULogEvent::formatOpt::XML)*/ {
				eventAd->Delete(ATTR_TARGET_TYPE); // TJ 2019: I think this is no longer necessary
				classad::ClassAdXMLUnParser unparser;
				unparser.SetCompactSpacing(false);
				unparser.Unparse(output, eventAd);
			}

			if (output.empty()) {
				dprintf( D_ALWAYS,
						 "WriteUserLog Failed to convert event type # %d to %s.\n",
						 event->eventNumber,
						 (format_opts & ULogEvent::formatOpt::JSON) ? "JSON" : "XML");
			}
			if ( write( fd, output.data(), output.length() ) < (ssize_t)output.length() ) {
				success = false;
			} else {
				success = true;
			}
		}
	} else {
		std::string output;
		success = event->formatEvent( output, format_opts );
		output += SynchDelimiter;
		if ( success && write( fd, output.data(), output.length() ) < (ssize_t)output.length() ) {
			// TODO Should we print a '\n...\n' like in the older code?
			success = false;
		}
	}

	if ( eventAd ) {
		delete eventAd;
	}

	return success;
}

bool
WriteUserLog::doWriteGlobalEvent( ULogEvent* event, ClassAd *ad) 
{
	log_file log;
	return doWriteEvent(event, log, true, false, m_global_format_opts, ad);
}

// Return false on error, true on goodness
bool
WriteUserLog::writeEvent ( ULogEvent *event,
						   ClassAd *param_jobad,
						   bool *written )
{
	// By default, no event written
	if ( written ) {
		*written = false;
	}

	// the the log is not initialized, don't bother --- just return OK
	if ( !m_initialized ) {
		dprintf( D_FULLDEBUG,
				 "WriteUserLog: not initialized @ writeEvent()\n" );
		return true;
	}

	// make certain some parameters we will need are initialized
	if (!event) {
		return false;
	}

	// Open the global log
	bool globalOpenError = false;
	if ( !openGlobalLog(false) ) {
		dprintf( D_ALWAYS, "WARNING WriteUserLog::writeEvent failed to open global log! The global event log will be missing an event.\n" );
		// We *don't* want to return here, so we at least try to write
		// to the "normal" log (see gittrac #2858).
		globalOpenError = true;
	}

	// fill in event context
	event->cluster = m_cluster;
	event->proc = m_proc;
	event->subproc = m_subproc;

	// write global event
	//TEMPTEMP -- don't try if we got a global open error
	if ( !globalOpenError && !m_global_disable && m_global_path ) {
		if ( ! doWriteGlobalEvent(event, param_jobad)  ) {
			dprintf( D_ALWAYS, "WARNING: WriteUserLog::writeEvent global doWriteEvent() failed on global log! The global event log will be missing an event.\n" );
			// We *don't* want to return here, so we at least try to write
			// to the "normal" log (see gittrac #2858).
		}
		//TEMPTEMP -- do we want to do this if the global write failed?
		//TEMPTEMP -- make sure to free attrsToWrite in all cases
		char *attrsToWrite = param("EVENT_LOG_JOB_AD_INFORMATION_ATTRS");
		if( attrsToWrite && *attrsToWrite ) {
			//TEMPTEMP -- what the hell *is* this?
			log_file log;
			writeJobAdInfoEvent( attrsToWrite, log, event, param_jobad, true,
				m_global_format_opts );
		}
		free( attrsToWrite );
	}

	//TEMPTEMP -- don't try if we got a global open error
	if ( !globalOpenError && m_global_close ) {
		closeGlobalLog( );
	}

	// write ulog event
	bool ret = true;
	if ( m_userlog_enable ) {
		for(std::vector<log_file*>::iterator p = logs.begin(); p != logs.end(); ++p) {
			if( (*p)->fd < 0 || !(*p)->lock) {
				if((*p)->fd >= 0) {
					dprintf( D_ALWAYS, "WriteUserLog: No user log lock!\n" );
				}
				continue;
			}
				// Check our mask vector for the event
				// If we have a mask, the event must be in the mask to write the event.
			if( (*p)->is_dag_log && !mask.empty()){
				std::vector<ULogEventNumber>::iterator pp =
					std::find(mask.begin(),mask.end(),event->eventNumber);	
				if(pp == mask.end()) {
					dprintf( D_FULLDEBUG, "Did not find %d in the mask, so do not write this event.\n",
						event->eventNumber );
					break; // We are done caring about this event
				}
			}
			int fmt_opts = m_format_opts;
			if ((*p)->is_dag_log) { fmt_opts &= ~(ULogEvent::formatOpt::XML); }
			if ( ! doWriteEvent(event, **p, false, false, fmt_opts, param_jobad) ) {
				dprintf( D_ALWAYS, "WARNING: WriteUserLog::writeEvent user doWriteEvent() failed on normal log %s!\n", (*p)->path.c_str() );
				ret = false;
			}
			if( !(*p)->is_dag_log && param_jobad ) {
					// The following should match ATTR_JOB_AD_INFORMATION_ATTRS
					// but cannot reference it directly because of what gets
					// linked in libcondorapi
				char *attrsToWrite = NULL;
				param_jobad->LookupString("JobAdInformationAttrs",&attrsToWrite);
				if (attrsToWrite) {
					if (*attrsToWrite) {
						writeJobAdInfoEvent(attrsToWrite, **p, event, param_jobad, false, fmt_opts);
					}
				free( attrsToWrite );
				}
			}
		}
	}

	if ( written ) {
		*written = ret;
	}
	return ret;
}

void
WriteUserLog::writeJobAdInfoEvent(char const *attrsToWrite, log_file& log, ULogEvent *event, ClassAd *param_jobad, bool is_global_event, int format_opts)
{
	ExprTree *tree;
	classad::Value result;
	char *curr;

	ClassAd *eventAd = event->toClassAd((format_opts & ULogEvent::formatOpt::UTC) != 0);

	StringList attrs(attrsToWrite);
	attrs.rewind();
	while ( eventAd && param_jobad && (curr=attrs.next()) )
	{
		if ( (tree=param_jobad->LookupExpr(curr)) ) {
				// found the attribute.  now evaluate it before
				// we put it into the eventAd.
			if ( EvalExprTree(tree,param_jobad,NULL,result) ) {
					// now inserted evaluated expr
				bool bval = false;
				int ival;
				double dval;
				std::string sval;
				switch (result.GetType()) {
				case classad::Value::BOOLEAN_VALUE:
					result.IsBooleanValue( bval );
					eventAd->Assign( curr, bval );
					break;
				case classad::Value::INTEGER_VALUE:
					result.IsIntegerValue( ival );
					eventAd->Assign( curr, ival );
					break;
				case classad::Value::REAL_VALUE:
					result.IsRealValue( dval );
					eventAd->Assign( curr, dval );
					break;
				case classad::Value::STRING_VALUE:
					result.IsStringValue( sval );
					eventAd->Assign( curr, sval );
					break;
				default:
					break;
				}
			}
		}
	}

		// The EventTypeNumber will get overwritten to be a
		// JobAdInformationEvent, so preserve the event that triggered
		// us to write out the info in another attribute name called
		// TriggerEventTypeNumber.
	if ( eventAd  ) {
		eventAd->Assign("TriggerEventTypeNumber",event->eventNumber);
		eventAd->Assign("TriggerEventTypeName",event->eventName());
			// Now that the eventAd has everything we want, write it.
		JobAdInformationEvent info_event;
		eventAd->Assign("EventTypeNumber",info_event.eventNumber);
		info_event.initFromClassAd(eventAd);
		info_event.cluster = m_cluster;
		info_event.proc = m_proc;
		info_event.subproc = m_subproc;
		doWriteEvent(&info_event, log, is_global_event, false, format_opts, param_jobad);
		delete eventAd;
	}
}

bool
WriteUserLog::writeEventNoFsync (ULogEvent *event, ClassAd *jobad,
								 bool *written )
{
	bool saved_fsync_setting = getEnableFsync();
	setEnableFsync( false );
	bool retval = writeEvent( event, jobad, written );
	setEnableFsync( saved_fsync_setting );
	return retval;
}

// Generate the uniq global ID "base"
const char *
WriteUserLog::GetGlobalIdBase( void )
{
	if ( m_global_id_base ) {
		return m_global_id_base;
	}
	std::string base;
	struct timeval now;
	condor_gettimestamp( now );

	formatstr( base, "%d.%d.%ld.%ld.", getuid(), getpid(), (long)now.tv_sec,
	           (long)now.tv_usec );

	m_global_id_base = strdup( base.c_str( ) );
	return m_global_id_base;
}

// Generates a uniq global file ID
void
WriteUserLog::GenerateGlobalId( std::string &id )
{
	struct timeval now;
	condor_gettimestamp( now );

	// First pass -- initialize the sequence #
	if ( m_global_sequence == 0 ) {
		m_global_sequence = 1;
	}

	id = "";

	// Add in the creator name
	if ( m_creator_name ) {
		id += m_creator_name;
		id += ".";
	}

	formatstr_cat( id, "%s%d.%ld.%ld", GetGlobalIdBase(), m_global_sequence,
	               (long)now.tv_sec, (long)now.tv_usec );
}
/*
### Local Variables: ***
### mode:c++ ***
### tab-width:4 ***
### End: ***
*/

void
WriteUserLog::setEnableFsync(bool enabled) {
	m_enable_fsync = enabled;
}

bool
WriteUserLog::getEnableFsync() const {
	return m_enable_fsync;
}

FileLockBase *
WriteUserLog::getLock(CondorError &err) {
	if (logs.empty()) {
		err.pushf("WriteUserLog", 1, "User log has no configured logfiles.\n");
		return nullptr;
	}
		// This interface returns a single file lock; for now, as we return a single lock, we
		// touch nothing.
	if (logs.size() != 1) {
		err.pushf("WriteUserLog", 1, "User log has multiple configured logfiles; cannot lock.\n");
		return nullptr;
	}
	for (auto log : logs) {
		if (log->lock) {
			return log->lock;
		}
	}
	return nullptr;
}

//
// WriteUserLogHeader methods
//

// Write a header event
int
WriteUserLogHeader::Write( WriteUserLog &writer, int fd )
{
	GenericEvent	event;

	if ( 0 == m_ctime ) {
		m_ctime = time( NULL );
	}
	if ( !GenerateEvent( event ) ) {
		return ULOG_UNK_ERROR;
	}
	return writer.writeGlobalEvent( event, fd, true );
}

// Generate a header event
bool
WriteUserLogHeader::GenerateEvent( GenericEvent &event )
{
	int len = snprintf( event.info, COUNTOF(event.info),
			  "Global JobLog:"
			  " ctime=%d"
			  " id=%s"
			  " sequence=%d"
			  " size=" FILESIZE_T_FORMAT""
			  " events=%" PRId64""
			  " offset=" FILESIZE_T_FORMAT""
			  " event_off=%" PRId64""
			  " max_rotation=%d"
			  " creator_name=<%s>",
			  (int) getCtime(),
			  getId().c_str(),
			  getSequence(),
			  getSize(),
			  getNumEvents(),
			  getFileOffset(),
			  getEventOffset(),
			  getMaxRotation(),
			  getCreatorName().c_str()
			  );
	if (len < 0 || len == sizeof(event.info)) {
		// not enough room in the buffer
		len = (int)COUNTOF(event.info)-1;
		event.info[len] = 0; // make sure it's null terminated.
		::dprintf( D_FULLDEBUG, "Generated (truncated) log header: '%s'\n", event.info );
	}  else {
		::dprintf( D_FULLDEBUG, "Generated log header: '%s'\n", event.info );
		while( len < 256 ) {
			event.info[len++] = ' ';
			event.info[len] = 0;
		}
	}

	return true;
}<|MERGE_RESOLUTION|>--- conflicted
+++ resolved
@@ -286,11 +286,7 @@
 		}
 	}
 	if (!file.empty() && failed_init == file.size()) {
-<<<<<<< HEAD
-		dprintf(D_FULLDEBUG,"WriteUserLog::initialize: failed to initialize all %lu log file(s).\n",failed_init);
-=======
 		dprintf(D_FULLDEBUG,"WriteUserLog::initialize: failed to initialize all %zu log file(s).\n",failed_init);
->>>>>>> eebfccd2
 		freeLogs();
 		logs.clear();
 	}
