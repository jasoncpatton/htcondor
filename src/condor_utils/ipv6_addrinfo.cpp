--- conflicted
+++ resolved
@@ -39,18 +39,6 @@
 	ret.ai_family = AF_UNSPEC;
 	ret.ai_socktype = SOCK_STREAM;
 	ret.ai_protocol = IPPROTO_TCP;
-<<<<<<< HEAD
-#if defined( WORKING_GETADDRINFO )
-	if(! param_false( "ENABLE_IPV6" )) {
-		ret.ai_family = AF_UNSPEC;
-	} else {
-		ret.ai_family = AF_INET;
-	}
-#else
-	ret.ai_family = AF_UNSPEC;
-#endif
-=======
->>>>>>> 6bea8a56
 	return ret;
 }
 
