--- conflicted
+++ resolved
@@ -405,11 +405,8 @@
 	case CRON_TERM_SENT:
 	case CRON_KILL_SENT:
 		m_in_shutdown = false;
-<<<<<<< HEAD
 		// Fall through...	
-=======
 		//@fallthrough@
->>>>>>> 3a4dcb2e
 	default:
 		SetState( CRON_IDLE );			// Note that it's dead
 
