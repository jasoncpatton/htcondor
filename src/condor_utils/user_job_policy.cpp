--- conflicted
+++ resolved
@@ -660,16 +660,6 @@
 
 	const char * expr_src;
 	std::string exprString;
-<<<<<<< HEAD
-=======
-#else
-	std::string exprString;
-	std::string reason_expr_param;
-	std::string reason_expr_attr;
-	std::string subcode_expr_param;
-	std::string subcode_expr_attr;
-#endif
->>>>>>> 69d42606
 	switch(m_fire_source) {
 		case FS_NotYet:
 			expr_src = "UNKNOWN (never set)";
@@ -678,12 +668,7 @@
 		case FS_JobAttribute:
 		{
 			expr_src = "job attribute";
-<<<<<<< HEAD
 			exprString = m_fire_unparsed_expr.c_str();
-=======
-#ifdef USE_NON_MUTATING_USERPOLICY
-			exprString = m_fire_unparsed_expr;
->>>>>>> 69d42606
 			if (m_fire_expr_val == -1) {
 				reason_code = CONDOR_HOLD_CODE_JobPolicyUndefined;
 			} else {
@@ -697,12 +682,7 @@
 		case FS_SystemMacro:
 		{
 			expr_src = "system macro";
-<<<<<<< HEAD
 			exprString = m_fire_unparsed_expr.c_str();
-=======
-#ifdef USE_NON_MUTATING_USERPOLICY
-			exprString = m_fire_unparsed_expr;
->>>>>>> 69d42606
 			if( m_fire_expr_val == -1 ) {
 				reason_code = CONDOR_HOLD_CODE_SystemPolicyUndefined;
 			}
@@ -719,42 +699,6 @@
 			break;
 	}
 
-<<<<<<< HEAD
-=======
-
-#ifdef USE_NON_MUTATING_USERPOLICY
-	// don't need this. it's handled above.
-#else
-	std::string subcode_expr;
-	if( !subcode_expr_param.empty() &&
-		param(subcode_expr,subcode_expr_param.c_str(),NULL) &&
-		!subcode_expr.IsEmpty())
-	{
-		m_ad->AssignExpr(ATTR_SCRATCH_EXPRESSION, subcode_expr.Value());
-		m_ad->LookupInteger(ATTR_SCRATCH_EXPRESSION, reason_subcode);
-		m_ad->Delete(ATTR_SCRATCH_EXPRESSION);
-	}
-	else if( !subcode_expr_attr.empty() )
-	{
-		m_ad->LookupInteger(subcode_expr_attr, reason_subcode);
-	}
-
-	std::string reason_expr;
-	if( !reason_expr_param.empty() &&
-		param(reason_expr,reason_expr_param.c_str(),NULL) &&
-		!reason_expr.IsEmpty())
-	{
-		m_ad->AssignExpr(ATTR_SCRATCH_EXPRESSION, reason_expr.Value());
-		m_ad->LookupString(ATTR_SCRATCH_EXPRESSION, reason);
-		m_ad->Delete(ATTR_SCRATCH_EXPRESSION);
-	}
-	else if( !reason_expr_attr.empty() )
-	{
-		m_ad->LookupString(reason_expr_attr, reason);
-	}
-#endif
-
->>>>>>> 69d42606
 	if( !reason.empty() ) {
 		return true;
 	}
