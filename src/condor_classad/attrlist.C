/***************************************************************
 *
 * Copyright (C) 1990-2007, Condor Team, Computer Sciences Department,
 * University of Wisconsin-Madison, WI.
 * 
 * Licensed under the Apache License, Version 2.0 (the "License"); you
 * may not use this file except in compliance with the License.  You may
 * obtain a copy of the License at
 * 
 *    http://www.apache.org/licenses/LICENSE-2.0
 * 
 * Unless required by applicable law or agreed to in writing, software
 * distributed under the License is distributed on an "AS IS" BASIS,
 * WITHOUT WARRANTIES OR CONDITIONS OF ANY KIND, either express or implied.
 * See the License for the specific language governing permissions and
 * limitations under the License.
 *
 ***************************************************************/

// AttrList.C
//
// Implementation of AttrList classes and AttrListList classes.
//

#include "condor_common.h"
#include "condor_debug.h"
#include "condor_ast.h"
#include "condor_attrlist.h"
#include "condor_attributes.h"
#include "iso_dates.h"
#include "condor_xml_classads.h"
#include "condor_string.h" // for strnewp()
#include "my_hostname.h"
#include "HashTable.h"
#include "YourString.h"

extern void evalFromEnvironment (const char *, EvalResult *);

// ugly, ugly hack.  remove for v6.1.9 -Todd
extern char* mySubSystem;

// Chris Torek's world famous hashing function
// Modified to be case-insensitive
static unsigned int torekHash(const YourString &s) {
	unsigned int hash = 0;

	const char *p = s.s;
	while (*p) {
		hash = (hash<<5)+hash + (unsigned char)tolower(*p);
		p++;
	}

	return hash;
}

static const int hash_size = 79; // prime research

static const char *SECRET_MARKER = "ZKM"; // "it's a Zecret Klassad, Mon!"

///////////////////////////////////////////////////////////////////////////////
// AttrListElem constructor.
////////////////////////////////////////////////////////////////////////////////
AttrListElem::AttrListElem(ExprTree* expr)
{
    tree = expr;
    dirty = false;
    name = ((Variable*)expr->LArg())->Name();
    next = NULL;
}

////////////////////////////////////////////////////////////////////////////////
// AttrListElem copy constructor. 
////////////////////////////////////////////////////////////////////////////////
AttrListElem::AttrListElem(AttrListElem& oldNode)
{
	// This old lame Copy business doesn't really make a copy
    // oldNode.tree->Copy();
    // this->tree = oldNode.tree;
	// So we do the new DeepCopy():
	this->tree = oldNode.tree->DeepCopy();
    this->dirty = false;
    this->name = ((Variable*)tree->LArg())->Name();
    next = NULL;
}

////////////////////////////////////////////////////////////////////////////////
// AttrListAbstract constructor. It is called by its derived classes.
// AttrListAbstract is a purely virtual class, there is no need for a user to
// declare a AttrListAbstract instance.
////////////////////////////////////////////////////////////////////////////////
AttrListAbstract::AttrListAbstract(int atype)
{
    this->type = atype;
    this->inList = NULL;
    this->next = NULL;
    this->prev = NULL;
}

////////////////////////////////////////////////////////////////////////////////
// AttrListRep constructor.
////////////////////////////////////////////////////////////////////////////////
AttrListRep::AttrListRep(AttrList* aList, AttrListList* attrListList)
: AttrListAbstract(ATTRLISTREP)
{
    this->attrList = aList;
    this->inList = attrListList;
    this->nextRep = (AttrListRep *)aList->next;
    attrList->inList = NULL;
    attrList->next = this;
}

////////////////////////////////////////////////////////////////////////////////
// AttrList class constructor when there is no AttrListList associated with it.
////////////////////////////////////////////////////////////////////////////////
AttrList::AttrList() : AttrListAbstract(ATTRLISTENTITY)
{
	seq = 0;
    exprList = NULL;
	hash = new HashTable<YourString, AttrListElem *>(hash_size, torekHash);
	chained_hash = NULL;
	inside_insert = false;
	chainedAttrs = NULL;
    tail = NULL;
    ptrExpr = NULL;
    ptrName = NULL;
    ptrExprInChain = false;
    ptrNameInChain = false;
    associatedList = NULL;
}

////////////////////////////////////////////////////////////////////////////////
// AttrList class constructor. The parameter indicates that this AttrList has
// an AttrListList associated with it.
////////////////////////////////////////////////////////////////////////////////
AttrList::AttrList(AttrListList* assocList) :
		  AttrListAbstract(ATTRLISTENTITY)
{
	seq = 0;
    exprList = NULL;
	hash = new HashTable<YourString, AttrListElem *>(hash_size, torekHash);
	chained_hash = NULL;
	inside_insert = false;
	chainedAttrs = NULL;
    tail = NULL;
    ptrExpr = NULL;
    ptrName = NULL;
    ptrExprInChain = false;
    ptrNameInChain = false;
    this->associatedList = assocList;
    if(associatedList)
    {
        if(!associatedList->associatedAttrLists)
        {
      	    assocList->associatedAttrLists = new AttrListList;
        }
        assocList->associatedAttrLists->Insert(this);
    }
}

//
// Constructor of AttrList class, read from a file.
// The string "delimitor" passed in or EOF delimits the end of a AttrList input.
// The newline character delimits an expression. White spaces before a new
// expression are ignored.
// 1 is passed on to the calling procedure if EOF is reached. Otherwise, 0
// is passed on.
//
AttrList::
AttrList(FILE *file, char *delimitor, int &isEOF, int &error, int &empty) 
	: AttrListAbstract(ATTRLISTENTITY)
{
    ExprTree 	*tree;
	int			delimLen = strlen( delimitor );
	int 		index;
    MyString    line_buffer;

	seq 			= 0;
    exprList 		= NULL;
	hash = new HashTable<YourString, AttrListElem *>(hash_size, torekHash);
	inside_insert = false;
	chainedAttrs = NULL;
	chained_hash = NULL;
    associatedList 	= NULL;
    tail 			= NULL;
    ptrExpr 		= NULL;
    ptrName 		= NULL;
    ptrExprInChain = false;
    ptrNameInChain = false;
	empty			= TRUE;

	while( 1 ) {
			// get a line from the file
		if ( line_buffer.readLine( file, false ) == false ) {
			error = ( isEOF = feof( file ) ) ? 0 : errno;
			return;
		}

			// did we hit the delimitor?
		if ( strncmp( line_buffer.Value(), delimitor, delimLen ) == 0 ) {
				// yes ... stop
			isEOF = feof( file );
			error = 0;
			return;
		}

			// Skip any leading white-space
		index = 0;
		while ( index < line_buffer.Length() &&
				( line_buffer[index] == ' ' || line_buffer[index] == '\t' ) ) {
			index++;
		}

			// if the rest of the string is empty, try reading again
			// if it starts with a pound character ("#"), treat as a comment
		if( index == line_buffer.Length() || line_buffer[index] == '\n' ||
			line_buffer[index] == '#' ) {
			continue;
		}

			// parse the expression in the string
		if( Parse( line_buffer.Value(), tree ) || Insert( tree ) == FALSE ) {
				// print out where we barfed to the log file
			dprintf(D_ALWAYS,"failed to create classad; bad expr = %s\n",
				line_buffer.Value());
				// read until delimitor or EOF; whichever comes first
			line_buffer = "";
			while ( strncmp( line_buffer.Value(), delimitor, delimLen ) &&
					!feof( file ) ) {
				line_buffer.readLine( file, false );
			}
			isEOF = feof( file );
			error = -1;
			return;
		} else {
			empty = FALSE;
		}
	}
	ClearAllDirtyFlags();
	return;
}

//
// Constructor of AttrList class, read from a string.
// The character 'delimitor' passed in or end of string delimits an expression,
// end of string delimits a AttrList input.
// If there are only white spaces between the last delimitor and the end of 
// string, they are to be ignored, no parse error.
//
AttrList::AttrList(char *AttrLists, char delimitor) : AttrListAbstract(ATTRLISTENTITY)
{
    ExprTree *tree;

	seq = 0;
    exprList = NULL;
	hash = new HashTable<YourString, AttrListElem *>(hash_size, torekHash);
	chained_hash = NULL;
	inside_insert = false;
	chainedAttrs = NULL;
    associatedList = NULL;
    tail = NULL;
    ptrExpr = NULL;
    ptrName = NULL;
    ptrExprInChain = false;
    ptrNameInChain = false;

    char c;
    int buffer_size = 10;                    // size of the input buffer.
    int current = 0;                         // current position in buffer. 
    char *buffer = new char[buffer_size];
    if(!buffer)
    {
		EXCEPT("Warning : you ran out of memory");
    }
    int i=0;
    while(isspace(c = AttrLists[i]))
    {
        i++;                                 // skip white spaces.
    }    

    while(1)                                 // loop character by character 
    {                                        // to the end of the stirng to
        c = AttrLists[i];                    // construct a AttrList object.
        if(c == delimitor || c == '\0')                 
		{                                    // end of an expression.
			if(current)
			{                                // if expression not empty.
				buffer[current] = '\0';
				if(!Parse(buffer, tree))
				{
					if(tree->MyType() == LX_ERROR)
					{
						EXCEPT("Warning : you ran out of memory");
					}
				}
				else
			   	{
					EXCEPT("Parse error in the input string");
				}
				Insert(tree);
			}
			delete []buffer;
			if(c == '\0')
			{                                // end of input.
				break;
			}
			i++;                             // look at the next character.
			while(isspace(c = AttrLists[i]))
			{
				i++;                         // skip white spaces.
			}
            if((c = AttrLists[i]) == '\0')
			{
				break;                       // end of input.
			}
			i--;
			buffer_size = 10;                // process next expression.
			current = 0;                  
			buffer = new char[buffer_size];
			if(!buffer)
			{
				EXCEPT("Warning: you ran out of memory");
			}	    
		}
		else
		{                                    // fill in the buffer.
			if(current >= (buffer_size - 1))        
			{
				int  old_buffer_size;
				char *new_buffer;
				
				old_buffer_size = buffer_size;
				buffer_size *= 2;
				// Can you believe, someone called realloc on 
				// a buffer that had been new-ed? Now we call
				// new and copy it over with memcpy.--Alain, 23-Sep-2001
				new_buffer = new char[buffer_size];
				if(!new_buffer)
				{
					EXCEPT("Warning: you ran out of memory");
				}
				memset(new_buffer, 0, buffer_size);
				memcpy(new_buffer, buffer, old_buffer_size * sizeof(char));
				delete [] buffer;
				buffer = new_buffer;
			}
			buffer[current] = c;
			current++;
		}
		i++;
    }
	ClearAllDirtyFlags();
	return;
}

ExprTree* ProcToTree(char*, LexemeType, int, float, char*);

#if 0 /* don't want to link with ProcObj class; we shouldn't need this */
////////////////////////////////////////////////////////////////////////////////
// Create a AttrList from a proc object.
////////////////////////////////////////////////////////////////////////////////
AttrList::AttrList(ProcObj* procObj) : AttrListAbstract(ATTRLISTENTITY)
{
	ExprTree*	tmpTree;	// trees converted from proc structure fields

	seq = 0;
	exprList = NULL;
	hash = new HashTable<YourString, AttrListElem *>(hash_size, torekHash);
	inside_insert = false;
	chainedAttrs = NULL;
	associatedList = NULL;
	tail = NULL;
	ptrExpr = NULL;
	ptrName = NULL;
    ptrExprInChain = false;
    ptrNameInChain = false;


	// Convert the fields in a proc structure into expression trees and insert
	// into the classified ad.
	tmpTree = ProcToTree("Status", LX_INTEGER, procObj->get_status(), 0, NULL);
	if(!tmpTree)
	{
		EXCEPT("AttrList::AttrList(ProcObj*) : Status");
	}
	Insert(tmpTree);

	tmpTree = ProcToTree("Prio", LX_INTEGER, procObj->get_prio(), 0, NULL);
	if(!tmpTree)
	{
		EXCEPT("AttrList::AttrList(ProcObj*) : Prio");
	}
	Insert(tmpTree);

	tmpTree = ProcToTree("ClusterId", LX_INTEGER, procObj->get_cluster_id(),
						 0, NULL);
	if(!tmpTree)
	{
		EXCEPT("AttrList::AttrList(ProcObj*) : ClusterId");
	}
	Insert(tmpTree);

	tmpTree = ProcToTree("ProcId", LX_INTEGER, procObj->get_proc_id(), 0, NULL);
	if(!tmpTree)
	{
		EXCEPT("AttrList::AttrList(ProcObj*) : ProcId");
	}
	Insert(tmpTree);

	tmpTree = ProcToTree("LocalCPU", LX_FLOAT, 0, procObj->get_local_cpu(),
						 NULL);
	if(!tmpTree)
	{
		EXCEPT("AttrList::AttrList(ProcObj*) : LocalCPU");
	}
	Insert(tmpTree);

	tmpTree = ProcToTree("RemoteCPU", LX_FLOAT, 0, procObj->get_remote_cpu(),
						 NULL);
	if(!tmpTree)
	{
		EXCEPT("AttrList::AttrList(ProcObj*) : RemoteCPU");
	}
	Insert(tmpTree);

	tmpTree = ProcToTree("Owner", LX_STRING, 0, 0, procObj->get_owner());
	if(!tmpTree)
	{
		EXCEPT("AttrList::AttrList(ProcObj*) : Owner");
	}
	Insert(tmpTree);

	tmpTree = ProcToTree("Arch", LX_STRING, 0, 0, procObj->get_arch());
	if(!tmpTree)
	{
		EXCEPT("AttrList::AttrList(ProcObj*) : Arch");
	}
	Insert(tmpTree);

	tmpTree = ProcToTree("OpSys", LX_STRING, 0, 0, procObj->get_opsys());
	if(!tmpTree)
	{
		EXCEPT("AttrList::AttrList(ProcObj*) : OpSys");
	}
	Insert(tmpTree);

	tmpTree = ProcToTree("Requirements", LX_STRING, 0, 0,
						 procObj->get_requirements());
	if(!tmpTree)
	{
		EXCEPT("AttrList::AttrList(ProcObj*) : Requirements");
	}
	Insert(tmpTree);
}
#endif

////////////////////////////////////////////////////////////////////////////////
// Converts a (key word, value) pair from a proc structure to a tree.
////////////////////////////////////////////////////////////////////////////////
ExprTree* AttrList::ProcToTree(char* var, LexemeType t, int i, float f, char* s)
{
	ExprTree*	tmpVarTree;		// Variable node
	ExprTree*	tmpTree;		// Value tree
	char*		tmpStr;			// used to add "" to a string
	char*		tmpVarStr;		// make a copy of "var"

	tmpVarStr = new char[strlen(var)+1];
	strcpy(tmpVarStr, var);
	tmpVarTree = new Variable(tmpVarStr);
	switch(t)
	{
		case LX_INTEGER :

			tmpTree = new Integer(i);
			break;

		case LX_FLOAT :

			tmpTree = new Float(f);
			break;

		case LX_STRING :

			tmpStr = new char[strlen(s)+3];
			sprintf(tmpStr, "\"%s\"", s);
			tmpTree = new String(tmpStr);
			break;

		case LX_EXPR :

			if(Parse(s, tmpTree) != 0)
			{
				delete tmpVarTree;
				delete tmpTree;
				return NULL;
			}
			break;
		
		default:

			break;
	}

	return new AssignOp(tmpVarTree, tmpTree);
}

#if 0 // don't use CONTEXTs anymore
////////////////////////////////////////////////////////////////////////////////
// Create a AttrList from a CONTEXT.
////////////////////////////////////////////////////////////////////////////////

int IsOperator(ELEM *elem)
{
  switch(elem->type) {
    case GETS  :
    case LT    :
    case LE    :
    case GT    :
    case GE    :
    case EQ    :
    case NE    :
    case AND   :
    case OR    :
    case PLUS  :
    case MINUS :
    case MUL   :
    case DIV   : return TRUE;
    default    : return FALSE;
  }
}

ELEM* Pop(STACK* stack)
{
	stack->top--;
	return stack->data[stack->top];
}

void Push(STACK* stack, ELEM *elem)
{
  stack->data[stack->top] = elem;
  stack->top++;
}

char *Print_elem(ELEM *elem, char *str)
{
  char *tmpChar;

  switch(elem->type) {
    case GETS  : sprintf(str, " = ");
		 break;
    case LT    : sprintf(str, " < ");
		 break;
    case LE    : sprintf(str, " <= ");
		 break;
    case GT    : sprintf(str, " > ");
		 break;
    case GE    : sprintf(str, " >= ");
		 break;
    case EQ    : sprintf(str, " == ");
		 break;
    case NE    : sprintf(str, " != ");
		 break;
    case AND   : sprintf(str, " && ");
		 break;
    case OR    : sprintf(str, " || ");
		 break;
    case PLUS  : sprintf(str, " + ");
		 break;
    case MINUS : sprintf(str, " - ");
		 break;
    case MUL   : sprintf(str, " * ");
		 break;
    case DIV   : sprintf(str, " / ");
		 break;
    case NAME  : sprintf(str, "%s", elem->val.string_val);
		 break;
    case STRING: 
				 if(!elem->val.string_val)
				 {
					 sprintf(str, "(Null)");
				 }
				 else
				 {
					 sprintf(str, "\"%s\"", elem->val.string_val);
				 } 
				 break;
    case FLOAT : sprintf(str, "%f", elem->val.float_val);
		 break;
    case INT   : sprintf(str, "%d", elem->val.integer_val);
		 break;
    case BOOL  : sprintf(str, elem->val.integer_val? "TRUE" : "FALSE");
		 break;
    case NOT   : sprintf(str, "!");
		 break;
    case EXPRSTRING  : sprintf(str, "%s", elem->val.string_val);
		 break;
  }

  for(tmpChar = str; *tmpChar != '\0'; tmpChar++);
  return tmpChar;
}

AttrList::AttrList(CONTEXT* context) : AttrListAbstract(ATTRLISTENTITY)
{
	STACK		stack;
	ELEM*		elem, *lElem, *rElem;
	char*		tmpExpr;
	char*		tmpChar;
	int			i, j;
	ExprTree*	tmpTree;

	stack.top = 0;
	seq = 0;
	associatedList = NULL;
	tail = NULL;
	ptrExpr = NULL;
	ptrName = NULL;
    ptrExprInChain = false;
    ptrNameInChain = false;
	exprList = NULL;
	hash = new HashTable<YourString, AttrListElem *>(hash_size, torekHash);
	chained_hash = NULL;
	inside_insert = false;
	chainedAttrs = NULL;

	for(i = 0; i < context->len; i++)
	{
    	for(j = 0; j < (context->data)[i]->len; j++)
		{
      		if(((context->data)[i]->data)[j]->type == ENDMARKER)
			{
				elem = Pop(&stack);
				if(Parse(elem->val.string_val, tmpTree) != 0)
				{
					dprintf(D_EXPR, "Can't parse %s\n", elem->val.string_val);
				}
				else
				{
					Insert(tmpTree);
				}
				delete []elem->val.string_val;
				delete elem;
      		}
			else if(((context->data)[i]->data)[j]->type == NOT)
			{
				tmpExpr = new char[1000];
				strcpy(tmpExpr, "");
				rElem = Pop(&stack);
				strcat(tmpExpr, "(!");
				tmpChar = tmpExpr + 2;
				Print_elem(rElem, tmpChar);
				strcat(tmpExpr, ")");
				elem = new ELEM;
				elem->val.string_val = tmpExpr;
				elem->type = EXPRSTRING;
				Push(&stack, elem);
				if(rElem->type == EXPRSTRING)
				{
					delete rElem->val.string_val;
					delete rElem;
        		}
		    }
			else if(IsOperator(((context->data)[i]->data)[j]))
			{
				tmpExpr = new char[1000];
				strcpy(tmpExpr, "");
				rElem = Pop(&stack);
				lElem = Pop(&stack);
				if(((context->data)[i]->data)[j]->type != GETS)
				{
			    	strcat(tmpExpr, "(");
					tmpChar = tmpExpr + 1;
				}
				else
					tmpChar = tmpExpr;
				tmpChar = Print_elem(lElem, tmpChar);
				tmpChar = Print_elem(((context->data[i]->data)[j]), tmpChar);
				Print_elem(rElem, tmpChar);
				if(((context->data)[i]->data)[j]->type != GETS)
					strcat(tmpExpr, ")");
				elem = new ELEM;
				elem->val.string_val = tmpExpr;
				elem->type = EXPRSTRING;
				Push(&stack, elem);
				if(rElem->type == EXPRSTRING)
				{
					delete rElem->val.string_val;
					delete rElem;
       			}
				if(lElem->type == EXPRSTRING)
				{
					delete lElem->val.string_val;
					delete lElem;
				}
			} else
				Push(&stack, ((context->data)[i]->data)[j]);
		}
	}
}
#endif

////////////////////////////////////////////////////////////////////////////////
// AttrList class copy constructor.
////////////////////////////////////////////////////////////////////////////////
AttrList::AttrList(AttrList &old) : AttrListAbstract(ATTRLISTENTITY)
{
    AttrListElem* tmpOld;	// working variable
    AttrListElem* tmpThis;	// working variable

	this->hash = new HashTable<YourString, AttrListElem *>(hash_size,torekHash);
    if(old.exprList) {
		// copy all the AttrList elements. 
		// As of 14-Sep-2001, we now copy the trees, not just the pointers
		// to the trees. This happens in the copy constructor for AttrListElem
		this->exprList = new AttrListElem(*old.exprList);
		hash->insert(((Variable *)this->exprList->tree->LArg())->Name(),
				this->exprList);
		tmpThis = this->exprList;
        for(tmpOld = old.exprList->next; tmpOld; tmpOld = tmpOld->next) {
			tmpThis->next = new AttrListElem(*tmpOld);
			hash->insert(((Variable *)tmpThis->next->tree->LArg())->Name(),
				tmpThis->next);
			tmpThis = tmpThis->next;
        }
		tmpThis->next = NULL;
        this->tail = tmpThis;
    }
    else {
        this->exprList = NULL;
        this->tail = NULL;
    }

	this->chainedAttrs = old.chainedAttrs;
	chained_hash = old.chained_hash;
	this->inside_insert = false;
    this->ptrExpr = NULL;
    this->ptrName = NULL;
    this->ptrExprInChain = false;
    this->ptrNameInChain = false;
    this->associatedList = old.associatedList;
	this->seq = old.seq;
    if(this->associatedList) {
		this->associatedList->associatedAttrLists->Insert(this);
    }
	return;
}

////////////////////////////////////////////////////////////////////////////////
// AttrList class destructor.
////////////////////////////////////////////////////////////////////////////////
AttrList::~AttrList()
{
		// Delete all of the attributes in this list
	clear();
	
		// Free memory associated with the hash table
	if ( hash ) {
		delete hash;
		hash = NULL;
	}

		// If we're part of an AttrListList (a.k.a. ClassAdList),
		// delete ourselves out of there, too.
    if(associatedList)
    {
		associatedList->associatedAttrLists->Delete(this);
    }
}

AttrList& AttrList::operator=(const AttrList& other)
{
	if (this != &other) {
		// First delete our old stuff.
		clear();

		if ( !this->hash ) {
			// should not happen, but just in case...
			this->hash = new HashTable<YourString, AttrListElem *>(hash_size, torekHash);
		}

		if(associatedList) {
			associatedList->associatedAttrLists->Delete(this);
		}

		// Then copy over the new stuff 
		AttrListElem* tmpOther;	// working variable
		AttrListElem* tmpThis;	// working variable
		
		if(other.exprList) {
			this->exprList = new AttrListElem(*other.exprList);
			tmpThis = this->exprList;
			hash->insert(((Variable *)tmpThis->tree->LArg())->Name(),
				tmpThis);
			for(tmpOther = other.exprList->next; tmpOther; tmpOther = tmpOther->next) {
				tmpThis->next = new AttrListElem(*tmpOther);
				tmpThis = tmpThis->next;
				hash->insert(((Variable *)tmpThis->tree->LArg())->Name(),
					tmpThis);
			}
			tmpThis->next = NULL;
			this->tail = tmpThis;
		}
		else {
			this->exprList = NULL;
			this->tail = NULL;
		}

		this->chainedAttrs = other.chainedAttrs;
		this->chained_hash = other.chained_hash;
		this->inside_insert = false;
		this->ptrExpr = NULL;
		this->ptrName = NULL;
    	this->ptrExprInChain = false;
    	this->ptrNameInChain = false;
		this->associatedList = other.associatedList;
		this->seq = other.seq;
		if (this->associatedList) {
			this->associatedList->associatedAttrLists->Insert(this);
		}
		
	}
	return *this;
}


////////////////////////////////////////////////////////////////////////////////
// Insert an expression tree into a AttrList. If the expression is not an
// assignment expression, FALSE is returned. Otherwise, it is inserted at the
// end of the expression list. 
////////////////////////////////////////////////////////////////////////////////
int AttrList::Insert(const char* str, bool check_for_dups)
{
	ExprTree*	tree = NULL;
	int result = FALSE;

	if(Parse(str, tree) != 0 || !tree)
	{
		if( tree ) {
			delete tree;
		}
		return FALSE;
	}
	result = Insert(tree, check_for_dups);
	if ( result == FALSE ) {
		delete tree;
	}
	return result;
}

int AttrList::Insert(ExprTree* expr, bool check_for_dups)
{
    if(expr == NULL || expr->MyType() != LX_ASSIGN ||
	   expr->LArg()->MyType() != LX_VARIABLE)
    {
		return FALSE;
    }

	inside_insert = true;

	if(check_for_dups && Lookup(expr->LArg()))
	{
		Delete(((Variable*)expr->LArg())->Name());
	}

    AttrListElem* newNode = new AttrListElem(expr);

	newNode->SetDirty(true);

    if(!tail)
    {
		exprList = newNode;
    }
    else
    {
		tail->next = newNode;
    }
    tail = newNode;

	inside_insert = false;

	hash->insert(((Variable *)newNode->tree->LArg())->Name(),
				newNode);
    return TRUE;
}

////////////////////////////////////////////////////////////////////////////////
// If the attribute is already in the list, replace it with the new one.
// Otherwise just insert it.
////////////////////////////////////////////////////////////////////////////////
// No more InsertOrUpdate implementation -- we just call Insert()
#if 0
int AttrList::InsertOrUpdate(char* attr)
{
	ExprTree	tree;

	if(Parse(attr, tree) != 0)
	{
		return FALSE;
	}
	if(tree->MyType() != LX_ASSIGN)
	{
		return FALSE;
	}
	if((Insert(tree) == FALSE) && (UpdateExpr(tree) == FALSE))
	{
		return FALSE;
	}
	return TRUE;
}
#endif

////////////////////////////////////////////////////////////////////////////////
// Delete an expression with the name "name" from this AttrList. Return TRUE if
// successful; FALSE if the expression can not be found.
////////////////////////////////////////////////////////////////////////////////
int AttrList::Delete(const char* name)
{
    AttrListElem*	previous = exprList;
    AttrListElem*	cur = exprList;
	int found = FALSE;

	hash->remove(name);
    while(cur)
    {
		if(!strcasecmp(name, cur->name))
		// expression to be deleted is found
		{
			// delete the expression
			if(cur == exprList)
			// the expression to be deleted is at the head of the list
			{
				exprList = exprList->next;
				if(tail == cur)
				{
					tail = NULL;
				}
			}
			else
			{
				previous->next = cur->next;
				if(tail == cur)
				{
					tail = previous;
				}
			}

			if(ptrExpr == cur)
			{
				ptrExpr = cur->next;
			}

			if(ptrName == cur)
			{
				ptrName = cur->next;
			}

			delete cur;
			found = TRUE;
			break;
		}
		else
		// expression to be deleted not found, continue search
		{
			previous = cur;
			cur = cur->next;
		}
    }	// end of while loop to search the expression to be deleted

	// see this attr exists in our chained
	// ad; if so, must insert the attr into this ad as UNDEFINED.
	if ( chainedAttrs && !inside_insert) {
		for (cur = *chainedAttrs; cur; cur = cur->next ) {
			if(!strcasecmp(name, cur->name))
			// expression to be deleted is found
			{
				AssignExpr(name, 0);	// 0 means "UNDEFINED"
				found = TRUE;
				break;
			}
		}
	}


    return found; 
}

void AttrList::SetDirtyFlag(const char *name, bool dirty)
{
	AttrListElem *element;

	element = LookupElem(name);
	if (element != NULL) {
		element->SetDirty(dirty);
	}
	return;
}

void AttrList::GetDirtyFlag(const char *name, bool *exists, bool *dirty)
{
	AttrListElem *element;
	bool  _exists, _dirty;

	element = LookupElem(name);
	if (element == NULL) {
		_exists = false;
		_dirty = false;
	} else {
		_exists = true;
		_dirty = element->IsDirty();
	}

	if (exists) {
		*exists = _exists;
	}
	if (dirty) {
		*dirty = _dirty;
	}
	return;
}

///////////////////////////////////////////////////////////////////////////////
// Reset the dirty flags for each expression tree in the AttrList.
///////////////////////////////////////////////////////////////////////////////

void AttrList::ClearAllDirtyFlags()
{
    AttrListElem *current;

    current = exprList;
    while (current != NULL) {
		current->SetDirty(false);
		current = current->next;
    }
	return;
}

////////////////////////////////////////////////////////////////////////////////
// Find an attibute and replace its value with a new value.
////////////////////////////////////////////////////////////////////////////////
#if 0
int AttrList::UpdateExpr(char* name, ExprTree* tree)
{
    ExprTree*	tmpTree;	// the expression to be updated

    if(tree->MyType() == LX_ASSIGN)
    {
		return FALSE;
    }

	inside_insert = true;

    if(!(tmpTree = Lookup(name)))
    {
		return FALSE;
    }

    tree->Copy();
	delete tmpTree->RArg();
	((BinaryOp*)tmpTree)->rArg = tree;

	inside_insert = false;

    return TRUE;
}

int AttrList::UpdateExpr(ExprTree* attr)
{
	if(attr->MyType() != LX_ASSIGN)
	{
		return FALSE;
	}
	return UpdateExpr(((Variable*)attr->LArg())->Name(), attr->RArg());
}
#endif

void
AttrList::ChainCollapse(bool with_deep_copy)
{
	ExprTree *tmp;

	if (!chainedAttrs) {
		// no chained attributes, we're done
		return;
	}

	AttrListElem* chained = *chainedAttrs;
	
	chainedAttrs = NULL;
	chained_hash = NULL;	// do not delete chained_hash here!

	while (chained && (tmp=chained->tree)) {
			// Move the value from our chained ad into our ad ONLY
			// if it does not already exist --- so we do a Lookup()
			// first, and only Insert() if the Lookup fails.
			// This is because we want attributes in our ad to have
			// precedent over the chained (cluster) ad when we collapse.
		if ( !Lookup(tmp->LArg()) ) {
			if ( with_deep_copy ) {
				tmp = tmp->DeepCopy();
				ASSERT(tmp);
			}
			Insert(tmp,false);	// no need for Insert() to check for dups
		}
		chained = chained->next;
	}
}


ExprTree* AttrList::NextExpr()
{
	// After iterating through all the exprs in this ad,
	// get all the exprs in our chained ad as well.
    if (!this->ptrExpr && chainedAttrs && !ptrExprInChain ) {
		ptrExprInChain = true;
		ptrExpr = *chainedAttrs;
	}
    if(!this->ptrExpr)
    {
		return NULL;
    }
    else
    {
		ExprTree* tmp = ptrExpr->tree;
		ptrExpr = ptrExpr->next;
		return tmp;
    }
}

ExprTree* AttrList::NextDirtyExpr()
{
	ExprTree *expr;

	// Note: no need to check chained attrs here, since in normal
	// practice they will never be dirty.

	expr = NULL;
	// Loop until we find a dirty attribute
	while (ptrExpr != NULL && !ptrExpr->IsDirty()) {
		ptrExpr = ptrExpr->next;
	}
	// If we found a dirty attribute, pull out its expression tree
	// and set us up for the next call to NextDirtyExpr()
	if (ptrExpr != NULL) {
		expr    = ptrExpr->tree;
		ptrExpr = ptrExpr->next;
	}
	return expr;
}

char* AttrList::NextName()
{
	const char *name;

    if( (name=this->NextNameOriginal()) == NULL )
    {
	return NULL;
    }
    else
    {
	char* tmp = new char[strlen(name) + 1];
	strcpy(tmp, name);
	return tmp;
    }
}

const char* AttrList::NextNameOriginal()
{
	char *name;

	// After iterating through all the names in this ad,
	// get all the names in our chained ad as well.
    if (!this->ptrName && chainedAttrs && !ptrNameInChain ) {
		ptrNameInChain = true;
		ptrName = *chainedAttrs;
	}
    if (!this->ptrName) {
		name = NULL;
    }
    else {
		name = ptrName->name;
		ptrName = ptrName->next;
    }
	return name;
}

char *AttrList::NextDirtyName()
{
	char *name;

	// Note: no need to check chained attrs here, since in normal
	// practice they will never be dirty.

	name = NULL;

	// Loop until we find a dirty attribute
	while (ptrName != NULL && !ptrName->IsDirty()) {
		ptrName = ptrName->next;
	}
	// If we found a dirty attribute, pull out its name
	// and set us up for the next call to NextDirtyName()
	if (ptrName != NULL) {
		name    = strnewp(ptrName->name);
		ptrName = ptrName->next;
	}
	return name;
}

////////////////////////////////////////////////////////////////////////////////
// Return the named expression without copying it. Return NULL if the named
// expression is not found.
////////////////////////////////////////////////////////////////////////////////
ExprTree* AttrList::Lookup(char* name) const
{
	return Lookup ((const char *) name);
}

ExprTree* AttrList::Lookup(const char* name) const
{
    AttrListElem*	tmpNode = NULL;

	ASSERT(hash);

	hash->lookup(name, tmpNode);
	if (tmpNode) {
		return tmpNode->tree;
	}

	if (chained_hash && !inside_insert) {
		chained_hash->lookup(name, tmpNode);
		if (tmpNode) {
			return tmpNode->tree;
		}
	}

    return NULL;
}

AttrListElem *AttrList::LookupElem(const char *name) const
{
	AttrListElem  *theElem = NULL;

	hash->lookup(name, theElem);

	if (theElem) {
		return theElem;
	}

	if (chained_hash && !inside_insert) {
		chained_hash->lookup(name, theElem);
	}

    return theElem;
}

ExprTree* AttrList::Lookup(const ExprTree* attr) const
{
	return Lookup (((Variable*)attr)->Name());
}

int AttrList::LookupString (const char *name, char *value) const
{
	ExprTree *tree, *rhs;
	char     *strVal;

	tree = Lookup (name);
	if (tree && (rhs=tree->RArg()) && (rhs->MyType() == LX_STRING) &&
		(strVal = ((String *) rhs)->Value()) && strVal)
	{
		strcpy (value, strVal);
		return 1;
	}

	return 0;
}

int AttrList::LookupString (const char *name, char *value, int max_len) const
{
	ExprTree *tree, *rhs;
	char     *strVal;

	tree = Lookup (name);
	if (tree && (rhs=tree->RArg()) && (rhs->MyType() == LX_STRING) &&
		(strVal = ((String *) rhs)->Value()) && strVal)
	{
		strncpy (value, strVal, max_len);
		return 1;
	}

	return 0;
}

int AttrList::LookupString (const char *name, char **value) const
{
	ExprTree *tree, *rhs;
	char     *strVal;

	tree = Lookup (name);
	if (tree && (rhs=tree->RArg()) && (rhs->MyType() == LX_STRING) &&
		(strVal = ((String *) rhs)->Value()) && strVal)
	{
		// Unlike the other lame version of this function call, we
		// ensure that we have sufficient space to actually do this. 
		*value = (char *) malloc(strlen(strVal) + 1);
		if (*value != NULL) {
			strcpy(*value, strVal);
			return 1;
		}
		else {
			// We shouldn't ever fail, but what if something gets corrupted
			// and we try to allocate 3billion bytes of storage?
			return 0;
		}
	}

	return 0;
}

/* This is just a thin wrapper to the mallocing version to simplify
usage.  Having client code need to remember to free memory sucks.
Indeed, it's telling that lots of client code just does LookupString on 
a fixed length buffer, hoping that it will be big enough.
*/
int AttrList::LookupString (const char *name, MyString & value) const
{
	char * results = 0;
	int success = LookupString(name, &results);
	if( success ) value = results;
	free(results);
	return success;
}

int AttrList::LookupTime (const char *name, char **value) const
{
	ExprTree *tree, *rhs;
	char     *strVal;

	tree = Lookup (name);
	if (tree && (rhs=tree->RArg()) && (rhs->MyType() == LX_TIME) &&
		(strVal = ((String *) rhs)->Value()) && strVal)
	{
		*value = (char *) malloc(strlen(strVal) + 1);
		if (*value != NULL) {
			strcpy(*value, strVal);
			return 1;
		}
		else {
			// We shouldn't ever fail, but what if something gets corrupted
			// and we try to allocate 3billion bytes of storage?
			return 0;
		}
	}

	return 0;
}

int AttrList::LookupTime(const char *name, struct tm *time, bool *is_utc) const
{
	ExprTree *tree, *rhs;
	char     *strVal;
	int      succeeded;

	succeeded = 0;
	if (name != NULL && time != NULL && is_utc != NULL) {
		tree = Lookup (name);
		if (tree && (rhs=tree->RArg()) && (rhs->MyType() == LX_TIME) &&
			(strVal = ((String *) rhs)->Value()) && strVal) {
			iso8601_to_time(strVal, time, is_utc);
			succeeded = 1;
		}
	}

	return succeeded;
}

int AttrList::LookupInteger (const char *name, int &value) const
{
    ExprTree *tree, *rhs;

    tree = Lookup (name);
    if (tree && (rhs=tree->RArg()) && (rhs->MyType() == LX_INTEGER))
	{
        value = ((Integer *) rhs)->Value();
        return 1;
    }
    if (tree && (rhs=tree->RArg()) && (rhs->MyType() == LX_BOOL))
	{
        value = ((ClassadBoolean *) rhs)->Value();
        return 1;
    }

    return 0;
}

int AttrList::LookupFloat (const char *name, float &value) const
{
    ExprTree *tree, *rhs;   

    tree = Lookup (name);   
    if( tree && (rhs=tree->RArg()) ) {
		if( rhs->MyType() == LX_FLOAT ) {
			value = ((Float *) rhs)->Value();
			return 1;   
		} 
		if( rhs->MyType() == LX_INTEGER ) {
			value = (float)(((Integer *) rhs)->Value());
			return 1;   
		} 
	}		
	return 0;   
}

int AttrList::LookupBool (const char *name, int &value) const
{   
    ExprTree *tree, *rhs;       

    tree = Lookup (name);       
    if (tree && (rhs=tree->RArg()) && (rhs->MyType() == LX_BOOL))    
    {   
        value = ((ClassadBoolean *) rhs)->Value();   
        return 1;       
    }       

    return 0;       
}   


bool AttrList::LookupBool (const char *name, bool &value) const
{   
	int val;
	if( LookupBool(name, val) ) {
		value = (bool)val;
		return true;
	}
	return false;
}   


int AttrList::EvalString (const char *name, const AttrList *target, char *value) const
{
	ExprTree *tree;
	EvalResult val;

	tree = Lookup(name);
	if(!tree) {
		if (target) {
			tree = target->Lookup(name);
		} else {
			evalFromEnvironment (name, &val);
			if (val.type == LX_STRING && val.s)
			{
				strcpy (value, val.s);
				return 1;
			}
			return 0;
		}
	}
	
	if(tree && tree->EvalTree(this,target,&val) && val.type==LX_STRING && val.s)
	{
		strcpy (value, val.s);
		return 1;
	}

	return 0;
}

// Unlike the other lame version of this function call, we ensure that
// we allocate the value, to ensure that we have sufficient space.
int AttrList::EvalString (const char *name, const AttrList *target, char **value) const
{
	ExprTree *tree;
	EvalResult val;

	tree = Lookup(name);
	if(!tree) {
		if (target) {
			tree = target->Lookup(name);
		} else {
			evalFromEnvironment (name, &val);
			if (val.type == LX_STRING && val.s)
			{
                *value = (char *) malloc(strlen(val.s) + 1);
                if (*value != NULL) {
                    strcpy(*value, val.s);
                    return 1;
                } else {
                    return 0;
                }
			}
			return 0;
		}
	}
	
	if(tree && tree->EvalTree(this,target,&val) && val.type==LX_STRING && val.s)
	{
		*value = (char *) malloc(strlen(val.s) + 1);
		if (*value != NULL) {
			strcpy(*value, val.s);
			return 1;
		} else {
			return 0;
		}
	}

	return 0;
}

int AttrList::EvalString (const char *name, const AttrList *target, MyString & value) const
{
	char * pvalue = NULL;
	int ret = EvalString(name, target, &pvalue);
	if(ret == 0) { return ret; }
	value = pvalue;
	free(pvalue);
	return ret;
}

int AttrList::EvalInteger (const char *name, const AttrList *target, int &value) const
{
    ExprTree *tree;
    EvalResult val;   

	tree = Lookup(name);
	if(!tree) {
		if (target) {
			tree = target->Lookup(name);
		} else {
			evalFromEnvironment (name, &val);
			if (val.type == LX_INTEGER)
			{
				value = val.i;
				return 1;
			}
			return 0;
		}
	}
	
    if (tree && tree->EvalTree (this, target, &val) && val.type == LX_INTEGER)
    {
		value = val.i;
        return 1;
    }

    return 0;
}

int AttrList::EvalFloat (const char *name, const AttrList *target, float &value) const
{
    ExprTree *tree;
    EvalResult val;   

    tree = Lookup(name);   

    if(!tree) {
        if (target) {
            tree = target->Lookup(name);
        } else {
			evalFromEnvironment (name, &val);
			if( val.type == LX_FLOAT ) {
				value = val.f;
				return 1;
			}
			if( val.type == LX_INTEGER ) {
				value = (float)val.i;
				return 1;
			}
            return 0;
        }
    }

    if( tree && tree->EvalTree (this, target, &val) ) {
		if( val.type == LX_FLOAT ) {
			value = val.f;
			return 1;
		}
		if( val.type == LX_INTEGER ) {
			value = (float)val.i;
			return 1;
		}
    }
    return 0;
}

int AttrList::EvalBool (const char *name, const AttrList *target, int &value) const
{
    ExprTree *tree;
    EvalResult val;   

    tree = Lookup(name);   
    if(!tree) {
        if (target) {
            tree = target->Lookup(name);
        } else {
			evalFromEnvironment (name, &val);
			if (val.type == LX_INTEGER)
			{
				value = (val.i ? 1 : 0);
				return 1;
			}
			return 0;
        }
    }

    if (tree && tree->EvalTree (this, target, &val))
    {
 		switch (val.type)
		{
			case LX_INTEGER: value = (val.i ? 1 : 0); break;
			case LX_FLOAT: value = (val.f ? 1 : 0); break;

			default:
				return 0;
		}
        return 1;
    }

    return 0;
}

////////////////////////////////////////////////////////////////////////////////
// Test to see if the AttrList belongs to a AttrList list. Returns TRUE if it
// does, FALSE if not.
////////////////////////////////////////////////////////////////////////////////
int AttrList::IsInList(AttrListList* AttrListList)
{
    AttrListRep* tmp;

    if(!this->inList && !this->next)
    {
		// not in any list
		return FALSE;
    }
    else if(this->inList)
    {
	// in one list
	if(this->inList == AttrListList)
	{
	    return TRUE;
	}
	else
	{
	    return FALSE;
	}
    }
    else
    {
	// in more than one list
	tmp = (AttrListRep *)this->next;
	while(tmp && tmp->inList != AttrListList)
	{
	    tmp = tmp->nextRep;
	}
	if(!tmp)
	{
	    return FALSE;
	}
	else
	{
	    return TRUE;
	}
    }
}

////////////////////////////////////////////////////////////////////////////////
// Print an expression with a certain name into a file. Returns FALSE if the
// pointer to the file or the name is NULL, or the named expression can not be
// found in this AttrList; TRUE otherwise.
////////////////////////////////////////////////////////////////////////////////
int AttrList::fPrintExpr(FILE* f, char* name)
{
    if(!f || !name)
    {
	return FALSE;
    }

    ExprTree*	tmpExpr = Lookup(name);
    char	tmpStr[10000] = "";

    if(!tmpExpr)
    // the named expression is not found
    {
	return FALSE;
    }

    tmpExpr->PrintToStr(tmpStr);
    fprintf(f, "%s\n", tmpStr);
    return TRUE;
}

////////////////////////////////////////////////////////////////////////////////
// Print an expression with a certain name into a buffer. Returns FALSE if the
// named expression can not be found in this AttrList; TRUE if otherwise.
// The caller should pass the size of the buffer in buffersize.
// If buffer is NULL, then space will be allocated with malloc(), and it needs
// to be free-ed with free() by the user.
////////////////////////////////////////////////////////////////////////////////
char *
AttrList::sPrintExpr(char *buffer, unsigned int buffersize, const char* name)
{
    if(!name)
    {
	return NULL;
    }

    ExprTree*	tmpExpr = Lookup(name);
    MyString	tmpStr;

    if(!tmpExpr)
    // the named expression is not found
    {
	return NULL;
    }

    tmpExpr->PrintToStr(tmpStr);
	if (buffer) {
		strncpy(buffer,tmpStr.Value(),buffersize);
		buffer[buffersize-1] = '\0';
			// Behavior is undefined if buffer is not big enough.
			// Currently, we return TRUE.
	} else {
		if ( (buffer=strdup(tmpStr.Value())) == NULL ) {
			EXCEPT("Out of memory");
		}
	}
    
	return buffer;
}

////////////////////////////////////////////////////////////////////////////////
// print the whole AttrList into a file. The expressions are in infix notation.
// Returns FALSE if the file pointer is NULL; TRUE otherwise.
////////////////////////////////////////////////////////////////////////////////
int AttrList::fPrint(FILE* f)
{
    AttrListElem*	tmpElem;
    char			*tmpLine;

    if(!f)
    {
		return FALSE;
    }

	// if this is a chained ad, print out chained attrs first. this is so
	// if this ad is scanned in from a file, the chained attrs will get
	// updated with attrs from this ad in case of duplicates.
	if ( chainedAttrs ) {
		for(tmpElem = *chainedAttrs; tmpElem; tmpElem = tmpElem->next)
		{
			tmpLine = NULL;
			if( tmpElem->tree->invisible ) {
				continue;
			}
			tmpElem->tree->PrintToNewStr(&tmpLine);
			if (tmpLine != NULL) {
				fprintf(f, "%s\n", tmpLine);
				free(tmpLine);
			}
		}
	}

    for(tmpElem = exprList; tmpElem; tmpElem = tmpElem->next)
    {
		tmpLine = NULL;
		if( tmpElem->tree->invisible ) {
			continue;
		}
        tmpElem->tree->PrintToNewStr(&tmpLine);
		if (tmpLine != NULL) {
			fprintf(f, "%s\n", tmpLine);
			free(tmpLine);
		}
    }
    return TRUE;
}

////////////////////////////////////////////////////////////////////////////////
// print the whole AttrList into a file. The expressions are in infix notation.
// Returns FALSE if the file pointer is NULL; TRUE otherwise.
////////////////////////////////////////////////////////////////////////////////
int AttrList::sPrint(MyString &output)
{
    AttrListElem*	tmpElem;
    char			*tmpLine;

	// if this is a chained ad, print out chained attrs first. this is so
	// if this ad is scanned in from a file, the chained attrs will get
	// updated with attrs from this ad in case of duplicates.
	if ( chainedAttrs ) {
		for(tmpElem = *chainedAttrs; tmpElem; tmpElem = tmpElem->next)
		{
			tmpLine = NULL;
			if( tmpElem->tree->invisible ) {
				continue;
			}
			tmpElem->tree->PrintToNewStr(&tmpLine);
			if (tmpLine != NULL) {
				output += tmpLine;
				output += '\n';
				free(tmpLine);
			}
		}
	}

    for(tmpElem = exprList; tmpElem; tmpElem = tmpElem->next)
    {
		tmpLine = NULL;
		if( tmpElem->tree->invisible ) {
			continue;
		}
        tmpElem->tree->PrintToNewStr(&tmpLine);
		if (tmpLine != NULL) {
			output += tmpLine;
			output += '\n';
			free(tmpLine);
		}
    }
    return TRUE;
}

////////////////////////////////////////////////////////////////////////////////
// print the whole AttrList to the given debug level. The expressions
// are in infix notation.  
////////////////////////////////////////////////////////////////////////////////
void
AttrList::dPrint( int level )
{
    AttrListElem*	tmpElem;
    char			*tmpLine;
	int				flag = D_NOHEADER | level;

	if( !(DebugFlags & level) ) {
		return;
	}

	// don't log private stuff into the (probably publicly visible) log file
	SetPrivateAttributesInvisible(true);

	// if this is a chained ad, print out chained attrs first. this is so
	// if this ad is scanned in from a file, the chained attrs will get
	// updated with attrs from this ad in case of duplicates.
	if ( chainedAttrs ) {
		for(tmpElem = *chainedAttrs; tmpElem; tmpElem = tmpElem->next)
		{
			tmpLine = NULL;
			if( tmpElem->tree->invisible ) {
				continue;
			}
			tmpElem->tree->PrintToNewStr(&tmpLine);
			if (tmpLine != NULL) {
				dprintf( flag, "%s\n", tmpLine);
				free(tmpLine);
			}
		}
	}

    for(tmpElem = exprList; tmpElem; tmpElem = tmpElem->next)
    {
		tmpLine = NULL;
		if( tmpElem->tree->invisible ) {
			continue;
		}
        tmpElem->tree->PrintToNewStr(&tmpLine);
		if (tmpLine != NULL) {
			dprintf( flag, "%s\n", tmpLine);
			free(tmpLine);
		}
    }

	SetPrivateAttributesInvisible(false);
}


#if 0 // don't use CONTEXTs anymore
//////////////////////////////////////////////////////////////////////////////
// Create a CONTEXT from an AttrList
//////////////////////////////////////////////////////////////////////////////
/*
int
AttrList::MakeContext (CONTEXT *c)
{
	char *line = new char [256];
	AttrListElem *elem;
	EXPR *expr;

	for (elem = exprList; elem; elem = elem -> next)
	{
		line [0] = '\0';
		elem->tree->PrintToStr (line);
		expr = scan (line);
		if (expr == NULL)
			return FALSE;
		store_stmt (expr, c);
	}

	delete [] line;
	return TRUE;
}
*/
#endif


AttrListList::AttrListList()
{
    head = NULL;
    tail = NULL;
    ptr = NULL;
    associatedAttrLists = NULL;
    length = 0;
}

AttrListList::AttrListList(AttrListList& oldList)
{
    AttrList*	tmpAttrList;

    head = NULL;
    tail = NULL;
    ptr = NULL;
    associatedAttrLists = NULL;
    length = 0;

    if(oldList.head)
    // the AttrList list to be copied is not empty
    {
	oldList.Open();
	while((tmpAttrList = oldList.Next()))
	{
	    switch(tmpAttrList->Type())
	    {
			case ATTRLISTENTITY :

				Insert(new AttrList(*tmpAttrList));
				break;
	    }
	}
	oldList.Close();
    }
}

AttrListList::~AttrListList()
{
    this->Open();
    AttrList *tmpAttrList = Next();

    while(tmpAttrList)
    {
		Delete(tmpAttrList);
		tmpAttrList = Next();
    }
    this->Close();
}

void AttrListList::Open()
{
  ptr = head;
}

void AttrListList::Close()
{
  ptr = NULL;
}

////////////////////////////////////////////////////////////////////////////////
// Returns the pointer to the AttrList in the list pointed to by "ptr".
////////////////////////////////////////////////////////////////////////////////
AttrList *AttrListList::Next()
{
    if(!ptr)
        return NULL;

    AttrList *tmpAttrList;

    if(ptr->Type() == ATTRLISTENTITY)
    {
	// current AttrList is in one AttrList list
	tmpAttrList = (AttrList *)ptr;
        ptr = ptr->next;
	return tmpAttrList;
    }
    else
    {
	// current AttrList is in more than one AttrList list
	tmpAttrList = (AttrList *)((AttrListRep *)ptr)->attrList;
        ptr = ptr->next;
	return tmpAttrList;
    }
}

////////////////////////////////////////////////////////////////////////////////
// Insert a AttrList or a replication of the AttrList if the AttrList already
// belongs to some other lists at the end of a AttrList list and update the
// aggregate AttrList in that AttrList list.
////////////////////////////////////////////////////////////////////////////////
void AttrListList::Insert(AttrList* AttrList)
{
    AttrListRep *rep;

    if(AttrList->IsInList(this))
    // AttrList is already in this AttrList list
    {
		return;
    }
    if(AttrList->inList)
    // AttrList is in one AttrList list
    {
		// AttrList to AttrListRep
		AttrListAbstract *saveNext = AttrList->next;
		AttrListList *tmpList = AttrList->inList;
		AttrList->next = NULL;
		rep = new AttrListRep(AttrList, AttrList->inList);
		rep->next = saveNext;
		if(tmpList->head == (AttrListAbstract *)AttrList)
		{
			// AttrList is the first element in the list
			tmpList->head = rep;
		}
		else
		{
			AttrList->prev->next = rep;
		}
		if(tmpList->tail == (AttrListAbstract *)AttrList)
		{
			// AttrList is the last element in the list
			tmpList->tail = rep;
		}
		else
		{
			rep->next->prev = rep;
		}
		if(tmpList->ptr == AttrList)
		{
			tmpList->ptr = rep;
		}
		AttrList->prev = NULL;
		AttrList->inList = NULL;

		// allocate new AttrListRep for this AttrList list
		rep = new AttrListRep(AttrList, this);
    }
    else if(AttrList->next)
    {
		// AttrList is in more than one AttrList lists
		rep = new AttrListRep(AttrList, this);
    }
    else
    {
		// AttrList is not in any AttrList list
		rep = (AttrListRep *)AttrList;
		AttrList->inList = this;
    }
    rep->prev = this->tail;
    rep->next = NULL;
    this->tail = rep;
    if(rep->prev != NULL)
    {
		rep->prev->next = rep;
    }
    else
    {
		this->head = rep;
    }

    this->length++;
}

////////////////////////////////////////////////////////////////////////////////
// Assume parameter AttrList is not NULL and it's a real AttrList, not a        //
// AttrListRep. This function doesn't do anything if AttrList is not in the     //
// AttrList list.                              				      //
////////////////////////////////////////////////////////////////////////////////
int AttrListList::Delete(AttrList* attrList)
{
    AttrListAbstract*	cur;
    AttrListRep*		tmpRep;
    
    for(cur = head; cur; cur = cur->next)
    {
		if(cur->Type() == ATTRLISTENTITY) // this AttrList has no replicant
		{
			if(cur == attrList) // this is the AttrList to be deleted
			{
				if(cur == ptr) ptr = ptr->next;
				if(cur == head && cur == tail)
				// AttrList to be deleted is the only entry in the list
				{
					head = NULL;
					tail = NULL;
				}
				else if(cur == head)
				// AttrList to be deleted is at the head of the list
				{
					head = head->next;
					if(head)
					{
						head->prev = NULL;
					}
				}
				else if(cur == tail)
				// AttrList to be deleted is at the tail of the list
				{
					tail = cur->prev;
					if(tail)
					{
						tail->next = NULL;
					}
				}
				else
				// AttrList deleted is at neither the head nor the tail
				{
					// we should be able to say 
					//    cur->prev->next = cur->next
					// but sometimes cur->prev is NULL!!!!  since
					// v6.1 will be completely replacing classads
					// and I've spent quite some time and failed to
					// find the bug, I've just patched the bug
					// here.  -Todd 1/98
					if ( cur->prev == NULL ) {
						// this should not happen, but it did.
						// figure out what cur->prev should be
						// by traversing the next pointers.
						// if we cannot figure it out by 
						// traversing all the next pointers,
						// we'll fall through and SEGV - this is
						// better than an EXCEPT since we'll get a core
						AttrListAbstract *cur1;
						for (cur1=head; cur1; cur1=cur1->next ) {
							if ( cur1->next == cur ) {
								cur->prev = cur1;
								break;
							}
						}
					}
					cur->prev->next = cur->next;
					cur->next->prev = cur->prev;
				}

				delete cur;
    			this->length--;
				break;
			}
		}
		else // a rep is used
		{
			if(((AttrListRep *)cur)->attrList == attrList)
			{
				// this is the AttrList to be deleted
				if(cur == ptr) ptr = ptr->next;
				
				if ( cur != head && cur != tail ) 
				{
					cur->prev->next = cur->next;
					cur->next->prev = cur->prev;
				} else {
					if(cur == head)
					{
						// AttrList to be deleted is at the head of the list
						head = head->next;
						if(head)
						{
							head->prev = NULL;
						}
					}

					if(cur == tail)
					{
						// AttrList to be deleted is at the tail of the list
						tail = cur->prev;
						if(tail)
						{
							tail->next = NULL;
						}
					}
				}

				// delete the rep from the rep list
				tmpRep = (AttrListRep *)((AttrListRep *)cur)->attrList->next;
				if(tmpRep == cur)
				{
					((AttrListRep *)cur)->attrList->next = ((AttrListRep *)cur)->nextRep;
					if ( ((AttrListRep *)cur)->nextRep == NULL ) {
						// here we know this attrlist now no longer exists in any
						// other attrlistlist.  so, since the user has now removed
						// it from all lists, actually delete the ad itself.
						// -Todd Tannenbaum, 9/19/2001 <tannenba@cs.wisc.edu>
						AttrList*	adToRemove = ((AttrListRep *)cur)->attrList;
						if ( adToRemove ) delete adToRemove;
					}

				}
				else
				{
					while(tmpRep->nextRep != cur)
					{
						tmpRep = tmpRep->nextRep;
					}
					tmpRep->nextRep = ((AttrListRep *)cur)->nextRep;
				}

				delete cur;
    			this->length--;
				break;
			}
		} // end of if a rep is used
    } // end of the loop through the AttrListList
    return TRUE;
}

ExprTree* AttrListList::Lookup(const char* name, AttrList*& attrList)
{
    AttrList*	tmpAttrList;
    ExprTree*	tmpExpr;

    Open();
    for(tmpAttrList = Next(); tmpAttrList; tmpAttrList = Next())
    {
        if((tmpExpr = tmpAttrList->Lookup(name)))
        {
            Close();
            attrList = tmpAttrList;
            return tmpExpr;
        }
    }
    Close();
    return NULL;
}

ExprTree* AttrListList::Lookup(const char* name)
{
    AttrList*	tmpAttrList;
    ExprTree*	tmpExpr;

    Open();
    for(tmpAttrList = Next(); tmpAttrList; tmpAttrList = Next())
    {
        if((tmpExpr = tmpAttrList->Lookup(name)))
        {
            Close();
            return tmpExpr;
        }
    }
    Close();
    return NULL;
}


void AttrListList::fPrintAttrListList(FILE* f, bool use_xml)
{
    AttrList            *tmpAttrList;
	ClassAdXMLUnparser  unparser;
	MyString            xml;
				
	if (use_xml) {
		unparser.SetUseCompactSpacing(false);
		unparser.AddXMLFileHeader(xml);
		printf("%s\n", xml.Value());
		xml = "";
	}

    Open();
    for(tmpAttrList = Next(); tmpAttrList; tmpAttrList = Next()) {
		switch(tmpAttrList->Type()) {
		case ATTRLISTENTITY :
			if (use_xml) {
				unparser.Unparse((ClassAd *) tmpAttrList, xml);
				printf("%s\n", xml.Value());
				xml = "";
			} else {
				tmpAttrList->fPrint(f);
			}
			break;
		}
        fprintf(f, "\n");
    }
	if (use_xml) {
		unparser.AddXMLFileFooter(xml);
		printf("%s\n", xml.Value());
		xml = "";
	}
    Close();
}

// shipping functions for AttrList -- added by Lei Cao
int AttrList::put(Stream& s)
{
    AttrListElem*   elem;
    int             numExprs = 0;
	bool			send_server_time = false;

    //get the number of expressions
    for(elem = exprList; elem; elem = elem->next) {
		if( elem->tree->invisible ) {
			continue;
		}
        numExprs++;
	}

	if ( chainedAttrs ) {
		// now count up all the chained ad attrs
		for(elem = *chainedAttrs; elem; elem = elem->next) {
			if( elem->tree->invisible ) {
				continue;
			}
			numExprs++;
		}
	}

	if ( mySubSystem && (strcmp(mySubSystem,"SCHEDD")==0) ) {
		// add one for the ATTR_SERVER_TIME expr
		numExprs++;
		send_server_time = true;
	}

    s.encode();

    if(!s.code(numExprs))
        return 0;

	char *line;
	int pass;
	for( pass=0; pass<2; pass++ ) {
		if( pass==0 ) {
				// copy chained attrs first, so if there are
				// duplicates, the get() method will overide the attrs
				// from the chained ad with attrs from this ad.
			if( !chainedAttrs ) {
				continue;
			}
			elem = *chainedAttrs;
		}
		else {
			elem = exprList;
		}

		for(; elem; elem = elem->next) {
			if( elem->tree->invisible ) {
				continue;
			}
			line = NULL;
			elem->tree->PrintToNewStr(&line);
			ConvertDefaultIPToSocketIP(elem->name,&line,s);

			if( ClassAdAttributeIsPrivate(elem->name) ) {
				s.put(SECRET_MARKER); // tell other side we are sending secret
				s.put_secret(line);   // send the secret
			}
			else if(!s.code(line)) {
				free(line);
				return 0;
			}
			free(line);
		}
	}

	if ( send_server_time ) {
		// insert in the current time from the server's (schedd)
		// point of view.  this is used so condor_q can compute some
		// time values based upon other attribute values without 
		// worrying about the clocks being different on the condor_schedd
		// machine -vs- the condor_q machine.
		line = (char *) malloc(strlen(ATTR_SERVER_TIME)
							   + 3   // for " = "
							   + 12  // for integer
							   + 1); // for null termination
		sprintf( line, "%s = %ld", ATTR_SERVER_TIME, (long)time(NULL) );
		if(!s.code(line)) {
			free(line);
			return 0;
		}
		free(line);
	}

    return 1;
}


void
AttrList::clear( void )
{
		// First, unchain ourselves, if we're a chained classad
	unchain();

		// Clear out hashtable of attributes. Note we cannot
		// delete the hash table here - we can do that safely
		// only in ~AttrList() [the dtor] since many other
		// methods assume it is never NULL.
	if ( hash ) {
		hash->clear();
	}

		// Now, delete all the attributes in our list
    AttrListElem* tmp;
    for(tmp = exprList; tmp; tmp = exprList) {
        exprList = exprList->next;
        delete tmp;
    }
	exprList = NULL;

	chained_hash = NULL;	// do not delete chained_hash here!
	tail = NULL;
}


void AttrList::GetReferences(const char *attribute, 
							 StringList &internal_references, 
							 StringList &external_references) const
{
	ExprTree  *tree;

	tree = Lookup(attribute);
	if (tree != NULL) {
		tree->GetReferences(this, internal_references, external_references);
	}

	return;
}

bool AttrList::GetExprReferences(const char *expr, 
							 StringList &internal_references, 
							 StringList &external_references) const
{
	ExprTree  *tree = NULL;

		// A common case is that the expression is a simple attribute
		// reference.  For efficiency, handle that case specially.
	tree = Lookup(expr);
	if (tree != NULL) {
			// Unlike AttrList::GetReferences(), the attribute name
			// passed to this function is added to the list of
			// internal references.
		internal_references.append( expr );
		tree->GetReferences(this, internal_references, external_references);
	}
	else {
		if( ParseClassAdRvalExpr( expr, tree ) != 0 || tree == NULL ) {
			return false;
		}
		tree->GetReferences(this, internal_references, external_references);
		delete tree;
	}
	return true;
}

bool AttrList::IsExternalReference(const char *name, char **simplified_name) const
{
	// There are two ways to know if this is an internal or external
	// reference.  
	// 1. If it is prefixed with MY or has no prefix but refers to an 
	//    internal variable definition, it's internal. 
	// 2. If it is prefixed with TARGET or another non-MY prefix, or if
	//    it has no prefix, but there is no other variable it could refer to.
	const char  *prefix = name;
	const char  *rest = name;
	char *seperator;
	bool  is_external;

	if (name == NULL) {
		is_external = false;
	}

	seperator = (char*)strchr(name,'.');

	// We have a prefix, so we examine it. 
	if (seperator) {
		*seperator = '\0';
		rest = seperator + 1;
		if (!stricmp(prefix, "TARGET")) {
			is_external = TRUE;
		}
		else {
			is_external = FALSE;
		}
	} else {
		// No prefix means that we have to see if the name occurs within
		// the attrlist or not. We lookup not only the name.
		if (Lookup(name)) {
			is_external = FALSE;
		}
		else {
			is_external = TRUE;
		}
	}

	if (simplified_name != NULL) {
		if (rest) {
			*simplified_name = strdup(rest);
		} else {
			*simplified_name = NULL;
		}
	} 

	if ( seperator ) {
		*seperator = '.';
	}

	return is_external;
}

int
AttrList::initFromStream(Stream& s)
{
	char const *line;
    int numExprs;
	int succeeded;
	
	succeeded = 1;

	// First, clear our ad so we start with a fresh ClassAd
	clear();
	if ( !hash ) {
		// is hash ever NULL? don't think so, but just in case.
		this->hash = new HashTable<YourString, AttrListElem *>(hash_size, torekHash);
	}

	// Now, read our new set of attributes off the given stream 
    s.decode();

    if(!s.code(numExprs)) {
		dprintf(D_FULLDEBUG,"Failed to read ClassAd size.\n");
        return 0;
	}

	char *secret_line = NULL;
    
    for(int i = 0; i < numExprs; i++) {

		line = NULL;
        if(!s.get_string_ptr(line) || (line == NULL)) {
			dprintf(D_FULLDEBUG,"Failed to read ClassAd expression.\n");
            succeeded = 0;
			break;
        }

		if( strcmp(line,SECRET_MARKER)==0 ) {
			free(secret_line);
			secret_line = NULL;
			if( !s.get_secret(secret_line) ) {
				dprintf(D_FULLDEBUG,"Failed to read encrypted ClassAd expression.\n");
				succeeded = 0;
				break;
			}
			line = secret_line;
		}

		if (!Insert(line)) {
				// this debug message for tracking down initFromStream() bug
			dprintf(D_FULLDEBUG,"Failed to parse ClassAd expression: '%s'\n",
					line);
			succeeded = 0;
			break;
		}
    }
	free(secret_line);

    return succeeded;
}

bool
AttrList::initFromString(char const *str,MyString *err_msg)
{
	bool succeeded = true;

	// First, clear our ad so we start with a fresh ClassAd
	clear();
	if ( !hash ) {
		// is hash ever NULL? don't think so, but just in case.
		this->hash = new HashTable<YourString, AttrListElem *>(hash_size, torekHash);
	}

	char *exprbuf = new char[strlen(str)+1];
	ASSERT( exprbuf );

	while( *str ) {
		while( isspace(*str) ) {
			str++;
		}

		size_t len = strcspn(str,"\n");
		strncpy(exprbuf,str,len);
		exprbuf[len] = '\0';

		if( str[len] == '\n' ) {
			len++;
		}
		str += len;

		if (!Insert(exprbuf)) {
			if( err_msg ) {
				err_msg->sprintf("Failed to parse ClassAd expression: %s",
								 exprbuf);
			}
			else {
				dprintf(D_ALWAYS,"Failed to parse ClassAd expression : %s\n",
						exprbuf);
			}
			succeeded = false;
			break;
		}
	}

	delete exprbuf;
	return succeeded;
}


#if defined(USE_XDR)
// xdr shipping code
int AttrList::put(XDR *xdrs)
{
    AttrListElem*   elem;
    char*           line;
    int             numExprs = 0;

	xdrs->x_op = XDR_ENCODE;

    //get the number of expressions
    for(elem = exprList; elem; elem = elem->next)
        numExprs++;

	// ship number of expressions
    if(!xdr_int (xdrs, &numExprs))
        return 0;

	// ship expressions themselves
    line = new char[ATTRLIST_MAX_EXPRESSION];
    for(elem = exprList; elem; elem = elem->next) {
        strcpy(line, "");
        elem->tree->PrintToStr(line);
        if(!xdr_mywrapstring (xdrs, &line)) {
            delete [] line;
            return 0;
        }
    }
    delete [] line;

    return 1;
}

int AttrList::get(XDR *xdrs)
{
    ExprTree*       tree;
    char*           line;
    int             numExprs;
	int             errorFlag = 0;

	xdrs->x_op = XDR_DECODE;

    if(!xdr_int (xdrs, &numExprs))
        return 0;
    
    line = new char[ATTRLIST_MAX_EXPRESSION];
	if (!line)
	{
		return 0;
	}

	// if we encounter a parse error, we still read the remaining strings from
	// the xdr stream --- we just don't parse these.  Also, we return a FALSE
	// indicating failure
    for(int i = 0; i < numExprs; i++) 
	{ 
		strcpy(line, "");
		if(!xdr_mywrapstring (xdrs, &line)) {
            delete [] line;
            return 0;
        }
        
		// parse iff no errorFlag
		if (!errorFlag)
		{
			int result = Parse (line, tree);
			if(result == 0 && tree->MyType() != LX_ERROR) 
			{
				Insert (tree);
			}
			else 
			{
				errorFlag = 1;
			}
		}
	}

    delete [] line;

	return (!errorFlag);
}
#endif

void AttrList::ChainToAd(AttrList *ad)
{
	if (!ad) {
		return;
	}

	chainedAttrs = &( ad->exprList );
	chained_hash = ad->hash;
}


ChainedPair
AttrList::unchain( void )
{
	ChainedPair p;
	p.exprList = chainedAttrs;
	p.exprHash = chained_hash;
	chainedAttrs = NULL;
	chained_hash = NULL;
	return p;
}

void AttrList::RestoreChain(const ChainedPair &p)
{
	this->chainedAttrs = p.exprList;
	this->chained_hash = p.exprHash;
}

/* This is used for %s = %s style constructs */
int AttrList::
AssignExpr(char const *variable,char const *value)
{
	MyString buf;

	if (!IsValidAttrName(variable)) {
		return FALSE;
	}

	buf += variable;

	if(!value) {
		buf += " = UNDEFINED";
	} else {
		buf += " = ";
		buf += value;
	}

	return Insert(buf.GetCStr());
}

char const *
AttrList::EscapeStringValue(char const *val,MyString &buf) {
	if( !val || !strchr(val,'"') ) {
		return val;
	}
	buf = val;
	buf.replaceString("\"","\\\"");
	return buf.Value();
}

/* This is used for %s = "%s" style constructs */
int AttrList::
Assign(char const *variable, MyString &value)
{
<<<<<<< HEAD
	if (!IsValidAttrName(variable)) {
		return FALSE;
	}

=======
	return Assign(variable,value.Value());
}

/* This is used for %s = "%s" style constructs */
int AttrList::
Assign(char const *variable,char const *value)
{
>>>>>>> e1bd487d
	MyString buf(variable);
	MyString escape_buf;

	if (!value) {
		buf += "=UNDEFINED";
	} else {
		value = EscapeStringValue(value,escape_buf);

		buf += "=\"";
		buf += value;
		buf += "\"";
	}

	return Insert(buf.Value());
}

int AttrList::
Assign(char const *variable,int value)
{
	MyString buf;
	if (!IsValidAttrName(variable)) {
		return FALSE;
	}

	buf.sprintf("%s = %d",variable,value);
	return Insert(buf.GetCStr());
}
int AttrList::
Assign(char const *variable,float value)
{
	MyString buf;
	if (!IsValidAttrName(variable)) {
		return FALSE;
	}

	buf.sprintf("%s = %f",variable,value);
	return Insert(buf.GetCStr());
}
int AttrList::
Assign(char const *variable,double value)
{
	MyString buf;
	if (!IsValidAttrName(variable)) {
		return FALSE;
	}

	/* WARNING: The internal representation may only store float sized 
		quantities. but if this is ever fixed, the whole source base doesn't
		need to be updated to deal with assigning double values due to the
		existance of this call. */
	buf.sprintf("%s = %f",variable,value);
	return Insert(buf.GetCStr());
}
int AttrList::
Assign(char const *variable,bool value)
{
	MyString buf;
	if (!IsValidAttrName(variable)) {
		return FALSE;
	}

	buf.sprintf("%s = %s",variable,value?"TRUE":"FALSE");
	return Insert(buf.GetCStr());
}

bool AttrList::SetInvisible(char const *name,bool invisible)
{
	ExprTree *tree = Lookup(name);
	if( tree ) {
		bool old_state = tree->invisible;
		tree->invisible = invisible;
		return old_state;
	}
	return invisible;
}

bool AttrList::GetInvisible(char const *name)
{
	ExprTree *tree = Lookup(name);
	if( tree ) {
		return tree->invisible;
	}
	return false;
}

bool AttrList::ClassAdAttributeIsPrivate( char const *name )
{
		// keep this in sync with SetPrivateAttributesInvisible()
	if( stricmp(name,ATTR_CLAIM_ID) == 0 ) {
			// This attribute contains the secret capability cookie
		return true;
	}
	if( stricmp(name,ATTR_CAPABILITY) == 0 ) {
			// This attribute contains the secret capability cookie
		return true;
	}
	if( stricmp(name,ATTR_CLAIM_IDS) == 0 ) {
			// This attribute contains secret capability cookies
		return true;
	}
	if( stricmp(name,ATTR_TRANSFER_KEY) == 0 ) {
			// This attribute contains the secret file transfer cookie
		return true;
	}
	return false;
}

void AttrList::SetPrivateAttributesInvisible(bool make_invisible)
{
		// keep this in sync with ClassAdAttributeIsPrivate()
	SetInvisible(ATTR_CLAIM_ID,make_invisible);
	SetInvisible(ATTR_CLAIM_IDS,make_invisible);
<<<<<<< HEAD
}

//	Decides if a string is a valid attribute name, the LHS
//  of an expression.  As per the manual, valid names:
//
//  Attribute names are sequences of alphabetic characters, digits and 
//  underscores, and may not begin with a digit

/* static */ bool
AttrList::IsValidAttrName(const char *name) {
		// NULL pointer certainly false
	if (!name) {
		return false;
	}

		// Must start with alpha or _
	if (!isalpha(*name) && *name != '_') {
		return false;
	}

	name++;

		// subsequent letters must be alphanum or _
	while (*name) {
		if (!isalnum(*name) && *name != '_') {
			return false;
		}
		name++;
	}

	return true;
=======
	SetInvisible(ATTR_CAPABILITY,make_invisible);
	SetInvisible(ATTR_TRANSFER_KEY,make_invisible);
>>>>>>> e1bd487d
}<|MERGE_RESOLUTION|>--- conflicted
+++ resolved
@@ -2747,12 +2747,10 @@
 int AttrList::
 Assign(char const *variable, MyString &value)
 {
-<<<<<<< HEAD
 	if (!IsValidAttrName(variable)) {
 		return FALSE;
 	}
 
-=======
 	return Assign(variable,value.Value());
 }
 
@@ -2760,7 +2758,10 @@
 int AttrList::
 Assign(char const *variable,char const *value)
 {
->>>>>>> e1bd487d
+	if (!IsValidAttrName(variable)) {
+		return FALSE;
+	}
+
 	MyString buf(variable);
 	MyString escape_buf;
 
@@ -2873,7 +2874,8 @@
 		// keep this in sync with ClassAdAttributeIsPrivate()
 	SetInvisible(ATTR_CLAIM_ID,make_invisible);
 	SetInvisible(ATTR_CLAIM_IDS,make_invisible);
-<<<<<<< HEAD
+	SetInvisible(ATTR_CAPABILITY,make_invisible);
+	SetInvisible(ATTR_TRANSFER_KEY,make_invisible);
 }
 
 //	Decides if a string is a valid attribute name, the LHS
@@ -2905,8 +2907,4 @@
 	}
 
 	return true;
-=======
-	SetInvisible(ATTR_CAPABILITY,make_invisible);
-	SetInvisible(ATTR_TRANSFER_KEY,make_invisible);
->>>>>>> e1bd487d
 }