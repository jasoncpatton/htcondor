/***************************************************************
 *
 * Copyright (C) 1990-2007, Condor Team, Computer Sciences Department,
 * University of Wisconsin-Madison, WI.
 * 
 * Licensed under the Apache License, Version 2.0 (the "License"); you
 * may not use this file except in compliance with the License.  You may
 * obtain a copy of the License at
 * 
 *    http://www.apache.org/licenses/LICENSE-2.0
 * 
 * Unless required by applicable law or agreed to in writing, software
 * distributed under the License is distributed on an "AS IS" BASIS,
 * WITHOUT WARRANTIES OR CONDITIONS OF ANY KIND, either express or implied.
 * See the License for the specific language governing permissions and
 * limitations under the License.
 *
 ***************************************************************/


#include "condor_common.h"
#include "condor_debug.h"
#include "condor_config.h"
#include "condor_uid.h"
#include "condor_string.h"
#include "basename.h"
#include "master.h"
#include "subsystem_info.h"
#include "condor_daemon_core.h"
#include "condor_attributes.h"
#include "condor_adtypes.h"
#include "condor_io.h"
#include "directory.h"
#include "exit.h"
#include "string_list.h"
#include "get_daemon_name.h"
#include "daemon_types.h"
#include "daemon_list.h"
#include "strupr.h"
#include "condor_environ.h"
#include "store_cred.h"
#include "setenv.h"
#include "file_lock.h"
#include "shared_port_server.h"
#include "shared_port_endpoint.h"
#include "credmon_interface.h"

#if defined(WANT_CONTRIB) && defined(WITH_MANAGEMENT)
#if defined(HAVE_DLOPEN) || defined(WIN32)
#include "MasterPlugin.h"
#endif
#if defined(WIN32)
extern int load_master_mgmt(void);
#endif
#endif

#include "systemd_manager.h"
#include <sstream>

#ifdef WIN32

#include "firewall.WINDOWS.h"

extern DWORD start_as_service();
extern void terminate(DWORD);
#endif


// local function prototypes
void	init_params();
void	init_daemon_list();
void	init_classad();
void	init_firewall_exceptions();
void	lock_or_except(const char * );
time_t 	GetTimeStamp(char* file);
int 	NewExecutable(char* file, time_t* tsp);
void	RestartMaster();
void	run_preen();	 // timer handler
int		run_preen_now(); // actually start preen if it is not already running.
void	usage(const char* );
void	main_shutdown_graceful();
void	main_shutdown_normal(); // do graceful or peaceful depending on daemonCore state
void	main_shutdown_fast();
void	invalidate_ads();
void	main_config();
int	agent_starter(ReliSock *, Stream *);
int	handle_agent_fetch_log(ReliSock *);
int	admin_command_handler(int, Stream *);
int	ready_command_handler(int, Stream *);
int	handle_subsys_command(int, Stream *);
int     handle_shutdown_program( int cmd, Stream* stream );
int     set_shutdown_program( const char * name );
void	time_skip_handler(void * /*data*/, int delta);
void	restart_everyone();

extern "C" int	DoCleanup(int,int,const char*);

// Global variables
ClassAd	*ad = NULL;				// ClassAd to send to collector
int		MasterLockFD;
int		update_interval;
int		check_new_exec_interval;
int		preen_interval;
int		preen_pid = -1;
int		new_bin_delay;
StopStateT new_bin_restart_mode = GRACEFUL;
char	*MasterName = NULL;
char	*shutdown_program = NULL;

int		master_backoff_constant = 9;
int		master_backoff_ceiling = 3600;
float	master_backoff_factor = 2.0;		// exponential factor
int		master_recover_time = 300;			// recover factor

char	*FS_Preen = NULL;
int		NT_ServiceFlag = FALSE;		// TRUE if running on NT as an NT Service

int		shutdown_graceful_timeout;
int		shutdown_fast_timeout;

int		PublishObituaries;
int		Lines;
int		AllowAdminCommands = FALSE;
int		StartDaemons = TRUE;
int		GotDaemonsOff = FALSE;
int		MasterShuttingDown = FALSE;
static int dummyGlobal;

// daemons in this list are used when DAEMON_LIST is not configured
// all will added to the list of daemons that condor_on can use
// auto_start daemons will be started automatically when the master starts up
// this list must contain only DC daemons
static const struct {
	const char * name;
	bool auto_start;           // start automatically on startup
	bool only_if_shared_port;  // start automatically only if shared port is enabled
} default_daemon_list[] = {
	{ "MASTER",       true , false},
	{ "SHARED_PORT",  true,  true},
	{ "COLLECTOR",    false, false},
	{ "NEGOTIATOR",   false, false},
	{ "STARTD",       false, false},
	{ "SCHEDD",       false, false},
	{ NULL, false, false}, // mark of list record
};

// NOTE: When adding something here, also add it to the various condor_config
// examples in src/condor_examples
char	default_dc_daemon_list[] =
"MASTER, STARTD, SCHEDD, KBDD, COLLECTOR, NEGOTIATOR, EVENTD, "
"VIEW_SERVER, CONDOR_VIEW, VIEW_COLLECTOR, CREDD, HAD, "
"REPLICATION, JOB_ROUTER, ROOSTER, SHARED_PORT, "
"DEFRAG, GANGLIAD, ANNEXD";

// create an object of class daemons.
class Daemons daemons;

class SystemdNotifier : public Service {

public:
	SystemdNotifier() : m_watchdog_timer(-1) {}

	void
	config()
	{
		const condor_utils::SystemdManager & sd = condor_utils::SystemdManager::GetInstance();
		int watchdog_secs = sd.GetWatchdogUsecs();
		if ( watchdog_secs > 0 ) {
			watchdog_secs = watchdog_secs / 1e6 / 3;
			if (watchdog_secs <= 0) { watchdog_secs = 1; }
			if (watchdog_secs > 20) { watchdog_secs = 10; }
			Timeslice ts;
			ts.setDefaultInterval(watchdog_secs);
			m_watchdog_timer = daemonCore->Register_Timer(ts,
					static_cast<TimerHandlercpp>(&SystemdNotifier::status_handler),
					"systemd status updater", this);
			if (m_watchdog_timer < 0) {
				dprintf(D_ALWAYS, "Failed to register systemd update timer.\n");
			} else {
				dprintf(D_FULLDEBUG, "Set systemd to be notified once every %d seconds.\n", watchdog_secs);
			}
		} else {
			dprintf(D_FULLDEBUG, "Not setting systemd watchdog timer\n");
		}
	}

	void status_handler()
	{
		char *name;
		class daemon *daemon;

		daemons.ordered_daemon_names.rewind();
		std::stringstream ss;
		ss << "Problems: ";
		bool had_prior = false;
		bool missing_daemons = false;
		while( (name = daemons.ordered_daemon_names.next()) ) {
			daemon = daemons.FindDaemon( name );
			if (!daemon->pid)
			{
				if (had_prior) { ss << ", "; }
				else { had_prior = true; }
				missing_daemons = true;
				time_t starttime = daemon->GetNextRestart();
				if (starttime)
				{
					time_t secs_to_start = starttime-time(NULL);
					if (secs_to_start > 0)
					{ ss << name << "=RESTART in " << secs_to_start << "s"; }
					else
					{ ss << name << "=RESTARTNG"; }
				}
				else
				{ ss << name << "=STOPPED"; }
			}
		}
		std::string status = ss.str();

		const char * format_string = "STATUS=%s\nWATCHDOG=1";
		if (!missing_daemons)
		{
			format_string = "READY=1\nSTATUS=%s\nWATCHDOG=1";
			status = "All daemons are responding";
		}

		const condor_utils::SystemdManager &sd = condor_utils::SystemdManager::GetInstance();
		int result = sd.Notify(format_string, status.c_str());
		if (result == 0)
		{
			dprintf(D_ALWAYS, "systemd watchdog notification support not available.\n");
			daemonCore->Cancel_Timer(m_watchdog_timer);
			m_watchdog_timer = -1;
		}
	}

private:
	int m_watchdog_timer;
};
SystemdNotifier g_systemd_notifier;

// called at exit to deallocate stuff so that memory checking tools are
// happy and don't think we leaked any of this...
static void
cleanup_memory( void )
{
	if ( ad ) {
		delete ad;
		ad = NULL;
	}
	if ( MasterName ) {
		free( MasterName );
		MasterName = NULL;
	}
	if ( FS_Preen ) {
		free( FS_Preen );
		FS_Preen = NULL;
	}
}

#ifdef WIN32
// we can't use execl on Windows (read the docs), and anyway, we don't want to
// if we are running as a serices because we MUST call our terminate() function to exit
static void Win32RunShutdownProgram(char * shutdown_program)
{
	STARTUPINFO si;
	ZeroMemory(&si, sizeof(si)); si.cb = sizeof(si);

	HANDLE hLog = INVALID_HANDLE_VALUE;

	// Open a log file for the shutdown programs stdout and stderr
	std::string shutdown_log;
	if (param(shutdown_log, "MASTER_SHUTDOWN_LOG") &&  ! shutdown_log.empty()) {
		SECURITY_ATTRIBUTES sa;
		ZeroMemory(&sa, sizeof(sa));
		sa.bInheritHandle = TRUE;

		hLog = CreateFile(shutdown_log.c_str(), FILE_APPEND_DATA,
			FILE_SHARE_READ | FILE_SHARE_WRITE, &sa, OPEN_ALWAYS, FILE_ATTRIBUTE_NORMAL, NULL);
		if (INVALID_HANDLE_VALUE != hLog) { si.hStdError = si.hStdOutput = hLog; }

		si.dwFlags = STARTF_USESTDHANDLES;
	}

	// create the shutdown program, we create it suspended so that we can log success or failure
	// and then get a head start to exit before it actually begins running.  That still doesn't
	// guarantee that we have exited before it starts though...
	PROCESS_INFORMATION pi;
	ZeroMemory(&pi, sizeof(pi));
	priv_state p = set_root_priv( );
	BOOL exec_status = CreateProcess( NULL, shutdown_program, NULL, NULL, TRUE, DETACHED_PROCESS | CREATE_SUSPENDED, NULL, NULL, &si, &pi );
	set_priv( p );

	if (INVALID_HANDLE_VALUE != hLog) {
		formatstr(shutdown_log, "==== Master (pid %d) shutting down. output of shutdown script '%s' (pid %d) follows ====\n",
			GetCurrentProcessId(), shutdown_program, pi.dwProcessId);
		DWORD dwWrote;
		WriteFile(hLog, shutdown_log.c_str(), (DWORD)shutdown_log.size(), &dwWrote, NULL);
		CloseHandle(hLog);
	}

	if ( ! exec_status ) {
		dprintf( D_ALWAYS, "**** CreateProcess(%s) FAILED %d %s\n",
					shutdown_program, GetLastError(), GetLastErrorString(GetLastError()) );
	} else {
		dprintf( D_ALWAYS, "**** CreateProcess(%s) SUCCEEDED pid=%lu\n", shutdown_program, pi.dwProcessId );
		ResumeThread(pi.hThread); // let the shutdown process start.
		CloseHandle(pi.hThread);
		CloseHandle(pi.hProcess);
	}
}
#endif


int
master_exit(int retval)
{
	// If a shutdown_program has not been setup via the admin
	// command-line tool, see if the condor_config specifies
	// a default shutdown program to use.
	if ( !shutdown_program ) {
		char *defshut = param("DEFAULT_MASTER_SHUTDOWN_SCRIPT");
		if (defshut) {
			set_shutdown_program(defshut);
			free(defshut);
		}
	}

	cleanup_memory();

#ifdef WIN32
	if ( NT_ServiceFlag == TRUE ) {
		// retval == 2 indicates that we never actually started
		// so we don't want to invoke the shutdown program in that case.
		if (retval != 2 && shutdown_program) {
			dprintf( D_ALWAYS,
						"**** %s (%s_%s) pid %lu EXECING SHUTDOWN PROGRAM %s\n",
						"condor_master", "condor", "MASTER", GetCurrentProcessId(), shutdown_program );
			Win32RunShutdownProgram(shutdown_program);
			shutdown_program = NULL; // in case terminate doesn't kill us, make sure we don't run the shutdown program more than once.
		}
		terminate(retval);
	}
#endif

#if defined(WANT_CONTRIB) && defined(WITH_MANAGEMENT)
#if defined(HAVE_DLOPEN) || defined(WIN32)
	MasterPluginManager::Shutdown();
#endif
#endif

		// If we're positive that we are going to shut down,
		// we should clean out the shared port directory if
		// we created it.
	std::string dirname;
	if ( SharedPortEndpoint::CreatedSharedPortDirectory() &&
		 SharedPortEndpoint::GetDaemonSocketDir(dirname) ) {

		TemporaryPrivSentry tps(PRIV_CONDOR);
		Directory d(dirname.c_str());
		d.Remove_Entire_Directory();
		if (-1 == rmdir(dirname.c_str())) {
			dprintf(D_ALWAYS, "ERROR: failed to remove shared port temporary directory: %s (errno=%d).\n", strerror(errno), errno);
		}
	}

	// Exit via specified shutdown_program UNLESS retval is 2, which
	// means the master never started and we are exiting via usage() message.
#ifdef WIN32
	if (retval != 2 && shutdown_program) {
		dprintf( D_ALWAYS,
					"**** %s (%s_%s) pid %lu RUNNING SHUTDOWN PROGRAM %s\n",
					"condor_master", "condor", "MASTER", GetCurrentProcessId(), shutdown_program );
		Win32RunShutdownProgram(shutdown_program);
		shutdown_program = NULL; // don't let DC_Exit run the shutdown program on Windows.
	}
#endif
	DC_Exit(retval, retval == 2 ? NULL : shutdown_program );

	return 1;	// just to satisfy vc++
}

void
usage( const char* name )
{
	dprintf( D_ALWAYS, "Usage: %s [-f] [-t] [-n name]\n", name );
	// Note: master_exit with value of 2 means do NOT run any shutdown_program
	master_exit( 2 );
}

int
DoCleanup(int,int,const char*)
{
	static int already_excepted = FALSE;

	// This function gets called as the last thing by EXCEPT().
	// At this point, the MASTER presumably has had an unrecoverable error
	// and is about to die.  We'll attempt to forcibly shutdown our
	// kiddies, and all their offspring before we fade away.  
	// Use a static flag to prevent infinite recursion in the case 
	// that there is another EXCEPT.

	// Once here, we are never returning to daemon core, so reapers, timers
	// etc. will never fire again, so we need to get everything we need
	// to do done now.

	if ( already_excepted == FALSE ) {
		already_excepted = TRUE;
		daemons.HardKillAllDaemons();
	}

	if ( NT_ServiceFlag == FALSE ) {
		return 1;	// this will return to the EXCEPT code, which will just exit
	} else {
		master_exit(1); // this does not return
		return 1;		// just to satisfy VC++
	}
}

#if defined( LINUX )
void do_linux_kernel_tuning() {
	std::string kernelTuningScript;
	if(! param( kernelTuningScript, "LINUX_KERNEL_TUNING_SCRIPT" )) {
		dprintf( D_FULLDEBUG, "Not tuning kernel parameters: LINUX_KERNEL_TUNING_SCRIPT not defined.\n" );
		return;
	}

	std::string kernelTuningLogFile;
	param( kernelTuningLogFile, "KERNEL_TUNING_LOG" );
	if( kernelTuningLogFile.empty() ) {
		kernelTuningLogFile = "/dev/null";
	}

	if(! can_switch_ids() ) {
		dprintf( D_FULLDEBUG, "Not tuning kernel parameters: can't switch IDs.\n" );
		return;
	}

	priv_state prev = set_root_priv();
	int fd = safe_open_no_create( kernelTuningScript.c_str(), O_RDONLY );
	set_priv( prev );
	if( -1 == fd ) {
		dprintf( D_FULLDEBUG, "Not tuning kernel parameters: can't open file '%s'\n", kernelTuningScript.c_str() );
		return;
	}

	struct stat stats;
	int rv = fstat( fd, & stats );
	if( rv != 0 ) {
		dprintf( D_FULLDEBUG, "Not tuning kernel parameters: can't stat file '%s'\n", kernelTuningScript.c_str() );
		close( fd );
		return;
	}
	if( stats.st_uid != 0 ) {
		dprintf( D_FULLDEBUG, "Not tuning kernel parameters: file '%s' must be owned by root.\n", kernelTuningScript.c_str() );
		close( fd );
		return;
	}
	if( (stats.st_mode & S_IWGRP) || (stats.st_mode & S_IWOTH) ) {
		dprintf( D_FULLDEBUG, "Not tuning kernel parameters: file '%s' is group or world -writeable\n", kernelTuningScript.c_str() );
		close( fd );
		return;
	}
	if(! (stats.st_mode & S_IXUSR)) {
		dprintf( D_FULLDEBUG, "Not tuning kernel parameters: file '%s' is not executable.\n", kernelTuningScript.c_str() );
		close( fd );
		return;
	}
	close( fd );

	// Redirect the script's output into the log directory, in case anybody
	// else cares about it.  This simplifies our code, since we don't.
	// Do NOT block waiting for the script to exit -- shoot it in the head
	// after twenty seconds and report an error.  Otherwise, use its exit
	// code appropriately (may report an error).
	pid_t childPID = fork();
	if( childPID == 0 ) {
		daemonCore->Forked_Child_Wants_Fast_Exit( true );
		dprintf_init_fork_child();

		priv_state prev = set_root_priv();

		int fd = open( "/dev/null", O_RDONLY );
		if( fd == -1 ) {
			dprintf( D_FULLDEBUG, "Not tuning kernel parameters: child failed to open /dev/null: %d.\n", errno );
			exit( 1 );
		}
		if( dup2( fd, 0 ) == -1 ) {
			dprintf( D_FULLDEBUG, "Not tuning kernel parameters: child failed to dup /dev/null: %d.\n", errno );
			exit( 1 );
		}
		fd = open( kernelTuningLogFile.c_str(), O_WRONLY | O_APPEND, 0644 );
		if ((fd < 0) && (errno == ENOENT)) {
			fd = open( kernelTuningLogFile.c_str(), O_WRONLY | O_APPEND | O_CREAT, 0644 );
		}
		if( fd == -1 ) {
			dprintf( D_FULLDEBUG, "Not tuning kernel parameters: child failed to open '%s': %d.\n", kernelTuningLogFile.c_str(), errno );
			exit( 1 );
		}
		if( dup2( fd, 1 ) == -1 ) {
			dprintf( D_FULLDEBUG, "Not tuning kernel parameters: child failed to dup log file '%s' to stdout: %d.\n", kernelTuningLogFile.c_str(), errno );
			exit( 1 );
		}
		if( dup2( fd, 2 ) == -1 ) {
			dprintf( D_FULLDEBUG, "Not tuning kernel parameters: child failed to dup log file '%s' to stderr: %d.\n", kernelTuningLogFile.c_str(), errno );
			exit( 1 );
		}

		execl( kernelTuningScript.c_str(), kernelTuningScript.c_str(), (char *) NULL );

		set_priv( prev );
		dprintf( D_ALWAYS, "Did not tune kernel paramters: execl() failed: %d.\n", errno );
		exit( 1 );
	} else {
		int status = 0;
		pid_t wait = 0;
		unsigned timer = 20;

		while( true ) {
			wait = waitpid( childPID, & status, WNOHANG );
			if( wait == childPID ) {
				if( WIFEXITED(status) && WEXITSTATUS(status) == 0 ) {
					dprintf( D_FULLDEBUG, "Kernel parameters tuned.\n" );
					return;
				} else {
					dprintf( D_FULLDEBUG, "Failed to tune kernel parameters, status code %d.\n", status );
					return;
				}
			} else if( wait == 0 ) {
				if( --timer > 0 ) {
					dprintf( D_FULLDEBUG, "Sleeping one second for kernel parameter tuning (pid %d).\n", childPID );
					sleep( 1 );
				} else {
					dprintf( D_FULLDEBUG, "Waited too long for kernel parameters to be tuned, hard-killing script.\n" );
					kill( childPID, SIGKILL );
					// Collect the zombie.
					wait = waitpid( childPID, &status, WNOHANG );
					ASSERT( wait != childPID );
					return;
				}
			} else {
				dprintf( D_FULLDEBUG, "waitpid() failed while waiting for kernel tuning (%d).  Killing child %d.\n", errno, childPID );
				kill( childPID, SIGKILL );
				// Try again to collect the zombie?
				waitpid( childPID, & status, WNOHANG );
				return;
			}
		}
	}

}
#endif

void
main_init( int argc, char* argv[] )
{
    extern int runfor;
	char	**ptr;

	if ( argc > 3 ) {
		usage( argv[0] );
	}
	
	int argc_count = 1;
	for( ptr=argv+1, argc_count = 1; argc_count<argc && *ptr; ptr++,argc_count++) {
		if( ptr[0][0] != '-' ) {
			usage( argv[0] );
		}
		switch( ptr[0][1] ) {
		case 'n':
			ptr++;
			if( !(ptr && *ptr) ) {
				EXCEPT( "-n requires another argument" );
			}
			if (MasterName) {
				free(MasterName);
			}
			MasterName = build_valid_daemon_name( *ptr );
			dprintf( D_ALWAYS, "Using name: %s\n", MasterName );
			break;
		default:
			usage( argv[0] );
		}
	}

#ifdef LINUX
	if ( can_switch_ids() &&
		 param_boolean("DISCARD_SESSION_KEYRING_ON_STARTUP",true) )
	{
#ifndef KEYCTL_JOIN_SESSION_KEYRING
  #define KEYCTL_JOIN_SESSION_KEYRING 1
#endif
		// Create a new empty session keyring, discarding the old one.
		// We do this in the master so a session keyring containing
		// root keys is not inadvertantly leaked to jobs
		// (esp scheduler universe jobs, since
		// KEYCTL_JOIN_SESSION_KEYRING will fail in RHEL6 if the calling
		// process has more than one thread, which is true when spawning
		// scheduler universe jobs as the schedd clones by default instead
		// of forking).  We also do this in the master instead
		// of daemonCore, since we don't want to create a brand new
		// session keyring for every shadow (each keyring uses up kernel resources).
		// If the syscall fails due to ENOSYS, don't worry about it,
		// since that simply says the keyring facility is not installed.
		if (syscall(__NR_keyctl, KEYCTL_JOIN_SESSION_KEYRING, "htcondor")==-1 &&
			errno != ENOSYS)
		{
			int saved_errno = errno;
#if defined(EDQUOT)
			if (saved_errno == EDQUOT) {
				dprintf(D_ALWAYS | D_FAILURE,
				   "Error during DISCARD_SESSION_KEYRING_ON_STARTUP, suggest "
				   "increasing /proc/sys/kernel/keys/root_maxkeys\n");
			}
#endif /* defined EDQUOT */

			if (saved_errno == EPERM) {
				dprintf(D_ALWAYS, "Permission denied error during DISCARD_SESSION_KEYRING_ON_STARTUP, continuing anyway\n");
			} else {
				EXCEPT("Failed DISCARD_SESSION_KEYRING_ON_STARTUP=True errno=%d",
						saved_errno);
			}
		}
	}
#endif /* defined LINUX */

    if (runfor != 0) {
        // We will construct an environment variable that 
        // tells the daemon what time it will be shut down. 
        // We'll give it an absolute time, though runfor is a 
        // relative time. This means that we don't have to update
        // the time each time we restart the daemon.
		MyString runfor_env;
		runfor_env.formatstr("%s=%ld", EnvGetName(ENV_DAEMON_DEATHTIME),
						   time(NULL) + (runfor * 60));
		SetEnv(runfor_env.Value());
    }

	daemons.SetDefaultReaper();
	
		// Grab all parameters needed by the master.
	init_params();
	validate_config(0, CONFIG_OPT_DEPRECATION_WARNINGS);
		// param() for DAEMON_LIST and initialize our daemons object.
	init_daemon_list();
	if ( daemons.SetupControllers() < 0 ) {
		EXCEPT( "Daemon initialization failed" );
	}
		// Lookup the paths to all the daemons we now care about.
	daemons.InitParams();
		// Initialize our classad;
	init_classad();  
		// Initialize the master entry in the daemons data structure.
	daemons.InitMaster();
		// open up the windows firewall 
	init_firewall_exceptions();

#if defined(WANT_CONTRIB) && defined(WITH_MANAGEMENT)
#if defined(HAVE_DLOPEN)
	MasterPluginManager::Load();
#elif defined(WIN32)
	load_master_mgmt();
#endif
	MasterPluginManager::Initialize();
#endif

	g_systemd_notifier.config();

		// Register admin commands
	daemonCore->Register_Command( RESTART, "RESTART",
								  admin_command_handler, 
								  "admin_command_handler", ADMINISTRATOR );
	daemonCore->Register_Command( RESTART_PEACEFUL, "RESTART_PEACEFUL",
								  admin_command_handler, 
								  "admin_command_handler", ADMINISTRATOR );
	daemonCore->Register_Command( DAEMONS_OFF, "DAEMONS_OFF",
								  admin_command_handler, 
								  "admin_command_handler", ADMINISTRATOR );
	daemonCore->Register_Command( DAEMONS_OFF_FAST, "DAEMONS_OFF_FAST",
								  admin_command_handler, 
								  "admin_command_handler", ADMINISTRATOR );
	daemonCore->Register_Command( DAEMONS_OFF_PEACEFUL, "DAEMONS_OFF_PEACEFUL",
								  admin_command_handler, 
								  "admin_command_handler", ADMINISTRATOR );
	daemonCore->Register_Command( DAEMONS_ON, "DAEMONS_ON",
								  admin_command_handler, 
								  "admin_command_handler", ADMINISTRATOR );
	daemonCore->Register_Command( MASTER_OFF, "MASTER_OFF",
								  admin_command_handler, 
								  "admin_command_handler", ADMINISTRATOR );
	daemonCore->Register_Command( MASTER_OFF_FAST, "MASTER_OFF_FAST",
								  admin_command_handler, 
								  "admin_command_handler", ADMINISTRATOR );
	daemonCore->Register_Command( DAEMON_ON, "DAEMON_ON",
								  admin_command_handler, 
								  "admin_command_handler", ADMINISTRATOR );
	daemonCore->Register_Command( DAEMON_OFF, "DAEMON_OFF",
								  admin_command_handler, 
								  "admin_command_handler", ADMINISTRATOR );
	daemonCore->Register_Command( DAEMON_OFF_FAST, "DAEMON_OFF_FAST",
								  admin_command_handler, 
								  "admin_command_handler", ADMINISTRATOR );
	daemonCore->Register_Command( DAEMON_OFF_PEACEFUL, "DAEMON_OFF_PEACEFUL",
								  admin_command_handler, 
								  "admin_command_handler", ADMINISTRATOR );
	daemonCore->Register_Command( CHILD_ON, "CHILD_ON",
								  admin_command_handler, 
								  "admin_command_handler", ADMINISTRATOR );
	daemonCore->Register_Command( CHILD_OFF, "CHILD_OFF",
								  admin_command_handler, 
								  "admin_command_handler", ADMINISTRATOR );
	daemonCore->Register_Command( CHILD_OFF_FAST, "CHILD_OFF_FAST",
								  admin_command_handler, 
								  "admin_command_handler", ADMINISTRATOR );
	daemonCore->Register_Command( SET_SHUTDOWN_PROGRAM, "SET_SHUTDOWN_PROGRAM",
								  admin_command_handler, 
								  "admin_command_handler", ADMINISTRATOR );
	// Command handler for stashing the pool password
	daemonCore->Register_Command( STORE_POOL_CRED, "STORE_POOL_CRED",
								&store_pool_cred_handler,
								"store_pool_cred_handler", CONFIG_PERM,
								D_FULLDEBUG );

	// Command handler for handling the ready state
	daemonCore->Register_CommandWithPayload( DC_SET_READY, "DC_SET_READY",
								  ready_command_handler,
								  "ready_command_handler", WRITE );
	daemonCore->Register_CommandWithPayload( DC_QUERY_READY, "DC_QUERY_READY",
								  ready_command_handler,
								  "ready_command_handler", READ );

	/*
	daemonCore->Register_Command( START_AGENT, "START_AGENT",
					  admin_command_handler, 
					  "admin_command_handler", ADMINISTRATOR );
	*/

	daemonCore->RegisterTimeSkipCallback(time_skip_handler,0);

	_EXCEPT_Cleanup = DoCleanup;

#if !defined(WIN32)
	if( !dprintf_to_term_check() && param_boolean( "USE_PROCESS_GROUPS", true ) ) {
			// If we're not connected to a terminal, start our own
			// process group, unless the config file says not to.
		setsid();
	}
#endif

	if( StartDaemons ) {
		daemons.StartAllDaemons();
	}
	daemons.StartTimers();
}


int
ready_command_handler(int cmd, Stream* stm )
{
	ReliSock* stream = (ReliSock*)stm;
	ClassAd cmdAd;

	stream->decode();
	stream->timeout(15);
	if( !getClassAd(stream, cmdAd) || !stream->end_of_message()) {
		dprintf( D_ALWAYS, "Failed to receive ready command (%d) on TCP: aborting\n", cmd );
		return FALSE;
	}
	std::string daemon_name;
	cmdAd.LookupString("DaemonName", daemon_name);
	int daemon_pid = 0;
	cmdAd.LookupInteger("DaemonPID", daemon_pid);

	dprintf( D_FULLDEBUG, "Got ready command (%d) from %s pid=%d\n", cmd, daemon_name.c_str(), daemon_pid );

	switch (cmd) {
		case DC_SET_READY:
		{
			std::string state;
			cmdAd.LookupString("DaemonState", state);
			class daemon* daemon = daemons.FindDaemonByPID(daemon_pid);
			if ( ! daemon) {
				dprintf(D_ALWAYS, "Cant find daemon %s to set ready state '%s'\n", daemon_name.c_str(), state.c_str());
			} else {
				dprintf(D_ALWAYS, "Setting ready state '%s' for %s\n", state.c_str(), daemon_name.c_str());
				daemon->SetReadyState(state.c_str());
			}
		}
		return TRUE;

		case DC_QUERY_READY:
			return daemons.QueryReady(cmdAd, stm);
		return FALSE;

		default:
			EXCEPT("Unknown ready command (%d) in ready_command_handler", cmd);
	}

	return FALSE;
}

int
admin_command_handler(int cmd, Stream* stream )
{
	if(! AllowAdminCommands ) {
		dprintf( D_FULLDEBUG, 
				 "Got admin command (%d) while not allowed. Ignoring.\n",
				 cmd );
		return FALSE;
	}
	dprintf( D_FULLDEBUG, 
			 "Got admin command (%d) and allowing it.\n", cmd );
	switch( cmd ) {
	case RESTART:
		restart_everyone();
		return TRUE;
	case RESTART_PEACEFUL:
		daemons.immediate_restart = TRUE;
		daemons.RestartMasterPeaceful();
		return TRUE;
	case DAEMONS_ON:
		daemons.DaemonsOn();
		return TRUE;
	case DAEMONS_OFF:
		daemons.DaemonsOff();
		return TRUE;
	case DAEMONS_OFF_FAST:
		daemons.DaemonsOff( 1 );
		return TRUE;
	case DAEMONS_OFF_PEACEFUL:
		daemons.DaemonsOffPeaceful();
		return TRUE;
	case MASTER_OFF:
		daemonCore->Send_Signal( daemonCore->getpid(), SIGTERM );
		return TRUE;
	case MASTER_OFF_FAST:
		daemonCore->Send_Signal( daemonCore->getpid(), SIGQUIT );
		return TRUE;

	case SET_SHUTDOWN_PROGRAM:
		return handle_shutdown_program( cmd, stream );

			// These commands are special, since they all need to read
			// off the subsystem before they know what to do.  So, we
			// handle them with a special function.
	case DAEMON_ON:
	case DAEMON_OFF:
	case DAEMON_OFF_FAST:
	case DAEMON_OFF_PEACEFUL:
	case CHILD_ON:
	case CHILD_OFF:
	case CHILD_OFF_FAST:
		return handle_subsys_command( cmd, stream );

			// This function is also special, since it needs to read
			// off more info.  So, it is handled with a special function.
	case START_AGENT:
		if (daemonCore->Create_Thread(
				(ThreadStartFunc)&agent_starter, (void*)stream, 0 )) {
			return TRUE;
		} else {
			dprintf( D_ALWAYS, "ERROR: unable to create agent thread!\n");
			return FALSE;
		}
	default: 
		EXCEPT( "Unknown admin command (%d) in handle_admin_commands",
				cmd );
	}
	return FALSE;
}

int
agent_starter( ReliSock * s, Stream * )
{
	ReliSock* stream = (ReliSock*)s;
	char *subsys = NULL;

	stream->decode();
	if( ! stream->code(subsys) ||
		! stream->end_of_message() ) {
		dprintf( D_ALWAYS, "Can't read subsystem name\n" );
		free( subsys );
		return FALSE;
	}

	dprintf ( D_ALWAYS, "Starting agent '%s'\n", subsys );

	if( strcasecmp(subsys, "fetch_log") == 0 ) {
		free (subsys);
		return handle_agent_fetch_log( stream );
	}

	// default:

	free (subsys);
	dprintf( D_ALWAYS, "WARNING: unrecognized agent name\n" );
	return FALSE;
}

int
handle_agent_fetch_log (ReliSock* stream) {

	MyString daemon;
	int  res = FALSE;

	if( ! stream->code(daemon) ||
		! stream->end_of_message()) {
		dprintf( D_ALWAYS, "ERROR: fetch_log can't read daemon name\n" );
		return FALSE;
	}

	dprintf( D_ALWAYS, "INFO: daemon_name: %s\n", daemon.c_str() );

	// append _LOG to get the param name of the daemon log file
	daemon += "_LOG";

	dprintf( D_ALWAYS, "INFO: daemon_paramname: %s\n", daemon.c_str() );

	auto_free_ptr daemon_filename(param(daemon.c_str()));
	if ( daemon_filename ) {
		filesize_t	size;
		dprintf( D_ALWAYS, "INFO: daemon_filename: %s\n", daemon_filename.ptr() );
		stream->encode();
		res = (stream->put_file(&size, daemon_filename.ptr()) < 0);
	} else {
		dprintf( D_ALWAYS, "ERROR: fetch_log can't param for %s\n", daemon.c_str() );
	}

	return res;
}


int
handle_subsys_command( int cmd, Stream* stream )
{
	char* subsys = NULL;
	class daemon* daemon;

	stream->decode();
	if( ! stream->code(subsys) ) {
		dprintf( D_ALWAYS, "Can't read subsystem name\n" );
		free( subsys );
		return FALSE;
	}
	if( ! stream->end_of_message() ) {
		dprintf( D_ALWAYS, "Can't read end_of_message\n" );
		free( subsys );
		return FALSE;
	}

	// for testing condor_on -preen is allowed, but preen is not really a daemon
	// so we intercept it here and 
	if (strcasecmp(subsys, "preen") == MATCH) {
		free(subsys);
		return run_preen_now();
	}

	subsys = strupr( subsys );
	if( !(daemon = daemons.FindDaemon(subsys)) ) {
		dprintf( D_ALWAYS, "Error: Can't find daemon of type \"%s\"\n", 
				 subsys );
		free( subsys );
		return FALSE;
	}
	dprintf( D_ALWAYS, "Handling daemon-specific command for \"%s\"\n", 
			 subsys );
	free( subsys );

	switch( cmd ) {
	case DAEMON_ON:
		daemon->Hold( false );
		return daemon->Start();
	case DAEMON_OFF:
		daemon->Hold( true );
		daemon->Stop();
		return TRUE;
	case DAEMON_OFF_FAST:
		daemon->Hold( true );
		daemon->StopFast();
		return TRUE;
	case DAEMON_OFF_PEACEFUL:
		daemon->Hold( true );
		daemon->StopPeaceful();
		return TRUE;
	case CHILD_ON:
		daemon->Hold( false, true );
		return daemon->Start( true );
	case CHILD_OFF:
		daemon->Hold( true, true );
		daemon->Stop( true );
		return TRUE;
	case CHILD_OFF_FAST:
		daemon->Hold( true, true );
		daemon->StopFast( true );
		return TRUE;
	default:
		EXCEPT( "Unknown command (%d) in handle_subsys_command", cmd );
	}
	return FALSE;
}


int
handle_shutdown_program( int cmd, Stream* stream )
{
	if ( cmd != SET_SHUTDOWN_PROGRAM ) {
		EXCEPT( "Unknown command (%d) in handle_shutdown_program", cmd );
	}

	MyString name;
	stream->decode();
	if( ! stream->code(name) ) {
		dprintf( D_ALWAYS, "Can't read program name in handle_shutdown_program\n" );
	}

	if ( name.IsEmpty() ) {
		return FALSE;
	}

	// Can we find it in the configuration?
	MyString	pname;
	pname =  "master_shutdown_";
	pname += name;
	char	*path = param( pname.Value() );
	if ( NULL == path ) {
		dprintf( D_ALWAYS, "No shutdown program defined for '%s'\n", name.c_str() );
		return FALSE;
	}

	int ret_val = set_shutdown_program( path );

	if (path) free(path);

	return ret_val;
}

int
set_shutdown_program(const char *path)
{
	// Try to access() it
# if defined(HAVE_ACCESS)
	priv_state	priv = set_root_priv();
	int status = access( path, X_OK );
	if ( status ) {
		dprintf( D_ALWAYS,
				 "WARNING: no execute access to shutdown program (%s)"
				 ": %d/%s\n", path, errno, strerror(errno) );
	}
	set_priv( priv );
# endif

	// OK, let's run with that
	if ( shutdown_program ) {
		free( shutdown_program );
	}
	shutdown_program = strdup(path);
	dprintf( D_ALWAYS,
			 "Shutdown program path set to %s\n", shutdown_program );
	return TRUE;
}

void
init_params()
{
	char	*tmp;
	static	int	master_name_in_config = 0;

	if( ! master_name_in_config ) {
			// First time, or we know it's not in the config file. 
		if( ! MasterName ) {
				// Not set on command line
			tmp = param( "MASTER_NAME" );
			if( tmp ) {
				MasterName = build_valid_daemon_name( tmp );
				master_name_in_config = 1;
				free( tmp );
			} 
		}
	} else {
		free( MasterName );
		tmp = param( "MASTER_NAME" );
		MasterName = build_valid_daemon_name( tmp );
		free( tmp );
	}
	if( MasterName ) {
		dprintf( D_FULLDEBUG, "Using name: %s\n", MasterName );
	}
			
	if (!param_boolean_crufty("START_MASTER", true)) {
			dprintf( D_ALWAYS, "START_MASTER was set to FALSE, shutting down.\n" );
			StartDaemons = FALSE;
			main_shutdown_graceful();
	}

		
	StartDaemons = TRUE;
	if (!param_boolean_crufty("START_DAEMONS", true)) {
			dprintf( D_ALWAYS, 
					 "START_DAEMONS flag was set to FALSE.  Not starting daemons.\n" );
			StartDaemons = FALSE;
	} 
		// If we were sent the daemons_off command, don't forget that
		// here. 
	if( GotDaemonsOff ) {
		StartDaemons = FALSE;
	}

	PublishObituaries = param_boolean_crufty("PUBLISH_OBITUARIES", true) ? TRUE : FALSE;

	Lines = param_integer("OBITUARY_LOG_LENGTH",20);

	master_backoff_constant = param_integer( "MASTER_BACKOFF_CONSTANT", 9, 1 );

	master_backoff_ceiling = param_integer( "MASTER_BACKOFF_CEILING", 3600,1 );

	master_backoff_factor = param_double( "MASTER_BACKOFF_FACTOR", 2.0, 0 );
	if( master_backoff_factor <= 0.0 ) {
    	master_backoff_factor = 2.0;
    }
	
	master_recover_time = param_integer( "MASTER_RECOVER_FACTOR", 300, 1 );

	update_interval = param_integer( "MASTER_UPDATE_INTERVAL", 5 * MINUTE, 1 );

	check_new_exec_interval = param_integer( "MASTER_CHECK_NEW_EXEC_INTERVAL", 5*MINUTE );

	new_bin_delay = param_integer( "MASTER_NEW_BINARY_DELAY", 2*MINUTE, 1 );

	new_bin_restart_mode = GRACEFUL;
	char * restart_mode = param("MASTER_NEW_BINARY_RESTART");
	if (restart_mode) {
#if 1
		StopStateT mode = StringToStopState(restart_mode);
#else
		static const struct {
			const char * text;
			StopStateT   mode;
			} modes[] = {
				{ "GRACEFUL", GRACEFUL },
				{ "PEACEFUL", PEACEFUL },
				{ "NEVER", NONE }, { "NONE", NONE }, { "NO", NONE },
			//	{ "FAST", FAST },
			//	{ "KILL", KILL },
			};
		StopStateT mode = (StopStateT)-1; // prime with -1 so we can detect bad input.
		for (int ii = 0; ii < (int)COUNTOF(modes); ++ii) {
			if (MATCH == strcasecmp(restart_mode, modes[ii].text)) {
				mode = modes[ii].mode;
				break;
			}
		}
#endif
		if (mode == (StopStateT)-1)	{
			dprintf(D_ALWAYS, "%s is not a valid value for MASTER_NEW_BINARY_RESTART. using GRACEFUL\n", restart_mode);
		}
		if (mode >= 0 && mode <= NONE)
			new_bin_restart_mode = mode;
		free(restart_mode);
	}

	preen_interval = param_integer( "PREEN_INTERVAL", 24*HOUR, 0 );
	if(preen_interval == 0) {
		EXCEPT("PREEN_INTERVAL in the condor configuration is too low (0).  Please set it to an integer in the range 1 to %d (default %d).  To disable condor_preen entirely, comment out PREEN.", INT_MAX, 24*HOUR);

	}

	shutdown_fast_timeout = param_integer( "SHUTDOWN_FAST_TIMEOUT", 5*MINUTE, 1 );

	shutdown_graceful_timeout = param_integer( "SHUTDOWN_GRACEFUL_TIMEOUT", 30*MINUTE, 1 );

	AllowAdminCommands = param_boolean( "ALLOW_ADMIN_COMMANDS", true );

	if( FS_Preen ) {
		free( FS_Preen );
	}
	FS_Preen = param( "PREEN" );
}


void
init_daemon_list()
{
	char	*daemon_name;
	StringList daemon_names, dc_daemon_names;

	daemons.ordered_daemon_names.clearAll();
	char* dc_daemon_list = param("DC_DAEMON_LIST");

	if( !dc_daemon_list ) {
		dc_daemon_names.initializeFromString(default_dc_daemon_list);
	}
	else {
		if ( *dc_daemon_list == '+' ) {
			MyString	dclist;
			dclist = default_dc_daemon_list;
			dclist += ", ";
			dclist += &dc_daemon_list[1];
			dc_daemon_names.initializeFromString( dclist.Value() );
		}
		else {
			dc_daemon_names.initializeFromString(dc_daemon_list);

			StringList default_list(default_dc_daemon_list);
			default_list.rewind();
			char *default_entry;
			int	missing = 0;
			while( (default_entry=default_list.next()) ) {
				if( !dc_daemon_names.contains_anycase(default_entry) ) {
					dprintf(D_ALWAYS,
							"WARNING: expected to find %s in"
							" DC_DAEMON_LIST, but it is not there.\n",
							default_entry );
					missing++;
				}
			}
			if ( missing ) {
				dprintf( D_ALWAYS,
						 "WARNING: "
						 "%d entries are missing from DC_DAEMON_LIST.  "
						 "Unless you know what you are doing, it "
						 "is best to leave DC_DAEMON_LIST undefined "
						 "so that the default settings are used, "
						 "or use the new 'DC_DAEMON_LIST = "
						 "+<list>' syntax.\n", missing );
			}
				
		}
		free(dc_daemon_list);
	}

		// Tolerate a trailing comma in the list
	dc_daemon_names.remove( "" );

	char* ha_list = param("MASTER_HA_LIST");
	if( ha_list ) {
			// Make MASTER_HA_LIST case insensitive by always converting
			// what we get to uppercase.
		StringList ha_names;
		ha_list = strupr( ha_list );
		ha_names.initializeFromString(ha_list);
			// Tolerate a trailing comma in the list
		ha_names.remove( "" );
		daemons.ordered_daemon_names.create_union( ha_names, false );

		ha_names.rewind();
		while( (daemon_name = ha_names.next()) ) {
			if(daemons.FindDaemon(daemon_name) == NULL) {
				if( dc_daemon_names.contains(daemon_name) ) {
					new class daemon(daemon_name, true, true );
				} else {
					new class daemon(daemon_name, false, true );
				}
			}
		}
	}

	char* daemon_list = param("DAEMON_LIST");
	if( daemon_list ) {
			// Make DAEMON_LIST case insensitive by always converting
			// what we get to uppercase.
		daemon_list = strupr( daemon_list );
		daemon_names.initializeFromString(daemon_list);
		free( daemon_list );
			// Tolerate a trailing comma in the list
		daemon_names.remove( "" );

			// if the master is not in the list, pretend it is.
			// so we end up creating a daemon object for it, and don't just abort
		if ( ! daemon_names.contains("MASTER")) {
			daemon_names.append("MASTER");
		}


			/*
			  Make sure that if COLLECTOR is in the list, put it at
			  the front...  unfortunately, our List template (what
			  StringList is defined in terms of) is amazingly broken
			  with regard to insert() and append().  :( insert()
			  usually means: insert *before* the current position.
			  however, if you're at the end, it inserts before the
			  last valid entry, instead of working like append() as
			  you'd expect.  OR, if you just called rewind() and
			  insert() (to insert at the begining, right?) it works
			  like append() and sticks it at the end!!  ARGH!!!  so,
			  we've got to call next() after rewind() so we really
			  insert it at the front of the list.  UGH!  EVIL!!!
			  Derek Wright <wright@cs.wisc.edu> 2004-12-23
			*/
		if( daemon_names.contains("COLLECTOR") ) {
			daemon_names.deleteCurrent();
			daemon_names.rewind();
			daemon_names.next();
			daemon_names.insert( "COLLECTOR" );
		}

			// start shared_port first for a cleaner startup
		if( daemon_names.contains("SHARED_PORT") ) {
			daemon_names.deleteCurrent();
			daemon_names.rewind();
			daemon_names.next();
			daemon_names.insert( "SHARED_PORT" );
		}
		else if( SharedPortEndpoint::UseSharedPort() ) {
			if( param_boolean("AUTO_INCLUDE_SHARED_PORT_IN_DAEMON_LIST",true) ) {
				dprintf(D_ALWAYS,"Adding SHARED_PORT to DAEMON_LIST, because USE_SHARED_PORT=true (to disable this, set AUTO_INCLUDE_SHARED_PORT_IN_DAEMON_LIST=False)\n");
				daemon_names.rewind();
				daemon_names.next();
				daemon_names.insert( "SHARED_PORT" );
			}
		}

		if( param_boolean("AUTO_INCLUDE_CREDD_IN_DAEMON_LIST", false)) {
			if (daemon_names.contains("SCHEDD")) {
				if (!daemon_names.contains("CREDD")) {
					dprintf(D_ALWAYS, "Adding CREDD to DAEMON_LIST.  This machine is running a SCHEDD and AUTO_INCLUDE_CREDD_IN_DAEMON_LIST is TRUE)\n");
					daemon_names.append("CREDD");
				} else {
					dprintf(D_SECURITY|D_VERBOSE, "Not modifying DAEMON_LIST. This machine is running a SCHEDD and CREDD is already explicitly listed.\n");
				}
			} else {
				dprintf(D_SECURITY|D_VERBOSE, "Not modifying DAEMON_LIST.  AUTO_INCLUDE_CREDD_IN_DAEMON_LIST is TRUE, but this machine is not running a SCHEDD.\n");
			}
		} else {
			dprintf(D_SECURITY|D_VERBOSE, "Not modifying DAEMON_LIST.  AUTO_INCLUDE_CREDD_IN_DAEMON_LIST is false.\n");
		}

		daemons.ordered_daemon_names.create_union( daemon_names, false );

		daemon_names.rewind();
		while( (daemon_name = daemon_names.next()) ) {
			if(daemons.FindDaemon(daemon_name) == NULL) {
				if( dc_daemon_names.contains(daemon_name) ) {
					new class daemon(daemon_name);
				} else {
					new class daemon(daemon_name, false);
				}
			}
		}
	} else {
		// some daemons should start only if shared port is enabled
		bool shared_port = SharedPortEndpoint::UseSharedPort() && param_boolean("AUTO_INCLUDE_SHARED_PORT_IN_DAEMON_LIST", true);

		// use the default daemon list to decide which daemons to start now, and which will we allow to start
		for(int i = 0; default_daemon_list[i].name; i++) {
			const char * name = default_daemon_list[i].name;
			daemon_names.append(name); // add to list of allowed daemons
			// should we start it now?
			if (default_daemon_list[i].auto_start) {
				if (shared_port || ! default_daemon_list[i].only_if_shared_port) {
					new class daemon(default_daemon_list[i].name);
				}
			}
		}
		daemons.ordered_daemon_names.create_union(daemon_names, false);
	}

}


void
init_classad()
{
	if( ad ) delete( ad );
	ad = new ClassAd();

	SetMyTypeName(*ad, MASTER_ADTYPE);
	SetTargetTypeName(*ad, "");

	if (MasterName) {
		ad->Assign(ATTR_NAME, MasterName);
	} else {
		char* default_name = default_daemon_name();
		if( ! default_name ) {
			EXCEPT( "default_daemon_name() returned NULL" );
		}
		ad->Assign(ATTR_NAME, default_name);
		free(default_name);
	}

#if !defined(WIN32)
	ad->Assign(ATTR_REAL_UID, (int)getuid());
#endif
}

#ifndef WIN32
FileLock *MasterLock;
#endif

void
lock_or_except( const char* file_name )
{
#ifndef WIN32	// S_IRUSR and S_IWUSR don't exist on WIN32, and 
				// we don't need to worry about multiple masters anyway
				// because it's a service.
	MasterLockFD=_condor_open_lock_file(file_name,O_WRONLY|O_CREAT|O_APPEND,S_IRUSR|S_IWUSR);
	if( MasterLockFD < 0 ) {
		EXCEPT( "can't safe_open_wrapper(%s,O_WRONLY|O_CREAT|O_APPEND,S_IRUSR|S_IWUSR) - errno %i", 
			file_name, errno );
	}

	// This must be a global so that it doesn't go out of scope
	// cause the destructor releases the lock.
	MasterLock = new FileLock( MasterLockFD, NULL, file_name );
	MasterLock->setBlocking( FALSE );
	if( !MasterLock->obtain(WRITE_LOCK) ) {
		EXCEPT( "Can't get lock on \"%s\"", file_name );
	}
#endif
}


/*
 ** Re read the config file, and send all the daemons a signal telling
 ** them to do so also.
 */
void
main_config()
{
	StringList old_daemon_list;
	char *list = daemons.ordered_daemon_names.print_to_string();
	char *daemon_name;
	class daemon	*adaemon;

	if( list ) {
		old_daemon_list.initializeFromString(list);
		free(list);
	}

		// Re-read the config files and create a new classad
	init_classad(); 

		// Reset our config values
	init_params();
	validate_config(0, CONFIG_OPT_DEPRECATION_WARNINGS);

		// Reset the daemon list
	init_daemon_list();

		// Remove daemons that should no longer be running
	old_daemon_list.rewind();
	while( (daemon_name = old_daemon_list.next()) ) {
		if( !daemons.ordered_daemon_names.contains(daemon_name) ) {
			if( NULL != daemons.FindDaemon(daemon_name) ) {
				daemons.StopDaemon(daemon_name);
			}
		}
	}

		// Re-read the paths to our executables.  If any paths
		// changed, the daemons will be marked as having a new
		// executable.
	daemons.InitParams();

	if( StartDaemons ) {
			// Restart any daemons who's executables are new or ones
			// that the path to the executable has changed.  
		daemons.immediate_restart = TRUE;
		daemons.CheckForNewExecutable();
		daemons.immediate_restart = FALSE;
			// Tell all the daemons that are running to reconfig.
		daemons.ReconfigAllDaemons();

			// Setup and configure controllers for all daemons in
			// case the reconfig changed controller setup.  Start
			// any new daemons as well
		daemons.ordered_daemon_names.rewind();
		while( ( daemon_name = daemons.ordered_daemon_names.next() ) ) {
			adaemon = daemons.FindDaemon(daemon_name);
			if ( adaemon == NULL ) {
				dprintf( D_ALWAYS, "ERROR: Setup for daemon %s failed\n", daemon_name );
			}
			else if ( adaemon->SetupController() < 0 ) {
				dprintf( D_ALWAYS,
						"ERROR: Setup of controller for daemon %s failed\n",
						daemon_name );
				daemons.StopDaemon( daemon_name );
			}
			else if( !old_daemon_list.contains(daemon_name) ) {
				daemons.StartDaemonHere(adaemon);
			}

		}

	} else {
		daemons.DaemonsOff();
	}
    // Invalide session if necessary
    daemonCore->invalidateSessionCache();
		// Re-register our timers, since their intervals might have
		// changed.
	daemons.StartTimers();
	daemons.UpdateCollector();
}

/*
 ** Kill all daemons and go away.
 */
void
main_shutdown_fast()
{
	invalidate_ads();
	
	MasterShuttingDown = TRUE;
	daemons.SetAllGoneAction( MASTER_EXIT );

	if( daemons.NumberOfChildren() == 0 ) {
		daemons.AllDaemonsGone();
	}

	daemons.CancelRestartTimers();
	daemons.StopFastAllDaemons();
}

/*
 ** Callback from daemon-core kill all daemons and go away. 
 */
void
main_shutdown_normal()
{
	// if we are doing peaceful tell the children, and set a timer to do the real shutdown
	// so the children have a chance to notice the messages
	//
	bool fTimer = false;
	if (daemonCore->GetPeacefulShutdown()) {
		int timeout = 5;
		if (daemons.SetPeacefulShutdown(timeout) > 0) {
			int tid = daemonCore->Register_Timer(timeout+1, 0,
							(TimerHandler)main_shutdown_graceful,
							"main_shutdown_graceful");
			if (tid == -1)
				dprintf( D_ALWAYS, "ERROR! Can't register DaemonCore timer!\n" );
			else
				fTimer = true;
		}
	}

	if ( ! fTimer) {
		main_shutdown_graceful();
	}
}

/*
 ** Cause job(s) to vacate, kill all daemons and go away.
 */
void
main_shutdown_graceful()
{
	invalidate_ads();
	
	MasterShuttingDown = TRUE;
	daemons.SetAllGoneAction( MASTER_EXIT );

	if( daemons.NumberOfChildren() == 0 ) {
		daemons.AllDaemonsGone();
	}

	daemons.CancelRestartTimers();
	daemons.StopAllDaemons();
}

void
invalidate_ads() {
	ClassAd cmd_ad;
	SetMyTypeName( cmd_ad, QUERY_ADTYPE );
	SetTargetTypeName( cmd_ad, MASTER_ADTYPE );
	
	MyString line;
	std::string escaped_name;
	char* default_name = MasterName ? ::strdup(MasterName) : NULL;
	if(!default_name) {
		default_name = default_daemon_name();
	}
	
	QuoteAdStringValue( default_name, escaped_name );
	line.formatstr( "( TARGET.%s == %s )", ATTR_NAME, escaped_name.c_str() );
	cmd_ad.AssignExpr( ATTR_REQUIREMENTS, line.Value() );
	cmd_ad.Assign( ATTR_NAME, default_name );
	cmd_ad.Assign( ATTR_MY_ADDRESS, daemonCore->publicNetworkIpAddr());
	daemonCore->sendUpdates( INVALIDATE_MASTER_ADS, &cmd_ad, NULL, false );
	free( default_name );
}

static const struct {
	StopStateT state;
	const char * name;
} aStopStateNames[] = {
	{ PEACEFUL, "PEACEFUL" },
	{ GRACEFUL, "GRACEFUL" },
	{ FAST,     "FAST" },
	{ KILL,     "KILL" },
	{ NONE,     "NEVER" }, { NONE, "NONE" }, { NONE, "NO" },
};

const char * StopStateToString(StopStateT state)
{
	// start by assuming that the index into the names table matches the state
	if ((int)state < (int)COUNTOF(aStopStateNames) && state == aStopStateNames[state].state) {
		return aStopStateNames[state].name;
	}
	// if the names table isn't packed and sorted, the brute force search it.
	for (int ii = 0; ii < (int)COUNTOF(aStopStateNames); ++ii) {
		if (aStopStateNames[ii].state == state) {
			return aStopStateNames[ii].name;
		}
	}
	return "??";
}

StopStateT StringToStopState(const char * psz)
{
	StopStateT state = (StopStateT)-1; // prime with -1 so we can detect bad input.
	for (int ii = 0; ii < (int)COUNTOF(aStopStateNames); ++ii) {
		if (MATCH == strcasecmp(psz, aStopStateNames[ii].name)) {
			state = aStopStateNames[ii].state;
			break;
		}
	}
	return state;
}


time_t
GetTimeStamp(char* file)
{
#ifdef WIN32
	ULARGE_INTEGER nanos;
	HANDLE hfile = CreateFile(file, GENERIC_READ, FILE_SHARE_READ, NULL, OPEN_EXISTING, 0, NULL);
	if (hfile == INVALID_HANDLE_VALUE) {
		return (time_t)-1;
	} else {
		BOOL fGotTime = GetFileTime(hfile, NULL, NULL, (FILETIME*)&nanos);
		CloseHandle(hfile);
		if ( ! fGotTime) {
			return (time_t)-1;
		}
	}
	// Windows filetimes are in 100 nanosecond intervals since January 1, 1601 (UTC)
	// NOTE: FAT records times on-disk in localtime, so daylight savings time can end up changing what is reported
	// the good news is NTFS stores UTC, so it doesn't have that problem.
	ULONGLONG nt_sec = nanos.QuadPart / (10 * 1000 * 1000); // convert to seconds,
	time_t epoch_sec = nt_sec - 11644473600; // convert from Windows 1600 epoch, to unix 1970 epoch
	return epoch_sec;
#else
	struct stat sbuf;
	
	if( stat(file, &sbuf) < 0 ) {
		return( (time_t) -1 );
	}
	
	return( sbuf.st_mtime );
#endif
}


int
NewExecutable(char* file, time_t *tsp)
{
	time_t cts = *tsp;
	*tsp = GetTimeStamp(file);
	dprintf(D_FULLDEBUG, "Time stamp of running %s: %ld\n",
			file, cts);
	dprintf(D_FULLDEBUG, "GetTimeStamp returned: %ld\n",*tsp);

	if( *tsp == (time_t) -1 ) {
		/*
		 **	We could have been in the process of installing a new
		 **	version, and that's why the 'stat' failed.  Catch it
		 **  next time around.
		 */
		*tsp = cts;
		return( FALSE );
	}
	return( cts != *tsp );
}

int
run_preen_now()
{
	char *args=NULL;
	const char	*preen_base;
	ArgList arglist;
	MyString error_msg;

	dprintf(D_FULLDEBUG, "Entered run_preen.\n");
	if ( preen_pid > 0 ) {
		dprintf( D_ALWAYS, "WARNING: Preen is already running (pid %d), ignoring command to run Preen.\n", preen_pid );
		return FALSE;
	}

	if( FS_Preen == NULL ) {
		dprintf( D_ALWAYS, "WARNING: PREEN has no configured value, ignoring command to run Preen.\n" );
		return FALSE;
	}
	preen_base = condor_basename( FS_Preen );
	arglist.AppendArg(preen_base);

	args = param("PREEN_ARGS");
	if(!arglist.AppendArgsV1RawOrV2Quoted(args,&error_msg)) {
		EXCEPT("ERROR: failed to parse preen args: %s",error_msg.Value());
	}
	free(args);

	preen_pid = daemonCore->Create_Process(
					FS_Preen,		// program to exec
					arglist,   		// args
					PRIV_ROOT,		// privledge level
					1,				// which reaper ID to use; use default reaper
					FALSE );		// we do _not_ want this process to have a command port; PREEN is not a daemon core process
	dprintf( D_ALWAYS, "Preen pid is %d\n", preen_pid );
	return TRUE;
}

// this is the preen timer callback
void run_preen() { run_preen_now(); }

void
RestartMaster()
{
	daemons.RestartMaster();
}

void
main_pre_command_sock_init()
{
	/* Make sure we are the only copy of condor_master running */
	char*  p;
#ifndef WIN32
	MyString lock_file;

	// see if a file is given explicitly
	p = param ("MASTER_INSTANCE_LOCK");
	if (p) {
		lock_file = p;
		free (p);
	} else {
		// no filename given.  use $(LOCK)/InstanceLock.
		p = param ("LOCK");
		if (p) {
			lock_file = p;
			lock_file = lock_file + "/InstanceLock";
			free (p);
		} else {
			// no LOCK dir?  strange.  fall back to the
			// old behavior which is to lock the log file
			// itself.
			p = param("MASTER_LOG");
			if (p) {
				lock_file = p;
				free (p);
			} else {
				// i give up.  have a hardcoded default and like it. :)
				lock_file = "/tmp/InstanceLock";
			}
		}
	}
	dprintf (D_FULLDEBUG, "Attempting to lock %s.\n", lock_file.Value() );
	lock_or_except( lock_file.Value() );
	dprintf (D_FULLDEBUG, "Obtained lock on %s.\n", lock_file.Value() );
#endif

	// Do any kernel tuning we've been configured to do.
	if( param_boolean( "ENABLE_KERNEL_TUNING", false ) ) {
#ifdef LINUX
		do_linux_kernel_tuning();
#endif
	}

	// If using CREDENTIAL_DIRECTORY, blow away the CREDMON_COMPLETE file
	// to force the credmon to refresh everything and to prevent the schedd
	// from starting up until credentials are ready.
	auto_free_ptr cred_dir(param("SEC_CREDENTIAL_DIRECTORY_KRB"));
	if (cred_dir) {
		credmon_clear_completion(credmon_type_KRB, cred_dir);
	}
	cred_dir.set(param("SEC_CREDENTIAL_DIRECTORY_OAUTH"));
	if (cred_dir) {
		credmon_clear_completion(credmon_type_OAUTH, cred_dir);
	}

 	// in case a shared port address file got left behind by an
 	// unclean shutdown, clean it up now before we create our
 	// command socket to avoid confusion
	// Do so unconditionally, because the master will decide later (when
	// it's ready to start daemons) if it will be starting the shared
	// port daemon.
 	SharedPortServer::RemoveDeadAddressFile();

	// The master and its daemons may disagree on if they're using shared
	// port, so make sure everything's ready, just in case.
	//
	// FIXME: condor_preen doesn't look to know about "auto" directories.
	SharedPortEndpoint::InitializeDaemonSocketDir();
}

#ifdef WIN32
bool main_has_console() 
{
    DWORD displayMode;
    if (GetConsoleDisplayMode(&displayMode))
       return true;

        // if you need to debug service startup code
        // recompile with this code enabled, then attach the debugger
        // within 90 seconds of running "net start condor"
   #ifdef _DEBUG
    //for (int ii = 0; ii < 90*1000/500 && ! IsDebuggerPresent(); ++ii) { Sleep(500); } DebugBreak();
   #endif

    return false;
}
#endif


int
main( int argc, char **argv )
{
<<<<<<< HEAD
    // as of 8.9.6 daemon core defaults to foreground
=======
    // as of 8.9.7 daemon core defaults to foreground
>>>>>>> d817f6fb
    // for the master (and only the master) we change it to default to background
    dc_args_default_to_background(true);

    // parse args to see if we have been asked to run as a service.
    // services are started without a console, so if we have one
    // we can't possibly run as a service.
#ifdef WIN32
    bool has_console = main_has_console();
    bool is_daemon = dc_args_is_background(argc, argv);
#endif

	set_mySubSystem( "MASTER", SUBSYSTEM_TYPE_MASTER );

	dc_main_init = main_init;
	dc_main_config = main_config;
	dc_main_shutdown_fast = main_shutdown_fast;
	dc_main_shutdown_graceful = main_shutdown_normal;
	dc_main_pre_command_sock_init = main_pre_command_sock_init;

#ifdef WIN32
    // if we have been asked to start as a daemon, on Windows
    // first try and start as a service, if that doesn't work try
    // to start as a background process. Note that we don't return
    // from the call to start_as_service() if the service successfully
    // started - just like dc_main().
    //
    NT_ServiceFlag = FALSE;
    if (is_daemon) {
       NT_ServiceFlag = TRUE;
	   DWORD err = start_as_service();
       if (err == 0x666) {
          // 0x666 is a special error code that tells us 
          // the Service Control Manager didn't create this process
          // so we should go ahead run as normal background 'daemon'
          NT_ServiceFlag = FALSE;
       } else {
          return (int)err;
       }
    }
#endif

#ifdef LINUX
    // Check for necessary directories if we were started by the system
    if (getuid() == 0 && getppid() == 1) {
        // If the condor user is in LDAP, systemd will silently fail to create
        // these necessary directories at boot. The condor user and paths are
        // hard coded here, because they match the systemd configuration.
        struct stat sbuf;
        struct passwd *pwbuf = getpwnam("condor");
        if (pwbuf) {
            if (stat("/var/run/condor", &sbuf) != 0 && errno == ENOENT) {
                if (mkdir("/var/run/condor", 0775) == 0) {
                    dummyGlobal = chown("/var/run/condor", pwbuf->pw_uid, pwbuf->pw_gid);
                    dummyGlobal = chmod("/var/run/condor", 0775); // Override umask
                }
            }
            if (stat("/var/lock/condor", &sbuf) != 0 && errno == ENOENT) {
                if (mkdir("/var/lock/condor", 0775) == 0) {
                    dummyGlobal = chown("/var/lock/condor", pwbuf->pw_uid, pwbuf->pw_gid);
                    dummyGlobal = chmod("/var/lock/condor", 0775); // Override umask
                }
            }
        }
    }
#endif

	return dc_main( argc, argv );
}

void init_firewall_exceptions() {
#ifdef WIN32

	bool add_exception;
	char *master_image_path, *schedd_image_path, *startd_image_path,
		 *dagman_image_path, *negotiator_image_path, *collector_image_path, 
		 *starter_image_path, *shadow_image_path, *gridmanager_image_path, 
		 *gahp_image_path, *gahp_worker_image_path, *credd_image_path, 
		 *vmgahp_image_path, *kbdd_image_path, *bin_path;
	const char* dagman_exe = "condor_dagman.exe";

	WindowsFirewallHelper wfh;
	
	add_exception = param_boolean("ADD_WINDOWS_FIREWALL_EXCEPTION", NT_ServiceFlag);

	if ( add_exception == false ) {
		dprintf(D_FULLDEBUG, "ADD_WINDOWS_FIREWALL_EXCEPTION is false, skipping firewall configuration\n");
		return;
	}
	dprintf(D_ALWAYS, "Adding/Checking Windows firewall exceptions for all daemons\n");

	// We use getExecPath() here instead of param() since it's
	// possible the the Windows Service Control Manager
	// (SCM) points to one location for the master (which
	// is exec'd), while MASTER points to something else
	// (and ignored).
	
	master_image_path = getExecPath();
	if ( !master_image_path ) {	
		dprintf(D_ALWAYS, 
				"WARNING: Failed to get condor_master image path.\n"
				"Condor will not be excepted from the Windows firewall.\n");
		return;
	}

	// We want to add exceptions for the SCHEDD and the STARTD
	// so that (1) shadows can accept incoming connections on their 
	// command port and (2) so starters can do the same.

	schedd_image_path = param("SCHEDD");
	startd_image_path = param("STARTD");

	// And add exceptions for all the other daemons, since they very well
	// may need to open a listen port for mechanisms like CCB, or HTTPS
	negotiator_image_path = param("NEGOTIATOR");
	collector_image_path = param("COLLECTOR");
	starter_image_path = param("STARTER");
	shadow_image_path = param("SHADOW");
	gridmanager_image_path = param("GRIDMANAGER");
	gahp_image_path = param("CONDOR_GAHP");
	gahp_worker_image_path = param("CONDOR_GAHP_WORKER");
	credd_image_path = param("CREDD");
	kbdd_image_path = param("KBDD");
	vmgahp_image_path = param("VM_GAHP_SERVER");
	
	// We also want to add exceptions for the DAGMan we ship
	// with Condor:

	dagman_image_path = NULL; // make sure it's initialized.
	bin_path = param ( "BIN" );
	if ( bin_path ) {
		dagman_image_path = (char*) malloc (
			strlen ( bin_path ) + strlen ( dagman_exe ) + 2 );
		if ( dagman_image_path ) {
			sprintf ( dagman_image_path, "%s\\%s", bin_path, dagman_exe );
		}
		free ( bin_path );
	}

	// Insert the master
	if ( !SUCCEEDED(wfh.addTrusted(master_image_path)) ) {
		dprintf(D_FULLDEBUG, "WinFirewall: unable to add %s to the "
				"windows firewall exception list.\n",
				master_image_path);
	}

	// Insert daemons needed on a central manager
	if ( (daemons.FindDaemon("NEGOTIATOR") != NULL) && negotiator_image_path ) {
		if ( !SUCCEEDED(wfh.addTrusted(negotiator_image_path)) ) {
			dprintf(D_FULLDEBUG, "WinFirewall: unable to add %s to the "
				"windows firewall exception list.\n",
				negotiator_image_path);
		}
	}
	if ( (daemons.FindDaemon("COLLECTOR") != NULL) && collector_image_path ) {
		if ( !SUCCEEDED(wfh.addTrusted(collector_image_path)) ) {
			dprintf(D_FULLDEBUG, "WinFirewall: unable to add %s to the "
				"windows firewall exception list.\n",
				collector_image_path);
		}
	}

	// Insert daemons needed on a submit node
	if ( (daemons.FindDaemon("SCHEDD") != NULL) && schedd_image_path ) {
		// put in schedd
		if ( !SUCCEEDED(wfh.addTrusted(schedd_image_path)) ) {
			dprintf(D_FULLDEBUG, "WinFirewall: unable to add %s to the "
				"windows firewall exception list.\n",
				schedd_image_path);
		}
		// put in shadow
		if ( shadow_image_path && !SUCCEEDED(wfh.addTrusted(shadow_image_path)) ) {
			dprintf(D_FULLDEBUG, "WinFirewall: unable to add %s to the "
				"windows firewall exception list.\n",
				shadow_image_path);
		}
		// put in gridmanager
		if ( gridmanager_image_path && !SUCCEEDED(wfh.addTrusted(gridmanager_image_path)) ) {
			dprintf(D_FULLDEBUG, "WinFirewall: unable to add %s to the "
				"windows firewall exception list.\n",
				gridmanager_image_path);
		}
		// put in condor gahp
		if ( gahp_image_path && !SUCCEEDED(wfh.addTrusted(gahp_image_path)) ) {
			dprintf(D_FULLDEBUG, "WinFirewall: unable to add %s to the "
				"windows firewall exception list.\n",
				gahp_image_path);
		}
		// put in condor worker gahp
		if ( gahp_worker_image_path && !SUCCEEDED(wfh.addTrusted(gahp_worker_image_path)) ) {
			dprintf(D_FULLDEBUG, "WinFirewall: unable to add %s to the "
				"windows firewall exception list.\n",
				gahp_worker_image_path);
		}
	}

	// Insert daemons needed on a execute node.
	// Note we include the starter and friends seperately, since the
	// starter could run on either execute or submit nodes (think 
	// local universe jobs).
	if ( (daemons.FindDaemon("STARTD") != NULL) && startd_image_path ) {
		if ( !SUCCEEDED(wfh.addTrusted(startd_image_path)) ) {
			dprintf(D_FULLDEBUG, "WinFirewall: unable to add %s to the "
				"windows firewall exception list.\n",
				startd_image_path);
		}
		if ( !SUCCEEDED(wfh.addTrusted(kbdd_image_path)) ) {
			dprintf(D_FULLDEBUG, "WinFirewall: unable to add %s to the "
				"windows firewall exception list.\n",
				kbdd_image_path);
		}
	}

	if ( starter_image_path ) {
		if ( !SUCCEEDED(wfh.addTrusted(starter_image_path)) ) {
			dprintf(D_FULLDEBUG, "WinFirewall: unable to add %s to the "
				"windows firewall exception list.\n",
				starter_image_path);
		}
	}

	if ( (daemons.FindDaemon("CREDD") != NULL) && credd_image_path ) {
		if ( !SUCCEEDED(wfh.addTrusted(credd_image_path)) ) {
			dprintf(D_FULLDEBUG, "WinFirewall: unable to add %s to the "
				"windows firewall exception list.\n",
				credd_image_path);
		}
	}

	if ( vmgahp_image_path ) {
		if ( !SUCCEEDED(wfh.addTrusted(vmgahp_image_path)) ) {
			dprintf(D_FULLDEBUG, "WinFirewall: unable to add %s to the "
				"windows firewall exception list.\n",
				vmgahp_image_path);
		}
	}

	if ( dagman_image_path ) {
		if ( !SUCCEEDED(wfh.addTrusted (dagman_image_path)) ) {
			dprintf(D_FULLDEBUG, "WinFirewall: unable to add %s to "
				"the windows firewall exception list.\n",
				dagman_image_path);
		}
	}

	if ( master_image_path ) { free(master_image_path); }
	if ( schedd_image_path ) { free(schedd_image_path); }
	if ( startd_image_path ) { free(startd_image_path); }
	if ( dagman_image_path ) { free(dagman_image_path); }
	if ( negotiator_image_path ) { free(negotiator_image_path); }
	if ( collector_image_path ) { free(collector_image_path); }
	if ( shadow_image_path ) { free(shadow_image_path); }
	if ( gridmanager_image_path ) { free(gridmanager_image_path); }
	if ( gahp_image_path ) { free(gahp_image_path); }	
	if ( credd_image_path ) { free(credd_image_path); }	
	if ( vmgahp_image_path ) { free(vmgahp_image_path); }
	if ( kbdd_image_path ) { free(kbdd_image_path); }
#endif
}

void restart_everyone() {
		daemons.immediate_restart = TRUE;
		daemons.RestartMaster();
}

	// We could care less about our arguments.
void time_skip_handler(void * /*data*/, int delta)
{
	dprintf(D_ALWAYS, "The system clocked jumped %d seconds unexpectedly.  Restarting all daemons\n", delta);
	restart_everyone();
}<|MERGE_RESOLUTION|>--- conflicted
+++ resolved
@@ -1813,11 +1813,7 @@
 int
 main( int argc, char **argv )
 {
-<<<<<<< HEAD
-    // as of 8.9.6 daemon core defaults to foreground
-=======
     // as of 8.9.7 daemon core defaults to foreground
->>>>>>> d817f6fb
     // for the master (and only the master) we change it to default to background
     dc_args_default_to_background(true);
 
