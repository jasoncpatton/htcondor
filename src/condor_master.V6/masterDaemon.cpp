/***************************************************************
 *
 * Copyright (C) 1990-2007, Condor Team, Computer Sciences Department,
 * University of Wisconsin-Madison, WI.
 * 
 * Licensed under the Apache License, Version 2.0 (the "License"); you
 * may not use this file except in compliance with the License.  You may
 * obtain a copy of the License at
 * 
 *    http://www.apache.org/licenses/LICENSE-2.0
 * 
 * Unless required by applicable law or agreed to in writing, software
 * distributed under the License is distributed on an "AS IS" BASIS,
 * WITHOUT WARRANTIES OR CONDITIONS OF ANY KIND, either express or implied.
 * See the License for the specific language governing permissions and
 * limitations under the License.
 *
 ***************************************************************/


#include "condor_common.h"
#include "condor_debug.h"
#include "condor_config.h"
#include "condor_uid.h"
#include "master.h"
#include "condor_daemon_core.h"
#include "exit.h"
#include "basename.h"
#include "condor_email.h"
#include "condor_environ.h"
#include "daemon_list.h"
#include "sig_name.h"
#include "internet.h"
#include "strupr.h"
#include "condor_netdb.h"
#include "file_sql.h"
#include "file_lock.h"
#include "stat_info.h"
#include "shared_port_endpoint.h"
#include "condor_fix_access.h"
#include "condor_sockaddr.h"
#include "ipv6_hostname.h"
#include "setenv.h"
#include "systemd_manager.h"

#if defined(WANT_CONTRIB) && defined(WITH_MANAGEMENT)
#if defined(HAVE_DLOPEN) || defined(WIN32)
#include "MasterPlugin.h"
#endif
#endif

#ifdef WIN32
#include <sstream>
#endif

// these are defined in master.C
extern int 		MasterLockFD;
extern FileLock*	MasterLock;
extern int		master_exit(int);
extern int		update_interval;
extern int		check_new_exec_interval;
extern int		preen_interval;
extern int		new_bin_delay;
extern StopStateT new_bin_restart_mode;
extern char*	FS_Preen;
extern			ClassAd* ad;
extern int		NT_ServiceFlag; // TRUE if running on NT as an NT Service

extern time_t	GetTimeStamp(char* file);
extern int 	   	NewExecutable(char* file, time_t* tsp);
extern void		tail_log( FILE*, char*, int );
extern void		run_preen();

extern FILESQL *FILEObj;
extern int condor_main_argc;
extern char **condor_main_argv;
extern time_t daemon_stop_time;

int		hourly_housekeeping(void);

// to add a new process as a condor daemon, just add one line in 
// the structure below. The first elemnt is the string that is 
// looked for in the config file for the executable, and the
// second element is the parameter looked for in the confit
// file for the name of the corresponding log file.If no log
// file need be there, then put a zero in the second column.
// The third parameter is the name of a condor_config variable
// that is ckecked before the process is created. If it is zero, 
// then the process is created always. If it is a valid name,
// this name shud be set to true in the condor_config file for the
// process to be created.

// make sure that the master does not start itself : set runs_here off

extern Daemons 		daemons;
extern int			master_backoff_constant;	// Backoff time constant
extern int			master_backoff_ceiling;		// Backoff time ceiling
extern float		master_backoff_factor;		// exponential factor
extern int			master_recover_time;		// recovering time
extern int			shutdown_graceful_timeout;
extern int			shutdown_fast_timeout;
extern int			Lines;
extern int			PublishObituaries;
extern int			StartDaemons;
extern int			GotDaemonsOff;
extern int			MasterShuttingDown;
extern char*		MasterName;

///////////////////////////////////////////////////////////////////////////
// daemon Class
///////////////////////////////////////////////////////////////////////////
daemon::daemon(const char *name, bool is_daemon_core, bool is_h )
{
	char	buf[1000];

	name_in_config_file = strdup(name);
	daemon_name = strchr(name_in_config_file, '-');
	if(daemon_name)
	{
		daemon_name++;
		if(*daemon_name == '_')
		{
			daemon_name++;
			if(*daemon_name == '\0')
			{
				daemon_name = NULL;
			}
		}
		else
		{
			daemon_name = NULL;
		}
	} 

	// Store our HA state
	this->ha_lock = NULL;
	this->is_ha = is_h;

	// Default to not on hold (will be set to true if controlled (i.e by HAD))
	on_hold = FALSE;

	m_waiting_for_startup = false;
	m_reload_shared_port_addr_after_startup = false;
	m_never_use_shared_port = false;
	m_only_stop_when_master_stops = false;
	flag_in_config_file = NULL;
	controller_name = NULL;

	// Handle configuration
	DoConfig( true );

	// Default log file name...
	sprintf(buf, "%s_LOG", name);
	log_filename_in_config_file = strdup(buf);

	// Check the process name (is it me?)
	flag_in_config_file = NULL;
	process_name = NULL;
	watch_name = NULL;
	log_name = NULL;
	ready_state = NULL;
	if( strcmp(name, "MASTER") == MATCH ) {
		runs_here = FALSE;
	} else {
		runs_here = TRUE;
	}
	runs_on_this_host();
	pid = 0;
	restarts = 0;
	newExec = FALSE; 
	timeStamp = 0;
	startTime = 0;	// startTime of 0 indicates we have not (yet) ever tried to start this daemon
	isDC = is_daemon_core;
	start_tid = -1;
	recover_tid = -1;
	stop_tid = -1;
	stop_fast_tid = -1;
 	hard_kill_tid = -1;
	stop_state = NONE;
	needs_update = FALSE;
	num_controllees = 0;

#if 0
	port = NULL;
	config_info_file = NULL;
#endif
	type = stringToDaemonType( name );
	daemons.RegisterDaemon(this);
}

daemon::~daemon()
{
	if( name_in_config_file != NULL ) {
		free( name_in_config_file );
	}
	if( daemon_name != NULL ) {
		free( daemon_name );
	}
	if( log_filename_in_config_file != NULL ) {
		free( log_filename_in_config_file );
	}
	if( flag_in_config_file != NULL ) {
		free( flag_in_config_file );
	}
	if( process_name != NULL ) {
		free( process_name );
	}
	if( watch_name != NULL ) {
		free( watch_name );
	}
	if( log_name != NULL ) {
		free( log_name );
	}
	if( ready_state != NULL ) {
		free( ready_state );
	}
	if( ha_lock != NULL ) {
		delete( ha_lock );
	}
	if( controller_name != NULL ) {
		free( controller_name );
	}
}

int
daemon::runs_on_this_host()
{
	char	*tmp;
	static bool this_host_addr_cached = false;
	static std::vector<condor_sockaddr> this_host_addr;


	if ( flag_in_config_file != NULL ) {
		if (strncmp(flag_in_config_file, "BOOL_", 5) == MATCH) {
			runs_here =
				param_boolean_crufty(flag_in_config_file, false) ? TRUE : FALSE;
		} else {
			if (!this_host_addr_cached) {
				MyString local_hostname = get_local_hostname();
				this_host_addr = resolve_hostname(local_hostname);
				if (!this_host_addr.empty()) {
					this_host_addr_cached = true;
				}
			}
			
			/* Get the name of the host on which this daemon should run */
			tmp = param( flag_in_config_file );
			if (!tmp) {
				dprintf(D_ALWAYS, "config file parameter %s not specified",
						flag_in_config_file);
				return FALSE;
			}
			runs_here = FALSE;

			std::vector<condor_sockaddr> addrs = resolve_hostname(tmp);
			if (addrs.empty()) {
				dprintf(D_ALWAYS, "Master couldn't lookup host %s\n", tmp);
				return FALSE;
			} 
			for (unsigned i = 0; i < this_host_addr.size(); ++i) {
				for (unsigned j = 0; j < addrs.size(); ++j) {
					if (this_host_addr[i].compare_address(addrs[j])) {
						runs_here = TRUE;
						break;
					}
				}
			}
		}
	}
	if(strcmp(name_in_config_file, "KBDD") == 0)
	// X_RUNS_HERE controls whether or not to run kbdd if it's presented in
	// the config file
	{
		runs_here = param_boolean_crufty("X_RUNS_HERE", true) ? TRUE : FALSE;
	}
	return runs_here;
}


void
daemon::Recover()
{
	restarts = 0;
	recover_tid = -1; 
	dprintf(D_FULLDEBUG, "%s recovered\n", name_in_config_file);
}


int
daemon::NextStart()
{
	int seconds;
	seconds = m_backoff_constant + (int)ceil(::pow(m_backoff_factor, restarts));
	if( seconds > m_backoff_ceiling || seconds < 0 ) {
		seconds = m_backoff_ceiling;
	}
	return seconds;
}


int daemon::Restart()
{
	int		n;

	if ( controller && ( restarts >= 2 ) ) {
		dprintf( D_ALWAYS, "Telling %s's controller (%s)\n",
				 name_in_config_file, controller->name_in_config_file );
		controller->Stop( );
		on_hold = true;
	}
	if( on_hold ) {
		return FALSE;
	}
	if(newExec == TRUE) {
		restarts = 0;
		newExec = FALSE; 
		n = new_bin_delay;
	} else {
		n = NextStart();
		restarts++;
	}

	if( recover_tid != -1 ) {
		dprintf( D_FULLDEBUG, 
				 "Cancelling recovering timer (%d) for %s\n", 
				 recover_tid, process_name );
		daemonCore->Cancel_Timer( recover_tid );
		recover_tid = -1;
	}
	if( start_tid != -1 ) {
		daemonCore->Cancel_Timer( start_tid );
	}
	start_tid = daemonCore->
		Register_Timer( n, (TimerHandlercpp)&daemon::DoStart,
						"daemon::DoStart()", this );
	dprintf(D_ALWAYS, "restarting %s in %d seconds\n", process_name, n);

		// Update the CM now so we see that this daemon is down.
	daemons.UpdateCollector();

		// Set a flag so Start() knows to update once it's up again.
	needs_update = TRUE;

	return 1;
}


// This little function is used so when the start timer goes off, we
// can set the start_tid back to -1 before we actually call Start().
void
daemon::DoStart()
{
	start_tid = -1;
	Start( true );		// Don't forward this on to the controller!
}


// This function handles all of the configuration stuff; at startup and
// at reconfig time.
void
daemon::DoConfig( bool init )
{
	char	*tmp;
	char	buf[1000];

	// Check for the _FLAG parameter
	sprintf(buf, "%s_FLAG", name_in_config_file );
	tmp = param(buf);

	// Previously defind?
	if ( NULL != flag_in_config_file ) {
		// Has it changed?
		if (tmp && strcmp( flag_in_config_file, tmp ) ) {
			free( flag_in_config_file );
			flag_in_config_file = tmp;
		} else if ( NULL != tmp ) {
			// Unchanged, just free up tmp
			free( tmp );
		} else {
			// Do nothing
		}
	} else {
		// Not previously defined; just use tmp whatever it is
		flag_in_config_file = tmp;
	}

	// High Availability?
	if ( is_ha ) {
		if ( SetupHighAvailability( ) < 0 ) {
			// What should we do here????
		}
	}

	// get env settings from config file if present
	sprintf(buf, "%s_ENVIRONMENT", name_in_config_file );
	char *env_string = param( buf );

	Env env_parser;
	MyString env_error_msg;

	if(!env_parser.MergeFromV1RawOrV2Quoted(env_string,&env_error_msg)) {
		EXCEPT("ERROR: Failed to parse %s_ENVIRONMENT in config file: %s",
		       name_in_config_file,
			   env_error_msg.Value());
	}
	free(env_string);

	this->env.Clear();
	this->env.MergeFrom(env_parser);

	if( NULL != controller_name ) {
		DetachController();
		free( controller_name );
	}
	sprintf(buf, "MASTER_%s_CONTROLLER", name_in_config_file );
	controller_name = param( buf );
	controller = NULL;		// Setup later in Daemons::CheckDaemonConfig()
	if ( controller_name ) {
		dprintf( D_FULLDEBUG, "Daemon %s is controlled by %s\n",
				 name_in_config_file, controller_name );
	}

	// Check for the _INITIAL_STATE parameter (only at init time)
	// Default to on_hold = false, set to true of state eq "off"
	if ( init ) {
		on_hold = 2;
	}

	// XXX These defaults look to be very wrong, compare with 
	// MASTER_BACKOFF_*.
	sprintf(buf, "MASTER_%s_BACKOFF_CONSTANT", name_in_config_file );
	m_backoff_constant = param_integer( buf, master_backoff_constant, 1 );

	sprintf(buf, "MASTER_%s_BACKOFF_CEILING", name_in_config_file );
	m_backoff_ceiling = param_integer( buf, master_backoff_ceiling, 1 );

	sprintf(buf, "MASTER_%s_BACKOFF_FACTOR", name_in_config_file );
	m_backoff_factor = param_double( buf, master_backoff_factor, 0 );
	if( m_backoff_factor <= 0.0 ) {
    	m_backoff_factor = master_backoff_factor;
    }
	
	sprintf(buf, "MASTER_%s_RECOVER_FACTOR", name_in_config_file );
	m_recover_time = param_integer( buf, master_recover_time, 1 );


	// Weiru
	// In the case that we have several for example schedds running on the
	// same machine, we specify SCHEDD__1, SCHEDD_2, ... in the config file.
	// We want to be able to specify only one executable for them as well as
	// different executables, or one flag for all of them as well as
	// different flags for each. So we instead of specifying in config file
	// SCHEDD__1 = /unsup/condor/bin/condor_schedd, SCHEDD__2 = /unsup/condor/
	// bin/condor_schedd, ... we can simply say SCHEDD = /unsup/...
	if( ( NULL == flag_in_config_file ) && ( NULL != daemon_name ) ) {
		*(daemon_name - 2) = '\0';
		sprintf(buf, "%s_FLAG", name_in_config_file);
		flag_in_config_file = param(buf);
		*(daemon_name - 2) = '_';
	} 

	if( strcmp(name_in_config_file,"SHARED_PORT") == 0 ) {
			// It doesn't make sense for the shared port server to
			// itself try to exist behind a shared port.  It needs
			// its own port.
		m_never_use_shared_port = true;

			// It is not essential to wait for the shared port server
			// to be ready for other daemons to start, but it makes
			// for a cleaner start, avoiding a minute or so during
			// which some daemons advertise themselves without an
			// address.

		ASSERT( param(m_after_startup_wait_for_file,"SHARED_PORT_DAEMON_AD_FILE") );
		m_reload_shared_port_addr_after_startup = true;

		if( SharedPortEndpoint::UseSharedPort() ) {
				// If the master is using the shared port server, stopping
				// the shared port server would make the master inaccessible,
				// so never stop it unless the master itself is stopping.
				// Also, even if the master is shutting down, do not stop
				// shared port server until all other daemons have exited,
				// because they may be depending on it.

			m_only_stop_when_master_stops = true;
		}
	}

	if( strcmp(name_in_config_file,"COLLECTOR") == 0 ) {
			// if a collector address file is configured, don't start any
			// other daemons until the collector has written this file
		param(m_after_startup_wait_for_file,"COLLECTOR_ADDRESS_FILE");
	}
}

void
daemon::Hold( bool hold, bool never_forward )
{
	if ( controller && !never_forward ) {
		dprintf( D_FULLDEBUG, "Forwarding Hold to %s's controller (%s)\n",
				 name_in_config_file, controller->name_in_config_file );
		controller->Hold( hold );
	} else {
		this->on_hold = hold;
	}
}

int
daemon::Start( bool never_forward )
{
	if ( controller ) {
		if ( !never_forward ) {
			dprintf( D_FULLDEBUG,
					 "Forwarding Start to %s's controller (%s)\n",
					 name_in_config_file, controller->name_in_config_file );
			return controller->Start( );
		} else {
			dprintf( D_FULLDEBUG,
					 "Handling Start for %s myself\n",
					 name_in_config_file );
		}
	}
	if( start_tid != -1 ) {
		daemonCore->Cancel_Timer( start_tid );
		start_tid = -1;
	}
	if( on_hold ) {
		return FALSE;
	}
	if( pid ) {
			// Already running
		return TRUE;
	}

		// If this is an HA service, we need to lock it first.
	if ( is_ha && ha_lock ) {
		int lockstat = ha_lock->AcquireLock( true );
		if ( lockstat < 0 ) {
			dprintf(D_ALWAYS, "%s: HA lock error\n", name_in_config_file );
		} else if ( lockstat > 0 ) {
			dprintf(D_FULLDEBUG, "%s: HA lock busy\n", name_in_config_file );
		}

			// Here, we have the lock // The LockAcquired callback
			// will have already fired up the daemon for us.
		return 0;
	}

	// Now, go start the process
	return RealStart( );
}

// The real start logic; this is called by the LockAcquired callback when
// we've acquired the lock
int daemon::RealStart( )
{
	const char	*shortname;
	int 	command_port = isDC ? TRUE : FALSE;
	char const *daemon_sock = NULL;
	MyString daemon_sock_buf;
	std::string default_id;
	char	buf[512];
	ArgList args;

	param(default_id, "SHARED_PORT_DEFAULT_ID");
	if ( !default_id.size() ) {
		default_id = "collector";
	}
		// Windows has a global pipe namespace, meaning that several instances of
		// HTCondor share the same default ID; we make it unique below.
#ifdef WIN32
	formatstr_cat(default_id, "_%d", getpid());
#endif

	// Copy a couple of checks from Start
	dprintf( D_FULLDEBUG, "::RealStart; %s on_hold=%d\n", name_in_config_file, on_hold );
	if( on_hold ) {
		return FALSE;
	}
	if( pid ) {
			// Already running
		return TRUE;
	}
	if( MasterShuttingDown ) {
		dprintf( D_ALWAYS,
				 "Master is shutting down, so skipping startup of %s\n",
				 name_in_config_file );
		return FALSE;
	}

	shortname = condor_basename( process_name );

	if( access(process_name,X_OK) != 0 ) {
		dprintf(D_ALWAYS, "%s: Cannot execute (errno=%d, %s)\n", process_name, errno, strerror(errno) );
		pid = 0; 
		// Schedule to try and restart it a little later
		Restart();
		return 0;
	}

	if( !m_after_startup_wait_for_file.IsEmpty() ) {
		MSC_SUPPRESS_WARNING_FIXME(6031)
		remove( m_after_startup_wait_for_file.Value() );
	}

	if( m_reload_shared_port_addr_after_startup ) {
			// We removed the shared port server address file above.
			// Now remove the cached result in memory.  This ensures
			// that the parent address passed to shared_port does not
			// reference an old instance of shared_port that is no
			// longer listening on the specified port.  Instead, we
			// want it to use the "local" address mode that uses the
			// named socket directly.
		daemonCore->ClearSharedPortServerAddr();
	}

	// later we will want to take special action when starting shared port or the collector
	bool daemon_is_shared_port = (MATCH == strcasecmp(name_in_config_file,"SHARED_PORT"));
	bool daemon_is_collector = (MATCH == strcasecmp(name_in_config_file,"COLLECTOR"));

		// We didn't want them to use root for any reason, but b/c of
		// evil in the security code where we're looking up host certs
		// in the keytab file, we still need root afterall. :(
	bool wants_condor_priv = false;
	bool collector_uses_shared_port = param_boolean("COLLECTOR_USES_SHARED_PORT", true) && param_boolean("USE_SHARED_PORT", false);
		// Collector needs to listen on a well known port.
	if ( daemon_is_collector || (daemon_is_shared_port && collector_uses_shared_port) ) {

			// Go through all of the
			// collectors until we find the one for THIS machine. Then
			// get the port from that entry
		command_port = -1;

		dprintf ( 
			D_FULLDEBUG, 
			"Looking for matching Collector on '%s' ...\n", 
			get_local_fqdn().Value());
		CollectorList* collectors = NULL;
		if ((collectors = daemonCore->getCollectorList())) {
			MyString my_fqdn_str = get_local_fqdn();
			const char * my_hostname = my_fqdn_str.Value();
			Daemon * my_daemon;
			collectors->rewind();
			while (collectors->next (my_daemon)) {

				dprintf ( 
					D_FULLDEBUG, 
					"Matching '%s:%d'\n", 
					my_daemon->fullHostname (),
					my_daemon->port () );
				
				MyString cm_sinful = my_daemon->addr();
				condor_sockaddr cm_sockaddr;
				cm_sockaddr.from_sinful(cm_sinful);
				MyString cm_hostname;
				if(my_daemon->fullHostname()) {
					cm_hostname = my_daemon->fullHostname();
				}

				if( cm_sockaddr.is_loopback() ||
					same_host (my_hostname, 
							   cm_hostname.Value())) {
					Sinful sinful( my_daemon->addr() );
					if( sinful.getSharedPortID() ) {
							// collector is using a shared port
						daemon_sock_buf = sinful.getSharedPortID();
						daemon_sock = daemon_sock_buf.Value();
						command_port = 1;
					}
					else {
							// collector is using its own port
						command_port = sinful.getPortNum();
					}
					dprintf ( D_FULLDEBUG, "Host name matches collector %s.\n",
							  sinful.getSinful() ? sinful.getSinful() : "NULL" );
					break;
				}
			}
				// If the user explicitly asked for command port 0,
				// meaning "pick an ephemeral port", we need to pass
				// 1 to CreateProcess, as the command_port is overloaded
				// to mean "is this a DC process", and if we pass 0 in
				// DC will start the collector as a non DC process.
				// DC special cases command_port = 1 to mean "any"
			if (command_port == 0) {
				command_port = 1;
			}
		}
		dprintf ( 
			D_FULLDEBUG, 
			"Finished looking for Collectors.\n" );

		if (command_port == -1) {
				// strange....
			int default_port = daemon_is_shared_port ? param_integer("SHARED_PORT_PORT", COLLECTOR_PORT) : param_integer("COLLECTOR_PORT", COLLECTOR_PORT);
			command_port = default_port;
			dprintf (D_ALWAYS, "Collector port not defined, will use default: %d\n", default_port);

			// See comment above.
			if( command_port == 0 ) { command_port = 1; }
		}

		if (collector_uses_shared_port && daemon_is_collector) {
			daemon_sock = default_id.c_str();
		}

		if( daemon_sock ) {
			dprintf (D_FULLDEBUG,"Starting collector with shared port id %s\n",
					 daemon_sock);
		}
		else {
			dprintf (D_FULLDEBUG, "Starting Collector on port %d\n", command_port);
		}


			// We can't do this b/c of needing to read host certs as root 
			// wants_condor_priv = true;
	} else if( strcasecmp(name_in_config_file,"CONDOR_VIEW") == 0 ||
			   strcasecmp(name_in_config_file,"VIEW_SERVER") == 0 ) {
		Daemon d( DT_VIEW_COLLECTOR );
		command_port = d.port();
			// We can't do this b/c of needing to read host certs as root 
			// wants_condor_priv = true;
	} 
	else if( strcasecmp(name_in_config_file,"NEGOTIATOR") == 0 ) {
		char* host = getCmHostFromConfig( "NEGOTIATOR" );
		if( host ) {
			free (host);
			Daemon d( DT_NEGOTIATOR );
			command_port = d.port();
			// We can't do this b/c of needing to read host certs as root 
			// wants_condor_priv = true;
		}
	}

	priv_state priv_mode = PRIV_ROOT;
	
	snprintf(buf, sizeof(buf), "%s_USERID",name_in_config_file);
	char * username = param( buf );
	if(username) {
		// domain is set to NULL since we don't care about the domain
		// unless we're on Windows, and on Windows the master
		// always runs as SYSTEM (as a service). --stolley
		int result = init_user_ids(username, NULL);
		if(result) {
			priv_mode = PRIV_USER_FINAL;
		} else {
			dprintf(D_ALWAYS,"couldn't switch to user %s!\n",username);
		}
		free(username);
	}
	if( wants_condor_priv && priv_mode == PRIV_ROOT ) {

#ifndef	WIN32

			// we go this route on UNIX b/c it's safer, easier, and it
			// automatically gets it right if CONDOR_IDS is defined.
		uid_t cuid = get_condor_uid();
		gid_t cgid = get_condor_gid();
		int result = set_user_ids( cuid, cgid );
		if( result ) { 
			priv_mode = PRIV_USER_FINAL;
		} else {
			dprintf( D_ALWAYS, 
					 "couldn't switch to \"condor\" user %d.%d!\n",
					 cuid, cgid );
		}

#else /* WIN32 */

			// don't know what to do here just yet...

#endif /* WIN32 */
	}

	args.AppendArg(shortname);
	if(isDC) {
		args.AppendArg("-f");
	}

	snprintf( buf, sizeof( buf ), "%s_ARGS", name_in_config_file );
	char *daemon_args = param( buf );

	MyString args_error;
	if(!args.AppendArgsV1RawOrV2Quoted(daemon_args,&args_error)) {
		dprintf(D_ALWAYS,"ERROR: failed to parse %s daemon arguments: %s\n",
				buf,
				args_error.Value());
		Restart();
		free(daemon_args);
		return 0;
	}

	free(daemon_args);

    // The below chunk is for HAD support

    // take command port from arguments( buf )
    // Don't mess with buf or tmp (they are not our variables) -
    // allocate them again
    int udp_command_port = command_port;
    if ( isDC ) {
		int i;
		for(i=0;i<args.Count();i++) {
			char const *cur_arg = args.GetArg(i);
			if(strcmp( cur_arg, "-p" ) == 0 ) {
				if(i+1<args.Count()) {
					char const *port_arg = args.GetArg(i+1);
					command_port = atoi(port_arg);
				}
			}
			else if(strncmp( cur_arg, "-sock", strlen(cur_arg)) == 0) {
				i++;
				if( i<args.Count() ) {
					daemon_sock = args.GetArg(i);
				}
			}
		}
    }

	// set up a FamilyInfo structure so Daemon Core registers a process family
	// for this daemon with the procd
	//
	FamilyInfo fi;
	fi.max_snapshot_interval = param_integer("PID_SNAPSHOT_INTERVAL", 60);

	int jobopts = 0;
	if( m_never_use_shared_port ) {
		jobopts |= DCJOBOPT_NEVER_USE_SHARED_PORT;
	}
	if( daemon_is_shared_port ) {
		jobopts |= DCJOBOPT_NO_UDP | DCJOBOPT_NEVER_USE_SHARED_PORT;
	}
	#ifdef WIN32
	// tell the shared port and collector (via the environment) to use "collector_<master-pid>"
	// as the default shared port id.
	if( daemon_is_shared_port || daemon_is_collector ) {
		env.SetEnv("_condor_SHARED_PORT_DEFAULT_ID", default_id.c_str());
	}
<<<<<<< HEAD
	#endif
=======

	if (!strcmp(name_in_config_file,"SHARED_PORT"))
	{
		const condor_utils::SystemdManager & sd = condor_utils::SystemdManager::GetInstance();
		const std::vector<int> &fds = sd.GetFDs();
		if (fds.size())
		{
			dprintf(D_ALWAYS, "Using passed TCP socket from systemd.\n");
			jobopts |= DCJOBOPT_USE_SYSTEMD_INET_SOCKET;
		}
	}
>>>>>>> 6bea8a56

	// If we are starting a collector and passed a "-sock" command in the command line,
	// but didn't set the COLLECTOR_HOST to use shared port, have the collector listen on
	// the UDP socket and not the TCP socket.  We assume that the TCP socket will be taken
	// by the shared port daemon.
	if( daemon_is_collector && daemon_sock && command_port > 1 && collector_uses_shared_port ) {
		udp_command_port = command_port;
		command_port = 1;
	} else {
		udp_command_port = command_port;
	}
	if( daemon_sock ) {
		dprintf (D_FULLDEBUG,"Starting daemon with shared port id %s\n",
			daemon_sock);
	}
	if( command_port > 1 ) {
		dprintf (D_FULLDEBUG, "Starting daemon on TCP port %d\n", command_port);
		if( udp_command_port != command_port ) {
			dprintf (D_FULLDEBUG, "Starting daemon on UDP port %d\n", command_port);
		}
	}

	pid = daemonCore->Create_Process(
				process_name,	// program to exec
				args,			// args
				priv_mode,		// privledge level
				1,				// which reaper ID to use; use default reaper
				command_port,	// port to use for command port; TRUE=choose one dynamically
				udp_command_port,	// port to use for command port; TRUE=choose one dynamically
				&env,			// environment
				NULL,			// current working directory
				&fi,
				NULL,
				NULL,
				NULL,
				0,
				NULL,
				jobopts,
				NULL,
				NULL,
				daemon_sock);

	if ( priv_mode == PRIV_USER_FINAL ) {
		uninit_user_ids();
	}

	if ( pid == FALSE ) {
		// Create_Process failed!
		dprintf( D_FAILURE|D_ALWAYS,
				 "ERROR: Create_Process failed trying to start %s\n",
				 process_name);
		pid = 0;
		// Schedule to try and start it a litle later
		Restart();
		return 0;
	}

	m_waiting_for_startup = true;

	// if this is a restart, start recover timer
	if (restarts > 0) {
		recover_tid = daemonCore->Register_Timer( m_recover_time,
						(TimerHandlercpp)&daemon::Recover,
						"daemon::Recover()", this );
		dprintf(D_FULLDEBUG, "start recover timer (%d)\n", recover_tid);
	}

	const char	*proc_type = command_port ? "DaemonCore " : "";
	if ( IsFulldebug(D_FULLDEBUG) ) {
		MyString	 args_string, tmp;
		args.GetArgsStringForDisplay( &tmp, 1 );
		if( tmp.Length() ) {
			args_string  = " ";
			args_string += tmp;
		}
		else {
			args_string = tmp;
		}
		dprintf( D_ALWAYS,
				 "Started %sprocess \"%s%s\", pid and pgroup = %d\n",
				 proc_type, process_name, args_string.Value(), pid );
	}
	else {
		dprintf( D_ALWAYS,
				 "Started %sprocess \"%s\", pid and pgroup = %d\n",
				 proc_type, process_name, pid );
	}
	
		// Make sure we've got the current timestamp for updates, etc.
	timeStamp = GetTimeStamp(watch_name);

		// record the time we were started
	startTime = time(0);

		// Since we just started it, we know it's not a new executable. 
	newExec = FALSE;

	if( needs_update ) {
		needs_update = FALSE;
		daemons.UpdateCollector();
	}

	// If we just started the shared port daemon, update its entry in
	// in the pid table so that when we shut it down, it doesn't forward
	// the shutdown signal on to the collector.
	if( daemon_is_shared_port ) {
		if(! daemonCore->setChildSharedPortID( pid, "self" ) ) {
			EXCEPT( "Unable to update shared port daemon's Sinful string, won't be able to kill it.\n" );
		}
	}

	return pid;
}

bool
daemon::WaitBeforeStartingOtherDaemons(bool first_time)
{

	if( !m_waiting_for_startup ) {
		return false;
	}

	bool wait = false;
	if( !m_after_startup_wait_for_file.IsEmpty() ) {
		StatInfo si( m_after_startup_wait_for_file.Value() );
		if( si.Error() != 0 ) {
			wait = true;
			dprintf(D_ALWAYS,"Waiting for %s to appear.\n",
					m_after_startup_wait_for_file.Value() );
		}
		else if( !first_time ) {
			dprintf(D_ALWAYS,"Found %s.\n",
					m_after_startup_wait_for_file.Value() );
		}
	}

	if( !wait && m_waiting_for_startup ) {
		m_waiting_for_startup = false;
		DoActionAfterStartup();
	}

	return wait;
}

void
daemon::DoActionAfterStartup()
{
	if( m_reload_shared_port_addr_after_startup ) {
		daemonCore->ReloadSharedPortServerAddr();
	}
}

void
daemon::Stop( bool never_forward )
{
	if( type == DT_MASTER ) {
			// Never want to stop master.
		return;
	}
	if ( controller ) {
		if ( !never_forward ) {
			dprintf( D_FULLDEBUG,
					 "Forwarding Stop to %s's controller (%s)\n",
					 name_in_config_file, controller->name_in_config_file );
			controller->Stop();
			return;
		} else {
			dprintf( D_FULLDEBUG,
					 "Handling Stop for %s myself\n",
					 name_in_config_file );
		}
	}
	if( start_tid != -1 ) {
			// If we think we need to start this in the future, don't. 
		dprintf( D_ALWAYS, "Canceling timer to re-start %s\n", 
				 name_in_config_file );
		daemonCore->Cancel_Timer( start_tid );
		start_tid = -1;
	}
	if( !pid ) {
			// We're not running, just return.
		return;
	}
	if( stop_state == GRACEFUL ) {
			// We've already been here, just return.
		return;
	}
	stop_state = GRACEFUL;

	Kill( SIGTERM );

	stop_fast_tid = 
		daemonCore->Register_Timer( shutdown_graceful_timeout, 0, 
									(TimerHandlercpp)&daemon::StopFastTimer,
									"daemon::StopFastTimer()", this );
}


void
daemon::StopPeaceful() 
{
	// Peaceful shutdown is the same as graceful shutdown, but
	// we never time out waiting for the process to finish.

	if( type == DT_MASTER ) {
			// Never want to stop master.
		return;
	}
	if( start_tid != -1 ) {
			// If we think we need to start this in the future, don't. 
		dprintf( D_ALWAYS, "Canceling timer to re-start %s\n", 
				 name_in_config_file );
		daemonCore->Cancel_Timer( start_tid );
		start_tid = -1;
	}
	if( !pid ) {
			// We're not running, just return.
		return;
	}
	if( stop_state == PEACEFUL ) {
			// We've already been here, just return.
		return;
	}
	stop_state = PEACEFUL;

	// Ideally, we would somehow tell the daemon to die peacefully
	// (only currently applies to startd).  However, we only have
	// two signals to work with: fast and graceful.  Until a better
	// mechanism comes along, we depend on the peaceful state
	// being pre-set in the daemon via a message sent by condor_off.

	Kill( SIGTERM );
}

void
daemon::StopFastTimer()
{
	StopFast(false);
}

void
daemon::StopFast( bool never_forward )
{
	if( type == DT_MASTER ) {
			// Never want to stop master.
		return;
	}
	if ( controller ) {
		if ( !never_forward ) {
			dprintf( D_FULLDEBUG,
					 "Forwarding StopFast to %s's controller (%s)\n",
					 name_in_config_file, controller->name_in_config_file );
			controller->StopFast();
			return;
		} else {
			dprintf( D_FULLDEBUG,
					 "Handling StopFast for %s myself\n",
					 name_in_config_file );
		}
	}
	if( start_tid != -1 ) {
			// If we think we need to start this in the future, don't. 
		dprintf( D_ALWAYS, "Canceling timer to re-start %s\n", 
				 name_in_config_file );
		daemonCore->Cancel_Timer( start_tid );
		start_tid = -1;
	}
	if( !pid ) {
			// We're not running, just return.
		return;
	}
	if( stop_state == FAST ) {
			// We've already been here, just return.
		return;
	}
	stop_state = FAST;

	if( stop_fast_tid != -1 ) {
		dprintf( D_ALWAYS, 
				 "Timeout for graceful shutdown has expired for %s.\n", 
				 name_in_config_file );
		stop_fast_tid = -1;
	}

	Kill( SIGQUIT );

	hard_kill_tid = 
		daemonCore->Register_Timer( shutdown_fast_timeout, 0, 
									(TimerHandlercpp)&daemon::HardKill,
									"daemon::HardKill()", this );
}

void
daemon::HardKill()
{
	if( type == DT_MASTER ) {
			// Never want to stop master.
		return;
	}
	if( !pid ) {
			// We're not running, just return.
		return;
	}
	if( stop_state == KILL ) {
			// We've already been here, just return.
		return;
	}
	stop_state = KILL;

	if( hard_kill_tid != -1 ) {
		dprintf( D_ALWAYS, 
				 "Timeout for fast shutdown has expired for %s.\n", 
				 name_in_config_file );
		hard_kill_tid = -1;
	}

		// Actually do the kill.
	KillFamily();
	dprintf( D_ALWAYS, 
			 "Sent SIGKILL to %s (pid %d) and all its children.\n",
			 name_in_config_file, pid );
}


void
daemon::Exited( int status )
{
	MyString msg;
	msg.formatstr( "The %s (pid %d) ", name_in_config_file, pid );
	bool had_failure = true;
	if (daemonCore->Was_Not_Responding(pid)) {
		msg += "was killed because it was no longer responding";
	}
	else if (WIFSIGNALED(status)) {
		msg += "died due to ";
		msg += daemonCore->GetExceptionString(status);
	}
	else {
		msg += "exited with status ";
		msg += WEXITSTATUS(status);
		if( WEXITSTATUS(status) == DAEMON_NO_RESTART ) {
			had_failure = false;
			msg += " (daemon will not restart automatically)";
				// The "on_hold" flag is the magic that makes this
				// feature work.  Once a daemon has this set, the
				// master won't restart it (Restart() exits
				// immediately), and it doesn't check executable
				// timestamps and restart based on that, either.
			on_hold = true;
		} else if (WEXITSTATUS(status) == 0 && MasterShuttingDown) {
			had_failure = false;
		}
	}
	int d_flag = D_ALWAYS;
	if( had_failure ) {
		d_flag |= D_FAILURE;
    }
	dprintf(d_flag, "%s\n", msg.Value());

		// For HA, release the lock
	if ( is_ha && ha_lock ) {
		ha_lock->ReleaseLock( );
	}

		// Let my controller know what's happenned
	if ( controller && ( restarts >= 2 ) ) {
		on_hold = true;
		if ( stop_state == NONE ) {
			dprintf( D_ALWAYS, "Telling %s's controller (%s)\n",
					 name_in_config_file, controller->name_in_config_file );
			controller->Stop( );
		}
	}

		// Kill any controllees I might have
	for( int num = 0;  num < num_controllees;  num++ ) {
		dprintf( D_ALWAYS, "Killing %s's controllee (%s)\n",
				 name_in_config_file,
				 controllees[num]->name_in_config_file );
		controllees[num]->StopFast( true );
	}

		// For good measure, try to clean up any dead/hung children of
		// the daemon that just died by sending SIGKILL to it's
		// entire process family.
	KillFamily();

		// Set flag saying if it exited cuz it was not responding
	was_not_responding = daemonCore->Was_Not_Responding(pid);

		// Mark this daemon as gone.
	pid = 0;
	CancelAllTimers();
	stop_state = NONE;
}


void
daemon::Obituary( int status )
{
    FILE    *mailer;

	/* If daemon with a serious bug gets installed, we may end up
	 ** doing many restarts in rapid succession.  In that case, we
	 ** don't want to send repeated mail to the CONDOR administrator.
	 ** This could overwhelm the administrator's machine.
	 */
    if ( restarts > 3 ) return;

    // always return for KBDD
    if( strcmp( name_in_config_file, "KBDD") == 0 ) {
        return;
	}

#ifndef WIN32
	// Just return if process was killed with SIGKILL.  This means the
	// admin did it, and thus no need to send email informing the
	// admin about something they did...

	// Unless, that is, the master killed it because it was unresponsive
	// Then, send the obit...
	if ( (WIFSIGNALED(status)) && (WTERMSIG(status) == SIGKILL) 
		&& !was_not_responding) {
		return;
	}
#endif

	// Just return if process exited with status 0, if we failed to
	// execute it in the first place, or if it exited intentionally
	// telling us not to restart it.  If everthing's ok, why bother
	// sending email?
	if ( (WIFEXITED(status)) && 
		 ( (WEXITSTATUS(status) == 0 ) || 
		   (WEXITSTATUS(status) == JOB_EXEC_FAILED) ||
		   (WEXITSTATUS(status) == DAEMON_NO_RESTART) ) ) {
		return;
	}

    dprintf( D_ALWAYS, "Sending obituary for \"%s\"\n",
			process_name);

    char buf[1000];

	MyString email_subject;
	email_subject.formatstr("Problem %s: %s ", get_local_fqdn().Value(), 
						  condor_basename(process_name));
	if ( was_not_responding ) {
		email_subject += "killed (unresponsive)";
	} else {
		MyString fmt;
		if( WIFSIGNALED(status) ) {
			fmt.formatstr("died (%d)", WTERMSIG(status));
		} else {
			fmt.formatstr("exited (%d)", WEXITSTATUS(status));
		}
		email_subject += fmt;
	}

    sprintf( buf, "%s_ADMIN_EMAIL", name_in_config_file );
    char *address = param(buf);
    if(address) {
        mailer = email_open(address, email_subject.Value());
        free(address);
    } else {
        mailer = email_admin_open(email_subject.Value());
    }

    if( mailer == NULL ) {
        return;
    }

	fprintf( mailer, "\"%s\" on \"%s\" ",process_name, 
			 get_local_fqdn().Value() );

	if ( was_not_responding ) {
		fprintf( mailer, "was killed because\nit was no longer responding.\n");
	} else {
		if( WIFSIGNALED(status) ) {
			fprintf( mailer, "died due to %s.\n",
				daemonCore->GetExceptionString(status) );
		} else {
			fprintf( mailer,"exited with status %d.\n",WEXITSTATUS(status) );
		}
	}

	fprintf( mailer, 
		"Condor will automatically restart this process in %d seconds.\n",
		NextStart());


	if( log_name ) {
		email_asciifile_tail( mailer, log_name, Lines );
	}

	// on NT, we will now email the last entry in our pseudo-core file,
	// since it is ascii...  note: email_corefile_tail() is a no-op on Unix
	if ( WIFSIGNALED(status) ) {
		email_corefile_tail( mailer, name_in_config_file );
	}

	email_close(mailer);
}


void
daemon::CancelAllTimers()
{
	if( stop_tid  != -1 ) {
		daemonCore->Cancel_Timer( stop_tid );
		stop_tid = -1;
	}
	if( stop_fast_tid  != -1 ) {
		daemonCore->Cancel_Timer( stop_fast_tid );
		stop_fast_tid = -1;
	}
	if( hard_kill_tid  != -1 ) {
		daemonCore->Cancel_Timer( hard_kill_tid );
		hard_kill_tid = -1;
	}
	if( recover_tid  != -1 ) {
		daemonCore->Cancel_Timer( recover_tid );
		recover_tid = -1;
	}
	if( start_tid != -1 ) {
		daemonCore->Cancel_Timer( start_tid );
		start_tid = -1;
	}
}


void
daemon::CancelRestartTimers()
{
	if( recover_tid  != -1 ) {
		daemonCore->Cancel_Timer( recover_tid );
		recover_tid = -1;
	}
	if( start_tid != -1 ) {
		dprintf( D_ALWAYS, "Canceling timer to re-start %s\n", 
				 name_in_config_file );
		daemonCore->Cancel_Timer( start_tid );
		start_tid = -1;
	}
}

time_t
daemon::GetNextRestart()
{
	if( start_tid != -1 ) {
		return daemonCore->GetNextRuntime(start_tid);
	}
	return 0;
}

void
daemon::Kill( int sig )
{
	if( (!pid) || (pid == -1) ) {
		return;
	}
	int status;
	status = daemonCore->Send_Signal(pid,sig);
	if ( status == FALSE )
		status = -1;
	else
		status = 1;

	const char* sig_name = signalName( sig );
	char buf[32];
	if( ! sig_name ) {
		sprintf( buf, "signal %d", sig );
		sig_name = buf;
	}
	if( status < 0 ) {
		dprintf( D_ALWAYS, "ERROR: failed to send %s to pid %d\n",
				 sig_name, pid );
	} else {
		dprintf( D_ALWAYS, "Sent %s to %s (pid %d)\n",
				 sig_name, name_in_config_file, pid );
	}
}


void
daemon::KillFamily( void ) 
{
	if( pid == 0 ) {
		return;
	}
	if (daemonCore->Kill_Family(pid) == FALSE) {
		dprintf(D_ALWAYS,
		        "error killing process family of daemon with pid %u\n",
		        pid);
	}
}


void
daemon::Reconfig()
{
	if( stop_state != NONE ) {
			// If we're currently trying to shutdown this daemon,
			// there's no need to reconfig it.
		return;
	}
	DoConfig( false );
	if( pid ) {
		Kill( SIGHUP );
	}
}


void
daemon::InitParams()
{
	char* buf;
	char* tmp = NULL;

	if( process_name ) {
		tmp = process_name;
	}
	process_name = param(name_in_config_file);
	if( !process_name ) {
		dprintf( D_ALWAYS, 
				"%s is in the DAEMON_LIST parameter, but there is no executable path for it defined in the config files!\n", 
				name_in_config_file ); 
		EXCEPT( "Must have the path to %s defined.", name_in_config_file ); 
	}
	if( tmp && strcmp(process_name, tmp) ) {
			// The path to this daemon has changed in the config
			// file, we will need to start the new version.
		newExec = TRUE;
	}
	if (tmp) {
		free( tmp );
		tmp = NULL;
	}
	if( watch_name ) {
		tmp = watch_name;
	}
			
	int length = strlen(name_in_config_file) + 32;
	buf = (char *)malloc(length);
	ASSERT( buf != NULL );
	snprintf( buf, length, "%s_WATCH_FILE", name_in_config_file );
	watch_name = param( buf );
	free(buf);
	if( !watch_name) {
		watch_name = strdup(process_name);
	} 

	if( tmp && strcmp(watch_name, tmp) ) {
		// tmp is what the old watch_name was 
		// The path to what we're watching has changed in the 
		// config file, we will need to start the new version.
		timeStamp = 0;
	}

	if (tmp) {
		free( tmp );
		tmp = NULL;
	}

		// check that log file is necessary
	if ( log_filename_in_config_file != NULL) {
		if( log_name ) {
			free( log_name );
		}
		log_name = param(log_filename_in_config_file);
		if ( log_name == NULL && runs_here ) {
			dprintf(D_ALWAYS, "Log file not found in config file: %s\n", 
					log_filename_in_config_file);
		}
	}
}

// set the deamon readiness state text
void daemon::SetReadyState(const char * state)
{
	// if there is existing state text, and the new text fits just overwrite
	// otherwise free the old text and dup the new text into a new allocation.
	if (ready_state) {
		if (state && strlen(state) <= strlen(ready_state)) {
			strcpy(ready_state, state);
			return;
		}
		free (ready_state);
		ready_state = NULL;
	}
	if (state) {
		ready_state = strdup(state);
	}
}


int
daemon::SetupHighAvailability( void )
{
	char		*tmp;
	char		*url;
	MyString	name;

	// Get the URL
	name.formatstr("HA_%s_LOCK_URL", name_in_config_file );
	tmp = param( name.Value() );
	if ( ! tmp ) {
		tmp = param( "HA_LOCK_URL" );
	}
	if ( ! tmp ) {
		dprintf(D_ALWAYS, "Warning: %s listed in HA, "
				"but no HA lock URL provided!!\n",
				name_in_config_file );
		return -1;
	}
	url = tmp;

	// Get the length of the lock
	time_t		lock_hold_time = 60 * 60;	// One hour
	name.formatstr( "HA_%s_LOCK_HOLD_TIME", name_in_config_file );
	tmp = param( name.Value( ) );
	if ( ! tmp ) {
		tmp = param( "HA_LOCK_HOLD_TIME" );
	}
	if ( tmp ) {
		if ( !isdigit( tmp[0] ) ) {
			dprintf(D_ALWAYS,
					"HA time '%s' is not a number; using default %ld\n",
					tmp, (long)lock_hold_time );
		} else {
			lock_hold_time = (time_t) atol( tmp );
		}
		free( tmp );
	}

	// Get the lock poll time
	time_t		poll_period = 5 * 60;		// Five minutes
	name.formatstr( "HA_%s_POLL_PERIOD", name_in_config_file );
	tmp = param( name.Value() );
	if ( ! tmp ) {
		tmp = param( "HA_POLL_PERIOD" );
	}
	if ( tmp ) {
		if ( !isdigit( tmp[0] ) ) {
			dprintf(D_ALWAYS,
					"HA time '%s' is not a number; using default %ld\n",
					tmp, (long)poll_period );
		} else {
			poll_period = (time_t) atol( tmp );
		}
		free( tmp );
	}

	// Now, create the lock object
	if ( ha_lock ) {
		int status = ha_lock->SetLockParams( url,
											 name_in_config_file,
											 poll_period,
											 lock_hold_time,
											 true );
		if ( status ) {
			dprintf( D_ALWAYS, "Failed to change HA lock parameters\n" );
		} else {
			dprintf( D_FULLDEBUG,
					 "Set HA lock for %s; URL='%s' poll=%lds hold=%lds\n",
					 name_in_config_file, url, (long)poll_period, 
					 (long)lock_hold_time );
		}
	} else {
		ha_lock = new CondorLock( url,
								  name_in_config_file,
								  this,
								  (LockEvent) &daemon::HaLockAcquired,
								  (LockEvent) &daemon::HaLockLost,
								  poll_period,
								  lock_hold_time,
								  true );

			// Log the new lock creation (if successful)
		if ( ha_lock ) {
			dprintf( D_FULLDEBUG,
					 "Created HA lock for %s; URL='%s' poll=%lds hold=%lds\n",
					 name_in_config_file, url, (long)poll_period, 
					 (long)lock_hold_time );
		}
	}
	free( url );

	// And, if it failed, log it
	if ( ! ha_lock ) {
		dprintf( D_ALWAYS, "HA Lock creation failed for URL '%s' / '%s'\n",
				 url, name_in_config_file );
		return -1;
	}

	return 0;
}


int
daemon::HaLockAcquired( LockEventSrc src )
{
	dprintf( D_FULLDEBUG, "%s: Got HA lock (%s); starting\n",
			 name_in_config_file, ha_lock->EventSrcString(src) );

		// Start the deamon in either case
	return RealStart( );
}


int
daemon::HaLockLost( LockEventSrc src )
{
	dprintf( D_FULLDEBUG, "%s: Lost HA lock (%s); stoping\n",
			 name_in_config_file, ha_lock->EventSrcString(src) );
	if ( LOCK_SRC_APP == src ) {
			// We released the lock from the ReleaseLock() call; we already
			// know about it.  Do nothing.
		return 0;
	}

		// Poll detected that we've lost the lock; pull the plug NOW!!
	dprintf( D_ALWAYS,
			 "%s: HA poll detected broken lock: emergency stop!!\n",
			 name_in_config_file );
	StopFast( );
	return 0;
}


int
daemon::SetupController( void )
{
	if ( !controller_name ) {
		return 0;
	}

	// Find the matching daemon by name
	controller = daemons.FindDaemon( controller_name );
	if ( ! controller ) {
		dprintf( D_ALWAYS,
				 "%s: Can't find my controller daemon '%s'\n",
				 name_in_config_file, controller_name );
		return -1;
	}
	if ( controller->RegisterControllee( this ) < 0 ) {
		dprintf( D_ALWAYS,
				 "%s: Can't register controller daemon '%s'\n",
				 name_in_config_file, controller_name );
		return -1;
	}

	// Done
	return 0;
}


int
daemon::DetachController( void )
{
	if ( !controller_name ) {
		return 0;
	}

	// Find the matching daemon by name
	controller = daemons.FindDaemon( controller_name );
	if ( ! controller ) {
		dprintf( D_ALWAYS,
				 "%s: Can't find my controller daemon '%s'\n",
				 name_in_config_file, controller_name );
		return -1;
	}
	controller->DeregisterControllee( this );

	// Done
	return 0;
}

int
daemon::RegisterControllee( class daemon *controllee )
{
	bool found = false;

	if ( num_controllees >= MAX_CONTROLLEES ) {
		return -1;
	}
	for ( int num = 0; num < num_controllees; ++num ) {
		if( strncmp(controllee->name_in_config_file, controllees[num]->name_in_config_file, strlen(controllees[num]->name_in_config_file)) == 0 ) {
			found = true;
			break;
		}
	}
	if ( !found ) {
		controllees[num_controllees++] = controllee;
	}
	return 0;
}


void
daemon::DeregisterControllee( class daemon *controllee )
{
	bool found = false;

	for ( int num = 0; num < num_controllees; ++num ) {
		if( strcmp(controllee->name_in_config_file, controllees[num]->name_in_config_file) == 0 ) {
			controllees[num] = NULL;
			found = true;
		}
		else if ( found ) {
			controllees[num-1] = controllees[num];	
			controllees[num] = NULL;
		}
	}
	if ( found ) {
		num_controllees--;
	}
}


///////////////////////////////////////////////////////////////////////////
//  Daemons Class
///////////////////////////////////////////////////////////////////////////

Daemons::Daemons()
{
	check_new_exec_tid = -1;
	update_tid = -1;
	preen_tid = -1;
	reaper = NO_R;
	all_daemons_gone_action = MASTER_RESET;
	immediate_restart = FALSE;
	immediate_restart_master = FALSE;
	stop_other_daemons_when_startds_gone = NONE;
	prevLHF = 0;
	m_retry_start_all_daemons_tid = -1;
	m_deferred_query_ready_tid = -1;
	master = NULL;
}


void
Daemons::RegisterDaemon(class daemon *d)
{
	std::pair<std::map<std::string,class daemon*>::iterator,bool> ret;

	ret = daemon_ptr.insert( std::pair<char*, class daemon*>(d->name_in_config_file, d) );
	if( ret.second == false ) {
		EXCEPT( "Registering daemon %s failed", d->name_in_config_file );
	}
}


int
Daemons::SetupControllers( void )
{
	// Find controlling daemons
	std::map<std::string, class daemon*>::iterator iter;

	for( iter = daemon_ptr.begin(); iter != daemon_ptr.end(); iter++ ) {
		if ( iter->second->SetupController( ) < 0 ) {
			dprintf( D_ALWAYS,
					 "SetupControllers: Setup for daemon %s failed\n",
					 iter->first.c_str() );
			return -1;
		}
	}
	return 0;
}

DeferredQuery::DeferredQuery(int /*cmd*/, Stream * stm, ExprTree * req, time_t expires)
	: stream(stm), requirements(NULL), expire_time(expires)
{
	if (stream) { Sock* sock = (Sock*)stream; sock->incRefCount(); }
	if (req) { requirements = req->Copy(); }
}

DeferredQuery::~DeferredQuery()
{
	if (stream) { Sock* sock = (Sock*)stream; sock->decRefCount(); stream = NULL; }
	if (requirements) { delete requirements; requirements = NULL; }
}


bool Daemons::InitDaemonReadyAd(ClassAd & readyAd)
{
	bool all_daemons_alive = true;
	int  num_startup = 0;
	int  num_hung = 0;
	int  num_dead = 0;

	std::map<std::string, class daemon*>::iterator it;
	for (it = daemon_ptr.begin(); it != daemon_ptr.end(); it++ ) {
		class daemon* dmn = it->second;

		std::string attr(dmn->name_in_config_file); attr += "_PID";
		readyAd.Assign(attr.c_str(), dmn->pid);

		if (dmn->ready_state) {
			attr = dmn->name_in_config_file; attr += "_State";
			readyAd.Assign(attr.c_str(), dmn->ready_state);
		}

		//const char * state = dmn->ready_state;
		const char * state;
		if (dmn->pid) {
			bool hung = false;
			int num_alive_msgs = 1;
			if (dmn->type != DT_MASTER) num_alive_msgs = daemonCore->Got_Alive_Messages(dmn->pid, hung);
			if ( ! num_alive_msgs) all_daemons_alive = false;
			if (hung) {
				++num_hung;
				state = "Hung";
			} else if (num_alive_msgs) {
				state = "Alive";
			} else {
				state = "Startup";
				++num_startup;
			}
		} else {
			bool for_file = false;
			int hold = dmn->OnHold();
			if (hold && (hold != 2)) { // hold value of 2 indicates a startup hold not a "real" hold.
				state = "Hold";
			} else {
				all_daemons_alive = false;
				if (dmn->WaitingforStartup(for_file)) {
					state = for_file ? "WaitForStartupFile" : "WaitForStartup";
					++num_startup;
				} else if ( ! dmn->startTime) {
					// if not on hold or dead, a startTime of 0 indicates we are in very early init
					state = "Startup";
					++num_startup;
				} else {
					state = "Dead";
					++num_dead;
				}
			}
		}
		readyAd.Assign(dmn->name_in_config_file, state);
	}

	readyAd.Assign("AllAlive", all_daemons_alive);
	readyAd.Assign("NumStartup", num_startup);
	readyAd.Assign("NumHung", num_hung);
	readyAd.Assign("NumDead", num_dead);
	readyAd.Assign("IsReady", all_daemons_alive && ! (num_hung || num_dead));

	return all_daemons_alive;
}

#if 0
bool Daemons::GetDaemonReadyStates(std::string & ready)
{
	bool all_daemons_ready = true;

	std::map<std::string, class daemon*>::iterator it;
	for (it = daemon_ptr.begin(); it != daemon_ptr.end(); it++ ) {
		class daemon* dmn = it->second;
		if (dmn->type == DT_MASTER) continue;

		if ( ! ready.empty()) ready += " ";
		ready += dmn->name_in_config_file;
		ready += ":";
		if (dmn->pid) {
			if (dmn->ready_state) { ready += dmn->ready_state; }
			else {
				bool hung = false;
				if (daemonCore->Got_Alive_Messages(dmn->pid, hung)) {
					ready += hung ? "hung" : "alive";
				} else {
					ready += "startup";
				}
			}
		} else {
			bool for_file = false;
			if (dmn->OnHold()) { ready += "hold"; }
			else if (dmn->WaitingforStartup(for_file)) { ready += "waitForStartup"; if (for_file) ready += "File"; }
			else { ready += "dead"; }
		}

		if ( ! dmn->ready_state || MATCH != strcasecmp(dmn->ready_state, "ready")) {
			all_daemons_ready = false;
		}
	}

	return all_daemons_ready;
}
#endif

// timer callback to handle deferred replys for DC_QUERY_READY command
void
Daemons::DeferredQueryReadyReply()
{
	if (deferred_queries.empty()) {
		dprintf(D_ALWAYS, "WARNING: DeferredQueryReadyReply called with empty queries list\n");
	}

	time_t now = time(NULL);

	// make a reply ad containing daemon ready states
	// we will return this, and may also use it to evaluate ready requirements.
	// the default is_ready value is true when all non-held daemons are alive.
	ClassAd readyAd;
	bool is_ready = InitDaemonReadyAd(readyAd);
	dprintf(D_FULLDEBUG, "DeferredQueryReadyReply - %d\n", is_ready);

	// check for expired queries, and those that have requirements satisfied
	// if we find any, send the reply and remove it from the list.
	//
	std::list<DeferredQuery*>::iterator it;
	for (it = deferred_queries.begin(); it != deferred_queries.end(); ) {
		DeferredQuery * query = (*it);
		bool expired = query->expire_time > 0 && now >= query->expire_time;

		// for non-expired queries, that have requirements, check the requirements.
		//
		if ( ! expired && query->requirements) {
			classad::Value result;
			dprintf(D_FULLDEBUG, "DeferredQueryReadyReply - %d evaluating %s\n",
				is_ready, ExprTreeToString(query->requirements));
			if (readyAd.EvaluateExpr(query->requirements, result)) {
				bool bb=false;
				is_ready = result.IsBooleanValueEquiv(bb) && bb;
			}
		}

		// send reply for satisfied requirements, or expired queries
		// then remove it from the list, note that removing also increments the iterator
		if (is_ready || expired) {
			dprintf(D_ALWAYS, "DeferredQueryReadyReply - replying %d%s\n", is_ready, expired ? " (timer expired)" : "");
			query->stream->encode();
			if (!putClassAd(query->stream, readyAd) || !query->stream->end_of_message()) {
				dprintf(D_ALWAYS, "Failed to send reply message to ready query.\n");
			}
			it = deferred_queries.erase(it);
			delete query;
		} else {
			it++;
		}
	}

	// when the deferred query list is empty, cancel the timer
	if (m_deferred_query_ready_tid >= 0 && deferred_queries.empty()) {
		dprintf(D_FULLDEBUG, "DeferredQueryReadyReply - no deferred queries, cancelling timer %d.\n", m_deferred_query_ready_tid);
		daemonCore->Cancel_Timer(m_deferred_query_ready_tid);
		m_deferred_query_ready_tid = -1;
	}
}

// handle the DC_QUERY_READY command
int
Daemons::QueryReady(ClassAd & cmdAd, Stream* stm)
{
	time_t wait_time = 0;
	cmdAd.LookupInteger("WaitTimeout", wait_time);
	ExprTree * requirements = cmdAd.Lookup("ReadyRequirements");

	// make a reply ad containing daemon ready states
	// we will return this, and may also use it to evaluate ready requirements.
	// the default is_ready value is true when all non-held daemons are alive.
	ClassAd readyAd;
	bool is_ready = InitDaemonReadyAd(readyAd);

	// if there is a requirements expression, check the requirements and use
	// it to override the is_ready flag.  At this time we also validate
	// the requirements expression and return immediately if it is invalid
	if (requirements) {
		classad::Value result;
		dprintf(D_FULLDEBUG, "QueryReady - %d evaluating %s\n", is_ready, ExprTreeToString(requirements));
		if ( ! readyAd.EvaluateExpr(requirements, result)) {
			is_ready = true; // force an immediate reply
			readyAd.Assign("Error", "invalid ReadyRequirements expression");
		} else {
			bool bb = false;
			if ( ! result.IsBooleanValueEquiv(bb)) {
				is_ready = true; // force an immediate reply
				readyAd.Assign("Error", "ReadyRequirements does not evaluate to a bool or equivalent");
			} else {
				is_ready = bb;
			}
		}
	}

	// We send a reply now if ready or if the timeout value is 0 or negative
	// otherwise we add the query to the deferred queries list and start a timer
	// the timer runs fairly quickly (1 second intervals) because we use this
	// query mostly in the test suite where we want timely answers.
	if (stm && wait_time > 0 && ! is_ready) {
		time_t expire_time = time(NULL) + wait_time -1;
		DeferredQuery * query = new DeferredQuery(DC_QUERY_READY, stm, requirements, expire_time);
		if ( ! query) {
			return FALSE;
		}

		dprintf(D_FULLDEBUG, "QueryReady - adding query to deferred queries list\n");
		deferred_queries.push_back(query);

		// start a timer if one is not already running
		if (m_deferred_query_ready_tid < 0) {
			m_deferred_query_ready_tid = daemonCore->Register_Timer(1, 1,
				(TimerHandlercpp)&Daemons::DeferredQueryReadyReply,
				"Daemons::DeferredQueryReadyReply", this);
			if (m_deferred_query_ready_tid < 0) {
				return FALSE;
			}
			//dprintf(D_FULLDEBUG, "QueryReady - registered timer %d\n", m_deferred_query_ready_tid);
		}
		//dprintf(D_FULLDEBUG, "QueryReady - returning KEEP_STREAM\n");
		return KEEP_STREAM;

	} else if (stm) {
		// send a reply now
		dprintf(D_ALWAYS, "QueryReady - replying %d\n", is_ready);
		stm->encode();
		if (!putClassAd(stm, readyAd) || !stm->end_of_message())
		{
			dprintf(D_ALWAYS, "Failed to send reply message to ready query.\n");
			return FALSE;
		}
		return TRUE;
	}
	return TRUE;
}


void
Daemons::InitParams()
{
	std::map<std::string, class daemon*>::iterator iter;

	for( iter = daemon_ptr.begin(); iter != daemon_ptr.end(); iter++ ) {
		iter->second->InitParams();
	}
}


class daemon *
Daemons::FindDaemon( const char *name )
{
	std::map<std::string, class daemon*>::iterator iter;

	iter = daemon_ptr.find(name);
	if( iter != daemon_ptr.end() ) {
		return iter->second;
	}
	else {
		return NULL;
	}
}


void
Daemons::CheckForNewExecutable()
{
	int found_new = FALSE;
	std::map<std::string, class daemon*>::iterator iter;

	dprintf(D_FULLDEBUG, "enter Daemons::CheckForNewExecutable\n");

	if( master->newExec ) {
			// We already noticed the master has a new binary, so we
			// already started to restart it.  There's nothing else to
			// do here.
		return;
	}
	time_t tspOld = master->timeStamp;
	if( NewExecutable( master->watch_name, &master->timeStamp ) ) {
		master->newExec = TRUE;
		if (NONE == new_bin_restart_mode) {
			dprintf( D_ALWAYS,"%s was modified (%lld != %lld), but master restart mode is NEVER\n",
					 master->watch_name, (long long)master->timeStamp, (long long)tspOld);
			//don't want to do this in case the user later reconfigs the restart mode.
			//CancelNewExecTimer();
		} else {
			dprintf( D_ALWAYS,"%s was modified (%lld != %lld), restarting %s %s.\n", 
					 master->watch_name,
					 (long long)master->timeStamp, (long long)tspOld,
					 master->process_name,
					 (new_bin_restart_mode == PEACEFUL) ? "Peacefully" : "Gracefully");
			// Begin the master restart procedure.
			if (PEACEFUL == new_bin_restart_mode) {
				DoPeacefulShutdown(5, &Daemons::RestartMasterPeaceful, "RestartMasterPeaceful");
			} else {
				RestartMaster();
			}
		}
		return;
	}

	// don't even bother to look at other binaries if the new bin restart
	// mode is GRACEFUL/PEACEFUL or NONE we do this because for NONE we don't
	// want to restart anyway, and for GRACEFUL/PEACEFUL, we don't want to
	// restart in arbitrary order.  it would be better to detect any binary
	// changes, wait for things to settle, and then restart everthing that
	// changed in the correct order. Well save that for a future change
	//
	if (PEACEFUL == new_bin_restart_mode || 
		GRACEFUL == new_bin_restart_mode ||
		NONE == new_bin_restart_mode)
		return;

	for( iter = daemon_ptr.begin(); iter != daemon_ptr.end(); iter++ ) {
		if( iter->second->runs_here && !iter->second->newExec 
			&& !iter->second->OnHold()
			&& !iter->second->OnlyStopWhenMasterStops() )
		{
			if( NewExecutable( iter->second->watch_name,
						&iter->second->timeStamp ) ) {
				found_new = TRUE;
				iter->second->newExec = TRUE;
				if( immediate_restart ) {
						// If we want to avoid the new_binary_delay,
						// we can just set the newExec flag to false,
						// reset restarts to 0, and kill the daemon.
						// When it gets restarted, the new binary will
						// be used, but we won't think it's a new
						// binary, so we won't use the new_bin_delay.
					iter->second->newExec = FALSE;
					iter->second->restarts = 0;
				}
				if( iter->second->pid ) {
					dprintf( D_ALWAYS,"%s was modified, killing %s.\n", 
							 iter->second->watch_name,
							 iter->second->process_name );
					iter->second->Stop();
				} else {
					if( immediate_restart ) {
							// This daemon isn't running now, but
							// there's a new binary.  Cancel the
							// current start timer and restart it
							// now. 
						iter->second->CancelAllTimers();
						iter->second->Restart();
					}
				}
			}
		}
	}
	if( found_new ) {
		UpdateCollector();
	}
	dprintf(D_FULLDEBUG, "exit Daemons::CheckForNewExecutable\n");
}


void
Daemons::DaemonsOn()
{
		// Maybe someday we'll add code here to edit the config file.
	StartDaemons = TRUE;
	GotDaemonsOff = FALSE;
	StartAllDaemons();
	StartNewExecTimer();
}


void
Daemons::DaemonsOff( int fast )
{
		// Maybe someday we'll add code here to edit the config file.
	StartDaemons = FALSE;
	GotDaemonsOff = TRUE;
	all_daemons_gone_action = MASTER_RESET;
	CancelNewExecTimer();
	if( fast ) {
		StopFastAllDaemons();
	} else {
		StopAllDaemons();
	}
}

void
Daemons::DaemonsOffPeaceful( )
{
		// Maybe someday we'll add code here to edit the config file.
	StartDaemons = FALSE;
	GotDaemonsOff = TRUE;
	all_daemons_gone_action = MASTER_RESET;
	CancelNewExecTimer();
	StopPeacefulAllDaemons();
}

void
Daemons::ScheduleRetryStartAllDaemons()
{
	if( m_retry_start_all_daemons_tid == -1 ) {
		m_retry_start_all_daemons_tid = daemonCore->Register_Timer(
			1,
			(TimerHandlercpp)&Daemons::RetryStartAllDaemons,
			"Daemons::RetryStartAllDaemons",
			this);
		ASSERT( m_retry_start_all_daemons_tid != -1 );
	}
}

void
Daemons::CancelRetryStartAllDaemons()
{
	if( m_retry_start_all_daemons_tid != -1 ) {
		daemonCore->Cancel_Timer(m_retry_start_all_daemons_tid);
		m_retry_start_all_daemons_tid = -1;
	}
}

void
Daemons::RetryStartAllDaemons()
{
	m_retry_start_all_daemons_tid = -1;
	StartAllDaemons();
}

void
Daemons::StartAllDaemons()
{
	char *name;
	class daemon *daemon;

	ordered_daemon_names.rewind();
	while( (name = ordered_daemon_names.next()) ) {
		daemon = FindDaemon( name );
		if( daemon == NULL ) {
			EXCEPT("Unable to start daemon %s", name);
		}
		if( daemon->pid > 0 ) {
			if( daemon->WaitBeforeStartingOtherDaemons(false) ) {
				ScheduleRetryStartAllDaemons();
				return;
			}

				// the daemon is already started
			continue;
		} 

		if( StartDaemonHere(daemon) == FALSE ) continue;

		if( daemon->WaitBeforeStartingOtherDaemons(true) ) {
			ScheduleRetryStartAllDaemons();
			return;
		}
	}
}


int
Daemons::StartDaemonHere(class daemon *daemon)
{
	if( ! daemon->runs_here ) return FALSE;
	daemon->Hold( FALSE );
	daemon->Start();
	return TRUE;
}


void
Daemons::StopAllDaemons() 
{
	CancelRetryStartAllDaemons();
	daemons.SetAllReaper();
	int running = 0;

	int any_running = 0;
	int startds_running = 0;

	// first check to see if any startd's are running, if there are, request
	// that they
	std::map<std::string, class daemon*>::iterator iter;
	for( iter = daemon_ptr.begin(); iter != daemon_ptr.end(); iter++ ) {
		if( iter->second->pid && iter->second->runs_here &&
			!iter->second->OnlyStopWhenMasterStops() )
		{
			if (iter->second->type == DT_STARTD) {
				iter->second->Stop();
				++startds_running;
			}
			++any_running;
		}
	}

	// if there are daemons running, but no startd's running.
	// request that the daemons peacefully exit.
	//
	if (startds_running) {
		// tell the all-reaper (actually the AllStartdsGone method) to stop-peaceful
		// the remaining daemons instead of actually stopping them here.
		stop_other_daemons_when_startds_gone = GRACEFUL;
	} else if (any_running) {
		for( iter = daemon_ptr.begin(); iter != daemon_ptr.end(); iter++ ) {
			if( iter->second->pid && iter->second->runs_here &&
				!iter->second->OnlyStopWhenMasterStops() )
			{
				iter->second->Stop();
				running++;
			}
		}
	}

	if( !any_running ) {
		AllDaemonsGone();
	}	   
}


void
Daemons::StopDaemon( char* name )
{
	std::map<std::string, class daemon*>::iterator iter;

	iter = daemon_ptr.find( name );
	if( iter != daemon_ptr.end() ) {
		if( iter->second->pid > 0 ) {
			exit_allowed.insert( std::pair<int, class daemon*>(iter->second->pid, iter->second) );
			iter->second->Stop();
		}
		else {
			iter->second->CancelAllTimers();
			iter->second->DetachController();
			delete iter->second;
		}
		daemon_ptr.erase( iter );
	}
}


void
Daemons::StopFastAllDaemons()
{
	CancelRetryStartAllDaemons();
	daemons.SetAllReaper();
	int running = 0;
	std::map<std::string, class daemon*>::iterator iter;

	for( iter = daemon_ptr.begin(); iter != daemon_ptr.end(); iter++ ) {
		if( iter->second->pid && iter->second->runs_here &&
			!iter->second->OnlyStopWhenMasterStops() )
		{
			iter->second->StopFast();
			running++;
		}
	}
	if( !running ) {
		AllDaemonsGone();
	}	   
}


int  Daemons::SendSetPeacefulShutdown(class daemon* target, int timeout)
{
	// only STARTDs and SCHEDDs recognise this command.
	if (target->type != DT_STARTD && target->type != DT_SCHEDD)
		return 0;

	// fire and forget, if the command fails, we just end up with a graceful shutdown
	// rather than a peaceful one.
	classy_counted_ptr<Daemon> d = new Daemon(target->type);
	classy_counted_ptr<DCCommandOnlyMsg>  msg = new DCCommandOnlyMsg(DC_SET_PEACEFUL_SHUTDOWN);
	msg->setSuccessDebugLevel(D_ALWAYS);
	msg->setStreamType(Stream::reli_sock);
	msg->setTimeout(timeout);
	d->sendMsg(msg.get());
	return 0;
}

int
Daemons::SetPeacefulShutdown(int timeout)
{
	int messages = 0;

	// tell STARTD's and SCHEDD's that this is to be a peaceful shutdown.
	std::map<std::string, class daemon*>::iterator iter;
	for( iter = daemon_ptr.begin(); iter != daemon_ptr.end(); iter++ ) {
		if( iter->second->pid && iter->second->runs_here &&
			!iter->second->OnlyStopWhenMasterStops() )
		{
			if (iter->second->type == DT_STARTD || iter->second->type == DT_SCHEDD) {
				SendSetPeacefulShutdown(iter->second, timeout);
				++messages;
			}
		}
	}

	return messages;
}

void
Daemons::DoPeacefulShutdown(
	int             timeout,
	void (Daemons::*pfn)(void),
	const char *    lbl)
{
	int messages = SetPeacefulShutdown(timeout);

	// if we sent any messages, set a timer to to do the StopPeaceful call.
	// to give the messages a chance to arrive.
	bool fTimer = false;
	if (messages > 0) {
		int tid = daemonCore->Register_Timer(timeout+1, 0, (TimerHandlercpp)pfn, lbl, this);
		if (tid == -1) {
			dprintf( D_ALWAYS, "ERROR! Can't register DaemonCore timer!\n" );
		} else {
			fTimer = true;
		}
	}

	// if the shutdown/restart command isn't going to happen on a timer,
	// then do it now.
	if ( ! fTimer) {
		((this)->*(pfn))();
	}
}

void
Daemons::StopPeacefulAllDaemons()
{
	CancelRetryStartAllDaemons();
	daemons.SetAllReaper(false); // false, because we don't assume that there are any startds
	int any_running = 0;
	int startds_running = 0;

	// first check to see if any startd's are running, if there are, request
	// that they peacefully exit.
	std::map<std::string, class daemon*>::iterator iter;
	for( iter = daemon_ptr.begin(); iter != daemon_ptr.end(); iter++ ) {
		if( iter->second->pid && iter->second->runs_here &&
			!iter->second->OnlyStopWhenMasterStops() )
		{
			if (iter->second->type == DT_STARTD) {
				iter->second->StopPeaceful();
				++startds_running;
			}
			++any_running;
		}
	}

	// if there are daemons running, but no startd's running.
	// request that the daemons peacefully exit.
	//
	if (startds_running) {
		// tell the all-reaper (actually the AllStartdsGone method) to stop-peaceful
		// the remaining daemons instead of actually stopping them here.
		stop_other_daemons_when_startds_gone = PEACEFUL;
	} else if (any_running) {
		for( iter = daemon_ptr.begin(); iter != daemon_ptr.end(); iter++ ) {
			if( iter->second->pid && iter->second->runs_here &&
				!iter->second->OnlyStopWhenMasterStops() )
			{
				iter->second->StopPeaceful();
			}
		}
	}

	// if there were no daemons running, do the AllDaemonsGone dance.
	// if there were startds running
	//
	if( !any_running ) {
		AllDaemonsGone();
	}
}


void
Daemons::HardKillAllDaemons()
{
	CancelRetryStartAllDaemons();
	daemons.SetAllReaper();
	int running = 0;
	std::map<std::string, class daemon*>::iterator iter;

	for( iter = daemon_ptr.begin(); iter != daemon_ptr.end(); iter++ ) {
		if( iter->second->pid && iter->second->runs_here &&
			!iter->second->OnlyStopWhenMasterStops() )
		{
			iter->second->HardKill();
			running++;
		}
	}
	if( !running ) {
		AllDaemonsGone();
	}	   
}

void
Daemons::ReconfigAllDaemons()
{
	std::map<std::string, class daemon*>::iterator iter;
	dprintf( D_ALWAYS, "Reconfiguring all managed daemons.\n" );

	for( iter = daemon_ptr.begin(); iter != daemon_ptr.end(); iter++ ) {
		if( iter->second->runs_here ) {
			iter->second->Reconfig();
		}
	}
}


void
Daemons::InitMaster()
{
		// initialize master data structure
	master = FindDaemon("MASTER");
	if ( master == NULL ) {
		EXCEPT("InitMaster: MASTER not Specified");
	}
	master->timeStamp = GetTimeStamp(master->watch_name);
	master->startTime = time(0);
	master->pid = daemonCore->getpid();

	// to aid in debugging unwanted daylight savings time restarts, log the restart mode and timestamp.
	if (new_bin_restart_mode != NONE) {
		dprintf(D_ALWAYS, "Master restart (%s) is watching %s (mtime:%lld)\n", 
				StopStateToString(new_bin_restart_mode),
				master->watch_name, (long long)master->timeStamp);
	}
}


void
Daemons::RestartMaster()
{
	MasterShuttingDown = TRUE;
	immediate_restart_master = immediate_restart;
	all_daemons_gone_action = MASTER_RESTART;
	StartDaemons = FALSE;
	StopAllDaemons();
}

void
Daemons::RestartMasterPeaceful()
{
	MasterShuttingDown = TRUE;
	immediate_restart_master = immediate_restart;
	all_daemons_gone_action = MASTER_RESTART;
	StartDaemons = FALSE;
	StopPeacefulAllDaemons();
}

// This function is called when all the children have finally exited
// and we're ready to actually do the restart.  It checks whether we
// want to immediately restart or not, and either sets a daemonCore
// timer to call FinalRestartMaster() after MASTER_NEW_BINARY_DELAY or
// just calls FinalRestartMaster directly.
void
Daemons::FinishRestartMaster()
{
	if( immediate_restart_master ) {
		dprintf( D_ALWAYS, "Restarting master right away.\n" );
		FinalRestartMaster();
	} else {
		dprintf( D_ALWAYS, "Restarting master in %d seconds.\n",
				 new_bin_delay );
		daemonCore->
			Register_Timer( new_bin_delay, 0, 
							(TimerHandlercpp)&Daemons::FinalRestartMaster,
							"Daemons::FinalRestartMaster()", this );
	}
}

void
Daemons::CleanupBeforeRestart()
{
		// Tell DaemonCore to cleanup the ProcFamily subsystem. We need
		// to do this here since we are about to restart without calling
		// DC_Exit
		//
	daemonCore->Proc_Family_Cleanup();
	
#ifndef WIN32
	int	max_fds = getdtablesize();

		// Release file lock on the log file.
	if ( MasterLock->release() == FALSE ) {
		dprintf( D_ALWAYS,
				 "Can't remove lock on \"%s\"\n",master->log_name);
		EXCEPT( "file_lock(%d)", MasterLockFD );
	}
	(void)close( MasterLockFD );

		// Now set close-on-exec on all fds so our new invocation of
		// condor_master does not inherit them.
		// Note: Not needed (or wanted) on Win32, as CEDAR creates 
		//		Winsock sockets as non-inheritable by default.
		// Also not wanted for stderr, since we might be logging
		// to that.  No real need for stdin or stdout either.
	for (int i=3; i < max_fds; i++) {
		int flag = fcntl(i,F_GETFD,0);
		if( flag != -1 ) {
			fcntl(i,F_SETFD,flag | 1);
		}
	}
#endif

		// Get rid of the CONDOR_INHERIT env variable.  If it is there,
		// when the master restarts daemon core will think it's parent
		// is a daemon core process.  but, its parent is gone ( we are doing
		// an exec, so we disappear), thus we must blank out the 
		// CONDOR_INHERIT env variable.
	UnsetEnv(EnvGetName( ENV_INHERIT ));
}

void
Daemons::ExecMaster()
{
	int i=0,j;
	char **argv = (char **)malloc((condor_main_argc+2)*sizeof(char *));

	ASSERT( argv != NULL && condor_main_argc > 0 );
	argv[i++] = condor_main_argv[0];

		// insert "-f" argument so that new master does not fork
	argv[i++] = const_cast<char *>("-f");
	for(j=1;j<condor_main_argc;j++) {
		size_t len = strlen(condor_main_argv[j]);
		if( strncmp(condor_main_argv[j],"-foreground",len)==0 ) {
			i--; // do not need to insert -f, because it is already there
			break;
		}
	}

		// preserve all additional arguments (e.g. -n, -pid, ...)
		// except for "-background"
	for(j=1;j<condor_main_argc;j++) {
		size_t len = strlen(condor_main_argv[j]);
		if( strncmp(condor_main_argv[j],"-background",len)!=0 ) {
			argv[i++] = condor_main_argv[j];
		}

		if( daemon_stop_time && strncmp(condor_main_argv[j],"-runfor",len)==0 && j+1<condor_main_argc ) {
				// adjust "runfor" time (minutes)
			j++;

			int runfor = (daemon_stop_time-time(NULL))/60;
			if( runfor <= 0 ) {
				runfor = 1; // minimum 1
			}
			MyString runfor_str;
			runfor_str.formatstr("%d",runfor);
			argv[i++] = strdup(runfor_str.Value());
		}
	}
	argv[i++] = NULL;

	(void)execv(master->process_name, argv);

	free(argv);
}

// Function that actually does the restart of the master.
void
Daemons::FinalRestartMaster()
{
	int i;

	CleanupBeforeRestart();

#ifdef WIN32
	dprintf(D_ALWAYS,"Running as NT Service = %d\n", NT_ServiceFlag);
#endif
		// Make sure the exec() of the master works.  If it fails,
		// we'll fall past the execl() call, and hit the exponential
		// backoff code.
	while(1) {
		// On Win32, if we are running as an NT service,
		// we cannot just exec ourselves again.  This is because
		// the SCM (Service Control Manager) needs to know our PID,
		// and doing an exec() will change our PID on NT.  So, we
		// exec cmd.exe (which is the NT Command interpreter, i.e. the
		// default shell) and issue a "net stop" and "net start" command.
		if ( NT_ServiceFlag == TRUE ) {
#ifdef WIN32
			char systemshell[MAX_PATH];
			extern char* _condor_myServiceName; // created by daemonCore

			::GetSystemDirectory(systemshell,MAX_PATH);
			strcat(systemshell,"\\cmd.exe");
			MyString command;
			command.formatstr("net stop %s & net start %s", 
				_condor_myServiceName, _condor_myServiceName);
			dprintf( D_ALWAYS, "Doing exec( \"%s /Q /C %s\" )\n", 
				 systemshell,command.Value());
			(void)execl(systemshell, "/Q", "/C",
				command.Value(), 0);
#endif
		} else {
			dprintf( D_ALWAYS, "Doing exec( \"%s\" )\n", 
				 master->process_name);

				// It is important to switch to ROOT_PRIV, in case we are
				// executing a master wrapper script that expects to be
				// root rather than effective uid condor.
			priv_state saved_priv = set_priv(PRIV_ROOT);

			ExecMaster();

			set_priv(saved_priv);
		}
		master->restarts++;
		if ( NT_ServiceFlag == TRUE && master->restarts > 7 ) {
			dprintf(D_ALWAYS,"Unable to restart Condor service, aborting.\n");
			master_exit(1);
		}
		i = master->NextStart();
		dprintf( D_ALWAYS, 
				 "Cannot execute condor_master (errno=%d), will try again in %d seconds\n", 
				 errno, i );
		sleep(i);
	}
}


const char* Daemons::DaemonLog( int pid )
{
	std::map<std::string, class daemon*>::iterator iter;

	// be careful : a pointer to data in this class is returned
	// posibility of getting tampered
	for( iter = daemon_ptr.begin(); iter != daemon_ptr.end(); iter++ ) {
		if ( iter->second->pid == pid )
			return (iter->second->log_name);
	}
	return "Unknown Program!!!";
}


#if 0
void
Daemons::SignalAll( int signal )
{
	// Sends the given signal to all daemons except the master
	// itself.  (Master has runs_here set to false).
	for ( int i=0; i < no_daemons; i++) {
		if( daemon_ptr[i]->runs_here && (daemon_ptr[i]->pid > 0) ) {
			daemon_ptr[i]->Kill(signal);
		}
	}
}
#endif


// This function returns the number of active child processes currently being
// supervised by the master.
int Daemons::NumberOfChildren()
{
	int result = 0;
	std::map<std::string, class daemon*>::iterator iter;

	for( iter = daemon_ptr.begin(); iter != daemon_ptr.end(); iter++ ) {
		if( iter->second->runs_here && iter->second->pid
			&& !iter->second->OnlyStopWhenMasterStops() ) {
			result++;
		}
	}
	dprintf(D_FULLDEBUG,"NumberOfChildren() returning %d\n",result);
	return result;
}

// This function returns the number of active child processes with the given daemon type
// currently being supervised by the master.
int Daemons::NumberOfChildrenOfType(daemon_t type)
{
	int result = 0;
	std::map<std::string, class daemon*>::iterator iter;

	for( iter = daemon_ptr.begin(); iter != daemon_ptr.end(); iter++ ) {
		if( iter->second->runs_here && iter->second->pid
			&& !iter->second->OnlyStopWhenMasterStops() 
			&& iter->second->type == type) {
			result++;
		}
	}
	dprintf(D_FULLDEBUG,"NumberOfChildrenOfType(%d) returning %d\n",type,result);
	return result;
}


int
Daemons::AllReaper(int pid, int status)
{
	std::map<std::string, class daemon*>::iterator iter;
	std::map<int, class daemon*>::iterator valid_iter;

		// find out which daemon died
	valid_iter = exit_allowed.find(pid);
	if( valid_iter != exit_allowed.end() ) {
		valid_iter->second->Exited( status );
 		delete valid_iter->second;
		exit_allowed.erase( valid_iter );
		if( NumberOfChildren() == 0 ) {
			AllDaemonsGone();
		} else if ( NumberOfChildrenOfType(DT_STARTD) == 0 ) {
			AllStartdsGone();
		}
		return TRUE;
	} else {
		dprintf( D_ALWAYS, "AllReaper unexpectedly called on pid %i, status %i.\n", pid, status);
	}

	for( iter = daemon_ptr.begin(); iter != daemon_ptr.end(); iter++ ) {
		if( pid == iter->second->pid ) {
			iter->second->Exited( status );
			if( NumberOfChildren() == 0 ) {
				AllDaemonsGone();
			} else if ( NumberOfChildrenOfType(DT_STARTD) == 0 ) {
				AllStartdsGone();
			}
			return TRUE;
		}
	}

	return TRUE;
}


int
Daemons::DefaultReaper(int pid, int status)
{
	std::map<std::string, class daemon*>::iterator iter;
	std::map<int, class daemon*>::iterator valid_iter;

	valid_iter = exit_allowed.find(pid);
	if( valid_iter != exit_allowed.end() ) {
		valid_iter->second->Exited( status );
 		delete valid_iter->second;
		exit_allowed.erase(valid_iter);
		return TRUE;
	} else {
		dprintf( D_ALWAYS, "DefaultReaper unexpectedly called on pid %i, status %i.\n", pid, status);
	}

	for( iter = daemon_ptr.begin(); iter != daemon_ptr.end(); iter++ ) {
		if( pid == iter->second->pid ) {
			iter->second->Exited( status );
			if( PublishObituaries ) {
				iter->second->Obituary( status );
			}
			iter->second->Restart();
			return TRUE;
		}
	}
	return TRUE;
}



// This function will set the reaper to one that calls
// AllDaemonsGone() when all the daemons have exited.
void
Daemons::SetAllReaper(bool fStartdsFirst)
{
	if( reaper == ALL_R ) {
			// All reaper is already set.
		return;
	}
	daemonCore->Reset_Reaper( 1, "All Daemon Reaper",
							  (ReaperHandlercpp)&Daemons::AllReaper,
							  "Daemons::AllReaper()",this);
	reaper = ALL_R;
	stop_other_daemons_when_startds_gone = fStartdsFirst ? GRACEFUL : NONE;
}


// This function will set the reaper to one that calls
// AllDaemonsGone() when all the daemons have exited.
void
Daemons::SetDefaultReaper()
{
	if( reaper == DEFAULT_R ) {
			// The default reaper is already set.
		return;
	}
	static int already_registered_reaper = 0;
	if ( already_registered_reaper ) {
		daemonCore->Reset_Reaper( 1, "Default Daemon Reaper",
							  (ReaperHandlercpp)&Daemons::DefaultReaper,
							  "Daemons::DefaultReaper()",this);
	} else {
		already_registered_reaper = 1;
		daemonCore->Register_Reaper( "Default Daemon Reaper",
								 (ReaperHandlercpp)&Daemons::DefaultReaper,
								 "Daemons::DefaultReaper()", this );
	}
	reaper = DEFAULT_R;
}

bool
Daemons::StopDaemonsBeforeMasterStops()
{
		// now shut down all the daemons that should only stop right
		// before the master stops
	int running = 0;
	std::map<std::string, class daemon*>::iterator iter;

	for( iter = daemon_ptr.begin(); iter != daemon_ptr.end(); iter++ ) {
		if( iter->second->pid && iter->second->runs_here )
		{
			iter->second->Stop();
			running++;
		}
	}
	return !running;
}

void
Daemons::AllDaemonsGone()
{
	switch( all_daemons_gone_action ) {
	case MASTER_RESET:
		dprintf( D_ALWAYS, "All daemons are gone.\n" );
		SetDefaultReaper();
		break;
	case MASTER_RESTART:
		if( !StopDaemonsBeforeMasterStops() ) {
			return;
		}
		dprintf( D_ALWAYS, "All daemons are gone.  Restarting.\n" );
		FinishRestartMaster();
		break;
	case MASTER_EXIT:
		if( !StopDaemonsBeforeMasterStops() ) {
			return;
		}
		dprintf( D_ALWAYS, "All daemons are gone.  Exiting.\n" );
		master_exit(0);
		break;
	}
}

void
Daemons::AllStartdsGone()
{
	StopStateT stop = stop_other_daemons_when_startds_gone;
	stop_other_daemons_when_startds_gone = NONE;
	if ( GRACEFUL == stop || PEACEFUL == stop ) {
		dprintf( D_ALWAYS, "All STARTDs are gone.  Stopping other daemons %s\n",
				(GRACEFUL == stop) ? "Gracefully" : "Peacefully");

		std::map<std::string, class daemon*>::iterator iter;
		for( iter = daemon_ptr.begin(); iter != daemon_ptr.end(); iter++ ) {
			if( iter->second->pid && iter->second->runs_here &&
				!iter->second->OnlyStopWhenMasterStops() )
			{
				if (PEACEFUL == stop)
					iter->second->StopPeaceful();
				else
					iter->second->Stop();
			}
		}
	}
}

void
Daemons::StartTimers()
{
	static int old_update_int = -1;
	static int old_check_int = -1;
	static int old_preen_int = -1;

	if( old_update_int != update_interval ) {
		if( update_tid != -1 ) {
			daemonCore->Cancel_Timer( update_tid );
		}
			// Start updating the CM in 5 seconds, since if we're the
			// CM, we want to give ourself the chance to start the
			// collector before we try to send an update to it.
		update_tid = daemonCore->
			Register_Timer( 5, update_interval,
							(TimerHandlercpp)&Daemons::UpdateCollector,
							"Daemons::UpdateCollector()", this );
		old_update_int = update_interval;
	}

	int new_preen = (int)( old_preen_int != preen_interval );
	int first_preen = MIN( HOUR, preen_interval );
	if( !FS_Preen || new_preen ) {
		if( preen_tid != -1 ) {
			daemonCore->Cancel_Timer( preen_tid );
		}
	}
	if( new_preen && FS_Preen ) {
		preen_tid = daemonCore->
			Register_Timer( first_preen, preen_interval,
							run_preen,
							"run_preen()" );
	}
	old_preen_int = preen_interval;

	if( old_check_int != check_new_exec_interval ) {
			// new value, restart timer
		CancelNewExecTimer();
		StartNewExecTimer();
	}
	old_check_int = check_new_exec_interval;
}	


void
Daemons::StartNewExecTimer( void )
{
	if( ! check_new_exec_interval ) {
			// Nothing to do.
		return;
	}
	if( check_new_exec_tid != -1 ) {
			// Timer already on, nothing to do.
		return;
	}
	if( ! StartDaemons ) {
			// Don't want to check for new executables if we're not
			// supposed to be running daemons.
		return;
	}
	check_new_exec_tid = daemonCore->
		Register_Timer( 5, check_new_exec_interval,
						(TimerHandlercpp)&Daemons::CheckForNewExecutable,
						"Daemons::CheckForNewExecutable()", this );
	if( check_new_exec_tid == -1 ) {
		dprintf( D_ALWAYS, "ERROR! Can't register DaemonCore timer!\n" );
	}
}


void
Daemons::CancelNewExecTimer( void )
{
	if( check_new_exec_tid != -1 ) {
		daemonCore->Cancel_Timer( check_new_exec_tid );
		check_new_exec_tid = -1;
	}
}


// Fill in Timestamp and startTime for all daemons info into a
// classad.  If a daemon is supposed to be running but isn't, put a 0
// for the startTime to signify that daemon is down.
void
Daemons::Update( ClassAd* ca ) 
{
	char buf[128];
	std::map<std::string, class daemon*>::iterator iter;

	for( iter = daemon_ptr.begin(); iter != daemon_ptr.end(); iter++ ) {
		if( iter->second->runs_here || iter->second == master ) {
			sprintf( buf, "%s_Timestamp = %ld", 
					 iter->second->name_in_config_file, 	
					 (long)iter->second->timeStamp );
			ca->Insert( buf );
			if( iter->second->pid ) {
				sprintf( buf, "%s_StartTime = %ld", 
						 iter->second->name_in_config_file, 	
						 (long)iter->second->startTime );
				ca->Insert( buf );
			} else {
					// No pid, but daemon's supposed to be running.
				sprintf( buf, "%s_StartTime = 0", 
						 iter->second->name_in_config_file );
				ca->Insert( buf );
			}
		}
	}

		// CRUFT
	ad->Assign(ATTR_MASTER_IP_ADDR, daemonCore->InfoCommandSinfulString());

		// Initialize all the DaemonCore-provided attributes
	daemonCore->publish( ad ); 	
}


void
Daemons::UpdateCollector()
{
	dprintf(D_FULLDEBUG, "enter Daemons::UpdateCollector\n");

	Update(ad);
    daemonCore->publish(ad);
    daemonCore->dc_stats.Publish(*ad);
    daemonCore->monitor_data.ExportData(ad);
	daemonCore->sendUpdates(UPDATE_MASTER_AD, ad, NULL, true);

#if defined(WANT_CONTRIB) && defined(WITH_MANAGEMENT)
#if defined(HAVE_DLOPEN) || defined(WIN32)
	MasterPluginManager::Update(ad);
#endif
#endif

	if ( FILEObj ) {
		// log classad into sql log so that it can be updated to DB
		FILESQL::daemonAdInsert(ad, "MasterAd", FILEObj, prevLHF);
	}

		// Reset the timer so we don't do another period update until 
	daemonCore->Reset_Timer( update_tid, update_interval, update_interval );

	dprintf( D_FULLDEBUG, "exit Daemons::UpdateCollector\n" );
}


class daemon*
Daemons::FindDaemon( daemon_t dt )
{
	std::map<std::string, class daemon*>::iterator iter;

	for( iter = daemon_ptr.begin(); iter != daemon_ptr.end(); iter++ ) {
		if( iter->second->type == dt ) {
			return iter->second;
		}
	}
	return NULL;
}

class daemon*
Daemons::FindDaemonByPID( int pid )
{
	std::map<std::string, class daemon*>::iterator iter;

	for( iter = daemon_ptr.begin(); iter != daemon_ptr.end(); iter++ ) {
		if( iter->second->pid == pid ) {
			return iter->second;
		}
	}
	return NULL;
}

void
Daemons::CancelRestartTimers( void )
{
	std::map<std::string, class daemon*>::iterator iter;

		// We don't need to be checking for new executables anymore. 
	if( check_new_exec_tid != -1 ) {
		daemonCore->Cancel_Timer( check_new_exec_tid );
		check_new_exec_tid = -1;
	}
	if( preen_tid != -1 ) {
		daemonCore->Cancel_Timer( preen_tid );
		preen_tid = -1;
	}

		// Finally, cancel the start/restart timers for each daemon.  
	for( iter = daemon_ptr.begin(); iter != daemon_ptr.end(); iter++ ) {
		iter->second->CancelRestartTimers();
	}
}<|MERGE_RESOLUTION|>--- conflicted
+++ resolved
@@ -837,9 +837,7 @@
 	if( daemon_is_shared_port || daemon_is_collector ) {
 		env.SetEnv("_condor_SHARED_PORT_DEFAULT_ID", default_id.c_str());
 	}
-<<<<<<< HEAD
 	#endif
-=======
 
 	if (!strcmp(name_in_config_file,"SHARED_PORT"))
 	{
@@ -851,7 +849,6 @@
 			jobopts |= DCJOBOPT_USE_SYSTEMD_INET_SOCKET;
 		}
 	}
->>>>>>> 6bea8a56
 
 	// If we are starting a collector and passed a "-sock" command in the command line,
 	// but didn't set the COLLECTOR_HOST to use shared port, have the collector listen on
