/***************************************************************
 *
 * Copyright (C) 1990-2007, Condor Team, Computer Sciences Department,
 * University of Wisconsin-Madison, WI.
 * 
 * Licensed under the Apache License, Version 2.0 (the "License"); you
 * may not use this file except in compliance with the License.  You may
 * obtain a copy of the License at
 * 
 *    http://www.apache.org/licenses/LICENSE-2.0
 * 
 * Unless required by applicable law or agreed to in writing, software
 * distributed under the License is distributed on an "AS IS" BASIS,
 * WITHOUT WARRANTIES OR CONDITIONS OF ANY KIND, either express or implied.
 * See the License for the specific language governing permissions and
 * limitations under the License.
 *
 ***************************************************************/


#include "condor_common.h"
#include <vector>

#include "condor_attributes.h"
#include "JobRouter.h"
#include "Scheduler.h"
#include "condor_md.h"
#include "my_username.h"
#include "condor_uid.h"

#include "condor_config.h"
#include "VanillaToGrid.h"
#include "submit_job.h"
#include "schedd_v7_utils.h"
#include "util_lib_proto.h"
#include "my_popen.h"
#include "file_lock.h"
#include "user_job_policy.h"
#include "get_daemon_name.h"
#include "filename_tools.h"
#include "condor_holdcodes.h"


const char JR_ATTR_MAX_JOBS[] = "MaxJobs";
const char JR_ATTR_MAX_IDLE_JOBS[] = "MaxIdleJobs";
const char JR_ATTR_ROUTED_FROM_JOB_ID[] = "RoutedFromJobId";
const char JR_ATTR_ROUTED_TO_JOB_ID[] = "RoutedToJobId";
const char JR_ATTR_ROUTED_BY[] = "RoutedBy";
const char JR_ATTR_ROUTE_NAME[] = "RouteName";
//NOTE: if we ever want to insert the route name in the src job ad,
//call it somethin different, such as "DestRouteName".  This makes
//it possible to have jobs get routed multiple times.
const char JR_ATTR_FAILURE_RATE_THRESHOLD[] = "FailureRateThreshold";
const char JR_ATTR_JOB_FAILURE_TEST[] = "JobFailureTest";
const char JR_ATTR_JOB_SANDBOXED_TEST[] = "JobShouldBeSandboxed";
const char JR_ATTR_USE_SHARED_X509_USER_PROXY[] = "UseSharedX509UserProxy";
const char JR_ATTR_SHARED_X509_USER_PROXY[] = "SharedX509UserProxy";
const char JR_ATTR_OVERRIDE_ROUTING_ENTRY[] = "OverrideRoutingEntry";
const char JR_ATTR_TARGET_UNIVERSE[] = "TargetUniverse";
const char JR_ATTR_EDIT_JOB_IN_PLACE[] = "EditJobInPlace";

const int THROTTLE_UPDATE_INTERVAL = 600;

JobRouter::JobRouter(unsigned int as_tool)
	: m_jobs(hashFunction)
	, m_schedd2_name(NULL)
	, m_schedd2_pool(NULL)
	, m_schedd1_name(NULL)
	, m_schedd1_pool(NULL)
	, m_round_robin_selection(true)
	, m_operate_as_tool(as_tool)
{
	m_scheduler = NULL;
	m_scheduler2 = NULL;
	m_release_on_hold = true;
	m_job_router_polling_timer = -1;
	m_periodic_timer_id = -1;
	m_job_router_polling_period = 10;
	m_enable_job_routing = true;

	m_job_router_entries_refresh = 0;
	m_job_router_refresh_timer = -1;

        m_public_ad_update_timer = -1;
        m_public_ad_update_interval = -1;

	m_routes = AllocateRoutingTable();
	m_poll_count = 0;

	m_router_lock_fd = -1;
	m_router_lock = NULL;
	m_max_jobs = -1;
	m_max_job_mirror_update_lag = 600;

#if HAVE_JOB_HOOKS
	m_hook_mgr = NULL;
#endif
}

JobRouter::~JobRouter() {
	RoutedJob *job;

	m_jobs.startIterations();
	while(m_jobs.iterate(job)) {
		RemoveJob(job);
	}

	m_route_order.clear();
	DeallocateRoutingTable(m_routes);

	if(m_router_lock) {
		IGNORE_RETURN unlink(m_router_lock_fname.c_str());
		delete m_router_lock;
	}
	if(m_router_lock_fd != -1) {
		close(m_router_lock_fd);
	}
	if(m_job_router_refresh_timer >= 0) {
		daemonCore->Cancel_Timer(m_job_router_refresh_timer);
	}
	if(m_public_ad_update_timer >= 0) {
		daemonCore->Cancel_Timer(m_public_ad_update_timer);
	}

#if HAVE_JOB_HOOKS
        if (NULL != m_hook_mgr)
	{
		delete m_hook_mgr;
	}
#endif
	if ( ! m_operate_as_tool) { InvalidatePublicAd(); }

	delete m_scheduler;
	m_scheduler = NULL;
	if( m_scheduler2 ) {
		delete m_scheduler2;
		m_scheduler2 = NULL;
	}

#ifdef USE_XFORM_UTILS
	clear_pre_and_post_xfms();
#endif
}

#ifdef USE_XFORM_UTILS
void JobRouter::clear_pre_and_post_xfms()
{
	MacroStreamXFormSource *xfm = NULL;
	m_pre_route_xfms.Rewind();
	while (m_pre_route_xfms.Next(xfm)) { delete xfm; }
	m_pre_route_xfms.Clear();

	m_post_route_xfms.Rewind();
	while (m_post_route_xfms.Next(xfm)) { delete xfm; }
	m_post_route_xfms.Clear();
}
#endif

void
JobRouter::init() {
#if HAVE_JOB_HOOKS
	m_hook_mgr = new JobRouterHookMgr;
	m_hook_mgr->initialize();
#endif
	config();
	if ( ! m_operate_as_tool) { GetInstanceLock(); }
}

void
JobRouter::GetInstanceLock() {
	std::string lock_fullname;
	std::string lock_basename;

	// We may be an ordinary user, so cannot lock in $(LOCK)
	param(lock_fullname,"JOB_ROUTER_LOCK");
	ASSERT( !lock_fullname.empty() );
	canonicalize_dir_delimiters(const_cast<char *>(lock_fullname.c_str()));

	m_router_lock_fd = safe_open_wrapper_follow(lock_fullname.c_str(),O_CREAT|O_APPEND|O_WRONLY,0600);
	if(m_router_lock_fd == -1) {
		EXCEPT("Failed to open lock file %s: %s",lock_fullname.c_str(),strerror(errno));
	}
	FileLock *lock = new FileLock(m_router_lock_fd, NULL,lock_fullname.c_str());
	m_router_lock = lock;
	m_router_lock_fname = lock_fullname;

	lock->setBlocking(FALSE);
	if(!lock->obtain(WRITE_LOCK)) {
		EXCEPT("Failed to get lock on %s.",lock_fullname.c_str());
	}
}


// load the old style ROUTER_DEFAULTS ad
static bool initRouterDefaultsAd(classad::ClassAd & router_defaults_ad)
{
	bool valid_defaults = true;
	bool merge_defaults = param_boolean("MERGE_JOB_ROUTER_DEFAULT_ADS", false);

#ifdef USE_XFORM_UTILS
	// NOTE: for htcondor 9.0 we should change the default of this knob to false
	bool use_entries = param_boolean("JOB_ROUTER_USE_DEPRECATED_ROUTER_ENTRIES", true);
	if ( ! use_entries && param_defined("JOB_ROUTER_DEFAULTS")) {
		dprintf(D_ALWAYS, "JobRouter WARNING: JOB_ROUTER_DEFAULTS is defined, but will be ignored because JOB_ROUTER_USE_DEPRECATED_ROUTER_ENTRIES is false\n");
		return true;
	}
#endif

	auto_free_ptr router_defaults(param("JOB_ROUTER_DEFAULTS"));
	if (router_defaults) {
		char * p = router_defaults.ptr();
		int length = (int)strlen(p);
		while (isspace(*p)) ++p;
		// if the param doesn't start with [, then wrap it in [] before parsing, so that the parser knows to expect new classad syntax.
		if (*p != '[') {
			char * tmp = (char *)malloc(length + 4);
			*tmp = '[';
			strcpy(tmp + 1, p);
			strcat(tmp + length, "]");
			length = (int)strlen(tmp);
			router_defaults.set(tmp);
			merge_defaults = false;
		}
		classad::ClassAdParser parser;
		int offset = 0;
		if ( ! parser.ParseClassAd(router_defaults, router_defaults_ad, offset)) {
			dprintf(D_ALWAYS|D_ERROR,"JobRouter CONFIGURATION ERROR: Disabling job routing, failed to parse at offset %d in JOB_ROUTER_DEFAULTS classad:\n%s\n",
				offset, router_defaults.ptr());
			valid_defaults = false;
		} else if (merge_defaults && (offset < length)) {
			// whoh! we appear to have received multiple classads as a hacky way to append to the defaults ad
			// so go ahead and parse the remaining ads and merge them into the defaults ad.
			const char * ads = router_defaults;
			do {
				// skip trailing whitespace and ] and look for an open [
				bool parse_err = false;
				for ( ; offset < length; ++offset) {
					int ch = ads[offset];
					if (ch == '[') break;
					if ( ! isspace(ads[offset]) && ch != ']') {
						parse_err = true;
						break;
					}
					// TODO: skip comments?
				}

				if (offset < length && ! parse_err) {
					classad::ClassAd other_ad;
					if ( ! parser.ParseClassAd(ads, other_ad, offset)) {
						parse_err = true;
					} else {
						router_defaults_ad.Update(other_ad);
					}
				}

				if (parse_err) {
					valid_defaults = false;
					dprintf(D_ALWAYS|D_ERROR,
						"JobRouter CONFIGURATION ERROR: Disabling job routing, failed to parse at offset %d in JOB_ROUTER_DEFAULTS ad : \n%s\n",
						offset, ads + offset);
					break;
				}
			} while (offset < length);
		}
	}
	return valid_defaults;
}

void
JobRouter::config() {
	bool allow_empty_requirements = false;
	m_enable_job_routing = true;

	if( !m_scheduler ) {
		m_scheduler = new Scheduler("JOB_ROUTER_SCHEDD1_SPOOL");
		m_scheduler->init();
	}

	std::string spool2;
	if( param(spool2,"JOB_ROUTER_SCHEDD2_SPOOL") ) {
		if( !m_scheduler2 ) {
				// schedd2_spool is configured, but we have no schedd2, so create it
			dprintf(D_ALWAYS,"Reading destination schedd spool %s\n",spool2.c_str());
			m_scheduler2 = new Scheduler("JOB_ROUTER_SCHEDD2_SPOOL");
			m_scheduler2->init();
		}
	}
	else if( m_scheduler2 ) {
			// schedd2_spool is not configured, but we have a schedd2, so delete it
		dprintf(D_ALWAYS,"Destination schedd spool is now same as source schedd spool\n");
		delete m_scheduler2;
		m_scheduler2 = NULL;
	}

	m_scheduler->config();
	m_scheduler->stop();
	if( m_scheduler2 ) {
		m_scheduler2->config();
		m_scheduler2->stop();
	}

#if HAVE_JOB_HOOKS
	m_hook_mgr->reconfig();
#endif

	m_job_router_entries_refresh = param_integer("JOB_ROUTER_ENTRIES_REFRESH",0);
	if ( ! m_operate_as_tool ) {
		if( m_job_router_refresh_timer >= 0 ) {
			daemonCore->Cancel_Timer(m_job_router_refresh_timer);
			m_job_router_refresh_timer = -1;
		}
		if( m_job_router_entries_refresh > 0 ) {
			m_job_router_refresh_timer =
				daemonCore->Register_Timer(
					m_job_router_entries_refresh,
					m_job_router_entries_refresh,
					(TimerHandlercpp)&JobRouter::config,
					"JobRouter::config", this);
		}
	}

	char *constraint = param("JOB_ROUTER_SOURCE_JOB_CONSTRAINT");
	if(!constraint) {
		m_constraint = "";
	}
	else {
		m_constraint = constraint;
		free(constraint);
		// Since there is a global constraint, make the specification of
		// requirements in the individual routes optional.
		allow_empty_requirements = true;
	}


	RoutingTable *new_routes = new RoutingTable();

	// for backward compatibility with 8.8.6, build a name table in the order that 8.8.6 would use.
	// If JOB_ROUTER_ROUTE_NAMES is not configured, this will be the order that routes are matched
	HashTable<std::string,int> hash_order(hashFunction);

	classad::ClassAd router_defaults_ad;
	m_enable_job_routing = initRouterDefaultsAd(router_defaults_ad);
	if ( ! m_enable_job_routing) {
		delete new_routes;
		return;
	}

	auto_free_ptr route_names(param("JOB_ROUTER_ROUTE_NAMES"));
	auto_free_ptr routing_file(param("JOB_ROUTER_ENTRIES_FILE"));
	auto_free_ptr routing_cmd(param("JOB_ROUTER_ENTRIES_CMD"));
	auto_free_ptr routing_entries(param("JOB_ROUTER_ENTRIES"));

#ifdef USE_XFORM_UTILS
	// NOTE: for htcondor 9.0 we should change the default of this knob to false
	bool use_entries = param_boolean("JOB_ROUTER_USE_DEPRECATED_ROUTER_ENTRIES", true);
	if ( ! use_entries && (routing_file || routing_cmd || routing_entries)) {
		dprintf(D_ALWAYS,
			"JobRouter WARNING: one or more of JOB_ROUTER_ENTRIES, JOB_ROUTER_ENTRIES_FILE or JOB_ROUTER_ENTRIES_CMD are defined "
			"but will be ignored because JOB_ROUTER_USE_DEPRECATED_ROUTER_ENTRIES is false\r\n");
		routing_file.set(NULL);
		routing_cmd.set(NULL);
		routing_entries.set(NULL);
	}
#endif

	bool routing_entries_defined = route_names || routing_file || routing_cmd || routing_entries;
	if(!routing_entries_defined) {
		dprintf(D_ALWAYS,
			"JobRouter WARNING: none of JOB_ROUTER_ROUTE_NAMES, JOB_ROUTER_ENTRIES, JOB_ROUTER_ENTRIES_FILE,"
			" or JOB_ROUTER_ENTRIES_CMD are defined, so job routing will not take place.\n");
		m_enable_job_routing = false;
	}

	// the order in which we parse these knobs matters, because name collisions allow for a route to be overridden.

	if (routing_cmd) {
		ArgList args;
		MyString error_msg;
		if ( ! args.AppendArgsV1RawOrV2Quoted(routing_cmd, &error_msg)) {
			EXCEPT("Invalid value specified for JOB_ROUTER_ENTRIES_CMD: %s", error_msg.Value());
		}

			// I have tested with want_stderr 0 and 1, but I have not observed
			// any difference.  I still get stderr mixed into the stdout.
			// Although this is annoying, it is better than simply throwing
			// away stderr altogether.  What generally happens is that the
			// stderr produces a parse error, and we skip to the next
			// entry.
		FILE *fp = my_popen(args, "r", MY_POPEN_OPT_WANT_STDERR);

		if( !fp ) {
			EXCEPT("Failed to run command '%s' specified for JOB_ROUTER_ENTRIES_CMD.", routing_cmd.ptr());
		}
		std::string routing_file_str;
		char buf[200];
		size_t n;
		while( (n=fread(buf,1,sizeof(buf)-1,fp)) > 0 ) {
			buf[n] = '\0';
			routing_file_str += buf;
		}
		n = my_pclose( fp );
		if( n != 0 ) {
			EXCEPT("Command '%s' specified for JOB_ROUTER_ENTRIES_CMD returned non-zero status %d",
				   routing_cmd.ptr(), (int)n);
		}

		ParseRoutingEntries(
			routing_file_str,
			"_CMD",
			router_defaults_ad,
			allow_empty_requirements,
			hash_order,
			new_routes);
	}

	if (routing_file) {
		FILE *fp = safe_fopen_wrapper_follow(routing_file,"r");
		if( !fp ) {
			EXCEPT("Failed to open '%s' file specified for JOB_ROUTER_ENTRIES_FILE.", routing_file.ptr());
		}
		std::string routing_file_str;
		char buf[200];
		size_t n;
		while( (n=fread(buf,1,sizeof(buf)-1,fp)) > 0 ) {
			buf[n] = '\0';
			routing_file_str += buf;
		}
		fclose( fp );

		ParseRoutingEntries(
			routing_file_str,
			"_FILE",
			router_defaults_ad,
			allow_empty_requirements,
			hash_order,
			new_routes);
	}

	if (routing_entries) {
		ParseRoutingEntries(
			routing_entries.ptr(),
			"",
			router_defaults_ad,
			allow_empty_requirements,
			hash_order,
			new_routes);
	}

#ifdef USE_XFORM_UTILS
	clear_pre_and_post_xfms();

	classad::References xfm_names; // a set of all pre and post route transform names (used for error checking)

	// load the pre-route transforms
	StringList xfm_tags;
	std::string xfm_param;
	param_and_insert_unique_items("JOB_ROUTER_PRE_ROUTE_TRANSFORM_NAMES", xfm_tags);
	for (const char * tag = xfm_tags.first(); tag != NULL; tag = xfm_tags.next()) {
		xfm_names.insert(tag); 
		xfm_param = "JOB_ROUTER_TRANSFORM_"; xfm_param += tag;
		const char * xfm_text = param_unexpanded(xfm_param.c_str());
		if (xfm_text) {
			std::string errmsg;
			int offset = 0;
			MacroStreamXFormSource *xfm = new MacroStreamXFormSource(tag);
			if (xfm->open(xfm_text, offset, errmsg) < 0) {
				dprintf( D_ALWAYS, "%s load error: %s\n", xfm_param.c_str(), errmsg.c_str());
				m_enable_job_routing = false;
				delete xfm;
			} else {
				m_pre_route_xfms.Append(xfm);
			}
		} else {
			dprintf(D_ALWAYS, "ERROR: %s not found\n", xfm_param.c_str());
			m_enable_job_routing = false;
		}
	}

	// load the post route transforms
	xfm_tags.clearAll();
	param_and_insert_unique_items("JOB_ROUTER_POST_ROUTE_TRANSFORM_NAMES", xfm_tags);
	for (const char * tag = xfm_tags.first(); tag != NULL; tag = xfm_tags.next()) {
		xfm_names.insert(tag); 
		xfm_param = "JOB_ROUTER_TRANSFORM_"; xfm_param += tag;
		const char * xfm_text = param_unexpanded(xfm_param.c_str());
		if (xfm_text) {
			std::string errmsg;
			int offset = 0;
			MacroStreamXFormSource *xfm = new MacroStreamXFormSource(tag);
			if (xfm->open(xfm_text, offset, errmsg) < 0) {
				dprintf( D_ALWAYS, "%s load error: %s\n", xfm_param.c_str(), errmsg.c_str());
				m_enable_job_routing = false;
				delete xfm;
			} else {
				m_post_route_xfms.Append(xfm);
			}
		} else {
			dprintf(D_ALWAYS, "ERROR: %s not found\n", xfm_param.c_str());
			m_enable_job_routing = false;
		}
	}

	// last we look for params of the form JOB_ROUTER_ROUTE_<name> where <name> is one of the names listed in JOB_ROUTER_ROUTE_NAMES
	// This the the way submit transforms works in the schedd
	StringTokenIterator names(route_names);
	std::string knob;
	for (const char * name = names.first(); name != NULL; name = names.next()) {
		if (YourStringNoCase(name) == "NAMES") continue;
		knob = "JOB_ROUTER_ROUTE_"; knob += name;
		const char * route_str = param_unexpanded(knob.c_str());
		if ( ! route_str) continue; // this is probably in JOB_ROUTER_ENTRIES or such

		while (isspace(*route_str)) ++route_str;
		if ( ! *route_str) {
			dprintf( D_ALWAYS, "JOB_ROUTER_ROUTE_%s definition is empty, ignoring.\n", name );
			continue;
		}

		ParseRoute(route_str, name, allow_empty_requirements, new_routes);
	}
#endif

	if(!m_enable_job_routing) {
		delete new_routes;
		return;
	}

	SetRoutingTable(new_routes, hash_order);

		// Whether to release the source job if the routed job
		// goes on hold
	m_release_on_hold = param_boolean("JOB_ROUTER_RELEASE_ON_HOLD", true);

	m_round_robin_selection = param_boolean("JOB_ROUTER_ROUND_ROBIN_SELECTION", false);

		// default is no maximum (-1)
	m_max_jobs = param_integer("JOB_ROUTER_MAX_JOBS",-1);

	m_max_job_mirror_update_lag = param_integer("MAX_JOB_MIRROR_UPDATE_LAG",600);

	Timeslice periodic_interval;
	periodic_interval.setMinInterval(param_integer("PERIODIC_EXPR_INTERVAL", 60));
	periodic_interval.setMaxInterval(param_integer("MAX_PERIODIC_EXPR_INTERVAL", 1200) );
	periodic_interval.setTimeslice(param_double("PERIODIC_EXPR_TIMESLICE", 0.01, 0, 1));

		// read the polling period and if one is not specified use 
		// default value of 10 seconds
	m_job_router_polling_period = param_integer("JOB_ROUTER_POLLING_PERIOD",10);

		// clear previous timers
	if ( ! m_operate_as_tool) {
		if (m_job_router_polling_timer >= 0) {
			daemonCore->Cancel_Timer(m_job_router_polling_timer);
		}
		if (m_periodic_timer_id >= 0) {
			daemonCore->Cancel_Timer(m_periodic_timer_id);
		}
			// register timer handlers
		m_job_router_polling_timer = daemonCore->Register_Timer(
										0,
										m_job_router_polling_period,
										(TimerHandlercpp)&JobRouter::Poll,
										"JobRouter::Poll", this);

		if (periodic_interval.getMinInterval() > 0) {
			m_periodic_timer_id = daemonCore->Register_Timer(periodic_interval, 
									(TimerHandlercpp)&JobRouter::EvalAllSrcJobPeriodicExprs,
									"JobRouter::EvalAllSrcJobPeriodicExprs",
									this);
			dprintf(D_FULLDEBUG, "JobRouter: Registered EvalAllSrcJobPeriodicExprs() to evaluate periodic expressions.\n");
		}
		else {
			dprintf(D_FULLDEBUG, "JobRouter: Evaluation of periodic expressions disabled.\n");
		}
	} // ! m_operate_as_tool

		// NOTE: if you change the default name, then you are breaking
		// JobRouter's ability to adopt jobs ("orphans") left behind
		// by the previous version of JobRouter.  At least a warning
		// in the release notes is warranted.
	param(m_job_router_name,"JOB_ROUTER_NAME");
		// In order not to get confused by jobs belonging to
		// gridmanager in AdoptOphans(), the job router name must not
		// be empty.
	if( m_job_router_name.empty() ) {
		EXCEPT("JOB_ROUTER_NAME must not be empty");
	}

	if ( ! m_operate_as_tool) {
		InitPublicAd();

		int update_interval = param_integer("UPDATE_INTERVAL", 60);
		if(m_public_ad_update_interval != update_interval) {
			m_public_ad_update_interval = update_interval;

			if(m_public_ad_update_timer >= 0) {
				daemonCore->Cancel_Timer(m_public_ad_update_timer);
				m_public_ad_update_timer = -1;
			}
			dprintf(D_FULLDEBUG, "Setting update interval to %d\n",
				m_public_ad_update_interval);
			m_public_ad_update_timer = daemonCore->Register_Timer(
				0,
				m_public_ad_update_interval,
				(TimerHandlercpp)&JobRouter::TimerHandler_UpdateCollector,
				"JobRouter::TimerHandler_UpdateCollector",
				this);
		}
	} // ! m_operate_as_tool

	param(m_schedd2_name_buf,"JOB_ROUTER_SCHEDD2_NAME");
	param(m_schedd2_pool_buf,"JOB_ROUTER_SCHEDD2_POOL");
	m_schedd2_name = m_schedd2_name_buf.empty() ? NULL : m_schedd2_name_buf.c_str();
	m_schedd2_pool = m_schedd2_pool_buf.empty() ? NULL : m_schedd2_pool_buf.c_str();
	if( m_schedd2_name ) {
		dprintf(D_ALWAYS,"Routing jobs to schedd %s in pool %s\n",
				m_schedd2_name_buf.c_str(),m_schedd2_pool_buf.c_str());
	}

	param(m_schedd1_name_buf,"JOB_ROUTER_SCHEDD1_NAME");
	param(m_schedd1_pool_buf,"JOB_ROUTER_SCHEDD1_POOL");
	m_schedd1_name = m_schedd1_name_buf.empty() ? NULL : m_schedd1_name_buf.c_str();
	m_schedd1_pool = m_schedd1_pool_buf.empty() ? NULL : m_schedd1_pool_buf.c_str();
	if( m_schedd1_name ) {
		dprintf(D_ALWAYS,"Routing jobs from schedd %s in pool %s\n",
				m_schedd1_name_buf.c_str(),m_schedd1_pool_buf.c_str());
	}
}

void JobRouter::dump_routes(FILE* hf) // dump the routing information to the given file.
{
	// build a set of route names, we will remove names from this list as we print them
	classad::References remaining_names;
	for (auto it = m_routes->begin(); it != m_routes->end(); ++it) {
		JobRoute * route = it->second;
		remaining_names.insert(route->Name());
	}

#ifdef USE_XFORM_UTILS
	// dump pre route transforms
	std::string buf;
	if ( ! m_pre_route_xfms.IsEmpty()) {
		m_pre_route_xfms.Rewind();
		MacroStreamXFormSource * xfm;
		while (m_pre_route_xfms.Next(xfm)) {
			fprintf(hf, "Pre-Route Transform : %s\n", xfm->getName());
			buf.clear();
			xfm->getFormattedText(buf, "\t", true);
			fprintf(hf, "%s", buf.c_str());
			fprintf(hf, "\n\n");
		}
	}

	// dump post route transforms
	if ( ! m_post_route_xfms.IsEmpty()) {
		m_post_route_xfms.Rewind();
		MacroStreamXFormSource * xfm;
		while (m_post_route_xfms.Next(xfm)) {
			fprintf(hf, "Post-Route Transform : %s\n", xfm->getName());
			buf.clear();
			xfm->getFormattedText(buf, "\t", true);
			fprintf(hf, "%s", buf.c_str());
			fprintf(hf, "\n\n");
		}
	}
#endif


	// print the enabled routes in the order that they will be used
	int ixRoute = 1;
	for (auto it = m_route_order.begin(); it != m_route_order.end(); ++it) {
		JobRoute *route = m_routes->at(*it);
		if ( ! route) continue;
		remaining_names.erase(route->Name());
		/*
		classad::ClassAd *RouteAd() {return &m_route_ad;}
		char const *Name() {return m_name.c_str();}
		int MaxJobs() {return m_max_jobs;}
		int MaxIdleJobs() {return m_max_idle_jobs;}
		int CurrentRoutedJobs() {return m_num_jobs;}
		int TargetUniverse() {return m_target_universe;}
		char const *GridResource() {return m_grid_resource.c_str();}
		classad::ExprTree *RouteRequirementExpr() {return m_route_requirements;}
		char const *RouteRequirementsString() {return m_route_requirements_str.c_str();}
		std::string RouteString(); // returns a string describing the route
		*/
		fprintf(hf, "Route %d\n", ixRoute);
		fprintf(hf, "Name         : \"%s\"\n", route->Name());
		fprintf(hf, "Source       : %s\n", route->Source());
		fprintf(hf, "Universe     : %d\n", route->TargetUniverse());
		//fprintf(hf, "RoutedJobs   : %d\n", route->CurrentRoutedJobs());
		fprintf(hf, "MaxJobs      : %d\n", route->MaxJobs());
		fprintf(hf, "MaxIdleJobs  : %d\n", route->MaxIdleJobs());
		fprintf(hf, "GridResource : %s\n", route->GridResource());
		fprintf(hf, "Requirements : %s\n", route->RouteRequirementsString());

	#ifdef USE_XFORM_UTILS
		fprintf(hf, "Route        : %s\n", route->UsesPreRouteTransform() ? "uses Pre-Route Transform" : "");
	#else
		fprintf(hf, "ClassAd      : ");
	#endif
		std::string route_ad_string;
		if (route->RouteStringPretty(route_ad_string)) {
			fprintf(hf, "%s", route_ad_string.c_str());
		}
		fprintf(hf, "\n");

		fprintf(hf, "\n");
		++ixRoute;
	}

	// remaining nams now has the list of routes in the route table that are disabled
	// bacause they aren't in the route_order list.
	if ( ! remaining_names.empty()) {
		fprintf(hf, "Disabled routes:\n");
		for (auto it = remaining_names.begin(); it != remaining_names.end(); ++it) {
			JobRoute * route = m_routes->at(*it);
			if ( ! route) continue;
			fprintf(hf, "Name         : \"%s\"\n", route->Name());
			fprintf(hf, "Source       : %s\n", route->Source());
			fprintf(hf, "\n");
		}
	}
}


void
JobRouter::set_schedds(Scheduler* schedd, Scheduler* schedd2)
{
	ASSERT(m_operate_as_tool);
	m_scheduler = schedd;
	m_scheduler2 = schedd2;
}

classad::ClassAdCollection *
JobRouter::GetSchedd1ClassAds() {
	return m_scheduler->GetClassAds();
}
classad::ClassAdCollection *
JobRouter::GetSchedd2ClassAds() {
	return m_scheduler2 ? m_scheduler2->GetClassAds() : m_scheduler->GetClassAds();
}

void
JobRouter::InitPublicAd()
{
	ASSERT( ! m_operate_as_tool);
	ASSERT (m_job_router_name.size() > 0);

	char *valid_name = build_valid_daemon_name(m_job_router_name.c_str());
	ASSERT( valid_name );
	daemonName = valid_name;
	free(valid_name);

	m_public_ad = ClassAd();

	SetMyTypeName(m_public_ad, "Job_Router");
	SetTargetTypeName(m_public_ad, "");

	m_public_ad.Assign(ATTR_NAME,daemonName);

	daemonCore->publish(&m_public_ad);
}

void
JobRouter::EvalAllSrcJobPeriodicExprs()
{
	RoutedJob *job;
	classad::ClassAdCollection *ad_collection = m_scheduler->GetClassAds();
	classad::ClassAd *orig_ad;

	dprintf(D_FULLDEBUG, "JobRouter: Evaluating all managed jobs periodic "
			"job policy expressions.\n");

	m_jobs.startIterations();
	while(m_jobs.iterate(job))
	{
		orig_ad = ad_collection->GetClassAd(job->src_key);
		// Forward any update of TimerRemove from the source schedd's
		// job ad to our other copy of the ad.
		// This brute-force update assumes that if  TimerRemove initially
		// evaluates to an integer, it will continue to do so throughout
		// the job's life.
		// Do the same for x509UserProxyExpiration, which is used in some
		// users' job policy expressions.
		int timer_remove = -1;
		MSC_SUPPRESS_WARNING(6011) // code analysis thinks orig_ad may be null, code analysis is wrong
		if (orig_ad->EvaluateAttrInt(ATTR_TIMER_REMOVE_CHECK, timer_remove)) {
			job->src_ad.InsertAttr(ATTR_TIMER_REMOVE_CHECK, timer_remove);
			job->src_ad.MarkAttributeClean(ATTR_TIMER_REMOVE_CHECK);
		}
		if (orig_ad->EvaluateAttrInt(ATTR_X509_USER_PROXY_EXPIRATION, timer_remove)) {
			job->src_ad.InsertAttr(ATTR_X509_USER_PROXY_EXPIRATION, timer_remove);
			job->src_ad.MarkAttributeClean(ATTR_X509_USER_PROXY_EXPIRATION);
		}
		if (false == EvalSrcJobPeriodicExpr(job))
		{
			dprintf(D_ALWAYS, "JobRouter failure (%s): Unable to "
					"evaluate job's periodic policy "
					"expressions.\n", job->JobDesc().c_str());
			if( !orig_ad ) {
				dprintf(D_ALWAYS, "JobRouter failure (%s): "
					"failed to reset src job "
					"attributes, because ad not found "
					"in collection.\n",job->JobDesc().c_str());
				continue;
			}

			job->SetSrcJobAd(job->src_key.c_str(), orig_ad, ad_collection);
			if (false == push_dirty_attributes(job->src_ad,m_schedd1_name,m_schedd1_pool))
			{
				dprintf(D_ALWAYS, "JobRouter failure (%s): "
						"failed to reset src job "
						"attributes in the schedd.\n",
						job->JobDesc().c_str());
			}
			else
			{
				dprintf(D_ALWAYS, "JobRouter (%s): reset src "
						"job attributes in the "
						"schedd\n", job->JobDesc().c_str());
				job->src_ad.ClearAllDirtyFlags();
			}
		}
	}

	dprintf(D_FULLDEBUG, "JobRouter: Evaluated all managed jobs periodic expressions.\n");
	return;
}

bool
JobRouter::EvalSrcJobPeriodicExpr(RoutedJob* job)
{
	UserPolicy user_policy;
	ClassAd converted_ad;
	int action;
	MyString reason;
	int reason_code;
	int reason_subcode;
	bool ret_val = false;

	converted_ad = job->src_ad;
#ifdef USE_NON_MUTATING_USERPOLICY
	user_policy.Init();

	action = user_policy.AnalyzePolicy(converted_ad, PERIODIC_ONLY);
#else
	user_policy.Init(&converted_ad);

	action = user_policy.AnalyzePolicy(PERIODIC_ONLY);
#endif

	user_policy.FiringReason(reason,reason_code,reason_subcode);
	if ( reason == "" ) {
		reason = "Unknown user policy expression";
	}

	switch(action)
	{
		case UNDEFINED_EVAL:
			ret_val = SetJobHeld(job->src_ad, reason.Value(), reason_code, reason_subcode);
			break;
		case STAYS_IN_QUEUE:
			// do nothing
			ret_val = true;
			break;
		case REMOVE_FROM_QUEUE:
			ret_val = SetJobRemoved(job->src_ad, reason.Value());
			break;
		case HOLD_IN_QUEUE:
			ret_val = SetJobHeld(job->src_ad, reason.Value(), reason_code, reason_subcode);
			break;
		case RELEASE_FROM_HOLD:
			// When a job that is managed by the job router is
			// held, the job router cleans up the routed job and
			// releases control of the job.  Releasing the job
			// from hold will cause the job router to claim
			// the job as if it is a new job from the schedd.
			ret_val = true;
			break;
		default:
			EXCEPT("Unknown action (%d) in "
				"JobRouter::EvalSrcJobPeriodicExpr(%s)",
				 action, job->JobDesc().c_str());
	}

	return ret_val;
}

bool
JobRouter::SetJobHeld(classad::ClassAd& ad, const char* hold_reason, int hold_code, int sub_code)
{
	int status, num_holds;
	int cluster, proc;
	bool ret_val = false;
	std::string release_reason;

	ad.EvaluateAttrInt(ATTR_CLUSTER_ID, cluster);
	ad.EvaluateAttrInt(ATTR_PROC_ID, proc);

	if (false == ad.EvaluateAttrInt(ATTR_JOB_STATUS, status))
	{
		dprintf(D_ALWAYS, "JobRouter failure (%d.%d): Unable to "					"retrieve current job status.\n", cluster,proc);
		return false;
	}
	if (HELD != status)
	{
		if (REMOVED == status)
		{
			ad.InsertAttr(ATTR_JOB_STATUS_ON_RELEASE, REMOVED);
		}
		ad.InsertAttr(ATTR_JOB_STATUS, HELD);
		ad.InsertAttr(ATTR_ENTERED_CURRENT_STATUS, (int)time(NULL));
		ad.InsertAttr(ATTR_HOLD_REASON, hold_reason);
		ad.InsertAttr(ATTR_HOLD_REASON_CODE, hold_code);
		ad.InsertAttr(ATTR_HOLD_REASON_SUBCODE, sub_code);
		if (true == ad.EvaluateAttrString(ATTR_RELEASE_REASON, release_reason))
		{
			ad.InsertAttr(ATTR_LAST_RELEASE_REASON, release_reason.c_str());
		}
		ad.InsertAttr(ATTR_RELEASE_REASON, "Undefined");
		ad.EvaluateAttrInt(ATTR_NUM_SYSTEM_HOLDS, num_holds);
		num_holds++;
		ad.InsertAttr(ATTR_NUM_SYSTEM_HOLDS, num_holds);

		WriteHoldEventToUserLog(ad);

		if(false == push_dirty_attributes(ad,m_schedd1_name,m_schedd1_pool))
		{
			dprintf(D_ALWAYS,"JobRouter failure (%d.%d): failed to "
					"place job on hold.\n", cluster, proc);
			ret_val = false;
		}
		else
		{
			dprintf(D_FULLDEBUG, "JobRouter (%d.%d): Placed job "
					"on hold.\n", cluster, proc);
			ad.ClearAllDirtyFlags();
			ret_val = true;
		}
	}
	return ret_val;
}

bool
JobRouter::SetJobRemoved(classad::ClassAd& ad, const char* remove_reason)
{
	int status;
	int cluster, proc;
	bool ret_val = false;

	ad.EvaluateAttrInt(ATTR_CLUSTER_ID, cluster);
	ad.EvaluateAttrInt(ATTR_PROC_ID, proc);

	if (false == ad.EvaluateAttrInt(ATTR_JOB_STATUS, status))
	{
		dprintf(D_ALWAYS, "JobRouter failure (%d.%d): Unable to "					"retrieve current job status.\n", cluster,proc);
		return false;
	}
	if (REMOVED != status)
	{
		ad.InsertAttr(ATTR_JOB_STATUS, REMOVED);
		ad.InsertAttr(ATTR_ENTERED_CURRENT_STATUS, (int)time(NULL));
		ad.InsertAttr(ATTR_REMOVE_REASON, remove_reason);
		if(false == push_dirty_attributes(ad,m_schedd1_name,m_schedd1_pool))
		{
			dprintf(D_ALWAYS,"JobRouter failure (%d.%d): failed to "
					"remove job.\n", cluster, proc);
			ret_val = false;
		}
		else
		{
			dprintf(D_FULLDEBUG, "JobRouter (%d.%d): Removed job.\n", cluster, proc);
			ad.ClearAllDirtyFlags();
			ret_val = true;
		}
	}

	return ret_val;
}

#ifdef USE_XFORM_UTILS

void JobRouter::ParseRoute(
	const char * route_text,
	const char * name,
	bool allow_empty_requirements,
	//HashTable<std::string,int> & hash_order,
	RoutingTable * new_routes)
{
	if ( ! route_text)
		return;
	while (isspace(*route_text)) ++route_text;
	if ( ! *route_text)
		return;

	JobRoute * route = new JobRoute(name);

	const char * text = route_text;
	int offset = 0;
	auto_free_ptr ad_text; // in case we need to macro expand
	std::string errmsg;

	// If classad syntax, we have to do macro expansion on the route text
	if (*text == '[') {
		// first we need to do macro expansion
		ad_text.set(expand_param(route_text));
		text = ad_text.ptr();
	}

	// parse the route
	if ( ! route->ParseNext(text, offset, NULL, allow_empty_requirements, name, errmsg)) {
		if ( ! errmsg.empty()) {
			dprintf(D_ALWAYS, "JobRouter CONFIGURATION ERROR: %s\n", errmsg.c_str());
			dprintf(D_ALWAYS, "Ignoring route entry in JOB_ROUTER_ROUTE_%s\n", name);
		}
		delete route; route = NULL;
		return;
	}
	ASSERT(MATCH == strcasecmp(route->Name(), name));

	const char * route_name = route->Name();
	//int hash_index = hash_order.getNumElements(); // in case we are not replacing
	auto found = new_routes->find(route_name);
	if (found != new_routes->end()) {
		JobRoute* existing_route = found->second;
		// Two routes have the same name. This can only happen if the first route was a pre-8.9.4 route
		// so one we just parsed will always override it.
		dprintf(D_ALWAYS,"JobRouter CONFIGURATION WARNING: while parsing JOB_ROUTER_ROUTE_%s found and overwrite a route from %s with the same name\n",
				name, existing_route->Source());

		// preserve the original hash index if we replace a route
		//hash_order.lookup(existing_route->Name(), hash_index);
		//hash_order.remove(existing_route->Name());
		new_routes->erase(route_name);
		delete existing_route;
	}

	(*new_routes)[route->Name()] = route;

	// also insert the name into hash_order hashtable so we know what that order would be
	//hash_order.insert(route->Name(), hash_index);
}

#endif

void
JobRouter::ParseRoutingEntries(
	std::string const &routing_string,
	char const *param_tag,
	classad::ClassAd const &router_defaults_ad,
	bool allow_empty_requirements,
	HashTable<std::string,int> & hash_order,
	RoutingTable *new_routes )
{

		// Now parse a list of routing entries.  The expected syntax is
		// a list of ClassAds, optionally delimited by commas and or
		// whitespace.

	dprintf(D_FULLDEBUG,"Parsing JOB_ROUTER_ENTRIES%s=%s\n",param_tag,routing_string.c_str());

	// prepare to make a source label indicating the param and index
	const char *  source_fmt = "entries:%d";
	if (MATCH == strcmp(param_tag, "_CMD")) { source_fmt = "cmd:%d"; }
	else if (MATCH == strcmp(param_tag, "_FILE")) { source_fmt = "file:%d"; }

	int source_index = 0;
	int offset = 0;
	while(1) {
		// skip leading whitespace
		while (offset < (int)routing_string.size() && isspace(routing_string[offset])) ++offset;
		if (offset >= (int)routing_string.size()) break;

		MyString source_name;
		formatstr(source_name, source_fmt, source_index++);
		JobRoute * route = new JobRoute(source_name.c_str());
		JobRoute *existing_route = NULL;
		int this_offset = offset; //save offset before eating an ad.
		bool ignore_route = false;

#ifdef USE_XFORM_UTILS
		std::string errmsg;
		if ( ! route->ParseNext(routing_string,offset,&router_defaults_ad,allow_empty_requirements, source_name.c_str(), errmsg)) {
			if ( ! errmsg.empty()) {
				dprintf(D_ALWAYS, "JobRouter CONFIGURATION ERROR: %s\n", errmsg.c_str());
				dprintf(D_ALWAYS, "Ignoring the malformed route entry in JOB_ROUTER_ENTRIES%s, at offset %d starting here:\n%s\n",
					param_tag, this_offset, routing_string.substr(this_offset, 79).c_str());
			}
			delete route; route = NULL;
			continue;
		}
#else
		if ( ! route->ParseClassAd(routing_string,offset,&router_defaults_ad,allow_empty_requirements))
		{
			delete route; route = NULL;

			classad::ClassAdParser parser;
			classad::ClassAd ad;
			int final_offset = this_offset;
			std::string final_routing_string = routing_string;
			final_routing_string += "\n[]"; // add an empty ClassAd

			if(parser.ParseClassAd(final_routing_string,ad,final_offset)) {
					// There must have been some trailing whitespace or
					// comments after the last ClassAd, so the only reason
					// ParseClassAd() failed was because there was no ad.
					// Therefore, we are done.
				break;
			}

			dprintf(D_ALWAYS,"JobRouter CONFIGURATION ERROR: Ignoring the malformed route entry in JOB_ROUTER_ENTRIES%s, at offset %d starting here:\n%s\n",
				param_tag, this_offset, routing_string.substr(this_offset, 79).c_str());

			// skip any junk and try parsing the next route in the list
			while((int)routing_string.size() > offset && routing_string[offset] != '[') offset++;

			ignore_route = true;
			continue;
		}
#endif

		const char * route_name = route->Name();
		int hash_index = hash_order.getNumElements(); // in case we are not replacing
		auto found = new_routes->find(route_name);
		if (found != new_routes->end()) {
			existing_route = found->second;
			// Two routes have the same name, we will replace the first instance unless the second one has 
			// OverrideRoutingEntry=false

			int override_entry = route->OverrideRoutingEntry();
			if (override_entry < 0) {
				dprintf(D_ALWAYS,"JobRouter CONFIGURATION WARNING: while parsing JOB_ROUTER_ENTRIES%s two route entries have the same name '%s' so the second one will override the first one; if you have not already explicitly given these routes a name with name=\"blah\", you may want to give them different names.  If you just want to suppress this warning, then define OverrideRoutingEntry=True/False in the second routing entry.\n",
					param_tag,route_name);
				override_entry = 1;
			}
			if (override_entry > 0) {  // OverrideRoutingEntry=true
				// preserve the original hash index if we replace a route
				hash_order.lookup(existing_route->Name(), hash_index);
				hash_order.remove(existing_route->Name());
				new_routes->erase(route_name);
				delete existing_route;
			}
			if (override_entry == 0) { // OverrideRoutingEntry=false
				ignore_route = true;
			}
		}

		if ( ignore_route) {
			delete route; route = NULL;
		} else {
			(*new_routes)[route->Name()] = route;
			// also insert the name into hash_order hashtable so we know what that order would be
			hash_order.insert(route->Name(), hash_index);
		}
	}
}

JobRoute *
JobRouter::GetRouteByName(char const *name) {
	auto found = m_routes->find(name);
	if (found != m_routes->end()) {
		return found->second;
	}
	return NULL;
}

void JobRouter::SetRoutingTable(RoutingTable *new_routes, HashTable<std::string,int> & hash_order)
{
	// Now we have a set of new routes in new_routes.
	// Replace our existing routing table with these.

	JobRoute *route=NULL;

	// look for routes that have been dropped
	for (auto it = m_routes->begin(); it != m_routes->end(); ++it) {
		route = it->second;
		if (0 == new_routes->count(route->Name())) {
			dprintf(D_ALWAYS,"JobRouter Note: dropping route '%s'\n",route->RouteString().c_str());
		}
	}

	// look for routes that have been added
	for (auto it = new_routes->begin(); it != new_routes->end(); ++it) {
		route = it->second;
		auto found = m_routes->find(route->Name());
		if (found == m_routes->end()) {
			dprintf(D_ALWAYS,"JobRouter Note: adding new route '%s'\n",route->RouteString().c_str());
		}
		else {
				// preserve state from the old route entry
			route->CopyState(found->second);
		}
	}
	m_route_order.clear();
	DeallocateRoutingTable(m_routes);
	m_routes = new_routes;

	// build the m_route_order list, containing the names of the routes in the order in which they whould be matched
	// This is controlled by a knob 
	auto_free_ptr order(param("JOB_ROUTER_ROUTE_NAMES"));
	if ( ! order) {
		dprintf(D_ALWAYS, "Routes will be matched in hashtable order because JOB_ROUTER_ROUTE_NAMES was not configured.\n");
		// routes in case-sensitive hashtable order for backward compatibility with 8.8.6
		hash_order.startIterations();
		std::string name;
		int declaration_order;
		while(hash_order.iterate(name, declaration_order)) {
			m_route_order.push_back(name);
		}
	} else {
		// routes in specified order
		std::string tmp; tmp.reserve(200);

		// build a set of route names, we will remove names from this list as we put them into the order list
		classad::References remaining_names;
		for (auto it = m_routes->begin(); it != m_routes->end(); ++it) {
			route = it->second;
			remaining_names.insert(route->Name());
		}

#ifdef ROUTE_ORDER_CONFIG_WITH_STAR
		// build a route_order list using names from the JOB_ROUTER_ROUTE_NAMES param that exist in the routing table
		// put routes in the order list if they are before the * entry, and in the final list if they are after it
		// we also remove routes them from the remaining_names set.
		std::list<std::string> final_routes;
		bool is_final = false;
		StringTokenIterator it(order);
		for (const char * name = it.first(); name; name = it.next()) {
			auto rt = m_routes->find(name);
			if (rt != m_routes->end()) {
				route = rt->second;
				if (is_final) {
					final_routes.push_back(route->Name());
				} else {
					m_route_order.push_back(route->Name());
				}
				remaining_names.erase(route->Name());
			} else if (*name == '*') {
				is_final = true;
			} else {
				dprintf(D_ALWAYS, "route '%s' from JOB_ROUTER_ROUTE_NAMES not found in the routing table\n", name);
			}
		}

		// remaining_names now has the route names that are not in the JOB_ROUTER_ROUTE_NAMES list
		// append the routes not named in the JOB_ROUTER_ROUTE_NAMES into the order list
		for (auto rn = remaining_names.begin(); rn != remaining_names.end(); ++rn) {
			m_route_order.push_back(*rn);
		}

		// now append the final routes into the order list
		for (auto rn = final_routes.begin(); rn != final_routes.end(); ++rn) {
			m_route_order.push_back(*rn);
		}
#else
		// Use only the routes listed in JOB_ROUTER_ROUTE_NAMES
		// in the order they are specified there.
		StringTokenIterator it(order);
		for (const char * name = it.first(); name; name = it.next()) {
			auto rt = m_routes->find(name);
			if (rt != m_routes->end()) {
				route = rt->second;
				m_route_order.push_back(route->Name());
				remaining_names.erase(route->Name());
			} else {
				dprintf(D_ALWAYS, "route '%s' from JOB_ROUTER_ROUTE_NAMES not found in the routing table.\n", name);
			}
		}

		// if there are defined routes not listed in the route order, print their names now
		if ( ! remaining_names.empty()) {
			tmp.clear();
			for (auto rn = remaining_names.begin(); rn != remaining_names.end(); ++rn) {
				if ( ! tmp.empty()) { tmp += ", "; }
				tmp += *rn;
			}
			dprintf(D_ALWAYS, "Routes not in JOB_ROUTER_ROUTE_NAMES will be disabled: %s\n", tmp.c_str());
		}
#endif

		// print the resulting route order
		tmp.clear();
		for (auto rn = m_route_order.begin(); rn != m_route_order.end(); ++rn) {
			if ( ! tmp.empty()) { tmp += ", "; }
			tmp += *rn;
		}
		dprintf(D_ALWAYS, "Routes will be matched in this order: %s\n", tmp.c_str());
	}

	UpdateRouteStats();
}


void
JobRouter::DeallocateRoutingTable(RoutingTable *routes) {
	for (auto it = routes->begin(); it != routes->end(); ++it) {
		JobRoute * route = it->second;
		it->second = NULL;
		delete route;
	}
	delete routes;
}

RoutingTable *
JobRouter::AllocateRoutingTable() {
	return new RoutingTable();
}

void
JobRouter::GracefullyRemoveJob(RoutedJob *job) {
	job->state = RoutedJob::CLEANUP;
}

bool
JobRouter::AddJob(RoutedJob *job) {
	return m_jobs.insert(job->src_key,job) == 0;
}

RoutedJob *
JobRouter::LookupJobWithSrcKey(std::string const &src_key) {
	RoutedJob *job = NULL;
	if(m_jobs.lookup(src_key,job) == -1) {
		return NULL;
	}
	return job;
}

RoutedJob *
JobRouter::LookupJobWithKeys(std::string const &src_key,std::string const &dest_key) {
	RoutedJob *job = LookupJobWithSrcKey(src_key);
	if(!job) return NULL;

	// Currently, there is only ever one dest job per src job, so
	// no need to do anything but verify dest_key.
	if(job->dest_key == dest_key) return job;
	return NULL;
}

bool
JobRouter::RemoveJob(RoutedJob *job) {
	int success;
	ASSERT(job);
	success = m_jobs.remove(job->src_key);
	delete job;
	return success != 0;
}


RoutedJob::RoutedJob() {
	state = UNCLAIMED;
	src_proc_id.cluster = -1;
	src_proc_id.proc = -1;
	dest_proc_id.cluster = -1;
	dest_proc_id.proc = -1;
	is_claimed = false;
	is_done = false;
	is_running = false;
	is_success = false;
	is_interrupted = false;
	is_sandboxed = false;
	submission_time = 0;
	retirement_time = 0;
	proxy_file_copy_chowned = false;
	target_universe = CONDOR_UNIVERSE_GRID;
	saw_dest_job = false;
	edit_job_in_place = false;
}
RoutedJob::~RoutedJob() {
}

int
JobRouter::NumManagedJobs() {
	int count = 0;
	RoutedJob *job = NULL;
	m_jobs.startIterations();
	while(m_jobs.iterate(job)) {
		if(job->state != RoutedJob::RETIRED) count++;
	}
	return count;
}

void
JobRouter::Poll() {
	dprintf(D_FULLDEBUG,"JobRouter: polling state of (%d) managed jobs.\n",NumManagedJobs());

	// Update our mirror(s) of the job queue(s).
	m_scheduler->poll();
	if ( m_scheduler2 ) {
		m_scheduler2->poll();
	}

	m_poll_count++;
	if((m_poll_count % 5) == 1) {
		//Every now and then (especially when we start up), make sure
		//there aren't any orphan jobs left around.  The reason we don't only
		//do this at startup is that race conditions may prevent us from
		//seeing orphans right at startup time.
		AdoptOrphans();
	}

	UpdateRouteStats();
	GetCandidateJobs();

	RoutedJob *job;
	m_jobs.startIterations();
	while(m_jobs.iterate(job)) {
		// The following functions only do something if the job is in a state
		// where it needs the action to be done.
		TakeOverJob(job);
		SubmitJob(job);
		CheckSubmittedJobStatus(job);
		FinalizeJob(job);
		CleanupJob(job);
		CleanupRetiredJob(job); //NOTE: this may delete job
	}
}

void JobRouter::SimulateRouting()
{
	ASSERT(m_operate_as_tool);
	RoutedJob *job;
	m_jobs.startIterations();
	while(m_jobs.iterate(job)) {
		// The following functions only do something if the job is in a state
		// where it needs the action to be done.
		TakeOverJob(job);
		SubmitJob(job);
	}
}

bool
JobRouter::AcceptingMoreJobs() {
	return m_max_jobs < 0 || NumManagedJobs() < m_max_jobs;
}

bool
CombineParentAndChildClassAd(classad::ClassAd *dest,classad::ClassAd *ad,classad::ClassAd *parent) {
	classad::AttrList::const_iterator itr;
	classad::ExprTree *tree;

	if(parent) *dest = *parent;
	if(!ad) return true;

	dest->DisableDirtyTracking();
	for( itr = ad->begin( ); itr != ad->end( ); itr++ ) {
		if( !( tree = itr->second->Copy( ) ) ) {
		dprintf(D_FULLDEBUG,"failed to copy %s value\n",itr->first.c_str());
			return false;
		}
		if(!dest->Insert(itr->first,tree)) {
		dprintf(D_FULLDEBUG,"failed to insert %s\n",itr->first.c_str());	
		return false;
		}
	}
	dest->EnableDirtyTracking();

	return true;
}

void
JobRouter::AdoptOrphans() {
    classad::LocalCollectionQuery query;
	classad::ExprTree *constraint_tree;
	classad::ClassAdParser parser;
	classad::ClassAdCollection *ad_collection = GetSchedd1ClassAds();
	classad::ClassAdCollection *ad_collection2 = GetSchedd2ClassAds();
	std::string dest_key,src_key;
	std::string dest_jobs,src_jobs;

	// Find all jobs submitted by a JobRouter with same name as me.
	// Maybe some of them were from a previous life and are now orphans.
	dest_jobs += "target.ProcId >= 0 && target.";
	dest_jobs += JR_ATTR_ROUTED_BY;
	dest_jobs += " == \"";
	dest_jobs += m_job_router_name;
	dest_jobs += "\"";
		//Have observed problems in which we get inconsistent snapshot
		//of the job queue; ensure that we at least have the Owner
		//attribute, or we'll run into trouble.
	dest_jobs += " && target.Owner isnt Undefined";

	constraint_tree = parser.ParseExpression(dest_jobs.c_str());
	if(!constraint_tree) {
		EXCEPT("JobRouter: Failed to parse orphan dest job constraint: '%s'",dest_jobs.c_str());
	}

    query.Bind(ad_collection2);
    if(!query.Query("root",constraint_tree)) {
		dprintf(D_ALWAYS,"JobRouter: Error running orphan dest job query: %s\n",dest_jobs.c_str());
		delete constraint_tree;
		return;
	}
	delete constraint_tree;

    query.ToFirst();
    if( query.Current(dest_key) ) do {
		std::string route_name;
		classad::ClassAd *dest_ad = ad_collection2->GetClassAd(dest_key);
		ASSERT(dest_ad);

		if(!dest_ad->EvaluateAttrString(JR_ATTR_ROUTED_FROM_JOB_ID, src_key) ||
		   !dest_ad->EvaluateAttrString(JR_ATTR_ROUTE_NAME, route_name))
		{
			// Not expected.  Dest job doesn't have routing information.
			dprintf(D_ALWAYS,"JobRouter failure (dest=%s): no routing information found in routed job!\n",dest_key.c_str());
			continue;
		}

		// The following relies on the fact that finished jobs hang
		// around in RETIRED state until we are in sync with the job
		// collection mirror.  Otherwise, we might incorrectly think
		// finished jobs, which haven't been updated yet, are actually
		// orphans.

		if(LookupJobWithKeys(src_key,dest_key)) continue; // not an orphan

		PROC_ID dest_proc_id = getProcByString(dest_key.c_str());

		classad::ClassAd *src_ad = ad_collection->GetClassAd(src_key);
		if(!src_ad) {
			dprintf(D_ALWAYS,"JobRouter (src=%s,dest=%s): removing orphaned destination job with no matching source job.\n",src_key.c_str(),dest_key.c_str());
			MyString err_desc;
			if(!remove_job(*dest_ad,dest_proc_id.cluster,dest_proc_id.proc,"JobRouter orphan",m_schedd2_name,m_schedd2_pool,err_desc)) {
				dprintf(D_ALWAYS,"JobRouter (src=%s,dest=%s): failed to remove dest job: %s\n",src_key.c_str(),dest_key.c_str(),err_desc.Value());
			}
			continue;
		}

		//If we get here, we have enough information to recover the routed job.
		RoutedJob *job = new RoutedJob();
		job->state = RoutedJob::SUBMITTED;
		job->dest_key = dest_key;
		job->dest_proc_id = getProcByString(dest_key.c_str());
		job->route_name = route_name;
		job->submission_time = time(NULL); //not true; but good enough
		job->is_claimed = true;
		if(!job->SetSrcJobAd(src_key.c_str(),src_ad,ad_collection)) {
			dprintf(D_ALWAYS,"JobRouter failure (%s): error processing orphan src job ad\n",job->JobDesc().c_str());
			delete job;
			continue;
		}
		job->SetDestJobAd(dest_ad);

		bool is_sandboxed_test = TestJobSandboxed(job);

		std::string submit_iwd;
		std::string submit_iwd_attr = "SUBMIT_";
		submit_iwd_attr += ATTR_JOB_IWD;
		if(dest_ad->EvaluateAttrString(submit_iwd_attr, submit_iwd)) {
			job->is_sandboxed = true;
		}
		else {
			job->is_sandboxed = false;
		}
		if( job->is_sandboxed != is_sandboxed_test ) {
			dprintf(D_ALWAYS,
					"JobRouter warning (%s): %s evaluated to %s, "
					"but %s is %s target job, so assuming job "
					"is %ssandboxed.\n",
					job->JobDesc().c_str(),
					JR_ATTR_JOB_SANDBOXED_TEST,
					is_sandboxed_test ? "true" : "false",
					submit_iwd_attr.c_str(),
					job->is_sandboxed ? "present in" : "missing from",
					job->is_sandboxed ? "" : "not ");
		}

		if(!AddJob(job)) {
			dprintf(D_ALWAYS,"JobRouter (%s): failed to add orphaned job to my routed job list; aborting it.\n",job->JobDesc().c_str());
			MyString err_desc;
			if(!remove_job(job->dest_ad,dest_proc_id.cluster,dest_proc_id.proc,"JobRouter orphan",m_schedd2_name,m_schedd2_pool,err_desc)) {
				dprintf(D_ALWAYS,"JobRouter (%s): failed to remove dest job: %s\n",job->JobDesc().c_str(),err_desc.Value());
			}
			delete job;
		}
		else {
			dprintf(D_FULLDEBUG,"JobRouter (%s): adopted orphaned job (from previous run?)\n",job->JobDesc().c_str());
		}
	} while (query.Next(dest_key));


	src_jobs = "target.Managed == \"External\" && target.ManagedManager == \"";
	src_jobs += m_job_router_name;
	src_jobs += "\"";
		//Have observed problems in which we get inconsistent snapshot
		//of the job queue; ensure that we at least have the Owner
		//attribute, or we'll run into trouble.
	src_jobs += " && target.Owner isnt Undefined";

	constraint_tree = parser.ParseExpression(src_jobs.c_str());
	if(!constraint_tree) {
		EXCEPT("JobRouter: Failed to parse orphan constraint: '%s'",src_jobs.c_str());
	}

    query.Bind(ad_collection);
    if(!query.Query("root",constraint_tree)) {
		dprintf(D_ALWAYS,"JobRouter: Error running orphan query: %s\n",src_jobs.c_str());
		delete constraint_tree;
		return;
	}
	delete constraint_tree;

    query.ToFirst();
    if( query.Current(src_key) ) do {
		if(LookupJobWithSrcKey(src_key)) continue;

		classad::ClassAd *src_ad = ad_collection->GetClassAd(src_key);
		if(!src_ad) continue;

		dprintf(D_ALWAYS,"JobRouter (src=%s): found orphan with no routed destination job; yielding management of it.\n",src_key.c_str());

		//Yield management of this job so that it doesn't sit there
		//forever in the queue.

		MyString error_details;
		PROC_ID src_proc_id = getProcByString(src_key.c_str());
		if(!yield_job(*src_ad,m_schedd1_name,m_schedd1_pool,false,src_proc_id.cluster,src_proc_id.proc,&error_details,JobRouterName().c_str(),true,m_release_on_hold)) {
			dprintf(D_ALWAYS,"JobRouter (src=%s): failed to yield orphan job: %s\n",
					src_key.c_str(),
					error_details.Value());
		} else {
			// yield_job() sets the job's status to IDLE. If the job was
			// previously running, we need an evict event.
			int job_status = IDLE;
			src_ad->EvaluateAttrInt( ATTR_JOB_STATUS, job_status );
			if ( job_status == RUNNING || job_status == TRANSFERRING_OUTPUT ) {
				WriteEvictEventToUserLog( *src_ad );
			}
		}
	} while (query.Next(src_key));
}

void
JobRouter::GetCandidateJobs() {
	if(!m_enable_job_routing) return;

    classad::LocalCollectionQuery query;
	classad::ClassAdParser parser;
	classad::ExprTree *constraint_tree;
    std::string key;
	classad::ClassAd *ad;
	classad::ClassAdCollection *ad_collection = m_scheduler->GetClassAds();
	JobRoute *route;

	HashTable<std::string,std::string> constraint_list(hashFunction);
	std::string umbrella_constraint;

	std::string dbuf("JobRouter: Checking for candidate jobs. routing table is:\n"
		//123456789012345678901233 entries:001   1234567/1234567 1234567/1234567 
		"Route Name               Source      Submitted/Max        Idle/Max     Throttle");
	if ( ! m_operate_as_tool) {
		dbuf += " Recent: Started Succeeded Failed\n";
	} else {
		dbuf += "\n";
	}
	for (auto it = m_route_order.begin(); it != m_route_order.end(); ++it) {
		route = m_routes->at(*it);
		if ( ! route) continue;
		formatstr_cat(dbuf, "%-24s %-11s %7d/%7d %7d/%7d %8s",
		      route->Name(),
		      route->Source(),
		      route->CurrentRoutedJobs(),
		      route->MaxJobs(),
		      route->CurrentIdleJobs(),
		      route->MaxIdleJobs(),
		      route->ThrottleDesc().c_str());
		if ( ! m_operate_as_tool) {
			formatstr_cat(dbuf, "         %7d %9d %6d\n",
			  route->RecentRoutedJobs(),
		      route->RecentSuccesses(),
			  route->RecentFailures()
			);
		} else {
			dbuf += "\n";
		}
	}
	dprintf(D_ALWAYS, "%s", dbuf.c_str());


	if(!AcceptingMoreJobs()) return; //router is full

	// Generate the list of routing constraints.
	// Each route may have its own constraint, but in case many of them
	// are the same, add only unique constraints to the list.
	std::string route_constraints;
	for (auto it = m_routes->begin(); it != m_routes->end(); ++it) {
		route = it->second;
		if(route->AcceptingMoreJobs()) {
			std::string existing_constraint;
			std::string this_constraint = route->RouteRequirementsString();
			if(this_constraint.empty()) {
				this_constraint = "True";
			}
			if(constraint_list.lookup(this_constraint,existing_constraint)==-1)
			{
				constraint_list.insert(this_constraint,this_constraint);
				if(!route_constraints.empty()) route_constraints += " || ";
				route_constraints += "(";
				route_constraints += this_constraint;
				route_constraints += ")";
			}
		}
	}

	// The overall "umbrella" constraint matches the main JobRouter
	// constraint (if any) and at least one constraint from an
	// individual route.
	if(!m_constraint.empty()) {
		umbrella_constraint = "(";
		umbrella_constraint += m_constraint;
		umbrella_constraint += ")";
	}

	if(route_constraints.empty()) {
		dprintf(D_FULLDEBUG,"JobRouter: no routes can accept more jobs at the moment.\n");
		return; // No routes are accepting jobs.
	}

	if(!umbrella_constraint.empty()) {
		umbrella_constraint += " && ";
	}
	umbrella_constraint += "( ";
	umbrella_constraint += route_constraints;
	umbrella_constraint += " )";

	//Add on basic requirements to keep things sane.
	umbrella_constraint += " && (target.ProcId >= 0 && target.JobStatus == 1 && (target.StageInStart is undefined || target.StageInFinish isnt undefined) && target.Managed isnt \"ScheddDone\" && target.Managed isnt \"External\" && target.Owner isnt Undefined && target.";
	umbrella_constraint += JR_ATTR_ROUTED_BY;
	umbrella_constraint += " isnt \"";
	umbrella_constraint += m_job_router_name;
	umbrella_constraint += "\")";

	if (!can_switch_ids() && ! (m_operate_as_tool & JOB_ROUTER_TOOL_FLAG_CAN_SWITCH_IDS)) {
			// We are not running as root.  Ensure that we only try to
			// manage jobs submitted by the same user we are running as.

		char *username = my_username();
		char *domain = my_domainname();

		ASSERT(username);

		umbrella_constraint += " && (target.";
		umbrella_constraint += ATTR_OWNER;
		umbrella_constraint += " == \"";
		umbrella_constraint += username;
		umbrella_constraint += "\"";
		if(domain) {
			umbrella_constraint += " && target.";
			umbrella_constraint += ATTR_NT_DOMAIN;
			umbrella_constraint += " == \"";
			umbrella_constraint += domain;
			umbrella_constraint += "\"";
		}
		umbrella_constraint += ")";

		free(username);
		free(domain);
	}

	if (m_operate_as_tool & JOB_ROUTER_TOOL_FLAG_DEBUG_UMBRELLA) {
		umbrella_constraint.insert(0, "debug(");
		umbrella_constraint += ")";
	}

	dprintf(D_FULLDEBUG,"JobRouter: Umbrella constraint: %s\n",umbrella_constraint.c_str());

	constraint_tree = parser.ParseExpression(umbrella_constraint);
	if(!constraint_tree) {
		EXCEPT("JobRouter: Failed to parse umbrella constraint: %s",umbrella_constraint.c_str());
	}

    query.Bind(ad_collection);
    if(!query.Query("root",constraint_tree)) {
		dprintf(D_ALWAYS,"JobRouter: Error running query: %s\n",umbrella_constraint.c_str());
		delete constraint_tree;
		return;
	}
	delete constraint_tree;

	int cJobsAdded = 0;
    query.ToFirst();
    if( query.Current(key) ) do {
		if(!AcceptingMoreJobs()) {
			dprintf(D_FULLDEBUG,"JobRouter: Reached maximum managed jobs (%d).  Skipping further searches for candidate jobs.\n",m_max_jobs);
			return; //router is full
		}

		if(LookupJobWithSrcKey(key)) {
			// We are already managing this job.
			continue;
		}

		ad = ad_collection->GetClassAd(key);
		ASSERT(ad);

		if (m_operate_as_tool) { dprintf(D_FULLDEBUG, "JobRouter: Checking Job src=%s against all routes\n", key.c_str()); }

		bool all_routes_full;
		route = ChooseRoute(ad,&all_routes_full);
		if(!route) {
			if(all_routes_full) {
				dprintf(D_FULLDEBUG,"JobRouter: all routes are full (%d managed jobs).  Skipping further searches for candidate jobs.\n",NumManagedJobs());
				break;
			}
			dprintf(D_FULLDEBUG,"JobRouter: no route found for src=%s\n",key.c_str());
			continue;
		}

		RoutedJob *job = new RoutedJob();
		job->state = RoutedJob::UNCLAIMED;
		job->target_universe = route->TargetUniverse();
		job->grid_resource = route->GridResource();
		job->route_name = route->Name();

		if(!job->SetSrcJobAd(key.c_str(),ad,ad_collection)) {
			delete job;
			continue;
		}
		job->is_sandboxed = TestJobSandboxed(job);
		job->edit_job_in_place = TestEditJobInPlace(job);

		/*
		dprintf(D_FULLDEBUG,"JobRouter DEBUG (%s): parent = %s\n",job->JobDesc().c_str(),ClassAdToString(parent).c_str());
		dprintf(D_FULLDEBUG,"JobRouter DEBUG (%s): child = %s\n",job->JobDesc().c_str(),ClassAdToString(ad).c_str());
		dprintf(D_FULLDEBUG,"JobRouter DEBUG (%s): combined = %s\n",job->JobDesc().c_str(),ClassAdToString(&job->src_ad).c_str());
		*/

		dprintf(D_FULLDEBUG,"JobRouter: Found candidate job %s\n",job->JobDesc().c_str());
		AddJob(job);
		++cJobsAdded;

    } while (query.Next(key));

	if (m_operate_as_tool) {
		dprintf(D_ALWAYS, "JobRouter: %d candidate jobs found\n", cJobsAdded);
	}
}

JobRoute *
JobRouter::ChooseRoute(classad::ClassAd *job_ad,bool *all_routes_full) {
	std::vector<JobRoute *> matches;
	JobRoute *route=NULL;
	*all_routes_full = true;
	for (auto it = m_route_order.begin(); it != m_route_order.end(); ++it) {
		route = m_routes->at(*it);
		if ( ! route) continue;
#ifdef USE_XFORM_UTILS
		if(!route->AcceptingMoreJobs()) continue;
		*all_routes_full = false;
		if (route->Matches(job_ad)) {
			matches.push_back(route);
			if (m_operate_as_tool) { dprintf(D_FULLDEBUG, "JobRouter: \tRoute Matches: %s\n", route->Name()); }
		}
#else
		classad::MatchClassAd mad;
		bool match = false;

		if(!route->AcceptingMoreJobs()) continue;
		*all_routes_full = false;

		mad.ReplaceLeftAd(route->RouteAd());
		mad.ReplaceRightAd(job_ad);

		if(mad.EvaluateAttrBool("RightMatchesLeft", match) && match) {
			matches.push_back(route);
			if (m_operate_as_tool) { dprintf(D_FULLDEBUG, "JobRouter: \tRoute Matches: %s\n", route->Name()); }
		}

		mad.RemoveLeftAd();
		mad.RemoveRightAd();
#endif

		if (!m_round_robin_selection && !matches.empty()) {
			break;
		}
	}

	if(!matches.size()) return NULL;

	static unsigned round_robin = 0;
	unsigned choice = (round_robin++) % matches.size();
	ASSERT(choice < matches.size());
	route = matches[choice];

	route->IncrementRoutedJobs();
	return route;
}

void
JobRouter::UpdateRouteStats() {
	RoutedJob *job;
	JobRoute *route;
	for (auto it = m_routes->begin(); it != m_routes->end(); ++it) {
		route = it->second;
		route->ResetCurrentRoutedJobs();
	}

	m_jobs.startIterations();
	while(m_jobs.iterate(job)) {
		if(!job->route_name.empty()) {
			route = m_routes->at(job->route_name);
			if (route) {
				route->IncrementCurrentRoutedJobs();
				if(job->IsRunning()) {
					route->IncrementCurrentRunningJobs();
				}
			}
		}
	}

	for (auto it = m_routes->begin(); it != m_routes->end(); ++it) {
		route = it->second;
		route->AdjustFailureThrottles();
	}
}

/*
std::string
JobRouter::DaemonIdentityString() {
	std::string identity;
	identity += m_scheduler->Name();
	return identity;
}
*/

void
JobRouter::TakeOverJob(RoutedJob *job) {
	if(job->state != RoutedJob::UNCLAIMED) return;

	if(job->edit_job_in_place) {
			// we do not claim the job if we are just editing the src job
		job->state = RoutedJob::CLAIMED;
		return;
	}

	MyString error_details;
	ClaimJobResult cjr = claim_job(job->src_ad,m_schedd1_name,m_schedd1_pool,job->src_proc_id.cluster, job->src_proc_id.proc, &error_details, JobRouterName().c_str(), job->is_sandboxed);

	switch(cjr) {
	case CJR_ERROR: {
		dprintf(D_ALWAYS,"JobRouter failure (%s): candidate job could not be claimed by JobRouter: %s\n",job->JobDesc().c_str(),error_details.Value());
		GracefullyRemoveJob(job);
		break;
	}
	case CJR_BUSY: {
		dprintf(D_FULLDEBUG,"JobRouter failure (%s): candidate job could not be claimed by JobRouter because it is already claimed by somebody else.\n",job->JobDesc().c_str());
		GracefullyRemoveJob(job);
		break;
	}
	case CJR_OK: {
		dprintf(D_FULLDEBUG,"JobRouter (%s): claimed job\n",job->JobDesc().c_str());
		job->state = RoutedJob::CLAIMED;
		job->is_claimed = true;
		break;
	}
	}
}

void
JobRouter::SubmitJob(RoutedJob *job) {
	if(job->state != RoutedJob::CLAIMED) return;

#if HAVE_JOB_HOOKS
	if (NULL != m_hook_mgr)
	{
	        std::string route_info;

	        // Retrieve the routing definition
	        JobRoute *route = GetRouteByName(job->route_name.c_str());
        	if(!route) {
        		dprintf(D_FULLDEBUG,"JobRouter (%s): Unable to retrieve route information for translation hook.\n",job->JobDesc().c_str());
        		GracefullyRemoveJob(job);
        		return;
        	}

		route_info = route->RouteString();
		int rval = m_hook_mgr->hookTranslateJob(job, route_info);
		switch (rval)
		{
			case -1:    // Error
					// No need to print status messages
					// as the lower levels should be
					// handling that.
				return;
				break;
			case 0:    // Hook not configured
				break;
			case 1:    // Spawned the hook
					// Done for now.  Let the handler call
					// FinishSubmitJob() when the hook
					// exits.
				return;
				break;
		}
	}
#endif
	job->dest_ad = job->src_ad;

	FinishSubmitJob(job);
}

void
JobRouter::FinishSubmitJob(RoutedJob *job) {

		// If we are not just editing the src job, then we need to do
		// the standard transformations to create a new job now.
	if(!job->edit_job_in_place) {
		VanillaToGrid::vanillaToGrid(&job->dest_ad,job->target_universe,job->grid_resource.c_str(),job->is_sandboxed);
	}

	// Apply any edits to the job ClassAds as defined in the route ad.
	JobRoute *route = GetRouteByName(job->route_name.c_str());
	if(!route) {
		dprintf(D_FULLDEBUG,"JobRouter (%s): route has been removed before job could be submitted.\n",job->JobDesc().c_str());
		GracefullyRemoveJob(job);
		return;
	}

	// The route ClassAd may change some things in the routed ad.
#ifdef USE_XFORM_UTILS
	if(!route->ApplyRoutingJobEdits(reinterpret_cast<ClassAd*>(&job->dest_ad), m_pre_route_xfms, m_post_route_xfms)) {
#else
	if(!route->ApplyRoutingJobEdits(&job->dest_ad)) {
#endif
		dprintf(D_FULLDEBUG,"JobRouter failure (%s): failed to apply route ClassAd modifications to target ad.\n",job->JobDesc().c_str());
		GracefullyRemoveJob(job);
		return;
	}

	if(job->edit_job_in_place) {
		if(!push_classad_diff(job->src_ad,job->dest_ad,m_schedd1_name,m_schedd1_pool)) {
			dprintf(D_ALWAYS, "JobRouter failure (%s): "
					"Failed to edit job.\n",
					job->JobDesc().c_str());
		}
		else {
				// Update our local copy in the job queue mirror
			classad::ClassAdCollection *ad_collection = GetSchedd1ClassAds();
			ad_collection->RemoveClassAd(job->src_key);
			ad_collection->AddClassAd(job->src_key, new ClassAd(job->dest_ad));

			dprintf(D_ALWAYS, "JobRouter (%s): Done editing job.\n",
					job->JobDesc().c_str());
			job->is_success = true;
			job->is_done = true;
		}
			// All done editing the job.
		GracefullyRemoveJob(job);
		return;
	}

	// Record the src job id in the new job's ad, so we can recover
	// in case of a crash or restart.
	job->dest_ad.InsertAttr(JR_ATTR_ROUTED_FROM_JOB_ID,job->src_key.c_str());
	job->dest_ad.InsertAttr(JR_ATTR_ROUTED_BY,JobRouterName().c_str());
	job->dest_ad.InsertAttr(JR_ATTR_ROUTE_NAME,route->Name());

	// In case this attribute was in the src job from a previous run,
	// get rid of it.
	job->dest_ad.Delete(JR_ATTR_ROUTED_TO_JOB_ID);

	if(!job->PrepareSharedX509UserProxy(route)) {
		GracefullyRemoveJob(job);
		return;
	}

	int dest_cluster_id = -1;
	int dest_proc_id = -1;
	bool rc;

	std::string owner, domain;
	if (!job->src_ad.EvaluateAttrString(ATTR_OWNER,  owner)) {
		GracefullyRemoveJob(job);
		return;
	}
	job->src_ad.EvaluateAttrString(ATTR_NT_DOMAIN, domain);

	rc = submit_job(owner, domain, job->dest_ad,m_schedd2_name,m_schedd2_pool,job->is_sandboxed,&dest_cluster_id,&dest_proc_id);

		// Now that the job is submitted, we can clean up any temporary
		// x509 proxy files, because these will have been copied into
		// the job's sandbox.
	if(!job->CleanupSharedX509UserProxy(route)) {
		GracefullyRemoveJob(job);
		return;
	}

	if(!rc) {
		dprintf(D_ALWAYS,"JobRouter failure (%s): failed to submit job\n",job->JobDesc().c_str());
		GracefullyRemoveJob(job);
		return;
	}
	char buf[50];
	sprintf(buf,"%d.%d",dest_cluster_id,dest_proc_id);
	job->dest_key = buf;
	job->dest_proc_id = getProcByString(job->dest_key.c_str());
	dprintf(D_FULLDEBUG,"JobRouter (%s): submitted job\n",job->JobDesc().c_str());


	// Store info in the src job that identifies the dest job.
	// This is for informational purposes, so there is no need
	// to update the src job now.  Just wait for the next update.
	job->src_ad.InsertAttr(JR_ATTR_ROUTED_TO_JOB_ID,job->dest_key.c_str());

	job->state = RoutedJob::SUBMITTED;
	job->submission_time = time(NULL);
}

bool
RoutedJob::PrepareSharedX509UserProxy(JobRoute *route)
{
	if(!route->EvalUseSharedX509UserProxy(this)) {
		return true;
	}

	std::string src_proxy_file;
	if(!route->EvalSharedX509UserProxy(this,src_proxy_file)) {
		dprintf(D_ALWAYS,
				"JobRouter failure (%s): %s is true, but %s is invalid!\n",
				JobDesc().c_str(),
				JR_ATTR_USE_SHARED_X509_USER_PROXY,
				JR_ATTR_SHARED_X509_USER_PROXY);
		return false;
	}

	if(!is_sandboxed) {
		dprintf(D_ALWAYS,
				"JobRouter failure (%s): %s is true, but %s is false.\n",
				JobDesc().c_str(),
				JR_ATTR_USE_SHARED_X509_USER_PROXY,
				JR_ATTR_JOB_SANDBOXED_TEST);
		return false;
	}

	proxy_file_copy = src_proxy_file;
	proxy_file_copy += ".";
	proxy_file_copy += src_key;
	proxy_file_copy_chowned = false;

		// This file better be owned by our effective uid (e.g. condor).
		// Rather than switching to root priv and forcing this to succeed,
		// it is better to make admin chown it to condor, so they are
		// reminding that access to this file is being managed by
		// condor now.
	if( copy_file(src_proxy_file.c_str(),proxy_file_copy.c_str()) != 0 ) {
		dprintf(D_ALWAYS,
				"JobRouter failure (%s): failed to copy %s to %s.\n",
				JobDesc().c_str(),
				src_proxy_file.c_str(),
				proxy_file_copy.c_str());
		return false;
	}

		// Now chown() the proxy file to the user
#if !defined(WIN32)
	std::string owner;
	src_ad.EvaluateAttrString(ATTR_OWNER,owner);

	uid_t dst_uid;
	gid_t dst_gid;
	passwd_cache* p_cache = pcache();
	if( ! p_cache->get_user_ids(owner.c_str(), dst_uid, dst_gid) ) {
		dprintf( D_ALWAYS,
				 "JobRouter failure (%s): Failed to find UID and GID for "
				 "user %s. Cannot chown %s to user.\n",
				 JobDesc().c_str(),owner.c_str(), proxy_file_copy.c_str() );
		CleanupSharedX509UserProxy(route);
		return false;
	}

	if( getuid() != dst_uid ) {
		priv_state old_priv = set_root_priv();

		int chown_rc = chown(proxy_file_copy.c_str(),dst_uid,dst_gid);
		int chown_errno = errno;

		set_priv(old_priv);

		if(chown_rc != 0) {
			dprintf( D_ALWAYS,
					 "JobRouter failure (%s): Failed to change "
					 "ownership of %s for user %s: %s\n",
					 JobDesc().c_str(),proxy_file_copy.c_str(),
					 owner.c_str(),strerror(chown_errno));
			CleanupSharedX509UserProxy(route);
			return false;
		}

		proxy_file_copy_chowned = true;
	}
#endif

	dest_ad.InsertAttr(ATTR_X509_USER_PROXY,proxy_file_copy.c_str());

	return true;
}

bool
RoutedJob::CleanupSharedX509UserProxy(JobRoute * /*route*/)
{
	if(proxy_file_copy.size()) {
		priv_state old_priv = PRIV_UNKNOWN;
		if(proxy_file_copy_chowned) {
			old_priv = set_root_priv();
		}

		int remove_rc = remove(proxy_file_copy.c_str());

		if(proxy_file_copy_chowned) {
			set_priv(old_priv);
		}

		if(remove_rc != 0) {
			dprintf( D_ALWAYS,
					 "JobRouter failure (%s): Failed to remove %s\n",
					 JobDesc().c_str(),proxy_file_copy.c_str());
			return false;
		}
		proxy_file_copy = "";
		proxy_file_copy_chowned = false;
	}
	return true;
}



static bool ClassAdHasDirtyAttributes(classad::ClassAd *ad) {
	return ad->dirtyBegin() != ad->dirtyEnd();
}

void
JobRouter::UpdateRoutedJobStatus(RoutedJob *job, const classad::ClassAd &update) {
	classad::ClassAd *new_ad = NULL;
	classad::ClassAdCollection *ad_collection2 = GetSchedd2ClassAds();

	// The dest_key (dest_ad) may have changed while we are running,
	// meaning we'll be out of sync with the ClassAdCollection. To
	// avoid writing stale data back into the collection we MUST pull
	// from it before updating anything.
	new_ad = ad_collection2->GetClassAd(job->dest_key);
	if (NULL == new_ad)
	{
		dprintf (D_ALWAYS, "JobRouter failure (%s): Ad %s disappeared "
				"before update finished.  Nothing will be"
				"updated.\n", job->JobDesc().c_str(), job->dest_key.c_str());
		GracefullyRemoveJob(job);
		return;
	}
	job->SetDestJobAd(new_ad);

	// Reset the dirty bits so only new or updated fields are
	// sent to the job queue.
	job->dest_ad.ClearAllDirtyFlags();

	// Update the routed job's status
	if (false == job->dest_ad.Update(update))
	{
		dprintf(D_ALWAYS, "JobRouter failure (%s): Failed to update"
				"routed job status.\n", job->JobDesc().c_str());
		GracefullyRemoveJob(job);
		return;
	}

	// Send the updates to the job queue
	if (false == PushUpdatedAttributes(job->dest_ad, true))
	{
		dprintf(D_ALWAYS, "JobRouter failure (%s): Failed to update "
				"routed job status.\n", job->JobDesc().c_str());
		GracefullyRemoveJob(job);
		return;
	}

	// Update the local copy
	ad_collection2->UpdateClassAd(job->dest_key, &job->dest_ad);
	dprintf(D_FULLDEBUG,"JobRouter (%s): updated routed job status\n",job->JobDesc().c_str());

	FinishCheckSubmittedJobStatus(job);
}

void
JobRouter::CheckSubmittedJobStatus(RoutedJob *job) {
	if(job->state != RoutedJob::SUBMITTED) return;

#if HAVE_JOB_HOOKS
	// Until we see the job in the job queue mirror, don't invoke the hook.
	// There's nothing new, and our copy of the job ad doesn't have the
	// job id, needed to push any attributes returned by the hook to the
	// schedd.
	if (NULL != m_hook_mgr && job->SawDestJob())
	{
		int rval = m_hook_mgr->hookUpdateJobInfo(job);
		switch (rval)
		{
			case -1:    // Error
					// No need to print status messages
					// as the lower levels should be
					// handling that.
				return;
				break;
			case 0:    // Hook not configured
				break;
			case 1:    // Spawned the hook
					// Done for now.  Let the handler call
					// FinishSubmitJob() when the hook
					// exits.
				return;
				break;
		}
	}
#endif

	FinishCheckSubmittedJobStatus(job);
}

void
JobRouter::FinishCheckSubmittedJobStatus(RoutedJob *job) {
	classad::ClassAdCollection *ad_collection = GetSchedd1ClassAds();
	classad::ClassAdCollection *ad_collection2 = GetSchedd2ClassAds();
	classad::ClassAd *src_ad = ad_collection->GetClassAd(job->src_key);
	std::string keyword;
	std::string copy_attr_param;
	char* custom_attrs = NULL;

	if(!src_ad) {
		dprintf(D_ALWAYS,"JobRouter (%s): failed to find src ad in job collection mirror.\n",job->JobDesc().c_str());
		job->is_interrupted = true;
		GracefullyRemoveJob(job);
		return;
	}

	int job_status = 0;
	if( !src_ad->EvaluateAttrInt( ATTR_JOB_STATUS, job_status ) ) {
		dprintf(D_ALWAYS, "JobRouter failure (%s): cannot evaluate JobStatus in src job\n",job->JobDesc().c_str());
		job->is_interrupted = true;
		GracefullyRemoveJob(job);
		return;
	}

	if(job_status == REMOVED) {
		dprintf(D_FULLDEBUG, "JobRouter (%s): found src job marked for removal\n",job->JobDesc().c_str());
		WriteAbortEventToUserLog( *src_ad );
		job->is_interrupted = true;
		GracefullyRemoveJob(job);
		return;
	}

	if(job_status == HELD && !hold_copied_from_target_job(*src_ad) ) {
		dprintf(D_FULLDEBUG, "JobRouter (%s): found src job on hold\n",job->JobDesc().c_str());
		job->is_interrupted = true;
		GracefullyRemoveJob(job);
		return;
	}

	classad::ClassAd *ad = ad_collection2->GetClassAd(job->dest_key);

	// If ad is not found, check if enough time has passed
	// since we submitted the job.

	if(!ad) {
		int age = time(NULL) - job->submission_time;
		if(job->SawDestJob()) {
				// we have seen the dest job before, but now it is gone,
				// so it must have been removed
			dprintf(D_ALWAYS,"JobRouter (%s): dest job was removed!\n",job->JobDesc().c_str());
			GracefullyRemoveJob(job);
			return;
		}
		if(age > m_max_job_mirror_update_lag) {
			dprintf(D_ALWAYS,"JobRouter failure (%s): giving up, because submitted job is still not in job queue mirror (submitted %d seconds ago).  Perhaps it has been removed?\n",job->JobDesc().c_str(),age);
			GracefullyRemoveJob(job);
			return;
		}
		dprintf(D_FULLDEBUG,"JobRouter (%s): submitted job has not yet appeared in job queue mirror or was removed (submitted %d seconds ago)\n",job->JobDesc().c_str(),age);
		return;
	}

	job->SetDestJobAd(ad);
#if HAVE_JOB_HOOKS
	
	keyword = m_hook_mgr ? m_hook_mgr->getHookKeyword(job->src_ad) : "";
	if(0 < keyword.length()) {
		copy_attr_param = keyword;
		copy_attr_param += "_ATTRS_TO_COPY";
		custom_attrs = param(copy_attr_param.c_str());
	}
#endif
	if(!update_job_status(*src_ad,job->dest_ad,job->src_ad,custom_attrs)) {
		dprintf(D_ALWAYS,"JobRouter failure (%s): failed to update job status\n",job->JobDesc().c_str());
	}
	else if(ClassAdHasDirtyAttributes(&job->src_ad)) {
		if (false == PushUpdatedAttributes(job->src_ad)) {
			dprintf(D_ALWAYS,"JobRouter failure (%s): failed to update src job\n",job->JobDesc().c_str());

			GracefullyRemoveJob(job);
#if HAVE_JOB_HOOKS
			if (custom_attrs != NULL) {
				free(custom_attrs);
				custom_attrs = NULL;
			}
#endif
			return;
		}
		else {
			dprintf(D_FULLDEBUG,"JobRouter (%s): updated job status\n",job->JobDesc().c_str());
		}
	}
#if HAVE_JOB_HOOKS
	if (custom_attrs != NULL) {
		free(custom_attrs);
		custom_attrs = NULL;
	}
#endif

	job_status = 0;
	if( !ad->EvaluateAttrInt( ATTR_JOB_STATUS, job_status ) ) {
		dprintf(D_ALWAYS, "JobRouter failure (%s): cannot evaluate JobStatus in target job\n",job->JobDesc().c_str());
		GracefullyRemoveJob(job);
		return;
	}
	job->is_running = (job_status == RUNNING || job_status == TRANSFERRING_OUTPUT);

	int job_finished = 0;
	if( !ad->EvaluateAttrInt( ATTR_JOB_FINISHED_HOOK_DONE, job_finished ) ) {
		job_finished = 0;
	}

	if(job_status == COMPLETED && job_finished != 0) {
		dprintf(D_FULLDEBUG, "JobRouter (%s): found target job finished\n",job->JobDesc().c_str());

		job->state = RoutedJob::FINISHED;
	}
}


void
JobRouter::FinalizeJob(RoutedJob *job) {
	if(job->state != RoutedJob::FINISHED) return;

#if HAVE_JOB_HOOKS
	if (NULL != m_hook_mgr)
	{
		int rval = m_hook_mgr->hookJobExit(job);
		switch (rval)
		{
			case -1:    // Error
					// No need to print status messages
					// as the lower levels should be
					// handling that.
				return;
				break;
			case 0:    // Hook not configured
				break;
			case 1:    // Spawned the hook
					// Done for now.  Let the handler call
					// FinishFinalizeJob() when the hook
					// exits.
				return;
				break;
		}
	}
#endif

	FinishFinalizeJob(job);
}

void
JobRouter::RerouteJob(RoutedJob *job) {
	SetJobIdle(job);
	GracefullyRemoveJob(job);
}

void
JobRouter::SetJobIdle(RoutedJob *job) {
	int old_status = IDLE;
	job->src_ad.EvaluateAttrInt(ATTR_JOB_STATUS, old_status);
	if ( old_status != IDLE ) {
		if ( old_status == RUNNING || old_status == TRANSFERRING_OUTPUT ) {
			WriteEvictEventToUserLog( job->src_ad );
		}
		job->src_ad.InsertAttr(ATTR_JOB_STATUS,IDLE);
		if(false == PushUpdatedAttributes(job->src_ad)) {
			dprintf(D_ALWAYS,"JobRouter failure (%s): failed to set src job status back to idle\n",job->JobDesc().c_str());
		}
	}
}

bool
JobRouter::PushUpdatedAttributes(classad::ClassAd& ad, bool routed_job) {
	if(false == push_dirty_attributes(ad,
						routed_job ? m_schedd2_name : m_schedd1_name,
						routed_job ? m_schedd2_pool : m_schedd1_pool))
	{
		return false;
	}
	else
	{
		ad.ClearAllDirtyFlags();
	}
	return true;
}

void
JobRouter::FinishFinalizeJob(RoutedJob *job) {
	std::string owner, domain;
	if (!job->src_ad.EvaluateAttrString(ATTR_OWNER,  owner)) {
		SetJobIdle(job);
		GracefullyRemoveJob(job);
		return;
	}
	job->src_ad.EvaluateAttrString(ATTR_NT_DOMAIN, domain);

	if(!finalize_job(owner, domain, job->dest_ad,job->dest_proc_id.cluster,job->dest_proc_id.proc,m_schedd2_name,m_schedd2_pool,job->is_sandboxed)) {
		dprintf(D_ALWAYS,"JobRouter failure (%s): failed to finalize job\n",job->JobDesc().c_str());

			// Put the src job back in idle state to prevent it from
			// exiting the queue.
		SetJobIdle(job);
	}
	else if(!WriteTerminateEventToUserLog(job->src_ad)) {
	}
	else {
		EmailTerminateEvent(job->src_ad);

		dprintf(D_ALWAYS,"JobRouter (%s): finalized job\n",job->JobDesc().c_str());
		job->is_done = true;

		job->is_success = TestJobSuccess(job);
		if(!job->is_success) {
			dprintf(D_ALWAYS,"Job Router (%s): %s is true, so job will count as a failure\n",job->JobDesc().c_str(),JR_ATTR_JOB_FAILURE_TEST);
		}
	}

	GracefullyRemoveJob(job);
}

bool
JobRouter::TestJobSuccess(RoutedJob *job)
{
	JobRoute *route = GetRouteByName(job->route_name.c_str());
	if(!route) {
			// It doesn't matter what we decide here, because there is no longer
			// any route associated with this job.
		return true;
	}
	bool test_result = false;
#ifdef USE_XFORM_UTILS
	test_result = route->JobFailureTest(&job->src_ad);
#else
	classad::MatchClassAd mad;

	mad.ReplaceLeftAd(route->RouteAd());
	mad.ReplaceRightAd(&job->src_ad);

	classad::ClassAd *upd;
	classad::ClassAdParser parser;
	std::string upd_str;
	upd_str = "[leftJobFailureTest = LEFT.";
	upd_str += JR_ATTR_JOB_FAILURE_TEST;
	upd_str += " ;]";
	upd = parser.ParseClassAd(upd_str);
	ASSERT(upd);

	mad.Update(*upd);
	delete upd;

	bool rc = mad.EvaluateAttrBool("leftJobFailureTest", test_result);
	if(!rc) {
			// UNDEFINED etc. are treated as NOT failure
		test_result = false;
	}

	mad.RemoveLeftAd();
	mad.RemoveRightAd();
#endif
	return !test_result;
}

bool
JobRouter::TestJobSandboxed(RoutedJob *job)
{
	JobRoute *route = GetRouteByName(job->route_name.c_str());
	if(!route) {
			// It doesn't matter what we decide here, because there is no longer
			// any route associated with this job.
		return true;
	}
	bool test_result = false;

#ifdef USE_XFORM_UTILS
	test_result = route->JobShouldBeSandboxed(&job->src_ad);
#else
	classad::MatchClassAd mad;
	mad.ReplaceLeftAd(route->RouteAd());
	mad.ReplaceRightAd(&job->src_ad);

	classad::ClassAd *upd;
	classad::ClassAdParser parser;
	std::string upd_str;
	upd_str = "[leftJobSandboxedTest = LEFT.";
	upd_str += JR_ATTR_JOB_SANDBOXED_TEST;
	upd_str += " ;]";
	upd = parser.ParseClassAd(upd_str);
	ASSERT(upd);

	mad.Update(*upd);
	delete upd;

	bool rc = mad.EvaluateAttrBool("leftJobSandboxedTest", test_result);
	if(!rc) {
			// UNDEFINED etc. are treated as NOT sandboxed
		test_result = false;
	}

	mad.RemoveLeftAd();
	mad.RemoveRightAd();
#endif
	return test_result;
}

bool
JobRouter::TestEditJobInPlace(RoutedJob *job)
{
	JobRoute *route = GetRouteByName(job->route_name.c_str());
	if(!route) {
			// It doesn't matter what we decide here, because there is no longer
			// any route associated with this job.
		return true;
	}
	bool test_result = false;

#ifdef USE_XFORM_UTILS
	test_result = route->EditJobInPlace(&job->src_ad);
#else
	classad::MatchClassAd mad;
	mad.ReplaceLeftAd(route->RouteAd());
	mad.ReplaceRightAd(&job->src_ad);

	classad::ClassAd *upd;
	classad::ClassAdParser parser;
	std::string upd_str;
	upd_str = "[leftEditJobInPlace = LEFT.";
	upd_str += JR_ATTR_EDIT_JOB_IN_PLACE;
	upd_str += " ;]";
	upd = parser.ParseClassAd(upd_str);
	ASSERT(upd);

	mad.Update(*upd);
	delete upd;

	bool rc = mad.EvaluateAttrBool("leftEditJobInPlace", test_result);
	if(!rc) {
			// UNDEFINED etc. are treated as false
		test_result = false;
	}

	mad.RemoveLeftAd();
	mad.RemoveRightAd();
#endif
	return test_result;
}

#ifdef USE_XFORM_UTILS

bool JobRoute::JobFailureTest(classad::ClassAd * job_ad)
{
	bool test_result = false;
	classad::ExprTree* expr = m_JobFailureTest.Expr();
	if (expr) {
		classad::Value val;
		if ( ! job_ad->EvaluateExpr(expr, val) || ! val.IsBooleanValueEquiv(test_result)) {
			// UNDEFINED is false
			test_result = false;
		}
	}
	return test_result;
}

bool JobRoute::JobShouldBeSandboxed(classad::ClassAd * job_ad)
{
	bool test_result = false;
	classad::ExprTree* expr = m_JobShouldBeSandboxed.Expr();
	if (expr) {
		classad::Value val;
		if ( ! job_ad->EvaluateExpr(expr, val) || ! val.IsBooleanValueEquiv(test_result)) {
			// UNDEFINED is false
			test_result = false;
		}
	}
	return test_result;
}

bool JobRoute::EditJobInPlace(classad::ClassAd * job_ad)
{
	bool test_result = false;
	classad::ExprTree* expr = m_EditJobInPlace.Expr();
	if (expr) {
		classad::Value val;
		if ( ! job_ad->EvaluateExpr(expr, val) || ! val.IsBooleanValueEquiv(test_result)) {
			// UNDEFINED is false
			test_result = false;
		}
	}
	return test_result;
}

#endif

bool
JobRoute::EvalUseSharedX509UserProxy(RoutedJob *job)
{
	bool test_result = false;

#ifdef USE_XFORM_UTILS
	classad::ExprTree* expr = m_UseSharedX509UserProxy.Expr();
	if (expr) {
		classad::Value val;
		if ( ! job->src_ad.EvaluateExpr(expr, val) || ! val.IsBooleanValueEquiv(test_result)) {
			// UNDEFINED is false
			test_result = false;
		}
	}
#else
	classad::MatchClassAd mad;
	mad.ReplaceLeftAd(RouteAd());
	mad.ReplaceRightAd(&job->src_ad);

	classad::ClassAd *upd;
	classad::ClassAdParser parser;
	std::string upd_str;
	upd_str = "[leftTest = LEFT.";
	upd_str += JR_ATTR_USE_SHARED_X509_USER_PROXY;
	upd_str += " ;]";
	upd = parser.ParseClassAd(upd_str);
	ASSERT(upd);

	mad.Update(*upd);
	delete upd;

	bool rc = mad.EvaluateAttrBool("leftTest", test_result);
	if(!rc) {
			// UNDEFINED etc. are treated as FALSE
		test_result = false;
	}

	mad.RemoveLeftAd();
	mad.RemoveRightAd();
#endif
	return test_result;
}

bool
JobRoute::EvalSharedX509UserProxy(RoutedJob *job,std::string &proxy_file)
{
#ifdef USE_XFORM_UTILS
	classad::ExprTree* expr = m_SharedX509UserProxy.Expr();
	if (expr) {
		classad::Value val;
		if (job->src_ad.EvaluateExpr(expr, val) && val.IsStringValue(proxy_file)) {
			return true;
		}
	}
	return false;
#else
	classad::MatchClassAd mad;

	mad.ReplaceLeftAd(RouteAd());
	mad.ReplaceRightAd(&job->src_ad);

	classad::ClassAd *upd;
	classad::ClassAdParser parser;
	std::string upd_str;
	upd_str = "[leftValue = LEFT.";
	upd_str += JR_ATTR_SHARED_X509_USER_PROXY;
	upd_str += " ;]";
	upd = parser.ParseClassAd(upd_str);
	ASSERT(upd);

	mad.Update(*upd);
	delete upd;

	bool rc = mad.EvaluateAttrString("leftValue", proxy_file);

	mad.RemoveLeftAd();
	mad.RemoveRightAd();

	return rc;
#endif
}

void
JobRouter::CleanupJob(RoutedJob *job) {
	if(job->state != RoutedJob::CLEANUP) return;

#if HAVE_JOB_HOOKS
	if (NULL != m_hook_mgr)
	{
		int rval = m_hook_mgr->hookJobCleanup(job);
		switch (rval)
		{
			case -1:    // Error
					// No need to print status messages
					// as the lower levels should be
					// handling that.
				return;
				break;
			case 0:    // Hook not configured
				break;
			case 1:    // Spawned the hook
					// Done for now.  Let the handler call
					// FinishCleanupJob() when the hook
					// exits.
				return;
				break;
		}
	}
#endif

	FinishCleanupJob(job);
}

void
JobRouter::FinishCleanupJob(RoutedJob *job) {
	classad::ClassAdCollection *ad_collection = m_scheduler->GetClassAds();

	if(!job->is_done && job->dest_proc_id.cluster != -1) {
		// Remove (abort) destination job.
		MyString err_desc;
		if(!remove_job(job->dest_ad,job->dest_proc_id.cluster,job->dest_proc_id.proc,"JobRouter aborted job",m_schedd2_name,m_schedd2_pool,err_desc)) {
			dprintf(D_ALWAYS,"JobRouter (%s): failed to remove dest job: %s\n",job->JobDesc().c_str(),err_desc.Value());
		}
		else {
			job->dest_proc_id.cluster = -1;
		}
	}

	if(job->is_claimed) {
		MyString error_details;
		bool keep_trying = true;
		int job_status = IDLE;
		// yield_job() sets the job's status to IDLE. If the job was
		// previously running, we need an evict event.
		job->src_ad.EvaluateAttrInt( ATTR_JOB_STATUS, job_status );
		if ( job_status == RUNNING || job_status == TRANSFERRING_OUTPUT ) {
			WriteEvictEventToUserLog( job->src_ad );
		}
		if(!yield_job(job->src_ad,m_schedd1_name,m_schedd1_pool,job->is_done,job->src_proc_id.cluster,job->src_proc_id.proc,&error_details,JobRouterName().c_str(),job->is_sandboxed,m_release_on_hold,&keep_trying))
		{
			dprintf(D_ALWAYS,"JobRouter (%s): failed to yield job: %s\n",
					job->JobDesc().c_str(),
					error_details.Value());

			classad::ClassAd *src_ad = ad_collection->GetClassAd(job->src_key);
			if(!src_ad) {
				// The src job has gone away, so do not keep trying.
				keep_trying = false;
			}
			if(keep_trying) {
				return;
			}
		}
		else {
			dprintf(D_FULLDEBUG,"JobRouter (%s): yielded job (done=%d)\n",job->JobDesc().c_str(),job->is_done);
		}

		job->is_claimed = false;
	}

	if(!job->is_claimed) {
		dprintf(D_FULLDEBUG,"JobRouter (%s): Cleaned up and removed routed job.\n",job->JobDesc().c_str());

		JobRoute *route = GetRouteByName(job->route_name.c_str());
		if(route) {
			if(job->is_success) {
				route->IncrementSuccesses();
			}
			else if(!job->is_interrupted) {
				route->IncrementFailures();
			}
		}

		// Now, we need to leave this job in the list for a while to
		// prevent lag in the job collection mirror from causing us to
		// think this job is an orphan.
		job->state = RoutedJob::RETIRED;
		job->retirement_time = time(NULL);
		job->route_name = "";
	}
}

void
JobRouter::CleanupRetiredJob(RoutedJob *job) {
	if(job->state != RoutedJob::RETIRED) return;

	// Our job here is to check if the jobs that are hanging around in
	// retirement state are safe to forget about.  We don't want to
	// forget about them until our mirrror of the originating schedd's
	// job collection is in sync.  Otherwise, the jobs may be
	// misidentified as orphans, belonging to this JobRouter, but not
	// being actively managed by this JobRouter.  We don't want to
	// hold them in retirement for an unnecessarily long time, in case
	// the first attempt to route them failed and we want to try
	// again.

	bool src_job_synchronized = false;
	bool dest_job_synchronized = false;

	classad::ClassAdCollection *ad_collection = m_scheduler->GetClassAds();
	classad::ClassAd *src_ad = ad_collection->GetClassAd(job->src_key);

	// If src_ad cannot be found in the mirror, then the ad has probably
	// been deleted, and we could just count that as being in sync.
	// However, there is no penalty to keeping the job waiting around in
	// retirement in this case, because without src_ad, we can't possibly
	// try to route this job again or anything like that.  Therefore,
	// play it safe and only count the mirror as synchronized if we
	// can find src_ad and directly observe that it is not managed by us.

	if(src_ad) {
		std::string managed;
		std::string manager;
		src_ad->EvaluateAttrString(ATTR_JOB_MANAGED,managed);
		src_ad->EvaluateAttrString(ATTR_JOB_MANAGED_MANAGER,manager);

		if(managed != MANAGED_EXTERNAL || manager != m_job_router_name) {
			// Our mirror of the schedd's job collection shows this
			// job as not being managed by us.  Good.
			src_job_synchronized = true;
		}
	}

	classad::ClassAdCollection *ad_collection2 = GetSchedd2ClassAds();
	classad::ClassAd *dest_ad = ad_collection2->GetClassAd(job->dest_key);
	if(!dest_ad) {
		dest_job_synchronized = true;
	}
	else if(dest_ad) {
		std::string manager;
		dest_ad->EvaluateAttrString(JR_ATTR_ROUTED_BY,manager);

		if(manager != m_job_router_name) {
			// Our mirror of the schedd's job collection shows this
			// job as not being managed by us.  Good.
			dest_job_synchronized = true;
		}
	}

	if(src_job_synchronized && dest_job_synchronized) {
		dprintf(D_FULLDEBUG,"JobRouter (%s): job mirror synchronized; removing job from internal 'retirement' status\n",job->JobDesc().c_str());
		RemoveJob(job);
		return;
	}

	if(time(NULL) - job->retirement_time >= m_max_job_mirror_update_lag) {
		// We have waited for a long time to ensure that the mirror is
		// synchronized.  It may be that the job doesn't even exist anymore
		// in the schedd's job collection.  In any case, it is time to
		// forget about it.

		if(src_ad) {
			dprintf(D_FULLDEBUG,"JobRouter (%s): job mirror still not synchronized after %ld seconds; removing job from internal 'retirement' status\n",job->JobDesc().c_str(),(long)(time(NULL)-job->retirement_time));
		}

		RemoveJob(job);
		return;
	}
}

void
JobRouter::TimerHandler_UpdateCollector() {
	daemonCore->sendUpdates(UPDATE_AD_GENERIC, &m_public_ad);
}

void
JobRouter::InvalidatePublicAd() {
	ClassAd invalidate_ad;
	MyString line;

	ASSERT( ! m_operate_as_tool);

	SetMyTypeName(invalidate_ad, QUERY_ADTYPE);
	SetTargetTypeName(invalidate_ad, "Job_Router");

	line.formatstr("%s == \"%s\"", ATTR_NAME, daemonName.c_str());
	invalidate_ad.AssignExpr(ATTR_REQUIREMENTS, line.Value());
	daemonCore->sendUpdates(INVALIDATE_ADS_GENERIC, &invalidate_ad, NULL, false);
}

JobRoute::JobRoute(const char * source) : m_source(source) {
	m_num_jobs = 0;
	m_num_running_jobs = 0;
	m_max_jobs = 0;
	m_max_idle_jobs = 0;
	m_recent_stats_begin_time = time(NULL);
	m_recent_jobs_failed = 0;
	m_recent_jobs_succeeded = 0;
	m_recent_jobs_routed = 0;
	m_failure_rate_threshold = 0;
	m_throttle = 0;
	m_override_routing_entry = -1;
	m_target_universe = CONDOR_UNIVERSE_GRID;
#ifdef USE_XFORM_UTILS
	m_route_from_classad = false;
	m_use_pre_route_transform = false;
#else
	m_route_requirements = NULL;
#endif
}

JobRoute::~JobRoute() {
}
bool JobRoute::AcceptingMoreJobs()
{
	if( m_throttle > 0 && m_throttle <= m_recent_jobs_routed) {
		return false;
	}
	if( m_max_idle_jobs >= 0 && m_max_idle_jobs <= CurrentIdleJobs() ) {
		return false;
	}
	return m_num_jobs < m_max_jobs;
}
std::string
JobRoute::ThrottleDesc() {
	return ThrottleDesc(m_throttle);
}
std::string
JobRoute::ThrottleDesc(double throttle) {
	std::string desc;
	if(throttle <= 0) {
		desc = "none";
	}
	else {
		MyString buf;
		buf.formatstr("%g jobs/sec",throttle/THROTTLE_UPDATE_INTERVAL);
		desc = buf.Value();
	}
	return desc;
}
void
JobRoute::CopyState(JobRoute *r) {
		// Only copy state that can't be recreated in some other way.
		// Would be nice if we didn't have any such state at all,
		// because job router is supposed to be as stateless as possible,
		// but there is currently nowhere else to stash the following state.

	m_recent_jobs_routed = r->m_recent_jobs_routed;
	m_recent_stats_begin_time = r->m_recent_stats_begin_time;
	m_recent_jobs_failed = r->m_recent_jobs_failed;
	m_recent_jobs_succeeded = r->m_recent_jobs_succeeded;
	m_throttle = r->m_throttle;
}

void
JobRoute::AdjustFailureThrottles() {
	time_t now = time(NULL);
	double delta = now - m_recent_stats_begin_time;

	if(delta < THROTTLE_UPDATE_INTERVAL) {
		return;
	}

	double new_throttle = m_throttle;
	double recent_failure_rate = m_recent_jobs_failed*1.0/delta;

	dprintf(D_FULLDEBUG,"JobRouter (route=%s): checking throttle: recent failure rate %g vs. threshold %g; recent successes %d and failures %d\n",Name(),recent_failure_rate,m_failure_rate_threshold,m_recent_jobs_succeeded,m_recent_jobs_failed);

	if( (recent_failure_rate > m_failure_rate_threshold)
	    && m_recent_jobs_failed )
	{
			//Decelerate.  Failure rate is above threshold.
		int recent_non_failures = m_num_jobs + m_recent_jobs_succeeded;
		double failure_ratio = (double)m_recent_jobs_failed/((double)m_recent_jobs_failed + recent_non_failures);

				//Throttle to aim for max_failure_frequency.
		new_throttle = THROTTLE_UPDATE_INTERVAL * m_failure_rate_threshold / failure_ratio;
	}
	else {
        // heuristic for accelerating:
        //   - if all jobs are succeeding, accel by x5
        //   - if half are succeeding and half failing, accel x2.5
        //   - if no failures or successes, accel x2.0
        //   - if all jobs are failing, do not change
        float accel = (3.0*m_recent_jobs_succeeded - 2.0*m_recent_jobs_failed);
        if( accel > 0 ) {
            accel /= (m_recent_jobs_succeeded + m_recent_jobs_failed);
        }
        accel += 2.0;
		if( accel > 1.0 ) {
				//Accelerate.
			new_throttle *= accel;
		}

		if( new_throttle > THROTTLE_UPDATE_INTERVAL * m_failure_rate_threshold * 10000 ) {
				//Things seem to be going fine.  Remove throttle.
			new_throttle = 0;
		}
		if( new_throttle > 0 && new_throttle < 1 && m_recent_jobs_failed == 0) {
				//At least let 1 job run, or we may never get anywhere.
			new_throttle = 1;
		}
	}
	if (fabs(new_throttle - m_throttle) > 0.0001) {
		dprintf(D_ALWAYS,"JobRouter (route=%s): adjusting throttle from %s to %s.\n",
				Name(),
				ThrottleDesc(m_throttle).c_str(),
				ThrottleDesc(new_throttle).c_str());
		m_throttle = new_throttle;
	}
	m_recent_stats_begin_time = now;
	m_recent_jobs_routed = 0;
	m_recent_jobs_failed = 0;
	m_recent_jobs_succeeded = 0;
}

#ifdef USE_XFORM_UTILS
#else
bool
JobRoute::DigestRouteAd(bool allow_empty_requirements) {
	if( !m_route_ad.EvaluateAttrInt( JR_ATTR_MAX_JOBS, m_max_jobs ) ) {
		m_max_jobs = 100;
	}
	if( !m_route_ad.EvaluateAttrInt( JR_ATTR_MAX_IDLE_JOBS, m_max_idle_jobs ) ) {
		m_max_idle_jobs = 50;
	}
	if( !m_route_ad.EvaluateAttrReal( JR_ATTR_FAILURE_RATE_THRESHOLD, m_failure_rate_threshold ) ) {
		m_failure_rate_threshold = 0.03;
	}
	if( !m_route_ad.EvaluateAttrInt( JR_ATTR_TARGET_UNIVERSE, m_target_universe ) ) {
		m_target_universe = CONDOR_UNIVERSE_GRID;
	}
	if( m_target_universe == CONDOR_UNIVERSE_GRID ) {
		if( !m_route_ad.EvaluateAttrString( ATTR_GRID_RESOURCE, m_grid_resource ) ) {
			dprintf(D_ALWAYS, "JobRouter: Missing or invalid %s in job route.\n",ATTR_GRID_RESOURCE);
			return false;
		}	
	}
	if( !m_route_ad.EvaluateAttrString( ATTR_NAME, m_name ) ) {
		// If no name is specified, use the GridResource as the name.
		m_name = m_grid_resource;

		if( m_name.empty() ) {
			dprintf(D_ALWAYS, "JobRouter: Missing or invalid %s in job route.\n",ATTR_NAME);
			return false;
		}
	}
	m_route_requirements = m_route_ad.Lookup( ATTR_REQUIREMENTS );
	if(!m_route_requirements) {
		m_route_requirements_str = "";
		if(!allow_empty_requirements) {
			dprintf(D_ALWAYS, "JobRouter CONFIGURATION ERROR: Missing %s in job route.\n",ATTR_REQUIREMENTS);
			return false;
		}
	}
	else {
		classad::ClassAdUnParser unparser;
		unparser.Unparse(m_route_requirements_str,m_route_requirements);
	}
	bool override;
	if( !m_route_ad.EvaluateAttrBool( JR_ATTR_OVERRIDE_ROUTING_ENTRY, override ) ) {
		m_override_routing_entry = -1;
	}
	else {
		m_override_routing_entry = override;
	}
	return true;
}
#endif

#ifdef USE_XFORM_UTILS
bool
JobRoute::ApplyRoutingJobEdits(
	ClassAd *src_ad,
	SimpleList<MacroStreamXFormSource*>& pre_route,
	SimpleList<MacroStreamXFormSource*>& post_route)
{
	XFormHash mset(CONFIG_OPT_DEFAULTS_ARE_PARAM_INFO /* | CONFIG_OPT_KEEP_DEFAULTS | CONFIG_OPT_WANT_META */);
	//mset.init();
	mset.macros().apool.reserve(0x10000); // allocate workspace. TODO: keep track of route workspace size.
	mset.macros().sources.push_back(this->Name());

	std::string errmsg;
	int rval = 0;
	if (m_use_pre_route_transform && !pre_route.IsEmpty()) {
		MacroStreamXFormSource* xfm;
		pre_route.Rewind();
		while (pre_route.Next(xfm)) {
			if ( ! xfm->matches(src_ad)) {
				dprintf(D_FULLDEBUG, "JobRouter pre-route transform %s: does not match job. skippping it.\n", xfm->getName());
				continue;
			}
			rval = TransformClassAd(src_ad, *xfm, mset, errmsg);
			if (rval < 0) {
				// transform failed, errmsg says why.
				dprintf(D_ALWAYS, "JobRouter failure in pre-route transform %s: %s.\n", xfm->getName(), errmsg.c_str());
				return false;
			}
		}
		// the pre-route may leave behind some temp variables in the mset.  we want to sort those now
		// for efficient lookup in the route.  TODO: maybe someday make the macro set sort on insert?
		optimize_macros(mset.macros());
	}

	rval = TransformClassAd(src_ad, m_route, mset, errmsg);
	if (rval < 0) {
		// transform failed, errmsg says why.
		dprintf(D_ALWAYS,"JobRouter failure (route=%s): %s.\n",Name(), errmsg.c_str());
		return false;
	}

	if (m_use_pre_route_transform && ! post_route.IsEmpty()) {
		MacroStreamXFormSource* xfm;
		post_route.Rewind();
		while (post_route.Next(xfm)) {
			if ( ! xfm->matches(src_ad)) {
				dprintf(D_FULLDEBUG, "JobRouter post-route transform %s: does not match job. skippping it.\n", xfm->getName());
				continue;
			}
			rval = TransformClassAd(src_ad, *xfm, mset, errmsg);
			if (rval < 0) {
				// transform failed, errmsg says why.
				dprintf(D_ALWAYS, "JobRouter failure in pre-route transform %s: %s.\n", xfm->getName(), errmsg.c_str());
				return false;
			}
		}
	}
	return true;
}

bool
JobRoute::ParseNext(
	const std::string & routing_string,
	int &offset,
	const classad::ClassAd *router_defaults_ad,
	bool allow_empty_requirements,
	const char * config_name,
	std::string & errmsg)
{
	errmsg.clear();

	// The caller will pass offset 0 and no router_defaults_ad when parsing a knob from JOB_ROUTER_ROUTE_*
	// it should always pass a defaults ad (possibly and empty one) when parsing JOB_ROUTER_ENTRIES*
	// for single route knobs, we require the route name to match the knob tag
	bool single_route_knob = !router_defaults_ad && (offset == 0);
	if (single_route_knob) {
		this->m_route.setName(config_name);
	}

	// skip leading whitespace
	while (offset < (int)routing_string.size() && isspace(routing_string[offset])) ++offset;
	if (offset >= (int)routing_string.size()) return false;

<<<<<<< HEAD
#if 1 // new for 8.9.6 
=======
#if 1 // new for 8.9.7
>>>>>>> d817f6fb
	if (routing_string[offset] == '[') {
		// parse as new classad, use an empty defaults ad if none was provided
		ClassAd dummy;
		StringList statements;
		if ( ! router_defaults_ad) router_defaults_ad = &dummy;
		int rval = ConvertClassadJobRouterRouteToXForm(statements, config_name, routing_string, offset, *router_defaults_ad, 0);
		if (rval < 0 || statements.isEmpty()) {
			return false;
		}
		m_route_from_classad = true;
		m_use_pre_route_transform = single_route_knob;
		auto_free_ptr route_str(statements.print_to_delimed_string("\n"));
		int route_offset = 0;
		int nlines = m_route.open(route_str, route_offset, errmsg);
		if (nlines < 0) { // < 0 because routes that don't change the job are permitted
			return false;
		}
	} else {
		m_route_from_classad = false;
		m_use_pre_route_transform = true;
		int nlines = m_route.open(routing_string.c_str(), offset, errmsg);
		if (nlines < 0) { // < 0 because routes that don't change the job are permitted
			return false;
		}
	}
#else
	StringList statements;
	if (routing_string[offset] == '[') {
		// parse as new classad, use an empty defaults ad if none was provided
		ClassAd dummy;
		if ( ! router_defaults_ad) router_defaults_ad = &dummy;
		int rval = ConvertClassadJobRouterRouteToXForm(statements, config_name, routing_string, offset, *router_defaults_ad, 0);
		if (rval < 0) {
			return false;
		}
		m_route_from_classad = true;
		m_use_pre_route_transform = single_route_knob;
	} else {
		// consume lines up to the next transform statement or the next line starting with [
		const char * input = routing_string.c_str() + offset;
		StringTokenIterator lines(input, 512, "\n");
		for (const char * line = lines.first(); line; line = lines.next()) {
			const char * p = lines.remain();
			if (starts_with_ignore_case(line, "transform") && ( ! line[9] || isspace(line[9]))) {
				if ( ! p) {
					offset = (int)routing_string.size();
				} else {
					offset += (p - input);
				}
				break;
			}
			statements.append(line);
			while (p && isspace(*p)) ++p;
			if (p && *p == '[') {
				offset += (p - input);
				break;
			}
		}
		m_route_from_classad = false;
		m_use_pre_route_transform = true;
	}

	if (statements.isEmpty()) {
		return false;
	}
	int nlines = m_route.open(statements, WireMacro, errmsg);
	if (nlines < 0) {
		return false;
	}
#endif
	// for routes that come from a single knob. (i.e. JOB_ROUTER_ROUTE_FOO) that name *must* be the same as the config name
	if (single_route_knob && ! m_name.empty() && (YourStringNoCase(config_name) != m_name.c_str())) {
		dprintf(D_ALWAYS, "WARNING: The Name specified in JOB_ROUTER_ROUTE_%s was \"%s\". using %s instead.", config_name, m_name.c_str(), config_name);
		m_name = config_name;
	}
	const char * name = m_route.getName(); if ( ! name) name = "";

	XFormHash mset;
	mset.init();

	std::string xfm_text;
	dprintf(D_ALWAYS, "JobRouter: route %s converted to :\n%s\n",
			name, m_route.getFormattedText(xfm_text, "\t") );


	// insure that the resulting xform will parse, and also populate the XFormHash with it's params
	// so that we can query/store them for use in the routing process prior to actual job transformation.
	if ( ! ValidateXForm(m_route, mset, errmsg)) {
		dprintf(D_ALWAYS, "JobRouter: route %s is not valid: %s\n", name, errmsg.c_str());
		return false;
	}

	// load expressions that need to be evaluated before we actually route.
	// all of these are optional.
	m_JobFailureTest.set(mset.local_param(JR_ATTR_JOB_FAILURE_TEST, m_route.context()));
	m_JobShouldBeSandboxed.set(mset.local_param(JR_ATTR_JOB_SANDBOXED_TEST, m_route.context()));
	m_EditJobInPlace.set(mset.local_param(JR_ATTR_EDIT_JOB_IN_PLACE, m_route.context()));
	m_UseSharedX509UserProxy.set(mset.local_param(JR_ATTR_USE_SHARED_X509_USER_PROXY, m_route.context()));
	m_SharedX509UserProxy.set(mset.local_param(JR_ATTR_SHARED_X509_USER_PROXY, m_route.context()));

	bool knob_exists = false;
	m_max_jobs = mset.local_param_int(JR_ATTR_MAX_JOBS, 100, m_route.context(), &knob_exists);
	if ( ! knob_exists) {
		m_max_jobs = param_integer("JOB_ROUTER_DEFAULT_MAX_JOBS_PER_ROUTE", m_max_jobs);
	}
	m_max_idle_jobs = mset.local_param_int(JR_ATTR_MAX_IDLE_JOBS, 50, m_route.context(), &knob_exists);
	if ( ! knob_exists) {
		m_max_idle_jobs = param_integer("JOB_ROUTER_DEFAULT_MAX_IDLE_JOBS_PER_ROUTE", m_max_idle_jobs);
	}
	m_failure_rate_threshold = mset.local_param_double(JR_ATTR_FAILURE_RATE_THRESHOLD, 0.03, m_route.context());
	m_target_universe = m_route.getUniverse();
	if ( ! m_target_universe) {
		m_target_universe = mset.local_param_int(JR_ATTR_TARGET_UNIVERSE, CONDOR_UNIVERSE_GRID, m_route.context());
		m_route.setUniverse(m_target_universe);
	}
	if (m_target_universe == CONDOR_UNIVERSE_GRID) {
		if ( ! mset.local_param_unquoted_string(ATTR_GRID_RESOURCE, m_grid_resource, m_route.context()) ) {
			dprintf(D_ALWAYS, "JobRouter: Missing or invalid %s in job route.\n",ATTR_GRID_RESOURCE);
			return false;
		}	
	}

	if ( ! m_route.getName()) {
		// If no name is specified, use the GridResource as the name.
		m_route.setName(m_grid_resource.c_str());
		if ( ! m_route.getName()) {
			dprintf(D_ALWAYS, "JobRouter: Missing or invalid %s in job route.\n",ATTR_NAME);
			return false;
		}
	}
	m_name = m_route.getName();

	if ( ! m_route.getRequirements()) {
		if( ! allow_empty_requirements) {
			dprintf(D_ALWAYS, "JobRouter CONFIGURATION ERROR: Missing %s in job route.\n",ATTR_REQUIREMENTS);
			return false;
		}
	}
	bool has_over = false;
	m_override_routing_entry = mset.local_param_bool(JR_ATTR_OVERRIDE_ROUTING_ENTRY, false, m_route.context(), &has_over);
	if ( ! has_over) {
		m_override_routing_entry = -1;
	}

	return true;
}
#else

std::string
JobRoute::RouteString() {
	std::string route_string;
	classad::ClassAdUnParser unparser;
	unparser.Unparse(route_string,&m_route_ad);
	return route_string;
}

bool JobRoute::RouteStringPretty(std::string & str) {
	if (m_route_ad.size() <= 0)
		return false;
	classad::PrettyPrint unparser;
	unparser.Unparse(str, &m_route_ad);
	return !str.empty();
}

bool
JobRoute::ParseClassAd(std::string routing_string,int &offset,classad::ClassAd const *router_defaults_ad,bool allow_empty_requirements) {
	classad::ClassAdParser parser;
	classad::ClassAd ad;
	if(!parser.ParseClassAd(routing_string,ad,offset)) {
		return false;
	}
	m_route_ad = *router_defaults_ad;
	m_route_ad.Update(ad);
	return DigestRouteAd(allow_empty_requirements);
}

bool
JobRoute::ApplyRoutingJobEdits(classad::ClassAd *src_ad) {
	classad::AttrList::const_iterator itr;
	classad::ExprTree *tree;

	src_ad->DisableDirtyTracking();
	// Do attribute copies
	for( itr = m_route_ad.begin( ); itr != m_route_ad.end( ); itr++ ) {
		char const *attr = itr->first.c_str();
		std::string new_attr;
		classad::ExprTree *expr;
		if(strncmp(attr,"copy_",5)) continue;
		attr = attr + 5;
		if(!m_route_ad.EvaluateAttrString( itr->first, new_attr )) {
			dprintf(D_ALWAYS,"JobRouter failure (route=%s): ApplyRoutingJobEdits failed to evaluate %s to a string.\n",Name(),itr->first.c_str());
			continue;
		}
		dprintf(D_FULLDEBUG,"JobRouter (route=%s): Copying attribute %s to %s\n",Name(),attr,new_attr.c_str());
		if(! (expr = src_ad->Lookup(attr)) ) {
			classad::ClassAdParser parser;
			expr = parser.ParseExpression( "undefined" );
		}
		else {
			expr = expr->Copy();
		}
		if(!src_ad->Insert(new_attr,expr)) {
			return false;
		}
	}
	// Do attribute deletion
	for( itr = m_route_ad.begin( ); itr != m_route_ad.end( ); itr++ ) {
		char const *attr = itr->first.c_str();
		if(strncmp(attr,"delete_",7)) continue;
		attr = attr + 7;
		dprintf(D_FULLDEBUG,"JobRouter (route=%s): Deleting attribute %s\n",Name(),attr);

		src_ad->Delete(attr);
	}
	// Do attribute assignments
	for( itr = m_route_ad.begin( ); itr != m_route_ad.end( ); itr++ ) {
		char const *attr = itr->first.c_str();
		if(strncmp(attr,"set_",4)) continue;
		attr = attr + 4;
		dprintf(D_FULLDEBUG,"JobRouter (route=%s): Setting attribute %s\n",Name(),attr);
		if( !( tree = itr->second->Copy( ) ) ) {
			return false;
		}
		if(!src_ad->Insert(attr,tree)) {
			return false;
		}
	}
	// Do attribute evaluation assignments
	for( itr = m_route_ad.begin( ); itr != m_route_ad.end( ); itr++ ) {
		char const *attr = itr->first.c_str();
		if(strncmp(attr,"eval_set_",9)) continue;
		attr = attr + 9;
		dprintf(D_FULLDEBUG,"JobRouter (route=%s): Setting attribute %s to an evaluated expression\n",Name(),attr);
		if( !( tree = itr->second->Copy( ) ) ) {
			return false;
		}
		if(!src_ad->Insert(attr,tree)) {
			return false;
		}
		classad::Value val;
		if(!src_ad->EvaluateAttr(attr,val)) {
			dprintf(D_ALWAYS,"JobRouter (route=%s): Failed to evaluate %s\n",Name(),attr);
			return false;
		}
		classad::ClassAdUnParser unparser;
		std::string valstr;
		unparser.Unparse( valstr, val );

		classad::ExprTree *valtree;
		classad::ClassAdParser parser;
		valtree=parser.ParseExpression(valstr);
		if( !valtree ) {
			dprintf(D_ALWAYS,"JobRouter (route=%s): Failed to parse unparsed evaluation of %s\n",Name(),attr);
			return false;
		}
		if(!src_ad->Insert(attr,valtree)) {
			return false;
		}
	}
	src_ad->EnableDirtyTracking();

	return true;
}
#endif

std::string
RoutedJob::JobDesc() {
	std::string desc;
	if(!src_key.empty()) {
		desc += "src=";
		desc += src_key;
	}
	if(!dest_key.empty()) {
		desc += ",dest=";
		desc += dest_key;
	}
	if(!route_name.empty()) {
		desc += ",route=";
		desc += route_name;
	}
	return desc;
}

bool
RoutedJob::SetSrcJobAd(char const *key,classad::ClassAd *ad,classad::ClassAdCollection * /*ad_collection*/ ) {

	this->src_key = key;
	this->src_proc_id = getProcByString(key);

	//Set the src_ad to include all attributes from cluster plus proc ads.
	if(!src_ad.CopyFromChain(*ad)) {
		dprintf(D_FULLDEBUG,"JobRouter failure (%s): failed to combine cluster and proc ad.\n",JobDesc().c_str());
		return false;
	}
	// From here on, keep track of any changes to src_ad, so we can push
	// changes back to the schedd.
	src_ad.ClearAllDirtyFlags();
	src_ad.EnableDirtyTracking();
	return true;
}

void
RoutedJob::SetDestJobAd(classad::ClassAd const *ad) {
	// We do not want to just do dest_ad = *ad, among other reasons,
	// because this copies the pointer to the chained parent, which
	// could get deleted before we are done with this ad.

	ASSERT(dest_ad.CopyFromChain(*ad));
	saw_dest_job = true;
	dest_ad.EnableDirtyTracking();
}<|MERGE_RESOLUTION|>--- conflicted
+++ resolved
@@ -3249,11 +3249,7 @@
 	while (offset < (int)routing_string.size() && isspace(routing_string[offset])) ++offset;
 	if (offset >= (int)routing_string.size()) return false;
 
-<<<<<<< HEAD
-#if 1 // new for 8.9.6 
-=======
 #if 1 // new for 8.9.7
->>>>>>> d817f6fb
 	if (routing_string[offset] == '[') {
 		// parse as new classad, use an empty defaults ad if none was provided
 		ClassAd dummy;
