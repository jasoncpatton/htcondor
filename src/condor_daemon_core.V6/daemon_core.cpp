/***************************************************************
 *
 * Copyright (C) 1990-2011, Condor Team, Computer Sciences Department,
 * University of Wisconsin-Madison, WI.
 * 
 * Licensed under the Apache License, Version 2.0 (the "License"); you
 * may not use this file except in compliance with the License.  You may
 * obtain a copy of the License at
 * 
 *    http://www.apache.org/licenses/LICENSE-2.0
 * 
 * Unless required by applicable law or agreed to in writing, software
 * distributed under the License is distributed on an "AS IS" BASIS,
 * WITHOUT WARRANTIES OR CONDITIONS OF ANY KIND, either express or implied.
 * See the License for the specific language governing permissions and
 * limitations under the License.
 *
 ***************************************************************/

// //////////////////////////////////////////////////////////////////////
//
// Implementation of DaemonCore.
//
//
// //////////////////////////////////////////////////////////////////////

#include "condor_common.h"

#if HAVE_CLONE
#include <sched.h>
#include <sys/syscall.h>
#include <sys/mount.h>
#endif

#if HAVE_RESOLV_H && HAVE_DECL_RES_INIT
#include <resolv.h>
#endif

static const int DEFAULT_MAX_PID_COLLISIONS = 9;
static const int MIN_FILE_DESCRIPTOR_SAFETY_LIMIT = 20;
static const int MIN_REGISTERED_SOCKET_SAFETY_LIMIT = 15;
static const int DC_PIPE_BUF_SIZE = 65536;

#include "authentication.h"
#include "daemon.h"
#include "reli_sock.h"
#include "condor_daemon_core.h"
#include "condor_io.h"
#include "internet.h"
#include "KeyCache.h"
#include "condor_debug.h"
#include "condor_uid.h"
#include "my_hostname.h"
#include "condor_commands.h"
#include "condor_config.h"
#include "condor_attributes.h"
#include "condor_getcwd.h"
#include "strupr.h"
#include "sig_name.h"
#include "env.h"
#include "condor_secman.h"
#include "condor_distribution.h"
#include "condor_environ.h"
#include "condor_version.h"
#include "setenv.h"
#include "my_popen.h"
#ifdef WIN32
#include "exception_handling.WINDOWS.h"
#include "process_control.WINDOWS.h"
#include "executable_scripts.WINDOWS.h"
#include "access_desktop.WINDOWS.h"
#include "condor_fix_assert.h"
typedef unsigned (__stdcall *CRT_THREAD_HANDLER) (void *);
CRITICAL_SECTION Big_fat_mutex; // coarse grained mutex for debugging purposes
#endif
#include "directory.h"
#include "../condor_io/condor_rw.h"

#include "selector.h"
#include "proc_family_interface.h"
#include "condor_netdb.h"
#include "util_lib_proto.h"
#include "subsystem_info.h"
#include "basename.h"
#include "condor_threads.h"
#include "shared_port_endpoint.h"
#include "condor_open.h"
#include "filename_tools.h"
#include "condor_claimid_parser.h"
#include "condor_email.h"
#include "valgrind.h"
#include "ipv6_hostname.h"
#include "daemon_command.h"
#include "condor_sockfunc.h"
#include "condor_auth_passwd.h"
#include "exit.h"
#include "largestOpenFD.h"

#include <algorithm>

#if !defined(CLONE_NEWPID)
#define CLONE_NEWPID 0x20000000
#endif

#include "systemd_manager.h"


static const char* EMPTY_DESCRIP = "<NULL>";

// special errno values that may be returned from Create_Process
const int DaemonCore::ERRNO_EXEC_AS_ROOT = 666666;
const int DaemonCore::ERRNO_PID_COLLISION = 666667;
const int DaemonCore::ERRNO_REGISTRATION_FAILED = 666668;
const int DaemonCore::ERRNO_EXIT = 666669;
const char *DaemonCore::DEFAULT_INDENT = "DaemonCore--> ";

unsigned DaemonCore::m_remote_admin_seq = 0;
time_t DaemonCore::m_startup_time = time(NULL);

#define CREATE_PROCESS_FAILED_CHDIR 1

// Make this the last include to fix assert problems on Win32 -- see
// the comments about assert at the end of condor_debug.h to understand
// why.
// DO NOT include any system header files after this!
#include "condor_debug.h"

// We should only need to include the libTDP header once
// the library is made portable. For now, the TDP process
// control stuff is in here
#define TDP 1
#if defined( LINUX ) && defined( TDP )

#include <sys/ptrace.h>
#include <sys/wait.h>

#include <memory>

int
tdp_wait_stopped_child (pid_t pid)
{

    int wait_val;

    if (waitpid(pid, &wait_val, 0) == -1) {
	dprintf(D_ALWAYS,"Wait for Stopped Child wait failed: %d (%s) \n", errno, strerror (errno));
	return -1;
    }

    if(!WIFSTOPPED(wait_val)) {
	return -1;  /* Something went wrong with application exec. */
    }

    if (kill(pid, SIGSTOP) < 0) {
	dprintf(D_ALWAYS, "Wait for Stopped Child kill failed: %d (%s) \n", errno, strerror(errno));
	return -1;
    }

    if (ptrace(PTRACE_DETACH, pid, 0, 0) < 0) {
	dprintf(D_ALWAYS, "Wait for Stopped Child detach failed: %d (%s) \n", errno, strerror(errno));
	return -1;
    }

    return 0;
}

#endif /* LINUX && TDP */

static int _condor_fast_exit = 0;

void **curr_dataptr;
void **curr_regdataptr;

extern void drop_addr_file( void );

// DaemonCore constructor.

#ifdef WIN32
// when this is set to true, the pidWatcherThreads will quit without touching any DaemonCore data structures
// used in the DaemonCore destructor to insure we don't crash on the way out the door even if a child
// races us to the exit.
bool abort_pid_watcher_threads = false;
#endif

static unsigned int
get_tracking_id()
{
	static bool s_initialized = false;
	static unsigned int s_mii= 0;

	if (! s_initialized) {
		s_mii = get_random_uint_insecure();
		s_initialized = true;
	}

	/* when s_mii is UINT_MAX, then this wraps to zero */
	return s_mii++;
}

DaemonCore::DaemonCore(int ComSize,int SigSize,
				int SocSize,int ReapSize)
	: m_use_udp_for_dc_signals(false),
#ifdef WIN32
	m_never_use_kill_for_dc_signals(true),
#else
	m_never_use_kill_for_dc_signals(false),
#endif
	m_create_family_session(true),
	t(TimerManager::GetTimerManager()),
	m_command_port_arg(-1),
	m_dirty_command_sock_sinfuls(true),
	m_advertise_ipv4_first(false)
{

	if(ComSize < 0 || SigSize < 0 || SocSize < 0 || ReapSize < 0)
	{
		EXCEPT("Invalid argument(s) for DaemonCore constructor");
	}

	SubsystemType styp = get_mySubSystem()->getType();
	bool enable_stats = (styp == SUBSYSTEM_TYPE_MASTER)
					|| (styp == SUBSYSTEM_TYPE_COLLECTOR)
					|| (styp == SUBSYSTEM_TYPE_NEGOTIATOR)
					|| (styp == SUBSYSTEM_TYPE_SCHEDD)
					|| (styp == SUBSYSTEM_TYPE_STARTD);
    dc_stats.Init(enable_stats); // initilize statistics.
    dc_stats.SetWindowSize(20*60);

	ppid = 0;
#ifdef WIN32
	abort_pid_watcher_threads = false;
	// init the mutex
	#pragma warning(suppress: 28125) // should InitCritSec inside a try/except block..
	InitializeCriticalSection(&Big_fat_mutex);
	EnterCriticalSection(&Big_fat_mutex);

	mypid = ::GetCurrentProcessId();

	InitializeSListHead(&PumpWorkHead);
#else
	mypid = ::getpid();
#endif

	// our pointer to the ProcFamilyInterface object is initially NULL. the
	// object will be created the first time Create_Process is called with
	// a non-NULL family_info argument
	//
	m_proc_family = NULL;

	m_unregisteredCommand.num = 0;

	sec_man = new SecMan();
	audit_log_callback_fn = 0;

	nPendingSockets = 0;

	// See the comment in the header.  This can't be a reconfigure setting
	// because everybody's sinfuls are derived from the shared port's sinful
	// (when shared port is enabled, which it is by default), and the shared
	// port's sinful (and ad file on disk) isn't necessarily updated before
	// anyone else's, the master particularly included.
	m_advertise_ipv4_first = param_boolean( "ADVERTISE_IPV4_FIRST", false );

	m_dirty_sinful = true;

	maxPipeBuffer = 10240;

	nReap = 0;
	nextReapId = 1;
	defaultReaper=-1;

	curr_dataptr = NULL;
	curr_regdataptr = NULL;

#ifdef WIN32
	dcmainThreadId = ::GetCurrentThreadId();
#endif

#ifndef WIN32
	async_sigs_unblocked = FALSE;
#endif
	async_pipe_signal = false;

		// Note: this cannot be modified on reconfig, requires restart.
	m_wants_dc_udp = param_boolean("WANT_UDP_COMMAND_SOCKET", true);
	m_wants_dc_udp_self = m_wants_dc_udp;
#ifndef WIN32
		// In unix, the shadow never needs a UDP command socket, because
		// the schedd only sends it plain unix signals.  Since there
		// may be a lot of shadows, this is important enough to specially
		// optimize.
	if( get_mySubSystem()->isType(SUBSYSTEM_TYPE_SHADOW) ) {
		m_wants_dc_udp_self = false;
	}
#endif
	if( get_mySubSystem()->isType(SUBSYSTEM_TYPE_SHARED_PORT) ) {
		m_wants_dc_udp_self = false;
	}
	m_invalidate_sessions_via_tcp = true;
	m_use_udp_for_dc_signals = param_boolean("USE_UDP_FOR_DC_SIGNALS", false);
#ifdef WIN32
	m_never_use_kill_for_dc_signals = true;
#else
	m_never_use_kill_for_dc_signals = param_boolean("NEVER_USE_KILL_FOR_DC_SIGNALS", false);
#endif

	super_dc_rsock = NULL;
	super_dc_ssock = NULL;
	m_super_dc_port = -1;
	m_iMaxReapsPerCycle = 1;
    m_iMaxAcceptsPerCycle = 1;

	m_MaxTimeSkip = 60 * 20;  // 20 minutes

	inheritedSocks[0] = NULL;
	inServiceCommandSocket_flag = FALSE;
	m_need_reconfig = false;
	m_delay_reconfig = false;
		// Initialize our array of lists used to authorize
		// condor_config_val -set and friends.
	int i;
	for( i=0; i<LAST_PERM; i++ ) {
		SettableAttrsLists[i] = NULL;
	}

	Default_Priv_State = PRIV_CONDOR;

	_cookie_len_old  = _cookie_len  = 0;
	_cookie_data_old = _cookie_data = NULL;

	peaceful_shutdown = false;

	file_descriptor_safety_limit = 0; // 0 indicates: needs to be computed

#ifndef WIN32
	char max_fds_name[50];
	snprintf(max_fds_name,sizeof(max_fds_name),"%s_MAX_FILE_DESCRIPTORS",get_mySubSystem()->getName());
	int max_fds = param_integer(max_fds_name,0);
	if( max_fds <= 0 ) {
		max_fds = param_integer("MAX_FILE_DESCRIPTORS",0);
	}
	if( max_fds > 0 ) {
		dprintf(D_ALWAYS,"Setting maximum file descriptors to %d.\n",max_fds);

        TemporaryPrivSentry sentry( PRIV_ROOT );
        if( is_root() ) {
	        limit(RLIMIT_NOFILE,max_fds,CONDOR_REQUIRED_LIMIT,"MAX_FILE_DESCRIPTORS");
        } else {
    	    limit(RLIMIT_NOFILE,max_fds,CONDOR_HARD_LIMIT,"MAX_FILE_DESCRIPTORS");
        }
	}
#endif

	localAdFile = NULL;

	m_collector_list = NULL;
	m_wants_restart = true;
	m_in_daemon_shutdown = false;
	m_in_daemon_shutdown_fast = false;
	sent_signal = false;
	m_private_network_name = NULL;

#ifdef HAVE_CLONE
		// This will be initialized from the config file, so just set to
		// false here.
	m_use_clone_to_create_processes = false;
#endif

	m_fake_create_thread = false;

	m_refresh_dns_timer = -1;

	m_ccb_listeners = NULL;
	m_shared_port_endpoint = NULL;
	nRegisteredSocks = 0;
	m_iMaxUdpMsgsPerCycle = 1;
}

// DaemonCore destructor. Delete the all the various handler tables, plus
// delete/free any pointers in those tables.
DaemonCore::~DaemonCore()
{
	int		i;

	#ifdef WIN32
	// force pid watcher threads to quit without doing any more "reaping" (lest they crash)
	abort_pid_watcher_threads = true;
	#endif

	if( m_ccb_listeners ) {
		delete m_ccb_listeners;
		m_ccb_listeners = NULL;
	}

	if( m_shared_port_endpoint ) {
		delete m_shared_port_endpoint;
		m_shared_port_endpoint = NULL;
	}

#ifndef WIN32
	close(async_pipe[1]);
	close(async_pipe[0]);
#endif

	for (auto &ct : comTable) {
		free( ct.command_descrip );
		free( ct.handler_descrip );
		delete ct.alternate_perm;
	}
	if ( m_unregisteredCommand.num ) {
		free( m_unregisteredCommand.command_descrip );
		free( m_unregisteredCommand.handler_descrip );
	}

	for (auto &s : sigTable) {
		free( s.sig_descrip );
		free( s.handler_descrip );
	}

	// There may be CEDAR objects stored in the table, but we
	// don't want to delete them here.  People who register
	// sockets in our table have to be responsible for
	// cleaning up after themselves.  "He who creates should
	// delete", otherwise the socket(s) may get deleted
	// multiple times.  The only things we created are the UDP
	// and TCP command sockets, but we'll delete those down
	// below, so we just need to delete the table entries
	// themselves, not the CEDAR objects.  Origional wisdom by
	// Todd, cleanup of DC command sockets by Derek on 2/26/01

	for (auto &sockEnt: sockTable) {
		free( sockEnt.iosock_descrip );
		free( sockEnt.handler_descrip );
		}

	delete sec_man;

	// Since we created these, we need to clean them up.
	delete super_dc_rsock;
	delete super_dc_ssock;
	m_super_dc_port = -1;

	for (size_t i=0;i<nReap;i++) {
		free( reapTable[i].reap_descrip );
		free( reapTable[i].handler_descrip );
	}

	// Delete all time-skip watchers
	for (auto *p: m_TimeSkipWatchers) {
		delete p;
	}

	if (m_proc_family != NULL) {
		delete m_proc_family;
	}

	for( i=0; i<LAST_PERM; i++ ) {
		if( SettableAttrsLists[i] ) {
			delete SettableAttrsLists[i];
		}
	}

	for (auto &pe: pipeTable) {
		free( pe.pipe_descrip );
		free( pe.handler_descrip );
	}

	t.CancelAllTimers();

	if (_cookie_data) {
		free(_cookie_data);
	}
	if (_cookie_data_old) {
		free(_cookie_data_old);
	}

	if(localAdFile) {
		free(localAdFile);
		localAdFile = NULL;
	}
	
	if (m_collector_list) {
		delete m_collector_list;
		m_collector_list = NULL;
	}

	if (m_private_network_name) {
		free(m_private_network_name);
		m_private_network_name = NULL;
	}
}

bool DaemonCore::setChildSharedPortID( pid_t pid, const char * sock ) {
	auto itr = pidTable.find(pid);
	if (itr == pidTable.end()) {
		return false;
	}
	PidEntry& pidinfo = itr->second;

	if( pidinfo.sinful_string.empty() ) {
		return false;
	}

	Sinful s( pidinfo.sinful_string.c_str() );
	s.setSharedPortID( sock );
	pidinfo.sinful_string = s.getSinful();

	return true;
}

void DaemonCore::Set_Default_Reaper( int reaper_id )
{
	defaultReaper = reaper_id;
}

/********************************************************
 Here are a bunch of public methods with parameter overloading.
 These methods here just call the actual method implementation with a
 default parameter set.
 ********************************************************/
int	DaemonCore::Register_Command(int command, const char* com_descrip,
				CommandHandler handler, const char* handler_descrip,
				DCpermission perm, bool force_authentication,
				int wait_for_payload, std::vector<DCpermission> *alternate_perm)
{
	return( Register_Command(command, com_descrip, handler,
							(CommandHandlercpp)NULL, handler_descrip, nullptr,
							 perm, FALSE, force_authentication,
							 wait_for_payload, alternate_perm) );
}

int	DaemonCore::Register_Command(int command, const char *com_descrip,
				CommandHandlercpp handlercpp, const char* handler_descrip,
				Service* s, DCpermission perm,
				bool force_authentication, int wait_for_payload,
				std::vector<DCpermission> *alternate_perm)
{
	return( Register_Command(command, com_descrip, NULL, handlercpp,
							 handler_descrip, s, perm, TRUE,
							 force_authentication, wait_for_payload,
							 alternate_perm) );
}

int	DaemonCore::Register_CommandWithPayload(int command, const char* com_descrip,
				CommandHandler handler, const char* handler_descrip,
				DCpermission perm, bool force_authentication,
				int wait_for_payload, std::vector<DCpermission> *alternate_perm)
{
	return( Register_Command(command, com_descrip, handler,
							(CommandHandlercpp)NULL, handler_descrip, nullptr,
							 perm, FALSE, force_authentication,
							 wait_for_payload, alternate_perm) );
}

int	DaemonCore::Register_CommandWithPayload(int command, const char *com_descrip,
				CommandHandlercpp handlercpp, const char* handler_descrip,
				Service* s, DCpermission perm,
				bool force_authentication, int wait_for_payload,
				std::vector<DCpermission> *alternate_perm)
{
	return( Register_Command(command, com_descrip, NULL, handlercpp,
							 handler_descrip, s, perm, TRUE,
							 force_authentication, wait_for_payload,
							 alternate_perm) );
}

int	DaemonCore::Register_Signal(int sig, const char* sig_descrip,
				SignalHandler handler, const char* handler_descrip)
{
	return( Register_Signal(sig, sig_descrip, handler,
							(SignalHandlercpp)NULL, handler_descrip, nullptr,FALSE));
}

int	DaemonCore::Register_Signal(int sig, const char *sig_descrip,
				SignalHandlercpp handlercpp, const char* handler_descrip,
				Service* s)
{
	return( Register_Signal(sig, sig_descrip, NULL, handlercpp,
							handler_descrip, s, TRUE) );
}

int DaemonCore::RegisteredSocketCount() const
{
	return nRegisteredSocks + nPendingSockets;
}

int DaemonCore::FileDescriptorSafetyLimit()
{
	if( file_descriptor_safety_limit == 0 ) {
			// Our max is the maxiumum file descriptor that our Selector
			// class says it can handle.
		int file_descriptor_max = Selector::fd_select_size();
#ifdef WIN32
		// Set the danger level at 1 less than the max (Windows doesn't put sockets into the same table as files)
		file_descriptor_safety_limit = file_descriptor_max - 10;
#else
		// Set the danger level at 80% of the max
		file_descriptor_safety_limit = file_descriptor_max - file_descriptor_max/5;
#endif
		if( file_descriptor_safety_limit < MIN_FILE_DESCRIPTOR_SAFETY_LIMIT ) {
				// There is no point trying to live within this limit,
				// because it is too small.  It is better to try and fail
				// in this case than to trust this limit.
			file_descriptor_safety_limit = MIN_FILE_DESCRIPTOR_SAFETY_LIMIT;
		}

		int p = param_integer( "NETWORK_MAX_PENDING_CONNECTS", 0 );
		if( p!=0 ) {
			file_descriptor_safety_limit = p;
		}

		dprintf(D_FULLDEBUG,"File descriptor limits: max %d, safe %d\n",
				file_descriptor_max,
				file_descriptor_safety_limit);
	}

	return file_descriptor_safety_limit;
}

bool DaemonCore::TooManyRegisteredSockets(int fd,std::string *msg,int num_fds)
{
	int registered_socket_count = RegisteredSocketCount();
	int fds_used = registered_socket_count;
	int safety_limit = FileDescriptorSafetyLimit();

	if( safety_limit < 0 ) {
			// No limit.
		return false;
	}

		// The following heuristic is only appropriate on systems where
		// file descriptor numbers are allocated using the lowest
		// available number.
#if !defined(WIN32)
	if (fd == -1) {
		// TODO If num_fds>1, should we call open() multiple times?
		fd = safe_open_wrapper_follow( NULL_FILE, O_RDONLY );
		if ( fd >= 0 ) {
			close( fd );
		}
	}
	if( fd > fds_used ) {
			// Assume fds are allocated always lowest number first
		fds_used = fd;
	}
#endif

	if( num_fds + fds_used > file_descriptor_safety_limit ) {
		if( registered_socket_count < MIN_REGISTERED_SOCKET_SAFETY_LIMIT ) {
			// We don't have very many sockets registered, but
			// we seem to be running out of file descriptors.
			// Perhaps there is a file descriptor leak or
			// perhaps the safety limit is insanely low.
			// Either way, it is better to try and fail than
			// to risk getting into a stalemate.

			if (msg) {
					// If caller didn't ask for error messages, then don't
					// make noise in the log either, because caller is
					// just testing the waters.
				dprintf(D_NETWORK|D_FULLDEBUG,
						"Ignoring file descriptor safety limit (%d), because "
						"only %d sockets are registered (fd is %d)\n",
						file_descriptor_safety_limit,
						registered_socket_count,
						fd );
			}
			return false;
		}
		if(msg) {
			formatstr( *msg, "file descriptor safety level exceeded: "
			              " limit %d, "
			              " registered socket count %d, "
			              " fd %d",
			              safety_limit, registered_socket_count, fd );
		}
		return true;
	}
	return false;
}

int	DaemonCore::Register_Socket(Stream* iosock, const char* iosock_descrip,
				SocketHandler handler, const char* handler_descrip,
				HandlerType handler_type, void **prev_entry)
{
	return( Register_Socket(iosock, iosock_descrip, handler,
							(SocketHandlercpp)NULL, handler_descrip, nullptr,
							handler_type, FALSE, prev_entry) );
}

int	DaemonCore::Register_Socket(Stream* iosock, const char* iosock_descrip,
				SocketHandlercpp handlercpp, const char* handler_descrip,
				Service* s, HandlerType handler_type, void **prev_entry)
{
	return( Register_Socket(iosock, iosock_descrip, NULL, handlercpp,
							handler_descrip, s, handler_type, TRUE, prev_entry) );
}

int	DaemonCore::Register_Pipe(int pipe_end, const char* pipe_descrip,
				PipeHandler handler, const char* handler_descrip,
				HandlerType handler_type)
{
	return( Register_Pipe(pipe_end, pipe_descrip, handler,
							NULL, handler_descrip, nullptr,
							handler_type, FALSE) );
}

int	DaemonCore::Register_Pipe(int pipe_end, const char* pipe_descrip,
				PipeHandlercpp handlercpp, const char* handler_descrip,
				Service* s, HandlerType handler_type)
{
	return( Register_Pipe(pipe_end, pipe_descrip, NULL, handlercpp,
							handler_descrip, s, handler_type, TRUE) );
}

int	DaemonCore::Register_Reaper(const char* reap_descrip, ReaperHandler handler,
				const char* handler_descrip)
{
	return( Register_Reaper(-1, reap_descrip, handler,
							(ReaperHandlercpp)NULL, handler_descrip,
							nullptr, FALSE) );
}

int	DaemonCore::Register_Reaper(const char* reap_descrip,
				ReaperHandlercpp handlercpp, const char* handler_descrip, Service* s)
{
	return( Register_Reaper(-1, reap_descrip, NULL, handlercpp,
							handler_descrip, s, TRUE) );
}

int	DaemonCore::Reset_Reaper(int rid, const char* reap_descrip,
				ReaperHandler handler, const char* handler_descrip)
{
	return( Register_Reaper(rid, reap_descrip, handler,
							(ReaperHandlercpp)NULL, handler_descrip,
							nullptr, FALSE) );
}

int	DaemonCore::Reset_Reaper(int rid, const char* reap_descrip,
				ReaperHandlercpp handlercpp, const char* handler_descrip, Service* s)
{
	return( Register_Reaper(rid, reap_descrip, NULL, handlercpp,
							handler_descrip, s, TRUE) );
}

int	DaemonCore::Register_Timer(unsigned deltawhen, TimerHandler handler,
				const char *event_descrip)
{
	return( t.NewTimer(deltawhen, handler, event_descrip, 0) );
}

int DaemonCore::Register_PumpWork_TS(PumpWorkCallback handler, void* cls, void* data)
{
#ifdef WIN32
	PumpWorkItem * work = (PumpWorkItem*)_aligned_malloc(sizeof(PumpWorkItem), MEMORY_ALLOCATION_ALIGNMENT);
	if ( ! work) return -1;

	work->callback = handler;
	work->cls = cls;
	work->data = data;
	if ( ! InterlockedPushEntrySList(&PumpWorkHead, &work->slist)) {
		// we get false back when the list used to be empty
	}
	if (GetCurrentThreadId() != dcmainThreadId) {
		Do_Wake_up_select();
	}
	return 1;
#else
	// implement for non-windows?
	dprintf(D_ERROR, "Register_PumpWork_TS(%p, %p, %p) called, but has not (yet) been implemented on this platform\n",
			handler, cls, data);
	return -1;
#endif
}

// call on main thread to handle all of work in the PumpWork list, returns number of callbacks handled
int DaemonCore::DoPumpWork() {
#ifdef WIN32
	// the InterlockedSList is a stack (LIFO) but we want to handle them in FIFO
	// order, so first step it to remove items from the interlocked stack and put
	// them in the order we want to handle them. We can re-use the Next pointer
	// of items we have removed from the slist to build this processing list.
	PumpWorkItem * work;
	PumpWorkItem * last = (PumpWorkItem*)InterlockedPopEntrySList(&PumpWorkHead);
	if (last) {
		int num = 1;
		last->slist.Next = NULL;
		while ((work = (PumpWorkItem*)InterlockedPopEntrySList(&PumpWorkHead))) {
			work->slist.Next = &(last->slist);
			last = work;
			++num;
		}
		dprintf(D_DAEMONCORE, "Processing %d pump work item(s)\n", num);
	}

	// now process the items.
	int citems = 0;
	for (work = last; work; ) {

		// call the handler
		work->callback(work->cls, work->data);
		++citems;

		// advance the pointer along the list
		// and then free the current item.
		last = work;
		work = (PumpWorkItem*)work->slist.Next;
		_aligned_free(last);
	}
	return citems;
#else
	// implement for non-windows?
	return 0;
#endif
}

int	DaemonCore::Register_Timer(unsigned deltawhen, TimerHandler handler,
							   Release release, const char *event_descrip)
{
	return( t.NewTimer(deltawhen, handler, release, event_descrip, 0) );
}

int	DaemonCore::Register_Timer(unsigned deltawhen, unsigned period,
				TimerHandler handler, const char *event_descrip)
{
	return( t.NewTimer(deltawhen, handler, event_descrip, period) );
}

int	DaemonCore::Register_Timer(unsigned deltawhen, TimerHandlercpp handlercpp,
				const char *event_descrip, Service* s)
{
	return( t.NewTimer(s, deltawhen, handlercpp, event_descrip, 0) );
}

int	DaemonCore::Register_Timer(unsigned deltawhen, unsigned period,
				TimerHandlercpp handler, const char *event_descrip, Service* s )
{
	return( t.NewTimer(s, deltawhen, handler, event_descrip, period) );
}

int DaemonCore::Register_Timer (const Timeslice &timeslice,TimerHandler handler,const char * event_descrip)
{
	return t.NewTimer(timeslice, handler, event_descrip );
}

int DaemonCore::Register_Timer (const Timeslice &timeslice,TimerHandlercpp handler,const char * event_descrip,Service* s)
{
	return t.NewTimer(s, timeslice, handler, event_descrip );
}

int	DaemonCore::Cancel_Timer( int id )
{
	if ( daemonCore == NULL ) {
		return 0;
	}
	return( t.CancelTimer(id) );
}

int DaemonCore::Reset_Timer( int id, time_t when, unsigned period )
{
	return( t.ResetTimer(id,when,period) );
}

int DaemonCore::Reset_Timer_Period ( int id, unsigned period )
{
	return( t.ResetTimerPeriod(id,period) );
}

int DaemonCore::ResetTimerTimeslice ( int id, Timeslice const &new_timeslice )
{
	return t.ResetTimerTimeslice(id,new_timeslice);
}

bool DaemonCore::GetTimerTimeslice( int id, Timeslice &timeslice )
{
	return t.GetTimerTimeslice( id, timeslice );
}

/************************************************************************/


int DaemonCore::Register_UnregisteredCommandHandler(
	CommandHandlercpp handlercpp,
	const char* handler_descrip,
	Service* s,
	bool include_auth)
{
	if (handlercpp == 0) {
		dprintf(D_ALWAYS, "Can't register NULL unregistered command handler\n");
		return -1;
	}
	if (m_unregisteredCommand.num) { EXCEPT("DaemonCore: Two unregistered command handlers registered"); }
	m_unregisteredCommand.handlercpp = handlercpp;
	m_unregisteredCommand.command_descrip = strdup("UNREGISTERED COMMAND");
	m_unregisteredCommand.handler_descrip = strdup(handler_descrip ? handler_descrip : EMPTY_DESCRIP);
	m_unregisteredCommand.service = s;
	m_unregisteredCommand.num = 1;
	m_unregisteredCommand.is_cpp = include_auth;
	return 1;
}

int DaemonCore::Register_Command(int command, const char* command_descrip,
				CommandHandler handler, CommandHandlercpp handlercpp,
				const char *handler_descrip, Service* s, DCpermission perm,
				int is_cpp, bool force_authentication,
				int wait_for_payload, std::vector<DCpermission> *alternate_perm)
{
    if( handler == 0 && handlercpp == 0 ) {
		dprintf(D_DAEMONCORE, "Can't register NULL command handler\n");
		return -1;
    }

	// Search our array for an empty spot and ensure there isn't an entry
	// for this command already.
	
	CommandEnt *entry = nullptr;
	for ( auto &ce: comTable) {
		if ( ce.handler == NULL && ce.handlercpp == NULL ) {
			entry = &ce;
		}
		if ( ce.num == command ) {
			std::string msg;
			formatstr(msg, "DaemonCore: Same command registered twice (id=%d)", command);
			EXCEPT("%s",msg.c_str());
		}
	}
	if ( entry == nullptr ) {
		// We need to add a new entry at the end of our array
		comTable.emplace_back();
		entry = &comTable[comTable.size() - 1];
	}

	dc_stats.NewProbe("Command", getCommandStringSafe(command), AS_COUNT | IS_RCT | IF_NONZERO | IF_VERBOSEPUB);

	// Found a blank entryi. Now add in the new data.
	entry->num = command;
	entry->handler = handler;
	entry->handlercpp = handlercpp;
	entry->is_cpp = (bool)is_cpp;
	entry->perm = perm;
	entry->force_authentication = force_authentication;
	entry->service = s;
	entry->data_ptr = nullptr;
	entry->wait_for_payload = wait_for_payload;
	if (alternate_perm) {
		entry->alternate_perm = new std::vector<DCpermission>(*alternate_perm);
	}
	free(entry->command_descrip);
	if ( command_descrip )
		entry->command_descrip = strdup(command_descrip);
	else
		entry->command_descrip = strdup(EMPTY_DESCRIP);
	free(entry->handler_descrip);
	if ( handler_descrip )
		entry->handler_descrip = strdup(handler_descrip);
	else
		entry->handler_descrip = strdup(EMPTY_DESCRIP);

	// Update curr_regdataptr for SetDataPtr()
	curr_regdataptr = &(entry->data_ptr);

	// Conditionally dump what our table looks like
	DumpCommandTable(D_FULLDEBUG | D_DAEMONCORE);

	return(command);
}

int DaemonCore::Cancel_Command( int command )
{
	if ( daemonCore == nullptr ) {
		return TRUE;
	}

	for( auto &ct: comTable) {
		if( ct.num == command &&
			( ct.handler || ct.handlercpp ) )
		{
			ct.num = 0;
			ct.handler = nullptr;
			ct.handlercpp = nullptr;
			free(ct.command_descrip);
			ct.command_descrip = nullptr;
			free(ct.handler_descrip);
			ct.handler_descrip = nullptr;
			delete ct.alternate_perm;
			ct.alternate_perm = nullptr;
			return TRUE;
		}
	}
	return FALSE;
}

int DaemonCore::InfoCommandPort()
{
	if ( initial_command_sock() == -1 ) {
		// there is no command sock!
		return -1;
	}

	// this will return a -1 on error
	return( ((Sock*)(sockTable[(size_t)initial_command_sock()].iosock))->get_port() );
}

// NOTE: InfoCommandSinfulString always returns a pointer to a _static_ buffer!
// This means you'd better copy or strdup the result if you expect it to never
// change on you.  Plus, realize static buffers aren't exactly thread safe!
char const * DaemonCore::InfoCommandSinfulString(int pid)
{
	// if pid is -1, we want info on our own process, else we want info
	// on a process created with Create_Process().
	if ( pid == -1 ) {
		return InfoCommandSinfulStringMyself(false);
	} else {
		if (pid == -2) pid = ppid; // a value of -2 means use my parent pid
		auto itr = pidTable.find(pid);
		if (itr == pidTable.end()) {
			// we have no information on this pid
			return NULL;
		}
		PidEntry& pidinfo = itr->second;
		if ( pidinfo.sinful_string.empty() ) {
			// this pid is apparently not a daemon core process
			return NULL;
		}
		return pidinfo.sinful_string.c_str();
	}
}


void addIPToSinfuls(	condor_sockaddr & sa, condor_sockaddr & fa,
						Sinful & m_sinful, Sinful & sPublic, Sinful & sPrivate ) {
	if( sa.is_valid() ) {
		if( fa.is_valid() && fa.get_protocol() == sa.get_protocol() ) {
			fa.set_port( sa.get_port() );
			m_sinful.addAddrToAddrs( fa );
		} else {
			m_sinful.addAddrToAddrs( sa );
		}
		sPublic.addAddrToAddrs( sa );
		sPrivate.addAddrToAddrs( sa );
	}
}

// NOTE: InfoCommandSinfulStringMyself always returns a pointer to a _static_ buffer!
// This means you'd better copy or strdup the result if you expect it to never
// change on you.  Plus, realize static buffers aren't exactly thread safe!
char const *
DaemonCore::InfoCommandSinfulStringMyself(bool usePrivateAddress)
{
	static char * sinful_public = NULL;
	static char * sinful_private = NULL;
	static bool initialized_sinful_private = false;

	if( m_shared_port_endpoint ) {
			// We do not advertise (or probably even have) our own network
			// port.  Instead, we advertise SharedPortServer's port along
			// with our local id so connections can be forwarded to us.
		char const *addr = m_shared_port_endpoint->GetMyRemoteAddress();

		if( addr ) {
			// Remote addresses can be accessed from other machines, so
			// they must have addrs.
			Sinful s( addr );
			ASSERT( s.hasAddrs() );
		}

		if( !addr && usePrivateAddress ) {
				// If SharedPortServer is not running yet, and an address
				// that is local to this machine is good enough, then just
				// get enough information to connect directly without going
				// through SharedPortServer.  This will only work if the
				// process trying to connect to us has permission to open
				// our named socket.
			addr = m_shared_port_endpoint->GetMyLocalAddress();
		}

		if( addr ) {
			// We don't verify here the addr has addrs because it could
			// be a local address that could only work on the same machine.
			// Since these addresses are constructed out of thin air, it's
			// not worth fixing them for the benefit of an assertion that
			// can't matter.
			return addr;
		}
	}

	if ( initial_command_sock() == -1 ) {
		// there is no command sock!
		return NULL;
	}

		// If we haven't initialized our address(es), do so now.
	if (sinful_public == NULL || m_dirty_sinful) {
		free( sinful_public );
		sinful_public = NULL;

		int initialCommandSock = initial_command_sock();
		if( initialCommandSock == -1 ) {
			EXCEPT( "Unable to find initial command socket!" );
		}

		Sock * sock = (Sock *)sockTable[(size_t)initialCommandSock].iosock;
		condor_sockaddr sa = sock->my_addr();

		// FIXME: get_sinful_public() will return the TCP_FORWARDING_HOST.
		// We need to check where else it can end up and if it will cause
		// problems there.  It's safe to do here, unless you're running
		// an older version of HTCondor on the same node (because the
		// Sinful in the address file will have TCP_FORWARDING_HOST as its
		// primary address, and older versions of HTCondor don't ignore
		// the primary address).
		//
		// NOTE: For the primary address in our sinful string, prefer an
		// IPv4 address, if available. The primary address is only used by
		// older clients (pre-8.3.x) that don't understand the addrs field
		// and probably don't have good IPv6 support.
		char const * addr = sock->get_sinful_public();
		if(! sa.is_ipv4()) {
			for( size_t i = initialCommandSock; i < sockTable.size(); ++i ) {
				if( sockTable[i].iosock == NULL ) { continue; }
				if(! sockTable[i].is_command_sock) { continue; }

				sock = (Sock *)sockTable[i].iosock;
				sa = sock->my_addr();
				if(! sa.is_ipv4()) { continue; }

				addr = sock->get_sinful_public();
				break;
			}
		}

		if( !addr ) {
			EXCEPT("Failed to get public address of command socket!");
		}
		sinful_public = strdup( addr );
		m_dirty_sinful = true;
	}

	if (!initialized_sinful_private || m_dirty_sinful) {
		free( sinful_private);
		sinful_private = NULL;

		std::string private_sinful_string;
		char* tmp;
		if ((tmp = param("PRIVATE_NETWORK_INTERFACE"))) {
			int port = ((Sock*)sockTable[initial_command_sock()].iosock)->get_port();
			std::string ipv4, ipv6;
			std::string private_ip;
			bool ok = network_interface_to_ip("PRIVATE_NETWORK_INTERFACE",
				tmp, ipv4, ipv6, private_ip);
			if( !ok ) {
				dprintf(D_ALWAYS,
						"Failed to determine my private IP address using PRIVATE_NETWORK_INTERFACE=%s\n",
						tmp);
			}
			else {
				private_sinful_string = generate_sinful(private_ip.c_str(), port);
				sinful_private = strdup(private_sinful_string.c_str());
			}
			free(tmp);
		}

		free(m_private_network_name);
		m_private_network_name = NULL;
		if ((tmp = param("PRIVATE_NETWORK_NAME"))) {
			m_private_network_name = tmp;
		}

		initialized_sinful_private = true;
		m_dirty_sinful = true;
	}

	if( m_dirty_sinful ) { // need to rebuild full sinful string
		m_dirty_sinful = false;

		// The full sinful string is the public address plus params
		// which specify private network address and CCB contact info.

		m_sinful = Sinful(sinful_public);

			// Only publish the private name if there is a private or CCB
			// address, because otherwise, the private name doesn't matter.
		bool publish_private_name = false;

		char const *private_name = privateNetworkName();
		if( private_name ) {
			if( sinful_private && strcmp(sinful_public,sinful_private) ) {
				m_sinful.setPrivateAddr(sinful_private);
				publish_private_name = true;
			}
		}

			// if we don't have a UDP port, advertise that fact
		char *forwarding = param("TCP_FORWARDING_HOST");
		if( forwarding ) {
			free( forwarding );
			m_sinful.setNoUDP(true);
		}
		if( dc_socks.begin() == dc_socks.end()
			|| !dc_socks.begin()->has_safesock() ) {
			m_sinful.setNoUDP(true);
		}

		if( m_ccb_listeners ) {
			std::string ccb_contact;
			m_ccb_listeners->GetCCBContactString(ccb_contact);
			if( !ccb_contact.empty() ) {
				m_sinful.setCCBContact(ccb_contact.c_str());
				publish_private_name = true;
			}
		}

		if( private_name && publish_private_name ) {
			m_sinful.setPrivateNetworkName(private_name);
		}

		// Handle multi-protocol addressing.
		m_sinful.clearAddrs();
		condor_sockaddr sa4, sa6;
		for( SockPairVec::iterator it = dc_socks.begin(); it != dc_socks.end(); ++it ) {
			ASSERT( it->has_relisock() );
			int fd = it->rsock()->get_file_desc();

			// condor_getsockname_ex() returns the 'best' protocol-appropriate
			// address for the local host if the socket is bound in[6]_any.
			condor_sockaddr sa;
			ASSERT( condor_getsockname_ex( fd, sa ) == 0 );

			if( sa.is_ipv4() ) {
				if( sa4.is_valid() ) {
					if( sa.desirability() > sa4.desirability() ) {
						sa4 = sa;
					}
				} else {
					sa4 = sa;
				}
			} else if( sa.is_ipv6() ) {
				if( sa6.is_valid() ) {
					if( sa.desirability() > sa6.desirability() ) {
						sa6 = sa;
					}
				} else {
					sa6 = sa;
				}
			}
		}

		// TCP_FORWARDING_HOST is defined in 8.4 to be the singlular
		// advertised public address of the daemon.  The client sorts
		// addrs by desirability and then uses the first address of a
		// protocol that it has enabled.  Since we don't know that
		// TCP_FORWARDING_HOST is more desirable (although it should be),
		// replace the public address of the corresponding protocol
		// with TCP_FORWARDING_HOST.
		//
		// Note that sPublic, despite its name, is used to generate the
		// private address, and therefore shouldn't be changed, since it
		// is (for instance) written to the address file (and the
		// TCP_FORWARDING_HOST may only forward TCP connections in one
		// direction).
		condor_sockaddr fa;
		forwarding = param( "TCP_FORWARDING_HOST" );
		if( forwarding ) {
			if(! fa.from_ip_string( forwarding )) {
				// This duplicates the logic from get_sinful_public().  It's
				// not the best logic, but at least it's consistent.
				std::vector< condor_sockaddr > addrs = resolve_hostname( forwarding );
				if( addrs.empty() ) {
					dprintf( D_ALWAYS, "Failed to resolve address of TCP_FORWARDING_HOST=%s\n", forwarding );
				} else {
					fa = addrs.front();
				}
			}
			free( forwarding );
		}

		ASSERT( sa6.is_valid() || sa4.is_valid() );
		Sinful sPublic( sinful_public );
		Sinful sPrivate( sinful_private != NULL ? sinful_private : "" );

		if( m_advertise_ipv4_first ) {
			addIPToSinfuls( sa4, fa, m_sinful, sPublic, sPrivate );
			addIPToSinfuls( sa6, fa, m_sinful, sPublic, sPrivate );
		} else {
			addIPToSinfuls( sa6, fa, m_sinful, sPublic, sPrivate );
			addIPToSinfuls( sa4, fa, m_sinful, sPublic, sPrivate );
		}

		free( sinful_public );
		sinful_public = strdup( sPublic.getSinful() );

		if( sinful_private != NULL ) {
			free( sinful_private );
			sinful_private = strdup( sPrivate.getSinful() );
		}
	}

	if( usePrivateAddress ) {
		if( sinful_private ) {
			Sinful s( sinful_private );
			ASSERT( s.hasAddrs() );
			return sinful_private;
		}
		else {
			Sinful s( sinful_public );
			ASSERT( s.hasAddrs() );
			return sinful_public;
		}
	}

	ASSERT( m_sinful.hasAddrs() );
	return m_sinful.getSinful();
}

void
DaemonCore::daemonContactInfoChanged()
{
	m_dirty_sinful = true;
	m_dirty_command_sock_sinfuls = true;
	DaemonCore::InfoCommandSinfulStringsMyself();

	drop_addr_file();
}

const char*
DaemonCore::publicNetworkIpAddr(void) {
	return (const char*) InfoCommandSinfulStringMyself(false);
}


const char*
DaemonCore::privateNetworkIpAddr(void) {
	return (const char*) InfoCommandSinfulStringMyself(true);
}

const char*
DaemonCore::superUserNetworkIpAddr(void) {
	if ( ! super_dc_rsock ) {
		return NULL;
	}

	return super_dc_rsock->get_sinful();
}

bool
DaemonCore::Is_Command_From_SuperUser( Stream *s ) const
{
	if (m_super_dc_port < 0) {
		// This daemon does not have a super user command port
		return false;
	}

	Sock *sock = dynamic_cast<Sock *>(s);
	if (!sock) {
		// Pointer passed to us is not a Sock ?!
		return false;
	}

	return sock->get_port() == m_super_dc_port;
}


const char*
DaemonCore::privateNetworkName(void) {
	return (const char*)m_private_network_name;
}

// Lookup the environment id set for a particular pid, or if -1 then the
// getpid() in question.  Returns penvid or NULL of can't be found.
PidEnvID*
DaemonCore::InfoEnvironmentID(PidEnvID *penvid, int pid)
{
	if (penvid == NULL) {
		return NULL;
	}

	/* just in case... */
	pidenvid_init(penvid);

	/* handle the base case of my own pid */
	if ( pid == -1 ) {

		if (pidenvid_filter_and_insert(penvid, GetEnviron()) == 
			PIDENVID_OVERSIZED)
		{
			EXCEPT( "DaemonCore::InfoEnvironmentID: Programmer error. "
				"Tried to overstuff a PidEntryID array." );
		}

	} else {

		// If someone else was asked for, give them the info for that pid.
		auto itr = pidTable.find(pid);
		if (itr == pidTable.end()) {
			// we have no information on this pid
			return NULL;
		}
		PidEntry& pidinfo = itr->second;

		// copy over the information to the passed in array
		pidenvid_copy(penvid, &pidinfo.penvid);
	}

	return penvid;
}

int DaemonCore::Register_Signal(int sig, const char* sig_descrip, 
				SignalHandler handler, SignalHandlercpp handlercpp, 
				const char* handler_descrip, Service* s, 
				int is_cpp)
{
    if( handler == 0 && handlercpp == 0 ) {
		dprintf(D_DAEMONCORE, "Can't register NULL signal handler\n");
		return -1;
    }

	if (handler_descrip) {
		dc_stats.NewProbe("Signal", handler_descrip, AS_COUNT | IS_RCT | IF_NONZERO | IF_VERBOSEPUB);
	}

	// Semantics dictate that certain signals CANNOT be caught!
	// In addition, allow SIGCHLD to be automatically replaced (for backwards
	// compatibility), so cancel any previous registration for SIGCHLD.
	switch (sig) {
		case SIGKILL:
		case SIGSTOP:
		case SIGCONT:
			EXCEPT("Trying to Register_Signal for sig %d which cannot be caught!",sig);
			break;
		case SIGCHLD:
			Cancel_Signal(SIGCHLD);
			break;
		default:
			break;
	}

	// ensure there isn't an entry for this signal already
	for (auto &sigEnt: sigTable) {
		if ( sigEnt.num == sig ) {
			EXCEPT("DaemonCore: Same signal registered twice");
		}
	}

	// Search our array for an empty spot
	auto sigIt = sigTable.begin();
	while (sigIt != sigTable.end()) {
		if ( sigIt->num == 0 ) {
			break;
		}
		sigIt++;
	}


	if ( sigIt == sigTable.end()) {
		// We need to add a new entry at the end of our array
		sigTable.push_back({});
		sigIt = sigTable.end() - 1;
		sigIt->sig_descrip = nullptr;
		sigIt->handler_descrip = nullptr;
		sigIt->data_ptr = nullptr;
	}

	// Found a blank entry at index i. Now add in the new data.
	sigIt->num = sig;
	sigIt->handler = handler;
	sigIt->handlercpp = handlercpp;
	sigIt->is_cpp = (bool)is_cpp;
	sigIt->service = s;
	sigIt->is_blocked = false;
	sigIt->is_pending = false;
	free(sigIt->sig_descrip);
	if ( sig_descrip )
		sigIt->sig_descrip = strdup(sig_descrip);
	else
		sigIt->sig_descrip = strdup(EMPTY_DESCRIP);
	free(sigIt->handler_descrip);
	if ( handler_descrip )
		sigIt->handler_descrip = strdup(handler_descrip);
	else
		sigIt->handler_descrip = strdup(EMPTY_DESCRIP);

	// Update curr_regdataptr for SetDataPtr()
	curr_regdataptr = &(sigIt->data_ptr);

	// Conditionally dump what our table looks like
	DumpSigTable(D_FULLDEBUG | D_DAEMONCORE);

	return sig;
}

int DaemonCore::Cancel_Signal( int sig )
{
	if ( daemonCore == NULL ) {
		return TRUE;
	}

	// find this signal in our table
	auto signalEntry = sigTable.begin();
	while (signalEntry != sigTable.end()) {
		if ( signalEntry->num == sig ) {
			break;
		}
		signalEntry++;
	}

	// Check if found
	if (signalEntry == sigTable.end()) {
		dprintf(D_DAEMONCORE,"Cancel_Signal: signal %d not found\n",sig);
		return FALSE;
	}

	// Clear entry
	signalEntry->num = 0;
	signalEntry->handler = NULL;
	signalEntry->handlercpp = (SignalHandlercpp)NULL;
	free( signalEntry->handler_descrip );
	signalEntry->handler_descrip = NULL;

	// Clear any data_ptr which go to this entry we just removed
	if ( curr_regdataptr == &(signalEntry->data_ptr) )
		curr_regdataptr = NULL;
	if ( curr_dataptr == &(signalEntry->data_ptr) )
		curr_dataptr = NULL;

	// Log a message and conditionally dump what our table now looks like
	dprintf(D_DAEMONCORE,
					"Cancel_Signal: cancelled signal %d <%s>\n",
					sig,signalEntry->sig_descrip);
	free( signalEntry->sig_descrip );
	signalEntry->sig_descrip = NULL;

	DumpSigTable(D_FULLDEBUG | D_DAEMONCORE);

	return TRUE;
}

int DaemonCore::Register_Socket(Stream *iosock, const char* iosock_descrip,
				SocketHandler handler, SocketHandlercpp handlercpp,
				const char *handler_descrip, Service* s,
				HandlerType handler_type,
				int is_cpp, void **prev_entry)
{

    // In sockTable, unlike the others handler tables, we allow for a NULL
	// handler and a NULL handlercpp - this means a command socket, so use
	// the default daemon core socket handler which strips off the command.
	// SO, a blank table entry is defined as a NULL iosock field.

	// And since FD_ISSET only allows us to probe, we do not bother using a
	// hash table for sockets.  We simply store them in an array.
	if ( prev_entry ) {
		*prev_entry = NULL;
	}

    if ( !iosock ) {
		dprintf(D_DAEMONCORE, "Can't register NULL socket \n");
		return -1;
    }

	// Find empty slot, set to be i.
    size_t     i;
	for (i=0;i < sockTable.size(); i++) {
		if ( (sockTable)[i].iosock == NULL ) {
			break;
		}
		if ( sockTable[i].remove_asap && sockTable[i].servicing_tid==0 ) {
			sockTable[i].iosock = NULL;
			break;
		}
	}
	if (i == sockTable.size()) {
		sockTable.push_back({});
		sockTable[i].iosock = nullptr;
		sockTable[i].iosock_descrip = nullptr;
		sockTable[i].handler_descrip = nullptr;
		sockTable[i].data_ptr = nullptr;

	}

	// Make certain that entry i is empty.
	if ( sockTable[i].iosock ) {
        dprintf ( D_ALWAYS, "Socket table fubar.  nSock = %zu\n", sockTable.size());
        DumpSocketTable( D_ALWAYS );
		EXCEPT("DaemonCore: Socket table messed up");
	}

	if (handler_descrip) {
		dc_stats.NewProbe("Socket", handler_descrip, AS_COUNT | IS_RCT | IF_NONZERO | IF_VERBOSEPUB);
	}
    //if (iosock_descrip && iosock_descrip[0] && ! strcmp(handler_descrip, "DC Command Handler"))
    //   dc_stats.New("Command", iosock_descrip, AS_COUNT | IS_RCT | IF_NONZERO | IF_VERBOSEPUB);


	// Verify that this socket has not already been registered
	// Since we are scanning the entire table to do this 
	// at the same time update our nRegisteredSocks count
	nRegisteredSocks = 0;
	int fd_to_register = ((Sock *)iosock)->get_file_desc();
	bool duplicate_found = false;
	for ( size_t j=0; j < sockTable.size(); j++ )
	{		
		if ( sockTable[j].iosock == iosock ) {
			i = j;
			duplicate_found = true;
        }

		// fd may be -1 if doing a "fake" registration: reverse_connect_pending
		// so do not require uniqueness of fd in that case
		if ( sockTable[j].iosock && fd_to_register != -1 ) {
			if ( ((Sock *)sockTable[j].iosock)->get_file_desc() ==
								fd_to_register ) {
				i = j;
				duplicate_found = true;
			}
		}

		// check if slot empty or available
		if ((sockTable[j].iosock != nullptr) &&  // is slot empty?
			 !((sockTable[j].remove_asap &&	   // is slot available?
			           sockTable[j].servicing_tid==0))) 
		{
			nRegisteredSocks++;		// increment count of active sockets
		}
	}
	if (duplicate_found) {
		if ( prev_entry ) {
			*prev_entry = malloc(sizeof(SockEnt));
			*(SockEnt*)*prev_entry = sockTable[i];
			sockTable[i].iosock_descrip = NULL;
			sockTable[i].handler_descrip = NULL;
		} else {
			dprintf(D_ALWAYS, "DaemonCore: Attempt to register socket twice\n");
			return -2;
		}
	} 

		// Check that we are within the file descriptor safety limit
		// We currently only do this for non-blocking connection attempts because
		// in most other places, the code does not check the return value
		// from Register_Socket().  Plus, it really does not make sense to 
		// enforce a limit for other cases --- if the socket already exists,
		// DaemonCore should be able to manage it for you.

	if( iosock->type() == Stream::reli_sock &&
	    ((ReliSock *)iosock)->is_connect_pending() )
	{
		std::string overload_msg;
		bool overload_danger =
			TooManyRegisteredSockets( ((Sock *)iosock)->get_file_desc(),
			                              &overload_msg);

		if( overload_danger )
		{
			dprintf(D_ALWAYS,
				"Aborting registration of socket %s %s: %s\n",
				iosock_descrip ? iosock_descrip : "",
				handler_descrip ? handler_descrip : ((Sock *)iosock)->get_sinful_peer(),
				overload_msg.c_str() );
			return -3;
		}
	}

	// Found a blank entry at index i. Now add in the new data.
	sockTable[i].servicing_tid = 0;
	sockTable[i].remove_asap = false;
	sockTable[i].call_handler = false;
	sockTable[i].iosock = (Sock *)iosock;
	switch ( iosock->type() ) {
		case Stream::reli_sock :
			// the rest of daemon-core 
			sockTable[i].is_connect_pending =
				((ReliSock *)iosock)->is_connect_pending() &&
				!((ReliSock *)iosock)->is_reverse_connect_pending();
			sockTable[i].is_reverse_connect_pending =
				((ReliSock *)iosock)->is_reverse_connect_pending();
			break;
		case Stream::safe_sock :
				// SafeSock connect never blocks....
			sockTable[i].is_connect_pending = false;
			sockTable[i].is_reverse_connect_pending = false;
			break;
		default:
			EXCEPT("Adding CEDAR socket of unknown type");
			break;
	}
	sockTable[i].handler = handler;
	sockTable[i].handlercpp = handlercpp;
	sockTable[i].is_cpp = (bool)is_cpp;
	sockTable[i].handler_type = handler_type;
	sockTable[i].service = s;
	sockTable[i].data_ptr = NULL;
	sockTable[i].waiting_for_data = false;
	free(sockTable[i].iosock_descrip);
	if ( iosock_descrip )
		sockTable[i].iosock_descrip = strdup(iosock_descrip);
	else
		sockTable[i].iosock_descrip = strdup(EMPTY_DESCRIP);
	free(sockTable[i].handler_descrip);
	if ( handler_descrip ) {
		sockTable[i].handler_descrip = strdup(handler_descrip);
		if ( strcmp(handler_descrip,DaemonCommandProtocol::WaitForSocketDataString.c_str()) == 0 ) {
			sockTable[i].waiting_for_data = true;
		}
	}
	else
		sockTable[i].handler_descrip = strdup(EMPTY_DESCRIP);

	// Mark command socks (identified by lack of handlers, endpoint)
	if ( handler == 0 && handlercpp == 0 && m_shared_port_endpoint == NULL ) {
		sockTable[i].is_command_sock = true;
	} else {
		sockTable[i].is_command_sock = false;
	}

	// Update curr_regdataptr for SetDataPtr()
	curr_regdataptr = &(sockTable[i].data_ptr);

	// Conditionally dump what our table looks like
	DumpSocketTable(D_FULLDEBUG | D_DAEMONCORE);

	// If we are a worker thread, wake up select in the main thread
	// so the main thread re-computes the fd_sets.
	Wake_up_select();

	return (int) i;
}

int DaemonCore::Cancel_Socket( Stream* insock, void *prev_entry)
{
	if ( daemonCore == NULL ) {
		return TRUE;
	}

	if (!insock) {
		return FALSE;
	}

	bool found = false;
	size_t i;
	for (i=0;i<sockTable.size();i++) {
		if (sockTable[i].iosock == insock ) {
			found = true;
			break;
		}
	}

	if (!found) {
		dprintf( D_ALWAYS,"Cancel_Socket: called on non-registered socket!\n");
        if( insock ) {
            dprintf( D_ALWAYS,"Offending socket number %d to %s\n",
                     ((Sock *)insock)->get_file_desc(),
                     insock->peer_description());
        }
		DumpSocketTable( D_DAEMONCORE );
		return FALSE;
	}

	// Clear any data_ptr which go to this entry we just removed
	if ( curr_regdataptr == &( sockTable[i].data_ptr) )
		curr_regdataptr = NULL;
	if ( curr_dataptr == &( sockTable[i].data_ptr) )
		curr_dataptr = NULL;

	if (sockTable[i].servicing_tid == 0 ||
		sockTable[i].servicing_tid == CondorThreads::get_handle()->get_tid() || prev_entry)
	{
		// Log a message
		dprintf(D_DAEMONCORE,"Cancel_Socket: cancelled socket %zu <%s> %p\n",
				i,sockTable[i].iosock_descrip, sockTable[i].iosock );
		// Remove entry; mark it is available for next add via iosock=NULL
		sockTable[i].iosock = NULL;
		free( sockTable[i].iosock_descrip );
		sockTable[i].iosock_descrip = NULL;
		free( sockTable[i].handler_descrip );
		sockTable[i].handler_descrip = NULL;

		if ( prev_entry ) {
			((SockEnt*)prev_entry)->servicing_tid = sockTable[i].servicing_tid;
			sockTable[i] = *(SockEnt*)prev_entry;
			free( prev_entry );
		}
	} else {
		// Log a message
		dprintf(D_DAEMONCORE,"Cancel_Socket: deferred cancel socket %zu <%s> %p\n",
				i,sockTable[i].iosock_descrip, sockTable[i].iosock );
		sockTable[i].remove_asap = true;
	}

	if ( !prev_entry ) {
		nRegisteredSocks--;		// decrement count of active sockets
	}
	
	DumpSocketTable(D_FULLDEBUG | D_DAEMONCORE);

	// If we are a worker thread, wake up select in the main thread
	// so the main thread re-computes the fd_sets.
	Wake_up_select();

	return TRUE;
}

// We no longer return "real" file descriptors from Create_Pipe. This
// is to force people to use Read_Pipe or Write_Pipe to do I/O on a pipe,
// which is necessary to encapsulate all the weird platform specifics
// (i.e. our wacky Windows pipe implementation). What we return from
// Create_Pipe is a pair of "pipe ends" that are actually just indices into
// the pipeHandleTable with the following offset added in. While the caller
// cannot do I/O directly on these handles, they *can* pass them unaltered
// to Create_Process (via the std[] parameter) and we'll do the right thing.
//    - Greg Quinn, 04/12/2006
static const size_t PIPE_INDEX_OFFSET = 0x10000;

size_t DaemonCore::pipeHandleTableInsert(PipeHandle entry)
{
	// try to find a free slot
	size_t i;
	for (i = 0; i < pipeHandleTable.size() ; i++) {
		if (pipeHandleTable[i] == (PipeHandle)-1) {
			pipeHandleTable[i] = entry;
			return i;
		}
	}

	// no vacant slots found, increment maxPipeHandleIndex and use it
	pipeHandleTable.push_back(entry);
	return i;
}

void DaemonCore::pipeHandleTableRemove(size_t index)
{
	// invalidate this index
	pipeHandleTable[index] = (PipeHandle)-1;

	// shrink down pipeHandleTable, if possible
	if (index == pipeHandleTable.size() - 1) {
		pipeHandleTable.pop_back();
	}
}

int DaemonCore::pipeHandleTableLookup(size_t index, PipeHandle* ph)
{
	if (index >= pipeHandleTable.size()) {
		return FALSE;
	}

	PipeHandle tmp_ph = pipeHandleTable[index];
	if (tmp_ph == (PipeHandle)-1) {
		return FALSE;
	}
	if (ph != nullptr) {
		*ph = tmp_ph;
	}
	return TRUE;
}

int DaemonCore::Create_Pipe( int *pipe_ends,
			     bool can_register_read,
			     bool can_register_write,
			     bool nonblocking_read,
			     bool nonblocking_write,
			     unsigned int psize)
{
	dprintf(D_DAEMONCORE,"Entering Create_Pipe()\n");
#ifdef WIN32
	static unsigned pipe_counter = 0;
	std::string pipe_name;
	formatstr(pipe_name, "\\\\.\\pipe\\condor_pipe_%u_%u", GetCurrentProcessId(), pipe_counter++);
	return Create_Named_Pipe(pipe_ends,
		can_register_read,
		can_register_write,
		nonblocking_read,
		nonblocking_write,
		psize,
		pipe_name.c_str());
#else // unix
	return Create_Named_Pipe(
		pipe_ends,
		can_register_read,
		can_register_write,
		nonblocking_read,
		nonblocking_write,
		psize,
		NULL);
#endif
}

// disable warning about memory leaks due to exception. all memory freed on exit anyway
MSC_DISABLE_WARNING(6211)

int DaemonCore::Create_Named_Pipe( int *pipe_ends,
			     bool can_register_read,
			     bool can_register_write,
			     bool nonblocking_read,
			     bool nonblocking_write,
			     unsigned int psize,
				 const char* pipe_name)
{
	dprintf(D_DAEMONCORE,"Entering Create_Named_Pipe()\n");

	PipeHandle read_handle, write_handle;

#ifdef WIN32
	DWORD overlapped_read_flag = 0, overlapped_write_flag = 0;
	if (can_register_read) {
		overlapped_read_flag = FILE_FLAG_OVERLAPPED;
	}
	if (can_register_write || nonblocking_write) {
		overlapped_write_flag = FILE_FLAG_OVERLAPPED;
	}

	HANDLE w =
		CreateNamedPipe(pipe_name,  // the name
				PIPE_ACCESS_OUTBOUND |      // "server" to "client" only
				overlapped_write_flag,      // overlapped mode
				0,                          // byte-mode, blocking
				PIPE_UNLIMITED_INSTANCES,                          // only one instance
				psize,                      // outgoing buffer size
				0,                          // incoming buffer size (not used)
				0,                          // default wait timeout (not used)
				NULL);                      // we mark handles inheritable in Create_Process
	if (w == INVALID_HANDLE_VALUE) {
		dprintf(D_ALWAYS, "CreateNamedPipe(%s) error: %d\n", 
			pipe_name, GetLastError());
		return FALSE;
	}
	HANDLE r =
		CreateFile(pipe_name,   // the named pipe
			   GENERIC_READ,            // desired access
			   0,                       // no sharing
			   NULL,                    // we mark handles inheritable in Create_Process
			   OPEN_EXISTING,           // existing named pipe
			   overlapped_read_flag,    // disable overlapped i/o on read end
			   NULL);                   // no template file
	if (r == INVALID_HANDLE_VALUE) {
		CloseHandle(w);
		dprintf(D_ALWAYS, "CreateFile(%s) error on named pipe: %d\n", 
			pipe_name, GetLastError());
		return FALSE;
	}
	read_handle = new ReadPipeEnd(r, overlapped_read_flag, nonblocking_read, psize);
	write_handle = new WritePipeEnd(w, overlapped_write_flag, nonblocking_write, psize);
#else
	// Unix
	if( pipe_name ) {
		EXCEPT("Create_NamedPipe() not implemented yet under unix!");
	}
		// what follows is the unix implementation of an unnamed pipe,
		// which is what we do when pipe_name == NULL

	// Shut the compiler up
	// These parameters are needed on Windows
	(void)can_register_read;
	(void)can_register_write;
	(void)psize;

	bool failed = false;
	int filedes[2];
	if ( pipe(filedes) == -1 ) {
		dprintf(D_ALWAYS,"Create_Pipe(): call to pipe() failed\n");
		return FALSE;
	}

	if ( nonblocking_read ) {
		int fcntl_flags;
		if ( (fcntl_flags=fcntl(filedes[0], F_GETFL)) < 0 ) {
			failed = true;
		} else {
			fcntl_flags |= O_NONBLOCK;	// set nonblocking mode
			if ( fcntl(filedes[0],F_SETFL,fcntl_flags) == -1 ) {
				failed = true;
			}
		}
	}
	if ( nonblocking_write ) {
		int fcntl_flags;
		if ( (fcntl_flags=fcntl(filedes[1], F_GETFL)) < 0 ) {
			failed = true;
		} else {
			fcntl_flags |= O_NONBLOCK;	// set nonblocking mode
			if ( fcntl(filedes[1],F_SETFL,fcntl_flags) == -1 ) {
				failed = true;
			}
		}
	}
	if ( failed == true ) {
		close(filedes[0]);
		filedes[0] = -1;
		close(filedes[1]);
		filedes[1] = -1;
		dprintf(D_ALWAYS,"Create_Pipe() failed to set non-blocking mode\n");
		return FALSE;
	}

	read_handle = filedes[0];
	write_handle = filedes[1];
#endif

	// add PipeHandles to pipeHandleTable
	pipe_ends[0] = pipeHandleTableInsert(read_handle) + PIPE_INDEX_OFFSET;
	pipe_ends[1] = pipeHandleTableInsert(write_handle) + PIPE_INDEX_OFFSET;

	dprintf(D_DAEMONCORE,"Create_Pipe() success read_handle=%d write_handle=%d\n",
	        pipe_ends[0],pipe_ends[1]);
	return TRUE;
}

int DaemonCore::Inherit_Pipe(int fd, bool is_write, bool can_register, bool nonblocking, int psize)
{
	PipeHandle pipe_handle;

#if defined(WIN32)
	HANDLE h = (HANDLE)_get_osfhandle(fd);
	if (is_write) {
		pipe_handle = new WritePipeEnd(h, can_register, nonblocking, psize);
	}
	else {
		pipe_handle = new ReadPipeEnd(h, can_register, nonblocking, psize);
	}
#else
		// Shut the compiler up
		// These parameters are needed on Windows
	(void)is_write;
	(void)can_register;
	(void)nonblocking;
	(void)psize;

	pipe_handle = fd;
#endif

	return pipeHandleTableInsert(pipe_handle) + PIPE_INDEX_OFFSET;
}

int DaemonCore::Register_Pipe(int pipe_end, const char* pipe_descrip,
				PipeHandler handler, PipeHandlercpp handlercpp,
				const char *handler_descrip, Service* s,
				HandlerType handler_type, int is_cpp)
{
	size_t index = pipe_end - PIPE_INDEX_OFFSET;
	if (pipeHandleTableLookup(index) == FALSE) {
		dprintf(D_DAEMONCORE, "Register_Pipe: invalid index\n");
		return -1;
	}


	// Verify that this piepfd has not already been registered
	//
	for (auto &pe: pipeTable) {
		if ( pe.index == (int)index ) {
			EXCEPT("DaemonCore: Same pipe registered twice");
		}
	}

	size_t i;
	for (i = 0; i < pipeTable.size(); i++) {
		if (pipeTable[i].index == -1) break;
	}

	if (i == pipeTable.size()) {
		pipeTable.push_back({});
		pipeTable[i].pipe_descrip    = nullptr;
		pipeTable[i].handler_descrip = nullptr;
	}

	if (handler_descrip) {
		dc_stats.NewProbe("Pipe", handler_descrip, AS_COUNT | IS_RCT | IF_NONZERO | IF_VERBOSEPUB);
	}

	// Found a blank entry at index i. Now add in the new data.
	pipeTable[i].pentry = NULL;
	pipeTable[i].call_handler = false;
	pipeTable[i].in_handler = false;
	pipeTable[i].index = index;
	pipeTable[i].handler = handler;
	pipeTable[i].handler_type = handler_type;
	pipeTable[i].handlercpp = handlercpp;
	pipeTable[i].is_cpp = (bool)is_cpp;
	pipeTable[i].service = s;
	pipeTable[i].data_ptr = NULL;
	free(pipeTable[i].pipe_descrip);
	if ( pipe_descrip )
		pipeTable[i].pipe_descrip = strdup(pipe_descrip);
	else
		pipeTable[i].pipe_descrip = strdup(EMPTY_DESCRIP);
	free(pipeTable[i].handler_descrip);
	if ( handler_descrip )
		pipeTable[i].handler_descrip = strdup(handler_descrip);
	else
		pipeTable[i].handler_descrip = strdup(EMPTY_DESCRIP);

	// Update curr_regdataptr for SetDataPtr()
	curr_regdataptr = &(pipeTable[i].data_ptr);

#ifndef WIN32
	// On Unix, pipe fds are given to select.  So
	// if we are a worker thread, wake up select in the main thread
	// so the main thread re-computes the fd_sets.
	Wake_up_select();
#endif

#ifdef WIN32
	// On Win32, make a "pid entry" and pass it to our Pid Watcher thread.
	// This thread will then watch over the pipe handle and notify us
	// when there is something to read.
	// NOTE: WatchPid() must be called at the very end of this function.

	// tell our PipeEnd object that we're registered
	pipeHandleTable[index]->set_registered();

	pipeTable[i].pentry = new PidEntry;
	pipeTable[i].pentry->hProcess = 0;
	pipeTable[i].pentry->hThread = 0;
	pipeTable[i].pentry->pipeReady = 0;
	pipeTable[i].pentry->deallocate = 0;
	pipeTable[i].pentry->pipeEnd = pipeHandleTable[index];

	WatchPid(pipeTable[i].pentry);
#endif

	return pipe_end;
}


int DaemonCore::Cancel_Pipe( int pipe_end )
{
	if ( daemonCore == NULL ) {
		return TRUE;
	}

	int index = pipe_end - PIPE_INDEX_OFFSET;
	if (index < 0) {
		dprintf(D_ALWAYS, "Cancel_Pipe on invalid pipe end: %d\n", pipe_end);
		EXCEPT("Cancel_Pipe error");
	} 

	bool found = false;
	size_t i;
	for (i = 0; i < pipeTable.size(); i++) {
		if ( pipeTable[i].index == index ) {
			found = true;
			break;
		}
	}

	if (!found) {
		dprintf( D_ALWAYS,"Cancel_Pipe: called on non-registered pipe!\n");
		dprintf( D_ALWAYS,"Offending pipe end number %d\n", pipe_end );
		return FALSE;
	}

	// Remove entry at index i

	// Clear any data_ptr which go to this entry we just removed
	if ( curr_regdataptr == &( pipeTable[i].data_ptr) )
		curr_regdataptr = NULL;
	if ( curr_dataptr == &(pipeTable[i].data_ptr) )
		curr_dataptr = NULL;

	// Log a message
	dprintf(D_DAEMONCORE,
			"Cancel_Pipe: cancelled pipe end %d <%s> (entry=%zu)\n",
			pipe_end,pipeTable[i].pipe_descrip, i );

	// mark entry unused
	pipeTable[i].index = -1;
	free(pipeTable[i].pipe_descrip );
	pipeTable[i].pipe_descrip = nullptr;
	free(pipeTable[i].handler_descrip );
	pipeTable[i].handler_descrip = nullptr;

#ifdef WIN32
	// we need to notify the PID-watcher thread that it should
	// no longer watch this pipe
	// note: we must acccess the deallocate flag in a thread-safe manner.
	ASSERT( pipeTable[i].pentry );
	InterlockedExchange(&(pipeTable[i].pentry->deallocate),1L);
	if (pipeTable[i].pentry->watcherEvent) {
		SetEvent(pipeTable[i].pentry->watcherEvent);
	}

	// call cancel on the PipeEnd, which won't return until the
	// PID-watcher is no longer using the object and it has been
	// marked as unregistered
	pipeTable[i].pentry->pipeEnd->cancel();

	if (pipeTable[i].in_handler) {
		// Cancel_Pipe is being called from the handler. when the
		// handler returns, the Driver needs to know whether to
		// call WatchPid on our PidEntry again. we set the pipeEnd
		// member of our PidEntry to NULL to tell it not to. the
		// Driver will deallocate the PidEntry then
		pipeTable[i].pentry->pipeEnd = NULL;
	}
	else {
		// we're not in the handler so we can simply deallocate the
		// PidEntry now
		delete pipeTable[i].pentry;
	}
#endif
	pipeTable[i].pentry = NULL;

#ifndef WIN32
	// On Unix, pipe fds are passed into select.  So
	// if we are a worker thread, wake up select in the main thread
	// so the main thread re-computes the fd_sets.
	Wake_up_select();
#endif

	return TRUE;
}

#if defined(WIN32)
// If Close_Pipe is called on a Windows WritePipeEnd and there is
// an outstanding overlapped write operation, we can't immediately
// close the pipe. Instead, we call this function in a separate
// thread and close the pipe once the operation is complete
unsigned __stdcall pipe_close_thread(void *arg)
{
	WritePipeEnd* wpe = (WritePipeEnd*)arg;
	::EnterCriticalSection(&Big_fat_mutex); // grab the big fat mutex before we write
	wpe->complete_async_write(false);
	::LeaveCriticalSection(&Big_fat_mutex); // release the big fat mutux after

	dprintf(D_DAEMONCORE, "finally closing pipe %p\n", wpe);
	delete wpe;

	return 0;
}
#endif

int DaemonCore::Close_Pipe( int pipe_end )
{
	if ( daemonCore == NULL ) {
		return TRUE;
	}

	int index = pipe_end - PIPE_INDEX_OFFSET;
	if (pipeHandleTableLookup(index) == FALSE) {
		dprintf(D_ALWAYS, "Close_Pipe on invalid pipe end: %d\n", pipe_end);
		EXCEPT("Close_Pipe error");
	}

	// First, call Cancel_Pipe on this pipefd.
	bool found = false;
	for (auto &pe: pipeTable) {
		if (pe.index == index) {
			found = true;
		}
	}
	
	if (found) {
		// We now know that this pipe end is registed.  Cancel it.
		int result = Cancel_Pipe(pipe_end);
		// ASSERT that it did not fail, because the only reason it should
		// fail is if it is not registered.  And we already checked that.
		ASSERT( result == TRUE );
	}

	// Now, close the pipe.
	int retval = TRUE;
#if defined(WIN32)
	WritePipeEnd* wpe = dynamic_cast<WritePipeEnd*>(pipeHandleTable[index]);
	if (wpe && wpe->needs_delayed_close()) {
		// We can't close this pipe yet, because it has an incomplete
		// overalapped write and we need to let it finish. Start a
		// thread to complete the operation then close the pipe
		CloseHandle((HANDLE)_beginthreadex(NULL, 0,
		            pipe_close_thread,
		            wpe, 0, NULL));
	}
	else {
		// no outstanding I/O - just delete the object (which
		// will close the pipe)
		delete pipeHandleTable[index];
	}
#else
	int pipefd = pipeHandleTable[index];
	if ( close(pipefd) < 0 ) {
		dprintf(D_ALWAYS,
			"Close_Pipe(pipefd=%d) failed, errno=%d\n",pipefd,errno);
		retval = FALSE;  // probably a bad fd
	}
#endif

	// remove from the pipe handle table
	pipeHandleTableRemove(index);

	if (retval == TRUE) {
		dprintf(D_DAEMONCORE,
				"Close_Pipe(pipe_end=%d) succeeded\n",pipe_end);
	}

	return retval;
}


int
DaemonCore::Cancel_And_Close_All_Pipes(void)
{
	if ( daemonCore == NULL ) {
		return 0;
	}

	// This method will cancel *and delete* all registered pipes.
	// It will return the number of pipes cancelled + closed.
	int i = 0;

	for (auto &pe: pipeTable) {
		if ( pe.index != -1 ) {	// if a valid entry....
			Close_Pipe(pe.index + PIPE_INDEX_OFFSET);
			i++;
		}
	}

	return i;
}

int
DaemonCore::Read_Pipe(int pipe_end, void* buffer, int len)
{
	if (len < 0) {
		dprintf(D_ALWAYS, "Read_Pipe: invalid len: %d\n", len);
		EXCEPT("Read_Pipe");
	}

	int index = pipe_end - PIPE_INDEX_OFFSET;
	if (pipeHandleTableLookup(index) == FALSE) {
		dprintf(D_ALWAYS, "Read_Pipe: invalid pipe_end: %d\n", pipe_end);
		EXCEPT("Read_Pipe");
	}

#if defined(WIN32)
	ReadPipeEnd* rpe = dynamic_cast<ReadPipeEnd*>(pipeHandleTable[index]);
	ASSERT(rpe != NULL);
	return rpe->read(buffer, len);
#else
	return read(pipeHandleTable[index], buffer, len);
#endif
}

int
DaemonCore::Write_Pipe(int pipe_end, const void* buffer, int len)
{
	if (len < 0) {
		dprintf(D_ALWAYS, "Write_Pipe: invalid len: %d\n", len);
		EXCEPT("Write_Pipe");
	}

	int index = pipe_end - PIPE_INDEX_OFFSET;
	if (pipeHandleTableLookup(index) == FALSE) {
		dprintf(D_ALWAYS, "Write_Pipe: invalid pipe_end: %d\n", pipe_end);
		EXCEPT("Write_Pipe: invalid pipe end");
	}

#if defined(WIN32)
	WritePipeEnd* wpe = dynamic_cast<WritePipeEnd*>(pipeHandleTable[index]);
	ASSERT(wpe != NULL);
	return wpe->write(buffer, len);
#else
	return write(pipeHandleTable[index], buffer, len);
#endif
}

#if !defined(WIN32)
int
DaemonCore::Get_Pipe_FD(int pipe_end, int* fd)
{
	size_t index = pipe_end - PIPE_INDEX_OFFSET;
	return pipeHandleTableLookup(index, fd);
}
#endif

int
DaemonCore::Close_FD(int fd)
{
	if ( daemonCore == NULL ) {
		return 0;
	}
	int retval = -1;  
	if ( fd >= (int) PIPE_INDEX_OFFSET ) {  
		retval = ( daemonCore->Close_Pipe ( fd ) ? 0 : -1 );
	} else {
		retval = close ( fd );
	}
	return retval;
}

std::string*
DaemonCore::Read_Std_Pipe(int pid, int std_fd) {
	auto itr = pidTable.find(pid);
	if (itr == pidTable.end()) {
			// we have no information on this pid
			// TODO-pipe: distinguish this error somehow?
		return NULL;
	}
	PidEntry& pidinfo = itr->second;
		// We just want to return a pointer to what we've got so
		// far. If there was no std pipe setup here, this will always
		// be NULL. However, if there was a pipe, but that's now been
		// closed, the std_pipes entry will already be cleared out, so
		// we can't rely on that.
	return pidinfo.pipe_buf[std_fd];
}


int
DaemonCore::Write_Stdin_Pipe(int pid, const void* buffer, int /* len */ ) {
	auto itr = pidTable.find(pid);
	if (itr == pidTable.end()) {
			// we have no information on this pid
			// TODO-pipe: set custom errno?
		return -1;
	}
	PidEntry& pidinfo = itr->second;
	if (pidinfo.std_pipes[0] == DC_STD_FD_NOPIPE) {
			// No pipe found.
			// TODO-pipe: set custom errno?
		return -1;
	}
	pidinfo.pipe_buf[0] = new std::string;
	*pidinfo.pipe_buf[0] = (const char*)buffer;
	daemonCore->Register_Pipe(pidinfo.std_pipes[0], "DC stdin pipe", static_cast<PipeHandlercpp>(&DaemonCore::PidEntry::pipeFullWrite), "Guarantee all data written to pipe", &pidinfo, HANDLE_WRITE);
	return 0;
}


bool
DaemonCore::Close_Stdin_Pipe(int pid) {
	if ( daemonCore == NULL ) {
		return true;
	}
	int rval;

	auto itr = pidTable.find(pid);
	if (itr == pidTable.end()) {
			// we have no information on this pid
		return false;
	}
	PidEntry& pidinfo = itr->second;
	if (pidinfo.std_pipes[0] == DC_STD_FD_NOPIPE) {
			// No pipe found.
		return false;
	}

	rval = Close_Pipe(pidinfo.std_pipes[0]);
	if (rval) {
		pidinfo.std_pipes[0] = DC_STD_FD_NOPIPE;
	}
	return (bool)rval;
}


int DaemonCore::Register_Reaper(int rid, const char* reap_descrip,
				ReaperHandler handler, ReaperHandlercpp handlercpp,
				const char *handler_descrip, Service* s, int is_cpp)
{
    size_t     i;

    // In reapTable, unlike the others handler tables, we allow for a
	// NULL handler and a NULL handlercpp - this means just reap
	// with no handler, so use the default daemon core reaper handler
	// which reaps the exit status on unix and frees the handle on Win32.

	// An incoming rid of -1 means choose a new rid; otherwise we want to
	// replace a table entry, resulting in a new entry with the same rid.

	// No hash table; just store in an array

    // Set i to be the entry in the table we're going to modify.  If the rid
	// is -1, then find an empty entry.  If the rid is > 0, assert that this
	// is  valid entry.
	if ( rid == -1 ) {
		// a brand new entry in the table
		// scan through the table to find an empty slot
		for(i = 0; i < nReap; i++)
		{
			if ( reapTable[i].num == 0 ) {
				break;
			}
		}
		if ( i == nReap ) {
			// Our new entry is at the end of our array,
			// so increment our counter and add an entry to the
			nReap++;
			reapTable.push_back({});
		}
		rid = nextReapId++;
	} else {
		if ( rid < 1 ) {
			return FALSE;	// invalid rid passed to us
		}
		for ( i = 0; i < nReap; i++ ) {
			if ( reapTable[i].num == rid ) {
				break;
			}
		}
		if ( i == nReap ) {
			return FALSE;	// trying to re-register a non-existant entry
		}
	}

	// Found the entry to use at index i. Now add in the new data.
	reapTable[i].num = rid;
	reapTable[i].handler = handler;
	reapTable[i].handlercpp = handlercpp;
	reapTable[i].is_cpp = (bool)is_cpp;
	reapTable[i].service = s;
	reapTable[i].data_ptr = nullptr;
	free(reapTable[i].reap_descrip);
	if ( reap_descrip )
		reapTable[i].reap_descrip = strdup(reap_descrip);
	else
		reapTable[i].reap_descrip = strdup(EMPTY_DESCRIP);
	free(reapTable[i].handler_descrip);
	if ( handler_descrip )
		reapTable[i].handler_descrip = strdup(handler_descrip);
	else
		reapTable[i].handler_descrip = strdup(EMPTY_DESCRIP);

	// Update curr_regdataptr for SetDataPtr()
	curr_regdataptr = &(reapTable[i].data_ptr);

	// Conditionally dump what our table looks like
	DumpReapTable(D_FULLDEBUG | D_DAEMONCORE);

	return rid;
}


int DaemonCore::Lookup_Socket( Stream *insock )
{
	for (size_t i=0; i < sockTable.size(); i++) {
		if (sockTable[i].iosock == insock) {
			return (int)i;
		}
	}
	return -1;
}

int DaemonCore::Cancel_Reaper( int rid )
{
	if ( daemonCore == NULL ) {
		return TRUE;
	}

	size_t idx;

	for ( idx = 0; idx < nReap; idx++ ) {
		if ( reapTable[idx].num == rid ) {
			break;
		}
	}
	if ( idx == nReap ) {
		dprintf(D_ALWAYS,"Cancel_Reaper(%d) called on unregistered reaper.\n",rid);
		return FALSE;
	}

	reapTable[idx].num = 0;
	reapTable[idx].handler = NULL;
	reapTable[idx].handlercpp = NULL;
	reapTable[idx].service = NULL;
	reapTable[idx].data_ptr = NULL;

	for (auto& [key, pid_entry] : pidTable) {
		if( pid_entry.reaper_id == rid ) {
			pid_entry.reaper_id = 0;
			dprintf(D_FULLDEBUG,"Cancel_Reaper(%d) found PID %d using the canceled reaper\n",
					rid, (int)pid_entry.pid);
		}
	}

	return TRUE;
}

// For debugging purposes
void DaemonCore::Dump(int flag, const char* indent)
{
	DumpCommandTable(flag, indent);
	DumpSigTable(flag, indent);
	DumpSocketTable(flag, indent);
	t.DumpTimerList(flag, indent);
}

void DaemonCore::DumpCommandTable(int flag, const char* indent)
{
	const char *descrip1;
	const char *descrip2;

	// we want to allow flag to be "D_FULLDEBUG | D_DAEMONCORE",
	// and only have output if _both_ are specified by the user
	// in the condor_config.  this is a little different than
	// what dprintf does by itself ( which is just
	// flag & DebugFlags > 0 ), so our own check here:
	if ( ! IsDebugCatAndVerbosity(flag) )
		return;

	if ( indent == NULL)
		indent = DEFAULT_INDENT;

	dprintf(flag,"\n");
	dprintf(flag, "%sCommands Registered\n", indent);
	dprintf(flag, "%s~~~~~~~~~~~~~~~~~~~\n", indent);
	for (auto &ce : comTable) {
		if( ce.handler || ce.handlercpp )
		{
			descrip1 = "NULL";
			descrip2 = descrip1;
			if ( ce.command_descrip )
				descrip1 = ce.command_descrip;
			if ( ce.handler_descrip )
				descrip2 = ce.handler_descrip;
			dprintf(flag, "%s%d: %s %s\n", indent, ce.num,
							descrip1, descrip2);
		}
	}
	dprintf(flag, "\n");
}

std::string DaemonCore::GetCommandsInAuthLevel(DCpermission perm,bool is_authenticated) {
	std::string res;
	for ( ; perm < LAST_PERM; perm = DCpermissionHierarchy::nextImplied(perm)) {
		for (auto &ce : comTable) {
			bool alternate_perm_match = false;
			if (ce.alternate_perm) {
				for (auto alt_perm : *(ce.alternate_perm)) {
					if (alt_perm == perm) {
						alternate_perm_match = true;
						break;
					}
				}
			}
			if( (ce.handler || ce.handlercpp) &&
				((ce.perm == perm) || alternate_perm_match) &&
				(!ce.force_authentication || is_authenticated))
			{
				char const *comma = res.length() ? "," : "";
				formatstr_cat( res, "%s%i", comma, ce.num );
			}
		}
	}

	return res;
}

int
DaemonCore::numRegisteredReapers() {
	return std::count_if(reapTable.begin(), reapTable.end(),
			[](const auto &entry) { return entry.handler || entry.handlercpp; });
}

void DaemonCore::DumpReapTable(int flag, const char* indent)
{
	const char *descrip1;
	const char *descrip2;

	// we want to allow flag to be "D_FULLDEBUG | D_DAEMONCORE",
	// and only have output if _both_ are specified by the user
	// in the condor_config.  this is a little different than
	// what dprintf does by itself ( which is just
	// flag & DebugFlags > 0 ), so our own check here:
	if ( ! IsDebugCatAndVerbosity(flag) )
		return;

	if ( indent == NULL)
		indent = DEFAULT_INDENT;

	dprintf(flag,"\n");
	dprintf(flag, "%sReapers Registered\n", indent);
	dprintf(flag, "%s~~~~~~~~~~~~~~~~~~~\n", indent);
	for (size_t i = 0; i < nReap; i++) {
		if( reapTable[i].handler || reapTable[i].handlercpp ) {
			descrip1 = "NULL";
			descrip2 = descrip1;
			if ( reapTable[i].reap_descrip )
				descrip1 = reapTable[i].reap_descrip;
			if ( reapTable[i].handler_descrip )
				descrip2 = reapTable[i].handler_descrip;
			dprintf(flag, "%s%d: %s %s\n", indent, reapTable[i].num,
							descrip1, descrip2);
		}
	}
	dprintf(flag, "\n");
}

void DaemonCore::DumpSigTable(int flag, const char* indent)
{
	const char *descrip1;
	const char *descrip2;

	// we want to allow flag to be "D_FULLDEBUG | D_DAEMONCORE",
	// and only have output if _both_ are specified by the user
	// in the condor_config.  this is a little different than
	// what dprintf does by itself ( which is just
	// flag & DebugFlags > 0 ), so our own check here:
	if ( ! IsDebugCatAndVerbosity(flag) )
		return;

	if ( indent == NULL)
		indent = DEFAULT_INDENT;

	dprintf(flag, "\n");
	dprintf(flag, "%sSignals Registered\n", indent);
	dprintf(flag, "%s~~~~~~~~~~~~~~~~~~\n", indent);
	for (auto &sigEntry : sigTable) {
		if( sigEntry.handler || sigEntry.handlercpp ) {
			descrip1 = "NULL";
			descrip2 = descrip1;
			if ( sigEntry.sig_descrip )
				descrip1 = sigEntry.sig_descrip;
			if ( sigEntry.handler_descrip )
				descrip2 = sigEntry.handler_descrip;
			dprintf(flag, "%s%d: %s %s, Blocked:%d Pending:%d\n", indent,
							sigEntry.num, descrip1, descrip2,
							(int)sigEntry.is_blocked, (int)sigEntry.is_pending);
		}
	}
	dprintf(flag, "\n");
}

void DaemonCore::DumpSocketTable(int flag, const char* indent)
{
	const char *descrip1;
	const char *descrip2;

	// we want to allow flag to be "D_FULLDEBUG | D_DAEMONCORE",
	// and only have output if _both_ are specified by the user
	// in the condor_config.  this is a little different than
	// what dprintf does by itself ( which is just
	// flag & DebugFlags > 0 ), so our own check here:
	if ( ! IsDebugCatAndVerbosity(flag) )
		return;

	if ( indent == NULL)
		indent = DEFAULT_INDENT;

	dprintf(flag,"\n");
	dprintf(flag, "%sSockets Registered\n", indent);
	dprintf(flag, "%s~~~~~~~~~~~~~~~~~~~\n", indent);
	for (size_t i = 0; i < sockTable.size(); i++) {
		if ( sockTable[i].iosock ) {
			descrip1 = "NULL";
			descrip2 = descrip1;
			if ( sockTable[i].iosock_descrip )
				descrip1 = sockTable[i].iosock_descrip;
			if ( sockTable[i].handler_descrip )
				descrip2 = sockTable[i].handler_descrip;
			dprintf(flag, "%s%zu: %d %s %s\n",
					indent, i, ((Sock *) sockTable[i].iosock)->get_file_desc(), descrip1, descrip2 );
		}
	}
	dprintf(flag, "\n");
}

void
DaemonCore::refreshDNS( int /* timerID */ ) {
#if HAVE_RESOLV_H && HAVE_DECL_RES_INIT
		// re-initialize dns info (e.g. IP addresses of nameservers)
	res_init();
#endif

	getSecMan()->getIpVerify()->refreshDNS();
	DaemonCore::InfoCommandSinfulStringsMyself();
}

class DCThreadState : public Service {
 public:
	DCThreadState(int tid) 
		{m_tid=tid; m_dataptr=NULL; m_regdataptr=NULL;}
	int get_tid() const { return m_tid; }
	void* *m_dataptr;
	void* *m_regdataptr;
 private:
	int m_tid;
};

void 
DaemonCore::thread_switch_callback(void* & incoming_contextVP)
{
	static int last_tid = 1;	// tid of 1 is the main thread
	DCThreadState *outgoing_context = NULL;
	DCThreadState *incoming_context = (DCThreadState *) incoming_contextVP;
	int current_tid = CondorThreads::get_tid();

		// Here we need to: (a) store state into the context of the
		// thread we are leaving, and (b) restore state from the
		// context of the thread we are starting.
	
	dprintf(D_THREADS,"DaemonCore context switch from tid %d to %d\n",
			last_tid, current_tid);

	if (!incoming_context) {
			// Must be a new thread; allocate a new context.
			// This context will be deleted by CondorThreads
			// when this thread is deallocated.
		incoming_context = new DCThreadState(current_tid);
		ASSERT(incoming_context);
		incoming_contextVP = (void *) incoming_context;
	}

		// We were passed the context of the thread being started;
		// so now lets fetch the context of the thread we were running
		// before.
		// Note in the tricky startup case where current_tid and
		// last_tid are both 1, incoming_context and outgoing_context
		// point to the same place, which is why we must first
		// allocate an incoming context above before panicing about
		// no outgoing context.  Whew.
	WorkerThreadPtr_t context = CondorThreads::get_handle(last_tid);
	if ( context ) {
		outgoing_context = (DCThreadState *) context->user_pointer_;
		if (!outgoing_context) {
				EXCEPT("ERROR: daemonCore - no thread context for tid %d",
						last_tid);
		}
	}

		// Stash our current state into the outgoing context.
	if ( outgoing_context ) {
		ASSERT(outgoing_context->get_tid() == last_tid);
		outgoing_context->m_dataptr = curr_dataptr;
		outgoing_context->m_regdataptr = curr_regdataptr;
	}

		// Restore our state from the incoming context.
	ASSERT(incoming_context->get_tid() == current_tid);
	curr_dataptr = incoming_context->m_dataptr;
	curr_regdataptr = incoming_context->m_regdataptr;

		// Record the current tid as the last tid.
	last_tid = current_tid;
}

void
DaemonCore::reconfig(void) {
	// NOTE: this function is always called on initial startup, as well
	// as at reconfig time.

	// NOTE: on reconfig, refreshDNS() will have already been called
	// by the time we get here, because it needs to be called early
	// in the process.

	// This is the compatibility layer on top of new ClassAds.
	// A few configuration parameters control its behavior.
	ClassAdReconfig();

    // publication and window size of daemon core stats are controlled by params
    dc_stats.Reconfig();

	m_dirty_command_sock_sinfuls = true;
	DaemonCore::InfoCommandSinfulStringsMyself();
	m_dirty_sinful = true; // refresh our address in case config changes it

	SecMan *secman = getSecMan();
	secman->reconfig();
	secman->getIpVerify()->Init();

        // invoke reconfig method on our class to handle timer events
    t.reconfig();

		// add a random offset to avoid pounding DNS
	int dns_interval = param_integer("DNS_CACHE_REFRESH",
									 8*60*60+(rand()%600), 0);
	if( dns_interval > 0 ) {
		if( m_refresh_dns_timer < 0 ) {
			m_refresh_dns_timer =
				Register_Timer( dns_interval, dns_interval,
								(TimerHandlercpp)&DaemonCore::refreshDNS,
								"DaemonCore::refreshDNS()", daemonCore );
		} else {
			Reset_Timer( m_refresh_dns_timer, dns_interval, dns_interval );
		}
	}
	else if( m_refresh_dns_timer != -1 ) {
		daemonCore->Cancel_Timer( m_refresh_dns_timer );
		m_refresh_dns_timer = -1;
	}

	// Maximum number of bytes read from a stdout/stderr pipes.
	// Default is 10k (10*1024 bytes)
	maxPipeBuffer = param_integer("PIPE_BUFFER_MAX", 10240);

	m_MaxTimeSkip = param_integer("MAX_TIME_SKIP", 1200, 0);

    m_iMaxAcceptsPerCycle = param_integer("MAX_ACCEPTS_PER_CYCLE", 8);
    if( m_iMaxAcceptsPerCycle != 1 ) {
        dprintf(D_FULLDEBUG,"Setting maximum accepts per cycle %d.\n", m_iMaxAcceptsPerCycle);
    }

	m_iMaxUdpMsgsPerCycle = param_integer("MAX_UDP_MSGS_PER_CYCLE", 1);
	if( m_iMaxUdpMsgsPerCycle != 1 ) {
		dprintf(D_FULLDEBUG,"Setting maximum UDP messages per cycle %d.\n", m_iMaxUdpMsgsPerCycle);
	}

	/*
		Default value of MAX_REAPS_PER_CYCLE is 0 - a value of 0 means
		call as many reapers as are waiting at the time we exit select.
		We default to 0 because generally an exited child means completed
		work that needs to be committed, or a worker that is ready for more
		work once we reap.  So we have an incentive to prioritize reapers to
		clean-out the system.  Note that we are assuming that a reaper will spawn
		either zero or one new processes at most (usually zero).
		In the words of BOC, "Don't fear the reapers!"
	*/
	m_iMaxReapsPerCycle = param_integer("MAX_REAPS_PER_CYCLE",0,0);
    if( m_iMaxReapsPerCycle != 0 ) {
        dprintf(D_FULLDEBUG,"Setting maximum reaps per cycle %d.\n", m_iMaxReapsPerCycle);
    }
		// Initialize the collector list for ClassAd updates
	initCollectorList();

		// Initialize the lists that contain the attributes we
		// will allow people to set with condor_config_val from
		// various kinds of hosts (ADMINISTRATOR, CONFIG, WRITE, etc). 
	InitSettableAttrsLists();

#if HAVE_CLONE
	m_use_clone_to_create_processes = param_boolean("USE_CLONE_TO_CREATE_PROCESSES", true);
	if (RUNNING_ON_VALGRIND) {
		dprintf(D_ALWAYS, "Looks like we are under valgrind, forcing USE_CLONE_TO_CREATE_PROCESSES to FALSE.\n");
		m_use_clone_to_create_processes = false;
	}
#ifdef __SANITIZE_ADDRESS__
		dprintf(D_ALWAYS, "Looks like we are under address sanitizer, forcing USE_CLONE_TO_CREATE_PROCESSES to FALSE.\n");
		m_use_clone_to_create_processes = false;
#endif

		// If we are NOT the schedd, then do not use clone, as only
		// the schedd benefits from clone, and clone is more susceptable
		// to failures/bugs than fork.
	if (!get_mySubSystem()->isType(SUBSYSTEM_TYPE_SCHEDD)) {
		m_use_clone_to_create_processes = false;
	}
#endif /* HAVE CLONE */

	m_invalidate_sessions_via_tcp = param_boolean("SEC_INVALIDATE_SESSIONS_VIA_TCP", true);

	// DaemonCore::Send_Signal behaviors
	m_use_udp_for_dc_signals = param_boolean("USE_UDP_FOR_DC_SIGNALS", false);
#ifdef WIN32
#else
	m_never_use_kill_for_dc_signals = param_boolean("NEVER_USE_KILL_FOR_DC_SIGNALS", false);
#endif

		// FAKE_CREATE_THREAD is an undocumented config knob which turns
		// Create_Thread() into a simple function call in the main process,
		// rather than a thread/fork.
#ifdef WIN32
		// Currently, all use of threads are deemed unsafe in Windows.
	m_fake_create_thread = param_boolean("FAKE_CREATE_THREAD",true);
#else
		// Under unix, Create_Thread() is actually a fork, so it is safe.
	m_fake_create_thread = param_boolean("FAKE_CREATE_THREAD",false);
#endif

	m_DaemonKeepAlive.reconfig();

	file_descriptor_safety_limit = 0; // 0 indicates: needs to be computed

	InitSharedPort();

	bool never_use_ccb =
		get_mySubSystem()->isType(SUBSYSTEM_TYPE_GAHP) ||
		get_mySubSystem()->isType(SUBSYSTEM_TYPE_DAGMAN);

	if( !never_use_ccb ) {
		if( !m_ccb_listeners ) {
			m_ccb_listeners = new CCBListeners;
		}

		char *ccb_addresses = param("CCB_ADDRESS");
		if( m_shared_port_endpoint ) {
				// if we are using a shared port, then we don't need our
				// own ccb listener; SharedPortServer will have its own
			free( ccb_addresses );
			ccb_addresses = NULL;
		}
		m_ccb_listeners->Configure( ccb_addresses );
		free( ccb_addresses );

		const bool blocking = true;
		int result = m_ccb_listeners->RegisterWithCCBServer(blocking);
		if( result == 0 && m_ccb_listeners->size() > 0 ) {
			bool use_shared_port = param_boolean( "USE_SHARED_PORT", true );
			bool ccb_required = param_boolean( "CCB_REQUIRED_TO_START", false );
			if( (!use_shared_port) && ccb_required ) {
				dprintf( D_ALWAYS, "No CCB registration was successful, but CCB_REQUIRED_TO_START was true; exiting.\n" );
				// This doesn't actually work if this is shared port daemon,
				// but it's indicative.
				DC_Exit(DAEMON_NO_RESTART);
			}
		}

		// Drop a pool password if not already there; needed for PASSWORD and IDTOKENS security.
		Condor_Auth_Passwd::create_pool_signing_key_if_needed();

	}

	// Cons up a thread pool.
	CondorThreads::pool_init();
	// Supply routines to call when code calls start_thread_safe() and
	// stop_thread_safe().
	_mark_thread_safe_callback(CondorThreads::start_thread_safe_block,
							   CondorThreads::stop_thread_safe_block);
	// Supply a callback to daemonCore upon thread context switch.
	CondorThreads::set_switch_callback( thread_switch_callback );

		// in case our address changed, do whatever needs to be done
	daemonContactInfoChanged();

	SetRemoteAdmin(param_boolean("SEC_ENABLE_REMOTE_ADMINISTRATION", false));
}

void
DaemonCore::InitSharedPort(bool in_init_dc_command_socket)
{
	std::string why_not = "no command port requested";
	bool already_open = m_shared_port_endpoint != NULL;

	if( m_command_port_arg != 0 && SharedPortEndpoint::UseSharedPort(&why_not,already_open) ) {
		if( !m_shared_port_endpoint ) {
			char const *sock_name = m_daemon_sock_name.c_str();
			if( !*sock_name ) sock_name = NULL;
			m_shared_port_endpoint = new SharedPortEndpoint(sock_name);
		}
		m_shared_port_endpoint->InitAndReconfig();
		if( !m_shared_port_endpoint->StartListener() ) {
			EXCEPT("Failed to start local listener (USE_SHARED_PORT=true)");
		}
	}
	else if( m_shared_port_endpoint ) {
		dprintf(D_ALWAYS,
				"Turning off shared port endpoint because %s\n",why_not.c_str());
		delete m_shared_port_endpoint;
		m_shared_port_endpoint = NULL;

			// if we have no non-shared port open, we better open one now
			// or we will have cut ourselves off from the world
		if( !in_init_dc_command_socket ) {
			InitDCCommandSocket(m_command_port_arg);
		}
	}
	else if( IsFulldebug(D_FULLDEBUG) ) {
		dprintf(D_FULLDEBUG,"Not using shared port because %s\n",why_not.c_str());
	}
}

void
DaemonCore::ClearSharedPortServerAddr()
{
	if( m_shared_port_endpoint ) {
		m_shared_port_endpoint->ClearSharedPortServerAddr();
	}
}

void
DaemonCore::ReloadSharedPortServerAddr()
{
	if( m_shared_port_endpoint ) {
		m_shared_port_endpoint->ReloadSharedPortServerAddr();
	}
}

int
DaemonCore::Verify(char const *command_descrip,DCpermission perm, const condor_sockaddr& addr, const char * fqu, int log_level )
{
	std::string allow_reason;
	std::string deny_reason;

	int result = getSecMan()->Verify(perm, addr, fqu, allow_reason, deny_reason);

	std::string *reason = NULL;
	const char *result_desc = NULL;
	if (result == USER_AUTH_FAILURE) {
		reason = &deny_reason;
		result_desc = "DENIED";
	} else if (IsDebugLevel(D_SECURITY)) {
		// only log 'allow' reason if doing verbose debugging
		reason = &allow_reason;
		result_desc = "GRANTED";
	}

	if( reason ) {
		char ipstr[IP_STRING_BUF_SIZE];
		strcpy(ipstr, "(unknown)");
		addr.to_ip_string(ipstr, sizeof(ipstr));

			// Note that although this says D_ALWAYS, when the result is
			// ALLOW, we only get here if D_SECURITY is on.
		dprintf( log_level,
				 "PERMISSION %s to %s from host %s for %s, "
				 "access level %s: reason: %s\n",
				 result_desc,
				 (fqu && *fqu) ? fqu : "unauthenticated user",
				 ipstr,
				 command_descrip ? command_descrip : "unspecified operation",
				 PermString(perm),
				 reason->c_str() );
	}

	return result;
}

int
DaemonCore::Verify(char const *command_descrip, DCpermission perm, const Sock &sock, int log_level)
{
	auto fqu = sock.getFullyQualifiedUser();

	CondorError err;
	if (!getSecMan()->IsAuthenticationSufficient(perm, sock, err))
	{
		char ipstr[IP_STRING_BUF_SIZE];
		strcpy(ipstr, "(unknown)");
		sock.peer_addr().to_ip_string(ipstr, sizeof(ipstr));

		dprintf(log_level,
			"PERMISSION DENIED to %s from host %s for %s, "
			"access level %s: reason: %s.\n",
			(fqu && *fqu) ? fqu : "unauthenticated user",
			ipstr,
			command_descrip ? command_descrip : "unspecified operation",
			PermString(perm),
			err.message());
		return USER_AUTH_FAILURE;
	}
	return Verify(command_descrip, perm, sock.peer_addr(), fqu, log_level);
}

bool
DaemonCore::Wake_up_select()
{
	// There is no need to wake up select if it's the main thread calling (tid==1)
	// because the main thread cannot be inside select if it's here.  There is also
	// no need if the caller is not a condor thread (get_tid() returns 0), or 
	// if the condor_threads class has never been initialized (git_tid() returns -1),
	// because in both cases, the caller is either the main thread, or some wild 
	// thread that isn't allowed to make DaemonCore calls.
	if (CondorThreads::get_tid() <= 1) {
#ifdef WIN32
		if (GetCurrentThreadId() != dcmainThreadId) {
			dprintf (D_ALWAYS, "DaemonCore::Wake_up_select called from an unknown thread. windows tid = %d\n",
				GetCurrentThreadId());
		}
#endif

		return false;
	}

	return Do_Wake_up_select();
}

bool
DaemonCore::Do_Wake_up_select()
{
#ifdef WIN32
	if (GetCurrentThreadId() == dcmainThreadId) {
		dprintf(D_ALWAYS, "DaemonCore::Do_Wake_up_select called from main thread. this should never happen.");
		return false;
	}
#endif

	// note, this code is called by threads other than the main thread,
	// and (on windows) threads other than condor_threads.  it should be
	// thread safe and it should not depend on the caller being a condor_thread.
	// it should never be called by the master thread.
	//
#ifdef WIN32
	bool fSuccess = true;  // return success if the pipe is not empty
	
	// set the async_pipe_signal flag before we write into the pipe
	// to avoid a potential race condition. better to have the flag 
	// say the pipe is signalled and have it not be than the reverse.
	if ( ! InterlockedExchange(&async_pipe_signal, 1)) {
		fSuccess = send(async_pipe[1].get_socket(), "!", 1, 0) > 0;
	}
#else
	bool fSuccess = true;  // return success if the pipe is not empty
	if (! async_pipe_signal) {
		// set the async_pipe_signal flag before we write into the pipe
		// to avoid a potential race condition. better to have the flag 
		// say the pipe is signalled and have it not be than the reverse.
		async_pipe_signal = true;
		fSuccess = write(async_pipe[1],"!",1) > 0;
	}
#endif
	return fSuccess;
}

bool
DaemonCore::AsyncInfo_Wake_up_select(
	void * &dst,
	int & dst_fd,
	void* &src,
	int & src_fd)
{
	dst = src = NULL;
	dst_fd = src_fd = -1;
#ifdef WIN32
	if (GetCurrentThreadId() == dcmainThreadId) {
		dprintf(D_ALWAYS, "DaemonCore::AsyncInfo_Wake_up_select called from main thread. this is unexpected.");
		return false;
	} else {
		dst = &async_pipe[0];
		dst_fd = async_pipe[0].get_file_desc();
		//dst_sock = async_pipe[0].get_socket(); // get_socket() and get_file_desc() return the same value, just typecast differently.
		src = &async_pipe[1];
		src_fd = async_pipe[1].get_file_desc();
		//src_sock = async_pipe[1].get_socket();
	}
#else
#endif
	return async_pipe_signal;
}

int
DaemonCore::Async_test_Wake_up_select(
	void * &dst,
	int & dst_fd,
	void* &src,
	int & src_fd,
	std::string & status)
{
	int hotness = AsyncInfo_Wake_up_select(dst, dst_fd, src, src_fd) ? 2 : 0;
	status.clear();
#ifdef WIN32
	WSAPOLLFD wfd[2];
	wfd[0].fd = dst_fd;
	wfd[0].events = POLLIN;
	wfd[1].fd = src_fd;
	wfd[1].events = POLLOUT;
	int hots = WSAPoll(wfd, 2, 0);
	if (hots) {
		if (wfd[0].revents & POLLRDNORM) {
			hotness |= 1;
		} else {
			formatstr(status, "%d=0x%04x %d=0x%04x", wfd[0].fd, wfd[0].revents, wfd[1].fd, wfd[1].revents);
		}
	} else {
		if (hots == SOCKET_ERROR) {
			formatstr(status, "err %d", WSAGetLastError());
		}
	}
#else
#endif
	return hotness;
}


// This function never returns. It is responsible for monitor signals and
// incoming messages or requests and invoke corresponding handlers.
void DaemonCore::Driver()
{
	Selector	selector;
	int			i;
	int			tmpErrno;
	time_t		timeout;
	time_t min_deadline;

#ifndef WIN32
	sigset_t fullset, emptyset;
	sigfillset( &fullset );
    // We do not want to block the following signals ----
		sigdelset(&fullset, SIGSEGV);    // so we get a core right away
		sigdelset(&fullset, SIGABRT);    // so assert() drops core right away
		sigdelset(&fullset, SIGILL);     // so we get a core right away
		sigdelset(&fullset, SIGBUS);     // so we get a core right away
		sigdelset(&fullset, SIGFPE);     // so we get a core right away
		sigdelset(&fullset, SIGTRAP);    // so gdb works when it uses SIGTRAP
		sigdelset(&fullset, SIGPROF);    // so gprof works

	sigemptyset( &emptyset );
	char asyncpipe_buf[10];
#endif

	if ( param_boolean( "ENABLE_STDOUT_TESTING", false ) )
	{
		dprintf( D_ALWAYS, "Testing stdout & stderr\n" );
		{
			char	buf[1024];
			memset(buf, 0, sizeof(buf) );
			bool	do_out = true, do_err = true;
			bool	do_fd1 = true, do_fd2 = true;
			for ( i=0;  i<16*1024;  i++ )
			{
				if ( do_out && fwrite( buf, sizeof(buf), 1, stdout ) != 1 )
				{
					dprintf( D_ALWAYS, "Failed to write to stdout: %s\n",
							 strerror( errno ) );
					do_out = false;
				}
				if ( do_err && fwrite( buf, sizeof(buf), 1, stderr ) != 1 )
				{
					dprintf( D_ALWAYS, "Failed to write to stderr: %s\n",
							 strerror( errno ) );
					do_err = false;
				}
				if ( do_fd1 && write( 1, buf, sizeof(buf) ) != sizeof(buf) )
				{
					dprintf( D_ALWAYS, "Failed to write to fd 1: %s\n",
							 strerror( errno ) );
					do_fd1 = false;
				}
				if ( do_fd2 && write( 2, buf, sizeof(buf) ) != sizeof(buf) )
				{
					dprintf( D_ALWAYS, "Failed to write to fd 2: %s\n",
							 strerror( errno ) );
					do_fd2 = false;
				}
			}
		}
		dprintf( D_ALWAYS, "Done with stdout & stderr tests\n" );
	}

	double runtime = _condor_debug_get_time_double();
	double group_runtime = runtime;
    double pump_cycle_begin_time = runtime;

	for(;;)
	{
		// handle queued pump work. these are like zero timeout one-shot timers
		// but unlike timers, can be registered from any thread (only Windows needs the second part)
		// We do this before the signal handlers so that pump work can be used to raise a signal
		int num_pumpwork_fired = DoPumpWork();

		// call signal handlers for any pending signals
		// call signal handlers for any pending signals
		sent_signal = FALSE;	// set to True inside Send_Signal()
		for (auto &sigEntry : sigTable) {
			if ( sigEntry.handler || sigEntry.handlercpp ) {
				// found a valid entry; test if we should call handler
				if ( sigEntry.is_pending && !sigEntry.is_blocked ) {
					// call handler, but first clear pending flag
					sigEntry.is_pending = false;
					// Update curr_dataptr for GetDataPtr()
					curr_dataptr = &(sigEntry.data_ptr);
					// update statistics
					dc_stats.Signals += 1;

					// log a message
					dprintf(D_DAEMONCORE,
							"Calling Handler <%s> for Signal %d <%s>\n",
							sigEntry.handler_descrip,sigEntry.num,
							sigEntry.sig_descrip);
					// call the handler
					if ( sigEntry.is_cpp )
						(sigEntry.service->*(sigEntry.handlercpp))(sigEntry.num);
					else
						(*sigEntry.handler)(sigEntry.num);
					// Clear curr_dataptr
					curr_dataptr = NULL;
					// Make sure we didn't leak our priv state
					CheckPrivState();

					// update per-timer runtime and count statistics
					if (sigEntry.handler_descrip) {
						runtime = dc_stats.AddRuntime(sigEntry.handler_descrip, runtime);
					}
				}
			}
		}

#ifndef WIN32
		// clear the async_pipe_signal flag before we empty to the pipe
		// that way we won't miss it if someone writes into the pipe.
		async_pipe_signal = false;
		// Drain our async_pipe; we must do this before we unblock unix signals.
		// Just keep reading while something is there.  async_pipe is set to
		// non-blocking mode via fcntl, so the read below will not block.
		while( read(async_pipe[0],asyncpipe_buf,8) > 0 ) { }
#else
		// windows version of this code is after selector.execute()
#endif

        // accumulate signal runtime (including timers) as SignalRuntime
        runtime = _condor_debug_get_time_double();
        dc_stats.SignalRuntime += (runtime - group_runtime);
        group_runtime = runtime;

		// Prepare to enter main select()

		// call Timeout() - this function does 2 things:
		//   first, it calls any timer handlers whose time has arrived.
		//   second, it returns how many seconds until the next timer
		//   event so we use this as our select timeout _if_ sent_signal
		//   is not TRUE.  if sent_signal is TRUE, it means that we have
		//   a pending signal which we did not service above (likely because
		//   it was itself raised by a signal handler!).  so if sent_signal is
		//   TRUE, set the select timeout to zero so that we break thru select
		//   and service this outstanding signal and yet we do not
		//   starve commands...

        int num_timers_fired = 0;
		timeout = t.Timeout(&num_timers_fired, &runtime);

		num_timers_fired += num_pumpwork_fired;
		dc_stats.TimersFired = num_timers_fired;

		if ( sent_signal == TRUE ) {
			timeout = 0;
		}
		if ( timeout < 0 ) {
			timeout = TIME_T_NEVER;
		}

        // accumulate signal runtime (including timers) as SignalRuntime
        //runtime = _condor_debug_get_time_double();
        dc_stats.TimerRuntime += (runtime - group_runtime);
        group_runtime = runtime;

		// Setup what socket descriptors to select on.  We recompute this
		// every time because 1) some timeout handler may have removed/added
		// sockets, and 2) it ain't that expensive....
		selector.reset();
		min_deadline = 0;
		for (auto & sockEnt : sockTable) {
				// NOTE: keep the following logic for building the
				// fdset in sync with DaemonCore::ServiceCommandSocket()

				// if a valid entry not already being serviced, add to select
			if ( sockEnt.iosock && 
				 sockEnt.servicing_tid==0 &&
				 sockEnt.remove_asap == false ) {	
					// Setup our fdsets
				if ( sockEnt.is_reverse_connect_pending ) {
					// nothing to do; we are just allowing this socket
					// to be registered so that it behaves like a socket
					// that is doing a non-blocking connect
					// CCBClient will eventually ensure that the
					// socket's registered callback function is called
					// We want to ignore the socket's deadline (below)
					// because that is all taken care of by CCBClient.
					continue;
				}
				else if ( sockEnt.is_connect_pending ) {
						// we want to be woken when a non-blocking
						// connect is ready to write.  when connect
						// is ready, select will set the writefd set
						// on success, or the exceptfd set on failure.
					selector.add_fd( sockEnt.iosock->get_file_desc(), Selector::IO_WRITE );
					selector.add_fd( sockEnt.iosock->get_file_desc(), Selector::IO_EXCEPT );
				} else {
					int sockfd = sockEnt.iosock->get_file_desc();
					switch( sockEnt.handler_type ) {
					case HANDLE_READ:
						selector.add_fd( sockfd, Selector::IO_READ );
						break;
					case HANDLE_WRITE:
						selector.add_fd( sockfd, Selector::IO_WRITE );
						break;
					case HANDLE_READ_WRITE:
						selector.add_fd( sockfd, Selector::IO_READ );
						selector.add_fd( sockfd, Selector::IO_WRITE );
						break;
					}
				}

					// If this socket times out sooner than
					// our select timeout, adjust the select timeout.
				time_t deadline = sockEnt.iosock->get_deadline();
				if(deadline) { // If non-zero, there is a timeout.
					if(min_deadline == 0 || min_deadline > deadline) {
						min_deadline = deadline;
					}
				}
            }
		}

		if( min_deadline ) {
			int deadline_timeout = min_deadline - time(NULL) + 1;
			if(deadline_timeout < timeout) {
				if(deadline_timeout < 0) deadline_timeout = 0;
				timeout = deadline_timeout;
			}
		}

#if !defined(WIN32)
		// Add the registered pipe fds into the list of descriptors to
		// select on.
		for (i = 0; i < (int)pipeTable.size(); i++) {
			if ( pipeTable[i].index != -1 ) {	// if a valid entry....
				int pipefd = pipeHandleTable[pipeTable[i].index];
				switch( pipeTable[i].handler_type ) {
				case HANDLE_READ:
					selector.add_fd( pipefd, Selector::IO_READ );
					break;
				case HANDLE_WRITE:
					selector.add_fd( pipefd, Selector::IO_WRITE );
					break;
				case HANDLE_READ_WRITE:
					selector.add_fd( pipefd, Selector::IO_READ );
					selector.add_fd( pipefd, Selector::IO_WRITE );
					break;
				}
			}
        }
#endif


		// Add the read side of async_pipe to the list of file descriptors to
		// select on.  We write to async_pipe if a unix async signal
		// is delivered after we unblock signals and before we block on select.
#ifdef WIN32
		if ( ! async_pipe[0].is_connected()) {
			EXCEPT("DaemonCore:: async_pipe has been unexpectedly closed!");
		} 
		selector.add_fd( async_pipe[0].get_file_desc() , Selector::IO_READ );
#else
		selector.add_fd( async_pipe[0], Selector::IO_READ );
#endif

		// Let other threads run while we are waiting on select
		CondorThreads::enable_parallel(true);

#if !defined(WIN32)
		// Set aync_sigs_unblocked flag to true so that Send_Signal()
		// knows to put info onto the async_pipe in order to wake up select().
		// We _must_ set this flag to TRUE before we unblock async signals, and
		// set it to FALSE after we block the signals again.
		async_sigs_unblocked = TRUE;

		// Unblock all signals so that we can get them during the
		// select.
		sigprocmask( SIG_SETMASK, &emptyset, NULL );
#else
		//Win32 - release coarse-grained mutex
		LeaveCriticalSection(&Big_fat_mutex);
#endif

		selector.set_timeout( timeout );

		errno = 0;
		time_t time_before = time(NULL);
		time_t okay_delta = timeout;

			// Performance around select is of high importance for all
			// daemons that are single threaded (all of them). If you
			// have questions ask matt.
		if (IsDebugLevel(D_PERF_TRACE)) {
			dprintf(D_PERF_TRACE, "PERF: entering select. timeout=%lld\n", (long long)timeout);
		}

		selector.execute();

		// update statistics on time spent waiting in select.
		runtime = _condor_debug_get_time_double();
		dc_stats.SelectWaittime += (runtime - group_runtime);
		//dc_stats.StatsLifetime = now - dc_stats.InitTime;

		tmpErrno = errno;

		CheckForTimeSkip(time_before, okay_delta);

#ifndef WIN32
		// Unix

		// Block all signals until next select so that we don't
		// get confused.
		sigprocmask( SIG_SETMASK, &fullset, NULL );

		// We _must_ set async_sigs_unblocked flag to TRUE
		// before we unblock async signals, and
		// set it to FALSE after we block the signals again.
		async_sigs_unblocked = FALSE;

		if ( selector.failed() ) {
			// not just interrupted by a signal...
				dprintf(D_ALWAYS,"Socket Table:\n");
        		DumpSocketTable( D_ALWAYS );
				dprintf(D_ALWAYS,"State of selector:\n");
				selector.display();
				EXCEPT("DaemonCore: select() returned an unexpected error: %d (%s)",tmpErrno,strerror(tmpErrno));
		}
#else
		// Windoze
		EnterCriticalSection(&Big_fat_mutex);
		if ( selector.select_retval() == SOCKET_ERROR ) {
			EXCEPT("select, error # = %d",WSAGetLastError());
		}

		// Drain our async_pipe (which is really a socket)
		// extra error checking because we had problems with the pipe getting stuck
		// in the signalled state in 7.5.5. 
		unsigned int pipe_was_signalled = InterlockedExchange(&async_pipe_signal, 0);
		if (selector.has_ready() &&
			selector.fd_ready(async_pipe[0].get_file_desc(), Selector::IO_READ)) {
			dc_stats.AsyncPipe += 1;
			if ( ! pipe_was_signalled) {
				dprintf(D_ALWAYS, "DaemonCore: async_pipe is signalled, but async_pipe_signal is false.\n");
			}
			while (int cb = async_pipe[0].bytes_available_to_read()) {
				if (cb < 0) {
					dprintf(D_ALWAYS, "DaemonCore: async_pipe[0].bytes_available_to_read returned WSA Error %d\n", 
							WSAGetLastError());
					break;
				}
				char buf[16];
				if (recv(async_pipe[0].get_socket(), buf, MIN(cb, COUNTOF(buf)), 0) == SOCKET_ERROR) {
					dprintf(D_ALWAYS, "DaemonCore: recv on async_pipe[0] returned WSA Error %d\n", 
							WSAGetLastError());
					break;
				}
			}
			// clear the flag again to make sure that Do_Wake_up_select knows the pipe is empty
			// this could result in an extra wakeup, but prevents us missing a wakeup
			InterlockedExchange(&async_pipe_signal, 0);
		}
#endif

			// Performance around select is of high importance for all
			// daemons that are single threaded (all of them). If you
			// have questions ask matt.
		if (IsDebugLevel(D_PERF_TRACE)) {
			dprintf(D_PERF_TRACE, "PERF: leaving select\n");
			selector.display();
		}

		// For now, do not let other threads run while we are processing
		// in the main loop.
		CondorThreads::enable_parallel(false);

		runtime = group_runtime = _condor_debug_get_time_double();

		if ( selector.has_ready() ||
			 ( selector.timed_out() && 
			   min_deadline && min_deadline < time(NULL) ) )
		{
			// Either socket activity has happened or a socket
			// operation has timed out.

			// To avoid repeated calls to time(), store it once
			// for the following loop; all uses of it below should
			// be ok if it drifts a little into the past.
			time_t now = time(NULL);

			bool recheck_status = false;

			// If a command came in on the super-user command socket, then
			// set a flag so in the loop below we only schedule command callbacks
			// from this one socket for this daemoncore cycle.
			bool superuser_command_arrived = false;
			if (super_dc_rsock &&
				selector.fd_ready(super_dc_rsock->get_file_desc(), Selector::IO_READ))
			{
				superuser_command_arrived = true;
			}
			if (super_dc_ssock &&
				selector.fd_ready(super_dc_ssock->get_file_desc(), Selector::IO_READ))
			{
				superuser_command_arrived = true;
			}
			if ( superuser_command_arrived ) {
				dprintf(D_ALWAYS,"Received a superuser command\n");
			}

			// scan through the socket table to find which ones select() set
			for(auto & sockEnt : sockTable) {
				if ( sockEnt.iosock && 
					 sockEnt.servicing_tid==0 &&
					 sockEnt.remove_asap == false ) 
				{	// if a valid entry...
					// figure out if we should call a handler.  to do this,
					// if the socket was doing a connect(), we check the
					// writefds and excepfds.  otherwise, check readfds.
					sockEnt.call_handler = false;
					time_t deadline = sockEnt.iosock->get_deadline();
					bool sock_timed_out = ( deadline && deadline < now );

					if ( superuser_command_arrived &&
						 (sockEnt.iosock != super_dc_rsock &&
						  sockEnt.iosock != super_dc_ssock) )
					{
						// do nothing for now, because we know there is a request pending
						// on the suerperuser command socket, and this is not the
						// superuser command socket.
					}
					else if ( sockEnt.is_reverse_connect_pending ) {
						// nothing to do
					}
					else if ( sockEnt.is_connect_pending ) {

						if ( selector.fd_ready( sockEnt.iosock->get_file_desc(),
												Selector::IO_WRITE ) ||
							 selector.fd_ready( sockEnt.iosock->get_file_desc(),
												Selector::IO_EXCEPT ) ||
							 sock_timed_out )
						{
							// A connection pending socket has been
							// set or the connection attempt has timed out.
							// Only call handler if CEDAR confirms the
							// connect algorithm has completed.

							if ( ((Sock *)sockEnt.iosock)->
							      do_connect_finish() != CEDAR_EWOULDBLOCK)
							{
								sockEnt.call_handler = true;
							}
						}
					} else if (sockEnt.handler_type == HANDLE_READ || sockEnt.handler_type == HANDLE_READ_WRITE) {
						if ( (selector.fd_ready( sockEnt.iosock->get_file_desc(), Selector::IO_READ ) ) ||
							 sock_timed_out )
						{
							sockEnt.call_handler = true;
						}
					} else if (sockEnt.handler_type == HANDLE_WRITE || sockEnt.handler_type == HANDLE_READ_WRITE) {
						if ( (selector.fd_ready(sockEnt.iosock->get_file_desc(), Selector::IO_WRITE ) ) ||
							 sock_timed_out )
						{
							sockEnt.call_handler = true;
						}
					}
				}	// end of if valid sock entry
			}	// end of for loop through all sock entries

			runtime = _condor_debug_get_time_double();
			dc_stats.SocketRuntime += (runtime - group_runtime);
			group_runtime = runtime;

			// scan through the pipe table to find which ones select() set
			for(i = 0; i < (int) pipeTable.size(); i++) {
				if (pipeTable[i].index != -1 ) {	// if a valid entry...
					// figure out if we should call a handler.
					pipeTable[i].call_handler = false;
#ifdef WIN32
					// For Windows, check if our pidwatcher thread set the flag
					ASSERT( pipeTable[i].pentry );
					if (InterlockedExchange(&(pipeTable[i].pentry->pipeReady),0L))
					{
						// pipeReady flag was set by the pidwatcher thread.
						pipeTable[i].call_handler = true;
					}
#else
					// For Unix, check if select set the bit
					int pipefd = pipeHandleTable[pipeTable[i].index];
					if ( selector.fd_ready( pipefd, Selector::IO_READ ) )
					{
						pipeTable[i].call_handler = true;
					}
					if ( selector.fd_ready( pipefd, Selector::IO_WRITE ) )
					{
						pipeTable[i].call_handler = true;
					}
#endif
				}	// end of if valid pipe entry
			}	// end of for loop through all pipe entries


			// Now loop through all pipe entries, calling handlers if required.
			runtime = _condor_debug_get_time_double();
			for(i = 0; i < (int) pipeTable.size(); i++) {
				if ( pipeTable[i].index != -1 ) {	// if a valid entry...

					if ( pipeTable[i].call_handler ) {

						pipeTable[i].call_handler = false;

                        dc_stats.PipeMessages += 1;

						// save the pentry on the stack, since we'd otherwise lose it
						// if the user's handler call Cancel_Pipe().
						PidEntry* saved_pentry = pipeTable[i].pentry;

						if ( recheck_status || saved_pentry ) {
							// we have already called at least one callback handler.  what
							// if this handler drained this registed pipe, so that another
							// read on the pipe could block?  to prevent this, we need
							// to check one more time to make certain the pipe is ready
							// for reading.
							// NOTE: we also enter this code if saved_pentry != NULL.
							//       why?  because that means we are on Windows, and
							//       on Windows we need to check because pipes are
							//       signalled not by select() but by our pidwatcher
							//       thread, which may have signaled this pipe ready
							//       when were in a timer handler or whatever.
#ifdef WIN32
							// WINDOWS
							if (!saved_pentry->pipeEnd->io_ready()) {
								// hand this pipe end back to the PID-watcher thread
								WatchPid(saved_pentry);
								continue;
							}

#else
							// UNIX
							int pipefd = pipeHandleTable[pipeTable[i].index];
							selector.reset();
							selector.set_timeout( 0 );
							selector.add_fd( pipefd, Selector::IO_READ );
							selector.execute();
							if ( selector.timed_out() ) {
								// nothing available, try the next entry...
								continue;
							}
#endif
						}	// end of if ( recheck_status || saved_pentry )

						// The handler may cancel the registration,
						// invalidating the table entry, so
						// save the description now for the stats update
						// below.
						std::string handler_desc = pipeTable[i].handler_descrip ? pipeTable[i].handler_descrip : "";

						pipeTable[i].in_handler = true;

						// log a message
						int pipe_end = pipeTable[i].index + PIPE_INDEX_OFFSET;
						dprintf(D_COMMAND,"Calling pipe Handler <%s> for Pipe end=%d <%s>\n",
									pipeTable[i].handler_descrip,
									pipe_end,
									pipeTable[i].pipe_descrip);

						// Update curr_dataptr for GetDataPtr()
						curr_dataptr = &( pipeTable[i].data_ptr);
						recheck_status = true;
						if (pipeTable[i].handler )
							// a C handler
							(*(pipeTable[i].handler))(pipe_end);
						else
						if ( pipeTable[i].handlercpp )
							// a C++ handler
							(pipeTable[i].service->*( pipeTable[i].handlercpp))(pipe_end);
						else
						{
							// no handler registered
							EXCEPT("No pipe handler callback");
						}

						dprintf(D_COMMAND,"Return from pipe Handler\n");

						pipeTable[i].in_handler = false;

						// Make sure we didn't leak our priv state
						CheckPrivState();

						// Clear curr_dataptr
						curr_dataptr = NULL;

#ifdef WIN32
						// Ask a pid watcher thread to watch over this pipe
						// handle.  Note that if Cancel_Pipe() was called by the
						// handler above, pipeEnd will be NULL, so we stop
						// watching
						MSC_SUPPRESS_WARNING(6011) // can't sure sure that save_pentry is not NULL
						if ( saved_pentry->pipeEnd ) {
							WatchPid(saved_pentry);
						}
#endif

						// update per-handler runtime statistics
						if (!handler_desc.empty()) {
							runtime = dc_stats.AddRuntime(handler_desc.c_str(), runtime);
						}

						if ( pipeTable[i].call_handler == true ) {
							// looks like the handler called Cancel_Pipe(),
							// and now entry i no longer points to what we
							// think it points to.  Decrement i now, so when
							// we loop back we do not miss calling a handler.
							i--;
						}

					}	// if call_handler is True
				}	// if valid entry in pipeTable
			}


			runtime = _condor_debug_get_time_double();
			dc_stats.PipeRuntime += (runtime - group_runtime);
			group_runtime = runtime;

			// Now loop through all sock entries, calling handlers if required.
			for(size_t i = 0; i < sockTable.size(); i++) {
				if ( sockTable[i].iosock ) {	// if a valid entry...

					if ( sockTable[i].call_handler ) {

						sockTable[i].call_handler = false;

                        dc_stats.SockMessages += 1;

						if ( recheck_status && (sockTable[i].handler_type == HANDLE_READ) &&
							 (sockTable[i].is_connect_pending == false) )
						{
							// we have already called at least one callback handler.  what
							// if this handler drained this registed pipe, so that another
							// read on the pipe could block?  to prevent this, we need
							// to check one more time to make certain the pipe is ready
							// for reading.
							selector.reset();
							selector.set_timeout( 0 );// set timeout for a poll
							selector.add_fd( sockTable[i].iosock->get_file_desc(),
											 Selector::IO_READ );

							selector.execute();
							if ( selector.timed_out() ) {
								// nothing available, try the next entry...
								continue;
							}
						}

						// ok, select says this socket table entry has new data.

						// The handler may cancel the registration,
						// invalidating the table entry, so
						// save the description now for the stats update
						// below.
						std::string handler_desc = sockTable[i].handler_descrip ? sockTable[i].handler_descrip : "";

						recheck_status = true;
						CallSocketHandler( i, true );

						// update per-handler runtime statistics
						if (!handler_desc.empty()) {
							runtime = dc_stats.AddRuntime(handler_desc.c_str(), runtime);
						}

					}	// if call_handler is True
				}	// if valid entry in sockTable
			}	// for 0 thru nSock checking if call_handler is true

			runtime = _condor_debug_get_time_double();
			dc_stats.SocketRuntime += (runtime - group_runtime);
			group_runtime = runtime;


		}	// if rv > 0

		dc_stats.PumpCycle += (runtime - pump_cycle_begin_time);
		pump_cycle_begin_time = runtime;

	}	// end of infinite for loop
}

bool
DaemonCore::SocketIsRegistered( Stream *sock )
{
	int i = GetRegisteredSocketIndex( sock );
	return i != -1;
}

int
DaemonCore::GetRegisteredSocketIndex( Stream *sock )
{

	for (size_t i=0;i < sockTable.size();i++) {
		if ( sockTable[i].iosock == sock ) {
			return (int)i;
		}
	}
	return -1;
}

void
DaemonCore::CallSocketHandler( Stream *sock, bool default_to_HandleCommand )
{
	int i = GetRegisteredSocketIndex( sock );

	if ( i == -1 ) {
		dprintf( D_ALWAYS,"CallSocketHandler: called on non-registered socket!\n");
		dprintf( D_ALWAYS,"Offending socket number %d\n", i );
		DumpSocketTable( D_DAEMONCORE );
		return;
	}

	CallSocketHandler( i, default_to_HandleCommand );
}

struct CallSocketHandler_args {
	int i;
	bool default_to_HandleCommand;
	Stream *accepted_sock;
};

void
DaemonCore::CallSocketHandler( const size_t i, bool default_to_HandleCommand )
{
    unsigned int iAcceptCnt = ( m_iMaxAcceptsPerCycle > 0 ) ? m_iMaxAcceptsPerCycle: -1;

	// Dispatch UDP commands directly
	if ( sockTable[i].handler==NULL && sockTable[i].handlercpp==NULL &&
			default_to_HandleCommand &&
			sockTable[i].iosock->type() == Stream::safe_sock ) {

		unsigned msg_cnt = ( m_iMaxUdpMsgsPerCycle > 0 ) ? m_iMaxUdpMsgsPerCycle : -1;
		unsigned frag_cnt = ( m_iMaxUdpMsgsPerCycle > 0 ) ? ( m_iMaxUdpMsgsPerCycle * 20 ) : -1;

		Selector selector;
		selector.set_timeout( 0, 0 );
		selector.add_fd( sockTable[i].iosock->get_file_desc(), Selector::IO_READ );

		while ( msg_cnt && frag_cnt ) {
			selector.execute();

			if ( !selector.has_ready() ) {
				// No more data, we're done
				break;
			}

			if ( !sockTable[i].iosock->handle_incoming_packet() )
			{
				// Looks like we got a fragment, try reading some more
				frag_cnt--;
				continue;
			}
			// We don't care about the return value for UDP command sockets
			HandleReq(i);
			msg_cnt--;

			// Make sure we didn't leak our priv state
			CheckPrivState();
		}
		return;
	}

    // if it is an accepting socket it will try for the connect
    // up (n) elements
    while ( iAcceptCnt )
    {
	    bool set_service_tid = false;

	    // Queue up the parameters and add to our thread pool.
	    struct CallSocketHandler_args *args;
	    args = new struct CallSocketHandler_args;

	    // If a tcp listen socket, do the accept now in the main thread
	    // so that we don't go back to the select loop with the listen
	    // socket still set.
	    args->accepted_sock = NULL;
	    Stream *insock = sockTable[i].iosock;
	    ASSERT(insock);
	    if ( sockTable[i].handler==NULL && sockTable[i].handlercpp==NULL &&
		    default_to_HandleCommand &&
		    insock->type() == Stream::reli_sock &&
		    ((ReliSock *)insock)->_state == Sock::sock_special &&
		    ((ReliSock *)insock)->_special_state == ReliSock::relisock_listen
		    )
	    {
            // b/c we are now in a tight loop accepting, use select to check for more data and bail if none is there.
            Selector selector;
            selector.set_timeout( 0, 0 );
            selector.add_fd( sockTable[i].iosock->get_file_desc(), Selector::IO_READ );
            selector.execute();

            if ( !selector.has_ready() ) {
                // avoid unnecessary blocking simply poll with timeout 0, if no data then exit
                delete args;
                return;
            }

		    args->accepted_sock = (Stream *) ((ReliSock *)insock)->accept();

		    if ( !(args->accepted_sock) ) {
		        dprintf(D_ALWAYS, "DaemonCore: accept() failed!\n");
		        // no need to add to work pool if we fail to accept
		        delete args;
		        return;
		    }

            iAcceptCnt --;

	    } else {
		    set_service_tid = true;
            iAcceptCnt=0;
	    }
	    args->i = i;
	    args->default_to_HandleCommand = default_to_HandleCommand;
	    int* pTid = NULL;
	    if ( set_service_tid ) {
		    // setup pointer (pTid) to pass to pool_add - thus servicing_tid will be
		    // set to the tid value BEFORE pool_add() yields.
		    pTid = &(sockTable[i].servicing_tid);
	    }
	    CondorThreads::pool_add(DaemonCore::CallSocketHandler_worker_demarshall,args,
								    pTid,sockTable[i].handler_descrip);

    }
}

void
DaemonCore::CallSocketHandler_worker_demarshall(void *arg)
{
	struct CallSocketHandler_args *args = (struct CallSocketHandler_args *)arg;

	daemonCore->CallSocketHandler_worker( args->i, 
						args->default_to_HandleCommand,
						args->accepted_sock);

	delete args;
}

void
DaemonCore::CallSocketHandler_worker( int i, bool default_to_HandleCommand, Stream* asock )
{
	char *handlerName = NULL;
	double handler_start_time=0;
	int result=0;

		// if the user provided a handler for this socket, then
		// call it now.  otherwise, call the daemoncore
		// HandleReq() handler which strips off the command
		// request number and calls any registered command
		// handler.

		// Update curr_dataptr for GetDataPtr()
	curr_dataptr = &( sockTable[i].data_ptr);

		// log a message
	if ( sockTable[i].handler || sockTable[i].handlercpp )
	{
		if (IsDebugLevel(D_DAEMONCORE)) {
			dprintf(D_DAEMONCORE,
					"Calling Handler <%s> for Socket <%s>\n",
					sockTable[i].handler_descrip,
					sockTable[i].iosock_descrip);
		}
		if (IsDebugLevel(D_COMMAND)) {
			handlerName = strdup(sockTable[i].handler_descrip);
			dprintf(D_COMMAND, "Calling Handler <%s> (%d)\n", handlerName,i);
			handler_start_time = _condor_debug_get_time_double();
		}

	if ( sockTable[i].handler ) {
			// a C handler
		result = (*( sockTable[i].handler))(sockTable[i].iosock);
	} else if ( sockTable[i].handlercpp ) {
			// a C++ handler
		result = (sockTable[i].service->*( sockTable[i].handlercpp))(sockTable[i].iosock);
		}

		if (IsDebugLevel(D_COMMAND)) {
			double handler_time = _condor_debug_get_time_double() - handler_start_time;
			dprintf(D_COMMAND, "Return from Handler <%s> %.6fs\n", handlerName, handler_time);
			free(handlerName);
		}
	}
	else if( default_to_HandleCommand ) {
			// no handler registered, so this is a command
			// socket.  call the DaemonCore handler which
			// takes care of command sockets.
		result = HandleReq(i,asock);
	}
	else {
			// No registered callback, and we were told not to
			// call HandleCommand() by default, so just cancel
			// this socket.
		result = FALSE;
	}

		// Make sure we didn't leak our priv state
	CheckPrivState();

		// Clear curr_dataptr
	curr_dataptr = NULL;

		// Check result from socket handler, and if
		// not KEEP_STREAM, then
		// delete the socket and the socket handler.
	if ( result != KEEP_STREAM ) {
		Stream *iosock = sockTable[i].iosock;
			// cancel the socket handler
		Cancel_Socket( iosock );
			// delete the cedar socket
		delete iosock;
	} else {
		// in this case, we are keeping the socket around.
		// so if this tid has it marked as being serviced,
		// reset the servicing_tid to 0 to signify we done operating
		// with the socket for the moment.
		if ( sockTable[i].servicing_tid &&
			 sockTable[i].servicing_tid == 
				CondorThreads::get_handle()->get_tid() ) 
		{
				sockTable[i].servicing_tid = 0;
				// need to potentially add this sock to select
				daemonCore->Wake_up_select();	
		}
	}
}

bool
DaemonCore::CommandNumToTableIndex(int cmd,int *cmd_index)
{
	for (size_t i = 0; i < comTable.size(); i++) {
		if ( comTable[i].num == cmd &&
			 ( comTable[i].handler || comTable[i].handlercpp ) ) {

			*cmd_index = (int) i;
			return true;
		}
	}
	return false;
}

struct CallCommandHandlerInfo {
	CallCommandHandlerInfo(int req,time_t deadline,float time_spent_on_sec):
		m_req(req),
		m_deadline(deadline),
		m_time_spent_on_sec(time_spent_on_sec)
	{
		condor_gettimestamp( m_start_time );
	}
	int m_req;
	time_t m_deadline;
	float m_time_spent_on_sec;
	struct timeval m_start_time;
};

int
DaemonCore::HandleReqPayloadReady(Stream *stream)
{
		// The command payload has arrived or the deadline has
		// expired.
	int result = FALSE;
	CallCommandHandlerInfo *callback_info = (CallCommandHandlerInfo *)GetDataPtr();
	int req = callback_info->m_req;
	time_t orig_deadline = callback_info->m_deadline;
	float time_spent_on_sec = callback_info->m_time_spent_on_sec;
	struct timeval now;
	condor_gettimestamp( now );
	float time_waiting_for_payload = timersub_double( now, callback_info->m_start_time );

	delete callback_info;

	Cancel_Socket( stream );

	int index = 0;
	bool reqFound = CommandNumToTableIndex(req,&index);

	if( !reqFound ) {
		dprintf(D_ALWAYS,
				"Command %d from %s is no longer recognized!\n",
				req,stream->peer_description());
		goto wrapup;
	}

	if( stream->deadline_expired() ) {
		dprintf(D_ALWAYS,
				"Deadline expired after %.3fs waiting for %s "
				"to send payload for command %d %s.\n",
				time_waiting_for_payload,stream->peer_description(),
				req,comTable[index].command_descrip);
		goto wrapup;
	}

	stream->set_deadline( orig_deadline );

	result = CallCommandHandler(req,stream,false,false,time_spent_on_sec,time_waiting_for_payload);

 wrapup:
	if( result != KEEP_STREAM ) {
		delete stream;
		result = KEEP_STREAM;
	}
	return result;
}

int
DaemonCore::CallUnregisteredCommandHandler(int req, Stream *stream)
{
	double handler_start_time=0;
	if (!m_unregisteredCommand.num) {
		dprintf(D_ALWAYS,
			"Received %s command (%d) (%s) from %s %s\n",
			(stream->type() == Stream::reli_sock) ? "TCP" : "UDP",
			req,
			"UNREGISTERED COMMAND!",
			"UNKNOWN USER",
			stream->peer_description());
		return FALSE;
	}
	dprintf(D_COMMAND, "Calling HandleUnregisteredReq <%s> (%d) for command %d from %s\n",
			m_unregisteredCommand.handler_descrip,
			inServiceCommandSocket_flag,
			req,
			stream->peer_description());

	handler_start_time = _condor_debug_get_time_double();

	// call the handler function; first curr_dataptr for GetDataPtr()
	curr_dataptr = &(m_unregisteredCommand.data_ptr);

	int result = FALSE;
	if ( m_unregisteredCommand.handlercpp )
		result = (m_unregisteredCommand.service->*(m_unregisteredCommand.handlercpp))(req,stream);

	curr_dataptr = NULL;

	double handler_time = _condor_debug_get_time_double() - handler_start_time;

	dprintf(D_COMMAND, "Return from HandleUnregisteredReq <%s, %d> (handler: %.3fs)\n", m_unregisteredCommand.handler_descrip, req, handler_time);

        return result;
}

int
DaemonCore::CallCommandHandler(int req,Stream *stream,bool delete_stream,bool check_payload,float time_spent_on_sec,float time_spent_waiting_for_payload)
{
	int result = FALSE;
	int index = 0;
	double handler_start_time=0;
	bool reqFound = CommandNumToTableIndex(req,&index);
	char const *user = NULL;
	Sock *sock = (Sock *)stream;

	if ( reqFound ) {

		if( stream  && stream->type() == Stream::reli_sock && \
			comTable[index].wait_for_payload > 0 && check_payload )
		{
			if( !sock->readReady() ) {
				if( sock->deadline_expired() ) {
					dprintf(D_ALWAYS,"The payload has not arrived for command %d from %s, but the deadline has expired, so continuing to the command handler.\n",req,stream->peer_description());
				}
				else {
					time_t old_deadline = sock->get_deadline();
					sock->set_deadline_timeout(comTable[index].wait_for_payload);

					char callback_desc[50];
					snprintf(callback_desc,50,"Waiting for command %d payload",req);
					int rc = Register_Socket(
						stream,
						callback_desc,
						(SocketHandlercpp) &DaemonCore::HandleReqPayloadReady,
						"DaemonCore::HandleReqPayloadReady",
						this);
					if( rc >= 0 ) {
						CallCommandHandlerInfo *callback_info = new CallCommandHandlerInfo(req,old_deadline,time_spent_on_sec);
						Register_DataPtr((void *)callback_info);
						return KEEP_STREAM;
					}

					dprintf(D_ALWAYS,"Failed to register callback to wait for command %d payload from %s.\n",req,stream->peer_description());
					sock->set_deadline( old_deadline );
						// just call the command handler
				}
			}
		}

		user = sock ? sock->getFullyQualifiedUser() : nullptr;
		if( !user ) {
			user = "";
		}
		if (IsDebugLevel(D_COMMAND)) {
			dprintf(D_COMMAND, "Calling HandleReq <%s> (%d) for command %d (%s) from %s %s\n",
					comTable[index].handler_descrip,
					inServiceCommandSocket_flag,
					req,
					comTable[index].command_descrip,
					user,
					stream ? stream->peer_description() : "");
			handler_start_time = _condor_debug_get_time_double();
		}

		// call the handler function; first curr_dataptr for GetDataPtr()
		curr_dataptr = &(comTable[index].data_ptr);

		if ( comTable[index].is_cpp ) {
			// the handler is c++ and belongs to a 'Service' class
			if ( comTable[index].handlercpp )
				result = (comTable[index].service->*(comTable[index].handlercpp))(req,stream);
		} else {
			// the handler is in c (not c++), so pass a Service pointer
			if ( comTable[index].handler )
				result = (*(comTable[index].handler))(req,stream);
		}

		// clear curr_dataptr
		curr_dataptr = NULL;

		if (IsDebugLevel(D_COMMAND)) {
			double handler_time = _condor_debug_get_time_double() - handler_start_time;
			dprintf(D_COMMAND, "Return from HandleReq <%s> (handler: %.6fs, sec: %.3fs, payload: %.3fs)\n", 
					comTable[index].handler_descrip, handler_time, time_spent_on_sec, time_spent_waiting_for_payload );
		}

	}

	if ( delete_stream && result != KEEP_STREAM ) {
		delete stream;
	}

	return result;
}

void
DaemonCore::CheckPrivState( void )
{
		// We should always be Condor, so set to it here.  If we were
		// already in Condor priv, this is just a no-op.
	priv_state old_priv = set_priv( Default_Priv_State );

#ifdef WIN32
		// TODD - TEMPORARY HACK UNTIL WIN32 HAS FULL USER_PRIV SUPPORT
	if ( Default_Priv_State == PRIV_USER ) {
		return;
	}
#endif

		// See if our old state was something else.
	if( old_priv != Default_Priv_State ) {
		dprintf( D_ALWAYS,
				 "DaemonCore ERROR: Handler returned with priv state %d\n",
				 old_priv );
		dprintf( D_ALWAYS, "History of priv-state changes:\n" );
		display_priv_log();
		if (param_boolean_crufty("EXCEPT_ON_ERROR", false)) {
			EXCEPT( "Priv-state error found by DaemonCore" );
		}
	}
}

int DaemonCore::ServiceCommandSocket()
{
	int ServiceCommandSocketMaxSocketIndex = 
		param_integer("SERVICE_COMMAND_SOCKET_MAX_SOCKET_INDEX", 0);
		// A value of <-1 will make ServiceCommandSocket never service
		// A value of -1 will make ServiceCommandSocket only service
		// the initial command socket. 
		// A value of 0 will cause the correct behavior
		// Any other positive integer will restrict how many sockets get serviced
		// The larger the number, the more sockets get serviced.
	if( ServiceCommandSocketMaxSocketIndex < -1 ) {
		return 0;
	}

	Selector selector;
	int commands_served = 0;

	if ( inServiceCommandSocket_flag ) {
			// this function is not reentrant
			// and anyway, let's avoid potentially infinite recursion
		return 0;
	}

	// Just return if there is no command socket
	if ( initial_command_sock() == -1 )
		return 0;
	if ( !( sockTable[initial_command_sock()].iosock) )
		return 0;

		// CallSocketHandler called inside the loop can change nSock 
		// and nRegisteredSock. We want a variable that won't change during the loop.
	int local_nSock;
	if ( ServiceCommandSocketMaxSocketIndex == -1) {
		local_nSock = 0;
	}
	else if ( ServiceCommandSocketMaxSocketIndex != 0) {
		local_nSock = ServiceCommandSocketMaxSocketIndex;
	}
	else {
		local_nSock = sockTable.size();
	}
	
	inServiceCommandSocket_flag = TRUE;
	for( int i = -1; i < local_nSock; i++) {
		bool use_loop = true;
			// We iterate through each socket in sockTable. We do this instead of selecting
			// over a bunch of different file descriptors because we can have them be removed
			// while we're still in the process of examining all the sockets.
			// We could do it the other way using selector.has_ready, selector.fd_ready,
			// and selector.delete_fd. We also then need to keep track in a separate table
			// the list of indices we plan on using.

			// We start with i = -1 so that we always start with the initial command socket.
		if( i == -1 ) {
			selector.add_fd( sockTable[initial_command_sock()].iosock->get_file_desc(), Selector::IO_READ );
		}
			// If sockTable[i].iosock is a valid socket
			// and that we don't use the initial command socket (could substitute i != initial_command_socket())
			// and that the handler description is DaemonCommandProtocol::WaitForSocketData
			// and that the socket is not waiting for an outgoing connection.
		else if( (sockTable[i].iosock) && 
				 (i != initial_command_sock()) && 
				 (sockTable[i].waiting_for_data) &&
				 (sockTable[i].servicing_tid==0) &&
				 (sockTable[i].remove_asap == false) &&
				 (sockTable[i].is_reverse_connect_pending == false) &&
				 (sockTable[i].is_connect_pending == false)) {
			selector.add_fd( sockTable[i].iosock->get_file_desc(), Selector::IO_READ );
		}
		else {
			use_loop = false;
		}
			
		if(use_loop) {
				// Setting timeout to 0 means do not block, i.e. just poll the socket
			selector.set_timeout( 0 );
			
			do {
				
				errno = 0;
				selector.execute();
#ifndef WIN32
				// Unix
				if ( selector.failed() ) {
						// not just interrupted by a signal...
					EXCEPT("select, error # = %d", errno);
				}
#else
				// Win32
				if ( selector.select_retval() == SOCKET_ERROR ) {
					EXCEPT("select, error # = %d",WSAGetLastError());
				}
#endif
				if ( selector.has_ready() ) {
						// Index -1 means the initial command socket
					int idx = (i == -1) ? initial_command_sock() : i;
						// CallSocketHandler_worker called by CallSocketHandler
						// also calls CheckPrivState in order to
						// Make sure we didn't leak our priv state.
					CallSocketHandler(idx, true);
					commands_served++;
						// If the slot in sockTable just got removed, make sure we exit the loop
					if ( (sockTable[idx].iosock == NULL) ||  // slot is empty
						 (sockTable[idx].remove_asap &&           // slot available
						  sockTable[idx].servicing_tid==0 ) ) {
						break;
					}
				} 
			} while ( selector.has_ready() ); // loop until no more commands waiting on socket
			
			selector.reset();  // Reset selector for next socket
		} // if(use_loop)
	} // for( int i = -1; i < local_nSock; i++)


	inServiceCommandSocket_flag = FALSE;
	return commands_served;
}

void
DaemonCore::HandleReqAsync(Stream *stream)
{
		// HandleReq() is now asynchronous, so just call it
	if( HandleReq(stream) != KEEP_STREAM ) {
		delete stream;
	}
}

int DaemonCore::HandleReq(size_t socki, Stream* asock)
{
	Stream *insock;
	
	insock = sockTable[socki].iosock;

	return HandleReq(insock, asock);
}

int DaemonCore::HandleReq(Stream *insock, Stream* asock)
{
	bool is_command_sock = false;
	bool always_keep_stream = false;
	Stream *accepted_sock = NULL;

	if( asock ) {
		if( SocketIsRegistered(asock) ) {
			is_command_sock = true;
		}
	}
	else {
		ASSERT( insock );
		if( insock->type() == Stream::reli_sock && ((ReliSock *)insock)->isListenSock() ) {
			asock = ((ReliSock *)insock)->accept();
			accepted_sock = asock;

			if( !asock ) {
				dprintf(D_ALWAYS, "DaemonCore: accept() failed!\n");
					// return KEEP_STEAM cuz insock is a listen socket
				return KEEP_STREAM;
			}
			is_command_sock = false;
			always_keep_stream = true;
		}
		else {
			asock = insock;
			if( SocketIsRegistered(asock) ) {
				is_command_sock = true;
			}
			if( insock->type() == Stream::safe_sock ) {
					// currently, UDP sockets are always daemon command sockets
				always_keep_stream = true;
			}
		}
	}

	// DaemonCommandProtocol::finalize deletes r after last callback fires
	DaemonCommandProtocol *r = new DaemonCommandProtocol(asock,is_command_sock);

	int result = r->doProtocol();

	if( accepted_sock && result != KEEP_STREAM ) {
		delete accepted_sock;
	}

	if( always_keep_stream ) {
		return KEEP_STREAM;
	}
	return result;
}



int DaemonCore::HandleSigCommand(int command, Stream* stream) {
	int sig = 0;

	ASSERT( command == DC_RAISESIGNAL );

	// We have been sent a DC_RAISESIGNAL command

	// read the signal number from the socket
	if (!stream->code(sig))
		return FALSE;

	stream->end_of_message();

	// and call HandleSig to raise the signal
	return( HandleSig(_DC_RAISESIGNAL,sig) );
}

int DaemonCore::HandleSig(int command,int sig)
{
	bool sigFound = false;

	// find the signal entry in our table
	auto sigIt = sigTable.begin();
	while (sigIt != sigTable.end()) {
		if ( sigIt->num == sig ) {
			sigFound = true;
			break;
		}
		sigIt++;
	}

	if ( sigFound == false ) {
		dprintf(D_ALWAYS,
			"DaemonCore: received request for unregistered Signal %d !\n",sig);
		return FALSE;
	}

	switch (command) {
		case _DC_RAISESIGNAL:
			dprintf(D_DAEMONCORE,
				"DaemonCore: received Signal %d (%s), raising event %s\n", sig,
				sigIt->sig_descrip, sigIt->handler_descrip);
			// set this signal entry to is_pending.
			// the code to actually call the handler is
			// in the Driver() method.
			sigIt->is_pending = true;
			break;
		case _DC_BLOCKSIGNAL:
			sigIt->is_blocked = true;
			break;
		case _DC_UNBLOCKSIGNAL:
			sigIt->is_blocked = false;
			// now check to see if this signal we are unblocking is pending.
			// if so, set sent_signal to TRUE.  sent_signal is used by the
			// Driver() to ensure that a signal raised from inside a
			// signal handler is indeed delivered.
			if ( sigIt->is_pending == true )
				sent_signal = TRUE;
			break;
		default:
			dprintf(D_DAEMONCORE,
				"DaemonCore: HandleSig(): unrecognized command\n");
			return FALSE;
			break;
	}	// end of switch (command)


	return TRUE;
}

bool DCSignalMsg::codeMsg( DCMessenger *, Sock *sock )
{
	if( !sock->code( m_signal ) ) {
		sockFailed( sock );
		return false;
	}
	return true;
}

void DCSignalMsg::reportFailure( DCMessenger * )
{
	char const *status;
	if( daemonCore->ProcessExitedButNotReaped(thePid()) ) {
		status = "exited but not reaped";
	}
	else if( daemonCore->Is_Pid_Alive(thePid()) ) {
		status = "still alive";
	}
	else {
		status = "no longer exists";
	}

	dprintf(D_ALWAYS,
			"Send_Signal: Warning: could not send signal %d (%s) to pid %d (%s)\n",
			theSignal(),signalName(),thePid(),status);
}

void DCSignalMsg::reportSuccess( DCMessenger * )
{
	dprintf(D_DAEMONCORE,
			"Send_Signal: sent signal %d (%s) to pid %d\n",
			theSignal(),signalName(),thePid());
}

char const *DCSignalMsg::signalName() const
{
	switch(theSignal()) {
	case SIGUSR1:
		return "SIGUSR1";
	case SIGUSR2:
		return "SIGUSR2";
	case SIGTERM:
		return "SIGTERM";
	case SIGSTOP:
		return "SIGSTOP";
	case SIGCONT:
		return "SIGCONT";
	case SIGQUIT:
		return "SIGQUIT";
	case SIGKILL:
		return "SIGKILL";
	}

		// If it is not a system-defined signal, it must be a DC signal.

	char const *sigName = getCommandString(theSignal());
	if(!sigName) {
			// Always return something, because this goes straight to sprintf.
		return "";
	}
	return sigName;
}

bool DaemonCore::Send_Signal(pid_t pid, int sig)
{
	if (pid == mypid) return Signal_Myself(sig);

	classy_counted_ptr<DCSignalMsg> msg = new DCSignalMsg(pid,sig);
	Send_Signal(msg, false);

	// Since we ran with nonblocking=false, the success status is now available

	return msg->deliveryStatus() == DCMsg::DELIVERY_SUCCEEDED;
}

void DaemonCore::Send_Signal_nonblocking(classy_counted_ptr<DCSignalMsg> msg) {
	Send_Signal( msg, true );

		// We need to make sure the callback hooks are called if this
		// message was handled through some means other than delivery
		// through DCMessenger.

	if( !msg->messengerDelivery() ) {
		switch( msg->deliveryStatus() ) {
		case DCMsg::DELIVERY_SUCCEEDED:
			msg->messageSent( NULL, NULL );
			break;
		case DCMsg::DELIVERY_FAILED:
		case DCMsg::DELIVERY_PENDING:
		case DCMsg::DELIVERY_CANCELED:
				// Send_Signal() typically only sets the delivery status to
				// SUCCEEDED; so if things fail, the status will remain
				// PENDING.
			msg->messageSendFailed( NULL );
			break;
		}
	}
}

// Send a "signal" to this process without using any external
// mechanism such as opening a socket.  For most signals it
// mark the DC signal handler as HOT.  for KILL, STOP or CONT it
// calls the appropriate OS function on the current process.
// As a special case on Windows, SIGKILL here will cause the process
// to exit with SIGKILL as the exit code.
//
// This method is (mostly) thread safe on Windows if called after the signal
// handlers have been registered
//
bool DaemonCore::Signal_Myself(int sig)
{
	// handle the "special" action signals which are really just telling
	// DaemonCore to do something.
	switch (sig) {
		case SIGKILL:
			#ifdef WIN32
				if (dcmainThreadId == ::GetCurrentThreadId()) {
					DC_Exit(SIGKILL);
					return true;
				}
				// handle the case of other threads ?
			#else
				return Shutdown_Fast(mypid);
			#endif
			return false;

		case SIGSTOP:
			#ifdef WIN32
				// there is no SuspendProcess on Windows, only suspend thread
				::SuspendThread(::GetCurrentThread());
				return true;
			#else
				return Suspend_Process(mypid);
			#endif
			return false;

		case SIGCONT:
			return false;
	}

#ifdef WIN32
	if (dcmainThreadId != ::GetCurrentThreadId()) {
		// we aren't the main thread, so we can't manipulate daemon core objects
		// so register a pump work callback to do that for us instead.
		Register_PumpWork_TS(
			[](void*pv, void* data) -> int {
				((DaemonCore*)pv)->Signal_Myself((int)(long long)data);
				return 0;
			}, this, (void*)(long long)sig);
		return true;
	}
#endif

	// when the signal is being sent to ourselves (i.e. this process), then just twiddle
	// the signal table and set sent_signal to TRUE.  sent_signal is used by the
	// Driver() to ensure that a signal raised from inside a signal handler is
	// indeed delivered.
	if (HandleSig(_DC_RAISESIGNAL, sig)) {
		sent_signal = TRUE;
	#ifdef WIN32
	#else
		// On UNIX, if async_sigs_unblocked == TRUE, we are being invoked
		// from inside of a unix signal handler.  So we also need to write
		// something to the async_pipe.  It does not matter what we write,
		// we just need to write something to ensure that the
		// select() in Driver() does not block.
		if (async_sigs_unblocked == TRUE) {
			full_write(async_pipe[1], "!", 1);
		}
	#endif
		return true;
	}
	return false;
}

void DaemonCore::Send_Signal(classy_counted_ptr<DCSignalMsg> msg, bool nonblocking)
{
	pid_t pid = msg->thePid();
	int sig = msg->theSignal();
	PidEntry * pidinfo = NULL;
	int is_local = FALSE;
	char const *destination = NULL;
	bool target_has_dcpm = true; // is process pid a daemon core process?
	bool target_exited = false; // has process exited already?

	// sanity check on the pid.  we don't want to do something silly like
	// kill pid -1 because the pid has not been initialized yet.
	int signed_pid = (int) pid;
	if ((signed_pid > -10) && (signed_pid < 0)){ 
		EXCEPT("Send_Signal: sent unsafe pid (%d)",signed_pid);
	}

	// if the destination is me, just invoke the me-signalling function
	// just in case callers are still using this function for self-signalling
	if (pid == mypid) {
		if (Signal_Myself(sig)) {
			msg->deliveryStatus(DCMsg::DELIVERY_SUCCEEDED);
		} else {
			msg->deliveryStatus(DCMsg::DELIVERY_FAILED);
		}
		return;
	}

	// First lookup the PidEntry struct
	// so we can determine if our child is a daemon core process or not.
	auto itr = pidTable.find(pid);
	if (itr == pidTable.end()) {
		// we did not find this pid in our hashtable
		pidinfo = NULL;
		target_has_dcpm = false;
	} else {
		pidinfo = &itr->second;
	}
	if ( pidinfo && pidinfo->sinful_string.empty()) {
		// process pid found in our table, but does not
		// our table says it does _not_ have a command socket
		target_has_dcpm = false;
	}
	if (pidinfo && pidinfo->process_exited) {
		target_exited = true;
	}

	if( target_exited || ProcessExitedButNotReaped(pid) ) {
		msg->deliveryStatus( DCMsg::DELIVERY_FAILED );
		dprintf(D_ALWAYS,"Send_Signal: attempt to send signal %d to process %d, which has exited but not yet been reaped.\n",sig,pid);
		return;
	}

	// handle the "special" action signals which are really just telling
	// DaemonCore to do something.
	switch (sig) {
		case SIGKILL:
			if( Shutdown_Fast(pid) ) {
				msg->deliveryStatus( DCMsg::DELIVERY_SUCCEEDED );
			}
			return;
			break;
		case SIGSTOP:
			if( Suspend_Process(pid) ) {
				msg->deliveryStatus( DCMsg::DELIVERY_SUCCEEDED );
			}
			return;
			break;
		case SIGCONT:
			if( Continue_Process(pid) ) {
				msg->deliveryStatus( DCMsg::DELIVERY_SUCCEEDED );
			}
			return;
			break;
#ifdef WIN32
		case SIGTERM:
				// Under Windows, use Shutdown_Graceful to send
				// WM_CLOSE to a non DC process; otherwise use a DC
				// signal.  Under UNIX, we just use the default logic
				// below to determine whether we should send a UNIX
				// SIGTERM or a DC signal.
			if ( ! target_has_dcpm) {
				dprintf(D_ALWAYS, "Send_Signal SIGTERM to pid %d using Shutdown_Graceful\n", pid);
				if( Shutdown_Graceful(pid) ) {
					msg->deliveryStatus( DCMsg::DELIVERY_SUCCEEDED );
				}
				return;
			}
			break;
#endif
		default: {
#ifndef WIN32
			bool use_kill = false;
			if( ! target_has_dcpm) {
				use_kill = true;
			}
			else if( ! m_never_use_kill_for_dc_signals &&
			         (sig == SIGUSR1 || sig == SIGUSR2 || sig == SIGQUIT ||
			          sig == SIGTERM || sig == SIGHUP) )
			{
					// Try using kill(), even though this is a
					// daemon-core process we are signalling.  We do
					// this, because kill() is less prone to failure
					// than the network-message method, and it never
					// blocks.  (In the current implementation, the
					// UDP message call may block if it needs to use a
					// temporary TCP connection to establish a session
					// key.)

				// NB: Setting this to false instead lets you test the
				// Windows "signal" mechanism on Linux.
				use_kill = true;
			}

			if ( use_kill ) {
				const char* tmp = signalName(sig);
				dprintf( D_FULLDEBUG,
						 "Send_Signal(): Doing kill(%d,%d) [%s]\n",
						 pid, sig, tmp ? tmp : "Unknown" );
				priv_state priv = set_root_priv();
				int status = ::kill(pid, sig);
				set_priv(priv);
				// return 1 if kill succeeds, 0 otherwise
				if (status >= 0) {
					msg->deliveryStatus( DCMsg::DELIVERY_SUCCEEDED );
				}
				else if(target_has_dcpm) {
						// kill() failed.  Fall back on a UDP message.
					dprintf(D_ALWAYS,"Send_Signal error: kill(%d,%d) failed: errno=%d %s\n",
							pid,sig,errno,strerror(errno));
					break;
				}
				return;
			}
#endif  // not defined Win32
			break;
		}
	}

	// a Signal is sent via UDP if going to a different process
	// it is sent via TCP if going to a process on a remote machine.
	// handle case of sending to a child process; get info on this pid
	if ( ! target_has_dcpm || ! pidinfo) {
		// this child process does not have a command socket
		dprintf(D_ALWAYS,
			"Send_Signal: ERROR Attempt to send signal %d to pid %d, but pid %d has no command socket\n",
			sig,pid,pid);
		return;
	}

	is_local = pidinfo->is_local;
	destination = pidinfo->sinful_string.c_str();

	classy_counted_ptr<Daemon> d = new Daemon( DT_ANY, destination );

	// now destination process is local, send via UDP; if remote, send via TCP
	bool is_udp = false;
	if (is_local && m_use_udp_for_dc_signals && d->hasUDPCommandPort()) {
		msg->setStreamType(Stream::safe_sock);
		if( !nonblocking ) msg->setTimeout(3);
		is_udp = true;
	}
	else {
		msg->setStreamType(Stream::reli_sock);
	}
	if (pidinfo && pidinfo->child_session_id)
	{
		msg->setSecSessionId(pidinfo->child_session_id);
	}
	dprintf(D_FULLDEBUG, "Send_Signal %d to pid %d via %s in %s mode\n", sig, pid, is_udp ? "UDP" : "TCP", nonblocking ? "nonblocking" : "blocking");

	msg->messengerDelivery( true ); // we really are sending this message
	if( nonblocking ) {
		d->sendMsg( msg.get() );
	}
	else {
		d->sendBlockingMsg( msg.get() );
	}
}

int DaemonCore::initial_command_sock() const {
	for(size_t j = 0; j < sockTable.size(); j++) {
		if ( sockTable[j].iosock != nullptr &&
			sockTable[j].is_command_sock) {
			return (int)j;
		}
	}
	return -1;
}

const std::vector<Sinful> & DaemonCore::InfoCommandSinfulStringsMyself()
{
	if (m_dirty_command_sock_sinfuls && m_shared_port_endpoint)
	{ // See comments when we do the same for m_sinful in InfoCommandSinfulStringMyself.
		m_command_sock_sinfuls = m_shared_port_endpoint->GetMyRemoteAddresses();
			// If we got no command sockets at all, consider this still dirty - 
			// we're probably waiting for the shared port to initialize.
		m_dirty_command_sock_sinfuls = m_command_sock_sinfuls.empty();
	}
	else if (m_dirty_command_sock_sinfuls)
	{
		m_command_sock_sinfuls.clear();
		for (size_t j=0; j<sockTable.size(); j++) {
			const SockEnt &myEnt = sockTable[j];
			if ((myEnt.iosock != NULL) && myEnt.is_command_sock) {
				m_command_sock_sinfuls.push_back(myEnt.iosock->get_sinful_public());
			}
		}
		m_dirty_command_sock_sinfuls = false;
	}
	return m_command_sock_sinfuls;
}

int DaemonCore::Shutdown_Fast(pid_t pid, bool want_core )
{
	(void) want_core;		// For windoze

	if ( pid == ppid ) {
		dprintf( D_ALWAYS | D_BACKTRACE, "DaemonCore::Shutdown_Fast(): tried to kill our own parent.\n" );
		return FALSE;		// cannot shut down our parent
	}

	if( ProcessExitedButNotReaped(pid) ) {
		dprintf( D_ALWAYS | D_BACKTRACE, "DaemonCore::Shutdown_Fast(): tried to kill pid %d, which has already exited (but not yet been reaped).\n", pid );
		return TRUE; // The process _is_ dead, so I guess we succeeded.
	} else if(! pidTable.contains(pid)) {
		if(! param_boolean( "DAEMON_CORE_KILL_ANY_PROCESS", true )) {
			dprintf( D_ALWAYS | D_BACKTRACE, "DaemonCore::Shutdown_Fast(): tried to kill pid %d, which we don't think we started.\n", pid );
			return TRUE; // For backwards compability.
		}
	}


#if defined(WIN32)
	// even on a shutdown_fast, first try to send a WM_CLOSE because
	// when we call TerminateProcess, any DLL's do not get a chance to
	// free allocated memory.
	if ( Shutdown_Graceful(pid) == TRUE ) {
		// we successfully sent a WM_CLOSE.
		// sleep a quarter of a second for the process to consume the WM_CLOSE
		// before we call TerminateProcess below.
		Sleep(250);
	}
	// now call TerminateProcess as a last resort
	HANDLE pidHandle;
	bool must_free_handle = false;
	int ret_value;
	auto itr = pidTable.find(pid);
	if (itr == pidTable.end()) {
		// could not find a handle to this pid in our table.
		// try to get a handle from the NT kernel
		pidHandle = ::OpenProcess(PROCESS_TERMINATE,FALSE,pid);
		if ( pidHandle == NULL ) {
			// process must have gone away.... we hope!!!!
			return FALSE;
		}
		must_free_handle = true;
	} else {
		// found this pid on our table
		pidHandle = itr->second.hProcess;
	}

	if( IsDebugVerbose(D_PROCFAMILY) ) {
			char check_name[MAX_PATH];
			CSysinfo sysinfo;
			sysinfo.GetProcessName(pid,check_name, sizeof(check_name));
			dprintf(D_PROCFAMILY,
				"Shutdown_Fast(%d):calling TerminateProcess handle=%x check_name='%s'\n",
				pid,pidHandle,check_name);
	}

	if (TerminateProcess(pidHandle,0)) {
		dprintf(D_PROCFAMILY,
			"Shutdown_Fast:Successfully terminated pid %d\n", pid);
		ret_value = TRUE;
	} else {
		// TerminateProcess failed!!!??!
		// should we try anything else here?
		dprintf(D_ALWAYS,
			"Shutdown_Fast: Failed to TerminateProcess on pid %d: %u (must_free_handle: %d)\n",pid, GetLastError(), must_free_handle);
		ret_value = FALSE;
	}
	if ( must_free_handle ) {
		::CloseHandle( pidHandle );
	}
	return ret_value;
#else
	if( pid <= 0 ) {
		dprintf( D_ALWAYS | D_BACKTRACE, "DaemonCore::Shutdown_Fast(%d): tried to kill pid <= 0.\n", pid );
		return FALSE;
	}

	priv_state priv = set_root_priv();
	int status = kill(pid, want_core ? SIGABRT : SIGKILL );
	set_priv(priv);
	return (status >= 0);		// return 1 if kill succeeds, 0 otherwise
#endif
}

int DaemonCore::Shutdown_Graceful(pid_t pid)
{
	if ( pid == ppid ) {
		dprintf( D_ALWAYS | D_BACKTRACE, "DaemonCore::Shutdown_Graceful(): tried to kill our own parent.\n" );
		return FALSE;		// cannot shut down our parent
	}

	if( ProcessExitedButNotReaped(pid) ) {
		dprintf( D_ALWAYS | D_BACKTRACE, "DaemonCore::Shutdown_Graceful(): tried to kill pid %d, which has already exited (but not yet been reaped).\n", pid );
		return TRUE; // The process _is_ dead, so I guess we succeeded.
	} else if(! pidTable.contains(pid)) {
		if(! param_boolean( "DAEMON_CORE_KILL_ANY_PROCESS", true )) {
			dprintf( D_ALWAYS | D_BACKTRACE, "DaemonCore::Shutdown_Graceful(): tried to kill pid %d, which we don't think we started.\n", pid );
			return TRUE; // For backwards compability.
		}
	}

#if defined(WIN32)

	// WINDOWS

	// send a DC TERM signal if the target is daemon core
	//
	auto itr = pidTable.find(pid);
	if (itr != pidTable.end() &&
	    (!itr->second.sinful_string.empty()))
	{
		dprintf(D_PROCFAMILY,
		        "Shutdown_Graceful: Sending pid %d SIGTERM\n",
		        pid);
		return Send_Signal(pid, SIGTERM);
	}

	// otherwise, invoke the condor_softkill program, which
	// will attempt to find a top-level window owned by the
	// target process and post a WM_CLOSE to it
	//
	ArgList args;
	char* softkill_binary = param("WINDOWS_SOFTKILL");
	if (softkill_binary == NULL) {
		dprintf(D_ALWAYS, "cannot send softkill since WINDOWS_SOFTKILL is undefined\n");
		return FALSE;
	}
	args.AppendArg(softkill_binary);
	free(softkill_binary);
	args.AppendArg(std::to_string(pid));
	char* softkill_log = param("WINDOWS_SOFTKILL_LOG");
	if (softkill_log) {
		args.AppendArg(softkill_log);
		free(softkill_log);
	}
	int ret = my_system(args);
	dprintf((ret == 0) ? D_FULLDEBUG : D_ALWAYS,
	        "return value from my_system for softkill: %d\n",
	        ret);
	return (ret == 0);

#else

	// UNIX

		/*
		  We convert unix SIGTERM into DC SIGTERM via a signal handler
		  which calls Send_Signal.  When we want to Send_Signal() a
		  SIGTERM, we usually call Shutdown_Graceful().  But, if
		  Shutdown_Graceful() turns around and sends a unix signal to
		  ourselves, we're in an infinite loop.  So, Send_Signal()
		  checks the pid, and if it's sending a SIGTERM to itself, it
		  just does the regular stuff to raise a DC SIGTERM, instead
		  of using this special method.  However, if someone else
		  other than Send_Signal() called Shutdown_Graceful with our
		  own pid, we'd still have the infinite loop.  To be safe, we
		  check again here to catch future programmer errors...
		  -Derek Wright <wright@cs.wisc.edu> 5/17/02
		*/
	if( pid == mypid ) {
		EXCEPT( "Called Shutdown_Graceful() on yourself, "
				"which would cause an infinite loop on UNIX" );
	}

	if( pid <= 0 ) {
		dprintf( D_ALWAYS | D_BACKTRACE, "DaemonCore::Shutdown_Graceful(%d): tried to kill pid <= 0.\n", pid );
		return FALSE;
	}

	priv_state priv = set_root_priv();
	int status = kill(pid, SIGTERM);
	set_priv(priv);
	return (status >= 0);		// return 1 if kill succeeds, 0 otherwise

#endif
}

int DaemonCore::Suspend_Thread(int tid)
{
	dprintf(D_DAEMONCORE,"called DaemonCore::Suspend_Thread(%d)\n",
		tid);

	// verify the tid passed in to us is valid
	auto itr = pidTable.find(tid);
	if ( (itr == pidTable.end())	// is it not in our table?
#ifdef WIN32
		// is it a process (i.e. not a thread)?
		|| (itr->second.hProcess != NULL)
		// do we not have a thread handle ?
		|| (itr->second.hThread == NULL )
#endif
		)
	{
		dprintf(D_ALWAYS,"DaemonCore:Suspend_Thread(%d) failed, bad tid\n",
			tid);
		return FALSE;
	}

#ifndef WIN32
	// on Unix, a thread is really just a forked process
	return Suspend_Process(tid);
#else
	// on NT, suspend the thread via the handle in our table
	if ( ::SuspendThread( itr->second.hThread ) == 0xFFFFFFFF ) {
		dprintf(D_ALWAYS,"DaemonCore:Suspend_Thread tid %d failed!\n", tid);
		return FALSE;
	}
	// if we made it here, we succeeded
	return TRUE;
#endif
}

int DaemonCore::Continue_Thread(int tid)
{
	dprintf(D_DAEMONCORE,"called DaemonCore::Continue_Thread(%d)\n",
		tid);

	// verify the tid passed in to us is valid
	auto itr = pidTable.find(tid);
	if ( (itr == pidTable.end())	// is it not in our table?
#ifdef WIN32
		// is it a process (i.e. not a thread)?
		|| (itr->second.hProcess != NULL)
		// do we not have a thread handle ?
		|| (itr->second.hThread == NULL )
#endif
		)
	{
		dprintf(D_ALWAYS,"DaemonCore:Continue_Thread(%d) failed, bad tid\n",
			tid);
		return FALSE;
	}

#ifndef WIN32
	// on Unix, a thread is really just a forked process
	return Continue_Process(tid);
#else
	// on NT, continue the thread via the handle in our table.
	// keep calling it until the suspend_count hits 0
	int suspend_count;

	do {
		if ((suspend_count=::ResumeThread(itr->second.hThread)) == 0xFFFFFFFF)
		{
			dprintf(D_ALWAYS,
				"DaemonCore:Continue_Thread tid %d failed!\n", tid);
			return FALSE;
		}
	} while (suspend_count > 1);

	// if we made it here, we succeeded
	return TRUE;
#endif
}

int DaemonCore::Suspend_Process(pid_t pid) const
{
	dprintf(D_DAEMONCORE,"called DaemonCore::Suspend_Process(%d)\n",
		pid);

	if ( pid == ppid )
		return FALSE;	// cannot suspend our parent

#if defined(WIN32)
	return windows_suspend(pid);
#else
	priv_state priv = set_root_priv();
	int status = kill(pid, SIGSTOP);
	set_priv(priv);
	return (status >= 0);		// return 1 if kill succeeds, 0 otherwise
#endif
}

int DaemonCore::Continue_Process(pid_t pid)
{
	dprintf(D_DAEMONCORE,"called DaemonCore::Continue_Process(%d)\n",
		pid);

#if defined(WIN32)
	return windows_continue(pid);
#else
	priv_state priv = set_root_priv();
	int status = kill(pid, SIGCONT);
	set_priv(priv);
	return (status >= 0);		// return 1 if kill succeeds, 0 otherwise
#endif
}

int DaemonCore::SetDataPtr(void *dptr)
{
	// note: curr_dataptr is updated by daemon core
	// whenever a register_* or a handler invocation takes place

	if ( curr_dataptr == NULL ) {
		return FALSE;
	}

	*curr_dataptr = dptr;

	return TRUE;
}

int DaemonCore::Register_DataPtr(void *dptr)
{
	// note: curr_dataptr is updated by daemon core
	// whenever a register_* or a hanlder invocation takes place

	if ( curr_regdataptr == NULL ) {
		return FALSE;
	}

	*curr_regdataptr = dptr;

	return TRUE;
}

void *DaemonCore::GetDataPtr()
{
	// note: curr_dataptr is updated by daemon core
	// whenever a register_* or a hanlder invocation takes place

	if ( curr_dataptr == NULL )
		return NULL;

	return ( *curr_dataptr );
}

#if defined(WIN32)
// WinNT Helper function: given a C runtime library file descriptor,
// set whether or not the underlying WIN32 handle should be
// inheritable or not.  If flag = TRUE, that means inheritable,
// else FALSE means not inheritable.
int DaemonCore::SetFDInheritFlag(int fh, int flag)
{
	intptr_t underlying_handle;

	underlying_handle = _get_osfhandle(fh);

	if ( underlying_handle == -1L ) {
		// this handle does not exist; return ok so this is
		// not logged as an error
		return TRUE;
	}

	// Set the inheritable flag on the underlying handle
	if (!::SetHandleInformation((HANDLE)underlying_handle,
		HANDLE_FLAG_INHERIT, flag ? HANDLE_FLAG_INHERIT : 0) ) {
			// failed to set flag
			DWORD whynot = GetLastError();

			if ( whynot == ERROR_INVALID_HANDLE ) {
				// I have no idea why _get_osfhandle() sometimes gives
				// us back an invalid handle, but apparently it does.
				// Just return ok so this is not logged as an error.
				return TRUE;
			}

			dprintf(D_ALWAYS,
				"ERROR: SetHandleInformation() failed in SetFDInheritFlag(%d,%d),"
				"err=%d\n"
				,fh,flag,whynot);

			return FALSE;
	}

	return TRUE;
}

#endif	// of ifdef WIN32


void
DaemonCore::Forked_Child_Wants_Fast_Exit( bool fast_exit )
{
	_condor_fast_exit = fast_exit;
}

#if !defined(WIN32)
class CreateProcessForkit;
CreateProcessForkit *g_create_process_forkit = NULL;

void
enterCreateProcessChild(CreateProcessForkit *forkit) {
	ASSERT( g_create_process_forkit == NULL );
	g_create_process_forkit = forkit;
}

void
exitCreateProcessChild() {
	g_create_process_forkit = NULL;
}

void
writeExecError(CreateProcessForkit *forkit,int exec_errno,int failed_op=0);

#endif

#if !defined(WIN32)
	/* On Unix, we define our own exit() call.  The reason is messy:
	 * Basically, daemonCore Create_Thread call fork() on Unix.
	 * When the forked child calls exit, however, all the class
	 * destructors are called.  However, the code was never written in
	 * a way that expects the daemons to be forked.  For instance, some
	 * global destructor in the schedd tells the gridmanager to shutdown...
	 * certainly we do not want this happening in our forked child!  Also,
	 * we've seen problems were the forked child gets stuck in libc realloc
	 * on Linux trying to free up space in the gsi libraries after being
	 * called by some global destructor.  So.... for now, if we are
	 * forked via Create_Thread, we have our child exit _without_ calling
	 * any c++ destructors.  How do we accomplish that magic feat?  By
	 * exiting via a call to _exit()!  So here it is... we overload exit()
	 * inside of daemonCore -- we do it this way so we catch all calls to
	 * exit, including ones buried in dprintf etc.  Note we dont want to
	 * do this via a macro setting, because some .C files that call exit
	 * do not include condor_daemon_core.h, and we don't want to put it
	 * into condor_common.h (because we only want to overload exit for
	 * daemonCore daemons).  So doing it this way works for all cases.
	 */
extern "C" {

#if HAVE_GNU_LD
void __real_exit(int status);
void __wrap_exit(int status)
{
	if ( _condor_fast_exit == 0 && g_create_process_forkit == NULL ) {
			// The advantage of calling the real exit() rather than
			// _exit() is that things like gprof and google-perftools
			// can write a final profile dump.
		__real_exit(status);
	}

#else
void exit(int status)
{
#endif

		// turns out that _exit() does *not* always flush STDOUT and
		// STDERR, that it's "implementation dependent".  so, to
		// ensure that daemoncore things that are writing to stdout
		// and exiting (like "condor_master -version" or
		// "condor_shadow -classad") will in fact produce output, we
		// need to call fflush() ourselves right here.
		// Derek Wright <wright@cs.wisc.edu> 2004-03-28
	fflush( stdout );
	fflush( stderr );

	if( g_create_process_forkit ) {
			// We are inside fork() or clone() and we need to tell our
			// parent process that something has gone horribly wrong.
		writeExecError(g_create_process_forkit,DaemonCore::ERRNO_EXIT);
	}

	_exit(status);
}
}
#endif

// helper function for registering a family with our ProcFamily
// logic. the first 3 arguments are mandatory for registration.
// the next three are optional and specify what tracking methods
// should be used for the new process family. if group is non-NULL
// then we will ask the ProcD to track by supplementary group
// ID - the ID that the ProcD chooses for this purpose is returned
// in the location pointed to by the argument.

bool
DaemonCore::Register_Family(pid_t       child_pid,
                            pid_t       parent_pid,
                            int         max_snapshot_interval,
                            PidEnvID*   penvid,
                            const char* login,
                            gid_t*      group,
                            FamilyInfo* fi)
{
	double begintime = _condor_debug_get_time_double();
	double runtime = begintime;

	bool success = false;
	bool family_registered = false;
	if (!m_proc_family->register_subfamily(child_pid,
	                                       parent_pid,
	                                       max_snapshot_interval))
	{
		dprintf(D_ALWAYS,
		        "Create_Process: error registering family for pid %u\n",
		        child_pid);
		goto REGISTER_FAMILY_DONE;
	}
	family_registered = true;
	runtime = dc_stats.AddRuntimeSample("DCRregister_subfamily", IF_VERBOSEPUB, runtime);
	if (penvid != NULL) {
		if (!m_proc_family->track_family_via_environment(child_pid, *penvid)) {
			dprintf(D_ALWAYS,
			        "Create_Process: error tracking family "
			            "with root %u via environment\n",
					child_pid);
			goto REGISTER_FAMILY_DONE;
		}
		runtime = dc_stats.AddRuntimeSample("DCRtrack_family_via_env", IF_VERBOSEPUB, runtime);
	}
	if (login != NULL) {
		if (!m_proc_family->track_family_via_login(child_pid, login)) {
			dprintf(D_ALWAYS,
			        "Create_Process: error tracking family "
			            "with root %u via login (name: %s)\n",
			        child_pid,
			        login);
			goto REGISTER_FAMILY_DONE;
		}
		runtime = dc_stats.AddRuntimeSample("DCRtrack_family_via_login", IF_VERBOSEPUB, runtime);
	}
	if (group != NULL) {
#if defined(LINUX)
		*group = 0;
		if (!m_proc_family->
			track_family_via_allocated_supplementary_group(child_pid, *group))
		{
			dprintf(D_ALWAYS,
			        "Create_Process: error tracking family "
			            "with root %u via group ID\n",
			        child_pid);
			goto REGISTER_FAMILY_DONE;
		}
		ASSERT( *group != 0 ); // tracking gid should never be group 0
#else
		EXCEPT("Internal error: "
		           "group-based tracking unsupported on this platform");
#endif
	}
	if (fi->cgroup != NULL) {
#if defined(LINUX)
		if (!m_proc_family->track_family_via_cgroup(child_pid, fi))
		{
			dprintf(D_ALWAYS,
				"Create_Process: error tracking family "
				    "with root %u via cgroup %s\n",
				child_pid, fi->cgroup);
			goto REGISTER_FAMILY_DONE;
		}
#else
		EXCEPT("Internal error: "
			    "cgroup-based tracking unsupported in this condor build");
#endif
	}
	success = true;
REGISTER_FAMILY_DONE:
	if (family_registered && !success) {
		if (!m_proc_family->unregister_family(child_pid)) {
			dprintf(D_ALWAYS,
			        "Create_Process: error unregistering family "
			            "with root %u\n",
			        child_pid);
		}
		runtime = dc_stats.AddRuntimeSample("DCRunregister_family", IF_VERBOSEPUB, runtime);
	}

	(void) dc_stats.AddRuntimeSample("DCRegister_Family", IF_VERBOSEPUB, begintime);

	return success;
}

#ifndef WIN32

/*************************************************************
 * CreateProcessForkit is a helper class for Create_Process. *
 * It does the fork and exec, or something equivalent, such  *
 * as a fast clone() and exec under Linux.                   *
 *************************************************************/

class CreateProcessForkit {
public:
	CreateProcessForkit(
		const int (&the_errorpipe)[2],
		const ArgList &the_args,
		int the_job_opt_mask,
		const Env *the_env,
		const std::string &the_inheritbuf,
		const std::string &the_privateinheritbuf,
		pid_t the_forker_pid,
		time_t the_time_of_fork,
		unsigned int the_mii,
		      FamilyInfo *the_family_info,
		const char *the_cwd,
		const char *the_executable,
		const char *the_executable_fullpath,
		const int *the_std,
		int the_numInheritFds,
		const int (&the_inheritFds)[MAX_INHERIT_FDS + 1],
		int the_nice_inc,
		const priv_state &the_priv,
		int the_want_command_port,
		const sigset_t *the_sigmask,
		size_t *core_hard_limit,
		long    as_hard_limit,
		const int		*affinity_mask,
		FilesystemRemap *fs_remap
	): m_errorpipe(the_errorpipe), m_args(the_args),
	   m_job_opt_mask(the_job_opt_mask), m_env(the_env),
	   m_inheritbuf(the_inheritbuf),
	   m_privateinheritbuf(the_privateinheritbuf),
	   m_forker_pid(the_forker_pid),
	   m_time_of_fork(the_time_of_fork), m_mii(the_mii),
	   m_family_info(the_family_info), m_cwd(the_cwd),
	   m_executable(the_executable),
	   m_executable_fullpath(the_executable_fullpath), m_std(the_std),
	   m_numInheritFds(the_numInheritFds),
	   m_inheritFds(the_inheritFds), m_nice_inc(the_nice_inc),
	   m_priv(the_priv), m_want_command_port(the_want_command_port),
	   m_sigmask(the_sigmask), m_unix_args(0), m_unix_env(0),
	   m_core_hard_limit(core_hard_limit),
	   m_as_hard_limit(as_hard_limit),
	   m_affinity_mask(affinity_mask),
 	   m_fs_remap(fs_remap),
	   m_wrote_tracking_gid(false),
	   m_no_dprintf_allowed(false),
	   m_priv_state(PRIV_USER),
	   m_clone_newpid_pid(-1),
	   m_clone_newpid_ppid(-1)
	{
	}

	~CreateProcessForkit() {
			// We have to delete these here, in the case where child and parent share
			// memory.
		deleteStringArray(m_unix_args);
		deleteStringArray(m_unix_env);
	}

	pid_t fork_exec();
	void exec();
	static int clone_fn( void *arg );

	pid_t clone_safe_getpid() const;
	pid_t clone_safe_getppid() const;

	void writeTrackingGid(gid_t tracking_gid);
	void writeExecError(int exec_errno,int failed_op=0);

private:
		// Data passed to us from the parent:
		// The following are mostly const, just to avoid accidentally
		// making changes to the parent data from the child.  The parent
		// should expect anything that is not const to potentially be
		// modified.
	const int (&m_errorpipe)[2];
	const ArgList &m_args;
	const int m_job_opt_mask;
	const Env *m_env;
	const std::string &m_inheritbuf;
	const std::string &m_privateinheritbuf;
	const pid_t m_forker_pid;
	const time_t m_time_of_fork;
	const unsigned int m_mii;
	      FamilyInfo *m_family_info;
	const char *m_cwd;
	std::string m_executable;
	const char *m_executable_fullpath;
	const int *m_std;
	const int m_numInheritFds;
	const int (&m_inheritFds)[MAX_INHERIT_FDS + 1];
	int m_nice_inc;
	const priv_state &m_priv;
	const int m_want_command_port;
	const sigset_t *m_sigmask; // preprocessor macros prevent us from
	                           // using the name "sigmask" here

		// Data generated internally in the child that must be
		// cleaned up in the destructor of this class in the
		// case where parent and child share the same address space.
	char **m_unix_args;
	char **m_unix_env;
	size_t *m_core_hard_limit;
	long m_as_hard_limit;
	const int    *m_affinity_mask;
	Env m_envobject;
    FilesystemRemap *m_fs_remap;
	bool m_wrote_tracking_gid;
	bool m_no_dprintf_allowed;
	priv_state m_priv_state;
	pid_t m_clone_newpid_pid;
	pid_t m_clone_newpid_ppid;

	pid_t fork(int);
};

enum {
        STACK_GROWS_UP,
        STACK_GROWS_DOWN
};

#if HAVE_CLONE
static int stack_direction() {

// We used to try to be clever about figuring this out
// but compiler optimizations kept tripping up this code
// The clone(2) man page says "stack grown down on all
// Linux supported architectures except HP-PA.
// So just hardcode STACK_GROWS_DOWN...

    return STACK_GROWS_DOWN;
}
#endif

pid_t CreateProcessForkit::clone_safe_getpid() const {
#if HAVE_CLONE
		// In some broken threading implementations (e.g. PPC SUSE 9 tls),
		// getpid() in the child branch of clone(CLONE_VM) returns
		// the pid of the parent process (presumably due to internal
		// caching in libc).  Therefore, use the syscall to get
		// the answer directly.

	pid_t retval;
#ifdef __alpha__
	retval = syscall(SYS_getxpid);
#else
	retval = syscall(SYS_getpid);
#endif
		// If we were fork'd with CLONE_NEWPID, we think our PID is 1.
		// In this case, ask the parent!
	if (retval == 1) {
		if (m_clone_newpid_pid == -1) {
			EXCEPT("getpid is 1!");
		}
		retval = m_clone_newpid_pid;
	}

	return retval;
#else
	return ::getpid();
#endif
}
pid_t CreateProcessForkit::clone_safe_getppid() const {
#if HAVE_CLONE
		// See above comment for clone_safe_getpid() for explanation of
		// why we need to do this.
	
	pid_t retval;
#if defined(__alpha__) && defined(__GNUC__)
	syscall(SYS_getxpid);
	__asm__("mov $20, %0" : "=r"(retval) : :);
#else
	retval = syscall(SYS_getppid);
#endif

		// If ppid is 0, then either Condor is init (DEAR GOD) or we
		// were created with CLONE_NEWPID; ask the parent!
	if (retval == 0) {
		if (m_clone_newpid_ppid == -1) {
			EXCEPT("getppid is 0!");
		}
		retval = m_clone_newpid_ppid;
	}

	return retval;
#else
	return ::getppid();
#endif
}

/**
 * fork allows one to use certain clone syscall flags, but provides more
 * familiar POSIX fork semantics.
 * NOTES:
 *   - We whitelist the flags you are allowed to pass.  Currently supported:
 *     - CLONE_NEWPID.  Implies CLONE_NEWNS.
 *       If the clone succeeds but the remount fails, the child calls _exit(1),
 *       but the parent will return successfully.
 *       It would be a simple fix to have the parent return the failure, if
 *       someone desired.
 *     Flags are whitelisted to help us adhere to the fork-like semantics (no
 *     shared memory between parent and child, for example).  If you give other
 *     flags, they are silently ignored.
 *   - man pages indicate that clone on i386 is only fully functional when used
 *     via ASM, not the vsyscall interface.  This doesn't appear to be relevant
 *     to this particular use case.
 *   - To avoid linking with pthreads (or copy/pasting lots of glibc code), I 
 *     don't include integration with threads.  This means various threading
 *     calls in the child may not function correctly (pre-exec; post-exec
 *     should be fine), and pthreads might not notice when the child exits.
 *     Traditional POSIX calls like wait will still function because the 
 *     parent will receive the SIGCHLD.
 *     This is simple to fix if someone desired, but I'd mostly rather not link
 *     with pthreads.
 */

#define ALLOWED_FLAGS (SIGCHLD | CLONE_NEWPID | CLONE_NEWNS )

pid_t CreateProcessForkit::fork(int flags) {

    // If you don't need any fancy flags, just do the old boring POSIX call
    if (flags == 0) {
        return ::fork();
    }

#if HAVE_CLONE

    int rw[2]; // Communication pipes for the CLONE_NEWPID case.

    flags |= SIGCHLD; // The only necessary flag.
    if (flags & CLONE_NEWPID) {
        flags |= CLONE_NEWNS;
	if (pipe(rw)) {
		EXCEPT("UNABLE TO CREATE PIPE.");
	}
    }

	// fork as root if we have our fancy flags.
    priv_state orig_state = set_priv(PRIV_ROOT);
    int retval = syscall(SYS_clone, ALLOWED_FLAGS & flags, 0, NULL, NULL);

	// Child
    if ((retval == 0) && (flags & CLONE_NEWPID)) {

            // If we should have forked as non-root, make things in life final.
        set_priv(orig_state);

        if (full_read(rw[0], &m_clone_newpid_ppid, sizeof(pid_t)) != sizeof(pid_t)) {
            EXCEPT("Unable to write into pipe.");
        }
        if (full_read(rw[0], &m_clone_newpid_pid, sizeof(pid_t)) != sizeof(pid_t)) {
            EXCEPT("Unable to write into pipe.");
        }

	// Parent
    } else if (retval > 0) {
        set_priv(orig_state);
	pid_t ppid = getpid(); // We are parent, so don't need clone_safe_pid.
        if (full_write(rw[1], &ppid, sizeof(ppid)) != sizeof(ppid)) {
            EXCEPT("Unable to write into pipe.");
        }
        if (full_write(rw[1], &retval, sizeof(ppid)) != sizeof(ppid)) {
            EXCEPT("Unable to write into pipe.");
        }
    }
	// retval=-1 falls through here.
    if (flags & CLONE_NEWPID) {
        close(rw[0]);
        close(rw[1]);
    }
    return retval;

#else
	std::ignore = m_clone_newpid_pid;
	std::ignore = m_clone_newpid_ppid;

    // Note we silently ignore flags if there's no clone on the platform.
    return ::fork();

#endif

}

pid_t CreateProcessForkit::fork_exec() {
	pid_t newpid;

#if HAVE_CLONE
		// Why use clone() instead of fork?  In current versions of
		// Linux, fork() is slower for processes with lots of memory
		// (e.g. a big schedd), because all the page tables have to be
		// copied for the new process.  In a future version of Linux,
		// there will supposedly be a fix for this (making the page
		// tables themselves copy-on-write), but this does not exist
		// in Linux 2.6 as of today.  We could use vfork(), but the
		// limitations of what can be safely done from within the
		// child of vfork() are too restrictive.  So instead, we use
		// clone() with the CLONE_VM option, which creates a child
		// that runs in the same address space as the parent,
		// eliminating the extra overhead of spawning children from
		// large processes.

	if( daemonCore->UseCloneToCreateProcesses() ) {
		dprintf(D_FULLDEBUG,"Create_Process: using fast clone() "
		                    "to create child process.\n");

			// The stack size must be big enough for everything that
			// happens in CreateProcessForkit::clone_fn().  In some
			// environments, some extra steps may need to be taken to
			// make a stack on the heap (to mark it as executable), so
			// we just do it using the parent's stack space and we use
			// CLONE_VFORK to ensure the child is done with the stack
			// before the parent throws it away.
		const int stack_size = 16384;
		char child_stack[stack_size + 16]; // additional padding for aligning

			// Beginning of stack is at end on all processors that run
			// Linux, except for HP PA.  Here we just detect at run-time
			// which way it goes.
		char *child_stack_ptr = child_stack;
		if( stack_direction() == STACK_GROWS_DOWN ) {

			child_stack_ptr = &child_stack[stack_size];

			// ARM requires stack pointer to be 16 byte aligned
			// probably helps performance to do it everywhere

			// RHEL 7's gcc claims to be C++11, but doesn't have std::align

			// size_t new_stack_size = stack_size;
			// child_stack_ptr = std::align(16, 1, child_stack_ptr, new_stack_size);

			std::uintptr_t mask = ~(std::uintptr_t)0 << 4;
			child_stack_ptr = (char *) (((std::uintptr_t)child_stack_ptr + 16) & mask);

			ASSERT(child_stack_ptr);
		}

			// save some state in dprintf
		dprintf_before_shared_mem_clone();

			// reason for flags passed to clone:
			// CLONE_VM    - child shares same address space (so no time
			//               wasted copying page tables)
			// CLONE_VFORK - parent is suspended until child calls exec/exit
			//               (so we do not throw away child's stack etc.)
			// SIGCHLD     - we want this signal when child dies, as opposed
			//               to some other non-standard signal

		enterCreateProcessChild(this);

		newpid = clone(
			CreateProcessForkit::clone_fn,
			child_stack_ptr,
			(CLONE_VM|CLONE_VFORK|SIGCHLD),
			this );

		exitCreateProcessChild();

			// Since we used the CLONE_VFORK flag, the child has exited
			// or called exec by now.

			// restore state
		dprintf_after_shared_mem_clone();

		return newpid;
	}
#endif /* HAVE_CLONE */

	int fork_flags = 0;
	if (m_family_info) {
		fork_flags |= m_family_info->want_pid_namespace ? CLONE_NEWPID : 0;
	}
	newpid = this->fork(fork_flags);
	if( newpid == 0 ) {
			// in child
		enterCreateProcessChild(this);
		exec(); // never returns
	}

	return newpid;
}

int CreateProcessForkit::clone_fn( void *arg ) {
		// We are now in the child branch of the clone() system call.
		// Our parent is suspended and we are in the same address space.
		// Now it is time to exec().
	((CreateProcessForkit *)arg)->exec();
	return 0;
}

void CreateProcessForkit::writeTrackingGid(gid_t tracking_gid)
{
	m_wrote_tracking_gid = true;
	int rc = full_write(m_errorpipe[1], &tracking_gid, sizeof(tracking_gid));
	if( rc != sizeof(tracking_gid) ) {
			// the writing of the tracking gid _must_ succeed or we must
			// abort before calling exec()
		if( !m_no_dprintf_allowed ) {
			dprintf(D_ALWAYS,"Create_Process: Failed to write tracking gid: rc=%d, errno=%d\n",rc,errno);
		}
		_exit(4);
	}
}

void CreateProcessForkit::writeExecError(int child_errno,int failed_op)
{
	if( !m_wrote_tracking_gid ) {
			// Tracking gid must come before errno on the pipe,
			// so write a bogus gid now.  The value doesn't
			// matter, because we are reporting failure to
			// call exec().
		writeTrackingGid(0);
	}
	int rc = full_write(m_errorpipe[1], &child_errno, sizeof(child_errno));
	if( rc != sizeof(child_errno) ) {
		if( !m_no_dprintf_allowed ) {
			dprintf(D_ALWAYS,"Create_Process: Failed to write error to error pipe: rc=%d, errno=%d\n",rc,errno);
		}
	}
	rc = full_write(m_errorpipe[1], &failed_op, sizeof(failed_op));
	if( rc != sizeof(failed_op) ) {
		if( !m_no_dprintf_allowed ) {
			dprintf(D_ALWAYS,"Create_Process: Failed to write failed_op to error pipe: rc=%d, errno=%d\n",rc,errno);
		}
	}
}

void writeExecError(CreateProcessForkit *forkit,int exec_errno,int failed_op)
{
	forkit->writeExecError(exec_errno,failed_op);
}

void CreateProcessForkit::exec() {
	gid_t  tracking_gid = 0;

		// Keep in mind that there are two cases:
		//   1. We got here by forking, (cannot modify parent's memory)
		//   2. We got here by cloning, (can modify parent's memory)
		// So don't screw up the parent's memory and don't allocate any
		// memory assuming it will be freed on exec() or _exit().  All objects
		// that allocate memory MUST BE in data structures that are cleaned
		// up by the parent (e.g. this instance of CreateProcessForkit).
		// We do have our own copy of the file descriptors and signal masks.

		// All critical errors in this function should write out the error
		// code to the error pipe and then should call _exit().  Since
		// some of the functions called below may result in a call to
		// exit() (e.g. dprintf could EXCEPT), we use daemonCore's
		// exit() wrapper to catch these cases and do the right thing.
		// That is, this function must be wrapped by calls to
		// enterCreateProcessChild() and exitCreateProcessChild().

		// make sure we're not going to try to share the lock file
		// with our parent (if it's been defined).
	bool cloned = daemonCore->UseCloneToCreateProcesses();
	dprintf_init_fork_child( cloned );

		// close the read end of our error pipe and set the
		// close-on-exec flag on the write end
	close(m_errorpipe[0]);
	std::ignore = fcntl(m_errorpipe[1], F_SETFD, FD_CLOEXEC);

		/********************************************************
			  Make sure we're not about to re-use a PID that
			  DaemonCore still thinks is valid.  We have this problem
			  because our reaping code on UNIX makes use of a
			  WaitpidQueue.  Whenever we get SIGCHLD, we call
			  waitpid() as many times as we can, and save each result
			  into a structure we stash in a queue.  Then, when we get
			  the chance, we service the queue and call the associated
			  reapers.  Unfortunately, this means that once we call
			  waitpid(), the OS thinks the PID is gone and can be
			  re-used.  In some pathological cases, we've had shadow
			  PIDs getting re-used, such that the schedd thought there
			  were two shadows with the same PID, and then all hell
			  breaks loose with exit status values getting crossed,
			  etc.  This is the infamous "jobs-run-twice" bug.  (GNATS
			  #PR-256).  So, if we're in the very rare, unlucky case
			  where we just fork()'ed a new PID that's sitting in the
			  WaitpidQueue that daemoncore still hasn't called the
			  reaper for and removed from the PID table, we need to
			  write out a special errno to the errorpipe and exit.
			  The parent will recognize the errno, and just re-try.
			  Luckily, we've got a free copy of the PID table sitting
			  in our address space (3 cheers for copy-on-write), so we
			  can just do the lookup directly and be done with it.
			  Derek Wright <wright@cs.wisc.edu> 2004-12-15
		********************************************************/

	pid_t pid = clone_safe_getpid();
	pid_t ppid = clone_safe_getppid();
	if (daemonCore->pidTable.find(pid) != daemonCore->pidTable.end()) {
			// we've already got this pid in our table! we've got
			// to bail out immediately so our parent can retry.
		writeExecError(DaemonCore::ERRNO_PID_COLLISION);
		_exit(4);
	}
		// If we made it here, we didn't find the PID in our
		// table, so it's safe to continue and eventually do the
		// exec() in this process...

		/////////////////////////////////////////////////////////////////
		// figure out what stays and goes in the child's environment
		/////////////////////////////////////////////////////////////////

		// We may determine to seed the child's environment with the parent's.
	if( HAS_DCJOBOPT_ENV_INHERIT(m_job_opt_mask) ) {
		m_envobject.Import();
	}

		// Put the caller's env requests into the job's environment, potentially
		// adding/overriding things in the current env if the job was allowed to
		// inherit the parent's environment.
	if(m_env) {
		m_envobject.MergeFrom(*m_env);
	}

		// if I have brought in the parent's environment, then ensure that
		// after the caller's changes have been enacted, this overrides them.
	if( HAS_DCJOBOPT_ENV_INHERIT(m_job_opt_mask) && HAS_DCJOBOPT_CONDOR_ENV_INHERIT(m_job_opt_mask) ) {

			// add/override the inherit variable with the correct value
			// for this process.
		m_envobject.SetEnv( ENV_CONDOR_INHERIT, m_inheritbuf.c_str() );

		if( !m_privateinheritbuf.empty() ) {
			m_envobject.SetEnv( ENV_CONDOR_PRIVATE, m_privateinheritbuf.c_str() );
		}
	}

		// Now we add/override  things that must ALWAYS be in the child's 
		// environment regardless of what is already in the child's environment.

		// BEGIN pid family environment id propogation 
		// Place the pidfamily accounting entries into our 
		// environment if we can and hope any children.
		// This will help ancestors track their children a little better.
		// We should be automatically propogating the pidfamily specifying
		// env vars in the forker process as well.
	char envid[PIDENVID_ENVID_SIZE];

		// PidEnvID does no dynamic allocation, so it is being declared here
		// rather than in the CreateProcessForkit object, because we do not
		// have to worry about freeing anything up later etc.
	PidEnvID penvid;
	pidenvid_init(&penvid);

		// if we weren't inheriting the parent's environment, then grab out
		// the parent's pidfamily history... and jam it into the child's 
		// environment
	if ( HAS_DCJOBOPT_NO_ENV_INHERIT(m_job_opt_mask) ) {
		int i;
			// The parent process could not have been exec'ed if there were 
			// too many ancestor markers in its environment, so this check
			// is more of an assertion.
		if (pidenvid_filter_and_insert(&penvid, GetEnviron()) ==
			PIDENVID_OVERSIZED)
			{
				dprintf ( D_ALWAYS, "Create_Process: Failed to filter ancestor "
						  "history from parent's environment because there are more "
						  "than PIDENVID_MAX(%d) of them! Programmer Error.\n",
						  PIDENVID_MAX );
					// before we exit, make sure our parent knows something
					// went wrong before the exec...
				writeExecError(errno);
				_exit(errno);
			}

			// Propogate the ancestor history to the child's environment
		for (i = 0; i < PIDENVID_MAX; i++) {
			if (penvid.ancestors[i].active == TRUE) { 
				m_envobject.SetEnv( penvid.ancestors[i].envid );
			} else {
					// After the first FALSE entry, there will never be
					// true entries.
				break;
			}
		}
	}

		// create the new ancestor entry for the child's environment
	if (pidenvid_format_to_envid(envid, PIDENVID_ENVID_SIZE, 
								 m_forker_pid, pid, m_time_of_fork, m_mii) == PIDENVID_BAD_FORMAT) 
		{
			dprintf ( D_ALWAYS, "Create_Process: Failed to create envid "
					  "\"%s\" due to bad format. !\n", envid );
				// before we exit, make sure our parent knows something
				// went wrong before the exec...
			writeExecError(errno);
			_exit(errno);
		}

		// if the new entry fits into the penvid, then add it to the 
		// environment, else EXCEPT cause it is programmer's error 
	if (pidenvid_append(&penvid, envid) == PIDENVID_OK) {
		m_envobject.SetEnv( envid );
	} else {
		dprintf ( D_ALWAYS, "Create_Process: Failed to insert envid "
				  "\"%s\" because its insertion would mean more than "
				  "PIDENVID_MAX entries in a process! Programmer "
				  "Error.\n", envid );
			// before we exit, make sure our parent knows something
			// went wrong before the exec...
		writeExecError(errno);
		_exit(errno);
	}
		// END pid family environment id propogation 

	std::string cookie;
	bool has_cookie = m_envobject.GetEnv("CONDOR_PRIVATE_SHARED_PORT_COOKIE", cookie);
        if (m_want_command_port && !has_cookie) {
                std::string value;
                if (SharedPortEndpoint::GetDaemonSocketDir(value)) {
                        m_envobject.SetEnv("CONDOR_PRIVATE_SHARED_PORT_COOKIE", value.c_str());
                }
        } else if (!m_want_command_port && has_cookie) {
                m_envobject.DeleteEnv("CONDOR_PRIVATE_SHARED_PORT_COOKIE");
        }

		// The child's environment:
	m_unix_env = m_envobject.getStringArray();


		/////////////////////////////////////////////////////////////////
		// figure out what stays and goes in the job's arguments
		/////////////////////////////////////////////////////////////////

	if( m_args.Count() == 0 ) {
		dprintf(D_DAEMONCORE, "Create_Process: Arg: NULL\n");
		ArgList tmpargs;
		tmpargs.AppendArg(m_executable);
		m_unix_args = tmpargs.GetStringArray();
	}
	else {
		if(IsDebugLevel(D_DAEMONCORE)) {
			std::string arg_string;
			m_args.GetArgsStringForDisplay(arg_string);
			dprintf(D_DAEMONCORE, "Create_Process: Arg: %s\n", arg_string.c_str());
		}
		m_unix_args = m_args.GetStringArray();
	}


		// check to see if this is a subfamily
	if( ( m_family_info != NULL ) ) {

			//create a new process group if we are supposed to
		if(param_boolean( "USE_PROCESS_GROUPS", true )) {

				// Set sid is the POSIX way of creating a new proc group
			if( setsid() == -1 )
				{
					dprintf(D_ALWAYS, "Create_Process: setsid() failed: %s\n",
							strerror(errno) );
						// before we exit, make sure our parent knows something
						// went wrong before the exec...
					writeExecError(errno);
					_exit(errno);
				}
		}

		// regardless of whether or not we made an "official" unix
		// process group above, ALWAYS contact the procd to register
		// ourselves
		//
		ASSERT(daemonCore->m_proc_family != NULL);
		if (daemonCore->m_proc_family->register_from_child()) {

			// NOTE: only on Linux do we pass the structure with the
			// environment tracking info in it, since Linux is currently
			// the only platform for which ProcAPI can read process'
			// environments. this is important because on MacOS, sending
			// this structure makes the write to the ProcD's named pipe exceed
			// PIPE_BUF, which means the write wouldn't be atomic (which
			// means data from multiple ProcD clients could be interleaved,
			// causing major badness)
			//
#if defined(LINUX)
			PidEnvID* penvid_ptr = &penvid;
#else
			PidEnvID* penvid_ptr = NULL;
#endif

			// yet another linux-only tracking method: supplementary GID
			//
			gid_t* tracking_gid_ptr = NULL;
#if defined(LINUX)
			if( m_family_info->group_ptr ) {
				tracking_gid_ptr = &tracking_gid;
			}
#endif

			bool ok =
				daemonCore->Register_Family(pid,
				                            ppid,
				                            m_family_info->max_snapshot_interval,
				                            penvid_ptr,
				                            m_family_info->login,
				                            tracking_gid_ptr,
				                            m_family_info);
			if (!ok) {
				errno = DaemonCore::ERRNO_REGISTRATION_FAILED;
				writeExecError(errno);
				_exit(4);
			}

			if (tracking_gid_ptr != NULL) {
				ASSERT( *tracking_gid_ptr != 0 ); // tracking group should never be group 0
				set_user_tracking_gid(*tracking_gid_ptr);
			}
		}
	}

		// This _must_ be called before calling exec().
	writeTrackingGid(tracking_gid);

	int openfds = largestOpenFD();

		// Here we have to handle re-mapping of std(in|out|err)
	if ( m_std ) {

		dprintf ( D_DAEMONCORE, "Re-mapping std(in|out|err) in child.\n");

		for (int i = 0; i < 3; i++) {
			if ( m_std[i] > -1 ) {
				int fd = m_std[i];
				if (fd >= (int) PIPE_INDEX_OFFSET) {
						// this is a DaemonCore pipe we'd like to pass down.
						// replace the std array entry, which is an index into
						// the pipeHandleTable, with the actual file descriptor
					size_t index = ((size_t) fd) - PIPE_INDEX_OFFSET;
					fd = daemonCore->pipeHandleTable[index];
				}
				if ( ( dup2 ( fd, i ) ) == -1 ) {
					dprintf( D_ALWAYS,
							 "dup2 of m_std[%d] failed: %s (%d)\n",
							 i,
							 strerror(errno),
							 errno );
				}
			} else {
					// if we don't want to inherit it, we better close
					// what's there
				close( i );
			}
		}

	} else {
		std::string msg = "Just closed standard file fd(s): ";

			// If we don't want to re-map these, close 'em.

			// NRL 2006-08-10: Why do we do this?  See the comment
			// in daemon_core_main.C before the block of code that
			// closes std in/out/err in main() -- currently, about
			// line 1570.

			// However, make sure that its not in the inherit list first
		int	num_closed = 0;
		int	closed_fds[3];
		for ( int q=0 ; (q<openfds) && (q<3) ; q++ ) {
			bool found = FALSE;
			for ( int k=0 ; k < m_numInheritFds ; k++ ) {
				if ( m_inheritFds[k] == q ) {
					found = TRUE;
					break;
				}
			}
				// Now, if we didn't find it in the inherit list, close it
			if ( ( ! found ) && ( close ( q ) != -1 ) ) {
				closed_fds[num_closed++] = q;
				msg += std::to_string( q );
				msg += ' ';
			}
		}

		// This causes the child to exit with an indecipherable error
		// message if the log file is only available because of an
		// environment variable over-ride, and/or maybe just because
		// we're a daemon core process running in -t mode, and we
		// just closed the FD that dprintf() was using.
		// dprintf( D_DAEMONCORE, "%s\n", msg.c_str() );

			// Re-open 'em to point at /dev/null as place holders
		if ( num_closed ) {
			int	fd_null = safe_open_wrapper_follow( NULL_FILE, O_RDWR );
			if ( fd_null < 0 ) {
				dprintf( D_ALWAYS, "Unable to open %s: %s\n", NULL_FILE,
						 strerror(errno) );
			} else {
				int		i;
				for ( i=0;  i<num_closed;  i++ ) {
					if ( ( closed_fds[i] != fd_null ) &&
						 ( dup2( fd_null, closed_fds[i] ) < 0 ) ) {
						dprintf( D_ALWAYS,
								 "Error dup2()ing %s -> %d: %s\n",
								 NULL_FILE,
								 closed_fds[i], strerror(errno) );
					}
				}
					// Close the /dev/null descriptor _IF_ it's not stdin/out/err
				if ( fd_null > 2 ) {
					close( fd_null );
				}
			}
		}
	}

	// Now remount filesystems with fs_bind option, to give this
	// process per-process tree mount table

	bool bOkToReMap=false;
#ifdef HAVE_UNSHARE
      /////////////////////////////////////////////////
      // Ticket #3601 - Current theory is that nfs-automounter fails 
      // when a process has been unshared, so allow for a knob.
      /////////////////////////////////////////////////
      bool want_namespace = param_boolean( "PER_JOB_NAMESPACES", true );

      if ( m_fs_remap && can_switch_ids() && want_namespace ) {
        m_priv_state = set_priv_no_memory_changes(PRIV_ROOT);
            
        int rc =0;
        
        // unshare to create new PID namespace.
        if ( ( rc = ::unshare(CLONE_NEWNS|CLONE_FS) ) ) {
            dprintf(D_ALWAYS, "Failed to unshare the mount namespace errno\n");
        }
#if defined(HAVE_MS_SLAVE) && defined(HAVE_MS_REC)
        else {
            ////////////////////////////////////////////////////////
            // slave mount hide the per-process hide the namespace
            // @ see http://timothysc.github.com/blog/2013/02/22/perprocess/
            ////////////////////////////////////////////////////////
            if ( ( rc = ::mount("", "/", "dontcare", MS_REC|MS_SLAVE, "") ) ) {
                dprintf(D_ALWAYS, "Failed to unshare the mount namespace\n");
            }
        }
#endif
        
        // common error handling
        if (rc) 
        {
            rc = errno;
            if (full_write(m_errorpipe[1], &errno, sizeof(errno))!=sizeof(errno)){
                dprintf(D_ALWAYS, "Failed in writing to m_errorpipe\n");
            }
            _exit(rc); // b/c errno could have been overridden by write
        }
        
        bOkToReMap = true;
    }
#endif

    // This requires rootly power
    if (m_fs_remap && !bOkToReMap) {
        dprintf(D_ALWAYS, "Can not remount filesystems because this system does can not have/allow unshare(2)\n");
        int rc = errno = ENOSYS;
        if (full_write(m_errorpipe[1], &errno, sizeof(errno))!=sizeof(errno)){
            dprintf(D_ALWAYS, "Failed in writing to m_errorpipe\n");
        }
        _exit(rc);
    }

    // finally perform an extra mappings.
	if (m_fs_remap && m_fs_remap->PerformMappings()) 
    {
        int rc = errno;
        if (full_write(m_errorpipe[1], &errno, sizeof(errno))!=sizeof(errno)){
            dprintf(D_ALWAYS, "Failed in writing to m_errorpipe\n");
        }
        _exit(rc);
	}

	// And back to normal userness
	if (bOkToReMap) {
        set_priv_no_memory_changes( m_priv_state );
    }

		/* Re-nice ourself */
	if( m_nice_inc > 0 ) {
		if( m_nice_inc > 19 ) {
			m_nice_inc = 19;
		}
		dprintf ( D_DAEMONCORE, "calling nice(%d)\n", m_nice_inc );
		errno = 0;
		int newnice = nice( m_nice_inc );
		/* The standards say that newnice should be m_nice_inc on success and
		 * -1 on failure.  However, implementations vary.  For example, old
		 * Linux glibcs return 0 on success. Checking errno should be safer
		 * (and indeed is recommended by the Linux man page.
		 */
		if(errno != 0) {
			dprintf(D_ALWAYS, "Warning: When attempting to exec a new process, failed to nice(%d): return code: %d, errno: %d %s\n", m_nice_inc, newnice, errno, strerror(errno));
		}
	}

#ifdef HAVE_SCHED_SETAFFINITY
	// Set the processor affinity
	if (m_affinity_mask) {
		cpu_set_t mask;
		CPU_ZERO(&mask);
		dprintf(D_ALWAYS, "Calling sched_setaffinity for cpus ");
		for (int i = 1; i < m_affinity_mask[0]; i++) {
			dprintf(D_ALWAYS | D_NOHEADER, "%d ", m_affinity_mask[i]);
			CPU_SET(m_affinity_mask[i], &mask);
		}
		dprintf(D_ALWAYS | D_NOHEADER, "\n");

		// first argument of pid 0 means self.
#ifdef HAVE_SCHED_SETAFFINITY_2ARG
			// this is the old (rhel3 vintage) interface
		int result = sched_setaffinity(0, &mask);
#else
		int result = sched_setaffinity(0, sizeof(mask), &mask);
#endif
		if (result != 0) {
			dprintf(D_ALWAYS, "Error calling sched_setaffinity: %d\n", errno);
		}
	}
#else
	(void) m_affinity_mask;
#endif

	if( IsDebugLevel( D_DAEMONCORE ) ) {
			// This string is scoped to free itself before the call to
			// exec().  Otherwise, it would be a leak.
		std::string msg = "Printing fds to inherit: ";
		for ( int a=0 ; a<m_numInheritFds ; a++ ) {
			msg += std::to_string( m_inheritFds[a] );
			msg += ' ';
		}
		dprintf( D_DAEMONCORE, "%s\n", msg.c_str() );
	}

	// Set up the hard limit core size this process should get.
	// Of course, if I'm asking for a limit larger than this process'
	// current hard limit, it will be limited to the current hard limit.
	// This is done here because limit() may do dprintfs and this happens
	// before we lose our rootly powers, if any.
	if (m_core_hard_limit != NULL) {
		limit(RLIMIT_CORE, *m_core_hard_limit, CONDOR_HARD_LIMIT, "max core size");
	}

	if (m_as_hard_limit != 0L) {
		limit(RLIMIT_AS, m_as_hard_limit, CONDOR_HARD_LIMIT, "max virtual adddress space");
	}

	dprintf ( D_DAEMONCORE, "About to exec \"%s\"\n", m_executable_fullpath );

		// !! !! !! !! !! !! !! !! !! !! !! !!
		// !! !! !! !! !! !! !! !! !! !! !! !!
		/* No dprintfs allowed after this! */
		// !! !! !! !! !! !! !! !! !! !! !! !!
		// !! !! !! !! !! !! !! !! !! !! !! !!

	m_no_dprintf_allowed = true;

		// Now we want to close all fds that aren't in the
		// sock_inherit_list.  however, this can really screw up
		// dprintf() because if we've still got a value in
		// DebugLock and therefore in LockFd, once we close that
		// fd, we're going to get a fatal error if we try to
		// dprintf().  so, we cannot print anything to the logs
		// once we start this process!!!

		// once again, make sure that if the dprintf code opened a
		// lock file and has an fd, that we close it before we
		// exec() so we don't leak it.
	dprintf_wrapup_fork_child( cloned );

	bool found;
	for ( int j=3 ; j < openfds ; j++ ) {
		if ( j == m_errorpipe[1] ) continue; // don't close our errorpipe!

		found = FALSE;
		for ( int k=0 ; k < m_numInheritFds ; k++ ) {
			if ( m_inheritFds[k] == j ) {
				found = TRUE;
				break;
			}
		}

		if( !found ) {
			close( j );
		}
	}


		// now head into the proper priv state...
	if ( m_priv != PRIV_UNKNOWN ) {
			// This is tricky in the case where we share memory with our
			// parent.  It is fine for us to switch privs (parent and child
			// are independent in this respect), but set_priv() does some
			// internal bookkeeping that we don't want, because the parent
			// will see these changes and will get confused.
		set_priv_no_memory_changes( m_priv );

			// the user tracking group ID may also have been set above. unset
			// it here, to restore the parent's state, if we happen to be
			// sharing memory
		unset_user_tracking_gid();

			// From here on, the priv-switching code doesn't know our
			// true priv state (i.e. the priv state we just switched to),
			// because we told it not to make any persistent changes to
			// memory.  That's ok, because we are about to exec ourselves
			// into oblivion anyway.
	}

	if ( m_priv != PRIV_ROOT ) {
			// Final check to make sure we're not root anymore.
		if( getuid() == 0 ) {
			writeExecError(DaemonCore::ERRNO_EXEC_AS_ROOT);
			_exit(4);
		}
	}

		// switch to the cwd now that we are in user priv state
	if ( m_cwd && m_cwd[0] ) {
		if( chdir(m_cwd) == -1 ) {
				// before we exit, make sure our parent knows something
				// went wrong before the exec...
			writeExecError(errno,CREATE_PROCESS_FAILED_CHDIR);
			_exit(errno);
		}
	}

		// if we're starting a non-DC process, modify the signal mask.
		// by default (i.e. if sigmask is NULL), we unblock everything
	if ( !m_want_command_port ) {
		const sigset_t* new_mask = m_sigmask;
		sigset_t empty_mask;
		if (new_mask == NULL) {
			sigemptyset(&empty_mask);
			new_mask = &empty_mask;
		}
		if (sigprocmask(SIG_SETMASK, new_mask, NULL) == -1) {
			writeExecError(errno);
			_exit(errno);
		}
	}

#if defined(LINUX) && defined(TDP)
	if( HAS_DCJOBOPT_SUSPEND_ON_EXEC(m_job_opt_mask) ) {
		if(ptrace(PTRACE_TRACEME, 0, 0, 0) == -1) {
			writeExecError(errno);
			_exit (errno);
		}
	}
#endif


	pidenvid_optimize_final_env(m_unix_env);

		// and ( finally ) exec:
	int exec_results;
	exec_results =  execve(m_executable_fullpath, m_unix_args, m_unix_env);

	if( exec_results == -1 ) {
			// We no longer have privs to dprintf. :-(.
			// Let's exit with our errno.
			// before we exit, make sure our parent knows something
			// went wrong before the exec...
		writeExecError(errno);
		_exit(errno);
	}
}
#endif


MSC_DISABLE_WARNING(6262) // function uses 62916 bytes of stack
int DaemonCore::Create_Process(
			const char    *executable,
			ArgList const &args,
			priv_state    priv,
			int           reaper_id,
			int           want_command_port,
			int           want_udp_command_port,
			Env const     *env,
			const char    *cwd,
			FamilyInfo    *family_info,
			Stream        *sock_inherit_list[],
			int           std[],
			int           fd_inherit_list[],
			int           nice_inc,
			sigset_t      *sigmask,
			int           job_opt_mask,
			size_t        *core_hard_limit,
			int			  *affinity_mask,
			char const    *daemon_sock,
			std::string   *err_return_msg,
			FilesystemRemap *remap,
			long		  as_hard_limit
            )
{
	int i, j;
	std::string ptmp;
	int inheritFds[MAX_INHERIT_FDS + 1];
	int numInheritFds = 0;
	std::string executable_buf;
	priv_state current_priv = PRIV_UNKNOWN;

	// Remap our executable and CWD if necessary.
	std::string alt_executable_fullpath, alt_cwd;

	// For automagic DC std pipes.
	int dc_pipe_fds[3][2] = {{-1, -1}, {-1, -1}, {-1, -1}};

	//saved errno (if any) to pass back to caller
	//Currently, only stuff that would be of interest to the user
	//is saved (so the error can be reported in the user-log).
	int return_errno = 0;
	pid_t newpid = FALSE; //return FALSE to caller, by default

	std::string inheritbuf;
		// note that these are on the stack; they go away nicely
		// upon return from this function.
	SockPairVec socks;
	SharedPortEndpoint shared_port_endpoint( daemon_sock );
	PidEntry *pidtmp = nullptr;

	/* this will be the pidfamily ancestor identification information */
	time_t time_of_fork;
	unsigned int mii;
	pid_t forker_pid;
	//Security session ID and key for daemon core processes.
	std::string session_id;
	std::string privateinheritbuf;

#ifdef WIN32

		// declare these variables early so MSVS doesn't complain
		// about them being declared inside of the goto's below.
	DWORD create_process_flags = 0;
	BOOL inherit_handles = FALSE;
	char *newenv = NULL;
	std::string strArgs;
	int namelen = 0;
	bool bIs16Bit = FALSE;
	int first_arg_to_copy = 0;
	bool args_success = false;
	const char *extension = NULL;
	bool allow_scripts = true;
	bool batch_file = false;
	bool binary_executable = false;
	CHAR interpreter[MAX_PATH+1];
	BOOL ok;
	std::string executable_with_exe;	// buffer for executable w/ .exe appended

#else
	int inherit_handles;
	int max_pid_retry = 0;
	static int num_pid_collisions = 0;
	int errorpipe[2];
	std::string executable_fullpath_buf;
	char const *executable_fullpath = executable;
#endif

	bool want_udp = !HAS_DCJOBOPT_NO_UDP(job_opt_mask) && m_wants_dc_udp;
	bool enabled_shared_endpoint = false;

	double runtime = _condor_debug_get_time_double();
    double create_process_begin_time = runtime;
    double delta_runtime = 0;
	dprintf(D_DAEMONCORE,"In DaemonCore::Create_Process(%s,...)\n",executable ? executable : "NULL");

	bool initialized_socket = false;
#ifndef WIN32
	if (HAS_DCJOBOPT_USE_SYSTEMD_INET_SOCKET(job_opt_mask))
	{
		const condor_utils::SystemdManager &sd = condor_utils::SystemdManager::GetInstance();
		const std::vector<int> fds = sd.GetFDs();
		if (!fds.size())
		{
			dprintf(D_ALWAYS, "Create_Process: requested to use systemd INET socket, but none passed.\n");
			goto wrapup;
		}
		for (std::vector<int>::const_iterator it = fds.begin(); it != fds.end(); it++)
		{
			// Create a duplicate socket - we give the duplicate FD to the relisock
			// which will close it automatically.  We have to keep the copy from systemd
			// in case if we need to respawn the daemon.  If we don't, we'll get an
			// "Address already in use" error when we respawn.
			int new_fd = dup(*it);
			if (new_fd == -1)
			{
				dprintf(D_ALWAYS, "Failed to duplicate systemd TCP socket (errno=%d, %s).\n", errno, strerror(errno));
				goto wrapup;
			}
			socks.push_back(SockPair());
			socks.back().has_relisock(true);
			if (!socks.back().rsock()->attach_to_file_desc(new_fd))
			{
				dprintf(D_ALWAYS, "Failed to attach systemd socket to ReliSock.\n");
				goto wrapup;
			}
			int flags = fcntl(*it, F_GETFD);
			if (flags == -1)
			{
				dprintf(D_ALWAYS, "Create_Process: Unable to get flags on systemd TCP socket.\n");
				goto wrapup;
			}
			flags &= ~FD_CLOEXEC;
			if (fcntl(*it, F_SETFD, flags) == -1)
			{
				dprintf(D_ALWAYS, "Create_Process: Unable to set flags on systemd TCP socket.\n");
				goto wrapup;
			}
		}
		dprintf(D_FULLDEBUG, "Create_Process: Passing systemd TCP socket to child process.\n");
		initialized_socket = true;
	}
#endif
	// First do whatever error checking we can that is not platform specific

	// check reaper_id validity.  note: reaper id of 0 means no reaper wanted.
	if ( reaper_id > 0 && reaper_id < nextReapId ) {
		size_t i;
		for ( i = 0; i < nReap; i++ ) {
			if ( reapTable[i].num == reaper_id ) {
				break;
			}
		}
		if ( i == nReap ) {
			reaper_id = -1;
		}
	}
	if ( (reaper_id < 0) || (reaper_id >= nextReapId) ) {
		dprintf(D_ALWAYS,"Create_Process: invalid reaper_id\n");
		goto wrapup;
	}

	// check name validity
	if ( !executable ) {
		dprintf(D_ALWAYS,"Create_Process: null name to exec\n");
		goto wrapup;
	}

	// if this is the first time Create_Process is being called with a
	// non-NULL family_info argument, create the ProcFamilyInterface object
	// that we'll use to interact with the procd for controlling process
	// families.
	// Note we must do this BEFORE we go further and start setting up sockets
	// to inherit, else we risk the condor_procd inheriting sockets that we
	// never intended (and thus keeping these sockets open forever).
	if ((family_info != nullptr) && (m_proc_family == nullptr)) {
		m_proc_family = ProcFamilyInterface::create(family_info, get_mySubSystem()->getName());
		ASSERT(m_proc_family);
	}

	formatstr(inheritbuf, "%lu ",(unsigned long)mypid);

		// true = Give me a real local address, circumventing
		//  CCB's trickery if present.  As this address is
		//  intended for my own children on the same machine,
		//  this should be safe.
		// If m_inherit_parent_sinful is set, then the daemon wants
		//   this child to use an alternate sinful to contact it.
	if ( m_inherit_parent_sinful.empty() ) {
		const char* mysin = InfoCommandSinfulStringMyself(true);
		// ASSERT(mysin && mysin[0]); // Empty entry means unparsable string.
		if ( !mysin || !mysin[0] ) {
			// Assert changed to warning message see gittrac #4987, #5031
			if ( ! get_mySubSystem()->isType(SUBSYSTEM_TYPE_DAGMAN) )
				dprintf( D_ALWAYS, "Warning: mysin has length 0\n" );
		}
		inheritbuf += mysin ? mysin : "";
	} else {
		inheritbuf += m_inherit_parent_sinful;
	}

	if ( sock_inherit_list ) {
		inherit_handles = TRUE;
		for (i = 0 ;
			 (sock_inherit_list[i] != NULL) && (i < MAX_INHERIT_SOCKS) ;
			 i++)
		{
                // PLEASE change this to a dynamic_cast when it
                // becomes available!
//            Sock *tempSock = dynamic_cast<Sock *>( sock_inherit_list[i] );
            Sock *tempSock = ((Sock *) sock_inherit_list[i] );
            if ( tempSock ) {
                inheritFds[numInheritFds] = tempSock->get_file_desc();
                numInheritFds++;
                    // make certain that this socket is inheritable
                if ( !(tempSock->set_inheritable(true)) ) {
					goto wrapup;
                }
            }
            else {
                dprintf ( D_ALWAYS, "Dynamic cast failure!\n" );
                EXCEPT( "dynamic_cast" );
            }

			// now place the type of socket into inheritbuf
			 switch ( sock_inherit_list[i]->type() ) {
				case Stream::reli_sock :
					inheritbuf += " 1 ";
					break;
				case Stream::safe_sock :
					inheritbuf += " 2 ";
					break;
				default:
					// we only inherit safe and reli socks at this point...
					assert(0);
					break;
			}
			// now serialize object into inheritbuf
			 sock_inherit_list[i]->serialize(inheritbuf);
		}
	}
	inheritbuf += " 0";

	// if we want a command port for this child process, create
	// an inheritable tcp and a udp socket to listen on, and place
	// the info into the inheritbuf.  If we want a shared command port,
	// do that instead.  Currently, we only want that if we are not
	// given a pre-assigned port and if we have permission to write
	// to the daemon socket directory.
	if ( want_command_port != FALSE && want_command_port <= 1 &&
		 !HAS_DCJOBOPT_NEVER_USE_SHARED_PORT(job_opt_mask) &&
		 SharedPortEndpoint::UseSharedPort() )
	{
		shared_port_endpoint.InitAndReconfig();
		if( !shared_port_endpoint.CreateListener() ) {
			goto wrapup;
		}

		if( !shared_port_endpoint.ChownSocket(priv) ) {
				// The child process will probably not be able to remove the
				// named socket.  That's ok.  We'll try to clean up for
				// it.
		}

		dprintf(D_FULLDEBUG|D_NETWORK,"Created shared port endpoint for child process (%s)\n",shared_port_endpoint.GetSharedPortID());
		inheritbuf += " SharedPort:";
		int fd = -1;
		shared_port_endpoint.serialize(inheritbuf,fd);
        inheritFds[numInheritFds++] = fd;
		inherit_handles = true;
		enabled_shared_endpoint = true;
	}
	if ( (!enabled_shared_endpoint && want_command_port != FALSE) || (want_command_port > 1 || want_udp_command_port > 1) ) {
		inherit_handles = TRUE;
		if (!initialized_socket && !InitCommandSockets(want_command_port, want_udp_command_port, socks, want_udp, false)) {
				// error messages already printed by InitCommandSockets()
			goto wrapup;
		}

		for(SockPairVec::iterator it = socks.begin(); it != socks.end(); it++) {
			// now duplicate the underlying SOCKET to make it inheritable
			ASSERT(it->has_relisock()); // No relisock(TCP)? We expected one.
			if ( (!it->rsock()->set_inheritable(true)) ||
				 (want_udp && !it->ssock()->set_inheritable(true)) ) {
				dprintf(D_ALWAYS,"Create_Process:Failed to set command "
						"socks inheritable\n");
				goto wrapup;
			}

			// and now add these new command sockets to the inheritbuf
			inheritbuf += " 1 ";
			it->rsock()->serialize(inheritbuf);
			if (it->has_safesock()) {
				inheritbuf += " 2 ";
				it->ssock()->serialize(inheritbuf);
			}

				// now put the actual fds into the list of fds to inherit
			if (it->has_relisock()) {
				inheritFds[numInheritFds++] = it->rsock()->get_file_desc();
			}
			if (it->has_safesock()) {
				inheritFds[numInheritFds++] = it->ssock()->get_file_desc();
			}
		}
	}
	inheritbuf += " 0";
	/*
	Currently there is no way to detect if we are starting a daemon core process
	or not.  The closest thing is so far all daemons the master starts will receive
	a command port, whereas non-daemon core processes would not know what to do with
	one.  Since these security sessions are for communication between daemons, this
	is the best that can currently be done to make sure non-daemon core processes
	don't get a session key.
	*/
	if(want_command_port != FALSE)
	{
		char* c_session_id = Condor_Crypt_Base::randomHexKey();
		char* c_session_key = Condor_Crypt_Base::randomHexKey(SEC_SESSION_KEY_LENGTH_V9);

		session_id.assign(c_session_id);
		std::string session_key(c_session_key);

		free(c_session_id);
		free(c_session_key);

			// An apparent compiler optimization bug in gcc 3.2.3 is
			// causing session_id.c_str() to return a string that is
			// not null terminated.  It works the first couple times
			// it is called and then writes an uninitialized value from
			// the stack in place of the null.  Therefore, in an attempt
			// to work around this problem, I am calling c_str() once
			// and storing the result for subsequent use.
		char const *session_id_c_str = session_id.c_str();
		char const *session_key_c_str = session_key.c_str();

		// we need to include the list of valid commands with the session
		// so the child knows it can use this session to contact the parent.
		std::string valid_coms;
		formatstr( valid_coms, "[%s=\"%s\"]", ATTR_SEC_VALID_COMMANDS,
				   GetCommandsInAuthLevel(DAEMON,true).c_str() );
		bool rc = getSecMan()->CreateNonNegotiatedSecuritySession(
			DAEMON,
			session_id_c_str,
			session_key_c_str,
			valid_coms.c_str(),
			AUTH_METHOD_FAMILY,
			CONDOR_CHILD_FQU,
			NULL,
			0,
			nullptr, true);

		if(!rc)
		{
			dprintf(D_ALWAYS, "ERROR: Create_Process failed to create security session for child daemon.\n");
			goto wrapup;
		}
		IpVerify* ipv = getSecMan()->getIpVerify();
		std::string id = CONDOR_CHILD_FQU;
		ipv->PunchHole(ADMINISTRATOR, id);
		ipv->PunchHole(DAEMON, id);
		ipv->PunchHole(CLIENT_PERM, id);

		privateinheritbuf += " SessionKey:";

		std::string session_info;
		rc = getSecMan()->ExportSecSessionInfo(session_id_c_str, session_info);
		if(!rc)
		{
			dprintf(D_ALWAYS, "ERROR: Create_Process failed to export security session for child daemon.\n");
			goto wrapup;
		}
		ClaimIdParser claimId(session_id_c_str, session_info.c_str(), session_key_c_str);
		privateinheritbuf += claimId.claimId();
	}
	if((want_command_port != FALSE || HAS_DCJOBOPT_INHERIT_FAMILY_SESSION(job_opt_mask)) 
		&& !m_family_session_id.empty() && priv != PRIV_USER_FINAL && priv != PRIV_CONDOR_FINAL)
	{
		std::string family_session_info;
		bool rc = getSecMan()->ExportSecSessionInfo(m_family_session_id.c_str(), family_session_info);
		if(!rc)
		{
			dprintf(D_ALWAYS, "ERROR: Create_Process failed to export family security session for child daemon.\n");
			goto wrapup;
		}
		ClaimIdParser claimId(m_family_session_id.c_str(), family_session_info.c_str(), m_family_session_key.c_str());
		privateinheritbuf += " FamilySessionKey:";
		privateinheritbuf += claimId.claimId();
	}
	// now process fd_inherit_list, which allows the caller the specify
	// arbitrary file descriptors to be passed through to the child process
	// (currently only implemented on UNIX)
	if (fd_inherit_list != NULL) {
#if defined(WIN32)
		EXCEPT("Create_Process: fd_inherit_list specified, "
		           "but not implemented on Windows: programmer error");
#else
		for (int* fd_ptr = fd_inherit_list; *fd_ptr != 0; fd_ptr++) {
			inheritFds[numInheritFds++] = *fd_ptr;
			if (numInheritFds > MAX_INHERIT_FDS) {
				EXCEPT("Create_Process: MAX_INHERIT_FDS (%d) reached",
				       MAX_INHERIT_FDS);
			}
		}
#endif
	}

	/* this stuff ends up in the child's environment to help processes
		identify children/grandchildren/great-grandchildren/etc. */
	time_of_fork = time(NULL);
	mii = get_tracking_id();

		// Before we get into the platform-specific stuff, see if any
		// of the std fds are requesting a DC-managed pipe.  If so, we
		// want to create those pipes now so they can be inherited.
	for (i=0; i<=2; i++) {
		if (std && std[i] == DC_STD_FD_PIPE) {
			if (i == 0) {
				if (!Create_Pipe(dc_pipe_fds[i], false, false, false, true)) {
					dprintf(D_ERROR, "ERROR: Create_Process: "
							"Can't create DC pipe for stdin.\n");
					goto wrapup;
				}
					// We want to have the child inherit the read end.
				std[i] = dc_pipe_fds[i][0];
			}
			else {
				if (!Create_Pipe(dc_pipe_fds[i], true, false, true)) {
					dprintf(D_ERROR, "ERROR: Create_Process: "
							"Can't create DC pipe for %s.\n",
							i == 1 ? "stdout" : "stderr");
					goto wrapup;
				}
					// We want to have the child inherit the write end.
				std[i] = dc_pipe_fds[i][1];
			}
		}
	}


#ifdef WIN32
	// START A NEW PROCESS ON WIN32

	STARTUPINFO si;
	PROCESS_INFORMATION piProcess;

	// prepare a STARTUPINFO structure for the new process
	ZeroMemory(&si,sizeof(si));
	si.cb = sizeof(si);

	// process id for the environment ancestor history info
	forker_pid = ::GetCurrentProcessId();

	// we do _not_ want our child to inherit our file descriptors
	// unless explicitly requested.  so, set the underlying handle
	// of all files opened via the C runtime library to non-inheritable.
	//
	// TODO: find a way to do this properly for all types of handles
	// and for the total number of possible handles (and all types: 
	// files, pipes, etc.)... and if it's even required (see if _fopen 
	// sets inherit option... actually inherit option comes from 
	// CreateProcess, we should be enumerating all open handles... 
	// see sysinternals handles app for insights).

    /* TJ: 2011-10-17 this causes the c-runtime to throw an exception!
	for (i = 0; i < 100; i++) {
		SetFDInheritFlag(i,FALSE);
	}
    */

	// handle re-mapping of stdout,in,err if desired.  note we just
	// set all our file handles to non-inheritable, so for any files
	// being redirected, we need to reset to inheritable.
	if ( std ) {
		int valid = FALSE;
		HANDLE *std_handles[3] = {&si.hStdInput, &si.hStdOutput, &si.hStdError};
		for (int ii = 0; ii < 3; ii++) {
			if ( std[ii] > -1 ) {
				if (std[ii] >= PIPE_INDEX_OFFSET) {
					// we are handing down a DaemonCore pipe
					int index = std[ii] - PIPE_INDEX_OFFSET;
					*std_handles[ii] = pipeHandleTable[index]->get_handle();
					SetHandleInformation(*std_handles[ii], HANDLE_FLAG_INHERIT, HANDLE_FLAG_INHERIT);
					valid = TRUE;
				}
				else {
					// we are handing down a C library FD
					SetFDInheritFlag(std[ii],TRUE);	// set handle inheritable
					intptr_t longTemp = _get_osfhandle(std[ii]);
					if (longTemp != -1 ) {
						valid = TRUE;
						*std_handles[ii] = (HANDLE)longTemp;
					}
				}
			}
		}
		if ( valid ) {
			si.dwFlags |= STARTF_USESTDHANDLES;
			inherit_handles = TRUE;
		}
	}

	if (family_info != NULL) {
		create_process_flags |= CREATE_NEW_PROCESS_GROUP;
	}

    // Re-nice our child -- on WinNT, this means run it at IDLE process
	// priority class.

	// NOTE: Can't we have a more fine-grained approach than this?  I
	// think there are other priority classes, and we should probably
	// map them to ranges within the 0-20 Unix nice-values... --pfc

    if ( nice_inc > 0 ) {
		// or new_process_group with whatever we set above...
		create_process_flags |= IDLE_PRIORITY_CLASS;
	}


	// Deal with environment.

	// compiler complains about job_environ's initialization being skipped
	// by "goto wrapup", so we start a new block here
	{
		Env job_environ;

			// if not using inheritance, start with default values for
			// PATH and TEMP, othwise just start with our environment
		if ( HAS_DCJOBOPT_NO_ENV_INHERIT(job_opt_mask) ) {

				// add in what is likely the system default path.  we do this
				// here, before merging the user env, because if the user
				// specifies a path in the job ad we want top use that instead.
			std::string path;
			GetEnv("PATH",path);
			if (path.length()) {
				job_environ.SetEnv("PATH",path.c_str());
			}

			// do the same for what likely is the system default TEMP
			// directory.
			std::string temp_path;
			GetEnv("TEMP",temp_path);
			if (temp_path.length()) {
				job_environ.SetEnv("TEMP",temp_path.c_str());
			}
		}
		else {
			char* my_env = GetEnvironmentStrings();
			if (my_env == NULL) {
				dprintf(D_ALWAYS,
				        "GetEnvironmentStrings error: %u\n",
				        GetLastError());
			}
			else {
				job_environ.MergeFrom(my_env);
				if (FreeEnvironmentStrings(my_env) == FALSE) {
					dprintf(D_ALWAYS,
					        "FreeEnvironmentStrings error: %u\n",
					        GetLastError());
				}
			}
		}

			// now add in env vars from user
		if(env) {
			job_environ.MergeFrom(*env);
		}

			// next, add in default system env variables.  we do this after
			// the user vars are in place, because we want the values for
			// these system variables to override whatever the user said.
		const char * default_vars[] = { "SystemDrive", "SystemRoot",
			"COMPUTERNAME", "NUMBER_OF_PROCESSORS", "OS", "COMSPEC",
			"PROCESSOR_ARCHITECTURE", "PROCESSOR_IDENTIFIER",
			"PROCESSOR_LEVEL", "PROCESSOR_REVISION", "PROGRAMFILES", "WINDIR",
			"\0" };		// must end list with NULL string
		int ixvar = 0;
		while ( default_vars[ixvar][0] ) {
			std::string envbuf;
			GetEnv(default_vars[ixvar],envbuf);
			if (envbuf.length()) {
				job_environ.SetEnv(default_vars[ixvar],envbuf.c_str());
			}
			ixvar++;
		}


		if( HAS_DCJOBOPT_ENV_INHERIT(job_opt_mask) && HAS_DCJOBOPT_CONDOR_ENV_INHERIT(job_opt_mask) ) {
			job_environ.SetEnv( ENV_CONDOR_INHERIT, inheritbuf.c_str() );

			if( !privateinheritbuf.empty() ) {
				job_environ.SetEnv( ENV_CONDOR_PRIVATE, privateinheritbuf.c_str() );
			}
		}


			// and finally, get it all back as a NULL delimited string.
			// remember to deallocate this with delete [] since it will
			// be allocated on the heap with new [].
		newenv = job_environ.getWindowsEnvironmentString();
	}
	// end of dealing with the environment....

	// Check if it's a 16-bit application
	bIs16Bit = false;
	LOADED_IMAGE loaded;
	BOOL map_and_load_result;
	// NOTE (not in MSDN docs): Even when this function fails it still
	// may have "failed" with LastError = "operation completed successfully"
	// and still filled in our structure.  It also might really have
	// failed.  So we init the part of the structure we care about and just
	// ignore the return value for purposes of setting bIs16Bit - we still
	// must honor the return value for purposes of calling UnMapAndLoad() or
	// else risk an access violation upon unmapping.
	loaded.fDOSImage = FALSE;
	map_and_load_result = MapAndLoad((char *)executable, NULL, &loaded, FALSE, TRUE);
	if (loaded.fDOSImage == TRUE)
		bIs16Bit = true;
	if (map_and_load_result)
		UnMapAndLoad(&loaded);

	// Define a some short-hand variables for use below
	namelen				= (int)strlen(executable);
	extension			= namelen > 3 ? &(executable[namelen-4]) : NULL;
	batch_file			= ( extension && 
							( MATCH == strcasecmp ( ".bat", extension ) || 
							  MATCH == strcasecmp ( ".cmd", extension ) ) ),
	allow_scripts		= param_boolean ( 
							"ALLOW_SCRIPTS_TO_RUN_AS_EXECUTABLES", true ),
	binary_executable	= ( extension && 
							( MATCH == strcasecmp ( ".exe", extension ) || 
							  MATCH == strcasecmp ( ".com", extension ) ) );

	dprintf (
		D_FULLDEBUG,
		"Create_Process(): executable: '%s'\n",
		executable );
	
	if ( bIs16Bit ) {

		/** CreateProcess() requires different params for 16-bit apps:
			1) NULL for the app name
			2) args begins with app name
			*/

		/** surround the executable name with quotes or you'll 
			have problems when the execute directory contains 
			spaces! */
		formatstr (
			strArgs,
			"\"%s\"",
			executable );
		
		/* make sure we're only using backslashes */
		replace_str (
			strArgs,
			"/", 
			"\\", 
			0 );

		first_arg_to_copy = 1;
		args_success = args.GetArgsStringWin32 ( 
			strArgs,
			first_arg_to_copy
			);

		dprintf ( 
			D_ALWAYS, 
			"Executable is 16-bit, "
			"args=%s\n", 
			args );

	} else if ( batch_file ) {

		char systemshell[MAX_PATH+1];

		/** find out where cmd.exe lives on this box and
			set it to our executable */
		UINT length = GetSystemDirectory ( systemshell, MAX_PATH );
		strncat ( systemshell, "\\cmd.exe", MAX_PATH - length - 1 );
		
		/** next, stuff the extra cmd.exe args in with 
			the arguments */
		formatstr (
			strArgs,
			"\"%s\" /Q /C \"%s\"",
			systemshell,
			executable );

		/** store the cmd.exe as the executable */
		executable_buf	= systemshell;
		executable		= executable_buf.c_str();

		/** skip argv[0], since it only contains junk and will goof
			up the args to the batch file. */
		first_arg_to_copy = 1;
		args_success = args.GetArgsStringWin32 (
			strArgs,
			first_arg_to_copy
			);

		dprintf ( 
			D_ALWAYS, 
			"Executable is a batch file, "
			"running: %s\n",
			strArgs.c_str () );

	} else if ( allow_scripts && !binary_executable ) {

		/** since we do not actually know how long the extension of
			the file is, we'll need to hunt down the '.' in the path
			*/
		extension = strrchr ( condor_basename(executable), '.' );

		if ( !extension ) {

			dprintf ( 
				D_ALWAYS, 
				"Create_Process(): Failed to extract "
				"the extension from file %s.\n", executable );

			/** don't fail here, since we want executables to run
				as usual.  That is, some condor jobs submit 
				executables that do not have the '.exe' extension,
				but are, nonetheless, executable binaries.  For
				instance, a submit script may contain:
				
				executable = executable$(OPSYS) 
				
				As such, we assume the file is an executable. */
			binary_executable = true;

		} else {

			/** try and find the executable associated with this 
				file extension */
			ok = GetExecutableAndArgumentTemplateByExtention ( 
				extension, 
				interpreter );

			if ( !ok ) {

				dprintf ( 
					D_ALWAYS, 
					"Create_Process(): Failed to find an "
					"executable for extension *%s\n",
					extension );

				/** don't fail here either, for the same reasons we 
					outline above, save a small modification to the 
					executable's name: executable.$(OPSYS).
					As above, we assume the file is an executable. */
				binary_executable = true;

			} else {

				/** add the script to the command-line. The 
					executable is actually the script. */
				formatstr (
					strArgs,
					"\"%s\" \"%s\"",
					interpreter, 
					executable );
				
				/** change executable to be the interpreter 
					associated with the file type. */
				executable_buf	= interpreter;
				executable		= executable_buf.c_str();

				/** skip argv[0], since it only contains junk and
					will goof up the args to the script. */
				first_arg_to_copy = 1;
				args_success = args.GetArgsStringWin32 (
					strArgs,
					first_arg_to_copy
					);
				
				dprintf (
					D_FULLDEBUG,
					"Executable is a *%s script, "
					"running: %s\n",
					extension,
					strArgs.c_str () );

			}

		}

	} 
	
	/** either we were given an binary executable directly, or one of
		the	above checks determined that the given executable must be
		either a binary executable or garbage. Either way, we treat it
		as a binary and hope for the best. */
	if ( binary_executable && !bIs16Bit ) {

		/** append the arguments given in the submit file. */
		first_arg_to_copy = 0;
		args_success = args.GetArgsStringWin32 (
			strArgs,
			first_arg_to_copy
			);

	}

	if(!args_success) {
		dprintf(D_ALWAYS, "ERROR: failed to produce Win32 argument string from CreateProcess\n");
		goto wrapup;
	}

	// if working in an encrypted execute directory, we won't be able to check the exe type
	// unless we first switch to user priv
	BOOL cp_result, gbt_result;
	DWORD binType;
	{
	priv_state gbt_prv = PRIV_UNKNOWN;
	if (priv == PRIV_USER_FINAL) {
		gbt_prv = set_user_priv();
	}

	gbt_result = GetBinaryType(executable, &binType);

	// if GetBinaryType() failed,
	// try an alternate exec pathname (aka perhaps append .exe etc) and 
	// try again. if there is an alternate exec pathname, stash the name
	// in a C++ string buffer (so it is deallocated automagically) and
	// change executable to point into that buffer.
	if ( !gbt_result ) {
		char *alt_name = alternate_exec_pathname( executable );
		if ( alt_name ) {
			executable_with_exe = alt_name;
			executable = executable_with_exe.c_str();
			free(alt_name);
				// try GetBinaryType again...
			gbt_result = GetBinaryType(executable, &binType);
		}
	}

	if (priv == PRIV_USER_FINAL) {
		set_priv(gbt_prv);
	}
	}

	// test if the executable is either unexecutable, or if GetBinaryType()
	// thinks its a DOS 16-bit app, but in reality the actual binary
	// image isn't (this happens when the executable is bogus or corrupt).
	if ( !gbt_result || ( binType == SCS_DOS_BINARY && !bIs16Bit) ) {

		DWORD last_err = GetLastError();
		dprintf(D_ALWAYS, "ERROR: %s is not a valid Windows executable. err=%d\n", executable, last_err);
		cp_result = 0;
		if (err_return_msg) {
			formatstr(*err_return_msg, "Bad exe type. err=%d", last_err);
		}

		// do a bit of errno mapping since this is the most common failure codepath
		if (last_err == ERROR_FILE_NOT_FOUND) return_errno = ENOENT;
		else if (last_err == ERROR_ACCESS_DENIED) return_errno = EACCES;
		else return_errno = ENOEXEC;

		goto wrapup;
	} else {
		dprintf(D_FULLDEBUG, "Create_Process(): BinaryType is %d : arguments '%s'\n", binType, strArgs.c_str());
	}

	// if we want to create a process family for this new process, we
	// will create the process suspended, so we can register it with the
	// procd
	//
	if (family_info != NULL) {
		create_process_flags |= CREATE_SUSPENDED;
	}

	// if we are creating a process with PRIV_USER_FINAL,
	// we need to add flag CREATE_NEW_CONSOLE to be certain the user
	// job starts in a new console windows.  This allows Condor to 
	// find the window when we want to send it a WM_CLOSE
	//
	if ( priv == PRIV_USER_FINAL ) {
		create_process_flags |= CREATE_NEW_CONSOLE;
		si.dwFlags |= STARTF_USESHOWWINDOW;
        si.wShowWindow = SW_SHOWNOACTIVATE;
	}

	const char *cwdBackup;
	if (cwd && (cwd[0] == '\0')) {
		cwdBackup = NULL;
	} else {
		cwdBackup = cwd;
	}
		
	//runtime = dc_stats.AddRuntimeSample("DCCreate_Process000", IF_VERBOSEPUB, runtime);

   	if ( priv != PRIV_USER_FINAL || !can_switch_ids() ) {
		cp_result = ::CreateProcess(bIs16Bit ? NULL : executable,(char*)strArgs.c_str(),NULL,
			NULL,inherit_handles, create_process_flags,newenv,cwdBackup,&si,&piProcess);

		//runtime = dc_stats.AddRuntimeSample("DCCreateProcessW32", IF_VERBOSEPUB, runtime);

	} else {
		// here we want to create a process as user for PRIV_USER_FINAL

			// Get the token for the user
		HANDLE user_token = priv_state_get_handle();
		ASSERT(user_token);

			// making this a NULL string tells NT to dynamically
			// create a new Window Station for the process we are about
			// to create....
		si.lpDesktop = (LPSTR)"";

			// Check USE_VISIBLE_DESKTOP in condor_config.  If set to TRUE,
			// then run the job on the visible desktop, otherwise create
			// a new non-visible desktop for the job.
		if (param_boolean_crufty("USE_VISIBLE_DESKTOP", false)) {
				// user wants visible desktop.
				// place the user_token into the proper access control lists.
			if ( GrantDesktopAccess(user_token) == 0 ) {
					// Success!!  The user now has permission to use
					// the visible desktop, so change si.lpDesktop
				si.lpDesktop = (LPSTR)"winsta0\\default";
			} else {
					// The system refuses to grant access to the visible
					// desktop.  Log a message & we'll fall back on using
					// the dynamically created non-visible desktop.
				dprintf(D_ALWAYS,
					"Create_Process: Unable to use visible desktop\n");
			}
		}

			// we need to make certain to specify CREATE_NEW_CONSOLE, because
			// our ACLs will not let us use the current console which is
			// restricted to LOCALSYSTEM.
			//
			// "Who's your Daddy ?!?!?!   JEFF B.!"

		// we set_user_priv() here because it really doesn't hurt, and more importantly,
		// if we're using an encrypted execute directory, SYSTEM can't read the user's
		// executable, so the CreateProcessAsUser() call fails. We avoid this by
		// flipping into user priv mode first, then making the call, and all is well.

		priv_state s = set_user_priv();

		cp_result = ::CreateProcessAsUser(user_token,bIs16Bit ? NULL : executable,
			(char *)strArgs.c_str(),NULL,NULL, inherit_handles,
			create_process_flags, newenv,cwdBackup,&si,&piProcess);

		//runtime = dc_stats.AddRuntimeSample("DCCreateProcessAsUser", IF_VERBOSEPUB, runtime);

		set_priv(s);
	}

	if ( !cp_result ) {
		return_errno = GetLastError();
		dprintf(D_ALWAYS, "Create_Process: CreateProcess failed, err=%d %s\n",
			return_errno, GetLastErrorString(return_errno));
		if (err_return_msg) {
			formatstr(*err_return_msg, "CreateProcess failed, err=%d %s",
				return_errno, GetLastErrorString(return_errno));
		}
		goto wrapup;
	}

	// save pid info out of piProcess
	//
	newpid = piProcess.dwProcessId;
	
	/* if we have an affinity array mask then: */
	if ( affinity_mask ) {
		
		/* build the Win32 affinity mask ... */
		DWORD_PTR mask = 0;
		for ( int i = 1; i < affinity_mask[0]; ++i ) {
			mask |= ( (DWORD_PTR)1 << affinity_mask[i] );
		}

		dprintf ( 
			D_FULLDEBUG, 
			"Setting process affinity\n" );
		
		/* ... set the process affinity. */
		BOOL ok = SetProcessAffinityMask ( 
			piProcess.hProcess, 
			mask );
		
		if ( !ok ) {

			dprintf ( D_ALWAYS, 
				"Failed to set process affinity. "
				"(last-error=%d)\n", 
				GetLastError () );

			/* This is NOT a fatal error, so
			   continue on... */

		}

	}

	// if requested, register a process family with the procd and unsuspend
	// the process
	//
	if (family_info != NULL) {
		ASSERT(m_proc_family != NULL);
		bool okrf = Register_Family(newpid,
		                          getpid(),
		                          family_info->max_snapshot_interval,
		                          NULL,
		                          family_info->login,
		                          NULL,
		                          family_info);
		if (!okrf) {
			EXCEPT("error registering process family with procd");
		}
		if (ResumeThread(piProcess.hThread) == (DWORD)-1) {
			EXCEPT("error resuming newly created process: %u",
			       GetLastError());
		}
	}

	// reset sockets that we had to inherit back to a
	// non-inheritable permission
	if ( sock_inherit_list ) {
		for (i = 0 ;
			 (sock_inherit_list[i] != NULL) && (i < MAX_INHERIT_SOCKS) ;
			 i++)
        {
			((Sock *)sock_inherit_list[i])->set_inheritable(false);
		}
	}
#else
	// Squash compiler warning about inherit_handles being set but not used on Linux
	if (inherit_handles) {}

	// START A NEW PROCESS ON UNIX

		// We have to do some checks on the executable name and the
		// cwd before we fork.  We want to do these in priv state
		// specified, but in the user priv if PRIV_USER_FINAL specified
		// or in the condor priv if PRIV_CONDOR_FINAL is specified.
		// Don't do anything in PRIV_UNKNOWN case.

	if ( priv != PRIV_UNKNOWN ) {
		if ( priv == PRIV_USER_FINAL ) {
			current_priv = set_user_priv();
		} else if ( priv == PRIV_CONDOR_FINAL ) {
			current_priv = set_condor_priv();
		} else {
			current_priv = set_priv( priv );
		}
	}

	// First, check to see that the specified executable exists.
	if( access(executable,F_OK | X_OK) < 0 ) {
		return_errno = errno;
		dprintf( D_ALWAYS, "Create_Process: "
				 "Cannot access specified executable \"%s\": "
				 "errno = %d (%s)\n", executable, errno, strerror(errno) );
		if ( priv != PRIV_UNKNOWN ) {
			set_priv( current_priv );
		}
		goto wrapup;
	}

		// Change back to the priv we came from:
	if ( priv != PRIV_UNKNOWN ) {
		set_priv( current_priv );
	}

		// if we're given a relative path (in name) AND we want to cwd
		// here, we have to prepend stuff to name make it the full path.
		// Otherwise, we change directory and execv fails.

	if( cwd && (cwd[0] != '\0') ) {

		if ( executable[0] != '/' ) {   // relative path
			std::string currwd;
			if ( !condor_getcwd( currwd ) ) {
				dprintf ( D_ALWAYS, "Create_Process: getcwd failed\n" );
				goto wrapup;
			}

			formatstr(executable_fullpath_buf, "%s/%s", currwd.c_str(), executable);
			executable_fullpath = executable_fullpath_buf.c_str();

				// Finally, log it
			dprintf ( D_DAEMONCORE, "Full path exec name: %s\n", executable_fullpath );
		}

	}


		// Before we fork, we want to setup some communication with
		// our child in case something goes wrong before the exec.  We
		// don't want the child to exit if the exec fails, since we
		// can't tell from the exit code if it is from our child or if
		// the binary we exec'ed happened to use the same exit code.
		// So, we use a pipe.  The trick is that we set the
		// close-on-exec flag of the pipe, so we don't leak a file
		// descriptor to the child.  The parent reads off of the pipe.
		// If it is closed before there is any data sent, then the
		// exec succeeded.  Otherwise, it reads the errno and returns
		// that to the caller.  --Jim B. (Apr 13 2000)
	if (pipe(errorpipe) < 0) {
		dprintf(D_ALWAYS,"Create_Process: pipe() failed with errno %d (%s).\n",
				errno, strerror(errno));
		goto wrapup;
	}

	// process id for the environment ancestor history info
	forker_pid = ::getpid();

	// if the caller passed in a signal mask to apply to the child, we
	// block these signals before we fork. then in the parent, we change
	// the mask back to what it was immediately following the fork. in
	// the child, we apply the given mask again (using SIG_SETMASK rather
	// than SIG_BLOCK). the reason we take this extra step here is to
	// avoid the possibility of a signal in the passed-in mask being received
	// by the child before it has a chance to call sigprocmask
	//
	sigset_t saved_mask;
	if (sigmask != NULL) {

		// can't set the signal mask for daemon core processes
		//
		ASSERT(!want_command_port);

		if (sigprocmask(SIG_BLOCK, sigmask, &saved_mask) == -1) {
			dprintf(D_ALWAYS,
			        "Create_Process: sigprocmask error: %s (%d)\n",
			        strerror(errno),
			        errno);
			goto wrapup;
		}
	}

	// If needed, call the pre-fork proc family registration
	if (m_proc_family && family_info) {
		m_proc_family->register_subfamily_before_fork(family_info);
	}

	if (remap) {
		if (executable_fullpath) {
			alt_executable_fullpath = remap->RemapFile(executable_fullpath);
			if (alt_executable_fullpath.compare(executable_fullpath))
				dprintf(D_ALWAYS, "Remapped file: %s\n", alt_executable_fullpath.c_str());
		}
		if (cwd) {
			alt_cwd = remap->RemapDir(cwd);
			if (alt_cwd.compare(cwd))
				dprintf(D_ALWAYS, "Remapped cwd: %s\n", alt_cwd.c_str());
		}
	}

	{
			// Create a "forkit" object to hold all the state that we need in the child.
			// In some cases, the "fork" will actually be a clone() operation, which
			// is why we have to package all the state into something we can pass to
			// another function, rather than just doing it all inline here.
		CreateProcessForkit forkit(
			errorpipe,
			args,
			job_opt_mask,
			env,
			inheritbuf,
			privateinheritbuf,
			forker_pid,
			time_of_fork,
			mii,
			family_info,
			alt_cwd.length() ? alt_cwd.c_str() : cwd,
			executable,
			alt_executable_fullpath.length() ? alt_executable_fullpath.c_str() : executable_fullpath,
			std,
			numInheritFds,
			inheritFds,
			nice_inc,
			priv,
			want_command_port,
			sigmask,
			core_hard_limit,
			as_hard_limit,
			affinity_mask,
			remap);

		newpid = forkit.fork_exec();
	}

	if( newpid > 0 ) // fork succeeded
	{
		// if we were told to set the child's signal mask, we ANDed
		// those signals into our own mask right before the fork (see
		// the comment right before the fork). here we set our signal
		// mask back to what it was
		//
		if (sigmask != NULL) {
			if (sigprocmask(SIG_SETMASK, &saved_mask, NULL) == -1) {
				EXCEPT("Create_Process: sigprocmask error: %s (%d)",
				       strerror(errno),
				       errno);
			}
		}

			// close the write end of our error pipe
		close(errorpipe[1]);

			// read the tracking gid from the child.
		gid_t child_tracking_gid = 0;
		int tracking_gid_rc = full_read(errorpipe[0], &child_tracking_gid, sizeof(gid_t));
		if( tracking_gid_rc != sizeof(gid_t)) {
				// This should only happen if our child process died
				// before writing to the pipe.  So it cannot have
				// called exec(), because it always writes to the pipe
				// before calling exec.
			dprintf(D_ALWAYS,"Error: Create_Process(%s): failed to read child tracking gid: rc=%d, gid=%d, errno=%d %s.\n",
					executable,tracking_gid_rc,child_tracking_gid,errno,strerror(errno));

			int child_status;
			waitpid(newpid, &child_status, 0);
			close(errorpipe[0]);
			newpid = FALSE;
			goto wrapup;
		}

			// check our error pipe for any problems before the exec
		int child_errno = 0;
		if (full_read(errorpipe[0], &child_errno, sizeof(int)) == sizeof(int)) {
				// If we were able to read the errno from the
				// errorpipe before it was closed, then we know the
				// error happened before the exec.  We need to reap
				// the child and return FALSE.
			int child_failed_op = 0;
			if (full_read(errorpipe[0], &child_failed_op, sizeof(int)) != sizeof(int)) {
				child_failed_op = -1;
				dprintf(D_ALWAYS, "Warning: Create_Process: failed to read child process failure code\n");
			}
			int child_status;
			waitpid(newpid, &child_status, 0);
			errno = child_errno;
			return_errno = errno;
			switch( errno ) {

			case ERRNO_EXEC_AS_ROOT:
				dprintf( D_ALWAYS, "Create_Process(%s): child "
						 "failed because %s process was still root "
						 "before exec()\n",
						 executable,
						 priv_to_string(priv) );
				break;

			case ERRNO_REGISTRATION_FAILED:
				dprintf( D_ALWAYS, "Create_Process(%s): child "
						 "failed because it failed to register itself "
						 "with the ProcD\n",
						 executable );
				Register_Timer(0,
					(TimerHandlercpp)&DaemonCore::CheckProcInterfaceFromTimer,
					"DaemonCore::CheckProcInterface", this );
				break;

			case ERRNO_EXIT:
				dprintf( D_ALWAYS, "Create_Process(%s): child "
						 "failed because it called exit(%d).\n",
						 executable,
						 child_status );
				break;

			case ERRNO_PID_COLLISION:
					/*
					  see the big comment in the top of the child code
					  above for why this can happen.  if it does, we
					  need to increment our counter, make sure we
					  haven't gone over our maximum allowed collisions
					  before we give up, and if not, recursively
					  re-try the whole call to Create_Process().
					*/
				dprintf( D_ALWAYS, "Create_Process(%s): child "
						 "failed because PID %d is still in use by "
						 "DaemonCore\n",
						 executable,
						 (int)newpid );
				num_pid_collisions++;
				max_pid_retry = param_integer( "MAX_PID_COLLISION_RETRY",
											   DEFAULT_MAX_PID_COLLISIONS );
				if( num_pid_collisions > max_pid_retry ) {
					dprintf( D_ALWAYS, "Create_Process: ERROR: we've had "
							 "%d consecutive pid collisions, giving up! "
							 "(%zu PIDs being tracked internally.)\n",
							 num_pid_collisions, pidTable.size() );
						// if we break out of the switch(), we'll hit
						// the default failure case, goto the wrapup
						// code, and just return failure...
					break;
				}
					// if we're here, it means we had a pid collision,
					// but it's not (yet) fatal, and we should just
					// re-try the whole Create_Process().  however,
					// before we do, we need to do a little bit of the
					// default cleanup ourselves so we don't leak any
					// memory or fds...
				close(errorpipe[0]);
					// we also need to close the command sockets we've
					// got open sitting on our stack, so that if we're
					// trying to spawn using a fixed port, we won't
					// still be holding the port open in this lower
					// stack frame...
				for(SockPairVec::iterator it = socks.begin(); it != socks.end(); it++) {
					if ( it->has_relisock()) {
						it->rsock()->close();
					}
					if ( it->has_safesock()) {
						it->ssock()->close();
					}
				}
				dprintf( D_ALWAYS, "Re-trying Create_Process() to avoid "
						 "PID re-use\n" );
				return Create_Process( executable, args, priv, reaper_id,
				                       want_command_port, want_udp_command_port, env, cwd,
				                       family_info,
				                       sock_inherit_list, std, fd_inherit_list,
				                       nice_inc, sigmask, job_opt_mask );
				break;

			default:
				if( child_failed_op == CREATE_PROCESS_FAILED_CHDIR && cwd) {
					std::string remap_description;
					if( alt_cwd.length() && alt_cwd.compare(cwd) ) {
						formatstr(remap_description," remapped to \"%s\"",alt_cwd.c_str());
					}
					if (NULL != err_return_msg) {
						formatstr(*err_return_msg, "Cannot access initial working directory \"%s\"%s",
												  cwd, remap_description.c_str());
					}
					dprintf( D_ALWAYS, "Create_Process: "
							 "Cannot access initial working directory \"%s\"%s: "
							 "errno = %d (%s)\n",
							 cwd, remap_description.c_str(),
							 return_errno, strerror(return_errno) );
// ENOENT behavior doesn't seem to be defined by POSIX, but appears
// to be Linux-specific.  Just in case we mislead folks, limit this logic.
#if defined(LINUX)
				}
				else if ((errno == ENOENT) && (priv == PRIV_USER_FINAL))
				{
					TemporaryPrivSentry tps(PRIV_USER);
					struct stat statbuf;
					int script_fd = -1;
					const static size_t buflen = 1024;
					char script_buf[buflen + 1]; script_buf[buflen] = '\0';
					ssize_t read_bytes = 0;
					if ((stat(executable_fullpath, &statbuf) == 0) &&
						(access(executable_fullpath, R_OK | X_OK) == 0) &&
						((script_fd = open(executable_fullpath, O_RDONLY)) >= 0) &&
						((read_bytes = full_read(script_fd, script_buf, buflen)) > 1) &&
						(script_buf[0] == '#' && script_buf[1] == '!') )
					{
						script_buf[read_bytes] = '\0';
						char *buf_begin_ptr = script_buf+2;
						while (*buf_begin_ptr && isspace(*buf_begin_ptr)) buf_begin_ptr++;
						char * buf_ptr = buf_begin_ptr;
						while (*buf_ptr && !isspace(*buf_ptr)) buf_ptr++;
						*buf_ptr = '\0';
						dprintf( D_ALWAYS, "Create_Process(%s): child exec "
							"failed due to bad interpreter (%s)\n",
							executable,
							buf_begin_ptr );
						if (err_return_msg) formatstr(*err_return_msg,
							"invalid interpreter (%s) specified on first line of script", buf_begin_ptr);
					}
					if (script_fd >= 0)
					{
						close(script_fd);
					}
					errno = ENOENT;
#endif
				}
				else {
					dprintf( D_ALWAYS, "Create_Process(%s): child "
							 "failed with errno %d (%s) before exec()\n",
							 executable,
							 errno,
							 strerror(errno));
				}
				break;

			}
			close(errorpipe[0]);
			newpid = FALSE;
			goto wrapup;
		}
		close(errorpipe[0]);

#if defined(LINUX)
		if( family_info && family_info->group_ptr ) {
				// pass the tracking gid back to our caller
				// (Currently, we only get here in the starter.)
				// By the time we get here, we know exec succeeded,
				// so the tracking gid should never be group 0.
			ASSERT( child_tracking_gid != 0 );
			*(family_info->group_ptr) = child_tracking_gid;
		}
#endif

			// Now that we've seen if exec worked, if we are trying to
			// create a paused process, we need to wait for the
			// stopped child.
		if( HAS_DCJOBOPT_SUSPEND_ON_EXEC(job_opt_mask) ) {
#if defined(LINUX) && defined(TDP)
				// NOTE: we need to be in user_priv to do this, since
				// we're going to be sending signals and such
			priv_state prev_priv;
			prev_priv = set_user_priv();
			int rval = tdp_wait_stopped_child( newpid );
			set_priv( prev_priv );
			if( rval == -1 ) {
				return_errno = errno;
				dprintf(D_ALWAYS, 
					"Create_Process wait for '%s' failed: %d (%s)\n",
					executable,
					errno, strerror (errno) );
				newpid = FALSE;
				goto wrapup;
			}
#else
			dprintf(D_ALWAYS, "DCJOBOPT_SUSPEND_ON_EXEC not implemented.\n");

#endif /* LINUX && TDP */
		}
	}
	else if( newpid < 0 )// Error condition
	{
		dprintf(D_ALWAYS, "Create Process: fork() for '%s' "
				"failed: %s (%d)\n",
				executable,
				strerror(errno), errno );
		close(errorpipe[0]); close(errorpipe[1]);
		newpid = FALSE;
		goto wrapup;
	}
#endif

	// Now that we have a child, store the info in our pidTable
	{
		// New scope so that goto can jump past declaration of pid_itr and
		// inserted.
		auto [pid_itr, inserted] = pidTable.emplace(newpid, PidEntry());
		ASSERT(inserted);
		pidtmp = &pid_itr->second;
	}
	pidtmp->pid = newpid;
	pidtmp->new_process_group = (family_info != NULL);

	{
		char const *shared_port_addr = shared_port_endpoint.GetMyRemoteAddress();
		if( !shared_port_addr ) {
			shared_port_addr = shared_port_endpoint.GetMyLocalAddress();
		}

		if( shared_port_addr ) {
			pidtmp->sinful_string = shared_port_addr;
				// we will clean up the socket if the child doesn't
			pidtmp->shared_port_fname = shared_port_endpoint.GetSocketFileName();
		}
		else if ( want_command_port != FALSE ) {
//PRAGMA_REMIND("adesmet: Assuming the first address is the one to use. TODOIPV6")
			if(socks.begin() != socks.end()) {
				Sinful sinful(sock_to_string(socks.begin()->rsock()->_sock));
				if( !want_udp ) {
					sinful.setNoUDP(true);
				}
				pidtmp->sinful_string = sinful.getSinful();
			}
		}
	}

	pidtmp->is_local = TRUE;
	pidtmp->parent_is_local = TRUE;
	pidtmp->reaper_id = reaper_id;
	if(!session_id.empty())
	{
		pidtmp->child_session_id = strdup(session_id.c_str());
	}
#ifdef WIN32
	pidtmp->hProcess = piProcess.hProcess;
	pidtmp->hThread = piProcess.hThread;
	pidtmp->pipeEnd = NULL;
	pidtmp->tid = piProcess.dwThreadId;
	pidtmp->pipeReady = 0;
	pidtmp->deallocate = 0;
#endif 

		// Leave named socket in place so child can continue to use it.
	shared_port_endpoint.Detach();

		// Now, handle the DC-managed std pipes, if any.
	for (i=0; i<=2; i++) {
		if (dc_pipe_fds[i][0] != -1) {
				// We made a DC pipe, so close the end we don't need,
				// and stash the end we care about in the PidEntry.
			if (i == 0) {
					// For stdin, we close our copy of the read end
					// and stash the write end.
				Close_Pipe(dc_pipe_fds[i][0]);
				pidtmp->std_pipes[i] = dc_pipe_fds[i][1];
			}
			else {
					// std(out|err) is reversed: we close our copy of
					// the write end and stash the read end.
				Close_Pipe(dc_pipe_fds[i][1]);
				pidtmp->std_pipes[i] = dc_pipe_fds[i][0];
				const char* pipe_desc;
				const char* pipe_handler_desc;
				if (i == 1) {
					pipe_desc = "DC stdout pipe";
					pipe_handler_desc = "DC stdout pipe handler";
				}
				else {
					pipe_desc = "DC stderr pipe";
					pipe_handler_desc = "DC stderr pipe handler";
				}
				Register_Pipe(dc_pipe_fds[i][0], pipe_desc,
					  static_cast<PipeHandlercpp>(&DaemonCore::PidEntry::pipeHandler),
					  pipe_handler_desc, pidtmp);
			}
				// Either way, we stashed/closed as needed, so clear
				// out the records in dc_pipe_fds so we don't try to
				// clean these up again during wrapup.
			dc_pipe_fds[i][0] = dc_pipe_fds[i][1] = DC_STD_FD_NOPIPE;
		}
	}

	/* remember the family history of the new pid */
	pidenvid_init(&pidtmp->penvid);
	if (pidenvid_filter_and_insert(&pidtmp->penvid, GetEnviron()) !=
		PIDENVID_OK)
	{
		EXCEPT( "Create_Process: More ancestor environment IDs found than "
				"PIDENVID_MAX which is currently %d. Programmer Error.",
				PIDENVID_MAX );
	}
	if (pidenvid_append_direct(&pidtmp->penvid, 
			forker_pid, newpid, time_of_fork, mii) == PIDENVID_OVERSIZED)
	{
		EXCEPT( "Create_Process: Cannot add child pid to PidEnvID table "
				"because there aren't enough entries. PIDENVID_MAX is "
				"currently %d! Programmer Error.", PIDENVID_MAX );
	}

#if !defined(WIN32)
	// here, we do any parent-side work needed to register the new process
	// with our ProcFamily logic
	//
	if ((family_info != NULL) && !m_proc_family->register_from_child()) {
		Register_Family(newpid,
		                getpid(),
		                family_info->max_snapshot_interval,
		                &pidtmp->penvid,
		                family_info->login,
		                NULL,
		               family_info);
	}
	// A bit of a hack.  If there's a cgroup, we've set that upon
	// in the child process, to avoid any races.  But here in the parent
	// we need to record that happened, so we can use the cgroup For
	// monitoring, cleanup, etc.
	if (family_info && m_proc_family && family_info->cgroup) {
		m_proc_family->assign_cgroup_for_pid(newpid, family_info->cgroup);
	}
#endif

	runtime = _condor_debug_get_time_double();
	delta_runtime = (runtime - create_process_begin_time);
	dprintf(D_DAEMONCORE,
		"Child Process: pid %lu at %s (%.2f sec)\n",
		(unsigned long)newpid, 
        pidtmp->sinful_string.c_str(), 
        delta_runtime);
#ifdef WIN32
	WatchPid(pidtmp);
#endif

	// Now that child exists, we (the parent) should close up our copy of
	// the childs command listen cedar sockets.  Since these are on
	// the stack (socks), they will get closed when we return.

 wrapup:

#ifndef WIN32
		// if we're here, it means we did NOT have a pid collision, or
		// we had too many and gave up.  either way, we should clear
		// out our static counter.
	num_pid_collisions = 0;
#else
	if(newenv) {
		delete [] newenv;
	}
#endif

		// If we created any pipes for this process and didn't yet
		// close them or stash them in the PidEntry, close them now.
	for (i=0; i<=2; i++) {
		for (j=0; j<=1; j++) {
			if (dc_pipe_fds[i][j] != -1) {
				Close_Pipe(dc_pipe_fds[i][j]);
			}
		}
	}

	//runtime = dc_stats.AddRuntimeSample("DCCreate_Process001", IF_VERBOSEPUB, runtime);
	runtime = dc_stats.AddRuntimeSample("DCCreate_ProcessTot", IF_VERBOSEPUB, create_process_begin_time);
    if ((runtime - create_process_begin_time) > delta_runtime + 0.5) {
	   dprintf(D_DAEMONCORE,
           "Warning: cleanup from Create_Process took %.3f sec, Create_Process took %.3f sec overall\n",
           (runtime - create_process_begin_time) - delta_runtime,
           (runtime - create_process_begin_time));
    }

	errno = return_errno;
	return newpid;
}
MSC_RESTORE_WARNING(6262) // warn when function uses > 16k stack

#ifdef WIN32
/* Create_Thread support */
struct thread_info {
	ThreadStartFunc start_func;
	void *arg;
	Stream *sock;
	priv_state priv;
};

unsigned
win32_thread_start_func(void *arg) {
	dprintf(D_FULLDEBUG,"In win32_thread_start_func\n");
	thread_info *tinfo = (thread_info *)arg;
	int rval;
	set_priv(tinfo->priv);	// start thread at same priv_state as parent
	rval = tinfo->start_func(tinfo->arg, tinfo->sock);
	if (tinfo->arg) free(tinfo->arg);
	if (tinfo->sock) delete tinfo->sock;
	free(tinfo);
	return rval;
}
#endif

class FakeCreateThreadReaperCaller: public Service {
public:
	FakeCreateThreadReaperCaller(int exit_status,int reaper_id);

	void CallReaper(int timerID = -1);

	int FakeThreadID() const { return m_tid; }

private:
	int m_tid; // timer id
	int m_exit_status;
	int m_reaper_id;
};

FakeCreateThreadReaperCaller::FakeCreateThreadReaperCaller(int exit_status,int reaper_id):
	m_exit_status(exit_status), m_reaper_id(reaper_id)
{
		// We cannot call the reaper right away, because the caller of
		// Create_Thread doesn't yet know the "thread id".  Therefore,
		// register a timer that will call the reaper.
	m_tid = daemonCore->Register_Timer(
		0,
		(TimerHandlercpp)&FakeCreateThreadReaperCaller::CallReaper,
		"FakeCreateThreadReaperCaller::CallReaper()",
		this );

	ASSERT( m_tid >= 0 );
}

void
FakeCreateThreadReaperCaller::CallReaper( int /* timerID */ ) {
	daemonCore->CallReaper( m_reaper_id, "fake thread", m_tid, m_exit_status );
	delete this;
}

int
DaemonCore::Create_Thread(ThreadStartFunc start_func, void *arg, Stream *sock,
						  int reaper_id)
{
	// check reaper_id validity
	if ( reaper_id > 0 && reaper_id < nextReapId ) {
		size_t i;
		for ( i = 0; i < nReap; i++ ) {
			if ( reapTable[i].num == reaper_id ) {
				break;
			}
		}
		if ( i == nReap ) {
			reaper_id = -1;
		}
	}
	if ( (reaper_id < 1) || (reaper_id > nextReapId) ) {
		dprintf(D_ALWAYS,"Create_Thread: invalid reaper_id\n");
		return FALSE;
	}

	if( DoFakeCreateThread() ) {
			// Rather than creating a thread (or fork), we have been
			// configured to just call the function directly in the
			// current process, and then register a timer to call the
			// reaper.

		// need to copy the sock because our caller is going to delete/close it
		Stream *s = sock ? sock->CloneStream() : (Stream *)NULL;

		priv_state saved_priv = get_priv();
		int exit_status = start_func(arg,s);

		if (s) { delete s; s=NULL; }
		if (arg) { free(arg);	arg=NULL; }		// arg should point to malloc()'ed data

#ifndef WIN32
			// In unix, we need to make exit_status like wait waitpid() returns
		exit_status = exit_status<<8;
#endif

		priv_state new_priv = get_priv();
		if( saved_priv != new_priv ) {
			const char *reaper = NULL;
			for ( size_t i = 0; i < nReap; i++ ) {
				if ( reapTable[i].num == reaper_id ) {
					reaper = reapTable[i].handler_descrip;
					break;
				}
			}
			dprintf(D_ALWAYS,
					"Create_Thread: UNEXPECTED: priv state changed "
					"during worker function: %d %d (%s)\n",
					(int)saved_priv, (int)new_priv,
					reaper ? reaper : "no reaper" );
			set_priv(saved_priv);
		}

		FakeCreateThreadReaperCaller *reaper_caller =
			new FakeCreateThreadReaperCaller( exit_status, reaper_id );

		// We return the bogus thread id here, which is really the 
		// dc timer callback id.  However, we overload the return value
		// so that false means failure.  Timer ID's can be zero, but 
		// it is unlikely that this is the first registered timer.
		// If it is zero, we'll double-free in the caller, and assume
		// that the thread create failed.  So just assert that it isn't.
		ASSERT(reaper_caller->FakeThreadID() != 0)

		return reaper_caller->FakeThreadID();
	}

	// Before we create the thread, call InfoCommandSinfulString once.
	// This makes certain that InfoCommandSinfulString has allocated its
	// buffer which will make it thread safe when called from SendSignal().
	(void)InfoCommandSinfulString();

#ifdef WIN32
	unsigned tid = 0;
	HANDLE hThread = NULL;
	priv_state priv;
	// need to copy the sock because our caller is going to delete/close it
	Stream *s = sock ? sock->CloneStream() : (Stream *)NULL;

	thread_info *tinfo = (thread_info *)malloc(sizeof(thread_info));
	ASSERT( tinfo );
	tinfo->start_func = start_func;
	tinfo->arg = arg;
	tinfo->sock = s;
		// find out this threads priv state, so our new thread starts out
		// at the same priv state.  on Unix this is not a worry, since
		// priv_state on Unix is per process.  but on NT, it is per thread.
	priv = set_condor_priv();
	set_priv(priv);
	tinfo->priv = priv;
		// create the thread.
	hThread = (HANDLE) _beginthreadex(NULL, 1024,
				 (CRT_THREAD_HANDLER)win32_thread_start_func,
				 (void *)tinfo, 0, &tid);
	if ( hThread == NULL ) {
		EXCEPT("CreateThread failed");
	}
#else
		// we have to do the same checking for pid collision here as
		// we do in the Create_Process() case (see comments there).
	static int num_pid_collisions = 0;
	int max_pid_retry = 0;
	int errorpipe[2];
    if (pipe(errorpipe) < 0) {
        dprintf( D_ALWAYS,
				 "Create_Thread: pipe() failed with errno %d (%s)\n",
				 errno, strerror(errno) );
		return FALSE;
    }
	int tid;
	tid = fork();
	if (tid == 0) {				// new thread (i.e., child process)
		_condor_fast_exit = 1;
            // close the read end of our error pipe and set the
            // close-on-exec flag on the write end
        close(errorpipe[0]);
		std::ignore = fcntl(errorpipe[1], F_SETFD, FD_CLOEXEC);

		dprintf_init_fork_child();

		pid_t pid = ::getpid();
		if (pidTable.find(pid) != pidTable.end()) {
                // we've already got this pid in our table! we've got
                // to bail out immediately so our parent can retry.
            int child_errno = ERRNO_PID_COLLISION;
			std::ignore = write(errorpipe[1], &child_errno, sizeof(child_errno));
			close( errorpipe[1] );
			exit(4);
        }
			// if we got this far, we know we don't need the errorpipe
			// anymore, so we can close it now...
		close( errorpipe[1] );
		exit(start_func(arg, sock));
	} else if ( tid > 0 ) {  // parent process
			// close the write end of our error pipe
        close( errorpipe[1] );
            // check our error pipe for any problems before the exec
        bool had_child_error = false;
        int child_errno = 0;
        if( read(errorpipe[0], &child_errno, sizeof(int)) == sizeof(int) ) {
			had_child_error = true;
		}
		close( errorpipe[0] );
		if( had_child_error ) {
                // If we were able to read the errno from the
                // errorpipe before it was closed, then we know the
                // error happened before the exec.  We need to reap
                // the child and return FALSE.
            int child_status;
            waitpid(tid, &child_status, 0);
			if( child_errno != ERRNO_PID_COLLISION ) {
				EXCEPT( "Impossible: Create_Thread child_errno (%d) is not "
						"ERRNO_PID_COLLISION!", child_errno );
			}
			dprintf( D_ALWAYS, "Create_Thread: child failed because "
					 "PID %d is still in use by DaemonCore\n",
					 tid );
			num_pid_collisions++;
			max_pid_retry = param_integer( "MAX_PID_COLLISION_RETRY",
										   DEFAULT_MAX_PID_COLLISIONS );
			if( num_pid_collisions > max_pid_retry ) {
				dprintf( D_ALWAYS, "Create_Thread: ERROR: we've had "
						 "%d consecutive pid collisions, giving up! "
						 "(%zu PIDs being tracked internally.)\n",
						 num_pid_collisions, pidTable.size() );
				num_pid_collisions = 0;
				return FALSE;
			}
				// if we're here, it means we had a pid collision,
				// but it's not (yet) fatal, and we should just
				// re-try the whole Create_Thread().
			dprintf( D_ALWAYS, "Re-trying Create_Thread() to avoid "
					 "PID re-use\n" );
			return Create_Thread( start_func, arg, sock, reaper_id );
		}
	} else {  // fork() failure
		dprintf( D_ALWAYS, "Create_Thread: fork() failed: %s (%d)\n",
				 strerror(errno), errno );
		num_pid_collisions = 0;
        close( errorpipe[0] );
        close( errorpipe[1] );
		return FALSE;
	}
		// if we got here, there's no collision, so reset our counter
	num_pid_collisions = 0;
	if (arg) free(arg);			// arg should point to malloc()'ed data
#endif

	dprintf(D_DAEMONCORE,"Create_Thread: created new thread, tid=%d\n",tid);

	// store the thread info in our pidTable
	// -- this is safe on Unix since our thread is really a process but
	//    on NT we need to avoid conflicts between tids and pids -
	//	  the DaemonCore reaper code handles this on NT by checking
	//	  hProcess.  If hProcess is NULL, it is a thread, else a process.
	auto [pid_itr, inserted] = pidTable.emplace(tid, PidEntry());
	ASSERT(inserted);
	PidEntry& pidtmp = pid_itr->second;
	pidtmp.new_process_group = FALSE;
	pidtmp.is_local = TRUE;
	pidtmp.parent_is_local = TRUE;
	pidtmp.reaper_id = reaper_id;
#ifdef WIN32
	// we lie here and set pidtmp->pid to equal the tid.  this allows
	// the DaemonCore WinNT pidwatcher code to remain mostly ignorant
	// that this is really a thread instead of a process.  we can get
	// away with this because currently WinNT pids and tids do not
	// conflict --- lets hope it stays that way!
	pidtmp.pid = tid;
	pidtmp.hProcess = NULL;	// setting this to NULL means this is a thread
	pidtmp.hThread = hThread;
	pidtmp.pipeEnd = NULL;
	pidtmp.tid = tid;
	pidtmp.deallocate = 0;
	WatchPid(&pidtmp);
#else
	pidtmp.pid = tid;
#endif
	return tid;
}

int
DaemonCore::Kill_Thread(int tid)
{
	dprintf(D_DAEMONCORE,"called DaemonCore::Kill_Thread(%d)\n", tid);
#if defined(WIN32)
	/*
	  My Life of Pain:  Yuck.  This is a no-op on WinNT because
	  the TerminateThread() call is so useless --- calling it could
	  mess up the entire process, since if the thread is currently
	  executing inside of system code, system mutexes are not
	  released!!! Thus, calling NT's TerminateThread() could be
	  the last thing this process does!
	 */
	return 1;
#else
	if (ProcessExitedButNotReaped(tid)) {
		return true;
	}
	priv_state priv = set_root_priv();
	int status = kill(tid, SIGKILL);
	set_priv(priv);
	return (status >= 0);		// return 1 if kill succeeds, 0 otherwise
#endif
}

int
DaemonCore::Get_Family_Usage(pid_t pid, ProcFamilyUsage& usage, bool full)
{
	ASSERT(m_proc_family != NULL);
	return m_proc_family->get_usage(pid, usage, full);
}

int
DaemonCore::Suspend_Family(pid_t pid)
{
	ASSERT(m_proc_family != NULL);
	return m_proc_family->suspend_family(pid);
}

int
DaemonCore::Continue_Family(pid_t pid)
{
	ASSERT(m_proc_family != NULL);
	return m_proc_family->continue_family(pid);
}

int
DaemonCore::Kill_Family(pid_t pid)
{
	ASSERT(m_proc_family != NULL);
	return m_proc_family->kill_family(pid);
}


int
DaemonCore::Extend_Family_Lifetime(pid_t pid)
{
	if (m_proc_family != nullptr) {
		return m_proc_family->extend_family_lifetime(pid);
	}
	return true;
}
int
DaemonCore::Signal_Process(pid_t pid, int sig)
{
	ASSERT(m_proc_family != NULL);
	dprintf(D_ALWAYS, "sending signal %d to process with pid %u\n",sig,pid);
	return m_proc_family->signal_process(pid,sig);
}


void 
DaemonCore::Unregister_subfamily(pid_t pid) {
	if (m_proc_family) {
		m_proc_family->unregister_family(pid);
	}
}

void
DaemonCore::Proc_Family_Cleanup()
{
	if (m_proc_family) {
		delete m_proc_family;
		m_proc_family = NULL;
	}
}

bool
DaemonCore::Proc_Family_QuitProcd(void(*notify)(void*me, int pid, int status), void*me)
{
	if (m_proc_family) {
		return m_proc_family->quit(notify, me);
	}
	return false;
}


// extracts the parent address and inherited socket information from the given inherit string
// then tokenizes the remaining items from the inherit string into the supplied vector.
// return value: number of entries in the socks[] array that were populated.
// note: the size of the socks array should be 1 more than the maximum
//
int extractInheritedSocks (
	const char * inherit,  // in: inherit string, usually from CONDOR_INHERIT environment variable
	pid_t & ppid,          // out: pid of the parent
	std::string & psinful, // out: sinful of the parent
	Stream* socks[],   // out: filled in with items from the inherit string
	int     cMaxSocks, // in: number of items in the socks array
	std::vector<std::string> & remaining_items) // out: unparsed items from the inherit string are added to this
{
	if ( ! inherit || ! inherit[0])
		return 0;

	int cSocks = 0;
	StringTokenIterator list(inherit, " ");

	// first is parent pid and sinful
	const char * ptmp = list.first();
	if (ptmp) {
		ppid = atoi(ptmp);
		ptmp = list.next();
		if (ptmp) psinful = ptmp;
	}

	// inherit cedar socks
	ptmp = list.next();
	while (ptmp && (*ptmp != '0')) {
		if (cSocks >= cMaxSocks) {
			break;
		}
		switch (*ptmp) {
			case '1' : {
				// inherit a relisock
				ReliSock * rsock = new ReliSock();
				ptmp = list.next();
				rsock->deserialize(ptmp);
				rsock->set_inheritable(false);
				dprintf(D_DAEMONCORE,"Inherited a ReliSock\n");
				// place into array...
				socks[cSocks++] = (Stream *)rsock;
				break;
			}
			case '2': {
				SafeSock * ssock = new SafeSock();
				ptmp = list.next();
				ssock->deserialize(ptmp);
				ssock->set_inheritable(false);
				dprintf(D_DAEMONCORE,"Inherited a SafeSock\n");
				// place into array...
				socks[cSocks++] = (Stream *)ssock;
				break;
			}
			default:
				EXCEPT("Daemoncore: Can only inherit SafeSock or ReliSocks, not %c (%d)", *ptmp, (int)*ptmp);
				break;
		} // end of switch
		ptmp = list.next();
	}

	// put the remainder of the inherit items into a stringlist for use by the caller.
	while ((ptmp = list.next())) {
		remaining_items.emplace_back(ptmp);
	}

	return cSocks;
}

void
DaemonCore::Inherit( void )
{
	int numInheritedSocks = 0;
	const char *ptmp;
	static bool already_inherited = false;
	std::string saved_sinful_string;

	if( already_inherited ) {
		return;
	}
	already_inherited = true;

    /* Here we handle inheritance of sockets, file descriptors, and/or
	   handles from our parent.  This is done via an environment variable
	   "CONDOR_INHERIT".  If this variable does not exist, it usually
	   means our parent is not a daemon core process.  CONDOR_INHERIT
	   has the following fields.  Each field seperated by a space:
		*	parent pid
		*	parent sinful-string
	    *   cedar sockets to inherit.  each will start with a
	 		"1" for relisock, a "2" for safesock, and a "0" when done.
		*	command sockets.  first the rsock, then the ssock, then a "0".
	*/
	const char *envName = ENV_CONDOR_INHERIT;
	const char *tmp = GetEnv( envName );
	if (tmp) {
		dprintf ( D_DAEMONCORE, "%s: \"%s\"\n", envName, tmp );
		UnsetEnv( envName );
	} else {
		dprintf ( D_DAEMONCORE, "%s: is NULL\n", envName );
	}

	std::vector<std::string> inherit_list;
	numInheritedSocks = extractInheritedSocks(tmp,
		ppid, saved_sinful_string,
		inheritedSocks, COUNTOF(inheritedSocks),
		inherit_list);
	if (ppid) {
		// insert ppid into table
		dprintf(D_DAEMONCORE,"Parent PID = %d\n", ppid);
		auto [pid_itr, inserted] = pidTable.emplace(ppid, PidEntry());
		ASSERT(inserted);
		PidEntry& pidtmp = pid_itr->second;
		pidtmp.pid = ppid;
		dprintf(D_DAEMONCORE,"Parent Command Sock = %s\n",saved_sinful_string.c_str());
		pidtmp.sinful_string = saved_sinful_string;
		pidtmp.is_local = TRUE;
		pidtmp.parent_is_local = TRUE;
		pidtmp.reaper_id = 0;
#ifdef WIN32
		pidtmp.deallocate = 0L;

		pidtmp.hProcess = ::OpenProcess( SYNCHRONIZE |
				PROCESS_QUERY_INFORMATION, FALSE, ppid );


		// We want to avoid trying to watch the ppid if it turns out
		// that we can't open a handle to it because we have insufficient
		// permissions. In the case of dagman, it runs as a user, which
		// doesn't necessarily have the perms to open a handle to the
		// schedd process. If we fail to get the handle for some reason
		// other than ACCESS_DENIED however, we want to try to watch the
		// pid, and consequently cause the assert() to blow.

		bool watch_ppid = true;

		if ( pidtmp.hProcess == NULL ) {
			if ( GetLastError() == ERROR_ACCESS_DENIED ) {
				dprintf(D_FULLDEBUG, "OpenProcess() failed - "
						"ACCESS DENIED. We can't watch parent process.\n");
				watch_ppid = false;
			} else {
				dprintf(D_ALWAYS, "OpenProcess() failed - Error %d\n",
					   	GetLastError());
			}
		}

		pidtmp.hThread = NULL;		// do not allow child to suspend parent
		pidtmp.pipeEnd = NULL;
		pidtmp.deallocate = 0L;
		if ( watch_ppid ) {
			assert(pidtmp.hProcess);
			WatchPid(&pidtmp);
		}
#endif

		if (numInheritedSocks >= MAX_SOCKS_INHERITED) {
			EXCEPT("MAX_SOCKS_INHERITED reached.");
		}
		inheritedSocks[numInheritedSocks] = NULL;

		// inherit our "command" cedar socks.  they are sent
		// relisock, then safesock, then a "0".
		// we then register rsock and ssock as command sockets below...
		auto inherit_list_itr = inherit_list.begin();
		if (inherit_list_itr != inherit_list.end() && strncmp(inherit_list_itr->c_str(), "SharedPort:", 11) == 0) {
			ptmp = inherit_list_itr->c_str() + 11;
			delete m_shared_port_endpoint;
			m_shared_port_endpoint = new SharedPortEndpoint();
			dprintf(D_DAEMONCORE, "Inheriting a shared port pipe.\n");
			m_shared_port_endpoint->deserialize(ptmp);
			inherit_list_itr++;
		}

		dprintf(D_DAEMONCORE,"Inheriting Command Sockets\n");
		while (inherit_list_itr != inherit_list.end() && (*inherit_list_itr)[0] != '0') {
			ptmp = inherit_list_itr->c_str();
			switch ( *ptmp ) {
				case '0': {
					EXCEPT("Daemoncore: Launched by a pre-8.2 HTCondor process; this is not supported. Please upgrade all HTCondor executables on this computer.");
					break;
				}
				case '1': {
					ptmp = (++inherit_list_itr)->c_str();
					if(dc_socks.empty() || dc_socks.back().has_relisock()) {
						dc_socks.push_back(SockPair());
					}
					dc_socks.back().has_relisock(true);
					dc_socks.back().rsock()->deserialize(ptmp);
					dc_socks.back().rsock()->set_inheritable(false);
					break;
				}

				case '2': {
					ptmp = (++inherit_list_itr)->c_str();
					if( !m_wants_dc_udp_self ) {
							// we don't want a UDP command socket, but our parent
							// made one for us, because it didn't know any better
						Sock::close_serialized_socket(ptmp);
						dprintf(D_DAEMONCORE,"Removing inherited UDP command socket.\n");
					}
					else {
						if(dc_socks.empty() || dc_socks.back().has_safesock()) {
							dc_socks.push_back(SockPair());
						}
						dc_socks.back().has_safesock(true);
						dc_socks.back().ssock()->deserialize(ptmp);
						dc_socks.back().ssock()->set_inheritable(false);
					}
					break;
				}

				default:
					EXCEPT("Daemoncore: Can only inherit SafeSock or ReliSock command sockets, not %c (%d)", *ptmp, (int)*ptmp);
					break;
			}

			inherit_list_itr++;
		}

	}	// end of if we read out CONDOR_INHERIT ok

	std::string family_session_info;
	const char *privEnvName = ENV_CONDOR_PRIVATE;
	const char *privTmp = GetEnv( privEnvName );
	if ( privTmp != NULL ) {
		dprintf ( D_DAEMONCORE, "Processing %s from parent\n", privEnvName );
	} else {
		privTmp = "";
	}

	for (auto& entry: StringTokenIterator(privTmp, " "))
	{
		ptmp = entry.c_str();
		if( strncmp(ptmp,"SessionKey:",11)==0 ) {
			dprintf(D_DAEMONCORE, "Removing session key.\n");
			ClaimIdParser claimid(ptmp+11);
			bool rc = getSecMan()->CreateNonNegotiatedSecuritySession(
				DAEMON,
				claimid.secSessionId(),
				claimid.secSessionKey(),
				claimid.secSessionInfo(),
				AUTH_METHOD_FAMILY,
				CONDOR_PARENT_FQU,
				saved_sinful_string.c_str(),
				0,
				nullptr, false);
			if(!rc)
			{
				dprintf(D_ALWAYS, "Error: Failed to recreate security session in child daemon.\n");
			}
			IpVerify* ipv = getSecMan()->getIpVerify();
			std::string id = CONDOR_PARENT_FQU;
			ipv->PunchHole(ADMINISTRATOR, id);
			ipv->PunchHole(DAEMON, id);
			ipv->PunchHole(CLIENT_PERM, id);
		}
		if( strncmp(ptmp,"FamilySessionKey:",17)==0 ) {
			if ( param_boolean("SEC_USE_FAMILY_SESSION", true) ) {
				dprintf(D_DAEMONCORE, "Inheriting family security session.\n");
				ClaimIdParser claimid(ptmp+17);
				m_family_session_id = claimid.secSessionId();
				m_family_session_key = claimid.secSessionKey();
				family_session_info = claimid.secSessionInfo();
			} else {
				dprintf(D_DAEMONCORE, "Ignoring inherited family security session\n");
			}
		}
	}

	UnsetEnv( privEnvName );

	bool new_family_session = false;
	if ( m_family_session_id.empty() ) {
		if ( m_create_family_session && param_boolean("SEC_USE_FAMILY_SESSION", true) ) {
			new_family_session = true;
			dprintf(D_DAEMONCORE, "Creating family security session.\n");
			char* c_session_id = Condor_Crypt_Base::randomHexKey();
			char* c_session_key = Condor_Crypt_Base::randomHexKey(SEC_SESSION_KEY_LENGTH_V9);

			m_family_session_id = "family:";
			m_family_session_id += c_session_id;
			m_family_session_key = c_session_key;

			free(c_session_id);
			free(c_session_key);
		} else {
			dprintf(D_DAEMONCORE, "Not creating family security session\n");
		}
	}

	if ( ! m_family_session_id.empty() ) {
		bool rc = getSecMan()->CreateNonNegotiatedSecuritySession(
				DAEMON,
				m_family_session_id.c_str(),
				m_family_session_key.c_str(),
				family_session_info.c_str(),
				AUTH_METHOD_FAMILY,
				CONDOR_FAMILY_FQU,
				NULL,
				0,
				nullptr, new_family_session);

		if(!rc) {
			dprintf(D_ALWAYS, "ERROR: Failed to create family security session.\n");
			m_family_session_id.clear();
			m_family_session_key.clear();
		} else {

			IpVerify* ipv = getSecMan()->getIpVerify();
			ipv->PunchHole(ADMINISTRATOR, CONDOR_FAMILY_FQU);
			ipv->PunchHole(DAEMON, CONDOR_FAMILY_FQU);
			ipv->PunchHole(ADVERTISE_MASTER_PERM, CONDOR_FAMILY_FQU);
			ipv->PunchHole(ADVERTISE_SCHEDD_PERM, CONDOR_FAMILY_FQU);
			ipv->PunchHole(ADVERTISE_STARTD_PERM, CONDOR_FAMILY_FQU);
			ipv->PunchHole(NEGOTIATOR, CONDOR_FAMILY_FQU);
			ipv->PunchHole(CLIENT_PERM, CONDOR_FAMILY_FQU);
		}
	}
}

void
DaemonCore::SetDaemonSockName( char const *sock_name )
{
	m_daemon_sock_name = sock_name ? sock_name : "";
}

void
DaemonCore::InitDCCommandSocket( int command_port )
{
	m_command_port_arg = command_port;

	if( command_port == 0 ) {
			// No command port wanted, just bail.
		dprintf( D_ALWAYS, "DaemonCore: No command port requested.\n" );
		return;
	}

	dprintf( D_DAEMONCORE, "Setting up command socket\n" );

		// First, try to inherit the sockets from our parent.
	Inherit();

		// If we are using a shared listener port, set that up.
	InitSharedPort(true);

		// If we don't have any command sockets yet, we need to create our
		// own udp and tcp sockets, bind them, etc.
	if( !m_shared_port_endpoint && dc_socks.empty()) {
			// Final bool indicates any error should be considered fatal.
		InitCommandSockets(command_port, command_port, dc_socks, m_wants_dc_udp_self, true);
	}

	for(SockPairVec::iterator it = dc_socks.begin();
		it != dc_socks.end(); it++) {

			// If we are the collector, increase the socket buffer size.  This
			// helps minimize the number of updates (UDP packets) the collector
			// drops on the floor.
		if( get_mySubSystem()->isType(SUBSYSTEM_TYPE_COLLECTOR) ) {
			int desired_size;

				// Dynamically construct the log message.
			std::string msg;

			if ( it->has_safesock()) {
					// set the UDP (ssock) read size to be large, so we do
					// not drop incoming updates.
				desired_size = param_integer("COLLECTOR_SOCKET_BUFSIZE",
											 10000 * 1024, 1024);
				int final_udp = it->ssock()->set_os_buffers(desired_size);
				msg += std::to_string(final_udp / 1024);
				msg += "k (UDP), ";
			}

				// and also set the outgoing TCP write size to be large so the
				// collector is not blocked on the network when answering queries
			if( it->has_relisock() ) {
				desired_size = param_integer("COLLECTOR_TCP_SOCKET_BUFSIZE",
											 128 * 1024, 1024 );
				int final_tcp = it->rsock()->set_os_buffers( desired_size, true );

				msg += std::to_string(final_tcp / 1024);
				msg += "k (TCP)";
			}
			if( !msg.empty() ) {
				dprintf(D_FULLDEBUG,
						"Reset OS socket buffer size to %s\n", msg.c_str());
			}
		}

			// now register these new command sockets.
			// Note: In other parts of the code, we assume that the
			// first command socket registered is TCP, so we must
			// register the rsock socket first.
		if( it->has_relisock() ) {
			Register_Command_Socket( it->rsock().get() );
		}
		if( it->has_safesock() ) {
			Register_Command_Socket( it->ssock().get() );
		}

		// "TODO publicNetworkIpAddr goes here"
		// See below, just after the loop

		if( it->has_relisock() && m_shared_port_endpoint ) {
				// SOAP-enabled daemons may have both a shared port and
				// a fixed TCP port for receiving SOAP commands
			dprintf( D_ALWAYS,"DaemonCore: non-shared command socket at %s\n",
					 it->rsock()->get_sinful() );
		}

		if ( ! it->has_safesock()) {
			dprintf( D_FULLDEBUG, "DaemonCore: UDP Command socket not created.\n");
		}

			// check if our command socket is on 127.0.0.1, and spit out a
			// warning if it is, since it probably means that /etc/hosts
			// is misconfigured [to preempt RUST like rust-admin #2915]

		if( it->has_relisock() ) {
			if ( it->rsock()->my_addr().is_loopback() ) {
				dprintf( D_ALWAYS, "WARNING: Condor is running on a loopback address\n" );
				dprintf( D_ALWAYS, "         of this machine, and may not visible to other hosts!\n" );
			}
		}

		std::string proto = "";
		if(it->has_relisock()) { proto = "TCP (ReliSock)"; }
		if(it->has_safesock()) {
			if(proto.length()) { proto += " and "; }
			proto += "UDP (SafeSock)";
		}
		// TODO: That I need to twice override "fixing" wildcard addresses is terrible
		// Something is wrong here and needs to be fixed.
		dprintf(D_ALWAYS, "Daemoncore: Listening at %s on %s.\n",
			it->rsock()->my_addr_wildcard_okay().to_sinful_wildcard_okay().c_str(), proto.c_str());
	}

	// TODO: This block should really be in the dc_socks loop above.
	// Problem 1: It's getting a global answer, not individual answers
	//            like it should.
	// Problem 2: (Deal breaker): currently if you're using shared ports
	//            dc_socks is empty, so the loop never fires.  We never
	//            log the addresses. And condor_who, which reads the logs,
	//            becomes sad, breaking tests.
	// If you're fixing this, look for "TODO publicNetworkIpAddr goes here"
	{
		char const *addr = publicNetworkIpAddr();
		if( addr ) {
			dprintf( D_ALWAYS,"DaemonCore: command socket at %s\n", addr );
		}
		char const *priv_addr = privateNetworkIpAddr();
		if( priv_addr ) {
			dprintf( D_ALWAYS,"DaemonCore: private command socket at %s\n", priv_addr );
		}
	}


	std::string super_addr_file;
	formatstr( super_addr_file, "%s_SUPER_ADDRESS_FILE", get_mySubSystem()->getName() );
	char* superAddrFN = param( super_addr_file.c_str() );
	if ( superAddrFN && !super_dc_rsock ) {
		super_dc_rsock = new ReliSock;
		super_dc_ssock = new SafeSock;

		if ( !super_dc_rsock || !super_dc_ssock ) {
			EXCEPT("Failed to create SuperUser Command socket");
		}
		// Note: BindAnyCommandPort() is in daemon core
		if ( !BindAnyLocalCommandPort(super_dc_rsock,super_dc_ssock)) {
			EXCEPT("Failed to bind SuperUser Command socket");
		}
		if ( !super_dc_rsock->listen() ) {
			EXCEPT("Failed to post a listen on SuperUser Command socket");
		}
		daemonCore->Register_Command_Socket( (Stream*)super_dc_rsock );
		daemonCore->Register_Command_Socket( (Stream*)super_dc_ssock );
		super_dc_rsock->set_inheritable(false);
		super_dc_ssock->set_inheritable(false);
		m_super_dc_port = super_dc_rsock->get_port();

		free(superAddrFN);
	}

		// Now, drop this sinful string into a file, if
		// mySubSystem_ADDRESS_FILE is defined.
	drop_addr_file();

		// now register any DaemonCore "default" handlers

	static int already_registered = false;
	if( !already_registered ) {
		already_registered = true;

			// register the command handler to take care of signals
		daemonCore->Register_CommandWithPayload( DC_RAISESIGNAL, "DC_RAISESIGNAL",
			(CommandHandlercpp)&DaemonCore::HandleSigCommand,
			"HandleSigCommand()", daemonCore, DAEMON );

			// this handler receives keepalive pings from our children, so
			// we can detect if any of our kids are hung.
		daemonCore->Register_CommandWithPayload( DC_CHILDALIVE,"DC_CHILDALIVE",
			(CommandHandlercpp)&DaemonKeepAlive::HandleChildAliveCommand,
			"HandleChildAliveCommand", &m_DaemonKeepAlive, DAEMON );
	}
}


#ifndef WIN32
int
DaemonCore::HandleDC_SIGCHLD(int sig)
{
	// This function gets called on Unix when one or more processes
	// in our pid table has terminated.
	// We need to reap the process, get the exit status,
	// and call HandleProcessExit to call a reaper.
	pid_t pid;
	int status;
	WaitpidEntry wait_entry;
	bool first_time = true;


	ASSERT( sig == SIGCHLD );

	for(;;) {
		errno = 0;
        if( (pid = waitpid(-1,&status,WNOHANG)) <= 0 ) {
			if( errno == EINTR ) {
					// Even though we're not supposed to be getting
					// any signals inside DaemonCore methods,
					// sometimes we get EINTR here.  In this case, we
					// want to re-do the waitpid(), not break out of
					// the loop, to make sure we're not leaving any
					// zombies lying around.  -Derek Wright 2/26/99
				continue;
			}

			if( errno == ECHILD || errno == EAGAIN || errno == 0 ) {
				/* 
				dprintf( D_FULLDEBUG,
						 "DaemonCore: No more children processes to reap.\n" );
				*/
			} else {
					// If it's not what we expect, we want D_ALWAYS
				dprintf( D_ALWAYS, "waitpid() returned %d, errno = %d\n",
						 pid, errno );
			}
            break; // out of the for loop and do not post DC_SERVICEWAITPIDS
        }
#if defined(LINUX) && defined(TDP)
		if( WIFSIGNALED(status) && WTERMSIG(status) == SIGTRAP ) {
				// This means the process has received a SIGTRAP to be
				// stopped.  Oddly, on Linux, this generates a
				// SIGCHLD.  So, we don't want to call the reaper for
				// this process, since it hasn't really exited.  So,
				// just call continue to ignore this particular pid.
			dprintf( D_FULLDEBUG, "received SIGCHLD from stopped TDP process\n");
			continue;
		}
#endif /* LINUX && TDP */

		// HandleProcessExit(pid, status);
		wait_entry.child_pid = pid;
		wait_entry.exit_status = status;
		WaitpidQueue.push_back(wait_entry);
		if (first_time) {
			Signal_Myself(DC_SERVICEWAITPIDS);
			first_time = false;
		}

	}

	return TRUE;
}
#endif // of ifndef WIN32

int
DaemonCore::HandleDC_SERVICEWAITPIDS(int)
{
	WaitpidEntry wait_entry;
    unsigned int iReapsCnt = ( m_iMaxReapsPerCycle > 0 ) ? m_iMaxReapsPerCycle: -1;

    while ( iReapsCnt )
    {
		// pull an reap event off our queue
		if ( WaitpidQueue.empty() ) {
			// queue is empty, just return cuz nothing more to do
			return TRUE;
		}

		wait_entry = WaitpidQueue.front();
		// we pulled something off the queue, handle it
		HandleProcessExit(wait_entry.child_pid, wait_entry.exit_status);
		// Remove wait_entry from the queue _after_ invoking the callback
		// so that the callback can tell that the process is gone.
		WaitpidQueue.pop_front();

		iReapsCnt--;
	}

	// now check if the queue still has more entries.  if so,
	// repost the DC_SERVICEWAITPIDS signal so we'll eventually
	// come back here and service the next entry.
	if ( !WaitpidQueue.empty() ) {
		Signal_Myself(DC_SERVICEWAITPIDS);
	}

	return TRUE;
}



#ifdef WIN32

// This function runs in a seperate thread and wathces over children
unsigned
pidWatcherThread( void* arg )
{
	DaemonCore::PidWatcherEntry* entry;
	int i;
	unsigned int numentries;
	bool must_send_signal = false;
	HANDLE hKids[MAXIMUM_WAIT_OBJECTS];
	int last_pidentry_exited = MAXIMUM_WAIT_OBJECTS + 5;
	unsigned int exited_pid;
	DWORD result;
	std::queue<DaemonCore::WaitpidEntry> MyExitedQueue;
	DaemonCore::WaitpidEntry wait_entry;

	entry = (DaemonCore::PidWatcherEntry *) arg;

	for (;;) {

	if (abort_pid_watcher_threads) { return FALSE; };

	::EnterCriticalSection(&(entry->crit_section));
	numentries = 0;
	for (i=0; i < entry->nEntries; i++ ) {
		if ( (i != last_pidentry_exited) && (entry->pidentries[i]) ) {
			if (InterlockedExchange(&(entry->pidentries[i]->deallocate),0L))
			{
				// deallocate flag was set.  call set_unregistered on the
				// PipeEnd and then remove this pentry
				// from our watch list.  Cancel_Pipe will take care of
				// the rest
				entry->pidentries[i]->pipeEnd->set_unregistered();
				entry->pidentries[i] = NULL;
				continue;	// on to the next i...
			}
			hKids[numentries] = entry->pidentries[i]->hProcess;
			// if process handle is NULL, it is really a thread
			if ( hKids[numentries] == NULL ) {
				// this is a thread entry, not a process entry
				hKids[numentries] = entry->pidentries[i]->hThread;
			}
			if ( hKids[numentries] == NULL ) {
				
				// This is a pipe. We use overlapped I/O to similate the
				// semantics of select. This is all handled by the
				// PipeEnd classes. (see pipe.WIN32.[Ch])
				hKids[numentries] = entry->pidentries[i]->pipeEnd->pre_wait();
			}
			entry->pidentries[numentries] = entry->pidentries[i];
			numentries++;
		}
	}
	hKids[numentries] = entry->event;
	entry->nEntries = numentries;
	::LeaveCriticalSection(&(entry->crit_section));

	// if there are no more entries to watch, AND we do
	// not need to send a signal due to a previous process exit,
	// then we're done.
	if ( numentries == 0 && !must_send_signal )
		return TRUE;	// this return will kill this thread

	/*	The idea here is we call WaitForMultipleObjects in poll mode (zero timeout).
		If we timeout, then call again waiting INFINITE time for something 
		to happen.	Once we do have an event, however, we continue
		to loop, calling WaitForMultipleObjects in poll mode (timeout=0)
		and queing results until nothing is left for us to reap.  We do this
		so we reap children in some sort of deterministic order, since
		WaitForMultipleObjects does not return handles in FIFO order.  This
		is important to prevent DaemonCore from "starving" some child 
		process/thread from being reaped when many new processes are being
		continuously created.
	*/
	result = WAIT_TIMEOUT;
	// if we are no longer watching anything (but we still have a signal
	// to send), simulate the wait function returning WAIT_TIMEOUT
	if (numentries) {
		result = ::WaitForMultipleObjects(numentries + 1, hKids, FALSE, 0);
	}
	if ( result == WAIT_TIMEOUT ) {
			// our poll saw nothing.  so if need to wake up the main thread
			// out of select, do so now before we block waiting for another event.
			// if must_send_signal flag is set, that means we must wake up the
			// main thread.
		
		bool notify_failed;
		while ( must_send_signal ) {
			// Eventually, we should just call SendSignal for this.
			// But for now, handle it all here.

			::EnterCriticalSection(&Big_fat_mutex); // enter big fat mutex
				// while we have the Big_fat_mutex, copy any exited pids
				// out of our thread local MyExitedQueue and into our main
				// thread's WaitpidQueue (of course, we must have the mutex
				// to go changing anything in WaitpidQueue).
			if ( !MyExitedQueue.empty() ) {
				daemonCore->HandleSig(_DC_RAISESIGNAL,DC_SERVICEWAITPIDS);
			}
			while (!MyExitedQueue.empty()) {
				daemonCore->WaitpidQueue.push_back( MyExitedQueue.front() );
				MyExitedQueue.pop();
			}

			// now wakeup the main thread so it notices our changes.
			// we use Do_Wake_up rather than Wake_up because we know
			// we aren't the main thread, but we don't know if condor_threads
			// was ever initialized. the latter function will not wake in that case.
			notify_failed = ! daemonCore->Do_Wake_up_select();

			::LeaveCriticalSection(&Big_fat_mutex); // leave big fat mutex

            if ( notify_failed )
			{
				// failed to get the notification off to the main thread.
				// we'll log a message, wait a bit, and try again
				dprintf(D_ALWAYS,
					"PidWatcher thread couldn't notify main thread "
					"(exited_pid=%d)\n", exited_pid);

				::Sleep(500);	// sleep for a half a second (500 ms)
			} else {
				must_send_signal = false;
			}
		}
		if (numentries == 0) {
			// now there's nothing left to do if we are no longer
			// watching anything
			return TRUE;
		}

		// now just wait for something to happen instead of busy looping.
		result = ::WaitForMultipleObjects(numentries + 1, hKids, FALSE, INFINITE);
		if (abort_pid_watcher_threads) { return FALSE; };
	}


	if ( result == WAIT_FAILED ) {
		EXCEPT("WaitForMultipleObjects Failed");
	}

	result = result - WAIT_OBJECT_0;

	// if result = numentries, then we are being told our entry->pidentries
	// array has been modified by another thread, and we should re-read it.
	// if result < numentries, then result signifies a child process
	// which exited.
	if ( (result < numentries) && (result >= 0) ) {

		last_pidentry_exited = result;
		InterlockedExchange(&(entry->pidentries[result]->process_exited), true);

		// notify our main thread which process exited
		// note: if it was a thread which exited, the entry's
		// pid contains the tid.  if we are talking about a pipe,
		// set the exited_pid to be zero.
		if ( entry->pidentries[result]->pipeEnd ) {
			exited_pid = 0;
			if (entry->pidentries[result]->deallocate) {
				// this entry should be deallocated.  set things up so
				// it will be done at the top of the loop; no need to send
				// a signal to break out of select in the main thread, so we
				// explicitly do NOT set the must_send_signal flag here.
				last_pidentry_exited = MAXIMUM_WAIT_OBJECTS + 5;
			} else {
				// pipe is ready and has not been deallocated.
				if (entry->pidentries[result]->pipeEnd->post_wait()) {
					// the handler is ready to be fired
					InterlockedExchange(&(entry->pidentries[result]->pipeReady),1L);
					must_send_signal = true;
				}
				else {
					// not ready yet...
					last_pidentry_exited = MAXIMUM_WAIT_OBJECTS + 5;
				}
			}
		} else {
			exited_pid = entry->pidentries[result]->pid;
		}

		if ( exited_pid ) {
			// a pid exited.  add it to MyExitedQueue, which is a queue of
			// exited pids local to our thread that are waiting to be 
			// added to the main thread WaitpidQueue.
			wait_entry.child_pid = exited_pid;
			wait_entry.exit_status = 0;  // we'll get the status later
			MyExitedQueue.push(wait_entry);
			must_send_signal = true;
		}

		// we will no longer be watching this PidEntry, so detach
		// it from our watcherEvent
		entry->pidentries[result]->watcherEvent = NULL;

	} else {
		// no pid/thread/pipe was signaled; we were signaled because our
		// pidentries array was modified.
		// we must clear last_pidentry_exited before we loop back.
		last_pidentry_exited = MAXIMUM_WAIT_OBJECTS + 5;
	}

	}	// end of infinite for loop

}

// Add this pidentry to be watched by our watcher thread(s)
int
DaemonCore::WatchPid(PidEntry *pidentry)
{
	struct PidWatcherEntry* entry = NULL;
	int alldone = FALSE;

	// If this PidEntry actually represents a pipe, we tell its
	// PipeEnd object that it will now be managed by a PID-watcher
	if (pidentry->pipeEnd) {
		pidentry->pipeEnd->set_watched();
	}

	// First see if we can just add this entry to an existing thread
	auto pwlit = PidWatcherList.begin();
	while (pwlit != PidWatcherList.end()) {

		entry = *pwlit++;
		::EnterCriticalSection(&(entry->crit_section));

		if ( entry->nEntries == 0 ) {
			// a watcher thread exits when nEntries drop to zero.
			// thus, this thread no longer exists; remove it from our list
			MSC_SUPPRESS_WARNING(26115) // suppress warning - lock not released.
			::DeleteCriticalSection(&(entry->crit_section));
			::CloseHandle(entry->event);
			::CloseHandle(entry->hThread);
			pwlit = PidWatcherList.erase(pwlit - 1);
			delete entry;
			continue;	// so we dont hit the LeaveCriticalSection below
		}

		if ( entry->nEntries < ( MAXIMUM_WAIT_OBJECTS - 1 ) ) {
			// found one with space
			entry->pidentries[entry->nEntries] = pidentry;
			pidentry->watcherEvent = entry->event;
			(entry->nEntries)++;
			if ( !::SetEvent(entry->event) ) {
				::LeaveCriticalSection(&(entry->crit_section));
				EXCEPT("SetEvent failed");
			}
			alldone = TRUE;
		}

		::LeaveCriticalSection(&(entry->crit_section));

		if (alldone == TRUE )
			return TRUE;
	}

	// All watcher threads have their hands full (or there are no
	// watcher threads!).  We need to create a new watcher thread.
	entry = new PidWatcherEntry;
	#pragma warning(suppress: 28125) // InitCritSec could be called inside a try/except block.
	::InitializeCriticalSection(&(entry->crit_section));
	entry->event = ::CreateEvent(NULL,FALSE,FALSE,NULL);	// auto-reset event
	if ( entry->event == NULL ) {
		EXCEPT("CreateEvent failed");
	}
	entry->pidentries[0] = pidentry;
	pidentry->watcherEvent = entry->event;
	entry->nEntries = 1;
	unsigned threadId = 0;
	entry->hThread = (HANDLE) _beginthreadex(NULL, 1024,
		(CRT_THREAD_HANDLER)pidWatcherThread,
		entry, 0, &threadId );
	if ( entry->hThread == NULL ) {
		EXCEPT("CreateThread failed");
	}

	PidWatcherList.emplace_back(entry);

	return TRUE;
}

#endif  // of WIN32


void
DaemonCore::CallReaper(int reaper_id, char const *whatexited, pid_t pid, int exit_status)
{
	ReapEnt *reaper = NULL;

	if( reaper_id > 0 ) {
		for ( size_t i = 0; i < nReap; i++ ) {
			if ( reapTable[i].num == reaper_id ) {
				reaper = &(reapTable[i]);
				break;
			}
		}
	}

	if (this->m_proc_family) {
#ifdef LINUX
<<<<<<< HEAD
		bool was_sigkilled = WIFSIGNALED(exit_status) && (WTERMSIG(exit_status) == SIGKILL);
		bool was_oom_killed = m_proc_family->has_been_oom_killed(pid);
		if (was_sigkilled && was_oom_killed) {
=======
		bool was_oom_killed = m_proc_family->has_been_oom_killed(pid, exit_status);
		if (was_oom_killed) {
>>>>>>> 75b9b7fb
			dprintf(D_ALWAYS, "Process pid %d was OOM killed\n", pid);
			exit_status |= DC_STATUS_OOM_KILLED;
		} 
#endif
	}

	if( !reaper || !(reaper->handler || reaper->handlercpp) ) {
			// no registered reaper
			dprintf(D_DAEMONCORE,
			"DaemonCore: %s %lu exited with status %d; no registered reaper\n",
				whatexited, (unsigned long)pid, exit_status);
		return;
	}

		// Set curr_dataptr for Get/SetDataPtr()
	curr_dataptr = &(reaper->data_ptr);

		// Log a message
	const char *hdescrip = reaper->handler_descrip;
	if ( !hdescrip ) {
		hdescrip = EMPTY_DESCRIP;
	}
	dprintf(D_COMMAND,
		"DaemonCore: %s %lu exited with status %d, invoking reaper "
		"%d <%s>\n",
		whatexited, (unsigned long)pid, exit_status, reaper_id, hdescrip);

	if ( reaper->handler ) {
		// a C handler
		(*(reaper->handler))(pid,exit_status);
	}
	else if ( reaper->handlercpp ) {
		// a C++ handler
		(reaper->service->*(reaper->handlercpp))(pid,exit_status);
	}

	dprintf(D_COMMAND,
			"DaemonCore: return from reaper for pid %lu\n", (unsigned long)pid);

		// Make sure we didn't leak our priv state
	CheckPrivState();

	// Clear curr_dataptr
	curr_dataptr = NULL;
}

// This function gets calls with the pid of a process which just exited.
// On Unix, the exit_status is also provided; on NT, we need to fetch
// the exit status here.  Then we call any registered reaper for this process.
int DaemonCore::HandleProcessExit(pid_t pid, int exit_status)
{
	PidEntry* pidentry;
	std::shared_ptr<PidEntry> pidtmp;
	const char *whatexited = "pid";	// could be changed to "tid"
	int i;

	// Fetch the PidEntry for this pid from our hash table.
	auto itr = pidTable.find(pid);
	if (itr == pidTable.end()) {

		if( defaultReaper!=-1 ) {
			// Create a temporary PidEntry for this process.
			pidtmp.reset(new PidEntry);
			pidentry = pidtmp.get();
			pidentry->parent_is_local = TRUE;
			pidentry->reaper_id = defaultReaper;
			pidentry->new_process_group = FALSE;
		} else {

			// we did not find this pid... probably popen finished.
			// log a message and return FALSE.

			dprintf(D_DAEMONCORE,
				"Unknown process exited (popen?) - pid=%d\n",pid);
			return FALSE;
		}
	} else {
		pidentry = &itr->second;
	}


	// in this is not already set to true
	pidentry->process_exited = true;

	// If this process has DC-managed pipes attached to stdout or
	// stderr and those are still open, read them one last time.
	for (i=1; i<=2; i++) {
		if (pidentry->std_pipes[i] != DC_STD_FD_NOPIPE) {
			pidentry->pipeHandler(pidentry->std_pipes[i]);
			Close_Pipe(pidentry->std_pipes[i]);
			pidentry->std_pipes[i] = DC_STD_FD_NOPIPE;
		}
	}

	// If stdin had a pipe and that's still open, close it, too.
	if (pidentry->std_pipes[0] != DC_STD_FD_NOPIPE) {
		Close_Pipe(pidentry->std_pipes[0]);
		pidentry->std_pipes[0] = DC_STD_FD_NOPIPE;
	}
	
	// If process is Unix, we are passed the exit status.
	// If process is NT and is remote, we are passed the exit status.
	// If process is NT and is local, we need to fetch the exit status here.
#ifdef WIN32
	pidentry->deallocate = 0L; // init deallocate on WIN32

	if ( pidentry->is_local ) {
		DWORD winexit;

		// if hProcess is not NULL, reap process exit status, else
		// reap a thread's exit code.
		if ( pidentry->hProcess ) {
			// a process exited
			if ( !::GetExitCodeProcess(pidentry->hProcess,&winexit) ) {
				dprintf(D_ALWAYS,
					"WARNING: Cannot get exit status for pid = %d\n",pid);
				return FALSE;
			}
		} else {
			// a thread created with DC Create_Thread exited
			if ( !::GetExitCodeThread(pidentry->hThread,&winexit) ) {
				dprintf(D_ALWAYS,
					"WARNING: Cannot get exit status for tid = %d\n",pid);
				return FALSE;
			}
			whatexited = "tid";
		}
		if ( winexit == STILL_ACTIVE ) {	// should never happen
			dprintf(D_ALWAYS | D_BACKTRACE, "DaemonCore: HandleProcessExit() and %s %d STILL_ACTIVE",
				whatexited, pid);
		}
		exit_status = winexit;
	}
#endif   // of WIN32

	// If parent process is_local, simply invoke the reaper here.
	// If remote, call the DC_INVOKEREAPER command.
	if ( pidentry->parent_is_local ) {
		CallReaper( pidentry->reaper_id, whatexited, pid, exit_status );
	} else {
		// TODO: the parent for this process is remote.
		// send the parent a DC_INVOKEREAPER command.
	}

	// now that we've invoked the reaper, check if we've registered a family
	// with the procd for this pid; if we have, unregister it now
	//
	if (pidentry->new_process_group == TRUE) {
		ASSERT(m_proc_family != NULL);
		if (!m_proc_family->unregister_family(pid)) {
			dprintf(D_ALWAYS,
			        "error unregistering pid %u with the procd\n",
			        pid);
		}
	}
	//Delete the session information.
	if(pidentry->child_session_id)
		getSecMan()->session_cache->erase(pidentry->child_session_id);
#ifdef WIN32
		// close WIN32 handles
	::CloseHandle(pidentry->hThread);  pidentry->hThread = NULL;
	// must check hProcess cuz could be NULL if just a thread
	if (pidentry->hProcess) {
		::CloseHandle(pidentry->hProcess);  pidentry->hProcess = NULL;
	}
#endif
	// Now remove this pid from our tables ----
	if (itr != pidTable.end()) {
		pidTable.erase(itr);
	}

	// Finally, some hard-coded logic.  If the pid that exited was our parent,
	// then shutdown fast.  This is where we notice our parent going away on
	// Windows; on Linux, we notice via the check_parent() timer handler.
	// TODO: should also set a timer and do a hard kill later on!
	if (pid == ppid) {
		dprintf(D_ALWAYS,
				"Our parent process (pid %lu) exited; shutting down fast\n",
				(unsigned long)pid);
		Signal_Myself(SIGQUIT);	// SIGQUIT means shutdown fast
	}

	return TRUE;
}

const char* DaemonCore::GetExceptionString(int sig)
{
	static char exception_string[80];

#ifdef WIN32
	char  buf[sizeof(exception_string) - 25];
	snprintf(exception_string, sizeof(exception_string), "exception %d %s", sig, ExceptionHandler::GetExceptionString(sig, buf, sizeof(buf)));
#else
	if ( sig > 64 ) {
		sig = WTERMSIG(sig);
	}
#ifdef HAVE_STRSIGNAL
	snprintf(exception_string, sizeof(exception_string), "signal %d (%s)",sig,strsignal(sig));
#else
	snprintf(exception_string, sizeof(exception_string), "signal %d",sig);
#endif
#endif

	return exception_string;
}


int DaemonCore::Was_Not_Responding(pid_t pid)
{
	auto itr = pidTable.find(pid);
	if (itr == pidTable.end()) {
		// we have no information on this pid, assume the safe
		// case.
		return FALSE;
	}

	return itr->second.was_not_responding;
}

int DaemonCore::Got_Alive_Messages(pid_t pid, bool & not_responding)
{
	auto itr = pidTable.find(pid);
	if (itr == pidTable.end()) {
		// we have no information on this pid, assume the safe
		// case.
		return 0;
	}

	not_responding = itr->second.was_not_responding;
	return itr->second.got_alive_msg;
}

void DaemonCore::Set_Cleanup_Signal(pid_t pid, int signum)
{
	auto itr = pidTable.find(pid);
	if (itr != pidTable.end()) {
		itr->second.cleanup_signal = signum;
	}
}

int DaemonCore::CheckProcInterface()
{
	dprintf( D_FULLDEBUG, "DaemonCore: Checking health of the proc interface\n" );
	ProcFamilyUsage usage;
	ASSERT(m_proc_family != NULL);
	return m_proc_family->get_usage(mypid, usage, false);
}

#ifndef WIN32
char **DaemonCore::ParseArgsString(const char *str)
{
	char separator1, separator2;
	int maxlength;
	char **argv, *arg;
	int nargs=0;

	separator1 = ' ';
	separator2 = '\t';

	/*
	maxlength is the maximum number of args and the maximum
	length of any one arg that could be found in this string.
	A little waste is insignificant here.
	*/

	maxlength = strlen(str)+1;

	argv = new char*[maxlength];

	/* While there are characters left... */
	while(*str) {
		/* Skip over any sequence of whitespace */
		while( *str == separator1 || *str == separator2 ) {
			str++;
		}

		/* If we are not at the end... */
		if(*str) {

			/* Allocate a new string */
			argv[nargs] = new char[maxlength];

			/* Copy the arg into the new string */
			arg = argv[nargs];
			while( *str && *str != separator1 && *str != separator2 ) {
				*arg++ = *str++;
			}
			*arg = 0;

			/* Move on to the next argument */
			nargs++;
		}
	}

	argv[nargs] = 0;
	return argv;
}
#endif

int
BindAnyLocalCommandPort(ReliSock *rsock, SafeSock *ssock)
{
	condor_protocol proto;
	if(! param_false( "ENABLE_IPV4" )) { proto = CP_IPV4; }
	else if(! param_false( "ENABLE_IPV6" )) { proto = CP_IPV6; }
	else {
		dprintf(D_ALWAYS, "Error: No protocols are enabled, unable to BindAnyLocalCommandPort!\n");
		return FALSE;
	}
	return BindAnyCommandPort(rsock, ssock, proto);
}

int
BindAnyCommandPort(ReliSock *rsock, SafeSock *ssock, condor_protocol proto)
{
	for(int i = 0; i < 1000; i++) {
		/* bind(FALSE,...) means this is an incoming connection */
		if ( !rsock->bind(proto, false, 0, false) ) {
			dprintf(D_ALWAYS, "Failed to bind to command ReliSock\n");

#ifndef WIN32
			dprintf(D_ALWAYS, "(Make sure your IP address is correct in /etc/hosts.)\n");
#endif
#ifdef WIN32
			dprintf(D_ALWAYS, "(Your system network settings might be invalid.)\n");
#endif

			return FALSE;
		}
		// Now open a SafeSock _on the same port_ chosen above,
		// assuming the caller wants a SafeSock (UDP) at all.
		// bind(FALSE,...) means this is an incoming connection.
		if (ssock && !ssock->bind(proto, false, rsock->get_port(), false)) {
			rsock->close();
			continue;
		}
		return TRUE;
	}
	dprintf(D_ALWAYS, "Error: BindAnyCommandPort failed!\n");
	return FALSE;
}

static bool assign_sock(condor_protocol proto, Sock * sock, bool fatal)
{
	ASSERT(sock);
	if( sock->assignInvalidSocket( proto ) ) return true;

	const char * type;
	switch(sock->type()) {
		case Stream::reli_sock: type = "TCP"; break;
		case Stream::safe_sock: type = "UDP"; break;
		default: type = "unknown"; break;
	}

	std::string protoname = condor_protocol_to_str(proto);
	std::string msg;
	formatstr( msg, "Failed to create a %s/%s socket.  Does this computer have %s support?",
		type,
		protoname.c_str(),
		protoname.c_str());
	if(fatal) {
		EXCEPT("%s", msg.c_str());
	}

	dprintf(D_ERROR, "%s\n", msg.c_str());
	return false;
}

static bool
InitCommandSocket( condor_protocol proto, int tcp_port, int udp_port, DaemonCore::SockPair & sock_pair, bool want_udp, bool fatal )
{
	// Hysterical raisins.
	ASSERT( tcp_port != 0 );

	// For hysterical raisins, we refuse to dynamically bind a UDP port if
	// we statically bound the TCP port.  Note that we never required that
	// the port numbers are the same.
	if( tcp_port > 1 && (want_udp && udp_port <= 1) ) {
		dprintf( D_ERROR, "If TCP port is well-known, then UDP port must also be well-known.\n" );
		return false;
	}


	// We can't just do all the UDP work and then all the TCP work, because
	// we want the TCP and UDP port numbers, if dynamically assigned,
	// to match.
	sock_pair.has_relisock( true );
	ReliSock * rsock = sock_pair.rsock().get();


	// Protect ourselves against people trying to be clever.
	SafeSock * ssock = NULL;
	SafeSock * dynamicUDPSocket = NULL;
	if( want_udp ) {
		sock_pair.has_safesock( true );
		ssock = sock_pair.ssock().get();

		if( udp_port <= 1 ) {
			dynamicUDPSocket = ssock;
		}
	}


	//
	// To better match the *nix semantics of SO_REUSEADDR we enable
	// Microsoft's SO_EXCLUSIVEADDRUSE option, which prohibits multiple
	// process/identities/etc. from binding to the same address (which
	// is just crazy behaviour!).
	//
	// For further details refer to ticket #288.
	//
#if defined( WIN32 )
	#define CONDOR_REUSEADDR SO_EXCLUSIVEADDRUSE
#else
	#define CONDOR_REUSEADDR SO_REUSEADDR
#endif


	//
	// Bind and listen() on the TCP port.
	//
	if( tcp_port == 1 || tcp_port == -1 ) {
		// Bind (and listen on) a dynamic TCP port.  If we're also binding
		// a dynamic UDP socket, do that now, so we can make the port
		// numbers match.
		if(! BindAnyCommandPort( rsock, dynamicUDPSocket, proto ) ) {
			std::string msg;
			formatstr( msg, "BindAnyCommandPort() failed. Does this computer have %s support?", condor_protocol_to_str( proto ).c_str() );
			if( fatal ) {
				EXCEPT( "%s", msg.c_str() );
			} else {
				dprintf(D_ERROR, "%s\n", msg.c_str());
				return false;
			}
		}

		if( ! rsock->listen() ) {
			if( fatal ) {
				EXCEPT( "Failed to listen() on command ReliSock." );
			} else {
				dprintf( D_ERROR, "Failed to listen() on command ReliSock.\n" );
				return false;
			}
		}
	} else {
		// Bind a specific TCP port.

		// setsockopt() won't work without a socket.
		if(! assign_sock( proto, rsock, fatal ) ) {
			dprintf( D_ERROR, "Failed to assign_sock() on command ReliSock.\n" );
			return false;
		}

		// Set socket options.  For hysterical raisins, we only set these on
		// fixed ports.  (SO_REUSEADDR doesn't make much sense for a dynamic
		// port, but if TCP_NODELAY makes sense, it would for both kinds
		// of port.)
		int on = 1;
		// SO_REUSEADDR: If we crash, give us our port back right away.
		if(! rsock->setsockopt( SOL_SOCKET, CONDOR_REUSEADDR, (char *) & on, sizeof(on) )) {
			if( fatal ) {
				EXCEPT( "Failed to setsockopt(SO_REUSEADDR) on TCP command port." );
			} else {
				dprintf( D_ERROR, "Failed to setsockopt(SO_REUSEADDR) on TCP command port.\n" );
				return false;
			}
		}

		// TCP_NODELAY: Disable Nagle; ReliSocks do their own buffering, and
		// having both layers do it worse.
		// Not sure why this is set for a listen socket.  Maybe
		// it's inherited into the accept()ed sockets?
		if(! rsock->setsockopt( IPPROTO_TCP, TCP_NODELAY, (char *) & on, sizeof( on ) )) {
			dprintf( D_ALWAYS, "Warning: setsockopt(TCP_NODELAY) failed.\n" );
		}

		// This version of ReliSock::listen() calls bind() for us.
		if(! rsock->listen( proto, tcp_port ) ) {
			std::string msg;
			formatstr( msg, "Failed to listen(%d) on TCP/%s command socket. Does this computer have %s support?",
				tcp_port,
				condor_protocol_to_str( proto ).c_str(),
				condor_protocol_to_str( proto ).c_str() );
			if( fatal ) {
				EXCEPT( "%s", msg.c_str() );
			} else {
				dprintf( D_ERROR, "%s\n", msg.c_str() );
				return false;
			}
		}
	}

	//
	// If the UDP port isn't already bound, bind it.
	//
	if( ssock != NULL && dynamicUDPSocket == NULL ) {
		// setsockopt() won't work without a socket.
		if(! assign_sock( proto, ssock, fatal ) ) {
			dprintf( D_ERROR, "Failed to assign_sock() on command SafeSock.\n" );
			return false;
		}

		int on = 1;
		// SO_REUSEADDR: If we crash, give us our port back right away.
		if(! ssock->setsockopt( SOL_SOCKET, CONDOR_REUSEADDR, (char *) & on, sizeof(on) )) {
			if( fatal ) {
				EXCEPT( "Failed to setsockopt(SO_REUSEADDR) on UDP command port." );
			} else {
				dprintf( D_ERROR, "Failed to setsockopt(SO_REUSEADDR) on UDP command port.\n" );
				return false;
			}
		}

		if(! ssock->bind( proto, false, udp_port, false )) {
			if( fatal ) {
				EXCEPT( "Failed to bind to UDP command port %d.", udp_port );
			} else {
				dprintf( D_ERROR, "Failed to bind to UDP command port %d.\n", udp_port );
				return false;
			}
		}
	}


	dprintf (D_NETWORK, "InitCommandSocket(%s, %d, %s, %s) created %s.\n",
		condor_protocol_to_str( proto ).c_str(),
		tcp_port,
		want_udp ? "want UDP" : "no UDP",
		fatal ? "fatal errors" : "non-fatal errors",
		sock_to_string( rsock->get_file_desc() ) );
	return true;
}

bool
InitCommandSockets(int tcp_port, int udp_port, DaemonCore::SockPairVec & socks, bool want_udp, bool fatal)
{
	// For historic reasons, tcp_port==0 is invalid, while tcp_port==-1 or tcp_port==1 means "any port." 
	ASSERT(tcp_port != 0);

	// Cases not enumerated below have no known use cases and are not 
	// implemented.  Specifically we reject: 
	//   - Fixed TCP port, any UDP port,
	//   - Fixed TCP port, fixed UDP port, but they're different
	// We're doing this for simplicity of implementation; we're relying
	// on being able to close a UDP socket and immediately rebind to the
	// same port number. TCP with possible connections in flight complicates
	// things.
	ASSERT(
			// Any TCP port, any UDP port. A fixed UDP port is allowed as a special
			// case for shared_port+collector
		(tcp_port <= 1) ||

			// Anything is valid if we don't want UDP.
		(want_udp == false) ||

			// Fixed port and they match
		(tcp_port == udp_port)
	);

	DaemonCore::SockPairVec new_socks;

	// We validated the ENABLE_* params earlier, in init_network_interfaces().
	bool tryIPv4 = ! param_false( "ENABLE_IPV4" );
	if( tryIPv4 && ! param_defined( "IPV4_ADDRESS" ) ) {
		tryIPv4 = false;
	}

	bool tryIPv6 = ! param_false( "ENABLE_IPV6" );
	if( tryIPv6 && ! param_defined( "IPV6_ADDRESS" ) ) {
		tryIPv6 = false;
	}

	if( (!tryIPv4) && (!tryIPv6) ) {
		EXCEPT( "Unwilling or unable to try IPv4 or IPv6.  Check the settings ENABLE_IPV4, ENABLE_IPV6, and NETWORK_INTERFACE." );
	}

	// Arbitrary constant, borrowed from bindAnyCommandPort().
	const int MAX_RETRIES = 1000;
	int tries;
	for(tries = 1; tries <= MAX_RETRIES; tries++) {

		if( tryIPv4 ) {
			DaemonCore::SockPair sock_pair;
			if( ! InitCommandSocket(CP_IPV4, tcp_port, udp_port, sock_pair, want_udp, fatal)) {
				dprintf(D_ERROR, "Warning: Failed to create IPv4 command socket for ports %d/%d%s.\n", tcp_port, udp_port, want_udp?"":"no UDP");
				return false;
			}
			new_socks.push_back(sock_pair);
		}

		// If we're creating command sockets for both protocols, try to make
		// the port numbers match.  Mixed-mode shared port has no chance of
		// working, otherwise, until we switch an address representation that
		// can include both protocols' address(es).
		int targetTCPPort = tcp_port;
		int targetUDPPort = udp_port;
		if( tryIPv4 && tryIPv6 ) {
			// If tcp_port and udp_port are both static, we don't have to do anything.
			if( tcp_port <= 1 || udp_port <= 1 ) {
				// Determine which port IPv4 got, and try to get that port for IPv6.
				DaemonCore::SockPair ipv4_socks = new_socks[0];
				targetTCPPort = ipv4_socks.rsock()->get_port();
				if(want_udp) {
					targetUDPPort = ipv4_socks.ssock()->get_port();
				}
			}
		}

		if( tryIPv6 ) {
			DaemonCore::SockPair sock_pair;
			// We emulate fatal, below, because it's only a fatal error
			// to fail to match an IPv4 port number if it was static.
			if( ! InitCommandSocket(CP_IPV6, targetTCPPort, targetUDPPort, sock_pair, want_udp, false)) {
				// TODO: If we're asking for a dynamically chosen TCP port
				// (targetTCPPort <= 1) but a statically chosen UDP port
				// (targetUDPPort > 1), and the reason InitCommandSocket
				// fails is that it couldn't get the UDP port, then we
				// should immediately give up. At the moment InitCommandSocket
				// doesn't return enough information to make that decision.
				// (Dynamic TCP/static UDP happens with shared_port+collector.
				// Static TCP/dynamic UDP is not allowed.)

				if( (tcp_port <= 1) && (targetTCPPort > 1) ) {
					// If we wanted a dynamically chosen port, IPv4 picked it
					// first, and we failed, then try again.
					// (We get to ignore the possibility of wanting a dynamic
					// UDP port but static TCP; an ASSERT above guarantees it.)
					if(tries == 1) {
						// Log first spin only, minimize log spam.
						dprintf(D_FULLDEBUG, "Created IPv4 command socket on dynamically chosen port %d. Unable to acquire matching IPv6 port. Trying again up to %d times.\n", targetTCPPort, MAX_RETRIES);
					}
					new_socks.clear();
					continue;
				} else {
					// Otherwise it's dynamic and we failed to get it,
					// or its entirely fixed and we failed to get it.
					// Either way we're doomed.

					std::string message;
					formatstr( message, "Warning: Failed to create IPv6 command socket for ports %d/%d%s", tcp_port, udp_port, want_udp ? "" : "no UDP" );
					if( fatal ) { EXCEPT( "%s", message.c_str() ); }
					dprintf(D_ERROR, "%s\n", message.c_str() );
					return false;
				}
			}
			new_socks.push_back(sock_pair);
		}

		// If we got here, nothing went wrong and we must be done.
		break;
	}

	if( tries > MAX_RETRIES) {
		dprintf(D_ERROR, "Failed to bind to the same port on IPv4 and IPv6 after %d tries.\n", MAX_RETRIES);
		return false;
	}

	if( tries > 1 ) {
		dprintf(D_FULLDEBUG, "Successfully created IPv4 and IPv6 command sockets on the same port after %d tries\n", tries);
	}

	// Delay inserting new socks until the end so that if we fail and
	// return false, we're certain that socks is unchanged.
	socks.insert(socks.end(), new_socks.begin(), new_socks.end());

	return true;
}


bool DaemonCore::ProcessExitedButNotReaped(pid_t pid)
{

//#ifndef WIN32
	WaitpidEntry wait_entry;
	wait_entry.child_pid = pid;
	wait_entry.exit_status = 0; // ignored in WaitpidEntry::operator==, avoid uninit warning

	for(auto itr = WaitpidQueue.begin(); itr != WaitpidQueue.end(); itr++ ) {
		if ( *itr == wait_entry ) {
			return true;
		}
	}
//#endif

	return false;
}

/**  Is_Pid_Alive() returns TRUE is pid lives, FALSE is that pid has exited.
     By Alive, (at least on UNIX), we mean either the process is still running,
     or the process is no longer running but we've called wait() so it no
     no longer exists in the kernel's process table, but we haven't called the
     application's reaper function yet
*/

int DaemonCore::Is_Pid_Alive(pid_t pid)
{
	int status = FALSE;

#ifndef WIN32

	// First, let's try and make sure that it's not already dead but
	// maybe in our Queue of pids we've called wait() on but haven't
	// reaped...

	if( ProcessExitedButNotReaped(pid) ) {
		status = TRUE;
		return status;
	}
	// on Unix, just try to send pid signal 0.  if sucess, pid lives.
	// first set priv_state to root, to make certain kill() does not fail
	// due to permissions.
	// News Flash!  This doesn't work in things like DAGMan, which are
	// running as USER_PRIV_FINAL.  So, we need to do more trickery.
	priv_state priv = set_root_priv();

	errno = 0;
	if ( ::kill(pid,0) == 0 ) {
		status = TRUE;
	} else {
		// Now, if errno == EPERM, that means that if we had the
		// right permissions we could kill it... and that its there!
		// and we should return TRUE.
		// If its ESRCH then the PID wasn't there, and then status
		// should be false.
		if ( errno == EPERM ) {
			dprintf(D_FULLDEBUG, "DaemonCore::IsPidAlive(): kill returned "
				"EPERM, assuming pid %d is alive.\n", pid);
			status = TRUE;
		} else {
			dprintf(D_FULLDEBUG, "DaemonCore::IsPidAlive(): kill returned "
				"errno %d, assuming pid %d is dead.\n", errno, pid);
			status = FALSE; // Just for consistancy.
		}
	}
	set_priv(priv);
#else
	// on Win32, open a handle to the pid and call GetExitStatus
	HANDLE pidHandle = ::OpenProcess(PROCESS_QUERY_INFORMATION,FALSE,pid);
	if (pidHandle) {
		DWORD exitstatus;
		if ( ::GetExitCodeProcess(pidHandle,&exitstatus) ) {
			if ( exitstatus == STILL_ACTIVE )
				status = TRUE;
		}
		::CloseHandle(pidHandle);
	} else {
		dprintf(D_FULLDEBUG,"DaemonCore::IsPidAlive(): OpenProcess failed\n");
		// OpenProcess() may have failed
		// due to permissions, or because all handles to that pid are gone.
		if ( ::GetLastError() == 5 ) {
			// failure due to permissions.  this means the process object must
			// still exist, although we have no idea if the process itself still
			// does or not.  error on the safe side; return TRUE.
			status = TRUE;
		} else {
			// process object no longer exists, so process must be gone.
			status = FALSE;
		}
	}
#endif

	return status;
}


priv_state
DaemonCore::Register_Priv_State( priv_state priv )
{
	priv_state old_priv = Default_Priv_State;
	Default_Priv_State = priv;
	return old_priv;
}

bool
DaemonCore::CheckConfigSecurity( const char* config, Sock* sock )
{
	// we've got to check each textline of the string passed in by
	// config.

	// start out by assuming everything is okay.  we'll check all
	// the attrs and set this flag if something is not authorized.
	bool  all_attrs_okay = true;

	// short-circuit out of the loop once any attribute is not
	// okay.  otherwise, get one value at a time
	for (const auto& single_attr: StringTokenIterator(config, "\n")) {
		// check this individual attr
		if (!CheckConfigAttrSecurity(single_attr.c_str(), sock)) {
			all_attrs_okay = false;
			break;
		}
	}

	return all_attrs_okay;
}



bool
DaemonCore::CheckConfigAttrSecurity( const char* name, Sock* sock )
{
	const char* ip_str;
	int i;

#if (DEBUG_SETTABLE_ATTR_LISTS)
		dprintf( D_ALWAYS, "CheckConfigSecurity: name is: %s\n", name );
#endif

		// Now, name should point to a NULL-terminated version of the
		// attribute name we're trying to set.  This is what we must
		// compare against our SettableAttrsLists.  We need to iterate
		// through all the possible permission levels, and for each
		// one, see if we find the given attribute in the
		// corresponding SettableAttrsList.
	for( i=0; i<LAST_PERM; i++ ) {

			// skip permission levels we know we don't want to trust
		if( i == ALLOW ) {
			continue;
		}

		if( ! SettableAttrsLists[i] ) {
				// there's no list for this perm level, skip it.
			continue;
		}

			// if we're here, we might allow someone to set something
			// if they qualify for the perm level we're considering.
			// so, now see if the connection qualifies for this access
			// level.

		std::string command_desc;
		formatstr(command_desc, "remote config %s",name);

		std::string perm_name = PermString(static_cast<DCpermission>(i));

		if( sock->isAuthorizationInBoundingSet(perm_name) && Verify(command_desc.c_str(),(DCpermission)i, sock->peer_addr(), sock->getFullyQualifiedUser())) {
				// now we can see if the specific attribute they're
				// trying to set is in our list.
			if( contains_anycase_withwildcard(*SettableAttrsLists[i], name) ) {
					// everything's cool.  allow this.

#if (DEBUG_SETTABLE_ATTR_LISTS)
				dprintf( D_ALWAYS, "CheckConfigSecurity: "
						 "found %s at access level %s\n", name,
						 perm_name.c_str()) );
#endif

				return true;
			}
		}
	} // end of for()

		// If we're still here, someone is trying to set something
		// they're not allowed to set.  print this out into the log so
		// folks can see that things are failing due to permissions.

		// Grab a pointer to this string, since it's a little bit
		// expensive to re-compute.
	ip_str = sock->peer_ip_str();

		// First, log it.
	dprintf( D_ALWAYS,
			 "WARNING: Someone at %s is trying to modify \"%s\"\n",
			 ip_str, name );
	dprintf( D_ALWAYS,
			 "WARNING: Potential security problem, request refused\n" );

	return false;
}


void
DaemonCore::InitSettableAttrsLists( void )
{
	int i;

		// First, clean out anything that might be there already.
	for( i=0; i<LAST_PERM; i++ ) {
		if( SettableAttrsLists[i] ) {
			delete SettableAttrsLists[i];
			SettableAttrsLists[i] = NULL;
		}
	}

		// Now, for each permission level we care about, see if
		// there's an entry in the config file.  We first check for
		// "<SUBSYS>_SETTABLE_ATTRS_<PERM-LEVEL>", if that's not
		// there, we just check for "SETTABLE_ATTRS_<PERM-LEVEL>".
	for( i=0; i<LAST_PERM; i++ ) {
			// skip permission levels we know we don't want to trust
		if( i == ALLOW ) {
			continue;
		}
		if( InitSettableAttrsList(get_mySubSystem()->getName(), i) ) {
				// that worked, move on to the next perm level
			continue;
		}
			// there's no subsystem-specific one, just try the generic
			// version.  if this doesn't work either, we just leave
			// this list NULL and will ignore cmds from it.
		InitSettableAttrsList( NULL, i );
	}

#if (DEBUG_SETTABLE_ATTR_LISTS)
		// Just for debugging, print out everything
	std::string tmp;
	for( i=0; i<LAST_PERM; i++ ) {
		if( SettableAttrsLists[i] ) {
			tmp = join(*SettableAttrsLists[i], ",");
			dprintf( D_ALWAYS, "SettableAttrList[%s]: %s\n",
					 PermString((DCpermission)i), tmp.c_str() );
		}
	}
#endif
}


bool
DaemonCore::InitSettableAttrsList( const char* /* subsys */, int i )
{
	std::string param_name;
	char* tmp;

/* XXX Comment this out and let subsys.SETTABLE_ATTRS_* work instead */
/*	if( subsys ) {*/
/*		param_name = subsys;*/
/*		param_name += "_SETTABLE_ATTRS_";*/
/*	} else {*/
		param_name = "SETTABLE_ATTRS_";
/*	}*/
	param_name += PermString((DCpermission)i);
	tmp = param( param_name.c_str() );
	if( tmp ) {
		SettableAttrsLists[i] = new std::vector<std::string>;
		*SettableAttrsLists[i] = split(tmp);
		free( tmp );
		return true;
	}
	return false;
}


KeyCache*
DaemonCore::getKeyCache() {
	return sec_man->session_cache;
}

SecMan* DaemonCore :: getSecMan()
{
    return sec_man;
}

void DaemonCore :: invalidateSessionCache()
{
	/* for now, never invalidate the session cache */
	return;

/* when we do invalidate the session cache, uncomment this...
    if (sec_man) {
        sec_man->invalidateAllCache();
    }
*/
}


bool DaemonCore :: set_cookie( int len, const unsigned char* data ) {
	if (_cookie_data) {
		  // if we have a cookie already, keep it
		  // around in case some packet that's already
		  // queued uses it.
		if ( _cookie_data_old ) {
			free(_cookie_data_old);
		}
		_cookie_data_old = _cookie_data;
		_cookie_len_old  = _cookie_len;

		// now clear the current cookie data
		_cookie_data = NULL;
		_cookie_len  = 0;
	}

	if (data) {
		_cookie_data = (unsigned char*) malloc (len);
		if (!_cookie_data) {
			// out of mem
			return false;
		}
		_cookie_len = len;
		memcpy (_cookie_data, data, len);
	}

	return true;
}

bool DaemonCore :: get_cookie( int &len, unsigned char* &data ) {
	if (data != NULL) {
		return false;
	}
	data = (unsigned char*) malloc (_cookie_len);
	if (!data) {
		// out of mem
		return false;
	}

	len = _cookie_len;
	memcpy (data, _cookie_data, _cookie_len);

	return true;
}

bool DaemonCore :: cookie_is_valid( const unsigned char* data ) {

	if ( data == NULL || _cookie_data == NULL ) {
		return false;
	}

	if ( strcmp((const char*)_cookie_data, (const char*)data) == 0 ) {
		// we have a match... trust this command.
		return true;
	} else if ( _cookie_data_old != NULL ) {

		// maybe this packet was queued before we
		// rotated the cookie. So check it with
		// the old cookie.

		if ( strcmp((const char*)_cookie_data_old, (const char*)data) == 0 ) {
			return true;
		} else {

			// failure. No match.
			return false;
		}
	}
	return false; // to make MSVC++ happy
}

bool
DaemonCore::GetPeacefulShutdown() const {
	return peaceful_shutdown;
}

void
DaemonCore::SetPeacefulShutdown(bool value) {
	peaceful_shutdown = value;
}

void 
DaemonCore::RegisterTimeSkipCallback(TimeSkipFunc fnc, void * data)
{
	TimeSkipWatcher * watcher = new TimeSkipWatcher;
	ASSERT(fnc);
	watcher->fn = fnc;
	watcher->data = data;
	m_TimeSkipWatchers.emplace_back(watcher);
}

void 
DaemonCore::UnregisterTimeSkipCallback(TimeSkipFunc fnc, void * data)
{
	if ( daemonCore == NULL ) {
		return;
	}
	std::erase_if(m_TimeSkipWatchers, [&](const TimeSkipWatcher *t) {
			return t->fn == fnc && t->data == data;
			});
}

void
DaemonCore::CheckForTimeSkip(time_t time_before, time_t okay_delta)
{
	if (m_TimeSkipWatchers.empty()) {
		// No one cares if the clock jumped.
		return;
	}
	/*
	Okay, let's see if the time jumped in an unexpected way.
	*/
	time_t time_after = time(NULL);
	int delta = 0;
		/* Specifically doing the math in time_t space to
		try and avoid getting burned by int being unable to 
		represent a given time_t value.  This means
		different code paths depending on which variable is
		larger. */
	if((time_after + m_MaxTimeSkip) < time_before) {
		// We've jumped backward in time.

		// If this test is ever made more aggressive, remember that
		// minor updated by ntpd might out time() sampling to
		// occasionally move back 1 second.

		delta = -(int)(time_before - time_after);
	}
	if((time_before + okay_delta*2 + m_MaxTimeSkip) < time_after) {
		/*
		We've jumped forward in time.

			Why okay_delta*2?  Crude attempt to capture that timers
			aren't necessarily as accurate as we might hope.
		*/
		delta = time_after - time_before - okay_delta;
	}
	if(delta == 0) { 
		// No time jump.  Nothing to see here. Move along, move along.
		return;
	}
	dprintf(D_FULLDEBUG, "Time skip noticed.  The system clock jumped approximately %d seconds.\n", delta);

	// Hrm.  I guess the clock got wonky.  Warn anyone who cares.
	for (auto *p: m_TimeSkipWatchers) {
		ASSERT(p->fn);
		p->fn(p->data, delta);
	}
}


void
DaemonCore::UpdateLocalAd(ClassAd *daemonAd,char const *fname) 
{
    FILE    *AD_FILE;

	if( !fname ) {
		char    localAd_path[100];
		snprintf( localAd_path, sizeof(localAd_path), "%s_DAEMON_AD_FILE", get_mySubSystem()->getName() );

			// localAdFile is saved here so that daemon_core_main can clean
			// it up on exit.
		if( localAdFile ) {
			free( localAdFile );
		}
		localAdFile = param( localAd_path );
		fname = localAdFile;
	}

    if( fname ) {
		std::string newLocalAdFile;
		formatstr(newLocalAdFile,"%s.new",fname);
        if( (AD_FILE = safe_fopen_wrapper_follow(newLocalAdFile.c_str(), "w")) ) {
            fPrintAd(AD_FILE, *daemonAd);
            fclose( AD_FILE );
			if( rotate_file(newLocalAdFile.c_str(),fname)!=0 ) {
					// Under windows, rotate_file() sometimes failes with
					// system error 5 (access denied).  This is believed
					// to be expected in the case where some other process
					// has the target file open for reading, so only
					// report this as a WARNING under windows.
#ifdef WIN32
				dprintf( D_ALWAYS,
						 "DaemonCore: WARNING: failed to rotate %s to %s\n",
						 newLocalAdFile.c_str(),
						 fname);
#else
				dprintf( D_ALWAYS,
						 "DaemonCore: ERROR: failed to rotate %s to %s\n",
						 newLocalAdFile.c_str(),
						 fname);
#endif
			}
        } else {
            dprintf( D_ALWAYS,
                     "DaemonCore: ERROR: Can't open daemon address file %s\n",
                     newLocalAdFile.c_str() );
        }
    }
}


void
DaemonCore::publish(ClassAd *ad) {
	const char* tmp;

		// Every ClassAd needs the common attributes directly from the
		// config file:
	config_fill_ad(ad);

		// Include our local current time.
	ad->Assign(ATTR_MY_CURRENT_TIME, time(nullptr));

		// Every daemon wants ATTR_MACHINE to be the full hostname:
	ad->Assign(ATTR_MACHINE, get_local_fqdn().c_str());

		// Publish our network identification attributes:
	tmp = privateNetworkName();
	if (tmp) {
			// The private network name is published in the contact
			// string, so we don't really need to advertise it in
			// a separate attribute.  However, it may be useful for
			// other purposes.
		ad->Assign(ATTR_PRIVATE_NETWORK_NAME, tmp);
	}

	tmp = publicNetworkIpAddr();
	if( tmp ) {
		ad->Assign(ATTR_MY_ADDRESS, tmp);

		// This is kind of horrible.  At some point, we should rewrite
		// InfoCommandSinfulStringMyself() so that it calls
		// InfoCommandSinfulMyself().serialize(), but until then...
		Sinful s( tmp );
		assert( s.valid() );
		ad->Assign( "AddressV1", s.getV1String() );
	}
}


void
DaemonCore::initCollectorList() {
	DCCollectorAdSequences * adSeq = NULL;
	if (m_collector_list) {
		adSeq = m_collector_list->detachAdSequences();
		delete m_collector_list;
	}
	m_collector_list = CollectorList::create(NULL, adSeq);

	// This param has legal values of TRUE, FALSE, and AUTO
	// but we only need to check for TRUE here because TRUE means we
	// should disable the version check for sending updates.
	// it is the caller's responsibility to honor the FALSE state
	if (m_collector_list && param_true("ENABLE_STARTD_DAEMON_AD")) {
		// disable version check, so that we will not drop the initial update when
		// the version is unknown. This is necessary because for collectors, the version
		// is not known util we are already committed to sending the update.
		// And because of offline collectors, etc, it is very difficult to make sure
		// that the initial update is always safe for older collectors. Setting
		// this knob to true is how an admin tells us not to worry about older collectors.
		m_collector_list->checkVersionBeforeSendingUpdates(false);
	}
}


CollectorList*
DaemonCore::getCollectorList() {
	return m_collector_list;
}

// trigger daemon shutdown/restart if we have not already done so
// used by DAEMON_SHUTDOWN knobs, and sometimes by the startd when draining completes
void DaemonCore::beginDaemonRestart(bool fast /* = false*/, bool restart /*= true*/)
{
	if (fast) {
		// turning off restart is 'sticky' since always defaults to true on daemon startup
		if ( ! restart) m_wants_restart = false;
		if ( ! m_in_daemon_shutdown_fast) {
			m_in_daemon_shutdown_fast = true;
			daemonCore->Signal_Myself(SIGQUIT);
		}
	} else {
		// turning off restart is 'sticky' since always defaults to true on daemon startup
		if ( ! restart) m_wants_restart = false;
		if ( ! m_in_daemon_shutdown_fast && ! m_in_daemon_shutdown) {
			m_in_daemon_shutdown = true;
			daemonCore->Signal_Myself(SIGTERM);
		}
	}
}

int
DaemonCore::sendUpdates( int cmd, ClassAd* ad1, ClassAd* ad2, bool nonblock,
	DCTokenRequester *token_requester, const std::string &identity, const std::string &authz_name )
{
	ASSERT(ad1);
	ASSERT(m_collector_list);

		// Now's our chance to evaluate the DAEMON_SHUTDOWN expressions.
	if (!m_in_daemon_shutdown_fast &&
		evalExpr(ad1, "DAEMON_SHUTDOWN_FAST", ATTR_DAEMON_SHUTDOWN_FAST,
				 "starting fast shutdown"))	{
			// Daemon wants to quickly shut itself down and not restart.
		beginDaemonShutdown(true);
	}
	else if (!m_in_daemon_shutdown &&
			 evalExpr(ad1, "DAEMON_SHUTDOWN", ATTR_DAEMON_SHUTDOWN,
					  "starting graceful shutdown")) {
			// Daemon wants to gracefully shut itself down and not restart.
		beginDaemonShutdown(false);
	}

		// Provide the collector with a capability to administer us.
	std::string capability;
	if (SetupAdministratorSession(1800, capability)) {
		ad1->InsertAttr(ATTR_REMOTE_ADMIN_CAPABILITY, capability);
	}

		// Even if we just decided to shut ourselves down, we should
		// still send the updates originally requested by the caller.
	return m_collector_list->sendUpdates(cmd, ad1, ad2, nonblock, token_requester,
		identity, authz_name);
}


bool
DaemonCore::wantsRestart() const
{
	return m_wants_restart;
}


bool
DaemonCore::evalExpr( ClassAd* ad, const char* param_name,
					  const char* attr_name, const char* message )
{
	bool value = false;
	char* expr = param(param_name);
	if (!expr) {
		expr = param(attr_name);
	}
	if (expr) {
		if (!ad->AssignExpr(attr_name, expr)) {
			dprintf( D_ERROR,
					 "ERROR: Failed to parse %s expression \"%s\"\n",
					 attr_name, expr );
			free(expr);
			return false;
		}
		if (ad->LookupBool(attr_name, value) && value) {
			dprintf( D_ALWAYS,
					 "The %s expression \"%s\" evaluated to TRUE: %s\n",
					 attr_name, expr, message );
		}
		free(expr);
	}
	return value;
}

DaemonCore::PidEntry::PidEntry() : pid(0),
	new_process_group(0),
	process_exited(false),
	is_local(0),
	parent_is_local(0),
	reaper_id(0),
	cleanup_signal(SIGKILL),
	stdin_offset(0),
	hung_past_this_time(0),
	was_not_responding(0),
	got_alive_msg(0),
	child_session_id(NULL)
{
	for (int i=0;i<3;++i) {
		pipe_buf[i] = NULL;
		std_pipes[i] = DC_STD_FD_NOPIPE;
	}
	penvid.num = PIDENVID_MAX;
	for (int i = 0;i<PIDENVID_MAX; ++i) {
		penvid.ancestors[i].active=false;
		for (unsigned int j=0;j<PIDENVID_ENVID_SIZE;++j)
			penvid.ancestors[i].envid[j]='\0';
	}
}

DaemonCore::PidEntry::~PidEntry() {
	int i;
	for (i=0; i<=2; i++) {
		if (pipe_buf[i]) {
			delete pipe_buf[i];
		}
	}
		// Close and cancel handlers for any pipes we created for this pid.
	for (i=0; i<=2; i++) {
		if (std_pipes[i] != DC_STD_FD_NOPIPE) {
			daemonCore->Close_Pipe(std_pipes[i]);
		}
	}

	if( !shared_port_fname.empty() ) {
			// Clean up the named socket for this process if the child
			// didn't already do so.
#ifndef WIN32
		SharedPortEndpoint::RemoveSocket( shared_port_fname.c_str() );
#endif
	}
	if(child_session_id)
		free(child_session_id);
}


MSC_DISABLE_WARNING(6262) // function uses 65572 bytes of stack
int
DaemonCore::PidEntry::pipeHandler(int pipe_fd) {
    char buf[DC_PIPE_BUF_SIZE + 1];
    int bytes, max_read_bytes, max_buffer;
	int pipe_index = 0;
	std::string* cur_buf = NULL;
	const char* pipe_desc=NULL;
	if (std_pipes[1] == pipe_fd) {
		pipe_index = 1;
		pipe_desc = "stdout";
	}
	else if (std_pipes[2] == pipe_fd) {
		pipe_index = 2;
		pipe_desc = "stderr";
	}
	else {
		EXCEPT("IMPOSSIBLE: in pipeHandler() for pid %d with unknown fd %d",
			   (int)pid, pipe_fd);
	}

	if (pipe_buf[pipe_index] == NULL) {
			// Make a string buffer to hold the data.
		pipe_buf[pipe_index] = new std::string;
	}
	cur_buf = pipe_buf[pipe_index];

	// Read until we consume all the data (or loop too many times...)
	max_buffer = daemonCore->Get_Max_Pipe_Buffer();

	max_read_bytes = max_buffer - (int)cur_buf->length();
	if (max_read_bytes > DC_PIPE_BUF_SIZE) {
		max_read_bytes = DC_PIPE_BUF_SIZE;
	}

	bytes = daemonCore->Read_Pipe(pipe_fd, buf, max_read_bytes);
	if (bytes > 0) {
		// Actually read some data, so append it to our string.
		// First, null-terminate the buffer so that formatstr_cat()
		// doesn't go berserk. This is always safe since buf was
		// created on the stack with 1 extra byte, just in case.
		buf[bytes] = '\0';
		*cur_buf += buf;

		if ((int)cur_buf->length() >= max_buffer) {
			dprintf(D_DAEMONCORE, "DC %s pipe closed for "
					"pid %d because max bytes (%d)"
					"read\n", pipe_desc, (int)pid,
					max_buffer);
			daemonCore->Close_Pipe(pipe_fd);
			std_pipes[pipe_index] = DC_STD_FD_NOPIPE;
		}
	}
	else if ((bytes < 0) && ((EWOULDBLOCK != errno) && (EAGAIN != errno))) {
		// Negative is an error; If not EWOULDBLOCK or EAGAIN then:
		// Something bad	
		dprintf(D_ERROR, "DC pipeHandler: "
				"read %s failed for pid %d: '%s' (errno: %d)\n",
				pipe_desc, (int)pid, strerror(errno), errno);
		return FALSE;
	}
	return TRUE;
}
MSC_RESTORE_WARNING(6262) // warn when function uses > 16k stack

int
DaemonCore::PidEntry::pipeFullWrite(int fd)
{
	int bytes_written = 0;
	int total_len = 0;

	if (pipe_buf[0] != NULL)
	{
		const void* data_left = (const void*)(((const char*) pipe_buf[0]->c_str()) + stdin_offset);
		total_len = pipe_buf[0]->length();
		bytes_written = daemonCore->Write_Pipe(fd, data_left, total_len - stdin_offset);
		dprintf(D_DAEMONCORE, "DaemonCore::PidEntry::pipeFullWrite: Total bytes to write = %d, bytes written this pass = %d\n", total_len, bytes_written);
	}

	if (0 <= bytes_written)
	{
		stdin_offset = stdin_offset + bytes_written;
		if ((stdin_offset == total_len) || (pipe_buf[0] == NULL))
		{
			dprintf(D_DAEMONCORE, "DaemonCore::PidEntry::pipeFullWrite: Closing Stdin Pipe\n");
			// All data has been written to the pipe
			daemonCore->Close_Stdin_Pipe(pid);
		}
	}
	else if (errno != EINTR && errno != EAGAIN)
	{
		// Problem writting to the pipe and it's not an acceptable
		// failure case, so close the pipe
		dprintf(D_ALWAYS, "DaemonCore::PidEntry::pipeFullWrite: Unable to write to fd %d (errno = %d).  Aborting write attempts.\n", fd, errno);
		daemonCore->Close_Stdin_Pipe(pid);
	}
	else
	{
		dprintf(D_DAEMONCORE|D_FULLDEBUG, "DaemonCore::PidEntry::pipeFullWrite: Failed to write to fd %d (errno = %d).  Will try again.\n", fd, errno);
	}
	return 0;
}

void DaemonCore::send_invalidate_session ( const char* sinful, const char* sessid, const ClassAd* info_ad ) const {
	if ( !sinful ) {
		dprintf (D_SECURITY, "DC_AUTHENTICATE: couldn't invalidate session %s... don't know who it is from!\n", sessid);
		return;
	}

	std::string the_msg = sessid;

	// If given a non-empty ad, add it to our message.
	// This extra information is understood in version 8.8.0
	// and above.
	if ( info_ad && info_ad->size() > 0 ) {
		the_msg += "\n";
		classad::ClassAdUnParser unparser;
		unparser.Unparse(the_msg, info_ad);
	}

	classy_counted_ptr<Daemon> daemon = new Daemon(DT_ANY,sinful,NULL);

	classy_counted_ptr<DCStringMsg> msg = new DCStringMsg(
		DC_INVALIDATE_KEY,
		the_msg.c_str() );

	msg->setSuccessDebugLevel(D_SECURITY);
	msg->setRawProtocol(true);

	if( !daemon->hasUDPCommandPort() || m_invalidate_sessions_via_tcp ) {
		msg->setStreamType(Stream::reli_sock);
	}
	else {
		msg->setStreamType(Stream::safe_sock);
	}

	daemon->sendMsg( msg.get() );
}


bool DaemonCore::SockPair::has_relisock(bool b) {
	if(!b) {
		EXCEPT("Internal error: DaemonCore::SockPair::has_relisock must never be called with false as an argument.");
	}
	if(!m_rsock) {
		m_rsock = std::make_shared<ReliSock>();
	}
	return true;
}

bool DaemonCore::SockPair::has_safesock(bool b) {
	if(!b) {
		EXCEPT("Internal error: DaemonCore::SockPair::has_safesock must never be called with false as an argument.");
	}
	if(!m_ssock) {
		m_ssock = std::make_shared<SafeSock>();
	}
	return true;
}

int DaemonCore::CreateProcessNew(
  const std::string & name,
  const std::vector< std::string > args,
  const OptionalCreateProcessArgs & ocpa ) {
	ArgList argsList;
	for( const auto & arg : args ) {
		argsList.AppendArg(arg);
	}
	return CreateProcessNew( name, argsList, ocpa );
}

int DaemonCore::CreateProcessNew(
  const std::string & name,
  const ArgList & argsList,
  const OptionalCreateProcessArgs & ocpa ) {
	int rv = Create_Process( name.c_str(), argsList,
		ocpa._priv, ocpa.reaper_id, ocpa.want_command_port,
		ocpa.want_udp_command_port, ocpa._env, ocpa._cwd, ocpa.family_info,
		ocpa.socket_inherit_list, ocpa._std, ocpa.fd_inherit_list, ocpa.nice_inc,
		ocpa.sig_mask, ocpa.job_opt_mask, ocpa.core_hard_limit,
		ocpa.affinity_mask, ocpa.daemon_sock,
		& ocpa.err_return_msg,
		ocpa._remap, ocpa.as_hard_limit );
	return rv;
}


bool
DaemonCore::SetupAdministratorSession(unsigned duration, std::string &capability)
{
	if (!m_enable_remote_admin) {
		return false;
	}

		// Add some modest caching to the admin session; prevents us from
		// using a unique session per d-slot in the startd.
	time_t now = time(NULL);
	if (m_remote_admin_last_time + 30 > now) {
		capability = m_remote_admin_last;
		return true;
	}
	if (duration < 30) {duration = 30;}

	m_remote_admin_seq++;

	std::string id;
	formatstr( id, "admin_%s#%ld#%lu", daemonCore->publicNetworkIpAddr(),
		m_startup_time, (long unsigned)m_remote_admin_seq);

		// A keylength of 32 bytes = 256 bits.
	const size_t keylen = 32;
	auto keybuf = std::unique_ptr<char, decltype(free)*>{
		Condor_Crypt_Base::randomHexKey(keylen),
		free
	};
	if (!keybuf) {
		return false;
	}

	std::string session_info;
	formatstr(session_info, "[Encryption=\"YES\";Integrity=\"YES\";ValidCommands=\"%s\"]", GetCommandsInAuthLevel(ADMINISTRATOR, true).c_str());

	auto retval = daemonCore->getSecMan()->CreateNonNegotiatedSecuritySession(
		ADMINISTRATOR,
		id.c_str(),
		keybuf.get(),
		session_info.c_str(),
		AUTH_METHOD_MATCH,
		COLLECTOR_SIDE_MATCHSESSION_FQU,
		nullptr,
		duration,
		nullptr,
		true
	);
	if (retval) {
		ClaimIdParser cidp(id.c_str(), session_info.c_str(), keybuf.get());
		capability = cidp.claimId();
		m_remote_admin_last = capability;
		m_remote_admin_last_time = time(NULL);
	}
	return retval;
}


void
DaemonCore::SetRemoteAdmin(bool remote_admin)
{
	if (remote_admin != m_enable_remote_admin) {
                IpVerify* ipv = daemonCore->getIpVerify();
		if (remote_admin) {
			ipv->PunchHole( ADMINISTRATOR, COLLECTOR_SIDE_MATCHSESSION_FQU );
		} else {
			ipv->FillHole( ADMINISTRATOR, COLLECTOR_SIDE_MATCHSESSION_FQU );
		}
	}
	m_enable_remote_admin = remote_admin;
}<|MERGE_RESOLUTION|>--- conflicted
+++ resolved
@@ -9615,14 +9615,8 @@
 
 	if (this->m_proc_family) {
 #ifdef LINUX
-<<<<<<< HEAD
-		bool was_sigkilled = WIFSIGNALED(exit_status) && (WTERMSIG(exit_status) == SIGKILL);
-		bool was_oom_killed = m_proc_family->has_been_oom_killed(pid);
-		if (was_sigkilled && was_oom_killed) {
-=======
 		bool was_oom_killed = m_proc_family->has_been_oom_killed(pid, exit_status);
 		if (was_oom_killed) {
->>>>>>> 75b9b7fb
 			dprintf(D_ALWAYS, "Process pid %d was OOM killed\n", pid);
 			exit_status |= DC_STATUS_OOM_KILLED;
 		} 
