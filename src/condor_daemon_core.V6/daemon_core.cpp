/***************************************************************
 *
 * Copyright (C) 1990-2011, Condor Team, Computer Sciences Department,
 * University of Wisconsin-Madison, WI.
 * 
 * Licensed under the Apache License, Version 2.0 (the "License"); you
 * may not use this file except in compliance with the License.  You may
 * obtain a copy of the License at
 * 
 *    http://www.apache.org/licenses/LICENSE-2.0
 * 
 * Unless required by applicable law or agreed to in writing, software
 * distributed under the License is distributed on an "AS IS" BASIS,
 * WITHOUT WARRANTIES OR CONDITIONS OF ANY KIND, either express or implied.
 * See the License for the specific language governing permissions and
 * limitations under the License.
 *
 ***************************************************************/

// //////////////////////////////////////////////////////////////////////
//
// Implementation of DaemonCore.
//
//
// //////////////////////////////////////////////////////////////////////

#include "condor_common.h"

#if HAVE_CLONE
#include <sched.h>
#include <sys/syscall.h>
#include <sys/mount.h>
#endif

#if HAVE_RESOLV_H && HAVE_DECL_RES_INIT
#include <resolv.h>
#endif

static const int DEFAULT_MAXCOMMANDS = 255;
static const int DEFAULT_MAXSIGNALS = 99;
static const int DEFAULT_MAXSOCKETS = 8;
static const int DEFAULT_MAXPIPES = 8;
static const int DEFAULT_MAXREAPS = 100;
static const int DEFAULT_MAX_PID_COLLISIONS = 9;
static const char* DEFAULT_INDENT = "DaemonCore--> ";
static const int MIN_FILE_DESCRIPTOR_SAFETY_LIMIT = 20;
static const int MIN_REGISTERED_SOCKET_SAFETY_LIMIT = 15;
static const int DC_PIPE_BUF_SIZE = 65536;

#include "authentication.h"
#include "daemon.h"
#include "reli_sock.h"
#include "condor_daemon_core.h"
#include "condor_io.h"
#include "internet.h"
#include "KeyCache.h"
#include "condor_debug.h"
#include "condor_uid.h"
#include "my_hostname.h"
#include "condor_commands.h"
#include "condor_config.h"
#include "condor_attributes.h"
#include "condor_getcwd.h"
#include "strupr.h"
#include "sig_name.h"
#include "env.h"
#include "condor_secman.h"
#include "condor_distribution.h"
#include "condor_environ.h"
#include "condor_version.h"
#include "setenv.h"
#include "my_popen.h"
#ifdef WIN32
#include "exception_handling.WINDOWS.h"
#include "process_control.WINDOWS.h"
#include "executable_scripts.WINDOWS.h"
#include "access_desktop.WINDOWS.h"
#include "condor_fix_assert.h"
typedef unsigned (__stdcall *CRT_THREAD_HANDLER) (void *);
CRITICAL_SECTION Big_fat_mutex; // coarse grained mutex for debugging purposes
#endif
#include "directory.h"
#include "../condor_io/condor_rw.h"

#include "HashTable.h"
#include "selector.h"
#include "proc_family_interface.h"
#include "condor_netdb.h"
#include "util_lib_proto.h"
#include "subsystem_info.h"
#include "basename.h"
#include "condor_threads.h"
#include "shared_port_endpoint.h"
#include "condor_open.h"
#include "filename_tools.h"
#include "authentication.h"
#include "condor_claimid_parser.h"
#include "condor_email.h"
#include "valgrind.h"
#include "ipv6_hostname.h"
#include "daemon_command.h"
#include "condor_sockfunc.h"
#include "condor_auth_passwd.h"
#include "exit.h"

#if defined ( HAVE_SCHED_SETAFFINITY ) && !defined ( WIN32 )
#include <sched.h>
#endif

#if !defined(CLONE_NEWPID)
#define CLONE_NEWPID 0x20000000
#endif

#include "systemd_manager.h"

static const char* EMPTY_DESCRIP = "<NULL>";

// special errno values that may be returned from Create_Process
const int DaemonCore::ERRNO_EXEC_AS_ROOT = 666666;
const int DaemonCore::ERRNO_PID_COLLISION = 666667;
const int DaemonCore::ERRNO_REGISTRATION_FAILED = 666668;
const int DaemonCore::ERRNO_EXIT = 666669;

#define CREATE_PROCESS_FAILED_CHDIR 1

// Make this the last include to fix assert problems on Win32 -- see
// the comments about assert at the end of condor_debug.h to understand
// why.
// DO NOT include any system header files after this!
#include "condor_debug.h"

#if 0
	// Lord help us -- here we define some CRT internal data structure info.
	// If you compile Condor NT with anything other than VC++ 6.0, you
	// need to check the C runtime library (CRT) source to make certain the below
	// still makes sense (in particular, the ioinfo struct).  In the CRT,
	// look at INTERNAL.H and MSDOS.H.  Good Luck.
	typedef struct {
			long osfhnd;    /* underlying OS file HANDLE */
			char osfile;    /* attributes of file (e.g., open in text mode?) */
			char pipech;    /* one char buffer for handles opened on pipes */
			#ifdef _MT
			int lockinitflag;
			CRITICAL_SECTION lock;
			#endif  /* _MT */
		}   ioinfo;
	#define IOINFO_L2E          5
	#define IOINFO_ARRAY_ELTS   (1 << IOINFO_L2E)
	#define IOINFO_ARRAYS       64
	#define _pioinfo(i) ( __pioinfo[(i) >> IOINFO_L2E] + ((i) & (IOINFO_ARRAY_ELTS - \
								  1)) )
	#define _osfile(i)  ( _pioinfo(i)->osfile )
	#define _pipech(i)  ( _pioinfo(i)->pipech )
	extern _CRTIMP ioinfo * __pioinfo[];
	extern int _nhandle;
	#define FOPEN           0x01    /* file handle open */
	#define FPIPE           0x08    /* file handle refers to a pipe */
	#define FDEV            0x40    /* file handle refers to device */
	extern void __cdecl _lock_fhandle(int);
	extern void __cdecl _unlock_fhandle(int);
#endif

// We should only need to include the libTDP header once
// the library is made portable. For now, the TDP process
// control stuff is in here
#define TDP 1
#if defined( LINUX ) && defined( TDP )

#include <sys/ptrace.h>
#include <sys/wait.h>

#include <memory>

int
tdp_wait_stopped_child (pid_t pid)
{

    int wait_val;

    if (waitpid(pid, &wait_val, 0) == -1) {
	dprintf(D_ALWAYS,"Wait for Stopped Child wait failed: %d (%s) \n", errno, strerror (errno));
	return -1;
    }

    if(!WIFSTOPPED(wait_val)) {
	return -1;  /* Something went wrong with application exec. */
    }

    if (kill(pid, SIGSTOP) < 0) {
	dprintf(D_ALWAYS, "Wait for Stopped Child kill failed: %d (%s) \n", errno, strerror(errno));
	return -1;
    }

    if (ptrace(PTRACE_DETACH, pid, 0, 0) < 0) {
	dprintf(D_ALWAYS, "Wait for Stopped Child detach failed: %d (%s) \n", errno, strerror(errno));
	return -1;
    }

    return 0;
}

#endif /* LINUX && TDP */

/*
void zz2printf(int debug_levels, KeyInfo *k) {
	if (param_boolean("SEC_DEBUG_PRINT_KEYS", false)) {
		if (k) {
			char hexout[260];  // holds (at least) a 128 byte key.
			const unsigned char* dataptr = k->getKeyData();
			int   length  =  k->getKeyLength();

			for (int i = 0; (i < length) && (i < 24); i++) {
				sprintf (&hexout[i*2], "%02x", *dataptr++);
			}

			dprintf (debug_levels, "KEYPRINTF: [%i] %s\n", length, hexout);
		} else {
			dprintf (debug_levels, "KEYPRINTF: [NULL]\n");
		}
	}
}
*/

static int _condor_fast_exit = 0;
static int dummyGlobal;

void **curr_dataptr;
void **curr_regdataptr;

extern void drop_addr_file( void );

// Hash function for pid table.
static size_t compute_pid_hash(const pid_t &key)
{
	return (size_t)key;
}

// DaemonCore constructor.

#ifdef WIN32
// when this is set to true, the pidWatcherThreads will quit without touching any DaemonCore data structures
// used in the DaemonCore destructor to insure we don't crash on the way out the door even if a child
// races us to the exit.
bool abort_pid_watcher_threads = false;
#endif

static unsigned int
get_tracking_id()
{
	static bool s_initialized = false;
	static unsigned int s_mii= 0;

	if (! s_initialized) {
		s_mii = get_random_uint_insecure();
		s_initialized = true;
	}

	/* when s_mii is UINT_MAX, then this wraps to zero */
	return s_mii++;
}

DaemonCore::DaemonCore(int ComSize,int SigSize,
				int SocSize,int ReapSize,int PipeSize)
	: m_use_udp_for_dc_signals(false),
#ifdef WIN32
	m_never_use_kill_for_dc_signals(true),
#else
	m_never_use_kill_for_dc_signals(false),
#endif
	m_create_family_session(true),
	comTable(32),
	sigTable(10),
	reapTable(4),
	t(TimerManager::GetTimerManager()),
	m_command_port_arg(-1),
	m_dirty_command_sock_sinfuls(true),
	m_advertise_ipv4_first(false)
{

	if(ComSize < 0 || SigSize < 0 || SocSize < 0 || ReapSize < 0)
	{
		EXCEPT("Invalid argument(s) for DaemonCore constructor");
	}

	SubsystemType styp = get_mySubSystem()->getType();
	bool enable_stats = (styp == SUBSYSTEM_TYPE_MASTER)
					|| (styp == SUBSYSTEM_TYPE_COLLECTOR)
					|| (styp == SUBSYSTEM_TYPE_NEGOTIATOR)
					|| (styp == SUBSYSTEM_TYPE_SCHEDD)
					|| (styp == SUBSYSTEM_TYPE_STARTD);
    dc_stats.Init(enable_stats); // initilize statistics.
    dc_stats.SetWindowSize(20*60);

	pidTable = new PidHashTable(compute_pid_hash);
	ppid = 0;
#ifdef WIN32
	abort_pid_watcher_threads = false;
	// init the mutex
	#pragma warning(suppress: 28125) // should InitCritSec inside a try/except block..
	InitializeCriticalSection(&Big_fat_mutex);
	EnterCriticalSection(&Big_fat_mutex);

	mypid = ::GetCurrentProcessId();

	InitializeSListHead(&PumpWorkHead);
#else
	mypid = ::getpid();
#endif

	// our pointer to the ProcFamilyInterface object is initially NULL. the
	// object will be created the first time Create_Process is called with
	// a non-NULL family_info argument
	//
	m_proc_family = NULL;

	maxCommand = ComSize;
	maxSig = SigSize;
	maxSocket = SocSize;
	maxReap = ReapSize;
	maxPipe = PipeSize;

	if(maxCommand == 0)
		maxCommand = DEFAULT_MAXCOMMANDS;

	nCommand = 0;
	CommandEnt blankCommandEnt;
	blankCommandEnt.is_cpp = false;
	comTable.fill(blankCommandEnt);
	m_unregisteredCommand.num = 0;

	if(maxSig == 0)
		maxSig = DEFAULT_MAXSIGNALS;

	nSig = 0;
	SignalEnt blankSignalEnt;
	memset(&blankSignalEnt, '\0', sizeof(SignalEnt));
	sigTable.fill(blankSignalEnt);

	if(maxSocket == 0)
		maxSocket = DEFAULT_MAXSOCKETS;

	sec_man = new SecMan();
	audit_log_callback_fn = 0;

	sockTable = new ExtArray<SockEnt>(maxSocket);
	if(sockTable == NULL)
	{
		EXCEPT("Out of memory!");
	}
	nSock = 0;
	nPendingSockets = 0;
	SockEnt blankSockEnt;
	memset(&blankSockEnt,'\0',sizeof(SockEnt));
	sockTable->fill(blankSockEnt);

	// See the comment in the header.  This can't be a reconfigure setting
	// because everybody's sinfuls are derived from the shared port's sinful
	// (when shared port is enabled, which it is by default), and the shared
	// port's sinful (and ad file on disk) isn't necessarily updated before
	// anyone else's, the master particularly included.
	m_advertise_ipv4_first = param_boolean( "ADVERTISE_IPV4_FIRST", false );

	m_dirty_sinful = true;

	if(maxPipe == 0)
		maxPipe = DEFAULT_MAXPIPES;

	pipeTable = new ExtArray<PipeEnt>(maxPipe);
	if(pipeTable == NULL)
	{
		EXCEPT("Out of memory!");
	}
	nPipe = 0;
	PipeEnt blankPipeEnt;
	memset(&blankPipeEnt,'\0',sizeof(PipeEnt));
	blankPipeEnt.index = -1;
	pipeTable->fill(blankPipeEnt);

	pipeHandleTable = new ExtArray<PipeHandle>(maxPipe);
	maxPipeHandleIndex = -1;
	maxPipeBuffer = 10240;

	if(maxReap == 0)
		maxReap = DEFAULT_MAXREAPS;

	nReap = 0;
	nextReapId = 1;
	ReapEnt blankReapEnt;
	memset(&blankReapEnt, '\0', sizeof(ReapEnt));
	reapTable.fill(blankReapEnt);
	defaultReaper=-1;

	curr_dataptr = NULL;
	curr_regdataptr = NULL;

#ifdef WIN32
	dcmainThreadId = ::GetCurrentThreadId();
#endif

#ifndef WIN32
	async_sigs_unblocked = FALSE;
#endif
	async_pipe_signal = false;

		// Note: this cannot be modified on reconfig, requires restart.
	m_wants_dc_udp = param_boolean("WANT_UDP_COMMAND_SOCKET", true);
	m_wants_dc_udp_self = m_wants_dc_udp;
#ifndef WIN32
		// In unix, the shadow never needs a UDP command socket, because
		// the schedd only sends it plain unix signals.  Since there
		// may be a lot of shadows, this is important enough to specially
		// optimize.
	if( get_mySubSystem()->isType(SUBSYSTEM_TYPE_SHADOW) ) {
		m_wants_dc_udp_self = false;
	}
#endif
	if( get_mySubSystem()->isType(SUBSYSTEM_TYPE_SHARED_PORT) ) {
		m_wants_dc_udp_self = false;
	}
	m_invalidate_sessions_via_tcp = true;
	m_use_udp_for_dc_signals = param_boolean("USE_UDP_FOR_DC_SIGNALS", false);
#ifdef WIN32
	m_never_use_kill_for_dc_signals = true;
#else
	m_never_use_kill_for_dc_signals = param_boolean("NEVER_USE_KILL_FOR_DC_SIGNALS", false);
#endif

	super_dc_rsock = NULL;
	super_dc_ssock = NULL;
	m_super_dc_port = -1;
	m_iMaxReapsPerCycle = 1;
    m_iMaxAcceptsPerCycle = 1;

	m_MaxTimeSkip = 60 * 20;  // 20 minutes

	inheritedSocks[0] = NULL;
	inServiceCommandSocket_flag = FALSE;
	m_need_reconfig = false;
	m_delay_reconfig = false;
		// Initialize our array of StringLists used to authorize
		// condor_config_val -set and friends.
	int i;
	for( i=0; i<LAST_PERM; i++ ) {
		SettableAttrsLists[i] = NULL;
	}

	Default_Priv_State = PRIV_CONDOR;

	_cookie_len_old  = _cookie_len  = 0;
	_cookie_data_old = _cookie_data = NULL;

	peaceful_shutdown = false;

	file_descriptor_safety_limit = 0; // 0 indicates: needs to be computed

#ifndef WIN32
	char max_fds_name[50];
	sprintf(max_fds_name,"%s_MAX_FILE_DESCRIPTORS",get_mySubSystem()->getName());
	int max_fds = param_integer(max_fds_name,0);
	if( max_fds <= 0 ) {
		max_fds = param_integer("MAX_FILE_DESCRIPTORS",0);
	}
	if( max_fds > 0 ) {
		dprintf(D_ALWAYS,"Setting maximum file descriptors to %d.\n",max_fds);

        TemporaryPrivSentry sentry( PRIV_ROOT );
        if( is_root() ) {
	        limit(RLIMIT_NOFILE,max_fds,CONDOR_REQUIRED_LIMIT,"MAX_FILE_DESCRIPTORS");
        } else {
    	    limit(RLIMIT_NOFILE,max_fds,CONDOR_HARD_LIMIT,"MAX_FILE_DESCRIPTORS");
        }
	}
#endif

	localAdFile = NULL;

	m_collector_list = NULL;
	m_wants_restart = true;
	m_in_daemon_shutdown = false;
	m_in_daemon_shutdown_fast = false;
	sent_signal = false;
	m_private_network_name = NULL;

#ifdef HAVE_CLONE
		// This will be initialized from the config file, so just set to
		// false here.
	m_use_clone_to_create_processes = false;
#endif

	m_fake_create_thread = false;

	m_refresh_dns_timer = -1;

	m_ccb_listeners = NULL;
	m_shared_port_endpoint = NULL;
	nRegisteredSocks = 0;
	m_iMaxUdpMsgsPerCycle = 1;
}

// DaemonCore destructor. Delete the all the various handler tables, plus
// delete/free any pointers in those tables.
DaemonCore::~DaemonCore()
{
	int		i;

	#ifdef WIN32
	// force pid watcher threads to quit without doing any more "reaping" (lest they crash)
	abort_pid_watcher_threads = true;
	#endif

	if( m_ccb_listeners ) {
		delete m_ccb_listeners;
		m_ccb_listeners = NULL;
	}

	if( m_shared_port_endpoint ) {
		delete m_shared_port_endpoint;
		m_shared_port_endpoint = NULL;
	}

#ifndef WIN32
	close(async_pipe[1]);
	close(async_pipe[0]);
#endif

	for (i=0;i<nCommand;i++) {
		free( comTable[i].command_descrip );
		free( comTable[i].handler_descrip );
		delete comTable[i].alternate_perm;
	}
	if ( m_unregisteredCommand.num ) {
		free( m_unregisteredCommand.command_descrip );
		free( m_unregisteredCommand.handler_descrip );
	}

	for (i=0;i<nSig;i++) {
		free( sigTable[i].sig_descrip );
		free( sigTable[i].handler_descrip );
	}

	if (sockTable != NULL)
	{

			// There may be CEDAR objects stored in the table, but we
			// don't want to delete them here.  People who register
			// sockets in our table have to be responsible for
			// cleaning up after themselves.  "He who creates should
			// delete", otherwise the socket(s) may get deleted
			// multiple times.  The only things we created are the UDP
			// and TCP command sockets, but we'll delete those down
			// below, so we just need to delete the table entries
			// themselves, not the CEDAR objects.  Origional wisdom by
			// Todd, cleanup of DC command sockets by Derek on 2/26/01

		for (i=0;i<nSock;i++) {
			free( (*sockTable)[i].iosock_descrip );
			free( (*sockTable)[i].handler_descrip );
		}
		delete sockTable;
	}

	delete sec_man;

	// Since we created these, we need to clean them up.
	delete super_dc_rsock;
	delete super_dc_ssock;
	m_super_dc_port = -1;

	for (i=0;i<nReap;i++) {
		free( reapTable[i].reap_descrip );
		free( reapTable[i].handler_descrip );
	}

	// Delete all entries from the pidTable, and the table itself
	PidEntry* pid_entry;
	pidTable->startIterations();
	while (pidTable->iterate(pid_entry))
	{
		if ( pid_entry ) delete pid_entry;
	}
	delete pidTable;

	// Delete all time-skip watchers
	m_TimeSkipWatchers.Rewind();
	TimeSkipWatcher * p;
	while( (p = m_TimeSkipWatchers.Next()) ) {
		delete p;
	}

	if (m_proc_family != NULL) {
		delete m_proc_family;
	}

	for( i=0; i<LAST_PERM; i++ ) {
		if( SettableAttrsLists[i] ) {
			delete SettableAttrsLists[i];
		}
	}

	if( pipeTable ) {
		for ( i = 0; i < nPipe; i++ ) {
			free( (*pipeTable)[i].pipe_descrip );
			free( (*pipeTable)[i].handler_descrip );
		}
		delete( pipeTable );
	}

	if (pipeHandleTable) {
		delete pipeHandleTable;
	}

	t.CancelAllTimers();

	if (_cookie_data) {
		free(_cookie_data);
	}
	if (_cookie_data_old) {
		free(_cookie_data_old);
	}

	if(localAdFile) {
		free(localAdFile);
		localAdFile = NULL;
	}
	
	if (m_collector_list) {
		delete m_collector_list;
		m_collector_list = NULL;
	}

	if (m_private_network_name) {
		free(m_private_network_name);
		m_private_network_name = NULL;
	}
}

bool DaemonCore::setChildSharedPortID( pid_t pid, const char * sock ) {
	PidEntry * pidinfo = NULL;
	if( daemonCore->pidTable->lookup( pid, pidinfo ) < 0 ) {
		return false;
	}

	if( pidinfo->sinful_string[0] == '\0' ) {
		return false;
	}

	Sinful s( pidinfo->sinful_string.c_str() );
	s.setSharedPortID( sock );
	pidinfo->sinful_string = s.getSinful();

	return true;
}

void DaemonCore::Set_Default_Reaper( int reaper_id )
{
	defaultReaper = reaper_id;
}

/********************************************************
 Here are a bunch of public methods with parameter overloading.
 These methods here just call the actual method implementation with a
 default parameter set.
 ********************************************************/
int	DaemonCore::Register_Command(int command, const char* com_descrip,
				CommandHandler handler, const char* handler_descrip,
				DCpermission perm, int dprintf_flag, bool force_authentication,
				int wait_for_payload, std::vector<DCpermission> *alternate_perm)
{
	return( Register_Command(command, com_descrip, handler,
							(CommandHandlercpp)NULL, handler_descrip, nullptr,
							 perm, dprintf_flag, FALSE, force_authentication,
							 wait_for_payload, alternate_perm) );
}

int	DaemonCore::Register_Command(int command, const char *com_descrip,
				CommandHandlercpp handlercpp, const char* handler_descrip,
				Service* s, DCpermission perm, int dprintf_flag,
				bool force_authentication, int wait_for_payload,
				std::vector<DCpermission> *alternate_perm)
{
	return( Register_Command(command, com_descrip, NULL, handlercpp,
							 handler_descrip, s, perm, dprintf_flag, TRUE,
							 force_authentication, wait_for_payload,
							 alternate_perm) );
}

int	DaemonCore::Register_CommandWithPayload(int command, const char* com_descrip,
				CommandHandler handler, const char* handler_descrip,
				DCpermission perm, int dprintf_flag, bool force_authentication,
				int wait_for_payload, std::vector<DCpermission> *alternate_perm)
{
	return( Register_Command(command, com_descrip, handler,
							(CommandHandlercpp)NULL, handler_descrip, nullptr,
							 perm, dprintf_flag, FALSE, force_authentication,
							 wait_for_payload, alternate_perm) );
}

int	DaemonCore::Register_CommandWithPayload(int command, const char *com_descrip,
				CommandHandlercpp handlercpp, const char* handler_descrip,
				Service* s, DCpermission perm, int dprintf_flag,
				bool force_authentication, int wait_for_payload,
				std::vector<DCpermission> *alternate_perm)
{
	return( Register_Command(command, com_descrip, NULL, handlercpp,
							 handler_descrip, s, perm, dprintf_flag, TRUE,
							 force_authentication, wait_for_payload,
							 alternate_perm) );
}

int	DaemonCore::Register_Signal(int sig, const char* sig_descrip,
				SignalHandler handler, const char* handler_descrip)
{
	return( Register_Signal(sig, sig_descrip, handler,
							(SignalHandlercpp)NULL, handler_descrip, nullptr,FALSE));
}

int	DaemonCore::Register_Signal(int sig, const char *sig_descrip,
				SignalHandlercpp handlercpp, const char* handler_descrip,
				Service* s)
{
	return( Register_Signal(sig, sig_descrip, NULL, handlercpp,
							handler_descrip, s, TRUE) );
}

int DaemonCore::RegisteredSocketCount() const
{
	return nRegisteredSocks + nPendingSockets;
}

int DaemonCore::FileDescriptorSafetyLimit()
{
	if( file_descriptor_safety_limit == 0 ) {
			// Our max is the maxiumum file descriptor that our Selector
			// class says it can handle.
		int file_descriptor_max = Selector::fd_select_size();
#ifdef WIN32
		// Set the danger level at 1 less than the max (Windows doesn't put sockets into the same table as files)
		file_descriptor_safety_limit = file_descriptor_max - 10;
#else
		// Set the danger level at 80% of the max
		file_descriptor_safety_limit = file_descriptor_max - file_descriptor_max/5;
#endif
		if( file_descriptor_safety_limit < MIN_FILE_DESCRIPTOR_SAFETY_LIMIT ) {
				// There is no point trying to live within this limit,
				// because it is too small.  It is better to try and fail
				// in this case than to trust this limit.
			file_descriptor_safety_limit = MIN_FILE_DESCRIPTOR_SAFETY_LIMIT;
		}

		int p = param_integer( "NETWORK_MAX_PENDING_CONNECTS", 0 );
		if( p!=0 ) {
			file_descriptor_safety_limit = p;
		}

		dprintf(D_FULLDEBUG,"File descriptor limits: max %d, safe %d\n",
				file_descriptor_max,
				file_descriptor_safety_limit);
	}

	return file_descriptor_safety_limit;
}

bool DaemonCore::TooManyRegisteredSockets(int fd,std::string *msg,int num_fds)
{
	int registered_socket_count = RegisteredSocketCount();
	int fds_used = registered_socket_count;
	int safety_limit = FileDescriptorSafetyLimit();

	if( safety_limit < 0 ) {
			// No limit.
		return false;
	}

		// The following heuristic is only appropriate on systems where
		// file descriptor numbers are allocated using the lowest
		// available number.
#if !defined(WIN32)
	if (fd == -1) {
		// TODO If num_fds>1, should we call open() multiple times?
		fd = safe_open_wrapper_follow( NULL_FILE, O_RDONLY );
		if ( fd >= 0 ) {
			close( fd );
		}
	}
	if( fd > fds_used ) {
			// Assume fds are allocated always lowest number first
		fds_used = fd;
	}
#endif

	if( num_fds + fds_used > file_descriptor_safety_limit ) {
		if( registered_socket_count < MIN_REGISTERED_SOCKET_SAFETY_LIMIT ) {
			// We don't have very many sockets registered, but
			// we seem to be running out of file descriptors.
			// Perhaps there is a file descriptor leak or
			// perhaps the safety limit is insanely low.
			// Either way, it is better to try and fail than
			// to risk getting into a stalemate.

			if (msg) {
					// If caller didn't ask for error messages, then don't
					// make noise in the log either, because caller is
					// just testing the waters.
				dprintf(D_NETWORK|D_FULLDEBUG,
						"Ignoring file descriptor safety limit (%d), because "
						"only %d sockets are registered (fd is %d)\n",
						file_descriptor_safety_limit,
						registered_socket_count,
						fd );
			}
			return false;
		}
		if(msg) {
			formatstr( *msg, "file descriptor safety level exceeded: "
			              " limit %d, "
			              " registered socket count %d, "
			              " fd %d",
			              safety_limit, registered_socket_count, fd );
		}
		return true;
	}
	return false;
}

int	DaemonCore::Register_Socket(Stream* iosock, const char* iosock_descrip,
				SocketHandler handler, const char* handler_descrip,
				DCpermission perm, HandlerType handler_type,
				void **prev_entry)
{
	return( Register_Socket(iosock, iosock_descrip, handler,
							(SocketHandlercpp)NULL, handler_descrip, nullptr,
							perm, handler_type, FALSE, prev_entry) );
}

int	DaemonCore::Register_Socket(Stream* iosock, const char* iosock_descrip,
				SocketHandlercpp handlercpp, const char* handler_descrip,
				Service* s, DCpermission perm, HandlerType handler_type,
				void **prev_entry)
{
	return( Register_Socket(iosock, iosock_descrip, NULL, handlercpp,
							handler_descrip, s, perm, handler_type, TRUE, prev_entry) );
}

int	DaemonCore::Register_Pipe(int pipe_end, const char* pipe_descrip,
				PipeHandler handler, const char* handler_descrip,
				HandlerType handler_type, DCpermission perm)
{
	return( Register_Pipe(pipe_end, pipe_descrip, handler,
							NULL, handler_descrip, nullptr,
							handler_type, perm, FALSE) );
}

int	DaemonCore::Register_Pipe(int pipe_end, const char* pipe_descrip,
				PipeHandlercpp handlercpp, const char* handler_descrip,
				Service* s, HandlerType handler_type, DCpermission perm)
{
	return( Register_Pipe(pipe_end, pipe_descrip, NULL, handlercpp,
							handler_descrip, s, handler_type, perm, TRUE) );
}

int	DaemonCore::Register_Reaper(const char* reap_descrip, ReaperHandler handler,
				const char* handler_descrip)
{
	return( Register_Reaper(-1, reap_descrip, handler,
							(ReaperHandlercpp)NULL, handler_descrip,
							nullptr, FALSE) );
}

int	DaemonCore::Register_Reaper(const char* reap_descrip,
				ReaperHandlercpp handlercpp, const char* handler_descrip, Service* s)
{
	return( Register_Reaper(-1, reap_descrip, NULL, handlercpp,
							handler_descrip, s, TRUE) );
}

int	DaemonCore::Reset_Reaper(int rid, const char* reap_descrip,
				ReaperHandler handler, const char* handler_descrip)
{
	return( Register_Reaper(rid, reap_descrip, handler,
							(ReaperHandlercpp)NULL, handler_descrip,
							nullptr, FALSE) );
}

int	DaemonCore::Reset_Reaper(int rid, const char* reap_descrip,
				ReaperHandlercpp handlercpp, const char* handler_descrip, Service* s)
{
	return( Register_Reaper(rid, reap_descrip, NULL, handlercpp,
							handler_descrip, s, TRUE) );
}

int	DaemonCore::Register_Timer(unsigned deltawhen, TimerHandler handler,
				const char *event_descrip)
{
	return( t.NewTimer(deltawhen, handler, event_descrip, 0) );
}

int DaemonCore::Register_PumpWork_TS(PumpWorkCallback handler, void* cls, void* data)
{
#ifdef WIN32
	PumpWorkItem * work = (PumpWorkItem*)_aligned_malloc(sizeof(PumpWorkItem), MEMORY_ALLOCATION_ALIGNMENT);
	if ( ! work) return -1;

	work->callback = handler;
	work->cls = cls;
	work->data = data;
	if ( ! InterlockedPushEntrySList(&PumpWorkHead, &work->slist)) {
		// we get false back when the list used to be empty
	}
	if (GetCurrentThreadId() != dcmainThreadId) {
		Do_Wake_up_select();
	}
	return 1;
#else
	// implement for non-windows?
	dprintf(D_ALWAYS|D_FAILURE, "Register_PumpWork_TS(%p, %p, %p) called, but has not (yet) been implemented on this platform\n",
			handler, cls, data);
	return -1;
#endif
}

// call on main thread to handle all of work in the PumpWork list, returns number of callbacks handled
int DaemonCore::DoPumpWork() {
#ifdef WIN32
	// the InterlockedSList is a stack (LIFO) but we want to handle them in FIFO
	// order, so first step it to remove items from the interlocked stack and put
	// them in the order we want to handle them. We can re-use the Next pointer
	// of items we have removed from the slist to build this processing list.
	PumpWorkItem * work;
	PumpWorkItem * last = (PumpWorkItem*)InterlockedPopEntrySList(&PumpWorkHead);
	if (last) {
		int num = 1;
		last->slist.Next = NULL;
		while ((work = (PumpWorkItem*)InterlockedPopEntrySList(&PumpWorkHead))) {
			work->slist.Next = &(last->slist);
			last = work;
			++num;
		}
		dprintf(D_DAEMONCORE, "Processing %d pump work item(s)\n", num);
	}

	// now process the items.
	int citems = 0;
	for (work = last; work; ) {

		// call the handler
		work->callback(work->cls, work->data);
		++citems;

		// advance the pointer along the list
		// and then free the current item.
		last = work;
		work = (PumpWorkItem*)work->slist.Next;
		_aligned_free(last);
	}
	return citems;
#else
	// implement for non-windows?
	return 0;
#endif
}

int	DaemonCore::Register_Timer(unsigned deltawhen, TimerHandler handler,
							   Release release, const char *event_descrip)
{
	return( t.NewTimer(deltawhen, handler, release, event_descrip, 0) );
}

int	DaemonCore::Register_Timer(unsigned deltawhen, unsigned period,
				TimerHandler handler, const char *event_descrip)
{
	return( t.NewTimer(deltawhen, handler, event_descrip, period) );
}

int	DaemonCore::Register_Timer(unsigned deltawhen, TimerHandlercpp handlercpp,
				const char *event_descrip, Service* s)
{
	return( t.NewTimer(s, deltawhen, handlercpp, event_descrip, 0) );
}

int	DaemonCore::Register_Timer(unsigned deltawhen, unsigned period,
				TimerHandlercpp handler, const char *event_descrip, Service* s )
{
	return( t.NewTimer(s, deltawhen, handler, event_descrip, period) );
}

int DaemonCore::Register_Timer (const Timeslice &timeslice,TimerHandler handler,const char * event_descrip)
{
	return t.NewTimer(timeslice, handler, event_descrip );
}

int DaemonCore::Register_Timer (const Timeslice &timeslice,TimerHandlercpp handler,const char * event_descrip,Service* s)
{
	return t.NewTimer(s, timeslice, handler, event_descrip );
}

int	DaemonCore::Cancel_Timer( int id )
{
	if ( daemonCore == NULL ) {
		return 0;
	}
	return( t.CancelTimer(id) );
}

int DaemonCore::Reset_Timer( int id, unsigned when, unsigned period )
{
	return( t.ResetTimer(id,when,period) );
}

int DaemonCore::Reset_Timer_Period ( int id, unsigned period )
{
	return( t.ResetTimerPeriod(id,period) );
}

int DaemonCore::ResetTimerTimeslice ( int id, Timeslice const &new_timeslice )
{
	return t.ResetTimerTimeslice(id,new_timeslice);
}

bool DaemonCore::GetTimerTimeslice( int id, Timeslice &timeslice )
{
	return t.GetTimerTimeslice( id, timeslice );
}

/************************************************************************/


int DaemonCore::Register_UnregisteredCommandHandler(
	CommandHandlercpp handlercpp,
	const char* handler_descrip,
	Service* s,
	bool include_auth)
{
	if (handlercpp == 0) {
		dprintf(D_ALWAYS, "Can't register NULL unregistered command handler\n");
		return -1;
	}
	if (m_unregisteredCommand.num) { EXCEPT("DaemonCore: Two unregistered command handlers registered"); }
	m_unregisteredCommand.handlercpp = handlercpp;
	m_unregisteredCommand.command_descrip = strdup("UNREGISTERED COMMAND");
	m_unregisteredCommand.handler_descrip = strdup(handler_descrip ? handler_descrip : EMPTY_DESCRIP);
	m_unregisteredCommand.service = s;
	m_unregisteredCommand.num = 1;
	m_unregisteredCommand.is_cpp = include_auth;
	return 1;
}

int DaemonCore::Register_Command(int command, const char* command_descrip,
				CommandHandler handler, CommandHandlercpp handlercpp,
				const char *handler_descrip, Service* s, DCpermission perm,
				int dprintf_flag, int is_cpp, bool force_authentication,
				int wait_for_payload, std::vector<DCpermission> *alternate_perm)
{
	int i = -1;

    if( handler == 0 && handlercpp == 0 ) {
		dprintf(D_DAEMONCORE, "Can't register NULL command handler\n");
		return -1;
    }

    if(nCommand >= maxCommand) {
		EXCEPT("# of command handlers exceeded specified maximum");
    }

	// Search our array for an empty spot and ensure there isn't an entry
	// for this command already.
	for ( int j = 0; j < nCommand; j++ ) {
		if ( comTable[j].handler == NULL && comTable[j].handlercpp == NULL ) {
			i = j;
		}
		if ( comTable[j].num == command ) {
			MyString msg;
			msg.formatstr("DaemonCore: Same command registered twice (id=%d)", command);
			EXCEPT("%s",msg.c_str());
		}
	}
	if ( i == -1 ) {
		// We need to add a new entry at the end of our array
		i = nCommand;
		nCommand++;
	}

	dc_stats.NewProbe("Command", getCommandStringSafe(command), AS_COUNT | IS_RCT | IF_NONZERO | IF_VERBOSEPUB);

	// Found a blank entry at index i. Now add in the new data.
	comTable[i].num = command;
	comTable[i].handler = handler;
	comTable[i].handlercpp = handlercpp;
	comTable[i].is_cpp = (bool)is_cpp;
	comTable[i].perm = perm;
	comTable[i].force_authentication = force_authentication;
	comTable[i].service = s;
	comTable[i].data_ptr = NULL;
	comTable[i].dprintf_flag = dprintf_flag;
	comTable[i].wait_for_payload = wait_for_payload;
	if (alternate_perm) {
		comTable[i].alternate_perm = new std::vector<DCpermission>(*alternate_perm);
	}
	free(comTable[i].command_descrip);
	if ( command_descrip )
		comTable[i].command_descrip = strdup(command_descrip);
	else
		comTable[i].command_descrip = strdup(EMPTY_DESCRIP);
	free(comTable[i].handler_descrip);
	if ( handler_descrip )
		comTable[i].handler_descrip = strdup(handler_descrip);
	else
		comTable[i].handler_descrip = strdup(EMPTY_DESCRIP);

	// Update curr_regdataptr for SetDataPtr()
	curr_regdataptr = &(comTable[i].data_ptr);

	// Conditionally dump what our table looks like
	DumpCommandTable(D_FULLDEBUG | D_DAEMONCORE);

	return(command);
}

int DaemonCore::Cancel_Command( int command )
{
	if ( daemonCore == NULL ) {
		return TRUE;
	}

	int i;
	for(i = 0; i<nCommand; i++) {
		if( comTable[i].num == command &&
			( comTable[i].handler || comTable[i].handlercpp ) )
		{
			comTable[i].num = 0;
			comTable[i].handler = 0;
			comTable[i].handlercpp = 0;
			free(comTable[i].command_descrip);
			comTable[i].command_descrip = NULL;
			free(comTable[i].handler_descrip);
			comTable[i].handler_descrip = NULL;
			delete comTable[i].alternate_perm;
			comTable[i].alternate_perm = NULL;
			while ( nCommand > 0 && comTable[nCommand - 1].num == 0 &&
					comTable[nCommand - 1].handler == NULL &&
					comTable[nCommand - 1].handlercpp == NULL ) {
				nCommand--;
			}
			return TRUE;
		}
	}
	return FALSE;
}

int DaemonCore::InfoCommandPort()
{
	if ( initial_command_sock() == -1 ) {
		// there is no command sock!
		return -1;
	}

	// this will return a -1 on error
	return( ((Sock*)((*sockTable)[initial_command_sock()].iosock))->get_port() );
}

// NOTE: InfoCommandSinfulString always returns a pointer to a _static_ buffer!
// This means you'd better copy or strdup the result if you expect it to never
// change on you.  Plus, realize static buffers aren't exactly thread safe!
char const * DaemonCore::InfoCommandSinfulString(int pid)
{
	// if pid is -1, we want info on our own process, else we want info
	// on a process created with Create_Process().
	if ( pid == -1 ) {
		return InfoCommandSinfulStringMyself(false);
	} else {
		if (pid == -2) pid = ppid; // a value of -2 means use my parent pid
		PidEntry *pidinfo = NULL;
		if ((pidTable->lookup(pid, pidinfo) < 0)) {
			// we have no information on this pid
			return NULL;
		}
		if ( pidinfo->sinful_string[0] == '\0' ) {
			// this pid is apparently not a daemon core process
			return NULL;
		}
		return pidinfo->sinful_string.c_str();
	}
}


void addIPToSinfuls(	condor_sockaddr & sa, condor_sockaddr & fa,
						Sinful & m_sinful, Sinful & sPublic, Sinful & sPrivate ) {
	if( sa.is_valid() ) {
		if( fa.is_valid() && fa.get_protocol() == sa.get_protocol() ) {
			fa.set_port( sa.get_port() );
			m_sinful.addAddrToAddrs( fa );
		} else {
			m_sinful.addAddrToAddrs( sa );
		}
		sPublic.addAddrToAddrs( sa );
		sPrivate.addAddrToAddrs( sa );
	}
}

// NOTE: InfoCommandSinfulStringMyself always returns a pointer to a _static_ buffer!
// This means you'd better copy or strdup the result if you expect it to never
// change on you.  Plus, realize static buffers aren't exactly thread safe!
char const *
DaemonCore::InfoCommandSinfulStringMyself(bool usePrivateAddress)
{
	static char * sinful_public = NULL;
	static char * sinful_private = NULL;
	static bool initialized_sinful_private = false;

	if( m_shared_port_endpoint ) {
			// We do not advertise (or probably even have) our own network
			// port.  Instead, we advertise SharedPortServer's port along
			// with our local id so connections can be forwarded to us.
		char const *addr = m_shared_port_endpoint->GetMyRemoteAddress();

		if( addr ) {
			// Remote addresses can be accessed from other machines, so
			// they must have addrs.
			Sinful s( addr );
			ASSERT( s.hasAddrs() );
		}

		if( !addr && usePrivateAddress ) {
				// If SharedPortServer is not running yet, and an address
				// that is local to this machine is good enough, then just
				// get enough information to connect directly without going
				// through SharedPortServer.  This will only work if the
				// process trying to connect to us has permission to open
				// our named socket.
			addr = m_shared_port_endpoint->GetMyLocalAddress();
		}

		if( addr ) {
			// We don't verify here the addr has addrs because it could
			// be a local address that could only work on the same machine.
			// Since these addresses are constructed out of thin air, it's
			// not worth fixing them for the benefit of an assertion that
			// can't matter.
			return addr;
		}
	}

	if ( initial_command_sock() == -1 ) {
		// there is no command sock!
		return NULL;
	}

		// If we haven't initialized our address(es), do so now.
	if (sinful_public == NULL || m_dirty_sinful) {
		free( sinful_public );
		sinful_public = NULL;

		int initialCommandSock = initial_command_sock();
		if( initialCommandSock == -1 ) {
			EXCEPT( "Unable to find initial command socket!" );
		}

		Sock * sock = (Sock *)(*sockTable)[initialCommandSock].iosock;
		condor_sockaddr sa = sock->my_addr();

		// FIXME: get_sinful_public() will return the TCP_FORWARDING_HOST.
		// We need to check where else it can end up and if it will cause
		// problems there.  It's safe to do here, unless you're running
		// an older version of HTCondor on the same node (because the
		// Sinful in the address file will have TCP_FORWARDING_HOST as its
		// primary address, and older versions of HTCondor don't ignore
		// the primary address).
		//
		// NOTE: For the primary address in our sinful string, prefer an
		// IPv4 address, if available. The primary address is only used by
		// older clients (pre-8.3.x) that don't understand the addrs field
		// and probably don't have good IPv6 support.
		char const * addr = sock->get_sinful_public();
		if(! sa.is_ipv4()) {
			for( int i = initialCommandSock; i < nSock; ++i ) {
				if( (*sockTable)[i].iosock == NULL ) { continue; }
				if(! (*sockTable)[i].is_command_sock) { continue; }

				sock = (Sock *)(*sockTable)[i].iosock;
				sa = sock->my_addr();
				if(! sa.is_ipv4()) { continue; }

				addr = sock->get_sinful_public();
				break;
			}
		}

		if( !addr ) {
			EXCEPT("Failed to get public address of command socket!");
		}
		sinful_public = strdup( addr );
		m_dirty_sinful = true;
	}

	if (!initialized_sinful_private || m_dirty_sinful) {
		free( sinful_private);
		sinful_private = NULL;

		std::string private_sinful_string;
		char* tmp;
		if ((tmp = param("PRIVATE_NETWORK_INTERFACE"))) {
			int port = ((Sock*)(*sockTable)[initial_command_sock()].iosock)->get_port();
			std::string ipv4, ipv6;
			std::string private_ip;
			bool ok = network_interface_to_ip("PRIVATE_NETWORK_INTERFACE",
				tmp, ipv4, ipv6, private_ip);
			if( !ok ) {
				dprintf(D_ALWAYS,
						"Failed to determine my private IP address using PRIVATE_NETWORK_INTERFACE=%s\n",
						tmp);
			}
			else {
				private_sinful_string = generate_sinful(private_ip.c_str(), port);
				sinful_private = strdup(private_sinful_string.c_str());
			}
			free(tmp);
		}

		free(m_private_network_name);
		m_private_network_name = NULL;
		if ((tmp = param("PRIVATE_NETWORK_NAME"))) {
			m_private_network_name = tmp;
		}

		initialized_sinful_private = true;
		m_dirty_sinful = true;
	}

	if( m_dirty_sinful ) { // need to rebuild full sinful string
		m_dirty_sinful = false;

		// The full sinful string is the public address plus params
		// which specify private network address and CCB contact info.

		m_sinful = Sinful(sinful_public);

			// Only publish the private name if there is a private or CCB
			// address, because otherwise, the private name doesn't matter.
		bool publish_private_name = false;

		char const *private_name = privateNetworkName();
		if( private_name ) {
			if( sinful_private && strcmp(sinful_public,sinful_private) ) {
				m_sinful.setPrivateAddr(sinful_private);
				publish_private_name = true;
			}
		}

			// if we don't have a UDP port, advertise that fact
		char *forwarding = param("TCP_FORWARDING_HOST");
		if( forwarding ) {
			free( forwarding );
			m_sinful.setNoUDP(true);
		}
		if( dc_socks.begin() == dc_socks.end()
			|| !dc_socks.begin()->has_safesock() ) {
			m_sinful.setNoUDP(true);
		}

		if( m_ccb_listeners ) {
			std::string ccb_contact;
			m_ccb_listeners->GetCCBContactString(ccb_contact);
			if( !ccb_contact.empty() ) {
				m_sinful.setCCBContact(ccb_contact.c_str());
				publish_private_name = true;
			}
		}

		if( private_name && publish_private_name ) {
			m_sinful.setPrivateNetworkName(private_name);
		}

		// Handle multi-protocol addressing.
		m_sinful.clearAddrs();
		condor_sockaddr sa4, sa6;
		for( SockPairVec::iterator it = dc_socks.begin(); it != dc_socks.end(); ++it ) {
			ASSERT( it->has_relisock() );
			int fd = it->rsock()->get_file_desc();

			// condor_getsockname_ex() returns the 'best' protocol-appropriate
			// address for the local host if the socket is bound in[6]_any.
			condor_sockaddr sa;
			ASSERT( condor_getsockname_ex( fd, sa ) == 0 );

			if( sa.is_ipv4() ) {
				if( sa4.is_valid() ) {
					if( sa.desirability() > sa4.desirability() ) {
						sa4 = sa;
					}
				} else {
					sa4 = sa;
				}
			} else if( sa.is_ipv6() ) {
				if( sa6.is_valid() ) {
					if( sa.desirability() > sa6.desirability() ) {
						sa6 = sa;
					}
				} else {
					sa6 = sa;
				}
			}
		}

		// TCP_FORWARDING_HOST is defined in 8.4 to be the singlular
		// advertised public address of the daemon.  The client sorts
		// addrs by desirability and then uses the first address of a
		// protocol that it has enabled.  Since we don't know that
		// TCP_FORWARDING_HOST is more desirable (although it should be),
		// replace the public address of the corresponding protocol
		// with TCP_FORWARDING_HOST.
		//
		// Note that sPublic, despite its name, is used to generate the
		// private address, and therefore shouldn't be changed, since it
		// is (for instance) written to the address file (and the
		// TCP_FORWARDING_HOST may only forward TCP connections in one
		// direction).
		condor_sockaddr fa;
		forwarding = param( "TCP_FORWARDING_HOST" );
		if( forwarding ) {
			if(! fa.from_ip_string( forwarding )) {
				// This duplicates the logic from get_sinful_public().  It's
				// not the best logic, but at least it's consistent.
				std::vector< condor_sockaddr > addrs = resolve_hostname( forwarding );
				if( addrs.empty() ) {
					dprintf( D_ALWAYS, "Failed to resolve address of TCP_FORWARDING_HOST=%s\n", forwarding );
				} else {
					fa = addrs.front();
				}
			}
			free( forwarding );
		}

		ASSERT( sa6.is_valid() || sa4.is_valid() );
		Sinful sPublic( sinful_public );
		Sinful sPrivate( sinful_private != NULL ? sinful_private : "" );

		if( m_advertise_ipv4_first ) {
			addIPToSinfuls( sa4, fa, m_sinful, sPublic, sPrivate );
			addIPToSinfuls( sa6, fa, m_sinful, sPublic, sPrivate );
		} else {
			addIPToSinfuls( sa6, fa, m_sinful, sPublic, sPrivate );
			addIPToSinfuls( sa4, fa, m_sinful, sPublic, sPrivate );
		}

		free( sinful_public );
		sinful_public = strdup( sPublic.getSinful() );

		if( sinful_private != NULL ) {
			free( sinful_private );
			sinful_private = strdup( sPrivate.getSinful() );
		}
	}

	if( usePrivateAddress ) {
		if( sinful_private ) {
			Sinful s( sinful_private );
			ASSERT( s.hasAddrs() );
			return sinful_private;
		}
		else {
			Sinful s( sinful_public );
			ASSERT( s.hasAddrs() );
			return sinful_public;
		}
	}

	ASSERT( m_sinful.hasAddrs() );
	return m_sinful.getSinful();
}

void
DaemonCore::daemonContactInfoChanged()
{
	m_dirty_sinful = true;
	m_dirty_command_sock_sinfuls = true;
	DaemonCore::InfoCommandSinfulStringsMyself();

	drop_addr_file();
}

const char*
DaemonCore::publicNetworkIpAddr(void) {
	return (const char*) InfoCommandSinfulStringMyself(false);
}


const char*
DaemonCore::privateNetworkIpAddr(void) {
	return (const char*) InfoCommandSinfulStringMyself(true);
}

const char*
DaemonCore::superUserNetworkIpAddr(void) {
	if ( ! super_dc_rsock ) {
		return NULL;
	}

	return super_dc_rsock->get_sinful();
}

bool
DaemonCore::Is_Command_From_SuperUser( Stream *s ) const
{
	if (m_super_dc_port < 0) {
		// This daemon does not have a super user command port
		return false;
	}

	Sock *sock = dynamic_cast<Sock *>(s);
	if (!sock) {
		// Pointer passed to us is not a Sock ?!
		return false;
	}

	return sock->get_port() == m_super_dc_port;
}


const char*
DaemonCore::privateNetworkName(void) {
	return (const char*)m_private_network_name;
}

// Lookup the environment id set for a particular pid, or if -1 then the
// getpid() in question.  Returns penvid or NULL of can't be found.
PidEnvID*
DaemonCore::InfoEnvironmentID(PidEnvID *penvid, int pid)
{
	if (penvid == NULL) {
		return NULL;
	}

	/* just in case... */
	pidenvid_init(penvid);

	/* handle the base case of my own pid */
	if ( pid == -1 ) {

		if (pidenvid_filter_and_insert(penvid, GetEnviron()) == 
			PIDENVID_OVERSIZED)
		{
			EXCEPT( "DaemonCore::InfoEnvironmentID: Programmer error. "
				"Tried to overstuff a PidEntryID array." );
		}

	} else {

		// If someone else was asked for, give them the info for that pid.
		PidEntry *pidinfo = NULL;
		if ((pidTable->lookup(pid, pidinfo) < 0)) {
			// we have no information on this pid
			return NULL;
		}

		// copy over the information to the passed in array
		pidenvid_copy(penvid, &pidinfo->penvid);
	}

	return penvid;
}

int DaemonCore::Register_Signal(int sig, const char* sig_descrip, 
				SignalHandler handler, SignalHandlercpp handlercpp, 
				const char* handler_descrip, Service* s, 
				int is_cpp)
{
    int i = -1;


    if( handler == 0 && handlercpp == 0 ) {
		dprintf(D_DAEMONCORE, "Can't register NULL signal handler\n");
		return -1;
    }

    dc_stats.NewProbe("Signal", handler_descrip, AS_COUNT | IS_RCT | IF_NONZERO | IF_VERBOSEPUB);

	// Semantics dictate that certain signals CANNOT be caught!
	// In addition, allow SIGCHLD to be automatically replaced (for backwards
	// compatibility), so cancel any previous registration for SIGCHLD.
	switch (sig) {
		case SIGKILL:
		case SIGSTOP:
		case SIGCONT:
			EXCEPT("Trying to Register_Signal for sig %d which cannot be caught!",sig);
			break;
		case SIGCHLD:
			Cancel_Signal(SIGCHLD);
			break;
		default:
			break;
	}

    if(nSig >= maxSig) {
		EXCEPT("# of signal handlers exceeded specified maximum");
    }

	// Search our array for an empty spot and ensure there isn't an entry
	// for this signal already.
	for ( int j = 0; j < nSig; j++ ) {
		if ( sigTable[j].num == 0 ) {
			i = j;
		}
		if ( sigTable[j].num == sig ) {
			EXCEPT("DaemonCore: Same signal registered twice");
		}
	}
	if ( i == -1 ) {
		// We need to add a new entry at the end of our array
		i = nSig;
		nSig++;
	}

	// Found a blank entry at index i. Now add in the new data.
	sigTable[i].num = sig;
	sigTable[i].handler = handler;
	sigTable[i].handlercpp = handlercpp;
	sigTable[i].is_cpp = (bool)is_cpp;
	sigTable[i].service = s;
	sigTable[i].is_blocked = false;
	sigTable[i].is_pending = false;
	free(sigTable[i].sig_descrip);
	if ( sig_descrip )
		sigTable[i].sig_descrip = strdup(sig_descrip);
	else
		sigTable[i].sig_descrip = strdup(EMPTY_DESCRIP);
	free(sigTable[i].handler_descrip);
	if ( handler_descrip )
		sigTable[i].handler_descrip = strdup(handler_descrip);
	else
		sigTable[i].handler_descrip = strdup(EMPTY_DESCRIP);

	// Update curr_regdataptr for SetDataPtr()
	curr_regdataptr = &(sigTable[i].data_ptr);

	// Conditionally dump what our table looks like
	DumpSigTable(D_FULLDEBUG | D_DAEMONCORE);

	return sig;
}

int DaemonCore::Cancel_Signal( int sig )
{
	int found = -1;

	if ( daemonCore == NULL ) {
		return TRUE;
	}

	// find this signal in our table
	for ( int i = 0; i < nSig; i++ ) {
		if ( sigTable[i].num == sig ) {
			found = i;
			break;
		}
	}

	// Check if found
	if ( found == -1 ) {
		dprintf(D_DAEMONCORE,"Cancel_Signal: signal %d not found\n",sig);
		return FALSE;
	}

	// Clear entry
	sigTable[found].num = 0;
	sigTable[found].handler = NULL;
	sigTable[found].handlercpp = (SignalHandlercpp)NULL;
	free( sigTable[found].handler_descrip );
	sigTable[found].handler_descrip = NULL;

	// Clear any data_ptr which go to this entry we just removed
	if ( curr_regdataptr == &(sigTable[found].data_ptr) )
		curr_regdataptr = NULL;
	if ( curr_dataptr == &(sigTable[found].data_ptr) )
		curr_dataptr = NULL;

	// Log a message and conditionally dump what our table now looks like
	dprintf(D_DAEMONCORE,
					"Cancel_Signal: cancelled signal %d <%s>\n",
					sig,sigTable[found].sig_descrip);
	free( sigTable[found].sig_descrip );
	sigTable[found].sig_descrip = NULL;

	// Shrink our table size if we have empty entries at the end
	while ( nSig > 0 && sigTable[nSig-1].num == 0 ) {
		nSig--;
	}

	DumpSigTable(D_FULLDEBUG | D_DAEMONCORE);

	return TRUE;
}

int DaemonCore::Register_Socket(Stream *iosock, const char* iosock_descrip,
				SocketHandler handler, SocketHandlercpp handlercpp,
				const char *handler_descrip, Service* s, DCpermission perm,
				HandlerType handler_type,
				int is_cpp, void **prev_entry)
{
    int     i;
    int     j;

    // In sockTable, unlike the others handler tables, we allow for a NULL
	// handler and a NULL handlercpp - this means a command socket, so use
	// the default daemon core socket handler which strips off the command.
	// SO, a blank table entry is defined as a NULL iosock field.

	// And since FD_ISSET only allows us to probe, we do not bother using a
	// hash table for sockets.  We simply store them in an array.
	if ( prev_entry ) {
		*prev_entry = NULL;
	}

    if ( !iosock ) {
		dprintf(D_DAEMONCORE, "Can't register NULL socket \n");
		return -1;
    }

	// Find empty slot, set to be i.
	for (i=0;i <= nSock; i++) {
		if ( (*sockTable)[i].iosock == NULL ) {
			break;
		}
		if ( (*sockTable)[i].remove_asap && (*sockTable)[i].servicing_tid==0 ) {
			(*sockTable)[i].iosock = NULL;
			break;
		}
	}

	// Make certain that entry i is empty.
	if ( (*sockTable)[i].iosock ) {
        dprintf ( D_ALWAYS, "Socket table fubar.  nSock = %d\n", nSock );
        DumpSocketTable( D_ALWAYS );
		EXCEPT("DaemonCore: Socket table messed up");
	}

    dc_stats.NewProbe("Socket", handler_descrip, AS_COUNT | IS_RCT | IF_NONZERO | IF_VERBOSEPUB);
    //if (iosock_descrip && iosock_descrip[0] && ! strcmp(handler_descrip, "DC Command Handler"))
    //   dc_stats.New("Command", iosock_descrip, AS_COUNT | IS_RCT | IF_NONZERO | IF_VERBOSEPUB);


	// Verify that this socket has not already been registered
	// Since we are scanning the entire table to do this (change this someday to a hash!),
	// at the same time update our nRegisteredSocks count by initializing it
	// to the number of slots (nSock) and then subtracting out the number of slots
	// not in use.
	nRegisteredSocks = nSock;
	int fd_to_register = ((Sock *)iosock)->get_file_desc();
	bool duplicate_found = false;
	for ( j=0; j < nSock; j++ )
	{		
		if ( (*sockTable)[j].iosock == iosock ) {
			i = j;
			duplicate_found = true;
        }

		// fd may be -1 if doing a "fake" registration: reverse_connect_pending
		// so do not require uniqueness of fd in that case
		if ( (*sockTable)[j].iosock && fd_to_register != -1 ) {
			if ( ((Sock *)(*sockTable)[j].iosock)->get_file_desc() ==
								fd_to_register ) {
				i = j;
				duplicate_found = true;
			}
		}

		// check if slot empty or available
		if ( ((*sockTable)[j].iosock == NULL) ||  // slot is empty
			 ((*sockTable)[j].remove_asap &&	   // slot available
			           (*sockTable)[j].servicing_tid==0 ) ) 
		{
			nRegisteredSocks--;		// decrement count of active sockets
		}
	}
	if (duplicate_found) {
		if ( prev_entry ) {
			*prev_entry = malloc(sizeof(SockEnt));
			*(SockEnt*)*prev_entry = (*sockTable)[i];
			(*sockTable)[i].iosock_descrip = NULL;
			(*sockTable)[i].handler_descrip = NULL;
		} else {
			dprintf(D_ALWAYS, "DaemonCore: Attempt to register socket twice\n");
			return -2;
		}
	} 

		// Check that we are within the file descriptor safety limit
		// We currently only do this for non-blocking connection attempts because
		// in most other places, the code does not check the return value
		// from Register_Socket().  Plus, it really does not make sense to 
		// enforce a limit for other cases --- if the socket already exists,
		// DaemonCore should be able to manage it for you.

	if( iosock->type() == Stream::reli_sock &&
	    ((ReliSock *)iosock)->is_connect_pending() )
	{
		std::string overload_msg;
		bool overload_danger =
			TooManyRegisteredSockets( ((Sock *)iosock)->get_file_desc(),
			                              &overload_msg);

		if( overload_danger )
		{
			dprintf(D_ALWAYS,
				"Aborting registration of socket %s %s: %s\n",
				iosock_descrip ? iosock_descrip : "",
				handler_descrip ? handler_descrip : ((Sock *)iosock)->get_sinful_peer(),
				overload_msg.c_str() );
			return -3;
		}
	}

	// Found a blank entry at index i. Now add in the new data.
	(*sockTable)[i].servicing_tid = 0;
	(*sockTable)[i].remove_asap = false;
	(*sockTable)[i].call_handler = false;
	(*sockTable)[i].iosock = (Sock *)iosock;
	switch ( iosock->type() ) {
		case Stream::reli_sock :
			// the rest of daemon-core 
			(*sockTable)[i].is_connect_pending =
				((ReliSock *)iosock)->is_connect_pending() &&
				!((ReliSock *)iosock)->is_reverse_connect_pending();
			(*sockTable)[i].is_reverse_connect_pending =
				((ReliSock *)iosock)->is_reverse_connect_pending();
			break;
		case Stream::safe_sock :
				// SafeSock connect never blocks....
			(*sockTable)[i].is_connect_pending = false;
			(*sockTable)[i].is_reverse_connect_pending = false;
			break;
		default:
			EXCEPT("Adding CEDAR socket of unknown type");
			break;
	}
	(*sockTable)[i].handler = handler;
	(*sockTable)[i].handlercpp = handlercpp;
	(*sockTable)[i].is_cpp = (bool)is_cpp;
	(*sockTable)[i].perm = perm;
	(*sockTable)[i].handler_type = handler_type;
	(*sockTable)[i].service = s;
	(*sockTable)[i].data_ptr = NULL;
	(*sockTable)[i].waiting_for_data = false;
	free((*sockTable)[i].iosock_descrip);
	if ( iosock_descrip )
		(*sockTable)[i].iosock_descrip = strdup(iosock_descrip);
	else
		(*sockTable)[i].iosock_descrip = strdup(EMPTY_DESCRIP);
	free((*sockTable)[i].handler_descrip);
	if ( handler_descrip ) {
		(*sockTable)[i].handler_descrip = strdup(handler_descrip);
		if ( strcmp(handler_descrip,DaemonCommandProtocol::WaitForSocketDataString.c_str()) == 0 ) {
			(*sockTable)[i].waiting_for_data = true;
		}
	}
	else
		(*sockTable)[i].handler_descrip = strdup(EMPTY_DESCRIP);

	// Increment the counter of total number of entries if we
	// just filled our last slot.
	if ( i == nSock  ) {
		nSock++;
	}

	// Mark command socks (identified by lack of handlers, endpoint)
	if ( handler == 0 && handlercpp == 0 && m_shared_port_endpoint == NULL ) {
		(*sockTable)[i].is_command_sock = true;
	} else {
		(*sockTable)[i].is_command_sock = false;
	}

	// Update curr_regdataptr for SetDataPtr()
	curr_regdataptr = &((*sockTable)[i].data_ptr);

	// Conditionally dump what our table looks like
	DumpSocketTable(D_FULLDEBUG | D_DAEMONCORE);

	// If we are a worker thread, wake up select in the main thread
	// so the main thread re-computes the fd_sets.
	Wake_up_select();

	return i;
}

int DaemonCore::Cancel_Socket( Stream* insock, void *prev_entry)
{
	int i,j;

	if ( daemonCore == NULL ) {
		return TRUE;
	}

	if (!insock) {
		return FALSE;
	}

	i = -1;
	for (j=0;j<nSock;j++) {
		if ( (*sockTable)[j].iosock == insock ) {
			i = j;
			break;
		}
	}

	if ( i == -1 ) {
		dprintf( D_ALWAYS,"Cancel_Socket: called on non-registered socket!\n");
        if( insock ) {
            dprintf( D_ALWAYS,"Offending socket number %d to %s\n",
                     ((Sock *)insock)->get_file_desc(),
                     insock->peer_description());
        }
		DumpSocketTable( D_DAEMONCORE );
		return FALSE;
	}

	// Clear any data_ptr which go to this entry we just removed
	if ( curr_regdataptr == &( (*sockTable)[i].data_ptr) )
		curr_regdataptr = NULL;
	if ( curr_dataptr == &( (*sockTable)[i].data_ptr) )
		curr_dataptr = NULL;

	if ((*sockTable)[i].servicing_tid == 0 ||
		(*sockTable)[i].servicing_tid == CondorThreads::get_handle()->get_tid() || prev_entry)
	{
		// Log a message
		dprintf(D_DAEMONCORE,"Cancel_Socket: cancelled socket %d <%s> %p\n",
				i,(*sockTable)[i].iosock_descrip, (*sockTable)[i].iosock );
		// Remove entry; mark it is available for next add via iosock=NULL
		(*sockTable)[i].iosock = NULL;
		free( (*sockTable)[i].iosock_descrip );
		(*sockTable)[i].iosock_descrip = NULL;
		free( (*sockTable)[i].handler_descrip );
		(*sockTable)[i].handler_descrip = NULL;
		// If we just removed the last entry in the table, we can decrement nSock
		if ( prev_entry ) {
			((SockEnt*)prev_entry)->servicing_tid = (*sockTable)[i].servicing_tid;
			(*sockTable)[i] = *(SockEnt*)prev_entry;
			free( prev_entry );
		} else {
			if ( i == nSock - 1 ) {
				nSock--;
			}
		}
	} else {
		// Log a message
		dprintf(D_DAEMONCORE,"Cancel_Socket: deferred cancel socket %d <%s> %p\n",
				i,(*sockTable)[i].iosock_descrip, (*sockTable)[i].iosock );
		(*sockTable)[i].remove_asap = true;
	}

	if ( !prev_entry ) {
		nRegisteredSocks--;		// decrement count of active sockets
	}
	
	DumpSocketTable(D_FULLDEBUG | D_DAEMONCORE);

	// If we are a worker thread, wake up select in the main thread
	// so the main thread re-computes the fd_sets.
	Wake_up_select();

	return TRUE;
}

// We no longer return "real" file descriptors from Create_Pipe. This
// is to force people to use Read_Pipe or Write_Pipe to do I/O on a pipe,
// which is necessary to encapsulate all the weird platform specifics
// (i.e. our wacky Windows pipe implementation). What we return from
// Create_Pipe is a pair of "pipe ends" that are actually just indices into
// the pipeHandleTable with the following offset added in. While the caller
// cannot do I/O directly on these handles, they *can* pass them unaltered
// to Create_Process (via the std[] parameter) and we'll do the right thing.
//    - Greg Quinn, 04/12/2006
static const int PIPE_INDEX_OFFSET = 0x10000;

int DaemonCore::pipeHandleTableInsert(PipeHandle entry)
{
	// try to find a free slot
	for (int i = 0; i <= maxPipeHandleIndex; i++) {
		if ((*pipeHandleTable)[i] == (PipeHandle)-1) {
			(*pipeHandleTable)[i] = entry;
			return i;
		}
	}

	// no vacant slots found, increment maxPipeHandleIndex and use it
	(*pipeHandleTable)[++maxPipeHandleIndex] = entry;
	return maxPipeHandleIndex;
}

void DaemonCore::pipeHandleTableRemove(int index)
{
	// invalidate this index
	(*pipeHandleTable)[index] = (PipeHandle)-1;

	// shrink down maxPipeHandleIndex, if necessary
	if (index == maxPipeHandleIndex) {
		maxPipeHandleIndex--;
	}
}

int DaemonCore::pipeHandleTableLookup(int index, PipeHandle* ph)
{
	if ((index < 0) || (index > maxPipeHandleIndex)) {
		return FALSE;
	}
	PipeHandle tmp_ph = (*pipeHandleTable)[index];
	if (tmp_ph == (PipeHandle)-1) {
		return FALSE;
	}
	if (ph != NULL) {
		*ph = tmp_ph;
	}
	return TRUE;
}

int DaemonCore::Create_Pipe( int *pipe_ends,
			     bool can_register_read,
			     bool can_register_write,
			     bool nonblocking_read,
			     bool nonblocking_write,
			     unsigned int psize)
{
	dprintf(D_DAEMONCORE,"Entering Create_Pipe()\n");
#ifdef WIN32
	static unsigned pipe_counter = 0;
	MyString pipe_name;
	pipe_name.formatstr("\\\\.\\pipe\\condor_pipe_%u_%u", GetCurrentProcessId(), pipe_counter++);
	return Create_Named_Pipe(pipe_ends,
		can_register_read,
		can_register_write,
		nonblocking_read,
		nonblocking_write,
		psize,
		pipe_name.Value());
#else // unix
	return Create_Named_Pipe(
		pipe_ends,
		can_register_read,
		can_register_write,
		nonblocking_read,
		nonblocking_write,
		psize,
		NULL);
#endif
}

// disable warning about memory leaks due to exception. all memory freed on exit anyway
MSC_DISABLE_WARNING(6211)

int DaemonCore::Create_Named_Pipe( int *pipe_ends,
			     bool can_register_read,
			     bool can_register_write,
			     bool nonblocking_read,
			     bool nonblocking_write,
			     unsigned int psize,
				 const char* pipe_name)
{
	dprintf(D_DAEMONCORE,"Entering Create_Named_Pipe()\n");

	PipeHandle read_handle, write_handle;

#ifdef WIN32
	DWORD overlapped_read_flag = 0, overlapped_write_flag = 0;
	if (can_register_read) {
		overlapped_read_flag = FILE_FLAG_OVERLAPPED;
	}
	if (can_register_write || nonblocking_write) {
		overlapped_write_flag = FILE_FLAG_OVERLAPPED;
	}

	HANDLE w =
		CreateNamedPipe(pipe_name,  // the name
				PIPE_ACCESS_OUTBOUND |      // "server" to "client" only
				overlapped_write_flag,      // overlapped mode
				0,                          // byte-mode, blocking
				PIPE_UNLIMITED_INSTANCES,                          // only one instance
				psize,                      // outgoing buffer size
				0,                          // incoming buffer size (not used)
				0,                          // default wait timeout (not used)
				NULL);                      // we mark handles inheritable in Create_Process
	if (w == INVALID_HANDLE_VALUE) {
		dprintf(D_ALWAYS, "CreateNamedPipe(%s) error: %d\n", 
			pipe_name, GetLastError());
		return FALSE;
	}
	HANDLE r =
		CreateFile(pipe_name,   // the named pipe
			   GENERIC_READ,            // desired access
			   0,                       // no sharing
			   NULL,                    // we mark handles inheritable in Create_Process
			   OPEN_EXISTING,           // existing named pipe
			   overlapped_read_flag,    // disable overlapped i/o on read end
			   NULL);                   // no template file
	if (r == INVALID_HANDLE_VALUE) {
		CloseHandle(w);
		dprintf(D_ALWAYS, "CreateFile(%s) error on named pipe: %d\n", 
			pipe_name, GetLastError());
		return FALSE;
	}
	read_handle = new ReadPipeEnd(r, overlapped_read_flag, nonblocking_read, psize);
	write_handle = new WritePipeEnd(w, overlapped_write_flag, nonblocking_write, psize);
#else
	// Unix
	if( pipe_name ) {
		EXCEPT("Create_NamedPipe() not implemented yet under unix!");
	}
		// what follows is the unix implementation of an unnamed pipe,
		// which is what we do when pipe_name == NULL

	// Shut the compiler up
	// These parameters are needed on Windows
	(void)can_register_read;
	(void)can_register_write;
	(void)psize;

	bool failed = false;
	int filedes[2];
	if ( pipe(filedes) == -1 ) {
		dprintf(D_ALWAYS,"Create_Pipe(): call to pipe() failed\n");
		return FALSE;
	}

	if ( nonblocking_read ) {
		int fcntl_flags;
		if ( (fcntl_flags=fcntl(filedes[0], F_GETFL)) < 0 ) {
			failed = true;
		} else {
			fcntl_flags |= O_NONBLOCK;	// set nonblocking mode
			if ( fcntl(filedes[0],F_SETFL,fcntl_flags) == -1 ) {
				failed = true;
			}
		}
	}
	if ( nonblocking_write ) {
		int fcntl_flags;
		if ( (fcntl_flags=fcntl(filedes[1], F_GETFL)) < 0 ) {
			failed = true;
		} else {
			fcntl_flags |= O_NONBLOCK;	// set nonblocking mode
			if ( fcntl(filedes[1],F_SETFL,fcntl_flags) == -1 ) {
				failed = true;
			}
		}
	}
	if ( failed == true ) {
		close(filedes[0]);
		filedes[0] = -1;
		close(filedes[1]);
		filedes[1] = -1;
		dprintf(D_ALWAYS,"Create_Pipe() failed to set non-blocking mode\n");
		return FALSE;
	}

	read_handle = filedes[0];
	write_handle = filedes[1];
#endif

	// add PipeHandles to pipeHandleTable
	pipe_ends[0] = pipeHandleTableInsert(read_handle) + PIPE_INDEX_OFFSET;
	pipe_ends[1] = pipeHandleTableInsert(write_handle) + PIPE_INDEX_OFFSET;

	dprintf(D_DAEMONCORE,"Create_Pipe() success read_handle=%d write_handle=%d\n",
	        pipe_ends[0],pipe_ends[1]);
	return TRUE;
}

int DaemonCore::Inherit_Pipe(int fd, bool is_write, bool can_register, bool nonblocking, int psize)
{
	PipeHandle pipe_handle;

#if defined(WIN32)
	HANDLE h = (HANDLE)_get_osfhandle(fd);
	if (is_write) {
		pipe_handle = new WritePipeEnd(h, can_register, nonblocking, psize);
	}
	else {
		pipe_handle = new ReadPipeEnd(h, can_register, nonblocking, psize);
	}
#else
		// Shut the compiler up
		// These parameters are needed on Windows
	(void)is_write;
	(void)can_register;
	(void)nonblocking;
	(void)psize;

	pipe_handle = fd;
#endif

	return pipeHandleTableInsert(pipe_handle) + PIPE_INDEX_OFFSET;
}

int DaemonCore::Register_Pipe(int pipe_end, const char* pipe_descrip,
				PipeHandler handler, PipeHandlercpp handlercpp,
				const char *handler_descrip, Service* s,
				HandlerType handler_type, DCpermission perm,
				int is_cpp)
{
    int     i;
    int     j;

	int index = pipe_end - PIPE_INDEX_OFFSET;
	if (pipeHandleTableLookup(index) == FALSE) {
		dprintf(D_DAEMONCORE, "Register_Pipe: invalid index\n");
		return -1;
	}

	i = nPipe;

	// Make certain that entry i is empty.
	if ( (*pipeTable)[i].index != -1 ) {
        EXCEPT("Pipe table fubar!  nPipe = %d", nPipe );
	}

	// Verify that this piepfd has not already been registered
	for ( j=0; j < nPipe; j++ )
	{
		if ( (*pipeTable)[j].index == index ) {
			EXCEPT("DaemonCore: Same pipe registered twice");
        }
	}

    dc_stats.NewProbe("Pipe", handler_descrip, AS_COUNT | IS_RCT | IF_NONZERO | IF_VERBOSEPUB);

	// Found a blank entry at index i. Now add in the new data.
	(*pipeTable)[i].pentry = NULL;
	(*pipeTable)[i].call_handler = false;
	(*pipeTable)[i].in_handler = false;
	(*pipeTable)[i].index = index;
	(*pipeTable)[i].handler = handler;
	(*pipeTable)[i].handler_type = handler_type;
	(*pipeTable)[i].handlercpp = handlercpp;
	(*pipeTable)[i].is_cpp = (bool)is_cpp;
	(*pipeTable)[i].perm = perm;
	(*pipeTable)[i].service = s;
	(*pipeTable)[i].data_ptr = NULL;
	free((*pipeTable)[i].pipe_descrip);
	if ( pipe_descrip )
		(*pipeTable)[i].pipe_descrip = strdup(pipe_descrip);
	else
		(*pipeTable)[i].pipe_descrip = strdup(EMPTY_DESCRIP);
	free((*pipeTable)[i].handler_descrip);
	if ( handler_descrip )
		(*pipeTable)[i].handler_descrip = strdup(handler_descrip);
	else
		(*pipeTable)[i].handler_descrip = strdup(EMPTY_DESCRIP);

	// Increment the counter of total number of entries
	nPipe++;

	// Update curr_regdataptr for SetDataPtr()
	curr_regdataptr = &((*pipeTable)[i].data_ptr);

#ifndef WIN32
	// On Unix, pipe fds are given to select.  So
	// if we are a worker thread, wake up select in the main thread
	// so the main thread re-computes the fd_sets.
	Wake_up_select();
#endif

#ifdef WIN32
	// On Win32, make a "pid entry" and pass it to our Pid Watcher thread.
	// This thread will then watch over the pipe handle and notify us
	// when there is something to read.
	// NOTE: WatchPid() must be called at the very end of this function.

	// tell our PipeEnd object that we're registered
	(*pipeHandleTable)[index]->set_registered();

	(*pipeTable)[i].pentry = new PidEntry;
	(*pipeTable)[i].pentry->hProcess = 0;
	(*pipeTable)[i].pentry->hThread = 0;
	(*pipeTable)[i].pentry->pipeReady = 0;
	(*pipeTable)[i].pentry->deallocate = 0;
	(*pipeTable)[i].pentry->pipeEnd = (*pipeHandleTable)[index];

	WatchPid((*pipeTable)[i].pentry);
#endif

	return pipe_end;
}


int DaemonCore::Cancel_Pipe( int pipe_end )
{
	if ( daemonCore == NULL ) {
		return TRUE;
	}

	int index = pipe_end - PIPE_INDEX_OFFSET;
	if (index < 0) {
		dprintf(D_ALWAYS, "Cancel_Pipe on invalid pipe end: %d\n", pipe_end);
		EXCEPT("Cancel_Pipe error");
	} 

	int i,j;

	i = -1;
	for (j=0;j<nPipe;j++) {
		if ( (*pipeTable)[j].index == index ) {
			i = j;
			break;
		}
	}

	if ( i == -1 ) {
		dprintf( D_ALWAYS,"Cancel_Pipe: called on non-registered pipe!\n");
		dprintf( D_ALWAYS,"Offending pipe end number %d\n", pipe_end );
		return FALSE;
	}

	// Remove entry at index i by moving the last one in the table here.

	// Clear any data_ptr which go to this entry we just removed
	if ( curr_regdataptr == &( (*pipeTable)[i].data_ptr) )
		curr_regdataptr = NULL;
	if ( curr_dataptr == &( (*pipeTable)[i].data_ptr) )
		curr_dataptr = NULL;

	// Log a message
	dprintf(D_DAEMONCORE,
			"Cancel_Pipe: cancelled pipe end %d <%s> (entry=%d)\n",
			pipe_end,(*pipeTable)[i].pipe_descrip, i );

	// Remove entry, move the last one in the list into this spot
	(*pipeTable)[i].index = -1;
	free( (*pipeTable)[i].pipe_descrip );
	(*pipeTable)[i].pipe_descrip = NULL;
	free( (*pipeTable)[i].handler_descrip );
	(*pipeTable)[i].handler_descrip = NULL;

#ifdef WIN32
	// we need to notify the PID-watcher thread that it should
	// no longer watch this pipe
	// note: we must acccess the deallocate flag in a thread-safe manner.
	ASSERT( (*pipeTable)[i].pentry );
	InterlockedExchange(&((*pipeTable)[i].pentry->deallocate),1L);
	if ((*pipeTable)[i].pentry->watcherEvent) {
		SetEvent((*pipeTable)[i].pentry->watcherEvent);
	}

	// call cancel on the PipeEnd, which won't return until the
	// PID-watcher is no longer using the object and it has been
	// marked as unregistered
	(*pipeTable)[i].pentry->pipeEnd->cancel();

	if ((*pipeTable)[i].in_handler) {
		// Cancel_Pipe is being called from the handler. when the
		// handler returns, the Driver needs to know whether to
		// call WatchPid on our PidEntry again. we set the pipeEnd
		// member of our PidEntry to NULL to tell it not to. the
		// Driver will deallocate the PidEntry then
		(*pipeTable)[i].pentry->pipeEnd = NULL;
	}
	else {
		// we're not in the handler so we can simply deallocate the
		// PidEntry now
		delete (*pipeTable)[i].pentry;
	}
#endif
	(*pipeTable)[i].pentry = NULL;
	if ( i < nPipe - 1 ) {
            // if not the last entry in the table, move the last one here
		(*pipeTable)[i] = (*pipeTable)[nPipe - 1];
		(*pipeTable)[nPipe - 1].index = -1;
		(*pipeTable)[nPipe - 1].pipe_descrip = NULL;
		(*pipeTable)[nPipe - 1].handler_descrip = NULL;
		(*pipeTable)[nPipe - 1].pentry = NULL;
	}
	nPipe--;

#ifndef WIN32
	// On Unix, pipe fds are passed into select.  So
	// if we are a worker thread, wake up select in the main thread
	// so the main thread re-computes the fd_sets.
	Wake_up_select();
#endif

	return TRUE;
}

#if defined(WIN32)
// If Close_Pipe is called on a Windows WritePipeEnd and there is
// an outstanding overlapped write operation, we can't immediately
// close the pipe. Instead, we call this function in a separate
// thread and close the pipe once the operation is complete
unsigned __stdcall pipe_close_thread(void *arg)
{
	WritePipeEnd* wpe = (WritePipeEnd*)arg;
	::EnterCriticalSection(&Big_fat_mutex); // grab the big fat mutex before we write
	wpe->complete_async_write(false);
	::LeaveCriticalSection(&Big_fat_mutex); // release the big fat mutux after

	dprintf(D_DAEMONCORE, "finally closing pipe %p\n", wpe);
	delete wpe;

	return 0;
}
#endif

int DaemonCore::Close_Pipe( int pipe_end )
{
	if ( daemonCore == NULL ) {
		return TRUE;
	}

	int index = pipe_end - PIPE_INDEX_OFFSET;
	if (pipeHandleTableLookup(index) == FALSE) {
		dprintf(D_ALWAYS, "Close_Pipe on invalid pipe end: %d\n", pipe_end);
		EXCEPT("Close_Pipe error");
	}

	// First, call Cancel_Pipe on this pipefd.
	int i,j;
	i = -1;
	for (j=0;j<nPipe;j++) {                                    
		if ( (*pipeTable)[j].index == index ) {
			i = j;
			break;
		}
	}
	if ( i != -1 ) {
		// We now know that this pipe end is registed.  Cancel it.
		int result = Cancel_Pipe(pipe_end);
		// ASSERT that it did not fail, because the only reason it should
		// fail is if it is not registered.  And we already checked that.
		ASSERT( result == TRUE );
	}

	// Now, close the pipe.
	int retval = TRUE;
#if defined(WIN32)
	WritePipeEnd* wpe = dynamic_cast<WritePipeEnd*>((*pipeHandleTable)[index]);
	if (wpe && wpe->needs_delayed_close()) {
		// We can't close this pipe yet, because it has an incomplete
		// overalapped write and we need to let it finish. Start a
		// thread to complete the operation then close the pipe
		CloseHandle((HANDLE)_beginthreadex(NULL, 0,
		            pipe_close_thread,
		            wpe, 0, NULL));
	}
	else {
		// no outstanding I/O - just delete the object (which
		// will close the pipe)
		delete (*pipeHandleTable)[index];
	}
#else
	int pipefd = (*pipeHandleTable)[index];
	if ( close(pipefd) < 0 ) {
		dprintf(D_ALWAYS,
			"Close_Pipe(pipefd=%d) failed, errno=%d\n",pipefd,errno);
		retval = FALSE;  // probably a bad fd
	}
#endif

	// remove from the pipe handle table
	pipeHandleTableRemove(index);

	if (retval == TRUE) {
		dprintf(D_DAEMONCORE,
				"Close_Pipe(pipe_end=%d) succeeded\n",pipe_end);
	}

	return retval;
}


int
DaemonCore::Cancel_And_Close_All_Pipes(void)
{
	if ( daemonCore == NULL ) {
		return 0;
	}

	// This method will cancel *and delete* all registered pipes.
	// It will return the number of pipes cancelled + closed.
	int i = 0;

	while ( nPipe > 0 ) {
		if ( (*pipeTable)[0].index != -1 ) {	// if a valid entry....
				// Note:  calling Close_Pipe will decrement
				// variable nPipe (number of registered Sockets)
				// by one.
			Close_Pipe( (*pipeTable)[0].index + PIPE_INDEX_OFFSET );
			i++;
		}
	}

	return i;
}

int
DaemonCore::Read_Pipe(int pipe_end, void* buffer, int len)
{
	if (len < 0) {
		dprintf(D_ALWAYS, "Read_Pipe: invalid len: %d\n", len);
		EXCEPT("Read_Pipe");
	}

	int index = pipe_end - PIPE_INDEX_OFFSET;
	if (pipeHandleTableLookup(index) == FALSE) {
		dprintf(D_ALWAYS, "Read_Pipe: invalid pipe_end: %d\n", pipe_end);
		EXCEPT("Read_Pipe");
	}

#if defined(WIN32)
	ReadPipeEnd* rpe = dynamic_cast<ReadPipeEnd*>((*pipeHandleTable)[index]);
	ASSERT(rpe != NULL);
	return rpe->read(buffer, len);
#else
	return read((*pipeHandleTable)[index], buffer, len);
#endif
}

int
DaemonCore::Write_Pipe(int pipe_end, const void* buffer, int len)
{
	if (len < 0) {
		dprintf(D_ALWAYS, "Write_Pipe: invalid len: %d\n", len);
		EXCEPT("Write_Pipe");
	}

	int index = pipe_end - PIPE_INDEX_OFFSET;
	if (pipeHandleTableLookup(index) == FALSE) {
		dprintf(D_ALWAYS, "Write_Pipe: invalid pipe_end: %d\n", pipe_end);
		EXCEPT("Write_Pipe: invalid pipe end");
	}

#if defined(WIN32)
	WritePipeEnd* wpe = dynamic_cast<WritePipeEnd*>((*pipeHandleTable)[index]);
	ASSERT(wpe != NULL);
	return wpe->write(buffer, len);
#else
	return write((*pipeHandleTable)[index], buffer, len);
#endif
}

#if !defined(WIN32)
int
DaemonCore::Get_Pipe_FD(int pipe_end, int* fd)
{
	int index = pipe_end - PIPE_INDEX_OFFSET;
	return pipeHandleTableLookup(index, fd);
}
#endif

int
DaemonCore::Close_FD(int fd)
{
	if ( daemonCore == NULL ) {
		return 0;
	}
	int retval = -1;  
	if ( fd >= PIPE_INDEX_OFFSET ) {  
		retval = ( daemonCore->Close_Pipe ( fd ) ? 0 : -1 );
	} else {
		retval = close ( fd );
	}
	return retval;
}

MyString*
DaemonCore::Read_Std_Pipe(int pid, int std_fd) {
	PidEntry *pidinfo = NULL;
	if ((pidTable->lookup(pid, pidinfo) < 0)) {
			// we have no information on this pid
			// TODO-pipe: distinguish this error somehow?
		return NULL;
	}
		// We just want to return a pointer to what we've got so
		// far. If there was no std pipe setup here, this will always
		// be NULL. However, if there was a pipe, but that's now been
		// closed, the std_pipes entry will already be cleared out, so
		// we can't rely on that.
	return pidinfo->pipe_buf[std_fd];
}


int
DaemonCore::Write_Stdin_Pipe(int pid, const void* buffer, int /* len */ ) {
	PidEntry *pidinfo = NULL;
	if ((pidTable->lookup(pid, pidinfo) < 0)) {
			// we have no information on this pid
			// TODO-pipe: set custom errno?
		return -1;
	}
	if (pidinfo->std_pipes[0] == DC_STD_FD_NOPIPE) {
			// No pipe found.
			// TODO-pipe: set custom errno?
		return -1;
	}
	pidinfo->pipe_buf[0] = new MyString;
	*pidinfo->pipe_buf[0] = (const char*)buffer;
	daemonCore->Register_Pipe(pidinfo->std_pipes[0], "DC stdin pipe", static_cast<PipeHandlercpp>(&DaemonCore::PidEntry::pipeFullWrite), "Guarantee all data written to pipe", pidinfo, HANDLE_WRITE);
	return 0;
}


bool
DaemonCore::Close_Stdin_Pipe(int pid) {
	if ( daemonCore == NULL ) {
		return true;
	}
	PidEntry *pidinfo = NULL;
	int rval;

	if ((pidTable->lookup(pid, pidinfo) < 0)) {
			// we have no information on this pid
		return false;
	}
	if (pidinfo->std_pipes[0] == DC_STD_FD_NOPIPE) {
			// No pipe found.
		return false;
	}

	rval = Close_Pipe(pidinfo->std_pipes[0]);
	if (rval) {
		pidinfo->std_pipes[0] = DC_STD_FD_NOPIPE;
	}
	return (bool)rval;
}


int DaemonCore::Register_Reaper(int rid, const char* reap_descrip,
				ReaperHandler handler, ReaperHandlercpp handlercpp,
				const char *handler_descrip, Service* s, int is_cpp)
{
    int     i;

    // In reapTable, unlike the others handler tables, we allow for a
	// NULL handler and a NULL handlercpp - this means just reap
	// with no handler, so use the default daemon core reaper handler
	// which reaps the exit status on unix and frees the handle on Win32.

	// An incoming rid of -1 means choose a new rid; otherwise we want to
	// replace a table entry, resulting in a new entry with the same rid.

	// No hash table; just store in an array

    // Set i to be the entry in the table we're going to modify.  If the rid
	// is -1, then find an empty entry.  If the rid is > 0, assert that this
	// is  valid entry.
	if ( rid == -1 ) {
		// a brand new entry in the table
		if(nReap >= maxReap) {
			dprintf(D_ALWAYS, 
				"Unable to register reaper with description: %s\n",
				reap_descrip==NULL?"[Not specified]":reap_descrip);
			EXCEPT("# of reaper handlers exceeded specified maximum");
		}
		// scan through the table to find an empty slot
		for(i = 0; i <= nReap; i++)
		{
			if ( reapTable[i].num == 0 ) {
				break;
			}
		}
		if ( i == nReap ) {
			// Our new entry is at the end of our array,
			// so increment our counter
			nReap++;
		}
		rid = nextReapId++;
	} else {
		if ( rid < 1 ) {
			return FALSE;	// invalid rid passed to us
		}
		for ( i = 0; i < nReap; i++ ) {
			if ( reapTable[i].num == rid ) {
				break;
			}
		}
		if ( reapTable[i].num != rid ) {
			return FALSE;	// trying to re-register a non-existant entry
		}
	}

	// Found the entry to use at index i. Now add in the new data.
	reapTable[i].num = rid;
	reapTable[i].handler = handler;
	reapTable[i].handlercpp = handlercpp;
	reapTable[i].is_cpp = (bool)is_cpp;
	reapTable[i].service = s;
	reapTable[i].data_ptr = NULL;
	free(reapTable[i].reap_descrip);
	if ( reap_descrip )
		reapTable[i].reap_descrip = strdup(reap_descrip);
	else
		reapTable[i].reap_descrip = strdup(EMPTY_DESCRIP);
	free(reapTable[i].handler_descrip);
	if ( handler_descrip )
		reapTable[i].handler_descrip = strdup(handler_descrip);
	else
		reapTable[i].handler_descrip = strdup(EMPTY_DESCRIP);

	// Update curr_regdataptr for SetDataPtr()
	curr_regdataptr = &(reapTable[i].data_ptr);

	// Conditionally dump what our table looks like
	DumpReapTable(D_FULLDEBUG | D_DAEMONCORE);

	return rid;
}


int DaemonCore::Lookup_Socket( Stream *insock )
{
	for (int i=0; i < nSock; i++) {
		if ((*sockTable)[i].iosock == insock) {
			return i;
		}
	}
	return -1;
}

int DaemonCore::Cancel_Reaper( int rid )
{
	if ( daemonCore == NULL ) {
		return TRUE;
	}

	int idx;

	for ( idx = 0; idx < nReap; idx++ ) {
		if ( reapTable[idx].num == rid ) {
			break;
		}
	}
	if ( idx == nReap ) {
		dprintf(D_ALWAYS,"Cancel_Reaper(%d) called on unregistered reaper.\n",rid);
		return FALSE;
	}

	reapTable[idx].num = 0;
	reapTable[idx].handler = NULL;
	reapTable[idx].handlercpp = NULL;
	reapTable[idx].service = NULL;
	reapTable[idx].data_ptr = NULL;

	PidEntry *pid_entry;
	pidTable->startIterations();
	while( pidTable->iterate(pid_entry) ) {
		if( pid_entry && pid_entry->reaper_id == rid ) {
			pid_entry->reaper_id = 0;
			dprintf(D_FULLDEBUG,"Cancel_Reaper(%d) found PID %d using the canceled reaper\n",
					rid, (int)pid_entry->pid);
		}
	}

	return TRUE;
}

// For debugging purposes
void DaemonCore::Dump(int flag, const char* indent)
{
	DumpCommandTable(flag, indent);
	DumpSigTable(flag, indent);
	DumpSocketTable(flag, indent);
	t.DumpTimerList(flag, indent);
}

void DaemonCore::DumpCommandTable(int flag, const char* indent)
{
	int			i;
	const char *descrip1;
	const char *descrip2;

	// we want to allow flag to be "D_FULLDEBUG | D_DAEMONCORE",
	// and only have output if _both_ are specified by the user
	// in the condor_config.  this is a little different than
	// what dprintf does by itself ( which is just
	// flag & DebugFlags > 0 ), so our own check here:
	if ( ! IsDebugCatAndVerbosity(flag) )
		return;

	if ( indent == NULL)
		indent = DEFAULT_INDENT;

	dprintf(flag,"\n");
	dprintf(flag, "%sCommands Registered\n", indent);
	dprintf(flag, "%s~~~~~~~~~~~~~~~~~~~\n", indent);
	for (i = 0; i < nCommand; i++) {
		if( comTable[i].handler || comTable[i].handlercpp )
		{
			descrip1 = "NULL";
			descrip2 = descrip1;
			if ( comTable[i].command_descrip )
				descrip1 = comTable[i].command_descrip;
			if ( comTable[i].handler_descrip )
				descrip2 = comTable[i].handler_descrip;
			dprintf(flag, "%s%d: %s %s\n", indent, comTable[i].num,
							descrip1, descrip2);
		}
	}
	dprintf(flag, "\n");
}

std::string DaemonCore::GetCommandsInAuthLevel(DCpermission perm,bool is_authenticated) {
	std::string res;
	int		i;
	DCpermissionHierarchy hierarchy( perm );
	DCpermission const *perms = hierarchy.getImpliedPerms();

		// iterate through a list of this perm and all perms implied by it
	for (perm = *(perms++); perm != LAST_PERM; perm = *(perms++)) {
		for (i = 0; i < nCommand; i++) {
			bool alternate_perm_match = false;
			if (comTable[i].alternate_perm) {
				for (auto alt_perm : *(comTable[i].alternate_perm)) {
					if (alt_perm == perm) {
						alternate_perm_match = true;
						break;
					}
				}
			}
			if( (comTable[i].handler || comTable[i].handlercpp) &&
				((comTable[i].perm == perm) || alternate_perm_match) &&
				(!comTable[i].force_authentication || is_authenticated))
			{
				char const *comma = res.length() ? "," : "";
				formatstr_cat( res, "%s%i", comma, comTable[i].num );
			}
		}
	}

	return res;
}

void DaemonCore::DumpReapTable(int flag, const char* indent)
{
	int			i;
	const char *descrip1;
	const char *descrip2;

	// we want to allow flag to be "D_FULLDEBUG | D_DAEMONCORE",
	// and only have output if _both_ are specified by the user
	// in the condor_config.  this is a little different than
	// what dprintf does by itself ( which is just
	// flag & DebugFlags > 0 ), so our own check here:
	if ( ! IsDebugCatAndVerbosity(flag) )
		return;

	if ( indent == NULL)
		indent = DEFAULT_INDENT;

	dprintf(flag,"\n");
	dprintf(flag, "%sReapers Registered\n", indent);
	dprintf(flag, "%s~~~~~~~~~~~~~~~~~~~\n", indent);
	for (i = 0; i < nReap; i++) {
		if( reapTable[i].handler || reapTable[i].handlercpp ) {
			descrip1 = "NULL";
			descrip2 = descrip1;
			if ( reapTable[i].reap_descrip )
				descrip1 = reapTable[i].reap_descrip;
			if ( reapTable[i].handler_descrip )
				descrip2 = reapTable[i].handler_descrip;
			dprintf(flag, "%s%d: %s %s\n", indent, reapTable[i].num,
							descrip1, descrip2);
		}
	}
	dprintf(flag, "\n");
}

void DaemonCore::DumpSigTable(int flag, const char* indent)
{
	int			i;
	const char *descrip1;
	const char *descrip2;

	// we want to allow flag to be "D_FULLDEBUG | D_DAEMONCORE",
	// and only have output if _both_ are specified by the user
	// in the condor_config.  this is a little different than
	// what dprintf does by itself ( which is just
	// flag & DebugFlags > 0 ), so our own check here:
	if ( ! IsDebugCatAndVerbosity(flag) )
		return;

	if ( indent == NULL)
		indent = DEFAULT_INDENT;

	dprintf(flag, "\n");
	dprintf(flag, "%sSignals Registered\n", indent);
	dprintf(flag, "%s~~~~~~~~~~~~~~~~~~\n", indent);
	for (i = 0; i < nSig; i++) {
		if( sigTable[i].handler || sigTable[i].handlercpp ) {
			descrip1 = "NULL";
			descrip2 = descrip1;
			if ( sigTable[i].sig_descrip )
				descrip1 = sigTable[i].sig_descrip;
			if ( sigTable[i].handler_descrip )
				descrip2 = sigTable[i].handler_descrip;
			dprintf(flag, "%s%d: %s %s, Blocked:%d Pending:%d\n", indent,
							sigTable[i].num, descrip1, descrip2,
							(int)sigTable[i].is_blocked, (int)sigTable[i].is_pending);
		}
	}
	dprintf(flag, "\n");
}

void DaemonCore::DumpSocketTable(int flag, const char* indent)
{
	int			i;
	const char *descrip1;
	const char *descrip2;

	// we want to allow flag to be "D_FULLDEBUG | D_DAEMONCORE",
	// and only have output if _both_ are specified by the user
	// in the condor_config.  this is a little different than
	// what dprintf does by itself ( which is just
	// flag & DebugFlags > 0 ), so our own check here:
	if ( ! IsDebugCatAndVerbosity(flag) )
		return;

	if ( indent == NULL)
		indent = DEFAULT_INDENT;

	dprintf(flag,"\n");
	dprintf(flag, "%sSockets Registered\n", indent);
	dprintf(flag, "%s~~~~~~~~~~~~~~~~~~~\n", indent);
	for (i = 0; i < nSock; i++) {
		if ( (*sockTable)[i].iosock ) {
			descrip1 = "NULL";
			descrip2 = descrip1;
			if ( (*sockTable)[i].iosock_descrip )
				descrip1 = (*sockTable)[i].iosock_descrip;
			if ( (*sockTable)[i].handler_descrip )
				descrip2 = (*sockTable)[i].handler_descrip;
			dprintf(flag, "%s%d: %d %s %s\n",
					indent, i, ((Sock *) (*sockTable)[i].iosock)->get_file_desc(), descrip1, descrip2 );
		}
	}
	dprintf(flag, "\n");
}

void
DaemonCore::refreshDNS() {
#if HAVE_RESOLV_H && HAVE_DECL_RES_INIT
		// re-initialize dns info (e.g. IP addresses of nameservers)
	res_init();
#endif

	getSecMan()->getIpVerify()->refreshDNS();
	DaemonCore::InfoCommandSinfulStringsMyself();
}

class DCThreadState : public Service {
 public:
	DCThreadState(int tid) 
		{m_tid=tid; m_dataptr=NULL; m_regdataptr=NULL;}
	int get_tid() const { return m_tid; }
	void* *m_dataptr;
	void* *m_regdataptr;
 private:
	int m_tid;
};

void 
DaemonCore::thread_switch_callback(void* & incoming_contextVP)
{
	static int last_tid = 1;	// tid of 1 is the main thread
	DCThreadState *outgoing_context = NULL;
	DCThreadState *incoming_context = (DCThreadState *) incoming_contextVP;
	int current_tid = CondorThreads::get_tid();

		// Here we need to: (a) store state into the context of the
		// thread we are leaving, and (b) restore state from the
		// context of the thread we are starting.
	
	dprintf(D_THREADS,"DaemonCore context switch from tid %d to %d\n",
			last_tid, current_tid);

	if (!incoming_context) {
			// Must be a new thread; allocate a new context.
			// This context will be deleted by CondorThreads
			// when this thread is deallocated.
		incoming_context = new DCThreadState(current_tid);
		ASSERT(incoming_context);
		incoming_contextVP = (void *) incoming_context;
	}

		// We were passed the context of the thread being started;
		// so now lets fetch the context of the thread we were running
		// before.
		// Note in the tricky startup case where current_tid and
		// last_tid are both 1, incoming_context and outgoing_context
		// point to the same place, which is why we must first
		// allocate an incoming context above before panicing about
		// no outgoing context.  Whew.
	WorkerThreadPtr_t context = CondorThreads::get_handle(last_tid);
	if ( context ) {
		outgoing_context = (DCThreadState *) context->user_pointer_;
		if (!outgoing_context) {
				EXCEPT("ERROR: daemonCore - no thread context for tid %d",
						last_tid);
		}
	}

		// Stash our current state into the outgoing context.
	if ( outgoing_context ) {
		ASSERT(outgoing_context->get_tid() == last_tid);
		outgoing_context->m_dataptr = curr_dataptr;
		outgoing_context->m_regdataptr = curr_regdataptr;
	}

		// Restore our state from the incoming context.
	ASSERT(incoming_context->get_tid() == current_tid);
	curr_dataptr = incoming_context->m_dataptr;
	curr_regdataptr = incoming_context->m_regdataptr;

		// Record the current tid as the last tid.
	last_tid = current_tid;
}

void
DaemonCore::reconfig(void) {
	// NOTE: this function is always called on initial startup, as well
	// as at reconfig time.

	// NOTE: on reconfig, refreshDNS() will have already been called
	// by the time we get here, because it needs to be called early
	// in the process.

	// This is the compatibility layer on top of new ClassAds.
	// A few configuration parameters control its behavior.
	ClassAdReconfig();

    // publication and window size of daemon core stats are controlled by params
    dc_stats.Reconfig();

	m_dirty_command_sock_sinfuls = true;
	DaemonCore::InfoCommandSinfulStringsMyself();
	m_dirty_sinful = true; // refresh our address in case config changes it

	SecMan *secman = getSecMan();
	secman->reconfig();
	secman->getIpVerify()->Init();

        // invoke reconfig method on our class to handle timer events
    t.reconfig();

		// add a random offset to avoid pounding DNS
	int dns_interval = param_integer("DNS_CACHE_REFRESH",
									 8*60*60+(rand()%600), 0);
	if( dns_interval > 0 ) {
		if( m_refresh_dns_timer < 0 ) {
			m_refresh_dns_timer =
				Register_Timer( dns_interval, dns_interval,
								(TimerHandlercpp)&DaemonCore::refreshDNS,
								"DaemonCore::refreshDNS()", daemonCore );
		} else {
			Reset_Timer( m_refresh_dns_timer, dns_interval, dns_interval );
		}
	}
	else if( m_refresh_dns_timer != -1 ) {
		daemonCore->Cancel_Timer( m_refresh_dns_timer );
		m_refresh_dns_timer = -1;
	}

	// Maximum number of bytes read from a stdout/stderr pipes.
	// Default is 10k (10*1024 bytes)
	maxPipeBuffer = param_integer("PIPE_BUFFER_MAX", 10240);

	m_MaxTimeSkip = param_integer("MAX_TIME_SKIP", 1200, 0);

    m_iMaxAcceptsPerCycle = param_integer("MAX_ACCEPTS_PER_CYCLE", 8);
    if( m_iMaxAcceptsPerCycle != 1 ) {
        dprintf(D_FULLDEBUG,"Setting maximum accepts per cycle %d.\n", m_iMaxAcceptsPerCycle);
    }

	m_iMaxUdpMsgsPerCycle = param_integer("MAX_UDP_MSGS_PER_CYCLE", 1);
	if( m_iMaxUdpMsgsPerCycle != 1 ) {
		dprintf(D_FULLDEBUG,"Setting maximum UDP messages per cycle %d.\n", m_iMaxUdpMsgsPerCycle);
	}

	/*
		Default value of MAX_REAPS_PER_CYCLE is 0 - a value of 0 means
		call as many reapers as are waiting at the time we exit select.
		We default to 0 because generally an exited child means completed
		work that needs to be committed, or a worker that is ready for more
		work once we reap.  So we have an incentive to prioritize reapers to
		clean-out the system.  Note that we are assuming that a reaper will spawn
		either zero or one new processes at most (usually zero).
		In the words of BOC, "Don't fear the reapers!"
	*/
	m_iMaxReapsPerCycle = param_integer("MAX_REAPS_PER_CYCLE",0,0);
    if( m_iMaxReapsPerCycle != 0 ) {
        dprintf(D_FULLDEBUG,"Setting maximum reaps per cycle %d.\n", m_iMaxReapsPerCycle);
    }
		// Initialize the collector list for ClassAd updates
	initCollectorList();

		// Initialize the StringLists that contain the attributes we
		// will allow people to set with condor_config_val from
		// various kinds of hosts (ADMINISTRATOR, CONFIG, WRITE, etc). 
	InitSettableAttrsLists();

#if HAVE_CLONE
	m_use_clone_to_create_processes = param_boolean("USE_CLONE_TO_CREATE_PROCESSES", true);
	if (RUNNING_ON_VALGRIND) {
		dprintf(D_ALWAYS, "Looks like we are under valgrind, forcing USE_CLONE_TO_CREATE_PROCESSES to FALSE.\n");
		m_use_clone_to_create_processes = false;
	}
#ifdef __SANITIZE_ADDRESS__
		dprintf(D_ALWAYS, "Looks like we are under address sanitizer, forcing USE_CLONE_TO_CREATE_PROCESSES to FALSE.\n");
		m_use_clone_to_create_processes = false;
#endif

		// If we are NOT the schedd, then do not use clone, as only
		// the schedd benefits from clone, and clone is more susceptable
		// to failures/bugs than fork.
	if (!get_mySubSystem()->isType(SUBSYSTEM_TYPE_SCHEDD)) {
		m_use_clone_to_create_processes = false;
	}
#endif /* HAVE CLONE */

	m_invalidate_sessions_via_tcp = param_boolean("SEC_INVALIDATE_SESSIONS_VIA_TCP", true);

	// DaemonCore::Send_Signal behaviors
	m_use_udp_for_dc_signals = param_boolean("USE_UDP_FOR_DC_SIGNALS", false);
#ifdef WIN32
#else
	m_never_use_kill_for_dc_signals = param_boolean("NEVER_USE_KILL_FOR_DC_SIGNALS", false);
#endif

		// FAKE_CREATE_THREAD is an undocumented config knob which turns
		// Create_Thread() into a simple function call in the main process,
		// rather than a thread/fork.
#ifdef WIN32
		// Currently, all use of threads are deemed unsafe in Windows.
	m_fake_create_thread = param_boolean("FAKE_CREATE_THREAD",true);
#else
		// Under unix, Create_Thread() is actually a fork, so it is safe.
	m_fake_create_thread = param_boolean("FAKE_CREATE_THREAD",false);
#endif

	m_DaemonKeepAlive.reconfig();

	file_descriptor_safety_limit = 0; // 0 indicates: needs to be computed

	InitSharedPort();

	bool never_use_ccb =
		get_mySubSystem()->isType(SUBSYSTEM_TYPE_GAHP) ||
		get_mySubSystem()->isType(SUBSYSTEM_TYPE_DAGMAN);

	if( !never_use_ccb ) {
		if( !m_ccb_listeners ) {
			m_ccb_listeners = new CCBListeners;
		}

		char *ccb_addresses = param("CCB_ADDRESS");
		if( m_shared_port_endpoint ) {
				// if we are using a shared port, then we don't need our
				// own ccb listener; SharedPortServer will have its own
			free( ccb_addresses );
			ccb_addresses = NULL;
		}
		m_ccb_listeners->Configure( ccb_addresses );
		free( ccb_addresses );

		const bool blocking = true;
		int result = m_ccb_listeners->RegisterWithCCBServer(blocking);
		if( result == 0 && m_ccb_listeners->size() > 0 ) {
			bool use_shared_port = param_boolean( "USE_SHARED_PORT", true );
			bool ccb_required = param_boolean( "CCB_REQUIRED_TO_START", false );
			if( (!use_shared_port) && ccb_required ) {
				dprintf( D_ALWAYS, "No CCB registration was successful, but CCB_REQUIRED_TO_START was true; exiting.\n" );
				// This doesn't actually work if this is shared port daemon,
				// but it's indicative.
				DC_Exit(DAEMON_NO_RESTART);
			}
		}

		// Drop a pool password if not already there; needed for PASSWORD and IDTOKENS security.
		Condor_Auth_Passwd::create_pool_signing_key_if_needed();

	}

	// Cons up a thread pool.
	CondorThreads::pool_init();
	// Supply routines to call when code calls start_thread_safe() and
	// stop_thread_safe().
	_mark_thread_safe_callback(CondorThreads::start_thread_safe_block,
							   CondorThreads::stop_thread_safe_block);
	// Supply a callback to daemonCore upon thread context switch.
	CondorThreads::set_switch_callback( thread_switch_callback );

		// in case our address changed, do whatever needs to be done
	daemonContactInfoChanged();
}

void
DaemonCore::InitSharedPort(bool in_init_dc_command_socket)
{
	std::string why_not = "no command port requested";
	bool already_open = m_shared_port_endpoint != NULL;

	if( m_command_port_arg != 0 && SharedPortEndpoint::UseSharedPort(&why_not,already_open) ) {
		if( !m_shared_port_endpoint ) {
			char const *sock_name = m_daemon_sock_name.c_str();
			if( !*sock_name ) sock_name = NULL;
			m_shared_port_endpoint = new SharedPortEndpoint(sock_name);
		}
		m_shared_port_endpoint->InitAndReconfig();
		if( !m_shared_port_endpoint->StartListener() ) {
			EXCEPT("Failed to start local listener (USE_SHARED_PORT=true)");
		}
	}
	else if( m_shared_port_endpoint ) {
		dprintf(D_ALWAYS,
				"Turning off shared port endpoint because %s\n",why_not.c_str());
		delete m_shared_port_endpoint;
		m_shared_port_endpoint = NULL;

			// if we have no non-shared port open, we better open one now
			// or we will have cut ourselves off from the world
		if( !in_init_dc_command_socket ) {
			InitDCCommandSocket(m_command_port_arg);
		}
	}
	else if( IsFulldebug(D_FULLDEBUG) ) {
		dprintf(D_FULLDEBUG,"Not using shared port because %s\n",why_not.c_str());
	}
}

void
DaemonCore::ClearSharedPortServerAddr()
{
	if( m_shared_port_endpoint ) {
		m_shared_port_endpoint->ClearSharedPortServerAddr();
	}
}

void
DaemonCore::ReloadSharedPortServerAddr()
{
	if( m_shared_port_endpoint ) {
		m_shared_port_endpoint->ReloadSharedPortServerAddr();
	}
}

int
DaemonCore::Verify(char const *command_descrip,DCpermission perm, const condor_sockaddr& addr, const char * fqu, int log_level )
{
	std::string allow_reason;
	std::string deny_reason;

	int result = getSecMan()->Verify(perm, addr, fqu, allow_reason, deny_reason);

	std::string *reason = NULL;
	const char *result_desc = NULL;
	if (result == USER_AUTH_FAILURE) {
		reason = &deny_reason;
		result_desc = "DENIED";
	} else if (IsDebugLevel(D_SECURITY)) {
		// only log 'allow' reason if doing verbose debugging
		reason = &allow_reason;
		result_desc = "GRANTED";
	}

	if( reason ) {
		char ipstr[IP_STRING_BUF_SIZE];
		strcpy(ipstr, "(unknown)");
		addr.to_ip_string(ipstr, sizeof(ipstr));

			// Note that although this says D_ALWAYS, when the result is
			// ALLOW, we only get here if D_SECURITY is on.
		dprintf( log_level,
				 "PERMISSION %s to %s from host %s for %s, "
				 "access level %s: reason: %s\n",
				 result_desc,
				 (fqu && *fqu) ? fqu : "unauthenticated user",
				 ipstr,
				 command_descrip ? command_descrip : "unspecified operation",
				 PermString(perm),
				 reason->c_str() );
	}

	return result;
}

bool
DaemonCore::Wake_up_select()
{
	// There is no need to wake up select if it's the main thread calling (tid==1)
	// because the main thread cannot be inside select if it's here.  There is also
	// no need if the caller is not a condor thread (get_tid() returns 0), or 
	// if the condor_threads class has never been initialized (git_tid() returns -1),
	// because in both cases, the caller is either the main thread, or some wild 
	// thread that isn't allowed to make DaemonCore calls.
	if (CondorThreads::get_tid() <= 1) {
#ifdef WIN32
		if (GetCurrentThreadId() != dcmainThreadId) {
			dprintf (D_ALWAYS, "DaemonCore::Wake_up_select called from an unknown thread. windows tid = %d\n",
				GetCurrentThreadId());
		}
#endif

		return false;
	}

	return Do_Wake_up_select();
}

bool
DaemonCore::Do_Wake_up_select()
{
#ifdef WIN32
	if (GetCurrentThreadId() == dcmainThreadId) {
		dprintf(D_ALWAYS, "DaemonCore::Do_Wake_up_select called from main thread. this should never happen.");
		return false;
	}
#endif

	// note, this code is called by threads other than the main thread,
	// and (on windows) threads other than condor_threads.  it should be
	// thread safe and it should not depend on the caller being a condor_thread.
	// it should never be called by the master thread.
	//
#ifdef WIN32
	bool fSuccess = true;  // return success if the pipe is not empty
	
	// set the async_pipe_signal flag before we write into the pipe
	// to avoid a potential race condition. better to have the flag 
	// say the pipe is signalled and have it not be than the reverse.
	if ( ! InterlockedExchange(&async_pipe_signal, 1)) {
		fSuccess = send(async_pipe[1].get_socket(), "!", 1, 0) > 0;
	}
#else
	bool fSuccess = true;  // return success if the pipe is not empty
	if (! async_pipe_signal) {
		// set the async_pipe_signal flag before we write into the pipe
		// to avoid a potential race condition. better to have the flag 
		// say the pipe is signalled and have it not be than the reverse.
		async_pipe_signal = true;
		fSuccess = write(async_pipe[1],"!",1) > 0;
	}
#endif
	return fSuccess;
}

bool
DaemonCore::AsyncInfo_Wake_up_select(
	void * &dst,
	int & dst_fd,
	void* &src,
	int & src_fd)
{
	dst = src = NULL;
	dst_fd = src_fd = -1;
#ifdef WIN32
	if (GetCurrentThreadId() == dcmainThreadId) {
		dprintf(D_ALWAYS, "DaemonCore::AsyncInfo_Wake_up_select called from main thread. this is unexpected.");
		return false;
	} else {
		dst = &async_pipe[0];
		dst_fd = async_pipe[0].get_file_desc();
		//dst_sock = async_pipe[0].get_socket(); // get_socket() and get_file_desc() return the same value, just typecast differently.
		src = &async_pipe[1];
		src_fd = async_pipe[1].get_file_desc();
		//src_sock = async_pipe[1].get_socket();
	}
#else
#endif
	return async_pipe_signal;
}

int
DaemonCore::Async_test_Wake_up_select(
	void * &dst,
	int & dst_fd,
	void* &src,
	int & src_fd,
	MyString & status)
{
	int hotness = AsyncInfo_Wake_up_select(dst, dst_fd, src, src_fd) ? 2 : 0;
	status.clear();
#ifdef WIN32
	WSAPOLLFD wfd[2];
	wfd[0].fd = dst_fd;
	wfd[0].events = POLLIN;
	wfd[1].fd = src_fd;
	wfd[1].events = POLLOUT;
	int hots = WSAPoll(wfd, 2, 0);
	if (hots) {
		if (wfd[0].revents & POLLRDNORM) {
			hotness |= 1;
		} else {
			formatstr(status, "%d=0x%04x %d=0x%04x", wfd[0].fd, wfd[0].revents, wfd[1].fd, wfd[1].revents);
		}
	} else {
		if (hots == SOCKET_ERROR) {
			formatstr(status, "err %d", WSAGetLastError());
		}
	}
#else
#endif
	return hotness;
}


// This function never returns. It is responsible for monitor signals and
// incoming messages or requests and invoke corresponding handlers.
void DaemonCore::Driver()
{
	Selector	selector;
	int			i;
	int			tmpErrno;
	time_t		timeout;
	time_t min_deadline;

#ifndef WIN32
	sigset_t fullset, emptyset;
	sigfillset( &fullset );
    // We do not want to block the following signals ----
		sigdelset(&fullset, SIGSEGV);    // so we get a core right away
		sigdelset(&fullset, SIGABRT);    // so assert() drops core right away
		sigdelset(&fullset, SIGILL);     // so we get a core right away
		sigdelset(&fullset, SIGBUS);     // so we get a core right away
		sigdelset(&fullset, SIGFPE);     // so we get a core right away
		sigdelset(&fullset, SIGTRAP);    // so gdb works when it uses SIGTRAP
		sigdelset(&fullset, SIGPROF);    // so gprof works

	sigemptyset( &emptyset );
	char asyncpipe_buf[10];
#endif

	if ( param_boolean( "ENABLE_STDOUT_TESTING", false ) )
	{
		dprintf( D_ALWAYS, "Testing stdout & stderr\n" );
		{
			char	buf[1024];
			memset(buf, 0, sizeof(buf) );
			bool	do_out = true, do_err = true;
			bool	do_fd1 = true, do_fd2 = true;
			for ( i=0;  i<16*1024;  i++ )
			{
				if ( do_out && fwrite( buf, sizeof(buf), 1, stdout ) != 1 )
				{
					dprintf( D_ALWAYS, "Failed to write to stdout: %s\n",
							 strerror( errno ) );
					do_out = false;
				}
				if ( do_err && fwrite( buf, sizeof(buf), 1, stderr ) != 1 )
				{
					dprintf( D_ALWAYS, "Failed to write to stderr: %s\n",
							 strerror( errno ) );
					do_err = false;
				}
				if ( do_fd1 && write( 1, buf, sizeof(buf) ) != sizeof(buf) )
				{
					dprintf( D_ALWAYS, "Failed to write to fd 1: %s\n",
							 strerror( errno ) );
					do_fd1 = false;
				}
				if ( do_fd2 && write( 2, buf, sizeof(buf) ) != sizeof(buf) )
				{
					dprintf( D_ALWAYS, "Failed to write to fd 2: %s\n",
							 strerror( errno ) );
					do_fd2 = false;
				}
			}
		}
		dprintf( D_ALWAYS, "Done with stdout & stderr tests\n" );
	}

	double runtime = _condor_debug_get_time_double();
	double group_runtime = runtime;
    double pump_cycle_begin_time = runtime;

	for(;;)
	{
		// handle queued pump work. these are like zero timeout one-shot timers
		// but unlike timers, can be registered from any thread (only Windows needs the second part)
		// We do this before the signal handlers so that pump work can be used to raise a signal
		int num_pumpwork_fired = DoPumpWork();

		// call signal handlers for any pending signals
		// call signal handlers for any pending signals
		sent_signal = FALSE;	// set to True inside Send_Signal()
			for (i=0;i<nSig;i++) {
				if ( sigTable[i].handler || sigTable[i].handlercpp ) {
					// found a valid entry; test if we should call handler
					if ( sigTable[i].is_pending && !sigTable[i].is_blocked ) {
						// call handler, but first clear pending flag
						sigTable[i].is_pending = false;
						// Update curr_dataptr for GetDataPtr()
						curr_dataptr = &(sigTable[i].data_ptr);
                        // update statistics
                        dc_stats.Signals += 1;

						// log a message
						dprintf(D_DAEMONCORE,
										"Calling Handler <%s> for Signal %d <%s>\n",
										sigTable[i].handler_descrip,sigTable[i].num,
										sigTable[i].sig_descrip);
						// call the handler
						if ( sigTable[i].is_cpp )
							(sigTable[i].service->*(sigTable[i].handlercpp))(sigTable[i].num);
						else
							(*sigTable[i].handler)(sigTable[i].num);
						// Clear curr_dataptr
						curr_dataptr = NULL;
						// Make sure we didn't leak our priv state
						CheckPrivState();

                        // update per-timer runtime and count statistics
                        runtime = dc_stats.AddRuntime(sigTable[i].handler_descrip, runtime);
					}
				}
			}

#ifndef WIN32
		// clear the async_pipe_signal flag before we empty to the pipe
		// that way we won't miss it if someone writes into the pipe.
		async_pipe_signal = false;
		// Drain our async_pipe; we must do this before we unblock unix signals.
		// Just keep reading while something is there.  async_pipe is set to
		// non-blocking mode via fcntl, so the read below will not block.
		while( read(async_pipe[0],asyncpipe_buf,8) > 0 ) { }
#else
		// windows version of this code is after selector.execute()
#endif

        // accumulate signal runtime (including timers) as SignalRuntime
        runtime = _condor_debug_get_time_double();
        dc_stats.SignalRuntime += (runtime - group_runtime);
        group_runtime = runtime;

		// Prepare to enter main select()

		// call Timeout() - this function does 2 things:
		//   first, it calls any timer handlers whose time has arrived.
		//   second, it returns how many seconds until the next timer
		//   event so we use this as our select timeout _if_ sent_signal
		//   is not TRUE.  if sent_signal is TRUE, it means that we have
		//   a pending signal which we did not service above (likely because
		//   it was itself raised by a signal handler!).  so if sent_signal is
		//   TRUE, set the select timeout to zero so that we break thru select
		//   and service this outstanding signal and yet we do not
		//   starve commands...

        int num_timers_fired = 0;
		timeout = t.Timeout(&num_timers_fired, &runtime);

		num_timers_fired += num_pumpwork_fired;
		dc_stats.TimersFired = num_timers_fired;
		if (num_timers_fired > 0) {
			dprintf(D_DAEMONCORE, "Timers fired num=%d runtime=%f\n",
				num_timers_fired, runtime);
		}

		if ( sent_signal == TRUE ) {
			timeout = 0;
		}
		if ( timeout < 0 ) {
			timeout = TIME_T_NEVER;
		}

        // accumulate signal runtime (including timers) as SignalRuntime
        //runtime = _condor_debug_get_time_double();
        dc_stats.TimerRuntime += (runtime - group_runtime);
        group_runtime = runtime;

		// Setup what socket descriptors to select on.  We recompute this
		// every time because 1) some timeout handler may have removed/added
		// sockets, and 2) it ain't that expensive....
		selector.reset();
		min_deadline = 0;
		for (i = 0; i < nSock; i++) {
				// NOTE: keep the following logic for building the
				// fdset in sync with DaemonCore::ServiceCommandSocket()

				// if a valid entry not already being serviced, add to select
			if ( (*sockTable)[i].iosock && 
				 (*sockTable)[i].servicing_tid==0 &&
				 (*sockTable)[i].remove_asap == false ) {	
					// Setup our fdsets
				if ( (*sockTable)[i].is_reverse_connect_pending ) {
					// nothing to do; we are just allowing this socket
					// to be registered so that it behaves like a socket
					// that is doing a non-blocking connect
					// CCBClient will eventually ensure that the
					// socket's registered callback function is called
					// We want to ignore the socket's deadline (below)
					// because that is all taken care of by CCBClient.
					continue;
				}
				else if ( (*sockTable)[i].is_connect_pending ) {
						// we want to be woken when a non-blocking
						// connect is ready to write.  when connect
						// is ready, select will set the writefd set
						// on success, or the exceptfd set on failure.
					selector.add_fd( (*sockTable)[i].iosock->get_file_desc(), Selector::IO_WRITE );
					selector.add_fd( (*sockTable)[i].iosock->get_file_desc(), Selector::IO_EXCEPT );
				} else {
					int sockfd = (*sockTable)[i].iosock->get_file_desc();
					switch( (*sockTable)[i].handler_type ) {
					case HANDLE_READ:
						selector.add_fd( sockfd, Selector::IO_READ );
						break;
					case HANDLE_WRITE:
						selector.add_fd( sockfd, Selector::IO_WRITE );
						break;
					case HANDLE_READ_WRITE:
						selector.add_fd( sockfd, Selector::IO_READ );
						selector.add_fd( sockfd, Selector::IO_WRITE );
						break;
					}
				}

					// If this socket times out sooner than
					// our select timeout, adjust the select timeout.
				time_t deadline = (*sockTable)[i].iosock->get_deadline();
				if(deadline) { // If non-zero, there is a timeout.
					if(min_deadline == 0 || min_deadline > deadline) {
						min_deadline = deadline;
					}
				}
            }
		}

		if( min_deadline ) {
			int deadline_timeout = min_deadline - time(NULL) + 1;
			if(deadline_timeout < timeout) {
				if(deadline_timeout < 0) deadline_timeout = 0;
				timeout = deadline_timeout;
			}
		}

#if !defined(WIN32)
		// Add the registered pipe fds into the list of descriptors to
		// select on.
		for (i = 0; i < nPipe; i++) {
			if ( (*pipeTable)[i].index != -1 ) {	// if a valid entry....
				int pipefd = (*pipeHandleTable)[(*pipeTable)[i].index];
				switch( (*pipeTable)[i].handler_type ) {
				case HANDLE_READ:
					selector.add_fd( pipefd, Selector::IO_READ );
					break;
				case HANDLE_WRITE:
					selector.add_fd( pipefd, Selector::IO_WRITE );
					break;
				case HANDLE_READ_WRITE:
					selector.add_fd( pipefd, Selector::IO_READ );
					selector.add_fd( pipefd, Selector::IO_WRITE );
					break;
				}
			}
        }
#endif


		// Add the read side of async_pipe to the list of file descriptors to
		// select on.  We write to async_pipe if a unix async signal
		// is delivered after we unblock signals and before we block on select.
#ifdef WIN32
		if ( ! async_pipe[0].is_connected()) {
			EXCEPT("DaemonCore:: async_pipe has been unexpectedly closed!");
		} 
		selector.add_fd( async_pipe[0].get_file_desc() , Selector::IO_READ );
#else
		selector.add_fd( async_pipe[0], Selector::IO_READ );
#endif

		// Let other threads run while we are waiting on select
		CondorThreads::enable_parallel(true);

#if !defined(WIN32)
		// Set aync_sigs_unblocked flag to true so that Send_Signal()
		// knows to put info onto the async_pipe in order to wake up select().
		// We _must_ set this flag to TRUE before we unblock async signals, and
		// set it to FALSE after we block the signals again.
		async_sigs_unblocked = TRUE;

		// Unblock all signals so that we can get them during the
		// select.
		sigprocmask( SIG_SETMASK, &emptyset, NULL );
#else
		//Win32 - release coarse-grained mutex
		LeaveCriticalSection(&Big_fat_mutex);
#endif

		selector.set_timeout( timeout );

		errno = 0;
		time_t time_before = time(NULL);
		time_t okay_delta = timeout;

			// Performance around select is of high importance for all
			// daemons that are single threaded (all of them). If you
			// have questions ask matt.
		if (IsDebugLevel(D_PERF_TRACE)) {
			dprintf(D_PERF_TRACE, "PERF: entering select. timeout=%d\n", (int)timeout);
		}

		selector.execute();

		// update statistics on time spent waiting in select.
		runtime = _condor_debug_get_time_double();
		dc_stats.SelectWaittime += (runtime - group_runtime);
		//dc_stats.StatsLifetime = now - dc_stats.InitTime;

		tmpErrno = errno;

		CheckForTimeSkip(time_before, okay_delta);

#ifndef WIN32
		// Unix

		// Block all signals until next select so that we don't
		// get confused.
		sigprocmask( SIG_SETMASK, &fullset, NULL );

		// We _must_ set async_sigs_unblocked flag to TRUE
		// before we unblock async signals, and
		// set it to FALSE after we block the signals again.
		async_sigs_unblocked = FALSE;

		if ( selector.failed() ) {
			// not just interrupted by a signal...
				dprintf(D_ALWAYS,"Socket Table:\n");
        		DumpSocketTable( D_ALWAYS );
				dprintf(D_ALWAYS,"State of selector:\n");
				selector.display();
				EXCEPT("DaemonCore: select() returned an unexpected error: %d (%s)",tmpErrno,strerror(tmpErrno));
		}
#else
		// Windoze
		EnterCriticalSection(&Big_fat_mutex);
		if ( selector.select_retval() == SOCKET_ERROR ) {
			EXCEPT("select, error # = %d",WSAGetLastError());
		}

		// Drain our async_pipe (which is really a socket)
		// extra error checking because we had problems with the pipe getting stuck
		// in the signalled state in 7.5.5. 
		unsigned int pipe_was_signalled = InterlockedExchange(&async_pipe_signal, 0);
		if (selector.has_ready() &&
			selector.fd_ready(async_pipe[0].get_file_desc(), Selector::IO_READ)) {
			dc_stats.AsyncPipe += 1;
			if ( ! pipe_was_signalled) {
				dprintf(D_ALWAYS, "DaemonCore: async_pipe is signalled, but async_pipe_signal is false.\n");
			}
			while (int cb = async_pipe[0].bytes_available_to_read()) {
				if (cb < 0) {
					dprintf(D_ALWAYS, "DaemonCore: async_pipe[0].bytes_available_to_read returned WSA Error %d\n", 
							WSAGetLastError());
					break;
				}
				char buf[16];
				if (recv(async_pipe[0].get_socket(), buf, MIN(cb, COUNTOF(buf)), 0) == SOCKET_ERROR) {
					dprintf(D_ALWAYS, "DaemonCore: recv on async_pipe[0] returned WSA Error %d\n", 
							WSAGetLastError());
					break;
				}
			}
			// clear the flag again to make sure that Do_Wake_up_select knows the pipe is empty
			// this could result in an extra wakeup, but prevents us missing a wakeup
			InterlockedExchange(&async_pipe_signal, 0);
		}
#endif

			// Performance around select is of high importance for all
			// daemons that are single threaded (all of them). If you
			// have questions ask matt.
		if (IsDebugLevel(D_PERF_TRACE)) {
			dprintf(D_PERF_TRACE, "PERF: leaving select\n");
			selector.display();
		}

		// For now, do not let other threads run while we are processing
		// in the main loop.
		CondorThreads::enable_parallel(false);

		runtime = group_runtime = _condor_debug_get_time_double();

		if ( selector.has_ready() ||
			 ( selector.timed_out() && 
			   min_deadline && min_deadline < time(NULL) ) )
		{
			// Either socket activity has happened or a socket
			// operation has timed out.

			// To avoid repeated calls to time(), store it once
			// for the following loop; all uses of it below should
			// be ok if it drifts a little into the past.
			time_t now = time(NULL);

			bool recheck_status = false;

			// If a command came in on the super-user command socket, then
			// set a flag so in the loop below we only schedule command callbacks
			// from this one socket for this daemoncore cycle.
			bool superuser_command_arrived = false;
			if (super_dc_rsock &&
				selector.fd_ready(super_dc_rsock->get_file_desc(), Selector::IO_READ))
			{
				superuser_command_arrived = true;
			}
			if (super_dc_ssock &&
				selector.fd_ready(super_dc_ssock->get_file_desc(), Selector::IO_READ))
			{
				superuser_command_arrived = true;
			}
			if ( superuser_command_arrived ) {
				dprintf(D_ALWAYS,"Received a superuser command\n");
			}

			// scan through the socket table to find which ones select() set
			for(i = 0; i < nSock; i++) {
				if ( (*sockTable)[i].iosock && 
					 (*sockTable)[i].servicing_tid==0 &&
					 (*sockTable)[i].remove_asap == false ) 
				{	// if a valid entry...
					// figure out if we should call a handler.  to do this,
					// if the socket was doing a connect(), we check the
					// writefds and excepfds.  otherwise, check readfds.
					(*sockTable)[i].call_handler = false;
					time_t deadline = (*sockTable)[i].iosock->get_deadline();
					bool sock_timed_out = ( deadline && deadline < now );

					if ( superuser_command_arrived &&
						 ((*sockTable)[i].iosock != super_dc_rsock &&
						  (*sockTable)[i].iosock != super_dc_ssock) )
					{
						// do nothing for now, because we know there is a request pending
						// on the suerperuser command socket, and this is not the
						// superuser command socket.
					}
					else if ( (*sockTable)[i].is_reverse_connect_pending ) {
						// nothing to do
					}
					else if ( (*sockTable)[i].is_connect_pending ) {

						if ( selector.fd_ready( (*sockTable)[i].iosock->get_file_desc(),
												Selector::IO_WRITE ) ||
							 selector.fd_ready( (*sockTable)[i].iosock->get_file_desc(),
												Selector::IO_EXCEPT ) ||
							 sock_timed_out )
						{
							// A connection pending socket has been
							// set or the connection attempt has timed out.
							// Only call handler if CEDAR confirms the
							// connect algorithm has completed.

							if ( ((Sock *)(*sockTable)[i].iosock)->
							      do_connect_finish() != CEDAR_EWOULDBLOCK)
							{
								(*sockTable)[i].call_handler = true;
							}
						}
					} else if ((*sockTable)[i].handler_type == HANDLE_READ || (*sockTable)[i].handler_type == HANDLE_READ_WRITE) {
						if ( (selector.fd_ready( (*sockTable)[i].iosock->get_file_desc(), Selector::IO_READ ) ) ||
							 sock_timed_out )
						{
							(*sockTable)[i].call_handler = true;
						}
					} else if ((*sockTable)[i].handler_type == HANDLE_WRITE || (*sockTable)[i].handler_type == HANDLE_READ_WRITE) {
						if ( (selector.fd_ready( (*sockTable)[i].iosock->get_file_desc(), Selector::IO_WRITE ) ) ||
							 sock_timed_out )
						{
							(*sockTable)[i].call_handler = true;
						}
					}
				}	// end of if valid sock entry
			}	// end of for loop through all sock entries

			runtime = _condor_debug_get_time_double();
			dc_stats.SocketRuntime += (runtime - group_runtime);
			group_runtime = runtime;

			// scan through the pipe table to find which ones select() set
			for(i = 0; i < nPipe; i++) {
				if ( (*pipeTable)[i].index != -1 ) {	// if a valid entry...
					// figure out if we should call a handler.
					(*pipeTable)[i].call_handler = false;
#ifdef WIN32
					// For Windows, check if our pidwatcher thread set the flag
					ASSERT( (*pipeTable)[i].pentry );
					if (InterlockedExchange(&((*pipeTable)[i].pentry->pipeReady),0L))
					{
						// pipeReady flag was set by the pidwatcher thread.
						(*pipeTable)[i].call_handler = true;
					}
#else
					// For Unix, check if select set the bit
					int pipefd = (*pipeHandleTable)[(*pipeTable)[i].index];
					if ( selector.fd_ready( pipefd, Selector::IO_READ ) )
					{
						(*pipeTable)[i].call_handler = true;
					}
					if ( selector.fd_ready( pipefd, Selector::IO_WRITE ) )
					{
						(*pipeTable)[i].call_handler = true;
					}
#endif
				}	// end of if valid pipe entry
			}	// end of for loop through all pipe entries


			// Now loop through all pipe entries, calling handlers if required.
			runtime = _condor_debug_get_time_double();
			for(i = 0; i < nPipe; i++) {
				if ( (*pipeTable)[i].index != -1 ) {	// if a valid entry...

					if ( (*pipeTable)[i].call_handler ) {

						(*pipeTable)[i].call_handler = false;

                        dc_stats.PipeMessages += 1;

						// save the pentry on the stack, since we'd otherwise lose it
						// if the user's handler call Cancel_Pipe().
						PidEntry* saved_pentry = (*pipeTable)[i].pentry;

						if ( recheck_status || saved_pentry ) {
							// we have already called at least one callback handler.  what
							// if this handler drained this registed pipe, so that another
							// read on the pipe could block?  to prevent this, we need
							// to check one more time to make certain the pipe is ready
							// for reading.
							// NOTE: we also enter this code if saved_pentry != NULL.
							//       why?  because that means we are on Windows, and
							//       on Windows we need to check because pipes are
							//       signalled not by select() but by our pidwatcher
							//       thread, which may have signaled this pipe ready
							//       when were in a timer handler or whatever.
#ifdef WIN32
							// WINDOWS
							if (!saved_pentry->pipeEnd->io_ready()) {
								// hand this pipe end back to the PID-watcher thread
								WatchPid(saved_pentry);
								continue;
							}

#else
							// UNIX
							int pipefd = (*pipeHandleTable)[(*pipeTable)[i].index];
							selector.reset();
							selector.set_timeout( 0 );
							selector.add_fd( pipefd, Selector::IO_READ );
							selector.execute();
							if ( selector.timed_out() ) {
								// nothing available, try the next entry...
								continue;
							}
#endif
						}	// end of if ( recheck_status || saved_pentry )

						(*pipeTable)[i].in_handler = true;

						// log a message
						int pipe_end = (*pipeTable)[i].index + PIPE_INDEX_OFFSET;
						dprintf(D_COMMAND,"Calling pipe Handler <%s> for Pipe end=%d <%s>\n",
									(*pipeTable)[i].handler_descrip,
									pipe_end,
									(*pipeTable)[i].pipe_descrip);

						// Update curr_dataptr for GetDataPtr()
						curr_dataptr = &( (*pipeTable)[i].data_ptr);
						recheck_status = true;
						if ( (*pipeTable)[i].handler )
							// a C handler
							(*( (*pipeTable)[i].handler))(pipe_end);
						else
						if ( (*pipeTable)[i].handlercpp )
							// a C++ handler
							((*pipeTable)[i].service->*( (*pipeTable)[i].handlercpp))(pipe_end);
						else
						{
							// no handler registered
							EXCEPT("No pipe handler callback");
						}

						dprintf(D_COMMAND,"Return from pipe Handler\n");

						(*pipeTable)[i].in_handler = false;

						// Make sure we didn't leak our priv state
						CheckPrivState();

						// Clear curr_dataptr
						curr_dataptr = NULL;

#ifdef WIN32
						// Ask a pid watcher thread to watch over this pipe
						// handle.  Note that if Cancel_Pipe() was called by the
						// handler above, pipeEnd will be NULL, so we stop
						// watching
						MSC_SUPPRESS_WARNING(6011) // can't sure sure that save_pentry is not NULL
						if ( saved_pentry->pipeEnd ) {
							WatchPid(saved_pentry);
						}
#endif

						// update per-handler runtime statistics
						runtime = dc_stats.AddRuntime((*pipeTable)[i].handler_descrip, runtime);

						if ( (*pipeTable)[i].call_handler == true ) {
							// looks like the handler called Cancel_Pipe(),
							// and now entry i no longer points to what we
							// think it points to.  Decrement i now, so when
							// we loop back we do not miss calling a handler.
							i--;
						}

					}	// if call_handler is True
				}	// if valid entry in pipeTable
			}	// for 0 thru nPipe checking if call_handler is true


			runtime = _condor_debug_get_time_double();
			dc_stats.PipeRuntime += (runtime - group_runtime);
			group_runtime = runtime;

			// Now loop through all sock entries, calling handlers if required.
			for(i = 0; i < nSock; i++) {
				if ( (*sockTable)[i].iosock ) {	// if a valid entry...

					if ( (*sockTable)[i].call_handler ) {

						(*sockTable)[i].call_handler = false;

                        dc_stats.SockMessages += 1;

						if ( recheck_status && ((*sockTable)[i].handler_type == HANDLE_READ) &&
							 ((*sockTable)[i].is_connect_pending == false) )
						{
							// we have already called at least one callback handler.  what
							// if this handler drained this registed pipe, so that another
							// read on the pipe could block?  to prevent this, we need
							// to check one more time to make certain the pipe is ready
							// for reading.
							selector.reset();
							selector.set_timeout( 0 );// set timeout for a poll
							selector.add_fd( (*sockTable)[i].iosock->get_file_desc(),
											 Selector::IO_READ );

							selector.execute();
							if ( selector.timed_out() ) {
								// nothing available, try the next entry...
								continue;
							}
						}

						// ok, select says this socket table entry has new data.

						recheck_status = true;
						CallSocketHandler( i, true );

						// update per-handler runtime statistics
						runtime = dc_stats.AddRuntime((*sockTable)[i].handler_descrip, runtime);

					}	// if call_handler is True
				}	// if valid entry in sockTable
			}	// for 0 thru nSock checking if call_handler is true

			runtime = _condor_debug_get_time_double();
			dc_stats.SocketRuntime += (runtime - group_runtime);
			group_runtime = runtime;


		}	// if rv > 0

		dc_stats.PumpCycle += (runtime - pump_cycle_begin_time);
		pump_cycle_begin_time = runtime;

	}	// end of infinite for loop
}

bool
DaemonCore::SocketIsRegistered( Stream *sock )
{
	int i = GetRegisteredSocketIndex( sock );
	return i != -1;
}

int
DaemonCore::GetRegisteredSocketIndex( Stream *sock )
{
	int i;

	for (i=0;i<nSock;i++) {
		if ( (*sockTable)[i].iosock == sock ) {
			return i;
		}
	}
	return -1;
}

void
DaemonCore::CallSocketHandler( Stream *sock, bool default_to_HandleCommand )
{
	int i = GetRegisteredSocketIndex( sock );

	if ( i == -1 ) {
		dprintf( D_ALWAYS,"CallSocketHandler: called on non-registered socket!\n");
		dprintf( D_ALWAYS,"Offending socket number %d\n", i );
		DumpSocketTable( D_DAEMONCORE );
		return;
	}

	CallSocketHandler( i, default_to_HandleCommand );
}

struct CallSocketHandler_args {
	int i;
	bool default_to_HandleCommand;
	Stream *accepted_sock;
};

void
DaemonCore::CallSocketHandler( int &i, bool default_to_HandleCommand )
{
    unsigned int iAcceptCnt = ( m_iMaxAcceptsPerCycle > 0 ) ? m_iMaxAcceptsPerCycle: -1;

	// Dispatch UDP commands directly
	if ( (*sockTable)[i].handler==NULL && (*sockTable)[i].handlercpp==NULL &&
			default_to_HandleCommand &&
			(*sockTable)[i].iosock->type() == Stream::safe_sock ) {

		unsigned msg_cnt = ( m_iMaxUdpMsgsPerCycle > 0 ) ? m_iMaxUdpMsgsPerCycle : -1;
		unsigned frag_cnt = ( m_iMaxUdpMsgsPerCycle > 0 ) ? ( m_iMaxUdpMsgsPerCycle * 20 ) : -1;

		Selector selector;
		selector.set_timeout( 0, 0 );
		selector.add_fd( (*sockTable)[i].iosock->get_file_desc(), Selector::IO_READ );

		while ( msg_cnt && frag_cnt ) {
			selector.execute();

			if ( !selector.has_ready() ) {
				// No more data, we're done
				break;
			}

			if ( !(*sockTable)[i].iosock->handle_incoming_packet() )
			{
				// Looks like we got a fragment, try reading some more
				frag_cnt--;
				continue;
			}
			// We don't care about the return value for UDP command sockets
			HandleReq(i);
			msg_cnt--;

			// Make sure we didn't leak our priv state
			CheckPrivState();
		}
		return;
	}

    // if it is an accepting socket it will try for the connect
    // up (n) elements
    while ( iAcceptCnt )
    {
	    bool set_service_tid = false;

	    // Queue up the parameters and add to our thread pool.
	    struct CallSocketHandler_args *args;
	    args = new struct CallSocketHandler_args;

	    // If a tcp listen socket, do the accept now in the main thread
	    // so that we don't go back to the select loop with the listen
	    // socket still set.
	    args->accepted_sock = NULL;
	    Stream *insock = (*sockTable)[i].iosock;
	    ASSERT(insock);
	    if ( (*sockTable)[i].handler==NULL && (*sockTable)[i].handlercpp==NULL &&
		    default_to_HandleCommand &&
		    insock->type() == Stream::reli_sock &&
		    ((ReliSock *)insock)->_state == Sock::sock_special &&
		    ((ReliSock *)insock)->_special_state == ReliSock::relisock_listen
		    )
	    {
            // b/c we are now in a tight loop accepting, use select to check for more data and bail if none is there.
            Selector selector;
            selector.set_timeout( 0, 0 );
            selector.add_fd( (*sockTable)[i].iosock->get_file_desc(), Selector::IO_READ );
            selector.execute();

            if ( !selector.has_ready() ) {
                // avoid unnecessary blocking simply poll with timeout 0, if no data then exit
                delete args;
                return;
            }

		    args->accepted_sock = (Stream *) ((ReliSock *)insock)->accept();

		    if ( !(args->accepted_sock) ) {
		        dprintf(D_ALWAYS, "DaemonCore: accept() failed!\n");
		        // no need to add to work pool if we fail to accept
		        delete args;
		        return;
		    }

            iAcceptCnt --;

	    } else {
		    set_service_tid = true;
            iAcceptCnt=0;
	    }
	    args->i = i;
	    args->default_to_HandleCommand = default_to_HandleCommand;
	    int* pTid = NULL;
	    if ( set_service_tid ) {
		    // setup pointer (pTid) to pass to pool_add - thus servicing_tid will be
		    // set to the tid value BEFORE pool_add() yields.
		    pTid = &((*sockTable)[i].servicing_tid);
	    }
	    CondorThreads::pool_add(DaemonCore::CallSocketHandler_worker_demarshall,args,
								    pTid,(*sockTable)[i].handler_descrip);

    }
}

void
DaemonCore::CallSocketHandler_worker_demarshall(void *arg)
{
	struct CallSocketHandler_args *args = (struct CallSocketHandler_args *)arg;

	daemonCore->CallSocketHandler_worker( args->i, 
						args->default_to_HandleCommand,
						args->accepted_sock);

	delete args;
}

void
DaemonCore::CallSocketHandler_worker( int i, bool default_to_HandleCommand, Stream* asock )
{
	char *handlerName = NULL;
	double handler_start_time=0;
	int result=0;

		// if the user provided a handler for this socket, then
		// call it now.  otherwise, call the daemoncore
		// HandleReq() handler which strips off the command
		// request number and calls any registered command
		// handler.

		// Update curr_dataptr for GetDataPtr()
	curr_dataptr = &( (*sockTable)[i].data_ptr);

		// log a message
	if ( (*sockTable)[i].handler || (*sockTable)[i].handlercpp )
	{
		if (IsDebugLevel(D_DAEMONCORE)) {
			dprintf(D_DAEMONCORE,
					"Calling Handler <%s> for Socket <%s>\n",
					(*sockTable)[i].handler_descrip,
					(*sockTable)[i].iosock_descrip);
		}
		if (IsDebugLevel(D_COMMAND)) {
			handlerName = strdup((*sockTable)[i].handler_descrip);
			dprintf(D_COMMAND, "Calling Handler <%s> (%d)\n", handlerName,i);
			handler_start_time = _condor_debug_get_time_double();
		}

	if ( (*sockTable)[i].handler ) {
			// a C handler
		result = (*( (*sockTable)[i].handler))((*sockTable)[i].iosock);
	} else if ( (*sockTable)[i].handlercpp ) {
			// a C++ handler
		result = ((*sockTable)[i].service->*( (*sockTable)[i].handlercpp))((*sockTable)[i].iosock);
		}

		if (IsDebugLevel(D_COMMAND)) {
			double handler_time = _condor_debug_get_time_double() - handler_start_time;
			dprintf(D_COMMAND, "Return from Handler <%s> %.6fs\n", handlerName, handler_time);
			free(handlerName);
		}
	}
	else if( default_to_HandleCommand ) {
			// no handler registered, so this is a command
			// socket.  call the DaemonCore handler which
			// takes care of command sockets.
		result = HandleReq(i,asock);
	}
	else {
			// No registered callback, and we were told not to
			// call HandleCommand() by default, so just cancel
			// this socket.
		result = FALSE;
	}

		// Make sure we didn't leak our priv state
	CheckPrivState();

		// Clear curr_dataptr
	curr_dataptr = NULL;

		// Check result from socket handler, and if
		// not KEEP_STREAM, then
		// delete the socket and the socket handler.
	if ( result != KEEP_STREAM ) {
		Stream *iosock = (*sockTable)[i].iosock;
			// cancel the socket handler
		Cancel_Socket( iosock );
			// delete the cedar socket
		delete iosock;
	} else {
		// in this case, we are keeping the socket around.
		// so if this tid has it marked as being serviced,
		// reset the servicing_tid to 0 to signify we done operating
		// with the socket for the moment.
		if ( (*sockTable)[i].servicing_tid &&
			 (*sockTable)[i].servicing_tid == 
				CondorThreads::get_handle()->get_tid() ) 
		{
				(*sockTable)[i].servicing_tid = 0;
				// need to potentially add this sock to select
				daemonCore->Wake_up_select();	
		}
	}
}

bool
DaemonCore::CommandNumToTableIndex(int cmd,int *cmd_index)
{
	for ( int i = 0; i < nCommand; i++ ) {
		if ( comTable[i].num == cmd &&
			 ( comTable[i].handler || comTable[i].handlercpp ) ) {

			*cmd_index = i;
			return true;
		}
	}
	return false;
}

struct CallCommandHandlerInfo {
	CallCommandHandlerInfo(int req,time_t deadline,float time_spent_on_sec):
		m_req(req),
		m_deadline(deadline),
		m_time_spent_on_sec(time_spent_on_sec)
	{
		condor_gettimestamp( m_start_time );
	}
	int m_req;
	time_t m_deadline;
	float m_time_spent_on_sec;
	struct timeval m_start_time;
};

int
DaemonCore::HandleReqPayloadReady(Stream *stream)
{
		// The command payload has arrived or the deadline has
		// expired.
	int result = FALSE;
	CallCommandHandlerInfo *callback_info = (CallCommandHandlerInfo *)GetDataPtr();
	int req = callback_info->m_req;
	time_t orig_deadline = callback_info->m_deadline;
	float time_spent_on_sec = callback_info->m_time_spent_on_sec;
	struct timeval now;
	condor_gettimestamp( now );
	float time_waiting_for_payload = timersub_double( now, callback_info->m_start_time );

	delete callback_info;

	Cancel_Socket( stream );

	int index = 0;
	bool reqFound = CommandNumToTableIndex(req,&index);

	if( !reqFound ) {
		dprintf(D_ALWAYS,
				"Command %d from %s is no longer recognized!\n",
				req,stream->peer_description());
		goto wrapup;
	}

	if( stream->deadline_expired() ) {
		dprintf(D_ALWAYS,
				"Deadline expired after %.3fs waiting for %s "
				"to send payload for command %d %s.\n",
				time_waiting_for_payload,stream->peer_description(),
				req,comTable[index].command_descrip);
		goto wrapup;
	}

	stream->set_deadline( orig_deadline );

	result = CallCommandHandler(req,stream,false,false,time_spent_on_sec,time_waiting_for_payload);

 wrapup:
	if( result != KEEP_STREAM ) {
		delete stream;
		result = KEEP_STREAM;
	}
	return result;
}

int
DaemonCore::CallUnregisteredCommandHandler(int req, Stream *stream)
{
	double handler_start_time=0;
	if (!m_unregisteredCommand.num) {
		dprintf(D_ALWAYS,
			"Received %s command (%d) (%s) from %s %s\n",
			(stream->type() == Stream::reli_sock) ? "TCP" : "UDP",
			req,
			"UNREGISTERED COMMAND!",
			"UNKNOWN USER",
			stream->peer_description());
		return FALSE;
	}
	dprintf(D_COMMAND, "Calling HandleUnregisteredReq <%s> (%d) for command %d from %s\n",
			m_unregisteredCommand.handler_descrip,
			inServiceCommandSocket_flag,
			req,
			stream->peer_description());

	handler_start_time = _condor_debug_get_time_double();

	// call the handler function; first curr_dataptr for GetDataPtr()
	curr_dataptr = &(m_unregisteredCommand.data_ptr);

	int result = FALSE;
	if ( m_unregisteredCommand.handlercpp )
		result = (m_unregisteredCommand.service->*(m_unregisteredCommand.handlercpp))(req,stream);

	curr_dataptr = NULL;

	double handler_time = _condor_debug_get_time_double() - handler_start_time;

	dprintf(D_COMMAND, "Return from HandleUnregisteredReq <%s, %d> (handler: %.3fs)\n", m_unregisteredCommand.handler_descrip, req, handler_time);

        return result;
}

int
DaemonCore::CallCommandHandler(int req,Stream *stream,bool delete_stream,bool check_payload,float time_spent_on_sec,float time_spent_waiting_for_payload)
{
	int result = FALSE;
	int index = 0;
	double handler_start_time=0;
	bool reqFound = CommandNumToTableIndex(req,&index);
	char const *user = NULL;
	Sock *sock = (Sock *)stream;

	if ( reqFound ) {

		if( stream  && stream->type() == Stream::reli_sock && \
			comTable[index].wait_for_payload > 0 && check_payload )
		{
			if( !sock->readReady() ) {
				if( sock->deadline_expired() ) {
					dprintf(D_ALWAYS,"The payload has not arrived for command %d from %s, but the deadline has expired, so continuing to the command handler.\n",req,stream->peer_description());
				}
				else {
					time_t old_deadline = sock->get_deadline();
					sock->set_deadline_timeout(comTable[index].wait_for_payload);

					char callback_desc[50];
					snprintf(callback_desc,50,"Waiting for command %d payload",req);
					int rc = Register_Socket(
						stream,
						callback_desc,
						(SocketHandlercpp) &DaemonCore::HandleReqPayloadReady,
						"DaemonCore::HandleReqPayloadReady",
						this);
					if( rc >= 0 ) {
						CallCommandHandlerInfo *callback_info = new CallCommandHandlerInfo(req,old_deadline,time_spent_on_sec);
						Register_DataPtr((void *)callback_info);
						return KEEP_STREAM;
					}

					dprintf(D_ALWAYS,"Failed to register callback to wait for command %d payload from %s.\n",req,stream->peer_description());
					sock->set_deadline( old_deadline );
						// just call the command handler
				}
			}
		}

		user = sock ? sock->getFullyQualifiedUser() : nullptr;
		if( !user ) {
			user = "";
		}
		if (IsDebugLevel(D_COMMAND)) {
			dprintf(D_COMMAND, "Calling HandleReq <%s> (%d) for command %d (%s) from %s %s\n",
					comTable[index].handler_descrip,
					inServiceCommandSocket_flag,
					req,
					comTable[index].command_descrip,
					user,
					stream ? stream->peer_description() : "");
			handler_start_time = _condor_debug_get_time_double();
		}

		// call the handler function; first curr_dataptr for GetDataPtr()
		curr_dataptr = &(comTable[index].data_ptr);

		if ( comTable[index].is_cpp ) {
			// the handler is c++ and belongs to a 'Service' class
			if ( comTable[index].handlercpp )
				result = (comTable[index].service->*(comTable[index].handlercpp))(req,stream);
		} else {
			// the handler is in c (not c++), so pass a Service pointer
			if ( comTable[index].handler )
				result = (*(comTable[index].handler))(req,stream);
		}

		// clear curr_dataptr
		curr_dataptr = NULL;

		if (IsDebugLevel(D_COMMAND)) {
			double handler_time = _condor_debug_get_time_double() - handler_start_time;
			dprintf(D_COMMAND, "Return from HandleReq <%s> (handler: %.6fs, sec: %.3fs, payload: %.3fs)\n", 
					comTable[index].handler_descrip, handler_time, time_spent_on_sec, time_spent_waiting_for_payload );
		}

	}

	if ( delete_stream && result != KEEP_STREAM ) {
		delete stream;
	}

	return result;
}

void
DaemonCore::CheckPrivState( void )
{
		// We should always be Condor, so set to it here.  If we were
		// already in Condor priv, this is just a no-op.
	priv_state old_priv = set_priv( Default_Priv_State );

#ifdef WIN32
		// TODD - TEMPORARY HACK UNTIL WIN32 HAS FULL USER_PRIV SUPPORT
	if ( Default_Priv_State == PRIV_USER ) {
		return;
	}
#endif

		// See if our old state was something else.
	if( old_priv != Default_Priv_State ) {
		dprintf( D_ALWAYS,
				 "DaemonCore ERROR: Handler returned with priv state %d\n",
				 old_priv );
		dprintf( D_ALWAYS, "History of priv-state changes:\n" );
		display_priv_log();
		if (param_boolean_crufty("EXCEPT_ON_ERROR", false)) {
			EXCEPT( "Priv-state error found by DaemonCore" );
		}
	}
}

int DaemonCore::ServiceCommandSocket()
{
	int ServiceCommandSocketMaxSocketIndex = 
		param_integer("SERVICE_COMMAND_SOCKET_MAX_SOCKET_INDEX", 0);
		// A value of <-1 will make ServiceCommandSocket never service
		// A value of -1 will make ServiceCommandSocket only service
		// the initial command socket. 
		// A value of 0 will cause the correct behavior
		// Any other positive integer will restrict how many sockets get serviced
		// The larger the number, the more sockets get serviced.
	if( ServiceCommandSocketMaxSocketIndex < -1 ) {
		return 0;
	}

	Selector selector;
	int commands_served = 0;

	if ( inServiceCommandSocket_flag ) {
			// this function is not reentrant
			// and anyway, let's avoid potentially infinite recursion
		return 0;
	}

	// Just return if there is no command socket
	if ( initial_command_sock() == -1 )
		return 0;
	if ( !( (*sockTable)[initial_command_sock()].iosock) )
		return 0;

		// CallSocketHandler called inside the loop can change nSock 
		// and nRegisteredSock. We want a variable that won't change during the loop.
	int local_nSock;
	if ( ServiceCommandSocketMaxSocketIndex == -1) {
		local_nSock = 0;
	}
	else if ( ServiceCommandSocketMaxSocketIndex != 0) {
		local_nSock = ServiceCommandSocketMaxSocketIndex;
	}
	else {
		local_nSock = nSock;
	}
	
	inServiceCommandSocket_flag = TRUE;
	for( int i = -1; i < local_nSock; i++) {
		bool use_loop = true;
			// We iterate through each socket in sockTable. We do this instead of selecting
			// over a bunch of different file descriptors because we can have them be removed
			// while we're still in the process of examining all the sockets.
			// We could do it the other way using selector.has_ready, selector.fd_ready,
			// and selector.delete_fd. We also then need to keep track in a separate table
			// the list of indices we plan on using.

			// We start with i = -1 so that we always start with the initial command socket.
		if( i == -1 ) {
			selector.add_fd( (*sockTable)[initial_command_sock()].iosock->get_file_desc(), Selector::IO_READ );
		}
			// If (*sockTable)[i].iosock is a valid socket
			// and that we don't use the initial command socket (could substitute i != initial_command_socket())
			// and that the handler description is DaemonCommandProtocol::WaitForSocketData
			// and that the socket is not waiting for an outgoing connection.
		else if( ((*sockTable)[i].iosock) && 
				 (i != initial_command_sock()) && 
				 ((*sockTable)[i].waiting_for_data) &&
				 ((*sockTable)[i].servicing_tid==0) &&
				 ((*sockTable)[i].remove_asap == false) &&
				 ((*sockTable)[i].is_reverse_connect_pending == false) &&
				 ((*sockTable)[i].is_connect_pending == false)) {
			selector.add_fd( (*sockTable)[i].iosock->get_file_desc(), Selector::IO_READ );
		}
		else {
			use_loop = false;
		}
			
		if(use_loop) {
				// Setting timeout to 0 means do not block, i.e. just poll the socket
			selector.set_timeout( 0 );
			
			do {
				
				errno = 0;
				selector.execute();
#ifndef WIN32
				// Unix
				if ( selector.failed() ) {
						// not just interrupted by a signal...
					EXCEPT("select, error # = %d", errno);
				}
#else
				// Win32
				if ( selector.select_retval() == SOCKET_ERROR ) {
					EXCEPT("select, error # = %d",WSAGetLastError());
				}
#endif
				if ( selector.has_ready() ) {
						// CallSocketHandler_worker called by CallSocketHandler
						// also calls CheckPrivState in order to
						// Make sure we didn't leak our priv state.
					CallSocketHandler(i, true);
					commands_served++;
						// If the slot in sockTable just got removed, make sure we exit the loop
					if ( ((*sockTable)[i].iosock == NULL) ||  // slot is empty
						 ((*sockTable)[i].remove_asap &&           // slot available
						  (*sockTable)[i].servicing_tid==0 ) ) {
						break;
					}
				} 
			} while ( selector.has_ready() ); // loop until no more commands waiting on socket
			
			selector.reset();  // Reset selector for next socket
		} // if(use_loop)
	} // for( int i = -1; i < local_nSock; i++)


	inServiceCommandSocket_flag = FALSE;
	return commands_served;
}

void
DaemonCore::HandleReqAsync(Stream *stream)
{
		// HandleReq() is now asynchronous, so just call it
	if( HandleReq(stream) != KEEP_STREAM ) {
		delete stream;
	}
}

int DaemonCore::HandleReq(int socki, Stream* asock)
{
	Stream *insock;
	
	insock = (*sockTable)[socki].iosock;

	return HandleReq(insock, asock);
}

int DaemonCore::HandleReq(Stream *insock, Stream* asock)
{
	bool is_command_sock = false;
	bool always_keep_stream = false;
	Stream *accepted_sock = NULL;

	if( asock ) {
		if( SocketIsRegistered(asock) ) {
			is_command_sock = true;
		}
	}
	else {
		ASSERT( insock );
		if( insock->type() == Stream::reli_sock && ((ReliSock *)insock)->isListenSock() ) {
			asock = ((ReliSock *)insock)->accept();
			accepted_sock = asock;

			if( !asock ) {
				dprintf(D_ALWAYS, "DaemonCore: accept() failed!\n");
					// return KEEP_STEAM cuz insock is a listen socket
				return KEEP_STREAM;
			}
			is_command_sock = false;
			always_keep_stream = true;
		}
		else {
			asock = insock;
			if( SocketIsRegistered(asock) ) {
				is_command_sock = true;
			}
			if( insock->type() == Stream::safe_sock ) {
					// currently, UDP sockets are always daemon command sockets
				always_keep_stream = true;
			}
		}
	}

	classy_counted_ptr<DaemonCommandProtocol> r = new DaemonCommandProtocol(asock,is_command_sock);

	int result = r->doProtocol();

	if( accepted_sock && result != KEEP_STREAM ) {
		delete accepted_sock;
	}

	if( always_keep_stream ) {
		return KEEP_STREAM;
	}
	return result;
}



int DaemonCore::HandleSigCommand(int command, Stream* stream) {
	int sig = 0;

	ASSERT( command == DC_RAISESIGNAL );

	// We have been sent a DC_RAISESIGNAL command

	// read the signal number from the socket
	if (!stream->code(sig))
		return FALSE;

	stream->end_of_message();

	// and call HandleSig to raise the signal
	return( HandleSig(_DC_RAISESIGNAL,sig) );
}

int DaemonCore::HandleSig(int command,int sig)
{
	int index;
	int sigFound = FALSE;

	// find the signal entry in our table
	for ( index = 0; index < nSig; index++ ) {
		if ( sigTable[index].num == sig ) {
			sigFound = TRUE;
			break;
		}
	}

	if ( sigFound == FALSE ) {
		dprintf(D_ALWAYS,
			"DaemonCore: received request for unregistered Signal %d !\n",sig);
		return FALSE;
	}

	switch (command) {
		case _DC_RAISESIGNAL:
			dprintf(D_DAEMONCORE,
				"DaemonCore: received Signal %d (%s), raising event %s\n", sig,
				sigTable[index].sig_descrip, sigTable[index].handler_descrip);
			// set this signal entry to is_pending.
			// the code to actually call the handler is
			// in the Driver() method.
			sigTable[index].is_pending = true;
			break;
		case _DC_BLOCKSIGNAL:
			sigTable[index].is_blocked = true;
			break;
		case _DC_UNBLOCKSIGNAL:
			sigTable[index].is_blocked = false;
			// now check to see if this signal we are unblocking is pending.
			// if so, set sent_signal to TRUE.  sent_signal is used by the
			// Driver() to ensure that a signal raised from inside a
			// signal handler is indeed delivered.
			if ( sigTable[index].is_pending == true )
				sent_signal = TRUE;
			break;
		default:
			dprintf(D_DAEMONCORE,
				"DaemonCore: HandleSig(): unrecognized command\n");
			return FALSE;
			break;
	}	// end of switch (command)


	return TRUE;
}

bool DCSignalMsg::codeMsg( DCMessenger *, Sock *sock )
{
	if( !sock->code( m_signal ) ) {
		sockFailed( sock );
		return false;
	}
	return true;
}

void DCSignalMsg::reportFailure( DCMessenger * )
{
	char const *status;
	if( daemonCore->ProcessExitedButNotReaped(thePid()) ) {
		status = "exited but not reaped";
	}
	else if( daemonCore->Is_Pid_Alive(thePid()) ) {
		status = "still alive";
	}
	else {
		status = "no longer exists";
	}

	dprintf(D_ALWAYS,
			"Send_Signal: Warning: could not send signal %d (%s) to pid %d (%s)\n",
			theSignal(),signalName(),thePid(),status);
}

void DCSignalMsg::reportSuccess( DCMessenger * )
{
	dprintf(D_DAEMONCORE,
			"Send_Signal: sent signal %d (%s) to pid %d\n",
			theSignal(),signalName(),thePid());
}

char const *DCSignalMsg::signalName() const
{
	switch(theSignal()) {
	case SIGUSR1:
		return "SIGUSR1";
	case SIGUSR2:
		return "SIGUSR2";
	case SIGTERM:
		return "SIGTERM";
	case SIGSTOP:
		return "SIGSTOP";
	case SIGCONT:
		return "SIGCONT";
	case SIGQUIT:
		return "SIGQUIT";
	case SIGKILL:
		return "SIGKILL";
	}

		// If it is not a system-defined signal, it must be a DC signal.

	char const *sigName = getCommandString(theSignal());
	if(!sigName) {
			// Always return something, because this goes straight to sprintf.
		return "";
	}
	return sigName;
}

bool DaemonCore::Send_Signal(pid_t pid, int sig)
{
	classy_counted_ptr<DCSignalMsg> msg = new DCSignalMsg(pid,sig);
	Send_Signal(msg, false);

	// Since we ran with nonblocking=false, the success status is now available

	return msg->deliveryStatus() == DCMsg::DELIVERY_SUCCEEDED;
}

void DaemonCore::Send_Signal_nonblocking(classy_counted_ptr<DCSignalMsg> msg) {
	Send_Signal( msg, true );

		// We need to make sure the callback hooks are called if this
		// message was handled through some means other than delivery
		// through DCMessenger.

	if( !msg->messengerDelivery() ) {
		switch( msg->deliveryStatus() ) {
		case DCMsg::DELIVERY_SUCCEEDED:
			msg->messageSent( NULL, NULL );
			break;
		case DCMsg::DELIVERY_FAILED:
		case DCMsg::DELIVERY_PENDING:
		case DCMsg::DELIVERY_CANCELED:
				// Send_Signal() typically only sets the delivery status to
				// SUCCEEDED; so if things fail, the status will remain
				// PENDING.
			msg->messageSendFailed( NULL );
			break;
		}
	}
}

void DaemonCore::Send_Signal(classy_counted_ptr<DCSignalMsg> msg, bool nonblocking)
{
	pid_t pid = msg->thePid();
	int sig = msg->theSignal();
	PidEntry * pidinfo = NULL;
	int same_thread = FALSE;
	int is_local = FALSE;
	char const *destination = NULL;
	int target_has_dcpm = TRUE;		// is process pid a daemon core process?

	// sanity check on the pid.  we don't want to do something silly like
	// kill pid -1 because the pid has not been initialized yet.
	int signed_pid = (int) pid;
	if ((signed_pid > -10) && (signed_pid < 0)){ 
		EXCEPT("Send_Signal: sent unsafe pid (%d)",signed_pid);
	}

	// First, if not sending a signal to ourselves, lookup the PidEntry struct
	// so we can determine if our child is a daemon core process or not.
	if ( pid != mypid ) {
		if ( pidTable->lookup(pid,pidinfo) < 0 ) {
			// we did not find this pid in our hashtable
			pidinfo = NULL;
			target_has_dcpm = FALSE;
		}
		if ( pidinfo && pidinfo->sinful_string[0] == '\0' ) {
			// process pid found in our table, but does not
			// our table says it does _not_ have a command socket
			target_has_dcpm = FALSE;
		}
	}

	if( ProcessExitedButNotReaped(pid) ) {
		msg->deliveryStatus( DCMsg::DELIVERY_FAILED );
		dprintf(D_ALWAYS,"Send_Signal: attempt to send signal %d to process %d, which has exited but not yet been reaped.\n",sig,pid);
		return;
	}

	// if we're using priv sep, we may not have permission to send signals
	// to our child processes; ask the ProcD to do it for us
	//
	if (param_boolean("GLEXEC_JOB", false)) {
		if (!target_has_dcpm && pidinfo && pidinfo->new_process_group) {
			ASSERT(m_proc_family != NULL);
			bool ok =  m_proc_family->signal_process(pid, sig);
			if (ok) {
				// set flag for success
				msg->deliveryStatus( DCMsg::DELIVERY_SUCCEEDED );
			} else {
				dprintf(D_ALWAYS,
				        "error using procd to send signal %d to pid %u\n",
				        sig,
				        pid);
			}
			return;
		}
	}

	// handle the "special" action signals which are really just telling
	// DaemonCore to do something.
	switch (sig) {
		case SIGKILL:
			if( Shutdown_Fast(pid) ) {
				msg->deliveryStatus( DCMsg::DELIVERY_SUCCEEDED );
			}
			return;
			break;
		case SIGSTOP:
			if( Suspend_Process(pid) ) {
				msg->deliveryStatus( DCMsg::DELIVERY_SUCCEEDED );
			}
			return;
			break;
		case SIGCONT:
			if( Continue_Process(pid) ) {
				msg->deliveryStatus( DCMsg::DELIVERY_SUCCEEDED );
			}
			return;
			break;
#ifdef WIN32
		case SIGTERM:
				// Under Windows, use Shutdown_Graceful to send
				// WM_CLOSE to a non DC process; otherwise use a DC
				// signal.  Under UNIX, we just use the default logic
				// below to determine whether we should send a UNIX
				// SIGTERM or a DC signal.
			if ( pid != mypid && target_has_dcpm == FALSE ) {
				dprintf(D_ALWAYS, "Send_Signal SIGTERM to pid %d using Shutdown_Graceful\n", pid);
				if( Shutdown_Graceful(pid) ) {
					msg->deliveryStatus( DCMsg::DELIVERY_SUCCEEDED );
				}
				return;
			}
			break;
#endif
		default: {
#ifndef WIN32
			bool use_kill = false;
			if( pid == mypid ) {
					// Never never send unix signals directly to self,
					// because the signal handlers all just turn around
					// and call Send_Signal() again.
				use_kill = false;
			}
			else if( target_has_dcpm == FALSE ) {
				use_kill = true;
			}
			else if( target_has_dcpm == TRUE && ! m_never_use_kill_for_dc_signals &&
			         (sig == SIGUSR1 || sig == SIGUSR2 || sig == SIGQUIT ||
			          sig == SIGTERM || sig == SIGHUP) )
			{
					// Try using kill(), even though this is a
					// daemon-core process we are signalling.  We do
					// this, because kill() is less prone to failure
					// than the network-message method, and it never
					// blocks.  (In the current implementation, the
					// UDP message call may block if it needs to use a
					// temporary TCP connection to establish a session
					// key.)

				// NB: Setting this to false instead lets you test the
				// Windows "signal" mechanism on Linux.
				use_kill = true;
			}

			if ( use_kill ) {
				const char* tmp = signalName(sig);
				dprintf( D_FULLDEBUG,
						 "Send_Signal(): Doing kill(%d,%d) [%s]\n",
						 pid, sig, tmp ? tmp : "Unknown" );
				priv_state priv = set_root_priv();
				int status = ::kill(pid, sig);
				set_priv(priv);
				// return 1 if kill succeeds, 0 otherwise
				if (status >= 0) {
					msg->deliveryStatus( DCMsg::DELIVERY_SUCCEEDED );
				}
				else if( target_has_dcpm == TRUE ) {
						// kill() failed.  Fall back on a UDP message.
					dprintf(D_ALWAYS,"Send_Signal error: kill(%d,%d) failed: errno=%d %s\n",
							pid,sig,errno,strerror(errno));
					break;
				}
				return;
			}
#endif  // not defined Win32
			break;
		}
	}

	// a Signal is sent via UDP if going to a different process or
	// thread on the same machine.  it is sent via TCP if going to
	// a process on a remote machine.  if the signal is being sent
	// to ourselves (i.e. this process), then just twiddle
	// the signal table and set sent_signal to TRUE.  sent_signal is used by the
	// Driver() to ensure that a signal raised from inside a signal handler is
	// indeed delivered.

#ifdef WIN32
	if ( dcmainThreadId == ::GetCurrentThreadId() )
		same_thread = TRUE;
	else
		same_thread = FALSE;
#else
	// On Unix, we only support one thread inside daemons for now...
	same_thread = TRUE;
#endif

	// handle the case of sending a signal to the same process
	if ( pid == mypid ) {
		if ( same_thread == TRUE ) {
			// send signal to ourselves, same process & thread.
			// no need to go via UDP/TCP, just call HandleSig directly.
			HandleSig(_DC_RAISESIGNAL,sig);
			sent_signal = TRUE;
#ifndef WIN32
			// On UNIX, if async_sigs_unblocked == TRUE, we are being invoked
			// from inside of a unix signal handler.  So we also need to write
			// something to the async_pipe.  It does not matter what we write,
			// we just need to write something to ensure that the
			// select() in Driver() does not block.
			if ( async_sigs_unblocked == TRUE ) {
				full_write(async_pipe[1],"!",1);
			}
#endif
			msg->deliveryStatus( DCMsg::DELIVERY_SUCCEEDED );
			return;
		} 

// Only support multithreads on Windows
#ifdef WIN32
		else {
			// send signal to same process, different thread.
			// we will still need to go out via UDP so that our call
			// to select() returns.
			destination = InfoCommandSinfulString();
			is_local = TRUE;
		}
#endif
	}

	// handle case of sending to a child process; get info on this pid
	if ( pid != mypid ) {
		if ( target_has_dcpm == FALSE || pidinfo == NULL) {
			// this child process does not have a command socket
			dprintf(D_ALWAYS,
				"Send_Signal: ERROR Attempt to send signal %d to pid %d, but pid %d has no command socket\n",
				sig,pid,pid);
			return;
		}

		is_local = pidinfo->is_local;
		destination = pidinfo->sinful_string.c_str();
	}

	classy_counted_ptr<Daemon> d = new Daemon( DT_ANY, destination );

	// now destination process is local, send via UDP; if remote, send via TCP
	bool is_udp = false;
	if (is_local && m_use_udp_for_dc_signals && d->hasUDPCommandPort()) {
		msg->setStreamType(Stream::safe_sock);
		if( !nonblocking ) msg->setTimeout(3);
		is_udp = true;
	}
	else {
		msg->setStreamType(Stream::reli_sock);
	}
	if (pidinfo && pidinfo->child_session_id)
	{
		msg->setSecSessionId(pidinfo->child_session_id);
	}
	dprintf(D_FULLDEBUG, "Send_Signal %d to pid %d via %s in %s mode\n", sig, pid, is_udp ? "UDP" : "TCP", nonblocking ? "nonblocking" : "blocking");

	msg->messengerDelivery( true ); // we really are sending this message
	if( nonblocking ) {
		d->sendMsg( msg.get() );
	}
	else {
		d->sendBlockingMsg( msg.get() );
	}
}

int DaemonCore::initial_command_sock() const {
	for(int j = 0; j < nSock; j++) {
		if ( (*sockTable)[j].iosock != NULL &&
			(*sockTable)[j].is_command_sock) {
			return j;
		}
	}
	return -1;
}

const std::vector<Sinful> & DaemonCore::InfoCommandSinfulStringsMyself()
{
	if (m_dirty_command_sock_sinfuls && m_shared_port_endpoint)
	{ // See comments when we do the same for m_sinful in InfoCommandSinfulStringMyself.
		m_command_sock_sinfuls = m_shared_port_endpoint->GetMyRemoteAddresses();
			// If we got no command sockets at all, consider this still dirty - 
			// we're probably waiting for the shared port to initialize.
		m_dirty_command_sock_sinfuls = m_command_sock_sinfuls.empty();
	}
	else if (m_dirty_command_sock_sinfuls)
	{
		m_command_sock_sinfuls.clear();
		for (int j=0; j<nSock; j++) {
			const SockEnt &myEnt = (*sockTable)[j];
			if ((myEnt.iosock != NULL) && myEnt.is_command_sock) {
				m_command_sock_sinfuls.push_back(myEnt.iosock->get_sinful_public());
			}
		}
		m_dirty_command_sock_sinfuls = false;
	}
	return m_command_sock_sinfuls;
}

int DaemonCore::Shutdown_Fast(pid_t pid, bool want_core )
{
	(void) want_core;		// For windoze

	dprintf(D_PROCFAMILY,"called DaemonCore::Shutdown_Fast(%d)\n",
		pid);

	if ( pid == ppid )
		return FALSE;		// cannot shut down our parent

    // Clear sessions associated with the child
    clearSession(pid);

#if defined(WIN32)
	// even on a shutdown_fast, first try to send a WM_CLOSE because
	// when we call TerminateProcess, any DLL's do not get a chance to
	// free allocated memory.
	if ( Shutdown_Graceful(pid) == TRUE ) {
		// we successfully sent a WM_CLOSE.
		// sleep a quarter of a second for the process to consume the WM_CLOSE
		// before we call TerminateProcess below.
		Sleep(250);
	}
	// now call TerminateProcess as a last resort
	PidEntry *pidinfo;
	HANDLE pidHandle;
	bool must_free_handle = false;
	int ret_value;
	if (pidTable->lookup(pid, pidinfo) < 0) {
		// could not find a handle to this pid in our table.
		// try to get a handle from the NT kernel
		pidHandle = ::OpenProcess(PROCESS_TERMINATE,FALSE,pid);
		if ( pidHandle == NULL ) {
			// process must have gone away.... we hope!!!!
			return FALSE;
		}
		must_free_handle = true;
	} else {
		// found this pid on our table
		pidHandle = pidinfo->hProcess;
	}

	if( IsDebugVerbose(D_PROCFAMILY) ) {
			char check_name[MAX_PATH];
			CSysinfo sysinfo;
			sysinfo.GetProcessName(pid,check_name, sizeof(check_name));
			dprintf(D_PROCFAMILY,
				"Shutdown_Fast(%d):calling TerminateProcess handle=%x check_name='%s'\n",
				pid,pidHandle,check_name);
	}

	if (TerminateProcess(pidHandle,0)) {
		dprintf(D_PROCFAMILY,
			"Shutdown_Fast:Successfully terminated pid %d\n", pid);
		ret_value = TRUE;
	} else {
		// TerminateProcess failed!!!??!
		// should we try anything else here?
		dprintf(D_PROCFAMILY,
			"Shutdown_Fast: Failed to TerminateProcess on pid %d\n",pid);
		ret_value = FALSE;
	}
	if ( must_free_handle ) {
		::CloseHandle( pidHandle );
	}
	return ret_value;
#else
	priv_state priv = set_root_priv();
	int status = kill(pid, want_core ? SIGABRT : SIGKILL );
	set_priv(priv);
	return (status >= 0);		// return 1 if kill succeeds, 0 otherwise
#endif
}

int DaemonCore::Shutdown_Graceful(pid_t pid)
{
	dprintf(D_PROCFAMILY,"called DaemonCore::Shutdown_Graceful(%d)\n",
		pid);

	if ( pid == ppid )
		return FALSE;		// cannot shut down our parent

    // Clear sessions associated with the child
    clearSession(pid);

#if defined(WIN32)

	// WINDOWS

	// send a DC TERM signal if the target is daemon core
	//
	PidEntry* pidinfo;
	if ((pidTable->lookup(pid, pidinfo) != -1) &&
	    (pidinfo->sinful_string[0] != '\0'))
	{
		dprintf(D_PROCFAMILY,
		        "Shutdown_Graceful: Sending pid %d SIGTERM\n",
		        pid);
		return Send_Signal(pid, SIGTERM);
	}

	// otherwise, invoke the condor_softkill program, which
	// will attempt to find a top-level window owned by the
	// target process and post a WM_CLOSE to it
	//
	ArgList args;
	char* softkill_binary = param("WINDOWS_SOFTKILL");
	if (softkill_binary == NULL) {
		dprintf(D_ALWAYS, "cannot send softkill since WINDOWS_SOFTKILL is undefined\n");
		return FALSE;
	}
	args.AppendArg(softkill_binary);
	free(softkill_binary);
	args.AppendArg(pid);
	char* softkill_log = param("WINDOWS_SOFTKILL_LOG");
	if (softkill_log) {
		args.AppendArg(softkill_log);
		free(softkill_log);
	}
	int ret = my_system(args);
	dprintf((ret == 0) ? D_FULLDEBUG : D_ALWAYS,
	        "return value from my_system for softkill: %d\n",
	        ret);
	return (ret == 0);

#else

	// UNIX

		/*
		  We convert unix SIGTERM into DC SIGTERM via a signal handler
		  which calls Send_Signal.  When we want to Send_Signal() a
		  SIGTERM, we usually call Shutdown_Graceful().  But, if
		  Shutdown_Graceful() turns around and sends a unix signal to
		  ourselves, we're in an infinite loop.  So, Send_Signal()
		  checks the pid, and if it's sending a SIGTERM to itself, it
		  just does the regular stuff to raise a DC SIGTERM, instead
		  of using this special method.  However, if someone else
		  other than Send_Signal() called Shutdown_Graceful with our
		  own pid, we'd still have the infinite loop.  To be safe, we
		  check again here to catch future programmer errors...
		  -Derek Wright <wright@cs.wisc.edu> 5/17/02
		*/
	if( pid == mypid ) {
		EXCEPT( "Called Shutdown_Graceful() on yourself, "
				"which would cause an infinite loop on UNIX" );
	}

	int status;
	priv_state priv = set_root_priv();
	status = kill(pid, SIGTERM);
	set_priv(priv);
	return (status >= 0);		// return 1 if kill succeeds, 0 otherwise

#endif
}

int DaemonCore::Suspend_Thread(int tid)
{
	PidEntry *pidinfo;

	dprintf(D_DAEMONCORE,"called DaemonCore::Suspend_Thread(%d)\n",
		tid);

	// verify the tid passed in to us is valid
	if ( (pidTable->lookup(tid, pidinfo) < 0)	// is it not in our table?
#ifdef WIN32
		// is it a process (i.e. not a thread)?
		|| (pidinfo->hProcess != NULL)
		// do we not have a thread handle ?
		|| (pidinfo->hThread == NULL )
#endif
		)
	{
		dprintf(D_ALWAYS,"DaemonCore:Suspend_Thread(%d) failed, bad tid\n",
			tid);
		return FALSE;
	}

#ifndef WIN32
	// on Unix, a thread is really just a forked process
	return Suspend_Process(tid);
#else
	// on NT, suspend the thread via the handle in our table
	if ( ::SuspendThread( pidinfo->hThread ) == 0xFFFFFFFF ) {
		dprintf(D_ALWAYS,"DaemonCore:Suspend_Thread tid %d failed!\n", tid);
		return FALSE;
	}
	// if we made it here, we succeeded
	return TRUE;
#endif
}

int DaemonCore::Continue_Thread(int tid)
{
	PidEntry *pidinfo;

	dprintf(D_DAEMONCORE,"called DaemonCore::Continue_Thread(%d)\n",
		tid);

	// verify the tid passed in to us is valid
	if ( (pidTable->lookup(tid, pidinfo) < 0)	// is it not in our table?
#ifdef WIN32
		// is it a process (i.e. not a thread)?
		|| (pidinfo->hProcess != NULL)
		// do we not have a thread handle ?
		|| (pidinfo->hThread == NULL )
#endif
		)
	{
		dprintf(D_ALWAYS,"DaemonCore:Continue_Thread(%d) failed, bad tid\n",
			tid);
		return FALSE;
	}

#ifndef WIN32
	// on Unix, a thread is really just a forked process
	return Continue_Process(tid);
#else
	// on NT, continue the thread via the handle in our table.
	// keep calling it until the suspend_count hits 0
	int suspend_count;

	do {
		if ((suspend_count=::ResumeThread(pidinfo->hThread)) == 0xFFFFFFFF)
		{
			dprintf(D_ALWAYS,
				"DaemonCore:Continue_Thread tid %d failed!\n", tid);
			return FALSE;
		}
	} while (suspend_count > 1);

	// if we made it here, we succeeded
	return TRUE;
#endif
}

int DaemonCore::Suspend_Process(pid_t pid) const
{
	dprintf(D_DAEMONCORE,"called DaemonCore::Suspend_Process(%d)\n",
		pid);

	if ( pid == ppid )
		return FALSE;	// cannot suspend our parent

#if defined(WIN32)
	return windows_suspend(pid);
#else
	priv_state priv = set_root_priv();
	int status = kill(pid, SIGSTOP);
	set_priv(priv);
	return (status >= 0);		// return 1 if kill succeeds, 0 otherwise
#endif
}

int DaemonCore::Continue_Process(pid_t pid)
{
	dprintf(D_DAEMONCORE,"called DaemonCore::Continue_Process(%d)\n",
		pid);

#if defined(WIN32)
	return windows_continue(pid);
#else
	priv_state priv = set_root_priv();
	int status = kill(pid, SIGCONT);
	set_priv(priv);
	return (status >= 0);		// return 1 if kill succeeds, 0 otherwise
#endif
}

int DaemonCore::SetDataPtr(void *dptr)
{
	// note: curr_dataptr is updated by daemon core
	// whenever a register_* or a handler invocation takes place

	if ( curr_dataptr == NULL ) {
		return FALSE;
	}

	*curr_dataptr = dptr;

	return TRUE;
}

int DaemonCore::Register_DataPtr(void *dptr)
{
	// note: curr_dataptr is updated by daemon core
	// whenever a register_* or a hanlder invocation takes place

	if ( curr_regdataptr == NULL ) {
		return FALSE;
	}

	*curr_regdataptr = dptr;

	return TRUE;
}

void *DaemonCore::GetDataPtr()
{
	// note: curr_dataptr is updated by daemon core
	// whenever a register_* or a hanlder invocation takes place

	if ( curr_dataptr == NULL )
		return NULL;

	return ( *curr_dataptr );
}

#if defined(WIN32)
// WinNT Helper function: given a C runtime library file descriptor,
// set whether or not the underlying WIN32 handle should be
// inheritable or not.  If flag = TRUE, that means inheritable,
// else FALSE means not inheritable.
int DaemonCore::SetFDInheritFlag(int fh, int flag)
{
	intptr_t underlying_handle;

	underlying_handle = _get_osfhandle(fh);

	if ( underlying_handle == -1L ) {
		// this handle does not exist; return ok so this is
		// not logged as an error
		return TRUE;
	}

	// Set the inheritable flag on the underlying handle
	if (!::SetHandleInformation((HANDLE)underlying_handle,
		HANDLE_FLAG_INHERIT, flag ? HANDLE_FLAG_INHERIT : 0) ) {
			// failed to set flag
			DWORD whynot = GetLastError();

			if ( whynot == ERROR_INVALID_HANDLE ) {
				// I have no idea why _get_osfhandle() sometimes gives
				// us back an invalid handle, but apparently it does.
				// Just return ok so this is not logged as an error.
				return TRUE;
			}

			dprintf(D_ALWAYS,
				"ERROR: SetHandleInformation() failed in SetFDInheritFlag(%d,%d),"
				"err=%d\n"
				,fh,flag,whynot);

			return FALSE;
	}

	return TRUE;
}

#endif	// of ifdef WIN32


void
DaemonCore::Forked_Child_Wants_Fast_Exit( bool fast_exit )
{
	_condor_fast_exit = fast_exit;
}

#if !defined(WIN32)
class CreateProcessForkit;
CreateProcessForkit *g_create_process_forkit = NULL;

void
enterCreateProcessChild(CreateProcessForkit *forkit) {
	ASSERT( g_create_process_forkit == NULL );
	g_create_process_forkit = forkit;
}

void
exitCreateProcessChild() {
	g_create_process_forkit = NULL;
}

void
writeExecError(CreateProcessForkit *forkit,int exec_errno,int failed_op=0);

#endif

#if !defined(WIN32)
	/* On Unix, we define our own exit() call.  The reason is messy:
	 * Basically, daemonCore Create_Thread call fork() on Unix.
	 * When the forked child calls exit, however, all the class
	 * destructors are called.  However, the code was never written in
	 * a way that expects the daemons to be forked.  For instance, some
	 * global destructor in the schedd tells the gridmanager to shutdown...
	 * certainly we do not want this happening in our forked child!  Also,
	 * we've seen problems were the forked child gets stuck in libc realloc
	 * on Linux trying to free up space in the gsi libraries after being
	 * called by some global destructor.  So.... for now, if we are
	 * forked via Create_Thread, we have our child exit _without_ calling
	 * any c++ destructors.  How do we accomplish that magic feat?  By
	 * exiting via a call to _exit()!  So here it is... we overload exit()
	 * inside of daemonCore -- we do it this way so we catch all calls to
	 * exit, including ones buried in dprintf etc.  Note we dont want to
	 * do this via a macro setting, because some .C files that call exit
	 * do not include condor_daemon_core.h, and we don't want to put it
	 * into condor_common.h (because we only want to overload exit for
	 * daemonCore daemons).  So doing it this way works for all cases.
	 */
extern "C" {

#if HAVE_GNU_LD
void __real_exit(int status);
void __wrap_exit(int status)
{
	if ( _condor_fast_exit == 0 && g_create_process_forkit == NULL ) {
			// The advantage of calling the real exit() rather than
			// _exit() is that things like gprof and google-perftools
			// can write a final profile dump.
		__real_exit(status);
	}

#else
void exit(int status)
{
#endif

		// turns out that _exit() does *not* always flush STDOUT and
		// STDERR, that it's "implementation dependent".  so, to
		// ensure that daemoncore things that are writing to stdout
		// and exiting (like "condor_master -version" or
		// "condor_shadow -classad") will in fact produce output, we
		// need to call fflush() ourselves right here.
		// Derek Wright <wright@cs.wisc.edu> 2004-03-28
	fflush( stdout );
	fflush( stderr );

	if( g_create_process_forkit ) {
			// We are inside fork() or clone() and we need to tell our
			// parent process that something has gone horribly wrong.
		writeExecError(g_create_process_forkit,DaemonCore::ERRNO_EXIT);
	}

	_exit(status);
}
}
#endif

// helper function for registering a family with our ProcFamily
// logic. the first 3 arguments are mandatory for registration.
// the next three are optional and specify what tracking methods
// should be used for the new process family. if group is non-NULL
// then we will ask the ProcD to track by supplementary group
// ID - the ID that the ProcD chooses for this purpose is returned
// in the location pointed to by the argument. the last argument
// optionally specifies a proxy to give to the ProcD so that
// it can use glexec to signal the processes in this family
//
bool
DaemonCore::Register_Family(pid_t       child_pid,
                            pid_t       parent_pid,
                            int         max_snapshot_interval,
                            PidEnvID*   penvid,
                            const char* login,
                            gid_t*      group,
			    const char* cgroup,
                            const char* glexec_proxy)
{
	double begintime = _condor_debug_get_time_double();
	double runtime = begintime;

	bool success = false;
	bool family_registered = false;
	if (!m_proc_family->register_subfamily(child_pid,
	                                       parent_pid,
	                                       max_snapshot_interval))
	{
		dprintf(D_ALWAYS,
		        "Create_Process: error registering family for pid %u\n",
		        child_pid);
		goto REGISTER_FAMILY_DONE;
	}
	family_registered = true;
	runtime = dc_stats.AddRuntimeSample("DCRregister_subfamily", IF_VERBOSEPUB, runtime);
	if (penvid != NULL) {
		if (!m_proc_family->track_family_via_environment(child_pid, *penvid)) {
			dprintf(D_ALWAYS,
			        "Create_Process: error tracking family "
			            "with root %u via environment\n",
					child_pid);
			goto REGISTER_FAMILY_DONE;
		}
		runtime = dc_stats.AddRuntimeSample("DCRtrack_family_via_env", IF_VERBOSEPUB, runtime);
	}
	if (login != NULL) {
		if (!m_proc_family->track_family_via_login(child_pid, login)) {
			dprintf(D_ALWAYS,
			        "Create_Process: error tracking family "
			            "with root %u via login (name: %s)\n",
			        child_pid,
			        login);
			goto REGISTER_FAMILY_DONE;
		}
		runtime = dc_stats.AddRuntimeSample("DCRtrack_family_via_login", IF_VERBOSEPUB, runtime);
	}
	if (group != NULL) {
#if defined(LINUX)
		*group = 0;
		if (!m_proc_family->
			track_family_via_allocated_supplementary_group(child_pid, *group))
		{
			dprintf(D_ALWAYS,
			        "Create_Process: error tracking family "
			            "with root %u via group ID\n",
			        child_pid);
			goto REGISTER_FAMILY_DONE;
		}
		ASSERT( *group != 0 ); // tracking gid should never be group 0
#else
		EXCEPT("Internal error: "
		           "group-based tracking unsupported on this platform");
#endif
	}
	if (cgroup != NULL) {
#if defined(HAVE_EXT_LIBCGROUP)
		if (!m_proc_family->track_family_via_cgroup(child_pid, cgroup))
		{
			dprintf(D_ALWAYS,
				"Create_Process: error tracking family "
				    "with root %u via cgroup %s\n",
				child_pid, cgroup);
			goto REGISTER_FAMILY_DONE;
		}
#else
		EXCEPT("Internal error: "
			    "cgroup-based tracking unsupported in this condor build");
#endif
	}
	if (glexec_proxy != NULL) {
		if (!m_proc_family->use_glexec_for_family(child_pid,
		                                          glexec_proxy))
		{
			dprintf(D_ALWAYS,
			        "Create_Process: error using GLExec for "
				    "family with root %u\n",
			        child_pid);
			goto REGISTER_FAMILY_DONE;
		}
		runtime = dc_stats.AddRuntimeSample("DCRuse_glexec_for_family", IF_VERBOSEPUB, runtime);
	}
	success = true;
REGISTER_FAMILY_DONE:
	if (family_registered && !success) {
		if (!m_proc_family->unregister_family(child_pid)) {
			dprintf(D_ALWAYS,
			        "Create_Process: error unregistering family "
			            "with root %u\n",
			        child_pid);
		}
		runtime = dc_stats.AddRuntimeSample("DCRunregister_family", IF_VERBOSEPUB, runtime);
	}

	(void) dc_stats.AddRuntimeSample("DCRegister_Family", IF_VERBOSEPUB, begintime);

	return success;
}

#ifndef WIN32

/*************************************************************
 * CreateProcessForkit is a helper class for Create_Process. *
 * It does the fork and exec, or something equivalent, such  *
 * as a fast clone() and exec under Linux.                   *
 *************************************************************/

class CreateProcessForkit {
public:
	CreateProcessForkit(
		const int (&the_errorpipe)[2],
		const ArgList &the_args,
		int the_job_opt_mask,
		const Env *the_env,
		const MyString &the_inheritbuf,
		const MyString &the_privateinheritbuf,
		pid_t the_forker_pid,
		time_t the_time_of_fork,
		unsigned int the_mii,
		const FamilyInfo *the_family_info,
		const char *the_cwd,
		const char *the_executable,
		const char *the_executable_fullpath,
		const int *the_std,
		int the_numInheritFds,
		const int (&the_inheritFds)[MAX_INHERIT_FDS + 1],
		int the_nice_inc,
		const priv_state &the_priv,
		int the_want_command_port,
		const sigset_t *the_sigmask,
		size_t *core_hard_limit,
		long    as_hard_limit,
		const int		*affinity_mask,
		FilesystemRemap *fs_remap
	): m_errorpipe(the_errorpipe), m_args(the_args),
	   m_job_opt_mask(the_job_opt_mask), m_env(the_env),
	   m_inheritbuf(the_inheritbuf),
	   m_privateinheritbuf(the_privateinheritbuf),
	   m_forker_pid(the_forker_pid),
	   m_time_of_fork(the_time_of_fork), m_mii(the_mii),
	   m_family_info(the_family_info), m_cwd(the_cwd),
	   m_executable(the_executable),
	   m_executable_fullpath(the_executable_fullpath), m_std(the_std),
	   m_numInheritFds(the_numInheritFds),
	   m_inheritFds(the_inheritFds), m_nice_inc(the_nice_inc),
	   m_priv(the_priv), m_want_command_port(the_want_command_port),
	   m_sigmask(the_sigmask), m_unix_args(0), m_unix_env(0),
	   m_core_hard_limit(core_hard_limit),
	   m_as_hard_limit(as_hard_limit),
	   m_affinity_mask(affinity_mask),
 	   m_fs_remap(fs_remap),
	   m_wrote_tracking_gid(false),
	   m_no_dprintf_allowed(false),
	   m_priv_state(PRIV_USER),
	   m_clone_newpid_pid(-1),
	   m_clone_newpid_ppid(-1)
	{
	}

	~CreateProcessForkit() {
			// We have to delete these here, in the case where child and parent share
			// memory.
		deleteStringArray(m_unix_args);
		deleteStringArray(m_unix_env);
	}

	pid_t fork_exec();
	void exec();
	static int clone_fn( void *arg );

	pid_t clone_safe_getpid() const;
	pid_t clone_safe_getppid() const;

	void writeTrackingGid(gid_t tracking_gid);
	void writeExecError(int exec_errno,int failed_op=0);

private:
		// Data passed to us from the parent:
		// The following are mostly const, just to avoid accidentally
		// making changes to the parent data from the child.  The parent
		// should expect anything that is not const to potentially be
		// modified.
	const int (&m_errorpipe)[2];
	const ArgList &m_args;
	const int m_job_opt_mask;
	const Env *m_env;
	const MyString &m_inheritbuf;
	const MyString &m_privateinheritbuf;
	const pid_t m_forker_pid;
	const time_t m_time_of_fork;
	const unsigned int m_mii;
	const FamilyInfo *m_family_info;
	const char *m_cwd;
	const char *m_executable;
	const char *m_executable_fullpath;
	const int *m_std;
	const int m_numInheritFds;
	const int (&m_inheritFds)[MAX_INHERIT_FDS + 1];
	int m_nice_inc;
	const priv_state &m_priv;
	const int m_want_command_port;
	const sigset_t *m_sigmask; // preprocessor macros prevent us from
	                           // using the name "sigmask" here

		// Data generated internally in the child that must be
		// cleaned up in the destructor of this class in the
		// case where parent and child share the same address space.
	char **m_unix_args;
	char **m_unix_env;
	size_t *m_core_hard_limit;
	long m_as_hard_limit;
	const int    *m_affinity_mask;
	Env m_envobject;
    FilesystemRemap *m_fs_remap;
	bool m_wrote_tracking_gid;
	bool m_no_dprintf_allowed;
	priv_state m_priv_state;
	pid_t m_clone_newpid_pid;
	pid_t m_clone_newpid_ppid;

	pid_t fork(int);
};

enum {
        STACK_GROWS_UP,
        STACK_GROWS_DOWN
};

#if HAVE_CLONE
static int stack_direction() {

// We used to try to be clever about figuring this out
// but compiler optimizations kept tripping up this code
// The clone(2) man page says "stack grown down on all
// Linux supported architectures except HP-PA.
// So just hardcode STACK_GROWS_DOWN...

    return STACK_GROWS_DOWN;
}
#endif

pid_t CreateProcessForkit::clone_safe_getpid() const {
#if HAVE_CLONE
		// In some broken threading implementations (e.g. PPC SUSE 9 tls),
		// getpid() in the child branch of clone(CLONE_VM) returns
		// the pid of the parent process (presumably due to internal
		// caching in libc).  Therefore, use the syscall to get
		// the answer directly.

	pid_t retval;
#ifdef __alpha__
	retval = syscall(SYS_getxpid);
#else
	retval = syscall(SYS_getpid);
#endif
		// If we were fork'd with CLONE_NEWPID, we think our PID is 1.
		// In this case, ask the parent!
	if (retval == 1) {
		if (m_clone_newpid_pid == -1) {
			EXCEPT("getpid is 1!");
		}
		retval = m_clone_newpid_pid;
	}

	return retval;
#else
	return ::getpid();
#endif
}
pid_t CreateProcessForkit::clone_safe_getppid() const {
#if HAVE_CLONE
		// See above comment for clone_safe_getpid() for explanation of
		// why we need to do this.
	
	pid_t retval;
#if defined(__alpha__) && defined(__GNUC__)
	syscall(SYS_getxpid);
	__asm__("mov $20, %0" : "=r"(retval) : :);
#else
	retval = syscall(SYS_getppid);
#endif

		// If ppid is 0, then either Condor is init (DEAR GOD) or we
		// were created with CLONE_NEWPID; ask the parent!
	if (retval == 0) {
		if (m_clone_newpid_ppid == -1) {
			EXCEPT("getppid is 0!");
		}
		retval = m_clone_newpid_ppid;
	}

	return retval;
#else
	return ::getppid();
#endif
}

/**
 * fork allows one to use certain clone syscall flags, but provides more
 * familiar POSIX fork semantics.
 * NOTES:
 *   - We whitelist the flags you are allowed to pass.  Currently supported:
 *     - CLONE_NEWPID.  Implies CLONE_NEWNS.
 *       If the clone succeeds but the remount fails, the child calls _exit(1),
 *       but the parent will return successfully.
 *       It would be a simple fix to have the parent return the failure, if
 *       someone desired.
 *     Flags are whitelisted to help us adhere to the fork-like semantics (no
 *     shared memory between parent and child, for example).  If you give other
 *     flags, they are silently ignored.
 *   - man pages indicate that clone on i386 is only fully functional when used
 *     via ASM, not the vsyscall interface.  This doesn't appear to be relevant
 *     to this particular use case.
 *   - To avoid linking with pthreads (or copy/pasting lots of glibc code), I 
 *     don't include integration with threads.  This means various threading
 *     calls in the child may not function correctly (pre-exec; post-exec
 *     should be fine), and pthreads might not notice when the child exits.
 *     Traditional POSIX calls like wait will still function because the 
 *     parent will receive the SIGCHLD.
 *     This is simple to fix if someone desired, but I'd mostly rather not link
 *     with pthreads.
 */

#define ALLOWED_FLAGS (SIGCHLD | CLONE_NEWPID | CLONE_NEWNS )

pid_t CreateProcessForkit::fork(int flags) {

    // If you don't need any fancy flags, just do the old boring POSIX call
    if (flags == 0) {
        return ::fork();
    }

#if HAVE_CLONE

    int rw[2]; // Communication pipes for the CLONE_NEWPID case.

    flags |= SIGCHLD; // The only necessary flag.
    if (flags & CLONE_NEWPID) {
        flags |= CLONE_NEWNS;
	if (pipe(rw)) {
		EXCEPT("UNABLE TO CREATE PIPE.");
	}
    }

	// fork as root if we have our fancy flags.
    priv_state orig_state = set_priv(PRIV_ROOT);
    int retval = syscall(SYS_clone, ALLOWED_FLAGS & flags, 0, NULL, NULL);

	// Child
    if ((retval == 0) && (flags & CLONE_NEWPID)) {

            // If we should have forked as non-root, make things in life final.
        set_priv(orig_state);

        if (full_read(rw[0], &m_clone_newpid_ppid, sizeof(pid_t)) != sizeof(pid_t)) {
            EXCEPT("Unable to write into pipe.");
        }
        if (full_read(rw[0], &m_clone_newpid_pid, sizeof(pid_t)) != sizeof(pid_t)) {
            EXCEPT("Unable to write into pipe.");
        }

	// Parent
    } else if (retval > 0) {
        set_priv(orig_state);
	pid_t ppid = getpid(); // We are parent, so don't need clone_safe_pid.
        if (full_write(rw[1], &ppid, sizeof(ppid)) != sizeof(ppid)) {
            EXCEPT("Unable to write into pipe.");
        }
        if (full_write(rw[1], &retval, sizeof(ppid)) != sizeof(ppid)) {
            EXCEPT("Unable to write into pipe.");
        }
    }
	// retval=-1 falls through here.
    if (flags & CLONE_NEWPID) {
        close(rw[0]);
        close(rw[1]);
    }
    return retval;

#else
    (void) m_clone_newpid_pid;
    (void) m_clone_newpid_ppid;

    // Note we silently ignore flags if there's no clone on the platform.
    return ::fork();

#endif

}

pid_t CreateProcessForkit::fork_exec() {
	pid_t newpid;

#if HAVE_CLONE
		// Why use clone() instead of fork?  In current versions of
		// Linux, fork() is slower for processes with lots of memory
		// (e.g. a big schedd), because all the page tables have to be
		// copied for the new process.  In a future version of Linux,
		// there will supposedly be a fix for this (making the page
		// tables themselves copy-on-write), but this does not exist
		// in Linux 2.6 as of today.  We could use vfork(), but the
		// limitations of what can be safely done from within the
		// child of vfork() are too restrictive.  So instead, we use
		// clone() with the CLONE_VM option, which creates a child
		// that runs in the same address space as the parent,
		// eliminating the extra overhead of spawning children from
		// large processes.

	if( daemonCore->UseCloneToCreateProcesses() ) {
		dprintf(D_FULLDEBUG,"Create_Process: using fast clone() "
		                    "to create child process.\n");

			// The stack size must be big enough for everything that
			// happens in CreateProcessForkit::clone_fn().  In some
			// environments, some extra steps may need to be taken to
			// make a stack on the heap (to mark it as executable), so
			// we just do it using the parent's stack space and we use
			// CLONE_VFORK to ensure the child is done with the stack
			// before the parent throws it away.
		const int stack_size = 16384;
		char child_stack[stack_size + 16]; // additional padding for aligning

			// Beginning of stack is at end on all processors that run
			// Linux, except for HP PA.  Here we just detect at run-time
			// which way it goes.
		char *child_stack_ptr = child_stack;
		if( stack_direction() == STACK_GROWS_DOWN ) {

			child_stack_ptr = &child_stack[stack_size];

			// ARM requires stack pointer to be 16 byte aligned
			// probably helps performance to do it everywhere

			// RHEL 7's gcc claims to be C++11, but doesn't have std::align

			// size_t new_stack_size = stack_size;
			// child_stack_ptr = std::align(16, 1, child_stack_ptr, new_stack_size);

			std::uintptr_t mask = ~(std::uintptr_t)0 << 4;
			child_stack_ptr = (char *) (((std::uintptr_t)child_stack_ptr + 16) & mask);

			ASSERT(child_stack_ptr);
		}

			// save some state in dprintf
		dprintf_before_shared_mem_clone();

			// reason for flags passed to clone:
			// CLONE_VM    - child shares same address space (so no time
			//               wasted copying page tables)
			// CLONE_VFORK - parent is suspended until child calls exec/exit
			//               (so we do not throw away child's stack etc.)
			// SIGCHLD     - we want this signal when child dies, as opposed
			//               to some other non-standard signal

		enterCreateProcessChild(this);

		newpid = clone(
			CreateProcessForkit::clone_fn,
			child_stack_ptr,
			(CLONE_VM|CLONE_VFORK|SIGCHLD),
			this );

		exitCreateProcessChild();

			// Since we used the CLONE_VFORK flag, the child has exited
			// or called exec by now.

			// restore state
		dprintf_after_shared_mem_clone();

		return newpid;
	}
#endif /* HAVE_CLONE */

	int fork_flags = 0;
	if (m_family_info) {
		fork_flags |= m_family_info->want_pid_namespace ? CLONE_NEWPID : 0;
	}
	newpid = this->fork(fork_flags);
	if( newpid == 0 ) {
			// in child
		enterCreateProcessChild(this);
		exec(); // never returns
	}

	return newpid;
}

int CreateProcessForkit::clone_fn( void *arg ) {
		// We are now in the child branch of the clone() system call.
		// Our parent is suspended and we are in the same address space.
		// Now it is time to exec().
	((CreateProcessForkit *)arg)->exec();
	return 0;
}

void CreateProcessForkit::writeTrackingGid(gid_t tracking_gid)
{
	m_wrote_tracking_gid = true;
	int rc = full_write(m_errorpipe[1], &tracking_gid, sizeof(tracking_gid));
	if( rc != sizeof(tracking_gid) ) {
			// the writing of the tracking gid _must_ succeed or we must
			// abort before calling exec()
		if( !m_no_dprintf_allowed ) {
			dprintf(D_ALWAYS,"Create_Process: Failed to write tracking gid: rc=%d, errno=%d\n",rc,errno);
		}
		_exit(4);
	}
}

void CreateProcessForkit::writeExecError(int child_errno,int failed_op)
{
	if( !m_wrote_tracking_gid ) {
			// Tracking gid must come before errno on the pipe,
			// so write a bogus gid now.  The value doesn't
			// matter, because we are reporting failure to
			// call exec().
		writeTrackingGid(0);
	}
	int rc = full_write(m_errorpipe[1], &child_errno, sizeof(child_errno));
	if( rc != sizeof(child_errno) ) {
		if( !m_no_dprintf_allowed ) {
			dprintf(D_ALWAYS,"Create_Process: Failed to write error to error pipe: rc=%d, errno=%d\n",rc,errno);
		}
	}
	rc = full_write(m_errorpipe[1], &failed_op, sizeof(failed_op));
	if( rc != sizeof(failed_op) ) {
		if( !m_no_dprintf_allowed ) {
			dprintf(D_ALWAYS,"Create_Process: Failed to write failed_op to error pipe: rc=%d, errno=%d\n",rc,errno);
		}
	}
}

void writeExecError(CreateProcessForkit *forkit,int exec_errno,int failed_op)
{
	forkit->writeExecError(exec_errno,failed_op);
}

void CreateProcessForkit::exec() {
	gid_t  tracking_gid = 0;

		// Keep in mind that there are two cases:
		//   1. We got here by forking, (cannot modify parent's memory)
		//   2. We got here by cloning, (can modify parent's memory)
		// So don't screw up the parent's memory and don't allocate any
		// memory assuming it will be freed on exec() or _exit().  All objects
		// that allocate memory MUST BE in data structures that are cleaned
		// up by the parent (e.g. this instance of CreateProcessForkit).
		// We do have our own copy of the file descriptors and signal masks.

		// All critical errors in this function should write out the error
		// code to the error pipe and then should call _exit().  Since
		// some of the functions called below may result in a call to
		// exit() (e.g. dprintf could EXCEPT), we use daemonCore's
		// exit() wrapper to catch these cases and do the right thing.
		// That is, this function must be wrapped by calls to
		// enterCreateProcessChild() and exitCreateProcessChild().

		// make sure we're not going to try to share the lock file
		// with our parent (if it's been defined).
	bool cloned = daemonCore->UseCloneToCreateProcesses();
	dprintf_init_fork_child( cloned );

		// close the read end of our error pipe and set the
		// close-on-exec flag on the write end
	close(m_errorpipe[0]);
	dummyGlobal = fcntl(m_errorpipe[1], F_SETFD, FD_CLOEXEC);

		/********************************************************
			  Make sure we're not about to re-use a PID that
			  DaemonCore still thinks is valid.  We have this problem
			  because our reaping code on UNIX makes use of a
			  WaitpidQueue.  Whenever we get SIGCHLD, we call
			  waitpid() as many times as we can, and save each result
			  into a structure we stash in a queue.  Then, when we get
			  the chance, we service the queue and call the associated
			  reapers.  Unfortunately, this means that once we call
			  waitpid(), the OS thinks the PID is gone and can be
			  re-used.  In some pathological cases, we've had shadow
			  PIDs getting re-used, such that the schedd thought there
			  were two shadows with the same PID, and then all hell
			  breaks loose with exit status values getting crossed,
			  etc.  This is the infamous "jobs-run-twice" bug.  (GNATS
			  #PR-256).  So, if we're in the very rare, unlucky case
			  where we just fork()'ed a new PID that's sitting in the
			  WaitpidQueue that daemoncore still hasn't called the
			  reaper for and removed from the PID table, we need to
			  write out a special errno to the errorpipe and exit.
			  The parent will recognize the errno, and just re-try.
			  Luckily, we've got a free copy of the PID table sitting
			  in our address space (3 cheers for copy-on-write), so we
			  can just do the lookup directly and be done with it.
			  Derek Wright <wright@cs.wisc.edu> 2004-12-15
		********************************************************/

	pid_t pid = clone_safe_getpid();
	pid_t ppid = clone_safe_getppid();
	DaemonCore::PidEntry* pidinfo = NULL;
	if( (daemonCore->pidTable->lookup(pid, pidinfo) >= 0) ) {
			// we've already got this pid in our table! we've got
			// to bail out immediately so our parent can retry.
		writeExecError(DaemonCore::ERRNO_PID_COLLISION);
		_exit(4);
	}
		// If we made it here, we didn't find the PID in our
		// table, so it's safe to continue and eventually do the
		// exec() in this process...

		/////////////////////////////////////////////////////////////////
		// figure out what stays and goes in the child's environment
		/////////////////////////////////////////////////////////////////

		// We may determine to seed the child's environment with the parent's.
	if( HAS_DCJOBOPT_ENV_INHERIT(m_job_opt_mask) ) {
		m_envobject.Import();
	}

		// Put the caller's env requests into the job's environment, potentially
		// adding/overriding things in the current env if the job was allowed to
		// inherit the parent's environment.
	if(m_env) {
		m_envobject.MergeFrom(*m_env);
	}

		// if I have brought in the parent's environment, then ensure that
		// after the caller's changes have been enacted, this overrides them.
	if( HAS_DCJOBOPT_ENV_INHERIT(m_job_opt_mask) && HAS_DCJOBOPT_CONDOR_ENV_INHERIT(m_job_opt_mask) ) {

			// add/override the inherit variable with the correct value
			// for this process.
		m_envobject.SetEnv( EnvGetName( ENV_INHERIT ), m_inheritbuf.c_str() );

		if( !m_privateinheritbuf.empty() ) {
			m_envobject.SetEnv( EnvGetName( ENV_PRIVATE ), m_privateinheritbuf.c_str() );
		}
	}

		// Now we add/override  things that must ALWAYS be in the child's 
		// environment regardless of what is already in the child's environment.

		// BEGIN pid family environment id propogation 
		// Place the pidfamily accounting entries into our 
		// environment if we can and hope any children.
		// This will help ancestors track their children a little better.
		// We should be automatically propogating the pidfamily specifying
		// env vars in the forker process as well.
	char envid[PIDENVID_ENVID_SIZE];

		// PidEnvID does no dynamic allocation, so it is being declared here
		// rather than in the CreateProcessForkit object, because we do not
		// have to worry about freeing anything up later etc.
	PidEnvID penvid;
	pidenvid_init(&penvid);

		// if we weren't inheriting the parent's environment, then grab out
		// the parent's pidfamily history... and jam it into the child's 
		// environment
	if ( HAS_DCJOBOPT_NO_ENV_INHERIT(m_job_opt_mask) ) {
		int i;
			// The parent process could not have been exec'ed if there were 
			// too many ancestor markers in its environment, so this check
			// is more of an assertion.
		if (pidenvid_filter_and_insert(&penvid, GetEnviron()) ==
			PIDENVID_OVERSIZED)
			{
				dprintf ( D_ALWAYS, "Create_Process: Failed to filter ancestor "
						  "history from parent's environment because there are more "
						  "than PIDENVID_MAX(%d) of them! Programmer Error.\n",
						  PIDENVID_MAX );
					// before we exit, make sure our parent knows something
					// went wrong before the exec...
				writeExecError(errno);
				_exit(errno);
			}

			// Propogate the ancestor history to the child's environment
		for (i = 0; i < PIDENVID_MAX; i++) {
			if (penvid.ancestors[i].active == TRUE) { 
				m_envobject.SetEnv( penvid.ancestors[i].envid );
			} else {
					// After the first FALSE entry, there will never be
					// true entries.
				break;
			}
		}
	}

		// create the new ancestor entry for the child's environment
	if (pidenvid_format_to_envid(envid, PIDENVID_ENVID_SIZE, 
								 m_forker_pid, pid, m_time_of_fork, m_mii) == PIDENVID_BAD_FORMAT) 
		{
			dprintf ( D_ALWAYS, "Create_Process: Failed to create envid "
					  "\"%s\" due to bad format. !\n", envid );
				// before we exit, make sure our parent knows something
				// went wrong before the exec...
			writeExecError(errno);
			_exit(errno);
		}

		// if the new entry fits into the penvid, then add it to the 
		// environment, else EXCEPT cause it is programmer's error 
	if (pidenvid_append(&penvid, envid) == PIDENVID_OK) {
		m_envobject.SetEnv( envid );
	} else {
		dprintf ( D_ALWAYS, "Create_Process: Failed to insert envid "
				  "\"%s\" because its insertion would mean more than "
				  "PIDENVID_MAX entries in a process! Programmer "
				  "Error.\n", envid );
			// before we exit, make sure our parent knows something
			// went wrong before the exec...
		writeExecError(errno);
		_exit(errno);
	}
		// END pid family environment id propogation 

	MyString cookie;
	bool has_cookie = m_envobject.GetEnv("CONDOR_PRIVATE_SHARED_PORT_COOKIE", cookie);
        if (m_want_command_port && !has_cookie) {
                std::string value;
                if (SharedPortEndpoint::GetDaemonSocketDir(value)) {
                        m_envobject.SetEnv("CONDOR_PRIVATE_SHARED_PORT_COOKIE", value.c_str());
                }
        } else if (!m_want_command_port && has_cookie) {
                m_envobject.DeleteEnv("CONDOR_PRIVATE_SHARED_PORT_COOKIE");
        }

		// The child's environment:
	m_unix_env = m_envobject.getStringArray();


		/////////////////////////////////////////////////////////////////
		// figure out what stays and goes in the job's arguments
		/////////////////////////////////////////////////////////////////

	if( m_args.Count() == 0 ) {
		dprintf(D_DAEMONCORE, "Create_Process: Arg: NULL\n");
		ArgList tmpargs;
		tmpargs.AppendArg(m_executable);
		m_unix_args = tmpargs.GetStringArray();
	}
	else {
		if(IsDebugLevel(D_DAEMONCORE)) {
			MyString arg_string;
			m_args.GetArgsStringForDisplay(&arg_string);
			dprintf(D_DAEMONCORE, "Create_Process: Arg: %s\n", arg_string.c_str());
		}
		m_unix_args = m_args.GetStringArray();
	}


		// check to see if this is a subfamily
	if( ( m_family_info != NULL ) ) {

			//create a new process group if we are supposed to
		if(param_boolean( "USE_PROCESS_GROUPS", true )) {

				// Set sid is the POSIX way of creating a new proc group
			if( setsid() == -1 )
				{
					dprintf(D_ALWAYS, "Create_Process: setsid() failed: %s\n",
							strerror(errno) );
						// before we exit, make sure our parent knows something
						// went wrong before the exec...
					writeExecError(errno);
					_exit(errno);
				}
		}

		// regardless of whether or not we made an "official" unix
		// process group above, ALWAYS contact the procd to register
		// ourselves
		//
		ASSERT(daemonCore->m_proc_family != NULL);
		if (daemonCore->m_proc_family->register_from_child()) {

			// NOTE: only on Linux do we pass the structure with the
			// environment tracking info in it, since Linux is currently
			// the only platform for which ProcAPI can read process'
			// environments. this is important because on MacOS, sending
			// this structure makes the write to the ProcD's named pipe exceed
			// PIPE_BUF, which means the write wouldn't be atomic (which
			// means data from multiple ProcD clients could be interleaved,
			// causing major badness)
			//
#if defined(LINUX)
			PidEnvID* penvid_ptr = &penvid;
#else
			PidEnvID* penvid_ptr = NULL;
#endif

			// yet another linux-only tracking method: supplementary GID
			//
			gid_t* tracking_gid_ptr = NULL;
#if defined(LINUX)
			if( m_family_info->group_ptr ) {
				tracking_gid_ptr = &tracking_gid;
			}
#endif

			bool ok =
				daemonCore->Register_Family(pid,
				                            ppid,
				                            m_family_info->max_snapshot_interval,
				                            penvid_ptr,
				                            m_family_info->login,
				                            tracking_gid_ptr,
							    m_family_info->cgroup,
				                            m_family_info->glexec_proxy);
			if (!ok) {
				errno = DaemonCore::ERRNO_REGISTRATION_FAILED;
				writeExecError(errno);
				_exit(4);
			}

			if (tracking_gid_ptr != NULL) {
				ASSERT( *tracking_gid_ptr != 0 ); // tracking group should never be group 0
				set_user_tracking_gid(*tracking_gid_ptr);
			}
		}
	}

		// This _must_ be called before calling exec().
	writeTrackingGid(tracking_gid);

		// Create new filesystem namespace if wanted

	int openfds = getdtablesize();

		// Here we have to handle re-mapping of std(in|out|err)
	if ( m_std ) {

		dprintf ( D_DAEMONCORE, "Re-mapping std(in|out|err) in child.\n");

		for (int i = 0; i < 3; i++) {
			if ( m_std[i] > -1 ) {
				int fd = m_std[i];
				if (fd >= PIPE_INDEX_OFFSET) {
						// this is a DaemonCore pipe we'd like to pass down.
						// replace the std array entry, which is an index into
						// the pipeHandleTable, with the actual file descriptor
					int index = fd - PIPE_INDEX_OFFSET;
					fd = (*daemonCore->pipeHandleTable)[index];
				}
				if ( ( dup2 ( fd, i ) ) == -1 ) {
					dprintf( D_ALWAYS,
							 "dup2 of m_std[%d] failed: %s (%d)\n",
							 i,
							 strerror(errno),
							 errno );
				}
			} else {
					// if we don't want to inherit it, we better close
					// what's there
				close( i );
			}
		}

	} else {
		std::string msg = "Just closed standard file fd(s): ";

			// If we don't want to re-map these, close 'em.

			// NRL 2006-08-10: Why do we do this?  See the comment
			// in daemon_core_main.C before the block of code that
			// closes std in/out/err in main() -- currently, about
			// line 1570.

			// However, make sure that its not in the inherit list first
		int	num_closed = 0;
		int	closed_fds[3];
		for ( int q=0 ; (q<openfds) && (q<3) ; q++ ) {
			bool found = FALSE;
			for ( int k=0 ; k < m_numInheritFds ; k++ ) {
				if ( m_inheritFds[k] == q ) {
					found = TRUE;
					break;
				}
			}
				// Now, if we didn't find it in the inherit list, close it
			if ( ( ! found ) && ( close ( q ) != -1 ) ) {
				closed_fds[num_closed++] = q;
				msg += std::to_string( q );
				msg += ' ';
			}
		}
		dprintf( D_DAEMONCORE, "%s\n", msg.c_str() );

			// Re-open 'em to point at /dev/null as place holders
		if ( num_closed ) {
			int	fd_null = safe_open_wrapper_follow( NULL_FILE, O_RDWR );
			if ( fd_null < 0 ) {
				dprintf( D_ALWAYS, "Unable to open %s: %s\n", NULL_FILE,
						 strerror(errno) );
			} else {
				int		i;
				for ( i=0;  i<num_closed;  i++ ) {
					if ( ( closed_fds[i] != fd_null ) &&
						 ( dup2( fd_null, closed_fds[i] ) < 0 ) ) {
						dprintf( D_ALWAYS,
								 "Error dup2()ing %s -> %d: %s\n",
								 NULL_FILE,
								 closed_fds[i], strerror(errno) );
					}
				}
					// Close the /dev/null descriptor _IF_ it's not stdin/out/err
				if ( fd_null > 2 ) {
					close( fd_null );
				}
			}
		}
	}

	// Now remount filesystems with fs_bind option, to give this
	// process per-process tree mount table

	bool bOkToReMap=false;
#ifdef HAVE_UNSHARE
      /////////////////////////////////////////////////
      // Ticket #3601 - Current theory is that nfs-automounter fails 
      // when a process has been unshared, so allow for a knob.
      /////////////////////////////////////////////////
      bool want_namespace = param_boolean( "PER_JOB_NAMESPACES", true );

      if ( m_fs_remap && can_switch_ids() && want_namespace ) {
        m_priv_state = set_priv_no_memory_changes(PRIV_ROOT);
            
        int rc =0;
        
        // unshare to create new PID namespace.
        if ( ( rc = ::unshare(CLONE_NEWNS|CLONE_FS) ) ) {
            dprintf(D_ALWAYS, "Failed to unshare the mount namespace errno\n");
        }
#if defined(HAVE_MS_SLAVE) && defined(HAVE_MS_REC)
        else {
            ////////////////////////////////////////////////////////
            // slave mount hide the per-process hide the namespace
            // @ see http://timothysc.github.com/blog/2013/02/22/perprocess/
            ////////////////////////////////////////////////////////
            if ( ( rc = ::mount("", "/", "dontcare", MS_REC|MS_SLAVE, "") ) ) {
                dprintf(D_ALWAYS, "Failed to unshare the mount namespace\n");
            }
        }
#endif
        
        // common error handling
        if (rc) 
        {
            rc = errno;
            if (full_write(m_errorpipe[1], &errno, sizeof(errno))!=sizeof(errno)){
                dprintf(D_ALWAYS, "Failed in writing to m_errorpipe\n");
            }
            _exit(rc); // b/c errno could have been overridden by write
        }
        
        bOkToReMap = true;
    }
#endif

    // This requires rootly power
    if (m_fs_remap && !bOkToReMap) {
        dprintf(D_ALWAYS, "Can not remount filesystems because this system does can not have/allow unshare(2)\n");
        int rc = errno = ENOSYS;
        if (full_write(m_errorpipe[1], &errno, sizeof(errno))!=sizeof(errno)){
            dprintf(D_ALWAYS, "Failed in writing to m_errorpipe\n");
        }
        _exit(rc);
    }

    // finally perform an extra mappings.
	if (m_fs_remap && m_fs_remap->PerformMappings()) 
    {
        int rc = errno;
        if (full_write(m_errorpipe[1], &errno, sizeof(errno))!=sizeof(errno)){
            dprintf(D_ALWAYS, "Failed in writing to m_errorpipe\n");
        }
        _exit(rc);
	}

	// And back to normal userness
	if (bOkToReMap) {
        set_priv_no_memory_changes( m_priv_state );
    }

		/* Re-nice ourself */
	if( m_nice_inc > 0 ) {
		if( m_nice_inc > 19 ) {
			m_nice_inc = 19;
		}
		dprintf ( D_DAEMONCORE, "calling nice(%d)\n", m_nice_inc );
		errno = 0;
		int newnice = nice( m_nice_inc );
		/* The standards say that newnice should be m_nice_inc on success and
		 * -1 on failure.  However, implementations vary.  For example, old
		 * Linux glibcs return 0 on success. Checking errno should be safer
		 * (and indeed is recommended by the Linux man page.
		 */
		if(errno != 0) {
			dprintf(D_ALWAYS, "Warning: When attempting to exec a new process, failed to nice(%d): return code: %d, errno: %d %s\n", m_nice_inc, newnice, errno, strerror(errno));
		}
	}

#ifdef HAVE_SCHED_SETAFFINITY
	// Set the processor affinity
	if (m_affinity_mask) {
		cpu_set_t mask;
		CPU_ZERO(&mask);
		dprintf(D_ALWAYS, "Calling sched_setaffinity for cpus ");
		for (int i = 1; i < m_affinity_mask[0]; i++) {
			dprintf(D_ALWAYS | D_NOHEADER, "%d ", m_affinity_mask[i]);
			CPU_SET(m_affinity_mask[i], &mask);
		}
		dprintf(D_ALWAYS | D_NOHEADER, "\n");

		// first argument of pid 0 means self.
#ifdef HAVE_SCHED_SETAFFINITY_2ARG
			// this is the old (rhel3 vintage) interface
		int result = sched_setaffinity(0, &mask);
#else
		int result = sched_setaffinity(0, sizeof(mask), &mask);
#endif
		if (result != 0) {
			dprintf(D_ALWAYS, "Error calling sched_setaffinity: %d\n", errno);
		}
	}
#else
	(void) m_affinity_mask;
#endif

	if( IsDebugLevel( D_DAEMONCORE ) ) {
			// This MyString is scoped to free itself before the call to
			// exec().  Otherwise, it would be a leak.
		std::string msg = "Printing fds to inherit: ";
		for ( int a=0 ; a<m_numInheritFds ; a++ ) {
			msg += std::to_string( m_inheritFds[a] );
			msg += ' ';
		}
		dprintf( D_DAEMONCORE, "%s\n", msg.c_str() );
	}

	// Set up the hard limit core size this process should get.
	// Of course, if I'm asking for a limit larger than this process'
	// current hard limit, it will be limited to the current hard limit.
	// This is done here because limit() may do dprintfs and this happens
	// before we lose our rootly powers, if any.
	if (m_core_hard_limit != NULL) {
		limit(RLIMIT_CORE, *m_core_hard_limit, CONDOR_HARD_LIMIT, "max core size");
	}

	if (m_as_hard_limit != 0L) {
		limit(RLIMIT_AS, m_as_hard_limit, CONDOR_HARD_LIMIT, "max virtual adddress space");
	}

	dprintf ( D_DAEMONCORE, "About to exec \"%s\"\n", m_executable_fullpath );

		// !! !! !! !! !! !! !! !! !! !! !! !!
		// !! !! !! !! !! !! !! !! !! !! !! !!
		/* No dprintfs allowed after this! */
		// !! !! !! !! !! !! !! !! !! !! !! !!
		// !! !! !! !! !! !! !! !! !! !! !! !!

	m_no_dprintf_allowed = true;

		// Now we want to close all fds that aren't in the
		// sock_inherit_list.  however, this can really screw up
		// dprintf() because if we've still got a value in
		// DebugLock and therefore in LockFd, once we close that
		// fd, we're going to get a fatal error if we try to
		// dprintf().  so, we cannot print anything to the logs
		// once we start this process!!!

		// once again, make sure that if the dprintf code opened a
		// lock file and has an fd, that we close it before we
		// exec() so we don't leak it.
	dprintf_wrapup_fork_child( cloned );

	bool found;
	for ( int j=3 ; j < openfds ; j++ ) {
		if ( j == m_errorpipe[1] ) continue; // don't close our errorpipe!

		found = FALSE;
		for ( int k=0 ; k < m_numInheritFds ; k++ ) {
			if ( m_inheritFds[k] == j ) {
				found = TRUE;
				break;
			}
		}

		if( !found ) {
			close( j );
		}
	}


		// now head into the proper priv state...
	if ( m_priv != PRIV_UNKNOWN ) {
			// This is tricky in the case where we share memory with our
			// parent.  It is fine for us to switch privs (parent and child
			// are independent in this respect), but set_priv() does some
			// internal bookkeeping that we don't want, because the parent
			// will see these changes and will get confused.
		set_priv_no_memory_changes( m_priv );

			// the user tracking group ID may also have been set above. unset
			// it here, to restore the parent's state, if we happen to be
			// sharing memory
		unset_user_tracking_gid();

			// From here on, the priv-switching code doesn't know our
			// true priv state (i.e. the priv state we just switched to),
			// because we told it not to make any persistent changes to
			// memory.  That's ok, because we are about to exec ourselves
			// into oblivion anyway.
	}

	if ( m_priv != PRIV_ROOT ) {
			// Final check to make sure we're not root anymore.
		if( getuid() == 0 ) {
			writeExecError(DaemonCore::ERRNO_EXEC_AS_ROOT);
			_exit(4);
		}
	}

		// switch to the cwd now that we are in user priv state
	if ( m_cwd && m_cwd[0] ) {
		if( chdir(m_cwd) == -1 ) {
				// before we exit, make sure our parent knows something
				// went wrong before the exec...
			writeExecError(errno,CREATE_PROCESS_FAILED_CHDIR);
			_exit(errno);
		}
	}

		// if we're starting a non-DC process, modify the signal mask.
		// by default (i.e. if sigmask is NULL), we unblock everything
	if ( !m_want_command_port ) {
		const sigset_t* new_mask = m_sigmask;
		sigset_t empty_mask;
		if (new_mask == NULL) {
			sigemptyset(&empty_mask);
			new_mask = &empty_mask;
		}
		if (sigprocmask(SIG_SETMASK, new_mask, NULL) == -1) {
			writeExecError(errno);
			_exit(errno);
		}
	}

#if defined(LINUX) && defined(TDP)
	if( HAS_DCJOBOPT_SUSPEND_ON_EXEC(m_job_opt_mask) ) {
		if(ptrace(PTRACE_TRACEME, 0, 0, 0) == -1) {
			writeExecError(errno);
			_exit (errno);
		}
	}
#endif


	pidenvid_optimize_final_env(m_unix_env);

		// and ( finally ) exec:
	int exec_results;
	exec_results =  execve(m_executable_fullpath, m_unix_args, m_unix_env);

	if( exec_results == -1 ) {
			// We no longer have privs to dprintf. :-(.
			// Let's exit with our errno.
			// before we exit, make sure our parent knows something
			// went wrong before the exec...
		writeExecError(errno);
		_exit(errno);
	}
}
#endif


int DaemonCore::Create_Process(
			const char      *executable,
			ArgList const   &args,
			priv_state      priv,
			int             reaper_id,
			int             want_command_port,
			int             want_udp_command_port,
			Env const       *env,
			const char      *cwd,
			FamilyInfo      *family_info,
			Stream          *sock_inherit_list[],
			int             std[],
			int             fd_inherit_list[],
			int             nice_inc,
			sigset_t        *sigmask,
			int             job_opt_mask,
			size_t          *core_hard_limit,
			int             *affinity_mask,
			char const      *daemon_sock,
			std::string     & err_return_msg,
			FilesystemRemap *remap,
			long            as_hard_limit
			) {
	MyString ms;
	int rv = Create_Process( executable, args, priv, reaper_id,
		want_command_port, want_udp_command_port, env, cwd, family_info,
		sock_inherit_list, std, fd_inherit_list, nice_inc, sigmask,
		job_opt_mask, core_hard_limit, affinity_mask, daemon_sock,
		& ms, remap, as_hard_limit );
	if(! ms.empty()) { err_return_msg = ms; }
	return rv;
}

MSC_DISABLE_WARNING(6262) // function uses 62916 bytes of stack
int DaemonCore::Create_Process(
			const char    *executable,
			ArgList const &args,
			priv_state    priv,
			int           reaper_id,
			int           want_command_port,
			int           want_udp_command_port,
			Env const     *env,
			const char    *cwd,
			FamilyInfo    *family_info,
			Stream        *sock_inherit_list[],
			int           std[],
			int           fd_inherit_list[],
			int           nice_inc,
			sigset_t      *sigmask,
			int           job_opt_mask,
			size_t        *core_hard_limit,
			int			  *affinity_mask,
			char const    *daemon_sock,
			MyString      *err_return_msg,
			FilesystemRemap *remap,
			long		  as_hard_limit
            )
{
	int i, j;
	char *ptmp;
	int inheritFds[MAX_INHERIT_FDS + 1];
	int numInheritFds = 0;
	MyString executable_buf;
	priv_state current_priv = PRIV_UNKNOWN;

	// Remap our executable and CWD if necessary.
	std::string alt_executable_fullpath, alt_cwd;

	// For automagic DC std pipes.
	int dc_pipe_fds[3][2] = {{-1, -1}, {-1, -1}, {-1, -1}};

	//saved errno (if any) to pass back to caller
	//Currently, only stuff that would be of interest to the user
	//is saved (so the error can be reported in the user-log).
	int return_errno = 0;
	pid_t newpid = FALSE; //return FALSE to caller, by default

	MyString inheritbuf;
		// note that these are on the stack; they go away nicely
		// upon return from this function.
	SockPairVec socks;
	SharedPortEndpoint shared_port_endpoint( daemon_sock );
	PidEntry *pidtmp;

	/* this will be the pidfamily ancestor identification information */
	time_t time_of_fork;
	unsigned int mii;
	pid_t forker_pid;
	//Security session ID and key for daemon core processes.
	std::string session_id;
	MyString privateinheritbuf;

#ifdef WIN32

		// declare these variables early so MSVS doesn't complain
		// about them being declared inside of the goto's below.
	DWORD create_process_flags = 0;
	BOOL inherit_handles = FALSE;
	char *newenv = NULL;
	MyString strArgs;
	int namelen = 0;
	bool bIs16Bit = FALSE;
	int first_arg_to_copy = 0;
	bool args_success = false;
	const char *extension = NULL;
	bool allow_scripts = true;
	bool batch_file = false;
	bool binary_executable = false;
	CHAR interpreter[MAX_PATH+1];
	MyString description;
	BOOL ok;
	MyString executable_with_exe;	// buffer for executable w/ .exe appended

#else
	int inherit_handles;
	int max_pid_retry = 0;
	static int num_pid_collisions = 0;
	int errorpipe[2];
	MyString executable_fullpath_buf;
	char const *executable_fullpath = executable;
#endif

	bool want_udp = !HAS_DCJOBOPT_NO_UDP(job_opt_mask) && m_wants_dc_udp;
	bool enabled_shared_endpoint = false;

	double runtime = _condor_debug_get_time_double();
    double create_process_begin_time = runtime;
    double delta_runtime = 0;
	dprintf(D_DAEMONCORE,"In DaemonCore::Create_Process(%s,...)\n",executable ? executable : "NULL");

	bool initialized_socket = false;
#ifndef WIN32
	if (HAS_DCJOBOPT_USE_SYSTEMD_INET_SOCKET(job_opt_mask))
	{
		const condor_utils::SystemdManager &sd = condor_utils::SystemdManager::GetInstance();
		const std::vector<int> fds = sd.GetFDs();
		if (!fds.size())
		{
			dprintf(D_ALWAYS, "Create_Process: requested to use systemd INET socket, but none passed.\n");
			goto wrapup;
		}
		for (std::vector<int>::const_iterator it = fds.begin(); it != fds.end(); it++)
		{
			// Create a duplicate socket - we give the duplicate FD to the relisock
			// which will close it automatically.  We have to keep the copy from systemd
			// in case if we need to respawn the daemon.  If we don't, we'll get an
			// "Address already in use" error when we respawn.
			int new_fd = dup(*it);
			if (new_fd == -1)
			{
				dprintf(D_ALWAYS, "Failed to duplicate systemd TCP socket (errno=%d, %s).\n", errno, strerror(errno));
				goto wrapup;
			}
			socks.push_back(SockPair());
			socks.back().has_relisock(true);
			if (!socks.back().rsock()->attach_to_file_desc(new_fd))
			{
				dprintf(D_ALWAYS, "Failed to attach systemd socket to ReliSock.\n");
				goto wrapup;
			}
			int flags = fcntl(*it, F_GETFD);
			if (flags == -1)
			{
				dprintf(D_ALWAYS, "Create_Process: Unable to get flags on systemd TCP socket.\n");
				goto wrapup;
			}
			flags &= ~FD_CLOEXEC;
			if (fcntl(*it, F_SETFD, flags) == -1)
			{
				dprintf(D_ALWAYS, "Create_Process: Unable to set flags on systemd TCP socket.\n");
				goto wrapup;
			}
		}
		dprintf(D_FULLDEBUG, "Create_Process: Passing systemd TCP socket to child process.\n");
		initialized_socket = true;
	}
#endif
	// First do whatever error checking we can that is not platform specific

	// check reaper_id validity.  note: reaper id of 0 means no reaper wanted.
	if ( reaper_id > 0 && reaper_id < nextReapId ) {
		int i;
		for ( i = 0; i < nReap; i++ ) {
			if ( reapTable[i].num == reaper_id ) {
				break;
			}
		}
		if ( i == nReap ) {
			reaper_id = -1;
		}
	}
	if ( (reaper_id < 0) || (reaper_id >= nextReapId) ) {
		dprintf(D_ALWAYS,"Create_Process: invalid reaper_id\n");
		goto wrapup;
	}

	// check name validity
	if ( !executable ) {
		dprintf(D_ALWAYS,"Create_Process: null name to exec\n");
		goto wrapup;
	}

	// if this is the first time Create_Process is being called with a
	// non-NULL family_info argument, create the ProcFamilyInterface object
	// that we'll use to interact with the procd for controlling process
	// families.
	// Note we must do this BEFORE we go further and start setting up sockets
	// to inherit, else we risk the condor_procd inheriting sockets that we
	// never intended (and thus keeping these sockets open forever).
	if ((family_info != NULL) && (m_proc_family == NULL)) {
		m_proc_family = ProcFamilyInterface::create(get_mySubSystem()->getName());
		ASSERT(m_proc_family);
	}

	inheritbuf.formatstr("%lu ",(unsigned long)mypid);

		// true = Give me a real local address, circumventing
		//  CCB's trickery if present.  As this address is
		//  intended for my own children on the same machine,
		//  this should be safe.
		// If m_inherit_parent_sinful is set, then the daemon wants
		//   this child to use an alternate sinful to contact it.
	if ( m_inherit_parent_sinful.empty() ) {
		MyString mysin = InfoCommandSinfulStringMyself(true);
		// ASSERT(mysin.Length() > 0); // Empty entry means unparsable string.
		if ( mysin.length() < 1 ) {
			dprintf( D_ALWAYS, "Warning: mysin has length 0 (ignore if produced by DAGMan; see gittrac #4987, #5031)\n" );
		}
		inheritbuf += mysin;
	} else {
		inheritbuf += m_inherit_parent_sinful;
	}

	if ( sock_inherit_list ) {
		inherit_handles = TRUE;
		for (i = 0 ;
			 (sock_inherit_list[i] != NULL) && (i < MAX_INHERIT_SOCKS) ;
			 i++)
		{
                // PLEASE change this to a dynamic_cast when it
                // becomes available!
//            Sock *tempSock = dynamic_cast<Sock *>( sock_inherit_list[i] );
            Sock *tempSock = ((Sock *) sock_inherit_list[i] );
            if ( tempSock ) {
                inheritFds[numInheritFds] = tempSock->get_file_desc();
                numInheritFds++;
                    // make certain that this socket is inheritable
                if ( !(tempSock->set_inheritable(TRUE)) ) {
					goto wrapup;
                }
            }
            else {
                dprintf ( D_ALWAYS, "Dynamic cast failure!\n" );
                EXCEPT( "dynamic_cast" );
            }

			// now place the type of socket into inheritbuf
			 switch ( sock_inherit_list[i]->type() ) {
				case Stream::reli_sock :
					inheritbuf += " 1 ";
					break;
				case Stream::safe_sock :
					inheritbuf += " 2 ";
					break;
				default:
					// we only inherit safe and reli socks at this point...
					assert(0);
					break;
			}
			// now serialize object into inheritbuf
			 ptmp = sock_inherit_list[i]->serialize();
			 inheritbuf += ptmp;
			 delete []ptmp;
		}
	}
	inheritbuf += " 0";

	// if we want a command port for this child process, create
	// an inheritable tcp and a udp socket to listen on, and place
	// the info into the inheritbuf.  If we want a shared command port,
	// do that instead.  Currently, we only want that if we are not
	// given a pre-assigned port and if we have permission to write
	// to the daemon socket directory.
	if ( want_command_port != FALSE && want_command_port <= 1 &&
		 !HAS_DCJOBOPT_NEVER_USE_SHARED_PORT(job_opt_mask) &&
		 SharedPortEndpoint::UseSharedPort() )
	{
		shared_port_endpoint.InitAndReconfig();
		if( !shared_port_endpoint.CreateListener() ) {
			goto wrapup;
		}

		if( !shared_port_endpoint.ChownSocket(priv) ) {
				// The child process will probably not be able to remove the
				// named socket.  That's ok.  We'll try to clean up for
				// it.
		}

		dprintf(D_FULLDEBUG|D_NETWORK,"Created shared port endpoint for child process (%s)\n",shared_port_endpoint.GetSharedPortID());
		inheritbuf += " SharedPort:";
		int fd = -1;
		shared_port_endpoint.serialize(inheritbuf,fd);
        inheritFds[numInheritFds++] = fd;
		inherit_handles = true;
		enabled_shared_endpoint = true;
	}
	if ( (!enabled_shared_endpoint && want_command_port != FALSE) || (want_command_port > 1 || want_udp_command_port > 1) ) {
		inherit_handles = TRUE;
		if (!initialized_socket && !InitCommandSockets(want_command_port, want_udp_command_port, socks, want_udp, false)) {
				// error messages already printed by InitCommandSockets()
			goto wrapup;
		}

		for(SockPairVec::iterator it = socks.begin(); it != socks.end(); it++) {
			// now duplicate the underlying SOCKET to make it inheritable
			ASSERT(it->has_relisock()); // No relisock(TCP)? We expected one.
			if ( (!it->rsock()->set_inheritable(TRUE)) ||
				 (want_udp && !it->ssock()->set_inheritable(TRUE)) ) {
				dprintf(D_ALWAYS,"Create_Process:Failed to set command "
						"socks inheritable\n");
				goto wrapup;
			}

			// and now add these new command sockets to the inheritbuf
			inheritbuf += " 1 ";
			ptmp = it->rsock()->serialize();
			inheritbuf += ptmp;
			delete []ptmp;
			if (it->has_safesock()) {
				inheritbuf += " 2 ";
				ptmp = it->ssock()->serialize();
				inheritbuf += ptmp;
				delete []ptmp;
			}

				// now put the actual fds into the list of fds to inherit
			if (it->has_relisock()) {
				inheritFds[numInheritFds++] = it->rsock()->get_file_desc();
			}
			if (it->has_safesock()) {
				inheritFds[numInheritFds++] = it->ssock()->get_file_desc();
			}
		}
	}
	inheritbuf += " 0";
	/*
	Currently there is no way to detect if we are starting a daemon core process
	or not.  The closest thing is so far all daemons the master starts will receive
	a command port, whereas non-daemon core processes would not know what to do with
	one.  Since these security sessions are for communication between daemons, this
	is the best that can currently be done to make sure non-daemon core processes
	don't get a session key.
	*/
	if(want_command_port != FALSE)
	{
		char* c_session_id = Condor_Crypt_Base::randomHexKey();
		char* c_session_key = Condor_Crypt_Base::randomHexKey();

		session_id.assign(c_session_id);
		std::string session_key(c_session_key);

		free(c_session_id);
		free(c_session_key);

			// An apparent compiler optimization bug in gcc 3.2.3 is
			// causing session_id.c_str() to return a string that is
			// not null terminated.  It works the first couple times
			// it is called and then writes an uninitialized value from
			// the stack in place of the null.  Therefore, in an attempt
			// to work around this problem, I am calling c_str() once
			// and storing the result for subsequent use.
		char const *session_id_c_str = session_id.c_str();
		char const *session_key_c_str = session_key.c_str();

		// we need to include the list of valid commands with the session
		// so the child knows it can use this session to contact the parent.
		std::string valid_coms;
		formatstr( valid_coms, "[%s=\"%s\"]", ATTR_SEC_VALID_COMMANDS,
				   GetCommandsInAuthLevel(DAEMON,true).c_str() );
		bool rc = getSecMan()->CreateNonNegotiatedSecuritySession(
			DAEMON,
			session_id_c_str,
			session_key_c_str,
			valid_coms.c_str(),
			AUTH_METHOD_FAMILY,
			CONDOR_CHILD_FQU,
			NULL,
			0,
			nullptr);

		if(!rc)
		{
			dprintf(D_ALWAYS, "ERROR: Create_Process failed to create security session for child daemon.\n");
			goto wrapup;
		}
		KeyCacheEntry *entry = NULL;
		rc = getSecMan()->session_cache->lookup(session_id_c_str,entry);
		ASSERT( rc && entry && entry->policy() );
		entry->policy()->Assign( ATTR_SEC_REMOTE_VERSION, CondorVersion() );
		IpVerify* ipv = getSecMan()->getIpVerify();
<<<<<<< HEAD
		std::string id = CONDOR_CHILD_FQU;
=======
		MyString id = CONDOR_CHILD_FQU;
		ipv->PunchHole(ADMINISTRATOR, id);
>>>>>>> 78447a04
		ipv->PunchHole(DAEMON, id);
		ipv->PunchHole(CLIENT_PERM, id);

		privateinheritbuf += " SessionKey:";

		MyString session_info;
		rc = getSecMan()->ExportSecSessionInfo(session_id_c_str, session_info);
		if(!rc)
		{
			dprintf(D_ALWAYS, "ERROR: Create_Process failed to export security session for child daemon.\n");
			goto wrapup;
		}
		ClaimIdParser claimId(session_id_c_str, session_info.c_str(), session_key_c_str);
		privateinheritbuf += claimId.claimId();
	}
	if((want_command_port != FALSE || HAS_DCJOBOPT_INHERIT_FAMILY_SESSION(job_opt_mask)) 
		&& !m_family_session_id.empty() && priv != PRIV_USER_FINAL && priv != PRIV_CONDOR_FINAL)
	{
		MyString family_session_info;
		bool rc = getSecMan()->ExportSecSessionInfo(m_family_session_id.c_str(), family_session_info);
		if(!rc)
		{
			dprintf(D_ALWAYS, "ERROR: Create_Process failed to export family security session for child daemon.\n");
			goto wrapup;
		}
		ClaimIdParser claimId(m_family_session_id.c_str(), family_session_info.c_str(), m_family_session_key.c_str());
		privateinheritbuf += " FamilySessionKey:";
		privateinheritbuf += claimId.claimId();
	}
	// now process fd_inherit_list, which allows the caller the specify
	// arbitrary file descriptors to be passed through to the child process
	// (currently only implemented on UNIX)
	if (fd_inherit_list != NULL) {
#if defined(WIN32)
		EXCEPT("Create_Process: fd_inherit_list specified, "
		           "but not implemented on Windows: programmer error");
#else
		for (int* fd_ptr = fd_inherit_list; *fd_ptr != 0; fd_ptr++) {
			inheritFds[numInheritFds++] = *fd_ptr;
			if (numInheritFds > MAX_INHERIT_FDS) {
				EXCEPT("Create_Process: MAX_INHERIT_FDS (%d) reached",
				       MAX_INHERIT_FDS);
			}
		}
#endif
	}

	/* this stuff ends up in the child's environment to help processes
		identify children/grandchildren/great-grandchildren/etc. */
	time_of_fork = time(NULL);
	mii = get_tracking_id();

		// Before we get into the platform-specific stuff, see if any
		// of the std fds are requesting a DC-managed pipe.  If so, we
		// want to create those pipes now so they can be inherited.
	for (i=0; i<=2; i++) {
		if (std && std[i] == DC_STD_FD_PIPE) {
			if (i == 0) {
				if (!Create_Pipe(dc_pipe_fds[i], false, false, false, true)) {
					dprintf(D_ALWAYS|D_FAILURE, "ERROR: Create_Process: "
							"Can't create DC pipe for stdin.\n");
					goto wrapup;
				}
					// We want to have the child inherit the read end.
				std[i] = dc_pipe_fds[i][0];
			}
			else {
				if (!Create_Pipe(dc_pipe_fds[i], true, false, true)) {
					dprintf(D_ALWAYS|D_FAILURE, "ERROR: Create_Process: "
							"Can't create DC pipe for %s.\n",
							i == 1 ? "stdout" : "stderr");
					goto wrapup;
				}
					// We want to have the child inherit the write end.
				std[i] = dc_pipe_fds[i][1];
			}
		}
	}


#ifdef WIN32
	// START A NEW PROCESS ON WIN32

	STARTUPINFO si;
	PROCESS_INFORMATION piProcess;

	// prepare a STARTUPINFO structure for the new process
	ZeroMemory(&si,sizeof(si));
	si.cb = sizeof(si);

	// process id for the environment ancestor history info
	forker_pid = ::GetCurrentProcessId();

	// we do _not_ want our child to inherit our file descriptors
	// unless explicitly requested.  so, set the underlying handle
	// of all files opened via the C runtime library to non-inheritable.
	//
	// TODO: find a way to do this properly for all types of handles
	// and for the total number of possible handles (and all types: 
	// files, pipes, etc.)... and if it's even required (see if _fopen 
	// sets inherit option... actually inherit option comes from 
	// CreateProcess, we should be enumerating all open handles... 
	// see sysinternals handles app for insights).

    /* TJ: 2011-10-17 this causes the c-runtime to throw an exception!
	for (i = 0; i < 100; i++) {
		SetFDInheritFlag(i,FALSE);
	}
    */

	// handle re-mapping of stdout,in,err if desired.  note we just
	// set all our file handles to non-inheritable, so for any files
	// being redirected, we need to reset to inheritable.
	if ( std ) {
		int valid = FALSE;
		HANDLE *std_handles[3] = {&si.hStdInput, &si.hStdOutput, &si.hStdError};
		for (int ii = 0; ii < 3; ii++) {
			if ( std[ii] > -1 ) {
				if (std[ii] >= PIPE_INDEX_OFFSET) {
					// we are handing down a DaemonCore pipe
					int index = std[ii] - PIPE_INDEX_OFFSET;
					*std_handles[ii] = (*pipeHandleTable)[index]->get_handle();
					SetHandleInformation(*std_handles[ii], HANDLE_FLAG_INHERIT, HANDLE_FLAG_INHERIT);
					valid = TRUE;
				}
				else {
					// we are handing down a C library FD
					SetFDInheritFlag(std[ii],TRUE);	// set handle inheritable
					intptr_t longTemp = _get_osfhandle(std[ii]);
					if (longTemp != -1 ) {
						valid = TRUE;
						*std_handles[ii] = (HANDLE)longTemp;
					}
				}
			}
		}
		if ( valid ) {
			si.dwFlags |= STARTF_USESTDHANDLES;
			inherit_handles = TRUE;
		}
	}

	if (family_info != NULL) {
		create_process_flags |= CREATE_NEW_PROCESS_GROUP;
	}

    // Re-nice our child -- on WinNT, this means run it at IDLE process
	// priority class.

	// NOTE: Can't we have a more fine-grained approach than this?  I
	// think there are other priority classes, and we should probably
	// map them to ranges within the 0-20 Unix nice-values... --pfc

    if ( nice_inc > 0 ) {
		// or new_process_group with whatever we set above...
		create_process_flags |= IDLE_PRIORITY_CLASS;
	}


	// Deal with environment.

	// compiler complains about job_environ's initialization being skipped
	// by "goto wrapup", so we start a new block here
	{
		Env job_environ;

			// if not using inheritance, start with default values for
			// PATH and TEMP, othwise just start with our environment
		if ( HAS_DCJOBOPT_NO_ENV_INHERIT(job_opt_mask) ) {

				// add in what is likely the system default path.  we do this
				// here, before merging the user env, because if the user
				// specifies a path in the job ad we want top use that instead.
			MyString path;
			GetEnv("PATH",path);
			if (path.Length()) {
				job_environ.SetEnv("PATH",path.Value());
			}

			// do the same for what likely is the system default TEMP
			// directory.
			MyString temp_path;
			GetEnv("TEMP",temp_path);
			if (temp_path.Length()) {
				job_environ.SetEnv("TEMP",temp_path.Value());
			}
		}
		else {
			char* my_env = GetEnvironmentStrings();
			if (my_env == NULL) {
				dprintf(D_ALWAYS,
				        "GetEnvironmentStrings error: %u\n",
				        GetLastError());
			}
			else {
				job_environ.MergeFrom(my_env);
				if (FreeEnvironmentStrings(my_env) == FALSE) {
					dprintf(D_ALWAYS,
					        "FreeEnvironmentStrings error: %u\n",
					        GetLastError());
				}
			}
		}

			// now add in env vars from user
		if(env) {
			job_environ.MergeFrom(*env);
		}

			// next, add in default system env variables.  we do this after
			// the user vars are in place, because we want the values for
			// these system variables to override whatever the user said.
		const char * default_vars[] = { "SystemDrive", "SystemRoot",
			"COMPUTERNAME", "NUMBER_OF_PROCESSORS", "OS", "COMSPEC",
			"PROCESSOR_ARCHITECTURE", "PROCESSOR_IDENTIFIER",
			"PROCESSOR_LEVEL", "PROCESSOR_REVISION", "PROGRAMFILES", "WINDIR",
			"\0" };		// must end list with NULL string
		int ixvar = 0;
		while ( default_vars[ixvar][0] ) {
			MyString envbuf;
			GetEnv(default_vars[ixvar],envbuf);
			if (envbuf.Length()) {
				job_environ.SetEnv(default_vars[ixvar],envbuf.Value());
			}
			ixvar++;
		}


		if( HAS_DCJOBOPT_ENV_INHERIT(job_opt_mask) && HAS_DCJOBOPT_CONDOR_ENV_INHERIT(job_opt_mask) ) {
			job_environ.SetEnv( EnvGetName( ENV_INHERIT ), inheritbuf.Value() );

			if( !privateinheritbuf.IsEmpty() ) {
				job_environ.SetEnv( EnvGetName( ENV_PRIVATE ), privateinheritbuf.Value() );
			}
		}


			// and finally, get it all back as a NULL delimited string.
			// remember to deallocate this with delete [] since it will
			// be allocated on the heap with new [].
		newenv = job_environ.getWindowsEnvironmentString();
	}
	// end of dealing with the environment....

	// Check if it's a 16-bit application
	bIs16Bit = false;
	LOADED_IMAGE loaded;
	BOOL map_and_load_result;
	// NOTE (not in MSDN docs): Even when this function fails it still
	// may have "failed" with LastError = "operation completed successfully"
	// and still filled in our structure.  It also might really have
	// failed.  So we init the part of the structure we care about and just
	// ignore the return value for purposes of setting bIs16Bit - we still
	// must honor the return value for purposes of calling UnMapAndLoad() or
	// else risk an access violation upon unmapping.
	loaded.fDOSImage = FALSE;
	map_and_load_result = MapAndLoad((char *)executable, NULL, &loaded, FALSE, TRUE);
	if (loaded.fDOSImage == TRUE)
		bIs16Bit = true;
	if (map_and_load_result)
		UnMapAndLoad(&loaded);

	// Define a some short-hand variables for use below
	namelen				= (int)strlen(executable);
	extension			= namelen > 3 ? &(executable[namelen-4]) : NULL;
	batch_file			= ( extension && 
							( MATCH == strcasecmp ( ".bat", extension ) || 
							  MATCH == strcasecmp ( ".cmd", extension ) ) ),
	allow_scripts		= param_boolean ( 
							"ALLOW_SCRIPTS_TO_RUN_AS_EXECUTABLES", true ),
	binary_executable	= ( extension && 
							( MATCH == strcasecmp ( ".exe", extension ) || 
							  MATCH == strcasecmp ( ".com", extension ) ) );

	dprintf (
		D_FULLDEBUG,
		"Create_Process(): executable: '%s'\n",
		executable );
	
	if ( bIs16Bit ) {

		/** CreateProcess() requires different params for 16-bit apps:
			1) NULL for the app name
			2) args begins with app name
			*/

		/** surround the executable name with quotes or you'll 
			have problems when the execute directory contains 
			spaces! */
		strArgs.formatstr ( 
			"\"%s\"",
			executable );
		
		/* make sure we're only using backslashes */
		strArgs.replaceString (
			"/", 
			"\\", 
			0 );

		first_arg_to_copy = 1;
		args_success = args.GetArgsStringWin32 ( 
			&strArgs,
			first_arg_to_copy
			);

		dprintf ( 
			D_ALWAYS, 
			"Executable is 16-bit, "
			"args=%s\n", 
			args );

	} else if ( batch_file ) {

		char systemshell[MAX_PATH+1];

		/** find out where cmd.exe lives on this box and
			set it to our executable */
		UINT length = GetSystemDirectory ( systemshell, MAX_PATH );
		strncat ( systemshell, "\\cmd.exe", MAX_PATH - length - 1 );
		
		/** next, stuff the extra cmd.exe args in with 
			the arguments */
		strArgs.formatstr ( 
			"\"%s\" /Q /C \"%s\"",
			systemshell,
			executable );

		/** store the cmd.exe as the executable */
		executable_buf	= systemshell;
		executable		= executable_buf.Value();

		/** skip argv[0], since it only contains junk and will goof
			up the args to the batch file. */
		first_arg_to_copy = 1;
		args_success = args.GetArgsStringWin32 (
			&strArgs,
			first_arg_to_copy
			);

		dprintf ( 
			D_ALWAYS, 
			"Executable is a batch file, "
			"running: %s\n",
			strArgs.Value () );

	} else if ( allow_scripts && !binary_executable ) {

		/** since we do not actually know how long the extension of
			the file is, we'll need to hunt down the '.' in the path
			*/
		extension = strrchr ( condor_basename(executable), '.' );

		if ( !extension ) {

			dprintf ( 
				D_ALWAYS, 
				"Create_Process(): Failed to extract "
				"the extension from file %s.\n", executable );

			/** don't fail here, since we want executables to run
				as usual.  That is, some condor jobs submit 
				executables that do not have the '.exe' extension,
				but are, nonetheless, executable binaries.  For
				instance, a submit script may contain:
				
				executable = executable$(OPSYS) 
				
				As such, we assume the file is an executable. */
			binary_executable = true;

		} else {

			/** try and find the executable associated with this 
				file extension */
			ok = GetExecutableAndArgumentTemplateByExtention ( 
				extension, 
				interpreter );

			if ( !ok ) {

				dprintf ( 
					D_ALWAYS, 
					"Create_Process(): Failed to find an "
					"executable for extension *%s\n",
					extension );

				/** don't fail here either, for the same reasons we 
					outline above, save a small modification to the 
					executable's name: executable.$(OPSYS).
					As above, we assume the file is an executable. */
				binary_executable = true;

			} else {

				/** add the script to the command-line. The 
					executable is actually the script. */
				strArgs.formatstr (
					"\"%s\" \"%s\"",
					interpreter, 
					executable );
				
				/** change executable to be the interpreter 
					associated with the file type. */
				executable_buf	= interpreter;
				executable		= executable_buf.Value ();

				/** skip argv[0], since it only contains junk and
					will goof up the args to the script. */
				first_arg_to_copy = 1;
				args_success = args.GetArgsStringWin32 (
					&strArgs,
					first_arg_to_copy
					);
				
				dprintf (
					D_FULLDEBUG,
					"Executable is a *%s script, "
					"running: %s\n",
					extension,
					strArgs.Value () );

			}

		}

	} 
	
	/** either we were given an binary executable directly, or one of
		the	above checks determined that the given executable must be
		either a binary executable or garbage. Either way, we treat it
		as a binary and hope for the best. */
	if ( binary_executable && !bIs16Bit ) {

		/** append the arguments given in the submit file. */
		first_arg_to_copy = 0;
		args_success = args.GetArgsStringWin32 (
			&strArgs,
			first_arg_to_copy
			);

	}

	if(!args_success) {
		dprintf(D_ALWAYS, "ERROR: failed to produce Win32 argument string from CreateProcess\n");
		goto wrapup;
	}

	// if working in an encrypted execute directory, we won't be able to check the exe type
	// unless we first switch to user priv
	priv_state gbt_prv = PRIV_UNKNOWN;
	if (priv == PRIV_USER_FINAL) {
		gbt_prv = set_user_priv();
	}

	BOOL cp_result, gbt_result;
	DWORD binType;
	gbt_result = GetBinaryType(executable, &binType);

	// if GetBinaryType() failed,
	// try an alternate exec pathname (aka perhaps append .exe etc) and 
	// try again. if there is an alternate exec pathname, stash the name
	// in a C++ MyString buffer (so it is deallocated automagically) and
	// change executable to point into that buffer.
	if ( !gbt_result ) {
		char *alt_name = alternate_exec_pathname( executable );
		if ( alt_name ) {
			executable_with_exe = alt_name;
			executable = executable_with_exe.Value();
			free(alt_name);
				// try GetBinaryType again...
			gbt_result = GetBinaryType(executable, &binType);
		}
	}

	if (priv == PRIV_USER_FINAL) {
		set_priv(gbt_prv);
	}

	// test if the executable is either unexecutable, or if GetBinaryType()
	// thinks its a DOS 16-bit app, but in reality the actual binary
	// image isn't (this happens when the executable is bogus or corrupt).
	if ( !gbt_result || ( binType == SCS_DOS_BINARY && !bIs16Bit) ) {

		dprintf(D_ALWAYS, "ERROR: %s is not a valid Windows executable\n",
			   	executable);
		cp_result = 0;

		goto wrapup;
	} else {
		dprintf(D_FULLDEBUG, "Create_Process(): BinaryType is %d : arguments '%s'\n", binType, strArgs.Value());
	}

	// if we want to create a process family for this new process, we
	// will create the process suspended, so we can register it with the
	// procd
	//
	if (family_info != NULL) {
		create_process_flags |= CREATE_SUSPENDED;
	}

	// if we are creating a process with PRIV_USER_FINAL,
	// we need to add flag CREATE_NEW_CONSOLE to be certain the user
	// job starts in a new console windows.  This allows Condor to 
	// find the window when we want to send it a WM_CLOSE
	//
	if ( priv == PRIV_USER_FINAL ) {
		create_process_flags |= CREATE_NEW_CONSOLE;
		si.dwFlags |= STARTF_USESHOWWINDOW;
        si.wShowWindow = SW_SHOWNOACTIVATE;
	}

	const char *cwdBackup;
	if (cwd && (cwd[0] == '\0')) {
		cwdBackup = NULL;
	} else {
		cwdBackup = cwd;
	}
		
	//runtime = dc_stats.AddRuntimeSample("DCCreate_Process000", IF_VERBOSEPUB, runtime);

   	if ( priv != PRIV_USER_FINAL || !can_switch_ids() ) {
		cp_result = ::CreateProcess(bIs16Bit ? NULL : executable,(char*)strArgs.Value(),NULL,
			NULL,inherit_handles, create_process_flags,newenv,cwdBackup,&si,&piProcess);

		//runtime = dc_stats.AddRuntimeSample("DCCreateProcessW32", IF_VERBOSEPUB, runtime);

	} else {
		// here we want to create a process as user for PRIV_USER_FINAL

			// Get the token for the user
		HANDLE user_token = priv_state_get_handle();
		ASSERT(user_token);

			// making this a NULL string tells NT to dynamically
			// create a new Window Station for the process we are about
			// to create....
		si.lpDesktop = "";

			// Check USE_VISIBLE_DESKTOP in condor_config.  If set to TRUE,
			// then run the job on the visible desktop, otherwise create
			// a new non-visible desktop for the job.
		if (param_boolean_crufty("USE_VISIBLE_DESKTOP", false)) {
				// user wants visible desktop.
				// place the user_token into the proper access control lists.
			if ( GrantDesktopAccess(user_token) == 0 ) {
					// Success!!  The user now has permission to use
					// the visible desktop, so change si.lpDesktop
				si.lpDesktop = "winsta0\\default";
			} else {
					// The system refuses to grant access to the visible
					// desktop.  Log a message & we'll fall back on using
					// the dynamically created non-visible desktop.
				dprintf(D_ALWAYS,
					"Create_Process: Unable to use visible desktop\n");
			}
		}

			// we need to make certain to specify CREATE_NEW_CONSOLE, because
			// our ACLs will not let us use the current console which is
			// restricted to LOCALSYSTEM.
			//
			// "Who's your Daddy ?!?!?!   JEFF B.!"

		// we set_user_priv() here because it really doesn't hurt, and more importantly,
		// if we're using an encrypted execute directory, SYSTEM can't read the user's
		// executable, so the CreateProcessAsUser() call fails. We avoid this by
		// flipping into user priv mode first, then making the call, and all is well.

		priv_state s = set_user_priv();

		cp_result = ::CreateProcessAsUser(user_token,bIs16Bit ? NULL : executable,
			(char *)strArgs.Value(),NULL,NULL, inherit_handles,
			create_process_flags, newenv,cwdBackup,&si,&piProcess);

		//runtime = dc_stats.AddRuntimeSample("DCCreateProcessAsUser", IF_VERBOSEPUB, runtime);

		set_priv(s);
	}

	if ( !cp_result ) {
		dprintf(D_ALWAYS,
			"Create_Process: CreateProcess failed, errno=%d\n",GetLastError());
		goto wrapup;
	}

	// save pid info out of piProcess
	//
	newpid = piProcess.dwProcessId;
	
	/* if we have an affinity array mask then: */
	if ( affinity_mask ) {
		
		/* build the Win32 affinity mask ... */
		DWORD_PTR mask = 0;
		for ( int i = 1; i < affinity_mask[0]; ++i ) {
			mask |= ( (DWORD_PTR)1 << affinity_mask[i] );
		}

		dprintf ( 
			D_FULLDEBUG, 
			"Setting process affinity\n" );
		
		/* ... set the process affinity. */
		BOOL ok = SetProcessAffinityMask ( 
			piProcess.hProcess, 
			mask );
		
		if ( !ok ) {

			dprintf ( D_ALWAYS, 
				"Failed to set process affinity. "
				"(last-error=%d)\n", 
				GetLastError () );

			/* This is NOT a fatal error, so
			   continue on... */

		}

	}

	// if requested, register a process family with the procd and unsuspend
	// the process
	//
	if (family_info != NULL) {
		ASSERT(m_proc_family != NULL);
		bool okrf = Register_Family(newpid,
		                          getpid(),
		                          family_info->max_snapshot_interval,
		                          NULL,
		                          family_info->login,
		                          NULL,
		                          family_info->cgroup,
		                          family_info->glexec_proxy);
		if (!okrf) {
			EXCEPT("error registering process family with procd");
		}
		if (ResumeThread(piProcess.hThread) == (DWORD)-1) {
			EXCEPT("error resuming newly created process: %u",
			       GetLastError());
		}
	}

	// reset sockets that we had to inherit back to a
	// non-inheritable permission
	if ( sock_inherit_list ) {
		for (i = 0 ;
			 (sock_inherit_list[i] != NULL) && (i < MAX_INHERIT_SOCKS) ;
			 i++)
        {
			((Sock *)sock_inherit_list[i])->set_inheritable(FALSE);
		}
	}
#else
	// Squash compiler warning about inherit_handles being set but not used on Linux
	if (inherit_handles) {}

	// START A NEW PROCESS ON UNIX

		// We have to do some checks on the executable name and the
		// cwd before we fork.  We want to do these in priv state
		// specified, but in the user priv if PRIV_USER_FINAL specified
		// or in the condor priv if PRIV_CONDOR_FINAL is specified.
		// Don't do anything in PRIV_UNKNOWN case.

	if ( priv != PRIV_UNKNOWN ) {
		if ( priv == PRIV_USER_FINAL ) {
			current_priv = set_user_priv();
		} else if ( priv == PRIV_CONDOR_FINAL ) {
			current_priv = set_condor_priv();
		} else {
			current_priv = set_priv( priv );
		}
	}

	// First, check to see that the specified executable exists.
	if( access(executable,F_OK | X_OK) < 0 ) {
		return_errno = errno;
		dprintf( D_ALWAYS, "Create_Process: "
				 "Cannot access specified executable \"%s\": "
				 "errno = %d (%s)\n", executable, errno, strerror(errno) );
		if ( priv != PRIV_UNKNOWN ) {
			set_priv( current_priv );
		}
		goto wrapup;
	}

		// Change back to the priv we came from:
	if ( priv != PRIV_UNKNOWN ) {
		set_priv( current_priv );
	}

		// if we're given a relative path (in name) AND we want to cwd
		// here, we have to prepend stuff to name make it the full path.
		// Otherwise, we change directory and execv fails.

	if( cwd && (cwd[0] != '\0') ) {

		if ( executable[0] != '/' ) {   // relative path
			MyString currwd;
			if ( !condor_getcwd( currwd ) ) {
				dprintf ( D_ALWAYS, "Create_Process: getcwd failed\n" );
				goto wrapup;
			}

			executable_fullpath_buf.formatstr("%s/%s", currwd.c_str(), executable);
			executable_fullpath = executable_fullpath_buf.c_str();

				// Finally, log it
			dprintf ( D_DAEMONCORE, "Full path exec name: %s\n", executable_fullpath );
		}

	}


		// Before we fork, we want to setup some communication with
		// our child in case something goes wrong before the exec.  We
		// don't want the child to exit if the exec fails, since we
		// can't tell from the exit code if it is from our child or if
		// the binary we exec'ed happened to use the same exit code.
		// So, we use a pipe.  The trick is that we set the
		// close-on-exec flag of the pipe, so we don't leak a file
		// descriptor to the child.  The parent reads off of the pipe.
		// If it is closed before there is any data sent, then the
		// exec succeeded.  Otherwise, it reads the errno and returns
		// that to the caller.  --Jim B. (Apr 13 2000)
	if (pipe(errorpipe) < 0) {
		dprintf(D_ALWAYS,"Create_Process: pipe() failed with errno %d (%s).\n",
				errno, strerror(errno));
		goto wrapup;
	}

	// process id for the environment ancestor history info
	forker_pid = ::getpid();

	// if the caller passed in a signal mask to apply to the child, we
	// block these signals before we fork. then in the parent, we change
	// the mask back to what it was immediately following the fork. in
	// the child, we apply the given mask again (using SIG_SETMASK rather
	// than SIG_BLOCK). the reason we take this extra step here is to
	// avoid the possibility of a signal in the passed-in mask being received
	// by the child before it has a chance to call sigprocmask
	//
	sigset_t saved_mask;
	if (sigmask != NULL) {

		// can't set the signal mask for daemon core processes
		//
		ASSERT(!want_command_port);

		if (sigprocmask(SIG_BLOCK, sigmask, &saved_mask) == -1) {
			dprintf(D_ALWAYS,
			        "Create_Process: sigprocmask error: %s (%d)\n",
			        strerror(errno),
			        errno);
			goto wrapup;
		}
	}

	if (remap) {
		if (executable_fullpath) {
			alt_executable_fullpath = remap->RemapFile(executable_fullpath);
			if (alt_executable_fullpath.compare(executable_fullpath))
				dprintf(D_ALWAYS, "Remapped file: %s\n", alt_executable_fullpath.c_str());
		}
		if (cwd) {
			alt_cwd = remap->RemapDir(cwd);
			if (alt_cwd.compare(cwd))
				dprintf(D_ALWAYS, "Remapped cwd: %s\n", alt_cwd.c_str());
		}
	}

	{
			// Create a "forkit" object to hold all the state that we need in the child.
			// In some cases, the "fork" will actually be a clone() operation, which
			// is why we have to package all the state into something we can pass to
			// another function, rather than just doing it all inline here.
		CreateProcessForkit forkit(
			errorpipe,
			args,
			job_opt_mask,
			env,
			inheritbuf,
			privateinheritbuf,
			forker_pid,
			time_of_fork,
			mii,
			family_info,
			alt_cwd.length() ? alt_cwd.c_str() : cwd,
			executable,
			alt_executable_fullpath.length() ? alt_executable_fullpath.c_str() : executable_fullpath,
			std,
			numInheritFds,
			inheritFds,
			nice_inc,
			priv,
			want_command_port,
			sigmask,
			core_hard_limit,
			as_hard_limit,
			affinity_mask,
			remap);

		newpid = forkit.fork_exec();
	}

	if( newpid > 0 ) // fork succeeded
	{
		// if we were told to set the child's signal mask, we ANDed
		// those signals into our own mask right before the fork (see
		// the comment right before the fork). here we set our signal
		// mask back to what it was
		//
		if (sigmask != NULL) {
			if (sigprocmask(SIG_SETMASK, &saved_mask, NULL) == -1) {
				EXCEPT("Create_Process: sigprocmask error: %s (%d)",
				       strerror(errno),
				       errno);
			}
		}

			// close the write end of our error pipe
		close(errorpipe[1]);

			// read the tracking gid from the child.
		gid_t child_tracking_gid = 0;
		int tracking_gid_rc = full_read(errorpipe[0], &child_tracking_gid, sizeof(gid_t));
		if( tracking_gid_rc != sizeof(gid_t)) {
				// This should only happen if our child process died
				// before writing to the pipe.  So it cannot have
				// called exec(), because it always writes to the pipe
				// before calling exec.
			dprintf(D_ALWAYS,"Error: Create_Process(%s): failed to read child tracking gid: rc=%d, gid=%d, errno=%d %s.\n",
					executable,tracking_gid_rc,child_tracking_gid,errno,strerror(errno));

			int child_status;
			waitpid(newpid, &child_status, 0);
			close(errorpipe[0]);
			newpid = FALSE;
			goto wrapup;
		}

			// check our error pipe for any problems before the exec
		int child_errno = 0;
		if (full_read(errorpipe[0], &child_errno, sizeof(int)) == sizeof(int)) {
				// If we were able to read the errno from the
				// errorpipe before it was closed, then we know the
				// error happened before the exec.  We need to reap
				// the child and return FALSE.
			int child_failed_op = 0;
			if (full_read(errorpipe[0], &child_failed_op, sizeof(int)) != sizeof(int)) {
				child_failed_op = -1;
				dprintf(D_ALWAYS, "Warning: Create_Process: failed to read child process failure code\n");
			}
			int child_status;
			waitpid(newpid, &child_status, 0);
			errno = child_errno;
			return_errno = errno;
			switch( errno ) {

			case ERRNO_EXEC_AS_ROOT:
				dprintf( D_ALWAYS, "Create_Process(%s): child "
						 "failed because %s process was still root "
						 "before exec()\n",
						 executable,
						 priv_to_string(priv) );
				break;

			case ERRNO_REGISTRATION_FAILED:
				dprintf( D_ALWAYS, "Create_Process(%s): child "
						 "failed because it failed to register itself "
						 "with the ProcD\n",
						 executable );
				Register_Timer(0,
					(TimerHandlercpp)&DaemonCore::CheckProcInterfaceFromTimer,
					"DaemonCore::CheckProcInterface", this );
				break;

			case ERRNO_EXIT:
				dprintf( D_ALWAYS, "Create_Process(%s): child "
						 "failed because it called exit(%d).\n",
						 executable,
						 child_status );
				break;

			case ERRNO_PID_COLLISION:
					/*
					  see the big comment in the top of the child code
					  above for why this can happen.  if it does, we
					  need to increment our counter, make sure we
					  haven't gone over our maximum allowed collisions
					  before we give up, and if not, recursively
					  re-try the whole call to Create_Process().
					*/
				dprintf( D_ALWAYS, "Create_Process(%s): child "
						 "failed because PID %d is still in use by "
						 "DaemonCore\n",
						 executable,
						 (int)newpid );
				num_pid_collisions++;
				max_pid_retry = param_integer( "MAX_PID_COLLISION_RETRY",
											   DEFAULT_MAX_PID_COLLISIONS );
				if( num_pid_collisions > max_pid_retry ) {
					dprintf( D_ALWAYS, "Create_Process: ERROR: we've had "
							 "%d consecutive pid collisions, giving up! "
							 "(%d PIDs being tracked internally.)\n",
							 num_pid_collisions, pidTable->getNumElements() );
						// if we break out of the switch(), we'll hit
						// the default failure case, goto the wrapup
						// code, and just return failure...
					break;
				}
					// if we're here, it means we had a pid collision,
					// but it's not (yet) fatal, and we should just
					// re-try the whole Create_Process().  however,
					// before we do, we need to do a little bit of the
					// default cleanup ourselves so we don't leak any
					// memory or fds...
				close(errorpipe[0]);
					// we also need to close the command sockets we've
					// got open sitting on our stack, so that if we're
					// trying to spawn using a fixed port, we won't
					// still be holding the port open in this lower
					// stack frame...
				for(SockPairVec::iterator it = socks.begin(); it != socks.end(); it++) {
					if ( it->has_relisock()) {
						it->rsock()->close();
					}
					if ( it->has_safesock()) {
						it->ssock()->close();
					}
				}
				dprintf( D_ALWAYS, "Re-trying Create_Process() to avoid "
						 "PID re-use\n" );
				return Create_Process( executable, args, priv, reaper_id,
				                       want_command_port, want_udp_command_port, env, cwd,
				                       family_info,
				                       sock_inherit_list, std, fd_inherit_list,
				                       nice_inc, sigmask, job_opt_mask );
				break;

			default:
				if( child_failed_op == CREATE_PROCESS_FAILED_CHDIR && cwd) {
					std::string remap_description;
					if( alt_cwd.length() && alt_cwd.compare(cwd) ) {
						formatstr(remap_description," remapped to \"%s\"",alt_cwd.c_str());
					}
					if (NULL != err_return_msg) {
						err_return_msg->formatstr("Cannot access initial working directory \"%s\"%s",
												  cwd, remap_description.c_str());
					}
					dprintf( D_ALWAYS, "Create_Process: "
							 "Cannot access initial working directory \"%s\"%s: "
							 "errno = %d (%s)\n",
							 cwd, remap_description.c_str(),
							 return_errno, strerror(return_errno) );
// ENOENT behavior doesn't seem to be defined by POSIX, but appears
// to be Linux-specific.  Just in case we mislead folks, limit this logic.
#if defined(LINUX)
				}
				else if (errno == ENOENT)
				{
					struct stat statbuf;
					int script_fd = -1;
					const static size_t buflen = 1024;
					char script_buf[buflen + 1]; script_buf[buflen] = '\0';
					ssize_t read_bytes = 0;
					if ((stat(executable_fullpath, &statbuf) == 0) &&
						(access(executable_fullpath, R_OK | X_OK) == 0) &&
						((script_fd = open(executable_fullpath, O_RDONLY)) >= 0) &&
						((read_bytes = full_read(script_fd, script_buf, buflen)) > 1) &&
						(script_buf[0] == '#' && script_buf[1] == '!') )
					{
						script_buf[read_bytes] = '\0';
						char *buf_begin_ptr = script_buf+2;
						while (*buf_begin_ptr && isspace(*buf_begin_ptr)) buf_begin_ptr++;
						char * buf_ptr = buf_begin_ptr;
						while (*buf_ptr && !isspace(*buf_ptr)) buf_ptr++;
						*buf_ptr = '\0';
						dprintf( D_ALWAYS, "Create_Process(%s): child exec "
							"failed due to bad interpreter (%s)\n",
							executable,
							buf_begin_ptr );
						if (err_return_msg) err_return_msg->formatstr(
							"invalid interpreter (%s) specified on first line of script", buf_begin_ptr);
					}
					if (script_fd >= 0)
					{
						close(script_fd);
					}
					errno = ENOENT;
#endif
				}
				else {
					dprintf( D_ALWAYS, "Create_Process(%s): child "
							 "failed with errno %d (%s) before exec()\n",
							 executable,
							 errno,
							 strerror(errno));
				}
				break;

			}
			close(errorpipe[0]);
			newpid = FALSE;
			goto wrapup;
		}
		close(errorpipe[0]);

#if defined(LINUX)
		if( family_info && family_info->group_ptr ) {
				// pass the tracking gid back to our caller
				// (Currently, we only get here in the starter.)
				// By the time we get here, we know exec succeeded,
				// so the tracking gid should never be group 0.
			ASSERT( child_tracking_gid != 0 );
			*(family_info->group_ptr) = child_tracking_gid;
		}
#endif

			// Now that we've seen if exec worked, if we are trying to
			// create a paused process, we need to wait for the
			// stopped child.
		if( HAS_DCJOBOPT_SUSPEND_ON_EXEC(job_opt_mask) ) {
#if defined(LINUX) && defined(TDP)
				// NOTE: we need to be in user_priv to do this, since
				// we're going to be sending signals and such
			priv_state prev_priv;
			prev_priv = set_user_priv();
			int rval = tdp_wait_stopped_child( newpid );
			set_priv( prev_priv );
			if( rval == -1 ) {
				return_errno = errno;
				dprintf(D_ALWAYS, 
					"Create_Process wait for '%s' failed: %d (%s)\n",
					executable,
					errno, strerror (errno) );
				newpid = FALSE;
				goto wrapup;
			}
#else
			dprintf(D_ALWAYS, "DCJOBOPT_SUSPEND_ON_EXEC not implemented.\n");

#endif /* LINUX && TDP */
		}
	}
	else if( newpid < 0 )// Error condition
	{
		dprintf(D_ALWAYS, "Create Process: fork() for '%s' "
				"failed: %s (%d)\n",
				executable,
				strerror(errno), errno );
		close(errorpipe[0]); close(errorpipe[1]);
		newpid = FALSE;
		goto wrapup;
	}
#endif

	// Now that we have a child, store the info in our pidTable
	pidtmp = new PidEntry;
	pidtmp->pid = newpid;
	pidtmp->new_process_group = (family_info != NULL);

	{
		char const *shared_port_addr = shared_port_endpoint.GetMyRemoteAddress();
		if( !shared_port_addr ) {
			shared_port_addr = shared_port_endpoint.GetMyLocalAddress();
		}

		if( shared_port_addr ) {
			pidtmp->sinful_string = shared_port_addr;
				// we will clean up the socket if the child doesn't
			pidtmp->shared_port_fname = shared_port_endpoint.GetSocketFileName();
		}
		else if ( want_command_port != FALSE ) {
//PRAGMA_REMIND("adesmet: Assuming the first address is the one to use. TODOIPV6")
			if(socks.begin() != socks.end()) {
				Sinful sinful(sock_to_string(socks.begin()->rsock()->_sock));
				if( !want_udp ) {
					sinful.setNoUDP(true);
				}
				pidtmp->sinful_string = sinful.getSinful();
			}
		}
	}

	pidtmp->is_local = TRUE;
	pidtmp->parent_is_local = TRUE;
	pidtmp->reaper_id = reaper_id;
	if(!session_id.empty())
	{
		pidtmp->child_session_id = strdup(session_id.c_str());
	}
#ifdef WIN32
	pidtmp->hProcess = piProcess.hProcess;
	pidtmp->hThread = piProcess.hThread;
	pidtmp->pipeEnd = NULL;
	pidtmp->tid = piProcess.dwThreadId;
	pidtmp->hWnd = 0;
	pidtmp->pipeReady = 0;
	pidtmp->deallocate = 0;
#endif 

		// Leave named socket in place so child can continue to use it.
	shared_port_endpoint.Detach();

		// Now, handle the DC-managed std pipes, if any.
	for (i=0; i<=2; i++) {
		if (dc_pipe_fds[i][0] != -1) {
				// We made a DC pipe, so close the end we don't need,
				// and stash the end we care about in the PidEntry.
			if (i == 0) {
					// For stdin, we close our copy of the read end
					// and stash the write end.
				Close_Pipe(dc_pipe_fds[i][0]);
				pidtmp->std_pipes[i] = dc_pipe_fds[i][1];
			}
			else {
					// std(out|err) is reversed: we close our copy of
					// the write end and stash the read end.
				Close_Pipe(dc_pipe_fds[i][1]);
				pidtmp->std_pipes[i] = dc_pipe_fds[i][0];
				const char* pipe_desc;
				const char* pipe_handler_desc;
				if (i == 1) {
					pipe_desc = "DC stdout pipe";
					pipe_handler_desc = "DC stdout pipe handler";
				}
				else {
					pipe_desc = "DC stderr pipe";
					pipe_handler_desc = "DC stderr pipe handler";
				}
				Register_Pipe(dc_pipe_fds[i][0], pipe_desc,
					  static_cast<PipeHandlercpp>(&DaemonCore::PidEntry::pipeHandler),
					  pipe_handler_desc, pidtmp);
			}
				// Either way, we stashed/closed as needed, so clear
				// out the records in dc_pipe_fds so we don't try to
				// clean these up again during wrapup.
			dc_pipe_fds[i][0] = dc_pipe_fds[i][1] = DC_STD_FD_NOPIPE;
		}
	}

	/* remember the family history of the new pid */
	pidenvid_init(&pidtmp->penvid);
	if (pidenvid_filter_and_insert(&pidtmp->penvid, GetEnviron()) !=
		PIDENVID_OK)
	{
		EXCEPT( "Create_Process: More ancestor environment IDs found than "
				"PIDENVID_MAX which is currently %d. Programmer Error.",
				PIDENVID_MAX );
	}
	if (pidenvid_append_direct(&pidtmp->penvid, 
			forker_pid, newpid, time_of_fork, mii) == PIDENVID_OVERSIZED)
	{
		EXCEPT( "Create_Process: Cannot add child pid to PidEnvID table "
				"because there aren't enough entries. PIDENVID_MAX is "
				"currently %d! Programmer Error.", PIDENVID_MAX );
	}

	/* add it to the pid table */
	{
	   int insert_result = pidTable->insert(newpid,pidtmp);
	   ASSERT( insert_result == 0);
	}

#if !defined(WIN32)
	// here, we do any parent-side work needed to register the new process
	// with our ProcFamily logic
	//
	if ((family_info != NULL) && !m_proc_family->register_from_child()) {
		Register_Family(newpid,
		                getpid(),
		                family_info->max_snapshot_interval,
		                &pidtmp->penvid,
		                family_info->login,
		                NULL,
				family_info->cgroup,
		                family_info->glexec_proxy);
	}
#endif

	runtime = _condor_debug_get_time_double();
	delta_runtime = (runtime - create_process_begin_time);
	dprintf(D_DAEMONCORE,
		"Child Process: pid %lu at %s (%.2f sec)\n",
		(unsigned long)newpid, 
        pidtmp->sinful_string.c_str(), 
        delta_runtime);
#ifdef WIN32
	WatchPid(pidtmp);
#endif

	// Now that child exists, we (the parent) should close up our copy of
	// the childs command listen cedar sockets.  Since these are on
	// the stack (socks), they will get closed when we return.

 wrapup:

#ifndef WIN32
		// if we're here, it means we did NOT have a pid collision, or
		// we had too many and gave up.  either way, we should clear
		// out our static counter.
	num_pid_collisions = 0;
#else
	if(newenv) {
		delete [] newenv;
	}
#endif

		// If we created any pipes for this process and didn't yet
		// close them or stash them in the PidEntry, close them now.
	for (i=0; i<=2; i++) {
		for (j=0; j<=1; j++) {
			if (dc_pipe_fds[i][j] != -1) {
				Close_Pipe(dc_pipe_fds[i][j]);
			}
		}
	}

	//runtime = dc_stats.AddRuntimeSample("DCCreate_Process001", IF_VERBOSEPUB, runtime);
	runtime = dc_stats.AddRuntimeSample("DCCreate_ProcessTot", IF_VERBOSEPUB, create_process_begin_time);
    if ((runtime - create_process_begin_time) > delta_runtime + 0.5) {
	   dprintf(D_DAEMONCORE,
           "Warning: cleanup from Create_Process took %.3f sec, Create_Process took %.3f sec overall\n",
           (runtime - create_process_begin_time) - delta_runtime,
           (runtime - create_process_begin_time));
    }

	errno = return_errno;
	return newpid;
}
MSC_RESTORE_WARNING(6262) // warn when function uses > 16k stack

#ifdef WIN32
/* Create_Thread support */
struct thread_info {
	ThreadStartFunc start_func;
	void *arg;
	Stream *sock;
	priv_state priv;
};

unsigned
win32_thread_start_func(void *arg) {
	dprintf(D_FULLDEBUG,"In win32_thread_start_func\n");
	thread_info *tinfo = (thread_info *)arg;
	int rval;
	set_priv(tinfo->priv);	// start thread at same priv_state as parent
	rval = tinfo->start_func(tinfo->arg, tinfo->sock);
	if (tinfo->arg) free(tinfo->arg);
	if (tinfo->sock) delete tinfo->sock;
	free(tinfo);
	return rval;
}
#endif

class FakeCreateThreadReaperCaller: public Service {
public:
	FakeCreateThreadReaperCaller(int exit_status,int reaper_id);

	void CallReaper();

	int FakeThreadID() const { return m_tid; }

private:
	int m_tid; // timer id
	int m_exit_status;
	int m_reaper_id;
};

FakeCreateThreadReaperCaller::FakeCreateThreadReaperCaller(int exit_status,int reaper_id):
	m_exit_status(exit_status), m_reaper_id(reaper_id)
{
		// We cannot call the reaper right away, because the caller of
		// Create_Thread doesn't yet know the "thread id".  Therefore,
		// register a timer that will call the reaper.
	m_tid = daemonCore->Register_Timer(
		0,
		(TimerHandlercpp)&FakeCreateThreadReaperCaller::CallReaper,
		"FakeCreateThreadReaperCaller::CallReaper()",
		this );

	ASSERT( m_tid >= 0 );
}

void
FakeCreateThreadReaperCaller::CallReaper() {
	daemonCore->CallReaper( m_reaper_id, "fake thread", m_tid, m_exit_status );
	delete this;
}

int
DaemonCore::Create_Thread(ThreadStartFunc start_func, void *arg, Stream *sock,
						  int reaper_id)
{
	// check reaper_id validity
	if ( reaper_id > 0 && reaper_id < nextReapId ) {
		int i;
		for ( i = 0; i < nReap; i++ ) {
			if ( reapTable[i].num == reaper_id ) {
				break;
			}
		}
		if ( i == nReap ) {
			reaper_id = -1;
		}
	}
	if ( (reaper_id < 1) || (reaper_id > nextReapId) ) {
		dprintf(D_ALWAYS,"Create_Thread: invalid reaper_id\n");
		return FALSE;
	}

	if( DoFakeCreateThread() ) {
			// Rather than creating a thread (or fork), we have been
			// configured to just call the function directly in the
			// current process, and then register a timer to call the
			// reaper.

		// need to copy the sock because our caller is going to delete/close it
		Stream *s = sock ? sock->CloneStream() : (Stream *)NULL;

		priv_state saved_priv = get_priv();
		int exit_status = start_func(arg,s);

		if (s) { delete s; s=NULL; }
		if (arg) { free(arg);	arg=NULL; }		// arg should point to malloc()'ed data

#ifndef WIN32
			// In unix, we need to make exit_status like wait waitpid() returns
		exit_status = exit_status<<8;
#endif

		priv_state new_priv = get_priv();
		if( saved_priv != new_priv ) {
			int i;
			const char *reaper = NULL;
			for ( i = 0; i < nReap; i++ ) {
				if ( reapTable[i].num == reaper_id ) {
					reaper = reapTable[i].handler_descrip;
					break;
				}
			}
			dprintf(D_ALWAYS,
					"Create_Thread: UNEXPECTED: priv state changed "
					"during worker function: %d %d (%s)\n",
					(int)saved_priv, (int)new_priv,
					reaper ? reaper : "no reaper" );
			set_priv(saved_priv);
		}

		FakeCreateThreadReaperCaller *reaper_caller =
			new FakeCreateThreadReaperCaller( exit_status, reaper_id );

		// We return the bogus thread id here, which is really the 
		// dc timer callback id.  However, we overload the return value
		// so that false means failure.  Timer ID's can be zero, but 
		// it is unlikely that this is the first registered timer.
		// If it is zero, we'll double-free in the caller, and assume
		// that the thread create failed.  So just assert that it isn't.
		ASSERT(reaper_caller->FakeThreadID() != 0)

		return reaper_caller->FakeThreadID();
	}

	// Before we create the thread, call InfoCommandSinfulString once.
	// This makes certain that InfoCommandSinfulString has allocated its
	// buffer which will make it thread safe when called from SendSignal().
	(void)InfoCommandSinfulString();

#ifdef WIN32
	unsigned tid = 0;
	HANDLE hThread = NULL;
	priv_state priv;
	// need to copy the sock because our caller is going to delete/close it
	Stream *s = sock ? sock->CloneStream() : (Stream *)NULL;

	thread_info *tinfo = (thread_info *)malloc(sizeof(thread_info));
	ASSERT( tinfo );
	tinfo->start_func = start_func;
	tinfo->arg = arg;
	tinfo->sock = s;
		// find out this threads priv state, so our new thread starts out
		// at the same priv state.  on Unix this is not a worry, since
		// priv_state on Unix is per process.  but on NT, it is per thread.
	priv = set_condor_priv();
	set_priv(priv);
	tinfo->priv = priv;
		// create the thread.
	hThread = (HANDLE) _beginthreadex(NULL, 1024,
				 (CRT_THREAD_HANDLER)win32_thread_start_func,
				 (void *)tinfo, 0, &tid);
	if ( hThread == NULL ) {
		EXCEPT("CreateThread failed");
	}
#else
		// we have to do the same checking for pid collision here as
		// we do in the Create_Process() case (see comments there).
	static int num_pid_collisions = 0;
	int max_pid_retry = 0;
	int errorpipe[2];
    if (pipe(errorpipe) < 0) {
        dprintf( D_ALWAYS,
				 "Create_Thread: pipe() failed with errno %d (%s)\n",
				 errno, strerror(errno) );
		return FALSE;
    }
	int tid;
	tid = fork();
	if (tid == 0) {				// new thread (i.e., child process)
		_condor_fast_exit = 1;
            // close the read end of our error pipe and set the
            // close-on-exec flag on the write end
        close(errorpipe[0]);
        (void) fcntl(errorpipe[1], F_SETFD, FD_CLOEXEC);

		dprintf_init_fork_child();

		pid_t pid = ::getpid();
		PidEntry* pidinfo = NULL;
        if( (pidTable->lookup(pid, pidinfo) >= 0) ) {
                // we've already got this pid in our table! we've got
                // to bail out immediately so our parent can retry.
            int child_errno = ERRNO_PID_COLLISION;
            dummyGlobal = write(errorpipe[1], &child_errno, sizeof(child_errno));
			close( errorpipe[1] );
			exit(4);
        }
			// if we got this far, we know we don't need the errorpipe
			// anymore, so we can close it now...
		close( errorpipe[1] );
		exit(start_func(arg, sock));
	} else if ( tid > 0 ) {  // parent process
			// close the write end of our error pipe
        close( errorpipe[1] );
            // check our error pipe for any problems before the exec
        bool had_child_error = false;
        int child_errno = 0;
        if( read(errorpipe[0], &child_errno, sizeof(int)) == sizeof(int) ) {
			had_child_error = true;
		}
		close( errorpipe[0] );
		if( had_child_error ) {
                // If we were able to read the errno from the
                // errorpipe before it was closed, then we know the
                // error happened before the exec.  We need to reap
                // the child and return FALSE.
            int child_status;
            waitpid(tid, &child_status, 0);
			if( child_errno != ERRNO_PID_COLLISION ) {
				EXCEPT( "Impossible: Create_Thread child_errno (%d) is not "
						"ERRNO_PID_COLLISION!", child_errno );
			}
			dprintf( D_ALWAYS, "Create_Thread: child failed because "
					 "PID %d is still in use by DaemonCore\n",
					 tid );
			num_pid_collisions++;
			max_pid_retry = param_integer( "MAX_PID_COLLISION_RETRY",
										   DEFAULT_MAX_PID_COLLISIONS );
			if( num_pid_collisions > max_pid_retry ) {
				dprintf( D_ALWAYS, "Create_Thread: ERROR: we've had "
						 "%d consecutive pid collisions, giving up! "
						 "(%d PIDs being tracked internally.)\n",
						 num_pid_collisions, pidTable->getNumElements() );
				num_pid_collisions = 0;
				return FALSE;
			}
				// if we're here, it means we had a pid collision,
				// but it's not (yet) fatal, and we should just
				// re-try the whole Create_Thread().
			dprintf( D_ALWAYS, "Re-trying Create_Thread() to avoid "
					 "PID re-use\n" );
			return Create_Thread( start_func, arg, sock, reaper_id );
		}
	} else {  // fork() failure
		dprintf( D_ALWAYS, "Create_Thread: fork() failed: %s (%d)\n",
				 strerror(errno), errno );
		num_pid_collisions = 0;
        close( errorpipe[0] );
        close( errorpipe[1] );
		return FALSE;
	}
		// if we got here, there's no collision, so reset our counter
	num_pid_collisions = 0;
	if (arg) free(arg);			// arg should point to malloc()'ed data
#endif

	dprintf(D_DAEMONCORE,"Create_Thread: created new thread, tid=%d\n",tid);

	// store the thread info in our pidTable
	// -- this is safe on Unix since our thread is really a process but
	//    on NT we need to avoid conflicts between tids and pids -
	//	  the DaemonCore reaper code handles this on NT by checking
	//	  hProcess.  If hProcess is NULL, it is a thread, else a process.
	PidEntry *pidtmp = new PidEntry;
	pidtmp->new_process_group = FALSE;
	pidtmp->is_local = TRUE;
	pidtmp->parent_is_local = TRUE;
	pidtmp->reaper_id = reaper_id;
#ifdef WIN32
	// we lie here and set pidtmp->pid to equal the tid.  this allows
	// the DaemonCore WinNT pidwatcher code to remain mostly ignorant
	// that this is really a thread instead of a process.  we can get
	// away with this because currently WinNT pids and tids do not
	// conflict --- lets hope it stays that way!
	pidtmp->pid = tid;
	pidtmp->hProcess = NULL;	// setting this to NULL means this is a thread
	pidtmp->hThread = hThread;
	pidtmp->pipeEnd = NULL;
	pidtmp->tid = tid;
	pidtmp->hWnd = 0;
	pidtmp->deallocate = 0;
#else
	pidtmp->pid = tid;
#endif
	int insert_result = pidTable->insert(tid,pidtmp);
	ASSERT( insert_result == 0 );
#ifdef WIN32
	WatchPid(pidtmp);
#endif
	return tid;
}

int
DaemonCore::Kill_Thread(int tid)
{
	dprintf(D_DAEMONCORE,"called DaemonCore::Kill_Thread(%d)\n", tid);
#if defined(WIN32)
	/*
	  My Life of Pain:  Yuck.  This is a no-op on WinNT because
	  the TerminateThread() call is so useless --- calling it could
	  mess up the entire process, since if the thread is currently
	  executing inside of system code, system mutexes are not
	  released!!! Thus, calling NT's TerminateThread() could be
	  the last thing this process does!
	 */
	return 1;
#else
	priv_state priv = set_root_priv();
	int status = kill(tid, SIGKILL);
	set_priv(priv);
	return (status >= 0);		// return 1 if kill succeeds, 0 otherwise
#endif
}

int
DaemonCore::Get_Family_Usage(pid_t pid, ProcFamilyUsage& usage, bool full)
{
	ASSERT(m_proc_family != NULL);
	return m_proc_family->get_usage(pid, usage, full);
}

int
DaemonCore::Suspend_Family(pid_t pid)
{
	ASSERT(m_proc_family != NULL);
	return m_proc_family->suspend_family(pid);
}

int
DaemonCore::Continue_Family(pid_t pid)
{
	ASSERT(m_proc_family != NULL);
	return m_proc_family->continue_family(pid);
}

int
DaemonCore::Kill_Family(pid_t pid)
{
	ASSERT(m_proc_family != NULL);
	return m_proc_family->kill_family(pid);
}

int
DaemonCore::Signal_Process(pid_t pid, int sig)
{
	ASSERT(m_proc_family != NULL);
	dprintf(D_ALWAYS, "sending signal %d to process with pid %u\n",sig,pid);
	return m_proc_family->signal_process(pid,sig);
}

void
DaemonCore::Proc_Family_Init()
{
	if (m_proc_family == NULL) {
		m_proc_family = ProcFamilyInterface::create(get_mySubSystem()->getName());
		ASSERT(m_proc_family);
	}
}

void
DaemonCore::Proc_Family_Cleanup()
{
	if (m_proc_family) {
		delete m_proc_family;
		m_proc_family = NULL;
	}
}

bool
DaemonCore::Proc_Family_QuitProcd(void(*notify)(void*me, int pid, int status), void*me)
{
	if (m_proc_family) {
		return m_proc_family->quit(notify, me);
	}
	return false;
}


#define REFACTOR_SOCK_INHERIT 1
#ifdef REFACTOR_SOCK_INHERIT
// extracts the parent address and inherited socket information from the given inherit string
// then tokenizes the remaining items from the inherit string into the supplied StringList.
// return value: number of entries in the socks[] array that were populated.
// note: the size of the socks array should be 1 more than the maximum
//
int extractInheritedSocks (
	const char * inherit,  // in: inherit string, usually from CONDOR_INHERIT environment variable
	pid_t & ppid,          // out: pid of the parent
	std::string & psinful, // out: sinful of the parent
	Stream* socks[],   // out: filled in with items from the inherit string
	int     cMaxSocks, // in: number of items in the socks array
	StringList & remaining_items) // out: unparsed items from the inherit string are added to this
{
	if ( ! inherit || ! inherit[0])
		return 0;

	int cSocks = 0;
	StringTokenIterator list(inherit, 100, " ");

	// first is parent pid and sinful
	const char * ptmp = list.first();
	if (ptmp) {
		ppid = atoi(ptmp);
		ptmp = list.next();
		if (ptmp) psinful = ptmp;
	}

	// inherit cedar socks
	ptmp = list.next();
	while (ptmp && (*ptmp != '0')) {
		if (cSocks >= cMaxSocks) {
			break;
		}
		switch (*ptmp) {
			case '1' : {
				// inherit a relisock
				ReliSock * rsock = new ReliSock();
				ptmp = list.next();
				rsock->serialize(ptmp);
				rsock->set_inheritable(FALSE);
				dprintf(D_DAEMONCORE,"Inherited a ReliSock\n");
				// place into array...
				socks[cSocks++] = (Stream *)rsock;
				break;
			}
			case '2': {
				SafeSock * ssock = new SafeSock();
				ptmp = list.next();
				ssock->serialize(ptmp);
				ssock->set_inheritable(FALSE);
				dprintf(D_DAEMONCORE,"Inherited a SafeSock\n");
				// place into array...
				socks[cSocks++] = (Stream *)ssock;
				break;
			}
			default:
				EXCEPT("Daemoncore: Can only inherit SafeSock or ReliSocks, not %c (%d)", *ptmp, (int)*ptmp);
				break;
		} // end of switch
		ptmp = list.next();
	}

	// put the remainder of the inherit items into a stringlist for use by the caller.
	while ((ptmp = list.next())) {
		remaining_items.append(ptmp);
	}
	remaining_items.rewind();

	return cSocks;
}
#endif

void
DaemonCore::Inherit( void )
{
	int numInheritedSocks = 0;
	char *ptmp;
	static bool already_inherited = false;
	std::string saved_sinful_string;

	if( already_inherited ) {
		return;
	}
	already_inherited = true;

    /* Here we handle inheritance of sockets, file descriptors, and/or
	   handles from our parent.  This is done via an environment variable
	   "CONDOR_INHERIT".  If this variable does not exist, it usually
	   means our parent is not a daemon core process.  CONDOR_INHERIT
	   has the following fields.  Each field seperated by a space:
		*	parent pid
		*	parent sinful-string
	    *   cedar sockets to inherit.  each will start with a
	 		"1" for relisock, a "2" for safesock, and a "0" when done.
		*	command sockets.  first the rsock, then the ssock, then a "0".
	*/
	const char *envName = EnvGetName( ENV_INHERIT );
	const char *tmp = GetEnv( envName );
#ifdef REFACTOR_SOCK_INHERIT
	if (tmp) {
		dprintf ( D_DAEMONCORE, "%s: \"%s\"\n", envName, tmp );
		UnsetEnv( envName );
	} else {
		dprintf ( D_DAEMONCORE, "%s: is NULL\n", envName );
	}

	StringList inherit_list;
	numInheritedSocks = extractInheritedSocks(tmp,
		ppid, saved_sinful_string,
		inheritedSocks, COUNTOF(inheritedSocks),
		inherit_list);
	if (ppid) {
		// insert ppid into table
		dprintf(D_DAEMONCORE,"Parent PID = %d\n", ppid);
#else
	char *inheritbuf = NULL;
	if ( tmp != NULL ) {
		inheritbuf = strdup( tmp );
		dprintf ( D_DAEMONCORE, "%s: \"%s\"\n", envName, inheritbuf );
		UnsetEnv( envName );
	} else {
		inheritbuf = strdup( "" );
		dprintf ( D_DAEMONCORE, "%s: is NULL\n", envName );
	}

	StringList inherit_list(inheritbuf," ");
	if ( inheritbuf != NULL ) {
		free( inheritbuf );
		inheritbuf = NULL;
	}
	inherit_list.rewind();
	if ( (ptmp=inherit_list.next()) != NULL && *ptmp ) {
		// we read out CONDOR__INHERIT ok, ptmp is now first item

		// insert ppid into table
		dprintf(D_DAEMONCORE,"Parent PID = %s\n",ptmp);
		ppid = atoi(ptmp);
		ptmp=inherit_list.next();
		saved_sinful_string = ptmp;
#endif
		PidEntry *pidtmp = new PidEntry;
		pidtmp->pid = ppid;
		dprintf(D_DAEMONCORE,"Parent Command Sock = %s\n",saved_sinful_string.c_str());
		pidtmp->sinful_string = saved_sinful_string.c_str();
		pidtmp->is_local = TRUE;
		pidtmp->parent_is_local = TRUE;
		pidtmp->reaper_id = 0;
#ifdef WIN32
		pidtmp->deallocate = 0L;

		pidtmp->hProcess = ::OpenProcess( SYNCHRONIZE |
				PROCESS_QUERY_INFORMATION, FALSE, ppid );


		// We want to avoid trying to watch the ppid if it turns out
		// that we can't open a handle to it because we have insufficient
		// permissions. In the case of dagman, it runs as a user, which
		// doesn't necessarily have the perms to open a handle to the
		// schedd process. If we fail to get the handle for some reason
		// other than ACCESS_DENIED however, we want to try to watch the
		// pid, and consequently cause the assert() to blow.

		bool watch_ppid = true;

		if ( pidtmp->hProcess == NULL ) {
			if ( GetLastError() == ERROR_ACCESS_DENIED ) {
				dprintf(D_FULLDEBUG, "OpenProcess() failed - "
						"ACCESS DENIED. We can't watch parent process.\n");
				watch_ppid = false;
			} else {
				dprintf(D_ALWAYS, "OpenProcess() failed - Error %d\n",
					   	GetLastError());
			}
		}

		pidtmp->hThread = NULL;		// do not allow child to suspend parent
		pidtmp->pipeEnd = NULL;
		pidtmp->deallocate = 0L;
#endif
		int insert_result = pidTable->insert(ppid,pidtmp);
		ASSERT( insert_result == 0 );
#ifdef WIN32
		if ( watch_ppid ) {
			assert(pidtmp->hProcess);
			WatchPid(pidtmp);
		}
#endif

#ifdef REFACTOR_SOCK_INHERIT
	if (numInheritedSocks >= MAX_SOCKS_INHERITED) {
		EXCEPT("MAX_SOCKS_INHERITED reached.");
	}
	inheritedSocks[numInheritedSocks] = NULL;
#else
		// inherit cedar socks
		ptmp=inherit_list.next();
		while ( ptmp && (*ptmp != '0') ) {
			if (numInheritedSocks >= MAX_SOCKS_INHERITED) {
				EXCEPT("MAX_SOCKS_INHERITED reached.");
			}
			switch ( *ptmp ) {
				case '1' : {
					// inherit a relisock
					ReliSock * rsock = new ReliSock();
					ptmp=inherit_list.next();
					rsock->serialize(ptmp);
					rsock->set_inheritable(FALSE);
					dprintf(D_DAEMONCORE,"Inherited a ReliSock\n");
					// place into array...
					inheritedSocks[numInheritedSocks++] = (Stream *)rsock;
					break;
				}
				case '2': {
					SafeSock * ssock = new SafeSock();
					ptmp=inherit_list.next();
					ssock->serialize(ptmp);
					ssock->set_inheritable(FALSE);
					dprintf(D_DAEMONCORE,"Inherited a SafeSock\n");
					// place into array...
					inheritedSocks[numInheritedSocks++] = (Stream *)ssock;
					break;
				}
				default:
					EXCEPT("Daemoncore: Can only inherit SafeSock or ReliSocks, not %c (%d)", *ptmp, (int)*ptmp);
					break;
			} // end of switch
			ptmp=inherit_list.next();
		}
		inheritedSocks[numInheritedSocks] = NULL;
#endif

		// inherit our "command" cedar socks.  they are sent
		// relisock, then safesock, then a "0".
		// we then register rsock and ssock as command sockets below...
		ptmp=inherit_list.next();
		if( ptmp && strncmp(ptmp,"SharedPort:",11)==0 ) {
			ptmp += 11;
			delete m_shared_port_endpoint;
			m_shared_port_endpoint = new SharedPortEndpoint();
			dprintf(D_DAEMONCORE, "Inheriting a shared port pipe.\n");
			m_shared_port_endpoint->deserialize(ptmp);
			ptmp=inherit_list.next();
		}

		dprintf(D_DAEMONCORE,"Inheriting Command Sockets\n");
		while ( ptmp && (*ptmp != '0') ) {
			switch ( *ptmp ) {
				case '0': {
					EXCEPT("Daemoncore: Launched by a pre-8.2 HTCondor process; this is not supported. Please upgrade all HTCondor executables on this computer.");
					break;
				}
				case '1': {
					ptmp=inherit_list.next();
					if(dc_socks.empty() || dc_socks.back().has_relisock()) {
						dc_socks.push_back(SockPair());
					}
					dc_socks.back().has_relisock(true);
					dc_socks.back().rsock()->serialize(ptmp);
					dc_socks.back().rsock()->set_inheritable(FALSE);
					break;
				}

				case '2': {
					ptmp=inherit_list.next();
					if( !m_wants_dc_udp_self ) {
							// we don't want a UDP command socket, but our parent
							// made one for us, because it didn't know any better
						Sock::close_serialized_socket(ptmp);
						dprintf(D_DAEMONCORE,"Removing inherited UDP command socket.\n");
					}
					else {
						if(dc_socks.empty() || dc_socks.back().has_safesock()) {
							dc_socks.push_back(SockPair());
						}
						dc_socks.back().has_safesock(true);
						dc_socks.back().ssock()->serialize(ptmp);
						dc_socks.back().ssock()->set_inheritable(FALSE);
					}
					break;
				}

				default:
					EXCEPT("Daemoncore: Can only inherit SafeSock or ReliSock command sockets, not %c (%d)", *ptmp, (int)*ptmp);
					break;
			}

			ptmp=inherit_list.next();
		}

	}	// end of if we read out CONDOR_INHERIT ok

	std::string family_session_info;
	const char *privEnvName = EnvGetName( ENV_PRIVATE );
	const char *privTmp = GetEnv( privEnvName );
	if ( privTmp != NULL ) {
		dprintf ( D_DAEMONCORE, "Processing %s from parent\n", privEnvName );
	}

	StringList private_list(privTmp, " ");
	UnsetEnv( privEnvName );

	private_list.rewind();
	while((ptmp = private_list.next()) != NULL)
	{
		if( ptmp && strncmp(ptmp,"SessionKey:",11)==0 ) {
			dprintf(D_DAEMONCORE, "Removing session key.\n");
			ClaimIdParser claimid(ptmp+11);
			bool rc = getSecMan()->CreateNonNegotiatedSecuritySession(
				DAEMON,
				claimid.secSessionId(),
				claimid.secSessionKey(),
				claimid.secSessionInfo(),
				AUTH_METHOD_FAMILY,
				CONDOR_PARENT_FQU,
				saved_sinful_string.c_str(),
				0,
				nullptr);
			if(!rc)
			{
				dprintf(D_ALWAYS, "Error: Failed to recreate security session in child daemon.\n");
			}
			KeyCacheEntry *entry = NULL;
			rc = getSecMan()->session_cache->lookup(claimid.secSessionId(),entry);
			ASSERT( rc && entry && entry->policy() );
			entry->policy()->Assign( ATTR_SEC_REMOTE_VERSION, CondorVersion() );
			IpVerify* ipv = getSecMan()->getIpVerify();
<<<<<<< HEAD
			std::string id = CONDOR_PARENT_FQU;
=======
			MyString id;
			id.formatstr("%s", CONDOR_PARENT_FQU);
			ipv->PunchHole(ADMINISTRATOR, id);
>>>>>>> 78447a04
			ipv->PunchHole(DAEMON, id);
			ipv->PunchHole(CLIENT_PERM, id);
		}
		if( strncmp(ptmp,"FamilySessionKey:",17)==0 ) {
			if ( param_boolean("SEC_USE_FAMILY_SESSION", true) ) {
				dprintf(D_DAEMONCORE, "Inheriting family security session.\n");
				ClaimIdParser claimid(ptmp+17);
				m_family_session_id = claimid.secSessionId();
				m_family_session_key = claimid.secSessionKey();
				family_session_info = claimid.secSessionInfo();
			} else {
				dprintf(D_DAEMONCORE, "Ignoring inherited family security session\n");
			}
		}
	}

	if ( m_family_session_id.empty() ) {
		if ( m_create_family_session && param_boolean("SEC_USE_FAMILY_SESSION", true) ) {
			dprintf(D_DAEMONCORE, "Creating family security session.\n");
			char* c_session_id = Condor_Crypt_Base::randomHexKey();
			char* c_session_key = Condor_Crypt_Base::randomHexKey();

			m_family_session_id = "family:";
			m_family_session_id += c_session_id;
			m_family_session_key = c_session_key;

			free(c_session_id);
			free(c_session_key);
		} else {
			dprintf(D_DAEMONCORE, "Not creating family security session\n");
		}
	}

	if ( ! m_family_session_id.empty() ) {
		bool rc = getSecMan()->CreateNonNegotiatedSecuritySession(
				DAEMON,
				m_family_session_id.c_str(),
				m_family_session_key.c_str(),
				family_session_info.c_str(),
				AUTH_METHOD_FAMILY,
				CONDOR_FAMILY_FQU,
				NULL,
				0,
				nullptr);

		if(!rc) {
			dprintf(D_ALWAYS, "ERROR: Failed to create family security session.\n");
			m_family_session_id.clear();
			m_family_session_key.clear();
		} else {

			KeyCacheEntry *entry = NULL;
			rc = getSecMan()->session_cache->lookup(m_family_session_id.c_str(),entry);
			ASSERT( rc && entry && entry->policy() );
			entry->policy()->Assign( ATTR_SEC_REMOTE_VERSION, CondorVersion() );
			IpVerify* ipv = getSecMan()->getIpVerify();
			ipv->PunchHole(ADMINISTRATOR, CONDOR_FAMILY_FQU);
			ipv->PunchHole(DAEMON, CONDOR_FAMILY_FQU);
			ipv->PunchHole(ADVERTISE_MASTER_PERM, CONDOR_FAMILY_FQU);
			ipv->PunchHole(ADVERTISE_SCHEDD_PERM, CONDOR_FAMILY_FQU);
			ipv->PunchHole(ADVERTISE_STARTD_PERM, CONDOR_FAMILY_FQU);
			ipv->PunchHole(NEGOTIATOR, CONDOR_FAMILY_FQU);
			ipv->PunchHole(CLIENT_PERM, CONDOR_FAMILY_FQU);
		}
	}
}

void
DaemonCore::SetDaemonSockName( char const *sock_name )
{
	m_daemon_sock_name = sock_name;
}

void
DaemonCore::InitDCCommandSocket( int command_port )
{
	m_command_port_arg = command_port;

	if( command_port == 0 ) {
			// No command port wanted, just bail.
		dprintf( D_ALWAYS, "DaemonCore: No command port requested.\n" );
		return;
	}

	dprintf( D_DAEMONCORE, "Setting up command socket\n" );

		// First, try to inherit the sockets from our parent.
	Inherit();

		// If we are using a shared listener port, set that up.
	InitSharedPort(true);

		// If we don't have any command sockets yet, we need to create our
		// own udp and tcp sockets, bind them, etc.
	if( !m_shared_port_endpoint && dc_socks.empty()) {
			// Final bool indicates any error should be considered fatal.
		InitCommandSockets(command_port, command_port, dc_socks, m_wants_dc_udp_self, true);
	}

	for(SockPairVec::iterator it = dc_socks.begin();
		it != dc_socks.end(); it++) {

			// If we are the collector, increase the socket buffer size.  This
			// helps minimize the number of updates (UDP packets) the collector
			// drops on the floor.
		if( get_mySubSystem()->isType(SUBSYSTEM_TYPE_COLLECTOR) ) {
			int desired_size;

				// Dynamically construct the log message.
			std::string msg;

			if ( it->has_safesock()) {
					// set the UDP (ssock) read size to be large, so we do
					// not drop incoming updates.
				desired_size = param_integer("COLLECTOR_SOCKET_BUFSIZE",
											 10000 * 1024, 1024);
				int final_udp = it->ssock()->set_os_buffers(desired_size);
				msg += std::to_string(final_udp / 1024);
				msg += "k (UDP), ";
			}

				// and also set the outgoing TCP write size to be large so the
				// collector is not blocked on the network when answering queries
			if( it->has_relisock() ) {
				desired_size = param_integer("COLLECTOR_TCP_SOCKET_BUFSIZE",
											 128 * 1024, 1024 );
				int final_tcp = it->rsock()->set_os_buffers( desired_size, true );

				msg += std::to_string(final_tcp / 1024);
				msg += "k (TCP)";
			}
			if( !msg.empty() ) {
				dprintf(D_FULLDEBUG,
						"Reset OS socket buffer size to %s\n", msg.c_str());
			}
		}

			// now register these new command sockets.
			// Note: In other parts of the code, we assume that the
			// first command socket registered is TCP, so we must
			// register the rsock socket first.
		if( it->has_relisock() ) {
			Register_Command_Socket( it->rsock().get() );
		}
		if( it->has_safesock() ) {
			Register_Command_Socket( it->ssock().get() );
		}

		// "TODO publicNetworkIpAddr goes here"
		// See below, just after the loop

		if( it->has_relisock() && m_shared_port_endpoint ) {
				// SOAP-enabled daemons may have both a shared port and
				// a fixed TCP port for receiving SOAP commands
			dprintf( D_ALWAYS,"DaemonCore: non-shared command socket at %s\n",
					 it->rsock()->get_sinful() );
		}

		if ( ! it->has_safesock()) {
			dprintf( D_FULLDEBUG, "DaemonCore: UDP Command socket not created.\n");
		}

			// check if our command socket is on 127.0.0.1, and spit out a
			// warning if it is, since it probably means that /etc/hosts
			// is misconfigured [to preempt RUST like rust-admin #2915]

		if( it->has_relisock() ) {
			if ( it->rsock()->my_addr().is_loopback() ) {
				dprintf( D_ALWAYS, "WARNING: Condor is running on a loopback address\n" );
				dprintf( D_ALWAYS, "         of this machine, and may not visible to other hosts!\n" );
			}
		}

		MyString proto = "";
		if(it->has_relisock()) { proto = "TCP (ReliSock)"; }
		if(it->has_safesock()) {
			if(proto.length()) { proto += " and "; }
			proto += "UDP (SafeSock)";
		}
		// TODO: That I need to twice override "fixing" wildcard addresses is terrible
		// Something is wrong here and needs to be fixed.
		dprintf(D_ALWAYS, "Daemoncore: Listening at %s on %s.\n",
			it->rsock()->my_addr_wildcard_okay().to_sinful_wildcard_okay().c_str(), proto.c_str());
	}

	// TODO: This block should really be in the dc_socks loop above.
	// Problem 1: It's getting a global answer, not individual answers
	//            like it should.
	// Problem 2: (Deal breaker): currently if you're using shared ports
	//            dc_socks is empty, so the loop never fires.  We never
	//            log the addresses. And condor_who, which reads the logs,
	//            becomes sad, breaking tests.
	// If you're fixing this, look for "TODO publicNetworkIpAddr goes here"
	{
		char const *addr = publicNetworkIpAddr();
		if( addr ) {
			dprintf( D_ALWAYS,"DaemonCore: command socket at %s\n", addr );
		}
		char const *priv_addr = privateNetworkIpAddr();
		if( priv_addr ) {
			dprintf( D_ALWAYS,"DaemonCore: private command socket at %s\n", priv_addr );
		}
	}


	std::string super_addr_file;
	formatstr( super_addr_file, "%s_SUPER_ADDRESS_FILE", get_mySubSystem()->getName() );
	char* superAddrFN = param( super_addr_file.c_str() );
	if ( superAddrFN && !super_dc_rsock ) {
		super_dc_rsock = new ReliSock;
		super_dc_ssock = new SafeSock;

		if ( !super_dc_rsock || !super_dc_ssock ) {
			EXCEPT("Failed to create SuperUser Command socket");
		}
		// Note: BindAnyCommandPort() is in daemon core
		if ( !BindAnyLocalCommandPort(super_dc_rsock,super_dc_ssock)) {
			EXCEPT("Failed to bind SuperUser Command socket");
		}
		if ( !super_dc_rsock->listen() ) {
			EXCEPT("Failed to post a listen on SuperUser Command socket");
		}
		daemonCore->Register_Command_Socket( (Stream*)super_dc_rsock );
		daemonCore->Register_Command_Socket( (Stream*)super_dc_ssock );
		super_dc_rsock->set_inheritable(FALSE);
		super_dc_ssock->set_inheritable(FALSE);
		m_super_dc_port = super_dc_rsock->get_port();

		free(superAddrFN);
	}

		// Now, drop this sinful string into a file, if
		// mySubSystem_ADDRESS_FILE is defined.
	drop_addr_file();

		// now register any DaemonCore "default" handlers

	static int already_registered = false;
	if( !already_registered ) {
		already_registered = true;

			// register the command handler to take care of signals
		daemonCore->Register_CommandWithPayload( DC_RAISESIGNAL, "DC_RAISESIGNAL",
			(CommandHandlercpp)&DaemonCore::HandleSigCommand,
			"HandleSigCommand()", daemonCore, DAEMON );

			// this handler receives keepalive pings from our children, so
			// we can detect if any of our kids are hung.
		daemonCore->Register_CommandWithPayload( DC_CHILDALIVE,"DC_CHILDALIVE",
			(CommandHandlercpp)&DaemonKeepAlive::HandleChildAliveCommand,
			"HandleChildAliveCommand", &m_DaemonKeepAlive, DAEMON,
			D_FULLDEBUG );
	}
}


#ifndef WIN32
int
DaemonCore::HandleDC_SIGCHLD(int sig)
{
	// This function gets called on Unix when one or more processes
	// in our pid table has terminated.
	// We need to reap the process, get the exit status,
	// and call HandleProcessExit to call a reaper.
	pid_t pid;
	int status;
	WaitpidEntry wait_entry;
	bool first_time = true;


	ASSERT( sig == SIGCHLD );

	for(;;) {
		errno = 0;
        if( (pid = waitpid(-1,&status,WNOHANG)) <= 0 ) {
			if( errno == EINTR ) {
					// Even though we're not supposed to be getting
					// any signals inside DaemonCore methods,
					// sometimes we get EINTR here.  In this case, we
					// want to re-do the waitpid(), not break out of
					// the loop, to make sure we're not leaving any
					// zombies lying around.  -Derek Wright 2/26/99
				continue;
			}

			if( errno == ECHILD || errno == EAGAIN || errno == 0 ) {
				/* 
				dprintf( D_FULLDEBUG,
						 "DaemonCore: No more children processes to reap.\n" );
				*/
			} else {
					// If it's not what we expect, we want D_ALWAYS
				dprintf( D_ALWAYS, "waitpid() returned %d, errno = %d\n",
						 pid, errno );
			}
            break; // out of the for loop and do not post DC_SERVICEWAITPIDS
        }
#if defined(LINUX) && defined(TDP)
		if( WIFSIGNALED(status) && WTERMSIG(status) == SIGTRAP ) {
				// This means the process has received a SIGTRAP to be
				// stopped.  Oddly, on Linux, this generates a
				// SIGCHLD.  So, we don't want to call the reaper for
				// this process, since it hasn't really exited.  So,
				// just call continue to ignore this particular pid.
			dprintf( D_FULLDEBUG, "received SIGCHLD from stopped TDP process\n");
			continue;
		}
#endif /* LINUX && TDP */

		// HandleProcessExit(pid, status);
		wait_entry.child_pid = pid;
		wait_entry.exit_status = status;
		WaitpidQueue.push_back(wait_entry);
		if (first_time) {
			Send_Signal( mypid, DC_SERVICEWAITPIDS );
			first_time = false;
		}

	}

	return TRUE;
}
#endif // of ifndef WIN32

int
DaemonCore::HandleDC_SERVICEWAITPIDS(int)
{
	WaitpidEntry wait_entry;
    unsigned int iReapsCnt = ( m_iMaxReapsPerCycle > 0 ) ? m_iMaxReapsPerCycle: -1;

    while ( iReapsCnt )
    {
		// pull an reap event off our queue
		if ( WaitpidQueue.empty() ) {
			// queue is empty, just return cuz nothing more to do
			return TRUE;
		}
		wait_entry = WaitpidQueue.front();
		WaitpidQueue.pop_front();

		// we pulled something off the queue, handle it
		HandleProcessExit(wait_entry.child_pid, wait_entry.exit_status);

		iReapsCnt--;
	}

	// now check if the queue still has more entries.  if so,
	// repost the DC_SERVICEWAITPIDS signal so we'll eventually
	// come back here and service the next entry.
	if ( !WaitpidQueue.empty() ) {
		Send_Signal( mypid, DC_SERVICEWAITPIDS );
	}

	return TRUE;
}



#ifdef WIN32

// This function runs in a seperate thread and wathces over children
unsigned
pidWatcherThread( void* arg )
{
	DaemonCore::PidWatcherEntry* entry;
	int i;
	unsigned int numentries;
	bool must_send_signal = false;
	HANDLE hKids[MAXIMUM_WAIT_OBJECTS];
	int last_pidentry_exited = MAXIMUM_WAIT_OBJECTS + 5;
	unsigned int exited_pid;
	DWORD result;
	std::queue<DaemonCore::WaitpidEntry> MyExitedQueue;
	DaemonCore::WaitpidEntry wait_entry;

	entry = (DaemonCore::PidWatcherEntry *) arg;

	for (;;) {

	if (abort_pid_watcher_threads) { return FALSE; };

	::EnterCriticalSection(&(entry->crit_section));
	numentries = 0;
	for (i=0; i < entry->nEntries; i++ ) {
		if ( (i != last_pidentry_exited) && (entry->pidentries[i]) ) {
			if (InterlockedExchange(&(entry->pidentries[i]->deallocate),0L))
			{
				// deallocate flag was set.  call set_unregistered on the
				// PipeEnd and then remove this pentry
				// from our watch list.  Cancel_Pipe will take care of
				// the rest
				entry->pidentries[i]->pipeEnd->set_unregistered();
				entry->pidentries[i] = NULL;
				continue;	// on to the next i...
			}
			hKids[numentries] = entry->pidentries[i]->hProcess;
			// if process handle is NULL, it is really a thread
			if ( hKids[numentries] == NULL ) {
				// this is a thread entry, not a process entry
				hKids[numentries] = entry->pidentries[i]->hThread;
			}
			if ( hKids[numentries] == NULL ) {
				
				// This is a pipe. We use overlapped I/O to similate the
				// semantics of select. This is all handled by the
				// PipeEnd classes. (see pipe.WIN32.[Ch])
				hKids[numentries] = entry->pidentries[i]->pipeEnd->pre_wait();
			}
			entry->pidentries[numentries] = entry->pidentries[i];
			numentries++;
		}
	}
	hKids[numentries] = entry->event;
	entry->nEntries = numentries;
	::LeaveCriticalSection(&(entry->crit_section));

	// if there are no more entries to watch, AND we do
	// not need to send a signal due to a previous process exit,
	// then we're done.
	if ( numentries == 0 && !must_send_signal )
		return TRUE;	// this return will kill this thread

	/*	The idea here is we call WaitForMultipleObjects in poll mode (zero timeout).
		If we timeout, then call again waiting INFINITE time for something 
		to happen.	Once we do have an event, however, we continue
		to loop, calling WaitForMultipleObjects in poll mode (timeout=0)
		and queing results until nothing is left for us to reap.  We do this
		so we reap children in some sort of deterministic order, since
		WaitForMultipleObjects does not return handles in FIFO order.  This
		is important to prevent DaemonCore from "starving" some child 
		process/thread from being reaped when many new processes are being
		continuously created.
	*/
	result = WAIT_TIMEOUT;
	// if we are no longer watching anything (but we still have a signal
	// to send), simulate the wait function returning WAIT_TIMEOUT
	if (numentries) {
		result = ::WaitForMultipleObjects(numentries + 1, hKids, FALSE, 0);
	}
	if ( result == WAIT_TIMEOUT ) {
			// our poll saw nothing.  so if need to wake up the main thread
			// out of select, do so now before we block waiting for another event.
			// if must_send_signal flag is set, that means we must wake up the
			// main thread.
		
		bool notify_failed;
		while ( must_send_signal ) {
			// Eventually, we should just call SendSignal for this.
			// But for now, handle it all here.

			::EnterCriticalSection(&Big_fat_mutex); // enter big fat mutex
				// while we have the Big_fat_mutex, copy any exited pids
				// out of our thread local MyExitedQueue and into our main
				// thread's WaitpidQueue (of course, we must have the mutex
				// to go changing anything in WaitpidQueue).
			if ( !MyExitedQueue.empty() ) {
				daemonCore->HandleSig(_DC_RAISESIGNAL,DC_SERVICEWAITPIDS);
			}
			while (!MyExitedQueue.empty()) {
				daemonCore->WaitpidQueue.push_back( MyExitedQueue.front() );
				MyExitedQueue.pop();
			}

			// now wakeup the main thread so it notices our changes.
			// we use Do_Wake_up rather than Wake_up because we know
			// we aren't the main thread, but we don't know if condor_threads
			// was ever initialized. the latter function will not wake in that case.
			notify_failed = ! daemonCore->Do_Wake_up_select();

			::LeaveCriticalSection(&Big_fat_mutex); // leave big fat mutex

            if ( notify_failed )
			{
				// failed to get the notification off to the main thread.
				// we'll log a message, wait a bit, and try again
				dprintf(D_ALWAYS,
					"PidWatcher thread couldn't notify main thread "
					"(exited_pid=%d)\n", exited_pid);

				::Sleep(500);	// sleep for a half a second (500 ms)
			} else {
				must_send_signal = false;
			}
		}
		if (numentries == 0) {
			// now there's nothing left to do if we are no longer
			// watching anything
			return TRUE;
		}

		// now just wait for something to happen instead of busy looping.
		result = ::WaitForMultipleObjects(numentries + 1, hKids, FALSE, INFINITE);
		if (abort_pid_watcher_threads) { return FALSE; };
	}


	if ( result == WAIT_FAILED ) {
		EXCEPT("WaitForMultipleObjects Failed");
	}

	result = result - WAIT_OBJECT_0;

	// if result = numentries, then we are being told our entry->pidentries
	// array has been modified by another thread, and we should re-read it.
	// if result < numentries, then result signifies a child process
	// which exited.
	if ( (result < numentries) && (result >= 0) ) {

		last_pidentry_exited = result;

		// notify our main thread which process exited
		// note: if it was a thread which exited, the entry's
		// pid contains the tid.  if we are talking about a pipe,
		// set the exited_pid to be zero.
		if ( entry->pidentries[result]->pipeEnd ) {
			exited_pid = 0;
			if (entry->pidentries[result]->deallocate) {
				// this entry should be deallocated.  set things up so
				// it will be done at the top of the loop; no need to send
				// a signal to break out of select in the main thread, so we
				// explicitly do NOT set the must_send_signal flag here.
				last_pidentry_exited = MAXIMUM_WAIT_OBJECTS + 5;
			} else {
				// pipe is ready and has not been deallocated.
				if (entry->pidentries[result]->pipeEnd->post_wait()) {
					// the handler is ready to be fired
					InterlockedExchange(&(entry->pidentries[result]->pipeReady),1L);
					must_send_signal = true;
				}
				else {
					// not ready yet...
					last_pidentry_exited = MAXIMUM_WAIT_OBJECTS + 5;
				}
			}
		} else {
			exited_pid = entry->pidentries[result]->pid;
		}

		if ( exited_pid ) {
			// a pid exited.  add it to MyExitedQueue, which is a queue of
			// exited pids local to our thread that are waiting to be 
			// added to the main thread WaitpidQueue.
			wait_entry.child_pid = exited_pid;
			wait_entry.exit_status = 0;  // we'll get the status later
			MyExitedQueue.push(wait_entry);
			must_send_signal = true;
		}

		// we will no longer be watching this PidEntry, so detach
		// it from our watcherEvent
		entry->pidentries[result]->watcherEvent = NULL;

	} else {
		// no pid/thread/pipe was signaled; we were signaled because our
		// pidentries array was modified.
		// we must clear last_pidentry_exited before we loop back.
		last_pidentry_exited = MAXIMUM_WAIT_OBJECTS + 5;
	}

	}	// end of infinite for loop

}

// Add this pidentry to be watched by our watcher thread(s)
int
DaemonCore::WatchPid(PidEntry *pidentry)
{
	struct PidWatcherEntry* entry = NULL;
	int alldone = FALSE;

	// If this PidEntry actually represents a pipe, we tell its
	// PipeEnd object that it will now be managed by a PID-watcher
	if (pidentry->pipeEnd) {
		pidentry->pipeEnd->set_watched();
	}

	// First see if we can just add this entry to an existing thread
	PidWatcherList.Rewind();
	while ( (entry=PidWatcherList.Next()) ) {

		::EnterCriticalSection(&(entry->crit_section));

		if ( entry->nEntries == 0 ) {
			// a watcher thread exits when nEntries drop to zero.
			// thus, this thread no longer exists; remove it from our list
			MSC_SUPPRESS_WARNING(26115) // suppress warning - lock not released.
			::DeleteCriticalSection(&(entry->crit_section));
			::CloseHandle(entry->event);
			::CloseHandle(entry->hThread);
			PidWatcherList.DeleteCurrent();
			delete entry;
			continue;	// so we dont hit the LeaveCriticalSection below
		}

		if ( entry->nEntries < ( MAXIMUM_WAIT_OBJECTS - 1 ) ) {
			// found one with space
			entry->pidentries[entry->nEntries] = pidentry;
			pidentry->watcherEvent = entry->event;
			(entry->nEntries)++;
			if ( !::SetEvent(entry->event) ) {
				::LeaveCriticalSection(&(entry->crit_section));
				EXCEPT("SetEvent failed");
			}
			alldone = TRUE;
		}

		::LeaveCriticalSection(&(entry->crit_section));

		if (alldone == TRUE )
			return TRUE;
	}

	// All watcher threads have their hands full (or there are no
	// watcher threads!).  We need to create a new watcher thread.
	entry = new PidWatcherEntry;
	#pragma warning(suppress: 28125) // InitCritSec could be called inside a try/except block.
	::InitializeCriticalSection(&(entry->crit_section));
	entry->event = ::CreateEvent(NULL,FALSE,FALSE,NULL);	// auto-reset event
	if ( entry->event == NULL ) {
		EXCEPT("CreateEvent failed");
	}
	entry->pidentries[0] = pidentry;
	pidentry->watcherEvent = entry->event;
	entry->nEntries = 1;
	unsigned threadId = 0;
	entry->hThread = (HANDLE) _beginthreadex(NULL, 1024,
		(CRT_THREAD_HANDLER)pidWatcherThread,
		entry, 0, &threadId );
	if ( entry->hThread == NULL ) {
		EXCEPT("CreateThread failed");
	}

	PidWatcherList.Append(entry);

	return TRUE;
}

#endif  // of WIN32


void
DaemonCore::CallReaper(int reaper_id, char const *whatexited, pid_t pid, int exit_status)
{
	ReapEnt *reaper = NULL;

	if( reaper_id > 0 ) {
		for ( int i = 0; i < nReap; i++ ) {
			if ( reapTable[i].num == reaper_id ) {
				reaper = &(reapTable[i]);
				break;
			}
		}
	}
	if( !reaper || !(reaper->handler || reaper->handlercpp) ) {
			// no registered reaper
			dprintf(D_DAEMONCORE,
			"DaemonCore: %s %lu exited with status %d; no registered reaper\n",
				whatexited, (unsigned long)pid, exit_status);
		return;
	}

		// Set curr_dataptr for Get/SetDataPtr()
	curr_dataptr = &(reaper->data_ptr);

		// Log a message
	const char *hdescrip = reaper->handler_descrip;
	if ( !hdescrip ) {
		hdescrip = EMPTY_DESCRIP;
	}
	dprintf(D_COMMAND,
		"DaemonCore: %s %lu exited with status %d, invoking reaper "
		"%d <%s>\n",
		whatexited, (unsigned long)pid, exit_status, reaper_id, hdescrip);

	if ( reaper->handler ) {
		// a C handler
		(*(reaper->handler))(pid,exit_status);
	}
	else if ( reaper->handlercpp ) {
		// a C++ handler
		(reaper->service->*(reaper->handlercpp))(pid,exit_status);
	}

	dprintf(D_COMMAND,
			"DaemonCore: return from reaper for pid %lu\n", (unsigned long)pid);

		// Make sure we didn't leak our priv state
	CheckPrivState();

	// Clear curr_dataptr
	curr_dataptr = NULL;
}

// This function gets calls with the pid of a process which just exited.
// On Unix, the exit_status is also provided; on NT, we need to fetch
// the exit status here.  Then we call any registered reaper for this process.
int DaemonCore::HandleProcessExit(pid_t pid, int exit_status)
{
	PidEntry* pidentry;
	const char *whatexited = "pid";	// could be changed to "tid"
	int i;

	// Fetch the PidEntry for this pid from our hash table.
	if ( pidTable->lookup(pid,pidentry) == -1 ) {

		if( defaultReaper!=-1 ) {
			pidentry = new PidEntry;
			ASSERT(pidentry);
			pidentry->parent_is_local = TRUE;
			pidentry->reaper_id = defaultReaper;
			pidentry->new_process_group = FALSE;
		} else {

			// we did not find this pid... probably popen finished.
			// log a message and return FALSE.

			dprintf(D_DAEMONCORE,
				"Unknown process exited (popen?) - pid=%d\n",pid);
			return FALSE;
		}
	}

	// If this process has DC-managed pipes attached to stdout or
	// stderr and those are still open, read them one last time.
	for (i=1; i<=2; i++) {
		if (pidentry->std_pipes[i] != DC_STD_FD_NOPIPE) {
			pidentry->pipeHandler(pidentry->std_pipes[i]);
			Close_Pipe(pidentry->std_pipes[i]);
			pidentry->std_pipes[i] = DC_STD_FD_NOPIPE;
		}
	}

	// If stdin had a pipe and that's still open, close it, too.
	if (pidentry->std_pipes[0] != DC_STD_FD_NOPIPE) {
		Close_Pipe(pidentry->std_pipes[0]);
		pidentry->std_pipes[0] = DC_STD_FD_NOPIPE;
	}
	
    //Now the child is gone, clear all sessions asssociated with the child
    clearSession(pid);

	// If process is Unix, we are passed the exit status.
	// If process is NT and is remote, we are passed the exit status.
	// If process is NT and is local, we need to fetch the exit status here.
#ifdef WIN32
	pidentry->deallocate = 0L; // init deallocate on WIN32

	if ( pidentry->is_local ) {
		DWORD winexit;

		// if hProcess is not NULL, reap process exit status, else
		// reap a thread's exit code.
		if ( pidentry->hProcess ) {
			// a process exited
			if ( !::GetExitCodeProcess(pidentry->hProcess,&winexit) ) {
				dprintf(D_ALWAYS,
					"WARNING: Cannot get exit status for pid = %d\n",pid);
				return FALSE;
			}
		} else {
			// a thread created with DC Create_Thread exited
			if ( !::GetExitCodeThread(pidentry->hThread,&winexit) ) {
				dprintf(D_ALWAYS,
					"WARNING: Cannot get exit status for tid = %d\n",pid);
				return FALSE;
			}
			whatexited = "tid";
		}
		if ( winexit == STILL_ACTIVE ) {	// should never happen
			EXCEPT("DaemonCore: HandleProcessExit() and %s %d still running",
				whatexited, pid);
		}
		exit_status = winexit;
	}
#endif   // of WIN32

	// If parent process is_local, simply invoke the reaper here.
	// If remote, call the DC_INVOKEREAPER command.
	if ( pidentry->parent_is_local ) {
		CallReaper( pidentry->reaper_id, whatexited, pid, exit_status );
	} else {
		// TODO: the parent for this process is remote.
		// send the parent a DC_INVOKEREAPER command.
	}

	// now that we've invoked the reaper, check if we've registered a family
	// with the procd for this pid; if we have, unregister it now
	//
	if (pidentry->new_process_group == TRUE) {
		ASSERT(m_proc_family != NULL);
		if (!m_proc_family->unregister_family(pid)) {
			dprintf(D_ALWAYS,
			        "error unregistering pid %u with the procd\n",
			        pid);
		}
	}
	//Delete the session information.
	if(pidentry->child_session_id)
		getSecMan()->session_cache->remove(pidentry->child_session_id);
	// Now remove this pid from our tables ----
		// remove from hash table
	pidTable->remove(pid);
#ifdef WIN32
		// close WIN32 handles
	::CloseHandle(pidentry->hThread);
	// must check hProcess cuz could be NULL if just a thread
	if (pidentry->hProcess) {
		::CloseHandle(pidentry->hProcess);
	}
#endif
	// and delete the pidentry
	delete pidentry;

	// Finally, some hard-coded logic.  If the pid that exited was our parent,
	// then shutdown fast.  This is where we notice our parent going away on
	// Windows; on Linux, we notice via the check_parent() timer handler.
	// TODO: should also set a timer and do a hard kill later on!
	if (pid == ppid) {
		dprintf(D_ALWAYS,
				"Our parent process (pid %lu) exited; shutting down fast\n",
				(unsigned long)pid);
		Send_Signal(mypid,SIGQUIT);	// SIGQUIT means shutdown fast
	}

	return TRUE;
}

const char* DaemonCore::GetExceptionString(int sig)
{
	static char exception_string[80];

#ifdef WIN32
	char  buf[sizeof(exception_string) - 25];
	sprintf(exception_string,"exception %d %s", sig, ExceptionHandler::GetExceptionString(sig, buf, sizeof(buf)));
#else
	if ( sig > 64 ) {
		sig = WTERMSIG(sig);
	}
#ifdef HAVE_STRSIGNAL
	sprintf(exception_string,"signal %d (%s)",sig,strsignal(sig));
#else
	sprintf(exception_string,"signal %d",sig);
#endif
#endif

	return exception_string;
}


int DaemonCore::Was_Not_Responding(pid_t pid)
{
	PidEntry *pidentry;

	if ((pidTable->lookup(pid, pidentry) < 0)) {
		// we have no information on this pid, assume the safe
		// case.
		return FALSE;
	}

	return pidentry->was_not_responding;
}

int DaemonCore::Got_Alive_Messages(pid_t pid, bool & not_responding)
{
	PidEntry *pidentry;

	if ((pidTable->lookup(pid, pidentry) < 0)) {
		// we have no information on this pid, assume the safe
		// case.
		return 0;
	}

	not_responding = pidentry->was_not_responding;
	return pidentry->got_alive_msg;
}

int DaemonCore::CheckProcInterface()
{
	dprintf( D_FULLDEBUG, "DaemonCore: Checking health of the proc interface\n" );
	ProcFamilyUsage usage;
	ASSERT(m_proc_family != NULL);
	return m_proc_family->get_usage(mypid, usage, false);
}

#ifndef WIN32
char **DaemonCore::ParseArgsString(const char *str)
{
	char separator1, separator2;
	int maxlength;
	char **argv, *arg;
	int nargs=0;

	separator1 = ' ';
	separator2 = '\t';

	/*
	maxlength is the maximum number of args and the maximum
	length of any one arg that could be found in this string.
	A little waste is insignificant here.
	*/

	maxlength = strlen(str)+1;

	argv = new char*[maxlength];

	/* While there are characters left... */
	while(*str) {
		/* Skip over any sequence of whitespace */
		while( *str == separator1 || *str == separator2 ) {
			str++;
		}

		/* If we are not at the end... */
		if(*str) {

			/* Allocate a new string */
			argv[nargs] = new char[maxlength];

			/* Copy the arg into the new string */
			arg = argv[nargs];
			while( *str && *str != separator1 && *str != separator2 ) {
				*arg++ = *str++;
			}
			*arg = 0;

			/* Move on to the next argument */
			nargs++;
		}
	}

	argv[nargs] = 0;
	return argv;
}
#endif

int
BindAnyLocalCommandPort(ReliSock *rsock, SafeSock *ssock)
{
	condor_protocol proto;
	if(! param_false( "ENABLE_IPV4" )) { proto = CP_IPV4; }
	else if(! param_false( "ENABLE_IPV6" )) { proto = CP_IPV6; }
	else {
		dprintf(D_ALWAYS, "Error: No protocols are enabled, unable to BindAnyLocalCommandPort!\n");
		return FALSE;
	}
	return BindAnyCommandPort(rsock, ssock, proto);
}

int
BindAnyCommandPort(ReliSock *rsock, SafeSock *ssock, condor_protocol proto)
{
	for(int i = 0; i < 1000; i++) {
		/* bind(FALSE,...) means this is an incoming connection */
		if ( !rsock->bind(proto, false, 0, false) ) {
			dprintf(D_ALWAYS, "Failed to bind to command ReliSock\n");

#ifndef WIN32
			dprintf(D_ALWAYS, "(Make sure your IP address is correct in /etc/hosts.)\n");
#endif
#ifdef WIN32
			dprintf(D_ALWAYS, "(Your system network settings might be invalid.)\n");
#endif

			return FALSE;
		}
		// Now open a SafeSock _on the same port_ chosen above,
		// assuming the caller wants a SafeSock (UDP) at all.
		// bind(FALSE,...) means this is an incoming connection.
		if (ssock && !ssock->bind(proto, false, rsock->get_port(), false)) {
			rsock->close();
			continue;
		}
		return TRUE;
	}
	dprintf(D_ALWAYS, "Error: BindAnyCommandPort failed!\n");
	return FALSE;
}

static bool assign_sock(condor_protocol proto, Sock * sock, bool fatal)
{
	ASSERT(sock);
	if( sock->assignInvalidSocket( proto ) ) return true;

	const char * type;
	switch(sock->type()) {
		case Stream::reli_sock: type = "TCP"; break;
		case Stream::safe_sock: type = "UDP"; break;
		default: type = "unknown"; break;
	}

	MyString protoname = condor_protocol_to_str(proto);
	MyString msg;
	msg.formatstr( "Failed to create a %s/%s socket.  Does this computer have %s support?",
		type,
		protoname.c_str(),
		protoname.c_str());
	if(fatal) {
		EXCEPT("%s", msg.c_str());
	}

	dprintf(D_ALWAYS | D_FAILURE, "%s\n", msg.c_str());
	return false;
}

static bool
InitCommandSocket( condor_protocol proto, int tcp_port, int udp_port, DaemonCore::SockPair & sock_pair, bool want_udp, bool fatal )
{
	// Hysterical raisins.
	ASSERT( tcp_port != 0 );

	// For hysterical raisins, we refuse to dynamically bind a UDP port if
	// we statically bound the TCP port.  Note that we never required that
	// the port numbers are the same.
	if( tcp_port > 1 && (want_udp && udp_port <= 1) ) {
		dprintf( D_ALWAYS | D_FAILURE, "If TCP port is well-known, then UDP port must also be well-known.\n" );
		return false;
	}


	// We can't just do all the UDP work and then all the TCP work, because
	// we want the TCP and UDP port numbers, if dynamically assigned,
	// to match.
	sock_pair.has_relisock( true );
	ReliSock * rsock = sock_pair.rsock().get();


	// Protect ourselves against people trying to be clever.
	SafeSock * ssock = NULL;
	SafeSock * dynamicUDPSocket = NULL;
	if( want_udp ) {
		sock_pair.has_safesock( true );
		ssock = sock_pair.ssock().get();

		if( udp_port <= 1 ) {
			dynamicUDPSocket = ssock;
		}
	}


	//
	// To better match the *nix semantics of SO_REUSEADDR we enable
	// Microsoft's SO_EXCLUSIVEADDRUSE option, which prohibits multiple
	// process/identities/etc. from binding to the same address (which
	// is just crazy behaviour!).
	//
	// For further details refer to ticket #288.
	//
#if defined( WIN32 )
	#define CONDOR_REUSEADDR SO_EXCLUSIVEADDRUSE
#else
	#define CONDOR_REUSEADDR SO_REUSEADDR
#endif


	//
	// Bind and listen() on the TCP port.
	//
	if( tcp_port == 1 || tcp_port == -1 ) {
		// Bind (and listen on) a dynamic TCP port.  If we're also binding
		// a dynamic UDP socket, do that now, so we can make the port
		// numbers match.
		if(! BindAnyCommandPort( rsock, dynamicUDPSocket, proto ) ) {
			MyString msg;
			msg.formatstr( "BindAnyCommandPort() failed. Does this computer have %s support?", condor_protocol_to_str( proto ).c_str() );
			if( fatal ) {
				EXCEPT( "%s", msg.c_str() );
			} else {
				dprintf(D_ALWAYS | D_FAILURE, "%s\n", msg.c_str());
				return false;
			}
		}

		if( ! rsock->listen() ) {
			if( fatal ) {
				EXCEPT( "Failed to listen() on command ReliSock." );
			} else {
				dprintf( D_ALWAYS | D_FAILURE, "Failed to listen() on command ReliSock.\n" );
				return false;
			}
		}
	} else {
		// Bind a specific TCP port.

		// setsockopt() won't work without a socket.
		if(! assign_sock( proto, rsock, fatal ) ) {
			dprintf( D_ALWAYS | D_FAILURE, "Failed to assign_sock() on command ReliSock.\n" );
			return false;
		}

		// Set socket options.  For hysterical raisins, we only set these on
		// fixed ports.  (SO_REUSEADDR doesn't make much sense for a dynamic
		// port, but if TCP_NODELAY makes sense, it would for both kinds
		// of port.)
		int on = 1;
		// SO_REUSEADDR: If we crash, give us our port back right away.
		if(! rsock->setsockopt( SOL_SOCKET, CONDOR_REUSEADDR, (char *) & on, sizeof(on) )) {
			if( fatal ) {
				EXCEPT( "Failed to setsockopt(SO_REUSEADDR) on TCP command port." );
			} else {
				dprintf( D_ALWAYS | D_FAILURE, "Failed to setsockopt(SO_REUSEADDR) on TCP command port.\n" );
				return false;
			}
		}

		// TCP_NODELAY: Disable Nagle; ReliSocks do their own buffering, and
		// having both layers do it worse.
		// Not sure why this is set for a listen socket.  Maybe
		// it's inherited into the accept()ed sockets?
		if(! rsock->setsockopt( IPPROTO_TCP, TCP_NODELAY, (char *) & on, sizeof( on ) )) {
			dprintf( D_ALWAYS, "Warning: setsockopt(TCP_NODELAY) failed.\n" );
		}

		// This version of ReliSock::listen() calls bind() for us.
		if(! rsock->listen( proto, tcp_port ) ) {
			MyString msg;
			msg.formatstr( "Failed to listen(%d) on TCP/%s command socket. Does this computer have %s support?",
				tcp_port,
				condor_protocol_to_str( proto ).c_str(),
				condor_protocol_to_str( proto ).c_str() );
			if( fatal ) {
				EXCEPT( "%s", msg.c_str() );
			} else {
				dprintf( D_ALWAYS | D_FAILURE, "%s\n", msg.c_str() );
				return false;
			}
		}
	}

	//
	// If the UDP port isn't already bound, bind it.
	//
	if( ssock != NULL && dynamicUDPSocket == NULL ) {
		// setsockopt() won't work without a socket.
		if(! assign_sock( proto, ssock, fatal ) ) {
			dprintf( D_ALWAYS | D_FAILURE, "Failed to assign_sock() on command SafeSock.\n" );
			return false;
		}

		int on = 1;
		// SO_REUSEADDR: If we crash, give us our port back right away.
		if(! ssock->setsockopt( SOL_SOCKET, CONDOR_REUSEADDR, (char *) & on, sizeof(on) )) {
			if( fatal ) {
				EXCEPT( "Failed to setsockopt(SO_REUSEADDR) on UDP command port." );
			} else {
				dprintf( D_ALWAYS | D_FAILURE, "Failed to setsockopt(SO_REUSEADDR) on UDP command port.\n" );
				return false;
			}
		}

		if(! ssock->bind( proto, false, udp_port, false )) {
			if( fatal ) {
				EXCEPT( "Failed to bind to UDP command port %d.", udp_port );
			} else {
				dprintf( D_ALWAYS | D_FAILURE, "Failed to bind to UDP command port %d.\n", udp_port );
				return false;
			}
		}
	}


	dprintf (D_NETWORK, "InitCommandSocket(%s, %d, %s, %s) created %s.\n",
		condor_protocol_to_str( proto ).c_str(),
		tcp_port,
		want_udp ? "want UDP" : "no UDP",
		fatal ? "fatal errors" : "non-fatal errors",
		sock_to_string( rsock->get_file_desc() ) );
	return true;
}

bool
InitCommandSockets(int tcp_port, int udp_port, DaemonCore::SockPairVec & socks, bool want_udp, bool fatal)
{
	// For historic reasons, tcp_port==0 is invalid, while tcp_port==-1 or tcp_port==1 means "any port." 
	ASSERT(tcp_port != 0);

	// Cases not enumerated below have no known use cases and are not 
	// implemented.  Specifically we reject: 
	//   - Fixed TCP port, any UDP port,
	//   - Fixed TCP port, fixed UDP port, but they're different
	// We're doing this for simplicity of implementation; we're relying
	// on being able to close a UDP socket and immediately rebind to the
	// same port number. TCP with possible connections in flight complicates
	// things.
	ASSERT(
			// Any TCP port, any UDP port. A fixed UDP port is allowed as a special
			// case for shared_port+collector
		(tcp_port <= 1) ||

			// Anything is valid if we don't want UDP.
		(want_udp == false) ||

			// Fixed port and they match
		(tcp_port == udp_port)
	);

	DaemonCore::SockPairVec new_socks;

	// We validated the ENABLE_* params earlier, in init_network_interfaces().
	bool tryIPv4 = ! param_false( "ENABLE_IPV4" );
	if( tryIPv4 && ! param_defined( "IPV4_ADDRESS" ) ) {
		tryIPv4 = false;
	}

	bool tryIPv6 = ! param_false( "ENABLE_IPV6" );
	if( tryIPv6 && ! param_defined( "IPV6_ADDRESS" ) ) {
		tryIPv6 = false;
	}

	if( (!tryIPv4) && (!tryIPv6) ) {
		EXCEPT( "Unwilling or unable to try IPv4 or IPv6.  Check the settings ENABLE_IPV4, ENABLE_IPV6, and NETWORK_INTERFACE.\n" );
	}

	// Arbitrary constant, borrowed from bindAnyCommandPort().
	const int MAX_RETRIES = 1000;
	int tries;
	for(tries = 1; tries <= MAX_RETRIES; tries++) {

		if( tryIPv4 ) {
			DaemonCore::SockPair sock_pair;
			if( ! InitCommandSocket(CP_IPV4, tcp_port, udp_port, sock_pair, want_udp, fatal)) {
				dprintf(D_ALWAYS | D_FAILURE, "Warning: Failed to create IPv4 command socket for ports %d/%d%s.\n", tcp_port, udp_port, want_udp?"":"no UDP");
				return false;
			}
			new_socks.push_back(sock_pair);
		}

		// If we're creating command sockets for both protocols, try to make
		// the port numbers match.  Mixed-mode shared port has no chance of
		// working, otherwise, until we switch an address representation that
		// can include both protocols' address(es).
		int targetTCPPort = tcp_port;
		int targetUDPPort = udp_port;
		if( tryIPv4 && tryIPv6 ) {
			// If tcp_port and udp_port are both static, we don't have to do anything.
			if( tcp_port <= 1 || udp_port <= 1 ) {
				// Determine which port IPv4 got, and try to get that port for IPv6.
				DaemonCore::SockPair ipv4_socks = new_socks[0];
				targetTCPPort = ipv4_socks.rsock()->get_port();
				if(want_udp) {
					targetUDPPort = ipv4_socks.ssock()->get_port();
				}
			}
		}

		if( tryIPv6 ) {
			DaemonCore::SockPair sock_pair;
			// We emulate fatal, below, because it's only a fatal error
			// to fail to match an IPv4 port number if it was static.
			if( ! InitCommandSocket(CP_IPV6, targetTCPPort, targetUDPPort, sock_pair, want_udp, false)) {
				// TODO: If we're asking for a dynamically chosen TCP port
				// (targetTCPPort <= 1) but a statically chosen UDP port
				// (targetUDPPort > 1), and the reason InitCommandSocket
				// fails is that it couldn't get the UDP port, then we
				// should immediately give up. At the moment InitCommandSocket
				// doesn't return enough information to make that decision.
				// (Dynamic TCP/static UDP happens with shared_port+collector.
				// Static TCP/dynamic UDP is not allowed.)

				if( (tcp_port <= 1) && (targetTCPPort > 1) ) {
					// If we wanted a dynamically chosen port, IPv4 picked it
					// first, and we failed, then try again.
					// (We get to ignore the possibility of wanting a dynamic
					// UDP port but static TCP; an ASSERT above guarantees it.)
					if(tries == 1) {
						// Log first spin only, minimize log spam.
						dprintf(D_FULLDEBUG, "Created IPv4 command socket on dynamically chosen port %d. Unable to acquire matching IPv6 port. Trying again up to %d times.\n", targetTCPPort, MAX_RETRIES);
					}
					new_socks.clear();
					continue;
				} else {
					// Otherwise it's dynamic and we failed to get it,
					// or its entirely fixed and we failed to get it.
					// Either way we're doomed.

					std::string message;
					formatstr( message, "Warning: Failed to create IPv6 command socket for ports %d/%d%s", tcp_port, udp_port, want_udp ? "" : "no UDP" );
					if( fatal ) { EXCEPT( "%s", message.c_str() ); }
					dprintf(D_ALWAYS | D_FAILURE, "%s\n", message.c_str() );
					return false;
				}
			}
			new_socks.push_back(sock_pair);
		}

		// If we got here, nothing went wrong and we must be done.
		break;
	}

	if( tries > MAX_RETRIES) {
		dprintf(D_ALWAYS | D_FAILURE, "Failed to bind to the same port on IPv4 and IPv6 after %d tries.\n", MAX_RETRIES);
		return false;
	}

	if( tries > 1 ) {
		dprintf(D_FULLDEBUG, "Successfully created IPv4 and IPv6 command sockets on the same port after %d tries\n", tries);
	}

	// Delay inserting new socks until the end so that if we fail and
	// return false, we're certain that socks is unchanged.
	socks.insert(socks.end(), new_socks.begin(), new_socks.end());

	return true;
}


bool DaemonCore::ProcessExitedButNotReaped(pid_t pid)
{

#ifndef WIN32
	WaitpidEntry wait_entry;
	wait_entry.child_pid = pid;
	wait_entry.exit_status = 0; // ignored in WaitpidEntry::operator==, avoid uninit warning

	for(auto itr = WaitpidQueue.begin(); itr != WaitpidQueue.end(); itr++ ) {
		if ( *itr == wait_entry ) {
			return true;
		}
	}
#endif

	return false;
}

/**  Is_Pid_Alive() returns TRUE is pid lives, FALSE is that pid has exited.
     By Alive, (at least on UNIX), we mean either the process is still running,
     or the process is no longer running but we've called wait() so it no
     no longer exists in the kernel's process table, but we haven't called the
     application's reaper function yet
*/

int DaemonCore::Is_Pid_Alive(pid_t pid)
{
	int status = FALSE;

#ifndef WIN32

	// First, let's try and make sure that it's not already dead but
	// maybe in our Queue of pids we've called wait() on but haven't
	// reaped...

	if( ProcessExitedButNotReaped(pid) ) {
		status = TRUE;
		return status;
	}
	// on Unix, just try to send pid signal 0.  if sucess, pid lives.
	// first set priv_state to root, to make certain kill() does not fail
	// due to permissions.
	// News Flash!  This doesn't work in things like DAGMan, which are
	// running as USER_PRIV_FINAL.  So, we need to do more trickery.
	priv_state priv = set_root_priv();

	errno = 0;
	if ( ::kill(pid,0) == 0 ) {
		status = TRUE;
	} else {
		// Now, if errno == EPERM, that means that if we had the
		// right permissions we could kill it... and that its there!
		// and we should return TRUE.
		// If its ESRCH then the PID wasn't there, and then status
		// should be false.
		if ( errno == EPERM ) {
			dprintf(D_FULLDEBUG, "DaemonCore::IsPidAlive(): kill returned "
				"EPERM, assuming pid %d is alive.\n", pid);
			status = TRUE;
		} else {
			dprintf(D_FULLDEBUG, "DaemonCore::IsPidAlive(): kill returned "
				"errno %d, assuming pid %d is dead.\n", errno, pid);
			status = FALSE; // Just for consistancy.
		}
	}
	set_priv(priv);
#else
	// on Win32, open a handle to the pid and call GetExitStatus
	HANDLE pidHandle = ::OpenProcess(PROCESS_QUERY_INFORMATION,FALSE,pid);
	if (pidHandle) {
		DWORD exitstatus;
		if ( ::GetExitCodeProcess(pidHandle,&exitstatus) ) {
			if ( exitstatus == STILL_ACTIVE )
				status = TRUE;
		}
		::CloseHandle(pidHandle);
	} else {
		dprintf(D_FULLDEBUG,"DaemonCore::IsPidAlive(): OpenProcess failed\n");
		// OpenProcess() may have failed
		// due to permissions, or because all handles to that pid are gone.
		if ( ::GetLastError() == 5 ) {
			// failure due to permissions.  this means the process object must
			// still exist, although we have no idea if the process itself still
			// does or not.  error on the safe side; return TRUE.
			status = TRUE;
		} else {
			// process object no longer exists, so process must be gone.
			status = FALSE;
		}
	}
#endif

	return status;
}


priv_state
DaemonCore::Register_Priv_State( priv_state priv )
{
	priv_state old_priv = Default_Priv_State;
	Default_Priv_State = priv;
	return old_priv;
}

bool
DaemonCore::CheckConfigSecurity( const char* config, Sock* sock )
{
	// we've got to check each textline of the string passed in by
	// config.  here we use the StringList class to split lines.

	StringList all_attrs (config, "\n");

	// start out by assuming everything is okay.  we'll check all
	// the attrs and set this flag if something is not authorized.
	bool  all_attrs_okay = true;

	char *single_attr;
	all_attrs.rewind();

	// short-circuit out of the while once any attribute is not
	// okay.  otherwise, get one value at a time
	while (all_attrs_okay && (single_attr = all_attrs.next())) {
		// check this individual attr
		if (!CheckConfigAttrSecurity(single_attr, sock)) {
			all_attrs_okay = false;
		}
	}

	return all_attrs_okay;
}



bool
DaemonCore::CheckConfigAttrSecurity( const char* name, Sock* sock )
{
	const char* ip_str;
	int i;

#if (DEBUG_SETTABLE_ATTR_LISTS)
		dprintf( D_ALWAYS, "CheckConfigSecurity: name is: %s\n", name );
#endif

		// Now, name should point to a NULL-terminated version of the
		// attribute name we're trying to set.  This is what we must
		// compare against our SettableAttrsLists.  We need to iterate
		// through all the possible permission levels, and for each
		// one, see if we find the given attribute in the
		// corresponding SettableAttrsList.
	for( i=0; i<LAST_PERM; i++ ) {

			// skip permission levels we know we don't want to trust
		if( i == ALLOW ) {
			continue;
		}

		if( ! SettableAttrsLists[i] ) {
				// there's no list for this perm level, skip it.
			continue;
		}

			// if we're here, we might allow someone to set something
			// if they qualify for the perm level we're considering.
			// so, now see if the connection qualifies for this access
			// level.

		MyString command_desc;
		command_desc.formatstr("remote config %s",name);

		std::string perm_name = PermString(static_cast<DCpermission>(i));

		if( sock->isAuthorizationInBoundingSet(perm_name) && Verify(command_desc.c_str(),(DCpermission)i, sock->peer_addr(), sock->getFullyQualifiedUser())) {
				// now we can see if the specific attribute they're
				// trying to set is in our list.
			if( (SettableAttrsLists[i])->
				contains_anycase_withwildcard(name) ) {
					// everything's cool.  allow this.

#if (DEBUG_SETTABLE_ATTR_LISTS)
				dprintf( D_ALWAYS, "CheckConfigSecurity: "
						 "found %s at access level %s\n", name,
						 perm_name.c_str()) );
#endif

				return true;
			}
		}
	} // end of for()

		// If we're still here, someone is trying to set something
		// they're not allowed to set.  print this out into the log so
		// folks can see that things are failing due to permissions.

		// Grab a pointer to this string, since it's a little bit
		// expensive to re-compute.
	ip_str = sock->peer_ip_str();

		// First, log it.
	dprintf( D_ALWAYS,
			 "WARNING: Someone at %s is trying to modify \"%s\"\n",
			 ip_str, name );
	dprintf( D_ALWAYS,
			 "WARNING: Potential security problem, request refused\n" );

	return false;
}


void
DaemonCore::InitSettableAttrsLists( void )
{
	int i;

		// First, clean out anything that might be there already.
	for( i=0; i<LAST_PERM; i++ ) {
		if( SettableAttrsLists[i] ) {
			delete SettableAttrsLists[i];
			SettableAttrsLists[i] = NULL;
		}
	}

		// Now, for each permission level we care about, see if
		// there's an entry in the config file.  We first check for
		// "<SUBSYS>_SETTABLE_ATTRS_<PERM-LEVEL>", if that's not
		// there, we just check for "SETTABLE_ATTRS_<PERM-LEVEL>".
	for( i=0; i<LAST_PERM; i++ ) {
			// skip permission levels we know we don't want to trust
		if( i == ALLOW ) {
			continue;
		}
		if( InitSettableAttrsList(get_mySubSystem()->getName(), i) ) {
				// that worked, move on to the next perm level
			continue;
		}
			// there's no subsystem-specific one, just try the generic
			// version.  if this doesn't work either, we just leave
			// this StringList NULL and will ignore cmds from it.
		InitSettableAttrsList( NULL, i );
	}

#if (DEBUG_SETTABLE_ATTR_LISTS)
		// Just for debugging, print out everything
	char* tmp;
	for( i=0; i<LAST_PERM; i++ ) {
		if( SettableAttrsLists[i] ) {
			tmp = (SettableAttrsLists[i])->print_to_string();
			dprintf( D_ALWAYS, "SettableAttrList[%s]: %s\n",
					 PermString((DCpermission)i), tmp?tmp:"" );
			free( tmp );
		}
	}
#endif
}


bool
DaemonCore::InitSettableAttrsList( const char* /* subsys */, int i )
{
	MyString param_name;
	char* tmp;

/* XXX Comment this out and let subsys.SETTABLE_ATTRS_* work instead */
/*	if( subsys ) {*/
/*		param_name = subsys;*/
/*		param_name += "_SETTABLE_ATTRS_";*/
/*	} else {*/
		param_name = "SETTABLE_ATTRS_";
/*	}*/
	param_name += PermString((DCpermission)i);
	tmp = param( param_name.c_str() );
	if( tmp ) {
		SettableAttrsLists[i] = new StringList;
		(SettableAttrsLists[i])->initializeFromString( tmp );
		free( tmp );
		return true;
	}
	return false;
}


KeyCache*
DaemonCore::getKeyCache() {
	return sec_man->session_cache;
}

SecMan* DaemonCore :: getSecMan()
{
    return sec_man;
}

void DaemonCore :: clearSession(pid_t pid)
{
	// this will clear any incoming sessions associated with the PID, even
	// if it isn't a daemoncore child (like the stupid old shadow) and
	// therefor has no command sock.
	if(sec_man) {
		sec_man->invalidateByParentAndPid(sec_man->my_unique_id(), pid);
	}

	// we also need to clear any outgoing sessions associated w/ this pid.
    PidEntry * pidentry = NULL;

    if ( pidTable->lookup(pid,pidentry) != -1 ) {
        if (sec_man && pidentry) {
            sec_man->invalidateHost(pidentry->sinful_string.c_str());
        }
    }
}

void DaemonCore :: invalidateSessionCache()
{
	/* for now, never invalidate the session cache */
	return;

/* when we do invalidate the session cache, uncomment this...
    if (sec_man) {
        sec_man->invalidateAllCache();
    }
*/
}


bool DaemonCore :: set_cookie( int len, const unsigned char* data ) {
	if (_cookie_data) {
		  // if we have a cookie already, keep it
		  // around in case some packet that's already
		  // queued uses it.
		if ( _cookie_data_old ) {
			free(_cookie_data_old);
		}
		_cookie_data_old = _cookie_data;
		_cookie_len_old  = _cookie_len;

		// now clear the current cookie data
		_cookie_data = NULL;
		_cookie_len  = 0;
	}

	if (data) {
		_cookie_data = (unsigned char*) malloc (len);
		if (!_cookie_data) {
			// out of mem
			return false;
		}
		_cookie_len = len;
		memcpy (_cookie_data, data, len);
	}

	return true;
}

bool DaemonCore :: get_cookie( int &len, unsigned char* &data ) {
	if (data != NULL) {
		return false;
	}
	data = (unsigned char*) malloc (_cookie_len);
	if (!data) {
		// out of mem
		return false;
	}

	len = _cookie_len;
	memcpy (data, _cookie_data, _cookie_len);

	return true;
}

bool DaemonCore :: cookie_is_valid( const unsigned char* data ) {

	if ( data == NULL || _cookie_data == NULL ) {
		return false;
	}

	if ( strcmp((const char*)_cookie_data, (const char*)data) == 0 ) {
		// we have a match... trust this command.
		return true;
	} else if ( _cookie_data_old != NULL ) {

		// maybe this packet was queued before we
		// rotated the cookie. So check it with
		// the old cookie.

		if ( strcmp((const char*)_cookie_data_old, (const char*)data) == 0 ) {
			return true;
		} else {

			// failure. No match.
			return false;
		}
	}
	return false; // to make MSVC++ happy
}

bool
DaemonCore::GetPeacefulShutdown() const {
	return peaceful_shutdown;
}

void
DaemonCore::SetPeacefulShutdown(bool value) {
	peaceful_shutdown = value;
}

void 
DaemonCore::RegisterTimeSkipCallback(TimeSkipFunc fnc, void * data)
{
	TimeSkipWatcher * watcher = new TimeSkipWatcher;
	ASSERT(fnc);
	watcher->fn = fnc;
	watcher->data = data;
	if( ! m_TimeSkipWatchers.Append(watcher)) {
		EXCEPT("Unable to register time skip callback.  Possible out of memory condition.");	
	}
}

void 
DaemonCore::UnregisterTimeSkipCallback(TimeSkipFunc fnc, void * data)
{
	if ( daemonCore == NULL ) {
		return;
	}
	m_TimeSkipWatchers.Rewind();
	TimeSkipWatcher * p;
	while( (p = m_TimeSkipWatchers.Next()) ) {
		if(p->fn == fnc && p->data == data) {
			m_TimeSkipWatchers.DeleteCurrent();
			return;
		}
	}
	EXCEPT("Attempted to remove time skip watcher (%p, %p), but it was not registered", fnc, data);
}

void
DaemonCore::CheckForTimeSkip(time_t time_before, time_t okay_delta)
{
	if(m_TimeSkipWatchers.Number() == 0) {
		// No one cares if the clock jumped.
		return;
	}
	/*
	Okay, let's see if the time jumped in an unexpected way.
	*/
	time_t time_after = time(NULL);
	int delta = 0;
		/* Specifically doing the math in time_t space to
		try and avoid getting burned by int being unable to 
		represent a given time_t value.  This means
		different code paths depending on which variable is
		larger. */
	if((time_after + m_MaxTimeSkip) < time_before) {
		// We've jumped backward in time.

		// If this test is ever made more aggressive, remember that
		// minor updated by ntpd might out time() sampling to
		// occasionally move back 1 second.

		delta = -(int)(time_before - time_after);
	}
	if((time_before + okay_delta*2 + m_MaxTimeSkip) < time_after) {
		/*
		We've jumped forward in time.

			Why okay_delta*2?  Crude attempt to capture that timers
			aren't necessarily as accurate as we might hope.
		*/
		delta = time_after - time_before - okay_delta;
	}
	if(delta == 0) { 
		// No time jump.  Nothing to see here. Move along, move along.
		return;
	}
	dprintf(D_FULLDEBUG, "Time skip noticed.  The system clock jumped approximately %d seconds.\n", delta);

	// Hrm.  I guess the clock got wonky.  Warn anyone who cares.
	m_TimeSkipWatchers.Rewind();
	TimeSkipWatcher * p;
	while( (p = m_TimeSkipWatchers.Next()) ) {
		ASSERT(p->fn);
		p->fn(p->data, delta);
	}
}


void
DaemonCore::UpdateLocalAd(ClassAd *daemonAd,char const *fname) 
{
    FILE    *AD_FILE;

	if( !fname ) {
		char    localAd_path[100];
		sprintf( localAd_path, "%s_DAEMON_AD_FILE", get_mySubSystem()->getName() );

			// localAdFile is saved here so that daemon_core_main can clean
			// it up on exit.
		if( localAdFile ) {
			free( localAdFile );
		}
		localAdFile = param( localAd_path );
		fname = localAdFile;
	}

    if( fname ) {
		MyString newLocalAdFile;
		newLocalAdFile.formatstr("%s.new",fname);
        if( (AD_FILE = safe_fopen_wrapper_follow(newLocalAdFile.c_str(), "w")) ) {
            fPrintAd(AD_FILE, *daemonAd);
            fclose( AD_FILE );
			if( rotate_file(newLocalAdFile.c_str(),fname)!=0 ) {
					// Under windows, rotate_file() sometimes failes with
					// system error 5 (access denied).  This is believed
					// to be expected in the case where some other process
					// has the target file open for reading, so only
					// report this as a WARNING under windows.
#ifdef WIN32
				dprintf( D_ALWAYS,
						 "DaemonCore: WARNING: failed to rotate %s to %s\n",
						 newLocalAdFile.Value(),
						 fname);
#else
				dprintf( D_ALWAYS,
						 "DaemonCore: ERROR: failed to rotate %s to %s\n",
						 newLocalAdFile.c_str(),
						 fname);
#endif
			}
        } else {
            dprintf( D_ALWAYS,
                     "DaemonCore: ERROR: Can't open daemon address file %s\n",
                     newLocalAdFile.c_str() );
        }
    }
}


void
DaemonCore::publish(ClassAd *ad) {
	const char* tmp;

		// Every ClassAd needs the common attributes directly from the
		// config file:
	config_fill_ad(ad);

		// Include our local current time.
	ad->Assign(ATTR_MY_CURRENT_TIME, (int)time(NULL));

		// Every daemon wants ATTR_MACHINE to be the full hostname:
	ad->Assign(ATTR_MACHINE, get_local_fqdn().c_str());

		// Publish our network identification attributes:
	tmp = privateNetworkName();
	if (tmp) {
			// The private network name is published in the contact
			// string, so we don't really need to advertise it in
			// a separate attribute.  However, it may be useful for
			// other purposes.
		ad->Assign(ATTR_PRIVATE_NETWORK_NAME, tmp);
	}

	tmp = publicNetworkIpAddr();
	if( tmp ) {
		ad->Assign(ATTR_MY_ADDRESS, tmp);

		// This is kind of horrible.  At some point, we should rewrite
		// InfoCommandSinfulStringMyself() so that it calls
		// InfoCommandSinfulMyself().serialize(), but until then...
		Sinful s( tmp );
		assert( s.valid() );
		ad->Assign( "AddressV1", s.getV1String() );
	}
}


void
DaemonCore::initCollectorList() {
	DCCollectorAdSequences * adSeq = NULL;
	if (m_collector_list) {
		adSeq = m_collector_list->detachAdSequences();
		delete m_collector_list;
	}
	m_collector_list = CollectorList::create(NULL, adSeq);
}


CollectorList*
DaemonCore::getCollectorList() {
	return m_collector_list;
}

// trigger daemon shutdown/restart if we have not already done so
// used by DAEMON_SHUTDOWN knobs, and sometimes by the startd when draining completes
void DaemonCore::beginDaemonRestart(bool fast /* = false*/, bool restart /*= true*/)
{
	if (fast) {
		// turning off restart is 'sticky' since always defaults to true on daemon startup
		if ( ! restart) m_wants_restart = false;
		if ( ! m_in_daemon_shutdown_fast) {
			m_in_daemon_shutdown_fast = true;
			daemonCore->Send_Signal(daemonCore->getpid(), SIGQUIT);
		}
	} else {
		// turning off restart is 'sticky' since always defaults to true on daemon startup
		if ( ! restart) m_wants_restart = false;
		if ( ! m_in_daemon_shutdown_fast && ! m_in_daemon_shutdown) {
			m_in_daemon_shutdown = true;
			daemonCore->Send_Signal(daemonCore->getpid(), SIGTERM);
		}
	}
}

int
DaemonCore::sendUpdates( int cmd, ClassAd* ad1, ClassAd* ad2, bool nonblock,
	DCTokenRequester *token_requester, const std::string &identity, const std::string &authz_name )
{
	ASSERT(ad1);
	ASSERT(m_collector_list);

		// Now's our chance to evaluate the DAEMON_SHUTDOWN expressions.
	if (!m_in_daemon_shutdown_fast &&
		evalExpr(ad1, "DAEMON_SHUTDOWN_FAST", ATTR_DAEMON_SHUTDOWN_FAST,
				 "starting fast shutdown"))	{
			// Daemon wants to quickly shut itself down and not restart.
		beginDaemonShutdown(true);
	}
	else if (!m_in_daemon_shutdown &&
			 evalExpr(ad1, "DAEMON_SHUTDOWN", ATTR_DAEMON_SHUTDOWN,
					  "starting graceful shutdown")) {
			// Daemon wants to gracefully shut itself down and not restart.
		beginDaemonShutdown(false);
	}

		// Even if we just decided to shut ourselves down, we should
		// still send the updates originally requested by the caller.
	return m_collector_list->sendUpdates(cmd, ad1, ad2, nonblock, token_requester,
		identity, authz_name);
}


bool
DaemonCore::wantsRestart() const
{
	return m_wants_restart;
}


bool
DaemonCore::evalExpr( ClassAd* ad, const char* param_name,
					  const char* attr_name, const char* message )
{
	bool value = false;
	char* expr = param(param_name);
	if (!expr) {
		expr = param(attr_name);
	}
	if (expr) {
		if (!ad->AssignExpr(attr_name, expr)) {
			dprintf( D_ALWAYS|D_FAILURE,
					 "ERROR: Failed to parse %s expression \"%s\"\n",
					 attr_name, expr );
			free(expr);
			return false;
		}
		if (ad->LookupBool(attr_name, value) && value) {
			dprintf( D_ALWAYS,
					 "The %s expression \"%s\" evaluated to TRUE: %s\n",
					 attr_name, expr, message );
		}
		free(expr);
	}
	return value;
}

DaemonCore::PidEntry::PidEntry() : pid(0),
	new_process_group(0),
	is_local(0),
	parent_is_local(0),
	reaper_id(0),
	stdin_offset(0),
	hung_past_this_time(0),
	was_not_responding(0),
	got_alive_msg(0),
	child_session_id(NULL)
{
	for (int i=0;i<3;++i) {
		pipe_buf[i] = NULL;
		std_pipes[i] = DC_STD_FD_NOPIPE;
	}
	penvid.num = PIDENVID_MAX;
	for (int i = 0;i<PIDENVID_MAX; ++i) {
		penvid.ancestors[i].active=0;
		for (unsigned int j=0;j<PIDENVID_ENVID_SIZE;++j)
			penvid.ancestors[i].envid[j]='\0';
	}
}

DaemonCore::PidEntry::~PidEntry() {
	int i;
	for (i=0; i<=2; i++) {
		if (pipe_buf[i]) {
			delete pipe_buf[i];
		}
	}
		// Close and cancel handlers for any pipes we created for this pid.
	for (i=0; i<=2; i++) {
		if (std_pipes[i] != DC_STD_FD_NOPIPE) {
			daemonCore->Close_Pipe(std_pipes[i]);
		}
	}

	if( !shared_port_fname.empty() ) {
			// Clean up the named socket for this process if the child
			// didn't already do so.
#ifndef WIN32
		SharedPortEndpoint::RemoveSocket( shared_port_fname.c_str() );
#endif
	}
	if(child_session_id)
		free(child_session_id);
}


MSC_DISABLE_WARNING(6262) // function uses 65572 bytes of stack
int
DaemonCore::PidEntry::pipeHandler(int pipe_fd) {
    char buf[DC_PIPE_BUF_SIZE + 1];
    int bytes, max_read_bytes, max_buffer;
	int pipe_index = 0;
	MyString* cur_buf = NULL;
	const char* pipe_desc=NULL;
	if (std_pipes[1] == pipe_fd) {
		pipe_index = 1;
		pipe_desc = "stdout";
	}
	else if (std_pipes[2] == pipe_fd) {
		pipe_index = 2;
		pipe_desc = "stderr";
	}
	else {
		EXCEPT("IMPOSSIBLE: in pipeHandler() for pid %d with unknown fd %d",
			   (int)pid, pipe_fd);
	}

	if (pipe_buf[pipe_index] == NULL) {
			// Make a MyString buffer to hold the data.
		pipe_buf[pipe_index] = new MyString;
	}
	cur_buf = pipe_buf[pipe_index];

	// Read until we consume all the data (or loop too many times...)
	max_buffer = daemonCore->Get_Max_Pipe_Buffer();

	max_read_bytes = max_buffer - cur_buf->length();
	if (max_read_bytes > DC_PIPE_BUF_SIZE) {
		max_read_bytes = DC_PIPE_BUF_SIZE;
	}

	bytes = daemonCore->Read_Pipe(pipe_fd, buf, max_read_bytes);
	if (bytes > 0) {
		// Actually read some data, so append it to our MyString.
		// First, null-terminate the buffer so that formatstr_cat()
		// doesn't go berserk. This is always safe since buf was
		// created on the stack with 1 extra byte, just in case.
		buf[bytes] = '\0';
		*cur_buf += buf;

		if (cur_buf->length() >= max_buffer) {
			dprintf(D_DAEMONCORE, "DC %s pipe closed for "
					"pid %d because max bytes (%d)"
					"read\n", pipe_desc, (int)pid,
					max_buffer);
			daemonCore->Close_Pipe(pipe_fd);
			std_pipes[pipe_index] = DC_STD_FD_NOPIPE;
		}
	}
	else if ((bytes < 0) && ((EWOULDBLOCK != errno) && (EAGAIN != errno))) {
		// Negative is an error; If not EWOULDBLOCK or EAGAIN then:
		// Something bad	
		dprintf(D_ALWAYS|D_FAILURE, "DC pipeHandler: "
				"read %s failed for pid %d: '%s' (errno: %d)\n",
				pipe_desc, (int)pid, strerror(errno), errno);
		return FALSE;
	}
	return TRUE;
}
MSC_RESTORE_WARNING(6262) // warn when function uses > 16k stack

int
DaemonCore::PidEntry::pipeFullWrite(int fd)
{
	int bytes_written = 0;
	int total_len = 0;

	if (pipe_buf[0] != NULL)
	{
		const void* data_left = (const void*)(((const char*) pipe_buf[0]->c_str()) + stdin_offset);
		total_len = pipe_buf[0]->length();
		bytes_written = daemonCore->Write_Pipe(fd, data_left, total_len - stdin_offset);
		dprintf(D_DAEMONCORE, "DaemonCore::PidEntry::pipeFullWrite: Total bytes to write = %d, bytes written this pass = %d\n", total_len, bytes_written);
	}

	if (0 <= bytes_written)
	{
		stdin_offset = stdin_offset + bytes_written;
		if ((stdin_offset == total_len) || (pipe_buf[0] == NULL))
		{
			dprintf(D_DAEMONCORE, "DaemonCore::PidEntry::pipeFullWrite: Closing Stdin Pipe\n");
			// All data has been written to the pipe
			daemonCore->Close_Stdin_Pipe(pid);
		}
	}
	else if (errno != EINTR && errno != EAGAIN)
	{
		// Problem writting to the pipe and it's not an acceptable
		// failure case, so close the pipe
		dprintf(D_ALWAYS, "DaemonCore::PidEntry::pipeFullWrite: Unable to write to fd %d (errno = %d).  Aborting write attempts.\n", fd, errno);
		daemonCore->Close_Stdin_Pipe(pid);
	}
	else
	{
		dprintf(D_DAEMONCORE|D_FULLDEBUG, "DaemonCore::PidEntry::pipeFullWrite: Failed to write to fd %d (errno = %d).  Will try again.\n", fd, errno);
	}
	return 0;
}

void DaemonCore::send_invalidate_session ( const char* sinful, const char* sessid, const ClassAd* info_ad ) const {
	if ( !sinful ) {
		dprintf (D_SECURITY, "DC_AUTHENTICATE: couldn't invalidate session %s... don't know who it is from!\n", sessid);
		return;
	}

	std::string the_msg = sessid;

	// If given a non-empty ad, add it to our message.
	// This extra information is understood in version 8.8.0
	// and above.
	if ( info_ad && info_ad->size() > 0 ) {
		the_msg += "\n";
		classad::ClassAdUnParser unparser;
		unparser.Unparse(the_msg, info_ad);
	}

	classy_counted_ptr<Daemon> daemon = new Daemon(DT_ANY,sinful,NULL);

	classy_counted_ptr<DCStringMsg> msg = new DCStringMsg(
		DC_INVALIDATE_KEY,
		the_msg.c_str() );

	msg->setSuccessDebugLevel(D_SECURITY);
	msg->setRawProtocol(true);

	if( !daemon->hasUDPCommandPort() || m_invalidate_sessions_via_tcp ) {
		msg->setStreamType(Stream::reli_sock);
	}
	else {
		msg->setStreamType(Stream::safe_sock);
	}

	daemon->sendMsg( msg.get() );
}


bool DaemonCore::SockPair::has_relisock(bool b) {
	if(!b) {
		EXCEPT("Internal error: DaemonCore::SockPair::has_relisock must never be called with false as an argument.");
	}
	if(!m_rsock) {
		m_rsock = std::make_shared<ReliSock>();
	}
	return true;
}

bool DaemonCore::SockPair::has_safesock(bool b) {
	if(!b) {
		EXCEPT("Internal error: DaemonCore::SockPair::has_safesock must never be called with false as an argument.");
	}
	if(!m_ssock) {
		m_ssock = std::make_shared<SafeSock>();
	}
	return true;
}

#include "condor_daemon_client.h"
#include "dc_collector.h"

bool DaemonCore::getStartTime( int & startTime ) {
	if(! m_collector_list) { return false; }
	m_collector_list->rewind();

	Daemon * d = NULL;
	m_collector_list->next(d);
	if(! d) { return false; }

	DCCollector * dcc = dynamic_cast<DCCollector *>(d);
	if(! dcc) { return false; }

	startTime = dcc->getStartTime();
	return true;
}



int DaemonCore::CreateProcessNew(
  const std::string & name,
  const std::vector< std::string > args,
  const OptionalCreateProcessArgs & ocpa ) {
	ArgList argsList;
	for( const auto & arg : args ) {
		argsList.AppendArg(arg);
	}
	return CreateProcessNew( name, argsList, ocpa );
}

int DaemonCore::CreateProcessNew(
  const std::string & name,
  const ArgList & argsList,
  const OptionalCreateProcessArgs & ocpa ) {
	MyString ms(ocpa.err_return_msg);
	int rv = Create_Process( name.c_str(), argsList,
		ocpa._priv, ocpa.reaper_id, ocpa.want_command_port,
		ocpa.want_udp_command_port, ocpa._env, ocpa._cwd, ocpa.family_info,
		ocpa.socket_inherit_list, ocpa._std, ocpa.fd_inherit_list, ocpa.nice_inc,
		ocpa.sig_mask, ocpa.job_opt_mask, ocpa.core_hard_limit,
		ocpa.affinity_mask, ocpa.daemon_sock,
		& ms,
		ocpa._remap, ocpa.as_hard_limit );
	if(! ms.empty()) { ocpa.err_return_msg = ms; }
	return rv;
}<|MERGE_RESOLUTION|>--- conflicted
+++ resolved
@@ -7210,12 +7210,8 @@
 		ASSERT( rc && entry && entry->policy() );
 		entry->policy()->Assign( ATTR_SEC_REMOTE_VERSION, CondorVersion() );
 		IpVerify* ipv = getSecMan()->getIpVerify();
-<<<<<<< HEAD
 		std::string id = CONDOR_CHILD_FQU;
-=======
-		MyString id = CONDOR_CHILD_FQU;
 		ipv->PunchHole(ADMINISTRATOR, id);
->>>>>>> 78447a04
 		ipv->PunchHole(DAEMON, id);
 		ipv->PunchHole(CLIENT_PERM, id);
 
@@ -9153,13 +9149,8 @@
 			ASSERT( rc && entry && entry->policy() );
 			entry->policy()->Assign( ATTR_SEC_REMOTE_VERSION, CondorVersion() );
 			IpVerify* ipv = getSecMan()->getIpVerify();
-<<<<<<< HEAD
 			std::string id = CONDOR_PARENT_FQU;
-=======
-			MyString id;
-			id.formatstr("%s", CONDOR_PARENT_FQU);
 			ipv->PunchHole(ADMINISTRATOR, id);
->>>>>>> 78447a04
 			ipv->PunchHole(DAEMON, id);
 			ipv->PunchHole(CLIENT_PERM, id);
 		}
