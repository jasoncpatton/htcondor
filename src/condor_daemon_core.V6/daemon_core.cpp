--- conflicted
+++ resolved
@@ -6784,11 +6784,7 @@
 }
 
 void CreateProcessForkit::exec() {
-<<<<<<< HEAD
-=======
-	extern char **environ;
 	gid_t  tracking_gid = 0;
->>>>>>> 40ba5f9a
 
 		// Keep in mind that there are two cases:
 		//   1. We got here by forking, (cannot modify parent's memory)
