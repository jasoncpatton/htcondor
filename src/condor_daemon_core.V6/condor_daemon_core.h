--- conflicted
+++ resolved
@@ -394,12 +394,8 @@
     OptionalCreateProcessArgs & daemonSock(const char * daemon_sock) { this->daemon_sock = daemon_sock; return *this; }
     OptionalCreateProcessArgs & remap(FilesystemRemap * fsr) { this->_remap = fsr; return *this; }
     OptionalCreateProcessArgs & asHardLimit(long ahl) { this->as_hard_limit = ahl; return *this; }
-<<<<<<< HEAD
-    OptionalCreateProcessArgs & reaperId(int id) { this->reaper_id = id; return *this; }
-
-=======
     OptionalCreateProcessArgs & reaperID(int ri) { this->reaper_id = ri; return *this; }
->>>>>>> 5b9231a3
+
 
     // Special case for usability; may be a bad idea, but allows you to
     // pass the default OptionalCreateProcessArgs and still get the error
