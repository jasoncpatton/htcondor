/***************************************************************
 *
 * Copyright (C) 1990-2008, Condor Team, Computer Sciences Department,
 * University of Wisconsin-Madison, WI.
 * 
 * Licensed under the Apache License, Version 2.0 (the "License"); you
 * may not use this file except in compliance with the License.  You may
 * obtain a copy of the License at
 * 
 *    http://www.apache.org/licenses/LICENSE-2.0
 * 
 * Unless required by applicable law or agreed to in writing, software
 * distributed under the License is distributed on an "AS IS" BASIS,
 * WITHOUT WARRANTIES OR CONDITIONS OF ANY KIND, either express or implied.
 * See the License for the specific language governing permissions and
 * limitations under the License.
 *
 ***************************************************************/

// //////////////////////////////////////////////////////////////////////////
//
// This file contains the definition for class DaemonCore. This is the
// central structure for every daemon in condor. The daemon core triggers
// preregistered handlers for corresponding events. class Service is the base
// class of the classes that daemon_core can serve. In order to use a class
// with the DaemonCore, it has to be a derived class of Service.
//
//
// //////////////////////////////////////////////////////////////////////////

#ifndef _CONDOR_DAEMON_CORE_H_
#define _CONDOR_DAEMON_CORE_H_

#include "condor_common.h"
#include "condor_uid.h"
#include "condor_io.h"
#include "dc_service.h"
#include "condor_timer_manager.h"
#include "condor_commands.h"
#include "command_strings.h"
#include "condor_classad.h"
#include "condor_secman.h"
#include "KeyCache.h"
#include "list.h"
#include "MapFile.h"
#ifdef WIN32
#include "ntsysinfo.WINDOWS.h"
#endif
#include "self_monitor.h"
#include "condor_pidenvid.h"
#include "condor_arglist.h"
#include "env.h"
#include "daemon.h"
#include "daemon_list.h"
#include "limit.h"
#include "ccb_listener.h"
#include "condor_sinful.h"
#include "condor_sockaddr.h"
#include "generic_stats.h"
#include "filesystem_remap.h"
#include "daemon_keep_alive.h"

#include <vector>
#include <memory>
#include <deque>

#include "../condor_procd/proc_family_io.h"
class ProcFamilyInterface;

#if defined(WIN32)
#include "pipe.WINDOWS.h"
#endif

#define DEBUG_SETTABLE_ATTR_LISTS 0

template <class Key, class Value> class HashTable; // forward declaration
class Probe;

#define USE_MIRON_PROBE_FOR_DC_RUNTIME_STATS

static const int KEEP_STREAM = 100;
static const int CLOSE_STREAM = 101;
static const int PASS_STREAM = 102;
static const int MAX_SOCKS_INHERITED = 4;

/**
   Magic fd to include in the 'std' array argument to Create_Process()
   which means you want a pipe automatically created and handled.
   If you do this to stdin, you get a writeable pipe end (exposed as a FILE*
   Write pipes created like this are stored as string objects, which
   you can access via the Get_Pipe_Data() call.
*/
static const int DC_STD_FD_PIPE = -10;

/**
   Constant used to indicate no pipe (or fd at all) should be remapped.
*/
static const int DC_STD_FD_NOPIPE = -1;


int dc_main( int argc, char **argv );
bool dc_args_is_background(int argc, char** argv); // return true if we should run in background
// set the default for -f / -b flag for this daemon, used by the master to default to backround, all other daemons default to foreground.
bool dc_args_default_to_background(bool background);

#ifndef WIN32
// call in the forked child of a HTCondor daemon that is started in backgroun mode when it is ok for the fork parent to exit
bool dc_release_background_parent(int status);
bool dc_set_background_parent_mode(bool is_master = true);
#endif


// External protos
extern void (*dc_main_init)(int argc, char *argv[]);	// old main
extern void (*dc_main_config)();
extern void (*dc_main_shutdown_fast)();
extern void (*dc_main_shutdown_graceful)();
extern void (*dc_main_pre_dc_init)(int argc, char *argv[]);
extern void (*dc_main_pre_command_sock_init)();

/** @name Typedefs for Callback Procedures
 */
//@{
///
typedef int     (*CommandHandler)(int,Stream*);

///
typedef int     (Service::*CommandHandlercpp)(int,Stream*);

///
typedef int     (*SignalHandler)(int);

///
typedef int     (Service::*SignalHandlercpp)(int);

///
typedef int     (*SocketHandler)(Stream*);

///
typedef int     (Service::*SocketHandlercpp)(Stream*);

///
typedef int     (*PipeHandler)(int);

///
typedef int     (Service::*PipeHandlercpp)(int);

///
typedef int     (*ReaperHandler)(int pid,int exit_status);

///
typedef int     (Service::*ReaperHandlercpp)(int pid,int exit_status);

///
typedef int		(*ThreadStartFunc)(void *,Stream*);

///
typedef int     (*PumpWorkCallback)(void* cls, void* data);

/// Register with RegisterTimeSkipCallback. Call when clock skips.  First
//variable is opaque data pointer passed to RegisterTimeSkipCallback.  Second
//variable is the _rough_ unexpected change in time (negative for backwards).
typedef void	(*TimeSkipFunc)(void *,int);

/** Does work in thread.  For Create_Thread_With_Data.
	@see Create_Thread_With_Data
*/

typedef int	(*DataThreadWorkerFunc)(int data_n1, int data_n2, void * data_vp);

/** Reports to parent when thread finishes.  For Create_Thread_With_Data.
	@see Create_Thread_With_Data
*/
typedef int	(*DataThreadReaperFunc)(int data_n1, int data_n2, void * data_vp, int exit_status);
//@}

typedef enum { 
	HANDLE_READ=1,
	HANDLE_WRITE,
	HANDLE_READ_WRITE
} HandlerType;

// some constants for HandleSig().
#define _DC_RAISESIGNAL 1
#define _DC_BLOCKSIGNAL 2
#define _DC_UNBLOCKSIGNAL 3

// constants for the DaemonCore::Create_Process job_opt_mask bitmask

const int DCJOBOPT_SUSPEND_ON_EXEC  = (1<<1);
const int DCJOBOPT_NO_ENV_INHERIT   = (1<<2);        // do not pass our env or CONDOR_INHERIT to the child
const int DCJOBOPT_NEVER_USE_SHARED_PORT   = (1<<3);
const int DCJOBOPT_NO_UDP           = (1<<4);
const int DCJOBOPT_NO_CONDOR_ENV_INHERIT = (1<<5);   // do not pass CONDOR_INHERIT to the child
const int DCJOBOPT_USE_SYSTEMD_INET_SOCKET = (1<<6);	     // Pass the reli sock from systemd as the command socket.
const int DCJOBOPT_INHERIT_FAMILY_SESSION = (1<<7);

const int DC_STATUS_OOM_KILLED = (1 << 24);

#define HAS_DCJOBOPT_SUSPEND_ON_EXEC(mask)  ((mask)&DCJOBOPT_SUSPEND_ON_EXEC)
#define HAS_DCJOBOPT_NO_ENV_INHERIT(mask)  ((mask)&DCJOBOPT_NO_ENV_INHERIT)
#define HAS_DCJOBOPT_ENV_INHERIT(mask)  (!(HAS_DCJOBOPT_NO_ENV_INHERIT(mask)))
#define HAS_DCJOBOPT_NEVER_USE_SHARED_PORT(mask) ((mask)&DCJOBOPT_NEVER_USE_SHARED_PORT)
#define HAS_DCJOBOPT_NO_UDP(mask) ((mask)&DCJOBOPT_NO_UDP)
#define HAS_DCJOBOPT_CONDOR_ENV_INHERIT(mask)  (!((mask)&DCJOBOPT_NO_CONDOR_ENV_INHERIT))
#define HAS_DCJOBOPT_INHERIT_FAMILY_SESSION(mask)  ((mask)&DCJOBOPT_INHERIT_FAMILY_SESSION)
#define HAS_DCJOBOPT_USE_SYSTEMD_INET_SOCKET(mask) ((mask)&DCJOBOPT_USE_SYSTEMD_INET_SOCKET)

// structure to be used as an argument to Create_Process for tracking process
// families
struct FamilyInfo {

	int max_snapshot_interval{-1};
	const char* login{nullptr};
#if defined(LINUX)
	gid_t* group_ptr{nullptr};
#endif
	bool want_pid_namespace{false};
	const char* cgroup{nullptr};
	uint64_t cgroup_memory_limit{0};
	int cgroup_cpu_shares{0};

	FamilyInfo() = default;
};

// Create_Process takes a sigset_t* as an argument for the signal mask to be
// applied to the child, which is meaningless on Windows
//
#if defined(WIN32)
typedef void sigset_t;
#endif

/** helper function for finding available port for both 
    TCP and UDP command socket.  Only promised to be meaningful
	for the local host.  No promises are made about what 
	protocol will be used.
	*/
int BindAnyLocalCommandPort(ReliSock *rsock, SafeSock *ssock);
/** helper function for finding available port for both 
    TCP and UDP command socket */
int BindAnyCommandPort(ReliSock *rsock, SafeSock *ssock, condor_protocol proto);

// Multiple senders of DCSignalMsg assume it won't block when resuming a
// session. This is false if the server is expected to send a reply to the
// resumed session and the server is blocked (possibly trying to connect to
// this process). This can result in a timeout-limited deadlock.
// Since these messages are local to the machine and there's no data sent
// after the security communication, disabling the server response to the
// resume session request is acceptable.
class DCSignalMsg: public DCMsg {
 public:
	DCSignalMsg(pid_t pid, int s): DCMsg(DC_RAISESIGNAL)
		{m_pid = pid; m_signal = s; m_messenger_delivery = false; setResumeResponse(false);}

	int theSignal() const {return m_signal;}
	pid_t thePid() const {return m_pid;}

	char const *signalName() const;

	bool codeMsg( DCMessenger *messenger, Sock *sock );

	bool writeMsg( DCMessenger *messenger, Sock *sock )
		{return codeMsg(messenger,sock);}
	bool readMsg( DCMessenger *messenger, Sock *sock )
		{return codeMsg(messenger,sock);}

	virtual void reportFailure( DCMessenger *messenger );
	virtual void reportSuccess( DCMessenger *messenger );

	bool messengerDelivery() const {return m_messenger_delivery;}
	void messengerDelivery(bool flag) {m_messenger_delivery = flag;}

 private:
	pid_t m_pid;
	int m_signal;
		// true if DaemonCore sends the signal through some means
		// other than delivery of this network message through DCMessenger
	bool m_messenger_delivery;
};


/**
 * This is the class that internally manages the token request process;
 * the actual logic implementation is in a separate class in daemon_core_main;
 * this provides a clean, separate interface to that class.
 */

// Typedef of function we will call when a token request finished.
typedef void RequestCallbackFn(bool success, void *miscdata);

class DCTokenRequester {
public:
	DCTokenRequester(RequestCallbackFn callback, void *miscdata)
	  : m_callback(callback),
	    m_callback_data(miscdata)
	{}

	static const std::string default_identity;

		// Remove/stop any pending token requests.
	void clearRequests();

	void *createCallbackData(const std::string &daemon_addr, const std::string &identity,
		const std::string &authz_name);

	static void
	daemonUpdateCallback(bool success, Sock *sock, CondorError *, const std::string &trust_domain,
		bool should_try_token_request, void *miscdata);

	static void
	tokenRequestCallback(bool success, void *miscdata);

	struct DCTokenRequesterData {
		std::string m_addr;
		std::string m_identity;
		std::string m_authz_name;
		RequestCallbackFn *m_callback_fn;
		void *m_callback_data;
	};

private:
	RequestCallbackFn *m_callback{nullptr};
	void *m_callback_data{nullptr};
};


class OptionalCreateProcessArgs;
class OptionalCreateProcessArgs {
  friend class DaemonCore;

  public:
    OptionalCreateProcessArgs(/*very not-const*/ std::string &_err_return_msg) :
        _priv(PRIV_UNKNOWN), reaper_id(1), want_command_port(TRUE),
        want_udp_command_port(TRUE), _env(NULL), _cwd(NULL), family_info(NULL),
        socket_inherit_list(NULL), _std(NULL), fd_inherit_list(NULL),
        nice_inc(0), sig_mask(NULL), job_opt_mask(0), core_hard_limit(NULL),
        affinity_mask(NULL), daemon_sock(NULL),
        err_return_msg(_err_return_msg), _remap(NULL), as_hard_limit(0l)
	{}
    OptionalCreateProcessArgs() :
        _priv(PRIV_UNKNOWN), reaper_id(1), want_command_port(TRUE),
        want_udp_command_port(TRUE), _env(NULL), _cwd(NULL), family_info(NULL),
        socket_inherit_list(NULL), _std(NULL), fd_inherit_list(NULL),
        nice_inc(0), sig_mask(NULL), job_opt_mask(0), core_hard_limit(NULL),
        affinity_mask(NULL), daemon_sock(NULL),
        err_return_msg(default_return_msg), _remap(NULL), as_hard_limit(0l)
    {}

    OptionalCreateProcessArgs(
        priv_state        priv,
        int               reaper_id,
        int               want_command_port,
        int               want_udp_command_port,
        const Env *       env,
        const char *      cwd,
        FamilyInfo *      family_info,
        Stream **         socket_inherit_list,
        int *             std,
        int *             fd_inherit_list,
        int               nice_inc,
        sigset_t *        sig_mask,
        int               job_opt_mask,
        size_t *          core_hard_limit,
        int *             affinity_mask,
        char const *      daemon_sock,
        std::string &     err_return_msg,
        FilesystemRemap * remap,
        long              as_hard_limit
    ) :
        _priv(priv), reaper_id(reaper_id), want_command_port(want_command_port),
        want_udp_command_port(want_udp_command_port), _env(env), _cwd(cwd),
        family_info(family_info), socket_inherit_list(socket_inherit_list),
        _std(std), fd_inherit_list(fd_inherit_list), nice_inc(nice_inc),
        sig_mask(sig_mask), job_opt_mask(job_opt_mask),
        core_hard_limit(core_hard_limit), affinity_mask(affinity_mask),
        daemon_sock(daemon_sock), err_return_msg(err_return_msg),
        _remap(remap), as_hard_limit(as_hard_limit)
    {}

    OptionalCreateProcessArgs & priv(priv_state p) { this->_priv = p; return *this; }
    OptionalCreateProcessArgs & wantCommandPort(int wcp) { this->want_command_port = wcp; return *this; }
    OptionalCreateProcessArgs & wantUDPCommandPort(int wucp) { this->want_udp_command_port = wucp; return *this; }
    OptionalCreateProcessArgs & env(const Env * env) { this->_env = env; return *this; }
    OptionalCreateProcessArgs & cwd(const char * cwd) { this->_cwd = cwd; return *this; }
    OptionalCreateProcessArgs & familyInfo(FamilyInfo * family_info) { this->family_info = family_info; return *this; }
    OptionalCreateProcessArgs & socketInheritList(Stream ** socket_inherit_list) { this->socket_inherit_list = socket_inherit_list; return *this; }
    OptionalCreateProcessArgs & std(int * std) { this->_std = std; return *this; }
    OptionalCreateProcessArgs & fdInheritList(int * fd_inherit_list) { this->fd_inherit_list = fd_inherit_list; return *this; }
    OptionalCreateProcessArgs & niceInc(int nice_inc) { this->nice_inc = nice_inc; return *this; }
    OptionalCreateProcessArgs & sigMask(sigset_t * sig_mask) { this->sig_mask = sig_mask; return *this; }
    OptionalCreateProcessArgs & jobOptMask(int job_opt_mask) { this->job_opt_mask = job_opt_mask; return *this; }
    OptionalCreateProcessArgs & coreHardLimit(size_t * core_hard_limit ) { this->core_hard_limit = core_hard_limit; return *this; }
    OptionalCreateProcessArgs & affinityMask(int * affinity_mask) { this->affinity_mask = affinity_mask; return *this; }
    OptionalCreateProcessArgs & daemonSock(const char * daemon_sock) { this->daemon_sock = daemon_sock; return *this; }
    OptionalCreateProcessArgs & remap(FilesystemRemap * fsr) { this->_remap = fsr; return *this; }
    OptionalCreateProcessArgs & asHardLimit(long ahl) { this->as_hard_limit = ahl; return *this; }
    OptionalCreateProcessArgs & reaperID(int ri) { this->reaper_id = ri; return *this; }
<<<<<<< HEAD

=======
>>>>>>> 8d17e796

    // Special case for usability; may be a bad idea, but allows you to
    // pass the default OptionalCreateProcessArgs and still get the error
    // message back.
    std::string & getErrorReturnMsg() const { return err_return_msg; }

  private:

    priv_state        _priv;
    int               reaper_id;
    int               want_command_port;
    int               want_udp_command_port;
    const Env *       _env;
    const char *      _cwd;
    FamilyInfo *      family_info;
    Stream **         socket_inherit_list;
    int *             _std;
    int *             fd_inherit_list;
    int               nice_inc;
    sigset_t *        sig_mask;
    int               job_opt_mask;
    size_t *          core_hard_limit;
    int *             affinity_mask;
    char const *      daemon_sock;
    std::string &     err_return_msg;
    FilesystemRemap * _remap;
    long              as_hard_limit;

    // We'd like to use std::optional for the std::string reference, but
    // we can't do that until C++17 is a thing for us.  Instead, initialize
    // the default reference to this member variable.
    std::string       default_return_msg;
};


//-----------------------------------------------------------------------------
/** This class badly needs documentation, doesn't it? 
    This file contains the definition for class DaemonCore. This is the
    central structure for every daemon in Condor. The daemon core triggers
    preregistered handlers for corresponding events. class Service is the base
    class of the classes that daemon_core can serve. In order to use a class
    with the DaemonCore, it has to be a derived class of Service.
*/
class DaemonCore : public Service
{
  friend class TimerManager; 
  friend class CreateProcessForkit;
#ifdef WIN32
  friend unsigned pidWatcherThread(void*);
#endif
  friend int dc_main(int, char**);
  friend class DaemonCommandProtocol;
  friend class DaemonKeepAlive;
    
  public:
    
  	/* These are all declarations for methods which never need to be
	 * called by the end user.  Thus they are not docified.
	 * Typically these methods are invoked from functions inside 
	 * of daemon_core_main.C.
	 */
    DaemonCore (int ComSize = 0, int SigSize = 0,
                int SocSize = 0, int ReapSize = 0);
    ~DaemonCore();
    void Driver();

		/**
		   Re-read anything that the daemonCore object got from the
		   config file that might have changed on a reconfig.
		*/
    void reconfig();

	void refreshDNS( int timerID = -1 );

    /** Not_Yet_Documented
        @param perm Not_Yet_Documented
        @param sin  Not_Yet_Documented
        @return Not_Yet_Documented
    */
    int Verify (char const *command_descrip, DCpermission perm, const condor_sockaddr& addr, const char * fqu, int log_level=D_ALWAYS);

	/** Given a socket, check to see whether it has a given permission.
	    This checks:
	    - the authentication was done with an appropriate settings and methods.
	    - any permission limits on the authentication (such as used with fine-grained tokens)
	      are applied correctly.
	    - the user / IP address has authorization (e.g., applies ALLOW_* / DENY_* from the IpVerify
	      class).

	    The `command_descrip` is used to generate a useful logging message on an authorization allowed
	    or denied; log_level controls how "loud" the log message is.
	 */
    int Verify (char const *command_descrip, DCpermission perm, const Sock &sock, int log_level=D_ALWAYS);

    int AddAllowHost( const char* host, DCpermission perm );

    /** clear all sessions associated with the child 
     */
    void clearSession(pid_t pid);

	/** @name Command Events
	 */
	//@{

    /** Not_Yet_Documented
        @param command         Not_Yet_Documented
        @param com_descrip     Not_Yet_Documented
        @param handler         Not_Yet_Documented
        @param handler_descrip Not_Yet_Documented
        @param s               Not_Yet_Documented
        @param perm            Not_Yet_Documented
		@param force_authentication This command _must_ be authenticated.
        @param wait_for_payload Do a non-blocking select for read for this
                                many seconds (0 means none) before calling
                                command handler.
        @return Not_Yet_Documented
    */
    int Register_Command (int             command,
                          const char *    com_descrip,
                          CommandHandler  handler, 
                          const char *    handler_descrip,
                          DCpermission    perm,
                          bool            force_authentication = false,
                          int             wait_for_payload = 0,
                          std::vector<DCpermission> *alternate_perms = nullptr);
    
    /** Not_Yet_Documented
        @param command         Not_Yet_Documented
        @param com_descrip     Not_Yet_Documented
        @param handlercpp      Not_Yet_Documented
        @param handler_descrip Not_Yet_Documented
        @param s               Not_Yet_Documented
        @param perm            Not_Yet_Documented
		@param force_authentication This command _must_ be authenticated.
        @param wait_for_payload Do a non-blocking select for read for this
                                many seconds (0 means none) before calling
                                command handler.
        @return Not_Yet_Documented
    */
    int Register_Command (int                command,
                          const char *       com_descript,
                          CommandHandlercpp  handlercpp, 
                          const char *       handler_descrip,
                          Service *          s,
                          DCpermission       perm,
                          bool               force_authentication = false,
                          int                wait_for_payload = 0,
                          std::vector<DCpermission> * alternate_perms = nullptr);

    int Register_UnregisteredCommandHandler (
		CommandHandlercpp handlercpp,
		const char       *handler_descrip,
		Service          *s,
		bool              include_auth);
    bool HandleUnregistered() const {return m_unregisteredCommand.num;}
    bool HandleUnregisteredDCAuth() const {return HandleUnregistered() && m_unregisteredCommand.is_cpp;}

	/** Register_CommandWithPayload is the same as Register_Command
		but with a different default for wait_for_payload.  By
		default, a non-blocking read will be performed before calling
		the command-handler.  This reduces the threat of having the
		command handler block while waiting for the client to send the
		rest of the command input.  The command handler can therefore
		set a small timeout when reading.
	*/
    int Register_CommandWithPayload (
                          int             command,
                          const char *    com_descrip,
                          CommandHandler  handler, 
                          const char *    handler_descrip,
                          DCpermission    perm,
                          bool            force_authentication = false,
                          int             wait_for_payload = STANDARD_COMMAND_PAYLOAD_TIMEOUT,
                          std::vector<DCpermission> *alternate_perms = nullptr);

    int Register_CommandWithPayload (
                          int                command,
                          const char *       com_descript,
                          CommandHandlercpp  handlercpp, 
                          const char *       handler_descrip,
                          Service *          s,
                          DCpermission       perm,
                          bool               force_authentication = false,
                          int                wait_for_payload = STANDARD_COMMAND_PAYLOAD_TIMEOUT,
                          std::vector<DCpermission> * alternate_perms = nullptr);


    /** Not_Yet_Documented
        @param command Not_Yet_Documented
        @return Not_Yet_Documented
    */
    int Cancel_Command (int command);

    /** Gives the port of the DaemonCore
		command socket of this process.
        @return The port number, or -1 on error */
    int InfoCommandPort();

    /** Returns the Sinful String <host:port> of the DaemonCore
		command socket of this process
        as a default.  If given a pid, it returns the sinful
        string of that pid.
        @param pid The pid to ask about.  -1 (Default) means
                   the calling process
        @return A pointer into a <b>static buffer</b>, or NULL on error */
    char const* InfoCommandSinfulString (int pid = -1);

	/**
	 * Return a vector of the sinful strings of all known command sockets.
	 *
	 * ONLY returns the public IP address.
	 *
	 * This function was 'born deprecated'; use case is when rewriting all
	 * addresses in a collector (in the future, we hope to have a more
	 * expressive sinful string variant).
	 */
	const std::vector<Sinful> &InfoCommandSinfulStringsMyself(); 

	void daemonContactInfoChanged();

    /** Returns the Sinful String <host:port> of the DaemonCore
		command socket of this process
		@param usePrivateAddress
			- If false, return our address
			- If true, return our local address, which
			  may not be valid outside of this machine
		@return A pointer into a <b>static buffer</b>, or NULL on error */
	char const * InfoCommandSinfulStringMyself(bool usePrivateAddress);

		/**
		   @return Pointer to a static buffer containing the daemon's
		   public IP address and port.  Same as InfoCommandSinfulString()
		   but with a more obvious name which matches the underlying
		   ClassAd attribute where it is advertised.
		*/
	const char* publicNetworkIpAddr(void);

		/**
		   @return Pointer to a static buffer containing the daemon's
		   true, local IP address and port if CCB is involved,
		   otherwise NULL.  Nearly the same as
		   InfoCommandSinfulStringMyself(true) but with a more obvious
		   name which matches the underlying ClassAd attribute where
		   it is advertised.
		*/
	const char* privateNetworkIpAddr(void);

		/**
		   @return Pointer to a static buffer containing the daemon's
		   superuser local IP address and port (aka sinful string),
		   otherwise NULL.
		*/
	const char* superUserNetworkIpAddr(void);

		/** Determine if a Stream passed to a command handler
			originated via the condor_sos command (i.e. via super user socket)
			@return true if super user command, else false
		*/
	bool Is_Command_From_SuperUser( Stream *s ) const;

		/**
		   @return The daemon's private network name, or NULL if there
		   is none (i.e., it's on the public internet).
		*/
	const char* privateNetworkName(void);

	void SetInheritParentSinful( const char *sinful ) {
		m_inherit_parent_sinful = sinful ? sinful : "";
	}

	/** Returns a pointer to the penvid passed in if successful
		in determining the environment id for the pid, or NULL if unable
		to determine.
        @param pid The pid to ask about.  -1 (Default) means
                   the calling process
		@param penvid Address of a structure to be filled in with the 
			environment id of the pid. Left in undefined state after function
			call.
	*/
	PidEnvID* InfoEnvironmentID(PidEnvID *penvid, int pid = -1);


    /** Not_Yet_Documented
        @return Not_Yet_Documented
		*/
    int ServiceCommandSocket();

    /** Not_Yet_Documented
        @return Not_Yet_Documented
    */
    int InServiceCommandSocket() const {
        return inServiceCommandSocket_flag;
    }
    
    void SetDelayReconfig(bool value) {
        m_delay_reconfig = value;
    }

    bool GetDelayReconfig() const {
        return m_delay_reconfig;
    }

    void SetNeedReconfig(bool value) {
        m_need_reconfig = value;
    }

    bool GetNeedReconfig() const {
        return m_need_reconfig;
    }   
	//@}
    


	/** @name Signal events
	 */
	//@{

    /** Not_Yet_Documented
        @param sig              Not_Yet_Documented
        @param sig_descrip      Not_Yet_Documented
        @param handler          Not_Yet_Documented
        @param handler_descrip  Not_Yet_Documented
        @param s                Not_Yet_Documented
        @return Not_Yet_Documented
    */
    int Register_Signal (int             sig,
                         const char *    sig_descrip,
                         SignalHandler   handler, 
                         const char *    handler_descrip);
    
    /** Not_Yet_Documented
        @param sig              Not_Yet_Documented
        @param sig_descrip      Not_Yet_Documented
        @param handlercpp       Not_Yet_Documented
        @param handler_descrip  Not_Yet_Documented
        @param s                Not_Yet_Documented
        @return Not_Yet_Documented
    */
    int Register_Signal (int                 sig,
                         const char *        sig_descript,
                         SignalHandlercpp    handlercpp, 
                         const char *        handler_descrip,
                         Service*            s);
    
    /** Not_Yet_Documented
        @param sig Not_Yet_Documented
        @return Not_Yet_Documented
    */
    int Cancel_Signal (int sig);


    /** Not_Yet_Documented
        @param sig Not_Yet_Documented
        @return Not_Yet_Documented
    */
    int Block_Signal (int sig) {
        return(HandleSig(_DC_BLOCKSIGNAL,sig));
    }

    /** Not_Yet_Documented
        @param sig Not_Yet_Documented
        @return Not_Yet_Documented
    */
    int Unblock_Signal (int sig) {
        return(HandleSig(_DC_UNBLOCKSIGNAL,sig));
    }

    /** Send a signal to daemonCore processes or non-DC process
        @param pid The receiving process ID
        @param sig The signal to send
        @return Not_Yet_Documented
    */
    bool Send_Signal (pid_t pid, int sig);
    bool Signal_Myself(int sig);

	/**  Send a signal to a process, as a nonblocking operation.
		 If the caller cares about the success/failure status, this
		 can be obtained by subclassing DCSignalMsg and overriding
		 the message delivery hooks.
		 @param msg The pid and signal to send as a DCSignalMsg
	 */
	void Send_Signal_nonblocking(classy_counted_ptr<DCSignalMsg> msg);
	//@}


	/** @name Reaper events.
	 */
	//@{


    /** This method selects the reaper to be called when a process exits
        and no reaper is registered.  This can be used, for example,
        to catch the exit of processes that were created by other facilities
        than DaemonCore.

        @param reaper_id The already-registered reaper number to use.
     */

    void Set_Default_Reaper( int reaper_id );

    /** Not_Yet_Documented
        @param reap_descrip     Not_Yet_Documented
        @param handler          Not_Yet_Documented
        @param handler_descrip  Not_Yet_Documented
        @param s                Not_Yet_Documented
        @return Not_Yet_Documented
    */
    int Register_Reaper (const char *    reap_descrip,
                         ReaperHandler   handler,
                         const char *    handler_descrip);
    
    /** Not_Yet_Documented
        @param reap_descrip     Not_Yet_Documented
        @param handlercpp       Not_Yet_Documented
        @param handler_descrip  Not_Yet_Documented
        @param s                Not_Yet_Documented
        @return Not_Yet_Documented
    */
     int Register_Reaper (const char *      reap_descript,
                          ReaperHandlercpp  handlercpp, 
                          const char *      handler_descrip,
                          Service*          s);

    /** Not_Yet_Documented
        @param rid The Reaper ID
        @param reap_descrip     Not_Yet_Documented
        @param handler          Not_Yet_Documented
        @param handler_descrip  Not_Yet_Documented
        @param s                Not_Yet_Documented
        @return Not_Yet_Documented
    */
    int Reset_Reaper (int              rid,
                      const char *     reap_descrip,
                      ReaperHandler    handler, 
                      const char *     handler_descrip);
    
    /** Not_Yet_Documented
        @param rid The Reaper ID
        @param reap_descrip     Not_Yet_Documented
        @param handlercpp       Not_Yet_Documented
        @param handler_descrip  Not_Yet_Documented
        @param s                Not_Yet_Documented
        @return Not_Yet_Documented
    */
    int Reset_Reaper (int                    rid,
                      const char *           reap_descript,
                      ReaperHandlercpp       handlercpp, 
                      const char *           handler_descrip,
                      Service*               s);

    /** Not_Yet_Documented
        @param rid The Reaper ID
        @return Not_Yet_Documented
    */
    int Cancel_Reaper (int rid);


    int numRegisteredReapers();
    int countTimersByDescription( const char * description ) { return t.countTimersByDescription(description); }


    /** Not_Yet_Documented
        @param signal signal
        @return Not_Yet_Documented
    */
	static const char *GetExceptionString(int signal);

    /** Not_Yet_Documented
        @param pid pid
        @return Not_Yet_Documented
    */
    int Was_Not_Responding(pid_t pid);
    int Got_Alive_Messages(pid_t pid, bool & not_responding); // returns number of DC_CHILDALIVE messages received

	//@}

	/** @name Socket events.
	 */
	//@{
    /** Not_Yet_Documented
        @param iosock           Not_Yet_Documented
        @param iosock_descrip   Not_Yet_Documented
        @param handler          Not_Yet_Documented
        @param handler_descrip  Not_Yet_Documented
        @param s                Not_Yet_Documented
        @return -1 if iosock is NULL, -2 is reregister, 0 or above on success
    */
    int Register_Socket (Stream*           iosock,
                         const char *      iosock_descrip,
                         SocketHandler     handler,
                         const char *      handler_descrip,
                         HandlerType       handler_type = HANDLE_READ,
                         void **           prev_entry = NULL);

    /** Not_Yet_Documented
        @param iosock           Not_Yet_Documented
        @param iosock_descrip   Not_Yet_Documented
        @param handlercpp       Not_Yet_Documented
        @param handler_descrip  Not_Yet_Documented
        @param s                Not_Yet_Documented
        @return -1 if iosock is NULL, -2 is reregister, 0 or above on success
    */
    int Register_Socket (Stream*              iosock,
                         const char *         iosock_descrip,
                         SocketHandlercpp     handlercpp,
                         const char *         handler_descrip,
                         Service*             s,
                         HandlerType          handler_type = HANDLE_READ,
                         void **              prev_entry = NULL);

    /** Not_Yet_Documented
        @param iosock           Not_Yet_Documented
        @param descrip          Not_Yet_Documented
        @return -1 if iosock is NULL, -2 is reregister, 0 or above on success
    */
    int Register_Command_Socket (Stream*      iosock,
                                 const char * descrip = NULL ) {
	m_dirty_command_sock_sinfuls = true;
        return Register_Socket (iosock,
                                descrip,
                                (SocketHandler)NULL,
                                (SocketHandlercpp)NULL,
                                "DC Command Handler",
                                NULL,
				HANDLE_READ,
                                0); 
    }

    /** Not_Yet_Documented
        @param insock           Not_Yet_Documented
        @return Not_Yet_Documented
    */
    int Cancel_Socket ( Stream * insock, void *prev_entry = NULL );

		// Returns true if the given socket is already registered.
	bool SocketIsRegistered( Stream *sock );

		// Call the registered socket handler for this socket
		// sock - previously registered socket
		// default_to_HandleCommand - true if HandleCommand() should be called
		//                          if there is no other callback function
	void CallSocketHandler( Stream *sock, bool default_to_HandleCommand=false );

		// Call the registered command handler.
		// returns the return code of the handler
		// if delete_stream is true and the command handler does not return
		// KEEP_STREAM, the stream is deleted
	int CallCommandHandler(int req,Stream *stream,bool delete_stream=true,bool check_payload=true,float time_spent_on_sec=0,float time_spent_waiting_for_payload=0);
	int CallUnregisteredCommandHandler(int req, Stream *stream);


		// This function is called in order to have
		// TooManyRegisteredSockets() take into account an extra socket
		// that is waiting for a timer or other callback to complete.
	void incrementPendingSockets() { nPendingSockets++; }

		// This function must be called after incrementPendingSockets()
		// when the socket is being (or about to be) destroyed.
	void decrementPendingSockets() { nPendingSockets--; }

	/**
	   @return Number of currently registered sockets.
	 */
	int RegisteredSocketCount() const;

	/** This function is specifically tailored for testing if it is
		ok to register a new socket (e.g. for non-blocking connect).
	   @param fd Recently opened file descriptor, helpful, but
	             not required for determining if we are in danger.
	   @param msg Optional string into which this function writes
	              a human readable description of why it was decided
	              that there are too many open sockets.
	   @param num_fds Number of file descriptors that the caller plans
	                  to register. This will usually be 1, but may be
					  2 for UDP (UDP socket plus TCP socket for
					  establishing the security session).
	   @return true of in danger of running out of file descriptors
	 */
	bool TooManyRegisteredSockets(int fd=-1,std::string *msg=NULL,int num_fds=1);

	/**
	   @return Maximum number of persistent file descriptors that
	           we should ever attempt having open at the same time.
	 */
	int FileDescriptorSafetyLimit();

    /** Not_Yet_Documented
        @param insock           Not_Yet_Documented
        @return Not_Yet_Documented
    */
    int Lookup_Socket ( Stream * iosock );
	//@}

	/** @name Pipe events.
	 */
	//@{
    /** Not_Yet_Documented
        @param pipe_end            Not_Yet_Documented
        @param pipe_descrip     Not_Yet_Documented
        @param handler          Not_Yet_Documented
        @param handler_descrip  Not_Yet_Documented
        @param s                Not_Yet_Documented
        @return Not_Yet_Documented
    */
    int Register_Pipe (int		           pipe_end,
                         const char *      pipe_descrip,
                         PipeHandler       handler,
                         const char *      handler_descrip,
                         HandlerType       handler_type     = HANDLE_READ);

    /** Not_Yet_Documented
        @param pipe_end         Not_Yet_Documented
        @param pipe_descrip     Not_Yet_Documented
        @param handlercpp       Not_Yet_Documented
        @param handler_descrip  Not_Yet_Documented
        @param s                Not_Yet_Documented
        @return Not_Yet_Documented
    */
    int Register_Pipe (int					  pipe_end,
                         const char *         pipe_descrip,
                         PipeHandlercpp       handlercpp,
                         const char *         handler_descrip,
                         Service*             s,
                         HandlerType          handler_type = HANDLE_READ);

    /** Not_Yet_Documented
        @param pipe_end           Not_Yet_Documented
        @return Not_Yet_Documented
    */
    int Cancel_Pipe ( int pipe_end );

	/// Cancel and close all pipes.
	int Cancel_And_Close_All_Pipes(void);

	/** Create an anonymous pipe.
	*/
	int Create_Pipe( int *pipe_ends,
			 bool can_register_read = false, bool can_register_write = false,
			 bool nonblocking_read = false, bool nonblocking_write = false,
			 unsigned int psize = 4096);

	/** Create a named pipe
	*/
	int Create_Named_Pipe( int *pipe_ends,
			 bool can_register_read = false, bool can_register_write = false,
			 bool nonblocking_read = false, bool nonblocking_write = false,
			 unsigned int psize = 4096, const char* pipe_name = NULL);
	/** Make DaemonCore aware of an inherited pipe.
	*/
	int Inherit_Pipe( int p, bool write, bool can_register, bool nonblocking, int psize = 4096);

	int Read_Pipe(int pipe_end, void* buffer, int len);

	int Write_Pipe(int pipe_end, const void* buffer, int len);
					 
	/** Close an anonymous pipe.  This function will also call 
	 * Cancel_Pipe() on behalf of the caller if the pipe_end had
	 * been registed via Register_Pipe().
	*/
	int Close_Pipe(int pipe_end);

	int Get_Max_Pipe_Buffer() const { return maxPipeBuffer; };

#if !defined(WIN32)
	/** Get the FD underlying the given pipe end. Returns FALSE
	 *  if not given a valid pipe end.
	*/
	int Get_Pipe_FD(int pipe_end, int* fd);
#endif

	/** Close an anonymous pipe or file depending on its value
		relative to PIPE_INDEX_OFFSET.  If the fd's value is 
		>= PIPE_INDEX_OFFSET then it is a pipe; otherwise, it
		is an file.
		*/
	int Close_FD(int fd);

	/**
	   Gain access to data written to a given DC process's std(out|err) pipe.

	   @param pid
	     DC process id of the process to read the data for.
	   @param std_fd
	     The fd to identify the pipe to read: 1 for stdout, 2 for stderr.
	   @return
	     Pointer to a string object containing all the data written so far.
	*/
	std::string* Read_Std_Pipe(int pid, int std_fd);

	/**
	   Write data to the given DC process's stdin pipe.
	   @see pipeFullWrite()
	*/
	int Write_Stdin_Pipe(int pid, const void* buffer, int len);

	/**
	   Close a given DC process's stdin pipe.

	   @return true if the given pid was found and had a DC-managed
	     stdin pipe, false if not. 

	   @see Close_Pipe()
	*/
	bool Close_Stdin_Pipe(int pid);

	//@}

	/** @name Timer events.
	 */
	//@{
    /** Not_Yet_Documented
        @param deltawhen       Not_Yet_Documented
        @param event           Not_Yet_Documented
        @param event_descrip   Not_Yet_Documented
        @return Not_Yet_Documented
    */
    int Register_Timer (unsigned     deltawhen,
                        TimerHandler handler,
                        const char * event_descrip);

	/** Not_Yet_Documented
        @param deltawhen       Not_Yet_Documented
        @param event           Not_Yet_Documented
        @param event_descrip   Not_Yet_Documented
        @return Not_Yet_Documented
    */
    int Register_Timer (unsigned     deltawhen,
                        TimerHandler handler,
						Release      release,
                        const char * event_descrip);
    
    /** Not_Yet_Documented
        @param deltawhen       Not_Yet_Documented
        @param period          Not_Yet_Documented
        @param event           Not_Yet_Documented
        @param event_descrip   Not_Yet_Documented
        @return Not_Yet_Documented
    */
    int Register_Timer (unsigned     deltawhen,
                        unsigned     period,
                        TimerHandler handler,
                        const char * event_descrip);

    /** Not_Yet_Documented
        @param deltawhen       Not_Yet_Documented
        @param event           Not_Yet_Documented
        @param event_descrip   Not_Yet_Documented
        @param s               Not_Yet_Documented
        @return Not_Yet_Documented
    */
    int Register_Timer (unsigned     deltawhen,
                        TimerHandlercpp handler,
                        const char * event_descrip,
                        Service*     s);

    // register a callback from any thread that will be called on the main thread
    // as soon as we are back in the daemon core pump (just before timers are handled).
    // In effect, this is a thread safe register of a zero length one-shot timer
    int Register_PumpWork_TS (
        PumpWorkCallback handler,
        void* cls, // intended to be the 'this' pointer when registering a static method in a class
        void* data); // intended for use as the data pointer

    /** Not_Yet_Documented
        @param deltawhen       Not_Yet_Documented
        @param period          Not_Yet_Documented
        @param event           Not_Yet_Documented
        @param event_descrip   Not_Yet_Documented
        @param s               Not_Yet_Documented
        @return Not_Yet_Documented
    */
    int Register_Timer (unsigned     deltawhen,
                        unsigned     period,
                        TimerHandlercpp handler,
                        const char * event_descrip,
                        Service *    s);

    /** 
        @param timeslice       Timeslice object specifying interval parameters
        @param event           Function to call when timer fires.
        @param event_descrip   String describing the function.
        @return                Timer id or -1 on error
    */
    int Register_Timer (const Timeslice &timeslice,
                        TimerHandler handler,
                        const char * event_descrip);

	/** 
        @param timeslice       Timeslice object specifying interval parameters
        @param event           Function to call when timer fires.
        @param event_descrip   String describing the function.
        @param s               Service object of which function is a member.
        @return                Timer id or -1 on error
    */
    int Register_Timer (const Timeslice &timeslice,
                        TimerHandlercpp handler,
                        const char * event_descrip,
                        Service*     s);

    /** Not_Yet_Documented
        @param id The timer's ID
        @return Not_Yet_Documented
    */
    int Cancel_Timer ( int id );

    /** Not_Yet_Documented
        @param id The timer's ID
        @param when   Not_Yet_Documented
        @param period Not_Yet_Documented
        @return 0 if successful, -1 on failure (timer not found)
    */
    int Reset_Timer ( int id, unsigned when, unsigned period = 0 );

    /** Change a timer's period.  Recompute time to fire next based on this
		new period and how long this timer has been waiting.
        @param id The timer's ID
        @param period New period for this timer.
        @return 0 on success
    */
    int Reset_Timer_Period ( int id, unsigned period );

    /** Change a timer's timeslice settings.
        @param id The timer's ID
        @param new_timeslice New timeslice settings to use.
        @return 0 on success
    */
    int ResetTimerTimeslice ( int id, Timeslice const &new_timeslice );

    /** Get a timer's timeslice settings.
        @param id The timer's ID
        @param timeslice Object to receive a copy of the timeslice settings.
        @return false if no timeslice associated with this timer
    */
    bool GetTimerTimeslice ( int id, Timeslice &timeslice );

    /** Get the timestamp of when the timer is expected to fire
     *  @param id The timer's ID
     *  @return timestamp; 0 if the timer does not exist.
     */
    time_t GetNextRuntime(int id) {return t.GetNextRuntime(id);}
	//@}

    /** Not_Yet_Documented
        @param flag   Not_Yet_Documented
        @param indent Not_Yet_Documented
    */
    void Dump (int flag, const char* indent = NULL );


    /** @name Process management.
        These work on any process, not just daemon core processes.
    */
    //@{

    /** Not_Yet_Documented
        @return Not_Yet_Documented
    */
    inline pid_t getpid() const { return this->mypid; };

    /** Not_Yet_Documented
        @return Not_Yet_Documented
    */
    inline pid_t getppid() const { return ppid; };

    /** Not_Yet_Documented
        @param pid Not_Yet_Documented
        @return Not_Yet_Documented
    */
    int Is_Pid_Alive (pid_t pid);

		// returns true if we have called waitpid but
		// have still queued the call to the reaper
	bool ProcessExitedButNotReaped(pid_t pid);

    /** Not_Yet_Documented
        @param pid Not_Yet_Documented
        @return Not_Yet_Documented
    */
    int Shutdown_Fast(pid_t pid, bool want_core = false );

    /** Not_Yet_Documented
        @param pid Not_Yet_Documented
        @return Not_Yet_Documented
    */
    int Shutdown_Graceful(pid_t pid);

    /** Not_Yet_Documented
        @param pid Not_Yet_Documented
        @return Not_Yet_Documented
    */
    int Suspend_Process(pid_t pid) const;

    /** Not_Yet_Documented
        @param pid Not_Yet_Documented
        @return Not_Yet_Documented
    */
    int Continue_Process(pid_t pid);

    bool setChildSharedPortID( pid_t pid, const char * sock );

    /** Create a process.  Works for NT and Unix.  On Unix, a
        fork and exec are done.  Read the source for ugly 
        details - it takes care of most everything.

        @param name The full path name of the executable.  If this 
               is a relative path name AND cwd is specified, then we
               prepend the result of getcwd() to 'name' and pass 
               that to exec().
        @param args The list of args as an ArgList object.  The 
               first arg is argv[0], the name you want to appear in 
               'ps'.  If you don't specify args, then 'name' is 
               used as argv[0].
        @param priv The priv state to change into right before
               the exec.  Default = no action.
        @param reaper_id The reaper number to use.  Default = 1. If a
			   reaper_id of 0 is used, no reaper callback will be invoked.
        @param want_command_port Well, do you?  Default = TRUE.  If
			   want_command_port it TRUE, the child process will be
			   born with a daemonCore command socket on a dynamic port.
			   If it is FALSE, the child process will not have a command
			   socket.  If it is any integer > 1, then it will have a
			   command socket on a port well-known port 
			   specified by want_command_port.
        @param env Environment values to place in job environment.
        @param cwd Current Working Directory
        @param new_process_group Do you want to make one? Default = FALSE.
               This will be forced to FALSE on unix if USE_PROCESS_GROUPS
               is set to false in the config file.
        @param sock_inherit_list A list of socks to inherit.
        @param std An array of three file descriptors to map
               to stdin, stdout, stderr respectively.  If this array
               is NULL, don't perform remapping.  If any one of these
			   is negative, it is ignored and *not* mapped.
			   There's a special case if you use DC_STD_FD_PIPE as the
               value for any of these fds -- DaemonCore will create a
               pipe and register everything for you automatically. If
               you use this for stdin, you can use Write_Std_Pipe() to
               write to the stdin of the child. If you use this for
               std(out|err) then you can get a pointer to a string
               with all the data written by the child using Read_Std_Pipe().
        @param nice_inc The value to be passed to nice() in the
               child.  0 < nice < 20, and greater numbers mean
               less priority.  This is an addition to the current
               nice value.
        @param job_opt_mask A bitmask which defines other optional
               behavior we might for this process.  The bits are
               defined above, and always begin with "DCJOBOPT".  In
               addition, each bit should also define a macro to test a
               mask if a given bit is set ("HAS_DCJOBOPT_...")
		@param fd_inherit_list An array of fds which you want the child to
		       inherit. The last element must be 0.
        ...
        @param err_return_msg Returned with error message pertaining to
               failure inside the method.  Ignored if NULL (default).
        @param remap Performs bind mounts for the child process.
               Ignored if NULL (default).  Ignored on non-Linux.
        @return On success, returns the child pid.  On failure, returns FALSE.
    */
    int Create_Process (
        const char      *name,
        ArgList const   &arglist,
        priv_state      priv                 = PRIV_UNKNOWN,
        int             reaper_id            = 1,
        int             want_commanand_port  = TRUE,
        int             want_udp_comm_port   = TRUE,
        Env const       *env                 = NULL,
        const char      *cwd                 = NULL,
        FamilyInfo      *family_info         = NULL,
        Stream          *sock_inherit_list[] = NULL,
        int             std[]                = NULL,
        int             fd_inherit_list[]    = NULL,
        int             nice_inc             = 0,
        sigset_t        *sigmask             = NULL,
        int             job_opt_mask         = 0,
        size_t          *core_hard_limit     = NULL,
        int             *affinity_mask       = NULL,
        char const      *daemon_sock         = NULL,
        std::string     *err_return_msg      = NULL,
        FilesystemRemap *remap               = NULL,
        long            as_hard_limit        = 0l
        );

    int CreateProcessNew(
        const std::string & name,
        const ArgList & argsList,
        const OptionalCreateProcessArgs & ocpa = {} );

    int CreateProcessNew(
        const std::string & name,
        const std::vector< std::string > args,
        const OptionalCreateProcessArgs & ocpa = {} );

    //@}

	/** "Special" errno values that may be set when Create_Process fails
	*/
	static const int ERRNO_EXEC_AS_ROOT;
	static const int ERRNO_PID_COLLISION;
	static const int ERRNO_REGISTRATION_FAILED;
	static const int ERRNO_EXIT;

    /** Methods for operating on a process family
    */
    int Get_Family_Usage(pid_t, ProcFamilyUsage&, bool full = false);
    int Suspend_Family(pid_t);
    int Continue_Family(pid_t);
    int Kill_Family(pid_t);
    int Signal_Process(pid_t,int);
    
	// This method should go away in the long term.
	// Daemon Core should be responsible for unregistering any subfamily
	// that it creates when asked to monitor subfamilies as a side-effect
	// of Create_Process.  It does this after calling the Reaper, but in
	// the starter, the starter exit's in the reaper before it returns
	// to daemon core, so subfamilies never get unregistered, and thus
	// cgroups are never deleted.  This should only be called from
	// the starter, or any other daemon where the reaper calls exit
	void Unregister_subfamily(pid_t pid);

	/** Used to explicitly cleanup our ProcFamilyInterface object
	    (used by the Master before it restarts, since in that
	    case the DaemonCore destructor won't be called.
	*/
	void Proc_Family_Cleanup();

	/** Used to explicitly stop a condor_procd child process if there is one
		(used by the Master before it restarts or exits so that it can be sure to reap the child process)
		returns true if the procd is stopping and the notify callback will be called when it is reaped
	*/
	bool Proc_Family_QuitProcd(void(*notify)(void*me,int pid,int status), void*me);

    /** @name Data pointer functions.
        These functions deal with
        associating a pointer to data with a registered callback.
    */
    //@{
    /** Set the data pointer when you're <b>inside</b> the handler
        function.  It will not work outside.

        @param data The desired pointer to set...
        @return Not_Yet_Documented
    */
    int SetDataPtr( void *data );

    /** "Register" a data pointer.  You want to do this immediately
        after you register a Command/Socket/Timer/etc.  When you enter 
        the handler for this registered function, the pointer you 
        specify will be magically available to (G|S)etDataPtr().

        @param data The desired pointer to set...
        @return Not_Yet_Documented
    */
    int Register_DataPtr( void *data );

    /** Get the data pointer when you're <b>inside</b> the handler
        function.  It will not work outside.  You must have done a 
        Register_DataPtr after the function was registered for this
        to work.

        @return The desired pointer to set...
    */
    void *GetDataPtr();
    //@}
    
	/** @name Key management.
	 */
	//@{
    /** Access to the SecMan object;
        @return Pointer to this daemon's SecMan
    */
    SecMan* getSecMan();
	IpVerify* getIpVerify() {return getSecMan()->getIpVerify();}
    KeyCache* getKeyCache();
	//@}

     
	/** @name Thread management.
	 */
	//@{
		/** Create a "poor man's" thread.  Works for NT (via
			CreateThread) and Unix (via fork).  The new thread does
			not have a DaemonCore command socket.
			NOTE: if DoFakeCreateThread() is true, this will just
			call the specified function directly and then call the
			reaper later in a timer.  Currently, this is the default
			under Windows until thread-safety can be assured.
			@param start_func Function to execute in the thread.
			   This function must not access any shared memory.
			   The only DaemonCore command which may be used in this
			   thread is Send_Signal.
			   When the function returns, the thread exits and the reaper
			   is called in the parent, giving the return value as
			   the thread exit status.
			   The function must take a single argument of type
			   (void *) and return an int.  The value of the return int
			   should ONLY be a 0 or a 1.... the thread reaper can only
			   distinguish between 0 and non-zero.
			@param arg The (void *) argument to be passed to the thread.
			   If not NULL, this must point to a buffer malloc()'ed by
			   the caller.  DaemonCore will free() this memory when
			   appropriate.
			@param sock A socket to be handed off to the thread.  This
			   socket is duplicated; one copy is given to the thread
			   and the other is kept by the caller (parent).  The
			   caller must not access this socket after handing it off
			   while the thread is still alive.  DaemonCore will close
			   the copy given to the thread when the thread exits; the
			   caller (parent) is responsible for eventually closing
			   the copy kept with the caller.  
			@param reaper_id The reaper number to use.  Default = 1.  
			   IMPORTANT: the exit_status passed to the reaper will
			   be a 0 if the start_func returned with 0, and the reaper
			   exit_status will be non-zero if the start_func returns with
			   a 1.  Example: start_func returns 1, the reaper exit_status
			   could be set to 1, or 128, or -1, or 255.... or anything 
			   except 0.  Example: start_func returns 0, the reaper exit_status
			   will be 0, and only 0.
			@return The tid of the newly created thread.
		*/
	int Create_Thread(
		ThreadStartFunc	start_func,
		void			*arg = NULL,
		Stream			*sock = NULL,
		int				reaper_id = 1
		);

		// On some platforms (currently Windows), we do not want
		// Create_Thread() to actually create a thread, because
		// just about nothing in Condor is thread safe at this time.
	bool DoFakeCreateThread() const { return m_fake_create_thread; }

	///
	int Suspend_Thread(int tid);

	///
	int Continue_Thread(int tid);

	///
	int Kill_Thread(int tid);
	//@}


	/** Public method to allow things that fork() themselves without
		using Create_Thread() to set the magic DC variable so that our
		version of exit() uses _exit() instead of exit() and we don't
		call destructors when the child exits.
	*/
	void Forked_Child_Wants_Fast_Exit( bool exit_by_exec );

    Stream **GetInheritedSocks() { return (Stream **)inheritedSocks; }


		/** Register the Priv state this Daemon wants to be in, every time
		    DaemonCore is returned to the Handler DaemonCore will check to see
			that this is the current priv state.
			@param priv_state The new priv state you want to be in. DaemonCore
			initializes this to be CONDOR_PRIV.
			@return The priv state you were in before.
		*/
	priv_state Register_Priv_State( priv_state priv );
	
		/** Check the table of attributes we're willing to allow users
			at hosts of different permission levels to change to see
			if we should allow the given request to succeed.
			@param config String containing the configuration request
			@param sock The sock that we're handling this command with
			@return true if we should allow this, false if not
		*/
	bool CheckConfigSecurity( const char* config, Sock* sock );
	bool CheckConfigAttrSecurity( const char* attr, Sock* sock );


    /** Invalidate all session related cache since the configuration
     */
    void invalidateSessionCache();

	/* manage the secret cookie data */
	bool set_cookie( int len, const unsigned char* data );
	bool get_cookie( int &len, unsigned char* &data );
	bool cookie_is_valid( const unsigned char* data );

	/** The peaceful shutdown toggle controls whether graceful shutdown
	   avoids any hard killing.
	*/
	bool GetPeacefulShutdown() const;
	void SetPeacefulShutdown(bool value);

	/** Called when it looks like the clock jumped unexpectedly.

	data is opaquely passed to the TimeSkipFunc.

	If you register a callback multiple times, it will be called multiple
	times.  Also, you'll need to call Unregister repeatedly if you want to
	totally silence it.  You should probably avoid registering the same
	callback function / data pointer combation multiple times.

	When Unregistering a callback, both fnc and data are considered; it
	must be an exact match for the Registered pair.
	*/
	void RegisterTimeSkipCallback(TimeSkipFunc fnc, void * data);
	void UnregisterTimeSkipCallback(TimeSkipFunc fnc, void * data);
	
    SelfMonitorData monitor_data;

	char 	*localAdFile;
	void	UpdateLocalAd(ClassAd *daemonAd,char const *fname=NULL); 

		/**
		   Publish all DC-specific attributes into the given ClassAd.
		   Every daemon should call this method on its own copy of its
		   ClassAd, so that these attributes are available in the
		   daemon itself (e.g. in the startd's ClassAd used for
		   evaluating the policy expressions), instead of calling this
		   automatically just when the ad is sent to the collector.
		*/
	void	publish(ClassAd *ad);

		/**
		   @return A pointer to the CollectorList object that holds
		   all of the collectors this daemons is configured to
		   communicate with.
		*/
	CollectorList* getCollectorList(void);

		/**
		   Send the given ClassAd(s) to all of the collectors defined
		   in the COLLECTOR_HOST setting. Now that DaemonCore manages
		   this list of collectors, daemons only need to invoke this
		   method to send out their updates.
		   @param cmd The update command to send (e.g. UPDATE_STARTD_AD)
		   @param ad1 The primary ClassAd to send.
		   @param ad2 The secondary ClassAd to send. Usually NULL,
		     except in the case of startds sending the "private" ad.
		   @param nonblock Should the update use non-blocking communication.
		   @return The number of successful updates that were sent.
		*/
	int sendUpdates(int cmd, ClassAd* ad1, ClassAd* ad2 = NULL, bool nonblock = false,
		DCTokenRequester *requester = nullptr, const std::string &identity = "",
		const std::string &authz_name = "");

	DCCollectorAdSequences & getUpdateAdSeq() { return m_collector_list->getAdSeq(); }

	time_t getStartTime() const {return m_startup_time;}

		/**
		   Indicates if this daemon wants to be restarted by its
		   parent or not.  Usually true, unless one of the
		   DAEMON_SHUTDOWN expressions was TRUE, in which case we do
		   not want to be automatically restarted.
		*/
	bool wantsRestart( void ) const;

		/**
		   Tell the daemon to send itself the shutdown signal
		*/
	void beginDaemonRestart(bool fast = false, bool restart = true);
	void beginDaemonShutdown(bool fast = false) { beginDaemonRestart(fast, false); }

		/**
		   Set whether this daemon should should send CHILDALIVE commands
		   to its daemoncore parent. Must be called from
		   main_pre_command_sock_init() to have any effect. The default
		   is to send CHILDALIVEs.
		*/
	void WantSendChildAlive( bool send_alive )
		{ m_DaemonKeepAlive.WantSendChildAlive(send_alive); }
	
		/**
			Returns true if a wake signal was sent to the master's select.
			Does nothing and returns false if called by the master or by a thread 
			that is not a condor_thread. 
		*/
	bool Wake_up_select();

		/**
			Wakes up the main condor select, does not check to see if the caller
			is a condor_thread or the main thread. returns true if the main thread
			will wake, or false if unable to send the wake signal.
		*/
	bool Do_Wake_up_select();

		/**
			gather info about the wakeup select pipe from a thread that may be async to the main thread
		*/
	bool AsyncInfo_Wake_up_select(void * &dst, int & dst_fd, void* &src, int & src_fd);

		/**
			check hotness of wakeup select socket from an async thread. used for debugging
		*/
	int Async_test_Wake_up_select(void * &dst, int & dst_fd, void* &src, int & src_fd, std::string & status);

	/** Registers a socket for read and then calls HandleReq to
			process a command on the socket once one becomes
			available.
		*/
	void HandleReqAsync(Stream *stream);

		/** Force a reload of the shared port server address.
			Called, for example, after the master has started up the
			shared port server.
		*/
	void ReloadSharedPortServerAddr();
		/** Unset the shared port server address.
			Called, for example, before the master starts up the
			shared port server, to ensure a sensible parent address.
		 */
	void ClearSharedPortServerAddr();

	void InstallAuditingCallback( void (*fn)(int, Sock&, bool) ) { audit_log_callback_fn = fn; }

	//-----------------------------------------------------------------------------
	/*
  	 Statistical values for the operation of DaemonCore, to be published in the
  	 ClassAd for the daemon.
	*/
	class Stats {
	public:
	   // published values
	   time_t StatsLifetime;       // total time the daemon has been collecting statistics. (uptime)
	   time_t StatsLastUpdateTime; // last time that statistics were last updated. (a freshness time)
	   time_t RecentStatsLifetime; // actual time span of current DCRecentXXX data.
   
	   stats_entry_recent<double> SelectWaittime; //  total time spent waiting in select
	   stats_entry_recent<double> SignalRuntime;  //  total time spent handling signals
	   stats_entry_recent<double> TimerRuntime;   //  total time spent handling timers
	   stats_entry_recent<double> SocketRuntime;  //  total time spent handling socket messages
	   stats_entry_recent<double> PipeRuntime;    //  total time spent handling pipe messages

	   stats_entry_recent<int> Signals;        //  number of signals handlers called
	   stats_entry_abs<int> TimersFired;    //  number of timer handlers called
	   stats_entry_recent<int> SockMessages;   //  number of socket handlers called
	   stats_entry_recent<int> PipeMessages;   //  number of pipe handlers called
	   //stats_entry_recent<int64_t> SockBytes;      //  number of bytes passed though the socket (can we do this?)
	   //stats_entry_recent<int64_t> PipeBytes;      //  number of bytes passed though the socket
	   stats_entry_recent<int> DebugOuts;      //  number of dprintf calls that were written to output.
      #ifdef WIN32
	   stats_entry_recent<int> AsyncPipe;      //  number of times async_pipe was signalled
      #endif
	   stats_entry_abs<int> UdpQueueDepth;  // Unread bytes for the UDP command port 

		
       stats_entry_recent<Probe> PumpCycle;   // count of pump cycles plus sum of cycle time with min/max/avg/std 
       stats_entry_sum_ema_rate<int> Commands;

       StatisticsPool          Pool;          // pool of statistics probes and Publish attrib names
	   std::shared_ptr<stats_ema_config> ema_config;	// Exponential moving average config for this pool.

	   time_t InitTime;            // last time we init'ed the structure
	   time_t RecentStatsTickTime; // time of the latest recent buffer Advance
	   int    RecentWindowMax;     // size of the time window over which RecentXXX values are calculated.
       int    RecentWindowQuantum;
       int    PublishFlags;        // verbositiy of publishing
	   bool   enabled;            // set to true to enable statistics, otherwise the pool will be empty and AddProbe calls will quietly fail.

	   // helper methods
	   //Stats();
	   //~Stats();
	   void Init(bool enable);
       void Reconfig();
	   void Clear();
	   time_t Tick(time_t now=0); // call this when time may have changed to update StatsLastUpdateTime, etc.
	   void SetWindowSize(int window);
	   void Publish(ClassAd & ad) const;
	   void Publish(ClassAd & ad, int flags) const;
       void Publish(ClassAd & ad, const char * config) const;
	   void Unpublish(ClassAd & ad) const;
       void* NewProbe(const char * category, const char * name, int as);
       void AddToProbe(const char * name, int val);
       void AddToProbe(const char * name, int64_t val);
       void AddToSumEmaRate(const char * name, int val);
       void AddToAnyProbe(const char * name, int val);
       double AddSample(const char * name, int as, double val);
       double AddRuntime(const char * name, double before); // returns current time.
       double AddRuntimeSample(const char * name, int as, double before);

	} dc_stats;

	bool wants_dc_udp_self() const { return m_wants_dc_udp_self;}

		// Create a session that permits a remote entity to be an administrator
		// of this daemon.
		// - duration: Lifetime of the session.
		// - capability (output): Resulting serialized session string.
		// - Return: true on success.
		// This is public so the collector process can invoke this directly for
		// its selfAd.
	bool SetupAdministratorSession(unsigned duration, std::string &capability);

	void kill_immediate_children();

  private:

		// do and our parents/children want/have a udp comment socket?
	bool m_wants_dc_udp;
		// Send_Signal should use UDP rather than TCP if possible (the standard pre 9.0 behavior)
	bool m_use_udp_for_dc_signals;
		// DaemonCore::Send_Signal should never use kill when the target is a daemon core daemon
	bool m_never_use_kill_for_dc_signals;
		// do we ourself want/have a udp comment socket?
	bool m_wants_dc_udp_self;
	bool m_invalidate_sessions_via_tcp;

	// This pairing should representing the "same" socket, just on UDP and TCP.
	// It's okay for parts to be NULL.  Safe to copy, although all of the
	// copies will be sharing the same sockets.  
  public:
	class SockPair {
	public:

		SockPair() : m_rsock(NULL), m_ssock(NULL) {}
		SockPair(const SockPair & src) : m_rsock(src.m_rsock), m_ssock(src.m_ssock) {}

		SockPair & operator=(const SockPair & src) {
			m_rsock = src.m_rsock;
			m_ssock = src.m_ssock;
			return *this;
		}

			// Strictly unnecessary, but proved helpful for debugging.
		~SockPair() {
			m_rsock = std::shared_ptr<ReliSock>(nullptr);
			m_ssock = std::shared_ptr<SafeSock>(nullptr);
		}

		bool has_relisock() const { return (bool)m_rsock; }
		bool has_safesock() const { return (bool)m_ssock; }
		bool not_empty() const { return has_relisock() || has_safesock(); }

		// If you really need a non-shared_ptr version, use .get(). Avoid
		// doing so if possible.  If you must, keep the usage brief.
		std::shared_ptr<ReliSock> rsock() { return m_rsock; }
		std::shared_ptr<SafeSock> ssock() { return m_ssock; }

		// Associate a ReliSock or SafeSock with this SockPair. Does nothing
		// if one is already associated. b must always be true and always
		// returns true.
		bool has_relisock(bool b);
		bool has_safesock(bool b);
	private:
		std::shared_ptr<ReliSock> m_rsock;	// tcp command socket
		std::shared_ptr<SafeSock> m_ssock;	// udp command socket
	};
	typedef std::vector<SockPair> SockPairVec;

	bool m_create_family_session;
	std::string m_family_session_id;
	std::string m_family_session_key;

  private:
	SockPairVec dc_socks;
	ReliSock* super_dc_rsock;	// super user tcp command socket
	SafeSock* super_dc_ssock;	// super user udp command socket
	int m_super_dc_port;		// super user listen port
    int m_iMaxAcceptsPerCycle; ///< maximum number of inbound connections to accept per loop
	int m_iMaxReapsPerCycle; // maximum number reapers to invoke per event loop
	int m_MaxTimeSkip;
	int m_iMaxUdpMsgsPerCycle;	// max number of udp messages read per loop

    void Inherit( void );  // called in main()
	void InitDCCommandSocket( int command_port );  // called in main()
	void SetDaemonSockName( char const *sock_name );

    int HandleSigCommand(int command, Stream* stream);
    int HandleReq(size_t socki, Stream* accepted_sock=NULL);
	int HandleReq(Stream *insock, Stream* accepted_sock=NULL);
	int HandleReqSocketTimerHandler();
	int HandleReqSocketHandler(Stream *stream);
	int HandleReqPayloadReady(Stream *stream);
    int HandleSig(int command, int sig);

	bool RegisterSocketForHandleReq(Stream *stream);

	friend class FakeCreateThreadReaperCaller;
	void CallReaper(int reaper_id, char const *whatexited, pid_t pid, int exit_status);

    int HandleProcessExitCommand(int command, Stream* stream);
    int HandleProcessExit(pid_t pid, int exit_status);
    int HandleDC_SIGCHLD(int sig);
	int HandleDC_SERVICEWAITPIDS(int sig);
 
    int Register_Command(int command, const char *com_descip,
                         CommandHandler handler, 
                         CommandHandlercpp handlercpp,
                         const char *handler_descrip,
                         Service* s, 
                         DCpermission perm,
                         int is_cpp,
                         bool force_authentication,
                         int wait_for_payload,
                         std::vector<DCpermission> *alternate_perm);

    int Register_Signal(int sig,
                        const char *sig_descip,
                        SignalHandler handler, 
                        SignalHandlercpp handlercpp,
                        const char *handler_descrip,
                        Service* s, 
                        int is_cpp);

    int Register_Socket(Stream* iosock,
                        const char *iosock_descrip,
                        SocketHandler handler, 
                        SocketHandlercpp handlercpp,
                        const char *handler_descrip,
                        Service* s, 
			HandlerType handler_type,
                        int is_cpp,
                        void **prev_entry = NULL);

    int Register_Pipe(int pipefd,
                        const char *pipefd_descrip,
                        PipeHandler handler, 
                        PipeHandlercpp handlercpp,
                        const char *handler_descrip,
                        Service* s, 
					    HandlerType handler_type, 
                        int is_cpp);

    int Register_Reaper(int rid,
                        const char *reap_descip,
                        ReaperHandler handler, 
                        ReaperHandlercpp handlercpp,
                        const char *handler_descrip,
                        Service* s, 
                        int is_cpp);

	bool Register_Family(pid_t child_pid,
	                     pid_t parent_pid,
	                     int max_snapshot_interval,
	                     PidEnvID* penvid,
	                     const char* login,
	                     gid_t* group,
	                     const FamilyInfo* fi);

	void CheckForTimeSkip(time_t time_before, time_t okay_delta);

		// If this platform supports clone() as a faster alternative to fork(), use it (or not).
#ifdef HAVE_CLONE
	bool m_use_clone_to_create_processes;
	bool UseCloneToCreateProcesses() const { return m_use_clone_to_create_processes; }
#else
	bool UseCloneToCreateProcesses() { return false; }
#endif

	void Send_Signal(classy_counted_ptr<DCSignalMsg> msg, bool nonblocking);

	std::string GetCommandsInAuthLevel(DCpermission perm,bool is_authenticated);

	// Returns first command socket in our list. In general, you
	// probably want to spin over sockTable looking for it->command_sock==true,
	// this is a transitional function for the old initial_command_sock 
	// variable.  Returns index into sockTable, -1 if none available.
	int initial_command_sock() const;

    struct CommandEnt
    {
        int             num;
        bool            is_cpp;
        bool            force_authentication;
        CommandHandler  handler;
        CommandHandlercpp   handlercpp;
        DCpermission    perm;
        Service*        service; 
        char*           command_descrip;
        char*           handler_descrip;
        void*           data_ptr;
	int             wait_for_payload;
		// If there are alternate permission levels where the
		// command is permitted, they will be listed here.
	std::vector<DCpermission> *alternate_perm{nullptr};

		CommandEnt() : num(0), is_cpp(true), force_authentication(false), handler(0), handlercpp(0), perm(ALLOW), service(0), command_descrip(0), handler_descrip(0), data_ptr(0), wait_for_payload(0) {}
    };

    void                DumpCommandTable(int, const char* = NULL);
	std::vector<CommandEnt>         comTable;       // command table
    CommandEnt          m_unregisteredCommand;

    struct SignalEnt 
    {
        int             num;
        bool            is_cpp;
        bool            is_blocked;
        // Note: is_pending must be volatile because it could be set inside
        // of a Unix asynchronous signal handler (such as SIGCHLD).
        volatile bool   is_pending;
        SignalHandler   handler;
        SignalHandlercpp    handlercpp;
        Service*        service; 
        char*           sig_descrip;
        char*           handler_descrip;
        void*           data_ptr;
    };
    void                DumpSigTable(int, const char* = NULL);
	std::vector<SignalEnt> sigTable;    // signal table
    volatile int        sent_signal; // TRUE if a signal handler sends a signal

    struct SockEnt
    {
        Sock*           iosock;
        SocketHandler   handler;
        SocketHandlercpp    handlercpp;
        Service*        service; 
        char*           iosock_descrip;
        char*           handler_descrip;
        void*           data_ptr;
        bool            is_cpp;
		bool			is_connect_pending;
		bool			is_reverse_connect_pending;
		bool			call_handler;
		bool			waiting_for_data;
		bool			remove_asap;	// remove when being_serviced==false
		HandlerType		handler_type;
		int				servicing_tid;	// tid servicing this socket
		bool            is_command_sock;
    };
    void              DumpSocketTable(int, const char* = NULL);
	int				  nRegisteredSocks; // number of sockets registered, always < nSock
	int               nPendingSockets; // number of sockets waiting on timers or any other callbacks
	std::vector<SockEnt> sockTable; // socket table; grows dynamically if needed

		// number of file descriptors in use past which we should start
		// avoiding the creation of new persistent sockets.  Do not use
		// this value directly.  Call FileDescriptorSafetyLimit().
	int file_descriptor_safety_limit;

	bool m_fake_create_thread;

#if defined(WIN32)
	typedef PipeEnd* PipeHandle;
#else
	typedef int PipeHandle;
#endif
	std::vector<PipeHandle> pipeHandleTable;
	size_t pipeHandleTableInsert(PipeHandle);
	void pipeHandleTableRemove(size_t);
	int pipeHandleTableLookup(size_t, PipeHandle* = NULL);
	int maxPipeBuffer;

	// this table is for dispatching registered pipes
	class PidEntry;  // forward reference
    struct PipeEnt
    {
        PipeHandler		handler;
        PipeHandlercpp  handlercpp;
        Service*        service; 
        char*           pipe_descrip;
        char*           handler_descrip;
        void*           data_ptr;
		PidEntry*		pentry;
        int				index;		// index into the pipeHandleTable
		HandlerType		handler_type;
        bool            is_cpp;
		bool			call_handler;
		bool			in_handler;
    };
	std::vector<PipeEnt> pipeTable; // pipe table; grows dynamically if needed

    struct ReapEnt
    {
        int             num;
        bool            is_cpp;
        ReaperHandler   handler;
        ReaperHandlercpp    handlercpp;
        Service*        service; 
        char*           reap_descrip;
        char*           handler_descrip;
        void*           data_ptr;
    };
    void                DumpReapTable(int, const char* = NULL);
    size_t              nReap;          // number of reaper handlers used
    int                 nextReapId;     // next reaper id to use
	std::vector<ReapEnt>  reapTable;      // reaper table
    int                 defaultReaper;

    class PidEntry : public Service
    {
	public:
		PidEntry();
		~PidEntry();
		int pipeHandler(int pipe_fd);
		int pipeFullWrite(int pipe_fd);

        pid_t pid;
        int new_process_group;
#ifdef WIN32
        HANDLE hProcess;
        HANDLE hThread;
        DWORD tid;
		LONG pipeReady;
		PipeEnd *pipeEnd;
		HANDLE watcherEvent;
		LONG deallocate;
#endif
		volatile unsigned int process_exited;   // set to true if the process has exited, set before reaper callback
		std::string sinful_string;
        int is_local;
        int parent_is_local;
        int reaper_id;
        int std_pipes[3];  // Pipe handles for automagic DC std pipes.
        std::string* pipe_buf[3];  // Buffers for data written to DC std pipes.
        int stdin_offset;

		// these three data members are set/used by the DaemonKeepAlive class
        time_t hung_past_this_time;   // if >0, child is hung if time() > this value
        int was_not_responding;
        int got_alive_msg; // number of child alive messages received

		/* the environment variables which allow me the track the pidfamily
			of this pid (where applicable) */
		PidEnvID penvid;
		std::string shared_port_fname;
		//Session ID and key for child process.
		char* child_session_id;
    };

	int m_refresh_dns_timer;

    typedef HashTable <pid_t, PidEntry *> PidHashTable;
    PidHashTable* pidTable;
    pid_t mypid;
    pid_t ppid;

    ProcFamilyInterface* m_proc_family;

#ifdef WIN32
    // note: as of WinNT 4.0, MAXIMUM_WAIT_OBJECTS == 64
    struct PidWatcherEntry
    {
        PidEntry* pidentries[MAXIMUM_WAIT_OBJECTS - 1];
        HANDLE event;
        HANDLE hThread;
        CRITICAL_SECTION crit_section;
        int nEntries;
    };

    List<PidWatcherEntry> PidWatcherList;

    int                 WatchPid(PidEntry *pidentry);

    // PumpWorkItem is an item in the PumpWorkCallback list
    // note that you should use __aligned_malloc TO to allocate these
    // in order to gurantee alignment
    struct __declspec(align(MEMORY_ALLOCATION_ALIGNMENT)) PumpWorkItem
    {
        SLIST_ENTRY      slist;
        PumpWorkCallback callback;
        void *           cls;
        void *           data;
    };

    __declspec(align(MEMORY_ALLOCATION_ALIGNMENT))
    SLIST_HEADER        PumpWorkHead; // list head for async PumpWorkCallback items.
#else
    // implement for non windows?

#endif
    int  DoPumpWork(); // call on main thread to handle all of work in the PumpWork list, returns number of callbacks handled
            
    TimerManager &t;
    void                DumpTimerList(int, const char* = NULL);

	SecMan	    		*sec_man;

	int					_cookie_len, _cookie_len_old;
	unsigned char		*_cookie_data, *_cookie_data_old;

	void (*audit_log_callback_fn)( int, Sock &, bool);

#ifdef WIN32
    // the thread id of the thread running the main daemon core
    DWORD   dcmainThreadId;
    CSysinfo ntsysinfo;     // class to do undocumented NT process management

    // set files inheritable or not on NT
    int SetFDInheritFlag(int fd, int flag);
#endif

	// Setup an async_pipe, used to wake up select from another thread.
	// Implemented on Unix via a pipe, on Win32 via a pair of connected tcp sockets.
#ifndef WIN32
    int async_pipe[2];  // 0 for reading, 1 for writing
    volatile int async_sigs_unblocked;
	volatile bool async_pipe_signal;
#else
	ReliSock async_pipe[2];  // 0 for reading, 1 for writing
	volatile unsigned int async_pipe_signal;
#endif

	// Data memebers for queuing up waitpid() events
	struct WaitpidEntry_s
	{
		pid_t child_pid;
		int exit_status;
		bool operator==( const struct WaitpidEntry_s &target) const { 
			if(child_pid == target.child_pid) {
				return true;
			}
			return false;
		}

	};
	typedef struct WaitpidEntry_s WaitpidEntry;
	std::deque<WaitpidEntry> WaitpidQueue;

    Stream *inheritedSocks[MAX_SOCKS_INHERITED+1];

	// Methods to detect and kill hung processes are consolidated
	// in the DaemonKeepAlive helper friend class.
	DaemonKeepAlive m_DaemonKeepAlive;

	// Method to check on and possibly recover from a bad connection
	// to the procd. Suitable to be registered as a one-shot timer.
	int CheckProcInterface();
	void CheckProcInterfaceFromTimer( int /* timerID */ ) { (void)CheckProcInterface(); }

	// misc helper functions
	void CheckPrivState( void );

		// invoked by CondorThreads upon thread context switch
	static void thread_switch_callback(void* & ptr);

		// Call the registered socket handler for this socket
		// i - index of registered socket
		// default_to_HandleCommand - true if HandleCommand() should be called
		//                          if there is no other callback function
	void CallSocketHandler( const size_t i, bool default_to_HandleCommand );
	static void CallSocketHandler_worker_demarshall(void *args);
	void CallSocketHandler_worker( int i, bool default_to_HandleCommand, Stream* asock );
	

		// Returns index of registered socket or -1 if not found.
	int GetRegisteredSocketIndex( Stream *sock );

    int inServiceCommandSocket_flag;
    bool m_need_reconfig;
    bool m_delay_reconfig;
#ifndef WIN32
    static char **ParseArgsString(const char *env);
#endif

	priv_state Default_Priv_State;

		/** Initialize our array of StringLists that we use to verify
			if a given request to set a configuration variable with
			condor_config_val should be allowed.
		*/
	void InitSettableAttrsLists( void );
	bool InitSettableAttrsList( const char* subsys, int i );
	StringList* SettableAttrsLists[LAST_PERM];

	bool peaceful_shutdown;

	struct TimeSkipWatcher {
		TimeSkipFunc fn;
		void * data;
	};

    List<TimeSkipWatcher> m_TimeSkipWatchers;

		/**
		   Evaluate a DC-specific policy expression and return the
		   result.  Prints a message to the log if the expr evaluates
		   to TRUE.
		   @param ad ClassAd to evaluate the expression in.
		   @param param_name Name of the config file parameter that
		     defines the expression.
		   @param attr_name Name of the ClassAd attribute for this
		     expression.
		   @param message Additional text to include in the log
		     message when the expression evaluates to TRUE.
		   @return true if the expression exists and evaluates to
		     TRUE, false otherwise.
		*/
	bool evalExpr( ClassAd* ad, const char* param_name,
				   const char* attr_name, const char* message );

	CollectorList* m_collector_list;

		/**
		   Initialize the list of collectors this daemon is configured
		   to communicate with.  This is handled automatically by
		   DaemonCore, so individual daemons should not all this
		   themselves.
		*/
	void initCollectorList(void);

	// Inform a client that they attempted to resume a session that
	// we don't have.
	// If the client is version 8.8.0 or later, extended information
	// can be provided in the info_ad. Older clients will assume the
	// ad is part of the session id to invalidate.
	void send_invalidate_session ( const char* sinful, const char* sessid,
	                               const ClassAd* info_ad = NULL ) const;

	bool m_wants_restart;
	bool m_in_daemon_shutdown;
	bool m_in_daemon_shutdown_fast;

	char* m_private_network_name;

	// This is the argument passed to InitDCCommandSocket(), taken from
	// the -port command line argument (default -1). We need this to
	// correctly handle configuration of the shared port endpoint for
	// the command socket (if there is one).
	int m_command_port_arg;

	class CCBListeners *m_ccb_listeners;
	class SharedPortEndpoint *m_shared_port_endpoint;
	std::string m_daemon_sock_name;
	Sinful m_sinful;     // full contact info (public, private, ccb, etc.)
	bool m_dirty_sinful; // true if m_sinful needs to be reinitialized
	std::vector<Sinful> m_command_sock_sinfuls; // Cached copy of our command sockets' sinful strings.
	bool m_dirty_command_sock_sinfuls; // true if m_command_sock_sinfuls needs to be reinitialized.

	//
	// For compabitility with existing configurations and code, when we
	// enabled mixed-mode (IPv4 and IPv6) by default, we decided to change
	// to advertising IPv4 addresses first.  Since older mixed-mode clients
	// will always use the earliest of the addresses it can, this avoids
	// a number of problems with host-based ALLOW settings.  Of course,
	// this is against the RFC, and may not be what administrators want to
	// do as they continue to migrate to IPv6, so now we have a new knob.
	//
	bool m_advertise_ipv4_first;

	bool CommandNumToTableIndex(int cmd,int *cmd_index);

	void InitSharedPort(bool in_init_dc_command_socket=false);

	std::string m_inherit_parent_sinful;

		// Enable remote administration for this daemon.
	void SetRemoteAdmin(bool remote_admin);

	static unsigned m_remote_admin_seq;
	static time_t m_startup_time;
	bool m_enable_remote_admin{false};
	time_t m_remote_admin_last_time{0};
	std::string m_remote_admin_last;
};

/**
 * Helper function to initialize command ports.
 *
 * This function is call for both the initial command sockets and when
 * creating sockets to inherit before DC:Create_Process().  It calls
 * bind() or BindAnyCommandPort()  as needed, listen() and
 * setsockopt() (for SO_REUSEADDR and TCP_NODELAY).
 *
 * @param tcp_port
 *   What TCP port you want to bind to, or -1 if you don't care.
 * @param udp_port
 *   What UDP port you want to bind to, or -1 if you don't care.
 *   If tcp_port is positive, then udp_port must be the same value.
 *   If udp_port is positive, then tcp_port may still be -1.
 *   This allows us to listen on a well-known udp port but let another
 *   daemon (shared_port) listen on the corresponding tcp port.
 * @param socks
 *   Created socks will be pushed onto this list.
 * @param fatal
 *   Should errors be considered fatal (EXCEPT) or not (dprintf).
 *
 * @return
 *   true if everything worked, false if there were any errors.
 *
 * @see BindAnyCommandPort()
 * @see DaemonCore::InitDCCommandSock
 * @see DaemonCore::Create_Process
 */
bool InitCommandSockets(int tcp_port, int udp_port, DaemonCore::SockPairVec & socks, bool want_udp, bool fatal);

// helper function to extract the parent address and inherited socket information from
// the inherit string that is normally passed via the CONDOR_INHERIT environment variable
// This function extracts parent & socket info then tokenizes the remaining items from
// the string into the supplied StringList.
//
// @return
//    number of entries in the socks[] array that were populated.
//    negative values for failure.
//
// note: the size of the socks array should be 1 more than the maximum if you want to have room
// for a terminating null.
//
int extractInheritedSocks (
	const char * inherit,  // in: inherit string, usually from CONDOR_INHERIT environment variable
	pid_t & ppid,          // out: pid of the parent
	std::string & psinful, // out: sinful of the parent
	Stream* socks[],   // out: filled in with items from the inherit string
	int     cMaxSocks, // in: number of items in the socks array
	StringList & remaining_items); // out: unparsed items from the inherit string are appended

// helper class that uses C++ constructor/destructor to automatically
// time a function call. 
class dc_stats_auto_runtime_probe
{
public:
    dc_stats_auto_runtime_probe(const char * name, int as);
    ~dc_stats_auto_runtime_probe();
    stats_entry_recent<Probe> * probe;
    double                    begin;
};

#define DC_AUTO_RUNTIME_PROBE(n,a) dc_stats_auto_runtime_probe a(n, IF_VERBOSEPUB)
#define DC_AUTO_FUNCTION_RUNTIME(a) DC_AUTO_RUNTIME_PROBE(__FUNCTION__,a)


#ifndef _NO_EXTERN_DAEMON_CORE

/** Function to call when you want your daemon to really exit.
    This allows DaemonCore a chance to clean up.  This function should be
    used in place of the standard <tt>exit()</tt> function!
    @param status The return status upon exit.  The value you would normally
           pass to the regular <tt>exit()</tt> function if you weren't using
           Daemon Core.
    @param shutdown_program Optional program to exec() instead of permforming
		   a normal "exit".  If the exec() fails, the normal exit() will
		   occur.
*/
[[noreturn]]
extern PREFAST_NORETURN void DC_Exit( int status, const char *shutdown_program = NULL ) GCC_NORETURN;

/** Call this function (inside your main_pre_dc_init() function) to
    bypass the core limit initialization in daemoncore.  This is for
    programs, such as condor_dagman, that are Condor daemons but should
    run with the user's limits.
*/
extern void DC_Skip_Core_Init();


extern void dc_reconfig();

/** The main DaemonCore object.  This pointer will be automatically instatiated
    for you.  A perfect place to use it would be in your main_init, to access
    Daemon Core's wonderful services, like <tt>Register_Signal()</tt> or
    <tt>Register_Timer()</tt>.
*/

extern DaemonCore* daemonCore;
#endif


/**
	Spawn a thread (process on Unix) to do some work.  "Worker"
	is the function called in the seperate thread/process.  When
	it exits, "Reaper" will be called in the parent
	thread/process.  Both the Worker and Reaper functions will be
	passed three optional opaque data variables, two integers and
	a void *.  The Reaper is also optional.

	@param Worker   Called in seperate thread or process.  Passed
		data_n1, data_n2, and data_vp.  Must be a valid function
		pointer.

	@param Reaper   Called in parent thread or process after the
		Worker exists.  Passed data_n1, data_n2, data_vp and the
		return code of Worker.  Also passed is the "exit status".
		The exit status if false (0) or true (any non-0 result) based
		on if the result from Worker is false or true.  If the result
		is true (non 0), the specific value is undefined beyond "not
		0".  You do not necessarily get the exact value returned by
		the worker.  If you don't want this notification, pass in
		NULL (0).

	@param data_n1   (also data_n2) Opaque values passed to
		worker and reaper.  Useful place to store a cluster and proc,
		but this code doesn't look at the values in any way.

	@param data_n2   see data_n1

	@param data_vp   Opaque value passed to Worker and Reaper.
		For safety this should be in the heap (malloc/new) or a
		pointer to a static data member.  You cannot assume that this
		memory space is shared by the parent and child, it may or may
		not be copied for the child.  If it's heap memory, be sure to
		release it somewhere in the parent, probably in Reaper.

	@return   TID, thread id, as returned by DaemonCore::Create_Thread.
*/

int Create_Thread_With_Data(DataThreadWorkerFunc Worker, DataThreadReaperFunc Reaper, 
	int data_n1 = 0, int data_n2 = 0, void * data_vp = 0);

#define MAX_INHERIT_SOCKS 10
#define MAX_INHERIT_FDS   32

// Prototype to get sinful string.
char const *global_dc_sinful( void );

#endif /* _CONDOR_DAEMON_CORE_H_ */<|MERGE_RESOLUTION|>--- conflicted
+++ resolved
@@ -395,10 +395,7 @@
     OptionalCreateProcessArgs & remap(FilesystemRemap * fsr) { this->_remap = fsr; return *this; }
     OptionalCreateProcessArgs & asHardLimit(long ahl) { this->as_hard_limit = ahl; return *this; }
     OptionalCreateProcessArgs & reaperID(int ri) { this->reaper_id = ri; return *this; }
-<<<<<<< HEAD
-
-=======
->>>>>>> 8d17e796
+
 
     // Special case for usability; may be a bad idea, but allows you to
     // pass the default OptionalCreateProcessArgs and still get the error
