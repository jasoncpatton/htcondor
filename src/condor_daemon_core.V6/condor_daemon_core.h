--- conflicted
+++ resolved
@@ -1774,12 +1774,9 @@
 		bool			call_handler;
 		bool			waiting_for_data;
 		bool			remove_asap;	// remove when being_serviced==false
-<<<<<<< HEAD
 		HandlerType		handler_type;
 		int				servicing_tid;	// tid servicing this socket
-=======
 		bool            is_command_sock;
->>>>>>> 62fa5367
     };
     void              DumpSocketTable(int, const char* = NULL);
     int               maxSocket;  // number of socket handlers to start with
