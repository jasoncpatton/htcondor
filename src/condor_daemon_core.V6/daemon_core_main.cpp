/***************************************************************
 *
 * Copyright (C) 1990-2011, Condor Team, Computer Sciences Department,
 * University of Wisconsin-Madison, WI.
 * 
 * Licensed under the Apache License, Version 2.0 (the "License"); you
 * may not use this file except in compliance with the License.  You may
 * obtain a copy of the License at
 * 
 *    http://www.apache.org/licenses/LICENSE-2.0
 * 
 * Unless required by applicable law or agreed to in writing, software
 * distributed under the License is distributed on an "AS IS" BASIS,
 * WITHOUT WARRANTIES OR CONDITIONS OF ANY KIND, either express or implied.
 * See the License for the specific language governing permissions and
 * limitations under the License.
 *
 ***************************************************************/


#include "condor_common.h"
#include "condor_open.h"
#include "condor_config.h"
#include "util_lib_proto.h"
#include "basename.h"
#include "ipv6_hostname.h"
#include "condor_version.h"
#include "limit.h"
#include "condor_email.h"
#include "sig_install.h"
#include "daemon.h"
#include "condor_debug.h"
#include "condor_distribution.h"
#include "condor_environ.h"
#include "setenv.h"
#include "time_offset.h"
#include "subsystem_info.h"
#include "file_lock.h"
#include "directory.h"
#include "exit.h"
#include "match_prefix.h"
#include "historyFileFinder.h"
#include "store_cred.h"
#include "condor_netaddr.h"
#include "net_string_list.h"
#include "dc_collector.h"
#include "token_utils.h"
#include "condor_scitokens.h"

#include <chrono>
#include <sstream>
#include <algorithm>

#ifdef LINUX
#include <sys/prctl.h>
#endif

#include "condor_auth_passwd.h"
#include "condor_auth_ssl.h"
#include "authentication.h"

#define _NO_EXTERN_DAEMON_CORE 1	
#include "condor_daemon_core.h"
#include "classad/classadCache.h"

#ifdef WIN32
#include "exception_handling.WINDOWS.h"
#endif

#if defined(HAVE_EXT_SCITOKENS)
#include <scitokens/scitokens.h>
#endif

// Externs to Globals
extern DLL_IMPORT_MAGIC char **environ;


// External protos
void (*dc_main_init)(int argc, char *argv[]) = NULL;	// old main
void (*dc_main_config)() = NULL;
void (*dc_main_shutdown_fast)() = NULL;
void (*dc_main_shutdown_graceful)() = NULL;
void (*dc_main_pre_dc_init)(int argc, char *argv[]) = NULL;
void (*dc_main_pre_command_sock_init)() = NULL;

// Internal protos
void dc_reconfig();
void dc_config_auth();       // Configuring GSI (and maybe other) authentication related stuff
int handle_fetch_log_history(ReliSock *s, char *name);
int handle_fetch_log_history_dir(ReliSock *s, char *name);
int handle_fetch_log_history_purge(ReliSock *s);

// Globals
int		Foreground = 1;		// run in foreground by default (condor_master will change this before calling dc_main)
char *_condor_myServiceName;		// name of service on Win32 (argv[0] from SCM)
DaemonCore*	daemonCore;

// Statics (e.g. global only to this file)
static	char*	myFullName;		// set to the full path to ourselves
static const char*	myName;			// set to basename(argv[0])
static	char*	logDir = NULL;
static	char*	pidFile = NULL;
static	char*	addrFile[2] = { NULL, NULL };
static	char*	logAppend = NULL;

static int Termlog = 0;	//Replacing the Termlog in dprintf for daemons that use it

static char *core_dir = NULL;
static char *core_name = NULL;

int condor_main_argc;
char **condor_main_argv;
time_t daemon_stop_time;

/* ODBC object */
//extern ODBC *DBObj;

#ifdef WIN32
int line_where_service_stopped = 0;
#endif
bool	DynamicDirs = false;

// runfor is non-zero if the -r command-line option is specified. 
// It is specified to tell a daemon to kill itself after runfor minutes.
// Currently, it is only used for the master, and it is specified for 
// glide-in jobs that know that they can only run for a certain amount
// of time. Glide-in will tell the master to kill itself a minute before 
// it needs to quit, and it will kill the other daemons. 
// 
// The master will check this global variable and set an environment
// variable to inform the children how much time they have left to run. 
// This will mainly be used by the startd, which will advertise how much
// time it has left before it exits. This can be used by a job's requirements
// so that it can decide if it should run at a particular machine or not. 
int runfor = 0; //allow cmd line option to exit after *runfor* minutes

// This flag tells daemoncore whether to do the authorization initialization.
// It can be set to false by calling the DC_Skip_Auth_Init() function.
static bool doAuthInit = true;

// This flag tells daemoncore whether to do the core limit initialization.
// It can be set to false by calling the DC_Skip_Core_Init() function.
static bool doCoreInit = true;


	// Right now, the default ID is simply the empty string.
const std::string DCTokenRequester::default_identity = "";

namespace {

class TokenRequest : public Service {
public:

	enum class State {
		Pending,
		Successful,
		Failed,
		Expired
	};

	TokenRequest(const std::string &requester_identity,
			const std::string &requested_identity,
			const std::string &peer_location,
			const std::vector<std::string> &authz_bounding_set,
			int lifetime, const std::string &client_id,
			const std::string &request_id)
	:
		m_lifetime(lifetime),
		m_requested_identity(requested_identity),
		m_requester_identity(requester_identity),
		m_peer_location(peer_location),
		m_authz_bounding_set(authz_bounding_set),
		m_client_id(client_id),
		m_request_id(request_id)
	{
		m_request_time = time(NULL);
	}

	std::string getPublicString() const {
		std::stringstream ss;
		std::string bounding_set_info = "<none>";
		if (!m_authz_bounding_set.empty()) {
			std::stringstream ss2;
			bool first = true;
			for (const auto &authz : m_authz_bounding_set) {
				if (first) {first = false;}
				else {ss2 << ",";}
				ss2 << authz;
			}
			bounding_set_info = ss2.str();
		}
		ss << "[requested_id = " << m_requested_identity
			<< "; requester_id = " << m_requester_identity
			<< "; peer_location = " << m_peer_location
			<< "; m_authz_bounding_set = " << bounding_set_info
			<< "]";
		return ss.str();
	}

	void setToken(const std::string &token) {
		m_token = token;
			// Ensure the token expires 60s after it is made.
		m_lifetime = time(NULL) - m_request_time + 60;
		m_state = State::Successful;
	}

	void setFailed() {m_state = State::Failed;}

	void setExpired() {
		if (m_state == State::Pending) {
			m_state = State::Expired;
		}
	}

	const std::string &getToken() const {return m_token;}

	const std::string &getClientId() const {return m_client_id;}

	State getState() const {return m_state;}

	bool isExpiredAt(time_t now, time_t max_lifetime) const {return m_request_time + max_lifetime < now;}

	const std::vector<std::string> &getBoundingSet() const {return m_authz_bounding_set;}

	time_t getLifetime() const {return m_lifetime;}

	const std::string &getRequestedIdentity() const {return m_requested_identity;}

	const std::string &getRequesterIdentity() const {return m_requester_identity;}

	const std::string &getPeerLocation() const {return m_peer_location;}

	const std::string &getRequestId() const {return m_request_id;}

	bool static ShouldAutoApprove(const TokenRequest &token_request, time_t now,
		std::string &rule_text)
	{

			// Only auto-approve requests for the condor identity.
		if (strncmp(token_request.getRequestedIdentity().c_str(), "condor@", 7)) {
			return false;
		}
			// All auto-approve requests must have a bounding set to limit auth.
		if (!token_request.getBoundingSet().size()) {
			return false;
		}
			// Only auto-approve requests from daemons that automatically ask for one.
		for (const auto &authz : token_request.getBoundingSet()) {
			if ((authz != "ADVERTISE_SCHEDD") && (authz != "ADVERTISE_STARTD") && (authz != "ADVERTISE_MASTER")) {
				return false;
			}
		}
			// Only auto-approve requests that aren't pending.
		if (token_request.getState() != State::Pending) {
			dprintf(D_SECURITY|D_FULLDEBUG, "Cannot auto-approve request"
				" because it is pending.\n");
			return false;
		}
			// Only auto-approve requests that haven't expired.
		if (now > (token_request.m_request_time + \
				(token_request.m_lifetime < 0 ?
				86400 * 365 : token_request.m_lifetime))) {
			dprintf(D_SECURITY|D_FULLDEBUG, "Cannot auto-approve request"
				" because it is expired (token was requested at %ld"
				"; lifetime is %ld; now is %ld).\n",
				token_request.m_request_time,
				token_request.m_lifetime, now);
			return false;
		}

		auto peer_location = token_request.getPeerLocation();
		dprintf(D_FULLDEBUG|D_SECURITY, "Evaluating request against %lu rules.\n", m_approval_rules.size());
		for (auto &rule : m_approval_rules) {
			if (!rule.m_approval_netblock->find_matches_withnetwork(
					peer_location.c_str(), nullptr)) {
				char * netblock = rule.m_approval_netblock->print_to_string();
				dprintf(D_FULLDEBUG|D_SECURITY, "Cannot auto-approve request;"
					" peer %s does not match netblock %s.\n",
					peer_location.c_str(),
					netblock);
				free(netblock);
				continue;
			}
			if (token_request.m_request_time > rule.m_expiry_time) {
				dprintf(D_SECURITY|D_FULLDEBUG, "Cannot auto-approve request"
					" because request time (%ld) is after rule expiration (%ld).\n",
					token_request.m_request_time, rule.m_expiry_time);
				continue;
			}
				// Approve requests that came in up to 60s before the
				// auto-approval rule was installed.
			if (token_request.m_request_time < rule.m_issue_time - 60) {
				dprintf(D_SECURITY|D_FULLDEBUG, "Cannot auto-approve request"
					" because it is too old");
				continue;
			}
			std::unique_ptr<char> netblock(rule.m_approval_netblock->print_to_string());
			std::stringstream ss;
			ss << "[netblock = " << netblock.get() << "; lifetime_left = "
				<< (rule.m_expiry_time - now) << "]";
			rule_text = ss.str();
			return true;
		}
		return false;
	}

	static bool addApprovalRule(std::string netblock, time_t lifetime, CondorError & error ) {
		if( lifetime <= 0 ) {
			error.push( "DAEMON", -1, "Auto-approval rule lifetimes must be greater than zero." );
			return false;
		}

		condor_netaddr na;
		if(! na.from_net_string(netblock.c_str())) {
			error.push( "DAEMON", -2, "Auto-approval rule netblock invalid." );
			return false;
		}

		m_approval_rules.emplace_back();
		auto &rule = m_approval_rules.back();
		rule.m_approval_netblock.reset(new NetStringList(netblock.c_str()));
		rule.m_issue_time = time(NULL);
		rule.m_expiry_time = rule.m_issue_time + lifetime;
		return true;
	}

	static void clearApprovalRules() {m_approval_rules.clear();}

	static void cleanupApprovalRules() {
		auto now = time(NULL);
		m_approval_rules.erase(
			std::remove_if(m_approval_rules.begin(), m_approval_rules.end(),
				[=](const ApprovalRule &rule) {return rule.m_expiry_time < now;}),
			m_approval_rules.end()
		);
	}

		// Callbacks for collector updates; determine whether a token request would be useful!
	static void
	daemonUpdateCallback(bool success, Sock *sock, CondorError *, const std::string &trust_domain, bool should_try_token_request, void *miscdata) {
		if (success || !should_try_token_request || !sock) return;

		auto data = reinterpret_cast<DCTokenRequester::DCTokenRequesterData*>(miscdata);
		if (!data) {
			return;
		}

			// Avoiding requesting tokens for already-pending requests.
		for (const auto &pending_request : m_token_requests) {
			if (pending_request.m_identity != data->m_identity) {
				continue;
			}
			if (pending_request.m_trust_domain == trust_domain) {
<<<<<<< HEAD
=======
				delete data;	// deallocate this duplicated request to avoid leak
>>>>>>> e1807641
				return;
			}
		}

		dprintf(D_ALWAYS, "Collector update failed; will try to get a token request for trust domain %s"
			", identity %s.\n", trust_domain.c_str(),
			data->m_identity == DCTokenRequester::default_identity ?
				"(default)" : data->m_identity.c_str());
		m_token_requests.emplace_back();
		auto &back = m_token_requests.back();
		back.m_identity = data->m_identity;
		back.m_trust_domain = trust_domain;
		back.m_authz_name = data->m_authz_name;
		back.m_daemon.reset(new DCCollector(data->m_addr.c_str()));
		back.m_daemon->setOwner(data->m_identity);
			// Unprivileged requests can only use SSL or TOKEN.
		if (data->m_identity != DCTokenRequester::default_identity) {
			back.m_daemon->setAuthenticationMethods({"SSL", "TOKEN"});
		}
		back.m_callback_fn = &DCTokenRequester::tokenRequestCallback;
		back.m_callback_data = data;

		if (m_token_requests_tid == -1) {
			m_token_requests_tid = daemonCore->Register_Timer( 0,
			(TimerHandler)&TokenRequest::tryTokenRequests,
			"TokenRequest::tryTokenRequests" );
		}

	}

	static void
	clearTokenRequests() {m_token_requests.clear();}

private:
	struct PendingRequest {
			// Request ID sent to the remote server.
		std::string m_request_id;
			// My auto-generated client ID; an empty
			// client ID indicates the token request has not
			// been sent to the remote daemon yet.
		std::string m_client_id;
			// Identity requested for this token
		std::string m_identity;
		std::string m_trust_domain;
			// Authorization level name
		std::string m_authz_name;
		std::unique_ptr<Daemon> m_daemon{nullptr};
		RequestCallbackFn *m_callback_fn{nullptr};
			// Callback data must be guaranteed to outlive the request;
			// borrowed reference.
		void *m_callback_data{nullptr};
	};

	static void
	tryTokenRequests() {
		bool should_reschedule = false;
		dprintf(D_SECURITY|D_FULLDEBUG, "There are %lu token requests remaining.\n",
		m_token_requests.size());
		for (auto & request : m_token_requests)
		{
			should_reschedule |= tryTokenRequest(request);
		}
		if (should_reschedule) {
			daemonCore->Reset_Timer(m_token_requests_tid, 5, 1);
			dprintf(D_SECURITY|D_FULLDEBUG, "Will reschedule another poll of requests.\n");
		} else {
			daemonCore->Cancel_Timer(m_token_requests_tid);
			m_token_requests_tid = -1;
		}
		m_token_requests.erase(
				std::remove_if(
					m_token_requests.begin(),
					m_token_requests.end(),
					[](const PendingRequest &req) {return req.m_client_id.empty();}),
				m_token_requests.end()
				);
	};

	static bool
	tryTokenRequest(PendingRequest &req) {
		std::string subsys_name = get_mySubSystemName();

		dprintf(D_SECURITY, "Trying token request to remote host %s for user %s.\n",
			req.m_daemon->name() ? req.m_daemon->name() : req.m_daemon->addr(),
			req.m_identity == DCTokenRequester::default_identity ? "(default)" : req.m_identity.c_str());
		if (!req.m_daemon) {
			dprintf(D_FAILURE, "Logic error!  Token request without associated daemon.\n");
			return false;
		}
		std::string token;
		if (req.m_client_id.empty()) {
			req.m_request_id = "";
			req.m_client_id = htcondor::generate_client_id();

			std::string request_id;
			std::vector<std::string> authz_list;
			authz_list.push_back(req.m_authz_name);
			int lifetime = -1;
			CondorError err;
			if (!req.m_daemon->startTokenRequest(req.m_identity, authz_list, lifetime,
				req.m_client_id, token, request_id, &err))
			{
				dprintf(D_ALWAYS, "Failed to request a new token: %s\n", err.getFullText().c_str());
				req.m_client_id = "";
				(*req.m_callback_fn)(false, req.m_callback_data);
				return false;
			}
			if (token.empty()) {
				req.m_request_id = request_id;
				dprintf(D_ALWAYS, "Token requested; please ask collector %s admin to approve request ID %s.\n", req.m_daemon->name(), request_id.c_str());
				return true;
			} else {
				dprintf(D_ALWAYS, "Token request auto-approved.\n");
				Condor_Auth_Passwd::retry_token_search();
				daemonCore->getSecMan()->reconfig();
				(*req.m_callback_fn)(true, req.m_callback_data);
				req.m_client_id = "";
			}
		} else {
			CondorError err;
			if (!req.m_daemon->finishTokenRequest(req.m_client_id, req.m_request_id, token, &err)) {
				dprintf(D_ALWAYS, "Failed to retrieve a new token: %s\n", err.getFullText().c_str());
				req.m_client_id = "";
				(*req.m_callback_fn)(false, req.m_callback_data);
				return false;
			}
			if (token.empty()) {
				dprintf(D_FULLDEBUG|D_SECURITY, "Token request not approved; will retry in 5 seconds.\n");
				dprintf(D_ALWAYS, "Token requested not yet approved; please ask collector %s admin to approve request ID %s.\n", req.m_daemon->name(), req.m_request_id.c_str());
				return true;
			} else {
				dprintf(D_ALWAYS, "Token request approved.\n");
					// Flush the cached result of the token search.
				Condor_Auth_Passwd::retry_token_search();
					// Flush out the security sessions; will need to force a re-auth.
				auto sec_man = daemonCore->getSecMan();
				sec_man->reconfig();
				if (!req.m_identity.empty()) {
					std::string orig_tag = sec_man->getTag();
					sec_man->setTag(req.m_identity);
					sec_man->invalidateAllCache();
					sec_man->setTag(orig_tag);
				} else {
					sec_man->invalidateAllCache();
				}
					// Invoke the daemon-provided callback to do daemon-specific cleanups.
				(*req.m_callback_fn)(true, req.m_callback_data);
			}
			req.m_client_id = "";
		}
		if (!token.empty()) {
			htcondor::write_out_token(subsys_name + "_auto_generated_token", token, req.m_identity);
		}
		return false;
	}

	// The initial state of a request should always be pending.
	State m_state{State::Pending};

	// Initialize these to known-bogus values out of an abundance of caution.
	time_t m_request_time{-1};
	time_t m_lifetime{-1};

	std::string m_requested_identity;
	std::string m_requester_identity;
	std::string m_peer_location;
	std::vector<std::string> m_authz_bounding_set;
	std::string m_client_id;
        std::string m_request_id;
	std::string m_token;

	struct ApprovalRule
	{
		std::unique_ptr<NetStringList> m_approval_netblock;
		time_t m_issue_time;
		time_t m_expiry_time;
	};

	static std::vector<ApprovalRule> m_approval_rules;

	static std::vector<PendingRequest> m_token_requests;
	static int m_token_requests_tid;
};


int TokenRequest::m_token_requests_tid{-1};


std::vector<TokenRequest::ApprovalRule> TokenRequest::m_approval_rules;

std::vector<TokenRequest::PendingRequest> TokenRequest::m_token_requests;

typedef std::unordered_map<int, std::unique_ptr<TokenRequest>> TokenMap;

TokenMap g_request_map;

class RequestRateLimiter {
public:
	RequestRateLimiter(unsigned rate_limit)
	: m_rate_limit(rate_limit),
	m_last_update(std::chrono::steady_clock::now())
	{
		classy_counted_ptr<stats_ema_config> ema_config(new stats_ema_config);
		ema_config->add(10, "10s");
		m_request_rate.ConfigureEMAHorizons(ema_config);
		m_request_rate.recent_start_time = std::chrono::duration_cast<std::chrono::seconds>(std::chrono::steady_clock::now().time_since_epoch()).count();
		m_request_rate.Update(m_request_rate.recent_start_time);
	}

	RequestRateLimiter(const RequestRateLimiter &) = delete;

	bool AllowIncomingRequest() {
		auto now = std::chrono::steady_clock::now();
		m_request_rate += 1;
		auto duration = m_last_update - now;
		auto seconds_elapsed = std::chrono::duration_cast<std::chrono::seconds>(duration).count();
		if (seconds_elapsed > 0) {
			auto since_epoch = now.time_since_epoch();
			m_request_rate.Update(std::chrono::duration_cast<std::chrono::seconds>(since_epoch).count());
			m_recent_rate = m_request_rate.EMAValue("10s");
			m_last_update = now;
		}
		return (m_rate_limit <= 0) || (m_recent_rate <= m_rate_limit);
	}

	void SetLimit(unsigned rate_limit) {m_rate_limit = rate_limit;}

private:

	double m_rate_limit{0};
	double m_recent_rate{0};
	std::chrono::steady_clock::time_point m_last_update;
	stats_entry_sum_ema_rate<uint64_t> m_request_rate;
};

	// We allow 60 seconds for the remote side to pick up the result.
	// During that time, an attacker can try to brute-force the request ID.
	// This is a variant of the birthday paradox: what's the likelihood of
	// N random selections out of D options being the same as your selection?
	// Turns out, the answer is 1 - ((D-1)/D) ^ N.  Setting D = 9999999 and
	// N = 60*10, there is a 0.006% chance of a determined attacker guessing
	// a 7-digit number
RequestRateLimiter g_request_limit(10);

void cleanup_request_map() {
	std::vector<int> requests_to_delete;
	auto now = time(NULL);
	auto lifetime = param_integer("SEC_TOKEN_REQUEST_LIFETIME", 3600);
	auto max_lifetime = lifetime + 3600;

	for (auto &entry : g_request_map) {
		if (entry.second->isExpiredAt(now, lifetime)) {
			entry.second->setExpired();
			dprintf(D_SECURITY|D_FULLDEBUG, "Request %d has expired.\n", entry.first);
		}
		if (entry.second->isExpiredAt(now, max_lifetime)) {
			requests_to_delete.push_back(entry.first);
		}
	}
	for (auto request : requests_to_delete) {
		dprintf(D_SECURITY|D_FULLDEBUG, "Cleaning up request %d.\n", request);
		auto iter = g_request_map.find(request);
		if (iter != g_request_map.end()) {
			g_request_map.erase(iter);
		}
	}

	TokenRequest::cleanupApprovalRules();
}

}


void*
DCTokenRequester::createCallbackData(const std::string &daemon_addr, const std::string &identity,
	const std::string &authz_name)
{
	DCTokenRequesterData *data = new DCTokenRequesterData();
	data->m_addr = daemon_addr;
	data->m_identity = identity;
	data->m_authz_name = authz_name;
	data->m_callback_fn = m_callback;
	data->m_callback_data = m_callback_data;

	return data;
}


void
DCTokenRequester::tokenRequestCallback(bool success, void *miscdata)
{
	auto data = reinterpret_cast<DCTokenRequester::DCTokenRequesterData *>(miscdata);
	std::unique_ptr<DCTokenRequester::DCTokenRequesterData> data_uptr(data);

	(*data->m_callback_fn)(success, data->m_callback_data);
}


void
DCTokenRequester::daemonUpdateCallback(bool success, Sock *sock, CondorError *errstack, const std::string &trust_domain,
                bool should_try_token_request, void *miscdata)
{
	TokenRequest::daemonUpdateCallback(success, sock, errstack, trust_domain, should_try_token_request, miscdata);
}


#ifndef WIN32
// This function polls our parent process; if it is gone, shutdown.
void
check_parent( )
{
	if ( daemonCore->Is_Pid_Alive( daemonCore->getppid() ) == FALSE ) {
		// our parent is gone!
		dprintf(D_ALWAYS,
			"Our parent process (pid %d) went away; shutting down fast\n",
			daemonCore->getppid());
		daemonCore->Send_Signal( daemonCore->getpid(), SIGQUIT ); // SIGQUIT means shutdown fast
	}
}
#endif

// This function clears expired sessions from the cache
void
check_session_cache( )
{
	daemonCore->getSecMan()->invalidateExpiredCache();
}

bool global_dc_set_cookie(int len, unsigned char* data) {
	if (daemonCore) {
		return daemonCore->set_cookie(len, data);
	} else {
		return false;
	}
}

bool global_dc_get_cookie(int &len, unsigned char* &data) {
	if (daemonCore) {
		return daemonCore->get_cookie(len, data);
	} else {
		return false;
	}
}

void
handle_cookie_refresh( )
{
	unsigned char randomjunk[256];
	char symbols[16] = { '0', '1', '2', '3', '4', '5', '6', '7',
		'8', '9', 'A', 'B', 'C', 'D', 'E', 'F' };
	for (int i = 0; i < 128; i++) {
		randomjunk[i] = symbols[rand() % 16];
	}
	
	// good ol null terminator
	randomjunk[127] = 0;

	global_dc_set_cookie (128, randomjunk);	
}

char const* global_dc_sinful() {
	if (daemonCore) {
		return daemonCore->InfoCommandSinfulString();
	} else {
		return NULL;
	}
}

void clean_files()
{
		// If we created a pid file, remove it.
	if( pidFile ) {
		if( unlink(pidFile) < 0 ) {
			dprintf( D_ALWAYS, 
					 "DaemonCore: ERROR: Can't delete pid file %s\n",
					 pidFile );
		} else {
			if( IsDebugVerbose( D_DAEMONCORE ) ) {
				dprintf( D_DAEMONCORE, "Removed pid file %s\n", pidFile );
			}
		}
	}

	for (int i=0; i<2; i++) {
		if( addrFile[i] ) {
			if( unlink(addrFile[i]) < 0 ) {
				dprintf( D_ALWAYS,
						 "DaemonCore: ERROR: Can't delete address file %s\n",
						 addrFile[i] );
			} else {
				if( IsDebugVerbose( D_DAEMONCORE ) ) {
					dprintf( D_DAEMONCORE, "Removed address file %s\n",
							 addrFile[i] );
				}
			}
				// Since we param()'ed for this, we need to free it now.
			free( addrFile[i] );
		}
	}
	
	if(daemonCore) {
		if( daemonCore->localAdFile ) {
			if( unlink(daemonCore->localAdFile) < 0 ) {
				dprintf( D_ALWAYS, 
						 "DaemonCore: ERROR: Can't delete classad file %s\n",
						 daemonCore->localAdFile );
			} else {
				if( IsDebugVerbose( D_DAEMONCORE ) ) {
					dprintf( D_DAEMONCORE, "Removed local classad file %s\n", 
							 daemonCore->localAdFile );
				}
			}
			free( daemonCore->localAdFile );
			daemonCore->localAdFile = NULL;
		}
	}

}


// All daemons call this function when they want daemonCore to really
// exit.  Put any daemon-wide shutdown code in here.   
void
DC_Exit( int status, const char *shutdown_program )
{
		// First, delete any files we might have created, like the
		// address file or the pid file.
	clean_files();

#ifdef LINUX
		// Remove any keys stored in the kernel (for ecryptfs)
	FilesystemRemap::EcryptfsUnlinkKeys();
#endif

		// See if this daemon wants to be restarted (true by
		// default).  If so, use the given status.  Otherwise, use the
		// special code to tell our parent not to restart us.
	int exit_status;
	if (daemonCore == NULL || daemonCore->wantsRestart()) {
		exit_status = status;
	}
	else {
		exit_status = DAEMON_NO_RESTART;
	}

#ifndef WIN32
	// unregister our signal handlers in case some 3rd-party lib
	// was masking signals on us...no late arrivals
	install_sig_handler(SIGCHLD,SIG_DFL);
	install_sig_handler(SIGHUP,SIG_DFL);
	install_sig_handler(SIGTERM,SIG_DFL);
	install_sig_handler(SIGQUIT,SIG_DFL);
	install_sig_handler(SIGUSR1,SIG_DFL);
	install_sig_handler(SIGUSR2,SIG_DFL);
#endif /* ! WIN32 */

		// Now, delete the daemonCore object, since we allocated it. 
	unsigned long	pid = 0;
	if (daemonCore) {
		pid = daemonCore->getpid( );
		delete daemonCore;
		daemonCore = NULL;
	}

		// Free up the memory from the config hash table, too.
	clear_global_config_table();

		// and deallocate the memory from the passwd_cache (uids.C)
	delete_passwd_cache();

	if ( core_dir ) {
		free( core_dir );
		core_dir = NULL;
	}

	if (core_name) {
		free(core_name);
		core_name = NULL;
	}

		/*
		  Log a message.  We want to do this *AFTER* we delete the
		  daemonCore object and free up other memory, just to make
		  sure we don't hit an EXCEPT() or anything in there and end
		  up exiting with something else after we print this.  all the
		  dprintf() code has already initialized everything it needs
		  to know from the config file, so it's ok that we already
		  cleared out our config hashtable, too.  Derek 2004-11-23
		*/
	if ( shutdown_program ) {
#     if (HAVE_EXECL)
		dprintf( D_ALWAYS, "**** %s (%s_%s) pid %lu EXITING BY EXECING %s\n",
				 myName, myDistro->Get(), get_mySubSystem()->getName(), pid,
				 shutdown_program );
		priv_state p = set_root_priv( );
		int exec_status = execl( shutdown_program, shutdown_program, NULL );
		set_priv( p );
		dprintf( D_ALWAYS, "**** execl() FAILED %d %d %s\n",
				 exec_status, errno, strerror(errno) );
#     elif defined(WIN32)
		dprintf( D_ALWAYS,
				 "**** %s (%s_%s) pid %lu EXECING SHUTDOWN PROGRAM %s\n",
				 myName, myDistro->Get(), get_mySubSystem()->getName(), pid,
				 shutdown_program );
		priv_state p = set_root_priv( );
		int exec_status = execl( shutdown_program, shutdown_program, NULL );
		set_priv( p );
		if ( exec_status ) {
			dprintf( D_ALWAYS, "**** _execl() FAILED %d %d %s\n",
					 exec_status, errno, strerror(errno) );
		}
#     else
		dprintf( D_ALWAYS, "**** execl() not available on this system\n" );
#     endif
	}
	dprintf( D_ALWAYS, "**** %s (%s_%s) pid %lu EXITING WITH STATUS %d\n",
			 myName, myDistro->Get(), get_mySubSystem()->getName(), pid,
			 exit_status );

		// Finally, exit with the appropriate status.
	exit( exit_status );
}


void
DC_Skip_Auth_Init()
{
	doAuthInit = false;
}

void
DC_Skip_Core_Init()
{
	doCoreInit = false;
}

static void
kill_daemon_ad_file()
{
	MyString param_name;
	param_name.formatstr( "%s_DAEMON_AD_FILE", get_mySubSystem()->getName() );
	char *ad_file = param(param_name.Value());
	if( !ad_file ) {
		return;
	}

	MSC_SUPPRESS_WARNING_FOREVER(6031) // return value of unlink ignored.
	unlink(ad_file);

	free(ad_file);
}

void
drop_addr_file()
{
	FILE	*ADDR_FILE;
	char	addr_file[100];
	const char* addr[2];

	// build up a prefix as LOCALNAME.SUBSYSTEM or just SUBSYSTEM if no localname
	// that way, daemons that have a localname will never stomp the address file of the
	// primary daemon of that subsys unless explicitly told to do so.
	MyString prefix(get_mySubSystem()->getLocalName());
	if ( ! prefix.empty()) { prefix += "."; }
	prefix += get_mySubSystem()->getName();

	// Fill in addrFile[0] and addr[0] with info about regular command port
	sprintf( addr_file, "%s_ADDRESS_FILE", prefix.Value() );
	if( addrFile[0] ) {
		free( addrFile[0] );
	}
	addrFile[0] = param( addr_file );
		// Always prefer the local, private address if possible.
	addr[0] = daemonCore->privateNetworkIpAddr();
	if (!addr[0]) {
			// And if not, fall back to the public.
		addr[0] = daemonCore->publicNetworkIpAddr();
	}

	// Fill in addrFile[1] and addr[1] with info about superuser command port
	sprintf( addr_file, "%s_SUPER_ADDRESS_FILE", prefix.Value() );
	if( addrFile[1] ) {
		free( addrFile[1] );
	}
	addrFile[1] = param( addr_file );
	addr[1] = daemonCore->superUserNetworkIpAddr();

	for (int i=0; i<2; i++) {
		if( addrFile[i] ) {
			MyString newAddrFile;
			newAddrFile.formatstr("%s.new",addrFile[i]);
			if( (ADDR_FILE = safe_fopen_wrapper_follow(newAddrFile.Value(), "w")) ) {
				fprintf( ADDR_FILE, "%s\n", addr[i] );
				fprintf( ADDR_FILE, "%s\n", CondorVersion() );
				fprintf( ADDR_FILE, "%s\n", CondorPlatform() );
				fclose( ADDR_FILE );
				if( rotate_file(newAddrFile.Value(),addrFile[i])!=0 ) {
					dprintf( D_ALWAYS,
							 "DaemonCore: ERROR: failed to rotate %s to %s\n",
							 newAddrFile.Value(),
							 addrFile[i]);
				}
			} else {
				dprintf( D_ALWAYS,
						 "DaemonCore: ERROR: Can't open address file %s\n",
						 newAddrFile.Value() );
			}
		}
	}	// end of for loop
}

void
drop_pid_file() 
{
	FILE	*PID_FILE;

	if( !pidFile ) {
			// There's no file, just return
		return;
	}

	if( (PID_FILE = safe_fopen_wrapper_follow(pidFile, "w")) ) {
		fprintf( PID_FILE, "%lu\n", 
				 (unsigned long)daemonCore->getpid() ); 
		fclose( PID_FILE );
	} else {
		dprintf( D_ALWAYS,
				 "DaemonCore: ERROR: Can't open pid file %s\n",
				 pidFile );
	}
}


void
do_kill() 
{
#ifndef WIN32
	FILE	*PID_FILE;
	pid_t 	pid = 0;
	unsigned long tmp_ul_int = 0;
	char	*log, *tmp;

	if( !pidFile ) {
		fprintf( stderr, 
				 "DaemonCore: ERROR: no pidfile specified for -kill\n" );
		exit( 1 );
	}
	if( pidFile[0] != '/' ) {
			// There's no absolute path, append the LOG directory
		if( (log = param("LOG")) ) {
			tmp = (char*)malloc( (strlen(log) + strlen(pidFile) + 2) * 
								 sizeof(char) );
			sprintf( tmp, "%s/%s", log, pidFile );
			free( log );
			pidFile = tmp;
		}
	}
	if( (PID_FILE = safe_fopen_wrapper_follow(pidFile, "r")) ) {
		if (fscanf( PID_FILE, "%lu", &tmp_ul_int ) != 1) {
			fprintf( stderr, "DaemonCore: ERROR: fscanf failed processing pid file %s\n",
					 pidFile );
			exit( 1 );
		}
		pid = (pid_t)tmp_ul_int;
		fclose( PID_FILE );
	} else {
		fprintf( stderr, 
				 "DaemonCore: ERROR: Can't open pid file %s for reading\n",
				 pidFile );
		exit( 1 );
	}
	if( pid > 0 ) {
			// We have a valid pid, try to kill it.
		if( kill(pid, SIGTERM) < 0 ) {
			fprintf( stderr, 
					 "DaemonCore: ERROR: can't send SIGTERM to pid (%lu)\n",  
					 (unsigned long)pid );
			fprintf( stderr, 
					 "\terrno: %d (%s)\n", errno, strerror(errno) );
			exit( 1 );
		} 
			// kill worked, now, make sure the thing is gone.  Keep
			// trying to send signal 0 (test signal) to the process
			// until that fails.  
		while( kill(pid, 0) == 0 ) {
			sleep( 3 );
		}
			// Everything's cool, exit normally.
		exit( 0 );
	} else {  	// Invalid pid
		fprintf( stderr, 
				 "DaemonCore: ERROR: pid (%lu) in pid file (%s) is invalid.\n",
				 (unsigned long)pid, pidFile );	
		exit( 1 );
	}
#endif  // of ifndef WIN32
}


// Create the directory we were given, with extra error checking.  
void
make_dir( const char* logdir )
{
	mode_t mode = S_IRWXU | S_IRWXG | S_IRWXO;
	struct stat stats;
	if( stat(logdir, &stats) >= 0 ) {
		if( ! S_ISDIR(stats.st_mode) ) {
			fprintf( stderr, 
					 "DaemonCore: ERROR: %s exists and is not a directory.\n", 
					 logdir );
			exit( 1 );
		}
	} else {
		if( mkdir(logdir, mode) < 0 ) {
			fprintf( stderr, 
					 "DaemonCore: ERROR: can't create directory %s\n", 
					 logdir );
			fprintf( stderr, 
					 "\terrno: %d (%s)\n", errno, strerror(errno) );
			exit( 1 );
		}
	}
}


// Set our log directory in our config hash table, and create it.
void
set_log_dir()
{
	if( !logDir ) {
		return;
	}
	config_insert( "LOG", logDir );
	make_dir( logDir );
}


void
handle_log_append( char* append_str )
{
	if( ! append_str ) {
		return;
	}
	char *tmp1, *tmp2;
	char buf[100];
	sprintf( buf, "%s_LOG", get_mySubSystem()->getName() );
	if( !(tmp1 = param(buf)) ) { 
		EXCEPT( "%s not defined!", buf );
	}
	tmp2 = (char*)malloc( (strlen(tmp1) + strlen(append_str) + 2)
						  * sizeof(char) );
	if( !tmp2 ) {	
		EXCEPT( "Out of memory!" );
	}
	sprintf( tmp2, "%s.%s", tmp1, append_str );
	config_insert( buf, tmp2 );
	free( tmp1 );

	if (get_mySubSystem()->getLocalName()) {
		std::string fullParamName;
		fullParamName.append(get_mySubSystem()->getLocalName());
		fullParamName.append(".");
		fullParamName.append(get_mySubSystem()->getName());
		fullParamName.append("_LOG");

		config_insert( fullParamName.c_str(), tmp2 );
	}
	free( tmp2 );
}


void
dc_touch_log_file( )
{
	dprintf_touch_log();

	daemonCore->Register_Timer( param_integer( "TOUCH_LOG_INTERVAL", 60 ),
				dc_touch_log_file, "dc_touch_log_file" );
}

void
dc_touch_lock_files( )
{
	priv_state p;

	// For any outstanding lock objects that are associated with the real lock
	// file, update their timestamps. Do it as Condor, and ignore files that we
	// don't have permissions to alter. This allows things like the Instance
	// lock to be updated, but doesn't update things like the job event log.

	// do this here to make the priv switching operations fast in the 
	// FileLock Object.
	p = set_condor_priv();

	FileLock::updateAllLockTimestamps();

	set_priv(p);

	// reset the timer for next incarnation of the update.
	daemonCore->Register_Timer(
		param_integer("LOCK_FILE_UPDATE_INTERVAL", 3600 * 8, 60, INT_MAX),
		dc_touch_lock_files, "dc_touch_lock_files" );
}


void
set_dynamic_dir( const char* param_name, const char* append_str )
{
	std::string val;
	MyString newdir;

	if( !param( val, param_name ) ) {
			// nothing to do
		return;
	}

		// First, create the new name.
	newdir.formatstr( "%s.%s", val.c_str(), append_str );
	
		// Next, try to create the given directory, if it doesn't
		// already exist.
	make_dir( newdir.Value() );

		// Now, set our own config hashtable entry so we start using
		// this new directory.
	config_insert( param_name, newdir.Value() );

	// Finally, insert the _condor_<param_name> environment
	// variable, so our children get the right configuration.
	MyString env_str( "_" );
	env_str += myDistro->Get();
	env_str += "_";
	env_str += param_name;
	env_str += "=";
	env_str += newdir;
	char *env_cstr = strdup( env_str.Value() );
	if( SetEnv(env_cstr) != TRUE ) {
		fprintf( stderr, "ERROR: Can't add %s to the environment!\n", 
				 env_cstr );
		free(env_cstr);
		exit( 4 );
	}
	free(env_cstr);
}


void
handle_dynamic_dirs()
{
		// We want the log, spool and execute directory of ourselves
		// and our children to have our pid appended to them.  If the
		// directories aren't there, we should create them, as Condor,
		// if possible.
	if( ! DynamicDirs ) {
		return;
	}

		// if the master is restarting, it already has the changes in
		// the environment and we don't want to append yet another suffix,
		// so bail out if we find our sentinel.
	if(param_boolean("ALREADY_CREATED_LOCAL_DYNAMIC_DIRECTORIES", false)) {
		return;
	}

	int mypid = daemonCore->getpid();
	char buf[256];
	// TODO: Picking IPv4 arbitrarily.
	sprintf( buf, "%s-%d", get_local_ipaddr(CP_IPV4).to_ip_string().Value(), mypid );

	dprintf(D_DAEMONCORE | D_VERBOSE, "Using dynamic directories with suffix: %s\n", buf);
	set_dynamic_dir( "LOG", buf );
	set_dynamic_dir( "SPOOL", buf );
	set_dynamic_dir( "EXECUTE", buf );

		// Final, evil hack.  Set the _condor_STARTD_NAME environment
		// variable, so that the startd will have a unique name. 
	std::string cur_startd_name;
	if(param(cur_startd_name, "STARTD_NAME")) {
		sprintf( buf, "_%s_STARTD_NAME=%d@%s", myDistro->Get(), mypid, cur_startd_name.c_str());
	} else {
		sprintf( buf, "_%s_STARTD_NAME=%d", myDistro->Get(), mypid );
	}

		// insert modified startd name
	dprintf(D_DAEMONCORE | D_VERBOSE, "Using dynamic directories and setting env %s\n", buf);
	char* env_str = strdup( buf );
	if( SetEnv(env_str) != TRUE ) {
		fprintf( stderr, "ERROR: Can't add %s to the environment!\n", 
				 env_str );
		exit( 4 );
	}
	free(env_str);

		// insert sentinel
	char* acldd = strdup("_condor_ALREADY_CREATED_LOCAL_DYNAMIC_DIRECTORIES=TRUE");
	SetEnv(acldd);
	free(acldd);
}

#if defined(UNIX)
void
unix_sig_coredump(int signum, siginfo_t *s_info, void *)
{
	unsigned long log_args[5];
	struct sigaction sa;
	static bool down = false;

	/* It turns out that the abort() call will unblock the sig
		abort signal and allow the handler to be called again. So,
		in a real world case, which led me to write this test,
		glibc decided something was wrong and called abort(),
		then, in this signal handler, we tickled the exact
		thing glibc didn't like in the first place and so it
		called abort() again, leading back to this handler. A
		segmentation fault happened finally when the stack was
		exhausted. This guard is here to prevent that type
		of scenario from happening again with this handler.
		This fixes ticket number #183 in the condor-wiki. NOTE:
		We never set down to false again, because this handler
		is meant to exit() and not return. */

	if (down == true) {
		return;
	}
	down = true;

	// If si_code > 0, then the signal was generated by the kernel,
	// and si_addr will have relevant data.
	// If si_code <= 0, then the signal was generated via kill() or
	// sigqueue(), and si_pid and si_uid will have relevant data.
	// On linux, si_addr and si_pid/si_uid are in a union distinguished
	// by si_code, so values in the non-relevant fields are invalid and
	// should be ignored.
	log_args[0] = signum;
	log_args[1] = s_info->si_code;
	log_args[2] = s_info->si_pid;
	log_args[3] = s_info->si_uid;
	log_args[4] = (unsigned long)s_info->si_addr;
	dprintf_async_safe("Caught signal %0: si_code=%1, si_pid=%2, si_uid=%3, si_addr=0x%x4\n", log_args, 5);

	dprintf_dump_stack();

	// Just in case we're running as condor or a user.
	if ( setuid(0) ) { }
	if ( setgid(0) ) { }

	if (core_dir != NULL) {
		if (chdir(core_dir)) {
			log_args[0] = (unsigned long)core_dir;
			log_args[1] = (unsigned long)errno;
			dprintf_async_safe("Error: chdir(%s0) failed: %1\n", log_args, 3);
		}
	}

#ifdef LINUX
	if ( prctl(PR_SET_DUMPABLE, 1, 0, 0) != 0 ) {
		log_args[0] = (unsigned long)errno;
		dprintf_async_safe("Warning: prctl() failed: errno %0\n", log_args, 1);
	}
#endif
	// It would be a good idea to actually terminate for the same reason.
	sa.sa_handler = SIG_DFL;
	sigemptyset(&sa.sa_mask);
	sa.sa_flags = 0;
	sigaction(signum, &sa, NULL);
	sigprocmask(SIG_SETMASK, &sa.sa_mask, NULL);

	// On linux, raise() calls tgkill() with values for tgid and tid that
	// are cached in memory by glibc. If clone() was previously called with
	// the CLONE_VM flag, glibc sets these cached values to -1. This will
	// cause the tgkill() call in raise() to fail. raise() then returns
	// failure with errno EINVAL.
	// We use clonse() with CLONE_VM in Create_Process() in the schedd to
	// make spawning of child processes more efficient.
	// tgkill() isn't exposed by glibc, but we can call kill() on ourselves
	// to re-raise the signal.
	// There's a possibility that the signal will be delivered to another
	// thread while this thread continues execution. For this case, add a
	// short sleep to prevent _exit() from happening before the signal is.
	// acted upon.
#if defined(LINUX)
	if ( kill(getpid(),signum) != 0) {
#else
	if ( raise(signum) != 0 ) {
#endif
		log_args[0] = (unsigned long)signum;
		log_args[1] = (unsigned long)errno;
		dprintf_async_safe("Error: raise(%0) failed: errno %1\n", log_args, 2);
	}
#if defined(LINUX)
	else {
		sleep(1);
	}
#endif

	// If for whatever reason the second raise doesn't kill us properly, 
	// we shall exit with a non-zero code so if anything depends on us,
	// at least they know there was a problem.
	_exit(JOB_EXCEPTION);
}
#endif


void
install_core_dump_handler()
{
#if defined(UNIX)
		sigset_t fullset;
		sigfillset( &fullset );
		install_sig_action_with_mask(SIGSEGV, &fullset, unix_sig_coredump);
		install_sig_action_with_mask(SIGABRT, &fullset, unix_sig_coredump);
		install_sig_action_with_mask(SIGILL, &fullset, unix_sig_coredump);
		install_sig_action_with_mask(SIGFPE, &fullset, unix_sig_coredump);
		install_sig_action_with_mask(SIGBUS, &fullset, unix_sig_coredump);
#	endif // of if defined(UNIX)
}

void
drop_core_in_log( void )
{
	// chdir to the LOG directory so that if we dump a core
	// it will go there.
	// and on Win32, tell our ExceptionHandler class to drop
	// its pseudo-core file to the LOG directory as well.
	char* ptmp = param("LOG");
	if ( ptmp ) {
		if ( chdir(ptmp) < 0 ) {
#ifdef WIN32
			if (MATCH == strcmpi(get_mySubSystem()->getName(), "KBDD")) {
				dprintf (D_FULLDEBUG, "chdir() to LOG directory failed for KBDD, "
					     "cannot drop core in LOG dir\n");
				free(ptmp);
				return;
			}
#endif
    	EXCEPT("cannot chdir to dir <%s>",ptmp);
		}
	} else {
		dprintf( D_FULLDEBUG, 
				 "No LOG directory specified in config file(s), "
				 "not calling chdir()\n" );
		return;
	}

	if ( core_dir ) {
		free( core_dir );
		core_dir = NULL;
	}
	core_dir = strdup(ptmp);

	// get the name for core files, we need to access this pointer
	// later in the exception handlers, so keep it around in a module static
	// the core dump handler is expected to deal with the case of core_name == NULL
	// by using a default name.
	if (core_name) {
		free(core_name);
		core_name = NULL;
	}
	core_name = param("CORE_FILE_NAME");

	// in some case we need to hook up our own handler to generate
	// core files.
	install_core_dump_handler();

#ifdef WIN32
	{
		// give our Win32 exception handler a filename for the core file
		MyString pseudoCoreFileName;
		formatstr(pseudoCoreFileName,"%s\\%s", ptmp, core_name ? core_name : "core.WIN32");
		g_ExceptionHandler.SetLogFileName(pseudoCoreFileName.c_str());

		// set the path where our Win32 exception handler can find
		// debug symbols
		char *binpath = param("BIN");
		if ( binpath ) {
			SetEnv( "_NT_SYMBOL_PATH", binpath );
			free(binpath);
		}

		// give the handler our pid
		g_ExceptionHandler.SetPID ( daemonCore->getpid () );
	}
#endif
	free(ptmp);
}


// See if we should set the limits on core files.  If the parameter is
// defined, do what it says.  Otherwise, do nothing.
// On NT, if CREATE_CORE_FILES is False, then we will use the
// default NT exception handler which brings up the "Abort or Debug"
// dialog box, etc.  Otherwise, we will just write out a core file
// "summary" in the log directory and not display the dialog.
void
check_core_files()
{
	bool want_set_error_mode = param_boolean_crufty("CREATE_CORE_FILES", true);

#ifndef WIN32
	if( want_set_error_mode ) {
		limit( RLIMIT_CORE, RLIM_INFINITY, CONDOR_SOFT_LIMIT,"max core size" );
	} else {
		limit( RLIMIT_CORE, 0, CONDOR_SOFT_LIMIT,"max core size" );
	}
#endif

#ifdef WIN32
		// Call SetErrorMode so that Win32 "critical errors" and such
		// do not open up a dialog window!
	if ( want_set_error_mode ) {
		::SetErrorMode( 
			SEM_NOGPFAULTERRORBOX | SEM_FAILCRITICALERRORS | SEM_NOOPENFILEERRORBOX );
		g_ExceptionHandler.TurnOn();
	} else {
		::SetErrorMode( 0 );
		g_ExceptionHandler.TurnOff();
	}
#endif

}


static int
handle_off_fast(int, Stream* stream)
{
	if( !stream->end_of_message() ) {
		dprintf( D_ALWAYS, "handle_off_fast: failed to read end of message\n");
		return FALSE;
	}
	if (daemonCore) {
		daemonCore->Send_Signal( daemonCore->getpid(), SIGQUIT );
	}
	return TRUE;
}

	
static int
handle_off_graceful(int, Stream* stream)
{
	if( !stream->end_of_message() ) {
		dprintf( D_ALWAYS, "handle_off_graceful: failed to read end of message\n");
		return FALSE;
	}
	if (daemonCore) {
		daemonCore->Send_Signal( daemonCore->getpid(), SIGTERM );
	}
	return TRUE;
}

class SigtermContinue {
public:
	static bool should_sigterm_continue() { return should_continue; };
	static void sigterm_should_not_continue() { should_continue = false; }
	static void sigterm_should_continue() { should_continue = true; }
private:
	static bool should_continue;
};

bool SigtermContinue::should_continue = true;


static int
handle_off_force(int, Stream* stream)
{
	if( !stream->end_of_message() ) {
		dprintf( D_ALWAYS, "handle_off_force: failed to read end of message\n");
		return FALSE;
	}
	if (daemonCore) {
		daemonCore->SetPeacefulShutdown( false );
		SigtermContinue::sigterm_should_continue();
		daemonCore->Send_Signal( daemonCore->getpid(), SIGTERM );
	}
	return TRUE;
}

static int
handle_off_peaceful(int, Stream* stream)
{
	// Peaceful shutdown is the same as graceful, except
	// there is no timeout waiting for things to finish.

	if( !stream->end_of_message() ) {
		dprintf( D_ALWAYS, "handle_off_peaceful: failed to read end of message\n");
		return FALSE;
	}
	if (daemonCore) {
		daemonCore->SetPeacefulShutdown(true);
		daemonCore->Send_Signal( daemonCore->getpid(), SIGTERM );
	}
	return TRUE;
}

static int
handle_set_peaceful_shutdown(int, Stream* stream)
{
	// If the master could send peaceful shutdown signals, it would
	// not be necessary to have a message for turning on the peaceful
	// shutdown toggle.  Since the master only sends fast and graceful
	// shutdown signals, condor_off is responsible for first turning
	// on peaceful shutdown in appropriate daemons.

	if( !stream->end_of_message() ) {
		dprintf( D_ALWAYS, "handle_set_peaceful_shutdown: failed to read end of message\n");
		return FALSE;
	}
	daemonCore->SetPeacefulShutdown(true);
	return TRUE;
}

static int
handle_set_force_shutdown(int, Stream* stream)
{
	// If the master could send peaceful shutdown signals, it would
	// not be necessary to have a message for turning on the peaceful
	// shutdown toggle.  Since the master only sends fast and graceful
	// shutdown signals, condor_off is responsible for first turning
	// on peaceful shutdown in appropriate daemons.

	if( !stream->end_of_message() ) {
		dprintf( D_ALWAYS, "handle_set_force_shutdown: failed to read end of message\n");
		return FALSE;
	}
	daemonCore->SetPeacefulShutdown( false );
	SigtermContinue::sigterm_should_continue();
	return TRUE;
}


static int
handle_reconfig( int /* cmd */, Stream* stream )
{
	if( !stream->end_of_message() ) {
		dprintf( D_ALWAYS, "handle_reconfig: failed to read end of message\n");
		return FALSE;
	}
	if (!daemonCore->GetDelayReconfig()) {
		dc_reconfig();
	} else {
        dprintf(D_FULLDEBUG, "Delaying reconfig.\n");
 		daemonCore->SetNeedReconfig(true);
	}
	return TRUE;
}

int
handle_fetch_log(int cmd, Stream *s )
{
	char *name = NULL;
	int  total_bytes = 0;
	int result;
	int type = -1;
	ReliSock *stream = (ReliSock *) s;

	if ( cmd == DC_PURGE_LOG ) {
		return handle_fetch_log_history_purge( stream );
	}

	if( ! stream->code(type) ||
		! stream->code(name) || 
		! stream->end_of_message()) {
		dprintf( D_ALWAYS, "DaemonCore: handle_fetch_log: can't read log request\n" );
		free( name );
		return FALSE;
	}

	stream->encode();

	switch (type) {
		case DC_FETCH_LOG_TYPE_PLAIN:
			break; // handled below
		case DC_FETCH_LOG_TYPE_HISTORY:
			return handle_fetch_log_history(stream, name);
		case DC_FETCH_LOG_TYPE_HISTORY_DIR:
			return handle_fetch_log_history_dir(stream, name);
		case DC_FETCH_LOG_TYPE_HISTORY_PURGE:
			free(name);
			return handle_fetch_log_history_purge(stream);
		default:
			dprintf(D_ALWAYS,"DaemonCore: handle_fetch_log: I don't know about log type %d!\n",type);
			result = DC_FETCH_LOG_RESULT_BAD_TYPE;
			if (!stream->code(result)) {
				dprintf(D_ALWAYS,"DaemonCore: handle_fetch_log: and the remote side hung up\n");
			}
			stream->end_of_message();
			free(name);
			return FALSE;
	}

	char *pname = (char*)malloc (strlen(name) + 5);
	ASSERT(pname);
	char *ext = strchr(name,'.');

	//If there is a dot in the name, it is of the form "<SUBSYS>.<ext>"
	//Otherwise, it is "<SUBSYS>".  The file extension is used to
	//handle such things as "StarterLog.slot1" and "StarterLog.cod"

	if(ext) {
		strncpy(pname, name, ext-name);
		pname[ext-name] = '\0';
	}
	else {
		strcpy(pname, name);
	}

	strcat (pname, "_LOG");

	char *filename = param(pname);
	if(!filename) {
		dprintf( D_ALWAYS, "DaemonCore: handle_fetch_log: no parameter named %s\n",pname);
		result = DC_FETCH_LOG_RESULT_NO_NAME;
		if (stream->code(result)) {
				dprintf(D_ALWAYS,"DaemonCore: handle_fetch_log: and the remote side hung up\n");
		}
		stream->end_of_message();
        free(pname);
        free(name);
		return FALSE;
	}

	MyString full_filename = filename;
	if(ext) {
		full_filename += ext;

		if( strchr(ext,DIR_DELIM_CHAR) ) {
			dprintf( D_ALWAYS, "DaemonCore: handle_fetch_log: invalid file extension specified by user: ext=%s, filename=%s\n",ext,full_filename.Value() );
			free(pname);
			return FALSE;
		}
	}

	int fd = safe_open_wrapper_follow(full_filename.Value(),O_RDONLY);
	if(fd<0) {
		dprintf( D_ALWAYS, "DaemonCore: handle_fetch_log: can't open file %s\n",full_filename.Value());
		result = DC_FETCH_LOG_RESULT_CANT_OPEN;
		if (!stream->code(result)) {
				dprintf(D_ALWAYS,"DaemonCore: handle_fetch_log: and the remote side hung up\n");
		}
		stream->end_of_message();
        free(filename);
        free(pname);
        free(name);
		return FALSE;
	}

	result = DC_FETCH_LOG_RESULT_SUCCESS;
	if (!stream->code(result)) {
		dprintf(D_ALWAYS, "DaemonCore: handle_fetch_log: client hung up before we could send result back\n");
	}

	filesize_t size;
	stream->put_file(&size, fd);
	total_bytes += size;

	stream->end_of_message();

	if(total_bytes<0) {
		dprintf( D_ALWAYS, "DaemonCore: handle_fetch_log: couldn't send all data!\n");
	}

	close(fd);
	free(filename);
	free(pname);
	free(name);

	return total_bytes>=0;
}

int
handle_fetch_log_history(ReliSock *stream, char *name) {
	int result = DC_FETCH_LOG_RESULT_BAD_TYPE;

	const char *history_file_param = "HISTORY";
	if (strcmp(name, "STARTD_HISTORY") == 0) {
		history_file_param = "STARTD_HISTORY";
	}

	free(name);

	int numHistoryFiles = 0;
	const char **historyFiles = 0;

	historyFiles = findHistoryFiles(history_file_param, &numHistoryFiles);

	if (!historyFiles) {
		dprintf( D_ALWAYS, "DaemonCore: handle_fetch_log_history: no parameter named %s\n", history_file_param);
		if (!stream->code(result)) {
				dprintf(D_ALWAYS,"DaemonCore: handle_fetch_log: and the remote side hung up\n");
		}
		stream->end_of_message();
		return FALSE;
	}

	result = DC_FETCH_LOG_RESULT_SUCCESS;
	if (!stream->code(result)) {
		dprintf(D_ALWAYS, "DaemonCore: handle_fetch_log_history: client hung up before we could send result back\n");
	}

	for (int f = 0; f < numHistoryFiles; f++) {
		filesize_t size;
		stream->put_file(&size, historyFiles[f]);
	}
	freeHistoryFilesList(historyFiles);

	stream->end_of_message();

	return TRUE;
}

int
handle_fetch_log_history_dir(ReliSock *stream, char *paramName) {
	int result = DC_FETCH_LOG_RESULT_BAD_TYPE;

	free(paramName);
	char *dirName = param("STARTD.PER_JOB_HISTORY_DIR"); 
	if (!dirName) {
		dprintf( D_ALWAYS, "DaemonCore: handle_fetch_log_history_dir: no parameter named PER_JOB\n");
		if (!stream->code(result)) {
				dprintf( D_ALWAYS, "DaemonCore: handle_fetch_log_history_dir: and the remote side hung up\n");
		}
		stream->end_of_message();
		return FALSE;
	}

	Directory d(dirName);
	const char *filename;
	int one=1;
	int zero=0;
	while ((filename = d.Next())) {
		if (!stream->code(one)) { // more data
			dprintf(D_ALWAYS, "fetch_log_history_dir: client disconnected\n");
			break;
		}
		stream->put(filename);
		MyString fullPath(dirName);
		fullPath += "/";
		fullPath += filename;
		int fd = safe_open_wrapper_follow(fullPath.Value(),O_RDONLY);
		if (fd >= 0) {
			filesize_t size;
			stream->put_file(&size, fd);
			close(fd);
		}
	}

	free(dirName);


	if (!stream->code(zero)) { // no more data
		dprintf(D_ALWAYS, "DaemonCore: handle_fetch_log_history_dir: client hung up before we could send result back\n");
	}
	stream->end_of_message();
	return 0;
}

int
handle_fetch_log_history_purge(ReliSock *s) {

	int result = 0;
	time_t cutoff = 0;
	if (!s->code(cutoff)) {
		dprintf(D_ALWAYS, "fetch_log_history_purge: client disconnect\n");
	}
	s->end_of_message();

	s->encode();

	char *dirName = param("STARTD.PER_JOB_HISTORY_DIR"); 
	if (!dirName) {
		dprintf( D_ALWAYS, "DaemonCore: handle_fetch_log_history_dir: no parameter named PER_JOB\n");
		if (!s->code(result)) {
				dprintf( D_ALWAYS, "DaemonCore: handle_fetch_log_history_dir: and the remote side hung up\n");
		}
		s->end_of_message();
		return FALSE;
	}

	Directory d(dirName);

	result = 1;
	while (d.Next()) {
		time_t last = d.GetModifyTime();
		if (last < cutoff) {
			d.Remove_Current_File();
		}
	}

    free(dirName);

    if (!s->code(result)) { // no more data
		dprintf(D_ALWAYS, "DaemonCore: handle_fetch_log_history_purge: client hung up before we could send result back\n");
	}
    s->end_of_message();
    return 0;
}

int
handle_dc_query_instance( int, Stream* stream)
{
	if( !stream->end_of_message() ) {
		dprintf( D_FULLDEBUG, "handle_dc_query_instance: failed to read end of message\n");
		return FALSE;
	}

	// the first caller causes us to make a random instance id
	// all subsequent queries will get the same instance id.
	static char * instance_id = NULL;
	const int instance_length = 16;
	if ( ! instance_id) {
		unsigned char * bytes = Condor_Crypt_Base::randomKey(instance_length/2);
		ASSERT(bytes);
		MyString tmp; tmp.reserve_at_least(instance_length+1);
		for (int ii = 0; ii < instance_length/2; ++ii) {
			tmp.formatstr_cat("%02x", bytes[ii]);
		}
		instance_id = tmp.StrDup();
		free(bytes);
	}

	stream->encode();
	if ( ! stream->put_bytes(instance_id, instance_length) ||
		 ! stream->end_of_message()) {
		dprintf( D_FULLDEBUG, "handle_dc_query_instance: failed to send instance value\n");
	}

	return TRUE;
}


static int
handle_dc_start_token_request(int, Stream* stream)
{
	classad::ClassAd ad;
	if (!getClassAd(stream, ad) ||
		!stream->end_of_message())
	{
		dprintf(D_FULLDEBUG, "handle_dc_start_token_request: failed to read input from client\n");
		return false;
	}

	int error_code = 0;
	std::string error_string;

	std::string client_id;
	if (!ad.EvaluateAttrString(ATTR_SEC_CLIENT_ID, client_id)) {
		error_code = 2;
		error_string = "No client ID provided.";
	}

	std::string requested_identity;
	if (!ad.EvaluateAttrString(ATTR_SEC_USER, requested_identity)) {
		error_code = 2;
		error_string = "No identity request.";
	}
		// Note this allows unauthenticated users.
	const char *fqu = static_cast<Sock*>(stream)->getFullyQualifiedUser();
	if (!fqu) {
		error_code = 2;
		error_string = "Missing requester identity.";
	}

	const char *peer_location = static_cast<Sock*>(stream)->peer_ip_str();

        std::set<std::string> config_bounding_set;
        std::string config_bounding_set_str;
        if (param(config_bounding_set_str, "SEC_TOKEN_REQUEST_LIMITS")) {
                StringList config_bounding_set_list(config_bounding_set_str.c_str());
                config_bounding_set_list.rewind();
                const char *authz;
                while ( (authz = config_bounding_set_list.next()) ) {
                        config_bounding_set.insert(authz);
                }
        }

	std::vector<std::string> authz_list;
	std::string authz_list_str;
	if (ad.EvaluateAttrString(ATTR_SEC_LIMIT_AUTHORIZATION, authz_list_str)) {
		StringList authz_str_list(authz_list_str.c_str());
		authz_str_list.rewind();
		const char *authz;
		while ( (authz = authz_str_list.next()) ) {
			if (config_bounding_set.empty() || (config_bounding_set.find(authz) != config_bounding_set.end())) {
				authz_list.emplace_back(authz);
			}
		}
			// If all potential bounds were removed by the set intersection,
			// throw an error instead of generating an "all powerful" token.
		if (!config_bounding_set.empty() && authz_list.empty()) {
			error_code = 3;
			error_string = "All requested authorizations were eliminated by the"
				" SEC_TOKEN_REQUEST_LIMITS setting";
		}
	} else if (!config_bounding_set.empty()) {
		for (const auto &authz : config_bounding_set) {
			authz_list.push_back(authz);
		}
	}

	int requested_lifetime;
	if (!ad.EvaluateAttrInt(ATTR_SEC_TOKEN_LIFETIME, requested_lifetime)) {
		requested_lifetime = -1;
	}
	int max_lifetime = param_integer("SEC_ISSUED_TOKEN_EXPIRATION", -1);
	if ((max_lifetime > 0) && (requested_lifetime > max_lifetime)) {
		requested_lifetime = max_lifetime;
	} else if ((max_lifetime > 0)  && (requested_lifetime < 0)) {
		requested_lifetime = max_lifetime;
	}

	classad::ClassAd result_ad;
	if (error_code) {
		result_ad.InsertAttr(ATTR_ERROR_STRING, error_string);
		result_ad.InsertAttr(ATTR_ERROR_CODE, error_code);
		// TODO: If this is an ADMINISTRATOR-level connection, why not authorize immediately?
	} else if (g_request_map.size() > 1000) {
		error_code = 3;
		error_string = "Too many requests in the system.";
	} else {
		unsigned request_id = get_csrng_uint() % 10000000;
		auto iter = g_request_map.find(request_id);
		int idx = 0;
			// Try a few randomly generated request IDs; to avoid strange issues,
			// bail out after a fixed limit.
		while ((iter != g_request_map.end() && (idx++ < 5))) {
			request_id = get_csrng_uint() % 10000000;
			iter = g_request_map.find(request_id);
		}
		std::string request_id_str;
		formatstr(request_id_str, "%07d", request_id);
		if (iter != g_request_map.end()) {
			result_ad.InsertAttr(ATTR_ERROR_STRING, "Unable to generate new request ID");
			result_ad.InsertAttr(ATTR_ERROR_CODE, 4);
		} else {
			g_request_map[request_id] = std::unique_ptr<TokenRequest>(
				new TokenRequest{fqu, requested_identity, peer_location, authz_list, requested_lifetime, client_id, request_id_str});
		}
			// Note we currently store this as a string; this way we can come back later
			// and introduce alphanumeric characters if we so wish.
		result_ad.InsertAttr(ATTR_SEC_REQUEST_ID, request_id_str);

		iter = g_request_map.find(request_id);
		time_t now = time(NULL);

		CondorError err;
		std::string rule_text;
		std::string final_key_name = htcondor::get_token_signing_key(err);
		if (final_key_name.empty()) {
			result_ad.InsertAttr(ATTR_ERROR_STRING, err.getFullText());
			result_ad.InsertAttr(ATTR_ERROR_CODE, err.code());
			iter = g_request_map.end();
		} else {
			if ((iter != g_request_map.end()) && TokenRequest::ShouldAutoApprove(*(iter->second), now, rule_text)) {
				auto token_request = *(iter->second);
				CondorError err;
				std::string token;
				if (!Condor_Auth_Passwd::generate_token(
					token_request.getRequestedIdentity(),
					final_key_name,
					token_request.getBoundingSet(),
					token_request.getLifetime(),
					token,
					static_cast<Sock*>(stream)->getUniqueId(),
					&err))
				{
					result_ad.InsertAttr(ATTR_ERROR_STRING, err.getFullText());
					result_ad.InsertAttr(ATTR_ERROR_CODE, err.code());
					token_request.setFailed();
				} else {
					g_request_map.erase(iter);
					if (token.empty()) {
						error_code = 6;
						error_string = "Internal state error.";
					}
					result_ad.InsertAttr(ATTR_SEC_TOKEN, token);
					dprintf(D_ALWAYS, "Token request %s approved via auto-approval rule %s.\n",
						token_request.getPublicString().c_str(), rule_text.c_str());
				}
			// Auto-approval rules are effectively host-based security; if we trust the network
			// blindly, the lack of encryption does not bother us.
			//
			// In all other cases, encryption is a hard requirement.
			} else if (!stream->get_encryption()) {
				g_request_map.erase(iter);
				result_ad.Clear();
				result_ad.InsertAttr(ATTR_ERROR_STRING, "Request to server was not encrypted.");
				result_ad.InsertAttr(ATTR_ERROR_CODE, 7);
			} else {
				Sock * sock = dynamic_cast<Sock *>(stream);
				if( sock ) {
					const char * method = sock->getAuthenticationMethodUsed();
					if( strcasecmp( method, "ANONYMOUS" ) == 0 ) {
						g_request_map.erase(iter);
						result_ad.Clear();
						result_ad.InsertAttr(ATTR_ERROR_STRING, "Request to server was made using ANONYMOUS authentication.");
						result_ad.InsertAttr(ATTR_ERROR_CODE, 7);
					}
				}
			}
		}
	}

	stream->encode();
	if (!putClassAd(stream, result_ad) ||
		!stream->end_of_message())
	{
		dprintf(D_FULLDEBUG, "handle_dc_start_token_request: failed to send response ad to client\n");
		return false;
	}
	return true;
}


static int
handle_dc_finish_token_request(int, Stream* stream)
{
	classad::ClassAd ad;
	if (!getClassAd(stream, ad) ||
		!stream->end_of_message())
	{
		dprintf(D_FULLDEBUG, "handle_dc_finish_token_request: failed to read input from client\n");
		return false;
	}

	int error_code = 0;
	std::string error_string;

	if (!g_request_limit.AllowIncomingRequest()) {
		error_code = 5;
		error_string = "Request rate limit hit.";
	}

	std::string client_id;
	std::string request_id_str;
	int request_id = -1;
	if (!error_code) {
		if (!ad.EvaluateAttrString(ATTR_SEC_CLIENT_ID, client_id)) {
			error_code = 2;
			error_string = "No client ID provided.";
		}

		// See comment in handle_dc_list_token_request().
		if (!ad.EvaluateAttrString(ATTR_SEC_REQUEST_ID, request_id_str)) {
			error_code = 2;
			error_string = "No request ID provided.";
		}
		try {
			request_id = std::stol(request_id_str);
		} catch (...) {
			error_code = 2;
			error_string = "Unable to convert request ID to integer.";
		}
	}

	std::string token;
	auto iter = (request_id >= 0) ? g_request_map.find(request_id) : g_request_map.end();
	if (iter == g_request_map.end()) {
		error_code = 3;
		error_string = "Request ID is not known.";
	} else if (iter->second->getClientId() != client_id) {
		error_code = 3;
		error_string = "Client ID is incorrect.";
	} else {
		const auto &req = *(iter->second);
		switch (req.getState()) {
		case TokenRequest::State::Pending:
			break;
		case TokenRequest::State::Successful:
			token = req.getToken();
			// Remove the token from the request list; no one else should be able to retrieve it.
			g_request_map.erase(iter);
			if (token.empty()) {
				error_code = 6;
				error_string = "Internal state error.";
			}
			break;
		case TokenRequest::State::Failed:
			error_code = 4;
			error_string = "Request failed.";
			g_request_map.erase(iter);
			break;
		case TokenRequest::State::Expired:
			g_request_map.erase(iter);
			error_code = 5;
			error_string = "Request has expired.";
		};
	}

	classad::ClassAd result_ad;
	if (error_code) {
		result_ad.InsertAttr(ATTR_ERROR_STRING, error_string);
		result_ad.InsertAttr(ATTR_ERROR_CODE, error_code);
	} else {
			// NOTE: client always expects this attribute to
			// be set; if it is set to an empty string, then
			// it knows to poll again.
		result_ad.InsertAttr(ATTR_SEC_TOKEN, token);
	}

	stream->encode();
	if (!putClassAd(stream, result_ad) ||
		!stream->end_of_message())
	{
		dprintf(D_FULLDEBUG, "handle_dc_finish_token_request: failed to send response ad to client\n");
		return false;
	}
	return true;
}


static int
handle_dc_list_token_request(int, Stream* stream)
{
	classad::ClassAd ad;
	if (!getClassAd(stream, ad) || !stream->end_of_message())
	{
		dprintf(D_FULLDEBUG, "handle_dc_list_token_request: failed to read input from client\n");
		return false;
	}

	int error_code = 0;
	std::string error_string;

	bool has_admin = static_cast<Sock*>(stream)->isAuthorizationInBoundingSet("ADMINISTRATOR") &&
		daemonCore->Verify("list request", ADMINISTRATOR,
		static_cast<ReliSock*>(stream)->peer_addr(),
		static_cast<Sock*>(stream)->getFullyQualifiedUser());

	// While it looks like we could use EvaluateAttrInt() here, we're storing
	// request IDs as strings in case in turns out people don't like random
	// 7-digit integers.  The std::stol() call is an optimization which we'll
	// have to remove or replace if we cahnge the request ID format.
	//
	// The filter is optional; if it's absent, we'll list all pending requests.
	std::string request_filter_str;
	if (!error_code && (ad.EvaluateAttrString(ATTR_SEC_REQUEST_ID, request_filter_str) && !request_filter_str.empty())) {
		try {
			std::stol(request_filter_str);
		} catch (...) {
			error_code = 2;
			error_string = "Unable to convert request ID to integer.";
		}
	}

	stream->encode();

	classad::ClassAd result_ad;
	for (const auto & iter : g_request_map) {
		if (error_code) { break; }

		const auto &token_request = iter.second;

		if (token_request->getState() != TokenRequest::State::Pending) {continue;}

		const auto &request_id_str = iter.second->getRequestId();
		if (!request_filter_str.empty() && (request_filter_str != request_id_str)) {continue;}

		std::stringstream ss;
		auto bound_set = token_request->getBoundingSet();
		for (const auto &authz : bound_set) {
			ss << authz << ",";
		}
		std::string bounds = ss.str();
		if (bounds.size() == 1) {
			bounds = "";
		} else {
			bounds = bounds.substr(0, bounds.size()-1);
		}

			// If we do not have ADMINISTRATOR privileges, the requested identity
			// and the authenticated identity must match!
		if (!has_admin && strcmp(token_request->getRequestedIdentity().c_str(),
			static_cast<Sock*>(stream)->getFullyQualifiedUser()))
		{
			continue;
		}

		if (!result_ad.InsertAttr(ATTR_SEC_REQUEST_ID, request_id_str) ||
			!result_ad.InsertAttr(ATTR_SEC_CLIENT_ID, token_request->getClientId()) ||
			!result_ad.InsertAttr(ATTR_AUTHENTICATED_IDENTITY, token_request->getRequesterIdentity()) ||
			!result_ad.InsertAttr("RequestedIdentity", token_request->getRequestedIdentity()) ||
			!result_ad.InsertAttr("PeerLocation", token_request->getPeerLocation()))
		{
			dprintf(D_FULLDEBUG, "handle_dc_list_token_request: failed to create"
				" token request ad listing.\n");
			return false;
		}
		if (bounds.size() && !result_ad.InsertAttr(ATTR_SEC_LIMIT_AUTHORIZATION, bounds))
		{
			dprintf(D_FULLDEBUG, "handle_dc_list_token_request: failed to create"
				" token request ad listing.\n");
			return false;
		}
		if (token_request->getLifetime() >= 0 && !result_ad.InsertAttr(ATTR_SEC_TOKEN_LIFETIME, token_request->getLifetime())) {
			dprintf(D_FULLDEBUG, "handle_dc_list_token_request: failed to create"
				" token request ad listing.\n");
			return false;
		}

		if (!putClassAd(stream, result_ad) || !stream->end_of_message())
		{
			dprintf(D_FULLDEBUG, "handle_dc_list_token_request: failed to send response ad to client\n");
			return false;
		}
		result_ad.Clear();
	}

	result_ad.Clear();
	int intVal = 0;
	if (!result_ad.InsertAttr(ATTR_ERROR_CODE, error_code) ||
		!result_ad.InsertAttr(ATTR_OWNER, intVal))
	{
		dprintf(D_FULLDEBUG, "handle_dc_list_token_request: failed to create final response ad");
		return false;
	}
	if (error_code) {
		result_ad.InsertAttr(ATTR_ERROR_STRING, error_string);
	}
	if (!putClassAd(stream, result_ad) || !stream->end_of_message())
	{
		dprintf(D_FULLDEBUG, "handle_dc_list_token_request: failed to send final response ad to client\n");
		return false;
	}
	return true;
}


static int
handle_dc_approve_token_request(int, Stream* stream)
{
	classad::ClassAd ad;
	if (!getClassAd(stream, ad) || !stream->end_of_message())
	{
		dprintf(D_FULLDEBUG, "handle_dc_approve_token_request: failed to read input from client\n");
		return false;
	}

	int error_code = 0;
	std::string error_string;

	bool has_admin = static_cast<Sock*>(stream)->isAuthorizationInBoundingSet("ADMINISTRATOR") &&
		daemonCore->Verify("approve request", ADMINISTRATOR, static_cast<ReliSock*>(stream)->peer_addr(),
		static_cast<Sock*>(stream)->getFullyQualifiedUser());

	// See comment in handle_dc_list_token_request().
	std::string request_id_str;
	if (!error_code && (!ad.EvaluateAttrString(ATTR_SEC_REQUEST_ID, request_id_str) || request_id_str.empty()))
	{
		error_code = 1;
		error_string = "Request ID not provided.";
	}
	int request_id = -1;
	try {
		request_id = std::stol(request_id_str);
	} catch (...) {
		if (!error_code) {
			error_code = 2;
			error_string = "Unable to convert request ID to integer.";
		}
	}

	auto iter = g_request_map.find(request_id);
	if (request_id != -1 && iter == g_request_map.end()) {
		error_code = 5;
		error_string = "Request unknown.";
		request_id = -1;
		dprintf(D_SECURITY, "Request ID (%d) unknown.\n", request_id);
	}

	std::string client_id;
	if (!error_code && (!ad.EvaluateAttrString(ATTR_SEC_CLIENT_ID, client_id) || client_id.empty()))
	{
		error_code = 1;
		error_string = "Client ID not provided.";
	}

	if (!error_code && request_id != -1 && client_id != iter->second->getClientId()) {
		error_code = 5;
		error_string = "Request unknown.";
		request_id = -1;
		dprintf(D_SECURITY, "Request ID (%s) correct but client ID (%s) incorrect.\n", request_id_str.c_str(),
			client_id.c_str());
	}
	if (!error_code && request_id != -1 && iter->second->getState() != TokenRequest::State::Pending) {
		error_code = 5;
		error_string = "Request in incorrect state.";
		request_id = -1;
	}

		// If we do not have ADMINISTRATOR privileges, the requested identity
		// and the authenticated identity must match!
	if (!error_code && !has_admin && strcmp(iter->second->getRequestedIdentity().c_str(),
		static_cast<Sock*>(stream)->getFullyQualifiedUser()))
	{
		error_code = 6;
		error_string = "Insufficient privilege to approve request.";
		request_id = -1;
	}

	CondorError err;
	std::string final_key_name = htcondor::get_token_signing_key(err);
	if ((request_id != -1) && final_key_name.empty()) {
		error_string = err.getFullText();
		error_code = err.code();
	}

	stream->encode();
	classad::ClassAd result_ad;

	if (error_code) {
		result_ad.InsertAttr(ATTR_ERROR_CODE, error_code);
		result_ad.InsertAttr(ATTR_ERROR_STRING, error_string);
	} else {
#if defined(HAVE_EXT_OPENSSL)
		auto &token_request = *(iter->second);
		CondorError err;
		std::string token;
		if (!Condor_Auth_Passwd::generate_token(
			token_request.getRequestedIdentity(),
			final_key_name,
			token_request.getBoundingSet(),
			token_request.getLifetime(),
			token,
			static_cast<Sock*>(stream)->getUniqueId(),
			&err))
		{
			result_ad.InsertAttr(ATTR_ERROR_STRING, err.getFullText());
			result_ad.InsertAttr(ATTR_ERROR_CODE, err.code());
			token_request.setFailed();
		} else {
			token_request.setToken(token);
			result_ad.InsertAttr(ATTR_ERROR_CODE, 0);
		}
#else
		result_ad.InsertAttr(ATTR_ERROR_STRING, "Support for tokens not available");
		result_ad.InsertAttr(ATTR_ERROR_CODE, 3);
#endif
	}

	if (!putClassAd(stream, result_ad) || !stream->end_of_message())
	{
		dprintf(D_FULLDEBUG, "handle_dc_approve_token_request: failed to send final response ad to client\n");
		return false;
	}
	return true;
}


static int
handle_dc_auto_approve_token_request(int, Stream* stream )
{
	classad::ClassAd ad;
	if (!getClassAd(stream, ad) || !stream->end_of_message())
	{
		dprintf(D_FULLDEBUG, "handle_dc_auto_approve_token_request: failed to read input from client\n");
		return false;
	}

	std::string netblock;
	time_t lifetime = -1;
	ad.EvaluateAttrString(ATTR_SUBNET, netblock);
	ad.EvaluateAttrInt(ATTR_SEC_LIFETIME, lifetime);
	int max_lifetime = param_integer("TOKEN_REQUEST_AUTO_APPROVE_MAX_LIFETIME", 3600);
	if (lifetime > max_lifetime) lifetime = max_lifetime;

	stream->encode();
	classad::ClassAd result_ad;

	CondorError err;
	int error_code = 0;
	std::string error_string;

	if( TokenRequest::addApprovalRule(netblock, lifetime, err) ) {
		dprintf(D_SECURITY|D_FULLDEBUG, "Added a new auto-approve rule for netblock %s"
			" with lifetime %ld.\n", netblock.c_str(), lifetime);

		std::string final_key_name = htcondor::get_token_signing_key(err);
		if (final_key_name.empty()) {
			error_string = err.getFullText();
			error_code = err.code();
		}

		time_t now = time(NULL);
		// We otherwise only evaluate each request as it comes in, so we have to
		// check all of them now if we want to approve ones that came in recently.
		dprintf(D_SECURITY|D_FULLDEBUG, "Evaluating %lu existing requests for "
			"auto-approval.\n", g_request_map.size());
		for (auto &iter : g_request_map) {
			if (error_code) {break;}

			std::string rule_text;
			if (!TokenRequest::ShouldAutoApprove(*(iter.second), now, rule_text)) {
				continue;
			}
			auto &token_request = *(iter.second);
			CondorError err;
			std::string token;
			if (!Condor_Auth_Passwd::generate_token(
				token_request.getRequestedIdentity(),
				final_key_name,
				token_request.getBoundingSet(),
				token_request.getLifetime(),
				token,
				static_cast<Sock*>(stream)->getUniqueId(),
				&err))
			{
				error_string = err.getFullText();
				error_code = err.code();
				token_request.setFailed();
			} else {
				token_request.setToken(token);
				dprintf(D_SECURITY|D_FULLDEBUG,
					"Auto-approved existing request %d.\n",
					iter.first);
				dprintf(D_ALWAYS, "Token request %s passed via auto-approval rule %s.\n",
					token_request.getPublicString().c_str(), rule_text.c_str());
			}
		}
	} else {
		dprintf(D_FULLDEBUG, "Rejected new auto-approve rule for netblock %s "
			"with lifetime %ld: %s\n", netblock.c_str(), lifetime, err.getFullText().c_str());
		error_string = err.getFullText();
		error_code = err.code();
	}

	result_ad.InsertAttr(ATTR_ERROR_CODE, error_code);
	if (error_code) {
		result_ad.InsertAttr(ATTR_ERROR_STRING, error_string);
	}

	if (!putClassAd(stream, result_ad) || !stream->end_of_message())
	{
		dprintf(D_FULLDEBUG, "handle_dc_auto_approve_token_request: failed to send final response ad to client\n");
		return false;
	}
	return true;
}


static int
handle_dc_exchange_scitoken(int, Stream *stream)
{
	classad::ClassAd request_ad;
	if (!getClassAd(stream, request_ad) ||
		!stream->end_of_message())
	{
		dprintf(D_FULLDEBUG, "handle_dc_exchange_scitoken: failed to read input from client\n");
		return false;
	}

	classad::ClassAd result_ad;
	std::string result_token;
	int error_code = 0;
	std::string error_string;

	std::string scitoken;
	if (!request_ad.EvaluateAttrString(ATTR_SEC_TOKEN, scitoken) || scitoken.empty()) {
		error_code = 1;
		error_string = "SciToken not provided by the client";
	}

#if defined(HAVE_EXT_SCITOKENS)
	if (!error_code) {
		std::string subject;
		std::string issuer;
		long long expiry;
		std::vector<std::string> bounding_set;
		CondorError err;
		std::string key_name;
		auto map_file = Authentication::getGlobalMapFile();
		std::string identity;
		std::string jti;
		std::vector<std::string> groups, scopes;
		if (!htcondor::validate_scitoken(scitoken, issuer, subject, expiry, bounding_set, groups, scopes, jti, static_cast<Sock*>(stream)->getUniqueId(), err))
		{
			error_code = err.code();
			error_string = err.getFullText();
		} else if ((key_name = htcondor::get_token_signing_key(err)).empty()) {
			error_code = err.code();
			error_string = err.getFullText();
		} else if (!map_file || map_file->GetCanonicalization("SCITOKENS", issuer + "," + subject, identity)) {
			error_code = 5;
			error_string = "Failed to map SciToken to a local identity.";
		} else {
			long lifetime = expiry - time(NULL);
			int max_lifetime = param_integer("SEC_ISSUED_TOKEN_EXPIRATION", -1);
			if ((max_lifetime > 0) && (lifetime > max_lifetime)) {
				lifetime = max_lifetime;
			}
			if (lifetime < 0) {lifetime = 0;}

			if (!Condor_Auth_Passwd::generate_token(identity, key_name, bounding_set,
				lifetime, result_token, static_cast<Sock*>(stream)->getUniqueId(), &err))
			{
				error_code = err.code();
				error_string = err.getFullText();
			} else {
				auto peer_location = static_cast<Sock*>(stream)->peer_ip_str();
				auto peer_identity = static_cast<Sock*>(stream)->getFullyQualifiedUser();
				std::stringstream ss;
				std::string bounding_set_str;
				if (!bounding_set.empty()) {
					bool wrote_first = false;
					for (const auto &entry : bounding_set) {
						ss << (wrote_first ? "," : "") << entry;
						wrote_first = true;
					}
					bounding_set_str = ss.str();
				} else {
					bounding_set_str = "(none)";
				}

				dprintf(D_ALWAYS, "For peer %s (identity %s), exchanging SciToken "
					"from issuer %s, subject %s for a local token with identity %s,"
					" bounding set %s, and lifetime %ld.\n", peer_location,
					peer_identity, issuer.c_str(), subject.c_str(),
					identity.c_str(), bounding_set_str.c_str(), lifetime);
			}
		}
	}
#else
	error_code = 2;
	error_string = "Server not built with SciTokens support";
#endif

	if (error_code)
	{
		result_ad.InsertAttr(ATTR_ERROR_STRING, error_string);
		result_ad.InsertAttr(ATTR_ERROR_CODE, error_code);
	}
	else
	{
		result_ad.InsertAttr(ATTR_SEC_TOKEN, result_token);
	}

	stream->encode();
	if (!putClassAd(stream, result_ad) ||
		!stream->end_of_message())
	{
		dprintf(D_FULLDEBUG, "handle_dc_exchange_scitoken: failed to send response ad to client\n");
		return false;
	}
	return true;
}


static int
handle_dc_session_token(int, Stream* stream)
{
	classad::ClassAd ad;
	if (!getClassAd(stream, ad) ||
		!stream->end_of_message())
	{
		dprintf(D_FULLDEBUG, "handle_dc_session_token: failed to read input from client\n");
		return false;
	}
	CondorError err;
	classad::ClassAd result_ad;

	std::vector<std::string> authz_list;
	std::string authz_list_str;
	if (ad.EvaluateAttrString(ATTR_SEC_LIMIT_AUTHORIZATION, authz_list_str)) {
		StringList authz_str_list(authz_list_str.c_str());
		authz_str_list.rewind();
		const char *authz;
		while ( (authz = authz_str_list.next()) ) {
			authz_list.emplace_back(authz);
		}
	}
	int requested_lifetime;
	if (ad.EvaluateAttrInt(ATTR_SEC_TOKEN_LIFETIME, requested_lifetime)) {
		int max_lifetime = param_integer("SEC_ISSUED_TOKEN_EXPIRATION", -1);
		if ((max_lifetime > 0) && (requested_lifetime > max_lifetime)) {
			requested_lifetime = max_lifetime;
		} else if ((max_lifetime > 0)  && (requested_lifetime < 0)) {
			requested_lifetime = max_lifetime;
		}
	} else {
		requested_lifetime = -1;
	}

	std::string final_key_name = htcondor::get_token_signing_key(err);

	classad::ClassAd policy_ad;
	static_cast<ReliSock*>(stream)->getPolicyAd(policy_ad);
	const char *auth_user_cstr;
	std::string auth_user;
	long original_expiry = -1;
	long max_lifetime = 0;
	if (policy_ad.EvaluateAttrInt("TokenExpirationTime", original_expiry)) {
		time_t now = time(NULL);
		max_lifetime = original_expiry - now;
		if ((requested_lifetime > max_lifetime) ||
			((max_lifetime >= 0) && (requested_lifetime < 0)))
		{
			requested_lifetime = max_lifetime;
		}
	}

	if (max_lifetime < 0) {
		result_ad.InsertAttr(ATTR_ERROR_STRING, "Cannot create new session as original one expired.");
		result_ad.InsertAttr(ATTR_ERROR_CODE, 3);
	} else if (!static_cast<Sock*>(stream)->isMappedFQU() ||
		!(auth_user_cstr = static_cast<Sock*>(stream)->getFullyQualifiedUser()) ||
		(auth_user = auth_user_cstr).empty())
	{
		result_ad.InsertAttr(ATTR_ERROR_STRING, "Server did not successfully authenticate session.");
		result_ad.InsertAttr(ATTR_ERROR_CODE, 2);
	} else if (final_key_name.empty()) {
		result_ad.InsertAttr(ATTR_ERROR_STRING, "Server does not have access to requested key.");
		result_ad.InsertAttr(ATTR_ERROR_CODE, 1);
		std::string key_name = "POOL";
		param(key_name, "SEC_TOKEN_ISSUER_KEY");
		dprintf(D_SECURITY, "Daemon configured to sign with key named %s; this is not available.\n",
			key_name.c_str());
	}
	else
	{
#if defined(HAVE_EXT_OPENSSL)
		std::string token;
		if (!Condor_Auth_Passwd::generate_token(
			auth_user,
			final_key_name,
			authz_list,
			requested_lifetime,
			token,
			static_cast<Sock*>(stream)->getUniqueId(),
			&err))
		{
			result_ad.InsertAttr(ATTR_ERROR_STRING, err.getFullText());
			result_ad.InsertAttr(ATTR_ERROR_CODE, err.code());
		} else {
			result_ad.InsertAttr(ATTR_SEC_TOKEN, token);
		}
#else
		result_ad.InsertAttr(ATTR_ERROR_STRING, "Not implemented");
		result_ad.InsertAttr(ATTR_ERROR_CODE, 1);
#endif
	}

	stream->encode();
	if (!putClassAd(stream, result_ad) ||
		!stream->end_of_message())
	{
		dprintf(D_FULLDEBUG, "handle_dc_session_token: failed to send response ad to client\n");
		return false;
	}
	return true;
}

int
handle_nop(int, Stream* stream)
{
	if( !stream->end_of_message() ) {
		dprintf( D_FULLDEBUG, "handle_nop: failed to read end of message\n");
		return FALSE;
	}
	return TRUE;
}


int
handle_invalidate_key(int, Stream* stream)
{
	int result = 0;
	char *key_id = NULL;
	std::string their_sinful;
	char *info_ad_str;
	ClassAd info_ad;

	stream->decode();
	if ( ! stream->code(key_id) ) {
		dprintf ( D_ALWAYS, "DC_INVALIDATE_KEY: unable to receive key id!.\n");
		return FALSE;
	}

	if ( ! stream->end_of_message() ) {
		dprintf ( D_ALWAYS, "DC_INVALIDATE_KEY: unable to receive EOM on key %s.\n", key_id);
		return FALSE;
	}

	info_ad_str = strchr(key_id, '\n');
	if ( info_ad_str ) {
		*info_ad_str = '\0';
		info_ad_str++;
		classad::ClassAdParser parser;
		if (!parser.ParseClassAd(info_ad_str, info_ad, false)) {
			dprintf ( D_ALWAYS, "DC_INVALIDATE_KEY: got unparseable classad\n");
			return FALSE;
		}
		info_ad.LookupString(ATTR_SEC_CONNECT_SINFUL, their_sinful);
	}

	result = daemonCore->getSecMan()->invalidateKey(key_id);
	if ( !their_sinful.empty() && !strcmp(key_id, daemonCore->m_family_session_id.c_str()) ) {
		dprintf(D_ALWAYS, "DC_INVALIDATE_KEY: The daemon at %s says it's not in the same family of Condor daemon processes as me.\n", their_sinful.c_str());
		dprintf(D_ALWAYS, "  If that is in error, you may need to change how the configuration parameter SEC_USE_FAMILY_SESSION is set.\n");
		daemonCore->getSecMan()->m_not_my_family.insert(their_sinful);
	}
	free(key_id);
	return result;
}

int
handle_config_val(int idCmd, Stream* stream ) 
{
	char *param_name = NULL, *tmp;

	stream->decode();

	if ( ! stream->code(param_name)) {
		dprintf( D_ALWAYS, "Can't read parameter name\n" );
		free( param_name );
		return FALSE;
	}

	if( ! stream->end_of_message() ) {
		dprintf( D_ALWAYS, "Can't read end_of_message\n" );
		free( param_name );
		return FALSE;
	}

	stream->encode();

	// DC_CONFIG_VAL command has extended behavior not shared by CONFIG_VAL.
	// if param name begins with ? then it is a command name rather than a param name.
	//   ?names[:pattern] - return a set of strings containing the names of all paramters in the param table.
	if ((DC_CONFIG_VAL == idCmd) && ('?' == param_name[0])) {
		int retval = TRUE; // assume success

		const char * pcolon;
		if (is_arg_colon_prefix(param_name, "?names", &pcolon, -1)) {
			const char * restr = ".*";
			if (pcolon) { restr = ++pcolon; }
			Regex re; int err = 0; const char * pszMsg = 0;

			if ( ! re.compile(restr, &pszMsg, &err, PCRE_CASELESS)) {
				dprintf( D_ALWAYS, "Can't compile regex for DC_CONFIG_VAL ?names query\n" );
				MyString errmsg; errmsg.formatstr("!error:regex:%d: %s", err, pszMsg ? pszMsg : "");
				if (!stream->code(errmsg)) {
						dprintf( D_ALWAYS, "and remote side disconnected from use\n" );
				}
				retval = FALSE;
			} else {
				std::vector<std::string> names;
				if (param_names_matching(re, names)) {
					for (int ii = 0; ii < (int)names.size(); ++ii) {
						if ( ! stream->code(names[ii])) {
							dprintf( D_ALWAYS, "Can't send ?names reply for DC_CONFIG_VAL\n" );
							retval = FALSE;
							break;
						}
					}
				} else {
					MyString empty("");
					if ( ! stream->code(empty)) {
						dprintf( D_ALWAYS, "Can't send ?names reply for DC_CONFIG_VAL\n" );
						retval = FALSE;
					}
				}

				if (retval && ! stream->end_of_message() ) {
					dprintf( D_ALWAYS, "Can't send end of message for DC_CONFIG_VAL\n" );
					retval = FALSE;
				}
				names.clear();
			}
		} else if (is_arg_prefix(param_name, "?stats", -1)) {

			struct _macro_stats stats;
			int cQueries = get_config_stats(&stats);
			// for backward compatility, we have to put a single string on the wire
			// before we can put the stats classad.
			MyString queries;
			queries.formatstr("%d", cQueries);
			if ( ! stream->code(queries)) {
				dprintf(D_ALWAYS, "Can't send param stats for DC_CONFIG_VAL\n");
				retval = false;
			} else {
				ClassAd ad; ad.Clear(); // remove time()
				ad.Assign("Macros", stats.cEntries);
				ad.Assign("Used", stats.cUsed);
				ad.Assign("Referenced", stats.cReferenced);
				ad.Assign("Files", stats.cFiles);
				ad.Assign("StringBytes", stats.cbStrings);
				ad.Assign("TablesBytes", stats.cbTables);
				ad.Assign("Sorted", stats.cSorted);
				if ( ! putClassAd(stream, ad)) {
					dprintf(D_ALWAYS, "Can't send param stats ad for DC_CONFIG_VAL\n");
					retval = false;
				}
			}
			if (retval && ! stream->end_of_message()) {
				retval = false;
			}

		} else { // unrecognised ?command

			MyString errmsg; errmsg.formatstr("!error:unsup:1: '%s' is not supported", param_name);
			if ( ! stream->code(errmsg)) retval = FALSE;
			if (retval && ! stream->end_of_message()) retval = FALSE;
		}

		free (param_name);
		return retval;
	}

	// DC_CONFIG_VAL command has extended behavior not shared by CONFIG_VAL.
	// in addition to returning. the param() value, it returns consecutive strings containing
	//   <NAME_USED> = <raw_value>
	//   <filename>[, line <num>]
	//   <default_value>
	//note: ", line <num>" is present only when the line number is meaningful
	//and "<default_value>" may be NULL
	if (idCmd == DC_CONFIG_VAL) {
		int retval = TRUE; // assume success

		MyString name_used, value;
		const char * def_val = NULL;
		const MACRO_META * pmet = NULL;
		const char * subsys = get_mySubSystem()->getName();
		const char * local_name  = get_mySubSystem()->getLocalName();
		const char * val = param_get_info(param_name, subsys, local_name, name_used, &def_val, &pmet);
		if (name_used.empty()) {
			dprintf( D_FULLDEBUG,
					 "Got DC_CONFIG_VAL request for unknown parameter (%s)\n",
					 param_name );
			// send a NULL to indicate undefined. (val is NULL here)
			if( ! stream->put_nullstr(val) ) {
				dprintf( D_ALWAYS, "Can't send reply for DC_CONFIG_VAL\n" );
				retval = FALSE;
			}
		} else {

			dprintf(D_CONFIG | D_FULLDEBUG, "DC_CONFIG_VAL(%s) def: %s = %s\n", param_name, name_used.Value(), def_val ? def_val : "NULL");

			if (val) { tmp = expand_param(val, local_name, subsys, 0); } else { tmp = NULL; }
			if( ! stream->code_nullstr(tmp) ) {
				dprintf( D_ALWAYS, "Can't send reply for DC_CONFIG_VAL\n" );
				retval = FALSE;
			}
			if (tmp) {free(tmp);} tmp = NULL;

			name_used.upper_case();
			name_used += " = ";
			if (val) name_used += val;
			if ( ! stream->code(name_used)) {
				dprintf( D_ALWAYS, "Can't send raw reply for DC_CONFIG_VAL\n" );
			}
			param_get_location(pmet, value);
			if ( ! stream->code(value)) {
				dprintf( D_ALWAYS, "Can't send filename reply for DC_CONFIG_VAL\n" );
			}
			if ( ! stream->put_nullstr(def_val)) {
				dprintf( D_ALWAYS, "Can't send default reply for DC_CONFIG_VAL\n" );
			}
			if (pmet->ref_count) { value.formatstr("%d / %d", pmet->use_count, pmet->ref_count);
			} else  { value.formatstr("%d", pmet->use_count); }
			if ( ! stream->code(value)) {
				dprintf( D_ALWAYS, "Can't send use count reply for DC_CONFIG_VAL\n" );
			}
		}
		if( ! stream->end_of_message() ) {
			dprintf( D_ALWAYS, "Can't send end of message for DC_CONFIG_VAL\n" );
			retval = FALSE;
		}
		free (param_name);
		return retval;
	}

	tmp = param( param_name );
	if( ! tmp ) {
		dprintf( D_FULLDEBUG, 
				 "Got CONFIG_VAL request for unknown parameter (%s)\n", 
				 param_name );
		free( param_name );
		if( ! stream->put("Not defined") ) {
			dprintf( D_ALWAYS, "Can't send reply for CONFIG_VAL\n" );
			return FALSE;
		}
		if( ! stream->end_of_message() ) {
			dprintf( D_ALWAYS, "Can't send end of message for CONFIG_VAL\n" );
			return FALSE;
		}
		return FALSE;
	} else {
		if( ! stream->code(tmp) ) {
			dprintf( D_ALWAYS, "Can't send reply for CONFIG_VAL\n" );
			free( param_name );
			free( tmp );
			return FALSE;
		}

		free( param_name );
		free( tmp );
		if( ! stream->end_of_message() ) {
			dprintf( D_ALWAYS, "Can't send end of message for CONFIG_VAL\n" );
			return FALSE;
		}
	}
	return TRUE;
}


int
handle_config(int cmd, Stream *stream )
{
	char *admin = NULL, *config = NULL;
	char *to_check = NULL;
	int rval = 0;
	bool failed = false;

	stream->decode();

	if ( ! stream->code(admin) ) {
		dprintf( D_ALWAYS, "Can't read admin string\n" );
		free( admin );
		return FALSE;
	}

	if ( ! stream->code(config) ) {
		dprintf( D_ALWAYS, "Can't read configuration string\n" );
		free( admin );
		free( config );
		return FALSE;
	}

	if( !stream->end_of_message() ) {
		dprintf( D_ALWAYS, "handle_config: failed to read end of message\n");
		return FALSE;
	}
	bool is_meta = admin[0] == '$';
	if( config && config[0] ) {
		#if 0 // tj: we've decide to just fail the assign instead of 'fixing' it. //def WARN_COLON_FOR_PARAM_ASSIGN
		// for backward compat with older senders, change first : to = before we do the assignment.
		for (char * p = config; *p; ++p) { if (*p==':') *p = '='; if (*p=='=') break; }
		#endif
		to_check = is_valid_config_assignment(config);
	} else {
		to_check = strdup(admin);
	}
	if (!is_valid_param_name(to_check + is_meta)) {
		dprintf( D_ALWAYS, "Rejecting attempt to set param with invalid name (%s)\n", (to_check?to_check:"(null)") );
		free(admin); free(config);
		rval = -1;
		failed = true;
	} else if( ! daemonCore->CheckConfigSecurity(to_check, (Sock*)stream) ) {
			// This request is insecure, so don't try to do anything
			// with it.  We can't return yet, since we want to send
			// back an rval indicating the error.
		free( admin );
		free( config );
		rval = -1;
		failed = true;
	} 
	free(to_check);

		// If we haven't hit an error yet, try to process the command  
	if( ! failed ) {
		switch(cmd) {
		case DC_CONFIG_PERSIST:
			rval = set_persistent_config(admin, config);
				// set_persistent_config will free admin and config
				// when appropriate  
			break;
		case DC_CONFIG_RUNTIME:
			rval = set_runtime_config(admin, config);
				// set_runtime_config will free admin and config when
				// appropriate 
			break;
		default:
			dprintf( D_ALWAYS, "unknown DC_CONFIG command!\n" );
			free( admin );
			free( config );
			return FALSE;
		}
	}

	stream->encode();
	if ( ! stream->code(rval) ) {
		dprintf (D_ALWAYS, "Failed to send rval for DC_CONFIG.\n" );
		return FALSE;
	}
	if( ! stream->end_of_message() ) {
		dprintf( D_ALWAYS, "Can't send end of message for DC_CONFIG.\n" );
		return FALSE;
	}

	return (failed ? FALSE : TRUE);
}


#ifndef WIN32
void
unix_sighup(int)
{
	if (daemonCore) {
		daemonCore->Send_Signal( daemonCore->getpid(), SIGHUP );
	}
}


void
unix_sigterm(int)
{
	if (daemonCore) {
		daemonCore->Send_Signal( daemonCore->getpid(), SIGTERM );
	}
}


void
unix_sigquit(int)
{
	if (daemonCore) {
		daemonCore->Send_Signal( daemonCore->getpid(), SIGQUIT );
	}
}


void
unix_sigchld(int)
{
	if (daemonCore) {
		daemonCore->Send_Signal( daemonCore->getpid(), SIGCHLD );
	}
}


void
unix_sigusr1(int)
{
	if (daemonCore) {
		daemonCore->Send_Signal( daemonCore->getpid(), SIGUSR1 );
	}
	
}

void
unix_sigusr2(int)
{
	if (daemonCore) {
		daemonCore->Send_Signal( daemonCore->getpid(), SIGUSR2 );
	}
}



#endif /* ! WIN32 */



void
dc_reconfig()
{
		// do this first in case anything else depends on DNS
	daemonCore->refreshDNS();

		// Actually re-read the files...  Added by Derek Wright on
		// 12/8/97 (long after this function was first written... 
		// nice goin', Todd).  *grin*

		// We always want to be root when we read config as a daemon
		// we do this because reading config can run scripts and even create files
	{
		TemporaryPrivSentry sentry(PRIV_ROOT);
		int want_meta = get_mySubSystem()->isType(SUBSYSTEM_TYPE_SHADOW) ? 0 : CONFIG_OPT_WANT_META;
		config_ex(CONFIG_OPT_WANT_QUIET | want_meta);
	}

		// See if we're supposed to be allowing core files or not
	if ( doCoreInit ) {
		check_core_files();
	}

		// If we're supposed to be using our own log file, reset that here. 
	if( logDir ) {
		set_log_dir();
	}

	if( logAppend ) {
		handle_log_append( logAppend );
	}

	// Reinitialize logging system; after all, LOG may have been changed.
	dprintf_config(get_mySubSystem()->getName());
	
	// again, chdir to the LOG directory so that if we dump a core
	// it will go there.  the location of LOG may have changed, so redo it here.
	drop_core_in_log();

	// Re-read everything from the config file DaemonCore itself cares about.
	// This also cleares the DNS cache.
	daemonCore->reconfig();

	// Clear out the passwd cache.
	clear_passwd_cache();

	// Clear out the cached list of IDTOKEN issuer key names.
	clearIssuerKeyNameCache();

	// Allow us to search for new tokens
	Condor_Auth_Passwd::retry_token_search();

	// Allow us to search for SSL certificate and key
	Condor_Auth_SSL::retry_cert_search();

	// Re-drop the address file, if it's defined, just to be safe.
	drop_addr_file();

		// Re-drop the pid file, if it's requested, just to be safe.
	if( pidFile ) {
		drop_pid_file();
	}

		// If requested to do so in the config file, do a segv now.
		// This is to test our handling/writing of a core file.
	char* ptmp;
	if ( param_boolean_crufty("DROP_CORE_ON_RECONFIG", false) ) {
			// on purpose, derefernce a null pointer.
			ptmp = NULL;
			char segfault;	
			MSC_SUPPRESS_WARNING_FOREVER(6011) // warning about NULL pointer deref.
			segfault = *ptmp; // should blow up here
			if (segfault) {} // Line to avoid compiler warnings.
			ptmp[0] = 'a';
			
			// should never make it to here!
			EXCEPT("FAILED TO DROP CORE");	
	}

		// On reconfig, reset token requests to a pristine state.
	TokenRequest::clearApprovalRules();
	for (auto &entry : g_request_map) {
		entry.second->setFailed();
	}
	TokenRequest::clearTokenRequests();

	// call this daemon's specific main_config()
	dc_main_config();
}

int
handle_dc_sighup(int )
{
	dprintf( D_ALWAYS, "Got SIGHUP.  Re-reading config files.\n" );
	dc_reconfig();
	return TRUE;
}


void
TimerHandler_main_shutdown_fast()
{
	dc_main_shutdown_fast();
}


int
handle_dc_sigterm(int )
{
		// Introduces a race condition.
		// What if SIGTERM received while we are here?
	if( !SigtermContinue::should_sigterm_continue() ) {
		dprintf( D_FULLDEBUG, 
				 "Got SIGTERM, but we've already done graceful shutdown.  Ignoring.\n" );
		return TRUE;
	}
	SigtermContinue::sigterm_should_not_continue(); // After this

	dprintf(D_ALWAYS, "Got SIGTERM. Performing graceful shutdown.\n");

#if defined(WIN32) && 0
	if ( line_where_service_stopped != 0 ) {
		dprintf(D_ALWAYS,"Line where service stopped = %d\n",
			line_where_service_stopped);
	}
#endif

	if( daemonCore->GetPeacefulShutdown() ) {
		dprintf( D_FULLDEBUG, 
				 "Peaceful shutdown in effect.  No timeout enforced.\n");
	}
	else {
		int timeout = param_integer("SHUTDOWN_GRACEFUL_TIMEOUT", 30 * MINUTE);
		daemonCore->Register_Timer( timeout, 0, 
									TimerHandler_main_shutdown_fast,
									"main_shutdown_fast" );
		dprintf( D_FULLDEBUG, 
				 "Started timer to call main_shutdown_fast in %d seconds\n", 
				 timeout );
	}
	dc_main_shutdown_graceful();
	return TRUE;
}

void
TimerHandler_dc_sigterm()
{
	handle_dc_sigterm(SIGTERM);
}


int
handle_dc_sigquit(int )
{
	static int been_here = FALSE;
	if( been_here ) {
		dprintf( D_FULLDEBUG, 
				 "Got SIGQUIT, but we've already done fast shutdown.  Ignoring.\n" );
		return TRUE;
	}
	been_here = TRUE;

	dprintf(D_ALWAYS, "Got SIGQUIT.  Performing fast shutdown.\n");
	dc_main_shutdown_fast();
	return TRUE;
}

const size_t OOM_RESERVE = 2048;
static char *oom_reserve_buf;
static void OutOfMemoryHandler()
{
	std::set_new_handler(NULL);

		// free up some memory to improve our chances of
		// successfully logging
	delete [] oom_reserve_buf;

	int monitor_age = 0;
	unsigned long vsize = 0;
	unsigned long rss = 0;

	if( daemonCore && daemonCore->monitor_data.last_sample_time != -1 ) {
		monitor_age = (int)(time(NULL)-daemonCore->monitor_data.last_sample_time);
		vsize = daemonCore->monitor_data.image_size;
		rss = daemonCore->monitor_data.rs_size;
	}

	dprintf_dump_stack();

	EXCEPT("Out of memory!  %ds ago: vsize=%lu KB, rss=%lu KB",
		   monitor_age,
		   vsize,
		   rss);
}

static void InstallOutOfMemoryHandler()
{
	if( !oom_reserve_buf ) {
		oom_reserve_buf = new char[OOM_RESERVE];
		memset(oom_reserve_buf,0,OOM_RESERVE);
	}

	std::set_new_handler(OutOfMemoryHandler);
}

#ifndef WIN32
// if we fork into the background, this is the write pipe in the child
// and the read pipe for the parent (i.e. the current process)
static int dc_background_pipe = -1;
static bool dc_background_parent_is_master = false;
bool dc_set_background_parent_mode(bool is_master)
{
	bool retval = dc_background_parent_is_master;
	dc_background_parent_is_master = is_master;
	return retval;
}

bool dc_release_background_parent(int status)
{
	if (dc_background_pipe >= 0) {
		int data = status;
		if (sizeof(data) != write(dc_background_pipe, (void*)&data, sizeof(data))) {
			// do what?
		}
		close(dc_background_pipe); dc_background_pipe = -1;
		return true;
	}
	return false;
}
#endif

// This is the main entry point for daemon core.  On WinNT, however, we
// have a different, smaller main which checks if "-f" is ommitted from
// the command line args of the condor_master, in which case it registers as 
// an NT service.
int dc_main( int argc, char** argv )
{
	char**	ptr;
	int		command_port = -1;
	char const *daemon_sock_name = NULL;
	int		dcargs = 0;		// number of daemon core command-line args found
	char	*ptmp, *ptmp1;
	int		i;
	int		wantsKill = FALSE, wantsQuiet = FALSE;
	bool	done;

	set_priv_initialize();

	condor_main_argc = argc;
	condor_main_argv = (char **)malloc((argc+1)*sizeof(char *));
	for(i=0;i<argc;i++) {
		condor_main_argv[i] = strdup(argv[i]);
	}
	condor_main_argv[i] = NULL;

#ifdef WIN32
	/** Enable support of the %n format in the printf family 
		of functions. */
	_set_printf_count_output(TRUE);
#endif

#ifndef WIN32
		// Set a umask value so we get reasonable permissions on the
		// files we create.  Derek Wright <wright@cs.wisc.edu> 3/3/98
	umask( 022 );

		// Handle Unix signals
		// Block all signals now.  We'll unblock them right before we
		// do the select.
	sigset_t fullset;
	sigfillset( &fullset );
	// We do not want to block the following signals ----
	   sigdelset(&fullset, SIGSEGV);	// so we get a core right away
	   sigdelset(&fullset, SIGABRT);	// so assert() failures drop core right away
	   sigdelset(&fullset, SIGILL);		// so we get a core right away
	   sigdelset(&fullset, SIGBUS);		// so we get a core right away
	   sigdelset(&fullset, SIGFPE);		// so we get a core right away
	   sigdelset(&fullset, SIGTRAP);	// so gdb works when it uses SIGTRAP
	sigprocmask( SIG_SETMASK, &fullset, NULL );

		// Install these signal handlers with a default mask
		// of all signals blocked when we're in the handlers.
	install_sig_handler_with_mask(SIGQUIT, &fullset, unix_sigquit);
	install_sig_handler_with_mask(SIGHUP, &fullset, unix_sighup);
	install_sig_handler_with_mask(SIGTERM, &fullset, unix_sigterm);
	install_sig_handler_with_mask(SIGCHLD, &fullset, unix_sigchld);
	install_sig_handler_with_mask(SIGUSR1, &fullset, unix_sigusr1);
	install_sig_handler_with_mask(SIGUSR2, &fullset, unix_sigusr2);
	install_sig_handler(SIGPIPE, SIG_IGN );

#endif // of ifndef WIN32

	_condor_myServiceName = argv[0];
	// set myName to be argv[0] with the path stripped off
	myName = condor_basename(argv[0]);
	myFullName = getExecPath();
	if( ! myFullName ) {
			// if getExecPath() didn't work, the best we can do is try
			// saving argv[0] and hope for the best...
		if( argv[0][0] == '/' ) {
				// great, it's already a full path
			myFullName = strdup(argv[0]);
		} else {
				// we don't have anything reliable, so forget it.  
			myFullName = NULL;
		}
	}

	myDistro->Init( argc, argv );
	if ( EnvInit() < 0 ) {
		exit( 1 );
	}

		// call out to the handler for pre daemonCore initialization
		// stuff so that our client side can do stuff before we start
		// messing with argv[]
	if ( dc_main_pre_dc_init ) {
		dc_main_pre_dc_init( argc, argv );
	}

		// Make sure this is set, since DaemonCore needs it for all
		// sorts of things, and it's better to clearly EXCEPT here
		// than to seg fault down the road...
	if( ! get_mySubSystem() ) {
		EXCEPT( "Programmer error: get_mySubSystem() is NULL!" );
	}
	if( !get_mySubSystem()->isValid() ) {
		get_mySubSystem()->printf( );
		EXCEPT( "Programmer error: get_mySubSystem() info is invalid(%s,%d,%s)!",
				get_mySubSystem()->getName(),
				get_mySubSystem()->getType(),
				get_mySubSystem()->getTypeName() );
	}

	if ( !dc_main_init ) {
		EXCEPT( "Programmer error: dc_main_init is NULL!" );
	}
	if ( !dc_main_config ) {
		EXCEPT( "Programmer error: dc_main_config is NULL!" );
	}
	if ( !dc_main_shutdown_fast ) {
		EXCEPT( "Programmer error: dc_main_shutdown_fast is NULL!" );
	}
	if ( !dc_main_shutdown_graceful ) {
		EXCEPT( "Programmer error: dc_main_shutdown_graceful is NULL!" );
	}

	// strip off any daemon-core specific command line arguments
	// from the front of the command line.
	i = 0;
	done = false;

	for(ptr = argv + 1; *ptr && (i < argc - 1); ptr++,i++) {
		if(ptr[0][0] != '-') {
			break;
		}

			/*
			  NOTE!  If you're adding a new command line argument to
			  this switch statement, YOU HAVE TO ADD IT TO THE #ifdef
			  WIN32 VERSION OF "main()" NEAR THE END OF THIS FILE,
			  TOO.  You should actually deal with the argument here,
			  but you need to add it there to be skipped over because
			  of NT weirdness with starting as a service, etc.  Also,
			  please add your argument in alphabetical order, so we
			  can maintain some semblance of order in here, and make
			  it easier to keep the two switch statements in sync.
			  Derek Wright <wright@cs.wisc.edu> 11/11/99
			*/
		switch(ptr[0][1]) {
		case 'a':		// Append to the log file name.
			ptr++;
			if( ptr && *ptr ) {
				logAppend = *ptr;
				dcargs += 2;
			} else {
				fprintf( stderr, 
						 "DaemonCore: ERROR: -append needs another argument.\n" );
				fprintf( stderr, 
					 "   Please specify a string to append to our log's filename.\n" );
				exit( 1 );
			}
			break;
		case 'b':		// run in Background (default for condor_master)
			Foreground = 0;
			dcargs++;
			break;
		case 'c':		// specify directory where Config file lives
			ptr++;
			if( ptr && *ptr ) {
				ptmp = *ptr;
				dcargs += 2;

				ptmp1 = 
					(char *)malloc( strlen(ptmp) + myDistro->GetLen() + 10 );
				if ( ptmp1 ) {
					sprintf(ptmp1,"%s_CONFIG=%s", myDistro->GetUc(), ptmp);
					SetEnv(ptmp1);
				}
			} else {
				fprintf( stderr, 
						 "DaemonCore: ERROR: -config needs another argument.\n" );
				fprintf( stderr, 
						 "   Please specify the filename of the config file.\n" );
				exit( 1 );
			}				  
			break;
		case 'd':		// Dynamic local directories
			if( strcmp( "-d", *ptr ) && strcmp( "-dynamic", *ptr ) ) {
				done = true;
				break;
			}
			else {
				DynamicDirs = true;
				dcargs++;
				break;
			}
		case 'f':		// run in Foreground (default for all daemons other than condor_master)
			Foreground = 1;
			dcargs++;
			break;
#ifndef WIN32
		case 'k':		// Kill the pid in the given pid file
			ptr++;
			if( ptr && *ptr ) {
				pidFile = *ptr;
				wantsKill = TRUE;
				dcargs += 2;
			} else {
				fprintf( stderr, 
						 "DaemonCore: ERROR: -kill needs another argument.\n" );
				fprintf( stderr, 
				  "   Please specify a file that holds the pid you want to kill.\n" );
				exit( 1 );
			}
			break;
#endif
		case 'l':	// -local-name or -log
			// specify local name
			if ( strcmp( &ptr[0][1], "local-name" ) == 0 ) {
				ptr++;
				if( ptr && *ptr ) {
					get_mySubSystem()->setLocalName( *ptr );
					dcargs += 2;
				}
				else {
					fprintf( stderr, "DaemonCore: ERROR: "
							 "-local-name needs another argument.\n" );
					fprintf( stderr, 
							 "   Please specify the local config to use.\n" );
					exit( 1 );
				}
			}

			// specify Log directory 
			else {
				ptr++;
				if( ptr && *ptr ) {
					logDir = *ptr;
					dcargs += 2;
				} else {
					fprintf( stderr, "DaemonCore: ERROR: -log needs another "
							 "argument\n" );
					exit( 1 );
				}
			}
			break;

		case 'h':		// -http <port> : specify port for HTTP and SOAP requests
			if ( ptr[0][2] && ptr[0][2] == 't' ) {
					// specify an HTTP port
				ptr++;
				if( ptr && *ptr ) {
					fprintf( stderr, 
							 "DaemonCore: ERROR: -http no longer accepted.\n" );
					exit( 1 );
				}
			} else {
					// it's not -http, so do NOT consume this arg!!
					// in fact, we're done w/ DC args, since it's the
					// first option we didn't recognize.
				done = true;
			}
			break;
		case 'p':		// use well-known Port for command socket, or
				        // specify a Pidfile to drop your pid into
			if( ptr[0][2] && ptr[0][2] == 'i' ) {
					// Specify a Pidfile
				ptr++;
				if( ptr && *ptr ) {
					pidFile = *ptr;
					dcargs += 2;
				} else {
					fprintf( stderr, 
							 "DaemonCore: ERROR: -pidfile needs another argument.\n" );
					fprintf( stderr, 
							 "   Please specify a filename to store the pid.\n" );
					exit( 1 );
				}
			} else {
					// use well-known Port for command socket				
					// note: "-p 0" means _no_ command socket
				ptr++;
				if( ptr && *ptr ) {
					command_port = atoi( *ptr );
					dcargs += 2;
				} else {
					fprintf( stderr, 
							 "DaemonCore: ERROR: -port needs another argument.\n" );
					fprintf( stderr, 
					   "   Please specify the port to use for the command socket.\n" );

					exit( 1 );
				}
			}
			break;
		case 'q':		// Quiet output
			wantsQuiet = TRUE;
			dcargs++;
			break;			
		case 'r':	   // Run for <arg> minutes, then gracefully exit
			ptr++;
			if( ptr && *ptr ) {
				runfor = atoi( *ptr );
				dcargs += 2;
			}
			else {
				fprintf( stderr, 
						 "DaemonCore: ERROR: -runfor needs another argument.\n" );
				fprintf( stderr, 
				   "   Please specify the number of minutes to run for.\n" );

				exit( 1 );
			}
			//call Register_Timer below after intialized...
			break;
		case 's':
				// the c-gahp uses -s, so for backward compatibility,
				// do not allow abbreviations of -sock
			if( strcmp("-sock",*ptr) ) {
				done = true;
				break;
			}
			else {
				ptr++;
				if( *ptr ) {
					daemon_sock_name = *ptr;
					dcargs += 2;
				} else {
					fprintf( stderr, 
							 "DaemonCore: ERROR: -sock needs another argument.\n" );
					fprintf( stderr, 
							 "   Please specify a socket name.\n" );
					exit( 1 );
				}
			}
			break;
		case 't':		// log to Terminal (stderr)
			Termlog = 1;
			dcargs++;
			break;
		case 'v':		// display Version info and exit
			printf( "%s\n%s\n", CondorVersion(), CondorPlatform() );
			exit(0);
			break;
		default:
			done = true;
			break;	
		}
		if ( done ) {
			break;		// break out of for loop
		}
	}

	// using "-t" also implicitly sets "-f"; i.e. only to stderr in the foreground
	if ( Termlog ) {
		Foreground = 1;
	}

	// call config so we can call param.  
	// Try to minimize shadow footprint by not loading the metadata from the config file
	int config_options = get_mySubSystem()->isType(SUBSYSTEM_TYPE_SHADOW) ? 0 : CONFIG_OPT_WANT_META;
	//config_options |= get_mySubSystem()->isType(SUBSYSTEM_TYPE_MASTER) ? CONFIG_OPT_DEPRECATION_WARNINGS : 0;
	if (wantsQuiet) { config_options |= CONFIG_OPT_WANT_QUIET; }
	config_ex(config_options);


    // call dc_config_GSI to set GSI related parameters so that all
    // the daemons will know what to do.
	if ( doAuthInit ) {
		condor_auth_config( true );
	}

		// See if we're supposed to be allowing core files or not
	if ( doCoreInit ) {
		check_core_files();
	}

		// If we want to kill something, do that now.
	if( wantsKill ) {
		do_kill();
	}

	if( ! DynamicDirs ) {

			// We need to setup logging.  Normally, we want to do this
			// before the fork(), so that if there are problems and we
			// fprintf() to stderr, we'll still see them.  However, if
			// we want DynamicDirs, we can't do this yet, since we
			// need our pid to specify the log directory...

		// If want to override what's set in our config file, we've
		// got to do that here, between where we config and where we
		// setup logging.  Note: we also have to do this in reconfig.
		if( logDir ) {
			set_log_dir();
		}

		// If we're told on the command-line to append something to
		// the name of our log file, we do that here, so that when we
		// setup logging, we get the right filename.  -Derek Wright
		// 11/20/98
		if( logAppend ) {
			handle_log_append( logAppend );
		}
		
			// Actually set up logging.
		if(Termlog)
			dprintf_set_tool_debug(get_mySubSystem()->getName(), 0);
		else
			dprintf_config(get_mySubSystem()->getName());
	}

		// run as condor 99.9% of the time, so studies tell us.
	set_condor_priv();

	// we want argv[] stripped of daemoncore options
	ptmp = argv[0];			// save a temp pointer to argv[0]
	argv = --ptr;			// make space for argv[0]
	argv[0] = ptmp;			// set argv[0]
	argc -= dcargs;
	if ( argc < 1 )
		argc = 1;

	// Arrange to run in the background.
	// SPECIAL CASE: if this is the MASTER, and we are to run in the background,
	// then register ourselves as an NT Service.
	if (!Foreground) {
#ifdef WIN32
		// Disconnect from the console
		FreeConsole();
#else	// UNIX

		// before we fork, make a pipe that the child can use to tell the parent
		// that it's done with initialization.
		int bgpipe[2] = { -1,-1 };
		if (pipe(bgpipe) == -1) {
			fprintf(stderr, "could not open background pipe\n");
		}

		// on unix, background means just fork ourselves
		if ( fork() ) {
			int child_status = 0;
			if (bgpipe[1] >= 0) {
				close(bgpipe[1]); // close write end of pipe
				dc_background_pipe = bgpipe[0];
				if (sizeof(child_status) != read(dc_background_pipe, (void*)&child_status, sizeof(child_status))) {
					child_status = 0; // child never wrote to the pipe!
				}
				close(dc_background_pipe); dc_background_pipe = -1;
				if (child_status != 0) { fprintf(stderr, "forked condor_master status is %d\n", child_status); }
			}
			// parent
			exit(child_status);
		}
		if (bgpipe[0] >= 0) {
			close(bgpipe[0]); // close read end of pipe
			dc_background_pipe = bgpipe[1]; // save hte write end of the pipe for later
		}

		// And close stdin, out, err if we are the MASTER.

		// NRL 2006-08-10: Here's what and why we're doing this.....
		//
		// In days of yore, we'd simply close FDs 0,1,2 and be done
		// with it.  Unfortunately, some 3rd party tools were writing
		// directly to these FDs.  Now, you might not that that this
		// would be a problem, right?  Unfortunately, once you close
		// an FD (say, 1 or 2), then next safe_open_wrapper() or socket()
		// call can / will now return 1 (or 2).  So, when libfoo.a thinks
		// it fprintf()ing an error message to fd 2 (the FD behind
		// stderr), it's actually sending that message over a socket
		// to a process that has no idea how to handle it.
		//
		// So, here's what we do.  We open /dev/null, and then use
		// dup2() to copy this "safe" fd to these decriptors.  Note
		// that if you don't open it with O_RDWR, you can cause writes
		// to the FD to return errors.
		//
		// Finally, we only do this in the master.  Why?  Because
		// Create_Process() has similar logic, so when the master
		// starts, say, condor_startd, the Create_Process() logic
		// takes over and does The Right Thing(tm).
		//
		// Regarding the std in/out/err streams (the FILE *s, not the
		// FDs), we leave those open.  Otherwise, if libfoo.a tries to
		// fwrite to stderr, it would get back an error from fprintf()
		// (or fwrite(), etc.).  If it checks this, it might Do
		// Something Bad(tm) like abort() -- who knows.  In any case,
		// it seems safest to just leave them open but attached to
		// /dev/null.

		if ( get_mySubSystem()->isType( SUBSYSTEM_TYPE_MASTER ) ) {
			int	fd_null = safe_open_wrapper_follow( NULL_FILE, O_RDWR );
			if ( fd_null < 0 ) {
				fprintf( stderr, "Unable to open %s: %s\n", NULL_FILE, strerror(errno) );
				dprintf( D_ALWAYS, "Unable to open %s: %s\n", NULL_FILE, strerror(errno) );
			}
			int	fd;
			for( fd=0;  fd<=2;  fd++ ) {
				close( fd );
				if ( ( fd_null >= 0 ) && ( fd_null != fd ) &&
					 ( dup2( fd_null, fd ) < 0 )  ) {
					dprintf( D_ALWAYS, "Error dup2()ing %s -> %d: %s\n",
							 NULL_FILE, fd, strerror(errno) );
				}
			}
			// Close the /dev/null descriptor _IF_ it's not stdin/out/err
			if ( fd_null > 2 ) {
				close( fd_null );
			}
		}
		// and detach from the controlling tty
		detach();

#endif	// of else of ifdef WIN32
	}	// if if !Foreground

	// See if the config tells us to wait on startup for a debugger to attach.
	MyString debug_wait_param;
	debug_wait_param.formatstr("%s_DEBUG_WAIT", get_mySubSystem()->getName() );
	if (param_boolean(debug_wait_param.Value(), false, false)) {
		volatile int debug_wait = 1;
		dprintf(D_ALWAYS,
				"%s is TRUE, waiting for debugger to attach to pid %d.\n", 
				debug_wait_param.Value(), (int)::getpid());
		#ifndef WIN32
			// since we are about to delay for an arbitrary amount of time, write to the background pipe
			// so that our forked parent can exit.
			dc_release_background_parent(0);
		#endif
		while (debug_wait) {
			sleep(1);
		}
	}

#ifdef WIN32
	debug_wait_param.formatstr("%s_WAIT_FOR_DEBUGGER", get_mySubSystem()->getName() );
	int wait_for_win32_debugger = param_integer(debug_wait_param.Value(), 0);
	if (wait_for_win32_debugger) {
		UINT ms = GetTickCount() - 10;
		BOOL is_debugger = IsDebuggerPresent();
		while ( ! is_debugger) {
			if (GetTickCount() > ms) {
				dprintf(D_ALWAYS,
						"%s is %d, waiting for debugger to attach to pid %d.\n", 
						debug_wait_param.Value(), wait_for_win32_debugger, GetCurrentProcessId());
				ms = GetTickCount() + (1000 * 60 * 1); // repeat message every 1 minute
			}
			sleep(10);
			is_debugger = IsDebuggerPresent();
		}
	}
#endif

		// Now that we've potentially forked, we have our real pid, so
		// we can instantiate a daemon core and it'll have the right
		// pid. 
	daemonCore = new DaemonCore();

	if( DynamicDirs ) {
			// If we want to use dynamic dirs for log, spool and
			// execute, we now have our real pid, so we can actually
			// give it the correct name.

		handle_dynamic_dirs();

		if( logAppend ) {
			handle_log_append( logAppend );
		}
		
			// Actually set up logging.
		dprintf_config(get_mySubSystem()->getName());
	}

		// Now that we have the daemonCore object, we can finally
		// know what our pid is, so we can print out our opening
		// banner.  Plus, if we're using dynamic dirs, we have dprintf
		// configured now, so the dprintf()s will work.
	dprintf(D_ALWAYS,"******************************************************\n");
	dprintf(D_ALWAYS,"** %s (%s_%s) STARTING UP\n",
			myName,myDistro->GetUc(), get_mySubSystem()->getName() );
	if( myFullName ) {
		dprintf( D_ALWAYS, "** %s\n", myFullName );
		free( myFullName );
		myFullName = NULL;
	}
	dprintf(D_ALWAYS,"** %s\n", get_mySubSystem()->getString() );
	dprintf(D_ALWAYS,"** Configuration: subsystem:%s local:%s class:%s\n",
			get_mySubSystem()->getName(),
			get_mySubSystem()->getLocalName("<NONE>"),
			get_mySubSystem()->getClassName( )
			);
	dprintf(D_ALWAYS,"** %s\n", CondorVersion());
	dprintf(D_ALWAYS,"** %s\n", CondorPlatform());
	dprintf(D_ALWAYS,"** PID = %lu\n", (unsigned long) daemonCore->getpid());
	time_t log_last_mod_time = dprintf_last_modification();
	if ( log_last_mod_time <= 0 ) {
		dprintf(D_ALWAYS,"** Log last touched time unavailable (%s)\n",
				strerror(-log_last_mod_time));
	} else {
		struct tm *tm = localtime( &log_last_mod_time );
		dprintf(D_ALWAYS,"** Log last touched %d/%d %02d:%02d:%02d\n",
				tm->tm_mon + 1, tm->tm_mday, tm->tm_hour, tm->tm_min,
				tm->tm_sec);
	}

#ifndef WIN32
		// Want to do this dprintf() here, since we can't do it w/n 
		// the priv code itself or we get major problems. 
		// -Derek Wright 12/21/98 
	if( getuid() ) {
		dprintf(D_PRIV, "** Running as non-root: No privilege switching\n");
	} else {
		dprintf(D_PRIV, "** Running as root: Privilege switching in effect\n");
	}
#endif

	dprintf(D_ALWAYS,"******************************************************\n");

	if (global_config_source != "") {
		dprintf(D_ALWAYS, "Using config source: %s\n", 
				global_config_source.Value());
	} else {
		const char* env_name = EnvGetName( ENV_CONFIG );
		char* env = getenv( env_name );
		if( env ) {
			dprintf(D_ALWAYS, 
					"%s is set to '%s', not reading a config file\n",
					env_name, env );
		}
	}

	if (!local_config_sources.isEmpty()) {
		dprintf(D_ALWAYS, "Using local config sources: \n");
		local_config_sources.rewind();
		char *source;
		while( (source = local_config_sources.next()) != NULL ) {
			dprintf(D_ALWAYS, "   %s\n", source );
		}
	}
	_macro_stats stats;
	get_config_stats(&stats);
	dprintf(D_ALWAYS, "config Macros = %d, Sorted = %d, StringBytes = %d, TablesBytes = %d\n",
				stats.cEntries, stats.cSorted, stats.cbStrings, stats.cbTables);


	// TJ: Aug/2013 we are going to turn on classad caching by default in 8.1.1 we want to see in the log that its on.
	dprintf (D_ALWAYS, "CLASSAD_CACHING is %s\n", param_boolean("ENABLE_CLASSAD_CACHING", false) ? "ENABLED" : "OFF");

		// chdir() into our log directory so if we drop core, that's
		// where it goes.  We also do some NT-specific stuff in here.
	drop_core_in_log();

	// write dprintf's contribution to the daemon header.
	dprintf_print_daemon_header();

#ifdef WIN32
		// On NT, we need to make certain we have a console allocated,
		// since many standard mechanisms do not work without a console
		// attached [like popen(), stdin/out/err, GenerateConsoleEvent].
		// There are several reasons why we may not have a console
		// right now: a) we are running as a service, and services are 
		// born without a console, or b) the user did not specify "-f" 
		// or "-t", and thus we called FreeConsole() above.

		// for now, don't create a console for the kbdd, as that daemon
		// is now a win32 app and not a console app.
	BOOL is_kbdd = (0 == strcmp(get_mySubSystem()->getName(), "KBDD"));
	if(!is_kbdd)
		AllocConsole();
#endif

#ifndef WIN32
		// Now that logging is setup, create a pipe to deal with unix 
		// async signals.  We do this after logging is setup so that
		// we can EXCEPT (and really log something) on failure...
	if ( pipe(daemonCore->async_pipe) == -1 ||
		 fcntl(daemonCore->async_pipe[0],F_SETFL,O_NONBLOCK) == -1 ||
		 fcntl(daemonCore->async_pipe[1],F_SETFL,O_NONBLOCK) == -1 ) {
			EXCEPT("Failed to create async pipe");
	}
#else
	if ( daemonCore->async_pipe[1].connect_socketpair(daemonCore->async_pipe[0])==false )
	{
		EXCEPT("Failed to create async pipe socket pair");
	}
#endif

	if ( dc_main_pre_command_sock_init ) {
		dc_main_pre_command_sock_init();
	}

		/* NOTE re main_pre_command_sock_init:
		  *
		  * The Master uses main_pre_command_sock_init to check for
		  * the InstanceLock. Any operation that is distructive before
		  * this point will possibly change the state/environment for
		  * an already running master.
		  *
		  *  In the pidfile case, a second Master will start, drop its
		  *  pid in the file and then exit, see GT343.
		  *
		  *  In the DAEMON_AD_FILE case, which isn't actually a
		  *  problem as of this comment because the Master does not
		  *  drop one, there would be a period of time when the file
		  *  would be missing.
		  *
		  * PROBLEM: TRUNC_*_LOG_ON_OPEN=TRUE will get to delete the
		  * log file before getting here.
		  */

		// Now that we have our pid, we could dump our pidfile, if we
		// want it. 
	if( pidFile ) {
		drop_pid_file();
	}

		// Avoid possibility of stale info sticking around from previous run.
		// For example, we had problems in 7.0.4 and earlier with reconnect
		// shadows in parallel universe reading the old schedd ad file.
	kill_daemon_ad_file();


		// SETUP COMMAND SOCKET
	daemonCore->SetDaemonSockName( daemon_sock_name );
	daemonCore->InitDCCommandSocket( command_port );

		// Install DaemonCore signal handlers common to all daemons.
	daemonCore->Register_Signal( SIGHUP, "SIGHUP", 
								 handle_dc_sighup,
								 "handle_dc_sighup()" );
	daemonCore->Register_Signal( SIGQUIT, "SIGQUIT", 
								 handle_dc_sigquit,
								 "handle_dc_sigquit()" );
	daemonCore->Register_Signal( SIGTERM, "SIGTERM", 
								 handle_dc_sigterm,
								 "handle_dc_sigterm()" );

	daemonCore->Register_Signal( DC_SERVICEWAITPIDS, "DC_SERVICEWAITPIDS",
								(SignalHandlercpp)&DaemonCore::HandleDC_SERVICEWAITPIDS,
								"HandleDC_SERVICEWAITPIDS()",daemonCore);
#ifndef WIN32
	daemonCore->Register_Signal( SIGCHLD, "SIGCHLD",
								 (SignalHandlercpp)&DaemonCore::HandleDC_SIGCHLD,
								 "HandleDC_SIGCHLD()",daemonCore);
#endif

		// Install DaemonCore timers common to all daemons.

		//if specified on command line, set timer to gracefully exit
	if ( runfor ) {
		daemon_stop_time = time(NULL)+runfor*60;
		daemonCore->Register_Timer( runfor * 60, 0, 
				TimerHandler_dc_sigterm, "handle_dc_sigterm" );
		dprintf(D_ALWAYS,"Registered Timer for graceful shutdown in %d minutes\n",
				runfor );
	}
	else {
		daemon_stop_time = 0;
	}

#ifndef WIN32
		// This timer checks if our parent is dead; if so, we shutdown.
		// Note: we do not want the master to exibit this behavior!
		// We only do this on Unix; on NT we watch our parent via passing our
		// parent pid into the pidwatcher thread, then shutting down the NT child
		// in DaemonCore::HandleProcessExit().
		//
	if ( ! get_mySubSystem()->isType(SUBSYSTEM_TYPE_MASTER) ) {
		daemonCore->Register_Timer( 15, 120, 
				check_parent, "check_parent" );
	}
#endif

	daemonCore->Register_Timer( 0,
				dc_touch_log_file, "dc_touch_log_file" );

	daemonCore->Register_Timer( 0,
				dc_touch_lock_files, "dc_touch_lock_files" );

	daemonCore->Register_Timer( 0, 5 * 60,
				check_session_cache, "check_session_cache" );

	daemonCore->Register_Timer( 0, 60,
				cleanup_request_map, "cleanup_request_map" );

	// set the timer for half the session duration, 
	// since we retain the old cookie. Also make sure
	// the value is atleast 1.
	int cookie_refresh = (param_integer("SEC_DEFAULT_SESSION_DURATION", 3600)/2)+1;

	daemonCore->Register_Timer( 0, cookie_refresh, 
				handle_cookie_refresh, "handle_cookie_refresh");
 

	if( get_mySubSystem()->isType( SUBSYSTEM_TYPE_MASTER ) ||
		get_mySubSystem()->isType( SUBSYSTEM_TYPE_COLLECTOR ) ||
		get_mySubSystem()->isType( SUBSYSTEM_TYPE_NEGOTIATOR ) ||
		get_mySubSystem()->isType( SUBSYSTEM_TYPE_SCHEDD ) ||
		get_mySubSystem()->isType( SUBSYSTEM_TYPE_STARTD ) ) {
        daemonCore->monitor_data.EnableMonitoring();
    }

	std::vector<DCpermission> allow_perms{ALLOW};


		// Install DaemonCore command handlers common to all daemons.
	daemonCore->Register_Command( DC_RECONFIG, "DC_RECONFIG",
								  handle_reconfig,
								  "handle_reconfig()", WRITE );

	daemonCore->Register_Command( DC_RECONFIG_FULL, "DC_RECONFIG_FULL",
								  handle_reconfig,
								  "handle_reconfig()", WRITE );

	daemonCore->Register_Command( DC_CONFIG_VAL, "DC_CONFIG_VAL",
								  handle_config_val,
								  "handle_config_val()", READ );
		// Deprecated name for it.
	daemonCore->Register_Command( CONFIG_VAL, "CONFIG_VAL",
								  handle_config_val,
								  "handle_config_val()", READ );

		// The handler for setting config variables does its own
		// authorization, so these two commands should be registered
		// as "ALLOW" and the handler will do further checks.
	daemonCore->Register_Command( DC_CONFIG_PERSIST, "DC_CONFIG_PERSIST",
								  handle_config,
								  "handle_config()", DAEMON,
								  D_COMMAND, false, 0, &allow_perms);

	daemonCore->Register_Command( DC_CONFIG_RUNTIME, "DC_CONFIG_RUNTIME",
								  handle_config,
								  "handle_config()", DAEMON,
								  D_COMMAND, false, 0, &allow_perms);

	daemonCore->Register_Command( DC_OFF_FAST, "DC_OFF_FAST",
								  handle_off_fast,
								  "handle_off_fast()", ADMINISTRATOR );

	daemonCore->Register_Command( DC_OFF_GRACEFUL, "DC_OFF_GRACEFUL",
								  handle_off_graceful,
								  "handle_off_graceful()", ADMINISTRATOR );

	daemonCore->Register_Command( DC_OFF_FORCE, "DC_OFF_FORCE",
								  handle_off_force,
								  "handle_off_force()", ADMINISTRATOR );

	daemonCore->Register_Command( DC_OFF_PEACEFUL, "DC_OFF_PEACEFUL",
								  handle_off_peaceful,
								  "handle_off_peaceful()", ADMINISTRATOR );

	daemonCore->Register_Command( DC_SET_PEACEFUL_SHUTDOWN, "DC_SET_PEACEFUL_SHUTDOWN",
								  handle_set_peaceful_shutdown,
								  "handle_set_peaceful_shutdown()", ADMINISTRATOR );

	daemonCore->Register_Command( DC_SET_FORCE_SHUTDOWN, "DC_SET_FORCE_SHUTDOWN",
								  handle_set_force_shutdown,
								  "handle_set_force_shutdown()", ADMINISTRATOR );

		// DC_NOP is for waking up select.  There is no need for
		// security here, because anyone can wake up select anyway.
		// This command is also used to gracefully close a socket
		// that has been registered to read a command.
	daemonCore->Register_Command( DC_NOP, "DC_NOP",
								  handle_nop,
								  "handle_nop()", ALLOW );

		// the next several commands are NOPs registered at all permission
		// levels, for security testing and diagnostics.  for now they all
		// invoke the same function, but how they are authorized before calling
		// it may vary depending on the configuration
	daemonCore->Register_Command( DC_NOP_READ, "DC_NOP_READ",
								  handle_nop,
								  "handle_nop()", READ );

	daemonCore->Register_Command( DC_NOP_WRITE, "DC_NOP_WRITE",
								  handle_nop,
								  "handle_nop()", WRITE );

	daemonCore->Register_Command( DC_NOP_NEGOTIATOR, "DC_NOP_NEGOTIATOR",
								  handle_nop,
								  "handle_nop()", NEGOTIATOR );

	daemonCore->Register_Command( DC_NOP_ADMINISTRATOR, "DC_NOP_ADMINISTRATOR",
								  handle_nop,
								  "handle_nop()", ADMINISTRATOR );

	daemonCore->Register_Command( DC_NOP_OWNER, "DC_NOP_OWNER",
								  handle_nop,
								  "handle_nop()", OWNER );

	daemonCore->Register_Command( DC_NOP_CONFIG, "DC_NOP_CONFIG",
								  handle_nop,
								  "handle_nop()", CONFIG_PERM );

	daemonCore->Register_Command( DC_NOP_DAEMON, "DC_NOP_DAEMON",
								  handle_nop,
								  "handle_nop()", DAEMON );

	daemonCore->Register_Command( DC_NOP_ADVERTISE_STARTD, "DC_NOP_ADVERTISE_STARTD",
								  handle_nop,
								  "handle_nop()", ADVERTISE_STARTD_PERM );

	daemonCore->Register_Command( DC_NOP_ADVERTISE_SCHEDD, "DC_NOP_ADVERTISE_SCHEDD",
								  handle_nop,
								  "handle_nop()", ADVERTISE_SCHEDD_PERM );

	daemonCore->Register_Command( DC_NOP_ADVERTISE_MASTER, "DC_NOP_ADVERTISE_MASTER",
								  handle_nop,
								  "handle_nop()", ADVERTISE_MASTER_PERM );


	daemonCore->Register_Command( DC_FETCH_LOG, "DC_FETCH_LOG",
								  handle_fetch_log,
								  "handle_fetch_log()", ADMINISTRATOR );

	daemonCore->Register_Command( DC_PURGE_LOG, "DC_PURGE_LOG",
								  handle_fetch_log,
								  "handle_fetch_log_history_purge()", ADMINISTRATOR );

	daemonCore->Register_Command( DC_INVALIDATE_KEY, "DC_INVALIDATE_KEY",
								  handle_invalidate_key,
								  "handle_invalidate_key()", ALLOW );

		// DC_QUERY_INSTANCE is for determining if you are talking to the correct instance of a daemon.
		// There is no need for security here, the use case is a lambda function in AWS which won't have
		// authorization to do anything else.
	daemonCore->Register_Command( DC_QUERY_INSTANCE, "DC_QUERY_INSTANCE",
								  handle_dc_query_instance,
								  "handle_dc_query_instance()", ALLOW );

		//
		// The time offset command is used to figure out what
		// the range of the clock skew is between the daemon code and another
		// entity calling into us
		//
	daemonCore->Register_Command( DC_TIME_OFFSET, "DC_TIME_OFFSET",
								  time_offset_receive_cedar_stub,
								  "time_offset_cedar_stub", DAEMON );

		//
		// Request a token that can be used to authenticat / authorize a future
		// session using the TOKEN protocol.
		//
	daemonCore->Register_CommandWithPayload( DC_GET_SESSION_TOKEN, "DC_GET_SESSION_TOKEN",
								handle_dc_session_token,
								"handle_dc_session_token()", DAEMON,
								  D_COMMAND, false, 0, &allow_perms );

		//
		// Start a token request workflow.
		//
	daemonCore->Register_CommandWithPayload( DC_START_TOKEN_REQUEST, "DC_START_TOKEN_REQUEST",
								handle_dc_start_token_request,
								"handle_dc_start_token_request()", DAEMON,
								  D_COMMAND, false, 0, &allow_perms );

		//
		// Poll for token request completion.
		//
	daemonCore->Register_CommandWithPayload( DC_FINISH_TOKEN_REQUEST, "DC_FINISH_TOKEN_REQUEST",
								handle_dc_finish_token_request,
								"handle_dc_finish_token_request()", DAEMON,
								  D_COMMAND, false, 0, &allow_perms );

		//
		// List the outstanding token requests.
		//
		// In the handler, we further restrict the returned information based on
		// the user authorization.
		//
	daemonCore->Register_CommandWithPayload( DC_LIST_TOKEN_REQUEST, "DC_LIST_TOKEN_REQUEST",
		handle_dc_list_token_request,
		"handle_dc_list_token_request", DAEMON, D_COMMAND, true, 0, &allow_perms );

		//
		// Approve a token request.
		//
		// In the handler, we further restrict the returned information based on
		// the user authorization; non-ADMINISTRATORs can only approve their own
		// requests..
		//
	daemonCore->Register_CommandWithPayload( DC_APPROVE_TOKEN_REQUEST, "DC_APPROVE_TOKEN_REQUEST",
		handle_dc_approve_token_request,
		"handle_dc_approve_token_request", DAEMON, D_COMMAND, true, 0, &allow_perms );

		//
		// Install an auto-approval rule
		//
	daemonCore->Register_CommandWithPayload( DC_AUTO_APPROVE_TOKEN_REQUEST, "DC_AUTO_APPROVE_TOKEN_REQUEST",
		handle_dc_auto_approve_token_request,
		"handle_dc_auto_approve_token_request", ADMINISTRATOR );

		//
		// Exchange a SciToken for an equivalent HTCondor token.
		//
	daemonCore->Register_CommandWithPayload( DC_EXCHANGE_SCITOKEN, "DC_EXCHANGE_SCITOKEN",
		handle_dc_exchange_scitoken,
		"handle_dc_exchange_scitoken", WRITE, D_COMMAND, true, 0, &allow_perms );

	// Call daemonCore's reconfig(), which reads everything from
	// the config file that daemonCore cares about and initializes
	// private data members, etc.
	daemonCore->reconfig();

	// zmiller
	// look in the env for ENV_PARENT_ID
	const char* envName = EnvGetName ( ENV_PARENT_ID );
	MyString parent_id;

	GetEnv( envName, parent_id );

	// send it to the SecMan object so it can include it in any
	// classads it sends.  if this is NULL, it will not include
	// the attribute.
	daemonCore->sec_man->set_parent_unique_id(parent_id.Value());

	// now re-set the identity so that any children we spawn will have it
	// in their environment
	SetEnv( envName, daemonCore->sec_man->my_unique_id() );

	// create a database connection object
	//DBObj = createConnection();

	InstallOutOfMemoryHandler();

	// call the daemon's main_init()
	dc_main_init( argc, argv );

#ifndef WIN32
	// last chance to send status to the fork parent so it can exit.
	// unless we have been put into parent_is_master mode, where we let the master
	// decide when to release the forked parent (i.e. after shared port)
	if ( ! dc_background_parent_is_master) {
		dc_release_background_parent(0);
	}
#endif

	// now call the driver.  we never return from the driver (infinite loop).
	daemonCore->Driver();

	// should never get here
	EXCEPT("returned from Driver()");
	return FALSE;
}	

// set the default for -f / -b flag for this daemon
// used by the master to default to backround, all other daemons default to foreground.
bool dc_args_default_to_background(bool background)
{
	bool ret = ! Foreground;
	Foreground = ! background;
	return ret;
}

// Parse argv enough to decide if we are starting as foreground or as background
// We need this for windows because when starting as background, we need to actually
// start via the Service Control Manager rather than calling dc_main directly.
//
bool dc_args_is_background(int argc, char** argv)
{
    bool ForegroundFlag = Foreground; // default to foreground

	// Scan our command line arguments for a "-f".  If we don't find a "-f",
	// or a "-v", then we want to register as an NT Service.
	int i = 0;
	bool done = false;
	for(char ** ptr = argv + 1; *ptr && (i < argc - 1); ptr++,i++)
	{
		if( ptr[0][0] != '-' ) {
			break;
		}
		switch( ptr[0][1] ) {
		case 'a':		// Append to the log file name.
			ptr++;
			break;
		case 'b':		// run in Background (default)
			ForegroundFlag = false;
			break;
		case 'c':		// specify directory where Config file lives
			ptr++;
			break;
		case 'd':		// Dynamic local directories
			if( strcmp( "-d", *ptr ) && strcmp( "-dynamic", *ptr ) ) {
				done = true;
			}
			break;
		case 't':		// log to Terminal (stderr), implies -f
		case 'f':		// run in ForegroundFlag
			ForegroundFlag = true;
			break;
		case 'h':		// -http
			if ( ptr[0][2] && ptr[0][2] == 't' ) {
					// specify an HTTP port
				ptr++;
			} else {
				done = true;
			}
            break;
#ifndef WIN32
		case 'k':		// Kill the pid in the given pid file
			ptr++;
			break;
#endif
		case 'l':		// specify Log directory
			 ptr++;
			 break;
		case 'p':		// Use well-known Port for command socket.
			ptr++;		// Also used to specify a Pid file, but both
			break;		// versions require a 2nd arg, so we're safe. 
		case 'q':		// Quiet output
			break;
		case 'r':		// Run for <arg> minutes, then gracefully exit
			ptr++;
			break;
		case 's':       // the c-gahp uses -s, so for backward compatibility,
						// do not allow abbreviations of -sock
			if(0 == strcmp("-sock",*ptr)) {
				ptr++;
			} else {
				done = true;
			}
			break;
		case 'v':		// display Version info and exit
			ForegroundFlag = true;
			break;
		default:
			done = true;
			break;	
		}
		if( done ) {
			break;		// break out of for loop
		}
	}

    return ! ForegroundFlag;
}<|MERGE_RESOLUTION|>--- conflicted
+++ resolved
@@ -351,10 +351,7 @@
 				continue;
 			}
 			if (pending_request.m_trust_domain == trust_domain) {
-<<<<<<< HEAD
-=======
 				delete data;	// deallocate this duplicated request to avoid leak
->>>>>>> e1807641
 				return;
 			}
 		}
