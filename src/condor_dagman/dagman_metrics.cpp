--- conflicted
+++ resolved
@@ -90,17 +90,8 @@
 		//
 	for (auto & _job : dag->_jobs) {
 		_graphNumVertices++;
-<<<<<<< HEAD
-#ifdef DEAD_CODE
-		_graphNumEdges += node->NumChildren();
-#else
-		_graphNumEdges += _job->CountChildren();
-#endif
-		if (_job->GetDagFile() ) {
-=======
 		_graphNumEdges += _job->CountChildren();
 		if ( _job->GetDagFile() ) {
->>>>>>> cdfaaebd
 			_subdagNodes++;
 		} else {
 			_simpleNodes++;
