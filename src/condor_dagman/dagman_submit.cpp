--- conflicted
+++ resolved
@@ -338,15 +338,8 @@
 	args.AppendArg("-a");
 	args.AppendArg(jobarg.c_str());
 
-<<<<<<< HEAD
 	for (auto & nodeVar : node->varsFromDag) {
 		
-#endif
-=======
-	for (auto it = node->varsFromDag.begin(); it != node->varsFromDag.end(); ++it) {
-		Job::NodeVar & nodeVar = *it;
-
->>>>>>> d5f5465d
 			// Substitute the node retry count if necessary.  Note that
 			// we can't do this in Job::ResolveVarsInterpolations()
 			// because that's only called at parse time.
@@ -507,25 +500,12 @@
 		submitHash->set_arg_variable(SUBMIT_KEY_UserLogFile, "");
 	}
 
-<<<<<<< HEAD
 	// If this is a hold job, add the attribute to submit on hold
 	if ( node->GetHold() ) {
 		debug_printf( DEBUG_VERBOSE, "Submitting node job on hold\n" );
 		submitHash->set_arg_variable(SUBMIT_KEY_Hold, "true");
 	}
 
-	// set any VARS specified in the DAG file
-	//PRAGMA_REMIND("TODO: move down? and make these live vars?")
-#ifdef DEAD_CODE
-	List<Job::NodeVar> *vars = node->varsFromDag;
-	ListIterator<Job::NodeVar> varsIter(*vars);
-	Job::NodeVar nodeVar;
-	while (varsIter.Next(nodeVar)) {
-		submitHash.set_arg_variable(nodeVar._name.c_str(), nodeVar._value.c_str());
-	}
-#else
-=======
->>>>>>> d5f5465d
 	// this allows for $(JOB) expansions in the vars (and in the submit file)
 	submitHash->set_arg_variable("JOB", node->GetJobName());
 	for (auto & it : node->varsFromDag) {
