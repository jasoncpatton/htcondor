/***************************************************************
 *
 * Copyright (C) 1990-2007, Condor Team, Computer Sciences Department,
 * University of Wisconsin-Madison, WI.
 * 
 * Licensed under the Apache License, Version 2.0 (the "License"); you
 * may not use this file except in compliance with the License.  You may
 * obtain a copy of the License at
 * 
 *    http://www.apache.org/licenses/LICENSE-2.0
 * 
 * Unless required by applicable law or agreed to in writing, software
 * distributed under the License is distributed on an "AS IS" BASIS,
 * WITHOUT WARRANTIES OR CONDITIONS OF ANY KIND, either express or implied.
 * See the License for the specific language governing permissions and
 * limitations under the License.
 *
 ***************************************************************/


#include "condor_common.h"
#include "condor_attributes.h"
#include "condor_string.h"
#include "util_lib_proto.h"
#include "my_popen.h"

//
// Local DAGMan includes
//
#include "dagman_main.h"
#include "dag.h"
#include "submit.h"
#include "util.h"
#include "debug.h"
#include "tmp_dir.h"
#include "write_user_log.h"

typedef bool (* parse_submit_fnc)( const char *buffer, int &jobProcCount,
			int &cluster );

	// Get the event mask for the workflow/default log file.
const char *getEventMask();

//-------------------------------------------------------------------------
/** Parse output from condor_submit, determine the number of job procs
    and the cluster.
	@param buffer containing the line to be parsed
	@param integer to be filled in with the number of job procs generated
	       by the condor_submit
	@param integer to be filled in with the cluster ID
	@return true iff the line was correctly parsed
*/
static bool
parse_condor_submit( const char *buffer, int &jobProcCount, int &cluster )
{
  // The initial space is to make the sscanf match zero or more leading
  // whitespace that may exist in the buffer.
  if ( 2 != sscanf( buffer, " %d job(s) submitted to cluster %d",
  			&jobProcCount, &cluster) ) {
	debug_printf( DEBUG_QUIET, "ERROR: parse_condor_submit failed:\n\t%s\n",
				buffer );
    return false;
  }
  
  return true;
}

//-------------------------------------------------------------------------
/** Parse output from stork_submit, determine the number of job procs
    and the cluster.
	@param buffer containing the line to be parsed
	@param integer to be filled in with the number of job procs generated
	       by the stork_submit
	@param integer to be filled in with the cluster ID
	@return true iff the line was correctly parsed
*/
static bool
parse_stork_submit( const char *buffer, int &jobProcCount, int &cluster )
{
  // The initial space is to make the sscanf match zero or more leading
  // whitespace that may exist in the buffer.
  if ( 1 != sscanf( buffer, " Request assigned id: %d", &cluster) ) {
	debug_printf( DEBUG_QUIET, "ERROR: parse_stork_submit failed:\n\t%s\n",
				buffer );
    return false;
  }

  jobProcCount = 1;
  return true;
}

//-------------------------------------------------------------------------
static bool
submit_try( ArgList &args, CondorID &condorID, Job::job_type_t type,
			bool prohibitMultiJobs )
{
  MyString cmd; // for debug output
  args.GetArgsStringForDisplay( &cmd );

  FILE * fp = my_popen( args, "r", TRUE );
  if (fp == NULL) {
    debug_printf( DEBUG_NORMAL, 
		  "ERROR: my_popen(%s) in submit_try() failed!\n",
		  cmd.Value() );
    return false;
  }
  
  //----------------------------------------------------------------------
  // Parse submit command output for a Condor/Stork job ID.  This
  // desperately needs to be replaced by Condor/Stork submit APIs.
  //
  // Typical condor_submit output for Condor v6 looks like:
  //
  //   Submitting job(s).
  //   Logging submit event(s).
  //   1 job(s) submitted to cluster 2267.
  //----------------------------------------------------------------------

  char buffer[UTIL_MAX_LINE_LENGTH];
  buffer[0] = '\0';

  	// Configure what we look for in the command output according to
	// which type of job we have.
  const char *marker = NULL;
  parse_submit_fnc parseFnc = NULL;

  if ( type == Job::TYPE_CONDOR ) {
    marker = " submitted to cluster ";

	  // Note: we *could* check how many jobs got submitted here, and
	  // correlate that with how many submit events we see later on.
	  // I'm not worrying about that for now...  wenger 2006-02-07.
	  // We also have to check the number of jobs to get an accurate
	  // count of submitted jobs to report in the dagman.out file.

	  // We should also check whether we got more than one cluster, and
	  // either deal with it correctly or generate an error message.
	parseFnc = parse_condor_submit;
  } else if ( type == Job::TYPE_STORK ) {
    marker = "assigned id";
	parseFnc = parse_stork_submit;
  } else {
	debug_printf( DEBUG_QUIET, "Illegal job type: %d\n", type );
	ASSERT(false);
  }
  
  // Take all of the output (both stdout and stderr) from condor_submit
  // or stork_submit, and echo it to the dagman.out file.  Look for
  // the line (if any) containing the word "cluster" (Condor) or
  // "assigned id" (Stork).  If we don't find such a line, something
  // went wrong with the submit, so we return false.  The caller of this
  // function can retry the submit by repeatedly calling this function.

  MyString  command_output("");
  MyString keyLine("");
  while (fgets(buffer, UTIL_MAX_LINE_LENGTH, fp)) {
    MyString buf_line = buffer;
	buf_line.chomp();
	debug_printf(DEBUG_VERBOSE, "From submit: %s\n", buf_line.Value());
	command_output += buf_line;
    if (strstr(buffer, marker) != NULL) {
	  keyLine = buf_line;
	}
  }

  { // Relocated this curly bracket to its previous position to hopefully
    // fix Coverity warning.  Not sure why these curly brackets are here
	// at all...  wenger 2013-06-12
    int status = my_pclose(fp) & 0xff;

    if (keyLine == "") {
      debug_printf(DEBUG_NORMAL, "failed while reading from pipe.\n");
      debug_printf(DEBUG_NORMAL, "Read so far: %s\n", command_output.Value());
      return false;
    }

    if (status != 0) {
		debug_printf(DEBUG_NORMAL, "Read from pipe: %s\n", 
					 command_output.Value());
		debug_printf( DEBUG_QUIET, "ERROR while running \"%s\": "
					  "my_pclose() failed with status %d (errno %d, %s)!\n",
					  cmd.Value(), status, errno, strerror( errno ) );
		return false;
    }
  }

  int	jobProcCount;
  if ( !parseFnc( keyLine.Value(), jobProcCount, condorID._cluster) ) {
		// We are going forward (do not return false here)
		// Expectation is that higher levels will catch that we
		// did not get a cluster initialized properly here, fail,
		// and write a rescue DAG. gt3658 2013-06-03
		//
		// This is better than the old failure that would submit
		// DAGMAN_MAX_SUBMIT_ATTEMPT copies of the same job.
      debug_printf( DEBUG_NORMAL, "WARNING: submit returned 0, but "
        "parsing submit output failed!\n" );
		// Returning here so we don't try to process invalid values
		// below.  (This should really return something like "submit failed
		// don't retry" -- see gittrac #3685.)
  	  return true;
  }

  // Stork job specs have only 1 dimension.  The Stork user log forces the proc
  // and sub-proc ids to "-1", so do the same here for the returned submit id.
  if ( type == Job::TYPE_STORK ) {
	  condorID._proc = -1;
	  condorID._subproc = -1;
  }

  	// Check for multiple job procs if configured to disallow that.
  if ( prohibitMultiJobs && (jobProcCount > 1) ) {
	debug_printf( DEBUG_NORMAL, "Submit generated %d job procs; "
				"disallowed by DAGMAN_PROHIBIT_MULTI_JOBS setting\n",
				jobProcCount );
	main_shutdown_rescue( EXIT_ERROR, Dag::DAG_STATUS_ERROR );
  }
  
  return true;
}

//-------------------------------------------------------------------------
// NOTE: this and submit_try should probably be merged into a single
// method -- submit_batch_job or something like that.  wenger/pfc 2006-04-05.
static bool
do_submit( ArgList &args, CondorID &condorID, Job::job_type_t jobType,
			bool prohibitMultiJobs )
{
	MyString cmd; // for debug output
	args.GetArgsStringForDisplay( &cmd );
	debug_printf( DEBUG_VERBOSE, "submitting: %s\n", cmd.Value() );
  
	bool success = false;

	success = submit_try( args, condorID, jobType, prohibitMultiJobs );

	if( !success ) {
	    debug_printf( DEBUG_QUIET, "ERROR: submit attempt failed\n" );
		debug_printf( DEBUG_QUIET, "submit command was: %s\n", cmd.Value() );
	}

	return success;
}

//-------------------------------------------------------------------------
bool
condor_submit( const Dagman &dm, const char* cmdFile, CondorID& condorID,
			   const char* DAGNodeName, MyString &DAGParentNodeNames,
<<<<<<< HEAD
			   List<Job::NodeVar> *vars, int retry,
			   const char* directory, const char *defaultLog, bool appendDefaultLog,
			   const char *logFile, bool prohibitMultiJobs, bool hold_claim )
=======
			   List<Job::NodeVar> *vars,
			   const char* directory, const char *workflowLogFile,
			   bool prohibitMultiJobs, bool hold_claim )
>>>>>>> d7041c4f
{
	TmpDir		tmpDir;
	MyString	errMsg;
	if ( !tmpDir.Cd2TmpDir( directory, errMsg ) ) {
		debug_printf( DEBUG_QUIET,
				"Could not change to node directory %s: %s\n",
				directory, errMsg.Value() );
		return false;
	}

	if ( prohibitMultiJobs ) {
		MyString	errorMsg;
		int queueCount = MultiLogFiles::getQueueCountFromSubmitFile(
					MyString( cmdFile ), MyString( directory ),
					errorMsg );
		if ( queueCount == -1 ) {
			debug_printf( DEBUG_QUIET, "ERROR in "
						"MultiLogFiles::getQueueCountFromSubmitFile(): %s\n",
						errorMsg.Value() );
				// We don't just return false here because that would
				// cause us to re-try the submit, which would obviously
				// just fail again.
			main_shutdown_rescue( EXIT_ERROR, Dag::DAG_STATUS_ERROR );
			return false; // We won't actually get to here.
		} else if ( queueCount != 1 ) {
			debug_printf( DEBUG_QUIET, "ERROR: node %s job queues %d "
						"job procs, but DAGMAN_PROHIBIT_MULTI_JOBS is "
						"set\n", DAGNodeName, queueCount );
				// We don't just return false here because that would
				// cause us to re-try the submit, which would obviously
				// just fail again.
			main_shutdown_rescue( EXIT_ERROR, Dag::DAG_STATUS_ERROR );
			return false; // We won't actually get to here.
		}
	}

	ArgList args;

	// construct arguments to condor_submit to add attributes to the
	// job classad which identify the job's node name in the DAG, the
	// node names of its parents in the DAG, and the job ID of DAGMan
	// itself; then, define submit_event_notes to print the job's node
	// name inside the submit event in the userlog

	// NOTE: we specify the job ID of DAGMan using only its cluster ID
	// so that it may be referenced by jobs in their priority
	// attribute (which needs an int, not a string).  Doing so allows
	// users to effectively "batch" jobs by DAG so that when they
	// submit many DAGs to the same schedd, all the ready jobs from
	// one DAG complete before any jobs from another begin.

	args.AppendArg( dm.condorSubmitExe );

	args.AppendArg( "-a" );
	MyString nodeName = MyString(ATTR_DAG_NODE_NAME_ALT) + " = " + DAGNodeName;
	args.AppendArg( nodeName.Value() );

		// append a line adding the parent DAGMan's cluster ID to the job ad
	args.AppendArg( "-a" );
	MyString dagJobId = MyString( "+" ) + ATTR_DAGMAN_JOB_ID + " = " +
				dm.DAGManJobId._cluster;
	args.AppendArg( dagJobId.Value() );

		// now we append a line setting the same thing as a submit-file macro
		// (this is necessary so the user can reference it in the priority)
	args.AppendArg( "-a" );
	MyString dagJobIdMacro = MyString( "" ) + ATTR_DAGMAN_JOB_ID + " = " +
				dm.DAGManJobId._cluster;
	args.AppendArg( dagJobIdMacro.Value() );

	args.AppendArg( "-a" );
	MyString submitEventNotes = MyString(
				"submit_event_notes = DAG Node: " ) + DAGNodeName;
	args.AppendArg( submitEventNotes.Value() );

		// workflowLogFile is non-null here if we need to tell the schedd to
		// use that file as the default/workflow log for this node.
	if ( workflowLogFile ) {
			// We need to append the DAGman default log file to
			// the log file list
		args.AppendArg( "-a" );
		std::string dlog( "dagman_log = " );
		dlog += workflowLogFile;
		args.AppendArg( dlog.c_str() );
		debug_printf( DEBUG_VERBOSE, "Adding a DAGMan workflow log %s\n",
					workflowLogFile );

			// Now append the mask
		debug_printf( DEBUG_VERBOSE, "Masking the events recorded in the DAGMAN workflow log\n" );
		args.AppendArg( "-a" );
		std::string dmask("+");
		dmask += ATTR_DAGMAN_WORKFLOW_MASK;
		dmask += " = \"";
		const char *eventMask = getEventMask();
		debug_printf( DEBUG_VERBOSE, "Mask for workflow log is %s\n",
					eventMask );
		dmask += eventMask;
		dmask += "\"";
		args.AppendArg( dmask.c_str() );
	}

	ArgList parentNameArgs;
	parentNameArgs.AppendArg( "-a" );
	MyString parentNodeNames = MyString( "+DAGParentNodeNames = " ) +
	                        "\"" + DAGParentNodeNames + "\"";
	parentNameArgs.AppendArg( parentNodeNames.Value() );

		// set any VARS specified in the DAG file
	MyString anotherLine;
	ListIterator<Job::NodeVar> varsIter(*vars);
	Job::NodeVar nodeVar;
	while ( varsIter.Next(nodeVar) ) {

			// Substitute the node retry count if necessary.  Note that
			// we can't do this in Job::ResolveVarsInterpolations()
			// because that's only called at parse time.
		MyString value = nodeVar._value;
		MyString retryStr( retry );
		value.replaceString( "$(RETRY)", retryStr.Value() );
		MyString varStr = nodeVar._name + " = " + value;

		args.AppendArg( "-a" );
		args.AppendArg( varStr.Value() );
	}

		// Set the special DAG_STATUS variable (mainly for use by
		// "final" nodes).
	args.AppendArg( "-a" );
	MyString var = "DAG_STATUS = ";
	var += dm.dag->_dagStatus;
	args.AppendArg( var.Value() );

		// Set the special FAILED_COUNT variable (mainly for use by
		// "final" nodes).
	args.AppendArg( "-a" );
	var = "FAILED_COUNT = ";
	var += dm.dag->NumNodesFailed();
	args.AppendArg( var.Value() );

		// how big is the command line so far
	MyString display;
	args.GetArgsStringForDisplay( &display );
	int cmdLineSize = display.Length();

	parentNameArgs.GetArgsStringForDisplay( &display );
	int DAGParentNodeNamesLen = display.Length();
		// how many additional chars must we still add to command line
	        // NOTE: according to the POSIX spec, the args +
   	        // environ given to exec() cannot exceed
   	        // _POSIX_ARG_MAX, so we also need to calculate & add
   	        // the size of environ** to reserveNeeded
	int reserveNeeded = strlen( cmdFile );
	int maxCmdLine = _POSIX_ARG_MAX;

		// if we don't have room for DAGParentNodeNames, leave it unset
	if( cmdLineSize + reserveNeeded + DAGParentNodeNamesLen > maxCmdLine ) {
		debug_printf( DEBUG_NORMAL, "Warning: node %s has too many parents "
					  "to list in its classad; leaving its DAGParentNodeNames "
					  "attribute undefined\n", DAGNodeName );
		check_warning_strictness( DAG_STRICT_3 );
	} else {
		args.AppendArgsFromArgList( parentNameArgs );
	}

	if( hold_claim ){
		args.AppendArg( "-a" );
		MyString holdit = MyString("+") + MyString(ATTR_JOB_KEEP_CLAIM_IDLE) + " = "
			+ dm._claim_hold_time;
		args.AppendArg( holdit.Value() );	
	}
	
	if (dm._submitDagDeepOpts.suppress_notification) {
		args.AppendArg( "-a" );
		MyString notify = MyString("notification = never");
		args.AppendArg( notify.Value() );
	}

	args.AppendArg( cmdFile );

	bool success = do_submit( args, condorID, Job::TYPE_CONDOR,
				dm.prohibitMultiJobs );

	if ( !tmpDir.Cd2MainDir( errMsg ) ) {
		debug_printf( DEBUG_QUIET,
				"Could not change to original directory: %s\n",
				errMsg.Value() );
		success = false;
	}

	return success;
}

//-------------------------------------------------------------------------
bool
stork_submit( const Dagman &dm, const char* cmdFile, CondorID& condorID,
			   const char* DAGNodeName, const char* directory )
{
	TmpDir		tmpDir;
	MyString	errMsg;
	if ( !tmpDir.Cd2TmpDir( directory, errMsg ) ) {
		debug_printf( DEBUG_QUIET,
				"Could not change to DAG directory %s: %s\n",
				directory, errMsg.Value() );
		return false;
	}

  ArgList args;

  args.AppendArg( dm.storkSubmitExe );
  args.AppendArg( "-lognotes" );

  MyString logNotes = MyString( "DAG Node: " ) + DAGNodeName;
  args.AppendArg( logNotes.Value() );

  args.AppendArg( cmdFile );

  bool success = do_submit( args, condorID, Job::TYPE_STORK,
  			dm.prohibitMultiJobs );

	if ( !tmpDir.Cd2MainDir( errMsg ) ) {
		debug_printf( DEBUG_QUIET,
				"Could not change to original directory: %s\n",
				errMsg.Value() );
		success = false;
	}

  return success;
}

//-------------------------------------------------------------------------
// Subproc ID for "fake" events (for NOOP jobs).
static int _subprocID = 0;

//-------------------------------------------------------------------------
void
set_fake_condorID( int subprocID )
{
	_subprocID = subprocID;
}

int
get_fake_condorID()
{
	return _subprocID;
}
//-------------------------------------------------------------------------
bool
fake_condor_submit( CondorID& condorID, Job* job, const char* DAGNodeName, 
			   const char* directory, const char *logFile, bool logIsXml )
{
	TmpDir		tmpDir;
	MyString	errMsg;
	if ( !tmpDir.Cd2TmpDir( directory, errMsg ) ) {
		debug_printf( DEBUG_QUIET,
				"Could not change to node directory %s: %s\n",
				directory, errMsg.Value() );
		return false;
	}

	_subprocID++;
		// Special CondorID for NOOP jobs -- actually indexed by
		// otherwise-unused subprocID.
	condorID._cluster = 0;
	condorID._proc = Job::NOOP_NODE_PROCID;
	condorID._subproc = _subprocID;

		// Make sure that this job gets marked as a NOOP 
	if( job ) {
		job->SetCondorID( condorID );
	}

	WriteUserLog ulog;
	ulog.setEnableGlobalLog( false );
	ulog.setUseXML( logIsXml );
	ulog.initialize( std::vector<const char*>(1,logFile), condorID._cluster,
		condorID._proc, condorID._subproc, NULL );

	SubmitEvent subEvent;
	subEvent.cluster = condorID._cluster;
	subEvent.proc = condorID._proc;
	subEvent.subproc = condorID._subproc;

		// We need some value for submitHost for the event to be read
		// correctly.
	subEvent.setSubmitHost( "<dummy-submit-for-noop-job>" );

	MyString subEventNotes("DAG Node: " );
	subEventNotes += DAGNodeName;
		// submitEventLogNotes get deleted in SubmitEvent destructor.
	subEvent.submitEventLogNotes = strnewp( subEventNotes.Value() );

	if ( !ulog.writeEvent( &subEvent ) ) {
		EXCEPT( "Error: writing dummy submit event for NOOP node failed!\n" );
		return false;
	}


	JobTerminatedEvent termEvent;
	termEvent.cluster = condorID._cluster;
	termEvent.proc = condorID._proc;
	termEvent.subproc = condorID._subproc;
	termEvent.normal = true;
	termEvent.returnValue = 0;
	termEvent.signalNumber = 0;

	if ( !ulog.writeEvent( &termEvent ) ) {
		EXCEPT( "Error: writing dummy terminated event for NOOP node failed!\n" );
		return false;
	}

	return true;
}

bool writePreSkipEvent( CondorID& condorID, Job* job, const char* DAGNodeName, 
			   const char* directory, const char *logFile, bool logIsXml )
{
	TmpDir tmpDir;
	MyString	errMsg;
	if ( !tmpDir.Cd2TmpDir( directory, errMsg ) ) {
		debug_printf( DEBUG_QUIET,
				"Could not change to node directory %s: %s\n",
				directory, errMsg.Value() );
		return false;
	}

		// Special CondorID for NOOP jobs -- actually indexed by
		// otherwise-unused subprocID.
	condorID._cluster = 0;
	condorID._proc = Job::NOOP_NODE_PROCID;

	condorID._subproc = 1+get_fake_condorID();
		// Increment this value
	set_fake_condorID(condorID._subproc);

	if( job ) {
		job->SetCondorID( condorID );
	}

	WriteUserLog ulog;
	ulog.setEnableGlobalLog( false );
	ulog.setUseXML( logIsXml );
	ulog.initialize( std::vector<const char*>(1,logFile), condorID._cluster,
		condorID._proc, condorID._subproc, NULL );

	PreSkipEvent pEvent;
	pEvent.cluster = condorID._cluster;
	pEvent.proc = condorID._proc;
	pEvent.subproc = condorID._subproc;

	MyString pEventNotes("DAG Node: " );
	pEventNotes += DAGNodeName;
		// skipEventLogNotes gets deleted in PreSkipEvent destructor.
	pEvent.skipEventLogNotes = strnewp( pEventNotes.Value() );

	if ( !ulog.writeEvent( &pEvent ) ) {
		EXCEPT( "Error: writing PRESKIP event failed!\n" );
		return false;
	}
	return true;
}

const char *
getEventMask()
{
	static std::string result("");
	static std::stringstream dmaskstrm("");

	if ( result == "" ) {
		//
		// IMPORTANT NOTE:  see all events that we deal with in
		// Dag::ProcessOneEvent() -- all of those need to be in the
		// event mask!! (wenger 2012-11-16)
		//
		int mask[] = {
			ULOG_SUBMIT,
			ULOG_EXECUTE,
			ULOG_EXECUTABLE_ERROR,
			ULOG_JOB_EVICTED,
			ULOG_JOB_TERMINATED,
			ULOG_SHADOW_EXCEPTION,
			ULOG_JOB_ABORTED,
			ULOG_JOB_SUSPENDED,
			ULOG_JOB_UNSUSPENDED,
			ULOG_JOB_HELD,
			ULOG_JOB_RELEASED,
			ULOG_POST_SCRIPT_TERMINATED,
			ULOG_GLOBUS_SUBMIT,			// For Pegasus
			ULOG_JOB_RECONNECT_FAILED,
			ULOG_GRID_SUBMIT,			// For Pegasus
			-1
		};

		for ( const int *p = &mask[0]; *p != -1; ++p ) {
			if ( p != &mask[0] ) {
				dmaskstrm << ",";
			}
			dmaskstrm << *p;
		}

		result = dmaskstrm.str();
	}

	return result.c_str();
}<|MERGE_RESOLUTION|>--- conflicted
+++ resolved
@@ -246,15 +246,9 @@
 bool
 condor_submit( const Dagman &dm, const char* cmdFile, CondorID& condorID,
 			   const char* DAGNodeName, MyString &DAGParentNodeNames,
-<<<<<<< HEAD
 			   List<Job::NodeVar> *vars, int retry,
-			   const char* directory, const char *defaultLog, bool appendDefaultLog,
-			   const char *logFile, bool prohibitMultiJobs, bool hold_claim )
-=======
-			   List<Job::NodeVar> *vars,
 			   const char* directory, const char *workflowLogFile,
 			   bool prohibitMultiJobs, bool hold_claim )
->>>>>>> d7041c4f
 {
 	TmpDir		tmpDir;
 	MyString	errMsg;
