--- conflicted
+++ resolved
@@ -174,11 +174,7 @@
 	~ProvisionerClassad();
 
 		// Returns the state of a provisioner, represented as a string
-<<<<<<< HEAD
-	MyString GetProvisionerState();
-=======
 	int GetProvisionerState();
->>>>>>> 158f0c69
 
 		// Whether this object is valid.
 	bool _valid;
