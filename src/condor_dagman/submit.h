--- conflicted
+++ resolved
@@ -52,18 +52,12 @@
 	@return true on success, false on failure
 */
 
+//TEMPTEMP -- make sure this is right!
 bool condor_submit( const Dagman &dm, const char* cmdFile, CondorID& condorID,
 					const char* DAGNodeName, MyString &DAGParentNodeNames,
-<<<<<<< HEAD
 					List<Job::NodeVar> *vars, int retry,
-					const char* directory, const char *defLog, bool useDefLog,
-					const char *logFile, bool prohibitMultiJobs,
-					bool hold_claim );
-=======
-					List<Job::NodeVar> *vars,
 					const char* directory, const char *worflowLogFile,
 					bool prohibitMultiJobs, bool hold_claim );
->>>>>>> d7041c4f
 
 bool stork_submit( const Dagman &dm, const char* cmdFile, CondorID& condorID,
 				   const char* DAGNodeName, const char* directory );
