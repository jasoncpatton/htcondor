/***************************************************************
 *
 * Copyright (C) 1990-2007, Condor Team, Computer Sciences Department,
 * University of Wisconsin-Madison, WI.
 * 
 * Licensed under the Apache License, Version 2.0 (the "License"); you
 * may not use this file except in compliance with the License.  You may
 * obtain a copy of the License at
 * 
 *    http://www.apache.org/licenses/LICENSE-2.0
 * 
 * Unless required by applicable law or agreed to in writing, software
 * distributed under the License is distributed on an "AS IS" BASIS,
 * WITHOUT WARRANTIES OR CONDITIONS OF ANY KIND, either express or implied.
 * See the License for the specific language governing permissions and
 * limitations under the License.
 *
 ***************************************************************/


//----------------------------------------------------------------
// IMPORTANT NOTE:  Any changes in the DAG file implemented here
// must also be reflected in Dag::Rescue().
// Except for the concept of splicing--when the spliciing is finished all of
// the nodes are merged into the main dag as if they had physically appeared
// in the main dag file with the correct names.
//----------------------------------------------------------------

#include "condor_common.h"

#include "job.h"
#include "parse.h"
#include "util.h"
#include "debug.h"
#include "list.h"
#include "util_lib_proto.h"
#include "dagman_commands.h"
#include "dagman_main.h"
#include "tmp_dir.h"
#include "basename.h"
#include "extArray.h"
#include "condor_string.h"  /* for strnewp() */
#include "dagman_recursive_submit.h"
#include "condor_getcwd.h"

static const char   COMMENT    = '#';
static const char * DELIMITERS = " \t";

static ExtArray<char*> _spliceScope;
static bool _useDagDir = false;

// _thisDagNum will be incremented for each DAG specified on the
// condor_submit_dag command line.
static int _thisDagNum = -1;
static bool _mungeNames = true;

static bool parse_subdag( Dag *dag,
						const char* nodeTypeKeyword,
						const char* dagFile, int lineNum,
						const char *directory);

static bool parse_node( Dag *dag,
						const char* nodeTypeKeyword,
						const char* dagFile, int lineNum,
						const char *directory, const char *inlineOrExt,
						const char *submitOrDagFile);

static bool parse_script(const char *endline, Dag *dag, 
		const char *filename, int lineNumber);
static bool parse_parent(Dag *dag, 
		const char *filename, int lineNumber);
static bool parse_retry(Dag *dag, 
		const char *filename, int lineNumber);
static bool parse_abort(Dag *dag, 
		const char *filename, int lineNumber);
static bool parse_dot(Dag *dag, 
		const char *filename, int lineNumber);
static bool parse_vars(Dag *dag,
		const char *filename, int lineNumber);
static bool parse_priority(Dag *dag, 
		const char *filename, int lineNumber);
static bool parse_category(Dag *dag, const char *filename, int lineNumber);
static bool parse_maxjobs(Dag *dag, const char *filename, int lineNumber);
static bool parse_splice(Dag *dag, const char *filename, int lineNumber);
static bool parse_node_status_file(Dag  *dag, const char *filename,
		int  lineNumber);
static bool parse_reject(Dag  *dag, const char *filename,
		int  lineNumber);
static bool parse_jobstate_log(Dag  *dag, const char *filename,
		int  lineNumber);
static bool parse_pre_skip(Dag *dag, const char* filename,
		int lineNumber);
static bool parse_done(Dag  *dag, const char *filename, int  lineNumber);
static bool parse_connect( Dag  *dag, const char *filename, int  lineNumber );
static bool parse_pin_in_out( Dag  *dag, const char *filename,
			int  lineNumber, bool isPinIn );
static bool parse_include( Dag  *dag, const char *filename, int  lineNumber );
static MyString munge_job_name(const char *jobName);

static MyString current_splice_scope(void);

static bool get_next_var( const char *filename, int lineNumber, char *&str,
			MyString &varName, MyString &varValue );

void exampleSyntax (const char * example) {
    debug_printf( DEBUG_QUIET, "Example syntax is: %s\n", example);
}

bool
isReservedWord( const char *token )
{
    static const char * keywords[] = { "PARENT", "CHILD", Dag::ALL_NODES };
    static const unsigned int numKeyWords = sizeof(keywords) / 
		                                    sizeof(const char *);

    for (unsigned int i = 0 ; i < numKeyWords ; i++) {
        if (!strcasecmp (token, keywords[i])) {
    		debug_printf( DEBUG_QUIET,
						"ERROR: token (%s) is a reserved word\n", token );
			return true;
		}
    }
    return false;
}


bool
isDelimiter( char c ) {
	char const* tmp = strchr( DELIMITERS, (int)c );
	return tmp ? true : false;
}

//-----------------------------------------------------------------------------
void parseSetDoNameMunge(bool doit)
{
	_mungeNames = doit;
}

//-----------------------------------------------------------------------------
bool parse(Dag *dag, const char *filename, bool useDagDir,
			bool incrementDagNum)
{
	ASSERT( dag != NULL );

	if ( incrementDagNum ) {
		++_thisDagNum;
	}

	_useDagDir = useDagDir;

		//
		// If useDagDir is true, we have to cd into the directory so we can
		// parse the submit files correctly.
		// 
	MyString		tmpDirectory("");
	const char *	tmpFilename = filename;
	TmpDir		dagDir;

	if ( useDagDir ) {
			// Use a MyString here so we don't have to manually free memory
			// at all of the places we return.
		char *dirname = condor_dirname( filename );
		tmpDirectory = dirname;
		free(dirname);

		MyString	errMsg;
		if ( !dagDir.Cd2TmpDir( tmpDirectory.Value(), errMsg ) ) {
			debug_printf( DEBUG_QUIET,
					"ERROR: Could not change to DAG directory %s: %s\n",
					tmpDirectory.Value(), errMsg.Value() );
			return false;
		}
		tmpFilename = condor_basename( filename );
	}

	FILE *fp = safe_fopen_wrapper_follow(tmpFilename, "r");
	if(fp == NULL) {
		MyString cwd;
		condor_getcwd( cwd );
		debug_printf( DEBUG_QUIET, "ERROR: Could not open file %s for input "
					"(cwd %s) (errno %d, %s)\n", tmpFilename,
					cwd.Value(), errno, strerror(errno));
		return false;
   	}

	char *line;
	int lineNumber = 0;

	//
	// We now parse in two passes, so that commands such as PARENT..CHILD
	// can come before the relevant nodes are defined (see gittrac #5732).
	// The first pass parses commands that define nodes (JOB, DATA, FINAL,
	// SPLICE, SUBDAG); the second pass parses everything else.
	//

	//
	// PASS 1.
	// This loop will read every line of the input file
	//
	while ( ((line=getline_trim(fp, lineNumber)) != NULL) ) {
		std::string varline(line);

		//
		// Find the terminating '\0'
		//
		char * endline = line;
		while (*endline != '\0') endline++;


		// Note that getline will truncate leading spaces (as defined by isspace())
		// so we don't need to do that before checking for empty lines or comments.
		if (line[0] == 0)       continue;  // Ignore blank lines
		if (line[0] == COMMENT) continue;  // Ignore comments

		debug_printf( DEBUG_DEBUG_3, "Parsing line <%s>\n", line );

			// Note: strtok() could be replaced by MyString::Tokenize(),
			// which is much safer, but I don't want to deal with that
			// right now.  wenger 2005-02-02.
		char *token = strtok(line, DELIMITERS);
		if ( !token ) continue; // so Coverity is happy

		bool parsed_line_successfully;

		// Handle a Job spec
		// Example Syntax is:  JOB j1 j1.condor [DONE]
		//
		if(strcasecmp(token, "JOB") == 0) {
			parsed_line_successfully = parse_node( dag, 
					   token,
					   filename, lineNumber, tmpDirectory.Value(), "",
					   "submitfile" );
		}

		// Handle a Stork job spec
		// Example Syntax is:  DATA j1 j1.dapsubmit [DONE]
		//
		else if	(strcasecmp(token, "DAP") == 0) {	// DEPRECATED!
			debug_printf( DEBUG_QUIET, "%s (line %d): "
				"ERROR: the DAP token is no longer supported\n",
				filename, lineNumber );
			parsed_line_successfully = false;
		}

		else if	(strcasecmp(token, "DATA") == 0) {
			debug_printf( DEBUG_QUIET, "%s (line %d): "
				"ERROR: the DATA token is no longer supported\n",
				filename, lineNumber );
			parsed_line_successfully = false;
		}

		// Handle a SUBDAG spec
		else if	(strcasecmp(token, "SUBDAG") == 0) {
			parsed_line_successfully = parse_subdag( dag, 
						token, filename, lineNumber, tmpDirectory.Value() );
		}

		// Handle a FINAL spec
		else if(strcasecmp(token, "FINAL") == 0) {
			parsed_line_successfully = parse_node( dag, 
					   token,
					   filename, lineNumber, tmpDirectory.Value(), "",
					   "submitfile" );
		}

		// Handle a Splice spec
		else if(strcasecmp(token, "SPLICE") == 0) {
			parsed_line_successfully = parse_splice(dag, filename,
						lineNumber);
		}
		else {
				// Just accept everything for now -- we'll detect unknown
				// command names in the second pass.
			parsed_line_successfully = true;
		}

		if (!parsed_line_successfully) {
			fclose(fp);
			return false;
		}
	}

	//
	// PASS 2.
	// Seek back to the beginning of the DAG file.
	//
	if ( fseek( fp, 0, SEEK_SET ) != 0 ) {
		debug_printf( DEBUG_QUIET,
					"Error (%d, %s) seeking back to beginning of DAG file\n",
					errno, strerror( errno ) );
		fclose(fp);
		return false;
	}

	lineNumber = 0;

	//
	// This loop will read every line of the input file
	//
	while ( ((line=getline_trim(fp, lineNumber)) != NULL) ) {
		std::string varline(line);

		//
		// Find the terminating '\0'
		//
		char * endline = line;
		while (*endline != '\0') endline++;


		// Note that getline will truncate leading spaces (as defined by isspace())
		// so we don't need to do that before checking for empty lines or comments.
		if (line[0] == 0)       continue;  // Ignore blank lines
		if (line[0] == COMMENT) continue;  // Ignore comments

		debug_printf( DEBUG_DEBUG_3, "Parsing line <%s>\n", line );

			// Note: strtok() could be replaced by MyString::Tokenize(),
			// which is much safer, but I don't want to deal with that
			// right now.  wenger 2005-02-02.
		char *token = strtok(line, DELIMITERS);
		if ( !token ) continue; // so Coverity is happy

		bool parsed_line_successfully;

		// Handle a Job spec
		// Example Syntax is:  JOB j1 j1.condor [DONE]
		//
		if(strcasecmp(token, "JOB") == 0) {
				// Parsed in first pass.
			parsed_line_successfully = true;
		}

		// Handle a Stork job spec
		// Example Syntax is:  DATA j1 j1.dapsubmit [DONE]
		//
		else if	(strcasecmp(token, "DAP") == 0) {	// DEPRECATED!
				// Parsed in first pass.
			parsed_line_successfully = true;
		}

		else if	(strcasecmp(token, "DATA") == 0) {
				// Parsed in first pass.
			parsed_line_successfully = true;
		}

		// Handle a SUBDAG spec
		else if	(strcasecmp(token, "SUBDAG") == 0) {
				// Parsed in first pass.
			parsed_line_successfully = true;
		}

		// Handle a FINAL spec
		else if(strcasecmp(token, "FINAL") == 0) {
				// Parsed in first pass.
			parsed_line_successfully = true;
		}

		// Handle a SCRIPT spec
		// Example Syntax is:  SCRIPT (PRE|POST) [DEFER status time] JobName ScriptName Args ...
		else if ( strcasecmp(token, "SCRIPT") == 0 ) {
			parsed_line_successfully = parse_script(endline, dag, 
				filename, lineNumber);
		}

		// Handle a Dependency spec
		// Example Syntax is:  PARENT p1 p2 p3 ... CHILD c1 c2 c3 ...
		else if (strcasecmp(token, "PARENT") == 0) {
			parsed_line_successfully = parse_parent(dag, filename, lineNumber);
		}
			
		// Handle a Retry spec
		// Example Syntax is:  Retry JobName 3 UNLESS-EXIT 42
		else if( strcasecmp( token, "RETRY" ) == 0 ) {
			parsed_line_successfully = parse_retry(dag, filename, lineNumber);
		} 

		// Handle an Abort spec
		// Example Syntax is:  ABORT-DAG-ON JobName 2
		else if( strcasecmp( token, "ABORT-DAG-ON" ) == 0 ) {
			parsed_line_successfully = parse_abort(dag, filename, lineNumber);
		} 

		// Handle a Dot spec
		// Example syntax is: Dot dotfile [UPDATE | DONT-UPDATE] 
		//                    [OVERWRITE | DONT-OVERWRITE]
		//                    [INCLUDE dot-file-header]
		else if( strcasecmp( token, "DOT" ) == 0 ) {
			parsed_line_successfully = parse_dot(dag, filename, lineNumber);
		} 

		// Handle a Vars spec
		// Example syntax is: Vars JobName var1="val1" var2="val2"
		else if(strcasecmp(token, "VARS") == 0) {
			parsed_line_successfully = parse_vars(dag, filename, lineNumber);
		}

		// Handle a Priority spec
		// Example syntax is: Priority JobName 2
		else if(strcasecmp(token, "PRIORITY") == 0) {
			parsed_line_successfully = parse_priority(dag, filename,
						lineNumber);
		}

		// Handle a Category spec
		// Example syntax is: Category JobName Simulation
		else if(strcasecmp(token, "CATEGORY") == 0) {
			parsed_line_successfully = parse_category(dag, filename,
						lineNumber);
		}

		// Handle a MaxJobs spec
		// Example syntax is: MaxJobs Category 10
		else if(strcasecmp(token, "MAXJOBS") == 0) {
			parsed_line_successfully = parse_maxjobs(dag, filename,
						lineNumber);
		}

		// Allow a CONFIG spec, but ignore it here because it
		// is actually parsed by condor_submit_dag (config
		// files must be processed before any other code runs)
		else if(strcasecmp(token, "CONFIG") == 0) {
			parsed_line_successfully = true;
		}

		// Allow a SET_JOB_ATTR spec, but ignore it here because it
		// is actually parsed by condor_submit_dag.
		else if (strcasecmp( token, "SET_JOB_ATTR" ) == 0 ) {
			parsed_line_successfully = true;
		}

		// Handle a Splice spec
		else if(strcasecmp(token, "SPLICE") == 0) {
				// Parsed in first pass.
			parsed_line_successfully = true;
		}

		// Handle a NODE_STATUS_FILE spec
		else if(strcasecmp(token, "NODE_STATUS_FILE") == 0) {
			parsed_line_successfully = parse_node_status_file(dag,
						filename, lineNumber);
		}

		// Handle a REJECT spec
		else if(strcasecmp(token, "REJECT") == 0) {
			parsed_line_successfully = parse_reject(dag,
						filename, lineNumber);
		}
		
		// Handle a JOBSTATE_LOG spec
		else if(strcasecmp(token, "JOBSTATE_LOG") == 0) {
			parsed_line_successfully = parse_jobstate_log(dag,
				filename, lineNumber);
		}
		
		// Handle a PRE_SKIP
		else if(strcasecmp(token, "PRE_SKIP") == 0) {
			parsed_line_successfully = parse_pre_skip(dag,
				filename, lineNumber);
		}

		// Handle a DONE spec
		else if(strcasecmp(token, "DONE") == 0) {
			parsed_line_successfully = parse_done(dag,
						filename, lineNumber);
		}

		// Handle a CONNECT spec
		else if(strcasecmp(token, "CONNECT") == 0) {
			parsed_line_successfully = parse_connect( dag,
						filename, lineNumber );
		}

		// Handle a PIN_IN spec
		else if(strcasecmp(token, "PIN_IN") == 0) {
			parsed_line_successfully = parse_pin_in_out( dag,
						filename, lineNumber, true );
		}

		// Handle a PIN_OUT spec
		else if(strcasecmp(token, "PIN_OUT") == 0) {
			parsed_line_successfully = parse_pin_in_out( dag,
						filename, lineNumber, false );
		}

		// Handle a INCLUDE spec
		else if(strcasecmp(token, "INCLUDE") == 0) {
			parsed_line_successfully = parse_include( dag,
						filename, lineNumber );
		}

		// None of the above means that there was bad input.
		else {
			debug_printf( DEBUG_QUIET, "%s (line %d): "
				"ERROR: expected JOB, DATA, SUBDAG, FINAL, SCRIPT, PARENT, "
				"RETRY, ABORT-DAG-ON, DOT, VARS, PRIORITY, CATEGORY, "
				"MAXJOBS, CONFIG, SET_JOB_ATTR, SPLICE, FINAL, "
				"NODE_STATUS_FILE, REJECT, JOBSTATE_LOG, PRE_SKIP, DONE, "
				"CONNECT, PIN_IN, PIN_OUT, or INCLUDE token (found %s)\n",
				filename, lineNumber, token );
			parsed_line_successfully = false;
		}
		
		if (!parsed_line_successfully) {
			fclose(fp);
			return false;
		}
	}

	fclose(fp);

	// always remember which were the inital and final nodes for this dag.
	// If this dag is used as a splice, then this information is very
	// important to preserve when building dependancy links.
	dag->LiftSplices(SELF);
	dag->RecordInitialAndTerminalNodes();
	
	if ( useDagDir ) {
		MyString	errMsg;
		if ( !dagDir.Cd2MainDir( errMsg ) ) {
			debug_printf( DEBUG_QUIET,
					"ERROR: Could not change to original directory: %s\n",
					errMsg.Value() );
			return false;
		}
	}

	return true;
}

static bool 
parse_subdag( Dag *dag, 
			const char* nodeTypeKeyword,
			const char* dagFile, int lineNum, const char *directory )
{
	const char *inlineOrExt = strtok( NULL, DELIMITERS );
	if ( !inlineOrExt ) {
		debug_printf( DEBUG_QUIET, "ERROR: %s (line %d): SUBDAG needs "
					"EXTERNAL keyword\n", dagFile, lineNum);
		return false;
	}
	if ( !strcasecmp( inlineOrExt, "EXTERNAL" ) ) {
		return parse_node( dag, nodeTypeKeyword, dagFile,
					lineNum, directory, " EXTERNAL", "dagfile" );
	}

	debug_printf( DEBUG_QUIET, "ERROR: %s (line %d): only SUBDAG "
				"EXTERNAL is supported at this time\n", dagFile, lineNum);
	return false;
}

//-----------------------------------------------------------------------------
static bool 
parse_node( Dag *dag, 
			const char* nodeTypeKeyword,
			const char* dagFile, int lineNum, const char *directory,
			const char *inlineOrExt, const char *submitOrDagFile)
{
	MyString example;
	example.formatstr( "%s%s <nodename> <%s> "
				"[DIR directory] [NOOP] [DONE]", nodeTypeKeyword, inlineOrExt,
				submitOrDagFile );
	MyString whynot;
	bool done = false;
	Dag *tmp = NULL;

		// NOTE: fear not -- any missing tokens resulting in NULL
		// strings will be error-handled correctly by AddNode()

		// first token is the node name
	const char *nodeName = strtok( NULL, DELIMITERS );
	if ( !nodeName ) {
		debug_printf( DEBUG_QUIET, "ERROR: %s (line %d): no node name "
					"specified\n", dagFile, lineNum );
		exampleSyntax( example.Value() );
		return false;
	}

	if ( isReservedWord( nodeName ) ) {
		debug_printf( DEBUG_QUIET,
					  "ERROR: %s (line %d): JobName cannot be a reserved word\n",
					  dagFile, lineNum );
		exampleSyntax( example.Value() );
		return false;
	}

	MyString tmpNodeName = munge_job_name(nodeName);
	nodeName = tmpNodeName.Value();

		// next token is the submit file name
	const char *submitFile = strtok( NULL, DELIMITERS );
	if ( !submitFile ) {
		debug_printf( DEBUG_QUIET, "ERROR: %s (line %d): no submit file "
					"specified\n", dagFile, lineNum );
		exampleSyntax( example.Value() );
		return false;
	}

		// next token (if any) is "DIR" "NOOP", or "DONE" (in that order)
	TmpDir nodeDir;
	const char* nextTok = strtok( NULL, DELIMITERS );
	if ( nextTok ) {
		if (strcasecmp(nextTok, "DIR") == 0) {
			if ( strcmp(directory, "") ) {
				debug_printf( DEBUG_QUIET, "ERROR: DIR specification in node "
							"lines not allowed with -UseDagDir command-line "
							"argument\n");
				return false;
			}

			directory = strtok( NULL, DELIMITERS );
			if ( !directory ) {
				debug_printf( DEBUG_QUIET, "ERROR: %s (line %d): no directory "
							"specified after DIR keyword\n", dagFile, lineNum );
				exampleSyntax( example.Value() );
				return false;
			}

			MyString errMsg;
			if ( !nodeDir.Cd2TmpDir(directory, errMsg) ) {
				debug_printf( DEBUG_QUIET,
							"ERROR: can't change to directory %s: %s\n",
							directory, errMsg.Value() );
				return false;
			}
			nextTok = strtok( NULL, DELIMITERS );
		} else {
			// Fall through to check for NOOP.
		}
	}

	bool noop = false;

	if ( nextTok ) {
		if ( strcasecmp( nextTok, "NOOP" ) == 0 ) {
			noop = true;
			nextTok = strtok( NULL, DELIMITERS );
		} else {
			// Fall through to check for DONE.
		}
	}

	if ( nextTok ) {
		if ( strcasecmp( nextTok, "DONE" ) == 0 ) {
			done = true;
		} else {
			debug_printf( DEBUG_QUIET, "ERROR: %s (line %d): invalid "
						  "parameter \"%s\"\n", dagFile, lineNum, nextTok );
			exampleSyntax( example.Value() );
			return false;
		}
		nextTok = strtok( NULL, DELIMITERS );
	}

		// anything else is garbage
	if ( nextTok ) {
			debug_printf( DEBUG_QUIET, "ERROR: %s (line %d): invalid "
						  "parameter \"%s\"\n", dagFile, lineNum, nextTok );
			exampleSyntax( example.Value() );
			return false;
	}

	// check to see if this node name is also a splice name for this dag.
	if (dag->LookupSplice(MyString(nodeName), tmp) == 0) {
		debug_printf( DEBUG_QUIET, 
			  "ERROR: %s (line %d): "
			  "Node name '%s' must not also be a splice name.\n",
			  dagFile, lineNum, nodeName );
		return false;
	}

	// If this is a "SUBDAG" line, generate the real submit file name.
	MyString nestedDagFile("");
	MyString dagSubmitFile(""); // must be outside if so it stays in scope
	if ( strcasecmp( nodeTypeKeyword, "SUBDAG" ) == MATCH ) {
			// Save original DAG file name (needed for rescue DAG).
		nestedDagFile = submitFile;

			// Generate the "real" submit file name (append ".condor.sub"
			// to the DAG file name).
		dagSubmitFile = submitFile;
		dagSubmitFile += DAG_SUBMIT_FILE_SUFFIX;
		submitFile = dagSubmitFile.Value();

	} else if ( strstr( submitFile, DAG_SUBMIT_FILE_SUFFIX) ) {
			// If the submit file name ends in ".condor.sub", we assume
			// that this node is a nested DAG, and set the DAG filename
			// accordingly.
		nestedDagFile = submitFile;
		nestedDagFile.replaceString( DAG_SUBMIT_FILE_SUFFIX, "" );
		debug_printf( DEBUG_NORMAL, "Warning: the use of the JOB "
					"keyword for nested DAGs is deprecated; please "
					"use SUBDAG EXTERNAL instead\n" );
		check_warning_strictness( DAG_STRICT_3 );
	}

	// looks ok, so add it
	bool isFinal = strcasecmp( nodeTypeKeyword, "FINAL" ) == MATCH;
	if( !AddNode( dag, nodeName, directory,
				submitFile, noop, done, isFinal, whynot ) )
	{
		debug_printf( DEBUG_QUIET, "ERROR: %s (line %d): %s\n",
					  dagFile, lineNum, whynot.Value() );
		exampleSyntax( example.Value() );
		return false;
	}

	if ( nestedDagFile != "" ) {
		if ( !SetNodeDagFile( dag, nodeName, nestedDagFile.Value(),
					whynot ) ) {
			debug_printf( DEBUG_QUIET, "ERROR: %s (line %d): %s\n",
					  	dagFile, lineNum, whynot.Value() );
			return false;
		}
	}

	MyString errMsg;
	if ( !nodeDir.Cd2MainDir(errMsg) ) {
		debug_printf( DEBUG_QUIET,
					"ERROR: can't change to original directory: %s\n",
					errMsg.Value() );
		return false;
	}

	return true;
}

//-----------------------------------------------------------------------------
//
// Function: parse_script
// Purpose:  Parse a line of the format:
//             SCRIPT [DEFER status time] (PRE|POST) JobName ScriptName Args ...
//
//-----------------------------------------------------------------------------
static bool 
parse_script(
	const char *endline,
	Dag  *dag, 
	const char *filename, 
	int  lineNumber)
{
	const char * example = "SCRIPT [DEFER status time] (PRE|POST) JobName Script Args ...";

	//
	// Second keyword is either PRE, POST or DEFER
	//
	char * prepost = strtok( NULL, DELIMITERS );
	if ( !prepost ) {
		debug_printf( DEBUG_QUIET,
					"ERROR: %s (line %d): Missing PRE, POST, or DEFER\n",
					filename, lineNumber );
		exampleSyntax( example );
		return false;
	}

	int defer_status = SCRIPT_DEFER_STATUS_NONE;
	int defer_time = 0;
	if ( !strcasecmp( prepost, "DEFER" ) ) {
			// Our script has a defer statement.
		char *token = strtok( NULL, DELIMITERS );
		if ( token == NULL ) {
			debug_printf( DEBUG_QUIET,
					"ERROR: %s (line %d): Missing DEFER status value\n",
					filename, lineNumber );
			exampleSyntax( example );
			return false;
		}
		char *tmp;
		defer_status = (int)strtol( token, &tmp, 10 );
		if ( tmp == token || defer_status <= 0 ) {
			debug_printf( DEBUG_QUIET,
				"ERROR: %s (line %d): Invalid DEFER status value \"%s\"\n",
				filename, lineNumber, token );
			exampleSyntax( example );
			return false;
		}

		token = strtok( NULL, DELIMITERS );
		if ( token == NULL ) {
			debug_printf( DEBUG_QUIET,
				"ERROR: %s (line %d): Missing DEFER time value\n",
				filename, lineNumber );
			exampleSyntax( example );
			return false;
		}
		defer_time = (int)strtol( token, &tmp, 10 );
		if ( tmp == token || defer_time < 0 ) {
			debug_printf( DEBUG_QUIET,
				"ERROR: %s (line %d): Invalid DEFER time value \"%s\"\n",
				filename, lineNumber, token );
			exampleSyntax( example );
			return false;
		}

			// The next token must be PRE or POST.
		prepost = strtok( NULL, DELIMITERS );
		if ( !prepost ) {
			debug_printf( DEBUG_QUIET,
						"ERROR: %s (line %d): Missing PRE or POST\n",
						filename, lineNumber );
			exampleSyntax( example );
			return false;
		}
	}

	bool   post;
	if ( !strcasecmp (prepost, "PRE" ) ) {
		post = false;
	} else if ( !strcasecmp (prepost, "POST") ) {
		post = true;
	} else {
		debug_printf( DEBUG_QUIET, "ERROR: %s (line %d): "
					  "After specifying \"SCRIPT\", you must "
					  "indicate if you want \"PRE\" or \"POST\" "
					  "(or DEFER)\n",
					  filename, lineNumber );
		exampleSyntax (example);
		return false;
	}

	//
	// Next token is the JobName
	//
	const char *jobName = strtok( NULL, DELIMITERS );
	if ( jobName == NULL ) {
		debug_printf( DEBUG_QUIET, "ERROR: %s (line %d): Missing job name\n",
					  filename, lineNumber );
		exampleSyntax (example);
		return false;
	}

	const char *jobNameOrig = jobName; // for error output
	const char *rest = jobName; // For subsequent tokens

	debug_printf(DEBUG_DEBUG_1, "jobName: %s\n", jobName);
	MyString tmpJobName = munge_job_name(jobName);
	jobName = tmpJobName.Value();

	//
	// The rest of the line is the script and args
	//
	
	// first, skip over the token we already read...
	// Why not just call strtok() again here? wenger 2016-10-13
	while (*rest != '\0') rest++;
	
	// if we're not at the end of the line, move forward
	// one character so we're looking at the rest of the
	// line...
	if( rest < endline ) {
		rest++;
	} else {
		// if we're already at the end of the line, they
		// must not have given us any path to the script,
		// arguments, etc.  
		debug_printf( DEBUG_QUIET, "ERROR: %s (line %d): "
					  "You named a %s script for node %s but "
					  "didn't provide a script filename\n",
					  filename, lineNumber, post ? "POST" : "PRE", 
					  jobNameOrig );
		exampleSyntax( example );
		return false;
	}
	
	// quick hack to get this working for extra
	// whitespace: make sure the "rest" of the line isn't
	// starting with any delimiter...
	while( rest[0] && isDelimiter(rest[0]) ) {
		rest++;
	}
	
	if( ! rest[0] ) {
		// this means we only saw whitespace after the
		// script.  however, because of how getline()
		// works and our comparison to endline above, we
		// should never hit this case.
		debug_printf( DEBUG_QUIET, "ERROR: %s (line %d): "
					  "You named a %s script for node %s but "
					  "didn't provide a script filename\n",
					  filename, lineNumber, post ? "POST" : "PRE", 
					  jobNameOrig );
		exampleSyntax( example );
		return false;
	}


	Job *job;
	while ( ( job = dag->FindAllNodesByName( jobName,
				"In parse_script(): skipping node %s because final nodes must have SCRIPT set explicitly (%s: %d)\n",
				filename, lineNumber ) ) ) {
		jobName = NULL;

		MyString whynot;
			// This fails if the node already has a script.
		if( !job->AddScript( post, rest, defer_status, defer_time, whynot ) ) {
			debug_printf( DEBUG_SILENT, "ERROR: %s (line %d): "
					  	"failed to add %s script to node %s: %s\n",
					  	filename, lineNumber, post ? "POST" : "PRE",
					  	job->GetJobName(), whynot.Value() );
			return false;
		}

	}

	if ( jobName ) {
		debug_printf( DEBUG_QUIET, 
					  "ERROR: %s (line %d): Unknown Job %s\n",
					  filename, lineNumber, jobNameOrig );
		return false;
	}

	return true;
}

//-----------------------------------------------------------------------------
// 
// Function: parse_parent
// Purpose:  parse a line of the format PARENT node-name+ CHILD node-name+
//           where there can be one or more parent nodes and one or more
//           children nodes.
//
//-----------------------------------------------------------------------------
static bool 
parse_parent(
	Dag  *dag, 
	const char *filename, 
	int  lineNumber)
{
	const char * example = "PARENT p1 [p2 p3 ...] CHILD c1 [c2 c3 ...]";
	
	const char *jobName;
	
	// get the job objects for the parents
	List<Job> parents;
	while ((jobName = strtok (NULL, DELIMITERS)) != NULL &&
		   strcasecmp (jobName, "CHILD") != 0) {
		const char *jobNameOrig = jobName; // for error output
		MyString tmpJobName = munge_job_name(jobName);
		const char *jobName2 = tmpJobName.Value();

		// if splice name then deal with that first...
		Dag *splice_dag;
		if (dag->LookupSplice(jobName2, splice_dag) == 0) {

			// grab all of the final nodes of the splice and make them parents
			// for this job.
			ExtArray<Job*> *splice_final;
			splice_final = splice_dag->FinalRecordedNodes();

			// now add each final node as a parent
			for (int i = 0; i < splice_final->length(); i++) {
				Job *job = (*splice_final)[i];
				parents.Append(job);
			}

		} else {

			// orig code
			// if the name is not a splice, then see if it is a true node name.
			Job *job = dag->FindNodeByName( jobName2 );
			if (job == NULL) {
				// oops, it was neither a splice nor a parent name, bail
				debug_printf( DEBUG_QUIET, 
						  "ERROR: %s (line %d): Unknown Job %s\n",
						  filename, lineNumber, jobNameOrig );
				return false;
			}
			parents.Append (job);
		}
	}
	
	// There must be one or more parent job names before
	// the CHILD token
	if (parents.Number() < 1) {
		debug_printf( DEBUG_QUIET, "ERROR: %s (line %d): "
					  "Missing Parent Job names\n",
					  filename, lineNumber );
		exampleSyntax (example);
		return false;
	}
	
	if (jobName == NULL) {
		debug_printf( DEBUG_QUIET, 
					  "ERROR: %s (line %d): Expected CHILD token\n",
					  filename, lineNumber );
		exampleSyntax (example);
		return false;
	}
	
	List<Job> children;
	
	// get the job objects for the children
	while ((jobName = strtok (NULL, DELIMITERS)) != NULL) {
		const char *jobNameOrig = jobName; // for error output
		MyString tmpJobName = munge_job_name(jobName);
		const char *jobName2 = tmpJobName.Value();

		// if splice name then deal with that first...
		Dag *splice_dag;
		if (dag->LookupSplice(jobName2, splice_dag) == 0) {
			// grab all of the initial nodes of the splice and make them 
			// children for this job.

			debug_printf( DEBUG_DEBUG_1, "%s (line %d): "
				"Detected splice %s as a child....\n", filename, lineNumber,
					jobName2);

			ExtArray<Job*> *splice_initial;
			splice_initial = splice_dag->InitialRecordedNodes();
			debug_printf( DEBUG_DEBUG_1, "Adding %d initial nodes\n", 
				splice_initial->length());

			// now add each initial node as a child
			for (int i = 0; i < splice_initial->length(); i++) {
				Job *job = (*splice_initial)[i];

				children.Append(job);
			}

		} else {

			// orig code
			// if the name is not a splice, then see if it is a true node name.
			Job *job = dag->FindNodeByName( jobName2 );
			if (job == NULL) {
				// oops, it was neither a splice nor a child name, bail
				debug_printf( DEBUG_QUIET, 
						  "ERROR: %s (line %d): Unknown Job %s\n",
						  filename, lineNumber, jobNameOrig );
				return false;
			}
			children.Append (job);
		}
	}
	
	if (children.Number() < 1) {
		debug_printf( DEBUG_QUIET, "ERROR: %s (line %d): Missing Child Job names\n",
					  filename, lineNumber );
		exampleSyntax (example);
		return false;
	}
	
	//
	// Now add all the dependencies
	//
	
	Job *parent;
	parents.Rewind();
	while ((parent = parents.Next()) != NULL) {
		Job *child;
		children.Rewind();
		while ((child = children.Next()) != NULL) {
			if (!dag->AddDependency (parent, child)) {
				debug_printf( DEBUG_QUIET, "ERROR: %s (line %d) failed"
						" to add dependency between parent"
						" node \"%s\" and child node \"%s\"\n",
							  filename, lineNumber,
							  parent->GetJobName(), child->GetJobName() );
				return false;
			}
			debug_printf( DEBUG_DEBUG_3,
						  "Added Dependency PARENT: %s  CHILD: %s\n",
						  parent->GetJobName(), child->GetJobName() );
		}
	}
	return true;
}

//-----------------------------------------------------------------------------
// 
// Function: parse_retry
// Purpose:  Parse a line of the format "Retry jobname num-times [UNLESS-EXIT 42]"
// 
//-----------------------------------------------------------------------------
static bool 
parse_retry(
	Dag  *dag, 
	const char *filename, 
	int  lineNumber)
{
	const char *example = "Retry JobName 3 [UNLESS-EXIT 42]";
	
	const char *jobName = strtok( NULL, DELIMITERS );
	if( jobName == NULL ) {
		debug_printf( DEBUG_QUIET,
					  "ERROR: %s (line %d): Missing job name\n",
					  filename, lineNumber );
		exampleSyntax( example );
		return false;
	}

	const char *jobNameOrig = jobName; // for error output
	MyString tmpJobName = munge_job_name(jobName);
	jobName = tmpJobName.Value();
	
	char *token = strtok( NULL, DELIMITERS );
	if( token == NULL ) {
		debug_printf( DEBUG_QUIET, 
					  "ERROR: %s (line %d): Missing Retry value\n",
					  filename, lineNumber );
		exampleSyntax( example );
		return false;
	}
	
	char *tmp;
	int retryMax = (int)strtol( token, &tmp, 10 );
	if( tmp == token ) {
		debug_printf( DEBUG_QUIET,
					  "ERROR: %s (line %d): Invalid Retry value \"%s\"\n",
					  filename, lineNumber, token );
		exampleSyntax( example );
		return false;
	}
	if ( retryMax < 0 ) {
		debug_printf( DEBUG_QUIET,
					  "ERROR: %s (line %d): Invalid Retry value \"%d\" "
					  "(cannot be negative)\n",
					  filename, lineNumber, retryMax );
		exampleSyntax( example );
		return false;
	}

    // Check for optional retry-abort value
	int unless_exit = 0;
    token = strtok( NULL, DELIMITERS );
    if ( token != NULL ) {
        if ( strcasecmp ( token, "UNLESS-EXIT" ) != 0 ) {
            debug_printf( DEBUG_QUIET, "ERROR: %s (line %d) Invalid retry option: %s\n", 
                          filename, lineNumber, token );
            exampleSyntax( example );
            return false;
        }
        else {
            token = strtok( NULL, DELIMITERS );
            if ( token == NULL ) {
                debug_printf( DEBUG_QUIET, "ERROR: %s (line %d) Missing parameter for UNLESS-EXIT\n",
                              filename, lineNumber);
                exampleSyntax( example );
                return false;
            } 
            char *unless_exit_end;
            unless_exit = strtol( token, &unless_exit_end, 10 );
            if (*unless_exit_end != 0) {
                debug_printf( DEBUG_QUIET, "ERROR: %s (line %d) Bad parameter for UNLESS-EXIT: %s\n",
                              filename, lineNumber, token );
                exampleSyntax( example );
                return false;
            }
        }
    }

	Job *job;
	while ( ( job = dag->FindAllNodesByName( jobName,
				"In parse_retry(): skipping node %s because final nodes cannot have RETRY specifications (%s: %d)\n",
				filename, lineNumber ) ) ) {
		jobName = NULL;

		debug_printf( DEBUG_DEBUG_3, "parse_retry(): found job %s\n",
					job->GetJobName() );

		if ( job->GetFinal() ) {
			debug_printf( DEBUG_QUIET, 
			  			"ERROR: %s (line %d): Final job %s cannot have RETRY specification\n",
			  			filename, lineNumber, job->GetJobName() );
			return false;
		}

		job->retry_max = retryMax;
		if ( unless_exit != 0 ) {
           	job->have_retry_abort_val = true;
           	job->retry_abort_val = unless_exit;
		}
           debug_printf( DEBUG_DEBUG_1, "Retry Abort Value for %s is %d\n",
		   			jobName, job->retry_abort_val );
	}

	if ( jobName ) {
		debug_printf( DEBUG_QUIET, "%s (line %d): Unknown Job %s\n",
					filename, lineNumber, jobNameOrig );
		return false;
	}

	return true;
}

//-----------------------------------------------------------------------------
// 
// Function: parse_abort
// Purpose:  Parse a line of the format
// "ABORT-DAG-ON jobname node_exit_value [RETURN dag_return_value]"
// 
//-----------------------------------------------------------------------------
static bool 
parse_abort(
	Dag  *dag, 
	const char *filename, 
	int  lineNumber)
{
	const char *example = "ABORT-DAG-ON JobName 3 [RETURN 1]";
	
		// Job name.
	const char *jobName = strtok( NULL, DELIMITERS );
	if ( jobName == NULL ) {
		debug_printf( DEBUG_QUIET,
					  "ERROR: %s (line %d): Missing job name\n",
					  filename, lineNumber );
		exampleSyntax( example );
		return false;
	}

	const char *jobNameOrig = jobName; // for error output
	MyString tmpJobName = munge_job_name(jobName);
	jobName = tmpJobName.Value();
	
		// Node abort value.
	char *abortValStr = strtok( NULL, DELIMITERS );
	if ( abortValStr == NULL ) {
		debug_printf( DEBUG_QUIET, 
					  "ERROR: %s (line %d): Missing ABORT-ON node value\n",
					  filename, lineNumber );
		exampleSyntax( example );
		return false;
	}
	
	int abortVal;
	char *tmp;
	abortVal = (int)strtol( abortValStr, &tmp, 10 );
	if( tmp == abortValStr ) {
		debug_printf( DEBUG_QUIET,
					  "ERROR: %s (line %d): Invalid ABORT-ON node value \"%s\"\n",
					  filename, lineNumber, abortValStr );
		exampleSyntax( example );
		return false;
	}

		// RETURN keyword.
	bool haveReturnVal = false;
	int returnVal = 9999; // assign value to avoid compiler warning
	const char *nextWord = strtok( NULL, DELIMITERS );
	if ( nextWord != NULL ) {
		if ( strcasecmp ( nextWord, "RETURN" ) != 0 ) {
			debug_printf( DEBUG_QUIET,
						"ERROR: %s (line %d) Invalid ABORT-ON option: %s\n",
						filename, lineNumber, nextWord);
			exampleSyntax( example );
			return false;
		} else {

				// DAG return value.
			haveReturnVal = true;
			nextWord = strtok( NULL, DELIMITERS );
			if ( nextWord == NULL ) {
				debug_printf( DEBUG_QUIET,
							"ERROR: %s (line %d) Missing parameter for ABORT-ON\n",
							filename, lineNumber);
				exampleSyntax( example );
				return false;
			}

			returnVal = strtol(nextWord, &tmp, 10);
			if ( tmp == nextWord ) {
				debug_printf( DEBUG_QUIET,
							"ERROR: %s (line %d) Bad parameter for ABORT_ON: %s\n",
							filename, lineNumber, nextWord);
				exampleSyntax( example );
				return false;
			} else if ( (returnVal < 0) || (returnVal > 255) ) {
				debug_printf( DEBUG_QUIET,
							"ERROR: %s (line %d) Bad return value for ABORT_ON "
							"(must be between 0 and 255): %s\n",
							filename, lineNumber, nextWord);
				return false;
			}
		}
	}

	Job *job;
	while ( ( job = dag->FindAllNodesByName( jobName,
				"In parse_abort(): skipping node %s because final nodes cannot have ABORT-DAG-ON specification (%s: %d)s\n",
				filename, lineNumber ) ) ) {
		jobName = NULL;

		debug_printf( DEBUG_DEBUG_3, "parse_abort(): found job %s\n",
					job->GetJobName() );

		if ( job->GetFinal() ) {
			debug_printf( DEBUG_QUIET, 
			  			"ERROR: %s (line %d): Final job %s cannot have ABORT-DAG-ON specification\n",
			  			filename, lineNumber, job->GetJobName() );
			return false;
		}

		job->abort_dag_val = abortVal;
		job->have_abort_dag_val = true;

		job->abort_dag_return_val = returnVal;
		job->have_abort_dag_return_val = haveReturnVal;
	}

	if ( jobName ) {
		debug_printf( DEBUG_QUIET, "%s (line %d): Unknown Job %s\n",
					filename, lineNumber, jobNameOrig );
		return false;
	}

	return true;
}

//-----------------------------------------------------------------------------
// 
// Function: parse_dot
// Purpose:  Parse a line of the format:
//             Dot dotfile [UPDATE | DONT-UPDATE] [OVERWRITE | DONT-OVERWRITE]
//                 [INCLUDE dot-file-header]
//           This command will tell DAGMan to generate dot files the show the
//           state of the DAG. 
// 
//-----------------------------------------------------------------------------
static bool parse_dot(Dag *dag, const char *filename, int lineNumber)
{
	const char *example = "Dot dotfile [UPDATE | DONT-UPDATE] "
		                  "[OVERWRITE | DONT-OVERWRITE] "
		                  "[INCLUDE <dot-file-header>]";
	
	char *dot_file_name = strtok( NULL, DELIMITERS );
	if ( dot_file_name == NULL ) {
		debug_printf( DEBUG_QUIET,
					  "ERROR: %s (line %d): Missing dot file name,\n",
					  filename, lineNumber );
		exampleSyntax( example );
		return false;
	}

	char *token;
	while ( (token = strtok( NULL, DELIMITERS ) ) != NULL ) {
		if (strcasecmp(token, "UPDATE") == 0) {
			dag->SetDotFileUpdate(true);
		} else if (strcasecmp(token, "DONT-UPDATE") == 0) {
			dag->SetDotFileUpdate(false);
		} else if (strcasecmp(token, "OVERWRITE") == 0) {
			dag->SetDotFileOverwrite(true);
		} else if (strcasecmp(token, "DONT-OVERWRITE") == 0) {
			dag->SetDotFileOverwrite(false);
		} else if (strcasecmp(token, "INCLUDE") == 0) {
			token = strtok(NULL, DELIMITERS);
			if (token == NULL) {
				debug_printf(DEBUG_QUIET, "ERROR: %s (line %d): Missing include"
							 " file name.\n", filename, lineNumber);
				exampleSyntax(example);
				return false;
			} else {
				dag->SetDotIncludeFileName(token);
			}
		}
	}

	dag->SetDotFileName(dot_file_name);
	return true;
}

//-----------------------------------------------------------------------------
// 
// Function: parse_vars
// Purpose:  Parses a line of named variables that will be made available to a job's
//           submit description file
//           The format of this line must be
//           Vars JobName VarName1="value1" VarName2="value2" etc
//           Whitespace surrounding the = sign is permissible
//-----------------------------------------------------------------------------
static bool parse_vars(Dag *dag, const char *filename, int lineNumber)
{
	const char* example = "Vars JobName VarName1=\"value1\" VarName2=\"value2\"";
	const char *jobName = strtok( NULL, DELIMITERS );
	if ( jobName == NULL ) {
		debug_printf(DEBUG_QUIET, "ERROR: %s (line %d): Missing job name\n",
					filename, lineNumber);
		exampleSyntax(example);
		return false;
	}

	const char *jobNameOrig = jobName; // for error output
	MyString tmpJobName = munge_job_name(jobName);
	jobName = tmpJobName.Value();

	char *varsStr = strtok( NULL, "\n" ); // just get all the rest -- we'll be doing this by hand

	Job *job;
	while ( ( job = dag->FindAllNodesByName( jobName,
				"In parse_vars(): skipping node %s because final nodes must have VARS set explicitly (%s: %d)\n",
				filename, lineNumber ) ) ) {
		jobName = NULL;

		debug_printf( DEBUG_DEBUG_3, "parse_vars(): found job %s\n",
					job->GetJobName() );

			// Note:  this re-parses most of the VARS line for every node...
			// wenger 2016-10-13
		char *str = varsStr;

		int numPairs;
		for ( numPairs = 0; ; numPairs++ ) {  // for each name="value" pair
			if ( str == NULL ) { // this happens when the above strtok returns NULL
				break;
			}

				// Fix PR 854 (multiple macronames per VARS line don't work).
			MyString varName( "" );
			MyString varValue( "" );

			if ( !get_next_var( filename, lineNumber, str, varName,
						varValue ) ) {
				return false;
			}
			if ( varName == "" ) {
				break;
			}

			// This will be inefficient for jobs with lots of variables
			// As in O(N^2)
			job->varsFromDag->Rewind();
			while(Job::NodeVar *var = job->varsFromDag->Next()){
				if ( varName == var->_name ) {
					debug_printf(DEBUG_NORMAL,"Warning: VAR \"%s\" "
						"is already defined in job \"%s\" "
						"(Discovered at file \"%s\", line %d)\n",
						varName.Value(), job->GetJobName(), filename,
						lineNumber);
					check_warning_strictness( DAG_STRICT_3 );
					debug_printf(DEBUG_NORMAL,"Warning: Setting VAR \"%s\" "
						"= \"%s\"\n", varName.Value(), varValue.Value());
					delete var;
					job->varsFromDag->DeleteCurrent();
				}
			}
			debug_printf(DEBUG_DEBUG_1,
						"Argument added, Name=\"%s\"\tValue=\"%s\"\n",
						varName.Value(), varValue.Value());
			Job::NodeVar *var = new Job::NodeVar();
			var->_name = varName;
			var->_value = varValue;
			bool appendResult;
			appendResult = job->varsFromDag->Append( var );
			ASSERT( appendResult );
		}

		if ( numPairs == 0 ) {
			debug_printf(DEBUG_QUIET,
						"ERROR: %s (line %d): No valid name-value pairs\n",
						filename, lineNumber);
			return false;
		}
	}

	if ( jobName ) {
		debug_printf( DEBUG_QUIET, "%s (line %d): Unknown Job %s\n",
					filename, lineNumber, jobNameOrig );
		return false;
	}
	
	return true;
}

//-----------------------------------------------------------------------------
// 
// Function: parse_priority
// Purpose:  Parses a line specifying the priority of a node
//           The format of this line must be
//           Priority <JobName> <Value>
//-----------------------------------------------------------------------------
static bool 
parse_priority(
	Dag  *dag, 
	const char *filename, 
	int  lineNumber)
{
	const char * example = "PRIORITY JobName Value";

	//
	// Next token is the JobName
	//
	const char *jobName = strtok( NULL, DELIMITERS );
	if ( jobName == NULL ) {
		debug_printf( DEBUG_QUIET, "ERROR: %s (line %d): Missing job name\n",
					  filename, lineNumber );
		exampleSyntax (example);
		return false;
	}

	debug_printf(DEBUG_DEBUG_1, "jobName: %s\n", jobName);
	const char *jobNameOrig = jobName; // for error output
	MyString tmpJobName = munge_job_name(jobName);
	jobName = tmpJobName.Value();

	//
	// Next token is the priority value.
	//
	const char *valueStr = strtok(NULL, DELIMITERS);
	if ( valueStr == NULL ) {
		debug_printf( DEBUG_QUIET, 
					  "ERROR: %s (line %d): Missing PRIORITY value\n",
					  filename, lineNumber );
		exampleSyntax( example );
		return false;
	}

	int priorityVal;
	char *tmp;
	priorityVal = (int)strtol( valueStr, &tmp, 10 );
	if( tmp == valueStr ) {
		debug_printf( DEBUG_QUIET,
					  "ERROR: %s (line %d): Invalid PRIORITY value \"%s\"\n",
					  filename, lineNumber, valueStr );
		exampleSyntax( example );
		return false;
	}

	//
	// Check for illegal extra tokens.
	//
	valueStr = strtok(NULL, DELIMITERS);
	if ( valueStr != NULL ) {
		debug_printf( DEBUG_QUIET,
					  "ERROR: %s (line %d): Extra token (%s) on PRIORITY line\n",
					  filename, lineNumber, valueStr );
		exampleSyntax( example );
		return false;
	}

<<<<<<< HEAD
	if ( ( job->_explicitPriority != 0 )
				&& ( job->_explicitPriority != priorityVal ) ) {
		debug_printf( DEBUG_NORMAL, "Warning: new priority %d for node %s "
					"overrides old value %d\n", priorityVal,
					job->GetJobName(), job->_explicitPriority );
		check_warning_strictness( DAG_STRICT_2 );
	}

	job->_explicitPriority = priorityVal;
	job->_effectivePriority = priorityVal;
=======
	//
	// Actually assign priorities to the relevant node(s).
	//
	Job *job;
	while ( ( job = dag->FindAllNodesByName( jobName,
				"In parse_priority(): skipping node %s because final nodes cannot have PRIORITY specifications (%s: %d)\n",
				filename, lineNumber ) ) ) {
		jobName = NULL;

		debug_printf( DEBUG_DEBUG_3, "parse_priority(): found job %s\n",
					job->GetJobName() );

		if ( job->GetFinal() ) {
			debug_printf( DEBUG_QUIET, 
			  			"ERROR: %s (line %d): Final job %s cannot have PRIORITY specification\n",
			  			filename, lineNumber, job->GetJobName() );
			return false;
		}

		if ( job->_hasNodePriority && job->_nodePriority != priorityVal ) {
			debug_printf( DEBUG_NORMAL, "Warning: new priority %d for node %s overrides old value %d\n",
						priorityVal, job->GetJobName(),
						job->_nodePriority );
			check_warning_strictness( DAG_STRICT_2 );
		}
		job->_hasNodePriority = true;
		job->_nodePriority = priorityVal;
	}

	if ( jobName ) {
		debug_printf( DEBUG_QUIET, "%s (line %d): Unknown Job %s\n",
					filename, lineNumber, jobNameOrig );
		return false;
	}
>>>>>>> 25ea392f

	return true;
}

//-----------------------------------------------------------------------------
// 
// Function: parse_category
// Purpose:  Parses a line specifying the type of a node
//           The format of this line must be
//           Category <JobName> <Category>
//			 No whitespace is allowed in the category name
//-----------------------------------------------------------------------------
static bool 
parse_category(
	Dag  *dag, 
	const char *filename, 
	int  lineNumber)
{
	const char * example = "CATEGORY JobName TypeName";

	//
	// Next token is the JobName
	//
	const char *jobName = strtok(NULL, DELIMITERS);
	if ( jobName == NULL ) {
		debug_printf( DEBUG_QUIET, "ERROR: %s (line %d): Missing job name\n",
					  filename, lineNumber );
		exampleSyntax (example);
		return false;
	}

	const char *jobNameOrig = jobName; // for error output
	debug_printf(DEBUG_DEBUG_1, "jobName: %s\n", jobName);
	MyString tmpJobName = munge_job_name(jobName);
	jobName = tmpJobName.Value();

	//
	// Next token is the category name.
	//
	const char *categoryName = strtok(NULL, DELIMITERS);
	if ( categoryName == NULL ) {
		debug_printf( DEBUG_QUIET, 
					  "ERROR: %s (line %d): Missing CATEGORY name\n",
					  filename, lineNumber );
		exampleSyntax( example );
		return false;
	}

	//
	// Check for illegal extra tokens.
	//
	const char *tmpStr = strtok(NULL, DELIMITERS);
	if ( tmpStr != NULL ) {
		debug_printf( DEBUG_QUIET,
					  "ERROR: %s (line %d): Extra token (%s) on CATEGORY line\n",
					  filename, lineNumber, tmpStr );
		exampleSyntax( example );
		return false;
	}

	//
	// Actually assign categories to the relevant node(s).
	//
	Job *job;
	while ( ( job = dag->FindAllNodesByName( jobName,
				"In parse_category(): skipping node %s because final nodes cannot have CATEGORY specifications (%s: %d)\n",
				filename, lineNumber ) ) ) {
		jobName = NULL;

		debug_printf( DEBUG_DEBUG_3, "parse_category(): found job %s\n",
					job->GetJobName() );

		if ( job->GetFinal() ) {
			debug_printf( DEBUG_QUIET, 
			  			"ERROR: %s (line %d): Final job %s cannot have CATEGORY specification\n",
			  			filename, lineNumber, job->GetJobName() );
			return false;
		}

		job->SetCategory( categoryName, dag->_catThrottles );
	}

	if ( jobName ) {
		debug_printf( DEBUG_QUIET, "%s (line %d): Unknown Job %s\n",
					filename, lineNumber, jobNameOrig );
		return false;
	}

	return true;
}

//-----------------------------------------------------------------------------
// 
// Function: parse_splice
// Purpose:  Parses a splice (subdag internal) line.
//           The format of this line must be
//           SPLICE <SpliceName> <SpliceFileName> [DIR <directory>]
//-----------------------------------------------------------------------------
static bool
parse_splice(
	Dag *dag,
	const char *filename,
	int lineNumber)
{
	const char *example = "SPLICE SpliceName SpliceFileName [DIR directory]";
	Dag *splice_dag = NULL;
	MyString errMsg;

	//
	// Next token is the splice name
	// 
	MyString spliceName = strtok( NULL, DELIMITERS );
	// Note: this if is true if strtok() returns NULL. wenger 2014-10-07
	if ( spliceName == "" ) {
		debug_printf( DEBUG_QUIET, 
					  "ERROR: %s (line %d): Missing SPLICE name\n",
					  filename, lineNumber );
		exampleSyntax( example );
		return false;
	}

	// Check to make sure we don't already have a node with the name of the
	// splice.
	if ( dag->NodeExists(spliceName.Value()) ) {
		debug_printf( DEBUG_QUIET, 
					  "ERROR: %s (line %d): "
					  " Splice name '%s' must not also be a node name.\n",
					  filename, lineNumber, spliceName.Value() );
		return false;
	}

	/* "push" it onto the scoping "stack" which will be used later to
		munge the names of the nodes to have the splice name in them so
		the same splice dag file with different splice names don't conflict.
	*/
	_spliceScope.add(strdup(munge_job_name(spliceName.Value()).Value()));

	//
	// Next token is the splice file name
	// 
	MyString spliceFile = strtok( NULL, DELIMITERS );
	// Note: this if is true if strtok() returns NULL. wenger 2014-10-07
	if ( spliceFile == "" ) {
		debug_printf( DEBUG_QUIET, 
					  "ERROR: %s (line %d): Missing SPLICE file name\n",
					  filename, lineNumber );
		exampleSyntax( example );
		return false;
	}

	//
	// next token (if any) is "DIR"
	//
	TmpDir spliceDir;
	MyString dirTok = strtok( NULL, DELIMITERS );
	MyString directory = ".";

	MyString dirTokOrig = dirTok;
	dirTok.upper_case();
	// Note: this if is okay even if strtok() returns NULL. wenger 2014-10-07
	if ( dirTok == "DIR" ) {
		// parse the directory name
		directory = strtok( NULL, DELIMITERS );
		// Note: this if is true if strtok() returns NULL. wenger 2014-10-07
		if ( directory == "" ) {
			debug_printf( DEBUG_QUIET,
						"ERROR: %s (line %d): DIR requires a directory "
						"specification\n", filename, lineNumber);
			exampleSyntax( example );
			return false;
		}
	} else if ( dirTok != "" ) {
		debug_printf( DEBUG_QUIET,
					"ERROR: %s (line %d): illegal token (%s) on SPLICE line\n",
					filename, lineNumber, dirTokOrig.Value() );
		exampleSyntax( example );
		return false;
	}

	// 
	// anything else is garbage
	//
	MyString garbage = strtok( 0, DELIMITERS );
	// Note: this if is true if strtok() returns NULL. wenger 2014-10-07
	if( garbage != "" ) {
			debug_printf( DEBUG_QUIET, "ERROR: %s (line %d): invalid "
						  "parameter \"%s\"\n", filename, lineNumber, 
						  garbage.Value() );
			exampleSyntax( example );
			return false;
	}

	/* make a new dag to put everything into */

	// This "copy" is tailored to be correct according to Dag::~Dag()
	// We can pass in NULL for submitDagOpts because the splice DAG
	// object will never actually do a submit.  wenger 2010-03-25
	splice_dag = new Dag(	dag->DagFiles(),
							dag->MaxJobsSubmitted(),
							dag->MaxPreScripts(),
							dag->MaxPostScripts(),
							dag->UseDagDir(),
							dag->MaxIdleJobProcs(),
							dag->RetrySubmitFirst(),
							dag->RetryNodeFirst(),
							dag->CondorRmExe(),
							dag->DAGManJobId(),
							dag->ProhibitMultiJobs(),
							dag->SubmitDepthFirst(),
							dag->DefaultNodeLog(),
							dag->GenerateSubdagSubmits(),
							NULL, // this Dag will never submit a job
							true, /* we are a splice! */
							current_splice_scope() );
	
	// initialize whatever the DIR line was, or defaults to, here.
	splice_dag->SetDirectory(directory);

	debug_printf(DEBUG_VERBOSE, "Parsing Splice %s in directory %s with "
		"file %s\n", spliceName.Value(), directory.Value(),
		spliceFile.Value());

	// CD into the DIR directory so we can continue parsing.
	// This must be done AFTER the DAG is created due to the DAG object
	// doing its own chdir'ing while looking for log files.
	if ( !spliceDir.Cd2TmpDir(directory.Value(), errMsg) ) {
		debug_printf( DEBUG_QUIET,
					"ERROR: can't change to directory %s: %s\n",
					directory.Value(), errMsg.Value() );
		return false;
	}

	// parse the splice file into a separate dag.
	if (!parse(splice_dag, spliceFile.Value(), _useDagDir, false)) {
		debug_error(1, DEBUG_QUIET, "ERROR: Failed to parse splice %s in file %s\n",
			spliceName.Value(), spliceFile.Value());
		return false;
	}

	// CD back to main dir to keep processing.
	if ( !spliceDir.Cd2MainDir(errMsg) ) {
		debug_printf( DEBUG_QUIET,
					"ERROR: can't change to original directory: %s\n",
					errMsg.Value() );
		return false;
	}

	// Splices cannot have final nodes.
	if ( splice_dag->HasFinalNode() ) {
		debug_printf( DEBUG_QUIET, "ERROR: splice %s has a final node; "
					"splices cannot have final nodes\n", spliceName.Value() );
		return false;
	}

	// munge the splice name
	spliceName = munge_job_name(spliceName.Value());

	// XXX I'm not sure this goes here quite yet....
	debug_printf(DEBUG_DEBUG_1, "Splice scope is: %s\n", 
		current_splice_scope().Value());
	splice_dag->PrefixAllNodeNames(MyString(current_splice_scope()));
	splice_dag->_catThrottles.PrefixAllCategoryNames(
				MyString(current_splice_scope()));

	// Print out a useful piece of debugging...
	if( DEBUG_LEVEL( DEBUG_DEBUG_1 ) ) {
		splice_dag->PrintJobList();
	}

	// associate the splice_dag with its name in _this_ dag, later I'll merge
	// the nodes from this splice into _this_ dag.
	if (dag->InsertSplice(spliceName, splice_dag) == -1) {
		debug_printf( DEBUG_QUIET, "ERROR: Splice name '%s' used for multiple "
			"splices. Splice names must be unique per dag file.\n", 
			spliceName.Value());
		return false;
	}
	debug_printf(DEBUG_DEBUG_1, "Done parsing splice %s\n", spliceName.Value());

	// pop the just pushed value off of the end of the ext array
	free(_spliceScope[_spliceScope.getlast()]);
	_spliceScope.truncate(_spliceScope.getlast() - 1);
	debug_printf(DEBUG_DEBUG_1, "_spliceScope has length %d\n", _spliceScope.length());
	return true;
}

//-----------------------------------------------------------------------------
// 
// Function: parse_maxjobs
// Purpose:  Parses a line specifying the maximum number of jobs for
//           a given node category.
//           The format of this line must be
//           MaxJobs <Category> <Value>
//			 No whitespace is allowed in the category name
//-----------------------------------------------------------------------------
static bool 
parse_maxjobs(
	Dag  *dag, 
	const char *filename, 
	int  lineNumber)
{
	const char * example = "MAXJOBS TypeName Value";

	//
	// Next token is the category name.
	//
	const char *categoryName = strtok(NULL, DELIMITERS);
	if ( categoryName == NULL ) {
		debug_printf( DEBUG_QUIET, 
					  "ERROR: %s (line %d): Missing MAXJOBS category name\n",
					  filename, lineNumber );
		exampleSyntax( example );
		return false;
	}

	//
	// Next token is the maxjobs value.
	//
	const char *valueStr = strtok(NULL, DELIMITERS);
	if ( valueStr == NULL ) {
		debug_printf( DEBUG_QUIET, 
					  "ERROR: %s (line %d): Missing MAXJOBS value\n",
					  filename, lineNumber );
		exampleSyntax( example );
		return false;
	}

	int maxJobsVal;
	char *tmp;
	maxJobsVal = (int)strtol( valueStr, &tmp, 10 );
	if( tmp == valueStr ) {
		debug_printf( DEBUG_QUIET,
					  "ERROR: %s (line %d): Invalid MAXJOBS value \"%s\"\n",
					  filename, lineNumber, valueStr );
		exampleSyntax( example );
		return false;
	}
	if ( maxJobsVal < 0 ) {
		debug_printf( DEBUG_QUIET,
					  "ERROR: %s (line %d): MAXJOBS value must be non-negative\n",
					  filename, lineNumber );
		return false;
	}

	//
	// Check for illegal extra tokens.
	//
	valueStr = strtok(NULL, DELIMITERS);
	if ( valueStr != NULL ) {
		debug_printf( DEBUG_QUIET,
					  "ERROR: %s (line %d): Extra token (%s) on MAXJOBS line\n",
					  filename, lineNumber, valueStr );
		exampleSyntax( example );
		return false;
	}

	MyString	tmpName( categoryName );
	dag->_catThrottles.SetThrottle( &tmpName, maxJobsVal );

	return true;
}

//-----------------------------------------------------------------------------
// 
// Function: parse_node_status_file
// Purpose:  Parses a line specifying the a node_status_file for the DAG.
//           The format of this line must be
//           NODE_STATUS_FILE <filename> [min update time]
//			 No whitespace is allowed in the file name
//-----------------------------------------------------------------------------

// Defined in seconds...
#define DEFAULT_MIN_NODE_STATUS_UPDATE_TIME 60

static bool 
parse_node_status_file(
	Dag  *dag, 
	const char *filename, 
	int  lineNumber)
{
	const char * example = "NODE_STATUS_FILE StatusFile [min update time] [ALWAYS-UPDATE]";

	char *statusFileName = strtok(NULL, DELIMITERS);
	if (statusFileName == NULL) {
		debug_printf( DEBUG_QUIET,
					  "ERROR: %s (line %d): Missing node status file name,\n",
					  filename, lineNumber );
		exampleSyntax( example );
		return false;
	}

	int minUpdateTime = DEFAULT_MIN_NODE_STATUS_UPDATE_TIME;
	char *minUpdateStr = strtok(NULL, DELIMITERS);
	if ( minUpdateStr != NULL ) {
		char *tmp;
		minUpdateTime = (int)strtol( minUpdateStr, &tmp, 10 );
		if ( tmp == minUpdateStr ) {
			debug_printf( DEBUG_QUIET,
					  	"ERROR: %s (line %d): Invalid min update time value \"%s\"\n",
					  	filename, lineNumber, minUpdateStr );
			exampleSyntax( example );
			return false;
		}
	}

	bool alwaysUpdate = false;
	char *alwaysUpdateStr = strtok( NULL, DELIMITERS );
	if ( alwaysUpdateStr != NULL ) {
		if ( strcasecmp( alwaysUpdateStr, "ALWAYS-UPDATE" ) == 0) {
			alwaysUpdate = true;
		} else {
			debug_printf( DEBUG_QUIET, "ERROR: %s (line %d): invalid "
						  "parameter \"%s\"\n", filename, lineNumber,
						  alwaysUpdateStr );
			exampleSyntax( example );
			return false;
		}
	}

	//
	// Check for illegal extra tokens.
	//
	char *token = strtok( NULL, DELIMITERS );
	if ( token != NULL ) {
		debug_printf( DEBUG_QUIET,
					  "ERROR: %s (line %d): Extra token (%s) on NODE_STATUS_FILE line\n",
					  filename, lineNumber, token );
		exampleSyntax( example );
		return false;
	}

	dag->SetNodeStatusFileName( statusFileName, minUpdateTime, alwaysUpdate );
	return true;
}

//-----------------------------------------------------------------------------
// 
// Function: parse_reject
// Purpose:  Parses a line specifying the REJECT directive for a DAG.
//           The format of this line must be
//           REJECT
//-----------------------------------------------------------------------------
static bool 
parse_reject(
	Dag  *dag, 
	const char *filename, 
	int  lineNumber)
{
	const char * example = "REJECT";

	char *token = strtok(NULL, DELIMITERS);
	if ( token != NULL ) {
		debug_printf( DEBUG_QUIET, "ERROR: %s (line %d): REJECT should have "
					"no additional tokens.\n",
					filename, lineNumber );
		exampleSyntax( example );
		return false;
	}

	MyString location;
	location.formatstr( "%s (line %d)", filename, lineNumber );
	debug_printf( DEBUG_QUIET, "REJECT specification at %s "
				"will cause this DAG to fail\n", location.Value() );

	dag->SetReject( location );
	return true;
}

//-----------------------------------------------------------------------------
// 
// Function: parse_jobstate_log
// Purpose:  Parses a line specifying the a jobstate.log for the DAG.
//           The format of this line must be
//           JOBSTATE_LOG <filename>
//			 No whitespace is allowed in the file name
//-----------------------------------------------------------------------------
static bool 
parse_jobstate_log(
	Dag  *dag, 
	const char *filename, 
	int  lineNumber)
{
	const char * example = "JOBSTATE_LOG JobstateLogFile";

	char *logFileName = strtok(NULL, DELIMITERS);
	if (logFileName == NULL) {
		debug_printf( DEBUG_QUIET,
					  "ERROR: %s (line %d): Missing jobstate log file name,\n",
					  filename, lineNumber );
		exampleSyntax( example );
		return false;
	}

	//
	// Check for illegal extra tokens.
	//
	char *extraTok = strtok( NULL, DELIMITERS );
	if ( extraTok != NULL ) {
		debug_printf( DEBUG_QUIET,
					  "ERROR: %s (line %d): Extra token (%s) on JOBSTATE_LOG line\n",
					  filename, lineNumber, extraTok );
		exampleSyntax( example );
		return false;
	}

	dag->SetJobstateLogFileName( logFileName );
	return true;
}

//-----------------------------------------------------------------------------
// 
// Function: parse_pre_skip
// Purpose:  Tell dagman to skip execution if the PRE script exits with a
//           a certain code
//-----------------------------------------------------------------------------
bool 
parse_pre_skip( Dag  *dag, 
	const char *filename, 
	int  lineNumber)
{
	const char * example = "PRE_SKIP JobName Exitcode";
	MyString whynot;

		//
		// second token is the JobName
		//
	const char *jobName = strtok( NULL, DELIMITERS );
	if ( jobName == NULL ) {
		debug_printf( DEBUG_QUIET, "ERROR: %s (line %d): Missing job name\n",
				filename, lineNumber );
		exampleSyntax( example );
		return false;
	}

	const char *jobNameOrig = jobName; // for error output
	debug_printf( DEBUG_DEBUG_1, "jobName: %s\n", jobName );
	MyString tmpJobName = munge_job_name( jobName );
	jobName = tmpJobName.Value();

		//
		// The rest of the line consists of the exitcode
		//
	const char *exitCodeStr = strtok( NULL, DELIMITERS );
	if ( exitCodeStr == NULL ) {
		debug_printf( DEBUG_QUIET, "ERROR: %s (line %d): Missing exit code\n",
				filename, lineNumber );
		exampleSyntax( example );
		return false;
	}

	char *tmp;
	int exitCode = (int)strtol( exitCodeStr, &tmp, 10 );
	if ( tmp == exitCodeStr ) {
		debug_printf( DEBUG_QUIET,
				"ERROR: %s (line %d): Invalid exit code \"%s\"\n",
				filename, lineNumber, exitCodeStr );
		exampleSyntax( example );
		return false;
	}

		//
		// Anything else is garbage
		//
	const char *nextTok = strtok( NULL, DELIMITERS );
	if ( nextTok ) {
		debug_printf( DEBUG_QUIET, "ERROR: %s (line %d): invalid "
				"parameter \"%s\"\n", filename, lineNumber, nextTok );
		exampleSyntax( example );
		return false;
	}

	Job *job;
	while ( ( job = dag->FindAllNodesByName( jobName,
				"In parse_pre_skip(): skipping node %s because final nodes must have PRE_SKIP set explicitly (%s: %d)\n",
				filename, lineNumber ) ) ) {
		jobName = NULL;

		MyString whynot;
		if( !job->AddPreSkip( exitCode, whynot ) ) {
			debug_printf( DEBUG_SILENT, "ERROR: %s (line %d): "
					  	"failed to add PRE_SKIP to node %s: %s\n",
					  	filename, lineNumber, job->GetJobName(),
						whynot.Value() );
			return false;
		}
	}

	if ( jobName ) {
		debug_printf( DEBUG_QUIET, 
					  "ERROR: %s (line %d): Unknown Job %s\n",
					  filename, lineNumber, jobNameOrig );
		return false;
	}

	return true;
}

//-----------------------------------------------------------------------------
// 
// Function: parse_done
// Purpose:  Parse a line of the format "Done jobname"
// 
//-----------------------------------------------------------------------------
static bool 
parse_done(
	Dag  *dag, 
	const char *filename, 
	int  lineNumber)
{
	const char *example = "Done JobName";
	
	const char *jobName = strtok( NULL, DELIMITERS );
	if ( jobName == NULL ) {
		debug_printf( DEBUG_QUIET,
					  "ERROR: %s (line %d): Missing job name\n",
					  filename, lineNumber );
		exampleSyntax( example );
		return false;
	}

	const char *jobNameOrig = jobName; // for error output
	MyString tmpJobName = munge_job_name( jobName );
	jobName = tmpJobName.Value();

	//
	// Check for illegal extra tokens.
	//
	char *extraTok = strtok( NULL, DELIMITERS );
	if ( extraTok != NULL ) {
		debug_printf( DEBUG_QUIET,
					  "ERROR: %s (line %d): Extra token (%s) on DONE line\n",
					  filename, lineNumber, extraTok );
		exampleSyntax( example );
		return false;
	}

	Job *job = dag->FindNodeByName( jobName );
	if( job == NULL ) {
		debug_printf( DEBUG_QUIET, 
					  "Warning: %s (line %d): Unknown Job %s\n",
					  filename, lineNumber, jobNameOrig );
		return !check_warning_strictness( DAG_STRICT_1, false );
	}

	if ( job->GetFinal() ) {
		debug_printf( DEBUG_QUIET, 
					  "Warning: %s (line %d): FINAL Job %s cannot be set to DONE\n",
					  filename, lineNumber, jobNameOrig );
		return !check_warning_strictness( DAG_STRICT_1, false );
	}

	job->SetStatus( Job::STATUS_DONE );
	
	return true;
}

//-----------------------------------------------------------------------------
// 
// Function: parse_connect
// Purpose:  Parse a line of the format "Connect splice1 splice2"
// 
//-----------------------------------------------------------------------------
static bool 
parse_connect(
	Dag  *dag, 
	const char *filename, 
	int  lineNumber )
{
	const char *example = "CONNECT splice1 splice2";

	const char *splice1 = strtok( NULL, DELIMITERS );
	if ( splice1 == NULL ) {
		debug_printf( DEBUG_QUIET,
					  "ERROR: %s (line %d): Missing splice1 name\n",
					  filename, lineNumber );
		exampleSyntax( example );
		return false;
	}
	MyString splice1Name = munge_job_name( splice1 );
	splice1 = splice1Name.Value();

	const char *splice2 = strtok( NULL, DELIMITERS );
	if ( splice2 == NULL ) {
		debug_printf( DEBUG_QUIET,
					  "ERROR: %s (line %d): Missing splice2 name\n",
					  filename, lineNumber );
		exampleSyntax( example );
		return false;
	}
	MyString splice2Name = munge_job_name( splice2 );
	splice2 = splice2Name.Value();

	//
	// Check for illegal extra tokens.
	//
	char *extraTok = strtok( NULL, DELIMITERS );
	if ( extraTok != NULL ) {
		debug_printf( DEBUG_QUIET,
					  "ERROR: %s (line %d): Extra token (%s) on CONNECT line\n",
					  filename, lineNumber, extraTok );
		exampleSyntax( example );
		return false;
	}

	Dag *parentSplice;
	if ( dag->LookupSplice( splice1, parentSplice ) != 0) {
		debug_printf( DEBUG_QUIET,
					  "ERROR: %s (line %d): Splice %s not found!\n",
					  filename, lineNumber, splice1 );
		return false;
	}

	Dag *childSplice;
	if ( dag->LookupSplice( splice2, childSplice ) != 0) {
		debug_printf( DEBUG_QUIET,
					  "ERROR: %s (line %d): Splice %s not found!\n",
					  filename, lineNumber, splice2 );
		return false;
	}

	if ( !Dag::ConnectSplices( parentSplice, childSplice ) ) {
		debug_printf( DEBUG_QUIET,
					  "ERROR: %s (line %d): (see previous line)\n",
					  filename, lineNumber );
		return false;
	}

	return true;
}

//-----------------------------------------------------------------------------
// 
// Function: parse_pin_in_out
// Purpose:  Parse a line of the format "Pin_in|pin_out node pin_num"
// 
//-----------------------------------------------------------------------------
static bool 
parse_pin_in_out(
	Dag  *dag, 
	const char *filename, 
	int  lineNumber, bool isPinIn )
{
	const char *example = "PIN_IN|PIN_OUT node pin_number";

	const char *node = strtok( NULL, DELIMITERS );
	if ( node == NULL ) {
		debug_printf( DEBUG_QUIET,
					  "ERROR: %s (line %d): Missing node name\n",
					  filename, lineNumber );
		exampleSyntax( example );
		return false;
	}
	MyString nodeName = munge_job_name( node );
	node = nodeName.Value();

	const char *pinNumber = strtok( NULL, DELIMITERS );
	if ( pinNumber == NULL ) {
		debug_printf( DEBUG_QUIET,
					  "ERROR: %s (line %d): Missing pin_number\n",
					  filename, lineNumber );
		exampleSyntax( example );
		return false;
	}

	int pinNum;
	char *tmp;
	pinNum = (int)strtol( pinNumber, &tmp, 10 );
	if ( tmp == pinNumber ) {
		debug_printf( DEBUG_QUIET,
					  "ERROR: %s (line %d): Invalid pin_number value \"%s\"\n",
					  filename, lineNumber, pinNumber );
		exampleSyntax( example );
		return false;
	}

	if ( pinNum < 1 ) {
		debug_printf( DEBUG_QUIET,
					  "ERROR: %s (line %d): pin_number value must be positive\n",
					  filename, lineNumber );
		return false;
	}

	//
	// Check for illegal extra tokens.
	//
	char *extraTok = strtok( NULL, DELIMITERS );
	if ( extraTok != NULL ) {
		debug_printf( DEBUG_QUIET,
					  "ERROR: %s (line %d): Extra token (%s) on PIN_IN/PIN_OUT line\n",
					  filename, lineNumber, extraTok );
		exampleSyntax( example );
		return false;
	}
	
	if ( !dag->SetPinInOut( isPinIn, node, pinNum ) ) {
		debug_printf( DEBUG_QUIET,
					  "ERROR: %s (line %d): (see previous line)\n",
					  filename, lineNumber );
		return false;
	}

	return true;
}

//-----------------------------------------------------------------------------
// 
// Function: parse_include
// Purpose:  Parse a line of the format "Include filename"
// 
//-----------------------------------------------------------------------------
static bool 
parse_include(
	Dag  *dag, 
	const char *filename, 
	int  lineNumber )
{
	const char *example = "INCLUDE filename";

	const char *includeFile = strtok( NULL, DELIMITERS );
	if ( includeFile == NULL ) {
		debug_printf( DEBUG_QUIET,
					  "ERROR: %s (line %d): Missing include file name\n",
					  filename, lineNumber );
		exampleSyntax( example );
		return false;
	}

	//
	// Check for illegal extra tokens.
	//
	char *extraTok = strtok( NULL, DELIMITERS );
	if ( extraTok != NULL ) {
		debug_printf( DEBUG_QUIET,
					  "ERROR: %s (line %d): Extra token (%s) on INCLUDE line\n",
					  filename, lineNumber, extraTok );
		exampleSyntax( example );
		return false;
	}

		// Note:  we save the filename here because otherwise it gets
		// goofed up by the tokenizing in parse().
	MyString tmpFilename( includeFile );
		// Note:  false here for useDagDir argument means that the
		// include file path is always relative to the submit directory,
		// *not* relative to the DAG file's directory, even if
		// 'condor_submit -usedagdir' is specified.
	return parse( dag, tmpFilename.Value(), false, false );
}

static MyString munge_job_name(const char *jobName)
{
		//
		// Munge the node name if necessary.
		//
	MyString newName;

	if ( _mungeNames ) {
		newName = MyString(_thisDagNum) + "." + jobName;
	} else {
		newName = jobName;
	}

	return newName;
}

static MyString current_splice_scope(void)
{
	MyString tmp;
	MyString scope;
	if(_spliceScope.length() > 0) {
		// While a natural choice might have been : as a splice scoping
		// separator, this character was chosen because it is a valid character
		// on all the file systems we use (whereas : can't be a file system
		// character on windows). The plus, and really anything other than :,
		// isn't the best choice. Sorry.
		tmp = _spliceScope[_spliceScope.length() - 1];
		scope = tmp + "+";
	}
	return scope;
}

/** Get the next variable name/value pair.
	@param filename the name of the file we're parsing (for error messages)
	@param lineNumber the line number we're parsing (for error messages)
	@param varName (returned) the name of the variable ("" means no
		more variables)
	@param varValue (returned) the value of the variable
	@return true means success; false means error
 */
static bool
get_next_var( const char *filename, int lineNumber, char *&str,
			MyString &varName, MyString &varValue ) {
	while ( isspace( *str ) ) {
		str++;
	}

	if ( *str == '\0' ) {
		return true;
	}

	// copy name char-by-char until we hit a symbol or whitespace
	// names are limited to alphanumerics and underscores (except
	// that '+' is legal as the first character)
	int varnamestate = 0; // 0 means not within a varname
	while ( isalnum( *str ) || *str == '_' || *str == '+' ) {
		if ( *str == '+' ) {
			if ( varnamestate != 0 ) {
				debug_printf( DEBUG_QUIET,
						"ERROR: %s (line %d): '+' can only be first character of macroname (%s)\n",
						filename, lineNumber, varName.Value() );
				return false;
			}
		}
		varnamestate = 1;
		varName += *str++;
	}

	if ( varName.Length() == '\0' ) { // no alphanumeric symbols at all were written into name,
	                      // just something weird, which we'll print
		debug_printf(DEBUG_QUIET, "ERROR: %s (line %d): Unexpected symbol: \"%c\"\n", filename,
			lineNumber, *str);
		return false;
	}

	if ( varName == "+" ) {
		debug_printf(DEBUG_QUIET,
			"ERROR: %s (line %d): macroname (%s) must contain at least one alphanumeric character\n",
			filename, lineNumber, varName.Value() );
		return false;
	}
		
	// Burn through any whitespace between var name and "=".
	while ( isspace( *str ) ) {
		str++;
	}

	if ( *str != '=' ) {
		debug_printf( DEBUG_QUIET, "ERROR: %s (line %d): Illegal character (%c) in or after macroname %s\n", filename, lineNumber, *str, varName.Value() );
		return false;
	}
	str++;

	// Burn through any whitespace between "=" and var value.
	while ( isspace( *str ) ) {
		str++;
	}
	
	if ( *str != '"' ) {
		debug_printf(DEBUG_QUIET, "ERROR: %s (line %d): %s's value must be quoted\n", filename,
			lineNumber, varName.Value());
		return false;
	}

	// now it's time to read in all the data until the next double quote, while handling
	// the two escape sequences: \\ and \"
	bool stillInQuotes = true;
	bool escaped       = false;
	do {
		varValue += *(++str);
		
		if ( *str == '\0' ) {
			debug_printf( DEBUG_QUIET, "ERROR: %s (line %d): Missing end quote\n", filename,
				lineNumber );
			return false;
		}
			
		if ( !escaped ) {
			if ( *str == '"' ) {
				// we don't want that last " in the string
				varValue.setChar( varValue.Length() - 1, '\0' );
				stillInQuotes = false;
			} else if ( *str == '\\' ) {
				// on the next pass it will be filled in appropriately
				varValue.setChar( varValue.Length() - 1, '\0' );
				escaped = true;
				continue;
			}
		} else {
			if ( *str != '\\' && *str != '"' ) {
				debug_printf( DEBUG_QUIET, "ERROR: %s (line %d): Unknown escape sequence "
					"\"\\%c\"\n", filename, lineNumber, *str );
				return false;
			}
			escaped = false; // being escaped only lasts for one character
		}
	} while ( stillInQuotes );

	str++;

		// Check for illegal variable name.
	MyString tmpName( varName );
	tmpName.lower_case();
	if ( tmpName.find( "queue" ) == 0 ) {
		debug_printf( DEBUG_QUIET, "ERROR: Illegal variable name: %s; variable "
					"names cannot begin with \"queue\"\n", varName.Value() );
		return false;
	}

	return true;
}<|MERGE_RESOLUTION|>--- conflicted
+++ resolved
@@ -1525,18 +1525,6 @@
 		return false;
 	}
 
-<<<<<<< HEAD
-	if ( ( job->_explicitPriority != 0 )
-				&& ( job->_explicitPriority != priorityVal ) ) {
-		debug_printf( DEBUG_NORMAL, "Warning: new priority %d for node %s "
-					"overrides old value %d\n", priorityVal,
-					job->GetJobName(), job->_explicitPriority );
-		check_warning_strictness( DAG_STRICT_2 );
-	}
-
-	job->_explicitPriority = priorityVal;
-	job->_effectivePriority = priorityVal;
-=======
 	//
 	// Actually assign priorities to the relevant node(s).
 	//
@@ -1556,14 +1544,16 @@
 			return false;
 		}
 
-		if ( job->_hasNodePriority && job->_nodePriority != priorityVal ) {
-			debug_printf( DEBUG_NORMAL, "Warning: new priority %d for node %s overrides old value %d\n",
-						priorityVal, job->GetJobName(),
-						job->_nodePriority );
+		if ( ( job->_explicitPriority != 0 )
+					&& ( job->_explicitPriority != priorityVal ) ) {
+			debug_printf( DEBUG_NORMAL, "Warning: new priority %d for node %s "
+						"overrides old value %d\n", priorityVal,
+						job->GetJobName(), job->_explicitPriority );
 			check_warning_strictness( DAG_STRICT_2 );
 		}
-		job->_hasNodePriority = true;
-		job->_nodePriority = priorityVal;
+
+		job->_explicitPriority = priorityVal;
+		job->_effectivePriority = priorityVal;
 	}
 
 	if ( jobName ) {
@@ -1571,7 +1561,6 @@
 					filename, lineNumber, jobNameOrig );
 		return false;
 	}
->>>>>>> 25ea392f
 
 	return true;
 }
