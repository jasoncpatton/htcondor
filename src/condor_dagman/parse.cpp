--- conflicted
+++ resolved
@@ -576,13 +576,8 @@
 
 	// looks ok, so add it
 	bool isFinal = strcasecmp( nodeTypeKeyword, "FINAL" ) == MATCH;
-<<<<<<< HEAD
-	if( !AddNode( dag, nodeType, nodeName, directory,
+	if( !AddNode( dag, nodeName, directory,
 				submitFile, noop, done, isFinal, whynot ) )
-=======
-	if( !AddNode( dag, nodeName, directory,
-				submitFile, NULL, NULL, noop, done, isFinal, whynot ) )
->>>>>>> 99c1dead
 	{
 		debug_printf( DEBUG_QUIET, "ERROR: %s (line %d): %s\n",
 					  dagFile, lineNum, whynot.Value() );
