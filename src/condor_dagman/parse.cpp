--- conflicted
+++ resolved
@@ -81,11 +81,9 @@
 static bool parse_splice(Dag *dag, const char *filename, int lineNumber);
 static bool parse_node_status_file(Dag  *dag, const char *filename,
 		int  lineNumber);
-<<<<<<< HEAD
 static bool parse_reject(Dag  *dag, const char *filename,
-=======
+		int  lineNumber);
 static bool parse_jobstate_log(Dag  *dag, const char *filename,
->>>>>>> dfda1f13
 		int  lineNumber);
 static MyString munge_job_name(const char *jobName);
 
@@ -314,21 +312,18 @@
 						filename, lineNumber);
 		}
 
-<<<<<<< HEAD
 		// Handle a REJECT spec
 		else if(strcasecmp(token, "REJECT") == 0) {
 			parsed_line_successfully = parse_reject(dag,
 						filename, lineNumber);
 		}
 		
-=======
 		// Handle a JOBSTATE_LOG spec
 		else if(strcasecmp(token, "JOBSTATE_LOG") == 0) {
 			parsed_line_successfully = parse_jobstate_log(dag,
 						filename, lineNumber);
 		}
 
->>>>>>> dfda1f13
 		// None of the above means that there was bad input.
 		else {
 			debug_printf( DEBUG_QUIET, "%s (line %d): "
@@ -1698,7 +1693,6 @@
 
 //-----------------------------------------------------------------------------
 // 
-<<<<<<< HEAD
 // Function: parse_reject
 // Purpose:  Parses a line specifying the REJECT directive for a DAG.
 //           The format of this line must be
@@ -1706,7 +1700,32 @@
 //-----------------------------------------------------------------------------
 static bool 
 parse_reject(
-=======
+	Dag  *dag, 
+	const char *filename, 
+	int  lineNumber)
+{
+	const char * example = "REJECT";
+
+	char *token = strtok(NULL, DELIMITERS);
+	if ( token != NULL ) {
+		debug_printf( DEBUG_QUIET, "%s (line %d): REJECT should have "
+					"no additional tokens.\n",
+					filename, lineNumber );
+		exampleSyntax( example );
+		return false;
+	}
+
+	MyString location;
+	location.sprintf( "%s (line %d)", filename, lineNumber );
+	debug_printf( DEBUG_QUIET, "REJECT specification at %s "
+				"will cause this DAG to fail\n", location.Value() );
+
+	dag->SetReject( location );
+	return true;
+}
+
+//-----------------------------------------------------------------------------
+// 
 // Function: parse_jobstate_log
 // Purpose:  Parses a line specifying the a jobstate.log for the DAG.
 //           The format of this line must be
@@ -1715,20 +1734,10 @@
 //-----------------------------------------------------------------------------
 static bool 
 parse_jobstate_log(
->>>>>>> dfda1f13
 	Dag  *dag, 
 	const char *filename, 
 	int  lineNumber)
 {
-<<<<<<< HEAD
-	const char * example = "REJECT";
-
-	char *token = strtok(NULL, DELIMITERS);
-	if ( token != NULL ) {
-		debug_printf( DEBUG_QUIET, "%s (line %d): REJECT should have "
-					"no additional tokens.\n",
-					filename, lineNumber );
-=======
 	const char * example = "JOBSTATE_LOG JobstateLogFile";
 
 	char *logFileName = strtok(NULL, DELIMITERS);
@@ -1736,19 +1745,10 @@
 		debug_printf( DEBUG_QUIET,
 					  "%s (line %d): Missing jobstate log file name,\n",
 					  filename, lineNumber );
->>>>>>> dfda1f13
-		exampleSyntax( example );
-		return false;
-	}
-
-<<<<<<< HEAD
-	MyString location;
-	location.sprintf( "%s (line %d)", filename, lineNumber );
-	debug_printf( DEBUG_QUIET, "REJECT specification at %s "
-				"will cause this DAG to fail\n", location.Value() );
-
-	dag->SetReject( location );
-=======
+		exampleSyntax( example );
+		return false;
+	}
+
 	//
 	// Check for illegal extra tokens.
 	//
@@ -1762,7 +1762,6 @@
 	}
 
 	dag->SetJobstateLogFileName( logFileName );
->>>>>>> dfda1f13
 	return true;
 }
 
