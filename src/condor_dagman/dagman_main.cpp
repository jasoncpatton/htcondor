--- conflicted
+++ resolved
@@ -456,11 +456,10 @@
 void main_shutdown_graceful() {
 	dagman.dag->DumpNodeStatus( true, false );
 	dagman.dag->GetJobstateLog().WriteDagmanFinished( EXIT_RESTART );
-    dagman.CleanUp();
+	dagman.CleanUp();
 	DC_Exit( EXIT_RESTART );
 }
 
-<<<<<<< HEAD
 void main_shutdown_rescue( int exitVal, Dag::dag_status dagStatus ) {
 		// Avoid possible infinite recursion if you hit a fatal error
 		// while writing a rescue DAG.
@@ -472,15 +471,6 @@
 	}
 	inShutdownRescue = true;
 
-=======
-void main_shutdown_rescue( int exitVal, Dag::dag_status dagStatus )
-{
-	static bool inShutdownRescue = false;
-	if( inShutdownRescue ) {
-		return;
-	}
-	inShutdownRescue = true;
->>>>>>> 762a28c1
 	dagman.dag->_dagStatus = dagStatus;
 	debug_printf( DEBUG_QUIET, "Aborting DAG...\n" );
 		// Avoid writing two different rescue DAGs if the "main" DAG and
@@ -492,10 +482,7 @@
 			// removing them, we would leave the DAG in an
 			// unrecoverable state...
 		if( exitVal != 0 ) {
-<<<<<<< HEAD
 			//TEMPTEMP -- make sure merge is correct here!
-=======
->>>>>>> 762a28c1
 			if ( dagman.maxRescueDagNum > 0 ) {
 				dagman.dag->Rescue( dagman.primaryDagFile.Value(),
 							dagman.multiDags, dagman.maxRescueDagNum,
@@ -519,7 +506,6 @@
 			dagman.dag->RemoveRunningScripts();
 		}
 		dagman.dag->PrintDeferrals( DEBUG_NORMAL, true );
-<<<<<<< HEAD
 
 		//TEMPTEMP -- make sure merge here is correct!
 			// Start the final node if we have one.
@@ -528,17 +514,11 @@
 				// final node to finish, instead of exiting immediately.
 			return;
 		}
-=======
->>>>>>> 762a28c1
 		dagman.dag->DumpNodeStatus( false, true );
 		dagman.dag->GetJobstateLog().WriteDagmanFinished( exitVal );
 	}
 	unlink( lockFileName ); 
-<<<<<<< HEAD
-    dagman.CleanUp();
-=======
 	dagman.CleanUp();
->>>>>>> 762a28c1
 	inShutdownRescue = false;
 	DC_Exit( exitVal );
 }
@@ -556,7 +536,7 @@
 	dagman.dag->DumpNodeStatus( false, false );
 	dagman.dag->GetJobstateLog().WriteDagmanFinished( EXIT_OKAY );
 	unlink( lockFileName ); 
-    dagman.CleanUp();
+	dagman.CleanUp();
 	DC_Exit( EXIT_OKAY );
 }
 
@@ -1049,12 +1029,8 @@
 							"because of -DumpRescue flag\n" );
 				dagman.dag->Rescue( dagman.primaryDagFile.Value(),
 							dagman.multiDags, dagman.maxRescueDagNum,
-<<<<<<< HEAD
 							//TEMPTEMP -- make sure merge here is correct
 							false, true, false );
-=======
-							false, true,false );
->>>>>>> 762a28c1
 			}
 			
 			dagman.dag->RemoveRunningJobs(dagman, true);
@@ -1157,14 +1133,9 @@
     	debug_printf( DEBUG_QUIET, "Dumping rescue DAG and exiting "
 					"because of -DumpRescue flag\n" );
 		dagman.dag->Rescue( dagman.primaryDagFile.Value(),
-<<<<<<< HEAD
 					//TEMPTEMP -- make sure merge here is correct!
 					dagman.multiDags, dagman.maxRescueDagNum, false,
 					false, false );
-=======
-					dagman.multiDags, dagman.maxRescueDagNum, false, false,
-					false );
->>>>>>> 762a28c1
 		ExitSuccess();
 		return;
 	}
@@ -1361,16 +1332,12 @@
 				dagman.dag->PostRunNodeCount() == 0 ) {
 		debug_printf ( DEBUG_QUIET, "Exiting because DAG is halted "
 					"and no jobs or scripts are running\n" );
-<<<<<<< HEAD
 		// It's possible that the DAG succeeded here, if the last job was
 		// already in the queue before the DAG was held, so we need to
 		// check for that.
 		Dag::dag_status dagStatus = dagman.dag->DoneSuccess() ?
 					Dag::DAG_STATUS_OK : Dag::DAG_STATUS_HALTED;
 		main_shutdown_rescue( EXIT_ERROR, dagStatus );
-=======
-		main_shutdown_rescue( EXIT_ERROR, Dag::DAG_STATUS_ERROR );
->>>>>>> 762a28c1
 	}
 
     //
