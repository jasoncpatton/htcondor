--- conflicted
+++ resolved
@@ -75,9 +75,6 @@
 		// running limit.
 	int maxScripts =
 		script->_post ? _dag->_maxPostScripts : _dag->_maxPreScripts;
-<<<<<<< HEAD
-	if ( maxScripts != 0 && _numScriptsRunning >= maxScripts ) {
-=======
 	// if we have no script limit, or we're under the limit, run now
 	if( maxScripts == 0 || _numScriptsRunning < maxScripts ) {
 		debug_printf( DEBUG_NORMAL, "Running %s script of Node %s...\n",
@@ -112,7 +109,6 @@
 		return 0;
 	}
 	else {
->>>>>>> deed07ea
 			// max scripts already running
 		debug_printf( DEBUG_DEBUG_1, "Max %s scripts (%d) already running; "
 					  "deferring %s script of Job %s\n", prefix, maxScripts,
@@ -130,7 +126,8 @@
 				  prefix, script->GetNodeName() );
 	_dag->GetJobstateLog().WriteScriptStarted( script->GetNode(),
 				script->_post );
-	if( int pid = script->BackgroundRun( _scriptReaperId ) ) {
+	if( int pid = script->BackgroundRun( _scriptReaperId,
+			_dag->_dagStatus, _dag->NumNodesFailed() ) ) {
 		_numScriptsRunning++;
 		_scriptPidTable->insert( pid, script );
 		debug_printf( DEBUG_DEBUG_1, "\tspawned pid %d: %s\n", pid,
