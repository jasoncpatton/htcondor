--- conflicted
+++ resolved
@@ -25,10 +25,6 @@
 #include "job.h"
 #include "scriptQ.h"
 #include "condor_constants.h"      /* from condor_includes/ directory */
-<<<<<<< HEAD
-=======
-#include "HashTable.h"
->>>>>>> 9a254593
 #include "condor_daemon_core.h"
 #include "read_multiple_logs.h"
 #include "check_events.h"
