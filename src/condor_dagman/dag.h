--- conflicted
+++ resolved
@@ -464,11 +464,7 @@
 	int _numNodesFailed{0}; // Number of nodes that have failed (list of jobs/PRE/POST failed)
 	int _numNodesFutile{0}; // Number of nodes that can't run due to ancestor failing
 	int _numNodesSubmitted{0}; // Number of batch system jobs currently submitted
-<<<<<<< HEAD
-=======
 	int _numServiceNodesSubmitted{0}; // Number of service nodes with jobs submitted in the queue
-	int _maxJobHolds{0}; // Maximum times a job can go on hold before being declared Faile (0=infinite)
->>>>>>> cfea5e51
 
 	int _totalJobsSubmitted{0}; // Total number of batch system jobs submitted
 	int _totalJobsCompleted{0}; // Number of batch system jobs submitted
