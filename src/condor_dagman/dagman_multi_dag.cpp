--- conflicted
+++ resolved
@@ -72,7 +72,7 @@
 			// Get the list of config files from the current DAG file.
 			//
 		StringList		configFiles;
-<<<<<<< HEAD
+		//TEMPTEMP -- check this
 		bool useOldDagReader = param_boolean( "DAGMAN_USE_OLD_DAG_READER",
 					false );
 		MyString msg;
@@ -86,13 +86,6 @@
 		if ( msg != "" ) {
 			AppendError( errMsg,
 					MyString("Error getting DAGMan config file: ") +
-=======
-		MyString msg = MultiLogFiles::getValuesFromFile( newDagFile, "config",
-					configFiles );
-		if ( msg != "" ) {
-			AppendError( errMsg,
-					MyString( "Error getting DAGMan config file: ") +
->>>>>>> d7041c4f
 					msg );
 			result = false;
 		}
