/***************************************************************
 *
 * Copyright (C) 1990-2007, Condor Team, Computer Sciences Department,
 * University of Wisconsin-Madison, WI.
 * 
 * Licensed under the Apache License, Version 2.0 (the "License"); you
 * may not use this file except in compliance with the License.  You may
 * obtain a copy of the License at
 * 
 *    http://www.apache.org/licenses/LICENSE-2.0
 * 
 * Unless required by applicable law or agreed to in writing, software
 * distributed under the License is distributed on an "AS IS" BASIS,
 * WITHOUT WARRANTIES OR CONDITIONS OF ANY KIND, either express or implied.
 * See the License for the specific language governing permissions and
 * limitations under the License.
 *
 ***************************************************************/


#include "condor_common.h"
#include "condor_string.h"

#include "script.h"
#include "util.h"
#include "job.h"
#include "tmp_dir.h"
#include "dagman_main.h"

#include "env.h"
#include "condor_daemon_core.h"

extern DLL_IMPORT_MAGIC char **environ;

//-----------------------------------------------------------------------------
Script::Script( bool post, const char* cmd, Job* node ) :
    _post         (post),
    _retValScript (-1),
    _retValJob    (-1),
	_pid		  (0),
	_done         (FALSE),
	_node         (node)
{
	ASSERT( cmd != NULL );
    _cmd = strnewp (cmd);
    return;
}

//-----------------------------------------------------------------------------
Script::~Script () {
    delete [] _cmd;
    return;
}

const char *Script::GetNodeName()
{
    return _node->GetJobName();
}

//-----------------------------------------------------------------------------
int
Script::BackgroundRun( int reaperId, int dagStatus, int failedCount )
{
	TmpDir		tmpDir;
	MyString	errMsg;
	if ( !tmpDir.Cd2TmpDir( _node->GetDirectory(), errMsg ) ) {
		debug_printf( DEBUG_QUIET,
				"Could not change to node directory %s: %s\n",
				_node->GetDirectory(), errMsg.Value() );

		return 0;
	}

	// Construct the command line, replacing some tokens with
    // information about the job.  All of these values would probably
    // be better inserted into the environment, rather than passed on
    // the command-line... some should be in the job's env as well...

    const char *delimiters = " \t";
    char * token;
	ArgList args;
    char * cmd = strnewp(_cmd);
    for (token = strtok (cmd,  delimiters) ; token != NULL ;
         token = strtok (NULL, delimiters)) {

		MyString arg;

		if ( !strcasecmp( token, "$JOB" ) ) {
			arg += _node->GetJobName();

		} else if ( !strcasecmp( token, "$RETRY" ) ) {
            arg += _node->GetRetries();

		} else if ( !strcasecmp( token, "$MAX_RETRIES" ) ) {
            arg += _node->GetRetryMax();

        } else if ( !strcasecmp( token, "$JOBID" ) ) {
			if ( !_post ) {
				debug_printf( DEBUG_QUIET, "Warning: $JOBID macro should "
							"not be used as a PRE script argument!\n" );
				check_warning_strictness( DAG_STRICT_1 );
				arg += token;
			} else {
            	arg += _node->_CondorID._cluster;
            	arg += '.';
            	arg += _node->_CondorID._proc;
			}

        } else if (!strcasecmp(token, "$RETURN")) {
			if ( !_post ) {
				debug_printf( DEBUG_QUIET, "Warning: $RETURN macro should "
							"not be used as a PRE script argument!\n" );
				check_warning_strictness( DAG_STRICT_1 );
			}
			arg += _retValJob;

<<<<<<< HEAD
		} else if (!strcasecmp( token, "$PRE_SCRIPT_RETURN" ) ) {
			if ( !_post ) {
				debug_printf( DEBUG_QUIET, "Warning: $RETURN macro should "
						"not be used as a PRE script argument!\n" );
				check_warning_strictness( DAG_STRICT_1 );
			}
			arg += _retValScript;
=======
		} else if (!strcasecmp(token, "$DAG_STATUS")) {
			arg += dagStatus;

		} else if (!strcasecmp(token, "$FAILED_COUNT")) {
			arg += failedCount;
>>>>>>> deed07ea

		} else if (token[0] == '$') {
			// This should probably be a fatal error when -strict is
			// implemented.
			debug_printf( DEBUG_QUIET, "Warning: unrecognized macro %s "
						"in node %s %s script arguments\n", token,
						_node->GetJobName(), _post ? "POST" : "PRE" );
			check_warning_strictness( DAG_STRICT_1 );
			arg += token;
        } else {
			arg += token;
		}

		args.AppendArg(arg.Value());
    }

	_pid = daemonCore->Create_Process( cmd, args,
									   PRIV_UNKNOWN, reaperId, FALSE,
									   NULL, NULL, NULL, NULL, NULL, 0 );
    delete [] cmd;

	if ( !tmpDir.Cd2MainDir( errMsg ) ) {
		debug_printf( DEBUG_QUIET,
				"Could not change to original directory: %s\n",
				errMsg.Value() );
		return 0;
	}

	return _pid;
}<|MERGE_RESOLUTION|>--- conflicted
+++ resolved
@@ -114,7 +114,6 @@
 			}
 			arg += _retValJob;
 
-<<<<<<< HEAD
 		} else if (!strcasecmp( token, "$PRE_SCRIPT_RETURN" ) ) {
 			if ( !_post ) {
 				debug_printf( DEBUG_QUIET, "Warning: $RETURN macro should "
@@ -122,13 +121,12 @@
 				check_warning_strictness( DAG_STRICT_1 );
 			}
 			arg += _retValScript;
-=======
+
 		} else if (!strcasecmp(token, "$DAG_STATUS")) {
 			arg += dagStatus;
 
 		} else if (!strcasecmp(token, "$FAILED_COUNT")) {
 			arg += failedCount;
->>>>>>> deed07ea
 
 		} else if (token[0] == '$') {
 			// This should probably be a fatal error when -strict is
