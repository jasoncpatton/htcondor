/***************************************************************
 *
 * Copyright (C) 1990-2007, Condor Team, Computer Sciences Department,
 * University of Wisconsin-Madison, WI.
 * 
 * Licensed under the Apache License, Version 2.0 (the "License"); you
 * may not use this file except in compliance with the License.  You may
 * obtain a copy of the License at
 * 
 *    http://www.apache.org/licenses/LICENSE-2.0
 * 
 * Unless required by applicable law or agreed to in writing, software
 * distributed under the License is distributed on an "AS IS" BASIS,
 * WITHOUT WARRANTIES OR CONDITIONS OF ANY KIND, either express or implied.
 * See the License for the specific language governing permissions and
 * limitations under the License.
 *
 ***************************************************************/

//
// Terminology note:
// We are calling a *node* the combination of pre-script, job, and
// post-script.
// We are calling a *job* essentially what results from one invocation
// of condor_submit.
// We are calling a *job proc* an individual batch system process within
// a cluster.
// So nodes-to-jobs is 1-to-1; jobs to job procs is 1-to-n.
// wenger 2006-02-14.

//
// Local DAGMan includes
//
#include "condor_common.h"
#include "condor_attributes.h"
#include "dag.h"
#include "debug.h"
#include "dagman_submit.h"
#include "dagman_main.h"
#include "write_user_log.h"
#include "simplelist.h"
#include "condor_string.h"  /* for strnewp() */
#include "condor_daemon_core.h"
#include <set>
#include "dagman_metrics.h"
#include "enum_utils.h"
#include <iostream>

using namespace std;

const CondorID Dag::_defaultCondorId;

const int Dag::DAG_ERROR_CONDOR_SUBMIT_FAILED = -1001;
const int Dag::DAG_ERROR_CONDOR_JOB_ABORTED = -1002;
const int Dag::DAG_ERROR_LOG_MONITOR_ERROR = -1003;
const int Dag::DAG_ERROR_JOB_SKIPPED = -1004;

// NOTE: this must be kept in sync with the DagStatus enum
const char * Dag::_dag_status_names[] = {
    "DAG_STATUS_OK",
    "DAG_STATUS_ERROR",
    "DAG_STATUS_NODE_FAILED",
    "DAG_STATUS_ABORT",
    "DAG_STATUS_RM",
    "DAG_STATUS_CYCLE",
    "DAG_STATUS_HALTED"
};

const char *Dag::ALL_NODES = "ALL_NODES";

//---------------------------------------------------------------------------
void touch (const char * filename) {
    int fd = safe_open_wrapper_follow(filename, O_RDWR | O_CREAT, 0600);
    if (fd == -1) {
        debug_error( 1, DEBUG_QUIET, "Error: can't open %s\n", filename );
    }
    close (fd);
}

//---------------------------------------------------------------------------
Dag::Dag( /* const */ std::list<std::string> &dagFiles,
		  const int maxJobsSubmitted,
		  const int maxPreScripts, const int maxPostScripts,
		  const int maxHoldScripts,
		  bool useDagDir, int maxIdleJobProcs, bool retrySubmitFirst,
		  bool retryNodeFirst, const char *condorRmExe,
		  const CondorID *DAGManJobID,
		  bool prohibitMultiJobs, bool submitDepthFirst,
		  const char *defaultNodeLog, bool generateSubdagSubmits,
		  SubmitDagDeepOptions *submitDagDeepOpts, bool isSplice,
		  DCSchedd *schedd, const MyString &spliceScope ) :
    _maxPreScripts        (maxPreScripts),
    _maxPostScripts       (maxPostScripts),
	_maxHoldScripts       (maxHoldScripts),
	MAX_SIGNAL			  (64),
	_splices              ({}),
	_dagFiles             (dagFiles),
	_useDagDir            (useDagDir),
	_final_job (0),
	_nodeNameHash		  ({}),
	_nodeIDHash			  ({}),
	_condorIDHash		  ({}),
	_noopIDHash			  ({}),
    _numNodesDone         (0),
    _numNodesFailed       (0),
    _numJobsSubmitted     (0),
    _maxJobsSubmitted     (maxJobsSubmitted),
	_numIdleJobProcs		  (0),
	_maxIdleJobProcs		  (maxIdleJobProcs),
	m_retrySubmitFirst	  (retrySubmitFirst),
	m_retryNodeFirst	  (retryNodeFirst),
	_condorRmExe		  (condorRmExe),
	_DAGManJobId		  (DAGManJobID),
	_preRunNodeCount	  (0),
	_postRunNodeCount	  (0),
	_holdRunNodeCount	  (0),
	_checkCondorEvents    (),
	_maxJobsDeferredCount (0),
	_maxIdleDeferredCount (0),
	_catThrottleDeferredCount (0),
	_prohibitMultiJobs	  (prohibitMultiJobs),
	_submitDepthFirst	  (submitDepthFirst),
	_defaultNodeLog		  (defaultNodeLog),
	_generateSubdagSubmits (generateSubdagSubmits),
	_submitDagDeepOpts	  (submitDagDeepOpts),
	_isSplice			  (isSplice),
	_spliceScope		  (spliceScope),
	_recoveryMaxfakeID	  (0),
	_maxJobHolds		  (0),
	_reject				  (false),
	_alwaysRunPost		  (true),
	_dry_run			  (0),
	_dagPriority		  (0),
	_metrics			  (NULL),
	_schedd				  (schedd)
{
	debug_printf( DEBUG_DEBUG_1, "Dag(%s)::Dag()\n", _spliceScope.c_str() );

	// If this dag is a splice, then it may have been specified with a DIR
	// directive. If so, then this records what it was so we can later
	// propogate this information to all contained nodes in the DAG--effectively
	// giving all nodes in the DAG a DIR definition with this directory
	// as a prefix to what is already there (except in the case of absolute
	// paths, in which case nothing is done).
	m_directory = ".";

	// for the toplevel dag, emit the dag files we ended up using.
	if (_isSplice == false) {
		ASSERT( dagFiles.size() >= 1 );
		PrintDagFiles( dagFiles );
	}

 	_readyQ = new PrioritySimpleList<Job*>;
	_submitQ = new std::queue<Job*>;
	if( !_readyQ || !_submitQ ) {
		EXCEPT( "ERROR: out of memory (%s:%d)!", __FILE__, __LINE__ );
	}

	/* The ScriptQ object allocates daemoncore reapers, which are a
		regulated and precious resource. Since we *know* we will never need
		this object when we are parsing a splice, we don't allocate it.
		In the other codes that expect this pointer to be valid, there is
		either an ASSERT or other checks to ensure it is valid. */
	if (_isSplice == false) {
		_preScriptQ = new ScriptQ( this );
		_postScriptQ = new ScriptQ( this );
		_holdScriptQ = new ScriptQ( this );
		if( !_preScriptQ || !_postScriptQ ) {
			EXCEPT( "ERROR: out of memory (%s:%d)!", __FILE__, __LINE__ );
		}
	} else {
		_preScriptQ = NULL;
		_postScriptQ = NULL;
		_holdScriptQ = NULL;
	}

	debug_printf( DEBUG_DEBUG_4, "_maxJobsSubmitted = %d, "
				  "_maxPreScripts = %d, _maxPostScripts = %d\n",
				  _maxJobsSubmitted, _maxPreScripts, _maxPostScripts );
	DFS_ORDER = 0;

	_dot_file_name         = NULL;
	_dot_include_file_name = NULL;
	_update_dot_file       = false;
	_overwrite_dot_file    = true;
	_dot_file_name_suffix  = 0;

	_statusFileName = NULL;
	_statusFileOutdated = true;
	_minStatusUpdateTime = 0;
	_alwaysUpdateStatus = false;
	_lastStatusUpdateTimestamp = 0;

	_nextSubmitTime = 0;
	_nextSubmitDelay = 1;
	_recovery = false;
	_abortOnScarySubmit = true;
	_configFile = NULL;
	_finalNodeRun = false;
		
		// Don't print any waiting node reports until we're done with
		// recovery mode.
	_pendingReportInterval = -1;
	_lastPendingNodePrintTime = 0;
	_lastEventTime = 0;

	_dagIsHalted = false;
	_dagIsAborted = false;
	_haltFile = _dagmanUtils.HaltFileName( _dagFiles.front() );
	_dagStatus = DAG_STATUS_OK;

	_graph_width = 0;
	_graph_height = 0;

	return;
}

//-------------------------------------------------------------------------
Dag::~Dag()
{
	debug_printf( DEBUG_DEBUG_1, "Dag(%s)::~Dag()\n", _spliceScope.c_str() );

	if ( _condorLogRdr.activeLogFileCount() > 0 ) {
		(void) UnmonitorLogFile();
	}

	// Delete all job objects in _jobs
	for (auto *job : _jobs) {
		delete job;
	}

	// And remove them from the vector
	_jobs.clear();

    delete _preScriptQ;
    delete _postScriptQ;
	delete _holdScriptQ;
    delete _submitQ;
    delete _readyQ;

	free(_dot_file_name);
	free(_dot_include_file_name);

	free(_statusFileName);

	delete _metrics;

	DeletePinList( _pinIns );
	DeletePinList( _pinOuts );

	delete _provisionerClassad;
	_provisionerClassad = NULL;

    return;
}

//-------------------------------------------------------------------------
void
Dag::RunWaitingScripts()
{
	_preScriptQ->RunWaitingScripts();
	_postScriptQ->RunWaitingScripts();
	_holdScriptQ->RunWaitingScripts();
}

//-------------------------------------------------------------------------
void
Dag::CreateMetrics( const char *primaryDagFile, int rescueDagNum )
{
	_metrics = new DagmanMetrics( this, primaryDagFile, rescueDagNum );
}

//-------------------------------------------------------------------------
void
Dag::ReportMetrics( int exitCode )
{
	// For some failure modes this can get called before  we created the metrics object 
	if ( ! _metrics)
		return;
	bool report_graph_metrics = param_boolean( "DAGMAN_REPORT_GRAPH_METRICS", false );
	if ( report_graph_metrics == true ) {
		if (_dagStatus != DagStatus::DAG_STATUS_CYCLE ) {
			_metrics->GatherGraphMetrics( this );
		}
	}
	(void)_metrics->Report( exitCode, _dagStatus );
}

//-------------------------------------------------------------------------
bool Dag::Bootstrap (bool recovery)
{
	// This function should never be called on a dag object which is acting
	// like a splice.
	ASSERT( _isSplice == false );

    // update dependencies for pre-completed jobs (jobs marked DONE in
    // the DAG input file)
    for (auto & _job : _jobs) {
		if( _job->GetStatus() == Job::STATUS_DONE ) {
			TerminateJob(_job, false, true);
		}
    }
    debug_printf( DEBUG_VERBOSE, "Number of pre-completed nodes: %d\n",
				  NumNodesDone( true ) );
    
	_recovery = recovery;

	(void) MonitorLogFile();

    if (recovery) {
        debug_printf( DEBUG_NORMAL, "Running in RECOVERY mode... "
					">>>>>>>>>>>>>>>>>>>>>>>>>>>>>>\n" );
		_jobstateLog.WriteRecoveryStarted();
		_jobstateLog.InitializeRecovery();

		// as we read the event log files, we emit lots of imformation into
		// the logfile. If this is on NFS, then we pay a *very* large price
		// for the open/close of each line in the log file.
		// Whether or not this caching is honored is dependant on if the
		// cache was originally enabled or not. If the cache is not
		// enabled, then debug_cache_start_caching() and 
		// debug_cache_stop_caching() are effectively noops.

		debug_cache_start_caching();

		if( CondorLogFileCount() > 0 ) {
			if( !ProcessLogEvents( recovery ) ) {
				_recovery = false;
				debug_cache_stop_caching();
				_jobstateLog.WriteRecoveryFailure();
				return false;
			}
		}

		// all jobs stuck in STATUS_POSTRUN need their scripts run
		for (auto & _job : _jobs) {
			if( _job->GetStatus() == Job::STATUS_POSTRUN ) {
				if ( !RunPostScript( _job, _alwaysRunPost, 0, false ) ) {
					debug_cache_stop_caching();
					_jobstateLog.WriteRecoveryFailure();
					return false;
				}
			}
		}

		set_fake_condorID( _recoveryMaxfakeID );

		debug_cache_stop_caching();

		_jobstateLog.WriteRecoveryFinished();
        debug_printf( DEBUG_NORMAL, "...done with RECOVERY mode "
					"<<<<<<<<<<<<<<<<<<<<<<<<<<<<<<\n" );
		print_status();

		_recovery = false;
    }
	
    if( DEBUG_LEVEL( DEBUG_DEBUG_2 ) ) {
		PrintJobList();
		PrintReadyQ( DEBUG_DEBUG_2 );
    }	
    
		// If we have a provisioner job, submit that before any other jobs
	if( HasProvisionerNode() ) {
		StartProvisionerNode();
	}
		// Note: we're bypassing the ready queue here...
	else {
		for (auto & _job : _jobs) {
			if( _job->CanSubmit() ) {
				StartNode( _job, false );
			}
		}
	}

    return true;
}

//-------------------------------------------------------------------------
Job * Dag::FindNodeByNodeID (const JobID_t jobID) const {
	Job *	job = NULL;
	auto findResult = _nodeIDHash.find( jobID );
	if ( findResult == _nodeIDHash.end() ) {
    	debug_printf( DEBUG_NORMAL, "ERROR: job %d not found!\n", jobID);
		dprintf(D_ALWAYS | D_BACKTRACE, "caller info");
	}
	else {
		job = (*findResult).second;
	}

	if ( job ) {
		if ( jobID != job->GetJobID() ) {
			EXCEPT( "Searched for node ID %d; got %d!!", jobID,
						job->GetJobID() );
		}
	}

	return job;
}

//-------------------------------------------------------------------------
ReadUserLog::FileStatus
Dag::GetCondorLogStatus () {

	ReadUserLog::FileStatus status = _condorLogRdr.GetLogStatus();

		//
		// Print the nodes we're waiting for if the time threshold
		// since the last event has been exceeded, and we also haven't
		// printed a report in that time.
		//
	time_t		currentTime;
	time( &currentTime );

	if ( status == ReadUserLog::LOG_STATUS_GROWN ) _lastEventTime = currentTime;
	time_t		elapsedEventTime = currentTime - _lastEventTime;
	time_t		elapsedPrintTime = currentTime - _lastPendingNodePrintTime;

	if ( (int)elapsedEventTime >= _pendingReportInterval &&
				(int)elapsedPrintTime >= _pendingReportInterval ) {
		debug_printf( DEBUG_NORMAL, "%d seconds since last log event\n",
					(int)elapsedEventTime );
		PrintPendingNodes();

		_lastPendingNodePrintTime = currentTime;
	}

    return status;
}

//-------------------------------------------------------------------------
// Developer's Note: returning false tells main_timer to abort the DAG
bool Dag::ProcessLogEvents (bool recovery) {

	debug_printf( DEBUG_VERBOSE, "Currently monitoring %d HTCondor "
				"log file(s)\n", _condorLogRdr.activeLogFileCount() );

	bool done = false;  // Keep scanning until ULOG_NO_EVENT
	bool result = true;

	while (!done) {
		ULogEvent* e = NULL;
		ULogEventOutcome outcome = ULOG_NO_EVENT;

		outcome = _condorLogRdr.readEvent(e);

		bool tmpResult = ProcessOneEvent( outcome, e, recovery,
					done );
			// If ProcessOneEvent returns false, the result here must
			// be false.
		result = result && tmpResult;

		if( e != NULL ) {
			// event allocated earlier by _condorLogRdr.readEvent()
			delete e;
		}
	}

	if (DEBUG_LEVEL(DEBUG_VERBOSE) && recovery) {
		const char *name = "HTCondor";
		debug_printf( DEBUG_NORMAL, "    ------------------------------\n");
		debug_printf( DEBUG_NORMAL, "       %s Recovery Complete\n", name);
		debug_printf( DEBUG_NORMAL, "    ------------------------------\n");
	}

		// For performance reasons, we don't want to flush the jobstate
		// log file in recovery mode.  Outside of recovery mode, though
		// we want to do that so that the jobstate log file stays
		// current with the status of the workflow.
	if ( !_recovery ) {
		_jobstateLog.Flush();
	}

	return result;
}

//---------------------------------------------------------------------------
// Developer's Note: returning false tells main_timer to abort the DAG
bool Dag::ProcessOneEvent (ULogEventOutcome outcome,
		const ULogEvent *event, bool recovery, bool &done) {

	bool result = true;

	static int log_unk_count = 0;
	static int ulog_rd_error_count = 0;
	
	debug_printf( DEBUG_DEBUG_4, "Log outcome: %s\n",
				ULogEventOutcomeNames[outcome] );
        
	if (outcome != ULOG_UNK_ERROR) log_unk_count = 0;

	switch (outcome) {
            
		//----------------------------------------------------------------
	case ULOG_NO_EVENT:     
		done = true;
		break;

		//----------------------------------------------------------------
	case ULOG_RD_ERROR:
		if ( ++ulog_rd_error_count >= 10 ) {
			debug_printf( DEBUG_QUIET, "ERROR: repeated (%d) failures to "
						"read job log; quitting...\n",
						ulog_rd_error_count );
			result = false;
		} else {
			debug_printf( DEBUG_NORMAL, "ERROR: failure to read job log\n"
						"\tA log event may be corrupt.  DAGMan will "
						"skip the event and try to\n\tcontinue, but "
						"information may have been lost.  If DAGMan "
						"exits\n\tunfinished, but reports no failed "
						"jobs, re-submit the rescue file\n\tto complete "
						"the DAG.\n" );
		}
		done = true;
		break;

		//----------------------------------------------------------------
	case ULOG_UNK_ERROR:
		log_unk_count++;
		if (recovery || log_unk_count >= 5) {
			debug_printf( DEBUG_QUIET, "ERROR: repeated (%d) unknown log "
						  "errors; quitting...\n", log_unk_count );
			result = false;
		}
		debug_printf( DEBUG_NORMAL, "ERROR: unknown log error\n" );
		done   = true;
		break;

		//----------------------------------------------------------------
	case ULOG_OK:
		{
			ASSERT( event != NULL );
			bool submitEventIsSane;
			Job *job = LogEventNodeLookup( event,
						submitEventIsSane );
			PrintEvent( DEBUG_VERBOSE, event, job, recovery );
			if( !job ) {
					// event is for a job outside this DAG; ignore it
				break;
			}
			if( !EventSanityCheck( event, job, &result ) ) {
					// this event is "impossible"; we will either
					// abort the DAG (if result was set to false) or
					// ignore it and hope for the best...
				break;
			} 

				// Log this event if necessary.
			if ( job ) {
				_jobstateLog.WriteEvent( event, job );
			}

			job->SetLastEventTime( event );

				// Note: this is a bit conservative -- some events (e.g.,
				// ImageSizeUpdate) don't actually outdate the status file.
				// If we need to, we could move this down to the cases
				// where it's strictly necessary.
			_statusFileOutdated = true;

			switch(event->eventNumber) {

			case ULOG_EXECUTABLE_ERROR:
					// Don't do anything here, because we seem to always
					// also get an ABORTED event when we get an
					// EXECUTABLE_ERROR event.  (Not doing anything
					// here fixes Gnats PR 697.)
				break;

			case ULOG_JOB_ABORTED:
					// Make sure we don't count finished jobs as idle.
				ProcessNotIdleEvent( job, event->proc );
				ProcessAbortEvent(event, job, recovery);
				break;
              
			case ULOG_JOB_TERMINATED:
					// Make sure we don't count finished jobs as idle.
				ProcessNotIdleEvent( job, event->proc );
				ProcessTerminatedEvent(event, job, recovery);
				break;

			case ULOG_POST_SCRIPT_TERMINATED:
				ProcessPostTermEvent(event, job, recovery);
				break;

			case ULOG_SUBMIT:
				ProcessSubmitEvent(job, recovery, submitEventIsSane);
				ProcessIsIdleEvent( job, event->proc );
				break;

			case ULOG_JOB_RECONNECT_FAILED:
			case ULOG_JOB_EVICTED:
			case ULOG_JOB_SUSPENDED:
			case ULOG_SHADOW_EXCEPTION:
				ProcessIsIdleEvent( job, event->proc );
				break;

			case ULOG_JOB_HELD:
				ProcessHeldEvent(job, event);
				ProcessIsIdleEvent(job, event->proc);
				break;

			case ULOG_JOB_UNSUSPENDED:
				ProcessNotIdleEvent( job, event->proc );
				break;

			case ULOG_EXECUTE:
				ProcessNotIdleEvent( job, event->proc );
				break;

			case ULOG_JOB_RELEASED:
				ProcessReleasedEvent(job, event);
				break;

			case ULOG_PRESKIP:
				TerminateJob( job, recovery );
				if(!recovery) {
					--_preRunNodeCount;
				}
					// TEMP -- we probably need to write something to the
					// jobstate.log file here, but JOB_SUCCESS is not the
					// right thing.  wenger 2011-09-01
				// _jobstateLog.WriteJobSuccessOrFailure( job );
				break;

			case ULOG_CLUSTER_SUBMIT:
				ProcessClusterSubmitEvent(job);
				break;

			case ULOG_CLUSTER_REMOVE:
				ProcessClusterRemoveEvent(job, recovery);
				break;

			case ULOG_CHECKPOINTED:
			case ULOG_IMAGE_SIZE:
			case ULOG_NODE_EXECUTE:
			case ULOG_NODE_TERMINATED:
			case ULOG_GENERIC:
			case ULOG_JOB_AD_INFORMATION:
			default:
				break;
			}
		}
		break;

	default:
		debug_printf( DEBUG_QUIET, "ERROR: illegal ULogEventOutcome "
					"value (%d)!!!\n", outcome);
		break;
	}

	return result;
}


//---------------------------------------------------------------------------
void
Dag::ProcessAbortEvent(const ULogEvent *event, Job *job,
		bool recovery) {

  // NOTE: while there are known HTCondor bugs leading to a "double"
  // terminate-then-abort event pair for the same job proc abortion,
  // this method will no longer actually see the second (abort) event,
  // because the event-checking code will suppress it.  Therefore, this
  // code no longer has to worry about it.  Note, though, that we can
  // still see a combination of terminated and aborted events for the
  // same *job* (not job proc).

	if ( job ) {

		job->SetProcEvent( event->proc, ABORT_TERM_MASK );

		DecrementProcCount( job );

			// This code is here because if a held job is removed, we
			// don't get a released event for that job.  This may not
			// work exactly right if some procs of a cluster are held
			// and some are not.  wenger 2010-08-26
		if ( job->_jobProcsOnHold > 0 ) {
			job->Release( event->proc );
		}

			// Only change the node status, error info,
			// etc., if we haven't already gotten an error
			// from another job proc in this job cluster
		if ( job->GetStatus() != Job::STATUS_ERROR ) {
			job->TerminateFailure();
			job->error_text.formatstr (
				  "HTCondor reported %s event for job proc (%d.%d.%d)",
				  event->eventName(),
				  event->cluster, event->proc, event->subproc );
			job->retval = DAG_ERROR_CONDOR_JOB_ABORTED;
			
			// It seems like we should be checking _numSubmittedProcs here, but
			// that breaks a test in Windows. Keep an eye on this in case we
			// have trouble recovering from aborted jobs using late materialization.
			if ( job->_queuedNodeJobProcs > 0 ) {
				// once one job proc fails, remove the whole cluster
				RemoveBatchJob( job );
			}
			if ( job->_scriptPost != NULL) {
					// let the script know the job's exit status
				job->_scriptPost->_retValJob = job->retval;
			}
		}

		ProcessJobProcEnd( job, recovery, true );
	}
}

//---------------------------------------------------------------------------
void
Dag::ProcessTerminatedEvent(const ULogEvent *event, Job *job,
		bool recovery) {

	if( job ) {

		job->SetProcEvent( event->proc, ABORT_TERM_MASK );

		DecrementProcCount( job );

		const JobTerminatedEvent * termEvent =
					(const JobTerminatedEvent*) event;

		bool failed = !(termEvent->normal && termEvent->returnValue == 0);

		if( failed ) {
				// job failed or was killed by a signal

			if( termEvent->normal ) {
				debug_printf( DEBUG_QUIET, "Node %s job proc (%d.%d.%d) "
						"failed with status %d.\n", job->GetJobName(),
						event->cluster, event->proc, event->subproc,
						termEvent->returnValue );
			} else {
				debug_printf( DEBUG_QUIET, "Node %s job proc (%d.%d.%d) "
						"failed with signal %d.\n", job->GetJobName(),
						event->cluster, event->proc, event->subproc,
						termEvent->signalNumber );
			}

				// Only change the node status, error info, etc.,
				// if we haven't already gotten an error on this node.
			if ( job->GetStatus() != Job::STATUS_ERROR ) {
				if( termEvent->normal ) {
					job->error_text.formatstr(
							"Job proc (%d.%d.%d) failed with status %d",
							termEvent->cluster, termEvent->proc,
							termEvent->subproc, termEvent->returnValue );
					job->retval = termEvent->returnValue;
					if ( job->_scriptPost != NULL) {
							// let the script know the job's exit status
						job->_scriptPost->_retValJob = job->retval;
					}
				} else {
					job->error_text.formatstr(
							"Job proc (%d.%d.%d) failed with signal %d",
							termEvent->cluster, termEvent->proc,
							termEvent->subproc, termEvent->signalNumber );
					job->retval = (0 - termEvent->signalNumber);
					if ( job->_scriptPost != NULL) {
							// let the script know the job's exit status
						job->_scriptPost->_retValJob = job->retval;
					}
				}

				job->TerminateFailure();
				if ( job->_queuedNodeJobProcs > 0 ) {
				  // once one job proc fails, remove
				  // the whole cluster
					RemoveBatchJob( job );
				}
			}

		} else {
			// job succeeded
			ASSERT( termEvent->returnValue == 0 );

				// Only change the node status if we haven't already
				// gotten an error on this node.
			if ( job->GetStatus() != Job::STATUS_ERROR ) {
				job->retval = 0;
				if ( job->_scriptPost != NULL) {
						// let the script know the job's exit status
					job->_scriptPost->_retValJob = job->retval;
				}
			} else {
				debug_printf( DEBUG_NORMAL, "Node %s job proc (%d.%d.%d) "
					"completed successfully, but status is STATUS_ERROR\n",
					job->GetJobName(), termEvent->cluster, termEvent->proc,
					termEvent->subproc );
			}
			debug_printf( DEBUG_NORMAL,
							"Node %s job proc (%d.%d.%d) completed "
							"successfully.\n", job->GetJobName(),
							termEvent->cluster, termEvent->proc,
							termEvent->subproc );
		}

		ProcessJobProcEnd( job, recovery, failed );

		if( job->_scriptPost == NULL ) {
			bool abort = CheckForDagAbort(job, "job");
			// if dag abort happened, we never return here!
			if( abort ) {
				return;
			}
		}

		PrintReadyQ( DEBUG_DEBUG_2 );

		return;
	}
}

//---------------------------------------------------------------------------
void
Dag::RemoveBatchJob(Job *node) {

	ArgList args;
	MyString constraint;

	args.AppendArg( _condorRmExe );
	args.AppendArg(node->GetCluster());
	args.AppendArg( "-const" );

		// Adding this DAGMan's cluster ID as a constraint to
		// be extra-careful to avoid removing someone else's
		// job.
	constraint.formatstr(ATTR_DAGMAN_JOB_ID "==%d", _DAGManJobId->_cluster);
	args.AppendArg( constraint.c_str() );
	
	MyString display;
	args.GetArgsStringForDisplay( &display );
	debug_printf( DEBUG_VERBOSE, "Executing: %s\n", display.c_str() );
	if ( _dagmanUtils.popen( args ) != 0 ) {
			// Note: error here can't be fatal because there's a
			// race condition where you could do a condor_rm on
			// a job that already terminated.  wenger 2006-02-08.
		debug_printf( DEBUG_NORMAL, "Error removing DAG node jobs\n");
	}
}

//---------------------------------------------------------------------------
// Note:  if job is the final node of the DAG, should we set _dagStatus
// in here according to whether job succeeded or failed?  wenger 2014-03-18
void
Dag::ProcessJobProcEnd(Job *job, bool recovery, bool failed) {

	// This function should never be called when the dag object is
	// being used to parse a splice.
	ASSERT ( _isSplice == false );

	if ( job->_queuedNodeJobProcs == 0 && !job->is_cluster  ) {
			// Log job success or failure if necessary.
		_jobstateLog.WriteJobSuccessOrFailure( job );
	}

	//
	// Note: structure here should be cleaned up, but I'm leaving it for
	// now to make sure parallel universe support is complete for 6.7.17.
	// wenger 2006-02-15.
	//
	bool putFailedJobsOnHold = param_boolean("DAGMAN_PUT_FAILED_JOBS_ON_HOLD", false);
	if ( failed && job->_scriptPost == NULL ) {
		if ( job->DoRetry() ) {
			// If this is a cluster job with multiple procs, do not restart it now.
			// That should happen in ProcessClusterRemoveEvent().
			if ( !job->is_cluster ) {
				RestartNode( job, recovery );
			}
		} else if ( putFailedJobsOnHold ) {
			job->SetHold( true );
			// Increase the job's retry max, so it will try again after the
			// retry count gets increased in the RestartNode() function.
			// We might want to limit this to avoid livelock.
			job->SetRetryMax( job->GetRetryMax() + 1 );
			RestartNode( job, recovery );
		} else {
				// no more retries -- job failed
			if( job->GetRetryMax() > 0 ) {
					// add # of retries to error_text
				job->error_text.formatstr_cat( " (after %d node retries)",
						job->GetRetries() );
			}
			if ( job->_queuedNodeJobProcs == 0 ) {
				_numNodesFailed++;
				_metrics->NodeFinished( job->GetDagFile() != NULL, false );
				if ( _dagStatus == DAG_STATUS_OK ) {
					_dagStatus = DAG_STATUS_NODE_FAILED;
				}
			}
		}
		return;
	}

	// If this is *not* a multi-proc cluster job, and no more procs are
	// outstanding, start shutting things down now.
	// Multi-proc cluster jobs get shut down in ProcessClusterRemoveEvent().
	if ( job->_queuedNodeJobProcs == 0 && !job->is_cluster ) {
			// All procs for this job are done.
			debug_printf( DEBUG_NORMAL, "Node %s job completed\n",
				job->GetJobName() );

			// if a POST script is specified for the job, run it
		if(job->_scriptPost != NULL) {
			if ( recovery ) {
				job->SetStatus( Job::STATUS_POSTRUN );
				_postRunNodeCount++;
			} else {
				(void)RunPostScript( job, _alwaysRunPost, 0 );
			}
		} else if( job->GetStatus() != Job::STATUS_ERROR ) {
			// no POST script was specified, so update DAG with
			// node's successful completion if the node succeeded.
			TerminateJob( job, recovery );
		}
	}
}

//---------------------------------------------------------------------------
void
Dag::ProcessPostTermEvent(const ULogEvent *event, Job *job,
		bool recovery) {
	if( job ) {
			// Note: "|| recovery" below is somewhat of a "quick and dirty"
			// fix to Gnats PR 357.  The first part of the assert can fail
			// in recovery mode because if any retries of a node failed
			// because the post script failed, they don't show up in the
			// user log.  Therefore, condor_dagman doesn't know abou them,
			// and can think the post script was run before all retries
			// were exhausted.  wenger 2004-11-23.
		if ( job->GetStatus() == Job::STATUS_POSTRUN ) {
			_postRunNodeCount--;
		} else {
			ASSERT( recovery );
			// If we get here, it means that, in the run we're recovering,
			// the POST script for a node was run without any indication
			// in the log that the node was run.  This probably means that
			// all submit attempts on the node failed.  wenger 2007-04-09.
		}

		const PostScriptTerminatedEvent *termEvent =
			(const PostScriptTerminatedEvent*) event;

		MyString header;
		header.formatstr( "POST Script of node %s ", job->GetJobName() );
		if( !(termEvent->normal && termEvent->returnValue == 0) ) {
				// POST script failed or was killed by a signal
			job->TerminateFailure();

			int mainJobRetval = job->retval;

			MyString errStr;

			if( termEvent->normal ) {
					// Normal termination -- POST script failed
				errStr.formatstr( "failed with status %d",
							termEvent->returnValue );
				debug_printf( DEBUG_NORMAL, "%s%s\n", header.c_str(),
							errStr.c_str() );
				debug_printf( DEBUG_QUIET,
					"POST for Node %s returned %d\n",
					job->GetJobName(),termEvent->returnValue);

				job->retval = termEvent->returnValue;
			} else {
					// Abnormal termination -- POST script killed by signal
				errStr.formatstr( "died on signal %d",
							termEvent->signalNumber );
				debug_printf( DEBUG_NORMAL,
							"%s%s\n", header.c_str(), errStr.c_str() );

				job->retval = (0 - termEvent->signalNumber);
			}

			job->error_text.formatstr(
						"POST script %s", errStr.c_str() );

				// Log post script success or failure if necessary.
			_jobstateLog.WriteScriptSuccessOrFailure( job, ScriptType::POST );

				//
				// Deal with retries.
				//
			if ( job->DoRetry() ) {
				RestartNode( job, recovery );
			} else {
					// no more retries -- node failed
				_numNodesFailed++;
				_metrics->NodeFinished( job->GetDagFile() != NULL, false );
				if ( _dagStatus == DAG_STATUS_OK ) {
					_dagStatus = DAG_STATUS_NODE_FAILED;
				}

				if( mainJobRetval > 0 ) {
					job->error_text.formatstr( "Job exited with status %d and ",
								mainJobRetval );
				}
				else if( mainJobRetval < 0  &&
							mainJobRetval >= -MAX_SIGNAL ) {
					job->error_text.formatstr( "Job died on signal %d and ",
								0 - mainJobRetval );
				}
				else {
					job->error_text.formatstr( "Job failed due to DAGMAN error %d and ",
								mainJobRetval );
				}

				if ( termEvent->normal ) {
					job->error_text.formatstr_cat( "POST Script failed with status %d",
								termEvent->returnValue );
				} else {
					job->error_text.formatstr_cat( "POST Script died on signal %d",
								termEvent->signalNumber );
				}

				if ( job->GetRetryMax() > 0 ) {
						// add # of retries to error_text
					job->error_text.formatstr_cat( " (after %d node retries)",
							job->GetRetries() );
				}
			}

		} else {
				// POST script succeeded.
			ASSERT( termEvent->returnValue == 0 );
			debug_printf( DEBUG_NORMAL,
						"%scompleted successfully.\n", header.c_str() );
			job->retval = 0;
				// Log post script success or failure if necessary.
			_jobstateLog.WriteScriptSuccessOrFailure( job, ScriptType::POST );
			TerminateJob( job, recovery );
		}

		bool abort = CheckForDagAbort(job, "POST script");
		// if dag abort happened, we never return here!
		if( abort ) {
			return;
		}

		PrintReadyQ( DEBUG_DEBUG_4 );
	}
}

//---------------------------------------------------------------------------
void
Dag::ProcessSubmitEvent(Job *job, bool recovery, bool &submitEventIsSane) {

	if ( !job ) {
		return;
	}

		// If we're in recovery mode, we need to keep track of the
		// maximum subprocID for NOOP jobs, so we can start out at
		// the next value instead of zero.
	if ( recovery ) {
		if ( JobIsNoop( job->GetID() ) ) {
			_recoveryMaxfakeID = MAX( _recoveryMaxfakeID,
						GetIndexID( job->GetID() ) );
		}
	}

	if ( job->IsWaiting() ) {
		debug_printf( DEBUG_QUIET, "Error: DAG semantics violated!  "
					"Node %s was submitted but has unfinished parents!\n",
					job->GetJobName() );
		const char *dagFile = _dagFiles.front().c_str();
		debug_printf( DEBUG_QUIET, "This may indicate log file corruption; "
					"you may want to check the log files and re-run the "
					"DAG in recovery mode by giving the command "
					"'condor_submit %s.condor.sub'\n", dagFile );
		job->Dump( this );
			// We do NOT want to create a rescue DAG here, because it
			// would probably be invalid.
		DC_Exit( EXIT_ERROR );
	}

		//
		// If we got an "insane" submit event for a node that currently
		// has a job in the queue, we don't want to increment
		// the job proc count and jobs submitted counts here, because
		// if we get a terminated event corresponding to the "original"
		// HTCondor ID, we won't decrement the counts at that time.
		//
	if ( submitEventIsSane || job->GetStatus() != Job::STATUS_SUBMITTED ) {
		job->_queuedNodeJobProcs++;
		job->_numSubmittedProcs++;
	}

		// Note:  in non-recovery mode, we increment _numJobsSubmitted
		// in ProcessSuccessfulSubmit().
	if ( recovery ) {
		if ( submitEventIsSane || job->GetStatus() != Job::STATUS_SUBMITTED ) {
				// Only increment the submitted job count on
				// the *first* proc of a job.
			if( job->_numSubmittedProcs == 1 ) {
				UpdateJobCounts( job, 1 );
			}
		}

		job->SetStatus( Job::STATUS_SUBMITTED );
		return;
	}

		// If we only have one log, compare the order of submit events in the
		// log to the order in which we submitted the jobs -- but if we
		// have >1 userlog we can't count on any order, so we can't sanity-check
		// in this way.
		// What happens if we have more than one log? Will the DAG run
		// correctly without hitting this code block?
	if ( TotalLogFileCount() == 1 ) {

			// Only perform sanity check on the first proc in a job cluster.
		if( job->_numSubmittedProcs == 1 ) {

				// as a sanity check, compare the job from the
				// submit event to the job we expected to see from
				// our submit queue
			Job* expectedJob = NULL;
			if ( _submitQ->empty() ) {
				debug_printf( DEBUG_QUIET,
						"Unrecognized submit event (for job "
						"\"%s\") found in log (none expected)\n",
						job->GetJobName() );
				return;
			}
			expectedJob = _submitQ->front();
			_submitQ->pop();
			if ( job != expectedJob ) {
				ASSERT( expectedJob != NULL );
				debug_printf( DEBUG_QUIET,
						"Unexpected submit event (for job "
						"\"%s\") found in log; job \"%s\" "
						"was expected.\n",
						job->GetJobName(),
						expectedJob->GetJobName() );
				// put expectedJob back onto submit queue
				_submitQ->push( expectedJob );
				return;
			}
		}
	}

		// If this is a provisioner node, initialize the classad object
		// that communicates with the schedd.
	if ( job->GetType() == NodeType::PROVISIONER ) {
		CondorID provisionerId = CondorID( job->GetCluster(), job->GetProc(), 0 );
		_provisionerClassad = new ProvisionerClassad( provisionerId, _schedd );
	}

	PrintReadyQ( DEBUG_DEBUG_2 );
}

//---------------------------------------------------------------------------
void
Dag::ProcessIsIdleEvent( Job *job, int proc ) {

	if ( !job ) {
		return;
	}

		// Note:  we need to make sure here that the job proc isn't already
		// idle so we don't count it twice if, for example, we get a hold
		// event for a job that's already idle.
	if ( !job->GetProcIsIdle( proc ) &&
				( job->GetStatus() == Job::STATUS_SUBMITTED ) ) {
		job->SetProcIsIdle( proc, true );
		_numIdleJobProcs++;
	}

	// Do some consistency checks here.
	if ( _numIdleJobProcs > 0 && NumJobsSubmitted() < 1 ) {
        debug_printf( DEBUG_NORMAL,
					"Warning:  DAGMan thinks there are %d idle job procs, even though there are no jobs in the queue!  Setting idle count to 0 so DAG continues.\n",
					_numIdleJobProcs );
		check_warning_strictness( DAG_STRICT_2 );
		_numIdleJobProcs = 0;
	}

	debug_printf( DEBUG_VERBOSE, "Number of idle job procs: %d\n",
				_numIdleJobProcs);
}

//---------------------------------------------------------------------------
void
Dag::ProcessNotIdleEvent( Job *job, int proc ) {

	if ( !job ) {
		return;
	}

	if ( job->GetProcIsIdle( proc ) &&
				( ( job->GetStatus() == Job::STATUS_SUBMITTED ) ||
				( job->GetStatus() == Job::STATUS_ERROR ) ) ) {
		job->SetProcIsIdle( proc, false );
		_numIdleJobProcs--;
	}

		// Do some consistency checks here.
	if ( _numIdleJobProcs < 0 ) {
        debug_printf( DEBUG_NORMAL,
					"WARNING: DAGMan thinks there are %d idle job procs!\n",
					_numIdleJobProcs );
	}

	if ( _numIdleJobProcs > 0 && NumJobsSubmitted() < 1 ) {
        debug_printf( DEBUG_NORMAL,
					"Warning:  DAGMan thinks there are %d idle job procs, even though there are no jobs in the queue!  Setting idle count to 0 so DAG continues.\n",
					_numIdleJobProcs );
		check_warning_strictness( DAG_STRICT_2 );
		_numIdleJobProcs = 0;
	}

	job->SetProcEvent( proc, EXEC_MASK );

	debug_printf( DEBUG_VERBOSE, "Number of idle job procs: %d\n",
				_numIdleJobProcs);
}

//---------------------------------------------------------------------------
// We need the event here so we can tell which process has been held for
// multi-process jobs.
void
Dag::ProcessHeldEvent(Job *job, const ULogEvent *event) {

	if ( !job ) {
		return;
	}
	ASSERT( event );

	const JobHeldEvent *heldEvent = (const JobHeldEvent *)event;
	const char *reason = heldEvent->getReason() ?
				heldEvent->getReason() : "(unknown)";
	debug_printf( DEBUG_VERBOSE, "  Hold reason: %s\n", reason );

	if( job->Hold( event->proc ) ) {
		if ( _maxJobHolds > 0 && job->_jobProcsOnHold >= _maxJobHolds ) {
			debug_printf( DEBUG_VERBOSE, "Total hold count for job %d (node %s) "
						"has reached DAGMAN_MAX_JOB_HOLDS (%d); all job "
						"proc(s) for this node will now be removed\n",
						event->cluster, job->GetJobName(), _maxJobHolds );
			RemoveBatchJob( job );
		}
	}

	if( job->_scriptHold != NULL ) {
		// TODO: Does running a HOLD script warrant a separate helper function?
		RunHoldScript( job, true );
	}
}

//---------------------------------------------------------------------------
void
Dag::ProcessReleasedEvent(Job *job,const ULogEvent* event) {

	ASSERT( event );
	if ( !job ) {
		return;
	}
	job->Release( event->proc );
}

//---------------------------------------------------------------------------
void
Dag::ProcessClusterSubmitEvent(Job *job) {

	if ( !job ) {
		return;
	}
	job->is_cluster = true;
}

//---------------------------------------------------------------------------
void
Dag::ProcessClusterRemoveEvent(Job *job, bool recovery) {

	if ( !job ) {
		return;
	}

	// Make sure the job is a multi-proc cluster, and has no more queued procs. 
	// Otherwise something is wrong.
	if ( job->_queuedNodeJobProcs == 0 && job->is_cluster ) {
		// All procs for this job are done.
		debug_printf( DEBUG_NORMAL, "Node %s job completed\n",
			job->GetJobName() );
		// If a post script is defined for this job, that will run after we
		// receive the ClusterRemove event. In that case, run the post script
		// now and don't call TerminateJob(); that will get called later by
		// ProcessPostTermEvent().
		if( job->_scriptPost != NULL ) {
			if ( recovery ) {
				job->SetStatus( Job::STATUS_POSTRUN );
				_postRunNodeCount++;
			} else {
				(void)RunPostScript( job, _alwaysRunPost, 0 );
			}
		} else if( job->GetStatus() != Job::STATUS_ERROR ) {
			// no POST script was specified, so update DAG with
			// node's successful completion if the node succeeded.
			TerminateJob( job, recovery );
		}
	}
	else {
		debug_printf(DEBUG_NORMAL, "ERROR: ProcessClusterRemoveEvent() called"
			" for job %s although %d procs still queued.\n", 
			job->GetJobName(), job->_queuedNodeJobProcs);
	}

	// If this cluster did not complete successfully, restart it.
	if( job->GetStatus() == Job::STATUS_ERROR ) {
		if ( job->DoRetry() ) {
			RestartNode( job, recovery );
		}
	}

	// Cleanup the job and write succcess/failure to the log. 
	// For non-cluster jobs, this is done in DecrementProcCount
	_jobstateLog.WriteJobSuccessOrFailure( job );
	UpdateJobCounts( job, -1 );
	job->Cleanup();
}

//---------------------------------------------------------------------------
Job * Dag::FindNodeByName (const char * jobName) const {
	if( !jobName ) {
		return NULL;
	}

	Job *	job = NULL;
	auto findResult = _nodeNameHash.find( jobName );
	if ( findResult == _nodeNameHash.end() ) {
		debug_printf( DEBUG_VERBOSE, "ERROR: job %s not found!\n", jobName);
	}
	else {
		job = ( *findResult ).second;
	}

	if ( job ) {
		if ( strcmp( jobName, job->GetJobName() ) != 0 ) {
			EXCEPT( "Searched for node %s; got %s!!", jobName,
						job->GetJobName() );
		}
	}

	return job;
}

//---------------------------------------------------------------------------
Job *
Dag::FindAllNodesByName( const char* nodeName,
			const char *finalSkipMsg, const char *file, int line ) const
{
	bool skipFinalNode = true;
	Job *node = NULL;
	if ( nodeName ) {
		if ( strcasecmp( nodeName, ALL_NODES ) ) {
				// Looking for a specific node.
			_allNodesIt = _jobs.end(); 
				// Specific node lookups should not skip the final node.
				// TODO: Some commands (RETRY) should skip the final node,
				// but others (SCRIPT) should not. Find a better way to do this.
			skipFinalNode = false;
			node =  FindNodeByName( nodeName );
		} else {
				// First call when looking for ALL_NODES.
			_allNodesIt = _jobs.begin();
			node = *_allNodesIt++;
		}

	} else {
			// Second or subsequent call when looking for ALL_NODES.
		if ( _allNodesIt != _jobs.end() ) {
			node =  *_allNodesIt++;
		} else {
			node =  NULL;
		}
	}

		// We want to skip final nodes if we're in ALL_NODES mode.
	if ( node && node->GetType() == NodeType::FINAL && skipFinalNode ) {
		debug_printf( DEBUG_NORMAL, finalSkipMsg, node->GetJobName(),
					file, line );
			// There can only be one FINAL node. 
			// If there are more _jobs left in the container, advance the iterator.
		if ( _allNodesIt != _jobs.end() ) {
			node = *_allNodesIt++;
		}
			// If no more jobs left, return node = NULL
		else {
			node = NULL;
		}
	}

	return node;
}

//---------------------------------------------------------------------------
bool
Dag::NodeExists( const char* nodeName ) const
{
  if( !nodeName ) {
    return false;
  }

	// Note:  we don't just call FindNodeByName() here because that would print
	// an error message if the node doesn't exist.
	Job *job = NULL;
	auto findResult = _nodeNameHash.find( nodeName );
	if ( findResult == _nodeNameHash.end() ) {
		return false;
	}
	else {
		job = ( *findResult ).second;
	}

	if ( job ) {
		if ( strcmp( nodeName, job->GetJobName() ) != 0 ) {
			EXCEPT( "Searched for node %s; got %s!!", nodeName,
						job->GetJobName() );
		}
	}

  return job != NULL;
}

//---------------------------------------------------------------------------
Job * Dag::FindNodeByEventID ( const CondorID condorID ) const {
	if ( condorID._cluster == -1 ) {
		return NULL;
	}

	Job *	node = NULL;
	bool isNoop = JobIsNoop( condorID );
	int id = GetIndexID( condorID );
	auto findResult = GetEventIDHash( isNoop )->find( id );
	if ( findResult == GetEventIDHash( isNoop )->end() ) {
			// Note: eventually get rid of the "(might be because of
			// node retries)" message here, and have code that explicitly
			// figures out whether the node was not found because of a
			// retry.  (See gittrac #1957 and #1961.)
    	debug_printf( DEBUG_VERBOSE,
					"ERROR: node for condor ID %d.%d.%d not found! "
					"(might be because of node retries)\n",
					condorID._cluster, condorID._proc, condorID._subproc);
	}
	else {
		node = (*findResult).second;
	}

	if ( node ) {
		if ( condorID._cluster != node->GetCluster() ) {
			if ( node->GetCluster() != _defaultCondorId._cluster ) {
			 	EXCEPT( "Searched for node for cluster %d; got %d!!",
						 	condorID._cluster,
						 	node->GetCluster() );
			} else {
					// Note: we can get here if we get an aborted event
					// after a terminated event for the same job (see
					// gittrac #744 and the
					// job_dagman_abnormal_term_recovery_retries test).
				debug_printf( DEBUG_QUIET, "Warning: searched for node for "
							"cluster %d; got %d!!\n", condorID._cluster,
							node->GetCluster() );
				check_warning_strictness( DAG_STRICT_3 );
			}
		}
		ASSERT( isNoop == node->GetNoop() );
	}

	return node;
}

//-------------------------------------------------------------------------
void
Dag::SetAllowEvents( int allowEvents)
{
	_checkCondorEvents.SetAllowEvents( allowEvents );
}

//-------------------------------------------------------------------------
void
Dag::PrintDagFiles( /* const */ std::list<std::string> &dagFiles )
{
	if ( dagFiles.size() > 1 ) {
		debug_printf( DEBUG_VERBOSE, "All DAG files:\n");
		int thisDagNum = 0;
		for (auto & dagFile : dagFiles) {
			debug_printf( DEBUG_VERBOSE, "  %s (DAG #%d)\n", dagFile.c_str(),
						thisDagNum++);
		}
	}
}

//-------------------------------------------------------------------------
bool
Dag::StartNode( Job *node, bool isRetry )
{
	ASSERT( !_finalNodeRun );
    ASSERT( node != NULL );

	if ( !node->CanSubmit() ) {
		EXCEPT( "Node %s not ready to submit!", node->GetJobName() );
	}

	// We should never be calling this function when the dag is being used
	// as a splicing dag.
	ASSERT( _isSplice == false );

	// if a PRE script exists and hasn't already been run, run that
	// first -- the PRE script's reaper function will submit the
	// actual job to HTCondor if/when the script exits successfully
    if( node->_scriptPre && node->_scriptPre->_done == FALSE ) {
		node->SetStatus( Job::STATUS_PRERUN );
		_preRunNodeCount++;
		_preScriptQ->Run( node->_scriptPre );
		return true;
    }

	// no PRE script exists or is done, so add job to the queue of ready jobs
	if ( isRetry && m_retryNodeFirst ) {
		_readyQ->Prepend( node, -node->_effectivePriority );
	} else {
		if ( _submitDepthFirst ) {
			_readyQ->Prepend( node, -node->_effectivePriority );
		} else {
			_readyQ->Append( node, -node->_effectivePriority );
		}
	}
	return TRUE;
}

//-------------------------------------------------------------------------
bool
Dag::StartFinalNode()
{
	if ( _final_job && _final_job->GetStatus() == Job::STATUS_NOT_READY ) {
		debug_printf( DEBUG_QUIET, "Starting final node...\n" );

			// Clear out the ready queue so "regular" jobs don't run
			// when we run the final node (this is really just needed
			// for the DAG abort and DAG halt cases).
			// Note:  maybe we should change nodes in the prerun state
			// to not ready here, to be more consistent.  But I'm not
			// dealing with that for now.  wenger 2014-03-17
		Job* job;
		_readyQ->Rewind();
		while ( _readyQ->Next( job ) ) {
			if ( !(job->GetType() == NodeType::FINAL) ) {
				debug_printf( DEBUG_DEBUG_1,
							"Removing node %s from ready queue\n",
							job->GetJobName() );
				_readyQ->DeleteCurrent();
				job->SetStatus( Job::STATUS_NOT_READY );
			}
		}

			// Now start up the final node.
		_final_job->SetStatus( Job::STATUS_READY );
		if ( StartNode( _final_job, false ) ) {
			_finalNodeRun = true;
			return true;
		}
	}

	return false;
}

//-------------------------------------------------------------------------
bool
Dag::StartProvisionerNode()
{
	if ( _provisioner_node && _provisioner_node->GetStatus() == Job::STATUS_READY ) {
		debug_printf( DEBUG_QUIET, "Starting provisioner node...\n" );
		if ( StartNode( _provisioner_node, false ) ) {
			return true;
		}
	}

	return false;
}

//-------------------------------------------------------------------------
int
Dag::GetProvisionerJobAdState()
{
	int provisionerState = -1;
	if (_provisionerClassad) {
		provisionerState = _provisionerClassad->GetProvisionerState();
	}
	return provisionerState;
}

//-------------------------------------------------------------------------
// returns number of jobs submitted
int
Dag::SubmitReadyJobs(const Dagman &dm)
{
	debug_printf( DEBUG_DEBUG_1, "Dag::SubmitReadyJobs()\n" );
	time_t cycleStart = time( NULL );

		// Jobs deferred by category throttles.
	PrioritySimpleList<Job*> deferredJobs;

	int numSubmitsThisCycle = 0;

		// Check whether we have to wait longer before submitting again
		// (if a previous submit attempt failed).
	if ( _nextSubmitTime && time(NULL) < _nextSubmitTime) {
		sleep(1);
        return numSubmitsThisCycle;
	}

		// Check whether the held file exists -- if so, we don't submit
		// any jobs or run scripts.
	bool prevDagIsHalted = _dagIsHalted;
	_dagIsHalted = ( access( _haltFile.c_str() , F_OK ) == 0 );

	if ( _dagIsHalted ) {
		debug_printf( DEBUG_QUIET,
					"DAG is halted because halt file %s exists\n",
					_haltFile.c_str() );
		if ( _finalNodeRun ) {
			debug_printf( DEBUG_QUIET,
						"Continuing to allow final node to run\n" );
		} else {
        	return numSubmitsThisCycle;
		}
	}
	if ( prevDagIsHalted ) {
		if ( !_dagIsHalted ) {
			debug_printf( DEBUG_QUIET,
						"DAG going from halted to running state\n" );
		}
			// If going from the halted to the not halted state, we need
			// to fire up any PRE scripts that were deferred while we were
			// halted.
		_preScriptQ->RunWaitingScripts();
	}

		// Check if we are waiting for a provisioner node to become ready
	if ( HasProvisionerNode() && !_provisioner_ready ) {
			// If we just moved into a provisioned state, we can start
			// submitting the other jobs in the dag
		if ( GetProvisionerJobAdState() == ProvisionerState::PROVISIONING_COMPLETE ) {
			_provisioner_ready = true;
			for (auto & _job : _jobs) {
				if( _job->CanSubmit() ) {
					StartNode( _job, false );
				}
			}
		}
	}

	while( numSubmitsThisCycle < dm.max_submits_per_interval ) {

//		PrintReadyQ( DEBUG_DEBUG_4 );

			// no jobs ready to submit
    	if( _readyQ->IsEmpty() ) {
			break; // break out of while loop
    	}

    		// max jobs already submitted
    	if( _maxJobsSubmitted && (_numJobsSubmitted >= _maxJobsSubmitted) ) {
        	debug_printf( DEBUG_DEBUG_1,
                      	"Max jobs (%d) already running; "
					  	"deferring submission of %d ready job%s.\n",
                      	_maxJobsSubmitted, _readyQ->Number(),
					  	_readyQ->Number() == 1 ? "" : "s" );
			_maxJobsDeferredCount += _readyQ->Number();
			break; // break out of while loop
    	}
		if ( _maxIdleJobProcs && (_numIdleJobProcs >= _maxIdleJobProcs) ) {
        	debug_printf( DEBUG_DEBUG_1,
					  	"Hit max number of idle DAG nodes (%d); "
					  	"deferring submission of %d ready job%s.\n",
					  	_maxIdleJobProcs, _readyQ->Number(),
					  	_readyQ->Number() == 1 ? "" : "s" );
			_maxIdleDeferredCount += _readyQ->Number();
			break; // break out of while loop
		}

			// Check whether this submit cycle is taking too long (only if we
			// are not in aggressive submit mode)
		if( !dm.aggressive_submit ) {
			time_t now = time( NULL );
			time_t elapsed = now - cycleStart;
			if ( elapsed > dm.m_user_log_scan_interval ) {
				debug_printf( DEBUG_QUIET,
					"Warning: Submit cycle elapsed time (%d s) has exceeded "
					"log scan interval (%d s); bailing out of submit loop\n",
					(int)elapsed, dm.m_user_log_scan_interval );
				break; // break out of while loop
			}
		}

			// remove & submit first job from ready queue
		Job* job;
		_readyQ->Rewind();
		_readyQ->Next( job );
		_readyQ->DeleteCurrent();
		ASSERT( job != NULL );

		debug_printf( DEBUG_DEBUG_1, "Got node %s from the ready queue\n",
				  	job->GetJobName() );

		if ( job->GetStatus() != Job::STATUS_READY ) {
			EXCEPT( "Job %s status is %s, not STATUS_READY",
						job->GetJobName(), job->GetStatusName() );
		}

			// Check for throttling by node category.
		ThrottleByCategory::ThrottleInfo *catThrottle = job->GetThrottleInfo();
		if ( catThrottle &&
					catThrottle->isSet() &&
					catThrottle->_currentJobs >= catThrottle->_maxJobs ) {
			debug_printf( DEBUG_DEBUG_1,
						"Node %s deferred by category throttle (%s, %d)\n",
						job->GetJobName(), catThrottle->_category->c_str(),
						catThrottle->_maxJobs );
			deferredJobs.Prepend( job, -job->_effectivePriority );
			_catThrottleDeferredCount++;
		} else if (_dry_run) {
			// Don't actually submit the job. Just terminate it right away
			debug_printf(DEBUG_NORMAL, "Processing job: %s\n", job->GetJobName());
			TerminateJob(job, false, false);
			numSubmitsThisCycle++;
		} else {

				// Note:  I'm not sure why we don't just use the default
				// constructor here.  wenger 2015-09-25
			CondorID condorID( 0, 0, 0 );
			submit_result_t submit_result = SubmitNodeJob( dm, job, condorID );
	
				// Note: if instead of switch here so we can use break
				// to break out of while loop.
			if ( submit_result == SUBMIT_RESULT_OK ) {
				ProcessSuccessfulSubmit( job, condorID );
    			numSubmitsThisCycle++;

			} else if ( submit_result == SUBMIT_RESULT_FAILED || submit_result == SUBMIT_RESULT_NO_SUBMIT ) {
				ProcessFailedSubmit( job, dm.max_submit_attempts );
				break; // break out of while loop
			} else {
				EXCEPT( "Illegal submit_result_t value: %d", submit_result );
			}
		}
	}

	// if we didn't actually invoke condor_submit, and we submitted any jobs
	// we should now send a reschedule command
	if (numSubmitsThisCycle > 0 && !_dry_run)
	{
		send_reschedule(dm);
	}

		// Put any deferred jobs back into the ready queue for next time.
	deferredJobs.Rewind();
	Job *job;
	while ( deferredJobs.Next( job ) ) {
		debug_printf( DEBUG_DEBUG_1,
					"Returning deferred node %s to the ready queue\n",
					job->GetJobName() );
		_readyQ->Prepend( job, -job->_effectivePriority );
	}

	return numSubmitsThisCycle;
}

//---------------------------------------------------------------------------
int
Dag::PreScriptReaper( Job *job, int status )
{
	ASSERT( job != NULL );
	if ( job->GetStatus() != Job::STATUS_PRERUN ) {
		EXCEPT( "Error: node %s is not in PRERUN state", job->GetJobName() );
	}

	_preRunNodeCount--;

	bool preScriptFailed = false;
	if ( WIFSIGNALED( status ) ) {
			// if script was killed by a signal
		preScriptFailed = true;
		debug_printf( DEBUG_QUIET, "PRE Script of node %s died on %s\n",
					  job->GetJobName(),
					  daemonCore->GetExceptionString(status) );
		job->error_text.formatstr(
				"PRE Script died on %s",
				daemonCore->GetExceptionString(status) );
		job->retval = ( 0 - WTERMSIG(status ) );
	} else if ( WEXITSTATUS( status ) != 0 ) {
			// if script returned failure
		preScriptFailed = true;
		debug_printf( DEBUG_QUIET,
					  "PRE Script of Job %s failed with status %d\n",
					  job->GetJobName(), WEXITSTATUS(status) );
		job->error_text.formatstr(
				"PRE Script failed with status %d",
				WEXITSTATUS(status) );
		job->retval = WEXITSTATUS( status );
	} else {
			// if script succeeded
		if( job->_scriptPost != NULL ) {
			job->_scriptPost->_retValScript = 0;
		}
		job->retval = 0;
	}

	_jobstateLog.WriteScriptSuccessOrFailure( job, ScriptType::PRE );

	if ( preScriptFailed ) {

			// Check for PRE_SKIP.
		if ( job->HasPreSkip() && job->GetPreSkip() == job->retval ) {
				// The PRE script exited with a non-zero status, but
				// because that status matches the PRE_SKIP value,
				// we're skipping the node job and the POST script
				// and considering the node successful.
			debug_printf( DEBUG_NORMAL, "PRE_SKIP return "
					"value %d indicates we are done (successfully) with node %s\n",
					job->retval, job->GetJobName() );

				// Mark the node as a skipped node.
			CondorID id;
			if ( !writePreSkipEvent( id, job, job->GetJobName(),
					job->GetDirectory(), DefaultNodeLog() ) ) {
				debug_printf( DEBUG_NORMAL, "Failed to write PRE_SKIP event for node %s\n",
					job->GetJobName() );
				main_shutdown_rescue( EXIT_ERROR, DAG_STATUS_ERROR );
			}
			++_preRunNodeCount; // We are not running this again, but we want
				// to keep the tables correct.  The log reading code will take 
				// care of this in a moment.
			job->_scriptPre->_done = TRUE; // So the pre script is not run again.
			job->retval = 0; // Job _is_ successful!
		}

			// Check for POST script.
		else if ( _alwaysRunPost && job->_scriptPost != NULL ) {
				// PRE script Failed.  The return code is in retval member.
			job->_scriptPost->_retValScript = job->retval;
			job->_scriptPost->_retValJob = DAG_ERROR_JOB_SKIPPED;
			RunPostScript( job, _alwaysRunPost, job->retval );
		}

			// Check for retries.
		else if ( job->DoRetry() ) {
			job->TerminateFailure();
			// Note: don't update count in metrics here because we're
			// retrying!
			RestartNode( job, false );
		}

			// None of the above apply -- the node has failed.
		else {
			job->TerminateFailure();
			_numNodesFailed++;
			_metrics->NodeFinished( job->GetDagFile() != NULL, false );
			if ( _dagStatus == DAG_STATUS_OK ) {
				_dagStatus = DAG_STATUS_NODE_FAILED;
			}
			if ( job->GetRetryMax() > 0 ) {
					// add # of retries to error_text
				job->error_text.formatstr_cat( " (after %d node retries)",
						job->GetRetries() );
			}
		}

	} else {
		debug_printf( DEBUG_NORMAL, "PRE Script of node %s completed "
				"successfully.\n", job->GetJobName() );
		job->retval = 0; // for safety on retries
		job->SetStatus( Job::STATUS_READY );
		if ( _submitDepthFirst ) {
			_readyQ->Prepend( job, -job->_effectivePriority );
		} else {
			_readyQ->Append( job, -job->_effectivePriority );
		}
	}

	CheckForDagAbort(job, "PRE script");
	// if dag abort happened, we never return here!
	return true;
}

//---------------------------------------------------------------------------
// This is the only way a POST script runs.

bool Dag::RunPostScript( Job *job, bool ignore_status, int status,
			bool incrementRunCount )
{
	// A little defensive programming. Just check that we are
	// allowed to run this script.  Because callers can be a little
	// sloppy...
	if( ( !ignore_status && status != 0 ) || !job->_scriptPost ) {
		return false;
	}
	// a POST script is specified for the job, so run it
	// We are told to ignore the result of the PRE script
	job->SetStatus( Job::STATUS_POSTRUN );
	if ( incrementRunCount ) {
		_postRunNodeCount++;
	}
	_postScriptQ->Run( job->_scriptPost );

	return true;
}

//---------------------------------------------------------------------------
// Note that the actual handling of the post script's exit status is
// done not when the reaper is called, but in ProcessLogEvents when
// the log event (written by the reaper) is seen...
int
Dag::PostScriptReaper( Job *job, int status )
{
	ASSERT( job != NULL );

	if ( job->GetStatus() != Job::STATUS_POSTRUN ) {
		EXCEPT( "Node %s is not in POSTRUN state",
			job->GetJobName() );
	}

	PostScriptTerminatedEvent event;
	
	event.dagNodeName = strnewp( job->GetJobName() );

	if( WIFSIGNALED( status ) ) {
		debug_printf( DEBUG_QUIET, "POST script died on signal %d\n", status );
		event.normal = false;
		event.signalNumber = status;
	} else {
		event.normal = true;
		event.returnValue = WEXITSTATUS( status );
	}

		// For NOOP jobs, we need the proc and subproc values;
		// for "real" jobs, they are not significant.
	event.cluster = job->GetCluster();
	event.proc = job->GetNoop() ? job->GetProc() : 0;
	event.subproc = job->GetNoop() ? job->GetSubProc() : 0;

	WriteUserLog ulog;
	ulog.setUseCLASSAD( 0 );

	debug_printf( DEBUG_QUIET,
				"Initializing user log writer for %s, (%d.%d.%d)\n",
				DefaultNodeLog(), event.cluster, event.proc, event.subproc );
	ulog.initialize( DefaultNodeLog(), event.cluster, event.proc,
				event.subproc );

	for(int write_attempts = 0;;++write_attempts) {
		if( !ulog.writeEvent( &event ) ) {
			if( write_attempts >= 2 ) {
				debug_printf( DEBUG_QUIET,
						"Unable to log ULOG_POST_SCRIPT_TERMINATED event\n" );
				// Exit here, because otherwise we'll wait forever to see
				// the event that we just failed to write (see gittrac #934).
				// wenger 2009-11-12.
				main_shutdown_rescue( EXIT_ERROR, DAG_STATUS_ERROR );
			}
		} else {
			break;
		}
	}
	return true;
}

//---------------------------------------------------------------------------
// Run a HOLD script.

bool Dag::RunHoldScript( Job *job, bool incrementRunCount )
{
	// Make sure we are allowed to run this script.
	if( !job->_scriptHold ) {
		return false;
	}
	// Run the HOLD script. This is a best-effort attempt that does not change
	// the node status.
	if ( incrementRunCount ) {
		_holdRunNodeCount++;
	}
	_holdScriptQ->Run( job->_scriptHold );

	return true;
}

int
Dag::HoldScriptReaper( Job *job )
{
	ASSERT( job != NULL );
	_holdRunNodeCount--;

	return true;
}

//---------------------------------------------------------------------------
void Dag::PrintJobList() const {
	for (auto & _job : _jobs) {
        _job->Dump( this );
    }
    dprintf( D_ALWAYS, "---------------------------------------\t<END>\n" );
}

//---------------------------------------------------------------------------
void
Dag::PrintJobList( Job::status_t status ) const
{
	for (auto & _job : _jobs) {
		if( _job->GetStatus() == status ) {
			_job->Dump( this );
		}
    }
    dprintf( D_ALWAYS, "---------------------------------------\t<END>\n" );
}

//---------------------------------------------------------------------------
void
Dag::PrintReadyQ( debug_level_t level ) const {
	if( DEBUG_LEVEL( level ) ) {
		dprintf( D_ALWAYS, "Ready Queue: " );
		if( _readyQ->IsEmpty() ) {
			dprintf( D_ALWAYS | D_NOHEADER, "<empty>\n" );
			return;
		}
		_readyQ->Rewind();
		Job* job = 0;
		_readyQ->Next( job );
		if( job ) {
			dprintf( D_ALWAYS | D_NOHEADER, "%s", job->GetJobName() );
		}
		while( _readyQ->Next( job ) ) {
			dprintf( D_ALWAYS | D_NOHEADER, ", %s", job->GetJobName() );
		}
		dprintf( D_ALWAYS | D_NOHEADER, "\n" );
	}
}

//---------------------------------------------------------------------------
bool
Dag::FinishedRunning( bool includeFinalNode ) const
{
	if ( includeFinalNode && _final_job && !_finalNodeRun ) {
			// Make sure we don't incorrectly return true if we get called
			// just before a final node is started...  (There is a race
			// condition here otherwise, because all of the "regular"
			// nodes can be done, and the final node not changed to
			// ready yet.)
		return false;
	} else if ( IsHalted() ) {
			// Note that we're checking for scripts actually running here,
			// not the number of nodes in the PRERUN or POSTRUN state --
			// if we're halted, we don't start any new PRE scripts.
		return NumJobsSubmitted() == 0 && NumScriptsRunning() == 0;
	}

	return NumJobsSubmitted() == 0 && NumNodesReady() == 0 &&
				ScriptRunNodeCount() == 0;
}

//---------------------------------------------------------------------------
bool
Dag::DoneSuccess( bool includeFinalNode ) const
{
	if ( !FinishedRunning( includeFinalNode ) ) {
			// Note: if final node is running we should get to here...
		return false;
	} else if ( NumNodesDone( includeFinalNode ) ==
				NumNodes( includeFinalNode ) ) {
			// This is the normal case.
		return true;
	} else if ( includeFinalNode && _final_job &&
				_final_job->GetStatus() == Job::STATUS_DONE ) {
			// Final node can override the overall DAG status.
		return true;
	} else if ( _dagIsAborted && _dagStatus == DAG_STATUS_OK ) {
			// Abort-dag-on can override the overall DAG status.
		return true;
	}

	return false;
}

//---------------------------------------------------------------------------
bool
Dag::DoneFailed( bool includeFinalNode ) const
{
	if ( !FinishedRunning( includeFinalNode ) ) {
			// Note: if final node is running we should get to here...
		return false;
	} else if ( includeFinalNode && _final_job &&
				_final_job->GetStatus() == Job::STATUS_DONE ) {
			// Success of final node overrides failure of any other node.
		return false;
	} else if ( _dagIsAborted && _dagStatus == DAG_STATUS_OK ) {
			// Abort-dag-on can override the overall DAG status.
		return false;
	} else if ( IsHalted() ) {
		return true;
	}

	return NumNodesFailed() > 0;
}

//---------------------------------------------------------------------------
bool
Dag::DoneCycle( bool includeFinalNode) const
{
	return FinishedRunning( includeFinalNode ) &&
				!DoneSuccess( includeFinalNode ) &&
				NumNodesFailed() == 0 &&
				!IsHalted() && !_dagIsAborted;
}

//---------------------------------------------------------------------------
int
Dag::NumNodes( bool includeFinal ) const
{
	int result = _jobs.size();
	if ( !includeFinal && HasFinalNode() ) {
		result--;
	}

	return result;
}

//---------------------------------------------------------------------------
int
Dag::NumNodesDone( bool includeFinal ) const
{
	int result = _numNodesDone;
	if ( !includeFinal && HasFinalNode() &&
				_final_job->GetStatus() == Job::STATUS_DONE ) {
		result--;
	}

	return result;
}

//---------------------------------------------------------------------------
// Note: the HTCondor part of this method essentially duplicates functionality
// that is now in schedd.cpp.  We are keeping this here for now in case
// someone needs to run a 7.5.6 DAGMan with an older schedd.
// wenger 2011-01-26
// Note 2: We need to keep this indefinitely for the ABORT-DAG-ON case,
// where we need to condor_rm any running node jobs, and the schedd
// won't do it for us.  wenger 2014-10-29.
void Dag::RemoveRunningJobs ( const CondorID &dmJobId, bool removeCondorJobs,
			bool bForce )
{
	if ( bForce ) removeCondorJobs = true;

	// Hmm -- should we check here if we have jobs queued? wenger 2014-12-17
	bool	haveCondorJob = true;

	ArgList args;

	if ( removeCondorJobs && haveCondorJob ) {
		debug_printf( DEBUG_NORMAL, "Removing any/all submitted "
					"HTCondor jobs...\n" );

		MyString constraint;

		args.Clear();
		args.AppendArg( _condorRmExe );
		args.AppendArg( "-const" );

		// NOTE: having whitespace in the constraint argument will cause quoting problems on windows
		constraint.formatstr(ATTR_DAGMAN_JOB_ID "==%d", dmJobId._cluster );
		args.AppendArg( constraint.c_str() );
		if ( _dagmanUtils.popen( args ) != 0 ) {
			debug_printf( DEBUG_NORMAL, "Error removing DAGMan jobs\n");
		}
	}

	return;
}

//---------------------------------------------------------------------------
void Dag::RemoveRunningScripts ( ) const {

    for (auto & _job : _jobs) {
		ASSERT( _job != NULL );

		// if node is running a PRE script, hard kill it
        if( _job->GetStatus() == Job::STATUS_PRERUN ) {
			if ( !_job->_scriptPre ) {
				EXCEPT( "Node %s has no PRE script!", _job->GetJobName() );
			}
			if ( _job->_scriptPre->_pid != 0 ) {
				debug_printf( DEBUG_DEBUG_1, "Killing PRE script %d\n",
							_job->_scriptPre->_pid );
				if (daemonCore->Shutdown_Fast(_job->_scriptPre->_pid) == FALSE) {
					debug_printf(DEBUG_QUIET,
								"WARNING: shutdown_fast() failed on pid %d: %s\n",
								_job->_scriptPre->_pid, strerror(errno));
				}
			}
        }
		// if node is running a POST script, hard kill it
        else if( _job->GetStatus() == Job::STATUS_POSTRUN ) {
			if ( !_job->_scriptPost ) {
				EXCEPT( "Node %s has no POST script!", _job->GetJobName() );
			}
			if ( _job->_scriptPost->_pid != 0 ) {
				debug_printf( DEBUG_DEBUG_1, "Killing POST script %d\n",
							_job->_scriptPost->_pid );
				if(daemonCore->Shutdown_Fast(_job->_scriptPost->_pid) == FALSE) {
					debug_printf(DEBUG_QUIET,
								"WARNING: shutdown_fast() failed on pid %d: %s\n",
								_job->_scriptPost->_pid, strerror( errno ));
				}
			}
        }
	}

	return;
}

//-----------------------------------------------------------------------------
void Dag::Rescue ( const char * dagFile, bool multiDags,
			int maxRescueDagNum, bool overwrite, bool parseFailed,
			bool isPartial ) /* const */
{
	MyString rescueDagFile;
	if ( parseFailed ) {
		rescueDagFile = dagFile;
		rescueDagFile += ".parse_failed";
	} else {
		int nextRescue = _dagmanUtils.FindLastRescueDagNum( dagFile, multiDags,
					maxRescueDagNum ) + 1;
		if ( overwrite && nextRescue > 1 ) {
			nextRescue--;
		}
		if ( nextRescue > maxRescueDagNum ) {
			nextRescue = maxRescueDagNum;
		}
		rescueDagFile = _dagmanUtils.RescueDagName( dagFile, multiDags, nextRescue );
	}

		// Note: there could possibly be a race condition here if two
		// DAGMans are running on the same DAG at the same time.  That
		// should be avoided by the lock file, though, so I'm not doing
		// anything about it right now.  wenger 2007-02-27

	WriteRescue( rescueDagFile.c_str(), dagFile, parseFailed, isPartial );
}

static const char *RESCUE_DAG_VERSION = "2.0.1";

//-----------------------------------------------------------------------------
void Dag::WriteRescue (const char * rescue_file, const char * dagFile,
			bool parseFailed, bool isPartial) /* const */
{
	debug_printf( DEBUG_NORMAL, "Writing Rescue DAG to %s...\n",
				rescue_file );

    FILE *fp = safe_fopen_wrapper_follow(rescue_file, "w");
    if (fp == NULL) {
        debug_printf( DEBUG_QUIET, "Could not open %s for writing.\n",
					  rescue_file);
        return;
    }

	bool reset_retries_upon_rescue =
		param_boolean( "DAGMAN_RESET_RETRIES_UPON_RESCUE", true );


	if ( parseFailed ) {
    	fprintf(fp, "# \"Rescue\" DAG file, created after failure parsing\n");
    	fprintf(fp, "#   the %s DAG file\n", dagFile);
	} else {
    	fprintf(fp, "# Rescue DAG file, created after running\n");
    	fprintf(fp, "#   the %s DAG file\n", dagFile);
	}

	time_t timestamp;
	(void)time( &timestamp );
	const struct tm *tm;
	tm = gmtime( &timestamp );
	fprintf( fp, "# Created %d/%d/%d %02d:%02d:%02d UTC\n", tm->tm_mon + 1,
				tm->tm_mday, tm->tm_year + 1900, tm->tm_hour, tm->tm_min,
				tm->tm_sec );
	fprintf( fp, "# Rescue DAG version: %s (%s)\n", RESCUE_DAG_VERSION,
				isPartial ? "partial" : "full" );

    fprintf(fp, "#\n");
    fprintf(fp, "# Total number of Nodes: %d\n", NumNodes( true ));
    fprintf(fp, "# Nodes premarked DONE: %d\n", _numNodesDone);
    fprintf(fp, "# Nodes that failed: %d\n", _numNodesFailed);

    //
    // Print the names of failed Jobs
    //
    fprintf(fp, "#   ");
    for (auto & _job : _jobs) {
        if (_job->GetStatus() == Job::STATUS_ERROR) {
            fprintf(fp, "%s,", _job->GetJobName());
        }
    }
    fprintf(fp, "<ENDLIST>\n\n");

	//
	// REJECT tells DAGMan to reject this DAG if we try to run it
	// (which we shouldn't).
	//
	if ( parseFailed && !isPartial ) {
		fprintf(fp, "REJECT\n\n");
	}

	//
	// Print the CONFIG file, if any.
	//
	if ( _configFile && !isPartial ) {
    	fprintf( fp, "CONFIG %s\n\n", _configFile );
		
	}

	//
	// Print the node status file, if any.
	//
	if ( _statusFileName && !isPartial ) {
		fprintf( fp, "NODE_STATUS_FILE %s\n\n", _statusFileName );
	}

	//
	// Print the jobstate.log file, if any.
	//
	if ( _jobstateLog.LogFile() && !isPartial ) {
		fprintf( fp, "JOBSTATE_LOG %s\n\n", _jobstateLog.LogFile() );
	}

    //
    // Print per-node information.
    //
	for (auto & _job : _jobs) {
		WriteNodeToRescue( fp, _job, reset_retries_upon_rescue, isPartial );
    }

    //
    // Print Dependency Section
    //
	if ( !isPartial ) {
    	fprintf(fp, "\n");
		for (auto & _job : _jobs) {

			if ( ! _job->NoChildren()) {
				fprintf(fp, "PARENT %s CHILD ", _job->GetJobName());

				_job->VisitChildren(*this,
					[](Dag&, Job*, Job* child, void* pv) -> int {
						fprintf((FILE*)pv, " %s", child->GetJobName());
						return 1;
					}, fp);

				fprintf(fp, "\n");
			}
    	}
	}

	//
	// Print "throttle by node category" settings.
	//
	if ( !isPartial ) {
		_catThrottles.PrintThrottles( fp );
	}

    fclose( fp );
}

//-----------------------------------------------------------------------------
void
Dag::WriteNodeToRescue( FILE *fp, Job *node, bool reset_retries_upon_rescue,
			bool isPartial )
{
		// Print the JOB/DATA line.
	const char *keyword = "";
	if ( node->GetType() == NodeType::FINAL ) {
		keyword = "FINAL";
	} else {
		keyword = node->GetDagFile() ? "SUBDAG EXTERNAL" : "JOB";
	}

	if ( !isPartial ) {
		fprintf( fp, "\n%s %s %s ", keyword, node->GetJobName(),
					node->GetDagFile() ? node->GetDagFile() :
					node->GetCmdFile() );
		if ( strcmp( node->GetDirectory(), "" ) ) {
			fprintf( fp, "DIR %s ", node->GetDirectory() );
		}
		if ( node->GetNoop() ) {
			fprintf( fp, "NOOP " );
		}
		fprintf( fp, "\n" );

			// Print the SCRIPT PRE line, if any.
		if ( node->_scriptPre != NULL ) {
			WriteScriptToRescue( fp, node->_scriptPre );
		}

			// Print the PRE_SKIP line, if any.
		if ( node->HasPreSkip() != 0 ) {
			fprintf( fp, "PRE_SKIP %s %d\n", node->GetJobName(), node->GetPreSkip() );
		}

			// Print the SCRIPT POST line, if any.
		if ( node->_scriptPost != NULL ) {
			WriteScriptToRescue( fp, node->_scriptPost );
		}

			// Print the VARS line, if any.
		if (node->HasVars()) {
			std::string vars;
			vars.reserve(500);
			vars = "";
			node->PrintVars(vars);
			fprintf(fp, "VARS %s", node->GetJobName());
			fprintf(fp, "%s\n", vars.c_str());
		}

			// Print the ABORT-DAG-ON line, if any.
		if ( node->have_abort_dag_val ) {
			fprintf( fp, "ABORT-DAG-ON %s %d", node->GetJobName(),
						node->abort_dag_val );
			if ( node->have_abort_dag_return_val ) {
				fprintf( fp, " RETURN %d", node->abort_dag_return_val );
			}
			fprintf( fp, "\n" );
		}

			// Print the PRIORITY line, if any.
			// Note: when gittrac #2167 gets merged, we need to think
			// about how this code will interact with that code.
			// wenger/nwp 2011-08-24
		if ( node->_explicitPriority != 0 ) {
			fprintf( fp, "PRIORITY %s %d\n", node->GetJobName(),
						node->_explicitPriority );
		}

			// Print the CATEGORY line, if any.
		if ( node->GetThrottleInfo() ) {
			fprintf( fp, "CATEGORY %s %s\n", node->GetJobName(),
						node->GetThrottleInfo()->_category->c_str() );
		}
	}

		// Never mark a FINAL node as done.
		// Also avoid a possible race condition where the job
		// has been skipped but is not yet marked as DONE.
	if ( node->GetStatus() == Job::STATUS_DONE && !( node->GetType() == NodeType::FINAL ) ) {
		fprintf(fp, "DONE %s\n", node->GetJobName() );
	}

		// Print the RETRY line, if any.
	if( node->retry_max > 0 ) {
		int retriesLeft = (node->retry_max - node->retries);

		if ( node->GetStatus() == Job::STATUS_ERROR
					&& node->retries < node->retry_max 
					&& node->have_retry_abort_val
					&& node->retval == node->retry_abort_val ) {
			fprintf( fp, "# %d of %d retries performed; remaining attempts "
						"aborted after node returned %d\n", 
						node->retries, node->retry_max, node->retval );
		} else {
			if ( !reset_retries_upon_rescue ) {
				fprintf( fp,
							"# %d of %d retries already performed; %d remaining\n",
							node->retries, node->retry_max, retriesLeft );
			}
		}

		ASSERT( node->retries <= node->retry_max );
		if ( !reset_retries_upon_rescue ) {
			fprintf( fp, "RETRY %s %d", node->GetJobName(), retriesLeft );
		} else {
			fprintf( fp, "RETRY %s %d", node->GetJobName(), node->retry_max );
		}
		if ( node->have_retry_abort_val ) {
			fprintf( fp, " UNLESS-EXIT %d", node->retry_abort_val );
		}
		fprintf( fp, "\n" );
	}
}

//-----------------------------------------------------------------------------
void
Dag::WriteScriptToRescue( FILE *fp, Script *script )
{
	const char *type;
	switch( script->_type ) {
		case ScriptType::PRE: type = "PRE"; break;
		case ScriptType::POST: type = "POST"; break;
		case ScriptType::HOLD: type = "HOLD"; break;
	}
	fprintf( fp, "SCRIPT " );
	if ( script->_deferStatus != SCRIPT_DEFER_STATUS_NONE ) {
		fprintf( fp, "DEFER %d %d ", script->_deferStatus,
					(int)script->_deferTime );
	}
	fprintf( fp, "%s %s %s\n", type, script->GetNode()->GetJobName(),
				script->GetCmd() );
}

//===========================================================================
// Private Methods
//===========================================================================

//-------------------------------------------------------------------------
void
Dag::TerminateJob( Job* job, bool recovery, bool bootstrap )
{
	ASSERT( !(recovery && bootstrap) );
    ASSERT( job != NULL );

	job->TerminateSuccess(); // marks job as STATUS_DONE
	if ( job->GetStatus() != Job::STATUS_DONE ) {
		EXCEPT( "Node %s is not in DONE state", job->GetJobName() );
	}

		// this is a little ugly, but since this function can be
		// called multiple times for the same job, we need to be
		// careful not to double-count...
	if( job->countedAsDone == false ) {
		_numNodesDone++;
		_metrics->NodeFinished( job->GetDagFile() != NULL, true );
		job->countedAsDone = true;
		ASSERT( (unsigned int)_numNodesDone <= _jobs.size() );
	} else {
		// do not update children again - the children have only a completion counter.
		// not a parent list, so we can only call ParentComplete() once per child.
		return;
	}

    //
    // Report termination to all child jobs by removing parent's ID from
    // each child's waiting queue.
    //
	if (bootstrap || recovery) {
		// notify children of parent completion, but don't start any nodes
		job->NotifyChildren(*this, NULL);
	} else {
		// notify children of parent completion, and start any nodes that are no longer idle
		job->NotifyChildren(*this,
			[](Dag& dag, Job* child) -> bool {
				// this is invoked after child->ParentComplete(job) returns true
				if (child->GetStatus() == Job::STATUS_READY) {
					return dag.StartNode(child, false);
				} else {
					return false;
				}
			});
	}
}

//-------------------------------------------------------------------------
void Dag::
PrintEvent( debug_level_t level, const ULogEvent* event, Job* node,
			bool recovery )
{
	ASSERT( event );

	const char *recovStr = recovery ? " [recovery mode]" : "";

	MyString timestr;
		// Be sure to pass GetEventTime() here, because we want the
		// event time to always be output has a human-readable string,
		// even if dprintf() is configured to print timestamps.
	time_to_str( event->GetEventclock(), timestr );
		// String from time_to_str has trailing blank (needed for other
		// places in the code).
	timestr.trim();

	if( node ) {
	    debug_printf( level, "Event: %s for %s Node %s (%d.%d.%d) {%s}%s\n",
					  event->eventName(), node->JobTypeString(),
					  node->GetJobName(), event->cluster, event->proc,
					  event->subproc, timestr.c_str(), recovStr );
	} else {
        debug_printf( level, "Event: %s for unknown Node (%d.%d.%d) {%s}: "
					  "ignoring...%s\n", event->eventName(),
					  event->cluster, event->proc,
					  event->subproc, timestr.c_str(), recovStr );
	}
}

//-------------------------------------------------------------------------
void
Dag::RestartNode( Job *node, bool recovery )
{
    ASSERT( node != NULL );

	if ( node->GetStatus() != Job::STATUS_ERROR ) {
		EXCEPT( "Node %s is not in ERROR state", node->GetJobName() );
	}

    if ( _finalNodeRun || ( node->have_retry_abort_val &&
				node->retval == node->retry_abort_val ) ) {
		const char *finalRun = _finalNodeRun ?
					"because final node is running " : "";
        debug_printf( DEBUG_NORMAL, "Aborting further retries of node %s "
                      "%s(last attempt returned %d)\n",
                      node->GetJobName(), finalRun, node->retval);
        _numNodesFailed++;
		_metrics->NodeFinished( node->GetDagFile() != NULL, false );
		if ( _dagStatus == DAG_STATUS_OK ) {
			_dagStatus = DAG_STATUS_NODE_FAILED;
		}
        return;
    }
	node->SetStatus( Job::STATUS_READY );
	node->retries++;
	node->_numSubmittedProcs = 0;
	ASSERT( node->GetRetries() <= node->GetRetryMax() );
	if( node->_scriptPre ) {
		// undo PRE script completion
		node->_scriptPre->_done = false;
	}
	node->error_text = "";
	node->ResetJobstateSequenceNum();

	if( !recovery ) {
		debug_printf( DEBUG_VERBOSE, "Retrying node %s (retry #%d of %d)...\n",
					node->GetJobName(), node->GetRetries(),
					node->GetRetryMax() );
		StartNode( node, true );
	} else {
		debug_printf( DEBUG_VERBOSE, "Looking for retry of node %s (retry "
					"#%d of %d)...\n", node->GetJobName(), node->GetRetries(),
					node->GetRetryMax() );

			// Remove the "old" Condor ID from the ID->node hash table
			// here to fix gittrac #1957.
			// Note: the if checking against the default condor ID
			// should *always* be true here, but checking just to be safe.
		if ( !(node->GetID() == _defaultCondorId) ) {
			int id = GetIndexID( node->GetID() );
			if ( GetEventIDHash( node->GetNoop() )->erase( id )
						!= 1 ) {
				EXCEPT( "Event ID hash table error!" );
			}
		}

		// Doing this fixes gittrac #481 (recovery fails on a DAG that
		// has retried nodes).  (See SubmitNodeJob() for where this
		// gets done during "normal" running.)
		node->SetCondorID( _defaultCondorId );
	}
}

//-------------------------------------------------------------------------
// Number the nodes according to DFS order 
void 
Dag::DFSVisit (Job * job, int depth)
{
	//Check whether job has been numbered already
	if (job==NULL || job->_visited)
		return;
	
	//Remember that the job has been numbered	
	job->_visited = true;

	// the height of a node is the minumum recursion depth at which we first visited it
	// the height of the graph is the maximum of the node depths
	_graph_height = MAX(_graph_height, depth);

	// with width is the sum of nodes at a given depth, the overall width is the max of those
	_graph_widths[depth] += 1;
	_graph_width = MAX(_graph_width, _graph_widths[depth] += 1);
	
	// visit the children of the current job, marking their first visitation order
	if ( ! job->NoChildren()) {
		int plus_one = depth + 1;
		while ((int)_graph_widths.size() <= plus_one) { _graph_widths.push_back(0); }

		job->VisitChildren(*this, [](Dag& dag, Job* /*parent*/, Job* child, void* pv) -> int {
				dag.DFSVisit(child, *(int*)pv);
				return 1;
			},
			&plus_one);
	}

	DFS_ORDER++;
	job->_dfsOrder = DFS_ORDER;
}		

//-------------------------------------------------------------------------
// Detects cycle and warns user about it
bool 
Dag::isCycle ()
{
	bool cycle = false; 

	//Start DFS numbering from zero, although not necessary
	DFS_ORDER = 0; 
	// as a side effect of DFS cycle detection, will we determine width and height of the graph
	_graph_width = 0;
	_graph_height = 0;
	_graph_widths.clear();
	_graph_widths.push_back(0);

	//Visit all jobs in DAG and number them	
	for (auto & _job : _jobs) {
		if ( !_job->_visited && _job->NoParents())
			DFSVisit (_job, 0);
	}

	//Detect cycle
	for (auto & _job : _jobs) {
		if (_job->VisitChildren(*this,
			[](Dag&, Job* parent, Job* child, void*) -> int {
				if (child->_dfsOrder >= parent->_dfsOrder) {
		#ifdef REPORT_CYCLE
					debug_printf(DEBUG_QUIET,
						"Cycle in the graph possibly involving jobs %s and %s\n",
						parent->GetJobName(), child->GetJobName());
		#endif
					return 1; // increment the cycle count
				}
				return 0;
			}, NULL)) {
			// the return value of VisitChildren is the number of children with _dfsOrder
			// greater that that of their parents.  If *any* have this, then we have a cycle.
			cycle = true;
		}
	}
	return cycle;
}

//-------------------------------------------------------------------------
bool
Dag::CheckForDagAbort(Job *job, const char *type)
{
	if ( job->DoAbort() ) {
		debug_printf( DEBUG_QUIET, "Aborting DAG because we got "
				"the ABORT exit value from a %s\n", type);
		_dagIsAborted = true;

		if ( job->have_abort_dag_return_val ) {
			main_shutdown_rescue( job->abort_dag_return_val,
						job->abort_dag_return_val != 0 ? DAG_STATUS_ABORT :
						DAG_STATUS_OK );
		} else {
			main_shutdown_rescue( job->retval, DAG_STATUS_ABORT );
		}
		return true;
	}

	return false;
}


//===========================================================================
// Methods for Dot Files, both public and private
//===========================================================================


//-------------------------------------------------------------------------
// 
// Function: SetDotFileName
// Purpose:  Sets the base name of the dot file name. If we aren't 
//           overwriting the file, it will have a number appended to it.
// Scope:    Public
//
//-------------------------------------------------------------------------
void 
Dag::SetDotFileName(const char *dot_file_name)
{
	free(_dot_file_name);
	_dot_file_name = strdup(dot_file_name);
	return;
}

//-------------------------------------------------------------------------
// 
// Function: SetDotIncludeFileName
// Purpose:  Sets the name of a file that we'll take the contents from and
//           place them into the dot file. The idea is that if someone wants
//           to set some parameters for the graph but doesn't want to manually
//           edit the file (perhaps a higher-level program is watching the 
//           dot file) then we'll get the parameters from here.
// Scope:    Public
//
//-------------------------------------------------------------------------
void
Dag::SetDotIncludeFileName(const char *include_file_name)
{
	free(_dot_include_file_name);
	_dot_include_file_name = strdup(include_file_name);
	return;
}

//-------------------------------------------------------------------------
// 
// Function: DumpDotFile
// Purpose:  Called whenever the dot file should be created. 
//           This writes to the _dot_file_name, although the name may have
//           a numeric suffix if we're not overwriting files. 
// Scope:    Public
//
//-------------------------------------------------------------------------
void 
Dag::DumpDotFile(void)
{
	if (_dot_file_name != NULL) {
		MyString  current_dot_file_name;
		MyString  temp_dot_file_name;
		FILE      *temp_dot_file;

		ChooseDotFileName(current_dot_file_name);

		temp_dot_file_name = current_dot_file_name + ".temp";

		_dagmanUtils.tolerant_unlink(temp_dot_file_name.c_str());
		temp_dot_file = safe_fopen_wrapper_follow(temp_dot_file_name.c_str(), "w");
		if (temp_dot_file == NULL) {
			debug_dprintf(D_ALWAYS, DEBUG_NORMAL,
						  "Can't create dot file '%s'\n", 
						  temp_dot_file_name.c_str());
		} else {
			time_t current_time;
			char   *time_string;
			char   *newline;

			time(&current_time);
			time_string = ctime(&current_time);
			newline = strchr(time_string, '\n');
			if (newline != NULL) {
				*newline = 0;
			}
			
			fprintf(temp_dot_file, "digraph DAG {\n");
			fprintf( temp_dot_file,
					 "    label=\"DAGMan Job status at %s\";\n\n",
					 time_string);

			IncludeExtraDotCommands(temp_dot_file);

			// We sweep the job list twice, just to make a nice
			// looking DOT file. 
			// The first sweep sets the appearance of each node.
			// The second sweep describes all of the arcs.

			DumpDotFileNodes(temp_dot_file);
			DumpDotFileArcs(temp_dot_file);

			fprintf(temp_dot_file, "}\n");
			fclose(temp_dot_file);
				// Note:  we do tolerant_unlink because renaming over an
				// existing file fails on Windows.
			_dagmanUtils.tolerant_unlink(current_dot_file_name.c_str());
			if ( rename(temp_dot_file_name.c_str(),
						current_dot_file_name.c_str()) != 0 ) {
				debug_printf( DEBUG_NORMAL,
					  		"Warning: can't rename temporary dot "
					  		"file (%s) to permanent file (%s): %s\n",
					  		temp_dot_file_name.c_str(),
							current_dot_file_name.c_str(),
					  		strerror( errno ) );
				check_warning_strictness( DAG_STRICT_1 );
			}
		}
	}
	return;
}

//===========================================================================
// Methods for node status files.
//===========================================================================

/** Set the filename of the node status file.
	@param the filename to which to dump node status information
	@param the minimum interval, in seconds, at which to update the
		status file (0 means no limit)
*/
void 
Dag::SetNodeStatusFileName( const char *statusFileName,
			int minUpdateTime, bool alwaysUpdate )
{
	if ( _statusFileName != NULL ) {
		debug_printf( DEBUG_NORMAL, "Warning: Attempt to set NODE_STATUS_FILE "
					"to %s does not override existing value of %s\n",
					statusFileName, _statusFileName );
		check_warning_strictness( DAG_STRICT_3 );
		return;
	}
	_statusFileName = strdup( statusFileName );
	_minStatusUpdateTime = minUpdateTime;
	_alwaysUpdateStatus = alwaysUpdate;
}

//-------------------------------------------------------------------------
/** Dump the node status.
	@param whether the DAG has just been held
	@param whether the DAG has just been removed
*/
// Note:  We might eventually want to change this to actually creating
// classad objects and calling the unparser on them.  (See gittrac
// #4316.)  wenger 2014-04-16
void
Dag::DumpNodeStatus( bool held, bool removed )
{
		//
		// Decide whether to update the file.
		//
	if ( _statusFileName == NULL ) {
		return;
	}
	
	if ( !_alwaysUpdateStatus && !_statusFileOutdated && !held && !removed ) {
		debug_printf( DEBUG_DEBUG_1, "Node status file not updated "
					"because it is not yet outdated\n" );
		return;
	}
	
	time_t startTime = time( NULL );
	bool tooSoon = (_minStatusUpdateTime > 0) &&
				((startTime - _lastStatusUpdateTimestamp) <
				_minStatusUpdateTime);
	if ( tooSoon && !held && !removed && !FinishedRunning( true ) &&
				!_dagIsAborted ) {
		debug_printf( DEBUG_DEBUG_1, "Node status file not updated "
					"because min. status update time has not yet passed\n" );
		return;
	}

		//
		// If we made it to here, we want to actually update the
		// file.  We do that by actually writing to a temporary file,
		// and then renaming that to the "real" file, so that the
		// "real" file is always complete.
		//
	debug_printf( DEBUG_DEBUG_1, "Updating node status file\n" );

	MyString tmpStatusFile( _statusFileName );
	tmpStatusFile += ".tmp";
		// Note: it's not an error if this fails (file may not
		// exist).
	_dagmanUtils.tolerant_unlink( tmpStatusFile.c_str() );

	FILE *outfile = safe_fopen_wrapper_follow( tmpStatusFile.c_str(), "w" );
	if ( outfile == NULL ) {
		debug_printf( DEBUG_NORMAL,
					  "Warning: can't create node status file '%s': %s\n", 
					  tmpStatusFile.c_str(), strerror( errno ) );
		check_warning_strictness( DAG_STRICT_1 );
		return;
	}

	fprintf( outfile, "[\n" );
	fprintf( outfile, "  Type = \"DagStatus\";\n" );

		//
		// Print DAG file list.
		//
	fprintf( outfile, "  DagFiles = {\n" );
	const char *separator = "";
	for (auto & _dagFile : _dagFiles) {
		fprintf( outfile, "%s    %s", separator,
					EscapeClassadString( _dagFile.c_str() ) );
		separator = ",\n";
	}
	fprintf( outfile, "\n  };\n" );

		//
		// Print timestamp.
		//
	MyString timeStr = ctime( &startTime );
	timeStr.chomp();
	fprintf( outfile, "  Timestamp = %lu; /* %s */\n",
				(unsigned long)startTime,
				EscapeClassadString( timeStr.c_str() ) );

		// If markNodesError is true, this means that we want to mark
		// nodes in the PRERUN, SUBMITTED, and POSTRUN states as being
		// in the ERROR state.  This is because if, for example, we're
		// condor_rm'ed, we won't see the ABORTED events for node jobs
		// that get removed, but we're *assuming* they will get removed.
		// (See gittrac #4686.)  We only want to do this the very last
		// time we dump out the node status file, to make sure that we
		// don't erroneously mark a running final node (if we have one)
		// as finished unsuccessfully.
	bool markNodesError = false;

		//
		// Print overall DAG status.
		//
	Job::status_t dagJobStatus = Job::STATUS_SUBMITTED;
	const char *statusNote = "";

	if ( DoneSuccess( true ) ) {
		dagJobStatus = Job::STATUS_DONE;
		statusNote = "success";
			// In case we have a combination of abort-dag-on and final
			// node, and we get here before seeing ABORTED events for
			// node jobs that got removed.
		markNodesError = true;

	} else if ( DoneFailed( true ) ) {
		dagJobStatus = Job::STATUS_ERROR;
		if ( _dagStatus == DAG_STATUS_ABORT ) {
			statusNote = "aborted";
			markNodesError = true;
		} else {
			statusNote = "failed";
				// In case we're halted and nodes are waiting for
				// deferred PRE or POST scripts.
			markNodesError = true;
		}

	} else if ( DoneCycle( true ) ) {
		dagJobStatus = Job::STATUS_ERROR;
		statusNote = "cycle";

	} else if ( held ) {
		statusNote = "held";

	} else if ( removed ) {
		if ( HasFinalNode() && !FinishedRunning( true ) ) {
			dagJobStatus = Job::STATUS_SUBMITTED;
			statusNote = "removed";
		} else {
			dagJobStatus = Job::STATUS_ERROR;
			statusNote = "removed";
			markNodesError = true;
		}
	} else if ( _dagIsAborted ) {
		if ( HasFinalNode() && !FinishedRunning( true ) ) {
			dagJobStatus = Job::STATUS_SUBMITTED;
			statusNote = "aborted";
		} else {
			dagJobStatus = Job::STATUS_ERROR;
			statusNote = "aborted";
			markNodesError = true;
		}
	}

	MyString statusStr = Job::status_t_names[dagJobStatus];
	statusStr.trim();
	statusStr += " (";
	statusStr += statusNote;
	statusStr += ")";
	fprintf( outfile, "  DagStatus = %d; /* %s */\n", dagJobStatus,
				EscapeClassadString( statusStr.c_str() ) );

	int nodesPre = PreRunNodeCount();
	int nodesQueued = NumJobsSubmitted();
	int nodesPost = PostRunNodeCount();
	int nodesFailed = NumNodesFailed();
	int nodesHeld = NumHeldJobProcs();
	int nodesIdle = NumIdleJobProcs();
	if ( markNodesError ) {
			// Adjust state counts to reflect "pending" removes of node
			// jobs, etc.
		nodesFailed += nodesPre;
		nodesPre = 0;
		nodesFailed += nodesQueued;
		nodesQueued = 0;
		nodesFailed += nodesPost;
		nodesPost = 0;
		nodesHeld = 0;
		nodesIdle = 0;
	}
	fprintf( outfile, "  NodesTotal = %d;\n", NumNodes( true ) );
	fprintf( outfile, "  NodesDone = %d;\n", NumNodesDone( true ) );
	fprintf( outfile, "  NodesPre = %d;\n", nodesPre );
	fprintf( outfile, "  NodesQueued = %d;\n", nodesQueued );
	fprintf( outfile, "  NodesPost = %d;\n", nodesPost );
	fprintf( outfile, "  NodesReady = %d;\n", NumNodesReady() );
	fprintf( outfile, "  NodesUnready = %d;\n",NumNodesUnready( true ) );
	fprintf( outfile, "  NodesFailed = %d;\n", nodesFailed );
	fprintf( outfile, "  JobProcsHeld = %d;\n", nodesHeld );
	fprintf( outfile, "  JobProcsIdle = %d; /* includes held */\n", nodesIdle );
	fprintf( outfile, "]\n" );

		//
		// Print status of all nodes.
		//
	for (auto & _job : _jobs) {
		fprintf( outfile, "[\n" );
		fprintf( outfile, "  Type = \"NodeStatus\";\n" );

		int jobProcsQueued = _job->_queuedNodeJobProcs;
		int jobProcsHeld = _job->_jobProcsOnHold;

		Job::status_t status = _job->GetStatus();
		const char *nodeNote = "";
		if ( status == Job::STATUS_READY ) {
				// Note:  Job::STATUS_READY only means that the job is
				// ready to submit if it doesn't have any unfinished
				// parents.
			if ( !_job->CanSubmit() ) {
				status = Job::STATUS_NOT_READY;
			}

		} else if ( status == Job::STATUS_SUBMITTED ) {
			if ( markNodesError ) {
				status = Job::STATUS_ERROR;
				nodeNote = "Was STATUS_SUBMITTED";
				jobProcsQueued = 0;
				jobProcsHeld = 0;
			} else {
					// This isn't really the right thing to do for multi-
					// proc nodes, but I want to get in a fix for
					// gittrac #5333 today...  wenger 2015-11-05
				nodeNote = _job->GetProcIsIdle( 0 ) ? "idle" : "not_idle";
				// Note: add info here about whether the job(s) are
				// held, once that code is integrated.
			}

		} else if ( status == Job::STATUS_ERROR ) {
			nodeNote = _job->error_text.c_str();

		} else if ( status == Job::STATUS_PRERUN ) {
			if ( markNodesError ) {
				status = Job::STATUS_ERROR;
				nodeNote = "Was STATUS_PRERUN";
			}

		} else if ( status == Job::STATUS_POSTRUN ) {
			if ( markNodesError ) {
				status = Job::STATUS_ERROR;
				nodeNote = "Was STATUS_POSTRUN";
			}
		}

		fprintf( outfile, "  Node = %s;\n",
					EscapeClassadString(_job->GetJobName() ) );
		statusStr = Job::status_t_names[status];
		statusStr.trim();
		fprintf( outfile, "  NodeStatus = %d; /* %s */\n", status,
					EscapeClassadString( statusStr.c_str() ) );
		// fprintf( outfile, "  /* HTCondorStatus = xxx; */\n" );
		fprintf( outfile, "  StatusDetails = %s;\n",
					EscapeClassadString( nodeNote ) );
		fprintf( outfile, "  RetryCount = %d;\n", _job->GetRetries() );
		// fprintf( outfile, "  /* JobProcsTotal = xxx; */\n" );
		fprintf( outfile, "  JobProcsQueued = %d;\n", jobProcsQueued );
		// fprintf( outfile, "  /* JobProcsRunning = xxx; */\n" );
		// fprintf( outfile, "  /* JobProcsIdle = xxx; */\n" );
		fprintf( outfile, "  JobProcsHeld = %d;\n", jobProcsHeld );

		fprintf( outfile, "]\n" );
	}

		//
		// Print end information.
		//
	fprintf( outfile, "[\n" );
	fprintf( outfile, "  Type = \"StatusEnd\";\n" );

	time_t endTime = time( NULL );
	timeStr = ctime( &endTime );
	timeStr.chomp();
	fprintf( outfile, "  EndTime = %lu; /* %s */\n",
				(unsigned long)endTime,
				EscapeClassadString( timeStr.c_str() ) );

	time_t nextTime;
	if ( FinishedRunning( true ) || removed ) {
		nextTime = 0;
		timeStr = "none";
	} else {
		nextTime = endTime + _minStatusUpdateTime;
		timeStr = ctime( &nextTime );
		timeStr.chomp();
	}
	fprintf( outfile, "  NextUpdate = %lu; /* %s */\n",
				(unsigned long)nextTime,
				EscapeClassadString( timeStr.c_str() ) );
	fprintf( outfile, "]\n" );

	fclose( outfile );

		//
		// Now rename the temporary file to the "real" file.
		// Note:  we do tolerant_unlink because renaming over an
		// existing file fails on Windows.
		//
	MyString statusFileName( _statusFileName );
<<<<<<< HEAD
#if 0 // For testing, to enable manual checking of intermediate states...
	static int statusFileCount = 0;
	statusFileName += ++statusFileCount;
	debug_printf( DEBUG_QUIET, "Writing node status file %s\n",
				statusFileName.Value() );
#endif
	_dagmanUtils.tolerant_unlink( statusFileName.c_str() );
	if ( rename( tmpStatusFile.c_str(), statusFileName.c_str() ) != 0 ) {
=======
	_dagmanUtils.tolerant_unlink( statusFileName.Value() );
	if ( rename( tmpStatusFile.Value(), statusFileName.Value() ) != 0 ) {
>>>>>>> d5f5465d
		debug_printf( DEBUG_NORMAL,
					  "Warning: can't rename temporary node status "
					  "file (%s) to permanent file (%s): %s\n",
					  tmpStatusFile.c_str(), statusFileName.c_str(),
					  strerror( errno ) );
		check_warning_strictness( DAG_STRICT_1 );
		return;
	}

	_statusFileOutdated = false;
	_lastStatusUpdateTimestamp = startTime;
}

//-------------------------------------------------------------------------
const char *
Dag::EscapeClassadString( const char* strIn )
{
	static classad::Value tmpValue;
	static std::string tmpStr; // must be static so we can return c_str()
	static classad::ClassAdUnParser unparse;

	tmpValue.SetStringValue( strIn );
	tmpStr = "";
	unparse.Unparse( tmpStr, tmpValue );

	return tmpStr.c_str();
}

//---------------------------------------------------------------------------
bool
Dag::MonitorLogFile()
{
	debug_printf( DEBUG_DEBUG_2,
				"Attempting to monitor log file <%s>\n", _defaultNodeLog );

	CondorError errstack;
	if ( !_condorLogRdr.monitorLogFile( _defaultNodeLog, !_recovery,
				errstack ) ) {
		errstack.pushf( "DAGMan::Job", DAGMAN_ERR_LOG_FILE,
					"ERROR: Unable to monitor log file <%s>\n",
					_defaultNodeLog );
		debug_printf( DEBUG_QUIET, "%s\n", errstack.getFullText().c_str() );
		EXCEPT( "Fatal log file monitoring error!" );
		return false;
	}

	return true;
}

//---------------------------------------------------------------------------
bool
Dag::UnmonitorLogFile()
{
	debug_printf( DEBUG_DEBUG_2, "Unmonitoring log file <%s>\n",
				_defaultNodeLog );

	CondorError errstack;
	bool result = _condorLogRdr.unmonitorLogFile( _defaultNodeLog,
				errstack );
	if ( !result ) {
		errstack.pushf( "DAGMan::Job", DAGMAN_ERR_LOG_FILE,
					"ERROR: Unable to unmonitor log file <%s>\n",
					_defaultNodeLog );
		debug_printf( DEBUG_QUIET, "%s\n", errstack.getFullText().c_str() );
		EXCEPT( "Fatal log file monitoring error!" );
	}

	return result;
}

//-------------------------------------------------------------------------
void
Dag::SetReject( const MyString &location )
{
	if ( _firstRejectLoc == "" ) {
		_firstRejectLoc = location;
	}
	_reject = true;
}

//-------------------------------------------------------------------------
bool
Dag::GetReject( MyString &firstLocation )
{
	firstLocation = _firstRejectLoc;
	return _reject;
}

//-------------------------------------------------------------------------
void 
Dag::SetMaxJobsSubmitted(int newMax) {

	bool isChanged = (newMax != _maxJobsSubmitted);
	bool removeJobsAfterLimitChange = param_boolean("DAGMAN_REMOVE_JOBS_AFTER_LIMIT_CHANGE", false);

	// Update our internal max jobs count
	_maxJobsSubmitted = newMax;

	// If maxJobs is set to 0, that means no maximum limit. Exit now.
	if (_maxJobsSubmitted == 0) return;

	// Optionally remove jobs to meet the new limit, starting with most recent
	if (isChanged && removeJobsAfterLimitChange) {
		int submittedJobsCount = 0;
		for (auto & _job : _jobs) {
			if (_job->GetStatus() == Job::STATUS_SUBMITTED) {
				submittedJobsCount++;
				if (submittedJobsCount > _maxJobsSubmitted) {
					_job->retry_max++;
					RemoveBatchJob(_job);
				}
			}
		}
	}
}

//===========================================================================

/** Set the filename of the jobstate.log file.
	@param the filename to which to write the jobstate log
*/
void 
Dag::SetJobstateLogFileName( const char *logFileName )
{
	if ( _jobstateLog.LogFile() != NULL ) {
		debug_printf( DEBUG_NORMAL, "Warning: Attempt to set JOBSTATE_LOG "
					"to %s does not override existing value of %s\n",
					logFileName, _jobstateLog.LogFile() );
		check_warning_strictness( DAG_STRICT_3 );
		return;
	}
	_jobstateLog.SetLogFile( logFileName );
}

//-------------------------------------------------------------------------
// 
// Function: CheckAllJobs
// Purpose:  Called after the DAG has finished to check for any
//           inconsistency in the job events we've gotten.
// Scope:    Public
//
//-------------------------------------------------------------------------
void
Dag::CheckAllJobs()
{
	CheckEvents::check_event_result_t result;
	MyString	jobError;

	result = _checkCondorEvents.CheckAllJobs(jobError);
	if ( result == CheckEvents::EVENT_ERROR ) {
		debug_printf( DEBUG_QUIET, "Error checking HTCondor job events: %s\n",
				jobError.c_str() );
		ASSERT( false );
	} else if ( result == CheckEvents::EVENT_BAD_EVENT ||
				result == CheckEvents::EVENT_WARNING ) {
		debug_printf( DEBUG_NORMAL, "Warning checking HTCondor job events: %s\n",
				jobError.c_str() );
		check_warning_strictness( DAG_STRICT_3 );
	} else {
		debug_printf( DEBUG_DEBUG_1, "All HTCondor job events okay\n");
	}
}

//-------------------------------------------------------------------------
int
Dag::NumHeldJobProcs()
{
	int numHeldProcs = 0;
	for (auto & _job : _jobs) {
		numHeldProcs += _job->_jobProcsOnHold;
	}
	return numHeldProcs;
}

//-------------------------------------------------------------------------
void
Dag::PrintDeferrals( debug_level_t level, bool force ) const
{
	// This function should never be called when this dag object is acting like
	// a splice. 
	ASSERT( _isSplice == false);

	if( _maxJobsDeferredCount > 0 || force ) {
		debug_printf( level, "Note: %d total job deferrals because "
					"of -MaxJobs limit (%d)\n", _maxJobsDeferredCount,
					_maxJobsSubmitted );
	}

	if( _maxIdleDeferredCount > 0 || force ) {
		debug_printf( level, "Note: %d total job deferrals because "
					"of -MaxIdle limit (%d)\n", _maxIdleDeferredCount,
					_maxIdleJobProcs );
	}

	if( _catThrottleDeferredCount > 0 || force ) {
		debug_printf( level, "Note: %d total job deferrals because "
					"of node category throttles\n", _catThrottleDeferredCount );
	}

	if( _preScriptQ->GetScriptDeferredCount() > 0 || force ) {
		debug_printf( level, "Note: %d total PRE script deferrals because "
					"of -MaxPre limit (%d) or DEFER\n",
					_preScriptQ->GetScriptDeferredCount(),
					_maxPreScripts );
	}

	if( _postScriptQ->GetScriptDeferredCount() > 0 || force ) {
		debug_printf( level, "Note: %d total POST script deferrals because "
					"of -MaxPost limit (%d) or DEFER\n",
					_postScriptQ->GetScriptDeferredCount(),
					_maxPostScripts );
	}

	if( _holdScriptQ->GetScriptDeferredCount() > 0 || force ) {
		debug_printf( level, "Note: %d total HOLD script deferrals because "
					"of -MaxHold limit (%d) or DEFER\n",
					_holdScriptQ->GetScriptDeferredCount(),
					_maxHoldScripts );
	}
}

//---------------------------------------------------------------------------
void
Dag::PrintPendingNodes() const
{
	dprintf( D_ALWAYS, "Pending DAG nodes:\n" );

    for (auto & _job : _jobs) {
		switch (_job->GetStatus() ) {
		case Job::STATUS_PRERUN:
		case Job::STATUS_SUBMITTED:
		case Job::STATUS_POSTRUN:
			dprintf( D_ALWAYS, "  Node %s, HTCondor ID %d, status %s\n",
						_job->GetJobName(), _job->GetCluster(),
						_job->GetStatusName() );
			break;

		default:
			// No op.
			break;
		}
    }
}

//---------------------------------------------------------------------------
void
Dag::SetPendingNodeReportInterval( int interval )
{
	_pendingReportInterval = interval;
	time( &_lastEventTime );
	time( &_lastPendingNodePrintTime );
}

//-------------------------------------------------------------------------
void
Dag::CheckThrottleCats()
{
	for ( auto throttle: *_catThrottles.GetThrottles() ) {
		ThrottleByCategory::ThrottleInfo *info = throttle.second;
		debug_printf( DEBUG_DEBUG_1, "Category %s has %d jobs, "
					"throttle setting of %d\n", info->_category->c_str(),
					info->_totalJobs, info->_maxJobs );
		ASSERT( info->_totalJobs >= 0 );
		if ( info->_totalJobs < 1 ) {
			debug_printf( DEBUG_NORMAL, "Warning: category %s has no "
						"assigned nodes, so the throttle setting (%d) "
						"will have no effect\n", info->_category->c_str(),
						info->_maxJobs );
			check_warning_strictness( DAG_STRICT_2 );
		}

		if ( !info->isSet() ) {
			debug_printf( DEBUG_NORMAL, "Warning: category %s has no "
						"throttle value set\n", info->_category->c_str() );
			check_warning_strictness( DAG_STRICT_2 );
		}
	}
}

//-------------------------------------------------------------------------
// 
// Function: IncludeExtraDotCommands
// Purpose:  Helper function for DumpDotFile. Reads the _dot_include_file_name 
//           file and places everything in it into the dot file that is being 
//           written. 
// Scope:    Private
//
//-------------------------------------------------------------------------
void
Dag::IncludeExtraDotCommands(
	FILE *dot_file)
{
	FILE *include_file;

	include_file = safe_fopen_wrapper_follow(_dot_include_file_name, "r");
	if (include_file == NULL) {
		if (_dot_include_file_name != NULL) {
        	debug_printf(DEBUG_NORMAL, "Can't open dot include file %s\n",
					_dot_include_file_name);
		}
	} else {
		char line[100];
		fprintf(dot_file, "// Beginning of commands included from %s.\n", 
				_dot_include_file_name);
		while (fgets(line, 100, include_file) != NULL) {
			fputs(line, dot_file);
		}
		fprintf(dot_file, "// End of commands included from %s.\n\n", 
				_dot_include_file_name);
		fclose(include_file);
	}
	return;
}

//-------------------------------------------------------------------------
// 
// Function: DumpDotFileNodes
// Purpose:  Helper function for DumpDotFile. Prints one line for each 
//           node in the graph. This line describes how the node should
//           be drawn, and it's based on the state of the node. In particular,
//           we draw different shapes for each node type, but also add
//           a short description of the state, to make it easily readable by
//           people that are familiar with HTCondor job states. 
// Scope:    Private
//
//-------------------------------------------------------------------------
void 
Dag::DumpDotFileNodes(FILE *temp_dot_file)
{
	for (auto & _job : _jobs) {
		const char *node_name;
		
		node_name = _job->GetJobName();
		switch (_job->GetStatus()) {
		case Job::STATUS_READY:
			fprintf(temp_dot_file, 
				"    \"%s\" [shape=ellipse label=\"%s (I)\"];\n",
				node_name, node_name);
			break;
		case Job::STATUS_PRERUN:
			fprintf(temp_dot_file, 
				"    \"%s\" [shape=ellipse label=\"%s (Pre)\" style=dotted];\n",
				node_name, node_name);
			break;
		case Job::STATUS_SUBMITTED:
			fprintf(temp_dot_file, 
				"    \"%s\" [shape=ellipse label=\"%s (R)\" peripheries=2];\n",
				node_name, node_name);
			break;
		case Job::STATUS_POSTRUN:
			fprintf(temp_dot_file, 
				"    \"%s\" [shape=ellipse label=\"%s (Post)\" style=dotted];\n",
				node_name, node_name);
			break;
		case Job::STATUS_DONE:
			fprintf(temp_dot_file, 
				"    \"%s\" [shape=ellipse label=\"%s (Done)\" style=bold];\n",
				node_name, node_name);
			break;
		case Job::STATUS_ERROR:
			fprintf(temp_dot_file, 
				"    \"%s\" [shape=box label=\"%s (E)\"];\n",
				node_name, node_name);
			break;
		default:
			fprintf(temp_dot_file, 
				"    \"%s\" [shape=ellipse label=\"%s (I)\"];\n",
				node_name, node_name);
			break;
		}
	}

	fprintf(temp_dot_file, "\n");

	return;
}

//-------------------------------------------------------------------------
// 
// Function: DumpDotFileArcs
// Purpose:  Helper function for DumpDotFile. This prints one line for each
//           arc that is in the DAG.
// Scope:    Private
//
//-------------------------------------------------------------------------
void 
Dag::DumpDotFileArcs(FILE *temp_dot_file)
{
	for (auto & _job : _jobs) {
		if (_job->GetJobName()) {
			_job->VisitChildren(*this,
				[](Dag&, Job* parent, Job* child, void* pv) -> int {
					FILE* fp = (FILE*)pv;
					const char * child_name = child->GetJobName();
					if (child_name) {
						fprintf(fp, "    \"%s\" -> \"%s\";\n", parent->GetJobName(), child_name);
					}
					return 1;
				},
				temp_dot_file);
		}
	}
	
	return;
}

//-------------------------------------------------------------------------
// 
// Function: ChooseDotFileName
// Purpose:  If we're overwriting the dot file, the name is exactly as
//           the user specified it. If we're not overwriting, we need to 
//           choose a unique name. We choose one of the form name.number, 
//           where the number is the first unused we find. If the user 
//           creates a bunch of dot files (foo.0-foo.100) and deletes
//           some in the middle (foo.50), then this could confuse the user
//           because we'll fill in the middle. We don't worry about it though.
// Scope:    Private
//
//-------------------------------------------------------------------------
void 
Dag::ChooseDotFileName(MyString &dot_file_name)
{
	if (_overwrite_dot_file) {
		dot_file_name = _dot_file_name;
	} else {
		bool found_unused_file = false;

		while (!found_unused_file) {
			FILE *fp;

			dot_file_name.formatstr("%s.%d", _dot_file_name, _dot_file_name_suffix);
			fp = safe_fopen_wrapper_follow(dot_file_name.c_str(), "r");
			if (fp != NULL) {
				fclose(fp);
				_dot_file_name_suffix++;
			} else {
				found_unused_file = true;
			}
		}
		_dot_file_name_suffix++;
	}
	return;
}

//---------------------------------------------------------------------------
bool Dag::Add( Job& job )
{
	auto insertJobResult = _nodeNameHash.insert( std::make_pair( job.GetJobName(), &job ) );
	ASSERT( insertJobResult.second == true );
	auto insertIdResult = _nodeIDHash.insert( std::make_pair( job.GetJobID(), &job ) );
	ASSERT( insertIdResult.second == true );

		// Final node status is set to STATUS_NOT_READY here, so it
		// won't get run even though it has no parents; its status
		// will get changed when it should be run.
	if ( ( job.GetType() == NodeType::FINAL ) ) {
		if ( _final_job ) {
        	debug_printf( DEBUG_QUIET, "Error: DAG already has a final "
						"node %s; attempting to add final node %s\n",
						_final_job->GetJobName(), job.GetJobName() );
			return false;
		}
		job.SetStatus( Job::STATUS_NOT_READY );
		_final_job = &job;
	}

	if ( ( job.GetType() == NodeType::PROVISIONER ) ) {
		if ( _provisioner_node ) {
			debug_printf( DEBUG_QUIET, "Error: DAG already has a provisioner "
						"node %s; attempting to add provisioner node %s\n",
						_provisioner_node->GetJobName(), job.GetJobName() );
			return false;
		}
		_provisioner_node = &job;
	}

	_jobs.push_back(&job);
	return true;
}

//---------------------------------------------------------------------------
Job*
Dag::LogEventNodeLookup( const ULogEvent* event,
			bool &submitEventIsSane )
{
	ASSERT( event );
	submitEventIsSane = false;

	Job *node = NULL;
	CondorID condorID( event->cluster, event->proc, event->subproc );

		// if this is a job whose submit event we've already seen, we
		// can simply use the job ID to look up the corresponding DAG
		// node, and we're done...

	if ( event->eventNumber != ULOG_SUBMIT &&
				event->eventNumber != ULOG_PRESKIP ) {
		
	  node = FindNodeByEventID( condorID );
	  if( node ) {
	    return node;
	  }
	}

		// if the job ID wasn't familiar and we didn't find a node
		// above, there are at least four possibilites:
		//	
		// 1) it's the submit event for a node we just submitted, and
		// we don't yet know the job ID; in this case, we look up the
		// node name in the event body. Alternately if we are in recovery
		// mode we don't yet know the job ID.
		//
		// 2) it's the POST script terminated event for a job whose
		// submission attempts all failed, leaving it with no valid
		// job ID at all (-1.-1.-1).  Here we also look up the node
		// name in the event body.
		//
		// 3) it's a job submitted by someone outside than this
		// DAGMan, and can/should be ignored (we return NULL).
		//
		// 4) it's a pre skip event, which is handled similarly to
		// a submit event.
		//
		// 5) it's a cluster submit event, which is handled similarly to
		// a submit event.
	if( event->eventNumber == ULOG_SUBMIT ) {
		const SubmitEvent* submit_event = (const SubmitEvent*)event;
		if ( submit_event->submitEventLogNotes ) {
			char nodeName[1024] = "";
			if ( sscanf( submit_event->submitEventLogNotes,
						 "DAG Node: %1023s", nodeName ) == 1 ) {
				node = FindNodeByName( nodeName );
				if( node ) {
					submitEventIsSane = SanityCheckSubmitEvent( condorID,
								node );
					node->SetCondorID( condorID );

						// Insert this node into the CondorID->node hash
						// table if we don't already have it (e.g., recovery
						// mode).  (In "normal" mode we should have already
						// inserted it when we did the condor_submit.)
					bool isNoop = JobIsNoop( condorID );
					ASSERT( isNoop == node->GetNoop() );
					int id = GetIndexID( condorID );
					std::map<int, Job *> *ht =
								GetEventIDHash( isNoop );
					auto findResult = ht->find( id );
					if ( findResult == ht->end() ) {
							// Node not found.
						auto insertResult = ht->insert( std::make_pair( id, node ) );
						ASSERT( insertResult.second == true );
					} else {
							// Node was found.
						ASSERT( (*findResult).second == node );
					}
				}
			} else {
				debug_printf( DEBUG_QUIET, "ERROR: 'DAG Node:' not found "
							"in submit event notes: <%s>\n",
							submit_event->submitEventLogNotes );
			}
		}
		return node;
	}

	if( event->eventNumber == ULOG_POST_SCRIPT_TERMINATED &&
		event->cluster == -1 ) {
		const PostScriptTerminatedEvent* pst_event =
			(const PostScriptTerminatedEvent*)event;
		node = FindNodeByName( pst_event->dagNodeName );
		return node;
	}
	
	if( event->eventNumber == ULOG_PRESKIP ) {
		const PreSkipEvent* skip_event = (const PreSkipEvent*)event;
		char nodeName[1024] = "";
		if( !skip_event->skipEventLogNotes ) { 
			debug_printf( DEBUG_NORMAL, "No DAG Node indicated in a PRE_SKIP event\n" );	
			node = NULL;
		} else if( sscanf( skip_event->skipEventLogNotes, "DAG Node: %1023s",
				nodeName ) == 1) {
			node = FindNodeByName( nodeName );
			if( node ) {
				node->SetCondorID( condorID );
					// Insert this node into the CondorID->node hash
					// table.
				bool isNoop = JobIsNoop( condorID );
				int id = GetIndexID( condorID );
				std::map<int, Job *> *ht =
							GetEventIDHash( isNoop );
				auto findResult = ht->find( id );
				if ( findResult == ht->end() ) {
						// Node not found.
					auto insertResult = ht->insert( std::make_pair( id, node ) );
					ASSERT( insertResult.second == true );
				} else {
						// Node was found.
					ASSERT( (*findResult).second == node );
				}
			}
		} else {
			debug_printf( DEBUG_QUIET, "ERROR: 'DAG Node:' not found "
						"in skip event notes: <%s>\n",
						skip_event->skipEventLogNotes );
		}
		return node;
	}

	if( event->eventNumber == ULOG_CLUSTER_SUBMIT ) {
		const ClusterSubmitEvent* cluster_submit_event = (const ClusterSubmitEvent*)event;
		if ( cluster_submit_event->submitEventLogNotes ) {
			char nodeName[1024] = "";
			if ( sscanf( cluster_submit_event->submitEventLogNotes,
						 "DAG Node: %1023s", nodeName ) == 1 ) {
				node = FindNodeByName( nodeName );
				if( node ) {
					submitEventIsSane = SanityCheckSubmitEvent( condorID,
								node );
					node->SetCondorID( condorID );

						// Insert this node into the CondorID->node hash
						// table if we don't already have it (e.g., recovery
						// mode).  (In "normal" mode we should have already
						// inserted it when we did the condor_submit.)
					bool isNoop = JobIsNoop( condorID );
					ASSERT( isNoop == node->GetNoop() );
					int id = GetIndexID( condorID );
					std::map<int, Job *> *ht =
								GetEventIDHash( isNoop );
					auto findResult = ht->find( id );
						// std::map::find() returns an iterator pointing to the desired element, or end() if not found
					if ( findResult == ht->end() ) {
							// Node not found.
						auto insertResult = ht->insert( std::make_pair( id, node ) );
							// std::map::insert() returns a pair, second element is the success bool
						ASSERT( insertResult.second == true );
					} else {
							// Node was found.
						ASSERT( (*findResult).second == node );
					}
				}
			} else {
				debug_printf( DEBUG_QUIET, "ERROR: 'DAG Node:' not found "
							"in cluster submit event notes: <%s>\n",
							cluster_submit_event->submitEventLogNotes );
			}
		}
		return node;
	}
	return node;
}


//---------------------------------------------------------------------------
// Checks whether this is a "good" event ("bad" events include HTCondor
// sometimes writing a terminated/aborted pair instead of just
// aborted, and the "submit once, run twice" bug).  Extra abort events
// we just ignore; other bad events will abort the DAG unless
// configured to continue.
//
// Note: we only check an event if we have a job object for it, so
// that we don't pay any attention to unrelated "garbage" events that
// may be in the log(s).
//
// Note: the event checking has pretty much been considered
// "diagnostic" until now; however, it turns out that if you get the
// terminated/abort event combo on a node that has retries left,
// DAGMan will assert if the event checking is turned off.  (See Gnats
// PR 467.)  wenger 2005-04-08.
//
// returns true if the event is sane and false if it is "impossible";
// (additionally sets *result=false if DAG should be aborted)

bool
Dag::EventSanityCheck( const ULogEvent* event,
			const Job* node, bool* result )
{
	ASSERT( event );
	ASSERT( node );

	MyString eventError;
	CheckEvents::check_event_result_t checkResult = CheckEvents::EVENT_OKAY;

	checkResult = _checkCondorEvents.CheckAnEvent( event, eventError );

	if( checkResult == CheckEvents::EVENT_OKAY ) {
		debug_printf( DEBUG_DEBUG_1, "Event is okay\n" );
		return true;
	}

	debug_printf( DEBUG_NORMAL, "%s\n", eventError.c_str() );
	//debug_printf( DEBUG_NORMAL, "WARNING: bad event here may indicate a "
				  //"serious bug in HTCondor -- beware!\n" );

	if( checkResult == CheckEvents::EVENT_WARNING ) {
		debug_printf( DEBUG_NORMAL, "BAD EVENT is warning only\n");
		return true;
	}

	if( checkResult == CheckEvents::EVENT_BAD_EVENT ) {
		debug_printf( DEBUG_NORMAL, "Continuing with DAG in spite of bad "
					  "event (%s) because of allow_events setting\n",
					  eventError.c_str() );
	
			// Don't do any further processing of this event,
			// because it can goof us up (e.g., decrement count
			// of running jobs when we shouldn't).

		return false;
	}

	if( checkResult == CheckEvents::EVENT_ERROR ) {
		debug_printf( DEBUG_QUIET, "ERROR: aborting DAG because of bad event "
					  "(%s)\n", eventError.c_str() );
			// set *result to indicate we should abort the DAG
		*result = false;
		return false;
	}

	debug_printf( DEBUG_QUIET, "Illegal CheckEvents::check_event_allow_t "
				  "value: %d\n", checkResult );
	return false;
}


//---------------------------------------------------------------------------
// compares a submit event's job ID with the one that appeared earlier
// in the submit command's stdout (which we stashed in the Job object)

bool
Dag::SanityCheckSubmitEvent( const CondorID condorID, const Job* node ) const
{
		// Changed this if from "if( recovery )" during work on PR 806 --
		// this is better because if you get two submit events for the
		// same node you'll still get a warning in recovery mode.
		// wenger 2007-01-31.
	if( node->GetID() == _defaultCondorId ) {
			// we no longer have the submit command stdout to check against
		return true;
	}

	if( condorID._cluster == node->GetCluster() ) {
		return true;
	}

	MyString message;
	message.formatstr( "ERROR: node %s: job ID in userlog submit event (%d.%d.%d) "
				"doesn't match ID reported earlier by submit command "
				"(%d.%d.%d)!", 
				node->GetJobName(), condorID._cluster, condorID._proc,
				condorID._subproc, node->GetCluster(), node->GetProc(),
				node->GetSubProc() );

	if ( _abortOnScarySubmit ) {
		debug_printf( DEBUG_QUIET, "%s  Aborting DAG; set "
					"DAGMAN_ABORT_ON_SCARY_SUBMIT to false if you are "
					"*sure* this shouldn't cause an abort.\n",
					message.c_str() );
		main_shutdown_rescue( EXIT_ERROR, DAG_STATUS_ERROR );
		return true;
	} else {
		debug_printf( DEBUG_QUIET,
					"%s  Trusting the userlog for now (because of "
					"DAGMAN_ABORT_ON_SCARY_SUBMIT setting), but this is "
					"scary!\n", message.c_str() );
	}
	return false;
}

//---------------------------------------------------------------------------
std::map<int, Job *> *
Dag::GetEventIDHash(bool isNoop)
{
	if ( isNoop ) {
		return &_noopIDHash;
	}

	return &_condorIDHash;
}

//---------------------------------------------------------------------------
const std::map<int, Job *> *
Dag::GetEventIDHash(bool isNoop) const
{
	if ( isNoop ) {
		return &_noopIDHash;
	}

	return &_condorIDHash;
}

// NOTE: dag addnode/removenode/adddep/removedep methods don't
// necessarily insure internal consistency...that's currently up to
// the higher level calling them to get right...
//---------------------------------------------------------------------------

Dag::submit_result_t
Dag::SubmitNodeJob( const Dagman &dm, Job *node, CondorID &condorID )
{
	submit_result_t result = SUBMIT_RESULT_NO_SUBMIT;
	bool use_condor_submit = param_boolean("DAGMAN_USE_CONDOR_SUBMIT", true);
	// If a submit description is already set, override the DAGMAN_USE_CONDOR_SUBMIT knob
	if (node->GetSubmitDesc()) { use_condor_submit = false; }

		// Resetting the HTCondor ID here fixes PR 799.  wenger 2007-01-24.
	if ( node->GetCluster() != _defaultCondorId._cluster ) {
			// Remove the "previous" HTCondor ID for this node from
			// the ID->node hash table.
		int id = GetIndexID( node->GetID() );
		int removeResult = GetEventIDHash( node->GetNoop() )->erase( id );
			// std::map::erase() returns the number of elements erased
		ASSERT( removeResult == 1 );
	}
	node->SetCondorID( _defaultCondorId );

		// sleep for a specified time before submitting
	if( dm.submit_delay != 0 ) {
		debug_printf( DEBUG_VERBOSE, "Sleeping for %d s "
					  "(DAGMAN_SUBMIT_DELAY) to throttle submissions...\n",
					  dm.submit_delay );
		sleep( dm.submit_delay );
	}

		// Do condor_submit_dag -no_submit if this is a nested DAG node
		// and lazy submit file generation is enabled (this must be
		// done before we try to monitor the log file).
   	if ( !node->GetNoop() &&
				node->GetDagFile() != NULL && _generateSubdagSubmits ) {
		bool isRetry = node->GetRetries() > 0;
		if ( _dagmanUtils.runSubmitDag( *_submitDagDeepOpts, node->GetDagFile(),
					node->GetDirectory(), node->_effectivePriority,
					isRetry ) != 0 ) {
			++node->_submitTries;
			debug_printf( DEBUG_QUIET,
						"ERROR: condor_submit_dag -no_submit failed "
						"for node %s.\n", node->GetJobName() );
				// Hmm -- should this be a node failure, since it probably
				// won't work on retry?  wenger 2010-03-26
			return SUBMIT_RESULT_NO_SUBMIT;
		}
	}

	debug_printf( DEBUG_NORMAL, "Submitting %s Node %s job(s)...\n",
			  	node->JobTypeString(), node->GetJobName() );

	bool submit_success = false;

 	node->_submitTries++;
	if ( node->GetNoop() ) {
   		submit_success = fake_condor_submit( condorID, 0,
					node->GetJobName(), node->GetDirectory(),
					_defaultNodeLog );
	} else if (use_condor_submit) {
		std::string parents("");
		if ( ! node->NoParents()) {
			parents.reserve(2048);
			node->PrintParents(parents, 2000, this, ",");
		}

			// This is to allow specifying a top-level batch name of
			// " " to *not* override batch names specified at a lower
			// level.
		const char *batchName;
		std::string batchId;
		if ( !node->GetDagFile() && dm._batchName == " " ) {
			batchName = "";
		} else {
			batchName = dm._batchName.c_str();
		}
		if ( !node->GetDagFile() && dm._batchId == " " ) {
			batchId = "";
		} else {
			batchId = dm._batchId.c_str();
		}

		submit_success = condor_submit( dm, node->GetCmdFile(), condorID,
					node->GetJobName(), parents.c_str(),
					node, node->_effectivePriority,
					node->GetRetries(),
					node->GetDirectory(), _defaultNodeLog,
					( ! node->NoChildren()) && dm._claim_hold_time > 0,
					batchName, batchId );
	} else {
		std::string parents("");
		if ( ! node->NoParents()) {
			parents.reserve(2048);
			node->PrintParents(parents, 2000, this, ",");
		}

		// This is to allow specifying a top-level batch name of
		// " " to *not* override batch names specified at a lower
		// level.
		const char *batchName;
		const char *batchId;
		if (!node->GetDagFile() && dm._batchName == " ") {
			batchName = "";
		} else {
			batchName = dm._batchName.c_str();
		}
				if ( !node->GetDagFile() && dm._batchId == " " ) {
			batchId = "";
		} else {
			batchId = dm._batchId.c_str();
		}

		submit_success = direct_condor_submit(dm, node,
			_defaultNodeLog, parents.c_str(), batchName, batchId, condorID);
	}

	result = submit_success ? SUBMIT_RESULT_OK : SUBMIT_RESULT_FAILED;

	return result;
}

//---------------------------------------------------------------------------
void
Dag::ProcessSuccessfulSubmit( Job *node, const CondorID &condorID )
{
	  // Set the times to *not* wait before trying another submit, since
	  // the most recent submit worked.
	_nextSubmitTime = 0;
	_nextSubmitDelay = 1;

    // append node to the submit queue so we can match it with its
    // submit event once the latter appears in the HTCondor job log
	_submitQ->push( node );

    node->SetStatus( Job::STATUS_SUBMITTED );

		// Note: I assume we're incrementing this here instead of when
		// we see the submit events so that we don't accidentally exceed
		// maxjobs (now really maxnodes) if it takes a while to see
		// the submit events.  wenger 2006-02-10.
	UpdateJobCounts( node, 1 );
    
        // stash the job ID reported by the submit command, to compare
        // with what we see in the userlog later as a sanity-check
        // (note: this sanity-check is not possible during recovery,
        // since we won't have seen the submit command stdout...)
	node->SetCondorID( condorID );
	ASSERT( JobIsNoop( node->GetID() ) == node->GetNoop() );
	int id = GetIndexID( node->GetID() );
	auto result = GetEventIDHash( node->GetNoop() )->insert( std::make_pair( id, node ) );
		// std::map::insert() returns a pair, second element is the success bool
	ASSERT( result.second == true );

	debug_printf( DEBUG_VERBOSE, "\tassigned %s ID (%d.%d.%d)\n",
				  node->JobTypeString(), condorID._cluster, condorID._proc,
				  condorID._subproc );
}

//---------------------------------------------------------------------------
void
Dag::ProcessFailedSubmit( Job *node, int max_submit_attempts )
{
	// This function should never be called when the Dag object is being used
	// to parse a splice.
	ASSERT( _isSplice == false );

	_jobstateLog.WriteSubmitFailure( node );

    // Flag the status file as outdated so it gets updated soon.
    _statusFileOutdated = true;

	// Set the times to wait twice as long as last time.
	int thisSubmitDelay = _nextSubmitDelay;
	_nextSubmitTime = time(NULL) + thisSubmitDelay;
	_nextSubmitDelay *= 2;

	if ( _dagStatus == DagStatus::DAG_STATUS_RM && node->GetType() != NodeType::FINAL ) {
		max_submit_attempts = min( max_submit_attempts, 2 );
	}

	if ( node->_submitTries >= max_submit_attempts ) {
			// We're out of submit attempts, treat this as a submit failure.

			// To match the existing behavior, we're resetting the times
			// here.
		_nextSubmitTime = 0;
		_nextSubmitDelay = 1;

		debug_printf( DEBUG_QUIET, "Job submit failed after %d tr%s.\n",
				node->_submitTries, node->_submitTries == 1 ? "y" : "ies" );

		node->error_text.formatstr( "Job submit failed" );

			// NOTE: this failure short-circuits the "retry" feature
			// because it's already exhausted a number of retries
			// (maybe we should make sure max_submit_attempts >
			// node->retries before assuming this is a good idea...)
		debug_printf( DEBUG_NORMAL, "Shortcutting node %s retries because "
				"of submit failure(s)\n", node->GetJobName() );
		node->retries = node->GetRetryMax();
		if( node->_scriptPost ) {
			node->_scriptPost->_retValJob = DAG_ERROR_CONDOR_SUBMIT_FAILED;
			(void)RunPostScript( node, _alwaysRunPost, 0 );
		} else {
			node->TerminateFailure();
			_numNodesFailed++;
			_metrics->NodeFinished( node->GetDagFile() != NULL, false );
			if ( _dagStatus == DAG_STATUS_OK ) {
				_dagStatus = DAG_STATUS_NODE_FAILED;
			}
		}
	} else {
		// We have more submit attempts left, put this node back into the
		// ready queue.
		debug_printf( DEBUG_NORMAL, "Job submit try %d/%d failed, "
				"will try again in >= %d second%s.\n", node->_submitTries,
				max_submit_attempts, thisSubmitDelay,
				thisSubmitDelay == 1 ? "" : "s" );

		if ( m_retrySubmitFirst ) {
			_readyQ->Prepend(node, -node->_effectivePriority);
		} else {
			_readyQ->Append(node, -node->_effectivePriority);
		}
	}
}

//---------------------------------------------------------------------------
void
Dag::DecrementProcCount( Job *node )
{
	node->_queuedNodeJobProcs--;
	ASSERT( node->_queuedNodeJobProcs >= 0 );

	if( !node->is_cluster && node->_queuedNodeJobProcs == 0 ) {
		UpdateJobCounts( node, -1 );
		node->Cleanup();
	}
}

//---------------------------------------------------------------------------
void
Dag::UpdateJobCounts( Job *node, int change )
{
	_numJobsSubmitted += change;
	ASSERT( _numJobsSubmitted >= 0 );

	if ( node->GetThrottleInfo() ) {
		node->GetThrottleInfo()->_currentJobs += change;
		ASSERT( node->GetThrottleInfo()->_currentJobs >= 0 );
	}
}


//---------------------------------------------------------------------------
void
Dag::SetDirectory(MyString &dir)
{
	m_directory = dir;
}

//---------------------------------------------------------------------------
void
Dag::SetDirectory(char *dir)
{
	m_directory = dir;
}

//---------------------------------------------------------------------------
void
Dag::PropagateDirectoryToAllNodes(void)
{
	MyString key;

	if (m_directory == ".") {
		return;
	}

	// Propagate the directory setting to all nodes in the DAG.
	for (auto & _job : _jobs) {
		_job->PrefixDirectory(m_directory);
	}

	// I wipe out m_directory here. If this gets called multiple
	// times for a specific DAG, it'll prefix multiple times, and that is most
	// likely wrong.

	m_directory = ".";
}

//-------------------------------------------------------------------------
bool
Dag::SetPinInOut( bool isPinIn, const char *nodeName, int pinNum )
{
	debug_printf( DEBUG_DEBUG_1, "Dag(%s)::SetPinInOut(%d, %s, %d)\n",
				_spliceScope.c_str(), isPinIn, nodeName, pinNum );

	ASSERT( pinNum > 0 );

	Job *node = FindNodeByName( nodeName );
	if ( !node ) {
		debug_printf( DEBUG_QUIET, "ERROR: node %s not found!\n", nodeName );
		return false;
	}

	bool result = false;
	if ( isPinIn ) {
		result = SetPinInOut( _pinIns, node, pinNum );
	} else {
		result = SetPinInOut( _pinOuts, node, pinNum );
	}

	return result;
}

//---------------------------------------------------------------------------
bool
Dag::SetPinInOut( PinList &pinList, Job *node, int pinNum )
{
	--pinNum; // Pin numbers start with 1
	if ( pinNum >= static_cast<int>( pinList.size() ) ) {
		pinList.resize( pinNum+1, NULL );
	}
	PinNodes *pn = pinList[pinNum];
	if ( !pn ) {
		pinList[pinNum] = new PinNodes();
		pn = pinList[pinNum];
	}
	pn->push_back( node );

	return true;
}

//---------------------------------------------------------------------------
const Dag::PinNodes *
Dag::GetPinInOut( bool isPinIn, int pinNum ) const
{
	debug_printf( DEBUG_DEBUG_1, "Dag(%s)::GetPinInOut(%d, %d)\n",
				_spliceScope.c_str(), isPinIn, pinNum );

	ASSERT( pinNum > 0 );

	const PinNodes *pn;
	if ( isPinIn ) {
		pn = GetPinInOut( _pinIns, "in", pinNum );
	} else {
		pn = GetPinInOut( _pinOuts, "out", pinNum );
	}

	return pn;
}

//---------------------------------------------------------------------------
const Dag::PinNodes *
Dag::GetPinInOut( const PinList &pinList, const char *inOutStr,
			int pinNum )
{
	--pinNum; // Pin numbers start with 1
	if ( pinNum >= static_cast<int>( pinList.size() ) ) {
		debug_printf( DEBUG_QUIET,
					"ERROR: pin %s number %d specified; max is %d\n",
					inOutStr, pinNum+1, static_cast<int>( pinList.size() ) );
		return NULL;
	} else {
		return pinList[pinNum];
	}
}

//---------------------------------------------------------------------------
int
Dag::GetPinCount( bool isPinIn )
{
	if ( isPinIn ) {
		return (int)_pinIns.size();
	} else {
		return (int)_pinOuts.size();
	}
}

//---------------------------------------------------------------------------
bool
Dag::ConnectSplices( Dag *parentSplice, Dag *childSplice )
{
	debug_printf( DEBUG_DEBUG_1, "Dag::ConnectSplices(%s, %s)\n",
				parentSplice->_spliceScope.c_str(),
				childSplice->_spliceScope.c_str() );

	MyString parentName = parentSplice->_spliceScope;
		// Trim trailing '+' from parentName.
	int last = parentName.length() - 1;
	ASSERT( last >= 0 );
	if ( parentName[last] == '+' ) {
		parentName.truncate( last );
	}

	MyString childName = childSplice->_spliceScope;
		// Trim trailing '+' from childName.
	last = childName.length() - 1;
	ASSERT( last >= 0 );
	if ( childName[last] == '+' ) {
		childName.truncate( last );
	}

		// Make sure the parent and child splices have pin_ins/pin_outs
		// as appropriate, and that the number of pin_ins and pin_outs
		// matches.
	int pinOutCount = parentSplice->GetPinCount( false );
	if ( pinOutCount <= 0 ) {
		debug_printf( DEBUG_QUIET,
					"ERROR: parent splice %s has 0 pin_outs\n",
					parentName.c_str() );
		return false;
	}

	int pinInCount = childSplice->GetPinCount( true );
	if ( pinInCount <= 0 ) {
		debug_printf( DEBUG_QUIET,
					"ERROR: child splice %s has 0 pin_ins\n",
					childName.c_str() );
		return false;
	}

	if ( pinOutCount != pinInCount ) {
		debug_printf( DEBUG_QUIET,
					"ERROR: pin_in/out mismatch:  parent splice %s has %d pin_outs; child splice %s has %d pin_ins\n",
					parentName.c_str(), pinOutCount,
					childName.c_str(), pinInCount );
		return false;
	}

	MyString failReason;

		// Go thru the pin_in/pin_out lists, and add parent/child
		// dependencies between splices as appropriate.  (Note that
		// we will catch any missing pin_in/pin_out numbers here.)
	for (int pinNum = 1; pinNum <= pinOutCount; ++pinNum ) {
		const PinNodes *parentPNs = parentSplice->GetPinInOut( false, pinNum );
		if ( !parentPNs ) {
			debug_printf( DEBUG_QUIET,
						"ERROR: parent splice %s has no node for pin_out %d\n",
						parentName.c_str(), pinNum );
			return false;
		}

		const PinNodes *childPNs = childSplice->GetPinInOut( true, pinNum );
		if ( !childPNs ) {
			debug_printf( DEBUG_QUIET,
						"ERROR: child splice %s has no node for pin_in %d\n",
						childName.c_str(), pinNum );
			return false;
		}

		for (auto parentNode : *parentPNs) {
				for (auto childNode : *childPNs) {
					std::forward_list<Job*> lst = { childNode };
				if ( ! parentNode->AddChildren(lst, failReason)) {
					debug_printf( DEBUG_QUIET,
								"ERROR: unable to add parent/child dependency for pin %d\n", pinNum );
		
					return false;
				}
			}
		}
	}

		// Check for "orphan" nodes in the child splice -- nodes that
		// don't have either a parent within the splice or a pin_in
		// connection.
	for (auto & _job : childSplice->_jobs) {
		if (_job->NoParents()) {
			debug_printf( DEBUG_QUIET,
						"ERROR: child splice node %s has no parents after making pin connections; add pin_in or parent\n",
						_job->GetJobName() );
			return false;
		}
	}

	return true;
}

//---------------------------------------------------------------------------
void
Dag::DeletePinList( PinList &pinList )
{
	for (auto pn : pinList) {
			delete pn;
	}
}

//---------------------------------------------------------------------------
void
Dag::PrefixAllNodeNames(const MyString &prefix)
{
	MyString key;

	debug_printf(DEBUG_DEBUG_1, "Entering: Dag::PrefixAllNodeNames()"
		" with prefix %s\n",prefix.c_str());

	for (auto & _job : _jobs) {
		_job->PrefixName(prefix);
	}

	// Here we must reindex the hash view with the prefixed name.
	// also fix my node name hash view of the jobs

	// First, wipe out the index.
	auto it = _nodeNameHash.begin();
	while (it != _nodeNameHash.end()) {
		it = _nodeNameHash.erase(it);
	}

	// Then, reindex all the jobs keyed by their new name
	for (auto & _job : _jobs) {
		key = _job->GetJobName();
		auto insertResult = _nodeNameHash.insert(std::make_pair(key, _job));
		if (insertResult.second != true) {
			// I'm reinserting everything newly, so this should never happen
			// unless two jobs have an identical name, which means another
			// part o the code failed to keep the constraint that all jobs have
			// unique names
			debug_error(1, DEBUG_QUIET, 
				"Dag::PrefixAllNodeNames(): This is an impossible error\n");
		}
	}
	debug_printf(DEBUG_DEBUG_1, "Leaving: Dag::PrefixAllNodeNames()\n");
}

//---------------------------------------------------------------------------
bool 
Dag::InsertSplice(MyString spliceName, Dag *splice_dag)
{
	auto insertResult = _splices.insert(std::make_pair(spliceName, splice_dag));
	return insertResult.second;
}

//---------------------------------------------------------------------------
Dag*
Dag::LookupSplice(MyString name)
{
	auto findResult = _splices.find(name);
	if (findResult == _splices.end()) {
		return nullptr;
	}
	return (*findResult).second;
}

//---------------------------------------------------------------------------
// This represents not the actual initial nodes of the dag just after
// the file containing the dag had been parsed.
// You must NOT free the returned array or the contained pointers.
std::vector<Job*>*
Dag::InitialRecordedNodes(void)
{
	return &_splice_initial_nodes;
}

//---------------------------------------------------------------------------
// This represents not the actual final nodes of the dag just after
// the file containing the dag had been parsed.
// You must NOT free the returned array or the contained pointers.
std::vector<Job*>*
Dag::FinalRecordedNodes(void)
{
	return &_splice_terminal_nodes;
}


//---------------------------------------------------------------------------
// After we parse the dag, let's remember which ones were the initial and 
// terminal nodes in the dag (in case this dag was used as a splice).
void
Dag::RecordInitialAndTerminalNodes(void)
{
	for (auto & _job : _jobs) {

		// record the initial nodes
		if (_job->NoParents()) {
			_splice_initial_nodes.push_back(_job);
		}

		// record the final nodes
		if (_job->NoChildren()) {
			_splice_terminal_nodes.push_back(_job);
		}
	}
}

//---------------------------------------------------------------------------
// Make a copy of the _jobs array and return it. This will also remove the
// nodes out of _jobs so the destructor doesn't delete them.
OwnedMaterials*
Dag::RelinquishNodeOwnership(void)
{
	MyString key;

	std::vector<Job*> *nodes = new std::vector<Job*>();

	// 1. Copy the jobs
	auto it = _jobs.begin();
	while (it != _jobs.end()) {
		nodes->push_back(*it);
		it = _jobs.erase(it);
	}

	// shove it into a packet and give it back
	return new OwnedMaterials(nodes, &_catThrottles, _reject,
				_firstRejectLoc);
}


//---------------------------------------------------------------------------
OwnedMaterials*
Dag::LiftSplices(SpliceLayer layer)
{
	//PrintJobList();
	MyString key;
	OwnedMaterials *om = NULL;

	// if this splice contains no other splices, then relinquish the nodes I own
	if (layer == DESCENDENTS && _splices.size() == 0) {
		return RelinquishNodeOwnership();
	}

	// recurse down the splice tree moving everything up into myself.
	for (auto& splice: _splices) {
		debug_printf(DEBUG_DEBUG_1, "Lifting splice %s\n", splice.first.Value());
		om = splice.second->LiftSplices(DESCENDENTS);
		// this function moves what it needs out of the returned object
		AssumeOwnershipofNodes(splice.first, om);
		delete om;
	}

	// Now delete all of them.
	auto it = _splices.begin();
	while(it != _splices.end()) {
		it = _splices.erase(it);
	}
	ASSERT( _splices.size() == 0 );

	// and prefix them if there was a DIR for the dag.
	PropagateDirectoryToAllNodes();

	// base case is above.
	return NULL;
}

void
Dag::AdjustEdges()
{
	for (auto & _job : _jobs) {
		_job->BeginAdjustEdges(this);
	}
	for (auto & _job : _jobs) {
		_job->AdjustEdges(this);
	}
	for (auto & _job : _jobs) {
		_job->FinalizeAdjustEdges(this);
	}
}

//---------------------------------------------------------------------------
// Grab all of the nodes out of the splice, and place them into here.
// If the splice, after parsing of the dag file representing 'here', still
// have true initial or final nodes, then those must move over the the
// recorded inital and final nodes for 'here'.
void
Dag::AssumeOwnershipofNodes(const MyString &spliceName, OwnedMaterials *om)
{
	Job *job = NULL;
	unsigned int i;
	MyString key;
	JobID_t key_id;

	std::vector<Job*> *nodes = om->nodes;

	// 0. Take ownership of the categories

	// Merge categories from the splice into this DAG object.  If the
	// same category exists in both (whether global or non-global) the
	// higher-level value overrides the lower-level value.

	// Note: by the time we get to here, all category names have already
	// been prefixed with the proper scope.
	ThrottleByCategory::ThrottleInfo *spliceThrottle;
	for ( auto throttle: *om->throttles->GetThrottles() ) {
		spliceThrottle = throttle.second;
		ThrottleByCategory::ThrottleInfo *mainThrottle =
					_catThrottles.GetThrottleInfo(
					spliceThrottle->_category );
		if ( mainThrottle && mainThrottle->isSet() &&
					mainThrottle->_maxJobs != spliceThrottle->_maxJobs ) {
			debug_printf( DEBUG_NORMAL, "Warning: higher-level (%s) "
						"maxjobs value of %d for category %s overrides "
						"splice %s value of %d\n", _spliceScope.c_str(),
						mainThrottle->_maxJobs,
						mainThrottle->_category->c_str(),
						spliceName.c_str(), spliceThrottle->_maxJobs );
			check_warning_strictness( DAG_STRICT_2 );
		} else {
			_catThrottles.SetThrottle( spliceThrottle->_category,
						spliceThrottle->_maxJobs );
		}
	}

	// 1. Take ownership of the nodes

	// 1a. If there are any actual initial/final nodes, then ensure to record
	// it into the recorded initial and final nodes for this node.
	for (i = 0; i < nodes->size(); i++) {
		if ((*nodes)[i]->NoParents()) {
			_splice_initial_nodes.push_back((*nodes)[i]);
			continue;
		}
		if ((*nodes)[i]->NoChildren()) {
			_splice_terminal_nodes.push_back((*nodes)[i]);
		}
	}

	// 1. Take ownership of the nodes
	// 1b. Re-set the node categories (if any) so they point to the
	// ThrottleByCategory object in *this* DAG rather than the splice
	// DAG (which will be deleted soon).
	for ( i = 0; i < nodes->size(); i++ ) {
		Job *tmpNode = (*nodes)[i];
		spliceThrottle = tmpNode->GetThrottleInfo();
		if ( spliceThrottle != NULL ) {
				// Now re-set the category in the node, so that the
				// category info points to the upper DAG rather than the
				// splice DAG.
			tmpNode->SetCategory( spliceThrottle->_category->c_str(),
						_catThrottles );
		}
	}

	// 1c. Copy the nodes into _jobs.
	for (i = 0; i < nodes->size(); i++) {
		_jobs.push_back((*nodes)[i]);
	}

	// 2. Update our name hash to include the new nodes.
	for (i = 0; i < nodes->size(); i++) {
		key = (*nodes)[i]->GetJobName();

		debug_printf(DEBUG_DEBUG_1, "Creating view hash fixup for: job %s\n", 
			key.c_str());

		auto insertResult = _nodeNameHash.insert(std::make_pair(key, (*nodes)[i]));
		if (insertResult.second == false) {
			debug_printf(DEBUG_QUIET, 
				"Found name collision while taking ownership of node: %s\n",
				key.c_str());
			debug_printf(DEBUG_QUIET, "Trying to insert key %s, node:\n",
				key.c_str());
			(*nodes)[i]->Dump( this );
			debug_printf(DEBUG_QUIET, "but it collided with key %s, node:\n", 
				key.Value());
			auto findResult = _nodeNameHash.find(key);
			if (findResult != _nodeNameHash.end()) {
				job = (*findResult).second;
				job->Dump( this );
			} else {
				debug_error(1, DEBUG_QUIET, "What? This is impossible!\n");
			}

			debug_error(1, DEBUG_QUIET, "Aborting.\n");
		}
	}

	// 3. Update our node id hash to include the new nodes.
	for (i = 0; i < nodes->size(); i++) {
		key_id = (*nodes)[i]->GetJobID();
		auto insertResult = _nodeIDHash.insert(std::make_pair(key_id, (*nodes)[i])) ;
		if (insertResult.second != true) {
			debug_error(1, DEBUG_QUIET, 
				"Found job id collision while taking ownership of node: %s\n",
				(*nodes)[i]->GetJobName());
		}
	}

	// 4. Copy any reject info from the splice.
	if ( om->_reject ) {
		SetReject( om->_firstRejectLoc );
	}
}

//---------------------------------------------------------------------------
// Iterate over the jobs and set the effective priorities for the nodes.
void Dag::SetNodePriorities()
{
	if ( GetDagPriority() != 0 ) {
		for (auto & _job : _jobs) {
			_job->_effectivePriority += GetDagPriority();
		}
	}
}<|MERGE_RESOLUTION|>--- conflicted
+++ resolved
@@ -3181,19 +3181,8 @@
 		// existing file fails on Windows.
 		//
 	MyString statusFileName( _statusFileName );
-<<<<<<< HEAD
-#if 0 // For testing, to enable manual checking of intermediate states...
-	static int statusFileCount = 0;
-	statusFileName += ++statusFileCount;
-	debug_printf( DEBUG_QUIET, "Writing node status file %s\n",
-				statusFileName.Value() );
-#endif
-	_dagmanUtils.tolerant_unlink( statusFileName.c_str() );
-	if ( rename( tmpStatusFile.c_str(), statusFileName.c_str() ) != 0 ) {
-=======
 	_dagmanUtils.tolerant_unlink( statusFileName.Value() );
 	if ( rename( tmpStatusFile.Value(), statusFileName.Value() ) != 0 ) {
->>>>>>> d5f5465d
 		debug_printf( DEBUG_NORMAL,
 					  "Warning: can't rename temporary node status "
 					  "file (%s) to permanent file (%s): %s\n",
