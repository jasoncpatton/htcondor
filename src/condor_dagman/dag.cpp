/***************************************************************
 *
 * Copyright (C) 1990-2007, Condor Team, Computer Sciences Department,
 * University of Wisconsin-Madison, WI.
 * 
 * Licensed under the Apache License, Version 2.0 (the "License"); you
 * may not use this file except in compliance with the License.  You may
 * obtain a copy of the License at
 * 
 *    http://www.apache.org/licenses/LICENSE-2.0
 * 
 * Unless required by applicable law or agreed to in writing, software
 * distributed under the License is distributed on an "AS IS" BASIS,
 * WITHOUT WARRANTIES OR CONDITIONS OF ANY KIND, either express or implied.
 * See the License for the specific language governing permissions and
 * limitations under the License.
 *
 ***************************************************************/


//
// Terminology note:
// We are calling a *node* the combination of pre-script, job, and
// post-script.
// We are calling a *job* essentially what results from one invocation
// of condor_submit or stork_submit.
// We are calling a *job proc* an individual batch system process within
// a cluster.
// So nodes-to-jobs is 1-to-1; jobs to job procs is 1-to-n.
// wenger 2006-02-14.

//
// Local DAGMan includes
//
#include "condor_common.h"
#include "condor_attributes.h"
#include "dag.h"
#include "debug.h"
#include "submit.h"
#include "util.h"
#include "dagman_main.h"
#include "dagman_multi_dag.h"
#include "write_user_log.h"
#include "simplelist.h"
#include "condor_string.h"  /* for strnewp() */
#include "string_list.h"
#include "condor_daemon_core.h"
#include "extArray.h"
#include "HashTable.h"
#include <set>
#include "dagman_recursive_submit.h"

using namespace std;

const CondorID Dag::_defaultCondorId;

const int Dag::DAG_ERROR_CONDOR_SUBMIT_FAILED = -1001;
const int Dag::DAG_ERROR_CONDOR_JOB_ABORTED = -1002;
const int Dag::DAG_ERROR_LOG_MONITOR_ERROR = -1003;

//---------------------------------------------------------------------------
void touch (const char * filename) {
    int fd = safe_open_wrapper_follow(filename, O_RDWR | O_CREAT, 0600);
    if (fd == -1) {
        debug_error( 1, DEBUG_QUIET, "Error: can't open %s\n", filename );
    }
    close (fd);
}

static const int NODE_HASH_SIZE = 10007; // prime, allow for big DAG...

//---------------------------------------------------------------------------
Dag::Dag( /* const */ StringList &dagFiles,
		  const int maxJobsSubmitted,
		  const int maxPreScripts, const int maxPostScripts,
		  bool allowLogError,
		  bool useDagDir, int maxIdleJobProcs, bool retrySubmitFirst,
		  bool retryNodeFirst, const char *condorRmExe,
		  const char *storkRmExe, const CondorID *DAGManJobID,
		  bool prohibitMultiJobs, bool submitDepthFirst,
		  const char *defaultNodeLog, bool generateSubdagSubmits,
		  const SubmitDagDeepOptions *submitDagDeepOpts, bool isSplice,
		  const MyString &spliceScope ) :
    _maxPreScripts        (maxPreScripts),
    _maxPostScripts       (maxPostScripts),
	MAX_SIGNAL			  (64),
	_splices              (200, hashFuncMyString, rejectDuplicateKeys),
	_dagFiles             (dagFiles),
	_useDagDir            (useDagDir),
	_nodeNameHash		  (NODE_HASH_SIZE, MyStringHash, rejectDuplicateKeys),
	_nodeIDHash			  (NODE_HASH_SIZE, hashFuncInt, rejectDuplicateKeys),
	_condorIDHash		  (NODE_HASH_SIZE, hashFuncInt, rejectDuplicateKeys),
	_storkIDHash		  (NODE_HASH_SIZE, hashFuncInt, rejectDuplicateKeys),
	_noopIDHash			  (NODE_HASH_SIZE, hashFuncInt, rejectDuplicateKeys),
    _numNodesDone         (0),
    _numNodesFailed       (0),
    _numJobsSubmitted     (0),
    _maxJobsSubmitted     (maxJobsSubmitted),
	_numIdleJobProcs		  (0),
	_maxIdleJobProcs		  (maxIdleJobProcs),
	_numHeldJobProcs	  (0),
	_allowLogError		  (allowLogError),
	m_retrySubmitFirst	  (retrySubmitFirst),
	m_retryNodeFirst	  (retryNodeFirst),
	_condorRmExe		  (condorRmExe),
	_storkRmExe			  (storkRmExe),
	_DAGManJobId		  (DAGManJobID),
	_preRunNodeCount	  (0),
	_postRunNodeCount	  (0),
	_checkCondorEvents    (),
	_checkStorkEvents     (),
	_maxJobsDeferredCount (0),
	_maxIdleDeferredCount (0),
	_catThrottleDeferredCount (0),
	_prohibitMultiJobs	  (prohibitMultiJobs),
	_submitDepthFirst	  (submitDepthFirst),
	_defaultNodeLog		  (defaultNodeLog),
	_generateSubdagSubmits (generateSubdagSubmits),
	_submitDagDeepOpts	  (submitDagDeepOpts),
	_isSplice			  (isSplice),
	_spliceScope		  (spliceScope),
	_recoveryMaxfakeID	  (0),
	_maxJobHolds		  (0),
	_reject				  (false)
{

	// If this dag is a splice, then it may have been specified with a DIR
	// directive. If so, then this records what it was so we can later
	// propogate this information to all contained nodes in the DAG--effectively
	// giving all nodes in the DAG a DIR definition with this directory
	// as a prefix to what is already there (except in the case of absolute
	// paths, in which case nothing is done).
	m_directory = ".";

	// for the toplevel dag, emit the dag files we ended up using.
	if (_isSplice == false) {
		ASSERT( dagFiles.number() >= 1 );
		PrintDagFiles( dagFiles );
	}

 	_readyQ = new PrioritySimpleList<Job*>;
	_submitQ = new Queue<Job*>;
	if( !_readyQ || !_submitQ ) {
		EXCEPT( "ERROR: out of memory (%s:%d)!\n", __FILE__, __LINE__ );
	}

	/* The ScriptQ object allocates daemoncore reapers, which are a
		regulated and precious resource. Since we *know* we will never need
		this object when we are parsing a splice, we don't allocate it.
		In the other codes that expect this pointer to be valid, there is
		either an ASSERT or other checks to ensure it is valid. */
	if (_isSplice == false) {
		_preScriptQ = new ScriptQ( this );
		_postScriptQ = new ScriptQ( this );
		if( !_preScriptQ || !_postScriptQ ) {
			EXCEPT( "ERROR: out of memory (%s:%d)!\n", __FILE__, __LINE__ );
		}
	} else {
		_preScriptQ = NULL;
		_postScriptQ = NULL;
	}

	debug_printf( DEBUG_DEBUG_4, "_maxJobsSubmitted = %d, "
				  "_maxPreScripts = %d, _maxPostScripts = %d\n",
				  _maxJobsSubmitted, _maxPreScripts, _maxPostScripts );
	DFS_ORDER = 0;

	_dot_file_name         = NULL;
	_dot_include_file_name = NULL;
	_update_dot_file       = false;
	_overwrite_dot_file    = true;
	_dot_file_name_suffix  = 0;

	_statusFileName = NULL;
	_statusFileOutdated = true;
	_minStatusUpdateTime = 0;
	_lastStatusUpdateTimestamp = 0;

	_nextSubmitTime = 0;
	_nextSubmitDelay = 1;
	_recovery = false;
	_abortOnScarySubmit = true;
	_configFile = NULL;
		
		// Don't print any waiting node reports until we're done with
		// recovery mode.
	_pendingReportInterval = -1;
	_lastPendingNodePrintTime = 0;
	_lastEventTime = 0;

	_nfsLogIsError = param_boolean( "DAGMAN_LOG_ON_NFS_IS_ERROR", true );

	return;
}

//-------------------------------------------------------------------------
Dag::~Dag() {
		// remember kids, delete is safe *even* if ptr == NULL...

    // delete all jobs in _jobs
    Job *job = NULL;
    _jobs.Rewind();
    while( (job = _jobs.Next()) ) {
      ASSERT( job != NULL );
      delete job;
      _jobs.DeleteCurrent();
    }

    delete _preScriptQ;
    delete _postScriptQ;
    delete _submitQ;
    delete _readyQ;

	delete[] _dot_file_name;
	delete[] _dot_include_file_name;

	delete[] _statusFileName;

    return;
}

//-------------------------------------------------------------------------
bool Dag::Bootstrap (bool recovery)
{
    Job* job;
    ListIterator<Job> jobs (_jobs);

	// This function should never be called on a dag object which is acting
	// like a splice.
	ASSERT( _isSplice == false );

    // update dependencies for pre-completed jobs (jobs marked DONE in
    // the DAG input file)
    jobs.ToBeforeFirst();
    while( jobs.Next( job ) ) {
		if( job->GetStatus() == Job::STATUS_DONE ) {
			TerminateJob( job, false, true );
		}
    }
    debug_printf( DEBUG_VERBOSE, "Number of pre-completed nodes: %d\n",
				  NumNodesDone() );
    
    if (recovery) {
		_recovery = true;

        debug_printf( DEBUG_NORMAL, "Running in RECOVERY mode... "
					">>>>>>>>>>>>>>>>>>>>>>>>>>>>>>\n" );
		_jobstateLog.WriteRecoveryStarted();
		_jobstateLog.InitializeRecovery();

		// as we read the event log files, we emit lots of imformation into
		// the logfile. If this is on NFS, then we pay a *very* large price
		// for the open/close of each line in the log file.
		// Whether or not this caching is honored is dependant on if the
		// cache was originally enabled or not. If the cache is not
		// enabled, then debug_cache_start_caching() and 
		// debug_cache_stop_caching() are effectively noops.

		debug_cache_start_caching();

			// Here we're monitoring the log files of all ready nodes.
   		jobs.ToBeforeFirst();
   		while( jobs.Next( job ) ) {
			if ( job->CanSubmit() ) {
				if ( !job->MonitorLogFile( _condorLogRdr, _storkLogRdr,
							_nfsLogIsError, recovery, _defaultNodeLog ) ) {
					debug_cache_stop_caching();
					_jobstateLog.WriteRecoveryFailure();
					return false;
				}
			}
		}

			// Note: I just realized that this will almost certainly fail
			// on a combination of Condor and Stork events -- we probably
			// need a loop around the event processing.  wenger 2009-06-18.
		if( CondorLogFileCount() > 0 ) {
			if( !ProcessLogEvents( CONDORLOG, recovery ) ) {
				_recovery = false;
				debug_cache_stop_caching();
				_jobstateLog.WriteRecoveryFailure();
				return false;
			}
		}
		if( StorkLogFileCount() > 0 ) {
			if( !ProcessLogEvents( DAPLOG, recovery ) ) {
				_recovery = false;
				debug_cache_stop_caching();
				_jobstateLog.WriteRecoveryFailure();
				return false;
			}
		}

		// all jobs stuck in STATUS_POSTRUN need their scripts run
		jobs.ToBeforeFirst();
		while( jobs.Next( job ) ) {
			if( job->GetStatus() == Job::STATUS_POSTRUN ) {
				if ( !job->MonitorLogFile( _condorLogRdr, _storkLogRdr,
							_nfsLogIsError, _recovery, _defaultNodeLog ) ) {
					debug_cache_stop_caching();
					_jobstateLog.WriteRecoveryFailure();
					return false;
				}
				_postScriptQ->Run( job->_scriptPost );
			}
		}

		set_fake_condorID( _recoveryMaxfakeID );

		debug_cache_stop_caching();

		_jobstateLog.WriteRecoveryFinished();
        debug_printf( DEBUG_NORMAL, "...done with RECOVERY mode "
					"<<<<<<<<<<<<<<<<<<<<<<<<<<<<<<\n" );
		print_status();

		_recovery = false;
    }
	
    if( DEBUG_LEVEL( DEBUG_DEBUG_2 ) ) {
		PrintJobList();
		PrintReadyQ( DEBUG_DEBUG_2 );
    }	
    
		// Note: we're bypassing the ready queue here...
    jobs.ToBeforeFirst();
    while( jobs.Next( job ) ) {
		if( job->GetStatus() == Job::STATUS_READY &&
			job->IsEmpty( Job::Q_WAITING ) ) {
			StartNode( job, false );
		}
    }

    return true;
}

//-------------------------------------------------------------------------
bool
Dag::AddDependency( Job* parent, Job* child )
{
	if( !parent || !child ) {
		return false;
	}
	debug_printf( DEBUG_DEBUG_2, "Dag::AddDependency(%s, %s)\n",
				parent->GetJobName(), child->GetJobName());
	if( !parent->AddChild( child ) ) {
		return false;
	}
	if( !child->AddParent( parent ) ) {
			// reverse earlier successful AddChild() so we don't end
			// up with asymetric dependencies
		if( !parent->RemoveChild( child ) ) {
				// the DAG state is FUBAR, so we should bail...
			EXCEPT( "Fatal error attempting to add dependency between "
						"%s (parent) and %s (child)",
						parent->GetJobName(), child->GetJobName() );
		}
		return false;
	}
    return true;
}

//-------------------------------------------------------------------------
Job * Dag::FindNodeByNodeID (const JobID_t jobID) const {
	Job *	job = NULL;
	if ( _nodeIDHash.lookup(jobID, job) != 0 ) {
    	debug_printf( DEBUG_NORMAL, "ERROR: job %d not found!\n", jobID);
		job = NULL;
	}

	if ( job ) {
		if ( jobID != job->GetJobID() ) {
			EXCEPT( "Searched for node ID %d; got %d!!", jobID,
						job->GetJobID() );
		}
	}

	return job;
}

//-------------------------------------------------------------------------
bool
Dag::DetectCondorLogGrowth () {

	if( CondorLogFileCount() <= 0 ) {
		return false;
	}

	bool growth = _condorLogRdr.detectLogGrowth();
    debug_printf( DEBUG_DEBUG_4, "%s\n",
				  growth ? "Log GREW!" : "No log growth..." );

		//
		// Print the nodes we're waiting for if the time threshold
		// since the last event has been exceeded, and we also haven't
		// printed a report in that time.
		//
	time_t		currentTime;
	time( &currentTime );

	if ( growth ) _lastEventTime = currentTime;
	time_t		elapsedEventTime = currentTime - _lastEventTime;
	time_t		elapsedPrintTime = currentTime - _lastPendingNodePrintTime;

	if ( (int)elapsedEventTime >= _pendingReportInterval &&
				(int)elapsedPrintTime >= _pendingReportInterval ) {
		debug_printf( DEBUG_NORMAL, "%d seconds since last log event\n",
					(int)elapsedEventTime );
		PrintPendingNodes();

		_lastPendingNodePrintTime = currentTime;
	}

    return growth;
}

//-------------------------------------------------------------------------
bool Dag::DetectDaPLogGrowth () {

	if( StorkLogFileCount() <= 0 ) {
		return false;
	}

	bool growth = _storkLogRdr.detectLogGrowth();
    debug_printf( DEBUG_DEBUG_4, "%s\n",
				  growth ? "Log GREW!" : "No log growth..." );
    return growth;
}

//-------------------------------------------------------------------------
// Developer's Note: returning false tells main_timer to abort the DAG
bool Dag::ProcessLogEvents (int logsource, bool recovery) {

	if ( logsource == CONDORLOG ) {
		debug_printf( DEBUG_VERBOSE, "Currently monitoring %d Condor "
					"log file(s)\n", _condorLogRdr.activeLogFileCount() );
	} else if ( logsource == DAPLOG ) {
		debug_printf( DEBUG_VERBOSE, "Currently monitoring %d Stork "
					"log file(s)\n", _storkLogRdr.activeLogFileCount() );
	}

	bool done = false;  // Keep scanning until ULOG_NO_EVENT
	bool result = true;

	while (!done) {
		ULogEvent* e = NULL;
		ULogEventOutcome outcome = ULOG_NO_EVENT;

		if ( logsource == CONDORLOG ) {
			outcome = _condorLogRdr.readEvent(e);
		} else if ( logsource == DAPLOG ){
			outcome = _storkLogRdr.readEvent(e);
		}

		bool tmpResult = ProcessOneEvent( logsource, outcome, e, recovery,
					done );
			// If ProcessOneEvent returns false, the result here must
			// be false.
		result = result && tmpResult;

		if( e != NULL ) {
			// event allocated earlier by _condorLogRdr.readEvent()
			delete e;
		}
	}

	if (DEBUG_LEVEL(DEBUG_VERBOSE) && recovery) {
		const char *name = (logsource == CONDORLOG) ? "Condor" : "Stork";
		debug_printf( DEBUG_NORMAL, "    ------------------------------\n");
		debug_printf( DEBUG_NORMAL, "       %s Recovery Complete\n", name);
		debug_printf( DEBUG_NORMAL, "    ------------------------------\n");
	}

		// For performance reasons, we don't want to flush the jobstate
		// log file in recovery mode.  Outside of recovery mode, though
		// we want to do that so that the jobstate log file stays
		// current with the status of the workflow.
	if ( !_recovery ) {
		_jobstateLog.Flush();
	}

	return result;
}

//---------------------------------------------------------------------------
// Developer's Note: returning false tells main_timer to abort the DAG
bool Dag::ProcessOneEvent (int logsource, ULogEventOutcome outcome,
		const ULogEvent *event, bool recovery, bool &done) {

	bool result = true;

	static int log_unk_count = 0;
	static int ulog_rd_error_count = 0;
	
	debug_printf( DEBUG_DEBUG_4, "Log outcome: %s\n",
				ULogEventOutcomeNames[outcome] );
        
	if (outcome != ULOG_UNK_ERROR) log_unk_count = 0;

	switch (outcome) {
            
		//----------------------------------------------------------------
	case ULOG_NO_EVENT:     
		done = true;
		break;

		//----------------------------------------------------------------
	case ULOG_RD_ERROR:
		if ( ++ulog_rd_error_count >= 10 ) {
			debug_printf( DEBUG_QUIET, "ERROR: repeated (%d) failures to "
						"read job log; quitting...\n",
						ulog_rd_error_count );
			result = false;
		} else {
			debug_printf( DEBUG_NORMAL, "ERROR: failure to read job log\n"
						"\tA log event may be corrupt.  DAGMan will "
						"skip the event and try to\n\tcontinue, but "
						"information may have been lost.  If DAGMan "
						"exits\n\tunfinished, but reports no failed "
						"jobs, re-submit the rescue file\n\tto complete "
						"the DAG.\n" );
		}
		done = true;
		break;

		//----------------------------------------------------------------
	case ULOG_UNK_ERROR:
		log_unk_count++;
		if (recovery || log_unk_count >= 5) {
			debug_printf( DEBUG_QUIET, "ERROR: repeated (%d) unknown log "
						  "errors; quitting...\n", log_unk_count );
			result = false;
		}
		debug_printf( DEBUG_NORMAL, "ERROR: unknown log error\n" );
		done   = true;
		break;

		//----------------------------------------------------------------
	case ULOG_OK:
		{
			ASSERT( event != NULL );
			bool submitEventIsSane;
			Job *job = LogEventNodeLookup( logsource, event,
						submitEventIsSane );
			PrintEvent( DEBUG_VERBOSE, event, job, recovery );
			if( !job ) {
					// event is for a job outside this DAG; ignore it
				break;
			}
			if( !EventSanityCheck( logsource, event, job, &result ) ) {
					// this event is "impossible"; we will either
					// abort the DAG (if result was set to false) or
					// ignore it and hope for the best...
				break;
			} 

				// Log this event if necessary.
			if ( job ) {
				_jobstateLog.WriteEvent( event, job );
			}

			job->SetLastEventTime( event );

				// Note: this is a bit conservative -- some events (e.g.,
				// ImageSizeUpdate) don't actually outdate the status file.
				// If we need to, we could move this down to the cases
				// where it's strictly necessary.
			_statusFileOutdated = true;

			switch(event->eventNumber) {

			case ULOG_EXECUTABLE_ERROR:
					// Don't do anything here, because we seem to always
					// also get an ABORTED event when we get an
					// EXECUTABLE_ERROR event.  (Not doing anything
					// here fixes Gnats PR 697.)
				break;

			case ULOG_JOB_ABORTED:
				ProcessAbortEvent(event, job, recovery);
					// Make sure we don't count finished jobs as idle.
				ProcessNotIdleEvent(job);
				break;
              
			case ULOG_JOB_TERMINATED:
				ProcessTerminatedEvent(event, job, recovery);
					// Make sure we don't count finished jobs as idle.
				ProcessNotIdleEvent(job);
				break;

			case ULOG_POST_SCRIPT_TERMINATED:
				ProcessPostTermEvent(event, job, recovery);
				break;

			case ULOG_SUBMIT:
				ProcessSubmitEvent(job, recovery, submitEventIsSane);
				ProcessIsIdleEvent(job);
				break;

			case ULOG_JOB_EVICTED:
			case ULOG_JOB_SUSPENDED:
			case ULOG_SHADOW_EXCEPTION:
				ProcessIsIdleEvent(job);
				break;

			case ULOG_JOB_HELD:
				ProcessHeldEvent(job, event);
				ProcessIsIdleEvent(job);
				break;

			case ULOG_EXECUTE:
				ProcessNotIdleEvent(job);
				break;

			case ULOG_JOB_RELEASED:
				ProcessReleasedEvent(job);
				break;

			case ULOG_JOB_UNSUSPENDED:
			case ULOG_CHECKPOINTED:
			case ULOG_IMAGE_SIZE:
			case ULOG_NODE_EXECUTE:
			case ULOG_NODE_TERMINATED:
			case ULOG_GENERIC:
			case ULOG_JOB_AD_INFORMATION:
			default:
				break;
			}
		}
		break;

	default:
		debug_printf( DEBUG_QUIET, "ERROR: illegal ULogEventOutcome "
					"value (%d)!!!\n", outcome);
		break;
	}

	return result;
}


//---------------------------------------------------------------------------
void
Dag::ProcessAbortEvent(const ULogEvent *event, Job *job,
		bool recovery) {

  // NOTE: while there are known Condor bugs leading to a "double"
  // terminate-then-abort event pair for the same job proc abortion,
  // this method will no longer actually see the second (abort) event,
  // because the event-checking code will suppress it.  Therefore, this
  // code no longer has to worry about it.  Note, though, that we can
  // still see a combination of terminated and aborted events for the
  // same *job* (not job proc).

	if ( job ) {
		DecrementJobCounts( job );

			// This code is here because if a held job is removed, we
			// don't get a released event for that job.  This may not
			// work exactly right if some procs of a cluster are held
			// and some are not.  wenger 2010-08-26
		if ( job->_jobProcsOnHold > 0 ) {
			_numHeldJobProcs--;
			job->_jobProcsOnHold--;
		}

			// Only change the node status, error info,
			// etc., if we haven't already gotten an error
			// from another job proc in this job cluster
		if ( job->_Status != Job::STATUS_ERROR ) {
			job->_Status = Job::STATUS_ERROR;
			snprintf( job->error_text, JOB_ERROR_TEXT_MAXLEN,
				  "Condor reported %s event for job proc (%d.%d.%d)",
				  ULogEventNumberNames[event->eventNumber],
				  event->cluster, event->proc, event->subproc );
			job->retval = DAG_ERROR_CONDOR_JOB_ABORTED;
			if ( job->_queuedNodeJobProcs > 0 ) {
			  // once one job proc fails, remove the whole cluster
				RemoveBatchJob( job );
			}
			if ( job->_scriptPost != NULL) {
					// let the script know the job's exit status
				job->_scriptPost->_retValJob = job->retval;
			}
		}

		ProcessJobProcEnd( job, recovery, true );
	}
}

//---------------------------------------------------------------------------
void
Dag::ProcessTerminatedEvent(const ULogEvent *event, Job *job,
		bool recovery) {
	if( job ) {
		DecrementJobCounts( job );

		const JobTerminatedEvent * termEvent =
					(const JobTerminatedEvent*) event;

		bool failed = !(termEvent->normal && termEvent->returnValue == 0);

		if( failed ) {
				// job failed or was killed by a signal

			if( termEvent->normal ) {
				debug_printf( DEBUG_QUIET, "Node %s job proc (%d.%d.%d) "
						"failed with status %d.\n", job->GetJobName(),
						event->cluster, event->proc, event->subproc,
						termEvent->returnValue );
			} else {
				debug_printf( DEBUG_QUIET, "Node %s job proc (%d.%d.%d) "
						"failed with signal %d.\n", job->GetJobName(),
						event->cluster, event->proc, event->subproc,
						termEvent->signalNumber );
			}

				// Only change the node status, error info, etc.,
				// if we haven't already gotten an error on this node.
			if ( job->_Status != Job::STATUS_ERROR ) {
				if( termEvent->normal ) {
					snprintf( job->error_text, JOB_ERROR_TEXT_MAXLEN,
							"Job proc (%d.%d.%d) failed with status %d",
							termEvent->cluster, termEvent->proc,
							termEvent->subproc, termEvent->returnValue );
					job->retval = termEvent->returnValue;
					if ( job->_scriptPost != NULL) {
							// let the script know the job's exit status
						job->_scriptPost->_retValJob = job->retval;
					}
				} else {
					snprintf( job->error_text, JOB_ERROR_TEXT_MAXLEN,
							"Job proc (%d.%d.%d) failed with signal %d",
							termEvent->cluster, termEvent->proc,
							termEvent->subproc, termEvent->signalNumber );
					job->retval = (0 - termEvent->signalNumber);
					if ( job->_scriptPost != NULL) {
							// let the script know the job's exit status
						job->_scriptPost->_retValJob = job->retval;
					}
				}

				job->_Status = Job::STATUS_ERROR;
				if ( job->_queuedNodeJobProcs > 0 ) {
				  // once one job proc fails, remove
				  // the whole cluster
					RemoveBatchJob( job );
				}
			}

		} else {
			// job succeeded
			ASSERT( termEvent->returnValue == 0 );

				// Only change the node status if we haven't already
				// gotten an error on this node.
			if ( job->_Status != Job::STATUS_ERROR ) {
				job->retval = 0;
				if ( job->_scriptPost != NULL) {
						// let the script know the job's exit status
					job->_scriptPost->_retValJob = job->retval;
				}
			}
			debug_printf( DEBUG_NORMAL,
							"Node %s job proc (%d.%d.%d) completed "
							"successfully.\n", job->GetJobName(),
							termEvent->cluster, termEvent->proc,
							termEvent->subproc );
		}

		if( job->_scriptPost == NULL ) {
			bool abort = CheckForDagAbort(job, "job");
			// if dag abort happened, we never return here!
			if( abort ) {
				return;
			}
		}

		ProcessJobProcEnd( job, recovery, failed );

		PrintReadyQ( DEBUG_DEBUG_2 );

		return;
	}
}

//---------------------------------------------------------------------------
void
Dag::RemoveBatchJob(Job *node) {

	ArgList args;
	MyString constraint;

	switch ( node->JobType() ) {
	case Job::TYPE_CONDOR:
		args.AppendArg( _condorRmExe );
		args.AppendArg( "-const" );

			// Adding this DAGMan's cluster ID as a constraint to
			// be extra-careful to avoid removing someone else's
			// job.
		constraint.sprintf( "%s == %d && %s == %d",
					ATTR_DAGMAN_JOB_ID, _DAGManJobId->_cluster,
					ATTR_CLUSTER_ID, node->_CondorID._cluster);
		args.AppendArg( constraint.Value() );
		break;

	case Job::TYPE_STORK:
		args.AppendArg( _storkRmExe );
		args.AppendArg( node->_CondorID._cluster );
		break;

	default:
		EXCEPT( "Illegal job (%d) type for node %s", node->JobType(),
					node->GetJobName() );
		break;
	}
	
	MyString display;
	args.GetArgsStringForDisplay( &display );
	debug_printf( DEBUG_VERBOSE, "Executing: %s\n", display.Value() );
	if ( util_popen( args ) != 0 ) {
			// Note: error here can't be fatal because there's a
			// race condition where you could do a condor_rm on
			// a job that already terminated.  wenger 2006-02-08.
		debug_printf( DEBUG_NORMAL, "Error removing DAG node jobs\n");
	}
}

//---------------------------------------------------------------------------
void
Dag::ProcessJobProcEnd(Job *job, bool recovery, bool failed) {

	// This function should never be called when the dag object is
	// being used to parse a splice.
	ASSERT ( _isSplice == false );

	if ( job->_queuedNodeJobProcs == 0 ) {
		(void)job->UnmonitorLogFile( _condorLogRdr, _storkLogRdr );

			// Log job success or failure if necessary.
		_jobstateLog.WriteJobSuccessOrFailure( job );
	}

	//
	// Note: structure here should be cleaned up, but I'm leaving it for
	// now to make sure parallel universe support is complete for 6.7.17.
	// wenger 2006-02-15.
	//

	if ( failed ) {
		if( job->_scriptPost != NULL ) {
			//
			// Fall thru and maybe run POST script below.
			//

		} else if( job->GetRetries() < job->GetRetryMax() ) {
			RestartNode( job, recovery );
			return;

		} else {
				// no more retries -- job failed
			if( job->GetRetryMax() > 0 ) {
					// add # of retries to error_text
				char *tmp = strnewp( job->error_text );
				snprintf( job->error_text, JOB_ERROR_TEXT_MAXLEN,
						"%s (after %d node retries)", tmp,
						job->GetRetries() );
				delete [] tmp;   
			}

			if ( job->_queuedNodeJobProcs == 0 ) {
				_numNodesFailed++;
			}

			return;
		}
	}

	if ( job->_queuedNodeJobProcs == 0 ) {
			// All procs for this job are done.
		debug_printf( DEBUG_NORMAL, "Node %s job completed\n",
					job->GetJobName() );

			// if a POST script is specified for the job, run it
		if (job->_scriptPost != NULL) {
			job->_Status = Job::STATUS_POSTRUN;
			_postRunNodeCount++;

			(void)job->MonitorLogFile( _condorLogRdr, _storkLogRdr,
						_nfsLogIsError, _recovery, _defaultNodeLog );
			if( !recovery ) {
				_postScriptQ->Run( job->_scriptPost );
			}
		}
			// no POST script was specified, so update DAG with
			// node's successful completion if the node succeeded.
		else if ( job->_Status != Job::STATUS_ERROR ) {
			TerminateJob( job, recovery );
		}
	}
}

//---------------------------------------------------------------------------
void
Dag::ProcessPostTermEvent(const ULogEvent *event, Job *job,
		bool recovery) {

	if( job ) {
		(void)job->UnmonitorLogFile( _condorLogRdr, _storkLogRdr );

			// Note: "|| recovery" below is somewhat of a "quick and dirty"
			// fix to Gnats PR 357.  The first part of the assert can fail
			// in recovery mode because if any retries of a node failed
			// because the post script failed, they don't show up in the
			// user log.  Therefore, condor_dagman doesn't know abou them,
			// and can think the post script was run before all retries
			// were exhausted.  wenger 2004-11-23.
		if ( job->GetStatus() == Job::STATUS_POSTRUN ) {
			_postRunNodeCount--;
		} else {
			ASSERT( recovery );
			// If we get here, it means that, in the run we're recovering,
			// the POST script for a node was run without any indication
			// in the log that the node was run.  This probably means that
			// all submit attempts on the node failed.  wenger 2007-04-09.
		}

		const PostScriptTerminatedEvent *termEvent =
			(const PostScriptTerminatedEvent*) event;

		debug_printf( DEBUG_NORMAL, "POST Script of Node %s ",
				job->GetJobName() );

		if( !(termEvent->normal && termEvent->returnValue == 0) ) {
				// POST script failed or was killed by a signal

			job->_Status = Job::STATUS_ERROR;

			int		mainJobRetval = job->retval;

			const	int ERR_BUF_LEN = 128;
			char	errBuf[ERR_BUF_LEN];

			if( termEvent->normal ) {
					// Normal termination -- POST script failed
				snprintf( errBuf, ERR_BUF_LEN, 
							"failed with status %d",
							termEvent->returnValue );
				debug_dprintf( D_ALWAYS | D_NOHEADER, DEBUG_NORMAL,
							"%s\n", errBuf );
				snprintf( job->error_text, JOB_ERROR_TEXT_MAXLEN,
							"POST script %s", errBuf );

				job->retval = termEvent->returnValue;

			} else {
					// Abnormal termination -- POST script killed by signal
				snprintf( errBuf, ERR_BUF_LEN,
							"died on signal %d",
							termEvent->signalNumber );
				debug_dprintf( D_ALWAYS | D_NOHEADER, DEBUG_NORMAL,
							"%s\n", errBuf );
				snprintf( job->error_text, JOB_ERROR_TEXT_MAXLEN,
							"POST Script %s", errBuf );

				job->retval = (0 - termEvent->signalNumber);
			}

				// Log post script success or failure if necessary.
			_jobstateLog.WriteScriptSuccessOrFailure( job, true );

				//
				// Deal with retries.
				//
			if( job->GetRetries() < job->GetRetryMax() ) {
				RestartNode( job, recovery );
			} else {
					// no more retries -- node failed
				_numNodesFailed++;

				MyString	errMsg;

				if( mainJobRetval > 0 ) {
					errMsg.sprintf( "Job exited with status %d and ",
								mainJobRetval);
				}
				else if( mainJobRetval < 0  &&
							mainJobRetval >= -MAX_SIGNAL ) {
					errMsg.sprintf( "Job died on signal %d and ",
								0 - mainJobRetval);
				}
				else {
					errMsg.sprintf( "Job failed due to DAGMAN error %d and ",
								mainJobRetval);
				}

				if ( termEvent->normal ) {
					errMsg.sprintf_cat( "POST Script failed with status %d",
								termEvent->returnValue );
				} else {
					errMsg.sprintf_cat( "POST Script died on signal %d",
								termEvent->signalNumber );
				}

				if( job->GetRetryMax() > 0 ) {
						// add # of retries to error_text
					errMsg.sprintf_cat( " (after %d node retries)",
							job->GetRetries() );
				}

				strncpy( job->error_text, errMsg.Value(),
							JOB_ERROR_TEXT_MAXLEN );
				job->error_text[JOB_ERROR_TEXT_MAXLEN - 1] = '\0';
			}

		} else {
				// POST script succeeded.
			ASSERT( termEvent->returnValue == 0 );
			debug_dprintf( D_ALWAYS | D_NOHEADER, DEBUG_NORMAL,
						"completed successfully.\n" );

			job->retval = 0;

				// Log post script success or failure if necessary.
			_jobstateLog.WriteScriptSuccessOrFailure( job, true );

			TerminateJob( job, recovery );
		}

		bool abort = CheckForDagAbort(job, "POST script");
		// if dag abort happened, we never return here!
		if( abort ) {
			return;
		}

		PrintReadyQ( DEBUG_DEBUG_4 );
	}
}

//---------------------------------------------------------------------------
void
Dag::ProcessSubmitEvent(Job *job, bool recovery, bool &submitEventIsSane) {

	if ( !job ) {
		return;
	}

		// If we're in recovery mode, we need to keep track of the
		// maximum subprocID for NOOP jobs, so we can start out at
		// the next value instead of zero.
	if ( recovery ) {
		if ( JobIsNoop( job->_CondorID ) ) {
			_recoveryMaxfakeID = MAX( _recoveryMaxfakeID,
						GetIndexID( job->_CondorID ) );
		}
	}

	if ( !job->IsEmpty( Job::Q_WAITING ) ) {
		debug_printf( DEBUG_QUIET, "Error: DAG semantics violated!  "
					"Node %s was submitted but has unfinished parents!\n",
					job->GetJobName() );
		_dagFiles.rewind();
		char *dagFile = _dagFiles.next();
		debug_printf( DEBUG_QUIET, "This may indicate log file corruption; "
					"you may want to check the log files and re-run the "
					"DAG in recovery mode by giving the command "
					"'condor_submit %s.condor.sub'\n", dagFile );
		job->Dump( this );
			// We do NOT want to create a rescue DAG here, because it
			// would probably be invalid.
		DC_Exit( EXIT_ERROR );
	}

		//
		// If we got an "insane" submit event for a node that currently
		// has a job in the queue, we don't want to increment
		// the job proc count and jobs submitted counts here, because
		// if we get a terminated event corresponding to the "original"
		// Condor ID, we won't decrement the counts at that time.
		//
	if ( submitEventIsSane || job->GetStatus() != Job::STATUS_SUBMITTED ) {
		job->_queuedNodeJobProcs++;
	}

		// Note:  in non-recovery mode, we increment _numJobsSubmitted
		// in ProcessSuccessfulSubmit().
	if ( recovery ) {
		if ( submitEventIsSane || job->GetStatus() != Job::STATUS_SUBMITTED ) {
				// Only increment the submitted job count on
				// the *first* proc of a job.
			if( job->_queuedNodeJobProcs == 1 ) {
				UpdateJobCounts( job, 1 );
			}
		}

		job->_Status = Job::STATUS_SUBMITTED;
		return;
	}

		// if we only have one log, compare
		// the order of submit events in the
		// log to the order in which we
		// submitted the jobs -- but if we
		// have >1 userlog we can't count on
		// any order, so we can't sanity-check
		// in this way

	if ( TotalLogFileCount() == 1 && job->_queuedNodeJobProcs == 1 ) {

			// as a sanity check, compare the job from the
			// submit event to the job we expected to see from
			// our submit queue
 		Job* expectedJob = NULL;
		if ( _submitQ->dequeue( expectedJob ) == -1 ) {
			debug_printf( DEBUG_QUIET,
						"Unrecognized submit event (for job "
						"\"%s\") found in log (none expected)\n",
						job->GetJobName() );
			return;
		} else if ( job != expectedJob ) {
			ASSERT( expectedJob != NULL );
			debug_printf( DEBUG_QUIET,
						"Unexpected submit event (for job "
						"\"%s\") found in log; job \"%s\" "
						"was expected.\n",
						job->GetJobName(),
						expectedJob->GetJobName() );
				// put expectedJob back onto submit queue
			_submitQ->enqueue( expectedJob );

			return;
		}
	}

	PrintReadyQ( DEBUG_DEBUG_2 );
}

//---------------------------------------------------------------------------
void
Dag::ProcessIsIdleEvent(Job *job) {

	if ( !job ) {
		return;
	}

	if ( !job->GetIsIdle() ) {
		job->SetIsIdle(true);
		_numIdleJobProcs++;
	}

	// Do some consistency checks here?

	debug_printf( DEBUG_VERBOSE, "Number of idle job procs: %d\n",
				_numIdleJobProcs);
}

//---------------------------------------------------------------------------
void
Dag::ProcessNotIdleEvent(Job *job) {

	if ( !job ) {
		return;
	}

	if ( job->GetIsIdle() ) {
		job->SetIsIdle(false);
		_numIdleJobProcs--;
	}

		// Do some consistency checks here.
	if ( _numIdleJobProcs < 0 ) {
        debug_printf( DEBUG_NORMAL,
					"WARNING: DAGMan thinks there are %d idle job procs!\n",
					_numIdleJobProcs );
	}

	debug_printf( DEBUG_VERBOSE, "Number of idle job procs: %d\n",
				_numIdleJobProcs);
}

//---------------------------------------------------------------------------
// We need the event here so we can tell which process has been held for
// multi-process jobs.
void
Dag::ProcessHeldEvent(Job *job, const ULogEvent *event) {

	if ( !job ) {
		return;
	}

	_numHeldJobProcs++;

	job->_timesHeld++;
	job->_jobProcsOnHold++;
	if ( _maxJobHolds > 0 && job->_timesHeld >= _maxJobHolds ) {
		debug_printf( DEBUG_VERBOSE, "Total hold count for job %d (node %s) "
					"has reached DAGMAN_MAX_JOB_HOLDS (%d); all job "
					"proc(s) for this node will now be removed\n",
					event->cluster, job->GetJobName(), _maxJobHolds );
		RemoveBatchJob( job );
	}
}

//---------------------------------------------------------------------------
void
Dag::ProcessReleasedEvent(Job *job) {

	if ( !job ) {
		return;
	}

	_numHeldJobProcs--;

	job->_jobProcsOnHold--;
}

//---------------------------------------------------------------------------
Job * Dag::FindNodeByName (const char * jobName) const {
	if( !jobName ) {
		return NULL;
	}

	Job *	job = NULL;
	if ( _nodeNameHash.lookup(jobName, job) != 0 ) {
    	debug_printf( DEBUG_VERBOSE, "ERROR: job %s not found!\n", jobName);
		job = NULL;
	}

	if ( job ) {
		if ( strcmp( jobName, job->GetJobName() ) != 0 ) {
			EXCEPT( "Searched for node %s; got %s!!", jobName,
						job->GetJobName() );
		}
	}

	return job;
}

//---------------------------------------------------------------------------
bool
Dag::NodeExists( const char* nodeName ) const
{
  if( !nodeName ) {
    return false;
  }

	// Note:  we don't just call FindNodeByName() here because that would print
	// an error message if the node doesn't exist.
  Job *	job = NULL;
  if ( _nodeNameHash.lookup(nodeName, job) != 0 ) {
    return false;
  }

	if ( job ) {
		if ( strcmp( nodeName, job->GetJobName() ) != 0 ) {
			EXCEPT( "Searched for node %s; got %s!!", nodeName,
						job->GetJobName() );
		}
	}

  return job != NULL;
}

//---------------------------------------------------------------------------
Job * Dag::FindNodeByEventID (int logsource, const CondorID condorID) const {
	if ( condorID._cluster == -1 ) {
		return NULL;
	}

	Job *	node = NULL;
	bool isNoop = JobIsNoop( condorID );
	int id = GetIndexID( condorID );
	if ( GetEventIDHash( isNoop, logsource )->lookup(id, node) != 0 ) {
			// Note: eventually get rid of the "(might be because of
			// node retries)" message here, and have code that explicitly
			// figures out whether the node was not found because of a
			// retry.  (See gittrac #1957 and #1961.)
    	debug_printf( DEBUG_VERBOSE,
					"ERROR: node for condor ID %d.%d.%d not found! "
					"(might be because of node retries)\n",
					condorID._cluster, condorID._proc, condorID._subproc);
		node = NULL;
	}

	if ( node ) {
		if ( condorID._cluster != node->_CondorID._cluster ) {
			if ( node->_CondorID._cluster != _defaultCondorId._cluster ) {
			 	EXCEPT( "Searched for node for cluster %d; got %d!!",
						 	condorID._cluster,
						 	node->_CondorID._cluster );
			} else {
					// Note: we can get here if we get an aborted event
					// after a terminated event for the same job (see
					// gittrac #744 and the
					// job_dagman_abnormal_term_recovery_retries test).
				debug_printf( DEBUG_QUIET, "Warning: searched for node for "
							"cluster %d; got %d!!\n", condorID._cluster,
							node->_CondorID._cluster );
				check_warning_strictness( DAG_STRICT_3 );
			}
		}
		ASSERT( isNoop == node->GetNoop() );
	}

	return node;
}

//-------------------------------------------------------------------------
void
Dag::SetAllowEvents( int allowEvents)
{
	_checkCondorEvents.SetAllowEvents( allowEvents );
	_checkStorkEvents.SetAllowEvents( allowEvents );
}

//-------------------------------------------------------------------------
void
Dag::PrintDagFiles( /* const */ StringList &dagFiles )
{
	if ( dagFiles.number() > 1 ) {
		debug_printf( DEBUG_VERBOSE, "All DAG files:\n");
		dagFiles.rewind();
		char *dagFile;
		int thisDagNum = 0;
		while ( (dagFile = dagFiles.next()) != NULL ) {
			debug_printf( DEBUG_VERBOSE, "  %s (DAG #%d)\n", dagFile,
						thisDagNum++);
		}
	}
}

//-------------------------------------------------------------------------
bool
Dag::StartNode( Job *node, bool isRetry )
{
    ASSERT( node != NULL );
	if ( !node->CanSubmit() ) {
		EXCEPT( "Node %s not ready to submit!", node->GetJobName() );
	}

	// We should never be calling this function when the dag is being used
	// as a splicing dag.
	ASSERT( _isSplice == false );

	// if a PRE script exists and hasn't already been run, run that
	// first -- the PRE script's reaper function will submit the
	// actual job to Condor if/when the script exits successfully

    if( node->_scriptPre && node->_scriptPre->_done == FALSE ) {
		node->_Status = Job::STATUS_PRERUN;
		_preRunNodeCount++;
		_preScriptQ->Run( node->_scriptPre );
		return true;
    }
	// no PRE script exists or is done, so add job to the queue of ready jobs
	if ( isRetry && m_retryNodeFirst ) {
		_readyQ->Prepend( node, -node->_nodePriority );
	} else {
		if ( _submitDepthFirst ) {
			_readyQ->Prepend( node, -node->_nodePriority );
		} else {
			_readyQ->Append( node, -node->_nodePriority );
		}
	}
	return TRUE;
}

//-------------------------------------------------------------------------
// returns number of jobs submitted
int
Dag::SubmitReadyJobs(const Dagman &dm)
{
	debug_printf( DEBUG_DEBUG_1, "Dag::SubmitReadyJobs()\n" );

		// Jobs deferred by category throttles.
	PrioritySimpleList<Job*> deferredJobs;

	int numSubmitsThisCycle = 0;

		// Check whether we have to wait longer before submitting again
		// (if a previous submit attempt failed).
	if ( _nextSubmitTime && time(NULL) < _nextSubmitTime) {
		sleep(1);
        return numSubmitsThisCycle;
	}


	bool didLogSleep = false;
	while( numSubmitsThisCycle < dm.max_submits_per_interval ) {

//		PrintReadyQ( DEBUG_DEBUG_4 );

			// no jobs ready to submit
    	if( _readyQ->IsEmpty() ) {
			break; // break out of while loop
    	}

    		// max jobs already submitted
    	if( _maxJobsSubmitted && (_numJobsSubmitted >= _maxJobsSubmitted) ) {
        	debug_printf( DEBUG_DEBUG_1,
                      	"Max jobs (%d) already running; "
					  	"deferring submission of %d ready job%s.\n",
                      	_maxJobsSubmitted, _readyQ->Number(),
					  	_readyQ->Number() == 1 ? "" : "s" );
			_maxJobsDeferredCount += _readyQ->Number();
			break; // break out of while loop
    	}
		if ( _maxIdleJobProcs && (_numIdleJobProcs >= _maxIdleJobProcs) ) {
        	debug_printf( DEBUG_DEBUG_1,
					  	"Hit max number of idle DAG nodes (%d); "
					  	"deferring submission of %d ready job%s.\n",
					  	_maxIdleJobProcs, _readyQ->Number(),
					  	_readyQ->Number() == 1 ? "" : "s" );
			_maxIdleDeferredCount += _readyQ->Number();
			break; // break out of while loop
		}

			// remove & submit first job from ready queue
		Job* job;
		_readyQ->Rewind();
		_readyQ->Next( job );
		_readyQ->DeleteCurrent();
		ASSERT( job != NULL );

		debug_printf( DEBUG_DEBUG_1, "Got node %s from the ready queue\n",
				  	job->GetJobName() );

		if ( job->GetStatus() != Job::STATUS_READY ) {
			EXCEPT( "Job %s status is %s, not STATUS_READY",
						job->GetJobName(), job->GetStatusName() );
		}

			// Check for throttling by node category.
		ThrottleByCategory::ThrottleInfo *catThrottle = job->GetThrottleInfo();
		if ( catThrottle &&
					catThrottle->isSet() &&
					catThrottle->_currentJobs >= catThrottle->_maxJobs ) {
			debug_printf( DEBUG_DEBUG_1,
						"Node %s deferred by category throttle (%s, %d)\n",
						job->GetJobName(), catThrottle->_category->Value(),
						catThrottle->_maxJobs );
			deferredJobs.Prepend( job, -job->_nodePriority );
			_catThrottleDeferredCount++;
		} else {
				// The problem here is that we wouldn't need to sleep if
				// we only have one total log file *after* we monitor the
				// log file for the job we're going to submit.  I guess
				// we could be smarter and move this test somewhere else,
				// but I'm not going to deal with that right now.
				// wenger 2009-05-27
			if( dm.submit_delay == 0 && !didLogSleep ) {
					// if we don't already have a submit_delay, sleep for one
					// second here, so we can be sure that this job's submit
					// event will be unambiguously later than the termination
					// events of its parents, given that userlog timestamps
					// only have a resolution of one second.  (Because of the
					// new feature allowing distinct userlogs for each node, we
					// can't just rely on the physical order in a single log
					// file.)

					// We sleep at most once per submit cycle, because
					// we don't really have to worry about getting events
					// for "sibling" nodes in the exact order they occurred.
				debug_printf( DEBUG_VERBOSE,
							"Sleeping for one second for log "
							"file consistency\n" );
				sleep( 1 );
				didLogSleep = true;
			}

    		CondorID condorID(0,0,0);
			submit_result_t submit_result = SubmitNodeJob( dm, job, condorID );
	
				// Note: if instead of switch here so we can use break
				// to break out of while loop.
			if ( submit_result == SUBMIT_RESULT_OK ) {
				ProcessSuccessfulSubmit( job, condorID );
    			numSubmitsThisCycle++;

			} else if ( submit_result == SUBMIT_RESULT_FAILED ) {
				ProcessFailedSubmit( job, dm.max_submit_attempts );
				break; // break out of while loop

			} else if ( submit_result == SUBMIT_RESULT_NO_SUBMIT ) {
				// No op.

			} else {
				EXCEPT( "Illegal submit_result_t value: %d\n", submit_result );
			}
		}
	}

		// Put any deferred jobs back into the ready queue for next time.
	deferredJobs.Rewind();
	Job *job;
	while ( deferredJobs.Next( job ) ) {
		debug_printf( DEBUG_DEBUG_1,
					"Returning deferred node %s to the ready queue\n",
					job->GetJobName() );
		_readyQ->Prepend( job, -job->_nodePriority );
	}

	return numSubmitsThisCycle;
}

//---------------------------------------------------------------------------
int
Dag::PreScriptReaper( const char* nodeName, int status )
{
	ASSERT( nodeName != NULL );
	Job* job = FindNodeByName( nodeName );
	ASSERT( job != NULL );
	if ( job->GetStatus() != Job::STATUS_PRERUN ) {
		EXCEPT( "Error: node %s is not in PRERUN state", job->GetJobName() );
	}

	if( WIFSIGNALED( status ) ||  WEXITSTATUS( status ) != 0 ) {
		int preskip_interrogator = 0;
		// if script returned failure or was killed by a signal
		if( WIFSIGNALED( status ) ) {
			// if script was killed by a signal
			debug_printf( DEBUG_QUIET, "PRE Script of Job %s died on %s\n",
				job->GetJobName(),
				daemonCore->GetExceptionString(status) );
			snprintf( job->error_text, JOB_ERROR_TEXT_MAXLEN,
				"PRE Script died on %s",
				daemonCore->GetExceptionString(status) );
			job->retval = ( 0 - WTERMSIG(status ) );
		} else if( (preskip_interrogator = WEXITSTATUS( status )) != 0 ) {
				// Implementation of PRE_SKIP option...
			if( job->HasPreSkip() && preskip_interrogator == job->GetPreSkip() ){
					// The PRE script exited with a non-zero status, but
					// because that status matches the PRE_SKIP value,
					// we're skipping the node job (and POST script, if
					// there is one) and considering the node successful.
				const char* s = job->GetDagFile();
				debug_printf( DEBUG_NORMAL, "PRE_SKIP return "
					"value %d indicates we are done with node %s, "
					"from dag file %s\n",
					 preskip_interrogator, job->GetJobName(),
					 s?s:"(unknown)" );
				_jobstateLog.WriteScriptSuccessOrFailure( job, false );
				job->retval = 0; // Job _is_ successful!
				_jobstateLog.WriteJobSuccessOrFailure( job );
				TerminateJob( job, false, false );
				goto pre_skip_fake_success;
			}
			// if script returned failure
			debug_printf( DEBUG_QUIET,
					"PRE Script of Job %s failed with status %d\n",
					job->GetJobName(), WEXITSTATUS(status) );
			snprintf( job->error_text, JOB_ERROR_TEXT_MAXLEN,
					"PRE Script failed with status %d",
					WEXITSTATUS(status) );
			job->retval = WEXITSTATUS( status );
		}

		job->_Status = Job::STATUS_ERROR;
		_preRunNodeCount--;
		_jobstateLog.WriteScriptSuccessOrFailure( job, false );

		if( job->GetRetries() < job->GetRetryMax() ) {
			RestartNode( job, false );
		} else {
			_numNodesFailed++;
			if( job->GetRetryMax() > 0 ) {
				// add # of retries to error_text
				char *tmp = strnewp( job->error_text );
				snprintf( job->error_text, JOB_ERROR_TEXT_MAXLEN,
						"%s (after %d node retries)", tmp,
						job->GetRetries() );
				delete [] tmp;   
			}
		}
	} else {
		debug_printf( DEBUG_NORMAL, "PRE Script of Node %s completed "
			"successfully.\n", job->GetJobName() );
		job->retval = 0; // for safety on retries
		job->_Status = Job::STATUS_READY;
		_jobstateLog.WriteScriptSuccessOrFailure( job, false );
		if ( _submitDepthFirst ) {
			_readyQ->Prepend( job, -job->_nodePriority );
		} else {
			_readyQ->Append( job, -job->_nodePriority );
		}
	pre_skip_fake_success:
		_preRunNodeCount--;
		job->retval = 0; // for safety on retries
	}
	CheckForDagAbort(job, "PRE script");
	// if dag abort happened, we never return here!
	return true;
}

//---------------------------------------------------------------------------
// Note that the actual handling of the post script's exit status is
// done not when the reaper is called, but in ProcessLogEvents when
// the log event (written by the reaper) is seen...
int
Dag::PostScriptReaper( const char* nodeName, int status )
{
	ASSERT( nodeName != NULL );
	Job* job = FindNodeByName( nodeName );
	ASSERT( job != NULL );
	if ( job->GetStatus() != Job::STATUS_POSTRUN ) {
		EXCEPT( "Node %s is not in POSTRUN state", job->GetJobName() );
	}

	PostScriptTerminatedEvent e;
	
	e.dagNodeName = strnewp( nodeName );

	if( WIFSIGNALED( status ) ) {
		e.normal = false;
		e.signalNumber = status;
	}
	else {
		e.normal = true;
		e.returnValue = WEXITSTATUS( status );
	}

		// Note: after 6.7.15 is released, we'll be disabling the old-style
		// Stork logs, so we should probably go ahead and write the POST
		// script terminated events for Stork jobs here (although that
		// could cause some backwards-compatibility problems).  wenger
		// 2006-01-12.
	if ( job->JobType() == Job::TYPE_STORK ) {
			// Kludgey fix for Gnats PR 554 -- we are bypassing the whole
			// writing of the ULOG_POST_SCRIPT_TERMINATED event because
			// Stork doesn't use the UserLog code, and therefore presumably
			// doesn't have the correct file locking on the log file.
			// This means that in recovery mode we'll end up running this
			// POST script again even if we successfully ran it already.
			// wenger 2005-10-04.
		e.cluster = job->_CondorID._cluster;
		e.proc = job->_CondorID._proc;
		e.subproc = job->_CondorID._subproc;
		ProcessPostTermEvent(&e, job, _recovery);

	} else {

		WriteUserLog ulog;
			// Disabling the global log (EventLog) fixes the main problem
			// in gittrac #934 (if you can't write to the global log the
			// write to the user log also fails, and DAGMan hangs
			// waiting for the event that wasn't written).
		ulog.setEnableGlobalLog( false );
		ulog.setUseXML( job->GetLogFileIsXml() );
			// For NOOP jobs, we need the proc and subproc values;
			// for "real" jobs, they are not significant.
		int procID = job->GetNoop() ? job->_CondorID._proc : 0;
		int subprocID = job->GetNoop() ? job->_CondorID._subproc : 0;
		ulog.initialize( job->GetLogFile(), job->_CondorID._cluster,
					 	procID, subprocID, NULL );

		if( !ulog.writeEvent( &e ) ) {
			debug_printf( DEBUG_QUIET,
					  	"Unable to log ULOG_POST_SCRIPT_TERMINATED event\n" );
			  // Exit here, because otherwise we'll wait forever to see
			  // the event that we just failed to write (see gittrac #934).
			  // wenger 2009-11-12.
			main_shutdown_rescue( EXIT_ERROR );
		}
	}
	return true;
}

//---------------------------------------------------------------------------
void Dag::PrintJobList() const {
    Job * job;
    ListIterator<Job> iList (_jobs);
    while ((job = iList.Next()) != NULL) {
        job->Dump( this );
    }
    dprintf( D_ALWAYS, "---------------------------------------\t<END>\n" );
}

//---------------------------------------------------------------------------
void
Dag::PrintJobList( Job::status_t status ) const
{
    Job* job;
    ListIterator<Job> iList( _jobs );
    while( ( job = iList.Next() ) != NULL ) {
		if( job->GetStatus() == status ) {
			job->Dump( this );
		}
    }
    dprintf( D_ALWAYS, "---------------------------------------\t<END>\n" );
}

//---------------------------------------------------------------------------
void
Dag::PrintReadyQ( debug_level_t level ) const {
	if( DEBUG_LEVEL( level ) ) {
		dprintf( D_ALWAYS, "Ready Queue: " );
		if( _readyQ->IsEmpty() ) {
			dprintf( D_ALWAYS | D_NOHEADER, "<empty>\n" );
			return;
		}
		_readyQ->Rewind();
		Job* job;
		_readyQ->Next( job );
		if( job ) {
			dprintf( D_ALWAYS | D_NOHEADER, "%s", job->GetJobName() );
		}
		while( _readyQ->Next( job ) ) {
			dprintf( D_ALWAYS | D_NOHEADER, ", %s", job->GetJobName() );
		}
		dprintf( D_ALWAYS | D_NOHEADER, "\n" );
	}
}

//---------------------------------------------------------------------------
// Note: the Condor part of this method essentially duplicates functionality
// that is now in schedd.cpp.  We are keeping this here for now in case
// someone needs to run a 7.5.6 DAGMan with an older schedd.
// wenger 2011-01-26
void Dag::RemoveRunningJobs ( const Dagman &dm, bool bForce) const {

	debug_printf( DEBUG_NORMAL, "Removing any/all submitted Condor/"
				"Stork jobs...\n");

	ArgList args;

		// first, remove all Condor jobs submitted by this DAGMan
		// Make sure we have at least one Condor (not Stork) job before
		// we call condor_rm...
	bool	haveCondorJob = bForce;
    ListIterator<Job> jobList(_jobs);
    Job * job;
    while (jobList.Next(job)) {
		ASSERT( job != NULL );
		if ( job->JobType() == Job::TYPE_CONDOR ) {
			haveCondorJob = true;
			break;
		}
	}

	if ( haveCondorJob ) {
		MyString constraint;

		args.Clear();
		args.AppendArg( _condorRmExe );
		args.AppendArg( "-const" );

		constraint.sprintf( "%s == %d", ATTR_DAGMAN_JOB_ID,
					dm.DAGManJobId._cluster );
		args.AppendArg( constraint.Value() );
		if ( util_popen( args ) != 0 ) {
			debug_printf( DEBUG_NORMAL, "Error removing DAGMan jobs\n");
		}
	}
		

		// Okay, now remove any Stork jobs.
    ListIterator<Job> iList(_jobs);
    while (iList.Next(job)) {
		ASSERT( job != NULL );
			// if node has a Stork job that is presently submitted,
			// remove it individually (this is necessary because
			// DAGMan's job ID can't currently be inserted into the
			// Stork job ad, and thus we can't do a "stork_rm -const..." 
			// like we do with Condor; this should be fixed)
		if( job->JobType() == Job::TYPE_STORK &&
			job->GetStatus() == Job::STATUS_SUBMITTED ) {
			args.Clear();
			args.AppendArg( dm.storkRmExe );
			args.AppendArg( job->_CondorID._cluster );
			if ( util_popen( args ) != 0 ) {
				debug_printf( DEBUG_NORMAL, "Error removing Stork job\n");
			}
        }
	}

	return;
}

//---------------------------------------------------------------------------
void Dag::RemoveRunningScripts ( ) const {
    ListIterator<Job> iList(_jobs);
    Job * job;
    while (iList.Next(job)) {
		ASSERT( job != NULL );

		// if node is running a PRE script, hard kill it
        if( job->GetStatus() == Job::STATUS_PRERUN ) {
			if ( !job->_scriptPre ) {
				EXCEPT( "Node %s has no PRE script!", job->GetJobName() );
			}
			if ( job->_scriptPre->_pid != 0 ) {
				debug_printf( DEBUG_DEBUG_1, "Killing PRE script %d\n",
							job->_scriptPre->_pid );
				if (daemonCore->Shutdown_Fast(job->_scriptPre->_pid) == FALSE) {
					debug_printf(DEBUG_QUIET,
				             	"WARNING: shutdown_fast() failed on pid %d: %s\n",
				             	job->_scriptPre->_pid, strerror(errno));
				}
			}
        }
		// if node is running a POST script, hard kill it
        else if( job->GetStatus() == Job::STATUS_POSTRUN ) {
			if ( !job->_scriptPost ) {
				EXCEPT( "Node %s has no POST script!", job->GetJobName() );
			}
			if ( job->_scriptPost->_pid != 0 ) {
				debug_printf( DEBUG_DEBUG_1, "Killing POST script %d\n",
							job->_scriptPost->_pid );
				if(daemonCore->Shutdown_Fast(job->_scriptPost->_pid) == FALSE) {
					debug_printf(DEBUG_QUIET,
				             	"WARNING: shutdown_fast() failed on pid %d: %s\n",
				             	job->_scriptPost->_pid, strerror( errno ));
				}
			}
        }
	}
	return;
}

//-----------------------------------------------------------------------------
void Dag::Rescue ( const char * dagFile, bool multiDags,
			int maxRescueDagNum, bool parseFailed, bool isPartial ) /* const */
{
	MyString rescueDagFile;
	if ( parseFailed ) {
		rescueDagFile = dagFile;
		rescueDagFile += ".parse_failed";
	} else {
		int nextRescue = FindLastRescueDagNum( dagFile, multiDags,
					maxRescueDagNum ) + 1;
		if ( nextRescue > maxRescueDagNum ) nextRescue = maxRescueDagNum;
		rescueDagFile = RescueDagName( dagFile, multiDags, nextRescue );
	}

		// Note: there could possibly be a race condition here if two
		// DAGMans are running on the same DAG at the same time.  That
		// should be avoided by the lock file, though, so I'm not doing
		// anything about it right now.  wenger 2007-02-27

	WriteRescue( rescueDagFile.Value(), dagFile, parseFailed, isPartial );
}

static const char *RESCUE_DAG_VERSION = "2.0.0";

//-----------------------------------------------------------------------------
void Dag::WriteRescue (const char * rescue_file, const char * dagFile,
			bool parseFailed, bool isPartial) /* const */
{
	debug_printf( DEBUG_NORMAL, "Writing Rescue DAG to %s...\n",
				rescue_file );

    FILE *fp = safe_fopen_wrapper_follow(rescue_file, "w");
    if (fp == NULL) {
        debug_printf( DEBUG_QUIET, "Could not open %s for writing.\n",
					  rescue_file);
        return;
    }

	bool reset_retries_upon_rescue =
		param_boolean( "DAGMAN_RESET_RETRIES_UPON_RESCUE", true );


	if ( parseFailed ) {
    	fprintf(fp, "# \"Rescue\" DAG file, created after failure parsing\n");
    	fprintf(fp, "#   the %s DAG file\n", dagFile);
	} else {
    	fprintf(fp, "# Rescue DAG file, created after running\n");
    	fprintf(fp, "#   the %s DAG file\n", dagFile);
	}

	time_t timestamp;
	(void)time( &timestamp );
	const struct tm *tm;
	tm = gmtime( &timestamp );
	fprintf( fp, "# Created %d/%d/%d %02d:%02d:%02d UTC\n", tm->tm_mon + 1,
				tm->tm_mday, tm->tm_year + 1900, tm->tm_hour, tm->tm_min,
				tm->tm_sec );
	fprintf( fp, "# Rescue DAG version: %s\n", RESCUE_DAG_VERSION );

    fprintf(fp, "#\n");
    fprintf(fp, "# Total number of Nodes: %d\n", NumNodes());
    fprintf(fp, "# Nodes premarked DONE: %d\n", _numNodesDone);
    fprintf(fp, "# Nodes that failed: %d\n", _numNodesFailed);

    //
    // Print the names of failed Jobs
    //
    fprintf(fp, "#   ");
    ListIterator<Job> it (_jobs);
    Job * job;
    while (it.Next(job)) {
        if (job->GetStatus() == Job::STATUS_ERROR) {
            fprintf(fp, "%s,", job->GetJobName());
        }
    }
    fprintf(fp, "<ENDLIST>\n\n");

	//
	// REJECT tells DAGMan to reject this DAG if we try to run it
	// (which we shouldn't).
	//
	if ( parseFailed && !isPartial ) {
		fprintf(fp, "REJECT\n\n");
	}

	//
	// Print the CONFIG file, if any.
	//
	if ( _configFile && !isPartial ) {
    	fprintf( fp, "CONFIG %s\n\n", _configFile );
		
	}

	//
	// Print the node status file, if any.
	//
	if ( _statusFileName && !isPartial ) {
		fprintf( fp, "NODE_STATUS_FILE %s\n\n", _statusFileName );
	}

	//
	// Print the jobstate.log file, if any.
	//
	if ( _jobstateLog.LogFile() && !isPartial ) {
		fprintf( fp, "JOBSTATE_LOG %s\n\n", _jobstateLog.LogFile() );
	}

    //
    // Print per-node information.
    //
    it.ToBeforeFirst();
    while (it.Next(job)) {
		WriteNodeToRescue( fp, job, reset_retries_upon_rescue, isPartial );
    }

    //
    // Print Dependency Section
    //
	if ( !isPartial ) {
    	fprintf(fp, "\n");
    	it.ToBeforeFirst();
    	while (it.Next(job)) {

        	set<JobID_t> & _queue = job->GetQueueRef(Job::Q_CHILDREN);
        	if (!_queue.empty()) {
            	fprintf(fp, "PARENT %s CHILD", job->GetJobName());

				set<JobID_t>::const_iterator qit;
				for (qit = _queue.begin(); qit != _queue.end(); qit++) {
                	Job * child = FindNodeByNodeID( *qit );
                	ASSERT( child != NULL );
                	fprintf(fp, " %s", child->GetJobName());
				}
            	fprintf(fp, "\n");
        	}
    	}
	}

	//
	// Print "throttle by node category" settings.
	//
	if ( !isPartial ) {
		_catThrottles.PrintThrottles( fp );
	}

    fclose( fp );
}

//-----------------------------------------------------------------------------
void
Dag::WriteNodeToRescue( FILE *fp, Job *node, bool reset_retries_upon_rescue,
			bool isPartial )
{
		// Print the JOB/DATA line.
	const char *keyword = "";
	if ( node->JobType() == Job::TYPE_CONDOR ) {
		keyword = node->GetDagFile() ? "SUBDAG EXTERNAL" : "JOB";
	} else if( node->JobType() == Job::TYPE_STORK ) {
		keyword = "DATA";
	} else {
		EXCEPT( "Illegal node type (%d)\n", node->JobType() );
	}

	if ( !isPartial ) {
		fprintf( fp, "\n%s %s %s ", keyword, node->GetJobName(),
					node->GetDagFile() ? node->GetDagFile() :
					node->GetCmdFile() );
		if ( strcmp( node->GetDirectory(), "" ) ) {
			fprintf( fp, "DIR %s ", node->GetDirectory() );
		}
		if ( node->GetNoop() ) {
			fprintf( fp, "NOOP " );
		}
		fprintf( fp, "\n" );

			// Print the SCRIPT PRE line, if any.
<<<<<<< HEAD
		if (job->_scriptPre != NULL) {
			fprintf(fp, "SCRIPT PRE  %s %s\n", 
				job->GetJobName(), job->_scriptPre->GetCmd());
		}
		if ( job->HasPreSkip() != 0 ) {
			fprintf( fp, "PRE_SKIP %s %d\n", job->GetJobName(), job->GetPreSkip() );
		}
		// Print the SCRIPT POST line, if any.
        if (job->_scriptPost != NULL) {
            fprintf(fp, "SCRIPT POST %s %s\n", 
                     job->GetJobName(), job->_scriptPost->GetCmd());
        }

			// Print the RETRY line, if any.
        if( job->retry_max > 0 ) {
            int retriesLeft = (job->retry_max - job->retries);

            if (   job->_Status == Job::STATUS_ERROR
                && job->retries < job->retry_max 
                && job->have_retry_abort_val
                && job->retval == job->retry_abort_val ) {
                fprintf(fp, "# %d of %d retries performed; remaining attempts "
                        "aborted after node returned %d\n", 
                        job->retries, job->retry_max, job->retval );
            } else {
				if( !reset_retries_upon_rescue ) {
					fprintf( fp,
							 "# %d of %d retries already performed; %d remaining\n",
							 job->retries, job->retry_max, retriesLeft );
				}
            }
            
            ASSERT( job->retries <= job->retry_max );
			if( !reset_retries_upon_rescue ) {
				fprintf( fp, "RETRY %s %d", job->GetJobName(), retriesLeft );
			} else {
				fprintf( fp, "RETRY %s %d", job->GetJobName(), job->retry_max );
			}
            if( job->have_retry_abort_val ) {
                fprintf( fp, " UNLESS-EXIT %d", job->retry_abort_val );
            }
            fprintf( fp, "\n" );
        }
=======
		if ( node->_scriptPre != NULL ) {
			fprintf( fp, "SCRIPT PRE  %s %s\n", 
			node->GetJobName(), node->_scriptPre->GetCmd() );
		}

			// Print the SCRIPT POST line, if any.
		if ( node->_scriptPost != NULL ) {
			fprintf( fp, "SCRIPT POST %s %s\n", 
						node->GetJobName(), node->_scriptPost->GetCmd() );
		}
>>>>>>> 388fcb9a

			// Print the VARS line, if any.
		if ( !node->varNamesFromDag->IsEmpty() ) {
			fprintf( fp, "VARS %s", node->GetJobName() );
	
			ListIterator<MyString> names( *node->varNamesFromDag );
			ListIterator<MyString> vals( *node->varValsFromDag );
			names.ToBeforeFirst();
			vals.ToBeforeFirst();
			MyString *strName, *strVal;
			while ( (strName = names.Next() ) && (strVal = vals.Next()) ) {
				fprintf(fp, " %s=\"", strName->Value());
					// now we print the value, but we have to re-escape certain characters
				for( int i = 0; i < strVal->Length(); i++ ) {
					char c = (*strVal)[i];
					if ( c == '\"' ) {
						fprintf( fp, "\\\"" );
					} else if (c == '\\') {
						fprintf( fp, "\\\\" );
					} else {
						fprintf( fp, "%c", c );
					}
				}
				fprintf( fp, "\"" );
			}
			fprintf( fp, "\n" );
		}

			// Print the ABORT-DAG-ON line, if any.
		if ( node->have_abort_dag_val ) {
			fprintf( fp, "ABORT-DAG-ON %s %d", node->GetJobName(),
						node->abort_dag_val );
			if ( node->have_abort_dag_return_val ) {
				fprintf( fp, " RETURN %d", node->abort_dag_return_val );
			}
			fprintf( fp, "\n" );
		}

			// Print the PRIORITY line, if any.
			// Note: when gittrac #2167 gets merged, we need to think
			// about how this code will interact with that code.
			// wenger/nwp 2011-08-24
		if ( node->_hasNodePriority ) {
			fprintf( fp, "PRIORITY %s %d\n", node->GetJobName(),
						node->_nodePriority );
		}

			// Print the CATEGORY line, if any.
		if ( node->GetThrottleInfo() ) {
			fprintf( fp, "CATEGORY %s %s\n", node->GetJobName(),
						node->GetThrottleInfo()->_category->Value() );
		}
	}

	if ( node->_Status == Job::STATUS_DONE ) {
		fprintf(fp, "DONE %s\n", node->GetJobName() );
	}

		// Print the RETRY line, if any.
	if( node->retry_max > 0 ) {
		int retriesLeft = (node->retry_max - node->retries);

		if ( node->_Status == Job::STATUS_ERROR
					&& node->retries < node->retry_max 
					&& node->have_retry_abort_val
					&& node->retval == node->retry_abort_val ) {
			fprintf( fp, "# %d of %d retries performed; remaining attempts "
						"aborted after node returned %d\n", 
						node->retries, node->retry_max, node->retval );
		} else {
			if ( !reset_retries_upon_rescue ) {
				fprintf( fp,
							"# %d of %d retries already performed; %d remaining\n",
							node->retries, node->retry_max, retriesLeft );
			}
		}

		ASSERT( node->retries <= node->retry_max );
		if ( !reset_retries_upon_rescue ) {
			fprintf( fp, "RETRY %s %d", node->GetJobName(), retriesLeft );
		} else {
			fprintf( fp, "RETRY %s %d", node->GetJobName(), node->retry_max );
		}
		if ( node->have_retry_abort_val ) {
			fprintf( fp, " UNLESS-EXIT %d", node->retry_abort_val );
		}
		fprintf( fp, "\n" );
	}
}

//===========================================================================
// Private Methods
//===========================================================================

//-------------------------------------------------------------------------
void
Dag::TerminateJob( Job* job, bool recovery, bool bootstrap )
{
	ASSERT( !(recovery && bootstrap) );
    ASSERT( job != NULL );

	job->TerminateSuccess(); // marks job as STATUS_DONE
	if ( job->GetStatus() != Job::STATUS_DONE ) {
		EXCEPT( "Node %s is not in DONE state", job->GetJobName() );
	}

		// this is a little ugly, but since this function can be
		// called multiple times for the same job, we need to be
		// careful not to double-count...
	if( job->countedAsDone == false ) {
		_numNodesDone++;
		job->countedAsDone = true;
		ASSERT( _numNodesDone <= _jobs.Number() );
	}

    //
    // Report termination to all child jobs by removing parent's ID from
    // each child's waiting queue.
    //
    set<JobID_t> & qp = job->GetQueueRef(Job::Q_CHILDREN);

	set<JobID_t>::const_iterator qit;
	for (qit = qp.begin(); qit != qp.end(); qit++) {
        Job * child = FindNodeByNodeID( *qit );
        ASSERT( child != NULL );
        child->Remove(Job::Q_WAITING, job->GetJobID());
		if ( child->GetStatus() == Job::STATUS_READY &&
			child->IsEmpty( Job::Q_WAITING ) ) {

				// If we're bootstrapping, we don't want to do anything
				// here.
			if ( !bootstrap ) {
				if ( recovery ) {
						// We need to monitor the log file for the node that's
						// newly ready.
					(void)child->MonitorLogFile( _condorLogRdr, _storkLogRdr,
								_nfsLogIsError, recovery, _defaultNodeLog );
				} else {
						// If child has no more parents in its waiting queue,
						// submit it.
					StartNode( child, false );
				}
			}
		}
	}
}

//-------------------------------------------------------------------------
void Dag::
PrintEvent( debug_level_t level, const ULogEvent* event, Job* node,
			bool recovery )
{
	ASSERT( event );

	const char *recovStr = recovery ? " [recovery mode]" : "";

	if( node ) {
	    debug_printf( level, "Event: %s for %s Node %s (%d.%d.%d)%s\n",
					  event->eventName(), node->JobTypeString(),
					  node->GetJobName(), event->cluster, event->proc,
					  event->subproc, recovStr );
	} else {
        debug_printf( level, "Event: %s for unknown Node (%d.%d.%d): "
					  "ignoring...%s\n", event->eventName(),
					  event->cluster, event->proc,
					  event->subproc, recovStr );
	}
}

//-------------------------------------------------------------------------
void
Dag::RestartNode( Job *node, bool recovery )
{
    ASSERT( node != NULL );
	if ( node->_Status != Job::STATUS_ERROR ) {
		EXCEPT( "Node %s is not in ERROR state", node->GetJobName() );
	}
    if( node->have_retry_abort_val && node->retval == node->retry_abort_val ) {
        debug_printf( DEBUG_NORMAL, "Aborting further retries of node %s "
                      "(last attempt returned %d)\n",
                      node->GetJobName(), node->retval);
        _numNodesFailed++;
        return;
    }
	node->_Status = Job::STATUS_READY;
	node->retries++;
	ASSERT( node->GetRetries() <= node->GetRetryMax() );
	if( node->_scriptPre ) {
		// undo PRE script completion
		node->_scriptPre->_done = false;
	}
	strcpy( node->error_text, "" );
	node->ResetJobstateSequenceNum();

	if( !recovery ) {
		debug_printf( DEBUG_VERBOSE, "Retrying node %s (retry #%d of %d)...\n",
					node->GetJobName(), node->GetRetries(),
					node->GetRetryMax() );
		StartNode( node, true );
	} else {
		debug_printf( DEBUG_VERBOSE, "Looking for retry of node %s (retry "
					"#%d of %d)...\n", node->GetJobName(), node->GetRetries(),
					node->GetRetryMax() );

			// Remove the "old" Condor ID from the ID->node hash table
			// here to fix gittrac #1957.
			// Note: the if checking against the default condor ID
			// should *always* be true here, but checking just to be safe.
		if ( !(node->_CondorID == _defaultCondorId) ) {
			int logsource = node->JobType() == Job::TYPE_CONDOR ? CONDORLOG :
						DAPLOG;
			int id = GetIndexID( node->_CondorID );
			if ( GetEventIDHash( node->GetNoop(), logsource )->remove( id )
						!= 0 ) {
				EXCEPT( "Event ID hash table error!" );
			}
		}

		// Doing this fixes gittrac #481 (recovery fails on a DAG that
		// has retried nodes).  (See SubmitNodeJob() for where this
		// gets done during "normal" running.)
		node->_CondorID = _defaultCondorId;
		(void)node->MonitorLogFile( _condorLogRdr, _storkLogRdr,
					_nfsLogIsError, recovery, _defaultNodeLog );
	}
}

//-------------------------------------------------------------------------
// Number the nodes according to DFS order 
void 
Dag::DFSVisit (Job * job)
{
	//Check whether job has been numbered already
	if (job==NULL || job->_visited)
		return;
	
	//Remember that the job has been numbered	
	job->_visited = true; 
	
	//Get the children of current job	
	set<JobID_t> & children = job->GetQueueRef(Job::Q_CHILDREN);
	set<JobID_t>::const_iterator child_itr;

	for (child_itr = children.begin(); child_itr != children.end(); child_itr++)
	{
		Job * child = FindNodeByNodeID( *child_itr );
		DFSVisit (child);
	}
	
	DFS_ORDER++;
	job->_dfsOrder = DFS_ORDER;
}		

//-------------------------------------------------------------------------
// Detects cycle and warns user about it
bool 
Dag::isCycle ()
{
	bool cycle = false; 
	Job * job;
	ListIterator <Job> joblist (_jobs);
	SimpleListIterator <JobID_t> child_list;

	//Start DFS numbering from zero, although not necessary
	DFS_ORDER = 0; 
	
	//Visit all jobs in DAG and number them	
	joblist.ToBeforeFirst();	
	while (joblist.Next(job))
	{
  		if (!job->_visited &&
			job->GetQueueRef(Job::Q_PARENTS).size()==0)
			DFSVisit (job);	
	}	

	//Detect cycle
	joblist.ToBeforeFirst();	
	while (joblist.Next(job))
	{

		set<JobID_t> &cset = job->GetQueueRef(Job::Q_CHILDREN);
		set<JobID_t>::const_iterator cit;

		for(cit = cset.begin(); cit != cset.end(); cit++) {
			Job * child = FindNodeByNodeID( *cit );

			//No child's DFS order should be smaller than parent's
			if (child->_dfsOrder >= job->_dfsOrder) {
#ifdef REPORT_CYCLE	
				debug_printf (DEBUG_QUIET, 
							  "Cycle in the graph possibly involving jobs %s and %s\n",
							  job->GetJobName(), child->GetJobName());
#endif 			
				cycle = true;
			}
		}
	}
	return cycle;
}

//-------------------------------------------------------------------------
bool
Dag::CheckForDagAbort(Job *job, const char *type)
{
	if ( job->have_abort_dag_val &&
				job->retval == job->abort_dag_val ) {
		debug_printf( DEBUG_QUIET, "Aborting DAG because we got "
				"the ABORT exit value from a %s\n", type);
		if ( job->have_abort_dag_return_val ) {
			main_shutdown_rescue( job->abort_dag_return_val );
		} else {
			main_shutdown_rescue( job->retval );
		}
		return true;
	}

	return false;
}


//-------------------------------------------------------------------------
const MyString
Dag::ParentListString( Job *node, const char delim ) const
{
	Job* parent;
	const char* parent_name = NULL;
	MyString parents_str;

	set<JobID_t> &parent_list = node->GetQueueRef( Job::Q_PARENTS );
	set<JobID_t>::const_iterator pit;

	for (pit = parent_list.begin(); pit != parent_list.end(); pit++) {
		parent = FindNodeByNodeID( *pit );
		parent_name = parent->GetJobName();
		ASSERT( parent_name );
		if( ! parents_str.IsEmpty() ) {
			parents_str += delim;
		}
		parents_str += parent_name;
	}
	return parents_str;
}


//===========================================================================
// Methods for Dot Files, both public and private
//===========================================================================


//-------------------------------------------------------------------------
// 
// Function: SetDotFileName
// Purpose:  Sets the base name of the dot file name. If we aren't 
//           overwriting the file, it will have a number appended to it.
// Scope:    Public
//
//-------------------------------------------------------------------------
void 
Dag::SetDotFileName(const char *dot_file_name)
{
	delete[] _dot_file_name;
	_dot_file_name = strnewp(dot_file_name);
	return;
}

//-------------------------------------------------------------------------
// 
// Function: SetDotIncludeFileName
// Purpose:  Sets the name of a file that we'll take the contents from and
//           place them into the dot file. The idea is that if someone wants
//           to set some parameters for the graph but doesn't want to manually
//           edit the file (perhaps a higher-level program is watching the 
//           dot file) then we'll get the parameters from here.
// Scope:    Public
//
//-------------------------------------------------------------------------
void
Dag::SetDotIncludeFileName(const char *include_file_name)
{
	delete[] _dot_include_file_name;
	_dot_include_file_name = strnewp(include_file_name);
	return;
}

//-------------------------------------------------------------------------
// 
// Function: DumpDotFile
// Purpose:  Called whenever the dot file should be created. 
//           This writes to the _dot_file_name, although the name may have
//           a numeric suffix if we're not overwriting files. 
// Scope:    Public
//
//-------------------------------------------------------------------------
void 
Dag::DumpDotFile(void)
{
	if (_dot_file_name != NULL) {
		MyString  current_dot_file_name;
		MyString  temp_dot_file_name;
		FILE      *temp_dot_file;

		ChooseDotFileName(current_dot_file_name);

		temp_dot_file_name = current_dot_file_name + ".temp";

		unlink(temp_dot_file_name.Value());
		temp_dot_file = safe_fopen_wrapper_follow(temp_dot_file_name.Value(), "w");
		if (temp_dot_file == NULL) {
			debug_dprintf(D_ALWAYS, DEBUG_NORMAL,
						  "Can't create dot file '%s'\n", 
						  temp_dot_file_name.Value());
		} else {
			time_t current_time;
			char   *time_string;
			char   *newline;

			time(&current_time);
			time_string = ctime(&current_time);
			newline = strchr(time_string, '\n');
			if (newline != NULL) {
				*newline = 0;
			}
			
			fprintf(temp_dot_file, "digraph DAG {\n");
			fprintf( temp_dot_file,
					 "    label=\"DAGMan Job status at %s\";\n\n",
					 time_string);

			IncludeExtraDotCommands(temp_dot_file);

			// We sweep the job list twice, just to make a nice
			// looking DOT file. 
			// The first sweep sets the appearance of each node.
			// The second sweep describes all of the arcs.

			DumpDotFileNodes(temp_dot_file);
			DumpDotFileArcs(temp_dot_file);

			fprintf(temp_dot_file, "}\n");
			fclose(temp_dot_file);
			unlink(current_dot_file_name.Value());
			rename(temp_dot_file_name.Value(), current_dot_file_name.Value());
		}
	}
	return;
}

//===========================================================================
// Methods for node status files.
//===========================================================================

/** Set the filename of the node status file.
	@param the filename to which to dump node status information
	@param the minimum interval, in seconds, at which to update the
		status file (0 means no limit)
*/
void 
Dag::SetNodeStatusFileName( const char *statusFileName,
			int minUpdateTime )
{
	if ( _statusFileName != NULL ) {
		debug_printf( DEBUG_NORMAL, "Attempt to set NODE_STATUS_FILE "
					"to %s does not override existing value of %s\n",
					statusFileName, _statusFileName );
		return;
	}
	_statusFileName = strnewp( statusFileName );
	_minStatusUpdateTime = minUpdateTime;
}

/** Dump the node status.
	@param whether the DAG has just been held
	@param whether the DAG has just been removed
*/
void
Dag::DumpNodeStatus( bool held, bool removed )
{
		//
		// Decide whether to update the file.
		//
	if ( _statusFileName == NULL ) {
		return;
	}
	
	if ( !_statusFileOutdated && !held && !removed ) {
		debug_printf( DEBUG_DEBUG_1, "Node status file not updated "
					"because it is not yet outdated\n" );
		return;
	}
	
	time_t startTime = time( NULL );
	bool tooSoon = (_minStatusUpdateTime > 0) &&
				((startTime - _lastStatusUpdateTimestamp) <
				_minStatusUpdateTime);
	if ( tooSoon && !held && !removed && !FinishedRunning() ) {
		debug_printf( DEBUG_DEBUG_1, "Node status file not updated "
					"because min. status update time has not yet passed\n" );
		return;
	}

		//
		// If we made it to here, we want to actually update the
		// file.  We do that by actually writing to a temporary file,
		// and then renaming that to the "real" file, so that the
		// "real" file is always complete.
		//
	debug_printf( DEBUG_DEBUG_1, "Updating node status file\n" );

	MyString tmpStatusFile( _statusFileName );
	tmpStatusFile += ".tmp";
		// Note: it's not an error if this fails (file may not
		// exist).
	unlink( tmpStatusFile.Value() );

	FILE *outfile = safe_fopen_wrapper_follow( tmpStatusFile.Value(), "w" );
	if ( outfile == NULL ) {
		debug_printf( DEBUG_NORMAL,
					  "Warning: can't create node status file '%s': %s\n", 
					  tmpStatusFile.Value(), strerror( errno ) );
		check_warning_strictness( DAG_STRICT_1 );
		return;
	}

		//
		// Print header.
		//
	char *timeStr = ctime( &startTime );
	char *newline = strchr(timeStr, '\n');
	if (newline != NULL) {
		*newline = 0;
	}
	fprintf( outfile, "BEGIN %lu (%s)\n",
				(unsigned long)startTime, timeStr );
	fprintf( outfile, "Status of nodes of DAG(s): " );
	char *dagFile;
	_dagFiles.rewind();
	while ( (dagFile = _dagFiles.next()) ) {
		fprintf( outfile, "%s ", dagFile );
	}
	fprintf( outfile, "\n\n" );

		//
		// Print status of all nodes.
		//
	ListIterator<Job> it ( _jobs );
	Job *node;
	while ( it.Next( node ) ) {
		const char *statusStr = Job::status_t_names[node->GetStatus()];
		const char *nodeNote = "";
		if ( node->GetStatus() == Job::STATUS_READY ) {
			if ( !node->CanSubmit() ) {
				// See Job::_job_type_names for other strings.
				statusStr = "STATUS_UNREADY  ";
			}
		} else if ( node->GetStatus() == Job::STATUS_SUBMITTED ) {
			nodeNote = node->GetIsIdle() ? "idle" : "not_idle";
			// Note: add info here about whether the job(s) are
			// held, once that code is integrated.
		} else if ( node->GetStatus() == Job::STATUS_ERROR ) {
			nodeNote = node->error_text;
		}
		fprintf( outfile, "JOB %s %s (%s)\n", node->GetJobName(),
					statusStr, nodeNote );
	}

		//
		// Print overall DAG status.
		//
	Job::status_t dagStatus = Job::STATUS_SUBMITTED;
	const char *statusNote = "";
	if ( DoneSuccess() ) {
		dagStatus = Job::STATUS_DONE;
		statusNote = "success";
	} else if ( DoneFailed() ) {
		dagStatus = Job::STATUS_ERROR;
		statusNote = "failed";
	} else if ( DoneCycle() ) {
		dagStatus = Job::STATUS_ERROR;
		statusNote = "cycle";
	} else if ( held ) {
		statusNote = "held";
	} else if ( removed ) {
		dagStatus = Job::STATUS_ERROR;
		statusNote = "removed";
	}
	fprintf( outfile, "\nDAG status: %s (%s)\n",
				Job::status_t_names[dagStatus], statusNote );

		//
		// Print footer.
		//
	time_t endTime = time( NULL );

	fprintf( outfile, "Next scheduled update: " );
	if ( FinishedRunning() || removed ) {
		fprintf( outfile, "none\n" );
	} else {
		time_t nextTime = endTime + _minStatusUpdateTime;
		timeStr = ctime( &nextTime );
		newline = strchr(timeStr, '\n');
		if (newline != NULL) {
			*newline = 0;
		}
		fprintf( outfile, "%lu (%s)\n", (unsigned long)nextTime, timeStr );
	}

	timeStr = ctime( &endTime );
	newline = strchr(timeStr, '\n');
	if (newline != NULL) {
		*newline = 0;
	}
	fprintf( outfile, "END %lu (%s)\n",
				(unsigned long)endTime, timeStr );

	fclose( outfile );

		//
		// Now rename the temporary file to the "real" file.
		//
	if ( rename( tmpStatusFile.Value(), _statusFileName ) != 0 ) {
		debug_printf( DEBUG_NORMAL,
					  "Warning: can't rename temporary node status "
					  "file (%s) to permanent file (%s): %s\n",
					  tmpStatusFile.Value(), _statusFileName,
					  strerror( errno ) );
		check_warning_strictness( DAG_STRICT_1 );
		return;
	}

	_statusFileOutdated = false;
	_lastStatusUpdateTimestamp = startTime;
}

//-------------------------------------------------------------------------
void
Dag::SetReject( const MyString &location )
{
	if ( _firstRejectLoc == "" ) {
		_firstRejectLoc = location;
	}
	_reject = true;
}

//-------------------------------------------------------------------------
bool
Dag::GetReject( MyString &firstLocation )
{
	firstLocation = _firstRejectLoc;
	return _reject;
}

//===========================================================================

/** Set the filename of the jobstate.log file.
	@param the filename to which to write the jobstate log
*/
void 
Dag::SetJobstateLogFileName( const char *logFileName )
{
	if ( _jobstateLog.LogFile() != NULL ) {
		debug_printf( DEBUG_NORMAL, "Attempt to set JOBSTATE_LOG "
					"to %s does not override existing value of %s\n",
					logFileName, _jobstateLog.LogFile() );
		return;
	}
	_jobstateLog.SetLogFile( logFileName );
}

//-------------------------------------------------------------------------
// 
// Function: CheckAllJobs
// Purpose:  Called after the DAG has finished to check for any
//           inconsistency in the job events we've gotten.
// Scope:    Public
//
//-------------------------------------------------------------------------
void
Dag::CheckAllJobs()
{
	CheckEvents::check_event_result_t result;
	MyString	jobError;

	result = _checkCondorEvents.CheckAllJobs(jobError);
	if ( result == CheckEvents::EVENT_ERROR ) {
		debug_printf( DEBUG_QUIET, "Error checking Condor job events: %s\n",
				jobError.Value() );
		ASSERT( false );
	} else if ( result == CheckEvents::EVENT_BAD_EVENT ||
				result == CheckEvents::EVENT_WARNING ) {
		debug_printf( DEBUG_NORMAL, "Warning checking Condor job events: %s\n",
				jobError.Value() );
		check_warning_strictness( DAG_STRICT_3 );
	} else {
		debug_printf( DEBUG_DEBUG_1, "All Condor job events okay\n");
	}

	result = _checkStorkEvents.CheckAllJobs(jobError);
	if ( result == CheckEvents::EVENT_ERROR ) {
		debug_printf( DEBUG_QUIET, "Error checking Stork job events: %s\n",
				jobError.Value() );
		ASSERT( false );
	} else if ( result == CheckEvents::EVENT_BAD_EVENT ||
				result == CheckEvents::EVENT_WARNING ) {
		debug_printf( DEBUG_NORMAL, "Warning checking Stork job events: %s\n",
				jobError.Value() );
		check_warning_strictness( DAG_STRICT_3 );
	} else {
		debug_printf( DEBUG_DEBUG_1, "All Stork job events okay\n");
	}
}

//-------------------------------------------------------------------------
void
Dag::PrintDeferrals( debug_level_t level, bool force ) const
{
	// This function should never be called when this dag object is acting like
	// a splice. 
	ASSERT( _isSplice == false);

	if( _maxJobsDeferredCount > 0 || force ) {
		debug_printf( level, "Note: %d total job deferrals because "
					"of -MaxJobs limit (%d)\n", _maxJobsDeferredCount,
					_maxJobsSubmitted );
	}

	if( _maxIdleDeferredCount > 0 || force ) {
		debug_printf( level, "Note: %d total job deferrals because "
					"of -MaxIdle limit (%d)\n", _maxIdleDeferredCount,
					_maxIdleJobProcs );
	}

	if( _catThrottleDeferredCount > 0 || force ) {
		debug_printf( level, "Note: %d total job deferrals because "
					"of node category throttles\n", _catThrottleDeferredCount );
	}

	if( _preScriptQ->GetScriptDeferredCount() > 0 || force ) {
		debug_printf( level, "Note: %d total PRE script deferrals because "
					"of -MaxPre limit (%d)\n",
					_preScriptQ->GetScriptDeferredCount(),
					_maxPreScripts );
	}

	if( _postScriptQ->GetScriptDeferredCount() > 0 || force ) {
		debug_printf( level, "Note: %d total POST script deferrals because "
					"of -MaxPost limit (%d)\n",
					_postScriptQ->GetScriptDeferredCount(),
					_maxPostScripts );
	}
}

//---------------------------------------------------------------------------
void
Dag::PrintPendingNodes() const
{
	dprintf( D_ALWAYS, "Pending DAG nodes:\n" );

    Job* node;
    ListIterator<Job> iList( _jobs );
    while( ( node = iList.Next() ) != NULL ) {
		switch ( node->GetStatus() ) {
		case Job::STATUS_PRERUN:
		case Job::STATUS_SUBMITTED:
		case Job::STATUS_POSTRUN:
			dprintf( D_ALWAYS, "  Node %s, Condor ID %d, status %s\n",
						node->GetJobName(), node->_CondorID._cluster,
						node->GetStatusName() );
			break;

		default:
			// No op.
			break;
		}
    }
}

//---------------------------------------------------------------------------
void
Dag::SetPendingNodeReportInterval( int interval )
{
	_pendingReportInterval = interval;
	time( &_lastEventTime );
	time( &_lastPendingNodePrintTime );
}

//-------------------------------------------------------------------------
void
Dag::CheckThrottleCats()
{
	ThrottleByCategory::ThrottleInfo *info;
	_catThrottles.StartIterations();
	while ( _catThrottles.Iterate( info ) ) {
		debug_printf( DEBUG_DEBUG_1, "Category %s has %d jobs, "
					"throttle setting of %d\n", info->_category->Value(),
					info->_totalJobs, info->_maxJobs );
		ASSERT( info->_totalJobs >= 0 );
		if ( info->_totalJobs < 1 ) {
			debug_printf( DEBUG_NORMAL, "Warning: category %s has no "
						"assigned nodes, so the throttle setting (%d) "
						"will have no effect\n", info->_category->Value(),
						info->_maxJobs );
			check_warning_strictness( DAG_STRICT_2 );
		}

		if ( !info->isSet() ) {
			debug_printf( DEBUG_NORMAL, "Warning: category %s has no "
						"throttle value set\n", info->_category->Value() );
			check_warning_strictness( DAG_STRICT_2 );
		}
	}
}

//-------------------------------------------------------------------------
// 
// Function: IncludeExtraDotCommands
// Purpose:  Helper function for DumpDotFile. Reads the _dot_include_file_name 
//           file and places everything in it into the dot file that is being 
//           written. 
// Scope:    Private
//
//-------------------------------------------------------------------------
void
Dag::IncludeExtraDotCommands(
	FILE *dot_file)
{
	FILE *include_file;

	include_file = safe_fopen_wrapper_follow(_dot_include_file_name, "r");
	if (include_file == NULL) {
		if (_dot_include_file_name != NULL) {
        	debug_printf(DEBUG_NORMAL, "Can't open dot include file %s\n",
					_dot_include_file_name);
		}
	} else {
		char line[100];
		fprintf(dot_file, "// Beginning of commands included from %s.\n", 
				_dot_include_file_name);
		while (fgets(line, 100, include_file) != NULL) {
			fputs(line, dot_file);
		}
		fprintf(dot_file, "// End of commands included from %s.\n\n", 
				_dot_include_file_name);
		fclose(include_file);
	}
	return;
}

//-------------------------------------------------------------------------
// 
// Function: DumpDotFileNodes
// Purpose:  Helper function for DumpDotFile. Prints one line for each 
//           node in the graph. This line describes how the node should
//           be drawn, and it's based on the state of the node. In particular,
//           we draw different shapes for each node type, but also add
//           a short description of the state, to make it easily readable by
//           people that are familiar with Condor job states. 
// Scope:    Private
//
//-------------------------------------------------------------------------
void 
Dag::DumpDotFileNodes(FILE *temp_dot_file)
{
	Job                 *node;
	ListIterator <Job>  joblist (_jobs);
	
	joblist.ToBeforeFirst();	
	while (joblist.Next(node)) {
		const char *node_name;
		
		node_name = node->GetJobName();
		switch (node->GetStatus()) {
		case Job::STATUS_READY:
			fprintf(temp_dot_file, 
				"    \"%s\" [shape=ellipse label=\"%s (I)\"];\n",
				node_name, node_name);
			break;
		case Job::STATUS_PRERUN:
			fprintf(temp_dot_file, 
				"    \"%s\" [shape=ellipse label=\"%s (Pre)\" style=dotted];\n",
				node_name, node_name);
			break;
		case Job::STATUS_SUBMITTED:
			fprintf(temp_dot_file, 
				"    \"%s\" [shape=ellipse label=\"%s (R)\" peripheries=2];\n",
				node_name, node_name);
			break;
		case Job::STATUS_POSTRUN:
			fprintf(temp_dot_file, 
				"    \"%s\" [shape=ellipse label=\"%s (Post)\" style=dotted];\n",
				node_name, node_name);
			break;
		case Job::STATUS_DONE:
			fprintf(temp_dot_file, 
				"    \"%s\" [shape=ellipse label=\"%s (Done)\" style=bold];\n",
				node_name, node_name);
			break;
		case Job::STATUS_ERROR:
			fprintf(temp_dot_file, 
				"    \"%s\" [shape=box label=\"%s (E)\"];\n",
				node_name, node_name);
			break;
		default:
			fprintf(temp_dot_file, 
				"    \"%s\" [shape=ellipse label=\"%s (I)\"];\n",
				node_name, node_name);
			break;
		}
	}

	fprintf(temp_dot_file, "\n");

	return;
}

//-------------------------------------------------------------------------
// 
// Function: DumpDotFileArcs
// Purpose:  Helper function for DumpDotFile. This prints one line for each
//           arc that is in the DAG.
// Scope:    Private
//
//-------------------------------------------------------------------------
void 
Dag::DumpDotFileArcs(FILE *temp_dot_file)
{
	Job                          *parent;
	ListIterator <Job>           joblist (_jobs);

	joblist.ToBeforeFirst();	
	while (joblist.Next(parent)) {
		Job        *child;
		SimpleListIterator <JobID_t> child_list;
		const char                   *parent_name;
		const char                   *child_name;
		
		parent_name = parent->GetJobName();

		set<JobID_t> &cset = parent->GetQueueRef(Job::Q_CHILDREN);
		set<JobID_t>::const_iterator cit;

		for (cit = cset.begin(); cit != cset.end(); cit++) {
			child = FindNodeByNodeID( *cit );
			
			child_name  = child->GetJobName();
			if (parent_name != NULL && child_name != NULL) {
				fprintf(temp_dot_file, "    \"%s\" -> \"%s\";\n",
						parent_name, child_name);
			}
		}
	}
	
	return;
}

//-------------------------------------------------------------------------
// 
// Function: ChooseDotFileName
// Purpose:  If we're overwriting the dot file, the name is exactly as
//           the user specified it. If we're not overwriting, we need to 
//           choose a unique name. We choose one of the form name.number, 
//           where the number is the first unused we find. If the user 
//           creates a bunch of dot files (foo.0-foo.100) and deletes
//           some in the middle (foo.50), then this could confuse the user
//           because we'll fill in the middle. We don't worry about it though.
// Scope:    Private
//
//-------------------------------------------------------------------------
void 
Dag::ChooseDotFileName(MyString &dot_file_name)
{
	if (_overwrite_dot_file) {
		dot_file_name = _dot_file_name;
	} else {
		bool found_unused_file = false;

		while (!found_unused_file) {
			FILE *fp;

			dot_file_name.sprintf("%s.%d", _dot_file_name, _dot_file_name_suffix);
			fp = safe_fopen_wrapper_follow(dot_file_name.Value(), "r");
			if (fp != NULL) {
				fclose(fp);
				_dot_file_name_suffix++;
			} else {
				found_unused_file = true;
			}
		}
		_dot_file_name_suffix++;
	}
	return;
}

//---------------------------------------------------------------------------
bool Dag::Add( Job& job )
{
	int insertResult = _nodeNameHash.insert( job.GetJobName(), &job );
	ASSERT( insertResult == 0 );

	insertResult = _nodeIDHash.insert( job.GetJobID(), &job );
	ASSERT( insertResult == 0 );

	return _jobs.Append(&job);
}


//---------------------------------------------------------------------------
bool
Dag::RemoveNode( const char *name, MyString &whynot )
{
	if( !name ) {
		whynot = "name == NULL";
		return false;
	}
	Job *node = FindNodeByName( name );
	if( !node ) {
		whynot = "does not exist in DAG";
		return false;
	}
	if( node->IsActive() ) {
		whynot.sprintf( "is active (%s)", node->GetStatusName() );
		return false;
	}
	if( !node->IsEmpty( Job::Q_CHILDREN ) ||
		!node->IsEmpty( Job::Q_PARENTS ) ) {
		whynot.sprintf( "dependencies exist" );
		return false;
	}

		// now we know it's okay to remove, and can do the deed...

	Job* candidate = NULL;
	bool removed = false;

	if( node->GetStatus() == Job::STATUS_DONE ) {
		_numNodesDone--;
		ASSERT( _numNodesDone >= 0 );
	}
	else if( node->GetStatus() == Job::STATUS_ERROR ) {
		_numNodesFailed--;
		ASSERT( _numNodesFailed >= 0 );
	}
	else if( node->GetStatus() == Job::STATUS_READY ) {
		ASSERT( _readyQ );

		if( _readyQ->IsMember( node ) ) {

				// remove node from ready queue

			debug_printf( DEBUG_VERBOSE, "=== Ready Queue (Before) ===" );
			PrintReadyQ( DEBUG_VERBOSE );

			removed = false;
			_readyQ->Rewind();
			while( _readyQ->Next( candidate ) ) {
				ASSERT( candidate );
				if( candidate == node ) {
					_readyQ->DeleteCurrent();
					removed = true;
					continue;
				}
			}
			ASSERT( removed );
			ASSERT( !_readyQ->IsMember( node ) );
			debug_printf( DEBUG_VERBOSE, "=== Ready Queue (After) ===" );
			PrintReadyQ( DEBUG_VERBOSE );
		}
	}
	else {
			// this should never happen, unless we add a new state and
			// fail to handle it above...
		debug_printf( DEBUG_QUIET, "ERROR: node %s in unexpected state (%s)\n",
					  node->GetJobName(), node->GetStatusName() );
		whynot.sprintf( "node in unexpected state (%s)",
						node->GetStatusName() );
		return false;
	}

		// remove node from the DAG
	removed = false;
	_jobs.Rewind();
	while( _jobs.Next( candidate ) ) {
		ASSERT( candidate );
        if( candidate == node ) {
			_jobs.DeleteCurrent();
			removed = true;
			continue;
		}
	}
		// we know the node is in _jobs (since we looked it up via
		// GetJob() above), and DeleteCurrent() can't fail (!), so
		// there should be no way for us to get through the above loop
		// without having seen & removed the node... also, we can't
		// safely just return false here and let a higher level handle
		// the error, since the node is already half-removed and thus
		// the DAG state is FUBAR...
	ASSERT( removed == true );

	whynot = "n/a";
	return true;
}


//---------------------------------------------------------------------------
bool
Dag::RemoveDependency( Job *parent, Job *child )
{
	MyString whynot;
	return RemoveDependency( parent, child, whynot );
}

//---------------------------------------------------------------------------
bool
Dag::RemoveDependency( Job *parent, Job *child, MyString &whynot )
{
	if( !parent ) {
		whynot = "parent == NULL";
		return false;
	}
	if( !child ) {
		whynot = "child == NULL";
		return false;
	}

	if( !parent->HasChild( child ) ) {
		whynot = "no such dependency";
		return false;
	}
	ASSERT( child->HasParent( parent ) );

		// remove the child from the parent's children...
	if( !parent->RemoveChild( child, whynot ) ) {
	return false;
	}
	ASSERT( parent->HasChild( child ) == false );

		// remove the parent from the child's parents...
	if( !child->RemoveParent( parent, whynot ) ) {
			// the dependencies are now asymetric and thus the DAG
			// state is FUBAR, so we should bail...
		ASSERT( false );
		return false;
	}
	ASSERT( child->HasParent( parent ) == false );

	whynot = "n/a";
    return true;
}


//---------------------------------------------------------------------------
Job*
Dag::LogEventNodeLookup( int logsource, const ULogEvent* event,
			bool &submitEventIsSane )
{
	ASSERT( event );
	submitEventIsSane = false;

	Job *node = NULL;
	CondorID condorID( event->cluster, event->proc, event->subproc );

		// if this is a job whose submit event we've already seen, we
		// can simply use the job ID to look up the corresponding DAG
		// node, and we're done...

	if( event->eventNumber != ULOG_SUBMIT ) {
	  node = FindNodeByEventID( logsource, condorID );
	  if( node ) {
	    return node;
	  }
	}

		// if the job ID wasn't familiar and we didn't find a node
		// above, there are three possibilites:
		//	
		// 1) it's the submit event for a node we just submitted, and
		// we don't yet know the job ID; in this case, we look up the
		// node name in the event body.
		//
		// 2) it's the POST script terminated event for a job whose
		// submission attempts all failed, leaving it with no valid
		// job ID at all (-1.-1.-1).  Here we also look up the node
		// name in the event body.
		//
		// 3) it's a job submitted by someone outside than this
		// DAGMan, and can/should be ignored (we return NULL).

	if( event->eventNumber == ULOG_SUBMIT ) {
		const SubmitEvent* submit_event = (const SubmitEvent*)event;
		if ( submit_event->submitEventLogNotes ) {
			char nodeName[1024] = "";
			if ( sscanf( submit_event->submitEventLogNotes,
						 "DAG Node: %1023s", nodeName ) == 1 ) {
				node = FindNodeByName( nodeName );
				if( node ) {
					submitEventIsSane = SanityCheckSubmitEvent( condorID,
								node );
					node->_CondorID = condorID;

						// Insert this node into the CondorID->node hash
						// table if we don't already have it (e.g., recovery
						// mode).  (In "normal" mode we should have already
						// inserted it when we did the condor_submit.)
					Job *tmpNode = NULL;
					bool isNoop = JobIsNoop( condorID );
					ASSERT( isNoop == node->GetNoop() );
					int id = GetIndexID( condorID );
					HashTable<int, Job *> *ht =
								GetEventIDHash( isNoop, logsource );
					if ( ht->lookup(id, tmpNode) != 0 ) {
							// Node not found.
						int insertResult = ht->insert( id, node );
						ASSERT( insertResult == 0 );
					} else {
							// Node was found.
						ASSERT( tmpNode == node );
					}
				}
			} else {
				debug_printf( DEBUG_QUIET, "ERROR: 'DAG Node:' not found "
							"in submit event notes: <%s>\n",
							submit_event->submitEventLogNotes );
			}
		}
		return node;
	}

	if( event->eventNumber == ULOG_POST_SCRIPT_TERMINATED &&
		event->cluster == -1 ) {
		const PostScriptTerminatedEvent* pst_event =
			(const PostScriptTerminatedEvent*)event;
		node = FindNodeByName( pst_event->dagNodeName );
		return node;
	}

	return node;
}


//---------------------------------------------------------------------------
// Checks whether this is a "good" event ("bad" events include Condor
// sometimes writing a terminated/aborted pair instead of just
// aborted, and the "submit once, run twice" bug).  Extra abort events
// we just ignore; other bad events will abort the DAG unless
// configured to continue.
//
// Note: we only check an event if we have a job object for it, so
// that we don't pay any attention to unrelated "garbage" events that
// may be in the log(s).
//
// Note: the event checking has pretty much been considered
// "diagnostic" until now; however, it turns out that if you get the
// terminated/abort event combo on a node that has retries left,
// DAGMan will assert if the event checking is turned off.  (See Gnats
// PR 467.)  wenger 2005-04-08.
//
// returns true if the event is sane and false if it is "impossible";
// (additionally sets *result=false if DAG should be aborted)

bool
Dag::EventSanityCheck( int logsource, const ULogEvent* event,
			const Job* node, bool* result )
{
	ASSERT( event );
	ASSERT( node );

	MyString eventError;
	CheckEvents::check_event_result_t checkResult = CheckEvents::EVENT_OKAY;

	if ( logsource == CONDORLOG ) {
		checkResult = _checkCondorEvents.CheckAnEvent( event, eventError );
	} else if ( logsource == DAPLOG ) {
		checkResult = _checkStorkEvents.CheckAnEvent( event, eventError );
	}

	if( checkResult == CheckEvents::EVENT_OKAY ) {
		debug_printf( DEBUG_DEBUG_1, "Event is okay\n" );
		return true;
	}

	debug_printf( DEBUG_NORMAL, "%s\n", eventError.Value() );
	//debug_printf( DEBUG_NORMAL, "WARNING: bad event here may indicate a "
				  //"serious bug in Condor -- beware!\n" );

	if( checkResult == CheckEvents::EVENT_WARNING ) {
		debug_printf( DEBUG_NORMAL, "BAD EVENT is warning only\n");
		return true;
	}

	if( checkResult == CheckEvents::EVENT_BAD_EVENT ) {
		debug_printf( DEBUG_NORMAL, "Continuing with DAG in spite of bad "
					  "event (%s) because of allow_events setting\n",
					  eventError.Value() );
	
			// Don't do any further processing of this event,
			// because it can goof us up (e.g., decrement count
			// of running jobs when we shouldn't).

		return false;
	}

	if( checkResult == CheckEvents::EVENT_ERROR ) {
		debug_printf( DEBUG_QUIET, "ERROR: aborting DAG because of bad event "
					  "(%s)\n", eventError.Value() );
			// set *result to indicate we should abort the DAG
		*result = false;
		return false;
	}

	debug_printf( DEBUG_QUIET, "Illegal CheckEvents::check_event_allow_t "
				  "value: %d\n", checkResult );
	return false;
}


//---------------------------------------------------------------------------
// compares a submit event's job ID with the one that appeared earlier
// in the submit command's stdout (which we stashed in the Job object)

bool
Dag::SanityCheckSubmitEvent( const CondorID condorID, const Job* node )
{
		// Changed this if from "if( recovery )" during work on PR 806 --
		// this is better because if you get two submit events for the
		// same node you'll still get a warning in recovery mode.
		// wenger 2007-01-31.
	if( node->_CondorID == _defaultCondorId ) {
			// we no longer have the submit command stdout to check against
		return true;
	}

	if( condorID._cluster == node->_CondorID._cluster ) {
		return true;
	}

	MyString message;
	message.sprintf( "ERROR: node %s: job ID in userlog submit event (%d.%d.%d) "
				"doesn't match ID reported earlier by submit command "
				"(%d.%d.%d)!", 
				node->GetJobName(), condorID._cluster, condorID._proc,
				condorID._subproc,
				node->_CondorID._cluster, node->_CondorID._proc,
				node->_CondorID._subproc );

	if ( _abortOnScarySubmit ) {
		debug_printf( DEBUG_QUIET, "%s  Aborting DAG; set "
					"DAGMAN_ABORT_ON_SCARY_SUBMIT to false if you are "
					"*sure* this shouldn't cause an abort.\n",
					message.Value() );
		main_shutdown_rescue( EXIT_ERROR );
		return true;
	} else {
		debug_printf( DEBUG_QUIET,
					"%s  Trusting the userlog for now (because of "
					"DAGMAN_ABORT_ON_SCARY_SUBMIT setting), but this is "
					"scary!\n", message.Value() );
	}
	return false;
}

//---------------------------------------------------------------------------
HashTable<int, Job *> *
Dag::GetEventIDHash(bool isNoop, int jobType)
{
	if ( isNoop ) {
		return &_noopIDHash;
	}

	switch (jobType) {
	case Job::TYPE_CONDOR:
		return &_condorIDHash;
		break;

	case Job::TYPE_STORK:
		return &_storkIDHash;
		break;

	default:
		EXCEPT( "Illegal job type (%d)\n", jobType );
		break;
	}

	return NULL;
}

//---------------------------------------------------------------------------
const HashTable<int, Job *> *
Dag::GetEventIDHash(bool isNoop, int jobType) const
{
	if ( isNoop ) {
		return &_noopIDHash;
	}

	switch (jobType) {
	case Job::TYPE_CONDOR:
		return &_condorIDHash;
		break;

	case Job::TYPE_STORK:
		return &_storkIDHash;
		break;

	default:
		EXCEPT( "Illegal job type (%d)\n", jobType );
		break;
	}

	return NULL;
}

// NOTE: dag addnode/removenode/adddep/removedep methods don't
// necessarily insure internal consistency...that's currently up to
// the higher level calling them to get right...


//---------------------------------------------------------------------------
Dag::submit_result_t
Dag::SubmitNodeJob( const Dagman &dm, Job *node, CondorID &condorID )
{
	submit_result_t result = SUBMIT_RESULT_NO_SUBMIT;

		// Resetting the Condor ID here fixes PR 799.  wenger 2007-01-24.
	if ( node->_CondorID._cluster != _defaultCondorId._cluster ) {
		ASSERT( JobIsNoop( condorID ) == node->GetNoop() );
		int id = GetIndexID( node->_CondorID );
		int removeResult = GetEventIDHash( node->GetNoop(),
					node->JobType() )->remove( id );
		ASSERT( removeResult == 0 );
	}
	node->_CondorID = _defaultCondorId;

		// sleep for a specified time before submitting
	if( dm.submit_delay != 0 ) {
		debug_printf( DEBUG_VERBOSE, "Sleeping for %d s "
					  "(DAGMAN_SUBMIT_DELAY) to throttle submissions...\n",
					  dm.submit_delay );
		sleep( dm.submit_delay );
	}

		// Do condor_submit_dag -no_submit if this is a nested DAG node
		// and lazy submit file generation is enabled (this must be
		// done before we try to monitor the log file).
   	if ( node->JobType() == Job::TYPE_CONDOR && !node->GetNoop() &&
				node->GetDagFile() != NULL && _generateSubdagSubmits ) {
		bool isRetry = node->GetRetries() > 0;
		if ( runSubmitDag( *_submitDagDeepOpts, node->GetDagFile(),
					node->GetDirectory(), isRetry ) != 0 ) {
			debug_printf( DEBUG_QUIET,
						"ERROR: condor_submit_dag -no_submit failed "
						"for node %s.\n", node->GetJobName() );
				// Hmm -- should this be a node failure, since it probably
				// won't work on retry?  wenger 2010-03-26
			return SUBMIT_RESULT_NO_SUBMIT;
		}
	}

	if ( !node->MonitorLogFile( _condorLogRdr, _storkLogRdr, _nfsLogIsError,
				_recovery, _defaultNodeLog ) ) {
		return SUBMIT_RESULT_NO_SUBMIT;
	}

		// Note: we're checking for a missing log file spec here instead of
		// inside the submit code because we don't want to re-try the submit
		// if the log file spec is missing in the submit file.  wenger

		// We now only check for missing log files for Stork jobs because
		// of the default log file feature; that doesn't work for Stork
		// jobs because we can't specify the log file on the command
		// line.  wenger 2009-08-14
	if ( !_allowLogError && node->JobType() == Job::TYPE_STORK &&
				!node->CheckForLogFile() ) {
		debug_printf( DEBUG_NORMAL, "ERROR: No 'log =' value found in "
					"submit file %s for node %s\n", node->GetCmdFile(),
					node->GetJobName() );
		node->_Status = Job::STATUS_ERROR;
		snprintf( node->error_text, JOB_ERROR_TEXT_MAXLEN,
					"No 'log =' value found in submit file %s",
					node->GetCmdFile() );
	  	_numNodesFailed++;
		result = SUBMIT_RESULT_NO_SUBMIT;

	} else {
		debug_printf( DEBUG_NORMAL, "Submitting %s Node %s job(s)...\n",
				  	node->JobTypeString(), node->GetJobName() );

    	MyString cmd_file = node->GetCmdFile();
		bool submit_success = false;

    	if( node->JobType() == Job::TYPE_CONDOR ) {
	  		node->_submitTries++;
			if ( node->GetNoop() ) {
      			submit_success = fake_condor_submit( condorID,
							node->GetJobName(), node->GetDirectory(),
							node->GetLogFile(), node->GetLogFileIsXml() );

			} else {
				const char *logFile = node->UsingDefaultLog() ?
							node->GetLogFile() : NULL;
					// Note: assigning the ParentListString() return value
					// to a variable here, instead of just passing it directly
					// to condor_submit(), fixes a memory leak(!).
					// wenger 2008-12-18
				MyString parents = ParentListString( node );
      			submit_success = condor_submit( dm, cmd_file.Value(), condorID,
							node->GetJobName(), parents,
							node->varNamesFromDag, node->varValsFromDag,
							node->GetDirectory(), logFile,
							ProhibitMultiJobs() );
			}
    	} else if( node->JobType() == Job::TYPE_STORK ) {
	  		node->_submitTries++;
			if ( node->GetNoop() ) {
      			submit_success = fake_condor_submit( condorID,
							node->GetJobName(), node->GetDirectory(),
							node->GetLogFile(), node->GetLogFileIsXml() );

			} else {
      			submit_success = stork_submit( dm, cmd_file.Value(), condorID,
				   		node->GetJobName(), node->GetDirectory() );
			}
    	} else {
	    	debug_printf( DEBUG_QUIET, "Illegal job type: %d\n",
						node->JobType() );
			ASSERT(false);
		}

		result = submit_success ? SUBMIT_RESULT_OK : SUBMIT_RESULT_FAILED;
	}

	return result;
}

//---------------------------------------------------------------------------
void
Dag::ProcessSuccessfulSubmit( Job *node, const CondorID &condorID )
{
	  // Set the times to *not* wait before trying another submit, since
	  // the most recent submit worked.
	_nextSubmitTime = 0;
	_nextSubmitDelay = 1;

    // append node to the submit queue so we can match it with its
    // submit event once the latter appears in the Condor job log
    if( _submitQ->enqueue( node ) == -1 ) {
		debug_printf( DEBUG_QUIET, "ERROR: _submitQ->enqueue() failed!\n" );
	}

    node->_Status = Job::STATUS_SUBMITTED;

		// Note: I assume we're incrementing this here instead of when
		// we see the submit events so that we don't accidentally exceed
		// maxjobs (now really maxnodes) if it takes a while to see
		// the submit events.  wenger 2006-02-10.
	UpdateJobCounts( node, 1 );
    
        // stash the job ID reported by the submit command, to compare
        // with what we see in the userlog later as a sanity-check
        // (note: this sanity-check is not possible during recovery,
        // since we won't have seen the submit command stdout...)

	node->_CondorID = condorID;
	ASSERT( JobIsNoop( node->_CondorID ) == node->GetNoop() );
	int id = GetIndexID( node->_CondorID );
	int insertResult = GetEventIDHash( node->GetNoop(), node->JobType() )->
				insert( id, node );
	ASSERT( insertResult == 0 );

	debug_printf( DEBUG_VERBOSE, "\tassigned %s ID (%d.%d.%d)\n",
				  node->JobTypeString(), condorID._cluster, condorID._proc,
				  condorID._subproc );
}

//---------------------------------------------------------------------------
void
Dag::ProcessFailedSubmit( Job *node, int max_submit_attempts )
{
	// This function should never be called when the Dag object is being used
	// to parse a splice.
	ASSERT( _isSplice == false );

	_jobstateLog.WriteSubmitFailure( node );

		// Set the times to wait twice as long as last time.
	int thisSubmitDelay = _nextSubmitDelay;
	_nextSubmitTime = time(NULL) + thisSubmitDelay;
	_nextSubmitDelay *= 2;

	(void)node->UnmonitorLogFile( _condorLogRdr, _storkLogRdr );

	if ( node->_submitTries >= max_submit_attempts ) {
			// We're out of submit attempts, treat this as a submit failure.

			// To match the existing behavior, we're resetting the times
			// here.
		_nextSubmitTime = 0;
		_nextSubmitDelay = 1;

		debug_printf( DEBUG_QUIET, "Job submit failed after %d tr%s.\n",
					node->_submitTries, node->_submitTries == 1 ? "y" : "ies" );

		snprintf( node->error_text, JOB_ERROR_TEXT_MAXLEN,
					"Job submit failed" );

			// NOTE: this failure short-circuits the "retry" feature
			// because it's already exhausted a number of retries
			// (maybe we should make sure max_submit_attempts >
			// node->retries before assuming this is a good idea...)
		debug_printf( DEBUG_NORMAL, "Shortcutting node %s retries because "
					"of submit failure(s)\n", node->GetJobName() );
		node->retries = node->GetRetryMax();

		if ( node->_scriptPost ) {
				// a POST script is specified for the node, so run it
			node->_Status = Job::STATUS_POSTRUN;
			_postRunNodeCount++;
			node->_scriptPost->_retValJob = DAG_ERROR_CONDOR_SUBMIT_FAILED;
			(void)node->MonitorLogFile( _condorLogRdr, _storkLogRdr,
						_nfsLogIsError, _recovery, _defaultNodeLog );
			_postScriptQ->Run( node->_scriptPost );
		} else {
			node->_Status = Job::STATUS_ERROR;
			_numNodesFailed++;
		}

	} else {
			// We have more submit attempts left, put this node back into the
			// ready queue.
		debug_printf( DEBUG_NORMAL, "Job submit try %d/%d failed, "
					"will try again in >= %d second%s.\n", node->_submitTries,
					max_submit_attempts, thisSubmitDelay,
					thisSubmitDelay == 1 ? "" : "s" );

		if ( m_retrySubmitFirst ) {
 			_readyQ->Prepend(node, -node->_nodePriority);
		} else {
			_readyQ->Append(node, -node->_nodePriority);
		}
	}
}

//---------------------------------------------------------------------------
void
Dag::DecrementJobCounts( Job *node )
{
	node->_queuedNodeJobProcs--;
	ASSERT( node->_queuedNodeJobProcs >= 0 );

	if( node->_queuedNodeJobProcs == 0 ) {
		UpdateJobCounts( node, -1 );
	}
}

//---------------------------------------------------------------------------
void
Dag::UpdateJobCounts( Job *node, int change )
{
    _numJobsSubmitted += change;
	ASSERT( _numJobsSubmitted >= 0 );

	if ( node->GetThrottleInfo() ) {
		node->GetThrottleInfo()->_currentJobs += change;
		ASSERT( node->GetThrottleInfo()->_currentJobs >= 0 );
	}
}


//---------------------------------------------------------------------------
void
Dag::SetDirectory(MyString &dir)
{
	m_directory = dir;
}

//---------------------------------------------------------------------------
void
Dag::SetDirectory(char *dir)
{
	m_directory = dir;
}

//---------------------------------------------------------------------------
void
Dag::PropogateDirectoryToAllNodes(void)
{
    Job *job = NULL;
	MyString key;

	if (m_directory == ".") {
		return;
	}

	// Propogate the directory setting to all nodes in the DAG.
	_jobs.Rewind();
	while( (job = _jobs.Next()) ) {
		ASSERT( job != NULL );
		job->PrefixDirectory(m_directory);
	}

	// I wipe out m_directory here. If this gets called multiple
	// times for a specific DAG, it'll prefix multiple times, and that is most
	// likely wrong.

	m_directory = ".";
}

//---------------------------------------------------------------------------
void
Dag::PrefixAllNodeNames(const MyString &prefix)
{
    Job *job = NULL;
	MyString key;

	debug_printf(DEBUG_DEBUG_1, "Entering: Dag::PrefixAllNodeNames()\n");

    _jobs.Rewind();
    while( (job = _jobs.Next()) ) {
      ASSERT( job != NULL );
	  job->PrefixName(prefix);
    }

	// Here we must reindex the hash view with the prefixed name.
	// also fix my node name hash view of the jobs

	// First, wipe out the index.
	_nodeNameHash.startIterations();
	while(_nodeNameHash.iterate(key,job)) {
		_nodeNameHash.remove(key);
	}

	// Then, reindex all the jobs keyed by their new name
    _jobs.Rewind();
    while( (job = _jobs.Next()) ) {
      ASSERT( job != NULL );
	  key = job->GetJobName();
		if (_nodeNameHash.insert(key, job) != 0) {
			// I'm reinserting everything newly, so this should never happen
			// unless two jobs have an identical name, which means another
			// part o the code failed to keep the constraint that all jobs have
			// unique names
			debug_error(1, DEBUG_QUIET, 
				"Dag::PrefixAllNodeNames(): This is an impossible error\n");
		}
    }

	debug_printf(DEBUG_DEBUG_1, "Leaving: Dag::PrefixAllNodeNames()\n");
}

//---------------------------------------------------------------------------
int 
Dag::InsertSplice(MyString spliceName, Dag *splice_dag)
{
	return _splices.insert(spliceName, splice_dag);
}

//---------------------------------------------------------------------------
int
Dag::LookupSplice(MyString name, Dag *&splice_dag)
{
	return _splices.lookup(name, splice_dag);
}

//---------------------------------------------------------------------------
// This represents not the actual initial nodes of the dag just after
// the file containing the dag had been parsed.
// You must NOT free the returned array or the contained pointers.
ExtArray<Job*>*
Dag::InitialRecordedNodes(void)
{
	return &_splice_initial_nodes;
}

//---------------------------------------------------------------------------
// This represents not the actual final nodes of the dag just after
// the file containing the dag had been parsed.
// You must NOT free the returned array or the contained pointers.
ExtArray<Job*>*
Dag::FinalRecordedNodes(void)
{
	return &_splice_final_nodes;
}


//---------------------------------------------------------------------------
// After we parse the dag, let's remember which ones were the initial and 
// final nodes in the dag (in case this dag was used as a splice).
void
Dag::RecordInitialAndFinalNodes(void)
{
	Job *job = NULL;

	_jobs.Rewind();
	while( (job = _jobs.Next()) ) {

		// record the initial nodes
		if (job->NumParents() == 0) {
			_splice_initial_nodes.add(job);
		}

		// record the final nodes
		if (job->NumChildren() == 0) {
			_splice_final_nodes.add(job);
		}
	}
}

//---------------------------------------------------------------------------
// Make a copy of the _jobs array and return it. This will also remove the
// nodes out of _jobs so the destructor doesn't delete them.
OwnedMaterials*
Dag::RelinquishNodeOwnership(void)
{
	Job *job = NULL;
	MyString key;

	ExtArray<Job*> *nodes = new ExtArray<Job*>();

	// 1. Copy the jobs
	_jobs.Rewind();
	while( (job = _jobs.Next()) ) {
		nodes->add(job);
		_jobs.DeleteCurrent();
	}

	// shove it into a packet and give it back
	return new OwnedMaterials(nodes, &_catThrottles, _reject,
				_firstRejectLoc);
}


//---------------------------------------------------------------------------
OwnedMaterials*
Dag::LiftSplices(SpliceLayer layer)
{
	Dag *splice = NULL;
	MyString key;
	OwnedMaterials *om = NULL;

	// if this splice contains no other splices, then relinquish the nodes I own
	if (layer == DESCENDENTS && _splices.getNumElements() == 0) {
		return RelinquishNodeOwnership();
	}

	// recurse down the splice tree moving everything up into myself.
	_splices.startIterations();
	while(_splices.iterate(key, splice)) {

		debug_printf(DEBUG_DEBUG_1, "Lifting splice %s\n", key.Value());
		om = splice->LiftSplices(DESCENDENTS);
		// this function moves what it needs out of the returned object
		AssumeOwnershipofNodes(key, om);
		delete om;
	}

	// Now delete all of them.
	_splices.startIterations();
	while(_splices.iterate(key, splice)) {
		_splices.remove(key);
		delete splice;
	}

	// and prefix them if there was a DIR for the dag.
	PropogateDirectoryToAllNodes();

	// base case is above.
	return NULL;
}

//---------------------------------------------------------------------------
void
Dag::LiftChildSplices(void)
{
	MyString key;
	Dag *splice = NULL;

	debug_printf(DEBUG_DEBUG_1, "Lifting child splices of %s...\n",
				_spliceScope.Value());
	_splices.startIterations();
	while( _splices.iterate(key, splice) ) {
		debug_printf(DEBUG_DEBUG_1, "Lifting child splice: %s\n", key.Value());
		splice->LiftSplices(SELF);
	}
	debug_printf(DEBUG_DEBUG_1, "Done lifting child splices of %s.\n",
				_spliceScope.Value());
}


//---------------------------------------------------------------------------
// Grab all of the nodes out of the splice, and place them into here.
// If the splice, after parsing of the dag file representing 'here', still
// have true initial or final nodes, then those must move over the the
// recorded inital and final nodes for 'here'.
void
Dag::AssumeOwnershipofNodes(const MyString &spliceName, OwnedMaterials *om)
{
	Job *job = NULL;
	int i;
	MyString key;
	JobID_t key_id;

	ExtArray<Job*> *nodes = om->nodes;

	// 0. Take ownership of the categories

	// Merge categories from the splice into this DAG object.  If the
	// same category exists in both (whether global or non-global) the
	// higher-level value overrides the lower-level value.

	// Note: by the time we get to here, all category names have already
	// been prefixed with the proper scope.
	om->throttles->StartIterations();
	ThrottleByCategory::ThrottleInfo *spliceThrottle;
	while ( om->throttles->Iterate( spliceThrottle ) ) {
		ThrottleByCategory::ThrottleInfo *mainThrottle =
					_catThrottles.GetThrottleInfo(
					spliceThrottle->_category );
		if ( mainThrottle && mainThrottle->isSet() &&
					mainThrottle->_maxJobs != spliceThrottle->_maxJobs ) {
			debug_printf( DEBUG_NORMAL, "Warning: higher-level (%s) "
						"maxjobs value of %d for category %s overrides "
						"splice %s value of %d\n", _spliceScope.Value(),
						mainThrottle->_maxJobs,
						mainThrottle->_category->Value(),
						spliceName.Value(), spliceThrottle->_maxJobs );
			check_warning_strictness( DAG_STRICT_2 );
		} else {
			_catThrottles.SetThrottle( spliceThrottle->_category,
						spliceThrottle->_maxJobs );
		}
	}

	// 1. Take ownership of the nodes

	// 1a. If there are any actual initial/final nodes, then ensure to record
	// it into the recorded initial and final nodes for this node.
	for (i = 0; i < nodes->length(); i++) {
		if ((*nodes)[i]->NumParents() == 0) {
			_splice_initial_nodes.add((*nodes)[i]);
			continue;
		}
		if ((*nodes)[i]->NumChildren() == 0) {
			_splice_final_nodes.add((*nodes)[i]);
		}
	}

	// 1b. Re-set the node categories (if any) so they point to the
	// ThrottleByCategory object in *this* DAG rather than the splice
	// DAG (which will be deleted soon).
	for ( i = 0; i < nodes->length(); i++ ) {
		Job *tmpNode = (*nodes)[i];
		spliceThrottle = tmpNode->GetThrottleInfo();
		if ( spliceThrottle != NULL ) {
				// Now re-set the category in the node, so that the
				// category info points to the upper DAG rather than the
				// splice DAG.
			tmpNode->SetCategory( spliceThrottle->_category->Value(),
						_catThrottles );
		}
	}

	// 1c. Copy the nodes into _jobs.
	for (i = 0; i < nodes->length(); i++) {
		_jobs.Append((*nodes)[i]);
	}

	// 2. Update our name hash to include the new nodes.
	for (i = 0; i < nodes->length(); i++) {
		key = (*nodes)[i]->GetJobName();

		debug_printf(DEBUG_DEBUG_1, "Creating view hash fixup for: job %s\n", 
			key.Value());

		if (_nodeNameHash.insert(key, (*nodes)[i]) != 0) {
			debug_printf(DEBUG_QUIET, 
				"Found name collision while taking ownership of node: %s\n",
				key.Value());
			debug_printf(DEBUG_QUIET, "Trying to insert key %s, node:\n",
				key.Value());
			(*nodes)[i]->Dump( this );
			debug_printf(DEBUG_QUIET, "but it collided with key %s, node:\n", 
				key.Value());
			if (_nodeNameHash.lookup(key, job) == 0) {
				job->Dump( this );
			} else {
				debug_error(1, DEBUG_QUIET, "What? This is impossible!\n");
			}

			debug_error(1, DEBUG_QUIET, "Aborting.\n");
		}
	}

	// 3. Update our node id hash to include the new nodes.
	for (i = 0; i < nodes->length(); i++) {
		key_id = (*nodes)[i]->GetJobID();
		if (_nodeIDHash.insert(key_id, (*nodes)[i]) != 0) {
			debug_error(1, DEBUG_QUIET, 
				"Found job id collision while taking ownership of node: %s\n",
				(*nodes)[i]->GetJobName());
		}
	}

	// 4. Copy any reject info from the splice.
	if ( om->_reject ) {
		SetReject( om->_firstRejectLoc );
	}
}


//---------------------------------------------------------------------------
// iterate over the whole dag and ask each job to interpolate the $(JOB) 
// macro in any vars that it may have.
void
Dag::ResolveVarsInterpolations(void)
{
	Job *job = NULL;

	_jobs.Rewind();
	while((job = _jobs.Next())) {
		job->ResolveVarsInterpolations();
	}
}


<|MERGE_RESOLUTION|>--- conflicted
+++ resolved
@@ -1995,54 +1995,14 @@
 		fprintf( fp, "\n" );
 
 			// Print the SCRIPT PRE line, if any.
-<<<<<<< HEAD
-		if (job->_scriptPre != NULL) {
-			fprintf(fp, "SCRIPT PRE  %s %s\n", 
-				job->GetJobName(), job->_scriptPre->GetCmd());
-		}
-		if ( job->HasPreSkip() != 0 ) {
-			fprintf( fp, "PRE_SKIP %s %d\n", job->GetJobName(), job->GetPreSkip() );
-		}
-		// Print the SCRIPT POST line, if any.
-        if (job->_scriptPost != NULL) {
-            fprintf(fp, "SCRIPT POST %s %s\n", 
-                     job->GetJobName(), job->_scriptPost->GetCmd());
-        }
-
-			// Print the RETRY line, if any.
-        if( job->retry_max > 0 ) {
-            int retriesLeft = (job->retry_max - job->retries);
-
-            if (   job->_Status == Job::STATUS_ERROR
-                && job->retries < job->retry_max 
-                && job->have_retry_abort_val
-                && job->retval == job->retry_abort_val ) {
-                fprintf(fp, "# %d of %d retries performed; remaining attempts "
-                        "aborted after node returned %d\n", 
-                        job->retries, job->retry_max, job->retval );
-            } else {
-				if( !reset_retries_upon_rescue ) {
-					fprintf( fp,
-							 "# %d of %d retries already performed; %d remaining\n",
-							 job->retries, job->retry_max, retriesLeft );
-				}
-            }
-            
-            ASSERT( job->retries <= job->retry_max );
-			if( !reset_retries_upon_rescue ) {
-				fprintf( fp, "RETRY %s %d", job->GetJobName(), retriesLeft );
-			} else {
-				fprintf( fp, "RETRY %s %d", job->GetJobName(), job->retry_max );
-			}
-            if( job->have_retry_abort_val ) {
-                fprintf( fp, " UNLESS-EXIT %d", job->retry_abort_val );
-            }
-            fprintf( fp, "\n" );
-        }
-=======
 		if ( node->_scriptPre != NULL ) {
 			fprintf( fp, "SCRIPT PRE  %s %s\n", 
 			node->GetJobName(), node->_scriptPre->GetCmd() );
+		}
+
+			// Print the PRE_SKIP line, if any.
+		if ( node->HasPreSkip() != 0 ) {
+			fprintf( fp, "PRE_SKIP %s %d\n", node->GetJobName(), node->GetPreSkip() );
 		}
 
 			// Print the SCRIPT POST line, if any.
@@ -2050,7 +2010,6 @@
 			fprintf( fp, "SCRIPT POST %s %s\n", 
 						node->GetJobName(), node->_scriptPost->GetCmd() );
 		}
->>>>>>> 388fcb9a
 
 			// Print the VARS line, if any.
 		if ( !node->varNamesFromDag->IsEmpty() ) {
