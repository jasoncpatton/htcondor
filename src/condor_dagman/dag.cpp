/***************************************************************
 *
 * Copyright (C) 1990-2007, Condor Team, Computer Sciences Department,
 * University of Wisconsin-Madison, WI.
 * 
 * Licensed under the Apache License, Version 2.0 (the "License"); you
 * may not use this file except in compliance with the License.  You may
 * obtain a copy of the License at
 * 
 *    http://www.apache.org/licenses/LICENSE-2.0
 * 
 * Unless required by applicable law or agreed to in writing, software
 * distributed under the License is distributed on an "AS IS" BASIS,
 * WITHOUT WARRANTIES OR CONDITIONS OF ANY KIND, either express or implied.
 * See the License for the specific language governing permissions and
 * limitations under the License.
 *
 ***************************************************************/

//
// Terminology note:
// We are calling a *node* the combination of pre-script, job, and
// post-script.
// We are calling a *job* essentially what results from one invocation
// of condor_submit.
// We are calling a *job proc* an individual batch system process within
// a cluster.
// So nodes-to-jobs is 1-to-1; jobs to job procs is 1-to-n.
// wenger 2006-02-14.

//
// Local DAGMan includes
//
#include "condor_common.h"
#include "condor_attributes.h"
#include "dag.h"
#include "debug.h"
#include "dagman_submit.h"
#include "util.h"
#include "dagman_main.h"
#include "dagman_multi_dag.h"
#include "write_user_log.h"
#include "simplelist.h"
#include "condor_string.h"  /* for strnewp() */
#include "string_list.h"
#include "condor_daemon_core.h"
#include "extArray.h"
#include "HashTable.h"
#include <set>
#include "dagman_metrics.h"
#include "enum_utils.h"
#include <iostream>

using namespace std;

const CondorID Dag::_defaultCondorId;

const int Dag::DAG_ERROR_CONDOR_SUBMIT_FAILED = -1001;
const int Dag::DAG_ERROR_CONDOR_JOB_ABORTED = -1002;
const int Dag::DAG_ERROR_LOG_MONITOR_ERROR = -1003;
const int Dag::DAG_ERROR_JOB_SKIPPED = -1004;

// NOTE: this must be kept in sync with the DagStatus enum
const char * Dag::_dag_status_names[] = {
    "DAG_STATUS_OK",
    "DAG_STATUS_ERROR",
    "DAG_STATUS_NODE_FAILED",
    "DAG_STATUS_ABORT",
    "DAG_STATUS_RM",
    "DAG_STATUS_CYCLE",
    "DAG_STATUS_HALTED"
};

const char *Dag::ALL_NODES = "ALL_NODES";

//---------------------------------------------------------------------------
void touch (const char * filename) {
    int fd = safe_open_wrapper_follow(filename, O_RDWR | O_CREAT, 0600);
    if (fd == -1) {
        debug_error( 1, DEBUG_QUIET, "Error: can't open %s\n", filename );
    }
    close (fd);
}

//---------------------------------------------------------------------------
Dag::Dag( /* const */ std::list<std::string> &dagFiles,
		  const int maxJobsSubmitted,
		  const int maxPreScripts, const int maxPostScripts,
		  const int maxHoldScripts,
		  bool useDagDir, int maxIdleJobProcs, bool retrySubmitFirst,
		  bool retryNodeFirst, const char *condorRmExe,
		  const CondorID *DAGManJobID,
		  bool prohibitMultiJobs, bool submitDepthFirst,
		  const char *defaultNodeLog, bool generateSubdagSubmits,
		  SubmitDagDeepOptions *submitDagDeepOpts, bool isSplice,
		  DCSchedd *schedd, const MyString &spliceScope ) :
    _maxPreScripts        (maxPreScripts),
    _maxPostScripts       (maxPostScripts),
	_maxHoldScripts       (maxHoldScripts),
	MAX_SIGNAL			  (64),
	_splices              (hashFunction),
	_dagFiles             (dagFiles),
	_useDagDir            (useDagDir),
	_final_job (0),
	_nodeNameHash		  (hashFunction),
	_nodeIDHash			  (hashFuncInt),
	_condorIDHash		  (hashFuncInt),
	_noopIDHash			  (hashFuncInt),
    _numNodesDone         (0),
    _numNodesFailed       (0),
    _numJobsSubmitted     (0),
    _maxJobsSubmitted     (maxJobsSubmitted),
	_numIdleJobProcs		  (0),
	_maxIdleJobProcs		  (maxIdleJobProcs),
	m_retrySubmitFirst	  (retrySubmitFirst),
	m_retryNodeFirst	  (retryNodeFirst),
	_condorRmExe		  (condorRmExe),
	_DAGManJobId		  (DAGManJobID),
	_preRunNodeCount	  (0),
	_postRunNodeCount	  (0),
	_holdRunNodeCount	  (0),
	_checkCondorEvents    (),
	_maxJobsDeferredCount (0),
	_maxIdleDeferredCount (0),
	_catThrottleDeferredCount (0),
	_prohibitMultiJobs	  (prohibitMultiJobs),
	_submitDepthFirst	  (submitDepthFirst),
	_defaultNodeLog		  (defaultNodeLog),
	_generateSubdagSubmits (generateSubdagSubmits),
	_submitDagDeepOpts	  (submitDagDeepOpts),
	_isSplice			  (isSplice),
	_spliceScope		  (spliceScope),
	_recoveryMaxfakeID	  (0),
	_maxJobHolds		  (0),
	_reject				  (false),
	_alwaysRunPost		  (true),
	_dry_run			  (0),
	_dagPriority		  (0),
	_metrics			  (NULL),
	_schedd				  (schedd)
{
	debug_printf( DEBUG_DEBUG_1, "Dag(%s)::Dag()\n", _spliceScope.Value() );

	// If this dag is a splice, then it may have been specified with a DIR
	// directive. If so, then this records what it was so we can later
	// propogate this information to all contained nodes in the DAG--effectively
	// giving all nodes in the DAG a DIR definition with this directory
	// as a prefix to what is already there (except in the case of absolute
	// paths, in which case nothing is done).
	m_directory = ".";

	// for the toplevel dag, emit the dag files we ended up using.
	if (_isSplice == false) {
		ASSERT( dagFiles.size() >= 1 );
		PrintDagFiles( dagFiles );
	}

 	_readyQ = new PrioritySimpleList<Job*>;
	_submitQ = new std::queue<Job*>;
	if( !_readyQ || !_submitQ ) {
		EXCEPT( "ERROR: out of memory (%s:%d)!", __FILE__, __LINE__ );
	}

	/* The ScriptQ object allocates daemoncore reapers, which are a
		regulated and precious resource. Since we *know* we will never need
		this object when we are parsing a splice, we don't allocate it.
		In the other codes that expect this pointer to be valid, there is
		either an ASSERT or other checks to ensure it is valid. */
	if (_isSplice == false) {
		_preScriptQ = new ScriptQ( this );
		_postScriptQ = new ScriptQ( this );
		_holdScriptQ = new ScriptQ( this );
		if( !_preScriptQ || !_postScriptQ ) {
			EXCEPT( "ERROR: out of memory (%s:%d)!", __FILE__, __LINE__ );
		}
	} else {
		_preScriptQ = NULL;
		_postScriptQ = NULL;
		_holdScriptQ = NULL;
	}

	debug_printf( DEBUG_DEBUG_4, "_maxJobsSubmitted = %d, "
				  "_maxPreScripts = %d, _maxPostScripts = %d\n",
				  _maxJobsSubmitted, _maxPreScripts, _maxPostScripts );
	DFS_ORDER = 0;

	_dot_file_name         = NULL;
	_dot_include_file_name = NULL;
	_update_dot_file       = false;
	_overwrite_dot_file    = true;
	_dot_file_name_suffix  = 0;

	_statusFileName = NULL;
	_statusFileOutdated = true;
	_minStatusUpdateTime = 0;
	_alwaysUpdateStatus = false;
	_lastStatusUpdateTimestamp = 0;

	_nextSubmitTime = 0;
	_nextSubmitDelay = 1;
	_recovery = false;
	_abortOnScarySubmit = true;
	_configFile = NULL;
	_finalNodeRun = false;
		
		// Don't print any waiting node reports until we're done with
		// recovery mode.
	_pendingReportInterval = -1;
	_lastPendingNodePrintTime = 0;
	_lastEventTime = 0;

	_dagIsHalted = false;
	_dagIsAborted = false;
	_haltFile = _dagmanUtils.HaltFileName( _dagFiles.front() );
	_dagStatus = DAG_STATUS_OK;

	_graph_width = 0;
	_graph_height = 0;

	return;
}

//-------------------------------------------------------------------------
Dag::~Dag()
{
	debug_printf( DEBUG_DEBUG_1, "Dag(%s)::~Dag()\n", _spliceScope.Value() );

	if ( _condorLogRdr.activeLogFileCount() > 0 ) {
		(void) UnmonitorLogFile();
	}

	// Delete all job objects in _jobs
	for (auto *job : _jobs) {
		delete job;
	}

	// And remove them from the vector
	_jobs.clear();

    delete _preScriptQ;
    delete _postScriptQ;
	delete _holdScriptQ;
    delete _submitQ;
    delete _readyQ;

	free(_dot_file_name);
	free(_dot_include_file_name);

	free(_statusFileName);

	delete _metrics;

	DeletePinList( _pinIns );
	DeletePinList( _pinOuts );

	delete _provisionerClassad;
	_provisionerClassad = NULL;

    return;
}

//-------------------------------------------------------------------------
void
Dag::RunWaitingScripts()
{
	_preScriptQ->RunWaitingScripts();
	_postScriptQ->RunWaitingScripts();
	_holdScriptQ->RunWaitingScripts();
}

//-------------------------------------------------------------------------
void
Dag::CreateMetrics( const char *primaryDagFile, int rescueDagNum )
{
	_metrics = new DagmanMetrics( this, primaryDagFile, rescueDagNum );
}

//-------------------------------------------------------------------------
void
Dag::ReportMetrics( int exitCode )
{
	// For some failure modes this can get called before  we created the metrics object 
	if ( ! _metrics)
		return;
	bool report_graph_metrics = param_boolean( "DAGMAN_REPORT_GRAPH_METRICS", false );
	if ( report_graph_metrics == true ) {
		if (_dagStatus != DagStatus::DAG_STATUS_CYCLE ) {
			_metrics->GatherGraphMetrics( this );
		}
	}
	(void)_metrics->Report( exitCode, _dagStatus );
}

//-------------------------------------------------------------------------
bool Dag::Bootstrap (bool recovery)
{
	// This function should never be called on a dag object which is acting
	// like a splice.
	ASSERT( _isSplice == false );

    // update dependencies for pre-completed jobs (jobs marked DONE in
    // the DAG input file)
    for (auto it = _jobs.begin(); it != _jobs.end(); it++) {
		if( (*it)->GetStatus() == Job::STATUS_DONE ) {
			TerminateJob(*it, false, true);
		}
    }
    debug_printf( DEBUG_VERBOSE, "Number of pre-completed nodes: %d\n",
				  NumNodesDone( true ) );
    
	_recovery = recovery;

	(void) MonitorLogFile();

    if (recovery) {
        debug_printf( DEBUG_NORMAL, "Running in RECOVERY mode... "
					">>>>>>>>>>>>>>>>>>>>>>>>>>>>>>\n" );
		_jobstateLog.WriteRecoveryStarted();
		_jobstateLog.InitializeRecovery();

		// as we read the event log files, we emit lots of imformation into
		// the logfile. If this is on NFS, then we pay a *very* large price
		// for the open/close of each line in the log file.
		// Whether or not this caching is honored is dependant on if the
		// cache was originally enabled or not. If the cache is not
		// enabled, then debug_cache_start_caching() and 
		// debug_cache_stop_caching() are effectively noops.

		debug_cache_start_caching();

		if( CondorLogFileCount() > 0 ) {
			if( !ProcessLogEvents( recovery ) ) {
				_recovery = false;
				debug_cache_stop_caching();
				_jobstateLog.WriteRecoveryFailure();
				return false;
			}
		}

		// all jobs stuck in STATUS_POSTRUN need their scripts run
		for (auto it = _jobs.begin(); it != _jobs.end(); it++) {
			if( (*it)->GetStatus() == Job::STATUS_POSTRUN ) {
				if ( !RunPostScript( *it, _alwaysRunPost, 0, false ) ) {
					debug_cache_stop_caching();
					_jobstateLog.WriteRecoveryFailure();
					return false;
				}
			}
		}

		set_fake_condorID( _recoveryMaxfakeID );

		debug_cache_stop_caching();

		_jobstateLog.WriteRecoveryFinished();
        debug_printf( DEBUG_NORMAL, "...done with RECOVERY mode "
					"<<<<<<<<<<<<<<<<<<<<<<<<<<<<<<\n" );
		print_status();

		_recovery = false;
    }
	
    if( DEBUG_LEVEL( DEBUG_DEBUG_2 ) ) {
		PrintJobList();
		PrintReadyQ( DEBUG_DEBUG_2 );
    }	
    
		// If we have a provisioner job, submit that before any other jobs
	if( HasProvisionerNode() ) {
		StartProvisionerNode();
	}
		// Note: we're bypassing the ready queue here...
	else {
		for (auto it = _jobs.begin(); it != _jobs.end(); it++) {
			if( (*it)->CanSubmit() ) {
				StartNode( *it, false );
			}
		}
	}

    return true;
}

#ifdef DEAD_CODE
//-------------------------------------------------------------------------
bool
Dag::AddDependency( Job* parent, Job* child )
{
	if( !parent || !child ) {
		return false;
	}
	debug_printf( DEBUG_DEBUG_2, "Dag::AddDependency(%s, %s)\n",
				parent->GetJobName(), child->GetJobName());
	if( !parent->AddChild( child ) ) {
		return false;
	}
	if( !child->AddParent( parent ) ) {
			// reverse earlier successful AddChild() so we don't end
			// up with asymetric dependencies
		if( !parent->RemoveChild( child ) ) {
				// the DAG state is FUBAR, so we should bail...
			EXCEPT( "Fatal error attempting to add dependency between "
						"%s (parent) and %s (child)",
						parent->GetJobName(), child->GetJobName() );
		}
		return false;
	}
    return true;
}
#endif

//-------------------------------------------------------------------------
Job * Dag::FindNodeByNodeID (const JobID_t jobID) const {
	Job *	job = NULL;
	if ( _nodeIDHash.lookup(jobID, job) != 0 ) {
    	debug_printf( DEBUG_NORMAL, "ERROR: job %d not found!\n", jobID);
		dprintf(D_ALWAYS | D_BACKTRACE, "caller info");
		job = NULL;
	}

	if ( job ) {
		if ( jobID != job->GetJobID() ) {
			EXCEPT( "Searched for node ID %d; got %d!!", jobID,
						job->GetJobID() );
		}
	}

	return job;
}

//-------------------------------------------------------------------------
ReadUserLog::FileStatus
Dag::GetCondorLogStatus () {

	ReadUserLog::FileStatus status = _condorLogRdr.GetLogStatus();

		//
		// Print the nodes we're waiting for if the time threshold
		// since the last event has been exceeded, and we also haven't
		// printed a report in that time.
		//
	time_t		currentTime;
	time( &currentTime );

	if ( status == ReadUserLog::LOG_STATUS_GROWN ) _lastEventTime = currentTime;
	time_t		elapsedEventTime = currentTime - _lastEventTime;
	time_t		elapsedPrintTime = currentTime - _lastPendingNodePrintTime;

	if ( (int)elapsedEventTime >= _pendingReportInterval &&
				(int)elapsedPrintTime >= _pendingReportInterval ) {
		debug_printf( DEBUG_NORMAL, "%d seconds since last log event\n",
					(int)elapsedEventTime );
		PrintPendingNodes();

		_lastPendingNodePrintTime = currentTime;
	}

    return status;
}

//-------------------------------------------------------------------------
// Developer's Note: returning false tells main_timer to abort the DAG
bool Dag::ProcessLogEvents (bool recovery) {

	debug_printf( DEBUG_VERBOSE, "Currently monitoring %d HTCondor "
				"log file(s)\n", _condorLogRdr.activeLogFileCount() );

	bool done = false;  // Keep scanning until ULOG_NO_EVENT
	bool result = true;

	while (!done) {
		ULogEvent* e = NULL;
		ULogEventOutcome outcome = ULOG_NO_EVENT;

		outcome = _condorLogRdr.readEvent(e);

		bool tmpResult = ProcessOneEvent( outcome, e, recovery,
					done );
			// If ProcessOneEvent returns false, the result here must
			// be false.
		result = result && tmpResult;

		if( e != NULL ) {
			// event allocated earlier by _condorLogRdr.readEvent()
			delete e;
		}
	}

	if (DEBUG_LEVEL(DEBUG_VERBOSE) && recovery) {
		const char *name = "HTCondor";
		debug_printf( DEBUG_NORMAL, "    ------------------------------\n");
		debug_printf( DEBUG_NORMAL, "       %s Recovery Complete\n", name);
		debug_printf( DEBUG_NORMAL, "    ------------------------------\n");
	}

		// For performance reasons, we don't want to flush the jobstate
		// log file in recovery mode.  Outside of recovery mode, though
		// we want to do that so that the jobstate log file stays
		// current with the status of the workflow.
	if ( !_recovery ) {
		_jobstateLog.Flush();
	}

	return result;
}

//---------------------------------------------------------------------------
// Developer's Note: returning false tells main_timer to abort the DAG
bool Dag::ProcessOneEvent (ULogEventOutcome outcome,
		const ULogEvent *event, bool recovery, bool &done) {

	bool result = true;

	static int log_unk_count = 0;
	static int ulog_rd_error_count = 0;
	
	debug_printf( DEBUG_DEBUG_4, "Log outcome: %s\n",
				ULogEventOutcomeNames[outcome] );
        
	if (outcome != ULOG_UNK_ERROR) log_unk_count = 0;

	switch (outcome) {
            
		//----------------------------------------------------------------
	case ULOG_NO_EVENT:     
		done = true;
		break;

		//----------------------------------------------------------------
	case ULOG_RD_ERROR:
		if ( ++ulog_rd_error_count >= 10 ) {
			debug_printf( DEBUG_QUIET, "ERROR: repeated (%d) failures to "
						"read job log; quitting...\n",
						ulog_rd_error_count );
			result = false;
		} else {
			debug_printf( DEBUG_NORMAL, "ERROR: failure to read job log\n"
						"\tA log event may be corrupt.  DAGMan will "
						"skip the event and try to\n\tcontinue, but "
						"information may have been lost.  If DAGMan "
						"exits\n\tunfinished, but reports no failed "
						"jobs, re-submit the rescue file\n\tto complete "
						"the DAG.\n" );
		}
		done = true;
		break;

		//----------------------------------------------------------------
	case ULOG_UNK_ERROR:
		log_unk_count++;
		if (recovery || log_unk_count >= 5) {
			debug_printf( DEBUG_QUIET, "ERROR: repeated (%d) unknown log "
						  "errors; quitting...\n", log_unk_count );
			result = false;
		}
		debug_printf( DEBUG_NORMAL, "ERROR: unknown log error\n" );
		done   = true;
		break;

		//----------------------------------------------------------------
	case ULOG_OK:
		{
			ASSERT( event != NULL );
			bool submitEventIsSane;
			Job *job = LogEventNodeLookup( event,
						submitEventIsSane );
			PrintEvent( DEBUG_VERBOSE, event, job, recovery );
			if( !job ) {
					// event is for a job outside this DAG; ignore it
				break;
			}
			if( !EventSanityCheck( event, job, &result ) ) {
					// this event is "impossible"; we will either
					// abort the DAG (if result was set to false) or
					// ignore it and hope for the best...
				break;
			} 

				// Log this event if necessary.
			if ( job ) {
				_jobstateLog.WriteEvent( event, job );
			}

			job->SetLastEventTime( event );

				// Note: this is a bit conservative -- some events (e.g.,
				// ImageSizeUpdate) don't actually outdate the status file.
				// If we need to, we could move this down to the cases
				// where it's strictly necessary.
			_statusFileOutdated = true;

			switch(event->eventNumber) {

			case ULOG_EXECUTABLE_ERROR:
					// Don't do anything here, because we seem to always
					// also get an ABORTED event when we get an
					// EXECUTABLE_ERROR event.  (Not doing anything
					// here fixes Gnats PR 697.)
				break;

			case ULOG_JOB_ABORTED:
					// Make sure we don't count finished jobs as idle.
				ProcessNotIdleEvent( job, event->proc );
				ProcessAbortEvent(event, job, recovery);
				break;
              
			case ULOG_JOB_TERMINATED:
					// Make sure we don't count finished jobs as idle.
				ProcessNotIdleEvent( job, event->proc );
				ProcessTerminatedEvent(event, job, recovery);
				break;

			case ULOG_POST_SCRIPT_TERMINATED:
				ProcessPostTermEvent(event, job, recovery);
				break;

			case ULOG_SUBMIT:
				ProcessSubmitEvent(job, recovery, submitEventIsSane);
				ProcessIsIdleEvent( job, event->proc );
				break;

			case ULOG_JOB_RECONNECT_FAILED:
			case ULOG_JOB_EVICTED:
			case ULOG_JOB_SUSPENDED:
			case ULOG_SHADOW_EXCEPTION:
				ProcessIsIdleEvent( job, event->proc );
				break;

			case ULOG_JOB_HELD:
				ProcessHeldEvent(job, event);
				ProcessIsIdleEvent(job, event->proc);
				break;

			case ULOG_JOB_UNSUSPENDED:
				ProcessNotIdleEvent( job, event->proc );
				break;

			case ULOG_EXECUTE:
				ProcessNotIdleEvent( job, event->proc );
				break;

			case ULOG_JOB_RELEASED:
				ProcessReleasedEvent(job, event);
				break;

			case ULOG_PRESKIP:
				TerminateJob( job, recovery );
				if(!recovery) {
					--_preRunNodeCount;
				}
					// TEMP -- we probably need to write something to the
					// jobstate.log file here, but JOB_SUCCESS is not the
					// right thing.  wenger 2011-09-01
				// _jobstateLog.WriteJobSuccessOrFailure( job );
				break;

			case ULOG_CLUSTER_SUBMIT:
				ProcessClusterSubmitEvent(job);
				break;

			case ULOG_CLUSTER_REMOVE:
				ProcessClusterRemoveEvent(job, recovery);
				break;

			case ULOG_CHECKPOINTED:
			case ULOG_IMAGE_SIZE:
			case ULOG_NODE_EXECUTE:
			case ULOG_NODE_TERMINATED:
			case ULOG_GENERIC:
			case ULOG_JOB_AD_INFORMATION:
			default:
				break;
			}
		}
		break;

	default:
		debug_printf( DEBUG_QUIET, "ERROR: illegal ULogEventOutcome "
					"value (%d)!!!\n", outcome);
		break;
	}

	return result;
}


//---------------------------------------------------------------------------
void
Dag::ProcessAbortEvent(const ULogEvent *event, Job *job,
		bool recovery) {

  // NOTE: while there are known HTCondor bugs leading to a "double"
  // terminate-then-abort event pair for the same job proc abortion,
  // this method will no longer actually see the second (abort) event,
  // because the event-checking code will suppress it.  Therefore, this
  // code no longer has to worry about it.  Note, though, that we can
  // still see a combination of terminated and aborted events for the
  // same *job* (not job proc).

	if ( job ) {

		job->SetProcEvent( event->proc, ABORT_TERM_MASK );

		DecrementProcCount( job );

			// This code is here because if a held job is removed, we
			// don't get a released event for that job.  This may not
			// work exactly right if some procs of a cluster are held
			// and some are not.  wenger 2010-08-26
		if ( job->_jobProcsOnHold > 0 ) {
			job->Release( event->proc );
		}

			// Only change the node status, error info,
			// etc., if we haven't already gotten an error
			// from another job proc in this job cluster
		if ( job->GetStatus() != Job::STATUS_ERROR ) {
			job->TerminateFailure();
			job->error_text.formatstr (
				  "HTCondor reported %s event for job proc (%d.%d.%d)",
				  event->eventName(),
				  event->cluster, event->proc, event->subproc );
			job->retval = DAG_ERROR_CONDOR_JOB_ABORTED;
			
			// It seems like we should be checking _numSubmittedProcs here, but
			// that breaks a test in Windows. Keep an eye on this in case we
			// have trouble recovering from aborted jobs using late materialization.
			if ( job->_queuedNodeJobProcs > 0 ) {
				// once one job proc fails, remove the whole cluster
				RemoveBatchJob( job );
			}
			if ( job->_scriptPost != NULL) {
					// let the script know the job's exit status
				job->_scriptPost->_retValJob = job->retval;
			}
		}

		ProcessJobProcEnd( job, recovery, true );
	}
}

//---------------------------------------------------------------------------
void
Dag::ProcessTerminatedEvent(const ULogEvent *event, Job *job,
		bool recovery) {

	if( job ) {

		job->SetProcEvent( event->proc, ABORT_TERM_MASK );

		DecrementProcCount( job );

		const JobTerminatedEvent * termEvent =
					(const JobTerminatedEvent*) event;

		bool failed = !(termEvent->normal && termEvent->returnValue == 0);

		if( failed ) {
				// job failed or was killed by a signal

			if( termEvent->normal ) {
				debug_printf( DEBUG_QUIET, "Node %s job proc (%d.%d.%d) "
						"failed with status %d.\n", job->GetJobName(),
						event->cluster, event->proc, event->subproc,
						termEvent->returnValue );
			} else {
				debug_printf( DEBUG_QUIET, "Node %s job proc (%d.%d.%d) "
						"failed with signal %d.\n", job->GetJobName(),
						event->cluster, event->proc, event->subproc,
						termEvent->signalNumber );
			}

				// Only change the node status, error info, etc.,
				// if we haven't already gotten an error on this node.
			if ( job->GetStatus() != Job::STATUS_ERROR ) {
				if( termEvent->normal ) {
					job->error_text.formatstr(
							"Job proc (%d.%d.%d) failed with status %d",
							termEvent->cluster, termEvent->proc,
							termEvent->subproc, termEvent->returnValue );
					job->retval = termEvent->returnValue;
					if ( job->_scriptPost != NULL) {
							// let the script know the job's exit status
						job->_scriptPost->_retValJob = job->retval;
					}
				} else {
					job->error_text.formatstr(
							"Job proc (%d.%d.%d) failed with signal %d",
							termEvent->cluster, termEvent->proc,
							termEvent->subproc, termEvent->signalNumber );
					job->retval = (0 - termEvent->signalNumber);
					if ( job->_scriptPost != NULL) {
							// let the script know the job's exit status
						job->_scriptPost->_retValJob = job->retval;
					}
				}

				job->TerminateFailure();
				if ( job->_queuedNodeJobProcs > 0 ) {
				  // once one job proc fails, remove
				  // the whole cluster
					RemoveBatchJob( job );
				}
			}

		} else {
			// job succeeded
			ASSERT( termEvent->returnValue == 0 );

				// Only change the node status if we haven't already
				// gotten an error on this node.
			if ( job->GetStatus() != Job::STATUS_ERROR ) {
				job->retval = 0;
				if ( job->_scriptPost != NULL) {
						// let the script know the job's exit status
					job->_scriptPost->_retValJob = job->retval;
				}
			} else {
				debug_printf( DEBUG_NORMAL, "Node %s job proc (%d.%d.%d) "
					"completed successfully, but status is STATUS_ERROR\n",
					job->GetJobName(), termEvent->cluster, termEvent->proc,
					termEvent->subproc );
			}
			debug_printf( DEBUG_NORMAL,
							"Node %s job proc (%d.%d.%d) completed "
							"successfully.\n", job->GetJobName(),
							termEvent->cluster, termEvent->proc,
							termEvent->subproc );
		}

		ProcessJobProcEnd( job, recovery, failed );

		if( job->_scriptPost == NULL ) {
			bool abort = CheckForDagAbort(job, "job");
			// if dag abort happened, we never return here!
			if( abort ) {
				return;
			}
		}

		PrintReadyQ( DEBUG_DEBUG_2 );

		return;
	}
}

//---------------------------------------------------------------------------
void
Dag::RemoveBatchJob(Job *node) {

	ArgList args;
	MyString constraint;

	args.AppendArg( _condorRmExe );
	args.AppendArg(node->GetCluster());
	args.AppendArg( "-const" );

		// Adding this DAGMan's cluster ID as a constraint to
		// be extra-careful to avoid removing someone else's
		// job.
	constraint.formatstr(ATTR_DAGMAN_JOB_ID "==%d", _DAGManJobId->_cluster);
	args.AppendArg( constraint.Value() );
	
	MyString display;
	args.GetArgsStringForDisplay( &display );
	debug_printf( DEBUG_VERBOSE, "Executing: %s\n", display.Value() );
	if ( _dagmanUtils.popen( args ) != 0 ) {
			// Note: error here can't be fatal because there's a
			// race condition where you could do a condor_rm on
			// a job that already terminated.  wenger 2006-02-08.
		debug_printf( DEBUG_NORMAL, "Error removing DAG node jobs\n");
	}
}

//---------------------------------------------------------------------------
// Note:  if job is the final node of the DAG, should we set _dagStatus
// in here according to whether job succeeded or failed?  wenger 2014-03-18
void
Dag::ProcessJobProcEnd(Job *job, bool recovery, bool failed) {

	// This function should never be called when the dag object is
	// being used to parse a splice.
	ASSERT ( _isSplice == false );

	if ( job->_queuedNodeJobProcs == 0 && !job->is_cluster  ) {
			// Log job success or failure if necessary.
		_jobstateLog.WriteJobSuccessOrFailure( job );
	}

	//
	// Note: structure here should be cleaned up, but I'm leaving it for
	// now to make sure parallel universe support is complete for 6.7.17.
	// wenger 2006-02-15.
	//
	bool putFailedJobsOnHold = param_boolean("DAGMAN_PUT_FAILED_JOBS_ON_HOLD", false);
	if ( failed && job->_scriptPost == NULL ) {
		if ( job->DoRetry() ) {
			// If this is a cluster job with multiple procs, do not restart it now.
			// That should happen in ProcessClusterRemoveEvent().
			if ( !job->is_cluster ) {
				RestartNode( job, recovery );
			}
		} else if ( putFailedJobsOnHold ) {
			job->SetHold( true );
			// Increase the job's retry max, so it will try again after the
			// retry count gets increased in the RestartNode() function.
			// We might want to limit this to avoid livelock.
			job->SetRetryMax( job->GetRetryMax() + 1 );
			RestartNode( job, recovery );
		} else {
				// no more retries -- job failed
			if( job->GetRetryMax() > 0 ) {
					// add # of retries to error_text
				job->error_text.formatstr_cat( " (after %d node retries)",
						job->GetRetries() );
			}
			if ( job->_queuedNodeJobProcs == 0 ) {
				_numNodesFailed++;
				_metrics->NodeFinished( job->GetDagFile() != NULL, false );
				if ( _dagStatus == DAG_STATUS_OK ) {
					_dagStatus = DAG_STATUS_NODE_FAILED;
				}
			}
		}
		return;
	}

	// If this is *not* a multi-proc cluster job, and no more procs are
	// outstanding, start shutting things down now.
	// Multi-proc cluster jobs get shut down in ProcessClusterRemoveEvent().
	if ( job->_queuedNodeJobProcs == 0 && !job->is_cluster ) {
			// All procs for this job are done.
			debug_printf( DEBUG_NORMAL, "Node %s job completed\n",
				job->GetJobName() );

			// if a POST script is specified for the job, run it
		if(job->_scriptPost != NULL) {
			if ( recovery ) {
				job->SetStatus( Job::STATUS_POSTRUN );
				_postRunNodeCount++;
			} else {
				(void)RunPostScript( job, _alwaysRunPost, 0 );
			}
		} else if( job->GetStatus() != Job::STATUS_ERROR ) {
			// no POST script was specified, so update DAG with
			// node's successful completion if the node succeeded.
			TerminateJob( job, recovery );
		}
	}
}

//---------------------------------------------------------------------------
void
Dag::ProcessPostTermEvent(const ULogEvent *event, Job *job,
		bool recovery) {
	if( job ) {
			// Note: "|| recovery" below is somewhat of a "quick and dirty"
			// fix to Gnats PR 357.  The first part of the assert can fail
			// in recovery mode because if any retries of a node failed
			// because the post script failed, they don't show up in the
			// user log.  Therefore, condor_dagman doesn't know abou them,
			// and can think the post script was run before all retries
			// were exhausted.  wenger 2004-11-23.
		if ( job->GetStatus() == Job::STATUS_POSTRUN ) {
			_postRunNodeCount--;
		} else {
			ASSERT( recovery );
			// If we get here, it means that, in the run we're recovering,
			// the POST script for a node was run without any indication
			// in the log that the node was run.  This probably means that
			// all submit attempts on the node failed.  wenger 2007-04-09.
		}

		const PostScriptTerminatedEvent *termEvent =
			(const PostScriptTerminatedEvent*) event;

		MyString header;
		header.formatstr( "POST Script of node %s ", job->GetJobName() );
		if( !(termEvent->normal && termEvent->returnValue == 0) ) {
				// POST script failed or was killed by a signal
			job->TerminateFailure();

			int mainJobRetval = job->retval;

			MyString errStr;

			if( termEvent->normal ) {
					// Normal termination -- POST script failed
				errStr.formatstr( "failed with status %d",
							termEvent->returnValue );
				debug_printf( DEBUG_NORMAL, "%s%s\n", header.Value(),
							errStr.Value() );
				debug_printf( DEBUG_QUIET,
					"POST for Node %s returned %d\n",
					job->GetJobName(),termEvent->returnValue);

				job->retval = termEvent->returnValue;
			} else {
					// Abnormal termination -- POST script killed by signal
				errStr.formatstr( "died on signal %d",
							termEvent->signalNumber );
				debug_printf( DEBUG_NORMAL,
							"%s%s\n", header.Value(), errStr.Value() );

				job->retval = (0 - termEvent->signalNumber);
			}

			job->error_text.formatstr(
						"POST script %s", errStr.Value() );

				// Log post script success or failure if necessary.
			_jobstateLog.WriteScriptSuccessOrFailure( job, ScriptType::POST );

				//
				// Deal with retries.
				//
			if ( job->DoRetry() ) {
				RestartNode( job, recovery );
			} else {
					// no more retries -- node failed
				_numNodesFailed++;
				_metrics->NodeFinished( job->GetDagFile() != NULL, false );
				if ( _dagStatus == DAG_STATUS_OK ) {
					_dagStatus = DAG_STATUS_NODE_FAILED;
				}

				if( mainJobRetval > 0 ) {
					job->error_text.formatstr( "Job exited with status %d and ",
								mainJobRetval );
				}
				else if( mainJobRetval < 0  &&
							mainJobRetval >= -MAX_SIGNAL ) {
					job->error_text.formatstr( "Job died on signal %d and ",
								0 - mainJobRetval );
				}
				else {
					job->error_text.formatstr( "Job failed due to DAGMAN error %d and ",
								mainJobRetval );
				}

				if ( termEvent->normal ) {
					job->error_text.formatstr_cat( "POST Script failed with status %d",
								termEvent->returnValue );
				} else {
					job->error_text.formatstr_cat( "POST Script died on signal %d",
								termEvent->signalNumber );
				}

				if ( job->GetRetryMax() > 0 ) {
						// add # of retries to error_text
					job->error_text.formatstr_cat( " (after %d node retries)",
							job->GetRetries() );
				}
			}

		} else {
				// POST script succeeded.
			ASSERT( termEvent->returnValue == 0 );
			debug_printf( DEBUG_NORMAL,
						"%scompleted successfully.\n", header.Value() );
			job->retval = 0;
				// Log post script success or failure if necessary.
			_jobstateLog.WriteScriptSuccessOrFailure( job, ScriptType::POST );
			TerminateJob( job, recovery );
		}

		bool abort = CheckForDagAbort(job, "POST script");
		// if dag abort happened, we never return here!
		if( abort ) {
			return;
		}

		PrintReadyQ( DEBUG_DEBUG_4 );
	}
}

//---------------------------------------------------------------------------
void
Dag::ProcessSubmitEvent(Job *job, bool recovery, bool &submitEventIsSane) {

	if ( !job ) {
		return;
	}

		// If we're in recovery mode, we need to keep track of the
		// maximum subprocID for NOOP jobs, so we can start out at
		// the next value instead of zero.
	if ( recovery ) {
		if ( JobIsNoop( job->GetID() ) ) {
			_recoveryMaxfakeID = MAX( _recoveryMaxfakeID,
						GetIndexID( job->GetID() ) );
		}
	}

	if ( job->IsWaiting() ) {
		debug_printf( DEBUG_QUIET, "Error: DAG semantics violated!  "
					"Node %s was submitted but has unfinished parents!\n",
					job->GetJobName() );
		const char *dagFile = _dagFiles.front().c_str();
		debug_printf( DEBUG_QUIET, "This may indicate log file corruption; "
					"you may want to check the log files and re-run the "
					"DAG in recovery mode by giving the command "
					"'condor_submit %s.condor.sub'\n", dagFile );
		job->Dump( this );
			// We do NOT want to create a rescue DAG here, because it
			// would probably be invalid.
		DC_Exit( EXIT_ERROR );
	}

		//
		// If we got an "insane" submit event for a node that currently
		// has a job in the queue, we don't want to increment
		// the job proc count and jobs submitted counts here, because
		// if we get a terminated event corresponding to the "original"
		// HTCondor ID, we won't decrement the counts at that time.
		//
	if ( submitEventIsSane || job->GetStatus() != Job::STATUS_SUBMITTED ) {
		job->_queuedNodeJobProcs++;
		job->_numSubmittedProcs++;
	}

		// Note:  in non-recovery mode, we increment _numJobsSubmitted
		// in ProcessSuccessfulSubmit().
	if ( recovery ) {
		if ( submitEventIsSane || job->GetStatus() != Job::STATUS_SUBMITTED ) {
				// Only increment the submitted job count on
				// the *first* proc of a job.
			if( job->_numSubmittedProcs == 1 ) {
				UpdateJobCounts( job, 1 );
			}
		}

		job->SetStatus( Job::STATUS_SUBMITTED );
		return;
	}

		// If we only have one log, compare the order of submit events in the
		// log to the order in which we submitted the jobs -- but if we
		// have >1 userlog we can't count on any order, so we can't sanity-check
		// in this way.
		// What happens if we have more than one log? Will the DAG run
		// correctly without hitting this code block?
	if ( TotalLogFileCount() == 1 ) {

			// Only perform sanity check on the first proc in a job cluster.
		if( job->_numSubmittedProcs == 1 ) {

				// as a sanity check, compare the job from the
				// submit event to the job we expected to see from
				// our submit queue
			Job* expectedJob = NULL;
			if ( _submitQ->empty() ) {
				debug_printf( DEBUG_QUIET,
						"Unrecognized submit event (for job "
						"\"%s\") found in log (none expected)\n",
						job->GetJobName() );
				return;
			}
			expectedJob = _submitQ->front();
			_submitQ->pop();
			if ( job != expectedJob ) {
				ASSERT( expectedJob != NULL );
				debug_printf( DEBUG_QUIET,
						"Unexpected submit event (for job "
						"\"%s\") found in log; job \"%s\" "
						"was expected.\n",
						job->GetJobName(),
						expectedJob->GetJobName() );
				// put expectedJob back onto submit queue
				_submitQ->push( expectedJob );
				return;
			}
		}
	}

		// If this is a provisioner node, initialize the classad object
		// that communicates with the schedd.
	if ( job->GetType() == NodeType::PROVISIONER ) {
		CondorID provisionerId = CondorID( job->GetCluster(), job->GetProc(), 0 );
		_provisionerClassad = new ProvisionerClassad( provisionerId, _schedd );
	}

	PrintReadyQ( DEBUG_DEBUG_2 );
}

//---------------------------------------------------------------------------
void
Dag::ProcessIsIdleEvent( Job *job, int proc ) {

	if ( !job ) {
		return;
	}

		// Note:  we need to make sure here that the job proc isn't already
		// idle so we don't count it twice if, for example, we get a hold
		// event for a job that's already idle.
	if ( !job->GetProcIsIdle( proc ) &&
				( job->GetStatus() == Job::STATUS_SUBMITTED ) ) {
		job->SetProcIsIdle( proc, true );
		_numIdleJobProcs++;
	}

	// Do some consistency checks here.
	if ( _numIdleJobProcs > 0 && NumJobsSubmitted() < 1 ) {
        debug_printf( DEBUG_NORMAL,
					"Warning:  DAGMan thinks there are %d idle job procs, even though there are no jobs in the queue!  Setting idle count to 0 so DAG continues.\n",
					_numIdleJobProcs );
		check_warning_strictness( DAG_STRICT_2 );
		_numIdleJobProcs = 0;
	}

	debug_printf( DEBUG_VERBOSE, "Number of idle job procs: %d\n",
				_numIdleJobProcs);
}

//---------------------------------------------------------------------------
void
Dag::ProcessNotIdleEvent( Job *job, int proc ) {

	if ( !job ) {
		return;
	}

	if ( job->GetProcIsIdle( proc ) &&
				( ( job->GetStatus() == Job::STATUS_SUBMITTED ) ||
				( job->GetStatus() == Job::STATUS_ERROR ) ) ) {
		job->SetProcIsIdle( proc, false );
		_numIdleJobProcs--;
	}

		// Do some consistency checks here.
	if ( _numIdleJobProcs < 0 ) {
        debug_printf( DEBUG_NORMAL,
					"WARNING: DAGMan thinks there are %d idle job procs!\n",
					_numIdleJobProcs );
	}

	if ( _numIdleJobProcs > 0 && NumJobsSubmitted() < 1 ) {
        debug_printf( DEBUG_NORMAL,
					"Warning:  DAGMan thinks there are %d idle job procs, even though there are no jobs in the queue!  Setting idle count to 0 so DAG continues.\n",
					_numIdleJobProcs );
		check_warning_strictness( DAG_STRICT_2 );
		_numIdleJobProcs = 0;
	}

	job->SetProcEvent( proc, EXEC_MASK );

	debug_printf( DEBUG_VERBOSE, "Number of idle job procs: %d\n",
				_numIdleJobProcs);
}

//---------------------------------------------------------------------------
// We need the event here so we can tell which process has been held for
// multi-process jobs.
void
Dag::ProcessHeldEvent(Job *job, const ULogEvent *event) {

	if ( !job ) {
		return;
	}
	ASSERT( event );

	const JobHeldEvent *heldEvent = (const JobHeldEvent *)event;
	const char *reason = heldEvent->getReason() ?
				heldEvent->getReason() : "(unknown)";
	debug_printf( DEBUG_VERBOSE, "  Hold reason: %s\n", reason );

	if( job->Hold( event->proc ) ) {
		if ( _maxJobHolds > 0 && job->_jobProcsOnHold >= _maxJobHolds ) {
			debug_printf( DEBUG_VERBOSE, "Total hold count for job %d (node %s) "
						"has reached DAGMAN_MAX_JOB_HOLDS (%d); all job "
						"proc(s) for this node will now be removed\n",
						event->cluster, job->GetJobName(), _maxJobHolds );
			RemoveBatchJob( job );
		}
	}

	if( job->_scriptHold != NULL ) {
		// TODO: Does running a HOLD script warrant a separate helper function?
		RunHoldScript( job, true );
	}
}

//---------------------------------------------------------------------------
void
Dag::ProcessReleasedEvent(Job *job,const ULogEvent* event) {

	ASSERT( event );
	if ( !job ) {
		return;
	}
	job->Release( event->proc );
}

//---------------------------------------------------------------------------
void
Dag::ProcessClusterSubmitEvent(Job *job) {

	if ( !job ) {
		return;
	}
	job->is_cluster = true;
}

//---------------------------------------------------------------------------
void
Dag::ProcessClusterRemoveEvent(Job *job, bool recovery) {

	if ( !job ) {
		return;
	}

	// Make sure the job is a multi-proc cluster, and has no more queued procs. 
	// Otherwise something is wrong.
	if ( job->_queuedNodeJobProcs == 0 && job->is_cluster ) {
		// All procs for this job are done.
		debug_printf( DEBUG_NORMAL, "Node %s job completed\n",
			job->GetJobName() );
		// If a post script is defined for this job, that will run after we
		// receive the ClusterRemove event. In that case, run the post script
		// now and don't call TerminateJob(); that will get called later by
		// ProcessPostTermEvent().
		if( job->_scriptPost != NULL ) {
			if ( recovery ) {
				job->SetStatus( Job::STATUS_POSTRUN );
				_postRunNodeCount++;
			} else {
				(void)RunPostScript( job, _alwaysRunPost, 0 );
			}
		} else if( job->GetStatus() != Job::STATUS_ERROR ) {
			// no POST script was specified, so update DAG with
			// node's successful completion if the node succeeded.
			TerminateJob( job, recovery );
		}
	}
	else {
		debug_printf(DEBUG_NORMAL, "ERROR: ProcessClusterRemoveEvent() called"
			" for job %s although %d procs still queued.\n", 
			job->GetJobName(), job->_queuedNodeJobProcs);
	}

	// If this cluster did not complete successfully, restart it.
	if( job->GetStatus() == Job::STATUS_ERROR ) {
		if ( job->DoRetry() ) {
			RestartNode( job, recovery );
		}
	}

	// Cleanup the job and write succcess/failure to the log. 
	// For non-cluster jobs, this is done in DecrementProcCount
	_jobstateLog.WriteJobSuccessOrFailure( job );
	UpdateJobCounts( job, -1 );
	job->Cleanup();
}

//---------------------------------------------------------------------------
Job * Dag::FindNodeByName (const char * jobName) const {
	if( !jobName ) {
		return NULL;
	}

	Job *	job = NULL;
	if ( _nodeNameHash.lookup(jobName, job) != 0 ) {
		debug_printf( DEBUG_VERBOSE, "ERROR: job %s not found!\n", jobName);
		job = NULL;
	}

	if ( job ) {
		if ( strcmp( jobName, job->GetJobName() ) != 0 ) {
			EXCEPT( "Searched for node %s; got %s!!", jobName,
						job->GetJobName() );
		}
	}

	return job;
}

//---------------------------------------------------------------------------
Job *
Dag::FindAllNodesByName( const char* nodeName,
			const char *finalSkipMsg, const char *file, int line ) const
{
	bool skipFinalNode = true;
	Job *node = NULL;
	if ( nodeName ) {
		if ( strcasecmp( nodeName, ALL_NODES ) ) {
				// Looking for a specific node.
			_allNodesIt = _jobs.end(); 
				// Specific node lookups should not skip the final node.
				// TODO: Some commands (RETRY) should skip the final node,
				// but others (SCRIPT) should not. Find a better way to do this.
			skipFinalNode = false;
			node =  FindNodeByName( nodeName );
		} else {
				// First call when looking for ALL_NODES.
			_allNodesIt = _jobs.begin();
			node = *_allNodesIt++;
		}

	} else {
			// Second or subsequent call when looking for ALL_NODES.
		if ( _allNodesIt != _jobs.end() ) {
			node =  *_allNodesIt++;
		} else {
			node =  NULL;
		}
	}

		// We want to skip final nodes if we're in ALL_NODES mode.
	if ( node && node->GetType() == NodeType::FINAL && skipFinalNode ) {
		debug_printf( DEBUG_NORMAL, finalSkipMsg, node->GetJobName(),
					file, line );
<<<<<<< HEAD
			// There can only be one FINAL node. 
			// If there are more _jobs left in the container, advance the iterator.
		if ( _allNodesIt != _jobs.end() ) {
			node = *_allNodesIt++;
		}
			// If no more jobs left, return node = NULL
		else {
			node = NULL;
		}
		ASSERT( _allNodesIt == _jobs.end() || !( node->GetType() == NodeType::FINAL ) );
=======
			// We know there can only be one FINAL node.
		node = _allNodesIt->Next();
	}

		// Delete the ALL_NODES iterator if we've hit the last node.
	if ( !node && _allNodesIt ) {
		delete _allNodesIt;
		_allNodesIt = NULL;
>>>>>>> 6a49adb5
	}

	return node;
}

//---------------------------------------------------------------------------
bool
Dag::NodeExists( const char* nodeName ) const
{
  if( !nodeName ) {
    return false;
  }

	// Note:  we don't just call FindNodeByName() here because that would print
	// an error message if the node doesn't exist.
  Job *	job = NULL;
  if ( _nodeNameHash.lookup(nodeName, job) != 0 ) {
    return false;
  }

	if ( job ) {
		if ( strcmp( nodeName, job->GetJobName() ) != 0 ) {
			EXCEPT( "Searched for node %s; got %s!!", nodeName,
						job->GetJobName() );
		}
	}

  return job != NULL;
}

//---------------------------------------------------------------------------
Job * Dag::FindNodeByEventID ( const CondorID condorID ) const {
	if ( condorID._cluster == -1 ) {
		return NULL;
	}

	Job *	node = NULL;
	bool isNoop = JobIsNoop( condorID );
	int id = GetIndexID( condorID );
	if ( GetEventIDHash( isNoop )->lookup(id, node) != 0 ) {
			// Note: eventually get rid of the "(might be because of
			// node retries)" message here, and have code that explicitly
			// figures out whether the node was not found because of a
			// retry.  (See gittrac #1957 and #1961.)
    	debug_printf( DEBUG_VERBOSE,
					"ERROR: node for condor ID %d.%d.%d not found! "
					"(might be because of node retries)\n",
					condorID._cluster, condorID._proc, condorID._subproc);
		node = NULL;
	}

	if ( node ) {
		if ( condorID._cluster != node->GetCluster() ) {
			if ( node->GetCluster() != _defaultCondorId._cluster ) {
			 	EXCEPT( "Searched for node for cluster %d; got %d!!",
						 	condorID._cluster,
						 	node->GetCluster() );
			} else {
					// Note: we can get here if we get an aborted event
					// after a terminated event for the same job (see
					// gittrac #744 and the
					// job_dagman_abnormal_term_recovery_retries test).
				debug_printf( DEBUG_QUIET, "Warning: searched for node for "
							"cluster %d; got %d!!\n", condorID._cluster,
							node->GetCluster() );
				check_warning_strictness( DAG_STRICT_3 );
			}
		}
		ASSERT( isNoop == node->GetNoop() );
	}

	return node;
}

//-------------------------------------------------------------------------
void
Dag::SetAllowEvents( int allowEvents)
{
	_checkCondorEvents.SetAllowEvents( allowEvents );
}

//-------------------------------------------------------------------------
void
Dag::PrintDagFiles( /* const */ std::list<std::string> &dagFiles )
{
	if ( dagFiles.size() > 1 ) {
		debug_printf( DEBUG_VERBOSE, "All DAG files:\n");
		int thisDagNum = 0;
		for ( auto it = dagFiles.begin(); it != dagFiles.end(); ++it ) {
			debug_printf( DEBUG_VERBOSE, "  %s (DAG #%d)\n", it->c_str(),
						thisDagNum++);
		}
	}
}

//-------------------------------------------------------------------------
bool
Dag::StartNode( Job *node, bool isRetry )
{
	ASSERT( !_finalNodeRun );
    ASSERT( node != NULL );

	if ( !node->CanSubmit() ) {
		EXCEPT( "Node %s not ready to submit!", node->GetJobName() );
	}

	// We should never be calling this function when the dag is being used
	// as a splicing dag.
	ASSERT( _isSplice == false );

	// if a PRE script exists and hasn't already been run, run that
	// first -- the PRE script's reaper function will submit the
	// actual job to HTCondor if/when the script exits successfully
    if( node->_scriptPre && node->_scriptPre->_done == FALSE ) {
		node->SetStatus( Job::STATUS_PRERUN );
		_preRunNodeCount++;
		_preScriptQ->Run( node->_scriptPre );
		return true;
    }

	// no PRE script exists or is done, so add job to the queue of ready jobs
	if ( isRetry && m_retryNodeFirst ) {
		_readyQ->Prepend( node, -node->_effectivePriority );
	} else {
		if ( _submitDepthFirst ) {
			_readyQ->Prepend( node, -node->_effectivePriority );
		} else {
			_readyQ->Append( node, -node->_effectivePriority );
		}
	}
	return TRUE;
}

//-------------------------------------------------------------------------
bool
Dag::StartFinalNode()
{
	if ( _final_job && _final_job->GetStatus() == Job::STATUS_NOT_READY ) {
		debug_printf( DEBUG_QUIET, "Starting final node...\n" );

			// Clear out the ready queue so "regular" jobs don't run
			// when we run the final node (this is really just needed
			// for the DAG abort and DAG halt cases).
			// Note:  maybe we should change nodes in the prerun state
			// to not ready here, to be more consistent.  But I'm not
			// dealing with that for now.  wenger 2014-03-17
		Job* job;
		_readyQ->Rewind();
		while ( _readyQ->Next( job ) ) {
			if ( !(job->GetType() == NodeType::FINAL) ) {
				debug_printf( DEBUG_DEBUG_1,
							"Removing node %s from ready queue\n",
							job->GetJobName() );
				_readyQ->DeleteCurrent();
				job->SetStatus( Job::STATUS_NOT_READY );
			}
		}

			// Now start up the final node.
		_final_job->SetStatus( Job::STATUS_READY );
		if ( StartNode( _final_job, false ) ) {
			_finalNodeRun = true;
			return true;
		}
	}

	return false;
}

//-------------------------------------------------------------------------
bool
Dag::StartProvisionerNode()
{
	if ( _provisioner_node && _provisioner_node->GetStatus() == Job::STATUS_READY ) {
		debug_printf( DEBUG_QUIET, "Starting provisioner node...\n" );
		if ( StartNode( _provisioner_node, false ) ) {
			return true;
		}
	}

	return false;
}

//-------------------------------------------------------------------------
int
Dag::GetProvisionerJobAdState()
{
	int provisionerState = -1;
	if (_provisionerClassad) {
		provisionerState = _provisionerClassad->GetProvisionerState();
	}
	return provisionerState;
}

//-------------------------------------------------------------------------
// returns number of jobs submitted
int
Dag::SubmitReadyJobs(const Dagman &dm)
{
	debug_printf( DEBUG_DEBUG_1, "Dag::SubmitReadyJobs()\n" );
	time_t cycleStart = time( NULL );

		// Jobs deferred by category throttles.
	PrioritySimpleList<Job*> deferredJobs;

	int numSubmitsThisCycle = 0;

		// Check whether we have to wait longer before submitting again
		// (if a previous submit attempt failed).
	if ( _nextSubmitTime && time(NULL) < _nextSubmitTime) {
		sleep(1);
        return numSubmitsThisCycle;
	}

		// Check whether the held file exists -- if so, we don't submit
		// any jobs or run scripts.
	bool prevDagIsHalted = _dagIsHalted;
	_dagIsHalted = ( access( _haltFile.Value() , F_OK ) == 0 );

	if ( _dagIsHalted ) {
		debug_printf( DEBUG_QUIET,
					"DAG is halted because halt file %s exists\n",
					_haltFile.Value() );
		if ( _finalNodeRun ) {
			debug_printf( DEBUG_QUIET,
						"Continuing to allow final node to run\n" );
		} else {
        	return numSubmitsThisCycle;
		}
	}
	if ( prevDagIsHalted ) {
		if ( !_dagIsHalted ) {
			debug_printf( DEBUG_QUIET,
						"DAG going from halted to running state\n" );
		}
			// If going from the halted to the not halted state, we need
			// to fire up any PRE scripts that were deferred while we were
			// halted.
		_preScriptQ->RunWaitingScripts();
	}

		// Check if we are waiting for a provisioner node to become ready
	if ( HasProvisionerNode() && !_provisioner_ready ) {
			// If we just moved into a provisioned state, we can start
			// submitting the other jobs in the dag
		if ( GetProvisionerJobAdState() == ProvisionerState::PROVISIONING_COMPLETE ) {
			_provisioner_ready = true;
			for (auto it = _jobs.begin(); it != _jobs.end(); it++) {
				if( (*it)->CanSubmit() ) {
					StartNode( *it, false );
				}
			}
		}
	}

	while( numSubmitsThisCycle < dm.max_submits_per_interval ) {

//		PrintReadyQ( DEBUG_DEBUG_4 );

			// no jobs ready to submit
    	if( _readyQ->IsEmpty() ) {
			break; // break out of while loop
    	}

    		// max jobs already submitted
    	if( _maxJobsSubmitted && (_numJobsSubmitted >= _maxJobsSubmitted) ) {
        	debug_printf( DEBUG_DEBUG_1,
                      	"Max jobs (%d) already running; "
					  	"deferring submission of %d ready job%s.\n",
                      	_maxJobsSubmitted, _readyQ->Number(),
					  	_readyQ->Number() == 1 ? "" : "s" );
			_maxJobsDeferredCount += _readyQ->Number();
			break; // break out of while loop
    	}
		if ( _maxIdleJobProcs && (_numIdleJobProcs >= _maxIdleJobProcs) ) {
        	debug_printf( DEBUG_DEBUG_1,
					  	"Hit max number of idle DAG nodes (%d); "
					  	"deferring submission of %d ready job%s.\n",
					  	_maxIdleJobProcs, _readyQ->Number(),
					  	_readyQ->Number() == 1 ? "" : "s" );
			_maxIdleDeferredCount += _readyQ->Number();
			break; // break out of while loop
		}

			// Check whether this submit cycle is taking too long (only if we
			// are not in aggressive submit mode)
		if( !dm.aggressive_submit ) {
			time_t now = time( NULL );
			time_t elapsed = now - cycleStart;
			if ( elapsed > dm.m_user_log_scan_interval ) {
				debug_printf( DEBUG_QUIET,
					"Warning: Submit cycle elapsed time (%d s) has exceeded "
					"log scan interval (%d s); bailing out of submit loop\n",
					(int)elapsed, dm.m_user_log_scan_interval );
				break; // break out of while loop
			}
		}

			// remove & submit first job from ready queue
		Job* job;
		_readyQ->Rewind();
		_readyQ->Next( job );
		_readyQ->DeleteCurrent();
		ASSERT( job != NULL );

		debug_printf( DEBUG_DEBUG_1, "Got node %s from the ready queue\n",
				  	job->GetJobName() );

		if ( job->GetStatus() != Job::STATUS_READY ) {
			EXCEPT( "Job %s status is %s, not STATUS_READY",
						job->GetJobName(), job->GetStatusName() );
		}

			// Check for throttling by node category.
		ThrottleByCategory::ThrottleInfo *catThrottle = job->GetThrottleInfo();
		if ( catThrottle &&
					catThrottle->isSet() &&
					catThrottle->_currentJobs >= catThrottle->_maxJobs ) {
			debug_printf( DEBUG_DEBUG_1,
						"Node %s deferred by category throttle (%s, %d)\n",
						job->GetJobName(), catThrottle->_category->Value(),
						catThrottle->_maxJobs );
			deferredJobs.Prepend( job, -job->_effectivePriority );
			_catThrottleDeferredCount++;
		} else if (_dry_run) {
			// Don't actually submit the job. Just terminate it right away
			debug_printf(DEBUG_NORMAL, "Processing job: %s\n", job->GetJobName());
			TerminateJob(job, false, false);
			numSubmitsThisCycle++;
		} else {

				// Note:  I'm not sure why we don't just use the default
				// constructor here.  wenger 2015-09-25
			CondorID condorID( 0, 0, 0 );
			submit_result_t submit_result = SubmitNodeJob( dm, job, condorID );
	
				// Note: if instead of switch here so we can use break
				// to break out of while loop.
			if ( submit_result == SUBMIT_RESULT_OK ) {
				ProcessSuccessfulSubmit( job, condorID );
    			numSubmitsThisCycle++;

			} else if ( submit_result == SUBMIT_RESULT_FAILED || submit_result == SUBMIT_RESULT_NO_SUBMIT ) {
				ProcessFailedSubmit( job, dm.max_submit_attempts );
				break; // break out of while loop
			} else {
				EXCEPT( "Illegal submit_result_t value: %d", submit_result );
			}
		}
	}

	// if we didn't actually invoke condor_submit, and we submitted any jobs
	// we should now send a reschedule command
	if (numSubmitsThisCycle > 0 && !_dry_run)
	{
		send_reschedule(dm);
	}

		// Put any deferred jobs back into the ready queue for next time.
	deferredJobs.Rewind();
	Job *job;
	while ( deferredJobs.Next( job ) ) {
		debug_printf( DEBUG_DEBUG_1,
					"Returning deferred node %s to the ready queue\n",
					job->GetJobName() );
		_readyQ->Prepend( job, -job->_effectivePriority );
	}

	return numSubmitsThisCycle;
}

//---------------------------------------------------------------------------
int
Dag::PreScriptReaper( Job *job, int status )
{
	ASSERT( job != NULL );
	if ( job->GetStatus() != Job::STATUS_PRERUN ) {
		EXCEPT( "Error: node %s is not in PRERUN state", job->GetJobName() );
	}

	_preRunNodeCount--;

	bool preScriptFailed = false;
	if ( WIFSIGNALED( status ) ) {
			// if script was killed by a signal
		preScriptFailed = true;
		debug_printf( DEBUG_QUIET, "PRE Script of node %s died on %s\n",
					  job->GetJobName(),
					  daemonCore->GetExceptionString(status) );
		job->error_text.formatstr(
				"PRE Script died on %s",
				daemonCore->GetExceptionString(status) );
		job->retval = ( 0 - WTERMSIG(status ) );
	} else if ( WEXITSTATUS( status ) != 0 ) {
			// if script returned failure
		preScriptFailed = true;
		debug_printf( DEBUG_QUIET,
					  "PRE Script of Job %s failed with status %d\n",
					  job->GetJobName(), WEXITSTATUS(status) );
		job->error_text.formatstr(
				"PRE Script failed with status %d",
				WEXITSTATUS(status) );
		job->retval = WEXITSTATUS( status );
	} else {
			// if script succeeded
		if( job->_scriptPost != NULL ) {
			job->_scriptPost->_retValScript = 0;
		}
		job->retval = 0;
	}

	_jobstateLog.WriteScriptSuccessOrFailure( job, ScriptType::PRE );

	if ( preScriptFailed ) {

			// Check for PRE_SKIP.
		if ( job->HasPreSkip() && job->GetPreSkip() == job->retval ) {
				// The PRE script exited with a non-zero status, but
				// because that status matches the PRE_SKIP value,
				// we're skipping the node job and the POST script
				// and considering the node successful.
			debug_printf( DEBUG_NORMAL, "PRE_SKIP return "
					"value %d indicates we are done (successfully) with node %s\n",
					job->retval, job->GetJobName() );

				// Mark the node as a skipped node.
			CondorID id;
			if ( !writePreSkipEvent( id, job, job->GetJobName(),
					job->GetDirectory(), DefaultNodeLog() ) ) {
				debug_printf( DEBUG_NORMAL, "Failed to write PRE_SKIP event for node %s\n",
					job->GetJobName() );
				main_shutdown_rescue( EXIT_ERROR, DAG_STATUS_ERROR );
			}
			++_preRunNodeCount; // We are not running this again, but we want
				// to keep the tables correct.  The log reading code will take 
				// care of this in a moment.
			job->_scriptPre->_done = TRUE; // So the pre script is not run again.
			job->retval = 0; // Job _is_ successful!
		}

			// Check for POST script.
		else if ( _alwaysRunPost && job->_scriptPost != NULL ) {
				// PRE script Failed.  The return code is in retval member.
			job->_scriptPost->_retValScript = job->retval;
			job->_scriptPost->_retValJob = DAG_ERROR_JOB_SKIPPED;
			RunPostScript( job, _alwaysRunPost, job->retval );
		}

			// Check for retries.
		else if ( job->DoRetry() ) {
			job->TerminateFailure();
			// Note: don't update count in metrics here because we're
			// retrying!
			RestartNode( job, false );
		}

			// None of the above apply -- the node has failed.
		else {
			job->TerminateFailure();
			_numNodesFailed++;
			_metrics->NodeFinished( job->GetDagFile() != NULL, false );
			if ( _dagStatus == DAG_STATUS_OK ) {
				_dagStatus = DAG_STATUS_NODE_FAILED;
			}
			if ( job->GetRetryMax() > 0 ) {
					// add # of retries to error_text
				job->error_text.formatstr_cat( " (after %d node retries)",
						job->GetRetries() );
			}
		}

	} else {
		debug_printf( DEBUG_NORMAL, "PRE Script of node %s completed "
				"successfully.\n", job->GetJobName() );
		job->retval = 0; // for safety on retries
		job->SetStatus( Job::STATUS_READY );
		if ( _submitDepthFirst ) {
			_readyQ->Prepend( job, -job->_effectivePriority );
		} else {
			_readyQ->Append( job, -job->_effectivePriority );
		}
	}

	CheckForDagAbort(job, "PRE script");
	// if dag abort happened, we never return here!
	return true;
}

//---------------------------------------------------------------------------
// This is the only way a POST script runs.

bool Dag::RunPostScript( Job *job, bool ignore_status, int status,
			bool incrementRunCount )
{
	// A little defensive programming. Just check that we are
	// allowed to run this script.  Because callers can be a little
	// sloppy...
	if( ( !ignore_status && status != 0 ) || !job->_scriptPost ) {
		return false;
	}
	// a POST script is specified for the job, so run it
	// We are told to ignore the result of the PRE script
	job->SetStatus( Job::STATUS_POSTRUN );
	if ( incrementRunCount ) {
		_postRunNodeCount++;
	}
	_postScriptQ->Run( job->_scriptPost );

	return true;
}

//---------------------------------------------------------------------------
// Note that the actual handling of the post script's exit status is
// done not when the reaper is called, but in ProcessLogEvents when
// the log event (written by the reaper) is seen...
int
Dag::PostScriptReaper( Job *job, int status )
{
	ASSERT( job != NULL );

	if ( job->GetStatus() != Job::STATUS_POSTRUN ) {
		EXCEPT( "Node %s is not in POSTRUN state",
			job->GetJobName() );
	}

	PostScriptTerminatedEvent event;
	
	event.dagNodeName = strnewp( job->GetJobName() );

	if( WIFSIGNALED( status ) ) {
		debug_printf( DEBUG_QUIET, "POST script died on signal %d\n", status );
		event.normal = false;
		event.signalNumber = status;
	} else {
		event.normal = true;
		event.returnValue = WEXITSTATUS( status );
	}

		// For NOOP jobs, we need the proc and subproc values;
		// for "real" jobs, they are not significant.
	event.cluster = job->GetCluster();
	event.proc = job->GetNoop() ? job->GetProc() : 0;
	event.subproc = job->GetNoop() ? job->GetSubProc() : 0;

	WriteUserLog ulog;
	ulog.setUseCLASSAD( 0 );

	debug_printf( DEBUG_QUIET,
				"Initializing user log writer for %s, (%d.%d.%d)\n",
				DefaultNodeLog(), event.cluster, event.proc, event.subproc );
	ulog.initialize( DefaultNodeLog(), event.cluster, event.proc,
				event.subproc );

	for(int write_attempts = 0;;++write_attempts) {
		if( !ulog.writeEvent( &event ) ) {
			if( write_attempts >= 2 ) {
				debug_printf( DEBUG_QUIET,
						"Unable to log ULOG_POST_SCRIPT_TERMINATED event\n" );
				// Exit here, because otherwise we'll wait forever to see
				// the event that we just failed to write (see gittrac #934).
				// wenger 2009-11-12.
				main_shutdown_rescue( EXIT_ERROR, DAG_STATUS_ERROR );
			}
		} else {
			break;
		}
	}
	return true;
}

//---------------------------------------------------------------------------
// Run a HOLD script.

bool Dag::RunHoldScript( Job *job, bool incrementRunCount )
{
	// Make sure we are allowed to run this script.
	if( !job->_scriptHold ) {
		return false;
	}
	// Run the HOLD script. This is a best-effort attempt that does not change
	// the node status.
	if ( incrementRunCount ) {
		_holdRunNodeCount++;
	}
	_holdScriptQ->Run( job->_scriptHold );

	return true;
}

int
Dag::HoldScriptReaper( Job *job )
{
	ASSERT( job != NULL );
	_holdRunNodeCount--;

	return true;
}

//---------------------------------------------------------------------------
void Dag::PrintJobList() const {
	for (auto it = _jobs.begin(); it != _jobs.end(); it++) {
        (*it)->Dump( this );
    }
    dprintf( D_ALWAYS, "---------------------------------------\t<END>\n" );
}

//---------------------------------------------------------------------------
void
Dag::PrintJobList( Job::status_t status ) const
{
	for (auto it = _jobs.begin(); it != _jobs.end(); it++) {
		if( (*it)->GetStatus() == status ) {
			(*it)->Dump( this );
		}
    }
    dprintf( D_ALWAYS, "---------------------------------------\t<END>\n" );
}

//---------------------------------------------------------------------------
void
Dag::PrintReadyQ( debug_level_t level ) const {
	if( DEBUG_LEVEL( level ) ) {
		dprintf( D_ALWAYS, "Ready Queue: " );
		if( _readyQ->IsEmpty() ) {
			dprintf( D_ALWAYS | D_NOHEADER, "<empty>\n" );
			return;
		}
		_readyQ->Rewind();
		Job* job = 0;
		_readyQ->Next( job );
		if( job ) {
			dprintf( D_ALWAYS | D_NOHEADER, "%s", job->GetJobName() );
		}
		while( _readyQ->Next( job ) ) {
			dprintf( D_ALWAYS | D_NOHEADER, ", %s", job->GetJobName() );
		}
		dprintf( D_ALWAYS | D_NOHEADER, "\n" );
	}
}

//---------------------------------------------------------------------------
bool
Dag::FinishedRunning( bool includeFinalNode ) const
{
	if ( includeFinalNode && _final_job && !_finalNodeRun ) {
			// Make sure we don't incorrectly return true if we get called
			// just before a final node is started...  (There is a race
			// condition here otherwise, because all of the "regular"
			// nodes can be done, and the final node not changed to
			// ready yet.)
		return false;
	} else if ( IsHalted() ) {
			// Note that we're checking for scripts actually running here,
			// not the number of nodes in the PRERUN or POSTRUN state --
			// if we're halted, we don't start any new PRE scripts.
		return NumJobsSubmitted() == 0 && NumScriptsRunning() == 0;
	}

	return NumJobsSubmitted() == 0 && NumNodesReady() == 0 &&
				ScriptRunNodeCount() == 0;
}

//---------------------------------------------------------------------------
bool
Dag::DoneSuccess( bool includeFinalNode ) const
{
	if ( !FinishedRunning( includeFinalNode ) ) {
			// Note: if final node is running we should get to here...
		return false;
	} else if ( NumNodesDone( includeFinalNode ) ==
				NumNodes( includeFinalNode ) ) {
			// This is the normal case.
		return true;
	} else if ( includeFinalNode && _final_job &&
				_final_job->GetStatus() == Job::STATUS_DONE ) {
			// Final node can override the overall DAG status.
		return true;
	} else if ( _dagIsAborted && _dagStatus == DAG_STATUS_OK ) {
			// Abort-dag-on can override the overall DAG status.
		return true;
	}

	return false;
}

//---------------------------------------------------------------------------
bool
Dag::DoneFailed( bool includeFinalNode ) const
{
	if ( !FinishedRunning( includeFinalNode ) ) {
			// Note: if final node is running we should get to here...
		return false;
	} else if ( includeFinalNode && _final_job &&
				_final_job->GetStatus() == Job::STATUS_DONE ) {
			// Success of final node overrides failure of any other node.
		return false;
	} else if ( _dagIsAborted && _dagStatus == DAG_STATUS_OK ) {
			// Abort-dag-on can override the overall DAG status.
		return false;
	} else if ( IsHalted() ) {
		return true;
	}

	return NumNodesFailed() > 0;
}

//---------------------------------------------------------------------------
bool
Dag::DoneCycle( bool includeFinalNode) const
{
	return FinishedRunning( includeFinalNode ) &&
				!DoneSuccess( includeFinalNode ) &&
				NumNodesFailed() == 0 &&
				!IsHalted() && !_dagIsAborted;
}

//---------------------------------------------------------------------------
int
Dag::NumNodes( bool includeFinal ) const
{
	int result = _jobs.size();
	if ( !includeFinal && HasFinalNode() ) {
		result--;
	}

	return result;
}

//---------------------------------------------------------------------------
int
Dag::NumNodesDone( bool includeFinal ) const
{
	int result = _numNodesDone;
	if ( !includeFinal && HasFinalNode() &&
				_final_job->GetStatus() == Job::STATUS_DONE ) {
		result--;
	}

	return result;
}

//---------------------------------------------------------------------------
// Note: the HTCondor part of this method essentially duplicates functionality
// that is now in schedd.cpp.  We are keeping this here for now in case
// someone needs to run a 7.5.6 DAGMan with an older schedd.
// wenger 2011-01-26
// Note 2: We need to keep this indefinitely for the ABORT-DAG-ON case,
// where we need to condor_rm any running node jobs, and the schedd
// won't do it for us.  wenger 2014-10-29.
void Dag::RemoveRunningJobs ( const CondorID &dmJobId, bool removeCondorJobs,
			bool bForce )
{
	if ( bForce ) removeCondorJobs = true;

	// Hmm -- should we check here if we have jobs queued? wenger 2014-12-17
	bool	haveCondorJob = true;

	ArgList args;

	if ( removeCondorJobs && haveCondorJob ) {
		debug_printf( DEBUG_NORMAL, "Removing any/all submitted "
					"HTCondor jobs...\n" );

		MyString constraint;

		args.Clear();
		args.AppendArg( _condorRmExe );
		args.AppendArg( "-const" );

		// NOTE: having whitespace in the constraint argument will cause quoting problems on windows
		constraint.formatstr(ATTR_DAGMAN_JOB_ID "==%d", dmJobId._cluster );
		args.AppendArg( constraint.Value() );
		if ( _dagmanUtils.popen( args ) != 0 ) {
			debug_printf( DEBUG_NORMAL, "Error removing DAGMan jobs\n");
		}
	}

	return;
}

//---------------------------------------------------------------------------
void Dag::RemoveRunningScripts ( ) const {

    for (auto it = _jobs.begin(); it != _jobs.end(); it++) {
		ASSERT( *it != NULL );

		// if node is running a PRE script, hard kill it
        if( (*it)->GetStatus() == Job::STATUS_PRERUN ) {
			if ( !(*it)->_scriptPre ) {
				EXCEPT( "Node %s has no PRE script!", (*it)->GetJobName() );
			}
			if ( (*it)->_scriptPre->_pid != 0 ) {
				debug_printf( DEBUG_DEBUG_1, "Killing PRE script %d\n",
							(*it)->_scriptPre->_pid );
				if (daemonCore->Shutdown_Fast((*it)->_scriptPre->_pid) == FALSE) {
					debug_printf(DEBUG_QUIET,
								"WARNING: shutdown_fast() failed on pid %d: %s\n",
								(*it)->_scriptPre->_pid, strerror(errno));
				}
			}
        }
		// if node is running a POST script, hard kill it
        else if( (*it)->GetStatus() == Job::STATUS_POSTRUN ) {
			if ( !(*it)->_scriptPost ) {
				EXCEPT( "Node %s has no POST script!", (*it)->GetJobName() );
			}
			if ( (*it)->_scriptPost->_pid != 0 ) {
				debug_printf( DEBUG_DEBUG_1, "Killing POST script %d\n",
							(*it)->_scriptPost->_pid );
				if(daemonCore->Shutdown_Fast((*it)->_scriptPost->_pid) == FALSE) {
					debug_printf(DEBUG_QUIET,
								"WARNING: shutdown_fast() failed on pid %d: %s\n",
								(*it)->_scriptPost->_pid, strerror( errno ));
				}
			}
        }
	}

	return;
}

//-----------------------------------------------------------------------------
void Dag::Rescue ( const char * dagFile, bool multiDags,
			int maxRescueDagNum, bool overwrite, bool parseFailed,
			bool isPartial ) /* const */
{
	MyString rescueDagFile;
	if ( parseFailed ) {
		rescueDagFile = dagFile;
		rescueDagFile += ".parse_failed";
	} else {
		int nextRescue = _dagmanUtils.FindLastRescueDagNum( dagFile, multiDags,
					maxRescueDagNum ) + 1;
		if ( overwrite && nextRescue > 1 ) {
			nextRescue--;
		}
		if ( nextRescue > maxRescueDagNum ) {
			nextRescue = maxRescueDagNum;
		}
		rescueDagFile = _dagmanUtils.RescueDagName( dagFile, multiDags, nextRescue );
	}

		// Note: there could possibly be a race condition here if two
		// DAGMans are running on the same DAG at the same time.  That
		// should be avoided by the lock file, though, so I'm not doing
		// anything about it right now.  wenger 2007-02-27

	WriteRescue( rescueDagFile.Value(), dagFile, parseFailed, isPartial );
}

static const char *RESCUE_DAG_VERSION = "2.0.1";

//-----------------------------------------------------------------------------
void Dag::WriteRescue (const char * rescue_file, const char * dagFile,
			bool parseFailed, bool isPartial) /* const */
{
	debug_printf( DEBUG_NORMAL, "Writing Rescue DAG to %s...\n",
				rescue_file );

    FILE *fp = safe_fopen_wrapper_follow(rescue_file, "w");
    if (fp == NULL) {
        debug_printf( DEBUG_QUIET, "Could not open %s for writing.\n",
					  rescue_file);
        return;
    }

	bool reset_retries_upon_rescue =
		param_boolean( "DAGMAN_RESET_RETRIES_UPON_RESCUE", true );


	if ( parseFailed ) {
    	fprintf(fp, "# \"Rescue\" DAG file, created after failure parsing\n");
    	fprintf(fp, "#   the %s DAG file\n", dagFile);
	} else {
    	fprintf(fp, "# Rescue DAG file, created after running\n");
    	fprintf(fp, "#   the %s DAG file\n", dagFile);
	}

	time_t timestamp;
	(void)time( &timestamp );
	const struct tm *tm;
	tm = gmtime( &timestamp );
	fprintf( fp, "# Created %d/%d/%d %02d:%02d:%02d UTC\n", tm->tm_mon + 1,
				tm->tm_mday, tm->tm_year + 1900, tm->tm_hour, tm->tm_min,
				tm->tm_sec );
	fprintf( fp, "# Rescue DAG version: %s (%s)\n", RESCUE_DAG_VERSION,
				isPartial ? "partial" : "full" );

    fprintf(fp, "#\n");
    fprintf(fp, "# Total number of Nodes: %d\n", NumNodes( true ));
    fprintf(fp, "# Nodes premarked DONE: %d\n", _numNodesDone);
    fprintf(fp, "# Nodes that failed: %d\n", _numNodesFailed);

    //
    // Print the names of failed Jobs
    //
    fprintf(fp, "#   ");
    for (auto it = _jobs.begin(); it != _jobs.end(); it++) {
        if ((*it)->GetStatus() == Job::STATUS_ERROR) {
            fprintf(fp, "%s,", (*it)->GetJobName());
        }
    }
    fprintf(fp, "<ENDLIST>\n\n");

	//
	// REJECT tells DAGMan to reject this DAG if we try to run it
	// (which we shouldn't).
	//
	if ( parseFailed && !isPartial ) {
		fprintf(fp, "REJECT\n\n");
	}

	//
	// Print the CONFIG file, if any.
	//
	if ( _configFile && !isPartial ) {
    	fprintf( fp, "CONFIG %s\n\n", _configFile );
		
	}

	//
	// Print the node status file, if any.
	//
	if ( _statusFileName && !isPartial ) {
		fprintf( fp, "NODE_STATUS_FILE %s\n\n", _statusFileName );
	}

	//
	// Print the jobstate.log file, if any.
	//
	if ( _jobstateLog.LogFile() && !isPartial ) {
		fprintf( fp, "JOBSTATE_LOG %s\n\n", _jobstateLog.LogFile() );
	}

    //
    // Print per-node information.
    //
	for (auto it = _jobs.begin(); it != _jobs.end(); it++) {
		WriteNodeToRescue( fp, *(it), reset_retries_upon_rescue, isPartial );
    }

    //
    // Print Dependency Section
    //
	if ( !isPartial ) {
    	fprintf(fp, "\n");
		for (auto it = _jobs.begin(); it != _jobs.end(); it++) {

#ifdef DEAD_CODE
        	set<JobID_t> & _queue = job->GetQueueRef(Job::Q_CHILDREN);
        	if (!_queue.empty()) {
            	fprintf(fp, "PARENT %s CHILD", job->GetJobName());

				set<JobID_t>::const_iterator qit;
				for (qit = _queue.begin(); qit != _queue.end(); qit++) {
                	Job * child = FindNodeByNodeID( *qit );
                	ASSERT( child != NULL );
                	fprintf(fp, " %s", child->GetJobName());
				}
            	fprintf(fp, "\n");
        	}
#else
			if ( ! (*it)->NoChildren()) {
				fprintf(fp, "PARENT %s CHILD ", (*it)->GetJobName());

				(*it)->VisitChildren(*this,
					[](Dag&, Job*, Job* child, void* pv) -> int {
						fprintf((FILE*)pv, " %s", child->GetJobName());
						return 1;
					}, fp);

				fprintf(fp, "\n");
			}
#endif
    	}
	}

	//
	// Print "throttle by node category" settings.
	//
	if ( !isPartial ) {
		_catThrottles.PrintThrottles( fp );
	}

    fclose( fp );
}

//-----------------------------------------------------------------------------
void
Dag::WriteNodeToRescue( FILE *fp, Job *node, bool reset_retries_upon_rescue,
			bool isPartial )
{
		// Print the JOB/DATA line.
	const char *keyword = "";
	if ( node->GetType() == NodeType::FINAL ) {
		keyword = "FINAL";
	} else {
		keyword = node->GetDagFile() ? "SUBDAG EXTERNAL" : "JOB";
	}

	if ( !isPartial ) {
		fprintf( fp, "\n%s %s %s ", keyword, node->GetJobName(),
					node->GetDagFile() ? node->GetDagFile() :
					node->GetCmdFile() );
		if ( strcmp( node->GetDirectory(), "" ) ) {
			fprintf( fp, "DIR %s ", node->GetDirectory() );
		}
		if ( node->GetNoop() ) {
			fprintf( fp, "NOOP " );
		}
		fprintf( fp, "\n" );

			// Print the SCRIPT PRE line, if any.
		if ( node->_scriptPre != NULL ) {
			WriteScriptToRescue( fp, node->_scriptPre );
		}

			// Print the PRE_SKIP line, if any.
		if ( node->HasPreSkip() != 0 ) {
			fprintf( fp, "PRE_SKIP %s %d\n", node->GetJobName(), node->GetPreSkip() );
		}

			// Print the SCRIPT POST line, if any.
		if ( node->_scriptPost != NULL ) {
			WriteScriptToRescue( fp, node->_scriptPost );
		}

			// Print the VARS line, if any.
#ifdef DEAD_CODE
		if ( !node->varsFromDag->IsEmpty() ) {
			fprintf( fp, "VARS %s", node->GetJobName() );
	
			ListIterator<Job::NodeVar> vars( *node->varsFromDag );
			vars.ToBeforeFirst();
			Job::NodeVar *nodeVar;
			while ( ( nodeVar = vars.Next() ) ) {
				fprintf(fp, " %s=\"", nodeVar->_name.Value());
					// now we print the value, but we have to re-escape certain characters
				for( int i = 0; i < nodeVar->_value.Length(); i++ ) {
					char c = (nodeVar->_value)[i];
					if ( c == '\"' ) {
						fprintf( fp, "\\\"" );
					} else if (c == '\\') {
						fprintf( fp, "\\\\" );
					} else {
						fprintf( fp, "%c", c );
					}
				}
				fprintf( fp, "\"" );
			}
			fprintf( fp, "\n" );
		}
#else
		if (node->HasVars()) {
			std::string vars;
			vars.reserve(500);
			vars = "";
			node->PrintVars(vars);
			fprintf(fp, "VARS %s", node->GetJobName());
			fprintf(fp, "%s\n", vars.c_str());
		}
#endif

			// Print the ABORT-DAG-ON line, if any.
		if ( node->have_abort_dag_val ) {
			fprintf( fp, "ABORT-DAG-ON %s %d", node->GetJobName(),
						node->abort_dag_val );
			if ( node->have_abort_dag_return_val ) {
				fprintf( fp, " RETURN %d", node->abort_dag_return_val );
			}
			fprintf( fp, "\n" );
		}

			// Print the PRIORITY line, if any.
			// Note: when gittrac #2167 gets merged, we need to think
			// about how this code will interact with that code.
			// wenger/nwp 2011-08-24
		if ( node->_explicitPriority != 0 ) {
			fprintf( fp, "PRIORITY %s %d\n", node->GetJobName(),
						node->_explicitPriority );
		}

			// Print the CATEGORY line, if any.
		if ( node->GetThrottleInfo() ) {
			fprintf( fp, "CATEGORY %s %s\n", node->GetJobName(),
						node->GetThrottleInfo()->_category->Value() );
		}
	}

		// Never mark a FINAL node as done.
		// Also avoid a possible race condition where the job
		// has been skipped but is not yet marked as DONE.
	if ( node->GetStatus() == Job::STATUS_DONE && !( node->GetType() == NodeType::FINAL ) ) {
		fprintf(fp, "DONE %s\n", node->GetJobName() );
	}

		// Print the RETRY line, if any.
	if( node->retry_max > 0 ) {
		int retriesLeft = (node->retry_max - node->retries);

		if ( node->GetStatus() == Job::STATUS_ERROR
					&& node->retries < node->retry_max 
					&& node->have_retry_abort_val
					&& node->retval == node->retry_abort_val ) {
			fprintf( fp, "# %d of %d retries performed; remaining attempts "
						"aborted after node returned %d\n", 
						node->retries, node->retry_max, node->retval );
		} else {
			if ( !reset_retries_upon_rescue ) {
				fprintf( fp,
							"# %d of %d retries already performed; %d remaining\n",
							node->retries, node->retry_max, retriesLeft );
			}
		}

		ASSERT( node->retries <= node->retry_max );
		if ( !reset_retries_upon_rescue ) {
			fprintf( fp, "RETRY %s %d", node->GetJobName(), retriesLeft );
		} else {
			fprintf( fp, "RETRY %s %d", node->GetJobName(), node->retry_max );
		}
		if ( node->have_retry_abort_val ) {
			fprintf( fp, " UNLESS-EXIT %d", node->retry_abort_val );
		}
		fprintf( fp, "\n" );
	}
}

//-----------------------------------------------------------------------------
void
Dag::WriteScriptToRescue( FILE *fp, Script *script )
{
	const char *type;
	switch( script->_type ) {
		case ScriptType::PRE: type = "PRE"; break;
		case ScriptType::POST: type = "POST"; break;
		case ScriptType::HOLD: type = "HOLD"; break;
	}
	fprintf( fp, "SCRIPT " );
	if ( script->_deferStatus != SCRIPT_DEFER_STATUS_NONE ) {
		fprintf( fp, "DEFER %d %d ", script->_deferStatus,
					(int)script->_deferTime );
	}
	fprintf( fp, "%s %s %s\n", type, script->GetNode()->GetJobName(),
				script->GetCmd() );
}

//===========================================================================
// Private Methods
//===========================================================================

//-------------------------------------------------------------------------
void
Dag::TerminateJob( Job* job, bool recovery, bool bootstrap )
{
	ASSERT( !(recovery && bootstrap) );
    ASSERT( job != NULL );

	job->TerminateSuccess(); // marks job as STATUS_DONE
	if ( job->GetStatus() != Job::STATUS_DONE ) {
		EXCEPT( "Node %s is not in DONE state", job->GetJobName() );
	}

		// this is a little ugly, but since this function can be
		// called multiple times for the same job, we need to be
		// careful not to double-count...
	if( job->countedAsDone == false ) {
		_numNodesDone++;
		_metrics->NodeFinished( job->GetDagFile() != NULL, true );
		job->countedAsDone = true;
		ASSERT( (unsigned int)_numNodesDone <= _jobs.size() );
	} else {
#ifdef MEMORY_HOG
		// fall through to update children again. this is safe
#else
		// do not update children again - the children have only a completion counter.
		// not a parent list, so we can only call ParentComplete() once per child.
		return;
#endif
	}

    //
    // Report termination to all child jobs by removing parent's ID from
    // each child's waiting queue.
    //
#ifdef DEAD_CODE
    set<JobID_t> & qp = job->GetQueueRef(Job::Q_CHILDREN);

	set<JobID_t>::const_iterator qit;
	for (qit = qp.begin(); qit != qp.end(); qit++) {
        Job * child = FindNodeByNodeID( *qit );
        ASSERT( child != NULL );
        child->Remove(Job::Q_WAITING, job->GetJobID());
		if ( child->GetStatus() == Job::STATUS_READY &&
			child->IsEmpty( Job::Q_WAITING ) ) {
				// If we're bootstrapping, we don't want to do anything
				// here.
			if ( !bootstrap ) {
				if ( !recovery ) {
						// If child has no more parents in its waiting queue,
						// submit it.
					StartNode( child, false );
				}
			}
		}
	}
#else
	if (bootstrap || recovery) {
		// notify children of parent completion, but don't start any nodes
		job->NotifyChildren(*this, NULL);
	} else {
		// notify children of parent completion, and start any nodes that are no longer idle
		job->NotifyChildren(*this,
			[](Dag& dag, Job* child) -> bool {
				// this is invoked after child->ParentComplete(job) returns true
				if (child->GetStatus() == Job::STATUS_READY) {
					return dag.StartNode(child, false);
				} else {
					return false;
				}
			});
	}
#endif
}

//-------------------------------------------------------------------------
void Dag::
PrintEvent( debug_level_t level, const ULogEvent* event, Job* node,
			bool recovery )
{
	ASSERT( event );

	const char *recovStr = recovery ? " [recovery mode]" : "";

	MyString timestr;
		// Be sure to pass GetEventTime() here, because we want the
		// event time to always be output has a human-readable string,
		// even if dprintf() is configured to print timestamps.
	time_to_str( event->GetEventclock(), timestr );
		// String from time_to_str has trailing blank (needed for other
		// places in the code).
	timestr.trim();

	if( node ) {
	    debug_printf( level, "Event: %s for %s Node %s (%d.%d.%d) {%s}%s\n",
					  event->eventName(), node->JobTypeString(),
					  node->GetJobName(), event->cluster, event->proc,
					  event->subproc, timestr.Value(), recovStr );
	} else {
        debug_printf( level, "Event: %s for unknown Node (%d.%d.%d) {%s}: "
					  "ignoring...%s\n", event->eventName(),
					  event->cluster, event->proc,
					  event->subproc, timestr.Value(), recovStr );
	}
}

//-------------------------------------------------------------------------
void
Dag::RestartNode( Job *node, bool recovery )
{
    ASSERT( node != NULL );

	if ( node->GetStatus() != Job::STATUS_ERROR ) {
		EXCEPT( "Node %s is not in ERROR state", node->GetJobName() );
	}

    if ( _finalNodeRun || ( node->have_retry_abort_val &&
				node->retval == node->retry_abort_val ) ) {
		const char *finalRun = _finalNodeRun ?
					"because final node is running " : "";
        debug_printf( DEBUG_NORMAL, "Aborting further retries of node %s "
                      "%s(last attempt returned %d)\n",
                      node->GetJobName(), finalRun, node->retval);
        _numNodesFailed++;
		_metrics->NodeFinished( node->GetDagFile() != NULL, false );
		if ( _dagStatus == DAG_STATUS_OK ) {
			_dagStatus = DAG_STATUS_NODE_FAILED;
		}
        return;
    }
	node->SetStatus( Job::STATUS_READY );
	node->retries++;
	node->_numSubmittedProcs = 0;
	ASSERT( node->GetRetries() <= node->GetRetryMax() );
	if( node->_scriptPre ) {
		// undo PRE script completion
		node->_scriptPre->_done = false;
	}
	node->error_text = "";
	node->ResetJobstateSequenceNum();

	if( !recovery ) {
		debug_printf( DEBUG_VERBOSE, "Retrying node %s (retry #%d of %d)...\n",
					node->GetJobName(), node->GetRetries(),
					node->GetRetryMax() );
		StartNode( node, true );
	} else {
		debug_printf( DEBUG_VERBOSE, "Looking for retry of node %s (retry "
					"#%d of %d)...\n", node->GetJobName(), node->GetRetries(),
					node->GetRetryMax() );

			// Remove the "old" Condor ID from the ID->node hash table
			// here to fix gittrac #1957.
			// Note: the if checking against the default condor ID
			// should *always* be true here, but checking just to be safe.
		if ( !(node->GetID() == _defaultCondorId) ) {
			int id = GetIndexID( node->GetID() );
			if ( GetEventIDHash( node->GetNoop() )->remove( id )
						!= 0 ) {
				EXCEPT( "Event ID hash table error!" );
			}
		}

		// Doing this fixes gittrac #481 (recovery fails on a DAG that
		// has retried nodes).  (See SubmitNodeJob() for where this
		// gets done during "normal" running.)
		node->SetCondorID( _defaultCondorId );
	}
}

//-------------------------------------------------------------------------
// Number the nodes according to DFS order 
void 
Dag::DFSVisit (Job * job, int depth)
{
	//Check whether job has been numbered already
	if (job==NULL || job->_visited)
		return;
	
	//Remember that the job has been numbered	
	job->_visited = true;

	// the height of a node is the minumum recursion depth at which we first visited it
	// the height of the graph is the maximum of the node depths
	_graph_height = MAX(_graph_height, depth);

	// with width is the sum of nodes at a given depth, the overall width is the max of those
	_graph_widths[depth] += 1;
	_graph_width = MAX(_graph_width, _graph_widths[depth] += 1);
	
#ifdef DEAD_CODE
	//Get the children of current job	
	set<JobID_t> & children = job->GetQueueRef(Job::Q_CHILDREN);
	set<JobID_t>::const_iterator child_itr;

	for (child_itr = children.begin(); child_itr != children.end(); child_itr++)
	{
		Job * child = FindNodeByNodeID( *child_itr );
		DFSVisit (child);
	}
#else
	// visit the children of the current job, marking their first visitation order
	if ( ! job->NoChildren()) {
		int plus_one = depth + 1;
		while ((int)_graph_widths.size() <= plus_one) { _graph_widths.push_back(0); }

		job->VisitChildren(*this, [](Dag& dag, Job* /*parent*/, Job* child, void* pv) -> int {
				dag.DFSVisit(child, *(int*)pv);
				return 1;
			},
			&plus_one);
	}
#endif

	DFS_ORDER++;
	job->_dfsOrder = DFS_ORDER;
}		

//-------------------------------------------------------------------------
// Detects cycle and warns user about it
bool 
Dag::isCycle ()
{
	bool cycle = false; 

	//Start DFS numbering from zero, although not necessary
	DFS_ORDER = 0; 
	// as a side effect of DFS cycle detection, will we determine width and height of the graph
	_graph_width = 0;
	_graph_height = 0;
	_graph_widths.clear();
	_graph_widths.push_back(0);

	//Visit all jobs in DAG and number them	
	for (auto it = _jobs.begin(); it != _jobs.end(); it++) {
		if ( !(*it)->_visited && (*it)->NoParents())
			DFSVisit (*it, 0);
	}

	//Detect cycle
	for (auto it = _jobs.begin(); it != _jobs.end(); it++) {
#ifdef DEAD_CODE
		set<JobID_t> &cset = job->GetQueueRef(Job::Q_CHILDREN);
		set<JobID_t>::const_iterator cit;

		for(cit = cset.begin(); cit != cset.end(); cit++) {
			Job * child = FindNodeByNodeID( *cit );

			//No child's DFS order should be smaller than parent's
			if (child->_dfsOrder >= job->_dfsOrder) {
#ifdef REPORT_CYCLE	
				debug_printf (DEBUG_QUIET, 
							  "Cycle in the graph possibly involving jobs %s and %s\n",
							  job->GetJobName(), child->GetJobName());
#endif 			
				cycle = true;
			}
		}
#else
		if ((*it)->VisitChildren(*this,
			[](Dag&, Job* parent, Job* child, void*) -> int {
				if (child->_dfsOrder >= parent->_dfsOrder) {
		#ifdef REPORT_CYCLE
					debug_printf(DEBUG_QUIET,
						"Cycle in the graph possibly involving jobs %s and %s\n",
						parent->GetJobName(), child->GetJobName());
		#endif
					return 1; // increment the cycle count
				}
				return 0;
			}, NULL)) {
			// the return value of VisitChildren is the number of children with _dfsOrder
			// greater that that of their parents.  If *any* have this, then we have a cycle.
			cycle = true;
		}
#endif
	}
	return cycle;
}

//-------------------------------------------------------------------------
bool
Dag::CheckForDagAbort(Job *job, const char *type)
{
	if ( job->DoAbort() ) {
		debug_printf( DEBUG_QUIET, "Aborting DAG because we got "
				"the ABORT exit value from a %s\n", type);
		_dagIsAborted = true;

		if ( job->have_abort_dag_return_val ) {
			main_shutdown_rescue( job->abort_dag_return_val,
						job->abort_dag_return_val != 0 ? DAG_STATUS_ABORT :
						DAG_STATUS_OK );
		} else {
			main_shutdown_rescue( job->retval, DAG_STATUS_ABORT );
		}
		return true;
	}

	return false;
}

#if 0
//-------------------------------------------------------------------------
const MyString
Dag::ParentListString( Job *node, size_t max_items, const char delim ) const
{
	MyString parents_str;

	set<JobID_t> &parent_list = node->GetQueueRef( Job::Q_PARENTS );
	if (parent_list.size() < max_items) {
		for (auto pit = parent_list.begin(); pit != parent_list.end(); pit++) {
			Job* parent = FindNodeByNodeID( *pit );
			const char* parent_name = parent->GetJobName();
			ASSERT( parent_name );
			if( ! parents_str.IsEmpty() ) {
				parents_str += delim;
			}
			parents_str += parent_name;
		}
		}
	return parents_str;
}
#endif

//===========================================================================
// Methods for Dot Files, both public and private
//===========================================================================


//-------------------------------------------------------------------------
// 
// Function: SetDotFileName
// Purpose:  Sets the base name of the dot file name. If we aren't 
//           overwriting the file, it will have a number appended to it.
// Scope:    Public
//
//-------------------------------------------------------------------------
void 
Dag::SetDotFileName(const char *dot_file_name)
{
	free(_dot_file_name);
	_dot_file_name = strdup(dot_file_name);
	return;
}

//-------------------------------------------------------------------------
// 
// Function: SetDotIncludeFileName
// Purpose:  Sets the name of a file that we'll take the contents from and
//           place them into the dot file. The idea is that if someone wants
//           to set some parameters for the graph but doesn't want to manually
//           edit the file (perhaps a higher-level program is watching the 
//           dot file) then we'll get the parameters from here.
// Scope:    Public
//
//-------------------------------------------------------------------------
void
Dag::SetDotIncludeFileName(const char *include_file_name)
{
	free(_dot_include_file_name);
	_dot_include_file_name = strdup(include_file_name);
	return;
}

//-------------------------------------------------------------------------
// 
// Function: DumpDotFile
// Purpose:  Called whenever the dot file should be created. 
//           This writes to the _dot_file_name, although the name may have
//           a numeric suffix if we're not overwriting files. 
// Scope:    Public
//
//-------------------------------------------------------------------------
void 
Dag::DumpDotFile(void)
{
	if (_dot_file_name != NULL) {
		MyString  current_dot_file_name;
		MyString  temp_dot_file_name;
		FILE      *temp_dot_file;

		ChooseDotFileName(current_dot_file_name);

		temp_dot_file_name = current_dot_file_name + ".temp";

		_dagmanUtils.tolerant_unlink(temp_dot_file_name.Value());
		temp_dot_file = safe_fopen_wrapper_follow(temp_dot_file_name.Value(), "w");
		if (temp_dot_file == NULL) {
			debug_dprintf(D_ALWAYS, DEBUG_NORMAL,
						  "Can't create dot file '%s'\n", 
						  temp_dot_file_name.Value());
		} else {
			time_t current_time;
			char   *time_string;
			char   *newline;

			time(&current_time);
			time_string = ctime(&current_time);
			newline = strchr(time_string, '\n');
			if (newline != NULL) {
				*newline = 0;
			}
			
			fprintf(temp_dot_file, "digraph DAG {\n");
			fprintf( temp_dot_file,
					 "    label=\"DAGMan Job status at %s\";\n\n",
					 time_string);

			IncludeExtraDotCommands(temp_dot_file);

			// We sweep the job list twice, just to make a nice
			// looking DOT file. 
			// The first sweep sets the appearance of each node.
			// The second sweep describes all of the arcs.

			DumpDotFileNodes(temp_dot_file);
			DumpDotFileArcs(temp_dot_file);

			fprintf(temp_dot_file, "}\n");
			fclose(temp_dot_file);
				// Note:  we do tolerant_unlink because renaming over an
				// existing file fails on Windows.
			_dagmanUtils.tolerant_unlink(current_dot_file_name.Value());
			if ( rename(temp_dot_file_name.Value(),
						current_dot_file_name.Value()) != 0 ) {
				debug_printf( DEBUG_NORMAL,
					  		"Warning: can't rename temporary dot "
					  		"file (%s) to permanent file (%s): %s\n",
					  		temp_dot_file_name.Value(),
							current_dot_file_name.Value(),
					  		strerror( errno ) );
				check_warning_strictness( DAG_STRICT_1 );
			}
		}
	}
	return;
}

//===========================================================================
// Methods for node status files.
//===========================================================================

/** Set the filename of the node status file.
	@param the filename to which to dump node status information
	@param the minimum interval, in seconds, at which to update the
		status file (0 means no limit)
*/
void 
Dag::SetNodeStatusFileName( const char *statusFileName,
			int minUpdateTime, bool alwaysUpdate )
{
	if ( _statusFileName != NULL ) {
		debug_printf( DEBUG_NORMAL, "Warning: Attempt to set NODE_STATUS_FILE "
					"to %s does not override existing value of %s\n",
					statusFileName, _statusFileName );
		check_warning_strictness( DAG_STRICT_3 );
		return;
	}
	_statusFileName = strdup( statusFileName );
	_minStatusUpdateTime = minUpdateTime;
	_alwaysUpdateStatus = alwaysUpdate;
}

//-------------------------------------------------------------------------
/** Dump the node status.
	@param whether the DAG has just been held
	@param whether the DAG has just been removed
*/
// Note:  We might eventually want to change this to actually creating
// classad objects and calling the unparser on them.  (See gittrac
// #4316.)  wenger 2014-04-16
void
Dag::DumpNodeStatus( bool held, bool removed )
{
		//
		// Decide whether to update the file.
		//
	if ( _statusFileName == NULL ) {
		return;
	}
	
	if ( !_alwaysUpdateStatus && !_statusFileOutdated && !held && !removed ) {
		debug_printf( DEBUG_DEBUG_1, "Node status file not updated "
					"because it is not yet outdated\n" );
		return;
	}
	
	time_t startTime = time( NULL );
	bool tooSoon = (_minStatusUpdateTime > 0) &&
				((startTime - _lastStatusUpdateTimestamp) <
				_minStatusUpdateTime);
	if ( tooSoon && !held && !removed && !FinishedRunning( true ) &&
				!_dagIsAborted ) {
		debug_printf( DEBUG_DEBUG_1, "Node status file not updated "
					"because min. status update time has not yet passed\n" );
		return;
	}

		//
		// If we made it to here, we want to actually update the
		// file.  We do that by actually writing to a temporary file,
		// and then renaming that to the "real" file, so that the
		// "real" file is always complete.
		//
	debug_printf( DEBUG_DEBUG_1, "Updating node status file\n" );

	MyString tmpStatusFile( _statusFileName );
	tmpStatusFile += ".tmp";
		// Note: it's not an error if this fails (file may not
		// exist).
	_dagmanUtils.tolerant_unlink( tmpStatusFile.Value() );

	FILE *outfile = safe_fopen_wrapper_follow( tmpStatusFile.Value(), "w" );
	if ( outfile == NULL ) {
		debug_printf( DEBUG_NORMAL,
					  "Warning: can't create node status file '%s': %s\n", 
					  tmpStatusFile.Value(), strerror( errno ) );
		check_warning_strictness( DAG_STRICT_1 );
		return;
	}

	fprintf( outfile, "[\n" );
	fprintf( outfile, "  Type = \"DagStatus\";\n" );

		//
		// Print DAG file list.
		//
	fprintf( outfile, "  DagFiles = {\n" );
	const char *separator = "";
	for ( auto it = _dagFiles.begin(); it != _dagFiles.end(); ++it ) {
		fprintf( outfile, "%s    %s", separator,
					EscapeClassadString( it->c_str() ) );
		separator = ",\n";
	}
	fprintf( outfile, "\n  };\n" );

		//
		// Print timestamp.
		//
	MyString timeStr = ctime( &startTime );
	timeStr.chomp();
	fprintf( outfile, "  Timestamp = %lu; /* %s */\n",
				(unsigned long)startTime,
				EscapeClassadString( timeStr.Value() ) );

		// If markNodesError is true, this means that we want to mark
		// nodes in the PRERUN, SUBMITTED, and POSTRUN states as being
		// in the ERROR state.  This is because if, for example, we're
		// condor_rm'ed, we won't see the ABORTED events for node jobs
		// that get removed, but we're *assuming* they will get removed.
		// (See gittrac #4686.)  We only want to do this the very last
		// time we dump out the node status file, to make sure that we
		// don't erroneously mark a running final node (if we have one)
		// as finished unsuccessfully.
	bool markNodesError = false;

		//
		// Print overall DAG status.
		//
	Job::status_t dagJobStatus = Job::STATUS_SUBMITTED;
	const char *statusNote = "";

	if ( DoneSuccess( true ) ) {
		dagJobStatus = Job::STATUS_DONE;
		statusNote = "success";
			// In case we have a combination of abort-dag-on and final
			// node, and we get here before seeing ABORTED events for
			// node jobs that got removed.
		markNodesError = true;

	} else if ( DoneFailed( true ) ) {
		dagJobStatus = Job::STATUS_ERROR;
		if ( _dagStatus == DAG_STATUS_ABORT ) {
			statusNote = "aborted";
			markNodesError = true;
		} else {
			statusNote = "failed";
				// In case we're halted and nodes are waiting for
				// deferred PRE or POST scripts.
			markNodesError = true;
		}

	} else if ( DoneCycle( true ) ) {
		dagJobStatus = Job::STATUS_ERROR;
		statusNote = "cycle";

	} else if ( held ) {
		statusNote = "held";

	} else if ( removed ) {
		if ( HasFinalNode() && !FinishedRunning( true ) ) {
			dagJobStatus = Job::STATUS_SUBMITTED;
			statusNote = "removed";
		} else {
			dagJobStatus = Job::STATUS_ERROR;
			statusNote = "removed";
			markNodesError = true;
		}
	} else if ( _dagIsAborted ) {
		if ( HasFinalNode() && !FinishedRunning( true ) ) {
			dagJobStatus = Job::STATUS_SUBMITTED;
			statusNote = "aborted";
		} else {
			dagJobStatus = Job::STATUS_ERROR;
			statusNote = "aborted";
			markNodesError = true;
		}
	}

	MyString statusStr = Job::status_t_names[dagJobStatus];
	statusStr.trim();
	statusStr += " (";
	statusStr += statusNote;
	statusStr += ")";
	fprintf( outfile, "  DagStatus = %d; /* %s */\n", dagJobStatus,
				EscapeClassadString( statusStr.Value() ) );

	int nodesPre = PreRunNodeCount();
	int nodesQueued = NumJobsSubmitted();
	int nodesPost = PostRunNodeCount();
	int nodesFailed = NumNodesFailed();
	int nodesHeld = NumHeldJobProcs();
	int nodesIdle = NumIdleJobProcs();
	if ( markNodesError ) {
			// Adjust state counts to reflect "pending" removes of node
			// jobs, etc.
		nodesFailed += nodesPre;
		nodesPre = 0;
		nodesFailed += nodesQueued;
		nodesQueued = 0;
		nodesFailed += nodesPost;
		nodesPost = 0;
		nodesHeld = 0;
		nodesIdle = 0;
	}
	fprintf( outfile, "  NodesTotal = %d;\n", NumNodes( true ) );
	fprintf( outfile, "  NodesDone = %d;\n", NumNodesDone( true ) );
	fprintf( outfile, "  NodesPre = %d;\n", nodesPre );
	fprintf( outfile, "  NodesQueued = %d;\n", nodesQueued );
	fprintf( outfile, "  NodesPost = %d;\n", nodesPost );
	fprintf( outfile, "  NodesReady = %d;\n", NumNodesReady() );
	fprintf( outfile, "  NodesUnready = %d;\n",NumNodesUnready( true ) );
	fprintf( outfile, "  NodesFailed = %d;\n", nodesFailed );
	fprintf( outfile, "  JobProcsHeld = %d;\n", nodesHeld );
	fprintf( outfile, "  JobProcsIdle = %d; /* includes held */\n", nodesIdle );
	fprintf( outfile, "]\n" );

		//
		// Print status of all nodes.
		//
	for (auto it = _jobs.begin(); it != _jobs.end(); it++) {
		fprintf( outfile, "[\n" );
		fprintf( outfile, "  Type = \"NodeStatus\";\n" );

		int jobProcsQueued = (*it)->_queuedNodeJobProcs;
		int jobProcsHeld = (*it)->_jobProcsOnHold;

		Job::status_t status = (*it)->GetStatus();
		const char *nodeNote = "";
		if ( status == Job::STATUS_READY ) {
				// Note:  Job::STATUS_READY only means that the job is
				// ready to submit if it doesn't have any unfinished
				// parents.
			if ( !(*it)->CanSubmit() ) {
				status = Job::STATUS_NOT_READY;
			}

		} else if ( status == Job::STATUS_SUBMITTED ) {
			if ( markNodesError ) {
				status = Job::STATUS_ERROR;
				nodeNote = "Was STATUS_SUBMITTED";
				jobProcsQueued = 0;
				jobProcsHeld = 0;
			} else {
					// This isn't really the right thing to do for multi-
					// proc nodes, but I want to get in a fix for
					// gittrac #5333 today...  wenger 2015-11-05
				nodeNote = (*it)->GetProcIsIdle( 0 ) ? "idle" : "not_idle";
				// Note: add info here about whether the job(s) are
				// held, once that code is integrated.
			}

		} else if ( status == Job::STATUS_ERROR ) {
			nodeNote = (*it)->error_text.Value();

		} else if ( status == Job::STATUS_PRERUN ) {
			if ( markNodesError ) {
				status = Job::STATUS_ERROR;
				nodeNote = "Was STATUS_PRERUN";
			}

		} else if ( status == Job::STATUS_POSTRUN ) {
			if ( markNodesError ) {
				status = Job::STATUS_ERROR;
				nodeNote = "Was STATUS_POSTRUN";
			}
		}

		fprintf( outfile, "  Node = %s;\n",
					EscapeClassadString((*it)->GetJobName() ) );
		statusStr = Job::status_t_names[status];
		statusStr.trim();
		fprintf( outfile, "  NodeStatus = %d; /* %s */\n", status,
					EscapeClassadString( statusStr.Value() ) );
		// fprintf( outfile, "  /* HTCondorStatus = xxx; */\n" );
		fprintf( outfile, "  StatusDetails = %s;\n",
					EscapeClassadString( nodeNote ) );
		fprintf( outfile, "  RetryCount = %d;\n", (*it)->GetRetries() );
		// fprintf( outfile, "  /* JobProcsTotal = xxx; */\n" );
		fprintf( outfile, "  JobProcsQueued = %d;\n", jobProcsQueued );
		// fprintf( outfile, "  /* JobProcsRunning = xxx; */\n" );
		// fprintf( outfile, "  /* JobProcsIdle = xxx; */\n" );
		fprintf( outfile, "  JobProcsHeld = %d;\n", jobProcsHeld );

		fprintf( outfile, "]\n" );
	}

		//
		// Print end information.
		//
	fprintf( outfile, "[\n" );
	fprintf( outfile, "  Type = \"StatusEnd\";\n" );

	time_t endTime = time( NULL );
	timeStr = ctime( &endTime );
	timeStr.chomp();
	fprintf( outfile, "  EndTime = %lu; /* %s */\n",
				(unsigned long)endTime,
				EscapeClassadString( timeStr.Value() ) );

	time_t nextTime;
	if ( FinishedRunning( true ) || removed ) {
		nextTime = 0;
		timeStr = "none";
	} else {
		nextTime = endTime + _minStatusUpdateTime;
		timeStr = ctime( &nextTime );
		timeStr.chomp();
	}
	fprintf( outfile, "  NextUpdate = %lu; /* %s */\n",
				(unsigned long)nextTime,
				EscapeClassadString( timeStr.Value() ) );
	fprintf( outfile, "]\n" );

	fclose( outfile );

		//
		// Now rename the temporary file to the "real" file.
		// Note:  we do tolerant_unlink because renaming over an
		// existing file fails on Windows.
		//
	MyString statusFileName( _statusFileName );
#if 0 // For testing, to enable manual checking of intermediate states...
	static int statusFileCount = 0;
	statusFileName += ++statusFileCount;
	debug_printf( DEBUG_QUIET, "Writing node status file %s\n",
				statusFileName.Value() );
#endif
	_dagmanUtils.tolerant_unlink( statusFileName.Value() );
	if ( rename( tmpStatusFile.Value(), statusFileName.Value() ) != 0 ) {
		debug_printf( DEBUG_NORMAL,
					  "Warning: can't rename temporary node status "
					  "file (%s) to permanent file (%s): %s\n",
					  tmpStatusFile.Value(), statusFileName.Value(),
					  strerror( errno ) );
		check_warning_strictness( DAG_STRICT_1 );
		return;
	}

	_statusFileOutdated = false;
	_lastStatusUpdateTimestamp = startTime;
}

//-------------------------------------------------------------------------
const char *
Dag::EscapeClassadString( const char* strIn )
{
	static classad::Value tmpValue;
	static std::string tmpStr; // must be static so we can return c_str()
	static classad::ClassAdUnParser unparse;

	tmpValue.SetStringValue( strIn );
	tmpStr = "";
	unparse.Unparse( tmpStr, tmpValue );

	return tmpStr.c_str();
}

//---------------------------------------------------------------------------
bool
Dag::MonitorLogFile()
{
	debug_printf( DEBUG_DEBUG_2,
				"Attempting to monitor log file <%s>\n", _defaultNodeLog );

	CondorError errstack;
	if ( !_condorLogRdr.monitorLogFile( _defaultNodeLog, !_recovery,
				errstack ) ) {
		errstack.pushf( "DAGMan::Job", DAGMAN_ERR_LOG_FILE,
					"ERROR: Unable to monitor log file <%s>\n",
					_defaultNodeLog );
		debug_printf( DEBUG_QUIET, "%s\n", errstack.getFullText().c_str() );
		EXCEPT( "Fatal log file monitoring error!" );
		return false;
	}

	return true;
}

//---------------------------------------------------------------------------
bool
Dag::UnmonitorLogFile()
{
	debug_printf( DEBUG_DEBUG_2, "Unmonitoring log file <%s>\n",
				_defaultNodeLog );

	CondorError errstack;
	bool result = _condorLogRdr.unmonitorLogFile( _defaultNodeLog,
				errstack );
	if ( !result ) {
		errstack.pushf( "DAGMan::Job", DAGMAN_ERR_LOG_FILE,
					"ERROR: Unable to unmonitor log file <%s>\n",
					_defaultNodeLog );
		debug_printf( DEBUG_QUIET, "%s\n", errstack.getFullText().c_str() );
		EXCEPT( "Fatal log file monitoring error!" );
	}

	return result;
}

//-------------------------------------------------------------------------
void
Dag::SetReject( const MyString &location )
{
	if ( _firstRejectLoc == "" ) {
		_firstRejectLoc = location;
	}
	_reject = true;
}

//-------------------------------------------------------------------------
bool
Dag::GetReject( MyString &firstLocation )
{
	firstLocation = _firstRejectLoc;
	return _reject;
}

//-------------------------------------------------------------------------
void 
Dag::SetMaxJobsSubmitted(int newMax) {

	bool isChanged = (newMax != _maxJobsSubmitted);
	bool removeJobsAfterLimitChange = param_boolean("DAGMAN_REMOVE_JOBS_AFTER_LIMIT_CHANGE", false);

	// Update our internal max jobs count
	_maxJobsSubmitted = newMax;

	// If maxJobs is set to 0, that means no maximum limit. Exit now.
	if (_maxJobsSubmitted == 0) return;

	// Optionally remove jobs to meet the new limit, starting with most recent
	if (isChanged && removeJobsAfterLimitChange) {
		int submittedJobsCount = 0;
		for (auto it = _jobs.begin(); it != _jobs.end(); it++) {
			if ((*it)->GetStatus() == Job::STATUS_SUBMITTED) {
				submittedJobsCount++;
				if (submittedJobsCount > _maxJobsSubmitted) {
					(*it)->retry_max++;
					RemoveBatchJob(*it);
				}
			}
		}
	}
}

//===========================================================================

/** Set the filename of the jobstate.log file.
	@param the filename to which to write the jobstate log
*/
void 
Dag::SetJobstateLogFileName( const char *logFileName )
{
	if ( _jobstateLog.LogFile() != NULL ) {
		debug_printf( DEBUG_NORMAL, "Warning: Attempt to set JOBSTATE_LOG "
					"to %s does not override existing value of %s\n",
					logFileName, _jobstateLog.LogFile() );
		check_warning_strictness( DAG_STRICT_3 );
		return;
	}
	_jobstateLog.SetLogFile( logFileName );
}

//-------------------------------------------------------------------------
// 
// Function: CheckAllJobs
// Purpose:  Called after the DAG has finished to check for any
//           inconsistency in the job events we've gotten.
// Scope:    Public
//
//-------------------------------------------------------------------------
void
Dag::CheckAllJobs()
{
	CheckEvents::check_event_result_t result;
	MyString	jobError;

	result = _checkCondorEvents.CheckAllJobs(jobError);
	if ( result == CheckEvents::EVENT_ERROR ) {
		debug_printf( DEBUG_QUIET, "Error checking HTCondor job events: %s\n",
				jobError.Value() );
		ASSERT( false );
	} else if ( result == CheckEvents::EVENT_BAD_EVENT ||
				result == CheckEvents::EVENT_WARNING ) {
		debug_printf( DEBUG_NORMAL, "Warning checking HTCondor job events: %s\n",
				jobError.Value() );
		check_warning_strictness( DAG_STRICT_3 );
	} else {
		debug_printf( DEBUG_DEBUG_1, "All HTCondor job events okay\n");
	}
}

//-------------------------------------------------------------------------
int
Dag::NumHeldJobProcs()
{
	int numHeldProcs = 0;
	for (auto it = _jobs.begin(); it != _jobs.end(); it++) {
		numHeldProcs += (*it)->_jobProcsOnHold;
	}
	return numHeldProcs;
}

//-------------------------------------------------------------------------
void
Dag::PrintDeferrals( debug_level_t level, bool force ) const
{
	// This function should never be called when this dag object is acting like
	// a splice. 
	ASSERT( _isSplice == false);

	if( _maxJobsDeferredCount > 0 || force ) {
		debug_printf( level, "Note: %d total job deferrals because "
					"of -MaxJobs limit (%d)\n", _maxJobsDeferredCount,
					_maxJobsSubmitted );
	}

	if( _maxIdleDeferredCount > 0 || force ) {
		debug_printf( level, "Note: %d total job deferrals because "
					"of -MaxIdle limit (%d)\n", _maxIdleDeferredCount,
					_maxIdleJobProcs );
	}

	if( _catThrottleDeferredCount > 0 || force ) {
		debug_printf( level, "Note: %d total job deferrals because "
					"of node category throttles\n", _catThrottleDeferredCount );
	}

	if( _preScriptQ->GetScriptDeferredCount() > 0 || force ) {
		debug_printf( level, "Note: %d total PRE script deferrals because "
					"of -MaxPre limit (%d) or DEFER\n",
					_preScriptQ->GetScriptDeferredCount(),
					_maxPreScripts );
	}

	if( _postScriptQ->GetScriptDeferredCount() > 0 || force ) {
		debug_printf( level, "Note: %d total POST script deferrals because "
					"of -MaxPost limit (%d) or DEFER\n",
					_postScriptQ->GetScriptDeferredCount(),
					_maxPostScripts );
	}

	if( _holdScriptQ->GetScriptDeferredCount() > 0 || force ) {
		debug_printf( level, "Note: %d total HOLD script deferrals because "
					"of -MaxHold limit (%d) or DEFER\n",
					_holdScriptQ->GetScriptDeferredCount(),
					_maxHoldScripts );
	}
}

//---------------------------------------------------------------------------
void
Dag::PrintPendingNodes() const
{
	dprintf( D_ALWAYS, "Pending DAG nodes:\n" );

    for (auto it = _jobs.begin(); it != _jobs.end(); it++) {
		switch ((*it)->GetStatus() ) {
		case Job::STATUS_PRERUN:
		case Job::STATUS_SUBMITTED:
		case Job::STATUS_POSTRUN:
			dprintf( D_ALWAYS, "  Node %s, HTCondor ID %d, status %s\n",
						(*it)->GetJobName(), (*it)->GetCluster(),
						(*it)->GetStatusName() );
			break;

		default:
			// No op.
			break;
		}
    }
}

//---------------------------------------------------------------------------
void
Dag::SetPendingNodeReportInterval( int interval )
{
	_pendingReportInterval = interval;
	time( &_lastEventTime );
	time( &_lastPendingNodePrintTime );
}

//-------------------------------------------------------------------------
void
Dag::CheckThrottleCats()
{
	ThrottleByCategory::ThrottleInfo *info;
	_catThrottles.StartIterations();
	while ( _catThrottles.Iterate( info ) ) {
		debug_printf( DEBUG_DEBUG_1, "Category %s has %d jobs, "
					"throttle setting of %d\n", info->_category->Value(),
					info->_totalJobs, info->_maxJobs );
		ASSERT( info->_totalJobs >= 0 );
		if ( info->_totalJobs < 1 ) {
			debug_printf( DEBUG_NORMAL, "Warning: category %s has no "
						"assigned nodes, so the throttle setting (%d) "
						"will have no effect\n", info->_category->Value(),
						info->_maxJobs );
			check_warning_strictness( DAG_STRICT_2 );
		}

		if ( !info->isSet() ) {
			debug_printf( DEBUG_NORMAL, "Warning: category %s has no "
						"throttle value set\n", info->_category->Value() );
			check_warning_strictness( DAG_STRICT_2 );
		}
	}
}

//-------------------------------------------------------------------------
// 
// Function: IncludeExtraDotCommands
// Purpose:  Helper function for DumpDotFile. Reads the _dot_include_file_name 
//           file and places everything in it into the dot file that is being 
//           written. 
// Scope:    Private
//
//-------------------------------------------------------------------------
void
Dag::IncludeExtraDotCommands(
	FILE *dot_file)
{
	FILE *include_file;

	include_file = safe_fopen_wrapper_follow(_dot_include_file_name, "r");
	if (include_file == NULL) {
		if (_dot_include_file_name != NULL) {
        	debug_printf(DEBUG_NORMAL, "Can't open dot include file %s\n",
					_dot_include_file_name);
		}
	} else {
		char line[100];
		fprintf(dot_file, "// Beginning of commands included from %s.\n", 
				_dot_include_file_name);
		while (fgets(line, 100, include_file) != NULL) {
			fputs(line, dot_file);
		}
		fprintf(dot_file, "// End of commands included from %s.\n\n", 
				_dot_include_file_name);
		fclose(include_file);
	}
	return;
}

//-------------------------------------------------------------------------
// 
// Function: DumpDotFileNodes
// Purpose:  Helper function for DumpDotFile. Prints one line for each 
//           node in the graph. This line describes how the node should
//           be drawn, and it's based on the state of the node. In particular,
//           we draw different shapes for each node type, but also add
//           a short description of the state, to make it easily readable by
//           people that are familiar with HTCondor job states. 
// Scope:    Private
//
//-------------------------------------------------------------------------
void 
Dag::DumpDotFileNodes(FILE *temp_dot_file)
{
	for (auto it = _jobs.begin(); it != _jobs.end(); it++) {
		const char *node_name;
		
		node_name = (*it)->GetJobName();
		switch ((*it)->GetStatus()) {
		case Job::STATUS_READY:
			fprintf(temp_dot_file, 
				"    \"%s\" [shape=ellipse label=\"%s (I)\"];\n",
				node_name, node_name);
			break;
		case Job::STATUS_PRERUN:
			fprintf(temp_dot_file, 
				"    \"%s\" [shape=ellipse label=\"%s (Pre)\" style=dotted];\n",
				node_name, node_name);
			break;
		case Job::STATUS_SUBMITTED:
			fprintf(temp_dot_file, 
				"    \"%s\" [shape=ellipse label=\"%s (R)\" peripheries=2];\n",
				node_name, node_name);
			break;
		case Job::STATUS_POSTRUN:
			fprintf(temp_dot_file, 
				"    \"%s\" [shape=ellipse label=\"%s (Post)\" style=dotted];\n",
				node_name, node_name);
			break;
		case Job::STATUS_DONE:
			fprintf(temp_dot_file, 
				"    \"%s\" [shape=ellipse label=\"%s (Done)\" style=bold];\n",
				node_name, node_name);
			break;
		case Job::STATUS_ERROR:
			fprintf(temp_dot_file, 
				"    \"%s\" [shape=box label=\"%s (E)\"];\n",
				node_name, node_name);
			break;
		default:
			fprintf(temp_dot_file, 
				"    \"%s\" [shape=ellipse label=\"%s (I)\"];\n",
				node_name, node_name);
			break;
		}
	}

	fprintf(temp_dot_file, "\n");

	return;
}

//-------------------------------------------------------------------------
// 
// Function: DumpDotFileArcs
// Purpose:  Helper function for DumpDotFile. This prints one line for each
//           arc that is in the DAG.
// Scope:    Private
//
//-------------------------------------------------------------------------
void 
Dag::DumpDotFileArcs(FILE *temp_dot_file)
{
	for (auto it = _jobs.begin(); it != _jobs.end(); it++) {
#ifdef DEAD_CODE
		Job        *child;
		SimpleListIterator <JobID_t> child_list;
		const char                   *parent_name;
		const char                   *child_name;

		parent_name = parent->GetJobName();

		set<JobID_t> &cset = parent->GetQueueRef(Job::Q_CHILDREN);
		set<JobID_t>::const_iterator cit;

		for (cit = cset.begin(); cit != cset.end(); cit++) {
			child = FindNodeByNodeID( *cit );
			
			child_name  = child->GetJobName();
			if (parent_name != NULL && child_name != NULL) {
				fprintf(temp_dot_file, "    \"%s\" -> \"%s\";\n",
					parent_name, child_name);
			}
		}
#else
		if ((*it)->GetJobName()) {
			(*it)->VisitChildren(*this,
				[](Dag&, Job* parent, Job* child, void* pv) -> int {
					FILE* fp = (FILE*)pv;
					const char * child_name = child->GetJobName();
					if (child_name) {
						fprintf(fp, "    \"%s\" -> \"%s\";\n", parent->GetJobName(), child_name);
					}
					return 1;
				},
				temp_dot_file);
		}
#endif
	}
	
	return;
}

//-------------------------------------------------------------------------
// 
// Function: ChooseDotFileName
// Purpose:  If we're overwriting the dot file, the name is exactly as
//           the user specified it. If we're not overwriting, we need to 
//           choose a unique name. We choose one of the form name.number, 
//           where the number is the first unused we find. If the user 
//           creates a bunch of dot files (foo.0-foo.100) and deletes
//           some in the middle (foo.50), then this could confuse the user
//           because we'll fill in the middle. We don't worry about it though.
// Scope:    Private
//
//-------------------------------------------------------------------------
void 
Dag::ChooseDotFileName(MyString &dot_file_name)
{
	if (_overwrite_dot_file) {
		dot_file_name = _dot_file_name;
	} else {
		bool found_unused_file = false;

		while (!found_unused_file) {
			FILE *fp;

			dot_file_name.formatstr("%s.%d", _dot_file_name, _dot_file_name_suffix);
			fp = safe_fopen_wrapper_follow(dot_file_name.Value(), "r");
			if (fp != NULL) {
				fclose(fp);
				_dot_file_name_suffix++;
			} else {
				found_unused_file = true;
			}
		}
		_dot_file_name_suffix++;
	}
	return;
}

//---------------------------------------------------------------------------
bool Dag::Add( Job& job )
{
	int insertResult = _nodeNameHash.insert( job.GetJobName(), &job );
	ASSERT( insertResult == 0 );
	insertResult = _nodeIDHash.insert( job.GetJobID(), &job );
	ASSERT( insertResult == 0 );

		// Final node status is set to STATUS_NOT_READY here, so it
		// won't get run even though it has no parents; its status
		// will get changed when it should be run.
	if ( ( job.GetType() == NodeType::FINAL ) ) {
		if ( _final_job ) {
        	debug_printf( DEBUG_QUIET, "Error: DAG already has a final "
						"node %s; attempting to add final node %s\n",
						_final_job->GetJobName(), job.GetJobName() );
			return false;
		}
		job.SetStatus( Job::STATUS_NOT_READY );
		_final_job = &job;
	}

	if ( ( job.GetType() == NodeType::PROVISIONER ) ) {
		if ( _provisioner_node ) {
			debug_printf( DEBUG_QUIET, "Error: DAG already has a provisioner "
						"node %s; attempting to add provisioner node %s\n",
						_provisioner_node->GetJobName(), job.GetJobName() );
			return false;
		}
		_provisioner_node = &job;
	}

	_jobs.push_back(&job);
	return true;
}

#if 0
//---------------------------------------------------------------------------
bool
Dag::RemoveNode( const char *name, MyString &whynot )
{
	if( !name ) {
		whynot = "name == NULL";
		return false;
	}
	Job *node = FindNodeByName( name );
	if( !node ) {
		whynot = "does not exist in DAG";
		return false;
	}
	if( node->IsActive() ) {
		whynot.formatstr( "is active (%s)", node->GetStatusName() );
		return false;
	}
	if( !node->IsEmpty( Job::Q_CHILDREN ) ||
		!node->IsEmpty( Job::Q_PARENTS ) ) {
		whynot.formatstr( "dependencies exist" );
		return false;
	}

		// now we know it's okay to remove, and can do the deed...

	Job* candidate = NULL;
	bool removed = false;

	if( node->GetStatus() == Job::STATUS_DONE ) {
		_numNodesDone--;
		ASSERT( _numNodesDone >= 0 );
		// Need to update metrics here!!!
	}
	else if( node->GetStatus() == Job::STATUS_ERROR ) {
		_numNodesFailed--;
		ASSERT( _numNodesFailed >= 0 );
		if ( _numNodesFailed == 0 && _dagStatus == DAG_STATUS_NODE_FAILED ) {
			_dagStatus = DAG_STATUS_OK;
		}
	}
	else if( node->GetStatus() == Job::STATUS_READY ) {
		ASSERT( _readyQ );

		if( _readyQ->IsMember( node ) ) {

				// remove node from ready queue

			debug_printf( DEBUG_VERBOSE, "=== Ready Queue (Before) ===" );
			PrintReadyQ( DEBUG_VERBOSE );

			removed = false;
			_readyQ->Rewind();
			while( _readyQ->Next( candidate ) ) {
				ASSERT( candidate );
				if( candidate == node ) {
					_readyQ->DeleteCurrent();
					removed = true;
					continue;
				}
			}
			ASSERT( removed );
			ASSERT( !_readyQ->IsMember( node ) );
			debug_printf( DEBUG_VERBOSE, "=== Ready Queue (After) ===" );
			PrintReadyQ( DEBUG_VERBOSE );
		}
	}
	else {
			// this should never happen, unless we add a new state and
			// fail to handle it above...
		debug_printf( DEBUG_QUIET, "ERROR: node %s in unexpected state (%s)\n",
					  node->GetJobName(), node->GetStatusName() );
		whynot.formatstr( "node in unexpected state (%s)",
						node->GetStatusName() );
		return false;
	}

		// remove node from the DAG
	removed = false;
	_jobs.Rewind();
	while( _jobs.Next( candidate ) ) {
        if( candidate == node ) {
			_jobs.DeleteCurrent();
			removed = true;
			continue;
		}
	}
		// we know the node is in _jobs (since we looked it up via
		// GetJob() above), and DeleteCurrent() can't fail (!), so
		// there should be no way for us to get through the above loop
		// without having seen & removed the node... also, we can't
		// safely just return false here and let a higher level handle
		// the error, since the node is already half-removed and thus
		// the DAG state is FUBAR...
	ASSERT( removed == true );

	whynot = "n/a";
	return true;
}
#endif

#ifdef DEAD_CODE
//---------------------------------------------------------------------------
bool
Dag::RemoveDependency( Job *parent, Job *child )
{
	MyString whynot;
	return RemoveDependency( parent, child, whynot );
}

//---------------------------------------------------------------------------
bool
Dag::RemoveDependency( Job *parent, Job *child, MyString &whynot )
{
	if( !parent ) {
		whynot = "parent == NULL";
		return false;
	}
	if( !child ) {
		whynot = "child == NULL";
		return false;
	}

	if( !parent->HasChild( child ) ) {
		whynot = "no such dependency";
		return false;
	}
	ASSERT( child->HasParent( parent ) );

		// remove the child from the parent's children...
	if( !parent->RemoveChild( child, whynot ) ) {
	return false;
	}
	ASSERT( parent->HasChild( child ) == false );

		// remove the parent from the child's parents...
	if( !child->RemoveParent( parent, whynot ) ) {
			// the dependencies are now asymetric and thus the DAG
			// state is FUBAR, so we should bail...
		ASSERT( false );
		return false;
	}
	ASSERT( child->HasParent( parent ) == false );

	whynot = "n/a";
    return true;
}
#endif

//---------------------------------------------------------------------------
Job*
Dag::LogEventNodeLookup( const ULogEvent* event,
			bool &submitEventIsSane )
{
	ASSERT( event );
	submitEventIsSane = false;

	Job *node = NULL;
	CondorID condorID( event->cluster, event->proc, event->subproc );

		// if this is a job whose submit event we've already seen, we
		// can simply use the job ID to look up the corresponding DAG
		// node, and we're done...

	if ( event->eventNumber != ULOG_SUBMIT &&
				event->eventNumber != ULOG_PRESKIP ) {
		
	  node = FindNodeByEventID( condorID );
	  if( node ) {
	    return node;
	  }
	}

		// if the job ID wasn't familiar and we didn't find a node
		// above, there are at least four possibilites:
		//	
		// 1) it's the submit event for a node we just submitted, and
		// we don't yet know the job ID; in this case, we look up the
		// node name in the event body. Alternately if we are in recovery
		// mode we don't yet know the job ID.
		//
		// 2) it's the POST script terminated event for a job whose
		// submission attempts all failed, leaving it with no valid
		// job ID at all (-1.-1.-1).  Here we also look up the node
		// name in the event body.
		//
		// 3) it's a job submitted by someone outside than this
		// DAGMan, and can/should be ignored (we return NULL).
		//
		// 4) it's a pre skip event, which is handled similarly to
		// a submit event.
		//
		// 5) it's a cluster submit event, which is handled similarly to
		// a submit event.
	if( event->eventNumber == ULOG_SUBMIT ) {
		const SubmitEvent* submit_event = (const SubmitEvent*)event;
		if ( submit_event->submitEventLogNotes ) {
			char nodeName[1024] = "";
			if ( sscanf( submit_event->submitEventLogNotes,
						 "DAG Node: %1023s", nodeName ) == 1 ) {
				node = FindNodeByName( nodeName );
				if( node ) {
					submitEventIsSane = SanityCheckSubmitEvent( condorID,
								node );
					node->SetCondorID( condorID );

						// Insert this node into the CondorID->node hash
						// table if we don't already have it (e.g., recovery
						// mode).  (In "normal" mode we should have already
						// inserted it when we did the condor_submit.)
					Job *tmpNode = NULL;
					bool isNoop = JobIsNoop( condorID );
					ASSERT( isNoop == node->GetNoop() );
					int id = GetIndexID( condorID );
					HashTable<int, Job *> *ht =
								GetEventIDHash( isNoop );
					if ( ht->lookup(id, tmpNode) != 0 ) {
							// Node not found.
						int insertResult = ht->insert( id, node );
						ASSERT( insertResult == 0 );
					} else {
							// Node was found.
						ASSERT( tmpNode == node );
					}
				}
			} else {
				debug_printf( DEBUG_QUIET, "ERROR: 'DAG Node:' not found "
							"in submit event notes: <%s>\n",
							submit_event->submitEventLogNotes );
			}
		}
		return node;
	}

	if( event->eventNumber == ULOG_POST_SCRIPT_TERMINATED &&
		event->cluster == -1 ) {
		const PostScriptTerminatedEvent* pst_event =
			(const PostScriptTerminatedEvent*)event;
		node = FindNodeByName( pst_event->dagNodeName );
		return node;
	}
	
	if( event->eventNumber == ULOG_PRESKIP ) {
		const PreSkipEvent* skip_event = (const PreSkipEvent*)event;
		char nodeName[1024] = "";
		if( !skip_event->skipEventLogNotes ) { 
			debug_printf( DEBUG_NORMAL, "No DAG Node indicated in a PRE_SKIP event\n" );	
			node = NULL;
		} else if( sscanf( skip_event->skipEventLogNotes, "DAG Node: %1023s",
				nodeName ) == 1) {
			node = FindNodeByName( nodeName );
			if( node ) {
				node->SetCondorID( condorID );
					// Insert this node into the CondorID->node hash
					// table.
				Job *tmpNode = NULL;
				bool isNoop = JobIsNoop( condorID );
				int id = GetIndexID( condorID );
				HashTable<int, Job *> *ht =
							GetEventIDHash( isNoop );
				if ( ht->lookup(id, tmpNode) != 0 ) {
						// Node not found.
					int insertResult = ht->insert( id, node );
					ASSERT( insertResult == 0 );
				} else {
						// Node was found.
					ASSERT( tmpNode == node );
				}
			}
		} else {
			debug_printf( DEBUG_QUIET, "ERROR: 'DAG Node:' not found "
						"in skip event notes: <%s>\n",
						skip_event->skipEventLogNotes );
		}
		return node;
	}

	if( event->eventNumber == ULOG_CLUSTER_SUBMIT ) {
		const ClusterSubmitEvent* cluster_submit_event = (const ClusterSubmitEvent*)event;
		if ( cluster_submit_event->submitEventLogNotes ) {
			char nodeName[1024] = "";
			if ( sscanf( cluster_submit_event->submitEventLogNotes,
						 "DAG Node: %1023s", nodeName ) == 1 ) {
				node = FindNodeByName( nodeName );
				if( node ) {
					submitEventIsSane = SanityCheckSubmitEvent( condorID,
								node );
					node->SetCondorID( condorID );

						// Insert this node into the CondorID->node hash
						// table if we don't already have it (e.g., recovery
						// mode).  (In "normal" mode we should have already
						// inserted it when we did the condor_submit.)
					Job *tmpNode = NULL;
					bool isNoop = JobIsNoop( condorID );
					ASSERT( isNoop == node->GetNoop() );
					int id = GetIndexID( condorID );
					HashTable<int, Job *> *ht =
								GetEventIDHash( isNoop );
					if ( ht->lookup(id, tmpNode) != 0 ) {
							// Node not found.
						int insertResult = ht->insert( id, node );
						ASSERT( insertResult == 0 );
					} else {
							// Node was found.
						ASSERT( tmpNode == node );
					}
				}
			} else {
				debug_printf( DEBUG_QUIET, "ERROR: 'DAG Node:' not found "
							"in cluster submit event notes: <%s>\n",
							cluster_submit_event->submitEventLogNotes );
			}
		}
		return node;
	}
	return node;
}


//---------------------------------------------------------------------------
// Checks whether this is a "good" event ("bad" events include HTCondor
// sometimes writing a terminated/aborted pair instead of just
// aborted, and the "submit once, run twice" bug).  Extra abort events
// we just ignore; other bad events will abort the DAG unless
// configured to continue.
//
// Note: we only check an event if we have a job object for it, so
// that we don't pay any attention to unrelated "garbage" events that
// may be in the log(s).
//
// Note: the event checking has pretty much been considered
// "diagnostic" until now; however, it turns out that if you get the
// terminated/abort event combo on a node that has retries left,
// DAGMan will assert if the event checking is turned off.  (See Gnats
// PR 467.)  wenger 2005-04-08.
//
// returns true if the event is sane and false if it is "impossible";
// (additionally sets *result=false if DAG should be aborted)

bool
Dag::EventSanityCheck( const ULogEvent* event,
			const Job* node, bool* result )
{
	ASSERT( event );
	ASSERT( node );

	MyString eventError;
	CheckEvents::check_event_result_t checkResult = CheckEvents::EVENT_OKAY;

	checkResult = _checkCondorEvents.CheckAnEvent( event, eventError );

	if( checkResult == CheckEvents::EVENT_OKAY ) {
		debug_printf( DEBUG_DEBUG_1, "Event is okay\n" );
		return true;
	}

	debug_printf( DEBUG_NORMAL, "%s\n", eventError.Value() );
	//debug_printf( DEBUG_NORMAL, "WARNING: bad event here may indicate a "
				  //"serious bug in HTCondor -- beware!\n" );

	if( checkResult == CheckEvents::EVENT_WARNING ) {
		debug_printf( DEBUG_NORMAL, "BAD EVENT is warning only\n");
		return true;
	}

	if( checkResult == CheckEvents::EVENT_BAD_EVENT ) {
		debug_printf( DEBUG_NORMAL, "Continuing with DAG in spite of bad "
					  "event (%s) because of allow_events setting\n",
					  eventError.Value() );
	
			// Don't do any further processing of this event,
			// because it can goof us up (e.g., decrement count
			// of running jobs when we shouldn't).

		return false;
	}

	if( checkResult == CheckEvents::EVENT_ERROR ) {
		debug_printf( DEBUG_QUIET, "ERROR: aborting DAG because of bad event "
					  "(%s)\n", eventError.Value() );
			// set *result to indicate we should abort the DAG
		*result = false;
		return false;
	}

	debug_printf( DEBUG_QUIET, "Illegal CheckEvents::check_event_allow_t "
				  "value: %d\n", checkResult );
	return false;
}


//---------------------------------------------------------------------------
// compares a submit event's job ID with the one that appeared earlier
// in the submit command's stdout (which we stashed in the Job object)

bool
Dag::SanityCheckSubmitEvent( const CondorID condorID, const Job* node ) const
{
		// Changed this if from "if( recovery )" during work on PR 806 --
		// this is better because if you get two submit events for the
		// same node you'll still get a warning in recovery mode.
		// wenger 2007-01-31.
	if( node->GetID() == _defaultCondorId ) {
			// we no longer have the submit command stdout to check against
		return true;
	}

	if( condorID._cluster == node->GetCluster() ) {
		return true;
	}

	MyString message;
	message.formatstr( "ERROR: node %s: job ID in userlog submit event (%d.%d.%d) "
				"doesn't match ID reported earlier by submit command "
				"(%d.%d.%d)!", 
				node->GetJobName(), condorID._cluster, condorID._proc,
				condorID._subproc, node->GetCluster(), node->GetProc(),
				node->GetSubProc() );

	if ( _abortOnScarySubmit ) {
		debug_printf( DEBUG_QUIET, "%s  Aborting DAG; set "
					"DAGMAN_ABORT_ON_SCARY_SUBMIT to false if you are "
					"*sure* this shouldn't cause an abort.\n",
					message.Value() );
		main_shutdown_rescue( EXIT_ERROR, DAG_STATUS_ERROR );
		return true;
	} else {
		debug_printf( DEBUG_QUIET,
					"%s  Trusting the userlog for now (because of "
					"DAGMAN_ABORT_ON_SCARY_SUBMIT setting), but this is "
					"scary!\n", message.Value() );
	}
	return false;
}

//---------------------------------------------------------------------------
HashTable<int, Job *> *
Dag::GetEventIDHash(bool isNoop)
{
	if ( isNoop ) {
		return &_noopIDHash;
	}

	return &_condorIDHash;
}

//---------------------------------------------------------------------------
const HashTable<int, Job *> *
Dag::GetEventIDHash(bool isNoop) const
{
	if ( isNoop ) {
		return &_noopIDHash;
	}

	return &_condorIDHash;
}

// NOTE: dag addnode/removenode/adddep/removedep methods don't
// necessarily insure internal consistency...that's currently up to
// the higher level calling them to get right...
//---------------------------------------------------------------------------

Dag::submit_result_t
Dag::SubmitNodeJob( const Dagman &dm, Job *node, CondorID &condorID )
{
	submit_result_t result = SUBMIT_RESULT_NO_SUBMIT;
	bool use_condor_submit = param_boolean("DAGMAN_USE_CONDOR_SUBMIT", true);
	// If a submit description is already set, override the DAGMAN_USE_CONDOR_SUBMIT knob
	if (node->GetSubmitDesc()) { use_condor_submit = false; }

		// Resetting the HTCondor ID here fixes PR 799.  wenger 2007-01-24.
	if ( node->GetCluster() != _defaultCondorId._cluster ) {
			// Remove the "previous" HTCondor ID for this node from
			// the ID->node hash table.
		int id = GetIndexID( node->GetID() );
		int removeResult = GetEventIDHash( node->GetNoop() )->remove( id );
		ASSERT( removeResult == 0 );
	}
	node->SetCondorID( _defaultCondorId );

		// sleep for a specified time before submitting
	if( dm.submit_delay != 0 ) {
		debug_printf( DEBUG_VERBOSE, "Sleeping for %d s "
					  "(DAGMAN_SUBMIT_DELAY) to throttle submissions...\n",
					  dm.submit_delay );
		sleep( dm.submit_delay );
	}

		// Do condor_submit_dag -no_submit if this is a nested DAG node
		// and lazy submit file generation is enabled (this must be
		// done before we try to monitor the log file).
   	if ( !node->GetNoop() &&
				node->GetDagFile() != NULL && _generateSubdagSubmits ) {
		bool isRetry = node->GetRetries() > 0;
		if ( _dagmanUtils.runSubmitDag( *_submitDagDeepOpts, node->GetDagFile(),
					node->GetDirectory(), node->_effectivePriority,
					isRetry ) != 0 ) {
			++node->_submitTries;
			debug_printf( DEBUG_QUIET,
						"ERROR: condor_submit_dag -no_submit failed "
						"for node %s.\n", node->GetJobName() );
				// Hmm -- should this be a node failure, since it probably
				// won't work on retry?  wenger 2010-03-26
			return SUBMIT_RESULT_NO_SUBMIT;
		}
	}

	debug_printf( DEBUG_NORMAL, "Submitting %s Node %s job(s)...\n",
			  	node->JobTypeString(), node->GetJobName() );

	bool submit_success = false;

 	node->_submitTries++;
	if ( node->GetNoop() ) {
   		submit_success = fake_condor_submit( condorID, 0,
					node->GetJobName(), node->GetDirectory(),
					_defaultNodeLog );
	} else if (use_condor_submit) {
#if 0
		// Note: assigning the ParentListString() return value
		// to a variable here, instead of just passing it directly
		// to condor_submit(), fixes a memory leak(!).
		// wenger 2008-12-18
		MyString parents = ParentListString( node );
#else
		std::string parents("");
		if ( ! node->NoParents()) {
			parents.reserve(2048);
			node->PrintParents(parents, 2000, this, ",");
		}
#endif

			// This is to allow specifying a top-level batch name of
			// " " to *not* override batch names specified at a lower
			// level.
		const char *batchName;
		std::string batchId;
		if ( !node->GetDagFile() && dm._batchName == " " ) {
			batchName = "";
		} else {
			batchName = dm._batchName.Value();
		}
		if ( !node->GetDagFile() && dm._batchId == " " ) {
			batchId = "";
		} else {
			batchId = dm._batchId.c_str();
		}

		submit_success = condor_submit( dm, node->GetCmdFile(), condorID,
					node->GetJobName(), parents.c_str(),
					node, node->_effectivePriority,
					node->GetRetries(),
					node->GetDirectory(), _defaultNodeLog,
					( ! node->NoChildren()) && dm._claim_hold_time > 0,
					batchName, batchId );
	} else {
#ifdef DEAD_CODE
		MyString parents = ParentListString(node);
		if (parents.empty() && ! node->NoParents()) {
			debug_printf(DEBUG_NORMAL, "Warning: node %s has too many parents "
				"to list in its classad; leaving its DAGParentNodeNames "
				"attribute undefined\n", node->GetJobName());
			check_warning_strictness(DAG_STRICT_3);
		}
#else
		std::string parents("");
		if ( ! node->NoParents()) {
			parents.reserve(2048);
			node->PrintParents(parents, 2000, this, ",");
		}
#endif

		// This is to allow specifying a top-level batch name of
		// " " to *not* override batch names specified at a lower
		// level.
		const char *batchName;
		const char *batchId;
		if (!node->GetDagFile() && dm._batchName == " ") {
			batchName = "";
		} else {
			batchName = dm._batchName.Value();
		}
				if ( !node->GetDagFile() && dm._batchId == " " ) {
			batchId = "";
		} else {
			batchId = dm._batchId.c_str();
		}

		submit_success = direct_condor_submit(dm, node,
			_defaultNodeLog, parents.c_str(), batchName, batchId, condorID);
	}

	result = submit_success ? SUBMIT_RESULT_OK : SUBMIT_RESULT_FAILED;

	return result;
}

//---------------------------------------------------------------------------
void
Dag::ProcessSuccessfulSubmit( Job *node, const CondorID &condorID )
{
	  // Set the times to *not* wait before trying another submit, since
	  // the most recent submit worked.
	_nextSubmitTime = 0;
	_nextSubmitDelay = 1;

    // append node to the submit queue so we can match it with its
    // submit event once the latter appears in the HTCondor job log
	_submitQ->push( node );

    node->SetStatus( Job::STATUS_SUBMITTED );

		// Note: I assume we're incrementing this here instead of when
		// we see the submit events so that we don't accidentally exceed
		// maxjobs (now really maxnodes) if it takes a while to see
		// the submit events.  wenger 2006-02-10.
	UpdateJobCounts( node, 1 );
    
        // stash the job ID reported by the submit command, to compare
        // with what we see in the userlog later as a sanity-check
        // (note: this sanity-check is not possible during recovery,
        // since we won't have seen the submit command stdout...)
	node->SetCondorID( condorID );
	ASSERT( JobIsNoop( node->GetID() ) == node->GetNoop() );
	int id = GetIndexID( node->GetID() );
	int insertResult = GetEventIDHash( node->GetNoop() )->insert( id, node );
	ASSERT( insertResult == 0 );

	debug_printf( DEBUG_VERBOSE, "\tassigned %s ID (%d.%d.%d)\n",
				  node->JobTypeString(), condorID._cluster, condorID._proc,
				  condorID._subproc );
}

//---------------------------------------------------------------------------
void
Dag::ProcessFailedSubmit( Job *node, int max_submit_attempts )
{
	// This function should never be called when the Dag object is being used
	// to parse a splice.
	ASSERT( _isSplice == false );

	_jobstateLog.WriteSubmitFailure( node );

    // Flag the status file as outdated so it gets updated soon.
    _statusFileOutdated = true;

	// Set the times to wait twice as long as last time.
	int thisSubmitDelay = _nextSubmitDelay;
	_nextSubmitTime = time(NULL) + thisSubmitDelay;
	_nextSubmitDelay *= 2;

	if ( _dagStatus == DagStatus::DAG_STATUS_RM && node->GetType() != NodeType::FINAL ) {
		max_submit_attempts = min( max_submit_attempts, 2 );
	}

	if ( node->_submitTries >= max_submit_attempts ) {
			// We're out of submit attempts, treat this as a submit failure.

			// To match the existing behavior, we're resetting the times
			// here.
		_nextSubmitTime = 0;
		_nextSubmitDelay = 1;

		debug_printf( DEBUG_QUIET, "Job submit failed after %d tr%s.\n",
				node->_submitTries, node->_submitTries == 1 ? "y" : "ies" );

		node->error_text.formatstr( "Job submit failed" );

			// NOTE: this failure short-circuits the "retry" feature
			// because it's already exhausted a number of retries
			// (maybe we should make sure max_submit_attempts >
			// node->retries before assuming this is a good idea...)
		debug_printf( DEBUG_NORMAL, "Shortcutting node %s retries because "
				"of submit failure(s)\n", node->GetJobName() );
		node->retries = node->GetRetryMax();
		if( node->_scriptPost ) {
			node->_scriptPost->_retValJob = DAG_ERROR_CONDOR_SUBMIT_FAILED;
			(void)RunPostScript( node, _alwaysRunPost, 0 );
		} else {
			node->TerminateFailure();
			_numNodesFailed++;
			_metrics->NodeFinished( node->GetDagFile() != NULL, false );
			if ( _dagStatus == DAG_STATUS_OK ) {
				_dagStatus = DAG_STATUS_NODE_FAILED;
			}
		}
	} else {
		// We have more submit attempts left, put this node back into the
		// ready queue.
		debug_printf( DEBUG_NORMAL, "Job submit try %d/%d failed, "
				"will try again in >= %d second%s.\n", node->_submitTries,
				max_submit_attempts, thisSubmitDelay,
				thisSubmitDelay == 1 ? "" : "s" );

		if ( m_retrySubmitFirst ) {
			_readyQ->Prepend(node, -node->_effectivePriority);
		} else {
			_readyQ->Append(node, -node->_effectivePriority);
		}
	}
}

//---------------------------------------------------------------------------
void
Dag::DecrementProcCount( Job *node )
{
	node->_queuedNodeJobProcs--;
	ASSERT( node->_queuedNodeJobProcs >= 0 );

	if( !node->is_cluster && node->_queuedNodeJobProcs == 0 ) {
		UpdateJobCounts( node, -1 );
		node->Cleanup();
	}
}

//---------------------------------------------------------------------------
void
Dag::UpdateJobCounts( Job *node, int change )
{
	_numJobsSubmitted += change;
	ASSERT( _numJobsSubmitted >= 0 );

	if ( node->GetThrottleInfo() ) {
		node->GetThrottleInfo()->_currentJobs += change;
		ASSERT( node->GetThrottleInfo()->_currentJobs >= 0 );
	}
}


//---------------------------------------------------------------------------
void
Dag::SetDirectory(MyString &dir)
{
	m_directory = dir;
}

//---------------------------------------------------------------------------
void
Dag::SetDirectory(char *dir)
{
	m_directory = dir;
}

//---------------------------------------------------------------------------
void
Dag::PropagateDirectoryToAllNodes(void)
{
	MyString key;

	if (m_directory == ".") {
		return;
	}

	// Propagate the directory setting to all nodes in the DAG.
	for (auto it = _jobs.begin(); it != _jobs.end(); it++) {
		(*it)->PrefixDirectory(m_directory);
	}

	// I wipe out m_directory here. If this gets called multiple
	// times for a specific DAG, it'll prefix multiple times, and that is most
	// likely wrong.

	m_directory = ".";
}

//-------------------------------------------------------------------------
bool
Dag::SetPinInOut( bool isPinIn, const char *nodeName, int pinNum )
{
	debug_printf( DEBUG_DEBUG_1, "Dag(%s)::SetPinInOut(%d, %s, %d)\n",
				_spliceScope.Value(), isPinIn, nodeName, pinNum );

	ASSERT( pinNum > 0 );

	Job *node = FindNodeByName( nodeName );
	if ( !node ) {
		debug_printf( DEBUG_QUIET, "ERROR: node %s not found!\n", nodeName );
		return false;
	}

	bool result = false;
	if ( isPinIn ) {
		result = SetPinInOut( _pinIns, node, pinNum );
	} else {
		result = SetPinInOut( _pinOuts, node, pinNum );
	}

	return result;
}

//---------------------------------------------------------------------------
bool
Dag::SetPinInOut( PinList &pinList, Job *node, int pinNum )
{
	--pinNum; // Pin numbers start with 1
	if ( pinNum >= static_cast<int>( pinList.size() ) ) {
		pinList.resize( pinNum+1, NULL );
	}
	PinNodes *pn = pinList[pinNum];
	if ( !pn ) {
		pinList[pinNum] = new PinNodes();
		pn = pinList[pinNum];
	}
	pn->push_back( node );

	return true;
}

//---------------------------------------------------------------------------
const Dag::PinNodes *
Dag::GetPinInOut( bool isPinIn, int pinNum ) const
{
	debug_printf( DEBUG_DEBUG_1, "Dag(%s)::GetPinInOut(%d, %d)\n",
				_spliceScope.Value(), isPinIn, pinNum );

	ASSERT( pinNum > 0 );

	const PinNodes *pn;
	if ( isPinIn ) {
		pn = GetPinInOut( _pinIns, "in", pinNum );
	} else {
		pn = GetPinInOut( _pinOuts, "out", pinNum );
	}

	return pn;
}

//---------------------------------------------------------------------------
const Dag::PinNodes *
Dag::GetPinInOut( const PinList &pinList, const char *inOutStr,
			int pinNum )
{
	--pinNum; // Pin numbers start with 1
	if ( pinNum >= static_cast<int>( pinList.size() ) ) {
		debug_printf( DEBUG_QUIET,
					"ERROR: pin %s number %d specified; max is %d\n",
					inOutStr, pinNum+1, static_cast<int>( pinList.size() ) );
		return NULL;
	} else {
		return pinList[pinNum];
	}
}

//---------------------------------------------------------------------------
int
Dag::GetPinCount( bool isPinIn )
{
	if ( isPinIn ) {
		return (int)_pinIns.size();
	} else {
		return (int)_pinOuts.size();
	}
}

//---------------------------------------------------------------------------
bool
Dag::ConnectSplices( Dag *parentSplice, Dag *childSplice )
{
	debug_printf( DEBUG_DEBUG_1, "Dag::ConnectSplices(%s, %s)\n",
				parentSplice->_spliceScope.Value(),
				childSplice->_spliceScope.Value() );

	MyString parentName = parentSplice->_spliceScope;
		// Trim trailing '+' from parentName.
	int last = parentName.Length() - 1;
	ASSERT( last >= 0 );
	if ( parentName[last] == '+' ) {
		parentName.truncate( last );
	}

	MyString childName = childSplice->_spliceScope;
		// Trim trailing '+' from childName.
	last = childName.Length() - 1;
	ASSERT( last >= 0 );
	if ( childName[last] == '+' ) {
		childName.truncate( last );
	}

		// Make sure the parent and child splices have pin_ins/pin_outs
		// as appropriate, and that the number of pin_ins and pin_outs
		// matches.
	int pinOutCount = parentSplice->GetPinCount( false );
	if ( pinOutCount <= 0 ) {
		debug_printf( DEBUG_QUIET,
					"ERROR: parent splice %s has 0 pin_outs\n",
					parentName.Value() );
		return false;
	}

	int pinInCount = childSplice->GetPinCount( true );
	if ( pinInCount <= 0 ) {
		debug_printf( DEBUG_QUIET,
					"ERROR: child splice %s has 0 pin_ins\n",
					childName.Value() );
		return false;
	}

	if ( pinOutCount != pinInCount ) {
		debug_printf( DEBUG_QUIET,
					"ERROR: pin_in/out mismatch:  parent splice %s has %d pin_outs; child splice %s has %d pin_ins\n",
					parentName.Value(), pinOutCount,
					childName.Value(), pinInCount );
		return false;
	}

#ifdef DEAD_CODE
#else
	MyString failReason;
#endif

		// Go thru the pin_in/pin_out lists, and add parent/child
		// dependencies between splices as appropriate.  (Note that
		// we will catch any missing pin_in/pin_out numbers here.)
	for (int pinNum = 1; pinNum <= pinOutCount; ++pinNum ) {
		const PinNodes *parentPNs = parentSplice->GetPinInOut( false, pinNum );
		if ( !parentPNs ) {
			debug_printf( DEBUG_QUIET,
						"ERROR: parent splice %s has no node for pin_out %d\n",
						parentName.Value(), pinNum );
			return false;
		}

		const PinNodes *childPNs = childSplice->GetPinInOut( true, pinNum );
		if ( !childPNs ) {
			debug_printf( DEBUG_QUIET,
						"ERROR: child splice %s has no node for pin_in %d\n",
						childName.Value(), pinNum );
			return false;
		}

		for ( int parentNodeNum = 0;
					parentNodeNum < static_cast<int>( parentPNs->size() );
					++parentNodeNum ) {
			Job *parentNode = parentPNs->at(parentNodeNum);
			for ( int childNodeNum = 0;
						childNodeNum < static_cast<int>( childPNs->size() );
						++childNodeNum ) {
				Job *childNode = childPNs->at(childNodeNum);

			#ifdef DEAD_CODE
				if ( !AddDependency( parentNode, childNode ) ) {
			#else
				std::forward_list<Job*> lst = { childNode };
				if ( ! parentNode->AddChildren(lst, failReason)) {
			#endif
					debug_printf( DEBUG_QUIET,
								"ERROR: unable to add parent/child dependency for pin %d\n", pinNum );
		
					return false;
				}
			}
		}
	}

		// Check for "orphan" nodes in the child splice -- nodes that
		// don't have either a parent within the splice or a pin_in
		// connection.
	for (auto it = childSplice->_jobs.begin(); it != childSplice->_jobs.end(); it++) {
		if ((*it)->NoParents()) {
			debug_printf( DEBUG_QUIET,
						"ERROR: child splice node %s has no parents after making pin connections; add pin_in or parent\n",
						(*it)->GetJobName() );
			return false;
		}
	}

	return true;
}

//---------------------------------------------------------------------------
void
Dag::DeletePinList( PinList &pinList )
{
	for ( int pinNum = 0; pinNum < static_cast<int>( pinList.size() );
				++pinNum ) {
		PinNodes *pn = pinList[pinNum];
		delete pn;
	}
}

//---------------------------------------------------------------------------
void
Dag::PrefixAllNodeNames(const MyString &prefix)
{
	Job *job = NULL;
	MyString key;

	debug_printf(DEBUG_DEBUG_1, "Entering: Dag::PrefixAllNodeNames()"
		" with prefix %s\n",prefix.Value());

	for (auto it = _jobs.begin(); it != _jobs.end(); it++) {
		(*it)->PrefixName(prefix);
	}

	// Here we must reindex the hash view with the prefixed name.
	// also fix my node name hash view of the jobs

	// First, wipe out the index.
	_nodeNameHash.startIterations();
	while(_nodeNameHash.iterate(key,job)) {
		_nodeNameHash.remove(key);
	}

	// Then, reindex all the jobs keyed by their new name
	for (auto it = _jobs.begin(); it != _jobs.end(); it++) {
		key = (*it)->GetJobName();
		if (_nodeNameHash.insert(key, *it) != 0) {
			// I'm reinserting everything newly, so this should never happen
			// unless two jobs have an identical name, which means another
			// part o the code failed to keep the constraint that all jobs have
			// unique names
			debug_error(1, DEBUG_QUIET, 
				"Dag::PrefixAllNodeNames(): This is an impossible error\n");
		}
	}
	debug_printf(DEBUG_DEBUG_1, "Leaving: Dag::PrefixAllNodeNames()\n");
}

//---------------------------------------------------------------------------
int 
Dag::InsertSplice(MyString spliceName, Dag *splice_dag)
{
	return _splices.insert(spliceName, splice_dag);
}

//---------------------------------------------------------------------------
int
Dag::LookupSplice(MyString name, Dag *&splice_dag)
{
	return _splices.lookup(name, splice_dag);
}

//---------------------------------------------------------------------------
// This represents not the actual initial nodes of the dag just after
// the file containing the dag had been parsed.
// You must NOT free the returned array or the contained pointers.
ExtArray<Job*>*
Dag::InitialRecordedNodes(void)
{
	return &_splice_initial_nodes;
}

//---------------------------------------------------------------------------
// This represents not the actual final nodes of the dag just after
// the file containing the dag had been parsed.
// You must NOT free the returned array or the contained pointers.
ExtArray<Job*>*
Dag::FinalRecordedNodes(void)
{
	return &_splice_terminal_nodes;
}


//---------------------------------------------------------------------------
// After we parse the dag, let's remember which ones were the initial and 
// terminal nodes in the dag (in case this dag was used as a splice).
void
Dag::RecordInitialAndTerminalNodes(void)
{
	for (auto it = _jobs.begin(); it != _jobs.end(); it++) {

		// record the initial nodes
		if ((*it)->NoParents()) {
			_splice_initial_nodes.add(*it);
		}

		// record the final nodes
		if ((*it)->NoChildren()) {
			_splice_terminal_nodes.add(*it);
		}
	}
}

//---------------------------------------------------------------------------
// Make a copy of the _jobs array and return it. This will also remove the
// nodes out of _jobs so the destructor doesn't delete them.
OwnedMaterials*
Dag::RelinquishNodeOwnership(void)
{
	MyString key;

	ExtArray<Job*> *nodes = new ExtArray<Job*>();

	// 1. Copy the jobs
	auto it = _jobs.begin();
	while (it != _jobs.end()) {
		nodes->add(*it);
		it = _jobs.erase(it);
	}

	// shove it into a packet and give it back
	return new OwnedMaterials(nodes, &_catThrottles, _reject,
				_firstRejectLoc);
}


//---------------------------------------------------------------------------
OwnedMaterials*
Dag::LiftSplices(SpliceLayer layer)
{
	//PrintJobList();
	Dag *splice = NULL;
	MyString key;
	OwnedMaterials *om = NULL;

	// if this splice contains no other splices, then relinquish the nodes I own
	if (layer == DESCENDENTS && _splices.getNumElements() == 0) {
		return RelinquishNodeOwnership();
	}

	// recurse down the splice tree moving everything up into myself.
	_splices.startIterations();
	while(_splices.iterate(key, splice)) {
		debug_printf(DEBUG_DEBUG_1, "Lifting splice %s\n", key.Value());
		om = splice->LiftSplices(DESCENDENTS);
		// this function moves what it needs out of the returned object
		AssumeOwnershipofNodes(key, om);
		delete om;
	}

	// Now delete all of them.
	_splices.startIterations();
	while(_splices.iterate(key, splice)) {
		_splices.remove(key);
		delete splice;
	}
	ASSERT( _splices.getNumElements() == 0 );

	// and prefix them if there was a DIR for the dag.
	PropagateDirectoryToAllNodes();

	// base case is above.
	return NULL;
}

void
Dag::AdjustEdges()
{
	for (auto it = _jobs.begin(); it != _jobs.end(); it++) {
		(*it)->BeginAdjustEdges(this);
	}
	for (auto it = _jobs.begin(); it != _jobs.end(); it++) {
		(*it)->AdjustEdges(this);
	}
	for (auto it = _jobs.begin(); it != _jobs.end(); it++) {
		(*it)->FinalizeAdjustEdges(this);
	}
}

//---------------------------------------------------------------------------
// Grab all of the nodes out of the splice, and place them into here.
// If the splice, after parsing of the dag file representing 'here', still
// have true initial or final nodes, then those must move over the the
// recorded inital and final nodes for 'here'.
void
Dag::AssumeOwnershipofNodes(const MyString &spliceName, OwnedMaterials *om)
{
	Job *job = NULL;
	int i;
	MyString key;
	JobID_t key_id;

	ExtArray<Job*> *nodes = om->nodes;

	// 0. Take ownership of the categories

	// Merge categories from the splice into this DAG object.  If the
	// same category exists in both (whether global or non-global) the
	// higher-level value overrides the lower-level value.

	// Note: by the time we get to here, all category names have already
	// been prefixed with the proper scope.
	om->throttles->StartIterations();
	ThrottleByCategory::ThrottleInfo *spliceThrottle;
	while ( om->throttles->Iterate( spliceThrottle ) ) {
		ThrottleByCategory::ThrottleInfo *mainThrottle =
					_catThrottles.GetThrottleInfo(
					spliceThrottle->_category );
		if ( mainThrottle && mainThrottle->isSet() &&
					mainThrottle->_maxJobs != spliceThrottle->_maxJobs ) {
			debug_printf( DEBUG_NORMAL, "Warning: higher-level (%s) "
						"maxjobs value of %d for category %s overrides "
						"splice %s value of %d\n", _spliceScope.Value(),
						mainThrottle->_maxJobs,
						mainThrottle->_category->Value(),
						spliceName.Value(), spliceThrottle->_maxJobs );
			check_warning_strictness( DAG_STRICT_2 );
		} else {
			_catThrottles.SetThrottle( spliceThrottle->_category,
						spliceThrottle->_maxJobs );
		}
	}

	// 1. Take ownership of the nodes

	// 1a. If there are any actual initial/final nodes, then ensure to record
	// it into the recorded initial and final nodes for this node.
	for (i = 0; i < nodes->length(); i++) {
		if ((*nodes)[i]->NoParents()) {
			_splice_initial_nodes.add((*nodes)[i]);
			continue;
		}
		if ((*nodes)[i]->NoChildren()) {
			_splice_terminal_nodes.add((*nodes)[i]);
		}
	}

	// 1. Take ownership of the nodes
	// 1b. Re-set the node categories (if any) so they point to the
	// ThrottleByCategory object in *this* DAG rather than the splice
	// DAG (which will be deleted soon).
	for ( i = 0; i < nodes->length(); i++ ) {
		Job *tmpNode = (*nodes)[i];
		spliceThrottle = tmpNode->GetThrottleInfo();
		if ( spliceThrottle != NULL ) {
				// Now re-set the category in the node, so that the
				// category info points to the upper DAG rather than the
				// splice DAG.
			tmpNode->SetCategory( spliceThrottle->_category->Value(),
						_catThrottles );
		}
	}

	// 1c. Copy the nodes into _jobs.
	for (i = 0; i < nodes->length(); i++) {
		_jobs.push_back((*nodes)[i]);
	}

	// 2. Update our name hash to include the new nodes.
	for (i = 0; i < nodes->length(); i++) {
		key = (*nodes)[i]->GetJobName();

		debug_printf(DEBUG_DEBUG_1, "Creating view hash fixup for: job %s\n", 
			key.Value());

		if (_nodeNameHash.insert(key, (*nodes)[i]) != 0) {
			debug_printf(DEBUG_QUIET, 
				"Found name collision while taking ownership of node: %s\n",
				key.Value());
			debug_printf(DEBUG_QUIET, "Trying to insert key %s, node:\n",
				key.Value());
			(*nodes)[i]->Dump( this );
			debug_printf(DEBUG_QUIET, "but it collided with key %s, node:\n", 
				key.Value());
			if (_nodeNameHash.lookup(key, job) == 0) {
				job->Dump( this );
			} else {
				debug_error(1, DEBUG_QUIET, "What? This is impossible!\n");
			}

			debug_error(1, DEBUG_QUIET, "Aborting.\n");
		}
	}

	// 3. Update our node id hash to include the new nodes.
	for (i = 0; i < nodes->length(); i++) {
		key_id = (*nodes)[i]->GetJobID();
		if (_nodeIDHash.insert(key_id, (*nodes)[i]) != 0) {
			debug_error(1, DEBUG_QUIET, 
				"Found job id collision while taking ownership of node: %s\n",
				(*nodes)[i]->GetJobName());
		}
	}

	// 4. Copy any reject info from the splice.
	if ( om->_reject ) {
		SetReject( om->_firstRejectLoc );
	}
}

#ifdef DEAD_CODE // now done by $() substitution in submit or submit_utils
//---------------------------------------------------------------------------
// iterate over the whole dag and ask each job to interpolate the $(JOB) 
// macro in any vars that it may have.
void
Dag::ResolveVarsInterpolations(void)
{
	Job *job = NULL;

	_jobs.Rewind();
	while((job = _jobs.Next())) {
		job->ResolveVarsInterpolations();
	}
}
#endif

//---------------------------------------------------------------------------
// Iterate over the jobs and set the effective priorities for the nodes.
void Dag::SetNodePriorities()
{
	if ( GetDagPriority() != 0 ) {
		for (auto it = _jobs.begin(); it != _jobs.end(); it++) {
			(*it)->_effectivePriority += GetDagPriority();
		}
	}
}<|MERGE_RESOLUTION|>--- conflicted
+++ resolved
@@ -1410,7 +1410,6 @@
 	if ( node && node->GetType() == NodeType::FINAL && skipFinalNode ) {
 		debug_printf( DEBUG_NORMAL, finalSkipMsg, node->GetJobName(),
 					file, line );
-<<<<<<< HEAD
 			// There can only be one FINAL node. 
 			// If there are more _jobs left in the container, advance the iterator.
 		if ( _allNodesIt != _jobs.end() ) {
@@ -1420,17 +1419,6 @@
 		else {
 			node = NULL;
 		}
-		ASSERT( _allNodesIt == _jobs.end() || !( node->GetType() == NodeType::FINAL ) );
-=======
-			// We know there can only be one FINAL node.
-		node = _allNodesIt->Next();
-	}
-
-		// Delete the ALL_NODES iterator if we've hit the last node.
-	if ( !node && _allNodesIt ) {
-		delete _allNodesIt;
-		_allNodesIt = NULL;
->>>>>>> 6a49adb5
 	}
 
 	return node;
