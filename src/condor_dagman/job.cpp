--- conflicted
+++ resolved
@@ -603,53 +603,7 @@
 	return num_vars;
 }
 
-<<<<<<< HEAD
-#ifdef DEAD_CODE
-bool
-Job::AddChild( Job* child )
-{
-	bool success;
-	MyString whynot;
-	success = AddChild( child, whynot );
-	if( !success ) {
-		debug_printf( DEBUG_QUIET,
-					  "ERROR: AddChild( %s ) failed for node %s: %s\n",
-					  child ? child->GetJobName() : "(null)",
-					  this->GetJobName(), whynot.Value() );
-	}
-	return success;
-}
-
-
-bool
-Job::AddChild( Job* child, MyString &whynot )
-{
-	if( !this->CanAddChild( child, whynot ) ) {
-		return false;
-	}
-
-	if( HasChild( child ) ) {
-		debug_printf( DEBUG_NORMAL,
-					"Warning: parent %s already has child %s\n",
-					GetJobName(), child->GetJobName() );
-		check_warning_strictness( DAG_STRICT_3 );
-		return true;
-	}
-
-	if( !Add( Q_CHILDREN, child->GetJobID() ) ) {
-		whynot = "unknown error appending to CHILDREN queue";
-		return false;
-	}
-	whynot = "n/a";
-    return true;
-}
-#else
-
-
 bool Job::AddChildren(std::forward_list<Job*> &children, std::string &whynot)
-=======
-bool Job::AddChildren(std::forward_list<Job*> &children, MyString &whynot)
->>>>>>> cdfaaebd
 {
 	// check if all of this can be our child, and if all are ok being our children
 	if ( ! CanAddChildren(children, whynot)) {
@@ -679,20 +633,6 @@
 
 	for (auto child : children) {
 		
-<<<<<<< HEAD
-#ifdef MEMORY_HOG
-		auto ret = _children.insert(child->GetJobID());
-		if (ret.second == false) {
-			debug_printf(DEBUG_NORMAL,
-				"Warning: parent %s already has child %s\n",
-				GetJobName(), child->GetJobName());
-			check_warning_strictness(DAG_STRICT_3);
-		} else {
-			child->addParent(this);
-		}
-#else
-=======
->>>>>>> cdfaaebd
 		// if we have no children, add this as a direct child
 		if (_child == NO_ID) {
 			_multiple_children = false;
