--- conflicted
+++ resolved
@@ -1053,7 +1053,6 @@
 }
 
 //---------------------------------------------------------------------------
-<<<<<<< HEAD
 void
 Job::ExecMetrics( int proc, const struct tm &eventTime,
 			DagmanMetrics *metrics )
@@ -1114,8 +1113,9 @@
 
 	std::vector<unsigned char> s2;
 	_gotEvents.swap(s2); // Free memory in _gotEvents
-
-=======
+}
+
+//---------------------------------------------------------------------------
 bool
 Job::FindLogFile( bool usingWorkflowLog, MyString &logFile )
 {
@@ -1165,5 +1165,4 @@
 	}
 
 	return true;
->>>>>>> d7041c4f
 }