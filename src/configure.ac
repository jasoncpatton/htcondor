# Configure template for Condor.                             -*-Autoconf-*-
# Process this file with autoconf to produce a configure script.
##**************************************************************
##
## Copyright (C) 1990-2007, Condor Team, Computer Sciences Department,
## University of Wisconsin-Madison, WI.
## 
## Licensed under the Apache License, Version 2.0 (the "License"); you
## may not use this file except in compliance with the License.  You may
## obtain a copy of the License at
## 
##    http://www.apache.org/licenses/LICENSE-2.0
## 
## Unless required by applicable law or agreed to in writing, software
## distributed under the License is distributed on an "AS IS" BASIS,
## WITHOUT WARRANTIES OR CONDITIONS OF ANY KIND, either express or implied.
## See the License for the specific language governing permissions and
## limitations under the License.
##
##**************************************************************

# We need a recent autoconf for many of the macros and tests we're using
# NOTE: 2.57 has a bug when testing for functions, which we now hit by
# testing for mkstemp(), so we need at least 2.59...
AC_PREREQ(2.59)

# Initialize autoconf
AC_INIT
AC_CONFIG_HEADERS([config.h])

AC_MSG_NOTICE([checking for critical tools used by configure])
AC_PROG_AWK
REQUIRE_PATH_PROG([GREP],[grep])
REQUIRE_PATH_PROG([CUT],[cut])
AC_PATH_PROG([WHICH],[which],[no],[$PATH])

# Condor only requires 5.002, but GPT apparently relies on 5.005_03 or
# greater.  Unfortunately, GPT doesn't have a configure script or
# anything, it just lets perl die with a require statement.  So, we
# test for the right version here and fail in an early and obvious way
# if there's a problem.  Also, we check for this early, so we can use
# perl in the rest of the tests in here, if we want it.
AC_PROG_PERL_VERSION([5.005_03], [],
   [AC_MSG_ERROR([perl version 5.005_03 or higher is required])])

AC_MSG_NOTICE([verifying build environment ])

# first, if we notice we're being run at UW-Madison CS on a
# CSL-supported machine, and the PATH doesn't include
# /p/condor/workspaces/build/bin before /s/std/bin, print an error
# message and exit, since there's no way we're going to find the first
# versions of everything we need, and it's easier to just tell the
# user right at the start what they need to do to fix it, instead of
# having the rest of the tests in here fail...
my_domain=`echo $ac_hostname | $CUT -f2- -d.`
_bad_path_dirs="/s/std/bin /usr/local/bin /usr/bin /bin /usr/ccs/bin"
_found_bad_dir=no
_which_bad_dir=""
_found_s_std_bin=no
_found_p_build_bin=no
_p_build_bin="/p/condor/workspaces/build/bin"
if test $my_domain = "cs.wisc.edu" && test -d "/s/std/bin" ; then
  AC_MSG_CHECKING([if PATH on CSL-supported machine is ok])
  as_save_IFS=$IFS; IFS=$PATH_SEPARATOR
  for as_dir in $PATH
  do
    IFS=$as_save_IFS
    for test_dir in $_bad_path_dirs
    do
      if test $as_dir = $test_dir ; then
        _found_bad_dir=yes
	if test "x$_which_bad_dir" = "x" ; then
          _which_bad_dir="$test_dir"
	else
          _which_bad_dir="$_which_bad_dir, $test_dir"
	fi
      fi
    done
    if test $as_dir = $_p_build_bin ; then
      if test $_found_bad_dir = "yes" ; then
        AC_MSG_RESULT([no])
        AC_MSG_ERROR([You are compiling on a UW-Madison CSL-supported machine and $_p_build_bin is *NOT* near the front of your PATH.  This configure script will not be able to find the right versions of the programs it needs to build Condor.  Please fix your PATH by putting $_p_build_bin *BEFORE* any of these directories in your PATH: $_which_bad_dir])
      fi
      _found_p_build_bin=yes
      break
    fi
  done
  if test $_found_p_build_bin = "no" ; then
    AC_MSG_RESULT([no])
    AC_MSG_ERROR([You are compiling on a UW-Madison CSL-supported machine and $_p_build_bin is *NOT* in your PATH.  This configure script will not be able to find the right versions of programs it needs to build Condor.  Please fix your PATH by adding $_p_build_bin (it must be before any of these directories: $_bad_path_dirs) and re-run configure])
  fi
  AC_MSG_RESULT([yes])
fi


############################################################
# Figure out what platform we're being run on
############################################################
AC_MSG_NOTICE([determining host platform])
# these three are just used by configure to specify the settings we
# actually care about, described below
arch=`uname -m`
osrelease=`uname -r`
osversion=`uname -v`

# this is what ends up as "Architecture" in the Imakefiles, and is
# used in a number of the IS_* #define's too.  luckily, we can use the
# same thing in both places without confusion...
_cv_arch=""

# this is the opsys-specific string in the IS_* #define's
_cv_opsys=""

# this is what ends up as "OperatingSystem" in the Imakefile, which
# unfortnuately is sometimes different than what we use in _cv_opsys
# this is stupid and evil, but since the naming isn't consistent in
# the Condor code and build system, for now, we'll just define both.
# hopefully, someday relatively soon, we'll be able to go through and
# clean this discrepancy up and remove this evil setting.  sorry.
_cv_op_sys=""

# the version-specific opsys string we use in the IS_* #define's
_cv_opsys_vers=""

# what gets set as the "SYSNAME" make variable, for now, it's only
# used as the argument to "make_final_tarballs" to determine what the
# packaged filenames should be when we try to release this platform
_cv_sysname=""

# Sometimes, I need to know the specific kernel revision. This is mostly
# needed under Linux, but I'll make every OS produce this identification.
_cv_kernel_rev="XXX"

os=`uname -s`

if test "$os" = "HP-UX"; then
  _cv_op_sys="HPUX"
  _cv_opsys="HPUX"
  if test "$osrelease" = "B.10.20" ; then
    _cv_opsys_vers="HPUX10"
    _cv_sysname="hp_ux102"
  elif test "$osrelease" = "B.11.11" ; then
    _cv_opsys_vers="HPUX11"
    _cv_sysname="hp_ux110"
  elif test "$osrelease" = "B.11.31" ; then
    _cv_opsys_vers="HPUX11"
    _cv_sysname="hp_ux113"
  fi

  hpux_arch=`uname -m`
  if test "x$hpux_arch" = "xia64" ; then
    _cv_arch="IA64"
  else
    _cv_arch="HPPA"
  fi

  _cv_kernel_rev=`uname -r | sed -e 's#^B\.##'`;

elif test $os = "Linux" ; then
  # linux is a big mess, since we have different distributions,
  # different versions of glibc, etc, etc...
  _cv_op_sys="LINUX"
  _cv_opsys="LINUX"
  if test $arch = "i686" -o $arch = "i586" -o $arch = "i486" ; then
    _cv_arch="I386"
  elif test $arch = "alpha" ; then
    _cv_arch="ALPHA"
  elif test $arch = "ia64" ; then
    _cv_arch="IA64"
  elif test $arch = "ppc" -o $arch = "ppc64" ; then
    _cv_arch="CONDOR_PPC"
  elif test $arch = "x86_64" ; then
    _cv_arch="X86_64"
  fi

  # next, figure out what linux distribution this is
  if test -f "/etc/tao-release" ; then
    _tao_vers=`cat /etc/tao-release|$PERL -ne '/.* (.*) \(.*\)/;print $1;'`
    case "$_tao_vers" in
     "1" )
       _cv_linux_distro="TAO1"
       ;;
     * )
       AC_MSG_WARN([Condor is not yet ported to Tao version $_tao_vers])
       AC_MSG_WARN([You may have trouble building and/or packaging Condor])
       _cv_linux_distro="TAO_UNKNOWN"
       ;;
    esac
  elif test -f "/etc/yellowdog-release" ; then
    _yd_vers=`cat /etc/yellowdog-release|$PERL -ne '/.* (.*) \(.*\)/;print $1;'`
    case "$_yd_vers" in
     "3.0" )
       _cv_linux_distro="YD30"
       ;;
     "5.0" )
       _cv_linux_distro="YD50"
       ;;
     * )
       AC_MSG_WARN([Condor is not yet ported to yellowdog version $_yd_vers])
       AC_MSG_WARN([You may have trouble building and/or packaging Condor])
       _cv_linux_distro="YD_UNKNOWN"
       ;;
    esac
  elif test -f "/etc/redhat-release" ; then
    _rh_vers=`cat /etc/redhat-release|$PERL -ne '/.* (.*) \(.*\)/;print $1;'`
    case "$_rh_vers" in
     "7.2" )
       _cv_linux_distro="RH72"
       ;;
     "2.1AW" )
       _cv_linux_distro="RH72"
       ;;
     "8.0" )
       _cv_linux_distro="RH80"
       ;;
     "9" )
       _cv_linux_distro="RH9"
       ;;
     "3" )
       _cv_linux_distro="RHEL3"
       ;;
     "5" )
       _cv_linux_distro="RHEL5"
	   # Hack hack hack
	   # We should just switch on the code name in parens
	   # I don't have time to look them all up
	   if grep -q ^Fedora /etc/redhat-release
	   then
	   		_cv_linux_distro="FC5"
	   fi
       ;;
     "5.1" )
       _cv_linux_distro="RHEL5"
      ;;
     "4.2" )
       _cv_linux_distro="CENTOS42"
      ;;
     "4.3" )
       _cv_linux_distro="CENTOS43"
       ;;
     "4.4" )
       _cv_linux_distro="CENTOS44"
       ;;
     "4.5" )
       _cv_linux_distro="CENTOS45"
       ;;
     "7" )
       _cv_linux_distro="F7"
       ;;
     "8" )
       _cv_linux_distro="F8"
       ;;
     * )
       AC_MSG_WARN([Condor is not yet ported to redhat version $_rh_vers])
       AC_MSG_WARN([You may have trouble building and/or packaging Condor])
       _cv_linux_distro="RH_UNKNOWN"
       ;;
    esac
  elif test -f "/etc/SuSE-release" ; then
    _suse_vers=`cat /etc/SuSE-release | grep VERSION | $AWK '{print $3}'`
    case "$_suse_vers" in
     "8.1" )
       _cv_linux_distro="SLES81"
       ;;
     "9" )
       _cv_linux_distro="SLES9"
       ;;
     * )
       AC_MSG_WARN([Condor is not yet ported to SuSE version $_suse_vers])
       AC_MSG_WARN([You may have trouble building and/or packaging Condor])
       _cv_linux_distro="SuSE_UNKNOWN"
       ;;
    esac
  elif test -f "/etc/debian_version" ; then
    _deb_vers=`cat /etc/debian_version`;
    case "$_deb_vers" in
     "4.0" )
       _cv_linux_distro="DEBIAN40"
       ;;
     * )
       AC_MSG_WARN([Condor is not yet ported to Debian version $_suse_vers])
       AC_MSG_WARN([You may have trouble building and/or packaging Condor])
       _cv_linux_distro="DEBIAN_UNKNOWN"
       ;;
	 esac
  else
    AC_MSG_WARN([Unrecognised Linux distribution])
    AC_MSG_WARN([You may have trouble building and/or packaging Condor])
    _cv_linux_distro="UNKNOWN"
  fi
  # this perl 1-liner takes all space-delimited input, sticks it
  # together with '_' marks, and lower-cases the whole thing
  _cv_sysname="`echo $_cv_arch $_cv_linux_distro | $PERL -ane 'print lc join('_',@F)'`"
  _cv_opsys_vers="LINUX_$_cv_linux_distro"

  # now figure out the kernel revision. Under linux this will have
  # the form: major.minor.patch
  _cv_kernel_rev=`uname -r | sed -e 's#^\\([0-9]\\+\\.[0-9]\\+\\.[0-9]\\+\\).*#\\1#'`;

elif test $os = "SunOS" ; then
  _cv_op_sys="Solaris"
  _cv_opsys="SOLARIS"
  if test $arch = "sun4m" -o $arch = "sun4u" ; then
    _cv_arch="SUN4X"
  else
    AC_MSG_ERROR([Condor only supports Sparc Solaris (not $arch)])
  fi
  if test "$osrelease" = "5.6" ; then
    _cv_opsys_vers="SOLARIS26"
    _cv_sysname="sun4x_56"
  elif test "$osrelease" = "5.7" ; then
    _cv_opsys_vers="SOLARIS27"
    _cv_sysname="sun4x_57"
  elif test "$osrelease" = "5.8" ; then
    _cv_opsys_vers="SOLARIS28"
    _cv_sysname="sun4x_58"
  elif test "$osrelease" = "5.9" ; then
    _cv_opsys_vers="SOLARIS29"
    _cv_sysname="sun4x_59"
  fi

  # now figure out the kernel revision. Under solaris this will have
  # the form: major.minor
  _cv_kernel_rev=`uname -r | sed -e 's#^\\([0-9]\\+\\.[0-9]\\+\\).*#\\1#'`;

elif test $os = "AIX" ; then
  # add detection to this when ia64 is needed
  _cv_arch="PPC"
  _cv_op_sys="AIX"
  _cv_opsys="AIX"
  if test "$osversion" = "5" ; then
    _cv_opsys_vers="AIX5"
	if test "$osrelease" = "1" ; then
      _cv_sysname="ppc_aix51"
	elif test "$osrelease" = "2" ; then
      _cv_sysname="ppc_aix52"
	else
      _cv_sysname="ppc_aix5unknown"
      AC_MSG_WARN([Unrecognised AIX version])
      AC_MSG_WARN([You may have trouble building and/or packaging Condor])
	fi
  else
    _cv_opsys_vers="AIXUNKNOWN"
    _cv_sysname="ppc_aixunknown"
    AC_MSG_WARN([Unrecognised AIX version])
    AC_MSG_WARN([You may have trouble building and/or packaging Condor])
  fi

  # now figure out the kernel revision. Under aix this will have
  # the form: major.minor
  _cv_kernel_rev_major=`uname -v`
  _cv_kernel_rev_minor=`uname -r`
  _cv_kernel_rev="$_cv_kernel_rev_major.$_cv_kernel_rev_minor"

# --------------------------------------------
# Darwin
# --------------------------------------------
elif test $os = "Darwin" ; then
	##
	## Figure out the architecture
	##
	if test "$arch" = "i386"; then
		_cv_arch="I386"
		_cv_sysname="i386_macosx"
	elif test "$arch" = "Power Macintosh"; then
		_cv_arch="PPC"
		_cv_sysname="ppc_macosx"
	else
		AC_MSG_WARN([Unrecognised Darwin Architecture])
		AC_MSG_WARN([You may have trouble building and/or packaging Condor])
		_cv_sysname="unknown_macosx"
	fi
	_cv_op_sys="Darwin"
	_cv_opsys="DARWIN"

	AC_PATH_PROG([SW_VERS],[sw_vers],[no],[$PATH])
	if test $SW_VERS = "no" ; then
    	_cv_opsys_vers="OSX_UNKNOWN"
	else
		_cv_osx_vers=`$SW_VERS | $GREP ^ProductVersion | $PERL -pe 's/^ProductVersion\:\s+(\d+)\.(\d+).*$/$1_$2/'`
		_cv_opsys_vers="OSX_$_cv_osx_vers"
	fi

	# append the product version to the sysname, so we can differentiate
	# between different ports
	tmp=`echo $_cv_osx_vers | $PERL -pe 's/_//g'`
	_cv_sysname="${_cv_sysname}${tmp}"

	# now figure out the kernel revision. Under macosx this will have
	# the form: major.minor.patch
	_cv_kernel_rev=`uname -r | sed -e 's#^\\([0-9]\\+\\.[0-9]\\+\\.[0-9]\\+\\).*#\\1#'`;

# --------------------------------------------
# FreeBSD
# --------------------------------------------
elif test $os = "FreeBSD" ; then
   ##
   ## Figure out the architecture
   ##
   if test $arch = "i686" -o $arch = "i586" -o $arch = "i486" -o $arch = "i386" ; then
      _cv_arch="I386"
   elif test $arch = "alpha" ; then
      _cv_arch="ALPHA"
   elif test $arch = "ia64" ; then
      _cv_arch="IA64"
   elif test $arch = "ppc" -o $arch = "ppc64" ; then
      _cv_arch="CONDOR_PPC"
   ##
   ## Globus does not work on 64-bit
   ## We will use the i386 build until this gets fixed (hopefully not by me!)
   ## Andy - 01/25/2008
   ##
   elif test $arch = "amd64" -o $arch = "x86_64" ; then
      _cv_arch="I386"
      #_cv_arch="X86_64"
   fi

   ##
   ## Now figure out the OS Version
   ## Format:  MAJOR.MINOR-TAG
   ## Example: 6.0-RELEASE
   ##
   _cv_opsys_vers=`uname -r | sed -e 's#\([0-9]*\).*#\1#'`
   _cv_kernel_rev=`uname -r | sed -e 's#[0-9]*\.\([0-9]*\).*#\1#'`

   _cv_op_sys=CONDOR_FREEBSD
   _cv_opsys=${_cv_op_sys}
   _cv_sysname=`echo ${_cv_arch}_freebsd${_cv_opsys_vers} | $PERL -ane 'print lc'`

   ##
   ## Need to make _cv_opsys_vers like 'FREEBSD#'
   ##
   _cv_opsys_vers="FREEBSD${_cv_opsys_vers}"

else
  AC_MSG_ERROR([Condor has not been ported to this platform])
fi

AC_MSG_CHECKING([architecture])
AC_MSG_RESULT([$_cv_arch])
AC_SUBST(_cv_arch,$_cv_arch)

AC_MSG_CHECKING([generic operating system])
AC_MSG_RESULT([$_cv_opsys])
AC_SUBST(_cv_opsys,$_cv_opsys)
AC_SUBST(_cv_op_sys,$_cv_op_sys)

AC_MSG_CHECKING([operating system version])
AC_MSG_RESULT([$_cv_opsys_vers])
AC_SUBST(_cv_opsys_vers,$_cv_opsys_vers)

AC_MSG_CHECKING([system identifying string])
AC_MSG_RESULT([$_cv_sysname])
AC_SUBST(_cv_sysname,$_cv_sysname)

AC_MSG_CHECKING([kernel revision])
AC_MSG_RESULT([$_cv_kernel_rev])
AC_SUBST(_cv_kernel_rev,$_cv_kernel_rev)

# check out the libc
if test "$_cv_opsys" = "LINUX" ; then
  AC_MSG_CHECKING([exact libc version])
  for _libc in "/lib/libc.so.6" "/lib/libc.so.6.1" "/lib64/libc.so.6" ; do
    if test -f "$_libc" && test -L "$_libc" ; then
      _libc_ver=`echo $_libc|$PERL -nle '$f=readlink;$f=~/libc-(.*)\.so/;print $1;'`
      break;
    elif test -f "$_libc" ; then
      # ugh!  it's not a symlink to a file named with the version, so
      # we try an alternative method.  this is mostly a hack based on
      # crude experimentation.  we run nm on the libc.so, search for
      # "A" symbols with "GLIBC_#.#.#" in them, and grab the *second to*
      # last one we find.  based on testing this method on some
      # versions of glibc where the version was in the filename, this
      # seems to give us the closest match to reality.  it'll
      # certainly work to give us the major + minor number, which is
      # mostly all we care about at this point...
      _libc_ver=`nm $_libc|$PERL -e 'while(<>){if(/.*A GLIBC_(\d)\.(\d)\.(\d)/){$s=$v;$v="$1.$2.$3"}}print "$s\n";'`
      break;
    fi
  done
  if test "x$_libc_ver" = "x" ; then
    AC_MSG_RESULT([ERROR])
    AC_MSG_ERROR([Can not determine libc version on this machine])
  fi
  AC_MSG_RESULT([GLIBC $_libc_ver])
  _cv_libc_kind="GLIBC"
  _cv_libc_major=`echo $_libc_ver | $CUT -f1 -d.`
  _cv_libc_minor=`echo $_libc_ver | $CUT -f2 -d.`
  _cv_libc_patch=`echo $_libc_ver | $CUT -f3 -d.`

  _cv_libc_full=`echo $_cv_libc_kind $_cv_libc_major $_cv_libc_minor $_cv_libc_patch|$PERL -ane 'print "#define IS_".join('_',@F)." YES";'`
  _cv_libc_majmin="#define IS_$_cv_libc_kind$_cv_libc_major$_cv_libc_minor YES"
  _cv_libc_is_kind="#define IS_$_cv_libc_kind YES"
else
  _cv_libc_full=""
  _cv_libc_majmin=""
  _cv_libc_is_kind=""
fi
AC_SUBST(_cv_libc_full,$_cv_libc_full)
AC_SUBST(_cv_libc_majmin,$_cv_libc_majmin)
AC_SUBST(_cv_libc_is_kind,$_cv_libc_is_kind)


#########
# See what directory we're being run in, since we need this info for
# various other things.  however, instead of using "`pwd`/..", we use
# AS_DIRNAME to strip off the "src" part of `/bin/pwd`.  This should
# get things right, even if there are weird symlinks going on.
#########
_src_dir=`/bin/pwd`
_root_dir=`AS_DIRNAME(["$_src_dir"])`

CONDOR_VERIFY_CONFIG_DIR([$_root_dir/config],
                         [config directory is not valid])
AC_SUBST(_cv_ext_config_sh,"$_root_dir/config/config.sh")


############################################################
# Check for command-line arguments and environment variables
############################################################

AC_ARG_WITH(buildid,
  [AS_HELP_STRING([--with-buildid],
     [Add a build identification string to the Condor Version String])],
  [BUILDID=$withval],
  [BUILDID=no])

AC_ARG_ENABLE(proper,
  [AS_HELP_STRING([--enable-proper],
     [Force this configure script to work in the proper (non-Condor) way (default: disabled)])],
  [],
  [enable_proper=no])

AC_ARG_ENABLE(full-port,
  [AS_HELP_STRING([--enable-full-port],
    [Perform a full build, i.e. Standard Universe included (default: enabled)])],
  [CLIPPED=$(test $enableval == yes && echo no || echo yes)],
  [CLIPPED=default])

AC_ARG_ENABLE(gcc-version-check,
  [AS_HELP_STRING([--disable-gcc-version-check],
     [Disable the gcc version check])],
  [],
  [enable_gcc_version_check=yes])

AC_ARG_ENABLE(glibc-version-check,
  [AS_HELP_STRING([--disable-glibc-version-check],
     [Disable the glibc version check])],
  [],
  [enable_glibc_version_check=yes])

AC_ARG_ENABLE(soft-is-hard,
  [AS_HELP_STRING([--enable-soft-is-hard],
     [Force all SOFT requirements into HARD requirements (default: disabled)])],
  [],
  [enable_soft_is_hard=no])

# if we want a buildid, jam it into CPPFLAGS
AC_MSG_CHECKING(for a build id to use)
if test "x$BUILDID" != "xno"; then
	CPPFLAGS="$CPPFLAGS -DBUILDID=$BUILDID"
	AC_MSG_RESULT($BUILDID)
else
	AC_MSG_RESULT(none specified)
fi

# If we are being proper we don't want to look for "externals"
AS_IF([test "x$enable_proper" != xyes],
[
ac_cv_has_externals=YES
ac_cv_externals=none
AC_ARG_WITH(externals,
 AC_HELP_STRING([--with-externals=DIR],
   [Root of directory tree for external programs needed for building Condor (default is to search in ../externals)]),
 [if test $withval = no; then
    AC_MSG_WARN([By not using --with-externals, most of Condor will not build])
    ac_cv_has_externals=NO
  else
    CONDOR_VERIFY_EXTERNALS_DIR([$withval],
      [directory specified with --with-externals ($withval) is not valid])
  fi
 ],
 [
  # nothing specified, try ../externals.  using this as a default
  # makes it possible to just run "./configure" most of the time.
  _local_ext_dir="$_root_dir/externals"
  if test -d $_local_ext_dir ; then
    CONDOR_VERIFY_EXTERNALS_DIR([$_local_ext_dir],
    [$_local_ext_dir exists but is not a valid directory tree for external programs needed to build Condor, you must use --with-externals=DIR to specify the path])
  else
    # try /p/condor/workspaces/externals for builds at UW-Madison CS
    _uw_cs_externals="/p/condor/workspaces/externals"
    CONDOR_VERIFY_EXTERNALS_DIR([$_uw_cs_externals],
    [neither $_local_ext_dir (../externals) nor $_uw_cs_externals is a valid directory tree for external programs needed to build Condor, you must use --with-externals=DIR to specify the path])
  fi
 ]
)
AC_SUBST(has_externals,$ac_cv_has_externals)
AC_SUBST(ext_root,$ac_cv_externals)
],
[
AC_SUBST(has_externals,NO)
])

# Now, try to find condor_analyze binaries.  In any directory we're
# searching, we look for condor_analyze.(strip|static|release).  If
# any type-specific version doesn't exist, we look for
# "condor_analyze" and try to use that.  We first see if the
# --with-condor_analyze command-line option is set, and if so, look in
# there.  If that fails for any reason, we treat it as a fatal error.
# If that's not set, we look in <externals>/install/condor_analyze.
# If we find anything, we use it, otherwise, we look in
# /usr/local/condor/analyze.  If we still didn't find anything, we
# just print a message, assume the user doesn't want to worry about
# condor_analyze, and set HAS_CONDOR_ANALYZE to "NO" in externals.cf.
AC_MSG_CHECKING([for condor_analyze])
ac_condor_analyze_dir=""
ac_has_condor_analyze=NO
AC_ARG_WITH(condor_analyze,
 AC_HELP_STRING([--with-condor_analyze=DIR],
 [full path to the directory containing pre-compiled versions of condor_analyze to include in the Condor release tarballs (default is to search <externals>/install/condor_analyze, then if nothing was found, /usr/local/condor/analyze)]),
 [if test $withval = no ; then
    ac_has_condor_analyze=NO
  else
    if test -d "$withval" ; then
      CONDOR_VERIFY_ANALYZE_DIR([$withval])
      if test $ac_has_condor_analyze = "NO" ; then
        AC_MSG_RESULT([ERROR])
        AC_MSG_ERROR([directory specified with --with-condor_analyze ($withval) does not contain any condor_analyze binaries])
      fi
    else
      AC_MSG_RESULT([ERROR])
      AC_MSG_ERROR([directory specified with --with-condor_analyze ($withval) does not exist])
    fi
  fi
 ],
 [
  if test "x$ac_cv_has_externals" = "xYES" ; then
    CONDOR_VERIFY_ANALYZE_DIR([$ac_cv_externals/install/condor_analyze])
  fi
  if test "x$ac_has_condor_analyze" = "xNO" ; then
    CONDOR_VERIFY_ANALYZE_DIR([/usr/local/condor/analyze])
  fi
 ]
)
if test "x$ac_has_condor_analyze" = "xYES" ; then
  AC_DEFINE([HAS_CONDOR_ANALYZE],[1],[Define if condor_analyze is available])
  AC_MSG_RESULT([$ac_condor_analyze_dir])
  CONDOR_SET_ANALYZE([release],fatal)
  CONDOR_SET_ANALYZE([strip],fatal)
  CONDOR_SET_ANALYZE([static],no)
else
  AC_MSG_RESULT([no])
fi


AC_ARG_VAR(TMPDIR, [Directory for temp files during Condor build [/tmp]])
if test "$ac_cv_env_TMPDIR_set" != set; then
    TMPDIR=/tmp
fi
if test ! -d $TMPDIR || test ! -w $TMPDIR; then
    AC_MSG_ERROR([TMPDIR ($TMPDIR) is not a writable directory])
fi

AC_ARG_WITH(purecachedir,
 AC_HELP_STRING([--with-purecachedir=DIR],
  [cache directory for objects instrumented with Purify (default is $TMPDIR)]),
 [ac_cv_purecachedir=$withval],
 [ac_cv_purecachedir="$TMPDIR/$USER/.pcache"]
)
AC_SUBST(pure_cache_dir,$ac_cv_purecachedir)

AC_ARG_ENABLE(job-hooks,
  [AS_HELP_STRING([--enable-job-hooks],
     [Support for invoking hooks throughout the workflow of a job])],
  [JOB_HOOKS=$enableval],
  [JOB_HOOKS=yes])
if test $JOB_HOOKS != no; then
  AC_DEFINE([HAVE_JOB_HOOKS], [1], [Define to 1 to support invoking hooks throughout the workflow of a job])
fi


############################################################
# checks for programs
############################################################

#####################
# compiler detection
#####################

AC_LANG(C)
# We have to set CFLAGS to something otherwise AC_PROG_CC will add -O2
# to it and that breaks parts of the standard universe. Lucky for us
# -g is always safe to have in CFLAGS. The standard universe breakage
# comes from stdio.h, which includes inline versions of functions when
# -O2 is specified, instead of regular symbols. As a result the symbol
# interposition in the standard universe fails to find all the symbols
# it needs to.
CFLAGS="-g $CFLAGS"
AC_PROG_CC
if test $ac_cv_c_compiler_gnu != yes; then
   AC_MSG_ERROR( [GNU CC (gcc) is required] )
fi

CHECK_PATH_PROG(gcc,gcc)


# Figure out the version of gcc.
# This probably seems like a job for a regular expression, not a big
# case statement.  however, in our experience, there's enough variation
# in how these version strings look that explicitly listing the ones
# we recognize seems to work better than trying to figure it all out
# automatically.  moreover, porting Condor to a new version of gcc is
# always a lot of work, so if someone is trying to build on an
# supported gcc version, we might as well catch them here, before they
# get very far.
AC_MSG_CHECKING([for exact version of gcc])
GCC=gcc
# "Sometimes the user knows what he is doing" If a user specifies CC
# we don't want configure to use it and Condor to use a hard-coded
# "gcc"
if test -n "$CC"; then
  GCC=$CC
fi
gcc_vers=`$GCC -v 2>&1 |$PERL -ne '{if(/.*gcc version\s*(\S*).*/){ print "$1\n";}}'`

case "$gcc_vers" in
 "egcs-2.91.66" )
    CompilerKind="EGCS"
    CompilerMajor="2"
    CompilerMinor="91"
    CompilerPatch="66"
    ;;
 "2.95.3" )
    CompilerKind="GCC"
    CompilerMajor="2"
    CompilerMinor="95"
    CompilerPatch="3"
    ;;
 "2.95.4" )
    CompilerKind="GCC"
    CompilerMajor="2"
    CompilerMinor="95"
    CompilerPatch="4"
    ;;
 "2.96" )
    CompilerKind="GCC"
    CompilerMajor="2"
    CompilerMinor="96"
    CompilerPatch="0"
    ;;
 "3.0" )
    CompilerKind="GCC"
    CompilerMajor="3"
    CompilerMinor="0"
    CompilerPatch="0"
    ;;
 "3.1" )
    CompilerKind="GCC"
    CompilerMajor="3"
    CompilerMinor="1"
    CompilerPatch="0"
    ;;
 "3.2" )
    CompilerKind="GCC"
    CompilerMajor="3"
    CompilerMinor="2"
    CompilerPatch="0"
    ;;
 "3.2.1" )
    CompilerKind="GCC"
    CompilerMajor="3"
    CompilerMinor="2"
    CompilerPatch="1"
    ;;
 "3.2.2" )
    CompilerKind="GCC"
    CompilerMajor="3"
    CompilerMinor="2"
    CompilerPatch="2"
    ;;
 "3.2.3" )
    CompilerKind="GCC"
    CompilerMajor="3"
    CompilerMinor="2"
    CompilerPatch="3"
    ;;
 "3.3" )
    CompilerKind="GCC"
    CompilerMajor="3"
    CompilerMinor="3"
    CompilerPatch="0"
    ;;
 "3.3.1" )
    CompilerKind="GCC"
    CompilerMajor="3"
    CompilerMinor="3"
    CompilerPatch="1"
    ;;
 "3.3.2" )
    CompilerKind="GCC"
    CompilerMajor="3"
    CompilerMinor="3"
    CompilerPatch="2"
    ;;
 "3.3.3" )
    CompilerKind="GCC"
    CompilerMajor="3"
    CompilerMinor="3"
    CompilerPatch="3"
    ;;
 "3.3.4" )
    CompilerKind="GCC"
    CompilerMajor="3"
    CompilerMinor="3"
    CompilerPatch="4"
    ;;
 "3.3.5" )
    CompilerKind="GCC"
    CompilerMajor="3"
    CompilerMinor="3"
    CompilerPatch="5"
    ;;
 "3.4.2" )
    CompilerKind="GCC"
    CompilerMajor="3"
    CompilerMinor="4"
    CompilerPatch="2"
    ;;
 "3.4.3" )
    CompilerKind="GCC"
    CompilerMajor="3"
    CompilerMinor="4"
    CompilerPatch="3"
    ;;
 "3.4.4" )
    CompilerKind="GCC"
    CompilerMajor="3"
    CompilerMinor="4"
    CompilerPatch="4"
    ;;
 "3.4.6" )
    CompilerKind="GCC"
    CompilerMajor="3"
    CompilerMinor="4"
    CompilerPatch="6"
    ;;
 "4.0.0" )
    CompilerKind="GCC"
    CompilerMajor="4"
    CompilerMinor="0"
    CompilerPatch="0"
    ;;
 "4.0.1" )
    CompilerKind="GCC"
    CompilerMajor="4"
    CompilerMinor="0"
    CompilerPatch="1"
    ;;
 "4.0.2" )
    CompilerKind="GCC"
    CompilerMajor="4"
    CompilerMinor="0"
    CompilerPatch="2"
    ;;
 "4.0.3" )
    CompilerKind="GCC"
    CompilerMajor="4"
    CompilerMinor="0"
    CompilerPatch="3"
    ;;
 "4.1.1" )
    CompilerKind="GCC"
    CompilerMajor="4"
    CompilerMinor="1"
    CompilerPatch="1"
    ;;
 "4.1.2" )
    CompilerKind="GCC"
    CompilerMajor="4"
    CompilerMinor="1"
    CompilerPatch="2"
    ;;
 "4.2.3" )
    CompilerKind="GCC"
    CompilerMajor="4"
    CompilerMinor="2"
    CompilerPatch="3"
    ;;
 "4.2.1" )
    CompilerKind="GCC"
    CompilerMajor="4"
    CompilerMinor="2"
    CompilerPatch="1"
    ;;
 * )
    if test "x$enable_gcc_version_check" = "xyes"; then
      AC_MSG_RESULT([ERROR])
      AC_MSG_ERROR([Condor will not compile with gcc version $gcc_vers])
    else
      AC_MSG_RESULT([$gcc_vers (UNSUPPORTED)])
      CompilerKind="UNSUPPORTED"
      CompilerMajor="0"
      CompilerMinor="0"
      CompilerPatch="0"
    fi
    ;;
esac
AC_MSG_RESULT([$gcc_vers])

AC_SUBST(CompilerKind,$CompilerKind)
AC_SUBST(CompilerMajor,$CompilerMajor)
AC_SUBST(CompilerMinor,$CompilerMinor)
AC_SUBST(CompilerPatch,$CompilerPatch)

# Find libgcc.a (needed for all platforms)
GET_GCC_VALUE([libgcc.a],[-print-libgcc-file-name],[gcc_libc])
GET_GCC_VALUE([libstdc++.a],[--print-file-name=libstdc++.a],[lib_std_cpp])
# this gcc3+ specific library is used for standard universe linking
if test "X$CompilerKind" = "XGCC" && test "X$CompilerMajor" = "X3" -o "X$CompilerMajor" = "X4"; then
  GET_GCC_VALUE([libgcc_eh.a],[--print-file-name=libgcc_eh.a],[lib_gcc_eh])
fi

# Find/define crt[01].o for each architecture we support
AC_MSG_CHECKING([for crt0.o])
case "$os" in
  "SunOS" | "Linux" )
    CRT_BEGIN=`gcc -print-file-name=crt1.o`
    ;;
  "HP-UX" )
    if test $os = "HP-UX" && test "$osrelease" = "B.10.20" ; then
      CRT_BEGIN=/lib/crt0.o
    elif test $os = "HP-UX" && test "$osversion" = "B.11.00" ; then
      # we support only 64-bit compilations of condor on hpux 11.00
      CRT_BEGIN=/usr/ccs/lib/pa20_64/crt0.o
    elif test $os = "HP-UX" && test "$osversion" = "B.11.31" ; then
      CRT_BEGIN=/usr/ccs/lib/hpux32/crt0.o
    fi
    ;;
  "AIX" )
    CRT_BEGIN=/lib/crt0.o
    ;;
esac
AC_MSG_RESULT([$CRT_BEGIN])
AC_SUBST([crt_begin],[$CRT_BEGIN])

AC_LANG(C++)
AC_PROG_CXX
if test $ac_cv_cxx_compiler_gnu != yes; then
   AC_MSG_ERROR( [GNU C++ (g++) is required] )
fi
CHECK_PATH_PROG([g++],[gpp])


#########
# figure out if we're using GNU ld (and therefore, can use --wrap)
#########
GET_GCC_VALUE([ld used by gcc],[-print-prog-name=ld],[gcc_ld_prog])
_gcc_ld_dir=`AS_DIRNAME(["$_cv_gcc_ld_prog"])`
if test "$_gcc_ld_dir" = "." ; then
  # gcc doesn't have a full path, find out what we're really using
  AC_PATH_PROG([LD],[ld],[no],[$PATH])
else
  LD=$_cv_gcc_ld_prog
fi

CHECK_PROG_IS_GNU([$LD],[ld])
if test $_cv_ld_is_gnu = yes; then
   AC_DEFINE(HAVE_GNU_LD,1,[are we using the GNU linker])
fi


#########
# figure out what linker flags put us in static-link mode
#########
AC_MSG_NOTICE([checking what gcc flag forces $_cv_gcc_ld_prog into static mode])
gcc_static_ld_flag=""
# determine the flags...
if test $os = "AIX" ; then
  # AIX static linking with respect to Condor is not pretty. In effect,
  # we must perform a dynamic link ALWAYS, except in the case of the
  # C++ compiler support libraries, which must be linked in statically
  # so the executables can be run on machines that they weren't built on.
  AC_MSG_NOTICE([using a pre-determined AIX static linking algorithm])
else
  # make a trivial test program and compile it to a .o...
  echo "main() { return 0; }" > static_test.c
  gcc -c static_test.c > /dev/null 2>&1
  #####
  # -Bstatic is GNU ld
  # -B,static is Solaris ld
  # -a,archive is HPUX ld
  #####
  for arg in "-Bstatic" "-B,static" "-a,archive" ; do
    # we always want to prepend "-Wl,"
    arg="-Wl,$arg"
    AC_MSG_CHECKING([$arg])
    _test_output=`gcc -o static_test $arg static_test.o 2>&1`
    _test_status=$?
    if test $_test_status -eq 0 && test "x$_test_output" = "x"; then
      gcc_static_ld_flag=$arg
      AC_MSG_RESULT([yes])
      break
    else
      AC_MSG_RESULT([no])
    fi
  done
  rm -f static_test.c static_test.o static_test > /dev/null 2>&1
  if test "x$gcc_static_ld_flag" = "x" ; then
    msg="can not find appropriate flags for $gcc_ld_prog!"
    if test $os = "SunOS" ; then
      # on Solaris, this is fatal, since we depend on this info
      AC_MSG_ERROR([$msg])
    else
      AC_MSG_WARN([$msg])
    fi
  else
    AC_SUBST([gcc_static_ld_flag],[$gcc_static_ld_flag])
  fi

  # Now test for the -Wl,--hash-type=both flag
  AC_MSG_CHECKING([hash-style flag])
  echo "main() { return 0; }" > link_test.c
  _test_output=`gcc -Wl,--hash-style=both -o link_test link_test.c > /dev/null 2>&1`
  _test_status=$?
  if test $_test_status -eq 0 && test "x$_test_output" = "x"; then
    gcc_hash_style_flag=-Wl,--hash-style=both
    AC_MSG_RESULT([yes])
  else
    AC_MSG_RESULT([no])
  fi
  rm -f link_test link_test.c 
  AC_SUBST([gcc_hash_style_flag],[$gcc_hash_style_flag])

fi


#########
# determine if gcc has a collection of particular warning flags we desire.
#########

#
# These options are shared between gcc and g++
#

AC_SUBST([DEBUG_FLAGS], $debug_flags)

# The standard warnings
C_CXX_OPTION(gcc, -Wall, comp_option_Wall, [])

# Extra options in later compilers, -W and -Wextra are the same
C_CXX_OPTION(gcc, -W, comp_option_W, [])
C_CXX_OPTION(gcc, -Wextra, comp_option_Wextra, [])

# Don't use == to compare floats
C_CXX_OPTION(gcc, -Wfloat-equal, comp_option_Wfloat_equal, [])

# Warn if there is a shadow declaration, like a local with the same name as
# a global
C_CXX_OPTION(gcc, -Wshadow, comp_option_Wshadow, [])

# Warn if code can't be executed.
#
# Note: Code blocks marked by this warning flag should be carefully checked
# since they may be able to be executed in ways the compiler doesn't see, like
# via setjmp, or other methods.
# XXX This warning looks like it gives far too many false positive, so it
# is getting commented out. If you'd like to renable this warning flag, please
# make sure to add @comp_option_Wunreachable_code@ to COMP_DEBUG_FLAGS
#C_CXX_OPTION(gcc, -Wunreachable-code, comp_option_Wunreachable_code, [])

# Warn if non-comment after endif labels
C_CXX_OPTION(gcc, -Wendif-labels, comp_option_Wendif_labels, [])

# Warn on arithmatic with void*, cause you don't know the size...
C_CXX_OPTION(gcc, -Wpointer-arith, comp_option_Wpointer_arith, [])

# Warn whenever a type qualifier (like const) is cast away.
C_CXX_OPTION(gcc, -Wcast-qual, comp_option_Wcast_qual, [])

# Warn whenever a pointer is cast such that the required alignment of the target
# is increased.
C_CXX_OPTION(gcc, -Wcast-align, comp_option_Wcast_align, [])

# Warn whenever a static object on the heap is larger than 256 bytes.
# This causes ICE when using gcc 2.96 on x6 rh7.2, and various staff are
# in disagreement about the validity of it, so we'll leave it commented out
# for now. Please ensure to add back in the @comp_option_Wvolatile_register_var@
# back into COMP_DEBUG_FLAGS if you want to enable it again.
#C_CXX_OPTION(gcc, -Wlarger-than-92160, comp_option_Wlarger_than_92160, [])

# Warn if a register variable is declared volatile. The optimizer doesn't
# inhibit all transformations of register variables when they are declared
# volatile, so an error could be introduced.
C_CXX_OPTION(gcc, -Wvolatile-register-var, comp_option_Wvolatile_register_var, [])

# Warn if writing to a const char* string constant (which lives in read-only
# memory space).
#
# Commented out since it is a bit spurious in its errors. It makes an
# assumption that we've been careful about using const everywhere when
# declaring write-only strings. Since I'm not confident we've been doing
# that, I took it out. Make sure to add the @comp_option_Wwrite_strings@
# variable back into COMP_DEBUG_FLAGS if you want to enable it again.
#C_CXX_OPTION(gcc, -Wwrite-strings, comp_option_Wwrite_strings, [])

####
# These are C only and treated differently in configure.cf.in
####
# Warn if an extern declaration is encountered in a C function.
C_CXX_OPTION(gcc, -Wnested-externs, comp_option_Wnested_externs, [])

# Warn if a function is declared or defined without argument types
C_CXX_OPTION(gcc, -Wstrict-prototypes, comp_option_Wstrict_prototypes, [])

# Warn if a global function is defined without a previous protoype declaration
C_CXX_OPTION(gcc, -Wmissing-prototypes, comp_option_Wmissing_prototypes, [])

#########
# See if the wonderful stack protection feature is available
#########
# Put guards around arrays on the stack, and check them on function exit.
C_CXX_OPTION(gcc, -fstack-protector, comp_option_stack_protector, [])
# sometimes we need to turn them off too, this overrides the above if both
# appear on the command line.
C_CXX_OPTION(gcc, -fno-stack-protector, comp_option_no_stack_protector, [])

#########
# determine if gcc has -rdynamic to keep backtrace symbols for debugging
# stripped executables.
#########
C_CXX_OPTION(gcc, -rdynamic, gcc_rdynamic_flag, [])

#########
# determine if gcc has -fPIC
#########
AC_MSG_CHECKING([if gcc supports -fPIC])

echo "int main(void) { return 0; }" > fpic_test.c
_test_output=`gcc -fPIC fpic_test.c -o fpic_test 2>&1`
_test_status=$?
# AIX and HPUX have idiotic problems, so turn them off for now
if test $_test_status -eq 0 -a "x$_test_output" = "x" -a \( "x$os" != "xAIX" -a "x$os" != "xHP-UX" \); then
  cc_pic_flags="-fPIC -DPIC"
  AC_MSG_RESULT([yes])
  AC_DEFINE([HAVE_CC_PIC_FLAG], [1], [does gcc support the -fPIC flag])
else
  cc_pic_flags=""
  AC_MSG_RESULT([no])
fi
rm -f fpic_test.c fpic_test
AC_SUBST([cc_pic_flags],[$cc_pic_flags])

#########
# determine if gcc has -shared
#########
AC_MSG_CHECKING([if gcc supports -shared])

echo "int bar(void) { return 0; }" > fpic_test.c
_test_output=`gcc -shared -fPIC -DPIC fpic_test.c -o libfpic_test.so 2>&1`
_test_status=$?
# AIX and HPUX have idiotic problems, so turn them off for now
if test $_test_status -eq 0 -a "x$_test_output" = "x" -a \( "x$os" != "xAIX" -a "x$os" != "xHP-UX" \); then
  AC_MSG_RESULT([yes])
  cc_shared_flags="-shared"
  AC_DEFINE([HAVE_CC_SHARED_FLAG], [1], [does gcc support the -shared flag])
else
  cc_shared_flags=""
  AC_MSG_RESULT([no])
fi
rm -f fpic_test.c libfpic_test.so
AC_SUBST([cc_shared_flags],[$cc_shared_flags])

#########################################
# vendor compilers (for the test suites)
#########################################
AC_MSG_NOTICE([checking for vendor compilers (used by Condor test suites)])

# we always look for g77, since we should have at least this,
# regardless of what platform we are...
AC_PATH_PROG([_cv_gnu_g77],[g77],[no],[$PATH])
if test "$_cv_gnu_g77" = "no" ; then
  _cv_has_gnu_g77="NO"
else
  _cv_has_gnu_g77="YES"
fi

# now, look for everything else, depending on our platform.  if it's
# Linux or Darwin, we know the "vendor" compilers are really gcc, so
# we can bail without doing any real work.  otherwise, we have to
# search for what we might be able to use...
if test "$os" = "Linux" || test "$os" = "Darwin" ; then
  AC_SUBST([_cv_vendor_cc],[""])
  AC_SUBST([_cv_vendor_cplus],[""])
  AC_SUBST([_cv_vendor_cplus_name],[""])
  AC_SUBST([_cv_vendor_f77],[""])
  AC_SUBST([_cv_vendor_f90],[""])
  _cv_has_vendor_cc="NO"
  _cv_has_vendor_cplus="NO"
  _cv_has_vendor_f77="NO"
  _cv_has_vendor_f90="NO"
else
  if test "$os" = "HP-UX" ; then
    _vendor_cc_PATH="/opt/ansic/bin:/opt/CC/bin:/usr/bin:/bin:$PATH"
    _vendor_f_PATH="/opt/fortran/bin:/opt/fortran90/bin:/usr/bin:/bin:$PATH"
  else
    _vendor_cc_PATH="/opt/SUNWspro/bin:/usr/ucb:/usr/bin:/bin:$PATH"
    _vendor_f_PATH=$_vendor_cc_PATH
  fi
  AC_PATH_PROG([_cv_vendor_cc],[cc],[no],[$_vendor_cc_PATH])
  if test "$_cv_vendor_cc" = "no" ; then
    _cv_has_vendor_cc="NO"
  else
    _cv_has_vendor_cc="YES"
  fi

  AC_PATH_PROGS([_cv_vendor_cplus],[CC cxx],[no],[$_vendor_cc_PATH])
  if test "$_cv_vendor_cplus" = "no" ; then
    _cv_has_vendor_cplus="NO"
  else
    _cv_has_vendor_cplus="YES"
    _cv_vendor_cplus_name=`basename $_cv_vendor_cplus`
      AC_SUBST([_cv_vendor_cplus_name],[$_cv_vendor_cplus_name])
  fi

  AC_PATH_PROG([_cv_vendor_f77],[f77],[no],[$_vendor_f_PATH])
  if test "$_cv_vendor_f77" = "no" ; then
    _cv_has_vendor_f77="NO"
  else
    _cv_has_vendor_f77="YES"
  fi

  AC_PATH_PROG([_cv_vendor_f90],[f90],[no],[$_vendor_f_PATH])
  if test "$_cv_vendor_f90" = "no" ; then
    _cv_has_vendor_f90="NO"
  else
    _cv_has_vendor_f90="YES"
  fi
fi
AC_SUBST([has_gnu_g77],[$_cv_has_gnu_g77])
AC_SUBST([has_vendor_cc],[$_cv_has_vendor_cc])
AC_SUBST([has_vendor_cplus],[$_cv_has_vendor_cplus])
AC_SUBST([has_vendor_f77],[$_cv_has_vendor_f77])
AC_SUBST([has_vendor_f90],[$_cv_has_vendor_f90])


###############################################################
# Check for functionality availability on different platforms #
###############################################################

###
# Check for the availability of full ports
#
# CLIPPED is available here as "yes", "no" or "default"
#
# If CLIPPED is default it means the user did not specify if she wants
# a clipped build or not. In such a case we check to see if a full
# port is available and if so try to build a full port.
###

# NOTES:
#
# Due to two problems we turn off the full port for Debian:
#
#  1. -fstack-protect has a support library that our glibc doesn't have and
#      we need to copy its functionality for standard universe to link.
#  2. C++ exception handling in stdc++ assumes that the glibc is compiled
#     with TLS, but ours isn't and doesn't compile out of the box with
#     TLS.
	
AC_MSG_CHECKING([for clipped port default])
case "$_cv_opsys-$_cv_opsys_vers-$_cv_arch-$_cv_linux_distro-$_cv_libc_major-$_cv_libc_minor" in
  *-AIX5-* | \
  *-DUX5-* | \
  DARWIN-* | \
  CONDOR_FREEBSD-* | \
  *-HPUX11-* | \
  LINUX-*-ALPHA-* | \
  LINUX-*-*-DEBIAN40-* | \
  LINUX-*-IA64-* | \
  LINUX-*-CONDOR_PPC-* ) _cv_clipped_default=yes ;;
  * ) _cv_clipped_default=no ;;
esac
AC_MSG_RESULT([$_cv_clipped_default])

AC_MSG_CHECKING([for clipped port])
if test "x$CLIPPED" = "xdefault"; then
  CLIPPED=$_cv_clipped_default
fi
AC_MSG_RESULT([$CLIPPED])

# Exposed in configure.cf.in for Imake.rules's CLINK*
AC_SUBST([_cv_is_clipped], [$CLIPPED])

if test "x$CLIPPED" = "xyes"; then
  AC_DEFINE([IS_CLIPPED], [1], [Define if doing a clipped build])
fi

# Remote Syscalls

AC_MSG_CHECKING([if DOES_REMOTE_SYSCALLS is supported])
case "$_cv_opsys" in
  HPUX | LINUX | SOLARIS )
    _cv_does_remote_syscalls=yes
  ;;
  * )
    _cv_does_remote_syscalls=no
  ;;
esac
AC_MSG_RESULT([$_cv_does_remote_syscalls])
AS_IF([test "x$CLIPPED" != "xyes" -a "x$_cv_does_remote_syscalls" = xyes],
  AC_DEFINE([DOES_REMOTE_SYSCALLS], [1], [Define if we can do remote syscalls]))

# Checkpointing

AC_MSG_CHECKING([if DOES_CHECKPOINTING is supported])
case "$_cv_opsys" in
  HPUX | LINUX | SOLARIS )
    _cv_does_checkpointing=yes
  ;;
  * )
    _cv_does_checkpointing=no
  ;;
esac
AC_MSG_RESULT([$_cv_does_checkpointing])
AS_IF([test "x$CLIPPED" != "xyes" -a "x$_cv_does_checkpointing" = xyes],
  AC_DEFINE([DOES_CHECKPOINTING], [1], [Define if we can do checkpointing]))

# Compressed checkpoints

AC_MSG_CHECKING([if DOES_COMPRESS_CKPT is supported])
# Turned off on LINUX-X86_64: due to thaineryconcerning void* and int, don't compile this in for now...
case "$_cv_opsys-$_cv_arch" in
  LINUX-X86_64 )
    _cv_does_compress_ckpt=no
  ;;
  * )
    _cv_does_compress_ckpt=yes
  ;;
esac
AC_MSG_RESULT([$_cv_does_compress_ckpt])
AS_IF([test "x$CLIPPED" != "xyes" -a "x$_cv_does_compress_ckpt" = xyes],
  AC_DEFINE([DOES_COMPRESS_CKPT], [1], [Define if we can compress checkpoints]))

AC_MSG_CHECKING([if DOES_SAVE_SIGSTATE])
case "$_cv_opsys" in
  AIX | HPUX | LINUX | SOLARIS )
    _cv_does_save_sigstate=yes
  ;;
  * )
    _cv_does_save_sigstate=unknown
  ;;
esac
AC_MSG_RESULT([$_cv_does_save_sigstate])
AS_IF([test "x$_cv_does_save_sigstate" = xyes],
  AC_DEFINE([DOES_SAVE_SIGSTATE], [1], [Define if we save sigstate]))

AC_MSG_CHECKING([if HAS_RANLIB_TOUCH])
case "$_cv_opsys" in
  AIX | HPUX | SOLARIS )
    _cv_has_ranlib_touch=yes
  ;;
  LINUX )
    _cv_has_ranlib_touch=no
  ;;
  * )
    _cv_has_ranlib_touch=unknown
  ;;
esac
AC_MSG_RESULT([$_cv_has_ranlib_touch])
AS_IF([test "x$_cv_has_ranlib_touch" = xyes],
  AC_DEFINE([HAS_RANLIB_TOUCH], [1], [Define if we want HAS_RANLIB_TOUCH]))

AC_MSG_CHECKING([if HAS_CP_PRESERVE])
case "$_cv_opsys" in
  AIX | HPUX | SOLARIS )
    _cv_has_cp_preserve=yes
  ;;
  LINUX )
    _cv_has_cp_preserve=no
  ;;
  * )
    _cv_has_cp_preserve=unknown
  ;;
esac
AC_MSG_RESULT([$_cv_has_cp_preserve])
AS_IF([test "x$_cv_has_cp_preserve" = xyes],
  AC_DEFINE([HAS_CP_PRESERVE], [1], [Define if we want HAS_CP_PRESERVE]))

AC_MSG_CHECKING([if HAS_PURIFY])
case "$_cv_opsys" in
  SOLARIS )
    _cv_has_purify=yes
  ;;
  * )
    _cv_has_purify=no
  ;;
esac
AC_MSG_RESULT([$_cv_has_purify])
AS_IF([test "x$_cv_has_purify" = xyes],
  AC_DEFINE([HAS_PURIFY], [1], [Define if we want HAS_PURIFY]))

AC_MSG_CHECKING([if HAS_AR_S_OPTION])
case "$_cv_opsys" in
  AIX | HPUX | LINUX | SOLARIS )
    _cv_has_ar_s_option=yes
  ;;
  * )
    _cv_has_ar_s_option=unknown
  ;;
esac
AC_MSG_RESULT([$_cv_has_ar_s_option])
AS_IF([test "x$_cv_has_ar_s_option" = xyes],
  AC_DEFINE([HAS_AR_S_OPTION], [1], [Define if ar has the s option]))

AC_MSG_CHECKING([if FORTRAN_HAS_RECURSION])
case "$_cv_opsys" in
  SOLARIS )
    _cv_fortran_has_recursion=yes
  ;;
  * )
    _cv_fortran_has_recursion=no
  ;;
esac
AC_MSG_RESULT([$_cv_fortran_has_recursion])
AS_IF([test "x$_cv_fortran_has_recursion" = xyes],
  AC_DEFINE([FORTRAN_HAS_RECURSION], [1], [Define if FORTRAN_HAS_RECURSION]))

AC_MSG_CHECKING([if NEEDS_64BIT_SYSCALLS])
case "$_cv_opsys" in
  SOLARIS )
    _cv_needs_64bit_syscalls=yes
  ;;
  AIX | HPUX )
    _cv_needs_64bit_syscalls=no
  ;;
  * )
    _cv_needs_64bit_syscalls=unknown
  ;;
esac
AC_MSG_RESULT([$_cv_needs_64bit_syscalls])
AS_IF([test "x$_cv_needs_64bit_syscalls" = xyes],
  AC_DEFINE([NEEDS_64BIT_SYSCALLS], [1], [Define if NEEDS_64BIT_SYSCALLS]))

AC_MSG_CHECKING([if NEEDS_64BIT_STRUCTS])
case "$_cv_opsys" in
  AIX | HPUX | SOLARIS )
    _cv_needs_64bit_structs=yes
  ;;
  * )
    _cv_needs_64bit_structs=unknown
  ;;
esac
AC_MSG_RESULT([$_cv_needs_64bit_structs])
AS_IF([test "x$_cv_needs_64bit_structs" = xyes],
  AC_DEFINE([NEEDS_64BIT_STRUCTS], [1], [Define if NEEDS_64BIT_STRUCTS]))

AC_MSG_CHECKING([if HAS_FLOCK])
case "$_cv_opsys" in
  SOLARIS )
    _cv_has_flock=no
  ;;
  * )
    _cv_has_flock=yes
  ;;
esac
AC_MSG_RESULT([$_cv_has_flock])
AS_IF([test "x$_cv_has_flock" = xyes],
  AC_DEFINE([HAS_FLOCK], [1], [Define if HAS_FLOCK]))

AC_MSG_CHECKING([if HAS_INET_NTOA])
# inet_nota() with gcc is broken under 64-bit compilation mode, so use ours
if test "x$_cv_opsys_vers" = xHPUX11; then
  _cv_has_inet_ntoa=no
else
  _cv_has_inet_ntoa=yes
fi
AC_MSG_RESULT([$_cv_has_inet_ntoa])
AS_IF([test "x$_cv_has_inet_ntoa" = xyes],
  AC_DEFINE([HAS_INET_NTOA], [1], [Define if HAS_INET_NTOA]))

# HAS_DYNAMIC_USER_JOBS, not sure exactly what this is -matt 26 Nov 07
if test "x$_cv_opsys" = "xSOLARIS"; then
  AC_DEFINE([HAS_DYNAMIC_USER_JOBS], [1], [Used in condor_ckpt/image.C])
fi

# Old SOLARIS2*.cf files contained -DSolaris2*=Solaris2*, so instead
# we AC_DEFINE Solaris2* here
case "$_cv_opsys_vers" in
  SOLARIS28 ) AC_DEFINE([Solaris28], [Solaris28], [Define if on Solaris28]) ;;
  SOLARIS29 ) AC_DEFINE([Solaris29], [Solaris29], [Define if on Solaris29]) ;;
esac

# Old FREEBSD*.cf files contained -DCONDOR_FREEBSD*=CONDOR_FREEBSD*,
# so instead we AC_DEFINE CONDOR_FREEBSD* here
case "$_cv_opsys_vers" in
  FREEBSD4 )
    AC_DEFINE([CONDOR_FREEBSD4], [CONDOR_FREEBSD4], [Define if on FreeBSD4]) ;;
  FREEBSD5 )
    AC_DEFINE([CONDOR_FREEBSD5], [CONDOR_FREEBSD5], [Define if on FreeBSD5]) ;;
  FREEBSD6 )
    AC_DEFINE([CONDOR_FREEBSD6], [CONDOR_FREEBSD6], [Define if on FreeBSD6]) ;;
  FREEBSD7 )
    AC_DEFINE([CONDOR_FREEBSD7], [CONDOR_FREEBSD7], [Define if on FreeBSD7]) ;;
esac

# DARWIN.cf contained -DDarwin_10_*=Darwin_10_*, so instead we
# AC_DEFINE Darwin_10_* here
case "$_cv_opsys_vers" in
  OSX_10_3 ) AC_DEFINE([Darwin_10_3], [Darwin_10_3], [Define if on OS X 10.3]) ;;
  OSX_10_4 ) AC_DEFINE([Darwin_10_4], [Darwin_10_4], [Define if on OS X 10.4]) ;;
esac

# Old ALPHA_OSF1_V*.cf files contained -DDUX=DUX -DDUX*=DUX* -DTRU64,
# so instead we AC_DEFINE them here, TRU64 is just for gsoap
if test "x$_cv_opsys" = xyes; then
  AC_DEFINE([DUX], [DUX], [Define if on DUX])
  AC_DEFINE([TRU64], [DUX], [Define if on TRU64 (DUX)])

  case "$_cv_opsys_vers" in
    DUX5 ) AC_DEFINE([DUX5], [DUX5], [Define if on DUX5]) ;;
  esac
fi

# ArchOptimizeFlag logic used to live in .cf files, mostly
# LINUX_I386.cf, that logic now lives here.
if test "x$_cv_opsys" = xLINUX \
   -a "x$_cv_arch" = xI386 \
   -a "x$CompilerKind" = xGCC; then
  case "$CompilerMajor" in
    4 ) _cv_arch_optimize_flag="-march=i486" ;;
    3 ) _cv_arch_optimize_flag="-mcpu=i486" ;;
    * ) _cv_arch_optimize_flag="-m486" ;;
  esac
  AC_SUBST([_cv_arch_optimize_flag], [$_cv_arch_optimize_flag])
fi

# VendorCTestFlags logic used to live in .cf files, mostly
# HPUX11.cf, that logic now lives here.
if test "x$_cv_opsys_vers" = xHPUX11; then
  _cv_vendor_c_test_flags="-Aa -Ae";
  AC_SUBST([_cv_vendor_c_test_flags], [$_cv_vendor_c_test_flags])
fi

# VendorCPPTestFlags logic used to live in .cf files, mostly
# HPUX11.cf, that logic now lives here.
if test "x$_cv_opsys_vers" = xHPUX11; then
  _cv_vendor_cpp_test_flags="-Aa -ext +eh";
  AC_SUBST([_cv_vendor_cpp_test_flags], [$_cv_vendor_cpp_test_flags])
fi


# PlatformLdFlags used to live in a number of .cf files, their logic
# now exists here
case "$_cv_opsys" in
  # specifically ask for the C++ libraries to be statically linked
  AIX ) _cv_platform_ld_flags="-Wl,-berok -Wl,-bstatic -lstdc++ -Wl,-bdynamic -lcfg -lodm -lcrypt -lc -static-libgcc" ;;
  LINUX | DARWIN ) _cv_platform_ld_flags="-lresolv" ;;
  DUX ) _cv_platform_ld_flags="-lmld" ;;
  HPUX ) # HPUX11 Only...
    if test "x$_cv_opsys_vers" = "xHPUX11" ; then
      _cv_platform_ld_flags="-Wl,+vnocompatwarnings $_cv_lib_std_cpp";
    fi
   ;;
#NOTE: The following definition of PlatformLdFlags assumes that the
#compiler libraries (libgcc and libstdc++) are available _only_ as
#static libraries, so we do not need to do anything special to cause
#them to be statically linked.  We want them to be statically linked
#so people can run condor binaries on machines where gcc has never
#been installed, since this is common for Solaris boxes.
#
#We used to append $(GCC_STATIC_LIBS) to PlatformLdFlags, however, this
#caused libc to be statically linked, and that caused runtime errors on
#binaries compiled on Solaris 9 when run on Solaris 10.  Why was libc
#statically linked you may ask?  Because GCC_STATIC_LIBS was defined
#like this: -Wl,-bstatic -lstdc++ -lgcc.  This turns on static linking
#but does not turn it off.  The compiler appends a bunch of standard
#libs, including -lstdc++, -lgcc, and -lc.  Therefore, libc was being
#statically linked.  We could have turned off static linking with
#-Wl,-bdyanamic, so the libs appended by the compiler would not be
#statically linked.  However, among the libs appended by the compiler
#are the very libs we are trying to link statically, so if they were
#available both statically and dynamically, they would be linked both
#ways.  The version of gcc currently in use on the Solaris build
#machines is 2.95.3, which does not support the option -nodefaultlibs,
#so we can't easily prevent the compiler from doing this.  It does
#support -nostdlibs, but that option also disables the linking of all
#other standard things, including the runtime object files, so it
#becomes a rather messy situation to make sure we link in all the stuff
#we need without getting more than we want.
#
#Therefore, we do not explicitly call for static linking of the
#compiler libs.  Instead, we depend on the compiler being installed
#with _only_ static versions of libgcc and libstdc++.
  SOLARIS ) _cv_platform_ld_flags="-lkstat -lelf -lsocket -lresolv -lnsl -lm -lc" ;;
esac
AC_SUBST([_cv_platform_ld_flags], [$_cv_platform_ld_flags])


<<<<<<< HEAD
# LINUX.cf defined GlibCFlag to be "-DGLIBC=GLIBC -DGLIBCXY=GLIBCXY"
# where X is the _cv_libc_major and Y is _cv_libc_minor. This
# GlibCFlag #define was one that someone would need to create each
# time they wanted to do even a clipped port of Condor. Instead of all
# that, we can set that symbol right here, sensibly.
AS_IF([test "x$_cv_libc_kind" = xGLIBC],
  [_cv_glibc_flag="-DGLIBC=GLIBC -DGLIBC$_cv_libc_major$_cv_libc_minor=GLIBC$_cv_libc_major$_cv_libc_minor"])
AC_SUBST([_cv_glibc_flag], [$_cv_glibc_flag])


# PlatformFlags logic has been moved here from .cf files, primarily
# HPUX11.cf and LINUX.cf.
case "$_cv_opsys" in
  LINUX ) _cv_platform_flags="$_cv_arch_optimize_flag $_cv_glibc_flag" ;;
  HPUX ) # HPUX11 Only...
    if test "x$_cv_opsys_vers" = "xHPUX11" ; then
      _cv_platform_flags="-DHPUX11=HPUX11";
    fi
   ;;
  * ) _cv_platform_flags="" ;;
esac
AC_SUBST([_cv_platform_flags], [$_cv_platform_flags])


# TestPlatformLdFlags logic has been moved here from .cf files,
# primarily SOLARIS.cf and AIX.cf.
case "$_cv_opsys" in
  SOLARIS ) _cv_test_platform_ld_flags="-lnsl -lsocket -lresolv" ;;
  AIX )_cv_test_platform_ld_flags="$_cv_platform_ld_flags" ;;
  * ) _cv_test_platform_ld_flags="" ;;
esac
AC_SUBST([_cv_test_platform_ld_flags], [$_cv_test_platform_ld_flags])


# PurifyPlatformLdFlags logic has been moved here from .cf files,
# primarily SOLARIS.cf.
case "$_cv_opsys" in
  # When we're linking for purify, we don't want all the static junk,
  # either, but we need more libs than just the test suite.  So, we
  # define this here to specify the flags we want to give to the
  # linker when we're building the Condor Daemons under purify.
  SOLARIS ) _cv_purify_platform_ld_flags="-lkstat -lelf -lnsl -lsocket -lresolv" ;;
  * ) _cv_purify_platform_ld_flags="" ;;
esac
AC_SUBST([_cv_purify_platform_ld_flags], [$_cv_purify_platform_ld_flags])
=======
# Check to see if the confidential test suite is present
AC_CHECK_FILE(../config/CONDOR_TEST_CNFDTL, 
	AC_DEFINE(HAVE_CONDOR_TEST_CNFDTL,[1],[Do we have the confidential test suite available to us?]))


# Check to see if the large test suite is present
AC_CHECK_FILE(../config/CONDOR_TEST_LRG, 
	AC_DEFINE(HAVE_CONDOR_TEST_LRG,[1],[Do we have the large test suite available to us?]))
>>>>>>> 2c3f17d2


#####################
# everything else
#####################

AC_PATH_PROGS(MAKE,gmake make,no,[$PATH])
CHECK_PROG_IS_GNU([$MAKE], make)
if test $_cv_make_is_gnu = no; then
   AC_MSG_ERROR( [GNU make is required] )
fi

AC_PATH_PROG(ac_patch,patch,no,[$PATH])
if test $ac_patch = no; then
    AC_MSG_ERROR( [patch is required] )
fi
# now, make sure patch supports unified diffs
AC_CACHE_CHECK([if patch supports unified diffs],_cv_unified_patch,
 [_cv_unified_patch="no" ;
  _cv_unified_patch="no"
 cat > conftest_file1 << _EOF
this
is
a test
hello world
_EOF
 cat > conftest_patch << _EOF
--- conftest_file1 Wed Nov 26 20:04:43 2003
+++ conftest_file2 Wed Nov 26 20:01:25 2003
@@ -1,4 +1,4 @@
 this
 is
-a test
+A TEST
 hello world
_EOF
  $ac_patch < conftest_patch > /dev/null 2>&1
  _patch_status=$?
  if test $_patch_status -eq 0 ; then
    # patch didn't return failure, but it still might not have
    # worked.  so, see if the change actually happened or not.
    grep "TEST" conftest_file1 > /dev/null 2>&1
    _grep_status=$?
    if test $_grep_status -eq 0 ; then
      _cv_unified_patch="yes";
    fi
  fi
  rm -f conftest_file1 conftest_patch
 ]
)
if test $_cv_unified_patch != "yes"; then
   AC_MSG_NOTICE( [try installing GNU patch] )
   AC_MSG_ERROR( [patch must support unified diffs] )
fi

AC_PROG_LEX
if test "$LEX" = "no" ; then
    AC_MSG_ERROR( [lex is required] )
fi
CHECK_PATH_PROG([$LEX],[lex])


# We don't want to do the default AC_PROG_YACC, since it selects
# "bison -y" if it can find it, and that doesn't work for the yacc
# input in the Condor build.  So, we just manually check for byacc as
# our first choice, then regular old yacc...
AC_PATH_PROG([ac_byacc],[byacc],[no],[$PATH])
if test $ac_byacc = "no"; then
  AC_PATH_PROG([ac_yacc],[yacc],[no],[$PATH])
  if test $ac_yacc = no; then
    AC_MSG_ERROR( [byacc or yacc is required] )
  else
    YACC=$ac_yacc
  fi
else
  YACC=$ac_byacc
fi
AC_SUBST([YACC],[$YACC])

# ar is used for numerous libraries in Condor, and for extracting
# objects from the system libc.a for the Condor syscall library.
AC_PATH_PROG(ac_ar,ar,no,[$PATH])
if test $ac_ar = no; then
    AC_MSG_ERROR( [ar is required] )
fi

# strip is used in the packaging of Condor for all released binaries.
# We want to see if we can find GNU strip since it usually does a much
# better job of shrinking the size of our binaries, given that they're
# all built with GNU CC/C++.  however, on OSX, there's no such thing
# as GNU strip.  Also, on other platforms, even if we find GNU strip,
# it might not work properly.  We search for GNU strip, and if we find
# it, we see if it works.  Then we search for a non-GNU vendor strip,
# and see if it works.  If we only found 1 working version, we use it.
# If both versions exist and both work, we see which one produced the
# smallest output program and use that.
AC_MSG_CHECKING([for GNU strip])
_cv_gnu_strip="no"
_cv_gnu_strip_works="no"
_try_gnu_strip="$STRIP strip gstrip gnustrip"
as_save_IFS=$IFS; IFS=$PATH_SEPARATOR
for as_dir in $PATH ; do
  IFS=$as_save_IFS
  for a in $_try_gnu_strip ; do
    _try="$as_dir/$a"
    if ( sh -c "$_try --version" 2> /dev/null | grep GNU 2>&1 > /dev/null );
    then
      AC_MSG_RESULT([$_try])
      _cv_gnu_strip="$_try";
      break;
    fi
  done;
  if ! test "$_cv_gnu_strip" = "no" ; then
    break;
  fi
done;
if test "$_cv_gnu_strip" = "no" ; then
  AC_MSG_RESULT([no])
  if ! test "$os" = "Darwin" ; then
    AC_MSG_WARN([GNU strip is recommended])
  fi
else
  CONDOR_TEST_STRIP([GNU strip], [_cv_gnu_strip])
  if test "$_cv_gnu_strip_works" = "no" ; then
    AC_MSG_WARN([GNU strip is installed but doesn't work])
  fi
fi

AC_MSG_CHECKING([for vendor strip])
_cv_vendor_strip="no"
_try_vendor_strip="$STRIP strip"
as_save_IFS=$IFS; IFS=$PATH_SEPARATOR
for as_dir in $PATH ; do
  IFS=$as_save_IFS
  for a in $_try_vendor_strip ; do
    _try="$as_dir/$a"
    if ( sh -c "$_try --version" 2>/dev/null | grep GNU 2>&1 >/dev/null );
    then
      continue;
    fi
    if test -x "$_try" ; then
      AC_MSG_RESULT([$_try])
      _cv_vendor_strip="$_try";
      break;
    fi
  done;
  if ! test "$_cv_vendor_strip" = "no" ; then
    break;
  fi
done;
if test "$_cv_vendor_strip" = "no" ; then
  AC_MSG_RESULT([no])
else
  CONDOR_TEST_STRIP([vendor strip], [_cv_vendor_strip])
fi

AC_MSG_CHECKING([which strip we should use])
# now, based on all the tests, figure out the best one to use:
if test "$_cv_gnu_strip_works" = "no" ; then
  if test "$_cv_vendor_strip_works" = "no" ; then
    AC_MSG_RESULT( [none available] )
    AC_MSG_ERROR( [strip is required] )
  else
    # no GNU, but there is a vendor, we'll just use it.
    STRIP=$_cv_vendor_strip
  fi
else
  if test "$_cv_vendor_strip" = "no" ; then
    # no vendor, but we have a working GNU, just use it
    STRIP=$_cv_gnu_strip
  else
    # have both versions and both work, see which one does a better
    # job of shriking the output.  in case of a tie, use vendor strip
    if test "$_cv_gnu_strip_outsize" -lt "$_cv_vendor_strip_outsize" ;
    then
      STRIP=$_cv_gnu_strip
    else
      STRIP=$_cv_vendor_strip
    fi
  fi
fi
AC_MSG_RESULT([$STRIP])
AC_SUBST([STRIP],[$STRIP])

AC_PATH_PROG(ac_find,find,no,[$PATH])
if test $ac_find = "no"; then
  AC_MSG_WARN( [find not found, debuglink not supported] )
  AC_SUBST(FindCmd,[""])
else
  AC_DEFINE(HAVE_FIND,[1],[Define to 1 if the tool 'find' is available])
  AC_SUBST(FindCmd,$ac_find)
fi

AC_PATH_PROG(ac_objcopy,objcopy,no,[$PATH])
if test $ac_objcopy = "no"; then
  AC_SUBST(ObjcopyCmd,[""])
else
  AC_DEFINE(HAVE_OBJCOPY,[1],[Define to 1 if the tool 'objcopy' is available])
  AC_SUBST(ObjcopyCmd,$ac_objcopy)
fi

# If objcopy is available, then figure out if it can do the debuglink
# feature to allow us seperate debugging symbols and executables on
# unix builds ala windows.
_cv_objcopy_keepdebug_flag=""
_cv_objcopy_stripunneeded_flag=""
_cv_objcopy_debuglink_flag=""
if test ! $ac_objcopy = "no"; then
	AC_MSG_CHECKING([if objcopy supports --add-gnu-debuglink])
	`$ac_objcopy --help 2>&1 | $GREP add-gnu-debuglink > /dev/null 2>&1`
	if test $? = 0 -a ! \( "x$_cv_sysname" = "xhp_ux113" \)  ; then
		# If this flag exists, then the other ones I need should exist as well.
		_cv_objcopy_keepdebug_flag="--only-keep-debug"
		_cv_objcopy_stripunneeded_flag="--strip-unneeded"
		_cv_objcopy_debuglink_flag="--add-gnu-debuglink"
		AC_MSG_RESULT([yes])
		AC_DEFINE(HAVE_OBJCOPY_DEBUGLINK,[1],[Define to 1 if objcopy can seperate the debugging symbols from an executable])
	else
		AC_MSG_RESULT([no])
	fi
fi
AC_SUBST(OBJCOPY_KEEPDEBUG_FLAG,$_cv_objcopy_keepdebug_flag)
AC_SUBST(OBJCOPY_STRIPUNNEEDED_FLAG,$_cv_objcopy_stripunneeded_flag)
AC_SUBST(OBJCOPY_DEBUGLINK_FLAG,$_cv_objcopy_debuglink_flag)

# We depend on some GNU-specific options to tar.  We also depend on
# using --owner and --group, and want those to set the ownerships of
# all files in the tarballs we create to 0.0 (root).  however, not all
# versions of tar support --group=0, and not all machines have group
# root. :( so, we test for what we need, and use whatever works.
# also, some sites have different GNU tar installed under a different
# name, so we've got to do some magic to handle that, too.
AC_CACHE_CHECK([for GNU tar],_cv_gnu_tar,
 [_cv_gnu_tar="no" ;
  for a in "$TAR" tar gtar gnutar ; do
    if test -z "$a" ; then continue ; fi ;
    if ( sh -c "$a --version" 2> /dev/null | grep GNU  2>&1 > /dev/null );
    then
      if test $WHICH != no; then
        _cv_gnu_tar=`$WHICH $a`;
      else
        _cv_gnu_tar="$a";
      fi
      break;
    fi
  done;
 ]
)
if test "$_cv_gnu_tar" = "no" ; then
   AC_MSG_ERROR([GNU tar is required])
fi
# if we got this far, we found a version of GNU tar.  now, see what
# options work to make tarballs with files owned by 0.0:
TarRootCmd=''
CHECK_TAR_OPTION([--group=0], [_cv_gnu_tar_group_zero])
if test "$_cv_gnu_tar_group_zero" = "yes"; then
  # we can assume if tar supports "--group=0", "--owner=0" will work.
  TarCmd="$_cv_gnu_tar --owner=0 --group=0"
else
  CHECK_TAR_OPTION([--group=root],[_cv_gnu_tar_group_root])
  CHECK_TAR_OPTION([--owner=root],[_cv_gnu_tar_owner_root])
  if test "$_cv_gnu_tar_group_root" = "yes"; then
     if test "$_cv_gnu_tar_owner_root" = "yes"; then
       TarCmd="$_cv_gnu_tar --owner=root --group=root"
     else
       tar_err_msg="user called \"root\" with UID 0"
     fi
  else
    # group root didn't work, see if owner root did so we can
    # construct the appropriate error message
    if test "$_cv_gnu_tar_owner_root" = "yes"; then
      tar_err_msg="group called \"root\" with GID 0"
    else
      tar_err_msg="user and group called \"root\" with UID 0 and GID 0"
    fi
  fi
fi
if test "x$TarCmd" = "x"; then
  AC_MSG_ERROR([you system does not support tar features Condor requires for packaging our releases.  you must install a version of GNU tar which supports numeric arguments to --group and --owner (such as version 1.13 or higher), or add a $tar_err_msg, then re-run configure])
fi

# Tar uses an idiotic 10KB default io buffer block size, which makes for
# hideously slow tar operations. This isn't 1975 anymore, so I'm upping it
# to 2MB. This is 4096 * 512 (the default block size) and the size of most
# drive caches these days. This option will
# also make the smallest tarfile which can be made be padded to 2MB. However,
# we compress all of our tar files, so those fluffy zeros will compact nicely.
# I wish tar wasn't so stupid about the read/write block sizes... :(
CHECK_TAR_OPTION(["-b 4096"],[_cv_gnu_tar_blocksize_flag])
if test "$_cv_gnu_tar_blocksize_flag" = "yes"; then
	TarCmd="$TarCmd -b 4096"
fi

AC_SUBST(TarCmd,$TarCmd)

# Check to see if tar supports --exclude
CHECK_TAR_OPTION([--exclude=configure],[_cv_gnu_tar_exclude_flag])
if test "$_cv_gnu_tar_exclude_flag" = "yes"; then
	AC_DEFINE(HAVE_TAR_EXCLUDE_FLAG,[1],[Define to 1 is tar has --exclude option])
fi

# Check to see if tar supports --files-from
echo "configure" > _test_file
CHECK_TAR_OPTION([--files-from=_test_file],[_cv_gnu_tar_files_from_flag])
if test "$_cv_gnu_tar_files_from_flag" = "yes"; then
	AC_DEFINE(HAVE_TAR_FILES_FROM_FLAG,[1],[Define to 1 is tar has --files-from option])
fi
rm -f _test_file

# We use "cp -r" to package parts of Condor.  However, we need to make
# sure that it dereferences symlinks, instead of copying the links.
# GNU cp copies symlinks by default with -r, so we need to add "-Lr"
# to get the behavior we want.  Unfortunately, the vendor cp on many
# platforms doesn't recognize "-L".  So, we just do some tests here to
# figure out what flags get the behavior we want, and pass that on to
# the places that need it via the Makefiles.
AC_PATH_PROG([_cv_cp],[cp],[no],[$PATH])
if test "$_cv_cp" = "no" ; then
  AC_MSG_ERROR([no cp in your PATH! Either fix your PATH or your machine])
fi
AC_CACHE_CHECK([what options to cp recursively copy and follow symlinks],
               _cv_cp_flags,
 [_cv_cp_flags="none" ;
  for a in "-rL" "-r" ; do
    CONDOR_TRY_CP_RECURSIVE_SYMLINK_FLAG([$_cv_cp],[$a],[_cv_cp_flags])
    if ! test "$_cv_cp_flags" = "none" ; then
      break;
    fi
  done;
 ]
)
if test "$_cv_cp_flags" = "none" ; then
  AC_MSG_ERROR([The cp in your PATH does not work, try installing GNU cp])
else
  AC_SUBST(CpCmd,"$_cv_cp $_cv_cp_flags")
fi

# gzip is required for packaging up Condor releases.
AC_PATH_PROG(ac_gzip,gzip,no,[$PATH])
if test $ac_gzip = no; then
    AC_MSG_ERROR( [gzip is required] )
fi

# true is used in the imake build system, esp. in condor_tests
REQUIRE_PATH_PROG([TRUE],[true])
AC_SUBST(TRUE,$TRUE)

AC_PATH_PROG(ac_purify,purify,no,[$PATH])
if test "$ac_purify" = "purify"; then
   AC_MSG_CHECKING([purify cache directory ($ac_cv_purecachedir)])
   if test -d $ac_cv_purecachedir && test -w $ac_cv_purecachedir ; then
      AC_MSG_RESULT( exists )
   else
      AS_MKDIR_P($ac_cv_purecachedir)
      AC_MSG_RESULT( created )
   fi
fi

AC_PATH_PROG(ac_vmware,vmware,no,[$PATH])
if test $ac_vmware = "no"; then
  AC_MSG_WARN( [vmware not found] )
else
  AC_DEFINE([HAVE_VMWARE],[1],[Define if vmware is available])
fi
AC_SUBST(VMWARE,$ac_vmware)

AC_PATH_PROG(ac_javac,javac,no,[$PATH])
if test $ac_javac = "no"; then
  AC_MSG_WARN( [javac not found] )
else
  AC_DEFINE([HAVE_JAVAC],[1],[Define if javac is available])
fi
AC_SUBST(JAVAC,$ac_javac)

AC_PATH_PROG(ac_jar,jar,no,[$PATH])
if test $ac_jar = "no"; then
  AC_MSG_WARN( [jar not found] )
else
  AC_DEFINE([HAVE_JAR],[1],[Define if jar is available])
fi
AC_SUBST(JAR,$ac_jar)

AC_ARG_ENABLE([rpm],
  AC_HELP_STRING([--enable-rpm],
    [determine if we try to make rpms (default: yes)]),
  [],
  [enable_rpm=yes])
# there might be two kinds of rpm on a machine, 'rpm' and 'rpmbuild'
# use the latter if we have it.
if test "x$_cv_linux_distro" = "xSLES9"; then
	# rpm is broken on some platforms, so just turn them off.
  	AC_MSG_WARN( [rpm generation has been disabled for this architecture] )
	_cv_have_rpm="NO"
else
	# everyone else gets a normal check.
	AC_PATH_PROG(ac_rpmcmd,rpmbuild,no,[$PATH])
	if test $ac_rpmcmd = "no"; then
		AC_PATH_PROG(ac_rpmcmd,rpm,no,[$PATH])
		if test $ac_rpmcmd = "no"; then
  			AC_MSG_WARN( [rpm/rpmbuild not found, so no rpms on this architecture] )
  			_cv_have_rpm="NO"

			# This is ok since MakeRPM is blank in Project.tmpl
			AC_SUBST(RpmCmd,[])
		else
  			_cv_have_rpm="YES"
			AC_SUBST(RpmCmd,$ac_rpmcmd)
		fi
	else
  	_cv_have_rpm="YES"
	AC_SUBST(RpmCmd,$ac_rpmcmd)
	fi
fi
AS_IF([test "x$enable_rpm" != xno -a "x$_cv_have_rpm" != xNO],
  [AC_DEFINE([HAVE_RPM],[1],[Define if making rpms])])

AC_ARG_ENABLE([malloc-debug],
  AC_HELP_STRING([--enable-malloc-debug],
    [enable memory allocation debugging (default: no)]),
  [],
  [enable_malloc_debug=no])

AS_IF([test "x$enable_malloc_debug" = xyes],
  [CPPFLAGS="$CPPFLAGS -DMALLOC_DEBUG"])

AC_ARG_ENABLE([netman],
  AC_HELP_STRING([--enable-netman],
    [enable NETMAN functionality (default: no)]),
  [],
  [enable_netman=no])
AS_IF([test "x$enable_netman" = xyes],
  [AC_DEFINE([ENABLE_NETMAN], [1], [Define if enabling NETMAM])])

AC_ARG_ENABLE([nest],
  AC_HELP_STRING([--enable-nest],
    [enable Nest functionality (default: no)]),
  [],
  [enable_nest=no])
AS_IF([test "x$enable_nest" = xyes],
  [AC_DEFINE([WANT_NEST], [1], [Define if enabling Nest])])

AC_ARG_ENABLE([quill],
  AC_HELP_STRING([--enable-quill],
    [enable Quill functionality (default: yes)]),
  [],
  [enable_quill=yes])
AS_IF([test "x$enable_quill" = xyes],
  [AC_DEFINE([WANT_QUILL], [1], [Define if enabling Quill])])

AC_ARG_ENABLE([tt],
  AC_HELP_STRING([--enable-tt],
    [enable TT functionality (default: yes)]),
  [],
  [enable_tt=yes])
AS_IF([test "x$enable_tt" = xyes],
  [AC_DEFINE([WANT_TT], [1], [Define if enabling TT])])

AC_ARG_ENABLE([kbdd],
  AC_HELP_STRING([--enable-kbdd],
    [enable KBDD functionality (default: platform dependent)]),
  [],
  [case "$_cv_opsys" in
    AIX | HPUX | LINUX | SOLARIS )
      enable_kbdd=no
    ;;
    * ) # Who had this turned on? No .cf files on 1/6/8 used it. -matt
      enable_kbdd=no
    ;;
  esac])
AS_IF([test "x$enable_kbdd" = xyes],
  [AC_DEFINE([NEEDS_KBDD], [1], [Define if enabling KBDD])])

# Here we figure out whether or not the circumstances are correct for us
# to be able to separate the debugging symbols from the executables and
# package them into a tarball. for example, if say objcopy's debuglink flag
# is available, but we can't exclude the files when making the tarballs,
# then turn the whole thing off.
AC_MSG_CHECKING([for ability to produce debuglink tarball])
if test "x$ac_find" != "xno" -a "x$ac_objcopy" != "xno" \
		-a "x$_cv_objcopy_keepdebug_flag" != "x" \
		-a "x$_cv_gnu_tar_exclude_flag" != "x" \
		-a "x$_cv_gnu_tar_files_from_flag" != "x" ; then
	AC_MSG_RESULT([yes])
	AC_DEFINE(HAVE_DEBUGLINK_TARBALL,[1],[Define to 1 of you know you can produce the debuglink tarball])
else
	AC_MSG_RESULT([no])
fi

############################################################
# checks for libraries
############################################################

# The DRMAA C library needs to be compiled with pthreads in mind if
# pthreads are available. This machinery ends up defining HAS_PTHREADS
# In the build system which is then used to add the correct threading
# flags to the compile line for drmaa code.
AC_CHECK_LIB([pthread], [pthread_create],
  [ac_pthreads=yes
   AC_DEFINE([HAS_PTHREADS],[1],[Define if pthreads are available])],
  [ac_pthreads=no])


############################################################
# checks for header files
############################################################

AC_CHECK_HEADERS([sys/types.h])
AC_CHECK_HEADERS([sys/param.h])
AC_CHECK_HEADERS([stdint.h])
AC_CHECK_HEADERS([inttypes.h])
AC_CHECK_HEADERS([sys/personality.h])
AC_CHECK_HEADERS([linux/personality.h])
AC_CHECK_HEADERS([linux/magic.h])
AC_CHECK_HEADERS([linux/nfsd/const.h])
AC_CHECK_HEADERS([sys/statfs.h])
AC_CHECK_HEADERS([sys/statvfs.h])
AC_CHECK_HEADERS([sys/vfs.h])
AC_CHECK_HEADERS([sys/mount.h])
AC_CHECK_HEADERS([ustat.h])
AC_CHECK_HEADERS([dlfcn.h])
AC_CHECK_HEADERS([resolv.h],[],[],[
#include<sys/types.h>
#include<netinet/in.h>
#include<arpa/nameser.h>])


############################################################
# checks for types
############################################################

AC_CHECK_TYPES([int64_t])
AC_CHECK_TYPES([long long])
AC_CHECK_TYPES([__int64])
AC_CHECK_TYPES([id_t])

# checks for structures

# checks for compiler characteristics

############################################################
# checks for library functions
############################################################

AC_CHECK_FUNCS([strsignal				\
		lstat					\
		stat64					\
		lstat64					\
		fstat64					\
		_stati64				\
		_lstati64				\
		_fstati64				\
		fseeko					\
		ftello					\
		lchown					\
		dirfd					\
		getdirentries				\
		getdtablesize				\
		getpagesize				\
		getwd					\
		setegid					\
		seteuid					\
		setlinebuf				\
		snprintf				\
		setenv					\
		unsetenv					\
		clearenv])
AC_CHECK_FUNC(crypt, ,AC_CHECK_LIB(crypt,crypt))
AC_SEARCH_LIBS([dlopen], [dl],
  AC_DEFINE([HAVE_DLOPEN], [1], [dlopen function is available]))

# If we can't find clone() on linux (for fast forking from large
# processes), then somebody better understand why; so produce a fatal
# error here.  Under IA64, there is a different interface to clone
# (clone2), and the header files appear to be out of sync with the
# library, so avoid using clone() on that architecture.
if test $os = "Linux" && test $arch != "ia64"; then
  AC_CHECK_DECLS([clone,CLONE_VM,CLONE_VFORK],[AC_DEFINE([HAVE_CLONE],[1],[Define to 1 to use clone() for fast forking])],[AC_MSG_ERROR( [expecting to find clone() on this platform] )],[#include<sched.h>])
fi

AC_CHECK_DECLS([res_init],[],[],[
#include<sys/types.h>
#include<netinet/in.h>
#include<arpa/nameser.h>
#include<resolv.h>])

AC_CHECK_FUNCS(statfs statvfs)
dnl
dnl file system type member in statfs struct
dnl
AC_CHECK_MEMBERS([struct statfs.f_type], ,[
  AC_CHECK_MEMBERS([struct statfs.f_fstyp], , , [#ifdef HAVE_SYS_PARAM_H
#include <sys/param.h>
#endif
#ifdef HAVE_SYS_VFS_H
#include <sys/vfs.h>
#endif
#ifdef HAVE_SYS_MOUNT_H
#include <sys/mount.h>
#endif
#ifdef HAVE_SYS_STATFS_H
#include <sys/statfs.h>
#endif])], [#ifdef HAVE_SYS_PARAM_H
#include <sys/param.h>
#endif
#ifdef HAVE_SYS_VFS_H
#include <sys/vfs.h>
#endif
#ifdef HAVE_SYS_MOUNT_H
#include <sys/mount.h>
#endif
#ifdef HAVE_SYS_STATFS_H
#include <sys/statfs.h>
#endif])

AC_CHECK_MEMBERS([struct statfs.f_fstypename], , , [#ifdef HAVE_SYS_PARAM_H
#include <sys/param.h>
#endif
#ifdef HAVE_SYS_VFS_H
#include <sys/vfs.h>
#endif
#ifdef HAVE_SYS_MOUNT_H
#include <sys/mount.h>
#endif
#ifdef HAVE_SYS_STATFS_H
#include <sys/statfs.h>
#endif])

AC_CHECK_MEMBERS([struct statvfs.f_fsid], , , [#ifdef HAVE_SYS_TYPES_H
#include <sys/types.h>
#endif
#ifdef HAVE_SYS_STATVFS_H
#include <sys/statvfs.h>
#endif])

AC_CHECK_MEMBERS([struct statvfs.f_basetype], , , [#ifdef HAVE_SYS_TYPES_H
#include <sys/types.h>
#endif
#ifdef HAVE_SYS_STATVFS_H
#include <sys/statvfs.h>
#endif])

dnl
dnl if statfs() takes 2 arguments or 4 (Solaris)
dnl
if test "$ac_cv_func_statfs" = yes ; then
  AC_MSG_CHECKING([number of arguments to statfs()])
  AC_TRY_COMPILE([#include <unistd.h>
  #ifdef HAVE_SYS_TYPES_H
  #include <sys/types.h>
  #endif
  #ifdef HAVE_SYS_PARAM_H
  #include <sys/param.h>
  #endif
  #ifdef HAVE_SYS_VFS_H
  #include <sys/vfs.h>
  #endif
  #ifdef HAVE_SYS_MOUNT_H
  #include <sys/mount.h>
  #endif
  #ifdef HAVE_SYS_STATFS_H
  #include <sys/statfs.h>
  #endif
  #ifdef HAVE_USTAT_H
  #include <ustat.h>
  #endif], [struct statfs st;
  statfs(NULL, &st);],[
    AC_MSG_RESULT([2])
    AC_DEFINE(STATFS_ARGS, 2, [Number of arguments to statfs()])],[
    AC_TRY_COMPILE([#include <unistd.h>
  #ifdef HAVE_SYS_PARAM_H
  #include <sys/param.h>
  #endif
  #ifdef HAVE_SYS_VFS_H
  #include <sys/vfs.h>
  #endif
  #ifdef HAVE_SYS_MOUNT_H
  #include <sys/mount.h>
  #endif
  #ifdef HAVE_SYS_STATFS_H
  #include <sys/statfs.h>
  #endif], [struct statfs st;
  statfs(NULL, &st, sizeof (st), 0);],[
      AC_MSG_RESULT([4])
      AC_DEFINE(STATFS_ARGS, 4, [Number of arguments to statfs()])],[
      AC_MSG_RESULT(unknown)
      AC_MSG_ERROR([unable to determine number of arguments to statfs()])])])
fi dnl test "$ac_cv_func_statfs" = yes

# we don't actually want to add -lgen to our link line, but we do want
# HAVE_LIBGEN defined correctly for our test suite builds...
AC_CHECK_FUNC(dirname,,AC_CHECK_LIB(gen,dirname,
AC_DEFINE(HAVE_LIBGEN,1,[Define to 1 if you have the `gen' library (-lgen)])))

AC_CHECK_FUNCS(mkstemp tmpnam)
##############################################################################
AC_CHECK_LIB(c,crypt,ac_has_crypt=1,ac_has_crypt=0)

if test "$ac_has_crypt" = "1" ; then
    _cv_crypt_lib=""
    AC_MSG_RESULT([-lc])
else
    AC_CHECK_LIB(crypt,crypt,ac_has_crypt=1,ac_has_crypt=0)

    if test "$ac_has_crypt" = "1" ; then
        _cv_crypt_lib="-lcrypt"
    else
        AC_MSG_ERROR([You need to find a crypt definition])
    fi
fi
AC_SUBST([crypt_lib],$_cv_crypt_lib)

##############################################################################


# checks for system services

# checks for platform-specific settings we don't yet auto-detect

AC_ARG_ENABLE([static],
  AC_HELP_STRING([--enable-static],
    [determine if we do static linking (default: yes)]),
  [],
  [enable_static=yes])

AC_MSG_CHECKING([if Condor can also build a statically linked release])
case "$os" in
  "HP-UX" )
    if test "x$_cv_opsys_vers" = "xHPUX11" ; then
    # Grrr.... libxnet.so (the XOpen interface) does NOT have a .a version
      _cv_has_static=no
    else
      _cv_has_static=yes
    fi
    ;;
  "Linux" )
    _cv_has_static=yes
    ;;
  "SunOS" )
    _cv_has_static=no
    ;;
  "Darwin" )
    _cv_has_static=no
    ;;
  "FreeBSD" )
    _cv_has_static=no
    ;;
  "AIX" )
    _cv_has_static=no
    ;;
  * )
    AC_MSG_RESULT([error])
    AC_MSG_ERROR([Unrecognized platform: $os])
esac
AC_MSG_RESULT([$_cv_has_static])
AC_MSG_CHECKING([if we are going to statically link])
AS_IF([test "x$enable_static" != xno -a "$_cv_has_static" = "yes"],
  [AC_MSG_RESULT([yes])
   AC_SUBST(_cv_has_static,YES)],
  [AC_MSG_RESULT([no])
   AC_SUBST(_cv_has_static,NO)])


############################################################
# What versions of what externals do we need
############################################################

#
# Check for externals, if we are going to use them
#

if test "x$ac_cv_has_externals" = "xYES" -o "x$enable_proper" = xyes ; then

AC_MSG_NOTICE([determining availability of external packages])

#
# Define a number of _cv_has_<external>s for externals that are not
# available on all platforms
#

#-----------------------------------------------------------------
# NOTE: the checks for globus and SSL here must happen *outside*
# the check for $ac_cv_has_externals, since we want these to be
# set whether or not we're actually trying to build the externals
# or not.  for example, the test suite needs to know these things,
# even though it's being configured using --without-externals.
#-----------------------------------------------------------------
# determine whether we will be using globus on this platform. this
# logic used to be in the individual <platform>.cf files;
AC_MSG_CHECKING([if globus is supported])
case "$os" in
  HP-UX ) _cv_has_globus=no ;;
  Linux|SunOS|Darwin|FreeBSD|AIX ) _cv_has_globus=yes ;;
  * )
    AC_MSG_RESULT([error])
    AC_MSG_ERROR([Unrecognized platform: $os])
  ;;
esac
AC_MSG_RESULT([$_cv_has_globus])

AC_MSG_CHECKING([if gsoap is supported])
case "$os" in
  HP-UX )
	if  test "x$_cv_sysname" = "xhp_ux113" ; then
  	   _cv_has_gsoap=no
	else
  	   _cv_has_gsoap=yes
	fi
	;;
  Linux|SunOS|Darwin|FreeBSD|AIX ) _cv_has_gsoap=yes ;;
  * )
    AC_MSG_RESULT([error])
    AC_MSG_ERROR([Unrecognized platform: $os])
  ;;
esac
AC_MSG_RESULT([$_cv_has_gsoap])

AC_MSG_CHECKING([if krb5 is supported])
case "$os-$_cv_arch" in
  HP-UX-*|Linux-ALPHA|Linux-CONDOR_PPC ) _cv_has_krb5=no ;;
  Linux-*|SunOS-*|Darwin-*|FreeBSD-*|AIX-* ) _cv_has_krb5=yes ;;
  * )
    AC_MSG_RESULT([error])
    AC_MSG_ERROR([Unrecognized platform: $os-$_cv_arch])
  ;;
esac
AC_MSG_RESULT([$_cv_has_krb5])

AC_MSG_CHECKING([if classads is supported])
# currently, all platforms support the classad external
_cv_has_classads=yes
AC_MSG_RESULT([$_cv_has_classads])


# This check is a bit of a hack. We need to checkout the OpenSSL
# external on platforms other than Windows. OpenSSL is only checked
# when Globus is not available, so when Globus is not available then
# OpenSSL must be (artificially) turned off, since it is not checked
# out as part of the externals. This breaks --with-proper on HP-UX,
# since OpenSSL is available on the system but Globus is not
# supported, which begs the question: Should _cv_has_EXT only apply to
# the --without-proper case? Probably. - matt 2 oct 2007
AC_MSG_CHECKING([if openssl is supported])
_cv_has_openssl=$_cv_has_globus
AC_MSG_RESULT([$_cv_has_openssl])

#
# Figure out if I need to use the linuclibcheaders package to build glibc.
#

# assume no, unless I discover otherwise.
llh_use=NO

# if this is a linux machine, determine if I need the linux libc headers to
# build glibc
if test "x$os" = "xLinux" ; then

	llh_use=YES

	case "x$_cv_kernel_rev" in
		"x2.6.3" )
			CHECK_EXTERNAL([linuxlibcheaders],[2.6.3.0], [soft])
			;;
		"x2.6.4" )
			CHECK_EXTERNAL([linuxlibcheaders],[2.6.4.0], [soft])
			;;
		"x2.6.5" )
			CHECK_EXTERNAL([linuxlibcheaders],[2.6.5.2], [soft])
			;;
		"x2.6.6" )
			CHECK_EXTERNAL([linuxlibcheaders],[2.6.6.0], [soft])
			;;
		"x2.6.7" )
			CHECK_EXTERNAL([linuxlibcheaders],[2.6.7.0], [soft])
			;;
		"x2.6.8" )
			CHECK_EXTERNAL([linuxlibcheaders],[2.6.8.1], [soft])
			;;
		"x2.6.9" )
			CHECK_EXTERNAL([linuxlibcheaders],[2.6.9.1], [soft])
			;;
		"x2.6.10" )
			CHECK_EXTERNAL([linuxlibcheaders],[2.6.10.0], [soft])
			;;
		"x2.6.11" )
			CHECK_EXTERNAL([linuxlibcheaders],[2.6.11.2], [soft])
			;;
		"x2.6.12" )
			CHECK_EXTERNAL([linuxlibcheaders],[2.6.12.0], [soft])
			;;
		*)
			llh_use=NO
			;;
	esac
fi

# Tell the build system I want to use this module since it very well might
# not always be defined or desired to be defined.
if test "x$llh_use" = "xYES" ; then
	AC_SUBST([want_ext_linuxlibcheaders],[YES])
else
	AC_SUBST([want_ext_linuxlibcheaders],[NO])
  	AC_SUBST([ext_linuxlibcheaders_version],[UNUSED])
fi


# For now, we hardcode that non-i386/X86_64 platforms are clipped and don't
# need an external glibc for anything...
if test "x$_cv_libc_kind" = "xGLIBC" -a \( "x$_cv_arch" = "xI386" -o "x$_cv_arch" = "xX86_64" \) ; then

  including_glibc_ext=YES
  _cv_libc_full_vers="$_cv_libc_major.$_cv_libc_minor.$_cv_libc_patch"
  case "$_cv_libc_full_vers" in
  "2.3.2" )
    # the glibc 2.3.2 from redhat's source rpms are very different than the
	# stock 2.3.2 you can download off of the web.
	# This external is used both for x86 and x86_64
    CHECK_EXTERNAL([glibc],[2.3.2.27.9.7], [soft])
    ;;
  "2.3.4" )
	# I'm using this here to avoid a full port of Condor to the centos 4 OS.
	# XXX Also, one must use gcc 3.2.2 instead of as shipped gcc 3.4.4 to
	# compile this package.
    CHECK_EXTERNAL([glibc],[2.3.2.27.9.7], [soft])
    ;;
  "2.3.6" )
    CHECK_EXTERNAL([glibc],[2.3.2.27.9.7], [soft])
    ;;
  "2.5." ) # RHEL 5.0/5.1
    if test "x$_cv_arch" = "xI386" ; then
       CHECK_EXTERNAL([glibc],[2.5-20061008T1257-p0], [soft])
	else # x86_64
       CHECK_EXTERNAL([glibc],[2.5-20061008T1257-x86_64-p0], [soft])
	fi
    ;;
  "2.6." ) # F7 uses glibc 2.6-4
    including_glibc_ext=NO
    ;;
  "2.7." ) # F8 uses glibc 2.7-2
    including_glibc_ext=NO
    ;;
  * )
    if test "x$enable_glibc_version_check" = "xyes"; then
      AC_MSG_CHECKING(glibc)
      AC_MSG_RESULT([ERROR])
      AC_MSG_ERROR([Condor does NOT know what glibc external to use with glibc-$_cv_libc_full_vers])
    else
      AC_MSG_CHECKING(glibc)
      AC_MSG_RESULT([glibc-$_cv_libc_full_vers (UNSUPPORTED)])
      including_glibc_ext=NO
    fi
  esac
  if test "x$including_glibc_ext" = "xYES"; then
    AC_SUBST(want_ext_glibc,YES)
  else
    AC_SUBST(want_ext_glibc,NO)
    AC_SUBST(ext_glibc_version,UNUSED)
  fi
else
  AC_SUBST(want_ext_glibc,NO)
  AC_SUBST(ext_glibc_version,UNUSED)
fi

# Google's coredumper is Linux specific and only officially supports
# a few architectures.
if test "$os" = "Linux" -a \( "x$_cv_arch" = "xI386" -o "x$_cv_arch" = "xX86_64" \); then
    CHECK_EXTERNAL([coredumper],[0.2], [soft])
	AC_SUBST(want_coredumper,YES)
else
	AC_MSG_CHECKING(coredumper)
	AC_MSG_RESULT([no])
	AC_SUBST(want_coredumper,NO)
fi

# Build drmaa on any platform with pthreads available, except for the following
# platforms where the build is known to fail
if test x$_cv_sysname != "xppc_aix52" -a x$_cv_linux_distro != "xRH72" -a  x$_cv_sysname != "xsun4x_58" -a x$_cv_sysname != "xsun4x_59" -a x$_cv_sysname != "xalpha_dux51" -a x$_cv_sysname != "xhp_ux113" ; then
  if test x$_cv_sysname = "xppc_macosx" -o $ac_pthreads = "yes"; then
   CHECK_EXTERNAL([drmaa],[1.5.1], [soft])
  fi
fi

if test "x$_cv_linux_distro" = "xRHEL5" -o "x$_cv_linux_distro" = "xRHEL51" ; then
CHECK_EXTERNAL([krb5], [1.4.3-p0], [soft],
               [use krb5 (provides Kerberos support)],
               MF_LIB_CHECK([krb5], [[krb5 krb5_free_principal]]))
else
CHECK_EXTERNAL([krb5], [1.4.3], [soft],
               [use krb5 (provides Kerberos support)],
               MF_LIB_CHECK([krb5], [[krb5 krb5_free_principal]]))
fi

CHECK_EXTERNAL([globus],[4.0.5], [soft])

if test -z "$_cv_ext_globus_version"; then
  _cv_has_globus=no;
fi

_cv_has_gahp=$_cv_has_globus
CHECK_EXTERNAL([gahp],[1.0.15], [soft])

_cv_has_gt4gahp=$_cv_has_globus
CHECK_EXTERNAL([gt4gahp],[1.7.1], [soft])

_cv_has_unicoregahp=$_cv_has_globus
CHECK_EXTERNAL([unicoregahp],[1.2.0], [soft])

_cv_has_nordugridgahp=$_cv_has_globus
CHECK_EXTERNAL([nordugridgahp],[1.1.3], [soft])

if test "x$CLIPPED" = xyes; then
  _cv_zlib_requirement=soft
else
  _cv_zlib_requirement=hard
fi
CHECK_EXTERNAL([zlib], [1.2.3], [$_cv_zlib_requirement],
               [use zlib (provides compression support)],
               MF_LIB_CHECK([zlib], [[z deflate]]))

CHECK_EXTERNAL([classads], [1.0rc5], [soft],
               [use new ClassAds (provides -better-analyze and more)],
	       # This REALLY should test for headers, like most checks...
               MF_LIB_CHECK([classads], [[classad cclassad_create]]))	       

CHECK_EXTERNAL([srb], [3.2.1], [soft])

CHECK_EXTERNAL([pcre], [7.6], [hard],
               [use PCRE (provides regular expression support)],
               MF_LIB_CHECK([pcre], [[pcre pcre_compile]]))
AS_IF([test "x$cv_ext_pcre" = xyes],
  [AC_CHECK_HEADERS([pcre.h pcre/pcre.h])])

AS_IF([test "x$os-$_cv_arch" = xLinux-I386 -a "x$_cv_has_globus" = xyes -a -n "$_cv_ext_classads_version"],
  [_cv_has_blahp=yes],
  [_cv_has_blahp=no])
AC_MSG_RESULT([$_cv_has_blahp])
CHECK_EXTERNAL([blahp], [1.7.0-p1], [soft])

# When --with-proper the detection of the man pages is a little
# ugly. The value added to the end of $_dir must be what
# man-current.tar.gz extracts to, ugh. The manual is a very unique
# external. -matt 083107
CHECK_EXTERNAL([man], [current], [soft],
               [include the man pages (required for a release)],
               [AS_IF([test "x$_dir" = x],
                 [_dir="../externals/bundles/man/current"])
                AS_IF([test -f "$_dir/man-current.tar.gz"],
                 [cv_ext_man=yes],
                 [AC_MSG_WARN([unable to find $_dir/man-current.tar.gz])
                  cv_ext_man=no])
                AC_SUBST([man_dir], [$_dir/man])])


# temporary hack until we can reliably build BOINC everywhere.  for
# now, just enable it manually, and pretend we've got it.  since we're
# not actually linking anything with BOINC in phase 1, we don't *need*
# the external to enable the BOINC + Backfill code paths.
AC_DEFINE(HAVE_BACKFILL,1,[are we compiling support for any backfill systems])
AC_DEFINE(HAVE_BOINC,1,[are we compiling support for backfill with BOINC])

# GCB only matters and works if we have GNU ld...
if test x$_cv_ld_is_gnu = xyes; then
  CHECK_EXTERNAL([gcb], [1.5.5], [soft])
fi

AX_LIB_ORACLE_OCI("10.0.0")
if test $HAVE_ORACLE_OCI = yes; then
  AC_DEFINE(HAVE_ORACLE,1,[Do we have Oracle support])
fi

# Figure out which postgresql we need.

if test "x$_cv_sysname" = "xhp_ux113" ; then
  pgsql_ver="8.3.0";
else
  pgsql_ver="8.0.2";
fi

CHECK_EXTERNAL([postgresql], [$pgsql_ver], [hard],
               [use PostgreSQL (provides Quill and other support)],
               MF_LIB_CHECK([postgresql], [[pq PQconnectdb]], [postgresql]))
#AC_MSG_CHECKING([postgresql])
#AC_MSG_RESULT([$_cv_ext_postgresql_version])
#AC_SUBST(ext_postgresql_version,$_cv_ext_postgresql_version)
AC_SUBST(POSTGRESQL_LDFLAGS, $POSTGRESQL_LDFLAGS)
AC_SUBST(POSTGRESQL_CFLAGS, $POSTGRESQL_CFLAGS)

CHECK_EXTERNAL([globus],[4.0.5], [soft])

# if globus is available on this platform and we actually have it
if test "x$_cv_has_globus" = xyes -a "x$cv_ext_globus" = xyes; then
  # currently, if we are using globus (and the openssl
  # within), we define HAVE_OPENSSL_SSL_H (meaning we
  # have ssl.h) to make gsoap happy
  AC_DEFINE(HAVE_OPENSSL_SSL_H,1,[do we have openssl (via globus)])

  # ALSO, since OpenSSL isn't really an external yet we need to make
  # sure HAVE_EXT_OPENSSL is defined, basically having Globus gives us
  # OpenSSL. -matt 082107
  AC_DEFINE([HAVE_EXT_OPENSSL], [1], [if openssl external])
  AC_DEFINE([USE_GLOBUS_OPENSSL], [1], [if openssl is from globus])

  AC_MSG_CHECKING([globus flavor])
  _cv_globus_flavor=gcc32dbg
  if test "$_cv_arch" = "ALPHA" -o "$_cv_arch" = "IA64" -o "$_cv_arch" = "X86_64"; then
    _cv_globus_flavor=gcc64dbg
  elif test "$_cv_opsys" = "AIX" ; then
    _cv_globus_flavor=vendorcc32dbg
  fi
  AC_MSG_RESULT([$_cv_globus_flavor])
  AC_SUBST(globus_flavor,$_cv_globus_flavor)
else # else if no globus
  CHECK_EXTERNAL([openssl], [0.9.8], [soft],
                 [use OpenSSL (provides authentication and encryption support)],
                 MF_LIB_CHECK([openssl],
                              [[ssl SSL_connect], [crypto BF_encrypt]]))
fi

# The test for gsoap needs to happen after the openssl check, so
# openssl libs, if found, will be in LIBS. Also, if we do not have
# openssl or globus, which gives us openssl, then we need to link with
# a non ssl version of the gSOAP libraries.

# The gsoap shared libraries contain unresolved symbols they expect
# the program they are linking with to implement. To avoid errors
# because of this we need to provide some extra linker flags.

# NOTE: We don't need the --unresolved-symbols flag in the non-proper
# case because in that case Condor links with the static libraries,
# and the linker does not complain as much.
CHECK_EXTERNAL([gsoap], [2.7.10-p1], [soft],
               [use gSOAP (enables Birdbath interface)],
               [_ldflags_save="$LDFLAGS"
                LDFLAGS="$LDFLAGS -Wl[,]--unresolved-symbols=ignore-in-shared-libs"
                AS_IF([test "x$cv_ext_globus" = xyes -o "x$cv_ext_openssl" = xyes],
                  [MF_LIB_CHECK([gsoap],
                                [[gsoapssl++ soap_ssl_accept]], [gsoap])],
                  [MF_LIB_CHECK([gsoap],
                                [[gsoap++ soap_accept]], [gsoap])])
                AS_IF([test "x$cv_ext_gsoap" = xno],
                  [LDFLAGS="$_ldflags_save"])])
AC_SUBST(GSOAP_LDFLAGS, $GSOAP_LDFLAGS)
AC_SUBST(GSOAP_CFLAGS, $GSOAP_CFLAGS)

# We need to make sure HAVE_OPENSSL_SSL_H is defined otherwise
# programs will not link properly as stdsoap2.h will not include ssl
# structures. This is set manually if using Globus's OpenSSL.
AS_IF([test "x$cv_ext_gsoap" = xyes -a "x$enable_proper" = xyes],
  [AC_CHECK_HEADERS([openssl/ssl.h], [],
    [AC_MSG_ERROR([gsoap in proper mode requires openssl/ssl.h])])])

# Before the --unresolved-symbols flag was founded we needed to use
# the following test. We will keep it around incase it is needed
# again, for linkers that do not support --unresolved-symbols, or
# --allow-shlibs-undefined. Note, this test does not let all Condor
# programs compile that have gsoap on the link line, because of the
# undefined symbols.
#
## Also, gSOAP is special in that its libraries are really frameworks,
## so we need to define symbols the library expects or configure cannot
## tell the difference between a missing symbol we are testing for or a
## missing expected symbol. We cannot define these symbols with
## ac_check_lib so we have to use ac_link_ifelse.
##               [
##  _libs_save=$LIBS
##  LIBS="$LIBS -lgsoapssl++"
##  AC_LINK_IFELSE([
##    #ifdef __cplusplus
##    extern "C" {
##    #endif
##    int soap_putheader;
##    int soap_serializeheader;
##    int soap_faultstring;
##    int soap_faultsubcode;
##    int soap_faultcode;
##    int soap_getheader;
##    int soap_getfault;
##    int soap_faultdetail;
##    int soap_putfault;
##    int soap_serializefault;
##    char soap_ssl_accept();
##    int main() {
##      return soap_ssl_accept();
##    }
##    #ifdef __cplusplus
##    }
##    #endif
##    ],
##   [cv_ext_gsoap=yes],
##   [cv_ext_gsoap=no])
##  LIBS=$_libs_save])


# This MUST happen after externals are determined because it must
# reference information about externals, specifically glibc
#
# SIMPLE_LIBC is needed for unclipped builds, as is LIBC
#
# It turns out that SIMPLE_LIBC==LIBC
#

AC_MSG_CHECKING([if we have libc.a])
_cv_libc_a=none
# from externals.cf.in
GLIBC_DIR="$ac_cv_externals/install/$_cv_ext_glibc_version/lib"
case "$_cv_opsys" in
# Ignore on clipped ports
#  ?ALPHA_OSF1? ) /lib/libc.a ;;
#  ?HPUX? ) /lib/libc.a ;;
#  ?HPUX11? ) /usr/lib/pa20_64/libc.a ;;
  LINUX )
    if test "x$CLIPPED" = xyes; then
      _cv_libc_a=/usr/lib/libc.a
    else
      _cv_libc_a=$GLIBC_DIR/libc.a
    fi
  ;;
  SOLARIS ) _cv_libc_a=/lib/libc.a ;;
esac
AC_MSG_RESULT([$_cv_libc_a])

AC_SUBST([LIBC_A], [$_cv_libc_a])

else
# if there's no externals at all, we still need to define these to
# avoid imake troubles...
  AC_SUBST([want_ext_linuxlibcheaders],[NO])
  AC_SUBST([ext_linuxlibcheaders_version],[UNUSED])
  AC_SUBST(want_ext_glibc,NO)
  AC_SUBST(ext_glibc_version,UNUSED)

fi
# END of if $ac_cv_has_externals = "YES" or $enable_proper = yes

# This, unfortunately, must be way down here to make sure info about
# externals is defined. -matt 1/6/8
AC_ARG_ENABLE([stork],
  AC_HELP_STRING([--enable-stork],
    [enable Stork functionality (default: platform dependent)]),
  [],
  [if test "x$_cv_opsys" = xLINUX -a "x$_cv_arch" = xI386 \
       -a "x$_cv_has_globus" = xyes -a "x$cv_ext_globus" = xyes \
       -a "x$_cv_has_classads" = xyes -a "x$cv_ext_classads" = xyes \
       -a "x$_cv_libc_kind-$_cv_libc_major-$_cv_libc_minor" = xGLIBC-2-3; then
    enable_stork=yes;
   else
    enable_stork=no;
   fi])
AS_IF([test "x$enable_stork" = xyes],
  [AC_DEFINE([WANT_STORK], [1], [Define if enabling Stork])])

############################################################
# Configure-generated output
############################################################
AC_CONFIG_FILES( ../config/configure.cf ../config/externals.cf
                 ../config/config.sh )
AC_OUTPUT

# Finally, call Condor's imake script to generate Makefile using imake
# (yes, we know it seems crazy to use configure to setup Imake to make
# Makefiles... we're in transition).
./condor_imake<|MERGE_RESOLUTION|>--- conflicted
+++ resolved
@@ -1597,7 +1597,6 @@
 AC_SUBST([_cv_platform_ld_flags], [$_cv_platform_ld_flags])
 
 
-<<<<<<< HEAD
 # LINUX.cf defined GlibCFlag to be "-DGLIBC=GLIBC -DGLIBCXY=GLIBCXY"
 # where X is the _cv_libc_major and Y is _cv_libc_minor. This
 # GlibCFlag #define was one that someone would need to create each
@@ -1606,7 +1605,6 @@
 AS_IF([test "x$_cv_libc_kind" = xGLIBC],
   [_cv_glibc_flag="-DGLIBC=GLIBC -DGLIBC$_cv_libc_major$_cv_libc_minor=GLIBC$_cv_libc_major$_cv_libc_minor"])
 AC_SUBST([_cv_glibc_flag], [$_cv_glibc_flag])
-
 
 # PlatformFlags logic has been moved here from .cf files, primarily
 # HPUX11.cf and LINUX.cf.
@@ -1643,16 +1641,15 @@
   * ) _cv_purify_platform_ld_flags="" ;;
 esac
 AC_SUBST([_cv_purify_platform_ld_flags], [$_cv_purify_platform_ld_flags])
-=======
+
+
 # Check to see if the confidential test suite is present
 AC_CHECK_FILE(../config/CONDOR_TEST_CNFDTL, 
 	AC_DEFINE(HAVE_CONDOR_TEST_CNFDTL,[1],[Do we have the confidential test suite available to us?]))
 
-
 # Check to see if the large test suite is present
 AC_CHECK_FILE(../config/CONDOR_TEST_LRG, 
 	AC_DEFINE(HAVE_CONDOR_TEST_LRG,[1],[Do we have the large test suite available to us?]))
->>>>>>> 2c3f17d2
 
 
 #####################
