# Configure template for Condor.                             -*-Autoconf-*-
# Process this file with autoconf to produce a configure script.
##**************************************************************
##
## Copyright (C) 1990-2007, Condor Team, Computer Sciences Department,
## University of Wisconsin-Madison, WI.
## 
## Licensed under the Apache License, Version 2.0 (the "License"); you
## may not use this file except in compliance with the License.  You may
## obtain a copy of the License at
## 
##    http://www.apache.org/licenses/LICENSE-2.0
## 
## Unless required by applicable law or agreed to in writing, software
## distributed under the License is distributed on an "AS IS" BASIS,
## WITHOUT WARRANTIES OR CONDITIONS OF ANY KIND, either express or implied.
## See the License for the specific language governing permissions and
## limitations under the License.
##
##**************************************************************

# We need a recent autoconf for many of the macros and tests we're using
# NOTE: 2.57 has a bug when testing for functions, which we now hit by
# testing for mkstemp(), so we need at least 2.59...
AC_PREREQ(2.59)

# Initialize autoconf
AC_INIT
AC_CONFIG_HEADERS([config.h])

AC_MSG_NOTICE([checking for critical tools used by configure])
AC_PROG_AWK
REQUIRE_PATH_PROG([GREP],[grep])
REQUIRE_PATH_PROG([CUT],[cut])
REQUIRE_PATH_PROG([FLEX],[flex])
AC_PATH_PROG([WHICH],[which],[no],[$PATH])

# Condor only requires 5.002, but GPT apparently relies on 5.005_03 or
# greater.  Unfortunately, GPT doesn't have a configure script or
# anything, it just lets perl die with a require statement.  So, we
# test for the right version here and fail in an early and obvious way
# if there's a problem.  Also, we check for this early, so we can use
# perl in the rest of the tests in here, if we want it.
AC_PROG_PERL_VERSION([5.005_03], [],
   [AC_MSG_ERROR([perl version 5.005_03 or higher is required])])

AC_MSG_NOTICE([verifying build environment ])

# Find RPM, if we have it; this variable is only used for querying the
# release of an RPM-based system
AC_PATH_PROG(ac_rpmquery,rpm,no,[$PATH])

if test "x$ac_rpmquery" = "xno" ; then
   RPMQUERY=/bin/false
else
   RPMQUERY=$ac_rpmquery
fi

# first, if we notice we're being run at UW-Madison CS on a
# CSL-supported machine, and the PATH doesn't include
# /p/condor/workspaces/build/bin before /s/std/bin, print an error
# message and exit, since there's no way we're going to find the first
# versions of everything we need, and it's easier to just tell the
# user right at the start what they need to do to fix it, instead of
# having the rest of the tests in here fail...
my_domain=`echo $ac_hostname | $CUT -f2- -d.`
_bad_path_dirs="/s/std/bin /usr/local/bin /usr/bin /bin /usr/ccs/bin"
_found_bad_dir=no
_which_bad_dir=""
_found_s_std_bin=no
_found_p_build_bin=no
_p_build_bin="/p/condor/workspaces/build/bin"
if test "x$my_domain" = "xcs.wisc.edu" && test -d "/s/std/bin" ; then
  AC_MSG_CHECKING([if PATH on CSL-supported machine is ok])
  as_save_IFS=$IFS; IFS=$PATH_SEPARATOR
  for as_dir in $PATH
  do
    IFS=$as_save_IFS
    for test_dir in $_bad_path_dirs
    do
      if test "x$as_dir" = "x$test_dir" ; then
        _found_bad_dir=yes
	if test "x$_which_bad_dir" = "x" ; then
          _which_bad_dir="$test_dir"
	else
          _which_bad_dir="$_which_bad_dir, $test_dir"
	fi
      fi
    done
    if test "x$as_dir" = "x$_p_build_bin" ; then
      if test "x$_found_bad_dir" = "xyes" ; then
        AC_MSG_RESULT([no])
        AC_MSG_ERROR([You are compiling on a UW-Madison CSL-supported machine and $_p_build_bin is *NOT* near the front of your PATH.  This configure script will not be able to find the right versions of the programs it needs to build Condor.  Please fix your PATH by putting $_p_build_bin *BEFORE* any of these directories in your PATH: $_which_bad_dir])
      fi
      _found_p_build_bin=yes
      break
    fi
  done
  if test "x$_found_p_build_bin" = "xno" ; then
    AC_MSG_RESULT([no])
    AC_MSG_ERROR([You are compiling on a UW-Madison CSL-supported machine and $_p_build_bin is *NOT* in your PATH.  This configure script will not be able to find the right versions of programs it needs to build Condor.  Please fix your PATH by adding $_p_build_bin (it must be before any of these directories: $_bad_path_dirs) and re-run configure])
  fi
  AC_MSG_RESULT([yes])
fi


############################################################
# Figure out what platform we're being run on
############################################################

AC_ARG_WITH(arch,
  [AS_HELP_STRING([--with-arch],
     [Specify the architecture string that Condor will be built with])],
  [ARCH=$withval],
  [ARCH=""])

AC_ARG_WITH(os,
  [AS_HELP_STRING([--with-os],
     [Specify the operating system string that Condor will be built with])],
  [OS=$withval],
  [OS=""])

AC_ARG_WITH(kernel,
  [AS_HELP_STRING([--with-kernel],
     [Specify the kernel version string that Condor will be built with])],
  [KERNEL=$withval],
  [KERNEL=""])

AC_ARG_WITH(os-version,
  [AS_HELP_STRING([--with-os-version],
     [Specify the O/S version string that Condor will be built with])],
  [OSVER=$withval],
  [OSVER=""])

AC_ARG_WITH(sysname,
  [AS_HELP_STRING([--with-sysname],
     [Specify the system name string that Condor will be built with])],
  [SYSNAME=$withval],
  [SYSNAME=""])

AC_ARG_WITH(libc,
  [AS_HELP_STRING([--with-libc],
     [Specify the libc name & version that Condor will be built with])],
  [LIBC=$withval],
  [LIBC=""])

AC_ARG_WITH(platform,
  [AS_HELP_STRING([--with-platform],
     [Specify the platform name that Condor will be built with])],
  [_cv_platform=$withval],
  [_cv_platform=""])


# on Darwin on intel, uname will *always* report i386 when in reality it may
# be an x86_64 machine. Here we determine if sysctl is available, and then
# later we'll use it to figure out the actual platform.
AC_PATH_PROG(ac_sysctl,sysctl,no,[$PATH])
if test "x$ac_sysctl" = "xno" ; then
   SYSCTL=/bin/false
else
   STSCTL=$ac_sysctl
fi

AC_MSG_NOTICE([determining host platform])
# these three are just used by configure to specify the settings we
# actually care about, described below
arch=`uname -m`
osrelease=`uname -r`
osversion=`uname -v`

# this is what ends up as "Architecture" in the Imakefiles, and is
# used in a number of the IS_* #define's too.  luckily, we can use the
# same thing in both places without confusion...
_cv_arch="UNKNOWN_ARCH"

# this is the opsys-specific string in the IS_* #define's
_cv_opsys=""

# this is what ends up as "OperatingSystem" in the Imakefile, which
# unfortnuately is sometimes different than what we use in _cv_opsys
# this is stupid and evil, but since the naming isn't consistent in
# the Condor code and build system, for now, we'll just define both.
# hopefully, someday relatively soon, we'll be able to go through and
# clean this discrepancy up and remove this evil setting.  sorry.
_cv_op_sys=""

# the version-specific opsys string we use in the IS_* #define's
_cv_opsys_vers=""

# what gets set as the "SYSNAME" make variable, for now, it's only
# used as the argument to "make_final_tarballs" to determine what the
# packaged filenames should be when we try to release this platform
_cv_sysname=""

# Sometimes, I need to know the specific kernel revision. This is mostly
# needed under Linux, but I'll make every OS produce this identification.
_cv_kernel_rev="XXX"

os=`uname -s`

if test "$ARCH" != "" && test "$SYSNAME" != "" && test "$LIBC" != ""  &&
   test "$OS"   != "" && test "$KERNEL"  != "" && test "$OSVER" != "" ; then
  AC_MSG_NOTICE([Skipping system information checks])

elif test "$os" = "HP-UX"; then
  _cv_op_sys="HPUX"
  _cv_opsys="HPUX"
  if test "$osrelease" = "B.10.20" ; then
    _cv_opsys_vers="HPUX10"
    _cv_sysname="hp_ux102"
  elif test "$osrelease" = "B.11.11" ; then
    _cv_opsys_vers="HPUX11"
    _cv_sysname="hp_ux110"
  elif test "$osrelease" = "B.11.31" ; then
    _cv_opsys_vers="HPUX11"
    _cv_sysname="hp_ux113"
  fi

  hpux_arch=`uname -m`
  if test "x$hpux_arch" = "xia64" ; then
    _cv_arch="IA64"
  else
    _cv_arch="HPPA"
  fi

  _cv_kernel_rev=`uname -r | sed -e 's#^B\.##'`;

elif test $os = "Linux" ; then
  # linux is a big mess, since we have different distributions,
  # different versions of glibc, etc, etc...
  _cv_op_sys="LINUX"
  _cv_opsys="LINUX"
  if test $arch = "i686" -o $arch = "i586" -o $arch = "i486" ; then
    _cv_arch="I386"
  elif test $arch = "alpha" ; then
    _cv_arch="ALPHA"
  elif test $arch = "ia64" ; then
    _cv_arch="IA64"
  elif test $arch = "ppc" -o $arch = "ppc64" ; then
    _cv_arch="CONDOR_PPC"
  elif test $arch = "x86_64" ; then
    _cv_arch="X86_64"
  fi

  # next, figure out what linux distribution this is
  if test -f "/etc/tao-release" ; then
    _tao_vers=`cat /etc/tao-release|$PERL -ne '/.* (.*) \(.*\)/;print $1;'`
    case "$_tao_vers" in
     "1" )
       _cv_linux_distro="TAO1"
       ;;
     * )
       AC_MSG_WARN([Condor is not yet ported to Tao version $_tao_vers])
       AC_MSG_WARN([You may have trouble building and/or packaging Condor])
       _cv_linux_distro="TAO_UNKNOWN"
       ;;
    esac
  elif test -f "/etc/yellowdog-release" ; then
    _yd_vers=`cat /etc/yellowdog-release|$PERL -ne '/.* (.*) \(.*\)/;print $1;'`
    case "$_yd_vers" in
     "3.0" )
       _cv_linux_distro="YD30"
       ;;
     "5.0" )
       _cv_linux_distro="YD50"
       ;;
     * )
       AC_MSG_WARN([Condor is not yet ported to yellowdog version $_yd_vers])
       AC_MSG_WARN([You may have trouble building and/or packaging Condor])
       _cv_linux_distro="YD_UNKNOWN"
       ;;
    esac
  elif test -f "/etc/gentoo-release" ; then
    _gentoo_vers=`cat /etc/gentoo-release|$PERL -ne '/Gentoo Base System release (.*)/;print $1;'`
    case "$_gentoo_vers" in
     "1.12.11.1" )
       _cv_linux_distro="GENTOO1.12.11.1"
       ;;
     * )
       AC_MSG_WARN([Condor is not yet ported to gentoo version $_gentoo_vers])
       AC_MSG_WARN([You may have trouble building and/or packaging Condor])
       _cv_linux_distro="GENTOO_UNKNOWN"
       ;;
    esac
  elif test -f "/etc/fedora-release"  ; then
    # do this BEFORE checking for redhat-release, because
    # redhat-release is a symlink to fedora-release on F systems
    _fedora_rel=`cat /etc/fedora-release|$PERL -ne '/.* (.*) \((.*)\)/;print $2;'`
    case "$_fedora_rel" in
     # Handle FC cases explicitly
     "Yarrow" )
        _cv_linux_distro="FC1"
	;;
     "Tettnang" )
        _cv_linux_distro="FC2"
	;;
     "Heidelberg" )
        _cv_linux_distro="FC3"
	;;
     "Stentz" )
        _cv_linux_distro="FC4"
	;;
     "Bordeaux" )
        _cv_linux_distro="FC5"
	;;
     "Zod" )
        _cv_linux_distro="FC6"
	;;
     # Handle post-FC releases more robustly
     * )
        _cv_linux_distro=F`cat /etc/fedora-release|$PERL -ne '/.* (.*) \((.*)\)/;print $1;'`
	;;
    esac
  elif test -f "/etc/redhat-release" ; then
    # Non-Fedora Red Hat or Red Hat derivative -- either RHEL or CentOS
    
    if (rpm -q centos-release 2>&1 > /dev/null) ; then
       # CentOS
       _cv_linux_distro=`$RPMQUERY -q --queryformat "CENTOS%{VERSION}%{RELEASE}" centos-release | tr -d .`
    else
       # Red Hat Linux or RHEL; handle RHL first before presuming RHEL

       if (grep -q "Red Hat Linux" /etc/redhat-release) ; then
         _rh_vers=`cat /etc/redhat-release|$PERL -ne '/.* (.*) \(.*\)/;print $1;'`
       	  case "$_rh_vers" in
    	   "7.2" )
	     _cv_linux_distro="RH72"
       	     ;;
	   "2.1AW" )
       	     _cv_linux_distro="RH72"
 	     ;;
           "8.0" )
             _cv_linux_distro="RH80"
             ;;
           "9" )
             _cv_linux_distro="RH9"
             ;;
	   * )
       	     AC_MSG_WARN([Condor is not ported to Red Hat Linux version $_rh_vers])
	     AC_MSG_WARN([You may have trouble building and/or packaging Condor])
 	     _cv_linux_distro="RHL_UNKNOWN"
             ;;
          esac
       elif (grep -q "Red Hat Enterprise Linux" /etc/redhat-release) ; then
         # RHEL
	 _cv_linux_distro=RHEL`cat /etc/redhat-release|$PERL -ne '/.* (.*) \(.*\)/;print $1;' | $AWK -F. '{printf "%s", $1}'`
       else
          $_rh_release=`cat /etc/redhat-release`
          AC_MSG_WARN([You may have trouble building and/or packaging Condor on $_rh_release])
          _cv_linux_distro=`$RPMQUERY -q --queryformat "RH_UNK_%{VERSION}%{RELEASE}" redhat-release | tr -d .`
       fi
    fi
  elif test -f "/etc/SuSE-release" ; then
    _suse_vers=`cat /etc/SuSE-release | grep VERSION | $AWK '{print $3}'`
    case "$_suse_vers" in
     "9" )
       _cv_linux_distro="SLES9"
       ;;
     * )
       AC_MSG_WARN([Condor is not yet ported to SuSE version $_suse_vers])
       AC_MSG_WARN([You may have trouble building and/or packaging Condor])
       _cv_linux_distro="SuSE_UNKNOWN"
       ;;
    esac
  elif test -f "/etc/debian_version" ; then
    _deb_vers=`cat /etc/debian_version`;
    case "$_deb_vers" in
     "4.0" )
       _cv_linux_distro="DEBIAN40"
       ;;
     5.0* )
       _cv_linux_distro="DEBIAN50"
       ;;
     * )
       AC_MSG_WARN([Condor is not yet ported to Debian version $_suse_vers])
       AC_MSG_WARN([You may have trouble building and/or packaging Condor])
       _cv_linux_distro="DEBIAN_UNKNOWN"
       ;;
	 esac
  else
    AC_MSG_WARN([Unrecognised Linux distribution])
    AC_MSG_WARN([You may have trouble building and/or packaging Condor])
    _cv_linux_distro="UNKNOWN"
  fi
  # this perl 1-liner takes all space-delimited input, sticks it
  # together with '_' marks, and lower-cases the whole thing
  _cv_sysname="`echo $_cv_arch $_cv_linux_distro | $PERL -ane 'print lc join('_',@F)'`"
  _cv_opsys_vers="LINUX_$_cv_linux_distro"

  # now figure out the kernel revision. Under linux this will have
  # the form: major.minor.patch
  _cv_kernel_rev=`uname -r | sed -e 's#^\\([0-9]\\+\\.[0-9]\\+\\.[0-9]\\+\\).*#\\1#'`;

elif test $os = "SunOS" ; then
  _cv_op_sys="Solaris"
  _cv_opsys="SOLARIS"
  if test $arch = "sun4m" -o $arch = "sun4u" ; then
    _cv_arch="SUN4X"
  elif test $arch = "i86pc" ; then
    _cv_arch="X86_64"
  else
    AC_MSG_ERROR([Condor only supports SPARC and X86/64 Solaris (not $arch)])
  fi
  if test "$osrelease" = "5.6" ; then
    _cv_opsys_vers="SOLARIS26"
    _cv_sysname="sun4x_56"
  elif test "$osrelease" = "5.7" ; then
    _cv_opsys_vers="SOLARIS27"
    _cv_sysname="sun4x_57"
  elif test "$osrelease" = "5.8" ; then
    _cv_opsys_vers="SOLARIS28"
    _cv_sysname="sun4x_58"
  elif test "$osrelease" = "5.9" ; then
    _cv_opsys_vers="SOLARIS29"
    _cv_sysname="sun4x_59"
  elif test "$osrelease" = "5.10" ; then
    _cv_opsys_vers="SOLARIS10"
    _cv_sysname="sun4x_solaris10"
  elif test "$osrelease" = "5.11" ; then
    _cv_opsys_vers="SOLARIS11"
    if test "$arch" = "i86pc" ; then
      _cv_sysname="x86_64_solaris11"
    else
      _cv_sysname="sun4x_solaris11"
    fi
  fi

  # now figure out the kernel revision. Under solaris this will have
  # the form: major.minor
  _cv_kernel_rev=`uname -r | sed -e 's#^\\([0-9]\\+\\.[0-9]\\+\\).*#\\1#'`;

elif test $os = "AIX" ; then
  # add detection to this when ia64 is needed
  _cv_arch="PPC"
  _cv_op_sys="AIX"
  _cv_opsys="AIX"
  if test "$osversion" = "5" ; then
    _cv_opsys_vers="AIX5"
	if test "$osrelease" = "1" ; then
      _cv_sysname="ppc_aix51"
	elif test "$osrelease" = "2" ; then
      _cv_sysname="ppc_aix52"
	else
      _cv_sysname="ppc_aix5unknown"
      AC_MSG_WARN([Unrecognised AIX version])
      AC_MSG_WARN([You may have trouble building and/or packaging Condor])
	fi
  else
    _cv_opsys_vers="AIXUNKNOWN"
    _cv_sysname="ppc_aixunknown"
    AC_MSG_WARN([Unrecognised AIX version])
    AC_MSG_WARN([You may have trouble building and/or packaging Condor])
  fi

  # now figure out the kernel revision. Under aix this will have
  # the form: major.minor
  _cv_kernel_rev_major=`uname -v`
  _cv_kernel_rev_minor=`uname -r`
  _cv_kernel_rev="$_cv_kernel_rev_major.$_cv_kernel_rev_minor"

# --------------------------------------------
# Darwin
# --------------------------------------------
elif test $os = "Darwin" ; then
	##
	## Figure out the architecture
	##
	if test "$arch" = "i386"; then
		# XXX This test is commented out because the externals aren't
		# smart enough to figure out what platform they are on and Condor
		# will fail to compile. So for now we lie and say INTEL. This
		# could cause problems if a submit machine is x86_64 and the execute
		# machines are x86 since both will report as INTEL.
		# ok, test to see if the hw.optional.x86_64 key is present and 1, 
		# if so, then this machine is actually an x86_64 machine, not an
		# i386 machine.
		#`$SYSCTL hw.optional.x86_64 2>&1 | $GREP '1\$' > /dev/null 2>&1`
		#if test "x$?" = "x1"; then
		#	_cv_arch="X86_64"
		#	_cv_sysname="x86_64_macosx"
		#else
			_cv_arch="I386"
			_cv_sysname="i386_macosx"
		#fi	
	elif test "$arch" = "Power Macintosh"; then
		_cv_arch="PPC"
		_cv_sysname="ppc_macosx"
	else
		AC_MSG_WARN([Unrecognised Darwin Architecture])
		AC_MSG_WARN([You may have trouble building and/or packaging Condor])
		_cv_sysname="unknown_macosx"
	fi
	_cv_op_sys="Darwin"
	_cv_opsys="DARWIN"

	AC_PATH_PROG([SW_VERS],[sw_vers],[no],[$PATH])
	if test $SW_VERS = "no" ; then
    	_cv_opsys_vers="OSX_UNKNOWN"
	else
		_cv_osx_vers=`$SW_VERS | $GREP ^ProductVersion | $PERL -pe 's/^ProductVersion\:\s+(\d+)\.(\d+).*$/$1_$2/'`
		_cv_opsys_vers="OSX_$_cv_osx_vers"
	fi

	# append the product version to the sysname, so we can differentiate
	# between different ports
	tmp=`echo $_cv_osx_vers | $PERL -pe 's/_//g'`
	_cv_sysname="${_cv_sysname}${tmp}"

	# now figure out the kernel revision. Under macosx this will have
	# the form: major.minor.patch
	_cv_kernel_rev=`uname -r | sed -e 's#^\\([0-9]\\+\\.[0-9]\\+\\.[0-9]\\+\\).*#\\1#'`;

# --------------------------------------------
# FreeBSD
# --------------------------------------------
elif test $os = "FreeBSD" ; then
   ##
   ## Figure out the architecture
   ##
   if test $arch = "i686" -o $arch = "i586" -o $arch = "i486" -o $arch = "i386" ; then
      _cv_arch="I386"
   elif test $arch = "alpha" ; then
      _cv_arch="ALPHA"
   elif test $arch = "ia64" ; then
      _cv_arch="IA64"
   elif test $arch = "ppc" -o $arch = "ppc64" ; then
      _cv_arch="CONDOR_PPC"
   ##
   ## Globus does not work on 64-bit
   ## We will use the i386 build until this gets fixed (hopefully not by me!)
   ## Andy - 01/25/2008
   ##
   elif test $arch = "amd64" -o $arch = "x86_64" ; then
      _cv_arch="I386"
      #_cv_arch="X86_64"
   fi

   ##
   ## Now figure out the OS Version
   ## Format:  MAJOR.MINOR-TAG
   ## Example: 6.0-RELEASE
   ##
   _cv_opsys_vers=`uname -r | sed -e 's#\([0-9]*\).*#\1#'`
   _cv_kernel_rev=`uname -r | sed -e 's#[0-9]*\.\([0-9]*\).*#\1#'`

   _cv_op_sys=CONDOR_FREEBSD
   _cv_opsys=${_cv_op_sys}
   _cv_sysname=`echo ${_cv_arch}_freebsd${_cv_opsys_vers} | $PERL -ane 'print lc'`

   ##
   ## Need to make _cv_opsys_vers like 'FREEBSD#'
   ##
   _cv_opsys_vers="FREEBSD${_cv_opsys_vers}"

else
  AC_MSG_ERROR([Condor has not been ported to this platform])
fi

if test "$ARCH" != "" ; then
  AC_MSG_NOTICE([Using architecture \"$ARCH\" from command line])
  _cv_arch="$ARCH"
fi

if test "$OS" != "" ; then
  AC_MSG_NOTICE([Using operating system \"$OS\" from command line])
  _cv_with_os="YES"
  _cv_op_sys="$OS"
  _cv_opsys="$OS"
fi

if test "$OSVER" != "" ; then
  AC_MSG_NOTICE([Using operating system version \"$OSVER\" from command line])
  _cv_opsys_vers="$OSVER"
fi

if test "$SYSNAME" != "" ; then
  AC_MSG_NOTICE([Using system name \"$SYSNAME\" from command line])
  _cv_sysname="$SYSNAME"
fi

if test "$KERNEL"  != "" ; then
  AC_MSG_NOTICE([Using kernel version \"$OSVER\" from command line])
  _cv_kernel_rev="$KERNEL"
fi

echo "opsys_ver:${_cv_opsys_vers}"
echo "sysname:${_cv_sysname}"

if test "$LIBC" != "" ; then
  AC_MSG_NOTICE([Using libc \"$LIBC\" from command line])
  _cv_libc_kind=`echo $LIBC | $CUT -f1 -d-`
  _cv_libc_major=`echo $LIBC | cut -f2 -d- | $CUT -f1 -d.`
  _cv_libc_minor=`echo $LIBC | cut -f2 -d- | $CUT -f2 -d.`
  _cv_libc_patch=`echo $LIBC | cut -f2 -d- | $CUT -f3 -d.`
  _cv_libc_full=`echo $_cv_libc_kind $_cv_libc_major $_cv_libc_minor $_cv_libc_patch|$PERL -ane 'print "#define IS_".join('_',@F)." YES";'`
  _cv_libc_majmin="#define IS_$_cv_libc_kind$_cv_libc_major$_cv_libc_minor YES"
  _cv_libc_is_kind="#define IS_$_cv_libc_kind YES"
fi

AC_MSG_CHECKING([architecture])
AC_MSG_RESULT([$_cv_arch])
AC_SUBST(_cv_arch,$_cv_arch)

AC_MSG_CHECKING([generic operating system])
AC_MSG_RESULT([$_cv_opsys])
AC_SUBST(_cv_opsys,$_cv_opsys)
AC_SUBST(_cv_op_sys,$_cv_op_sys)

AC_MSG_CHECKING([operating system version])
AC_MSG_RESULT([$_cv_opsys_vers])
AC_SUBST(_cv_opsys_vers,$_cv_opsys_vers)

AC_MSG_CHECKING([system identifying string])
AC_MSG_RESULT([$_cv_sysname])
AC_SUBST(_cv_sysname,$_cv_sysname)

AC_MSG_CHECKING([kernel revision])
AC_MSG_RESULT([$_cv_kernel_rev])
AC_SUBST(_cv_kernel_rev,$_cv_kernel_rev)

AC_MSG_CHECKING([platform name])
AC_MSG_RESULT([$_cv_platform])
AC_SUBST(_cv_platform,$_cv_platform)

# check out the libc
if test "$_cv_opsys" = "LINUX" ; then
  AC_MSG_CHECKING([exact libc version])
  glibc_prefix=
  if test "x$with_glibc" != "xno" -a -d "$with_glibc"; then
      glibc_prefix="$with_glibc"
  fi
  for _libc in "$glibc_prefix/lib/libc.so.6" "$glibc_prefix/lib/libc.so.6.1" "$glibc_prefix/lib64/libc.so.6" ; do
    if test -f "$_libc" && test -L "$_libc" ; then
      _libc_ver=`echo $_libc|$PERL -nle '$f=readlink;$f=~/libc-(.*)\.so/;print $1;'`
      break;
    elif test -f "$_libc" ; then
      # ugh!  it's not a symlink to a file named with the version, so
      # we try an alternative method.  this is mostly a hack based on
      # crude experimentation.  we run nm on the libc.so, search for
      # "A" symbols with "GLIBC_#.#.#" in them, and grab the *second to*
      # last one we find.  based on testing this method on some
      # versions of glibc where the version was in the filename, this
      # seems to give us the closest match to reality.  it'll
      # certainly work to give us the major + minor number, which is
      # mostly all we care about at this point...
      _libc_ver=`nm $_libc|$PERL -e 'while(<>){if(/.*A GLIBC_(\d)\.(\d)\.(\d)/){$s=$v;$v="$1.$2.$3"}}print "$s\n";'`
      break;
    fi
  done
  if test "x$_libc_ver" = "x" ; then
    AC_MSG_RESULT([ERROR])
    AC_MSG_ERROR([Can not determine libc version on this machine])
  fi
  AC_MSG_RESULT([GLIBC $_libc_ver])
  _cv_libc_kind="GLIBC"
  _cv_libc_major=`echo $_libc_ver | $CUT -f1 -d.`
  _cv_libc_minor=`echo $_libc_ver | $CUT -f2 -d.`
  _cv_libc_patch=`echo $_libc_ver | $CUT -f3 -d.`

  _cv_libc_full=`echo $_cv_libc_kind $_cv_libc_major $_cv_libc_minor $_cv_libc_patch|$PERL -ane 'print "#define IS_".join('_',@F)." YES";'`
  _cv_libc_majmin="#define IS_$_cv_libc_kind$_cv_libc_major$_cv_libc_minor YES"
  _cv_libc_is_kind="#define IS_$_cv_libc_kind YES"
else
  _cv_libc_full=""
  _cv_libc_majmin=""
  _cv_libc_is_kind=""
fi
AC_SUBST(_cv_libc_full,$_cv_libc_full)
AC_SUBST(_cv_libc_majmin,$_cv_libc_majmin)
AC_SUBST(_cv_libc_is_kind,$_cv_libc_is_kind)


#########
# See what directory we're being run in, since we need this info for
# various other things.  however, instead of using "`pwd`/..", we use
# AS_DIRNAME to strip off the "src" part of `/bin/pwd`.  This should
# get things right, even if there are weird symlinks going on.
#########
_src_dir=`pwd`
_root_dir=`AS_DIRNAME(["$_src_dir"])`

CONDOR_VERIFY_CONFIG_DIR([$_root_dir/config],
                         [config directory is not valid])
AC_SUBST(_cv_ext_config_sh,"$_root_dir/config/config.sh")


############################################################
# Check for command-line arguments and environment variables
############################################################

AC_ARG_WITH(buildid,
  [AS_HELP_STRING([--with-buildid],
     [Add a build identification string to the Condor Version String])],
  [BUILDID=$withval],
  [BUILDID=no])

AC_ARG_ENABLE(bgd-support,
  [AS_HELP_STRING([--enable-bgd-support],
     [Enable support for HTC mode on the BlueGene machine.])],
  [],
  [enable_bgd_support=no])

# disabled by default for now, until I'm sure NMI has the required tools
AC_ARG_ENABLE(checksum-md5,
  [AS_HELP_STRING([--enable-checksum-md5],
     [Enable production and validation of MD5 checksums for released packages.])],
  [],
  [enable_checksum_md5=no])

# disabled by default for now, until I'm sure NMI has the required tools
AC_ARG_ENABLE(checksum-sha1,
  [AS_HELP_STRING([--enable-checksum-sha1],
     [Enable production and validation of SHA1 checksums for released packages.])],
  [],
  [enable_checksum_sha1=no])

AC_ARG_ENABLE(proper,
  [AS_HELP_STRING([--enable-proper],
     [Force this configure script to work in the proper (non-Condor) way (default: disabled)])],
  [],
  [enable_proper=no])

AC_ARG_ENABLE(full-port,
  [AS_HELP_STRING([--enable-full-port],
    [Perform a full build, i.e. Standard Universe included (default: enabled)])],
  [CLIPPED=$(test "x$enableval" == "xyes" && echo no || echo yes)],
  [CLIPPED=default])

AC_ARG_ENABLE(gcc-version-check,
  [AS_HELP_STRING([--disable-gcc-version-check],
     [Disable the gcc version check])],
  [],
  [enable_gcc_version_check=yes])

AC_ARG_ENABLE(glibc-version-check,
  [AS_HELP_STRING([--disable-glibc-version-check],
     [Disable the glibc version check])],
  [],
  [enable_glibc_version_check=yes])

AC_ARG_ENABLE(soft-is-hard,
  [AS_HELP_STRING([--enable-soft-is-hard],
     [Force all SOFT requirements into HARD requirements (default: disabled)])],
  [],
  [enable_soft_is_hard=no])

AC_ARG_ENABLE(old-classads,
  [AS_HELP_STRING([--disable-old-classads],
     [Replace old ClassAds with compatiblity layer])],
  [],
  [enable_old_classads=no])
if test $enable_old_classads = "yes"; then
  AC_DEFINE([WANT_OLD_CLASSADS],[1],[Define if using old ClassAds])
fi

# if we want a buildid, jam it into CPPFLAGS
AC_MSG_CHECKING(for a build id to use)
if test "x$BUILDID" != "xno"; then
	CPPFLAGS="$CPPFLAGS -DBUILDID=$BUILDID"
	AC_MSG_RESULT($BUILDID)
else
	AC_MSG_RESULT(none specified)
fi

# If we are being proper we don't want to look for "externals"
AS_IF([test "x$enable_proper" != xyes],
[
ac_cv_has_externals=YES
ac_cv_externals_src="$_root_dir/externals"
ac_cv_externals_build="$ac_cv_externals_src"
CONDOR_VERIFY_EXTERNALS_DIR([$ac_cv_externals_src],
  [Can't find externals directory, should be in $_root_dir])
AC_ARG_WITH(externals,
 AC_HELP_STRING([--with-externals=DIR],
   [Directory in which to build and install external programs needed for building Condor (default is to build in ../externals)]),
 [if test "$withval" != no; then
    if test ! -d "$withval" || test ! -w "$withval"; then
      AC_MSG_ERROR([directory specified with --with-externals ($withval) is not valid])
    fi
    ac_cv_externals_build="$withval"
  else
    AC_MSG_WARN([By not using --with-externals, most of Condor will not build])
    ac_cv_has_externals=NO
  fi
 ],
 [
  # nothing specified, use the UW-Madison CS cache if present, else assume
  # ../externals. This makes it possible to just run "./configure" most 
  # of the time.
  _uw_cs_externals="/p/condor/workspaces/externals"
  if test -d "$_uw_cs_externals" ; then
    ac_cv_externals_build="$_uw_cs_externals"
  fi
 ]
)
AC_SUBST(has_externals,$ac_cv_has_externals)
AC_SUBST(ext_src,$ac_cv_externals_src)
AC_SUBST(ext_build,$ac_cv_externals_build)
],
[
AC_SUBST(has_externals,NO)
])

AC_ARG_VAR(TMPDIR, [Directory for temp files during Condor build [/tmp]])
if test "$ac_cv_env_TMPDIR_set" != set; then
    TMPDIR=/tmp
fi
if test ! -d $TMPDIR || test ! -w $TMPDIR; then
    AC_MSG_ERROR([TMPDIR ($TMPDIR) is not a writable directory])
fi

AC_ARG_WITH(purecachedir,
 AC_HELP_STRING([--with-purecachedir=DIR],
  [cache directory for objects instrumented with Purify (default is $TMPDIR)]),
 [ac_cv_purecachedir=$withval],
 [ac_cv_purecachedir="$TMPDIR/$USER/.pcache"]
)
AC_SUBST(pure_cache_dir,$ac_cv_purecachedir)

AC_ARG_ENABLE(job-hooks,
  [AS_HELP_STRING([--enable-job-hooks],
     [Support for invoking hooks throughout the workflow of a job])],
  [JOB_HOOKS=$enableval],
  [JOB_HOOKS=yes])
if test $JOB_HOOKS != no; then
  AC_DEFINE([HAVE_JOB_HOOKS], [1], [Define to 1 to support invoking hooks throughout the workflow of a job])
fi

AC_ARG_ENABLE(hibernation,
  [AS_HELP_STRING([--enable-hibernation],
     [Support for Condor-controlled hibernation])],
  [HIBERNATION=$enableval],
  [HIBERNATION=yes])
if test $HIBERNATION != no; then
  AC_DEFINE([HAVE_HIBERNATION], [1], [Define to 1 to support Condor-controlled hibernation])
fi


############################################################
# checks for programs
############################################################

#####################
# compiler detection
#####################

AC_LANG(C)
# We have to set CFLAGS to something otherwise AC_PROG_CC will add -O2
# to it and that breaks parts of the standard universe. Lucky for us
# -g is always safe to have in CFLAGS. The standard universe breakage
# comes from stdio.h, which includes inline versions of functions when
# -O2 is specified, instead of regular symbols. As a result the symbol
# interposition in the standard universe fails to find all the symbols
# it needs to.
CFLAGS="-g $CFLAGS"
AC_PROG_CC
if test $ac_cv_c_compiler_gnu != yes; then
   AC_MSG_ERROR( [GNU CC (gcc) is required] )
fi

CHECK_PATH_PROG(gcc,gcc)


# Figure out the version of gcc.
# This probably seems like a job for a regular expression, not a big
# case statement.  however, in our experience, there's enough variation
# in how these version strings look that explicitly listing the ones
# we recognize seems to work better than trying to figure it all out
# automatically.  moreover, porting Condor to a new version of gcc is
# always a lot of work, so if someone is trying to build on an
# supported gcc version, we might as well catch them here, before they
# get very far.
AC_MSG_CHECKING([for exact version of gcc])
GCC=gcc
# "Sometimes the user knows what he is doing" If a user specifies CC
# we don't want configure to use it and Condor to use a hard-coded
# "gcc"
if test -n "$CC"; then
  GCC=$CC
fi
gcc_vers=`$GCC -v 2>&1 |$PERL -ne '{if(/.*gcc version\s*(\S*).*/){ print "$1\n";}}'`

case "$gcc_vers" in
 "egcs-2.91.66" )
    CompilerKind="EGCS"
    CompilerMajor="2"
    CompilerMinor="91"
    CompilerPatch="66"
    ;;
 "2.95.3" )
    CompilerKind="GCC"
    CompilerMajor="2"
    CompilerMinor="95"
    CompilerPatch="3"
    ;;
 "2.95.4" )
    CompilerKind="GCC"
    CompilerMajor="2"
    CompilerMinor="95"
    CompilerPatch="4"
    ;;
 "2.96" )
    CompilerKind="GCC"
    CompilerMajor="2"
    CompilerMinor="96"
    CompilerPatch="0"
    ;;
 "3.0" )
    CompilerKind="GCC"
    CompilerMajor="3"
    CompilerMinor="0"
    CompilerPatch="0"
    ;;
 "3.1" )
    CompilerKind="GCC"
    CompilerMajor="3"
    CompilerMinor="1"
    CompilerPatch="0"
    ;;
 "3.2" )
    CompilerKind="GCC"
    CompilerMajor="3"
    CompilerMinor="2"
    CompilerPatch="0"
    ;;
 "3.2.1" )
    CompilerKind="GCC"
    CompilerMajor="3"
    CompilerMinor="2"
    CompilerPatch="1"
    ;;
 "3.2.2" )
    CompilerKind="GCC"
    CompilerMajor="3"
    CompilerMinor="2"
    CompilerPatch="2"
    ;;
 "3.2.3" )
    CompilerKind="GCC"
    CompilerMajor="3"
    CompilerMinor="2"
    CompilerPatch="3"
    ;;
 "3.3" )
    CompilerKind="GCC"
    CompilerMajor="3"
    CompilerMinor="3"
    CompilerPatch="0"
    ;;
 "3.3.1" )
    CompilerKind="GCC"
    CompilerMajor="3"
    CompilerMinor="3"
    CompilerPatch="1"
    ;;
 "3.3.2" )
    CompilerKind="GCC"
    CompilerMajor="3"
    CompilerMinor="3"
    CompilerPatch="2"
    ;;
 "3.3.3" )
    CompilerKind="GCC"
    CompilerMajor="3"
    CompilerMinor="3"
    CompilerPatch="3"
    ;;
 "3.3.4" )
    CompilerKind="GCC"
    CompilerMajor="3"
    CompilerMinor="3"
    CompilerPatch="4"
    ;;
 "3.3.5" )
    CompilerKind="GCC"
    CompilerMajor="3"
    CompilerMinor="3"
    CompilerPatch="5"
    ;;
 "3.4.2" )
    CompilerKind="GCC"
    CompilerMajor="3"
    CompilerMinor="4"
    CompilerPatch="2"
    ;;
 "3.4.3" )
    CompilerKind="GCC"
    CompilerMajor="3"
    CompilerMinor="4"
    CompilerPatch="3"
    ;;
 "3.4.4" )
    CompilerKind="GCC"
    CompilerMajor="3"
    CompilerMinor="4"
    CompilerPatch="4"
    ;;
 "3.4.6" )
    CompilerKind="GCC"
    CompilerMajor="3"
    CompilerMinor="4"
    CompilerPatch="6"
    ;;
 "4.0.0" )
    CompilerKind="GCC"
    CompilerMajor="4"
    CompilerMinor="0"
    CompilerPatch="0"
    ;;
 "4.0.1" )
    CompilerKind="GCC"
    CompilerMajor="4"
    CompilerMinor="0"
    CompilerPatch="1"
    ;;
 "4.0.2" )
    CompilerKind="GCC"
    CompilerMajor="4"
    CompilerMinor="0"
    CompilerPatch="2"
    ;;
 "4.0.3" )
    CompilerKind="GCC"
    CompilerMajor="4"
    CompilerMinor="0"
    CompilerPatch="3"
    ;;
 "4.1.1" )
    CompilerKind="GCC"
    CompilerMajor="4"
    CompilerMinor="1"
    CompilerPatch="1"
    ;;
 "4.1.2" )
    CompilerKind="GCC"
    CompilerMajor="4"
    CompilerMinor="1"
    CompilerPatch="2"
    ;;
 "4.2.3" )
    CompilerKind="GCC"
    CompilerMajor="4"
    CompilerMinor="2"
    CompilerPatch="3"
    ;;
 "4.2.1" )
    CompilerKind="GCC"
    CompilerMajor="4"
    CompilerMinor="2"
    CompilerPatch="1"
    ;;
 "4.3.0" )
    CompilerKind="GCC"
    CompilerMajor="4"
    CompilerMinor="3"
    CompilerPatch="0"
    ;;
 "4.3.1" )
    CompilerKind="GCC"
    CompilerMajor="4"
    CompilerMinor="3"
    CompilerPatch="1"
    ;;
 "4.3.2" )
    CompilerKind="GCC"
    CompilerMajor="4"
    CompilerMinor="3"
    CompilerPatch="2"
    ;;
 * )
    if test "x$enable_gcc_version_check" = "xyes"; then
      AC_MSG_RESULT([ERROR])
      AC_MSG_ERROR([Condor will not compile with gcc version $gcc_vers])
    else
      AC_MSG_RESULT([$gcc_vers (UNSUPPORTED)])
      CompilerKind="UNSUPPORTED"
      CompilerMajor="0"
      CompilerMinor="0"
      CompilerPatch="0"
    fi
    ;;
esac
AC_MSG_RESULT([$gcc_vers])

AC_SUBST(CompilerKind,$CompilerKind)
AC_SUBST(CompilerMajor,$CompilerMajor)
AC_SUBST(CompilerMinor,$CompilerMinor)
AC_SUBST(CompilerPatch,$CompilerPatch)

# Find libgcc.a (needed for all platforms)
GET_GCC_VALUE([libgcc.a],[-print-libgcc-file-name],[gcc_libc])
GET_GCC_VALUE([libstdc++.a],[--print-file-name=libstdc++.a],[lib_std_cpp])
# this gcc3+ specific library is used for standard universe linking
if test "X$CompilerKind" = "XGCC" && test "X$CompilerMajor" = "X3" -o "X$CompilerMajor" = "X4"; then
  GET_GCC_VALUE([libgcc_eh.a],[--print-file-name=libgcc_eh.a],[lib_gcc_eh])
fi

# Find/define crt[01].o for each architecture we support
AC_MSG_CHECKING([for crt0.o])
case "$os" in
  "SunOS" | "Linux" )
    CRT_BEGIN=`gcc -print-file-name=crt1.o`
    ;;
  "HP-UX" )
    if test $os = "HP-UX" && test "$osrelease" = "B.10.20" ; then
      CRT_BEGIN=/lib/crt0.o
    elif test $os = "HP-UX" && test "$osversion" = "B.11.00" ; then
      # we support only 64-bit compilations of condor on hpux 11.00
      CRT_BEGIN=/usr/ccs/lib/pa20_64/crt0.o
    elif test $os = "HP-UX" && test "$osversion" = "B.11.31" ; then
      CRT_BEGIN=/usr/ccs/lib/hpux32/crt0.o
    fi
    ;;
  "AIX" )
    CRT_BEGIN=/lib/crt0.o
    ;;
esac
AC_MSG_RESULT([$CRT_BEGIN])
AC_SUBST([crt_begin],[$CRT_BEGIN])

AC_LANG(C++)
AC_PROG_CXX
if test $ac_cv_cxx_compiler_gnu != yes; then
   AC_MSG_ERROR( [GNU C++ (g++) is required] )
fi
CHECK_PATH_PROG([g++],[gpp])


#########
# figure out if we're using GNU ld (and therefore, can use --wrap)
#########
GET_GCC_VALUE([ld used by gcc],[-print-prog-name=ld],[gcc_ld_prog])
_gcc_ld_dir=`AS_DIRNAME(["$_cv_gcc_ld_prog"])`
if test "$_gcc_ld_dir" = "." ; then
  # gcc doesn't have a full path, find out what we're really using
  AC_PATH_PROG([LD],[ld],[no],[$PATH])
else
  LD=$_cv_gcc_ld_prog
fi

CHECK_PROG_IS_GNU([$LD],[ld])
if test $_cv_ld_is_gnu = yes; then
   AC_DEFINE(HAVE_GNU_LD,1,[are we using the GNU linker])
fi


#########
# figure out what linker flags put us in static-link mode
#########
AC_MSG_NOTICE([checking what gcc flag forces $_cv_gcc_ld_prog into static mode])
gcc_static_ld_flag=""
# determine the flags...
if test $os = "AIX" ; then
  # AIX static linking with respect to Condor is not pretty. In effect,
  # we must perform a dynamic link ALWAYS, except in the case of the
  # C++ compiler support libraries, which must be linked in statically
  # so the executables can be run on machines that they weren't built on.
  AC_MSG_NOTICE([using a pre-determined AIX static linking algorithm])
else
  # make a trivial test program and compile it to a .o...
  echo "main() { return 0; }" > static_test.c
  gcc -c static_test.c > /dev/null 2>&1
  #####
  # -Bstatic is GNU ld
  # -B,static is Solaris ld
  # -a,archive is HPUX ld
  #####
  for arg in "-Bstatic" "-B,static" "-a,archive" ; do
    # we always want to prepend "-Wl,"
    arg="-Wl,$arg"
    AC_MSG_CHECKING([$arg])
    _test_output=`gcc -o static_test $arg static_test.o 2>&1`
    _test_status=$?
    if test $_test_status -eq 0 && test "x$_test_output" = "x"; then
      gcc_static_ld_flag=$arg
      AC_MSG_RESULT([yes])
      break
    else
      AC_MSG_RESULT([no])
    fi
  done
  rm -f static_test.c static_test.o static_test > /dev/null 2>&1
  if test "x$gcc_static_ld_flag" = "x" ; then
    msg="can not find appropriate flags for $gcc_ld_prog!"
    if test $os = "SunOS" && test "$arch" != "i86pc" ; then
      # on Solaris, this is fatal, since we depend on this info
      AC_MSG_ERROR([$msg])
    else
      AC_MSG_WARN([$msg])
    fi
  else
    AC_SUBST([gcc_static_ld_flag],[$gcc_static_ld_flag])
  fi

  # Now test for the -Wl,--hash-type=both flag
  AC_MSG_CHECKING([hash-style flag])
  echo "main() { return 0; }" > link_test.c
  _test_output=`gcc -Wl,--hash-style=both -o link_test link_test.c > /dev/null 2>&1`
  _test_status=$?
  if test $_test_status -eq 0 && test "x$_test_output" = "x"; then
    gcc_hash_style_flag=-Wl,--hash-style=both
    AC_MSG_RESULT([yes])
  else
    AC_MSG_RESULT([no])
  fi
  rm -f link_test link_test.c 
  AC_SUBST([gcc_hash_style_flag],[$gcc_hash_style_flag])

fi


#########
# determine if gcc has a collection of particular warning flags we desire.
#########

#
# These options are shared between gcc and g++
#

AC_SUBST([DEBUG_FLAGS], $debug_flags)

# The standard warnings
C_CXX_OPTION(gcc, -Wall, comp_option_Wall, [])

# Extra options in later compilers, -W and -Wextra are the same
C_CXX_OPTION(gcc, -W, comp_option_W, [])
C_CXX_OPTION(gcc, -Wextra, comp_option_Wextra, [])

# Don't use == to compare floats
C_CXX_OPTION(gcc, -Wfloat-equal, comp_option_Wfloat_equal, [])

# Warn if there is a shadow declaration, like a local with the same name as
# a global
C_CXX_OPTION(gcc, -Wshadow, comp_option_Wshadow, [])

# Warn if code can't be executed.
#
# Note: Code blocks marked by this warning flag should be carefully checked
# since they may be able to be executed in ways the compiler doesn't see, like
# via setjmp, or other methods.
# XXX This warning looks like it gives far too many false positive, so it
# is getting commented out. If you'd like to renable this warning flag, please
# make sure to add @comp_option_Wunreachable_code@ to COMP_DEBUG_FLAGS
#C_CXX_OPTION(gcc, -Wunreachable-code, comp_option_Wunreachable_code, [])

# Warn if non-comment after endif labels
C_CXX_OPTION(gcc, -Wendif-labels, comp_option_Wendif_labels, [])

# Warn on arithmatic with void*, cause you don't know the size...
C_CXX_OPTION(gcc, -Wpointer-arith, comp_option_Wpointer_arith, [])

# Warn whenever a type qualifier (like const) is cast away.
C_CXX_OPTION(gcc, -Wcast-qual, comp_option_Wcast_qual, [])

# Warn whenever a pointer is cast such that the required alignment of the target
# is increased.
C_CXX_OPTION(gcc, -Wcast-align, comp_option_Wcast_align, [])

# Warn whenever a static object on the heap is larger than 256 bytes.
# This causes ICE when using gcc 2.96 on x6 rh7.2, and various staff are
# in disagreement about the validity of it, so we'll leave it commented out
# for now. Please ensure to add back in the @comp_option_Wvolatile_register_var@
# back into COMP_DEBUG_FLAGS if you want to enable it again.
#C_CXX_OPTION(gcc, -Wlarger-than-92160, comp_option_Wlarger_than_92160, [])

# Warn if a register variable is declared volatile. The optimizer doesn't
# inhibit all transformations of register variables when they are declared
# volatile, so an error could be introduced.
C_CXX_OPTION(gcc, -Wvolatile-register-var, comp_option_Wvolatile_register_var, [])

# Warn if writing to a const char* string constant (which lives in read-only
# memory space).
#
# Commented out since it is a bit spurious in its errors. It makes an
# assumption that we've been careful about using const everywhere when
# declaring write-only strings. Since I'm not confident we've been doing
# that, I took it out. Make sure to add the @comp_option_Wwrite_strings@
# variable back into COMP_DEBUG_FLAGS if you want to enable it again.
#C_CXX_OPTION(gcc, -Wwrite-strings, comp_option_Wwrite_strings, [])

####
# These are C only and treated differently in configure.cf.in
####
# Warn if an extern declaration is encountered in a C function.
C_CXX_OPTION(gcc, -Wnested-externs, comp_option_Wnested_externs, [])

# Warn if a function is declared or defined without argument types
C_CXX_OPTION(gcc, -Wstrict-prototypes, comp_option_Wstrict_prototypes, [])

# Warn if a global function is defined without a previous protoype declaration
C_CXX_OPTION(gcc, -Wmissing-prototypes, comp_option_Wmissing_prototypes, [])

#########
# See if the wonderful stack protection feature is available
#########
# Put guards around arrays on the stack, and check them on function exit.
C_CXX_OPTION(gcc, -fstack-protector, comp_option_stack_protector, [])
# sometimes we need to turn them off too, this overrides the above if both
# appear on the command line.
C_CXX_OPTION(gcc, -fno-stack-protector, comp_option_no_stack_protector, [])

#########
# determine if gcc has -rdynamic to keep backtrace symbols for debugging
# stripped executables.
#########
C_CXX_OPTION(gcc, -rdynamic, gcc_rdynamic_flag, [])

#########
# determine if gcc has -fPIC
#########
AC_MSG_CHECKING([if gcc supports -fPIC])

echo "int main(void) { return 0; }" > fpic_test.c
_test_output=`gcc -fPIC fpic_test.c -o fpic_test 2>&1`
_test_status=$?
# AIX and HPUX have idiotic problems, so turn them off for now
if test $_test_status -eq 0 -a "x$_test_output" = "x" -a \( "x$os" != "xAIX" -a "x$os" != "xHP-UX" \); then
  cc_pic_flags="-fPIC -DPIC"
  AC_MSG_RESULT([yes])
  AC_DEFINE([HAVE_CC_PIC_FLAG], [1], [does gcc support the -fPIC flag])
else
  cc_pic_flags=""
  AC_MSG_RESULT([no])
fi
rm -f fpic_test.c fpic_test
AC_SUBST([cc_pic_flags],[$cc_pic_flags])

#########
# determine if gcc has -shared
#########
AC_MSG_CHECKING([if gcc supports -shared])

echo "int bar(void) { return 0; }" > fpic_test.c
_test_output=`gcc -shared -fPIC -DPIC fpic_test.c -o libfpic_test.so 2>&1`
_test_status=$?
# AIX and HPUX have idiotic problems, so turn them off for now
if test $_test_status -eq 0 -a "x$_test_output" = "x" -a \( "x$os" != "xAIX" -a "x$os" != "xHP-UX" \); then
  AC_MSG_RESULT([yes])
  cc_shared_flags="-shared"
  AC_DEFINE([HAVE_CC_SHARED_FLAG], [1], [does gcc support the -shared flag])
else
  cc_shared_flags=""
  AC_MSG_RESULT([no])
fi
rm -f fpic_test.c libfpic_test.so
AC_SUBST([cc_shared_flags],[$cc_shared_flags])

#########################################
# vendor compilers (for the test suites)
#########################################
AC_MSG_NOTICE([checking for vendor compilers (used by Condor test suites)])

# we always look for g77, since we should have at least this,
# regardless of what platform we are...
AC_PATH_PROG([_cv_gnu_g77],[g77],[no],[$PATH])
if test "$_cv_gnu_g77" = "no" ; then
  _cv_has_gnu_g77="NO"
else
  _cv_has_gnu_g77="YES"
fi

# And check for gfortan as well.
AC_PATH_PROG([_cv_gnu_gfortran],[gfortran],[no],[$PATH])
if test "$_cv_gnu_gfortran" = "no" ; then
  _cv_has_gnu_gfortran="NO"
else
  _cv_has_gnu_gfortran="YES"
fi

# now, look for everything else, depending on our platform.  if it's
# Linux or Darwin, we know the "vendor" compilers are really gcc, so
# we can bail without doing any real work.  otherwise, we have to
# search for what we might be able to use...
if test "$os" = "Linux" || test "$os" = "Darwin" ; then
  AC_SUBST([_cv_vendor_cc],[""])
  AC_SUBST([_cv_vendor_cplus],[""])
  AC_SUBST([_cv_vendor_cplus_name],[""])
  AC_SUBST([_cv_vendor_f77],[""])
  AC_SUBST([_cv_vendor_f90],[""])
  _cv_has_vendor_cc="NO"
  _cv_has_vendor_cplus="NO"
  _cv_has_vendor_f77="NO"
  _cv_has_vendor_f90="NO"
else
  if test "$os" = "HP-UX" ; then
    _vendor_cc_PATH="/opt/ansic/bin:/opt/CC/bin:/usr/bin:/bin:$PATH"
    _vendor_f_PATH="/opt/fortran/bin:/opt/fortran90/bin:/usr/bin:/bin:$PATH"
  else
    _vendor_cc_PATH="/opt/SUNWspro/bin:/usr/ucb:/usr/bin:/bin:$PATH"
    _vendor_f_PATH=$_vendor_cc_PATH
  fi
  AC_PATH_PROG([_cv_vendor_cc],[cc],[no],[$_vendor_cc_PATH])
  if test "$_cv_vendor_cc" = "no" ; then
    _cv_has_vendor_cc="NO"
  else
    _cv_has_vendor_cc="YES"
  fi

  AC_PATH_PROGS([_cv_vendor_cplus],[CC cxx],[no],[$_vendor_cc_PATH])
  if test "$_cv_vendor_cplus" = "no" ; then
    _cv_has_vendor_cplus="NO"
  else
    _cv_has_vendor_cplus="YES"
    _cv_vendor_cplus_name=`basename $_cv_vendor_cplus`
      AC_SUBST([_cv_vendor_cplus_name],[$_cv_vendor_cplus_name])
  fi

  AC_PATH_PROG([_cv_vendor_f77],[f77],[no],[$_vendor_f_PATH])
  if test "$_cv_vendor_f77" = "no" ; then
    _cv_has_vendor_f77="NO"
  else
    _cv_has_vendor_f77="YES"
  fi

  AC_PATH_PROG([_cv_vendor_f90],[f90],[no],[$_vendor_f_PATH])
  if test "$_cv_vendor_f90" = "no" ; then
    _cv_has_vendor_f90="NO"
  else
    _cv_has_vendor_f90="YES"
  fi
fi
AC_SUBST([has_gnu_g77],[$_cv_has_gnu_g77])
AC_SUBST([has_gnu_gfortran],[$_cv_has_gnu_gfortran])
AC_SUBST([has_vendor_cc],[$_cv_has_vendor_cc])
AC_SUBST([has_vendor_cplus],[$_cv_has_vendor_cplus])
AC_SUBST([has_vendor_f77],[$_cv_has_vendor_f77])
AC_SUBST([has_vendor_f90],[$_cv_has_vendor_f90])


###############################################################
# Check for functionality availability on different platforms #
###############################################################

###
# Check for the availability of full ports
#
# CLIPPED is available here as "yes", "no" or "default"
#
# If CLIPPED is default it means the user did not specify if she wants
# a clipped build or not. In such a case we check to see if a full
# port is available and if so try to build a full port.
###

# NOTES:
#
# Due to two problems we turn off the full port for Debian:
#
#  1. -fstack-protect has a support library that our glibc doesn't have and
#      we need to copy its functionality for standard universe to link.
#  2. C++ exception handling in stdc++ assumes that the glibc is compiled
#     with TLS, but ours isn't and doesn't compile out of the box with
#     TLS.

_cv_clipped_default=yes
if test "x$CLIPPED" = "xdefault"; then
  AC_MSG_CHECKING([for clipped port default])
  case "$_cv_opsys-$_cv_opsys_vers-$_cv_arch-$_cv_linux_distro-$_cv_libc_major-$_cv_libc_minor" in
	LINUX-*-I386-RHEL3-* | \
	LINUX-*-X86_64-RHEL3-* | \
	LINUX-*-I386-RHEL5-* | \
	LINUX-*-X86_64-RHEL5-* | \
	LINUX-*-I386-DEBIAN50-* | \
	LINUX-*-X86_64-DEBIAN50-* ) _cv_clipped_default=no ;;
    * ) _cv_clipped_default=yes ;;
  esac
  AC_MSG_RESULT([$_cv_clipped_default])
fi

AC_MSG_CHECKING([for clipped port])
if test "x$CLIPPED" = "xdefault"; then
  CLIPPED=$_cv_clipped_default
fi
AC_MSG_RESULT([$CLIPPED])

# Exposed in configure.cf.in for Imake.rules's CLINK*
AC_SUBST([_cv_is_clipped], [$CLIPPED])

if test "x$CLIPPED" = "xyes"; then
  AC_DEFINE([IS_CLIPPED], [1], [Define if doing a clipped build])
fi

# Remote Syscalls

AC_MSG_CHECKING([if DOES_REMOTE_SYSCALLS is supported])
case "$_cv_opsys" in
  HPUX | LINUX | SOLARIS )
    _cv_does_remote_syscalls=yes
  ;;
  * )
    _cv_does_remote_syscalls=no
  ;;
esac
AC_MSG_RESULT([$_cv_does_remote_syscalls])
AS_IF([test "x$CLIPPED" != "xyes" -a "x$_cv_does_remote_syscalls" = xyes],
  AC_DEFINE([DOES_REMOTE_SYSCALLS], [1], [Define if we can do remote syscalls]))

# Checkpointing

AC_MSG_CHECKING([if DOES_CHECKPOINTING is supported])
case "$_cv_opsys" in
  HPUX | LINUX | SOLARIS )
    _cv_does_checkpointing=yes
  ;;
  * )
    _cv_does_checkpointing=no
  ;;
esac
AC_MSG_RESULT([$_cv_does_checkpointing])
AS_IF([test "x$CLIPPED" != "xyes" -a "x$_cv_does_checkpointing" = xyes],
  AC_DEFINE([DOES_CHECKPOINTING], [1], [Define if we can do checkpointing]))

# Compressed checkpoints

AC_MSG_CHECKING([if DOES_COMPRESS_CKPT is supported])
# Turned off on LINUX-X86_64: due to thaineryconcerning void* and int, don't compile this in for now...
case "$_cv_opsys-$_cv_arch" in
  LINUX-X86_64 )
    _cv_does_compress_ckpt=no
  ;;
  * )
    _cv_does_compress_ckpt=yes
  ;;
esac
AC_MSG_RESULT([$_cv_does_compress_ckpt])
AS_IF([test "x$CLIPPED" != "xyes" -a "x$_cv_does_compress_ckpt" = xyes],
  AC_DEFINE([DOES_COMPRESS_CKPT], [1], [Define if we can compress checkpoints]))

AC_MSG_CHECKING([if DOES_SAVE_SIGSTATE])
case "$_cv_opsys" in
  AIX | HPUX | LINUX | SOLARIS )
    _cv_does_save_sigstate=yes
  ;;
  * )
    _cv_does_save_sigstate=unknown
  ;;
esac
AC_MSG_RESULT([$_cv_does_save_sigstate])
AS_IF([test "x$_cv_does_save_sigstate" = xyes],
  AC_DEFINE([DOES_SAVE_SIGSTATE], [1], [Define if we save sigstate]))

AC_MSG_CHECKING([if HAS_RANLIB_TOUCH])
case "$_cv_opsys" in
  AIX | HPUX | SOLARIS )
    _cv_has_ranlib_touch=yes
  ;;
  LINUX )
    _cv_has_ranlib_touch=no
  ;;
  * )
    _cv_has_ranlib_touch=unknown
  ;;
esac
AC_MSG_RESULT([$_cv_has_ranlib_touch])
AS_IF([test "x$_cv_has_ranlib_touch" = xyes],
  AC_DEFINE([HAS_RANLIB_TOUCH], [1], [Define if we want HAS_RANLIB_TOUCH]))

AC_MSG_CHECKING([if HAS_CP_PRESERVE])
case "$_cv_opsys" in
  AIX | HPUX | SOLARIS )
    _cv_has_cp_preserve=yes
  ;;
  LINUX )
    _cv_has_cp_preserve=no
  ;;
  * )
    _cv_has_cp_preserve=unknown
  ;;
esac
AC_MSG_RESULT([$_cv_has_cp_preserve])
AS_IF([test "x$_cv_has_cp_preserve" = xyes],
  AC_DEFINE([HAS_CP_PRESERVE], [1], [Define if we want HAS_CP_PRESERVE]))

AC_MSG_CHECKING([if HAS_PURIFY])
case "$_cv_opsys" in
  SOLARIS )
    _cv_has_purify=yes
  ;;
  * )
    _cv_has_purify=no
  ;;
esac
AC_MSG_RESULT([$_cv_has_purify])
AS_IF([test "x$_cv_has_purify" = xyes],
  AC_DEFINE([HAS_PURIFY], [1], [Define if we want HAS_PURIFY]))

AC_MSG_CHECKING([if HAS_AR_S_OPTION])
case "$_cv_opsys" in
  AIX | HPUX | LINUX | SOLARIS )
    _cv_has_ar_s_option=yes
  ;;
  * )
    _cv_has_ar_s_option=unknown
  ;;
esac
AC_MSG_RESULT([$_cv_has_ar_s_option])
AS_IF([test "x$_cv_has_ar_s_option" = xyes],
  AC_DEFINE([HAS_AR_S_OPTION], [1], [Define if ar has the s option]))

AC_MSG_CHECKING([if FORTRAN_HAS_RECURSION])
case "$_cv_opsys" in
  SOLARIS )
    _cv_fortran_has_recursion=yes
  ;;
  * )
    _cv_fortran_has_recursion=no
  ;;
esac
AC_MSG_RESULT([$_cv_fortran_has_recursion])
AS_IF([test "x$_cv_fortran_has_recursion" = xyes],
  AC_DEFINE([FORTRAN_HAS_RECURSION], [1], [Define if FORTRAN_HAS_RECURSION]))

AC_MSG_CHECKING([if NEEDS_64BIT_SYSCALLS])
case "$_cv_opsys" in
  SOLARIS )
    _cv_needs_64bit_syscalls=yes
  ;;
  AIX | HPUX )
    _cv_needs_64bit_syscalls=no
  ;;
  * )
    _cv_needs_64bit_syscalls=unknown
  ;;
esac
AC_MSG_RESULT([$_cv_needs_64bit_syscalls])
AS_IF([test "x$_cv_needs_64bit_syscalls" = xyes],
  AC_DEFINE([NEEDS_64BIT_SYSCALLS], [1], [Define if NEEDS_64BIT_SYSCALLS]))

AC_MSG_CHECKING([if NEEDS_64BIT_STRUCTS])
case "$_cv_opsys" in
  AIX | HPUX | SOLARIS )
    _cv_needs_64bit_structs=yes
  ;;
  * )
    _cv_needs_64bit_structs=unknown
  ;;
esac
AC_MSG_RESULT([$_cv_needs_64bit_structs])
AS_IF([test "x$_cv_needs_64bit_structs" = xyes],
  AC_DEFINE([NEEDS_64BIT_STRUCTS], [1], [Define if NEEDS_64BIT_STRUCTS]))

AC_MSG_CHECKING([if HAS_FLOCK])
case "$_cv_opsys" in
  SOLARIS )
    _cv_has_flock=no
  ;;
  * )
    _cv_has_flock=yes
  ;;
esac
AC_MSG_RESULT([$_cv_has_flock])
AS_IF([test "x$_cv_has_flock" = xyes],
  AC_DEFINE([HAS_FLOCK], [1], [Define if HAS_FLOCK]))

AC_MSG_CHECKING([if HAS_INET_NTOA])
# inet_nota() with gcc is broken under 64-bit compilation mode, so use ours
if test "x$_cv_opsys_vers" = xHPUX11; then
  _cv_has_inet_ntoa=no
else
  _cv_has_inet_ntoa=yes
fi
AC_MSG_RESULT([$_cv_has_inet_ntoa])
AS_IF([test "x$_cv_has_inet_ntoa" = xyes],
  AC_DEFINE([HAS_INET_NTOA], [1], [Define if HAS_INET_NTOA]))

# HAS_DYNAMIC_USER_JOBS, not sure exactly what this is -matt 26 Nov 07
if test "x$_cv_opsys" = "xSOLARIS"; then
  AC_DEFINE([HAS_DYNAMIC_USER_JOBS], [1], [Used in condor_ckpt/image.C])
fi

# Old SOLARIS2*.cf files contained -DSolaris2*=Solaris2*, so instead
# we AC_DEFINE Solaris2* here
case "$_cv_opsys_vers" in
  SOLARIS28 ) AC_DEFINE([Solaris28], [Solaris28], [Define if on Solaris28]) ;;
  SOLARIS29 ) AC_DEFINE([Solaris29], [Solaris29], [Define if on Solaris29]) ;;
  SOLARIS10 ) AC_DEFINE([Solaris10], [Solaris10], [Define if on Solaris10]) ;;
  SOLARIS11 ) AC_DEFINE([Solaris11], [Solaris11], [Define if on Solaris11]) ;;
esac

# Old FREEBSD*.cf files contained -DCONDOR_FREEBSD*=CONDOR_FREEBSD*,
# so instead we AC_DEFINE CONDOR_FREEBSD* here
case "$_cv_opsys_vers" in
  FREEBSD4 )
    AC_DEFINE([CONDOR_FREEBSD4], [CONDOR_FREEBSD4], [Define if on FreeBSD4]) ;;
  FREEBSD5 )
    AC_DEFINE([CONDOR_FREEBSD5], [CONDOR_FREEBSD5], [Define if on FreeBSD5]) ;;
  FREEBSD6 )
    AC_DEFINE([CONDOR_FREEBSD6], [CONDOR_FREEBSD6], [Define if on FreeBSD6]) ;;
  FREEBSD7 )
    AC_DEFINE([CONDOR_FREEBSD7], [CONDOR_FREEBSD7], [Define if on FreeBSD7]) ;;
esac

# DARWIN.cf contained -DDarwin_10_*=Darwin_10_*, so instead we
# AC_DEFINE Darwin_10_* here
case "$_cv_opsys_vers" in
  OSX_10_3 ) AC_DEFINE([Darwin_10_3], [Darwin_10_3], [Define if on OS X 10.3]) ;;
  OSX_10_4 ) AC_DEFINE([Darwin_10_4], [Darwin_10_4], [Define if on OS X 10.4]) ;;
esac

# ArchOptimizeFlag logic used to live in .cf files, mostly
# LINUX_I386.cf, that logic now lives here.
if test "x$_cv_opsys" = xLINUX \
   -a "x$_cv_arch" = xI386 \
   -a "x$CompilerKind" = xGCC; then
  case "$CompilerMajor" in
    4 ) _cv_arch_optimize_flag="-march=i486" ;;
    3 ) _cv_arch_optimize_flag="-mcpu=i486" ;;
    * ) _cv_arch_optimize_flag="-m486" ;;
  esac
  AC_SUBST([_cv_arch_optimize_flag], [$_cv_arch_optimize_flag])
fi

# VendorCTestFlags logic used to live in .cf files, mostly
# HPUX11.cf, that logic now lives here.
if test "x$_cv_opsys_vers" = xHPUX11; then
  _cv_vendor_c_test_flags="-Aa -Ae";
  AC_SUBST([_cv_vendor_c_test_flags], [$_cv_vendor_c_test_flags])
fi

# VendorCPPTestFlags logic used to live in .cf files, mostly
# HPUX11.cf, that logic now lives here.
if test "x$_cv_opsys_vers" = xHPUX11; then
  _cv_vendor_cpp_test_flags="-Aa -ext +eh";
  AC_SUBST([_cv_vendor_cpp_test_flags], [$_cv_vendor_cpp_test_flags])
fi


# PlatformLdFlags used to live in a number of .cf files, their logic
# now exists here
case "$_cv_opsys" in
  # specifically ask for the C++ libraries to be statically linked
  AIX ) _cv_platform_ld_flags="-Wl,-berok -Wl,-bstatic -lstdc++ -Wl,-bdynamic -lcfg -lodm -lcrypt -lc -static-libgcc" ;;
  LINUX | DARWIN ) _cv_platform_ld_flags="-lresolv" ;;
  HPUX ) # HPUX11 Only...
    if test "x$_cv_opsys_vers" = "xHPUX11" ; then
      _cv_platform_ld_flags="-Wl,+vnocompatwarnings $_cv_lib_std_cpp";
    fi
   ;;
#NOTE: The following definition of PlatformLdFlags assumes that the
#compiler libraries (libgcc and libstdc++) are available _only_ as
#static libraries, so we do not need to do anything special to cause
#them to be statically linked.  We want them to be statically linked
#so people can run condor binaries on machines where gcc has never
#been installed, since this is common for Solaris boxes.
#
#We used to append $(GCC_STATIC_LIBS) to PlatformLdFlags, however, this
#caused libc to be statically linked, and that caused runtime errors on
#binaries compiled on Solaris 9 when run on Solaris 10.  Why was libc
#statically linked you may ask?  Because GCC_STATIC_LIBS was defined
#like this: -Wl,-bstatic -lstdc++ -lgcc.  This turns on static linking
#but does not turn it off.  The compiler appends a bunch of standard
#libs, including -lstdc++, -lgcc, and -lc.  Therefore, libc was being
#statically linked.  We could have turned off static linking with
#-Wl,-bdyanamic, so the libs appended by the compiler would not be
#statically linked.  However, among the libs appended by the compiler
#are the very libs we are trying to link statically, so if they were
#available both statically and dynamically, they would be linked both
#ways.  The version of gcc currently in use on the Solaris build
#machines is 2.95.3, which does not support the option -nodefaultlibs,
#so we can't easily prevent the compiler from doing this.  It does
#support -nostdlibs, but that option also disables the linking of all
#other standard things, including the runtime object files, so it
#becomes a rather messy situation to make sure we link in all the stuff
#we need without getting more than we want.
#
#Therefore, we do not explicitly call for static linking of the
#compiler libs.  Instead, we depend on the compiler being installed
#with _only_ static versions of libgcc and libstdc++.
  SOLARIS ) _cv_platform_ld_flags="-lkstat -lelf -lsocket -lresolv -lnsl -lm -lc" ;;
esac
AC_SUBST([_cv_platform_ld_flags], [$_cv_platform_ld_flags])


# LINUX.cf defined GlibCFlag to be "-DGLIBC=GLIBC -DGLIBCXY=GLIBCXY"
# where X is the _cv_libc_major and Y is _cv_libc_minor. This
# GlibCFlag #define was one that someone would need to create each
# time they wanted to do even a clipped port of Condor. Instead of all
# that, we can set that symbol right here, sensibly.
AS_IF([test "x$_cv_libc_kind" = xGLIBC],
  [_cv_glibc_flag="-DGLIBC=GLIBC -DGLIBC$_cv_libc_major$_cv_libc_minor=GLIBC$_cv_libc_major$_cv_libc_minor"])
AC_SUBST([_cv_glibc_flag], [$_cv_glibc_flag])

# PlatformFlags logic has been moved here from .cf files, primarily
# HPUX11.cf and LINUX.cf.
# On AIX, the TOC overflows when linking the schedd. These options reduce
# the number of entries in the TOC.
case "$_cv_opsys" in
  LINUX ) _cv_platform_flags="$_cv_arch_optimize_flag $_cv_glibc_flag" ;;
  HPUX ) # HPUX11 Only...
    if test "x$_cv_opsys_vers" = "xHPUX11" ; then
      _cv_platform_flags="-DHPUX11=HPUX11";
    fi
   ;;
  AIX ) _cv_platform_flags="-mno-fp-in-toc -mno-sum-in-toc -mminimal-toc" ;;
  * ) _cv_platform_flags="" ;;
esac
AC_SUBST([_cv_platform_flags], [$_cv_platform_flags])


# TestPlatformLdFlags logic has been moved here from .cf files,
# primarily SOLARIS.cf and AIX.cf.
case "$_cv_opsys" in
  SOLARIS ) _cv_test_platform_ld_flags="-lnsl -lsocket -lresolv" ;;
  AIX )_cv_test_platform_ld_flags="$_cv_platform_ld_flags" ;;
  * ) _cv_test_platform_ld_flags="" ;;
esac
AC_SUBST([_cv_test_platform_ld_flags], [$_cv_test_platform_ld_flags])


# PurifyPlatformLdFlags logic has been moved here from .cf files,
# primarily SOLARIS.cf.
case "$_cv_opsys" in
  # When we're linking for purify, we don't want all the static junk,
  # either, but we need more libs than just the test suite.  So, we
  # define this here to specify the flags we want to give to the
  # linker when we're building the Condor Daemons under purify.
  SOLARIS ) _cv_purify_platform_ld_flags="-lkstat -lelf -lnsl -lsocket -lresolv" ;;
  * ) _cv_purify_platform_ld_flags="" ;;
esac
AC_SUBST([_cv_purify_platform_ld_flags], [$_cv_purify_platform_ld_flags])


#####################
# everything else
#####################

AC_PATH_PROGS(MAKE,gmake make,no,[$PATH])
CHECK_PROG_IS_GNU([$MAKE], make)
if test $_cv_make_is_gnu = no; then
   AC_MSG_ERROR( [GNU make is required] )
fi

AC_PATH_PROG(ac_patch,patch,no,[$PATH])
if test $ac_patch = no; then
    AC_MSG_ERROR( [patch is required] )
fi
# now, make sure patch supports unified diffs
AC_CACHE_CHECK([if patch supports unified diffs],_cv_unified_patch,
 [_cv_unified_patch="no" ;
  _cv_unified_patch="no"
 cat > conftest_file1 << _EOF
this
is
a test
hello world
_EOF
 cat > conftest_patch << _EOF
--- conftest_file1 Wed Nov 26 20:04:43 2003
+++ conftest_file2 Wed Nov 26 20:01:25 2003
@@ -1,4 +1,4 @@
 this
 is
-a test
+A TEST
 hello world
_EOF
  $ac_patch < conftest_patch > /dev/null 2>&1
  _patch_status=$?
  if test $_patch_status -eq 0 ; then
    # patch didn't return failure, but it still might not have
    # worked.  so, see if the change actually happened or not.
    grep "TEST" conftest_file1 > /dev/null 2>&1
    _grep_status=$?
    if test $_grep_status -eq 0 ; then
      _cv_unified_patch="yes";
    fi
  fi
  rm -f conftest_file1 conftest_patch
 ]
)
if test $_cv_unified_patch != "yes"; then
   AC_MSG_NOTICE( [try installing GNU patch] )
   AC_MSG_ERROR( [patch must support unified diffs] )
fi

AC_PROG_LEX
if test "$LEX" = "no" ; then
    AC_MSG_ERROR( [lex is required] )
fi
CHECK_PATH_PROG([$LEX],[lex])


# We don't want to do the default AC_PROG_YACC, since it selects
# "bison -y" if it can find it, and that doesn't work for the yacc
# input in the Condor build.  So, we just manually check for byacc as
# our first choice, then regular old yacc...
AC_PATH_PROG([ac_byacc],[byacc],[no],[$PATH])
if test $ac_byacc = "no"; then
  AC_PATH_PROG([ac_yacc],[yacc],[no],[$PATH])
  if test $ac_yacc = no; then
    AC_MSG_ERROR( [byacc or yacc is required] )
  else
    YACC=$ac_yacc
  fi
else
  YACC=$ac_byacc
fi
AC_SUBST([YACC],[$YACC])

# ar is used for numerous libraries in Condor, and for extracting
# objects from the system libc.a for the Condor syscall library.
AC_PATH_PROG(ac_ar,ar,no,[$PATH])
if test $ac_ar = no; then
    AC_MSG_ERROR( [ar is required] )
fi

# strip is used in the packaging of Condor for all released binaries.
# We want to see if we can find GNU strip since it usually does a much
# better job of shrinking the size of our binaries, given that they're
# all built with GNU CC/C++.  however, on OSX, there's no such thing
# as GNU strip.  Also, on other platforms, even if we find GNU strip,
# it might not work properly.  We search for GNU strip, and if we find
# it, we see if it works.  Then we search for a non-GNU vendor strip,
# and see if it works.  If we only found 1 working version, we use it.
# If both versions exist and both work, we see which one produced the
# smallest output program and use that.
AC_MSG_CHECKING([for GNU strip])
_cv_gnu_strip="no"
_cv_gnu_strip_works="no"
_try_gnu_strip="$STRIP strip gstrip gnustrip"
as_save_IFS=$IFS; IFS=$PATH_SEPARATOR
for as_dir in $PATH ; do
  IFS=$as_save_IFS
  for a in $_try_gnu_strip ; do
    _try="$as_dir/$a"
    if ( sh -c "$_try --version" 2> /dev/null | grep GNU 2>&1 > /dev/null );
    then
      AC_MSG_RESULT([$_try])
      _cv_gnu_strip="$_try";
      break;
    fi
  done;
  if ! test "$_cv_gnu_strip" = "no" ; then
    break;
  fi
done;
if test "$_cv_gnu_strip" = "no" ; then
  AC_MSG_RESULT([no])
  if ! test "$os" = "Darwin" ; then
    AC_MSG_WARN([GNU strip is recommended])
  fi
else
  CONDOR_TEST_STRIP([GNU strip], [_cv_gnu_strip])
  if test "$_cv_gnu_strip_works" = "no" ; then
    AC_MSG_WARN([GNU strip is installed but doesn't work])
  fi
fi

AC_MSG_CHECKING([for vendor strip])
_cv_vendor_strip="no"
_try_vendor_strip="$STRIP strip"
as_save_IFS=$IFS; IFS=$PATH_SEPARATOR
for as_dir in $PATH ; do
  IFS=$as_save_IFS
  for a in $_try_vendor_strip ; do
    _try="$as_dir/$a"
    if ( sh -c "$_try --version" 2>/dev/null | grep GNU 2>&1 >/dev/null );
    then
      continue;
    fi
    if test -x "$_try" ; then
      AC_MSG_RESULT([$_try])
      _cv_vendor_strip="$_try";
      break;
    fi
  done;
  if ! test "$_cv_vendor_strip" = "no" ; then
    break;
  fi
done;
if test "$_cv_vendor_strip" = "no" ; then
  AC_MSG_RESULT([no])
else
  CONDOR_TEST_STRIP([vendor strip], [_cv_vendor_strip])
fi

AC_MSG_CHECKING([which strip we should use])
# now, based on all the tests, figure out the best one to use:
if test "$_cv_gnu_strip_works" = "no" ; then
  if test "$_cv_vendor_strip_works" = "no" ; then
    AC_MSG_RESULT( [none available] )
    AC_MSG_ERROR( [strip is required] )
  else
    # no GNU, but there is a vendor, we'll just use it.
    STRIP=$_cv_vendor_strip
  fi
else
  if test "$_cv_vendor_strip" = "no" ; then
    # no vendor, but we have a working GNU, just use it
    STRIP=$_cv_gnu_strip
  else
    # have both versions and both work, see which one does a better
    # job of shriking the output.  in case of a tie, use vendor strip
    if test "$_cv_gnu_strip_outsize" -lt "$_cv_vendor_strip_outsize" ;
    then
      STRIP=$_cv_gnu_strip
    else
      STRIP=$_cv_vendor_strip
    fi
  fi
fi
# Hack: /usr/bin/strip on Mac OS 10.5 causes the condor_master to die
# inside the plugin initialization code. A message thread in the Boost
# mailing list suggests that running strip without -g or its equivalent
# removes more than just debugging symbols, possibly causing RTTI lookups
# to fail. The appropriate flags on Mac OS are '-S -x'.
if test "$os" = "Darwin" ; then
  STRIP="$STRIP -S -x"
fi
AC_MSG_RESULT([$STRIP])
AC_SUBST([STRIP],[$STRIP])

AC_PATH_PROG(ac_find,find,no,[$PATH])
if test $ac_find = "no"; then
  AC_MSG_WARN( [find not found, debuglink not supported] )
  AC_SUBST(FindCmd,[""])
else
  AC_DEFINE(HAVE_FIND,[1],[Define to 1 if the tool 'find' is available])
  AC_SUBST(FindCmd,$ac_find)
fi

AC_PATH_PROG(ac_objcopy,objcopy,no,[$PATH])
if test $ac_objcopy = "no"; then
  AC_SUBST(ObjcopyCmd,[""])
else
  AC_DEFINE(HAVE_OBJCOPY,[1],[Define to 1 if the tool 'objcopy' is available])
  AC_SUBST(ObjcopyCmd,$ac_objcopy)
fi

# If objcopy is available, then figure out if it can do the debuglink
# feature to allow us seperate debugging symbols and executables on
# unix builds ala windows.
_cv_objcopy_keepdebug_flag=""
_cv_objcopy_stripunneeded_flag=""
_cv_objcopy_debuglink_flag=""
if test ! $ac_objcopy = "no"; then
	AC_MSG_CHECKING([if objcopy supports --add-gnu-debuglink])
	`$ac_objcopy --help 2>&1 | $GREP add-gnu-debuglink > /dev/null 2>&1`
	if test $? = 0 -a ! \( "x$_cv_sysname" = "xhp_ux113" -o "x$_cv_sysname" = "xsun4x_59" \)  ; then
		# If this flag exists, then the other ones I need should exist as well.
		_cv_objcopy_keepdebug_flag="--only-keep-debug"
		_cv_objcopy_stripunneeded_flag="--strip-unneeded"
		_cv_objcopy_debuglink_flag="--add-gnu-debuglink"
		AC_MSG_RESULT([yes])
		AC_DEFINE(HAVE_OBJCOPY_DEBUGLINK,[1],[Define to 1 if objcopy can seperate the debugging symbols from an executable])
	else
		AC_MSG_RESULT([no])
	fi
fi
AC_SUBST(OBJCOPY_KEEPDEBUG_FLAG,$_cv_objcopy_keepdebug_flag)
AC_SUBST(OBJCOPY_STRIPUNNEEDED_FLAG,$_cv_objcopy_stripunneeded_flag)
AC_SUBST(OBJCOPY_DEBUGLINK_FLAG,$_cv_objcopy_debuglink_flag)

# We depend on some GNU-specific options to tar.  We also depend on
# using --owner and --group, and want those to set the ownerships of
# all files in the tarballs we create to 0.0 (root).  however, not all
# versions of tar support --group=0, and not all machines have group
# root. :( so, we test for what we need, and use whatever works.
# also, some sites have different GNU tar installed under a different
# name, so we've got to do some magic to handle that, too.
AC_CACHE_CHECK([for GNU tar],_cv_gnu_tar,
 [_cv_gnu_tar="no" ;
  for a in "$TAR" tar gtar gnutar ; do
    if test -z "$a" ; then continue ; fi ;
    if ( sh -c "$a --version" 2> /dev/null | grep GNU  2>&1 > /dev/null );
    then
      if test $WHICH != no; then
        _cv_gnu_tar=`$WHICH $a`;
      else
        _cv_gnu_tar="$a";
      fi
      break;
    fi
  done;
 ]
)
if test "$_cv_gnu_tar" = "no" ; then
   AC_MSG_ERROR([GNU tar is required])
fi
# if we got this far, we found a version of GNU tar.  now, see what
# options work to make tarballs with files owned by 0.0:
TarRootCmd=''
CHECK_TAR_OPTION([--group=0], [_cv_gnu_tar_group_zero])
if test "$_cv_gnu_tar_group_zero" = "yes"; then
  # we can assume if tar supports "--group=0", "--owner=0" will work.
  TarCmd="$_cv_gnu_tar --owner=0 --group=0"
else
  CHECK_TAR_OPTION([--group=root],[_cv_gnu_tar_group_root])
  CHECK_TAR_OPTION([--owner=root],[_cv_gnu_tar_owner_root])
  if test "$_cv_gnu_tar_group_root" = "yes"; then
     if test "$_cv_gnu_tar_owner_root" = "yes"; then
       TarCmd="$_cv_gnu_tar --owner=root --group=root"
     else
       tar_err_msg="user called \"root\" with UID 0"
     fi
  else
    # group root didn't work, see if owner root did so we can
    # construct the appropriate error message
    if test "$_cv_gnu_tar_owner_root" = "yes"; then
      tar_err_msg="group called \"root\" with GID 0"
    else
      tar_err_msg="user and group called \"root\" with UID 0 and GID 0"
    fi
  fi
fi
if test "x$TarCmd" = "x"; then
  AC_MSG_ERROR([you system does not support tar features Condor requires for packaging our releases.  you must install a version of GNU tar which supports numeric arguments to --group and --owner (such as version 1.13 or higher), or add a $tar_err_msg, then re-run configure])
fi

# Tar uses an idiotic 10KB default io buffer block size, which makes for
# hideously slow tar operations. This isn't 1975 anymore, so I'm upping it
# to 2MB. This is 4096 * 512 (the default block size) and the size of most
# drive caches these days. This option will
# also make the smallest tarfile which can be made be padded to 2MB. However,
# we compress all of our tar files, so those fluffy zeros will compact nicely.
# I wish tar wasn't so stupid about the read/write block sizes... :(
CHECK_TAR_OPTION(["-b 4096"],[_cv_gnu_tar_blocksize_flag])
if test "$_cv_gnu_tar_blocksize_flag" = "yes"; then
	TarCmd="$TarCmd -b 4096"
fi

AC_SUBST(TarCmd,$TarCmd)

# Check to see if tar supports --exclude
CHECK_TAR_OPTION([--exclude=configure],[_cv_gnu_tar_exclude_flag])
if test "$_cv_gnu_tar_exclude_flag" = "yes"; then
	AC_DEFINE(HAVE_TAR_EXCLUDE_FLAG,[1],[Define to 1 is tar has --exclude option])
fi

# Check to see if tar supports --files-from
echo "configure" > _test_file
CHECK_TAR_OPTION([--files-from=_test_file],[_cv_gnu_tar_files_from_flag])
if test "$_cv_gnu_tar_files_from_flag" = "yes"; then
	AC_DEFINE(HAVE_TAR_FILES_FROM_FLAG,[1],[Define to 1 is tar has --files-from option])
fi
rm -f _test_file

# We use "cp -r" to package parts of Condor.  However, we need to make
# sure that it dereferences symlinks, instead of copying the links.
# GNU cp copies symlinks by default with -r, so we need to add "-Lr"
# to get the behavior we want.  Unfortunately, the vendor cp on many
# platforms doesn't recognize "-L".  So, we just do some tests here to
# figure out what flags get the behavior we want, and pass that on to
# the places that need it via the Makefiles.
AC_PATH_PROG([_cv_cp],[cp],[no],[$PATH])
if test "$_cv_cp" = "no" ; then
  AC_MSG_ERROR([no cp in your PATH! Either fix your PATH or your machine])
fi
AC_CACHE_CHECK([what options to cp recursively copy and follow symlinks],
               _cv_cp_flags,
 [_cv_cp_flags="none" ;
  for a in "-rL" "-r" ; do
    CONDOR_TRY_CP_RECURSIVE_SYMLINK_FLAG([$_cv_cp],[$a],[_cv_cp_flags])
    if ! test "$_cv_cp_flags" = "none" ; then
      break;
    fi
  done;
 ]
)
if test "$_cv_cp_flags" = "none" ; then
  AC_MSG_ERROR([The cp in your PATH does not work, try installing GNU cp])
else
  AC_SUBST(CpCmd,"$_cv_cp $_cv_cp_flags")
fi

# gzip is required for packaging up Condor releases.
AC_PATH_PROG(ac_gzip,gzip,no,[$PATH])
if test $ac_gzip = no; then
    AC_MSG_ERROR( [gzip is required] )
fi

# true is used in the imake build system, esp. in condor_tests
REQUIRE_PATH_PROG([TRUE],[true])
AC_SUBST(TRUE,$TRUE)

AC_PATH_PROG(ac_purify,purify,no,[$PATH])
if test "$ac_purify" = "purify"; then
   AC_MSG_CHECKING([purify cache directory ($ac_cv_purecachedir)])
   if test -d $ac_cv_purecachedir && test -w $ac_cv_purecachedir ; then
      AC_MSG_RESULT( exists )
   else
      AS_MKDIR_P($ac_cv_purecachedir)
      AC_MSG_RESULT( created )
   fi
fi

# Allow the user to specify a directory where vmware is to be found.
# This logic is a little scary since vm_arg can be "no", "yes", or a path.
AC_ARG_WITH(vmware,
 AC_HELP_STRING([--with-vmware=DIR],
  [full path to directory where the vmware program is located]),
 [vm_arg=$withval],
 [vm_arg=$PATH])

# Depending what the user told us, we will modify vm_path.
if test $vm_arg = "no"; then
 # we don't even check for VMware so assign the makefile var to nothing.
 ac_vmware=""
else
 # Here we check for it with $PATH or with what the user told us where to find
 # it.
 if test $vm_arg = "yes"; then
  vm_path=$PATH
 else
  vm_path=$vm_arg
 fi
 # now find the vmware program, if applicable.
 AC_PATH_PROG(ac_vmware,vmware,no,[$vm_path])
 if test $ac_vmware = "no"; then
  ac_vmware=""
 else
  AC_DEFINE([HAVE_VMWARE],[1],[Define if vmware is available])
 fi
fi
AC_SUBST(VMWARE,$ac_vmware)

AC_PATH_PROG(ac_javac,javac,no,[$PATH])
if test $ac_javac = "no"; then
  AC_MSG_WARN( [javac not found] )
else
  AC_DEFINE([HAVE_JAVAC],[1],[Define if javac is available])
fi
AC_SUBST(JAVAC,$ac_javac)

AC_PATH_PROG(ac_jar,jar,no,[$PATH])
if test $ac_jar = "no"; then
  AC_MSG_WARN( [jar not found] )
else
  AC_DEFINE([HAVE_JAR],[1],[Define if jar is available])
fi
AC_SUBST(JAR,$ac_jar)

# Test for md5sum
AC_PATH_PROG(ac_md5sum,md5sum,no,[$PATH])
if test $ac_md5sum = "no"; then
  AC_MSG_WARN( [md5sum not found] )
else
  AC_DEFINE([HAVE_MD5SUM],[1],[Define if md5sum is available])
fi
AC_SUBST(MD5SUM,$ac_md5sum)

# Test for sha1sum
AC_PATH_PROG(ac_sha1sum,sha1sum,no,[$PATH])
if test $ac_sha1sum = "no"; then
  AC_MSG_WARN( [sha1sum not found] )
else
  AC_DEFINE([HAVE_SHA1SUM],[1],[Define if sha1sum is available])
fi
AC_SUBST(SHA1SUM,$ac_sha1sum)

# By default, we check to see if we can produce md5 integrity checks on the
# released tarballs, rpms, and whatever else.
if test "x$enable_checksum_md5" = "xyes"; then
   # If this is defined to 1, then the checksums are *required* and produced.
   # If it is undefined, then the checksum may or may not be produced
   # depending upon what was available on the machine.
   AC_DEFINE([ENABLE_CHECKSUM_MD5], [1], [Define if md5 checksums are required for released packages])
fi

# By default, we check to see if we can produce sha1 integrity checks on the
# released tarballs, rpms, and whatever else.
if test "x$enable_checksum_sha1" = "xyes"; then
   # If this is defined to on, then the checksums are *required* and produced.
   # If it is undefined, then the checksum may or may not be produced
   # depending upon what was available on the machine.
   AC_DEFINE([ENABLE_CHECKSUM_SHA1], [1], [Define if sha1 checksums are required for released packages])
fi

AC_ARG_ENABLE([rpm],
  AC_HELP_STRING([--enable-rpm],
    [determine if we try to make rpms (default: yes)]),
  [],
  [enable_rpm=yes])
# there might be two kinds of rpm on a machine, 'rpm' and 'rpmbuild'
# use the latter if we have it.
if test "x$_cv_linux_distro" = "xSLES9"; then
	# rpm is broken on some platforms, so just turn them off.
  	AC_MSG_WARN( [rpm generation has been disabled for this architecture] )
	_cv_have_rpm="NO"
else
	# everyone else gets a normal check.
	AC_PATH_PROG(ac_rpmcmd,rpmbuild,no,[$PATH])
	if test $ac_rpmcmd = "no"; then
		AC_PATH_PROG(ac_rpmcmd,rpm,no,[$PATH])
		if test $ac_rpmcmd = "no"; then
  			AC_MSG_WARN( [rpm/rpmbuild not found, so no rpms on this architecture] )
  			_cv_have_rpm="NO"

			# This is ok since MakeRPM is blank in Project.tmpl
			AC_SUBST(RpmCmd,[])
		else
  			_cv_have_rpm="YES"
			AC_SUBST(RpmCmd,$ac_rpmcmd)
		fi
	else
  	_cv_have_rpm="YES"
	AC_SUBST(RpmCmd,$ac_rpmcmd)
	fi
fi
AS_IF([test "x$enable_rpm" != xno -a "x$_cv_have_rpm" != xNO],
  [AC_DEFINE([HAVE_RPM],[1],[Define if making rpms])])

AC_ARG_ENABLE([malloc-debug],
  AC_HELP_STRING([--enable-malloc-debug],
    [enable memory allocation debugging (default: no)]),
  [],
  [enable_malloc_debug=no])

AS_IF([test "x$enable_malloc_debug" = xyes],
  [CPPFLAGS="$CPPFLAGS -DMALLOC_DEBUG"])

AC_ARG_ENABLE([quill],
  AC_HELP_STRING([--enable-quill],
    [enable Quill functionality (default: yes)]),
  [],
  [enable_quill=yes])

AC_PATH_XTRA
X_LDFLAGS="$X_LIBS"
X11_LIBS="$X_PRE_LIBS $X_EXTRA_LIBS -lX11"

AC_ARG_ENABLE([kbdd],
  AC_HELP_STRING([--enable-kbdd],
    [enable KBDD functionality (default: platform dependent)]),
  [],
  [case "$_cv_opsys" in
    AIX | HPUX | SOLARIS )
      enable_kbdd=no
    ;;
    LINUX )
      enable_kbdd=yes
    ;;
    * ) # Who had this turned on? No .cf files on 1/6/8 used it. -matt
      enable_kbdd=no
    ;;
  esac])
AC_HEADER_CHECK([X11/Xlib.h],[HAS_XLIB_H=yes])
AS_IF([test "x$enable_kbdd" = xyes],
  [AS_IF([test "x$HAS_XLIB_H" != xyes], AC_MSG_ERROR([KBDD requested but no Xlib.h]))
   AC_DEFINE([NEEDS_KBDD], [1], [Define if enabling KBDD])
   AC_SUBST(X11_CFLAGS, $X_CFLAGS)
   AC_SUBST(X11_LDFLAGS, $X_LDFLAGS)
   AC_SUBST(X11_LIBS, $X11_LIBS)],
  [AC_SUBST(X11_CFLAGS,"")
   AC_SUBST(X11_LIBS,"")
   AC_SUBST(X11_LDFLAGS, "")])

AC_ARG_ENABLE([hdfs],
  AC_HELP_STRING([--enable-hdfs],
    [enable hadoop filesystem functionality (default: yes)]),
  [],
  [enable_hdfs=yes])
AS_IF([test "x$enable_hdfs" = xyes],
  [AC_DEFINE([WANT_HDFS], [1], [Define if enabling HDFS])])

# Here we figure out whether or not the circumstances are correct for us
# to be able to separate the debugging symbols from the executables and
# package them into a tarball. for example, if say objcopy's debuglink flag
# is available, but we can't exclude the files when making the tarballs,
# then turn the whole thing off.
AC_MSG_CHECKING([for ability to produce debuglink tarball])
if test "x$ac_find" != "xno" -a "x$ac_objcopy" != "xno" \
		-a "x$_cv_objcopy_keepdebug_flag" != "x" \
		-a "x$_cv_gnu_tar_exclude_flag" != "x" \
		-a "x$_cv_gnu_tar_files_from_flag" != "x" ; then
	AC_MSG_RESULT([yes])
	AC_DEFINE(HAVE_DEBUGLINK_TARBALL,[1],[Define to 1 of you know you can produce the debuglink tarball])
else
	AC_MSG_RESULT([no])
fi

############################################################
# checks for libraries
############################################################

# Currently in Condor, threading in daemon core on Unix requires
# both pthreads.
# HACK: for now the code uses Linux-specific code to implement
# recursive mutexes, so instead of using threads wheverever we have
# pthreads, we limit testing for pthreads to just Linux.
if test $os = "Linux"; then
	AC_CHECK_LIB([pthread], [pthread_create],
  		[ac_pthreads=yes
   		AC_DEFINE([HAVE_PTHREADS],[1],[Define if pthreads are available])
		AC_DEFINE([HAS_PTHREADS],[1],[Define if pthreads are available for DRMAA])
		AC_CHECK_LIB([pthread],[pthread_sigmask],AC_DEFINE([HAVE_PTHREAD_SIGMASK],[1],[Define to 1 of you have the pthread_sigmask function]))
		],
  		[ac_pthreads=no])
fi

############################################################
# checks for header files
############################################################

AC_CHECK_HEADERS([net/if.h],[],[],[
#include<netinet/in.h>])
AC_CHECK_HEADERS([sys/types.h])
AC_CHECK_HEADERS([sys/param.h])
AC_CHECK_HEADERS([stdint.h])
AC_CHECK_HEADERS([procfs.h])
AC_CHECK_HEADERS([sys/procfs.h])
AC_CHECK_HEADERS([inttypes.h])
AC_CHECK_HEADERS([os_types.h])
AC_CHECK_HEADERS([sys/syscall.h])
AC_CHECK_HEADERS([sys/personality.h])
AC_CHECK_HEADERS([linux/personality.h])
AC_CHECK_HEADERS([linux/magic.h])
AC_CHECK_HEADERS([linux/sockios.h])
AC_CHECK_HEADERS([linux/types.h])
AC_CHECK_HEADERS([linux/ethtool.h],[],[],[
#if HAVE_OS_TYPES_H
# include <os_types.h>
#endif
#if HAVE_LINUX_TYPES_H
# include <linux/types.h>
#endif])
AC_CHECK_HEADERS([sys/statfs.h])
AC_CHECK_HEADERS([sys/statvfs.h])
AC_CHECK_HEADERS([sys/vfs.h])
AC_CHECK_HEADERS([sys/mount.h],[],[],[
#if HAVE_SYS_TYPES_H
# include <sys/types.h>
#endif
#if HAVE_SYS_PARAM_H
# include <sys/param.h>
#endif])
AC_CHECK_HEADERS([ustat.h])
AC_CHECK_HEADERS([dlfcn.h])
AC_CHECK_HEADERS([resolv.h],[],[],[
#if HAVE_SYS_TYPES_H
# include<sys/types.h>
#endif
#include<netinet/in.h>
#include<arpa/nameser.h>])
AC_CHECK_HEADERS([pthread.h])
AC_CHECK_HEADERS([lber.h])
AC_CHECK_HEADERS([ldap.h],[],[],[
#if HAVE_LBER_H
# include <lber.h>
#endif])

AC_MSG_CHECKING([Checking if linux/nfs_fs.h is present and usable])
AC_COMPILE_IFELSE([
AC_LANG_SOURCE([
#include <unistd.h>
#ifdef HAVE_SYS_TYPES_H
# include <sys/types.h>
#endif
#ifdef HAVE_SYS_PARAM_H
# include <sys/param.h>
#endif
#if HAVE_LINUX_TYPES_H
# include <linux/types.h>
#endif
#include <linux/nfs_fs.h>
])],
[AC_MSG_RESULT([yes])
 AC_DEFINE(HAVE_LINUX_NFS_FS_H,[1],[Define to 1 if <linux/nfs_fs.h> is present and usable])],
[AC_MSG_RESULT([no])])

AC_MSG_CHECKING([Checking if linux/nfsd/const.h is present and usable])
AC_COMPILE_IFELSE([
AC_LANG_SOURCE([
#include <unistd.h>
#ifdef HAVE_SYS_TYPES_H
# include <sys/types.h>
#endif
#ifdef HAVE_SYS_PARAM_H
# include <sys/param.h>
#endif
#if HAVE_LINUX_TYPES_H
# include <linux/types.h>
#endif
#include <linux/nfsd/const.h>
])],
[AC_MSG_RESULT([yes])
 AC_DEFINE(HAVE_LINUX_NFSD_CONST_H,[1],[Define to 1 if <linux/nfsd/const.h> is present and usable])],
[AC_MSG_RESULT([no])])

AC_CHECK_LIB([sasl], [sasl_client_init],
  AC_DEFINE([HAVE_LIBSASL], [1], [check for usable libsasl]))
AC_CHECK_LIB([sasl2], [sasl_client_init],
  AC_DEFINE([HAVE_LIBSASL2], [1], [check for usable libsasl2]))


############################################################
# checks for types
############################################################

AC_CHECK_TYPES([int64_t])
AC_CHECK_TYPES([long long])
AC_CHECK_TYPES([__int64])
AC_CHECK_TYPES([id_t])

# checks for structures

# checks for compiler characteristics

############################################################
# checks for library functions
############################################################

AC_CHECK_FUNCS([strsignal				\
		strcasestr				\
		lstat					\
		lstat					\
		lstat64					\
		fstat64					\
		_stati64				\
		_lstati64				\
		_fstati64				\
		stat64					\
		lstat64					\
		fstat64					\
		_stati64				\
		_lstati64				\
		_fstati64				\
		readdir64				\
		fseeko					\
		ftello					\
		lchown					\
		dirfd					\
		getdirentries				\
		getdtablesize				\
		getpagesize				\
		getwd					\
		setegid					\
		seteuid					\
		setlinebuf				\
		snprintf				\
		setenv					\
		unsetenv				\
		execl					\
		access					\
		vasprintf				\
		localtime_r				\
		clearenv])
AC_CHECK_FUNC(crypt, ,AC_CHECK_LIB(crypt,crypt))
AC_SEARCH_LIBS([dlopen], [dl],
  AC_DEFINE([HAVE_DLOPEN], [1], [dlopen function is available]))

# On HPUX11, localtime_r() and gmtime_r() are not defined unless
# _REENTRANT is defined.  Test for that case here.

AC_MSG_CHECKING([if localtime_r() needs _REENTRANT])
AC_LANG_PUSH([C++])
AC_COMPILE_IFELSE([#include <time.h>
		   void testfunc() {localtime_r(NULL,NULL);}],[
		   AC_MSG_RESULT([no])],[
		   AC_COMPILE_IFELSE([
		     #define _REENTRANT
		     #include <time.h>
		     void testfunc() {localtime_r(NULL,NULL);}],[
		     AC_MSG_RESULT([yes])
		     AC_DEFINE([_REENTRANT],[1],[needed for localtime_r() and gmtime_r()])],[
		   AC_MSG_RESULT([test failed])])])
AC_LANG_POP([C++])

AC_CHECK_FUNCS(backtrace)
#########
# determine if OS has an sched_setaffinity.  Note that Linux has
# three different interfaces to this function over the years.  We
# just check for the most recent.
#########
AC_MSG_CHECKING([if os supports newest sched_setaffinity])

echo "#include <sched.h>" > affinity_test.cpp
echo "void f() {cpu_set_t s;sched_setaffinity(0,1024, &s);}" >> affinity_test.cpp
_test_output=`gcc -c affinity_test.cpp 2>&1`
_test_status=$?
if test $_test_status -eq 0 
then
  AC_MSG_RESULT([yes])
  AC_DEFINE([HAVE_SCHED_SETAFFINITY], [1], [does os support the sched_setaffinity])
else
  AC_MSG_RESULT([no])
fi
rm -f affinity_test.cpp affinity_test.o

# If we can't find clone() on linux (for fast forking from large
# processes), then somebody better understand why; so produce a fatal
# error here.  Under IA64, there is a different interface to clone
# (clone2), and the header files appear to be out of sync with the
# library, so avoid using clone() on that architecture.
if test $os = "Linux" && test $arch != "ia64"; then
  AC_CHECK_DECLS([clone,CLONE_VM,CLONE_VFORK],[AC_DEFINE([HAVE_CLONE],[1],[Define to 1 to use clone() for fast forking])],[AC_MSG_ERROR( [expecting to find clone() on this platform] )],[#include<sched.h>])
fi

AC_CHECK_DECLS([res_init],[],[],[
#include<sys/types.h>
#include<netinet/in.h>
#include<arpa/nameser.h>
#include<resolv.h>])

AC_CHECK_FUNCS(statfs statvfs)
dnl
dnl file system type member in statfs struct
dnl
AC_CHECK_MEMBERS([struct statfs.f_type], ,[
  AC_CHECK_MEMBERS([struct statfs.f_fstyp], , , [#ifdef HAVE_SYS_PARAM_H
#include <sys/param.h>
#endif
#ifdef HAVE_SYS_VFS_H
#include <sys/vfs.h>
#endif
#ifdef HAVE_SYS_MOUNT_H
#include <sys/mount.h>
#endif
#ifdef HAVE_SYS_STATFS_H
#include <sys/statfs.h>
#endif])], [#ifdef HAVE_SYS_PARAM_H
#include <sys/param.h>
#endif
#ifdef HAVE_SYS_VFS_H
#include <sys/vfs.h>
#endif
#ifdef HAVE_SYS_MOUNT_H
#include <sys/mount.h>
#endif
#ifdef HAVE_SYS_STATFS_H
#include <sys/statfs.h>
#endif])

AC_CHECK_MEMBERS([struct statfs.f_fstypename], , , [#ifdef HAVE_SYS_PARAM_H
#include <sys/param.h>
#endif
#ifdef HAVE_SYS_VFS_H
#include <sys/vfs.h>
#endif
#ifdef HAVE_SYS_MOUNT_H
#include <sys/mount.h>
#endif
#ifdef HAVE_SYS_STATFS_H
#include <sys/statfs.h>
#endif])

AC_CHECK_MEMBERS([struct statvfs.f_fsid], , , [#ifdef HAVE_SYS_TYPES_H
#include <sys/types.h>
#endif
#ifdef HAVE_SYS_STATVFS_H
#include <sys/statvfs.h>
#endif])

AC_CHECK_MEMBERS([struct statvfs.f_basetype], , , [#ifdef HAVE_SYS_TYPES_H
#include <sys/types.h>
#endif
#ifdef HAVE_SYS_STATVFS_H
#include <sys/statvfs.h>
#endif])

dnl
dnl if statfs() takes 2 arguments or 4 (Solaris)
dnl
if test "$ac_cv_func_statfs" = yes ; then
  AC_MSG_CHECKING([number of arguments to statfs()])
  AC_TRY_COMPILE([#include <unistd.h>
  #ifdef HAVE_SYS_TYPES_H
  #include <sys/types.h>
  #endif
  #ifdef HAVE_SYS_PARAM_H
  #include <sys/param.h>
  #endif
  #ifdef HAVE_SYS_VFS_H
  #include <sys/vfs.h>
  #endif
  #ifdef HAVE_SYS_MOUNT_H
  #include <sys/mount.h>
  #endif
  #ifdef HAVE_SYS_STATFS_H
  #include <sys/statfs.h>
  #endif
  #ifdef HAVE_USTAT_H
  #include <ustat.h>
  #endif], [struct statfs st;
  statfs(NULL, &st);],[
    AC_MSG_RESULT([2])
    AC_DEFINE(STATFS_ARGS, 2, [Number of arguments to statfs()])],[
    AC_TRY_COMPILE([#include <unistd.h>
  #ifdef HAVE_SYS_PARAM_H
  #include <sys/param.h>
  #endif
  #ifdef HAVE_SYS_VFS_H
  #include <sys/vfs.h>
  #endif
  #ifdef HAVE_SYS_MOUNT_H
  #include <sys/mount.h>
  #endif
  #ifdef HAVE_SYS_STATFS_H
  #include <sys/statfs.h>
  #endif], [struct statfs st;
  statfs(NULL, &st, sizeof (st), 0);],[
      AC_MSG_RESULT([4])
      AC_DEFINE(STATFS_ARGS, 4, [Number of arguments to statfs()])],[
      AC_MSG_RESULT(unknown)
      AC_MSG_ERROR([unable to determine number of arguments to statfs()])])])
fi dnl test "$ac_cv_func_statfs" = yes

# Do we have member tm_gmtoff in struct tm?
AC_CHECK_MEMBER([struct tm.tm_gmtoff],
                [AC_DEFINE([HAVE_TM_GMTOFF], [1], [tm.tm_gmtoff available])],
                [],
                [[#include <time.h>]])

# Do we have the "ethtool" and similar declarations?
AC_CHECK_DECLS([SIOCETHTOOL,SIOCGIFCONF],,, [[#include <linux/sockios.h>]])

# Does net/if.h define struct ifreq ?
AC_CHECK_TYPES([struct ifreq,struct ifconf],[],[],[#include <net/if.h>])

dnl
dnl if sigwait() takes 1 or 2 arguments
dnl
AC_MSG_CHECKING([number of arguments to sigwait()])
AC_TRY_COMPILE([#include <signal.h>
#include <unistd.h>], [sigset_t set;
sigwait(&set);],[
  AC_MSG_RESULT([1])
  AC_DEFINE(SIGWAIT_ARGS, 1, [Number of arguments to sigwait()])],[
  AC_TRY_COMPILE([#include <signal.h>
#include <unistd.h>], [sigset_t set; int sig; sigwait(&set, &sig);],[
    AC_MSG_RESULT([2])
    AC_DEFINE(SIGWAIT_ARGS, 2, [Number of arguments to sigwait()])],[
    AC_MSG_RESULT(unknown)
    AC_MSG_ERROR([unable to determine number of arguments to sigwait()])])])

# we don't actually want to add -lgen to our link line, but we do want
# HAVE_LIBGEN defined correctly for our test suite builds...
AC_CHECK_FUNC(dirname,,AC_CHECK_LIB(gen,dirname,
AC_DEFINE(HAVE_LIBGEN,1,[Define to 1 if you have the `gen' library (-lgen)])))

AC_CHECK_FUNCS(mkstemp tmpnam)
##############################################################################
AC_CHECK_LIB(c,crypt,ac_has_crypt=1,ac_has_crypt=0)

if test "$ac_has_crypt" = "1" ; then
    _cv_crypt_lib=""
    AC_MSG_RESULT([-lc])
else
    AC_CHECK_LIB(crypt,crypt,ac_has_crypt=1,ac_has_crypt=0)

    if test "$ac_has_crypt" = "1" ; then
        _cv_crypt_lib="-lcrypt"
    else
        AC_MSG_ERROR([You need to find a crypt definition])
    fi
fi
AC_SUBST([crypt_lib],$_cv_crypt_lib)

# Check whether we have a well-behaved snprintf()
AC_FUNC_SNPRINTF

##############################################################################


# checks for system services

# checks for platform-specific settings we don't yet auto-detect

AC_ARG_ENABLE([static],
  AC_HELP_STRING([--enable-static],
    [determine if we do static linking (default: yes)]),
  [],
  [enable_static=yes])

AC_MSG_CHECKING([if Condor can also build a statically linked release])
case "$os" in
  "HP-UX" )
    if test "x$_cv_opsys_vers" = "xHPUX11" ; then
    # Grrr.... libxnet.so (the XOpen interface) does NOT have a .a version
      _cv_has_static=no
    else
      _cv_has_static=yes
    fi
    ;;
  "Linux" )
    _cv_has_static=yes
    ;;
  "SunOS" )
    _cv_has_static=no
    ;;
  "Darwin" )
    _cv_has_static=no
    ;;
  "FreeBSD" )
    _cv_has_static=no
    ;;
  "AIX" )
    _cv_has_static=no
    ;;
  * )
    AC_MSG_RESULT([error])
    AC_MSG_ERROR([Unrecognized platform: $os])
esac
AC_MSG_RESULT([$_cv_has_static])
AC_MSG_CHECKING([if we are going to statically link])
AS_IF([test "x$enable_static" != xno -a "$_cv_has_static" = "yes"],
  [AC_MSG_RESULT([yes])
   AC_SUBST(_cv_has_static,YES)],
  [AC_MSG_RESULT([no])
   AC_SUBST(_cv_has_static,NO)])


############################################################
# What versions of what externals do we need
############################################################

#
# Check for externals, if we are going to use them
#

if test "x$ac_cv_has_externals" = "xYES" -o "x$enable_proper" = xyes ; then

AC_MSG_NOTICE([determining availability of external packages])

#
# Define a number of _cv_has_<external>s for externals that are not
# available on all platforms
#

#-----------------------------------------------------------------
# NOTE: the checks for globus and SSL here must happen *outside*
# the check for $ac_cv_has_externals, since we want these to be
# set whether or not we're actually trying to build the externals
# or not.  for example, the test suite needs to know these things,
# even though it's being configured using --without-externals.
#-----------------------------------------------------------------
# determine whether we will be using openssl and globus on this platform.
# This logic used to be in the individual <platform>.cf files;
AC_MSG_CHECKING([if openssl is supported])
case "$os" in
  HP-UX ) _cv_has_openssl=no ;;
  Linux|SunOS|Darwin|FreeBSD|AIX ) _cv_has_openssl=yes ;;
  * )
    AC_MSG_RESULT([error])
    AC_MSG_ERROR([Unrecognized platform: $os])
  ;;
esac
AC_MSG_RESULT([$_cv_has_openssl])

AC_MSG_CHECKING([if gsoap is supported])
case "$os" in
  HP-UX )
	if  test "x$_cv_sysname" = "xhp_ux113" ; then
  	   _cv_has_gsoap=no
	else
  	   _cv_has_gsoap=yes
	fi
	;;
  Linux|SunOS|Darwin|FreeBSD|AIX ) _cv_has_gsoap=yes ;;
  * )
    AC_MSG_RESULT([error])
    AC_MSG_ERROR([Unrecognized platform: $os])
  ;;
esac
AC_MSG_RESULT([$_cv_has_gsoap])

AC_MSG_CHECKING([if krb5 is supported])
case "$os-$_cv_arch" in
  HP-UX-*|Linux-ALPHA|Linux-CONDOR_PPC ) _cv_has_krb5=no ;;
  Linux-*|SunOS-*|Darwin-*|FreeBSD-*|AIX-* ) _cv_has_krb5=yes ;;
  * )
    AC_MSG_RESULT([error])
    AC_MSG_ERROR([Unrecognized platform: $os-$_cv_arch])
  ;;
esac
AC_MSG_RESULT([$_cv_has_krb5])

AC_MSG_CHECKING([if classads is supported])
# currently, all platforms support the classad external
_cv_has_classads=yes
AC_MSG_RESULT([$_cv_has_classads])


#
# Figure out if I need to use the linuclibcheaders package to build glibc.
#

# assume no, unless I discover otherwise.
llh_use=NO

# if this is a linux machine, determine if I need the linux libc headers to
# build glibc
if test "x$os" = "xLinux" ; then

	llh_use=YES

	case "x$_cv_kernel_rev" in
		"x2.6.3" )
			CHECK_EXTERNAL([linuxlibcheaders],[2.6.3.0], [soft])
			;;
		"x2.6.4" )
			CHECK_EXTERNAL([linuxlibcheaders],[2.6.4.0], [soft])
			;;
		"x2.6.5" )
			CHECK_EXTERNAL([linuxlibcheaders],[2.6.5.2], [soft])
			;;
		"x2.6.6" )
			CHECK_EXTERNAL([linuxlibcheaders],[2.6.6.0], [soft])
			;;
		"x2.6.7" )
			CHECK_EXTERNAL([linuxlibcheaders],[2.6.7.0], [soft])
			;;
		"x2.6.8" )
			CHECK_EXTERNAL([linuxlibcheaders],[2.6.8.1], [soft])
			;;
		"x2.6.9" )
			CHECK_EXTERNAL([linuxlibcheaders],[2.6.9.1], [soft])
			;;
		"x2.6.10" )
			CHECK_EXTERNAL([linuxlibcheaders],[2.6.10.0], [soft])
			;;
		"x2.6.11" )
			CHECK_EXTERNAL([linuxlibcheaders],[2.6.11.2], [soft])
			;;
		"x2.6.12" )
			CHECK_EXTERNAL([linuxlibcheaders],[2.6.12.0], [soft])
			;;
		*)
			llh_use=NO
			;;
	esac
fi

# Tell the build system I want to use this module since it very well might
# not always be defined or desired to be defined.
if test "x$llh_use" = "xYES" ; then
	AC_SUBST([want_ext_linuxlibcheaders],[YES])
else
	AC_SUBST([want_ext_linuxlibcheaders],[NO])
  	AC_SUBST([ext_linuxlibcheaders_version],[UNUSED])
fi


# For now, we hardcode that non-i386/X86_64 platforms are clipped and don't
# need an external glibc for anything...
if test "x$_cv_libc_kind" = "xGLIBC" -a \( "x$_cv_arch" = "xI386" -o "x$_cv_arch" = "xX86_64" \) ; then

  including_glibc_ext=YES
  _cv_libc_full_vers="$_cv_libc_major.$_cv_libc_minor.$_cv_libc_patch"
  case "$_cv_libc_full_vers" in
  "2.3.2" )
    # the glibc 2.3.2 from redhat's source rpms are very different than the
	# stock 2.3.2 you can download off of the web.
	# This external is used both for x86 and x86_64
    CHECK_EXTERNAL([glibc],[2.3.2.27.9.7], [soft])
    ;;
  "2.3.4" )
	# I'm using this here to avoid a full port of Condor to the centos 4 OS.
	# XXX Also, one must use gcc 3.2.2 instead of as shipped gcc 3.4.4 to
	# compile this package.
    CHECK_EXTERNAL([glibc],[2.3.2.27.9.7], [soft])
    ;;
  "2.3.6" )
    CHECK_EXTERNAL([glibc],[2.3.2.27.9.7], [soft])
    ;;
  "2.5." ) # RHEL 5.0/5.1
    if test "x$_cv_arch" = "xI386" ; then
       CHECK_EXTERNAL([glibc],[2.5-20061008T1257-p0], [soft])
	else # x86_64
       CHECK_EXTERNAL([glibc],[2.5-20061008T1257-x86_64-p0], [soft])
	fi
    ;;
  "2.6." ) # F7 uses glibc 2.6-4
    including_glibc_ext=NO
    ;;
  "2.7." )
 	 # F8 uses glibc 2.7-2
	 # debian uses glibc 2.7-18
    if test "x$_cv_arch" = "xI386" ; then
      CHECK_EXTERNAL([glibc],[2.7-18], [soft])
    else # x86_64
      CHECK_EXTERNAL([glibc],[2.7-18-x86_64], [soft])
    fi
    ;;
  * )
    if test "x$enable_glibc_version_check" = "xyes"; then
      AC_MSG_CHECKING(glibc)
      AC_MSG_RESULT([ERROR])
      AC_MSG_ERROR([Condor does NOT know what glibc external to use with glibc-$_cv_libc_full_vers])
    else
      AC_MSG_CHECKING(glibc)
      AC_MSG_RESULT([glibc-$_cv_libc_full_vers (UNSUPPORTED)])
      including_glibc_ext=NO
    fi
  esac
  if test "x$including_glibc_ext" = "xYES"; then
    AC_SUBST(want_ext_glibc,YES)
  else
    AC_SUBST(want_ext_glibc,NO)
    AC_SUBST(ext_glibc_version,UNUSED)
  fi
else
  AC_SUBST(want_ext_glibc,NO)
  AC_SUBST(ext_glibc_version,UNUSED)
fi

# Google's coredumper is Linux specific and only officially supports
# a few architectures.
if test "$os" = "Linux" -a \( "x$_cv_arch" = "xI386" -o "x$_cv_arch" = "xX86_64" \); then
    CHECK_EXTERNAL([coredumper],[0.2], [soft])
	AC_SUBST(want_coredumper,YES)
else
	AC_MSG_CHECKING(coredumper)
	AC_MSG_RESULT([no])
	AC_SUBST(want_coredumper,NO)
fi

# Build drmaa on any platform with pthreads available, except for the following
# platforms where the build is known to fail
if test "x$_cv_sysname" != "xppc_aix52" -a "x$_cv_linux_distro" != "xRH72" -a  "x$_cv_sysname" != "xsun4x_58" -a "x$_cv_sysname" != "xsun4x_59" -a "x$_cv_sysname" != "xhp_ux113" ; then
  if test "x$_cv_sysname" = "xppc_macosx" -o "x$ac_pthreads" = "xyes"; then
   CHECK_EXTERNAL([drmaa],[1.6], [soft])
  fi
fi

CHECK_EXTERNAL([krb5], [1.4.3-p0], [soft],
               [use krb5 (provides Kerberos support)],
               MF_LIB_CHECK([krb5], [[krb5 krb5_free_principal]]))

CHECK_EXTERNAL([openssl], [0.9.8h-p2], [soft],
               [use OpenSSL (provides authentication and encryption support)],
               MF_LIB_CHECK([openssl],
                            [[ssl SSL_connect], [crypto BF_encrypt]]))

if test "x$_cv_ext_openssl_version" != x; then
  # If we have openssl, we define HAVE_OPENSSL_SSL_H (meaning we
  # have ssl.h) to make gsoap happy
  AC_DEFINE(HAVE_OPENSSL_SSL_H,1,[do we have openssl])

  # Globus 4.2.1 is dependent on an external version of openssl
  CHECK_EXTERNAL([globus],[5.0.1], [soft])
fi

if test -z "$_cv_ext_globus_version"; then
  _cv_has_globus=no
else
  _cv_has_globus=yes
fi

_cv_has_unicoregahp=$_cv_has_globus
CHECK_EXTERNAL([unicoregahp],[1.2.0], [soft])

if test "x$CLIPPED" = xyes; then
  _cv_zlib_requirement=soft
else
  _cv_zlib_requirement=hard
fi
CHECK_EXTERNAL([zlib], [1.2.3], [$_cv_zlib_requirement],
               [use zlib (provides compression support)],
               MF_LIB_CHECK([zlib], [[z deflate]]))

CHECK_EXTERNAL([classads], [1.0.6], [soft],
               [use new ClassAds (provides -better-analyze and more)],
	       # This REALLY should test for headers, like most checks...
               MF_LIB_CHECK([classads], [[classad cclassad_create]], [classads]))
AC_SUBST(CLASSADS_LDFLAGS, $CLASSADS_LDFLAGS)
AC_SUBST(CLASSADS_CFLAGS, $CLASSADS_CFLAGS)

CHECK_EXTERNAL([srb], [3.2.1-p2], [soft])

AC_MSG_CHECKING([if VOMS should be compiled (linux only)])
if test "$_cv_opsys" = "LINUX" ; then
	_cv_including_voms=yes
	AC_MSG_RESULT([$_cv_including_voms])
	CHECK_EXTERNAL([expat], [2.0.1], [soft])
	CHECK_EXTERNAL([voms], [1.8.8_2-p2], [soft])
else
	_cv_including_voms=no
	AC_MSG_RESULT([$_cv_including_voms])
fi

if test "x$_cv_linux_distro" = "xRHEL5" -o "x$_cv_linux_distro" = "xRHEL3" -a "x$_cv_arch" = "xI386" ; then
  CHECK_EXTERNAL([cream],[1.10.1-p5], [soft])
fi

CHECK_EXTERNAL([pcre], [7.6], [hard],
               [use PCRE (provides regular expression support)],
               MF_LIB_CHECK([pcre], [[pcre pcre_compile]], [PCRE]))
AS_IF([test "x$cv_ext_pcre" = xyes],
  [CPPFLAGS_save="$CPPFLAGS"
   CPPFLAGS="$CPPFLAGS $PCRE_CFLAGS"
   AC_CHECK_HEADERS([pcre.h pcre/pcre.h])
   CPPFLAGS="$CPPFLAGS_save"])
AC_SUBST(PCRE_LDFLAGS, $PCRE_LDFLAGS)
AC_SUBST(PCRE_CFLAGS, $PCRE_CFLAGS)

# The auto-tools aren't working correctly on AIX
# Solaris doesn't have the auto-tools on NMI
# FreeBSD has different types for network structs
# Mac OS X doesn't have strndup()
AS_IF([test "x$_cv_opsys" != xDARWIN -a "x$_cv_opsys" != xAIX -a "x$_cv_opsys" != "xSOLARIS" -a "x$_cv_opsys" != "xCONDOR_FREEBSD" -a "x$_cv_has_globus" = xyes -a -n "$_cv_ext_classads_version"],
  [_cv_has_blahp=yes],
  [_cv_has_blahp=no])
AC_MSG_RESULT([$_cv_has_blahp])
CHECK_EXTERNAL([blahp], [1.12.2-p11], [soft])

# When --with-proper the detection of the man pages is a little
# ugly. The value added to the end of $_dir must be what
# man-current.tar.gz extracts to, ugh. The manual is a very unique
# external. -matt 083107
CHECK_EXTERNAL([man], [current], [soft],
               [include the man pages (required for a release)],
               [AS_IF([test "x$_dir" = x],
                 [_dir="../externals/bundles/man/current"])
                AS_IF([test -f "$_dir/man-current.tar.gz"],
                 [cv_ext_man=yes],
                 [AC_MSG_WARN([unable to find $_dir/man-current.tar.gz])
                  cv_ext_man=no])
                AC_SUBST([man_dir], [$_dir/man])])


# temporary hack until we can reliably build BOINC everywhere.  for
# now, just enable it manually, and pretend we've got it.  since we're
# not actually linking anything with BOINC in phase 1, we don't *need*
# the external to enable the BOINC + Backfill code paths.
AC_DEFINE(HAVE_BACKFILL,1,[are we compiling support for any backfill systems])
AC_DEFINE(HAVE_BOINC,1,[are we compiling support for backfill with BOINC])

# GCB only matters and works if we have GNU ld...
if test x$_cv_ld_is_gnu = xyes; then
  CHECK_EXTERNAL([gcb], [1.5.6], [soft])
fi

# Figure out which postgresql we need.

<<<<<<< HEAD
if test "x$enable_quill" = xyes; then
if test "$_cv_opsys" = "AIX" ; then
  CHECK_EXTERNAL([postgresql], [8.2.3], [soft],
                 [use PostgreSQL (provides Quill and other support)],
                 MF_LIB_CHECK([postgresql], [[pq PQconnectdb]], [postgresql]))
else
  CHECK_EXTERNAL([postgresql], [8.2.3-p1], [soft],
                 [use PostgreSQL (provides Quill and other support)],
                 MF_LIB_CHECK([postgresql], [[pq PQconnectdb]], [postgresql]))
fi
fi
=======
CHECK_EXTERNAL([postgresql], [8.2.3-p1], [soft],
               [use PostgreSQL (provides Quill and other support)],
               MF_LIB_CHECK([postgresql], [[pq PQconnectdb]], [postgresql]))
>>>>>>> 07f5ac93
AC_MSG_CHECKING([postgresql])
AC_MSG_RESULT([$_cv_ext_postgresql_version])
#AC_SUBST(ext_postgresql_version,$_cv_ext_postgresql_version)
AC_SUBST(POSTGRESQL_LDFLAGS, $POSTGRESQL_LDFLAGS)
AC_SUBST(POSTGRESQL_CFLAGS, $POSTGRESQL_CFLAGS)

# if globus is available on this platform and we actually have it
if test "x$cv_ext_globus" = xyes; then
  AC_MSG_CHECKING([globus flavor])
  _cv_globus_flavor=gcc32dbg
  if test "$_cv_arch" = "ALPHA" -o "$_cv_arch" = "IA64" -o "$_cv_arch" = "X86_64"; then
    _cv_globus_flavor=gcc64dbg
  elif test "$_cv_opsys" = "AIX" ; then
    _cv_globus_flavor=vendorcc32dbg
  fi
  _cv_globus_thr_flavor=${_cv_globus_flavor}pthr
  AC_MSG_RESULT([$_cv_globus_flavor])
  AC_SUBST(globus_flavor,$_cv_globus_flavor)
  AC_SUBST(globus_thr_flavor,$_cv_globus_thr_flavor)
fi

AC_ARG_ENABLE(ssh-to-job,
  [AS_HELP_STRING([--enable-ssh-to-job],
     [Support for condor_ssh_to_job])],
  [SSH_TO_JOB=$enableval],
  [if test "x$cv_ext_openssl" = xyes; then SSH_TO_JOB=yes; else SSH_TO_JOB=no; fi])
if test $SSH_TO_JOB != no; then
  if test "x$cv_ext_openssl" != xyes; then
    AC_MSG_ERROR( [condor_ssh_to_job requires openssl (for base64)] )
  fi
  AC_DEFINE([HAVE_SSH_TO_JOB], [1], [Define to 1 to support condor_ssh_to_job])
  AC_MSG_NOTICE([enabling condor_ssh_to_job feature])
fi

AC_MSG_CHECKING([if we support passing fds via SCM_RIGHTS on this platform])
# use a negative list so that we try SCM_RIGHTS on new platforms
if test "$_cv_opsys" != "HPUX"; then
  _cv_has_scm_rights_passfd=yes
  AC_MSG_RESULT([yes])
else
  AC_MSG_RESULT([no])
fi
AC_MSG_CHECKING([if shared port feature is enabled])
AC_ARG_ENABLE(shared-port,
  [AS_HELP_STRING([--enable-shared-port],
     [Support for USE_SHARED_PORT])],
  [SHARED_PORT=$enableval],
  [if test "x$_cv_has_scm_rights_passfd" = "xyes"; then SHARED_PORT=yes; else SHARED_PORT=no; fi])
if test $SHARED_PORT != no; then
  # one method for passing fds must be defined if HAVE_SHARED_PORT is defined
  if test "x$_cv_has_scm_rights_passfd" != xyes; then
    AC_MSG_ERROR( [shared-port requires SCM_RIGHTS for passing fds (not known to work on this OS)] )
  fi

  if test "x$_cv_has_scm_rights_passfd" = xyes; then
    AC_DEFINE([HAVE_SCM_RIGHTS_PASSFD], [1], [Define to 1 to pass fd via SCM_RIGHTS])
  fi

  AC_MSG_RESULT([yes])
  AC_DEFINE([HAVE_SHARED_PORT], [1], [Define to 1 to support USE_SHARED_PORT])
else
  AC_MSG_RESULT([no])
fi

# Look for the curl external library, used by the file transfer object
CHECK_EXTERNAL([curl],[7.19.6-p1],[soft])

#Look for hadoop jars, required by HDFS daemon as well by hdfs file plugin
# Only build hadoop external if hdfs is enabled
AS_IF([test "x$enable_hdfs" = xyes], 
  [CHECK_EXTERNAL([hadoop],[0.20.0-p2],[soft])])

if test "x$_cv_opsys" = "xLINUX" ; then
  CHECK_EXTERNAL([libxml2],[2.7.3],[soft],
                 [libxml2 for libvirt],
                 [MF_LIB_CHECK([libxml2],
                               [[xml2 xmlInitGlobals]], [libxml2])])
fi

if test "x$_cv_opsys" = "xLINUX" ; then
  AC_CHECK_HEADER([libvirt/libvirt.h], [have_libvirt_h=yes])
  CHECK_EXTERNAL([libvirt],[0.6.2],[soft],
                 [libvirt for Xen/KVM/etc support on Linux],
                 [AS_IF([test "x$have_libvirt_h" =  xyes],
                   [MF_LIB_CHECK([libvirt], [[virt virGetVersion]], [libvirt])],
                   [cv_ext_libvirt=no])])
fi

# The test for gsoap needs to happen after the openssl check, so
# openssl libs, if found, will be in LIBS. Also, if we do not have
# openssl, then we need to link with
# a non ssl version of the gSOAP libraries.

# The gsoap shared libraries contain unresolved symbols they expect
# the program they are linking with to implement. To avoid errors
# because of this we need to provide some extra linker flags.

# NOTE: We don't need the --unresolved-symbols flag in the non-proper
# case because in that case Condor links with the static libraries,
# and the linker does not complain as much.
CHECK_EXTERNAL([gsoap], [2.7.10-p5], [soft],
               [use gSOAP (enables Birdbath interface)],
               [_ldflags_save="$LDFLAGS"
                LDFLAGS="$LDFLAGS -Wl[,]--unresolved-symbols=ignore-in-shared-libs"
                AS_IF([test "x$cv_ext_globus" = xyes -o "x$cv_ext_openssl" = xyes],
                  [MF_LIB_CHECK([gsoap],
                                [[gsoapssl++ soap_ssl_accept]], [gsoap])],
                  [MF_LIB_CHECK([gsoap],
                                [[gsoap++ soap_accept]], [gsoap])])
                AS_IF([test "x$cv_ext_gsoap" = xno],
                  [LDFLAGS="$_ldflags_save"])])
AC_SUBST(GSOAP_LDFLAGS, $GSOAP_LDFLAGS)
AC_SUBST(GSOAP_CFLAGS, $GSOAP_CFLAGS)

# We need to make sure HAVE_OPENSSL_SSL_H is defined otherwise
# programs will not link properly as stdsoap2.h will not include ssl
# structures. This is set manually if using Globus's OpenSSL.
AS_IF([test "x$cv_ext_gsoap" = xyes -a "x$enable_proper" = xyes],
  [AC_CHECK_HEADERS([openssl/ssl.h], [],
    [AC_MSG_ERROR([gsoap in proper mode requires openssl/ssl.h])])])

# Before the --unresolved-symbols flag was founded we needed to use
# the following test. We will keep it around incase it is needed
# again, for linkers that do not support --unresolved-symbols, or
# --allow-shlibs-undefined. Note, this test does not let all Condor
# programs compile that have gsoap on the link line, because of the
# undefined symbols.
#
## Also, gSOAP is special in that its libraries are really frameworks,
## so we need to define symbols the library expects or configure cannot
## tell the difference between a missing symbol we are testing for or a
## missing expected symbol. We cannot define these symbols with
## ac_check_lib so we have to use ac_link_ifelse.
##               [
##  _libs_save=$LIBS
##  LIBS="$LIBS -lgsoapssl++"
##  AC_LINK_IFELSE([
##    #ifdef __cplusplus
##    extern "C" {
##    #endif
##    int soap_putheader;
##    int soap_serializeheader;
##    int soap_faultstring;
##    int soap_faultsubcode;
##    int soap_faultcode;
##    int soap_getheader;
##    int soap_getfault;
##    int soap_faultdetail;
##    int soap_putfault;
##    int soap_serializefault;
##    char soap_ssl_accept();
##    int main() {
##      return soap_ssl_accept();
##    }
##    #ifdef __cplusplus
##    }
##    #endif
##    ],
##   [cv_ext_gsoap=yes],
##   [cv_ext_gsoap=no])
##  LIBS=$_libs_save])


# This MUST happen after externals are determined because it must
# reference information about externals, specifically glibc
#
# SIMPLE_LIBC is needed for unclipped builds, as is LIBC
#
# It turns out that SIMPLE_LIBC==LIBC
#

AC_MSG_CHECKING([if we have libc.a])
_cv_libc_a=none
# from externals.cf.in
GLIBC_DIR="$ac_cv_externals_build/install/$_cv_ext_glibc_version/lib"
case "$_cv_opsys" in
# Ignore on clipped ports
#  ?HPUX? ) /lib/libc.a ;;
#  ?HPUX11? ) /usr/lib/pa20_64/libc.a ;;
  LINUX )
    if test "x$CLIPPED" = xyes; then
      _cv_libc_a=/usr/lib/libc.a
    else
      _cv_libc_a=$GLIBC_DIR/libc.a
    fi
  ;;
  SOLARIS ) _cv_libc_a=/lib/libc.a ;;
esac
AC_MSG_RESULT([$_cv_libc_a])

AC_SUBST([LIBC_A], [$_cv_libc_a])

else
# if there's no externals at all, we still need to define these to
# avoid imake troubles...
  AC_SUBST([want_ext_linuxlibcheaders],[NO])
  AC_SUBST([ext_linuxlibcheaders_version],[UNUSED])
  AC_SUBST(want_ext_glibc,NO)
  AC_SUBST(ext_glibc_version,UNUSED)

fi
# END of if $ac_cv_has_externals = "YES" or $enable_proper = yes

# This, unfortunately, must be way down here to make sure info about
# externals is defined. -matt 1/6/8
AC_ARG_ENABLE([stork],
  AC_HELP_STRING([--enable-stork],
    [enable Stork functionality (default: platform dependent)]),
  [],
  [if test "x$_cv_opsys" = xLINUX -a "x$_cv_arch" = xI386 \
       -a "x$_cv_has_globus" = xyes -a "x$cv_ext_globus" = xyes \
       -a "x$_cv_has_classads" = xyes -a "x$cv_ext_classads" = xyes \
       -a "x$_cv_libc_kind-$_cv_libc_major-$_cv_libc_minor" = xGLIBC-2-3; then
    enable_stork=yes;
   else
    enable_stork=no;
   fi])
AS_IF([test "x$enable_stork" = xyes],
  [AC_DEFINE([WANT_STORK], [1], [Define if enabling Stork])])

# NRL: Similar logic for the lease manager
AC_ARG_ENABLE([lease-manager],
  AC_HELP_STRING([--enable-lease-manager],
    [enable lease manager functionality (default: platform dependent)]),
  [],
  [if test "$_cv_has_classads" = "yes" -a "$cv_ext_classads" = "yes" ; then
    enable_lease_manager=yes;
   else
    enable_lease_manager=no;
   fi])
AS_IF([test "$enable_lease_manager" = "yes"],
  [AC_DEFINE([WANT_LEASE_MANAGER], [1],[Define if enabling lease manager])])


############################################################
# Configure-generated output
############################################################
AC_CONFIG_FILES( ../config/configure.cf ../config/externals.cf
                 ../config/config.sh )
AC_OUTPUT

# Finally, call Condor's imake script to generate Makefile using imake
# (yes, we know it seems crazy to use configure to setup Imake to make
# Makefiles... we're in transition).
./condor_imake<|MERGE_RESOLUTION|>--- conflicted
+++ resolved
@@ -3122,23 +3122,11 @@
 
 # Figure out which postgresql we need.
 
-<<<<<<< HEAD
 if test "x$enable_quill" = xyes; then
-if test "$_cv_opsys" = "AIX" ; then
-  CHECK_EXTERNAL([postgresql], [8.2.3], [soft],
-                 [use PostgreSQL (provides Quill and other support)],
-                 MF_LIB_CHECK([postgresql], [[pq PQconnectdb]], [postgresql]))
-else
-  CHECK_EXTERNAL([postgresql], [8.2.3-p1], [soft],
-                 [use PostgreSQL (provides Quill and other support)],
-                 MF_LIB_CHECK([postgresql], [[pq PQconnectdb]], [postgresql]))
-fi
-fi
-=======
 CHECK_EXTERNAL([postgresql], [8.2.3-p1], [soft],
                [use PostgreSQL (provides Quill and other support)],
                MF_LIB_CHECK([postgresql], [[pq PQconnectdb]], [postgresql]))
->>>>>>> 07f5ac93
+fi
 AC_MSG_CHECKING([postgresql])
 AC_MSG_RESULT([$_cv_ext_postgresql_version])
 #AC_SUBST(ext_postgresql_version,$_cv_ext_postgresql_version)
