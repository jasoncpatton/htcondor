<<<<<<< HEAD
#include "python_bindings_common.h"
#include "old_boost.h"
#include <boost/python/raw_function.hpp>
#include <classad/source.h>
#include <classad/sink.h>
#include <classad/literals.h>

#include "classad_parsers.h"
#include "classad_wrapper.h"
#include "exprtree_wrapper.h"
#include "classad_expr_return_policy.h"

#include <fcntl.h>

using namespace boost::python;


std::string ClassadLibraryVersion()
{
    std::string val;
    classad::ClassAdLibraryVersion(val);
    return val;
}


static
std::string GetLastCondorError()
{
    return classad::CondorErrMsg;
}


static
void RegisterLibrary(const std::string &libraryName)
{
    if (!classad::FunctionCall::RegisterSharedLibraryFunctions(libraryName.c_str()))
    {
        THROW_EX(RuntimeError, "Failed to load shared library.");
    }
}

std::string quote(std::string input)
{
    classad::Value val; val.SetStringValue(input);
    classad_shared_ptr<classad::ExprTree> expr(classad::Literal::MakeLiteral(val));
    classad::ClassAdUnParser sink;
    std::string result;
    sink.Unparse(result, expr.get());
    return result;
}

std::string unquote(std::string input)
{
    classad::ClassAdParser source;
    classad::ExprTree *expr = NULL;
    if (!source.ParseExpression(input, expr, true)) THROW_EX(ValueError, "Invalid string to unquote");
    classad_shared_ptr<classad::ExprTree> expr_guard(expr);
    if (!expr || expr->GetKind() != classad::ExprTree::LITERAL_NODE) THROW_EX(ValueError, "String does not parse to ClassAd string literal");
    classad::Literal &literal = *static_cast<classad::Literal *>(expr);
    classad::Value val; literal.GetValue(val);
    std::string result;
    if (!val.IsStringValue(result)) THROW_EX(ValueError, "ClassAd literal is not string value");
    return result;
}

#if PY_MAJOR_VERSION >= 3
void *convert_to_FILEptr(PyObject* obj) {
    // http://docs.python.org/3.3/c-api/file.html
    // python file objects are fundamentally changed, this call can't be implemented?
    int fd = PyObject_AsFileDescriptor(obj);
    if (fd == -1)
    {
        PyErr_Clear();
        return nullptr;
    }
    int flags = fcntl(fd, F_GETFL);
    if (flags == -1)
    {
        THROW_ERRNO(IOError);
    }
    const char * file_flags = (flags&O_RDWR) ? "w+" : ( (flags&O_WRONLY) ? "w" : "r" );
    FILE* fp = fdopen(fd, file_flags);
    setbuf(fp, NULL);
    return fp;
}
#else
void *convert_to_FILEptr(PyObject* obj) {
    return PyFile_Check(obj) ? PyFile_AsFile(obj) : 0;
}
#endif

struct classad_from_python_dict {

    static void* convertible(PyObject* obj_ptr)
    {
        return PyMapping_Check(obj_ptr) ? obj_ptr : 0;
    }

    static void construct(PyObject* obj,  boost::python::converter::rvalue_from_python_stage1_data* data)
    {
        void* storage = ((boost::python::converter::rvalue_from_python_storage<ClassAdWrapper>*)data)->storage.bytes;
        new (storage) ClassAdWrapper;
        boost::python::handle<> handle(obj);
        boost::python::object boost_obj(handle);
        static_cast<ClassAdWrapper*>(storage)->update(boost_obj);
        data->convertible = storage;
    }
};

struct classad_pickle_suite : boost::python::pickle_suite
{
    static
    boost::python::tuple
    getinitargs(const ClassAdWrapper& ad)
    {
        return boost::python::make_tuple(ad.toString());
    }
};

struct exprtree_pickle_suite : boost::python::pickle_suite
{
    static
    boost::python::tuple
    getinitargs(const ExprTreeHolder& expr)
    {
        return boost::python::make_tuple(expr.toString());
    }
};

BOOST_PYTHON_MEMBER_FUNCTION_OVERLOADS(setdefault_overloads, setdefault, 1, 2);
BOOST_PYTHON_MEMBER_FUNCTION_OVERLOADS(get_overloads, get, 1, 2);

BOOST_PYTHON_MEMBER_FUNCTION_OVERLOADS(init_overloads, init, 0, 1);
=======
>>>>>>> 66493786

#include "python_bindings_common.h"

#include "export_headers.h"

BOOST_PYTHON_MODULE(classad)
{
<<<<<<< HEAD
    using namespace boost::python;

    def("version", ClassadLibraryVersion, "Return the version of the linked ClassAd library.");

    def("lastError", GetLastCondorError, "The last error that occurred in the ClassAd library.");
    def("registerLibrary", RegisterLibrary, "Register a shared library of ClassAd functions.");

    boost::python::enum_<ParserType>("Parser")
        .value("Auto", CLASSAD_AUTO)
        .value("Old", CLASSAD_OLD)
        .value("New", CLASSAD_NEW)
        ;

    def("parse", parseString, return_value_policy<manage_new_object>());
    def("parse", parseFile, return_value_policy<manage_new_object>(),
        "Parse input into a ClassAd.\n"
        ":param input: A string or a file pointer.\n"
        ":return: A ClassAd object.");
    def("parseAds", parseAds, with_custodian_and_ward_postcall<0, 1>(),
        "Parse input iterator into an iterator of ClassAds.\n"
        ":param input: A string or a file pointer.\n"
        ":param parser: Which ClassAd parser to use.\n"
        ":return: A iterator which produces ClassAd objects.",
        (boost::python::arg("input"), boost::python::arg("parser")=CLASSAD_AUTO));

    def("parseOld", parseOld, return_value_policy<manage_new_object>(),
        "Parse old ClassAd format input into a ClassAd.\n"
        ":param input: A string or a file pointer.\n"
        ":return: A ClassAd object.");
    def("parseOldAds", parseOldAds, "Parse a stream of old ClassAd format into \n"
        "an iterator of ClassAd objects\n"
        ":param input: A string or iterable object.\n"
        ":return: An iterator of ClassAd objects.");
    def("parseOne", parseOne,
        "Parse entire input into a single ClassAd.\n"
        "In the presence of multiple ads or blank space, continue to merge ads "
        "together until entire string is consumed"
        ":param input: A string or file pointer.\n"
        ":param parser: Which ClassAd parser to use.\n"
        ":return: A ClassAd object.",
        (boost::python::arg("input"), boost::python::arg("parser")=CLASSAD_AUTO));
    def("parseNext", parseNext,
        "Parse the next ClassAd in the input string.\n"
        "Forwards the input object to point after the consumed ClassAd.\n"
        ":param input: A file-like object.\n"
        ":param parser: Which ClassAd parser to use.\n"
        ":return: A ClassAd object.",
        (boost::python::arg("input"), boost::python::arg("parser")=CLASSAD_AUTO));

    def("quote", quote, "Convert a python string into a string corresponding ClassAd string literal");
    def("unquote", unquote, "Convert a python string escaped as a ClassAd string back to python");

    def("Literal", literal, "Convert a python object to a ClassAd literal.");
    def("Function", boost::python::raw_function(function, 1));
    def("Attribute", attribute, "Convert a string to a ClassAd reference.");

    def("register", registerFunction, "Register a python function as a ClassAd function.", (boost::python::arg("function"), boost::python::arg("name")=boost::python::object()));

    class_<ClassAdWrapper, boost::noncopyable>("ClassAd", "A classified advertisement.")
        .def(init<std::string>())
        .def(init<boost::python::dict>())
        .def_pickle(classad_pickle_suite())
        .def("__delitem__", &ClassAdWrapper::Delete)
        .def("__getitem__", &ClassAdWrapper::LookupWrap, condor::classad_expr_return_policy<>())
        .def("eval", &ClassAdWrapper::EvaluateAttrObject, "Evaluate the ClassAd attribute to a python object.")
        .def("__setitem__", &ClassAdWrapper::InsertAttrObject)
        .def("__str__", &ClassAdWrapper::toString)
        .def("__repr__", &ClassAdWrapper::toRepr)
        // I see no way to use the SetParentScope interface safely.
        // Delay exposing it to python until we absolutely have to!
        //.def("setParentScope", &ClassAdWrapper::SetParentScope)
        .def("__iter__", boost::python::range(&ClassAdWrapper::beginKeys, &ClassAdWrapper::endKeys))
        .def("keys", boost::python::range(&ClassAdWrapper::beginKeys, &ClassAdWrapper::endKeys))
        .def("values", boost::python::range(&ClassAdWrapper::beginValues, &ClassAdWrapper::endValues))
        .def("items", boost::python::range(&ClassAdWrapper::beginItems, &ClassAdWrapper::endItems))
        .def("__len__", &ClassAdWrapper::size)
        .def("lookup", &ClassAdWrapper::LookupExpr, condor::classad_expr_return_policy<>(), "Lookup an attribute and return a ClassAd expression.  This method will not attempt to evaluate it to a python object.")
        .def("printOld", &ClassAdWrapper::toOldString, "Represent this ClassAd as a string in the \"old ClassAd\" format.")
        .def("get", &ClassAdWrapper::get, get_overloads("Retrieve a value from the ClassAd"))
        .def("setdefault", &ClassAdWrapper::setdefault, setdefault_overloads("Set a default value for a ClassAd"))
        .def("update", &ClassAdWrapper::update, "Copy the contents of a given ClassAd into the current object")
        .def("flatten", &ClassAdWrapper::Flatten, "Partially evaluate a given expression.")
        .def("matches", &ClassAdWrapper::matches, "Returns true if this ad matches the given ClassAd")
        .def("symmetricMatch", &ClassAdWrapper::symmetricMatch, "Returns true if this ad and the given ad match each other")
        .def("externalRefs", &ClassAdWrapper::externalRefs, "Returns the references of the given expression which are not in this ClassAd")
        .def("internalRefs", &ClassAdWrapper::internalRefs, "Returns the references of the given expression which are in this ClassAd.")
        ;

    class_<ExprTreeHolder>("ExprTree", "An expression in the ClassAd language", init<std::string>())
        .def_pickle(exprtree_pickle_suite())
        .def("__str__", &ExprTreeHolder::toString)
        .def("__repr__", &ExprTreeHolder::toRepr)
        .def("__getitem__", &ExprTreeHolder::getItem, condor::classad_expr_return_policy<>())
        .def("_get", &ExprTreeHolder::subscript, condor::classad_expr_return_policy<>())
        .def("eval", &ExprTreeHolder::Evaluate, evaluate_overloads("Evalaute the expression, possibly within context of a ClassAd"))
#if PY_MAJOR_VERSION >= 3
        .def("__bool__", &ExprTreeHolder::__bool__)
#else
        .def("__nonzero__", &ExprTreeHolder::__bool__)
#endif
        .def("sameAs", &ExprTreeHolder::SameAs, "Returns true if given ExprTree is same as this one.")
        .def("and_", &ExprTreeHolder::__land__)
        .def("or_", &ExprTreeHolder::__lor__)
        .def("is_", &ExprTreeHolder::__is__)
        .def("isnt_", &ExprTreeHolder::__isnt__)
        .def("__int__", &ExprTreeHolder::toLong, "Converts expression to an integer (evaluating as necessary).")
        .def("__float__", &ExprTreeHolder::toDouble, "Converts expression to a float (evaluating as necessary).")
        PYTHON_OPERATOR(ge)
        PYTHON_OPERATOR(gt)
        PYTHON_OPERATOR(le)
        PYTHON_OPERATOR(lt)
        PYTHON_OPERATOR(ne)
        PYTHON_OPERATOR(eq)
        PYTHON_ROPERATOR(and)
        PYTHON_ROPERATOR(or)
        PYTHON_ROPERATOR(sub)
        PYTHON_ROPERATOR(add)
        PYTHON_ROPERATOR(mul)
        PYTHON_ROPERATOR(div)
        PYTHON_ROPERATOR(xor)
        PYTHON_ROPERATOR(mod)
        PYTHON_ROPERATOR(lshift)
        PYTHON_ROPERATOR(rshift)
        ;
    ExprTreeHolder::init();

    register_ptr_to_python< boost::shared_ptr<ClassAdWrapper> >();

    boost::python::enum_<classad::Value::ValueType>("Value")
        .value("Error", classad::Value::ERROR_VALUE)
        .value("Undefined", classad::Value::UNDEFINED_VALUE)
        ;

    class_<OldClassAdIterator>("OldClassAdIterator", no_init)
        .def(NEXT_FN, &OldClassAdIterator::next)
        .def("__iter__", &OldClassAdIterator::pass_through)
        ;

    class_<ClassAdStringIterator>("ClassAdStringIterator", no_init)
        .def(NEXT_FN, &ClassAdStringIterator::next)
        .def("__iter__", &OldClassAdIterator::pass_through)
        ;

    class_<ClassAdFileIterator>("ClassAdFileIterator")
        .def(NEXT_FN, &ClassAdFileIterator::next)
        .def("__iter__", &OldClassAdIterator::pass_through)
        ;

    boost::python::converter::registry::insert(convert_to_FILEptr,
        boost::python::type_id<FILE>());

    boost::python::converter::registry::push_back(
        &classad_from_python_dict::convertible,
        &classad_from_python_dict::construct,
        boost::python::type_id<ClassAdWrapper>());

    boost::python::scope().attr("_registered_functions") = boost::python::dict();

=======
    export_classad();
>>>>>>> 66493786
}<|MERGE_RESOLUTION|>--- conflicted
+++ resolved
@@ -1,139 +1,3 @@
-<<<<<<< HEAD
-#include "python_bindings_common.h"
-#include "old_boost.h"
-#include <boost/python/raw_function.hpp>
-#include <classad/source.h>
-#include <classad/sink.h>
-#include <classad/literals.h>
-
-#include "classad_parsers.h"
-#include "classad_wrapper.h"
-#include "exprtree_wrapper.h"
-#include "classad_expr_return_policy.h"
-
-#include <fcntl.h>
-
-using namespace boost::python;
-
-
-std::string ClassadLibraryVersion()
-{
-    std::string val;
-    classad::ClassAdLibraryVersion(val);
-    return val;
-}
-
-
-static
-std::string GetLastCondorError()
-{
-    return classad::CondorErrMsg;
-}
-
-
-static
-void RegisterLibrary(const std::string &libraryName)
-{
-    if (!classad::FunctionCall::RegisterSharedLibraryFunctions(libraryName.c_str()))
-    {
-        THROW_EX(RuntimeError, "Failed to load shared library.");
-    }
-}
-
-std::string quote(std::string input)
-{
-    classad::Value val; val.SetStringValue(input);
-    classad_shared_ptr<classad::ExprTree> expr(classad::Literal::MakeLiteral(val));
-    classad::ClassAdUnParser sink;
-    std::string result;
-    sink.Unparse(result, expr.get());
-    return result;
-}
-
-std::string unquote(std::string input)
-{
-    classad::ClassAdParser source;
-    classad::ExprTree *expr = NULL;
-    if (!source.ParseExpression(input, expr, true)) THROW_EX(ValueError, "Invalid string to unquote");
-    classad_shared_ptr<classad::ExprTree> expr_guard(expr);
-    if (!expr || expr->GetKind() != classad::ExprTree::LITERAL_NODE) THROW_EX(ValueError, "String does not parse to ClassAd string literal");
-    classad::Literal &literal = *static_cast<classad::Literal *>(expr);
-    classad::Value val; literal.GetValue(val);
-    std::string result;
-    if (!val.IsStringValue(result)) THROW_EX(ValueError, "ClassAd literal is not string value");
-    return result;
-}
-
-#if PY_MAJOR_VERSION >= 3
-void *convert_to_FILEptr(PyObject* obj) {
-    // http://docs.python.org/3.3/c-api/file.html
-    // python file objects are fundamentally changed, this call can't be implemented?
-    int fd = PyObject_AsFileDescriptor(obj);
-    if (fd == -1)
-    {
-        PyErr_Clear();
-        return nullptr;
-    }
-    int flags = fcntl(fd, F_GETFL);
-    if (flags == -1)
-    {
-        THROW_ERRNO(IOError);
-    }
-    const char * file_flags = (flags&O_RDWR) ? "w+" : ( (flags&O_WRONLY) ? "w" : "r" );
-    FILE* fp = fdopen(fd, file_flags);
-    setbuf(fp, NULL);
-    return fp;
-}
-#else
-void *convert_to_FILEptr(PyObject* obj) {
-    return PyFile_Check(obj) ? PyFile_AsFile(obj) : 0;
-}
-#endif
-
-struct classad_from_python_dict {
-
-    static void* convertible(PyObject* obj_ptr)
-    {
-        return PyMapping_Check(obj_ptr) ? obj_ptr : 0;
-    }
-
-    static void construct(PyObject* obj,  boost::python::converter::rvalue_from_python_stage1_data* data)
-    {
-        void* storage = ((boost::python::converter::rvalue_from_python_storage<ClassAdWrapper>*)data)->storage.bytes;
-        new (storage) ClassAdWrapper;
-        boost::python::handle<> handle(obj);
-        boost::python::object boost_obj(handle);
-        static_cast<ClassAdWrapper*>(storage)->update(boost_obj);
-        data->convertible = storage;
-    }
-};
-
-struct classad_pickle_suite : boost::python::pickle_suite
-{
-    static
-    boost::python::tuple
-    getinitargs(const ClassAdWrapper& ad)
-    {
-        return boost::python::make_tuple(ad.toString());
-    }
-};
-
-struct exprtree_pickle_suite : boost::python::pickle_suite
-{
-    static
-    boost::python::tuple
-    getinitargs(const ExprTreeHolder& expr)
-    {
-        return boost::python::make_tuple(expr.toString());
-    }
-};
-
-BOOST_PYTHON_MEMBER_FUNCTION_OVERLOADS(setdefault_overloads, setdefault, 1, 2);
-BOOST_PYTHON_MEMBER_FUNCTION_OVERLOADS(get_overloads, get, 1, 2);
-
-BOOST_PYTHON_MEMBER_FUNCTION_OVERLOADS(init_overloads, init, 0, 1);
-=======
->>>>>>> 66493786
 
 #include "python_bindings_common.h"
 
@@ -141,166 +5,5 @@
 
 BOOST_PYTHON_MODULE(classad)
 {
-<<<<<<< HEAD
-    using namespace boost::python;
-
-    def("version", ClassadLibraryVersion, "Return the version of the linked ClassAd library.");
-
-    def("lastError", GetLastCondorError, "The last error that occurred in the ClassAd library.");
-    def("registerLibrary", RegisterLibrary, "Register a shared library of ClassAd functions.");
-
-    boost::python::enum_<ParserType>("Parser")
-        .value("Auto", CLASSAD_AUTO)
-        .value("Old", CLASSAD_OLD)
-        .value("New", CLASSAD_NEW)
-        ;
-
-    def("parse", parseString, return_value_policy<manage_new_object>());
-    def("parse", parseFile, return_value_policy<manage_new_object>(),
-        "Parse input into a ClassAd.\n"
-        ":param input: A string or a file pointer.\n"
-        ":return: A ClassAd object.");
-    def("parseAds", parseAds, with_custodian_and_ward_postcall<0, 1>(),
-        "Parse input iterator into an iterator of ClassAds.\n"
-        ":param input: A string or a file pointer.\n"
-        ":param parser: Which ClassAd parser to use.\n"
-        ":return: A iterator which produces ClassAd objects.",
-        (boost::python::arg("input"), boost::python::arg("parser")=CLASSAD_AUTO));
-
-    def("parseOld", parseOld, return_value_policy<manage_new_object>(),
-        "Parse old ClassAd format input into a ClassAd.\n"
-        ":param input: A string or a file pointer.\n"
-        ":return: A ClassAd object.");
-    def("parseOldAds", parseOldAds, "Parse a stream of old ClassAd format into \n"
-        "an iterator of ClassAd objects\n"
-        ":param input: A string or iterable object.\n"
-        ":return: An iterator of ClassAd objects.");
-    def("parseOne", parseOne,
-        "Parse entire input into a single ClassAd.\n"
-        "In the presence of multiple ads or blank space, continue to merge ads "
-        "together until entire string is consumed"
-        ":param input: A string or file pointer.\n"
-        ":param parser: Which ClassAd parser to use.\n"
-        ":return: A ClassAd object.",
-        (boost::python::arg("input"), boost::python::arg("parser")=CLASSAD_AUTO));
-    def("parseNext", parseNext,
-        "Parse the next ClassAd in the input string.\n"
-        "Forwards the input object to point after the consumed ClassAd.\n"
-        ":param input: A file-like object.\n"
-        ":param parser: Which ClassAd parser to use.\n"
-        ":return: A ClassAd object.",
-        (boost::python::arg("input"), boost::python::arg("parser")=CLASSAD_AUTO));
-
-    def("quote", quote, "Convert a python string into a string corresponding ClassAd string literal");
-    def("unquote", unquote, "Convert a python string escaped as a ClassAd string back to python");
-
-    def("Literal", literal, "Convert a python object to a ClassAd literal.");
-    def("Function", boost::python::raw_function(function, 1));
-    def("Attribute", attribute, "Convert a string to a ClassAd reference.");
-
-    def("register", registerFunction, "Register a python function as a ClassAd function.", (boost::python::arg("function"), boost::python::arg("name")=boost::python::object()));
-
-    class_<ClassAdWrapper, boost::noncopyable>("ClassAd", "A classified advertisement.")
-        .def(init<std::string>())
-        .def(init<boost::python::dict>())
-        .def_pickle(classad_pickle_suite())
-        .def("__delitem__", &ClassAdWrapper::Delete)
-        .def("__getitem__", &ClassAdWrapper::LookupWrap, condor::classad_expr_return_policy<>())
-        .def("eval", &ClassAdWrapper::EvaluateAttrObject, "Evaluate the ClassAd attribute to a python object.")
-        .def("__setitem__", &ClassAdWrapper::InsertAttrObject)
-        .def("__str__", &ClassAdWrapper::toString)
-        .def("__repr__", &ClassAdWrapper::toRepr)
-        // I see no way to use the SetParentScope interface safely.
-        // Delay exposing it to python until we absolutely have to!
-        //.def("setParentScope", &ClassAdWrapper::SetParentScope)
-        .def("__iter__", boost::python::range(&ClassAdWrapper::beginKeys, &ClassAdWrapper::endKeys))
-        .def("keys", boost::python::range(&ClassAdWrapper::beginKeys, &ClassAdWrapper::endKeys))
-        .def("values", boost::python::range(&ClassAdWrapper::beginValues, &ClassAdWrapper::endValues))
-        .def("items", boost::python::range(&ClassAdWrapper::beginItems, &ClassAdWrapper::endItems))
-        .def("__len__", &ClassAdWrapper::size)
-        .def("lookup", &ClassAdWrapper::LookupExpr, condor::classad_expr_return_policy<>(), "Lookup an attribute and return a ClassAd expression.  This method will not attempt to evaluate it to a python object.")
-        .def("printOld", &ClassAdWrapper::toOldString, "Represent this ClassAd as a string in the \"old ClassAd\" format.")
-        .def("get", &ClassAdWrapper::get, get_overloads("Retrieve a value from the ClassAd"))
-        .def("setdefault", &ClassAdWrapper::setdefault, setdefault_overloads("Set a default value for a ClassAd"))
-        .def("update", &ClassAdWrapper::update, "Copy the contents of a given ClassAd into the current object")
-        .def("flatten", &ClassAdWrapper::Flatten, "Partially evaluate a given expression.")
-        .def("matches", &ClassAdWrapper::matches, "Returns true if this ad matches the given ClassAd")
-        .def("symmetricMatch", &ClassAdWrapper::symmetricMatch, "Returns true if this ad and the given ad match each other")
-        .def("externalRefs", &ClassAdWrapper::externalRefs, "Returns the references of the given expression which are not in this ClassAd")
-        .def("internalRefs", &ClassAdWrapper::internalRefs, "Returns the references of the given expression which are in this ClassAd.")
-        ;
-
-    class_<ExprTreeHolder>("ExprTree", "An expression in the ClassAd language", init<std::string>())
-        .def_pickle(exprtree_pickle_suite())
-        .def("__str__", &ExprTreeHolder::toString)
-        .def("__repr__", &ExprTreeHolder::toRepr)
-        .def("__getitem__", &ExprTreeHolder::getItem, condor::classad_expr_return_policy<>())
-        .def("_get", &ExprTreeHolder::subscript, condor::classad_expr_return_policy<>())
-        .def("eval", &ExprTreeHolder::Evaluate, evaluate_overloads("Evalaute the expression, possibly within context of a ClassAd"))
-#if PY_MAJOR_VERSION >= 3
-        .def("__bool__", &ExprTreeHolder::__bool__)
-#else
-        .def("__nonzero__", &ExprTreeHolder::__bool__)
-#endif
-        .def("sameAs", &ExprTreeHolder::SameAs, "Returns true if given ExprTree is same as this one.")
-        .def("and_", &ExprTreeHolder::__land__)
-        .def("or_", &ExprTreeHolder::__lor__)
-        .def("is_", &ExprTreeHolder::__is__)
-        .def("isnt_", &ExprTreeHolder::__isnt__)
-        .def("__int__", &ExprTreeHolder::toLong, "Converts expression to an integer (evaluating as necessary).")
-        .def("__float__", &ExprTreeHolder::toDouble, "Converts expression to a float (evaluating as necessary).")
-        PYTHON_OPERATOR(ge)
-        PYTHON_OPERATOR(gt)
-        PYTHON_OPERATOR(le)
-        PYTHON_OPERATOR(lt)
-        PYTHON_OPERATOR(ne)
-        PYTHON_OPERATOR(eq)
-        PYTHON_ROPERATOR(and)
-        PYTHON_ROPERATOR(or)
-        PYTHON_ROPERATOR(sub)
-        PYTHON_ROPERATOR(add)
-        PYTHON_ROPERATOR(mul)
-        PYTHON_ROPERATOR(div)
-        PYTHON_ROPERATOR(xor)
-        PYTHON_ROPERATOR(mod)
-        PYTHON_ROPERATOR(lshift)
-        PYTHON_ROPERATOR(rshift)
-        ;
-    ExprTreeHolder::init();
-
-    register_ptr_to_python< boost::shared_ptr<ClassAdWrapper> >();
-
-    boost::python::enum_<classad::Value::ValueType>("Value")
-        .value("Error", classad::Value::ERROR_VALUE)
-        .value("Undefined", classad::Value::UNDEFINED_VALUE)
-        ;
-
-    class_<OldClassAdIterator>("OldClassAdIterator", no_init)
-        .def(NEXT_FN, &OldClassAdIterator::next)
-        .def("__iter__", &OldClassAdIterator::pass_through)
-        ;
-
-    class_<ClassAdStringIterator>("ClassAdStringIterator", no_init)
-        .def(NEXT_FN, &ClassAdStringIterator::next)
-        .def("__iter__", &OldClassAdIterator::pass_through)
-        ;
-
-    class_<ClassAdFileIterator>("ClassAdFileIterator")
-        .def(NEXT_FN, &ClassAdFileIterator::next)
-        .def("__iter__", &OldClassAdIterator::pass_through)
-        ;
-
-    boost::python::converter::registry::insert(convert_to_FILEptr,
-        boost::python::type_id<FILE>());
-
-    boost::python::converter::registry::push_back(
-        &classad_from_python_dict::convertible,
-        &classad_from_python_dict::construct,
-        boost::python::type_id<ClassAdWrapper>());
-
-    boost::python::scope().attr("_registered_functions") = boost::python::dict();
-
-=======
     export_classad();
->>>>>>> 66493786
 }