
// Note - python_bindings_common.h must be included before condor_common to avoid
// re-definition warnings.
#include "python_bindings_common.h"

#include "condor_adtypes.h"
#include "dc_collector.h"
#include "condor_version.h"

#include <memory>

#include "old_boost.h"
#include "classad_wrapper.h"
#include "module_lock.h"
<<<<<<< HEAD
#include "htcondor.h"
=======
#include "daemon_location.h"
>>>>>>> 546a2d38

using namespace boost::python;

static boost::python::list
toList(const boost::shared_ptr<classad::ClassAd> ad, const std::vector<std::string> &attrs)
{
    int idx = 1;
    bool hasattr = true;
    boost::python::list result;
    while (hasattr)
    {
        hasattr = false;
        boost::shared_ptr<ClassAdWrapper> nextAd(new ClassAdWrapper());
        for (std::vector<std::string>::const_iterator it = attrs.begin(); it != attrs.end(); it++)
        {
            std::stringstream attr; attr << *it << idx;
            classad::ExprTree *expr = NULL;
            if ((expr = ad->Lookup(attr.str())))
            {
                classad::ExprTree *copy = expr->Copy();
                // FIXME: This may be a MemoryError, instead.
                if (!copy) { THROW_EX(HTCondorInternalError, "Unable to create copy of ClassAd expression"); }
                if (!nextAd->Insert(*it, copy)) { THROW_EX(HTCondorInternalError, "Unable to copy attribute into destination ClassAd"); }
                hasattr = true;
            }
        }
        if (hasattr)
        {
            result.append(nextAd);
        }
        idx++;
    }
    return result;
}


struct Negotiator {

    void use_local_negotiator()
    {
        Daemon neg( DT_NEGOTIATOR, 0, 0 );
        bool result;
        {
        condor::ModuleLock ml;
        result = neg.locate();
        }

        if (result)
        {
            if (neg.addr())
            {
                m_addr = neg.addr();
            }
            else
            {
<<<<<<< HEAD
                THROW_EX(HTCondorLocateError, "Unable to locate schedd address.");
=======
                THROW_EX(RuntimeError, "Unable to locate negotiator address.");
>>>>>>> 546a2d38
            }
            m_version = neg.version() ? neg.version() : "";
        }
        else
        {
            THROW_EX(HTCondorLocateError, "Unable to locate local daemon");
        }
    }

<<<<<<< HEAD
    Negotiator(const ClassAdWrapper &ad)
      : m_addr(), m_name("Unknown"), m_version("")
    {
        if (!ad.EvaluateAttrString(ATTR_MY_ADDRESS, m_addr))
        {
            THROW_EX(HTCondorValueError, "Negotiator address not specified.");
        }
        ad.EvaluateAttrString(ATTR_NAME, m_name);
        ad.EvaluateAttrString(ATTR_VERSION, m_version);
=======

    Negotiator() {
        use_local_negotiator();
>>>>>>> 546a2d38
    }

    Negotiator(boost::python::object loc)
      : m_addr(), m_version("")
    {
		int rv = construct_for_location(loc, DT_NEGOTIATOR, m_addr, m_version);
		if (rv == 0) {
			use_local_negotiator();
		} else if (rv < 0) {
			if (rv == -2) { boost::python::throw_error_already_set(); }
			THROW_EX(RuntimeError, "Unknown type");
		}
	}

    ~Negotiator()
    {
    }

    boost::python::object location() const {
        return make_daemon_location(DT_NEGOTIATOR, m_addr, m_version);
    }

    void setPriority(const std::string &user, float prio)
    {
        if (prio < 0) THROW_EX(HTCondorValueError, "User priority must be non-negative");
        sendUserValue(SET_PRIORITY, user, prio);
    }

    void setFactor(const std::string &user, float factor)
    {
        if (factor<1) THROW_EX(HTCondorValueError, "Priority factors must be >= 1");
        sendUserValue(SET_PRIORITYFACTOR, user, factor);
    }

    void setUsage(const std::string &user, float usage)
    {
        if (usage < 0) THROW_EX(HTCondorValueError, "Usage must be non-negative.");
        sendUserValue(SET_ACCUMUSAGE, user, usage);
    }

    void setBeginUsage(const std::string &user, time_t time)
    {
        sendUserValue(SET_BEGINTIME, user, time);
    }

    void setLastUsage(const std::string &user, time_t time)
    {
        sendUserValue(SET_LASTTIME, user, time);
    }

    void resetUsage(const std::string &user)
    {
        sendUserCmd(RESET_USAGE, user);
    }

    void deleteUser(const std::string &user)
    {
        sendUserCmd(DELETE_USER, user);
    }

    void resetAllUsage()
    {
        Daemon negotiator(DT_NEGOTIATOR, m_addr.c_str());
        bool result;
        {
        condor::ModuleLock ml;
        result = negotiator.sendCommand(RESET_ALL_USAGE, Stream::reli_sock, 0);
        }
        if (!result)
        {
                THROW_EX(HTCondorIOError, "Failed to send RESET_ALL_USAGE command");
        }
    }

    boost::python::list
    getResourceUsage(const std::string &user)
    {
        checkUser(user);

        boost::shared_ptr<Sock> sock = getSocket(GET_RESLIST);
        if (!sock->put(user.c_str()) ||
            !sock->end_of_message())
        {
            sock->close();
            THROW_EX(HTCondorIOError, "Failed to send GET_RESLIST command to negotiator" );
        }
        sock->decode();
        boost::shared_ptr<ClassAdWrapper> ad(new ClassAdWrapper());
        bool result;
        {
        condor::ModuleLock ml;
        result = !getClassAdNoTypes(sock.get(), *ad.get()) || !sock->end_of_message();
        }
        if (result)
        {
            sock->close();
            THROW_EX(HTCondorIOError, "Failed to get classad from negotiator");
        }
        sock->close();

        std::vector<std::string> attrs;
        attrs.push_back("Name");
        attrs.push_back("StartTime");
        return toList(ad, attrs);
    }

    boost::python::list
    getPriorities(bool rollup=false)
    {
        boost::shared_ptr<Sock> sock = getSocket(rollup ? GET_PRIORITY_ROLLUP : GET_PRIORITY);

        sock->decode();
        boost::shared_ptr<ClassAdWrapper> ad(new ClassAdWrapper());
        bool result;
        {
        condor::ModuleLock ml;
        result = !getClassAdNoTypes(sock.get(), *ad.get()) || !sock->end_of_message();
        }
        if (result)
        {
            sock->close();
            THROW_EX(HTCondorIOError, "Failed to get classad from negotiator");
        }
        sock->close();

        std::vector<std::string> attrs;
        attrs.push_back("Name");
        attrs.push_back("Priority");
        attrs.push_back("ResourcesUsed");
        attrs.push_back("Requested");
        attrs.push_back("WeightedResourcesUsed");
        attrs.push_back("PriorityFactor");
        attrs.push_back("BeginUsageTime");
        attrs.push_back("LastUsageTime");
        attrs.push_back("WeightedAccumulatedUsage");
        attrs.push_back("AccountingGroup");
        attrs.push_back("IsAccountingGroup");
        attrs.push_back("AccumulatedUsage");
        return toList(ad, attrs);
    }

private:

    void checkUser(const std::string &user)
    {
        if( user.find('@') == std::string::npos )
        {
            THROW_EX(HTCondorValueError, "You must specify the full name of the submittor you wish (user@uid.domain)");
        }
    }

    boost::shared_ptr<Sock> getSocket(int cmd)
    {
        Daemon negotiator(DT_NEGOTIATOR, m_addr.c_str());
        Sock *raw_sock;
        {
        condor::ModuleLock ml;
        raw_sock = negotiator.startCommand(cmd, Stream::reli_sock, 0);
        }
        boost::shared_ptr<Sock> sock(raw_sock);
        if (!sock.get()) { THROW_EX(HTCondorIOError, "Unable to connect to the negotiator"); }
        return sock;
    }

    void sendUserValue(int cmd, const std::string &user, float val)
    {
        checkUser(user);
        boost::shared_ptr<Sock> sock = getSocket(cmd);

        bool retval;
        {
        condor::ModuleLock ml;
        retval = !sock->put(user.c_str()) || !sock->put(val) || !sock->end_of_message();
        }
        if (retval)
        {
            sock->close();
            THROW_EX(HTCondorIOError, "Failed to send command to negotiator\n" );
        }
        sock->close();
    }

    void sendUserValue(int cmd, const std::string &user, time_t val)
    {
        checkUser(user);
        boost::shared_ptr<Sock> sock = getSocket(cmd);

        bool retval;
        {
        condor::ModuleLock ml;
        retval = !sock->put(user.c_str()) || !sock->put(val) || !sock->end_of_message();
        }
        if (retval)
        {
            sock->close();
            THROW_EX(HTCondorIOError, "Failed to send command to negotiator\n" );
        }
        sock->close();
    }

    void sendUserCmd(int cmd, const std::string &user)
    {
        checkUser(user);
        boost::shared_ptr<Sock> sock = getSocket(cmd);

        bool retval;
        {
        condor::ModuleLock ml;
        retval = !sock->put(user.c_str()) || !sock->end_of_message();
        }
        if (retval)
        {
            sock->close();
            THROW_EX(HTCondorIOError, "Failed to send command to negotiator\n" );
        }
        sock->close();
    }


    std::string m_addr;
    std::string m_version;

};

BOOST_PYTHON_MEMBER_FUNCTION_OVERLOADS(priority_overloads, getPriorities, 0, 1);

void export_negotiator()
{
    class_<Negotiator>("Negotiator",
            R"C0ND0R(
            This class provides a query interface to the *condor_negotiator*.
            It primarily allows one to query and set various parameters in the fair-share accounting.
            )C0ND0R",
        init<boost::python::object>(
            R"C0ND0R(
            :param location_ad: A ClassAd or DaemonLocation describing the *condor_negotiator*
                location and version.  If omitted, the default pool negotiator is assumed.
            :type location_ad: :class:`~classad.ClassAd` or :class:`DaemonLocation`
            )C0ND0R",
            boost::python::args("self", "ad")))
        .def(boost::python::init<>(boost::python::args("self")))
        .add_property("location", &Negotiator::location,
            R"C0ND0R(
            The negotiator to query or send commands to
            :rtype: location :class:`DaemonLocation`
            )C0ND0R")
        .def("setPriority", &Negotiator::setPriority,
            R"C0ND0R(
            Set the real priority of a specified user.

            :param str user: A fully-qualified user name (``USER@DOMAIN``).
            :param float prio: The priority to be set for the user; must be greater-than 0.0.
            )C0ND0R",
            boost::python::args("self", "user", "prio"))
        .def("setFactor", &Negotiator::setFactor,
            R"C0ND0R(
            Set the priority factor of a specified user.

            :param str user: A fully-qualified user name (``USER@DOMAIN``).
            :param float factor: The priority factor to be set for the user; must be greater-than or equal-to 1.0.
            )C0ND0R",
            boost::python::args("self", "user", "factor"))
        .def("setUsage", &Negotiator::setUsage,
            R"C0ND0R(
            Set the accumulated usage of a specified user.

            :param str user: A fully-qualified user name (``USER@DOMAIN``).
            :param float usage: The usage, in hours, to be set for the user.
            )C0ND0R",
            boost::python::args("self", "user", "usage"))
        .def("setBeginUsage", &Negotiator::setBeginUsage,
            R"C0ND0R(
            Manually set the time that a user begins using the pool.

            :param str user: A fully-qualified user name (``USER@DOMAIN``).
            :param int value: The Unix timestamp of initial usage.
            )C0ND0R",
            boost::python::args("self", "user", "value"))
        .def("setLastUsage", &Negotiator::setLastUsage,
            R"C0ND0R(
            Manually set the time that a user last used the pool.

            :param str user: A fully-qualified user name (``USER@DOMAIN``).
            :param int value: The Unix timestamp of last usage.
            )C0ND0R",
            boost::python::args("self", "user", "value"))
        .def("resetUsage", &Negotiator::resetUsage,
            R"C0ND0R(
            Reset all usage accounting of the specified user.

            :param str user: A fully-qualified user name (``USER@DOMAIN``).
            )C0ND0R",
            boost::python::args("self", "user"))
        .def("deleteUser", &Negotiator::deleteUser,
            R"C0ND0R(
            Delete all records of a user from the Negotiator's fair-share accounting.

            :param str user: A fully-qualified user name (``USER@DOMAIN``).
            )C0ND0R",
            boost::python::args("self", "user"))
        .def("resetAllUsage", &Negotiator::resetAllUsage,
            R"C0ND0R(
            Reset all usage accounting.  All known user records in the negotiator are deleted.
            )C0ND0R",
            boost::python::args("self"))
        .def("getResourceUsage", &Negotiator::getResourceUsage,
            R"C0ND0R(
            Get the resources (slots) used by a specified user.

            :param str user: A fully-qualified user name (``USER@DOMAIN``).
            :return: List of ads describing the resources (slots) in use.
            :rtype: list[:class:`~classad.ClassAd`]
            )C0ND0R",
            boost::python::args("self", "user"))
        .def("getPriorities", &Negotiator::getPriorities, priority_overloads(
            R"C0ND0R(
            Retrieve the pool accounting information, one per entry.
            Returns a list of accounting ClassAds.

            :param bool rollup: Set to ``True`` if accounting information, as applied to
                hierarchical group quotas, should be summed for groups and subgroups.
            :return: A list of accounting ads, one per entity.
            :rtype: list[:class:`~classad.ClassAd`]
            )C0ND0R",
            boost::python::args("self", "rollup")))
        ;
}<|MERGE_RESOLUTION|>--- conflicted
+++ resolved
@@ -12,11 +12,8 @@
 #include "old_boost.h"
 #include "classad_wrapper.h"
 #include "module_lock.h"
-<<<<<<< HEAD
 #include "htcondor.h"
-=======
 #include "daemon_location.h"
->>>>>>> 546a2d38
 
 using namespace boost::python;
 
@@ -72,11 +69,7 @@
             }
             else
             {
-<<<<<<< HEAD
-                THROW_EX(HTCondorLocateError, "Unable to locate schedd address.");
-=======
-                THROW_EX(RuntimeError, "Unable to locate negotiator address.");
->>>>>>> 546a2d38
+                THROW_EX(HTCondorLocateError, "Unable to locate negotiator address.");
             }
             m_version = neg.version() ? neg.version() : "";
         }
@@ -86,21 +79,8 @@
         }
     }
 
-<<<<<<< HEAD
-    Negotiator(const ClassAdWrapper &ad)
-      : m_addr(), m_name("Unknown"), m_version("")
-    {
-        if (!ad.EvaluateAttrString(ATTR_MY_ADDRESS, m_addr))
-        {
-            THROW_EX(HTCondorValueError, "Negotiator address not specified.");
-        }
-        ad.EvaluateAttrString(ATTR_NAME, m_name);
-        ad.EvaluateAttrString(ATTR_VERSION, m_version);
-=======
-
     Negotiator() {
         use_local_negotiator();
->>>>>>> 546a2d38
     }
 
     Negotiator(boost::python::object loc)
