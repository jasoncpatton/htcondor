// pyconfig.h is broken on Debian and #defines HAVE_IO_H, when Debian doesn't.
// This causes the Globus headers to fail.  Instead, include the Globus headers
// as early as possible and hack around the other brokenness where pyconfig.h
// redefines _XOPEN_SOURCE and _POSIX_C_SOURCE.  (Since pyconfig's definition
// won before this change, this has no semantic effect.)
#ifdef WIN32
	#include "python_bindings_common.h"
	#undef _XOPEN_SOURCE
	#undef _POSIX_C_SOURCE
	#include "condor_common.h"
	#include "globus_utils.h"
#else
	#include "condor_common.h"
	#include "globus_utils.h"
	#undef _XOPEN_SOURCE
	#undef _POSIX_C_SOURCE
	#include "python_bindings_common.h"
#endif

#include "condor_attributes.h"
#include "condor_universe.h"
#include "condor_q.h"
#include "condor_qmgr.h"
#include "daemon.h"
#include "daemon_types.h"
#include "enum_utils.h"
#include "dc_schedd.h"
#include "classad_helpers.h"
#include "condor_config.h"
#include "condor_holdcodes.h"
#include "basename.h"
#include "selector.h"

#include <classad/operators.h>

#include <boost/python.hpp>
#include <boost/algorithm/string.hpp>
#include <boost/algorithm/string/erase.hpp>
#include <boost/version.hpp>

#include "old_boost.h"
#include "classad_wrapper.h"
#include "exprtree_wrapper.h"
#include "module_lock.h"
#include "query_iterator.h"

using namespace boost::python;

#define DO_ACTION(action_name) \
    reason_str = extract<std::string>(reason); \
    { \
    condor::ModuleLock ml; \
    if (use_ids) \
        result = schedd. action_name (&ids, reason_str.c_str(), NULL, AR_TOTALS); \
    else \
        result = schedd. action_name (constraint.c_str(), reason_str.c_str(), NULL, AR_TOTALS); \
    }

#define ADD_REQUIREMENT(parm, value) \
    if (boost::ifind_first(req_str, ATTR_ ##parm).begin() == req_str.end()) \
    { \
        classad::ExprTree * new_expr; \
        parser.ParseExpression(value, new_expr); \
        if (result.get()) \
        { \
            result.reset(classad::Operation::MakeOperation(classad::Operation::LOGICAL_AND_OP, result.release(), new_expr)); \
        } \
        else \
        { \
            result.reset(new_expr); \
        } \
        if (!result.get() || !new_expr) \
        { \
            PyErr_SetString(PyExc_RuntimeError, "Unable to add " #parm " requirements."); \
            throw_error_already_set(); \
        } \
    }

#define ADD_PARAM(parm) \
    { \
        const char *new_param = param(#parm); \
        if (!new_param) \
        { \
            PyErr_SetString(PyExc_RuntimeError, "Unable to determine " #parm " param value."); \
            throw_error_already_set(); \
        } \
        std::stringstream ss; \
        ss << "TARGET." #parm " == \"" << new_param << "\""; \
        ADD_REQUIREMENT(parm, ss.str()) \
    }


void
make_spool_remap(classad::ClassAd& ad, const std::string &attr, const std::string &stream_attr, const std::string &working_name)
{
    bool stream_stdout = false;
    ad.EvaluateAttrBool(stream_attr, stream_stdout);
    std::string output;
    if (ad.EvaluateAttrString(attr, output) && strcmp(output.c_str(),"/dev/null") != 0
        && output.c_str() != condor_basename(output.c_str()) && !stream_stdout)
    {
        boost::algorithm::erase_all(output, "\\");
        boost::algorithm::erase_all(output, ";");
        boost::algorithm::erase_all(output, "=");
        if (!ad.InsertAttr(attr, working_name))
            THROW_EX(RuntimeError, "Unable to add file to remap.");
        std::string output_remaps;
        ad.EvaluateAttrString(ATTR_TRANSFER_OUTPUT_REMAPS, output_remaps);
        if (output_remaps.size())
            output_remaps += ";";
        output_remaps += working_name;
        output_remaps += "=";
        output_remaps += output;
        if (!ad.InsertAttr(ATTR_TRANSFER_OUTPUT_REMAPS, output_remaps))
            THROW_EX(RuntimeError, "Unable to rewrite remaps.");
    }
}

void
make_spool(classad::ClassAd& ad)
{
    if (!ad.InsertAttr(ATTR_JOB_STATUS, HELD))
        THROW_EX(RuntimeError, "Unable to set job to hold.");
    if (!ad.InsertAttr(ATTR_HOLD_REASON, "Spooling input data files"))
        THROW_EX(RuntimeError, "Unable to set job hold reason.")
    if (!ad.InsertAttr(ATTR_HOLD_REASON_CODE, CONDOR_HOLD_CODE_SpoolingInput))
        THROW_EX(RuntimeError, "Unable to set job hold code.")
    std::stringstream ss;
    ss << ATTR_JOB_STATUS << " == " << COMPLETED << " && ( ";
    ss << ATTR_COMPLETION_DATE << "=?= UNDDEFINED || " << ATTR_COMPLETION_DATE << " == 0 || ";
    ss << "((time() - " << ATTR_COMPLETION_DATE << ") < " << 60 * 60 * 24 * 10 << "))";
    classad::ClassAdParser parser;
    classad::ExprTree * new_expr;
    parser.ParseExpression(ss.str(), new_expr);
    if (!new_expr || !ad.Insert(ATTR_JOB_LEAVE_IN_QUEUE, new_expr))
        THROW_EX(RuntimeError, "Unable to set " ATTR_JOB_LEAVE_IN_QUEUE);
    make_spool_remap(ad, ATTR_JOB_OUTPUT, ATTR_STREAM_OUTPUT, "_condor_stdout");
    make_spool_remap(ad, ATTR_JOB_ERROR, ATTR_STREAM_ERROR, "_condor_stderr");
}

std::auto_ptr<ExprTree>
make_requirements(ExprTree *reqs, ShouldTransferFiles_t stf)
{
    // Copied ideas from condor_submit.  Pretty lame.
    classad::ClassAdUnParser printer;
    classad::ClassAdParser parser;
    std::string req_str;
    printer.Unparse(req_str, reqs);
    ExprTree *reqs_copy = NULL;
    if (reqs)
        reqs_copy = reqs->Copy();
    if (!reqs_copy)
    {
        PyErr_SetString(PyExc_RuntimeError, "Unable to create copy of requirements expression.");
        throw_error_already_set();
    }
    std::auto_ptr<ExprTree> result(reqs_copy);
    ADD_PARAM(OPSYS);
    ADD_PARAM(ARCH);
    switch (stf)
    {
    case STF_NO:
        ADD_REQUIREMENT(FILE_SYSTEM_DOMAIN, "TARGET." ATTR_FILE_SYSTEM_DOMAIN " == MY." ATTR_FILE_SYSTEM_DOMAIN);
        break;
    case STF_YES:
        ADD_REQUIREMENT(HAS_FILE_TRANSFER, "TARGET." ATTR_HAS_FILE_TRANSFER);
        break;
    case STF_IF_NEEDED:
        ADD_REQUIREMENT(HAS_FILE_TRANSFER, "(TARGET." ATTR_HAS_FILE_TRANSFER " || (TARGET." ATTR_FILE_SYSTEM_DOMAIN " == MY." ATTR_FILE_SYSTEM_DOMAIN"))");
        break;
    }
    ADD_REQUIREMENT(REQUEST_DISK, "TARGET.Disk >= " ATTR_REQUEST_DISK);
    ADD_REQUIREMENT(REQUEST_MEMORY, "TARGET.Memory >= " ATTR_REQUEST_MEMORY);
    return result;
}

bool
putClassAdAndEOM(Sock & sock, classad::ClassAd &ad)
{
        if (sock.type() != Stream::reli_sock)
	{
		return putClassAd(&sock, ad) && sock.end_of_message();
	}
	ReliSock & rsock = static_cast<ReliSock&>(sock);

	Selector selector;
	selector.add_fd(sock.get_file_desc(), Selector::IO_WRITE);
	int timeout = sock.timeout(0); sock.timeout(timeout);
	timeout = timeout ? timeout : 20;
	selector.set_timeout(timeout);
	if (!putClassAd(&sock, ad, PUT_CLASSAD_NON_BLOCKING))
	{
		return false;
	}
	int retval = rsock.end_of_message_nonblocking();
	while (true) {
		if (rsock.clear_backlog_flag()) {
			Py_BEGIN_ALLOW_THREADS
			selector.execute();
			Py_END_ALLOW_THREADS
			if (selector.timed_out()) {THROW_EX(RuntimeError, "Timeout when trying to write to remote host");}
		} else if (retval == 1) {
			return true;
		} else if (!retval) {
			return false;
		}
		retval = rsock.finish_end_of_message();
	}
}

bool
getClassAdWithoutGIL(Sock &sock, classad::ClassAd &ad)
{
	Selector selector;
	selector.add_fd(sock.get_file_desc(), Selector::IO_READ);
	int timeout = sock.timeout(0); sock.timeout(timeout);
	timeout = timeout ? timeout : 20;
	selector.set_timeout(timeout);
	int idx = 0;
	while (!sock.msgReady())
	{
		Py_BEGIN_ALLOW_THREADS
		selector.execute();
		Py_END_ALLOW_THREADS
		if (selector.timed_out()) {THROW_EX(RuntimeError, "Timeout when waiting for remote host");}
		if (idx++ == 50) break;
	}
	return getClassAd(&sock, ad);
}

struct HistoryIterator
{
    HistoryIterator(boost::shared_ptr<Sock> sock)
      : m_count(0), m_sock(sock)
    {}

    inline static boost::python::object pass_through(boost::python::object const& o) { return o; };

    boost::shared_ptr<ClassAdWrapper> next()
    {
        if (m_count < 0) THROW_EX(StopIteration, "All ads processed");

        boost::shared_ptr<ClassAdWrapper> ad(new ClassAdWrapper());
        if (!getClassAdWithoutGIL(*m_sock.get(), *ad.get())) THROW_EX(RuntimeError, "Failed to receive remote ad.");
        long long intVal;
        if (ad->EvaluateAttrInt(ATTR_OWNER, intVal) && (intVal == 0))
        { // Last ad.
            if (!m_sock->end_of_message()) THROW_EX(RuntimeError, "Unable to close remote socket");
            m_sock->close();
            std::string errorMsg;
            if (ad->EvaluateAttrInt(ATTR_ERROR_CODE, intVal) && intVal && ad->EvaluateAttrString(ATTR_ERROR_STRING, errorMsg))
            {
                THROW_EX(RuntimeError, errorMsg.c_str());
            }
            if (ad->EvaluateAttrInt("MalformedAds", intVal) && intVal) THROW_EX(ValueError, "Remote side had parse errors on history file")
            if (!ad->EvaluateAttrInt(ATTR_NUM_MATCHES, intVal) || (intVal != m_count)) THROW_EX(ValueError, "Incorrect number of ads returned");

            // Everything checks out!
            m_count = -1;
            THROW_EX(StopIteration, "All ads processed");
        }
        m_count++;
        return ad;
    }

private:
    int m_count;
    boost::shared_ptr<Sock> m_sock;
};


struct RequestIterator;

struct ScheddNegotiate
{

friend class Schedd;

public:

    static boost::shared_ptr<ScheddNegotiate> enter(boost::shared_ptr<ScheddNegotiate> obj) {return obj;}
    static bool exit(boost::shared_ptr<ScheddNegotiate> mgr, boost::python::object obj1, boost::python::object /*obj2*/, boost::python::object /*obj3*/);

    bool negotiating() {return m_negotiating;}

    void disconnect();

    void sendClaim(boost::python::object claim, boost::python::object offer_obj, boost::python::object request_obj);

    boost::shared_ptr<RequestIterator> getRequests();

    ~ScheddNegotiate();

private:

    ScheddNegotiate(const std::string & addr, const std::string & owner, const classad::ClassAd &ad);

    bool m_negotiating;
    boost::shared_ptr<Sock> m_sock;
    boost::shared_ptr<RequestIterator> m_request_iter;
};


struct RequestIterator
{
    friend class ScheddNegotiate;

    inline static boost::python::object pass_through(boost::python::object const& o) { return o; };

    void getNextRequest()
    {
         if (!m_parent->negotiating()) {THROW_EX(RuntimeError, "Tried to continue negotiation after disconnect.");}

        condor::ModuleLock ml;

        m_sock->encode();
        if (m_use_rrc)
        {
            if (!m_sock->put(SEND_RESOURCE_REQUEST_LIST) || !m_sock->put(m_num_to_fetch) || !m_sock->end_of_message()) {THROW_EX(RuntimeError, "Failed to request resource requests from remote schedd.");}
        }
        else
        {
            if (!m_sock->put(SEND_JOB_INFO) || !m_sock->end_of_message()) {THROW_EX(RuntimeError, "Failed to request job information from remote schedd.");}
        }

        m_sock->decode();

        for (unsigned idx=0; idx<m_num_to_fetch; idx++)
        {
            int reply;
            if (!m_sock->get(reply)) {THROW_EX(RuntimeError, "Failed to get reply from schedd.");}
            if (reply == NO_MORE_JOBS)
            {
                if (!m_sock->end_of_message()) {THROW_EX(RuntimeError, "Failed to get EOM from schedd.");}
                m_done = true;
                return;
            }
            else if (reply != JOB_INFO) {THROW_EX(RuntimeError, "Unexpected response from schedd.");}

            m_got_job_info = true;
            boost::shared_ptr<ClassAdWrapper> request_ad(new ClassAdWrapper());
            if (!getClassAdWithoutGIL(*m_sock.get(), *request_ad.get()) || !m_sock->end_of_message()) THROW_EX(RuntimeError, "Failed to receive remote ad.");
            m_requests.push_back(request_ad);
        }
    }

    boost::shared_ptr<ClassAdWrapper> next()
    {
        if (m_requests.empty())
        {
                if (m_done) {THROW_EX(StopIteration, "All requests processed");}

                getNextRequest();
                if (m_requests.empty())
                {
                    THROW_EX(StopIteration, "All requests processed");
                }
        }
        boost::shared_ptr<ClassAdWrapper> result = m_requests.front();
        m_requests.pop_front();
        return result;
    }

private:

    RequestIterator(boost::shared_ptr<Sock> sock, ScheddNegotiate *parent)
        :
          m_done(false)
        , m_use_rrc(false)
        , m_got_job_info(false)
        , m_num_to_fetch(1)
        , m_parent(parent)
        , m_sock(sock)
    {
        CondorVersionInfo vinfo;
        if (m_sock.get() && m_sock->get_peer_version())
        {
            m_use_rrc = m_sock->get_peer_version()->built_since_version(8,3,0);
        }
        if (m_use_rrc) {m_num_to_fetch = param_integer("NEGOTIATOR_RESOURCE_REQUEST_LIST_SIZE");}
    }

    bool needs_end_negotiate()
    {
        if (!m_done) {return true;}
        return m_use_rrc ? m_got_job_info : false;
    }

    bool m_done;
    bool m_use_rrc;
    bool m_got_job_info;
    unsigned m_num_to_fetch;
    ScheddNegotiate *m_parent;
    boost::shared_ptr<Sock> m_sock;
    std::deque<boost::shared_ptr<ClassAdWrapper> > m_requests;
};


struct Schedd;
struct ConnectionSentry
{

public:

    ConnectionSentry(Schedd &schedd, bool transaction=false, SetAttributeFlags_t flags=0, bool continue_txn=false);
    ~ConnectionSentry();

    void abort();
    void disconnect();

    static boost::shared_ptr<ConnectionSentry> enter(boost::shared_ptr<ConnectionSentry> obj);
    static bool exit(boost::shared_ptr<ConnectionSentry> mgr, boost::python::object obj1, boost::python::object obj2, boost::python::object obj3);

private:
    bool m_connected;
    bool m_transaction;
    SetAttributeFlags_t m_flags;
    Schedd& m_schedd;
};

<<<<<<< HEAD
=======

bool
ScheddNegotiate::exit(boost::shared_ptr<ScheddNegotiate> mgr, boost::python::object obj1, boost::python::object /*obj2*/, boost::python::object /*obj3*/)
{
    mgr->disconnect();
    return (obj1.ptr() == Py_None);
}


void
ScheddNegotiate::disconnect()
{
    if (!m_negotiating) {return;}
    m_negotiating = false;
    /* No way to tell the remote schedd that this was a failure or a success.  Just finish the negotiation */
    bool needs_end_negotiate = m_request_iter.get() ? m_request_iter->needs_end_negotiate() : true;
    m_sock->encode();
    if (needs_end_negotiate && (!m_sock->put(END_NEGOTIATE) || !m_sock->end_of_message()))
    {
        if (!PyErr_Occurred())
        {
            THROW_EX(RuntimeError, "Could not send END_NEGOTIATE to remote schedd.");
        }
    }
}


void
ScheddNegotiate::sendClaim(boost::python::object claim, boost::python::object offer_obj, boost::python::object request_obj)
{
    if (!m_negotiating) {THROW_EX(RuntimeError, "Not currently negotiating with schedd");}
    if (!m_sock.get()) {THROW_EX(RuntimeError, "Unable to connect to schedd for negotiation");}

    std::string claim_id = boost::python::extract<std::string>(claim);
    ClassAdWrapper offer_ad = boost::python::extract<ClassAdWrapper>(offer_obj);
    ClassAdWrapper request_ad = boost::python::extract<ClassAdWrapper>(request_obj);

    compat_classad::ClassAd::CopyAttribute(ATTR_REMOTE_GROUP, offer_ad, ATTR_SUBMITTER_GROUP, request_ad);
    compat_classad::ClassAd::CopyAttribute(ATTR_REMOTE_NEGOTIATING_GROUP, offer_ad, ATTR_SUBMITTER_NEGOTIATING_GROUP, request_ad);
    compat_classad::ClassAd::CopyAttribute(ATTR_REMOTE_AUTOREGROUP, offer_ad, ATTR_SUBMITTER_AUTOREGROUP, request_ad);
    compat_classad::ClassAd::CopyAttribute(ATTR_RESOURCE_REQUEST_CLUSTER, offer_ad, ATTR_CLUSTER_ID, request_ad);
    compat_classad::ClassAd::CopyAttribute(ATTR_RESOURCE_REQUEST_PROC, offer_ad, ATTR_PROC_ID, request_ad);

    m_sock->encode();
    m_sock->put(PERMISSION_AND_AD);
    m_sock->put_secret(claim_id);
    putClassAd(m_sock.get(), offer_ad);
    m_sock->end_of_message();
}


boost::shared_ptr<RequestIterator>
ScheddNegotiate::getRequests()
{
    if (!m_negotiating) {THROW_EX(RuntimeError, "Not currently negotiating with schedd");}
    if (m_request_iter.get()) {THROW_EX(RuntimeError, "Already started negotiation for this session.");}

    boost::shared_ptr<RequestIterator> requests(new RequestIterator(m_sock, this));
    m_request_iter = requests;
    return requests;
}


ScheddNegotiate::~ScheddNegotiate()
{
    try
    {
        disconnect();
    }
    catch (boost::python::error_already_set) {}
}

ScheddNegotiate::ScheddNegotiate(const std::string & addr, const std::string & owner, const classad::ClassAd &ad)
        : m_negotiating(false)
{
    int timeout = param_integer("NEGOTIATOR_TIMEOUT",30);
    DCSchedd schedd(addr.c_str());
    m_sock.reset(schedd.reliSock(timeout));
    if (!m_sock.get()) {THROW_EX(RuntimeError, "Failed to create socket to remote schedd.");}
    bool result;
    {
        condor::ModuleLock ml;
        result = schedd.startCommand(NEGOTIATE, m_sock.get(), timeout);
    }
    if (!result) {THROW_EX(RuntimeError, "Failed to start negotiation with remote schedd.");}

    classad::ClassAd neg_ad;
    neg_ad.Update(ad);
    neg_ad.InsertAttr(ATTR_OWNER, owner);
    if (neg_ad.find(ATTR_SUBMITTER_TAG) == neg_ad.end())
    {
        neg_ad.InsertAttr(ATTR_SUBMITTER_TAG, "");
    }
    if (neg_ad.find(ATTR_AUTO_CLUSTER_ATTRS) == neg_ad.end())
    {
        neg_ad.InsertAttr(ATTR_AUTO_CLUSTER_ATTRS, "");
    }
    if (!putClassAdAndEOM(*m_sock.get(), neg_ad))
    {
        THROW_EX(RuntimeError, "Failed to send negotiation header to remote schedd.");
    }
    m_negotiating = true;
}


struct QueryIterator
{
    QueryIterator(boost::shared_ptr<Sock> sock)
      : m_count(0), m_sock(sock)
    {}
>>>>>>> d7253345

QueryIterator::QueryIterator(boost::shared_ptr<Sock> sock, const std::string &tag)
  : m_count(0), m_sock(sock), m_tag(tag)
{}


boost::python::object
QueryIterator::next(BlockingMode mode)
{
    if (m_count < 0) THROW_EX(StopIteration, "All ads processed");

    boost::shared_ptr<ClassAdWrapper> ad(new ClassAdWrapper());
    if (mode == Blocking)
    {
        if (!getClassAdWithoutGIL(*m_sock.get(), *ad.get())) THROW_EX(RuntimeError, "Failed to receive remote ad.");
    }
    else if (m_sock->msgReady())
    {
        if (!getClassAd(m_sock.get(), *ad)) {THROW_EX(RuntimeError, "Failed to receive remote ad.");}
    }
    else
    {
        return boost::python::object();
    }
    if (!m_sock->end_of_message()) THROW_EX(RuntimeError, "Failed to get EOM after ad.");
    long long intVal;
    if (ad->EvaluateAttrInt(ATTR_OWNER, intVal) && (intVal == 0))
    { // Last ad.
        m_sock->close();
        std::string errorMsg;
        if (ad->EvaluateAttrInt(ATTR_ERROR_CODE, intVal) && intVal && ad->EvaluateAttrString(ATTR_ERROR_STRING, errorMsg))
        {
            THROW_EX(RuntimeError, errorMsg.c_str());
        }
        if (ad->EvaluateAttrInt("MalformedAds", intVal) && intVal) THROW_EX(ValueError, "Remote side had parse errors on history file")
        //if (!ad->EvaluateAttrInt(ATTR_LIMIT_RESULTS, intVal) || (intVal != m_count)) THROW_EX(ValueError, "Incorrect number of ads returned");

        // Everything checks out!
        m_count = -1;
        if (mode == Blocking)
        {
            THROW_EX(StopIteration, "All ads processed");
        }
        else
        {
            return boost::python::object();
        }
    }
    m_count++;
    boost::python::object result(ad);
    return result;
}


boost::python::list
QueryIterator::nextAds()
{
    boost::python::list results;
    while (true)
    {
        try
        {
            boost::python::object nextobj = next(NonBlocking);
            if (nextobj == boost::python::object())
            {
                break;
            }
            results.append(nextobj);
        }
        catch (boost::python::error_already_set)
        {
            if (PyErr_ExceptionMatches(PyExc_StopIteration)) {break;}
            throw;
        }
    }
    return results;
}


int
QueryIterator::watch()
{
    return m_sock->get_file_desc();
}


struct query_process_helper
{
    object callable;
    list output_list;
    condor::ModuleLock *ml;
};

bool
query_process_callback(void * data, ClassAd* ad)
{
    query_process_helper *helper = static_cast<query_process_helper *>(data);
    helper->ml->release();
    if (PyErr_Occurred())
    {
        helper->ml->acquire();
        return true;
    }

    try
    {
        boost::shared_ptr<ClassAdWrapper> wrapper(new ClassAdWrapper());
        wrapper->CopyFrom(*ad);
        object wrapper_obj = object(wrapper);
        object result = (helper->callable == object()) ? wrapper_obj : helper->callable(wrapper);
        if (result != object())
        {
            helper->output_list.append(wrapper);
        }
    }
    catch (error_already_set)
    {
        // Suppress the C++ exception.  HTCondor sure can't deal with it.
        // However, PyErr_Occurred will be set and we will no longer invoke the callback.
    }
    catch (...)
    {
        PyErr_SetString(PyExc_RuntimeError, "Uncaught C++ exception encountered.");
    }
    helper->ml->acquire();
    return true;
}

struct Schedd {

    friend struct ConnectionSentry;

    Schedd()
     : m_connection(NULL)
    {
        Daemon schedd( DT_SCHEDD, 0, 0 );

        if (schedd.locate())
        {
            if (schedd.addr())
            {
                m_addr = schedd.addr();
            }
            else
            {
                PyErr_SetString(PyExc_RuntimeError, "Unable to locate schedd address.");
                throw_error_already_set();
            }
            m_name = schedd.name() ? schedd.name() : "Unknown";
            m_version = schedd.version() ? schedd.version() : "";
        }
        else
        {
            PyErr_SetString(PyExc_RuntimeError, "Unable to locate local daemon");
            boost::python::throw_error_already_set();
        }
    }

    Schedd(const ClassAdWrapper &ad)
      : m_connection(NULL), m_addr(), m_name("Unknown"), m_version("")
    {
        if (!ad.EvaluateAttrString(ATTR_SCHEDD_IP_ADDR, m_addr))
        {
            PyErr_SetString(PyExc_ValueError, "Schedd address not specified.");
            throw_error_already_set();
        }
        ad.EvaluateAttrString(ATTR_NAME, m_name);
        ad.EvaluateAttrString(ATTR_VERSION, m_version);
    }

    ~Schedd()
    {
        if (m_connection) { m_connection->abort(); }
    }

    boost::shared_ptr<ScheddNegotiate> negotiate(const std::string &owner, boost::python::object ad_obj)
    {
        ClassAdWrapper ad = boost::python::extract<ClassAdWrapper>(ad_obj);
        boost::shared_ptr<ScheddNegotiate> negotiator(new ScheddNegotiate(m_addr, owner, ad));
        return negotiator;
    }

    object query(boost::python::object constraint_obj=boost::python::object(""), list attrs=list(), object callback=object(), int match_limit=-1, CondorQ::QueryFetchOpts fetch_opts=CondorQ::fetch_Default)
    {
        std::string constraint;
        extract<std::string> constraint_extract(constraint_obj);
        if (constraint_extract.check())
        {
            constraint = constraint_extract();
        }
        else
        {
            classad::ClassAdUnParser printer;
            classad_shared_ptr<classad::ExprTree> expr(convert_python_to_exprtree(constraint_obj));
            printer.Unparse(constraint, expr.get());
        }

        CondorQ q;

        if (constraint.size())
            q.addAND(constraint.c_str());

        StringList attrs_list(NULL, "\n");
        // Must keep strings alive; StringList does not create an internal copy.
        int len_attrs = py_len(attrs);
        std::vector<std::string> attrs_str; attrs_str.reserve(len_attrs);
        for (int i=0; i<len_attrs; i++)
        {
            std::string attrName = extract<std::string>(attrs[i]);
            attrs_str.push_back(attrName);
            attrs_list.append(attrs_str[i].c_str());
        }

        ClassAdList jobs;

        list retval;
        int fetchResult;
        {
        condor::ModuleLock ml;
        query_process_helper helper;
        helper.ml = &ml;
        helper.callable = callback;
        helper.output_list = retval;
        void *helper_ptr = static_cast<void *>(&helper);

        fetchResult = q.fetchQueueFromHostAndProcess(m_addr.c_str(), attrs_list, fetch_opts, match_limit, query_process_callback, helper_ptr, true, NULL);
        }

        if (PyErr_Occurred())
        {
            throw_error_already_set();
        }

        switch (fetchResult)
        {
        case Q_OK:
            break;
        case Q_PARSE_ERROR:
        case Q_INVALID_CATEGORY:
            PyErr_SetString(PyExc_RuntimeError, "Parse error in constraint.");
            throw_error_already_set();
            break;
        default:
            PyErr_SetString(PyExc_IOError, "Failed to fetch ads from schedd.");
            throw_error_already_set();
            break;
        }

        return retval;
    }

    void reschedule()
    {
        DCSchedd schedd(m_addr.c_str());
        Stream::stream_type st = schedd.hasUDPCommandPort() ? Stream::safe_sock : Stream::reli_sock;
        bool result;
        {
        condor::ModuleLock ml;
        result = !schedd.sendCommand(RESCHEDULE, st, 0);
        }
        if (result) {
            dprintf(D_ALWAYS, "Can't send RESCHEDULE command to schedd.\n" );
        }
    }

    object actOnJobs(JobAction action, object job_spec, object reason=object())
    {
        if (reason == object())
        {
            reason = object("Python-initiated action");
        }
        StringList ids;
        std::vector<std::string> ids_list;
        std::string constraint, reason_str, reason_code;
        bool use_ids = false;
        extract<std::string> constraint_extract(job_spec);
        if (constraint_extract.check())
        {
            constraint = constraint_extract();
        }
        else
        {
            int id_len = py_len(job_spec);
            ids_list.reserve(id_len);
            for (int i=0; i<id_len; i++)
            {
                std::string str = extract<std::string>(job_spec[i]);
                ids_list.push_back(str);
                ids.append(ids_list[i].c_str());
            }
            use_ids = true;
        }
        DCSchedd schedd(m_addr.c_str());
        ClassAd *result = NULL;
        VacateType vacate_type;
        tuple reason_tuple;
        const char *reason_char, *reason_code_char = NULL;
        extract<tuple> try_extract_tuple(reason);
        switch (action)
        {
        case JA_HOLD_JOBS:
            if (try_extract_tuple.check())
            {
                reason_tuple = extract<tuple>(reason);
                if (py_len(reason_tuple) != 2)
                {
                    PyErr_SetString(PyExc_ValueError, "Hold action requires (hold string, hold code) tuple as the reason.");
                    throw_error_already_set();
                }
                reason_str = extract<std::string>(reason_tuple[0]); reason_char = reason_str.c_str();
                reason_code = extract<std::string>(reason_tuple[1]); reason_code_char = reason_code.c_str();
            }
            else
            {
                reason_str = extract<std::string>(reason);
                reason_char = reason_str.c_str();
            }
            if (use_ids)
            {
                condor::ModuleLock ml;
                result = schedd.holdJobs(&ids, reason_char, reason_code_char, NULL, AR_TOTALS);
            }
            else
            {
                condor::ModuleLock ml;
                result = schedd.holdJobs(constraint.c_str(), reason_char, reason_code_char, NULL, AR_TOTALS);
            }
            break;
        case JA_RELEASE_JOBS:
            DO_ACTION(releaseJobs)
            break;
        case JA_REMOVE_JOBS:
            DO_ACTION(removeJobs)
            break;
        case JA_REMOVE_X_JOBS:
            DO_ACTION(removeXJobs)
            break;
        case JA_VACATE_JOBS:
        case JA_VACATE_FAST_JOBS:
            vacate_type = action == JA_VACATE_JOBS ? VACATE_GRACEFUL : VACATE_FAST;
            if (use_ids)
            {
                condor::ModuleLock ml;
                result = schedd.vacateJobs(&ids, vacate_type, NULL, AR_TOTALS);
            }
            else
            {
                condor::ModuleLock ml;
                result = schedd.vacateJobs(constraint.c_str(), vacate_type, NULL, AR_TOTALS);
            }
            break;
        case JA_SUSPEND_JOBS:
            DO_ACTION(suspendJobs)
            break;
        case JA_CONTINUE_JOBS:
            DO_ACTION(continueJobs)
            break;
        default:
            PyErr_SetString(PyExc_NotImplementedError, "Job action not implemented.");
            throw_error_already_set();
        }
        if (!result)
        {
            PyErr_SetString(PyExc_RuntimeError, "Error when performing action on the schedd.");
            throw_error_already_set();
        }

        boost::shared_ptr<ClassAdWrapper> wrapper(new ClassAdWrapper());
        wrapper->CopyFrom(*result);
        object wrapper_obj(wrapper);

        boost::shared_ptr<ClassAdWrapper> result_ptr(new ClassAdWrapper());
        object result_obj(result_ptr);

        result_obj["TotalError"] = wrapper_obj["result_total_0"];
        result_obj["TotalSuccess"] = wrapper_obj["result_total_1"];
        result_obj["TotalNotFound"] = wrapper_obj["result_total_2"];
        result_obj["TotalBadStatus"] = wrapper_obj["result_total_3"];
        result_obj["TotalAlreadyDone"] = wrapper_obj["result_total_4"];
        result_obj["TotalPermissionDenied"] = wrapper_obj["result_total_5"];
        result_obj["TotalJobAds"] = wrapper_obj["TotalJobAds"];
        result_obj["TotalChangedAds"] = wrapper_obj["ActionResult"];
        return result_obj;
    }

    object actOnJobs2(JobAction action, object job_spec)
    {
        return actOnJobs(action, job_spec, object("Python-initiated action."));
    }

    int submitMany(const ClassAdWrapper &wrapper, boost::python::object proc_ads, bool spool, boost::python::object ad_results=object())
    {
        PyObject *py_iter = PyObject_GetIter(proc_ads.ptr());
        if (!py_iter)
        {
            THROW_EX(ValueError, "Proc ads must be iterator of 2-tuples.");
        }

        ConnectionSentry sentry(*this); // Automatically connects / disconnects.

        classad::ClassAd cluster_ad;
        cluster_ad.CopyFrom(wrapper);
        int cluster = submit_cluster_internal(cluster_ad, spool);

        boost::python::object iter = boost::python::object(boost::python::handle<>(py_iter));
        PyObject *obj;
        while ((obj = PyIter_Next(iter.ptr())))
        {
            boost::python::object boost_obj = boost::python::object(boost::python::handle<>(obj));
            ClassAdWrapper proc_ad = boost::python::extract<ClassAdWrapper>(boost_obj[0]);
            int count = boost::python::extract<int>(boost_obj[1]);
            try
            {
                proc_ad.ChainToAd(const_cast<classad::ClassAd*>(&cluster_ad));
                submit_proc_internal(cluster, proc_ad, count, spool, ad_results);
            }
            catch (...)
            {
                proc_ad.ChainToAd(NULL);
                throw;
            }
        }

        if (param_boolean("SUBMIT_SEND_RESCHEDULE",true))
        {
            reschedule();
        }
        return cluster;
    }

    int submit(const ClassAdWrapper &wrapper, int count=1, bool spool=false, object ad_results=object())
    {
        boost::python::list proc_entry;
        boost::shared_ptr<ClassAdWrapper> proc_ad(new ClassAdWrapper());
        proc_entry.append(proc_ad);
        proc_entry.append(count);
        boost::python::list proc_ads;
        proc_ads.append(proc_entry);
        return submitMany(wrapper, proc_ads, spool, ad_results);
    }

    int submit_cluster_internal(classad::ClassAd &orig_cluster_ad, bool spool)
    {
        int cluster;
        {
            condor::ModuleLock ml;
            cluster = NewCluster();
        }
        if (cluster < 0)
        {
            THROW_EX(RuntimeError, "Failed to create new cluster.");
        }

        ClassAd cluster_ad;
        // Create a blank ad for job submission.
        ClassAd *tmpad = CreateJobAd(NULL, CONDOR_UNIVERSE_VANILLA, "/bin/echo");
        if (tmpad)
        {
            cluster_ad.CopyFrom(*tmpad);
            delete tmpad;
        }
        else
        {
            THROW_EX(RuntimeError, "Failed to create a new job ad.");
        }
        char path[4096];
        if (getcwd(path, 4095))
        {
            cluster_ad.InsertAttr(ATTR_JOB_IWD, path);
        }

        // Copy the attributes specified by the invoker.
        cluster_ad.Update(orig_cluster_ad);

        ShouldTransferFiles_t should = STF_IF_NEEDED;
        std::string should_str;
        if (cluster_ad.EvaluateAttrString(ATTR_SHOULD_TRANSFER_FILES, should_str))
        {
            if (should_str == "YES") {should = STF_YES;}
            else if (should_str == "NO") {should = STF_NO;}
        }

        ExprTree *old_reqs = cluster_ad.Lookup(ATTR_REQUIREMENTS);
        ExprTree *new_reqs = make_requirements(old_reqs, should).release();
        cluster_ad.Insert(ATTR_REQUIREMENTS, new_reqs);

        if (spool)
        {
            make_spool(cluster_ad);
        }

        // Set all the cluster attributes
        classad::ClassAdUnParser unparser;
        unparser.SetOldClassAd(true);

        for (classad::ClassAd::const_iterator it = cluster_ad.begin(); it != cluster_ad.end(); it++)
        {
            std::string rhs;
            unparser.Unparse(rhs, it->second);
                // Note I don't release the GIL here - as we are in NoAck mode, assume this is just
                // buffering up data into the socket.
            if (-1 == SetAttribute(cluster, -1, it->first.c_str(), rhs.c_str(), SetAttribute_NoAck))
            {
                THROW_EX(ValueError, it->first.c_str());
            }
        }

        orig_cluster_ad = cluster_ad;
        return cluster;
    }


    void submit_proc_internal(int cluster, const classad::ClassAd &orig_proc_ad, int count, bool spool, boost::python::object ad_results)
    {
        classad::ClassAd proc_ad;
        proc_ad.CopyFrom(orig_proc_ad);

        ExprTree *old_reqs = proc_ad.Lookup(ATTR_REQUIREMENTS);
        if (old_reqs)
        {   // Only update the requirements here; the cluster ad got reasonable ones inserted by default.
            ShouldTransferFiles_t should = STF_IF_NEEDED;
            std::string should_str;
            if (proc_ad.EvaluateAttrString(ATTR_SHOULD_TRANSFER_FILES, should_str))
            {
                if (should_str == "YES") {should = STF_YES;}
                else if (should_str == "NO") {should = STF_NO;}
            }

            ExprTree *new_reqs = make_requirements(old_reqs, should).release();
            proc_ad.Insert(ATTR_REQUIREMENTS, new_reqs);
        }

        if (spool)
        {
            make_spool(proc_ad);
        }

        bool keep_results = false;
        extract<list> try_ad_results(ad_results);
        if (try_ad_results.check())
        {
            keep_results = true;
        }

        for (int idx=0; idx<count; idx++)
        {
            int procid;
            {
            condor::ModuleLock ml;
            procid = NewProc(cluster);
            }
            if (procid < 0)
            {
                PyErr_SetString(PyExc_RuntimeError, "Failed to create new proc id.");
                throw_error_already_set();
            }
            proc_ad.InsertAttr(ATTR_CLUSTER_ID, cluster);
            proc_ad.InsertAttr(ATTR_PROC_ID, procid);

            classad::ClassAdUnParser unparser;
            unparser.SetOldClassAd( true );
            for (classad::ClassAd::const_iterator it = proc_ad.begin(); it != proc_ad.end(); it++)
            {
                std::string rhs;
                unparser.Unparse(rhs, it->second);
                    // Note I don't release the GIL here - as we are in NoAck mode, assume this is just
                    // buffering up data into the socket.
                if (-1 == SetAttribute(cluster, procid, it->first.c_str(), rhs.c_str(), SetAttribute_NoAck))
                {
                    PyErr_SetString(PyExc_ValueError, it->first.c_str());
                    throw_error_already_set();
                }
            }
            if (keep_results)
            {
                boost::shared_ptr<ClassAdWrapper> results_ad(new ClassAdWrapper());
                results_ad->CopyFromChain(proc_ad);
                ad_results.attr("append")(results_ad);
            }
        }
    }

    void spool(object jobs)
    {
        int len = py_len(jobs);
        std::vector<compat_classad::ClassAd*> job_array;
        std::vector<boost::shared_ptr<compat_classad::ClassAd> > job_tmp_array;
        job_array.reserve(len);
        job_tmp_array.reserve(len);
        for (int i=0; i<len; i++)
        {
            const ClassAdWrapper wrapper = extract<ClassAdWrapper>(jobs[i]);
            boost::shared_ptr<compat_classad::ClassAd> tmp_ad(new compat_classad::ClassAd());
            job_tmp_array.push_back(tmp_ad);
            tmp_ad->CopyFrom(wrapper);
            job_array[i] = job_tmp_array[i].get();
        }
        CondorError errstack;
        bool result;
        DCSchedd schedd(m_addr.c_str());
        {
        condor::ModuleLock ml;
        result = schedd.spoolJobFiles( len,
                                       &job_array[0],
                                       &errstack );
        }
        if (!result)
        {
            PyErr_SetString(PyExc_RuntimeError, errstack.getFullText(true).c_str());
            throw_error_already_set();
        }
    }

    void retrieve(std::string jobs)
    {
        CondorError errstack;
        DCSchedd schedd(m_addr.c_str());
        bool result;
        {
        condor::ModuleLock ml;
        result = !schedd.receiveJobSandbox(jobs.c_str(), &errstack);
        }
        if (result)
        {
            THROW_EX(RuntimeError, errstack.getFullText(true).c_str());
        }
    }

    int refreshGSIProxy(int cluster, int proc, std::string proxy_filename, int lifetime=-1)
    {
        time_t now = time(NULL);
        time_t result_expiration;
        CondorError errstack;

        if (lifetime < 0)
        {
            lifetime = param_integer("DELEGATE_JOB_GSI_CREDENTIALS_LIFETIME", 0);
        }

        DCSchedd schedd(m_addr.c_str());
        bool do_delegation = param_boolean("DELEGATE_JOB_GSI_CREDENTIALS", true);
        bool result;
        {
        condor::ModuleLock ml;
        result = do_delegation && !schedd.delegateGSIcredential(cluster, proc, proxy_filename.c_str(), lifetime ? now+lifetime : 0,
            &result_expiration, &errstack);
        }
        if (result)
        {
            THROW_EX(RuntimeError, errstack.getFullText(true).c_str());
        }
        else if (!do_delegation)
        {
            {
            condor::ModuleLock ml;
            result = !schedd.updateGSIcredential(cluster, proc, proxy_filename.c_str(), &errstack);
            }
            if (result)
            {
                THROW_EX(RuntimeError, errstack.getFullText(true).c_str());
            }
            // Note: x509_error_string() is not thread-safe; hence, we are not using the HTCondor-generated
            // error handling.
            int result = x509_proxy_seconds_until_expire(proxy_filename.c_str());
            if (result < 0) {THROW_EX(RuntimeError, "Unable to determine proxy expiration time");}
            return result;
        }
        return result_expiration - now;
    }


    // TODO: allow user to specify flags.
    void edit(object job_spec, std::string attr, object val)
    {
        std::vector<int> clusters;
        std::vector<int> procs;
        std::string constraint;
        bool use_ids = false;
        extract<std::string> constraint_extract(job_spec);
        if (constraint_extract.check())
        {
            constraint = constraint_extract();
        }
        else
        {
            int id_len = py_len(job_spec);
            clusters.reserve(id_len);
            procs.reserve(id_len);
            for (int i=0; i<id_len; i++)
            {
                object id_list = job_spec[i].attr("split")(".");
                if (py_len(id_list) != 2)
                {
                    PyErr_SetString(PyExc_ValueError, "Invalid ID");
                    throw_error_already_set();
                }
                clusters.push_back(extract<int>(long_(id_list[0])));
                procs.push_back(extract<int>(long_(id_list[1])));
            }
            use_ids = true;
        }

        std::string val_str;
        extract<ExprTreeHolder &> exprtree_extract(val);
        if (exprtree_extract.check())
        {
            classad::ClassAdUnParser unparser;
            unparser.Unparse(val_str, exprtree_extract().get());
        }
        else
        {
            val_str = extract<std::string>(val);
        }

        ConnectionSentry sentry(*this);

        bool result;
        if (use_ids)
        {
            for (unsigned idx=0; idx<clusters.size(); idx++)
            {
                {
                condor::ModuleLock ml;
                result = -1 == SetAttribute(clusters[idx], procs[idx], attr.c_str(), val_str.c_str());
                }
                if (result)
                {
                    PyErr_SetString(PyExc_RuntimeError, "Unable to edit job");
                    throw_error_already_set();
                }
            }
        }
        else
        {
            {
            condor::ModuleLock ml;
            result = -1 == SetAttributeByConstraint(constraint.c_str(), attr.c_str(), val_str.c_str());
            }
            if (result)
            {
                PyErr_SetString(PyExc_RuntimeError, "Unable to edit jobs matching constraint");
                throw_error_already_set();
            }
        }
    }


    boost::shared_ptr<HistoryIterator> history(boost::python::object requirement, boost::python::list projection=boost::python::list(), int match=-1)
    {
        std::string val_str;
        extract<ExprTreeHolder &> exprtree_extract(requirement);
        extract<std::string> string_extract(requirement);
        classad::ExprTree *expr = NULL;
	boost::shared_ptr<classad::ExprTree> expr_ref;
        if (string_extract.check())
        {
            classad::ClassAdParser parser;
            std::string val_str = string_extract();
            if (!parser.ParseExpression(val_str, expr))
            {
                THROW_EX(ValueError, "Unable to parse requirements expression");
            }
            expr_ref.reset(expr);
        }
        else if (exprtree_extract.check())
        {
            expr = exprtree_extract().get();
        }
        else
        {
            THROW_EX(ValueError, "Unable to parse requirements expression");
        }
        classad::ExprTree *expr_copy = expr->Copy();
        if (!expr_copy) THROW_EX(ValueError, "Unable to create copy of requirements expression");

	classad::ExprList *projList(new classad::ExprList());
	unsigned len_attrs = py_len(projection);
	for (unsigned idx = 0; idx < len_attrs; idx++)
	{
		classad::Value value; value.SetStringValue(boost::python::extract<std::string>(projection[idx]));
		classad::ExprTree *entry = classad::Literal::MakeLiteral(value);
		if (!entry) THROW_EX(ValueError, "Unable to create copy of list entry.")
		projList->push_back(entry);
	}

	classad::ClassAd ad;
	ad.Insert(ATTR_REQUIREMENTS, expr_copy);
	ad.InsertAttr(ATTR_NUM_MATCHES, match);

	classad::ExprTree *projTree = static_cast<classad::ExprTree*>(projList);
	ad.Insert(ATTR_PROJECTION, projTree);

	DCSchedd schedd(m_addr.c_str());
	Sock* sock;
        bool result;
        {
        condor::ModuleLock ml;
        result = !(sock = schedd.startCommand(QUERY_SCHEDD_HISTORY, Stream::reli_sock, 0));
        }
        if (result)
        {
            THROW_EX(RuntimeError, "Unable to connect to schedd");
        }
        boost::shared_ptr<Sock> sock_sentry(sock);

	if (!putClassAdAndEOM(*sock, ad)) THROW_EX(RuntimeError, "Unable to send request classad to schedd");

        boost::shared_ptr<HistoryIterator> iter(new HistoryIterator(sock_sentry));
        return iter;
    }


    boost::shared_ptr<ConnectionSentry> transaction(SetAttributeFlags_t flags=0, bool continue_txn=false)
    {
        boost::shared_ptr<ConnectionSentry> sentry_ptr(new ConnectionSentry(*this, true, flags, continue_txn));
        return sentry_ptr;
    }

    boost::shared_ptr<QueryIterator> xquery(boost::python::object requirement=boost::python::object(), boost::python::list projection=boost::python::list(), int limit=-1, CondorQ::QueryFetchOpts fetch_opts=CondorQ::fetch_Default, boost::python::object tag=boost::python::object())
    {
        std::string val_str;

        std::string tag_str = (tag == boost::python::object()) ? m_name : boost::python::extract<std::string>(tag);

        extract<ExprTreeHolder &> exprtree_extract(requirement);
        extract<std::string> string_extract(requirement);
        classad::ExprTree *expr = NULL;
        boost::shared_ptr<classad::ExprTree> expr_ref;
        if (requirement == boost::python::object())
        {
            classad::ClassAdParser parser;
            parser.ParseExpression("true", expr);
            expr_ref.reset(expr);
        }
        else if (string_extract.check())
        {
            classad::ClassAdParser parser;
            std::string val_str = string_extract();
            if (!parser.ParseExpression(val_str, expr))
            {
                THROW_EX(ValueError, "Unable to parse requirements expression");
            }
            expr_ref.reset(expr);
        }
        else if (exprtree_extract.check())
        {
            expr = exprtree_extract().get();
        }
        else
        {
            THROW_EX(ValueError, "Unable to parse requirements expression");
        }
        classad::ExprTree *expr_copy = expr ? expr->Copy() : NULL;
        if (!expr_copy) {THROW_EX(ValueError, "Unable to create copy of requirements expression");}

        classad::ExprList *projList(new classad::ExprList());
        unsigned len_attrs = py_len(projection);
        for (unsigned idx = 0; idx < len_attrs; idx++)
        {
                classad::Value value; value.SetStringValue(boost::python::extract<std::string>(projection[idx]));
                classad::ExprTree *entry = classad::Literal::MakeLiteral(value);
                if (!entry) {THROW_EX(ValueError, "Unable to create copy of list entry.")}
                projList->push_back(entry);
        }

        classad::ClassAd ad;
        ad.Insert(ATTR_REQUIREMENTS, expr_copy);
        ad.InsertAttr(ATTR_LIMIT_RESULTS, limit);
        if (fetch_opts)
        {
            ad.InsertAttr("QueryDefaultAutocluster", fetch_opts);
        }

        classad::ExprTree *projTree = static_cast<classad::ExprTree*>(projList);
        ad.Insert(ATTR_PROJECTION, projTree);

        DCSchedd schedd(m_addr.c_str());
        Sock* sock;
        bool result;
        {
        condor::ModuleLock ml;
        result = !(sock = schedd.startCommand(QUERY_JOB_ADS, Stream::reli_sock, 0));
        }
        if (result)
        {
                THROW_EX(RuntimeError, "Unable to connect to schedd");
        }
        boost::shared_ptr<Sock> sock_sentry(sock);

        if (!putClassAdAndEOM(*sock, ad)) THROW_EX(RuntimeError, "Unable to send request classad to schedd");

        boost::shared_ptr<QueryIterator> iter(new QueryIterator(sock_sentry, tag_str));
        return iter;
    }

private:

    ConnectionSentry* m_connection;

    std::string m_addr, m_name, m_version;

};

ConnectionSentry::ConnectionSentry(Schedd &schedd, bool transaction, SetAttributeFlags_t flags, bool continue_txn)
     : m_connected(false), m_transaction(false), m_flags(flags), m_schedd(schedd)
{
    if (schedd.m_connection)
    {
        if (transaction && !continue_txn) { THROW_EX(RuntimeError, "Transaction already in progress for schedd."); }
        return;
    }
    else
    {
        bool result;
        {
        condor::ModuleLock ml;
        result = ConnectQ(schedd.m_addr.c_str(), 0, false, NULL, NULL, schedd.m_version.c_str()) == 0;
        }
        if (result)
        {
            THROW_EX(RuntimeError, "Failed to connect to schedd.");
        }
    }
    schedd.m_connection = this;
    m_connected = true;
    if (transaction)
    {/*
        if (BeginTransaction())
        {
            THROW_EX(RuntimeError, "Failed to begin transaction.");
        }
    */}
    m_transaction = transaction;
}


void
ConnectionSentry::abort()
{ 
    if (m_transaction)
    {
        m_transaction = false;
        bool result;
        {
        condor::ModuleLock ml;
        result = AbortTransaction();
        }
        if (result)
        {
            if (PyErr_Occurred()) {return;}
            THROW_EX(RuntimeError, "Failed to abort transaction.");
        }
        if (m_connected)
        {
            m_connected = false;
            m_schedd.m_connection = NULL;
            {
            condor::ModuleLock ml;
            DisconnectQ(NULL);
            }
        }
    }
    else if (m_schedd.m_connection && m_schedd.m_connection != this)
    {
        m_schedd.m_connection->abort();
    }
}


// Enter the context manager; as this is a dual-purpose object, this is a no-op
// We assume the transaction started with the constructor.
boost::shared_ptr<ConnectionSentry>
ConnectionSentry::enter(boost::shared_ptr<ConnectionSentry> obj)
{
    return obj;
}


bool
ConnectionSentry::exit(boost::shared_ptr<ConnectionSentry> mgr, boost::python::object obj1, boost::python::object /*obj2*/, boost::python::object /*obj3*/)
{
    if (obj1.ptr() == Py_None)
    {
        mgr->disconnect();
        return true;
    }
    mgr->abort();
    return false;
}


void
ConnectionSentry::disconnect()
{
    bool throw_commit_error = false;
    CondorError errstack;
    if (m_transaction)
    {
        m_transaction = false;
        {
        condor::ModuleLock ml;
        throw_commit_error = RemoteCommitTransaction(m_flags, &errstack);
        }
    }
    if (m_connected)
    {
        m_connected = false;
        m_schedd.m_connection = NULL;
        // WARNING: DisconnectQ returns a boolean; failure test is different from rest of qmgmt API.
        bool result;
        {
        condor::ModuleLock ml;
        result = !DisconnectQ(NULL, true, &errstack);
        }
        if (result)
        {
            if (PyErr_Occurred()) {return;}
            std::string errmsg = "Failed to commmit and disconnect from queue.";
            std::string esMsg = errstack.getFullText();
            if( ! esMsg.empty() ) { errmsg += " " + esMsg; }
            THROW_EX(RuntimeError, errmsg.c_str());
        }
    }
    if (throw_commit_error)
    {
        if (PyErr_Occurred()) {return;}
        std::string errmsg = "Failed to commit ongoing transaction.";
        std::string esMsg = errstack.getFullText();
        if( ! esMsg.empty() ) { errmsg += " " + esMsg; }
        THROW_EX(RuntimeError, errmsg.c_str());
    }
}


ConnectionSentry::~ConnectionSentry()
{
    if (PyErr_Occurred()) {abort();}
    disconnect();
}

BOOST_PYTHON_MEMBER_FUNCTION_OVERLOADS(query_overloads, query, 0, 5);
BOOST_PYTHON_MEMBER_FUNCTION_OVERLOADS(submit_overloads, submit, 1, 4);
BOOST_PYTHON_MEMBER_FUNCTION_OVERLOADS(transaction_overloads, transaction, 0, 2);

void export_schedd()
{
    enum_<JobAction>("JobAction")
        .value("Hold", JA_HOLD_JOBS)
        .value("Release", JA_RELEASE_JOBS)
        .value("Remove", JA_REMOVE_JOBS)
        .value("RemoveX", JA_REMOVE_X_JOBS)
        .value("Vacate", JA_VACATE_JOBS)
        .value("VacateFast", JA_VACATE_FAST_JOBS)
        .value("Suspend", JA_SUSPEND_JOBS)
        .value("Continue", JA_CONTINUE_JOBS)
        ;

    enum_<SetAttributeFlags_t>("TransactionFlags")
        .value("None", 0)
        .value("NonDurable", NONDURABLE)
        .value("SetDirty", SETDIRTY)
        .value("ShouldLog", SHOULDLOG)
        ;

    enum_<CondorQ::QueryFetchOpts>("QueryOpts")
        .value("Default", CondorQ::fetch_Default)
        .value("AutoCluster", CondorQ::fetch_DefaultAutoCluster)
        ;

    enum_<BlockingMode>("BlockingMode")
        .value("Blocking", Blocking)
        .value("NonBlocking", NonBlocking)
        ;

    class_<ConnectionSentry>("Transaction", "An ongoing transaction in the HTCondor schedd", no_init)
        .def("__enter__", &ConnectionSentry::enter)
        .def("__exit__", &ConnectionSentry::exit)
        ;
    register_ptr_to_python< boost::shared_ptr<ConnectionSentry> >();

#if BOOST_VERSION >= 103400
    boost::python::docstring_options doc_options;
    doc_options.disable_cpp_signatures();
#endif
    class_<Schedd>("Schedd", "A client class for the HTCondor schedd")
        .def(init<const ClassAdWrapper &>(":param ad: An ad containing the location of the schedd"))
        .def("query", &Schedd::query, query_overloads("Query the HTCondor schedd for jobs.\n"
            ":param constraint: An optional constraint for filtering out jobs; defaults to 'true'\n"
            ":param attr_list: A list of attributes for the schedd to project along.  Defaults to having the schedd return all attributes.\n"
            ":param callback: A callback function to be invoked for each ad; the return value (if not None) is added to the list.\n"
            ":param limit: A limit on the number of matches to return.\n"
            ":param opts: Any one of the QueryOpts enum.\n"
            ":return: A list of matching jobs, containing the requested attributes.",
#if BOOST_VERSION < 103400
            (boost::python::arg("constraint")="true", boost::python::arg("attr_list")=boost::python::list(), boost::python::arg("callback")=boost::python::object(), boost::python::arg("limit")=-1, boost::python::arg("opts")=CondorQ::fetch_Default)
#else
            (boost::python::arg("self"), boost::python::arg("constraint")="true", boost::python::arg("attr_list")=boost::python::list(), boost::python::arg("callback")=boost::python::object(), boost::python::arg("limit")=-1, boost::python::arg("opts")=CondorQ::fetch_Default)
#endif
            ))
        .def("act", &Schedd::actOnJobs2)
        .def("act", &Schedd::actOnJobs, "Change status of job(s) in the schedd.\n"
            ":param action: Action to perform; must be from enum JobAction.\n"
            ":param job_spec: Job specification; can either be a list of job IDs or a string specifying a constraint to match jobs.\n"
            ":return: Number of jobs changed.")
        .def("submit", &Schedd::submit, submit_overloads("Submit one or more jobs to the HTCondor schedd.\n"
            ":param ad: ClassAd describing job cluster.\n"
            ":param count: Number of jobs to submit to cluster.\n"
            ":param spool: Set to true to spool files separately.\n"
            ":param ad_results: If set to a list, the resulting ClassAds will be added to the list post-submit.\n"
#if BOOST_VERSION < 103400
            ":return: Newly created cluster ID.", (boost::python::arg("ad"), boost::python::arg("count")=1, boost::python::arg("spool")=false, boost::python::arg("ad_results")=boost::python::list())))
#else
            ":return: Newly created cluster ID.", (boost::python::arg("self"), "ad", boost::python::arg("count")=1, boost::python::arg("spool")=false, boost::python::arg("ad_results")=boost::python::list())))
#endif
        .def("submitMany", &Schedd::submitMany, "Submit one or more jobs to the HTCondor schedd.\n"
             ":param cluster_ad: ClassAd describing the job cluster.  All jobs inherit from this base ad.\n"
             ":param proc_ads: A list of 2-tuples.  The tuples have the format (proc_ad, count).  This will result in 'count' jobs being submitted, inheriting from the proc_ad and cluster_ad.\n"
             ":param spool: Set to true to spool files separately.\n"
             ":param ad_results: A list object; the resulting job ads will be appended to this list.\n"
             ":return: Newly created cluster ID.", (
#if BOOST_VERSION >= 103400
             boost::python::arg("self"),
#endif
             boost::python::arg("cluster_ad"), boost::python::arg("proc_ads"), boost::python::arg("spool")=false, boost::python::arg("ad_results")=boost::python::list()))
        .def("spool", &Schedd::spool, "Spool a list of given ads to the remote HTCondor schedd.\n"
            ":param ads: A python list containing one or more ads to spool.\n")
        .def("transaction", &Schedd::transaction, transaction_overloads("Start a transaction with the schedd.\n"
            ":param flags: Transaction flags from the htcondor.TransactionFlags enum.\n"
            ":param continue_txn: Defaults to false; set to true to extend an ongoing transaction if present.  Otherwise, starting a new transaction while one is ongoing is an error.\n"
#if BOOST_VERSION < 103400
            ":return: Transaction context manager.\n", (boost::python::arg("flags")=0, boost::python::arg("continue_txn")=false))[boost::python::with_custodian_and_ward_postcall<1, 0>()])
#else
            ":return: Transaction context manager.\n", (boost::python::arg("self"), boost::python::arg("flags")=0, boost::python::arg("continue_txn")=false))[boost::python::with_custodian_and_ward_postcall<1, 0>()])
#endif
        .def("retrieve", &Schedd::retrieve, "Retrieve the output sandbox from one or more jobs.\n"
            ":param jobs: A expression string matching the list of job output sandboxes to retrieve.\n")
        .def("edit", &Schedd::edit, "Edit one or more jobs in the queue.\n"
            ":param job_spec: Either a list of jobs (CLUSTER.PROC) or a string containing a constraint to match jobs against.\n"
            ":param attr: Attribute name to edit.\n"
            ":param value: The new value of the job attribute; should be a string (which will be converted to a ClassAds expression) or a ClassAds expression.")
        .def("reschedule", &Schedd::reschedule, "Send reschedule command to the schedd.\n")
        .def("history", &Schedd::history, "Request records from schedd's history\n"
            ":param requirements: Either a ExprTree or a string that can be parsed as an expression; requirements all returned jobs should match.\n"
            ":param projection: The attributes to return; an empty list signifies all attributes.\n"
            ":param match: Number of matches to return.\n"
            ":return: An iterator for the matching job ads")
        .def("refreshGSIProxy", &Schedd::refreshGSIProxy, "Refresh the GSI proxy for a given job\n"
            ":param cluster: Job cluster.\n"
            ":param proc: Job proc.\n"
            ":param filename: Filename of proxy to delegate or upload to job.\n"
            ":param lifetime: Desired lifetime (in seconds) of delegated proxy; 0 indicates to not shorten"
            " the proxy lifetime.  -1 indicates to use the value of parameter DELEGATE_JOB_GSI_CREDENTIALS_LIFETIME."
            " NOTE: depending on the lifetime of the proxy in `filename`, the resulting lifetime may be shorter"
            " than the desired lifetime.\n"
            ":return: Lifetime of the resulting job proxy in seconds.")
        .def("xquery", &Schedd::xquery, "Query HTCondor schedd, returning an iterator.\n"
            ":param requirements: Either a ExprTree or a string that can be parsed as an expression; requirements all returned jobs should match.\n"
            ":param projection: The attributes to return; an empty list signifies all attributes.\n"
            ":param limit: A limit on the number of matches to return.\n"
            ":param opts: Any one of the QueryOpts enum.\n"
            ":param name: A name to identify the query (defaults to the schedd name).\n"
            ":return: An iterator for the matching job ads",
#if BOOST_VERSION < 103400
            (boost::python::arg("requirements") = "true", boost::python::arg("projection")=boost::python::list(), boost::python::arg("limit")=-1, boost::python::arg("opts")=CondorQ::fetch_Default, boost::python::arg("name")=boost::python::object())
#else
            (boost::python::arg("self"), boost::python::arg("requirements") = "true", boost::python::arg("projection")=boost::python::list(), boost::python::arg("limit")=-1, boost::python::arg("opts")=CondorQ::fetch_Default, boost::python::arg("name")=boost::python::object())
#endif
<<<<<<< HEAD
            )
=======
            ))
          .def("negotiate", &Schedd::negotiate, boost::python::with_custodian_and_ward_postcall<1, 0>(),
            "Start negotiation session with a remote schedd.\n"
            ":param owner: The owner of the resource requests.\n"
            ":param ad: Additional information for the negotiation ad.\n"
            ":return: An iterator for the resource requests",
#if BOOST_VERSION < 103400
            (boost::python::arg("owner"), boost::python::arg("ad")=boost::python::object)
#else
            (boost::python::arg("self"), boost::python::arg("owner"), boost::python::arg("ad")=boost::python::dict())
#endif
            )
        ;

    class_<ScheddNegotiate>("ScheddNegotiate", no_init)
        .def("__iter__", &ScheddNegotiate::getRequests, "Get resource requests from schedd.", boost::python::with_custodian_and_ward_postcall<1, 0>())
        .def("sendClaim", &ScheddNegotiate::sendClaim, "Send a claim to the schedd.\n"
          ":param claim: A string containing the claim ID.\n"
          ":param offer: A ClassAd object containing a description of the resource claimed (the machine's ClassAd).\n"
          ":param request: A ClassAd object corresponding to the schedd resource request (optional).",
#if BOOST_VERSION < 103400
          (boost::python::arg("claim"), boost::python::arg("offer"), boost::python::arg("request")=boost::python::dict())
#else
          (boost::python::arg("self"), boost::python::arg("claim"), boost::python::arg("offer"), boost::python::arg("request")=boost::python::dict())
#endif
          )
        .def("__enter__", &ScheddNegotiate::enter)
        .def("__exit__", &ScheddNegotiate::exit)
        .def("disconnect", &ScheddNegotiate::disconnect, "Disconnect from negotiation session.");
        ;

    class_<RequestIterator>("ResourceRequestIterator", no_init)
        .def("next", &RequestIterator::next, "Get next resource request.")
>>>>>>> d7253345
        ;

    class_<HistoryIterator>("HistoryIterator", no_init)
        .def("next", &HistoryIterator::next)
        .def("__iter__", &HistoryIterator::pass_through)
        ;

    class_<QueryIterator>("QueryIterator", no_init)
        .def("next", &QueryIterator::next, "Return the next ad from the query results.\n"
            ":param mode: One of the BlockingMode enum; Blocking or NonBlocking.\n"
            ":return: The next ad in the query results.  If NonBlocking mode is used, returns None if no ad is available..\n"
            "Throws a StopIterator exception if no results are available..\n",
#if BOOST_VERSION < 103400
            (boost::python::arg("mode") = Blocking)
#else
            (boost::python::arg("self"), boost::python::arg("mode") = Blocking)
#endif
            )
        .def("nextAdsNonBlocking", &QueryIterator::nextAds, "Return any available ads.\n"
            ":return: A list of ads.  If no ads are available, returns an empty list.\n"
            "Does not throw an exception if no ads are available or the iterator is finished.\n"
            )
        .def("tag", &QueryIterator::tag, "Return the query's tag.")
        .def("done", &QueryIterator::done, "Returns True if the iterator is finished; False otherwise.")
        .def("watch", &QueryIterator::watch, "Returns a file descriptor associated with this query.")
        .def("__iter__", &QueryIterator::pass_through)
        ;

    register_ptr_to_python< boost::shared_ptr<ScheddNegotiate> >();
    register_ptr_to_python< boost::shared_ptr<RequestIterator> >();
    register_ptr_to_python< boost::shared_ptr<HistoryIterator> >();
    register_ptr_to_python< boost::shared_ptr<QueryIterator> >();

}<|MERGE_RESOLUTION|>--- conflicted
+++ resolved
@@ -418,8 +418,6 @@
     Schedd& m_schedd;
 };
 
-<<<<<<< HEAD
-=======
 
 bool
 ScheddNegotiate::exit(boost::shared_ptr<ScheddNegotiate> mgr, boost::python::object obj1, boost::python::object /*obj2*/, boost::python::object /*obj3*/)
@@ -492,6 +490,7 @@
     catch (boost::python::error_already_set) {}
 }
 
+
 ScheddNegotiate::ScheddNegotiate(const std::string & addr, const std::string & owner, const classad::ClassAd &ad)
         : m_negotiating(false)
 {
@@ -524,13 +523,6 @@
     m_negotiating = true;
 }
 
-
-struct QueryIterator
-{
-    QueryIterator(boost::shared_ptr<Sock> sock)
-      : m_count(0), m_sock(sock)
-    {}
->>>>>>> d7253345
 
 QueryIterator::QueryIterator(boost::shared_ptr<Sock> sock, const std::string &tag)
   : m_count(0), m_sock(sock), m_tag(tag)
@@ -1698,11 +1690,8 @@
 #else
             (boost::python::arg("self"), boost::python::arg("requirements") = "true", boost::python::arg("projection")=boost::python::list(), boost::python::arg("limit")=-1, boost::python::arg("opts")=CondorQ::fetch_Default, boost::python::arg("name")=boost::python::object())
 #endif
-<<<<<<< HEAD
             )
-=======
-            ))
-          .def("negotiate", &Schedd::negotiate, boost::python::with_custodian_and_ward_postcall<1, 0>(),
+        .def("negotiate", &Schedd::negotiate, boost::python::with_custodian_and_ward_postcall<1, 0>(),
             "Start negotiation session with a remote schedd.\n"
             ":param owner: The owner of the resource requests.\n"
             ":param ad: Additional information for the negotiation ad.\n"
@@ -1734,7 +1723,6 @@
 
     class_<RequestIterator>("ResourceRequestIterator", no_init)
         .def("next", &RequestIterator::next, "Get next resource request.")
->>>>>>> d7253345
         ;
 
     class_<HistoryIterator>("HistoryIterator", no_init)
