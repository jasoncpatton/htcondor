--- conflicted
+++ resolved
@@ -430,11 +430,8 @@
 
             :return: The 'old ClassAd' representation of the ad.
             :rtype: str
-<<<<<<< HEAD
             )C0ND0R",
             (boost::python::arg("self")))
-=======
-            )C0ND0R")
         .def("printJson", &ClassAdWrapper::toJsonString,
             R"C0ND0R(
             Serialize the ClassAd as a string in JSON format.
@@ -442,7 +439,6 @@
             :return: The JSON representation of the ad.
             :rtype: str
             )C0ND0R")
->>>>>>> c1a0bede
         .def("get", &ClassAdWrapper::get, get_overloads(
             R"C0ND0R(
             As :meth:`dict.get`.
