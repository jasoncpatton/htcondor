--- conflicted
+++ resolved
@@ -48,9 +48,6 @@
 
         if (!ad.EvaluateAttrString(ATTR_MY_ADDRESS, m_addr))
         {
-			// To quote the Python docs: "If you have an argument whose value
-			// must be in a particular range or must satisfy other conditions,
-			// PyExc_ValueError is appropriate."
             THROW_EX(ValueError, "No contact string in ClassAd");
         }
     }
@@ -68,7 +65,7 @@
             std::string constraint_str = constraint_extract();
             classad::ExprTree *expr_tmp = NULL;
             if (!parser.ParseExpression(constraint_str, expr_tmp)) {
-            	THROW_EX(ClassAdParseError, "Failed to parse request requirements expression");
+                THROW_EX(ClassAdParseError, "Failed to parse request requirements expression");
             }
             constraint.reset(expr_tmp);
         }
@@ -91,11 +88,11 @@
             rval = startd.requestClaim(CLAIM_COD, &ad, &reply, 20);
         }
         if (!rval) {
-        	THROW_EX(HTCondorIOError, "Failed to request claim from startd.");
+            THROW_EX(HTCondorIOError, "Failed to request claim from startd.");
         }
 
         if (!reply.EvaluateAttrString(ATTR_CLAIM_ID, m_claim)) {
-        	THROW_EX(HTCondorIOError, "Startd did not return a ClaimId.");
+            THROW_EX(HTCondorIOError, "Startd did not return a ClaimId.");
         }
     }
 
@@ -114,7 +111,7 @@
             rval = startd.releaseClaim(vacate_type, &reply, 20);
         }
         if (!rval) {
-        	THROW_EX(HTCondorIOError, "Startd failed to release claim.");
+            THROW_EX(HTCondorIOError, "Startd failed to release claim.");
         }
 
         m_claim = "";
@@ -141,7 +138,7 @@
             irval = startd.activateClaim(&ad, &reply, 20);
         }
         if (irval != OK) {
-        	THROW_EX(HTCondorIOError, "Startd failed to activate claim.");
+            THROW_EX(HTCondorIOError, "Startd failed to activate claim.");
         }
     }
 
@@ -160,7 +157,7 @@
             rval = startd.deactivateClaim(vacate_type, &reply, 20);
         }
         if (!rval) {
-        	THROW_EX(HTCondorIOError, "Startd failed to deactivate claim.");
+            THROW_EX(HTCondorIOError, "Startd failed to deactivate claim.");
         }
     }
 
@@ -179,7 +176,7 @@
             rval = startd.suspendClaim(&reply, 20);
         }
         if (!rval) {
-        	THROW_EX(HTCondorIOError, "Startd failed to suspend claim.");
+            THROW_EX(HTCondorIOError, "Startd failed to suspend claim.");
         }
     }
 
@@ -198,7 +195,7 @@
             rval = startd.renewLeaseForClaim(&reply, 20);
         }
         if (!rval) {
-        	THROW_EX(HTCondorIOError, "Startd failed to renew claim.");
+            THROW_EX(HTCondorIOError, "Startd failed to renew claim.");
         }
     }
 
@@ -217,7 +214,7 @@
             rval = startd.resumeClaim(&reply, 20);
         }
         if (!rval) {
-        	THROW_EX(HTCondorIOError, "Startd failed to resume claim.");
+            THROW_EX(HTCondorIOError, "Startd failed to resume claim.");
         }
     }
 
@@ -246,7 +243,7 @@
             irval = startd.delegateX509Proxy(proxy_file.c_str(), 0, NULL);
         }
         if (irval != OK) {
-        	THROW_EX(HTCondorIOError, "Startd failed to delegate GSI proxy.");
+            THROW_EX(HTCondorIOError, "Startd failed to delegate GSI proxy.");
         }
     }
 
@@ -280,19 +277,6 @@
         .value("Graceful", VACATE_GRACEFUL)
         ;
 
-<<<<<<< HEAD
-#if BOOST_VERSION >= 103400
-    boost::python::docstring_options doc_options;
-    doc_options.disable_cpp_signatures();
-#endif
-
-    boost::python::class_<Claim>("Claim", "A client class for Claims in HTCondor")
-        .def(boost::python::init<>())
-        .def(boost::python::init<boost::python::object>(":param ad: An ad describing the Claim (optionally) and a Startd location."))
-        .def("requestCOD", &Claim::requestCOD, "Request a COD claim from the remote Startd."
-            ":param constraint: A constraint on the remote slot to use (defaults to 'true')"
-            ":param lease_duration: Time, in seconds, of the claim's lease.  Defaults to -1",
-=======
     boost::python::class_<Claim>("Claim",
             R"C0ND0R(
             The :class:`Claim` class provides access to HTCondor's Compute-on-Demand
@@ -330,7 +314,6 @@
             :param int lease_duration: Indicates how long the claim should be valid.
                 Defaults to ``-1``, which indicates to lease the resource for as long as the Startd allows.
             )C0ND0R",
->>>>>>> 546a2d38
 #if BOOST_VERSION < 103400
             (boost::python::arg("constraint")=boost::python::object(), boost::python::arg("lease_duration")=-1)
 #else
