--- conflicted
+++ resolved
@@ -1,5 +1,5 @@
 # We'll be deprecating event.cpp shortly.
-set( HTCONDOR_BINDINGS_SOURCES collector.cpp negotiator.cpp config.cpp daemon_and_ad_types.cpp daemon_location.cpp dc_tool.cpp export_headers.h old_boost.h schedd.cpp credd.cpp secman.cpp event.cpp module_lock.cpp export_compat_classad.cpp enable_deprecation_warnings.cpp claim.cpp startd.cpp bulk_query_iterator.cpp JobEventLog.cpp )
+set( HTCONDOR_BINDINGS_SOURCES collector.cpp negotiator.cpp config.cpp daemon_and_ad_types.cpp daemon_location.cpp dc_tool.cpp export_headers.h old_boost.h schedd.cpp credd.cpp secman.cpp event.cpp module_lock.cpp export_compat_classad.cpp enable_deprecation_warnings.cpp claim.cpp startd.cpp bulk_query_iterator.cpp JobEventLog.cpp exception_utils.cpp )
 
 if(WINDOWS)
   if(WITH_PYTHON_BINDINGS AND PYTHONLIBS_FOUND)
@@ -70,7 +70,7 @@
 				  message(FATAL_ERROR "Can't determine HTCondor version!")
 				endif()
 
-				condor_shared_lib( pyclassad classad.cpp classad_wrapper.h exprtree_wrapper.h )
+				condor_shared_lib( pyclassad classad.cpp classad_wrapper.h exprtree_wrapper.h exception_utils.cpp )
 				target_link_libraries( pyclassad ${CLASSADS_FOUND} ${THE_BOOST_LIBS} ${PYTHON_LIBRARIES} )
 				set_target_properties( pyclassad PROPERTIES OUTPUT_NAME "${PYCLASSAD_LIB_NAME}" )
 				target_include_directories( pyclassad PUBLIC ${PYTHON_INCLUDE_DIRS} )
@@ -252,27 +252,6 @@
         set_target_properties(classad_module PROPERTIES INSTALL_RPATH "${PYTHON_RPATH}")
       endif()
 
-<<<<<<< HEAD
-    get_filename_component(PYTHON_LIBRARY_FILENAME ${PYTHON_LIBRARIES} NAME)
-    string(REGEX REPLACE "([0-9]+[.][0-9]+).*" "\\1" _PYTHON_VERSION ${PYTHON_VERSION_STRING})
-    if ( ${PACKAGE_VERSION} MATCHES "([0-9]+)[.]([0-9]+)[.]([0-9]+)" )
-      set( PYCLASSAD_LIB_NAME "pyclassad${_PYTHON_VERSION}_${CMAKE_MATCH_1}_${CMAKE_MATCH_2}_${CMAKE_MATCH_3}" )
-    else()
-      message(FATAL_ERROR "Can't determine HTCondor version!")
-    endif()
-    condor_shared_lib( pyclassad classad.cpp classad_wrapper.h exprtree_wrapper.h exception_utils.cpp )
-    target_link_libraries( pyclassad ${CLASSADS_FOUND} -l${PYTHON_BOOST_LIB} ${PYTHON_LIBRARIES} )
-    set_target_properties( pyclassad PROPERTIES OUTPUT_NAME "${PYCLASSAD_LIB_NAME}" )
-    set_target_properties( pyclassad PROPERTIES COMPILE_FLAGS "-fPIC")
-
-    # Note we do not use condor_shared_lib below because we want a separate install target.
-    add_library( classad_module SHARED classad_module.cpp classad_module_impl.cpp classad_parsers.cpp )
-    target_link_libraries( classad_module pyclassad -l${PYTHON_BOOST_LIB} ${PYTHON_LIBRARIES} )
-    set_target_properties(classad_module PROPERTIES PREFIX "" OUTPUT_NAME classad )
-    set_target_properties(classad_module PROPERTIES SUFFIX ".so" )
-    if ( NOT CMAKE_SKIP_RPATH )
-      set_target_properties(classad_module PROPERTIES INSTALL_RPATH "${PYTHON_RPATH}")
-=======
       # This is to be used as a CLASSAD_USER_LIBS extension so we can invoke
       # python functions.
       add_library( classad_python_user SHARED classad_python_user.cpp )
@@ -317,7 +296,6 @@
           install( CODE "execute_process(COMMAND ${CMAKE_SOURCE_DIR}/src/condor_scripts/macosx_rewrite_libs \$ENV{DESTDIR}/${CMAKE_INSTALL_PREFIX}/${C_PYTHONARCHLIB}/classad/classad${PYTHON_MODULE_SUFFIX})" )
           install( CODE "execute_process(COMMAND ${CMAKE_SOURCE_DIR}/src/condor_scripts/macosx_rewrite_libs \$ENV{DESTDIR}/${CMAKE_INSTALL_PREFIX}/${C_PYTHONARCHLIB}/htcondor/htcondor${PYTHON_MODULE_SUFFIX})" )
       endif()
->>>>>>> 546a2d38
     endif()
 
     if (DARWIN)
@@ -443,13 +421,8 @@
         set_target_properties( wheel_pyclassad PROPERTIES SUFFIX ".so" )
         set_target_properties( wheel_pyclassad PROPERTIES INSTALL_RPATH "$ORIGIN" )
       endif()
-<<<<<<< HEAD
-      set_target_properties( _pyclassad PROPERTIES PREFIX "lib" OUTPUT_NAME "${PYCLASSAD_LIB_NAME}_wheel" )
-      set_target_properties( _pyclassad PROPERTIES COMPILE_FLAGS "-fPIC" )
-=======
       set_target_properties( wheel_pyclassad PROPERTIES PREFIX "lib" OUTPUT_NAME "${PYCLASSAD_LIB_NAME}_wheel" )
       set_target_properties( wheel_pyclassad PROPERTIES COMPILE_FLAGS "-fPIC" )
->>>>>>> 546a2d38
 
       # next, build the classad module *not* linked against libpython
       add_library( wheel_classad_module SHARED classad_module.cpp classad_module_impl.cpp classad_parsers.cpp )
