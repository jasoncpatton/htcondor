--- conflicted
+++ resolved
@@ -1,10 +1,6 @@
 
 
-<<<<<<< HEAD
-if ( WITH_PYTHON_BINDINGS AND PYTHONLIBS_FOUND AND NOT SOLARIS )
-=======
 if ( WITH_PYTHON_BINDINGS AND PYTHONLIBS_FOUND AND Boost_PYTHON_LIBRARY AND NOT SOLARIS )
->>>>>>> 1befbe9c
   configure_file (
 	"${PROJECT_SOURCE_DIR}/src/python-bindings/test_driver.in"
 	"${CMAKE_CURRENT_BINARY_DIR}/test_driver"
