#!/usr/bin/python

import os
import re
import types
import pickle
import classad
import datetime
import unittest
import warnings
import tempfile

class TestClassad(unittest.TestCase):

    def test_classad_constructor(self):
        ad = classad.ClassAd('[foo = "1"; bar = 2]')
        self.assertEquals(ad['foo'], "1")
        self.assertEquals(ad['bar'], 2)
        self.assertRaises(KeyError, ad.__getitem__, 'baz')

    def test_pickle(self):
        ad = classad.ClassAd({"one": 1})
        expr = classad.ExprTree("2+2")
        pad = pickle.dumps(ad)
        pexpr = pickle.dumps(expr)
        ad2 = pickle.loads(pad)
        expr2 = pickle.loads(pexpr)
        self.assertEquals(ad2.__repr__(), "[ one = 1 ]")
        self.assertEquals(expr2.__repr__(), "2 + 2")

    def test_load_classad_from_file(self):
        with warnings.catch_warnings():
            warnings.simplefilter("ignore")
            ad = classad.parse(open("tests/test.ad"))
        self.assertEqual(ad["foo"], "bar")
        self.assertEqual(ad["baz"], classad.Value.Undefined)
        self.assertRaises(KeyError, ad.__getitem__, "bar")

    def test_load_classad_from_file_v2(self):
        ad = classad.parseOne(open("tests/test.ad"))
        self.assertEqual(ad["foo"], "bar")
        self.assertEqual(ad["baz"], classad.Value.Undefined)
        self.assertRaises(KeyError, ad.__getitem__, "bar")

    def one_ad_verify(self, ad):
        self.assertEqual(len(ad), 2)
        self.assertEqual(ad["foo"], 1)
        self.assertEqual(ad["bar"], 2)

    def test_parse_one(self):
        ad = classad.parseOne("foo = 1\nbar = 2")
        self.one_ad_verify(ad)
        ad = classad.parseOne("[foo = 1; bar = 2]")
        self.one_ad_verify(ad)
        ad = classad.parseOne("foo = 1", classad.Parser.New)
        self.assertEqual(len(ad), 0)
        self.one_ad_verify(classad.parseOne("foo = 1\nbar = 2\n"))
        self.one_ad_verify(classad.parseOne("foo = 1\nbar = 1\n\nbar = 2\n"))
        ad = classad.parseOne("[foo = 1]", classad.Parser.Old)
        self.assertEqual(len(ad), 0)
        self.one_ad_verify(classad.parseOne("[foo = 1; bar = 1;] [bar = 2]"))
        self.one_ad_verify(classad.parseOne("-------\nfoo = 1\nbar = 2\n\n"))

    def test_parse_iter(self):
        tf = tempfile.TemporaryFile()
        tf.write("[foo = 1] [bar = 2]")
        tf.seek(0)
        ad_iter = classad.parseAds(tf)
        ad = ad_iter.next()
        self.assertEqual(len(ad), 1)
        self.assertEqual(ad["foo"], 1)
        self.assertEquals(" [bar = 2]", tf.read())
        tf = tempfile.TemporaryFile()
        tf.write("-----\nfoo = 1\n\nbar = 2\n")
        tf.seek(0)
        with warnings.catch_warnings():
            warnings.simplefilter("ignore")
            ad_iter = classad.parseOldAds(tf)
        ad = ad_iter.next()
        self.assertEqual(len(ad), 1)
        self.assertEqual(ad["foo"], 1)
        self.assertEquals("bar = 2\n", tf.read())

    def test_parse_next(self):
        tf = tempfile.TemporaryFile()
        tf.write("[foo = 1] [bar = 2]")
        tf.seek(0)
        ad = classad.parseNext(tf)
        self.assertEqual(len(ad), 1)
        self.assertEqual(ad["foo"], 1)
        self.assertEquals(" [bar = 2]", tf.read())
        tf = tempfile.TemporaryFile()
        tf.write("-----\nfoo = 1\n\nbar = 2\n")
        tf.seek(0)
        ad = classad.parseNext(tf)
        self.assertEqual(len(ad), 1)
        self.assertEqual(ad["foo"], 1)
        self.assertEquals("bar = 2\n", tf.read())

    def new_ads_verify(self, ads):
        ads = list(ads)
        self.assertEqual(len(ads), 2)
        ad1, ad2 = ads
        self.assertEqual(ad1["foo"], "bar")
        self.assertEqual(ad1["baz"], classad.Value.Undefined)
        self.assertEqual(ad2["bar"], 1)
        self.assertEqual(len(ad1), 2)
        self.assertEqual(len(ad2), 1)
        self.assertRaises(KeyError, ad1.__getitem__, "bar")

    def old_ads_verify(self, ads):
        ads = list(ads)
        self.assertEqual(len(ads), 2)
        ad1, ad2 = ads
        self.assertEqual(ad1["MaxHosts"], 1)
        self.assertEqual(ad1["Managed"], "Schedd")
        self.assertEqual(ad2["User"], "bbockelm@users.opensciencegrid.org")
        self.assertEqual(ad2["SUBMIT_x509userproxy"], "/tmp/x509up_u1221")
        self.assertEqual(len(ad1), 2)
        self.assertEqual(len(ad2), 2)

    def test_load_classads(self):
        self.new_ads_verify(classad.parseAds(open("tests/test_multiple.ad")))
        self.new_ads_verify(classad.parseAds(open("tests/test_multiple.ad").read()))
        with warnings.catch_warnings():
            warnings.simplefilter("ignore")
            self.old_ads_verify(classad.parseOldAds(open("tests/test_multiple.old.ad")))
            self.old_ads_verify(classad.parseOldAds(open("tests/test_multiple.old.ad").read()))
        self.old_ads_verify(classad.parseAds(open("tests/test_multiple.old.ad")))
        self.old_ads_verify(classad.parseAds(open("tests/test_multiple.old.ad").read()))

    def test_warnings(self):
        with warnings.catch_warnings(record=True) as w:
            warnings.simplefilter("always")
            classad.parseOld("foo = 1\nbar = 2")
            self.assertEqual(len(w), 1)
            self.assertTrue(issubclass(w[-1].category, DeprecationWarning))
            self.assertTrue("deprecated" in str(w[-1].message))

    def test_old_classad(self):
        with warnings.catch_warnings():
            warnings.simplefilter("ignore")
            ad = classad.parseOld(open("tests/test.old.ad"))
        contents = open("tests/test.old.ad").read()
        keys = []
        for line in contents.splitlines():
            info = line.split(" = ")
            if len(info) != 2:
                continue
            self.assertTrue(info[0] in ad)
            self.assertEqual(ad.lookup(info[0]).__repr__(), info[1])
            keys.append(info[0])
        for key in ad:
            self.assertTrue(key in keys)

    def test_old_classad_v2(self):
        ad = classad.parseNext(open("tests/test.old.ad"))
        contents = open("tests/test.old.ad").read()
        keys = []
        for line in contents.splitlines():
            info = line.split(" = ")
            if len(info) != 2:
                continue
            self.assertTrue(info[0] in ad)
            self.assertEqual(ad.lookup(info[0]).__repr__(), info[1])
            keys.append(info[0])
        for key in ad:
            self.assertTrue(key in keys)

    def test_exprtree(self):
        ad = classad.ClassAd()
        ad["foo"] = classad.ExprTree("2+2")
        expr = ad["foo"]
        self.assertEqual(expr.__repr__(), "2 + 2")
        self.assertEqual(expr.eval(), 4)

    def test_exprtree_func(self):
        ad = classad.ClassAd()
        ad["foo"] = classad.ExprTree('regexps("foo (bar)", "foo bar", "\\\\1")')
        self.assertEqual(ad.eval("foo"), "bar")

    def test_list_conversion(self):
        ad = dict(classad.ClassAd("[a = {1,2,3}]"))
        self.assertTrue(isinstance(ad["a"], types.ListType))
        self.assertTrue(isinstance(ad["a"][0], types.LongType))
        def listAdd(a, b): return a+b
        classad.register(listAdd)
        self.assertEqual(classad.ExprTree("listAdd({1,2}, {3,4})")[0], 1)

    def test_dict_conversion(self):
        ad = classad.ClassAd({'a': [1,2, {}]})
        dict_ad = dict(ad)
        self.assertTrue(isinstance(dict_ad["a"][2], types.DictType))
        self.assertEqual(classad.ClassAd(dict_ad).__repr__(), "[ a = { 1,2,[  ] } ]")
        ad = classad.ClassAd("[a = [b = {1,2,3}]]")
        inner_list = dict(ad)['a']['b']
        self.assertTrue(isinstance(inner_list, types.ListType))
        self.assertTrue(isinstance(inner_list[0], types.LongType))
        self.assertTrue(isinstance(ad['a'], types.DictType))

    def test_ad_assignment(self):
        ad = classad.ClassAd()
        ad["foo"] = 2.1
        self.assertEqual(ad["foo"], 2.1)
        ad["foo"] = 2
        self.assertEqual(ad["foo"], 2)
        ad["foo"] = "bar"
        self.assertEqual(ad["foo"], "bar")
        self.assertRaises(TypeError, ad.__setitem__, {})

    def test_ad_refs(self):
        ad = classad.ClassAd()
        ad["foo"] = classad.ExprTree("bar + baz")
        ad["bar"] = 2.1
        ad["baz"] = 4
        self.assertEqual(ad["foo"].__repr__(), "bar + baz")
        self.assertEqual(ad.eval("foo"), 6.1)

    def test_ad_special_values(self):
        ad = classad.ClassAd()
        ad["foo"] = classad.ExprTree('regexp(12, 34)')
        ad["bar"] = classad.Value.Undefined
        self.assertEqual(ad["foo"].eval(), classad.Value.Error)
        self.assertNotEqual(ad["foo"].eval(), ad["bar"])
        self.assertEqual(classad.Value.Undefined, ad["bar"])

    def test_ad_iterator(self):
        ad = classad.ClassAd()
        ad["foo"] = 1
        ad["bar"] = 2
        self.assertEqual(len(ad), 2)
        self.assertEqual(len(list(ad)), 2)
        self.assertEqual(list(ad)[1], "foo")
        self.assertEqual(list(ad)[0], "bar")
        self.assertEqual(list(ad.items())[1][1], 1)
        self.assertEqual(list(ad.items())[0][1], 2)
        self.assertEqual(list(ad.values())[1], 1)
        self.assertEqual(list(ad.values())[0], 2)

    def test_ad_lookup(self):
        ad = classad.ClassAd()
        ad["foo"] = classad.Value.Error
        self.assertTrue(isinstance(ad.lookup("foo"), classad.ExprTree))
        self.assertEquals(ad.lookup("foo").eval(), classad.Value.Error)

    def test_get(self):
        ad = classad.ClassAd()
        self.assertEquals(ad.get("foo"), None)
        self.assertEquals(ad.get("foo", "bar"), "bar")
        ad["foo"] = "baz"
        self.assertEquals(ad.get("foo"), "baz")
        self.assertEquals(ad.get("foo", "bar"), "baz")

    def test_setdefault(self):
        ad = classad.ClassAd()
        self.assertEquals(ad.setdefault("foo", "bar"), "bar")
        self.assertEquals(ad.get("foo"), "bar")
        ad["bar"] = "baz"
        self.assertEquals(ad.setdefault("bar", "foo"), "baz")

    def test_update(self):
        ad = classad.ClassAd()
        ad.update({"1": 2})
        self.assertTrue("1" in ad)
        self.assertEquals(ad["1"], 2)
        ad.update([("1",3)])
        self.assertEquals(ad["1"], 3)
        other = classad.ClassAd({"3": "5"})
        ad.update(other)
        del other
        self.assertTrue("3" in ad)
        self.assertEquals(ad["3"], "5")

    def test_invalid_ref(self):
        expr = classad.ExprTree("foo")
        self.assertEquals(classad.Value.Undefined, expr.eval())

    def test_temp_scope(self):
        expr = classad.ExprTree("foo")
        self.assertEquals("bar", expr.eval({"foo": "bar"}))
        ad = classad.ClassAd({"foo": "baz", "test": classad.ExprTree("foo")})
        expr = ad["test"]
        self.assertEquals("baz", expr.eval())
        self.assertEquals("bar", expr.eval({"foo": "bar"}))
        self.assertEquals("bar", expr.eval({"foo": "bar"}))
        self.assertEquals("baz", expr.eval())

    def test_abstime(self):
        expr = classad.ExprTree('absTime("2013-11-12T07:50:23")')
        dt = expr.eval()
        self.assertTrue(isinstance(dt, datetime.datetime))
        self.assertEquals(dt.year, 2013)
        self.assertEquals(dt.month, 11)
        self.assertEquals(dt.day, 12)
        self.assertEquals(dt.hour, 7)
        self.assertEquals(dt.minute, 50)
        self.assertEquals(dt.second, 23)

        ad = classad.ClassAd({"foo": dt})
        dt2 = ad["foo"]
        self.assertTrue(isinstance(dt2, datetime.datetime))
        self.assertEquals(dt, dt2)

        ad = classad.ClassAd({"foo": datetime.datetime.now()});
        td = (datetime.datetime.now()-ad["foo"])
        self.assertEquals(td.days, 0)
        self.assertTrue(td.seconds < 300)

    def test_reltime(self):
        expr = classad.ExprTree('relTime(5)')
        self.assertEquals(expr.eval(), 5)

    def test_quote(self):
        self.assertEquals(classad.quote("foo"), '"foo"')
        self.assertEquals(classad.quote('"foo'), '"\\"foo"')
        for i in ["foo", '"foo', '"\\"foo']:
            self.assertEquals(i, classad.unquote(classad.quote(i)))

    def test_literal(self):
        self.assertEquals(classad.ExprTree('"foo"'), classad.Literal("foo"))
        self.assertEquals(classad.Literal(1).eval(), 1)

    def test_operator(self):
        expr = classad.Literal(1) + 2
        self.assertTrue(isinstance(expr, classad.ExprTree))
        self.assertTrue(expr)
        self.assertTrue(expr.sameAs(classad.ExprTree('1 + 2')))
        expr = classad.Literal(1) & 2
        self.assertTrue(isinstance(expr, classad.ExprTree))
        self.assertEquals(expr.eval(), 0)
        self.assertTrue(expr.sameAs(classad.ExprTree('1 & 2')))
        expr = classad.Attribute("foo").is_(classad.Value.Undefined)
        self.assertTrue(expr.eval())
        ad = classad.ClassAd("[foo = 1]")
        expr = classad.Attribute("foo").isnt_(classad.Value.Undefined)
        self.assertTrue(expr.eval(ad))
        expr = classad.Literal(1).and_( classad.Literal(2) )
        self.assertRaises(RuntimeError, bool, expr)

    def test_subscript(self):
        ad = classad.ClassAd({'foo': [0,1,2,3]})
        expr = classad.Attribute("foo")._get(2)
        self.assertTrue(isinstance(expr, classad.ExprTree))
        self.assertEquals(expr.eval(), classad.Value.Undefined)
        self.assertEquals(expr.eval(ad), 2)

    def test_function(self):
        expr = classad.Function("strcat", "hello", " ", "world")
        self.assertTrue(isinstance(expr, classad.ExprTree))
        self.assertEquals(expr.eval(), "hello world")
        expr = classad.Function("regexp", ".*")
        self.assertEquals(expr.eval(), classad.Value.Error)

    def test_flatten(self):
        expr = classad.Attribute("foo") == classad.Attribute("bar")
        ad = classad.ClassAd({"bar": 1})
        self.assertTrue(ad.flatten(expr).sameAs( classad.ExprTree('foo == 1') ))

    def test_matches(self):
        left = classad.ClassAd('[requirements = other.foo == 3; bar=1]')
        right = classad.ClassAd('[foo = 3]')
        right2 = classad.ClassAd('[foo = 3; requirements = other.bar == 1;]')
        self.assertFalse(left.matches(right))
        self.assertTrue(right.matches(left))
        self.assertFalse(right.symmetricMatch(left))
        self.assertTrue(left.matches(right2))
        self.assertTrue(right2.symmetricMatch(left))

    def test_bool(self):
        self.assertTrue(bool( classad.ExprTree('true || false') ))
        self.assertTrue(bool( classad.Literal(True).or_(False) )) 
        self.assertFalse(bool( classad.ExprTree('true && false') ))
        self.assertFalse(bool( classad.Literal(True).and_(False) ))

    def test_register(self):
        class BadException(Exception): pass
        def myAdd(a, b): return a+b
        def myBad(a, b): raise BadException("bad")
        def myComplex(a): return 1j # ClassAds have no complex numbers, not able to convert from python to an expression
        def myExpr(**kw): return classad.ExprTree("foo") # Functions must return values; this becomes "undefined".
        def myFoo(foo): return foo['foo']
        def myIntersect(a, b): return set(a).intersection(set(b))
        classad.register(myAdd)
        classad.register(myAdd, name='myAdd2')
        classad.register(myBad)
        classad.register(myComplex)
        classad.register(myExpr)
        classad.register(myFoo)
        classad.register(myIntersect)
        self.assertEquals(3, classad.ExprTree('myAdd(1, 2)').eval())
        self.assertEquals(3, classad.ExprTree('myAdd2(1, 2)').eval())
        self.assertRaises(BadException, classad.ExprTree('myBad(1, 2)').eval)
        self.assertRaises(TypeError, classad.ExprTree('myComplex(1)').eval)
        self.assertEquals(classad.Value.Undefined, classad.ExprTree('myExpr()').eval())
        self.assertEquals(classad.ExprTree('myExpr()').eval({"foo": 2}), 2)
        self.assertRaises(TypeError, classad.ExprTree('myAdd(1)').eval) # myAdd requires 2 arguments; only one is given.
        self.assertEquals(classad.ExprTree('myFoo([foo = 1])').eval(), 1)
        self.assertEquals(classad.ExprTree('size(myIntersect({1, 2}, {2, 3}))').eval(), 1)
        self.assertEquals(classad.ExprTree('myIntersect({1, 2}, {2, 3})[0]').eval(), 2)

    def test_state(self):
        def myFunc(state): return 1 if state else 0
        classad.register(myFunc)
        self.assertEquals(0, classad.ExprTree('myFunc(false)').eval())
        self.assertEquals(1, classad.ExprTree('myFunc("foo")').eval())
        ad = classad.ClassAd("""[foo = myFunc(); bar = 2]""")
        self.assertEquals(1, ad.eval('foo'))
        ad['foo'] = classad.ExprTree('myFunc(1)')
        self.assertRaises(TypeError, ad.eval, ('foo',))
        def myFunc(arg1, **kw): return kw['state']['bar']
        classad.register(myFunc)
        self.assertEquals(2, ad.eval('foo'))

    def test_refs(self):
        ad = classad.ClassAd({"bar": 2})
        expr = classad.ExprTree("foo =?= bar")
        self.assertEquals(ad.externalRefs(expr), ["foo"])
        self.assertEquals(ad.internalRefs(expr), ["bar"])

<<<<<<< HEAD
    def test_cast(self):
        self.assertEquals(4, int(classad.ExprTree('1+3')))
        self.assertEquals(4.5, float(classad.ExprTree('1.0+3.5')))
        self.assertEquals(34, int(classad.ExprTree('strcat("3", "4")')))
        self.assertEquals(34.5, float(classad.ExprTree('"34.5"')))
        self.assertRaises(ValueError, float, classad.ExprTree('"34.foo"'))
        self.assertRaises(ValueError, int, classad.ExprTree('"12 "'))
        ad = classad.ClassAd("""[foo = 2+5; bar = foo]""")
        expr = ad['bar']
        self.assertEquals(7, int(expr))
        self.assertEquals(7, int(ad.lookup('bar')))
        self.assertEquals(0, int(classad.ExprTree('false')))
        self.assertEquals(0.0, float(classad.ExprTree('false')))
        self.assertEquals(1, int(classad.ExprTree('true')))
        self.assertEquals(1.0, float(classad.ExprTree('true')))
        self.assertEquals(3, int(classad.ExprTree('3.99')))
        self.assertEquals(3.0, float(classad.ExprTree('1+2')))
        self.assertRaises(ValueError, int, classad.ExprTree('undefined'))
        self.assertRaises(ValueError, float, classad.ExprTree('error'))
        self.assertRaises(ValueError, float, classad.ExprTree('foo'))
=======
    def test_pipes(self):
        # One regression we saw in the ClassAd library is the new
        # parsing routines would fail if tell/seek was non-functional.
        r, w = os.pipe()
        rfd = os.fdopen(r, 'r')
        wfd = os.fdopen(w, 'w')
        wfd.write("[foo = 1]")
        wfd.close()
        ad = classad.parseNext(rfd ,parser=classad.Parser.New)
        self.assertEquals(tuple(dict(ad).items()), (('foo', 1),))
        self.assertRaises(StopIteration, classad.parseNext, rfd, classad.Parser.New)
        rfd.close()
        r, w = os.pipe()
        rfd = os.fdopen(r, 'r')
        wfd = os.fdopen(w, 'w')
        wfd.write("[foo = 1]")
        wfd.close()
        self.assertRaises(IOError, classad.parseNext, rfd)
        rfd.close()
>>>>>>> 1386100a

if __name__ == '__main__':
    unittest.main()
<|MERGE_RESOLUTION|>--- conflicted
+++ resolved
@@ -417,7 +417,6 @@
         self.assertEquals(ad.externalRefs(expr), ["foo"])
         self.assertEquals(ad.internalRefs(expr), ["bar"])
 
-<<<<<<< HEAD
     def test_cast(self):
         self.assertEquals(4, int(classad.ExprTree('1+3')))
         self.assertEquals(4.5, float(classad.ExprTree('1.0+3.5')))
@@ -438,7 +437,7 @@
         self.assertRaises(ValueError, int, classad.ExprTree('undefined'))
         self.assertRaises(ValueError, float, classad.ExprTree('error'))
         self.assertRaises(ValueError, float, classad.ExprTree('foo'))
-=======
+
     def test_pipes(self):
         # One regression we saw in the ClassAd library is the new
         # parsing routines would fail if tell/seek was non-functional.
@@ -458,7 +457,6 @@
         wfd.close()
         self.assertRaises(IOError, classad.parseNext, rfd)
         rfd.close()
->>>>>>> 1386100a
 
 if __name__ == '__main__':
     unittest.main()
