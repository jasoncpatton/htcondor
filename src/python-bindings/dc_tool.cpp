--- conflicted
+++ resolved
@@ -15,9 +15,8 @@
 #include "classad_wrapper.h"
 #include "old_boost.h"
 #include "module_lock.h"
-<<<<<<< HEAD
 #include "htcondor.h"
-=======
+
 #if 0 // can't do this, it causes a conflict on the definition of pid_t
 #include "condor_daemon_core.h" // for extractInheritedSocks
 #else
@@ -42,7 +41,6 @@
 	return ! sinful.empty();
 }
 #endif
->>>>>>> 92abda8d
 
 using namespace boost::python;
 
@@ -222,23 +220,10 @@
     if (ad_obj.ptr() == Py_None)
     {
         char *inherit_var = getenv("CONDOR_INHERIT");
-<<<<<<< HEAD
-        if (!inherit_var) {
-            THROW_EX(HTCondorValueError, "You must specify a location if $CONDOR_INHERIT is not set in the environment.")
-        }
-        std::string inherit(inherit_var);
-        boost::python::object inherit_obj(inherit);
-        boost::python::object inherit_split = inherit_obj.attr("split")();
-        if (py_len(inherit_split) < 2) {
-            THROW_EX(HTCondorValueError, "$CONDOR_INHERIT environment variable malformed.");
-        }
-        addr = boost::python::extract<std::string>(inherit_split[1]);
-=======
-        if (!inherit_var) {THROW_EX(RuntimeError, "No location specified and CONDOR_INHERIT not in environment.");}
+        if (!inherit_var) {THROW_EX(HTCondorValueError, "No location specified and CONDOR_INHERIT not in environment.");}
         pid_t ppid;
         extractParentSinful(inherit_var, ppid, addr);
-        if (addr.empty()) {THROW_EX(RuntimeError, "CONDOR_INHERIT environment variable malformed.");}
->>>>>>> 92abda8d
+        if (addr.empty()) {THROW_EX(HTCondorValueError, "CONDOR_INHERIT environment variable malformed.");}
     }
     else
     {
