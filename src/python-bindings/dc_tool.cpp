
// Note - python_bindings_common.h must be included before condor_common to avoid
// re-definition warnings.
#include "python_bindings_common.h"
#include "condor_common.h"

#include "daemon.h"
#include "daemon_types.h"
#include "condor_commands.h"
#include "condor_attributes.h"
#include "compat_classad.h"
#include "condor_config.h"
#include "subsystem_info.h"

#include "classad_wrapper.h"
#include "old_boost.h"
#include "module_lock.h"

using namespace boost::python;

enum DaemonCommands
{
  DDAEMONS_ON = DAEMONS_ON,
  DDAEMONS_OFF = DAEMONS_OFF,
  DDAEMONS_OFF_FAST = DAEMONS_OFF_FAST,
  DDAEMONS_OFF_PEACEFUL = DAEMONS_OFF_PEACEFUL,
  DDAEMON_ON = DAEMON_ON,
  DDAEMON_OFF = DAEMON_OFF,
  DDAEMON_OFF_FAST = DAEMON_OFF_FAST,
  DDAEMON_OFF_PEACEFUL = DAEMON_OFF_PEACEFUL,
  DDC_OFF_FAST = DC_OFF_FAST,
  DDC_OFF_PEACEFUL = DC_OFF_PEACEFUL,
  DDC_OFF_GRACEFUL = DC_OFF_GRACEFUL,
  DDC_SET_PEACEFUL_SHUTDOWN = DC_SET_PEACEFUL_SHUTDOWN,
  DDC_SET_FORCE_SHUTDOWN = DC_SET_FORCE_SHUTDOWN,
  DDC_OFF_FORCE = DC_OFF_FORCE,
  DDC_RECONFIG_FULL = DC_RECONFIG_FULL,
  DRESTART = RESTART,
  DRESTART_PEACEFUL = RESTART_PEACEFUL
};

enum LogLevel
{
  DALWAYS = D_ALWAYS,
  DERROR = D_ERROR,
  DSTATUS = D_STATUS,
  DJOB = D_JOB,
  DMACHINE = D_MACHINE,
  DCONFIG = D_CONFIG,
  DPROTOCOL = D_PROTOCOL,
  DPRIV = D_PRIV,
  DDAEMONCORE = D_DAEMONCORE,
  DSECURITY = D_SECURITY,
  DNETWORK = D_NETWORK,
  DHOSTNAME = D_HOSTNAME,
  DAUDIT = D_AUDIT,
  DTERSE = D_TERSE,
  DVERBOSE = D_VERBOSE,
  DFULLDEBUG = D_FULLDEBUG,
  DBACKTRACE = D_BACKTRACE,
  DIDENT = D_IDENT,
  DSUBSECOND = D_SUB_SECOND,
  DTIMESTAMP = D_TIMESTAMP,
  DPID = D_PID,
  DNOHEADER = D_NOHEADER
};

void send_command(const ClassAdWrapper & ad, DaemonCommands dc, const std::string &target="")
{
    std::string addr;
    if (!ad.EvaluateAttrString(ATTR_MY_ADDRESS, addr))
    {
        PyErr_SetString(PyExc_ValueError, "Address not available in location ClassAd.");
        throw_error_already_set();
    }
    std::string ad_type_str;
    if (!ad.EvaluateAttrString(ATTR_MY_TYPE, ad_type_str))
    {
        PyErr_SetString(PyExc_ValueError, "Daemon type not available in location ClassAd.");
        throw_error_already_set();
    }
    int ad_type = AdTypeFromString(ad_type_str.c_str());
    if (ad_type == NO_AD)
    {
        printf("ad type %s.\n", ad_type_str.c_str());
        PyErr_SetString(PyExc_ValueError, "Unknown ad type.");
        throw_error_already_set();
    }
    daemon_t d_type;
    switch (ad_type) {
    case MASTER_AD: d_type = DT_MASTER; break;
    case STARTD_AD: d_type = DT_STARTD; break;
    case SCHEDD_AD: d_type = DT_SCHEDD; break;
    case NEGOTIATOR_AD: d_type = DT_NEGOTIATOR; break;
    case COLLECTOR_AD: d_type = DT_COLLECTOR; break;
    default:
        d_type = DT_NONE;
        PyErr_SetString(PyExc_ValueError, "Unknown daemon type.");
        throw_error_already_set();
    }

    ClassAd ad_copy; ad_copy.CopyFrom(ad);
    Daemon d(&ad_copy, d_type, NULL);
    bool result;
    {
    condor::ModuleLock ml;
    result = !d.locate();
    }
    if (result)
    {
        PyErr_SetString(PyExc_RuntimeError, "Unable to locate daemon.");
        throw_error_already_set();
    }
    ReliSock sock;
    {
    condor::ModuleLock ml;
    result = !sock.connect(d.addr());
    }
    if (result)
    {
        PyErr_SetString(PyExc_RuntimeError, "Unable to connect to the remote daemon");
        throw_error_already_set();
    }
    {
    condor::ModuleLock ml;
    result = !d.startCommand(dc, &sock, 0, NULL);
    }
    if (result)
    {
        PyErr_SetString(PyExc_RuntimeError, "Failed to start command.");
        throw_error_already_set();
    }
    if (target.size())
    {
        std::string target_to_send = target;
        if (!sock.code(target_to_send))
        {
            PyErr_SetString(PyExc_RuntimeError, "Failed to send target.");
            throw_error_already_set();
        }
        if (!sock.end_of_message())
        {
            PyErr_SetString(PyExc_RuntimeError, "Failed to send end-of-message.");
            throw_error_already_set();
        }
    }
    sock.close();
}


void send_alive(boost::python::object ad_obj=boost::python::object(), boost::python::object pid_obj=boost::python::object(), boost::python::object timeout_obj=boost::python::object())
{
    std::string addr;
    if (ad_obj.ptr() == Py_None)
    {
        char *inherit_var = getenv("CONDOR_INHERIT");
        if (!inherit_var) {THROW_EX(RuntimeError, "No location specified and $CONDOR_INHERIT not in Unix environment.");}
        std::string inherit(inherit_var);
        boost::python::object inherit_obj(inherit);
        boost::python::object inherit_split = inherit_obj.attr("split")();
        if (py_len(inherit_split) < 2) {THROW_EX(RuntimeError, "$CONDOR_INHERIT Unix environment variable malformed.");}
        addr = boost::python::extract<std::string>(inherit_split[1]);
    }
    else
    {
        const ClassAdWrapper ad = boost::python::extract<ClassAdWrapper>(ad_obj);
        if (!ad.EvaluateAttrString(ATTR_MY_ADDRESS, addr))
        {
            THROW_EX(ValueError, "Address not available in location ClassAd.");
        }
    }
    int pid = getpid();
    if (pid_obj.ptr() != Py_None)
    {
        pid = boost::python::extract<int>(pid_obj);
    }
    int timeout;
    if (timeout_obj.ptr() == Py_None)
    {
        timeout = param_integer("NOT_RESPONDING_TIMEOUT");
    }
    else
    {
        timeout = boost::python::extract<int>(timeout_obj);
    }
    if (timeout < 1) {timeout = 1;}

    classy_counted_ptr<Daemon> daemon = new Daemon(DT_ANY, addr.c_str());
    classy_counted_ptr<ChildAliveMsg> msg = new ChildAliveMsg(pid, timeout, 0, 0, true);

    {
        condor::ModuleLock ml;
        daemon->sendBlockingMsg(msg.get());
    }
        if (msg->deliveryStatus() != DCMsg::DELIVERY_SUCCEEDED)
        {
            THROW_EX(RuntimeError, "Failed to deliver keepalive message.");
        }
}


void
enable_debug()
{
    dprintf_set_tool_debug(get_mySubSystem()->getName(), 0);
}


void
enable_log()
{
    dprintf_config(get_mySubSystem()->getName());
}


void
set_subsystem(std::string subsystem, SubsystemType type=SUBSYSTEM_TYPE_AUTO)
{
    set_mySubSystem(subsystem.c_str(), type);
}


static void
dprintf_wrapper2(int level, const char *fmt, ...)
{
    va_list args;
    va_start(args, fmt);
    _condor_dprintf_va(level, static_cast<DPF_IDENT>(0), fmt, args);
    va_end(args);
}


void
dprintf_wrapper(int level, std::string msg)
{
    dprintf_wrapper2(level, "%s\n", msg.c_str());
}


BOOST_PYTHON_FUNCTION_OVERLOADS(send_command_overloads, send_command, 2, 3);

void
export_dc_tool()
{
<<<<<<< HEAD
    enum_<DaemonCommands>("DaemonCommands",
            R"C0ND0R(
            An enumeration of various state-changing commands that can be sent to a HTCondor daemon using :func:`send_command`.

            The values of the enumeration are:

            .. attribute:: DaemonOff
            .. attribute:: DaemonOffFast
            .. attribute:: DaemonOffPeaceful
            .. attribute:: DaemonsOff
            .. attribute:: DaemonsOffFast
            .. attribute:: DaemonsOffPeaceful
            .. attribute:: OffFast
            .. attribute:: OffForce
            .. attribute:: OffGraceful
            .. attribute:: OffPeaceful
            .. attribute:: Reconfig
            .. attribute:: Restart
            .. attribute:: RestartPeacful
            .. attribute:: SetForceShutdown
            .. attribute:: SetPeacefulShutdown
            )C0ND0R")
=======
    enum_<DaemonCommands>("DaemonCommands")
        .value("DaemonsOn", DDAEMONS_ON)
>>>>>>> 9c458bf1
        .value("DaemonsOff", DDAEMONS_OFF)
        .value("DaemonsOffFast", DDAEMONS_OFF_FAST)
        .value("DaemonsOffPeaceful", DDAEMONS_OFF_PEACEFUL)
        .value("DaemonOn", DDAEMON_ON)
        .value("DaemonOff", DDAEMON_OFF)
        .value("DaemonOffFast", DDAEMON_OFF_FAST)
        .value("DaemonOffPeaceful", DDAEMON_OFF_PEACEFUL)
        .value("OffGraceful", DDC_OFF_GRACEFUL)
        .value("OffPeaceful", DDC_OFF_PEACEFUL)
        .value("OffFast", DDC_OFF_FAST)
        .value("OffForce", DDC_OFF_FORCE)
        .value("SetPeacefulShutdown", DDC_SET_PEACEFUL_SHUTDOWN)
        .value("SetForceShutdown", DDC_SET_FORCE_SHUTDOWN)
        .value("Reconfig", DDC_RECONFIG_FULL)
        .value("Restart", DRESTART)
        .value("RestartPeacful", DRESTART_PEACEFUL)
        ;

    enum_<SubsystemType>("SubsystemType",
            R"C0ND0R(
            An enumeration of known subsystem names.

            The values of the enumeration are:

            .. attribute:: Collector
            .. attribute:: Daemon
            .. attribute:: Dagman
            .. attribute:: GAHP
            .. attribute:: Job
            .. attribute:: Master
            .. attribute:: Negotiator
            .. attribute:: Schedd
            .. attribute:: Shadow
            .. attribute:: SharedPort
            .. attribute:: Startd
            .. attribute:: Starter
            .. attribute:: Submit
            .. attribute:: Tool
            )C0ND0R")
        .value("Master", SUBSYSTEM_TYPE_MASTER)
        .value("Collector", SUBSYSTEM_TYPE_COLLECTOR)
        .value("Negotiator", SUBSYSTEM_TYPE_NEGOTIATOR)
        .value("Schedd", SUBSYSTEM_TYPE_SCHEDD)
        .value("Shadow", SUBSYSTEM_TYPE_SHADOW)
        .value("Startd", SUBSYSTEM_TYPE_STARTD)
        .value("Starter", SUBSYSTEM_TYPE_STARTER)
        .value("GAHP", SUBSYSTEM_TYPE_GAHP)
        .value("Dagman", SUBSYSTEM_TYPE_DAGMAN)
        .value("SharedPort", SUBSYSTEM_TYPE_SHARED_PORT)
        .value("Daemon", SUBSYSTEM_TYPE_DAEMON)
        .value("Tool", SUBSYSTEM_TYPE_TOOL)
        .value("Submit", SUBSYSTEM_TYPE_SUBMIT)
        .value("Job", SUBSYSTEM_TYPE_JOB)
        ;

    enum_<LogLevel>("LogLevel",
            R"C0ND0R(
            The log level attribute to use with :func:`log`.  Note that HTCondor
            mixes both a class (debug, network, all) and the header format (Timestamp,
            PID, NoHeader) within this enumeration.

            The values of the enumeration are:

            .. attribute:: Always
            .. attribute:: Audit
            .. attribute:: Config
            .. attribute:: DaemonCore
            .. attribute:: Error
            .. attribute:: FullDebug
            .. attribute:: Hostname
            .. attribute:: Job
            .. attribute:: Machine
            .. attribute:: Network
            .. attribute:: NoHeader
            .. attribute:: PID
            .. attribute:: Priv
            .. attribute:: Protocol
            .. attribute:: Security
            .. attribute:: Status
            .. attribute:: SubSecond
            .. attribute:: Terse
            .. attribute:: Timestamp
            .. attribute:: Verbose
            )C0ND0R")
        .value("Always", DALWAYS)
        .value("Error", DERROR)
        .value("Status", DSTATUS)
        .value("Job", DJOB)
        .value("Machine", DMACHINE)
        .value("Config", DCONFIG)
        .value("Protocol", DPROTOCOL)
        .value("Priv", DPRIV)
        .value("DaemonCore", DDAEMONCORE)
        .value("Security", DSECURITY)
        .value("Network", DNETWORK)
        .value("Hostname", DHOSTNAME)
        .value("Audit", DAUDIT)
        .value("Terse", DTERSE)
        .value("Verbose", DVERBOSE)
        .value("FullDebug", DFULLDEBUG)
        .value("SubSecond", DSUBSECOND)
        .value("Timestamp", DTIMESTAMP)
        .value("PID", DPID)
        .value("NoHeader", DNOHEADER)
        ;

    def("send_command", send_command, send_command_overloads(
        R"C0ND0R(
        Send a command to an HTCondor daemon specified by a location ClassAd.

        :param ad: Specifies the location of the daemon (typically, found by using :meth:`Collector.locate`).
        :type ad: :class:`~classad.ClassAd`
        :param dc: A command type
        :type dc: :class:`DaemonCommands`
        :param str target: An additional command to send to a daemon. Some commands
            require additional arguments; for example, sending ``DaemonOff`` to a
            ``condor_master`` requires one to specify which subsystem to turn off.
        )C0ND0R",
        boost::python::args("ad", "dc", "target")))
        ;

    def("send_alive", send_alive,
        R"C0ND0R(
        Send a keep alive message to an HTCondor daemon.

        This is used when the python process is run as a child daemon under
        the ``condor_master``.

        :param ad: A :class:`~classad.ClassAd` specifying the location of the daemon.
            This ad is typically found by using :meth:`Collector.locate`.
        :type ad: :class:`~classad.ClassAd`
        :param int pid: The process identifier for the keep alive. The default value of
            ``None`` uses the value from :func:`os.getpid`.
        :param int timeout: The number of seconds that this keep alive is valid. If a
            new keep alive is not received by the condor_master in time, then the
            process will be terminated. The default value is controlled by configuration
            variable ``NOT_RESPONDING_TIMEOUT``.
        )C0ND0R",
        (boost::python::arg("ad") = boost::python::object(), boost::python::arg("pid")=boost::python::object(), boost::python::arg("timeout")=boost::python::object()))
        ;

    def("set_subsystem", set_subsystem,
        R"C0ND0R(
        Set the subsystem name for the object.

        The subsystem is primarily used for the parsing of the HTCondor configuration file.

        :param str name: The subsystem name.
        :param daemon_type: The HTCondor daemon type. The default value of Auto infers the type from the name parameter.
        :type daemon_type: :class:`SubsystemType`
        )C0ND0R",
        (boost::python::arg("subsystem"), boost::python::arg("type")=SUBSYSTEM_TYPE_AUTO))
        ;

    def("enable_debug", enable_debug,
        R"C0ND0R(
        Enable debugging output from HTCondor, where output is sent to ``stderr``.
        The logging level is controlled by the ``TOOL_DEBUG`` parameter.
        )C0ND0R");
    def("enable_log", enable_log,
        R"C0ND0R(
        Enable debugging output from HTCondor, where output is sent to a file.
        The log level is controlled by the parameter ``TOOL_DEBUG``, and the
        file used is controlled by ``TOOL_LOG``.
        )C0ND0R");

    def("log", dprintf_wrapper,
        R"C0ND0R(
        Log a message using the HTCondor logging subsystem.

        :param level: The log category and formatting indicator. Multiple LogLevel enum attributes may be OR'd together.
        :type level: :class:`LogLevel`
        :param str msg: A message to log.
        )C0ND0R",
        boost::python::args("level", "msg"))
        ;

    if ( ! has_mySubSystem()) { set_mySubSystem("TOOL", SUBSYSTEM_TYPE_TOOL); }
    dprintf_pause_buffering();
}<|MERGE_RESOLUTION|>--- conflicted
+++ resolved
@@ -242,16 +242,17 @@
 void
 export_dc_tool()
 {
-<<<<<<< HEAD
     enum_<DaemonCommands>("DaemonCommands",
             R"C0ND0R(
             An enumeration of various state-changing commands that can be sent to a HTCondor daemon using :func:`send_command`.
 
             The values of the enumeration are:
 
+            .. attribute:: DaemonOn
             .. attribute:: DaemonOff
             .. attribute:: DaemonOffFast
             .. attribute:: DaemonOffPeaceful
+            .. attribute:: DaemonsOn
             .. attribute:: DaemonsOff
             .. attribute:: DaemonsOffFast
             .. attribute:: DaemonsOffPeaceful
@@ -265,10 +266,7 @@
             .. attribute:: SetForceShutdown
             .. attribute:: SetPeacefulShutdown
             )C0ND0R")
-=======
-    enum_<DaemonCommands>("DaemonCommands")
         .value("DaemonsOn", DDAEMONS_ON)
->>>>>>> 9c458bf1
         .value("DaemonsOff", DDAEMONS_OFF)
         .value("DaemonsOffFast", DDAEMONS_OFF_FAST)
         .value("DaemonsOffPeaceful", DDAEMONS_OFF_PEACEFUL)
