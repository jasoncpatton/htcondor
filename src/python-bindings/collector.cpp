--- conflicted
+++ resolved
@@ -13,11 +13,8 @@
 #include "classad_wrapper.h"
 
 #include "module_lock.h"
-<<<<<<< HEAD
 #include "htcondor.h"
-=======
 #include "daemon_location.h"
->>>>>>> 546a2d38
 
 using namespace boost::python;
 
