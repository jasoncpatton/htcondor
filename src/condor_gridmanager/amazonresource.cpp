--- conflicted
+++ resolved
@@ -33,15 +33,9 @@
 const char * AmazonResource::HashName( const char * resource_name,
 		const char * public_key_file, const char * private_key_file )
 {								 
-<<<<<<< HEAD
 	static std::string hash_name;
-	sprintf( hash_name, "%s#%s#%s", resource_name, public_key_file, private_key_file );
+	sprintf( hash_name, "amazon %s#%s#%s", resource_name, public_key_file, private_key_file );
 	return hash_name.c_str();
-=======
-	static MyString hash_name;
-	hash_name.sprintf( "amazon %s#%s#%s", resource_name, public_key_file, private_key_file );
-	return hash_name.Value();
->>>>>>> 03a23c9c
 }
 
 
