/***************************************************************
 *
 * Copyright (C) 1990-2007, Condor Team, Computer Sciences Department,
 * University of Wisconsin-Madison, WI.
 * 
 * Licensed under the Apache License, Version 2.0 (the "License"); you
 * may not use this file except in compliance with the License.  You may
 * obtain a copy of the License at
 * 
 *    http://www.apache.org/licenses/LICENSE-2.0
 * 
 * Unless required by applicable law or agreed to in writing, software
 * distributed under the License is distributed on an "AS IS" BASIS,
 * WITHOUT WARRANTIES OR CONDITIONS OF ANY KIND, either express or implied.
 * See the License for the specific language governing permissions and
 * limitations under the License.
 *
 ***************************************************************/


#ifndef CREAMJOB_H
#define CREAMJOB_H

#include "condor_common.h"
#include "condor_classad.h"
#include "MyString.h"
#include "classad_hashtable.h"

#include "proxymanager.h"
#include "basejob.h"
#include "creamresource.h"
#include "gahp-client.h"
#include "transferrequest.h"

#define JM_COMMIT_TIMEOUT	600

class CreamResource;

void CreamJobInit();
void CreamJobReconfig();
BaseJob *CreamJobCreate( ClassAd *jobad );
bool CreamJobAdMatch( const ClassAd *job_ad );

class CreamJob : public BaseJob
{
 public:

	CreamJob( ClassAd *classad );

	~CreamJob();

	void Reconfig();
	void doEvaluateState();
	void NewCreamState( const char *new_state, int exit_code,
						const char *failure_reason );
	BaseResource *GetResource();
	void SetRemoteJobId( const char *job_id );

	static int probeInterval;
	static int submitInterval;
	static int gahpCallTimeout;
	static int maxConnectFailures;

	static void setProbeInterval( int new_interval )
		{ probeInterval = new_interval; }
	static void setSubmitInterval( int new_interval )
		{ submitInterval = new_interval; }
	static void setGahpCallTimeout( int new_timeout )
		{ gahpCallTimeout = new_timeout; }
	static void setConnectFailureRetry( int count )
		{ maxConnectFailures = count; }

	int ProxyCallback();

	bool IsConnectionError( const char *msg );

	static MyString getFullJobId(const char * resourceManager, const char * job_id);

	// New variables
	int gmState;
	MyString remoteState;
	MyString remoteStateFaultString;
	CreamResource *myResource;
	time_t lastProbeTime;
	bool probeNow;
	time_t enteredCurrentGmState;
	time_t enteredCurrentRemoteState;
	time_t lastSubmitAttempt;
	int numSubmitAttempts;
	time_t jmProxyExpireTime;
	time_t jmLifetime;
	char *resourceManagerString;
	char *resourceBatchSystemString;
	char *resourceQueueString;
	char *uploadUrl;
<<<<<<< HEAD
	char *downloadUrl;
	int connectFailureCount;
=======
	GridftpServer *gridftpServer;
	int m_numCleanupAttempts;
>>>>>>> e9e20d4e

	Proxy *jobProxy;
	GahpClient *gahp;

	char *buildSubmitAd();

	char *remoteJobId;
		// If we're in the middle of a gahp call that requires a classad,
		// the ad is stored here (so that we don't have to reconstruct the
		// ad every time we test the call for completion). It should be
		// freed and reset to NULL once the call completes.
	char *creamAd;
	MyString errorString;
	char *localOutput;
	char *localError;
	bool streamOutput;
	bool streamError;
	bool stageOutput;
	bool stageError;
	MyString gahpErrorString;

	char * delegatedCredentialURI;
	char *leaseId;
	TransferRequest *m_xfer_request;

private:
	// If true, we should poll for status ourselves, _once_
	// instead of relying on CreamResource to handle it.
	bool doActivePoll;

	TransferRequest *MakeStageInRequest();
	TransferRequest *MakeStageOutRequest();
};

#endif
<|MERGE_RESOLUTION|>--- conflicted
+++ resolved
@@ -93,13 +93,9 @@
 	char *resourceBatchSystemString;
 	char *resourceQueueString;
 	char *uploadUrl;
-<<<<<<< HEAD
 	char *downloadUrl;
 	int connectFailureCount;
-=======
-	GridftpServer *gridftpServer;
 	int m_numCleanupAttempts;
->>>>>>> e9e20d4e
 
 	Proxy *jobProxy;
 	GahpClient *gahp;
