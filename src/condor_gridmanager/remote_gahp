#!/bin/bash

################################################################################
# blahp-over-ssh shim script
#
# command [options] [user@]hostname [options] command [remote arguments]
#
# Options:
#   see usage string 
#
# Arguments:
#   mandatory: hostname, command
#
# Remote arguments are passed along
#
# Assumes public/private key pair is already created and exists on host
#
# Exits with 0 on success, 1 if wrong arguments, < 0 if ssh-add failed, > 0 if ssh failed
################################################################################

#Defaults
REMOTE_CMD=""
REMOTE_HOSTNAME=""
REMOTE_USER=`whoami`
REMOTE_PORT=22
# Fix the home directory when spawned from a root process
unset HOME
export HOME=`echo ~`
# Needs '~' because resolved on remote site
REMOTE_GLITE="~/bosco/glite"
# We do this in case $HOME isn't set properly
PASSPHRASE_LOCATION=`echo ~/.bosco/.pass`
PRIVATE_KEY_LOCATION=`echo ~/.ssh/bosco_key.rsa`
# Set 'ssh -o BatchMode yes' by default so we fail if a password is requested
SSH_BATCHMODE=yes
BASH_LOGIN=yes


# Parse command line arguments 
PROG_NAME=$0
USAGE="Usage: $PROG_NAME [options] remote_hostname [options] REMOTE_CMD [remote arguments]\n \
$PROG_NAME [options] remote_hostname [remote options and arguments]\n \
Options: \n \
 --rgahp-user REMOTE_USER \tuser name on the remote host\n \
 --rgahp-key PRIVATE-KEY-PATH \tlocation of ssh private key (~/.ssh/bosco_key.rsa)\n \
 --rgahp-nokey  \t\tno ssh private key or key already enabled (same as empty rgahp-key)\n \
 --rgahp-pass PASSPHRASE \tlocation of passphrase protecting ssh private key (~/.bosco/.pass)\n \
 --rgahp-nopass \t\tno passphrase protecting ssh private key (same as empty rgahp-pass)\n \
 --rgahp-glite PATH \tpath to the directory of the script (~/bosco/glite)\n \
 --rgahp-script SCRIPT \tpath to script to start up blahp (PATH/bin/blahpd)\n \
 --rgahp-nobatchmode \t\tDisable SSH BatchMode \n \
 --rgahp-nologin \t\tDisable bash -l flag \n \
 --help, -h \t\t\tprint this\n \
 remote_hostname: [USER@]HOST[:PORT] same string that can be used to ssh to the host\n \
 remote arguments are passed to the REMOTE_CMD
 REMOTE_CMD can be expressed as argument or option
"

while [ $# != 0 ] ; do
    case "$1" in
        -h | --help  ) echo -e "$USAGE"
            exit 0;;
        --rgahp-user  ) REMOTE_USER="$2"
            shift 2;;
        --rgahp-nokey  ) PRIVATE_KEY_LOCATION=""
            shift ;;
        --rgahp-key  ) PRIVATE_KEY_LOCATION="$2"
            shift ; shift  ;;
        --rgahp-pass  ) PASSPHRASE_LOCATION="$2"
            shift 2;;
        --rgahp-nopass  ) PASSPHRASE_LOCATION=""
            shift ;;
        --rgahp-glite ) REMOTE_GLITE="$2"
            shift 2;;
        --rgahp-script ) REMOTE_CMD="$2"
            shift 2;;
        --rgahp-nobatchmode ) SSH_BATCHMODE=no
            shift ;;
        --rgahp-nologin ) BASH_LOGIN=no
            shift ;;
        --rgahp-* ) echo "Unknown option: $1" 1>&2
            echo -e "$USAGE"
            exit 1;;
        -- ) shift
            if [ "$REMOTE_CMD" = "" -o "$1" = "condor_ft-gahp" ] ; then
                REMOTE_CMD="$1"
                shift
            fi
            break;;
        -* ) break;;
        * )
            if [ "$REMOTE_HOSTNAME" = "" ] ; then
                if  [[ $1 =~ ^(([A-Za-z_][A-Za-z0-9_-]*)@)?([A-Za-z0-9\.-]+)(:([0-9]*))?$ ]]; then
                    REMOTE_USER="${BASH_REMATCH[2]:-$REMOTE_USER}"
                    REMOTE_HOSTNAME="${BASH_REMATCH[3]:-$REMOTE_HOSTNAME}"
                    REMOTE_PORT="${BASH_REMATCH[5]:-$REMOTE_PORT}"
                fi
                shift
            elif [ "$REMOTE_CMD" = "" -o "$1" = "condor_ft-gahp" ] ; then
                REMOTE_CMD="$1"
                shift
            else
                break
            fi
            ;;
    esac
done

if [ "$REMOTE_HOSTNAME" = "" ] ; then
    echo "Missing hostname" 1>&2
    echo -e "$USAGE"
    exit 1
fi
if [ "$REMOTE_CMD" = "" ] ; then
    echo "Missing remote command" 1>&2
    echo -e "$USAGE"
    exit 1
fi

##### Handling authentication #####
# Start and init ssh agent if key file is specified


# if a ssh key is required, start up a ssh-agent and do ssh-add
if [ -n "$PRIVATE_KEY_LOCATION" -a -f "$PRIVATE_KEY_LOCATION" ] ; then
	# start the ssh-agent
	eval `ssh-agent -s` 1>&2

	# Call the external program to do ssh-add
        # If a passphrase is required pass it to the script
        if [ -n "$PASSPHRASE_LOCATION" ]; then
	    bosco_ssh_start --key "$PRIVATE_KEY_LOCATION" --pass "$PASSPHRASE_LOCATION"
        else
	    bosco_ssh_start --key "$PRIVATE_KEY_LOCATION" --nopass
        fi
	ADD_STATUS=$?

	# check if ssh-add failed
	if [ $ADD_STATUS != 0 ] ; then
		eval `ssh-agent -sk` 1>&2
		exit $ADD_STATUS
	fi
fi


##### Running remote command and cleanup #####

# remove hostname from arglist
shift

SSH_ARGS=(-p $REMOTE_PORT)
# Some HPCs require a PIN when specifying "-o BatchMode yes", so we should allow users
# https://opensciencegrid.atlassian.net/browse/SOFTWARE-4239
[[ $SSH_BATCHMODE == "yes" ]] && SSH_ARGS+=(-o "BatchMode yes")

<<<<<<< HEAD
[[ $BASH_LOGIN == "yes" ]] && BASH_ARGS+=(-l)

#echo "** Follows output of: ssh ${SSH_ARGS[@]} $REMOTE_USER@$REMOTE_HOSTNAME /bin/bash -c \"'GLITE_LOCATION=$REMOTE_GLITE $REMOTE_GLITE/bin/blahpd $*'\""
if [[ $REMOTE_CMD == "blahpd" || $REMOTE_CMD == "batch_gahp" ]] ; then
    ssh "${SSH_ARGS[@]}" $REMOTE_USER@$REMOTE_HOSTNAME /bin/bash "${BASH_ARGS[@]}" -c "'GLITE_LOCATION=$REMOTE_GLITE $REMOTE_GLITE/bin/$REMOTE_CMD $*'"
=======
#echo "** Follows output of: ssh ${SSH_ARGS[@]} $REMOTE_USER@$REMOTE_HOSTNAME /bin/bash -c \"'BLAHPD_LOCATION=$REMOTE_GLITE $REMOTE_GLITE/bin/blahpd $*'\""
if [[ $REMOTE_CMD == "blahpd" || $REMOTE_CMD == "batch_gahp" ]] ; then
    ssh "${SSH_ARGS[@]}" $REMOTE_USER@$REMOTE_HOSTNAME /bin/bash -l -c "'BLAHPD_LOCATION=$REMOTE_GLITE $REMOTE_GLITE/bin/$REMOTE_CMD $*'"
>>>>>>> c7aeecb8
    SSH_STATUS=$?
elif [ "${REMOTE_CMD}" = "condor_ft-gahp" ] ; then
    # We need to set up a tunnel from the remote machine for the file
    # transfer TCP connections. If we knew that both sides were running
    # OpenSSH 5.2p1 or later, we could have ssh pick the port on the
    # remote end. But we don't, so we pick a random port and hope it's
    # not already in use.
    # We mimic the message that newer versions of OpenSSH print when
    # binding a dynamic port for tunneling. The gridmanager looks for
    # this message to know which port to tell the ft-gahp to use.
    # If the local OpenSSH is 4.4p1 or later (we check for 5.0 or later
    # for simplicity), then we can use ExitOnForwardFailure and try
    # several random ports in case we get unlucky on the first attempt.
    # We extract the IP and port on which the gridmanager can be
    # contacted from $CONDOR_INHERIT.
    GRIDMANAGER_ADDRESS=`echo "$CONDOR_INHERIT" | sed 's/[^<]*<\([^?>]*\).*/\1/'`
    SSH_STATUS=255
    if [[ `ssh -V 2>&1` =~ ^OpenSSH_[5-9].* ]] ; then
        SSH_ARGS+=(-o ExitOnForwardFailure=yes)
        tries=3
    else
        tries=1
    fi
    while ((tries-- > 0 && SSH_STATUS == 255)) ; do
        let port=${RANDOM}+32768
        ssh "${SSH_ARGS[@]}" -R $port:$GRIDMANAGER_ADDRESS $REMOTE_USER@$REMOTE_HOSTNAME /bin/bash "${BASH_ARGS[@]}" -c "'echo Allocated port $port for remote forward to 1>&2 ; CONDOR_CONFIG=$REMOTE_GLITE/etc/condor_config.ft-gahp $REMOTE_GLITE/bin/condor_ft-gahp -f $*'"
        SSH_STATUS=$?
    done
else
    echo "Unknown remote command (${REMOTE_CMD})" 1>&2
    SSH_STATUS=1
fi

# kill the ssh-agent if it exists
eval `ssh-agent -sk` 1>&2

exit $SSH_STATUS<|MERGE_RESOLUTION|>--- conflicted
+++ resolved
@@ -153,17 +153,11 @@
 # https://opensciencegrid.atlassian.net/browse/SOFTWARE-4239
 [[ $SSH_BATCHMODE == "yes" ]] && SSH_ARGS+=(-o "BatchMode yes")
 
-<<<<<<< HEAD
 [[ $BASH_LOGIN == "yes" ]] && BASH_ARGS+=(-l)
 
-#echo "** Follows output of: ssh ${SSH_ARGS[@]} $REMOTE_USER@$REMOTE_HOSTNAME /bin/bash -c \"'GLITE_LOCATION=$REMOTE_GLITE $REMOTE_GLITE/bin/blahpd $*'\""
-if [[ $REMOTE_CMD == "blahpd" || $REMOTE_CMD == "batch_gahp" ]] ; then
-    ssh "${SSH_ARGS[@]}" $REMOTE_USER@$REMOTE_HOSTNAME /bin/bash "${BASH_ARGS[@]}" -c "'GLITE_LOCATION=$REMOTE_GLITE $REMOTE_GLITE/bin/$REMOTE_CMD $*'"
-=======
 #echo "** Follows output of: ssh ${SSH_ARGS[@]} $REMOTE_USER@$REMOTE_HOSTNAME /bin/bash -c \"'BLAHPD_LOCATION=$REMOTE_GLITE $REMOTE_GLITE/bin/blahpd $*'\""
 if [[ $REMOTE_CMD == "blahpd" || $REMOTE_CMD == "batch_gahp" ]] ; then
-    ssh "${SSH_ARGS[@]}" $REMOTE_USER@$REMOTE_HOSTNAME /bin/bash -l -c "'BLAHPD_LOCATION=$REMOTE_GLITE $REMOTE_GLITE/bin/$REMOTE_CMD $*'"
->>>>>>> c7aeecb8
+    ssh "${SSH_ARGS[@]}" $REMOTE_USER@$REMOTE_HOSTNAME /bin/bash "${BASH_ARGS[@]}" -c "'BLAHPD_LOCATION=$REMOTE_GLITE $REMOTE_GLITE/bin/$REMOTE_CMD $*'"
     SSH_STATUS=$?
 elif [ "${REMOTE_CMD}" = "condor_ft-gahp" ] ; then
     # We need to set up a tunnel from the remote machine for the file
