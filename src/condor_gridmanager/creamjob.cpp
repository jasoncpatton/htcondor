/***************************************************************
 *
 * Copyright (C) 1990-2007, Condor Team, Computer Sciences Department,
 * University of Wisconsin-Madison, WI.
 * 
 * Licensed under the Apache License, Version 2.0 (the "License"); you
 * may not use this file except in compliance with the License.  You may
 * obtain a copy of the License at
 * 
 *    http://www.apache.org/licenses/LICENSE-2.0
 * 
 * Unless required by applicable law or agreed to in writing, software
 * distributed under the License is distributed on an "AS IS" BASIS,
 * WITHOUT WARRANTIES OR CONDITIONS OF ANY KIND, either express or implied.
 * See the License for the specific language governing permissions and
 * limitations under the License.
 *
 ***************************************************************/



#include "condor_common.h"
#include "condor_attributes.h"
#include "condor_debug.h"
#include "env.h"
#include "condor_string.h"	// for strnewp and friends
#include "condor_daemon_core.h"
#include "basename.h"
#include "condor_ckpt_name.h"
#include "filename_tools.h"
#include "job_lease.h"
#include "condor_new_classads.h"

#include "gridmanager.h"
#include "creamjob.h"
#include "condor_config.h"
#include "my_username.h"

// GridManager job states
#define GM_INIT					0
#define GM_UNSUBMITTED			1
#define GM_SUBMIT				2
#define GM_SUBMIT_SAVE			3
#define GM_SUBMIT_COMMIT		4
#define GM_SUBMITTED			5
#define GM_DONE_SAVE			6
#define GM_DONE_COMMIT			7
#define GM_CANCEL				8
#define GM_PURGE				9
#define GM_DELETE				10
#define GM_CLEAR_REQUEST		11
#define GM_HOLD					12
#define GM_PROXY_EXPIRED		13
#define GM_EXTEND_LIFETIME		14
#define GM_POLL_JOB_STATE		15
#define GM_START				16
#define GM_DELEGATE_PROXY		17
#define GM_CLEANUP				18
#define GM_SET_LEASE			19

static const char *GMStateNames[] = {
	"GM_INIT",
	"GM_UNSUBMITTED",
	"GM_SUBMIT",
	"GM_SUBMIT_SAVE",
	"GM_SUBMIT_COMMIT",
	"GM_SUBMITTED",
	"GM_DONE_SAVE",
	"GM_DONE_COMMIT",
	"GM_CANCEL",
	"GM_PURGE",
	"GM_DELETE",
	"GM_CLEAR_REQUEST",
	"GM_HOLD",
	"GM_PROXY_EXPIRED",
	"GM_EXTEND_LIFETIME",
	"GM_POLL_JOB_STATE",
	"GM_START",
	"GM_DELEGATE_PROXY",
	"GM_CLEANUP",
	"GM_SET_LEASE",
};

#define CREAM_JOB_STATE_UNSET			""
#define CREAM_JOB_STATE_REGISTERED		"REGISTERED"
#define CREAM_JOB_STATE_PENDING			"PENDING"
#define CREAM_JOB_STATE_IDLE			"IDLE"
#define CREAM_JOB_STATE_RUNNING			"RUNNING"
#define CREAM_JOB_STATE_REALLY_RUNNING	"REALLY-RUNNING"
#define CREAM_JOB_STATE_CANCELLED		"CANCELLED"
#define CREAM_JOB_STATE_HELD			"HELD"
#define CREAM_JOB_STATE_ABORTED			"ABORTED"
#define CREAM_JOB_STATE_DONE_OK			"DONE-OK"
#define CREAM_JOB_STATE_DONE_FAILED		"DONE-FAILED"
#define CREAM_JOB_STATE_UNKNOWN			"UNKNOWN"
#define CREAM_JOB_STATE_PURGED			"PURGED"

const char *ATTR_CREAM_UPLOAD_URL = "CreamUploadUrl";
const char *ATTR_CREAM_DELEGATION_URI = "CreamDelegationUri";
const char *ATTR_CREAM_LEASE_ID = "CreamLeaseId";

// TODO: once we can set the jobmanager's proxy timeout, we should either
// let this be set in the config file or set it to
// GRIDMANAGER_MINIMUM_PROXY_TIME + 60
#define JM_MIN_PROXY_TIME		(minProxy_time + 60)

#define DEFAULT_LEASE_DURATION	6*60*60 //6 hr

#define CLEANUP_DELAY	5

// TODO: Let the maximum submit attempts be set in the job ad or, better yet,
// evalute PeriodicHold expression in job ad.
#define MAX_SUBMIT_ATTEMPTS	1

#define LOG_CREAM_ERROR(func,error) \
    dprintf(D_ALWAYS, \
		"(%d.%d) gmState %s, remoteState %s: %s %s\n", \
        procID.cluster,procID.proc,GMStateNames[gmState],remoteState.Value(), \
        func,error==GAHPCLIENT_COMMAND_TIMED_OUT?"timed out":"failed")

#define CHECK_PROXY \
{ \
	if ( PROXY_NEAR_EXPIRED( jobProxy ) && gmState != GM_PROXY_EXPIRED ) { \
		dprintf( D_ALWAYS, "(%d.%d) proxy is about to expire\n", \
				 procID.cluster, procID.proc ); \
		gmState = GM_PROXY_EXPIRED; \
		break; \
	} \
}

void CreamJobInit()
{
}

void CreamJobReconfig()
{
	int tmp_int;

	tmp_int = param_integer( "GRIDMANAGER_JOB_PROBE_INTERVAL", 5 * 60 );
	CreamJob::setProbeInterval( tmp_int );

	tmp_int = param_integer( "GRIDMANAGER_RESOURCE_PROBE_INTERVAL", 5 * 60 );
	CreamResource::setProbeInterval( tmp_int );

	tmp_int = param_integer( "GRIDMANAGER_GAHP_CALL_TIMEOUT", 5 * 60 );
	CreamJob::setGahpCallTimeout( tmp_int );
	CreamResource::setGahpCallTimeout( tmp_int );

	// Tell all the resource objects to deal with their new config values
	CreamResource *next_resource;

	CreamResource::ResourcesByName.startIterations();
	
	while ( CreamResource::ResourcesByName.iterate( next_resource ) != 0 ) {
		next_resource->Reconfig();
	}
}

bool CreamJobAdMatch( const ClassAd *job_ad ) {
	int universe;
	MyString resource;
	if ( job_ad->LookupInteger( ATTR_JOB_UNIVERSE, universe ) &&
		 universe == CONDOR_UNIVERSE_GRID &&
		 job_ad->LookupString( ATTR_GRID_RESOURCE, resource ) &&
		 strncasecmp( resource.Value(), "cream ", 6 ) == 0 ) {

		return true;
	}
	return false;
}

BaseJob *CreamJobCreate( ClassAd *jobad )
{
	return (BaseJob *)new CreamJob( jobad );
}

int CreamJob::probeInterval = 300;			// default value
int CreamJob::submitInterval = 300;			// default value
int CreamJob::gahpCallTimeout = 300;		// default value

CreamJob::CreamJob( ClassAd *classad )
	: BaseJob( classad )
{

	int bool_value;
	char buff[4096];
	MyString buff2;
	MyString iwd;
	MyString job_output;
	MyString job_error;
	MyString grid_resource;
	bool job_already_submitted = false;
	MyString error_string = "";
	char *gahp_path = NULL;
	char *tmp = NULL;

	creamAd = NULL;
	remoteJobId = NULL;
	remoteState = CREAM_JOB_STATE_UNSET;
	localOutput = NULL;
	localError = NULL;
	streamOutput = false;
	streamError = false;
	stageOutput = false;
	stageError = false;
	remoteStateFaultString = 0;
	gmState = GM_INIT;
	lastProbeTime = 0;
	probeNow = false;
	enteredCurrentGmState = time(NULL);
	enteredCurrentRemoteState = time(NULL);
	lastSubmitAttempt = 0;
	numSubmitAttempts = 0;
	jmProxyExpireTime = 0;
	jmLifetime = 0;
	resourceManagerString = NULL;
	myResource = NULL;
	jobProxy = NULL;
	uploadUrl = NULL;
	gahp = NULL;
	delegatedCredentialURI = NULL;
	gridftpServer = NULL;
	leaseId = NULL;

	// In GM_HOLD, we assume HoldReason to be set only if we set it, so make
	// sure it's unset when we start.
	// TODO This is bad. The job may already be on hold with a valid hold
	//   reason, and here we'll clear it out (and propogate to the schedd).
	if ( jobAd->LookupString( ATTR_HOLD_REASON, NULL, 0 ) != 0 ) {
		jobAd->AssignExpr( ATTR_HOLD_REASON, "Undefined" );
	}
	
	jobProxy = AcquireProxy( jobAd, error_string,
<<<<<<< HEAD
							 (Eventcpp)&CreamJob::ProxyCallback, this );
=======
							 (TimerHandlercpp)&BaseJob::SetEvaluateState, this );
>>>>>>> a7b45bee
	if ( jobProxy == NULL ) {
		if ( error_string == "" ) {
			error_string.sprintf( "%s is not set in the job ad",
								  ATTR_X509_USER_PROXY );
		}
		dprintf(D_ALWAYS, "errorstring %s\n", error_string.Value());
		goto error_exit;
	}

	gahp_path = param("CREAM_GAHP");
	if ( gahp_path == NULL ) {
		error_string = "CREAM_GAHP not defined";
		goto error_exit;
	}
	snprintf( buff, sizeof(buff), "CREAM/%s",
			  jobProxy->subject->subject_name );

	gahp = new GahpClient( buff, gahp_path );
	free( gahp_path );

	gahp->setNotificationTimerId( evaluateStateTid );
	gahp->setMode( GahpClient::normal );
	gahp->setTimeout( gahpCallTimeout );
	
	jobAd->LookupString( ATTR_GRID_RESOURCE, grid_resource );

	if ( grid_resource.Length() ) {
		const char *token;

		grid_resource.Tokenize();

		token = grid_resource.GetNextToken( " ", false );
		if ( !token || stricmp( token, "cream" ) ) {
			error_string.sprintf( "%s not of type cream", ATTR_GRID_RESOURCE );
			goto error_exit;
		}

			/* TODO Make port and '/ce-cream/services/CREAM' optional */
		token = grid_resource.GetNextToken( " ", false );
		if ( token && *token ) {
			// If the resource url is missing a scheme, insert one
			if ( strncmp( token, "http://", 7 ) == 0 ||
				 strncmp( token, "https://", 8 ) == 0 ) {
				resourceManagerString = strdup( token );
			} else {
				MyString urlbuf;
				urlbuf.sprintf("https://%s", token );
				resourceManagerString = strdup( urlbuf.Value() );
			}
		} else {
			error_string.sprintf( "%s missing CREAM Service URL",
								  ATTR_GRID_RESOURCE );
			goto error_exit;
		}

		token = grid_resource.GetNextToken( " ", false );
		if ( token && *token ) {
			resourceBatchSystemString = strdup( token );
		} else {
			error_string.sprintf( "%s missing batch system (LRMS) type.",
								  ATTR_GRID_RESOURCE );
			goto error_exit;
		}

		token = grid_resource.GetNextToken( " ", false );
		if ( token && *token ) {
			resourceQueueString = strdup( token );
		} else {
			error_string.sprintf( "%s missing LRMS queue name.",
								  ATTR_GRID_RESOURCE );
			goto error_exit;
		}

	} else {
		error_string.sprintf( "%s is not set in the job ad",
							  ATTR_GRID_RESOURCE );
		goto error_exit;
	}

	buff[0] = '\0';
	
	jobAd->LookupString( ATTR_GRID_JOB_ID, buff );
	if ( buff[0] != '\0' ) {
			//since GridJobId = <cream> <ResourceManager> <jobid>
		SetRemoteJobId(strchr((strchr(buff, ' ') + 1), ' ') + 1);
		job_already_submitted = true;
	}
	
		// Find/create an appropriate CreamResource for this job
	myResource = CreamResource::FindOrCreateResource( resourceManagerString,
													  jobProxy->subject->subject_name);
	if ( myResource == NULL ) {
		error_string = "Failed to initialize CreamResource object";
		goto error_exit;
	}

	// RegisterJob() may call our NotifyResourceUp/Down(), so be careful.
	myResource->RegisterJob( this );
	if ( job_already_submitted ) {
		myResource->AlreadySubmitted( this );
	}

	buff[0] = '\0';
	if ( job_already_submitted ) {
		jobAd->LookupString( ATTR_GRIDFTP_URL_BASE, buff );
	}

	tmp = param( "GRIDFTP_URL_BASE" );
	if ( !tmp ) {
		error_string = "GRIDFTP_URL_BASE is not set in the configuration file";
		goto error_exit;
	}
	free( tmp );

	gridftpServer = GridftpServer::FindOrCreateServer( jobProxy );

		// TODO It would be nice to register only after going through
		//   GM_CLEAR_REQUEST, so that a ATTR_GRIDFTP_URL_BASE from a
		//   previous submission isn't requested here.
	gridftpServer->RegisterClient( evaluateStateTid, buff[0] ? buff : NULL );

	if ( job_already_submitted &&
		 jobAd->LookupString( ATTR_CREAM_DELEGATION_URI, buff ) ) {

		delegatedCredentialURI = strdup( buff );
		myResource->registerDelegationURI( delegatedCredentialURI, jobProxy );
	}

	if ( job_already_submitted ) {
		jobAd->LookupString( ATTR_CREAM_UPLOAD_URL, &uploadUrl );
		jobAd->LookupString( ATTR_CREAM_LEASE_ID, &leaseId );
	}

	gahpErrorString = "";

	if ( jobAd->LookupString(ATTR_JOB_IWD, iwd) && iwd.Length() ) {
		int len = iwd.Length();
		if ( len > 1 && iwd[len - 1] != '/' ) {
			iwd += "/";
		}
	} else {
		iwd = "/";
	}

	buff2 = "";
	if ( jobAd->LookupString(ATTR_JOB_OUTPUT, job_output) && job_output.Length() &&
		 strcmp( job_output.Value(), NULL_FILE ) ) {

		if ( !jobAd->LookupBool( ATTR_TRANSFER_OUTPUT, bool_value ) ||
			 bool_value ) {

			if ( job_output[0] != '/' ) {
				buff2 = iwd;
			}

			buff2 += job_output;
			localOutput = strdup( buff2.Value() );

			bool_value = 0;
			jobAd->LookupBool( ATTR_STREAM_OUTPUT, bool_value );
			streamOutput = (bool_value != 0);
			stageOutput = !streamOutput;
		}
	}

	buff2 = "";
	if ( jobAd->LookupString(ATTR_JOB_ERROR, job_error) && job_error.Length() &&
		 strcmp( job_error.Value(), NULL_FILE ) ) {

		if ( !jobAd->LookupBool( ATTR_TRANSFER_ERROR, bool_value ) ||
			 bool_value ) {

			if ( job_error[0] != '/' ) {
				buff2 = iwd;
			}

			buff2 += job_error;
			localError = strdup( buff2.Value() );

			bool_value = 0;
			jobAd->LookupBool( ATTR_STREAM_ERROR, bool_value );
			streamError = (bool_value != 0);
			stageError = !streamError;
		}
	}

	return;

 error_exit:
		// We must ensure that the code-path from GM_HOLD doesn't depend
		// on any initialization that's been skipped.
	gmState = GM_HOLD;
	if ( !error_string.IsEmpty() ) {
		jobAd->Assign( ATTR_HOLD_REASON, error_string.Value() );
	}
	return;
}

CreamJob::~CreamJob()
{
	if ( gridftpServer ) {
		gridftpServer->UnregisterClient( evaluateStateTid );
	}
	if ( myResource ) {
		myResource->UnregisterJob( this );
	}
	if ( resourceManagerString ) {
		free( resourceManagerString );
	}
	if ( resourceBatchSystemString ) {
		free( resourceBatchSystemString );
	}
	if ( resourceQueueString ) {
		free( resourceQueueString );
	}
	if ( remoteJobId ) {
		free( remoteJobId );
	}
	if ( creamAd ) {
		free( creamAd );
	}
	if ( localOutput ) {
		free( localOutput );
	}
	if ( localError ) {
		free( localError );
	}
	if ( jobProxy ) {
<<<<<<< HEAD
		ReleaseProxy( jobProxy, (Eventcpp)&CreamJob::ProxyCallback, this );
=======
		ReleaseProxy( jobProxy, (TimerHandlercpp)&BaseJob::SetEvaluateState, this );
>>>>>>> a7b45bee
	}
	if ( gahp != NULL ) {
		delete gahp;
	}
	if ( delegatedCredentialURI != NULL) {
		free( delegatedCredentialURI );
	}
	if ( uploadUrl != NULL ) {
		free( uploadUrl );
	}
	free( leaseId );
}

void CreamJob::Reconfig()
{
	BaseJob::Reconfig();
	gahp->setTimeout( gahpCallTimeout );
}

<<<<<<< HEAD
int CreamJob::ProxyCallback()
{
	if ( gmState == GM_DELEGATE_PROXY || gmState == GM_PROXY_EXPIRED ) {
		SetEvaluateState();
	}
	return 0;
}

int CreamJob::doEvaluateState()
=======
void CreamJob::doEvaluateState()
>>>>>>> a7b45bee
{
	int old_gm_state;
	MyString old_remote_state;
	bool reevaluate_state = true;
	time_t now = time(NULL);

	bool attr_exists;
	bool attr_dirty;
	int rc;

	daemonCore->Reset_Timer( evaluateStateTid, TIMER_NEVER );
	dprintf(D_ALWAYS,
			"(%d.%d) doEvaluateState called: gmState %s, creamState %s\n",
			procID.cluster,procID.proc,GMStateNames[gmState],
			remoteState.Value());

	if ( gahp ) {
		if ( !resourceStateKnown || resourcePingPending || resourceDown ) {
			gahp->setMode( GahpClient::results_only );
		} else {
			gahp->setMode( GahpClient::normal );
		}
	}

	do {
		reevaluate_state = false;
		old_gm_state = gmState;
		old_remote_state = remoteState;

		switch ( gmState ) {
		  
		case GM_INIT: {
			// This is the state all jobs start in when the CreamJob object
			// is first created. Here, we do things that we didn't want to
			// do in the constructor because they could block (the
			// constructor is called while we're connected to the schedd).

			if ( gahp->Initialize( jobProxy ) == false ) {
				dprintf( D_ALWAYS, "(%d.%d) Error initializing GAHP\n",
						 procID.cluster, procID.proc );
				
				jobAd->Assign( ATTR_HOLD_REASON, "Failed to initialize GAHP" );
				gmState = GM_HOLD;
				break;
			}

			gahp->setDelegProxy( jobProxy );
		
			GahpClient::mode saved_mode = gahp->getMode();
			gahp->setMode( GahpClient::blocking );

			gahp->setMode( saved_mode );

			gmState = GM_START;
		
			} break;
		case GM_START: {
			// This state is the real start of the state machine, after
			// one-time initialization has been taken care of.
			// If we think there's a running jobmanager
			// out there, we try to register for callbacks (in GM_REGISTER).
			// The one way jobs can end up back in this state is if we
			// attempt a restart of a jobmanager only to be told that the
			// old jobmanager process is still alive.

			errorString = "";
			if ( remoteJobId == NULL ) {
				gmState = GM_CLEAR_REQUEST;
			} else if ( wantResubmit || doResubmit ) {
				gmState = GM_CLEAR_REQUEST;
			} else {
					// TODO we should save the cream job state in the job
					//   ad and use it to set submitLogged and
					//   executeLogged here
				submitLogged = true;
				if ( condorState == RUNNING ) {
					executeLogged = true;
				}
				
				probeNow = true;

				gmState = GM_SUBMITTED;
			}
			} break;
 		case GM_UNSUBMITTED: {
			// There are no outstanding submissions for this job (if
			// there is one, we've given up on it).
			if ( condorState == REMOVED ) {
				gmState = GM_DELETE;
			} else if ( condorState == HELD ) {
				gmState = GM_DELETE;
				break;
			} else if ( gridftpServer->GetErrorMessage() ) {
				errorString = gridftpServer->GetErrorMessage();
				gmState = GM_HOLD;
				break;
			} else if ( gridftpServer->GetUrlBase() ) {
				jobAd->Assign( ATTR_GRIDFTP_URL_BASE, gridftpServer->GetUrlBase() );
				gmState = GM_DELEGATE_PROXY;
			}
		} break;
 		case GM_DELEGATE_PROXY: {
			const char *deleg_uri;
			const char *error_msg;
				// TODO What happens if CreamResource can't delegate proxy?
			if ( condorState == REMOVED || condorState == HELD ) {
				gmState = GM_DELETE;
				break;
			}
			if ( delegatedCredentialURI != NULL ) {
				gmState = GM_SET_LEASE;
				break;
			}
			if ( (error_msg = myResource->getDelegationError( jobProxy )) ) {
					// There's a problem delegating the proxy
				errorString = error_msg;
				gmState = GM_HOLD;
			}
			deleg_uri = myResource->getDelegationURI( jobProxy );
			if ( deleg_uri == NULL ) {
					// proxy still needs to be delegated. Wait.
				break;
			}
			delegatedCredentialURI = strdup( deleg_uri );
			gmState = GM_SET_LEASE;
			
			jobAd->Assign( ATTR_CREAM_DELEGATION_URI,
						   delegatedCredentialURI );
		} break;
		case GM_SET_LEASE: {
			// Create a lease id on the cream server for this job
			if ( condorState == REMOVED || condorState == HELD ) {
				myResource->CancelSubmit(this);
				gmState = GM_UNSUBMITTED;
				break;
			}
			if ( leaseId == NULL ) {
				// Create an ID unique to this job

				// get condor pool name
				// In case there are multiple collectors, strip out the spaces
				// If there's no collector, insert a dummy name
				char* pool_name = param( "COLLECTOR_HOST" );
				if ( pool_name ) {
					StringList collectors( pool_name );
					free( pool_name );
					pool_name = collectors.print_to_string();
				} else {
					pool_name = strdup( "NoPool" );
				}

				// use "ATTR_GLOBAL_JOB_ID" to get unique global job id
				MyString job_id;
				jobAd->LookupString( ATTR_GLOBAL_JOB_ID, job_id );

				MyString buf;
				buf.sprintf( "Condor_%s_%s", pool_name, job_id.Value() );
				leaseId = strdup( buf.Value() );

				jobAd->Assign( ATTR_CREAM_LEASE_ID, leaseId );

				free( pool_name );
			}

			if ( jmLifetime == 0 ) {
				int new_lease;
				if ( CalculateJobLease( jobAd, new_lease,
										DEFAULT_LEASE_DURATION ) == false ) {
					dprintf( D_ALWAYS, "(%d.%d) No lease for cream job!?\n",
							 procID.cluster, procID.proc );
					jmLifetime = now + DEFAULT_LEASE_DURATION;
				} else {
					jmLifetime = new_lease;
				}
			}

			time_t server_lease = jmLifetime;
			rc = gahp->cream_set_lease( resourceManagerString,
										leaseId, server_lease );
			if ( rc == GAHPCLIENT_COMMAND_NOT_SUBMITTED ||
				 rc == GAHPCLIENT_COMMAND_PENDING ) {
				break;
			}

			if ( rc != GLOBUS_SUCCESS ) {
				// Unhandled error
				LOG_CREAM_ERROR( "cream_set_lease()", rc );
				gahpErrorString = gahp->getErrorString();
				myResource->CancelSubmit( this );
				gmState = GM_HOLD;
				break;
			}

			if ( server_lease != jmLifetime ) {
				dprintf( D_ALWAYS, "(%d.%d) Server changed lease time from %d to %d\n",
						 procID.cluster, procID.proc, jmLifetime,
						 server_lease );
				jmLifetime = server_lease;
			}

			gmState = GM_SUBMIT;
		} break;
		case GM_SUBMIT: {
			// Start a new cream submission for this job.
			char *job_id = NULL;
			char *upload_url = NULL;
			if ( condorState == REMOVED || condorState == HELD ) {
				myResource->CancelSubmit(this);
				gmState = GM_UNSUBMITTED;
				break;
			}
			if ( numSubmitAttempts >= MAX_SUBMIT_ATTEMPTS ) {
				if ( gahpErrorString == "" ) {
					gahpErrorString = "Attempts to submit failed";
				}
				gmState = GM_HOLD;
				break;
			}
			// After a submit, wait at least submitInterval before trying
			// another one.
			if ( now >= lastSubmitAttempt + submitInterval ) {
				CHECK_PROXY;
				// Once RequestSubmit() is called at least once, you must
				// CancelRequest() once you're done with the request call
				if ( myResource->RequestSubmit(this) == false ) {
					break;
				}
				if ( creamAd == NULL ) {
					creamAd = buildSubmitAd();
				}
				if ( creamAd == NULL) {
					myResource->CancelSubmit(this);
					gmState = GM_HOLD;
					break;
				}
				
				rc = gahp->cream_job_register( 
										resourceManagerString,
										myResource->getDelegationService(),
										delegatedCredentialURI,
										creamAd, leaseId,
										&job_id, &upload_url );
				
				if ( rc == GAHPCLIENT_COMMAND_NOT_SUBMITTED ||
					 rc == GAHPCLIENT_COMMAND_PENDING ) {
					break;
				}
				
				lastSubmitAttempt = time(NULL);
				numSubmitAttempts++;
				jmProxyExpireTime = jobProxy->expiration_time;
				if ( rc == GLOBUS_SUCCESS ) {
					SetRemoteJobId( job_id );
					free( job_id );
					uploadUrl = upload_url;
					jobAd->Assign( ATTR_CREAM_UPLOAD_URL, uploadUrl );
					gmState = GM_SUBMIT_SAVE;				
					
					UpdateJobLeaseSent(jmLifetime);
					
				} else {
					// unhandled error
					LOG_CREAM_ERROR( "cream_job_register()", rc );
//					dprintf(D_ALWAYS,"(%d.%d)    RSL='%s'\n",
// 						procID.cluster, procID.proc,RSL->Value());
					gahpErrorString = gahp->getErrorString();
					myResource->CancelSubmit( this );
					gmState = GM_UNSUBMITTED;
					reevaluate_state = true;
				}
			} else if ( condorState == REMOVED || condorState == HELD ) {
				gmState = GM_UNSUBMITTED;
			} else {
				unsigned int delay = 0;
				if ( (lastSubmitAttempt + submitInterval) > now ) {
					delay = (lastSubmitAttempt + submitInterval) - now;
				}				
				daemonCore->Reset_Timer( evaluateStateTid, delay );
			}
			} break;
		case GM_SUBMIT_SAVE: {
			// Save the jobmanager's contact for a new cream submission.
			if ( condorState == REMOVED || condorState == HELD ) {
				gmState = GM_CANCEL;
			} else {
				jobAd->GetDirtyFlag( ATTR_GRID_JOB_ID, &attr_exists, &attr_dirty );
				if ( attr_exists && attr_dirty ) {
					requestScheddUpdate( this, true );
					break;
				}
				gmState = GM_SUBMIT_COMMIT;
			}
			} break;
		case GM_SUBMIT_COMMIT: {
			// Now that we've saved the job id, tell cream it can start
			if ( condorState == REMOVED || condorState == HELD ) {
				gmState = GM_CANCEL;
			} else {
				CHECK_PROXY;
				rc = gahp->cream_job_start( resourceManagerString,
											remoteJobId );
				if ( rc == GAHPCLIENT_COMMAND_NOT_SUBMITTED ||
					 rc == GAHPCLIENT_COMMAND_PENDING ) {
					break;
				}
				if ( rc != GLOBUS_SUCCESS ) {
					// unhandled error
					LOG_CREAM_ERROR( "cream_job_start()", rc );
					gahpErrorString = gahp->getErrorString();
					gmState = GM_CLEAR_REQUEST;
						//gmState = GM_CANCEL;
				} else {
						// We don't want an old or zeroed lastProbeTime
						// make us do a probe immediately after submitting
						// the job, so set it to now
					lastProbeTime = time(NULL);
					gmState = GM_SUBMITTED;
				}
			}
			} break;
		case GM_SUBMITTED: {
			// The job has been submitted (or is about to be by the
			// jobmanager). Wait for completion or failure, and probe the
			// jobmanager occassionally to make it's still alive.
			if ( remoteState == CREAM_JOB_STATE_DONE_OK ) {
				gmState = GM_DONE_SAVE;
			} else if ( remoteState == CREAM_JOB_STATE_DONE_FAILED || remoteState == CREAM_JOB_STATE_ABORTED ) {
				gmState = GM_PURGE;
			} else if ( condorState == REMOVED || condorState == HELD ) {
				gmState = GM_CANCEL;
			} else {
					// Check that our gridftp server is healthy
				if ( gridftpServer->GetErrorMessage() ) {
					errorString = gridftpServer->GetErrorMessage();
					gmState = GM_HOLD;
					break;
				}
				MyString url_base;
				jobAd->LookupString( ATTR_GRIDFTP_URL_BASE, url_base );
				if ( gridftpServer->GetUrlBase() &&
					 strcmp( url_base.Value(),
							 gridftpServer->GetUrlBase() ) ) {
					gmState = GM_CANCEL;
					break;
				}

				int new_lease;	// CalculateJobLease needs an int
				if ( CalculateJobLease( jobAd, new_lease,
										DEFAULT_LEASE_DURATION ) ) {
					jmLifetime = new_lease;
					gmState = GM_EXTEND_LIFETIME;
					break;
				}

				if ( probeNow || remoteState == CREAM_JOB_STATE_UNSET ) {
					lastProbeTime = 0;
					probeNow = false;
				}

				if ( now >= lastProbeTime + probeInterval ) {
					gmState = GM_POLL_JOB_STATE;
					break;
				}

				unsigned int delay = 0;
				if ( (lastProbeTime + probeInterval) > now ) {
					delay = (lastProbeTime + probeInterval) - now;
				}				
				daemonCore->Reset_Timer( evaluateStateTid, delay );
				
			}
			} break;
		case GM_EXTEND_LIFETIME: {
			if ( condorState == REMOVED || condorState == HELD ) {
				gmState = GM_CANCEL;
			} else {
				CHECK_PROXY;
				time_t server_lease = jmLifetime;

				rc = gahp->cream_set_lease (resourceManagerString, leaseId, server_lease );

				if ( rc == GAHPCLIENT_COMMAND_NOT_SUBMITTED ||
					 rc == GAHPCLIENT_COMMAND_PENDING ) {
					break;
				}
				if ( rc != GLOBUS_SUCCESS ) {
					// unhandled error
					LOG_CREAM_ERROR("cream_set_lease()",rc);
					gahpErrorString = gahp->getErrorString();
					gmState = GM_CANCEL;
					break;
				}
				jmLifetime = server_lease;

				UpdateJobLeaseSent( jmLifetime );
				gmState = GM_SUBMITTED;
			}
			} break;
		case GM_POLL_JOB_STATE: {
			if ( condorState == REMOVED || condorState == HELD ) {
				gmState = GM_CANCEL;
			} else {
				char *status = NULL;
				char *fault = NULL;
				int exit_code = -1;
				CHECK_PROXY;
								
				rc = gahp->cream_job_status( resourceManagerString,
											 remoteJobId, &status,
											 &exit_code, &fault );
				if ( rc == GAHPCLIENT_COMMAND_NOT_SUBMITTED ||
					 rc == GAHPCLIENT_COMMAND_PENDING ) {
					break;
				}
				if ( rc != GLOBUS_SUCCESS ) {
					// unhandled error
					LOG_CREAM_ERROR( "cream_job_status()", rc );
					gahpErrorString = gahp->getErrorString();
					gmState = GM_CANCEL;
					if ( status ) {
						free( status );
					}
					if ( fault ) {
						free (fault);
					}
					break;
				}

				NewCreamState( status, exit_code, fault );
				if ( status ) {
					free( status );
				}
				if ( fault ) {
					free( fault );
				}
				lastProbeTime = time(NULL);

				if ( remoteState != CREAM_JOB_STATE_DONE_OK && 
					 remoteState != CREAM_JOB_STATE_DONE_FAILED && 
					 remoteState != CREAM_JOB_STATE_ABORTED) {
				   
					int new_lease;	// CalculateJobLease needs an int
					if ( CalculateJobLease( jobAd, new_lease,
											DEFAULT_LEASE_DURATION ) ) {
						jmLifetime = new_lease;
						gmState = GM_EXTEND_LIFETIME;
						break;
					}
				}
				
				gmState = GM_SUBMITTED;
			}
			} break;
		case GM_DONE_SAVE: {
			// Report job completion to the schedd.
			JobTerminated();
			if ( condorState == COMPLETED ) {
				jobAd->GetDirtyFlag( ATTR_JOB_STATUS, &attr_exists, &attr_dirty );
				if ( attr_exists && attr_dirty ) {
					requestScheddUpdate( this, true );
					break;
				}
			}
			gmState = GM_DONE_COMMIT;
			} break;
		case GM_DONE_COMMIT: {
			// Tell the jobmanager it can clean up and exit.
			CHECK_PROXY;
			rc = gahp->cream_job_purge( resourceManagerString, remoteJobId );
			if ( rc == GAHPCLIENT_COMMAND_NOT_SUBMITTED ||
				 rc == GAHPCLIENT_COMMAND_PENDING ) {
				break;
			}
			if ( rc != GLOBUS_SUCCESS ) {
				// unhandled error
				LOG_CREAM_ERROR( "cream_job_purge()", rc );
				gahpErrorString = gahp->getErrorString();
				gmState = GM_CLEAR_REQUEST;
//				gmState = GM_CANCEL;
				break;
			}
			myResource->CancelSubmit( this );
			if ( condorState == COMPLETED || condorState == REMOVED ) {
				SetRemoteJobId( NULL );
				gmState = GM_DELETE;
			} else {
				// Clear the contact string here because it may not get
				// cleared in GM_CLEAR_REQUEST (it might go to GM_HOLD first).
				if ( remoteJobId != NULL ) {
					SetRemoteJobId( NULL );
					remoteState = CREAM_JOB_STATE_UNSET;
					SetRemoteJobStatus( NULL );
					requestScheddUpdate( this, false );
				}
				gmState = GM_CLEAR_REQUEST;
			}
			} break;
		case GM_CANCEL: {
			// We need to cancel the job submission.
			if ( remoteState != CREAM_JOB_STATE_ABORTED &&
				 remoteState != CREAM_JOB_STATE_CANCELLED &&
				 remoteState != CREAM_JOB_STATE_DONE_OK &&
				 remoteState != CREAM_JOB_STATE_DONE_FAILED ) {
				CHECK_PROXY;
				
				rc = gahp->cream_job_cancel( resourceManagerString,
											 remoteJobId );
				if ( rc == GAHPCLIENT_COMMAND_NOT_SUBMITTED ||
					 rc == GAHPCLIENT_COMMAND_PENDING ) {
					break;
				}
				if ( rc != GLOBUS_SUCCESS ) {
						// unhandled error
					LOG_CREAM_ERROR( "cream_job_cancel()", rc );
					gahpErrorString = gahp->getErrorString();
					gmState = GM_CLEAR_REQUEST;
					break;
				}
			}
			gmState = GM_CLEANUP;
			} break;
		case GM_CLEANUP: {
				// Cleanup the job at cream server
				// Need to wait since cream doesn't allow immediate
				// purging of cancelled jobs
			if ( now < enteredCurrentGmState + CLEANUP_DELAY ) {
				daemonCore->Reset_Timer( evaluateStateTid,
										 enteredCurrentGmState + CLEANUP_DELAY - now );
				break;
			}
			CHECK_PROXY;
			rc = gahp->cream_job_purge( resourceManagerString, remoteJobId );
			if ( rc == GAHPCLIENT_COMMAND_NOT_SUBMITTED ||
				 rc == GAHPCLIENT_COMMAND_PENDING ) {
				break;
			}
			if ( rc != GLOBUS_SUCCESS ) {
					// unhandled error
				LOG_CREAM_ERROR( "cream_job_purge", rc );
				gahpErrorString = gahp->getErrorString();
				gmState = GM_CLEAR_REQUEST;
				break;
			}

			SetRemoteJobId( NULL );
			myResource->CancelSubmit( this );
			remoteState = CREAM_JOB_STATE_UNSET;
			SetRemoteJobStatus( NULL );
			requestScheddUpdate( this, false );

			if ( condorState == REMOVED ) {
				gmState = GM_DELETE;
			} else {
				gmState= GM_HOLD;
			}
		} break;
		case GM_PURGE: {
			// The cream server's job state is in a terminal (failed)
			// state. Send a purge command to tell the server it can
			// delete the job from its logs.
			CHECK_PROXY;
			rc = gahp->cream_job_purge( resourceManagerString, remoteJobId );
			if ( rc == GAHPCLIENT_COMMAND_NOT_SUBMITTED ||
				 rc == GAHPCLIENT_COMMAND_PENDING ) {
				break;
			}
			if ( rc != GLOBUS_SUCCESS ) {
					// unhandled error
				LOG_CREAM_ERROR( "cream_job_purge", rc );
				gahpErrorString = gahp->getErrorString();
				gmState = GM_CLEAR_REQUEST;
				break;
			}

			SetRemoteJobId( NULL );
			myResource->CancelSubmit( this );
			remoteState = CREAM_JOB_STATE_UNSET;
			SetRemoteJobStatus( NULL );
			requestScheddUpdate( this, false );

			if ( condorState == REMOVED ) {
				gmState = GM_DELETE;
			} else {
				//gmState = GM_CLEAR_REQUEST;
				gmState= GM_HOLD;
			}
			} break;
		case GM_DELETE: {
			// We are done with the job. Propagate any remaining updates
			// to the schedd, then delete this object.
			DoneWithJob();
			// This object will be deleted when the update occurs
			} break;
		case GM_CLEAR_REQUEST: {
			// Remove all knowledge of any previous or present job
			// submission, in both the gridmanager and the schedd.

			// If we are doing a rematch, we are simply waiting around
			// for the schedd to be updated and subsequently this cream job
			// object to be destroyed.  So there is nothing to do.
			if ( wantRematch ) {
				break;
			}
			
			// For now, put problem jobs on hold instead of
			// forgetting about current submission and trying again.
			// TODO: Let our action here be dictated by the user preference
			// expressed in the job ad.
			if ( ( remoteJobId != NULL ||
				   remoteState == CREAM_JOB_STATE_ABORTED ||
				   remoteState == CREAM_JOB_STATE_DONE_FAILED ) 
				     && condorState != REMOVED 
					 && wantResubmit == 0 
					 && doResubmit == 0 ) {
				gmState = GM_HOLD;
				break;
			}
			// Only allow a rematch *if* we are also going to perform a resubmit
			if ( wantResubmit || doResubmit ) {
				jobAd->EvalBool(ATTR_REMATCH_CHECK,NULL,wantRematch);
			}
			if ( wantResubmit ) {
				wantResubmit = 0;
				dprintf(D_ALWAYS,
						"(%d.%d) Resubmitting to CREAM because %s==TRUE\n",
						procID.cluster, procID.proc, ATTR_GLOBUS_RESUBMIT_CHECK );
			}
			if ( doResubmit ) {
				doResubmit = 0;
				dprintf(D_ALWAYS,
					"(%d.%d) Resubmitting to CREAM (last submit failed)\n",
						procID.cluster, procID.proc );
			}
			remoteState = CREAM_JOB_STATE_UNSET;
			remoteStateFaultString = "";
			SetRemoteJobStatus( NULL );
			gahpErrorString = "";
			errorString = "";
			jmLifetime = 0;
			UpdateJobLeaseSent( -1 );
			myResource->CancelSubmit( this );
			if ( remoteJobId != NULL ) {
				SetRemoteJobId( NULL );
			}
			JobIdle();
			if ( submitLogged ) {
				JobEvicted();
				if ( !evictLogged ) {
					WriteEvictEventToUserLog( jobAd );
					evictLogged = true;
				}
			}
			MyString val;
			if ( jobAd->LookupString( ATTR_GRIDFTP_URL_BASE, val ) ) {
				jobAd->AssignExpr( ATTR_GRIDFTP_URL_BASE, "Undefined" );
			}
			
			if ( wantRematch ) {
				dprintf(D_ALWAYS,
						"(%d.%d) Requesting schedd to rematch job because %s==TRUE\n",
						procID.cluster, procID.proc, ATTR_REMATCH_CHECK );

				// Set ad attributes so the schedd finds a new match.
				int dummy;
				if ( jobAd->LookupBool( ATTR_JOB_MATCHED, dummy ) != 0 ) {
					jobAd->Assign( ATTR_JOB_MATCHED, false );
					jobAd->Assign( ATTR_CURRENT_HOSTS, 0 );
				}

				// If we are rematching, we need to forget about this job
				// cuz we wanna pull a fresh new job ad, with a fresh new match,
				// from the all-singing schedd.
				gmState = GM_DELETE;
				break;
			}
			
			// If there are no updates to be done when we first enter this
			// state, requestScheddUpdate will return done immediately
			// and not waste time with a needless connection to the
			// schedd. If updates need to be made, they won't show up in
			// schedd_actions after the first pass through this state
			// because we modified our local variables the first time
			// through. However, since we registered update events the
			// first time, requestScheddUpdate won't return done until
			// they've been committed to the schedd.
			jobAd->ResetExpr();
			if ( jobAd->NextDirtyExpr() ) {
				requestScheddUpdate( this, true );
				break;
			}
			submitLogged = false;
			executeLogged = false;
			submitFailedLogged = false;
			terminateLogged = false;
			abortLogged = false;
			evictLogged = false;
			gmState = GM_UNSUBMITTED;
			} break;
		case GM_HOLD: {
			// Put the job on hold in the schedd.
			// TODO: what happens if we learn here that the job is removed?

			// If the condor state is already HELD, then someone already
			// HELD it, so don't update anything else.
			if ( condorState != HELD ) {

				// Set the hold reason as best we can
				// TODO: set the hold reason in a more robust way.
				char holdReason[1024];
				holdReason[0] = '\0';
				holdReason[sizeof(holdReason)-1] = '\0';
				jobAd->LookupString( ATTR_HOLD_REASON, holdReason,
									 sizeof(holdReason) - 1 );
				if ( holdReason[0] == '\0' && errorString != "" ) {
					strncpy( holdReason, errorString.Value(),
							 sizeof(holdReason) - 1 );
				}
				if ( holdReason[0] == '\0' &&
					 !remoteStateFaultString.IsEmpty() ) {

					snprintf( holdReason, 1024, "CREAM error: %s",
							  remoteStateFaultString.Value() );
				}
				if ( holdReason[0] == '\0' && !gahpErrorString.IsEmpty() ) {
					snprintf( holdReason, 1024, "CREAM error: %s",
							  gahpErrorString.Value() );
				}
				if ( holdReason[0] == '\0' ) {
					strncpy( holdReason, "Unspecified gridmanager error",
							 sizeof(holdReason) - 1 );
				}

				JobHeld( holdReason );
			}
			gmState = GM_DELETE;
			} break;
		case GM_PROXY_EXPIRED: {
			// The proxy for this job is either expired or about to expire.
			// If requested, put the job on hold. Otherwise, wait for the
			// proxy to be refreshed, then resume handling the job.
			if ( jobProxy->expiration_time > JM_MIN_PROXY_TIME + now ) {
				gmState = GM_START;
				RequestPing();
			} else {
				// Do nothing. Our proxy is about to expire.
			}
			} break;
		default:
			EXCEPT( "(%d.%d) Unknown gmState %d!", procID.cluster,procID.proc,
					gmState );
		}


		if ( gmState != old_gm_state || remoteState != old_remote_state ) {
			reevaluate_state = true;
		}
		if ( remoteState != old_remote_state ) {
/*
			dprintf(D_FULLDEBUG, "(%d.%d) remote state change: %s -> %s\n",
					procID.cluster, procID.proc,
					old_remote_state.Value(),
					remoteState.Value());
*/
			enteredCurrentRemoteState = time(NULL);
		}
		if ( gmState != old_gm_state ) {
			dprintf(D_FULLDEBUG, "(%d.%d) gm state change: %s -> %s\n",
					procID.cluster, procID.proc, GMStateNames[old_gm_state],
					GMStateNames[gmState]);
			enteredCurrentGmState = time(NULL);
			// If we were waiting for a pending gahp call, we're not
			// anymore so purge it.
			if ( gahp ) {
				gahp->purgePendingRequests();
			}
			// If we were calling a gahp call that creamAd, we're done
			// with it now, so free it.
			if ( creamAd ) {
				free( creamAd );
				creamAd = NULL;
			}
		}
	} while ( reevaluate_state );

		//end of evaluateState loop
}

BaseResource *CreamJob::GetResource()
{
	return (BaseResource *)myResource;
}

void CreamJob::SetRemoteJobId( const char *job_id )
{
	free( remoteJobId );
	if ( job_id ) {
		remoteJobId = strdup( job_id );
	} else {
		remoteJobId = NULL;
	}

	MyString full_job_id;
	if ( job_id ) {
		full_job_id.sprintf( "cream %s %s", resourceManagerString, job_id );
	}
	BaseJob::SetRemoteJobId( full_job_id.Value() );
}

void CreamJob::NewCreamState( const char *new_state, int exit_code,
							  const char *failure_reason )
{
	MyString new_state_str = new_state;

		// TODO verify that the string is a valid state name

	SetRemoteJobStatus( new_state );

	if ( new_state_str != remoteState ) {
		dprintf( D_FULLDEBUG, "(%d.%d) cream state change: %s -> %s\n",
				 procID.cluster, procID.proc, remoteState.Value(),
				 new_state_str.Value() );

		if ( ( new_state_str == CREAM_JOB_STATE_RUNNING ||
			   new_state_str == CREAM_JOB_STATE_REALLY_RUNNING ) &&
			 condorState == IDLE ) {
			JobRunning();
		}

		if ( new_state_str == CREAM_JOB_STATE_HELD &&
			 condorState == RUNNING ) {
			JobIdle();
		}

		// TODO When do we consider the submission successful or not:
		//   when Register works, when Start() works, or when the job
		//   state moves to IDLE?
		if ( remoteState == CREAM_JOB_STATE_UNSET &&
			 !submitLogged && !submitFailedLogged ) {
			if ( new_state_str != CREAM_JOB_STATE_ABORTED ) {
					// The request was successfuly submitted. Write it to
					// the user-log
				if ( !submitLogged ) {
					WriteGridSubmitEventToUserLog( jobAd );
					submitLogged = true;
				}
			}
		}

		remoteState = new_state_str;
		enteredCurrentRemoteState = time(NULL);
		SetRemoteJobStatus( remoteState.Value() );

		if ( failure_reason ) {
			remoteStateFaultString = failure_reason;
		} else {
			remoteStateFaultString = "";
		}

		// TODO handle jobs that exit via a signal
		if ( remoteState == CREAM_JOB_STATE_DONE_OK ) {
			jobAd->Assign( ATTR_ON_EXIT_BY_SIGNAL, false );
			jobAd->Assign( ATTR_ON_EXIT_CODE, exit_code );
		}

		requestScheddUpdate( this, false );

		SetEvaluateState();
	}
}


// Build submit classad
char *CreamJob::buildSubmitAd()
{
	const char *ATTR_EXECUTABLE = "Executable";
	const char *ATTR_ARGS = "Arguments";
	const char *ATTR_STD_INPUT = "StdInput";
	const char *ATTR_STD_OUTPUT = "StdOutput";
	const char *ATTR_STD_ERROR = "StdError";
	const char *ATTR_INPUT_SB = "InputSandbox";
	const char *ATTR_OUTPUT_SB = "OutputSandbox";
	const char *ATTR_OUTPUT_SB_DEST_URI = "OutputSandboxDestURI";
	const char *ATTR_VIR_ORG = "VirtualOrganization";
	const char *ATTR_BATCH_SYSTEM = "BatchSystem";
	const char *ATTR_QUEUE_NAME = "QueueName";
	
	ClassAd submitAd;

	MyString tmp_str = "";
	MyString tmp_str2 = "";
	MyString buf = "";
	MyString iwd_str = "";
	MyString gridftp_url = "";
	StringList isb;
	StringList osb;
	StringList osb_url;
	bool result;

		// Once we add streaming support, remove this
	if ( streamOutput || streamError ) {
		errorString = "Streaming not supported";
		return NULL;
	}

		//IWD
	jobAd->LookupString(ATTR_JOB_IWD, iwd_str);
	if ( jobAd->LookupString(ATTR_JOB_IWD, iwd_str)) {
		int len = iwd_str.Length();
		if ( len > 1 && iwd_str[len - 1] != '/' ) {
			iwd_str += '/';
		}
	} else {
		iwd_str = '/';
	}
	
		//Gridftp server to use with CREAM
	if(!jobAd->LookupString(ATTR_GRIDFTP_URL_BASE, gridftp_url)){
		errorString.sprintf( "%s not defined", ATTR_GRIDFTP_URL_BASE );
		return NULL;
	}
	
		//EXECUTABLE can either be STAGED or TRANSFERED
	result = true;
	jobAd->LookupBool(ATTR_TRANSFER_EXECUTABLE, result);
	if (result) { //TRANSFERED
		
			//here, JOB_CMD = full path to executable
		jobAd->LookupString(ATTR_JOB_CMD, tmp_str);
		tmp_str = gridftp_url + tmp_str;
		isb.insert(tmp_str.Value());

			//CREAM only accepts absolute path | simple filename only
		if (tmp_str[0] != '/') { //not absolute path

				//get simple filename
			StringList strlist(tmp_str.Value(), "/");
			strlist.rewind();
			for(int i = 0; i < strlist.number(); i++) 
				tmp_str = strlist.next();
		}

		buf.sprintf("%s = \"%s\"", ATTR_EXECUTABLE, tmp_str.Value());
		submitAd.Insert(buf.Value());
	}
	else { //STAGED
		jobAd->LookupString(ATTR_JOB_CMD, tmp_str);
		buf.sprintf("%s = \"%s\"", ATTR_EXECUTABLE, tmp_str.Value());
		submitAd.Insert(buf.Value());
	}

		//ARGUMENTS
	if (jobAd->LookupString(ATTR_JOB_ARGUMENTS1, tmp_str)) {
		buf.sprintf("%s = \"%s\"", ATTR_ARGS, tmp_str.Value());
		submitAd.Insert(buf.Value());
	}
	
		//STDINPUT can be either be STAGED or TRANSFERED
	result = true;
	jobAd->LookupBool(ATTR_TRANSFER_INPUT, result);
	if (result) { //TRANSFERED
		
		if (jobAd->LookupString(ATTR_JOB_INPUT, tmp_str)) {

			if (tmp_str[0] != '/')  //not absolute path
				tmp_str2 = gridftp_url + iwd_str + tmp_str;
			else 
				tmp_str2 = gridftp_url + tmp_str;
			
			isb.insert(tmp_str2.Value());
			
				//get simple filename
			StringList strlist(tmp_str.Value(), "/");
			strlist.rewind();
			for(int i = 0; i < strlist.number(); i++) 
				tmp_str = strlist.next();
		}
			buf.sprintf("%s = \"%s\"", ATTR_STD_INPUT, tmp_str.Value());
			submitAd.Insert(buf.Value());
	}
	else { //STAGED. Be careful, if stdin is not found in WN, job will not
			//complete successfully.
		if (jobAd->LookupString(ATTR_JOB_INPUT, tmp_str)) {
			if (tmp_str[0] == '/') { //Only add absolute path
				buf.sprintf("%s = \"%s\"", ATTR_STD_INPUT, tmp_str.Value());
				submitAd.Insert(buf.Value());
			}
		}
	}
		
		//TRANSFER INPUT FILES
	if (jobAd->LookupString(ATTR_TRANSFER_INPUT_FILES, tmp_str)) {
		StringList strlist(tmp_str.Value());
		strlist.rewind();
		
		for (int i = 0; i < strlist.number(); i++) {
			tmp_str = strlist.next();

			if (tmp_str[0] != '/')  //not absolute path
				tmp_str2 = gridftp_url + iwd_str + tmp_str;
			else 
				tmp_str2 = gridftp_url + tmp_str;

			isb.insert(tmp_str2.Value());
		}
	}

		//TRANSFER OUTPUT FILES: handle absolute ?
	if (jobAd->LookupString(ATTR_TRANSFER_OUTPUT_FILES, tmp_str)) {
		char *filename;
		char *remaps = NULL;
		MyString new_name;
		jobAd->LookupString( ATTR_TRANSFER_OUTPUT_REMAPS, &remaps );

		StringList output_files(tmp_str.Value());
		output_files.rewind();
		while ( (filename = output_files.next()) != NULL ) {

			osb.insert( filename );

			if ( remaps && filename_remap_find( remaps, filename,
												new_name ) ) {
				buf.sprintf( "%s%s%s", gridftp_url.Value(),
							 new_name[0] == '/' ? "" : iwd_str.Value(),
							 new_name.Value() );
			} else {
				buf.sprintf( "%s%s%s", gridftp_url.Value(),
							 iwd_str.Value(),
							 condor_basename( filename ) );
			}
			osb_url.insert( buf.Value() );
		}

		free( remaps );
	}
	
		//STDOUTPUT TODO: handle absolute ?
	if (jobAd->LookupString(ATTR_JOB_OUTPUT, tmp_str)) {

		result = true;
		jobAd->LookupBool(ATTR_TRANSFER_OUTPUT, result);

		if (result) {
			buf.sprintf("%s = \"%s\"", ATTR_STD_OUTPUT,
						condor_basename(tmp_str.Value()));
			submitAd.Insert(buf.Value());

			osb.insert(condor_basename(tmp_str.Value()));

			buf.sprintf("%s%s%s", gridftp_url.Value(),
						tmp_str[0] == '/' ? "" : iwd_str.Value(),
						tmp_str.Value());

			osb_url.insert(buf.Value());
		} else {
			buf.sprintf("%s = \"%s\"", ATTR_STD_OUTPUT, tmp_str.Value());
			submitAd.Insert(buf.Value());
		}
	}

		//STDERROR TODO: handle absolute ?
	if (jobAd->LookupString(ATTR_JOB_ERROR, tmp_str)) {

		result = true;
		jobAd->LookupBool(ATTR_TRANSFER_ERROR, result);

		if (result) {
			buf.sprintf("%s = \"%s\"", ATTR_STD_ERROR,
						condor_basename(tmp_str.Value()));
			submitAd.Insert(buf.Value());

			osb.insert(condor_basename(tmp_str.Value()));

			buf.sprintf("%s%s%s", gridftp_url.Value(),
						tmp_str[0] == '/' ? "" : iwd_str.Value(),
						tmp_str.Value());

			osb_url.insert(buf.Value());
		} else {
			buf.sprintf("%s = \"%s\"", ATTR_STD_ERROR, tmp_str.Value());
			submitAd.Insert(buf.Value());
		}
	}

		//VIRTUALORGANISATION. CREAM requires this attribute, but it doesn't
		//need to have a value
		// TODO This needs to be extracted from the VOMS extension in the
		//   job's credential.
//	buf.sprintf("%s = \"%s\"", ATTR_VIR_ORG, "");
	buf.sprintf("%s = \"%s\"", ATTR_VIR_ORG, "ignored");
	submitAd.Insert(buf.Value());
	
		//BATCHSYSTEM
	buf.sprintf("%s = \"%s\"", ATTR_BATCH_SYSTEM, resourceBatchSystemString);
	submitAd.Insert(buf.Value());
	
		//QUEUENAME
	buf.sprintf("%s = \"%s\"", ATTR_QUEUE_NAME, resourceQueueString);
	submitAd.Insert(buf.Value());
	

	MyString ad_string;

	NewClassAdUnparser unparser;
	unparser.SetUseCompactSpacing( true );
	unparser.SetOutputType( false );
	unparser.SetOutputTargetType( false );
	unparser.Unparse( &submitAd, ad_string );

		// Attributes that use new ClassAd lists have to be manually
		// inserted after unparsing the ad.

		//INPUT SANDBOX
	if (isb.number() > 0) {
		buf.sprintf("%s = {", ATTR_INPUT_SB);
		isb.rewind();
		for (int i = 0; i < isb.number(); i++) {
			if (i == 0)
				buf.sprintf_cat("\"%s\"", isb.next());
			else
				buf.sprintf_cat(",\"%s\"", isb.next());
		}
		buf.sprintf_cat("}; ]");

		int insert_pos = strrchr( ad_string.Value(), ']' ) - ad_string.Value();
		ad_string.replaceString( "]", buf.Value(), insert_pos );
	}

		//OUTPUT SANDBOX
	if (osb.number() > 0) {
		buf.sprintf("%s = {", ATTR_OUTPUT_SB);
		osb.rewind();
		for (int i = 0; i < osb.number(); i++) {
			if (i == 0)
				buf.sprintf_cat("\"%s\"", osb.next());
			else
				buf.sprintf_cat(",\"%s\"", osb.next());
		}
		buf.sprintf_cat("}; ]");

		int insert_pos = strrchr( ad_string.Value(), ']' ) - ad_string.Value();
		ad_string.replaceString( "]", buf.Value(), insert_pos );
	}

		//OUTPUT SANDBOX DEST URI
	if (osb_url.number() > 0) {
		buf.sprintf("%s = {", ATTR_OUTPUT_SB_DEST_URI);
		osb_url.rewind();
		for (int i = 0; i < osb_url.number(); i++) {
			if (i == 0)
				buf.sprintf_cat("\"%s\"", osb_url.next());
			else
				buf.sprintf_cat(",\"%s\"", osb_url.next());
		}
		buf.sprintf_cat("}; ]");

		int insert_pos = strrchr( ad_string.Value(), ']' ) - ad_string.Value();
		ad_string.replaceString( "]", buf.Value(), insert_pos );
	}

		//ENVIRONMENT
	Env envobj;
	MyString env_errors;
	if(!envobj.MergeFrom(jobAd,&env_errors)) {
		dprintf(D_ALWAYS,"(%d.%d) Failed to read job environment: %s\n",
				procID.cluster, procID.proc, env_errors.Value());
		errorString.sprintf("Failed to read job environment: %s\n",
							env_errors.Value());
		return NULL;
	}
	char **env_vec = envobj.getStringArray();

	if ( env_vec[0] ) {
		buf.sprintf( "%s = {", ATTR_JOB_ENVIRONMENT2 );

		for ( int i = 0; env_vec[i]; i++ ) {
			if ( i == 0 ) {
				buf.sprintf_cat( "\"%s\"", env_vec[i] );
			} else {
				buf.sprintf_cat( ",\"%s\"", env_vec[i] );
			}
		}
		buf.sprintf_cat( "}; ]" );

		int insert_pos = strrchr( ad_string.Value(), ']' ) - ad_string.Value();
		ad_string.replaceString( "]", buf.Value(), insert_pos );
	}
	deleteStringArray(env_vec);

/*
	dprintf(D_FULLDEBUG, "SUBMITAD:\n%s\n",ad_string.Value()); 
*/
	return strdup( ad_string.Value() );
}<|MERGE_RESOLUTION|>--- conflicted
+++ resolved
@@ -231,11 +231,7 @@
 	}
 	
 	jobProxy = AcquireProxy( jobAd, error_string,
-<<<<<<< HEAD
-							 (Eventcpp)&CreamJob::ProxyCallback, this );
-=======
-							 (TimerHandlercpp)&BaseJob::SetEvaluateState, this );
->>>>>>> a7b45bee
+							 (TimerHandlercpp)&CreamJob::ProxyCallback, this );
 	if ( jobProxy == NULL ) {
 		if ( error_string == "" ) {
 			error_string.sprintf( "%s is not set in the job ad",
@@ -464,11 +460,7 @@
 		free( localError );
 	}
 	if ( jobProxy ) {
-<<<<<<< HEAD
-		ReleaseProxy( jobProxy, (Eventcpp)&CreamJob::ProxyCallback, this );
-=======
-		ReleaseProxy( jobProxy, (TimerHandlercpp)&BaseJob::SetEvaluateState, this );
->>>>>>> a7b45bee
+		ReleaseProxy( jobProxy, (TimerHandlercpp)&CreamJob::ProxyCallback, this );
 	}
 	if ( gahp != NULL ) {
 		delete gahp;
@@ -488,7 +480,6 @@
 	gahp->setTimeout( gahpCallTimeout );
 }
 
-<<<<<<< HEAD
 int CreamJob::ProxyCallback()
 {
 	if ( gmState == GM_DELEGATE_PROXY || gmState == GM_PROXY_EXPIRED ) {
@@ -497,10 +488,7 @@
 	return 0;
 }
 
-int CreamJob::doEvaluateState()
-=======
 void CreamJob::doEvaluateState()
->>>>>>> a7b45bee
 {
 	int old_gm_state;
 	MyString old_remote_state;
