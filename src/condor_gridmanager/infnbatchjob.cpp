--- conflicted
+++ resolved
@@ -1716,25 +1716,11 @@
 		}
 	}
 
-<<<<<<< HEAD
-	for (auto & itr : *jobAd) {
-		next_name = itr.first.c_str();
-		if ( strncasecmp( next_name, "REMOTE_", 7 ) == 0 &&
-			 strlen( next_name ) > 7 ) {
-
-			char const *attr_name = &(next_name[7]);
-
-			ExprTree * pTree = itr.second->Copy();
-			xfer_ad->Insert( attr_name, pTree );
-		}
-	}
-=======
 	// Don't process "REMOTE_*" attributes like we do for the ad given
 	// to the blahp.
 	// This ad is used for both local and remote ends of FileTransfer.
 	// We don't want Remote_Iwd to apply to the local ad, and the ft-gahp
 	// will overwrite Iwd in the remote ad.
->>>>>>> 0ca8bbbb
 
 	// TODO This may require some additional attributes to be set.
 
