/***************************************************************
 *
 * Copyright (C) 1990-2007, Condor Team, Computer Sciences Department,
 * University of Wisconsin-Madison, WI.
 * 
 * Licensed under the Apache License, Version 2.0 (the "License"); you
 * may not use this file except in compliance with the License.  You may
 * obtain a copy of the License at
 * 
 *    http://www.apache.org/licenses/LICENSE-2.0
 * 
 * Unless required by applicable law or agreed to in writing, software
 * distributed under the License is distributed on an "AS IS" BASIS,
 * WITHOUT WARRANTIES OR CONDITIONS OF ANY KIND, either express or implied.
 * See the License for the specific language governing permissions and
 * limitations under the License.
 *
 ***************************************************************/



#include "condor_common.h"
#include "condor_attributes.h"
#include "condor_debug.h"
#include "condor_string.h"	// for strnewp and friends
#include "condor_daemon_core.h"
#include "condor_config.h"
#include "nullfile.h"
#include "ipv6_hostname.h"
#include "condor_netaddr.h"
#include "directory.h"

#include "gridmanager.h"
#include "infnbatchjob.h"


// GridManager job states
#define GM_INIT					0
#define GM_UNSUBMITTED			1
#define GM_SUBMIT				2
#define GM_SUBMIT_SAVE			3
#define GM_SUBMITTED			4
#define GM_DONE_SAVE			5
#define GM_DONE_COMMIT			6
#define GM_CANCEL				7
#define GM_DELETE				8
#define GM_CLEAR_REQUEST		9
#define GM_HOLD					10
#define GM_REFRESH_PROXY		11
#define GM_START				12
#define GM_POLL_ACTIVE			13
#define GM_SAVE_SANDBOX_ID		14
#define GM_TRANSFER_INPUT		15
#define GM_TRANSFER_OUTPUT		16
#define GM_DELETE_SANDBOX		17

static const char *GMStateNames[] = {
	"GM_INIT",
	"GM_UNSUBMITTED",
	"GM_SUBMIT",
	"GM_SUBMIT_SAVE",
	"GM_SUBMITTED",
	"GM_DONE_SAVE",
	"GM_DONE_COMMIT",
	"GM_CANCEL",
	"GM_DELETE",
	"GM_CLEAR_REQUEST",
	"GM_HOLD",
	"GM_REFRESH_PROXY",
	"GM_START",
	"GM_POLL_ACTIVE",
	"GM_SAVE_SANDBOX_ID",
	"GM_TRANSFER_INPUT",
	"GM_TRANSFER_OUTPUT",
	"GM_DELETE_SANDBOX",
};

#define JOB_STATE_UNKNOWN				-1
#define JOB_STATE_UNSUBMITTED			0

#define LINK_BUFSIZE 4096

// TODO: Let the maximum submit attempts be set in the job ad or, better yet,
// evalute PeriodicHold expression in job ad.
#define MAX_SUBMIT_ATTEMPTS	1

#define LOG_GLOBUS_ERROR(func,error) \
    dprintf(D_ALWAYS, \
		"(%d.%d) gmState %s, remoteState %d: %s returned error %d\n", \
        procID.cluster,procID.proc,GMStateNames[gmState],remoteState, \
        func,error)

void INFNBatchJobInit()
{
}

void INFNBatchJobReconfig()
{
	int tmp_int;

	tmp_int = param_integer( "GRIDMANAGER_GAHP_CALL_TIMEOUT", 5 * 60 );
	INFNBatchJob::setGahpCallTimeout( tmp_int );

	tmp_int = param_integer("GRIDMANAGER_CONNECT_FAILURE_RETRY_COUNT",3);
	INFNBatchJob::setConnectFailureRetry( tmp_int );

	FileTransfer::SetServerShouldBlock( false );
}

bool INFNBatchJobAdMatch( const ClassAd *job_ad ) {
	int universe;
	std::string resource;
		// CRUFT: grid-type 'blah' is deprecated. Now, the specific batch
		//   system names should be used (pbs, lsf). Glite are the only
		//   people who care about the old value. This changed happend in
		//   Condor 6.7.12.
	if ( job_ad->LookupInteger( ATTR_JOB_UNIVERSE, universe ) &&
		 universe == CONDOR_UNIVERSE_GRID &&
		 job_ad->LookupString( ATTR_GRID_RESOURCE, resource ) &&
		 ( strncasecmp( resource.c_str(), "blah", 4 ) == 0 ||
		   strncasecmp( resource.c_str(), "batch", 5 ) == 0 ||
		   strncasecmp( resource.c_str(), "pbs", 3 ) == 0 ||
		   strncasecmp( resource.c_str(), "lsf", 3 ) == 0 ||
		   strncasecmp( resource.c_str(), "nqs", 3 ) == 0 ||
		   strncasecmp( resource.c_str(), "sge", 3 ) == 0 ||
		   strncasecmp( resource.c_str(), "naregi", 6 ) == 0 ) ) {

		return true;
	}
	return false;
}

BaseJob *INFNBatchJobCreate( ClassAd *jobad )
{
	return (BaseJob *)new INFNBatchJob( jobad );
}


int INFNBatchJob::submitInterval = 300;			// default value
int INFNBatchJob::gahpCallTimeout = 300;		// default value
int INFNBatchJob::maxConnectFailures = 3;		// default value

INFNBatchJob::INFNBatchJob( ClassAd *classad )
	: BaseJob( classad )
{
	std::string buff;
	std::string error_string = "";
	char *gahp_path = NULL;
	ArgList gahp_args;

	gahpAd = NULL;
	gmState = GM_INIT;
	remoteState = JOB_STATE_UNKNOWN;
	enteredCurrentGmState = time(NULL);
	enteredCurrentRemoteState = time(NULL);
	lastSubmitAttempt = 0;
	numSubmitAttempts = 0;
	remoteSandboxId = NULL;
	remoteJobId = NULL;
	lastPollTime = 0;
	pollNow = false;
	myResource = NULL;
	gahp = NULL;
	m_xfer_gahp = NULL;
	jobProxy = NULL;
	remoteProxyExpireTime = 0;
	m_filetrans = NULL;
	batchType = NULL;

	// In GM_HOLD, we assume HoldReason to be set only if we set it, so make
	// sure it's unset when we start.
	if ( jobAd->LookupString( ATTR_HOLD_REASON, NULL, 0 ) != 0 ) {
		jobAd->AssignExpr( ATTR_HOLD_REASON, "Undefined" );
	}

	buff = "";
	jobAd->LookupString( ATTR_GRID_RESOURCE, buff );
	if ( buff != "" ) {
		const char *token;
		Tokenize( buff );

		token = GetNextToken( " ", false );
		if ( token && !strcmp( "batch", token ) ) {
			token = GetNextToken( " ", false );
		}
		if ( token ) {
			batchType = strdup( token );
		}

		while ( (token = GetNextToken( " ", false )) ) {
			gahp_args.AppendArg( token );
		}
	}
	if ( !batchType ) {
		formatstr( error_string, "%s is not set properly in the job ad",
							  ATTR_GRID_RESOURCE );
		goto error_exit;
	}

	buff = "";
	jobAd->LookupString( ATTR_GRID_JOB_ID, buff );
	if ( buff != "" ) {
		const char *token;
		Tokenize( buff );

			// TODO Do we want to handle values from older versions
			//   i.e. ones with no sandbox id?

			// This should be 'batch'
		token = GetNextToken( " ", false );
			// This should be the batch system type
		token = GetNextToken( " ", false );
			// This should be the sandbox id
		if ( (token = GetNextToken( " ", false )) ) {
			SetRemoteSandboxId( token );
		}
			// This should be the batch system job id
		if ( (token = GetNextToken( " ", false )) ) {
			SetRemoteJobId( token );
		}
	} else {
		remoteState = JOB_STATE_UNSUBMITTED;
	}

	strupr( batchType );

	if ( gahp_args.Count() > 0 ) {
		gahp_path = param( "REMOTE_GAHP" );
		if ( gahp_path == NULL ) {
			formatstr( error_string, "REMOTE_GAHP not defined" );
			goto error_exit;
		}
	} else {
<<<<<<< HEAD
		formatstr( buff, "%s_GAHP", batchType );
		gahp_path = param(buff.c_str());
=======
		// CRUFT: BATCH_GAHP was added in 7.7.6.
		//   Checking <batch-type>_GAHP should be removed at some
		//   point in the future.
		if ( strcasecmp( batchType, "condor" ) ) {
			sprintf( buff, "%s_GAHP", batchType );
			gahp_path = param(buff.c_str());
		}
>>>>>>> 2365dd3a
		if ( gahp_path == NULL ) {
			gahp_path = param( "BATCH_GAHP" );
			if ( gahp_path == NULL ) {
				formatstr( error_string, "Neither %s nor %s defined", buff.c_str(),
						 "BATCH_GAHP" );
				goto error_exit;
			}
		}
	}

	buff = batchType;
	if ( gahp_args.Count() > 0 ) {
		formatstr_cat( buff, "/%s", gahp_args.GetArg( 0 ) );
		gahp_args.InsertArg( "batch_gahp", 1 );
	}
	gahp = new GahpClient( buff.c_str(), gahp_path, &gahp_args );
	free( gahp_path );

	gahp->setNotificationTimerId( evaluateStateTid );
	gahp->setMode( GahpClient::normal );
	gahp->setTimeout( gahpCallTimeout );

	if ( gahp_args.Count() > 0 ) {
		gahp_path = param( "REMOTE_GAHP" );
		if ( gahp_path == NULL ) {
			formatstr( error_string, "REMOTE_GAHP not defined" );
			goto error_exit;
		}

		formatstr( buff, "xfer/%s/%s", batchType, gahp_args.GetArg( 0 ) );
		gahp_args.RemoveArg( 1 );
		gahp_args.InsertArg( "condor_ft-gahp", 1 );
		m_xfer_gahp = new GahpClient( buff.c_str(), gahp_path, &gahp_args );
		free( gahp_path );

		m_xfer_gahp->setNotificationTimerId( evaluateStateTid );
		m_xfer_gahp->setMode( GahpClient::normal );
		// TODO: This can't be the normal gahp timeout value. Does it need to
		//   be configurable?
		m_xfer_gahp->setTimeout( 60*60 );
	}

	myResource = INFNBatchResource::FindOrCreateResource( batchType,
														  gahp_args.GetArg(0) );
	myResource->RegisterJob( this );
	if ( remoteJobId ) {
		myResource->AlreadySubmitted( this );
	}

		// Does this have to be lower-case for SetRemoteJobId()?

	strlwr( batchType );

	jobProxy = AcquireProxy( jobAd, error_string,
							 (TimerHandlercpp)&BaseJob::SetEvaluateState, this );
	if ( jobProxy == NULL && error_string != "" ) {
		goto error_exit;
	}

	return;

 error_exit:
		// We must ensure that the code-path from GM_HOLD doesn't depend
		// on any initialization that's been skipped.
	gmState = GM_HOLD;
	if ( !error_string.empty() ) {
		jobAd->Assign( ATTR_HOLD_REASON, error_string.c_str() );
	}
	return;
}

INFNBatchJob::~INFNBatchJob()
{
	if ( jobProxy != NULL ) {
		ReleaseProxy( jobProxy, (TimerHandlercpp)&BaseJob::SetEvaluateState, this );
	}
	if ( myResource ) {
		myResource->UnregisterJob( this );
	}
	if ( batchType != NULL ) {
		free( batchType );
	}
	free( remoteSandboxId );
	if ( remoteJobId != NULL ) {
		free( remoteJobId );
	}
	if ( gahpAd ) {
		delete gahpAd;
	}
	if ( gahp != NULL ) {
		delete gahp;
	}
	delete m_xfer_gahp;
	delete m_filetrans;
}

void INFNBatchJob::Reconfig()
{
	BaseJob::Reconfig();
	gahp->setTimeout( gahpCallTimeout );
}

void INFNBatchJob::doEvaluateState()
{
	int old_gm_state;
	int old_remote_state;
	bool reevaluate_state = true;
	time_t now = time(NULL);

	bool attr_exists;
	bool attr_dirty;
	int rc;

	daemonCore->Reset_Timer( evaluateStateTid, TIMER_NEVER );

    dprintf(D_ALWAYS,
			"(%d.%d) doEvaluateState called: gmState %s, remoteState %d\n",
			procID.cluster,procID.proc,GMStateNames[gmState],remoteState);

	if ( gahp ) {
		gahp->setMode( GahpClient::normal );
	}

	do {
		reevaluate_state = false;
		old_gm_state = gmState;
		old_remote_state = remoteState;

		ASSERT ( gahp != NULL || gmState == GM_HOLD || gmState == GM_DELETE );

		switch ( gmState ) {
		case GM_INIT: {
			// This is the state all jobs start in when the GlobusJob object
			// is first created. Here, we do things that we didn't want to
			// do in the constructor because they could block (the
			// constructor is called while we're connected to the schedd).
			if ( gahp->Startup() == false ) {
				dprintf( D_ALWAYS, "(%d.%d) Error starting GAHP\n",
						 procID.cluster, procID.proc );

				jobAd->Assign( ATTR_HOLD_REASON, "Failed to start GAHP" );
				gmState = GM_HOLD;
				break;
			}
			if ( myResource->GahpIsRemote() ) {
				// This job requires a transfer gahp
				ASSERT( m_xfer_gahp );
				if ( m_xfer_gahp->Startup() == false ) {
					dprintf( D_ALWAYS, "(%d.%d) Error starting transfer GAHP\n",
							 procID.cluster, procID.proc );

					jobAd->Assign( ATTR_HOLD_REASON, "Failed to start transfer GAHP" );
					gmState = GM_HOLD;
					break;
				}
			}
			if ( jobProxy ) {
				if ( gahp->Initialize( jobProxy ) == false ) {
					dprintf( D_ALWAYS, "(%d.%d) Error initializing GAHP\n",
							 procID.cluster, procID.proc );

					jobAd->Assign( ATTR_HOLD_REASON,
								   "Failed to initialize GAHP" );
					gmState = GM_HOLD;
					break;
				}

				gahp->setDelegProxy( jobProxy );
			}

			gmState = GM_START;
			} break;
		case GM_START: {
			// This state is the real start of the state machine, after
			// one-time initialization has been taken care of.
			// If we think there's a running jobmanager
			// out there, we try to register for callbacks (in GM_REGISTER).
			// The one way jobs can end up back in this state is if we
			// attempt a restart of a jobmanager only to be told that the
			// old jobmanager process is still alive.
			errorString = "";
			if ( condorState == COMPLETED ) {
				gmState = GM_DONE_COMMIT;
			} else if ( remoteJobId != NULL ) {
				gmState = GM_SUBMITTED;
			} else if ( remoteSandboxId != NULL ) {
				gmState = GM_TRANSFER_INPUT;
			} else {
				gmState = GM_CLEAR_REQUEST;
			}
			} break;
		case GM_UNSUBMITTED: {
			// There are no outstanding remote submissions for this job (if
			// there is one, we've given up on it).
			if ( condorState == REMOVED ) {
				gmState = GM_DELETE;
			} else if ( condorState == HELD ) {
				gmState = GM_DELETE;
				break;
			} else if ( condorState == COMPLETED ) {
				gmState = GM_DELETE;
			} else {
				gmState = GM_SAVE_SANDBOX_ID;
			}
			} break;
		case GM_SAVE_SANDBOX_ID: {
			// Create and save sandbox id for bosco
			if ( remoteSandboxId == NULL ) {
				CreateSandboxId();
			}
			jobAd->GetDirtyFlag( ATTR_GRID_JOB_ID, &attr_exists, &attr_dirty );
			if ( attr_exists && attr_dirty ) {
				requestScheddUpdate( this, true );
				break;
			}
			gmState = GM_TRANSFER_INPUT;
		} break;
		case GM_TRANSFER_INPUT: {
			// Transfer input sandbox
			if ( numSubmitAttempts >= MAX_SUBMIT_ATTEMPTS ) {
				if ( errorString == "" ) {
					jobAd->Assign( ATTR_HOLD_REASON,
								   "Attempts to submit failed" );
				}
				gmState = GM_HOLD;
				break;
			}
			// After a submit, wait at least submitInterval before trying
			// another one.
			if ( now < lastSubmitAttempt + submitInterval ) {
				if ( condorState == REMOVED || condorState == HELD ) {
					gmState = GM_UNSUBMITTED;
					break;
				}
				unsigned int delay = 0;
				if ( (lastSubmitAttempt + submitInterval) > now ) {
					delay = (lastSubmitAttempt + submitInterval) - now;
				}				
				daemonCore->Reset_Timer( evaluateStateTid, delay );
				break;
			}

			// Once RequestSubmit() is called at least once, you must
			// CancelRequest() once you're done with the request call
			if ( myResource->RequestSubmit( this ) == false ) {
				break;
			}

			// If our blahp is local, we don't have to do any file transfer,
			// so go straight to submitting the job.
			if ( !myResource->GahpIsRemote() ) {
				gmState = GM_SUBMIT;
				break;
			}

			if ( gahpAd == NULL ) {
				gahpAd = buildTransferAd();
			}
			if ( gahpAd == NULL ) {
				gmState = GM_HOLD;
				break;
			}
			if ( m_filetrans == NULL ) {
				m_filetrans = new FileTransfer();
				// TODO Do we really not want a file catalog?
				if ( m_filetrans->Init( gahpAd, false, PRIV_USER, false ) == 0 ) {
					errorString = "Failed to initialize FileTransfer";
					gmState = GM_HOLD;
					break;
				}
				// TODO Can we determine the ft-gahp's Condor version?
				CondorVersionInfo ver_info;
				m_filetrans->setPeerVersion( ver_info );
			}

			std::string sandbox_path;
			rc = m_xfer_gahp->blah_download_sandbox( remoteSandboxId, gahpAd,
													 m_sandboxPath );
			if ( rc == GAHPCLIENT_COMMAND_NOT_SUBMITTED ||
				 rc == GAHPCLIENT_COMMAND_PENDING ) {
				break;
			}
			lastSubmitAttempt = time(NULL);
			numSubmitAttempts++;
			if ( rc != 0 ) {
				// Failure!
				dprintf( D_ALWAYS,
						 "(%d.%d) blah_download_sandbox() failed: %s\n",
						 procID.cluster, procID.proc,
						 m_xfer_gahp->getErrorString() );
				errorString = m_xfer_gahp->getErrorString();
				gmState = GM_CLEAR_REQUEST;
			} else {
				gmState = GM_SUBMIT;
			}
		} break;
		case GM_SUBMIT: {
			// Start a new remote submission for this job.

			// Can't break in the middle of a submit, because the job will
			// end up running if the submit succeeds
			/*
			if ( condorState == REMOVED || condorState == HELD ) {
				gmState = GM_UNSUBMITTED;
				break;
			}
			*/
			char *job_id_string = NULL;

			if ( gahpAd == NULL ) {
				gahpAd = buildSubmitAd();
			}
			if ( gahpAd == NULL ) {
				gmState = GM_HOLD;
				break;
			}

			rc = gahp->blah_job_submit( gahpAd, &job_id_string );
			if ( rc == GAHPCLIENT_COMMAND_NOT_SUBMITTED ||
				 rc == GAHPCLIENT_COMMAND_PENDING ) {
				break;
			}
			lastSubmitAttempt = time(NULL);
			if ( !myResource->GahpIsRemote() ) {
				numSubmitAttempts++;
			}
			if ( rc == GLOBUS_SUCCESS ) {
				SetRemoteJobId( job_id_string );
				if(jobProxy) {
					remoteProxyExpireTime = jobProxy->expiration_time;
				}
				WriteGridSubmitEventToUserLog( jobAd );
				gmState = GM_SUBMIT_SAVE;
			} else {
				// unhandled error
				dprintf( D_ALWAYS,
						 "(%d.%d) blah_job_submit() failed: %s\n",
						 procID.cluster, procID.proc,
						 gahp->getErrorString() );
				errorString = gahp->getErrorString();
				myResource->CancelSubmit( this );
				gmState = GM_DELETE_SANDBOX;
				reevaluate_state = true;
			}
			if ( job_id_string != NULL ) {
				free( job_id_string );
			}
			} break;
		case GM_SUBMIT_SAVE: {
			// Save the job id for a new remote submission.
			if ( condorState == REMOVED || condorState == HELD ) {
				gmState = GM_CANCEL;
			} else {
				jobAd->GetDirtyFlag( ATTR_GRID_JOB_ID, &attr_exists, &attr_dirty );
				if ( attr_exists && attr_dirty ) {
					requestScheddUpdate( this, true );
					break;
				}
				gmState = GM_SUBMITTED;
			}
			} break;
		case GM_SUBMITTED: {
			// The job has been submitted. Wait for completion or failure,
			// and poll the remote schedd occassionally to let it know
			// we're still alive.
			// The resetting of the evaluateStateTid timer should be the
			// last thing we do, after checking everything of interest.
			if ( condorState == REMOVED || condorState == HELD ) {
				gmState = GM_CANCEL;
			} else if ( remoteState == COMPLETED ) {
				gmState = GM_TRANSFER_OUTPUT;
			} else if ( remoteState == REMOVED ) {
				errorString = "Job removed from batch queue manually";
				SetRemoteJobId( NULL );
				gmState = GM_HOLD;
			} else if ( jobProxy && remoteProxyExpireTime < jobProxy->expiration_time ) {
					gmState = GM_REFRESH_PROXY;
			} else {
				if ( lastPollTime < enteredCurrentGmState ) {
					lastPollTime = enteredCurrentGmState;
				}
				if ( pollNow ) {
					lastPollTime = 0;
					pollNow = false;
				}
				int poll_interval = myResource->GetJobPollInterval();
				if ( now >= lastPollTime + poll_interval ) {
					gmState = GM_POLL_ACTIVE;
					break;
				}
				unsigned int delay = 0;
				if ( (lastPollTime + poll_interval) > now ) {
					delay = (lastPollTime + poll_interval) - now;
				}
				daemonCore->Reset_Timer( evaluateStateTid, delay );
			}
			} break;
		case GM_POLL_ACTIVE: {
			ClassAd *status_ad = NULL;
			rc = gahp->blah_job_status( remoteJobId, &status_ad );
			if ( rc == GAHPCLIENT_COMMAND_NOT_SUBMITTED ||
				 rc == GAHPCLIENT_COMMAND_PENDING ) {
				break;
			}
			if ( rc != GLOBUS_SUCCESS ) {
				// unhandled error
				dprintf( D_ALWAYS,
						 "(%d.%d) blah_job_status() failed: %s\n",
						 procID.cluster, procID.proc, gahp->getErrorString() );
				errorString = gahp->getErrorString();
				gmState = GM_HOLD;
				break;
			}
			ProcessRemoteAd( status_ad );
			delete status_ad;
			lastPollTime = time(NULL);
			gmState = GM_SUBMITTED;
			} break;
		case GM_REFRESH_PROXY: {
			if ( condorState == REMOVED || condorState == HELD ) {
				gmState = GM_SUBMITTED;
			} else {
				// We should never end up here if we don't have a
				// proxy already!
				if( ! jobProxy ) {
					EXCEPT( "(%d.%d) Requested to refresh proxy, but no proxy present. ", procID.cluster,procID.proc);
				}

				rc = gahp->blah_job_refresh_proxy( remoteJobId,
												   jobProxy->proxy_filename );
				if ( rc == GAHPCLIENT_COMMAND_NOT_SUBMITTED ||
					 rc == GAHPCLIENT_COMMAND_PENDING ) {
					break;
				}
				if ( rc != GLOBUS_SUCCESS ) {
					// unhandled error
					dprintf( D_ALWAYS,
							 "(%d.%d) blah_job_refresh_proxy() failed: %s\n",
							 procID.cluster, procID.proc, gahp->getErrorString() );
					errorString = gahp->getErrorString();
					gmState = GM_CANCEL;
					break;
				}
				remoteProxyExpireTime = jobProxy->expiration_time;
				gmState = GM_SUBMITTED;
			}
		} break;
		case GM_TRANSFER_OUTPUT: {
			if ( !myResource->GahpIsRemote() ) {
				gmState = GM_DONE_SAVE;
				break;
			}
			// Transfer output sandbox
			if ( gahpAd == NULL ) {
				gahpAd = buildTransferAd();
			}
			if ( gahpAd == NULL ) {
				gmState = GM_HOLD;
				break;
			}

			if ( m_filetrans == NULL ) {
				m_filetrans = new FileTransfer();
				// TODO Do we really not want a file catalog?
				if ( m_filetrans->Init( gahpAd, false, PRIV_USER, false ) == 0 ) {
					errorString = "Failed to initialize FileTransfer";
					gmState = GM_HOLD;
					break;
				}
				// TODO Can we determine the ft-gahp's Condor version?
				CondorVersionInfo ver_info;
				m_filetrans->setPeerVersion( ver_info );

				// Add extra remaps for the canonical stdout/err filenames.
				// If using the FileTransfer object, the starter will rename the
				// stdout/err files, and we need to remap them back here.
				std::string file;
				if ( jobAd->LookupString( ATTR_JOB_OUTPUT, file ) &&
					 strcmp( file.c_str(), StdoutRemapName ) ) {

					m_filetrans->AddDownloadFilenameRemap( StdoutRemapName,
														   file.c_str() );
				}
				if ( jobAd->LookupString( ATTR_JOB_ERROR, file ) &&
					 strcmp( file.c_str(), StderrRemapName ) ) {

					m_filetrans->AddDownloadFilenameRemap( StderrRemapName,
														   file.c_str() );
				}
			}

			rc = m_xfer_gahp->blah_upload_sandbox( remoteSandboxId, gahpAd );
			if ( rc == GAHPCLIENT_COMMAND_NOT_SUBMITTED ||
				 rc == GAHPCLIENT_COMMAND_PENDING ) {
				break;
			}
			if ( rc != 0 ) {
				// Failure!
				dprintf( D_ALWAYS,
						 "(%d.%d) blah_upload_sandbox() failed: %s\n",
						 procID.cluster, procID.proc,
						 m_xfer_gahp->getErrorString() );
				errorString = m_xfer_gahp->getErrorString();
				gmState = GM_HOLD;
			} else {
				gmState = GM_DONE_SAVE;
			}
		} break;
		case GM_DONE_SAVE: {
			// Report job completion to the schedd.
			JobTerminated();
			if ( condorState == COMPLETED ) {
				jobAd->GetDirtyFlag( ATTR_JOB_STATUS, &attr_exists, &attr_dirty );
				if ( attr_exists && attr_dirty ) {
					requestScheddUpdate( this, true );
					break;
				}
			}
			gmState = GM_DONE_COMMIT;
			} break;
		case GM_DONE_COMMIT: {
			// Tell the remote schedd it can remove the job from the queue.

			// Nothing to do for this job type
			if ( condorState == COMPLETED || condorState == REMOVED ) {
				// noop
			} else {
				// Clear the contact string here because it may not get
				// cleared in GM_CLEAR_REQUEST (it might go to GM_HOLD first).
				SetRemoteIds( NULL, NULL );
				requestScheddUpdate( this, false );
				myResource->CancelSubmit( this );
			}
			gmState = GM_DELETE_SANDBOX;
			} break;
		case GM_CANCEL: {
			// We need to cancel the job submission.

			// Should this if-stmt be here? Even if the job is completed,
			// we may still want to remove it (say if we have trouble
			// fetching the output files).
			if ( remoteState != COMPLETED ) {
				rc = gahp->blah_job_cancel( remoteJobId );
				if ( rc == GAHPCLIENT_COMMAND_NOT_SUBMITTED ||
					 rc == GAHPCLIENT_COMMAND_PENDING ) {
					break;
				}
				if ( rc != GLOBUS_SUCCESS ) {
					// unhandled error
					dprintf( D_ALWAYS,
							 "(%d.%d) blah_job_cancel() failed: %s\n",
							 procID.cluster, procID.proc, gahp->getErrorString() );
					errorString = gahp->getErrorString();
					gmState = GM_CLEAR_REQUEST;
					break;
				}
				SetRemoteJobId( NULL );
				myResource->CancelSubmit( this );
			}
			gmState = GM_DELETE_SANDBOX;
			} break;
		case GM_DELETE_SANDBOX: {
			// Clean up any files left behind by the job execution.

			if ( myResource->GahpIsRemote() ) {

				// Delete the remote sandbox
				if ( gahpAd == NULL ) {
					gahpAd = buildTransferAd();
				}
				if ( gahpAd == NULL ) {
					gmState = GM_HOLD;
					break;
				}

				rc = m_xfer_gahp->blah_destroy_sandbox( remoteSandboxId, gahpAd );
				if ( rc == GAHPCLIENT_COMMAND_NOT_SUBMITTED ||
					 rc == GAHPCLIENT_COMMAND_PENDING ) {
					break;
				}
				if ( rc != 0 ) {
					// Failure!
					dprintf( D_ALWAYS,
							 "(%d.%d) blah_destroy_sandbox() failed: %s\n",
							 procID.cluster, procID.proc,
							 m_xfer_gahp->getErrorString() );
					errorString = m_xfer_gahp->getErrorString();
					gmState = GM_HOLD;
					break;
				}

			} else {

				// Local blahp
				// Check whether the blahp left behind a job execute directory.
				// The blahp's job wrapper should remove this directory
				// after the job exits, but sometimes the directory gets
				// left behind.
				struct passwd *pw = getpwuid( get_user_uid() );
				if ( pw && pw->pw_dir ) {
					Directory dir( pw->pw_dir, PRIV_USER );
					if ( dir.Find_Named_Entry( BlahpJobDir() ) ) {
						if ( !dir.Remove_Current_File() ) {
							dprintf( D_ALWAYS, "(%d.%d) Failed to remove blahp directory %s\n", procID.cluster, procID.proc, remoteSandboxId );
						}
					}

					// Check whether the blahp left behind a proxy symlink.
					// If a job has a proxy, the blahp creates a limited
					// proxy from it and makes a symlink to the new file
					// under ~/.blah_jobproxy_dir/.
					// It often doesn't remove these files.
					// Remove the symlink, and remove the limited proxy
					// if it's in the spool directory.
					// If the limited proxy isn't in the spool directory,
					// then it might be shared by multiple jobs, so we
					// need to leave it alone.
					if ( jobAd->Lookup( ATTR_X509_USER_PROXY ) && remoteJobId ) {
						set_user_priv();

						const char *job_id = NULL;
						const char *token = NULL;
						StringList sl( remoteJobId, "/" );
						sl.rewind();
						while ( (token = sl.next()) ) {
							job_id = token;
						}
						ASSERT( job_id );
						std::string proxy;
						formatstr( proxy, "%s/.blah_jobproxy_dir/%s.proxy",
								   pw->pw_dir, job_id );
						struct stat statbuf;
						int rc = lstat( proxy.c_str(), &statbuf );
						if ( rc < 0 ) {
							proxy += ".norenew";
							rc = lstat( proxy.c_str(), &statbuf );
						}
						if ( rc == 0 ) {
							char target[LINK_BUFSIZE];
							rc = readlink( proxy.c_str(), target, LINK_BUFSIZE );
							if ( rc > 0 && rc < LINK_BUFSIZE ) {
								target[rc] = '\0';

								char *spooldir = param("SPOOL");
								if ( !strncmp( spooldir, target, strlen( spooldir ) ) ) {
									unlink( target );
								}
								free( spooldir );
							}
							unlink( proxy.c_str() );
						}

						set_condor_priv();
					}
				}

			}

			SetRemoteIds( NULL, NULL );
			if ( condorState == COMPLETED || condorState == REMOVED ) {
				gmState = GM_DELETE;
			} else {
				gmState = GM_CLEAR_REQUEST;
			}
		} break;
		case GM_DELETE: {
			// We are done with the job. Propagate any remaining updates
			// to the schedd, then delete this object.
			DoneWithJob();
			// This object will be deleted when the update occurs
			} break;
		case GM_CLEAR_REQUEST: {
			// Remove all knowledge of any previous or present job
			// submission, in both the gridmanager and the schedd.

			// For now, put problem jobs on hold instead of
			// forgetting about current submission and trying again.
			// TODO: Let our action here be dictated by the user preference
			// expressed in the job ad.
			if (  (remoteSandboxId != NULL || remoteJobId != NULL) && condorState != REMOVED ) {
				gmState = GM_HOLD;
				break;
			}
			errorString = "";
			SetRemoteIds( NULL, NULL );
			myResource->CancelSubmit( this );
			JobIdle();
			if ( submitLogged ) {
				JobEvicted();
			}

			// If there are no updates to be done when we first enter this
			// state, requestScheddUpdate will return done immediately
			// and not waste time with a needless connection to the
			// schedd. If updates need to be made, they won't show up in
			// schedd_actions after the first pass through this state
			// because we modified our local variables the first time
			// through. However, since we registered update events the
			// first time, requestScheddUpdate won't return done until
			// they've been committed to the schedd.
			const char *name;
			ExprTree *expr;
			jobAd->ResetExpr();
			if ( jobAd->NextDirtyExpr(name, expr) ) {
				requestScheddUpdate( this, true );
				break;
			}
			m_sandboxPath = "";
			remoteProxyExpireTime = 0;
			submitLogged = false;
			executeLogged = false;
			submitFailedLogged = false;
			terminateLogged = false;
			abortLogged = false;
			evictLogged = false;
			gmState = GM_UNSUBMITTED;
			remoteState = JOB_STATE_UNSUBMITTED;
			SetRemoteJobStatus( NULL );
			} break;
		case GM_HOLD: {
			// Put the job on hold in the schedd.
			// TODO: what happens if we learn here that the job is removed?

			// If the condor state is already HELD, then someone already
			// HELD it, so don't update anything else.
			if ( condorState != HELD ) {

				// Set the hold reason as best we can
				// TODO: set the hold reason in a more robust way.
				char holdReason[1024];
				holdReason[0] = '\0';
				holdReason[sizeof(holdReason)-1] = '\0';
				jobAd->LookupString( ATTR_HOLD_REASON, holdReason,
									 sizeof(holdReason) );
				if ( holdReason[0] == '\0' && errorString != "" ) {
					strncpy( holdReason, errorString.c_str(),
							 sizeof(holdReason) - 1 );
				}
				if ( holdReason[0] == '\0' ) {
					strncpy( holdReason, "Unspecified gridmanager error",
							 sizeof(holdReason) - 1 );
				}

				JobHeld( holdReason );
			}
			gmState = GM_DELETE;
			} break;
		default:
			EXCEPT( "(%d.%d) Unknown gmState %d!", procID.cluster,procID.proc,
					gmState );
		}

		if ( gmState != old_gm_state || remoteState != old_remote_state ) {
			reevaluate_state = true;
		}
		if ( remoteState != old_remote_state ) {
//			dprintf(D_FULLDEBUG, "(%d.%d) remote state change: %s -> %s\n",
//					procID.cluster, procID.proc,
//					JobStatusNames(old_remote_state),
//					JobStatusNames(remoteState));
			enteredCurrentRemoteState = time(NULL);
		}
		if ( gmState != old_gm_state ) {
			dprintf(D_FULLDEBUG, "(%d.%d) gm state change: %s -> %s\n",
					procID.cluster, procID.proc, GMStateNames[old_gm_state],
					GMStateNames[gmState]);
			enteredCurrentGmState = time(NULL);
			// If we were waiting for a pending gahp call, we're not
			// anymore so purge it.
			if ( gahp ) {
				gahp->purgePendingRequests();
			}
			// If we were calling a gahp func that used gahpAd, we're done
			// with it now, so free it.
			if ( gahpAd ) {
				delete gahpAd;
				gahpAd = NULL;
			}
			if ( m_filetrans ) {
				delete m_filetrans;
				m_filetrans = NULL;
			}
		}

	} while ( reevaluate_state );
}

void INFNBatchJob::SetRemoteSandboxId( const char *sandbox_id )
{
	SetRemoteIds( sandbox_id, remoteJobId );
}

void INFNBatchJob::SetRemoteJobId( const char *job_id )
{
	SetRemoteIds( remoteSandboxId, job_id );
}

void INFNBatchJob::SetRemoteIds( const char *sandbox_id, const char *job_id )
{
	if ( sandbox_id != remoteSandboxId ) {
		free( remoteSandboxId );
		if ( sandbox_id ) {
			remoteSandboxId = strdup( sandbox_id );
		} else {
			remoteSandboxId = NULL;
		}
	}

	if ( job_id != remoteJobId ) {
		free( remoteJobId );
		if ( job_id ) {
			ASSERT( remoteSandboxId );
			remoteJobId = strdup( job_id );
		} else {
			remoteJobId = NULL;
		}
	}

	std::string full_job_id;
	if ( remoteSandboxId ) {
		formatstr( full_job_id, "batch %s %s", batchType, remoteSandboxId );
	}
	if ( remoteJobId ) {
		formatstr_cat( full_job_id, " %s", remoteJobId );
	}
	BaseJob::SetRemoteJobId( full_job_id.c_str() );
}

void INFNBatchJob::ProcessRemoteAd( ClassAd *remote_ad )
{
	int new_remote_state;
	ExprTree *new_expr, *old_expr;

	int index;
	const char *attrs_to_copy[] = {
		ATTR_BYTES_SENT,
		ATTR_BYTES_RECVD,
		ATTR_COMPLETION_DATE,
		ATTR_JOB_RUN_COUNT,
		ATTR_JOB_START_DATE,
		ATTR_ON_EXIT_BY_SIGNAL,
		ATTR_ON_EXIT_SIGNAL,
		ATTR_ON_EXIT_CODE,
		ATTR_EXIT_REASON,
		ATTR_JOB_CURRENT_START_DATE,
		ATTR_JOB_LOCAL_SYS_CPU,
		ATTR_JOB_LOCAL_USER_CPU,
		ATTR_JOB_REMOTE_SYS_CPU,
		ATTR_JOB_REMOTE_USER_CPU,
		ATTR_NUM_CKPTS,
		ATTR_NUM_GLOBUS_SUBMITS,
		ATTR_NUM_MATCHES,
		ATTR_NUM_RESTARTS,
		ATTR_JOB_REMOTE_WALL_CLOCK,
		ATTR_JOB_CORE_DUMPED,
		ATTR_EXECUTABLE_SIZE,
		ATTR_IMAGE_SIZE,
		NULL };		// list must end with a NULL

	if ( remote_ad == NULL ) {
		return;
	}

	dprintf( D_FULLDEBUG, "(%d.%d) ***ProcessRemoteAd\n",
			 procID.cluster, procID.proc );

	remote_ad->LookupInteger( ATTR_JOB_STATUS, new_remote_state );

	if ( new_remote_state == IDLE ) {
		JobIdle();
	}
	if ( new_remote_state == RUNNING ) {
		JobRunning();
	}
	// If the job has been removed locally, don't propagate a hold from
	// the remote schedd. 
	// If HELD is the first job status we get from the remote schedd,
	// assume that it's an old hold that was also reflected in the local
	// schedd and has since been released locally (and should be released
	// remotely as well). This won't always be true, but releasing the
	// remote job anyway shouldn't cause any major trouble.
	if ( new_remote_state == HELD && condorState != REMOVED &&
		 remoteState != JOB_STATE_UNKNOWN ) {
		char *reason = NULL;
		int code = 0;
		int subcode = 0;
		if ( remote_ad->LookupString( ATTR_HOLD_REASON, &reason ) ) {
			remote_ad->LookupInteger( ATTR_HOLD_REASON_CODE, code );
			remote_ad->LookupInteger( ATTR_HOLD_REASON_SUBCODE, subcode );
			JobHeld( reason, code, subcode );
			free( reason );
		} else {
			JobHeld( "held remotely with no hold reason" );
		}
	}
	remoteState = new_remote_state;
	SetRemoteJobStatus( getJobStatusString( remoteState ) );


	index = -1;
	while ( attrs_to_copy[++index] != NULL ) {
		old_expr = jobAd->LookupExpr( attrs_to_copy[index] );
		new_expr = remote_ad->LookupExpr( attrs_to_copy[index] );

		if ( new_expr != NULL && ( old_expr == NULL || !(*old_expr == *new_expr) ) ) {
			ExprTree * pTree =  new_expr->Copy();
			jobAd->Insert( attrs_to_copy[index], pTree, false );
		}
	}

	requestScheddUpdate( this, false );

	return;
}

BaseResource *INFNBatchJob::GetResource()
{
	return (BaseResource *)myResource;
}

ClassAd *INFNBatchJob::buildSubmitAd()
{
	MyString expr;
	ClassAd *submit_ad;
	ExprTree *next_expr;

	int index;
	const char *attrs_to_copy[] = {
		ATTR_JOB_ARGUMENTS1,
		ATTR_JOB_ARGUMENTS2,
		ATTR_JOB_ENVIRONMENT1,
		ATTR_JOB_ENVIRONMENT1_DELIM,
		ATTR_JOB_ENVIRONMENT2,
		ATTR_JOB_INPUT,
		ATTR_JOB_OUTPUT,
		ATTR_JOB_ERROR,
		ATTR_TRANSFER_INPUT_FILES,
		ATTR_TRANSFER_OUTPUT_FILES,
		ATTR_TRANSFER_OUTPUT_REMAPS,
		ATTR_JOB_IWD,
		ATTR_GRID_RESOURCE,
		NULL };		// list must end with a NULL

	submit_ad = new ClassAd;

	index = -1;
	while ( attrs_to_copy[++index] != NULL ) {
		if ( ( next_expr = jobAd->LookupExpr( attrs_to_copy[index] ) ) != NULL ) {
			ExprTree * pTree = next_expr->Copy();
			submit_ad->Insert( attrs_to_copy[index], pTree, false );
		}
	}

	expr = "";
	jobAd->LookupString( ATTR_JOB_REMOTE_IWD, expr );
	if ( !expr.IsEmpty() ) {
		submit_ad->Assign( ATTR_JOB_IWD, expr );
	}

	expr = "";
	jobAd->LookupString( ATTR_BATCH_QUEUE, expr );
	if ( !expr.IsEmpty() ) {
		submit_ad->Assign( "Queue", expr );
	}

	// The blahp expects the Cmd attribute to contain the full pathname
	// of the job executable.
	jobAd->LookupString( ATTR_JOB_CMD, expr );
	if ( expr.FindChar( '/' ) < 0 ) {
		std::string fullpath;
		submit_ad->LookupString( ATTR_JOB_IWD, fullpath );
		formatstr_cat( fullpath, "/%s", expr.Value() );
		submit_ad->Assign( ATTR_JOB_CMD, fullpath );
	} else {
		submit_ad->Assign( ATTR_JOB_CMD, expr );
	}

	// The blahp expects the proxy attribute to contain the full pathname
	// of the proxy file.
	if ( jobAd->LookupString( ATTR_X509_USER_PROXY, expr ) ) {
		if ( expr[0] != '/' ) {
			std::string fullpath;
			submit_ad->LookupString( ATTR_JOB_IWD, fullpath );
			formatstr_cat( fullpath, "/%s", expr.Value() );
			submit_ad->Assign( ATTR_X509_USER_PROXY, fullpath );
		} else {
			submit_ad->Assign( ATTR_X509_USER_PROXY, expr );
		}
	}

	submit_ad->Assign( "JobDirectory", BlahpJobDir() );

		// CRUFT: In the current glite code, jobs have a grid-type of 'blah'
		//   and the blahp looks at the attribute "gridtype" for 'pbs' or
		//   'lsf'. Until the blahp changes to look at GridResource, set
		//   'gridtype' for non-glite users.
	if ( strcmp( batchType, "blah" ) != 0 ) {
		submit_ad->Assign( "gridtype", batchType );
	}

	bool cleared_environment = false;
	bool cleared_arguments = false;

		// Remove all remote_* attributes from the new ad before
		// translating remote_* attributes from the original ad.
		// See gittrac #376 for why we have two loops here.
	const char *next_name;
	submit_ad->ResetName();
	while ( (next_name = submit_ad->NextNameOriginal()) != NULL ) {
		if ( strncasecmp( next_name, "REMOTE_", 7 ) == 0 &&
			 strlen( next_name ) > 7 ) {

			submit_ad->Delete( next_name );
		}
	}

	jobAd->ResetExpr();
	while ( jobAd->NextExpr(next_name, next_expr) ) {
		if ( strncasecmp( next_name, "REMOTE_", 7 ) == 0 &&
			 strlen( next_name ) > 7 ) {

			char const *attr_name = &(next_name[7]);

			if(strcasecmp(attr_name,ATTR_JOB_ENVIRONMENT1) == 0 ||
			   strcasecmp(attr_name,ATTR_JOB_ENVIRONMENT1_DELIM) == 0 ||
			   strcasecmp(attr_name,ATTR_JOB_ENVIRONMENT2) == 0)
			{
				//Any remote environment settings indicate that we
				//should clear whatever environment was already copied
				//over from the non-remote settings, so the non-remote
				//settings can never trump the remote settings.
				if(!cleared_environment) {
					cleared_environment = true;
					submit_ad->Delete(ATTR_JOB_ENVIRONMENT1);
					submit_ad->Delete(ATTR_JOB_ENVIRONMENT1_DELIM);
					submit_ad->Delete(ATTR_JOB_ENVIRONMENT2);
				}
			}

			if(strcasecmp(attr_name,ATTR_JOB_ARGUMENTS1) == 0 ||
			   strcasecmp(attr_name,ATTR_JOB_ARGUMENTS2) == 0)
			{
				//Any remote arguments settings indicate that we
				//should clear whatever arguments was already copied
				//over from the non-remote settings, so the non-remote
				//settings can never trump the remote settings.
				if(!cleared_arguments) {
					cleared_arguments = true;
					submit_ad->Delete(ATTR_JOB_ARGUMENTS1);
					submit_ad->Delete(ATTR_JOB_ARGUMENTS2);
				}
			}

			ExprTree * pTree = next_expr->Copy();
			submit_ad->Insert( attr_name, pTree, false );
		}
	}

	if ( myResource->GahpIsRemote() ) {
		// Rewrite ad so that everything is relative to m_sandboxPath
		std::string old_value;
		std::string new_value;
		bool xfer_exec = true;

		submit_ad->InsertAttr( ATTR_JOB_IWD, m_sandboxPath );

		jobAd->LookupBool( ATTR_TRANSFER_EXECUTABLE, xfer_exec );
		if ( xfer_exec ) {
			//submit_ad->LookupString( ATTR_JOB_CMD, old_value );
			//sprintf( new_value, "%s/%s", m_sandboxPath.c_str(), condor_basename( old_value.c_str() ) );
			formatstr( new_value, "%s/%s", m_sandboxPath.c_str(), CONDOR_EXEC );
			submit_ad->InsertAttr( ATTR_JOB_CMD, new_value );
		}

		old_value = "";
		submit_ad->LookupString( ATTR_JOB_INPUT, old_value );
		if ( !old_value.empty() && !nullFile( old_value.c_str() ) ) {
			submit_ad->InsertAttr( ATTR_JOB_INPUT, condor_basename( old_value.c_str() ) );
		}

		old_value = "";
		submit_ad->LookupString( ATTR_JOB_OUTPUT, old_value );
		if ( !old_value.empty() && !nullFile( old_value.c_str() ) ) {
			submit_ad->InsertAttr( ATTR_JOB_OUTPUT, StdoutRemapName );
		}

		new_value = "";
		submit_ad->LookupString( ATTR_JOB_ERROR, new_value );
		if ( !new_value.empty() && !nullFile( new_value.c_str() ) ) {
			if ( old_value == new_value ) {
				submit_ad->InsertAttr( ATTR_JOB_ERROR, StdoutRemapName );
			} else {
				submit_ad->InsertAttr( ATTR_JOB_ERROR, StderrRemapName );
			}
		}

		old_value = "";
		submit_ad->LookupString( ATTR_X509_USER_PROXY, old_value );
		if ( !old_value.empty() ) {
			submit_ad->InsertAttr( ATTR_X509_USER_PROXY, condor_basename( old_value.c_str() ) );
		}

		old_value = "";
		submit_ad->LookupString( ATTR_TRANSFER_INPUT_FILES, old_value );
		if ( !old_value.empty() ) {
			StringList old_paths( NULL, "," );
			StringList new_paths( NULL, "," );
			const char *old_path;
			old_paths.initializeFromString( old_value.c_str() );

			old_paths.rewind();
			while ( (old_path = old_paths.next()) ) {
				new_paths.append( condor_basename( old_path ) );
			}

			char *new_list = new_paths.print_to_string();
			submit_ad->InsertAttr( ATTR_TRANSFER_INPUT_FILES, new_list );
			free( new_list );
		}

		submit_ad->Delete( ATTR_TRANSFER_OUTPUT_REMAPS );
	}

	return submit_ad;
}

ClassAd *INFNBatchJob::buildTransferAd()
{
	int index;
	const char *attrs_to_copy[] = {
		ATTR_JOB_CMD,
		ATTR_JOB_INPUT,
		ATTR_TRANSFER_EXECUTABLE,
		ATTR_TRANSFER_INPUT_FILES,
		ATTR_TRANSFER_OUTPUT_FILES,
		ATTR_TRANSFER_OUTPUT_REMAPS,
		ATTR_X509_USER_PROXY,
		ATTR_OUTPUT_DESTINATION,
		ATTR_ENCRYPT_INPUT_FILES,
		ATTR_ENCRYPT_OUTPUT_FILES,
		ATTR_DONT_ENCRYPT_INPUT_FILES,
		ATTR_DONT_ENCRYPT_OUTPUT_FILES,
		ATTR_JOB_IWD,
		NULL };		// list must end with a NULL
	// TODO Here are other attributes the FileTransfer object looks at.
	//   They may be important:
	//   ATTR_OWNER
	//   ATTR_NT_DOMAIN
	//   ATTR_ULOG_FILE
	//   ATTR_CLUSTER_ID
	//   ATTR_PROC_ID
	//   ATTR_SPOOLED_OUTPUT_FILES
	//   ATTR_STREAM_OUTPUT
	//   ATTR_STREAM_ERROR
	//   ATTR_ENCRYPT_INPUT_FILES
	//   ATTR_ENCRYPT_OUTPUT_FILES
	//   ATTR_STAGE_IN_FINISH
	//   ATTR_TRANSFER_INTERMEDIATE_FILES
	//   ATTR_DELEGATE_JOB_GSI_CREDENTIALS_LIFETIME

	ClassAd *xfer_ad = new ClassAd();
	ExprTree *next_expr;
	const char *next_name;

	std::string stdout_path;
	std::string stderr_path;
	jobAd->LookupString( ATTR_JOB_OUTPUT, stdout_path );
	if ( !stdout_path.empty() && !nullFile( stdout_path.c_str() ) ) {
		xfer_ad->InsertAttr( ATTR_JOB_OUTPUT, StdoutRemapName );
	}
	jobAd->LookupString( ATTR_JOB_ERROR, stderr_path );
	if ( !stderr_path.empty() && !nullFile( stderr_path.c_str() ) ) {
		if ( stdout_path == stderr_path ) {
			xfer_ad->InsertAttr( ATTR_JOB_ERROR, StdoutRemapName );
		} else {
			xfer_ad->InsertAttr( ATTR_JOB_ERROR, StderrRemapName );
		}
	}

	// Initialize ATTR_TRANSFER_OUTPUT_FILES to an empty string.
	// Right now, we don't support transferring all new/modified output
	// files. In that case, we need ATTR_TRANSFER_OUTPUT_FILES to always
	// be set. Otherwise, stdout and stderr aren't transferred.
	xfer_ad->InsertAttr( ATTR_TRANSFER_OUTPUT_FILES, "" );

	index = -1;
	while ( attrs_to_copy[++index] != NULL ) {
		if ( ( next_expr = jobAd->LookupExpr( attrs_to_copy[index] ) ) != NULL ) {
			ExprTree * pTree = next_expr->Copy();
			xfer_ad->Insert( attrs_to_copy[index], pTree );
		}
	}

	jobAd->ResetExpr();
	while ( jobAd->NextExpr(next_name, next_expr) ) {
		if ( strncasecmp( next_name, "REMOTE_", 7 ) == 0 &&
			 strlen( next_name ) > 7 ) {

			char const *attr_name = &(next_name[7]);

			ExprTree * pTree = next_expr->Copy();
			xfer_ad->Insert( attr_name, pTree );
		}
	}

	// TODO This may require some additional attributes to be set.

	return xfer_ad;
}

void INFNBatchJob::CreateSandboxId()
{
	// Build a name for the sandbox that will be unique to this job.
	// Our pattern is <collector name>_<GlobalJobId>

	// get condor pool name
	// In case there are multiple collectors, strip out the spaces
	// If there's no collector, insert a dummy name
	char* pool_name = param( "COLLECTOR_HOST" );
	if ( pool_name ) {
		StringList collectors( pool_name );
		free( pool_name );
		pool_name = collectors.print_to_string();
	} else {
		pool_name = strdup( "NoPool" );
	}

	// use "ATTR_GLOBAL_JOB_ID" to get unique global job id
	std::string job_id;
	jobAd->LookupString( ATTR_GLOBAL_JOB_ID, job_id );

	std::string unique_id;
	formatstr( unique_id, "%s_%s", pool_name, job_id.c_str() );

	free( pool_name );

	SetRemoteSandboxId( unique_id.c_str() );
}

const char *INFNBatchJob::BlahpJobDir()
{
	static std::string dir;
	ASSERT( remoteSandboxId );
	formatstr( dir, "home_bl_%s", remoteSandboxId );
	return dir.c_str();
}<|MERGE_RESOLUTION|>--- conflicted
+++ resolved
@@ -231,18 +231,13 @@
 			goto error_exit;
 		}
 	} else {
-<<<<<<< HEAD
-		formatstr( buff, "%s_GAHP", batchType );
-		gahp_path = param(buff.c_str());
-=======
 		// CRUFT: BATCH_GAHP was added in 7.7.6.
 		//   Checking <batch-type>_GAHP should be removed at some
 		//   point in the future.
 		if ( strcasecmp( batchType, "condor" ) ) {
-			sprintf( buff, "%s_GAHP", batchType );
+			formatstr( buff, "%s_GAHP", batchType );
 			gahp_path = param(buff.c_str());
 		}
->>>>>>> 2365dd3a
 		if ( gahp_path == NULL ) {
 			gahp_path = param( "BATCH_GAHP" );
 			if ( gahp_path == NULL ) {
