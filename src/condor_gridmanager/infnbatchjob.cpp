/***************************************************************
 *
 * Copyright (C) 1990-2007, Condor Team, Computer Sciences Department,
 * University of Wisconsin-Madison, WI.
 * 
 * Licensed under the Apache License, Version 2.0 (the "License"); you
 * may not use this file except in compliance with the License.  You may
 * obtain a copy of the License at
 * 
 *    http://www.apache.org/licenses/LICENSE-2.0
 * 
 * Unless required by applicable law or agreed to in writing, software
 * distributed under the License is distributed on an "AS IS" BASIS,
 * WITHOUT WARRANTIES OR CONDITIONS OF ANY KIND, either express or implied.
 * See the License for the specific language governing permissions and
 * limitations under the License.
 *
 ***************************************************************/



#include "condor_common.h"
#include "condor_attributes.h"
#include "condor_debug.h"
#include "condor_string.h"	// for strnewp and friends
#include "condor_daemon_core.h"
#include "condor_config.h"

#include "gridmanager.h"
#include "infnbatchjob.h"


// GridManager job states
#define GM_INIT					0
#define GM_REGISTER				1
#define GM_STDIO_UPDATE			2
#define GM_UNSUBMITTED			3
#define GM_SUBMIT				4
#define GM_SUBMIT_SAVE			5
#define GM_SUBMITTED			6
#define GM_DONE_SAVE			7
#define GM_DONE_COMMIT			8
#define GM_CANCEL				9
#define GM_FAILED				10
#define GM_DELETE				11
#define GM_CLEAR_REQUEST		12
#define GM_HOLD					13
#define GM_PROXY_EXPIRED		14
#define GM_REFRESH_PROXY		15
#define GM_START				16
#define GM_POLL_ACTIVE			17

static const char *GMStateNames[] = {
	"GM_INIT",
	"GM_REGISTER",
	"GM_STDIO_UPDATE",
	"GM_UNSUBMITTED",
	"GM_SUBMIT",
	"GM_SUBMIT_SAVE",
	"GM_SUBMITTED",
	"GM_DONE_SAVE",
	"GM_DONE_COMMIT",
	"GM_CANCEL",
	"GM_FAILED",
	"GM_DELETE",
	"GM_CLEAR_REQUEST",
	"GM_HOLD",
	"GM_PROXY_EXPIRED",
	"GM_REFRESH_PROXY",
	"GM_START",
	"GM_POLL_ACTIVE"
};

#define JOB_STATE_UNKNOWN				-1
#define JOB_STATE_UNSUBMITTED			0

// TODO: Let the maximum submit attempts be set in the job ad or, better yet,
// evalute PeriodicHold expression in job ad.
#define MAX_SUBMIT_ATTEMPTS	1

#define LOG_GLOBUS_ERROR(func,error) \
    dprintf(D_ALWAYS, \
		"(%d.%d) gmState %s, remoteState %d: %s returned error %d\n", \
        procID.cluster,procID.proc,GMStateNames[gmState],remoteState, \
        func,error)


void INFNBatchJobInit()
{
}

void INFNBatchJobReconfig()
{
	int tmp_int;

	tmp_int = param_integer( "INFN_JOB_POLL_INTERVAL", 5 * 60 );
	INFNBatchJob::setPollInterval( tmp_int );

	tmp_int = param_integer( "GRIDMANAGER_GAHP_CALL_TIMEOUT", 5 * 60 );
	INFNBatchJob::setGahpCallTimeout( tmp_int );

	tmp_int = param_integer("GRIDMANAGER_CONNECT_FAILURE_RETRY_COUNT",3);
	INFNBatchJob::setConnectFailureRetry( tmp_int );
}

bool INFNBatchJobAdMatch( const ClassAd *job_ad ) {
	int universe;
	std::string resource;
		// CRUFT: grid-type 'blah' is deprecated. Now, the specific batch
		//   system names should be used (pbs, lsf). Glite are the only
		//   people who care about the old value. This changed happend in
		//   Condor 6.7.12.
	if ( job_ad->LookupInteger( ATTR_JOB_UNIVERSE, universe ) &&
		 universe == CONDOR_UNIVERSE_GRID &&
		 job_ad->LookupString( ATTR_GRID_RESOURCE, resource ) &&
		 ( strncasecmp( resource.c_str(), "blah", 4 ) == 0 ||
		   strncasecmp( resource.c_str(), "batch", 5 ) == 0 ||
		   strncasecmp( resource.c_str(), "pbs", 3 ) == 0 ||
		   strncasecmp( resource.c_str(), "lsf", 3 ) == 0 ||
		   strncasecmp( resource.c_str(), "nqs", 3 ) == 0 ||
		   strncasecmp( resource.c_str(), "sge", 3 ) == 0 ||
		   strncasecmp( resource.c_str(), "naregi", 6 ) == 0 ) ) {

		return true;
	}
	return false;
}

BaseJob *INFNBatchJobCreate( ClassAd *jobad )
{
	return (BaseJob *)new INFNBatchJob( jobad );
}


int INFNBatchJob::pollInterval = 300;			// default value
int INFNBatchJob::submitInterval = 300;			// default value
int INFNBatchJob::gahpCallTimeout = 300;		// default value
int INFNBatchJob::maxConnectFailures = 3;		// default value

INFNBatchJob::INFNBatchJob( ClassAd *classad )
	: BaseJob( classad )
{
	std::string buff;
	std::string error_string = "";
	char *gahp_path;
	ArgList gahp_args;

	gahpAd = NULL;
	gmState = GM_INIT;
	remoteState = JOB_STATE_UNKNOWN;
	enteredCurrentGmState = time(NULL);
	enteredCurrentRemoteState = time(NULL);
	lastSubmitAttempt = 0;
	numSubmitAttempts = 0;
	remoteJobId = NULL;
	lastPollTime = 0;
	pollNow = false;
	myResource = NULL;
	gahp = NULL;
	jobProxy = NULL;
	remoteProxyExpireTime = 0;

	// In GM_HOLD, we assume HoldReason to be set only if we set it, so make
	// sure it's unset when we start.
	if ( jobAd->LookupString( ATTR_HOLD_REASON, NULL, 0 ) != 0 ) {
		jobAd->AssignExpr( ATTR_HOLD_REASON, "Undefined" );
	}

<<<<<<< HEAD
	buff = "";
	jobAd->LookupString( ATTR_GRID_RESOURCE, buff );
	if ( buff != "" ) {
		const char *token;
		Tokenize( buff );

		token = GetNextToken( " ", false );
		if ( !strcmp( "batch", token ) ) {
			token = GetNextToken( " ", false );
		}
		batchType = strdup( token );

		while ( (token = GetNextToken( " ", false )) ) {
			gahp_args.AppendArg( token );
		}
=======
	buff[0] = '\0';
	jobAd->LookupString( ATTR_GRID_RESOURCE, buff, sizeof(buff) );
	if ( buff[0] != '\0' ) {
		batchType = strdup( buff );
>>>>>>> 3ba0a900
	} else {
		sprintf( error_string, "%s is not set in the job ad",
							  ATTR_GRID_RESOURCE );
		goto error_exit;
	}

<<<<<<< HEAD
	buff = "";
	jobAd->LookupString( ATTR_GRID_JOB_ID, buff );
	if ( buff != "" ) {
		SetRemoteJobId( strchr( buff.c_str(), ' ' ) + 1 );
=======
	buff[0] = '\0';
	jobAd->LookupString( ATTR_GRID_JOB_ID, buff, sizeof(buff) );
	if ( buff[0] != '\0' ) {
		SetRemoteJobId( strchr( buff, ' ' ) + 1 );
>>>>>>> 3ba0a900
	} else {
		remoteState = JOB_STATE_UNSUBMITTED;
	}

	strupr( batchType );

	if ( gahp_args.Count() > 0 ) {
		gahp_path = param( "REMOTE_GAHP" );
		if ( gahp_path == NULL ) {
			sprintf( error_string, "REMOTE_GAHP not defined" );
			goto error_exit;
		}
	} else {
		sprintf( buff, "%s_GAHP", batchType );
		gahp_path = param(buff.c_str());
		if ( gahp_path == NULL ) {
			gahp_path = param( "BATCH_GAHP" );
			if ( gahp_path == NULL ) {
				sprintf( error_string, "Neither %s nor %s defined", buff.c_str(),
						 "BATCH_GAHP" );
				goto error_exit;
			}
		}
	}

	buff = batchType;
	if ( gahp_args.Count() > 0 ) {
		sprintf_cat( buff, "/%s", gahp_args.GetArg( 0 ) );
	}
	gahp = new GahpClient( buff.c_str(), gahp_path, &gahp_args );
	free( gahp_path );

	myResource = INFNBatchResource::FindOrCreateResource( batchType,
														  gahp_args.GetArg(0) );
	myResource->RegisterJob( this );
	if ( remoteJobId ) {
		myResource->AlreadySubmitted( this );
	}

		// Does this have to be lower-case for SetRemoteJobId()?

	strlwr( batchType );

	ASSERT( gahp != NULL );
	gahp->setNotificationTimerId( evaluateStateTid );
	gahp->setMode( GahpClient::normal );
	gahp->setTimeout( gahpCallTimeout );

	jobProxy = AcquireProxy( jobAd, error_string,
							 (TimerHandlercpp)&BaseJob::SetEvaluateState, this );
	if ( jobProxy == NULL && error_string != "" ) {
		goto error_exit;
	}

	return;

 error_exit:
		// We must ensure that the code-path from GM_HOLD doesn't depend
		// on any initialization that's been skipped.
	gmState = GM_HOLD;
	if ( !error_string.empty() ) {
		jobAd->Assign( ATTR_HOLD_REASON, error_string.c_str() );
	}
	return;
}

INFNBatchJob::~INFNBatchJob()
{
	if ( jobProxy != NULL ) {
		ReleaseProxy( jobProxy, (TimerHandlercpp)&BaseJob::SetEvaluateState, this );
	}
	if ( myResource ) {
		myResource->UnregisterJob( this );
	}
	if ( batchType != NULL ) {
		free( batchType );
	}
	if ( remoteJobId != NULL ) {
		free( remoteJobId );
	}
	if ( gahpAd ) {
		delete gahpAd;
	}
	if ( gahp != NULL ) {
		delete gahp;
	}
}

void INFNBatchJob::Reconfig()
{
	BaseJob::Reconfig();
	gahp->setTimeout( gahpCallTimeout );
}

void INFNBatchJob::doEvaluateState()
{
	int old_gm_state;
	int old_remote_state;
	bool reevaluate_state = true;
	time_t now = time(NULL);

	bool attr_exists;
	bool attr_dirty;
	int rc;

	daemonCore->Reset_Timer( evaluateStateTid, TIMER_NEVER );

    dprintf(D_ALWAYS,
			"(%d.%d) doEvaluateState called: gmState %s, remoteState %d\n",
			procID.cluster,procID.proc,GMStateNames[gmState],remoteState);

	if ( gahp ) {
		gahp->setMode( GahpClient::normal );
	}

	do {
		reevaluate_state = false;
		old_gm_state = gmState;
		old_remote_state = remoteState;

		ASSERT ( gahp != NULL || gmState == GM_HOLD || gmState == GM_DELETE );

		switch ( gmState ) {
		case GM_INIT: {
			// This is the state all jobs start in when the GlobusJob object
			// is first created. Here, we do things that we didn't want to
			// do in the constructor because they could block (the
			// constructor is called while we're connected to the schedd).
			if ( gahp->Startup() == false ) {
				dprintf( D_ALWAYS, "(%d.%d) Error starting GAHP\n",
						 procID.cluster, procID.proc );

				jobAd->Assign( ATTR_HOLD_REASON, "Failed to start GAHP" );
				gmState = GM_HOLD;
				break;
			}
			if ( jobProxy ) {
				if ( gahp->Initialize( jobProxy ) == false ) {
					dprintf( D_ALWAYS, "(%d.%d) Error initializing GAHP\n",
							 procID.cluster, procID.proc );

					jobAd->Assign( ATTR_HOLD_REASON,
								   "Failed to initialize GAHP" );
					gmState = GM_HOLD;
					break;
				}

				gahp->setDelegProxy( jobProxy );
			}

			gmState = GM_START;
			} break;
		case GM_START: {
			// This state is the real start of the state machine, after
			// one-time initialization has been taken care of.
			// If we think there's a running jobmanager
			// out there, we try to register for callbacks (in GM_REGISTER).
			// The one way jobs can end up back in this state is if we
			// attempt a restart of a jobmanager only to be told that the
			// old jobmanager process is still alive.
			errorString = "";
			if ( condorState == COMPLETED ) {
				gmState = GM_DONE_COMMIT;
			} else if ( remoteJobId == NULL ) {
				gmState = GM_CLEAR_REQUEST;
			} else {
				gmState = GM_SUBMITTED;
			}
			} break;
		case GM_UNSUBMITTED: {
			// There are no outstanding remote submissions for this job (if
			// there is one, we've given up on it).
			if ( condorState == REMOVED ) {
				gmState = GM_DELETE;
			} else if ( condorState == HELD ) {
				gmState = GM_DELETE;
				break;
			} else if ( condorState == COMPLETED ) {
				gmState = GM_DELETE;
			} else {
				gmState = GM_SUBMIT;
			}
			} break;
		case GM_SUBMIT: {
			// Start a new remote submission for this job.

			// Can't break in the middle of a submit, because the job will
			// end up running if the submit succeeds
			/*
			if ( condorState == REMOVED || condorState == HELD ) {
				gmState = GM_UNSUBMITTED;
				break;
			}
			*/
			if ( numSubmitAttempts >= MAX_SUBMIT_ATTEMPTS ) {
				jobAd->Assign( ATTR_HOLD_REASON,
							   "Attempts to submit failed" );
				gmState = GM_HOLD;
				break;
			}
			// After a submit, wait at least submitInterval before trying
			// another one.
			if ( now >= lastSubmitAttempt + submitInterval ) {
				char *job_id_string = NULL;

				// Once RequestSubmit() is called at least once, you must
				// CancelRequest() once you're done with the request call
				if ( myResource->RequestSubmit( this ) == false ) {
					break;
				}

				if ( gahpAd == NULL ) {
					gahpAd = buildSubmitAd();
				}
				if ( gahpAd == NULL ) {
					gmState = GM_HOLD;
					break;
				}

				rc = gahp->blah_job_submit( gahpAd, &job_id_string );
				if ( rc == GAHPCLIENT_COMMAND_NOT_SUBMITTED ||
					 rc == GAHPCLIENT_COMMAND_PENDING ) {
					break;
				}
				lastSubmitAttempt = time(NULL);
				numSubmitAttempts++;
				if ( rc == GLOBUS_SUCCESS ) {
					SetRemoteJobId( job_id_string );
					if(jobProxy) {
						remoteProxyExpireTime = jobProxy->expiration_time;
					}
					WriteGridSubmitEventToUserLog( jobAd );
					gmState = GM_SUBMIT_SAVE;
				} else {
					// unhandled error
					dprintf( D_ALWAYS,
							 "(%d.%d) blah_job_submit() failed: %s\n",
							 procID.cluster, procID.proc,
							 gahp->getErrorString() );
					errorString = gahp->getErrorString();
					myResource->CancelSubmit( this );
					gmState = GM_UNSUBMITTED;
					reevaluate_state = true;
				}
				if ( job_id_string != NULL ) {
					free( job_id_string );
				}
			} else if ( condorState == REMOVED || condorState == HELD ) {
				gmState = GM_UNSUBMITTED;
			} else {
				unsigned int delay = 0;
				if ( (lastSubmitAttempt + submitInterval) > now ) {
					delay = (lastSubmitAttempt + submitInterval) - now;
				}				
				daemonCore->Reset_Timer( evaluateStateTid, delay );
			}
			} break;
		case GM_SUBMIT_SAVE: {
			// Save the job id for a new remote submission.
			if ( condorState == REMOVED || condorState == HELD ) {
				gmState = GM_CANCEL;
			} else {
				jobAd->GetDirtyFlag( ATTR_GRID_JOB_ID, &attr_exists, &attr_dirty );
				if ( attr_exists && attr_dirty ) {
					requestScheddUpdate( this, true );
					break;
				}
				gmState = GM_SUBMITTED;
			}
			} break;
		case GM_SUBMITTED: {
			// The job has been submitted. Wait for completion or failure,
			// and poll the remote schedd occassionally to let it know
			// we're still alive.
			// The resetting of the evaluateStateTid timer should be the
			// last thing we do, after checking everything of interest.
			if ( condorState == REMOVED || condorState == HELD ) {
				gmState = GM_CANCEL;
			} else if ( remoteState == COMPLETED ) {
				gmState = GM_DONE_SAVE;
			} else if ( remoteState == REMOVED ) {
				errorString = "Job removed from batch queue manually";
				SetRemoteJobId( NULL );
				gmState = GM_HOLD;
			} else if ( jobProxy && remoteProxyExpireTime < jobProxy->expiration_time ) {
					gmState = GM_REFRESH_PROXY;
			} else {
				if ( lastPollTime < enteredCurrentGmState ) {
					lastPollTime = enteredCurrentGmState;
				}
				if ( pollNow ) {
					lastPollTime = 0;
					pollNow = false;
				}
				if ( now >= lastPollTime + pollInterval ) {
					gmState = GM_POLL_ACTIVE;
					break;
				}
				unsigned int delay = 0;
				if ( (lastPollTime + pollInterval) > now ) {
					delay = (lastPollTime + pollInterval) - now;
				}
				daemonCore->Reset_Timer( evaluateStateTid, delay );
			}
			} break;
		case GM_POLL_ACTIVE: {
			ClassAd *status_ad = NULL;
			rc = gahp->blah_job_status( remoteJobId, &status_ad );
			if ( rc == GAHPCLIENT_COMMAND_NOT_SUBMITTED ||
				 rc == GAHPCLIENT_COMMAND_PENDING ) {
				break;
			}
			if ( rc != GLOBUS_SUCCESS ) {
				// unhandled error
				dprintf( D_ALWAYS,
						 "(%d.%d) blah_job_status() failed: %s\n",
						 procID.cluster, procID.proc, gahp->getErrorString() );
				errorString = gahp->getErrorString();
				gmState = GM_HOLD;
				break;
			}
			ProcessRemoteAd( status_ad );
			delete status_ad;
			lastPollTime = time(NULL);
			gmState = GM_SUBMITTED;
			} break;
		case GM_REFRESH_PROXY: {
			if ( condorState == REMOVED || condorState == HELD ) {
				gmState = GM_SUBMITTED;
			} else {
				// We should never end up here if we don't have a
				// proxy already!
				if( ! jobProxy ) {
					EXCEPT( "(%d.%d) Requested to refresh proxy, but no proxy present. ", procID.cluster,procID.proc);
				}

				rc = gahp->blah_job_refresh_proxy( remoteJobId,
												   jobProxy->proxy_filename );
				if ( rc == GAHPCLIENT_COMMAND_NOT_SUBMITTED ||
					 rc == GAHPCLIENT_COMMAND_PENDING ) {
					break;
				}
				if ( rc != GLOBUS_SUCCESS ) {
					// unhandled error
					dprintf( D_ALWAYS,
							 "(%d.%d) blah_job_refresh_proxy() failed: %s\n",
							 procID.cluster, procID.proc, gahp->getErrorString() );
					errorString = gahp->getErrorString();
					gmState = GM_CANCEL;
					break;
				}
				remoteProxyExpireTime = jobProxy->expiration_time;
				gmState = GM_SUBMITTED;
			}
		} break;
		case GM_DONE_SAVE: {
			// Report job completion to the schedd.
			JobTerminated();
			if ( condorState == COMPLETED ) {
				jobAd->GetDirtyFlag( ATTR_JOB_STATUS, &attr_exists, &attr_dirty );
				if ( attr_exists && attr_dirty ) {
					requestScheddUpdate( this, true );
					break;
				}
			}
			gmState = GM_DONE_COMMIT;
			} break;
		case GM_DONE_COMMIT: {
			// Tell the remote schedd it can remove the job from the queue.

			// Nothing to do for this job type
			if ( condorState == COMPLETED || condorState == REMOVED ) {
				gmState = GM_DELETE;
			} else {
				// Clear the contact string here because it may not get
				// cleared in GM_CLEAR_REQUEST (it might go to GM_HOLD first).
				SetRemoteJobId( NULL );
				requestScheddUpdate( this, false );
				myResource->CancelSubmit( this );
				gmState = GM_CLEAR_REQUEST;
			}
			} break;
		case GM_CANCEL: {
			// We need to cancel the job submission.

			// Should this if-stmt be here? Even if the job is completed,
			// we may still want to remove it (say if we have trouble
			// fetching the output files).
			if ( remoteState != COMPLETED ) {
				rc = gahp->blah_job_cancel( remoteJobId );
				if ( rc == GAHPCLIENT_COMMAND_NOT_SUBMITTED ||
					 rc == GAHPCLIENT_COMMAND_PENDING ) {
					break;
				}
				if ( rc != GLOBUS_SUCCESS ) {
					// unhandled error
					dprintf( D_ALWAYS,
							 "(%d.%d) blah_job_cancel() failed: %s\n",
							 procID.cluster, procID.proc, gahp->getErrorString() );
					errorString = gahp->getErrorString();
					gmState = GM_CLEAR_REQUEST;
					break;
				}
				SetRemoteJobId( NULL );
				myResource->CancelSubmit( this );
			}
			if ( condorState == REMOVED ) {
				gmState = GM_DELETE;
			} else {
				gmState = GM_CLEAR_REQUEST;
			}
			} break;
		case GM_DELETE: {
			// We are done with the job. Propagate any remaining updates
			// to the schedd, then delete this object.
			DoneWithJob();
			// This object will be deleted when the update occurs
			} break;
		case GM_CLEAR_REQUEST: {
			// Remove all knowledge of any previous or present job
			// submission, in both the gridmanager and the schedd.

			// For now, put problem jobs on hold instead of
			// forgetting about current submission and trying again.
			// TODO: Let our action here be dictated by the user preference
			// expressed in the job ad.
			if ( remoteJobId != NULL && condorState != REMOVED ) {
				gmState = GM_HOLD;
				break;
			}
			errorString = "";
			SetRemoteJobId( NULL );
			myResource->CancelSubmit( this );
			JobIdle();
			if ( submitLogged ) {
				JobEvicted();
			}

			// If there are no updates to be done when we first enter this
			// state, requestScheddUpdate will return done immediately
			// and not waste time with a needless connection to the
			// schedd. If updates need to be made, they won't show up in
			// schedd_actions after the first pass through this state
			// because we modified our local variables the first time
			// through. However, since we registered update events the
			// first time, requestScheddUpdate won't return done until
			// they've been committed to the schedd.
			const char *name;
			ExprTree *expr;
			jobAd->ResetExpr();
			if ( jobAd->NextDirtyExpr(name, expr) ) {
				requestScheddUpdate( this, true );
				break;
			}
			remoteProxyExpireTime = 0;
			submitLogged = false;
			executeLogged = false;
			submitFailedLogged = false;
			terminateLogged = false;
			abortLogged = false;
			evictLogged = false;
			gmState = GM_UNSUBMITTED;
			remoteState = JOB_STATE_UNSUBMITTED;
			SetRemoteJobStatus( NULL );
			} break;
		case GM_HOLD: {
			// Put the job on hold in the schedd.
			// TODO: what happens if we learn here that the job is removed?

			// If the condor state is already HELD, then someone already
			// HELD it, so don't update anything else.
			if ( condorState != HELD ) {

				// Set the hold reason as best we can
				// TODO: set the hold reason in a more robust way.
				char holdReason[1024];
				holdReason[0] = '\0';
				holdReason[sizeof(holdReason)-1] = '\0';
				jobAd->LookupString( ATTR_HOLD_REASON, holdReason,
									 sizeof(holdReason) );
				if ( holdReason[0] == '\0' && errorString != "" ) {
					strncpy( holdReason, errorString.c_str(),
							 sizeof(holdReason) - 1 );
				}
				if ( holdReason[0] == '\0' ) {
					strncpy( holdReason, "Unspecified gridmanager error",
							 sizeof(holdReason) - 1 );
				}

				JobHeld( holdReason );
			}
			gmState = GM_DELETE;
			} break;
		default:
			EXCEPT( "(%d.%d) Unknown gmState %d!", procID.cluster,procID.proc,
					gmState );
		}

		if ( gmState != old_gm_state || remoteState != old_remote_state ) {
			reevaluate_state = true;
		}
		if ( remoteState != old_remote_state ) {
//			dprintf(D_FULLDEBUG, "(%d.%d) remote state change: %s -> %s\n",
//					procID.cluster, procID.proc,
//					JobStatusNames(old_remote_state),
//					JobStatusNames(remoteState));
			enteredCurrentRemoteState = time(NULL);
		}
		if ( gmState != old_gm_state ) {
			dprintf(D_FULLDEBUG, "(%d.%d) gm state change: %s -> %s\n",
					procID.cluster, procID.proc, GMStateNames[old_gm_state],
					GMStateNames[gmState]);
			enteredCurrentGmState = time(NULL);
			// If we were waiting for a pending gahp call, we're not
			// anymore so purge it.
			if ( gahp ) {
				gahp->purgePendingRequests();
			}
			// If we were calling a gahp func that used gahpAd, we're done
			// with it now, so free it.
			if ( gahpAd ) {
				delete gahpAd;
				gahpAd = NULL;
			}
		}

	} while ( reevaluate_state );
}

void INFNBatchJob::SetRemoteJobId( const char *job_id )
{
	free( remoteJobId );
	if ( job_id ) {
		remoteJobId = strdup( job_id );
	} else {
		remoteJobId = NULL;
	}

	std::string full_job_id;
	if ( job_id ) {
		sprintf( full_job_id, "%s %s", batchType, job_id );
	}
	BaseJob::SetRemoteJobId( full_job_id.c_str() );
}

void INFNBatchJob::ProcessRemoteAd( ClassAd *remote_ad )
{
	int new_remote_state;
	ExprTree *new_expr, *old_expr;

	int index;
	const char *attrs_to_copy[] = {
		ATTR_BYTES_SENT,
		ATTR_BYTES_RECVD,
		ATTR_COMPLETION_DATE,
		ATTR_JOB_RUN_COUNT,
		ATTR_JOB_START_DATE,
		ATTR_ON_EXIT_BY_SIGNAL,
		ATTR_ON_EXIT_SIGNAL,
		ATTR_ON_EXIT_CODE,
		ATTR_EXIT_REASON,
		ATTR_JOB_CURRENT_START_DATE,
		ATTR_JOB_LOCAL_SYS_CPU,
		ATTR_JOB_LOCAL_USER_CPU,
		ATTR_JOB_REMOTE_SYS_CPU,
		ATTR_JOB_REMOTE_USER_CPU,
		ATTR_NUM_CKPTS,
		ATTR_NUM_GLOBUS_SUBMITS,
		ATTR_NUM_MATCHES,
		ATTR_NUM_RESTARTS,
		ATTR_JOB_REMOTE_WALL_CLOCK,
		ATTR_JOB_CORE_DUMPED,
		ATTR_EXECUTABLE_SIZE,
		ATTR_IMAGE_SIZE,
		NULL };		// list must end with a NULL

	if ( remote_ad == NULL ) {
		return;
	}

	dprintf( D_FULLDEBUG, "(%d.%d) ***ProcessRemoteAd\n",
			 procID.cluster, procID.proc );

	remote_ad->LookupInteger( ATTR_JOB_STATUS, new_remote_state );

	if ( new_remote_state == IDLE ) {
		JobIdle();
	}
	if ( new_remote_state == RUNNING ) {
		JobRunning();
	}
	// If the job has been removed locally, don't propagate a hold from
	// the remote schedd. 
	// If HELD is the first job status we get from the remote schedd,
	// assume that it's an old hold that was also reflected in the local
	// schedd and has since been released locally (and should be released
	// remotely as well). This won't always be true, but releasing the
	// remote job anyway shouldn't cause any major trouble.
	if ( new_remote_state == HELD && condorState != REMOVED &&
		 remoteState != JOB_STATE_UNKNOWN ) {
		char *reason = NULL;
		int code = 0;
		int subcode = 0;
		if ( remote_ad->LookupString( ATTR_HOLD_REASON, &reason ) ) {
			remote_ad->LookupInteger( ATTR_HOLD_REASON_CODE, code );
			remote_ad->LookupInteger( ATTR_HOLD_REASON_SUBCODE, subcode );
			JobHeld( reason, code, subcode );
			free( reason );
		} else {
			JobHeld( "held remotely with no hold reason" );
		}
	}
	remoteState = new_remote_state;
	SetRemoteJobStatus( getJobStatusString( remoteState ) );


	index = -1;
	while ( attrs_to_copy[++index] != NULL ) {
		old_expr = jobAd->LookupExpr( attrs_to_copy[index] );
		new_expr = remote_ad->LookupExpr( attrs_to_copy[index] );

		if ( new_expr != NULL && ( old_expr == NULL || !(*old_expr == *new_expr) ) ) {
			jobAd->Insert( attrs_to_copy[index], new_expr->Copy() );
		}
	}

	requestScheddUpdate( this, false );

	return;
}

BaseResource *INFNBatchJob::GetResource()
{
	return (BaseResource *)myResource;
}

ClassAd *INFNBatchJob::buildSubmitAd()
{
	MyString expr;
	ClassAd *submit_ad;
	ExprTree *next_expr;
	bool use_new_args_env = false;

		// Older versions of the blahp don't know about the new
		// Arguments and Environment job attributes. Newer version
		// put "new_esc_format" in their version string to indicate
		// that they understand these new attributes. If we're
		// talking to an old blahp, convert to the old Args and Env
		// attributes.
	if ( strstr( gahp->getVersion(), "new_esc_format" ) ) {
		use_new_args_env = true;
	} else {
		use_new_args_env = false;
	}

	int index;
	const char *attrs_to_copy[] = {
//		ATTR_JOB_CMD,
		ATTR_JOB_ARGUMENTS1,
		ATTR_JOB_ARGUMENTS2,
		ATTR_JOB_ENVIRONMENT1,
		ATTR_JOB_ENVIRONMENT1_DELIM,
		ATTR_JOB_ENVIRONMENT2,
		ATTR_JOB_INPUT,
		ATTR_JOB_OUTPUT,
		ATTR_JOB_ERROR,
		ATTR_TRANSFER_INPUT_FILES,
		ATTR_TRANSFER_OUTPUT_FILES,
		ATTR_TRANSFER_OUTPUT_REMAPS,
//		ATTR_REQUIREMENTS,
//		ATTR_RANK,
//		ATTR_OWNER,
//		ATTR_DISK_USAGE,
//		ATTR_IMAGE_SIZE,
//		ATTR_EXECUTABLE_SIZE,
//		ATTR_MAX_HOSTS,
//		ATTR_MIN_HOSTS,
//		ATTR_JOB_PRIO,
		ATTR_JOB_IWD,
		ATTR_GRID_RESOURCE,
		NULL };		// list must end with a NULL

	submit_ad = new ClassAd;

	index = -1;
	while ( attrs_to_copy[++index] != NULL ) {
		if ( ( next_expr = jobAd->LookupExpr( attrs_to_copy[index] ) ) != NULL ) {
			submit_ad->Insert( attrs_to_copy[index], next_expr->Copy() );
		}
	}

	expr = "";
	jobAd->LookupString( ATTR_JOB_REMOTE_IWD, expr );
	if ( !expr.IsEmpty() ) {
		submit_ad->Assign( ATTR_JOB_IWD, expr );
	}

	// The blahp expects the Cmd attribute to contain the full pathname
	// of the job executable.
	jobAd->LookupString( ATTR_JOB_CMD, expr );
	if ( expr.FindChar( '/' ) < 0 ) {
		std::string fullpath;
		submit_ad->LookupString( ATTR_JOB_IWD, fullpath );
		sprintf_cat( fullpath, "/%s", expr.Value() );
		submit_ad->Assign( ATTR_JOB_CMD, fullpath );
	} else {
		submit_ad->Assign( ATTR_JOB_CMD, expr );
	}

	// The blahp expects the proxy attribute to contain the full pathname
	// of the proxy file.
	if ( jobAd->LookupString( ATTR_X509_USER_PROXY, expr ) ) {
		if ( expr[0] != '/' ) {
			std::string fullpath;
			submit_ad->LookupString( ATTR_JOB_IWD, fullpath );
			sprintf_cat( fullpath, "/%s", expr.Value() );
			submit_ad->Assign( ATTR_X509_USER_PROXY, fullpath );
		} else {
			submit_ad->Assign( ATTR_X509_USER_PROXY, expr );
		}
	}

		// CRUFT: In the current glite code, jobs have a grid-type of 'blah'
		//   and the blahp looks at the attribute "gridtype" for 'pbs' or
		//   'lsf'. Until the blahp changes to look at GridResource, set
		//   'gridtype' for non-glite users.
	if ( strcmp( batchType, "blah" ) != 0 ) {
		submit_ad->Assign( "gridtype", batchType );
	}

	if ( !use_new_args_env ) {
		MyString error_str;
		MyString value_str;
		ArgList args;
		Env env;

		submit_ad->Delete( ATTR_JOB_ARGUMENTS2 );
		submit_ad->Delete( ATTR_JOB_ENVIRONMENT1_DELIM );
		submit_ad->Delete( ATTR_JOB_ENVIRONMENT2 );

		if ( !args.AppendArgsFromClassAd( jobAd, &error_str ) ||
			 !args.GetArgsStringV1Raw( &value_str, &error_str ) ) {
			errorString = error_str.Value();
			delete submit_ad;
			return NULL;
		}
		submit_ad->Assign( ATTR_JOB_ARGUMENTS1, value_str.Value() );

		value_str = "";
		if ( !env.MergeFrom( jobAd, &error_str ) ||
			 !env.getDelimitedStringV1Raw( &value_str, &error_str ) ) {
			errorString = error_str.Value();
			delete submit_ad;
			return NULL;
		}
		submit_ad->Assign( ATTR_JOB_ENVIRONMENT1, value_str.Value() );
	}

//	submit_ad->Assign( ATTR_JOB_STATUS, IDLE );
//submit_ad->Assign( ATTR_JOB_UNIVERSE, CONDOR_UNIVERSE_VANILLA );

//	submit_ad->Assign( ATTR_Q_DATE, now );
//	submit_ad->Assign( ATTR_CURRENT_HOSTS, 0 );
//	submit_ad->Assign( ATTR_COMPLETION_DATE, 0 );
//	submit_ad->Assign( ATTR_JOB_REMOTE_WALL_CLOCK, (float)0.0 );
//	submit_ad->Assign( ATTR_JOB_LOCAL_USER_CPU, (float)0.0 );
//	submit_ad->Assign( ATTR_JOB_LOCAL_SYS_CPU, (float)0.0 );
//	submit_ad->Assign( ATTR_JOB_REMOTE_USER_CPU, (float)0.0 );
//	submit_ad->Assign( ATTR_JOB_REMOTE_SYS_CPU, (float)0.0 );
//	submit_ad->Assign( ATTR_JOB_EXIT_STATUS, 0 );
//	submit_ad->Assign( ATTR_NUM_CKPTS, 0 );
//	submit_ad->Assign( ATTR_NUM_RESTARTS, 0 );
//	submit_ad->Assign( ATTR_NUM_SYSTEM_HOLDS, 0 );
//	submit_ad->Assign( ATTR_JOB_COMMITTED_TIME, 0 );
//	submit_ad->Assign( ATTR_COMMITTED_SLOT_TIME, 0 );
//	submit_ad->Assign( ATTR_CUMULATIVE_SLOT_TIME, 0 );
//	submit_ad->Assign( ATTR_TOTAL_SUSPENSIONS, 0 );
//	submit_ad->Assign( ATTR_LAST_SUSPENSION_TIME, 0 );
//	submit_ad->Assign( ATTR_CUMULATIVE_SUSPENSION_TIME, 0 );
//	submit_ad->Assign( ATTR_ON_EXIT_BY_SIGNAL, false );
//	submit_ad->Assign( ATTR_CURRENT_HOSTS, 0 );
//	submit_ad->Assign( ATTR_ENTERED_CURRENT_STATUS, now  );
//	submit_ad->Assign( ATTR_JOB_NOTIFICATION, NOTIFY_NEVER );
//	submit_ad->Assign( ATTR_JOB_LEAVE_IN_QUEUE, true );
//	submit_ad->Assign( ATTR_SHOULD_TRANSFER_FILES, false );

//	expr.sprintf( "%s = (%s >= %s) =!= True && time() > %s + %d",
//				  ATTR_PERIODIC_REMOVE_CHECK, ATTR_STAGE_IN_FINISH,
//				  ATTR_STAGE_IN_START, ATTR_Q_DATE, 1800 );
//	submit_ad->Insert( expr.Value() );

	bool cleared_environment = false;
	bool cleared_arguments = false;

		// Remove all remote_* attributes from the new ad before
		// translating remote_* attributes from the original ad.
		// See gittrac #376 for why we have two loops here.
	const char *next_name;
	submit_ad->ResetName();
	while ( (next_name = submit_ad->NextNameOriginal()) != NULL ) {
		if ( strncasecmp( next_name, "REMOTE_", 7 ) == 0 &&
			 strlen( next_name ) > 7 ) {

			submit_ad->Delete( next_name );
		}
	}

	jobAd->ResetExpr();
	while ( jobAd->NextExpr(next_name, next_expr) ) {
		if ( strncasecmp( next_name, "REMOTE_", 7 ) == 0 &&
			 strlen( next_name ) > 7 ) {

			char const *attr_name = &(next_name[7]);

			if(strcasecmp(attr_name,ATTR_JOB_ENVIRONMENT1) == 0 ||
			   strcasecmp(attr_name,ATTR_JOB_ENVIRONMENT1_DELIM) == 0 ||
			   strcasecmp(attr_name,ATTR_JOB_ENVIRONMENT2) == 0)
			{
				//Any remote environment settings indicate that we
				//should clear whatever environment was already copied
				//over from the non-remote settings, so the non-remote
				//settings can never trump the remote settings.
				if(!cleared_environment) {
					cleared_environment = true;
					submit_ad->Delete(ATTR_JOB_ENVIRONMENT1);
					submit_ad->Delete(ATTR_JOB_ENVIRONMENT1_DELIM);
					submit_ad->Delete(ATTR_JOB_ENVIRONMENT2);
				}
			}

			if(strcasecmp(attr_name,ATTR_JOB_ARGUMENTS1) == 0 ||
			   strcasecmp(attr_name,ATTR_JOB_ARGUMENTS2) == 0)
			{
				//Any remote arguments settings indicate that we
				//should clear whatever arguments was already copied
				//over from the non-remote settings, so the non-remote
				//settings can never trump the remote settings.
				if(!cleared_arguments) {
					cleared_arguments = true;
					submit_ad->Delete(ATTR_JOB_ARGUMENTS1);
					submit_ad->Delete(ATTR_JOB_ARGUMENTS2);
				}
			}

			submit_ad->Insert( attr_name, next_expr->Copy() );
		}
	}

		// worry about ATTR_JOB_[OUTPUT|ERROR]_ORIG

	return submit_ad;
}<|MERGE_RESOLUTION|>--- conflicted
+++ resolved
@@ -166,7 +166,6 @@
 		jobAd->AssignExpr( ATTR_HOLD_REASON, "Undefined" );
 	}
 
-<<<<<<< HEAD
 	buff = "";
 	jobAd->LookupString( ATTR_GRID_RESOURCE, buff );
 	if ( buff != "" ) {
@@ -182,29 +181,16 @@
 		while ( (token = GetNextToken( " ", false )) ) {
 			gahp_args.AppendArg( token );
 		}
-=======
-	buff[0] = '\0';
-	jobAd->LookupString( ATTR_GRID_RESOURCE, buff, sizeof(buff) );
-	if ( buff[0] != '\0' ) {
-		batchType = strdup( buff );
->>>>>>> 3ba0a900
 	} else {
 		sprintf( error_string, "%s is not set in the job ad",
 							  ATTR_GRID_RESOURCE );
 		goto error_exit;
 	}
 
-<<<<<<< HEAD
 	buff = "";
 	jobAd->LookupString( ATTR_GRID_JOB_ID, buff );
 	if ( buff != "" ) {
 		SetRemoteJobId( strchr( buff.c_str(), ' ' ) + 1 );
-=======
-	buff[0] = '\0';
-	jobAd->LookupString( ATTR_GRID_JOB_ID, buff, sizeof(buff) );
-	if ( buff[0] != '\0' ) {
-		SetRemoteJobId( strchr( buff, ' ' ) + 1 );
->>>>>>> 3ba0a900
 	} else {
 		remoteState = JOB_STATE_UNSUBMITTED;
 	}
