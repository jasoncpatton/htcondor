/***************************************************************
 *
 * Copyright (C) 1990-2007, Condor Team, Computer Sciences Department,
 * University of Wisconsin-Madison, WI.
 * 
 * Licensed under the Apache License, Version 2.0 (the "License"); you
 * may not use this file except in compliance with the License.  You may
 * obtain a copy of the License at
 * 
 *    http://www.apache.org/licenses/LICENSE-2.0
 * 
 * Unless required by applicable law or agreed to in writing, software
 * distributed under the License is distributed on an "AS IS" BASIS,
 * WITHOUT WARRANTIES OR CONDITIONS OF ANY KIND, either express or implied.
 * See the License for the specific language governing permissions and
 * limitations under the License.
 *
 ***************************************************************/

  
#include "condor_common.h"
#include "condor_attributes.h"
#include "condor_debug.h"
#include "condor_string.h"	// for strnewp and friends
#include "../condor_daemon_core.V6/condor_daemon_core.h"
#include "basename.h"
#include "nullfile.h"
#include "filename_tools.h"

#ifdef WIN32
#else
#include <uuid/uuid.h>
#endif

#include "gridmanager.h"
#include "ec2job.h"
#include "condor_config.h"

using namespace std;
  
#define GM_INIT							0
#define GM_START_VM						1
#define GM_SAVE_INSTANCE_ID				2
#define GM_SUBMITTED					3
#define GM_DONE_SAVE					4
#define GM_CANCEL						5
#define GM_DELETE						6
#define GM_CLEAR_REQUEST				7
#define GM_HOLD							8
#define GM_PROBE_JOB					9
#define GM_SAVE_CLIENT_TOKEN			10

#define GM_SPOT_START                   11
#define GM_SPOT_CANCEL                  12
#define GM_SPOT_SUBMITTED               13
#define GM_SPOT_QUERY                   14
#define GM_SPOT_CHECK                   15

static const char *GMStateNames[] = {
	"GM_INIT",
	"GM_START_VM",
	"GM_SAVE_INSTANCE_ID",
	"GM_SUBMITTED",
	"GM_DONE_SAVE",
	"GM_CANCEL",
	"GM_DELETE",
	"GM_CLEAR_REQUEST",
	"GM_HOLD",
	"GM_PROBE_JOB",
	"GM_SAVE_CLIENT_TOKEN",
	"GM_SPOT_START",
	"GM_SPOT_CANCEL",
	"GM_SPOT_SUBMITTED",
	"GM_SPOT_QUERY",
	"GM_SPOT_CHECK"
};

#define EC2_VM_STATE_RUNNING			"running"
#define EC2_VM_STATE_PENDING			"pending"
#define EC2_VM_STATE_SHUTTINGDOWN	"shutting-down"
#define EC2_VM_STATE_TERMINATED		"terminated"


// TODO: Let the maximum submit attempts be set in the job ad or, better yet,
// evalute PeriodicHold expression in job ad.
#define MAX_SUBMIT_ATTEMPTS	1

void EC2JobInit()
{
}


void EC2JobReconfig()
{
	// Tell all the resource objects to deal with their new config values
	EC2Resource *next_resource;

	EC2Resource::ResourcesByName.startIterations();

	while ( EC2Resource::ResourcesByName.iterate( next_resource ) != 0 ) {
		next_resource->Reconfig();
	}	
}


bool EC2JobAdMatch( const ClassAd *job_ad )
{
	int universe;
	string resource;
	
	job_ad->LookupInteger( ATTR_JOB_UNIVERSE, universe );
	job_ad->LookupString( ATTR_GRID_RESOURCE, resource );

	if ( (universe == CONDOR_UNIVERSE_GRID) &&
		 (strncasecmp( resource.c_str(), "ec2", 3 ) == 0) ) 
	{
		return true;
	}
	return false;
}


BaseJob* EC2JobCreate( ClassAd *jobad )
{
	return (BaseJob *)new EC2Job( jobad );
}

int EC2Job::gahpCallTimeout = 600;
int EC2Job::submitInterval = 300;
int EC2Job::maxConnectFailures = 3;
int EC2Job::funcRetryInterval = 15;
int EC2Job::pendingWaitTime = 15;
int EC2Job::maxRetryTimes = 3;

MSC_DISABLE_WARNING(6262) // function uses more than 16k of stack
EC2Job::EC2Job( ClassAd *classad )
	: BaseJob( classad )
{
dprintf( D_ALWAYS, "================================>  EC2Job::EC2Job 1 \n");
	string error_string = "";
	char *gahp_path = NULL;
	char *gahp_log = NULL;
	int gahp_worker_cnt = 0;
	char *gahp_debug = NULL;
	ArgList args;
	string value;
	
	remoteJobState = "";
	gmState = GM_INIT;
	lastProbeTime = 0;
	enteredCurrentGmState = time(NULL);
	lastSubmitAttempt = 0;
	numSubmitAttempts = 0;
	myResource = NULL;
	gahp = NULL;
	m_group_names = NULL;
	m_should_gen_key_pair = false;
	m_keypair_created = false;
	
	// check the public_key_file
	jobAd->LookupString( ATTR_EC2_ACCESS_KEY_ID, m_public_key_file );
	
	if ( m_public_key_file.empty() ) {
		error_string = "Public key file not defined";
		goto error_exit;
	}

	// check the private_key_file
	jobAd->LookupString( ATTR_EC2_SECRET_ACCESS_KEY, m_private_key_file );
	
	if ( m_private_key_file.empty() ) {
		error_string = "Private key file not defined";
		goto error_exit;
	}

    // look for a spot price
    jobAd->LookupString( ATTR_EC2_SPOT_PRICE, m_spot_price );
    dprintf( D_FULLDEBUG, "Found EC2 spot price: %s\n", m_spot_price.c_str() );

    // look for a spot ID
    jobAd->LookupString( ATTR_EC2_SPOT_REQUEST_ID, m_spot_request_id );
    dprintf( D_FULLDEBUG, "Found EC2 spot request ID: %s\n", m_spot_request_id.c_str() );

    // Check for failure injections.
    m_failure_injection = getenv( "GM_FAILURE_INJECTION" );
    if( m_failure_injection == NULL ) { m_failure_injection = ""; }
    dprintf( D_FULLDEBUG, "GM_FAILURE_INJECTION = %s\n", m_failure_injection );

    // lookup the elastic IP
    jobAd->LookupString( ATTR_EC2_ELASTIC_IP, m_elastic_ip );
	
    jobAd->LookupString( ATTR_EC2_EBS_VOLUMES, m_ebs_volumes );
	
	// lookup the elastic IP
    jobAd->LookupString( ATTR_EC2_AVAILABILITY_ZONE, m_availability_zone );
	
    jobAd->LookupString( ATTR_EC2_VPC_SUBNET, m_vpc_subnet );
	
    jobAd->LookupString( ATTR_EC2_VPC_IP, m_vpc_ip );
	
	
	// if user assigns both user_data and user_data_file, the two will
	// be concatenated by the gahp
	jobAd->LookupString( ATTR_EC2_USER_DATA_FILE, m_user_data_file );

	jobAd->LookupString( ATTR_EC2_USER_DATA, m_user_data );
	
	// get VM instance type
	// if clients don't assign this value in condor submit file,
	// we should set the default value to NULL and gahp_server
	// will start VM in EC2 using m1.small mode.
	jobAd->LookupString( ATTR_EC2_INSTANCE_TYPE, m_instance_type );
	
	m_vm_check_times = 0;

	jobAd->LookupString( ATTR_EC2_KEY_PAIR, m_key_pair );
	
	if (m_key_pair.empty())
	{
	  m_should_gen_key_pair = true;
	  if (!jobAd->LookupString( ATTR_EC2_KEY_PAIR_FILE, m_key_pair_file ))
	  {
	    m_key_pair_file = NULL_FILE;
	  }
	}

	// In GM_HOLD, we assume HoldReason to be set only if we set it, so make
	// sure it's unset when we start (unless the job is already held).
	if ( condorState != HELD &&
		 jobAd->LookupString( ATTR_HOLD_REASON, NULL, 0 ) != 0 ) {
		jobAd->AssignExpr( ATTR_HOLD_REASON, "Undefined" );
	}

	jobAd->LookupString( ATTR_GRID_RESOURCE, value );
	if ( !value.empty() ) {
		const char *token;

		Tokenize( value );

		token = GetNextToken( " ", false );
		if ( !token || strcasecmp( token, "ec2" ) ) {
			formatstr( error_string, "%s not of type ec2",
								  ATTR_GRID_RESOURCE );
			goto error_exit;
		}

		token = GetNextToken( " ", false );
		if ( token && *token ) {
			m_serviceUrl = token;
		} else {
			formatstr( error_string, "%s missing EC2 service URL",
								  ATTR_GRID_RESOURCE );
			goto error_exit;
		}

	} else {
		formatstr( error_string, "%s is not set in the job ad",
							  ATTR_GRID_RESOURCE );
		goto error_exit;
	}

	gahp_path = param( "EC2_GAHP" );
	if ( gahp_path == NULL ) {
		error_string = "EC2_GAHP not defined";
		goto error_exit;
	}

	gahp_log = param( "EC2_GAHP_LOG" );
	if ( gahp_log == NULL ) {
		dprintf(D_ALWAYS, "Warning: No EC2_GAHP_LOG defined\n");
	} else {
		args.AppendArg("-f");
		args.AppendArg(gahp_log);
		free(gahp_log);
	}

	args.AppendArg("-w");
	gahp_worker_cnt = param_integer( "EC2_GAHP_WORKER_MIN_NUM", 1 );
	args.AppendArg(gahp_worker_cnt);

	args.AppendArg("-m");
	gahp_worker_cnt = param_integer( "EC2_GAHP_WORKER_MAX_NUM", 5 );
	args.AppendArg(gahp_worker_cnt);

	args.AppendArg("-d");
	gahp_debug = param( "EC2_GAHP_DEBUG" );
	if (!gahp_debug) {
		args.AppendArg("D_ALWAYS");
	} else {
		args.AppendArg(gahp_debug);
		free(gahp_debug);
	}

	gahp = new GahpClient( EC2_RESOURCE_NAME, gahp_path, &args );
	free(gahp_path);
	gahp->setNotificationTimerId( evaluateStateTid );
	gahp->setMode( GahpClient::normal );
	gahp->setTimeout( gahpCallTimeout );

	myResource =
		EC2Resource::FindOrCreateResource( m_serviceUrl.c_str(),
										   m_public_key_file.c_str(),
										   m_private_key_file.c_str() );
	myResource->RegisterJob( this );

	jobAd->LookupString( ATTR_GRID_JOB_ID, value );
	if ( !value.empty() ) {
		const char *token;

		dprintf(D_ALWAYS, "Recovering job from %s\n", value.c_str());

		Tokenize( value );

		token = GetNextToken( " ", false );
		if ( !token || strcasecmp( token, "ec2" ) ) {
			formatstr( error_string, "%s not of type ec2", ATTR_GRID_JOB_ID );
			goto error_exit;
		}

			// Skip the service URL
		GetNextToken( " ", false );

		token = GetNextToken( " ", false );
		if ( token ) {
			m_client_token = token;
		}

		token = GetNextToken( " ", false );
		if ( token ) {
			m_remoteJobId = token;
		}
	}

	if ( !m_remoteJobId.empty() ) {
		myResource->AlreadySubmitted( this );
	}
	
	jobAd->LookupString( ATTR_GRID_JOB_STATUS, remoteJobState );

	// JEF: Increment a GMSession attribute for use in letting the job
	// ad crash the gridmanager on request
	if ( jobAd->LookupExpr( "CrashGM" ) != NULL ) {
		int session = 0;
		jobAd->LookupInteger( "GMSession", session );
		session++;
		jobAd->Assign( "GMSession", session );
	}

	return;

 error_exit:
	gmState = GM_HOLD;
	if ( !error_string.empty() ) {
		jobAd->Assign( ATTR_HOLD_REASON, error_string.c_str() );
	}
	
	return;
}
MSC_RESTORE_WARNING(6262) // function uses more than 16k of stack

EC2Job::~EC2Job()
{
	if ( myResource ) myResource->UnregisterJob( this );
	delete gahp;
	delete m_group_names;
}


void EC2Job::Reconfig()
{
	BaseJob::Reconfig();
}


void EC2Job::doEvaluateState()
{
	int old_gm_state;
	bool reevaluate_state = true;
	time_t now = time(NULL);

	bool attr_exists;
	bool attr_dirty;
	int rc;

	daemonCore->Reset_Timer( evaluateStateTid, TIMER_NEVER );

    dprintf(D_ALWAYS, "(%d.%d) doEvaluateState called: gmState %s, condorState %d\n",
			procID.cluster,procID.proc,GMStateNames[gmState],condorState);

	if ( gahp ) {
		if ( !resourceStateKnown || resourcePingPending || resourceDown ) {
			gahp->setMode( GahpClient::results_only );
		} else {
			gahp->setMode( GahpClient::normal );
		}
	}
	
	do {
		
		char *gahp_error_code = NULL;

		// JEF: Crash the gridmanager if requested by the job
		int should_crash = 0;
		jobAd->Assign( "GMState", gmState );
		jobAd->SetDirtyFlag( "GMState", false );

		if ( jobAd->EvalBool( "CrashGM", NULL, should_crash ) && should_crash ) {
			EXCEPT( "Crashing gridmanager at the request of job %d.%d",
					procID.cluster, procID.proc );
		}

		reevaluate_state = false;
		old_gm_state = gmState;
		
		switch ( gmState ) 
		{
			case GM_INIT:
				// This is the state all jobs start in when the EC2Job object
				// is first created. Here, we do things that we didn't want to
				// do in the constructor because they could block (the
				// constructor is called while we're connected to the schedd).

				// JEF: Save GMSession to the schedd if needed
				jobAd->GetDirtyFlag( "GMSession", &attr_exists, &attr_dirty );
				if ( attr_exists && attr_dirty ) {
					requestScheddUpdate( this, true );
					break;
				}

				if ( gahp->Startup() == false ) {
					dprintf( D_ALWAYS, "(%d.%d) Error starting GAHP\n",
							 procID.cluster, procID.proc );
					jobAd->Assign( ATTR_HOLD_REASON, "Failed to start GAHP" );
					gmState = GM_HOLD;
					break;
				}

				errorString = "";

                // If we're not doing recovery, start with GM_CLEAR_REQUEST.
				gmState = GM_CLEAR_REQUEST;

                if( ! m_client_token.empty() ) {
                    // Recovery happens differently for spot instances.
	    			if( ! m_spot_price.empty() ) {
	    			    // If we have only a client token, check to see if
	    			    // a corresponding request exists.  We can't just
	    			    // ignore the possibility and go to GM_SPOT_START
	    			    // (like a normal instance) because indempotence
	    			    // isn't baked into the EC2 API for spot instances.
	    			    // (Although, see the question below; we might have
	    			    // to jump to GM_SAVE_CLIENT_TOKEN anyway.)
	    			    gmState = GM_SPOT_CHECK;
	    			    
	    			    if( ! m_spot_request_id.empty() ) {
	    			        // If we have a request ID, GM_SPOT_SUBMITTED
	    			        // will check to see if the request has spawned
	    			        // an instance.
	    			        gmState = GM_SPOT_SUBMITTED;
	    			    }
	    			    
	    			    if( ! m_remoteJobId.empty() ) {
	    			        // If we've already spawned an instance, cancel
	    			        // the spot request immediately.
	    			        gmState = GM_SPOT_CANCEL;
	    			    }
	    		    } else {
      				    // Why doesn't this skip ssh keypair generation?
           				gmState = GM_START_VM;
	    		    	if (!m_remoteJobId.empty()) {
		    		    	submitLogged = true;
    		    			if ( condorState == RUNNING || condorState == COMPLETED ) {
	    		    			executeLogged = true;
		    		    	}
    			    		gmState = GM_SUBMITTED;
	    			    }
                    }
                }
				break;


			case GM_SAVE_CLIENT_TOKEN: {
				if (m_client_token.empty()) {
					SetClientToken(build_client_token().c_str());
				}
				
				jobAd->GetDirtyFlag( ATTR_GRID_JOB_ID, &attr_exists, &attr_dirty );
				if ( attr_exists && attr_dirty ) {
					requestScheddUpdate( this, true );
					break;
				}
				
				int gmTargetState = GM_START_VM;
				if( ! m_spot_price.empty() ) {
				    gmTargetState = GM_SPOT_START;
                }
				
				////////////////////////////////
				// Here we create the keypair only 
				// if we need to.  
				if ( m_should_gen_key_pair && !m_keypair_created )
				{	
				    if (m_key_pair.empty())
				    {
				      SetKeypairId( build_keypair().c_str() );
				    }
				
				    rc = gahp->ec2_vm_create_keypair(m_serviceUrl, 
								     m_public_key_file, 
								     m_private_key_file, 
								     m_key_pair, 
								     m_key_pair_file, 
								     gahp_error_code);

				    if ( rc == GAHPCLIENT_COMMAND_PENDING || 
				      rc == GAHPCLIENT_COMMAND_NOT_SUBMITTED ) {
					    break;
				    }

				    if (rc == 0) {
				      m_keypair_created = true;
				      gmState = gmTargetState;
				    } else {
				
					    // May need to add back retry logic, but why?
					    errorString = gahp->getErrorString();
					    dprintf(D_ALWAYS,"(%d.%d) job create keypair failed: %s: %s\n",
							    procID.cluster, procID.proc, gahp_error_code,
							    errorString.c_str() );
					    gmState = GM_HOLD;
					    break;
				    }
				}
				else
				{
				  gmState = gmTargetState;
				}
				
				} break;


			case GM_START_VM:

				// XXX: This is always false, why is numSubmitAttempts
				// not incremented after ec2_vm_start? Same for
				// dcloudjob.
				if ( numSubmitAttempts >= MAX_SUBMIT_ATTEMPTS ) {
					gmState = GM_HOLD;
					break;
				}
							
				// After a submit, wait at least submitInterval before trying another one.
				if ( now >= lastSubmitAttempt + submitInterval ) {
	
					// Once RequestSubmit() is called at least once, you must
					// CancelSubmit() once you're done with the request call
					if ( myResource->RequestSubmit( this ) == false ) {
						// If we haven't started the START_VM call yet,
						// we can abort the submission here for held and
						// removed jobs.
						if ( (condorState == REMOVED) ||
							 (condorState == HELD) ) {
							myResource->CancelSubmit( this );
							gmState = GM_DELETE;
						}
						break;
					}

					// construct input parameters for ec2_vm_start()
					char* instance_id = NULL;
					
					// For a given EC2 Job, in its life cycle, the attributes will not change
					
					m_ami_id = build_ami_id();
					if ( m_group_names == NULL ) {
						m_group_names = build_groupnames();
					}
					
					// ec2_vm_start() will check the input arguments
					rc = gahp->ec2_vm_start( m_serviceUrl,
											 m_public_key_file,
											 m_private_key_file,
											 m_ami_id,
											 m_key_pair,
											 m_user_data,
											 m_user_data_file,
											 m_instance_type,
											 m_availability_zone,
											 m_vpc_subnet,
											 m_vpc_ip,
											 m_client_token,
											 *m_group_names,
											 instance_id,
											 gahp_error_code);
					
					if ( rc == GAHPCLIENT_COMMAND_NOT_SUBMITTED ||
						 rc == GAHPCLIENT_COMMAND_PENDING ) {
						break;
					}

					lastSubmitAttempt = time(NULL);

					if ( rc != 0 &&
						 strcmp( gahp_error_code, "NEED_CHECK_VM_START" ) == 0 ) {
						// get an error code from gahp server said that we should check if 
						// the VM has been started successfully in EC2
						
						// Maxmium retry times is 3, if exceeds this limitation, we fall through
						if ( m_vm_check_times++ < maxRetryTimes ) {
							gmState = GM_START_VM;
						}
						break;
					}

					if ( rc == 0 ) {
						
						ASSERT( instance_id != NULL );
						SetInstanceId( instance_id );
						WriteGridSubmitEventToUserLog(jobAd);
						free( instance_id );
											
						gmState = GM_SAVE_INSTANCE_ID;
						
					} else if ( strcmp( gahp_error_code, "InstanceLimitExceeded" ) == 0 ) {
						// meet the resource limitation (maximum 20 instances)
						// should retry this command later
						myResource->CancelSubmit( this );
						daemonCore->Reset_Timer( evaluateStateTid,
												 submitInterval );
					 } else {
						errorString = gahp->getErrorString();
						dprintf(D_ALWAYS,"(%d.%d) job submit failed: %s: %s\n",
								procID.cluster, procID.proc, gahp_error_code,
								errorString.c_str() );
						gmState = GM_HOLD;
					}
					
				} else {
					if ( (condorState == REMOVED) || (condorState == HELD) ) {
						gmState = GM_CANCEL;
						break;
					}

					unsigned int delay = 0;
					if ( (lastSubmitAttempt + submitInterval) > now ) {
						delay = (lastSubmitAttempt + submitInterval) - now;
					}				
					daemonCore->Reset_Timer( evaluateStateTid, delay );
				}

				break;
			
			
			case GM_SAVE_INSTANCE_ID:

				jobAd->GetDirtyFlag( ATTR_GRID_JOB_ID,
									 &attr_exists, &attr_dirty );
				if ( attr_exists && attr_dirty ) {
					// Wait for the instance id to be saved to the schedd
					requestScheddUpdate( this, true );
					break;
				}
				
				if( ! m_spot_price.empty() ) {
				    gmState = GM_SPOT_CANCEL;
                } else {				    
    				gmState = GM_SUBMITTED;
                }
				break;
				
			
			case GM_SUBMITTED:

				if ( remoteJobState == EC2_VM_STATE_TERMINATED ) {
					gmState = GM_DONE_SAVE;
				} 

				if ( condorState == REMOVED || condorState == HELD ) {
					gmState = GM_CANCEL;
				} 
				else {
					if ( lastProbeTime < enteredCurrentGmState ) {
						lastProbeTime = enteredCurrentGmState;
					}
					
					// if current state isn't "running", we should check its state
					// every "funcRetryInterval" seconds. Otherwise the interval should
					// be "probeInterval" seconds.  
					int interval = myResource->GetJobPollInterval();
					if ( remoteJobState != EC2_VM_STATE_RUNNING ) {
						interval = funcRetryInterval;
					}
					
					if ( now >= lastProbeTime + interval ) {
						gmState = GM_PROBE_JOB;
						break;
					}
					
					unsigned int delay = 0;
					if ( (lastProbeTime + interval) > now ) {
						delay = (lastProbeTime + interval) - now;
					}
					daemonCore->Reset_Timer( evaluateStateTid, delay );
				}			

				break;
				
				
			case GM_DONE_SAVE:

					// XXX: Review this

				if ( condorState != HELD && condorState != REMOVED ) {
					JobTerminated();
					if ( condorState == COMPLETED ) {
						jobAd->GetDirtyFlag( ATTR_JOB_STATUS,
											 &attr_exists, &attr_dirty );
						if ( attr_exists && attr_dirty ) {
							requestScheddUpdate( this, true );
							break;
						}
					}
				}
				
				myResource->CancelSubmit( this );
				if ( condorState == COMPLETED || condorState == REMOVED ) {
					gmState = GM_DELETE;
				} else {
					// Clear the contact string here because it may not get
					// cleared in GM_CLEAR_REQUEST (it might go to GM_HOLD first).
					SetInstanceId( NULL );
					SetClientToken( NULL );
					gmState = GM_CLEAR_REQUEST;
				}
			
				break;
						
				
			case GM_CLEAR_REQUEST:

				// Remove all knowledge of any previous or present job
				// submission, in both the gridmanager and the schedd.

				// If we are doing a rematch, we are simply waiting around
				// for the schedd to be updated and subsequently this globus job
				// object to be destroyed.  So there is nothing to do.
				if ( wantRematch ) {
					break;
				}

				// For now, put problem jobs on hold instead of
				// forgetting about current submission and trying again.
				// TODO: Let our action here be dictated by the user preference
				// expressed in the job ad.
				if ( !m_remoteJobId.empty() && condorState != REMOVED 
					 && wantResubmit == 0 && doResubmit == 0 ) {
					gmState = GM_HOLD;
					break;
				}

				// Only allow a rematch *if* we are also going to perform a resubmit
				if ( wantResubmit || doResubmit ) {
					jobAd->EvalBool(ATTR_REMATCH_CHECK,NULL,wantRematch);
				}

				if ( wantResubmit ) {
					wantResubmit = 0;
					dprintf(D_ALWAYS, "(%d.%d) Resubmitting to Globus because %s==TRUE\n",
						procID.cluster, procID.proc, ATTR_GLOBUS_RESUBMIT_CHECK );
				}

				if ( doResubmit ) {
					doResubmit = 0;
					dprintf(D_ALWAYS, "(%d.%d) Resubmitting to Globus (last submit failed)\n",
						procID.cluster, procID.proc );
				}

				errorString = "";
				myResource->CancelSubmit( this );
				SetInstanceId( NULL );
				SetClientToken( NULL );

				JobIdle();

				if ( submitLogged ) {
					JobEvicted();
					if ( !evictLogged ) {
						WriteEvictEventToUserLog( jobAd );
						evictLogged = true;
					}
				}

				if ( wantRematch ) {
					dprintf(D_ALWAYS, "(%d.%d) Requesting schedd to rematch job because %s==TRUE\n",
						procID.cluster, procID.proc, ATTR_REMATCH_CHECK );

					// Set ad attributes so the schedd finds a new match.
					int dummy;
					if ( jobAd->LookupBool( ATTR_JOB_MATCHED, dummy ) != 0 ) {
						jobAd->Assign( ATTR_JOB_MATCHED, false );
						jobAd->Assign( ATTR_CURRENT_HOSTS, 0 );
					}

					// If we are rematching, we need to forget about this job
					// cuz we wanna pull a fresh new job ad, with a fresh new match,
					// from the all-singing schedd.
					gmState = GM_DELETE;
					break;
				}

				// If there are no updates to be done when we first enter this
				// state, requestScheddUpdate will return done immediately
				// and not waste time with a needless connection to the
				// schedd. If updates need to be made, they won't show up in
				// schedd_actions after the first pass through this state
				// because we modified our local variables the first time
				// through. However, since we registered update events the
				// first time, requestScheddUpdate won't return done until
				// they've been committed to the schedd.
				const char *name;
				ExprTree *expr;
				jobAd->ResetExpr();
				if ( jobAd->NextDirtyExpr(name, expr) ) {
					requestScheddUpdate( this, true );
					break;
				}

				if ( remoteJobState != "" ) {
					remoteJobState = "";
					SetRemoteJobStatus( NULL );
				}

				submitLogged = false;
				executeLogged = false;
				submitFailedLogged = false;
				terminateLogged = false;
				abortLogged = false;
				evictLogged = false;
				if ( (condorState == REMOVED) || (condorState == HELD) ) {
					gmState = GM_DELETE;
				} else {
					gmState = GM_SAVE_CLIENT_TOKEN;
				}

				break;				


			case GM_PROBE_JOB:

				if ( condorState == REMOVED || condorState == HELD ) {
					gmState = GM_SUBMITTED; // GM_SUBMITTED knows how to handle this
				} else {
					StringList returnStatus;

					// need to call ec2_vm_status(), ec2_vm_status()
					// will check input arguments
					// The VM status we need is saved in the second
					// string of the returned status StringList
					rc = gahp->ec2_vm_status(m_serviceUrl,
											 m_public_key_file,
											 m_private_key_file,
											 m_remoteJobId,
											 returnStatus,
											 gahp_error_code );
					
					if ( rc == GAHPCLIENT_COMMAND_NOT_SUBMITTED ||
						 rc == GAHPCLIENT_COMMAND_PENDING ) {
						break;
					}
					
					// processing error code received
					if ( rc != 0 ) {
						// What to do about failure?
						errorString = gahp->getErrorString();
						dprintf( D_ALWAYS, "(%d.%d) job probe failed: %s: %s\n",
								 procID.cluster, procID.proc, gahp_error_code,
								 errorString.c_str() );
						gmState = GM_HOLD;
						break;
					} else {
                        if ( returnStatus.number() == 0 ) {
							// The instance has been purged, act like we
							// got back 'terminated'
							returnStatus.append( m_remoteJobId.c_str() );
							returnStatus.append( EC2_VM_STATE_TERMINATED );
						}

                        //
                        // Grab everything out of returnStatus in one pass.
                        //
                        returnStatus.rewind();
                        
                        // Required; srCode may be null.
                        std::string instance_id = returnStatus.next();
                        std::string new_status = returnStatus.next();
                        std::string ami_id = returnStatus.next();
                        std::string srCode = returnStatus.next();
                        
                        // Optional.
                        std::string public_dns, private_dns, keyname;
                        if( returnStatus.number() >= 5 ) {
                            public_dns = returnStatus.next();
                            private_dns = returnStatus.next();
                            keyname = returnStatus.next();
                        }
                        
                        // Any remaining values are the security groups.

						// if ec2 VM's state is "running" or beyond,
						// change condor job status to Running.
						if ( new_status != remoteJobState &&
							 ( new_status == EC2_VM_STATE_RUNNING ||
							   new_status == EC2_VM_STATE_SHUTTINGDOWN ||
							   new_status == EC2_VM_STATE_TERMINATED ) ) 
						{
							JobRunning();
                            
                            // On a state change to running we perform all associations
							// the are non-blocking and we continue even if they fail.
                            if ( new_status == EC2_VM_STATE_RUNNING )
                            {
                                associate_n_attach(returnStatus);
                            }
						}

						remoteJobState = new_status;
						SetRemoteJobStatus( new_status.c_str() );

                        if( ! public_dns.empty() ) {
                            SetRemoteVMName( public_dns.c_str() );
                        }

                        // dprintf( D_ALWAYS, "DEBUG: srCode = %s (assuming 'NULL')\n", srCode.c_str() );
                        if( srCode != "NULL" ) {
                            // Send the user a copy of the reason code.
                            jobAd->Assign( ATTR_EC2_STATUS_REASON_CODE, srCode.c_str() );                            
                            requestScheddUpdate( this, false );
                            
                            //
                            // http://docs.amazonwebservices.com/AWSEC2/latest/APIReference/ApiReference-ItemType-StateReasonType.html
                            // defines the state [transition] reason codes.
                            //
                            // We consider the following reasons to be normal
                            // termination conditions:
                            //
                            // - Client.InstanceInitiatedShutdown 
                            // - Client.UserInitiatedShutdown
                            // - Server.SpotInstanceTermination 
                            //
                            // the last because the user will be able to ask
                            // Condor, via on_exit_remove (and the attribute
                            // updated above), to resubmit the job.
                            //
                            // We consider the following reasons to be abnormal
                            // termination conditions, and thus put the job
                            // on hold:
                            //
                            // - Server.InternalError
                            // - Server.InsufficientInstanceCapacity
                            // - Client.VolumeLimitExceeded 
                            // - Client.InternalError
                            // - Client.InvalidSnapshot.NotFound 
                            //
                            // The first three are likely to be transient; if
                            // the distinction becomes important, we can add
                            // it later.
                            //
                            
                            if(
                                 srCode == "Client.InstanceInitiatedShutdown"
                              || srCode == "Client.UserInitiatedShutdown"
                              || srCode == "Server.SpotInstanceTermination" ) {
                                // Normal instance terminations are normal.
                            } else if(
                                 srCode == "Server.InternalError"
                              || srCode == "Server.InsufficientInstanceCapacity"
                              || srCode == "Client.VolumeLimitExceeded"
                              || srCode == "Client.InternalError"
                              || srCode == "Client.InvalidSnapshot.NotFound" ) {
                                // Put abnormal instance terminations on hold.
                                formatstr( errorString, "Abnormal instance termination: %s.\n", srCode.c_str() );
                                dprintf( D_ALWAYS, "(%d.%d) %s\n", procID.cluster, procID.proc, errorString.c_str() );
                                gmState = GM_HOLD;
                                break;
                            } else {
                                // Treat all unrecognized reasons as abnormal.
                                formatstr( errorString, "Unrecognized reason for instance termination: %s.  Treating as abnormal.\n", srCode.c_str() );
                                dprintf( D_ALWAYS, "(%d.%d) %s\n", procID.cluster, procID.proc, errorString.c_str() );
                                gmState = GM_HOLD;
                                break;
                            }
                        }
					}
					
                    lastProbeTime = now;
                    gmState = GM_SUBMITTED;
				}

				break;				
				
			case GM_CANCEL:

				// need to call ec2_vm_stop(), it will only return
				// STOP operation is success or failed
				// ec2_vm_stop() will check the input arguments
				rc = gahp->ec2_vm_stop(m_serviceUrl,
									   m_public_key_file,
									   m_private_key_file,
									   m_remoteJobId,
									   gahp_error_code);
			
				if ( rc == GAHPCLIENT_COMMAND_NOT_SUBMITTED ||
					 rc == GAHPCLIENT_COMMAND_PENDING ) {
					break;
				} 
				
				if ( rc == 0 ) {
					if ( condorState == COMPLETED || condorState == REMOVED ) {
						gmState = GM_DELETE;
					} else {
							// If the job was not Completed or Removed
							// then it might run again, clear
							// everything in preparation.
							//
							// This case is hit when a job is Held,
							// when it is later released it should run
							// again. If the GridJobId is not cleared,
							// the second run attempt will find the
							// first terminated instance and consider
							// itself complete.

							// Clear the contact string here because it may not get
							// cleared in GM_CLEAR_REQUEST (it might go to GM_HOLD first).
						myResource->CancelSubmit( this );
						SetInstanceId( NULL );
						SetClientToken( NULL );
						gmState = GM_CLEAR_REQUEST;
					}
				} else {
					// What to do about a failed cancel?
					errorString = gahp->getErrorString();
					dprintf( D_ALWAYS, "(%d.%d) job cancel failed: %s: %s\n",
							 procID.cluster, procID.proc, gahp_error_code,
							 errorString.c_str() );
					gmState = GM_HOLD;
				}
				
				break;


			case GM_HOLD:
				// Put the job on hold in the schedd.
				// If the condor state is already HELD, then someone already
				// HELD it, so don't update anything else.
				if ( condorState != HELD ) {

					// Set the hold reason as best we can
					// TODO: set the hold reason in a more robust way.
					char holdReason[1024];
					holdReason[0] = '\0';
					holdReason[sizeof(holdReason)-1] = '\0';
					jobAd->LookupString( ATTR_HOLD_REASON,
										 holdReason, sizeof(holdReason) - 1 );
					if ( holdReason[0] == '\0' && errorString != "" ) {
						strncpy( holdReason, errorString.c_str(),
								 sizeof(holdReason) - 1 );
					} else if ( holdReason[0] == '\0' ) {
						strncpy( holdReason, "Unspecified gridmanager error",
								 sizeof(holdReason) - 1 );
					}

					JobHeld( holdReason );
				}
			
				gmState = GM_DELETE;
				
				break;
				
				
			case GM_DELETE:
			  
				if (m_keypair_created)
				{
				  // Yes, now let's destroy the temporary keypair 
				  rc = gahp->ec2_vm_destroy_keypair(m_serviceUrl,
								    m_public_key_file, 
								    m_private_key_file, 
								    m_key_pair, gahp_error_code);

				  if ( rc == GAHPCLIENT_COMMAND_NOT_SUBMITTED || rc == GAHPCLIENT_COMMAND_PENDING ) {
					  break;
				  }

				  if (rc == 0) {
					  
					  // remove temporary keypair local output file
					  if ( !remove_keypair_file(m_key_pair_file.c_str()) ) {
						  dprintf(D_ALWAYS,"(%d.%d) job destroy keypair local file failed.\n", procID.cluster, procID.proc);
					  }
					  SetKeypairId( NULL );
					  m_keypair_created = false;
				  } else {
					  errorString = gahp->getErrorString();
					  dprintf( D_ALWAYS,"(%d.%d) job destroy keypair failed: %s: %s\n",
							  procID.cluster, procID.proc, gahp_error_code,
							  errorString.c_str() );
				  }
				  
				}
								
				// We are done with the job. Propagate any remaining updates
				// to the schedd, then delete this object.
				DoneWithJob();
				// This object will be deleted when the update occurs
				break;							

            //
            // Except for the three exceptions above (search for GM_SPOT),
            // and exits to terminal states, the state machine for spot
            // instance requests is a disjoint subgraph.  Although this
            // enforces certain limits (e.g., at most one instance per
            // spot request), it makes reasoning about them much simpler.
            //

            // Actually submit the spot request to the cloud.  Note that
            // this occurs *after* we've saved the client token, so we
            // can never lose track of it.
            
            // FIXME: Add the retry loop.
            case GM_SPOT_START: {
                // Don't bother to do anything if we've been held or removed.
                if( condorState == HELD || condorState == REMOVED ) {
                    // Force GM_SUBMITTED (from GM_SPOT_CANCEL) to skip
                    // an instance-status probe.
                    dprintf( D_FULLDEBUG, "Error transition: GM_SPOT_START + HELD|REMOVED = GM_SPOT_CANCEL\n" );
                    remoteJobState = EC2_VM_STATE_TERMINATED;
                    gmState = GM_SPOT_CANCEL;
                    break;
                }
            
                // Why is this necessary?
                m_ami_id = build_ami_id();
                if( m_group_names == NULL ) {
                    m_group_names = build_groupnames();
                }
                
                // Send a command to the GAHP, or poll for its result(s).
                char * spot_request_id = NULL;
                rc = gahp->ec2_spot_start(  m_serviceUrl,
                                            m_public_key_file,
                                            m_private_key_file,
                                            m_ami_id,
                                            m_spot_price,
                                            m_key_pair,
                                            m_user_data, m_user_data_file,
                                            m_instance_type,
                                            m_availability_zone,
                                            m_vpc_subnet, m_vpc_ip,
                                            m_client_token,
                                            * m_group_names,
                                            spot_request_id,
                                            gahp_error_code );

                dprintf( D_ALWAYS, "GM_FAILURE_INJECTION = '%s'\n", m_failure_injection );
                if( strcmp( m_failure_injection, "1" ) == 0 ) {
                    rc = 1;
                    // gahp_error_code is free()d below.
                    gahp_error_code = strdup( "E_TESTING" );
                    gahp->setErrorString( "GM_FAILURE_INJECTION #1" );
                }

                // If the command hasn't terminated yet, return to this
                // state and poll again.
                if( rc == GAHPCLIENT_COMMAND_NOT_SUBMITTED ||
                    rc == GAHPCLIENT_COMMAND_PENDING ) {
                    break;
                }

                // If the command succeeded, write the request ID back to
                // the schedd, but don't block.  We'll discover the request
                // ID based on the client token during recovery.  Note that
                // we don't overload the remote job ID, because we need to
                // distinguish between instance and spot request IDs, and
                // it's not clear they're required to be distinguishable.
                if( rc == 0 ) {
                    ASSERT( spot_request_id != NULL );
                    m_spot_request_id = spot_request_id;
                    free( spot_request_id );
                    
                    jobAd->Assign( ATTR_EC2_SPOT_REQUEST_ID, m_spot_request_id );
                    requestScheddUpdate( this, false );
                    
                    gmState = GM_SPOT_SUBMITTED;
                    break;
                } else {
                    errorString = gahp->getErrorString();
                    dprintf( D_ALWAYS, "(%d.%d) spot instance request failed: %s: %s\n",
                                procID.cluster, procID.proc, gahp_error_code,
                                errorString.c_str() );
                    dprintf( D_FULLDEBUG, "Error transition: GM_SPOT_START + <GAHP failure> = GM_HOLD\n" );
                    gmState = GM_HOLD;
                    break;
                }

                } break;

            // Cancel the request with the cloud.  Once we're done with
            // the request proper, handle any instance(s) that it may
            // have spawned.
            case GM_SPOT_CANCEL:
                if( ! m_spot_request_id.empty() ) {
                    // Send a command to the GAHP, or poll for its result(s).
                    rc = gahp->ec2_spot_stop(   m_serviceUrl,
                                                m_public_key_file,
                                                m_private_key_file,
                                                m_spot_request_id,
                                                gahp_error_code );

                    if( strcmp( m_failure_injection, "2" ) == 0 ) {
                        rc = 1;
                        // gahp_error_code is free()d below.
                        gahp_error_code = strdup( "E_TESTING" );
                        gahp->setErrorString( "GM_FAILURE_INJECTION #2" );
                    }

                    // If the command hasn't terminated yet, return to this
                    // state and poll again.
                    if( rc == GAHPCLIENT_COMMAND_NOT_SUBMITTED ||
                        rc == GAHPCLIENT_COMMAND_PENDING ) {
                        break;
                    }
                    
                    if( rc != 0 ) {
                        errorString = gahp->getErrorString();
                        dprintf( D_ALWAYS, "(%d.%d) spot request stop failed: %s: %s\n",
                                    procID.cluster, procID.proc, gahp_error_code,
                                    errorString.c_str() );
                        dprintf( D_FULLDEBUG, "Error transition: GM_SPOT_CANCEL + <GAHP failure> = GM_HOLD\n" );
                        gmState = GM_HOLD;
                        break;
                    }
                    
                    // Clear the request ID, now that it's been cancelled.
                    m_spot_request_id.clear();
                    
                    // Rather than decide if we crashed after cancelling a
                    // request but before removing its ID from the job ad,
                    // just never remove it.  It won't hurt to try to cancel
                    // the request again, and since we already have the
                    // instance ID, we know we're not done when we cancel it.
                }
            
                gmState = GM_SUBMITTED;
                break;

            // Alternates with GM_SPOT_QUERY to watch for an instance start.
            case GM_SPOT_SUBMITTED:
                // If the Condor job has been held or removed, we need to
                // know what the state of the remote job is (whether it's
                // spawned an instance) before we can decide what to do.
                if( condorState == HELD || condorState == REMOVED ) {
                    dprintf( D_FULLDEBUG, "Error transition: GM_SPOT_SUBMITTED + HELD|REMOVED = GM_SPOT_QUERY\n" );
                    gmState = GM_SPOT_QUERY;
                    break;
                }
                
                // Always wait at least interval before probing. 
                if( lastProbeTime < enteredCurrentGmState ) {
                    lastProbeTime = enteredCurrentGmState;
                }

                if( now >= lastProbeTime + myResource->GetJobPollInterval() ) {
                    gmState = GM_SPOT_QUERY;
                    break;
                } else {
                    // Why is this more complicated in GM_SUBMITTED?
                    unsigned int delay = (lastProbeTime + myResource->GetJobPollInterval()) - now;
                    daemonCore->Reset_Timer( evaluateStateTid, delay );
                }
                break;

            // Alternates with GM_SPOT_SUBMITTED to watch for instance start.
            case GM_SPOT_QUERY: {
                // Send a command to the GAHP, or poll for its result(s).
                StringList returnStatus;
                rc = gahp->ec2_spot_status( m_serviceUrl,
                                            m_public_key_file,
                                            m_private_key_file,
                                            m_spot_request_id,
                                            returnStatus,
                                            gahp_error_code );

                if( strcmp( m_failure_injection, "3" ) == 0 ) {
                    rc = 1;
                    // gahp_error_code is free()d below.
                    gahp_error_code = strdup( "E_TESTING" );
                    gahp->setErrorString( "GM_FAILURE_INJECTION #3" );
                }

                // If the command hasn't terminated yet, return to this
                // state and poll again.
                if( rc == GAHPCLIENT_COMMAND_NOT_SUBMITTED ||
                    rc == GAHPCLIENT_COMMAND_PENDING ) {
                    break;
                }

                // If the command fails, put the job on hold.
                if( rc != 0 ) {
                    errorString = gahp->getErrorString();
                    dprintf( D_ALWAYS, "(%d.%d) spot request probe failed: %s: %s\n",
                                procID.cluster, procID.proc, gahp_error_code,
                                errorString.c_str() );
                    dprintf( D_FULLDEBUG, "Error transition: GM_SPOT_QUERY + <GAHP failure> = GM_HOLD\n" );
                    gmState = GM_HOLD;
                    break;
                }
                
                if( strcmp( m_failure_injection, "4" ) == 0 ) { returnStatus.clearAll(); }

                // Update the job state.
                if( returnStatus.number() == 0 ) {
                    // The spot instance request has been purged.  This should
                    // only happen during recovery.  Put the job on hold so
                    // we get a chance to tell the user that an instance may
                    // have escaped.  (We can't tag or set a ClientToken for
                    // an instance in the spot request, so we can't just check
                    // all instances to see if we own any of them.)
                    errorString = "Spot request purged; an instance may still be running.";
                    dprintf( D_ALWAYS, "(%d.%d) %s\n", procID.cluster, procID.proc, errorString.c_str() );
                    dprintf( D_FULLDEBUG, "Error transition: GM_SPOT_START + <spot purged> = GM_HOLD\n" );
                    gmState = GM_HOLD;
                    break;
                }
                
                // Spot status results are 4-tuples of request IDs, status
                // strings, AMI IDs (probably superflous), and instance IDs.
                // There should only ever be one result when probing a job.
                std::string status;
                std::string instanceID;
                returnStatus.rewind();
                for( int i = 0; i < returnStatus.number(); i += 4 ) {
                    std::string requestID = returnStatus.next();
                    status = returnStatus.next();
                    std::string launchGroup = returnStatus.next();
                    instanceID = returnStatus.next();
                    
                    if( requestID == m_spot_request_id ) { break; }
                }
                
                // If the request spawned an instance, we must save the
                // instance ID.  This (GM_SAVE_INSTANCE_ID) will then cancel
                // the request (GM_SPOT_CANCEL) and after checking the job
                // state (GM_SUBMITTED), cancel the instance.
                if( ! instanceID.empty() ) {
                    SetInstanceId( instanceID.c_str() );
                    gmState = GM_SAVE_INSTANCE_ID;
                    break;
                }

                // All 'active'-status requests have instance IDs.
                ASSERT( status != "active" );
                
                // If the request didn't spawn an instance, but the Condor
                // job has been held or removed, cancel the request.  (It's
                // OK to cancel the request twice.)
                if( condorState == HELD || condorState == REMOVED ) {
                    // Force GM_SUBMITTED (from GM_SPOT_CANCEL) to skip
                    // an instance-status probe.
                    remoteJobState = EC2_VM_STATE_TERMINATED;
                    dprintf( D_FULLDEBUG, "Error transition: GM_SPOT_QUERY + HELD|REMOVED = GM_SPOT_CANCEL\n" );
                    gmState = GM_SPOT_CANCEL;
                    break;
                }

                if( strcmp( m_failure_injection, "5" ) == 0 ) { status = "not-open"; }

                // Is the SIR still valid?  The status must be one of 'active',
                // 'cancelled', 'open', 'closed', or 'failed', and all 'active'
                // requests have an instance ID.
                if( status != "open" ) {
                    dprintf( D_FULLDEBUG, "Error transition: GM_SPOT_QUERY + <status != 'open'> = GM_DONE_SAVE\n" );
                    gmState = GM_DONE_SAVE;
                    break;
                }
                
                // If nothing interesting happened, wait a while before
                // polling the job state again.
                gmState = GM_SPOT_SUBMITTED;
                } break;

            // If, during recovery of a spot request, we have a client token
            // but not a spot instance ID, look at all spot requests to see
            // if we actually made the request or not.
            case GM_SPOT_CHECK: {
                // Send a command to the GAHP, or poll for its result(s).
                StringList returnStatus;
                rc = gahp->ec2_spot_status_all( m_serviceUrl,
                                                m_public_key_file,
                                                m_private_key_file,
                                                returnStatus,
                                                gahp_error_code );

                if( strcmp( m_failure_injection, "6" ) == 0 ) {
                    rc = 1;
                    // gahp_error_code is free()d below.
                    gahp_error_code = strdup( "E_TESTING" );
                    gahp->setErrorString( "GM_FAILURE_INJECTION #6" );
                }

                // If the command hasn't terminated yet, return to this
                // state and poll again.
                if( rc == GAHPCLIENT_COMMAND_NOT_SUBMITTED ||
                    rc == GAHPCLIENT_COMMAND_PENDING ) {
                    break;
                }
                
                // Place the job on hold if we can't look for the corresponding
                // spot instance; this may not be optimal, but at least the
                // user could notice and try again later.
                if( rc != 0 ) {
                    errorString = "Spot check failed.";
                    dprintf( D_ALWAYS, "(%d.%d) %s\n", procID.cluster, procID.proc, errorString.c_str() );
                    dprintf( D_FULLDEBUG, "Error transition: GM_SPOT_CHECK + <spot check failed> = GM_HOLD\n" );
                    gmState = GM_HOLD;
                    break;                    
                }

                // Look for the stray SIR.
                int originalState = gmState;
                returnStatus.rewind();
                for( int i = 0; i < returnStatus.number(); i += 4 ) {
                    std::string requestID = returnStatus.next();
                    std::string status = returnStatus.next();
                    std::string launchGroup = returnStatus.next();
                    std::string instanceID = returnStatus.next();
                    
                    if( launchGroup == m_client_token ) {
                        m_spot_request_id = requestID;

                        jobAd->Assign( ATTR_EC2_SPOT_REQUEST_ID, m_spot_request_id );
                        requestScheddUpdate( this, false );

                        if( ! instanceID.empty() ) {
                            SetInstanceId( instanceID.c_str() );
                            gmState = GM_SAVE_INSTANCE_ID;
                            // dprintf( D_FULLDEBUG, "Recovery transition: GM_SPOT_CHECK -> GM_SAVE_INSTANCE_ID\n" );
                            break;
                        }
                        
                        gmState = GM_SPOT_SUBMITTED;
                        // dprintf( D_FULLDEBUG, "Recovery transition: GM_SPOT_CHECK -> GM_SUBMITTED\n" );
                        break;
                    }
                }
                if( originalState != gmState ) { break; }
                
                //
                // We didn't find the SIR.  Since we never submit requests
                // with leases, if the SIR doesn't exist, either it never
                // did or the instance it spawned terminated long enough
                // ago for the request to have been purged.  The usual
                // Condor semantics of "it didn't succeed if we didn't see
                // it succeed" apply here, so it makes sense to submit
                // in both cases.
                // 
                gmState = GM_SPOT_START;
                } break;
                
			default:
				EXCEPT( "(%d.%d) Unknown gmState %d!",
						procID.cluster, procID.proc, gmState );
				break;
		} // end of switch_case
		
			// This string is used for gahp calls, but is never needed beyond
			// this point. This should really be a MyString.
		free( gahp_error_code );
		gahp_error_code = NULL;

		if ( gmState != old_gm_state ) {
			reevaluate_state = true;
			dprintf(D_FULLDEBUG, "(%d.%d) gm state change: %s -> %s\n",
					procID.cluster, procID.proc,
					GMStateNames[old_gm_state], GMStateNames[gmState]);
			enteredCurrentGmState = time(NULL);
		}
		
	} // end of do_while
	while ( reevaluate_state );	
}


BaseResource* EC2Job::GetResource()
{
	return (BaseResource *)myResource;
}


// steup the public name of ec2 remote VM, which can be used the clients 
void EC2Job::SetRemoteVMName(const char * name)
{
	if ( name ) {
		jobAd->Assign( ATTR_EC2_REMOTE_VM_NAME, name );
	} else {
		jobAd->AssignExpr( ATTR_EC2_REMOTE_VM_NAME, "Undefined" );
	}
	
	requestScheddUpdate( this, false );
}

void EC2Job::SetKeypairId( const char *keypair_id )
{
	if ( keypair_id == NULL ) {
		m_key_pair = "";
	} else {
		m_key_pair = keypair_id;
	}
	
	jobAd->Assign( ATTR_EC2_KEY_PAIR, m_key_pair );
	
	requestScheddUpdate( this, false );
}

void EC2Job::SetClientToken(const char *client_token)
{
	m_client_token.clear();
	if ( client_token ) {
		m_client_token = client_token;
	}
	EC2SetRemoteJobId(m_client_token.empty() ? NULL : m_client_token.c_str(),
				   m_remoteJobId.c_str());
}

void EC2Job::SetInstanceId( const char *instance_id )
{
	m_remoteJobId.clear();
	if ( instance_id ) {
		m_remoteJobId = instance_id;
        jobAd->Assign( ATTR_EC2_INSTANCE_NAME, m_remoteJobId );
	}
	EC2SetRemoteJobId( m_client_token.c_str(),
					m_remoteJobId.empty() ? NULL : m_remoteJobId.c_str() );
}

// EC2SetRemoteJobId() is used to set the value of global variable "remoteJobID"
void EC2Job::EC2SetRemoteJobId( const char *client_token, const char *instance_id )
{
	string full_job_id;
	if ( client_token && client_token[0] ) {
		formatstr( full_job_id, "ec2 %s %s", m_serviceUrl.c_str(), client_token );
		if ( instance_id && instance_id[0] ) {
			formatstr_cat( full_job_id, " %s", instance_id );
		}
	}
	BaseJob::SetRemoteJobId( full_job_id.c_str() );
}


// private functions to construct ami_id, keypair, keypair output file and groups info from ClassAd

// if ami_id is empty, client must have assigned upload file name value
// otherwise the condor_submit will report an error.
string EC2Job::build_ami_id()
{
	string ami_id;
	char* buffer = NULL;
	
	if ( jobAd->LookupString( ATTR_EC2_AMI_ID, &buffer ) ) {
		ami_id = buffer;
		free (buffer);
	}
	return ami_id;
}

// Client token is max 64 ASCII chars
// http://docs.amazonwebservices.com/AWSEC2/latest/UserGuide/Run_Instance_Idempotency.html
string EC2Job::build_client_token()
{
#ifdef WIN32
	GUID guid;
	if (S_OK != CoCreateGuid(&guid))
		return NULL;
	WCHAR wsz[40];
	StringFromGUID2(guid, wsz, COUNTOF(wsz));
	char uuid_str[40];
	WideCharToMultiByte(CP_ACP, 0, wsz, -1, uuid_str, COUNTOF(uuid_str), NULL, NULL);
	return string(uuid_str);
#else
	char uuid_str[37];
	uuid_t uuid;

	uuid_generate(uuid);

	uuid_unparse(uuid, uuid_str);
	uuid_str[36] = '\0';
	return string(uuid_str);
#endif
}

std::string EC2Job::build_keypair()
{
	// Build a name for the ssh keypair that will be unique to this job.
	// Our pattern is SSH_<collector name>_<GlobalJobId>

	// get condor pool name
	// In case there are multiple collectors, strip out the spaces
	// If there's no collector, insert a dummy name
	char* pool_name = param( "COLLECTOR_HOST" );
	if ( pool_name ) {
		StringList collectors( pool_name );
		free( pool_name );
		pool_name = collectors.print_to_string();
	} else {
		pool_name = strdup( "NoPool" );
	}

	// use "ATTR_GLOBAL_JOB_ID" to get unique global job id
	std::string job_id;
	jobAd->LookupString( ATTR_GLOBAL_JOB_ID, job_id );

	std::string key_pair;
<<<<<<< HEAD
	formatstr( key_pair, "SSH_%s_%s", pool_name, job_id.c_str() );

=======
	sprintf( key_pair, "SSH_%s_%s", pool_name, job_id.c_str() );
>>>>>>> dfe3fc58
	free( pool_name );
	
    // Some EC2 implementations (OpenStack) restrict the keypair name to
    // "alphanumeric character, spaces, dashes, and underscore."  Convert
    // everything else to spaces, since we don't presently use them for
    // anything.
    
    size_t loc = 0;
    #define KEYPAIR_FILTER "ABCDEFGHIJKLMNOPQRSTUVWXYZabcdefghijklmnopqrstuvwxyz0123456789 -_"
    while( (loc = key_pair.find_first_not_of( KEYPAIR_FILTER, loc )) != string::npos ) {
        key_pair[loc] = ' ';
    }        
	
	return key_pair;
}

StringList* EC2Job::build_groupnames()
{
	StringList* group_names = NULL;
	char* buffer = NULL;
	
	// Notice:
	// Based on the meeting in 04/01/2008, now we will not create any temporary security groups
	// 1. clients assign ATTR_EC2_SECURITY_GROUPS in condor_submit file, then we will use those 
	//    security group names.
	// 2. clients don't assign ATTR_EC2_SECURITY_GROUPS in condor_submit file, then we will use
	//    the default security group (by just keeping group_names is empty).
	
	if ( jobAd->LookupString( ATTR_EC2_SECURITY_GROUPS, &buffer ) ) {
		group_names = new StringList( buffer, " " );
	} else {
		group_names = new StringList();
	}
	
	free (buffer);
	
	return group_names;
}


// After keypair is destroyed, we need to call this function. In temporary keypair
// scenario, we should delete the temporarily created keypair output file.
bool EC2Job::remove_keypair_file(const char* filename)
{
	if (filename == NULL) {
		// not create temporary keypair output file
		// return success directly.
		return true;
	} else {
		// check if the file name is what we should create
		if ( strcmp(filename, NULL_FILE) == 0 ) {
			// no need to delete it since it is /dev/null
			return true;
		} else {
			if (remove(filename) == 0) 	
				return true;
			else 
				return false;
		}
	}
}


// print out the error code received from grid_manager
void EC2Job::print_error_code( const char* error_code,
								  const char* function_name )
{
	dprintf( D_ALWAYS, "Receiving error code = %s from function %s !",
			 error_code, function_name );	
}

void EC2Job::associate_n_attach(StringList & returnStatus)
{

	char *gahp_error_code = NULL;
	int rc;

	char *buffer = NULL;
	if (jobAd->LookupString(ATTR_EC2_TAG_NAMES, &buffer)) {
		StringList tags;
		StringList tagNames(buffer);
		char *tagName;
		tagNames.rewind();
		while ((tagName = tagNames.next())) {
				// XXX: Check that tagName does not contain an equal sign (=)
			string tag;
			string tagAttr(ATTR_EC2_TAG_PREFIX);
			tagAttr.append(tagName);
			char *value = NULL;
			if (!jobAd->LookupString(tagAttr.c_str(), &value)) {
				dprintf(D_ALWAYS, "(%d.%d) Error: %s not defined, no value for tag, skipping\n",
						procID.cluster, procID.proc,
						tagAttr.c_str());
				continue;
			}
			tag.append(tagName).append("=").append(value);
			tags.append(tag.c_str());
			dprintf(D_FULLDEBUG, "(%d.%d) Tag found: %s\n",
					procID.cluster, procID.proc,
					tag.c_str());
			free(value);
		}

		rc = gahp->ec2_create_tags(m_serviceUrl.c_str(),
								   m_public_key_file.c_str(),
								   m_private_key_file.c_str(),
								   m_remoteJobId.c_str(),
								   tags,
								   returnStatus,
								   gahp_error_code );

		switch (rc) {
		case 0:
			break;
		case GAHPCLIENT_COMMAND_PENDING:
			break;
		case GAHPCLIENT_COMMAND_NOT_SUBMITTED:
			if ((condorState == REMOVED) || (condorState == HELD)) 
				gmState = GM_DELETE;
		default:
			dprintf(D_ALWAYS,
					"Failed ec2_create_tags returned %s continuing w/job\n",
					gahp_error_code);
			break;
		}
	}
	if (buffer) { free(buffer); buffer = NULL; }

	// associate the elastic ip with the now running instance.
	if ( !m_elastic_ip.empty() )
	{
		rc = gahp->ec2_associate_address(m_serviceUrl,
										 m_public_key_file,
										 m_private_key_file,
										 m_remoteJobId,
										 m_elastic_ip,
										 returnStatus,
										 gahp_error_code );

		switch (rc)
		{
			case 0:
				break;
			case GAHPCLIENT_COMMAND_PENDING:
				break;
			case GAHPCLIENT_COMMAND_NOT_SUBMITTED:
				if ( (condorState == REMOVED) || (condorState == HELD) ) 
					gmState = GM_DELETE;
			default:
				dprintf(D_ALWAYS,
						"Failed ec2_associate_address returned %s continuing w/job\n",
						gahp_error_code);
				break;
		}
	}

	if (!m_ebs_volumes.empty())
	{
		bool bcontinue=true;
		StringList vols(m_ebs_volumes.c_str(), ",");
		// Need to loop through here parsing the volumes which we will send to the gahp
		vols.rewind();
		
		const char *volume_str = NULL;
		while( bcontinue && (volume_str = vols.next() ) != NULL ) 
		{
			StringList ebs_volume_params(volume_str, ":");
			ebs_volume_params.rewind();

			// Volumes consist of volume_id:device_id similar to vm_disks
			char * volume_id = ebs_volume_params.next();
			char * device_id = ebs_volume_params.next();

			rc = gahp->ec2_attach_volume(m_serviceUrl,
										 m_public_key_file,
										 m_private_key_file,
										 volume_id,
										 m_remoteJobId,
										 device_id,
										 returnStatus,
										 gahp_error_code );

			switch (rc)
			{
				case 0:
					break;
				case GAHPCLIENT_COMMAND_PENDING:
					break;
				case GAHPCLIENT_COMMAND_NOT_SUBMITTED:
					if ( (condorState == REMOVED) || (condorState == HELD) ) 
						gmState = GM_DELETE;
				default:
					bcontinue=false;
					dprintf(D_ALWAYS,
							"Failed ec2_attach_volume returned %s continuing w/job\n",
							gahp_error_code);
					break;
			}
		}
	}
}<|MERGE_RESOLUTION|>--- conflicted
+++ resolved
@@ -1619,12 +1619,7 @@
 	jobAd->LookupString( ATTR_GLOBAL_JOB_ID, job_id );
 
 	std::string key_pair;
-<<<<<<< HEAD
 	formatstr( key_pair, "SSH_%s_%s", pool_name, job_id.c_str() );
-
-=======
-	sprintf( key_pair, "SSH_%s_%s", pool_name, job_id.c_str() );
->>>>>>> dfe3fc58
 	free( pool_name );
 	
     // Some EC2 implementations (OpenStack) restrict the keypair name to
