--- conflicted
+++ resolved
@@ -177,11 +177,8 @@
 	ProxySubject *proxy_subject = NULL;
 	char *subject_name = NULL;
 	char *fqan = NULL;
-<<<<<<< HEAD
 	char *email = NULL;
-=======
 	char *first_fqan = NULL;
->>>>>>> a461e604
 	std::string proxy_path;
 	std::string owner;
 	char *param_str = NULL;
@@ -219,20 +216,11 @@
 				std::string tmp;
 				proxy_subject = new ProxySubject;
 				proxy_subject->subject_name = strdup( subject_name );
-<<<<<<< HEAD
 				if (email)
 					proxy_subject->email = strdup( email );
 				else
 					proxy_subject->email = NULL;
-				proxy_subject->fqan = strdup( fqan );
-=======
 				proxy_subject->fqan = fqan ? strdup( fqan ) : NULL;
-//				if ( first_fqan ) {
-//					sprintf( tmp, "%s,%s", subject_name, first_fqan );
-//				}
-//				proxy_subject->first_fqan = first_fqan ? strdup( tmp.c_str() ) : NULL;
-				proxy_subject->first_fqan = first_fqan ? strdup( first_fqan ) : NULL;
->>>>>>> a461e604
 				proxy_subject->has_voms_attrs = has_voms_attrs;
 
 				// Create a master proxy for our new ProxySubject
