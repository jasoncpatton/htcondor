--- conflicted
+++ resolved
@@ -98,13 +98,8 @@
 
 GridftpServer::~GridftpServer()
 {
-<<<<<<< HEAD
-	m_serversByProxy.remove( HashKey( m_proxy->subject->subject_name ) );
+	m_serversByProxy.remove( HashKey( m_proxy->subject->fqan ) );
 	ReleaseProxy( m_proxy, (TimerHandlercpp)&GridftpServer::CheckServerSoon, this );
-=======
-	m_serversByProxy.remove( HashKey( m_proxy->subject->fqan ) );
-	ReleaseProxy( m_proxy, (Eventcpp)&GridftpServer::CheckServerSoon, this );
->>>>>>> acbb216d
 	if ( m_urlBase ) {
 		free( m_urlBase );
 	}
