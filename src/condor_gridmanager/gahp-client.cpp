--- conflicted
+++ resolved
@@ -5638,428 +5638,3 @@
 	// If we made it here, command is still pending...
 	return GAHPCLIENT_COMMAND_PENDING;
 }
-<<<<<<< HEAD
-
-
-int GahpClient::boinc_ping()
-{
-	static const char* command = "BOINC_PING";
-
-		// Check if this command is supported
-	if  (server->m_commands_supported->contains_anycase(command)==FALSE) {
-		return GAHPCLIENT_COMMAND_NOT_SUPPORTED;
-	}
-
-		// Generate request line
-	const char *buf = NULL;
-
-		// Check if this request is currently pending.  If not, make
-		// it the pending request.
-	if ( !is_pending( command, buf ) ) {
-		// Command is not pending, so go ahead and submit a new one
-		// if our command mode permits.
-		if ( m_mode == results_only ) {
-			return GAHPCLIENT_COMMAND_NOT_SUBMITTED;
-		}
-		now_pending( command, buf );
-	}
-
-		// If we made it here, command is pending.
-		
-		// Check first if command completed.
-	Gahp_Args* result = get_pending_result(command,buf);
-	if ( result ) {
-		// command completed.
-		if ( result->argc != 2 ) {
-			EXCEPT( "Bad %s Result", command );
-		}
-		int rc;
-		if ( strcmp( result->argv[1], NULLSTRING ) == 0 ) {
-			rc = 0;
-		} else {
-			rc = 1;
-			error_string = result->argv[1];
-		}
-
-		delete result;
-		return rc;
-	}
-
-		// Now check if pending command timed out.
-	if ( check_pending_timeout( command, buf ) ) {
-		// pending command timed out.
-		formatstr( error_string, "%s timed out", command );
-		return GAHPCLIENT_COMMAND_TIMED_OUT;
-	}
-
-		// If we made it here, command is still pending...
-	return GAHPCLIENT_COMMAND_PENDING;
-}
-
-int GahpClient::boinc_query_batches( StringList &batch_names,
-									 const std::string &last_query_time,
-									 std::string &new_query_time,
-									 BoincQueryResults &results )
-{
-	static const char* command = "BOINC_QUERY_BATCHES";
-
-		// Check if this command is supported
-	if  (server->m_commands_supported->contains_anycase(command)==FALSE) {
-		return GAHPCLIENT_COMMAND_NOT_SUPPORTED;
-	}
-
-		// Generate request line
-	std::string reqline;
-	formatstr( reqline, "%s %d", last_query_time.c_str(), batch_names.number() );
-	const char *name;
-	batch_names.rewind();
-	while ( (name = batch_names.next()) ) {
-		formatstr_cat( reqline, " %s", escapeGahpString( name ) );
-	}
-	const char *buf = reqline.c_str();
-
-		// Check if this request is currently pending.  If not, make
-		// it the pending request.
-	if ( !is_pending( command, buf ) ) {
-		// Command is not pending, so go ahead and submit a new one
-		// if our command mode permits.
-		if ( m_mode == results_only ) {
-			return GAHPCLIENT_COMMAND_NOT_SUBMITTED;
-		}
-		now_pending( command, buf );
-	}
-
-		// If we made it here, command is pending.
-		
-		// Check first if command completed.
-	Gahp_Args* result = get_pending_result(command,buf);
-	if ( result ) {
-		// command completed.
-		if ( result->argc < 2 ) {
-			EXCEPT( "Bad %s Result", command );
-		}
-		int rc;
-		if ( strcmp( result->argv[1], NULLSTRING ) == 0 ) {
-			rc = 0;
-		} else {
-			rc = 1;
-			error_string = result->argv[1];
-		}
-
-		if ( rc == 0 ) {
-			int i = 3;
-			int b = 0;
-			int j_cnt = 0;
-			if ( result->argc < 3 ) {
-				EXCEPT( "Bad %s Result", command );
-			}
-			new_query_time = result->argv[2];
-			while ( i < result->argc ) {
-				j_cnt = atoi( result->argv[i] );
-				i++;
-				results.push_back( vector< pair< string, string > >() );
-				for ( int j = 0; j < j_cnt; j++ ) {
-					results[b].push_back( pair<string, string>( result->argv[i], result->argv[i+1] ) );
-					i += 2;
-				}
-				b++;
-			}
-		}
-
-		delete result;
-		return rc;
-	}
-
-		// Now check if pending command timed out.
-	if ( check_pending_timeout( command, buf ) ) {
-		// pending command timed out.
-		formatstr( error_string, "%s timed out", command );
-		return GAHPCLIENT_COMMAND_TIMED_OUT;
-	}
-
-		// If we made it here, command is still pending...
-	return GAHPCLIENT_COMMAND_PENDING;
-}
-
-int GahpClient::boinc_fetch_output( const char *job_name,
-									const char *iwd,
-									const char *std_err,
-									bool transfer_all,
-									const GahpClient::BoincOutputFiles &output_files,
-									int &exit_status,
-									double &cpu_time,
-									double &wallclock_time )
-{
-	static const char* command = "BOINC_FETCH_OUTPUT";
-
-		// Check if this command is supported
-	if  (server->m_commands_supported->contains_anycase(command)==FALSE) {
-		return GAHPCLIENT_COMMAND_NOT_SUPPORTED;
-	}
-
-		// Generate request line
-	if (!job_name) job_name=NULLSTRING;
-	if (!iwd) iwd=NULLSTRING;
-	if (!std_err) std_err=NULLSTRING;
-	std::string reqline;
-	char *esc1 = strdup( escapeGahpString( job_name ) );
-	char *esc2 = strdup( escapeGahpString( iwd ) );
-	char *esc3 = strdup( escapeGahpString( std_err ) );
-	formatstr( reqline, "%s %s %s ", esc1, esc2, esc3 );
-	free( esc1 );
-	free( esc2 );
-	free( esc3 );
-	if ( transfer_all ) {
-		reqline += "ALL ";
-	} else {
-		reqline += "SOME ";
-	}
-	formatstr_cat( reqline, "%d", (int)output_files.size() );
-	for (const auto & output_file : output_files) {
-		reqline += " ";
-		reqline += escapeGahpString( output_file.first );
-		reqline += " ";
-		reqline += escapeGahpString( output_file.second );
-	}
-	const char *buf = reqline.c_str();
-
-		// Check if this request is currently pending.  If not, make
-		// it the pending request.
-	if ( !is_pending( command, buf ) ) {
-		// Command is not pending, so go ahead and submit a new one
-		// if our command mode permits.
-		if ( m_mode == results_only ) {
-			return GAHPCLIENT_COMMAND_NOT_SUBMITTED;
-		}
-		now_pending( command, buf );
-	}
-
-		// If we made it here, command is pending.
-		
-		// Check first if command completed.
-	Gahp_Args* result = get_pending_result(command,buf);
-	if ( result ) {
-		// command completed.
-		if ( result->argc < 2 ) {
-			EXCEPT( "Bad %s Result", command );
-		}
-		int rc;
-		if ( strcmp( result->argv[1], NULLSTRING ) != 0 ) {
-			rc = 1;
-			error_string = result->argv[1];
-		} else {
-			if ( result->argc != 5 ) {
-				EXCEPT( "Bad %s Result", command );
-			}
-			rc = 0;
-			exit_status = atoi( result->argv[2] );
-			wallclock_time = atof( result->argv[3] );
-			cpu_time = atof( result->argv[4] );
-		}
-
-		delete result;
-		return rc;
-	}
-
-		// Now check if pending command timed out.
-	if ( check_pending_timeout( command, buf ) ) {
-		// pending command timed out.
-		formatstr( error_string, "%s timed out", command );
-		return GAHPCLIENT_COMMAND_TIMED_OUT;
-	}
-
-		// If we made it here, command is still pending...
-	return GAHPCLIENT_COMMAND_PENDING;
-}
-
-int GahpClient::boinc_abort_jobs( StringList &job_names )
-{
-	static const char* command = "BOINC_ABORT_JOBS";
-
-		// Check if this command is supported
-	if  (server->m_commands_supported->contains_anycase(command)==FALSE) {
-		return GAHPCLIENT_COMMAND_NOT_SUPPORTED;
-	}
-
-		// Generate request line
-	std::string reqline;
-	const char *name;
-	job_names.rewind();
-	bool first_time = true;
-	while ( (name = job_names.next()) ) {
-		if ( first_time ) {
-			formatstr_cat( reqline, "%s", escapeGahpString( name ) );
-			first_time = false;
-		} else {
-			formatstr_cat( reqline, " %s", escapeGahpString( name ) );
-		}
-	}
-	const char *buf = reqline.c_str();
-
-		// Check if this request is currently pending.  If not, make
-		// it the pending request.
-	if ( !is_pending( command, buf ) ) {
-		// Command is not pending, so go ahead and submit a new one
-		// if our command mode permits.
-		if ( m_mode == results_only ) {
-			return GAHPCLIENT_COMMAND_NOT_SUBMITTED;
-		}
-		now_pending( command, buf );
-	}
-
-		// If we made it here, command is pending.
-		
-		// Check first if command completed.
-	Gahp_Args* result = get_pending_result(command,buf);
-	if ( result ) {
-		// command completed.
-		if ( result->argc != 2 ) {
-			EXCEPT( "Bad %s Result", command );
-		}
-		int rc;
-		if ( strcmp( result->argv[1], NULLSTRING ) == 0 ) {
-			rc = 0;
-		} else {
-			rc = 1;
-			error_string = result->argv[1];
-		}
-
-		delete result;
-		return rc;
-	}
-
-		// Now check if pending command timed out.
-	if ( check_pending_timeout( command, buf ) ) {
-		// pending command timed out.
-		formatstr( error_string, "%s timed out", command );
-		return GAHPCLIENT_COMMAND_TIMED_OUT;
-	}
-
-		// If we made it here, command is still pending...
-	return GAHPCLIENT_COMMAND_PENDING;
-}
-
-int GahpClient::boinc_retire_batch( const char *batch_name )
-{
-	static const char* command = "BOINC_RETIRE_BATCH";
-
-		// Check if this command is supported
-	if  (server->m_commands_supported->contains_anycase(command)==FALSE) {
-		return GAHPCLIENT_COMMAND_NOT_SUPPORTED;
-	}
-
-		// Generate request line
-	if (!batch_name) batch_name=NULLSTRING;
-	std::string reqline;
-	char *esc1 = strdup( escapeGahpString(batch_name) );
-	int x = formatstr( reqline, "%s", esc1 );
-	free( esc1 );
-	ASSERT( x > 0 );
-	const char *buf = reqline.c_str();
-
-		// Check if this request is currently pending.  If not, make
-		// it the pending request.
-	if ( !is_pending( command, buf ) ) {
-		// Command is not pending, so go ahead and submit a new one
-		// if our command mode permits.
-		if ( m_mode == results_only ) {
-			return GAHPCLIENT_COMMAND_NOT_SUBMITTED;
-		}
-		now_pending( command, buf );
-	}
-
-		// If we made it here, command is pending.
-		
-		// Check first if command completed.
-	Gahp_Args* result = get_pending_result(command,buf);
-	if ( result ) {
-		// command completed.
-		if ( result->argc != 2 ) {
-			EXCEPT( "Bad %s Result", command );
-		}
-		int rc;
-		if ( strcmp( result->argv[1], NULLSTRING ) == 0 ) {
-			rc = 0;
-		} else {
-			rc = 1;
-			error_string = result->argv[1];
-		}
-
-		delete result;
-		return rc;
-	}
-
-		// Now check if pending command timed out.
-	if ( check_pending_timeout( command, buf ) ) {
-		// pending command timed out.
-		formatstr( error_string, "%s timed out", command );
-		return GAHPCLIENT_COMMAND_TIMED_OUT;
-	}
-
-		// If we made it here, command is still pending...
-	return GAHPCLIENT_COMMAND_PENDING;
-}
-
-int GahpClient::boinc_set_lease( const char *batch_name,
-								 time_t new_lease_time )
-{
-	static const char* command = "BOINC_SET_LEASE";
-
-		// Check if this command is supported
-	if  (server->m_commands_supported->contains_anycase(command)==FALSE) {
-		return GAHPCLIENT_COMMAND_NOT_SUPPORTED;
-	}
-
-		// Generate request line
-	if (!batch_name) batch_name=NULLSTRING;
-	std::string reqline;
-	char *esc1 = strdup( escapeGahpString(batch_name) );
-	int x = formatstr( reqline, "%s %d", esc1, (int)new_lease_time );
-	free( esc1 );
-	ASSERT( x > 0 );
-	const char *buf = reqline.c_str();
-
-		// Check if this request is currently pending.  If not, make
-		// it the pending request.
-	if ( !is_pending( command, buf ) ) {
-		// Command is not pending, so go ahead and submit a new one
-		// if our command mode permits.
-		if ( m_mode == results_only ) {
-			return GAHPCLIENT_COMMAND_NOT_SUBMITTED;
-		}
-		now_pending( command, buf );
-	}
-
-		// If we made it here, command is pending.
-		
-		// Check first if command completed.
-	Gahp_Args* result = get_pending_result(command,buf);
-	if ( result ) {
-		// command completed.
-		if ( result->argc != 2 ) {
-			EXCEPT( "Bad %s Result", command );
-		}
-		int rc;
-		if ( strcmp( result->argv[1], NULLSTRING ) == 0 ) {
-			rc = 0;
-		} else {
-			rc = 1;
-			error_string = result->argv[1];
-		}
-
-		delete result;
-		return rc;
-	}
-
-		// Now check if pending command timed out.
-	if ( check_pending_timeout( command, buf ) ) {
-		// pending command timed out.
-		formatstr( error_string, "%s timed out", command );
-		return GAHPCLIENT_COMMAND_TIMED_OUT;
-	}
-
-		// If we made it here, command is still pending...
-	return GAHPCLIENT_COMMAND_PENDING;
-}
-=======
->>>>>>> 54180a9b
