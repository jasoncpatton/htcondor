/***************************************************************
 *
 * Copyright (C) 1990-2012, Condor Team, Computer Sciences Department,
 * University of Wisconsin-Madison, WI.
 * 
 * Licensed under the Apache License, Version 2.0 (the "License"); you
 * may not use this file except in compliance with the License.  You may
 * obtain a copy of the License at
 * 
 *    http://www.apache.org/licenses/LICENSE-2.0
 * 
 * Unless required by applicable law or agreed to in writing, software
 * distributed under the License is distributed on an "AS IS" BASIS,
 * WITHOUT WARRANTIES OR CONDITIONS OF ANY KIND, either express or implied.
 * See the License for the specific language governing permissions and
 * limitations under the License.
 *
 ***************************************************************/

#include "condor_common.h"
#include "condor_config.h"
#include "condor_debug.h"
#include "condor_attributes.h"
#include "schedd_negotiate.h"


ResourceRequestCluster::ResourceRequestCluster(int auto_cluster_id):
	m_auto_cluster_id(auto_cluster_id)
{
}

void
ResourceRequestCluster::addJob(PROC_ID job_id)
{
	m_job_ids.push_back( job_id );
}

bool
ResourceRequestCluster::popJob(PROC_ID &job_id)
{
	if( m_job_ids.empty() ) {
		return false;
	}
	job_id = m_job_ids.front();
	m_job_ids.pop_front();
	return true;
}

ResourceRequestList::~ResourceRequestList()
{
	while( !empty() ) {
		ResourceRequestCluster *cluster = front();
		pop_front();
		delete cluster;
	}
}

ScheddNegotiate::ScheddNegotiate
(
	int cmd,
	ResourceRequestList *jobs,
	char const *owner,
	char const *remote_pool
):
	DCMsg(cmd),
	m_jobs(jobs),
	m_current_resources_requested(1),
	m_current_resources_delivered(0),
	m_jobs_can_offer(-1),
	m_owner(owner ? owner : ""),
	m_remote_pool(remote_pool ? remote_pool : ""),
	m_current_auto_cluster_id(-1),
	m_jobs_rejected(0),
	m_jobs_matched(0),
	m_num_resource_reqs_sent(0),
	m_num_resource_reqs_to_send(0),
	m_negotiation_finished(false),
	m_first_rrl_request(true),
	m_operation(0)
{
	m_current_job_id.cluster = -1;
	m_current_job_id.proc = -1;
}

ScheddNegotiate::~ScheddNegotiate()
{
	delete m_jobs;
}

void
ScheddNegotiate::negotiate(Sock *sock)
{
		// The negotiator is talking to us on sock.  The initial
		// negotiation header has already been read and handled.  Now
		// it is our job to do the inner negotiation loop, which
		// consists of asynchronously reading messages from the
		// negotiator and sending responses until this round of
		// negotiation is done.

		// This will eventually call ScheddNegotiate::readMsg().
	classy_counted_ptr<DCMessenger> messenger = new DCMessenger(sock);
	messenger->readMsg( this, sock );
}

char const *
ScheddNegotiate::getOwner()
{
	return m_owner.c_str();
}

char const *
ScheddNegotiate::getRemotePool()
{
	if( m_remote_pool.empty() ) {
		return NULL;
	}
	return m_remote_pool.c_str();
}

// this is in qmgmt.cpp...
extern JobQueueJob* GetJobAd(const PROC_ID& jid);

bool
ScheddNegotiate::nextJob()
{
	if ( m_num_resource_reqs_sent > 0 && m_num_resource_reqs_to_send == 0 ) {
		// If we have already sent off a list of resource requests via
		// sendResourceRequestList(), and we are not currently being asked
		// by the negotiator to send more requests (or jobs), then
		// we want nextJob() to essentially be a no-op here.
		// In other words, when doing resource request lists, we want
		// all the calls to nextJob() to be ignored unless we are
		// in the process of sending a resource request list.
		// Note that if we are talking to anything earlier than a v8.3.0
		// negotiator, m_num_resource_reqs_sent will always be 0.
		return true;
	}

	while( !m_jobs->empty() && m_jobs_can_offer ) {
		ResourceRequestCluster *cluster = m_jobs->front();
		ASSERT( cluster );

		m_current_auto_cluster_id = cluster->getAutoClusterId();

		if( !getAutoClusterRejected(m_current_auto_cluster_id) ) {
			while( cluster->popJob(m_current_job_id) ) {
				const char* because = "";
				bool skip_all = false;
				JobQueueJob * job = GetJobAd(m_current_job_id);
				if ( ! job)
				{
					dprintf(D_MATCH,
						"skipping job %d.%d because it no longer exists\n",
						m_current_job_id.cluster,m_current_job_id.proc);
					continue;
				}

				if( !scheduler_skipJob(job, NULL, skip_all, because) ) {
					// now get a *copy* of the job into m_current_job_ad. it is still linked to the cluster ad
					// until we call ChainCollapse() on the copy which we do before leaving this method.
					if( !scheduler_getJobAd( m_current_job_id, m_current_job_ad ) )
					{
						dprintf(D_MATCH,
							"skipping job %d.%d because it no longer exists\n",
							m_current_job_id.cluster,m_current_job_id.proc);
					}
					else {
						int count_max = INT_MAX;

						if ( ! scheduler_getRequestConstraints(m_current_job_id, m_current_job_ad, &count_max)) {
							dprintf(D_MATCH,
								"skipping job %d.%d because scheduler_getRequestConstraints returned false\n",
								m_current_job_id.cluster,m_current_job_id.proc);
						}
						// Insert the number of jobs remaining in this
						// resource request cluster into the ad - the negotiator
						// may use this information to give us more than one match
						// at a time.
						// [[Future optimization idea: there may be jobs in this resource request
						// cluster that no longer exist in the queue; perhaps we should
						// iterate through them and make sure they still exist to prevent
						// asking the negotiator for more resources than we can really
						// use at the moment. ]]
						// - Todd July 2013 <tannenba@cs.wisc.edu>
						int universe = CONDOR_UNIVERSE_MIN;
						m_current_job_ad.LookupInteger(ATTR_JOB_UNIVERSE,universe);
						// For now, do not use request counts with the dedicated scheduler
						if ( universe != CONDOR_UNIVERSE_PARALLEL ) {
							// add one to cluster size to cover the current popped job
							int resource_count = 1+cluster->size();
							if (count_max > 0) { resource_count = MIN(resource_count, count_max); }
							if (resource_count > m_jobs_can_offer && (m_jobs_can_offer > 0))
							{
								dprintf(D_FULLDEBUG, "Offering %d jobs instead of %d to the negotiator for this cluster; nearing internal limits (MAX_JOBS_RUNNING, etc).\n", m_jobs_can_offer, resource_count);
								resource_count = m_jobs_can_offer;
							}
							m_jobs_can_offer -= resource_count;
							m_current_job_ad.Assign(ATTR_RESOURCE_REQUEST_COUNT,resource_count);
						}
						else {
							m_jobs_can_offer--;
						}

						// Copy attributes from chained parent ad into our copy 
						// so if parent is deleted before we finish negotiation,
						// we don't crash trying to access a deleted parent ad.
						m_current_job_ad.ChainCollapse();
						return true;
					}
				}
			}
		}

		m_jobs->pop_front();
		delete cluster;
	}
	if (!m_jobs_can_offer)
	{
		dprintf(D_FULLDEBUG, "Not offering any more jobs to the negotiator because I am nearing the internal limits (MAX_JOBS_RUNNING, etc).\n");
	}

	m_current_auto_cluster_id = -1;
	m_current_job_id.cluster = -1;
	m_current_job_id.proc = -1;

	return false;
}

bool
ScheddNegotiate::getAutoClusterRejected(int auto_cluster_id)
{
	return m_rejected_auto_clusters.find(auto_cluster_id) !=
	       m_rejected_auto_clusters.end();
}

void
ScheddNegotiate::setAutoClusterRejected(int auto_cluster_id)
{
	m_rejected_auto_clusters.insert( auto_cluster_id );
}

bool
ScheddNegotiate::fixupPartitionableSlot(ClassAd *job_ad, ClassAd *match_ad)
{
	ASSERT( match_ad );
	ASSERT( job_ad );

	int is_partitionable = 0;
	match_ad->LookupBool(ATTR_SLOT_PARTITIONABLE,is_partitionable);
	if (!is_partitionable) {
		return true;
	}

		// Grab some attribute values so we can print out nicer debug messages.
	std::string slot_name_buf;
	match_ad->LookupString(ATTR_NAME,slot_name_buf);
	char const *slot_name = slot_name_buf.c_str();
	PROC_ID job_id;
	job_id.cluster = -1;
	job_id.proc = -1;
	job_ad->LookupInteger(ATTR_CLUSTER_ID,job_id.cluster);
	job_ad->LookupInteger(ATTR_PROC_ID,job_id.proc);


		// We want to avoid re-using a claim to a partitionable slot
		// for jobs that do not fit the dynamically created
		// slot. Since we simply compare requirements in
		// FindRunnableJob we need to make sure match_ad accurately
		// reflects the dynamic slot. So, temporarily (Condor-style),
		// we will massage match_ad to look like the dynamic slot will
		// once the claim is requested.

	bool result = true;
	int cpus, memory, disk;

	cpus = 1;
	job_ad->EvalInteger(ATTR_REQUEST_CPUS, match_ad, cpus);
	match_ad->Assign(ATTR_CPUS, cpus);

	memory = -1;
	if (job_ad->EvalInteger(ATTR_REQUEST_MEMORY, match_ad, memory)) {
		match_ad->Assign(ATTR_MEMORY, memory);
	} else {
		dprintf(D_ALWAYS, "No memory request in job %d.%d, skipping match to partitionable slot %s\n", job_id.cluster, job_id.proc, slot_name);
		result = false;
	}

	if (job_ad->EvalInteger(ATTR_REQUEST_DISK, match_ad, disk)) {
		float total_disk = disk;
		match_ad->LookupFloat(ATTR_TOTAL_DISK, total_disk);
		disk = (MAX((int) ceil((disk / total_disk) * 100), 1)) *
			int(total_disk/100.0);
		match_ad->Assign(ATTR_DISK, disk);
	} else {
		dprintf(D_ALWAYS, "No disk request in job %d.%d, skipping match to partitionable slot %s\n", job_id.cluster, job_id.proc, slot_name);
		result = false;
	}

	if( result ) {
		// If successful, remove attribute claiming this slot is partitionable
		// and instead mark it as dynamic. This is what the startd does. Plus,
		// removing the paritionable attribute means if we happen to call
		// fixupPartitionableSlot again in the future on this same ad, we 
		// won't mangle it a second time.
		match_ad->Assign(ATTR_SLOT_DYNAMIC, true);
		match_ad->Assign(ATTR_SLOT_PARTITIONABLE,false);
		dprintf(D_FULLDEBUG,
				"Partitionable slot %s adjusted for job %d.%d: "
				"cpus = %d, memory = %d, disk = %d\n",
				slot_name, job_id.cluster, job_id.proc, cpus, memory, disk);
	}

	return result;
}

bool
ScheddNegotiate::sendResourceRequestList(Sock *sock)
{
	m_jobs_can_offer = scheduler_maxJobsToOffer();

	while (m_num_resource_reqs_to_send > 0) {

		// Don't call nextJob() at the start of sending our first set
		// of request ads. If we received match results before this,
		// then nextJob() has already been called to ready the first
		// ad that we want to send. If we haven't received match
		// results, then sendJobInfo() will call nextJob() to ready
		// the first ad.
		if ( m_first_rrl_request ) {
			m_first_rrl_request = false;
		} else {
			nextJob();
		}

		if ( !sendJobInfo(sock, true) ) {
			return false;
		}

		// If m_negotiation_finished==true, then no more jobs to send. But
		// if we already sent some jobs in response to this request, we
		// don't want to consider the negotitation finished since we still want
		// to receive responses (e.g. matches) back from the negotiator.
		if ( m_negotiation_finished ) {
			if (m_num_resource_reqs_sent > 0 ) {
				m_negotiation_finished = false;
			}
			break;
		}

		// When we call sendJobInfo next at the top of the loop,
		// we don't want it to send all the individual jobs in the current cluster since
		// we already sent an ad with a resource_request_count.  So we want
		// to skip ahead to the next cluster.
		if ( !m_jobs->empty() ) {
			ResourceRequestCluster *cluster = m_jobs->front();
			m_jobs->pop_front();
			delete cluster;
		}

		m_num_resource_reqs_sent++;
		m_num_resource_reqs_to_send--;

		extern void IncrementResourceRequestsSent();
		IncrementResourceRequestsSent();
	}

	// Set m_num_resource_reqs_to_send to zero, as we are not sending
	// any more reqs now, and this counter is inspected in nextJob()
	m_num_resource_reqs_to_send = 0; 

	return true;
}


bool
ScheddNegotiate::sendJobInfo(Sock *sock, bool just_sig_attrs)
{
		// The Negotiator wants us to send it a job. 

	sock->encode();

	if( m_current_job_id.cluster == -1 && !nextJob() ) {
		if( !sock->snd_int(NO_MORE_JOBS,TRUE) ) {
			dprintf( D_ALWAYS, "Can't send NO_MORE_JOBS to mgr\n" );
			return false;
		}
		m_negotiation_finished = true;
		return true;
	}

	if( !sock->put(JOB_INFO) ) {
		dprintf( D_ALWAYS, "Can't send JOB_INFO to mgr\n" );
		return false;
	}

		// Tell the negotiator that we understand pslot preemption
	m_current_job_ad.Assign(ATTR_WANT_PSLOT_PREEMPTION, true);
		
		// request match diagnostics
		// 0 = no match diagnostics
		// 1 = match diagnostics string
		// 2 = match diagnostics string decorated w/ autocluster + jobid
	m_current_job_ad.Assign(ATTR_WANT_MATCH_DIAGNOSTICS, (int) 2);

		// Send the ad to the negotiator
	int putad_result = 0;
	std::string auto_cluster_attrs;
	if ( just_sig_attrs &&
		 m_current_job_ad.LookupString(ATTR_AUTO_CLUSTER_ATTRS, auto_cluster_attrs) )
	{
		// don't send the entire job ad; just send significant attrs
		classad::References sig_attrs;

		StringTokenIterator list(auto_cluster_attrs);
		const std::string *attr;
		while ((attr = list.next_string())) { sig_attrs.insert(*attr); }

		// besides significant attrs, we also always want to send these attrs cuz
		// the matchmaker explicitly looks for them (for dprintfs or whatever).
		sig_attrs.insert(ATTR_OWNER);
		sig_attrs.insert(ATTR_CLUSTER_ID);
		sig_attrs.insert(ATTR_PROC_ID);
		sig_attrs.insert(ATTR_RESOURCE_REQUEST_CONSTRAINT);
		sig_attrs.insert(ATTR_RESOURCE_REQUEST_COUNT);
		sig_attrs.insert(ATTR_GLOBAL_JOB_ID);
		sig_attrs.insert(ATTR_AUTO_CLUSTER_ID);
		sig_attrs.insert(ATTR_WANT_MATCH_DIAGNOSTICS);
		sig_attrs.insert(ATTR_WANT_PSLOT_PREEMPTION);
		sig_attrs.insert(ATTR_WANT_CLAIMING);  // used for Condor-G matchmaking

		if (IsDebugVerbose(D_MATCH)) {
			std::string tmp;
			sPrintAdAttrs(tmp, m_current_job_ad, sig_attrs);
			dprintf(D_MATCH | D_VERBOSE, "resource request for job %d.%d :\n%s\n", m_current_job_id.cluster, m_current_job_id.proc, tmp.c_str());
		}

		// ship it!
		putad_result = putClassAd(sock, m_current_job_ad, 0, &sig_attrs);
	} else {
		// send the entire classad.  perhaps we are doing this because the
		// ad does not have ATTR_AUTO_CLUSTER_ATTRS defined for some reason,
		// or perhaps we are doing this because we were explicitly told to do so.

		if (IsDebugVerbose(D_MATCH)) {
			std::string tmp;
			sPrintAd(tmp, m_current_job_ad);
			dprintf(D_MATCH | D_VERBOSE, "resource request (all) for job %d.%d :\n%s\n", m_current_job_id.cluster, m_current_job_id.proc, tmp.c_str());
		}

		putad_result = putClassAd(sock, m_current_job_ad);
	}
	if( !putad_result ) {
		dprintf( D_ALWAYS,
				 "Can't send job ad to mgr\n" );
		sock->end_of_message();
		return false;
	}
	if( !sock->end_of_message() ) {
		dprintf( D_ALWAYS,
				 "Can't send job eom to mgr\n" );
		return false;
	}

	m_current_resources_delivered = 0;
	m_current_resources_requested = 1;
	m_current_job_ad.LookupInteger(ATTR_RESOURCE_REQUEST_COUNT,m_current_resources_requested);

	dprintf( D_FULLDEBUG,
			 "Sent job %d.%d (autocluster=%d resources_requested=%d) to the negotiator\n",
			 m_current_job_id.cluster, m_current_job_id.proc,
			 m_current_auto_cluster_id, m_current_resources_requested );
	return true;
}

DCMsg::MessageClosureEnum
ScheddNegotiate::messageReceived( DCMessenger *messenger, Sock *sock )
{
		// This is called when readMsg() returns true.
		// Now carry out the negotiator's request that we just read.

	switch( m_operation ) {

	case REJECTED:
		m_reject_reason = "Unknown reason";
<<<<<<< HEAD
		// Fall through...

=======
		//@fallthrough@
>>>>>>> 3a4dcb2e
	case REJECTED_WITH_REASON: {
		// To support resource request lists, the
		// reject reason may end with "...|autocluster|cluster.proc|"
		// if so, reset m_current_auto_cluster_id and m_current_job_id
		// with the values contained in the reject reason, and truncate
		// this information out of m_reject_reason.
		int pos = m_reject_reason.FindChar('|');
		if ( pos >= 0 ) {
			MyStringTokener tok;
			tok.Tokenize(m_reject_reason.Value());
			/*const char *reason =*/ tok.GetNextToken("|",false);
			const char *ac = tok.GetNextToken("|",false);
			const char *jobid = tok.GetNextToken("|",false);
			if (ac && jobid) {
				int rr_cluster, rr_proc;
				m_current_auto_cluster_id = atoi(ac);
				StrIsProcId(jobid,rr_cluster,rr_proc,NULL);
				if (rr_cluster != m_current_job_id.cluster || rr_proc != m_current_job_id.proc) {
					m_current_resources_delivered = 0;
				}
				m_current_job_id.cluster = rr_cluster;
				m_current_job_id.proc = rr_proc;
			}
			m_reject_reason.truncate(pos);	// will truncate string at pos
		}
		scheduler_handleJobRejected( m_current_job_id, m_reject_reason.c_str() );
		m_jobs_rejected++;
		setAutoClusterRejected( m_current_auto_cluster_id );
		nextJob();
		break;
	}

	case SEND_JOB_INFO:
		//dprintf(D_MATCH, "got SEND_JOB_INFO\n");
		m_num_resource_reqs_sent = 0;  // clear counter of reqs sent this round
		if( !sendJobInfo(sock) ) {
				// We failed to talk to the negotiator, so close the socket.
			return MESSAGE_FINISHED;
		}
		break;

	case SEND_RESOURCE_REQUEST_LIST:
		//dprintf(D_MATCH, "got SEND_RESOURCE_REQUEST_LIST\n");
		m_num_resource_reqs_sent = 0; // clear counter of reqs sent this round
		if( !sendResourceRequestList(sock) ) {
				// We failed to talk to the negotiator, so close the socket.
			return MESSAGE_FINISHED;
		}
		break;

	case PERMISSION_AND_AD: {

		// When using request lists, one single
		// "m_current_job_id" is kinda meaningless if we just sent a whole
		// pile of jobs to the negotiator.  So we want to 
		// reset m_current_job_id with the job id info embedded in the offer 
		// that comes back from the negotiator (if it exists).  This will
		// happen with an 8.3.0+ negotiator, and is needed when using
		// resource request lists.  
		int rr_cluster = -1;
		int rr_proc = -1;
		m_match_ad.LookupInteger(ATTR_RESOURCE_REQUEST_CLUSTER, rr_cluster);
		m_match_ad.LookupInteger(ATTR_RESOURCE_REQUEST_PROC, rr_proc);
		if (rr_cluster != -1 && rr_proc != -1) {
			if (rr_cluster != m_current_job_id.cluster || rr_proc != m_current_job_id.proc) {
				m_current_resources_delivered = 0;
			}
			m_current_job_id.cluster = rr_cluster;
			m_current_job_id.proc = rr_proc;
		}

		m_current_resources_delivered++;

		std::string slot_name_buf;
		m_match_ad.LookupString(ATTR_NAME,slot_name_buf);
		char const *slot_name = slot_name_buf.c_str();

		int offline = false;
		m_match_ad.EvalBool(ATTR_OFFLINE,NULL,offline);

		if( offline ) {
			dprintf(D_ALWAYS,"Job %d.%d (delivered=%d) matched to offline machine %s.\n",
					m_current_job_id.cluster,m_current_job_id.proc,m_current_resources_delivered,slot_name);
			nextJob();
			break;
		}

		if( scheduler_handleMatch(m_current_job_id,m_claim_id.c_str(),m_extra_claims.c_str(), m_match_ad,slot_name) )
		{
			m_jobs_matched++;
		}

		nextJob();

		break;
	}

	case END_NEGOTIATE:
		dprintf( D_ALWAYS, "Lost priority - %d jobs matched\n",
				 m_jobs_matched );

		m_negotiation_finished = true;
		break;

	default:
		EXCEPT("should never get here (negotiation op %d)",m_operation);

	} // end of switch on m_operation

	if( m_negotiation_finished ) {
			// the following function takes ownership of sock
		scheduler_handleNegotiationFinished( sock );
		sock = NULL;
	}
	else {
			// wait for negotiator to write a response
		messenger->startReceiveMsg( this, sock );
	}

		// By returning MESSAGE_CONTINUING, we tell messenger not to
		// close the socket.  Either we have finished negotiating and
		// sock has been taken care of by the scheduler (e.g. by
		// registering it to wait for the next NEGOTIATE command), or
		// we are not yet done with negotiating and we are waiting for
		// the next operation within the current negotiation round.
	return MESSAGE_CONTINUING;
}

bool
ScheddNegotiate::writeMsg( DCMessenger * /*messenger*/, Sock * /*sock*/ )
{
	EXCEPT("this should never be called");
	return false;
}

bool
ScheddNegotiate::readMsg( DCMessenger * /*messenger*/, Sock *sock )
{
		// Get the negotiator's request.
		// Note that end_of_message() is handled by our caller.

	if( !sock->code(m_operation) ) {
		dprintf( D_ALWAYS, "Can't receive request from negotiator\n" );
		return false;
	}

	switch( m_operation ) {
	case REJECTED_WITH_REASON:
		if( !sock->code(m_reject_reason) ) {
			dprintf( D_ALWAYS,
					 "Can't receive reject reason from negotiator\n" );
			return false;
		}
		break;

	case REJECTED:
		break;

	case SEND_JOB_INFO:
		break;

	case SEND_RESOURCE_REQUEST_LIST:
		if( !sock->code(m_num_resource_reqs_to_send) ) {
			dprintf( D_ALWAYS,
					 "Can't receive num_resource_reqs_to_send from negotiator\n" );
			return false;
		}
		break;

	case PERMISSION:
			// No negotiator since 7.1.3 should ever send this
			// command, and older ones should not send it either,
			// since we advertise WantResAd=True.
		dprintf( D_ALWAYS, "Negotiator sent PERMISSION rather than expected PERMISSION_AND_AD!  Aborting.\n");
		return false;
		break;

	case PERMISSION_AND_AD: {
		char *claim_id = NULL;
		if( !sock->get_secret(claim_id) || !claim_id ) {
			dprintf( D_ALWAYS,
					 "Can't receive ClaimId from negotiator\n" );
			return false;
		}
		m_claim_id = claim_id;
		free( claim_id );

		size_t space = m_claim_id.find(' ');
		if (space != std::string::npos) {
			m_extra_claims = m_claim_id.substr(space + 1, std::string::npos);
			m_claim_id = m_claim_id.substr(0, space);
		} else {
			m_extra_claims.clear();
		}

		m_match_ad.Clear();

			// get startd ad from negotiator
		if( !getClassAd(sock, m_match_ad) ) {
			dprintf( D_ALWAYS,
					 "Can't get my match ad from negotiator\n" );
			return false;
		}
#if defined(ADD_TARGET_SCOPING)
		m_match_ad.AddTargetRefs( TargetJobAttrs );
#endif

		break;
	}
	case END_NEGOTIATE:
		break;
	default:
		dprintf( D_ALWAYS, "Got unexpected request (%d)\n", m_operation );
		return false;
	}

	return true;
}

bool ScheddNegotiate::getSatisfaction() {
	if( m_jobs_rejected > 0 ) {
		return false;
	}

		// no jobs were explicitly rejected, but did negotiation end
		// before we presented all of our jobs?
	if( m_current_job_id.cluster == -1 ) {
		nextJob();
	}

	if( m_current_job_id.cluster == -1 ) {
		return true; // no more jobs
	}
	return false;
}<|MERGE_RESOLUTION|>--- conflicted
+++ resolved
@@ -482,12 +482,8 @@
 
 	case REJECTED:
 		m_reject_reason = "Unknown reason";
-<<<<<<< HEAD
 		// Fall through...
-
-=======
 		//@fallthrough@
->>>>>>> 3a4dcb2e
 	case REJECTED_WITH_REASON: {
 		// To support resource request lists, the
 		// reject reason may end with "...|autocluster|cluster.proc|"
