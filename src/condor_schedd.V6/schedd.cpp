/***************************************************************
 *
 * Copyright (C) 1990-2012, Condor Team, Computer Sciences Department,
 * University of Wisconsin-Madison, WI.
 * 
 * Licensed under the Apache License, Version 2.0 (the "License"); you
 * may not use this file except in compliance with the License.  You may
 * obtain a copy of the License at
 * 
 *    http://www.apache.org/licenses/LICENSE-2.0
 * 
 * Unless required by applicable law or agreed to in writing, software
 * distributed under the License is distributed on an "AS IS" BASIS,
 * WITHOUT WARRANTIES OR CONDITIONS OF ANY KIND, either express or implied.
 * See the License for the specific language governing permissions and
 * limitations under the License.
 *
 ***************************************************************/


#include "condor_common.h"
#include "condor_daemon_core.h"
#include "dedicated_scheduler.h"
#include "condor_config.h"
#include "condor_debug.h"
#include "proc.h"
#include "exit.h"
#include "condor_collector.h"
#include "scheduler.h"
#include "condor_attributes.h"
#include "condor_classad.h"
#include "classad_helpers.h"
#include "condor_adtypes.h"
#include "condor_string.h"
#include "condor_email.h"
#include "condor_uid.h"
#include "get_daemon_name.h"
#include "write_user_log.h"
#include "access.h"
#include "internet.h"
#include "spooled_job_files.h"
#include "../condor_ckpt_server/server_interface.h"
#include "generic_query.h"
#include "condor_query.h"
#include "directory.h"
#include "condor_ver_info.h"
#include "grid_universe.h"
#include "globus_utils.h"
#include "env.h"
#include "dc_schedd.h"  // for JobActionResults class and enums we use  
#include "dc_startd.h"
#include "dc_collector.h"
#include "dc_starter.h"
#include "nullfile.h"
#include "store_cred.h"
#include "file_transfer.h"
#include "basename.h"
#include "nullfile.h"
#include "user_job_policy.h"
#include "condor_holdcodes.h"
#include "sig_name.h"
#include "../condor_procapi/procapi.h"
#include "condor_distribution.h"
#include "util_lib_proto.h"
#include "status_string.h"
#include "condor_id.h"
#include "named_classad_list.h"
#include "schedd_cron_job_mgr.h"
#include "misc_utils.h"  // for startdClaimFile()
#include "condor_crontab.h"
#include "condor_netdb.h"
#include "fs_util.h"
#include "condor_mkstemp.h"
#include "tdman.h"
#include "utc_time.h"
#include "schedd_files.h"
#include "file_sql.h"
#include "condor_getcwd.h"
#include "set_user_priv_from_ad.h"
#include "classad_visa.h"
#include "subsystem_info.h"
#include "../condor_privsep/condor_privsep.h"
#include "authentication.h"
#include "setenv.h"
#include "classadHistory.h"
#include "forkwork.h"
#include "condor_open.h"
#include "schedd_negotiate.h"
#include "filename_tools.h"
#include "ipv6_hostname.h"
#include "globus_utils.h"
#if defined(WANT_CONTRIB) && defined(WITH_MANAGEMENT)
#if defined(HAVE_DLOPEN)
#include "ScheddPlugin.h"
#include "ClassAdLogPlugin.h"
#endif
#endif
<<<<<<< HEAD
=======
#include <algorithm>
#include <sstream>
>>>>>>> 98cebc17

#if defined(WINDOWS) && !defined(MAXINT)
	#define MAXINT INT_MAX
#endif

#define DEFAULT_SHADOW_SIZE 800
#define DEFAULT_JOB_START_COUNT 1

#define SUCCESS 1
#define CANT_RUN 0

char const * const HOME_POOL_SUBMITTER_TAG = "";

extern char *gen_ckpt_name();

extern GridUniverseLogic* _gridlogic;

#include "condor_qmgr.h"
#include "qmgmt.h"
#include "condor_vm_universe_types.h"
#include "enum_utils.h"

extern "C"
{
/*	int SetCkptServerHost(const char *host);
	int RemoveLocalOrRemoteFile(const char *, const char *);
	int FileExists(const char *, const char *);
	char* gen_ckpt_name(char*, int, int, int);
	int getdtablesize();
*/
	int prio_compar(prio_rec*, prio_rec*);
}

extern char* Spool;
extern char * Name;
static char * NameInEnv = NULL;
extern char * JobHistoryFileName;
extern char * PerJobHistoryDir;

extern bool        DoHistoryRotation; 
extern bool        DoDailyHistoryRotation; 
extern bool        DoMonthlyHistoryRotation; 
extern filesize_t  MaxHistoryFileSize;
extern int         NumberBackupHistoryFiles;

extern FILE *DebugFP;
extern char *DebugFile;
extern char *DebugLock;

extern Scheduler scheduler;
extern DedicatedScheduler dedicated_scheduler;

extern FILESQL *FILEObj;

// priority records
extern prio_rec *PrioRec;
extern int N_PrioRecs;
extern int grow_prio_recs(int);

void cleanup_ckpt_files(int , int , char*);
void send_vacate(match_rec*, int);
void mark_job_stopped(PROC_ID*);
void mark_job_running(PROC_ID*);
void mark_serial_job_running( PROC_ID *job_id );
int fixAttrUser( ClassAd *job );
shadow_rec * find_shadow_rec(PROC_ID*);
bool service_this_universe(int, ClassAd*);
bool jobIsSandboxed( ClassAd* ad );
bool getSandbox( int cluster, int proc, MyString & path );
bool jobPrepNeedsThread( int cluster, int proc );
bool jobCleanupNeedsThread( int cluster, int proc );
bool jobExternallyManaged(ClassAd * ad);
bool jobManagedDone(ClassAd * ad);
int  count( ClassAd *job );
static void WriteCompletionVisa(ClassAd* ad);


int	WallClockCkptInterval = 0;
int STARTD_CONTACT_TIMEOUT = 45;  // how long to potentially block

#ifdef CARMI_OPS
struct shadow_rec *find_shadow_by_cluster( PROC_ID * );
#endif

void AuditLogNewConnection( int cmd, Sock &sock, bool failure )
{
	// Quickly determine if this is a command we care about for
	// the audit log.
	switch( cmd ) {
	case ACT_ON_JOBS:
	case SPOOL_JOB_FILES:
	case SPOOL_JOB_FILES_WITH_PERMS:
	case TRANSFER_DATA:
	case TRANSFER_DATA_WITH_PERMS:
	case UPDATE_GSI_CRED:
	case DELEGATE_GSI_CRED_SCHEDD:
	case QMGMT_WRITE_CMD:
	case GET_JOB_CONNECT_INFO:
		break;
	default:
		return;
	}

	if ( !strcmp( get_condor_username(), sock.getOwner() ) ) {
		return;
	}

	const char *cmd_name = getCommandString( cmd );
	const char *sinful = sock.get_sinful_peer();
	const char *method = sock.getAuthenticationMethodUsed();
	const char *unmapped = sock.getAuthenticatedName();
	const char *mapped = sock.getFullyQualifiedUser();
	dprintf( D_AUDIT, sock, "Command=%s, peer=%s\n",
			 cmd_name ? cmd_name : "(null)",
			 sinful ? sinful : "(null)" );
	dprintf( D_AUDIT, sock, "AuthMethod=%s, AuthId=%s, CondorId=%s\n",
			 method ? method : "(null)",
			 unmapped ? unmapped : "(null)",
			 mapped ? mapped : "(null)" );
	/* Currently, all audited commands require authentication.
	dprintf( D_AUDIT, sock,
			 "triedAuthentication=%s, isAuthenticated=%s, isMappedFQU=%s\n",
			 sock.triedAuthentication() ? "true" : "false",
			 sock.isAuthenticated() ? "true" : "false",
			 sock.isMappedFQU() ? "true" : "false" );
	*/

	if ( failure ) {
		dprintf( D_AUDIT, sock, "Authentication or authorization failed\n" );
	}
}

void AuditLogJobProxy( Sock &sock, PROC_ID job_id, const char *proxy_file )
{
#if defined(HAVE_EXT_GLOBUS)
	dprintf( D_AUDIT, sock, "Received proxy for job %d.%d\n",
			 job_id.cluster, job_id.proc );

	globus_gsi_cred_handle_t proxy_handle = x509_proxy_read( proxy_file );

	if ( proxy_handle == NULL ) {
		dprintf( D_AUDIT|D_FAILURE, sock, "Failed to read job proxy: %s\n",
				 x509_error_string() );
		return;
	}

	time_t expire_time = x509_proxy_expiration_time( proxy_handle );
	char *proxy_subject = x509_proxy_subject_name( proxy_handle );
	char *proxy_identity = x509_proxy_identity_name( proxy_handle );
	char *proxy_email = x509_proxy_email( proxy_handle );
	char *voname = NULL;
	char *firstfqan = NULL;
	char *fullfqan = NULL;
	extract_VOMS_info( proxy_handle, 0, &voname, &firstfqan, &fullfqan );

	x509_proxy_free( proxy_handle );

	dprintf( D_AUDIT, sock, "proxy path: %s\n", proxy_file );
	dprintf( D_AUDIT, sock, "proxy expiration: %d\n", (int)expire_time );
	dprintf( D_AUDIT, sock, "proxy identity: %s\n", proxy_identity );
	dprintf( D_AUDIT, sock, "proxy subject: %s\n", proxy_subject );
	if ( proxy_email ) {
		dprintf( D_AUDIT, sock, "proxy email: %s\n", proxy_email );
	}
	if ( voname ) {
		dprintf( D_AUDIT, sock, "proxy vo name: %s\n", voname );
	}
	if ( firstfqan ) {
		dprintf( D_AUDIT, sock, "proxy first fqan: %s\n", firstfqan );
	}
	if ( fullfqan ) {
		dprintf( D_AUDIT, sock, "proxy full fqan: %s\n", fullfqan );
	}

	free( proxy_subject );
	free( proxy_identity );
	free( proxy_email );
	free( voname );
	free( firstfqan );
	free( fullfqan );
#endif
}

void AuditLogJobProxy( Sock &sock, ClassAd *job_ad )
{
	PROC_ID job_id;
	std::string iwd;
	std::string proxy_file;
	std::string buff;

	ASSERT( job_ad );

	if ( !job_ad->LookupString( ATTR_X509_USER_PROXY, buff ) || buff.empty() ) {
		return;
	}
	if ( buff[0] == DIR_DELIM_CHAR ) {
		proxy_file = buff;
	} else {
		job_ad->LookupString( ATTR_JOB_IWD, iwd );
		formatstr( proxy_file, "%s%c%s", iwd.c_str(), DIR_DELIM_CHAR, buff.c_str() );
	}

	job_ad->LookupInteger( ATTR_CLUSTER_ID, job_id.cluster );
	job_ad->LookupInteger( ATTR_PROC_ID, job_id.proc );

	AuditLogJobProxy( sock, job_id, proxy_file.c_str() );
}

unsigned int UserIdentity::HashFcn(const UserIdentity & index)
{
	return index.m_username.Hash() + index.m_domain.Hash() + index.m_auxid.Hash();
}

UserIdentity::UserIdentity(const char *user, const char *domainname, 
						   ClassAd *ad):
	m_username(user), 
	m_domain(domainname),
	m_auxid("")
{
	ExprTree *tree = const_cast<ExprTree *>(scheduler.getGridParsedSelectionExpr());
	classad::Value val;
	const char *str;
	if ( ad && tree && 
		 EvalExprTree(tree,ad,NULL,val) && val.IsStringValue(str) )
	{
		m_auxid = str;
	}
}

struct job_data_transfer_t {
	int mode;
	char *peer_version;
	ExtArray<PROC_ID> *jobs;
};

match_rec::match_rec( char const* claim_id, char const* p, PROC_ID* job_id, 
					  const ClassAd *match, char const *the_user, char const *my_pool,
					  bool is_dedicated_arg ):
	ClaimIdParser(claim_id)
{
	peer = strdup( p );
	origcluster = cluster = job_id->cluster;
	proc = job_id->proc;
	status = M_UNCLAIMED;
	entered_current_status = (int)time(0);
	shadowRec = NULL;
	alive_countdown = 0;
	num_exceptions = 0;
	if( match ) {
		my_match_ad = new ClassAd( *match );
		if( IsDebugLevel(D_MACHINE) ) {
			dprintf( D_MACHINE, "*** ClassAd of Matched Resource ***\n" );
			dPrintAd( D_MACHINE, *my_match_ad );
			dprintf( D_MACHINE | D_NOHEADER, "*** End of ClassAd ***\n" );
		}		
	} else {
		my_match_ad = NULL;
	}
	user = strdup( the_user );
	if( my_pool ) {
		pool = strdup( my_pool );
	} else {
		pool = NULL;
	}
	sent_alive_interval = false;
	this->is_dedicated = is_dedicated_arg;
	allocated = false;
	scheduled = false;
	needs_release_claim = false;
	claim_requester = NULL;
	auth_hole_id = NULL;
	m_startd_sends_alives = false;

	makeDescription();

	bool suppress_sec_session = true;

	if( param_boolean("SEC_ENABLE_MATCH_PASSWORD_AUTHENTICATION",false) ) {
		if( secSessionId() == NULL ) {
			dprintf(D_FULLDEBUG,"SEC_ENABLE_MATCH_PASSWORD_AUTHENTICATION: did not create security session from claim id, because claim id does not contain session information: %s\n",publicClaimId());
		}
		else {
			bool rc = daemonCore->getSecMan()->CreateNonNegotiatedSecuritySession(
				DAEMON,
				secSessionId(),
				secSessionKey(),
				secSessionInfo(),
				EXECUTE_SIDE_MATCHSESSION_FQU,
				peer,
				0 );

			if( rc ) {
					// we're good to go; use the claimid security session
				suppress_sec_session = false;
			}
			if( !rc ) {
				dprintf(D_ALWAYS,"SEC_ENABLE_MATCH_PASSWORD_AUTHENTICATION: failed to create security session for %s, so will try to obtain a new security session\n",publicClaimId());
			}
		}
	}
	if( suppress_sec_session ) {
		suppressSecSession( true );
			// Now secSessionId() will always return NULL, so we will
			// not try to do anything with the claimid security session.
			// Most importantly, we will not try to delete it when this
			// match rec is destroyed.  (If we failed to create the session,
			// that may because it already exists, and this is a duplicate
			// match record that will soon be thrown out.)
	}

	std::string value;
	param( value, "STARTD_SENDS_ALIVES", "peer" );
	if ( strcasecmp( value.c_str(), "false" ) == 0 ) {
		m_startd_sends_alives = false;
	} else if ( strcasecmp( value.c_str(), "true" ) == 0 ) {
		m_startd_sends_alives = true;
	} else if ( my_match_ad &&
				my_match_ad->LookupString( ATTR_VERSION, value ) ) {
		CondorVersionInfo ver( value.c_str() );
		if ( ver.built_since_version( 7, 5, 4 ) ) {
			m_startd_sends_alives = true;
		} else {
			m_startd_sends_alives = false;
		}
	} else {
		// Don't know the version of the startd, assume false
		m_startd_sends_alives = false;
	}

	keep_while_idle = 0;
	idle_timer_deadline = 0;
}

void
match_rec::makeDescription() {
	m_description = "";
	if( my_match_ad ) {
		my_match_ad->LookupString(ATTR_NAME,m_description);
	}

	if( m_description.Length() ) {
		m_description += " ";
	}
	if( IsFulldebug(D_FULLDEBUG) ) {
		m_description += publicClaimId();
	}
	else if( peer ) {
		m_description += peer;
	}
	if( user ) {
		m_description += " for ";
		m_description += user;
	}
}

match_rec::~match_rec()
{
	if( peer ) {
		free( peer );
	}
	if( my_match_ad ) {
		delete my_match_ad;
	}
	if( user ) {
		free(user);
	}
	if( pool ) {
		free(pool);
	}

	if( claim_requester.get() ) {
			// misc_data points to this object, so NULL it out, just to be safe
		claim_requester->setMiscDataPtr( NULL );
		claim_requester->cancelMessage();
		claim_requester = NULL;
	}

	if( secSessionId() ) {
			// Expire the session after enough time to let the final
			// RELEASE_CLAIM command finish, in case it is still in
			// progress.  This also allows us to more gracefully
			// handle any final communication from the startd that may
			// still be in flight.
		daemonCore->getSecMan()->SetSessionExpiration(secSessionId(),time(NULL)+600);
			// In case we get the same claim id again before the slop time
			// expires, mark this session as "lingering" so we know it can
			// be replaced.
		daemonCore->getSecMan()->SetSessionLingerFlag(secSessionId());
	}
}


void
match_rec::setStatus( int stat )
{
	status = stat;
	entered_current_status = (int)time(0);
	if( status == M_CLAIMED ) {
			// We have successfully claimed this startd, so we need to
			// release it later.
		needs_release_claim = true;
	}
		// We do NOT send RELEASE_CLAIM while in M_STARTD_CONTACT_LIMBO,
		// because then we could destroy a claim that some other schedd
		// has a prior claim to (e.g. if the negotiator has a stale view
		// of the world and hands out the same claim id to different schedds
		// in different negotiation cycles).  When we are in limbo and the
		// claim object is deleted, cleanup should happen automatically
		// on the startd side anyway, because it will see our REQUEST_CLAIM
		// socket disconnect.
}


ContactStartdArgs::ContactStartdArgs( char const* the_claim_id, char* sinfulstr, bool is_dedicated ) 
{
	csa_claim_id = strdup( the_claim_id );
	csa_sinful = strdup( sinfulstr );
	csa_is_dedicated = is_dedicated;
}


ContactStartdArgs::~ContactStartdArgs()
{
	free( csa_claim_id );
	free( csa_sinful );
}

	// Years of careful research
static const int USER_HASH_SIZE = 100;

Scheduler::Scheduler() :
    m_adSchedd(NULL),
    m_adBase(NULL),
	GridJobOwners(USER_HASH_SIZE, UserIdentity::HashFcn, updateDuplicateKeys),
	stop_job_queue( "stop_job_queue" ),
	act_on_job_myself_queue( "act_on_job_myself_queue" ),
	job_is_finished_queue( "job_is_finished_queue", 1 ),
	m_local_startd_pid(-1)
{
	MyShadowSockName = NULL;
	shadowCommandrsock = NULL;
	shadowCommandssock = NULL;
	QueueCleanInterval = 0; JobStartDelay = 0;
	JobStopDelay = 0;
	JobStopCount = 1;
	RequestClaimTimeout = 0;
	MaxJobsRunning = 0;
	MaxJobsSubmitted = INT_MAX;
	NegotiateAllJobsInCluster = false;
	JobsStarted = 0;
	JobsIdle = 0;
	JobsRunning = 0;
	JobsHeld = 0;
	JobsTotalAds = 0;
	JobsFlocked = 0;
	JobsRemoved = 0;
	SchedUniverseJobsIdle = 0;
	SchedUniverseJobsRunning = 0;
	LocalUniverseJobsIdle = 0;
	LocalUniverseJobsRunning = 0;
	LocalUnivExecuteDir = NULL;
	ReservedSwap = 0;
	SwapSpace = 0;
	RecentlyWarnedMaxJobsRunning = true;
	m_need_reschedule = false;
	m_send_reschedule_timer = -1;

	stats.Init(0);

		//
		// ClassAd attribute for evaluating whether to start
		// a local universe job
		// 
	StartLocalUniverse = NULL;

		//
		// ClassAd attribute for evaluating whether to start
		// a scheduler universe job
		// 
	StartSchedulerUniverse = NULL;

	ShadowSizeEstimate = 0;

	N_Owners = 0;
	NegotiationRequestTime = 0;

		//gotiator = NULL;
	CondorAdministrator = NULL;
	Mail = NULL;
	alive_interval = 0;
	leaseAliveInterval = 500000;	// init to a nice big number
	aliveid = -1;
	ExitWhenDone = FALSE;
	matches = NULL;
	matchesByJobID = NULL;
	shadowsByPid = NULL;
	spoolJobFileWorkers = NULL;

	shadowsByProcID = NULL;
	resourcesByProcID = NULL;
	numMatches = 0;
	numShadows = 0;
	FlockCollectors = NULL;
	FlockNegotiators = NULL;
	MaxFlockLevel = 0;
	FlockLevel = 0;
	StartJobTimer=-1;
	timeoutid = -1;
	startjobsid = -1;
	periodicid = -1;

#ifdef HAVE_EXT_POSTGRESQL
	quill_enabled = FALSE;
	quill_is_remotely_queryable = 0; //false
	quill_name = NULL;
	quill_db_name = NULL;
	quill_db_ip_addr = NULL;
	quill_db_query_password = NULL;
#endif

	checkContactQueue_tid = -1;
	checkReconnectQueue_tid = -1;
	num_pending_startd_contacts = 0;
	max_pending_startd_contacts = 0;

	act_on_job_myself_queue.
		registerHandlercpp( (ServiceDataHandlercpp)
							&Scheduler::actOnJobMyselfHandler, this );

	stop_job_queue.
		registerHandlercpp( (ServiceDataHandlercpp)
							&Scheduler::actOnJobMyselfHandler, this );

	job_is_finished_queue.
		registerHandlercpp( (ServiceDataHandlercpp)
							&Scheduler::jobIsFinishedHandler, this );

	sent_shadow_failure_email = FALSE;
	_gridlogic = NULL;
	m_parsed_gridman_selection_expr = NULL;
	m_unparsed_gridman_selection_expr = NULL;

	CronJobMgr = NULL;

	jobThrottleNextJobDelay = 0;
#ifdef HAVE_EXT_POSTGRESQL
	prevLHF = 0;
#endif

}


Scheduler::~Scheduler()
{
	delete m_adSchedd;
    delete m_adBase;
	if (MyShadowSockName)
		free(MyShadowSockName);
	if( LocalUnivExecuteDir ) {
		free( LocalUnivExecuteDir );
	}
	if ( this->StartLocalUniverse ) {
		free ( this->StartLocalUniverse );
	}
	if ( this->StartSchedulerUniverse ) {
		free ( this->StartSchedulerUniverse );
	}

	if ( CronJobMgr ) {
		delete CronJobMgr;
		CronJobMgr = NULL;
	}

	if( shadowCommandrsock ) {
		if( daemonCore ) {
			daemonCore->Cancel_Socket( shadowCommandrsock );
		}
		delete shadowCommandrsock;
		shadowCommandrsock = NULL;
	}
	if( shadowCommandssock ) {
		if( daemonCore ) {
			daemonCore->Cancel_Socket( shadowCommandssock );
		}
		delete shadowCommandssock;
		shadowCommandssock = NULL;
	}

	if (CondorAdministrator)
		free(CondorAdministrator);
	if (Mail)
		free(Mail);
	if (matches) {
		matches->startIterations();
		match_rec *rec;
		HashKey id;
		while (matches->iterate(id, rec) == 1) {
			delete rec;
		}
		delete matches;
	}
	if (matchesByJobID) {
		delete matchesByJobID;
	}
	if (shadowsByPid) {
		shadowsByPid->startIterations();
		shadow_rec *rec;
		int pid;
		while (shadowsByPid->iterate(pid, rec) == 1) {
			delete rec;
		}
		delete shadowsByPid;
	}
	if (spoolJobFileWorkers) {
		spoolJobFileWorkers->startIterations();
		ExtArray<PROC_ID> * rec;
		int pid;
		while (spoolJobFileWorkers->iterate(pid, rec) == 1) {
			delete rec;
		}
		delete spoolJobFileWorkers;
	}
	if (shadowsByProcID) {
		delete shadowsByProcID;
	}
	if ( resourcesByProcID ) {
		resourcesByProcID->startIterations();
		ClassAd* jobAd;
		while (resourcesByProcID->iterate(jobAd) == 1) {
			if (jobAd) delete jobAd;
		}
		delete resourcesByProcID;
	}
	if( FlockCollectors ) {
		delete FlockCollectors;
		FlockCollectors = NULL;
	}
	if( FlockNegotiators ) {
		delete FlockNegotiators;
		FlockNegotiators = NULL;
	}
	if ( checkContactQueue_tid != -1 && daemonCore ) {
		daemonCore->Cancel_Timer(checkContactQueue_tid);
	}

	int i;
	for( i=0; i<N_Owners; i++) {
		if( Owners[i].Name ) { 
			free( Owners[i].Name );
			Owners[i].Name = NULL;
		}
	}

	if (_gridlogic) {
		delete _gridlogic;
	}
	if ( m_parsed_gridman_selection_expr ) {
		delete m_parsed_gridman_selection_expr;
	}
	if ( m_unparsed_gridman_selection_expr ) {
		free(m_unparsed_gridman_selection_expr);
	}
		//
		// Delete CronTab objects
		//
	if ( this->cronTabs ) {
		this->cronTabs->startIterations();
		CronTab *current;
		while ( this->cronTabs->iterate( current ) >= 1 ) {
			if ( current ) delete current;
		}
		delete this->cronTabs;
	}
}

// If a job has been spooling for 12 hours,
// It may well be that the remote condor_submit died
// So we kill this job
int check_for_spool_zombies(ClassAd *ad)
{
	int cluster;
	if( !ad->LookupInteger( ATTR_CLUSTER_ID, cluster) ) {
		return 0;
	}
	int proc;
	if( !ad->LookupInteger( ATTR_PROC_ID, proc) ) {
		return 0;
	}
	int hold_status;
	if( GetAttributeInt(cluster,proc,ATTR_JOB_STATUS,&hold_status) >= 0 ) {
		if(hold_status == HELD) {
			int hold_reason_code;
			if( GetAttributeInt(cluster,proc,ATTR_HOLD_REASON_CODE,
					&hold_reason_code) >= 0) {
				if(hold_reason_code == CONDOR_HOLD_CODE_SpoolingInput) {
					dprintf( D_FULLDEBUG, "Job %d.%d held for spooling. "
						"Checking how long...\n",cluster,proc);
					int stage_in_start;
					int ret = GetAttributeInt(cluster,proc,ATTR_STAGE_IN_START,
							&stage_in_start);
					if(ret >= 0) {
						time_t now = time(NULL);
						int diff = now - stage_in_start;
						dprintf( D_FULLDEBUG, "Job %d.%d on hold for %d seconds.\n",
							cluster,proc,diff);
						if(diff > 60*60*12) { // 12 hours is sufficient?
							dprintf( D_FULLDEBUG, "Aborting job %d.%d\n",
								cluster,proc);
							abortJob(cluster,proc,
								"Spooling is taking too long",true);
						}
					}
					if(ret < 0) {
						dprintf( D_FULLDEBUG, "Attribute %s not set in %d.%d. "
							"Set it.\n", ATTR_STAGE_IN_START,cluster,proc);
						time_t now = time(0);
						SetAttributeInt(cluster,proc,ATTR_STAGE_IN_START,now);
					}
				}
			}
		}
	}
	return 0;
}

void
Scheduler::timeout()
{
	static bool min_interval_timer_set = false;
	static bool walk_job_queue_timer_set = false;

		// If we are called too frequently, delay.
	SchedDInterval.expediteNextRun();
	unsigned int time_to_next_run = SchedDInterval.getTimeToNextRun();

	if ( time_to_next_run > 0 ) {
		if (!min_interval_timer_set) {
			dprintf(D_FULLDEBUG,"Setting delay until next queue scan to %u seconds\n",time_to_next_run);

			daemonCore->Reset_Timer(timeoutid,time_to_next_run,1);
			min_interval_timer_set = true;
		}
		return;
	}

	if( InWalkJobQueue() ) {
			// WalkJobQueue is not reentrant.  We must be getting called from
			// inside something else that is iterating through the queue,
			// such as PeriodicExprHandler().
		if( !walk_job_queue_timer_set ) {
			dprintf(D_ALWAYS,"Delaying next queue scan until current operation finishes.\n");
			daemonCore->Reset_Timer(timeoutid,0,1);
			walk_job_queue_timer_set = true;
		}
		return;
	}

	walk_job_queue_timer_set = false;
	min_interval_timer_set = false;
	SchedDInterval.setStartTimeNow();

	count_jobs();

	clean_shadow_recs();

		// Spooling should not take too long
	WalkJobQueue(check_for_spool_zombies);

	/* Call preempt() if we are running more than max jobs; however, do not
	 * call preempt() here if we are shutting down.  When shutting down, we have
	 * a timer which is progressively preempting just one job at a time.
	 */
	int real_jobs = numShadows - SchedUniverseJobsRunning 
		- LocalUniverseJobsRunning;
	if( (real_jobs > MaxJobsRunning) && (!ExitWhenDone) ) {
		dprintf( D_ALWAYS, 
				 "Preempting %d jobs due to MAX_JOBS_RUNNING change\n",
				 (real_jobs - MaxJobsRunning) );
		preempt( real_jobs - MaxJobsRunning );
		m_need_reschedule = false;
	}

	if( LocalUniverseJobsIdle > 0 || SchedUniverseJobsIdle > 0 ) {
		this->calculateCronTabSchedules();
		StartLocalJobs();
	}

	/* Call function that will start using our local startd if it
	   appears we have lost contact with the pool negotiator
	 */
	if ( claimLocalStartd() ) {
		dprintf(D_ALWAYS,"Negotiator gone, trying to use our local startd\n");
	}

		// In case we were not able to drain the startd contact queue
		// because of too many registered sockets or something, give it
		// a spin.
	scheduler.rescheduleContactQueue();

	SchedDInterval.setFinishTimeNow();

	if( m_need_reschedule ) {
		sendReschedule();
	}

	/* Reset our timer */
	time_to_next_run = SchedDInterval.getTimeToNextRun();
	daemonCore->Reset_Timer(timeoutid,time_to_next_run,1);
}

void
Scheduler::check_claim_request_timeouts()
{
	if(RequestClaimTimeout > 0) {
		matches->startIterations();
		match_rec *rec;
		while(matches->iterate(rec) == 1) {
			if(rec->status == M_STARTD_CONTACT_LIMBO) {
				time_t time_left = rec->entered_current_status + \
				                 RequestClaimTimeout - time(NULL);
				if(time_left < 0) {
					dprintf(D_ALWAYS,"Timed out requesting claim %s after REQUEST_CLAIM_TIMEOUT=%d seconds.\n",rec->description(),RequestClaimTimeout);
						// We could just do send_vacate() here and
						// wait for the startd contact socket to call
						// us back when the connection closes.
						// However, this means that if send_vacate()
						// fails (e.g. times out setting up security
						// session), we keep calling it over and over,
						// timing out each time, without ever
						// removing the match.
					DelMrec(rec);
				}
			}
		}
	}
}

/*
  Helper method to create a submitter ad, called by Scheduler::count_jobs().
  Given an index owner_num in the Owners array and a flock_level, insert a common
  set of submitter ad attributes into pAd.
  Return true if attributes filled in, false if not (because this submitter should
  no longer flock and/or be advertised).
*/
bool
Scheduler::fill_submitter_ad(ClassAd & pAd, int owner_num, int flock_level)
{
	const int i = owner_num;
	const int dprint_level = D_FULLDEBUG;
	const bool want_dprintf = flock_level < 1; // dprintf if not flocking

	if (Owners[i].FlockLevel >= flock_level) {
		pAd.Assign(ATTR_IDLE_JOBS, Owners[i].JobsIdle);
		if (want_dprintf)
			dprintf (dprint_level, "Changed attribute: %s = %d\n", ATTR_IDLE_JOBS, Owners[i].JobsIdle);
	} else if (Owners[i].OldFlockLevel >= flock_level ||
				Owners[i].JobsRunning > 0) {
		pAd.Assign(ATTR_IDLE_JOBS, (int)0);
	} else {
		// if we're no longer flocking with this pool and
		// we're not running jobs in the pool, then don't send
		// an update
		return false;
	}

	pAd.Assign(ATTR_RUNNING_JOBS, Owners[i].JobsRunning);
	if (want_dprintf)
		dprintf (dprint_level, "Changed attribute: %s = %d\n", ATTR_RUNNING_JOBS, Owners[i].JobsRunning);

	pAd.Assign(ATTR_IDLE_JOBS, Owners[i].JobsIdle);
	if (want_dprintf)
		dprintf (dprint_level, "Changed attribute: %s = %d\n", ATTR_IDLE_JOBS, Owners[i].JobsIdle);

	pAd.Assign(ATTR_WEIGHTED_RUNNING_JOBS, Owners[i].WeightedJobsRunning);
	if (want_dprintf)
		dprintf (dprint_level, "Changed attribute: %s = %d\n", ATTR_WEIGHTED_RUNNING_JOBS, Owners[i].WeightedJobsRunning);

	pAd.Assign(ATTR_WEIGHTED_IDLE_JOBS, Owners[i].WeightedJobsIdle);
	if (want_dprintf)
		dprintf (dprint_level, "Changed attribute: %s = %d\n", ATTR_WEIGHTED_IDLE_JOBS, Owners[i].WeightedJobsIdle);

	pAd.Assign(ATTR_HELD_JOBS, Owners[i].JobsHeld);
	if (want_dprintf)
		dprintf (dprint_level, "Changed attribute: %s = %d\n", ATTR_HELD_JOBS, Owners[i].JobsHeld);

	pAd.Assign(ATTR_FLOCKED_JOBS, Owners[i].JobsFlocked);
	if (want_dprintf)
		dprintf (dprint_level, "Changed attribute: %s = %d\n", ATTR_FLOCKED_JOBS, Owners[i].JobsFlocked);

	MyString str;
	if ( param_boolean("USE_GLOBAL_JOB_PRIOS",false) ) {
		int max_entries = param_integer("MAX_GLOBAL_JOB_PRIOS",500);
		int num_prios = Owners[i].PrioSet.size();
		if (num_prios > max_entries) {
			pAd.Assign(ATTR_JOB_PRIO_ARRAY_OVERFLOW, num_prios);
			if (want_dprintf)
				dprintf (dprint_level, "Changed attribute: %s = %d\n",
						 ATTR_JOB_PRIO_ARRAY_OVERFLOW, num_prios);
		} else {
			// if no overflow, do not advertise ATTR_JOB_PRIO_ARRAY_OVERFLOW
			pAd.Delete(ATTR_JOB_PRIO_ARRAY_OVERFLOW);
		}
		// reverse iterator to go high to low prio
		std::set<int>::reverse_iterator rit;
		int num_entries = 0;
		for (rit=Owners[i].PrioSet.rbegin();
			 rit!=Owners[i].PrioSet.rend() && num_entries < max_entries;
			 ++rit)
		{
			if ( !str.IsEmpty() ) {
				str += ",";
			}
			str += *rit;
			num_entries++;
		}
		// NOTE: we rely on that fact that str.Value() will return "", not NULL, if empty
		pAd.Assign(ATTR_JOB_PRIO_ARRAY, str.Value());
		if (want_dprintf)
			dprintf (dprint_level, "Changed attribute: %s = %s\n", ATTR_JOB_PRIO_ARRAY,str.Value());
	}

	str.formatstr("%s@%s", Owners[i].Name, UidDomain);
	pAd.Assign(ATTR_NAME, str.Value());
	if (want_dprintf)
		dprintf (dprint_level, "Changed attribute: %s = %s@%s\n", ATTR_NAME, Owners[i].Name, UidDomain);

	return true;
}

/*
** Examine the job queue to determine how many CONDOR jobs we currently have
** running, and how many individual users own them.
*/
int
Scheduler::count_jobs()
{
	ClassAd * cad = m_adSchedd;
	int		i, j;

	 // copy owner data to old-owners table
	ExtArray<OwnerData> OldOwners(Owners);
	int Old_N_Owners=N_Owners;

	N_Owners = 0;
	JobsRunning = 0;
	JobsIdle = 0;
	JobsHeld = 0;
	JobsTotalAds = 0;
	JobsFlocked = 0;
	JobsRemoved = 0;
	SchedUniverseJobsIdle = 0;
	SchedUniverseJobsRunning = 0;
	LocalUniverseJobsIdle = 0;
	LocalUniverseJobsRunning = 0;
	stats.JobsRunningRuntimes = 0;
	stats.JobsRunningSizes = 0;

	// clear owner table contents
	time_t current_time = time(0);
	for ( i = 0; i < Owners.getsize(); i++) {
		Owners[i].Name = NULL;
		Owners[i].Domain = NULL;
		Owners[i].JobsRunning = 0;
		Owners[i].JobsIdle = 0;
		Owners[i].JobsHeld = 0;
		Owners[i].JobsFlocked = 0;
		Owners[i].FlockLevel = 0;
		Owners[i].OldFlockLevel = 0;
		Owners[i].NegotiationTimestamp = current_time;
		Owners[i].PrioSet.clear();
	}

	GridJobOwners.clear();

		// Clear out the DedicatedScheduler's list of idle dedicated
		// job cluster ids, since we're about to re-create it.
	dedicated_scheduler.clearDedicatedClusters();

	WalkJobQueue((int(*)(ClassAd *)) count );

	if( dedicated_scheduler.hasDedicatedClusters() ) {
			// We found some dedicated clusters to service.  Wake up
			// the DedicatedScheduler class when we return to deal
			// with them.
		dedicated_scheduler.handleDedicatedJobTimer( 0 );
	}

		// set JobsRunning/JobsFlocked for owners
	matches->startIterations();
	match_rec *rec;
	while(matches->iterate(rec) == 1) {
		char *at_sign = strchr(rec->user, '@');
		if (at_sign) *at_sign = '\0';
		int OwnerNum = insert_owner( rec->user );
		if (at_sign) *at_sign = '@';
		if (rec->shadowRec && !rec->pool) {
				// Sum up the # of cpus claimed by this user and advertise it as
				// WeightedJobsRunning.  Technically, should look at SlotWeight
				// but the IdleJobRunning only know about request_cpus, etc.
				// and hard-codes cpus as the weight, so we do the same here.
				// This is needed as the HGQ code in the negotitator needs to
				// know weighted demand to dole out surplus properly.
			int request_cpus = 1;
			++Owners[OwnerNum].JobsRunning;
			if (rec->my_match_ad) {
				if(0 == rec->my_match_ad->LookupInteger(ATTR_CPUS, request_cpus)) {
					request_cpus = 1;
				}
			}
			Owners[OwnerNum].WeightedJobsRunning += request_cpus;
			Owners[OwnerNum].JobsRunning++;
		} else {				// in remote pool, so add to Flocked count
			Owners[OwnerNum].JobsFlocked++;
			JobsFlocked++;
		}
	}

	// set FlockLevel for owners
	if (MaxFlockLevel) {
		for ( i=0; i < N_Owners; i++) {
			for ( j=0; j < Old_N_Owners; j++) {
				if (!strcmp(OldOwners[j].Name,Owners[i].Name)) {
					Owners[i].FlockLevel = OldOwners[j].FlockLevel;
					Owners[i].OldFlockLevel = OldOwners[j].OldFlockLevel;
						// Remember our last negotiation time if we have
						// idle jobs, so we can determine if the negotiator
						// is ignoring us and we should flock.  If we don't
						// have any idle jobs, we leave NegotiationTimestamp
						// at its initial value (the current time), since
						// we don't want any negotiations, and thus we don't
						// want to timeout and increase our flock level.
					if (Owners[i].JobsIdle) {
						Owners[i].NegotiationTimestamp =
							OldOwners[j].NegotiationTimestamp;
					}
				}
			}
			// if this owner hasn't received a negotiation in a long time,
			// then we should flock -- we need this case if the negotiator
			// is down or simply ignoring us because our priority is so low
			if ((current_time - Owners[i].NegotiationTimestamp >
				 SchedDInterval.getDefaultInterval()*2) && (Owners[i].FlockLevel < MaxFlockLevel)) {
				int old_flocklevel = Owners[i].FlockLevel;
				Owners[i].FlockLevel += param_integer("FLOCK_INCREMENT",1,1);
				if(Owners[i].FlockLevel > MaxFlockLevel) {
					Owners[i].FlockLevel = MaxFlockLevel;
				}
				Owners[i].NegotiationTimestamp = current_time;
				dprintf(D_ALWAYS,
						"Increasing flock level for %s to %d from %d. (Due to lack of activity from negotiator)\n",
						Owners[i].Name, Owners[i].FlockLevel, old_flocklevel);
			}
			if (Owners[i].FlockLevel > FlockLevel) {
				FlockLevel = Owners[i].FlockLevel;
			}
		}
	}

	dprintf( D_FULLDEBUG, "JobsRunning = %d\n", JobsRunning );
	dprintf( D_FULLDEBUG, "JobsIdle = %d\n", JobsIdle );
	dprintf( D_FULLDEBUG, "JobsHeld = %d\n", JobsHeld );
	dprintf( D_FULLDEBUG, "JobsRemoved = %d\n", JobsRemoved );
	dprintf( D_FULLDEBUG, "LocalUniverseJobsRunning = %d\n",
			LocalUniverseJobsRunning );
	dprintf( D_FULLDEBUG, "LocalUniverseJobsIdle = %d\n",
			LocalUniverseJobsIdle );
	dprintf( D_FULLDEBUG, "SchedUniverseJobsRunning = %d\n",
			SchedUniverseJobsRunning );
	dprintf( D_FULLDEBUG, "SchedUniverseJobsIdle = %d\n",
			SchedUniverseJobsIdle );
	dprintf( D_FULLDEBUG, "N_Owners = %d\n", N_Owners );
	dprintf( D_FULLDEBUG, "MaxJobsRunning = %d\n", MaxJobsRunning );

	// later when we compute job priorities, we will need PrioRec
	// to have as many elements as there are jobs in the queue.  since
	// we just counted the jobs, lets make certain that PrioRec is 
	// large enough.  this keeps us from guessing to small and constantly
	// growing PrioRec... Add 5 just to be sure... :^) -Todd 8/97
	grow_prio_recs( JobsRunning + JobsIdle + 5 );
	
	cad->Assign(ATTR_NUM_USERS, N_Owners);
	cad->Assign(ATTR_MAX_JOBS_RUNNING, MaxJobsRunning);

	cad->AssignExpr(ATTR_START_LOCAL_UNIVERSE, this->StartLocalUniverse);
	// m_adBase->AssignExpr(ATTR_START_LOCAL_UNIVERSE, this->StartLocalUniverse);
	cad->AssignExpr(ATTR_START_SCHEDULER_UNIVERSE, this->StartSchedulerUniverse);
	// m_adBase->AssignExpr(ATTR_START_SCHEDULER_UNIVERSE, this->StartSchedulerUniverse);
	
	cad->Assign(ATTR_NAME, Name);
	cad->Assign(ATTR_SCHEDD_IP_ADDR, daemonCore->publicNetworkIpAddr() );
	cad->Assign(ATTR_VIRTUAL_MEMORY, SwapSpace );
	 
	cad->Assign(ATTR_TOTAL_IDLE_JOBS, JobsIdle);
	cad->Assign(ATTR_TOTAL_RUNNING_JOBS, JobsRunning);
	cad->Assign(ATTR_TOTAL_JOB_ADS, JobsTotalAds);
	cad->Assign(ATTR_TOTAL_HELD_JOBS, JobsHeld);
	cad->Assign(ATTR_TOTAL_FLOCKED_JOBS, JobsFlocked);
	cad->Assign(ATTR_TOTAL_REMOVED_JOBS, JobsRemoved);

	cad->Assign(ATTR_TOTAL_LOCAL_IDLE_JOBS, LocalUniverseJobsIdle);
	cad->Assign(ATTR_TOTAL_LOCAL_RUNNING_JOBS, LocalUniverseJobsRunning);
	
	cad->Assign(ATTR_TOTAL_SCHEDULER_IDLE_JOBS, SchedUniverseJobsIdle);
	cad->Assign(ATTR_TOTAL_SCHEDULER_RUNNING_JOBS, SchedUniverseJobsRunning);

	cad->Assign(ATTR_SCHEDD_SWAP_EXHAUSTED, (bool)SwapSpaceExhausted);

	m_xfer_queue_mgr.publish(cad);

	// one last check for any newly-queued jobs
	// this count is cumulative within the qmgmt package
	// TJ: get daemon-core message-time here and pass into stats.Tick()
	stats.Tick();
	stats.JobsSubmitted = GetJobQueuedCount();

	OtherPoolStats.Tick();
	// because cad is really m_adSchedd which is persistent, we have to 
	// actively delete expired statistics atributes.
	OtherPoolStats.UnpublishDisabled(*cad);
	OtherPoolStats.RemoveDisabled();
	OtherPoolStats.Publish(*cad);

	// publish scheduler generic statistics
	stats.Publish(*cad);

	daemonCore->publish(cad);
	daemonCore->dc_stats.Publish(*cad);
	daemonCore->monitor_data.ExportData(cad);
	extra_ads.Publish( cad );

	if ( param_boolean("ENABLE_SOAP", false) ) {
			// If we can support the SOAP API let's let the world know!
		cad->Assign(ATTR_HAS_SOAP_API, true);
	}

	// can't do this at init time, the job_queue_log doesn't exist at that time.
	int job_queue_birthdate = (int)GetOriginalJobQueueBirthdate();
	cad->Assign(ATTR_JOB_QUEUE_BIRTHDATE, job_queue_birthdate);
	m_adBase->Assign(ATTR_JOB_QUEUE_BIRTHDATE, job_queue_birthdate);

	// we do these at Init time now
#if 0
		// Tell negotiator to send us the startd ad
		// As of 7.1.3, the negotiator no longer pays attention to this
		// attribute; it _always_ sends the resource request ad.
		// For backward compatibility with older negotiators, we still set it.
	cad->Assign(ATTR_WANT_RESOURCE_AD, true);
#endif

	daemonCore->UpdateLocalAd(cad);

		// log classad into sql log so that it can be updated to DB
#ifdef HAVE_EXT_POSTGRESQL
	FILESQL::daemonAdInsert(cad, "ScheddAd", FILEObj, prevLHF);
#endif

#if defined(WANT_CONTRIB) && defined(WITH_MANAGEMENT)
#if defined(HAVE_DLOPEN)
	ScheddPluginManager::Update(UPDATE_SCHEDD_AD, cad);
#endif
#endif
	
		// Update collectors
	int num_updates = daemonCore->sendUpdates(UPDATE_SCHEDD_AD, cad, NULL, true);
	dprintf( D_FULLDEBUG, 
			 "Sent HEART BEAT ad to %d collectors. Number of submittors=%d\n",
			 num_updates, N_Owners );   

	// send the schedd ad to our flock collectors too, so we will
	// appear in condor_q -global and condor_status -schedd
	if( FlockCollectors ) {
		FlockCollectors->rewind();
		Daemon* d;
		DCCollector* col;
		FlockCollectors->next(d);
		for( i=0; d && i < FlockLevel; i++ ) {
			col = (DCCollector*)d;
			col->sendUpdate( UPDATE_SCHEDD_AD, cad, NULL, true );
			FlockCollectors->next( d );
		}
	}

	// --------------------------------------------------------------------------------------
	// begin publishing submitter ADs
	//

	// Set attributes common to all submitter Ads
	// 
	SetMyTypeName(*m_adBase, SUBMITTER_ADTYPE);
	m_adBase->Assign(ATTR_SCHEDD_NAME, Name);
	daemonCore->publish(m_adBase);
	extra_ads.Publish(m_adBase);

	// Create a new add for the per-submitter attribs 
	// and chain it to the base ad.

	ClassAd pAd;
	pAd.ChainToAd(m_adBase);
	pAd.Assign(ATTR_SUBMITTER_TAG,HOME_POOL_SUBMITTER_TAG);

	MyString submitter_name;
	for ( i=0; i<N_Owners; i++) {

	  if ( !fill_submitter_ad(pAd,i) ) continue;

	  dprintf( D_ALWAYS, "Sent ad to central manager for %s@%s\n", 
			   Owners[i].Name, UidDomain );

#if defined(WANT_CONTRIB) && defined(WITH_MANAGEMENT)
#if defined(HAVE_DLOPEN)
	  ScheddPluginManager::Update(UPDATE_SUBMITTOR_AD, &pAd);
#endif
#endif
		// Update collectors
	  num_updates = daemonCore->sendUpdates(UPDATE_SUBMITTOR_AD, &pAd, NULL, true);
	  dprintf( D_ALWAYS, "Sent ad to %d collectors for %s@%s\n", 
			   num_updates, Owners[i].Name, UidDomain );
	}

	// update collector of the pools with which we are flocking, if
	// any
	Daemon* d;
	Daemon* flock_neg;
	DCCollector* flock_col;
	if( FlockCollectors && FlockNegotiators ) {
		FlockCollectors->rewind();
		FlockNegotiators->rewind();
		for( int flock_level = 1;
			 flock_level <= MaxFlockLevel; flock_level++) {
			FlockNegotiators->next( flock_neg );
			FlockCollectors->next( d );
			flock_col = (DCCollector*)d;
			if( ! (flock_col && flock_neg) ) { 
				continue;
			}
			for (i=0; i < N_Owners; i++) {
				Owners[i].JobsRunning = 0;
				Owners[i].JobsFlocked = 0;
			}
			matches->startIterations();
			match_rec *mRec;
			while(matches->iterate(mRec) == 1) {
				char *at_sign = strchr(mRec->user, '@');
				if (at_sign) *at_sign = '\0';
				int OwnerNum = insert_owner( mRec->user );
				if (at_sign) *at_sign = '@';
				if (mRec->shadowRec && mRec->pool &&
					!strcmp(mRec->pool, flock_neg->pool())) {
					Owners[OwnerNum].JobsRunning++;
				} else {
						// This is a little weird.  We're sending an update
						// to a pool we're flocking with.  We count jobs
						// running in that pool as "RunningJobs" and jobs
						// running in other pools (including the local pool)
						// as "FlockedJobs".  It bends the terminology a bit,
						// but it's the best I can think of for now.
					Owners[OwnerNum].JobsFlocked++;
				}
			}
			// update submitter ad in this pool for each owner
			for (i=0; i < N_Owners; i++) {

				if ( !fill_submitter_ad(pAd,i,flock_level) ) {
					// if we're no longer flocking with this pool and
					// we're not running jobs in the pool, then don't send
					// an update
					continue;
				}

					// we will use this "tag" later to identify which
					// CM we are negotiating with when we negotiate
				pAd.Assign(ATTR_SUBMITTER_TAG,flock_col->name());

				flock_col->sendUpdate( UPDATE_SUBMITTOR_AD, &pAd, NULL, true );
			}
		}
	}

	pAd.Delete(ATTR_SUBMITTER_TAG);

	for (i=0; i < N_Owners; i++) {
		Owners[i].OldFlockLevel = Owners[i].FlockLevel;
	}

	 // Tell our GridUniverseLogic class what we've seen in terms
	 // of Globus Jobs per owner.
	GridJobOwners.startIterations();
	UserIdentity userident;
	GridJobCounts gridcounts;
	while( GridJobOwners.iterate(userident, gridcounts) ) {
		if(gridcounts.GridJobs > 0) {
			GridUniverseLogic::JobCountUpdate(
					userident.username().Value(),
					userident.domain().Value(),
					userident.auxid().Value(),m_unparsed_gridman_selection_expr, 0, 0, 
					gridcounts.GridJobs,
					gridcounts.UnmanagedGridJobs);
		}
	}


	 // send info about deleted owners.
	 // we do this to update the submitter ad currently in the collector
	 // that has JobIdle > 0, and thus the negotiator will waste time contacting us.
	 // put 0 for idle, running, and held jobs. idle=0 so the negotiator stops
	 // trying to contact us, and 0 for running, held so condor_status -submit
	 // is not riddled with question marks.

	pAd.Assign(ATTR_RUNNING_JOBS, 0);
	pAd.Assign(ATTR_IDLE_JOBS, 0);
	pAd.Assign(ATTR_HELD_JOBS, 0);
	pAd.Assign(ATTR_WEIGHTED_RUNNING_JOBS, 0);
	pAd.Assign(ATTR_WEIGHTED_IDLE_JOBS, 0);

 	// send ads for owner that don't have jobs idle
	// This is done by looking at the old owners list and searching for owners
	// that are not in the current list (the current list has only owners w/ idle jobs)
	for ( i=0; i<Old_N_Owners; i++) {

		// check that the old name is not in the new list
		int k;
		for(k=0; k<N_Owners;k++) {
		  if (!strcmp(OldOwners[i].Name,Owners[k].Name)) break;
		}

		// In case we want to update this ad, we have to build the submitter
		// name string that we will be assigning with before we free the owner name.
		submitter_name.formatstr("%s@%s", OldOwners[i].Name, UidDomain);

		// Now that we've finished using OldOwners[i].Name, we can
		// free it.
		if ( OldOwners[i].Name ) {
			free(OldOwners[i].Name);
			OldOwners[i].Name = NULL;
		}

		  // If k < N_Owners, we found this OldOwner in the current
		  // Owners table, therefore, we don't want to send the
		  // submittor ad with 0 jobs, so we continue to the next
		  // entry in the OldOwner table.
		if (k<N_Owners) continue;

		pAd.Assign(ATTR_NAME, submitter_name.Value());
		dprintf (D_FULLDEBUG, "Changed attribute: %s = %s\n", ATTR_NAME, submitter_name.Value());

#if defined(WANT_CONTRIB) && defined(WITH_MANAGEMENT)
#if defined(HAVE_DLOPEN)
	// update plugins
	dprintf(D_FULLDEBUG,"Sent owner (0 jobs) ad to schedd plugins\n");
	ScheddPluginManager::Update(UPDATE_SUBMITTOR_AD, &pAd);
#endif
#endif

		// Update collectors
	  int num_udates = 
		  daemonCore->sendUpdates(UPDATE_SUBMITTOR_AD, &pAd, NULL, true);
	  dprintf(D_ALWAYS, "Sent owner (0 jobs) ad to %d collectors\n",
			  num_udates);

	  // also update all of the flock hosts
	  Daemon *da;
	  if( FlockCollectors ) {
		  int flock_level;
		  for( flock_level=1, FlockCollectors->rewind();
			   flock_level <= OldOwners[i].OldFlockLevel &&
				   FlockCollectors->next(da); flock_level++ ) {
			  ((DCCollector*)da)->sendUpdate( UPDATE_SUBMITTOR_AD, &pAd, NULL, true );
		  }
	  }
	}

	// SetMyTypeName( pAd, SCHEDD_ADTYPE );

	// If JobsIdle > 0, then we are asking the negotiator to contact us. 
	// Record the earliest time we asked the negotiator to talk to us.
	if ( JobsIdle >  0 ) {
		// We have idle jobs, we want the negotiator to talk to us.
		// But don't clobber NegotiationRequestTime if already set,
		// since we want the _earliest_ request time.
		if ( NegotiationRequestTime == 0 ) {
			NegotiationRequestTime = time(NULL);
		}
	} else {
		// We don't care of the negotiator talks to us.
		NegotiationRequestTime = 0;
	}

	check_claim_request_timeouts();
	return 0;
}


// create a list of ads similar to what we publish to the collector
// however, if the input pQueryAd contains a STATISTICS_TO_PUBLISH attribute
// use that attibute rather than the default statistics publising flags.
//
// Note: it is ok to return ads that don't match the query the caller is responsible 
// for filtering.   In the future we might improve the code by returing only ads 
// that match the query, but for now we don't.
//
int Scheduler::make_ad_list(
   ClassAdList & ads, 
   ClassAd * pQueryAd /*=NULL*/) // if non-null use this to get ExtraAttributes for building the list
{
   time_t now = time(NULL);

   // we need to copy the schedd Ad because
   // we will be putting it in a list that deletes Ads 
   // when the list is destroyed.
   ClassAd * cad = new ClassAd(*m_adSchedd);

   MyString stats_config;
   if (pQueryAd) {
      pQueryAd->LookupString("STATISTICS_TO_PUBLISH",stats_config);
   }

   // should we call count_jobs() to update the job counts?

   stats.Tick(now);
   stats.JobsSubmitted = GetJobQueuedCount();
   stats.ShadowsRunning = numShadows;

   OtherPoolStats.Tick(now);
   // because cad is a copy of m_adSchedd which is persistent, we have to 
   // actively delete expired statistics atributes.
   OtherPoolStats.UnpublishDisabled(*cad);
   OtherPoolStats.RemoveDisabled();

   int flags = stats.PublishFlags;
   if ( ! stats_config.IsEmpty()) {
      flags = generic_stats_ParseConfigString(stats_config.Value(), "SCHEDD", "SCHEDULER", flags);
   }
   OtherPoolStats.Publish(*cad, flags);

   // publish scheduler generic statistics
   stats.Publish(*cad, stats_config.Value());

   m_xfer_queue_mgr.publish(cad, stats_config.Value());

   // publish daemon core stats
   daemonCore->publish(cad);
   daemonCore->dc_stats.Publish(*cad, stats_config.Value());
   daemonCore->monitor_data.ExportData(cad);

   // We want to insert ATTR_LAST_HEARD_FROM into each ad.  The
   // collector normally does this, so if we're servicing a
   // QUERY_SCHEDD_ADS commannd, we need to do this ourselves or
   // some timing stuff won't work.
   cad->Assign(ATTR_LAST_HEARD_FROM, (int)now);
   //cad->Assign( ATTR_AUTHENTICATED_IDENTITY, ??? );

   // add the Scheduler Ad to the list
   ads.Insert(cad);

   // now add the submitter ads, each one based on the base 
   // submitter ad, note that chained ad's dont delete the 
   // chain parent when they are deleted, so it's safe to 
   // put these ads into the list. 
#if 1
   MyString submitter_name;
   for (int ii = 0; ii < N_Owners; ++ii) {
      cad = new ClassAd();
      cad->ChainToAd(m_adBase);
      submitter_name.formatstr("%s@%s", Owners[ii].Name, UidDomain);
      cad->Assign(ATTR_NAME, submitter_name.Value());
      cad->Assign(ATTR_SUBMITTER_TAG,HOME_POOL_SUBMITTER_TAG);

      cad->Assign(ATTR_RUNNING_JOBS, Owners[ii].JobsRunning);
      cad->Assign(ATTR_IDLE_JOBS, Owners[ii].JobsIdle);
      cad->Assign(ATTR_WEIGHTED_RUNNING_JOBS, Owners[ii].WeightedJobsRunning);
      cad->Assign(ATTR_WEIGHTED_IDLE_JOBS, Owners[ii].WeightedJobsIdle);
      cad->Assign(ATTR_HELD_JOBS, Owners[ii].JobsHeld);
      cad->Assign(ATTR_FLOCKED_JOBS, Owners[ii].JobsFlocked);
      ads.Insert(cad);
   }
#else
   ClassAd * pAdGeneric = new ClassAd(*m_adBase);
   pAdGeneric->Delete (ATTR_NUM_USERS);
   pAdGeneric->Delete (ATTR_TOTAL_RUNNING_JOBS);
   pAdGeneric->Delete (ATTR_TOTAL_IDLE_JOBS);
   pAdGeneric->Delete (ATTR_TOTAL_JOB_ADS);
   pAdGeneric->Delete (ATTR_TOTAL_HELD_JOBS);
   pAdGeneric->Delete (ATTR_TOTAL_FLOCKED_JOBS);
   pAdGeneric->Delete (ATTR_TOTAL_REMOVED_JOBS);
   pAdGeneric->Delete (ATTR_TOTAL_LOCAL_IDLE_JOBS);
   pAdGeneric->Delete (ATTR_TOTAL_LOCAL_RUNNING_JOBS);
   pAdGeneric->Delete (ATTR_TOTAL_SCHEDULER_IDLE_JOBS);
   pAdGeneric->Delete (ATTR_TOTAL_SCHEDULER_RUNNING_JOBS);

   daemonCore->dc_stats.Unpublish(*pAdGeneric);
   stats.Unpublish(*pAdGeneric);

   pAdGeneric->Assign(ATTR_SCHEDD_NAME, Name);
   pAdGeneric->Assign (ATTR_MY_TYPE, SUBMITTER_ADTYPE);

   MyString submitter_name;
   for (int ii = 0; ii < N_Owners; ++ii) {
      pAd = new ClassAd(*pAdGeneric);
      submitter_name.formatstr("%s@%s", Owners[ii].Name, UidDomain);
      pAd->Assign(ATTR_NAME, submitter_name.Value());
      pAd->Assign(ATTR_SUBMITTER_TAG,HOME_POOL_SUBMITTER_TAG);

      pAd->Assign(ATTR_RUNNING_JOBS, Owners[ii].JobsRunning);
      pAd->Assign(ATTR_IDLE_JOBS, Owners[ii].JobsIdle);
      pAd->Assign(ATTR_HELD_JOBS, Owners[ii].JobsHeld);
      pAd->Assign(ATTR_FLOCKED_JOBS, Owners[ii].JobsFlocked);
      ads.Insert(pAd);
   }
   delete pAdGeneric;
#endif

   return ads.Length();
}

// in support of condor_status -direct.  allow the query for SCHEDULER and SUBMITTER ads
//
int Scheduler::command_query_ads(int, Stream* stream) 
{
	ClassAd queryAd;
	ClassAd *ad;
	ClassAdList ads;
	int more = 1, num_ads = 0;
   
	dprintf( D_FULLDEBUG, "In command_query_ads\n" );

	stream->decode();
    stream->timeout(15);
	if( !getClassAd(stream, queryAd) || !stream->end_of_message()) {
        dprintf( D_ALWAYS, "Failed to receive query on TCP: aborting\n" );
		return FALSE;
	}

#if !defined(WANT_OLD_CLASSADS)
	queryAd.AddExplicitTargetRefs();
#endif

		// Construct a list of all our ClassAds. we pass queryAd 
		// through so that if there is a STATISTICS_TO_PUBLISH attribute
		// it can be used to control the verbosity of statistics
    this->make_ad_list(ads, &queryAd);
	
		// Now, find the ClassAds that match.
	stream->encode();
	ads.Open();
	while( (ad = ads.Next()) ) {
		if( IsAHalfMatch( &queryAd, ad ) ) {
			if( !stream->code(more) || !putClassAd(stream, *ad) ) {
				dprintf (D_ALWAYS, 
						 "Error sending query result to client -- aborting\n");
				return FALSE;
			}
			num_ads++;
        }
	}

		// Finally, close up shop.  We have to send NO_MORE.
	more = 0;
	if( !stream->code(more) || !stream->end_of_message() ) {
		dprintf( D_ALWAYS, "Error sending EndOfResponse (0) to client\n" );
		return FALSE;
	}
    dprintf( D_FULLDEBUG, "Sent %d ads in response to query\n", num_ads ); 
	return TRUE;
}


int 
clear_autocluster_id( ClassAd *job )
{
	job->Delete(ATTR_AUTO_CLUSTER_ID);
	return 0;
}

int
count( ClassAd *job )
{
	int		status;
	int		niceUser;
	MyString owner_buf;
	MyString owner_buf2;
	char const*	owner;
	MyString domain;
	int		cur_hosts;
	int		max_hosts;
	int		universe;

		// we may get passed a NULL job ad if, for instance, the job ad was
		// removed via condor_rm -f when some function didn't expect it.
		// So check for it here before continuing onward...
	if ( job == NULL ) {  
		return 0;
	}

	if (job->LookupInteger(ATTR_JOB_STATUS, status) == 0) {
		dprintf(D_ALWAYS, "Job has no %s attribute.  Ignoring...\n",
				ATTR_JOB_STATUS);
		return 0;
	}

	int noop = 0;
	job->LookupBool(ATTR_JOB_NOOP, noop);
	if (noop && status != COMPLETED) {
		int cluster = 0;
		int proc = 0;
		int noop_status = 0;
		int temp = 0;
		PROC_ID job_id;
		if(job->LookupInteger(ATTR_JOB_NOOP_EXIT_SIGNAL, temp) != 0) {
			noop_status = generate_exit_signal(temp);
		}	
		if(job->LookupInteger(ATTR_JOB_NOOP_EXIT_CODE, temp) != 0) {
			noop_status = generate_exit_code(temp);
		}	
		job->LookupInteger(ATTR_CLUSTER_ID, cluster);
		job->LookupInteger(ATTR_PROC_ID, proc);
		dprintf(D_FULLDEBUG, "Job %d.%d is a no-op with status %d\n",
				cluster,proc,noop_status);
		job_id.cluster = cluster;
		job_id.proc = proc;
		set_job_status(cluster, proc, COMPLETED);
		scheduler.WriteTerminateToUserLog( job_id, noop_status );
		return 0;
	}

	if (job->LookupInteger(ATTR_CURRENT_HOSTS, cur_hosts) == 0) {
		cur_hosts = ((status == RUNNING || status == TRANSFERRING_OUTPUT) ? 1 : 0);
	}
	if (job->LookupInteger(ATTR_MAX_HOSTS, max_hosts) == 0) {
		max_hosts = ((status == IDLE) ? 1 : 0);
	}
	if (job->LookupInteger(ATTR_JOB_UNIVERSE, universe) == 0) {
		universe = CONDOR_UNIVERSE_STANDARD;
	}

	int request_cpus = 0;
    if (job->LookupInteger(ATTR_REQUEST_CPUS, request_cpus) == 0) {
		request_cpus = 1;
	}
	
		// Just in case it is set funny
	if (request_cpus < 1) {
		request_cpus = 1;
	}
	

	// Sometimes we need the read username owner, not the accounting group
	MyString real_owner;
	if( ! job->LookupString(ATTR_OWNER,real_owner) ) {
		dprintf(D_ALWAYS, "Job has no %s attribute.  Ignoring...\n",
				ATTR_OWNER);
		return 0;
	}

	// calculate owner for per submittor information.
	job->LookupString(ATTR_ACCOUNTING_GROUP,owner_buf);	// TODDCORE
	if ( owner_buf.Length() == 0 ) {
		job->LookupString(ATTR_OWNER,owner_buf);
		if ( owner_buf.Length() == 0 ) {	
			dprintf(D_ALWAYS, "Job has no %s attribute.  Ignoring...\n",
					ATTR_OWNER);
			return 0;
		}
	}
	owner = owner_buf.Value();

	// grab the domain too, if it exists
	job->LookupString(ATTR_NT_DOMAIN, domain);
	
	// With NiceUsers, the number of owners is
	// not the same as the number of submittors.  So, we first
	// check if this job is being submitted by a NiceUser, and
	// if so, insert it as a new entry in the "Owner" table
	if( job->LookupInteger( ATTR_NICE_USER, niceUser ) && niceUser ) {
		owner_buf2.formatstr("%s.%s",NiceUserName,owner);
		owner=owner_buf2.Value();
	}

	// increment our count of the number of job ads in the queue
	scheduler.JobsTotalAds++;

	// build a list of other stats pools that match this job
	//
	time_t now = time(NULL);
	ScheddOtherStats * other_stats = NULL;
	if (scheduler.OtherPoolStats.AnyEnabled()) {
		other_stats = scheduler.OtherPoolStats.Matches(*job,now);
	}
	#define OTHER for (ScheddOtherStats * po = other_stats; po; po = po->next) (po->stats)

	// insert owner even if REMOVED or HELD for condor_q -{global|sub}
	// this function makes its own copies of the memory passed in 
	int OwnerNum = scheduler.insert_owner( owner );

	if ( (universe != CONDOR_UNIVERSE_GRID) &&	// handle Globus below...
		 (!service_this_universe(universe,job))  ) 
	{
			// Deal with all the Universes which we do not service, expect
			// for Globus, which we deal with below.
		if( universe == CONDOR_UNIVERSE_SCHEDULER ) 
		{
			// Count REMOVED or HELD jobs that are in the process of being
			// killed. cur_hosts tells us which these are.
			scheduler.SchedUniverseJobsRunning += cur_hosts;
			scheduler.SchedUniverseJobsIdle += (max_hosts - cur_hosts);
		}
		if( universe == CONDOR_UNIVERSE_LOCAL ) 
		{
			// Count REMOVED or HELD jobs that are in the process of being
			// killed. cur_hosts tells us which these are.
			scheduler.LocalUniverseJobsRunning += cur_hosts;
			scheduler.LocalUniverseJobsIdle += (max_hosts - cur_hosts);
		}
			// We want to record the cluster id of all idle MPI and parallel
		    // jobs

		int sendToDS = 0;
		job->LookupBool("WantParallelScheduling", sendToDS);
		if( (sendToDS || universe == CONDOR_UNIVERSE_MPI ||
			 universe == CONDOR_UNIVERSE_PARALLEL) && status == IDLE ) {
			if( max_hosts > cur_hosts ) {
				int cluster = 0;
				job->LookupInteger( ATTR_CLUSTER_ID, cluster );

				int proc = 0;
				job->LookupInteger( ATTR_PROC_ID, proc );
					// Don't add all the procs in the cluster, just the first
				if( proc == 0) {
					dedicated_scheduler.addDedicatedCluster( cluster );
				}
			}
		}

		// bailout now, since all the crud below is only for jobs
		// which the schedd needs to service
		return 0;
	} 

	if ( universe == CONDOR_UNIVERSE_GRID ) {
		// for Globus, count jobs in UNSUBMITTED state by owner.
		// later we make certain there is a grid manager daemon
		// per owner.
		int real_status = status;
		bool want_service = service_this_universe(universe,job);
		bool job_managed = jobExternallyManaged(job);
		bool job_managed_done = jobManagedDone(job);
		// if job is not already being managed : if we want matchmaking 
		// for this job, but we have not found a 
		// match yet, consider it "held" for purposes of the logic here.  we
		// have no need to tell the gridmanager to deal with it until we've
		// first found a match.
		if ( (job_managed == false) && (want_service && cur_hosts == 0) ) {
			status = HELD;
		}
		// if status is REMOVED, but the remote job id is not null,
		// then consider the job IDLE for purposes of the logic here.  after all,
		// the gridmanager needs to be around to finish the task of removing the job.
		// if the gridmanager has set Managed="ScheddDone", then it's done
		// with the job and doesn't want to see it again.
		if ( status == REMOVED && job_managed_done == false ) {
			if ( job->LookupString( ATTR_GRID_JOB_ID, NULL, 0 ) )
			{
				// looks like the job's remote job id is still valid,
				// so there is still a job submitted remotely somewhere.
				// fire up the gridmanager to try and really clean it up!
				status = IDLE;
			}
		}

		// Don't count HELD jobs that aren't externally (gridmanager) managed
		// Don't count jobs that the gridmanager has said it's completely
		// done with.
		UserIdentity userident(real_owner.Value(),domain.Value(),job);
		if ( ( status != HELD || job_managed != false ) &&
			 job_managed_done == false ) 
		{
			GridJobCounts * gridcounts = scheduler.GetGridJobCounts(userident);
			ASSERT(gridcounts);
			gridcounts->GridJobs++;
		}
		if ( status != HELD && job_managed == 0 && job_managed_done == 0 ) 
		{
			GridJobCounts * gridcounts = scheduler.GetGridJobCounts(userident);
			ASSERT(gridcounts);
			gridcounts->UnmanagedGridJobs++;
		}
			// If we do not need to do matchmaking on this job (i.e.
			// service this globus universe job), than we can bailout now.
		if (!want_service) {
			return 0;
		}
		status = real_status;	// set status back for below logic...
	}

	if (status == IDLE || status == RUNNING || status == TRANSFERRING_OUTPUT) {
		scheduler.JobsRunning += cur_hosts;
		scheduler.JobsIdle += (max_hosts - cur_hosts);

			// Update Owner array PrioSet iff knob USE_GLOBAL_JOB_PRIOS is true
			// and iff job is looking for more matches (max-hosts - cur_hosts)
		if ( param_boolean("USE_GLOBAL_JOB_PRIOS",false) &&
			 ((max_hosts - cur_hosts) > 0) )
		{
			int job_prio;
			if ( job->LookupInteger(ATTR_JOB_PRIO,job_prio) ) {
				scheduler.Owners[OwnerNum].PrioSet.insert( job_prio );
			}
		}
			// Update Owners array JobsIdle
		scheduler.Owners[OwnerNum].JobsIdle += (max_hosts - cur_hosts);
		scheduler.Owners[OwnerNum].WeightedJobsIdle += request_cpus * (max_hosts - cur_hosts);

			// Don't update scheduler.Owners[OwnerNum].JobsRunning here.
			// We do it in Scheduler::count_jobs().

		int job_image_size = 0;
		job->LookupInteger("ImageSize_RAW", job_image_size);
		scheduler.stats.JobsRunningSizes += (int64_t)job_image_size * 1024;
		OTHER.JobsRunningSizes += (int64_t)job_image_size * 1024;

		int job_start_date = 0;
		int job_running_time = 0;
		if (job->LookupInteger(ATTR_JOB_START_DATE, job_start_date))
			job_running_time = (now - job_start_date);
		scheduler.stats.JobsRunningRuntimes += job_running_time;
		OTHER.JobsRunningRuntimes += job_running_time;
	} else if (status == HELD) {
		scheduler.JobsHeld++;
		scheduler.Owners[OwnerNum].JobsHeld++;
	} else if (status == REMOVED) {
		scheduler.JobsRemoved++;
	}

	#undef OTHER
	return 0;
}

bool
service_this_universe(int universe, ClassAd* job)
{
	/*  If a non-grid job is externally managed, it's been grabbed by
		the schedd-on-the-side and we don't want to touch it.
	 */
	if ( universe != CONDOR_UNIVERSE_GRID && jobExternallyManaged( job ) ) {
		return false;
	}

	/* If WantMatching attribute exists, evaluate it to discover if we want
	   to "service" this universe or not.  BTW, "service" seems to really mean
	   find a matching resource or not.... 
	   Note: EvalBool returns 0 if evaluation is undefined or error, and
	   return 1 otherwise....
	*/
	int want_matching;
	if ( job->EvalBool(ATTR_WANT_MATCHING,NULL,want_matching) == 1 ) {
		if ( want_matching ) {
			return true;
		} else {
			return false;
		}
	}

	/* If we made it to here, the WantMatching was not defined.  So
	   figure out what to do based on Universe and other misc logic...
	*/
	switch (universe) {
		case CONDOR_UNIVERSE_GRID:
			{
				// If this Globus job is already being managed, then the schedd
				// should leave it alone... the gridmanager is dealing with it.
				if ( jobExternallyManaged(job) ) {
					return false;
				}			
				// Now if not managed, if GridResource has a "$$", then this
				// job is at least _matchable_, so return true, else false.
				MyString resource = "";
				job->LookupString( ATTR_GRID_RESOURCE, resource );
				if ( strstr( resource.Value(), "$$" ) ) {
					return true;
				}

				return false;
			}
			break;
		case CONDOR_UNIVERSE_MPI:
		case CONDOR_UNIVERSE_PARALLEL:
		case CONDOR_UNIVERSE_SCHEDULER:
			return false;
		case CONDOR_UNIVERSE_LOCAL:
			if (scheduler.usesLocalStartd()) {
				bool reqsFixedup = false;
				job->LookupBool("LocalStartupFixup", reqsFixedup);
				if (!reqsFixedup) {
					job->Assign("LocalStartupFixup", true);
					ExprTree *requirements = job->LookupExpr(ATTR_REQUIREMENTS);
					const char *rhs = ExprTreeToString(requirements);
					std::string newRequirements = std::string("IsLocalStartd && ")  + rhs;
					job->AssignExpr(ATTR_REQUIREMENTS, newRequirements.c_str());
				}
				return true;
			} else {
				return false;
			}
			break;
		default:

			int sendToDS = 0;
			job->LookupBool("WantParallelScheduling", sendToDS);
			if (sendToDS) {
				return false;
			} else {
				return true;
			}
	}
}

int
Scheduler::insert_owner(char const* owner)
{
	int		i;
	for ( i=0; i<N_Owners; i++ ) {
		if( strcmp(Owners[i].Name,owner) == 0 ) {
			return i;
		}
	}

	Owners[i].Name = strdup( owner );

	N_Owners +=1;
	return i;
}


static bool IsSchedulerUniverse( shadow_rec* srec );
static bool IsLocalUniverse( shadow_rec* srec );

extern "C" {

void
abort_job_myself( PROC_ID job_id, JobAction action, bool log_hold,
				  bool notify )
{
	shadow_rec *srec;
	int mode;

	// NOTE: This function is *not* transaction safe -- it should not be
	// called while a queue management transaction is active.  Why?
	// Because  we call GetJobAd() instead of GetAttributeXXXX().
	// At some point, we should
	// have some code here to assert that is the case.  
	// Questions?  -Todd <tannenba@cs.wisc.edu>

	// First check if there is a shadow assiciated with this process.
	// If so, send it SIGUSR,
	// but do _not_ call DestroyProc - we'll do that via the reaper
	// after the job has exited (and reported its final status to us).
	//
	// If there is no shadow, then simply call DestroyProc() (if we
	// are removing the job).

    dprintf( D_FULLDEBUG, 
			 "abort_job_myself: %d.%d action:%s log_hold:%s notify:%s\n", 
			 job_id.cluster, job_id.proc, getJobActionString(action),
			 log_hold ? "true" : "false",
			 notify ? "true" : "false" );

		// Note: job_ad should *NOT* be deallocated, so we don't need
		// to worry about deleting it before every return case, etc.
	ClassAd* job_ad = GetJobAd( job_id.cluster, job_id.proc );

	if ( !job_ad ) {
        dprintf ( D_ALWAYS, "tried to abort %d.%d; not found.\n", 
                  job_id.cluster, job_id.proc );
        return;
	}

	mode = -1;
	//job_ad->LookupInteger(ATTR_JOB_STATUS,mode);
	GetAttributeInt(job_id.cluster, job_id.proc, ATTR_JOB_STATUS, &mode);
	if ( mode == -1 ) {
		EXCEPT("In abort_job_myself: %s attribute not found in job %d.%d\n",
				ATTR_JOB_STATUS,job_id.cluster, job_id.proc);
	}

	// Mark the job clean
	MarkJobClean(job_id);

	int job_universe = CONDOR_UNIVERSE_STANDARD;
	job_ad->LookupInteger(ATTR_JOB_UNIVERSE,job_universe);


		// If a non-grid job is externally managed, it's been grabbed by
		// the schedd-on-the-side and we don't want to touch it.
	if ( job_universe != CONDOR_UNIVERSE_GRID &&
		 jobExternallyManaged( job_ad ) ) {

		return;
	}

		// Handle Globus Universe
	if (job_universe == CONDOR_UNIVERSE_GRID) {
		bool job_managed = jobExternallyManaged(job_ad);
		bool job_managed_done = jobManagedDone(job_ad);
			// If job_managed is true, then notify the gridmanager and return.
			// If job_managed is false, we will fall through the code at the
			// bottom of this function will handle the operation.
			// Special case: if job_managed and job_managed_done are false,
			// but the job is being removed and the remote job id string is
			// still valid, then consider the job still "managed" so
			// that the gridmanager will be notified.  
			// If the remote job id is still valid, that means there is
			// still a job remotely submitted that has not been removed.  When
			// the gridmanager confirms a job has been removed, it will
			// delete ATTR_GRID_JOB_ID from the ad and set Managed to
			// ScheddDone.
		if ( !job_managed && !job_managed_done && mode==REMOVED ) {
			if ( job_ad->LookupString( ATTR_GRID_JOB_ID, NULL, 0 ) )
			{
				// looks like the job's remote job id is still valid,
				// so there is still a job submitted remotely somewhere.
				// fire up the gridmanager to try and really clean it up!
				job_managed = true;
			}
		}
		if ( job_managed  ) {
			if( ! notify ) {
					// caller explicitly does not the gridmanager notified??
					// buyer had better beware, but we will honor what
					// we are told.  
					// nothing to do
				return;
			}
			MyString owner;
			MyString domain;
			job_ad->LookupString(ATTR_OWNER,owner);
			job_ad->LookupString(ATTR_NT_DOMAIN,domain);
			UserIdentity userident(owner.Value(),domain.Value(),job_ad);
			GridUniverseLogic::JobRemoved(userident.username().Value(),
					userident.domain().Value(),
					userident.auxid().Value(),
					scheduler.getGridUnparsedSelectionExpr(),
					0,0);
			return;
		}
	}

	if( (job_universe == CONDOR_UNIVERSE_MPI) || 
		(job_universe == CONDOR_UNIVERSE_PARALLEL) ) {
		job_id.proc = 0;		// Parallel and MPI shadow is always associated with proc 0
	} 

	// If it is not a Globus Universe job (which has already been
	// dealt with above), then find the process/shadow managing it.
	if ((job_universe != CONDOR_UNIVERSE_GRID) && 
		(srec = scheduler.FindSrecByProcID(job_id)) != NULL) 
	{
		if( srec->pid == 0 ) {
				// there's no shadow process, so there's nothing to
				// kill... we hit this case when we fail to expand a
				// $$() attribute in the job, and put the job on hold
				// before we exec the shadow.
			dprintf ( D_ALWAYS, "abort_job_myself() - No shadow record found\n");
			return;
		}

		// if we have already preempted this shadow, we're done.
		if ( srec->preempted ) {
			dprintf ( D_ALWAYS, "abort_job_myself() - already preempted\n");
			return;
		}

		if( job_universe == CONDOR_UNIVERSE_LOCAL ) {
				/*
				  eventually, we'll want the cases for the other
				  universes with regular shadows to work more like
				  this.  for now, the starter is smarter about hold
				  vs. rm vs. vacate kill signals than the shadow is.
				  -Derek Wright <wright@cs.wisc.edu> 2004-10-28
				*/
			if( ! notify ) {
					// nothing to do
				return;
			}
			dprintf( D_FULLDEBUG, "Found shadow record for job %d.%d\n",
					 job_id.cluster, job_id.proc );

			int handler_sig=0;
			switch( action ) {
			case JA_HOLD_JOBS:
				handler_sig = SIGUSR1;
				break;
			case JA_REMOVE_JOBS:
				handler_sig = SIGUSR1;
				break;
			case JA_VACATE_JOBS:
				handler_sig = DC_SIGSOFTKILL;
				break;
			case JA_VACATE_FAST_JOBS:
				handler_sig = DC_SIGHARDKILL;
				break;
			case JA_SUSPEND_JOBS:
			case JA_CONTINUE_JOBS:
				dprintf( D_ALWAYS,
						 "Local universe: Ignoring unsupported action (%d %s)\n",
						 action, getJobActionString(action) );
				return;
				break;
			default:
				EXCEPT( "unknown action (%d %s) in abort_job_myself()",
						action, getJobActionString(action) );
			}

			scheduler.sendSignalToShadow(srec->pid,handler_sig,job_id);

		} else if( job_universe != CONDOR_UNIVERSE_SCHEDULER ) {
            
			if( ! notify ) {
					// nothing to do
				return;
			}

                /* if there is a match printout the info */
			if (srec->match) {
				dprintf( D_FULLDEBUG,
                         "Found shadow record for job %d.%d, host = %s\n",
                         job_id.cluster, job_id.proc, srec->match->peer);
			} else {
                dprintf(D_FULLDEBUG, "Found shadow record for job %d.%d\n",
                        job_id.cluster, job_id.proc);
				dprintf( D_FULLDEBUG, "This job does not have a match\n");
            }
			int shadow_sig=0;
			const char* shadow_sig_str = "UNKNOWN";
			switch( action ) {
			case JA_HOLD_JOBS:
					// for now, use the same as remove
			case JA_REMOVE_JOBS:
				shadow_sig = SIGUSR1;
				shadow_sig_str = "SIGUSR1";
				break;
			case JA_SUSPEND_JOBS:
				shadow_sig = DC_SIGSUSPEND;
				shadow_sig_str = "DC_SIGSUSPEND";
				break;
			case JA_CONTINUE_JOBS:
				shadow_sig = DC_SIGCONTINUE;
				shadow_sig_str = "DC_SIGCONTINUE";
				break;
			case JA_VACATE_JOBS:
				shadow_sig = SIGTERM;
				shadow_sig_str = "SIGTERM";
				break;
			case JA_VACATE_FAST_JOBS:
				shadow_sig = SIGQUIT;
				shadow_sig_str = "SIGQUIT";
				break;
			default:
				EXCEPT( "unknown action (%d %s) in abort_job_myself()",
						action, getJobActionString(action) );
			}
			
			dprintf( D_FULLDEBUG, "Sending %s to shadow\n", shadow_sig_str );
			scheduler.sendSignalToShadow(srec->pid,shadow_sig,job_id);
            
        } else {  // Scheduler universe job
            
            dprintf( D_FULLDEBUG,
                     "Found record for scheduler universe job %d.%d\n",
                     job_id.cluster, job_id.proc);
            
			MyString owner;
			MyString domain;
			job_ad->LookupString(ATTR_OWNER,owner);
			job_ad->LookupString(ATTR_NT_DOMAIN,domain);
			if (! init_user_ids(owner.Value(), domain.Value()) ) {
				MyString msg;
				dprintf(D_ALWAYS, "init_user_ids() failed - putting job on "
					   "hold.\n");
#ifdef WIN32
				msg.formatstr("Bad or missing credential for user: %s", owner.Value());
#else
				msg.formatstr("Unable to switch to user: %s", owner.Value());
#endif
				holdJob(job_id.cluster, job_id.proc, msg.Value(), 
						CONDOR_HOLD_CODE_FailedToAccessUserAccount, 0,
					false, false, true, false, false);
				return;
			}
			int kill_sig = -1;
			switch( action ) {

			case JA_HOLD_JOBS:
				kill_sig = findHoldKillSig( job_ad );
				break;

			case JA_REMOVE_JOBS:
				kill_sig = findRmKillSig( job_ad );
				break;

			case JA_VACATE_JOBS:
				kill_sig = findSoftKillSig( job_ad );
				break;

			case JA_VACATE_FAST_JOBS:
				kill_sig = SIGKILL;
				break;

			case JA_SUSPEND_JOBS:
			case JA_CONTINUE_JOBS:
				dprintf( D_ALWAYS,
						 "Scheduler universe: Ignoring unsupported action (%d %s)\n",
						 action, getJobActionString(action) );
				return;
				break;

			default:
				EXCEPT( "bad action (%d %s) in abort_job_myself()",
						(int)action, getJobActionString(action) );

			}

				// if we don't have an action-specific kill_sig yet,
				// fall back on the regular ATTR_KILL_SIG
			if( kill_sig <= 0 ) {
				kill_sig = findSoftKillSig( job_ad );
			}
				// if we still don't have anything, default to SIGTERM
			if( kill_sig <= 0 ) {
				kill_sig = SIGTERM;
			}
			const char* sig_name = signalName( kill_sig );
			if( ! sig_name ) {
				sig_name = "UNKNOWN";
			}
			dprintf( D_FULLDEBUG, "Sending %s signal (%s, %d) to "
					 "scheduler universe job pid=%d owner=%s\n",
					 getJobActionString(action), sig_name, kill_sig,
					 srec->pid, owner.Value() );
			priv_state priv = set_user_priv();

			scheduler.sendSignalToShadow(srec->pid,kill_sig,job_id);

			set_priv(priv);
		}

		if (mode == REMOVED) {
			srec->removed = TRUE;
		}

		return;
    }

	// If we made it here, we did not find a shadow or other job manager 
	// process for this job.  Just handle the operation ourselves.

	// If there is a match record for this job, try to find a different
	// job to run on it.
	match_rec *mrec = scheduler.FindMrecByJobID(job_id);
	if( mrec ) {
		scheduler.FindRunnableJobForClaim( mrec );
	}

	if( mode == REMOVED ) {
		if( !scheduler.WriteAbortToUserLog(job_id) ) {
			dprintf( D_ALWAYS,"Failed to write abort event to the user log\n" );
		}
		DestroyProc( job_id.cluster, job_id.proc );
	}
	if( mode == HELD ) {
		if( log_hold && !scheduler.WriteHoldToUserLog(job_id) ) {
			dprintf( D_ALWAYS, 
					 "Failed to write hold event to the user log\n" ); 
		}
	}
}

} /* End of extern "C" */

/*
For a given job, determine if the schedd is the responsible
party for evaluating the job's periodic expressions.
The schedd is responsible if the job is scheduler
universe, globus universe with managed==false, or
any other universe when the job is idle or held.
*/

static int
ResponsibleForPeriodicExprs( ClassAd *jobad )
{
	int status=-1, univ=-1;
	PROC_ID jobid;

	jobad->LookupInteger(ATTR_JOB_STATUS,status);
	jobad->LookupInteger(ATTR_JOB_UNIVERSE,univ);
	bool managed = jobExternallyManaged(jobad);

	if ( managed ) {
		return 0;
	}

		// temporary for 7.2 only: avoid evaluating periodic
		// expressions when the job is on hold for spooling
	if( status == HELD ) {
		int hold_reason_code = -1;
		jobad->LookupInteger(ATTR_HOLD_REASON_CODE,hold_reason_code);
		if( hold_reason_code == CONDOR_HOLD_CODE_SpoolingInput ) {
			int cluster = -1, proc = -1;
			jobad->LookupInteger(ATTR_CLUSTER_ID, cluster);
			jobad->LookupInteger(ATTR_PROC_ID, proc);
			dprintf(D_FULLDEBUG,"Skipping periodic expressions for job %d.%d, because hold reason code is '%d'\n",cluster,proc,hold_reason_code);
			return 0;
		}
	}

	if( univ==CONDOR_UNIVERSE_SCHEDULER || univ==CONDOR_UNIVERSE_LOCAL ) {
		return 1;
	} else if(univ==CONDOR_UNIVERSE_GRID) {
		return 1;
	} else {
		switch(status) {
			case HELD:
			case IDLE:
			case COMPLETED:
				return 1;
			case REMOVED:
				jobid.cluster = -1;
				jobid.proc = -1;
				jobad->LookupInteger(ATTR_CLUSTER_ID,jobid.cluster);
				jobad->LookupInteger(ATTR_PROC_ID,jobid.proc);
				if ( jobid.cluster > 0 && jobid.proc > -1 && 
					 scheduler.FindSrecByProcID(jobid) )
				{
						// job removed, but shadow still exists
					return 0;
				} else {
						// job removed, and shadow is gone
					return 1;
				}
			default:
				return 0;
		}
	}
}

/*
For a given job, evaluate any periodic expressions
and abort, hold, or release the job as necessary.
*/

static int
PeriodicExprEval( ClassAd *jobad )
{
	int cluster=-1, proc=-1, status=-1, action=-1;

	if(!ResponsibleForPeriodicExprs(jobad)) return 1;

	jobad->LookupInteger(ATTR_CLUSTER_ID,cluster);
	jobad->LookupInteger(ATTR_PROC_ID,proc);
	jobad->LookupInteger(ATTR_JOB_STATUS,status);

	if(cluster<0 || proc<0 || status<0) return 1;

	UserPolicy policy;
	policy.Init(jobad);

	action = policy.AnalyzePolicy(PERIODIC_ONLY);

	// Build a "reason" string for logging
	MyString reason;
	int reason_code;
	int reason_subcode;
	policy.FiringReason(reason,reason_code,reason_subcode);
	if ( reason == "" ) {
		reason = "Unknown user policy expression";
	}

	switch(action) {
		case REMOVE_FROM_QUEUE:
			if(status!=REMOVED) {
				abortJob( cluster, proc, reason.Value(), true );
			}
			break;
		case HOLD_IN_QUEUE:
			if(status!=HELD) {
				holdJob(cluster, proc, reason.Value(),
						reason_code, reason_subcode,
						true, false, false, false, false);
			}
			break;
		case RELEASE_FROM_HOLD:
			if(status==HELD) {
				releaseJob(cluster, proc, reason.Value(), true);
			}
			break;
	}

	if ( status == COMPLETED || status == REMOVED ) {
		// Note: should also call DestroyProc on REMOVED, but 
		// that will screw up globus universe jobs until we fix
		// up confusion w/ MANAGED==True.  The issue is a job may be
		// removed; if the remove failed, it may be placed on hold
		// with managed==false.  If it is released again, we want the 
		// gridmanager to go at it again.....  
		// So for now, just call if status==COMPLETED -Todd <tannenba@cs.wisc.edu>
		if ( status == COMPLETED ) {
			DestroyProc(cluster,proc);
		}
		return 1;
	}

	return 1;
}

/*
For all of the jobs in the queue, evaluate the 
periodic user policy expressions.
*/

void
Scheduler::PeriodicExprHandler( void )
{
	PeriodicExprInterval.setStartTimeNow();

	WalkJobQueue(PeriodicExprEval);

	PeriodicExprInterval.setFinishTimeNow();

	unsigned int time_to_next_run = PeriodicExprInterval.getTimeToNextRun();
	dprintf(D_FULLDEBUG,"Evaluated periodic expressions in %.3fs, "
			"scheduling next run in %us\n",
			PeriodicExprInterval.getLastDuration(),
			time_to_next_run);
	daemonCore->Reset_Timer( periodicid, time_to_next_run );
}


bool
jobPrepNeedsThread( int /* cluster */, int /* proc */ )
{
#ifdef WIN32
	// we never want to run in a thread on Win32, since
	// some of the stuff we do in the JobPrep thread
	// is NOT thread safe!!
	return false;
#endif 

	/*
	The only reason we might need a thread is to chown the sandbox.  However,
	currently jobIsSandboxed claims every vanilla-esque job is sandboxed.  So
	on heavily loaded machines, we're forking before and after every job.  This
	is creating a backlog of PIDs whose reapers callbacks need to be called and
	eventually causes too many PID collisions.  This has been hitting LIGO.  So
	for now, never do it in another thread.  Hopefully by cutting the number of
	fork()s for a single process from 3 (prep, shadow, cleanup) to 1, big
	sites pushing the limits will get a little breathing room.

	The chowning will still happen; that code path is always called.  It's just
	always called in the main thread, not in a new one.
	*/
	
	return false;
}


bool
jobCleanupNeedsThread( int /* cluster */, int /* proc */ )
{

#ifdef WIN32
	// we never want to run this in a thread on Win32, 
	// since much of what we do in here is NOT thread safe.
	return false;
#endif

	/*
	See jobPrepNeedsThread for why we don't ever use threads.
	*/
	return false;
}


bool
getSandbox( int cluster, int proc, MyString & path )
{
	char * sandbox = gen_ckpt_name(Spool, cluster, proc, 0);
	if( ! sandbox ) {
		free(sandbox); sandbox = NULL;
		return false;
	}
	path = sandbox;
	free(sandbox); sandbox = NULL;
	return true;
}


/** Last chance to prep a job before it (potentially) starts

This is a last chance to do any final work before starting a
job handler (starting condor_shadow, handing off to condor_gridmanager,
etc).  May block for a long time, so you'll probably want to do this is
a thread.

What do we do here?  At the moment if the job has a "sandbox" directory
("condor_submit -s", Condor-C, or the SOAP interface) we chown it from
condor to the user.  In the future we might allocate a dynamic account here.
*/
int
aboutToSpawnJobHandler( int cluster, int proc, void* )
{
	ASSERT(cluster > 0);
	ASSERT(proc >= 0);

	ClassAd * job_ad = GetJobAd( cluster, proc );
	ASSERT( job_ad ); // No job ad?
	if( ! SpooledJobFiles::jobRequiresSpoolDirectory(job_ad) ) {
			// nothing more to do...
		FreeJobAd( job_ad );
		return TRUE;
	}

	SpooledJobFiles::createJobSpoolDirectory(job_ad,PRIV_USER);

	FreeJobAd(job_ad);

	return TRUE;
}


int
aboutToSpawnJobHandlerDone( int cluster, int proc, 
							void* shadow_record, int )
{
	shadow_rec* srec = (shadow_rec*)shadow_record;
	dprintf( D_FULLDEBUG, 
			 "aboutToSpawnJobHandler() completed for job %d.%d%s\n",
			 cluster, proc, 
			 srec ? ", attempting to spawn job handler" : "" );

		// just to be safe, check one more time to make sure the job
		// is still runnable.
	int status;
	if( ! scheduler.isStillRunnable(cluster, proc, status) ) {
		if( status != -1 ) {  
			PROC_ID job_id;
			job_id.cluster = cluster;
			job_id.proc = proc;
			mark_job_stopped( &job_id );
		}
		if( srec ) {
			scheduler.RemoveShadowRecFromMrec(srec);
			delete srec;
		}
		return FALSE;
	}

	if( srec && srec->recycle_shadow_stream ) {
		scheduler.finishRecycleShadow( srec );
		return TRUE;
	}

	return (int)scheduler.spawnJobHandler( cluster, proc, srec );
}


void
callAboutToSpawnJobHandler( int cluster, int proc, shadow_rec* srec )
{
	if( jobPrepNeedsThread(cluster, proc) ) {
		dprintf( D_FULLDEBUG, "Job prep for %d.%d will block, "
				 "calling aboutToSpawnJobHandler() in a thread\n",
				 cluster, proc );
		Create_Thread_With_Data( aboutToSpawnJobHandler,
								 aboutToSpawnJobHandlerDone,
								 cluster, proc, srec );
	} else {
		dprintf( D_FULLDEBUG, "Job prep for %d.%d will not block, "
				 "calling aboutToSpawnJobHandler() directly\n",
				 cluster, proc );
		aboutToSpawnJobHandler( cluster, proc, srec );
		aboutToSpawnJobHandlerDone( cluster, proc, srec, 0 );
	}
}


bool
Scheduler::spawnJobHandler( int cluster, int proc, shadow_rec* srec )
{
	int universe;
	if( srec ) {
		universe = srec->universe;
	} else {
		GetAttributeInt( cluster, proc, ATTR_JOB_UNIVERSE, &universe );
	}
	PROC_ID job_id;
	job_id.cluster = cluster;
	job_id.proc = proc;

	switch( universe ) {

	case CONDOR_UNIVERSE_SCHEDULER:
			// there's no handler in this case, we just spawn directly
		ASSERT( srec == NULL );
		return( start_sched_universe_job(&job_id) != NULL );
		break;

	case CONDOR_UNIVERSE_LOCAL:
		if (!scheduler.m_use_startd_for_local) {
			scheduler.spawnLocalStarter( srec );
			return true;
		} 
		break;

	case CONDOR_UNIVERSE_GRID:
			// grid universe is special, since we handle spawning
			// gridmanagers in a different way, and don't need to do
			// anything here.
		ASSERT( srec == NULL );
		return true;
		break;
		
	case CONDOR_UNIVERSE_MPI:
	case CONDOR_UNIVERSE_PARALLEL:
			// There's only one shadow, for all the procs, and it
			// is associated with procid 0.  Assume that if we are
			// passed procid > 0, we've already spawned the one
			// shadow this whole cluster needs
		if (proc > 0) {
			return true;
		}
		break;
	default:
		break;
	}
	ASSERT( srec != NULL );

		// if we're still here, make sure we have a match since we
		// have to spawn a shadow...
	if( srec->match ) {
		scheduler.spawnShadow( srec );
		return true;
	}

			// no match: complain and then try the next job...
	dprintf( D_ALWAYS, "match for job %d.%d was deleted - not "
			 "forking a shadow\n", srec->job_id.cluster, 
			 srec->job_id.proc );
	mark_job_stopped( &(srec->job_id) );
	RemoveShadowRecFromMrec( srec );
	delete srec;
	return false;
}


int
jobIsFinished( int cluster, int proc, void* )
{
		// this is (roughly) the inverse of aboutToSpawnHandler().
		// this method gets called whenever the job enters a finished
		// job state (REMOVED or COMPLETED) and the job handler has
		// finally exited.  this is where we should do any clean-up we
		// want now that the job is never going to leave this state...

	ASSERT( cluster > 0 );
	ASSERT( proc >= 0 );

	ClassAd * job_ad = GetJobAd( cluster, proc );
	if( ! job_ad ) {
			/*
			  evil, someone managed to call DestroyProc() before we
			  had a chance to work our magic.  for whatever reason,
			  that call succeeded (though it shouldn't in the usual
			  sandbox case), and now we've got nothing to work with.
			  in this case, we've just got to bail out.
			*/
		dprintf( D_FULLDEBUG, 
				 "jobIsFinished(): %d.%d already left job queue\n",
				 cluster, proc );
		return 0;
	}

#ifndef WIN32
		/* For jobs whose Iwd is on NFS, create and unlink a file in the
		   Iwd. This should force the NFS client to sync with the NFS
		   server and see any files in the directory that were written
		   on a different machine.
		*/
	MyString iwd;
	MyString owner;
	BOOLEAN is_nfs;
	int want_flush = 0;

	job_ad->EvalBool( ATTR_JOB_IWD_FLUSH_NFS_CACHE, NULL, want_flush );
	if ( job_ad->LookupString( ATTR_OWNER, owner ) &&
		 job_ad->LookupString( ATTR_JOB_IWD, iwd ) &&
		 want_flush &&
		 fs_detect_nfs( iwd.Value(), &is_nfs ) == 0 && is_nfs ) {

		priv_state priv;

		dprintf( D_FULLDEBUG, "(%d.%d) Forcing NFS sync of Iwd\n", cluster,
				 proc );

			// We're not Windows, so we don't need the NT Domain
		if ( !init_user_ids( owner.Value(), NULL ) ) {
			dprintf( D_ALWAYS, "init_user_ids() failed for user %s!\n",
					 owner.Value() );
		} else {
			int sync_fd;
			MyString filename_template;
			char *sync_filename;

			priv = set_user_priv();

			filename_template.formatstr( "%s/.condor_nfs_sync_XXXXXX",
									   iwd.Value() );
			sync_filename = strdup( filename_template.Value() );
			sync_fd = condor_mkstemp( sync_filename );
			if ( sync_fd >= 0 ) {
				close( sync_fd );
				unlink( sync_filename );
			}

			free( sync_filename );

			set_priv( priv );
		}
	}
#endif /* WIN32 */


		// Write the job ad file to the sandbox. This work is done
		// here instead of with AppendHistory in DestroyProc/Cluster
		// because we want to be sure that the job's sandbox exists
		// when we try to write the job ad file to it. In the case of
		// spooled jobs, AppendHistory is only called after the spool
		// has been deleted, which means there is no place for us to
		// write the job ad. Also, generally for jobs that use
		// ATTR_JOB_LEAVE_IN_QUEUE the job ad file would not be
		// written until the job leaves the queue, which would
		// unnecessarily delay the create of the job ad file. At this
		// time the only downside to dropping the file here in the
		// code is that any attributes that change between the
		// completion of a job and its removal from the queue would
		// not be present in the job ad file, but that should be of
		// little consequence.
	WriteCompletionVisa(job_ad);

		/*
		  make sure we can switch uids.  if not, there's nothing to
		  do, so we should exit right away.

		  WARNING: if we ever add anything to this function that
		  doesn't require root/admin privledges, we'll also need to
		  change jobCleanupNeedsThread()!
		*/
	if( ! can_switch_ids() ) {
		return 0;
	}

#ifndef WIN32

	if( SpooledJobFiles::jobRequiresSpoolDirectory(job_ad) ) {
		SpooledJobFiles::chownSpoolDirectoryToCondor(job_ad);
	}

#else	/* WIN32 */

// #    error "directory chowning on Win32.  Do we need it?"

#endif

	// release dynamic accounts here

	FreeJobAd( job_ad );
	job_ad = NULL;

	return 0;
}


/**
Returns 0 or positive number on success.
negative number on failure.
*/
int
jobIsFinishedDone( int cluster, int proc, void*, int )
{
	dprintf( D_FULLDEBUG,
			 "jobIsFinished() completed, calling DestroyProc(%d.%d)\n",
			 cluster, proc );
	SetAttributeInt( cluster, proc, ATTR_JOB_FINISHED_HOOK_DONE,
					 (int)time(NULL), NONDURABLE);
	return DestroyProc( cluster, proc );
}

namespace {
	void InitializeMask(WriteUserLog* ulog, int c, int p)
	{
		MyString msk;
		GetAttributeString(c, p, ATTR_DAGMAN_WORKFLOW_MASK, msk);
		dprintf( D_FULLDEBUG, "Mask is \"%s\"\n",msk.Value());
		Tokenize(msk.Value());
		while(const char* mask = GetNextToken(",",true)) {
			dprintf( D_FULLDEBUG, "Adding \"%s\" to mask\n",mask);
			ulog->AddToMask(ULogEventNumber(atoi(mask)));
		}
	}
}
// Initialize a WriteUserLog object for a given job and return a pointer to
// the WriteUserLog object created.  This object can then be used to write
// events and must be deleted when you're done.  This returns NULL if
// the user didn't want a WriteUserLog, so you must check for NULL before
// using the pointer you get back.
WriteUserLog*
Scheduler::InitializeUserLog( PROC_ID job_id ) 
{
	MyString logfilename;
	MyString dagmanNodeLog;
	ClassAd *ad = GetJobAd(job_id.cluster,job_id.proc);
	std::vector<const char*> logfiles;
	if( getPathToUserLog(ad, logfilename) ) {
		logfiles.push_back(logfilename.Value());	
	}
	if( getPathToUserLog(ad, dagmanNodeLog, ATTR_DAGMAN_WORKFLOW_LOG) ) {			
		logfiles.push_back(dagmanNodeLog.Value());
	}
	if( logfiles.empty() ) {
			// if there is no userlog file defined, then our work is
			// done...  
		return NULL;
	}
	MyString owner;
	MyString domain;
	MyString iwd;
	MyString gjid;
	int use_xml;

	GetAttributeString(job_id.cluster, job_id.proc, ATTR_OWNER, owner);
	GetAttributeString(job_id.cluster, job_id.proc, ATTR_NT_DOMAIN, domain);
	GetAttributeString(job_id.cluster, job_id.proc, ATTR_GLOBAL_JOB_ID, gjid);

	for(std::vector<const char*>::iterator p = logfiles.begin();
			p != logfiles.end(); ++p) {
		dprintf( D_FULLDEBUG, "Writing record to user logfile=%s owner=%s\n",
			*p, owner.Value() );
	}

	WriteUserLog* ULog=new WriteUserLog();
	ULog->setUseXML(0 <= GetAttributeBool(job_id.cluster, job_id.proc,
		ATTR_ULOG_USE_XML, &use_xml) && 1 == use_xml);
	ULog->setCreatorName( Name );
	if (ULog->initialize(owner.Value(), domain.Value(), logfiles,
			job_id.cluster, job_id.proc, 0, gjid.Value())) {
		if(logfiles.size() > 1) {
			InitializeMask(ULog,job_id.cluster, job_id.proc);
		}
		return ULog;
	} else {
			// If the user log is in the spool directory, try writing to
			// it as user condor. The spool directory spends some of its
			// time owned by condor.
		char *tmp = gen_ckpt_name( Spool, job_id.cluster, job_id.proc, 0 );
		std::string SpoolDir(tmp);
		SpoolDir += DIR_DELIM_CHAR;
		free( tmp );
		if ( !strncmp( SpoolDir.c_str(), logfilename.Value(),
					SpoolDir.length() ) && ULog->initialize( logfiles,
					job_id.cluster, job_id.proc, 0, gjid.Value() ) ) {
			if(logfiles.size() > 1) {
				InitializeMask(ULog,job_id.cluster,job_id.proc);
			}
			return ULog;
		}
		for(std::vector<const char*>::iterator p = logfiles.begin();
				p != logfiles.end(); ++p) {
			dprintf ( D_ALWAYS, "WARNING: Invalid user log file specified: "
				"%s\n", *p);
		}
		delete ULog;
		return NULL;
	}
}

bool
Scheduler::WriteSubmitToUserLog( PROC_ID job_id, bool do_fsync )
{
	std::string submitUserNotes, submitEventNotes;

		// Skip writing submit events for procid != 0 for parallel jobs
	int universe = -1;
	GetAttributeInt( job_id.cluster, job_id.proc, ATTR_JOB_UNIVERSE, &universe );
	if ( universe == CONDOR_UNIVERSE_PARALLEL ) {
		if ( job_id.proc > 0) {
			return true;;
		}
	}

	WriteUserLog* ULog = this->InitializeUserLog( job_id );
	if( ! ULog ) {
			// User didn't want log
		return true;
	}
	SubmitEvent event;
	ClassAd *job_ad = GetJobAd(job_id.cluster,job_id.proc);

	event.setSubmitHost( daemonCore->privateNetworkIpAddr() );
	if ( job_ad->LookupString(ATTR_SUBMIT_EVENT_NOTES, submitEventNotes) ) {
		event.submitEventLogNotes = strnewp(submitEventNotes.c_str());
	}
	if ( job_ad->LookupString(ATTR_SUBMIT_EVENT_USER_NOTES, submitUserNotes) ) {
		event.submitEventUserNotes = strnewp(submitUserNotes.c_str());
	}

	ULog->setEnableFsync(do_fsync);
	bool status = ULog->writeEvent(&event, job_ad);
	delete ULog;

	if (!status) {
		dprintf( D_ALWAYS,
				 "Unable to log ULOG_SUBMIT event for job %d.%d\n",
				 job_id.cluster, job_id.proc );
		return false;
	}
	return true;
}


bool
Scheduler::WriteAbortToUserLog( PROC_ID job_id )
{
	WriteUserLog* ULog = this->InitializeUserLog( job_id );
	if( ! ULog ) {
			// User didn't want log
		return true;
	}
	JobAbortedEvent event;

	char* reason = NULL;
	if( GetAttributeStringNew(job_id.cluster, job_id.proc,
							  ATTR_REMOVE_REASON, &reason) >= 0 ) {
		event.setReason( reason );
		free( reason );
	}

	bool status =
		ULog->writeEvent(&event, GetJobAd(job_id.cluster,job_id.proc));
	delete ULog;

	if (!status) {
		dprintf( D_ALWAYS,
				 "Unable to log ULOG_JOB_ABORTED event for job %d.%d\n",
				 job_id.cluster, job_id.proc );
		return false;
	}
	return true;
}


bool
Scheduler::WriteHoldToUserLog( PROC_ID job_id )
{
	WriteUserLog* ULog = this->InitializeUserLog( job_id );
	if( ! ULog ) {
			// User didn't want log
		return true;
	}
	JobHeldEvent event;

	char* reason = NULL;
	if( GetAttributeStringNew(job_id.cluster, job_id.proc,
							  ATTR_HOLD_REASON, &reason) >= 0 ) {
		event.setReason( reason );
		free( reason );
	} else {
		dprintf( D_ALWAYS, "Scheduler::WriteHoldToUserLog(): "
				 "Failed to get %s from job %d.%d\n", ATTR_HOLD_REASON,
				 job_id.cluster, job_id.proc );
	}

	int hold_reason_code;
	if( GetAttributeInt(job_id.cluster, job_id.proc,
	                    ATTR_HOLD_REASON_CODE, &hold_reason_code) >= 0 )
	{
		event.setReasonCode(hold_reason_code);
	}

	int hold_reason_subcode;
	if( GetAttributeInt(job_id.cluster, job_id.proc,
	                    ATTR_HOLD_REASON_SUBCODE, &hold_reason_subcode)	>= 0 )
	{
		event.setReasonSubCode(hold_reason_subcode);
	}

	bool status =
		ULog->writeEvent(&event,GetJobAd(job_id.cluster,job_id.proc));
	delete ULog;

	if (!status) {
		dprintf( D_ALWAYS, "Unable to log ULOG_JOB_HELD event for job %d.%d\n",
				 job_id.cluster, job_id.proc );
		return false;
	}
	return true;
}


bool
Scheduler::WriteReleaseToUserLog( PROC_ID job_id )
{
	WriteUserLog* ULog = this->InitializeUserLog( job_id );
	if( ! ULog ) {
			// User didn't want log
		return true;
	}
	JobReleasedEvent event;

	char* reason = NULL;
	if( GetAttributeStringNew(job_id.cluster, job_id.proc,
							  ATTR_RELEASE_REASON, &reason) >= 0 ) {
		event.setReason( reason );
		free( reason );
	}

	bool status =
		ULog->writeEvent(&event,GetJobAd(job_id.cluster,job_id.proc));
	delete ULog;

	if (!status) {
		dprintf( D_ALWAYS,
				 "Unable to log ULOG_JOB_RELEASED event for job %d.%d\n",
				 job_id.cluster, job_id.proc );
		return false;
	}
	return true;
}


bool
Scheduler::WriteExecuteToUserLog( PROC_ID job_id, const char* sinful )
{
	WriteUserLog* ULog = this->InitializeUserLog( job_id );
	if( ! ULog ) {
			// User didn't want log
		return true;
	}

	const char* host;
	if( sinful ) {
		host = sinful;
	} else {
		host = daemonCore->privateNetworkIpAddr();
	}

	ExecuteEvent event;
	event.setExecuteHost( host );
	bool status =
		ULog->writeEvent(&event,GetJobAd(job_id.cluster,job_id.proc));
	delete ULog;
	
	if (!status) {
		dprintf( D_ALWAYS, "Unable to log ULOG_EXECUTE event for job %d.%d\n",
				job_id.cluster, job_id.proc );
		return false;
	}
	return true;
}


bool
Scheduler::WriteEvictToUserLog( PROC_ID job_id, bool checkpointed ) 
{
	WriteUserLog* ULog = this->InitializeUserLog( job_id );
	if( ! ULog ) {
			// User didn't want log
		return true;
	}
	JobEvictedEvent event;
	event.checkpointed = checkpointed;
	bool status =
		ULog->writeEvent(&event,GetJobAd(job_id.cluster,job_id.proc));
	delete ULog;
	if (!status) {
		dprintf( D_ALWAYS,
				 "Unable to log ULOG_JOB_EVICTED event for job %d.%d\n",
				 job_id.cluster, job_id.proc );
		return false;
	}
	return true;
}


bool
Scheduler::WriteTerminateToUserLog( PROC_ID job_id, int status ) 
{
	WriteUserLog* ULog = this->InitializeUserLog( job_id );
	if( ! ULog ) {
			// User didn't want log
		return true;
	}
	JobTerminatedEvent event;
	struct rusage r;
	memset( &r, 0, sizeof(struct rusage) );

#if !defined(WIN32)
	event.run_local_rusage = r;
	event.run_remote_rusage = r;
	event.total_local_rusage = r;
	event.total_remote_rusage = r;
#endif /* LOOSE32 */
	event.sent_bytes = 0;
	event.recvd_bytes = 0;
	event.total_sent_bytes = 0;
	event.total_recvd_bytes = 0;

	if( WIFEXITED(status) ) {
			// Normal termination
		event.normal = true;
		event.returnValue = WEXITSTATUS(status);
	} else {
		event.normal = false;
		event.signalNumber = WTERMSIG(status);
	}
	bool rval = ULog->writeEvent(&event,GetJobAd(job_id.cluster,job_id.proc));
	delete ULog;

	if (!rval) {
		dprintf( D_ALWAYS, 
				 "Unable to log ULOG_JOB_TERMINATED event for job %d.%d\n",
				 job_id.cluster, job_id.proc );
		return false;
	}
	return true;
}

bool
Scheduler::WriteRequeueToUserLog( PROC_ID job_id, int status, const char * reason ) 
{
	WriteUserLog* ULog = this->InitializeUserLog( job_id );
	if( ! ULog ) {
			// User didn't want log
		return true;
	}
	JobEvictedEvent event;
	event.terminate_and_requeued = true;
	struct rusage r;
	memset( &r, 0, sizeof(struct rusage) );

#if !defined(WIN32)
	event.run_local_rusage = r;
	event.run_remote_rusage = r;
#endif /* LOOSE32 */
	event.sent_bytes = 0;
	event.recvd_bytes = 0;

	if( WIFEXITED(status) ) {
			// Normal termination
		event.normal = true;
		event.return_value = WEXITSTATUS(status);
	} else {
		event.normal = false;
		event.signal_number = WTERMSIG(status);
	}
	if(reason) {
		event.setReason(reason);
	}
	bool rval = ULog->writeEvent(&event,GetJobAd(job_id.cluster,job_id.proc));
	delete ULog;

	if (!rval) {
		dprintf( D_ALWAYS, "Unable to log ULOG_JOB_EVICTED (requeue) event "
				 "for job %d.%d\n", job_id.cluster, job_id.proc );
		return false;
	}
	return true;
}


bool
Scheduler::WriteAttrChangeToUserLog( const char* job_id_str, const char* attr,
					 const char* attr_value,
					 const char* old_value)
{
	PROC_ID job_id;
	StrToProcId(job_id_str, job_id);
	WriteUserLog* ULog = this->InitializeUserLog( job_id );
	if( ! ULog ) {
			// User didn't want log
		return true;
	}

	AttributeUpdate event;

	event.setName(attr);
	event.setValue(attr_value);
	event.setOldValue(old_value);
        bool rval = ULog->writeEvent(&event,GetJobAd(job_id.cluster,job_id.proc));
        delete ULog;

        if (!rval) {
                dprintf( D_ALWAYS, "Unable to log ULOG_ATTRIBUTE_UPDATE event "
                                 "for job %d.%d\n", job_id.cluster, job_id.proc );
                return false;
        }

	return true;
}


int
Scheduler::transferJobFilesReaper(int tid,int exit_status)
{
	ExtArray<PROC_ID> *jobs = NULL;
	int i;

	dprintf(D_FULLDEBUG,"transferJobFilesReaper tid=%d status=%d\n",
			tid,exit_status);

		// find the list of jobs which we just finished receiving the files
	spoolJobFileWorkers->lookup(tid,jobs);

	if (!jobs) {
		dprintf(D_ALWAYS,
			"ERROR - transferJobFilesReaper no entry for tid %d\n",tid);
		return FALSE;
	}

	if (WIFSIGNALED(exit_status) || (WIFEXITED(exit_status) && WEXITSTATUS(exit_status) == FALSE)) {
		dprintf(D_ALWAYS,"ERROR - Staging of job files failed!\n");
		spoolJobFileWorkers->remove(tid);
		delete jobs;
		return FALSE;
	}

		// For each job, modify its ClassAd
	time_t now = time(NULL);
	int len = (*jobs).getlast() + 1;
	for (i=0; i < len; i++) {
			// TODO --- maybe put this in a transaction?
		SetAttributeInt((*jobs)[i].cluster,(*jobs)[i].proc,ATTR_STAGE_OUT_FINISH,now);
	}

		// Now, deallocate memory
	spoolJobFileWorkers->remove(tid);
	delete jobs;
	return TRUE;
}

int
Scheduler::spoolJobFilesReaper(int tid,int exit_status)
{
	ExtArray<PROC_ID> *jobs = NULL;

	dprintf(D_FULLDEBUG,"spoolJobFilesReaper tid=%d status=%d\n",
			tid,exit_status);

	time_t now = time(NULL);

		// find the list of jobs which we just finished receiving the files
	spoolJobFileWorkers->lookup(tid,jobs);

	if (!jobs) {
		dprintf(D_ALWAYS,"ERROR - JobFilesReaper no entry for tid %d\n",tid);
		return FALSE;
	}

	if (WIFSIGNALED(exit_status) || (WIFEXITED(exit_status) && WEXITSTATUS(exit_status) == FALSE)) {
		dprintf(D_ALWAYS,"ERROR - Staging of job files failed!\n");
		spoolJobFileWorkers->remove(tid);
		int len = (*jobs).getlast() + 1;
		for(int jobIndex = 0; jobIndex < len; ++jobIndex) {
			int cluster = (*jobs)[jobIndex].cluster;
			int proc = (*jobs)[jobIndex].proc;
			abortJob( cluster, proc, "Staging of job files failed", true);
		}
		delete jobs;
		return FALSE;
	}


	int jobIndex,cluster,proc;
	int len = (*jobs).getlast() + 1;

		// For each job, modify its ClassAd
	for (jobIndex = 0; jobIndex < len; jobIndex++) {
		cluster = (*jobs)[jobIndex].cluster;
		proc = (*jobs)[jobIndex].proc;

		BeginTransaction();

			// Set ATTR_STAGE_IN_FINISH if not already set.
		int spool_completion_time = 0;
		GetAttributeInt(cluster,proc,ATTR_STAGE_IN_FINISH,&spool_completion_time);
		if ( !spool_completion_time ) {
			// The transfer thread specifically slept for 1 second
			// to ensure that the job can't possibly start (and finish)
			// prior to the timestamps on the file.  Unfortunately,
			// we note the transfer finish time _here_.  So we've got 
			// to back off 1 second.
			SetAttributeInt(cluster,proc,ATTR_STAGE_IN_FINISH,now - 1);
		}

			// And now release the job.
		releaseJob(cluster,proc,"Data files spooled",false,false,false,false);
		CommitTransaction();
	}

	daemonCore->Register_Timer( 0, 
						(TimerHandlercpp)&Scheduler::reschedule_negotiator_timer,
						"Scheduler::reschedule_negotiator", this );

	spoolJobFileWorkers->remove(tid);
	delete jobs;
	return TRUE;
}

int
Scheduler::transferJobFilesWorkerThread(void *arg, Stream* s)
{
	return generalJobFilesWorkerThread(arg,s);
}

int
Scheduler::spoolJobFilesWorkerThread(void *arg, Stream* s)
{
	int ret_val;
	ret_val = generalJobFilesWorkerThread(arg,s);
		// Now we sleep here for one second.  Why?  So we are certain
		// to transfer back output files even if the job ran for less 
		// than one second. This is because:
		// stat() can't tell the difference between:
		//   1) A job starts up, touches a file, and exits all in one second
		//   2) A job starts up, doesn't touch the file, and exits all in one 
		//      second
		// So if we force the start time of the job to be one second later than
		// the time we know the files were written, stat() should be able
		// to perceive what happened, if anything.
		dprintf(D_ALWAYS,"Scheduler::spoolJobFilesWorkerThread(void *arg, Stream* s) NAP TIME\n");
	sleep(1);
	return ret_val;
}

int
Scheduler::generalJobFilesWorkerThread(void *arg, Stream* s)
{
	ReliSock* rsock = (ReliSock*)s;
	int JobAdsArrayLen = 0;
	int i;
	ExtArray<PROC_ID> *jobs = ((job_data_transfer_t *)arg)->jobs;
	char *peer_version = ((job_data_transfer_t *)arg)->peer_version;
	int mode = ((job_data_transfer_t *)arg)->mode;
	int result;
	int old_timeout;
	int cluster, proc;
	
	/* Setup a large timeout; when lots of jobs are being submitted w/ 
	 * large sandboxes, the default is WAY to small...
	 */
	old_timeout = s->timeout(60 * 60 * 8);  

	JobAdsArrayLen = jobs->getlast() + 1;
//	dprintf(D_FULLDEBUG,"TODD spoolJobFilesWorkerThread: JobAdsArrayLen=%d\n",JobAdsArrayLen);
	if ( mode == TRANSFER_DATA || mode == TRANSFER_DATA_WITH_PERMS ) {
		// if sending sandboxes, first tell the client how many
		// we are about to send.
		dprintf(D_FULLDEBUG, "Scheduler::generalJobFilesWorkerThread: "
			"TRANSFER_DATA/WITH_PERMS: %d jobs to be sent\n", JobAdsArrayLen);
		rsock->encode();
		if ( !rsock->code(JobAdsArrayLen) || !rsock->end_of_message() ) {
			dprintf( D_AUDIT | D_FAILURE, *rsock, "generalJobFilesWorkerThread(): "
					 "failed to send JobAdsArrayLen (%d) \n",
					 JobAdsArrayLen );
			s->timeout( 10 ); // avoid hanging due to huge timeout
			refuse(s);
			return FALSE;
		}
	}
	for (i=0; i<JobAdsArrayLen; i++) {
		FileTransfer ftrans;
		cluster = (*jobs)[i].cluster;
		proc = (*jobs)[i].proc;
		ClassAd * ad = GetJobAd( cluster, proc );
		if ( !ad ) {
			dprintf( D_AUDIT | D_FAILURE, *rsock, "generalJobFilesWorkerThread(): "
					 "job ad %d.%d not found\n",cluster,proc );
			s->timeout( 10 ); // avoid hanging due to huge timeout
			refuse(s);
			s->timeout(old_timeout);
			return FALSE;
		} else {
			dprintf(D_FULLDEBUG,"generalJobFilesWorkerThread(): "
					"transfer files for job %d.%d\n",cluster,proc);
		}

		dprintf(D_ALWAYS, "The submitting job ad as the FileTransferObject sees it\n");
		dPrintAd(D_ALWAYS, *ad);

			// Create a file transfer object, with schedd as the server.
			// If we're receiving files, don't create a file catalog in
			// the FileTransfer object. The submitter's IWD is probably not
			// valid on this machine and we won't use the catalog anyway.
		result = ftrans.SimpleInit(ad, true, true, rsock, PRIV_UNKNOWN,
								   (mode == TRANSFER_DATA ||
									mode == TRANSFER_DATA_WITH_PERMS));
		if ( !result ) {
			dprintf( D_AUDIT | D_FAILURE, *rsock, "generalJobFilesWorkerThread(): "
					 "failed to init filetransfer for job %d.%d \n",
					 cluster,proc );
			s->timeout( 10 ); // avoid hanging due to huge timeout
			refuse(s);
			s->timeout(old_timeout);
			return FALSE;
		}
		if ( peer_version != NULL ) {
			ftrans.setPeerVersion( peer_version );
		}

			// Send or receive files as needed
		if ( mode == SPOOL_JOB_FILES || mode == SPOOL_JOB_FILES_WITH_PERMS ) {
			// receive sandbox into the schedd
			result = ftrans.DownloadFiles();

			if ( result ) {
				AuditLogJobProxy( *rsock, ad );
			}
		} else {
			// send sandbox out of the schedd
			rsock->encode();
			// first send the classad for the job
			result = putClassAd(rsock, *ad);
			if (!result) {
				dprintf(D_AUDIT | D_FAILURE, *rsock, "generalJobFilesWorkerThread(): "
					"failed to send job ad for job %d.%d \n",
					cluster,proc );
			} else {
				rsock->end_of_message();
				// and then upload the files
				result = ftrans.UploadFiles();
			}
		}

		if ( !result ) {
			dprintf( D_AUDIT | D_FAILURE, *rsock, "generalJobFilesWorkerThread(): "
					 "failed to transfer files for job %d.%d \n",
					 cluster,proc );
			s->timeout( 10 ); // avoid hanging due to huge timeout
			refuse(s);
			s->timeout(old_timeout);
			return FALSE;
		}
	}	
		
		
	rsock->end_of_message();

	int answer;
	if ( mode == SPOOL_JOB_FILES || mode == SPOOL_JOB_FILES_WITH_PERMS ) {
		rsock->encode();
		answer = OK;
	} else {
		rsock->decode();
		answer = -1;
	}
	rsock->code(answer);
	rsock->end_of_message();
	s->timeout(old_timeout);

	/* for grid universe jobs there isn't a clear point
	at which we're "about to start the job".  So we just
	hand the sandbox directory over to the end user right now.
	*/
	if ( mode == SPOOL_JOB_FILES || mode == SPOOL_JOB_FILES_WITH_PERMS ) {
		for (i=0; i<JobAdsArrayLen; i++) {

			cluster = (*jobs)[i].cluster;
			proc = (*jobs)[i].proc;
			ClassAd * ad = GetJobAd( cluster, proc );

			if ( ! ad ) {
				dprintf(D_ALWAYS, "(%d.%d) Job ad disappeared after spooling but before the sandbox directory could (potentially) be chowned to the user.  Skipping sandbox.  The job may encounter permissions problems.\n", cluster, proc);
				continue;
			}

			int universe = CONDOR_UNIVERSE_STANDARD;
			ad->LookupInteger(ATTR_JOB_UNIVERSE, universe);
			FreeJobAd(ad);

			if(universe == CONDOR_UNIVERSE_GRID) {
				aboutToSpawnJobHandler( cluster, proc, NULL );
			}
		}
	}

	if ( peer_version ) {
		free( peer_version );
	}

	dprintf( D_AUDIT, *rsock, (answer==OK) ? "Transfer completed\n" :
			 "Error received from client\n" );
   return ((answer == OK)?TRUE:FALSE);
}

// This function is used BOTH for uploading and downloading files to the
// schedd. Which path selected is determined by the command passed to this
// function. This function should really be split into two different handlers,
// one for uploading the spool, and one for downloading it. 
int
Scheduler::spoolJobFiles(int mode, Stream* s)
{
	ReliSock* rsock = (ReliSock*)s;
	int JobAdsArrayLen = 0;
	ExtArray<PROC_ID> *jobs = NULL;
	char *constraint_string = NULL;
	int i;
	static int spool_reaper_id = -1;
	static int transfer_reaper_id = -1;
	PROC_ID a_job;
	int tid;
	char *peer_version = NULL;
	std::ostringstream job_ids;
	std::string job_ids_string;

		// make sure this connection is authenticated, and we know who
		// the user is.  also, set a timeout, since we don't want to
		// block long trying to read from our client.   
	rsock->timeout( 10 );  
	rsock->decode();

	if( ! rsock->triedAuthentication() ) {
		CondorError errstack;
		if( ! SecMan::authenticate_sock(rsock, WRITE, &errstack) ) {
				// we failed to authenticate, we should bail out now
				// since we don't know what user is trying to perform
				// this action.
				// TODO: it'd be nice to print out what failed, but we
				// need better error propagation for that...
			errstack.push( "SCHEDD", SCHEDD_ERR_SPOOL_FILES_FAILED,
					"Failure to spool job files - Authentication failed" );
			dprintf( D_AUDIT | D_FAILURE, *rsock, "spoolJobFiles() aborting: %s\n",
					 errstack.getFullText().c_str() );
			refuse( s );
			return FALSE;
		}
	}	


	rsock->decode();

	switch(mode) {
		case SPOOL_JOB_FILES_WITH_PERMS: // uploading perm files to schedd
		case TRANSFER_DATA_WITH_PERMS:	// downloading perm files from schedd
			peer_version = NULL;
			if ( !rsock->code(peer_version) ) {
				dprintf(D_AUDIT | D_FAILURE, *rsock, 
					 	"spoolJobFiles(): failed to read peer_version\n" );
				refuse(s);
				return FALSE;
			}
				// At this point, we are responsible for deallocating
				// peer_version with free()
			break;

		default:
			// Non perm commands don't encode a peer version string
			break;
	}


	// Here the protocol differs somewhat between uploading and downloading.
	// So watch out in terms of understanding this.
	switch(mode) {
		// uploading files to schedd
		// decode the number of jobs I'm about to be sent, and verify the
		// number.
		case SPOOL_JOB_FILES:
		case SPOOL_JOB_FILES_WITH_PERMS:
			// read the number of jobs involved
			if ( !rsock->code(JobAdsArrayLen) ) {
				    dprintf( D_AUDIT | D_FAILURE, *rsock, "spoolJobFiles(): "
							 "failed to read JobAdsArrayLen (%d)\n",
							 JobAdsArrayLen );
					refuse(s);
					return FALSE;
			}
			if ( JobAdsArrayLen <= 0 ) {
				dprintf( D_AUDIT | D_FAILURE, *rsock, "spoolJobFiles(): "
					 	"read bad JobAdsArrayLen value %d\n", JobAdsArrayLen );
				refuse(s);
				return FALSE;
			}
			rsock->end_of_message();
			dprintf(D_FULLDEBUG,"spoolJobFiles(): read JobAdsArrayLen - %d\n",
					JobAdsArrayLen);
			break;

		// downloading files from schedd
		// Decode a constraint string which will be used to gather the jobs out
		// of the queue, which I can then determine what to transfer out of.
		case TRANSFER_DATA:
		case TRANSFER_DATA_WITH_PERMS:
			// read constraint string
			if ( !rsock->code(constraint_string) || constraint_string == NULL )
			{
					dprintf( D_AUDIT | D_FAILURE, *rsock, "spoolJobFiles(): "
						 	"failed to read constraint string\n" );
					refuse(s);
					return FALSE;
			}
			break;

		default:
			break;
	}

	jobs = new ExtArray<PROC_ID>;
	ASSERT(jobs);

	setQSock(rsock);	// so OwnerCheck() will work

	time_t now = time(NULL);
	dprintf( D_FULLDEBUG, "Looking at spooling: mode is %d\n", mode);
	switch(mode) {
		// uploading files to schedd 
		case SPOOL_JOB_FILES:
		case SPOOL_JOB_FILES_WITH_PERMS:
			for (i=0; i<JobAdsArrayLen; i++) {
				rsock->code(a_job);
					// Only add jobs to our list if the caller has permission 
					// to do so.
					// cuz only the owner of a job (or queue super user) 
					// is allowed to transfer data to/from a job.
				if (OwnerCheck(a_job.cluster,a_job.proc)) {
					(*jobs)[i] = a_job;
					job_ids << a_job.cluster << "." << a_job.proc << ", ";

						// Must not allow stagein to happen more than
						// once, because this could screw up
						// subsequent operations, such as rewriting of
						// paths in the ClassAd and the job being in
						// the middle of using the files.
					int finish_time;
					if( GetAttributeInt(a_job.cluster,a_job.proc,
					    ATTR_STAGE_IN_FINISH,&finish_time) >= 0 ) {
						dprintf( D_AUDIT | D_FAILURE, *rsock, "spoolJobFiles(): cannot allow"
						         " stagein for job %d.%d, because stagein"
						         " already finished for this job.\n",
						         a_job.cluster, a_job.proc);
						unsetQSock();
						return FALSE;
					}
					int holdcode;
					int job_status;
					int job_status_result = GetAttributeInt(a_job.cluster,
						a_job.proc,ATTR_JOB_STATUS,&job_status);
					if( job_status_result >= 0 &&
							GetAttributeInt(a_job.cluster,a_job.proc,
							ATTR_HOLD_REASON_CODE,&holdcode) >= 0) {
						dprintf( D_FULLDEBUG, "job_status is %d\n", job_status);
						if(job_status == HELD &&
								holdcode != CONDOR_HOLD_CODE_SpoolingInput) {
							dprintf( D_AUDIT | D_FAILURE, *rsock, "Job %d.%d is not in hold state for "
								"spooling. Do not allow stagein\n",
								a_job.cluster, a_job.proc);
							unsetQSock();
							return FALSE;
						}
					}
					SetAttributeInt(a_job.cluster,a_job.proc,
									ATTR_STAGE_IN_START,now);
				}
			}
			break;

		// downloading files from schedd
		case TRANSFER_DATA:
		case TRANSFER_DATA_WITH_PERMS:
			{
			ClassAd * tmp_ad = GetNextJobByConstraint(constraint_string,1);
			JobAdsArrayLen = 0;
			while (tmp_ad) {
				if ( tmp_ad->LookupInteger(ATTR_CLUSTER_ID,a_job.cluster) &&
				 	tmp_ad->LookupInteger(ATTR_PROC_ID,a_job.proc) &&
				 	OwnerCheck(a_job.cluster, a_job.proc) )
				{
					(*jobs)[JobAdsArrayLen++] = a_job;
					job_ids << a_job.cluster << "." << a_job.proc << ", ";
				}
				tmp_ad = GetNextJobByConstraint(constraint_string,0);
			}
			dprintf(D_FULLDEBUG, "Scheduler::spoolJobFiles: "
				"TRANSFER_DATA/WITH_PERMS: %d jobs matched constraint %s\n",
				JobAdsArrayLen, constraint_string);
			if (constraint_string) free(constraint_string);
				// Now set ATTR_STAGE_OUT_START
			for (i=0; i<JobAdsArrayLen; i++) {
					// TODO --- maybe put this in a transaction?
				SetAttributeInt((*jobs)[i].cluster,(*jobs)[i].proc,
								ATTR_STAGE_OUT_START,now);
			}
			}
			break;

		default:
			break;

	}

	unsetQSock();

	rsock->end_of_message();

	job_ids_string = job_ids.str();
	job_ids_string.erase(job_ids_string.length()-2,2); //Get rid of the extraneous ", "
	dprintf( D_AUDIT, *rsock, "Transferring files for jobs %s\n", 
			 job_ids_string.c_str());

		// DaemonCore will free the thread_arg for us when the thread
		// exits, but we need to free anything pointed to by
		// job_data_transfer_t ourselves. generalJobFilesWorkerThread()
		// will free 'peer_version' and our reaper will free 'jobs' (the
		// reaper needs 'jobs' for some of its work).
	job_data_transfer_t *thread_arg = (job_data_transfer_t *)malloc( sizeof(job_data_transfer_t) );
	ASSERT( thread_arg != NULL );
	thread_arg->mode = mode;
	thread_arg->peer_version = peer_version;
	thread_arg->jobs = jobs;

	switch(mode) {
		// uploading files to the schedd
		case SPOOL_JOB_FILES:
		case SPOOL_JOB_FILES_WITH_PERMS:
			if ( spool_reaper_id == -1 ) {
				spool_reaper_id = daemonCore->Register_Reaper(
						"spoolJobFilesReaper",
						(ReaperHandlercpp) &Scheduler::spoolJobFilesReaper,
						"spoolJobFilesReaper",
						this
					);
			}


			// Start a new thread (process on Unix) to do the work
			tid = daemonCore->Create_Thread(
					(ThreadStartFunc) &Scheduler::spoolJobFilesWorkerThread,
					(void *)thread_arg,
					s,
					spool_reaper_id
					);
			break;

		// downloading files from the schedd
		case TRANSFER_DATA:
		case TRANSFER_DATA_WITH_PERMS:
			if ( transfer_reaper_id == -1 ) {
				transfer_reaper_id = daemonCore->Register_Reaper(
						"transferJobFilesReaper",
						(ReaperHandlercpp) &Scheduler::transferJobFilesReaper,
						"transferJobFilesReaper",
						this
					);
			}

			// Start a new thread (process on Unix) to do the work
			tid = daemonCore->Create_Thread(
					(ThreadStartFunc) &Scheduler::transferJobFilesWorkerThread,
					(void *)thread_arg,
					s,
					transfer_reaper_id
					);
			break;

		default:
			tid = FALSE;
			break;
	}


	if ( tid == FALSE ) {
		free(thread_arg);
		if ( peer_version ) {
			free( peer_version );
		}
		delete jobs;
		refuse(s);
		return FALSE;
	}

		// Place this tid into a hashtable so our reaper can finish up.
	spoolJobFileWorkers->insert(tid, jobs);
	
	dprintf( D_AUDIT, *rsock, "spoolJobFiles(): started worker process\n");

	return TRUE;
}

int
Scheduler::updateGSICred(int cmd, Stream* s)
{
	ReliSock* rsock = (ReliSock*)s;
	PROC_ID jobid;
	ClassAd *jobad;
	int reply;

		// make sure this connection is authenticated, and we know who
		// the user is.  also, set a timeout, since we don't want to
		// block long trying to read from our client.   
	rsock->timeout( 10 );  
	rsock->decode();

	if( ! rsock->triedAuthentication() ) {
		CondorError errstack;
		if( ! SecMan::authenticate_sock(rsock, WRITE, &errstack) ) {
				// we failed to authenticate, we should bail out now
				// since we don't know what user is trying to perform
				// this action.
				// TODO: it'd be nice to print out what failed, but we
				// need better error propagation for that...
			errstack.push( "SCHEDD", SCHEDD_ERR_UPDATE_GSI_CRED_FAILED,
					"Failure to update GSI cred - Authentication failed" );
			dprintf( D_AUDIT | D_FAILURE, *rsock, "updateGSICred(%d) aborting: %s\n", cmd,
					 errstack.getFullText().c_str() );
			refuse( s );
			return FALSE;
		}
	}	


		// read the job id from the client
	rsock->decode();
	if ( !rsock->code(jobid) || !rsock->end_of_message() ) {
		dprintf( D_AUDIT | D_FAILURE, *rsock, "updateGSICred(%d): "
					 "failed to read job id\n", cmd );
			refuse(s);
			return FALSE;
	}
		// TO DO: Add job proxy info
	dprintf( D_AUDIT | D_FULLDEBUG, *rsock,"updateGSICred(%d): read job id %d.%d\n",
		cmd,jobid.cluster,jobid.proc);
	jobad = GetJobAd(jobid.cluster,jobid.proc);
	if ( !jobad ) {
		dprintf( D_AUDIT | D_FAILURE, *rsock, "updateGSICred(%d): failed, "
				 "job %d.%d not found\n", cmd, jobid.cluster, jobid.proc );
		refuse(s);
		return FALSE;
	}

		// Make certain this user is authorized to do this,
		// cuz only the owner of a job (or queue super user) is allowed
		// to transfer data to/from a job.
	bool authorized = false;
	setQSock(rsock);	// so OwnerCheck() will work
	if (OwnerCheck(jobid.cluster,jobid.proc)) {
		authorized = true;
	}
	unsetQSock();
	if ( !authorized ) {
		dprintf( D_AUDIT | D_FAILURE, *rsock, "updateGSICred(%d): failed, "
				 "user %s not authorized to edit job %d.%d\n", cmd,
				 rsock->getFullyQualifiedUser(),jobid.cluster, jobid.proc );
		refuse(s);
		return FALSE;
	}

		// Make certain this job has a x509 proxy, and that this 
		// proxy is sitting in the SPOOL directory
	char* SpoolSpace = gen_ckpt_name(Spool,jobid.cluster,jobid.proc,0);
	ASSERT(SpoolSpace);
	char *proxy_path = NULL;
	jobad->LookupString(ATTR_X509_USER_PROXY,&proxy_path);
	if( proxy_path && is_relative_to_cwd(proxy_path) ) {
		MyString iwd;
		if( jobad->LookupString(ATTR_JOB_IWD,iwd) ) {
			iwd.formatstr_cat("%c%s",DIR_DELIM_CHAR,proxy_path);
			free(proxy_path);
			proxy_path = strdup(iwd.Value());
		}
	}
	if ( !proxy_path || strncmp(SpoolSpace,proxy_path,strlen(SpoolSpace)) ) {
		dprintf( D_AUDIT | D_FAILURE, *rsock, "updateGSICred(%d): failed, "
			 "job %d.%d does not contain a gsi credential in SPOOL\n", 
			 cmd, jobid.cluster, jobid.proc );
		refuse(s);
		free(SpoolSpace);
		if (proxy_path) free(proxy_path);
		return FALSE;
	}
	free(SpoolSpace);
	MyString final_proxy_path(proxy_path);
	MyString temp_proxy_path(final_proxy_path);
	temp_proxy_path += ".tmp";
	free(proxy_path);

#ifndef WIN32
		// Check the ownership of the proxy and switch our priv state
		// if needed
	StatInfo si( final_proxy_path.Value() );
	if ( si.Error() == SINoFile ) {
		dprintf( D_AUDIT | D_FAILURE, *rsock, "updateGSICred(%d): failed, "
			 "job %d.%d's proxy doesn't exist\n", 
			 cmd, jobid.cluster, jobid.proc );
		refuse(s);
		return FALSE;
	}
	uid_t proxy_uid = si.GetOwner();
	passwd_cache *p_cache = pcache();
	uid_t job_uid;
	char *job_owner = NULL;
	jobad->LookupString( ATTR_OWNER, &job_owner );
	if ( !job_owner ) {
			// Maybe change EXCEPT to print to the audit log with D_AUDIT
		EXCEPT( "No %s for job %d.%d!", ATTR_OWNER, jobid.cluster,
				jobid.proc );
	}
	if ( !p_cache->get_user_uid( job_owner, job_uid ) ) {
			// Failed to find uid for this owner, badness.
		dprintf( D_AUDIT | D_FAILURE, *rsock, "Failed to find uid for user %s (job %d.%d)\n",
				 job_owner, jobid.cluster, jobid.proc );
		free( job_owner );
		refuse(s);
		return FALSE;
	}
		// If the uids match, then we need to switch to user priv to
		// access the proxy file.
	priv_state priv;
	if ( proxy_uid == job_uid ) {
			// We're not Windows here, so we don't need the NT Domain
		if ( !init_user_ids( job_owner, NULL ) ) {
			dprintf( D_AUDIT | D_FAILURE, *rsock, "init_user_ids() failed for user %s!\n",
					 job_owner );
			free( job_owner );
			refuse(s);
			return FALSE;
		}
		priv = set_user_priv();
	} else {
			// We should already be in condor priv, but we want to save it
			// in the 'priv' variable.
		priv = set_condor_priv();
	}
	free( job_owner );
	job_owner = NULL;
#endif

		// Decode the proxy off the wire, and store into the
		// file temp_proxy_path, which is known to be in the SPOOL dir
	rsock->decode();
	filesize_t size = 0;
	int rc;
	if ( cmd == UPDATE_GSI_CRED ) {
		rc = rsock->get_file(&size,temp_proxy_path.Value());
	} else if ( cmd == DELEGATE_GSI_CRED_SCHEDD ) {
		rc = rsock->get_x509_delegation(&size,temp_proxy_path.Value());
	} else {
		dprintf( D_ALWAYS, "updateGSICred(%d): unknown CEDAR command %d\n",
				 cmd, cmd );
		rc = -1;
	}
	if ( rc < 0 ) {
			// transfer failed
		reply = 0;	// reply of 0 means failure
	} else {
			// transfer worked, now rename the file to final_proxy_path
		if ( rotate_file(temp_proxy_path.Value(),
						 final_proxy_path.Value()) < 0 ) 
		{
				// the rename failed!!?!?!
			dprintf( D_ALWAYS, "updateGSICred(%d): failed, "
				 "job %d.%d  - could not rename file\n",
				 cmd, jobid.cluster,jobid.proc);
			reply = 0;
		} else {
			reply = 1;	// reply of 1 means success

			AuditLogJobProxy( *rsock, jobid, final_proxy_path.Value() );
		}
	}

#ifndef WIN32
		// Now switch back to our old priv state
	set_priv( priv );
#endif

		// Send our reply back to the client
	rsock->encode();
	rsock->code(reply);
	rsock->end_of_message();

	dprintf( D_AUDIT | D_ALWAYS, *rsock,"Refresh GSI cred for job %d.%d %s\n",
		jobid.cluster,jobid.proc,reply ? "suceeded" : "failed");
	
	return TRUE;
}


int
Scheduler::actOnJobs(int, Stream* s)
{
	ClassAd command_ad;
	int action_num = -1;
	JobAction action = JA_ERROR;
	int reply, i;
	int num_matches = 0;
	int new_status = -1;
	char buf[256];
	char *reason = NULL;
	const char *reason_attr_name = NULL;
	ReliSock* rsock = (ReliSock*)s;
	bool notify = true;
	bool needs_transaction = true;
	action_result_type_t result_type = AR_TOTALS;
	int hold_reason_subcode = 0;

		// Setup array to hold ids of the jobs we're acting on.
	ExtArray<PROC_ID> jobs;
	PROC_ID tmp_id;
	tmp_id.cluster = -1;
	tmp_id.proc = -1;
	jobs.setFiller( tmp_id );

		// make sure this connection is authenticated, and we know who
		// the user is.  also, set a timeout, since we don't want to
		// block long trying to read from our client.   
	rsock->timeout( 10 );  
	rsock->decode();
	if( ! rsock->triedAuthentication() ) {
		CondorError errstack;
		if( ! SecMan::authenticate_sock(rsock, WRITE, &errstack) ) {
				// we failed to authenticate, we should bail out now
				// since we don't know what user is trying to perform
				// this action.
				// TODO: it'd be nice to print out what failed, but we
				// need better error propagation for that...
			errstack.push( "SCHEDD", SCHEDD_ERR_JOB_ACTION_FAILED,
					"Failed to act on jobs - Authentication failed");
			dprintf( D_AUDIT | D_FAILURE, *rsock, "actOnJobs() aborting: %s\n",
					 errstack.getFullText().c_str() );
			refuse( s );
			return FALSE;
		}
	}

		// read the command ClassAd + EOM
<<<<<<< HEAD
	if( ! (getClassAd(rsock, command_ad) && rsock->end_of_message()) ) {
		dprintf( D_ALWAYS, "Can't read command ad from tool\n" );
=======
	if( ! (command_ad.initFromStream(*rsock) && rsock->end_of_message()) ) {
		dprintf( D_AUDIT | D_FAILURE, *rsock, "Can't read command ad from tool\n" );
>>>>>>> 98cebc17
		refuse( s );
		return FALSE;
	}

		// // // // // // // // // // // // // //
		// Parse the ad to make sure it's valid
		// // // // // // // // // // // // // //

		/* 
		   Find out what they want us to do.  This classad should
		   contain:
		   ATTR_JOB_ACTION - either JA_HOLD_JOBS, JA_RELEASE_JOBS,
					JA_REMOVE_JOBS, JA_REMOVE_X_JOBS, 
					JA_VACATE_JOBS, JA_VACATE_FAST_JOBS, or
					JA_CLEAR_DIRTY_JOB_ATTRS
		   ATTR_ACTION_RESULT_TYPE - either AR_TOTALS or AR_LONG
		   and one of:
		   ATTR_ACTION_CONSTRAINT - a string with a ClassAd constraint 
		   ATTR_ACTION_IDS - a string with a comma seperated list of
		                     job ids to act on

		   In addition, it might also include:
		   ATTR_NOTIFY_JOB_SCHEDULER (true or false)
		   and one of: ATTR_REMOVE_REASON, ATTR_RELEASE_REASON, or
		               ATTR_HOLD_REASON

		   It may optionally contain ATTR_HOLD_REASON_SUBCODE.
		*/
	if( ! command_ad.LookupInteger(ATTR_JOB_ACTION, action_num) ) {
		dprintf( D_AUDIT | D_FAILURE, *rsock,
				 "actOnJobs(): ClassAd does not contain %s, aborting\n", 
				 ATTR_JOB_ACTION );
		refuse( s );
		return FALSE;
	}
	action = (JobAction)action_num;

		// Make sure we understand the action they requested
	switch( action ) {
	case JA_HOLD_JOBS:
		new_status = HELD;
		reason_attr_name = ATTR_HOLD_REASON;
		break;
	case JA_RELEASE_JOBS:
		new_status = IDLE;
		reason_attr_name = ATTR_RELEASE_REASON;
		break;
	case JA_REMOVE_JOBS:
		new_status = REMOVED;
		reason_attr_name = ATTR_REMOVE_REASON;
		break;
	case JA_REMOVE_X_JOBS:
		new_status = REMOVED;
		reason_attr_name = ATTR_REMOVE_REASON;
		break;
	case JA_SUSPEND_JOBS:
	case JA_CONTINUE_JOBS:
	case JA_VACATE_JOBS:
	case JA_VACATE_FAST_JOBS:
	case JA_CLEAR_DIRTY_JOB_ATTRS:
			// no new_status needed.  also, we're not touching
			// anything in the job queue, so we don't need a
			// transaction, either...
		needs_transaction = false;
		break;
	default:
		dprintf( D_AUDIT | D_FAILURE, *rsock, "actOnJobs(): ClassAd contains invalid "
				 "%s (%d), aborting\n", ATTR_JOB_ACTION, action_num );
		refuse( s );
		return FALSE;
	}
		// Grab the reason string if the command ad gave it to us
	char *tmp = NULL;
	const char *owner;
	if( reason_attr_name ) {
		command_ad.LookupString( reason_attr_name, &tmp );
	}
	if( tmp ) {
			// patch up the reason they gave us to include who did
			// it. 
		owner = rsock->getOwner();
		int size = strlen(tmp) + strlen(owner) + 14;
		reason = (char*)malloc( size * sizeof(char) );
		if( ! reason ) {
				// Maybe change EXCEPT to print to the audit log with D_AUDIT
			EXCEPT( "Out of memory!" );
		}
		sprintf( reason, "\"%s (by user %s)\"", tmp, owner );
		free( tmp );
		tmp = NULL;
	}

	if( action == JA_HOLD_JOBS ) {
		command_ad.LookupInteger(ATTR_HOLD_REASON_SUBCODE,hold_reason_subcode);
	}

	int foo;
	if( ! command_ad.LookupBool(ATTR_NOTIFY_JOB_SCHEDULER, foo) ) {
		notify = true;
	} else {
		notify = (bool) foo;
	}

		// Default to summary.  Only give long results if they
		// specifically ask for it.  If they didn't specify or
		// specified something that we don't understand, just give
		// them a summary...
	result_type = AR_TOTALS;
	if( command_ad.LookupInteger(ATTR_ACTION_RESULT_TYPE, foo) ) {
		if( foo == AR_LONG ) {
			result_type = AR_LONG;
		}
	}

		// Now, figure out if they want us to deal w/ a constraint or
		// with specific job ids.  We don't allow both.
		char *constraint = NULL;
	StringList job_ids;
		// NOTE: ATTR_ACTION_CONSTRAINT needs to be treated as a bool,
		// not as a string...
	ExprTree *tree;
	tree = command_ad.LookupExpr(ATTR_ACTION_CONSTRAINT);
	if( tree ) {
		const char *value = ExprTreeToString( tree );
		if( ! value ) {
				// TODO: deal with this kind of error
			free(reason);
			return false;
		}

			// we want to tack on another clause to make sure we're
			// not doing something invalid
		switch( action ) {
		case JA_REMOVE_JOBS:
				// Don't remove removed jobs
			snprintf( buf, 256, "(%s!=%d) && (", ATTR_JOB_STATUS, REMOVED );
			break;
		case JA_REMOVE_X_JOBS:
				// only allow forced removal of previously "removed" jobs
				// including jobs on hold that will go to the removed state
				// upon release.
			snprintf( buf, 256, "((%s==%d) || (%s==%d && %s=?=%d)) && (", 
				ATTR_JOB_STATUS, REMOVED, ATTR_JOB_STATUS, HELD,
				ATTR_JOB_STATUS_ON_RELEASE,REMOVED);
			break;
		case JA_HOLD_JOBS:
				// Don't hold held jobs
			snprintf( buf, 256, "(%s!=%d) && (", ATTR_JOB_STATUS, HELD );
			break;
		case JA_RELEASE_JOBS:
				// Only release held jobs which aren't waiting for
				// input files to be spooled
			snprintf( buf, 256, "(%s==%d && %s=!=%d) && (", ATTR_JOB_STATUS,
					  HELD, ATTR_HOLD_REASON_CODE,
					  CONDOR_HOLD_CODE_SpoolingInput );
			break;
		case JA_SUSPEND_JOBS:
				// Only suspend running/staging jobs outside local & sched unis
			snprintf( buf, 256,
					  "((%s==%d || %s==%d) && (%s=!=%d && %s=!=%d)) && (",
					  ATTR_JOB_STATUS, RUNNING,
					  ATTR_JOB_STATUS, TRANSFERRING_OUTPUT,
					  ATTR_JOB_UNIVERSE, CONDOR_UNIVERSE_LOCAL,
					  ATTR_JOB_UNIVERSE, CONDOR_UNIVERSE_SCHEDULER );
			break;
		case JA_VACATE_JOBS:
		case JA_VACATE_FAST_JOBS:
				// Only vacate running/staging jobs
			snprintf( buf, 256, "(%s==%d || %s==%d) && (", ATTR_JOB_STATUS,
					  RUNNING, ATTR_JOB_STATUS, TRANSFERRING_OUTPUT );
			break;
		case JA_CLEAR_DIRTY_JOB_ATTRS:
				// No need to further restrict jobs
			break;
		case JA_CONTINUE_JOBS:
			// Only continue jobs which are suspended
			snprintf( buf, 256, "(%s==%d) && (", ATTR_JOB_STATUS, SUSPENDED );
			break;
		default:
				// Maybe change EXCEPT to print to the audit log with D_AUDIT
			EXCEPT( "impossible: unknown action (%d) in actOnJobs() after "
					"it was already recognized", action_num );
		}
		int size = strlen(buf) + strlen(value) + 3;
		constraint = (char*) malloc( size * sizeof(char) );
		if( ! constraint ) {
				// Maybe change EXCEPT to print to the audit log with D_AUDIT
			EXCEPT( "Out of memory!" );
		}
			// we need to terminate the ()'s after their constraint
		snprintf( constraint, size, "%s%s)", buf, value );
	} else {
		constraint = NULL;
	}
	tmp = NULL;
	if( command_ad.LookupString(ATTR_ACTION_IDS, &tmp) ) {
		if( constraint ) {
			dprintf( D_AUDIT | D_FAILURE, *rsock, "actOnJobs(): "
					 "ClassAd has both %s and %s, aborting\n",
					 ATTR_ACTION_CONSTRAINT, ATTR_ACTION_IDS );
			refuse( s );
			free( tmp );
			free( constraint );
			if( reason ) { free( reason ); }
			return FALSE;
		}
		job_ids.initializeFromString( tmp );
		free( tmp );
		tmp = NULL;
	}
	
		// Audit Log reporting
	std::string job_ids_string, initial_constraint;
	if( constraint ) {
		initial_constraint = constraint;
		dprintf( D_AUDIT, *rsock, "%s by constraint %s\n",
				 getJobActionString(action), initial_constraint.c_str());

	} else {
		job_ids_string = job_ids.print_to_string();
		dprintf( D_AUDIT, *rsock, "%s jobs %s\n",
				 getJobActionString(action), job_ids_string.c_str());
	}		

		// // // // //
		// REAL WORK
		// // // // //
	
	int now = (int)time(0);

	JobActionResults results( result_type );

		// Set the Q_SOCK so that qmgmt will perform checking on the
		// classads it's touching to enforce the owner...
	setQSock( rsock );

		// begin a transaction for qmgmt operations
	if( needs_transaction ) { 
		BeginTransaction();
	}

		// process the jobs to set status (and optionally, reason) 
	if( constraint ) {

			// SetAttributeByConstraint is clumsy and doesn't really
			// do what we want.  Instead, we'll just iterate through
			// the Q ourselves so we know exactly what jobs we hit. 

		ClassAd* (*GetNextJobFunc) (const char *, int);
		ClassAd* job_ad;
		if( action == JA_CLEAR_DIRTY_JOB_ATTRS )
		{
			GetNextJobFunc = &GetNextDirtyJobByConstraint;
		}
		else
		{
			GetNextJobFunc = &GetNextJobByConstraint;
		}
		for( job_ad = (*GetNextJobFunc)( constraint, 1 );
		     job_ad;
		     job_ad = (*GetNextJobFunc)( constraint, 0 ))
		{
			if(	job_ad->LookupInteger(ATTR_CLUSTER_ID,tmp_id.cluster) &&
				job_ad->LookupInteger(ATTR_PROC_ID,tmp_id.proc) ) 
			{
				jobs[num_matches++] = tmp_id;
			} 
		}
		free( constraint );
		constraint = NULL;

	} else {

			// No need to iterate through the queue, just act on the
			// specific ids we care about...

		StringList expanded_ids;
		expand_mpi_procs(&job_ids, &expanded_ids);
		expanded_ids.rewind();
		while( (tmp=expanded_ids.next()) ) {
			tmp_id = getProcByString( tmp );
			if( tmp_id.cluster < 0 || tmp_id.proc < 0 ) {
				continue;
			}
			jobs[num_matches++] = tmp_id;
		}
	}

	int num_success = 0;
	for( i=0; i<num_matches; i++ ) {
		tmp_id = jobs[i];

			// Check to make sure the job's status makes sense for
			// the command we're trying to perform
		int status;
		int on_release_status = IDLE;
		int hold_reason_code = -1;
		if( GetAttributeInt(tmp_id.cluster, tmp_id.proc, 
							ATTR_JOB_STATUS, &status) < 0 ) {
			results.record( tmp_id, AR_NOT_FOUND );
			jobs[i].cluster = -1;
			continue;
		}
		switch( action ) { 
		case JA_CONTINUE_JOBS:
			if( status != SUSPENDED ) {
				results.record( tmp_id, AR_BAD_STATUS );
				jobs[i].cluster = -1;
				continue;
			}
			break;
		case JA_SUSPEND_JOBS:
		case JA_VACATE_JOBS:
		case JA_VACATE_FAST_JOBS:
			if( status != RUNNING && status != TRANSFERRING_OUTPUT ) {
				results.record( tmp_id, AR_BAD_STATUS );
				jobs[i].cluster = -1;
				continue;
			}
			break;
		case JA_RELEASE_JOBS:
			GetAttributeInt(tmp_id.cluster, tmp_id.proc,
							ATTR_HOLD_REASON_CODE, &hold_reason_code);
			if( status != HELD || hold_reason_code == CONDOR_HOLD_CODE_SpoolingInput ) {
				results.record( tmp_id, AR_BAD_STATUS );
				jobs[i].cluster = -1;
				continue;
			}
			GetAttributeInt(tmp_id.cluster, tmp_id.proc, 
							ATTR_JOB_STATUS_ON_RELEASE, &on_release_status);
			new_status = on_release_status;
			break;
		case JA_REMOVE_JOBS:
			if( status == REMOVED ) {
				results.record( tmp_id, AR_ALREADY_DONE );
				jobs[i].cluster = -1;
				continue;
			}
			break;
		case JA_REMOVE_X_JOBS:
			if( status == HELD ) {
				GetAttributeInt(tmp_id.cluster, tmp_id.proc, 
								ATTR_JOB_STATUS_ON_RELEASE, &on_release_status);
			}
			if( (status!=REMOVED) && 
				(status!=HELD || on_release_status!=REMOVED) ) 
			{
				results.record( tmp_id, AR_BAD_STATUS );
				jobs[i].cluster = -1;
				continue;
			}
				// set LeaveJobInQueue to false...
			if( SetAttribute( tmp_id.cluster, tmp_id.proc,
							  ATTR_JOB_LEAVE_IN_QUEUE, "False" ) < 0 ) {
				results.record( tmp_id, AR_PERMISSION_DENIED );
				jobs[i].cluster = -1;
				continue;
			}
			break;
		case JA_HOLD_JOBS:
			if( status == HELD ) {
				results.record( tmp_id, AR_ALREADY_DONE );
				jobs[i].cluster = -1;
				continue;
			}
			if ( status == REMOVED &&
				 SetAttributeInt( tmp_id.cluster, tmp_id.proc,
								  ATTR_JOB_STATUS_ON_RELEASE,
								  status ) < 0 )
			{
				results.record( tmp_id, AR_PERMISSION_DENIED );
				jobs[i].cluster = -1;
				continue;
			}
			if( SetAttributeInt( tmp_id.cluster, tmp_id.proc,
								 ATTR_HOLD_REASON_CODE,
								 CONDOR_HOLD_CODE_UserRequest ) < 0 ) {
				results.record( tmp_id, AR_PERMISSION_DENIED );
				jobs[i].cluster = -1;
				continue;
			}
			if( SetAttributeInt( tmp_id.cluster, tmp_id.proc,
								 ATTR_HOLD_REASON_SUBCODE,
								 hold_reason_subcode ) < 0 )
			{
				results.record( tmp_id, AR_PERMISSION_DENIED );
				jobs[i].cluster = -1;
				continue;
			}
			break;
		case JA_CLEAR_DIRTY_JOB_ATTRS:
			MarkJobClean( tmp_id.cluster, tmp_id.proc );
			results.record( tmp_id, AR_SUCCESS );
			num_success++;
			continue;
		default:
				// Maybe change EXCEPT to print to the audit log with D_AUDIT
			EXCEPT( "impossible: unknown action (%d) in actOnJobs() "
					"after it was already recognized", action_num );
		}

			// Ok, we're happy, do the deed.
		if( action == JA_VACATE_JOBS || 
			action == JA_VACATE_FAST_JOBS || 
		    action == JA_SUSPEND_JOBS || 
		    action == JA_CONTINUE_JOBS ) {
				// vacate is a special case, since we're not
				// trying to modify the job in the queue at
				// all, so we just need to make sure we're
				// authorized to vacate this job, and if so,
				// record that we found this job_id and we're
				// done.
			ClassAd *cad = GetJobAd( tmp_id.cluster, tmp_id.proc, false );
			if( ! cad ) {
					// Maybe change EXCEPT to print to the audit log with D_AUDIT
				EXCEPT( "impossible: GetJobAd(%d.%d) returned false "
						"yet GetAttributeInt(%s) returned success",
						tmp_id.cluster, tmp_id.proc, ATTR_JOB_STATUS );
			}
			if( !OwnerCheck(cad, rsock->getOwner()) ) {
				results.record( tmp_id, AR_PERMISSION_DENIED );
				jobs[i].cluster = -1;
				continue;
			}
			results.record( tmp_id, AR_SUCCESS );
			num_success++;
			continue;
		}
		if( SetAttributeInt(tmp_id.cluster, tmp_id.proc,
							ATTR_JOB_STATUS, new_status) < 0 ) {
			results.record( tmp_id, AR_PERMISSION_DENIED );
			jobs[i].cluster = -1;
			continue;
		}
		if( reason ) {
			SetAttribute( tmp_id.cluster, tmp_id.proc,
						  reason_attr_name, reason );
				// TODO: deal w/ failure here, too?
		}
		SetAttributeInt( tmp_id.cluster, tmp_id.proc,
						 ATTR_ENTERED_CURRENT_STATUS, now );
		fixReasonAttrs( tmp_id, action );
		results.record( tmp_id, AR_SUCCESS );
		num_success++;
	}

	if( reason ) { free( reason ); }

	ClassAd* response_ad;

	response_ad = results.publishResults();

		// Let them know what action we performed in the reply
	response_ad->Assign( ATTR_JOB_ACTION, action );

		// Set a single attribute which says if the action succeeded
		// on at least one job or if it was a total failure
	response_ad->Assign( ATTR_ACTION_RESULT, num_success ? 1:0 );

		// Return the number of jobs in the queue to the caller can
		// determine appropriate actions
	response_ad->Assign( ATTR_TOTAL_JOB_ADS, scheduler.getJobsTotalAds() );

		// Finally, let them know if the user running this command is
		// a queue super user here
	response_ad->Assign( ATTR_IS_QUEUE_SUPER_USER,
			 isQueueSuperUser(rsock->getOwner()) ? true : false );
	
	rsock->encode();
	if( ! (putClassAd(rsock, *response_ad) && rsock->end_of_message()) ) {
			// Failed to send reply, the client might be dead, so
			// abort our transaction.
		dprintf( D_AUDIT | D_FAILURE, *rsock,
				 "actOnJobs: couldn't send results to client: aborting\n" );
		if( needs_transaction ) {
			AbortTransaction();
		}
		unsetQSock();
		return FALSE;
	}

	if( num_success == 0 ) {
			// We didn't do anything, so we want to bail out now...
		dprintf( D_AUDIT | D_FAILURE | D_FULLDEBUG, *rsock, 
				 "actOnJobs: didn't do any work, aborting\n" );
		if( needs_transaction ) {
			AbortTransaction();
		}
		unsetQSock();
		return FALSE;
	}

		// If we told them it's good, try to read the reply to make
		// sure the tool is still there and happy...
	rsock->decode();
	if( ! (rsock->code(reply) && rsock->end_of_message() && reply == OK) ) {
			// we couldn't get the reply, or they told us to bail
		dprintf( D_AUDIT | D_FAILURE, *rsock, "actOnJobs: client not responding: aborting\n" );
		if( needs_transaction ) {
			AbortTransaction();
		}
		unsetQSock();
		return FALSE;
	}

		// We're seeing sporadic test suite failures where this
		// CommitTransaction() appears to take a long time to
		// execute. This dprintf() will help in debugging.
	time_t before = time(NULL);
	if( needs_transaction ) {
		CommitTransaction();
	}
	time_t after = time(NULL);
	if ( (after - before) > 5 ) {
		dprintf( D_FULLDEBUG, "actOnJobs(): CommitTransaction() took %ld seconds to run\n", after - before );
	}
		
	unsetQSock();

		// If we got this far, we can tell the tool we're happy,
		// since if that CommitTransaction failed, we'd EXCEPT()
	rsock->encode();
	int answer = OK;
	rsock->code( answer );
	rsock->end_of_message();

		// Now that we know the events are logged and commited to
		// the queue, we can do the final actions for these jobs,
		// like killing shadows if needed...
	for( i=0; i<num_matches; i++ ) {
		if( jobs[i].cluster == -1 ) {
			continue;
		}
		enqueueActOnJobMyself( jobs[i], action, notify );
	}

		// In case we have removed jobs that were queued to run, scan
		// our matches and either remove them or pick a different job
		// to run on them.
	ExpediteStartJobs();

		// Audit Log reporting
	if( !initial_constraint.empty() ) {
		dprintf( D_AUDIT, *rsock, "Finished %s by constraint %s\n",
				 getJobActionString(action), initial_constraint.c_str());
	} else {
		dprintf( D_AUDIT, *rsock, "Finished %s jobs %s\n",
				 getJobActionString(action), job_ids_string.c_str());
	}

	return TRUE;
}

class ActOnJobRec: public ServiceData {
public:
	ActOnJobRec(PROC_ID job_id, JobAction action, bool notify):
		m_job_id(job_id.cluster,job_id.proc,-1), m_action(action), m_notify(notify) {}

	CondorID m_job_id;
	JobAction m_action;
	bool m_notify;

		/** These are not actually used, because we are
		 *  using the all_dups option to SelfDrainingQueue. */
	virtual int ServiceDataCompare( ServiceData const* other ) const;
	virtual unsigned int HashFn( ) const;
};

int
ActOnJobRec::ServiceDataCompare( ServiceData const* other ) const
{
	ActOnJobRec const *o = (ActOnJobRec const *)other;

	if( m_notify < o->m_notify ) {
		return -1;
	}
	else if( m_notify > o->m_notify ) {
		return 1;
	}
	else if( m_action < o->m_action ) {
		return -1;
	}
	else if( m_action > o->m_action ) {
		return 1;
	}
	return m_job_id.ServiceDataCompare( &o->m_job_id );
}

unsigned int
ActOnJobRec::HashFn( ) const
{
	return m_job_id.HashFn();
}

void
Scheduler::enqueueActOnJobMyself( PROC_ID job_id, JobAction action, bool notify )
{
	ActOnJobRec *act_rec = new ActOnJobRec( job_id, action, notify );
	bool stopping_job = false;

	if( action == JA_HOLD_JOBS ||
		action == JA_REMOVE_JOBS ||
		action == JA_VACATE_JOBS ||
		action == JA_VACATE_FAST_JOBS ||
	    action == JA_SUSPEND_JOBS ||
		action == JA_CONTINUE_JOBS )
	{
		if( scheduler.FindSrecByProcID(job_id) ) {
				// currently, only jobs with shadows are intended
				// to be handled specially
			stopping_job = true;
		}
	}

	if( stopping_job ) {
			// all of these actions are rate-limited via
			// JOB_STOP_COUNT and JOB_STOP_DELAY
		stop_job_queue.enqueue( act_rec );
	}
	else {
			// these actions are not currently rate-limited, but it is
			// still useful to handle them in a self draining queue, because
			// this may help keep the schedd responsive to other things
		act_on_job_myself_queue.enqueue( act_rec );
	}
}

/**
 * Remove any jobs that match the specified job's OtherJobRemoveRequirements
 * attribute, if it has one.
 * @param: the cluster of the "controlling" job
 * @param: the proc of the "controlling" job
 * @return: true if successful, false otherwise
 */
static bool
removeOtherJobs( int cluster, int proc )
{
	bool result = true;

	MyString removeConstraint;
	int attrResult = GetAttributeString( cluster, proc,
				ATTR_OTHER_JOB_REMOVE_REQUIREMENTS,
				removeConstraint );
	if ( attrResult == 0 && removeConstraint != "" ) {
		dprintf( D_ALWAYS,
					"Constraint <%s = %s> fired because job (%d.%d) "
					"was removed\n",
					ATTR_OTHER_JOB_REMOVE_REQUIREMENTS,
					removeConstraint.Value(), cluster, proc );
		MyString reason;
		reason.formatstr(
					"removed because <%s = %s> fired when job (%d.%d)"
					" was removed", ATTR_OTHER_JOB_REMOVE_REQUIREMENTS,
					removeConstraint.Value(), cluster, proc );
		result = abortJobsByConstraint(removeConstraint.Value(),
					reason.Value(), true);
	}

	return result;
}

int
Scheduler::actOnJobMyselfHandler( ServiceData* data )
{
	ActOnJobRec *act_rec = (ActOnJobRec *)data;

	JobAction action = act_rec->m_action;
	bool notify = act_rec->m_notify;
	PROC_ID job_id;
	job_id.cluster = act_rec->m_job_id._cluster;
	job_id.proc = act_rec->m_job_id._proc;

	delete act_rec;

	switch( action ) {
	case JA_SUSPEND_JOBS:
	case JA_CONTINUE_JOBS:
		// suspend and continue don't actually abort but the code flow 
		// is correct.  If anything abort_job_myself() should be renamed
		// because we are sending an action through to a matching 
		// shadow TSTCLAIR (tstclair@redhat.com) 
	case JA_HOLD_JOBS:
	case JA_REMOVE_JOBS:
	case JA_VACATE_JOBS:
	case JA_VACATE_FAST_JOBS: {
		abort_job_myself( job_id, action, true, notify );		

			//
			// Changes here to fix gittrac #741 and #1490:
			// 1) Child job removing code below is enabled for all
			//    platforms.
			// 2) Child job removing code below is only executed when
			//    *removing* a job.
			// 3) Child job removing code is only executed when the
			//    removed job has ChildRemoveConstraint set in its classad.
			// The main reason for doing this is that, if we don't, when
			// a DAGMan job is held and then removed, its child jobs
			// are left running.
			//
		if ( action == JA_REMOVE_JOBS ) {
			(void)removeOtherJobs(job_id.cluster, job_id.proc);
		}
		break;
    }
	case JA_RELEASE_JOBS: {
		WriteReleaseToUserLog( job_id );
		needReschedule();
		break;
    }
	case JA_REMOVE_X_JOBS: {
		if( !scheduler.WriteAbortToUserLog( job_id ) ) {
			dprintf( D_ALWAYS, 
					 "Failed to write abort event to the user log\n" ); 
		}
		DestroyProc( job_id.cluster, job_id.proc );

		shadow_rec * srec = scheduler.FindSrecByProcID(job_id);
		if(srec == NULL) {
			dprintf( D_FULLDEBUG, "(%d.%d) Shadow already gone\n", 
				(int) job_id.cluster, (int)job_id.proc);
		} else {
			dprintf( D_FULLDEBUG, "(%d.%d) Killing shadow %d\n", 
				(int) job_id.cluster, (int)job_id.proc, (int)(srec->pid));
			scheduler.sendSignalToShadow(srec->pid, SIGKILL, job_id);
		}

		break;
    }
	case JA_CLEAR_DIRTY_JOB_ATTRS:
		// Nothing to do
		break;
	case JA_ERROR:
	default:
		EXCEPT( "impossible: unknown action (%d) at the end of actOnJobs()",
				(int)action );
		break;
	}
	return TRUE;
}


void
Scheduler::refuse( Stream* s )
{
	s->encode();
	s->put( NOT_OK );
	s->end_of_message();
}


int
Scheduler::negotiatorSocketHandler (Stream *stream)
{
	int command = -1;

	daemonCore->Cancel_Socket( stream );

	dprintf (D_ALWAYS, "Activity on stashed negotiator socket: %s\n", ((Sock *)stream)->get_sinful_peer());

	// attempt to read a command off the stream
	stream->decode();
	if (!stream->code(command))
	{
		dprintf (D_ALWAYS, "Socket activated, but could not read command\n");
		dprintf (D_ALWAYS, "(Negotiator probably invalidated cached socket)\n");
	}
	else {
		negotiate(command, stream);
	}

		// We called incRefCount() when registering this socket, so
		// release it here.
	stream->decRefCount();

		// We have either deleted the socket or registered it again,
		// so tell our caller to just leave it alone.
	return KEEP_STREAM;
}

/* 
   Helper function used by both DedicatedScheduler::negotiate() and
   Scheduler::negotiate().  This checks all the various reasons why we
   might not be able to or want to start another shadow
   (MAX_JOBS_RUNNING, swap space problems, etc), and returns true if
   we can proceed or false if we can't start another shadow.  */
bool
Scheduler::canSpawnShadow()
{
	int shadows = numShadows + RunnableJobQueue.Length() + num_pending_startd_contacts + startdContactQueue.Length();

		// First, check if we have reached our maximum # of shadows 
	if( shadows >= MaxJobsRunning ) {
		if( !RecentlyWarnedMaxJobsRunning ) {
			dprintf( D_ALWAYS, "Reached MAX_JOBS_RUNNING: no more can run\n" );
		}
		RecentlyWarnedMaxJobsRunning = true;
		return false;
	}

	if( ReservedSwap == 0 ) {
			// We're not supposed to care about swap space at all, so
			// none of the rest of the checks matter at all.
		return true;
	}

		// Now, see if we ran out of swap space already.
	if( SwapSpaceExhausted) {
		if( !RecentlyWarnedMaxJobsRunning ) {
			dprintf( D_ALWAYS, "Swap space exhausted! No more jobs can be run!\n" );
			dprintf( D_ALWAYS, "    Solution: get more swap space, or set RESERVED_SWAP = 0\n" );
		}
		RecentlyWarnedMaxJobsRunning = true;
		return false;
	}

	if( ShadowSizeEstimate && shadows >= MaxShadowsForSwap ) {
		if( !RecentlyWarnedMaxJobsRunning ) {
			dprintf( D_ALWAYS, "Swap space estimate reached! No more jobs can be run!\n" );
			dprintf( D_ALWAYS, "    Solution: get more swap space, or set RESERVED_SWAP = 0\n" );
		}
		RecentlyWarnedMaxJobsRunning = true;
		return false;
	}
	
		// We made it.  Everything's cool.
	return true;
}


/* MainScheddNegotiate is a class that overrides virtual methods
   called by ScheddNegotiate when it requires actions to be taken by
   the schedd during negotiation.  See the definition of
   ScheddNegotiate for a description of these functions.
*/
class MainScheddNegotiate: public ScheddNegotiate {
public:
	MainScheddNegotiate(
		int cmd,
		ResourceRequestList *jobs,
		char const *owner,
		char const *remote_pool
	): ScheddNegotiate(cmd,jobs,owner,remote_pool) {}

		// returns true if no job similar to job_id may be started right now
		// (e.g. MAX_JOBS_RUNNING could cause this to return true)
	bool skipAllSuchJobs(PROC_ID job_id);

		// Define the virtual functions required by ScheddNegotiate //

	virtual bool scheduler_getJobAd( PROC_ID job_id, ClassAd &job_ad );

	virtual bool scheduler_skipJob(PROC_ID job_id);

	virtual void scheduler_handleJobRejected(PROC_ID job_id,char const *reason);

	virtual bool scheduler_handleMatch(PROC_ID job_id,char const *claim_id,ClassAd &match_ad, char const *slot_name);

	virtual void scheduler_handleNegotiationFinished( Sock *sock );

};

bool
MainScheddNegotiate::scheduler_getJobAd( PROC_ID job_id, ClassAd &job_ad )
{
	ClassAd *ad = GetJobAd( job_id.cluster, job_id.proc );
	if( !ad ) {
		return false;
	}

	job_ad = *ad;

	FreeJobAd( ad );
	return true;
}

bool
MainScheddNegotiate::scheduler_skipJob(PROC_ID job_id)
{
	if( scheduler.AlreadyMatched(&job_id) ) {
		return true;
	}
	if( !Runnable(&job_id) ) {
		return true;
	}

	return skipAllSuchJobs(job_id);
}

bool
MainScheddNegotiate::skipAllSuchJobs(PROC_ID job_id)
{
		// Figure out if this request would result in another shadow
		// process if matched.  If Grid, the answer is no.  Otherwise,
		// always yes.

	int job_universe;

	if (GetAttributeInt(job_id.cluster, job_id.proc,
						ATTR_JOB_UNIVERSE, &job_universe) < 0) {
		dprintf(D_FULLDEBUG, "Failed to get universe for job %d.%d\n",
				job_id.cluster, job_id.proc);
		return true;
	}
	int shadow_num_increment = 1;
	if(job_universe == CONDOR_UNIVERSE_GRID) {
		shadow_num_increment = 0;
	}

		// Next, make sure we could start another shadow without
		// violating some limit.
	if( shadow_num_increment ) {
		if( !scheduler.canSpawnShadow() ) {
			return true;
		}
	}

	return false;
}

bool
MainScheddNegotiate::scheduler_handleMatch(PROC_ID job_id,char const *claim_id,ClassAd &match_ad, char const *slot_name)
{
	ASSERT( claim_id );
	ASSERT( slot_name );

	dprintf(D_FULLDEBUG,"Received match for job %d.%d: %s\n",
			job_id.cluster, job_id.proc, slot_name);

	if( scheduler_skipJob(job_id) ) {

		if( job_id.cluster != -1 && job_id.proc != -1 ) {
			if( skipAllSuchJobs(job_id) ) {
					// No point in trying to find a different job,
					// because we've hit MAX_JOBS_RUNNING or something
					// like that.
				dprintf(D_FULLDEBUG,
					"Rejecting match to %s "
					"because no job may be started to run on it right now.\n",
					slot_name);
				return false;
			}

			dprintf(D_FULLDEBUG,
					"Skipping job %d.%d because it no longer needs a match.\n",
					job_id.cluster,job_id.proc);
		}

		FindRunnableJob(job_id,&match_ad,getOwner());

		if( job_id.cluster != -1 && job_id.proc != -1 ) {
			dprintf(D_FULLDEBUG,"Rematched %s to job %d.%d\n",
					slot_name, job_id.cluster, job_id.proc );
		}
	}
	if( job_id.cluster == -1 || job_id.proc == -1 ) {
		dprintf(D_FULLDEBUG,"No job found to run on %s\n",slot_name);
		return false;
	}

	if ( strcasecmp(claim_id,"null") == 0 ) {
			// No ClaimId given by the matchmaker.  This means
			// the resource we were matched with does not support
			// the claiming protocol.
			//
			// So, set the matched attribute in our classad to be true,
			// and store a copy of match_ad in a hashtable.

		scheduler.InsertMachineAttrs(job_id.cluster,job_id.proc,&match_ad);

		ClassAd *tmp_ad = NULL;
		scheduler.resourcesByProcID->lookup(job_id,tmp_ad);
		if ( tmp_ad ) delete tmp_ad;
		tmp_ad = new ClassAd( match_ad );
		scheduler.resourcesByProcID->insert(job_id,tmp_ad);

			// Update matched attribute in job ad
		SetAttribute(job_id.cluster,job_id.proc,
					 ATTR_JOB_MATCHED,"True",NONDURABLE);
		SetAttributeInt(job_id.cluster,job_id.proc,
						ATTR_CURRENT_HOSTS,1,NONDURABLE);

		return true;
	}

	Daemon startd(&match_ad,DT_STARTD,NULL);
	if( !startd.addr() ) {
		dprintf( D_ALWAYS, "Can't find address of startd in match ad:\n" );
		dPrintAd(D_ALWAYS, match_ad);
		return false;
	}

	match_rec *mrec = scheduler.AddMrec(
		claim_id, startd.addr(), &job_id, &match_ad,
		getOwner(), getRemotePool() );

	if( !mrec ) {
			// There is already a match for this claim id.
		return false;
	}

	ContactStartdArgs *args = new ContactStartdArgs( claim_id, startd.addr(), false );

	if( !scheduler.enqueueStartdContact(args) ) {
		delete args;
		scheduler.DelMrec( mrec );
		return false;
	}

	return true;
}

void
MainScheddNegotiate::scheduler_handleJobRejected(PROC_ID job_id,char const *reason)
{
	ASSERT( reason );

	dprintf(D_FULLDEBUG, "Job %d.%d rejected: %s\n",
			job_id.cluster, job_id.proc, reason);

	SetAttributeString(
		job_id.cluster, job_id.proc,
		ATTR_LAST_REJ_MATCH_REASON,	reason, NONDURABLE);

	SetAttributeInt(
		job_id.cluster, job_id.proc,
		ATTR_LAST_REJ_MATCH_TIME, (int)time(0), NONDURABLE);
}

void
MainScheddNegotiate::scheduler_handleNegotiationFinished( Sock *sock )
{
	bool satisfied = getSatisfaction();
	char const *remote_pool = getRemotePool();

	dprintf(D_ALWAYS,"Finished negotiating for %s%s%s: %d matched, %d rejected\n",
			getOwner(),
			remote_pool ? " in pool " : "",
			remote_pool ? remote_pool : " in local pool",
			getNumJobsMatched(), getNumJobsRejected() );

	scheduler.negotiationFinished( getOwner(), remote_pool, satisfied );

	int rval =
		daemonCore->Register_Socket(
			sock, "<Negotiator Socket>", 
			(SocketHandlercpp)&Scheduler::negotiatorSocketHandler,
			"<Negotiator Command>", &scheduler, ALLOW);

	if( rval >= 0 ) {
			// do not delete this sock until we get called back
		sock->incRefCount();
	}
}

void
Scheduler::negotiationFinished( char const *owner, char const *remote_pool, bool satisfied )
{
	int owner_num;
	for (owner_num = 0;
		 owner_num < N_Owners && strcmp(Owners[owner_num].Name, owner);
		 owner_num++) ;
	if (owner_num == N_Owners) {
		dprintf(D_ALWAYS, "Can't find owner %s in Owners array!\n", owner);
		return;
	}

	Daemon *flock_col = NULL;
	int n,flock_level = 0;
	if( remote_pool && *remote_pool ) {
		for( n=1, FlockCollectors->rewind();
			 FlockCollectors->next(flock_col);
			 n++)
		{
			if( !flock_col->name() ) {
				continue;
			}
			if( !strcmp(remote_pool,flock_col->name()) ) {
				flock_level = n;
				break;
			}
		}
		if( flock_level != n ) {
			dprintf(D_ALWAYS,
				"Warning: did not find flocking level for remote pool %s\n",
				remote_pool );
		}
	}

	if( satisfied || Owners[owner_num].FlockLevel == flock_level ) {
			// NOTE: we do not want to set NegotiationTimestamp if
			// this negotiator is less than our current flocking level
			// and we are unsatisfied, because then if the negotiator
			// at the current flocking level never contacts us, but
			// others do, we will never give up waiting, and we will
			// therefore not advance to the next flocking level.
		Owners[owner_num].NegotiationTimestamp = time(0);
	}

	if( satisfied ) {
		// We are out of jobs.  Stop flocking with less desirable pools.
		if (Owners[owner_num].FlockLevel > flock_level ) {
			dprintf(D_ALWAYS,
					"Decreasing flock level for %s to %d from %d.\n",
					owner, flock_level, Owners[owner_num].FlockLevel);
			Owners[owner_num].FlockLevel = flock_level;
		}

		timeout(); // invalidate our ads immediately
	} else {
		if (Owners[owner_num].FlockLevel < MaxFlockLevel &&
		    Owners[owner_num].FlockLevel == flock_level)
		{ 
			int oldlevel = Owners[owner_num].FlockLevel;
			Owners[owner_num].FlockLevel+= param_integer("FLOCK_INCREMENT",1,1);
			if(Owners[owner_num].FlockLevel > MaxFlockLevel) {
				Owners[owner_num].FlockLevel = MaxFlockLevel;
			}
			dprintf(D_ALWAYS,
					"Increasing flock level for %s to %d from %d.\n",
					owner, Owners[owner_num].FlockLevel,oldlevel);

			timeout(); // flock immediately
		}
	}
}

/*
** The negotiator wants to give us permission to run a job on some
** server.  We must negotiate to try and match one of our jobs with a
** server which is capable of running it.  NOTE: We must keep job queue
** locked during this operation.
*/

/*
  There's also a DedicatedScheduler::negotiate() method, which is
  called if the negotiator wants to run jobs for the
  "DedicatedScheduler" user.  That's called from this method, and has
  to implement a lot of the same negotiation protocol that we
  implement here.  SO, if anyone finds bugs in here, PLEASE be sure to
  check that the same bug doesn't exist in dedicated_scheduler.C.
  Also, changes the the protocol, new commands, etc, should be added
  in BOTH PLACES.  Thanks!  Yes, that's evil, but the forms of
  negotiation are radically different between the DedicatedScheduler
  and here (we're not even negotiating for specific jobs over there),
  so trying to fit it all into this function wasn't practical.  
     -Derek 2/7/01
*/
int
Scheduler::negotiate(int command, Stream* s)
{
	int		job_index;
	int		jobs;						// # of jobs that CAN be negotiated
	int		which_negotiator = 0; 		// >0 implies flocking
	MyString remote_pool_buf;
	char const *remote_pool = NULL;
	Daemon*	neg_host = NULL;	
	int		owner_num;
	Sock*	sock = (Sock*)s;
	bool skip_negotiation = false;

	dprintf( D_FULLDEBUG, "\n" );
	dprintf( D_FULLDEBUG, "Entered negotiate\n" );

		// Prior to 7.5.4, the negotiator sent NEGOTIATE_WITH_SIGATTRS
		// As of 7.5.4, since we are putting ATTR_SUBMITTER_TAG into
		// the submitter ads, the negotiator sends NEGOTIATE
	if (command != NEGOTIATE_WITH_SIGATTRS && command != NEGOTIATE)
	{
		dprintf(D_ALWAYS,
				"Negotiator command was %d (not NEGOTIATE_WITH_SIGATTRS or NEGOTIATE) "
				"--- aborting\n", command);
		return (!(KEEP_STREAM));
	}

	// Set timeout on socket
	s->timeout( param_integer("NEGOTIATOR_TIMEOUT",20) );

	// Clear variable that keeps track of how long we've been waiting
	// for a negotiation cycle, since now we finally have got what
	// we've been waiting for.  If only Todd can say the same about
	// his life in general.  ;)
	NegotiationRequestTime = 0;
	m_need_reschedule = false;
	if( m_send_reschedule_timer != -1 ) {
		daemonCore->Cancel_Timer( m_send_reschedule_timer );
		m_send_reschedule_timer = -1;
	}

		// set stop/start times on the negotiate timeslice object
	ScopedTimesliceStopwatch negotiate_stopwatch( &m_negotiate_timeslice );

		//
		// CronTab Jobs
		//
	this->calculateCronTabSchedules();		

	dprintf (D_PROTOCOL, "## 2. Negotiating with CM\n");

	// SubmitterAds with different attributes can elicit a
	// change of the command int for each submitter ad conversation, so
	// we explicit print it out to help us debug.
	dprintf(D_ALWAYS, "Using negotiation protocol: %s\n", 
		getCommandString(command));

		// reset this flag so the next time we bump into a limit
		// we issue a log message
	RecentlyWarnedMaxJobsRunning = false;

 	/* if ReservedSwap is 0, then we are not supposed to make any
 	 * swap check, so we can avoid the expensive sysapi_swap_space
 	 * calculation -Todd, 9/97 */
 	if ( ReservedSwap != 0 ) {
 		SwapSpace = sysapi_swap_space();
 	} else {
 		SwapSpace = INT_MAX;
 	}

	SwapSpaceExhausted = FALSE;
	if( ShadowSizeEstimate ) {
		MaxShadowsForSwap = (SwapSpace - ReservedSwap) / ShadowSizeEstimate;
		MaxShadowsForSwap += numShadows;
		dprintf( D_FULLDEBUG, "*** SwapSpace = %d\n", SwapSpace );
		dprintf( D_FULLDEBUG, "*** ReservedSwap = %d\n", ReservedSwap );
		dprintf( D_FULLDEBUG, "*** Shadow Size Estimate = %d\n",
				 ShadowSizeEstimate );
		dprintf( D_FULLDEBUG, "*** Start Limit For Swap = %d\n",
				 MaxShadowsForSwap );
	}

		// We want to read the owner off the wire ASAP, since if we're
		// negotiating for the dedicated scheduler, we don't want to
		// do anything expensive like scanning the job queue, creating
		// a prio rec array, etc.

	//-----------------------------------------------
	// Get Owner name from negotiator
	//-----------------------------------------------
	char owner[200], *ownerptr = owner;
	char *sig_attrs_from_cm = NULL;	
	int consider_jobprio_min = INT_MIN;
	int consider_jobprio_max = INT_MAX;
	ClassAd negotiate_ad;
	MyString submitter_tag;
	s->decode();
	if( command == NEGOTIATE ) {
		if( !getClassAd( s, negotiate_ad ) ) {
			dprintf( D_ALWAYS, "Can't receive negotiation header\n" );
			return (!(KEEP_STREAM));
		}
		if( !negotiate_ad.LookupString(ATTR_OWNER,owner,sizeof(owner)) ) {
			dprintf( D_ALWAYS, "Can't find %s in negotiation header!\n",
					 ATTR_OWNER );
			return (!(KEEP_STREAM));
		}
		if( !negotiate_ad.LookupString(ATTR_AUTO_CLUSTER_ATTRS,&sig_attrs_from_cm) ) {
			dprintf( D_ALWAYS, "Can't find %s in negotiation header!\n",
					 ATTR_AUTO_CLUSTER_ATTRS );
			return (!(KEEP_STREAM));
		}
		if( !negotiate_ad.LookupString(ATTR_SUBMITTER_TAG,submitter_tag) ) {
			dprintf( D_ALWAYS, "Can't find %s in negotiation header!\n",
					 ATTR_SUBMITTER_TAG );
			free(sig_attrs_from_cm);
			return (!(KEEP_STREAM));
		}
			// jobprio_min and jobprio_max are optional
		negotiate_ad.LookupInteger("JOBPRIO_MIN",consider_jobprio_min);
		negotiate_ad.LookupInteger("JOBPRIO_MAX",consider_jobprio_max);
	}
	else {
			// old NEGOTIATE_WITH_SIGATTRS protocol
		if (!s->get(ownerptr,sizeof(owner))) {
			dprintf( D_ALWAYS, "Can't receive owner from manager\n" );
			return (!(KEEP_STREAM));
		}
		if (!s->code(sig_attrs_from_cm)) {	// result is mallec-ed!
			dprintf( D_ALWAYS, "Can't receive sig attrs from manager\n" );
			return (!(KEEP_STREAM));
		}
	}
	if (!s->end_of_message()) {
		dprintf( D_ALWAYS, "Can't receive owner/EOM from manager\n" );
		free(sig_attrs_from_cm);
		return (!(KEEP_STREAM));
	}

	if( FlockCollectors && command == NEGOTIATE ) {
			// Use the submitter tag to figure out which negotiator we
			// are talking to.  We insert a different submitter tag
			// into the submitter ad that we send to each CM.  In fact,
			// the tag is just equal to the collector address for the CM.
		if( submitter_tag != HOME_POOL_SUBMITTER_TAG ) {
			int n;
			bool match = false;
			Daemon *flock_col = NULL;
			for( n=1, FlockCollectors->rewind();
				 FlockCollectors->next(flock_col);
				 n++)
			{
				if( submitter_tag == flock_col->name() ){
					which_negotiator = n;
					remote_pool_buf = flock_col->name();
					remote_pool = remote_pool_buf.Value();
					match = true;
					break;
				}
			}
			if( !match ) {
				dprintf(D_ALWAYS, "Unknown negotiator (host=%s,tag=%s).  "
						"Aborting negotiation.\n", sock->peer_ip_str(),
						submitter_tag.Value());
				free(sig_attrs_from_cm);
				return (!(KEEP_STREAM));
			}
		}
	}
	else if( FlockNegotiators && command == NEGOTIATE_WITH_SIGATTRS ) {
			// This is the old (pre 7.5.4) method for determining
			// which negotiator we are talking to.  It is brittle
			// because it depends on a DNS lookup of the negotiator
			// name matching the peer address.  This is the only place
			// in the schedd where we really depend on NEGOTIATOR_HOST
			// and FLOCK_NEGOTIATOR_HOSTS.

		// first, check if this is our local negotiator
		condor_sockaddr endpoint_addr = sock->peer_addr();
		std::vector<condor_sockaddr> addrs;
		std::vector<condor_sockaddr>::iterator iter;
		bool match = false;
		Daemon negotiator (DT_NEGOTIATOR);
		char *negotiator_hostname = negotiator.fullHostname();
		if (!negotiator_hostname) {
			dprintf(D_ALWAYS, "Negotiator hostname lookup failed!\n");
			free(sig_attrs_from_cm);
			return (!(KEEP_STREAM));
		}
		addrs = resolve_hostname(negotiator_hostname);
		if (addrs.empty()) {
			dprintf(D_ALWAYS, "gethostbyname for local negotiator (%s) failed!"
					"  Aborting negotiation.\n", negotiator_hostname);
			free(sig_attrs_from_cm);
			return (!(KEEP_STREAM));
		}
		for (iter = addrs.begin(); iter != addrs.end(); ++iter) {
			const condor_sockaddr& addr = *iter;
			if (addr.compare_address(endpoint_addr)) {
					match = true;
				break;
				}
			}
		// if it isn't our local negotiator, check the FlockNegotiators list.
		if (!match) {
			int n;
			for( n=1, FlockNegotiators->rewind();
				 !match && FlockNegotiators->next(neg_host); n++) {
				addrs = resolve_hostname(neg_host->fullHostname());
				for (iter = addrs.begin(); iter != addrs.end(); ++iter) {
					const condor_sockaddr& addr = *iter;
					if (addr.compare_address(endpoint_addr)) {
						match = true;
						which_negotiator = n;
						remote_pool_buf = neg_host->pool();
						remote_pool = remote_pool_buf.Value();
						break;
					}
				}
			}
		}
		if (!match) {
			dprintf(D_ALWAYS, "Unknown negotiator (%s).  "
					"Aborting negotiation.\n", sock->peer_ip_str());
			free(sig_attrs_from_cm);
			return (!(KEEP_STREAM));
		}
	}
	else if( FlockCollectors ) {
		EXCEPT("Unexpected negotiation command %d\n", command);
	}


	if( remote_pool ) {
		dprintf (D_ALWAYS, "Negotiating for owner: %s (flock level %d, pool %s)\n",
				 owner, which_negotiator, remote_pool);
	} else {
		dprintf (D_ALWAYS, "Negotiating for owner: %s\n", owner);
	}

	if ( consider_jobprio_min > INT_MIN || consider_jobprio_max < INT_MAX ) {
		dprintf(D_ALWAYS,"Negotiating owner=%s jobprio restricted, min=%d max=%d\n",
			 owner, consider_jobprio_min, consider_jobprio_max);
	}

	//-----------------------------------------------

		// See if the negotiator wants to talk to the dedicated
		// scheduler

	if( ! strcmp(owner, dedicated_scheduler.name()) ) {
			// Just let the DedicatedScheduler class do its thing. 
		if (sig_attrs_from_cm) {
			free(sig_attrs_from_cm);
		}
		return dedicated_scheduler.negotiate( command, sock, remote_pool );
	}

		// If we got this far, we're negotiating for a regular user,
		// so go ahead and do our expensive setup operations.

		// Tell the autocluster code what significant attributes the
		// negotiator told us about
	if ( sig_attrs_from_cm ) {
		if ( autocluster.config(sig_attrs_from_cm) ) {
			// clear out auto cluster id attributes
			WalkJobQueue( (int(*)(ClassAd *))clear_autocluster_id );
			DirtyPrioRecArray(); // should rebuild PrioRecArray
		}
		free(sig_attrs_from_cm);
		sig_attrs_from_cm = NULL;
	}

	BuildPrioRecArray();
	jobs = N_PrioRecs;

	JobsStarted = 0;

	// find owner in the Owners array
	char *at_sign = strchr(owner, '@');
	if (at_sign) *at_sign = '\0';
	for (owner_num = 0;
		 owner_num < N_Owners && strcmp(Owners[owner_num].Name, owner);
		 owner_num++) ;
	if (owner_num == N_Owners) {
		dprintf(D_ALWAYS, "Can't find owner %s in Owners array!\n", owner);
		jobs = 0;
		skip_negotiation = true;
	} else if (Owners[owner_num].FlockLevel < which_negotiator) {
		dprintf(D_FULLDEBUG,
				"This user is no longer flocking with this negotiator.\n");
		jobs = 0;
		skip_negotiation = true;
	}

	ResourceRequestList *resource_requests = new ResourceRequestList;
	ResourceRequestCluster *cluster = NULL;
	int next_cluster = 0;

	for(job_index = 0; job_index < N_PrioRecs && !skip_negotiation; job_index++) {
		prio_rec *prec = &PrioRec[job_index];

		// make sure owner matches what negotiator wants
		if(strcmp(owner,prec->owner)!=0)
		{
			jobs--;
			continue;
		}

		// make sure jobprio is in the range the negotiator wants
		if ( consider_jobprio_min > prec->job_prio ||
			 prec->job_prio > consider_jobprio_max )
		{
			jobs--;
			continue;
		}

		int auto_cluster_id;
		if( NegotiateAllJobsInCluster ) {
				// give every job a new auto cluster
			auto_cluster_id = ++next_cluster;
		}
		else {
			auto_cluster_id = prec->auto_cluster_id;
		}

		if( !cluster || cluster->getAutoClusterId() != auto_cluster_id )
		{
			cluster = new ResourceRequestCluster( auto_cluster_id );
			resource_requests->push_back( cluster );
		}
		cluster->addJob( prec->id );
	}

	classy_counted_ptr<MainScheddNegotiate> sn =
		new MainScheddNegotiate(
			command,
			resource_requests,
			owner,
			remote_pool
		);

		// handle the rest of the negotiation protocol asynchronously
	sn->negotiate(sock);

	return KEEP_STREAM;
}


void
Scheduler::release_claim(int, Stream *sock)
{
	char	*claim_id = NULL;
	match_rec *mrec;

	dprintf( D_ALWAYS, "Got RELEASE_CLAIM from %s\n", 
			 sock->peer_description() );

	if (!sock->get_secret(claim_id)) {
		dprintf (D_ALWAYS, "Failed to get ClaimId\n");
		return;
	}
	if( matches->lookup(HashKey(claim_id), mrec) != 0 ) {
			// We couldn't find this match in our table, perhaps it's
			// from a dedicated resource.
		dedicated_scheduler.DelMrec( claim_id );
	}
	else {
			// The startd has sent us RELEASE_CLAIM because it has
			// destroyed the claim.  There is therefore no need for us
			// to send RELEASE_CLAIM to the startd.
		mrec->needs_release_claim = false;

		DelMrec( mrec );
	}
	FREE (claim_id);
	dprintf (D_PROTOCOL, "## 7(*)  Completed release_claim\n");
	return;
}

void
Scheduler::contactStartd( ContactStartdArgs* args ) 
{
	dprintf( D_FULLDEBUG, "In Scheduler::contactStartd()\n" );

	match_rec *mrec = NULL;

	if( args->isDedicated() ) {
		mrec = dedicated_scheduler.FindMrecByClaimID(args->claimId());
	}
	else {
		mrec = scheduler.FindMrecByClaimID(args->claimId());
	}

	if(!mrec) {
		// The match must have gotten deleted during the time this
		// operation was queued.
		dprintf( D_FULLDEBUG, "In contactStartd(): no match record found for %s", args->claimId() );
		return;
	}

	MyString description;
	description.formatstr( "%s %d.%d", mrec->description(),
						 mrec->cluster, mrec->proc ); 

	int cluster = mrec->cluster;
	int proc = mrec->proc;

		// We need an expanded job ad here so that the startd can see
		// NegotiatorMatchExpr values.
	ClassAd *jobAd;
	if( mrec->is_dedicated ) {
		jobAd = dedicated_scheduler.GetMatchRequestAd( mrec );
	}
	else {
		jobAd = GetJobAd( mrec->cluster, mrec->proc, true, false );
	}
	if( ! jobAd ) {
			// The match rec may have been deleted by now if the job
			// was put on hold in GetJobAd().
		mrec = NULL;

		char const *reason = "find/expand";
		if( !args->isDedicated() ) {
			if( GetJobAd( cluster, proc, false ) ) {
				reason = "expand";
			}
			else {
				reason = "find";
			}
		}
		dprintf( D_ALWAYS,
				 "Failed to %s job when requesting claim %s\n",
				 reason, description.Value() );

		if( args->isDedicated() ) {
			mrec = dedicated_scheduler.FindMrecByClaimID(args->claimId());
		}
		else {
			mrec = scheduler.FindMrecByClaimID(args->claimId());
		}

		if( mrec ) {
			DelMrec( mrec );
		}
		return;
	}

		// If the slot we are about to claim is partitionable, edit it
		// so it will look like the resulting dynamic slot. We want to avoid 
		// re-using a claim to a partitionable slot
		// for jobs that do not fit the dynamically created slot. In the
		// past we did this fixup during the negotiation cycle, but now that
		// we can get matches directly back from the startd, we need to do it
		// here as well.
	if ( (jobAd && mrec && mrec->my_match_ad) && 
		!ScheddNegotiate::fixupPartitionableSlot(jobAd,mrec->my_match_ad) )
	{
			// The job classad does not have required attributes (such as 
			// requested memory) to enable the startd to create a dynamic slot.
			// Since this claim request is simply going to fail, lets throw
			// this match away now (seems like we could do something better?) - 
			// while it is not ideal to throw away the match in this instance,
			// it is consistent with what we current do during negotiation.
		DelMrec ( mrec );
		return;
	}

    // some attributes coming out of negotiator's matching process that need to
    // make a subway transfer from slot/match ad to job/request ad, on their way
    // to the claim, and then eventually back around to the negotiator for use in
    // preemption policies:
    jobAd->CopyAttribute(ATTR_REMOTE_GROUP, mrec->my_match_ad);
    jobAd->CopyAttribute(ATTR_REMOTE_NEGOTIATING_GROUP, mrec->my_match_ad);
    jobAd->CopyAttribute(ATTR_REMOTE_AUTOREGROUP, mrec->my_match_ad);

		// Setup to claim the slot asynchronously

	jobAd->Assign( ATTR_STARTD_SENDS_ALIVES, mrec->m_startd_sends_alives );

	classy_counted_ptr<DCMsgCallback> cb = new DCMsgCallback(
		(DCMsgCallback::CppFunction)&Scheduler::claimedStartd,
		this,
		mrec);

	ASSERT( !mrec->claim_requester.get() );
	mrec->claim_requester = cb;
	mrec->setStatus( M_STARTD_CONTACT_LIMBO );

	classy_counted_ptr<DCStartd> startd = new DCStartd(mrec->description(),NULL,mrec->peer,mrec->claimId());

	this->num_pending_startd_contacts++;

	int deadline_timeout = -1;
	if( RequestClaimTimeout > 0 ) {
			// Add in a little slop time so that schedd has a chance
			// to cancel operation before deadline runs out.
			// This results in a slightly more friendly log message.
		deadline_timeout = RequestClaimTimeout + 60;
	}

	startd->asyncRequestOpportunisticClaim(
		jobAd,
		description.Value(),
		daemonCore->publicNetworkIpAddr(),
		scheduler.aliveInterval(),
		STARTD_CONTACT_TIMEOUT, // timeout on individual network ops
		deadline_timeout,       // overall timeout on completing claim request
		cb );

	delete jobAd;

		// Now wait for callback...
}

void
Scheduler::claimedStartd( DCMsgCallback *cb ) {
	ClaimStartdMsg *msg = (ClaimStartdMsg *)cb->getMessage();

	this->num_pending_startd_contacts--;
	scheduler.rescheduleContactQueue();

	match_rec *match = (match_rec *)cb->getMiscDataPtr();
	if( msg->deliveryStatus() == DCMsg::DELIVERY_CANCELED && !match) {
		// if match is NULL, then this message must have been canceled
		// from within ~match_rec, in which case there is nothing to do
		return;
	}
	ASSERT( match );

		// Remove callback pointer from the match record, since the claim
		// request operation is finished.
	match->claim_requester = NULL;

	if( !msg->claimed_startd_success() ) {
		scheduler.DelMrec(match);
		return;
	}

	match->setStatus( M_CLAIMED );

	// now that we've completed authentication (if enabled),
	// authorize this startd for READ operations
	//
	if ( match->auth_hole_id == NULL ) {
		match->auth_hole_id = new MyString;
		ASSERT(match->auth_hole_id != NULL);
		if (msg->startd_fqu() && *msg->startd_fqu()) {
			match->auth_hole_id->formatstr("%s/%s",
			                            msg->startd_fqu(),
			                            msg->startd_ip_addr());
		}
		else {
			*match->auth_hole_id = msg->startd_ip_addr();
		}
		IpVerify* ipv = daemonCore->getSecMan()->getIpVerify();
		if (!ipv->PunchHole(READ, *match->auth_hole_id)) {
			dprintf(D_ALWAYS,
			        "WARNING: IpVerify::PunchHole error for %s: "
			            "job %d.%d may fail to execute\n",
			        match->auth_hole_id->Value(),
			        match->cluster,
			        match->proc);
			delete match->auth_hole_id;
			match->auth_hole_id = NULL;
		}
	}

	// If the startd returned any "leftover" partitionable slot resources,
	// we want to create a match record for it (so we can subsequently find
	// a job to run on it). 
	if ( msg->have_leftovers()) {			

		ScheddNegotiate *sn;
		if (match->is_dedicated) {
			// Pass NULLs to constructor since we aren't actually going to
			// negotiate - we just want to invoke 
			// MainScheddNegotiate::scheduler_handleMatch(), which
			// probably could/should be changed to be declared as a static method.
			// Actually, must pass in owner so FindRunnableJob will find a job.

			sn = new DedicatedScheddNegotiate(0, NULL, match->user, NULL);
		} else {
			// Use the DedSched
			sn = new MainScheddNegotiate(0, NULL, match->user, NULL);
		}		

			// Setting cluster.proc to -1.-1 should result in the schedd
			// invoking FindRunnableJob to select an appropriate matching job.
		PROC_ID jobid;
		jobid.cluster = -1; jobid.proc = -1;

		if (match->is_dedicated) {
			const ClassAd *msg_ad = msg->getJobAd();
			msg_ad->LookupInteger(ATTR_CLUSTER_ID, jobid.cluster);
			msg_ad->LookupInteger(ATTR_PROC_ID, jobid.proc);
		}
			// Need to pass handleMatch a slot name; grab from leftover slot ad
		std::string slot_name_buf;
		msg->leftover_startd_ad()->LookupString(ATTR_NAME,slot_name_buf);
		char const *slot_name = slot_name_buf.c_str();

			// dprintf a message saying we got a new match, but be certain
			// to only output the public claim id (keep the capability private)
		ClaimIdParser idp( msg->leftover_claim_id() );
		dprintf( D_FULLDEBUG,
				"Received match from startd, leftover slot ad %s claim %s\n",
				slot_name, idp.publicClaimId()  );

			// Tell the schedd about the leftover resources it can go claim.
			// Note this claiming will happen asynchronously.
		sn->scheduler_handleMatch(jobid,msg->leftover_claim_id(),
			*(msg->leftover_startd_ad()),slot_name);

		delete sn;
	} 

	if (match->is_dedicated) {
			// Set a timer to call handleDedicatedJobs() when we return,
			// since we might be able to spawn something now.
		dedicated_scheduler.handleDedicatedJobTimer( 0 );
	}
	else {
		scheduler.StartJob( match );
	}
}


bool
Scheduler::enqueueStartdContact( ContactStartdArgs* args )
{
	 if( startdContactQueue.enqueue(args) < 0 ) {
		 dprintf( D_ALWAYS, "Failed to enqueue contactStartd "
				  "startd=%s\n", args->sinful() );
		 return false;
	 }
	 dprintf( D_FULLDEBUG, "Enqueued contactStartd startd=%s\n",
			  args->sinful() );  

	 rescheduleContactQueue();

	 return true;
}


void
Scheduler::rescheduleContactQueue()
{
	if( startdContactQueue.IsEmpty() ) {
		return; // nothing to do
	}
		 /*
		   If we haven't already done so, register a timer to go off
           in zero seconds to call checkContactQueue().  This will
		   start the process of claiming the startds *after* we have
           completed negotiating and returned control to daemonCore. 
		 */
	if( checkContactQueue_tid == -1 ) {
		checkContactQueue_tid = daemonCore->Register_Timer( 0,
			(TimerHandlercpp)&Scheduler::checkContactQueue,
			"checkContactQueue", this );
	}
	if( checkContactQueue_tid == -1 ) {
			// Error registering timer!
		EXCEPT( "Can't register daemonCore timer!" );
	}
}

void
Scheduler::checkContactQueue() 
{
	ContactStartdArgs *args;

		// clear out the timer tid, since we made it here.
	checkContactQueue_tid = -1;

		// Contact startds as long as (a) there are still entries in our
		// queue, (b) there are not too many registered sockets in
		// daemonCore, which ensures we do not run ourselves out
		// of socket descriptors.
	while( !daemonCore->TooManyRegisteredSockets() &&
		   (num_pending_startd_contacts < max_pending_startd_contacts
            || max_pending_startd_contacts <= 0) &&
		   (!startdContactQueue.IsEmpty()) ) {
			// there's a pending registration in the queue:

		startdContactQueue.dequeue ( args );
		dprintf( D_FULLDEBUG, "In checkContactQueue(), args = %p, "
				 "host=%s\n", args, args->sinful() ); 
		contactStartd( args );
		delete args;
	}
}


bool
Scheduler::enqueueReconnectJob( PROC_ID job )
{
	 if( ! jobsToReconnect.Append(job) ) {
		 dprintf( D_ALWAYS, "Failed to enqueue job id (%d.%d)\n",
				  job.cluster, job.proc );
		 return false;
	 }
	 dprintf( D_FULLDEBUG,
			  "Enqueued job %d.%d to spawn shadow for reconnect\n",
			  job.cluster, job.proc );

		 /*
		   If we haven't already done so, register a timer to go off
           in zero seconds to call checkContactQueue().  This will
		   start the process of claiming the startds *after* we have
           completed negotiating and returned control to daemonCore. 
		 */
	if( checkReconnectQueue_tid == -1 ) {
		checkReconnectQueue_tid = daemonCore->Register_Timer( 0,
			(TimerHandlercpp)&Scheduler::checkReconnectQueue,
			"checkReconnectQueue", this );
	}
	if( checkReconnectQueue_tid == -1 ) {
			// Error registering timer!
		EXCEPT( "Can't register daemonCore timer!" );
	}
	return true;
}


void
Scheduler::checkReconnectQueue( void ) 
{
	PROC_ID job;
	CondorQuery query(STARTD_AD);
	ClassAdList job_ads;
	MyString constraint;

		// clear out the timer tid, since we made it here.
	checkReconnectQueue_tid = -1;

	jobsToReconnect.Rewind();
	while( jobsToReconnect.Next(job) ) {
		makeReconnectRecords(&job, NULL);
		jobsToReconnect.DeleteCurrent();
	}
}


void
Scheduler::makeReconnectRecords( PROC_ID* job, const ClassAd* match_ad ) 
{
	int cluster = job->cluster;
	int proc = job->proc;
	char* pool = NULL;
	char* owner = NULL;
	char* claim_id = NULL;
	char* startd_addr = NULL;
	char* startd_name = NULL;
	char* startd_principal = NULL;

	// NOTE: match_ad could be deallocated when this function returns,
	// so if we need to keep it around, we must make our own copy of it.
	if( GetAttributeStringNew(cluster, proc, ATTR_ACCOUNTING_GROUP, &owner) < 0 ) {
		if( GetAttributeStringNew(cluster, proc, ATTR_OWNER, &owner) < 0 ) {
				// we've got big trouble, just give up.
			dprintf( D_ALWAYS, "WARNING: %s no longer in job queue for %d.%d\n", 
					 ATTR_OWNER, cluster, proc );
			mark_job_stopped( job );
			return;
		}
	}
	if( GetAttributeStringNew(cluster, proc, ATTR_CLAIM_ID, &claim_id) < 0 ) {
			//
			// No attribute. Clean up and return
			//
		dprintf( D_ALWAYS, "WARNING: %s no longer in job queue for %d.%d\n", 
				ATTR_CLAIM_ID, cluster, proc );
		mark_job_stopped( job );
		free( owner );
		return;
	}
	if( GetAttributeStringNew(cluster, proc, ATTR_REMOTE_HOST, &startd_name) < 0 ) {
			//
			// No attribute. Clean up and return
			//
		dprintf( D_ALWAYS, "WARNING: %s no longer in job queue for %d.%d\n", 
				ATTR_REMOTE_HOST, cluster, proc );
		mark_job_stopped( job );
		free( claim_id );
		free( owner );
		return;
	}
	if( GetAttributeStringNew(cluster, proc, ATTR_STARTD_IP_ADDR, &startd_addr) < 0 ) {
			// We only expect to get here when reading a job queue created
			// by a version of Condor older than 7.1.3, because we no longer
			// rely on the claim id to tell us how to connect to the startd.
		dprintf( D_ALWAYS, "WARNING: %s not in job queue for %d.%d, "
				 "so using claimid.\n", ATTR_STARTD_IP_ADDR, cluster, proc );
		startd_addr = getAddrFromClaimId( claim_id );
		SetAttributeString(cluster, proc, ATTR_STARTD_IP_ADDR, startd_addr);
	}
	
	int universe;
	GetAttributeInt( cluster, proc, ATTR_JOB_UNIVERSE, &universe );

	if( GetAttributeStringNew(cluster, proc, ATTR_REMOTE_POOL,
							  &pool) < 0 ) {
		pool = NULL;
	}

	if( 0 > GetAttributeStringNew(cluster,
	                              proc,
	                              ATTR_STARTD_PRINCIPAL,
	                              &startd_principal)) {
		startd_principal = NULL;
	}

	WriteUserLog* ULog = this->InitializeUserLog( *job );
	if ( ULog ) {
		JobDisconnectedEvent event;
		const char* txt = "Local schedd and job shadow died, "
			"schedd now running again";
		event.setDisconnectReason( txt );
		event.setStartdAddr( startd_addr );
		event.setStartdName( startd_name );

		if( !ULog->writeEventNoFsync(&event,GetJobAd(cluster,proc)) ) {
			dprintf( D_ALWAYS, "Unable to log ULOG_JOB_DISCONNECTED event\n" );
		}
		delete ULog;
		ULog = NULL;
	}

	dprintf( D_FULLDEBUG, "Adding match record for disconnected job %d.%d "
			 "(owner: %s)\n", cluster, proc, owner );
	ClaimIdParser idp( claim_id );
	dprintf( D_FULLDEBUG, "ClaimId: %s\n", idp.publicClaimId() );
	if( pool ) {
		dprintf( D_FULLDEBUG, "Pool: %s (via flocking)\n", pool );
	}
		// note: AddMrec will makes its own copy of match_ad
	match_rec *mrec = AddMrec( claim_id, startd_addr, job, match_ad, 
							   owner, pool );

		// authorize this startd for READ access
	if (startd_principal != NULL) {
		mrec->auth_hole_id = new MyString(startd_principal);
		ASSERT(mrec->auth_hole_id != NULL);
		free(startd_principal);
		IpVerify* ipv = daemonCore->getIpVerify();
		if (!ipv->PunchHole(READ, *mrec->auth_hole_id)) {
			dprintf(D_ALWAYS,
			        "WARNING: IpVerify::PunchHole error for %s: "
			            "job %d.%d may fail to execute\n",
			        mrec->auth_hole_id->Value(),
			        mrec->cluster,
			        mrec->proc);
			delete mrec->auth_hole_id;
			mrec->auth_hole_id = NULL;
		}
	}

	if( pool ) {
		free( pool );
		pool = NULL;
	}
	if( owner ) {
		free( owner );
		owner = NULL;
	}
	if( startd_addr ) {
		free( startd_addr );
		startd_addr = NULL;
	}
	if( startd_name ) {
		free( startd_name );
		startd_name = NULL;
	}
	if( claim_id ) {
		free( claim_id );
		claim_id = NULL;
	}
		// this should never be NULL, particularly after the checks
		// above, but just to be extra safe, check here, too.
	if( !mrec ) {
		dprintf( D_ALWAYS, "ERROR: failed to create match_rec for %d.%d\n",
				 cluster, proc );
		mark_job_stopped( job );
		return;
	}
	

	mrec->setStatus( M_CLAIMED );  // it's claimed now.  we'll set
								   // this to active as soon as we
								   // spawn the reconnect shadow.

		/*
		  We don't want to use the version of add_shadow_rec() that
		  takes arguments for the data and creates a new record since
		  it won't know we want this srec for reconnect mode, and will
		  do a few other things we don't want.  instead, just create
		  the shadow reconrd ourselves, since that's all the other
		  function really does.  Later on, we'll call the version of
		  add_shadow_rec that just takes a pointer to an srec, since
		  that's the one that actually does all the interesting work
		  to add it to all the tables, etc, etc.
		*/
	shadow_rec *srec = new shadow_rec;
	srec->pid = 0;
	srec->job_id.cluster = cluster;
	srec->job_id.proc = proc;
	srec->universe = universe;
	srec->match = mrec;
	srec->preempted = FALSE;
	srec->removed = FALSE;
	srec->conn_fd = -1;
	srec->isZombie = FALSE; 
	srec->is_reconnect = true;
	srec->keepClaimAttributes = false;

		// the match_rec also needs to point to the srec...
	mrec->shadowRec = srec;

		// finally, enqueue this job in our RunnableJob queue.
	addRunnableJob( srec );
}

/**
 * Given a ClassAd from the job queue, we check to see if it
 * has the ATTR_SCHEDD_INTERVAL attribute defined. If it does, then
 * then we will simply update it with the latest value
 * 
 * @param job - the ClassAd to update
 * @return true if no error occurred, false otherwise
 **/
int
updateSchedDInterval( ClassAd *job )
{
		//
		// Check if the job has the ScheddInterval attribute set
		// If so, then we need to update it
		//
	if ( job->LookupExpr( ATTR_SCHEDD_INTERVAL ) ) {
			//
			// This probably isn't a too serious problem if we
			// are unable to update the job ad
			//
		if ( ! job->Assign( ATTR_SCHEDD_INTERVAL, (int)scheduler.SchedDInterval.getMaxInterval() ) ) {
			PROC_ID id;
			job->LookupInteger(ATTR_CLUSTER_ID, id.cluster);
			job->LookupInteger(ATTR_PROC_ID, id.proc);
			dprintf( D_ALWAYS, "Failed to update job %d.%d's %s attribute!\n",
							   id.cluster, id.proc, ATTR_SCHEDD_INTERVAL );
		}
	}
	return ( true );
}

int
find_idle_local_jobs( ClassAd *job )
{
	int	status;
	int	cur_hosts;
	int	max_hosts;
	int	univ;
	PROC_ID id;

	int noop = 0;
	job->LookupBool(ATTR_JOB_NOOP, noop);
	if (noop) {
		return 0;
	}

	if (job->LookupInteger(ATTR_JOB_UNIVERSE, univ) != 1) {
		univ = CONDOR_UNIVERSE_STANDARD;
	}

	if( univ != CONDOR_UNIVERSE_LOCAL && univ != CONDOR_UNIVERSE_SCHEDULER ) {
		return 0;
	}

	if (univ == CONDOR_UNIVERSE_LOCAL && scheduler.m_use_startd_for_local) {
		return 0;
	}

	job->LookupInteger(ATTR_CLUSTER_ID, id.cluster);
	job->LookupInteger(ATTR_PROC_ID, id.proc);
	job->LookupInteger(ATTR_JOB_STATUS, status);

	if (job->LookupInteger(ATTR_CURRENT_HOSTS, cur_hosts) != 1) {
		cur_hosts = ((status == RUNNING || status == TRANSFERRING_OUTPUT) ? 1 : 0);
	}
	if (job->LookupInteger(ATTR_MAX_HOSTS, max_hosts) != 1) {
		max_hosts = ((status == IDLE) ? 1 : 0);
	}
	
		//
		// Before evaluating whether we can run this job, first make 
		// sure its even eligible to run
		// We do not count REMOVED or HELD jobs
		//
	if ( max_hosts > cur_hosts &&
		(status == IDLE || status == RUNNING || status == TRANSFERRING_OUTPUT) ) {
			//
			// The jobs will now attempt to have their requirements
			// evalulated. We first check to see if the requirements are defined.
			// If they are not, then we'll continue.
			// If they are, then we make sure that they evaluate to true.
			// Evaluate the schedd's ad and the job ad against each 
			// other. We break it out so we can print out any errors 
			// as needed
			//
		ClassAd scheddAd;
		scheduler.publish( &scheddAd );

			//
			// Select the start expression based on the universe
			//
		const char *universeExp = ( univ == CONDOR_UNIVERSE_LOCAL ?
									ATTR_START_LOCAL_UNIVERSE :
									ATTR_START_SCHEDULER_UNIVERSE );
	
			//
			// Start Universe Evaluation (a.k.a. schedd requirements).
			// Only if this attribute is NULL or evaluates to true 
			// will we allow a job to start.
			//
		bool requirementsMet = true;
		int requirements = 1;
		if ( scheddAd.LookupExpr( universeExp ) != NULL ) {
				//
				// We have this inner block here because the job
				// should not be allowed to start if the schedd's 
				// requirements failed to evaluate for some reason
				//
			if ( scheddAd.EvalBool( universeExp, job, requirements ) ) {
				requirementsMet = (bool)requirements;
				if ( ! requirements ) {
					dprintf( D_FULLDEBUG, "%s evaluated to false for job %d.%d. "
										  "Unable to start job.\n",
										  universeExp, id.cluster, id.proc );
				}
			} else {
				requirementsMet = false;
				dprintf( D_ALWAYS, "The schedd's %s attribute could "
								   "not be evaluated for job %d.%d. "
								   "Unable to start job\n",
								   universeExp, id.cluster, id.proc );
			}
		}

		if ( ! requirementsMet ) {
			char *exp = sPrintExpr( scheddAd, universeExp );
			if ( exp ) {
				dprintf( D_FULLDEBUG, "Failed expression '%s'\n", exp );
				free( exp );
			}
			return ( 0 );
		}
			//
			// Job Requirements Evaluation
			//
		if ( job->LookupExpr( ATTR_REQUIREMENTS ) != NULL ) {
				// Treat undefined/error as FALSE for job requirements, too.
			if ( job->EvalBool(ATTR_REQUIREMENTS, &scheddAd, requirements) ) {
				requirementsMet = (bool)requirements;
				if ( !requirements ) {
					dprintf( D_ALWAYS, "The %s attribute for job %d.%d "
							 "evaluated to false. Unable to start job\n",
							 ATTR_REQUIREMENTS, id.cluster, id.proc );
				}
			} else {
				requirementsMet = false;
				dprintf( D_ALWAYS, "The %s attribute for job %d.%d did "
						 "not evaluate. Unable to start job\n",
						 ATTR_REQUIREMENTS, id.cluster, id.proc );
			}

		}
			//
			// If the job's requirements failed up above, we will want to 
			// print the expression to the user and return
			//
		if ( ! requirementsMet ) {
			char *exp = sPrintExpr( *job, ATTR_REQUIREMENTS );
			if ( exp ) {
				dprintf( D_FULLDEBUG, "Failed expression '%s'\n", exp );
				free( exp );
			}
			// This is too verbose.
			//dprintf(D_FULLDEBUG,"Schedd ad that failed to match:\n");
			//dPrintAd(D_FULLDEBUG, scheddAd);
			//dprintf(D_FULLDEBUG,"Job ad that failed to match:\n");
			//dPrintAd(D_FULLDEBUG, *job);
			return ( 0 );
		}

			//
			// It's safe to go ahead and run the job!
			//
		if( univ == CONDOR_UNIVERSE_LOCAL ) {
			dprintf( D_FULLDEBUG, "Found idle local universe job %d.%d\n",
					 id.cluster, id.proc );
			scheduler.start_local_universe_job( &id );
		} else {
			dprintf( D_FULLDEBUG,
					 "Found idle scheduler universe job %d.%d\n",
					 id.cluster, id.proc );
				/*
				  we've decided to spawn a scheduler universe job.
				  instead of doing that directly, we'll go through our
				  aboutToSpawnJobHandler() hook isntead.  inside
				  aboutToSpawnJobHandlerDone(), if the job is a
				  scheduler universe job, we'll spawn it then.  this
				  wrapper handles all the logic for if we want to
				  invoke the hook in its own thread or not, etc.
				*/
			callAboutToSpawnJobHandler( id.cluster, id.proc, NULL );
		}
	}
	return 0;
}

void
Scheduler::ExpediteStartJobs()
{
	if( startjobsid == -1 ) {
		return;
	}

	Timeslice timeslice;
	ASSERT( daemonCore->GetTimerTimeslice( startjobsid, timeslice ) );

	if( !timeslice.isNextRunExpedited() ) {
		timeslice.expediteNextRun();
		ASSERT( daemonCore->ResetTimerTimeslice( startjobsid, timeslice ) );
		dprintf(D_FULLDEBUG,"Expedited call to StartJobs()\n");
	}
}

/*
 * Weiru
 * This function iterate through all the match records, for every match do the
 * following: if the match is inactive, which means that the agent hasn't
 * returned, do nothing. If the match is active and there is a job running,
 * do nothing. If the match is active and there is no job running, then start
 * a job. For the third situation, there are two cases. We might already know
 * what job to execute because we used a particular job to negoitate. Or we
 * might not know. In the first situation, the proc field of the match record
 * will be a number greater than or equal to 0. In this case we just start the
 * job in the match record. In the other case, the proc field will be -1, we'll
 * have to pick a job from the same cluster and start it. In any case, if there
 * is no more job to start for a match, inform the startd and the accountant of
 * it and delete the match record.
 *
 * Jim B. -- Also check for SCHED_UNIVERSE jobs that need to be started.
 */
void
Scheduler::StartJobs()
{
	match_rec *rec;
    
		/* If we are trying to exit, don't start any new jobs! */
	if ( ExitWhenDone ) {
		return;
	}
	
		//
		// CronTab Jobs
		//
	this->calculateCronTabSchedules();
		
	dprintf(D_FULLDEBUG, "-------- Begin starting jobs --------\n");
	matches->startIterations();
	while(matches->iterate(rec) == 1) {
		StartJob( rec );
	}
	if( LocalUniverseJobsIdle > 0 || SchedUniverseJobsIdle > 0 ) {
		StartLocalJobs();
	}

	dprintf(D_FULLDEBUG, "-------- Done starting jobs --------\n");
}

void
Scheduler::StartJob(match_rec *rec)
{
	PROC_ID id;

	ASSERT( rec );
	switch(rec->status) {
	case M_UNCLAIMED:
		dprintf(D_FULLDEBUG, "match (%s) unclaimed\n", rec->description());
		return;
	case M_STARTD_CONTACT_LIMBO:
		dprintf ( D_FULLDEBUG, "match (%s) waiting for startd contact\n", 
				  rec->description() );
		return;
	case M_ACTIVE:
	case M_CLAIMED:
		if ( rec->shadowRec ) {
			dprintf(D_FULLDEBUG, "match (%s) already running a job\n",
					rec->description());
			return;
		}
			// Go ahead and start a shadow.
		break;
	default:
		EXCEPT( "Unknown status in match rec (%d)", rec->status );
	}

		// This is the case we want to try and start a job.
	id.cluster = rec->cluster;
	id.proc = rec->proc; 
	if(!Runnable(&id)) {
			// find the job in the cluster with the highest priority
		id.proc = -1;
		if( !FindRunnableJobForClaim(rec) ) {
			return;
		}
		id.cluster = rec->cluster;
		id.proc = rec->proc;
	}

	if(!(rec->shadowRec = StartJob(rec, &id))) {
                
			// Start job failed. Throw away the match. The reason being that we
			// don't want to keep a match around and pay for it if it's not
			// functioning and we don't know why. We might as well get another
			// match.

		dprintf(D_ALWAYS,"Failed to start job for %s; relinquishing\n",
				rec->description());
		DelMrec(rec);
		mark_job_stopped( &id );

			/* We want to send some email to the administrator
			   about this.  We only want to do it once, though. */
		if ( !sent_shadow_failure_email ) {
			sent_shadow_failure_email = TRUE;
			FILE *email = email_admin_open("Failed to start shadow.");
			if( email ) {
				fprintf( email,
						 "Condor failed to start the condor_shadow.\n\n"
						 "This may be a configuration problem or a "
						 "problem with\n"
						 "permissions on the condor_shadow binary.\n" );
				char *schedlog = param ( "SCHEDD_LOG" );
				if ( schedlog ) {
					email_asciifile_tail( email, schedlog, 50 );
					free ( schedlog );
				}
				email_close ( email );
			} else {
					// Error sending the message
				dprintf( D_ALWAYS, 
						 "ERROR: Can't send email to the Condor "
						 "Administrator\n" );
			}
		}
		return;
	}
	dprintf(D_FULLDEBUG, "Match (%s) - running %d.%d\n",
			rec->description(), id.cluster, id.proc);

               // We've commited to starting a job on this match, copy the
               // job's keep_idle times to the match
	int keep_claim_idle_time = 0;
    GetAttributeInt(id.cluster,id.proc,ATTR_JOB_KEEP_CLAIM_IDLE,&keep_claim_idle_time);
    if (keep_claim_idle_time > 0) {
            rec->keep_while_idle = keep_claim_idle_time;
    } else {
            rec->keep_while_idle = 0;
    }
    rec->idle_timer_deadline = 0;

		// Now that the shadow has spawned, consider this match "ACTIVE"
	rec->setStatus( M_ACTIVE );
}

bool
Scheduler::FindRunnableJobForClaim(match_rec* mrec,bool accept_std_univ)
{
	ASSERT( mrec );

	PROC_ID new_job_id;
	new_job_id.cluster = -1;
	new_job_id.proc = -1;

	if( mrec->my_match_ad && !ExitWhenDone ) {
		FindRunnableJob(new_job_id,mrec->my_match_ad,mrec->user);
	}
	if( !accept_std_univ && new_job_id.proc == -1 ) {
		int new_universe = -1;
		GetAttributeInt(new_job_id.cluster,new_job_id.proc,ATTR_JOB_UNIVERSE,&new_universe);
		if( new_universe == CONDOR_UNIVERSE_STANDARD ) {
			new_job_id.proc = -1;
		}
	}
	if( new_job_id.proc == -1 ) {
			// no more jobs to run
		if (mrec->idle_timer_deadline < time(0))  {
			dprintf(D_ALWAYS,
				"match (%s) out of jobs; relinquishing\n",
				mrec->description() );
			DelMrec(mrec);
			return false;
		} else {
			dprintf(D_FULLDEBUG, "Job requested to keep this claim idle for next job for %d seconds\n", mrec->keep_while_idle);
		}
		return false;
	}

	dprintf(D_ALWAYS,
			"match (%s) switching to job %d.%d\n",
			mrec->description(), new_job_id.cluster, new_job_id.proc );

	SetMrecJobID(mrec,new_job_id);
	return true;
}

void
Scheduler::StartLocalJobs()
{
	if ( ExitWhenDone ) {
		return;
	}
	WalkJobQueue( (int(*)(ClassAd *))find_idle_local_jobs );
}

shadow_rec*
Scheduler::StartJob(match_rec* mrec, PROC_ID* job_id)
{
	int		universe;
	int		rval;

	rval = GetAttributeInt(job_id->cluster, job_id->proc, ATTR_JOB_UNIVERSE, 
							&universe);
	if (rval < 0) {
		dprintf(D_ALWAYS, "Couldn't find %s Attribute for job "
				"(%d.%d) assuming standard.\n",	ATTR_JOB_UNIVERSE,
				job_id->cluster, job_id->proc);
	}
	return start_std( mrec, job_id, universe );
}


//-----------------------------------------------------------------
// Start Job Handler
//-----------------------------------------------------------------

void
Scheduler::StartJobHandler()
{
	shadow_rec* srec;
	PROC_ID* job_id=NULL;
	int cluster, proc;
	int status;

		// clear out our timer id since the hander just went off
	StartJobTimer = -1;

		// if we're trying to shutdown, don't start any new jobs!
	if( ExitWhenDone ) {
		return;
	}

	// get job from runnable job queue
	while( 1 ) {	
		if( RunnableJobQueue.dequeue(srec) < 0 ) {
				// our queue is empty, we're done.
			return;
		}

		// Check to see if job ad is still around; it may have been
		// removed while we were waiting in RunnableJobQueue
		job_id=&srec->job_id;
		cluster = job_id->cluster;
		proc = job_id->proc;
		if( ! isStillRunnable(cluster, proc, status) ) {
			if( status != -1 ) {  
					/*
					  the job still exists, it's just been removed or
					  held.  NOTE: it's ok to call mark_job_stopped(),
					  since we want to clear out ATTR_CURRENT_HOSTS,
					  the shadow birthday, etc.  mark_job_stopped()
					  won't touch ATTR_JOB_STATUS unless it's
					  currently "RUNNING", so we won't clobber it...
					*/
				mark_job_stopped( job_id );
			}
				/*
				  no matter what, if we're not able to start this job,
				  we need to delete the shadow record, remove it from
				  whatever match record it's associated with, and try
				  the next job.
				*/
			RemoveShadowRecFromMrec(srec);
			delete srec;
			continue;
		}

		if ( privsep_enabled() ) {
			// If there is no available transferd for this job (and it 
			// requires it), then start one and put the job back into the queue
			if ( jobNeedsTransferd(cluster, proc, srec->universe) ) {
				if (! availableTransferd(cluster, proc) ) {
					dprintf(D_ALWAYS, 
						"Deferring job start until transferd is registered\n");

					// stop the running of this job
					mark_job_stopped( job_id );
					RemoveShadowRecFromMrec(srec);
					delete srec;
				
					// start up a transferd for this job.
					startTransferd(cluster, proc);

					continue;
				}
			}
		}
			

			// if we got this far, we're definitely starting the job,
			// so deal with the aboutToSpawnJobHandler hook...
		int universe = srec->universe;
		callAboutToSpawnJobHandler( cluster, proc, srec );

		if( (universe == CONDOR_UNIVERSE_MPI) || 
			(universe == CONDOR_UNIVERSE_PARALLEL)) {
			
			if (proc != 0) {
				dprintf( D_ALWAYS, "StartJobHandler called for MPI or Parallel job, with "
					   "non-zero procid for job (%d.%d)\n", cluster, proc);
			}
			
				// We've just called callAboutToSpawnJobHandler on procid 0,
				// now call it on the rest of them
			proc = 1;
			while( GetJobAd( cluster, proc, false)) {
				callAboutToSpawnJobHandler( cluster, proc, srec);
				proc++;
			}
		}

			// we're done trying to spawn a job at this time.  call
			// tryNextJob() to let our timer logic handle the rest.
		tryNextJob();
		return;
	}
}

bool
Scheduler::jobNeedsTransferd( int cluster, int proc, int univ )
{
	ClassAd *jobad = GetJobAd(cluster, proc);
	ASSERT(jobad);

	// XXX remove this when shadow/starter usage is implemented
	return false;

	/////////////////////////////////////////////////////////////////////////
	// Selection of a transferd is universe based. It all depends upon
	// whether or not transfer_input/output_files is available for the
	// universe in question.
	/////////////////////////////////////////////////////////////////////////

	switch(univ) {
		case CONDOR_UNIVERSE_VANILLA:
		case CONDOR_UNIVERSE_JAVA:
		case CONDOR_UNIVERSE_MPI:
		case CONDOR_UNIVERSE_PARALLEL:
		case CONDOR_UNIVERSE_VM:
			return true;
			break;

		default:
			return false;
			break;
	}

	return false;
}

bool
Scheduler::availableTransferd( int cluster, int proc )
{
	TransferDaemon *td = NULL;

	return availableTransferd(cluster, proc, td);
}

bool
Scheduler::availableTransferd( int cluster, int proc, TransferDaemon *&td_ref )
{
	MyString fquser;
	TransferDaemon *td = NULL;
	ClassAd *jobad = GetJobAd(cluster, proc);

	ASSERT(jobad);

	jobad->LookupString(ATTR_USER, fquser);

	td_ref = NULL;

	td = m_tdman.find_td_by_user(fquser);
	if (td == NULL) {
		return false;
	}

	// only return true if there is a transferd ready and waiting for this
	// user
	if (td->get_status() == TD_REGISTERED) {
		dprintf(D_ALWAYS, "Scheduler::availableTransferd() "
			"Found a transferd for user %s\n", fquser.Value());
		td_ref = td;
		return true;
	}

	return false;
}

bool
Scheduler::startTransferd( int cluster, int proc )
{
	MyString fquser;
	MyString rand_id;
	TransferDaemon *td = NULL;
	ClassAd *jobad = NULL;
	MyString desc;

	// just do a quick check in case a higher layer had already started one
	// for this job.
	if (availableTransferd(cluster, proc)) {
		return true;
	}

	jobad = GetJobAd(cluster, proc);
	ASSERT(jobad);

	jobad->LookupString(ATTR_USER, fquser);

	/////////////////////////////////////////////////////////////////////////
	// It could be that a td had already been started, but hadn't registered
	// yet. In that case, consider it started.
	/////////////////////////////////////////////////////////////////////////

	td = m_tdman.find_td_by_user(fquser);
	if (td == NULL) {
		// No td found at all in any state, so start one.

		// XXX fix this rand_id to be dealt with better, like maybe the tdman
		// object assigns it or something.
		rand_id.randomlyGenerateHex(64);
		td = new TransferDaemon(fquser, rand_id, TD_PRE_INVOKED);
		ASSERT(td != NULL);

		// set up the default registration callback
		desc = "Transferd Registration callback";
		td->set_reg_callback(desc,
			(TDRegisterCallback)
			 	&Scheduler::td_register_callback, this);

		// set up the default reaper callback
		desc = "Transferd Reaper callback";
		td->set_reaper_callback(desc,
			(TDReaperCallback)
				&Scheduler::td_reaper_callback, this);
	
		// Have the td manager object start this td up.
		// XXX deal with failure here a bit better.
		m_tdman.invoke_a_td(td);
	}

	return true;
}


bool
Scheduler::isStillRunnable( int cluster, int proc, int &status )
{
	ClassAd* job = GetJobAd( cluster, proc, false );
	if( ! job ) {
			// job ad disappeared, definitely not still runnable.
		dprintf( D_FULLDEBUG,
				 "Job %d.%d was deleted while waiting to start\n",
				 cluster, proc );
			// let our caller know the job is totally gone
		status = -1;
		return false;
	}

	if( job->LookupInteger(ATTR_JOB_STATUS, status) == 0 ) {
		EXCEPT( "Job %d.%d has no %s while waiting to start!",
				cluster, proc, ATTR_JOB_STATUS );
	}
	switch( status ) {
	case IDLE:
	case RUNNING:
	case SUSPENDED:
	case TRANSFERRING_OUTPUT:
			// these are the cases we expect.  if it's local
			// universe, it'll still be IDLE.  if it's not local,
			// it'll already be marked as RUNNING...  just break
			// out of the switch and carry on.
		return true;
		break;

	case REMOVED:
	case HELD:
	case COMPLETED:
		dprintf( D_FULLDEBUG,
				 "Job %d.%d was %s while waiting to start\n",
				 cluster, proc, getJobStatusString(status) );
		return false;
		break;

	default:
		EXCEPT( "StartJobHandler: Unknown status (%d) for job %d.%d\n",
				status, cluster, proc ); 
		break;
	}
	return false;
}


void
Scheduler::spawnShadow( shadow_rec* srec )
{
	//-------------------------------
	// Actually fork the shadow
	//-------------------------------

	bool	rval;
	ArgList args;

	match_rec* mrec = srec->match;
	int universe = srec->universe;
	PROC_ID* job_id = &srec->job_id;

	Shadow*	shadow_obj = NULL;
	int		sh_is_dc = FALSE;
	char* 	shadow_path = NULL;
	bool wants_reconnect = false;

	wants_reconnect = srec->is_reconnect;

#ifdef WIN32
		// nothing to choose on NT, there's only 1 shadow
	shadow_path = param("SHADOW");
	sh_is_dc = TRUE;
	bool sh_reads_file = true;
#else
		// UNIX

	if( ! shadow_obj ) {
		switch( universe ) {
		case CONDOR_UNIVERSE_STANDARD:
			shadow_obj = shadow_mgr.findShadow( ATTR_HAS_CHECKPOINTING );
			if( ! shadow_obj ) {
				dprintf( D_ALWAYS, "Trying to run a STANDARD job but you "
						 "do not have a condor_shadow that will work, "
						 "aborting.\n" );
				noShadowForJob( srec, NO_SHADOW_STD );
				srec = NULL;
				return;
			}
			break;
		case CONDOR_UNIVERSE_VANILLA:
		case CONDOR_UNIVERSE_LOCAL: // but only when m_use_start_for_local is true
			shadow_obj = shadow_mgr.findShadow( ATTR_IS_DAEMON_CORE ); 
			if( ! shadow_obj ) {
				dprintf( D_ALWAYS, "Trying to run a VANILLA job, but you "
						 "do not have a daemon-core-based shadow, "
						 "aborting.\n" );
				noShadowForJob( srec, NO_SHADOW_DC_VANILLA );
				return;
			}
			break;
		case CONDOR_UNIVERSE_JAVA:
			shadow_obj = shadow_mgr.findShadow( ATTR_HAS_JAVA );
			if( ! shadow_obj ) {
				dprintf( D_ALWAYS, "Trying to run a JAVA job but you "
						 "do not have a condor_shadow that will work, "
						 "aborting.\n" );
				noShadowForJob( srec, NO_SHADOW_JAVA );
				return;
			}
			break;
		case CONDOR_UNIVERSE_MPI:
		case CONDOR_UNIVERSE_PARALLEL:
			shadow_obj = shadow_mgr.findShadow( ATTR_HAS_MPI );
			if( ! shadow_obj ) {
				dprintf( D_ALWAYS, "Trying to run a MPI job but you "
						 "do not have a condor_shadow that will work, "
						 "aborting.\n" );
				noShadowForJob( srec, NO_SHADOW_MPI );
				return;
			}
			break;
		case CONDOR_UNIVERSE_VM:
			shadow_obj = shadow_mgr.findShadow( ATTR_HAS_VM);
			if( ! shadow_obj ) {
				dprintf( D_ALWAYS, "Trying to run a VM job but you "
						"do not have a condor_shadow that will work, "
						"aborting.\n" );
				noShadowForJob( srec, NO_SHADOW_VM );
				return;
			}
			break;
		default:
			EXCEPT( "StartJobHandler() does not support %d universe jobs",
					universe );
		}
	}

	sh_is_dc = (int)shadow_obj->isDC();
	bool sh_reads_file = shadow_obj->provides( ATTR_HAS_JOB_AD_FROM_FILE );
	shadow_path = strdup( shadow_obj->path() );

	if ( shadow_obj ) {
		delete( shadow_obj );
		shadow_obj = NULL;
	}

#endif /* ! WIN32 */

	if( wants_reconnect && !(sh_is_dc && sh_reads_file) ) {
		dprintf( D_ALWAYS, "Trying to reconnect but you do not have a "
				 "condor_shadow that will work, aborting.\n" );
		noShadowForJob( srec, NO_SHADOW_RECONNECT );
		free(shadow_path);
		return;
	}

	args.AppendArg("condor_shadow");
	if(sh_is_dc) {
		args.AppendArg("-f");
	}

	MyString argbuf;

	// send the location of the transferd the shadow should use for
	// this user. Due to the nasty method of command line argument parsing
	// by the shadow, this should be first on the command line.
	if ( privsep_enabled() && 
			jobNeedsTransferd(job_id->cluster, job_id->proc, universe) )
	{
		TransferDaemon *td = NULL;
		switch( universe ) {
			case CONDOR_UNIVERSE_VANILLA:
			case CONDOR_UNIVERSE_JAVA:
			case CONDOR_UNIVERSE_MPI:
			case CONDOR_UNIVERSE_PARALLEL:
			case CONDOR_UNIVERSE_VM:
				if (! availableTransferd(job_id->cluster, job_id->proc, td) )
				{
					dprintf(D_ALWAYS,
						"Scheduler::spawnShadow() Race condition hit. "
						"Thought transferd was available and it wasn't. "
						"stopping execution of job.\n");

					mark_job_stopped(job_id);
					if( find_shadow_rec(job_id) ) { 
						// we already added the srec to our tables..
						delete_shadow_rec( srec );
						srec = NULL;
					}
				}
				args.AppendArg("--transferd");
				args.AppendArg(td->get_sinful());
				break;

			case CONDOR_UNIVERSE_STANDARD:
				/* no transferd for this universe */
				break;

		default:
			EXCEPT( "StartJobHandler() does not support %d universe jobs",
					universe );
			break;

		}
	}

	if ( sh_reads_file ) {
		if( sh_is_dc ) { 
			argbuf.formatstr("%d.%d",job_id->cluster,job_id->proc);
			args.AppendArg(argbuf.Value());

			if(wants_reconnect) {
				args.AppendArg("--reconnect");
			}

			// pass the public ip/port of the schedd (used w/ reconnect)
			// We need this even if we are not currently in reconnect mode,
			// because the shadow may go into reconnect mode at any time.
			argbuf.formatstr("--schedd=%s", daemonCore->publicNetworkIpAddr());
			args.AppendArg(argbuf.Value());

			if( m_have_xfer_queue_contact ) {
				argbuf.formatstr("--xfer-queue=%s", m_xfer_queue_contact.c_str());
				args.AppendArg(argbuf.Value());
			}

				// pass the private socket ip/port for use just by shadows
			args.AppendArg(MyShadowSockName);
				
			args.AppendArg("-");
		} else {
			args.AppendArg(MyShadowSockName);
			args.AppendArg(mrec->peer);
			args.AppendArg("*");
			args.AppendArg(job_id->cluster);
			args.AppendArg(job_id->proc);
			args.AppendArg("-");
		}
	} else {
			// CRUFT: pre-6.7.0 shadows...
		args.AppendArg(MyShadowSockName);
		args.AppendArg(mrec->peer);
		args.AppendArg(mrec->claimId());
		args.AppendArg(job_id->cluster);
		args.AppendArg(job_id->proc);
	}

	bool want_udp = true;
#ifndef WIN32
		// To save memory in the shadow, do not create a UDP command
		// socket under unix.  Windows doesn't _need_ UDP either,
		// because signals can be delivered via TCP, but the
		// performance impact of doing that has not been measured.
		// Under unix, all common signals are delivered via unix
		// signals.

	want_udp = false;
#endif

	rval = spawnJobHandlerRaw( srec, shadow_path, args, NULL, "shadow",
							   sh_is_dc, sh_reads_file, want_udp );

	free( shadow_path );

	if( ! rval ) {
		mark_job_stopped(job_id);
		if( find_shadow_rec(job_id) ) { 
				// we already added the srec to our tables..
			delete_shadow_rec( srec );
			srec = NULL;
		} else {
				// we didn't call add_shadow_rec(), so we can just do
				// a little bit of clean-up and delete it. 
			RemoveShadowRecFromMrec(srec);
			delete srec;
			srec = NULL;
		}
		return;
	}

	dprintf( D_ALWAYS, "Started shadow for job %d.%d on %s, "
			 "(shadow pid = %d)\n", job_id->cluster, job_id->proc,
			 mrec->description(), srec->pid );

    //time_t now = time(NULL);
    stats.Tick();
    stats.ShadowsStarted += 1;
    stats.ShadowsRunning = numShadows;

	OtherPoolStats.Tick();

		// If this is a reconnect shadow, update the mrec with some
		// important info.  This usually happens in StartJobs(), but
		// in the case of reconnect, we don't go through that code. 
	if( wants_reconnect ) {
			// Now that the shadow is alive, the match is "ACTIVE"
		mrec->setStatus( M_ACTIVE );
		mrec->cluster = job_id->cluster;
		mrec->proc = job_id->proc;
		dprintf(D_FULLDEBUG, "Match (%s) - running %d.%d\n",
		        mrec->description(), mrec->cluster, mrec->proc );

		/*
		  If we just spawned a reconnect shadow, we want to update
		  ATTR_LAST_JOB_LEASE_RENEWAL in the job ad.  This normally
		  gets done inside add_shadow_rec(), but we don't want that
		  behavior for reconnect shadows or we clobber the valuable
		  info that was left in the job queue.  So, we do it here, now
		  that we already wrote out the job ClassAd to the shadow's
		  pipe.
		*/
		SetAttributeInt( job_id->cluster, job_id->proc, 
						 ATTR_LAST_JOB_LEASE_RENEWAL, (int)time(0) );
	}

		// if this is a shadow for an MPI job, we need to tell the
		// dedicated scheduler we finally spawned it so it can update
		// some of its own data structures, too.
	int sendToDS = 0;
	GetAttributeInt(job_id->cluster, job_id->proc, "WantParallelScheduling", &sendToDS);

	if( (sendToDS || universe == CONDOR_UNIVERSE_MPI ) ||
	    (universe == CONDOR_UNIVERSE_PARALLEL) ){
		dedicated_scheduler.shadowSpawned( srec );
	}
}


void
Scheduler::setNextJobDelay( ClassAd *job_ad, ClassAd *machine_ad ) {
	int delay = 0;
	ASSERT( job_ad );

	int cluster,proc;
	job_ad->LookupInteger(ATTR_CLUSTER_ID, cluster);
	job_ad->LookupInteger(ATTR_PROC_ID, proc);

	job_ad->EvalInteger(ATTR_NEXT_JOB_START_DELAY,machine_ad,delay);
	if( MaxNextJobDelay && delay > MaxNextJobDelay ) {
		dprintf(D_ALWAYS,
				"Job %d.%d has %s = %d, which is greater than "
				"MAX_NEXT_JOB_START_DELAY=%d\n",
				cluster,
				proc,
				ATTR_NEXT_JOB_START_DELAY,
				delay,
				MaxNextJobDelay);

		delay = MaxNextJobDelay;
	}
	if( delay > jobThrottleNextJobDelay ) {
		jobThrottleNextJobDelay = delay;
		dprintf(D_FULLDEBUG,"Job %d.%d setting next job delay to %ds\n",
				cluster,
				proc,
				delay);
	}
}

void
Scheduler::tryNextJob()
{
		// Re-set timer if there are any jobs left in the queue
	if( !RunnableJobQueue.IsEmpty() ) {
		StartJobTimer = daemonCore->
		// Queue the next job start via the daemoncore timer.  jobThrottle()
		// implements job bursting, and returns the proper delay for the timer.
			Register_Timer( jobThrottle(),
							(TimerHandlercpp)&Scheduler::StartJobHandler,
							"start_job", this ); 
	} else {
		ExpediteStartJobs();
	}
}


bool
Scheduler::spawnJobHandlerRaw( shadow_rec* srec, const char* path, 
							   ArgList const &args, Env const *env, 
							   const char* name, bool is_dc, bool wants_pipe,
							   bool want_udp)
{
	int pid = -1;
	PROC_ID* job_id = &srec->job_id;
	ClassAd* job_ad = NULL;
	int create_process_opts = 0;

	if (!want_udp) {
		create_process_opts |= DCJOBOPT_NO_UDP;
	}

	Env extra_env;
	if( ! env ) {
		extra_env.Import(); // copy schedd's environment
	}
	else {
		extra_env.MergeFrom(*env);
	}
	env = &extra_env;

	// Now add USERID_MAP to the environment so the child process does
	// not have to look up stuff we already know.  In some
	// environments (e.g. where NSS is used), we have observed cases
	// where about half of the shadow's private memory was consumed by
	// junk allocated inside of the first call to getpwuid(), so this
	// is worth optimizing.  This may also reduce load on the ldap
	// server.

#ifndef WIN32
	passwd_cache *p = pcache();
	if( p ) {
		MyString usermap;
		p->getUseridMap(usermap);
		if( !usermap.IsEmpty() ) {
			MyString envname;
			envname.formatstr("_%s_USERID_MAP",myDistro->Get());
			extra_env.SetEnv(envname.Value(),usermap.Value());
		}
	}
#endif

		/* Setup the array of fds for stdin, stdout, stderr */
	int* std_fds_p = NULL;
	int std_fds[3];
	int pipe_fds[2];
	pipe_fds[0] = -1;
	pipe_fds[1] = -1;
	if( wants_pipe ) {
		if( ! daemonCore->Create_Pipe(pipe_fds) ) {
			dprintf( D_ALWAYS, 
					 "ERROR: Can't create DC pipe for writing job "
					 "ClassAd to the %s, aborting\n", name );
			return false;
		} 
			// pipe_fds[0] is the read-end of the pipe.  we want that
			// setup as STDIN for the handler.  we'll hold onto the
			// write end of it so we can write the job ad there.
		std_fds[0] = pipe_fds[0];
	} else {
		std_fds[0] = -1;
	}
	std_fds[1] = -1;
	std_fds[2] = -1;
	std_fds_p = std_fds;

        /* Get the handler's nice increment.  For now, we just use the
		   same config attribute for all handlers. */
    int niceness = param_integer( "SHADOW_RENICE_INCREMENT",0 );

	int rid;
	if( ( srec->universe == CONDOR_UNIVERSE_MPI) ||
		( srec->universe == CONDOR_UNIVERSE_PARALLEL)) {
		rid = dedicated_scheduler.rid;
	} else {
		rid = shadowReaperId;
	}
	

		/*
		  now, add our shadow record to our various tables.  we don't
		  yet know the pid, but that's the only thing we're missing.
		  otherwise, we've already got our match ad and all that.
		  this allows us to call GetJobAd() once (and expand the $$()
		  stuff, which is what the final argument of "true" does)
		  before we actually try to spawn the shadow.  if there's a
		  failure, we can bail out without actually having spawned the
		  shadow, but everything else will still work.
		  NOTE: ONLY when GetJobAd() is called with expStartdAd==true
		  do we want to delete the result...
		*/

	srec->pid = 0; 
	add_shadow_rec( srec );
    stats.Tick();
    stats.ShadowsRunning = numShadows;

	OtherPoolStats.Tick();

		// expand $$ stuff and persist expansions so they can be
		// retrieved on restart for reconnect
	job_ad = GetJobAd( job_id->cluster, job_id->proc, true, true );
	if( ! job_ad ) {
			// this might happen if the job is asking for
			// something in $$() that doesn't exist in the machine
			// ad and/or if the machine ad is already gone for some
			// reason.  so, verify the job is still here...
		if( ! GetJobAd(job_id->cluster, job_id->proc, false) ) {
			EXCEPT( "Impossible: GetJobAd() returned NULL for %d.%d " 
					"but that job is already known to exist",
					job_id->cluster, job_id->proc );
		}

			// the job is still there, it just failed b/c of $$()
			// woes... abort.
		dprintf( D_ALWAYS, "ERROR: Failed to get classad for job "
				 "%d.%d, can't spawn %s, aborting\n", 
				 job_id->cluster, job_id->proc, name );
		for( int i = 0; i < 2; i++ ) {
			if( pipe_fds[i] >= 0 ) {
				daemonCore->Close_Pipe( pipe_fds[i] );
			}
		}
			// our caller will deal with cleaning up the srec
			// as appropriate...  
		return false;
	}


	/* For now, we should create the handler as PRIV_ROOT so it can do
	   priv switching between PRIV_USER (for handling syscalls, moving
	   files, etc), and PRIV_CONDOR (for writing to log files).
	   Someday, hopefully soon, we'll fix this and spawn the
	   shadow/handler with PRIV_USER_FINAL... */
	pid = daemonCore->Create_Process( path, args, PRIV_ROOT, rid, 
	                                  is_dc, env, NULL, NULL, NULL, 
	                                  std_fds_p, NULL, niceness,
									  NULL, create_process_opts);
	if( pid == FALSE ) {
		MyString arg_string;
		args.GetArgsStringForDisplay(&arg_string);
		dprintf( D_FAILURE|D_ALWAYS, "spawnJobHandlerRaw: "
				 "CreateProcess(%s, %s) failed\n", path, arg_string.Value() );
		if( wants_pipe ) {
			for( int i = 0; i < 2; i++ ) {
				if( pipe_fds[i] >= 0 ) {
					daemonCore->Close_Pipe( pipe_fds[i] );
				}
			}
		}
		if( job_ad ) {
			delete job_ad;
			job_ad = NULL;
		}
			// again, the caller will deal w/ cleaning up the srec
		return false;
	} 

		// if it worked, store the pid in our shadow record, and add
		// this srec to our table of srec's by pid.
	srec->pid = pid;
	add_shadow_rec_pid( srec );

		// finally, now that the handler has been spawned, we need to
		// do some things with the pipe (if there is one):
	if( wants_pipe ) {
			// 1) close our copy of the read end of the pipe, so we
			// don't leak it.  we have to use DC::Close_Pipe() for
			// this, not just close(), so things work on windoze.
		daemonCore->Close_Pipe( pipe_fds[0] );

			// 2) dump out the job ad to the write end, since the
			// handler is now alive and can read from the pipe.
		ASSERT( job_ad );
		MyString ad_str;
		sPrintAd(ad_str, *job_ad);
		const char* ptr = ad_str.Value();
		int len = ad_str.Length();
		while (len) {
			int bytes_written = daemonCore->Write_Pipe(pipe_fds[1], ptr, len);
			if (bytes_written == -1) {
				dprintf(D_ALWAYS, "writeJobAd: Write_Pipe failed\n");
				break;
			}
			ptr += bytes_written;
			len -= bytes_written;
		}

			// TODO: if this is an MPI job, we should really write all
			// the match info (ClaimIds, sinful strings and machine
			// ads) to the pipe before we close it, but that's just a
			// performance optimization, not a correctness issue.

			// Now that all the data is written to the pipe, we can
			// safely close the other end, too.  
		daemonCore->Close_Pipe(pipe_fds[1]);
	}

	{
		ClassAd *machine_ad = NULL;
		if(srec->match ) {
			machine_ad = srec->match->my_match_ad;
		}
		setNextJobDelay( job_ad, machine_ad );
	}

	if( job_ad ) {
		delete job_ad;
		job_ad = NULL;
	}
	return true;
}


void
Scheduler::noShadowForJob( shadow_rec* srec, NoShadowFailure_t why )
{
	static bool notify_std = true;
	static bool notify_java = true;
	static bool notify_win32 = true;
	static bool notify_dc_vanilla = true;
	static bool notify_old_vanilla = true;

	static char std_reason [] = 
		"No condor_shadow installed that supports standard universe jobs";
	static char java_reason [] = 
		"No condor_shadow installed that supports JAVA jobs";
	static char win32_reason [] = 
		"No condor_shadow installed that supports WIN32 jobs";
	static char dc_vanilla_reason [] = 
		"No condor_shadow installed that supports vanilla jobs on "
		"V6.3.3 or newer resources";
	static char old_vanilla_reason [] = 
		"No condor_shadow installed that supports vanilla jobs on "
		"resources older than V6.3.3";

	PROC_ID job_id;
	char* hold_reason=NULL;
	bool* notify_admin=NULL;

	if( ! srec ) {
		dprintf( D_ALWAYS, "ERROR: Called noShadowForJob with NULL srec!\n" );
		return;
	}
	job_id = srec->job_id;

	switch( why ) {
	case NO_SHADOW_STD:
		hold_reason = std_reason;
		notify_admin = &notify_std;
		break;
	case NO_SHADOW_JAVA:
		hold_reason = java_reason;
		notify_admin = &notify_java;
		break;
	case NO_SHADOW_WIN32:
		hold_reason = win32_reason;
		notify_admin = &notify_win32;
		break;
	case NO_SHADOW_DC_VANILLA:
		hold_reason = dc_vanilla_reason;
		notify_admin = &notify_dc_vanilla;
		break;
	case NO_SHADOW_OLD_VANILLA:
		hold_reason = old_vanilla_reason;
		notify_admin = &notify_old_vanilla;
		break;
	case NO_SHADOW_RECONNECT:
			// this is a special case, since we're not going to email
			// or put the job on hold, we just want to mark it as idle
			// and clean up the mrec and srec...
		break;
	default:
		EXCEPT( "Unknown reason (%d) in Scheduler::noShadowForJob",
				(int)why );
	}

		// real work begins

		// reset a bunch of state in the ClassAd for this job
	mark_job_stopped( &job_id );

		// since we couldn't spawn this shadow, we should remove this
		// shadow record from the match record and delete the shadow
		// rec so we don't leak memory or tie up this match
	RemoveShadowRecFromMrec( srec );
	delete srec;

	if( why == NO_SHADOW_RECONNECT ) {
			// we're done
		return;
	}

		// hold the job, since we won't be able to run it without
		// human intervention
	holdJob( job_id.cluster, job_id.proc, hold_reason, 
			 CONDOR_HOLD_CODE_NoCompatibleShadow, 0,
			 true, true, true, *notify_admin );

		// regardless of what it used to be, we need to record that we
		// no longer want to notify the admin for this kind of error
	*notify_admin = false;
}

shadow_rec*
Scheduler::start_std( match_rec* mrec , PROC_ID* job_id, int univ )
{

	dprintf( D_FULLDEBUG, "Scheduler::start_std - job=%d.%d on %s\n",
			job_id->cluster, job_id->proc, mrec->peer );

	mark_serial_job_running(job_id);

	// add job to run queue
	shadow_rec* srec=add_shadow_rec( 0, job_id, univ, mrec, -1 );
	addRunnableJob( srec );
	return srec;
}


shadow_rec*
Scheduler::start_local_universe_job( PROC_ID* job_id )
{
	shadow_rec* srec = NULL;

		// set our CurrentHosts to 1 so we don't consider this job
		// still idle.  we'll actually mark it as status RUNNING once
		// we spawn the starter for it.  unlike other kinds of jobs,
		// local universe jobs don't have to worry about having the
		// status wrong while the job sits in the RunnableJob queue,
		// since we're not negotiating for them at all... 
	SetAttributeInt( job_id->cluster, job_id->proc, ATTR_CURRENT_HOSTS, 1 );

		//
		// If we start a local universe job, the LocalUniverseJobsRunning
		// tally isn't updated so we have no way of knowing whether we can
		// start the next job. This would cause a ton of local jobs to
		// just get fired off all at once even though there was a limit set.
		// So instead, I am following Derek's example with the scheduler 
		// universe and updating our running tally
		// Andy - 11.14.2004 - pavlo@cs.wisc.edu
		//	
	if ( this->LocalUniverseJobsIdle > 0 ) {
		this->LocalUniverseJobsIdle--;
	}
	this->LocalUniverseJobsRunning++;

	srec = add_shadow_rec( 0, job_id, CONDOR_UNIVERSE_LOCAL, NULL, -1 );
	addRunnableJob( srec );
	return srec;
}


void
Scheduler::addRunnableJob( shadow_rec* srec )
{
	if( ! srec ) {
		EXCEPT( "Scheduler::addRunnableJob called with NULL srec!" );
	}

	dprintf( D_FULLDEBUG, "Queueing job %d.%d in runnable job queue\n",
			 srec->job_id.cluster, srec->job_id.proc );

	if( RunnableJobQueue.enqueue(srec) ) {
		EXCEPT( "Cannot put job into run queue\n" );
	}

	if( StartJobTimer<0 ) {
		// Queue the next job start via the daemoncore timer.
		// jobThrottle() implements job bursting, and returns the
		// proper delay for the timer.
		StartJobTimer = daemonCore->
			Register_Timer( jobThrottle(), 
							(TimerHandlercpp)&Scheduler::StartJobHandler,
							"StartJobHandler", this );
	}
}


void
Scheduler::spawnLocalStarter( shadow_rec* srec )
{
	static bool notify_admin = true;
	PROC_ID* job_id = &srec->job_id;
	char* starter_path;
	ArgList starter_args;
	bool rval;

	dprintf( D_FULLDEBUG, "Starting local universe job %d.%d\n",
			 job_id->cluster, job_id->proc );

		// Someday, we'll probably want to use the shadow_list, a
		// shadow object, etc, etc.  For now, we're just going to keep
		// things a little more simple in the first pass.
	starter_path = param( "STARTER_LOCAL" );
	if( ! starter_path ) {
		dprintf( D_ALWAYS, "Can't start local universe job %d.%d: "
				 "STARTER_LOCAL not defined!\n", job_id->cluster,
				 job_id->proc );
		holdJob( job_id->cluster, job_id->proc,
				 "No condor_starter installed that supports local universe",
				 CONDOR_HOLD_CODE_NoCompatibleShadow, 0,
				 false, true, notify_admin, true );
		notify_admin = false;
		return;
	}

	starter_args.AppendArg("condor_starter");
	starter_args.AppendArg("-f");

	starter_args.AppendArg("-job-cluster");
	starter_args.AppendArg(job_id->cluster);

	starter_args.AppendArg("-job-proc");
	starter_args.AppendArg(job_id->proc);

	starter_args.AppendArg("-header");
	MyString header;
	header.formatstr("(%d.%d) ",job_id->cluster,job_id->proc);
	starter_args.AppendArg(header.Value());

	starter_args.AppendArg("-job-input-ad");
	starter_args.AppendArg("-");
	starter_args.AppendArg("-schedd-addr");
	starter_args.AppendArg(MyShadowSockName);

	if(IsFulldebug(D_FULLDEBUG)) {
		MyString argstring;
		starter_args.GetArgsStringForDisplay(&argstring);
		dprintf( D_FULLDEBUG, "About to spawn %s %s\n", 
				 starter_path, argstring.Value() );
	}

	mark_serial_job_running( job_id );

	BeginTransaction();
		// add CLAIM_ID to this job ad so schedd can be authorized by
		// starter by virtue of this shared secret (e.g. for
		// CREATE_JOB_OWNER_SEC_SESSION
	char *public_part = Condor_Crypt_Base::randomHexKey();
	char *private_part = Condor_Crypt_Base::randomHexKey();
	ClaimIdParser cidp(public_part,NULL,private_part);
	SetAttributeString( job_id->cluster, job_id->proc, ATTR_CLAIM_ID, cidp.claimId() );
	free( public_part );
	free( private_part );

	CommitTransaction(NONDURABLE);

	Env starter_env;
	MyString execute_env;
	execute_env.formatstr( "_%s_EXECUTE", myDistro->Get());
	starter_env.SetEnv(execute_env.Value(),LocalUnivExecuteDir);
	
	rval = spawnJobHandlerRaw( srec, starter_path, starter_args,
							   &starter_env, "starter", true, true, true );

	free( starter_path );
	starter_path = NULL;

	if( ! rval ) {
		dprintf( D_ALWAYS|D_FAILURE, "Can't spawn local starter for "
				 "job %d.%d\n", job_id->cluster, job_id->proc );
		mark_job_stopped( job_id );
			// TODO: we're definitely leaking shadow recs in this case
			// (and have been for a while).  must fix ASAP.
		return;
	}

	dprintf( D_ALWAYS, "Spawned local starter (pid %d) for job %d.%d\n",
			 srec->pid, job_id->cluster, job_id->proc );
}



void
Scheduler::initLocalStarterDir( void )
{
	static bool first_time = true;
	mode_t mode;
#ifdef WIN32
	mode_t desired_mode = _S_IREAD | _S_IWRITE;
#else
		// We want execute to be world-writable w/ the sticky bit set.  
	mode_t desired_mode = (0777 | S_ISVTX);
#endif

	MyString dir_name;
	char* tmp = param( "LOCAL_UNIV_EXECUTE" );
	if( ! tmp ) {
		tmp = param( "SPOOL" );		
		if( ! tmp ) {
			EXCEPT( "SPOOL directory not defined in config file!" );
		}
			// If you change this default, make sure you change
			// condor_preen, too, so that it doesn't nuke your
			// directory (assuming you still use SPOOL).
		dir_name.formatstr( "%s%c%s", tmp, DIR_DELIM_CHAR,
						  "local_univ_execute" );
	} else {
		dir_name = tmp;
	}
	free( tmp );
	tmp = NULL;
	if( LocalUnivExecuteDir ) {
		free( LocalUnivExecuteDir );
	}
	LocalUnivExecuteDir = strdup( dir_name.Value() );

	StatInfo exec_statinfo( dir_name.Value() );
	if( ! exec_statinfo.IsDirectory() ) {
			// our umask is going to mess this up for us, so we might
			// as well just do the chmod() seperately, anyway, to
			// ensure we've got it right.  the extra cost is minimal,
			// since we only do this once...
		dprintf( D_FULLDEBUG, "initLocalStarterDir(): %s does not exist, "
				 "calling mkdir()\n", dir_name.Value() );
		if( mkdir(dir_name.Value(), 0777) < 0 ) {
			dprintf( D_ALWAYS, "initLocalStarterDir(): mkdir(%s) failed: "
					 "%s (errno %d)\n", dir_name.Value(), strerror(errno),
					 errno );
				// TODO: retry as priv root or something?  deal w/ NFS
				// and root squashing, etc...
			return;
		}
		mode = 0777;
	} else {
		mode = exec_statinfo.GetMode();
		if( first_time ) {
				// if this is the startup-case (not reconfig), and the
				// directory already exists, we want to attempt to
				// remove everything in it, to clean up any droppings
				// left by starters that died prematurely, etc.
			dprintf( D_FULLDEBUG, "initLocalStarterDir: "
					 "%s already exists, deleting old contents\n",
					 dir_name.Value() );
			Directory exec_dir( &exec_statinfo, PRIV_CONDOR );
			exec_dir.Remove_Entire_Directory();
			first_time = false;
		}
	}

		// we know the directory exists, now make sure the mode is
		// right for our needs...
	if( (mode & desired_mode) != desired_mode ) {
		dprintf( D_FULLDEBUG, "initLocalStarterDir(): "
				 "Changing permission on %s\n", dir_name.Value() );
		if( chmod(dir_name.Value(), (mode|desired_mode)) < 0 ) {
			dprintf( D_ALWAYS, 
					 "initLocalStarterDir(): chmod(%s) failed: "
					 "%s (errno %d)\n", dir_name.Value(), 
					 strerror(errno), errno );
		}
	}
}


shadow_rec*
Scheduler::start_sched_universe_job(PROC_ID* job_id)
{

	MyString a_out_name;
	MyString input;
	MyString output;
	MyString error;
	MyString x509_proxy;
	ArgList args;
	MyString argbuf;
	MyString error_msg;
	MyString owner, iwd;
	MyString domain;
	int		pid;
	StatInfo* filestat;
	bool is_executable;
	ClassAd *userJob = NULL;
	shadow_rec *retval = NULL;
	Env envobject;
	MyString env_error_msg;
    int niceness = 0;
	MyString tmpCwd;
	int inouterr[3];
	bool cannot_open_files = false;
	priv_state priv;
	int i;
	size_t *core_size_ptr = NULL;
	char *ckpt_name = NULL;

	is_executable = false;

	dprintf( D_FULLDEBUG, "Starting sched universe job %d.%d\n",
		job_id->cluster, job_id->proc );

	userJob = GetJobAd(job_id->cluster,job_id->proc);
	ASSERT(userJob);

	if (GetAttributeString(job_id->cluster, job_id->proc, ATTR_JOB_IWD,
		iwd) < 0) {
#ifndef WIN32
		iwd = "/tmp";
#else
		// try to get the temp dir, otherwise just use the root directory
		char* tempdir = getenv("TEMP");
		iwd = ((tempdir) ? tempdir : "\\");
#endif
	}

	// who is this job going to run as...
	if (GetAttributeString(job_id->cluster, job_id->proc, 
		ATTR_OWNER, owner) < 0) {
		dprintf(D_FULLDEBUG, "Scheduler::start_sched_universe_job"
			"--setting owner to \"nobody\"\n" );
		owner = "nobody";
	}

	// get the nt domain too, if we have it
	GetAttributeString(job_id->cluster, job_id->proc, ATTR_NT_DOMAIN, domain);

	// sanity check to make sure this job isn't going to start as root.
	if (strcasecmp(owner.Value(), "root") == 0 ) {
		dprintf(D_ALWAYS, "Aborting job %d.%d.  Tried to start as root.\n",
			job_id->cluster, job_id->proc);
		goto wrapup;
	}

	// switch to the user in question to make some checks about what I'm 
	// about to execute and then to execute.

	if (! init_user_ids(owner.Value(), domain.Value()) ) {
		MyString tmpstr;
#ifdef WIN32
		tmpstr.formatstr("Bad or missing credential for user: %s", owner.Value());
#else
		tmpstr.formatstr("Unable to switch to user: %s", owner.Value());
#endif
		holdJob(job_id->cluster, job_id->proc, tmpstr.Value(),
				CONDOR_HOLD_CODE_FailedToAccessUserAccount, 0,
				false, false, true, false, false);
		goto wrapup;
	}

	priv = set_user_priv(); // need user's privs...

	// Here we are going to look into the spool directory which contains the
	// user's executables as the user. Be aware that even though the spooled
	// executable probably is owned by Condor in most circumstances, we
	// must ensure the user can at least execute it.

	ckpt_name = gen_ckpt_name(Spool, job_id->cluster, ICKPT, 0);
	a_out_name = ckpt_name;
	free(ckpt_name); ckpt_name = NULL;
	errno = 0;
	filestat = new StatInfo(a_out_name.Value());
	ASSERT(filestat);

	if (filestat->Error() == SIGood) {
		is_executable = filestat->IsExecutable();

		if (!is_executable) {
			// The file is present, but the user cannot execute it? Put the job
			// on hold.
			set_priv( priv );  // back to regular privs...

			holdJob(job_id->cluster, job_id->proc, 
				"Spooled executable is not executable!",
					CONDOR_HOLD_CODE_FailedToCreateProcess, EACCES,
				false, false, true, false, false );

			delete filestat;
			filestat = NULL;

			goto wrapup;
		}
	}

	delete filestat;
	filestat = NULL;

	if ( !is_executable ) {
		// If we have determined that the executable is not present in the
		// spool, then it must be in the user's initialdir, or wherever they 
		// specified in the classad. Either way, it must be executable by them.

		// Sanity check the classad to ensure we have an executable.
		a_out_name = "";
		userJob->LookupString(ATTR_JOB_CMD,a_out_name);
		if (a_out_name.Length()==0) {
			set_priv( priv );  // back to regular privs...
			holdJob(job_id->cluster, job_id->proc, 
				"Executable unknown - not specified in job ad!",
					CONDOR_HOLD_CODE_FailedToCreateProcess, ENOENT,
				false, false, true, false, false );
			goto wrapup;
		}

		// If the executable filename isn't an absolute path, prepend
		// the IWD.
		if ( !fullpath( a_out_name.Value() ) ) {
			std::string tmp = a_out_name;
			formatstr( a_out_name, "%s%c%s", iwd.Value(), DIR_DELIM_CHAR, tmp.c_str() );
		}
		
		// Now check, as the user, if we may execute it.
		filestat = new StatInfo(a_out_name.Value());
		is_executable = false;
		if ( filestat ) {
			is_executable = filestat->IsExecutable();
			delete filestat;
		}
		if ( !is_executable ) {
			MyString tmpstr;
			tmpstr.formatstr( "File '%s' is missing or not executable", a_out_name.Value() );
			set_priv( priv );  // back to regular privs...
			holdJob(job_id->cluster, job_id->proc, tmpstr.Value(),
					CONDOR_HOLD_CODE_FailedToCreateProcess, EACCES,
					false, false, true, false, false);
			goto wrapup;
		}
	}
	
	
	// Get std(in|out|err)
	if (GetAttributeString(job_id->cluster, job_id->proc, ATTR_JOB_INPUT,
		input) < 0) {
		input = NULL_FILE;
		
	}
	if (GetAttributeString(job_id->cluster, job_id->proc, ATTR_JOB_OUTPUT,
		output) < 0) {
		output = NULL_FILE;
	}
	if (GetAttributeString(job_id->cluster, job_id->proc, ATTR_JOB_ERROR,
		error) < 0) {
		error = NULL_FILE;
	}
	
	//change to IWD before opening files, easier than prepending 
	//IWD if not absolute pathnames
	condor_getcwd(tmpCwd);
	if (chdir(iwd.Value())) {
		dprintf(D_ALWAYS, "Error: chdir(%s) failed: %s\n", iwd.Value(), strerror(errno));
	}
	
	// now open future in|out|err files
	
#ifdef WIN32
	
	// submit gives us /dev/null regardless of the platform.
	// normally, the starter would handle this translation,
	// but since we're the schedd, we'll have to do it ourselves.
	// At least for now. --stolley
	
	if (nullFile(input.Value())) {
		input = WINDOWS_NULL_FILE;
	}
	if (nullFile(output.Value())) {
		output = WINDOWS_NULL_FILE;
	}
	if (nullFile(error.Value())) {
		error = WINDOWS_NULL_FILE;
	}
	
#endif
	
	if ((inouterr[0] = safe_open_wrapper_follow(input.Value(), O_RDONLY, S_IREAD)) < 0) {
		dprintf ( D_FAILURE|D_ALWAYS, "Open of %s failed, errno %d\n", input.Value(), errno );
		cannot_open_files = true;
	}
	if ((inouterr[1] = safe_open_wrapper_follow(output.Value(), O_WRONLY | O_CREAT | O_TRUNC | O_APPEND, S_IREAD|S_IWRITE)) < 0) {
		dprintf ( D_FAILURE|D_ALWAYS, "Open of %s failed, errno %d\n", output.Value(), errno );
		cannot_open_files = true;
	}
	if ((inouterr[2] = safe_open_wrapper_follow(error.Value(), O_WRONLY | O_CREAT | O_TRUNC | O_APPEND, S_IREAD|S_IWRITE)) < 0) {
		dprintf ( D_FAILURE|D_ALWAYS, "Open of %s failed, errno %d\n", error.Value(), errno );
		cannot_open_files = true;
	}
	
	//change back to whence we came
	if ( tmpCwd.Length() ) {
		if (chdir(tmpCwd.Value())) {
			dprintf(D_ALWAYS, "Error: chdir(%s) failed: %s\n",
					tmpCwd.Value(), strerror(errno));
		}
	}
	
	if ( cannot_open_files ) {
	/* I'll close the opened files in the same priv state I opened them
		in just in case the OS cares about such things. */
		if (inouterr[0] >= 0) {
			if (close(inouterr[0]) == -1) {
				dprintf(D_ALWAYS, 
					"Failed to close input file fd for '%s' because [%d %s]\n",
					input.Value(), errno, strerror(errno));
			}
		}
		if (inouterr[1] >= 0) {
			if (close(inouterr[1]) == -1) {
				dprintf(D_ALWAYS,  
					"Failed to close output file fd for '%s' because [%d %s]\n",
					output.Value(), errno, strerror(errno));
			}
		}
		if (inouterr[2] >= 0) {
			if (close(inouterr[2]) == -1) {
				dprintf(D_ALWAYS,  
					"Failed to close error file fd for '%s' because [%d %s]\n",
					output.Value(), errno, strerror(errno));
			}
		}
		set_priv( priv );  // back to regular privs...
		goto wrapup;
	}
	
	set_priv( priv );  // back to regular privs...
	
	if(!envobject.MergeFrom(userJob,&env_error_msg)) {
		dprintf(D_ALWAYS,"Failed to read job environment: %s\n",
				env_error_msg.Value());
		goto wrapup;
	}
	
	// stick a CONDOR_ID environment variable in job's environment
	char condor_id_string[PROC_ID_STR_BUFLEN];
	ProcIdToStr(*job_id,condor_id_string);
	envobject.SetEnv("CONDOR_ID",condor_id_string);

	// Set X509_USER_PROXY in the job's environment if the job ad says
	// we have a proxy.
	if (GetAttributeString(job_id->cluster, job_id->proc, 
						   ATTR_X509_USER_PROXY, x509_proxy) == 0) {
		envobject.SetEnv("X509_USER_PROXY",x509_proxy);
	}

	// Don't use a_out_name for argv[0], use
	// "condor_scheduniv_exec.cluster.proc" instead. 
	argbuf.formatstr("condor_scheduniv_exec.%d.%d",job_id->cluster,job_id->proc);
	args.AppendArg(argbuf.Value());

	if(!args.AppendArgsFromClassAd(userJob,&error_msg)) {
		dprintf(D_ALWAYS,"Failed to read job arguments: %s\n",
				error_msg.Value());
		goto wrapup;
	}

        // get the job's nice increment
	niceness = param_integer( "SCHED_UNIV_RENICE_INCREMENT",niceness );

		// If there is a requested coresize for this job,
		// enforce it.  It is truncated because you can't put an
		// unsigned integer into a classad. I could rewrite condor's
		// use of ATTR_CORE_SIZE to be a float, but then when that
		// attribute is read/written to the job queue log by/or
		// shared between versions of Condor which view the type
		// of that attribute differently, calamity would arise.
	int core_size_truncated;
	size_t core_size;
	if (GetAttributeInt(job_id->cluster, job_id->proc, 
						   ATTR_CORE_SIZE, &core_size_truncated) == 0) {
		// make the hard limit be what is specified.
		core_size = (size_t)core_size_truncated;
		core_size_ptr = &core_size;
	}
	
	pid = daemonCore->Create_Process( a_out_name.Value(), args, PRIV_USER_FINAL, 
	                                  shadowReaperId, FALSE,
	                                  &envobject, iwd.Value(), NULL, NULL, inouterr,
	                                  NULL, niceness, NULL,
	                                  DCJOBOPT_NO_ENV_INHERIT,
	                                  core_size_ptr );
	
	// now close those open fds - we don't want them here.
	for ( i=0 ; i<3 ; i++ ) {
		if ( close( inouterr[i] ) == -1 ) {
			dprintf ( D_ALWAYS, "FD closing problem, errno = %d\n", errno );
		}
	}

	if ( pid <= 0 ) {
		dprintf ( D_FAILURE|D_ALWAYS, "Create_Process problems!\n" );
		goto wrapup;
	}
	
	dprintf ( D_ALWAYS, "Successfully created sched universe process\n" );
	mark_serial_job_running(job_id);
	WriteExecuteToUserLog( *job_id );

		/* this is somewhat evil.  these values are absolutely
		   essential to have accurate when we're trying to shutdown
		   (see Scheduler::preempt()).  however, we only set them
		   correctly inside count_jobs(), and there's no guarantee
		   we'll call that before we next try to shutdown.  so, we
		   manually update them here, to keep them accurate until the
		   next time we call count_jobs().
		   -derek <wright@cs.wisc.edu> 2005-04-01
		*/
	if( SchedUniverseJobsIdle > 0 ) {
		SchedUniverseJobsIdle--;
	}
	SchedUniverseJobsRunning++;

	retval =  add_shadow_rec( pid, job_id, CONDOR_UNIVERSE_SCHEDULER, NULL, -1 );

wrapup:
	if(userJob) {
		FreeJobAd(userJob);
	}
	return retval;
}

void
Scheduler::display_shadow_recs()
{
	struct shadow_rec *r;

	if( !IsFulldebug(D_FULLDEBUG) ) {
		return; // avoid needless work below
	}

	dprintf( D_FULLDEBUG, "\n");
	dprintf( D_FULLDEBUG, "..................\n" );
	dprintf( D_FULLDEBUG, ".. Shadow Recs (%d/%d)\n", numShadows, numMatches );
	shadowsByPid->startIterations();
	while (shadowsByPid->iterate(r) == 1) {

		int cur_hosts=-1, status=-1;
		GetAttributeInt(r->job_id.cluster, r->job_id.proc, ATTR_CURRENT_HOSTS, &cur_hosts);
		GetAttributeInt(r->job_id.cluster, r->job_id.proc, ATTR_JOB_STATUS, &status);

		dprintf(D_FULLDEBUG, ".. %d, %d.%d, %s, %s, cur_hosts=%d, status=%d\n",
				r->pid, r->job_id.cluster, r->job_id.proc,
				r->preempted ? "T" : "F" ,
				r->match ? r->match->peer : "localhost",
				cur_hosts, status);
	}
	dprintf( D_FULLDEBUG, "..................\n\n" );
}

shadow_rec::shadow_rec():
	pid(-1),
	universe(0),
    match(NULL),
    preempted(FALSE),
	conn_fd(-1),
	removed(FALSE),
	isZombie(FALSE),
	is_reconnect(false),
	keepClaimAttributes(false),
	recycle_shadow_stream(NULL),
	exit_already_handled(false)
{
	prev_job_id.proc = -1;
	prev_job_id.cluster = -1;
	job_id.proc = -1;
	job_id.cluster = -1;
}

shadow_rec::~shadow_rec()
{
	if( recycle_shadow_stream ) {
		dprintf(D_ALWAYS,"Failed to finish switching shadow %d to new job %d.%d\n",pid,job_id.cluster,job_id.proc);
		delete recycle_shadow_stream;
		recycle_shadow_stream = NULL;
	}
}

struct shadow_rec *
Scheduler::add_shadow_rec( int pid, PROC_ID* job_id, int univ,
						   match_rec* mrec, int fd )
{
	shadow_rec *new_rec = new shadow_rec;

	new_rec->pid = pid;
	new_rec->job_id = *job_id;
	new_rec->universe = univ;
	new_rec->match = mrec;
	new_rec->preempted = FALSE;
	new_rec->removed = FALSE;
	new_rec->conn_fd = fd;
	new_rec->isZombie = FALSE; 
	new_rec->is_reconnect = false;
	new_rec->keepClaimAttributes = false;
	
	if (pid) {
		add_shadow_rec(new_rec);
	} else if ( new_rec->match && new_rec->match->pool ) {
		SetAttributeString(new_rec->job_id.cluster, new_rec->job_id.proc,
						   ATTR_REMOTE_POOL, new_rec->match->pool, NONDURABLE);
	}
	return new_rec;
}

void add_shadow_birthdate(int cluster, int proc, bool is_reconnect)
{
	dprintf( D_ALWAYS, "Starting add_shadow_birthdate(%d.%d)\n",
			 cluster, proc );
    time_t now = time(NULL);
	int current_time = (int)now;
	int job_start_date = 0;
	SetAttributeInt(cluster, proc, ATTR_SHADOW_BIRTHDATE, current_time);
	if (GetAttributeInt(cluster, proc,
						ATTR_JOB_START_DATE, &job_start_date) < 0) {
		// this is the first time the job has ever run, so set JobStartDate
		SetAttributeInt(cluster, proc, ATTR_JOB_START_DATE, current_time);
        
        int qdate = 0;
        GetAttributeInt(cluster, proc, ATTR_Q_DATE, &qdate);

		scheduler.stats.Tick();
		scheduler.stats.JobsStarted += 1;
		scheduler.stats.JobsAccumTimeToStart += (current_time - qdate);

		if (scheduler.OtherPoolStats.AnyEnabled()) {

			ScheddOtherStats * other_stats = NULL;
			ClassAd * job_ad = GetJobAd(cluster, proc);
			if (job_ad) {
				other_stats = scheduler.OtherPoolStats.Matches(*job_ad, now);
				FreeJobAd(job_ad);
			}
			for (ScheddOtherStats * po = other_stats; po; po = po->next) {
				po->stats.JobsStarted += 1;
				po->stats.JobsAccumTimeToStart += (current_time - qdate);
			}
			scheduler.OtherPoolStats.Tick();
		}
	}

	// If we're reconnecting, the old ATTR_JOB_CURRENT_START_DATE is still
	// correct
	if ( !is_reconnect ) {
		// Update the current start & last start times
		if ( GetAttributeInt(cluster, proc,
							 ATTR_JOB_CURRENT_START_DATE, 
							 &job_start_date) >= 0 ) {
			// It's been run before, so copy the current into last
			SetAttributeInt(cluster, proc, ATTR_JOB_LAST_START_DATE, 
							job_start_date);
		}
		// Update current
		SetAttributeInt(cluster, proc, ATTR_JOB_CURRENT_START_DATE,
						current_time);
	}

	int job_univ = CONDOR_UNIVERSE_STANDARD;
	GetAttributeInt(cluster, proc, ATTR_JOB_UNIVERSE, &job_univ);


		// Update the job's counter for the number of times a shadow
		// was started (if this job has a shadow at all, that is).
		// For the local universe, "shadow" means local starter.
	int num;
	switch (job_univ) {
	case CONDOR_UNIVERSE_SCHEDULER:
			// CRUFT: ATTR_JOB_RUN_COUNT is deprecated
		if (GetAttributeInt(cluster, proc, ATTR_JOB_RUN_COUNT, &num) < 0) {
			num = 0;
		}
		num++;
		SetAttributeInt(cluster, proc, ATTR_JOB_RUN_COUNT, num);
		break;

	default:
		if (GetAttributeInt(cluster, proc, ATTR_NUM_SHADOW_STARTS, &num) < 0) {
			num = 0;
		}
		num++;
		SetAttributeInt(cluster, proc, ATTR_NUM_SHADOW_STARTS, num);
			// CRUFT: ATTR_JOB_RUN_COUNT is deprecated
		SetAttributeInt(cluster, proc, ATTR_JOB_RUN_COUNT, num);
	}

	if( job_univ == CONDOR_UNIVERSE_VM ) {
		// check if this run is a restart from checkpoint
		int lastckptTime = 0;
		GetAttributeInt(cluster, proc, ATTR_LAST_CKPT_TIME, &lastckptTime);
		if( lastckptTime > 0 ) {
			// There was a checkpoint.
			// Update restart count from a checkpoint 
			MyString vmtype;
			int num_restarts = 0;
			GetAttributeInt(cluster, proc, ATTR_NUM_RESTARTS, &num_restarts);
			SetAttributeInt(cluster, proc, ATTR_NUM_RESTARTS, ++num_restarts);

			GetAttributeString(cluster, proc, ATTR_JOB_VM_TYPE, vmtype);
			if( strcasecmp(vmtype.Value(), CONDOR_VM_UNIVERSE_VMWARE ) == 0 ) {
				// In vmware vm universe, vmware disk may be 
				// a sparse disk or snapshot disk. So we can't estimate the disk space 
				// in advanace because the sparse disk or snapshot disk will 
				// grow up while running a VM.
				// So we will just add 100MB to disk space.
				int vm_disk_space = 0;
				GetAttributeInt(cluster, proc, ATTR_DISK_USAGE, &vm_disk_space);
				if( vm_disk_space > 0 ) {
					vm_disk_space += 100*1024;
				}
				SetAttributeInt(cluster, proc, ATTR_DISK_USAGE, vm_disk_space);
			}
		}
	}
}

static void
RotateAttributeList( int cluster, int proc, char const *attrname, int start_index, int history_len )
{
	int index;
	for(index=start_index+history_len-1;
		index>start_index;
		index--)
	{
		MyString attr;
		attr.formatstr("%s%d",attrname,index-1);

		char *value=NULL;
		if( GetAttributeExprNew(cluster,proc,attr.Value(),&value) == 0 ) {
			attr.formatstr("%s%d",attrname,index);
			SetAttribute(cluster,proc,attr.Value(),value);
			free( value );
		}
	}
}

void
Scheduler::InsertMachineAttrs( int cluster, int proc, ClassAd *machine_ad )
{
	ASSERT( machine_ad );

	classad::ClassAdUnParser unparser;
	classad::ClassAd *machine;
	machine = machine_ad;

	ClassAd *job = GetJobAd( cluster, proc );

	if( !job ) {
		return;
	}

	bool already_in_transaction = InTransaction();
	if( !already_in_transaction ) {
	    BeginTransaction();
	}

		// First do the old-style match_list stuff

		// Look to see if the job wants info about 
		// old matches.  If so, store info about old
		// matches in the job ad as:
		//   LastMatchName0 = "some-startd-ad-name"
		//   LastMatchName1 = "some-other-startd-ad-name"
		//   ....
		// LastMatchName0 will hold the most recent.  The
		// list will be rotated with a max length defined
		// by attribute ATTR_JOB_LAST_MATCH_LIST_LENGTH, which
		// has a default of 0 (i.e. don't keep this info).
	int list_len = 0;
	job->LookupInteger(ATTR_LAST_MATCH_LIST_LENGTH,list_len);
	if ( list_len > 0 ) {
		RotateAttributeList(cluster,proc,ATTR_LAST_MATCH_LIST_PREFIX,0,list_len);
		std::string attr_buf;
		std::string slot_name;
		machine_ad->LookupString(ATTR_NAME,slot_name);

		formatstr(attr_buf,"%s0",ATTR_LAST_MATCH_LIST_PREFIX);
		SetAttributeString(cluster,proc,attr_buf.c_str(),slot_name.c_str());
	}

		// End of old-style match_list stuff

		// Increment ATTR_NUM_MATCHES
	int num_matches = 0;
	job->LookupInteger(ATTR_NUM_MATCHES,num_matches);
	num_matches++;

	SetAttributeInt(cluster,proc,ATTR_NUM_MATCHES,num_matches);

	SetAttributeInt(cluster,proc,ATTR_LAST_MATCH_TIME,(int)time(0));

		// Now handle JOB_MACHINE_ATTRS

	MyString user_machine_attrs;
	GetAttributeString(cluster,proc,ATTR_JOB_MACHINE_ATTRS,user_machine_attrs);

	int history_len = 1;
	GetAttributeInt(cluster,proc,ATTR_JOB_MACHINE_ATTRS_HISTORY_LENGTH,&history_len);

	if( m_job_machine_attrs_history_length > history_len ) {
		history_len = m_job_machine_attrs_history_length;
	}

	if( history_len == 0 ) {
		return;
	}

	StringList machine_attrs(user_machine_attrs.Value());

	machine_attrs.create_union( m_job_machine_attrs, true );

	machine_attrs.rewind();
	char const *attr;
	while( (attr=machine_attrs.next()) != NULL ) {
		MyString result_attr;
		result_attr.formatstr("%s%s",ATTR_MACHINE_ATTR_PREFIX,attr);

		RotateAttributeList(cluster,proc,result_attr.Value(),0,history_len);

		classad::Value result;
		if( !machine->EvaluateAttr(attr,result) ) {
			result.SetErrorValue();
		}
		std::string unparsed_result;

		unparser.Unparse(unparsed_result,result);
		result_attr += "0";
		SetAttribute(cluster,proc,result_attr.Value(),unparsed_result.c_str());
	}

	FreeJobAd( job );

	if( !already_in_transaction ) {
		CommitTransaction(NONDURABLE);
	}
}

struct shadow_rec *
Scheduler::add_shadow_rec( shadow_rec* new_rec )
{
	numShadows++;
	if( new_rec->pid ) {
		shadowsByPid->insert(new_rec->pid, new_rec);
	}
	shadowsByProcID->insert(new_rec->job_id, new_rec);

		// To improve performance and to keep our sanity in case we
		// get killed in the middle of this operation, do all of these
		// queue management ops within a transaction.
	BeginTransaction();

	match_rec* mrec = new_rec->match;
	int cluster = new_rec->job_id.cluster;
	int proc = new_rec->job_id.proc;

	if( mrec && !new_rec->is_reconnect ) {

			// we don't want to set any of these things if this is a
			// reconnect shadow_rec we're adding.  All this does is
			// re-writes stuff that's already accurate in the job ad,
			// or, in the case of ATTR_LAST_JOB_LEASE_RENEWAL,
			// clobbers accurate info with a now-bogus value.

		SetAttributeString( cluster, proc, ATTR_CLAIM_ID, mrec->claimId() );
		SetAttributeString( cluster, proc, ATTR_PUBLIC_CLAIM_ID, mrec->publicClaimId() );
		SetAttributeString( cluster, proc, ATTR_STARTD_IP_ADDR, mrec->peer );
		SetAttributeInt( cluster, proc, ATTR_LAST_JOB_LEASE_RENEWAL,
						 (int)time(0) ); 

		bool have_remote_host = false;
		if( mrec->my_match_ad ) {
			char* tmp = NULL;
			mrec->my_match_ad->LookupString(ATTR_NAME, &tmp );
			if( tmp ) {
				SetAttributeString( cluster, proc, ATTR_REMOTE_HOST, tmp );
				have_remote_host = true;
				free( tmp );
				tmp = NULL;
			}
			int slot = 1;
			mrec->my_match_ad->LookupInteger( ATTR_SLOT_ID, slot );
			SetAttributeInt(cluster,proc,ATTR_REMOTE_SLOT_ID,slot);

			InsertMachineAttrs(cluster,proc,mrec->my_match_ad);
		}
		if( ! have_remote_host ) {
				// CRUFT
			dprintf( D_ALWAYS, "ERROR: add_shadow_rec() doesn't have %s "
					 "for of remote resource for setting %s, using "
					 "inferior alternatives!\n", ATTR_NAME, 
					 ATTR_REMOTE_HOST );
			condor_sockaddr addr;
			if( mrec->peer && mrec->peer[0] && addr.from_sinful(mrec->peer) ) {
					// make local copy of static hostname buffer
				MyString hostname = get_hostname(addr);
				if (hostname.Length() > 0) {
					SetAttributeString( cluster, proc, ATTR_REMOTE_HOST,
										hostname.Value() );
					dprintf( D_FULLDEBUG, "Used inverse DNS lookup (%s)\n",
							 hostname.Value() );
				} else {
						// Error looking up host info...
						// Just use the sinful string
					SetAttributeString( cluster, proc, ATTR_REMOTE_HOST, 
										mrec->peer );
					dprintf( D_ALWAYS, "Inverse DNS lookup failed! "
							 "Using ip/port %s", mrec->peer );
				}
			}
		}
		if( mrec->pool ) {
			SetAttributeString(cluster, proc, ATTR_REMOTE_POOL, mrec->pool);
		}
		if ( mrec->auth_hole_id ) {
			SetAttributeString(cluster,
			                   proc,
			                   ATTR_STARTD_PRINCIPAL,
			                   mrec->auth_hole_id->Value());
		}
	}
	GetAttributeInt( cluster, proc, ATTR_JOB_UNIVERSE, &new_rec->universe );
	add_shadow_birthdate( cluster, proc, new_rec->is_reconnect );
	CommitTransaction();
	if( new_rec->pid ) {
		dprintf( D_FULLDEBUG, "Added shadow record for PID %d, job (%d.%d)\n",
				 new_rec->pid, cluster, proc );
		//scheduler.display_shadow_recs();
	}
	RecomputeAliveInterval(cluster,proc);
	return new_rec;
}


void
Scheduler::add_shadow_rec_pid( shadow_rec* new_rec )
{
	if( ! new_rec->pid ) {
		EXCEPT( "add_shadow_rec_pid() called on an srec without a pid!" );
	}
	shadowsByPid->insert(new_rec->pid, new_rec);
	dprintf( D_FULLDEBUG, "Added shadow record for PID %d, job (%d.%d)\n",
			 new_rec->pid, new_rec->job_id.cluster, new_rec->job_id.proc );
	//scheduler.display_shadow_recs();
}


void
Scheduler::RecomputeAliveInterval(int cluster, int proc)
{
	// This function makes certain that the schedd sends keepalives to the startds
	// often enough to ensure that no claims are killed before a job's
	// ATTR_JOB_LEASE_DURATION has passed...  This makes certain that 
	// jobs utilizing the disconnection starter/shadow feature are not killed
	// off before they should be.

	int interval = 0;
	GetAttributeInt( cluster, proc, ATTR_JOB_LEASE_DURATION, &interval );
	if ( interval > 0 ) {
			// Divide by three, so that even if we miss two keep
			// alives in a row, the startd won't kill the claim.
		interval /= 3;
			// Floor value: no way are we willing to send alives more often
			// than every 10 seconds
		if ( interval < 10 ) {
			interval = 10;
		}
			// If this is the smallest interval we've seen so far,
			// then update leaseAliveInterval.
		if ( leaseAliveInterval > interval ) {
			leaseAliveInterval = interval;
		}
			// alive_interval is the value we actually set in a timer.
			// make certain it is smaller than the smallest 
			// ATTR_JOB_LEASE_DURATION we've seen.
		if ( alive_interval > leaseAliveInterval ) {
			alive_interval = leaseAliveInterval;
			daemonCore->Reset_Timer(aliveid,10,alive_interval);
			dprintf(D_FULLDEBUG,
					"Reset alive_interval to %d based on %s in job %d.%d\n",
					alive_interval,ATTR_JOB_LEASE_DURATION,cluster,proc);
		}
	}
}


void
CkptWallClock()
{
	int first_time = 1;
	int current_time = (int)time(0); // bad cast, but ClassAds only know ints
	ClassAd *ad;
	bool began_transaction = false;
	while( (ad = GetNextJob(first_time)) ) {
		first_time = 0;
		int status = IDLE;
		ad->LookupInteger(ATTR_JOB_STATUS, status);
		if (status == RUNNING || status == TRANSFERRING_OUTPUT) {
			int bday = 0;
			ad->LookupInteger(ATTR_SHADOW_BIRTHDATE, bday);
			int run_time = current_time - bday;
			if (bday && run_time > WallClockCkptInterval) {
				int cluster, proc;
				ad->LookupInteger(ATTR_CLUSTER_ID, cluster);
				ad->LookupInteger(ATTR_PROC_ID, proc);

				if( !began_transaction ) {
					began_transaction = true;
					BeginTransaction();
				}

				SetAttributeInt(cluster, proc, ATTR_JOB_WALL_CLOCK_CKPT,
								run_time);
			}
		}
	}
	if( began_transaction ) {
		CommitTransaction();
	}
}

static void
update_remote_wall_clock(int cluster, int proc)
{
		// update ATTR_JOB_REMOTE_WALL_CLOCK.  note: must do this before
		// we call check_zombie below, since check_zombie is where the
		// job actually gets removed from the queue if job completed or deleted
	int bday = 0;
	GetAttributeInt(cluster, proc, ATTR_SHADOW_BIRTHDATE,&bday);
	if (bday) {
		float accum_time = 0;
		GetAttributeFloat(cluster, proc,
						  ATTR_JOB_REMOTE_WALL_CLOCK,&accum_time);
		float delta = (float)(time(NULL) - bday);
		accum_time += delta;
			// We want to update our wall clock time and delete
			// our wall clock checkpoint inside a transaction, so
			// we are sure not to double-count.  The wall-clock
			// checkpoint (see CkptWallClock above) ensures that
			// if we crash before committing our wall clock time,
			// we won't lose too much.  
			// Luckily we're now already inside a transaction, since
			// *all* of the qmgmt ops we do when we delete the shadow
			// rec are inside a transaction now... 
		SetAttributeFloat(cluster, proc,
						  ATTR_JOB_REMOTE_WALL_CLOCK,accum_time);
		DeleteAttribute(cluster, proc, ATTR_JOB_WALL_CLOCK_CKPT);

		float slot_weight = 1;
		GetAttributeFloat(cluster, proc,
						  ATTR_JOB_MACHINE_ATTR_SLOT_WEIGHT0,&slot_weight);
		float slot_time = 0;
		GetAttributeFloat(cluster, proc,
						  ATTR_CUMULATIVE_SLOT_TIME,&slot_time);
		slot_time += delta*slot_weight;
		SetAttributeFloat(cluster, proc,
						  ATTR_CUMULATIVE_SLOT_TIME,slot_time);
	}
}



void
Scheduler::delete_shadow_rec(int pid)
{
	shadow_rec *rec;
	if( shadowsByPid->lookup(pid, rec) == 0 ) {
		delete_shadow_rec( rec );
	} else {
		dprintf( D_ALWAYS, "ERROR: can't find shadow record for pid %d\n",
				 pid );
	}
}


void
Scheduler::delete_shadow_rec( shadow_rec *rec )
{

	int cluster = rec->job_id.cluster;
	int proc = rec->job_id.proc;
	int pid = rec->pid;

	if( pid ) {
		dprintf( D_FULLDEBUG,
				 "Deleting shadow rec for PID %d, job (%d.%d)\n",
				 pid, cluster, proc );
	} else {
		dprintf( D_FULLDEBUG, "Deleting shadow rec for job (%d.%d) "
				 "no shadow PID -- shadow never spawned\n",
				 cluster, proc );
	}

	BeginTransaction();

	int job_status = IDLE;
	GetAttributeInt( cluster, proc, ATTR_JOB_STATUS, &job_status );

	if( pid ) {
			// we only need to update this if we spawned a shadow.
		update_remote_wall_clock(cluster, proc);
	}

		/*
		  For ATTR_REMOTE_HOST and ATTR_CLAIM_ID, we only want to save
		  what we have in ATTR_LAST_* if we actually spawned a
		  shadow...
		*/
	if( pid ) {
		char* last_host = NULL;
		GetAttributeStringNew( cluster, proc, ATTR_REMOTE_HOST, &last_host );
		if( last_host ) {
			SetAttributeString( cluster, proc, ATTR_LAST_REMOTE_HOST,
								last_host );
			free( last_host );
			last_host = NULL;
		}

        char* last_pool = NULL;
		GetAttributeStringNew( cluster, proc, ATTR_REMOTE_POOL, &last_pool );
		if( last_pool ) {
			SetAttributeString( cluster, proc, ATTR_LAST_REMOTE_POOL,
								last_pool );
			free( last_pool );
			last_pool = NULL;
		} else {
            // If RemotePool is not defined, be sure to remove the last remote pool (if it exists)
             DeleteAttribute( cluster, proc, ATTR_LAST_REMOTE_POOL );
        }

	}

	if( pid ) {
		char* last_claim = NULL;
		GetAttributeStringNew( cluster, proc, ATTR_PUBLIC_CLAIM_ID, &last_claim );
		if( last_claim ) {
			SetAttributeString( cluster, proc, ATTR_LAST_PUBLIC_CLAIM_ID, 
								last_claim );
			free( last_claim );
			last_claim = NULL;
		}

		GetAttributeStringNew( cluster, proc, ATTR_PUBLIC_CLAIM_IDS, &last_claim );
		if( last_claim ) {
			SetAttributeString( cluster, proc, ATTR_LAST_PUBLIC_CLAIM_IDS, 
								last_claim );
			free( last_claim );
			last_claim = NULL;
		}
	}

		//
		// Do not remove the ClaimId or RemoteHost if the keepClaimAttributes
		// flag is set. This means that we want this job to reconnect
		// when the schedd comes back online.
		//
	if ( ! rec->keepClaimAttributes ) {
		DeleteAttribute( cluster, proc, ATTR_CLAIM_ID );
		DeleteAttribute( cluster, proc, ATTR_PUBLIC_CLAIM_ID );
		DeleteAttribute( cluster, proc, ATTR_CLAIM_IDS );
		DeleteAttribute( cluster, proc, ATTR_PUBLIC_CLAIM_IDS );
		DeleteAttribute( cluster, proc, ATTR_STARTD_IP_ADDR );
		DeleteAttribute( cluster, proc, ATTR_REMOTE_HOST );
		DeleteAttribute( cluster, proc, ATTR_REMOTE_POOL );
		DeleteAttribute( cluster, proc, ATTR_REMOTE_SLOT_ID );
		DeleteAttribute( cluster, proc, ATTR_REMOTE_VIRTUAL_MACHINE_ID ); // CRUFT
		DeleteAttribute( cluster, proc, ATTR_DELEGATED_PROXY_EXPIRATION );
		DeleteAttribute( cluster, proc, ATTR_TRANSFERRING_INPUT );
		DeleteAttribute( cluster, proc, ATTR_TRANSFERRING_OUTPUT );
		DeleteAttribute( cluster, proc, ATTR_TRANSFER_QUEUED );
	} else {
		dprintf( D_FULLDEBUG, "Job %d.%d has keepClaimAttributes set to true. "
					    "Not removing %s and %s attributes.\n",
					    cluster, proc, ATTR_CLAIM_ID, ATTR_REMOTE_HOST );
	}

	DeleteAttribute( cluster, proc, ATTR_SHADOW_BIRTHDATE );

		// we want to commit all of the above changes before we
		// call check_zombie() since it might do it's own
		// transactions of one sort or another...
		// Nothing written in this transaction requires immediate sync to disk.
	CommitTransaction( NONDURABLE );

	if( ! rec->keepClaimAttributes ) {
			// We do _not_ want to call check_zombie if we are detaching
			// from a job for later reconnect, because check_zombie
			// does stuff that should only happen if the shadow actually
			// exited, such as setting CurrentHosts=0.
		check_zombie( pid, &(rec->job_id) );
	}

		// If the shadow went away, this match is no longer
		// "ACTIVE", it's just "CLAIMED"
	if( rec->match ) {
			// Be careful, since there might not be a match record
			// for this shadow record anymore... 
		rec->match->setStatus( M_CLAIMED );
	}

	if( rec->keepClaimAttributes &&  rec->match ) {
			// We are shutting down and detaching from this claim.
			// Remove the claim record without sending RELEASE_CLAIM
			// to the startd.
		rec->match->needs_release_claim = false;
		DelMrec(rec->match);
	}
	else {
		RemoveShadowRecFromMrec(rec);
	}

	if( pid ) {
		shadowsByPid->remove(pid);
	}
	shadowsByProcID->remove(rec->job_id);
	if ( rec->conn_fd != -1 ) {
		close(rec->conn_fd);
	}

	delete rec;
	numShadows -= 1;
	if( ExitWhenDone && numShadows == 0 ) {
		return;
	}
	if( pid ) {
	  //display_shadow_recs();
	}

	dprintf( D_FULLDEBUG, "Exited delete_shadow_rec( %d )\n", pid );
	return;
}

/*
** Mark a job as running.
*/
void
mark_job_running(PROC_ID* job_id)
{
	int status;
	int orig_max = 1; // If it was not set this is the same default

	GetAttributeInt(job_id->cluster, job_id->proc, ATTR_JOB_STATUS, &status);
	GetAttributeInt(job_id->cluster, job_id->proc, ATTR_MAX_HOSTS, &orig_max);
	SetAttributeInt(job_id->cluster, job_id->proc, ATTR_ORIG_MAX_HOSTS,
					orig_max);


	if( status == RUNNING ) {
		EXCEPT( "Trying to run job %d.%d, but already marked RUNNING!",
			job_id->cluster, job_id->proc );
	}

	status = RUNNING;

	SetAttributeInt(job_id->cluster, job_id->proc, ATTR_JOB_STATUS, status);
	SetAttributeInt(job_id->cluster, job_id->proc,
					ATTR_ENTERED_CURRENT_STATUS, (int)time(0) );
	SetAttributeInt(job_id->cluster, job_id->proc,
					ATTR_LAST_SUSPENSION_TIME, 0 );


		// If this is a scheduler universe job, increment the
		// job counter for the number of times it started executing.
	int univ = CONDOR_UNIVERSE_STANDARD;
	GetAttributeInt(job_id->cluster, job_id->proc, ATTR_JOB_UNIVERSE, &univ);
	if (univ == CONDOR_UNIVERSE_SCHEDULER) {
		int num;
		if (GetAttributeInt(job_id->cluster, job_id->proc,
							ATTR_NUM_JOB_STARTS, &num) < 0) {
			num = 0;
		}
		num++;
		SetAttributeInt(job_id->cluster, job_id->proc,
						ATTR_NUM_JOB_STARTS, num);
	}
	MarkJobClean(*job_id);
}

void
mark_serial_job_running( PROC_ID *job_id )
{
	BeginTransaction();
	mark_job_running(job_id);
	SetAttributeInt(job_id->cluster, job_id->proc, ATTR_CURRENT_HOSTS, 1);
		// nothing that has been written in this transaction needs to
		// be immediately synced to disk
	CommitTransaction( NONDURABLE );
}

/*
** Mark a job as stopped, (Idle).  Do not call directly.  
** Call the non-underscore version below instead.
*/
void
_mark_job_stopped(PROC_ID* job_id)
{
	int		status;
	int		orig_max;
	int		had_orig;

		// NOTE: This function is wrapped in a NONDURABLE transaction.

	had_orig = GetAttributeInt(job_id->cluster, job_id->proc, 
								ATTR_ORIG_MAX_HOSTS, &orig_max);

	GetAttributeInt(job_id->cluster, job_id->proc, ATTR_JOB_STATUS, &status);

		// Always set CurrentHosts to 0 here, because we increment
		// CurrentHosts before we set the job status to RUNNING, so
		// CurrentHosts may need to be reset even if job status never
		// changed to RUNNING.  It is very important that we keep
		// CurrentHosts accurate, because we use it to determine if we
		// need to negotiate for more matches.
	SetAttributeInt(job_id->cluster, job_id->proc, ATTR_CURRENT_HOSTS, 0);

		/*
		  Always clear out ATTR_SHADOW_BIRTHDATE.  If there's no
		  shadow and the job is stopped, it's dumb to leave the shadow
		  birthday attribute in the job ad.  this confuses condor_q
		  if the job is marked as running, added to the runnable job
		  queue, and then JOB_START_DELAY is big.  we used to clear
		  this out in mark_job_running(), but that's not really a good
		  idea.  it's better to just clear it out whenever the shadow
		  is gone.  Derek <wright@cs.wisc.edu>
		*/
	DeleteAttribute( job_id->cluster, job_id->proc, ATTR_SHADOW_BIRTHDATE );

	// if job isn't RUNNING, then our work is already done
	if (status == RUNNING || status == TRANSFERRING_OUTPUT) {

		SetAttributeInt(job_id->cluster, job_id->proc, ATTR_JOB_STATUS, IDLE);
		SetAttributeInt( job_id->cluster, job_id->proc,
						 ATTR_ENTERED_CURRENT_STATUS, (int)time(0) );
		SetAttributeInt( job_id->cluster, job_id->proc,
						 ATTR_LAST_SUSPENSION_TIME, 0 );

		if (had_orig >= 0) {
			SetAttributeInt(job_id->cluster, job_id->proc, ATTR_MAX_HOSTS,
							orig_max);
		}
		DeleteAttribute( job_id->cluster, job_id->proc, ATTR_REMOTE_POOL );

		dprintf( D_FULLDEBUG, "Marked job %d.%d as IDLE\n", job_id->cluster,
				 job_id->proc );
	}	
}


/* Parallel jobs may have many procs (job classes) in a cluster.  We should
   mark all of them stopped when the job stops. */
void
mark_job_stopped(PROC_ID* job_id)
{
	bool already_in_transaction = InTransaction();
	if( !already_in_transaction ) {
		BeginTransaction();
	}

	int universe = CONDOR_UNIVERSE_STANDARD;
	GetAttributeInt(job_id->cluster, job_id->proc, ATTR_JOB_UNIVERSE,
					&universe);
	if( (universe == CONDOR_UNIVERSE_MPI) || 
		(universe == CONDOR_UNIVERSE_PARALLEL)){
		ClassAd *ad;
		ad = GetNextJob(1);
		while (ad != NULL) {
			PROC_ID tmp_id;
			ad->LookupInteger(ATTR_CLUSTER_ID, tmp_id.cluster);
			if (tmp_id.cluster == job_id->cluster) {
				ad->LookupInteger(ATTR_PROC_ID, tmp_id.proc);
				_mark_job_stopped(&tmp_id);
			}
			ad = GetNextJob(0);
		}
	} else {
		_mark_job_stopped(job_id);
	}

	if( !already_in_transaction ) {
			// It is ok to use a NONDURABLE transaction here.
			// The worst that can happen if this transaction is
			// lost is that we will try to reconnect to the job
			// and find that it is no longer running.
		CommitTransaction( NONDURABLE );
	}
}



/*
 * Ask daemonCore to check to see if a given process is still alive
 */
inline int
Scheduler::is_alive(shadow_rec* srec)
{
	return daemonCore->Is_Pid_Alive(srec->pid);
}

void
Scheduler::clean_shadow_recs()
{
	shadow_rec *rec;

	dprintf( D_FULLDEBUG, "============ Begin clean_shadow_recs =============\n" );

	shadowsByPid->startIterations();
	while (shadowsByPid->iterate(rec) == 1) {
		if( !is_alive(rec) ) {
			if ( rec->isZombie ) { // bad news...means we missed a reaper
				dprintf( D_ALWAYS,
				"Zombie process has not been cleaned up by reaper - pid %d\n", rec->pid );
			} else {
				dprintf( D_FULLDEBUG, "Setting isZombie status for pid %d\n", rec->pid );
				rec->isZombie = TRUE;
			}

			// we don't want this old safety code to run anymore (stolley)
			//			delete_shadow_rec( rec->pid );
		}
	}
    stats.ShadowsRunning = numShadows;
	dprintf( D_FULLDEBUG, "============ End clean_shadow_recs =============\n" );
}


void
Scheduler::preempt( int n, bool force_sched_jobs )
{
	shadow_rec *rec;
	bool preempt_sched = force_sched_jobs;

	dprintf( D_ALWAYS, "Called preempt( %d )%s%s\n", n, 
			 force_sched_jobs  ? " forcing scheduler univ preemptions" : "",
			 ExitWhenDone ? " for a graceful shutdown" : "" );

	if( n >= numShadows-SchedUniverseJobsRunning-LocalUniverseJobsRunning ) {
			// we only want to start preempting scheduler/local
			// universe jobs once all the shadows have been
			// preempted...
		preempt_sched = true;
	}

	shadowsByPid->startIterations();

	/* Now we loop until we are out of shadows or until we've preempted
	 * `n' shadows.  Note that the behavior of this loop is slightly 
	 * different if ExitWhenDone is True.  If ExitWhenDone is True, we
	 * will always preempt `n' new shadows, used for a progressive shutdown.  If
	 * ExitWhenDone is False, we will preempt n minus the number of shadows we
	 * have previously told to preempt but are still waiting for them to exit.
	 */
	while (shadowsByPid->iterate(rec) == 1 && n > 0) {
		if( is_alive(rec) ) {
			if( rec->preempted ) {
				if( ! ExitWhenDone ) {
						// if we're not trying to exit, we should
						// consider this record already in the process
						// of preempting, and let it count towards our
						// "n" shadows to preempt.
					n--;
				}
					// either way, if we already preempted this srec
					// there's nothing more to do here, and we need to
					// keep looking for another srec to preempt (or
					// bail out of our iteration if we've hit "n").
				continue;
			}

				// if we got this far, it's an srec that hasn't been
				// preempted yet.  based on the universe, do the right
				// thing to preempt it.
			int cluster = rec->job_id.cluster;
			int proc = rec->job_id.proc; 
			ClassAd* job_ad;
			int kill_sig;

			switch( rec->universe ) {
			case CONDOR_UNIVERSE_LOCAL:
				if( ! preempt_sched ) {
					continue;
				}
				dprintf( D_ALWAYS, "Sending DC_SIGSOFTKILL to handler for "
						 "local universe job %d.%d (pid: %d)\n", 
						 cluster, proc, rec->pid );
				sendSignalToShadow(rec->pid,DC_SIGSOFTKILL,rec->job_id);
				break;

			case CONDOR_UNIVERSE_SCHEDULER:
				if( ! preempt_sched ) {
					continue;
				}
				job_ad = GetJobAd( rec->job_id.cluster,
								   rec->job_id.proc );  
				kill_sig = findSoftKillSig( job_ad );
				if( kill_sig <= 0 ) {
					kill_sig = SIGTERM;
				}
				FreeJobAd( job_ad );
				dprintf( D_ALWAYS, "Sending %s to scheduler universe job "
						 "%d.%d (pid: %d)\n", signalName(kill_sig), 
						 cluster, proc, rec->pid );
				sendSignalToShadow(rec->pid,kill_sig,rec->job_id);
				break;

			default:
				// all other universes	
				if( rec->match ) {
						//
						// If we're in graceful shutdown mode, we only want to
						// send a vacate command to jobs that do not have a lease
						//
					bool skip_vacate = false;
					if ( ExitWhenDone ) {
						int lease = 0;
						GetAttributeInt( cluster, proc,
									ATTR_JOB_LEASE_DURATION, &lease );
						skip_vacate = ( lease > 0 );
							//
							// We set keepClaimAttributes so that RemoteHost and ClaimId
							// are not removed from the job's ad when we delete
							// the shadow record
							//
						rec->keepClaimAttributes = skip_vacate;
					}
						//
						// Send a vacate
						//
					if ( ! skip_vacate ) {
						send_vacate( rec->match, DEACTIVATE_CLAIM );
						dprintf( D_ALWAYS, 
								"Sent vacate command to %s for job %d.%d\n",
								rec->match->peer, cluster, proc );
						//
						// Otherwise, send a SIGKILL
						//
					} else {
							//
							// Call the blocking form of Send_Signal, rather than
							// sendSignalToShadow().
							//
						daemonCore->Send_Signal( rec->pid, SIGKILL );
						dprintf( D_ALWAYS, 
								"Sent signal %d to %s [pid %d] for job %d.%d\n",
								SIGKILL, rec->match->peer, rec->pid, cluster, proc );
							// Keep iterating and preempting more without
							// decrementing n here.  Why?  Because we didn't
							// really preempt this job: we just killed the
							// shadow and left the job running so that we
							// can reconnect to it later.  No need to throttle
							// the rate of preemption to avoid i/o overload
							// from checkpoints or anything.  In fact, it
							// is better to quickly kill all the shadows so
							// that we can restart and reconnect before the
							// lease expires.
						continue;
					}
				} else {
						/*
						   A shadow record without a match for any
						   universe other than local, and
						   scheduler (which we already handled above)
						   is a shadow for which the claim was
						   relinquished (by the startd).  In this
						   case, the shadow is on its way out, anyway,
						   so there's no reason to send it a signal.
						*/
				}
			} // SWITCH
				// if we're here, we really preempted it, so
				// decrement n so we let this count towards our goal.
			n--;
		} // IF
	} // WHILE

		/*
		  we've now broken out of our loop.  if n is still >0, it
		  means we wanted to preempt more than we were able to do.
		  this could be because of a mis-match regarding scheduler
		  universe jobs (namely, all we have left are scheduler jobs,
		  but we have a bogus value for SchedUniverseJobsRunning and
		  don't think we want to preempt any of those).  so, if we
		  weren't trying to preempt scheduler but we still have n to
		  preempt, try again and force scheduler preemptions.
		  derek <wright@cs.wisc.edu> 2005-04-01
		*/ 
	if( n > 0 && preempt_sched == false ) {
		preempt( n, true );
	}
}

void
send_vacate(match_rec* match,int cmd)
{
	classy_counted_ptr<DCStartd> startd = new DCStartd( match->description(),NULL,match->peer,match->claimId() );
	classy_counted_ptr<DCClaimIdMsg> msg = new DCClaimIdMsg( cmd, match->claimId() );

	msg->setSuccessDebugLevel(D_ALWAYS);
	msg->setTimeout( STARTD_CONTACT_TIMEOUT );
	msg->setSecSessionId( match->secSessionId() );

	if ( !startd->hasUDPCommandPort() || param_boolean("SCHEDD_SEND_VACATE_VIA_TCP",false) ) {
		dprintf( D_FULLDEBUG, "Called send_vacate( %s, %d ) via TCP\n", 
				 match->peer, cmd );
		msg->setStreamType(Stream::reli_sock);
	} else {
		dprintf( D_FULLDEBUG, "Called send_vacate( %s, %d ) via UDP\n", 
				 match->peer, cmd );
		msg->setStreamType(Stream::safe_sock);
	}
	startd->sendMsg( msg.get() );
}

void
Scheduler::swap_space_exhausted()
{
	SwapSpaceExhausted = TRUE;
}

/*
  We maintain two tables which should be consistent, return TRUE if they
  are, and FALSE otherwise.  The tables are the ShadowRecs, a list
  of currently running jobs, and PrioRec a list of currently runnable
  jobs.  We will say they are consistent if none of the currently
  runnable jobs are already listed as running jobs.
*/
int
Scheduler::shadow_prio_recs_consistent()
{
	int		i;
	struct shadow_rec	*srp;
	int		status, universe;

	dprintf( D_ALWAYS, "Checking consistency running and runnable jobs\n" );
	BadCluster = -1;
	BadProc = -1;

	for( i=0; i<N_PrioRecs; i++ ) {
		if( (srp=find_shadow_rec(&PrioRec[i].id)) ) {
			BadCluster = srp->job_id.cluster;
			BadProc = srp->job_id.proc;
			universe = srp->universe;
			GetAttributeInt(BadCluster, BadProc, ATTR_JOB_STATUS, &status);
			if (status != RUNNING && status != TRANSFERRING_OUTPUT &&
				universe!=CONDOR_UNIVERSE_MPI &&
				universe!=CONDOR_UNIVERSE_PARALLEL) {
				// display_shadow_recs();
				// dprintf(D_ALWAYS,"shadow_prio_recs_consistent(): PrioRec %d - id = %d.%d, owner = %s\n",i,PrioRec[i].id.cluster,PrioRec[i].id.proc,PrioRec[i].owner);
				dprintf( D_ALWAYS, "ERROR: Found a consistency problem!!!\n" );
				return FALSE;
			}
		}
	}
	dprintf( D_ALWAYS, "Tables are consistent\n" );
	return TRUE;
}

/*
  Search the shadow record table for a given job id.  Return a pointer
  to the record if it is found, and NULL otherwise.
*/
struct shadow_rec*
Scheduler::find_shadow_rec(PROC_ID* id)
{
	shadow_rec *rec;

	if (shadowsByProcID->lookup(*id, rec) < 0)
		return NULL;
	return rec;
}

#ifdef CARMI_OPS
struct shadow_rec*
Scheduler::find_shadow_by_cluster( PROC_ID *id )
{
	int		my_cluster;
	shadow_rec	*rec;

	my_cluster = id->cluster;

	shadowsByProcID->startIterations();
	while (shadowsByProcID->iterate(rec) == 1) {
		if( my_cluster == rec->job_id.cluster) {
				return rec;
		}
	}
	return NULL;
}
#endif

/*
  If we have an MPI cluster with > 1 proc, the user
  might condor_rm/_hold/_release one of those procs.
  If so, we need to treat it as if all of the procs
  in the cluster are _rm'd/_held/_released.  This
  copies all the procs from job_ids to expanded_ids,
  adding any sibling mpi procs if needed.
*/
void
Scheduler::expand_mpi_procs(StringList *job_ids, StringList *expanded_ids) {
	job_ids->rewind();
	char *id;
	char buf[40];
	while( (id = job_ids->next())) {
		expanded_ids->append(id);
	}

	job_ids->rewind();
	while( (id = job_ids->next()) ) {
		PROC_ID p = getProcByString(id);
		if( (p.cluster < 0) || (p.proc < 0) ) {
			continue;
		}

		int universe = -1;
		GetAttributeInt(p.cluster, p.proc, ATTR_JOB_UNIVERSE, &universe);
		if ((universe != CONDOR_UNIVERSE_MPI) && (universe != CONDOR_UNIVERSE_PARALLEL))
			continue;
		
		
		int proc_index = 0;
		while( (GetJobAd(p.cluster, proc_index, false) )) {
			snprintf(buf, 40, "%d.%d", p.cluster, proc_index);
			if (! expanded_ids->contains(buf)) {
				expanded_ids->append(buf);
			}
			proc_index++;
		}
	}
}

void
Scheduler::mail_problem_message()
{
	FILE	*mailer;

	dprintf( D_ALWAYS, "Mailing administrator (%s)\n",
			 CondorAdministrator ? CondorAdministrator : "<undefined>" );

	mailer = email_admin_open("CONDOR Problem");
	if (mailer == NULL)
	{
		// Could not send email, probably because no admin 
		// email address defined.  Just return.  No biggie.  Keep 
		// your pants on.
		return;
	}

	fprintf( mailer, "Problem with condor_schedd %s\n", Name );
	fprintf( mailer, "Job %d.%d is in the runnable job table,\n",
												BadCluster, BadProc );
	fprintf( mailer, "but we already have a shadow record for it.\n" );

	email_close(mailer);
}

static bool
IsSchedulerUniverse( shadow_rec* srec )
{
	if( ! srec ) {
		return false;
	}
	return srec->universe == CONDOR_UNIVERSE_SCHEDULER;
}


static bool
IsLocalUniverse( shadow_rec* srec )
{
	if( ! srec ) {
		return false;
	}
	return srec->universe == CONDOR_UNIVERSE_LOCAL;
}


/*
** Wrapper for setting the job status to deal with Parallel jobs, which can 
** contain multiple procs.
*/
void
set_job_status(int cluster, int proc, int status)
{
	int universe = CONDOR_UNIVERSE_STANDARD;
	GetAttributeInt(cluster, proc, ATTR_JOB_UNIVERSE, &universe);

	BeginTransaction();

	if( ( universe == CONDOR_UNIVERSE_MPI) || 
		( universe == CONDOR_UNIVERSE_PARALLEL) ) {
		ClassAd *ad;
		ad = GetNextJob(1);
		while (ad != NULL) {
			PROC_ID tmp_id;
			ad->LookupInteger(ATTR_CLUSTER_ID, tmp_id.cluster);
			if (tmp_id.cluster == cluster) {
				ad->LookupInteger(ATTR_PROC_ID, tmp_id.proc);
				SetAttributeInt(tmp_id.cluster, tmp_id.proc, ATTR_JOB_STATUS,
								status);
				SetAttributeInt( tmp_id.cluster, tmp_id.proc,
								 ATTR_ENTERED_CURRENT_STATUS,
								 (int)time(0) ); 
				SetAttributeInt( tmp_id.cluster, tmp_id.proc,
								 ATTR_LAST_SUSPENSION_TIME, 0 ); 
			}
			ad = GetNextJob(0);
		}
	} else {
		SetAttributeInt(cluster, proc, ATTR_JOB_STATUS, status);
		SetAttributeInt( cluster, proc, ATTR_ENTERED_CURRENT_STATUS,
						 (int)time(0) );
		SetAttributeInt( cluster, proc,
						 ATTR_LAST_SUSPENSION_TIME, 0 ); 
	}

		// Nothing written in this transaction requires immediate
		// sync to disk.
	CommitTransaction( NONDURABLE );
}

void
Scheduler::child_exit(int pid, int status)
{
	shadow_rec*		srec;
	int				StartJobsFlag=TRUE;
	PROC_ID			job_id;
	bool			srec_was_local_universe = false;
	MyString        claim_id;
		// if we do not start a new job, should we keep the claim?
	bool            keep_claim = false; // by default, no
	bool            srec_keep_claim_attributes;

	srec = FindSrecByPid(pid);
	ASSERT(srec);

		if( srec->match ) {
			if (srec->exit_already_handled && (srec->match->keep_while_idle == 0)) {
				DelMrec( srec->match );
			} else {
				int exitstatus = WEXITSTATUS(status);
				if ((srec->match->keep_while_idle > 0) && ((exitstatus == JOB_EXITED) || (exitstatus == JOB_SHOULD_REMOVE) || (exitstatus == JOB_KILLED))) {
					srec->match->status = M_CLAIMED;
					srec->match->shadowRec = NULL;
					srec->match->idle_timer_deadline = time(NULL) + srec->match->keep_while_idle;
					srec->match = NULL;
				}
			}
		}

	if( srec->exit_already_handled ) {
		delete_shadow_rec( srec );
		return;
	}

	job_id.cluster = srec->job_id.cluster;
	job_id.proc = srec->job_id.proc;

	if( srec->match ) {
		claim_id = srec->match->claimId();
	}
		// store this in case srec is deleted before we need it
	srec_keep_claim_attributes = srec->keepClaimAttributes;

		//
		// If it is a SCHEDULER universe job, then we have a special
		// handler methods to take care of it
		//
	if (IsSchedulerUniverse(srec)) {
 		// scheduler universe process 
		scheduler_univ_job_exit(pid,status,srec);
		delete_shadow_rec( pid );
			// even though this will get set correctly in
			// count_jobs(), try to keep it accurate here, too.  
		if( SchedUniverseJobsRunning > 0 ) {
			SchedUniverseJobsRunning--;
		}
	} else if (srec) {
		const char* name = NULL;
			//
			// Local Universe
			//
		if( IsLocalUniverse(srec) ) {
			srec_was_local_universe = true;
			name = "Local starter";
				//
				// Following the scheduler universe example, we need
				// to try to keep track of how many local jobs are 
				// running in realtime
				//
			if ( this->LocalUniverseJobsRunning > 0 ) {
				this->LocalUniverseJobsRunning--;
			}
			else
			{
				dprintf(D_ALWAYS, "Warning: unexpected count for  local universe jobs: %d\n", LocalUniverseJobsRunning);
			}
		} else {
				// A real shadow
			name = "Shadow";
		}
		if ( daemonCore->Was_Not_Responding(pid) ) {
			// this shadow was killed by daemon core because it was hung.
			// make the schedd treat this like a Shadow Exception so job
			// just goes back into the queue as idle, but if it happens
			// to many times we relinquish the match.
			dprintf( D_ALWAYS,
					 "%s pid %d successfully killed because it was hung.\n",
					 name, pid );
			status = JOB_EXCEPTION;
		}

			//
			// If the job exited with a status code, we can use
			// that to figure out what exactly we should be doing with 
			// the job in the queue
			//
		if ( WIFEXITED(status) ) {
			int wExitStatus = WEXITSTATUS( status );
		    dprintf( D_ALWAYS,
			 		"%s pid %d for job %d.%d exited with status %d\n",
					 name, pid, srec->job_id.cluster, srec->job_id.proc,
					 wExitStatus );
			
				// Now call this method to perform the correct
				// action based on our status code
			this->jobExitCode( job_id, wExitStatus );
			 
			 	// We never want to try to start jobs if we have
			 	// either of these exit codes 
			 if ( wExitStatus == JOB_NO_MEM ||
			 	  wExitStatus == JOB_EXEC_FAILED ) {
				StartJobsFlag = FALSE;
			}
			
	 	} else if( WIFSIGNALED(status) ) {
	 			// The job died with a signal, so there's not much
	 			// that we can do for it
			dprintf( D_FAILURE|D_ALWAYS, "%s pid %d died with %s\n",
					 name, pid, daemonCore->GetExceptionString(status) );

				// If the shadow was killed (i.e. by this schedd) and
				// we are preserving the claim for reconnect, then
				// do not delete the claim.
			 keep_claim = srec_keep_claim_attributes;
		}
		
			// We always want to delete the shadow record regardless 
			// of how the job exited
		delete_shadow_rec( pid );

	} else {
			// Hmm -- doesn't seem like we can ever get here, given 
			// that we deference srec before the if... wenger 2011-02-09
			//
			// There wasn't a shadow record, so that agent dies after
			// deleting match. We want to make sure that we don't
			// call to start more jobs
			// 
		StartJobsFlag=FALSE;
	 }  // big if..else if...

		//
		// If the job was a local universe job, we will want to
		// call count on it so that it can be marked idle again
		// if need be.
		//
	if ( srec_was_local_universe == true ) {
		ClassAd *job_ad = GetJobAd( job_id.cluster, job_id.proc );
		count( job_ad );
	}

		// If we're not trying to shutdown, now that either an agent
		// or a shadow (or both) have exited, we should try to
		// start another job.
	if( ! ExitWhenDone && StartJobsFlag ) {
		if( !claim_id.IsEmpty() ) {
				// Try finding a new job for this claim.
			match_rec *mrec = scheduler.FindMrecByClaimID( claim_id.Value() );
			if( mrec ) {
				this->StartJob( mrec );
			}
		}
		else {
			this->ExpediteStartJobs();
		}
	}
	else if( !keep_claim ) {
		if( !claim_id.IsEmpty() ) {
			DelMrec( claim_id.Value() );
		}
	}
}

/**
 * Based on the exit status code for a job, we will preform
 * an appropriate action on the job in the queue. If an exception
 * also occured, we will report that ourselves as well.
 * 
 * Much of this logic was originally in child_exit() but it has been
 * moved into a separate function so that it can be called in cases
 * where the job isn't really exiting.
 * 
 * @param job_id - the identifier for the job
 * @param exit_code - we use this to determine the action to take on the job
 * @return true if the job was updated successfully
 * @see exit.h
 * @see condor_error_policy.h
 **/
bool
Scheduler::jobExitCode( PROC_ID job_id, int exit_code ) 
{
	bool ret = true; 
	
		// Try to get the shadow record.
		// If we are unable to get the srec, then we need to be careful
		// down in the logic below
	shadow_rec *srec = this->FindSrecByProcID( job_id );
	
		// Get job status.  Note we only except if there is no job status AND the job
		// is still in the queue, since we do not want to except if the job ad is gone
		// perhaps due to condor_rm -f.
	int q_status;
	if (GetAttributeInt(job_id.cluster,job_id.proc,
						ATTR_JOB_STATUS,&q_status) < 0)	
	{
		if ( GetJobAd(job_id.cluster,job_id.proc) ) {
			// job exists, but has no status.  impossible!
			EXCEPT( "ERROR no job status for %d.%d in Scheduler::jobExitCode()!",
				job_id.cluster, job_id.proc );
		} else {
			// job does not exist anymore, so we have no work to do here.
			// since we have nothing to do in this function, return.
			return ret;
		}
	}

		// update exit code statistics
	time_t updateTime = time(NULL);
	stats.Tick(updateTime);
	stats.JobsSubmitted = GetJobQueuedCount();

	MyString other;
	ScheddOtherStats * other_stats = NULL;
	if (OtherPoolStats.AnyEnabled()) {
		ClassAd * job_ad = GetJobAd( job_id.cluster, job_id.proc );
		if (job_ad) {
			other_stats = OtherPoolStats.Matches(*job_ad, updateTime);
			FreeJobAd(job_ad);
		}
		OtherPoolStats.Tick(updateTime);
	}
	#define OTHER for (ScheddOtherStats * po = other_stats; po; po = po->next) (po->stats)

	stats.JobsExited += 1;
	OTHER.JobsExited += 1;

		// get attributes that we will need to update goodput & badput statistics.
		//
	bool is_badput = false;
	bool is_goodput = false;
	int universe = 0;
	GetAttributeInt(job_id.cluster, job_id.proc, ATTR_JOB_UNIVERSE, &universe);
	int job_image_size = 0;
	GetAttributeInt(job_id.cluster, job_id.proc, ATTR_IMAGE_SIZE, &job_image_size);
	int job_start_date = 0;
	int job_running_time = 0;
	if (0 == GetAttributeInt(job_id.cluster, job_id.proc, ATTR_JOB_CURRENT_START_DATE, &job_start_date))
		job_running_time = (updateTime - job_start_date);


		// We get the name of the daemon that had a problem for 
		// nice log messages...
	MyString daemon_name;
	if ( srec != NULL ) {
		daemon_name = ( IsLocalUniverse( srec ) ? "Local Starter" : "Shadow" );
	}

	MarkJobClean( job_id );
		//
		// If this boolean gets set to true, then we need to report
		// that an Exception occurred for the job.
		// This was broken out of the SWITCH statement below because
		// we might need to have extra logic to handle errors they
		// want to take an action but still want to report the Exception
		//
	bool reportException = false;

		//
		// Based on the job's exit code, we will perform different actions
		// on the job
		//
	switch( exit_code ) {
		case JOB_NO_MEM:
			this->swap_space_exhausted();
			stats.JobsShadowNoMemory += 1;
			OTHER.JobsShadowNoMemory += 1;

		case JOB_EXEC_FAILED:
				//
				// The calling function will make sure that
				// we don't try to start new jobs
				//
			stats.JobsExecFailed += 1;
			OTHER.JobsExecFailed += 1;
			break;

		case JOB_CKPTED:
		case JOB_NOT_CKPTED:
				// no break, fall through and do the action
		// case JOB_SHOULD_REQUEUE:
				// we can't have the same value twice in our
				// switch, so we can't really have a valid case
				// for this, but it's the same number as
				// JOB_NOT_CKPTED, so we're safe.
		case JOB_NOT_STARTED:
			if( srec != NULL && !srec->removed && srec->match ) {
				DelMrec(srec->match);
			}
            switch (exit_code) {
               case JOB_CKPTED:
                  stats.JobsCheckpointed += 1;
                  OTHER.JobsCheckpointed += 1;
                  is_goodput = true;
                  break;
               case JOB_SHOULD_REQUEUE:
               //case JOB_NOT_CKPTED: for CONDOR_UNIVERSE_STANDARD
                  stats.JobsShouldRequeue += 1;
                  OTHER.JobsShouldRequeue += 1;
                  // for standard universe this is actually case JOB_NOT_CKPTED
                  if (CONDOR_UNIVERSE_STANDARD == universe) {
                     is_badput = true;
                  } else {
                     is_goodput = true;
                  }
                  break;
               case JOB_NOT_STARTED:
                  stats.JobsNotStarted += 1;
                  OTHER.JobsNotStarted += 1;
                  break;
               }
			break;

		case JOB_SHADOW_USAGE:
			EXCEPT( "%s exited with incorrect usage!\n", daemon_name.Value() );
			break;

		case JOB_BAD_STATUS:
			EXCEPT( "%s exited because job status != RUNNING", daemon_name.Value() );
			break;

		case JOB_SHOULD_REMOVE:
			dprintf( D_ALWAYS, "Removing job %d.%d\n",
					 job_id.cluster, job_id.proc );
				// If we have a shadow record, then set this flag 
				// so we treat this just like a condor_rm
			if ( srec != NULL ) {
				srec->removed = true;
			}
			stats.JobsShouldRemove += 1;
			OTHER.JobsShouldRemove += 1;
				// no break, fall through and do the action

		case JOB_NO_CKPT_FILE:
		case JOB_KILLED:
				// If the job isn't being HELD, we'll remove it
			if ( q_status != HELD && q_status != IDLE ) {
				set_job_status( job_id.cluster, job_id.proc, REMOVED );
			}
			is_badput = true;
			stats.JobsKilled += 1;
			OTHER.JobsKilled += 1;
			break;

		case JOB_EXITED_AND_CLAIM_CLOSING:
			if( srec != NULL && srec->match ) {
					// startd is not accepting more jobs on this claim
				srec->match->needs_release_claim = false;
				DelMrec(srec->match);
			}
			stats.JobsExitedAndClaimClosing += 1;
			OTHER.JobsExitedAndClaimClosing += 1;
			// no break, fall through
		case JOB_EXITED:
			dprintf(D_FULLDEBUG, "Reaper: JOB_EXITED\n");
			stats.JobsExitedNormally += 1;
			OTHER.JobsExitedNormally += 1;
			stats.JobsCompleted += 1;
			OTHER.JobsCompleted += 1;
			is_goodput = true;
			// no break, fall through and do the action
		case JOB_COREDUMPED:
			if (JOB_COREDUMPED == exit_code) {
				stats.JobsCoredumped += 1;
				OTHER.JobsCoredumped += 1;
				is_badput = true;
			}
				// If the job isn't being HELD, set it to COMPLETED
			if ( q_status != HELD ) {
				set_job_status( job_id.cluster, job_id.proc, COMPLETED ); 
			}
			break;

		case JOB_MISSED_DEFERRAL_TIME: {

				//
				// Super Hack! - Missed Deferral Time
				// The job missed the time that it was suppose to
				// start executing, so we'll add an error message
				// to the remove reason so that it shows up in the userlog
				//
				// This is suppose to be temporary until we have some
				// kind of error handling in place for jobs
				// that never started
				// Andy Pavlo - 01.24.2006 - pavlo@cs.wisc.edu
				//
			MyString _error("\"Job missed deferred execution time\"");
			if ( SetAttribute( job_id.cluster, job_id.proc,
					  		  ATTR_HOLD_REASON, _error.Value() ) < 0 ) {
				dprintf( D_ALWAYS, "WARNING: Failed to set %s to %s for "
						 "job %d.%d\n", ATTR_HOLD_REASON, _error.Value(), 
						 job_id.cluster, job_id.proc );
			}
			if ( SetAttributeInt(job_id.cluster, job_id.proc,
								 ATTR_HOLD_REASON_CODE,
								 CONDOR_HOLD_CODE_MissedDeferredExecutionTime)
				 < 0 ) {
				dprintf( D_ALWAYS, "WARNING: Failed to set %s to %d for "
						 "job %d.%d\n", ATTR_HOLD_REASON_CODE,
						 CONDOR_HOLD_CODE_MissedDeferredExecutionTime,
						 job_id.cluster, job_id.proc );
			}
			dprintf( D_ALWAYS, "Job %d.%d missed its deferred execution time\n",
							job_id.cluster, job_id.proc );
		}
				// no break, fall through and do the action

		case JOB_SHOULD_HOLD: {
			dprintf( D_ALWAYS, "Putting job %d.%d on hold\n",
					 job_id.cluster, job_id.proc );
				// Regardless of the state that the job currently
				// is in, we'll put it on HOLD
			set_job_status( job_id.cluster, job_id.proc, HELD );
			is_badput = true;
			
				// If the job has a CronTab schedule, we will want
				// to remove cached scheduling object so that if
				// it is ever released we will always calculate a new
				// runtime for it. This prevents a job from going
				// on hold, then released only to fail again
				// because a new runtime wasn't calculated for it
			CronTab *cronTab = NULL;
			if ( this->cronTabs->lookup( job_id, cronTab ) >= 0 ) {
					// Delete the cached object				
				if ( cronTab ) {
					delete cronTab;
					this->cronTabs->remove(job_id);
				}
			} // CronTab

			if (JOB_MISSED_DEFERRAL_TIME == exit_code) {
				stats.JobsMissedDeferralTime += 1;
				OTHER.JobsMissedDeferralTime += 1;
			} else {
				stats.JobsShouldHold += 1;
				OTHER.JobsShouldHold += 1;
			}
			break;
		}

		case DPRINTF_ERROR:
			dprintf( D_ALWAYS,
					 "ERROR: %s had fatal error writing its log file\n",
					 daemon_name.Value() );
			stats.JobsDebugLogError += 1;
			OTHER.JobsDebugLogError += 1;
			// We don't want to break, we want to fall through 
			// and treat this like a shadow exception for now.

		case JOB_EXCEPTION:
			if ( exit_code == JOB_EXCEPTION ){
				dprintf( D_ALWAYS,
						 "ERROR: %s exited with job exception code!\n",
						 daemon_name.Value() );
			}
			// We don't want to break, we want to fall through 
			// and treat this like a shadow exception for now.

		default:
				//
				// The default case is now a shadow exception in case ANYTHING
				// goes wrong with the shadow exit status
				//
			if ( ( exit_code != DPRINTF_ERROR ) &&
				 ( exit_code != JOB_EXCEPTION ) ) {
				dprintf( D_ALWAYS,
						 "ERROR: %s exited with unknown value %d!\n",
						 daemon_name.Value(), exit_code );
			}
				// The logic to report a shadow exception has been
				// moved down below. We just set this flag to 
				// make sure we hit it
			reportException = true;
			stats.JobsExitException += 1;
			OTHER.JobsExitException += 1;
			is_badput = true;
			break;
	} // SWITCH
	
		// calculate badput and goodput statistics.
		//
	if ( ! is_goodput && ! is_badput) {
		stats.JobsAccumChurnTime += job_running_time;
		OTHER.JobsAccumChurnTime += job_running_time;
	} else {
		int job_pre_exec_time = 0;  // unless we see job_start_exec_date
		int job_post_exec_time = 0;
		int job_executing_time = 0;
		// this time is set in the shadow (remoteresource::beginExecution) so we don't need to worry
		// if we are talking to a shadow that supports it. the shadow and schedd should be from the same build.
		int job_start_exec_date = 0; 
		if (0 == GetAttributeInt(job_id.cluster, job_id.proc, ATTR_JOB_CURRENT_START_EXECUTING_DATE, &job_start_exec_date)) {
			job_pre_exec_time = MAX(0, job_start_exec_date - job_start_date);
			job_executing_time = updateTime - MAX(job_start_date, job_start_exec_date);
			if (job_executing_time < 0) {
				stats.JobsWierdTimestamps += 1;
				OTHER.JobsWierdTimestamps += 1;
			}
		} else if (is_badput) {
			stats.JobsAccumChurnTime += job_running_time;
			OTHER.JobsAccumChurnTime += job_running_time;
		}
		// this time is also set in the shadow, but there is no gurantee that transfer output ever happened
		// so it may not exist. it's possible for transfer out date to be from a previous run, so we
		// have to make sure that it's at least later than the start time for this run before we use it.
		int job_start_xfer_out_date = 0;
		if (0 == GetAttributeInt(job_id.cluster, job_id.proc, ATTR_JOB_CURRENT_START_TRANSFER_OUTPUT_DATE, &job_start_xfer_out_date)
			&& job_start_xfer_out_date >= job_start_date) {
			job_post_exec_time = MAX(0, updateTime - job_start_xfer_out_date);
			job_executing_time = job_start_xfer_out_date - MAX(job_start_date, job_start_exec_date);
			if (job_executing_time < 0 || job_executing_time > updateTime) {
				stats.JobsWierdTimestamps += 1;
				OTHER.JobsWierdTimestamps += 1;
			}
		}

		stats.JobsAccumPreExecuteTime += job_pre_exec_time;
		stats.JobsAccumPostExecuteTime += job_post_exec_time;
		stats.JobsAccumExecuteTime += MAX(0, job_executing_time);
		stats.JobsAccumExecuteAltTime += MAX(0, job_running_time - (job_pre_exec_time + job_post_exec_time));

		if (is_goodput) {
			stats.JobsAccumRunningTime += job_running_time;
			stats.JobsCompletedSizes += (int64_t)job_image_size * 1024;
			stats.JobsCompletedRuntimes += job_running_time;
		} else if (is_badput) {
			stats.JobsAccumBadputTime += job_running_time;
			stats.JobsBadputSizes += (int64_t)job_image_size * 1024;
			stats.JobsBadputRuntimes += job_running_time;
		}
		if (other_stats) {
			OTHER.JobsAccumPreExecuteTime += job_pre_exec_time;
			OTHER.JobsAccumPostExecuteTime += job_post_exec_time;
			OTHER.JobsAccumExecuteTime += MAX(0, job_executing_time);
			OTHER.JobsAccumExecuteAltTime += MAX(0, job_running_time - (job_pre_exec_time + job_post_exec_time));
			if (is_goodput) {
				OTHER.JobsAccumRunningTime += job_running_time;
				OTHER.JobsCompletedSizes += (int64_t)job_image_size * 1024;
				OTHER.JobsCompletedRuntimes += job_running_time;
			} else if (is_badput) {
				OTHER.JobsAccumBadputTime += job_running_time;
				OTHER.JobsBadputSizes += (int64_t)job_image_size * 1024;
				OTHER.JobsBadputRuntimes += job_running_time;
			}
		}
	}

#undef OTHER

		// Report the ShadowException
		// This used to be in the default case in the switch statement
		// above, but we might need to do this in other cases in
		// the future
	if (reportException && srec != NULL) {
			// Record the shadow exception in the job ad.
		int num_excepts = 0;
		GetAttributeInt(job_id.cluster, job_id.proc,
						ATTR_NUM_SHADOW_EXCEPTIONS, &num_excepts);
		num_excepts++;
		SetAttributeInt(job_id.cluster, job_id.proc,
						ATTR_NUM_SHADOW_EXCEPTIONS, num_excepts, NONDURABLE);
		if (!srec->removed && srec->match) {
				// Record that we had an exception.  This function will
				// relinquish the match if we get too many exceptions 
			HadException(srec->match);
		}
	}
	return (ret);	
}

void
Scheduler::scheduler_univ_job_exit(int pid, int status, shadow_rec * srec)
{
	ASSERT(srec);

	PROC_ID job_id;
	job_id.cluster = srec->job_id.cluster;
	job_id.proc = srec->job_id.proc;

	if ( daemonCore->Was_Not_Responding(pid) ) {
		// this job was killed by daemon core because it was hung.
		// just restart the job.
		dprintf(D_ALWAYS,
			"Scheduler universe job pid %d killed because "
			"it was hung - will restart\n"
			,pid);
		set_job_status( job_id.cluster, job_id.proc, IDLE ); 
		return;
	}

	bool exited = false;

	if(WIFEXITED(status)) {
		dprintf( D_ALWAYS,
				 "scheduler universe job (%d.%d) pid %d "
				 "exited with status %d\n", job_id.cluster,
				 job_id.proc, pid, WEXITSTATUS(status) );
		exited = true;
	} else if(WIFSIGNALED(status)) {
		dprintf( D_ALWAYS,
				 "scheduler universe job (%d.%d) pid %d died "
				 "with %s\n", job_id.cluster, job_id.proc, pid, 
				 daemonCore->GetExceptionString(status) );
	} else {
		dprintf( D_ALWAYS,
				 "scheduler universe job (%d.%d) pid %d exited "
				 "in some unknown way (0x%08x)\n", 
				 job_id.cluster, job_id.proc, pid, status);
	}

	if(srec->preempted) {
		// job exited b/c we removed or held it.  the
		// job's queue status will already be correct, so
		// we don't have to change anything else...
		WriteEvictToUserLog( job_id );
		return;
	}

	if(exited) {
		SetAttributeInt( job_id.cluster, job_id.proc, 
						ATTR_JOB_EXIT_STATUS, WEXITSTATUS(status) );
		SetAttribute( job_id.cluster, job_id.proc,
					  ATTR_ON_EXIT_BY_SIGNAL, "FALSE" );
		SetAttributeInt( job_id.cluster, job_id.proc,
						 ATTR_ON_EXIT_CODE, WEXITSTATUS(status) );
	} else {
			/* we didn't try to kill this job via rm or hold,
			   so either it killed itself or was killed from
			   the outside world.  either way, from our
			   perspective, it is now completed.
			*/
		SetAttribute( job_id.cluster, job_id.proc,
					  ATTR_ON_EXIT_BY_SIGNAL, "TRUE" );
		SetAttributeInt( job_id.cluster, job_id.proc,
						 ATTR_ON_EXIT_SIGNAL, WTERMSIG(status) );
	}

	int action;
	MyString reason;
	int reason_code;
	int reason_subcode;
	ClassAd * job_ad = GetJobAd( job_id.cluster, job_id.proc );
	ASSERT( job_ad ); // No job ad?
	{
		UserPolicy policy;
		policy.Init(job_ad);
		action = policy.AnalyzePolicy(PERIODIC_THEN_EXIT);
		policy.FiringReason(reason,reason_code,reason_subcode);
		if ( reason == "" ) {
			reason = "Unknown user policy expression";
		}
	}


	switch(action) {
		case REMOVE_FROM_QUEUE:
			scheduler_univ_job_leave_queue(job_id, status, job_ad);
			break;

		case STAYS_IN_QUEUE:
			set_job_status( job_id.cluster,	job_id.proc, IDLE ); 
			WriteRequeueToUserLog(job_id, status, reason.Value());
			break;

		case HOLD_IN_QUEUE:
			holdJob(job_id.cluster, job_id.proc, reason.Value(),
					reason_code, reason_subcode,
				true,false,false,false,false);
			break;

		case RELEASE_FROM_HOLD:
			dprintf(D_ALWAYS,
				"(%d.%d) Job exited.  User policy attempted to release "
				"job, but it wasn't on hold.  Allowing job to exit queue.\n", 
				job_id.cluster, job_id.proc);
			scheduler_univ_job_leave_queue(job_id, status, job_ad);
			break;

		case UNDEFINED_EVAL:
			dprintf( D_ALWAYS,
				"(%d.%d) Problem parsing user policy for job: %s.  "
				"Putting job on hold.\n",
				 job_id.cluster, job_id.proc, reason.Value());
			holdJob(job_id.cluster, job_id.proc, reason.Value(),
					reason_code, reason_subcode,
				true,false,false,false,true);
			break;

		default:
			dprintf( D_ALWAYS,
				"(%d.%d) User policy requested unknown action of %d. "
				"Putting job on hold. (Reason: %s)\n",
				 job_id.cluster, job_id.proc, action, reason.Value());
			MyString reason2 = "Unknown action (";
			reason2 += action;
			reason2 += ") ";
			reason2 += reason;
			holdJob(job_id.cluster, job_id.proc, reason2.Value(),
					CONDOR_HOLD_CODE_JobPolicyUndefined, 0,
				true,false,false,false,true);
			break;
	}

	FreeJobAd(job_ad);
	job_ad = NULL;
}


void
Scheduler::scheduler_univ_job_leave_queue(PROC_ID job_id, int status, ClassAd *ad)
{
	set_job_status( job_id.cluster,	job_id.proc, COMPLETED ); 
	WriteTerminateToUserLog( job_id, status );
	Email email;
	email.sendExit(ad, JOB_EXITED);
}

void
Scheduler::kill_zombie(int, PROC_ID* job_id )
{
#if 0
		// This always happens now, no need for a dprintf() 
		// Derek 3/13/98
	 dprintf( D_ALWAYS,
		  "Shadow %d died, and left job %d.%d marked RUNNING\n",
		  pid, job_id->cluster, job_id->proc );
#endif

	 mark_job_stopped( job_id );
}

/*
** The shadow running this job has died.  If things went right, the job
** has been marked as idle or completed as appropriate.
** However, if the shadow terminated abnormally, the job might still
** be marked as running (a zombie).  Here we check for that conditon,
** and mark the job with the appropriate status.
** 1/98: And if the job is maked completed or removed, we delete it
** from the queue.
*/
void
Scheduler::check_zombie(int pid, PROC_ID* job_id)
{
 
	int	  status;
	
	if( GetAttributeInt(job_id->cluster, job_id->proc, ATTR_JOB_STATUS,
						&status) < 0 ) {
		dprintf(D_ALWAYS,"ERROR fetching job status in check_zombie !\n");
		return;
	}

	dprintf( D_FULLDEBUG, "Entered check_zombie( %d, 0x%p, st=%d )\n", 
			 pid, job_id, status );

	// set cur-hosts to zero
	SetAttributeInt( job_id->cluster, job_id->proc, ATTR_CURRENT_HOSTS, 0, NONDURABLE ); 

	switch( status ) {
	case RUNNING:
	case TRANSFERRING_OUTPUT: {
			//
			// If the job is running, we are in middle of executing
			// a graceful shutdown, and the job has a lease, then we 
			// do not want to go ahead and kill the zombie and 
			// mark the job as stopped. This ensures that when the schedd
			// comes back up we will reconnect the shadow to it if the
			// lease is still valid.
			//
		int lease = 0;
		GetAttributeInt( job_id->cluster, job_id->proc, ATTR_JOB_LEASE_DURATION, &lease );
		if ( ExitWhenDone && lease > 0 ) {
			dprintf( D_FULLDEBUG,	"Not marking job %d.%d as stopped because "
							"in graceful shutdown and job has a lease\n",
							job_id->cluster, job_id->proc );
			//
			// Otherwise, do the deed...
			//
		} else {
			kill_zombie( pid, job_id );
		}
		break;
	}
	case HELD:
		if( !scheduler.WriteHoldToUserLog(*job_id)) {
			dprintf( D_ALWAYS, 
					 "Failed to write hold event to the user log for job %d.%d\n",
					 job_id->cluster, job_id->proc );
		}
		break;
	case REMOVED:
		if( !scheduler.WriteAbortToUserLog(*job_id)) {
			dprintf( D_ALWAYS, 
					 "Failed to write abort event to the user log for job %d.%d\n",
					 job_id->cluster, job_id->proc ); 
		}
			// No break, fall through and do the deed...
	case COMPLETED:
		DestroyProc( job_id->cluster, job_id->proc );
		break;
	default:
		break;
	}
		//
		// I'm not sure if this is proper place for this,
		// but I need to check to see if the job uses the CronTab
		// scheduling. If it does, then we'll call out to have the
		// next execution time calculated for it
		// 11.01.2005 - Andy - pavlo@cs.wisc.edu 
		//
	CronTab *cronTab = NULL;
	if ( this->cronTabs->lookup( *job_id, cronTab ) >= 0 ) {
			//
			// Set the force flag to true so it will always 
			// calculate the next execution time
			//
		ClassAd *job_ad = GetJobAd( job_id->cluster, job_id->proc );
		this->calculateCronTabSchedule( job_ad, true );
	}
	
	dprintf( D_FULLDEBUG, "Exited check_zombie( %d, 0x%p )\n", pid,
			 job_id );
}

#ifdef WIN32
	// On Win32, we don't deal with the old ckpt server, so we stub it,
	// thus we do not have to link in the ckpt_server_api.
#include "directory.h"
int 
RemoveLocalOrRemoteFile(const char *, const char *, const char *)
{
	return 0;
}
int
SetCkptServerHost(const char *)
{
	return 0;
}
#endif // of ifdef WIN32

void
cleanup_ckpt_files(int cluster, int proc, const char *owner)
{
    MyString	ckpt_name_buf;
	char const *ckpt_name;
	MyString	owner_buf;
	MyString	server;
	int		universe = CONDOR_UNIVERSE_STANDARD;

		/* In order to remove from the checkpoint server, we need to know
		 * the owner's name.  If not passed in, look it up now.
  		 */
	if ( owner == NULL ) {
		if ( GetAttributeString(cluster,proc,ATTR_OWNER,owner_buf) < 0 ) {
			dprintf(D_ALWAYS,"ERROR: cleanup_ckpt_files(): cannot determine owner for job %d.%d\n",cluster,proc);
		} else {
			owner = owner_buf.Value();
		}
	}

		/* Remove any checkpoint files.  If for some reason we do 
		 * not know the owner, don't bother sending to the ckpt
		 * server.
		 */
	GetAttributeInt(cluster,proc,ATTR_JOB_UNIVERSE,&universe);
	if ( universe == CONDOR_UNIVERSE_STANDARD && owner ) {
		char *ckpt_name_mem = gen_ckpt_name(Spool,cluster,proc,0);
		ckpt_name_buf = ckpt_name_mem;
		free(ckpt_name_mem); ckpt_name_mem = NULL;
		ckpt_name = ckpt_name_buf.Value();

		if (GetAttributeString(cluster, proc, ATTR_LAST_CKPT_SERVER,
							   server) == 0) {
			SetCkptServerHost(server.Value());
		} else {
			SetCkptServerHost(NULL); // no ckpt on ckpt server
		}

		RemoveLocalOrRemoteFile(owner,Name,ckpt_name);

		ckpt_name_buf += ".tmp";
		ckpt_name = ckpt_name_buf.Value();

		RemoveLocalOrRemoteFile(owner,Name,ckpt_name);
	}

	ClassAd * ad = GetJobAd(cluster, proc);
	if(ad) {
		SpooledJobFiles::removeJobSpoolDirectory(ad);
		FreeJobAd(ad);
	}
}


unsigned int pidHash(const int &pid)
{
	return pid;
}


// initialize the configuration parameters and classad.  Since we call
// this again when we reconfigure, we have to be careful not to leak
// memory. 
void
Scheduler::Init()
{
	char*					tmp;
	static	int				schedd_name_in_config = 0;
	static  bool			first_time_in_init = true;

		////////////////////////////////////////////////////////////////////
		// Grab all the essential parameters we need from the config file.
		////////////////////////////////////////////////////////////////////

    stats.Reconfig();

		// set defaults for rounding attributes for autoclustering
		// only set these values if nothing is specified in condor_config.
	MyString tmpstr;
	tmpstr.formatstr("SCHEDD_ROUND_ATTR_%s",ATTR_EXECUTABLE_SIZE);
	tmp = param(tmpstr.Value());
	if ( !tmp ) {
		config_insert(tmpstr.Value(),"25%");	// round up to 25% of magnitude
	} else {
		free(tmp);
	}
	tmpstr.formatstr("SCHEDD_ROUND_ATTR_%s",ATTR_IMAGE_SIZE);
	tmp = param(tmpstr.Value());
	if ( !tmp ) {
		config_insert(tmpstr.Value(),"25%");	// round up to 25% of magnitude
	} else {
		free(tmp);
	}
	tmpstr.formatstr("SCHEDD_ROUND_ATTR_%s",ATTR_DISK_USAGE);
	tmp = param(tmpstr.Value());
	if ( !tmp ) {
		config_insert(tmpstr.Value(),"25%");	// round up to 25% of magnitude
	} else {
		free(tmp);
	}
	// round ATTR_NUM_CKPTS because our default expressions
	// in the startd for ATTR_IS_VALID_CHECKPOINT_PLATFORM references
	// it (thus by default it is significant), and further references it
	// essentially as a bool.  so by default, lets round it.
	tmpstr.formatstr("SCHEDD_ROUND_ATTR_%s",ATTR_NUM_CKPTS);
	tmp = param(tmpstr.Value());
	if ( !tmp ) {
		config_insert(tmpstr.Value(),"4");	// round up to next 10000
	} else {
		free(tmp);
	}

	if( Spool ) free( Spool );
	if( !(Spool = param("SPOOL")) ) {
		EXCEPT( "No spool directory specified in config file" );
	}

	if( CondorAdministrator ) free( CondorAdministrator );
	if( ! (CondorAdministrator = param("CONDOR_ADMIN")) ) {
		dprintf(D_FULLDEBUG, 
			"WARNING: CONDOR_ADMIN not specified in config file" );
	}

	if( Mail ) free( Mail );
	if( ! (Mail=param("MAIL")) ) {
		EXCEPT( "MAIL not specified in config file\n" );
	}	

		// UidDomain will always be defined, since config() will put
		// in my_full_hostname() if it's not defined in the file.
		// See if the value of this changes, since if so, we've got
		// work to do...
	char* oldUidDomain = UidDomain;
	UidDomain = param( "UID_DOMAIN" );
	if( oldUidDomain ) {
			// We had an old version, so see if we have a new value
		if( strcmp(UidDomain,oldUidDomain) ) {
				// They're different!  So, now we've got to go through
				// the whole job queue and replace ATTR_USER for all
				// the ads with a new value that's got the new
				// UidDomain in it.  Luckily, we shouldn't have to do
				// this very often. :)
			dprintf( D_FULLDEBUG, "UID_DOMAIN has changed.  "
					 "Inserting new ATTR_USER into all classads.\n" );
			WalkJobQueue((int(*)(ClassAd *)) fixAttrUser );
			dirtyJobQueue();
		}
			// we're done with the old version, so don't leak memory 
		free( oldUidDomain );
	}

		////////////////////////////////////////////////////////////////////
		// Grab all the optional parameters from the config file.
		////////////////////////////////////////////////////////////////////

	if( schedd_name_in_config ) {
		tmp = param( "SCHEDD_NAME" );
		delete [] Name;
		Name = build_valid_daemon_name( tmp );
		free( tmp );
	} else {
		if( ! Name ) {
			tmp = param( "SCHEDD_NAME" );
			if( tmp ) {
				Name = build_valid_daemon_name( tmp );
				schedd_name_in_config = 1;
				free( tmp );
			} else {
				Name = default_daemon_name();
			}
		}
	}

	dprintf( D_FULLDEBUG, "Using name: %s\n", Name );

		// Put SCHEDD_NAME in the environment, so the shadow can use
		// it.  (Since the schedd's name may have been set on the
		// command line, the shadow can't compute the schedd's name on
		// its own.)  
		// Only put in in the env if it is not already there, so 
		// we don't leak memory without reason.		

#define SCHEDD_NAME_LHS "SCHEDD_NAME"
	
	if ( NameInEnv == NULL || strcmp(NameInEnv,Name) ) {
		free( NameInEnv );
		NameInEnv = strdup( Name );
		if ( SetEnv( SCHEDD_NAME_LHS, NameInEnv ) == FALSE ) {
			dprintf(D_ALWAYS, "SetEnv(%s=%s) failed!\n", SCHEDD_NAME_LHS,
					NameInEnv);
		}
	}


	if( AccountantName ) free( AccountantName );
	if( ! (AccountantName = param("ACCOUNTANT_HOST")) ) {
		dprintf( D_FULLDEBUG, "No Accountant host specified in config file\n" );
	}

	InitJobHistoryFile("HISTORY", "PER_JOB_HISTORY_DIR"); // or re-init it, as the case may be

		//
		// We keep a copy of the last interval
		// If it changes, then we need update all the job ad's
		// that use it (job deferral, crontab). 
		// Except that this update must be after the queue is initialized
		//
	double orig_SchedDInterval = SchedDInterval.getMaxInterval();

	SchedDInterval.setDefaultInterval( param_integer( "SCHEDD_INTERVAL", 300 ) );
	SchedDInterval.setMaxInterval( SchedDInterval.getDefaultInterval() );

	SchedDInterval.setMinInterval( param_integer("SCHEDD_MIN_INTERVAL",5) );

	SchedDInterval.setTimeslice( param_double("SCHEDD_INTERVAL_TIMESLICE",0.05,0,1) );

		//
		// We only want to update if this is a reconfig
		// If the schedd is just starting up, there isn't a job
		// queue at this point
		//
	
	if ( !first_time_in_init ){
		double diff = this->SchedDInterval.getMaxInterval()
			- orig_SchedDInterval;
		if(diff < -1e-4 || diff > 1e-4) {
			// 
			// This will only update the job's that have the old
			// ScheddInterval attribute defined
			//
			WalkJobQueue((int(*)(ClassAd*))::updateSchedDInterval);
		}
	}

		// Delay sending negotiation request if we are spending more
		// than this amount of time negotiating.  This is currently an
		// intentionally undocumented knob, because it's behavior is
		// not at all well defined, given that the negotiator can
		// initiate negotiation at any time.  We also hope to
		// upgrade the negotiation protocol to avoid blocking the
		// schedd, which should make this all unnecessary.
	m_negotiate_timeslice.setTimeslice( param_double("SCHEDD_NEGOTIATE_TIMESLICE",0.1) );
		// never delay negotiation request longer than this amount of time
	m_negotiate_timeslice.setMaxInterval( SchedDInterval.getMaxInterval() );

	// default every 24 hours
	QueueCleanInterval = param_integer( "QUEUE_CLEAN_INTERVAL",24*60*60 );

	// default every hour
	WallClockCkptInterval = param_integer( "WALL_CLOCK_CKPT_INTERVAL",60*60 );

	JobStartDelay = param_integer( "JOB_START_DELAY", 0 );
	
	JobStartCount =	param_integer(
						"JOB_START_COUNT",			// name
						DEFAULT_JOB_START_COUNT,	// default value
						DEFAULT_JOB_START_COUNT		// min value
					);

	MaxNextJobDelay = param_integer( "MAX_NEXT_JOB_START_DELAY", 60*10 );

	JobsThisBurst = -1;

		// Estimate that we can afford to use 80% of memory for shadows
		// and each running shadow requires 800k of private memory.
		// We don't use SHADOW_SIZE_ESTIMATE here, because until 7.4,
		// that was explicitly set to 1800k in the default config file.
	int default_max_jobs_running = sysapi_phys_memory_raw_no_param()*4096/400;

		// Under Linux (not sure about other OSes), the default TCP
		// ephemeral port range is 32768-61000.  Each shadow needs 2
		// ports, sometimes 3, and depending on how fast shadows are
		// finishing, there will be some ports in CLOSE_WAIT, so the
		// following is a conservative upper bound on how many shadows
		// we can run.  Would be nice to check the ephemeral port
		// range directly.
	if( default_max_jobs_running > 10000) {
		default_max_jobs_running = 10000;
	}
#ifdef WIN32
		// Apparently under Windows things don't scale as well.
		// Under 64-bit, we should be able to scale higher, but
		// we currently don't have a way to detect that.
	if( default_max_jobs_running > 200) {
		default_max_jobs_running = 200;
	}
#endif

	MaxJobsRunning = param_integer("MAX_JOBS_RUNNING",default_max_jobs_running);

		// Limit number of simultaenous connection attempts to startds.
		// This avoids the schedd getting so busy authenticating with
		// startds that it can't keep up with shadows.
		// note: the special value 0 means 'unlimited'
	max_pending_startd_contacts = param_integer( "MAX_PENDING_STARTD_CONTACTS", 0, 0 );

		//
		// Start Local Universe Expression
		// This will be added into the requirements expression for
		// the schedd to know whether we can start a local job 
		// 
	ExprTree *tmp_expr;
	if ( this->StartLocalUniverse ) {
		free( this->StartLocalUniverse );
		this->StartLocalUniverse = NULL;
	}
	tmp = param( "START_LOCAL_UNIVERSE" );
	if ( tmp && ParseClassAdRvalExpr( tmp, tmp_expr ) == 0 ) {
#if !defined (WANT_OLD_CLASSADS)
		ExprTree *tmp_expr2 = AddTargetRefs( tmp_expr, TargetJobAttrs );
		this->StartLocalUniverse = strdup( ExprTreeToString( tmp_expr2 ) );
		delete tmp_expr2;
#else
		this->StartLocalUniverse = tmp;
		tmp = NULL;
#endif
		delete tmp_expr;
	} else {
		// Default Expression
		this->StartLocalUniverse = strdup( "TotalLocalJobsRunning < 200" );
		dprintf( D_FULLDEBUG, "Using default expression for "
				 "START_LOCAL_UNIVERSE: %s\n", this->StartLocalUniverse );
	}
	free( tmp );

		//
		// Start Scheduler Universe Expression
		// This will be added into the requirements expression for
		// the schedd to know whether we can start a scheduler job 
		// 
	if ( this->StartSchedulerUniverse ) {
		free( this->StartSchedulerUniverse );
		this->StartSchedulerUniverse = NULL;
	}
	tmp = param( "START_SCHEDULER_UNIVERSE" );
	if ( tmp && ParseClassAdRvalExpr( tmp, tmp_expr ) == 0 ) {
#if !defined (WANT_OLD_CLASSADS)
		ExprTree *tmp_expr2 = AddTargetRefs( tmp_expr, TargetJobAttrs );
		this->StartSchedulerUniverse = strdup( ExprTreeToString( tmp_expr2 ) );
		delete tmp_expr2;
#else
		this->StartSchedulerUniverse = tmp;
		tmp = NULL;
#endif
		delete tmp_expr;
	} else {
		// Default Expression
		this->StartSchedulerUniverse = strdup( "TotalSchedulerJobsRunning < 200" );
		dprintf( D_FULLDEBUG, "Using default expression for "
				 "START_SCHEDULER_UNIVERSE: %s\n", this->StartSchedulerUniverse );
	}
	free( tmp );

	MaxJobsSubmitted = param_integer("MAX_JOBS_SUBMITTED",INT_MAX);
	
	NegotiateAllJobsInCluster = param_boolean_crufty("NEGOTIATE_ALL_JOBS_IN_CLUSTER", false);

	STARTD_CONTACT_TIMEOUT = param_integer("STARTD_CONTACT_TIMEOUT",45);

		// Decide the directory we should use for the execute
		// directory for local universe starters.  Create it if it
		// doesn't exist, fix the permissions (1777 on UNIX), and, if
		// it's the first time we've hit this method (on startup, not
		// reconfig), we remove any subdirectories that might have
		// been left due to starter crashes, etc.
	initLocalStarterDir();

	m_use_startd_for_local = param_boolean("SCHEDD_USES_STARTD_FOR_LOCAL_UNIVERSE", false);

	if (m_use_startd_for_local) {
		launch_local_startd();
	}

	/* Initialize the hash tables to size MaxJobsRunning * 1.2 */
		// Someday, we might want to actually resize these hashtables
		// on reconfig if MaxJobsRunning changes size, but we don't
		// have the code for that and it's not too important.
	if (matches == NULL) {
	matches = new HashTable <HashKey, match_rec *> ((int)(MaxJobsRunning*1.2),
													hashFunction);
	matchesByJobID =
		new HashTable<PROC_ID, match_rec *>((int)(MaxJobsRunning*1.2),
											hashFuncPROC_ID,
											rejectDuplicateKeys);
	shadowsByPid = new HashTable <int, shadow_rec *>((int)(MaxJobsRunning*1.2),
													  pidHash);
	shadowsByProcID =
		new HashTable<PROC_ID, shadow_rec *>((int)(MaxJobsRunning*1.2),
											 hashFuncPROC_ID);
	resourcesByProcID = 
		new HashTable<PROC_ID, ClassAd *>((int)(MaxJobsRunning*1.2),
											 hashFuncPROC_ID,
											 updateDuplicateKeys);
	}

	if ( spoolJobFileWorkers == NULL ) {
		spoolJobFileWorkers = 
			new HashTable <int, ExtArray<PROC_ID> *>(5, pidHash);
	}

	char *flock_collector_hosts, *flock_negotiator_hosts;
	flock_collector_hosts = param( "FLOCK_COLLECTOR_HOSTS" );
	flock_negotiator_hosts = param( "FLOCK_NEGOTIATOR_HOSTS" );

	if( flock_collector_hosts ) {
		if( FlockCollectors ) {
			delete FlockCollectors;
		}
		FlockCollectors = new DaemonList();
		FlockCollectors->init( DT_COLLECTOR, flock_collector_hosts );
		MaxFlockLevel = FlockCollectors->number();

		if( FlockNegotiators ) {
			delete FlockNegotiators;
		}
		FlockNegotiators = new DaemonList();
		FlockNegotiators->init( DT_NEGOTIATOR, flock_negotiator_hosts, flock_collector_hosts );
		if( FlockCollectors->number() != FlockNegotiators->number() ) {
			dprintf(D_ALWAYS, "FLOCK_COLLECTOR_HOSTS and "
					"FLOCK_NEGOTIATOR_HOSTS lists are not the same size."
					"Flocking disabled.\n");
			MaxFlockLevel = 0;
		}
	}
	if (flock_collector_hosts) free(flock_collector_hosts);
	if (flock_negotiator_hosts) free(flock_negotiator_hosts);

	// fetch all params that start with SCHEDD_COLLECT_STATS_FOR_ and
	// use them to define other scheduler stats pools.  the value of this
	// param should be a classad expression that evaluates agains the job ad
	// to a boolean.
	//
	{
		Regex re; int err = 0; const char * pszMsg = 0;
		ASSERT(re.compile("schedd_collect_stats_(by|for)_(.+)", &pszMsg, &err, PCRE_CASELESS));
		
		OtherPoolStats.DisableAll();

		ExtArray<const char *> names;
		if (param_names_matching(re, names)) {

			for (int ii = 0; ii < names.length(); ++ii) {

				//dprintf(D_FULLDEBUG, "Found %s\n", names[ii]);
				const MyString name = names[ii];
				char * filter = param(names[ii]);
				if ( ! filter) {
					dprintf(D_ALWAYS, "Ignoring param '%s' : value is empty\n", names[ii]);
					continue;
				}

				// the pool prefix will be the first submatch of the regex of the param name.
				// unfortunately it's been lowercased by the time we get here, so we can't
				// let the user choose the case, just capitalize it and use it as the prefix
				ExtArray<MyString> groups(3);
				if (re.match(name, &groups)) {
					MyString byorfor = groups[1]; // this will by "by" or "for"
					MyString other = groups[2]; // this will be lowercase
					if (isdigit(other[0])) {
						// can't start atributes with a digit, start with _ instead
						other.formatstr("_%s", groups[2].Value());
					} else {
						other.setChar(0, toupper(other[0])); // capitalize it.
					}

					// for 'by' type stats, we also allow an expiration.
					time_t lifetime = 0;
					const int one_week = 60*60*24*7; // 60sec*60min*24hr*7day
					bool by = (MATCH == strcasecmp(byorfor.Value(), "by"));
					if (by) {
						MyString expires_name;
						expires_name.formatstr("schedd_expire_stats_by_%s", other.Value());
						lifetime = (time_t)param_integer(expires_name.Value(), one_week);
					}

					dprintf(D_FULLDEBUG, "Collecting stats %s '%s' life=%" PRId64 " trigger is %s\n", 
					        byorfor.Value(), other.Value(), (int64_t)lifetime, filter);
					OtherPoolStats.Enable(other.Value(), filter, by, lifetime);
				}
				free(filter);
			}
		}
		names.truncate(0);

		OtherPoolStats.RemoveDisabled();
		OtherPoolStats.Reconfig();
	}

	/* default 5 megabytes */
	ReservedSwap = param_integer( "RESERVED_SWAP", 0 );
	ReservedSwap *= 1024;

	/* Value specified in kilobytes */
	ShadowSizeEstimate = param_integer( "SHADOW_SIZE_ESTIMATE",DEFAULT_SHADOW_SIZE );

	alive_interval = param_integer("ALIVE_INTERVAL",300,0);
	if( alive_interval > leaseAliveInterval ) {
			// adjust alive_interval to shortest interval of jobs in the queue
		alive_interval = leaseAliveInterval;
	}
		// Don't allow the user to specify an alive interval larger
		// than leaseAliveInterval, or the startd may start killing off
		// jobs before ATTR_JOB_LEASE_DURATION has passed, thereby screwing
		// up the operation of the disconnected shadow/starter feature.

		//
		// CronTab Table
		// We keep a list of proc_id's for jobs that define a cron
		// schedule for exection. We first get the pointer to the 
		// original table, and then instantiate a new one
		//
	HashTable<PROC_ID, CronTab*> *origCronTabs = this->cronTabs;
	this->cronTabs = new HashTable<PROC_ID, CronTab*>(
												(int)( MaxJobsRunning * 1.2 ),
												hashFuncPROC_ID,
												updateDuplicateKeys );
		//
		// Now if there was a table from before, we will want
		// to copy all the proc_id's into our new table. We don't
		// keep the CronTab objects because they'll get reinstantiated
		// later on when the Schedd tries to calculate the next runtime
		// We have a little safety check to make sure that the the job 
		// actually exists before adding it back in
		//
		// Note: There could be a problem if MaxJobsRunning is substaintially
		// less than what it was from before on a reconfig, and in which case
		// the new cronTabs hashtable might not be big enough to store all
		// the old jobs. This unlikely for now because I doubt anybody will
		// be submitting that many CronTab jobs, but it is still possible.
		// See the comments about about automatically resizing HashTable's
		//
	if ( origCronTabs != NULL ) {
		CronTab *cronTab;
		PROC_ID id;
		origCronTabs->startIterations();
		while ( origCronTabs->iterate( id, cronTab ) == 1 ) {
			if ( cronTab ) delete cronTab;
			ClassAd *cronTabAd = GetJobAd( id.cluster, id.proc );
			if ( cronTabAd ) {
				this->cronTabs->insert( id, NULL );
			}
		} // WHILE
		delete origCronTabs;
	}

	MaxExceptions = param_integer("MAX_SHADOW_EXCEPTIONS", 5);

	PeriodicExprInterval.setMinInterval( param_integer("PERIODIC_EXPR_INTERVAL", 60) );

	PeriodicExprInterval.setMaxInterval( param_integer("MAX_PERIODIC_EXPR_INTERVAL", 1200) );

	PeriodicExprInterval.setTimeslice( param_double("PERIODIC_EXPR_TIMESLICE", 0.01,0,1) );

	RequestClaimTimeout = param_integer("REQUEST_CLAIM_TIMEOUT",60*30);

#ifdef HAVE_EXT_POSTGRESQL

	/* See if QUILL is configured for this schedd */
	if (param_boolean("QUILL_ENABLED", false) == false) {
		quill_enabled = FALSE;
	} else {
		quill_enabled = TRUE;
	}

	/* only force definition of these attributes if I have to */
	if (quill_enabled == TRUE) {

		/* set up whether or not the quill daemon is remotely queryable */
		if (param_boolean("QUILL_IS_REMOTELY_QUERYABLE", true) == true) {
			quill_is_remotely_queryable = TRUE;
		} else {
			quill_is_remotely_queryable = FALSE;
		}

		/* set up a required quill_name */
		tmp = param("QUILL_NAME");
		if (!tmp) {
			EXCEPT( "No QUILL_NAME specified in config file" );
		}
		if (quill_name != NULL) {
			free(quill_name);
			quill_name = NULL;
		}
		quill_name = strdup(tmp);
		free(tmp);
		tmp = NULL;

		/* set up a required database ip address quill needs to use */
		tmp = param("QUILL_DB_IP_ADDR");
		if (!tmp) {
			EXCEPT( "No QUILL_DB_IP_ADDR specified in config file" );
		}
		if (quill_db_ip_addr != NULL) {
			free(quill_db_ip_addr);
			quill_db_ip_addr = NULL;
		}
		quill_db_ip_addr = strdup(tmp);
		free(tmp);
		tmp = NULL;

		/* Set up the name of the required database ip address */
		tmp = param("QUILL_DB_NAME");
		if (!tmp) {
			EXCEPT( "No QUILL_DB_NAME specified in config file" );
		}
		if (quill_db_name != NULL) {
			free(quill_db_name);
			quill_db_name = NULL;
		}
		quill_db_name = strdup(tmp);
		free(tmp);
		tmp = NULL;

		/* learn the required password field to access the database */
		tmp = param("QUILL_DB_QUERY_PASSWORD");
		if (!tmp) {
			EXCEPT( "No QUILL_DB_QUERY_PASSWORD specified in config file" );
		}
		if (quill_db_query_password != NULL) {
			free(quill_db_query_password);
			quill_db_query_password = NULL;
		}
		quill_db_query_password = strdup(tmp);
		free(tmp);
		tmp = NULL;
	}
#endif

	int int_val = param_integer( "JOB_IS_FINISHED_INTERVAL", 0, 0 );
	job_is_finished_queue.setPeriod( int_val );	

	JobStopDelay = param_integer( "JOB_STOP_DELAY", 0, 0 );
	stop_job_queue.setPeriod( JobStopDelay );

	JobStopCount = param_integer( "JOB_STOP_COUNT", 1, 1 );
	stop_job_queue.setCountPerInterval( JobStopCount );

		////////////////////////////////////////////////////////////////////
		// Initialize the queue managment code
		////////////////////////////////////////////////////////////////////

	InitQmgmt();


		//////////////////////////////////////////////////////////////
		// Initialize our classad
		//////////////////////////////////////////////////////////////
	if( m_adBase ) delete m_adBase;
	if( m_adSchedd ) delete m_adSchedd;
	m_adBase = new ClassAd();

    // first put attributes into the Base ad that we want to
    // share between the Scheduler AD and the Submitter Ad
    //
	SetTargetTypeName(*m_adBase, "");
    m_adBase->Assign(ATTR_SCHEDD_IP_ADDR, daemonCore->publicNetworkIpAddr());
        // Tell negotiator to send us the startd ad
		// As of 7.1.3, the negotiator no longer pays attention to this
		// attribute; it _always_ sends the resource request ad.
		// For backward compatibility with older negotiators, we still set it.
    m_adBase->Assign(ATTR_WANT_RESOURCE_AD, true);

       // add the basic daemon core attribs
    daemonCore->publish(m_adBase);

    // make a base add for use with chained submitter ads as a copy of the schedd ad
    // and fill in some standard attribs that will change only on reconfig. 
    // the rest are added in count_jobs()
    m_adSchedd = new ClassAd(*m_adBase);
	SetMyTypeName(*m_adSchedd, SCHEDD_ADTYPE);
	m_adSchedd->Assign(ATTR_NAME, Name);

	// This is foul, but a SCHEDD_ADTYPE _MUST_ have a NUM_USERS attribute
	// (see condor_classad/classad.C
	// Since we don't know how many there are yet, just say 0, it will get
	// fixed in count_job() -Erik 12/18/2006
	m_adSchedd->Assign(ATTR_NUM_USERS, 0);

#ifdef HAVE_EXT_POSTGRESQL
	// Put the quill stuff into the add as well
	if (quill_enabled == TRUE) {
		m_adSchedd->Assign( ATTR_QUILL_ENABLED, true ); 

		m_adSchedd->Assign( ATTR_QUILL_NAME, quill_name ); 

		m_adSchedd->Assign( ATTR_QUILL_DB_NAME, quill_db_name ); 

		MyString expr;
		expr.formatstr( "%s = \"<%s>\"", ATTR_QUILL_DB_IP_ADDR,
					  quill_db_ip_addr ); 
		m_adSchedd->Insert( expr.Value() );

		m_adSchedd->Assign( ATTR_QUILL_DB_QUERY_PASSWORD, quill_db_query_password); 

		m_adSchedd->Assign( ATTR_QUILL_IS_REMOTELY_QUERYABLE, 
					  quill_is_remotely_queryable == TRUE ? true : false );

	} else {

		m_adSchedd->Assign( ATTR_QUILL_ENABLED, false );
	}
#endif

	char *collectorHost = NULL;
	collectorHost  = param("COLLECTOR_HOST");
	if (collectorHost) {
		m_adSchedd->Assign(ATTR_COLLECTOR_HOST, collectorHost); 
		free(collectorHost);
	}

		// Now create another command port to be used exclusively by shadows.
		// Stash the sinfull string of this new command port in MyShadowSockName.
	if ( ! MyShadowSockName ) {
		shadowCommandrsock = new ReliSock;
		shadowCommandssock = new SafeSock;

		if ( !shadowCommandrsock || !shadowCommandssock ) {
			EXCEPT("Failed to create Shadow Command socket");
		}
		// Note: BindAnyCommandPort() is in daemon core
		if ( !BindAnyCommandPort(shadowCommandrsock,shadowCommandssock)) {
			EXCEPT("Failed to bind Shadow Command socket");
		}
		if ( !shadowCommandrsock->listen() ) {
			EXCEPT("Failed to post a listen on Shadow Command socket");
		}
		daemonCore->Register_Command_Socket( (Stream*)shadowCommandrsock );
		daemonCore->Register_Command_Socket( (Stream*)shadowCommandssock );

		MyShadowSockName = strdup( shadowCommandrsock->get_sinful() );

		sent_shadow_failure_email = FALSE;
	}
		
		// initialize our ShadowMgr, too.
	shadow_mgr.init();

		// Startup the cron logic (only do it once, though)
	if ( ! CronJobMgr ) {
		CronJobMgr = new ScheddCronJobMgr( );
		CronJobMgr->Initialize( "schedd" );
	}

	m_xfer_queue_mgr.InitAndReconfig();
	m_have_xfer_queue_contact = m_xfer_queue_mgr.GetContactInfo(MyShadowSockName, m_xfer_queue_contact);

		/* Code to handle GRIDMANAGER_SELECTION_EXPR.  If set, we need to (a) restart
		 * running gridmanagers if the setting changed value, and (b) parse the
		 * expression and stash the parsed form (so we don't reparse over and over).
		 */
	char * expr = param("GRIDMANAGER_SELECTION_EXPR");
	if (m_parsed_gridman_selection_expr) {
		delete m_parsed_gridman_selection_expr;
		m_parsed_gridman_selection_expr = NULL;	
	}
	if ( expr ) {
		MyString temp;
		temp.formatstr("string(%s)",expr);
		free(expr);
		expr = temp.StrDup();
		ParseClassAdRvalExpr(temp.Value(),m_parsed_gridman_selection_expr);	
			// if the expression in the config file is not valid, 
			// the m_parsed_gridman_selection_expr will still be NULL.  in this case,
			// pretend like it isn't set at all in the config file.
		if ( m_parsed_gridman_selection_expr == NULL ) {
			dprintf(D_ALWAYS,
				"ERROR: ignoring GRIDMANAGER_SELECTION_EXPR (%s) - failed to parse\n",
				expr);
			free(expr);
			expr = NULL;
		} 
	}
		/* If GRIDMANAGER_SELECTION_EXPR changed, we need to restart all running
		 * gridmanager asap.  Be careful to consider not only a changed expr, but
		 * also the presence of a expr when one did not exist before, and vice-versa.
		 */
	if ( (expr && !m_unparsed_gridman_selection_expr) ||
		 (!expr && m_unparsed_gridman_selection_expr) ||
		 (expr && m_unparsed_gridman_selection_expr && 
		       strcmp(m_unparsed_gridman_selection_expr,expr)!=0) )
	{
			/* GRIDMANAGER_SELECTION_EXPR changed, we need to kill off all running
			 * running gridmanagers asap so they can be restarted w/ the new expression.
			 */
		GridUniverseLogic::shutdown_fast();
	}
	if (m_unparsed_gridman_selection_expr) {
		free(m_unparsed_gridman_selection_expr);
	}
	m_unparsed_gridman_selection_expr = expr;
		/* End of support for  GRIDMANAGER_SELECTION_EXPR */

	MyString job_machine_attrs_str;
	param(job_machine_attrs_str,"SYSTEM_JOB_MACHINE_ATTRS");
	m_job_machine_attrs.clearAll();
	m_job_machine_attrs.initializeFromString( job_machine_attrs_str.Value() );

	m_job_machine_attrs_history_length = param_integer("SYSTEM_JOB_MACHINE_ATTRS_HISTORY_LENGTH",1,0);

	first_time_in_init = false;
}

void
Scheduler::Register()
{
	 // message handlers for schedd commands
	 daemonCore->Register_CommandWithPayload( NEGOTIATE_WITH_SIGATTRS, 
		 "NEGOTIATE_WITH_SIGATTRS", 
		 (CommandHandlercpp)&Scheduler::negotiate, "negotiate", 
		 this, NEGOTIATOR );
	 daemonCore->Register_CommandWithPayload( NEGOTIATE, 
		 "NEGOTIATE", 
		 (CommandHandlercpp)&Scheduler::negotiate, "negotiate", 
		 this, NEGOTIATOR );
	 daemonCore->Register_Command( RESCHEDULE, "RESCHEDULE", 
			(CommandHandlercpp)&Scheduler::reschedule_negotiator, 
			"reschedule_negotiator", this, WRITE);
	 daemonCore->Register_CommandWithPayload(ACT_ON_JOBS, "ACT_ON_JOBS", 
			(CommandHandlercpp)&Scheduler::actOnJobs, 
			"actOnJobs", this, WRITE, D_COMMAND,
			true /*force authentication*/);
	 daemonCore->Register_CommandWithPayload(SPOOL_JOB_FILES, "SPOOL_JOB_FILES", 
			(CommandHandlercpp)&Scheduler::spoolJobFiles, 
			"spoolJobFiles", this, WRITE, D_COMMAND,
			true /*force authentication*/);
	 daemonCore->Register_CommandWithPayload(TRANSFER_DATA, "TRANSFER_DATA", 
			(CommandHandlercpp)&Scheduler::spoolJobFiles, 
			"spoolJobFiles", this, WRITE, D_COMMAND,
			true /*force authentication*/);
	 daemonCore->Register_CommandWithPayload(SPOOL_JOB_FILES_WITH_PERMS,
			"SPOOL_JOB_FILES_WITH_PERMS", 
			(CommandHandlercpp)&Scheduler::spoolJobFiles, 
			"spoolJobFiles", this, WRITE, D_COMMAND,
			true /*force authentication*/);
	 daemonCore->Register_CommandWithPayload(TRANSFER_DATA_WITH_PERMS,
			"TRANSFER_DATA_WITH_PERMS", 
			(CommandHandlercpp)&Scheduler::spoolJobFiles, 
			"spoolJobFiles", this, WRITE, D_COMMAND,
			true /*force authentication*/);
	 daemonCore->Register_CommandWithPayload(UPDATE_GSI_CRED,"UPDATE_GSI_CRED",
			(CommandHandlercpp)&Scheduler::updateGSICred,
			"updateGSICred", this, WRITE, D_COMMAND,
			true /*force authentication*/);
	 daemonCore->Register_CommandWithPayload(DELEGATE_GSI_CRED_SCHEDD,
			"DELEGATE_GSI_CRED_SCHEDD",
			(CommandHandlercpp)&Scheduler::updateGSICred,
			"updateGSICred", this, WRITE, D_COMMAND,
			true /*force authentication*/);
	 daemonCore->Register_CommandWithPayload(REQUEST_SANDBOX_LOCATION,
			"REQUEST_SANDBOX_LOCATION",
			(CommandHandlercpp)&Scheduler::requestSandboxLocation,
			"requestSandboxLocation", this, WRITE, D_COMMAND,
			true /*force authentication*/);
	 daemonCore->Register_CommandWithPayload(RECYCLE_SHADOW,
			"RECYCLE_SHADOW",
			(CommandHandlercpp)&Scheduler::RecycleShadow,
			"RecycleShadow", this, DAEMON, D_COMMAND,
			true /*force authentication*/);

		 // Commands used by the startd are registered at READ
		 // level rather than something like DAEMON or WRITE in order
		 // to reduce the level of authority that the schedd must
		 // grant the startd.  In order for these commands to
		 // succeed, the startd must present the secret claim id,
		 // so it is deemed safe to open these commands up to READ
		 // access.
	daemonCore->Register_CommandWithPayload(RELEASE_CLAIM, "RELEASE_CLAIM", 
			(CommandHandlercpp)&Scheduler::release_claim, 
			"release_claim", this, READ);
	daemonCore->Register_CommandWithPayload( ALIVE, "ALIVE", 
			(CommandHandlercpp)&Scheduler::receive_startd_alive,
			"receive_startd_alive", this, READ,
			D_PROTOCOL ); 

	// Command handler for testing file access.  I set this as WRITE as we
	// don't want people snooping the permissions on our machine.
	daemonCore->Register_CommandWithPayload( ATTEMPT_ACCESS, "ATTEMPT_ACCESS",
								  (CommandHandler)&attempt_access_handler,
								  "attempt_access_handler", NULL, WRITE,
								  D_FULLDEBUG );
#ifdef WIN32
	// Command handler for stashing credentials.
	daemonCore->Register_CommandWithPayload( STORE_CRED, "STORE_CRED",
								(CommandHandler)&store_cred_handler,
								"cred_access_handler", NULL, WRITE,
								D_FULLDEBUG );
#endif

    // command handler in support of condor_status -direct query of our ads
    //
	daemonCore->Register_CommandWithPayload(QUERY_SCHEDD_ADS,"QUERY_SCHEDD_ADS",
                                (CommandHandlercpp)&Scheduler::command_query_ads,
                                 "command_query_ads", this, READ);
	daemonCore->Register_CommandWithPayload(QUERY_SUBMITTOR_ADS,"QUERY_SUBMITTOR_ADS",
                                (CommandHandlercpp)&Scheduler::command_query_ads,
                                 "command_query_ads", this, READ);

	// Note: The QMGMT READ/WRITE commands have the same command handler.
	// This is ok, because authorization to do write operations is verified
	// internally in the command handler.
	daemonCore->Register_CommandWithPayload( QMGMT_READ_CMD, "QMGMT_READ_CMD",
								  (CommandHandler)&handle_q,
								  "handle_q", NULL, READ, D_FULLDEBUG );

	// This command always requires authentication.  Therefore, it is
	// more efficient to force authentication when establishing the
	// security session than to possibly create an unauthenticated
	// security session that has to be authenticated every time in
	// the command handler.
	daemonCore->Register_CommandWithPayload( QMGMT_WRITE_CMD, "QMGMT_WRITE_CMD",
								  (CommandHandler)&handle_q,
								  "handle_q", NULL, WRITE, D_FULLDEBUG,
								  true /* force authentication */ );

	daemonCore->Register_Command( DUMP_STATE, "DUMP_STATE",
								  (CommandHandlercpp)&Scheduler::dumpState,
								  "dumpState", this, READ  );

	daemonCore->Register_CommandWithPayload( GET_MYPROXY_PASSWORD, "GET_MYPROXY_PASSWORD",
								  (CommandHandler)&get_myproxy_password_handler,
								  "get_myproxy_password", NULL, WRITE, D_FULLDEBUG  );


	daemonCore->Register_CommandWithPayload( GET_JOB_CONNECT_INFO, "GET_JOB_CONNECT_INFO",
								  (CommandHandlercpp)&Scheduler::get_job_connect_info_handler,
								  "get_job_connect_info", this, WRITE,
								  D_COMMAND, true /*force authentication*/);

	daemonCore->Register_CommandWithPayload( CLEAR_DIRTY_JOB_ATTRS, "CLEAR_DIRTY_JOB_ATTRS",
								  (CommandHandlercpp)&Scheduler::clear_dirty_job_attrs_handler,
								  "clear_dirty_job_attrs_handler", this, WRITE );


	 // These commands are for a startd reporting directly to the schedd sans negotiation
	daemonCore->Register_CommandWithPayload(UPDATE_STARTD_AD,"UPDATE_STARTD_AD",
        						  (CommandHandlercpp)&Scheduler::receive_startd_update,
								  "receive_startd_update",this,ADVERTISE_STARTD_PERM);

	daemonCore->Register_CommandWithPayload(INVALIDATE_STARTD_ADS,"INVALIDATE_STARTD_ADS",
        						  (CommandHandlercpp)&Scheduler::receive_startd_invalidate,
								  "receive_startd_invalidate",this,ADVERTISE_STARTD_PERM);


	 // reaper
	shadowReaperId = daemonCore->Register_Reaper(
		"reaper",
		(ReaperHandlercpp)&Scheduler::child_exit,
		"child_exit", this );

	// register all the timers
	RegisterTimers();

	// Now is a good time to instantiate the GridUniverse
	_gridlogic = new GridUniverseLogic;

	// Initialize the Transfer Daemon Manager's handlers as well
	m_tdman.register_handlers();

	m_xfer_queue_mgr.RegisterHandlers();
}

void
Scheduler::RegisterTimers()
{
	static int cleanid = -1, wallclocktid = -1;
	// Note: aliveid is a data member of the Scheduler class
	static int oldQueueCleanInterval = -1;

	Timeslice start_jobs_timeslice;

	// clear previous timers
	if (startjobsid >= 0) {
		daemonCore->GetTimerTimeslice(startjobsid,start_jobs_timeslice);
		daemonCore->Cancel_Timer(startjobsid);
	}
	else {
		start_jobs_timeslice.setInitialInterval(10);
	}
		// Copy settings for start jobs timeslice from schedDInterval,
		// since we currently don't have any reason to want them to
		// be configured independently.  We do _not_ currently copy
		// the minimum interval, so frequent calls are allowed as long
		// as the timeslice is within the limit.
	start_jobs_timeslice.setDefaultInterval( SchedDInterval.getDefaultInterval() );
	start_jobs_timeslice.setMaxInterval( SchedDInterval.getMaxInterval() );
	start_jobs_timeslice.setTimeslice( SchedDInterval.getTimeslice() );

	if (aliveid >= 0) {
		daemonCore->Cancel_Timer(aliveid);
	}
	if (periodicid>=0) {
		daemonCore->Cancel_Timer(periodicid);
	}

	 // timer handlers
	if (timeoutid < 0) {
		timeoutid = daemonCore->Register_Timer(10, 10,
			(TimerHandlercpp)&Scheduler::timeout,"timeout",this);
	}
	startjobsid = daemonCore->Register_Timer( start_jobs_timeslice,
		(TimerHandlercpp)&Scheduler::StartJobs,"StartJobs",this);
	aliveid = daemonCore->Register_Timer(10, alive_interval,
		(TimerHandlercpp)&Scheduler::sendAlives,"sendAlives", this);
    // Preset the job queue clean timer only upon cold start, or if the timer
    // value has been changed.  If the timer period has not changed, leave the
    // timer alone.  This will avoid undesirable behavior whereby timer is
    // preset upon every reconfig, and job queue is not cleaned often enough.
    if  (  QueueCleanInterval != oldQueueCleanInterval) {
        if (cleanid >= 0) {
            daemonCore->Cancel_Timer(cleanid);
        }
        cleanid =
            daemonCore->Register_Timer(QueueCleanInterval,QueueCleanInterval,
            CleanJobQueue,"CleanJobQueue");
    }
    oldQueueCleanInterval = QueueCleanInterval;

	if (WallClockCkptInterval) {
		if( wallclocktid != -1 ) {
			daemonCore->Reset_Timer_Period(wallclocktid,WallClockCkptInterval);
		}
		else {
			wallclocktid = daemonCore->Register_Timer(WallClockCkptInterval,
												  WallClockCkptInterval,
												  CkptWallClock,
												  "CkptWallClock");
		}
	} else {
		if( wallclocktid != -1 ) {
			daemonCore->Cancel_Timer( wallclocktid );
		}
		wallclocktid = -1;
	}

		// We've seen a test suite run where the schedd never called
		// PeriodicExprHandler(). Add some debug statements so that
		// we know why if it happens again.
	if (PeriodicExprInterval.getMinInterval()>0) {
		unsigned int time_to_next_run = PeriodicExprInterval.getTimeToNextRun();
		if ( time_to_next_run == 0 ) {
				// Can't use 0, because that means it's a one-time timer
			time_to_next_run = 1;
		}
		periodicid = daemonCore->Register_Timer(
			time_to_next_run,
			time_to_next_run,
			(TimerHandlercpp)&Scheduler::PeriodicExprHandler,"PeriodicExpr",this);
		dprintf( D_FULLDEBUG, "Registering PeriodicExprHandler(), next "
				 "callback in %u seconds\n", time_to_next_run );
	} else {
		dprintf( D_FULLDEBUG, "Periodic expression evaluation disabled! "
				 "(getMinInterval()=%f, PERIODIC_EXPR_INTERVAL=%d)\n",
				 PeriodicExprInterval.getMinInterval(),
				 param_integer("PERIODIC_EXPR_INTERVAL", 60) );
		periodicid = -1;
	}
}


extern "C" {
int
prio_compar(prio_rec* a, prio_rec* b)
{
	 /* compare submitted job preprio's: higher values have more priority */
	 /* Typically used to prioritize entire DAG jobs over other DAG jobs */
	 if (a->pre_job_prio1 > INT_MIN && b->pre_job_prio1 > INT_MIN ) { 
	      if( a->pre_job_prio1 < b->pre_job_prio1 ) {
		  return 1;
              }
	      if( a->pre_job_prio1 > b->pre_job_prio1 ) {
		  return -1;
	      }
	 }
		 
	 if( a->pre_job_prio2 > INT_MIN && b->pre_job_prio2 > INT_MIN ) {
	      if( a->pre_job_prio2 < b->pre_job_prio2 ) {
		  return 1;
	      }
	      if( a->pre_job_prio2 > b->pre_job_prio2 ) {
		  return -1;
	      }
	 }
	 
	 /* compare job priorities: higher values have more priority */
	 if( a->job_prio < b->job_prio ) {
		  return 1;
	 }
	 if( a->job_prio > b->job_prio ) {
		  return -1;
	 }
	 
	 /* compare submitted job postprio's: higher values have more priority */
	 /* Typically used to prioritize entire DAG jobs over other DAG jobs */
	 if( a->post_job_prio1 > INT_MIN && b->post_job_prio1 > INT_MIN ) {
	      if( a->post_job_prio1 < b->post_job_prio1 ) {
		  return 1;
	      }
	      if( a->post_job_prio1 > b->post_job_prio1 ) {
		  return -1;
	      }
	 }
	 
	 if( a->post_job_prio2 > INT_MIN && b->post_job_prio2 > INT_MIN ) {
	      if( a->post_job_prio2 < b->post_job_prio2 ) {
		  return 1;
	      }
	      if( a->post_job_prio2 > b->post_job_prio2 ) {
		  return -1;
	      }
	 }
	      
	 /* here,updown priority and job_priority are both equal */

	 /* check for job submit times */
	 if( a->qdate < b->qdate ) {
		  return -1;
	 }
	 if( a->qdate > b->qdate ) {
		  return 1;
	 }

	 /* go in order of cluster id */
	if ( a->id.cluster < b->id.cluster )
		return -1;
	if ( a->id.cluster > b->id.cluster )
		return 1;

	/* finally, go in order of the proc id */
	if ( a->id.proc < b->id.proc )
		return -1;
	if ( a->id.proc > b->id.proc )
		return 1;

	/* give up! very unlikely we'd ever get here */
	return 0;
}
} // end of extern


void Scheduler::reconfig() {
	/***********************************
	 * WARNING!!  WARNING!! WARNING, WILL ROBINSON!!!!
	 *
	 * DO NOT PUT CALLS TO PARAM() HERE - YOU PROBABLY WANT TO PUT THEM IN
	 * Scheduler::Init().  Note that reconfig() calls Init(), but Init() does
	 * NOT call reconfig() !!!  So if you initalize settings via param() calls
	 * in this function, likely the schedd will not work as you expect upon
	 * startup until the poor confused user runs condor_reconfig!!
	 ***************************************/

	Init();

	RegisterTimers();			// reset timers


		// clear out auto cluster id attributes
	if ( autocluster.config() ) {
		WalkJobQueue( (int(*)(ClassAd *))clear_autocluster_id );
	}

	timeout();

		// The following use of param() is ok, despite the warning at the
		// top of this function that this function is not called at init time.
		// SetMaxHistoricalLogs is initialized in main_init(), we just need
		// to check here for changes.  
	int max_saved_rotations = param_integer( "MAX_JOB_QUEUE_LOG_ROTATIONS", DEFAULT_MAX_JOB_QUEUE_LOG_ROTATIONS );
	SetMaxHistoricalLogs(max_saved_rotations);
}

// NOTE: this is likely unreachable now, and may be removed
void
Scheduler::update_local_ad_file() 
{
	daemonCore->UpdateLocalAd(m_adSchedd);
	return;
}

// This function is called by a timer when we are shutting down
void
Scheduler::attempt_shutdown()
{
	if ( numShadows ) {
		if( !daemonCore->GetPeacefulShutdown() ) {
			preempt( JobStopCount );
		}
		return;
	}

	if ( CronJobMgr && ( ! CronJobMgr->ShutdownOk() ) ) {
		return;
	}

	schedd_exit( );
}

// Perform graceful shutdown.
void
Scheduler::shutdown_graceful()
{
	dprintf( D_FULLDEBUG, "Now in shutdown_graceful\n" );

	// If there's nothing to do, shutdown
	if(  ( numShadows == 0 ) &&
		 ( CronJobMgr && ( CronJobMgr->ShutdownOk() ) )  ) {
		schedd_exit();
	}

	if ( ExitWhenDone ) {
		// we already are attempting to gracefully shutdown
		return;
	}

	/* 
 		There are shadows running, so set a flag that tells the
		reaper to exit when all the shadows are gone, and start
		shutting down shadows.  Set a Timer to shutdown a shadow
		every JobStartDelay seconds.
 	 */
	MaxJobsRunning = 0;
	ExitWhenDone = TRUE;
	daemonCore->Register_Timer( 0, MAX(JobStopDelay,1), 
					(TimerHandlercpp)&Scheduler::attempt_shutdown,
					"attempt_shutdown()", this );

	// Shut down the cron logic
	if( CronJobMgr ) {
		CronJobMgr->Shutdown( false );
	}

}

// Perform fast shutdown.
void
Scheduler::shutdown_fast()
{
	dprintf( D_FULLDEBUG, "Now in shutdown_fast. Sending signals to shadows\n" );

	shadow_rec *rec;
	int sig;
	shadowsByPid->startIterations();
	while( shadowsByPid->iterate(rec) == 1 ) {
		if(	rec->universe == CONDOR_UNIVERSE_LOCAL ) { 
			sig = DC_SIGHARDKILL;
		} else {
			sig = SIGKILL;
		}
			// Call the blocking form of Send_Signal, rather than
			// sendSignalToShadow().
		daemonCore->Send_Signal(rec->pid,sig);
		dprintf( D_ALWAYS, "Sent signal %d to shadow [pid %d] for job %d.%d\n",
					sig, rec->pid,
					rec->job_id.cluster, rec->job_id.proc );
	}

	// Shut down the cron logic
	if( CronJobMgr ) {
		CronJobMgr->Shutdown( true );
	}

		// Since this is just sending a bunch of UDP updates, we can
		// still invalidate our classads, even on a fast shutdown.
	invalidate_ads();

#if defined(WANT_CONTRIB) && defined(WITH_MANAGEMENT)
#if defined(HAVE_DLOPEN)
	ScheddPluginManager::Shutdown();
	ClassAdLogPluginManager::Shutdown();
#endif
#endif

	dprintf( D_ALWAYS, "All shadows have been killed, exiting.\n" );
	DC_Exit(0);
}


void
Scheduler::schedd_exit()
{
		// Shut down the cron logic
	if( CronJobMgr ) {
		dprintf( D_ALWAYS, "Deleting CronJobMgr\n" );
		CronJobMgr->Shutdown( true );
		delete CronJobMgr;
		CronJobMgr = NULL;
	}

		// write a clean job queue on graceful shutdown so we can
		// quickly recover on restart
	CleanJobQueue();

		// Deallocate the memory in the job queue so we don't think
		// we're leaking anything. 
	DestroyJobQueue();

		// Invalidate our classads at the collector, since we're now
		// gone.  
	invalidate_ads();

#if defined(WANT_CONTRIB) && defined(WITH_MANAGEMENT)
#if defined(HAVE_DLOPEN)
	ScheddPluginManager::Shutdown();
	ClassAdLogPluginManager::Shutdown();
#endif
#endif

	dprintf( D_ALWAYS, "All shadows are gone, exiting.\n" );
	DC_Exit(0);
}


void
Scheduler::invalidate_ads()
{
	int i;
	MyString line;

		// The ClassAd we need to use is totally different from the
		// regular one, so just create a temporary one
	ClassAd * cad = new ClassAd;
    SetMyTypeName( *cad, QUERY_ADTYPE );
    SetTargetTypeName( *cad, SCHEDD_ADTYPE );

        // Invalidate the schedd ad
    line.formatstr( "%s = TARGET.%s == \"%s\"", ATTR_REQUIREMENTS, ATTR_NAME, Name );
    cad->Insert( line.Value() );
	cad->Assign( ATTR_NAME, Name );
	cad->Assign( ATTR_MY_ADDRESS, daemonCore->publicNetworkIpAddr() );


		// Update collectors
	daemonCore->sendUpdates(INVALIDATE_SCHEDD_ADS, cad, NULL, false);

	if (N_Owners == 0) return;	// no submitter ads to invalidate

		// Invalidate all our submittor ads.

	cad->Assign( ATTR_SCHEDD_NAME, Name );
	cad->Assign( ATTR_MY_ADDRESS, daemonCore->publicNetworkIpAddr() );

	for( i=0; i<N_Owners; i++ ) {
		daemonCore->sendUpdates(INVALIDATE_SUBMITTOR_ADS, cad, NULL, false);
		MyString owner;
		owner.formatstr("%s@%s", Owners[i].Name, UidDomain);
		cad->Assign( ATTR_NAME, owner.Value() );

		line.formatstr( "%s = TARGET.%s == \"%s\" && TARGET.%s == \"%s\"",
					  ATTR_REQUIREMENTS,
					  ATTR_SCHEDD_NAME, Name,
					  ATTR_NAME, owner.Value() );
		cad->InsertOrUpdate( line.Value() );

		Daemon* d;
		if( FlockCollectors && FlockLevel > 0 ) {
			int level;
			for( level=1, FlockCollectors->rewind();
				 level <= FlockLevel && FlockCollectors->next(d); level++ ) {
				((DCCollector*)d)->sendUpdate( INVALIDATE_SUBMITTOR_ADS, cad, NULL, false );
			}
		}
	}

	delete cad;
}


int
Scheduler::reschedule_negotiator(int, Stream *s)
{
	if( s && !s->end_of_message() ) {
		dprintf(D_ALWAYS,"Failed to receive end of message for RESCHEDULE.\n");
		return 0;
	}

		// don't bother the negotiator if we are shutting down
	if ( ExitWhenDone ) {
		return 0;
	}

	needReschedule();

	StartJobs(); // now needed because of claim reuse, is this too expensive?
	return 0;
}

void
Scheduler::needReschedule()
{
	m_need_reschedule = true;

		// Update the central manager and request a reschedule.  We
		// don't call sendReschedule() directly below, because
		// timeout() has internal logic to avoid doing its work too
		// frequently, and we want to send the reschedule after
		// updating our ad in the collector, not before.
	daemonCore->Reset_Timer(timeoutid,0,1);
}

void
Scheduler::sendReschedule()
{
	if( !m_negotiate_timeslice.isTimeToRun() ) {
			// According to our negotiate timeslice object, we are
			// spending too much of our time negotiating, so delay
			// sending the reschedule command to the negotiator.  That
			// _might_ help, but there is no guarantee, since the
			// negotiator can decide to initiate negotiation at any
			// time.

		if( m_send_reschedule_timer == -1 ) {
			m_send_reschedule_timer = daemonCore->Register_Timer(
				m_negotiate_timeslice.getTimeToNextRun(),
				(TimerHandlercpp)&Scheduler::sendReschedule,
				"Scheduler::sendReschedule",
				this);
		}
		dprintf( D_FULLDEBUG,
				 "Delaying sending RESCHEDULE to negotiator for %d seconds.\n",
				 m_negotiate_timeslice.getTimeToNextRun() );
		return;
	}

	if( m_send_reschedule_timer != -1 ) {
		daemonCore->Cancel_Timer( m_send_reschedule_timer );
		m_send_reschedule_timer = -1;
	}

	dprintf( D_FULLDEBUG, "Sending RESCHEDULE command to negotiator(s)\n" );

	classy_counted_ptr<Daemon> negotiator = new Daemon(DT_NEGOTIATOR);
	classy_counted_ptr<DCCommandOnlyMsg> msg = new DCCommandOnlyMsg(RESCHEDULE);

	Stream::stream_type st = negotiator->hasUDPCommandPort() ? Stream::safe_sock : Stream::reli_sock;
	msg->setStreamType(st);
	msg->setTimeout(NEGOTIATOR_CONTACT_TIMEOUT);

	// since we may be sending reschedule periodically, make sure they do
	// not pile up
	msg->setDeadlineTimeout( 300 );

	negotiator->sendMsg( msg.get() );

	Daemon* d;
	if( FlockNegotiators ) {
		FlockNegotiators->rewind();
		FlockNegotiators->next( d );
		for( int i=0; d && i<FlockLevel; FlockNegotiators->next(d), i++ ) {
			st = d->hasUDPCommandPort() ? Stream::safe_sock : Stream::reli_sock;
			negotiator = new Daemon( *d );
			msg = new DCCommandOnlyMsg(RESCHEDULE);
			msg->setStreamType(st);
			msg->setTimeout(NEGOTIATOR_CONTACT_TIMEOUT);

			negotiator->sendMsg( msg.get() );
		}
	}
}

void
Scheduler::OptimizeMachineAdForMatchmaking(ClassAd *ad)
{
		// The machine ad will be passed as the RIGHT ad during
		// matchmaking (i.e. in the call to IsAMatch()), so
		// optimize it accordingly.
	std::string error_msg;
	if( !classad::MatchClassAd::OptimizeRightAdForMatchmaking( ad, &error_msg ) ) {
		MyString name;
		ad->LookupString(ATTR_NAME,name);
		dprintf(D_ALWAYS,
				"Failed to optimize machine ad %s for matchmaking: %s\n",	
			name.Value(),
				error_msg.c_str());
	}
}


match_rec*
Scheduler::AddMrec(char const* id, char const* peer, PROC_ID* jobId, const ClassAd* my_match_ad,
				   char const *user, char const *pool, match_rec **pre_existing)
{
	match_rec *rec;

	if( pre_existing ) {
		*pre_existing = NULL;
	}
	if(!id || !peer)
	{
		dprintf(D_ALWAYS, "Null parameter --- match not added\n"); 
		return NULL;
	} 
	// spit out a warning and return NULL if we already have this mrec
	match_rec *tempRec;
	if( matches->lookup( HashKey( id ), tempRec ) == 0 ) {
		char const *pubid = tempRec->publicClaimId();
		dprintf( D_ALWAYS,
				 "attempt to add pre-existing match \"%s\" ignored\n",
				 pubid ? pubid : "(null)" );
		if( pre_existing ) {
			*pre_existing = tempRec;
		}
		return NULL;
	}


	rec = new match_rec(id, peer, jobId, my_match_ad, user, pool, false);
	if(!rec)
	{
		EXCEPT("Out of memory!");
	} 

	if( matches->insert( HashKey( id ), rec ) != 0 ) {
		dprintf( D_ALWAYS, "match \"%s\" insert failed\n",
				 id ? id : "(null)" );
		delete rec;
		return NULL;
	}
	ASSERT( matchesByJobID->insert( *jobId, rec ) == 0 );
	numMatches++;

		// Update CurrentRank in the startd ad.  Why?  Because when we
		// reuse this match for a different job (in
		// FindRunnableJob()), we make sure it has a rank >= the
		// startd CurrentRank, in order to avoid potential
		// rejection by the startd.

	ClassAd *job_ad = GetJobAd(jobId->cluster,jobId->proc);
	if( job_ad && rec->my_match_ad ) {
		float new_startd_rank = 0;
		if( rec->my_match_ad->EvalFloat(ATTR_RANK, job_ad, new_startd_rank) ) {
			rec->my_match_ad->Assign(ATTR_CURRENT_RANK, new_startd_rank);
		}
	}

	if( rec->my_match_ad ) {
		OptimizeMachineAdForMatchmaking( rec->my_match_ad );
	}

	return rec;
}

// All deletions of match records _MUST_ go through DelMrec() to ensure
// proper cleanup.
int
Scheduler::DelMrec(char const* id)
{
	match_rec *rec;

	if(!id)
	{
		dprintf(D_ALWAYS, "Null parameter --- match not deleted\n");
		return -1;
	}

	HashKey key(id);
	if( matches->lookup(key, rec) != 0 ) {
			// Couldn't find it, return failure
		return -1;
	}

	return DelMrec( rec );
}


int
Scheduler::DelMrec(match_rec* match)
{
	if(!match)
	{
		dprintf(D_ALWAYS, "Null parameter --- match not deleted\n");
		return -1;
	}

	if( match->is_dedicated ) {
			// This is a convenience for code that is shared with
			// DedicatedScheduler, such as contactStartd().
		return dedicated_scheduler.DelMrec( match );
	}

	// release the claim on the startd
	if( match->needs_release_claim) {
		send_vacate(match, RELEASE_CLAIM);
	}

	dprintf( D_ALWAYS, "Match record (%s, %d.%d) deleted\n",
			 match->description(), match->cluster, match->proc ); 

	HashKey key(match->claimId());
	matches->remove(key);

	PROC_ID jobId;
	jobId.cluster = match->cluster;
	jobId.proc = match->proc;
	matchesByJobID->remove(jobId);

		// fill any authorization hole we made for this match
	if (match->auth_hole_id != NULL) {
		IpVerify* ipv = daemonCore->getSecMan()->getIpVerify();
		if (!ipv->FillHole(READ, *match->auth_hole_id)) {
			dprintf(D_ALWAYS,
			        "WARNING: IpVerify::FillHole error for %s\n",
			        match->auth_hole_id->Value());
		}
		delete match->auth_hole_id;
	}

		// Remove this match from the associated shadowRec.
	if (match->shadowRec)
		match->shadowRec->match = NULL;
	delete match;
	
	numMatches--; 
	return 0;
}

shadow_rec*
Scheduler::FindSrecByPid(int pid)
{
	shadow_rec *rec;
	if (shadowsByPid->lookup(pid, rec) < 0)
		return NULL;
	return rec;
}

shadow_rec*
Scheduler::FindSrecByProcID(PROC_ID proc)
{
	shadow_rec *rec;
	if (shadowsByProcID->lookup(proc, rec) < 0)
		return NULL;
	return rec;
}

match_rec *
Scheduler::FindMrecByJobID(PROC_ID job_id) {
	match_rec *match = NULL;
	if( matchesByJobID->lookup( job_id, match ) < 0) {
		return NULL;
	}
	return match;
}

match_rec *
Scheduler::FindMrecByClaimID(char const *claim_id) {
	match_rec *rec = NULL;
	matches->lookup(claim_id, rec);
	return rec;
}

void
Scheduler::SetMrecJobID(match_rec *match, PROC_ID job_id) {
	PROC_ID old_job_id;
	old_job_id.cluster = match->cluster;
	old_job_id.proc = match->proc;

	if( old_job_id.cluster == job_id.cluster && old_job_id.proc == job_id.proc ) {
		return; // no change
	}

	matchesByJobID->remove(old_job_id);

	match->cluster = job_id.cluster;
	match->proc = job_id.proc;
	if( match->proc != -1 ) {
		ASSERT( matchesByJobID->insert(job_id, match) == 0 );
	}
}

void
Scheduler::SetMrecJobID(match_rec *match, int cluster, int proc) {
	PROC_ID job_id;
	job_id.cluster = cluster;
	job_id.proc = proc;
	SetMrecJobID( match, job_id );
}

void
Scheduler::RemoveShadowRecFromMrec( shadow_rec* shadow )
{
	if( shadow->match ) {
		match_rec *mrec = shadow->match;
		mrec->shadowRec = NULL;
		shadow->match = NULL;

			// re-associate match with the original job cluster
		SetMrecJobID(mrec,mrec->origcluster,-1);
		if( mrec->is_dedicated ) {
			deallocMatchRec( mrec );
		}
	}
}

int
Scheduler::AlreadyMatched(PROC_ID* id)
{
	int universe;

	if ((id->cluster == -1) && (id->proc == -1)) {
		return FALSE;
	}

	if (GetAttributeInt(id->cluster, id->proc,
						ATTR_JOB_UNIVERSE, &universe) < 0) {
		dprintf(D_FULLDEBUG, "GetAttributeInt() failed\n");
		return FALSE;
	}

	if ( (universe == CONDOR_UNIVERSE_MPI) ||
		 (universe == CONDOR_UNIVERSE_GRID) ||
		 (universe == CONDOR_UNIVERSE_PARALLEL) )
		return FALSE;

	if( FindMrecByJobID(*id) ) {
			// It is possible for there to be a match rec but no shadow rec,
			// if the job is waiting in the runnable job queue before the
			// shadow is launched.
		return TRUE;
	}
	if( FindSrecByProcID(*id) ) {
			// It is possible for there to be a shadow rec but no match rec,
			// if the match was deleted but the shadow has not yet gone away.
		return TRUE;
	}
	return FALSE;
}

/*
 * go through match reords and send alive messages to all the startds.
 */

bool
sendAlive( match_rec* mrec )
{
	classy_counted_ptr<DCStartd> startd = new DCStartd( mrec->description(),NULL,mrec->peer,mrec->claimId() );
	classy_counted_ptr<DCClaimIdMsg> msg = new DCClaimIdMsg( ALIVE, mrec->claimId() );

	msg->setSuccessDebugLevel(D_PROTOCOL);
	msg->setTimeout( STARTD_CONTACT_TIMEOUT );
	// since we send these messages periodically, we do not want
	// any single attempt to hang around forever and potentially pile up
	msg->setDeadlineTimeout( 300 );
	Stream::stream_type st = startd->hasUDPCommandPort() ? Stream::safe_sock : Stream::reli_sock;
	msg->setStreamType( st );
	msg->setSecSessionId( mrec->secSessionId() );

	dprintf (D_PROTOCOL,"## 6. Sending alive msg to %s\n", mrec->description());

	startd->sendMsg( msg.get() );

	if( msg->deliveryStatus() == DCMsg::DELIVERY_FAILED ) {
			// Status may also be DELIVERY_PENDING, in which case, we
			// do not know whether it will succeed or not.  Since the
			// return code from this function is not terribly
			// important, we just return true in that case.
		return false;
	}

		/* TODO: Someday, espcially once the accountant is done, 
		   the startd should send a keepalive ACK back to the schedd.  
		   If there is no shadow to this machine, and we have not 
		   had a startd keepalive ACK in X amount of time, then we 
		   should relinquish the match.  Since the accountant is 
		   not done and we are in fire mode, leave this 
		   for V6.1.  :^) -Todd 9/97
		*/
	return true;
}

int
Scheduler::receive_startd_alive(int cmd, Stream *s)
{
	// Received a keep-alive from a startd.  
	// Protocol: startd sends up the match id, and we send back 
	// the current alive_interval, or -1 if we cannot find an active 
	// match for this job.  
	
	ASSERT( cmd == ALIVE );

	char *claim_id = NULL;
	int ret_value;
	match_rec* match = NULL;
	ClassAd *job_ad = NULL;

	s->decode();
	s->timeout(1);	// its a short message so data should be ready for us

	if ( !s->get_secret(claim_id) || !s->end_of_message() ) {
		if (claim_id) free(claim_id);
		return FALSE;
	}
	
	if ( claim_id ) {
		// Find out if this claim_id is still something we care about
		// by first trying to find a match record. Note we also must
		// check the dedicated scheduler data structs, since the dedicated
		// scheduler keeps its own sets of match records.
		match = scheduler.FindMrecByClaimID(claim_id);
		if (!match) {
			match = dedicated_scheduler.FindMrecByClaimID(claim_id);
		}
	}

	if ( match ) {
			// If we're sending keep-alives, stop it, since the startd
			// wants to send them.
		match->m_startd_sends_alives = true;

		ret_value = alive_interval;
			// If this match is active, i.e. we have a shadow, then
			// update the ATTR_LAST_JOB_LEASE_RENEWAL in RAM.  We will
			// commit it to disk in a big transaction batch via the timer
			// handler method sendAlives().  We do this for scalability; we
			// may have thousands of startds sending us updates...
		if ( match->status == M_ACTIVE ) {
			job_ad = GetJobAd(match->cluster, match->proc, false);
			if (job_ad) {
				job_ad->Assign(ATTR_LAST_JOB_LEASE_RENEWAL, (int)time(0));
			}
		}
	} else {
		ret_value = -1;
		ClaimIdParser idp( claim_id );
		dprintf(D_ALWAYS, "Received startd keepalive for unknown claimid %s\n",
			idp.publicClaimId() );
	}

	s->encode();
	s->code(ret_value);
	s->end_of_message();

	if (claim_id) free(claim_id);
	return TRUE;
}

void
Scheduler::sendAlives()
{
	match_rec	*mrec;
	int		  	numsent=0;

		/*
		  we need to timestamp any job ad with the last time we sent a
		  keepalive if the claim is active (i.e. there's a shadow for
		  it).  this way, if we've been disconnected, we know how long
		  it was since our last attempt to communicate.  we need to do
		  this *before* we actually send the keep alives, so that if
		  we're killed in the middle of this operation, we'll err on
		  the side of thinking the job might still be alive and
		  waiting a little longer to give up and start it elsewhere,
		  instead of potentially starting it on a new host while it's
		  still running on the last one.  so, we actually iterate
		  through the mrec's twice, first to see which ones we *would*
		  send a keepalive to and to write the timestamp into the job
		  queue, and then a second time to actually send the
		  keepalives.  we write all the timestamps to the job queue
		  within a transaction not because they're logically together
		  and they need to be atomically commited, but instead as a
		  performance optimization.  we don't want to wait for the
		  expensive fsync() operation for *every* claim we're trying
		  to keep alive.  ideally, the qmgmt code will only do a
		  single fsync() if these are all written within a single
		  transaction...  2003-12-07 Derek <wright@cs.wisc.edu>
		*/

	int now = (int)time(0);
	BeginTransaction();
	matches->startIterations();
	while (matches->iterate(mrec) == 1) {
		if( mrec->status == M_ACTIVE ) {
			int renew_time;
			if ( mrec->m_startd_sends_alives ) {
				// if the startd sends alives, then the ATTR_LAST_JOB_LEASE_RENEWAL
				// is updated someplace else in RAM only when we receive a keepalive
				// ping from the startd.  So here
				// we just want to read it out of RAM and set it via SetAttributeInt
				// so it is written to disk.  Doing things this way allows us
				// to update the queue persistently all in one transaction, even
				// if startds are sending updates asynchronously.  -Todd Tannenbaum 
				GetAttributeInt(mrec->cluster,mrec->proc,
								ATTR_LAST_JOB_LEASE_RENEWAL,&renew_time);
			} else {
				// If we're sending the alives, then we need to set
				// ATTR_LAST_JOB_LEASE_RENEWAL to the current time.
				renew_time = now;
			}
			SetAttributeInt( mrec->cluster, mrec->proc, 
							 ATTR_LAST_JOB_LEASE_RENEWAL, renew_time ); 
		}
	}
	CommitTransaction();

	matches->startIterations();
	while (matches->iterate(mrec) == 1) {
		if( mrec->m_startd_sends_alives == false &&
			( mrec->status == M_ACTIVE || mrec->status == M_CLAIMED ) ) {

			if( sendAlive( mrec ) ) {
				numsent++;
			}
		}

		// If we have a shadow and are using the new alive protocol,
		// check whether the lease has expired. If it has, kill the match
		// and the shadow.
		// TODO Kill the match if the lease is expired when there is no
		//   shadow. This is low priority, since we'll notice the lease
		//   expiration when we try to start another job.
		if ( mrec->m_startd_sends_alives == true && mrec->status == M_ACTIVE &&
			 mrec->shadowRec && mrec->shadowRec->pid > 0 ) {
			int lease_duration = -1;
			int last_lease_renewal = -1;
			GetAttributeInt( mrec->cluster, mrec->proc,
							 ATTR_JOB_LEASE_DURATION, &lease_duration );
			GetAttributeInt( mrec->cluster, mrec->proc,
							 ATTR_LAST_JOB_LEASE_RENEWAL, &last_lease_renewal );

			// If the job has no lease attribute, the startd sets the
			// claim lease to 6 times the alive_interval we sent when we
			// requested the claim.
			if ( lease_duration <= 0 ) {
				lease_duration = 6 * alive_interval;
			}

			if ( last_lease_renewal + lease_duration < now ) {
				// The claim lease has expired. Kill the match
				// and the shadow, but make the job requeue and
				// don't try to notify the startd.
				shadow_rec *srec = mrec->shadowRec;
				ASSERT( srec );
				mrec->needs_release_claim = false;
				DelMrec( mrec );
				jobExitCode( srec->job_id, JOB_SHOULD_REQUEUE );
				srec->exit_already_handled = true;
				daemonCore->Send_Signal( srec->pid, SIGKILL );
			}
		}
	}
	if( numsent ) { 
		dprintf( D_PROTOCOL, "## 6. (Done sending alive messages to "
				 "%d startds)\n", numsent );
	}

	// Just so we don't have to deal with a seperate DC timer for
	// this, just call the dedicated_scheduler's version of the
	// same thing so we keep all of those claims alive, too.
	dedicated_scheduler.sendAlives();
}

void
Scheduler::HadException( match_rec* mrec ) 
{
	if( !mrec ) {
			// If there's no mrec, we can't do anything.
		return;
	}
	mrec->num_exceptions++;
	if( mrec->num_exceptions >= MaxExceptions ) {
		dprintf( D_FAILURE|D_ALWAYS, 
				 "Match for cluster %d has had %d shadow exceptions, relinquishing.\n",
				 mrec->cluster, mrec->num_exceptions );
		DelMrec(mrec);
	}
}

//
// publish()
// Populates the ClassAd for the schedd
//
int
Scheduler::publish( ClassAd *cad ) {
	int ret = (int)true;
	char *temp;
	
		// -------------------------------------------------------
		// Copied from dumpState()
		// Many of these might not be necessary for the 
		// general case of publish() and should probably be
		// moved back into dumpState()
		// -------------------------------------------------------
	cad->Assign( ATTR_SCHEDD_IP_ADDR, daemonCore->InfoCommandSinfulString() );
	cad->Assign( "MyShadowSockname", MyShadowSockName );
	cad->Assign( "SchedDInterval", (int)SchedDInterval.getDefaultInterval() );
	cad->Assign( "QueueCleanInterval", QueueCleanInterval );
	cad->Assign( "JobStartDelay", JobStartDelay );
	cad->Assign( "JobStartCount", JobStartCount );
	cad->Assign( "JobsThisBurst", JobsThisBurst );
	cad->Assign( "MaxJobsRunning", MaxJobsRunning );
	cad->Assign( "MaxJobsSubmitted", MaxJobsSubmitted );
	cad->Assign( "JobsStarted", JobsStarted );
	cad->Assign( "SwapSpace", SwapSpace );
	cad->Assign( "ShadowSizeEstimate", ShadowSizeEstimate );
	cad->Assign( "SwapSpaceExhausted", SwapSpaceExhausted );
	cad->Assign( "ReservedSwap", ReservedSwap );
	cad->Assign( "JobsIdle", JobsIdle );
	cad->Assign( "JobsRunning", JobsRunning );
	cad->Assign( "BadCluster", BadCluster );
	cad->Assign( "BadProc", BadProc );
	cad->Assign( "N_Owners", N_Owners );
	cad->Assign( "NegotiationRequestTime", (int)NegotiationRequestTime  );
	cad->Assign( "ExitWhenDone", ExitWhenDone );
	cad->Assign( "StartJobTimer", StartJobTimer );
	if ( CondorAdministrator ) {
		cad->Assign( "CondorAdministrator", CondorAdministrator );
	}
	cad->Assign( "AccountantName", AccountantName );
	cad->Assign( "UidDomain", UidDomain );
	cad->Assign( "MaxFlockLevel", MaxFlockLevel );
	cad->Assign( "FlockLevel", FlockLevel );
	cad->Assign( "MaxExceptions", MaxExceptions );
	
		// -------------------------------------------------------
		// Basic Attributes
		// -------------------------------------------------------

	temp = param( "ARCH" );
	if ( temp ) {
		cad->Assign( ATTR_ARCH, temp );
		free( temp );
	}

	temp = param( "OPSYS" );
	if ( temp ) {
		cad->Assign( ATTR_OPSYS, temp );
		free( temp );
	}

	temp = param( "OPSYSVER" );
	if ( temp ) {
		cad->Assign( ATTR_OPSYSVER, temp );
		free( temp );
	}

	temp = param( "OPSYSANDVER" );
	if ( temp ) {
		cad->Assign( ATTR_OPSYS_AND_VER, temp );
		free( temp );
	}
	
	unsigned long phys_mem = sysapi_phys_memory( );
	cad->Assign( ATTR_MEMORY, (int)phys_mem );
	
	unsigned long disk_space = sysapi_disk_space( this->LocalUnivExecuteDir );
	cad->Assign( ATTR_DISK, (int)disk_space );

	cad->Assign( ATTR_CPUS, 1 );

		// -------------------------------------------------------
		// Local Universe Attributes
		// -------------------------------------------------------
	cad->Assign( ATTR_TOTAL_LOCAL_IDLE_JOBS,
				 this->LocalUniverseJobsIdle );
	cad->Assign( ATTR_TOTAL_LOCAL_RUNNING_JOBS,
				 this->LocalUniverseJobsRunning );
	
		//
		// Limiting the # of local universe jobs allowed to start
		//
	if ( this->StartLocalUniverse ) {
		cad->AssignExpr( ATTR_START_LOCAL_UNIVERSE, this->StartLocalUniverse );
	}

		// -------------------------------------------------------
		// Scheduler Universe Attributes
		// -------------------------------------------------------
	cad->Assign( ATTR_TOTAL_SCHEDULER_IDLE_JOBS,
				 this->SchedUniverseJobsIdle );
	cad->Assign( ATTR_TOTAL_SCHEDULER_RUNNING_JOBS,
				 this->SchedUniverseJobsRunning );
	
		//
		// Limiting the # of scheduler universe jobs allowed to start
		//
	if ( this->StartSchedulerUniverse ) {
		cad->AssignExpr( ATTR_START_SCHEDULER_UNIVERSE,
						 this->StartSchedulerUniverse );
	}
	
	return ( ret );
}

int
Scheduler::get_job_connect_info_handler(int cmd, Stream* s) {
		// This command does blocking network connects to the startd
		// and starter.  For now, use fork to avoid blocking the schedd.
		// Eventually, use threads.
	ForkStatus fork_status;
	fork_status = schedd_forker.NewJob();
	if( fork_status == FORK_PARENT ) {
		return TRUE;
	}

	int rc = get_job_connect_info_handler_implementation(cmd,s);
	if( fork_status == FORK_CHILD ) {
		schedd_forker.WorkerDone(); // never returns
		ASSERT( false );
	}
	return rc;
}

int
Scheduler::get_job_connect_info_handler_implementation(int, Stream* s) {
	Sock *sock = (Sock *)s;
	ClassAd input;
	ClassAd reply;
	PROC_ID jobid;
	MyString error_msg;
	ClassAd *jobad;
	int job_status = -1;
	match_rec *mrec = NULL;
	MyString job_claimid_buf;
	char const *job_claimid = NULL;
	char const *match_sec_session_id = NULL;
	int universe = -1;
	MyString startd_name;
	MyString starter_addr;
	MyString starter_claim_id;
	MyString job_owner_session_info;
	MyString starter_version;
	bool retry_is_sensible = false;
	bool job_is_suitable = false;
	ClassAd starter_ad;
	int ltimeout = 20;

		// This command is called for example by condor_ssh_to_job
		// in order to establish a security session for communication
		// with the starter.  The caller must be authorized to act
		// as the owner of the job, which is verified below.  The starter
		// then checks that this schedd is indeed in possession of the
		// secret claim id associated with this running job.


		// force authentication
	if( !sock->triedAuthentication() ) {
		CondorError errstack;
		if( ! SecMan::authenticate_sock(sock, WRITE, &errstack) ||
			! sock->getFullyQualifiedUser() )
		{
			dprintf( D_ALWAYS,
					 "GET_JOB_CONNECT_INFO: authentication failed: %s\n", 
					 errstack.getFullText().c_str() );
			return FALSE;
		}
	}

	if( !getClassAd(s, input) || !s->end_of_message() ) {
		dprintf(D_ALWAYS,
				"Failed to receive input ClassAd for GET_JOB_CONNECT_INFO\n");
		return FALSE;
	}

	if( !input.LookupInteger(ATTR_CLUSTER_ID,jobid.cluster) ||
		!input.LookupInteger(ATTR_PROC_ID,jobid.proc) ) {
		error_msg.formatstr("Job id missing from GET_JOB_CONNECT_INFO request");
		goto error_wrapup;
	}

	dprintf(D_AUDIT, *sock, "GET_JOB_CONNECT_INFO for job %d.%d\n", jobid.cluster, jobid.proc );

	input.LookupString(ATTR_SESSION_INFO,job_owner_session_info);

	jobad = GetJobAd(jobid.cluster,jobid.proc);
	if( !jobad ) {
		error_msg.formatstr("No such job: %d.%d", jobid.cluster, jobid.proc);
		goto error_wrapup;
	}

	if( !OwnerCheck2(jobad,sock->getOwner()) ) {
		error_msg.formatstr("%s is not authorized for access to the starter for job %d.%d",
						  sock->getOwner(), jobid.cluster, jobid.proc);
		goto error_wrapup;
	}

	jobad->LookupInteger(ATTR_JOB_STATUS,job_status);
	jobad->LookupInteger(ATTR_JOB_UNIVERSE,universe);

	job_is_suitable = false;
	switch( universe ) {
	case CONDOR_UNIVERSE_STANDARD:
	case CONDOR_UNIVERSE_GRID:
	case CONDOR_UNIVERSE_SCHEDULER:
		break; // these universes not supported
	case CONDOR_UNIVERSE_MPI:
	case CONDOR_UNIVERSE_PARALLEL:
	{
		MyString claim_ids;
		MyString remote_hosts_string;
		int subproc = -1;
		if( jobad->LookupString(ATTR_CLAIM_IDS,claim_ids) &&
			jobad->LookupString(ATTR_ALL_REMOTE_HOSTS,remote_hosts_string) ) {
			StringList claim_idlist(claim_ids.Value(),",");
			StringList remote_hosts(remote_hosts_string.Value(),",");
			input.LookupInteger(ATTR_SUB_PROC_ID,subproc);
			if( claim_idlist.number() == 1 && subproc == -1 ) {
				subproc = 0;
			}
			if( subproc == -1 || subproc >= claim_idlist.number() ) {
				error_msg.formatstr("This is a parallel job.  Please specify job %d.%d.X where X is an integer from 0 to %d.",jobid.cluster,jobid.proc,claim_idlist.number()-1);
				goto error_wrapup;
			}
			else {
				claim_idlist.rewind();
				remote_hosts.rewind();
				for(int sp=0;sp<subproc;sp++) {
					claim_idlist.next();
					remote_hosts.next();
				}
				mrec = dedicated_scheduler.FindMrecByClaimID(claim_idlist.next());
				startd_name = remote_hosts.next();
				if( mrec && mrec->peer ) {
					job_is_suitable = true;
				}
			}
		}
		else if (job_status != RUNNING && job_status != TRANSFERRING_OUTPUT) {
			retry_is_sensible = true;
		}
		break;
	}
	case CONDOR_UNIVERSE_LOCAL: {
		shadow_rec *srec = FindSrecByProcID(jobid);
		if( !srec ) {
			retry_is_sensible = true;
		}
		else {
			startd_name = get_local_fqdn();
				// NOTE: this does not get the CCB address of the starter.
				// If there is one, we'll get it when we call the starter
				// below.  (We don't need it ourself, because it is on the
				// same machine, but our client might not be.)
			starter_addr = daemonCore->InfoCommandSinfulString( srec->pid );
			if( starter_addr.IsEmpty() ) {
				retry_is_sensible = true;
				break;
			}
			starter_ad.Assign(ATTR_STARTER_IP_ADDR,starter_addr);
			jobad->LookupString(ATTR_CLAIM_ID,job_claimid_buf);
			job_claimid = job_claimid_buf.Value();
			match_sec_session_id = NULL; // no match sessions for local univ
			job_is_suitable = true;
		}
		break;
	}
	default:
	{
		mrec = FindMrecByJobID(jobid);
		if( mrec && mrec->peer ) {
			jobad->LookupString(ATTR_REMOTE_HOST,startd_name);
			job_is_suitable = true;
		}
		else if (job_status != RUNNING && job_status != TRANSFERRING_OUTPUT) {
			retry_is_sensible = true;
		}
		break;
	}
	}

		// machine ad can't be reliably supplied (e.g. after reconnect),
		// so best to never supply it here
	if( job_is_suitable && 
		!param_boolean("SCHEDD_ENABLE_SSH_TO_JOB",true,true,jobad,NULL) )
	{
		error_msg.formatstr("Job %d.%d is denied by SCHEDD_ENABLE_SSH_TO_JOB.",
						  jobid.cluster,jobid.proc);
		goto error_wrapup;
	}


	if( !job_is_suitable )
	{
		if( !retry_is_sensible ) {
				// this must be a job universe that we don't support
			error_msg.formatstr("Job %d.%d does not support remote access.",
							  jobid.cluster,jobid.proc);
		}
		else {
			error_msg.formatstr("Job %d.%d is not running.",
							  jobid.cluster,jobid.proc);
		}
		goto error_wrapup;
	}

	if( mrec ) { // locate starter by calling startd
		MyString global_job_id;
		MyString startd_addr = mrec->peer;

		DCStartd startd(startd_name.Value(),NULL,startd_addr.Value(),mrec->secSessionId() );

		jobad->LookupString(ATTR_GLOBAL_JOB_ID,global_job_id);

		if( !startd.locateStarter(global_job_id.Value(),mrec->claimId(),daemonCore->publicNetworkIpAddr(),&starter_ad,ltimeout) )
		{
			error_msg = "Failed to get address of starter for this job";
			goto error_wrapup;
		}
		job_claimid = mrec->claimId();
		match_sec_session_id = mrec->secSessionId();
	}

		// now connect to the starter and create a security session for
		// our client to use
	{
		starter_ad.LookupString(ATTR_STARTER_IP_ADDR,starter_addr);

		DCStarter starter;
		if( !starter.initFromClassAd(&starter_ad) ) {
			error_msg = "Failed to read address of starter for this job";
			goto error_wrapup;
		}

		if( !starter.createJobOwnerSecSession(ltimeout,job_claimid,match_sec_session_id,job_owner_session_info.Value(),starter_claim_id,error_msg,starter_version,starter_addr) ) {
			goto error_wrapup; // error_msg already set
		}
	}

	reply.Assign(ATTR_RESULT,true);
	reply.Assign(ATTR_STARTER_IP_ADDR,starter_addr.Value());
	reply.Assign(ATTR_CLAIM_ID,starter_claim_id.Value());
	reply.Assign(ATTR_VERSION,starter_version.Value());
	reply.Assign(ATTR_REMOTE_HOST,startd_name.Value());
	if( !putClassAd(s, reply) || !s->end_of_message() ) {
		dprintf(D_ALWAYS,
				"Failed to send response to GET_JOB_CONNECT_INFO\n");
	}

	dprintf(D_FULLDEBUG,"Produced connect info for %s job %d.%d startd %s.\n",
			sock->getFullyQualifiedUser(), jobid.cluster, jobid.proc,
			starter_addr.Value() );

	return TRUE;

 error_wrapup:
	dprintf(D_AUDIT|D_FAILURE, *sock, "GET_JOB_CONNECT_INFO failed: %s\n",error_msg.Value() );
	reply.Assign(ATTR_RESULT,false);
	reply.Assign(ATTR_ERROR_STRING,error_msg);
	if( retry_is_sensible ) {
		reply.Assign(ATTR_RETRY,retry_is_sensible);
	}
	if( !putClassAd(s, reply) || !s->end_of_message() ) {
		dprintf(D_ALWAYS,
				"Failed to send error response to GET_JOB_CONNECT_INFO\n");
	}
	return FALSE;
}

int
Scheduler::dumpState(int, Stream* s) {

	dprintf ( D_FULLDEBUG, "Dumping state for Squawk\n" );

		//
		// The new publish() method will stuff all the attributes
		// that we used to set in this method
		//
	ClassAd job_ad;
	this->publish( &job_ad );
	
		//
		// These items we want to keep in here because they're
		// not needed for the general info produced by publish()
		//
	job_ad.Assign( "leaseAliveInterval", leaseAliveInterval );
	job_ad.Assign( "alive_interval", alive_interval );
	job_ad.Assign( "startjobsid", startjobsid );
	job_ad.Assign( "timeoutid", timeoutid );
	job_ad.Assign( "Mail", Mail );
	
	int cmd = 0;
	s->code( cmd );
	s->end_of_message();

	s->encode();
	
	putClassAd( s, job_ad );

	return TRUE;
}

int
fixAttrUser( ClassAd *job )
{
	int nice_user = 0;
	MyString owner;
	MyString user;
	
	if( ! job->LookupString(ATTR_OWNER, owner) ) {
			// No ATTR_OWNER!
		return 0;
	}
		// if it's not there, nice_user will remain 0
	job->LookupInteger( ATTR_NICE_USER, nice_user );

	user.formatstr( "%s%s@%s",
			 (nice_user) ? "nice-user." : "", owner.Value(),
			 scheduler.uidDomain() );  
	job->Assign( ATTR_USER, user );
	return 0;
}


void
fixReasonAttrs( PROC_ID job_id, JobAction action )
{
		/* 
		   Fix the given job so that any existing reason attributes in
		   the ClassAd are modified and changed so that everything
		   makes sense.  For example, if we're releasing a job, we
		   want to move the HoldReason to LastHoldReason...

		   CAREFUL!  This method is called from within a queue
		   management transaction...
		*/
	switch( action ) {

	case JA_HOLD_JOBS:
		moveStrAttr( job_id, ATTR_RELEASE_REASON, 
					 ATTR_LAST_RELEASE_REASON, false );
		break;

	case JA_RELEASE_JOBS:
		moveStrAttr( job_id, ATTR_HOLD_REASON, ATTR_LAST_HOLD_REASON,
					 true );
		moveIntAttr( job_id, ATTR_HOLD_REASON_CODE, 
					 ATTR_LAST_HOLD_REASON_CODE, true );
		moveIntAttr( job_id, ATTR_HOLD_REASON_SUBCODE, 
					 ATTR_LAST_HOLD_REASON_SUBCODE, true );
		DeleteAttribute(job_id.cluster,job_id.proc,
					 ATTR_JOB_STATUS_ON_RELEASE);
		break;

	case JA_REMOVE_JOBS:
		moveStrAttr( job_id, ATTR_HOLD_REASON, ATTR_LAST_HOLD_REASON,
					 false );
		moveIntAttr( job_id, ATTR_HOLD_REASON_CODE, 
					 ATTR_LAST_HOLD_REASON_CODE, false );
		moveIntAttr( job_id, ATTR_HOLD_REASON_SUBCODE, 
					 ATTR_LAST_HOLD_REASON_SUBCODE, false );
		DeleteAttribute(job_id.cluster,job_id.proc,
					 ATTR_JOB_STATUS_ON_RELEASE);
		break;

	//Don't do anything for the items below, here for completeness	
	//case JA_SUSPEND_JOBS: 
	//case JA_CONTINUE_JOBS:

	default:
		return;
	}
}


bool
moveStrAttr( PROC_ID job_id, const char* old_attr, const char* new_attr,
			 bool verbose )
{
	MyString value;
	int rval;

	if( GetAttributeString(job_id.cluster, job_id.proc,
						   old_attr, value) < 0 ) { 
		if( verbose ) {
			dprintf( D_FULLDEBUG, "No %s found for job %d.%d\n",
					 old_attr, job_id.cluster, job_id.proc );
		}
		return false;
	}
	
	rval = SetAttributeString( job_id.cluster, job_id.proc, new_attr,
							   value.Value() ); 

	if( rval < 0 ) { 
		if( verbose ) {
			dprintf( D_FULLDEBUG, "Can't set %s for job %d.%d\n",
					 new_attr, job_id.cluster, job_id.proc );
		}
		return false;
	}
		// If we successfully set the new attr, we can delete the old. 
	DeleteAttribute( job_id.cluster, job_id.proc, old_attr );
	return true;
}

bool
moveIntAttr( PROC_ID job_id, const char* old_attr, const char* new_attr,
			 bool verbose )
{
	int value;
	MyString new_value;
	int rval;

	if( GetAttributeInt(job_id.cluster, job_id.proc, old_attr, &value) < 0 ) {
		if( verbose ) {
			dprintf( D_FULLDEBUG, "No %s found for job %d.%d\n",
					 old_attr, job_id.cluster, job_id.proc );
		}
		return false;
	}
	
	new_value += value;

	rval = SetAttribute( job_id.cluster, job_id.proc, new_attr,
						 new_value.Value() ); 

	if( rval < 0 ) { 
		if( verbose ) {
			dprintf( D_FULLDEBUG, "Can't set %s for job %d.%d\n",
					 new_attr, job_id.cluster, job_id.proc );
		}
		return false;
	}
		// If we successfully set the new attr, we can delete the old. 
	DeleteAttribute( job_id.cluster, job_id.proc, old_attr );
	return true;
}

/*
Abort this job by changing the state to removed,
telling the shadow (gridmanager) to shut down,
and destroying the data structure itself.
Note that in some configurations abort_job_myself
will have already called DestroyProc, but that's ok, because
the cluster.proc numbers are not re-used.
Does not start or end a transaction.
*/

static bool
abortJobRaw( int cluster, int proc, const char *reason )
{
	PROC_ID job_id;

	job_id.cluster = cluster;
	job_id.proc = proc;

	if( SetAttributeInt(cluster, proc, ATTR_JOB_STATUS, REMOVED) < 0 ) {
		dprintf(D_ALWAYS,"Couldn't change state of job %d.%d\n",cluster,proc);
		return false;
	}

	// Add the remove reason to the job's attributes
	if( reason && *reason ) {
		if ( SetAttributeString( cluster, proc, ATTR_REMOVE_REASON,
								 reason ) < 0 ) {
			dprintf( D_ALWAYS, "WARNING: Failed to set %s to \"%s\" for "
					 "job %d.%d\n", ATTR_REMOVE_REASON, reason, cluster,
					 proc );
		}
	}

	fixReasonAttrs( job_id, JA_REMOVE_JOBS );

	// Abort the job now
	abort_job_myself( job_id, JA_REMOVE_JOBS, true, true );
	dprintf( D_ALWAYS, "Job %d.%d aborted: %s\n", cluster, proc, reason );

	return true;
}

/*
Abort a job by shutting down the shadow, changing the job state,
writing to the user log, and updating the job queue.
Performs a complete transaction if desired.
*/

bool
abortJob( int cluster, int proc, const char *reason, bool use_transaction )
{
	bool result;

	if( use_transaction ) {
		BeginTransaction();
	}

	result = abortJobRaw( cluster, proc, reason );

	if(use_transaction) {
		if(result) {
			CommitTransaction();
		} else {
			AbortTransaction();
		}
	}

		// If we successfully removed the job, remove any jobs that
		// match is OtherJobRemoveRequirements attribute, if it has one.
	if ( result ) {
		// Ignoring return value because we're not sure what to do
		// with it.
		(void)removeOtherJobs( cluster, proc );
	}

	return result;
}

bool
abortJobsByConstraint( const char *constraint,
					   const char *reason,
					   bool use_transaction )
{
	bool result = true;

	ExtArray<PROC_ID> jobs;
	int job_count;

	dprintf(D_FULLDEBUG, "abortJobsByConstraint: '%s'\n", constraint);

	if ( use_transaction ) {
		BeginTransaction();
	}

	job_count = 0;
	ClassAd *ad = GetNextJobByConstraint(constraint, 1);
	while ( ad ) {
		if (!ad->LookupInteger(ATTR_CLUSTER_ID, jobs[job_count].cluster) ||
			!ad->LookupInteger(ATTR_PROC_ID, jobs[job_count].proc)) {

			result = false;
			job_count = 0;
			break;
		}

		dprintf(D_FULLDEBUG, "remove by constraint matched: %d.%d\n",
				jobs[job_count].cluster, jobs[job_count].proc);

		job_count++;

		ad = GetNextJobByConstraint(constraint, 0);
	}

	job_count--;
	ExtArray<PROC_ID> removedJobs;
	int removedJobCount = 0;
	while ( job_count >= 0 ) {
		dprintf(D_FULLDEBUG, "removing: %d.%d\n",
				jobs[job_count].cluster, jobs[job_count].proc);

		bool tmpResult = abortJobRaw(jobs[job_count].cluster,
									   jobs[job_count].proc,
									   reason);
		if ( tmpResult ) {
			removedJobs[removedJobCount].cluster = jobs[job_count].cluster;
			removedJobs[removedJobCount].proc =  jobs[job_count].proc;
			removedJobCount++;
		}
		result = result && tmpResult;
		job_count--;
	}

	if ( use_transaction ) {
		if ( result ) {
			CommitTransaction();
		} else {
			AbortTransaction();
		}
	}

		//
		// Remove "other" jobs that need to be removed as a result of
		// the OtherJobRemoveRequirements exppression(s) in the job(s)
		// that have just been removed.  Note that this must be done
		// *after* the transaction is committed.
		//
	removedJobCount--;
	while ( removedJobCount >= 0 ) {
		// Ignoring return value because we're not sure what to do
		// with it.
		(void)removeOtherJobs(
					removedJobs[removedJobCount].cluster,
					removedJobs[removedJobCount].proc );
		removedJobCount--;
	}

	return result;
}



/*
Hold a job by stopping the shadow, changing the job state,
writing to the user log, and updating the job queue.
Does not start or end a transaction.
*/

static bool
holdJobRaw( int cluster, int proc, const char* reason,
			int reason_code, int reason_subcode,
		 bool notify_shadow, bool email_user,
		 bool email_admin, bool system_hold )
{
	int status;
	PROC_ID tmp_id;
	tmp_id.cluster = cluster;
	tmp_id.proc = proc;
	int system_holds = 0;

	if ( cluster < 1 || proc < 0 ) {
		dprintf(D_FULLDEBUG,"holdJobRaw failed, job id (%d.%d) is malformed\n",
			cluster, proc);
		return false;
	}

	if( GetAttributeInt(cluster, proc, ATTR_JOB_STATUS, &status) < 0 ) {   
		dprintf( D_ALWAYS, "Job %d.%d has no %s attribute.  Can't hold\n",
				 cluster, proc, ATTR_JOB_STATUS );
		return false;
	}
	if( status == HELD ) {
		dprintf( D_ALWAYS, "Job %d.%d is already on hold\n",
				 cluster, proc );
		return false;
	}

	if ( system_hold ) {
		GetAttributeInt(cluster, proc, ATTR_NUM_SYSTEM_HOLDS, &system_holds);
	}

	if( reason ) {
		MyString fixed_reason;
		if( reason[0] == '"' ) {
			fixed_reason += reason;
		} else {
			fixed_reason += '"';
			fixed_reason += reason;
			fixed_reason += '"';
		}
		if( SetAttribute(cluster, proc, ATTR_HOLD_REASON, 
						 fixed_reason.Value()) < 0 ) {
			dprintf( D_ALWAYS, "WARNING: Failed to set %s to \"%s\" for "
					 "job %d.%d\n", ATTR_HOLD_REASON, reason, cluster,
					 proc );
		}
	}

	if( SetAttributeInt(cluster, proc, ATTR_HOLD_REASON_CODE, reason_code) < 0 ) {
		dprintf( D_ALWAYS, "ERROR: Failed to set %s to %d for "
				 "job %d.%d\n", ATTR_HOLD_REASON_CODE, reason_code, cluster, proc );
		return false;
	}

	if( SetAttributeInt(cluster, proc, ATTR_HOLD_REASON_SUBCODE, reason_subcode) < 0 ) {
		dprintf( D_ALWAYS, "ERROR: Failed to set %s to %d for "
				 "job %d.%d\n", ATTR_HOLD_REASON_SUBCODE, reason_subcode, cluster, proc );
		return false;
	}

	if( SetAttributeInt(cluster, proc, ATTR_JOB_STATUS, HELD) < 0 ) {
		dprintf( D_ALWAYS, "ERROR: Failed to set %s to HELD for "
				 "job %d.%d\n", ATTR_JOB_STATUS, cluster, proc );
		return false;
	}

	fixReasonAttrs( tmp_id, JA_HOLD_JOBS );

	if( SetAttributeInt(cluster, proc, ATTR_ENTERED_CURRENT_STATUS, 
						(int)time(0)) < 0 ) {
		dprintf( D_ALWAYS, "WARNING: Failed to set %s for job %d.%d\n",
				 ATTR_ENTERED_CURRENT_STATUS, cluster, proc );
	}

	if( SetAttributeInt(cluster, proc, ATTR_LAST_SUSPENSION_TIME, 0) < 0 ) {
		dprintf( D_ALWAYS, "WARNING: Failed to set %s for job %d.%d\n",
				 ATTR_LAST_SUSPENSION_TIME, cluster, proc );
	}

	if ( system_hold ) {
		system_holds++;
		SetAttributeInt(cluster, proc, ATTR_NUM_SYSTEM_HOLDS, system_holds);
	}

	dprintf( D_ALWAYS, "Job %d.%d put on hold: %s\n", cluster, proc,
			 reason );

	// replacing this with the call to enqueueActOnJobMyself
	// in holdJob AFTER the transaction; otherwise the job status
	// doesn't get properly updated for some reason
	//abort_job_myself( tmp_id, JA_HOLD_JOBS, true, notify_shadow );
        if(!notify_shadow)	
	{
		dprintf( D_ALWAYS, "notify_shadow set to false but will still notify- this should not be optional\n");
	}

		// finally, email anyone our caller wants us to email.
	if( email_user || email_admin ) {
		ClassAd* job_ad;
		job_ad = GetJobAd( cluster, proc );
		if( ! job_ad ) {
			dprintf( D_ALWAYS, "ERROR: Can't find ClassAd for job %d.%d "
					 "can't send email to anyone about it\n", cluster,
					 proc );
				// even though we can't send the email, we still held
				// the job, so return true.
			return true;  
		}

		if( email_user ) {
			Email email;
			email.sendHold( job_ad, reason );
		}
		if( email_admin ) {
			Email email;
			email.sendHoldAdmin( job_ad, reason );
		}
		FreeJobAd( job_ad );
	}
	return true;
}

/*
Hold a job by shutting down the shadow, changing the job state,
writing to the user log, and updating the job queue.
Performs a complete transaction if desired.
*/

bool
holdJob( int cluster, int proc, const char* reason,
		 int reason_code, int reason_subcode,
		 bool use_transaction, bool notify_shadow, bool email_user,
		 bool email_admin, bool system_hold )
{
	bool result;

	if(use_transaction) {
		BeginTransaction();
	}

	result = holdJobRaw(cluster,proc,reason,reason_code,reason_subcode,notify_shadow,email_user,email_admin,system_hold);

	if(use_transaction) {
		if(result) {
			CommitTransaction();
		} else {
			AbortTransaction();
		}
	}

	// need this now to take the place of abort_job_myself
	// within holdJobRaw to ensure correct job status change
	if (result) {
		PROC_ID id;
		id.cluster = cluster;
		id.proc = proc;
		scheduler.enqueueActOnJobMyself(id,JA_HOLD_JOBS,true);
	}

	return result;
}

/*
Release a job by changing the job state,
writing to the user log, and updating the job queue.
Does not start or end a transaction.
*/

static bool
releaseJobRaw( int cluster, int proc, const char* reason,
		 bool email_user,
		 bool email_admin, bool write_to_user_log )
{
	int status;
	PROC_ID tmp_id;
	tmp_id.cluster = cluster;
	tmp_id.proc = proc;


	if( GetAttributeInt(cluster, proc, ATTR_JOB_STATUS, &status) < 0 ) {   
		dprintf( D_ALWAYS, "Job %d.%d has no %s attribute.  Can't release\n",
				 cluster, proc, ATTR_JOB_STATUS );
		return false;
	}
	if( status != HELD ) {
		return false;
	}

	if( reason ) {
		MyString fixed_reason;
		if( reason[0] == '"' ) {
			fixed_reason += reason;
		} else {
			fixed_reason += '"';
			fixed_reason += reason;
			fixed_reason += '"';
		}
		if( SetAttribute(cluster, proc, ATTR_RELEASE_REASON, 
						 fixed_reason.Value()) < 0 ) {
			dprintf( D_ALWAYS, "WARNING: Failed to set %s to \"%s\" for "
					 "job %d.%d\n", ATTR_RELEASE_REASON, reason, cluster,
					 proc );
		}
	}

	int status_on_release = IDLE;
	GetAttributeInt(cluster,proc,ATTR_JOB_STATUS_ON_RELEASE,&status_on_release);
	if( SetAttributeInt(cluster, proc, ATTR_JOB_STATUS, 
			status_on_release) < 0 ) 
	{
		dprintf( D_ALWAYS, "ERROR: Failed to set %s to status %d for job %d.%d\n", 
				ATTR_JOB_STATUS, status_on_release,cluster, proc );
		return false;
	}

	fixReasonAttrs( tmp_id, JA_RELEASE_JOBS );

	if( SetAttributeInt(cluster, proc, ATTR_ENTERED_CURRENT_STATUS, 
						(int)time(0)) < 0 ) {
		dprintf( D_ALWAYS, "WARNING: Failed to set %s for job %d.%d\n",
				 ATTR_ENTERED_CURRENT_STATUS, cluster, proc );
	}

	if( SetAttributeInt(cluster, proc, ATTR_LAST_SUSPENSION_TIME, 0 ) < 0 ) {
		dprintf( D_ALWAYS, "WARNING: Failed to set %s for job %d.%d\n",
				 ATTR_LAST_SUSPENSION_TIME, cluster, proc );
	}

	if ( write_to_user_log ) {
		scheduler.WriteReleaseToUserLog(tmp_id);
	}

	dprintf( D_ALWAYS, "Job %d.%d released from hold: %s\n", cluster, proc,
			 reason );

		// finally, email anyone our caller wants us to email.
	if( email_user || email_admin ) {
		ClassAd* job_ad;
		job_ad = GetJobAd( cluster, proc );
		if( ! job_ad ) {
			dprintf( D_ALWAYS, "ERROR: Can't find ClassAd for job %d.%d "
					 "can't send email to anyone about it\n", cluster,
					 proc );
				// even though we can't send the email, we still held
				// the job, so return true.
			return true;  
		}

		if( email_user ) {
			Email email;
			email.sendRelease( job_ad, reason );
		}
		if( email_admin ) {
			Email email;
			email.sendReleaseAdmin( job_ad, reason );
		}
		FreeJobAd( job_ad );
	}
	return true;
}

/*
Release a job by changing the job state,
writing to the user log, and updating the job queue.
Performs a complete transaction if desired.
*/

bool
releaseJob( int cluster, int proc, const char* reason,
		 bool use_transaction, bool email_user,
		 bool email_admin, bool write_to_user_log )
{
	bool result;

	if(use_transaction) {
		BeginTransaction();
	}

	result = releaseJobRaw(cluster,proc,reason,email_user,email_admin,write_to_user_log);

	if(use_transaction) {
		if(result) {
			CommitTransaction();
		} else {
			AbortTransaction();
		}
	}

	scheduler.needReschedule();

	return result;
}

// Throttle job starts, with bursts of JobStartCount jobs, every
// JobStartDelay seconds.  That is, start JobStartCount jobs as quickly as
// possible, then delay for JobStartDelay seconds.  The daemoncore timer is
// used to generate the job start bursts and delays.  This function should be
// used to generate the delays for all timer calls of StartJobHandler().  See
// the schedd WISDOM file for the need and rationale for job bursting and
// jobThrottle().
int
Scheduler::jobThrottle( void )
{
	int delay;

	if ( ++JobsThisBurst < JobStartCount ) {
		delay = 0;
	} else {
		JobsThisBurst = 0;
		delay = JobStartDelay;
	}

	if ( jobThrottleNextJobDelay > 0 ) {
		delay = MAX(delay,jobThrottleNextJobDelay);
		jobThrottleNextJobDelay = 0;
	}

	dprintf( D_FULLDEBUG, "start next job after %d sec, JobsThisBurst %d\n",
			delay, JobsThisBurst);
	return delay;
}

GridJobCounts *
Scheduler::GetGridJobCounts(UserIdentity user_identity) {
	GridJobCounts * gridcounts = 0;
	if( GridJobOwners.lookup(user_identity, gridcounts) == 0 ) {
		ASSERT(gridcounts);
		return gridcounts;
	}
	// No existing entry.
	GridJobCounts newcounts;
	GridJobOwners.insert(user_identity, newcounts);
	GridJobOwners.lookup(user_identity, gridcounts);
	ASSERT(gridcounts); // We just added it. Where did it go?
	return gridcounts;
}

int
Scheduler::jobIsFinishedHandler( ServiceData* data )
{
	CondorID* job_id = (CondorID*)data;
	if( ! job_id ) {
		return FALSE;
	}
	int cluster = job_id->_cluster;
	int proc = job_id->_proc;
	delete job_id;
	job_id = NULL; 
	
		//
		// Remove the record from our cronTab lists
		// We do it here before we fire off any threads
		// so that we don't cause problems
		//
	PROC_ID id;
	id.cluster = cluster;
	id.proc    = proc;
	CronTab *cronTab;
	if ( this->cronTabs->lookup( id, cronTab ) >= 0 ) {
		if ( cronTab != NULL) {
			delete cronTab;
			this->cronTabs->remove(id);
		}
	}
	
	if( jobCleanupNeedsThread(cluster, proc) ) {
		dprintf( D_FULLDEBUG, "Job cleanup for %d.%d will block, "
				 "calling jobIsFinished() in a thread\n", cluster, proc );
		Create_Thread_With_Data( jobIsFinished, jobIsFinishedDone,
								 cluster, proc, NULL );
	} else {
			// don't need a thread, just call the blocking version
			// (which will return right away), and the reaper (which
			// will call DestroyProc()) 
		dprintf( D_FULLDEBUG, "Job cleanup for %d.%d will not block, "
				 "calling jobIsFinished() directly\n", cluster, proc );

		jobIsFinished( cluster, proc );
		jobIsFinishedDone( cluster, proc );
	}


	return TRUE;
}


bool
Scheduler::enqueueFinishedJob( int cluster, int proc )
{
	CondorID* id = new CondorID( cluster, proc, -1 );

	if( !job_is_finished_queue.enqueue( id, false ) ) {
			// the only reason the above can fail is because the job
			// is already in the queue
		dprintf( D_FULLDEBUG, "enqueueFinishedJob(): job %d.%d already "
				 "in queue to run jobIsFinished()\n", cluster, proc );
		delete id;
		return false;
	}

	dprintf( D_FULLDEBUG, "Job %d.%d is finished\n", cluster, proc );
	return true;
}

// Methods to manipulate the supplemental ClassAd list
int
Scheduler::adlist_register( const char *name )
{
	return extra_ads.Register( name );
}

int
Scheduler::adlist_replace( const char *name, ClassAd *newAd )
{
	return extra_ads.Replace( name, newAd );
}

int
Scheduler::adlist_delete( const char *name )
{
	return extra_ads.Delete( name );
}

int
Scheduler::adlist_publish( ClassAd *resAd )
{
	return extra_ads.Publish( resAd );
}

bool jobExternallyManaged(ClassAd * ad)
{
	ASSERT(ad);
	MyString job_managed;
	if( ! ad->LookupString(ATTR_JOB_MANAGED, job_managed) ) {
		return false;
	}
	return job_managed == MANAGED_EXTERNAL;
}

bool jobManagedDone(ClassAd * ad)
{
	ASSERT(ad);
	MyString job_managed;
	if( ! ad->LookupString(ATTR_JOB_MANAGED, job_managed) ) {
		return false;
	}
	return job_managed == MANAGED_DONE;
}


bool 
Scheduler::claimLocalStartd()
{
	Daemon startd(DT_STARTD, NULL, NULL);
	char *startd_addr = NULL;	// local startd sinful string
	int slot_id;
	int number_of_claims = 0;
	char claim_id[155];	
	MyString slot_state;
	char job_owner[150];

	if ( NegotiationRequestTime==0 ) {
		// We aren't expecting any negotiation cycle
		return false;
	}

		 // If we are trying to exit, don't start any new jobs!
	if ( ExitWhenDone ) {
		return false;
	}

		// Check when we last had a negotiation cycle; if recent, return.
	int claimlocal_interval = param_integer("SCHEDD_ASSUME_NEGOTIATOR_GONE",
				20 * 60);
	if ( time(NULL) - NegotiationRequestTime < claimlocal_interval ) {
			// we have negotiated recently, no need to calim the local startd
		return false;
	}

		// Find the local startd.
	if ( !startd.locate() || !(startd_addr=startd.addr()) ) {
		// failed to locate a local startd, probably because one is not running
		return false;
	}

	dprintf(D_ALWAYS,
			"Haven't heard from negotiator, trying to claim local startd @ %s\n",
			startd_addr );

		// Fetch all the slot (machine) ads from the local startd
	CondorError errstack;
	CondorQuery query(STARTD_AD);
	QueryResult q;
	ClassAdList result;
	q = query.fetchAds(result, startd_addr, &errstack);
	if ( q != Q_OK ) {
		dprintf(D_FULLDEBUG,
				"ERROR: could not fetch ads from local startd : %s (%s)\n",
				startd_addr, getStrQueryResult(q) );
		return false;
	}


	ClassAd *machine_ad = NULL;
	result.Rewind();

		/*	For each machine ad, make a match rec and enqueue a request
			to claim the resource.
		 */
	while ( (machine_ad = result.Next()) ) {

		slot_id = 0;		
		machine_ad->LookupInteger(ATTR_SLOT_ID, slot_id);

			// first check if this startd is unclaimed
		slot_state = " ";	// clear out old value before we reuse it
		machine_ad->LookupString(ATTR_STATE, slot_state);
		if ( slot_state != getClaimStateString(CLAIM_UNCLAIMED) ) {
			dprintf(D_FULLDEBUG, "Local startd slot %d is not unclaimed\n",
					slot_id);
			continue;
		}

			// now get the location of the claim id file
		char *file_name = startdClaimIdFile(slot_id);
		if (!file_name) continue;
			// now open it as user condor and read out the claim
		claim_id[0] = '\0';	// so we notice if we fail to read
			// note: claim file written w/ condor priv by the startd
		priv_state old_priv = set_condor_priv(); 
		FILE* fp=safe_fopen_wrapper_follow(file_name,"r");
		if ( fp ) {
			if (fscanf(fp,"%150s\n",claim_id) != 1) {
				dprintf(D_ALWAYS, "Failed to fscanf claim_id from file %s\n", file_name);
				continue;
			}
			fclose(fp);
		}
		set_priv(old_priv);	// switch our priv state back
		free(file_name);
		claim_id[150] = '\0';	// make certain it is null terminated
			// if we failed to get the claim, move on
		if ( !claim_id[0] ) {
			dprintf(D_ALWAYS,"Failed to read startd claim id from file %s\n",
				file_name);
			continue;
		}

		PROC_ID matching_jobid;
		matching_jobid.proc = -1;

		FindRunnableJob(matching_jobid,machine_ad,NULL);
		if( matching_jobid.proc < 0 ) {
				// out of jobs.  start over w/ the next startd ad.
			continue;
		}
		ClassAd *jobad = GetJobAd( matching_jobid.cluster, matching_jobid.proc );
		ASSERT( jobad );

		job_owner[0]='\0';
		jobad->LookupString(ATTR_OWNER,job_owner,sizeof(job_owner));
		ASSERT(job_owner[0]);

		match_rec* mrec = AddMrec( claim_id, startd_addr, &matching_jobid, machine_ad,
						job_owner,	// special Owner name
						NULL	// optional negotiator name
						);

		if( mrec ) {		
			/*
				We have successfully added a match_rec.  Now enqueue
				a request to go claim this resource.
				We don't want to call contactStartd
				directly because we do not want to block.
				So...we enqueue the args for a later
				call.  (The later call will be made from
				the startdContactSockHandler)
			*/
			ContactStartdArgs *args = 
						new ContactStartdArgs(claim_id, startd_addr, false);
			enqueueStartdContact(args);
			dprintf(D_ALWAYS, "Claiming local startd slot %d at %s\n",
					slot_id, startd_addr);
			number_of_claims++;
		}	
	}

		// Return true if we claimed anything, false if otherwise
	return number_of_claims ? true : false;
}

/**
 * Adds a job to our list of CronTab jobs
 * We will check to see if the job has already been added and
 * whether it defines a valid CronTab schedule before adding it
 * to our table
 * 
 * @param jobAd - the new job to be added to the cronTabs table
 **/
void
Scheduler::addCronTabClassAd( ClassAd *jobAd )
{
	if ( NULL == m_adSchedd ) return;
	CronTab *cronTab = NULL;
	PROC_ID id;
	jobAd->LookupInteger( ATTR_CLUSTER_ID, id.cluster );
	jobAd->LookupInteger( ATTR_PROC_ID, id.proc );
	if ( this->cronTabs->lookup( id, cronTab ) < 0 &&
		 CronTab::needsCronTab( jobAd ) ) {
		this->cronTabs->insert( id, NULL );
	}
}

/**
 * Adds a cluster to be checked for jobs that define CronTab jobs
 * This is needed because there is a gap from when we can find out
 * that a job has a CronTab attribute and when it gets proc_id. So the 
 * queue managment code can add a cluster_id to a list that we will
 * check later on to see whether a jobs within the cluster need 
 * to be added to the main cronTabs table
 * 
 * @param cluster_id - the cluster to be checked for CronTab jobs later on
 * @see processCronTabClusterIds
 **/
void
Scheduler::addCronTabClusterId( int cluster_id )
{
	if ( cluster_id < 0 ||
		 this->cronTabClusterIds.IsMember( cluster_id ) ) return;
	if ( this->cronTabClusterIds.enqueue( cluster_id ) < 0 ) {
		dprintf( D_FULLDEBUG,
				 "Failed to add cluster %d to the cron jobs list\n", cluster_id );
	}
	return;
}

/**
 * Checks our list of cluster_ids to see whether any of the jobs
 * define a CronTab schedule. If any do, then we will add them to
 * our cronTabs table.
 * 
 * @see addCronTabClusterId
 **/
void 
Scheduler::processCronTabClusterIds( )
{
	int cluster_id;
	CronTab *cronTab = NULL;
	ClassAd *jobAd = NULL;
	
		//
		// Loop through all the cluster_ids that we have stored
		// For each cluster, we will inspect the job ads of all its
		// procs to see if they have defined crontab information
		//
	while ( this->cronTabClusterIds.dequeue( cluster_id ) >= 0 ) {
		int init = 1;
		while ( ( jobAd = GetNextJobByCluster( cluster_id, init ) ) ) {
			PROC_ID id;
			jobAd->LookupInteger( ATTR_CLUSTER_ID, id.cluster );
			jobAd->LookupInteger( ATTR_PROC_ID, id.proc );
				//
				// Simple safety check
				//
			ASSERT( id.cluster == cluster_id );
				//
				// If this job hasn't been added to our cron job table
				// and if it needs to be, we wil added to our list
				//
			if ( this->cronTabs->lookup( id, cronTab ) < 0 &&
				 CronTab::needsCronTab( jobAd ) ) {
				this->cronTabs->insert( id, NULL );
			}		
			init = 0;
		} // WHILE
	} // WHILE
	return;
}

/**
 * Run through all the CronTab jobs and calculate their next run times
 * We first check to see if there any new cluster ids that we need 
 * to scan for new CronTab jobs. We then run through all the jobs in
 * our cronTab table and call the calculate function
 **/
void
Scheduler::calculateCronTabSchedules( )
{
	PROC_ID id;
	CronTab *cronTab = NULL;
	this->processCronTabClusterIds();
	this->cronTabs->startIterations();
	while ( this->cronTabs->iterate( id, cronTab ) >= 1 ) {
		ClassAd *jobAd = GetJobAd( id.cluster, id.proc );
		if ( jobAd ) {
			this->calculateCronTabSchedule( jobAd );
		}
	} // WHILE
	return;
}

/**
 * For a given job, calculate the next runtime based on their CronTab
 * schedule. We keep a table of PROC_IDs and CronTab objects so that 
 * we only need to parse the schedule once. A new time is calculated when
 * either the cached CronTab object is deleted, the last calculated time
 * is in the past, or we are called with the 'calculate' flag set to true
 * 
 * NOTE:
 * To handle when the system time steps, the master will call a condor_reconfig
 * and we will delete our cronTab cache. This will force us to recalculate 
 * next run time for all our jobs
 * 
 * @param jobAd - the job to calculate the ne
 * @param calculate - if true, we will always calculate a new run time
 * @return true if no error occured, false otherwise
 * @see condor_crontab.C
 **/
bool 
Scheduler::calculateCronTabSchedule( ClassAd *jobAd, bool calculate )
{
	PROC_ID id;
	jobAd->LookupInteger(ATTR_CLUSTER_ID, id.cluster);
	jobAd->LookupInteger(ATTR_PROC_ID, id.proc);
			
		//
		// Check whether this needs a schedule
		//
	if ( !CronTab::needsCronTab( jobAd ) ) {	
		this->cronTabs->remove( id );
		return ( true );
	}
	
		//
		// Make sure that we don't change the deferral time
		// for running jobs
		//
	int status;
	if ( jobAd->LookupInteger( ATTR_JOB_STATUS, status ) == 0 ) {
		dprintf( D_ALWAYS, "Job has no %s attribute.  Ignoring...\n",
				 ATTR_JOB_STATUS);
		return ( false );
	}
	if ( status == RUNNING || status == TRANSFERRING_OUTPUT ) {
		return ( true );
	}

		//
		// If this is set to true then the cron schedule in the job ad 
		// had proper syntax and was parsed by the CronTab object successfully
		//
	bool valid = true;
		//
		// CronTab validation errors
		//
	MyString error;
		//
		// See if we can get the cached scheduler object 
		//
	CronTab *cronTab = NULL;
	this->cronTabs->lookup( id, cronTab );
	if ( ! cronTab ) {
			//
			// There wasn't a cached object, so we'll need to create
			// one then shove it back in the lookup table
			// Make sure that the schedule is valid first
			//
		if ( CronTab::validate( jobAd, error ) ) {
			cronTab = new CronTab( jobAd );
				//
				// You never know what might have happended during
				// the initialization so it's good to check after
				// we instantiate the object
				//
			valid = cronTab->isValid();
			if ( valid ) {
				this->cronTabs->insert( id, cronTab );
			} else {
				delete cronTab;
				cronTab = 0;
			}
				//
				// We set the force flag to true so that we are 
				// sure to calculate the next runtime even if
				// the job ad already has one in it
				//
			calculate = true;

			//
			// It was invalid!
			// We'll notify the user and put the job on hold
			//
		} else {
			valid = false;
		}
	}

		//
		// Now determine whether we need to calculate a new runtime.
		// We first check to see if there is already a deferral time
		// for the job, and if it is, whether it's in the past
		// If it's in the past, we'll set the calculate flag to true
		// so that we will always calculate a new time
		//
	if ( ! calculate && jobAd->LookupExpr( ATTR_DEFERRAL_TIME ) != NULL ) {
			//
			// First get the DeferralTime
			//
		int deferralTime = 0;
		jobAd->EvalInteger( ATTR_DEFERRAL_TIME, NULL, deferralTime );
			//
			// Now look to see if they also have a DeferralWindow
			//
		int deferralWindow = 0;
		if ( jobAd->LookupExpr( ATTR_DEFERRAL_WINDOW ) != NULL ) {
			jobAd->EvalInteger( ATTR_DEFERRAL_WINDOW, NULL, deferralWindow );
		}
			//
			// Now if the current time is greater than the
			// DeferralTime + Window, than we know that this time is
			// way in the past and we need to calculate a new one
			// for the job
			//
		calculate = ( (long)time( NULL ) > ( deferralTime + deferralWindow ) );
	}
		//
		//	1) valid
		//		The CronTab object must have parsed the parameters
		//		for the schedule successfully
		//	3) force
		//		Always calculate a new time
		//	
	if ( valid && calculate ) {
			//
			// Get the next runtime from our current time
			// I used to subtract the DEFERRAL_WINDOW time from the current
			// time to allow the schedd to schedule job's that were suppose
			// to happen in the past. Think this is a bad idea because 
			// it may cause "thrashing" to occur when trying to schedule
			// the job for times that it will never be able to make
			//
		long runTime = cronTab->nextRunTime( );

		dprintf( D_FULLDEBUG, "Calculating next execution time for Job %d.%d = %ld\n",
				 id.cluster, id.proc, runTime );
			//
			// We have a valid runtime, so we need to update our job ad
			//
		if ( runTime != CRONTAB_INVALID ) {
				//
				// This is when our job should start execution
				// We only need to update the attribute because
				// condor_submit has done all the work to set up the
				// the job's Requirements expression
				//
			jobAd->Assign( ATTR_DEFERRAL_TIME,	(int)runTime );	
					
		} else {
				//
				// We got back an invalid response
				// This is a little odd because the parameters
				// should have come back invalid when we instantiated
				// the object up above, but either way it's a good 
				// way to check
				//			
			valid = false;
		}
	} // CALCULATE NEXT RUN TIME
		//
		// After jumping through all our hoops, check to see
		// if the cron scheduling failed, meaning that the
		// crontab parameters were incorrect. We should
		// put the job on hold. condor_submit does check to make
		// sure that the cron schedule syntax is valid but the job
		// may have been submitted by an older version. The key thing
		// here is that if the scheduling failed the job should
		// NEVER RUN. They wanted it to run at a certain time, but
		// we couldn't figure out what that time was, so we can't just
		// run the job regardless because it may cause big problems
		//
	if ( !valid ) { 
			//
			// Get the error message to report back to the user
			// If we have a cronTab object then get the error 
			// message from that, otherwise look at the static 
			// error log which will be populated on CronTab::validate()
			//
		MyString reason( "Invalid cron schedule parameters: " );
		if ( cronTab != NULL ) {
			reason += cronTab->getError();
		} else {
			reason += error;
		}
			//
			// Throw the job on hold. For this call we want to:
			// 	use_transaction - true
			//	notify_shadow	- false
			//	email_user		- true
			//	email_admin		- false
			//	system_hold		- false
			//
		holdJob( id.cluster, id.proc, reason.Value(),
				 CONDOR_HOLD_CODE_InvalidCronSettings, 0,
				 true, false, true, false, false );
	}
	
	return ( valid );
}

class DCShadowKillMsg: public DCSignalMsg {
public:
	DCShadowKillMsg(pid_t pid, int sig, PROC_ID proc):
		DCSignalMsg(pid,sig)
	{
		m_proc = proc;
		m_sig = sig;
	}

	virtual MessageClosureEnum messageSent(
				DCMessenger *messenger, Sock *sock )
	{
		shadow_rec *srec = scheduler.FindSrecByProcID( m_proc );
		if( srec && srec->pid == thePid() ) {
			switch(m_sig)
			{
			case DC_SIGSUSPEND:
			case DC_SIGCONTINUE:
				break;
			default:
				srec->preempted = TRUE;
			}
		}
		return DCSignalMsg::messageSent(messenger,sock);
	}

private:
	PROC_ID m_proc;
	int m_sig;
};

void
Scheduler::sendSignalToShadow(pid_t pid,int sig,PROC_ID proc)
{
	classy_counted_ptr<DCShadowKillMsg> msg = new DCShadowKillMsg(pid,sig,proc);
	daemonCore->Send_Signal_nonblocking(msg.get());

		// When this operation completes, the handler in DCShadowKillMsg
		// will take care of setting shadow_rec->preempted = TRUE.
}

static
void
WriteCompletionVisa(ClassAd* ad)
{
	priv_state prev_priv_state;
	int value;
	MyString iwd;

	ASSERT(ad);

	if (!ad->EvalBool(ATTR_WANT_SCHEDD_COMPLETION_VISA, NULL, value) ||
	    !value)
	{
		if (!ad->EvalBool(ATTR_JOB_SANDBOX_JOBAD, NULL, value) ||
		    !value)
		{
			return;
		}
	}

	if (!ad->LookupString(ATTR_JOB_IWD, iwd)) {
		dprintf(D_ALWAYS | D_FAILURE,
		        "WriteCompletionVisa ERROR: Job contained no IWD\n");
		return;
	}

	prev_priv_state = set_user_priv_from_ad(*ad);
	classad_visa_write(ad,
	                   get_mySubSystem()->getName(),
	                   daemonCore->InfoCommandSinfulString(),
	                   iwd.Value(),
	                   NULL);
	set_priv(prev_priv_state);
}

int
Scheduler::RecycleShadow(int /*cmd*/, Stream *stream)
{
		// This is called by the shadow when it wants to get a new job.
		// Two things are going on here: getting the exit reason for
		// the existing job and getting a new job.
	int shadow_pid = 0;
	int previous_job_exit_reason = 0;
	shadow_rec *srec;
	match_rec *mrec;
	PROC_ID prev_job_id;
	PROC_ID new_job_id;
	Sock *sock = (Sock *)stream;

		// force authentication
	sock->decode();
	if( !sock->triedAuthentication() ) {
		CondorError errstack;
		if( ! SecMan::authenticate_sock(sock, WRITE, &errstack) ||
			! sock->getFullyQualifiedUser() )
		{
			dprintf( D_ALWAYS,
					 "RecycleShadow(): authentication failed: %s\n", 
					 errstack.getFullText().c_str() );
			return FALSE;
		}
	}

	stream->decode();
	if( !stream->get( shadow_pid ) ||
		!stream->get( previous_job_exit_reason ) ||
		!stream->end_of_message() )
	{
		dprintf(D_ALWAYS,
			"recycleShadow() failed to receive job exit reason from shadow\n");
		return FALSE;
	}

	srec = FindSrecByPid( shadow_pid );
	if( !srec ) {
		dprintf(D_ALWAYS,"recycleShadow() called with unknown shadow pid %d\n",
				shadow_pid);
		return FALSE;
	}
	prev_job_id = srec->job_id;
	mrec = srec->match;

		// currently we only support serial jobs here
	if( !mrec || !mrec->user ||
		(srec->universe != CONDOR_UNIVERSE_VANILLA &&
		 srec->universe != CONDOR_UNIVERSE_JAVA &&
		 srec->universe != CONDOR_UNIVERSE_VM) )
	{
		stream->encode();
		stream->put((int)0);
		return FALSE;
	}

		// verify that whoever is running this command is either the
		// queue super user or the owner of the claim
	char const *cmd_user = sock->getOwner();
	std::string match_owner;
	char const *at_sign = strchr(mrec->user,'@');
	if( at_sign ) {
		match_owner.append(mrec->user,at_sign-mrec->user);
	}
	else {
		match_owner = mrec->user;
	}

	if( !OwnerCheck2(NULL,cmd_user,match_owner.c_str()) ) {
		dprintf(D_ALWAYS,
				"RecycleShadow() called by %s failed authorization check!\n",
				cmd_user ? cmd_user : "(unauthenticated)");
		return FALSE;
	}

		// Now handle the exit reason specified for the existing job.
	if( prev_job_id.cluster != -1 ) {
		dprintf(D_ALWAYS,
			"Shadow pid %d for job %d.%d reports job exit reason %d.\n",
			shadow_pid, prev_job_id.cluster, prev_job_id.proc,
			previous_job_exit_reason );

		jobExitCode( prev_job_id, previous_job_exit_reason );
		srec->exit_already_handled = true;
	}

		// The standard universe shadow never calls this function,
		// and the shadow that does call this function is not capable of
		// running standard universe jobs, so if the job we are trying
		// to run next is standard universe, tell this shadow we are
		// out of work.
	const bool accept_std_univ = false;

	if (mrec->keep_while_idle) {
		mrec->idle_timer_deadline = time(NULL) + mrec->keep_while_idle;
	}

	if( !FindRunnableJobForClaim(mrec,accept_std_univ) ) {
		stream->put((int)0);
		stream->end_of_message();
		return TRUE;
	}

	new_job_id.cluster = mrec->cluster;
	new_job_id.proc = mrec->proc;

	dprintf(D_ALWAYS,
			"Shadow pid %d switching to job %d.%d.\n",
			shadow_pid, new_job_id.cluster, new_job_id.proc );

    stats.Tick();
    stats.ShadowsRecycled += 1;
    stats.ShadowsRunning = numShadows;
	OtherPoolStats.Tick();

		// the add/delete_shadow_rec() functions update the job
		// ads, so we need to do that here
	delete_shadow_rec( srec );
	SetMrecJobID(mrec,new_job_id);
	srec = new shadow_rec;
	srec->pid = shadow_pid;
	srec->match = mrec;
	mrec->shadowRec = srec;
	srec->job_id = new_job_id;
	srec->prev_job_id = prev_job_id;
	srec->recycle_shadow_stream = stream;
	add_shadow_rec( srec );

	mark_serial_job_running(&new_job_id);

	mrec->setStatus( M_ACTIVE );

	callAboutToSpawnJobHandler(new_job_id.cluster, new_job_id.proc, srec);
	return KEEP_STREAM;
}

void
Scheduler::finishRecycleShadow(shadow_rec *srec)
{
	Stream *stream = srec->recycle_shadow_stream;
	srec->recycle_shadow_stream = NULL;

	int shadow_pid = srec->pid;
	PROC_ID new_job_id = srec->job_id;

	ASSERT( stream );

	stream->encode();

	ClassAd *new_ad = NULL;
	if( new_job_id.proc >= 0 ) {
		new_ad = GetJobAd(new_job_id.cluster, new_job_id.proc ,true, true);
		if( !new_ad ) {
			dprintf(D_ALWAYS,
					"Failed to expand job ad when switching shadow %d "
					"to new job %d.%d\n",
					shadow_pid, new_job_id.cluster, new_job_id.proc);

			jobExitCode( new_job_id, JOB_SHOULD_REQUEUE );
			srec->exit_already_handled = true;
		}
	}
	if( new_ad ) {
			// give the shadow the new job
		stream->put((int)1);
		putClassAd(stream, *new_ad);
	}
	else {
			// tell the shadow, "no job found"
		stream->put((int)0);
	}
	stream->end_of_message();

		// Get final ACK from shadow if we gave it a new job.
		// Without an ACK from the shadow, we could end up processing
		// an exit reason from the shadow that was meant for the previous
		// job rather than the new job.
	if( new_ad ) {
		stream->decode();
		int ok = 0;
		if( !stream->get(ok) ||
			!stream->end_of_message() ||
			!ok )
		{
			dprintf(D_ALWAYS,
				"Failed to get ok when switching shadow %d to a new job.\n",
				shadow_pid);

			jobExitCode( new_job_id, JOB_SHOULD_REQUEUE );
			srec->exit_already_handled = true;
		}
	}

	delete new_ad;
	delete stream;
}

int
Scheduler::FindGManagerPid(PROC_ID job_id)
{
	MyString owner;
	MyString domain;
	ClassAd *job_ad = GetJobAd(job_id.cluster,job_id.proc);

	if ( ! job_ad ) {
		return -1;
	}

	job_ad->LookupString(ATTR_OWNER,owner);
	job_ad->LookupString(ATTR_NT_DOMAIN,domain);
	UserIdentity userident(owner.Value(),domain.Value(),job_ad);
	return GridUniverseLogic::FindGManagerPid(userident.username().Value(),
                                        userident.auxid().Value(), 0, 0);
}

int
Scheduler::clear_dirty_job_attrs_handler(int /*cmd*/, Stream *stream)
{
	int cluster_id;
	int proc_id;
	Sock *sock = (Sock *)stream;

		// force authentication
	sock->decode();
	if( !sock->triedAuthentication() ) {
		CondorError errstack;
		if( ! SecMan::authenticate_sock(sock, WRITE, &errstack) ||
			! sock->getFullyQualifiedUser() )
		{
			dprintf( D_ALWAYS,
					 "clear_dirty_job_attrs_handler(): authentication failed: %s\n", 
					 errstack.getFullText().c_str() );
			return FALSE;
		}
	}

	sock->decode();
	if( !sock->get( cluster_id ) ||
		!sock->get( proc_id ) ||
		!sock->end_of_message() )
	{
		dprintf(D_ALWAYS,
			"clear_dirty_job_attrs_handler() failed to receive job id\n");
		return FALSE;
	}

	MarkJobClean( cluster_id, proc_id );
	return TRUE;
}

int
Scheduler::receive_startd_update(int /*cmd*/, Stream *stream) {
	dprintf(D_COMMAND, "Schedd got update ad from local startd\n");

	ClassAd *machineAd = new ClassAd;
	if (!getClassAd(stream, *machineAd)) {
		dprintf(D_ALWAYS, "Error receiving update ad from local startd\n");
		return TRUE;
	}

	ClassAd *privateAd = new ClassAd;
	if (!getClassAd(stream, *privateAd)) {
		dprintf(D_ALWAYS, "Error receiving update private ad from local startd\n");
		return TRUE;
	}

	char *claim_id = 0;
	privateAd->LookupString(ATTR_CAPABILITY, &claim_id);
	machineAd->Assign(ATTR_CAPABILITY, claim_id);

	char *name = 0;
	machineAd->LookupString(ATTR_NAME, &name);

	char *state = 0;
	machineAd->LookupString(ATTR_STATE, &state);

	if (strcmp(state, "Claimed") == 0) {
			// It is claimed by someone, we don't care about it anymore
		if (m_unclaimedLocalStartds.count(name) > 0) {
			delete m_unclaimedLocalStartds[name];
			m_unclaimedLocalStartds.erase(name);
		} 
		free(name);
		free(claim_id);
		free(state);
		return TRUE;
	} else {
		if (m_unclaimedLocalStartds.count(name) > 0) {
			dprintf(D_FULLDEBUG, "Local slot %s was already unclaimed, removing it\n", name);
			delete m_unclaimedLocalStartds[name];
			m_unclaimedLocalStartds.erase(name);
		} 
			// Pass this machine into our match list
		ScheddNegotiate *sn;
		PROC_ID jobid;
		jobid.cluster = jobid.proc = -1;

		sn = new MainScheddNegotiate(0, NULL, NULL, NULL);
		sn->scheduler_handleMatch(jobid,claim_id, *machineAd, name);
		delete sn;

		m_unclaimedLocalStartds[name] = machineAd;
		free(name);
		free(claim_id);
		free(state);
		return TRUE;
	}
	return TRUE;
}

int
Scheduler::receive_startd_invalidate(int /*cmd*/, Stream * /*stream*/) {
	// Will this ever come in, other than shutdown?
	return TRUE;
}

int
Scheduler::local_startd_reaper(int pid, int status) {
	dprintf(D_ALWAYS, "Local Startd (pid %d) exited with status (%d)\n", pid, status);
	m_local_startd_pid = -1;

	// should schedule timer to restart after some backoff
	return TRUE;
}

int
Scheduler::launch_local_startd() {
	if (m_local_startd_pid != -1) {
		// There's one already runnning, we got here because of a reconfig.
		return TRUE;
	}

	int rid = daemonCore->Register_Reaper(
						"localStartdReaper",
						(ReaperHandlercpp) &Scheduler::local_startd_reaper,
						"localStartdReaper",
						this);

	if (rid < 0) {
		EXCEPT("Can't register reaper for local startd" );
	}

	int create_process_opts = 0; // Nothing odd

	  // The arguments for our startd
	ArgList args;
	args.AppendArg("condor_startd");
	args.AppendArg("-f"); // The startd is daemon-core, so run in the "foreground"
	args.AppendArg("-local-name"); // This is the local startd, not the vanilla one
	args.AppendArg("LOCALSTARTD");

	Env env;
	env.Import(); // copy schedd's environment
	env.SetEnv("_condor_STARTD_LOG", "$(LOG)/LocalStartLog");
	env.SetEnv("_condor_EXECUTE", "$(SPOOL)/local_univ_execute");

	// Force start expression to be START_LOCAL_UNIVERSE
	char *localStartExpr = 0;
	localStartExpr = param("START_LOCAL_UNIVERSE");
	std::string localConstraint = "(JobUniverse == 12) && ";
	localConstraint += localStartExpr;
	env.SetEnv("_condor_START", localConstraint);
	free(localStartExpr);


	std::string mysinful(daemonCore->publicNetworkIpAddr());
	mysinful.erase(0,1);
	mysinful.erase(mysinful.length()-1);

		// Force this local startd to report not to the collector
		// but to this schedd
	env.SetEnv("_condor_CONDOR_HOST", mysinful.c_str());
	env.SetEnv("_condor_COLLECTOR_HOST", mysinful.c_str());

		// Force the requirements to only run local jobs from this schedd
	//env.SetEnv("_condor_START", "JobUniverse == 11");
	env.SetEnv("_condor_IS_LOCAL_STARTD", "true");

		// Figure out the path to the startd binary
	std::string path;
	param( path, "STARTD", "" );

	if (path.length() == 0) {
		// Very unusual that STARTD isn't defined, something is wrong...
		dprintf(D_ALWAYS, "Can't find path to STARTD daemon in config file: unable to run local universe jobs\n");
		return false;
	}

	m_local_startd_pid = daemonCore->Create_Process(	path.c_str(),
										args,
										PRIV_ROOT,
										rid, 
	                                  	1, /* is_dc */
										&env, 
										NULL, 
										NULL,
										NULL, 
	                                  	NULL,  /* stdin/stdout/stderr */
										NULL, 
										0,    /* niceness */
									  	NULL,
										create_process_opts);

	dprintf(D_ALWAYS, "Launched startd for local jobs with pid %d\n", m_local_startd_pid);
	return TRUE;
}
<|MERGE_RESOLUTION|>--- conflicted
+++ resolved
@@ -95,11 +95,8 @@
 #include "ClassAdLogPlugin.h"
 #endif
 #endif
-<<<<<<< HEAD
-=======
 #include <algorithm>
 #include <sstream>
->>>>>>> 98cebc17
 
 #if defined(WINDOWS) && !defined(MAXINT)
 	#define MAXINT INT_MAX
@@ -4140,13 +4137,8 @@
 	}
 
 		// read the command ClassAd + EOM
-<<<<<<< HEAD
 	if( ! (getClassAd(rsock, command_ad) && rsock->end_of_message()) ) {
-		dprintf( D_ALWAYS, "Can't read command ad from tool\n" );
-=======
-	if( ! (command_ad.initFromStream(*rsock) && rsock->end_of_message()) ) {
 		dprintf( D_AUDIT | D_FAILURE, *rsock, "Can't read command ad from tool\n" );
->>>>>>> 98cebc17
 		refuse( s );
 		return FALSE;
 	}
