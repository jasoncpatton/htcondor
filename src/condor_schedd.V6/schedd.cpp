/***************************************************************
 *
 * Copyright (C) 1990-2010, Condor Team, Computer Sciences Department,
 * University of Wisconsin-Madison, WI.
 * 
 * Licensed under the Apache License, Version 2.0 (the "License"); you
 * may not use this file except in compliance with the License.  You may
 * obtain a copy of the License at
 * 
 *    http://www.apache.org/licenses/LICENSE-2.0
 * 
 * Unless required by applicable law or agreed to in writing, software
 * distributed under the License is distributed on an "AS IS" BASIS,
 * WITHOUT WARRANTIES OR CONDITIONS OF ANY KIND, either express or implied.
 * See the License for the specific language governing permissions and
 * limitations under the License.
 *
 ***************************************************************/


#include "condor_common.h"
#include "condor_daemon_core.h"
#include "dedicated_scheduler.h"
#include "condor_config.h"
#include "condor_debug.h"
#include "proc.h"
#include "exit.h"
#include "condor_collector.h"
#include "scheduler.h"
#include "condor_attributes.h"
#include "condor_parameters.h"
#include "condor_classad.h"
#include "classad_helpers.h"
#include "condor_adtypes.h"
#include "condor_string.h"
#include "condor_email.h"
#include "condor_uid.h"
#include "get_daemon_name.h"
#include "renice_self.h"
#include "write_user_log.h"
#include "access.h"
#include "internet.h"
#include "spooled_job_files.h"
#include "../condor_ckpt_server/server_interface.h"
#include "generic_query.h"
#include "condor_query.h"
#include "directory.h"
#include "condor_ver_info.h"
#include "grid_universe.h"
#include "globus_utils.h"
#include "env.h"
#include "dc_schedd.h"  // for JobActionResults class and enums we use  
#include "dc_startd.h"
#include "dc_collector.h"
#include "dc_starter.h"
#include "nullfile.h"
#include "store_cred.h"
#include "file_transfer.h"
#include "basename.h"
#include "nullfile.h"
#include "user_job_policy.h"
#include "condor_holdcodes.h"
#include "sig_name.h"
#include "../condor_procapi/procapi.h"
#include "condor_distribution.h"
#include "util_lib_proto.h"
#include "status_string.h"
#include "condor_id.h"
#include "named_classad_list.h"
#include "schedd_cron_job_mgr.h"
#include "misc_utils.h"  // for startdClaimFile()
#include "condor_crontab.h"
#include "condor_netdb.h"
#include "fs_util.h"
#include "condor_mkstemp.h"
#include "tdman.h"
#include "utc_time.h"
#include "schedd_files.h"
#include "file_sql.h"
#include "condor_getcwd.h"
#include "set_user_priv_from_ad.h"
#include "classad_visa.h"
#include "subsystem_info.h"
#include "../condor_privsep/condor_privsep.h"
#include "authentication.h"
#include "setenv.h"
#include "classadHistory.h"
#include "forkwork.h"
#include "condor_open.h"
#include "schedd_negotiate.h"
<<<<<<< HEAD
#include "ipv6_hostname.h"
=======
#include "filename_tools.h"
>>>>>>> d66f5266

#if defined(WANT_CONTRIB) && defined(WITH_MANAGEMENT)
#if defined(HAVE_DLOPEN)
#include "ScheddPlugin.h"
#include "ClassAdLogPlugin.h"
#endif
#endif

#define DEFAULT_SHADOW_SIZE 800
#define DEFAULT_JOB_START_COUNT 1

#define SUCCESS 1
#define CANT_RUN 0

char const * const HOME_POOL_SUBMITTER_TAG = "";

extern char *gen_ckpt_name();

extern GridUniverseLogic* _gridlogic;

#include "condor_qmgr.h"
#include "qmgmt.h"
#include "condor_vm_universe_types.h"

extern "C"
{
/*	int SetCkptServerHost(const char *host);
	int RemoveLocalOrRemoteFile(const char *, const char *);
	int FileExists(const char *, const char *);
	char* gen_ckpt_name(char*, int, int, int);
	int getdtablesize();
*/
	int prio_compar(prio_rec*, prio_rec*);
}

extern char* Spool;
extern char * Name;
static char * NameInEnv = NULL;
extern char * JobHistoryFileName;
extern char * PerJobHistoryDir;

extern bool        DoHistoryRotation; 
extern bool        DoDailyHistoryRotation; 
extern bool        DoMonthlyHistoryRotation; 
extern filesize_t  MaxHistoryFileSize;
extern int         NumberBackupHistoryFiles;

extern FILE *DebugFP;
extern char *DebugFile;
extern char *DebugLock;

extern Scheduler scheduler;
extern DedicatedScheduler dedicated_scheduler;

extern FILESQL *FILEObj;

// priority records
extern prio_rec *PrioRec;
extern int N_PrioRecs;
extern int grow_prio_recs(int);

void cleanup_ckpt_files(int , int , char*);
void send_vacate(match_rec*, int);
void mark_job_stopped(PROC_ID*);
void mark_job_running(PROC_ID*);
void mark_serial_job_running( PROC_ID *job_id );
int fixAttrUser( ClassAd *job );
shadow_rec * find_shadow_rec(PROC_ID*);
bool service_this_universe(int, ClassAd*);
bool jobIsSandboxed( ClassAd* ad );
bool getSandbox( int cluster, int proc, MyString & path );
bool jobPrepNeedsThread( int cluster, int proc );
bool jobCleanupNeedsThread( int cluster, int proc );
bool jobExternallyManaged(ClassAd * ad);
bool jobManagedDone(ClassAd * ad);
int  count( ClassAd *job );
static void WriteCompletionVisa(ClassAd* ad);


int	WallClockCkptInterval = 0;
int STARTD_CONTACT_TIMEOUT = 45;  // how long to potentially block

#ifdef CARMI_OPS
struct shadow_rec *find_shadow_by_cluster( PROC_ID * );
#endif

unsigned int UserIdentity::HashFcn(const UserIdentity & index)
{
	return index.m_username.Hash() + index.m_domain.Hash() + index.m_auxid.Hash();
}

UserIdentity::UserIdentity(const char *user, const char *domainname, 
						   ClassAd *ad):
	m_username(user), 
	m_domain(domainname),
	m_auxid("")
{
	ExprTree *tree = const_cast<ExprTree *>(scheduler.getGridParsedSelectionExpr());
	EvalResult val;
	if ( ad && tree && 
		 EvalExprTree(tree,ad,NULL,&val) && val.type==LX_STRING && val.s )
	{
		m_auxid = val.s;
	}
}

struct job_data_transfer_t {
	int mode;
	char *peer_version;
	ExtArray<PROC_ID> *jobs;
};

match_rec::match_rec( char const* claim_id, char const* p, PROC_ID* job_id, 
					  const ClassAd *match, char const *the_user, char const *my_pool,
					  bool is_dedicated_arg ):
	ClaimIdParser(claim_id)
{
	peer = strdup( p );
	origcluster = cluster = job_id->cluster;
	proc = job_id->proc;
	status = M_UNCLAIMED;
	entered_current_status = (int)time(0);
	shadowRec = NULL;
	alive_countdown = 0;
	num_exceptions = 0;
	if( match ) {
		my_match_ad = new ClassAd( *match );
		if( DebugFlags & D_MACHINE ) {
			dprintf( D_MACHINE, "*** ClassAd of Matched Resource ***\n" );
			my_match_ad->dPrint( D_MACHINE );
			dprintf( D_MACHINE | D_NOHEADER, "*** End of ClassAd ***\n" );
		}		
	} else {
		my_match_ad = NULL;
	}
	user = strdup( the_user );
	if( my_pool ) {
		pool = strdup( my_pool );
	} else {
		pool = NULL;
	}
	sent_alive_interval = false;
	this->is_dedicated = is_dedicated_arg;
	allocated = false;
	scheduled = false;
	needs_release_claim = false;
	claim_requester = NULL;
	auth_hole_id = NULL;
	m_startd_sends_alives = false;

	makeDescription();

	bool suppress_sec_session = true;

	if( param_boolean("SEC_ENABLE_MATCH_PASSWORD_AUTHENTICATION",false) ) {
		if( secSessionId() == NULL ) {
			dprintf(D_FULLDEBUG,"SEC_ENABLE_MATCH_PASSWORD_AUTHENTICATION: did not create security session from claim id, because claim id does not contain session information: %s\n",publicClaimId());
		}
		else {
			bool rc = daemonCore->getSecMan()->CreateNonNegotiatedSecuritySession(
				DAEMON,
				secSessionId(),
				secSessionKey(),
				secSessionInfo(),
				EXECUTE_SIDE_MATCHSESSION_FQU,
				peer,
				0 );

			if( rc ) {
					// we're good to go; use the claimid security session
				suppress_sec_session = false;
			}
			if( !rc ) {
				dprintf(D_ALWAYS,"SEC_ENABLE_MATCH_PASSWORD_AUTHENTICATION: failed to create security session for %s, so will try to obtain a new security session\n",publicClaimId());
			}
		}
	}
	if( suppress_sec_session ) {
		suppressSecSession( true );
			// Now secSessionId() will always return NULL, so we will
			// not try to do anything with the claimid security session.
			// Most importantly, we will not try to delete it when this
			// match rec is destroyed.  (If we failed to create the session,
			// that may because it already exists, and this is a duplicate
			// match record that will soon be thrown out.)
	}

	std::string value;
	param( value, "STARTD_SENDS_ALIVES", "peer" );
	if ( strcasecmp( value.c_str(), "false" ) == 0 ) {
		m_startd_sends_alives = false;
	} else if ( strcasecmp( value.c_str(), "true" ) == 0 ) {
		m_startd_sends_alives = true;
	} else if ( my_match_ad &&
				my_match_ad->LookupString( ATTR_VERSION, value ) ) {
		CondorVersionInfo ver( value.c_str() );
		if ( ver.built_since_version( 7, 5, 4 ) ) {
			m_startd_sends_alives = true;
		} else {
			m_startd_sends_alives = false;
		}
	} else {
		// Don't know the version of the startd, assume false
		m_startd_sends_alives = false;
	}
}

void
match_rec::makeDescription() {
	m_description = "";
	if( my_match_ad ) {
		my_match_ad->LookupString(ATTR_NAME,m_description);
	}

	if( m_description.Length() ) {
		m_description += " ";
	}
	if( DebugFlags & D_FULLDEBUG ) {
		m_description += publicClaimId();
	}
	else if( peer ) {
		m_description += peer;
	}
	if( user ) {
		m_description += " for ";
		m_description += user;
	}
}

match_rec::~match_rec()
{
	if( peer ) {
		free( peer );
	}
	if( my_match_ad ) {
		delete my_match_ad;
	}
	if( user ) {
		free(user);
	}
	if( pool ) {
		free(pool);
	}

	if( claim_requester.get() ) {
			// misc_data points to this object, so NULL it out, just to be safe
		claim_requester->setMiscDataPtr( NULL );
		claim_requester->cancelMessage();
		claim_requester = NULL;
	}

	if( secSessionId() ) {
			// Expire the session after enough time to let the final
			// RELEASE_CLAIM command finish, in case it is still in
			// progress.  This also allows us to more gracefully
			// handle any final communication from the startd that may
			// still be in flight.
		daemonCore->getSecMan()->SetSessionExpiration(secSessionId(),time(NULL)+600);
	}
}


void
match_rec::setStatus( int stat )
{
	status = stat;
	entered_current_status = (int)time(0);
	if( status == M_CLAIMED ) {
			// We have successfully claimed this startd, so we need to
			// release it later.
		needs_release_claim = true;
	}
		// We do NOT send RELEASE_CLAIM while in M_STARTD_CONTACT_LIMBO,
		// because then we could destroy a claim that some other schedd
		// has a prior claim to (e.g. if the negotiator has a stale view
		// of the world and hands out the same claim id to different schedds
		// in different negotiation cycles).  When we are in limbo and the
		// claim object is deleted, cleanup should happen automatically
		// on the startd side anyway, because it will see our REQUEST_CLAIM
		// socket disconnect.
}


ContactStartdArgs::ContactStartdArgs( char const* the_claim_id, char* sinfulstr, bool is_dedicated ) 
{
	csa_claim_id = strdup( the_claim_id );
	csa_sinful = strdup( sinfulstr );
	csa_is_dedicated = is_dedicated;
}


ContactStartdArgs::~ContactStartdArgs()
{
	free( csa_claim_id );
	free( csa_sinful );
}

	// Years of careful research
static const int USER_HASH_SIZE = 100;

Scheduler::Scheduler() :
	GridJobOwners(USER_HASH_SIZE, UserIdentity::HashFcn, updateDuplicateKeys),
	stop_job_queue( "stop_job_queue" ),
	act_on_job_myself_queue( "act_on_job_myself_queue" ),
	job_is_finished_queue( "job_is_finished_queue", 1 )
{
	m_ad = NULL;
	MyShadowSockName = NULL;
	shadowCommandrsock = NULL;
	shadowCommandssock = NULL;
	QueueCleanInterval = 0; JobStartDelay = 0;
	JobStopDelay = 0;
	JobStopCount = 1;
	RequestClaimTimeout = 0;
	MaxJobsRunning = 0;
	MaxJobsSubmitted = INT_MAX;
	NegotiateAllJobsInCluster = false;
	JobsStarted = 0;
	JobsIdle = 0;
	JobsRunning = 0;
	JobsHeld = 0;
	JobsTotalAds = 0;
	JobsFlocked = 0;
	JobsRemoved = 0;
	SchedUniverseJobsIdle = 0;
	SchedUniverseJobsRunning = 0;
	LocalUniverseJobsIdle = 0;
	LocalUniverseJobsRunning = 0;
	LocalUnivExecuteDir = NULL;
	ReservedSwap = 0;
	SwapSpace = 0;
	RecentlyWarnedMaxJobsRunning = true;
	m_need_reschedule = false;
	m_send_reschedule_timer = -1;

		//
		// ClassAd attribute for evaluating whether to start
		// a local universe job
		// 
	StartLocalUniverse = NULL;

		//
		// ClassAd attribute for evaluating whether to start
		// a scheduler universe job
		// 
	StartSchedulerUniverse = NULL;

	ShadowSizeEstimate = 0;

	N_Owners = 0;
	NegotiationRequestTime = 0;

		//gotiator = NULL;
	CondorAdministrator = NULL;
	Mail = NULL;
	alive_interval = 0;
	leaseAliveInterval = 500000;	// init to a nice big number
	aliveid = -1;
	ExitWhenDone = FALSE;
	matches = NULL;
	matchesByJobID = NULL;
	shadowsByPid = NULL;
	spoolJobFileWorkers = NULL;

	shadowsByProcID = NULL;
	resourcesByProcID = NULL;
	numMatches = 0;
	numShadows = 0;
	FlockCollectors = NULL;
	FlockNegotiators = NULL;
	MaxFlockLevel = 0;
	FlockLevel = 0;
	StartJobTimer=-1;
	timeoutid = -1;
	startjobsid = -1;
	periodicid = -1;

#ifdef HAVE_EXT_POSTGRESQL
	quill_enabled = FALSE;
	quill_is_remotely_queryable = 0; //false
	quill_name = NULL;
	quill_db_name = NULL;
	quill_db_ip_addr = NULL;
	quill_db_query_password = NULL;
#endif

	checkContactQueue_tid = -1;
	checkReconnectQueue_tid = -1;
	num_pending_startd_contacts = 0;
	max_pending_startd_contacts = 0;

	act_on_job_myself_queue.
		registerHandlercpp( (ServiceDataHandlercpp)
							&Scheduler::actOnJobMyselfHandler, this );

	stop_job_queue.
		registerHandlercpp( (ServiceDataHandlercpp)
							&Scheduler::actOnJobMyselfHandler, this );

	job_is_finished_queue.
		registerHandlercpp( (ServiceDataHandlercpp)
							&Scheduler::jobIsFinishedHandler, this );

	sent_shadow_failure_email = FALSE;
	_gridlogic = NULL;
	m_parsed_gridman_selection_expr = NULL;
	m_unparsed_gridman_selection_expr = NULL;

	CronJobMgr = NULL;

	jobThrottleNextJobDelay = 0;
#ifdef HAVE_EXT_POSTGRESQL
	prevLHF = 0;
#endif
}


Scheduler::~Scheduler()
{
	delete m_ad;
	if (MyShadowSockName)
		free(MyShadowSockName);
	if( LocalUnivExecuteDir ) {
		free( LocalUnivExecuteDir );
	}
	if ( this->StartLocalUniverse ) {
		free ( this->StartLocalUniverse );
	}
	if ( this->StartSchedulerUniverse ) {
		free ( this->StartSchedulerUniverse );
	}

	if ( CronJobMgr ) {
		delete CronJobMgr;
		CronJobMgr = NULL;
	}

	if( shadowCommandrsock ) {
		if( daemonCore ) {
			daemonCore->Cancel_Socket( shadowCommandrsock );
		}
		delete shadowCommandrsock;
		shadowCommandrsock = NULL;
	}
	if( shadowCommandssock ) {
		if( daemonCore ) {
			daemonCore->Cancel_Socket( shadowCommandssock );
		}
		delete shadowCommandssock;
		shadowCommandssock = NULL;
	}

	if (CondorAdministrator)
		free(CondorAdministrator);
	if (Mail)
		free(Mail);
	if (matches) {
		matches->startIterations();
		match_rec *rec;
		HashKey id;
		while (matches->iterate(id, rec) == 1) {
			delete rec;
		}
		delete matches;
	}
	if (matchesByJobID) {
		delete matchesByJobID;
	}
	if (shadowsByPid) {
		shadowsByPid->startIterations();
		shadow_rec *rec;
		int pid;
		while (shadowsByPid->iterate(pid, rec) == 1) {
			delete rec;
		}
		delete shadowsByPid;
	}
	if (spoolJobFileWorkers) {
		spoolJobFileWorkers->startIterations();
		ExtArray<PROC_ID> * rec;
		int pid;
		while (spoolJobFileWorkers->iterate(pid, rec) == 1) {
			delete rec;
		}
		delete spoolJobFileWorkers;
	}
	if (shadowsByProcID) {
		delete shadowsByProcID;
	}
	if ( resourcesByProcID ) {
		resourcesByProcID->startIterations();
		ClassAd* jobAd;
		while (resourcesByProcID->iterate(jobAd) == 1) {
			if (jobAd) delete jobAd;
		}
		delete resourcesByProcID;
	}
	if( FlockCollectors ) {
		delete FlockCollectors;
		FlockCollectors = NULL;
	}
	if( FlockNegotiators ) {
		delete FlockNegotiators;
		FlockNegotiators = NULL;
	}
	if ( checkContactQueue_tid != -1 && daemonCore ) {
		daemonCore->Cancel_Timer(checkContactQueue_tid);
	}

	int i;
	for( i=0; i<N_Owners; i++) {
		if( Owners[i].Name ) { 
			free( Owners[i].Name );
			Owners[i].Name = NULL;
		}
	}

	if (_gridlogic) {
		delete _gridlogic;
	}
	if ( m_parsed_gridman_selection_expr ) {
		delete m_parsed_gridman_selection_expr;
	}
	if ( m_unparsed_gridman_selection_expr ) {
		free(m_unparsed_gridman_selection_expr);
	}
		//
		// Delete CronTab objects
		//
	if ( this->cronTabs ) {
		this->cronTabs->startIterations();
		CronTab *current;
		while ( this->cronTabs->iterate( current ) >= 1 ) {
			if ( current ) delete current;
		}
		delete this->cronTabs;
	}
}

void
Scheduler::timeout()
{
	static bool min_interval_timer_set = false;
	static bool walk_job_queue_timer_set = false;

		// If we are called too frequently, delay.
	SchedDInterval.expediteNextRun();
	unsigned int time_to_next_run = SchedDInterval.getTimeToNextRun();

	if ( time_to_next_run > 0 ) {
		if (!min_interval_timer_set) {
			dprintf(D_FULLDEBUG,"Setting delay until next queue scan to %u seconds\n",time_to_next_run);

			daemonCore->Reset_Timer(timeoutid,time_to_next_run,1);
			min_interval_timer_set = true;
		}
		return;
	}

	if( InWalkJobQueue() ) {
			// WalkJobQueue is not reentrant.  We must be getting called from
			// inside something else that is iterating through the queue,
			// such as PeriodicExprHandler().
		if( !walk_job_queue_timer_set ) {
			dprintf(D_ALWAYS,"Delaying next queue scan until current operation finishes.\n");
			daemonCore->Reset_Timer(timeoutid,0,1);
			walk_job_queue_timer_set = true;
		}
		return;
	}

	walk_job_queue_timer_set = false;
	min_interval_timer_set = false;
	SchedDInterval.setStartTimeNow();

	count_jobs();

	clean_shadow_recs();	

	/* Call preempt() if we are running more than max jobs; however, do not
	 * call preempt() here if we are shutting down.  When shutting down, we have
	 * a timer which is progressively preempting just one job at a time.
	 */
	int real_jobs = numShadows - SchedUniverseJobsRunning 
		- LocalUniverseJobsRunning;
	if( (real_jobs > MaxJobsRunning) && (!ExitWhenDone) ) {
		dprintf( D_ALWAYS, 
				 "Preempting %d jobs due to MAX_JOBS_RUNNING change\n",
				 (real_jobs - MaxJobsRunning) );
		preempt( real_jobs - MaxJobsRunning );
		m_need_reschedule = false;
	}

	if( LocalUniverseJobsIdle > 0 || SchedUniverseJobsIdle > 0 ) {
		this->calculateCronTabSchedules();
		StartLocalJobs();
	}

	/* Call function that will start using our local startd if it
	   appears we have lost contact with the pool negotiator
	 */
	if ( claimLocalStartd() ) {
		dprintf(D_ALWAYS,"Negotiator gone, trying to use our local startd\n");
	}

		// In case we were not able to drain the startd contact queue
		// because of too many registered sockets or something, give it
		// a spin.
	scheduler.rescheduleContactQueue();

	SchedDInterval.setFinishTimeNow();

	if( m_need_reschedule ) {
		sendReschedule();
	}

	/* Reset our timer */
	time_to_next_run = SchedDInterval.getTimeToNextRun();
	daemonCore->Reset_Timer(timeoutid,time_to_next_run);
}

void
Scheduler::check_claim_request_timeouts()
{
	if(RequestClaimTimeout > 0) {
		matches->startIterations();
		match_rec *rec;
		while(matches->iterate(rec) == 1) {
			if(rec->status == M_STARTD_CONTACT_LIMBO) {
				time_t time_left = rec->entered_current_status + \
				                 RequestClaimTimeout - time(NULL);
				if(time_left < 0) {
					dprintf(D_ALWAYS,"Timed out requesting claim %s after REQUEST_CLAIM_TIMEOUT=%d seconds.\n",rec->description(),RequestClaimTimeout);
						// We could just do send_vacate() here and
						// wait for the startd contact socket to call
						// us back when the connection closes.
						// However, this means that if send_vacate()
						// fails (e.g. times out setting up security
						// session), we keep calling it over and over,
						// timing out each time, without ever
						// removing the match.
					DelMrec(rec);
				}
			}
		}
	}
}

/*
** Examine the job queue to determine how many CONDOR jobs we currently have
** running, and how many individual users own them.
*/
int
Scheduler::count_jobs()
{
	int		i, j;
	int		prio_compar();
	char	tmp[512];

	 // copy owner data to old-owners table
	ExtArray<OwnerData> OldOwners(Owners);
	int Old_N_Owners=N_Owners;

	N_Owners = 0;
	JobsRunning = 0;
	JobsIdle = 0;
	JobsHeld = 0;
	JobsTotalAds = 0;
	JobsFlocked = 0;
	JobsRemoved = 0;
	SchedUniverseJobsIdle = 0;
	SchedUniverseJobsRunning = 0;
	LocalUniverseJobsIdle = 0;
	LocalUniverseJobsRunning = 0;

	// clear owner table contents
	time_t current_time = time(0);
	for ( i = 0; i < Owners.getsize(); i++) {
		Owners[i].Name = NULL;
		Owners[i].Domain = NULL;
		Owners[i].JobsRunning = 0;
		Owners[i].JobsIdle = 0;
		Owners[i].JobsHeld = 0;
		Owners[i].JobsFlocked = 0;
		Owners[i].FlockLevel = 0;
		Owners[i].OldFlockLevel = 0;
		Owners[i].NegotiationTimestamp = current_time;
	}

	GridJobOwners.clear();

		// Clear out the DedicatedScheduler's list of idle dedicated
		// job cluster ids, since we're about to re-create it.
	dedicated_scheduler.clearDedicatedClusters();

	WalkJobQueue((int(*)(ClassAd *)) count );

	if( dedicated_scheduler.hasDedicatedClusters() ) {
			// We found some dedicated clusters to service.  Wake up
			// the DedicatedScheduler class when we return to deal
			// with them.
		dedicated_scheduler.handleDedicatedJobTimer( 0 );
	}

		// set JobsRunning/JobsFlocked for owners
	matches->startIterations();
	match_rec *rec;
	while(matches->iterate(rec) == 1) {
		char *at_sign = strchr(rec->user, '@');
		if (at_sign) *at_sign = '\0';
		int OwnerNum = insert_owner( rec->user );
		if (at_sign) *at_sign = '@';
		if (rec->shadowRec && !rec->pool) {
			Owners[OwnerNum].JobsRunning++;
		} else {				// in remote pool, so add to Flocked count
			Owners[OwnerNum].JobsFlocked++;
			JobsFlocked++;
		}
	}

	// set FlockLevel for owners
	if (MaxFlockLevel) {
		for ( i=0; i < N_Owners; i++) {
			for ( j=0; j < Old_N_Owners; j++) {
				if (!strcmp(OldOwners[j].Name,Owners[i].Name)) {
					Owners[i].FlockLevel = OldOwners[j].FlockLevel;
					Owners[i].OldFlockLevel = OldOwners[j].OldFlockLevel;
						// Remember our last negotiation time if we have
						// idle jobs, so we can determine if the negotiator
						// is ignoring us and we should flock.  If we don't
						// have any idle jobs, we leave NegotiationTimestamp
						// at its initial value (the current time), since
						// we don't want any negotiations, and thus we don't
						// want to timeout and increase our flock level.
					if (Owners[i].JobsIdle) {
						Owners[i].NegotiationTimestamp =
							OldOwners[j].NegotiationTimestamp;
					}
				}
			}
			// if this owner hasn't received a negotiation in a long time,
			// then we should flock -- we need this case if the negotiator
			// is down or simply ignoring us because our priority is so low
			if ((current_time - Owners[i].NegotiationTimestamp >
				 SchedDInterval.getDefaultInterval()*2) && (Owners[i].FlockLevel < MaxFlockLevel)) {
				Owners[i].FlockLevel++;
				Owners[i].NegotiationTimestamp = current_time;
				dprintf(D_ALWAYS,
						"Increasing flock level for %s to %d due to lack of activity from negotiator at level %d.\n",
						Owners[i].Name, Owners[i].FlockLevel, Owners[i].FlockLevel-1);
			}
			if (Owners[i].FlockLevel > FlockLevel) {
				FlockLevel = Owners[i].FlockLevel;
			}
		}
	}

	dprintf( D_FULLDEBUG, "JobsRunning = %d\n", JobsRunning );
	dprintf( D_FULLDEBUG, "JobsIdle = %d\n", JobsIdle );
	dprintf( D_FULLDEBUG, "JobsHeld = %d\n", JobsHeld );
	dprintf( D_FULLDEBUG, "JobsRemoved = %d\n", JobsRemoved );
	dprintf( D_FULLDEBUG, "LocalUniverseJobsRunning = %d\n",
			LocalUniverseJobsRunning );
	dprintf( D_FULLDEBUG, "LocalUniverseJobsIdle = %d\n",
			LocalUniverseJobsIdle );
	dprintf( D_FULLDEBUG, "SchedUniverseJobsRunning = %d\n",
			SchedUniverseJobsRunning );
	dprintf( D_FULLDEBUG, "SchedUniverseJobsIdle = %d\n",
			SchedUniverseJobsIdle );
	dprintf( D_FULLDEBUG, "N_Owners = %d\n", N_Owners );
	dprintf( D_FULLDEBUG, "MaxJobsRunning = %d\n", MaxJobsRunning );

	// later when we compute job priorities, we will need PrioRec
	// to have as many elements as there are jobs in the queue.  since
	// we just counted the jobs, lets make certain that PrioRec is 
	// large enough.  this keeps us from guessing to small and constantly
	// growing PrioRec... Add 5 just to be sure... :^) -Todd 8/97
	grow_prio_recs( JobsRunning + JobsIdle + 5 );
	
	sprintf(tmp, "%s = %d", ATTR_NUM_USERS, N_Owners);
	m_ad->InsertOrUpdate(tmp);
	
	sprintf(tmp, "%s = %d", ATTR_MAX_JOBS_RUNNING, MaxJobsRunning);
	m_ad->InsertOrUpdate(tmp);
	
	sprintf(tmp, "%s = %s", ATTR_START_LOCAL_UNIVERSE,
							this->StartLocalUniverse );
	m_ad->InsertOrUpdate(tmp);
	
	sprintf(tmp, "%s = %s", ATTR_START_SCHEDULER_UNIVERSE,
							this->StartSchedulerUniverse );
	m_ad->InsertOrUpdate(tmp);
	
	
	 sprintf(tmp, "%s = \"%s\"", ATTR_NAME, Name);
	 m_ad->InsertOrUpdate(tmp);

	 m_ad->Assign( ATTR_SCHEDD_IP_ADDR, daemonCore->publicNetworkIpAddr() );

	 sprintf(tmp, "%s = %d", ATTR_VIRTUAL_MEMORY, SwapSpace );
	 m_ad->InsertOrUpdate(tmp);

	// The schedd's ad should not have idle and running job counts --- 
	// only the per user queue ads should.  Instead, the schedd has
	// TotalIdleJobs and TotalRunningJobs.
	m_ad->Delete (ATTR_IDLE_JOBS);
	m_ad->Delete (ATTR_RUNNING_JOBS);
	m_ad->Delete (ATTR_HELD_JOBS);
	m_ad->Delete (ATTR_FLOCKED_JOBS);
	// The schedd's ad doesn't need ATTR_SCHEDD_NAME either.
	m_ad->Delete (ATTR_SCHEDD_NAME);
	sprintf(tmp, "%s = %d", ATTR_TOTAL_IDLE_JOBS, JobsIdle);
	m_ad->Insert (tmp);
	sprintf(tmp, "%s = %d", ATTR_TOTAL_RUNNING_JOBS, JobsRunning);
	m_ad->Insert (tmp);
	sprintf(tmp, "%s = %d", ATTR_TOTAL_JOB_ADS, JobsTotalAds);
	m_ad->Insert (tmp);
	sprintf(tmp, "%s = %d", ATTR_TOTAL_HELD_JOBS, JobsHeld);
	m_ad->Insert (tmp);
	sprintf(tmp, "%s = %d", ATTR_TOTAL_FLOCKED_JOBS, JobsFlocked);
	m_ad->Insert (tmp);
	sprintf(tmp, "%s = %d", ATTR_TOTAL_REMOVED_JOBS, JobsRemoved);
	m_ad->Insert (tmp);

	m_ad->Assign(ATTR_TOTAL_LOCAL_IDLE_JOBS, LocalUniverseJobsIdle);
	m_ad->Assign(ATTR_TOTAL_LOCAL_RUNNING_JOBS, LocalUniverseJobsRunning);
	
	m_ad->Assign(ATTR_TOTAL_SCHEDULER_IDLE_JOBS, SchedUniverseJobsIdle);
	m_ad->Assign(ATTR_TOTAL_SCHEDULER_RUNNING_JOBS, SchedUniverseJobsRunning);

	m_ad->Assign(ATTR_SCHEDD_SWAP_EXHAUSTED, (bool)SwapSpaceExhausted);

    daemonCore->publish(m_ad);
    daemonCore->monitor_data.ExportData(m_ad);
	extra_ads.Publish( m_ad );
    
	if ( param_boolean("ENABLE_SOAP", false) ) {
			// If we can support the SOAP API let's let the world know!
		sprintf(tmp, "%s = True", ATTR_HAS_SOAP_API);
		m_ad->Insert(tmp);
	}

	sprintf(tmp, "%s = %d", ATTR_JOB_QUEUE_BIRTHDATE,
			 (int)GetOriginalJobQueueBirthdate());
	m_ad->Insert (tmp);

        // Tell negotiator to send us the startd ad
		// As of 7.1.3, the negotiator no longer pays attention to this
		// attribute; it _always_ sends the resource request ad.
		// For backward compatibility with older negotiators, we still set it.
	sprintf(tmp, "%s = True", ATTR_WANT_RESOURCE_AD );
	m_ad->InsertOrUpdate(tmp);

	daemonCore->UpdateLocalAd(m_ad);

		// log classad into sql log so that it can be updated to DB
#ifdef HAVE_EXT_POSTGRESQL
	FILESQL::daemonAdInsert(m_ad, "ScheddAd", FILEObj, prevLHF);
#endif

#if defined(WANT_CONTRIB) && defined(WITH_MANAGEMENT)
#if defined(HAVE_DLOPEN)
	ScheddPluginManager::Update(UPDATE_SCHEDD_AD, m_ad);
#endif
#endif
	
		// Update collectors
	int num_updates = daemonCore->sendUpdates(UPDATE_SCHEDD_AD, m_ad, NULL, true);
	dprintf( D_FULLDEBUG, 
			 "Sent HEART BEAT ad to %d collectors. Number of submittors=%d\n",
			 num_updates, N_Owners );   

	// send the schedd ad to our flock collectors too, so we will
	// appear in condor_q -global and condor_status -schedd
	if( FlockCollectors ) {
		FlockCollectors->rewind();
		Daemon* d;
		DCCollector* col;
		FlockCollectors->next(d);
		for( i=0; d && i < FlockLevel; i++ ) {
			col = (DCCollector*)d;
			col->sendUpdate( UPDATE_SCHEDD_AD, m_ad, NULL, true );
			FlockCollectors->next( d );
		}
	}

	// The per user queue ads should not have NumUsers in them --- only
	// the schedd ad should.  In addition, they should not have
	// TotalRunningJobs and TotalIdleJobs
	m_ad->Delete (ATTR_NUM_USERS);
	m_ad->Delete (ATTR_TOTAL_RUNNING_JOBS);
	m_ad->Delete (ATTR_TOTAL_IDLE_JOBS);
	m_ad->Delete (ATTR_TOTAL_JOB_ADS);
	m_ad->Delete (ATTR_TOTAL_HELD_JOBS);
	m_ad->Delete (ATTR_TOTAL_FLOCKED_JOBS);
	m_ad->Delete (ATTR_TOTAL_REMOVED_JOBS);
	m_ad->Delete (ATTR_TOTAL_LOCAL_IDLE_JOBS);
	m_ad->Delete (ATTR_TOTAL_LOCAL_RUNNING_JOBS);
	m_ad->Delete (ATTR_TOTAL_SCHEDULER_IDLE_JOBS);
	m_ad->Delete (ATTR_TOTAL_SCHEDULER_RUNNING_JOBS);

	sprintf(tmp, "%s = \"%s\"", ATTR_SCHEDD_NAME, Name);
	m_ad->InsertOrUpdate(tmp);

	m_ad->SetMyTypeName( SUBMITTER_ADTYPE );

	for ( i=0; i<N_Owners; i++) {
	  sprintf(tmp, "%s = %d", ATTR_RUNNING_JOBS, Owners[i].JobsRunning);
	  dprintf (D_FULLDEBUG, "Changed attribute: %s\n", tmp);
	  m_ad->InsertOrUpdate(tmp);

	  sprintf(tmp, "%s = %d", ATTR_IDLE_JOBS, Owners[i].JobsIdle);
	  dprintf (D_FULLDEBUG, "Changed attribute: %s\n", tmp);
	  m_ad->InsertOrUpdate(tmp);

	  sprintf(tmp, "%s = %d", ATTR_HELD_JOBS, Owners[i].JobsHeld);
	  dprintf (D_FULLDEBUG, "Changed attribute: %s\n", tmp);
	  m_ad->InsertOrUpdate(tmp);

	  sprintf(tmp, "%s = %d", ATTR_FLOCKED_JOBS, Owners[i].JobsFlocked);
	  dprintf (D_FULLDEBUG, "Changed attribute: %s\n", tmp);
	  m_ad->InsertOrUpdate(tmp);

	  sprintf(tmp, "%s = \"%s@%s\"", ATTR_NAME, Owners[i].Name, UidDomain);
	  dprintf (D_FULLDEBUG, "Changed attribute: %s\n", tmp);
	  m_ad->InsertOrUpdate(tmp);

	  m_ad->Assign(ATTR_SUBMITTER_TAG,HOME_POOL_SUBMITTER_TAG);

	  dprintf( D_ALWAYS, "Sent ad to central manager for %s@%s\n", 
			   Owners[i].Name, UidDomain );

#if defined(WANT_CONTRIB) && defined(WITH_MANAGEMENT)
#if defined(HAVE_DLOPEN)
	  ScheddPluginManager::Update(UPDATE_SUBMITTOR_AD, m_ad);
#endif
#endif
		// Update collectors
	  num_updates = daemonCore->sendUpdates(UPDATE_SUBMITTOR_AD, m_ad, NULL, true);
	  dprintf( D_ALWAYS, "Sent ad to %d collectors for %s@%s\n", 
			   num_updates, Owners[i].Name, UidDomain );
	}

	// update collector of the pools with which we are flocking, if
	// any
	Daemon* d;
	Daemon* flock_neg;
	DCCollector* flock_col;
	if( FlockCollectors && FlockNegotiators ) {
		FlockCollectors->rewind();
		FlockNegotiators->rewind();
		for( int flock_level = 1;
			 flock_level <= MaxFlockLevel; flock_level++) {
			FlockNegotiators->next( flock_neg );
			FlockCollectors->next( d );
			flock_col = (DCCollector*)d;
			if( ! (flock_col && flock_neg) ) { 
				continue;
			}
			for (i=0; i < N_Owners; i++) {
				Owners[i].JobsRunning = 0;
				Owners[i].JobsFlocked = 0;
			}
			matches->startIterations();
			match_rec *mRec;
			while(matches->iterate(mRec) == 1) {
				char *at_sign = strchr(mRec->user, '@');
				if (at_sign) *at_sign = '\0';
				int OwnerNum = insert_owner( mRec->user );
				if (at_sign) *at_sign = '@';
				if (mRec->shadowRec && mRec->pool &&
					!strcmp(mRec->pool, flock_neg->pool())) {
					Owners[OwnerNum].JobsRunning++;
				} else {
						// This is a little weird.  We're sending an update
						// to a pool we're flocking with.  We count jobs
						// running in that pool as "RunningJobs" and jobs
						// running in other pools (including the local pool)
						// as "FlockedJobs".  It bends the terminology a bit,
						// but it's the best I can think of for now.
					Owners[OwnerNum].JobsFlocked++;
				}
			}
			// update submitter ad in this pool for each owner
			for (i=0; i < N_Owners; i++) {
				if (Owners[i].FlockLevel >= flock_level) {
					sprintf(tmp, "%s = %d", ATTR_IDLE_JOBS,
							Owners[i].JobsIdle);
				} else if (Owners[i].OldFlockLevel >= flock_level ||
						   Owners[i].JobsRunning > 0) {
					sprintf(tmp, "%s = %d", ATTR_IDLE_JOBS, 0);
				} else {
					// if we're no longer flocking with this pool and
					// we're not running jobs in the pool, then don't send
					// an update
					continue;
				}
				m_ad->InsertOrUpdate(tmp);
				sprintf(tmp, "%s = %d", ATTR_RUNNING_JOBS,
						Owners[i].JobsRunning);
				m_ad->InsertOrUpdate(tmp);
				sprintf(tmp, "%s = %d", ATTR_FLOCKED_JOBS,
						Owners[i].JobsFlocked);
				m_ad->InsertOrUpdate(tmp);
				sprintf(tmp, "%s = \"%s@%s\"", ATTR_NAME, Owners[i].Name,
						UidDomain);
				m_ad->InsertOrUpdate(tmp);

					// we will use this "tag" later to identify which
					// CM we are negotiating with when we negotiate
				m_ad->Assign(ATTR_SUBMITTER_TAG,flock_col->name());

				flock_col->sendUpdate( UPDATE_SUBMITTOR_AD, m_ad, NULL, true );
			}
		}
	}

	m_ad->Delete(ATTR_SUBMITTER_TAG);

	for (i=0; i < N_Owners; i++) {
		Owners[i].OldFlockLevel = Owners[i].FlockLevel;
	}

	 // Tell our GridUniverseLogic class what we've seen in terms
	 // of Globus Jobs per owner.
	GridJobOwners.startIterations();
	UserIdentity userident;
	GridJobCounts gridcounts;
	while( GridJobOwners.iterate(userident, gridcounts) ) {
		if(gridcounts.GridJobs > 0) {
			GridUniverseLogic::JobCountUpdate(
					userident.username().Value(),
					userident.domain().Value(),
					userident.auxid().Value(),m_unparsed_gridman_selection_expr, 0, 0, 
					gridcounts.GridJobs,
					gridcounts.UnmanagedGridJobs);
		}
	}


	 // send info about deleted owners
	 // put 0 for idle & running jobs

	sprintf(tmp, "%s = 0", ATTR_RUNNING_JOBS);
	m_ad->InsertOrUpdate(tmp);
	sprintf(tmp, "%s = 0", ATTR_IDLE_JOBS);
	m_ad->InsertOrUpdate(tmp);

 	// send ads for owner that don't have jobs idle
	// This is done by looking at the old owners list and searching for owners
	// that are not in the current list (the current list has only owners w/ idle jobs)
	for ( i=0; i<Old_N_Owners; i++) {

	  sprintf(tmp, "%s = \"%s@%s\"", ATTR_NAME, OldOwners[i].Name, UidDomain);

		// check that the old name is not in the new list
		int k;
		for(k=0; k<N_Owners;k++) {
		  if (!strcmp(OldOwners[i].Name,Owners[k].Name)) break;
		}
		// Now that we've finished using OldOwners[i].Name, we can
		// free it.
		if ( OldOwners[i].Name ) {
			free(OldOwners[i].Name);
			OldOwners[i].Name = NULL;
		}

		  // If k < N_Owners, we found this OldOwner in the current
		  // Owners table, therefore, we don't want to send the
		  // submittor ad with 0 jobs, so we continue to the next
		  // entry in the OldOwner table.
		if (k<N_Owners) continue;

	  dprintf (D_FULLDEBUG, "Changed attribute: %s\n", tmp);
	  m_ad->InsertOrUpdate(tmp);

#if defined(WANT_CONTRIB) && defined(WITH_MANAGEMENT)
#if defined(HAVE_DLOPEN)
	// update plugins
	dprintf(D_FULLDEBUG,"Sent owner (0 jobs) ad to schedd plugins\n");
	ScheddPluginManager::Update(UPDATE_SUBMITTOR_AD, m_ad);
#endif
#endif

		// Update collectors
	  int num_udates = 
		  daemonCore->sendUpdates(UPDATE_SUBMITTOR_AD, m_ad, NULL, true);
	  dprintf(D_ALWAYS, "Sent owner (0 jobs) ad to %d collectors\n",
			  num_udates);

	  // also update all of the flock hosts
	  Daemon *da;
	  if( FlockCollectors ) {
		  int flock_level;
		  for( flock_level=1, FlockCollectors->rewind();
			   flock_level <= OldOwners[i].OldFlockLevel &&
				   FlockCollectors->next(da); flock_level++ ) {
			  ((DCCollector*)da)->sendUpdate( UPDATE_SUBMITTOR_AD, m_ad, NULL, true );
		  }
	  }
	}

	m_ad->SetMyTypeName( SCHEDD_ADTYPE );

	// If JobsIdle > 0, then we are asking the negotiator to contact us. 
	// Record the earliest time we asked the negotiator to talk to us.
	if ( JobsIdle >  0 ) {
		// We have idle jobs, we want the negotiator to talk to us.
		// But don't clobber NegotiationRequestTime if already set,
		// since we want the _earliest_ request time.
		if ( NegotiationRequestTime == 0 ) {
			NegotiationRequestTime = time(NULL);
		}
	} else {
		// We don't care of the negotiator talks to us.
		NegotiationRequestTime = 0;
	}

	check_claim_request_timeouts();

	return 0;
}

/* 
 * renice_shadow() will nice the shadow if specified in the
 * condor_config.  the value of SHADOW_RENICE_INCREMENT will be added
 * to the current process priority (the higher the priority number,
 * the less CPU will be allocated).  renice_shadow() is meant to be
 * called by the child process after a fork() and before an exec().
 * it returns the value added to the priority, or 0 if the priority
 * did not change.  renice_shadow() now just calls renice_self() from
 * the C++ util that actually does the work, since other parts of
 * Condor might need to be reniced (namely, the user job).  -Derek
 * Wright, <wright@cs.wisc.edu> 4/14/98
 */
int
renice_shadow()
{
#ifdef WIN32
	return 0;
#else 
	return renice_self( "SHADOW_RENICE_INCREMENT" ); 
#endif
}


int 
clear_autocluster_id( ClassAd *job )
{
	job->Delete(ATTR_AUTO_CLUSTER_ID);
	return 0;
}

int
count( ClassAd *job )
{
	int		status;
	int		niceUser;
	MyString owner_buf;
	MyString owner_buf2;
	char const*	owner;
	MyString domain;
	int		cur_hosts;
	int		max_hosts;
	int		universe;

		// we may get passed a NULL job ad if, for instance, the job ad was
		// removed via condor_rm -f when some function didn't expect it.
		// So check for it here before continuing onward...
	if ( job == NULL ) {  
		return 0;
	}

	if (job->LookupInteger(ATTR_JOB_STATUS, status) == 0) {
		dprintf(D_ALWAYS, "Job has no %s attribute.  Ignoring...\n",
				ATTR_JOB_STATUS);
		return 0;
	}

	int noop = 0;
	job->LookupBool(ATTR_JOB_NOOP, noop);
	if (noop && status != COMPLETED) {
		int cluster = 0;
		int proc = 0;
		int noop_status = 0;
		int temp = 0;
		PROC_ID job_id;
		if(job->LookupInteger(ATTR_JOB_NOOP_EXIT_SIGNAL, temp) != 0) {
			noop_status = generate_exit_signal(temp);
		}	
		if(job->LookupInteger(ATTR_JOB_NOOP_EXIT_CODE, temp) != 0) {
			noop_status = generate_exit_code(temp);
		}	
		job->LookupInteger(ATTR_CLUSTER_ID, cluster);
		job->LookupInteger(ATTR_PROC_ID, proc);
		dprintf(D_FULLDEBUG, "Job %d.%d is a no-op with status %d\n",
				cluster,proc,noop_status);
		job_id.cluster = cluster;
		job_id.proc = proc;
		set_job_status(cluster, proc, COMPLETED);
		scheduler.WriteTerminateToUserLog( job_id, noop_status );
		return 0;
	}

	if (job->LookupInteger(ATTR_CURRENT_HOSTS, cur_hosts) == 0) {
		cur_hosts = ((status == RUNNING || status == TRANSFERRING_OUTPUT) ? 1 : 0);
	}
	if (job->LookupInteger(ATTR_MAX_HOSTS, max_hosts) == 0) {
		max_hosts = ((status == IDLE) ? 1 : 0);
	}
	if (job->LookupInteger(ATTR_JOB_UNIVERSE, universe) == 0) {
		universe = CONDOR_UNIVERSE_STANDARD;
	}

	// Sometimes we need the read username owner, not the accounting group
	MyString real_owner;
	if( ! job->LookupString(ATTR_OWNER,real_owner) ) {
		dprintf(D_ALWAYS, "Job has no %s attribute.  Ignoring...\n",
				ATTR_OWNER);
		return 0;
	}

	// calculate owner for per submittor information.
	job->LookupString(ATTR_ACCOUNTING_GROUP,owner_buf);	// TODDCORE
	if ( owner_buf.Length() == 0 ) {
		job->LookupString(ATTR_OWNER,owner_buf);
		if ( owner_buf.Length() == 0 ) {	
			dprintf(D_ALWAYS, "Job has no %s attribute.  Ignoring...\n",
					ATTR_OWNER);
			return 0;
		}
	}
	owner = owner_buf.Value();

	// grab the domain too, if it exists
	job->LookupString(ATTR_NT_DOMAIN, domain);
	
	// With NiceUsers, the number of owners is
	// not the same as the number of submittors.  So, we first
	// check if this job is being submitted by a NiceUser, and
	// if so, insert it as a new entry in the "Owner" table
	if( job->LookupInteger( ATTR_NICE_USER, niceUser ) && niceUser ) {
		owner_buf2.sprintf("%s.%s",NiceUserName,owner);
		owner=owner_buf2.Value();
	}

	// increment our count of the number of job ads in the queue
	scheduler.JobsTotalAds++;

	// insert owner even if REMOVED or HELD for condor_q -{global|sub}
	// this function makes its own copies of the memory passed in 
	int OwnerNum = scheduler.insert_owner( owner );

	if ( (universe != CONDOR_UNIVERSE_GRID) &&	// handle Globus below...
		 (!service_this_universe(universe,job))  ) 
	{
			// Deal with all the Universes which we do not service, expect
			// for Globus, which we deal with below.
		if( universe == CONDOR_UNIVERSE_SCHEDULER ) 
		{
			// Count REMOVED or HELD jobs that are in the process of being
			// killed. cur_hosts tells us which these are.
				scheduler.SchedUniverseJobsRunning += cur_hosts;
				scheduler.SchedUniverseJobsIdle += (max_hosts - cur_hosts);
			}
		if( universe == CONDOR_UNIVERSE_LOCAL ) 
		{
			// Count REMOVED or HELD jobs that are in the process of being
			// killed. cur_hosts tells us which these are.
				scheduler.LocalUniverseJobsRunning += cur_hosts;
				scheduler.LocalUniverseJobsIdle += (max_hosts - cur_hosts);
			}
			// We want to record the cluster id of all idle MPI and parallel
		    // jobs

		int sendToDS = 0;
		job->LookupBool("WantParallelScheduling", sendToDS);
		if( (sendToDS || universe == CONDOR_UNIVERSE_MPI ||
			 universe == CONDOR_UNIVERSE_PARALLEL) && status == IDLE ) {
			if( max_hosts > cur_hosts ) {
				int cluster = 0;
				job->LookupInteger( ATTR_CLUSTER_ID, cluster );

				int proc = 0;
				job->LookupInteger( ATTR_PROC_ID, proc );
					// Don't add all the procs in the cluster, just the first
				if( proc == 0) {
					dedicated_scheduler.addDedicatedCluster( cluster );
				}
			}
		}

		// bailout now, since all the crud below is only for jobs
		// which the schedd needs to service
		return 0;
	} 

	if ( universe == CONDOR_UNIVERSE_GRID ) {
		// for Globus, count jobs in UNSUBMITTED state by owner.
		// later we make certain there is a grid manager daemon
		// per owner.
		int real_status = status;
		bool want_service = service_this_universe(universe,job);
		bool job_managed = jobExternallyManaged(job);
		bool job_managed_done = jobManagedDone(job);
		// if job is not already being managed : if we want matchmaking 
		// for this job, but we have not found a 
		// match yet, consider it "held" for purposes of the logic here.  we
		// have no need to tell the gridmanager to deal with it until we've
		// first found a match.
		if ( (job_managed == false) && (want_service && cur_hosts == 0) ) {
			status = HELD;
		}
		// if status is REMOVED, but the remote job id is not null,
		// then consider the job IDLE for purposes of the logic here.  after all,
		// the gridmanager needs to be around to finish the task of removing the job.
		// if the gridmanager has set Managed="ScheddDone", then it's done
		// with the job and doesn't want to see it again.
		if ( status == REMOVED && job_managed_done == false ) {
			char job_id[20];
			if ( job->LookupString( ATTR_GRID_JOB_ID, job_id,
									sizeof(job_id) ) )
			{
				// looks like the job's remote job id is still valid,
				// so there is still a job submitted remotely somewhere.
				// fire up the gridmanager to try and really clean it up!
				status = IDLE;
			}
		}

		// Don't count HELD jobs that aren't externally (gridmanager) managed
		// Don't count jobs that the gridmanager has said it's completely
		// done with.
		UserIdentity userident(real_owner.Value(),domain.Value(),job);
		if ( ( status != HELD || job_managed != false ) &&
			 job_managed_done == false ) 
		{
			GridJobCounts * gridcounts = scheduler.GetGridJobCounts(userident);
			ASSERT(gridcounts);
			gridcounts->GridJobs++;
		}
		if ( status != HELD && job_managed == 0 && job_managed_done == 0 ) 
		{
			GridJobCounts * gridcounts = scheduler.GetGridJobCounts(userident);
			ASSERT(gridcounts);
			gridcounts->UnmanagedGridJobs++;
		}
			// If we do not need to do matchmaking on this job (i.e.
			// service this globus universe job), than we can bailout now.
		if (!want_service) {
			return 0;
		}
		status = real_status;	// set status back for below logic...
	}

	if (status == IDLE || status == RUNNING || status == TRANSFERRING_OUTPUT) {
		scheduler.JobsRunning += cur_hosts;
		scheduler.JobsIdle += (max_hosts - cur_hosts);
		scheduler.Owners[OwnerNum].JobsIdle += (max_hosts - cur_hosts);
			// Don't update scheduler.Owners[OwnerNum].JobsRunning here.
			// We do it in Scheduler::count_jobs().
	} else if (status == HELD) {
		scheduler.JobsHeld++;
		scheduler.Owners[OwnerNum].JobsHeld++;
	} else if (status == REMOVED) {
		scheduler.JobsRemoved++;
	}

	return 0;
}

bool
service_this_universe(int universe, ClassAd* job)
{
	/*  If a non-grid job is externally managed, it's been grabbed by
		the schedd-on-the-side and we don't want to touch it.
	 */
	if ( universe != CONDOR_UNIVERSE_GRID && jobExternallyManaged( job ) ) {
		return false;
	}

	/* If WantMatching attribute exists, evaluate it to discover if we want
	   to "service" this universe or not.  BTW, "service" seems to really mean
	   find a matching resource or not.... 
	   Note: EvalBool returns 0 if evaluation is undefined or error, and
	   return 1 otherwise....
	*/
	int want_matching;
	if ( job->EvalBool(ATTR_WANT_MATCHING,NULL,want_matching) == 1 ) {
		if ( want_matching ) {
			return true;
		} else {
			return false;
		}
	}

	/* If we made it to here, the WantMatching was not defined.  So
	   figure out what to do based on Universe and other misc logic...
	*/
	switch (universe) {
		case CONDOR_UNIVERSE_GRID:
			{
				// If this Globus job is already being managed, then the schedd
				// should leave it alone... the gridmanager is dealing with it.
				if ( jobExternallyManaged(job) ) {
					return false;
				}			
				// Now if not managed, if GridResource has a "$$", then this
				// job is at least _matchable_, so return true, else false.
				MyString resource = "";
				job->LookupString( ATTR_GRID_RESOURCE, resource );
				if ( strstr( resource.Value(), "$$" ) ) {
					return true;
				}

				return false;
			}
			break;
		case CONDOR_UNIVERSE_MPI:
		case CONDOR_UNIVERSE_PARALLEL:
		case CONDOR_UNIVERSE_SCHEDULER:
		case CONDOR_UNIVERSE_LOCAL:
			return false;
		default:

			int sendToDS = 0;
			job->LookupBool("WantParallelScheduling", sendToDS);
			if (sendToDS) {
				return false;
			} else {
				return true;
			}
	}
}

int
Scheduler::insert_owner(char const* owner)
{
	int		i;
	for ( i=0; i<N_Owners; i++ ) {
		if( strcmp(Owners[i].Name,owner) == 0 ) {
			return i;
		}
	}

	Owners[i].Name = strdup( owner );

	N_Owners +=1;
	return i;
}


static bool IsSchedulerUniverse( shadow_rec* srec );
static bool IsLocalUniverse( shadow_rec* srec );

extern "C" {

void
abort_job_myself( PROC_ID job_id, JobAction action, bool log_hold,
				  bool notify )
{
	shadow_rec *srec;
	int mode;

	// NOTE: This function is *not* transaction safe -- it should not be
	// called while a queue management transaction is active.  Why?
	// Because  we call GetJobAd() instead of GetAttributeXXXX().
	// At some point, we should
	// have some code here to assert that is the case.  
	// Questions?  -Todd <tannenba@cs.wisc.edu>

	// First check if there is a shadow assiciated with this process.
	// If so, send it SIGUSR,
	// but do _not_ call DestroyProc - we'll do that via the reaper
	// after the job has exited (and reported its final status to us).
	//
	// If there is no shadow, then simply call DestroyProc() (if we
	// are removing the job).

    dprintf( D_FULLDEBUG, 
			 "abort_job_myself: %d.%d action:%s log_hold:%s notify:%s\n", 
			 job_id.cluster, job_id.proc, getJobActionString(action),
			 log_hold ? "true" : "false",
			 notify ? "true" : "false" );

		// Note: job_ad should *NOT* be deallocated, so we don't need
		// to worry about deleting it before every return case, etc.
	ClassAd* job_ad = GetJobAd( job_id.cluster, job_id.proc );

	if ( !job_ad ) {
        dprintf ( D_ALWAYS, "tried to abort %d.%d; not found.\n", 
                  job_id.cluster, job_id.proc );
        return;
	}

	mode = -1;
	//job_ad->LookupInteger(ATTR_JOB_STATUS,mode);
	GetAttributeInt(job_id.cluster, job_id.proc, ATTR_JOB_STATUS, &mode);
	if ( mode == -1 ) {
		EXCEPT("In abort_job_myself: %s attribute not found in job %d.%d\n",
				ATTR_JOB_STATUS,job_id.cluster, job_id.proc);
	}

	// Mark the job clean
	MarkJobClean(job_id);

	int job_universe = CONDOR_UNIVERSE_STANDARD;
	job_ad->LookupInteger(ATTR_JOB_UNIVERSE,job_universe);


		// If a non-grid job is externally managed, it's been grabbed by
		// the schedd-on-the-side and we don't want to touch it.
	if ( job_universe != CONDOR_UNIVERSE_GRID &&
		 jobExternallyManaged( job_ad ) ) {

		return;
	}

		// Handle Globus Universe
	if (job_universe == CONDOR_UNIVERSE_GRID) {
		bool job_managed = jobExternallyManaged(job_ad);
		bool job_managed_done = jobManagedDone(job_ad);
			// If job_managed is true, then notify the gridmanager and return.
			// If job_managed is false, we will fall through the code at the
			// bottom of this function will handle the operation.
			// Special case: if job_managed and job_managed_done are false,
			// but the job is being removed and the remote job id string is
			// still valid, then consider the job still "managed" so
			// that the gridmanager will be notified.  
			// If the remote job id is still valid, that means there is
			// still a job remotely submitted that has not been removed.  When
			// the gridmanager confirms a job has been removed, it will
			// delete ATTR_GRID_JOB_ID from the ad and set Managed to
			// ScheddDone.
		if ( !job_managed && !job_managed_done && mode==REMOVED ) {
			char jobID[20];
			if ( job_ad->LookupString( ATTR_GRID_JOB_ID, jobID,
									   sizeof(jobID) ) )
			{
				// looks like the job's remote job id is still valid,
				// so there is still a job submitted remotely somewhere.
				// fire up the gridmanager to try and really clean it up!
				job_managed = true;
			}
		}
		if ( job_managed  ) {
			if( ! notify ) {
					// caller explicitly does not the gridmanager notified??
					// buyer had better beware, but we will honor what
					// we are told.  
					// nothing to do
				return;
			}
			MyString owner;
			MyString domain;
			job_ad->LookupString(ATTR_OWNER,owner);
			job_ad->LookupString(ATTR_NT_DOMAIN,domain);
			UserIdentity userident(owner.Value(),domain.Value(),job_ad);
			GridUniverseLogic::JobRemoved(userident.username().Value(),
					userident.domain().Value(),
					userident.auxid().Value(),
					scheduler.getGridUnparsedSelectionExpr(),
					0,0);
			return;
		}
	}

	if( (job_universe == CONDOR_UNIVERSE_MPI) || 
		(job_universe == CONDOR_UNIVERSE_PARALLEL) ) {
		job_id.proc = 0;		// Parallel and MPI shadow is always associated with proc 0
	} 

	// If it is not a Globus Universe job (which has already been
	// dealt with above), then find the process/shadow managing it.
	if ((job_universe != CONDOR_UNIVERSE_GRID) && 
		(srec = scheduler.FindSrecByProcID(job_id)) != NULL) 
	{
		if( srec->pid == 0 ) {
				// there's no shadow process, so there's nothing to
				// kill... we hit this case when we fail to expand a
				// $$() attribute in the job, and put the job on hold
				// before we exec the shadow.
			return;
		}

		// if we have already preempted this shadow, we're done.
		if ( srec->preempted ) {
			return;
		}

		if( job_universe == CONDOR_UNIVERSE_LOCAL ) {
				/*
				  eventually, we'll want the cases for the other
				  universes with regular shadows to work more like
				  this.  for now, the starter is smarter about hold
				  vs. rm vs. vacate kill signals than the shadow is.
				  -Derek Wright <wright@cs.wisc.edu> 2004-10-28
				*/
			if( ! notify ) {
					// nothing to do
				return;
			}
			dprintf( D_FULLDEBUG, "Found shadow record for job %d.%d\n",
					 job_id.cluster, job_id.proc );

			int handler_sig=0;
			const char* handler_sig_str;
			switch( action ) {
			case JA_HOLD_JOBS:
				handler_sig = SIGUSR1;
				handler_sig_str = "SIGUSR1";
				break;
			case JA_REMOVE_JOBS:
				handler_sig = SIGUSR1;
				handler_sig_str = "SIGUSR1";
				break;
			case JA_VACATE_JOBS:
				handler_sig = DC_SIGSOFTKILL;
				handler_sig_str = "DC_SIGSOFTKILL";
				break;
			case JA_VACATE_FAST_JOBS:
				handler_sig = DC_SIGHARDKILL;
				handler_sig_str = "DC_SIGHARDKILL";
				break;
			default:
				EXCEPT( "unknown action (%d %s) in abort_job_myself()",
						action, getJobActionString(action) );
			}

			scheduler.sendSignalToShadow(srec->pid,handler_sig,job_id);

		} else if( job_universe != CONDOR_UNIVERSE_SCHEDULER ) {
            
			if( ! notify ) {
					// nothing to do
				return;
			}

                /* if there is a match printout the info */
			if (srec->match) {
				dprintf( D_FULLDEBUG,
                         "Found shadow record for job %d.%d, host = %s\n",
                         job_id.cluster, job_id.proc, srec->match->peer);
			} else {
                dprintf(D_FULLDEBUG, "Found shadow record for job %d.%d\n",
                        job_id.cluster, job_id.proc);
				dprintf( D_FULLDEBUG, "This job does not have a match\n");
            }
			int shadow_sig=0;
			const char* shadow_sig_str;
			switch( action ) {
			case JA_HOLD_JOBS:
					// for now, use the same as remove
			case JA_REMOVE_JOBS:
				shadow_sig = SIGUSR1;
				shadow_sig_str = "SIGUSR1";
				break;
			case JA_VACATE_JOBS:
				shadow_sig = SIGTERM;
				shadow_sig_str = "SIGTERM";
				break;
			case JA_VACATE_FAST_JOBS:
				shadow_sig = SIGQUIT;
				shadow_sig_str = "SIGQUIT";
				break;
			default:
				EXCEPT( "unknown action (%d %s) in abort_job_myself()",
						action, getJobActionString(action) );
			}

			scheduler.sendSignalToShadow(srec->pid,shadow_sig,job_id);
            
        } else {  // Scheduler universe job
            
            dprintf( D_FULLDEBUG,
                     "Found record for scheduler universe job %d.%d\n",
                     job_id.cluster, job_id.proc);
            
			MyString owner;
			MyString domain;
			job_ad->LookupString(ATTR_OWNER,owner);
			job_ad->LookupString(ATTR_NT_DOMAIN,domain);
			if (! init_user_ids(owner.Value(), domain.Value()) ) {
				MyString msg;
				dprintf(D_ALWAYS, "init_user_ids() failed - putting job on "
					   "hold.\n");
#ifdef WIN32
				msg.sprintf("Bad or missing credential for user: %s", owner.Value());
#else
				msg.sprintf("Unable to switch to user: %s", owner.Value());
#endif
				holdJob(job_id.cluster, job_id.proc, msg.Value(), 
					false, false, true, false, false);
				return;
			}
			int kill_sig = -1;
			switch( action ) {

			case JA_HOLD_JOBS:
				kill_sig = findHoldKillSig( job_ad );
				break;

			case JA_REMOVE_JOBS:
				kill_sig = findRmKillSig( job_ad );
				break;

			case JA_VACATE_JOBS:
				kill_sig = findSoftKillSig( job_ad );
				break;

			case JA_VACATE_FAST_JOBS:
				kill_sig = SIGKILL;
				break;

			default:
				EXCEPT( "bad action (%d %s) in abort_job_myself()",
						(int)action, getJobActionString(action) );

			}

				// if we don't have an action-specific kill_sig yet,
				// fall back on the regular ATTR_KILL_SIG
			if( kill_sig <= 0 ) {
				kill_sig = findSoftKillSig( job_ad );
			}
				// if we still don't have anything, default to SIGTERM
			if( kill_sig <= 0 ) {
				kill_sig = SIGTERM;
			}
			const char* sig_name = signalName( kill_sig );
			if( ! sig_name ) {
				sig_name = "UNKNOWN";
			}
			dprintf( D_FULLDEBUG, "Sending %s signal (%s, %d) to "
					 "scheduler universe job pid=%d owner=%s\n",
					 getJobActionString(action), sig_name, kill_sig,
					 srec->pid, owner.Value() );
			priv_state priv = set_user_priv();

			scheduler.sendSignalToShadow(srec->pid,kill_sig,job_id);

			set_priv(priv);
		}

		if (mode == REMOVED) {
			srec->removed = TRUE;
		}

		return;
    }

	// If we made it here, we did not find a shadow or other job manager 
	// process for this job.  Just handle the operation ourselves.
	if( mode == REMOVED ) {
		if( !scheduler.WriteAbortToUserLog(job_id) ) {
			dprintf( D_ALWAYS,"Failed to write abort event to the user log\n" );
		}
		DestroyProc( job_id.cluster, job_id.proc );
	}
	if( mode == HELD ) {
		if( log_hold && !scheduler.WriteHoldToUserLog(job_id) ) {
			dprintf( D_ALWAYS, 
					 "Failed to write hold event to the user log\n" ); 
		}
	}

	return;
}

} /* End of extern "C" */

/*
For a given job, determine if the schedd is the responsible
party for evaluating the job's periodic expressions.
The schedd is responsible if the job is scheduler
universe, globus universe with managed==false, or
any other universe when the job is idle or held.
*/

static int
ResponsibleForPeriodicExprs( ClassAd *jobad )
{
	int status=-1, univ=-1;
	PROC_ID jobid;

	jobad->LookupInteger(ATTR_JOB_STATUS,status);
	jobad->LookupInteger(ATTR_JOB_UNIVERSE,univ);
	bool managed = jobExternallyManaged(jobad);

	if ( managed ) {
		return 0;
	}

		// temporary for 7.2 only: avoid evaluating periodic
		// expressions when the job is on hold for spooling
	if( status == HELD ) {
		MyString hold_reason;
		jobad->LookupString(ATTR_HOLD_REASON,hold_reason);
		if( hold_reason == "Spooling input data files" ) {
			int cluster = -1, proc = -1;
			jobad->LookupInteger(ATTR_CLUSTER_ID, cluster);
			jobad->LookupInteger(ATTR_PROC_ID, proc);
			dprintf(D_FULLDEBUG,"Skipping periodic expressions for job %d.%d, because hold reason is '%s'\n",cluster,proc,hold_reason.Value());
			return 0;
		}
	}

	if( univ==CONDOR_UNIVERSE_SCHEDULER || univ==CONDOR_UNIVERSE_LOCAL ) {
		return 1;
	} else if(univ==CONDOR_UNIVERSE_GRID) {
		return 1;
	} else {
		switch(status) {
			case HELD:
			case IDLE:
			case COMPLETED:
				return 1;
			case REMOVED:
				jobid.cluster = -1;
				jobid.proc = -1;
				jobad->LookupInteger(ATTR_CLUSTER_ID,jobid.cluster);
				jobad->LookupInteger(ATTR_PROC_ID,jobid.proc);
				if ( jobid.cluster > 0 && jobid.proc > -1 && 
					 scheduler.FindSrecByProcID(jobid) )
				{
						// job removed, but shadow still exists
					return 0;
				} else {
						// job removed, and shadow is gone
					return 1;
				}
			default:
				return 0;
		}
	}
}

/*
For a given job, evaluate any periodic expressions
and abort, hold, or release the job as necessary.
*/

static int
PeriodicExprEval( ClassAd *jobad )
{
	int cluster=-1, proc=-1, status=-1, action=-1;

	if(!ResponsibleForPeriodicExprs(jobad)) return 1;

	jobad->LookupInteger(ATTR_CLUSTER_ID,cluster);
	jobad->LookupInteger(ATTR_PROC_ID,proc);
	jobad->LookupInteger(ATTR_JOB_STATUS,status);

	if(cluster<0 || proc<0 || status<0) return 1;

	PROC_ID job_id;
	job_id.cluster = cluster;
	job_id.proc = proc;

	UserPolicy policy;
	policy.Init(jobad);

	action = policy.AnalyzePolicy(PERIODIC_ONLY);

	// Build a "reason" string for logging
	MyString reason = policy.FiringReason();
	if ( reason == "" ) {
		reason = "Unknown user policy expression";
	}

	switch(action) {
		case REMOVE_FROM_QUEUE:
			if(status!=REMOVED) {
				abortJob( cluster, proc, reason.Value(), true );
			}
			break;
		case HOLD_IN_QUEUE:
			if(status!=HELD) {
				holdJob(cluster, proc, reason.Value(),
						true, false, false, false, false);
			}
			break;
		case RELEASE_FROM_HOLD:
			if(status==HELD) {
				releaseJob(cluster, proc, reason.Value(), true);
			}
			break;
	}

	if ( status == COMPLETED || status == REMOVED ) {
		// Note: should also call DestroyProc on REMOVED, but 
		// that will screw up globus universe jobs until we fix
		// up confusion w/ MANAGED==True.  The issue is a job may be
		// removed; if the remove failed, it may be placed on hold
		// with managed==false.  If it is released again, we want the 
		// gridmanager to go at it again.....  
		// So for now, just call if status==COMPLETED -Todd <tannenba@cs.wisc.edu>
		if ( status == COMPLETED ) {
			DestroyProc(cluster,proc);
		}
		return 1;
	}

	return 1;
}

/*
For all of the jobs in the queue, evaluate the 
periodic user policy expressions.
*/

void
Scheduler::PeriodicExprHandler( void )
{
	PeriodicExprInterval.setStartTimeNow();

	WalkJobQueue(PeriodicExprEval);

	PeriodicExprInterval.setFinishTimeNow();

	unsigned int time_to_next_run = PeriodicExprInterval.getTimeToNextRun();
	dprintf(D_FULLDEBUG,"Evaluated periodic expressions in %.3fs, "
			"scheduling next run in %us\n",
			PeriodicExprInterval.getLastDuration(),
			time_to_next_run);
	daemonCore->Reset_Timer( periodicid, time_to_next_run );
}


bool
jobPrepNeedsThread( int /* cluster */, int /* proc */ )
{
#ifdef WIN32
	// we never want to run in a thread on Win32, since
	// some of the stuff we do in the JobPrep thread
	// is NOT thread safe!!
	return false;
#endif 

	/*
	The only reason we might need a thread is to chown the sandbox.  However,
	currently jobIsSandboxed claims every vanilla-esque job is sandboxed.  So
	on heavily loaded machines, we're forking before and after every job.  This
	is creating a backlog of PIDs whose reapers callbacks need to be called and
	eventually causes too many PID collisions.  This has been hitting LIGO.  So
	for now, never do it in another thread.  Hopefully by cutting the number of
	fork()s for a single process from 3 (prep, shadow, cleanup) to 1, big
	sites pushing the limits will get a little breathing room.

	The chowning will still happen; that code path is always called.  It's just
	always called in the main thread, not in a new one.
	*/
	
	return false;
}


bool
jobCleanupNeedsThread( int /* cluster */, int /* proc */ )
{

#ifdef WIN32
	// we never want to run this in a thread on Win32, 
	// since much of what we do in here is NOT thread safe.
	return false;
#endif

	/*
	See jobPrepNeedsThread for why we don't ever use threads.
	*/
	return false;
}


/*
  Return true if we should create/chown the spool directory for this job.
*/
bool
jobIsSandboxed( ClassAd * ad )
{
	ASSERT(ad);
	int stage_in_start = 0;
	// int never_create_sandbox_expr = 0;

		// Spooled jobs should return true, because they already
		// have a spool directory, so we need to manage it
		// (i.e. chown it to the correct user)
	ad->LookupInteger( ATTR_STAGE_IN_START, stage_in_start );
	if( stage_in_start > 0 ) {
		return true;
	}

	int univ = CONDOR_UNIVERSE_VANILLA;
	ad->LookupInteger( ATTR_JOB_UNIVERSE, univ );

		// As of 7.5.5, parallel jobs specify JobRequiresSandbox=true,
		// because they use the spool directory for chirp stuff to make
		// sshd work.  For backward compatibility with prior releases,
		// we assume all parallel jobs require this unless they explicitly
		// specify otherwise.
	  int job_requires_sandbox_expr = 0;
	bool create_sandbox = univ == CONDOR_UNIVERSE_PARALLEL ? true : false;

	if( ad->EvalBool(ATTR_JOB_REQUIRES_SANDBOX, NULL, job_requires_sandbox_expr) )
	{
		create_sandbox = job_requires_sandbox_expr ? true : false;
	}

		return create_sandbox;
}


bool
getSandbox( int cluster, int proc, MyString & path )
{
	char * sandbox = gen_ckpt_name(Spool, cluster, proc, 0);
	if( ! sandbox ) {
		free(sandbox); sandbox = NULL;
		return false;
	}
	path = sandbox;
	free(sandbox); sandbox = NULL;
	return true;
}


/** Last chance to prep a job before it (potentially) starts

This is a last chance to do any final work before starting a
job handler (starting condor_shadow, handing off to condor_gridmanager,
etc).  May block for a long time, so you'll probably want to do this is
a thread.

What do we do here?  At the moment if the job has a "sandbox" directory
("condor_submit -s", Condor-C, or the SOAP interface) we chown it from
condor to the user.  In the future we might allocate a dynamic account here.
*/
int
aboutToSpawnJobHandler( int cluster, int proc, void* )
{
	ASSERT(cluster > 0);
	ASSERT(proc >= 0);

	ClassAd * job_ad = GetJobAd( cluster, proc );
	ASSERT( job_ad ); // No job ad?
	if( ! jobIsSandboxed(job_ad) ) {
			// nothing more to do...
		FreeJobAd( job_ad );
		return TRUE;
	}

	SpooledJobFiles::createJobSpoolDirectory(job_ad,PRIV_USER);

		FreeJobAd( job_ad );

	return TRUE;
}


int
aboutToSpawnJobHandlerDone( int cluster, int proc, 
							void* shadow_record, int )
{
	shadow_rec* srec = (shadow_rec*)shadow_record;
	dprintf( D_FULLDEBUG, 
			 "aboutToSpawnJobHandler() completed for job %d.%d%s\n",
			 cluster, proc, 
			 srec ? ", attempting to spawn job handler" : "" );

		// just to be safe, check one more time to make sure the job
		// is still runnable.
	int status;
	if( ! scheduler.isStillRunnable(cluster, proc, status) ) {
		if( status != -1 ) {  
			PROC_ID job_id;
			job_id.cluster = cluster;
			job_id.proc = proc;
			mark_job_stopped( &job_id );
		}
		if( srec ) {
			scheduler.RemoveShadowRecFromMrec(srec);
			delete srec;
		}
		return FALSE;
	}

	if( srec && srec->recycle_shadow_stream ) {
		scheduler.finishRecycleShadow( srec );
		return TRUE;
	}

	return (int)scheduler.spawnJobHandler( cluster, proc, srec );
}


void
callAboutToSpawnJobHandler( int cluster, int proc, shadow_rec* srec )
{
	if( jobPrepNeedsThread(cluster, proc) ) {
		dprintf( D_FULLDEBUG, "Job prep for %d.%d will block, "
				 "calling aboutToSpawnJobHandler() in a thread\n",
				 cluster, proc );
		Create_Thread_With_Data( aboutToSpawnJobHandler,
								 aboutToSpawnJobHandlerDone,
								 cluster, proc, srec );
	} else {
		dprintf( D_FULLDEBUG, "Job prep for %d.%d will not block, "
				 "calling aboutToSpawnJobHandler() directly\n",
				 cluster, proc );
		aboutToSpawnJobHandler( cluster, proc, srec );
		aboutToSpawnJobHandlerDone( cluster, proc, srec, 0 );
	}
}


bool
Scheduler::spawnJobHandler( int cluster, int proc, shadow_rec* srec )
{
	int universe;
	if( srec ) {
		universe = srec->universe;
	} else {
		GetAttributeInt( cluster, proc, ATTR_JOB_UNIVERSE, &universe );
	}
	PROC_ID job_id;
	job_id.cluster = cluster;
	job_id.proc = proc;

	switch( universe ) {

	case CONDOR_UNIVERSE_SCHEDULER:
			// there's no handler in this case, we just spawn directly
		ASSERT( srec == NULL );
		return( start_sched_universe_job(&job_id) != NULL );
		break;

	case CONDOR_UNIVERSE_LOCAL:
		scheduler.spawnLocalStarter( srec );
		return true;
		break;

	case CONDOR_UNIVERSE_GRID:
			// grid universe is special, since we handle spawning
			// gridmanagers in a different way, and don't need to do
			// anything here.
		ASSERT( srec == NULL );
		return true;
		break;
		
	case CONDOR_UNIVERSE_MPI:
	case CONDOR_UNIVERSE_PARALLEL:
			// There's only one shadow, for all the procs, and it
			// is associated with procid 0.  Assume that if we are
			// passed procid > 0, we've already spawned the one
			// shadow this whole cluster needs
		if (proc > 0) {
			return true;
		}
		ASSERT( srec != NULL );
			break;
	default:
		break;
	}

		// if we're still here, make sure we have a match since we
		// have to spawn a shadow...
	if( srec->match ) {
		scheduler.spawnShadow( srec );
		return true;
	}

			// no match: complain and then try the next job...
	dprintf( D_ALWAYS, "match for job %d.%d was deleted - not "
			 "forking a shadow\n", srec->job_id.cluster, 
			 srec->job_id.proc );
	mark_job_stopped( &(srec->job_id) );
	RemoveShadowRecFromMrec( srec );
	delete srec;
	return false;
}


int
jobIsFinished( int cluster, int proc, void* )
{
		// this is (roughly) the inverse of aboutToSpawnHandler().
		// this method gets called whenever the job enters a finished
		// job state (REMOVED or COMPLETED) and the job handler has
		// finally exited.  this is where we should do any clean-up we
		// want now that the job is never going to leave this state...

	ASSERT( cluster > 0 );
	ASSERT( proc >= 0 );

	ClassAd * job_ad = GetJobAd( cluster, proc );
	if( ! job_ad ) {
			/*
			  evil, someone managed to call DestroyProc() before we
			  had a chance to work our magic.  for whatever reason,
			  that call succeeded (though it shouldn't in the usual
			  sandbox case), and now we've got nothing to work with.
			  in this case, we've just got to bail out.
			*/
		dprintf( D_FULLDEBUG, 
				 "jobIsFinished(): %d.%d already left job queue\n",
				 cluster, proc );
		return 0;
	}

#ifndef WIN32
		/* For jobs whose Iwd is on NFS, create and unlink a file in the
		   Iwd. This should force the NFS client to sync with the NFS
		   server and see any files in the directory that were written
		   on a different machine.
		*/
	MyString iwd;
	MyString owner;
	BOOLEAN is_nfs;
	int want_flush = 0;

	job_ad->EvalBool( ATTR_JOB_IWD_FLUSH_NFS_CACHE, NULL, want_flush );
	if ( job_ad->LookupString( ATTR_OWNER, owner ) &&
		 job_ad->LookupString( ATTR_JOB_IWD, iwd ) &&
		 want_flush &&
		 fs_detect_nfs( iwd.Value(), &is_nfs ) == 0 && is_nfs ) {

		priv_state priv;

		dprintf( D_FULLDEBUG, "(%d.%d) Forcing NFS sync of Iwd\n", cluster,
				 proc );

			// We're not Windows, so we don't need the NT Domain
		if ( !init_user_ids( owner.Value(), NULL ) ) {
			dprintf( D_ALWAYS, "init_user_ids() failed for user %s!\n",
					 owner.Value() );
		} else {
			int sync_fd;
			MyString filename_template;
			char *sync_filename;

			priv = set_user_priv();

			filename_template.sprintf( "%s/.condor_nfs_sync_XXXXXX",
									   iwd.Value() );
			sync_filename = strdup( filename_template.Value() );
			sync_fd = condor_mkstemp( sync_filename );
			if ( sync_fd >= 0 ) {
				close( sync_fd );
				unlink( sync_filename );
			}

			free( sync_filename );

			set_priv( priv );
		}
	}
#endif /* WIN32 */


		// Write the job ad file to the sandbox. This work is done
		// here instead of with AppendHistory in DestroyProc/Cluster
		// because we want to be sure that the job's sandbox exists
		// when we try to write the job ad file to it. In the case of
		// spooled jobs, AppendHistory is only called after the spool
		// has been deleted, which means there is no place for us to
		// write the job ad. Also, generally for jobs that use
		// ATTR_JOB_LEAVE_IN_QUEUE the job ad file would not be
		// written until the job leaves the queue, which would
		// unnecessarily delay the create of the job ad file. At this
		// time the only downside to dropping the file here in the
		// code is that any attributes that change between the
		// completion of a job and its removal from the queue would
		// not be present in the job ad file, but that should be of
		// little consequence.
	WriteCompletionVisa(job_ad);

		/*
		  make sure we can switch uids.  if not, there's nothing to
		  do, so we should exit right away.

		  WARNING: if we ever add anything to this function that
		  doesn't require root/admin privledges, we'll also need to
		  change jobCleanupNeedsThread()!
		*/
	if( ! can_switch_ids() ) {
		return 0;
	}

#ifndef WIN32

	if( jobIsSandboxed(job_ad) ) {
		MyString sandbox;
		if( getSandbox(cluster, proc, sandbox) ) {
			uid_t src_uid = 0;
			uid_t dst_uid = get_condor_uid();
			gid_t dst_gid = get_condor_gid();

			MyString jobOwner;
			job_ad->LookupString( ATTR_OWNER, jobOwner );

			passwd_cache* p_cache = pcache();
			if( p_cache->get_user_uid( jobOwner.Value(), src_uid ) ) {
				if( ! recursive_chown(sandbox.Value(), src_uid,
									  dst_uid, dst_gid, true) )
				{
					dprintf( D_FULLDEBUG, "(%d.%d) Failed to chown %s from "
							 "%d to %d.%d.  User may run into permissions "
							 "problems when fetching sandbox.\n", 
							 cluster, proc, sandbox.Value(),
							 src_uid, dst_uid, dst_gid );
				}
			} else {
				dprintf( D_ALWAYS, "(%d.%d) Failed to find UID and GID "
						 "for user %s.  Cannot chown \"%s\".  User may "
						 "run into permissions problems when fetching "
						 "job sandbox.\n", cluster, proc, jobOwner.Value(),
						 sandbox.Value() );
			}
		} else {
			dprintf( D_ALWAYS, "(%d.%d) Failed to find sandbox for this "
					 "job.  Cannot chown sandbox to user.  User may run "
					 "into permissions problems when fetching sandbox.\n",
					 cluster, proc );
		}
	}

#else	/* WIN32 */

// #    error "directory chowning on Win32.  Do we need it?"

#endif

	// release dynamic accounts here

	FreeJobAd( job_ad );
	job_ad = NULL;

	return 0;
}


/**
Returns 0 or positive number on success.
negative number on failure.
*/
int
jobIsFinishedDone( int cluster, int proc, void*, int )
{
	dprintf( D_FULLDEBUG,
			 "jobIsFinished() completed, calling DestroyProc(%d.%d)\n",
			 cluster, proc );
	SetAttributeInt( cluster, proc, ATTR_JOB_FINISHED_HOOK_DONE,
					 (int)time(NULL), NONDURABLE);
	return DestroyProc( cluster, proc );
}


// Initialize a WriteUserLog object for a given job and return a pointer to
// the WriteUserLog object created.  This object can then be used to write
// events and must be deleted when you're done.  This returns NULL if
// the user didn't want a WriteUserLog, so you must check for NULL before
// using the pointer you get back.
WriteUserLog*
Scheduler::InitializeUserLog( PROC_ID job_id ) 
{
	MyString logfilename;
	ClassAd *ad = GetJobAd(job_id.cluster,job_id.proc);
	if( getPathToUserLog(ad, logfilename)==false )
	{			
			// if there is no userlog file defined, then our work is
			// done...  
		return NULL;
	}
	
	MyString owner;
	MyString domain;
	MyString iwd;
	MyString gjid;
	int use_xml;

	GetAttributeString(job_id.cluster, job_id.proc, ATTR_OWNER, owner);
	GetAttributeString(job_id.cluster, job_id.proc, ATTR_NT_DOMAIN, domain);
	GetAttributeString(job_id.cluster, job_id.proc, ATTR_GLOBAL_JOB_ID, gjid);

	dprintf( D_FULLDEBUG, 
			 "Writing record to user logfile=%s owner=%s\n",
			 logfilename.Value(), owner.Value() );

	WriteUserLog* ULog=new WriteUserLog();
	if (0 <= GetAttributeBool(job_id.cluster, job_id.proc,
							  ATTR_ULOG_USE_XML, &use_xml)
		&& 1 == use_xml) {
		ULog->setUseXML(true);
	} else {
		ULog->setUseXML(false);
	}
	ULog->setCreatorName( Name );
	if (ULog->initialize(owner.Value(), domain.Value(), logfilename.Value(), job_id.cluster, job_id.proc, 0, gjid.Value())) {
		return ULog;
	} else {
		dprintf ( D_ALWAYS,
				"WARNING: Invalid user log file specified: %s\n", logfilename.Value());
		delete ULog;
		return NULL;
	}
}


bool
Scheduler::WriteAbortToUserLog( PROC_ID job_id )
{
	WriteUserLog* ULog = this->InitializeUserLog( job_id );
	if( ! ULog ) {
			// User didn't want log
		return true;
	}
	JobAbortedEvent event;

	char* reason = NULL;
	if( GetAttributeStringNew(job_id.cluster, job_id.proc,
							  ATTR_REMOVE_REASON, &reason) >= 0 ) {
		event.setReason( reason );
		free( reason );
	}

	bool status =
		ULog->writeEvent(&event, GetJobAd(job_id.cluster,job_id.proc));
	delete ULog;

	if (!status) {
		dprintf( D_ALWAYS,
				 "Unable to log ULOG_JOB_ABORTED event for job %d.%d\n",
				 job_id.cluster, job_id.proc );
		return false;
	}
	return true;
}


bool
Scheduler::WriteHoldToUserLog( PROC_ID job_id )
{
	WriteUserLog* ULog = this->InitializeUserLog( job_id );
	if( ! ULog ) {
			// User didn't want log
		return true;
	}
	JobHeldEvent event;

	char* reason = NULL;
	if( GetAttributeStringNew(job_id.cluster, job_id.proc,
							  ATTR_HOLD_REASON, &reason) >= 0 ) {
		event.setReason( reason );
		free( reason );
	} else {
		dprintf( D_ALWAYS, "Scheduler::WriteHoldToUserLog(): "
				 "Failed to get %s from job %d.%d\n", ATTR_HOLD_REASON,
				 job_id.cluster, job_id.proc );
	}

	int hold_reason_code;
	if( GetAttributeInt(job_id.cluster, job_id.proc,
	                    ATTR_HOLD_REASON_CODE, &hold_reason_code) >= 0 )
	{
		event.setReasonCode(hold_reason_code);
	}

	int hold_reason_subcode;
	if( GetAttributeInt(job_id.cluster, job_id.proc,
	                    ATTR_HOLD_REASON_SUBCODE, &hold_reason_subcode)	>= 0 )
	{
		event.setReasonSubCode(hold_reason_subcode);
	}

	bool status =
		ULog->writeEvent(&event,GetJobAd(job_id.cluster,job_id.proc));
	delete ULog;

	if (!status) {
		dprintf( D_ALWAYS, "Unable to log ULOG_JOB_HELD event for job %d.%d\n",
				 job_id.cluster, job_id.proc );
		return false;
	}
	return true;
}


bool
Scheduler::WriteReleaseToUserLog( PROC_ID job_id )
{
	WriteUserLog* ULog = this->InitializeUserLog( job_id );
	if( ! ULog ) {
			// User didn't want log
		return true;
	}
	JobReleasedEvent event;

	char* reason = NULL;
	if( GetAttributeStringNew(job_id.cluster, job_id.proc,
							  ATTR_RELEASE_REASON, &reason) >= 0 ) {
		event.setReason( reason );
		free( reason );
	}

	bool status =
		ULog->writeEvent(&event,GetJobAd(job_id.cluster,job_id.proc));
	delete ULog;

	if (!status) {
		dprintf( D_ALWAYS,
				 "Unable to log ULOG_JOB_RELEASED event for job %d.%d\n",
				 job_id.cluster, job_id.proc );
		return false;
	}
	return true;
}


bool
Scheduler::WriteExecuteToUserLog( PROC_ID job_id, const char* sinful )
{
	WriteUserLog* ULog = this->InitializeUserLog( job_id );
	if( ! ULog ) {
			// User didn't want log
		return true;
	}

	const char* host;
	if( sinful ) {
		host = sinful;
	} else {
		host = daemonCore->privateNetworkIpAddr();
	}

	ExecuteEvent event;
	strcpy( event.executeHost, host );
	bool status =
		ULog->writeEvent(&event,GetJobAd(job_id.cluster,job_id.proc));
	delete ULog;
	
	if (!status) {
		dprintf( D_ALWAYS, "Unable to log ULOG_EXECUTE event for job %d.%d\n",
				job_id.cluster, job_id.proc );
		return false;
	}
	return true;
}


bool
Scheduler::WriteEvictToUserLog( PROC_ID job_id, bool checkpointed ) 
{
	WriteUserLog* ULog = this->InitializeUserLog( job_id );
	if( ! ULog ) {
			// User didn't want log
		return true;
	}
	JobEvictedEvent event;
	event.checkpointed = checkpointed;
	bool status =
		ULog->writeEvent(&event,GetJobAd(job_id.cluster,job_id.proc));
	delete ULog;
	if (!status) {
		dprintf( D_ALWAYS,
				 "Unable to log ULOG_JOB_EVICTED event for job %d.%d\n",
				 job_id.cluster, job_id.proc );
		return false;
	}
	return true;
}


bool
Scheduler::WriteTerminateToUserLog( PROC_ID job_id, int status ) 
{
	WriteUserLog* ULog = this->InitializeUserLog( job_id );
	if( ! ULog ) {
			// User didn't want log
		return true;
	}
	JobTerminatedEvent event;
	struct rusage r;
	memset( &r, 0, sizeof(struct rusage) );

#if !defined(WIN32)
	event.run_local_rusage = r;
	event.run_remote_rusage = r;
	event.total_local_rusage = r;
	event.total_remote_rusage = r;
#endif /* LOOSE32 */
	event.sent_bytes = 0;
	event.recvd_bytes = 0;
	event.total_sent_bytes = 0;
	event.total_recvd_bytes = 0;

	if( WIFEXITED(status) ) {
			// Normal termination
		event.normal = true;
		event.returnValue = WEXITSTATUS(status);
	} else {
		event.normal = false;
		event.signalNumber = WTERMSIG(status);
	}
	bool rval = ULog->writeEvent(&event,GetJobAd(job_id.cluster,job_id.proc));
	delete ULog;

	if (!rval) {
		dprintf( D_ALWAYS, 
				 "Unable to log ULOG_JOB_TERMINATED event for job %d.%d\n",
				 job_id.cluster, job_id.proc );
		return false;
	}
	return true;
}

bool
Scheduler::WriteRequeueToUserLog( PROC_ID job_id, int status, const char * reason ) 
{
	WriteUserLog* ULog = this->InitializeUserLog( job_id );
	if( ! ULog ) {
			// User didn't want log
		return true;
	}
	JobEvictedEvent event;
	struct rusage r;
	memset( &r, 0, sizeof(struct rusage) );

#if !defined(WIN32)
	event.run_local_rusage = r;
	event.run_remote_rusage = r;
#endif /* LOOSE32 */
	event.sent_bytes = 0;
	event.recvd_bytes = 0;

	if( WIFEXITED(status) ) {
			// Normal termination
		event.normal = true;
		event.return_value = WEXITSTATUS(status);
	} else {
		event.normal = false;
		event.signal_number = WTERMSIG(status);
	}
	if(reason) {
		event.setReason(reason);
	}
	bool rval = ULog->writeEvent(&event,GetJobAd(job_id.cluster,job_id.proc));
	delete ULog;

	if (!rval) {
		dprintf( D_ALWAYS, "Unable to log ULOG_JOB_EVICTED (requeue) event "
				 "for job %d.%d\n", job_id.cluster, job_id.proc );
		return false;
	}
	return true;
}


bool
Scheduler::WriteAttrChangeToUserLog( const char* job_id_str, const char* attr,
					 const char* attr_value,
					 const char* old_value)
{
	PROC_ID job_id;
	StrToProcId(job_id_str, job_id);
	WriteUserLog* ULog = this->InitializeUserLog( job_id );
	if( ! ULog ) {
			// User didn't want log
		return true;
	}

	AttributeUpdate event;

	event.setName(attr);
	event.setValue(attr_value);
	event.setOldValue(old_value);
        bool rval = ULog->writeEvent(&event,GetJobAd(job_id.cluster,job_id.proc));
        delete ULog;

        if (!rval) {
                dprintf( D_ALWAYS, "Unable to log ULOG_ATTRIBUTE_UPDATE event "
                                 "for job %d.%d\n", job_id.cluster, job_id.proc );
                return false;
        }

	return true;
}


int
Scheduler::abort_job(int, Stream* s)
{
	PROC_ID	job_id;
	int nToRemove = -1;

	// First grab the number of jobs to remove/hold
	if ( !s->code(nToRemove) ) {
		dprintf(D_ALWAYS,"abort_job() can't read job count\n");
		return FALSE;
	}

	if ( nToRemove > 0 ) {
		// We are being told how many and which jobs to abort

		dprintf(D_FULLDEBUG,"abort_job: asked to abort %d jobs\n",nToRemove);

		while ( nToRemove > 0 ) {
			if( !s->code(job_id) ) {
				dprintf( D_ALWAYS, "abort_job() can't read job_id #%d\n",
					nToRemove);
				return FALSE;
			}
			abort_job_myself(job_id, JA_REMOVE_JOBS, false, true );
			nToRemove--;
		}
		s->end_of_message();
	} else {
		// We are being told to scan the queue ourselves and abort
		// any jobs which have a status = REMOVED or HELD
		ClassAd *job_ad;
		static bool already_removing = false;	// must be static!!!
		char constraint[120];

		// This could take a long time if the queue is large; do the
		// end_of_message first so condor_rm does not timeout. We do not
		// need any more info off of the socket anyway.
		s->end_of_message();

		dprintf(D_FULLDEBUG,"abort_job: asked to abort all status REMOVED/HELD jobs\n");

		// if already_removing is true, it means the user sent a second condor_rm
		// command before the first condor_rm command completed, and we are
		// already in the below job scan/removal loop in a different stack frame.
		// so we should just return here.
		if ( already_removing ) {
			return TRUE;
		}

		snprintf(constraint,120,"%s == %d || %s == %d",ATTR_JOB_STATUS,REMOVED,
				 ATTR_JOB_STATUS,HELD);

		job_ad = GetNextJobByConstraint(constraint,1);
		if ( job_ad ) {
			already_removing = true;
		}
		while ( job_ad ) {
			if ( (job_ad->LookupInteger(ATTR_CLUSTER_ID,job_id.cluster) == 1) &&
				 (job_ad->LookupInteger(ATTR_PROC_ID,job_id.proc) == 1) ) {

				 abort_job_myself(job_id, JA_REMOVE_JOBS, false, true );

			}
			FreeJobAd(job_ad);

			job_ad = GetNextJobByConstraint(constraint,0);
		}
		already_removing = false;
	}

	return TRUE;
}

int
Scheduler::transferJobFilesReaper(int tid,int exit_status)
{
	ExtArray<PROC_ID> *jobs;
	int i;

	dprintf(D_FULLDEBUG,"transferJobFilesReaper tid=%d status=%d\n",
			tid,exit_status);

		// find the list of jobs which we just finished receiving the files
	spoolJobFileWorkers->lookup(tid,jobs);

	if (!jobs) {
		dprintf(D_ALWAYS,
			"ERROR - transferJobFilesReaper no entry for tid %d\n",tid);
		return FALSE;
	}

	if (exit_status == FALSE) {
		dprintf(D_ALWAYS,"ERROR - Staging of job files failed!\n");
		spoolJobFileWorkers->remove(tid);
		delete jobs;
		return FALSE;
	}

		// For each job, modify its ClassAd
	time_t now = time(NULL);
	int len = (*jobs).getlast() + 1;
	for (i=0; i < len; i++) {
			// TODO --- maybe put this in a transaction?
		SetAttributeInt((*jobs)[i].cluster,(*jobs)[i].proc,ATTR_STAGE_OUT_FINISH,now);
	}

		// Now, deallocate memory
	spoolJobFileWorkers->remove(tid);
	delete jobs;
	return TRUE;
}

int
Scheduler::spoolJobFilesReaper(int tid,int exit_status)
{
	ExtArray<PROC_ID> *jobs;
		// These three lists must be kept in sync!
	static const int ATTR_ARRAY_SIZE = 5;
	static const char *AttrsToModify[ATTR_ARRAY_SIZE] = { 
		ATTR_JOB_CMD,
		ATTR_JOB_INPUT,
		ATTR_TRANSFER_INPUT_FILES,
		ATTR_ULOG_FILE,
		ATTR_X509_USER_PROXY };
	static const bool AttrIsList[ATTR_ARRAY_SIZE] = {
		false,
		false,
		true,
		false,
		false };
	static const char *AttrXferBool[ATTR_ARRAY_SIZE] = {
		ATTR_TRANSFER_EXECUTABLE,
		ATTR_TRANSFER_INPUT,
		NULL,
		NULL,
		NULL };

	dprintf(D_FULLDEBUG,"spoolJobFilesReaper tid=%d status=%d\n",
			tid,exit_status);

	time_t now = time(NULL);

		// find the list of jobs which we just finished receiving the files
	spoolJobFileWorkers->lookup(tid,jobs);

	if (!jobs) {
		dprintf(D_ALWAYS,"ERROR - JobFilesReaper no entry for tid %d\n",tid);
		return FALSE;
	}

	if (exit_status == FALSE) {
		dprintf(D_ALWAYS,"ERROR - Staging of job files failed!\n");
		spoolJobFileWorkers->remove(tid);
		delete jobs;
		return FALSE;
	}


	int jobIndex,cluster,proc,attrIndex;
	char new_attr_value[500];
	char *buf = NULL;
	ExprTree *expr = NULL;
	char *SpoolSpace = NULL;
		// figure out how many jobs we're dealing with
	int len = (*jobs).getlast() + 1;


		// For each job, modify its ClassAd
	for (jobIndex = 0; jobIndex < len; jobIndex++) {
		cluster = (*jobs)[jobIndex].cluster;
		proc = (*jobs)[jobIndex].proc;

		ClassAd *job_ad = GetJobAd(cluster,proc);
		if (!job_ad) {
			// didn't find this job ad, must've been removed?
			// just go to the next one
			continue;
		}
		if ( SpoolSpace ) free(SpoolSpace);
		SpoolSpace = gen_ckpt_name(Spool,cluster,proc,0);
		ASSERT(SpoolSpace);

		BeginTransaction();

			// Backup the original IWD at submit time
		if (buf) free(buf);
		buf = NULL;
		job_ad->LookupString(ATTR_JOB_IWD,&buf);
		if ( buf ) {
			snprintf(new_attr_value,500,"SUBMIT_%s",ATTR_JOB_IWD);
			SetAttributeString(cluster,proc,new_attr_value,buf);
			free(buf);
			buf = NULL;
		}
			// Modify the IWD to point to the spool space			
		SetAttributeString(cluster,proc,ATTR_JOB_IWD,SpoolSpace);

			// Backup the original TRANSFER_OUTPUT_REMAPS at submit time
		expr = job_ad->LookupExpr(ATTR_TRANSFER_OUTPUT_REMAPS);
		snprintf(new_attr_value,500,"SUBMIT_%s",ATTR_TRANSFER_OUTPUT_REMAPS);
		if ( expr ) {
			const char *remap_buf = ExprTreeToString(expr);
			ASSERT(remap_buf);
			SetAttribute(cluster,proc,new_attr_value,remap_buf);
		}
		else if(job_ad->LookupExpr(new_attr_value)) {
				// SUBMIT_TransferOutputRemaps is defined, but
				// TransferOutputRemaps is not; disable the former,
				// so that when somebody fetches the sandbox, nothing
				// gets remapped.
			SetAttribute(cluster,proc,new_attr_value,"Undefined");
		}
			// Set TRANSFER_OUTPUT_REMAPS to Undefined so that we don't
			// do remaps when the job's output files come back into the
			// spool space. We only want to remap when the submitter
			// retrieves the files.
		SetAttribute(cluster,proc,ATTR_TRANSFER_OUTPUT_REMAPS,"Undefined");

			// Now, for all the attributes listed in 
			// AttrsToModify, change them to be relative to new IWD
			// by taking the basename of all file paths.
		for ( attrIndex = 0; attrIndex < ATTR_ARRAY_SIZE; attrIndex++ ) {
				// Lookup original value
			bool xfer_it;
			if (buf) free(buf);
			buf = NULL;
			job_ad->LookupString(AttrsToModify[attrIndex],&buf);
			if (!buf) {
				// attribute not found, so no need to modify it
				continue;
			}
			if ( nullFile(buf) ) {
				// null file -- no need to modify it
				continue;
			}
			if ( AttrXferBool[attrIndex] &&
				 job_ad->LookupBool( AttrXferBool[attrIndex], xfer_it ) && !xfer_it ) {
					// ad says not to transfer this file, so no need
					// to modify it
				continue;
			}
				// Create new value - deal with the fact that
				// some of these attributes contain a list of pathnames
			StringList old_paths(NULL,",");
			StringList new_paths(NULL,",");
			if ( AttrIsList[attrIndex] ) {
				old_paths.initializeFromString(buf);
			} else {
				old_paths.insert(buf);
			}
			old_paths.rewind();
			char *old_path_buf;
			bool changed = false;
			const char *base = NULL;
			while ( (old_path_buf=old_paths.next()) ) {
				base = condor_basename(old_path_buf);
				if ( strcmp(base,old_path_buf)!=0 ) {
					changed = true;
				}
				new_paths.append(base);
			}
			if ( changed ) {
					// Backup original value
				snprintf(new_attr_value,500,"SUBMIT_%s",AttrsToModify[attrIndex]);
				SetAttributeString(cluster,proc,new_attr_value,buf);
					// Store new value
				char *new_value = new_paths.print_to_string();
				ASSERT(new_value);
				SetAttributeString(cluster,proc,AttrsToModify[attrIndex],new_value);
				free(new_value);
			}
		}

			// Set ATTR_STAGE_IN_FINISH if not already set.
		int spool_completion_time = 0;
		job_ad->LookupInteger(ATTR_STAGE_IN_FINISH,spool_completion_time);
		if ( !spool_completion_time ) {
			// The transfer thread specifically slept for 1 second
			// to ensure that the job can't possibly start (and finish)
			// prior to the timestamps on the file.  Unfortunately,
			// we note the transfer finish time _here_.  So we've got 
			// to back off 1 second.
			SetAttributeInt(cluster,proc,ATTR_STAGE_IN_FINISH,now - 1);
		}

			// And now release the job.
		releaseJob(cluster,proc,"Data files spooled",false,false,false,false);
		CommitTransaction();
	}

	daemonCore->Register_Timer( 0, 
						(TimerHandlercpp)&Scheduler::reschedule_negotiator_timer,
						"Scheduler::reschedule_negotiator", this );

	spoolJobFileWorkers->remove(tid);
	delete jobs;
	if (SpoolSpace) free(SpoolSpace);
	if (buf) free(buf);
	return TRUE;
}

int
Scheduler::transferJobFilesWorkerThread(void *arg, Stream* s)
{
	return generalJobFilesWorkerThread(arg,s);
}

int
Scheduler::spoolJobFilesWorkerThread(void *arg, Stream* s)
{
	int ret_val;
	ret_val = generalJobFilesWorkerThread(arg,s);
		// Now we sleep here for one second.  Why?  So we are certain
		// to transfer back output files even if the job ran for less 
		// than one second. This is because:
		// stat() can't tell the difference between:
		//   1) A job starts up, touches a file, and exits all in one second
		//   2) A job starts up, doesn't touch the file, and exits all in one 
		//      second
		// So if we force the start time of the job to be one second later than
		// the time we know the files were written, stat() should be able
		// to perceive what happened, if anything.
		dprintf(D_ALWAYS,"Scheduler::spoolJobFilesWorkerThread(void *arg, Stream* s) NAP TIME\n");
	sleep(1);
	return ret_val;
}

int
Scheduler::generalJobFilesWorkerThread(void *arg, Stream* s)
{
	ReliSock* rsock = (ReliSock*)s;
	int JobAdsArrayLen = 0;
	int i;
	ExtArray<PROC_ID> *jobs = ((job_data_transfer_t *)arg)->jobs;
	char *peer_version = ((job_data_transfer_t *)arg)->peer_version;
	int mode = ((job_data_transfer_t *)arg)->mode;
	int result;
	int old_timeout;
	int cluster, proc;
	
	/* Setup a large timeout; when lots of jobs are being submitted w/ 
	 * large sandboxes, the default is WAY to small...
	 */
	old_timeout = s->timeout(60 * 60 * 8);  

	JobAdsArrayLen = jobs->getlast() + 1;
//	dprintf(D_FULLDEBUG,"TODD spoolJobFilesWorkerThread: JobAdsArrayLen=%d\n",JobAdsArrayLen);
	if ( mode == TRANSFER_DATA || mode == TRANSFER_DATA_WITH_PERMS ) {
		// if sending sandboxes, first tell the client how many
		// we are about to send.
		dprintf(D_FULLDEBUG, "Scheduler::generalJobFilesWorkerThread: "
			"TRANSFER_DATA/WITH_PERMS: %d jobs to be sent\n", JobAdsArrayLen);
		rsock->encode();
		if ( !rsock->code(JobAdsArrayLen) || !rsock->end_of_message() ) {
			dprintf( D_ALWAYS, "generalJobFilesWorkerThread(): "
					 "failed to send JobAdsArrayLen (%d) \n",
					 JobAdsArrayLen );
			s->timeout( 10 ); // avoid hanging due to huge timeout
			refuse(s);
			return FALSE;
		}
	}
	for (i=0; i<JobAdsArrayLen; i++) {
		FileTransfer ftrans;
		cluster = (*jobs)[i].cluster;
		proc = (*jobs)[i].proc;
		ClassAd * ad = GetJobAd( cluster, proc );
		if ( !ad ) {
			dprintf( D_ALWAYS, "generalJobFilesWorkerThread(): "
					 "job ad %d.%d not found\n",cluster,proc );
			s->timeout( 10 ); // avoid hanging due to huge timeout
			refuse(s);
			s->timeout(old_timeout);
			return FALSE;
		} else {
			dprintf(D_FULLDEBUG,"generalJobFilesWorkerThread(): "
					"transfer files for job %d.%d\n",cluster,proc);
		}

		dprintf(D_ALWAYS, "The submitting job ad as the FileTransferObject sees it\n");
		ad->dPrint(D_ALWAYS);

			// Create a file transfer object, with schedd as the server.
			// If we're receiving files, don't create a file catalog in
			// the FileTransfer object. The submitter's IWD is probably not
			// valid on this machine and we won't use the catalog anyway.
		result = ftrans.SimpleInit(ad, true, true, rsock, PRIV_UNKNOWN,
								   (mode == TRANSFER_DATA ||
									mode == TRANSFER_DATA_WITH_PERMS));
		if ( !result ) {
			dprintf( D_ALWAYS, "generalJobFilesWorkerThread(): "
					 "failed to init filetransfer for job %d.%d \n",
					 cluster,proc );
			s->timeout( 10 ); // avoid hanging due to huge timeout
			refuse(s);
			s->timeout(old_timeout);
			return FALSE;
		}
		if ( peer_version != NULL ) {
			ftrans.setPeerVersion( peer_version );
		}

			// Send or receive files as needed
		if ( mode == SPOOL_JOB_FILES || mode == SPOOL_JOB_FILES_WITH_PERMS ) {
			// receive sandbox into the schedd
			result = ftrans.DownloadFiles();
		} else {
			// send sandbox out of the schedd
			rsock->encode();
			// first send the classad for the job
			result = ad->put(*rsock);
			if (!result) {
				dprintf(D_ALWAYS, "generalJobFilesWorkerThread(): "
					"failed to send job ad for job %d.%d \n",
					cluster,proc );
			} else {
				rsock->end_of_message();
				// and then upload the files
				result = ftrans.UploadFiles();
			}
		}

		if ( !result ) {
			dprintf( D_ALWAYS, "generalJobFilesWorkerThread(): "
					 "failed to transfer files for job %d.%d \n",
					 cluster,proc );
			s->timeout( 10 ); // avoid hanging due to huge timeout
			refuse(s);
			s->timeout(old_timeout);
			return FALSE;
		}
	}	
		
		
	rsock->end_of_message();

	int answer;
	if ( mode == SPOOL_JOB_FILES || mode == SPOOL_JOB_FILES_WITH_PERMS ) {
		rsock->encode();
		answer = OK;
	} else {
		rsock->decode();
		answer = -1;
	}
	rsock->code(answer);
	rsock->end_of_message();
	s->timeout(old_timeout);

	/* for grid universe jobs there isn't a clear point
	at which we're "about to start the job".  So we just
	hand the sandbox directory over to the end user right now.
	*/
	if ( mode == SPOOL_JOB_FILES || mode == SPOOL_JOB_FILES_WITH_PERMS ) {
		for (i=0; i<JobAdsArrayLen; i++) {

			cluster = (*jobs)[i].cluster;
			proc = (*jobs)[i].proc;
			ClassAd * ad = GetJobAd( cluster, proc );

			if ( ! ad ) {
				dprintf(D_ALWAYS, "(%d.%d) Job ad disappeared after spooling but before the sandbox directory could (potentially) be chowned to the user.  Skipping sandbox.  The job may encounter permissions problems.\n", cluster, proc);
				continue;
			}

			int universe = CONDOR_UNIVERSE_STANDARD;
			ad->LookupInteger(ATTR_JOB_UNIVERSE, universe);
			FreeJobAd(ad);

			if(universe == CONDOR_UNIVERSE_GRID) {
				aboutToSpawnJobHandler( cluster, proc, NULL );
			}
		}
	}

	if ( peer_version ) {
		free( peer_version );
	}

	if (answer == OK ) {
		return TRUE;
	} else {
		return FALSE;
	}
}

// This function is used BOTH for uploading and downloading files to the
// schedd. Which path selected is determined by the command passed to this
// function. This function should really be split into two different handlers,
// one for uploading the spool, and one for downloading it. 
int
Scheduler::spoolJobFiles(int mode, Stream* s)
{
	ReliSock* rsock = (ReliSock*)s;
	int JobAdsArrayLen = 0;
	ExtArray<PROC_ID> *jobs = NULL;
	char *constraint_string = NULL;
	int i;
	static int spool_reaper_id = -1;
	static int transfer_reaper_id = -1;
	PROC_ID a_job;
	int tid;
	char *peer_version = NULL;

		// make sure this connection is authenticated, and we know who
		// the user is.  also, set a timeout, since we don't want to
		// block long trying to read from our client.   
	rsock->timeout( 10 );  
	rsock->decode();

	if( ! rsock->triedAuthentication() ) {
		CondorError errstack;
		if( ! SecMan::authenticate_sock(rsock, WRITE, &errstack) ) {
				// we failed to authenticate, we should bail out now
				// since we don't know what user is trying to perform
				// this action.
				// TODO: it'd be nice to print out what failed, but we
				// need better error propagation for that...
			errstack.push( "SCHEDD", SCHEDD_ERR_SPOOL_FILES_FAILED,
					"Failure to spool job files - Authentication failed" );
			dprintf( D_ALWAYS, "spoolJobFiles() aborting: %s\n",
					 errstack.getFullText() );
			refuse( s );
			return FALSE;
		}
	}	


	rsock->decode();

	switch(mode) {
		case SPOOL_JOB_FILES_WITH_PERMS: // uploading perm files to schedd
		case TRANSFER_DATA_WITH_PERMS:	// downloading perm files from schedd
			peer_version = NULL;
			if ( !rsock->code(peer_version) ) {
				dprintf( D_ALWAYS,
					 	"spoolJobFiles(): failed to read peer_version\n" );
				refuse(s);
				return FALSE;
			}
				// At this point, we are responsible for deallocating
				// peer_version with free()
			break;

		default:
			// Non perm commands don't encode a peer version string
			break;
	}


	// Here the protocol differs somewhat between uploading and downloading.
	// So watch out in terms of understanding this.
	switch(mode) {
		// uploading files to schedd
		// decode the number of jobs I'm about to be sent, and verify the
		// number.
		case SPOOL_JOB_FILES:
		case SPOOL_JOB_FILES_WITH_PERMS:
			// read the number of jobs involved
			if ( !rsock->code(JobAdsArrayLen) ) {
					dprintf( D_ALWAYS, "spoolJobFiles(): "
						 	"failed to read JobAdsArrayLen (%d)\n",
							JobAdsArrayLen );
					refuse(s);
					return FALSE;
			}
			if ( JobAdsArrayLen <= 0 ) {
				dprintf( D_ALWAYS, "spoolJobFiles(): "
					 	"read bad JobAdsArrayLen value %d\n", JobAdsArrayLen );
				refuse(s);
				return FALSE;
			}
			rsock->end_of_message();
			dprintf(D_FULLDEBUG,"spoolJobFiles(): read JobAdsArrayLen - %d\n",
					JobAdsArrayLen);
			break;

		// downloading files from schedd
		// Decode a constraint string which will be used to gather the jobs out
		// of the queue, which I can then determine what to transfer out of.
		case TRANSFER_DATA:
		case TRANSFER_DATA_WITH_PERMS:
			// read constraint string
			if ( !rsock->code(constraint_string) || constraint_string == NULL )
			{
					dprintf( D_ALWAYS, "spoolJobFiles(): "
						 	"failed to read constraint string\n" );
					refuse(s);
					return FALSE;
			}
			break;

		default:
			break;
	}

	jobs = new ExtArray<PROC_ID>;
	ASSERT(jobs);

	setQSock(rsock);	// so OwnerCheck() will work

	time_t now = time(NULL);

	switch(mode) {
		// uploading files to schedd 
		case SPOOL_JOB_FILES:
		case SPOOL_JOB_FILES_WITH_PERMS:
			for (i=0; i<JobAdsArrayLen; i++) {
				rsock->code(a_job);
					// Only add jobs to our list if the caller has permission 
					// to do so.
					// cuz only the owner of a job (or queue super user) 
					// is allowed to transfer data to/from a job.
				if (OwnerCheck(a_job.cluster,a_job.proc)) {
					(*jobs)[i] = a_job;

						// Must not allow stagein to happen more than
						// once, because this could screw up
						// subsequent operations, such as rewriting of
						// paths in the ClassAd and the job being in
						// the middle of using the files.
					int finish_time;
					if( GetAttributeInt(a_job.cluster,a_job.proc,
					    ATTR_STAGE_IN_FINISH,&finish_time) >= 0 ) {
						dprintf( D_ALWAYS, "spoolJobFiles(): cannot allow"
						         " stagein for job %d.%d, because stagein"
						         " already finished for this job.\n",
						         a_job.cluster, a_job.proc);
						unsetQSock();
						return FALSE;
					}

					SetAttributeInt(a_job.cluster,a_job.proc,
									ATTR_STAGE_IN_START,now);
				}
			}
			break;

		// downloading files from schedd
		case TRANSFER_DATA:
		case TRANSFER_DATA_WITH_PERMS:
			{
			ClassAd * tmp_ad = GetNextJobByConstraint(constraint_string,1);
			JobAdsArrayLen = 0;
			while (tmp_ad) {
				if ( tmp_ad->LookupInteger(ATTR_CLUSTER_ID,a_job.cluster) &&
				 	tmp_ad->LookupInteger(ATTR_PROC_ID,a_job.proc) &&
				 	OwnerCheck(a_job.cluster, a_job.proc) )
				{
					(*jobs)[JobAdsArrayLen++] = a_job;
				}
				tmp_ad = GetNextJobByConstraint(constraint_string,0);
			}
			dprintf(D_FULLDEBUG, "Scheduler::spoolJobFiles: "
				"TRANSFER_DATA/WITH_PERMS: %d jobs matched constraint %s\n",
				JobAdsArrayLen, constraint_string);
			if (constraint_string) free(constraint_string);
				// Now set ATTR_STAGE_OUT_START
			for (i=0; i<JobAdsArrayLen; i++) {
					// TODO --- maybe put this in a transaction?
				SetAttributeInt((*jobs)[i].cluster,(*jobs)[i].proc,
								ATTR_STAGE_OUT_START,now);
			}
			}
			break;

		default:
			break;

	}

	unsetQSock();

	rsock->end_of_message();

		// DaemonCore will free the thread_arg for us when the thread
		// exits, but we need to free anything pointed to by
		// job_data_transfer_t ourselves. generalJobFilesWorkerThread()
		// will free 'peer_version' and our reaper will free 'jobs' (the
		// reaper needs 'jobs' for some of its work).
	job_data_transfer_t *thread_arg = (job_data_transfer_t *)malloc( sizeof(job_data_transfer_t) );
	thread_arg->mode = mode;
	thread_arg->peer_version = peer_version;
	thread_arg->jobs = jobs;

	switch(mode) {
		// uploading files to the schedd
		case SPOOL_JOB_FILES:
		case SPOOL_JOB_FILES_WITH_PERMS:
			if ( spool_reaper_id == -1 ) {
				spool_reaper_id = daemonCore->Register_Reaper(
						"spoolJobFilesReaper",
						(ReaperHandlercpp) &Scheduler::spoolJobFilesReaper,
						"spoolJobFilesReaper",
						this
					);
			}


			// Start a new thread (process on Unix) to do the work
			tid = daemonCore->Create_Thread(
					(ThreadStartFunc) &Scheduler::spoolJobFilesWorkerThread,
					(void *)thread_arg,
					s,
					spool_reaper_id
					);
			break;

		// downloading files from the schedd
		case TRANSFER_DATA:
		case TRANSFER_DATA_WITH_PERMS:
			if ( transfer_reaper_id == -1 ) {
				transfer_reaper_id = daemonCore->Register_Reaper(
						"transferJobFilesReaper",
						(ReaperHandlercpp) &Scheduler::transferJobFilesReaper,
						"transferJobFilesReaper",
						this
					);
			}

			// Start a new thread (process on Unix) to do the work
			tid = daemonCore->Create_Thread(
					(ThreadStartFunc) &Scheduler::transferJobFilesWorkerThread,
					(void *)thread_arg,
					s,
					transfer_reaper_id
					);
			break;

		default:
			tid = FALSE;
			break;
	}


	if ( tid == FALSE ) {
		free(thread_arg);
		if ( peer_version ) {
			free( peer_version );
		}
		delete jobs;
		refuse(s);
		return FALSE;
	}

		// Place this tid into a hashtable so our reaper can finish up.
	spoolJobFileWorkers->insert(tid, jobs);
	
	return TRUE;
}

int
Scheduler::updateGSICred(int cmd, Stream* s)
{
	ReliSock* rsock = (ReliSock*)s;
	PROC_ID jobid;
	ClassAd *jobad;
	int reply;

		// make sure this connection is authenticated, and we know who
		// the user is.  also, set a timeout, since we don't want to
		// block long trying to read from our client.   
	rsock->timeout( 10 );  
	rsock->decode();

	if( ! rsock->triedAuthentication() ) {
		CondorError errstack;
		if( ! SecMan::authenticate_sock(rsock, WRITE, &errstack) ) {
				// we failed to authenticate, we should bail out now
				// since we don't know what user is trying to perform
				// this action.
				// TODO: it'd be nice to print out what failed, but we
				// need better error propagation for that...
			errstack.push( "SCHEDD", SCHEDD_ERR_UPDATE_GSI_CRED_FAILED,
					"Failure to update GSI cred - Authentication failed" );
			dprintf( D_ALWAYS, "updateGSICred(%d) aborting: %s\n", cmd,
					 errstack.getFullText() );
			refuse( s );
			return FALSE;
		}
	}	


		// read the job id from the client
	rsock->decode();
	if ( !rsock->code(jobid) || !rsock->end_of_message() ) {
			dprintf( D_ALWAYS, "updateGSICred(%d): "
					 "failed to read job id\n", cmd );
			refuse(s);
			return FALSE;
	}
	dprintf(D_FULLDEBUG,"updateGSICred(%d): read job id %d.%d\n",
		cmd,jobid.cluster,jobid.proc);
	jobad = GetJobAd(jobid.cluster,jobid.proc);
	if ( !jobad ) {
		dprintf( D_ALWAYS, "updateGSICred(%d): failed, "
				 "job %d.%d not found\n", cmd, jobid.cluster, jobid.proc );
		refuse(s);
		return FALSE;
	}

		// Make certain this user is authorized to do this,
		// cuz only the owner of a job (or queue super user) is allowed
		// to transfer data to/from a job.
	bool authorized = false;
	setQSock(rsock);	// so OwnerCheck() will work
	if (OwnerCheck(jobid.cluster,jobid.proc)) {
		authorized = true;
	}
	unsetQSock();
	if ( !authorized ) {
		dprintf( D_ALWAYS, "updateGSICred(%d): failed, "
				 "user %s not authorized to edit job %d.%d\n", cmd,
				 rsock->getFullyQualifiedUser(),jobid.cluster, jobid.proc );
		refuse(s);
		return FALSE;
	}

		// Make certain this job has a x509 proxy, and that this 
		// proxy is sitting in the SPOOL directory
	char* SpoolSpace = gen_ckpt_name(Spool,jobid.cluster,jobid.proc,0);
	ASSERT(SpoolSpace);
	char *proxy_path = NULL;
	jobad->LookupString(ATTR_X509_USER_PROXY,&proxy_path);
	if( proxy_path && is_relative_to_cwd(proxy_path) ) {
		MyString iwd;
		if( jobad->LookupString(ATTR_JOB_IWD,iwd) ) {
			iwd.sprintf_cat("%c%s",DIR_DELIM_CHAR,proxy_path);
			free(proxy_path);
			proxy_path = strdup(iwd.Value());
		}
	}
	if ( !proxy_path || strncmp(SpoolSpace,proxy_path,strlen(SpoolSpace)) ) {
		dprintf( D_ALWAYS, "updateGSICred(%d): failed, "
			 "job %d.%d does not contain a gsi credential in SPOOL\n", 
			 cmd, jobid.cluster, jobid.proc );
		refuse(s);
		free(SpoolSpace);
		if (proxy_path) free(proxy_path);
		return FALSE;
	}
	free(SpoolSpace);
	MyString final_proxy_path(proxy_path);
	MyString temp_proxy_path(final_proxy_path);
	temp_proxy_path += ".tmp";
	free(proxy_path);

#ifndef WIN32
		// Check the ownership of the proxy and switch our priv state
		// if needed
	StatInfo si( final_proxy_path.Value() );
	if ( si.Error() == SINoFile ) {
		dprintf( D_ALWAYS, "updateGSICred(%d): failed, "
			 "job %d.%d's proxy doesn't exist\n", 
			 cmd, jobid.cluster, jobid.proc );
		refuse(s);
		return FALSE;
	}
	uid_t proxy_uid = si.GetOwner();
	passwd_cache *p_cache = pcache();
	uid_t job_uid;
	char *job_owner = NULL;
	jobad->LookupString( ATTR_OWNER, &job_owner );
	if ( !job_owner ) {
		EXCEPT( "No %s for job %d.%d!", ATTR_OWNER, jobid.cluster,
				jobid.proc );
	}
	if ( !p_cache->get_user_uid( job_owner, job_uid ) ) {
			// Failed to find uid for this owner, badness.
		dprintf( D_ALWAYS, "Failed to find uid for user %s (job %d.%d)\n",
				 job_owner, jobid.cluster, jobid.proc );
		free( job_owner );
		refuse(s);
		return FALSE;
	}
		// If the uids match, then we need to switch to user priv to
		// access the proxy file.
	priv_state priv;
	if ( proxy_uid == job_uid ) {
			// We're not Windows here, so we don't need the NT Domain
		if ( !init_user_ids( job_owner, NULL ) ) {
			dprintf( D_ALWAYS, "init_user_ids() failed for user %s!\n",
					 job_owner );
			free( job_owner );
			refuse(s);
			return FALSE;
		}
		priv = set_user_priv();
	} else {
			// We should already be in condor priv, but we want to save it
			// in the 'priv' variable.
		priv = set_condor_priv();
	}
	free( job_owner );
	job_owner = NULL;
#endif

		// Decode the proxy off the wire, and store into the
		// file temp_proxy_path, which is known to be in the SPOOL dir
	rsock->decode();
	filesize_t size = 0;
	int rc;
	if ( cmd == UPDATE_GSI_CRED ) {
		rc = rsock->get_file(&size,temp_proxy_path.Value());
	} else if ( cmd == DELEGATE_GSI_CRED_SCHEDD ) {
		rc = rsock->get_x509_delegation(&size,temp_proxy_path.Value());
	} else {
		dprintf( D_ALWAYS, "updateGSICred(%d): unknown CEDAR command %d\n",
				 cmd, cmd );
		rc = -1;
	}
	if ( rc < 0 ) {
			// transfer failed
		reply = 0;	// reply of 0 means failure
	} else {
			// transfer worked, now rename the file to final_proxy_path
		if ( rotate_file(temp_proxy_path.Value(),
						 final_proxy_path.Value()) < 0 ) 
		{
				// the rename failed!!?!?!
			dprintf( D_ALWAYS, "updateGSICred(%d): failed, "
				 "job %d.%d  - could not rename file\n",
				 cmd, jobid.cluster,jobid.proc);
			reply = 0;
		} else {
			reply = 1;	// reply of 1 means success
		}
	}

#ifndef WIN32
		// Now switch back to our old priv state
	set_priv( priv );
#endif

		// Send our reply back to the client
	rsock->encode();
	rsock->code(reply);
	rsock->end_of_message();

	dprintf(D_ALWAYS,"Refresh GSI cred for job %d.%d %s\n",
		jobid.cluster,jobid.proc,reply ? "suceeded" : "failed");
	
	return TRUE;
}


int
Scheduler::actOnJobs(int, Stream* s)
{
	ClassAd command_ad;
	int action_num = -1;
	JobAction action = JA_ERROR;
	int reply, i;
	int num_matches = 0;
	int new_status = -1;
	char buf[256];
	char *reason = NULL;
	const char *reason_attr_name = NULL;
	ReliSock* rsock = (ReliSock*)s;
	bool notify = true;
	bool needs_transaction = true;
	action_result_type_t result_type = AR_TOTALS;

		// Setup array to hold ids of the jobs we're acting on.
	ExtArray<PROC_ID> jobs;
	PROC_ID tmp_id;
	tmp_id.cluster = -1;
	tmp_id.proc = -1;
	jobs.setFiller( tmp_id );

		// make sure this connection is authenticated, and we know who
		// the user is.  also, set a timeout, since we don't want to
		// block long trying to read from our client.   
	rsock->timeout( 10 );  
	rsock->decode();
	if( ! rsock->triedAuthentication() ) {
		CondorError errstack;
		if( ! SecMan::authenticate_sock(rsock, WRITE, &errstack) ) {
				// we failed to authenticate, we should bail out now
				// since we don't know what user is trying to perform
				// this action.
				// TODO: it'd be nice to print out what failed, but we
				// need better error propagation for that...
			errstack.push( "SCHEDD", SCHEDD_ERR_JOB_ACTION_FAILED,
					"Failed to act on jobs - Authentication failed");
			dprintf( D_ALWAYS, "actOnJobs() aborting: %s\n",
					 errstack.getFullText() );
			refuse( s );
			return FALSE;
		}
	}

		// read the command ClassAd + EOM
	if( ! (command_ad.initFromStream(*rsock) && rsock->end_of_message()) ) {
		dprintf( D_ALWAYS, "Can't read command ad from tool\n" );
		refuse( s );
		return FALSE;
	}

		// // // // // // // // // // // // // //
		// Parse the ad to make sure it's valid
		// // // // // // // // // // // // // //

		/* 
		   Find out what they want us to do.  This classad should
		   contain:
		   ATTR_JOB_ACTION - either JA_HOLD_JOBS, JA_RELEASE_JOBS,
					JA_REMOVE_JOBS, JA_REMOVE_X_JOBS, 
					JA_VACATE_JOBS, JA_VACATE_FAST_JOBS, or
					JA_CLEAR_DIRTY_JOB_ATTRS
		   ATTR_ACTION_RESULT_TYPE - either AR_TOTALS or AR_LONG
		   and one of:
		   ATTR_ACTION_CONSTRAINT - a string with a ClassAd constraint 
		   ATTR_ACTION_IDS - a string with a comma seperated list of
		                     job ids to act on

		   In addition, it might also include:
		   ATTR_NOTIFY_JOB_SCHEDULER (true or false)
		   and one of: ATTR_REMOVE_REASON, ATTR_RELEASE_REASON, or
		               ATTR_HOLD_REASON

		*/
	if( ! command_ad.LookupInteger(ATTR_JOB_ACTION, action_num) ) {
		dprintf( D_ALWAYS, 
				 "actOnJobs(): ClassAd does not contain %s, aborting\n", 
				 ATTR_JOB_ACTION );
		refuse( s );
		return FALSE;
	}
	action = (JobAction)action_num;

		// Make sure we understand the action they requested
	switch( action ) {
	case JA_HOLD_JOBS:
		new_status = HELD;
		reason_attr_name = ATTR_HOLD_REASON;
		break;
	case JA_RELEASE_JOBS:
		new_status = IDLE;
		reason_attr_name = ATTR_RELEASE_REASON;
		break;
	case JA_REMOVE_JOBS:
		new_status = REMOVED;
		reason_attr_name = ATTR_REMOVE_REASON;
		break;
	case JA_REMOVE_X_JOBS:
		new_status = REMOVED;
		reason_attr_name = ATTR_REMOVE_REASON;
		break;
	case JA_VACATE_JOBS:
	case JA_VACATE_FAST_JOBS:
	case JA_CLEAR_DIRTY_JOB_ATTRS:
			// no new_status needed.  also, we're not touching
			// anything in the job queue, so we don't need a
			// transaction, either...
		needs_transaction = false;
		break;
	default:
		dprintf( D_ALWAYS, "actOnJobs(): ClassAd contains invalid "
				 "%s (%d), aborting\n", ATTR_JOB_ACTION, action_num );
		refuse( s );
		return FALSE;
	}
		// Grab the reason string if the command ad gave it to us
	char *tmp = NULL;
	const char *owner;
	if( reason_attr_name ) {
		command_ad.LookupString( reason_attr_name, &tmp );
	}
	if( tmp ) {
			// patch up the reason they gave us to include who did
			// it. 
		owner = rsock->getOwner();
		int size = strlen(tmp) + strlen(owner) + 14;
		reason = (char*)malloc( size * sizeof(char) );
		if( ! reason ) {
			EXCEPT( "Out of memory!" );
		}
		sprintf( reason, "\"%s (by user %s)\"", tmp, owner );
		free( tmp );
		tmp = NULL;
	}

	int foo;
	if( ! command_ad.LookupBool(ATTR_NOTIFY_JOB_SCHEDULER, foo) ) {
		notify = true;
	} else {
		notify = (bool) foo;
	}

		// Default to summary.  Only give long results if they
		// specifically ask for it.  If they didn't specify or
		// specified something that we don't understand, just give
		// them a summary...
	result_type = AR_TOTALS;
	if( command_ad.LookupInteger(ATTR_ACTION_RESULT_TYPE, foo) ) {
		if( foo == AR_LONG ) {
			result_type = AR_LONG;
		}
	}

		// Now, figure out if they want us to deal w/ a constraint or
		// with specific job ids.  We don't allow both.
		char *constraint = NULL;
	StringList job_ids;
		// NOTE: ATTR_ACTION_CONSTRAINT needs to be treated as a bool,
		// not as a string...
	ExprTree *tree;
	tree = command_ad.LookupExpr(ATTR_ACTION_CONSTRAINT);
	if( tree ) {
		const char *value = ExprTreeToString( tree );
		if( ! value ) {
				// TODO: deal with this kind of error
			free(reason);
			return false;
		}

			// we want to tack on another clause to make sure we're
			// not doing something invalid
		switch( action ) {
		case JA_REMOVE_JOBS:
				// Don't remove removed jobs
			snprintf( buf, 256, "(%s!=%d) && (", ATTR_JOB_STATUS, REMOVED );
			break;
		case JA_REMOVE_X_JOBS:
				// only allow forced removal of previously "removed" jobs
				// including jobs on hold that will go to the removed state
				// upon release.
			snprintf( buf, 256, "((%s==%d) || (%s==%d && %s=?=%d)) && (", 
				ATTR_JOB_STATUS, REMOVED, ATTR_JOB_STATUS, HELD,
				ATTR_JOB_STATUS_ON_RELEASE,REMOVED);
			break;
		case JA_HOLD_JOBS:
				// Don't hold held jobs
			snprintf( buf, 256, "(%s!=%d) && (", ATTR_JOB_STATUS, HELD );
			break;
		case JA_RELEASE_JOBS:
				// Only release held jobs
			snprintf( buf, 256, "(%s==%d) && (", ATTR_JOB_STATUS, HELD );
			break;
		case JA_VACATE_JOBS:
		case JA_VACATE_FAST_JOBS:
				// Only vacate running/staging jobs
			snprintf( buf, 256, "(%s==%d || %s==%d) && (", ATTR_JOB_STATUS,
					  RUNNING, ATTR_JOB_STATUS, TRANSFERRING_OUTPUT );
			break;
		case JA_CLEAR_DIRTY_JOB_ATTRS:
				// No need to further restrict jobs
			break;
		default:
			EXCEPT( "impossible: unknown action (%d) in actOnJobs() after "
					"it was already recognized", action_num );
		}
		int size = strlen(buf) + strlen(value) + 3;
		constraint = (char*) malloc( size * sizeof(char) );
		if( ! constraint ) {
			EXCEPT( "Out of memory!" );
		}
			// we need to terminate the ()'s after their constraint
		snprintf( constraint, size, "%s%s)", buf, value );
	} else {
		constraint = NULL;
	}
	tmp = NULL;
	if( command_ad.LookupString(ATTR_ACTION_IDS, &tmp) ) {
		if( constraint ) {
			dprintf( D_ALWAYS, "actOnJobs(): "
					 "ClassAd has both %s and %s, aborting\n",
					 ATTR_ACTION_CONSTRAINT, ATTR_ACTION_IDS );
			refuse( s );
			free( tmp );
			free( constraint );
			if( reason ) { free( reason ); }
			return FALSE;
		}
		job_ids.initializeFromString( tmp );
		free( tmp );
		tmp = NULL;
	}

		// // // // //
		// REAL WORK
		// // // // //
	
	int now = (int)time(0);

	JobActionResults results( result_type );

		// Set the Q_SOCK so that qmgmt will perform checking on the
		// classads it's touching to enforce the owner...
	setQSock( rsock );

		// begin a transaction for qmgmt operations
	if( needs_transaction ) { 
		BeginTransaction();
	}

		// process the jobs to set status (and optionally, reason) 
	if( constraint ) {

			// SetAttributeByConstraint is clumsy and doesn't really
			// do what we want.  Instead, we'll just iterate through
			// the Q ourselves so we know exactly what jobs we hit. 

		ClassAd* (*GetNextJobFunc) (const char *, int);
		ClassAd* job_ad;
		if( action == JA_CLEAR_DIRTY_JOB_ATTRS )
		{
			GetNextJobFunc = &GetNextDirtyJobByConstraint;
		}
		else
		{
			GetNextJobFunc = &GetNextJobByConstraint;
		}
		for( job_ad = (*GetNextJobFunc)( constraint, 1 );
		     job_ad;
		     job_ad = (*GetNextJobFunc)( constraint, 0 ))
		{
			if(	job_ad->LookupInteger(ATTR_CLUSTER_ID,tmp_id.cluster) &&
				job_ad->LookupInteger(ATTR_PROC_ID,tmp_id.proc) ) 
			{
				if( action == JA_VACATE_JOBS || 
					action == JA_VACATE_FAST_JOBS ) 
				{
						// vacate is a special case, since we're not
						// trying to modify the job in the queue at
						// all, so we just need to make sure we're
						// authorized to vacate this job, and if so,
						// record that we found this job_id and we're
						// done.
					if( !OwnerCheck(m_ad, rsock->getOwner()) ) {
						results.record( tmp_id, AR_PERMISSION_DENIED );
						continue;
					}
					results.record( tmp_id, AR_SUCCESS );
					jobs[num_matches] = tmp_id;
					num_matches++;
					continue;
				}

				if( action == JA_RELEASE_JOBS ) {
					new_status = IDLE;
					GetAttributeInt(tmp_id.cluster, tmp_id.proc, 
							ATTR_JOB_STATUS_ON_RELEASE, &new_status);
				}
				if( action == JA_REMOVE_X_JOBS ) {
					if( SetAttribute( tmp_id.cluster, tmp_id.proc,
									  ATTR_JOB_LEAVE_IN_QUEUE, "False" ) < 0 ) {
						results.record( tmp_id, AR_PERMISSION_DENIED );
						continue;
					}
				}
				if( action == JA_HOLD_JOBS ) {
					int old_status = IDLE;
					GetAttributeInt( tmp_id.cluster, tmp_id.proc,
									 ATTR_JOB_STATUS, &old_status );
					if ( old_status == REMOVED &&
						 SetAttributeInt( tmp_id.cluster, tmp_id.proc,
										  ATTR_JOB_STATUS_ON_RELEASE,
										  old_status ) < 0 ) {
						results.record( tmp_id, AR_PERMISSION_DENIED );
						continue;
					}
					if( SetAttributeInt( tmp_id.cluster, tmp_id.proc,
										 ATTR_HOLD_REASON_CODE,
										 CONDOR_HOLD_CODE_UserRequest ) < 0 ) {
						results.record( tmp_id, AR_PERMISSION_DENIED );
						continue;
					}
				}
				if( action == JA_CLEAR_DIRTY_JOB_ATTRS ) {
					MarkJobClean( tmp_id.cluster, tmp_id.proc );
					results.record( tmp_id, AR_SUCCESS );
					jobs[num_matches] = tmp_id;
					num_matches++;
					continue;
				}
				if( SetAttributeInt(tmp_id.cluster, tmp_id.proc,
									ATTR_JOB_STATUS, new_status) < 0 ) {
					results.record( tmp_id, AR_PERMISSION_DENIED );
					continue;
				}
				if( reason ) {
					if( SetAttribute(tmp_id.cluster, tmp_id.proc,
									 reason_attr_name, reason) < 0 ) {
							// TODO: record failure in response ad?
					}
				}
				SetAttributeInt( tmp_id.cluster, tmp_id.proc,
								 ATTR_ENTERED_CURRENT_STATUS, now );
				fixReasonAttrs( tmp_id, action );
				results.record( tmp_id, AR_SUCCESS );
				jobs[num_matches] = tmp_id;
				num_matches++;
			} 
		}
		free( constraint );
		constraint = NULL;

	} else {

			// No need to iterate through the queue, just act on the
			// specific ids we care about...

		StringList expanded_ids;
		expand_mpi_procs(&job_ids, &expanded_ids);
		expanded_ids.rewind();
		while( (tmp=expanded_ids.next()) ) {
			tmp_id = getProcByString( tmp );
			if( tmp_id.cluster < 0 || tmp_id.proc < 0 ) {
				continue;
			}

				// Check to make sure the job's status makes sense for
				// the command we're trying to perform
			int status;
			int on_release_status = IDLE;
			if( GetAttributeInt(tmp_id.cluster, tmp_id.proc, 
								ATTR_JOB_STATUS, &status) < 0 ) {
				results.record( tmp_id, AR_NOT_FOUND );
				continue;
			}
			switch( action ) {
			case JA_VACATE_JOBS:
			case JA_VACATE_FAST_JOBS:
				if( status != RUNNING && status != TRANSFERRING_OUTPUT ) {
					results.record( tmp_id, AR_BAD_STATUS );
					continue;
				}
				break;
			case JA_RELEASE_JOBS:
				if( status != HELD ) {
					results.record( tmp_id, AR_BAD_STATUS );
					continue;
				}
				GetAttributeInt(tmp_id.cluster, tmp_id.proc, 
							ATTR_JOB_STATUS_ON_RELEASE, &on_release_status);
				new_status = on_release_status;
				break;
			case JA_REMOVE_JOBS:
				if( status == REMOVED ) {
					results.record( tmp_id, AR_ALREADY_DONE );
					continue;
				}
				break;
			case JA_REMOVE_X_JOBS:
				if( status == HELD ) {
					GetAttributeInt(tmp_id.cluster, tmp_id.proc, 
							ATTR_JOB_STATUS_ON_RELEASE, &on_release_status);
				}
				if( (status!=REMOVED) && 
					(status!=HELD || on_release_status!=REMOVED) ) 
				{
					results.record( tmp_id, AR_BAD_STATUS );
					continue;
				}
					// set LeaveJobInQueue to false...
				if( SetAttribute( tmp_id.cluster, tmp_id.proc,
								  ATTR_JOB_LEAVE_IN_QUEUE, "False" ) < 0 ) {
					results.record( tmp_id, AR_PERMISSION_DENIED );
					continue;
				}
				break;
			case JA_HOLD_JOBS:
				if( status == HELD ) {
					results.record( tmp_id, AR_ALREADY_DONE );
					continue;
				}
				if( SetAttributeInt( tmp_id.cluster, tmp_id.proc,
									 ATTR_HOLD_REASON_CODE,
									 CONDOR_HOLD_CODE_UserRequest ) < 0 ) {
					results.record( tmp_id, AR_PERMISSION_DENIED );
					continue;
				}
				break;
			case JA_CLEAR_DIRTY_JOB_ATTRS:
				MarkJobClean( tmp_id.cluster, tmp_id.proc );
				results.record( tmp_id, AR_SUCCESS );
				jobs[num_matches] = tmp_id;
				num_matches++;
				continue;
			default:
				EXCEPT( "impossible: unknown action (%d) in actOnJobs() "
						"after it was already recognized", action_num );
			}

				// Ok, we're happy, do the deed.
			if( action == JA_VACATE_JOBS || action == JA_VACATE_FAST_JOBS ) {
					// vacate is a special case, since we're not
					// trying to modify the job in the queue at
					// all, so we just need to make sure we're
					// authorized to vacate this job, and if so,
					// record that we found this job_id and we're
					// done.
				ClassAd *cad = GetJobAd( tmp_id.cluster, tmp_id.proc, false );
				if( ! cad ) {
					EXCEPT( "impossible: GetJobAd(%d.%d) returned false "
							"yet GetAttributeInt(%s) returned success",
							tmp_id.cluster, tmp_id.proc, ATTR_JOB_STATUS );
				}
				if( !OwnerCheck(cad, rsock->getOwner()) ) {
					results.record( tmp_id, AR_PERMISSION_DENIED );
					continue;
				}
				results.record( tmp_id, AR_SUCCESS );
				jobs[num_matches] = tmp_id;
				num_matches++;
				continue;
			}
			if( SetAttributeInt(tmp_id.cluster, tmp_id.proc,
								ATTR_JOB_STATUS, new_status) < 0 ) {
				results.record( tmp_id, AR_PERMISSION_DENIED );
				continue;
			}
			if( reason ) {
				SetAttribute( tmp_id.cluster, tmp_id.proc,
							  reason_attr_name, reason );
					// TODO: deal w/ failure here, too?
			}
			SetAttributeInt( tmp_id.cluster, tmp_id.proc,
							 ATTR_ENTERED_CURRENT_STATUS, now );
			fixReasonAttrs( tmp_id, action );
			results.record( tmp_id, AR_SUCCESS );
			jobs[num_matches] = tmp_id;
			num_matches++;
		}
	}

	if( reason ) { free( reason ); }

	ClassAd* response_ad;

	response_ad = results.publishResults();

		// Let them know what action we performed in the reply
	response_ad->Assign( ATTR_JOB_ACTION, action );

		// Set a single attribute which says if the action succeeded
		// on at least one job or if it was a total failure
	response_ad->Assign( ATTR_ACTION_RESULT, num_matches ? 1:0 );

		// Return the number of jobs in the queue to the caller can
		// determine appropriate actions
	response_ad->Assign( ATTR_TOTAL_JOB_ADS, scheduler.getJobsTotalAds() );

		// Finally, let them know if the user running this command is
		// a queue super user here
	response_ad->Assign( ATTR_IS_QUEUE_SUPER_USER,
			 isQueueSuperUser(rsock->getOwner()) ? true : false );
	
	rsock->encode();
	if( ! (response_ad->put(*rsock) && rsock->end_of_message()) ) {
			// Failed to send reply, the client might be dead, so
			// abort our transaction.
		dprintf( D_ALWAYS, 
				 "actOnJobs: couldn't send results to client: aborting\n" );
		if( needs_transaction ) {
			AbortTransaction();
		}
		unsetQSock();
		return FALSE;
	}

	if( num_matches == 0 ) {
			// We didn't do anything, so we want to bail out now...
		dprintf( D_FULLDEBUG, 
				 "actOnJobs: didn't do any work, aborting\n" );
		if( needs_transaction ) {
			AbortTransaction();
		}
		unsetQSock();
		return FALSE;
	}

		// If we told them it's good, try to read the reply to make
		// sure the tool is still there and happy...
	rsock->decode();
	if( ! (rsock->code(reply) && rsock->end_of_message() && reply == OK) ) {
			// we couldn't get the reply, or they told us to bail
		dprintf( D_ALWAYS, "actOnJobs: client not responding: aborting\n" );
		if( needs_transaction ) {
			AbortTransaction();
		}
		unsetQSock();
		return FALSE;
	}

		// We're seeing sporadic test suite failures where this
		// CommitTransaction() appears to take a long time to
		// execute. This dprintf() will help in debugging.
	time_t before = time(NULL);
	if( needs_transaction ) {
		CommitTransaction();
	}
	time_t after = time(NULL);
	if ( (after - before) > 5 ) {
		dprintf( D_FULLDEBUG, "actOnJobs(): CommitTransaction() took %ld seconds to run\n", after - before );
	}
		
	unsetQSock();

		// If we got this far, we can tell the tool we're happy,
		// since if that CommitTransaction failed, we'd EXCEPT()
	rsock->encode();
	int answer = OK;
	rsock->code( answer );
	rsock->end_of_message();

		// Now that we know the events are logged and commited to
		// the queue, we can do the final actions for these jobs,
		// like killing shadows if needed...
	for( i=0; i<num_matches; i++ ) {
		enqueueActOnJobMyself( jobs[i], action, notify );
	}

		// In case we have removed jobs that were queued to run, scan
		// our matches and either remove them or pick a different job
		// to run on them.
	ExpediteStartJobs();

	return TRUE;
}

class ActOnJobRec: public ServiceData {
public:
	ActOnJobRec(PROC_ID job_id, JobAction action, bool notify):
		m_job_id(job_id.cluster,job_id.proc,-1), m_action(action), m_notify(notify) {}

	CondorID m_job_id;
	JobAction m_action;
	bool m_notify;

		/** These are not actually used, because we are
		 *  using the all_dups option to SelfDrainingQueue. */
	virtual int ServiceDataCompare( ServiceData const* other ) const;
	virtual unsigned int HashFn( ) const;
};

int
ActOnJobRec::ServiceDataCompare( ServiceData const* other ) const
{
	ActOnJobRec const *o = (ActOnJobRec const *)other;

	if( m_notify < o->m_notify ) {
		return -1;
	}
	else if( m_notify > o->m_notify ) {
		return 1;
	}
	else if( m_action < o->m_action ) {
		return -1;
	}
	else if( m_action > o->m_action ) {
		return 1;
	}
	return m_job_id.ServiceDataCompare( &o->m_job_id );
}

unsigned int
ActOnJobRec::HashFn( ) const
{
	return m_job_id.HashFn();
}

void
Scheduler::enqueueActOnJobMyself( PROC_ID job_id, JobAction action, bool notify )
{
	ActOnJobRec *act_rec = new ActOnJobRec( job_id, action, notify );
	bool stopping_job = false;

	if( action == JA_HOLD_JOBS ||
		action == JA_REMOVE_JOBS ||
		action == JA_VACATE_JOBS ||
		action == JA_VACATE_FAST_JOBS )
	{
		if( scheduler.FindSrecByProcID(job_id) ) {
				// currently, only jobs with shadows are intended
				// to be handled specially
			stopping_job = true;
		}
	}

	if( stopping_job ) {
			// all of these actions are rate-limited via
			// JOB_STOP_COUNT and JOB_STOP_DELAY
		stop_job_queue.enqueue( act_rec );
	}
	else {
			// these actions are not currently rate-limited, but it is
			// still useful to handle them in a self draining queue, because
			// this may help keep the schedd responsive to other things
		act_on_job_myself_queue.enqueue( act_rec );
	}
}

/**
 * Remove any jobs that match the specified job's OtherJobRemoveRequirements
 * attribute, if it has one.
 * @param: the cluster of the "controlling" job
 * @param: the proc of the "controlling" job
 * @return: true if successful, false otherwise
 */
static bool
removeOtherJobs( int cluster, int proc )
{
	bool result = true;

	MyString removeConstraint;
	int attrResult = GetAttributeString( cluster, proc,
				ATTR_OTHER_JOB_REMOVE_REQUIREMENTS,
				removeConstraint );
	if ( attrResult == 0 && removeConstraint != "" ) {
		dprintf( D_ALWAYS,
					"Constraint <%s = %s> fired because job (%d.%d) "
					"was removed\n",
					ATTR_OTHER_JOB_REMOVE_REQUIREMENTS,
					removeConstraint.Value(), cluster, proc );
		MyString reason;
		reason.sprintf(
					"removed because <%s = %s> fired when job (%d.%d)"
					" was removed", ATTR_OTHER_JOB_REMOVE_REQUIREMENTS,
					removeConstraint.Value(), cluster, proc );
		result = abortJobsByConstraint(removeConstraint.Value(),
					reason.Value(), true);
	}

	return result;
}

int
Scheduler::actOnJobMyselfHandler( ServiceData* data )
{
	ActOnJobRec *act_rec = (ActOnJobRec *)data;

	JobAction action = act_rec->m_action;
	bool notify = act_rec->m_notify;
	PROC_ID job_id;
	job_id.cluster = act_rec->m_job_id._cluster;
	job_id.proc = act_rec->m_job_id._proc;

	delete act_rec;

	switch( action ) {
	case JA_HOLD_JOBS:
	case JA_REMOVE_JOBS:
	case JA_VACATE_JOBS:
	case JA_VACATE_FAST_JOBS: {
		abort_job_myself( job_id, action, true, notify );		

			//
			// Changes here to fix gittrac #741 and #1490:
			// 1) Child job removing code below is enabled for all
			//    platforms.
			// 2) Child job removing code below is only executed when
			//    *removing* a job.
			// 3) Child job removing code is only executed when the
			//    removed job has ChildRemoveConstraint set in its classad.
			// The main reason for doing this is that, if we don't, when
			// a DAGMan job is held and then removed, its child jobs
			// are left running.
			//
		if ( action == JA_REMOVE_JOBS ) {
			(void)removeOtherJobs(job_id.cluster, job_id.proc);
		}
		break;
    }
	case JA_RELEASE_JOBS: {
		WriteReleaseToUserLog( job_id );
		needReschedule();
		break;
    }
	case JA_REMOVE_X_JOBS: {
		if( !scheduler.WriteAbortToUserLog( job_id ) ) {
			dprintf( D_ALWAYS, 
					 "Failed to write abort event to the user log\n" ); 
		}
		DestroyProc( job_id.cluster, job_id.proc );
		break;
    }
	case JA_CLEAR_DIRTY_JOB_ATTRS:
		// Nothing to do
		break;
	case JA_ERROR:
	default:
		EXCEPT( "impossible: unknown action (%d) at the end of actOnJobs()",
				(int)action );
		break;
	}
	return TRUE;
}


void
Scheduler::refuse( Stream* s )
{
	s->encode();
	s->put( NOT_OK );
	s->end_of_message();
}


int
Scheduler::negotiatorSocketHandler (Stream *stream)
{
	int command = -1;

	daemonCore->Cancel_Socket( stream );

	dprintf (D_ALWAYS, "Activity on stashed negotiator socket: %s\n", ((Sock *)stream)->get_sinful_peer());

	// attempt to read a command off the stream
	stream->decode();
	if (!stream->code(command))
	{
		dprintf (D_ALWAYS, "Socket activated, but could not read command\n");
		dprintf (D_ALWAYS, "(Negotiator probably invalidated cached socket)\n");
	}
	else {
		negotiate(command, stream);
	}

		// We called incRefCount() when registering this socket, so
		// release it here.
	stream->decRefCount();

		// We have either deleted the socket or registered it again,
		// so tell our caller to just leave it alone.
	return KEEP_STREAM;
	}

/* 
   Helper function used by both DedicatedScheduler::negotiate() and
   Scheduler::negotiate().  This checks all the various reasons why we
   might not be able to or want to start another shadow
   (MAX_JOBS_RUNNING, swap space problems, etc), and returns true if
   we can proceed or false if we can't start another shadow.  */
bool
Scheduler::canSpawnShadow()
{
	int shadows = numShadows + RunnableJobQueue.Length() + num_pending_startd_contacts + startdContactQueue.Length();

		// First, check if we have reached our maximum # of shadows 
	if( shadows >= MaxJobsRunning ) {
		if( !RecentlyWarnedMaxJobsRunning ) {
			dprintf( D_ALWAYS, "Reached MAX_JOBS_RUNNING: no more can run\n" );
		}
		RecentlyWarnedMaxJobsRunning = true;
		return false;
	}

	if( ReservedSwap == 0 ) {
			// We're not supposed to care about swap space at all, so
			// none of the rest of the checks matter at all.
		return true;
	}

		// Now, see if we ran out of swap space already.
	if( SwapSpaceExhausted) {
		if( !RecentlyWarnedMaxJobsRunning ) {
		dprintf( D_ALWAYS, "Swap space exhausted! No more jobs can be run!\n" );
        dprintf( D_ALWAYS, "    Solution: get more swap space, or set RESERVED_SWAP = 0\n" );
		}
		RecentlyWarnedMaxJobsRunning = true;
		return false;
	}

	if( ShadowSizeEstimate && shadows >= MaxShadowsForSwap ) {
		if( !RecentlyWarnedMaxJobsRunning ) {
		dprintf( D_ALWAYS, "Swap space estimate reached! No more jobs can be run!\n" );
        dprintf( D_ALWAYS, "    Solution: get more swap space, or set RESERVED_SWAP = 0\n" );
		}
		RecentlyWarnedMaxJobsRunning = true;
		return false;
	}
	
		// We made it.  Everything's cool.
	return true;
}


/* MainScheddNegotiate is a class that overrides virtual methods
   called by ScheddNegotiate when it requires actions to be taken by
   the schedd during negotiation.  See the definition of
   ScheddNegotiate for a description of these functions.
*/
class MainScheddNegotiate: public ScheddNegotiate {
public:
	MainScheddNegotiate(
		int cmd,
		ResourceRequestList *jobs,
		char const *owner,
		char const *remote_pool
	): ScheddNegotiate(cmd,jobs,owner,remote_pool) {}

		// returns true if no job similar to job_id may be started right now
		// (e.g. MAX_JOBS_RUNNING could cause this to return true)
	bool skipAllSuchJobs(PROC_ID job_id);

		// Define the virtual functions required by ScheddNegotiate //

	virtual bool scheduler_getJobAd( PROC_ID job_id, ClassAd &job_ad );

	virtual bool scheduler_skipJob(PROC_ID job_id);

	virtual void scheduler_handleJobRejected(PROC_ID job_id,char const *reason);

	virtual bool scheduler_handleMatch(PROC_ID job_id,char const *claim_id,ClassAd &match_ad, char const *slot_name);

	virtual void scheduler_handleNegotiationFinished( Sock *sock );

};

bool
MainScheddNegotiate::scheduler_getJobAd( PROC_ID job_id, ClassAd &job_ad )
{
	ClassAd *ad = GetJobAd( job_id.cluster, job_id.proc );
	if( !ad ) {
		return false;
	}

	job_ad = *ad;

	FreeJobAd( ad );
	return true;
}

bool
MainScheddNegotiate::scheduler_skipJob(PROC_ID job_id)
{
	if( scheduler.AlreadyMatched(&job_id) ) {
		return true;
	}
	if( !Runnable(&job_id) ) {
		return true;
	}

	return skipAllSuchJobs(job_id);
}

bool
MainScheddNegotiate::skipAllSuchJobs(PROC_ID job_id)
{
		// Figure out if this request would result in another shadow
		// process if matched.  If Grid, the answer is no.  Otherwise,
		// always yes.

	int job_universe;

	if (GetAttributeInt(job_id.cluster, job_id.proc,
						ATTR_JOB_UNIVERSE, &job_universe) < 0) {
		dprintf(D_FULLDEBUG, "Failed to get universe for job %d.%d\n",
				job_id.cluster, job_id.proc);
		return true;
	}
	int shadow_num_increment = 1;
	if(job_universe == CONDOR_UNIVERSE_GRID) {
		shadow_num_increment = 0;
	}

		// Next, make sure we could start another shadow without
		// violating some limit.
	if( shadow_num_increment ) {
		if( !scheduler.canSpawnShadow() ) {
			return true;
		}
	}

	return false;
}

bool
MainScheddNegotiate::scheduler_handleMatch(PROC_ID job_id,char const *claim_id,ClassAd &match_ad, char const *slot_name)
{
	ASSERT( claim_id );
	ASSERT( slot_name );

	dprintf(D_FULLDEBUG,"Received match for job %d.%d: %s\n",
			job_id.cluster, job_id.proc, slot_name);

	if( scheduler_skipJob(job_id) ) {

		if( job_id.cluster != -1 && job_id.proc != -1 ) {
			if( skipAllSuchJobs(job_id) ) {
					// No point in trying to find a different job,
					// because we've hit MAX_JOBS_RUNNING or something
					// like that.
				dprintf(D_FULLDEBUG,
					"Rejecting match to %s "
					"because no job may be started to run on it right now.\n",
					slot_name);
				return false;
			}

			dprintf(D_FULLDEBUG,
					"Skipping job %d.%d because it no longer needs a match.\n",
					job_id.cluster,job_id.proc);
		}

		FindRunnableJob(job_id,&match_ad,getOwner());

		if( job_id.cluster != -1 && job_id.proc != -1 ) {
			dprintf(D_FULLDEBUG,"Rematched %s to job %d.%d\n",
					slot_name, job_id.cluster, job_id.proc );
		}
	}
	if( job_id.cluster == -1 || job_id.proc == -1 ) {
		dprintf(D_FULLDEBUG,"No job found to run on %s\n",slot_name);
		return false;
	}

	if ( strcasecmp(claim_id,"null") == 0 ) {
			// No ClaimId given by the matchmaker.  This means
			// the resource we were matched with does not support
			// the claiming protocol.
			//
			// So, set the matched attribute in our classad to be true,
			// and store a copy of match_ad in a hashtable.

		scheduler.InsertMachineAttrs(job_id.cluster,job_id.proc,&match_ad);

		ClassAd *tmp_ad = NULL;
		scheduler.resourcesByProcID->lookup(job_id,tmp_ad);
		if ( tmp_ad ) delete tmp_ad;
		tmp_ad = new ClassAd( match_ad );
		scheduler.resourcesByProcID->insert(job_id,tmp_ad);

			// Update matched attribute in job ad
		SetAttribute(job_id.cluster,job_id.proc,
					 ATTR_JOB_MATCHED,"True",NONDURABLE);
		SetAttributeInt(job_id.cluster,job_id.proc,
						ATTR_CURRENT_HOSTS,1,NONDURABLE);

		return true;
	}

	Daemon startd(&match_ad,DT_STARTD,NULL);
	if( !startd.addr() ) {
		dprintf( D_ALWAYS, "Can't find address of startd in match ad:\n" );
		match_ad.dPrint(D_ALWAYS);
		return false;
	}

	match_rec *mrec = scheduler.AddMrec(
		claim_id, startd.addr(), &job_id, &match_ad,
		getOwner(), getRemotePool() );

	if( !mrec ) {
			// There is already a match for this claim id.
		return false;
	}

	ContactStartdArgs *args = new ContactStartdArgs( claim_id, startd.addr(), false );

	if( !scheduler.enqueueStartdContact(args) ) {
		delete args;
		scheduler.DelMrec( mrec );
		return false;
	}

	return true;
}

void
MainScheddNegotiate::scheduler_handleJobRejected(PROC_ID job_id,char const *reason)
{
	ASSERT( reason );

	dprintf(D_FULLDEBUG, "Job %d.%d rejected: %s\n",
			job_id.cluster, job_id.proc, reason);

	SetAttributeString(
		job_id.cluster, job_id.proc,
		ATTR_LAST_REJ_MATCH_REASON,	reason, NONDURABLE);

	SetAttributeInt(
		job_id.cluster, job_id.proc,
		ATTR_LAST_REJ_MATCH_TIME, (int)time(0), NONDURABLE);
}

void
MainScheddNegotiate::scheduler_handleNegotiationFinished( Sock *sock )
{
	bool satisfied = getSatisfaction();
	char const *remote_pool = getRemotePool();

	dprintf(D_ALWAYS,"Finished negotiating for %s%s%s: %d matched, %d rejected\n",
			getOwner(),
			remote_pool ? " in pool " : "",
			remote_pool ? remote_pool : " in local pool",
			getNumJobsMatched(), getNumJobsRejected() );

	scheduler.negotiationFinished( getOwner(), remote_pool, satisfied );

	int rval =
		daemonCore->Register_Socket(
			sock, "<Negotiator Socket>", 
			(SocketHandlercpp)&Scheduler::negotiatorSocketHandler,
			"<Negotiator Command>", &scheduler, ALLOW);

	if( rval >= 0 ) {
			// do not delete this sock until we get called back
		sock->incRefCount();
	}
}

void
Scheduler::negotiationFinished( char const *owner, char const *remote_pool, bool satisfied )
{
	int owner_num;
	for (owner_num = 0;
		 owner_num < N_Owners && strcmp(Owners[owner_num].Name, owner);
		 owner_num++) ;
	if (owner_num == N_Owners) {
		dprintf(D_ALWAYS, "Can't find owner %s in Owners array!\n", owner);
		return;
	}

	Daemon *flock_col = NULL;
	int n,flock_level = 0;
	if( remote_pool && *remote_pool ) {
		for( n=1, FlockCollectors->rewind();
			 FlockCollectors->next(flock_col);
			 n++)
		{
			if( !flock_col->name() ) {
				continue;
			}
			if( !strcmp(remote_pool,flock_col->name()) ) {
				flock_level = n;
				break;
			}
		}
		if( flock_level != n ) {
			dprintf(D_ALWAYS,
				"Warning: did not find flocking level for remote pool %s\n",
				remote_pool );
		}
	}

	if( satisfied || Owners[owner_num].FlockLevel == flock_level ) {
			// NOTE: we do not want to set NegotiationTimestamp if
			// this negotiator is less than our current flocking level
			// and we are unsatisfied, because then if the negotiator
			// at the current flocking level never contacts us, but
			// others do, we will never give up waiting, and we will
			// therefore not advance to the next flocking level.
		Owners[owner_num].NegotiationTimestamp = time(0);
	}

	if( satisfied ) {
		// We are out of jobs.  Stop flocking with less desirable pools.
		if (Owners[owner_num].FlockLevel > flock_level ) {
			Owners[owner_num].FlockLevel = flock_level;
			dprintf(D_ALWAYS,
					"Decreasing flock level for %s to %d.\n",
					owner, Owners[owner_num].FlockLevel);
		}

		timeout(); // invalidate our ads immediately
	} else {
		if (Owners[owner_num].FlockLevel < MaxFlockLevel &&
		    Owners[owner_num].FlockLevel == flock_level)
		{ 
			Owners[owner_num].FlockLevel++;
			dprintf(D_ALWAYS,
					"Increasing flock level for %s to %d.\n",
					owner, Owners[owner_num].FlockLevel);

			timeout(); // flock immediately
		}
	}
}

/*
** The negotiator wants to give us permission to run a job on some
** server.  We must negotiate to try and match one of our jobs with a
** server which is capable of running it.  NOTE: We must keep job queue
** locked during this operation.
*/

/*
  There's also a DedicatedScheduler::negotiate() method, which is
  called if the negotiator wants to run jobs for the
  "DedicatedScheduler" user.  That's called from this method, and has
  to implement a lot of the same negotiation protocol that we
  implement here.  SO, if anyone finds bugs in here, PLEASE be sure to
  check that the same bug doesn't exist in dedicated_scheduler.C.
  Also, changes the the protocol, new commands, etc, should be added
  in BOTH PLACES.  Thanks!  Yes, that's evil, but the forms of
  negotiation are radically different between the DedicatedScheduler
  and here (we're not even negotiating for specific jobs over there),
  so trying to fit it all into this function wasn't practical.  
     -Derek 2/7/01
*/
int
Scheduler::negotiate(int command, Stream* s)
{
	int		job_index;
	int		jobs;						// # of jobs that CAN be negotiated
	int		which_negotiator = 0; 		// >0 implies flocking
	MyString remote_pool_buf;
	char const *remote_pool = NULL;
	Daemon*	neg_host = NULL;	
	int		owner_num;
	Sock*	sock = (Sock*)s;
	bool skip_negotiation = false;

	dprintf( D_FULLDEBUG, "\n" );
	dprintf( D_FULLDEBUG, "Entered negotiate\n" );

		// Prior to 7.5.4, the negotiator sent NEGOTIATE_WITH_SIGATTRS
		// As of 7.5.4, since we are putting ATTR_SUBMITTER_TAG into
		// the submitter ads, the negotiator sends NEGOTIATE
	if (command != NEGOTIATE_WITH_SIGATTRS && command != NEGOTIATE)
	{
		dprintf(D_ALWAYS,
				"Negotiator command was %d (not NEGOTIATE_WITH_SIGATTRS or NEGOTIATE) "
				"--- aborting\n", command);
		return (!(KEEP_STREAM));
	}

	// Set timeout on socket
	s->timeout( param_integer("NEGOTIATOR_TIMEOUT",20) );

	// Clear variable that keeps track of how long we've been waiting
	// for a negotiation cycle, since now we finally have got what
	// we've been waiting for.  If only Todd can say the same about
	// his life in general.  ;)
	NegotiationRequestTime = 0;
	m_need_reschedule = false;
	if( m_send_reschedule_timer != -1 ) {
		daemonCore->Cancel_Timer( m_send_reschedule_timer );
		m_send_reschedule_timer = -1;
	}

		// set stop/start times on the negotiate timeslice object
	ScopedTimesliceStopwatch negotiate_stopwatch( &m_negotiate_timeslice );

		//
		// CronTab Jobs
		//
	this->calculateCronTabSchedules();		

	dprintf (D_PROTOCOL, "## 2. Negotiating with CM\n");

		// reset this flag so the next time we bump into a limit
		// we issue a log message
	RecentlyWarnedMaxJobsRunning = false;

 	/* if ReservedSwap is 0, then we are not supposed to make any
 	 * swap check, so we can avoid the expensive sysapi_swap_space
 	 * calculation -Todd, 9/97 */
 	if ( ReservedSwap != 0 ) {
 		SwapSpace = sysapi_swap_space();
 	} else {
 		SwapSpace = INT_MAX;
 	}

	SwapSpaceExhausted = FALSE;
	if( ShadowSizeEstimate ) {
		MaxShadowsForSwap = (SwapSpace - ReservedSwap) / ShadowSizeEstimate;
		MaxShadowsForSwap += numShadows;
		dprintf( D_FULLDEBUG, "*** SwapSpace = %d\n", SwapSpace );
		dprintf( D_FULLDEBUG, "*** ReservedSwap = %d\n", ReservedSwap );
		dprintf( D_FULLDEBUG, "*** Shadow Size Estimate = %d\n",
				 ShadowSizeEstimate );
		dprintf( D_FULLDEBUG, "*** Start Limit For Swap = %d\n",
				 MaxShadowsForSwap );
	}

		// We want to read the owner off the wire ASAP, since if we're
		// negotiating for the dedicated scheduler, we don't want to
		// do anything expensive like scanning the job queue, creating
		// a prio rec array, etc.

	//-----------------------------------------------
	// Get Owner name from negotiator
	//-----------------------------------------------
	char owner[200], *ownerptr = owner;
	char *sig_attrs_from_cm = NULL;	
	ClassAd negotiate_ad;
	MyString submitter_tag;
	s->decode();
	if( command == NEGOTIATE ) {
		if( !negotiate_ad.initFromStream( *s ) ) {
			dprintf( D_ALWAYS, "Can't receive negotiation header\n" );
			return (!(KEEP_STREAM));
		}
		if( !negotiate_ad.LookupString(ATTR_OWNER,owner,sizeof(owner)) ) {
			dprintf( D_ALWAYS, "Can't find %s in negotiation header!\n",
					 ATTR_OWNER );
			return (!(KEEP_STREAM));
		}
		if( !negotiate_ad.LookupString(ATTR_AUTO_CLUSTER_ATTRS,&sig_attrs_from_cm) ) {
			dprintf( D_ALWAYS, "Can't find %s in negotiation header!\n",
					 ATTR_AUTO_CLUSTER_ATTRS );
			return (!(KEEP_STREAM));
		}
		if( !negotiate_ad.LookupString(ATTR_SUBMITTER_TAG,submitter_tag) ) {
			dprintf( D_ALWAYS, "Can't find %s in negotiation header!\n",
					 ATTR_SUBMITTER_TAG );
			free(sig_attrs_from_cm);
			return (!(KEEP_STREAM));
		}
	}
	else {
			// old NEGOTIATE_WITH_SIGATTRS protocol
		if (!s->get(ownerptr,sizeof(owner))) {
			dprintf( D_ALWAYS, "Can't receive owner from manager\n" );
			return (!(KEEP_STREAM));
		}
		if (!s->code(sig_attrs_from_cm)) {	// result is mallec-ed!
			dprintf( D_ALWAYS, "Can't receive sig attrs from manager\n" );
			return (!(KEEP_STREAM));
		}
	}
	if (!s->end_of_message()) {
		dprintf( D_ALWAYS, "Can't receive owner/EOM from manager\n" );
		free(sig_attrs_from_cm);
		return (!(KEEP_STREAM));
	}

	if( FlockCollectors && command == NEGOTIATE ) {
			// Use the submitter tag to figure out which negotiator we
			// are talking to.  We insert a different submitter tag
			// into the submitter ad that we send to each CM.  In fact,
			// the tag is just equal to the collector address for the CM.
		if( submitter_tag != HOME_POOL_SUBMITTER_TAG ) {
			int n;
			bool match = false;
			Daemon *flock_col = NULL;
			for( n=1, FlockCollectors->rewind();
				 FlockCollectors->next(flock_col);
				 n++)
			{
				if( submitter_tag == flock_col->name() ){
					which_negotiator = n;
					remote_pool_buf = flock_col->name();
					remote_pool = remote_pool_buf.Value();
					match = true;
					break;
				}
			}
			if( !match ) {
				dprintf(D_ALWAYS, "Unknown negotiator (host=%s,tag=%s).  "
						"Aborting negotiation.\n", sock->peer_ip_str(),
						submitter_tag.Value());
				free(sig_attrs_from_cm);
				return (!(KEEP_STREAM));
			}
		}
	}
	else if( FlockNegotiators && command == NEGOTIATE_WITH_SIGATTRS ) {
			// This is the old (pre 7.5.4) method for determining
			// which negotiator we are talking to.  It is brittle
			// because it depends on a DNS lookup of the negotiator
			// name matching the peer address.  This is the only place
			// in the schedd where we really depend on NEGOTIATOR_HOST
			// and FLOCK_NEGOTIATOR_HOSTS.

		// first, check if this is our local negotiator
		//sockaddr_in sin = sock->peer_addr().to_sin();
		//struct in_addr endpoint_addr = sin.sin_addr;
		//struct hostent *hent;
		ipaddr endpoint_addr = sock->peer_addr();
		std::vector<ipaddr> addrs;
		std::vector<ipaddr>::iterator iter;
		bool match = false;
		Daemon negotiator (DT_NEGOTIATOR);
		char *negotiator_hostname = negotiator.fullHostname();
		if (!negotiator_hostname) {
			dprintf(D_ALWAYS, "Negotiator hostname lookup failed!\n");
			free(sig_attrs_from_cm);
			return (!(KEEP_STREAM));
		}
<<<<<<< HEAD
		addrs = resolve_hostname(negotiator_hostname);
		if (addrs.empty()) {
			dprintf(D_ALWAYS, "resolve_hostname for local negotiator (%s) "
					" returned nothing. Aborting negotiation.\n",
					negotiator_hostname);
			return !(KEEP_STREAM);
		}
			//hent = condor_gethostbyname(negotiator_hostname);
			//if (!hent) {
			//dprintf(D_ALWAYS, "gethostbyname for local negotiator (%s) failed!"
			//		"  Aborting negotiation.\n", negotiator_hostname);
			//return (!(KEEP_STREAM));
			//}

		for (iter = addrs.begin(); iter != addrs.end(); ++iter) {
			const ipaddr& addr = *iter;
			if (addr.compare_address(endpoint_addr)) {
=======
		hent = condor_gethostbyname(negotiator_hostname);
		if (!hent) {
			dprintf(D_ALWAYS, "gethostbyname for local negotiator (%s) failed!"
					"  Aborting negotiation.\n", negotiator_hostname);
			free(sig_attrs_from_cm);
			return (!(KEEP_STREAM));
		}
		char *addr;
		if (hent->h_addrtype == AF_INET) {
			for (int a=0; !match && (addr = hent->h_addr_list[a]); a++) {
				if (memcmp(addr, &endpoint_addr, sizeof(struct in_addr)) == 0){
>>>>>>> d66f5266
					match = true;
				break;
				}
			}
			//char *addr;
			//if (hent->h_addrtype == AF_INET) {
			//for (int a=0; !match && (addr = hent->h_addr_list[a]); a++) {
			//	if (memcmp(addr, &endpoint_addr, sizeof(struct in_addr)) == 0){
			//		match = true;
			//	}
			//}
			//}
		// if it isn't our local negotiator, check the FlockNegotiators list.
		if (!match) {
			int n;
			for( n=1, FlockNegotiators->rewind();
				 !match && FlockNegotiators->next(neg_host); n++) {
				addrs = resolve_hostname(neg_host->fullHostname());
				for (iter = addrs.begin(); iter != addrs.end(); ++iter) {
					const ipaddr& addr = *iter;
					if (addr.compare_address(endpoint_addr)) {
						match = true;
						which_negotiator = n;
						remote_pool_buf = neg_host->pool();
						remote_pool = remote_pool_buf.Value();
						break;
					}
				}
					/*
				hent = condor_gethostbyname(neg_host->fullHostname());
				if (hent && hent->h_addrtype == AF_INET) {
					for (int a=0;
						 !match && (addr = hent->h_addr_list[a]);
						 a++) {
						if (memcmp(addr, &endpoint_addr,
									sizeof(struct in_addr)) == 0){
							match = true;
							which_negotiator = n;
							remote_pool_buf = neg_host->pool();
							remote_pool = remote_pool_buf.Value();
						}
					}
				}
					*/
			}
		}
		if (!match) {
			dprintf(D_ALWAYS, "Unknown negotiator (%s).  "
					"Aborting negotiation.\n", sock->peer_ip_str());
			free(sig_attrs_from_cm);
			return (!(KEEP_STREAM));
		}
	}
	else if( FlockCollectors ) {
		EXCEPT("Unexpected negotiation command %d\n", command);
	}


	if( remote_pool ) {
		dprintf (D_ALWAYS, "Negotiating for owner: %s (flock level %d, pool %s)\n",
				 owner, which_negotiator, remote_pool);
	} else {
		dprintf (D_ALWAYS, "Negotiating for owner: %s\n", owner);
	}
	//-----------------------------------------------

		// See if the negotiator wants to talk to the dedicated
		// scheduler

	if( ! strcmp(owner, dedicated_scheduler.name()) ) {
			// Just let the DedicatedScheduler class do its thing. 
		if (sig_attrs_from_cm) {
			free(sig_attrs_from_cm);
		}
		return dedicated_scheduler.negotiate( command, sock, remote_pool );
	}

		// If we got this far, we're negotiating for a regular user,
		// so go ahead and do our expensive setup operations.

		// Tell the autocluster code what significant attributes the
		// negotiator told us about
	if ( sig_attrs_from_cm ) {
		if ( autocluster.config(sig_attrs_from_cm) ) {
			// clear out auto cluster id attributes
			WalkJobQueue( (int(*)(ClassAd *))clear_autocluster_id );
			DirtyPrioRecArray(); // should rebuild PrioRecArray
		}
		free(sig_attrs_from_cm);
		sig_attrs_from_cm = NULL;
	}

	BuildPrioRecArray();
	jobs = N_PrioRecs;

	JobsStarted = 0;

	// find owner in the Owners array
	char *at_sign = strchr(owner, '@');
	if (at_sign) *at_sign = '\0';
	for (owner_num = 0;
		 owner_num < N_Owners && strcmp(Owners[owner_num].Name, owner);
		 owner_num++);
	if (owner_num == N_Owners) {
		dprintf(D_ALWAYS, "Can't find owner %s in Owners array!\n", owner);
		jobs = 0;
		skip_negotiation = true;
	} else if (Owners[owner_num].FlockLevel < which_negotiator) {
		dprintf(D_FULLDEBUG,
				"This user is no longer flocking with this negotiator.\n");
		jobs = 0;
		skip_negotiation = true;
	}

	ResourceRequestList *resource_requests = new ResourceRequestList;
	ResourceRequestCluster *cluster = NULL;
	int next_cluster = 0;
	
	for(job_index = 0; job_index < N_PrioRecs && !skip_negotiation; job_index++) {
		prio_rec *prec = &PrioRec[job_index];
		if(strcmp(owner,prec->owner)!=0)
		{
			jobs--;
			continue;
		}

		int auto_cluster_id;
		if( NegotiateAllJobsInCluster ) {
				// give every job a new auto cluster
			auto_cluster_id = ++next_cluster;
		}
		else {
			auto_cluster_id = prec->auto_cluster_id;
					}

		if( !cluster || cluster->getAutoClusterId() != auto_cluster_id )
					{
			cluster = new ResourceRequestCluster( auto_cluster_id );
			resource_requests->push_back( cluster );
					}
		cluster->addJob( prec->id );
					}

	classy_counted_ptr<MainScheddNegotiate> sn =
		new MainScheddNegotiate(
			command,
			resource_requests,
			owner,
			remote_pool
		);

		// handle the rest of the negotiation protocol asynchronously
	sn->negotiate(sock);

	return KEEP_STREAM;
}


void
Scheduler::release_claim(int, Stream *sock)
{
	char	*claim_id = NULL;
	match_rec *mrec;

	dprintf( D_ALWAYS, "Got RELEASE_CLAIM from %s\n", 
			 sock->peer_description() );

	if (!sock->get_secret(claim_id)) {
		dprintf (D_ALWAYS, "Failed to get ClaimId\n");
		return;
	}
	if( matches->lookup(HashKey(claim_id), mrec) != 0 ) {
			// We couldn't find this match in our table, perhaps it's
			// from a dedicated resource.
		dedicated_scheduler.DelMrec( claim_id );
	}
	else {
			// The startd has sent us RELEASE_CLAIM because it has
			// destroyed the claim.  There is therefore no need for us
			// to send RELEASE_CLAIM to the startd.
		mrec->needs_release_claim = false;

		DelMrec( mrec );
	}
	FREE (claim_id);
	dprintf (D_PROTOCOL, "## 7(*)  Completed release_claim\n");
	return;
}

void
Scheduler::contactStartd( ContactStartdArgs* args ) 
{
	dprintf( D_FULLDEBUG, "In Scheduler::contactStartd()\n" );

	match_rec *mrec = NULL;

	if( args->isDedicated() ) {
		mrec = dedicated_scheduler.FindMrecByClaimID(args->claimId());
	}
	else {
		mrec = scheduler.FindMrecByClaimID(args->claimId());
	}

	if(!mrec) {
		// The match must have gotten deleted during the time this
		// operation was queued.
		dprintf( D_FULLDEBUG, "In contactStartd(): no match record found for %s", args->claimId() );
		return;
	}

	MyString description;
	description.sprintf( "%s %d.%d", mrec->description(),
						 mrec->cluster, mrec->proc ); 

		// We need an expanded job ad here so that the startd can see
		// NegotiatorMatchExpr values.
	ClassAd *jobAd;
	if( mrec->is_dedicated ) {
		jobAd = dedicated_scheduler.GetMatchRequestAd( mrec );
	}
	else {
		jobAd = GetJobAd( mrec->cluster, mrec->proc, true, false );
	}
	if( ! jobAd ) {
		char const *reason = "find/expand";
		if( !mrec->is_dedicated ) {
			if( GetJobAd( mrec->cluster, mrec->proc, false ) ) {
				reason = "expand";
			}
			else {
				reason = "find";
			}
		}
		dprintf( D_ALWAYS,
				 "Failed to %s job %d.%d when starting to request claim %s\n",
				 reason, mrec->cluster, mrec->proc,
				 mrec->description() ); 
		DelMrec( mrec );
		return;
	}

	jobAd->Assign( ATTR_STARTD_SENDS_ALIVES, mrec->m_startd_sends_alives );

	classy_counted_ptr<DCMsgCallback> cb = new DCMsgCallback(
		(DCMsgCallback::CppFunction)&Scheduler::claimedStartd,
		this,
		mrec);

	ASSERT( !mrec->claim_requester.get() );
	mrec->claim_requester = cb;
	mrec->setStatus( M_STARTD_CONTACT_LIMBO );

	classy_counted_ptr<DCStartd> startd = new DCStartd(mrec->description(),NULL,mrec->peer,mrec->claimId());

	this->num_pending_startd_contacts++;

	int deadline_timeout = -1;
	if( RequestClaimTimeout > 0 ) {
			// Add in a little slop time so that schedd has a chance
			// to cancel operation before deadline runs out.
			// This results in a slightly more friendly log message.
		deadline_timeout = RequestClaimTimeout + 60;
	}

	startd->asyncRequestOpportunisticClaim(
		jobAd,
		description.Value(),
		daemonCore->publicNetworkIpAddr(),
		scheduler.aliveInterval(),
		STARTD_CONTACT_TIMEOUT, // timeout on individual network ops
		deadline_timeout,       // overall timeout on completing claim request
		cb );

	delete jobAd;

		// Now wait for callback...
}

void
Scheduler::claimedStartd( DCMsgCallback *cb ) {
	ClaimStartdMsg *msg = (ClaimStartdMsg *)cb->getMessage();

	this->num_pending_startd_contacts--;
	scheduler.rescheduleContactQueue();

	match_rec *match = (match_rec *)cb->getMiscDataPtr();
	if( msg->deliveryStatus() == DCMsg::DELIVERY_CANCELED && !match) {
		// if match is NULL, then this message must have been canceled
		// from within ~match_rec, in which case there is nothing to do
		return;
	}
	ASSERT( match );

		// Remove callback pointer from the match record, since the claim
		// request operation is finished.
	match->claim_requester = NULL;

	if( !msg->claimed_startd_success() ) {
		scheduler.DelMrec(match);
		return;
	}

	match->setStatus( M_CLAIMED );

	// now that we've completed authentication (if enabled),
	// authorize this startd for READ operations
	//
	if ((match->auth_hole_id == NULL)) {
		match->auth_hole_id = new MyString;
		ASSERT(match->auth_hole_id != NULL);
		if (msg->startd_fqu() && *msg->startd_fqu()) {
			match->auth_hole_id->sprintf("%s/%s",
			                            msg->startd_fqu(),
			                            msg->startd_ip_addr());
		}
		else {
			*match->auth_hole_id = msg->startd_ip_addr();
		}
		IpVerify* ipv = daemonCore->getSecMan()->getIpVerify();
		if (!ipv->PunchHole(READ, *match->auth_hole_id)) {
			dprintf(D_ALWAYS,
			        "WARNING: IpVerify::PunchHole error for %s: "
			            "job %d.%d may fail to execute\n",
			        match->auth_hole_id->Value(),
			        match->cluster,
			        match->proc);
			delete match->auth_hole_id;
			match->auth_hole_id = NULL;
		}
	}

	if( match->is_dedicated ) {
			// Set a timer to call handleDedicatedJobs() when we return,
			// since we might be able to spawn something now.
		dedicated_scheduler.handleDedicatedJobTimer( 0 );
	}
	else {
		scheduler.StartJob( match );
	}
}


bool
Scheduler::enqueueStartdContact( ContactStartdArgs* args )
{
	 if( startdContactQueue.enqueue(args) < 0 ) {
		 dprintf( D_ALWAYS, "Failed to enqueue contactStartd "
				  "startd=%s\n", args->sinful() );
		 return false;
	 }
	 dprintf( D_FULLDEBUG, "Enqueued contactStartd startd=%s\n",
			  args->sinful() );  

	 rescheduleContactQueue();

	 return true;
}


void
Scheduler::rescheduleContactQueue()
{
	if( startdContactQueue.IsEmpty() ) {
		return; // nothing to do
	}
		 /*
		   If we haven't already done so, register a timer to go off
           in zero seconds to call checkContactQueue().  This will
		   start the process of claiming the startds *after* we have
           completed negotiating and returned control to daemonCore. 
		 */
	if( checkContactQueue_tid == -1 ) {
		checkContactQueue_tid = daemonCore->Register_Timer( 0,
			(TimerHandlercpp)&Scheduler::checkContactQueue,
			"checkContactQueue", this );
	}
	if( checkContactQueue_tid == -1 ) {
			// Error registering timer!
		EXCEPT( "Can't register daemonCore timer!" );
	}
}

void
Scheduler::checkContactQueue() 
{
	ContactStartdArgs *args;

		// clear out the timer tid, since we made it here.
	checkContactQueue_tid = -1;

		// Contact startds as long as (a) there are still entries in our
		// queue, (b) there are not too many registered sockets in
		// daemonCore, which ensures we do not run ourselves out
		// of socket descriptors.
	while( !daemonCore->TooManyRegisteredSockets() &&
		   (num_pending_startd_contacts < max_pending_startd_contacts
            || max_pending_startd_contacts <= 0) &&
		   (!startdContactQueue.IsEmpty()) ) {
			// there's a pending registration in the queue:

		startdContactQueue.dequeue ( args );
		dprintf( D_FULLDEBUG, "In checkContactQueue(), args = %p, "
				 "host=%s\n", args, args->sinful() ); 
		contactStartd( args );
		delete args;
	}
}


bool
Scheduler::enqueueReconnectJob( PROC_ID job )
{
	 if( ! jobsToReconnect.Append(job) ) {
		 dprintf( D_ALWAYS, "Failed to enqueue job id (%d.%d)\n",
				  job.cluster, job.proc );
		 return false;
	 }
	 dprintf( D_FULLDEBUG,
			  "Enqueued job %d.%d to spawn shadow for reconnect\n",
			  job.cluster, job.proc );

		 /*
		   If we haven't already done so, register a timer to go off
           in zero seconds to call checkContactQueue().  This will
		   start the process of claiming the startds *after* we have
           completed negotiating and returned control to daemonCore. 
		 */
	if( checkReconnectQueue_tid == -1 ) {
		checkReconnectQueue_tid = daemonCore->Register_Timer( 0,
			(TimerHandlercpp)&Scheduler::checkReconnectQueue,
			"checkReconnectQueue", this );
	}
	if( checkReconnectQueue_tid == -1 ) {
			// Error registering timer!
		EXCEPT( "Can't register daemonCore timer!" );
	}
	return true;
}


void
Scheduler::checkReconnectQueue( void ) 
{
	PROC_ID job;
	CondorQuery query(STARTD_AD);
	ClassAdList job_ads;
	MyString constraint;

		// clear out the timer tid, since we made it here.
	checkReconnectQueue_tid = -1;

	jobsToReconnect.Rewind();
	while( jobsToReconnect.Next(job) ) {
		makeReconnectRecords(&job, NULL);
		jobsToReconnect.DeleteCurrent();
	}
}


void
Scheduler::makeReconnectRecords( PROC_ID* job, const ClassAd* match_ad ) 
{
	int cluster = job->cluster;
	int proc = job->proc;
	char* pool = NULL;
	char* owner = NULL;
	char* claim_id = NULL;
	char* startd_addr = NULL;
	char* startd_name = NULL;
	char* startd_principal = NULL;

	// NOTE: match_ad could be deallocated when this function returns,
	// so if we need to keep it around, we must make our own copy of it.

	if( GetAttributeStringNew(cluster, proc, ATTR_OWNER, &owner) < 0 ) {
			// we've got big trouble, just give up.
		dprintf( D_ALWAYS, "WARNING: %s no longer in job queue for %d.%d\n", 
				 ATTR_OWNER, cluster, proc );
		mark_job_stopped( job );
		return;
	}
	if( GetAttributeStringNew(cluster, proc, ATTR_CLAIM_ID, &claim_id) < 0 ) {
			//
			// No attribute. Clean up and return
			//
		dprintf( D_ALWAYS, "WARNING: %s no longer in job queue for %d.%d\n", 
				ATTR_CLAIM_ID, cluster, proc );
		mark_job_stopped( job );
		free( owner );
		return;
	}
	if( GetAttributeStringNew(cluster, proc, ATTR_REMOTE_HOST, &startd_name) < 0 ) {
			//
			// No attribute. Clean up and return
			//
		dprintf( D_ALWAYS, "WARNING: %s no longer in job queue for %d.%d\n", 
				ATTR_REMOTE_HOST, cluster, proc );
		mark_job_stopped( job );
		free( claim_id );
		free( owner );
		return;
	}
	if( GetAttributeStringNew(cluster, proc, ATTR_STARTD_IP_ADDR, &startd_addr) < 0 ) {
			// We only expect to get here when reading a job queue created
			// by a version of Condor older than 7.1.3, because we no longer
			// rely on the claim id to tell us how to connect to the startd.
		dprintf( D_ALWAYS, "WARNING: %s not in job queue for %d.%d, "
				 "so using claimid.\n", ATTR_STARTD_IP_ADDR, cluster, proc );
		startd_addr = getAddrFromClaimId( claim_id );
		SetAttributeString(cluster, proc, ATTR_STARTD_IP_ADDR, startd_addr);
	}
	
	int universe;
	GetAttributeInt( cluster, proc, ATTR_JOB_UNIVERSE, &universe );

	if( GetAttributeStringNew(cluster, proc, ATTR_REMOTE_POOL,
							  &pool) < 0 ) {
		pool = NULL;
	}

	if( 0 > GetAttributeStringNew(cluster,
	                              proc,
	                              ATTR_STARTD_PRINCIPAL,
	                              &startd_principal)) {
		startd_principal = NULL;
	}

	WriteUserLog* ULog = this->InitializeUserLog( *job );
	if ( ULog ) {
		JobDisconnectedEvent event;
		const char* txt = "Local schedd and job shadow died, "
			"schedd now running again";
		event.setDisconnectReason( txt );
		event.setStartdAddr( startd_addr );
		event.setStartdName( startd_name );

		if( !ULog->writeEventNoFsync(&event,GetJobAd(cluster,proc)) ) {
			dprintf( D_ALWAYS, "Unable to log ULOG_JOB_DISCONNECTED event\n" );
		}
		delete ULog;
		ULog = NULL;
	}

	dprintf( D_FULLDEBUG, "Adding match record for disconnected job %d.%d "
			 "(owner: %s)\n", cluster, proc, owner );
	ClaimIdParser idp( claim_id );
	dprintf( D_FULLDEBUG, "ClaimId: %s\n", idp.publicClaimId() );
	if( pool ) {
		dprintf( D_FULLDEBUG, "Pool: %s (via flocking)\n", pool );
	}
		// note: AddMrec will makes its own copy of match_ad
	match_rec *mrec = AddMrec( claim_id, startd_addr, job, match_ad, 
							   owner, pool );

		// authorize this startd for READ access
	if (startd_principal != NULL) {
		mrec->auth_hole_id = new MyString(startd_principal);
		ASSERT(mrec->auth_hole_id != NULL);
		free(startd_principal);
		IpVerify* ipv = daemonCore->getIpVerify();
		if (!ipv->PunchHole(READ, *mrec->auth_hole_id)) {
			dprintf(D_ALWAYS,
			        "WARNING: IpVerify::PunchHole error for %s: "
			            "job %d.%d may fail to execute\n",
			        mrec->auth_hole_id->Value(),
			        mrec->cluster,
			        mrec->proc);
			delete mrec->auth_hole_id;
			mrec->auth_hole_id = NULL;
		}
	}

	if( pool ) {
		free( pool );
		pool = NULL;
	}
	if( owner ) {
		free( owner );
		owner = NULL;
	}
	if( startd_addr ) {
		free( startd_addr );
		startd_addr = NULL;
	}
	if( startd_name ) {
		free( startd_name );
		startd_name = NULL;
	}
	if( claim_id ) {
		free( claim_id );
		claim_id = NULL;
	}
		// this should never be NULL, particularly after the checks
		// above, but just to be extra safe, check here, too.
	if( !mrec ) {
		dprintf( D_ALWAYS, "ERROR: failed to create match_rec for %d.%d\n",
				 cluster, proc );
		mark_job_stopped( job );
		return;
	}
	

	mrec->setStatus( M_CLAIMED );  // it's claimed now.  we'll set
								   // this to active as soon as we
								   // spawn the reconnect shadow.

		/*
		  We don't want to use the version of add_shadow_rec() that
		  takes arguments for the data and creates a new record since
		  it won't know we want this srec for reconnect mode, and will
		  do a few other things we don't want.  instead, just create
		  the shadow reconrd ourselves, since that's all the other
		  function really does.  Later on, we'll call the version of
		  add_shadow_rec that just takes a pointer to an srec, since
		  that's the one that actually does all the interesting work
		  to add it to all the tables, etc, etc.
		*/
	shadow_rec *srec = new shadow_rec;
	srec->pid = 0;
	srec->job_id.cluster = cluster;
	srec->job_id.proc = proc;
	srec->universe = universe;
	srec->match = mrec;
	srec->preempted = FALSE;
	srec->removed = FALSE;
	srec->conn_fd = -1;
	srec->isZombie = FALSE; 
	srec->is_reconnect = true;
	srec->keepClaimAttributes = false;

		// the match_rec also needs to point to the srec...
	mrec->shadowRec = srec;

		// finally, enqueue this job in our RunnableJob queue.
	addRunnableJob( srec );
}

/**
 * Given a ClassAd from the job queue, we check to see if it
 * has the ATTR_SCHEDD_INTERVAL attribute defined. If it does, then
 * then we will simply update it with the latest value
 * 
 * @param job - the ClassAd to update
 * @return true if no error occurred, false otherwise
 **/
int
updateSchedDInterval( ClassAd *job )
{
		//
		// Check if the job has the ScheddInterval attribute set
		// If so, then we need to update it
		//
	if ( job->LookupExpr( ATTR_SCHEDD_INTERVAL ) ) {
			//
			// This probably isn't a too serious problem if we
			// are unable to update the job ad
			//
		if ( ! job->Assign( ATTR_SCHEDD_INTERVAL, (int)scheduler.SchedDInterval.getMaxInterval() ) ) {
			PROC_ID id;
			job->LookupInteger(ATTR_CLUSTER_ID, id.cluster);
			job->LookupInteger(ATTR_PROC_ID, id.proc);
			dprintf( D_ALWAYS, "Failed to update job %d.%d's %s attribute!\n",
							   id.cluster, id.proc, ATTR_SCHEDD_INTERVAL );
		}
	}
	return ( true );
}

int
find_idle_local_jobs( ClassAd *job )
{
	int	status;
	int	cur_hosts;
	int	max_hosts;
	int	univ;
	PROC_ID id;

	if (job->LookupInteger(ATTR_JOB_UNIVERSE, univ) != 1) {
		univ = CONDOR_UNIVERSE_STANDARD;
	}

	if( univ != CONDOR_UNIVERSE_LOCAL && univ != CONDOR_UNIVERSE_SCHEDULER ) {
		return 0;
	}

	job->LookupInteger(ATTR_CLUSTER_ID, id.cluster);
	job->LookupInteger(ATTR_PROC_ID, id.proc);
	job->LookupInteger(ATTR_JOB_STATUS, status);

	if (job->LookupInteger(ATTR_CURRENT_HOSTS, cur_hosts) != 1) {
		cur_hosts = ((status == RUNNING || status == TRANSFERRING_OUTPUT) ? 1 : 0);
	}
	if (job->LookupInteger(ATTR_MAX_HOSTS, max_hosts) != 1) {
		max_hosts = ((status == IDLE) ? 1 : 0);
	}
	
		//
		// Before evaluating whether we can run this job, first make 
		// sure its even eligible to run
		// We do not count REMOVED or HELD jobs
		//
	if ( max_hosts > cur_hosts &&
		(status == IDLE || status == RUNNING || status == TRANSFERRING_OUTPUT) ) {
			//
			// The jobs will now attempt to have their requirements
			// evalulated. We first check to see if the requirements are defined.
			// If they are not, then we'll continue.
			// If they are, then we make sure that they evaluate to true.
			// Evaluate the schedd's ad and the job ad against each 
			// other. We break it out so we can print out any errors 
			// as needed
			//
		ClassAd scheddAd;
		scheduler.publish( &scheddAd );

			//
			// Select the start expression based on the universe
			//
		const char *universeExp = ( univ == CONDOR_UNIVERSE_LOCAL ?
									ATTR_START_LOCAL_UNIVERSE :
									ATTR_START_SCHEDULER_UNIVERSE );
	
			//
			// Start Universe Evaluation (a.k.a. schedd requirements).
			// Only if this attribute is NULL or evaluates to true 
			// will we allow a job to start.
			//
		bool requirementsMet = true;
		int requirements = 1;
		if ( scheddAd.LookupExpr( universeExp ) != NULL ) {
				//
				// We have this inner block here because the job
				// should not be allowed to start if the schedd's 
				// requirements failed to evaluate for some reason
				//
			if ( scheddAd.EvalBool( universeExp, job, requirements ) ) {
				requirementsMet = (bool)requirements;
				if ( ! requirements ) {
					dprintf( D_FULLDEBUG, "%s evaluated to false for job %d.%d. "
										  "Unable to start job.\n",
										  universeExp, id.cluster, id.proc );
				}
			} else {
				requirementsMet = false;
				dprintf( D_ALWAYS, "The schedd's %s attribute could "
								   "not be evaluated for job %d.%d. "
								   "Unable to start job\n",
								   universeExp, id.cluster, id.proc );
			}
		}

		if ( ! requirementsMet ) {
			char *exp = scheddAd.sPrintExpr( NULL, false, universeExp );
			if ( exp ) {
				dprintf( D_FULLDEBUG, "Failed expression '%s'\n", exp );
				free( exp );
			}
			return ( 0 );
		}
			//
			// Job Requirements Evaluation
			//
		if ( job->LookupExpr( ATTR_REQUIREMENTS ) != NULL ) {
				// Treat undefined/error as FALSE for job requirements, too.
			if ( job->EvalBool(ATTR_REQUIREMENTS, &scheddAd, requirements) ) {
				requirementsMet = (bool)requirements;
				if ( !requirements ) {
					dprintf( D_ALWAYS, "The %s attribute for job %d.%d "
							 "evaluated to false. Unable to start job\n",
							 ATTR_REQUIREMENTS, id.cluster, id.proc );
				}
			} else {
				requirementsMet = false;
				dprintf( D_ALWAYS, "The %s attribute for job %d.%d did "
						 "not evaluate. Unable to start job\n",
						 ATTR_REQUIREMENTS, id.cluster, id.proc );
			}

		}
			//
			// If the job's requirements failed up above, we will want to 
			// print the expression to the user and return
			//
		if ( ! requirementsMet ) {
			char *exp = job->sPrintExpr( NULL, false, ATTR_REQUIREMENTS );
			if ( exp ) {
				dprintf( D_FULLDEBUG, "Failed expression '%s'\n", exp );
				free( exp );
			}
			// This is too verbose.
			//dprintf(D_FULLDEBUG,"Schedd ad that failed to match:\n");
			//scheddAd.dPrint(D_FULLDEBUG);
			//dprintf(D_FULLDEBUG,"Job ad that failed to match:\n");
			//job->dPrint(D_FULLDEBUG);
			return ( 0 );
		}

			//
			// It's safe to go ahead and run the job!
			//
		if( univ == CONDOR_UNIVERSE_LOCAL ) {
			dprintf( D_FULLDEBUG, "Found idle local universe job %d.%d\n",
					 id.cluster, id.proc );
			scheduler.start_local_universe_job( &id );
		} else {
			dprintf( D_FULLDEBUG,
					 "Found idle scheduler universe job %d.%d\n",
					 id.cluster, id.proc );
				/*
				  we've decided to spawn a scheduler universe job.
				  instead of doing that directly, we'll go through our
				  aboutToSpawnJobHandler() hook isntead.  inside
				  aboutToSpawnJobHandlerDone(), if the job is a
				  scheduler universe job, we'll spawn it then.  this
				  wrapper handles all the logic for if we want to
				  invoke the hook in its own thread or not, etc.
				*/
			callAboutToSpawnJobHandler( id.cluster, id.proc, NULL );
		}
	}
	return 0;
}

void
Scheduler::ExpediteStartJobs()
{
	if( startjobsid == -1 ) {
		return;
	}

	Timeslice timeslice;
	ASSERT( daemonCore->GetTimerTimeslice( startjobsid, timeslice ) );

	if( !timeslice.isNextRunExpedited() ) {
		timeslice.expediteNextRun();
		ASSERT( daemonCore->ResetTimerTimeslice( startjobsid, timeslice ) );
		dprintf(D_FULLDEBUG,"Expedited call to StartJobs()\n");
	}
}

/*
 * Weiru
 * This function iterate through all the match records, for every match do the
 * following: if the match is inactive, which means that the agent hasn't
 * returned, do nothing. If the match is active and there is a job running,
 * do nothing. If the match is active and there is no job running, then start
 * a job. For the third situation, there are two cases. We might already know
 * what job to execute because we used a particular job to negoitate. Or we
 * might not know. In the first situation, the proc field of the match record
 * will be a number greater than or equal to 0. In this case we just start the
 * job in the match record. In the other case, the proc field will be -1, we'll
 * have to pick a job from the same cluster and start it. In any case, if there
 * is no more job to start for a match, inform the startd and the accountant of
 * it and delete the match record.
 *
 * Jim B. -- Also check for SCHED_UNIVERSE jobs that need to be started.
 */
void
Scheduler::StartJobs()
{
	match_rec *rec;
    
		/* If we are trying to exit, don't start any new jobs! */
	if ( ExitWhenDone ) {
		return;
	}
	
		//
		// CronTab Jobs
		//
	this->calculateCronTabSchedules();
		
	dprintf(D_FULLDEBUG, "-------- Begin starting jobs --------\n");
	matches->startIterations();
	while(matches->iterate(rec) == 1) {
		StartJob( rec );
	}
	if( LocalUniverseJobsIdle > 0 || SchedUniverseJobsIdle > 0 ) {
		StartLocalJobs();
	}

	dprintf(D_FULLDEBUG, "-------- Done starting jobs --------\n");
}

void
Scheduler::StartJob(match_rec *rec)
{
	PROC_ID id;
	bool ReactivatingMatch;

	ASSERT( rec );
	switch(rec->status) {
	case M_UNCLAIMED:
		dprintf(D_FULLDEBUG, "match (%s) unclaimed\n", rec->description());
		return;
	case M_STARTD_CONTACT_LIMBO:
		dprintf ( D_FULLDEBUG, "match (%s) waiting for startd contact\n", 
				  rec->description() );
		return;
	case M_ACTIVE:
	case M_CLAIMED:
		if ( rec->shadowRec ) {
			dprintf(D_FULLDEBUG, "match (%s) already running a job\n",
					rec->description());
			return;
		}
			// Go ahead and start a shadow.
		break;
	default:
		EXCEPT( "Unknown status in match rec (%d)", rec->status );
	}

		// This is the case we want to try and start a job.
	id.cluster = rec->cluster;
	id.proc = rec->proc; 
	ReactivatingMatch = (id.proc == -1);
	if(!Runnable(&id)) {
			// find the job in the cluster with the highest priority
		id.proc = -1;
		if( rec->my_match_ad ) {
			FindRunnableJob(id,rec->my_match_ad,rec->user);
		}
	}
	if(id.proc < 0) {
			// no more jobs to run
		dprintf(D_ALWAYS,
				"match (%s) out of jobs; relinquishing\n",
				rec->description() );
		DelMrec(rec);
		return;
	}

	if(!(rec->shadowRec = StartJob(rec, &id))) {
                
			// Start job failed. Throw away the match. The reason being that we
			// don't want to keep a match around and pay for it if it's not
			// functioning and we don't know why. We might as well get another
			// match.

		dprintf(D_ALWAYS,"Failed to start job for %s; relinquishing\n",
				rec->description());
		DelMrec(rec);
		mark_job_stopped( &id );

			/* We want to send some email to the administrator
			   about this.  We only want to do it once, though. */
		if ( !sent_shadow_failure_email ) {
			sent_shadow_failure_email = TRUE;
			FILE *email = email_admin_open("Failed to start shadow.");
			if( email ) {
				fprintf( email,
						 "Condor failed to start the condor_shadow.\n\n"
						 "This may be a configuration problem or a "
						 "problem with\n"
						 "permissions on the condor_shadow binary.\n" );
				char *schedlog = param ( "SCHEDD_LOG" );
				if ( schedlog ) {
					email_asciifile_tail( email, schedlog, 50 );
					free ( schedlog );
				}
				email_close ( email );
			} else {
					// Error sending the message
				dprintf( D_ALWAYS, 
						 "ERROR: Can't send email to the Condor "
						 "Administrator\n" );
			}
		}
		return;
	}
	dprintf(D_FULLDEBUG, "Match (%s) - running %d.%d\n",
			rec->description(), id.cluster, id.proc);
		// If we're reusing a match to start another job, then cluster
		// and proc may have changed, so we keep them up-to-date here.
		// This is important for Scheduler::AlreadyMatched(), and also
		// for when we receive an alive command from the startd.
	SetMrecJobID(rec,id);
		// Now that the shadow has spawned, consider this match "ACTIVE"
	rec->setStatus( M_ACTIVE );
}


void
Scheduler::StartLocalJobs()
{
	if ( ExitWhenDone ) {
		return;
	}
	WalkJobQueue( (int(*)(ClassAd *))find_idle_local_jobs );
}

shadow_rec*
Scheduler::StartJob(match_rec* mrec, PROC_ID* job_id)
{
	int		universe;
	int		rval;

	rval = GetAttributeInt(job_id->cluster, job_id->proc, ATTR_JOB_UNIVERSE, 
							&universe);
	if (rval < 0) {
		dprintf(D_ALWAYS, "Couldn't find %s Attribute for job "
				"(%d.%d) assuming standard.\n",	ATTR_JOB_UNIVERSE,
				job_id->cluster, job_id->proc);
	}
	return start_std( mrec, job_id, universe );
}


//-----------------------------------------------------------------
// Start Job Handler
//-----------------------------------------------------------------

void
Scheduler::StartJobHandler()
{
	shadow_rec* srec;
	PROC_ID* job_id=NULL;
	int cluster, proc;
	int status;

		// clear out our timer id since the hander just went off
	StartJobTimer = -1;

		// if we're trying to shutdown, don't start any new jobs!
	if( ExitWhenDone ) {
		return;
	}

	// get job from runnable job queue
	while( 1 ) {	
		if( RunnableJobQueue.dequeue(srec) < 0 ) {
				// our queue is empty, we're done.
			return;
		}

		// Check to see if job ad is still around; it may have been
		// removed while we were waiting in RunnableJobQueue
		job_id=&srec->job_id;
		cluster = job_id->cluster;
		proc = job_id->proc;
		if( ! isStillRunnable(cluster, proc, status) ) {
			if( status != -1 ) {  
					/*
					  the job still exists, it's just been removed or
					  held.  NOTE: it's ok to call mark_job_stopped(),
					  since we want to clear out ATTR_CURRENT_HOSTS,
					  the shadow birthday, etc.  mark_job_stopped()
					  won't touch ATTR_JOB_STATUS unless it's
					  currently "RUNNING", so we won't clobber it...
					*/
				mark_job_stopped( job_id );
			}
				/*
				  no matter what, if we're not able to start this job,
				  we need to delete the shadow record, remove it from
				  whatever match record it's associated with, and try
				  the next job.
				*/
			RemoveShadowRecFromMrec(srec);
			delete srec;
			continue;
		}

		if ( privsep_enabled() ) {
			// If there is no available transferd for this job (and it 
			// requires it), then start one and put the job back into the queue
			if ( jobNeedsTransferd(cluster, proc, srec->universe) ) {
				if (! availableTransferd(cluster, proc) ) {
					dprintf(D_ALWAYS, 
						"Deferring job start until transferd is registered\n");

					// stop the running of this job
					mark_job_stopped( job_id );
					RemoveShadowRecFromMrec(srec);
					delete srec;
				
					// start up a transferd for this job.
					startTransferd(cluster, proc);

					continue;
				}
			}
		}
			

			// if we got this far, we're definitely starting the job,
			// so deal with the aboutToSpawnJobHandler hook...
		int universe = srec->universe;
		callAboutToSpawnJobHandler( cluster, proc, srec );

		if( (universe == CONDOR_UNIVERSE_MPI) || 
			(universe == CONDOR_UNIVERSE_PARALLEL)) {
			
			if (proc != 0) {
				dprintf( D_ALWAYS, "StartJobHandler called for MPI or Parallel job, with "
					   "non-zero procid for job (%d.%d)\n", cluster, proc);
			}
			
				// We've just called callAboutToSpawnJobHandler on procid 0,
				// now call it on the rest of them
			proc = 1;
			while( GetJobAd( cluster, proc, false)) {
				callAboutToSpawnJobHandler( cluster, proc, srec);
				proc++;
			}
		}

			// we're done trying to spawn a job at this time.  call
			// tryNextJob() to let our timer logic handle the rest.
		tryNextJob();
		return;
	}
}

bool
Scheduler::jobNeedsTransferd( int cluster, int proc, int univ )
{
	ClassAd *jobad = GetJobAd(cluster, proc);
	ASSERT(jobad);

	// XXX remove this when shadow/starter usage is implemented
	return false;

	/////////////////////////////////////////////////////////////////////////
	// Selection of a transferd is universe based. It all depends upon
	// whether or not transfer_input/output_files is available for the
	// universe in question.
	/////////////////////////////////////////////////////////////////////////

	switch(univ) {
		case CONDOR_UNIVERSE_VANILLA:
		case CONDOR_UNIVERSE_JAVA:
		case CONDOR_UNIVERSE_MPI:
		case CONDOR_UNIVERSE_PARALLEL:
		case CONDOR_UNIVERSE_VM:
			return true;
			break;

		default:
			return false;
			break;
	}

	return false;
}

bool
Scheduler::availableTransferd( int cluster, int proc )
{
	TransferDaemon *td = NULL;

	return availableTransferd(cluster, proc, td);
}

bool
Scheduler::availableTransferd( int cluster, int proc, TransferDaemon *&td_ref )
{
	MyString fquser;
	TransferDaemon *td = NULL;
	ClassAd *jobad = GetJobAd(cluster, proc);

	ASSERT(jobad);

	jobad->LookupString(ATTR_USER, fquser);

	td_ref = NULL;

	td = m_tdman.find_td_by_user(fquser);
	if (td == NULL) {
		return false;
	}

	// only return true if there is a transferd ready and waiting for this
	// user
	if (td->get_status() == TD_REGISTERED) {
		dprintf(D_ALWAYS, "Scheduler::availableTransferd() "
			"Found a transferd for user %s\n", fquser.Value());
		td_ref = td;
		return true;
	}

	return false;
}

bool
Scheduler::startTransferd( int cluster, int proc )
{
	MyString fquser;
	MyString rand_id;
	TransferDaemon *td = NULL;
	ClassAd *jobad = NULL;
	MyString desc;

	// just do a quick check in case a higher layer had already started one
	// for this job.
	if (availableTransferd(cluster, proc)) {
		return true;
	}

	jobad = GetJobAd(cluster, proc);
	ASSERT(jobad);

	jobad->LookupString(ATTR_USER, fquser);

	/////////////////////////////////////////////////////////////////////////
	// It could be that a td had already been started, but hadn't registered
	// yet. In that case, consider it started.
	/////////////////////////////////////////////////////////////////////////

	td = m_tdman.find_td_by_user(fquser);
	if (td == NULL) {
		// No td found at all in any state, so start one.

		// XXX fix this rand_id to be dealt with better, like maybe the tdman
		// object assigns it or something.
		rand_id.randomlyGenerateHex(64);
		td = new TransferDaemon(fquser, rand_id, TD_PRE_INVOKED);
		ASSERT(td != NULL);

		// set up the default registration callback
		desc = "Transferd Registration callback";
		td->set_reg_callback(desc,
			(TDRegisterCallback)
			 	&Scheduler::td_register_callback, this);

		// set up the default reaper callback
		desc = "Transferd Reaper callback";
		td->set_reaper_callback(desc,
			(TDReaperCallback)
				&Scheduler::td_reaper_callback, this);
	
		// Have the td manager object start this td up.
		// XXX deal with failure here a bit better.
		m_tdman.invoke_a_td(td);
	}

	return true;
}


bool
Scheduler::isStillRunnable( int cluster, int proc, int &status )
{
	ClassAd* job = GetJobAd( cluster, proc, false );
	if( ! job ) {
			// job ad disappeared, definitely not still runnable.
		dprintf( D_FULLDEBUG,
				 "Job %d.%d was deleted while waiting to start\n",
				 cluster, proc );
			// let our caller know the job is totally gone
		status = -1;
		return false;
	}

	if( job->LookupInteger(ATTR_JOB_STATUS, status) == 0 ) {
		EXCEPT( "Job %d.%d has no %s while waiting to start!",
				cluster, proc, ATTR_JOB_STATUS );
	}
	switch( status ) {
	case IDLE:
	case RUNNING:
	case TRANSFERRING_OUTPUT:
			// these are the cases we expect.  if it's local
			// universe, it'll still be IDLE.  if it's not local,
			// it'll already be marked as RUNNING...  just break
			// out of the switch and carry on.
		return true;
		break;

	case REMOVED:
	case HELD:
		dprintf( D_FULLDEBUG,
				 "Job %d.%d was %s while waiting to start\n",
				 cluster, proc, getJobStatusString(status) );
		return false;
		break;

	case COMPLETED:
		EXCEPT( "IMPOSSIBLE: status for job %d.%d is %s "
				"but we're trying to start a shadow for it!", 
				cluster, proc, getJobStatusString(status) );
		break;

	default:
		EXCEPT( "StartJobHandler: Unknown status (%d) for job %d.%d\n",
				status, cluster, proc ); 
		break;
	}
	return false;
}


void
Scheduler::spawnShadow( shadow_rec* srec )
{
	//-------------------------------
	// Actually fork the shadow
	//-------------------------------

	bool	rval;
	ArgList args;

	match_rec* mrec = srec->match;
	int universe = srec->universe;
	PROC_ID* job_id = &srec->job_id;

	Shadow*	shadow_obj = NULL;
	int		sh_is_dc = FALSE;
	char* 	shadow_path = NULL;
	bool wants_reconnect = false;

	wants_reconnect = srec->is_reconnect;

#ifdef WIN32
		// nothing to choose on NT, there's only 1 shadow
	shadow_path = param("SHADOW");
	sh_is_dc = TRUE;
	bool sh_reads_file = true;
#else
		// UNIX

	bool nt_resource = false;
 	char* match_opsys = NULL;

 	if( mrec->my_match_ad ) {
 		mrec->my_match_ad->LookupString( ATTR_OPSYS, &match_opsys );
	}

	if( match_opsys ) {
		if( strncasecmp(match_opsys,"winnt",5) == MATCH ) {
			nt_resource = true;
		}
		free( match_opsys );
		match_opsys = NULL;
	}
	
	if( nt_resource ) {
		shadow_obj = shadow_mgr.findShadow( ATTR_IS_DAEMON_CORE );
		if( ! shadow_obj ) {
			dprintf( D_ALWAYS, "Trying to run a job on a Windows "
					 "resource but you do not have a condor_shadow "
					 "that will work, aborting.\n" );
			noShadowForJob( srec, NO_SHADOW_WIN32 );
			return;
		}
	}

	if( ! shadow_obj ) {
		switch( universe ) {
		case CONDOR_UNIVERSE_STANDARD:
			shadow_obj = shadow_mgr.findShadow( ATTR_HAS_CHECKPOINTING );
			if( ! shadow_obj ) {
				dprintf( D_ALWAYS, "Trying to run a STANDARD job but you "
						 "do not have a condor_shadow that will work, "
						 "aborting.\n" );
				noShadowForJob( srec, NO_SHADOW_STD );
				srec = NULL;
				return;
			}
			break;
		case CONDOR_UNIVERSE_VANILLA:
			shadow_obj = shadow_mgr.findShadow( ATTR_IS_DAEMON_CORE ); 
			if( ! shadow_obj ) {
				dprintf( D_ALWAYS, "Trying to run a VANILLA job, but you "
						 "do not have a daemon-core-based shadow, "
						 "aborting.\n" );
				noShadowForJob( srec, NO_SHADOW_DC_VANILLA );
				return;
			}
			break;
		case CONDOR_UNIVERSE_JAVA:
			shadow_obj = shadow_mgr.findShadow( ATTR_HAS_JAVA );
			if( ! shadow_obj ) {
				dprintf( D_ALWAYS, "Trying to run a JAVA job but you "
						 "do not have a condor_shadow that will work, "
						 "aborting.\n" );
				noShadowForJob( srec, NO_SHADOW_JAVA );
				return;
			}
			break;
		case CONDOR_UNIVERSE_MPI:
		case CONDOR_UNIVERSE_PARALLEL:
			shadow_obj = shadow_mgr.findShadow( ATTR_HAS_MPI );
			if( ! shadow_obj ) {
				dprintf( D_ALWAYS, "Trying to run a MPI job but you "
						 "do not have a condor_shadow that will work, "
						 "aborting.\n" );
				noShadowForJob( srec, NO_SHADOW_MPI );
				return;
			}
			break;
		case CONDOR_UNIVERSE_VM:
			shadow_obj = shadow_mgr.findShadow( ATTR_HAS_VM);
			if( ! shadow_obj ) {
				dprintf( D_ALWAYS, "Trying to run a VM job but you "
						"do not have a condor_shadow that will work, "
						"aborting.\n" );
				noShadowForJob( srec, NO_SHADOW_VM );
				return;
			}
			break;
		default:
			EXCEPT( "StartJobHandler() does not support %d universe jobs",
					universe );
		}
	}

	sh_is_dc = (int)shadow_obj->isDC();
	bool sh_reads_file = shadow_obj->provides( ATTR_HAS_JOB_AD_FROM_FILE );
	shadow_path = strdup( shadow_obj->path() );

	if ( shadow_obj ) {
		delete( shadow_obj );
		shadow_obj = NULL;
	}

#endif /* ! WIN32 */

	if( wants_reconnect && !(sh_is_dc && sh_reads_file) ) {
		dprintf( D_ALWAYS, "Trying to reconnect but you do not have a "
				 "condor_shadow that will work, aborting.\n" );
		noShadowForJob( srec, NO_SHADOW_RECONNECT );
		free(shadow_path);
		return;
	}

	args.AppendArg("condor_shadow");
	if(sh_is_dc) {
		args.AppendArg("-f");
	}

	MyString argbuf;

	// send the location of the transferd the shadow should use for
	// this user. Due to the nasty method of command line argument parsing
	// by the shadow, this should be first on the command line.
	if ( privsep_enabled() && 
			jobNeedsTransferd(job_id->cluster, job_id->proc, universe) )
	{
		TransferDaemon *td = NULL;
		switch( universe ) {
			case CONDOR_UNIVERSE_VANILLA:
			case CONDOR_UNIVERSE_JAVA:
			case CONDOR_UNIVERSE_MPI:
			case CONDOR_UNIVERSE_PARALLEL:
			case CONDOR_UNIVERSE_VM:
				if (! availableTransferd(job_id->cluster, job_id->proc, td) )
				{
					dprintf(D_ALWAYS,
						"Scheduler::spawnShadow() Race condition hit. "
						"Thought transferd was available and it wasn't. "
						"stopping execution of job.\n");

					mark_job_stopped(job_id);
					if( find_shadow_rec(job_id) ) { 
						// we already added the srec to our tables..
						delete_shadow_rec( srec );
						srec = NULL;
					}
				}
				args.AppendArg("--transferd");
				args.AppendArg(td->get_sinful());
				break;

			case CONDOR_UNIVERSE_STANDARD:
				/* no transferd for this universe */
				break;

		default:
			EXCEPT( "StartJobHandler() does not support %d universe jobs",
					universe );
			break;

		}
	}

	if ( sh_reads_file ) {
		if( sh_is_dc ) { 
			argbuf.sprintf("%d.%d",job_id->cluster,job_id->proc);
			args.AppendArg(argbuf.Value());

			if(wants_reconnect) {
				args.AppendArg("--reconnect");
			}

			// pass the public ip/port of the schedd (used w/ reconnect)
			// We need this even if we are not currently in reconnect mode,
			// because the shadow may go into reconnect mode at any time.
			argbuf.sprintf("--schedd=%s", daemonCore->publicNetworkIpAddr());
			args.AppendArg(argbuf.Value());

			if( m_xfer_queue_contact.Length() ) {
				argbuf.sprintf("--xfer-queue=%s",m_xfer_queue_contact.Value());
				args.AppendArg(argbuf.Value());
			}

				// pass the private socket ip/port for use just by shadows
			args.AppendArg(MyShadowSockName);
				
			args.AppendArg("-");
		} else {
			args.AppendArg(MyShadowSockName);
			args.AppendArg(mrec->peer);
			args.AppendArg("*");
			args.AppendArg(job_id->cluster);
			args.AppendArg(job_id->proc);
			args.AppendArg("-");
		}
	} else {
			// CRUFT: pre-6.7.0 shadows...
		args.AppendArg(MyShadowSockName);
		args.AppendArg(mrec->peer);
		args.AppendArg(mrec->claimId());
		args.AppendArg(job_id->cluster);
		args.AppendArg(job_id->proc);
	}

	bool want_udp = true;
#ifndef WIN32
		// To save memory in the shadow, do not create a UDP command
		// socket under unix.  Windows doesn't _need_ UDP either,
		// because signals can be delivered via TCP, but the
		// performance impact of doing that has not been measured.
		// Under unix, all common signals are delivered via unix
		// signals.

	want_udp = false;
#endif

	rval = spawnJobHandlerRaw( srec, shadow_path, args, NULL, "shadow",
							   sh_is_dc, sh_reads_file, want_udp );

	free( shadow_path );

	if( ! rval ) {
		mark_job_stopped(job_id);
		if( find_shadow_rec(job_id) ) { 
				// we already added the srec to our tables..
			delete_shadow_rec( srec );
			srec = NULL;
		} else {
				// we didn't call add_shadow_rec(), so we can just do
				// a little bit of clean-up and delete it. 
			RemoveShadowRecFromMrec(srec);
			delete srec;
			srec = NULL;
		}
		return;
	}

	dprintf( D_ALWAYS, "Started shadow for job %d.%d on %s, "
			 "(shadow pid = %d)\n", job_id->cluster, job_id->proc,
			 mrec->description(), srec->pid );

		// If this is a reconnect shadow, update the mrec with some
		// important info.  This usually happens in StartJobs(), but
		// in the case of reconnect, we don't go through that code. 
	if( wants_reconnect ) {
			// Now that the shadow is alive, the match is "ACTIVE"
		mrec->setStatus( M_ACTIVE );
		mrec->cluster = job_id->cluster;
		mrec->proc = job_id->proc;
		dprintf(D_FULLDEBUG, "Match (%s) - running %d.%d\n",
		        mrec->description(), mrec->cluster, mrec->proc );

		/*
		  If we just spawned a reconnect shadow, we want to update
		  ATTR_LAST_JOB_LEASE_RENEWAL in the job ad.  This normally
		  gets done inside add_shadow_rec(), but we don't want that
		  behavior for reconnect shadows or we clobber the valuable
		  info that was left in the job queue.  So, we do it here, now
		  that we already wrote out the job ClassAd to the shadow's
		  pipe.
		*/
		SetAttributeInt( job_id->cluster, job_id->proc, 
						 ATTR_LAST_JOB_LEASE_RENEWAL, (int)time(0) );
	}

		// if this is a shadow for an MPI job, we need to tell the
		// dedicated scheduler we finally spawned it so it can update
		// some of its own data structures, too.
	int sendToDS = 0;
	GetAttributeInt(job_id->cluster, job_id->proc, "WantParallelScheduling", &sendToDS);

	if( (sendToDS || universe == CONDOR_UNIVERSE_MPI ) ||
	    (universe == CONDOR_UNIVERSE_PARALLEL) ){
		dedicated_scheduler.shadowSpawned( srec );
	}
}


void
Scheduler::setNextJobDelay( ClassAd *job_ad, ClassAd *machine_ad ) {
	int delay = 0;
	ASSERT( job_ad );

	int cluster,proc;
	job_ad->LookupInteger(ATTR_CLUSTER_ID, cluster);
	job_ad->LookupInteger(ATTR_PROC_ID, proc);

	job_ad->EvalInteger(ATTR_NEXT_JOB_START_DELAY,machine_ad,delay);
	if( MaxNextJobDelay && delay > MaxNextJobDelay ) {
		dprintf(D_ALWAYS,
				"Job %d.%d has %s = %d, which is greater than "
				"MAX_NEXT_JOB_START_DELAY=%d\n",
				cluster,
				proc,
				ATTR_NEXT_JOB_START_DELAY,
				delay,
				MaxNextJobDelay);

		delay = MaxNextJobDelay;
	}
	if( delay > jobThrottleNextJobDelay ) {
		jobThrottleNextJobDelay = delay;
		dprintf(D_FULLDEBUG,"Job %d.%d setting next job delay to %ds\n",
				cluster,
				proc,
				delay);
	}
}

void
Scheduler::tryNextJob()
{
		// Re-set timer if there are any jobs left in the queue
	if( !RunnableJobQueue.IsEmpty() ) {
		StartJobTimer = daemonCore->
		// Queue the next job start via the daemoncore timer.  jobThrottle()
		// implements job bursting, and returns the proper delay for the timer.
			Register_Timer( jobThrottle(),
							(TimerHandlercpp)&Scheduler::StartJobHandler,
							"start_job", this ); 
	} else {
		ExpediteStartJobs();
	}
}


bool
Scheduler::spawnJobHandlerRaw( shadow_rec* srec, const char* path, 
							   ArgList const &args, Env const *env, 
							   const char* name, bool is_dc, bool wants_pipe,
							   bool want_udp)
{
	int pid = -1;
	PROC_ID* job_id = &srec->job_id;
	ClassAd* job_ad = NULL;
	int create_process_opts = 0;

	if (!want_udp) {
		create_process_opts |= DCJOBOPT_NO_UDP;
	}

	Env extra_env;
	if( ! env ) {
		extra_env.Import(); // copy schedd's environment
	}
	else {
		extra_env.MergeFrom(*env);
	}
	env = &extra_env;

	// Now add USERID_MAP to the environment so the child process does
	// not have to look up stuff we already know.  In some
	// environments (e.g. where NSS is used), we have observed cases
	// where about half of the shadow's private memory was consumed by
	// junk allocated inside of the first call to getpwuid(), so this
	// is worth optimizing.  This may also reduce load on the ldap
	// server.

#ifndef WIN32
	passwd_cache *p = pcache();
	if( p ) {
		MyString usermap;
		p->getUseridMap(usermap);
		if( !usermap.IsEmpty() ) {
			MyString envname;
			envname.sprintf("_%s_USERID_MAP",myDistro->Get());
			extra_env.SetEnv(envname.Value(),usermap.Value());
		}
	}
#endif

		/* Setup the array of fds for stdin, stdout, stderr */
	int* std_fds_p = NULL;
	int std_fds[3];
	int pipe_fds[2];
	pipe_fds[0] = -1;
	pipe_fds[1] = -1;
	if( wants_pipe ) {
		if( ! daemonCore->Create_Pipe(pipe_fds) ) {
			dprintf( D_ALWAYS, 
					 "ERROR: Can't create DC pipe for writing job "
					 "ClassAd to the %s, aborting\n", name );
			return false;
		} 
			// pipe_fds[0] is the read-end of the pipe.  we want that
			// setup as STDIN for the handler.  we'll hold onto the
			// write end of it so we can write the job ad there.
		std_fds[0] = pipe_fds[0];
	} else {
		std_fds[0] = -1;
	}
	std_fds[1] = -1;
	std_fds[2] = -1;
	std_fds_p = std_fds;

        /* Get the handler's nice increment.  For now, we just use the
		   same config attribute for all handlers. */
    int niceness = param_integer( "SHADOW_RENICE_INCREMENT",0 );

	int rid;
	if( ( srec->universe == CONDOR_UNIVERSE_MPI) ||
		( srec->universe == CONDOR_UNIVERSE_PARALLEL)) {
		rid = dedicated_scheduler.rid;
	} else {
		rid = shadowReaperId;
	}
	

		/*
		  now, add our shadow record to our various tables.  we don't
		  yet know the pid, but that's the only thing we're missing.
		  otherwise, we've already got our match ad and all that.
		  this allows us to call GetJobAd() once (and expand the $$()
		  stuff, which is what the final argument of "true" does)
		  before we actually try to spawn the shadow.  if there's a
		  failure, we can bail out without actually having spawned the
		  shadow, but everything else will still work.
		  NOTE: ONLY when GetJobAd() is called with expStartdAd==true
		  do we want to delete the result...
		*/

	srec->pid = 0; 
	add_shadow_rec( srec );

		// expand $$ stuff and persist expansions so they can be
		// retrieved on restart for reconnect
	job_ad = GetJobAd( job_id->cluster, job_id->proc, true, true );
	if( ! job_ad ) {
			// this might happen if the job is asking for
			// something in $$() that doesn't exist in the machine
			// ad and/or if the machine ad is already gone for some
			// reason.  so, verify the job is still here...
		if( ! GetJobAd(job_id->cluster, job_id->proc, false) ) {
			EXCEPT( "Impossible: GetJobAd() returned NULL for %d.%d " 
					"but that job is already known to exist",
					job_id->cluster, job_id->proc );
		}

			// the job is still there, it just failed b/c of $$()
			// woes... abort.
		dprintf( D_ALWAYS, "ERROR: Failed to get classad for job "
				 "%d.%d, can't spawn %s, aborting\n", 
				 job_id->cluster, job_id->proc, name );
		for( int i = 0; i < 2; i++ ) {
			if( pipe_fds[i] >= 0 ) {
				daemonCore->Close_Pipe( pipe_fds[i] );
			}
		}
			// our caller will deal with cleaning up the srec
			// as appropriate...  
		return false;
	}


	/* For now, we should create the handler as PRIV_ROOT so it can do
	   priv switching between PRIV_USER (for handling syscalls, moving
	   files, etc), and PRIV_CONDOR (for writing to log files).
	   Someday, hopefully soon, we'll fix this and spawn the
	   shadow/handler with PRIV_USER_FINAL... */
	pid = daemonCore->Create_Process( path, args, PRIV_ROOT, rid, 
	                                  is_dc, env, NULL, NULL, NULL, 
	                                  std_fds_p, NULL, niceness,
									  NULL, create_process_opts);
	if( pid == FALSE ) {
		MyString arg_string;
		args.GetArgsStringForDisplay(&arg_string);
		dprintf( D_FAILURE|D_ALWAYS, "spawnJobHandlerRaw: "
				 "CreateProcess(%s, %s) failed\n", path, arg_string.Value() );
		if( wants_pipe ) {
			for( int i = 0; i < 2; i++ ) {
				if( pipe_fds[i] >= 0 ) {
					daemonCore->Close_Pipe( pipe_fds[i] );
				}
			}
		}
		if( job_ad ) {
			delete job_ad;
			job_ad = NULL;
		}
			// again, the caller will deal w/ cleaning up the srec
		return false;
	} 

		// if it worked, store the pid in our shadow record, and add
		// this srec to our table of srec's by pid.
	srec->pid = pid;
	add_shadow_rec_pid( srec );

		// finally, now that the handler has been spawned, we need to
		// do some things with the pipe (if there is one):
	if( wants_pipe ) {
			// 1) close our copy of the read end of the pipe, so we
			// don't leak it.  we have to use DC::Close_Pipe() for
			// this, not just close(), so things work on windoze.
		daemonCore->Close_Pipe( pipe_fds[0] );

			// 2) dump out the job ad to the write end, since the
			// handler is now alive and can read from the pipe.
		ASSERT( job_ad );
		MyString ad_str;
		job_ad->sPrint(ad_str);
		const char* ptr = ad_str.Value();
		int len = ad_str.Length();
		while (len) {
			int bytes_written = daemonCore->Write_Pipe(pipe_fds[1], ptr, len);
			if (bytes_written == -1) {
				dprintf(D_ALWAYS, "writeJobAd: Write_Pipe failed\n");
				break;
			}
			ptr += bytes_written;
			len -= bytes_written;
		}

			// TODO: if this is an MPI job, we should really write all
			// the match info (ClaimIds, sinful strings and machine
			// ads) to the pipe before we close it, but that's just a
			// performance optimization, not a correctness issue.

			// Now that all the data is written to the pipe, we can
			// safely close the other end, too.  
		daemonCore->Close_Pipe(pipe_fds[1]);
	}

	{
		ClassAd *machine_ad = NULL;
		if(srec->match ) {
			machine_ad = srec->match->my_match_ad;
		}
		setNextJobDelay( job_ad, machine_ad );
	}

	if( job_ad ) {
		delete job_ad;
		job_ad = NULL;
	}
	return true;
}


void
Scheduler::noShadowForJob( shadow_rec* srec, NoShadowFailure_t why )
{
	static bool notify_std = true;
	static bool notify_java = true;
	static bool notify_win32 = true;
	static bool notify_dc_vanilla = true;
	static bool notify_old_vanilla = true;

	static char std_reason [] = 
		"No condor_shadow installed that supports standard universe jobs";
	static char java_reason [] = 
		"No condor_shadow installed that supports JAVA jobs";
	static char win32_reason [] = 
		"No condor_shadow installed that supports WIN32 jobs";
	static char dc_vanilla_reason [] = 
		"No condor_shadow installed that supports vanilla jobs on "
		"V6.3.3 or newer resources";
	static char old_vanilla_reason [] = 
		"No condor_shadow installed that supports vanilla jobs on "
		"resources older than V6.3.3";

	PROC_ID job_id;
	char* hold_reason=NULL;
	bool* notify_admin=NULL;

	if( ! srec ) {
		dprintf( D_ALWAYS, "ERROR: Called noShadowForJob with NULL srec!\n" );
		return;
	}
	job_id = srec->job_id;

	switch( why ) {
	case NO_SHADOW_STD:
		hold_reason = std_reason;
		notify_admin = &notify_std;
		break;
	case NO_SHADOW_JAVA:
		hold_reason = java_reason;
		notify_admin = &notify_java;
		break;
	case NO_SHADOW_WIN32:
		hold_reason = win32_reason;
		notify_admin = &notify_win32;
		break;
	case NO_SHADOW_DC_VANILLA:
		hold_reason = dc_vanilla_reason;
		notify_admin = &notify_dc_vanilla;
		break;
	case NO_SHADOW_OLD_VANILLA:
		hold_reason = old_vanilla_reason;
		notify_admin = &notify_old_vanilla;
		break;
	case NO_SHADOW_RECONNECT:
			// this is a special case, since we're not going to email
			// or put the job on hold, we just want to mark it as idle
			// and clean up the mrec and srec...
		break;
	default:
		EXCEPT( "Unknown reason (%d) in Scheduler::noShadowForJob",
				(int)why );
	}

		// real work begins

		// reset a bunch of state in the ClassAd for this job
	mark_job_stopped( &job_id );

		// since we couldn't spawn this shadow, we should remove this
		// shadow record from the match record and delete the shadow
		// rec so we don't leak memory or tie up this match
	RemoveShadowRecFromMrec( srec );
	delete srec;

	if( why == NO_SHADOW_RECONNECT ) {
			// we're done
		return;
	}

		// hold the job, since we won't be able to run it without
		// human intervention
	holdJob( job_id.cluster, job_id.proc, hold_reason, 
			 true, true, true, *notify_admin );

		// regardless of what it used to be, we need to record that we
		// no longer want to notify the admin for this kind of error
	*notify_admin = false;
}

shadow_rec*
Scheduler::start_std( match_rec* mrec , PROC_ID* job_id, int univ )
{

	dprintf( D_FULLDEBUG, "Scheduler::start_std - job=%d.%d on %s\n",
			job_id->cluster, job_id->proc, mrec->peer );

	mark_serial_job_running(job_id);

	// add job to run queue
	shadow_rec* srec=add_shadow_rec( 0, job_id, univ, mrec, -1 );
	addRunnableJob( srec );
	return srec;
}


shadow_rec*
Scheduler::start_local_universe_job( PROC_ID* job_id )
{
	shadow_rec* srec = NULL;

		// set our CurrentHosts to 1 so we don't consider this job
		// still idle.  we'll actually mark it as status RUNNING once
		// we spawn the starter for it.  unlike other kinds of jobs,
		// local universe jobs don't have to worry about having the
		// status wrong while the job sits in the RunnableJob queue,
		// since we're not negotiating for them at all... 
	SetAttributeInt( job_id->cluster, job_id->proc, ATTR_CURRENT_HOSTS, 1 );

		//
		// If we start a local universe job, the LocalUniverseJobsRunning
		// tally isn't updated so we have no way of knowing whether we can
		// start the next job. This would cause a ton of local jobs to
		// just get fired off all at once even though there was a limit set.
		// So instead, I am following Derek's example with the scheduler 
		// universe and updating our running tally
		// Andy - 11.14.2004 - pavlo@cs.wisc.edu
		//	
	if ( this->LocalUniverseJobsIdle > 0 ) {
		this->LocalUniverseJobsIdle--;
	}
	this->LocalUniverseJobsRunning++;

	srec = add_shadow_rec( 0, job_id, CONDOR_UNIVERSE_LOCAL, NULL, -1 );
	addRunnableJob( srec );
	return srec;
}


void
Scheduler::addRunnableJob( shadow_rec* srec )
{
	if( ! srec ) {
		EXCEPT( "Scheduler::addRunnableJob called with NULL srec!" );
	}

	dprintf( D_FULLDEBUG, "Queueing job %d.%d in runnable job queue\n",
			 srec->job_id.cluster, srec->job_id.proc );

	if( RunnableJobQueue.enqueue(srec) ) {
		EXCEPT( "Cannot put job into run queue\n" );
	}

	if( StartJobTimer<0 ) {
		// Queue the next job start via the daemoncore timer.
		// jobThrottle() implements job bursting, and returns the
		// proper delay for the timer.
		StartJobTimer = daemonCore->
			Register_Timer( jobThrottle(), 
							(TimerHandlercpp)&Scheduler::StartJobHandler,
							"StartJobHandler", this );
	}
}


void
Scheduler::spawnLocalStarter( shadow_rec* srec )
{
	static bool notify_admin = true;
	PROC_ID* job_id = &srec->job_id;
	char* starter_path;
	ArgList starter_args;
	bool rval;

	dprintf( D_FULLDEBUG, "Starting local universe job %d.%d\n",
			 job_id->cluster, job_id->proc );

		// Someday, we'll probably want to use the shadow_list, a
		// shadow object, etc, etc.  For now, we're just going to keep
		// things a little more simple in the first pass.
	starter_path = param( "STARTER_LOCAL" );
	if( ! starter_path ) {
		dprintf( D_ALWAYS, "Can't start local universe job %d.%d: "
				 "STARTER_LOCAL not defined!\n", job_id->cluster,
				 job_id->proc );
		holdJob( job_id->cluster, job_id->proc,
				 "No condor_starter installed that supports local universe",
				 false, true, notify_admin, true );
		notify_admin = false;
		return;
	}

	starter_args.AppendArg("condor_starter");
	starter_args.AppendArg("-f");

	starter_args.AppendArg("-job-cluster");
	starter_args.AppendArg(job_id->cluster);

	starter_args.AppendArg("-job-proc");
	starter_args.AppendArg(job_id->proc);

	starter_args.AppendArg("-header");
	MyString header;
	header.sprintf("(%d.%d) ",job_id->cluster,job_id->proc);
	starter_args.AppendArg(header.Value());

	starter_args.AppendArg("-job-input-ad");
	starter_args.AppendArg("-");
	starter_args.AppendArg("-schedd-addr");
	starter_args.AppendArg(MyShadowSockName);

	if(DebugFlags & D_FULLDEBUG) {
		MyString argstring;
		starter_args.GetArgsStringForDisplay(&argstring);
		dprintf( D_FULLDEBUG, "About to spawn %s %s\n", 
				 starter_path, argstring.Value() );
	}

	mark_serial_job_running( job_id );

	BeginTransaction();
		// add CLAIM_ID to this job ad so schedd can be authorized by
		// starter by virtue of this shared secret (e.g. for
		// CREATE_JOB_OWNER_SEC_SESSION
	char *public_part = Condor_Crypt_Base::randomHexKey();
	char *private_part = Condor_Crypt_Base::randomHexKey();
	ClaimIdParser cidp(public_part,NULL,private_part);
	SetAttributeString( job_id->cluster, job_id->proc, ATTR_CLAIM_ID, cidp.claimId() );
	free( public_part );
	free( private_part );

	CommitTransaction(NONDURABLE);

	Env starter_env;
	MyString execute_env;
	execute_env.sprintf( "_%s_EXECUTE", myDistro->Get());
	starter_env.SetEnv(execute_env.Value(),LocalUnivExecuteDir);
	
	rval = spawnJobHandlerRaw( srec, starter_path, starter_args,
							   &starter_env, "starter", true, true, true );

	free( starter_path );
	starter_path = NULL;

	if( ! rval ) {
		dprintf( D_ALWAYS|D_FAILURE, "Can't spawn local starter for "
				 "job %d.%d\n", job_id->cluster, job_id->proc );
		mark_job_stopped( job_id );
			// TODO: we're definitely leaking shadow recs in this case
			// (and have been for a while).  must fix ASAP.
		return;
	}

	dprintf( D_ALWAYS, "Spawned local starter (pid %d) for job %d.%d\n",
			 srec->pid, job_id->cluster, job_id->proc );
}



void
Scheduler::initLocalStarterDir( void )
{
	static bool first_time = true;
	mode_t mode;
#ifdef WIN32
	mode_t desired_mode = _S_IREAD | _S_IWRITE;
#else
		// We want execute to be world-writable w/ the sticky bit set.  
	mode_t desired_mode = (0777 | S_ISVTX);
#endif

	MyString dir_name;
	char* tmp = param( "LOCAL_UNIV_EXECUTE" );
	if( ! tmp ) {
		tmp = param( "SPOOL" );		
		if( ! tmp ) {
			EXCEPT( "SPOOL directory not defined in config file!" );
		}
			// If you change this default, make sure you change
			// condor_preen, too, so that it doesn't nuke your
			// directory (assuming you still use SPOOL).
		dir_name.sprintf( "%s%c%s", tmp, DIR_DELIM_CHAR,
						  "local_univ_execute" );
	} else {
		dir_name = tmp;
	}
	free( tmp );
	tmp = NULL;
	if( LocalUnivExecuteDir ) {
		free( LocalUnivExecuteDir );
	}
	LocalUnivExecuteDir = strdup( dir_name.Value() );

	StatInfo exec_statinfo( dir_name.Value() );
	if( ! exec_statinfo.IsDirectory() ) {
			// our umask is going to mess this up for us, so we might
			// as well just do the chmod() seperately, anyway, to
			// ensure we've got it right.  the extra cost is minimal,
			// since we only do this once...
		dprintf( D_FULLDEBUG, "initLocalStarterDir(): %s does not exist, "
				 "calling mkdir()\n", dir_name.Value() );
		if( mkdir(dir_name.Value(), 0777) < 0 ) {
			dprintf( D_ALWAYS, "initLocalStarterDir(): mkdir(%s) failed: "
					 "%s (errno %d)\n", dir_name.Value(), strerror(errno),
					 errno );
				// TODO: retry as priv root or something?  deal w/ NFS
				// and root squashing, etc...
			return;
		}
		mode = 0777;
	} else {
		mode = exec_statinfo.GetMode();
		if( first_time ) {
				// if this is the startup-case (not reconfig), and the
				// directory already exists, we want to attempt to
				// remove everything in it, to clean up any droppings
				// left by starters that died prematurely, etc.
			dprintf( D_FULLDEBUG, "initLocalStarterDir: "
					 "%s already exists, deleting old contents\n",
					 dir_name.Value() );
			Directory exec_dir( &exec_statinfo );
			exec_dir.Remove_Entire_Directory();
			first_time = false;
		}
	}

		// we know the directory exists, now make sure the mode is
		// right for our needs...
	if( (mode & desired_mode) != desired_mode ) {
		dprintf( D_FULLDEBUG, "initLocalStarterDir(): "
				 "Changing permission on %s\n", dir_name.Value() );
		if( chmod(dir_name.Value(), (mode|desired_mode)) < 0 ) {
			dprintf( D_ALWAYS, 
					 "initLocalStarterDir(): chmod(%s) failed: "
					 "%s (errno %d)\n", dir_name.Value(), 
					 strerror(errno), errno );
		}
	}
}


shadow_rec*
Scheduler::start_sched_universe_job(PROC_ID* job_id)
{

	MyString a_out_name;
	MyString input;
	MyString output;
	MyString error;
	MyString x509_proxy;
	ArgList args;
	MyString argbuf;
	MyString error_msg;
	MyString owner, iwd;
	MyString domain;
	int		pid;
	StatInfo* filestat;
	bool is_executable;
	ClassAd *userJob = NULL;
	shadow_rec *retval = NULL;
	Env envobject;
	MyString env_error_msg;
    int niceness = 0;
	MyString tmpCwd;
	int inouterr[3];
	bool cannot_open_files = false;
	priv_state priv;
	int i;
	size_t *core_size_ptr = NULL;
	char *ckpt_name = NULL;

	is_executable = false;

	dprintf( D_FULLDEBUG, "Starting sched universe job %d.%d\n",
		job_id->cluster, job_id->proc );

	userJob = GetJobAd(job_id->cluster,job_id->proc);
	ASSERT(userJob);

	// who is this job going to run as...
	if (GetAttributeString(job_id->cluster, job_id->proc, 
		ATTR_OWNER, owner) < 0) {
		dprintf(D_FULLDEBUG, "Scheduler::start_sched_universe_job"
			"--setting owner to \"nobody\"\n" );
		owner = "nobody";
	}

	// get the nt domain too, if we have it
	GetAttributeString(job_id->cluster, job_id->proc, ATTR_NT_DOMAIN, domain);

	// sanity check to make sure this job isn't going to start as root.
	if (strcasecmp(owner.Value(), "root") == 0 ) {
		dprintf(D_ALWAYS, "Aborting job %d.%d.  Tried to start as root.\n",
			job_id->cluster, job_id->proc);
		goto wrapup;
	}

	// switch to the user in question to make some checks about what I'm 
	// about to execute and then to execute.

	if (! init_user_ids(owner.Value(), domain.Value()) ) {
		MyString tmpstr;
#ifdef WIN32
		tmpstr.sprintf("Bad or missing credential for user: %s", owner.Value());
#else
		tmpstr.sprintf("Unable to switch to user: %s", owner.Value());
#endif
		holdJob(job_id->cluster, job_id->proc, tmpstr.Value(),
				false, false, true, false, false);
		goto wrapup;
	}

	priv = set_user_priv(); // need user's privs...

	// Here we are going to look into the spool directory which contains the
	// user's executables as the user. Be aware that even though the spooled
	// executable probably is owned by Condor in most circumstances, we
	// must ensure the user can at least execute it.

	ckpt_name = gen_ckpt_name(Spool, job_id->cluster, ICKPT, 0);
	a_out_name = ckpt_name;
	free(ckpt_name); ckpt_name = NULL;
	errno = 0;
	filestat = new StatInfo(a_out_name.Value());
	ASSERT(filestat);

	if (filestat->Error() == SIGood) {
		is_executable = filestat->IsExecutable();

		if (!is_executable) {
			// The file is present, but the user cannot execute it? Put the job
			// on hold.
			set_priv( priv );  // back to regular privs...

			holdJob(job_id->cluster, job_id->proc, 
				"Spooled executable is not executable!",
				false, false, true, false, false );

			delete filestat;
			filestat = NULL;

			goto wrapup;
		}
	}

	delete filestat;
	filestat = NULL;

	if ( !is_executable ) {
		// If we have determined that the executable is not present in the
		// spool, then it must be in the user's initialdir, or wherever they 
		// specified in the classad. Either way, it must be executable by them.

		// Sanity check the classad to ensure we have an executable.
		a_out_name = "";
		userJob->LookupString(ATTR_JOB_CMD,a_out_name);
		if (a_out_name.Length()==0) {
			set_priv( priv );  // back to regular privs...
			holdJob(job_id->cluster, job_id->proc, 
				"Executable unknown - not specified in job ad!",
				false, false, true, false, false );
			goto wrapup;
		}
		
		// Now check, as the user, if we may execute it.
		filestat = new StatInfo(a_out_name.Value());
		is_executable = false;
		if ( filestat ) {
			is_executable = filestat->IsExecutable();
			delete filestat;
		}
		if ( !is_executable ) {
			MyString tmpstr;
			tmpstr.sprintf( "File '%s' is missing or not executable", a_out_name.Value() );
			set_priv( priv );  // back to regular privs...
			holdJob(job_id->cluster, job_id->proc, tmpstr.Value(),
					false, false, true, false, false);
			goto wrapup;
		}
	}
	
	
	// Get std(in|out|err)
	if (GetAttributeString(job_id->cluster, job_id->proc, ATTR_JOB_INPUT,
		input) < 0) {
		input = NULL_FILE;
		
	}
	if (GetAttributeString(job_id->cluster, job_id->proc, ATTR_JOB_OUTPUT,
		output) < 0) {
		output = NULL_FILE;
	}
	if (GetAttributeString(job_id->cluster, job_id->proc, ATTR_JOB_ERROR,
		error) < 0) {
		error = NULL_FILE;
	}
	
	if (GetAttributeString(job_id->cluster, job_id->proc, ATTR_JOB_IWD,
		iwd) < 0) {
#ifndef WIN32		
		iwd = "/tmp";
#else
		// try to get the temp dir, otherwise just use the root directory
		char* tempdir = getenv("TEMP");
		iwd = ((tempdir) ? tempdir : "\\");
		
#endif
	}
	
	//change to IWD before opening files, easier than prepending 
	//IWD if not absolute pathnames
	condor_getcwd(tmpCwd);
	chdir(iwd.Value());
	
	// now open future in|out|err files
	
#ifdef WIN32
	
	// submit gives us /dev/null regardless of the platform.
	// normally, the starter would handle this translation,
	// but since we're the schedd, we'll have to do it ourselves.
	// At least for now. --stolley
	
	if (nullFile(input.Value())) {
		input = WINDOWS_NULL_FILE;
	}
	if (nullFile(output.Value())) {
		output = WINDOWS_NULL_FILE;
	}
	if (nullFile(error.Value())) {
		error = WINDOWS_NULL_FILE;
	}
	
#endif
	
	if ((inouterr[0] = safe_open_wrapper(input.Value(), O_RDONLY, S_IREAD)) < 0) {
		dprintf ( D_FAILURE|D_ALWAYS, "Open of %s failed, errno %d\n", input.Value(), errno );
		cannot_open_files = true;
	}
	if ((inouterr[1] = safe_open_wrapper(output.Value(), O_WRONLY | O_CREAT | O_TRUNC | O_APPEND, S_IREAD|S_IWRITE)) < 0) {
		dprintf ( D_FAILURE|D_ALWAYS, "Open of %s failed, errno %d\n", output.Value(), errno );
		cannot_open_files = true;
	}
	if ((inouterr[2] = safe_open_wrapper(error.Value(), O_WRONLY | O_CREAT | O_TRUNC | O_APPEND, S_IREAD|S_IWRITE)) < 0) {
		dprintf ( D_FAILURE|D_ALWAYS, "Open of %s failed, errno %d\n", error.Value(), errno );
		cannot_open_files = true;
	}
	
	//change back to whence we came
	if ( tmpCwd.Length() ) {
		chdir( tmpCwd.Value() );
	}
	
	if ( cannot_open_files ) {
	/* I'll close the opened files in the same priv state I opened them
		in just in case the OS cares about such things. */
		if (inouterr[0] >= 0) {
			if (close(inouterr[0]) == -1) {
				dprintf(D_ALWAYS, 
					"Failed to close input file fd for '%s' because [%d %s]\n",
					input.Value(), errno, strerror(errno));
			}
		}
		if (inouterr[1] >= 0) {
			if (close(inouterr[1]) == -1) {
				dprintf(D_ALWAYS,  
					"Failed to close output file fd for '%s' because [%d %s]\n",
					output.Value(), errno, strerror(errno));
			}
		}
		if (inouterr[2] >= 0) {
			if (close(inouterr[2]) == -1) {
				dprintf(D_ALWAYS,  
					"Failed to close error file fd for '%s' because [%d %s]\n",
					output.Value(), errno, strerror(errno));
			}
		}
		set_priv( priv );  // back to regular privs...
		goto wrapup;
	}
	
	set_priv( priv );  // back to regular privs...
	
	if(!envobject.MergeFrom(userJob,&env_error_msg)) {
		dprintf(D_ALWAYS,"Failed to read job environment: %s\n",
				env_error_msg.Value());
		goto wrapup;
	}
	
	// stick a CONDOR_ID environment variable in job's environment
	char condor_id_string[PROC_ID_STR_BUFLEN];
	ProcIdToStr(*job_id,condor_id_string);
	envobject.SetEnv("CONDOR_ID",condor_id_string);

	// Set X509_USER_PROXY in the job's environment if the job ad says
	// we have a proxy.
	if (GetAttributeString(job_id->cluster, job_id->proc, 
						   ATTR_X509_USER_PROXY, x509_proxy) == 0) {
		envobject.SetEnv("X509_USER_PROXY",x509_proxy);
	}

	// Don't use a_out_name for argv[0], use
	// "condor_scheduniv_exec.cluster.proc" instead. 
	argbuf.sprintf("condor_scheduniv_exec.%d.%d",job_id->cluster,job_id->proc);
	args.AppendArg(argbuf.Value());

	if(!args.AppendArgsFromClassAd(userJob,&error_msg)) {
		dprintf(D_ALWAYS,"Failed to read job arguments: %s\n",
				error_msg.Value());
		goto wrapup;
	}

        // get the job's nice increment
	niceness = param_integer( "SCHED_UNIV_RENICE_INCREMENT",niceness );

		// If there is a requested coresize for this job,
		// enforce it.  It is truncated because you can't put an
		// unsigned integer into a classad. I could rewrite condor's
		// use of ATTR_CORE_SIZE to be a float, but then when that
		// attribute is read/written to the job queue log by/or
		// shared between versions of Condor which view the type
		// of that attribute differently, calamity would arise.
	int core_size_truncated;
	size_t core_size;
	if (GetAttributeInt(job_id->cluster, job_id->proc, 
						   ATTR_CORE_SIZE, &core_size_truncated) == 0) {
		// make the hard limit be what is specified.
		core_size = (size_t)core_size_truncated;
		core_size_ptr = &core_size;
	}
	
	pid = daemonCore->Create_Process( a_out_name.Value(), args, PRIV_USER_FINAL, 
	                                  shadowReaperId, FALSE,
	                                  &envobject, iwd.Value(), NULL, NULL, inouterr,
	                                  NULL, niceness, NULL,
	                                  DCJOBOPT_NO_ENV_INHERIT,
	                                  core_size_ptr );
	
	// now close those open fds - we don't want them here.
	for ( i=0 ; i<3 ; i++ ) {
		if ( close( inouterr[i] ) == -1 ) {
			dprintf ( D_ALWAYS, "FD closing problem, errno = %d\n", errno );
		}
	}

	if ( pid <= 0 ) {
		dprintf ( D_FAILURE|D_ALWAYS, "Create_Process problems!\n" );
		goto wrapup;
	}
	
	dprintf ( D_ALWAYS, "Successfully created sched universe process\n" );
	mark_serial_job_running(job_id);
	WriteExecuteToUserLog( *job_id );

		/* this is somewhat evil.  these values are absolutely
		   essential to have accurate when we're trying to shutdown
		   (see Scheduler::preempt()).  however, we only set them
		   correctly inside count_jobs(), and there's no guarantee
		   we'll call that before we next try to shutdown.  so, we
		   manually update them here, to keep them accurate until the
		   next time we call count_jobs().
		   -derek <wright@cs.wisc.edu> 2005-04-01
		*/
	if( SchedUniverseJobsIdle > 0 ) {
		SchedUniverseJobsIdle--;
	}
	SchedUniverseJobsRunning++;

	retval =  add_shadow_rec( pid, job_id, CONDOR_UNIVERSE_SCHEDULER, NULL, -1 );

wrapup:
	if(userJob) {
		FreeJobAd(userJob);
	}
	return retval;
}

void
Scheduler::display_shadow_recs()
{
	struct shadow_rec *r;

	if( !(DebugFlags & D_FULLDEBUG) ) {
		return; // avoid needless work below
	}

	dprintf( D_FULLDEBUG, "\n");
	dprintf( D_FULLDEBUG, "..................\n" );
	dprintf( D_FULLDEBUG, ".. Shadow Recs (%d/%d)\n", numShadows, numMatches );
	shadowsByPid->startIterations();
	while (shadowsByPid->iterate(r) == 1) {

		int cur_hosts=-1, status=-1;
		GetAttributeInt(r->job_id.cluster, r->job_id.proc, ATTR_CURRENT_HOSTS, &cur_hosts);
		GetAttributeInt(r->job_id.cluster, r->job_id.proc, ATTR_JOB_STATUS, &status);

		dprintf(D_FULLDEBUG, ".. %d, %d.%d, %s, %s, cur_hosts=%d, status=%d\n",
				r->pid, r->job_id.cluster, r->job_id.proc,
				r->preempted ? "T" : "F" ,
				r->match ? r->match->peer : "localhost",
				cur_hosts, status);
	}
	dprintf( D_FULLDEBUG, "..................\n\n" );
}

shadow_rec::shadow_rec():
	pid(-1),
	universe(0),
    match(NULL),
    preempted(FALSE),
	conn_fd(-1),
	removed(FALSE),
	isZombie(FALSE),
	is_reconnect(false),
	keepClaimAttributes(false),
	recycle_shadow_stream(NULL),
	exit_already_handled(false)
{
	prev_job_id.proc = -1;
	prev_job_id.cluster = -1;
	job_id.proc = -1;
	job_id.cluster = -1;
}

shadow_rec::~shadow_rec()
{
	if( recycle_shadow_stream ) {
		dprintf(D_ALWAYS,"Failed to finish switching shadow %d to new job %d.%d\n",pid,job_id.cluster,job_id.proc);
		delete recycle_shadow_stream;
		recycle_shadow_stream = NULL;
	}
}

struct shadow_rec *
Scheduler::add_shadow_rec( int pid, PROC_ID* job_id, int univ,
						   match_rec* mrec, int fd )
{
	shadow_rec *new_rec = new shadow_rec;

	new_rec->pid = pid;
	new_rec->job_id = *job_id;
	new_rec->universe = univ;
	new_rec->match = mrec;
	new_rec->preempted = FALSE;
	new_rec->removed = FALSE;
	new_rec->conn_fd = fd;
	new_rec->isZombie = FALSE; 
	new_rec->is_reconnect = false;
	new_rec->keepClaimAttributes = false;
	
	if (pid) {
		add_shadow_rec(new_rec);
	} else if ( new_rec->match && new_rec->match->pool ) {
		SetAttributeString(new_rec->job_id.cluster, new_rec->job_id.proc,
						   ATTR_REMOTE_POOL, new_rec->match->pool, NONDURABLE);
	}
	return new_rec;
}

static void
add_shadow_birthdate(int cluster, int proc, bool is_reconnect = false)
{
	dprintf( D_ALWAYS, "Starting add_shadow_birthdate(%d.%d)\n",
			 cluster, proc );
	int current_time = (int)time(NULL);
	int job_start_date = 0;
	SetAttributeInt(cluster, proc, ATTR_SHADOW_BIRTHDATE, current_time);
	if (GetAttributeInt(cluster, proc,
						ATTR_JOB_START_DATE, &job_start_date) < 0) {
		// this is the first time the job has ever run, so set JobStartDate
		SetAttributeInt(cluster, proc, ATTR_JOB_START_DATE, current_time);
	}

	// If we're reconnecting, the old ATTR_JOB_CURRENT_START_DATE is still
	// correct
	if ( !is_reconnect ) {
		// Update the current start & last start times
		if ( GetAttributeInt(cluster, proc,
							 ATTR_JOB_CURRENT_START_DATE, 
							 &job_start_date) >= 0 ) {
			// It's been run before, so copy the current into last
			SetAttributeInt(cluster, proc, ATTR_JOB_LAST_START_DATE, 
							job_start_date);
		}
		// Update current
		SetAttributeInt(cluster, proc, ATTR_JOB_CURRENT_START_DATE,
						current_time);
	}

	int job_univ = CONDOR_UNIVERSE_STANDARD;
	GetAttributeInt(cluster, proc, ATTR_JOB_UNIVERSE, &job_univ);


		// Update the job's counter for the number of times a shadow
		// was started (if this job has a shadow at all, that is).
		// For the local universe, "shadow" means local starter.
	int num;
	switch (job_univ) {
	case CONDOR_UNIVERSE_SCHEDULER:
			// CRUFT: ATTR_JOB_RUN_COUNT is deprecated
		if (GetAttributeInt(cluster, proc, ATTR_JOB_RUN_COUNT, &num) < 0) {
			num = 0;
		}
		num++;
		SetAttributeInt(cluster, proc, ATTR_JOB_RUN_COUNT, num);
		break;

	default:
		if (GetAttributeInt(cluster, proc, ATTR_NUM_SHADOW_STARTS, &num) < 0) {
			num = 0;
		}
		num++;
		SetAttributeInt(cluster, proc, ATTR_NUM_SHADOW_STARTS, num);
			// CRUFT: ATTR_JOB_RUN_COUNT is deprecated
		SetAttributeInt(cluster, proc, ATTR_JOB_RUN_COUNT, num);
	}

	if( job_univ == CONDOR_UNIVERSE_VM ) {
		// check if this run is a restart from checkpoint
		int lastckptTime = 0;
		GetAttributeInt(cluster, proc, ATTR_LAST_CKPT_TIME, &lastckptTime);
		if( lastckptTime > 0 ) {
			// There was a checkpoint.
			// Update restart count from a checkpoint 
			MyString vmtype;
			int num_restarts = 0;
			GetAttributeInt(cluster, proc, ATTR_NUM_RESTARTS, &num_restarts);
			SetAttributeInt(cluster, proc, ATTR_NUM_RESTARTS, ++num_restarts);

			GetAttributeString(cluster, proc, ATTR_JOB_VM_TYPE, vmtype);
			if( strcasecmp(vmtype.Value(), CONDOR_VM_UNIVERSE_VMWARE ) == 0 ) {
				// In vmware vm universe, vmware disk may be 
				// a sparse disk or snapshot disk. So we can't estimate the disk space 
				// in advanace because the sparse disk or snapshot disk will 
				// grow up while running a VM.
				// So we will just add 100MB to disk space.
				int vm_disk_space = 0;
				GetAttributeInt(cluster, proc, ATTR_DISK_USAGE, &vm_disk_space);
				if( vm_disk_space > 0 ) {
					vm_disk_space += 100*1024;
				}
				SetAttributeInt(cluster, proc, ATTR_DISK_USAGE, vm_disk_space);
			}
		}
	}
}

static void
RotateAttributeList( int cluster, int proc, char const *attrname, int start_index, int history_len )
{
	int index;
	for(index=start_index+history_len-1;
		index>start_index;
		index--)
	{
		MyString attr;
		attr.sprintf("%s%d",attrname,index-1);

		char *value=NULL;
		if( GetAttributeExprNew(cluster,proc,attr.Value(),&value) == 0 ) {
			attr.sprintf("%s%d",attrname,index);
			SetAttribute(cluster,proc,attr.Value(),value);
			free( value );
		}
	}
}

void
Scheduler::InsertMachineAttrs( int cluster, int proc, ClassAd *machine_ad )
{
	ASSERT( machine_ad );

	classad::ClassAdUnParser unparser;
	classad::ClassAd *machine;
	machine = machine_ad;

	ClassAd *job = GetJobAd( cluster, proc );

	if( !job ) {
		return;
	}

	bool already_in_transaction = InTransaction();
	if( !already_in_transaction ) {
	    BeginTransaction();
	}

		// First do the old-style match_list stuff

		// Look to see if the job wants info about 
		// old matches.  If so, store info about old
		// matches in the job ad as:
		//   LastMatchName0 = "some-startd-ad-name"
		//   LastMatchName1 = "some-other-startd-ad-name"
		//   ....
		// LastMatchName0 will hold the most recent.  The
		// list will be rotated with a max length defined
		// by attribute ATTR_JOB_LAST_MATCH_LIST_LENGTH, which
		// has a default of 0 (i.e. don't keep this info).
	int list_len = 0;
	job->LookupInteger(ATTR_LAST_MATCH_LIST_LENGTH,list_len);
	if ( list_len > 0 ) {
		RotateAttributeList(cluster,proc,ATTR_LAST_MATCH_LIST_PREFIX,0,list_len);
		std::string attr_buf;
		std::string slot_name;
		machine_ad->LookupString(ATTR_NAME,slot_name);

		sprintf(attr_buf,"%s0",ATTR_LAST_MATCH_LIST_PREFIX);
		SetAttributeString(cluster,proc,attr_buf.c_str(),slot_name.c_str());
	}

		// End of old-style match_list stuff

		// Increment ATTR_NUM_MATCHES
	int num_matches = 0;
	job->LookupInteger(ATTR_NUM_MATCHES,num_matches);
	num_matches++;

	SetAttributeInt(cluster,proc,ATTR_NUM_MATCHES,num_matches);

	SetAttributeInt(cluster,proc,ATTR_LAST_MATCH_TIME,(int)time(0));

		// Now handle JOB_MACHINE_ATTRS

	MyString user_machine_attrs;
	GetAttributeString(cluster,proc,ATTR_JOB_MACHINE_ATTRS,user_machine_attrs);

	int history_len = 1;
	GetAttributeInt(cluster,proc,ATTR_JOB_MACHINE_ATTRS_HISTORY_LENGTH,&history_len);

	if( m_job_machine_attrs_history_length > history_len ) {
		history_len = m_job_machine_attrs_history_length;
	}

	if( history_len == 0 ) {
		return;
	}

	StringList machine_attrs(user_machine_attrs.Value());

	machine_attrs.create_union( m_job_machine_attrs, true );

	machine_attrs.rewind();
	char const *attr;
	while( (attr=machine_attrs.next()) != NULL ) {
		MyString result_attr;
		result_attr.sprintf("%s%s",ATTR_MACHINE_ATTR_PREFIX,attr);

		RotateAttributeList(cluster,proc,result_attr.Value(),0,history_len);

		classad::Value result;
		if( !machine->EvaluateAttr(attr,result) ) {
			result.SetErrorValue();
		}
		std::string unparsed_result;

		unparser.Unparse(unparsed_result,result);
		result_attr += "0";
		SetAttribute(cluster,proc,result_attr.Value(),unparsed_result.c_str());
	}

	FreeJobAd( job );

	if( !already_in_transaction ) {
		CommitTransaction(NONDURABLE);
	}
}

struct shadow_rec *
Scheduler::add_shadow_rec( shadow_rec* new_rec )
{
	numShadows++;
	if( new_rec->pid ) {
		shadowsByPid->insert(new_rec->pid, new_rec);
	}
	shadowsByProcID->insert(new_rec->job_id, new_rec);

		// To improve performance and to keep our sanity in case we
		// get killed in the middle of this operation, do all of these
		// queue management ops within a transaction.
	BeginTransaction();

	match_rec* mrec = new_rec->match;
	int cluster = new_rec->job_id.cluster;
	int proc = new_rec->job_id.proc;

	if( mrec && !new_rec->is_reconnect ) {

			// we don't want to set any of these things if this is a
			// reconnect shadow_rec we're adding.  All this does is
			// re-writes stuff that's already accurate in the job ad,
			// or, in the case of ATTR_LAST_JOB_LEASE_RENEWAL,
			// clobbers accurate info with a now-bogus value.

		SetAttributeString( cluster, proc, ATTR_CLAIM_ID, mrec->claimId() );
		SetAttributeString( cluster, proc, ATTR_PUBLIC_CLAIM_ID, mrec->publicClaimId() );
		SetAttributeString( cluster, proc, ATTR_STARTD_IP_ADDR, mrec->peer );
		SetAttributeInt( cluster, proc, ATTR_LAST_JOB_LEASE_RENEWAL,
						 (int)time(0) ); 

		bool have_remote_host = false;
		if( mrec->my_match_ad ) {
			char* tmp = NULL;
			mrec->my_match_ad->LookupString(ATTR_NAME, &tmp );
			if( tmp ) {
				SetAttributeString( cluster, proc, ATTR_REMOTE_HOST, tmp );
				have_remote_host = true;
				free( tmp );
				tmp = NULL;
			}
			int slot = 1;
			mrec->my_match_ad->LookupInteger( ATTR_SLOT_ID, slot );
			SetAttributeInt(cluster,proc,ATTR_REMOTE_SLOT_ID,slot);

			InsertMachineAttrs(cluster,proc,mrec->my_match_ad);
		}
		if( ! have_remote_host ) {
				// CRUFT
			dprintf( D_ALWAYS, "ERROR: add_shadow_rec() doesn't have %s "
					 "for of remote resource for setting %s, using "
					 "inferior alternatives!\n", ATTR_NAME, 
					 ATTR_REMOTE_HOST );
			ipaddr addr;
			if( mrec->peer && mrec->peer[0] && addr.from_sinful(mrec->peer) ) {
					// make local copy of static hostname buffer
				char *tmp;
				MyString hostname = get_hostname(addr);
				if (hostname.Length() > 0) {
					SetAttributeString( cluster, proc, ATTR_REMOTE_HOST,
										hostname.Value() );
					dprintf( D_FULLDEBUG, "Used inverse DNS lookup (%s)\n",
							 hostname.Value() );
				} else {
						// Error looking up host info...
						// Just use the sinful string
					SetAttributeString( cluster, proc, ATTR_REMOTE_HOST, 
										mrec->peer );
					dprintf( D_ALWAYS, "Inverse DNS lookup failed! "
							 "Using ip/port %s", mrec->peer );
				}
			}
		}
		if( mrec->pool ) {
			SetAttributeString(cluster, proc, ATTR_REMOTE_POOL, mrec->pool);
		}
		if ( mrec->auth_hole_id ) {
			SetAttributeString(cluster,
			                   proc,
			                   ATTR_STARTD_PRINCIPAL,
			                   mrec->auth_hole_id->Value());
		}
	}
	GetAttributeInt( cluster, proc, ATTR_JOB_UNIVERSE, &new_rec->universe );
	add_shadow_birthdate( cluster, proc, new_rec->is_reconnect );
	CommitTransaction();
	if( new_rec->pid ) {
		dprintf( D_FULLDEBUG, "Added shadow record for PID %d, job (%d.%d)\n",
				 new_rec->pid, cluster, proc );
		//scheduler.display_shadow_recs();
	}
	RecomputeAliveInterval(cluster,proc);
	return new_rec;
}


void
Scheduler::add_shadow_rec_pid( shadow_rec* new_rec )
{
	if( ! new_rec->pid ) {
		EXCEPT( "add_shadow_rec_pid() called on an srec without a pid!" );
	}
	shadowsByPid->insert(new_rec->pid, new_rec);
	dprintf( D_FULLDEBUG, "Added shadow record for PID %d, job (%d.%d)\n",
			 new_rec->pid, new_rec->job_id.cluster, new_rec->job_id.proc );
	//scheduler.display_shadow_recs();
}


void
Scheduler::RecomputeAliveInterval(int cluster, int proc)
{
	// This function makes certain that the schedd sends keepalives to the startds
	// often enough to ensure that no claims are killed before a job's
	// ATTR_JOB_LEASE_DURATION has passed...  This makes certain that 
	// jobs utilizing the disconnection starter/shadow feature are not killed
	// off before they should be.

	int interval = 0;
	GetAttributeInt( cluster, proc, ATTR_JOB_LEASE_DURATION, &interval );
	if ( interval > 0 ) {
			// Divide by three, so that even if we miss two keep
			// alives in a row, the startd won't kill the claim.
		interval /= 3;
			// Floor value: no way are we willing to send alives more often
			// than every 10 seconds
		if ( interval < 10 ) {
			interval = 10;
		}
			// If this is the smallest interval we've seen so far,
			// then update leaseAliveInterval.
		if ( leaseAliveInterval > interval ) {
			leaseAliveInterval = interval;
		}
			// alive_interval is the value we actually set in a timer.
			// make certain it is smaller than the smallest 
			// ATTR_JOB_LEASE_DURATION we've seen.
		if ( alive_interval > leaseAliveInterval ) {
			alive_interval = leaseAliveInterval;
			daemonCore->Reset_Timer(aliveid,10,alive_interval);
			dprintf(D_FULLDEBUG,
					"Reset alive_interval to %d based on %s in job %d.%d\n",
					alive_interval,ATTR_JOB_LEASE_DURATION,cluster,proc);
		}
	}
}


void
CkptWallClock()
{
	int first_time = 1;
	int current_time = (int)time(0); // bad cast, but ClassAds only know ints
	ClassAd *ad;
	bool began_transaction = false;
	while( (ad = GetNextJob(first_time)) ) {
		first_time = 0;
		int status = IDLE;
		ad->LookupInteger(ATTR_JOB_STATUS, status);
		if (status == RUNNING || status == TRANSFERRING_OUTPUT) {
			int bday = 0;
			ad->LookupInteger(ATTR_SHADOW_BIRTHDATE, bday);
			int run_time = current_time - bday;
			if (bday && run_time > WallClockCkptInterval) {
				int cluster, proc;
				ad->LookupInteger(ATTR_CLUSTER_ID, cluster);
				ad->LookupInteger(ATTR_PROC_ID, proc);

				if( !began_transaction ) {
					began_transaction = true;
					BeginTransaction();
				}

				SetAttributeInt(cluster, proc, ATTR_JOB_WALL_CLOCK_CKPT,
								run_time);
			}
		}
	}
	if( began_transaction ) {
		CommitTransaction();
	}
}

static void
update_remote_wall_clock(int cluster, int proc)
{
		// update ATTR_JOB_REMOTE_WALL_CLOCK.  note: must do this before
		// we call check_zombie below, since check_zombie is where the
		// job actually gets removed from the queue if job completed or deleted
	int bday = 0;
	GetAttributeInt(cluster, proc, ATTR_SHADOW_BIRTHDATE,&bday);
	if (bday) {
		float accum_time = 0;
		GetAttributeFloat(cluster, proc,
						  ATTR_JOB_REMOTE_WALL_CLOCK,&accum_time);
		float delta = (float)(time(NULL) - bday);
		accum_time += delta;
			// We want to update our wall clock time and delete
			// our wall clock checkpoint inside a transaction, so
			// we are sure not to double-count.  The wall-clock
			// checkpoint (see CkptWallClock above) ensures that
			// if we crash before committing our wall clock time,
			// we won't lose too much.  
			// Luckily we're now already inside a transaction, since
			// *all* of the qmgmt ops we do when we delete the shadow
			// rec are inside a transaction now... 
		SetAttributeFloat(cluster, proc,
						  ATTR_JOB_REMOTE_WALL_CLOCK,accum_time);
		DeleteAttribute(cluster, proc, ATTR_JOB_WALL_CLOCK_CKPT);

		float slot_weight = 1;
		GetAttributeFloat(cluster, proc,
						  ATTR_JOB_MACHINE_ATTR_SLOT_WEIGHT0,&slot_weight);
		float slot_time = 0;
		GetAttributeFloat(cluster, proc,
						  ATTR_CUMULATIVE_SLOT_TIME,&slot_time);
		slot_time += delta*slot_weight;
		SetAttributeFloat(cluster, proc,
						  ATTR_CUMULATIVE_SLOT_TIME,slot_time);
	}
}



void
Scheduler::delete_shadow_rec(int pid)
{
	shadow_rec *rec;
	if( shadowsByPid->lookup(pid, rec) == 0 ) {
		delete_shadow_rec( rec );
	} else {
		dprintf( D_ALWAYS, "ERROR: can't find shadow record for pid %d\n",
				 pid );
	}
}


void
Scheduler::delete_shadow_rec( shadow_rec *rec )
{

	int cluster = rec->job_id.cluster;
	int proc = rec->job_id.proc;
	int pid = rec->pid;

	if( pid ) {
		dprintf( D_FULLDEBUG,
				 "Deleting shadow rec for PID %d, job (%d.%d)\n",
				 pid, cluster, proc );
	} else {
		dprintf( D_FULLDEBUG, "Deleting shadow rec for job (%d.%d) "
				 "no shadow PID -- shadow never spawned\n",
				 cluster, proc );
	}

	BeginTransaction();

	int job_status = IDLE;
	GetAttributeInt( cluster, proc, ATTR_JOB_STATUS, &job_status );

	if( pid ) {
			// we only need to update this if we spawned a shadow.
		update_remote_wall_clock(cluster, proc);
	}

		/*
		  For ATTR_REMOTE_HOST and ATTR_CLAIM_ID, we only want to save
		  what we have in ATTR_LAST_* if we actually spawned a
		  shadow...
		*/
	if( pid ) {
		char* last_host = NULL;
		GetAttributeStringNew( cluster, proc, ATTR_REMOTE_HOST, &last_host );
		if( last_host ) {
			SetAttributeString( cluster, proc, ATTR_LAST_REMOTE_HOST,
								last_host );
			free( last_host );
			last_host = NULL;
		}
	}

	if( pid ) {
		char* last_claim = NULL;
		GetAttributeStringNew( cluster, proc, ATTR_PUBLIC_CLAIM_ID, &last_claim );
		if( last_claim ) {
			SetAttributeString( cluster, proc, ATTR_LAST_PUBLIC_CLAIM_ID, 
								last_claim );
			free( last_claim );
			last_claim = NULL;
		}

		GetAttributeStringNew( cluster, proc, ATTR_PUBLIC_CLAIM_IDS, &last_claim );
		if( last_claim ) {
			SetAttributeString( cluster, proc, ATTR_LAST_PUBLIC_CLAIM_IDS, 
								last_claim );
			free( last_claim );
			last_claim = NULL;
		}
	}

		//
		// Do not remove the ClaimId or RemoteHost if the keepClaimAttributes
		// flag is set. This means that we want this job to reconnect
		// when the schedd comes back online.
		//
	if ( ! rec->keepClaimAttributes ) {
		DeleteAttribute( cluster, proc, ATTR_CLAIM_ID );
		DeleteAttribute( cluster, proc, ATTR_PUBLIC_CLAIM_ID );
		DeleteAttribute( cluster, proc, ATTR_CLAIM_IDS );
		DeleteAttribute( cluster, proc, ATTR_PUBLIC_CLAIM_IDS );
		DeleteAttribute( cluster, proc, ATTR_STARTD_IP_ADDR );
		DeleteAttribute( cluster, proc, ATTR_REMOTE_HOST );
		DeleteAttribute( cluster, proc, ATTR_REMOTE_POOL );
		DeleteAttribute( cluster, proc, ATTR_REMOTE_SLOT_ID );
		DeleteAttribute( cluster, proc, ATTR_REMOTE_VIRTUAL_MACHINE_ID ); // CRUFT
		DeleteAttribute( cluster, proc, ATTR_DELEGATED_PROXY_EXPIRATION );

	} else {
		dprintf( D_FULLDEBUG, "Job %d.%d has keepClaimAttributes set to true. "
					    "Not removing %s and %s attributes.\n",
					    cluster, proc, ATTR_CLAIM_ID, ATTR_REMOTE_HOST );
	}

	DeleteAttribute( cluster, proc, ATTR_SHADOW_BIRTHDATE );

		// we want to commit all of the above changes before we
		// call check_zombie() since it might do it's own
		// transactions of one sort or another...
		// Nothing written in this transaction requires immediate sync to disk.
	CommitTransaction( NONDURABLE );

	if( ! rec->keepClaimAttributes ) {
			// We do _not_ want to call check_zombie if we are detaching
			// from a job for later reconnect, because check_zombie
			// does stuff that should only happen if the shadow actually
			// exited, such as setting CurrentHosts=0.
		check_zombie( pid, &(rec->job_id) );
	}

		// If the shadow went away, this match is no longer
		// "ACTIVE", it's just "CLAIMED"
	if( rec->match ) {
			// Be careful, since there might not be a match record
			// for this shadow record anymore... 
		rec->match->setStatus( M_CLAIMED );
	}

	if( rec->keepClaimAttributes &&  rec->match ) {
			// We are shutting down and detaching from this claim.
			// Remove the claim record without sending RELEASE_CLAIM
			// to the startd.
		rec->match->needs_release_claim = false;
		DelMrec(rec->match);
	}
	else {
		RemoveShadowRecFromMrec(rec);
	}

	if( pid ) {
		shadowsByPid->remove(pid);
	}
	shadowsByProcID->remove(rec->job_id);
	if ( rec->conn_fd != -1 ) {
		close(rec->conn_fd);
	}

	delete rec;
	numShadows -= 1;
	if( ExitWhenDone && numShadows == 0 ) {
		return;
	}
	if( pid ) {
	  //display_shadow_recs();
	}

	dprintf( D_FULLDEBUG, "Exited delete_shadow_rec( %d )\n", pid );
	return;
}

/*
** Mark a job as running.
*/
void
mark_job_running(PROC_ID* job_id)
{
	int status;
	int orig_max = 1; // If it was not set this is the same default

	GetAttributeInt(job_id->cluster, job_id->proc, ATTR_JOB_STATUS, &status);
	GetAttributeInt(job_id->cluster, job_id->proc, ATTR_MAX_HOSTS, &orig_max);
	SetAttributeInt(job_id->cluster, job_id->proc, ATTR_ORIG_MAX_HOSTS,
					orig_max);

	if( status == RUNNING ) {
		EXCEPT( "Trying to run job %d.%d, but already marked RUNNING!",
			job_id->cluster, job_id->proc );
	}

	status = RUNNING;

	SetAttributeInt(job_id->cluster, job_id->proc, ATTR_JOB_STATUS, status);
	SetAttributeInt(job_id->cluster, job_id->proc,
					ATTR_ENTERED_CURRENT_STATUS, (int)time(0) );
	SetAttributeInt(job_id->cluster, job_id->proc,
					ATTR_LAST_SUSPENSION_TIME, 0 );


		// If this is a scheduler universe job, increment the
		// job counter for the number of times it started executing.
	int univ = CONDOR_UNIVERSE_STANDARD;
	GetAttributeInt(job_id->cluster, job_id->proc, ATTR_JOB_UNIVERSE, &univ);
	if (univ == CONDOR_UNIVERSE_SCHEDULER) {
		int num;
		if (GetAttributeInt(job_id->cluster, job_id->proc,
							ATTR_NUM_JOB_STARTS, &num) < 0) {
			num = 0;
		}
		num++;
		SetAttributeInt(job_id->cluster, job_id->proc,
						ATTR_NUM_JOB_STARTS, num);
	}
	MarkJobClean(*job_id);
}

void
mark_serial_job_running( PROC_ID *job_id )
{
	BeginTransaction();
	mark_job_running(job_id);
	SetAttributeInt(job_id->cluster, job_id->proc, ATTR_CURRENT_HOSTS, 1);
		// nothing that has been written in this transaction needs to
		// be immediately synced to disk
	CommitTransaction( NONDURABLE );
}

/*
** Mark a job as stopped, (Idle).  Do not call directly.  
** Call the non-underscore version below instead.
*/
void
_mark_job_stopped(PROC_ID* job_id)
{
	int		status;
	int		orig_max;
	int		had_orig;

		// NOTE: This function is wrapped in a NONDURABLE transaction.

	had_orig = GetAttributeInt(job_id->cluster, job_id->proc, 
								ATTR_ORIG_MAX_HOSTS, &orig_max);

	GetAttributeInt(job_id->cluster, job_id->proc, ATTR_JOB_STATUS, &status);

		// Always set CurrentHosts to 0 here, because we increment
		// CurrentHosts before we set the job status to RUNNING, so
		// CurrentHosts may need to be reset even if job status never
		// changed to RUNNING.  It is very important that we keep
		// CurrentHosts accurate, because we use it to determine if we
		// need to negotiate for more matches.
	SetAttributeInt(job_id->cluster, job_id->proc, ATTR_CURRENT_HOSTS, 0);

		/*
		  Always clear out ATTR_SHADOW_BIRTHDATE.  If there's no
		  shadow and the job is stopped, it's dumb to leave the shadow
		  birthday attribute in the job ad.  this confuses condor_q
		  if the job is marked as running, added to the runnable job
		  queue, and then JOB_START_DELAY is big.  we used to clear
		  this out in mark_job_running(), but that's not really a good
		  idea.  it's better to just clear it out whenever the shadow
		  is gone.  Derek <wright@cs.wisc.edu>
		*/
	DeleteAttribute( job_id->cluster, job_id->proc, ATTR_SHADOW_BIRTHDATE );

	// if job isn't RUNNING, then our work is already done
	if (status == RUNNING || status == TRANSFERRING_OUTPUT) {

		SetAttributeInt(job_id->cluster, job_id->proc, ATTR_JOB_STATUS, IDLE);
		SetAttributeInt( job_id->cluster, job_id->proc,
						 ATTR_ENTERED_CURRENT_STATUS, (int)time(0) );
		SetAttributeInt( job_id->cluster, job_id->proc,
						 ATTR_LAST_SUSPENSION_TIME, 0 );

		if (had_orig >= 0) {
			SetAttributeInt(job_id->cluster, job_id->proc, ATTR_MAX_HOSTS,
							orig_max);
		}
		DeleteAttribute( job_id->cluster, job_id->proc, ATTR_REMOTE_POOL );

		dprintf( D_FULLDEBUG, "Marked job %d.%d as IDLE\n", job_id->cluster,
				 job_id->proc );
	}	
}


/* Parallel jobs may have many procs (job classes) in a cluster.  We should
   mark all of them stopped when the job stops. */
void
mark_job_stopped(PROC_ID* job_id)
{
	bool already_in_transaction = InTransaction();
	if( !already_in_transaction ) {
		BeginTransaction();
	}

	int universe = CONDOR_UNIVERSE_STANDARD;
	GetAttributeInt(job_id->cluster, job_id->proc, ATTR_JOB_UNIVERSE,
					&universe);
	if( (universe == CONDOR_UNIVERSE_MPI) || 
		(universe == CONDOR_UNIVERSE_PARALLEL)){
		ClassAd *ad;
		ad = GetNextJob(1);
		while (ad != NULL) {
			PROC_ID tmp_id;
			ad->LookupInteger(ATTR_CLUSTER_ID, tmp_id.cluster);
			if (tmp_id.cluster == job_id->cluster) {
				ad->LookupInteger(ATTR_PROC_ID, tmp_id.proc);
				_mark_job_stopped(&tmp_id);
			}
			ad = GetNextJob(0);
		}
	} else {
		_mark_job_stopped(job_id);
	}

	if( !already_in_transaction ) {
			// It is ok to use a NONDURABLE transaction here.
			// The worst that can happen if this transaction is
			// lost is that we will try to reconnect to the job
			// and find that it is no longer running.
		CommitTransaction( NONDURABLE );
	}
}



/*
 * Ask daemonCore to check to see if a given process is still alive
 */
inline int
Scheduler::is_alive(shadow_rec* srec)
{
	return daemonCore->Is_Pid_Alive(srec->pid);
}

void
Scheduler::clean_shadow_recs()
{
	shadow_rec *rec;

	dprintf( D_FULLDEBUG, "============ Begin clean_shadow_recs =============\n" );

	shadowsByPid->startIterations();
	while (shadowsByPid->iterate(rec) == 1) {
		if( !is_alive(rec) ) {
			if ( rec->isZombie ) { // bad news...means we missed a reaper
				dprintf( D_ALWAYS,
				"Zombie process has not been cleaned up by reaper - pid %d\n", rec->pid );
			} else {
				dprintf( D_FULLDEBUG, "Setting isZombie status for pid %d\n", rec->pid );
				rec->isZombie = TRUE;
			}

			// we don't want this old safety code to run anymore (stolley)
			//			delete_shadow_rec( rec->pid );
		}
	}
	dprintf( D_FULLDEBUG, "============ End clean_shadow_recs =============\n" );
}


void
Scheduler::preempt( int n, bool force_sched_jobs )
{
	shadow_rec *rec;
	bool preempt_sched = force_sched_jobs;

	dprintf( D_ALWAYS, "Called preempt( %d )%s%s\n", n, 
			 force_sched_jobs  ? " forcing scheduler univ preemptions" : "",
			 ExitWhenDone ? " for a graceful shutdown" : "" );

	if( n >= numShadows-SchedUniverseJobsRunning-LocalUniverseJobsRunning ) {
			// we only want to start preempting scheduler/local
			// universe jobs once all the shadows have been
			// preempted...
		preempt_sched = true;
	}

	shadowsByPid->startIterations();

	/* Now we loop until we are out of shadows or until we've preempted
	 * `n' shadows.  Note that the behavior of this loop is slightly 
	 * different if ExitWhenDone is True.  If ExitWhenDone is True, we
	 * will always preempt `n' new shadows, used for a progressive shutdown.  If
	 * ExitWhenDone is False, we will preempt n minus the number of shadows we
	 * have previously told to preempt but are still waiting for them to exit.
	 */
	while (shadowsByPid->iterate(rec) == 1 && n > 0) {
		if( is_alive(rec) ) {
			if( rec->preempted ) {
				if( ! ExitWhenDone ) {
						// if we're not trying to exit, we should
						// consider this record already in the process
						// of preempting, and let it count towards our
						// "n" shadows to preempt.
					n--;
				}
					// either way, if we already preempted this srec
					// there's nothing more to do here, and we need to
					// keep looking for another srec to preempt (or
					// bail out of our iteration if we've hit "n").
				continue;
			}

				// if we got this far, it's an srec that hasn't been
				// preempted yet.  based on the universe, do the right
				// thing to preempt it.
			int cluster = rec->job_id.cluster;
			int proc = rec->job_id.proc; 
			ClassAd* job_ad;
			int kill_sig;

			switch( rec->universe ) {
			case CONDOR_UNIVERSE_LOCAL:
				if( ! preempt_sched ) {
					continue;
				}
				dprintf( D_ALWAYS, "Sending DC_SIGSOFTKILL to handler for "
						 "local universe job %d.%d (pid: %d)\n", 
						 cluster, proc, rec->pid );
				sendSignalToShadow(rec->pid,DC_SIGSOFTKILL,rec->job_id);
				break;

			case CONDOR_UNIVERSE_SCHEDULER:
				if( ! preempt_sched ) {
					continue;
				}
				job_ad = GetJobAd( rec->job_id.cluster,
								   rec->job_id.proc );  
				kill_sig = findSoftKillSig( job_ad );
				if( kill_sig <= 0 ) {
					kill_sig = SIGTERM;
				}
				FreeJobAd( job_ad );
				dprintf( D_ALWAYS, "Sending %s to scheduler universe job "
						 "%d.%d (pid: %d)\n", signalName(kill_sig), 
						 cluster, proc, rec->pid );
				sendSignalToShadow(rec->pid,kill_sig,rec->job_id);
				break;

			default:
				// all other universes	
				if( rec->match ) {
						//
						// If we're in graceful shutdown mode, we only want to
						// send a vacate command to jobs that do not have a lease
						//
					bool skip_vacate = false;
					if ( ExitWhenDone ) {
						int lease = 0;
						GetAttributeInt( cluster, proc,
									ATTR_JOB_LEASE_DURATION, &lease );
						skip_vacate = ( lease > 0 );
							//
							// We set keepClaimAttributes so that RemoteHost and ClaimId
							// are not removed from the job's ad when we delete
							// the shadow record
							//
						rec->keepClaimAttributes = skip_vacate;
					}
						//
						// Send a vacate
						//
					if ( ! skip_vacate ) {
						send_vacate( rec->match, CKPT_FRGN_JOB );
						dprintf( D_ALWAYS, 
								"Sent vacate command to %s for job %d.%d\n",
								rec->match->peer, cluster, proc );
						//
						// Otherwise, send a SIGKILL
						//
					} else {
							//
							// Call the blocking form of Send_Signal, rather than
							// sendSignalToShadow().
							//
						daemonCore->Send_Signal( rec->pid, SIGKILL );
						dprintf( D_ALWAYS, 
								"Sent signal %d to %s [pid %d] for job %d.%d\n",
								SIGKILL, rec->match->peer, rec->pid, cluster, proc );
							// Keep iterating and preempting more without
							// decrementing n here.  Why?  Because we didn't
							// really preempt this job: we just killed the
							// shadow and left the job running so that we
							// can reconnect to it later.  No need to throttle
							// the rate of preemption to avoid i/o overload
							// from checkpoints or anything.  In fact, it
							// is better to quickly kill all the shadows so
							// that we can restart and reconnect before the
							// lease expires.
						continue;
					}
				} else {
						/*
						   A shadow record without a match for any
						   universe other than local, and
						   scheduler (which we already handled above)
						   is a shadow for which the claim was
						   relinquished (by the startd).  In this
						   case, the shadow is on its way out, anyway,
						   so there's no reason to send it a signal.
						*/
				}
			} // SWITCH
				// if we're here, we really preempted it, so
				// decrement n so we let this count towards our goal.
			n--;
		} // IF
	} // WHILE

		/*
		  we've now broken out of our loop.  if n is still >0, it
		  means we wanted to preempt more than we were able to do.
		  this could be because of a mis-match regarding scheduler
		  universe jobs (namely, all we have left are scheduler jobs,
		  but we have a bogus value for SchedUniverseJobsRunning and
		  don't think we want to preempt any of those).  so, if we
		  weren't trying to preempt scheduler but we still have n to
		  preempt, try again and force scheduler preemptions.
		  derek <wright@cs.wisc.edu> 2005-04-01
		*/ 
	if( n > 0 && preempt_sched == false ) {
		preempt( n, true );
	}
}

void
send_vacate(match_rec* match,int cmd)
{
	classy_counted_ptr<DCStartd> startd = new DCStartd( match->peer );
	classy_counted_ptr<DCClaimIdMsg> msg = new DCClaimIdMsg( cmd, match->claimId() );

	msg->setSuccessDebugLevel(D_ALWAYS);
	msg->setTimeout( STARTD_CONTACT_TIMEOUT );
	msg->setSecSessionId( match->secSessionId() );

	if ( !startd->hasUDPCommandPort() || param_boolean("SCHEDD_SEND_VACATE_VIA_TCP",false) ) {
		dprintf( D_FULLDEBUG, "Called send_vacate( %s, %d ) via TCP\n", 
				 match->peer, cmd );
		msg->setStreamType(Stream::reli_sock);
	} else {
		dprintf( D_FULLDEBUG, "Called send_vacate( %s, %d ) via UDP\n", 
				 match->peer, cmd );
		msg->setStreamType(Stream::safe_sock);
	}
	startd->sendMsg( msg.get() );
}

void
Scheduler::swap_space_exhausted()
{
	SwapSpaceExhausted = TRUE;
}

/*
  We maintain two tables which should be consistent, return TRUE if they
  are, and FALSE otherwise.  The tables are the ShadowRecs, a list
  of currently running jobs, and PrioRec a list of currently runnable
  jobs.  We will say they are consistent if none of the currently
  runnable jobs are already listed as running jobs.
*/
int
Scheduler::shadow_prio_recs_consistent()
{
	int		i;
	struct shadow_rec	*srp;
	int		status, universe;

	dprintf( D_ALWAYS, "Checking consistency running and runnable jobs\n" );
	BadCluster = -1;
	BadProc = -1;

	for( i=0; i<N_PrioRecs; i++ ) {
		if( (srp=find_shadow_rec(&PrioRec[i].id)) ) {
			BadCluster = srp->job_id.cluster;
			BadProc = srp->job_id.proc;
			universe = srp->universe;
			GetAttributeInt(BadCluster, BadProc, ATTR_JOB_STATUS, &status);
			if (status != RUNNING && status != TRANSFERRING_OUTPUT &&
				universe!=CONDOR_UNIVERSE_MPI &&
				universe!=CONDOR_UNIVERSE_PARALLEL) {
				// display_shadow_recs();
				// dprintf(D_ALWAYS,"shadow_prio_recs_consistent(): PrioRec %d - id = %d.%d, owner = %s\n",i,PrioRec[i].id.cluster,PrioRec[i].id.proc,PrioRec[i].owner);
				dprintf( D_ALWAYS, "ERROR: Found a consistency problem!!!\n" );
				return FALSE;
			}
		}
	}
	dprintf( D_ALWAYS, "Tables are consistent\n" );
	return TRUE;
}

/*
  Search the shadow record table for a given job id.  Return a pointer
  to the record if it is found, and NULL otherwise.
*/
struct shadow_rec*
Scheduler::find_shadow_rec(PROC_ID* id)
{
	shadow_rec *rec;

	if (shadowsByProcID->lookup(*id, rec) < 0)
		return NULL;
	return rec;
}

#ifdef CARMI_OPS
struct shadow_rec*
Scheduler::find_shadow_by_cluster( PROC_ID *id )
{
	int		my_cluster;
	shadow_rec	*rec;

	my_cluster = id->cluster;

	shadowsByProcID->startIterations();
	while (shadowsByProcID->iterate(rec) == 1) {
		if( my_cluster == rec->job_id.cluster) {
				return rec;
		}
	}
	return NULL;
}
#endif

/*
  If we have an MPI cluster with > 1 proc, the user
  might condor_rm/_hold/_release one of those procs.
  If so, we need to treat it as if all of the procs
  in the cluster are _rm'd/_held/_released.  This
  copies all the procs from job_ids to expanded_ids,
  adding any sibling mpi procs if needed.
*/
void
Scheduler::expand_mpi_procs(StringList *job_ids, StringList *expanded_ids) {
	job_ids->rewind();
	char *id;
	char buf[40];
	while( (id = job_ids->next())) {
		expanded_ids->append(id);
	}

	job_ids->rewind();
	while( (id = job_ids->next()) ) {
		PROC_ID p = getProcByString(id);
		if( (p.cluster < 0) || (p.proc < 0) ) {
			continue;
		}

		int universe = -1;
		GetAttributeInt(p.cluster, p.proc, ATTR_JOB_UNIVERSE, &universe);
		if ((universe != CONDOR_UNIVERSE_MPI) && (universe != CONDOR_UNIVERSE_PARALLEL))
			continue;
		
		
		int proc_index = 0;
		while( (GetJobAd(p.cluster, proc_index, false) )) {
			snprintf(buf, 40, "%d.%d", p.cluster, proc_index);
			if (! expanded_ids->contains(buf)) {
				expanded_ids->append(buf);
			}
			proc_index++;
		}
	}
}

void
Scheduler::mail_problem_message()
{
	FILE	*mailer;

	dprintf( D_ALWAYS, "Mailing administrator (%s)\n", CondorAdministrator );

	mailer = email_admin_open("CONDOR Problem");
	if (mailer == NULL)
	{
		// Could not send email, probably because no admin 
		// email address defined.  Just return.  No biggie.  Keep 
		// your pants on.
		return;
	}

	fprintf( mailer, "Problem with condor_schedd %s\n", Name );
	fprintf( mailer, "Job %d.%d is in the runnable job table,\n",
												BadCluster, BadProc );
	fprintf( mailer, "but we already have a shadow record for it.\n" );

	email_close(mailer);
}

void
Scheduler::NotifyUser(shadow_rec* srec, const char* msg, int status, int JobStatus)
{
	int notification;
	MyString owner;
	MyString subject;
	MyString cmd;
	MyString args;

	if (GetAttributeInt(srec->job_id.cluster, srec->job_id.proc,
						ATTR_JOB_NOTIFICATION, &notification) < 0) {
		dprintf(D_ALWAYS, "GetAttributeInt() failed "
				"-- presumably job was just removed\n");
		return;
	}

	switch(notification) {
	case NOTIFY_NEVER:
		return;
	case NOTIFY_ALWAYS:
		break;
	case NOTIFY_COMPLETE:
		if (JobStatus == COMPLETED) {
			break;
		} else {
			return;
		}
	case NOTIFY_ERROR:
		if( (JobStatus == REMOVED) ) {
			break;
		} else {
			return;
		}
	default:
		dprintf(D_ALWAYS, "Condor Job %d.%d has a notification of %d\n",
				srec->job_id.cluster, srec->job_id.proc, notification );
	}

	if (GetAttributeString(srec->job_id.cluster, srec->job_id.proc,
						   ATTR_NOTIFY_USER, owner) < 0) {
		if (GetAttributeString(srec->job_id.cluster, srec->job_id.proc,
							   ATTR_OWNER, owner) < 0) {
			EXCEPT("GetAttributeString(%d, %d, \"%s\")",
					srec->job_id.cluster,
					srec->job_id.proc, ATTR_OWNER);
		}
	}

	if (GetAttributeString(srec->job_id.cluster, srec->job_id.proc, 
							ATTR_JOB_CMD,
							cmd) < 0) {
		EXCEPT("GetAttributeString(%d, %d, \"cmd\")", srec->job_id.cluster,
				srec->job_id.proc);
	}
	{
		ClassAd *job_ad = GetJobAd(srec->job_id.cluster,srec->job_id.proc);
		if(!job_ad) {
			EXCEPT("Failed to get job ad when sending notification.");
		}
		ArgList::GetArgsStringForDisplay(job_ad,&args);
	}

	// Send mail to user
	subject.sprintf("Condor Job %d.%d", srec->job_id.cluster, 
					srec->job_id.proc);
	dprintf( D_FULLDEBUG, "Unknown user notification selection\n");
	dprintf( D_FULLDEBUG, "\tNotify user with subject: %s\n",subject.Value());

	FILE* mailer = email_open(owner.Value(), subject.Value());
	if( mailer ) {
		fprintf( mailer, "Your condor job %s%d.\n\n", msg, status );
		fprintf( mailer, "Job: %s %s\n", cmd.Value(), args.Value() );
		email_close( mailer );
	}

/*
	sprintf(url, "mailto:%s", owner);
	if ((fd = open_url(url, O_WRONLY)) < 0) {
		EXCEPT("condor_open_mailto_url(%s, %d, 0)", owner, O_WRONLY, 0);
	}

//	sprintf(subject, "From: Condor\n");
//	write(fd, subject, strlen(subject));
//	sprintf(subject, "To: %s\n", owner);
//	write(fd, subject, strlen(subject));
	sprintf(subject, "Subject: Condor Job %d.%d\n\n", srec->job_id.cluster,
			srec->job_id.proc);
	write(fd, subject, strlen(subject));
	sprintf(subject, "Your condor job\n\t");
	write(fd, subject, strlen(subject));
	write(fd, cmd.Value(), cmd.Length());
	write(fd, " ", 1);
	write(fd, args, strlen(args));
	write(fd, "\n", 1);
	write(fd, msg, strlen(msg));
	sprintf(subject, "%d.\n", status);
	write(fd, subject, strlen(subject));
	close(fd);
*/

}


static bool
IsSchedulerUniverse( shadow_rec* srec )
{
	if( ! srec ) {
		return false;
	}
	return srec->universe == CONDOR_UNIVERSE_SCHEDULER;
}


static bool
IsLocalUniverse( shadow_rec* srec )
{
	if( ! srec ) {
		return false;
	}
	return srec->universe == CONDOR_UNIVERSE_LOCAL;
}


/*
** Wrapper for setting the job status to deal with Parallel jobs, which can 
** contain multiple procs.
*/
void
set_job_status(int cluster, int proc, int status)
{
	int universe = CONDOR_UNIVERSE_STANDARD;
	GetAttributeInt(cluster, proc, ATTR_JOB_UNIVERSE, &universe);

	BeginTransaction();

	if( ( universe == CONDOR_UNIVERSE_MPI) || 
		( universe == CONDOR_UNIVERSE_PARALLEL) ) {
		ClassAd *ad;
		ad = GetNextJob(1);
		while (ad != NULL) {
			PROC_ID tmp_id;
			ad->LookupInteger(ATTR_CLUSTER_ID, tmp_id.cluster);
			if (tmp_id.cluster == cluster) {
				ad->LookupInteger(ATTR_PROC_ID, tmp_id.proc);
				SetAttributeInt(tmp_id.cluster, tmp_id.proc, ATTR_JOB_STATUS,
								status);
				SetAttributeInt( tmp_id.cluster, tmp_id.proc,
								 ATTR_ENTERED_CURRENT_STATUS,
								 (int)time(0) ); 
				SetAttributeInt( tmp_id.cluster, tmp_id.proc,
								 ATTR_LAST_SUSPENSION_TIME, 0 ); 
			}
			ad = GetNextJob(0);
		}
	} else {
		SetAttributeInt(cluster, proc, ATTR_JOB_STATUS, status);
		SetAttributeInt( cluster, proc, ATTR_ENTERED_CURRENT_STATUS,
						 (int)time(0) );
		SetAttributeInt( cluster, proc,
						 ATTR_LAST_SUSPENSION_TIME, 0 ); 
	}

		// Nothing written in this transaction requires immediate
		// sync to disk.
	CommitTransaction( NONDURABLE );
}

void
Scheduler::child_exit(int pid, int status)
{
	shadow_rec*		srec;
	int				StartJobsFlag=TRUE;
	PROC_ID			job_id;
	bool			srec_was_local_universe = false;
	MyString        claim_id;
		// if we do not start a new job, should we keep the claim?
	bool            keep_claim = false; // by default, no
	bool            srec_keep_claim_attributes;

	srec = FindSrecByPid(pid);
	ASSERT(srec);

	if( srec->exit_already_handled ) {
		if( srec->match ) {
			DelMrec( srec->match );
			srec->match = NULL;
		}
		delete_shadow_rec( srec );
		return;
	}

	job_id.cluster = srec->job_id.cluster;
	job_id.proc = srec->job_id.proc;

	if( srec->match ) {
		claim_id = srec->match->claimId();
	}
		// store this in case srec is deleted before we need it
	srec_keep_claim_attributes = srec->keepClaimAttributes;

		//
		// If it is a SCHEDULER universe job, then we have a special
		// handler methods to take care of it
		//
	if (IsSchedulerUniverse(srec)) {
 		// scheduler universe process 
		scheduler_univ_job_exit(pid,status,srec);
		delete_shadow_rec( pid );
			// even though this will get set correctly in
			// count_jobs(), try to keep it accurate here, too.  
		if( SchedUniverseJobsRunning > 0 ) {
			SchedUniverseJobsRunning--;
		}
	} else if (srec) {
		const char* name = NULL;
			//
			// Local Universe
			//
		if( IsLocalUniverse(srec) ) {
			srec_was_local_universe = true;
			name = "Local starter";
				//
				// Following the scheduler universe example, we need
				// to try to keep track of how many local jobs are 
				// running in realtime
				//
			if ( this->LocalUniverseJobsRunning > 0 ) {
				this->LocalUniverseJobsRunning--;
			}
			else
			{
				EXCEPT("Internal consistency error: No local universe jobs were"
					" expected to be running, but one just exited!");
			}
		} else {
				// A real shadow
			name = "Shadow";
		}
		if ( daemonCore->Was_Not_Responding(pid) ) {
			// this shadow was killed by daemon core because it was hung.
			// make the schedd treat this like a Shadow Exception so job
			// just goes back into the queue as idle, but if it happens
			// to many times we relinquish the match.
			dprintf( D_ALWAYS,
					 "%s pid %d successfully killed because it was hung.\n",
					 name, pid );
			status = JOB_EXCEPTION;
		}

			//
			// If the job exited with a status code, we can use
			// that to figure out what exactly we should be doing with 
			// the job in the queue
			//
		if ( WIFEXITED(status) ) {
			int wExitStatus = WEXITSTATUS( status );
		    dprintf( D_ALWAYS,
			 		"%s pid %d for job %d.%d exited with status %d\n",
					 name, pid, srec->job_id.cluster, srec->job_id.proc,
					 wExitStatus );
			
				// Now call this method to perform the correct
				// action based on our status code
			this->jobExitCode( job_id, wExitStatus );
			 
			 	// We never want to try to start jobs if we have
			 	// either of these exit codes 
			 if ( wExitStatus == JOB_NO_MEM ||
			 	  wExitStatus == JOB_EXEC_FAILED ) {
				StartJobsFlag = FALSE;
			}
			
	 	} else if( WIFSIGNALED(status) ) {
	 			// The job died with a signal, so there's not much
	 			// that we can do for it
			dprintf( D_FAILURE|D_ALWAYS, "%s pid %d died with %s\n",
					 name, pid, daemonCore->GetExceptionString(status) );

				// If the shadow was killed (i.e. by this schedd) and
				// we are preserving the claim for reconnect, then
				// do not delete the claim.
			 keep_claim = srec_keep_claim_attributes;
		}
		
			// We always want to delete the shadow record regardless 
			// of how the job exited
		delete_shadow_rec( pid );

	} else {
			// Hmm -- doesn't seem like we can ever get here, given 
			// that we deference srec before the if... wenger 2011-02-09
			//
			// There wasn't a shadow record, so that agent dies after
			// deleting match. We want to make sure that we don't
			// call to start more jobs
			// 
		StartJobsFlag=FALSE;
	 }  // big if..else if...

		//
		// If the job was a local universe job, we will want to
		// call count on it so that it can be marked idle again
		// if need be.
		//
	if ( srec_was_local_universe == true ) {
		ClassAd *job_ad = GetJobAd( job_id.cluster, job_id.proc );
		count( job_ad );
	}

		// If we're not trying to shutdown, now that either an agent
		// or a shadow (or both) have exited, we should try to
		// start another job.
	if( ! ExitWhenDone && StartJobsFlag ) {
		if( !claim_id.IsEmpty() ) {
				// Try finding a new job for this claim.
			match_rec *mrec = scheduler.FindMrecByClaimID( claim_id.Value() );
			if( mrec ) {
				this->StartJob( mrec );
			}
		}
		else {
			this->ExpediteStartJobs();
		}
	}
	else if( !keep_claim ) {
		if( !claim_id.IsEmpty() ) {
			DelMrec( claim_id.Value() );
		}
	}
}

/**
 * Based on the exit status code for a job, we will preform
 * an appropriate action on the job in the queue. If an exception
 * also occured, we will report that ourselves as well.
 * 
 * Much of this logic was originally in child_exit() but it has been
 * moved into a separate function so that it can be called in cases
 * where the job isn't really exiting.
 * 
 * @param job_id - the identifier for the job
 * @param exit_code - we use this to determine the action to take on the job
 * @return true if the job was updated successfully
 * @see exit.h
 * @see condor_error_policy.h
 **/
bool
Scheduler::jobExitCode( PROC_ID job_id, int exit_code ) 
{
	bool ret = true; 
	
		// Try to get the shadow record.
		// If we are unable to get the srec, then we need to be careful
		// down in the logic below
	shadow_rec *srec = this->FindSrecByProcID( job_id );
	
		// Get job status.  Note we only except if there is no job status AND the job
		// is still in the queue, since we do not want to except if the job ad is gone
		// perhaps due to condor_rm -f.
	int q_status;
	if (GetAttributeInt(job_id.cluster,job_id.proc,
						ATTR_JOB_STATUS,&q_status) < 0)	
	{
		if ( GetJobAd(job_id.cluster,job_id.proc) ) {
			// job exists, but has no status.  impossible!
			EXCEPT( "ERROR no job status for %d.%d in Scheduler::jobExitCode()!",
				job_id.cluster, job_id.proc );
		} else {
			// job does not exist anymore, so we have no work to do here.
			// since we have nothing to do in this function, return.
			return ret;
		}
	}
	
		// We get the name of the daemon that had a problem for 
		// nice log messages...
	MyString daemon_name;
	if ( srec != NULL ) {
		daemon_name = ( IsLocalUniverse( srec ) ? "Local Starter" : "Shadow" );
	}

	MarkJobClean( job_id );
		//
		// If this boolean gets set to true, then we need to report
		// that an Exception occurred for the job.
		// This was broken out of the SWITCH statement below because
		// we might need to have extra logic to handle errors they
		// want to take an action but still want to report the Exception
		//
	bool reportException = false;
		//
		// Based on the job's exit code, we will perform different actions
		// on the job
		//
	switch( exit_code ) {
		case JOB_NO_MEM:
			this->swap_space_exhausted();

		case JOB_EXEC_FAILED:
				//
				// The calling function will make sure that
				// we don't try to start new jobs
				//
			break;

		case JOB_CKPTED:
		case JOB_NOT_CKPTED:
				// no break, fall through and do the action

		// case JOB_SHOULD_REQUEUE:
				// we can't have the same value twice in our
				// switch, so we can't really have a valid case
				// for this, but it's the same number as
				// JOB_NOT_CKPTED, so we're safe.
		case JOB_NOT_STARTED:
			if( srec != NULL && !srec->removed && srec->match ) {
				DelMrec(srec->match);
			}
			break;

		case JOB_SHADOW_USAGE:
			EXCEPT( "%s exited with incorrect usage!\n", daemon_name.Value() );
			break;

		case JOB_BAD_STATUS:
			EXCEPT( "%s exited because job status != RUNNING", daemon_name.Value() );
			break;

		case JOB_SHOULD_REMOVE:
			dprintf( D_ALWAYS, "Removing job %d.%d\n",
					 job_id.cluster, job_id.proc );
				// If we have a shadow record, then set this flag 
				// so we treat this just like a condor_rm
			if ( srec != NULL ) {
				srec->removed = true;
			}
				// no break, fall through and do the action

		case JOB_NO_CKPT_FILE:
		case JOB_KILLED:
				// If the job isn't being HELD, we'll remove it
			if ( q_status != HELD ) {
				set_job_status( job_id.cluster, job_id.proc, REMOVED );
			}
			break;

		case JOB_EXITED_AND_CLAIM_CLOSING:
			if( srec != NULL && srec->match ) {
					// startd is not accepting more jobs on this claim
				srec->match->needs_release_claim = false;
				DelMrec(srec->match);
			}
				// no break, fall through
		case JOB_EXITED:
			dprintf(D_FULLDEBUG, "Reaper: JOB_EXITED\n");
				// no break, fall through and do the action

		case JOB_COREDUMPED:
				// If the job isn't being HELD, set it to COMPLETED
			if ( q_status != HELD ) {
				set_job_status( job_id.cluster, job_id.proc, COMPLETED ); 
			}
			break;

		case JOB_MISSED_DEFERRAL_TIME: {
				//
				// Super Hack! - Missed Deferral Time
				// The job missed the time that it was suppose to
				// start executing, so we'll add an error message
				// to the remove reason so that it shows up in the userlog
				//
				// This is suppose to be temporary until we have some
				// kind of error handling in place for jobs
				// that never started
				// Andy Pavlo - 01.24.2006 - pavlo@cs.wisc.edu
				//
			MyString _error("\"Job missed deferred execution time\"");
			if ( SetAttribute( job_id.cluster, job_id.proc,
					  		  ATTR_HOLD_REASON, _error.Value() ) < 0 ) {
				dprintf( D_ALWAYS, "WARNING: Failed to set %s to %s for "
						 "job %d.%d\n", ATTR_HOLD_REASON, _error.Value(), 
						 job_id.cluster, job_id.proc );
			}
			if ( SetAttributeInt(job_id.cluster, job_id.proc,
								 ATTR_HOLD_REASON_CODE,
								 CONDOR_HOLD_CODE_MissedDeferredExecutionTime)
				 < 0 ) {
				dprintf( D_ALWAYS, "WARNING: Failed to set %s to %d for "
						 "job %d.%d\n", ATTR_HOLD_REASON_CODE,
						 CONDOR_HOLD_CODE_MissedDeferredExecutionTime,
						 job_id.cluster, job_id.proc );
			}
			dprintf( D_ALWAYS, "Job %d.%d missed its deferred execution time\n",
							job_id.cluster, job_id.proc );
		}
				// no break, fall through and do the action

		case JOB_SHOULD_HOLD: {
			dprintf( D_ALWAYS, "Putting job %d.%d on hold\n",
					 job_id.cluster, job_id.proc );
				// Regardless of the state that the job currently
				// is in, we'll put it on HOLD
			set_job_status( job_id.cluster, job_id.proc, HELD );
			
				// If the job has a CronTab schedule, we will want
				// to remove cached scheduling object so that if
				// it is ever released we will always calculate a new
				// runtime for it. This prevents a job from going
				// on hold, then released only to fail again
				// because a new runtime wasn't calculated for it
			CronTab *cronTab = NULL;
			if ( this->cronTabs->lookup( job_id, cronTab ) >= 0 ) {
					// Delete the cached object				
				if ( cronTab ) {
					delete cronTab;
					this->cronTabs->remove(job_id);
				}
			} // CronTab

			break;
		}

		case DPRINTF_ERROR:
			dprintf( D_ALWAYS,
					 "ERROR: %s had fatal error writing its log file\n",
					 daemon_name.Value() );
			// We don't want to break, we want to fall through 
			// and treat this like a shadow exception for now.

		case JOB_EXCEPTION:
			if ( exit_code == JOB_EXCEPTION ){
				dprintf( D_ALWAYS,
						 "ERROR: %s exited with job exception code!\n",
						 daemon_name.Value() );
			}
			// We don't want to break, we want to fall through 
			// and treat this like a shadow exception for now.

		default:
				//
				// The default case is now a shadow exception in case ANYTHING
				// goes wrong with the shadow exit status
				//
			if ( ( exit_code != DPRINTF_ERROR ) &&
				 ( exit_code != JOB_EXCEPTION ) ) {
				dprintf( D_ALWAYS,
						 "ERROR: %s exited with unknown value %d!\n",
						 daemon_name.Value(), exit_code );
			}
				// The logic to report a shadow exception has been
				// moved down below. We just set this flag to 
				// make sure we hit it
			reportException = true;
			break;
	} // SWITCH
	
		// Report the ShadowException
		// This used to be in the default case in the switch statement
		// above, but we might need to do this in other cases in
		// the future
	if (reportException && srec != NULL) {
			// Record the shadow exception in the job ad.
		int num_excepts = 0;
		GetAttributeInt(job_id.cluster, job_id.proc,
						ATTR_NUM_SHADOW_EXCEPTIONS, &num_excepts);
		num_excepts++;
		SetAttributeInt(job_id.cluster, job_id.proc,
						ATTR_NUM_SHADOW_EXCEPTIONS, num_excepts, NONDURABLE);

		if (!srec->removed && srec->match) {
				// Record that we had an exception.  This function will
				// relinquish the match if we get too many exceptions 
			HadException(srec->match);
		}
	}
	return (ret);	
}

void
Scheduler::scheduler_univ_job_exit(int pid, int status, shadow_rec * srec)
{
	ASSERT(srec);

	PROC_ID job_id;
	job_id.cluster = srec->job_id.cluster;
	job_id.proc = srec->job_id.proc;

	if ( daemonCore->Was_Not_Responding(pid) ) {
		// this job was killed by daemon core because it was hung.
		// just restart the job.
		dprintf(D_ALWAYS,
			"Scheduler universe job pid %d killed because "
			"it was hung - will restart\n"
			,pid);
		set_job_status( job_id.cluster, job_id.proc, IDLE ); 
		return;
	}

	bool exited = false;

	if(WIFEXITED(status)) {
		dprintf( D_ALWAYS,
				 "scheduler universe job (%d.%d) pid %d "
				 "exited with status %d\n", job_id.cluster,
				 job_id.proc, pid, WEXITSTATUS(status) );
		exited = true;
	} else if(WIFSIGNALED(status)) {
		dprintf( D_ALWAYS,
				 "scheduler universe job (%d.%d) pid %d died "
				 "with %s\n", job_id.cluster, job_id.proc, pid, 
				 daemonCore->GetExceptionString(status) );
	} else {
		dprintf( D_ALWAYS,
				 "scheduler universe job (%d.%d) pid %d exited "
				 "in some unknown way (0x%08x)\n", 
				 job_id.cluster, job_id.proc, pid, status);
	}

	if(srec->preempted) {
		// job exited b/c we removed or held it.  the
		// job's queue status will already be correct, so
		// we don't have to change anything else...
		WriteEvictToUserLog( job_id );
		return;
	}

	if(exited) {
		SetAttributeInt( job_id.cluster, job_id.proc, 
						ATTR_JOB_EXIT_STATUS, WEXITSTATUS(status) );
		SetAttribute( job_id.cluster, job_id.proc,
					  ATTR_ON_EXIT_BY_SIGNAL, "FALSE" );
		SetAttributeInt( job_id.cluster, job_id.proc,
						 ATTR_ON_EXIT_CODE, WEXITSTATUS(status) );
	} else {
			/* we didn't try to kill this job via rm or hold,
			   so either it killed itself or was killed from
			   the outside world.  either way, from our
			   perspective, it is now completed.
			*/
		SetAttribute( job_id.cluster, job_id.proc,
					  ATTR_ON_EXIT_BY_SIGNAL, "TRUE" );
		SetAttributeInt( job_id.cluster, job_id.proc,
						 ATTR_ON_EXIT_SIGNAL, WTERMSIG(status) );
	}

	int action;
	MyString reason;
	ClassAd * job_ad = GetJobAd( job_id.cluster, job_id.proc );
	ASSERT( job_ad ); // No job ad?
	{
		UserPolicy policy;
		policy.Init(job_ad);
		action = policy.AnalyzePolicy(PERIODIC_THEN_EXIT);
		reason = policy.FiringReason();
		if ( reason == "" ) {
			reason = "Unknown user policy expression";
		}
	}
	FreeJobAd(job_ad);
	job_ad = NULL;


	switch(action) {
		case REMOVE_FROM_QUEUE:
			scheduler_univ_job_leave_queue(job_id, status, srec);
			break;

		case STAYS_IN_QUEUE:
			set_job_status( job_id.cluster,	job_id.proc, IDLE ); 
			WriteRequeueToUserLog(job_id, status, reason.Value());
			break;

		case HOLD_IN_QUEUE:
			holdJob(job_id.cluster, job_id.proc, reason.Value(),
				true,false,false,false,false);
			break;

		case RELEASE_FROM_HOLD:
			dprintf(D_ALWAYS,
				"(%d.%d) Job exited.  User policy attempted to release "
				"job, but it wasn't on hold.  Allowing job to exit queue.\n", 
				job_id.cluster, job_id.proc);
			scheduler_univ_job_leave_queue(job_id, status, srec);
			break;

		case UNDEFINED_EVAL:
			dprintf( D_ALWAYS,
				"(%d.%d) Problem parsing user policy for job: %s.  "
				"Putting job on hold.\n",
				 job_id.cluster, job_id.proc, reason.Value());
			holdJob(job_id.cluster, job_id.proc, reason.Value(),
				true,false,false,false,true);
			break;

		default:
			dprintf( D_ALWAYS,
				"(%d.%d) User policy requested unknown action of %d. "
				"Putting job on hold. (Reason: %s)\n",
				 job_id.cluster, job_id.proc, action, reason.Value());
			MyString reason2 = "Unknown action (";
			reason2 += action;
			reason2 += ") ";
			reason2 += reason;
			holdJob(job_id.cluster, job_id.proc, reason2.Value(),
				true,false,false,false,true);
			break;
	}

}


void
Scheduler::scheduler_univ_job_leave_queue(PROC_ID job_id, int status, shadow_rec * srec)
{
	ASSERT(srec);
	set_job_status( job_id.cluster,	job_id.proc, COMPLETED ); 
	WriteTerminateToUserLog( job_id, status );
	if(WIFEXITED(status)) {
		NotifyUser( srec, "exited with status ",
					WEXITSTATUS(status), COMPLETED );
	} else { // signal
		NotifyUser( srec, "was killed by signal ",
					WTERMSIG(status), COMPLETED );
	}
}

void
Scheduler::kill_zombie(int, PROC_ID* job_id )
{
#if 0
		// This always happens now, no need for a dprintf() 
		// Derek 3/13/98
	 dprintf( D_ALWAYS,
		  "Shadow %d died, and left job %d.%d marked RUNNING\n",
		  pid, job_id->cluster, job_id->proc );
#endif

	 mark_job_stopped( job_id );
}

/*
** The shadow running this job has died.  If things went right, the job
** has been marked as idle or completed as appropriate.
** However, if the shadow terminated abnormally, the job might still
** be marked as running (a zombie).  Here we check for that conditon,
** and mark the job with the appropriate status.
** 1/98: And if the job is maked completed or removed, we delete it
** from the queue.
*/
void
Scheduler::check_zombie(int pid, PROC_ID* job_id)
{
 
	int	  status;
	
	if( GetAttributeInt(job_id->cluster, job_id->proc, ATTR_JOB_STATUS,
						&status) < 0 ) {
		dprintf(D_ALWAYS,"ERROR fetching job status in check_zombie !\n");
		return;
	}

	dprintf( D_FULLDEBUG, "Entered check_zombie( %d, 0x%p, st=%d )\n", 
			 pid, job_id, status );

	// set cur-hosts to zero
	SetAttributeInt( job_id->cluster, job_id->proc, ATTR_CURRENT_HOSTS, 0, NONDURABLE ); 

	switch( status ) {
	case RUNNING:
	case TRANSFERRING_OUTPUT: {
			//
			// If the job is running, we are in middle of executing
			// a graceful shutdown, and the job has a lease, then we 
			// do not want to go ahead and kill the zombie and 
			// mark the job as stopped. This ensures that when the schedd
			// comes back up we will reconnect the shadow to it if the
			// lease is still valid.
			//
		int lease = 0;
		GetAttributeInt( job_id->cluster, job_id->proc, ATTR_JOB_LEASE_DURATION, &lease );
		if ( ExitWhenDone && lease > 0 ) {
			dprintf( D_FULLDEBUG,	"Not marking job %d.%d as stopped because "
							"in graceful shutdown and job has a lease\n",
							job_id->cluster, job_id->proc );
			//
			// Otherwise, do the deed...
			//
		} else {
			kill_zombie( pid, job_id );
		}
		break;
	}
	case HELD:
		if( !scheduler.WriteHoldToUserLog(*job_id)) {
			dprintf( D_ALWAYS, 
					 "Failed to write hold event to the user log for job %d.%d\n",
					 job_id->cluster, job_id->proc );
		}
		break;
	case REMOVED:
		if( !scheduler.WriteAbortToUserLog(*job_id)) {
			dprintf( D_ALWAYS, 
					 "Failed to write abort event to the user log for job %d.%d\n",
					 job_id->cluster, job_id->proc ); 
		}
			// No break, fall through and do the deed...
	case COMPLETED:
		DestroyProc( job_id->cluster, job_id->proc );
		break;
	default:
		break;
	}
		//
		// I'm not sure if this is proper place for this,
		// but I need to check to see if the job uses the CronTab
		// scheduling. If it does, then we'll call out to have the
		// next execution time calculated for it
		// 11.01.2005 - Andy - pavlo@cs.wisc.edu 
		//
	CronTab *cronTab = NULL;
	if ( this->cronTabs->lookup( *job_id, cronTab ) >= 0 ) {
			//
			// Set the force flag to true so it will always 
			// calculate the next execution time
			//
		ClassAd *job_ad = GetJobAd( job_id->cluster, job_id->proc );
		this->calculateCronTabSchedule( job_ad, true );
	}
	
	dprintf( D_FULLDEBUG, "Exited check_zombie( %d, 0x%p )\n", pid,
			 job_id );
}

#ifdef WIN32
	// On Win32, we don't deal with the old ckpt server, so we stub it,
	// thus we do not have to link in the ckpt_server_api.
#include "directory.h"
int 
RemoveLocalOrRemoteFile(const char *, const char *, const char *)
{
	return 0;
}
int
SetCkptServerHost(const char *)
{
	return 0;
}
#endif // of ifdef WIN32

void
cleanup_ckpt_files(int cluster, int proc, const char *owner)
{
    MyString	ckpt_name_buf;
	char const *ckpt_name;
	MyString	owner_buf;
	MyString	server;
	int		universe = CONDOR_UNIVERSE_STANDARD;

		/* In order to remove from the checkpoint server, we need to know
		 * the owner's name.  If not passed in, look it up now.
  		 */
	if ( owner == NULL ) {
		if ( GetAttributeString(cluster,proc,ATTR_OWNER,owner_buf) < 0 ) {
			dprintf(D_ALWAYS,"ERROR: cleanup_ckpt_files(): cannot determine owner for job %d.%d\n",cluster,proc);
		} else {
			owner = owner_buf.Value();
		}
	}

		  /* Remove any checkpoint files.  If for some reason we do 
		 * not know the owner, don't bother sending to the ckpt
		 * server.
		 */
	GetAttributeInt(cluster,proc,ATTR_JOB_UNIVERSE,&universe);
	if ( universe == CONDOR_UNIVERSE_STANDARD && owner ) {
	char *ckpt_name_mem = gen_ckpt_name(Spool,cluster,proc,0);
	ckpt_name_buf = ckpt_name_mem;
	free(ckpt_name_mem); ckpt_name_mem = NULL;
	ckpt_name = ckpt_name_buf.Value();

		if (GetAttributeString(cluster, proc, ATTR_LAST_CKPT_SERVER,
							   server) == 0) {
			SetCkptServerHost(server.Value());
			} else {
			SetCkptServerHost(NULL); // no ckpt on ckpt server
				}

				RemoveLocalOrRemoteFile(owner,Name,ckpt_name);

	ckpt_name_buf += ".tmp";
	ckpt_name = ckpt_name_buf.Value();

				RemoveLocalOrRemoteFile(owner,Name,ckpt_name);
			}

	SpooledJobFiles::removeJobSpoolDirectory(cluster,proc);
}


unsigned int pidHash(const int &pid)
{
	return pid;
}


// initialize the configuration parameters and classad.  Since we call
// this again when we reconfigure, we have to be careful not to leak
// memory. 
void
Scheduler::Init()
{
	char*					tmp;
	static	int				schedd_name_in_config = 0;
	static  bool			first_time_in_init = true;

		////////////////////////////////////////////////////////////////////
		// Grab all the essential parameters we need from the config file.
		////////////////////////////////////////////////////////////////////

		// set defaults for rounding attributes for autoclustering
		// only set these values if nothing is specified in condor_config.
	MyString tmpstr;
	tmpstr.sprintf("SCHEDD_ROUND_ATTR_%s",ATTR_EXECUTABLE_SIZE);
	tmp = param(tmpstr.Value());
	if ( !tmp ) {
		config_insert(tmpstr.Value(),"25%");	// round up to 25% of magnitude
	} else {
		free(tmp);
	}
	tmpstr.sprintf("SCHEDD_ROUND_ATTR_%s",ATTR_IMAGE_SIZE);
	tmp = param(tmpstr.Value());
	if ( !tmp ) {
		config_insert(tmpstr.Value(),"25%");	// round up to 25% of magnitude
	} else {
		free(tmp);
	}
	tmpstr.sprintf("SCHEDD_ROUND_ATTR_%s",ATTR_DISK_USAGE);
	tmp = param(tmpstr.Value());
	if ( !tmp ) {
		config_insert(tmpstr.Value(),"25%");	// round up to 25% of magnitude
	} else {
		free(tmp);
	}
	// round ATTR_NUM_CKPTS because our default expressions
	// in the startd for ATTR_IS_VALID_CHECKPOINT_PLATFORM references
	// it (thus by default it is significant), and further references it
	// essentially as a bool.  so by default, lets round it.
	tmpstr.sprintf("SCHEDD_ROUND_ATTR_%s",ATTR_NUM_CKPTS);
	tmp = param(tmpstr.Value());
	if ( !tmp ) {
		config_insert(tmpstr.Value(),"4");	// round up to next 10000
	} else {
		free(tmp);
	}

	if( Spool ) free( Spool );
	if( !(Spool = param("SPOOL")) ) {
		EXCEPT( "No spool directory specified in config file" );
	}

	if( CondorAdministrator ) free( CondorAdministrator );
	if( ! (CondorAdministrator = param("CONDOR_ADMIN")) ) {
		dprintf(D_FULLDEBUG, 
			"WARNING: CONDOR_ADMIN not specified in config file" );
	}

	if( Mail ) free( Mail );
	if( ! (Mail=param("MAIL")) ) {
		EXCEPT( "MAIL not specified in config file\n" );
	}	

		// UidDomain will always be defined, since config() will put
		// in my_full_hostname() if it's not defined in the file.
		// See if the value of this changes, since if so, we've got
		// work to do...
	char* oldUidDomain = UidDomain;
	UidDomain = param( "UID_DOMAIN" );
	if( oldUidDomain ) {
			// We had an old version, so see if we have a new value
		if( strcmp(UidDomain,oldUidDomain) ) {
				// They're different!  So, now we've got to go through
				// the whole job queue and replace ATTR_USER for all
				// the ads with a new value that's got the new
				// UidDomain in it.  Luckily, we shouldn't have to do
				// this very often. :)
			dprintf( D_FULLDEBUG, "UID_DOMAIN has changed.  "
					 "Inserting new ATTR_USER into all classads.\n" );
			WalkJobQueue((int(*)(ClassAd *)) fixAttrUser );
			dirtyJobQueue();
		}
			// we're done with the old version, so don't leak memory 
		free( oldUidDomain );
	}

		////////////////////////////////////////////////////////////////////
		// Grab all the optional parameters from the config file.
		////////////////////////////////////////////////////////////////////

	if( schedd_name_in_config ) {
		tmp = param( "SCHEDD_NAME" );
		delete [] Name;
		Name = build_valid_daemon_name( tmp );
		free( tmp );
	} else {
		if( ! Name ) {
			tmp = param( "SCHEDD_NAME" );
			if( tmp ) {
				Name = build_valid_daemon_name( tmp );
				schedd_name_in_config = 1;
				free( tmp );
			} else {
				Name = default_daemon_name();
			}
		}
	}

	dprintf( D_FULLDEBUG, "Using name: %s\n", Name );

		// Put SCHEDD_NAME in the environment, so the shadow can use
		// it.  (Since the schedd's name may have been set on the
		// command line, the shadow can't compute the schedd's name on
		// its own.)  
		// Only put in in the env if it is not already there, so 
		// we don't leak memory without reason.		

#define SCHEDD_NAME_LHS "SCHEDD_NAME"
	
	if ( NameInEnv == NULL || strcmp(NameInEnv,Name) ) {
		free( NameInEnv );
		NameInEnv = strdup( Name );
		if ( SetEnv( SCHEDD_NAME_LHS, NameInEnv ) == FALSE ) {
			dprintf(D_ALWAYS, "SetEnv(%s=%s) failed!\n", SCHEDD_NAME_LHS,
					NameInEnv);
		}
	}


	if( AccountantName ) free( AccountantName );
	if( ! (AccountantName = param("ACCOUNTANT_HOST")) ) {
		dprintf( D_FULLDEBUG, "No Accountant host specified in config file\n" );
	}

	InitJobHistoryFile("HISTORY", "PER_JOB_HISTORY_DIR"); // or re-init it, as the case may be

		//
		// We keep a copy of the last interval
		// If it changes, then we need update all the job ad's
		// that use it (job deferral, crontab). 
		// Except that this update must be after the queue is initialized
		//
	double orig_SchedDInterval = SchedDInterval.getMaxInterval();

	SchedDInterval.setDefaultInterval( param_integer( "SCHEDD_INTERVAL", 300 ) );
	SchedDInterval.setMaxInterval( SchedDInterval.getDefaultInterval() );

	SchedDInterval.setMinInterval( param_integer("SCHEDD_MIN_INTERVAL",5) );

	SchedDInterval.setTimeslice( param_double("SCHEDD_INTERVAL_TIMESLICE",0.05,0,1) );

		//
		// We only want to update if this is a reconfig
		// If the schedd is just starting up, there isn't a job
		// queue at this point
		//
	
	if ( !first_time_in_init ){
		double diff = this->SchedDInterval.getMaxInterval()
			- orig_SchedDInterval;
		if(diff < -1e-4 || diff > 1e-4) {
			// 
			// This will only update the job's that have the old
			// ScheddInterval attribute defined
			//
			WalkJobQueue((int(*)(ClassAd*))::updateSchedDInterval);
		}
	}

		// Delay sending negotiation request if we are spending more
		// than this amount of time negotiating.  This is currently an
		// intentionally undocumented knob, because it's behavior is
		// not at all well defined, given that the negotiator can
		// initiate negotiation at any time.  We also hope to
		// upgrade the negotiation protocol to avoid blocking the
		// schedd, which should make this all unnecessary.
	m_negotiate_timeslice.setTimeslice( param_double("SCHEDD_NEGOTIATE_TIMESLICE",0.1) );
		// never delay negotiation request longer than this amount of time
	m_negotiate_timeslice.setMaxInterval( SchedDInterval.getMaxInterval() );

	// default every 24 hours
	QueueCleanInterval = param_integer( "QUEUE_CLEAN_INTERVAL",24*60*60 );

	// default every hour
	WallClockCkptInterval = param_integer( "WALL_CLOCK_CKPT_INTERVAL",60*60 );

	JobStartDelay = param_integer( "JOB_START_DELAY", 0 );
	
	JobStartCount =	param_integer(
						"JOB_START_COUNT",			// name
						DEFAULT_JOB_START_COUNT,	// default value
						DEFAULT_JOB_START_COUNT		// min value
					);

	MaxNextJobDelay = param_integer( "MAX_NEXT_JOB_START_DELAY", 60*10 );

	JobsThisBurst = -1;

		// Estimate that we can afford to use 80% of memory for shadows
		// and each running shadow requires 800k of private memory.
		// We don't use SHADOW_SIZE_ESTIMATE here, because until 7.4,
		// that was explicitly set to 1800k in the default config file.
	int default_max_jobs_running = sysapi_phys_memory_raw_no_param()*4096/400;

		// Under Linux (not sure about other OSes), the default TCP
		// ephemeral port range is 32768-61000.  Each shadow needs 2
		// ports, sometimes 3, and depending on how fast shadows are
		// finishing, there will be some ports in CLOSE_WAIT, so the
		// following is a conservative upper bound on how many shadows
		// we can run.  Would be nice to check the ephemeral port
		// range directly.
	if( default_max_jobs_running > 10000) {
		default_max_jobs_running = 10000;
	}
#ifdef WIN32
		// Apparently under Windows things don't scale as well.
		// Under 64-bit, we should be able to scale higher, but
		// we currently don't have a way to detect that.
	if( default_max_jobs_running > 200) {
		default_max_jobs_running = 200;
	}
#endif

	MaxJobsRunning = param_integer("MAX_JOBS_RUNNING",default_max_jobs_running);

		// Limit number of simultaenous connection attempts to startds.
		// This avoids the schedd getting so busy authenticating with
		// startds that it can't keep up with shadows.
		// note: the special value 0 means 'unlimited'
	max_pending_startd_contacts = param_integer( "MAX_PENDING_STARTD_CONTACTS", 0, 0 );

		//
		// Start Local Universe Expression
		// This will be added into the requirements expression for
		// the schedd to know whether we can start a local job 
		// 
	ExprTree *tmp_expr;
	if ( this->StartLocalUniverse ) {
		free( this->StartLocalUniverse );
		this->StartLocalUniverse = NULL;
	}
	tmp = param( "START_LOCAL_UNIVERSE" );
	if ( tmp && ParseClassAdRvalExpr( tmp, tmp_expr ) == 0 ) {
#if !defined (WANT_OLD_CLASSADS)
		ExprTree *tmp_expr2 = AddTargetRefs( tmp_expr, TargetJobAttrs );
		this->StartLocalUniverse = strdup( ExprTreeToString( tmp_expr2 ) );
		delete tmp_expr2;
#else
		this->StartLocalUniverse = tmp;
		tmp = NULL;
#endif
		delete tmp_expr;
	} else {
		// Default Expression
		this->StartLocalUniverse = strdup( "TotalLocalJobsRunning < 200" );
		dprintf( D_FULLDEBUG, "Using default expression for "
				 "START_LOCAL_UNIVERSE: %s\n", this->StartLocalUniverse );
	}
	free( tmp );

		//
		// Start Scheduler Universe Expression
		// This will be added into the requirements expression for
		// the schedd to know whether we can start a scheduler job 
		// 
	if ( this->StartSchedulerUniverse ) {
		free( this->StartSchedulerUniverse );
		this->StartSchedulerUniverse = NULL;
	}
	tmp = param( "START_SCHEDULER_UNIVERSE" );
	if ( tmp && ParseClassAdRvalExpr( tmp, tmp_expr ) == 0 ) {
#if !defined (WANT_OLD_CLASSADS)
		ExprTree *tmp_expr2 = AddTargetRefs( tmp_expr, TargetJobAttrs );
		this->StartSchedulerUniverse = strdup( ExprTreeToString( tmp_expr2 ) );
		delete tmp_expr2;
#else
		this->StartSchedulerUniverse = tmp;
		tmp = NULL;
#endif
		delete tmp_expr;
	} else {
		// Default Expression
		this->StartSchedulerUniverse = strdup( "TotalSchedulerJobsRunning < 200" );
		dprintf( D_FULLDEBUG, "Using default expression for "
				 "START_SCHEDULER_UNIVERSE: %s\n", this->StartSchedulerUniverse );
	}
	free( tmp );

	MaxJobsSubmitted = param_integer("MAX_JOBS_SUBMITTED",INT_MAX);
	
	tmp = param( "NEGOTIATE_ALL_JOBS_IN_CLUSTER" );
	if( !tmp || tmp[0] == 'f' || tmp[0] == 'F' ) {
		NegotiateAllJobsInCluster = false;
	} else {
		NegotiateAllJobsInCluster = true;
	}
	if( tmp ) free( tmp );

	STARTD_CONTACT_TIMEOUT = param_integer("STARTD_CONTACT_TIMEOUT",45);

		// Decide the directory we should use for the execute
		// directory for local universe starters.  Create it if it
		// doesn't exist, fix the permissions (1777 on UNIX), and, if
		// it's the first time we've hit this method (on startup, not
		// reconfig), we remove any subdirectories that might have
		// been left due to starter crashes, etc.
	initLocalStarterDir();

	/* Initialize the hash tables to size MaxJobsRunning * 1.2 */
		// Someday, we might want to actually resize these hashtables
		// on reconfig if MaxJobsRunning changes size, but we don't
		// have the code for that and it's not too important.
	if (matches == NULL) {
	matches = new HashTable <HashKey, match_rec *> ((int)(MaxJobsRunning*1.2),
													hashFunction);
	matchesByJobID =
		new HashTable<PROC_ID, match_rec *>((int)(MaxJobsRunning*1.2),
											hashFuncPROC_ID,
											rejectDuplicateKeys);
	shadowsByPid = new HashTable <int, shadow_rec *>((int)(MaxJobsRunning*1.2),
													  pidHash);
	shadowsByProcID =
		new HashTable<PROC_ID, shadow_rec *>((int)(MaxJobsRunning*1.2),
											 hashFuncPROC_ID);
	resourcesByProcID = 
		new HashTable<PROC_ID, ClassAd *>((int)(MaxJobsRunning*1.2),
											 hashFuncPROC_ID,
											 updateDuplicateKeys);
	}

	if ( spoolJobFileWorkers == NULL ) {
		spoolJobFileWorkers = 
			new HashTable <int, ExtArray<PROC_ID> *>(5, pidHash);
	}

	char *flock_collector_hosts, *flock_negotiator_hosts;
	flock_collector_hosts = param( "FLOCK_COLLECTOR_HOSTS" );
	flock_negotiator_hosts = param( "FLOCK_NEGOTIATOR_HOSTS" );

	if( flock_collector_hosts ) {
		if( FlockCollectors ) {
			delete FlockCollectors;
		}
		FlockCollectors = new DaemonList();
		FlockCollectors->init( DT_COLLECTOR, flock_collector_hosts );
		MaxFlockLevel = FlockCollectors->number();

		if( FlockNegotiators ) {
			delete FlockNegotiators;
		}
		FlockNegotiators = new DaemonList();
		FlockNegotiators->init( DT_NEGOTIATOR, flock_negotiator_hosts, flock_collector_hosts );
		if( FlockCollectors->number() != FlockNegotiators->number() ) {
			dprintf(D_ALWAYS, "FLOCK_COLLECTOR_HOSTS and "
					"FLOCK_NEGOTIATOR_HOSTS lists are not the same size."
					"Flocking disabled.\n");
			MaxFlockLevel = 0;
		}
	}
	if (flock_collector_hosts) free(flock_collector_hosts);
	if (flock_negotiator_hosts) free(flock_negotiator_hosts);

	/* default 5 megabytes */
	ReservedSwap = param_integer( "RESERVED_SWAP", 0 );
	ReservedSwap *= 1024;

	/* Value specified in kilobytes */
	ShadowSizeEstimate = param_integer( "SHADOW_SIZE_ESTIMATE",DEFAULT_SHADOW_SIZE );

	alive_interval = param_integer("ALIVE_INTERVAL",300,0);
	if( alive_interval > leaseAliveInterval ) {
			// adjust alive_interval to shortest interval of jobs in the queue
		alive_interval = leaseAliveInterval;
	}
		// Don't allow the user to specify an alive interval larger
		// than leaseAliveInterval, or the startd may start killing off
		// jobs before ATTR_JOB_LEASE_DURATION has passed, thereby screwing
		// up the operation of the disconnected shadow/starter feature.

		//
		// CronTab Table
		// We keep a list of proc_id's for jobs that define a cron
		// schedule for exection. We first get the pointer to the 
		// original table, and then instantiate a new one
		//
	HashTable<PROC_ID, CronTab*> *origCronTabs = this->cronTabs;
	this->cronTabs = new HashTable<PROC_ID, CronTab*>(
												(int)( MaxJobsRunning * 1.2 ),
												hashFuncPROC_ID,
												updateDuplicateKeys );
		//
		// Now if there was a table from before, we will want
		// to copy all the proc_id's into our new table. We don't
		// keep the CronTab objects because they'll get reinstantiated
		// later on when the Schedd tries to calculate the next runtime
		// We have a little safety check to make sure that the the job 
		// actually exists before adding it back in
		//
		// Note: There could be a problem if MaxJobsRunning is substaintially
		// less than what it was from before on a reconfig, and in which case
		// the new cronTabs hashtable might not be big enough to store all
		// the old jobs. This unlikely for now because I doubt anybody will
		// be submitting that many CronTab jobs, but it is still possible.
		// See the comments about about automatically resizing HashTable's
		//
	if ( origCronTabs != NULL ) {
		CronTab *cronTab;
		PROC_ID id;
		origCronTabs->startIterations();
		while ( origCronTabs->iterate( id, cronTab ) == 1 ) {
			if ( cronTab ) delete cronTab;
			ClassAd *cronTabAd = GetJobAd( id.cluster, id.proc );
			if ( cronTabAd ) {
				this->cronTabs->insert( id, NULL );
			}
		} // WHILE
		delete origCronTabs;
	}

	MaxExceptions = param_integer("MAX_SHADOW_EXCEPTIONS", 5);

	PeriodicExprInterval.setMinInterval( param_integer("PERIODIC_EXPR_INTERVAL", 60) );

	PeriodicExprInterval.setMaxInterval( param_integer("MAX_PERIODIC_EXPR_INTERVAL", 1200) );

	PeriodicExprInterval.setTimeslice( param_double("PERIODIC_EXPR_TIMESLICE", 0.01,0,1) );

	RequestClaimTimeout = param_integer("REQUEST_CLAIM_TIMEOUT",60*30);

#ifdef HAVE_EXT_POSTGRESQL

	/* See if QUILL is configured for this schedd */
	if (param_boolean("QUILL_ENABLED", false) == false) {
		quill_enabled = FALSE;
	} else {
		quill_enabled = TRUE;
	}

	/* only force definition of these attributes if I have to */
	if (quill_enabled == TRUE) {

		/* set up whether or not the quill daemon is remotely queryable */
		if (param_boolean("QUILL_IS_REMOTELY_QUERYABLE", true) == true) {
			quill_is_remotely_queryable = TRUE;
		} else {
			quill_is_remotely_queryable = FALSE;
		}

		/* set up a required quill_name */
		tmp = param("QUILL_NAME");
		if (!tmp) {
			EXCEPT( "No QUILL_NAME specified in config file" );
		}
		if (quill_name != NULL) {
			free(quill_name);
			quill_name = NULL;
		}
		quill_name = strdup(tmp);
		free(tmp);
		tmp = NULL;

		/* set up a required database ip address quill needs to use */
		tmp = param("QUILL_DB_IP_ADDR");
		if (!tmp) {
			EXCEPT( "No QUILL_DB_IP_ADDR specified in config file" );
		}
		if (quill_db_ip_addr != NULL) {
			free(quill_db_ip_addr);
			quill_db_ip_addr = NULL;
		}
		quill_db_ip_addr = strdup(tmp);
		free(tmp);
		tmp = NULL;

		/* Set up the name of the required database ip address */
		tmp = param("QUILL_DB_NAME");
		if (!tmp) {
			EXCEPT( "No QUILL_DB_NAME specified in config file" );
		}
		if (quill_db_name != NULL) {
			free(quill_db_name);
			quill_db_name = NULL;
		}
		quill_db_name = strdup(tmp);
		free(tmp);
		tmp = NULL;

		/* learn the required password field to access the database */
		tmp = param("QUILL_DB_QUERY_PASSWORD");
		if (!tmp) {
			EXCEPT( "No QUILL_DB_QUERY_PASSWORD specified in config file" );
		}
		if (quill_db_query_password != NULL) {
			free(quill_db_query_password);
			quill_db_query_password = NULL;
		}
		quill_db_query_password = strdup(tmp);
		free(tmp);
		tmp = NULL;
	}
#endif

	int int_val = param_integer( "JOB_IS_FINISHED_INTERVAL", 0, 0 );
	job_is_finished_queue.setPeriod( int_val );	

	JobStopDelay = param_integer( "JOB_STOP_DELAY", 0, 0 );
	stop_job_queue.setPeriod( JobStopDelay );

	JobStopCount = param_integer( "JOB_STOP_COUNT", 1, 1 );
	stop_job_queue.setCountPerInterval( JobStopCount );

		////////////////////////////////////////////////////////////////////
		// Initialize the queue managment code
		////////////////////////////////////////////////////////////////////

	InitQmgmt();


		//////////////////////////////////////////////////////////////
		// Initialize our classad
		//////////////////////////////////////////////////////////////
	if( m_ad ) delete m_ad;
	m_ad = new ClassAd();

	m_ad->SetMyTypeName(SCHEDD_ADTYPE);
	m_ad->SetTargetTypeName("");

    daemonCore->publish(m_ad);

		// Throw name and machine into the classad.
	m_ad->Assign( ATTR_NAME, Name );

	// This is foul, but a SCHEDD_ADTYPE _MUST_ have a NUM_USERS attribute
	// (see condor_classad/classad.C
	// Since we don't know how many there are yet, just say 0, it will get
	// fixed in count_job() -Erik 12/18/2006
	m_ad->Assign(ATTR_NUM_USERS, 0);

#ifdef HAVE_EXT_POSTGRESQL
	// Put the quill stuff into the add as well
	if (quill_enabled == TRUE) {
		m_ad->Assign( ATTR_QUILL_ENABLED, true ); 

		m_ad->Assign( ATTR_QUILL_NAME, quill_name ); 

		m_ad->Assign( ATTR_QUILL_DB_NAME, quill_db_name ); 

		MyString expr;
		expr.sprintf( "%s = \"<%s>\"", ATTR_QUILL_DB_IP_ADDR,
					  quill_db_ip_addr ); 
		m_ad->Insert( expr.Value() );

		m_ad->Assign( ATTR_QUILL_DB_QUERY_PASSWORD, quill_db_query_password); 

		m_ad->Assign( ATTR_QUILL_IS_REMOTELY_QUERYABLE, 
					  quill_is_remotely_queryable == TRUE ? true : false );

	} else {

		m_ad->Assign( ATTR_QUILL_ENABLED, false );
	}
#endif

		// Now create another command port to be used exclusively by shadows.
		// Stash the sinfull string of this new command port in MyShadowSockName.
	if ( ! MyShadowSockName ) {
		shadowCommandrsock = new ReliSock;
		shadowCommandssock = new SafeSock;

		if ( !shadowCommandrsock || !shadowCommandssock ) {
			EXCEPT("Failed to create Shadow Command socket");
		}
		// Note: BindAnyCommandPort() is in daemon core
		if ( !BindAnyCommandPort(shadowCommandrsock,shadowCommandssock)) {
			EXCEPT("Failed to bind Shadow Command socket");
		}
		if ( !shadowCommandrsock->listen() ) {
			EXCEPT("Failed to post a listen on Shadow Command socket");
		}
		daemonCore->Register_Command_Socket( (Stream*)shadowCommandrsock );
		daemonCore->Register_Command_Socket( (Stream*)shadowCommandssock );

		MyShadowSockName = strdup( shadowCommandrsock->get_sinful() );

		sent_shadow_failure_email = FALSE;
	}
		
		// initialize our ShadowMgr, too.
	shadow_mgr.init();

		// Startup the cron logic (only do it once, though)
	if ( ! CronJobMgr ) {
		CronJobMgr = new ScheddCronJobMgr( );
		CronJobMgr->Initialize( "schedd" );
	}

	m_xfer_queue_mgr.InitAndReconfig();
	m_xfer_queue_mgr.GetContactInfo(MyShadowSockName,m_xfer_queue_contact);

		/* Code to handle GRIDMANAGER_SELECTION_EXPR.  If set, we need to (a) restart
		 * running gridmanagers if the setting changed value, and (b) parse the
		 * expression and stash the parsed form (so we don't reparse over and over).
		 */
	char * expr = param("GRIDMANAGER_SELECTION_EXPR");
	if (m_parsed_gridman_selection_expr) {
		delete m_parsed_gridman_selection_expr;
		m_parsed_gridman_selection_expr = NULL;	
	}
	if ( expr ) {
		MyString temp;
		temp.sprintf("string(%s)",expr);
		free(expr);
		expr = temp.StrDup();
		ParseClassAdRvalExpr(temp.Value(),m_parsed_gridman_selection_expr);	
			// if the expression in the config file is not valid, 
			// the m_parsed_gridman_selection_expr will still be NULL.  in this case,
			// pretend like it isn't set at all in the config file.
		if ( m_parsed_gridman_selection_expr == NULL ) {
			dprintf(D_ALWAYS,
				"ERROR: ignoring GRIDMANAGER_SELECTION_EXPR (%s) - failed to parse\n",
				expr);
			free(expr);
			expr = NULL;
		} 
	}
		/* If GRIDMANAGER_SELECTION_EXPR changed, we need to restart all running
		 * gridmanager asap.  Be careful to consider not only a changed expr, but
		 * also the presence of a expr when one did not exist before, and vice-versa.
		 */
	if ( (expr && !m_unparsed_gridman_selection_expr) ||
		 (!expr && m_unparsed_gridman_selection_expr) ||
		 (expr && m_unparsed_gridman_selection_expr && 
		       strcmp(m_unparsed_gridman_selection_expr,expr)!=0) )
	{
			/* GRIDMANAGER_SELECTION_EXPR changed, we need to kill off all running
			 * running gridmanagers asap so they can be restarted w/ the new expression.
			 */
		GridUniverseLogic::shutdown_fast();
	}
	if (m_unparsed_gridman_selection_expr) {
		free(m_unparsed_gridman_selection_expr);
	}
	m_unparsed_gridman_selection_expr = expr;
		/* End of support for  GRIDMANAGER_SELECTION_EXPR */

	MyString job_machine_attrs_str;
	param(job_machine_attrs_str,"SYSTEM_JOB_MACHINE_ATTRS");
	m_job_machine_attrs.clearAll();
	m_job_machine_attrs.initializeFromString( job_machine_attrs_str.Value() );

	m_job_machine_attrs_history_length = param_integer("SYSTEM_JOB_MACHINE_ATTRS_HISTORY_LENGTH",1,0);

	first_time_in_init = false;
}

void
Scheduler::Register()
{
	 // message handlers for schedd commands
	 daemonCore->Register_Command( NEGOTIATE_WITH_SIGATTRS, 
		 "NEGOTIATE_WITH_SIGATTRS", 
		 (CommandHandlercpp)&Scheduler::negotiate, "negotiate", 
		 this, NEGOTIATOR );
	 daemonCore->Register_Command( NEGOTIATE, 
		 "NEGOTIATE", 
		 (CommandHandlercpp)&Scheduler::negotiate, "negotiate", 
		 this, NEGOTIATOR );
	 daemonCore->Register_Command( RESCHEDULE, "RESCHEDULE", 
			(CommandHandlercpp)&Scheduler::reschedule_negotiator, 
			"reschedule_negotiator", this, WRITE);
	 daemonCore->Register_Command(KILL_FRGN_JOB, "KILL_FRGN_JOB", 
			(CommandHandlercpp)&Scheduler::abort_job, 
			"abort_job", this, WRITE);
	 daemonCore->Register_Command(ACT_ON_JOBS, "ACT_ON_JOBS", 
			(CommandHandlercpp)&Scheduler::actOnJobs, 
			"actOnJobs", this, WRITE, D_COMMAND,
			true /*force authentication*/);
	 daemonCore->Register_Command(SPOOL_JOB_FILES, "SPOOL_JOB_FILES", 
			(CommandHandlercpp)&Scheduler::spoolJobFiles, 
			"spoolJobFiles", this, WRITE, D_COMMAND,
			true /*force authentication*/);
	 daemonCore->Register_Command(TRANSFER_DATA, "TRANSFER_DATA", 
			(CommandHandlercpp)&Scheduler::spoolJobFiles, 
			"spoolJobFiles", this, WRITE, D_COMMAND,
			true /*force authentication*/);
	 daemonCore->Register_Command(SPOOL_JOB_FILES_WITH_PERMS,
			"SPOOL_JOB_FILES_WITH_PERMS", 
			(CommandHandlercpp)&Scheduler::spoolJobFiles, 
			"spoolJobFiles", this, WRITE, D_COMMAND,
			true /*force authentication*/);
	 daemonCore->Register_Command(TRANSFER_DATA_WITH_PERMS,
			"TRANSFER_DATA_WITH_PERMS", 
			(CommandHandlercpp)&Scheduler::spoolJobFiles, 
			"spoolJobFiles", this, WRITE, D_COMMAND,
			true /*force authentication*/);
	 daemonCore->Register_Command(UPDATE_GSI_CRED,"UPDATE_GSI_CRED",
			(CommandHandlercpp)&Scheduler::updateGSICred,
			"updateGSICred", this, WRITE, D_COMMAND,
			true /*force authentication*/);
	 daemonCore->Register_Command(DELEGATE_GSI_CRED_SCHEDD,
			"DELEGATE_GSI_CRED_SCHEDD",
			(CommandHandlercpp)&Scheduler::updateGSICred,
			"updateGSICred", this, WRITE, D_COMMAND,
			true /*force authentication*/);
	 daemonCore->Register_Command(REQUEST_SANDBOX_LOCATION,
			"REQUEST_SANDBOX_LOCATION",
			(CommandHandlercpp)&Scheduler::requestSandboxLocation,
			"requestSandboxLocation", this, WRITE, D_COMMAND,
			true /*force authentication*/);
	 daemonCore->Register_Command(RECYCLE_SHADOW,
			"RECYCLE_SHADOW",
			(CommandHandlercpp)&Scheduler::RecycleShadow,
			"RecycleShadow", this, DAEMON, D_COMMAND,
			true /*force authentication*/);

		 // Commands used by the startd are registered at READ
		 // level rather than something like DAEMON or WRITE in order
		 // to reduce the level of authority that the schedd must
		 // grant the startd.  In order for these commands to
		 // succeed, the startd must present the secret claim id,
		 // so it is deemed safe to open these commands up to READ
		 // access.
	daemonCore->Register_Command(RELEASE_CLAIM, "RELEASE_CLAIM", 
			(CommandHandlercpp)&Scheduler::release_claim, 
			"release_claim", this, READ);
	daemonCore->Register_Command( ALIVE, "ALIVE", 
			(CommandHandlercpp)&Scheduler::receive_startd_alive,
			"receive_startd_alive", this, READ,
			D_PROTOCOL ); 

	// Command handler for testing file access.  I set this as WRITE as we
	// don't want people snooping the permissions on our machine.
	daemonCore->Register_Command( ATTEMPT_ACCESS, "ATTEMPT_ACCESS",
								  (CommandHandler)&attempt_access_handler,
								  "attempt_access_handler", NULL, WRITE,
								  D_FULLDEBUG );
#ifdef WIN32
	// Command handler for stashing credentials.
	daemonCore->Register_Command( STORE_CRED, "STORE_CRED",
								(CommandHandler)&store_cred_handler,
								"cred_access_handler", NULL, WRITE,
								D_FULLDEBUG );
#endif


	// Note: The QMGMT READ/WRITE commands have the same command handler.
	// This is ok, because authorization to do write operations is verified
	// internally in the command handler.
	daemonCore->Register_Command( QMGMT_READ_CMD, "QMGMT_READ_CMD",
								  (CommandHandler)&handle_q,
								  "handle_q", NULL, READ, D_FULLDEBUG );

	// This command always requires authentication.  Therefore, it is
	// more efficient to force authentication when establishing the
	// security session than to possibly create an unauthenticated
	// security session that has to be authenticated every time in
	// the command handler.
	daemonCore->Register_Command( QMGMT_WRITE_CMD, "QMGMT_WRITE_CMD",
								  (CommandHandler)&handle_q,
								  "handle_q", NULL, WRITE, D_FULLDEBUG,
								  true /* force authentication */ );

	daemonCore->Register_Command( DUMP_STATE, "DUMP_STATE",
								  (CommandHandlercpp)&Scheduler::dumpState,
								  "dumpState", this, READ  );

	daemonCore->Register_Command( GET_MYPROXY_PASSWORD, "GET_MYPROXY_PASSWORD",
								  (CommandHandler)&get_myproxy_password_handler,
								  "get_myproxy_password", NULL, WRITE, D_FULLDEBUG  );


	daemonCore->Register_Command( GET_JOB_CONNECT_INFO, "GET_JOB_CONNECT_INFO",
								  (CommandHandlercpp)&Scheduler::get_job_connect_info_handler,
								  "get_job_connect_info", this, WRITE,
								  D_COMMAND, true /*force authentication*/);

	daemonCore->Register_Command( CLEAR_DIRTY_JOB_ATTRS, "CLEAR_DIRTY_JOB_ATTRS",
								  (CommandHandlercpp)&Scheduler::clear_dirty_job_attrs_handler,
								  "clear_dirty_job_attrs_handler", this, WRITE );

	 // reaper
	shadowReaperId = daemonCore->Register_Reaper(
		"reaper",
		(ReaperHandlercpp)&Scheduler::child_exit,
		"child_exit", this );

	// register all the timers
	RegisterTimers();

	// Now is a good time to instantiate the GridUniverse
	_gridlogic = new GridUniverseLogic;

	// Initialize the Transfer Daemon Manager's handlers as well
	m_tdman.register_handlers();

	m_xfer_queue_mgr.RegisterHandlers();
}

void
Scheduler::RegisterTimers()
{
	static int cleanid = -1, wallclocktid = -1;
	// Note: aliveid is a data member of the Scheduler class
	static int oldQueueCleanInterval = -1;

	Timeslice start_jobs_timeslice;

	// clear previous timers
	if (timeoutid >= 0) {
		daemonCore->Cancel_Timer(timeoutid);
	}

	if (startjobsid >= 0) {
		daemonCore->GetTimerTimeslice(startjobsid,start_jobs_timeslice);
		daemonCore->Cancel_Timer(startjobsid);
	}
	else {
		start_jobs_timeslice.setInitialInterval(10);
	}
		// Copy settings for start jobs timeslice from schedDInterval,
		// since we currently don't have any reason to want them to
		// be configured independently.  We do _not_ currently copy
		// the minimum interval, so frequent calls are allowed as long
		// as the timeslice is within the limit.
	start_jobs_timeslice.setDefaultInterval( SchedDInterval.getDefaultInterval() );
	start_jobs_timeslice.setMaxInterval( SchedDInterval.getMaxInterval() );
	start_jobs_timeslice.setTimeslice( SchedDInterval.getTimeslice() );

	if (aliveid >= 0) {
		daemonCore->Cancel_Timer(aliveid);
	}
	if (periodicid>=0) {
		daemonCore->Cancel_Timer(periodicid);
	}

	 // timer handlers
	timeoutid = daemonCore->Register_Timer(10,
		(TimerHandlercpp)&Scheduler::timeout,"timeout",this);
	startjobsid = daemonCore->Register_Timer( start_jobs_timeslice,
		(TimerHandlercpp)&Scheduler::StartJobs,"StartJobs",this);
	aliveid = daemonCore->Register_Timer(10, alive_interval,
		(TimerHandlercpp)&Scheduler::sendAlives,"sendAlives", this);
    // Preset the job queue clean timer only upon cold start, or if the timer
    // value has been changed.  If the timer period has not changed, leave the
    // timer alone.  This will avoid undesirable behavior whereby timer is
    // preset upon every reconfig, and job queue is not cleaned often enough.
    if  (  QueueCleanInterval != oldQueueCleanInterval) {
        if (cleanid >= 0) {
            daemonCore->Cancel_Timer(cleanid);
        }
        cleanid =
            daemonCore->Register_Timer(QueueCleanInterval,QueueCleanInterval,
            CleanJobQueue,"CleanJobQueue");
    }
    oldQueueCleanInterval = QueueCleanInterval;

	if (WallClockCkptInterval) {
		if( wallclocktid != -1 ) {
			daemonCore->Reset_Timer_Period(wallclocktid,WallClockCkptInterval);
		}
		else {
			wallclocktid = daemonCore->Register_Timer(WallClockCkptInterval,
												  WallClockCkptInterval,
												  CkptWallClock,
												  "CkptWallClock");
		}
	} else {
		if( wallclocktid != -1 ) {
			daemonCore->Cancel_Timer( wallclocktid );
		}
		wallclocktid = -1;
	}

		// We've seen a test suite run where the schedd never called
		// PeriodicExprHandler(). Add some debug statements so that
		// we know why if it happens again.
	if (PeriodicExprInterval.getMinInterval()>0) {
		unsigned int time_to_next_run = PeriodicExprInterval.getTimeToNextRun();
		if ( time_to_next_run == 0 ) {
				// Can't use 0, because that means it's a one-time timer
			time_to_next_run = 1;
		}
		periodicid = daemonCore->Register_Timer(
			time_to_next_run,
			time_to_next_run,
			(TimerHandlercpp)&Scheduler::PeriodicExprHandler,"PeriodicExpr",this);
		dprintf( D_FULLDEBUG, "Registering PeriodicExprHandler(), next "
				 "callback in %u seconds\n", time_to_next_run );
	} else {
		dprintf( D_FULLDEBUG, "Periodic expression evaluation disabled! "
				 "(getMinInterval()=%f, PERIODIC_EXPR_INTERVAL=%d)\n",
				 PeriodicExprInterval.getMinInterval(),
				 param_integer("PERIODIC_EXPR_INTERVAL", 60) );
		periodicid = -1;
	}
}


extern "C" {
int
prio_compar(prio_rec* a, prio_rec* b)
{
	 /* compare job priorities: higher values have more priority */
	 if( a->job_prio < b->job_prio ) {
		  return 1;
	 }
	 if( a->job_prio > b->job_prio ) {
		  return -1;
	 }

	 /* here,updown priority and job_priority are both equal */

	 /* check for job submit times */
	 if( a->qdate < b->qdate ) {
		  return -1;
	 }
	 if( a->qdate > b->qdate ) {
		  return 1;
	 }

	 /* go in order of cluster id */
	if ( a->id.cluster < b->id.cluster )
		return -1;
	if ( a->id.cluster > b->id.cluster )
		return 1;

	/* finally, go in order of the proc id */
	if ( a->id.proc < b->id.proc )
		return -1;
	if ( a->id.proc > b->id.proc )
		return 1;

	/* give up! very unlikely we'd ever get here */
	return 0;
}
} // end of extern


void Scheduler::reconfig() {
	/***********************************
	 * WARNING!!  WARNING!! WARNING, WILL ROBINSON!!!!
	 *
	 * DO NOT PUT CALLS TO PARAM() HERE - YOU PROBABLY WANT TO PUT THEM IN
	 * Scheduler::Init().  Note that reconfig() calls Init(), but Init() does
	 * NOT call reconfig() !!!  So if you initalize settings via param() calls
	 * in this function, likely the schedd will not work as you expect upon
	 * startup until the poor confused user runs condor_reconfig!!
	 ***************************************/

	Init();

	RegisterTimers();			// reset timers


		// clear out auto cluster id attributes
	if ( autocluster.config() ) {
		WalkJobQueue( (int(*)(ClassAd *))clear_autocluster_id );
	}

	timeout();

		// The following use of param() is ok, despite the warning at the
		// top of this function that this function is not called at init time.
		// SetMaxHistoricalLogs is initialized in main_init(), we just need
		// to check here for changes.  
	int max_saved_rotations = param_integer( "MAX_JOB_QUEUE_LOG_ROTATIONS", DEFAULT_MAX_JOB_QUEUE_LOG_ROTATIONS );
	SetMaxHistoricalLogs(max_saved_rotations);
}

// NOTE: this is likely unreachable now, and may be removed
void
Scheduler::update_local_ad_file() 
{
	daemonCore->UpdateLocalAd(m_ad);
	return;
}

// This function is called by a timer when we are shutting down
void
Scheduler::attempt_shutdown()
{
	if ( numShadows ) {
		if( !daemonCore->GetPeacefulShutdown() ) {
			preempt( JobStopCount );
		}
		return;
	}

	if ( CronJobMgr && ( ! CronJobMgr->ShutdownOk() ) ) {
		return;
	}

	schedd_exit( );
}

// Perform graceful shutdown.
void
Scheduler::shutdown_graceful()
{
	dprintf( D_FULLDEBUG, "Now in shutdown_graceful\n" );

	// If there's nothing to do, shutdown
	if(  ( numShadows == 0 ) &&
		 ( CronJobMgr && ( CronJobMgr->ShutdownOk() ) )  ) {
		schedd_exit();
	}

	if ( ExitWhenDone ) {
		// we already are attempting to gracefully shutdown
		return;
	}

	/* 
 		There are shadows running, so set a flag that tells the
		reaper to exit when all the shadows are gone, and start
		shutting down shadows.  Set a Timer to shutdown a shadow
		every JobStartDelay seconds.
 	 */
	MaxJobsRunning = 0;
	ExitWhenDone = TRUE;
	daemonCore->Register_Timer( 0, MAX(JobStopDelay,1), 
					(TimerHandlercpp)&Scheduler::attempt_shutdown,
					"attempt_shutdown()", this );

	// Shut down the cron logic
	if( CronJobMgr ) {
		CronJobMgr->Shutdown( false );
	}

}

// Perform fast shutdown.
void
Scheduler::shutdown_fast()
{
	dprintf( D_FULLDEBUG, "Now in shutdown_fast. Sending signals to shadows\n" );

	shadow_rec *rec;
	int sig;
	shadowsByPid->startIterations();
	while( shadowsByPid->iterate(rec) == 1 ) {
		if(	rec->universe == CONDOR_UNIVERSE_LOCAL ) { 
			sig = DC_SIGHARDKILL;
		} else {
			sig = SIGKILL;
		}
			// Call the blocking form of Send_Signal, rather than
			// sendSignalToShadow().
		daemonCore->Send_Signal(rec->pid,sig);
		dprintf( D_ALWAYS, "Sent signal %d to shadow [pid %d] for job %d.%d\n",
					sig, rec->pid,
					rec->job_id.cluster, rec->job_id.proc );
	}

	// Shut down the cron logic
	if( CronJobMgr ) {
		CronJobMgr->Shutdown( true );
	}

		// Since this is just sending a bunch of UDP updates, we can
		// still invalidate our classads, even on a fast shutdown.
	invalidate_ads();

#if defined(WANT_CONTRIB) && defined(WITH_MANAGEMENT)
#if defined(HAVE_DLOPEN)
	ScheddPluginManager::Shutdown();
	ClassAdLogPluginManager::Shutdown();
#endif
#endif

	dprintf( D_ALWAYS, "All shadows have been killed, exiting.\n" );
	DC_Exit(0);
}


void
Scheduler::schedd_exit()
{
		// Shut down the cron logic
	if( CronJobMgr ) {
		dprintf( D_ALWAYS, "Deleting CronJobMgr\n" );
		CronJobMgr->Shutdown( true );
		delete CronJobMgr;
		CronJobMgr = NULL;
	}

		// write a clean job queue on graceful shutdown so we can
		// quickly recover on restart
	CleanJobQueue();

		// Deallocate the memory in the job queue so we don't think
		// we're leaking anything. 
	DestroyJobQueue();

		// Invalidate our classads at the collector, since we're now
		// gone.  
	invalidate_ads();

#if defined(WANT_CONTRIB) && defined(WITH_MANAGEMENT)
#if defined(HAVE_DLOPEN)
	ScheddPluginManager::Shutdown();
	ClassAdLogPluginManager::Shutdown();
#endif
#endif

	dprintf( D_ALWAYS, "All shadows are gone, exiting.\n" );
	DC_Exit(0);
}


void
Scheduler::invalidate_ads()
{
	int i;
	MyString line;

		// The ClassAd we need to use is totally different from the
		// regular one, so just delete it and start over again.
	delete m_ad;
	m_ad = new ClassAd;
    m_ad->SetMyTypeName( QUERY_ADTYPE );
    m_ad->SetTargetTypeName( SCHEDD_ADTYPE );

        // Invalidate the schedd ad
    line.sprintf( "%s = TARGET.%s == \"%s\"", ATTR_REQUIREMENTS, ATTR_NAME, Name );
    m_ad->Insert( line.Value() );
	m_ad->Assign( ATTR_NAME, Name );
	m_ad->Assign( ATTR_MY_ADDRESS, daemonCore->publicNetworkIpAddr() );


		// Update collectors
	daemonCore->sendUpdates(INVALIDATE_SCHEDD_ADS, m_ad, NULL, false);

	if (N_Owners == 0) return;	// no submitter ads to invalidate

		// Invalidate all our submittor ads.

	m_ad->Assign( ATTR_SCHEDD_NAME, Name );
	m_ad->Assign( ATTR_MY_ADDRESS, daemonCore->publicNetworkIpAddr() );

	for( i=0; i<N_Owners; i++ ) {
		daemonCore->sendUpdates(INVALIDATE_SUBMITTOR_ADS, m_ad, NULL, false);
		MyString owner;
		owner.sprintf("%s@%s", Owners[i].Name, UidDomain);
		m_ad->Assign( ATTR_NAME, owner.Value() );

		line.sprintf( "%s = TARGET.%s == \"%s\" && TARGET.%s == \"%s\"",
					  ATTR_REQUIREMENTS,
					  ATTR_SCHEDD_NAME, Name,
					  ATTR_NAME, owner.Value() );
		m_ad->InsertOrUpdate( line.Value() );

		Daemon* d;
		if( FlockCollectors && FlockLevel > 0 ) {
			int level;
			for( level=1, FlockCollectors->rewind();
				 level <= FlockLevel && FlockCollectors->next(d); level++ ) {
				((DCCollector*)d)->sendUpdate( INVALIDATE_SUBMITTOR_ADS, m_ad, NULL, false );
			}
		}
	}
}


int
Scheduler::reschedule_negotiator(int, Stream *s)
{
	if( s && !s->end_of_message() ) {
		dprintf(D_ALWAYS,"Failed to receive end of message for RESCHEDULE.\n");
		return 0;
	}

		// don't bother the negotiator if we are shutting down
	if ( ExitWhenDone ) {
		return 0;
	}

	needReschedule();

	return 0;
}

void
Scheduler::needReschedule()
{
	m_need_reschedule = true;

		// Update the central manager and request a reschedule.  We
		// don't call sendReschedule() directly below, because
		// timeout() has internal logic to avoid doing its work too
		// frequently, and we want to send the reschedule after
		// updating our ad in the collector, not before.
	daemonCore->Reset_Timer(timeoutid,0,1);
}

void
Scheduler::sendReschedule()
{
	if( !m_negotiate_timeslice.isTimeToRun() ) {
			// According to our negotiate timeslice object, we are
			// spending too much of our time negotiating, so delay
			// sending the reschedule command to the negotiator.  That
			// _might_ help, but there is no guarantee, since the
			// negotiator can decide to initiate negotiation at any
			// time.

		if( m_send_reschedule_timer == -1 ) {
			m_send_reschedule_timer = daemonCore->Register_Timer(
				m_negotiate_timeslice.getTimeToNextRun(),
				(TimerHandlercpp)&Scheduler::sendReschedule,
				"Scheduler::sendReschedule",
				this);
		}
		dprintf( D_FULLDEBUG,
				 "Delaying sending RESCHEDULE to negotiator for %d seconds.\n",
				 m_negotiate_timeslice.getTimeToNextRun() );
		return;
	}

	if( m_send_reschedule_timer != -1 ) {
		daemonCore->Cancel_Timer( m_send_reschedule_timer );
		m_send_reschedule_timer = -1;
	}

	dprintf( D_FULLDEBUG, "Sending RESCHEDULE command to negotiator(s)\n" );

	classy_counted_ptr<Daemon> negotiator = new Daemon(DT_NEGOTIATOR);
	classy_counted_ptr<DCCommandOnlyMsg> msg = new DCCommandOnlyMsg(RESCHEDULE);

	Stream::stream_type st = negotiator->hasUDPCommandPort() ? Stream::safe_sock : Stream::reli_sock;
	msg->setStreamType(st);
	msg->setTimeout(NEGOTIATOR_CONTACT_TIMEOUT);

	// since we may be sending reschedule periodically, make sure they do
	// not pile up
	msg->setDeadlineTimeout( 300 );

	negotiator->sendMsg( msg.get() );

	Daemon* d;
	if( FlockNegotiators ) {
		FlockNegotiators->rewind();
		FlockNegotiators->next( d );
		for( int i=0; d && i<FlockLevel; FlockNegotiators->next(d), i++ ) {
			st = d->hasUDPCommandPort() ? Stream::safe_sock : Stream::reli_sock;
			negotiator = new Daemon( *d );
			msg = new DCCommandOnlyMsg(RESCHEDULE);
			msg->setStreamType(st);
			msg->setTimeout(NEGOTIATOR_CONTACT_TIMEOUT);

			negotiator->sendMsg( msg.get() );
		}
	}
}

void
Scheduler::OptimizeMachineAdForMatchmaking(ClassAd *ad)
{
		// The machine ad will be passed as the RIGHT ad during
		// matchmaking (i.e. in the call to IsAMatch()), so
		// optimize it accordingly.
	std::string error_msg;
	if( !classad::MatchClassAd::OptimizeRightAdForMatchmaking( ad, &error_msg ) ) {
		MyString name;
		ad->LookupString(ATTR_NAME,name);
		dprintf(D_ALWAYS,
				"Failed to optimize machine ad %s for matchmaking: %s\n",	
			name.Value(),
				error_msg.c_str());
	}
}


match_rec*
Scheduler::AddMrec(char const* id, char const* peer, PROC_ID* jobId, const ClassAd* my_match_ad,
				   char const *user, char const *pool, match_rec **pre_existing)
{
	match_rec *rec;

	if( pre_existing ) {
		*pre_existing = NULL;
	}
	if(!id || !peer)
	{
		dprintf(D_ALWAYS, "Null parameter --- match not added\n"); 
		return NULL;
	} 
	// spit out a warning and return NULL if we already have this mrec
	match_rec *tempRec;
	if( matches->lookup( HashKey( id ), tempRec ) == 0 ) {
		char const *pubid = tempRec->publicClaimId();
		dprintf( D_ALWAYS,
				 "attempt to add pre-existing match \"%s\" ignored\n",
				 pubid ? pubid : "(null)" );
		if( pre_existing ) {
			*pre_existing = tempRec;
		}
		return NULL;
	}


	rec = new match_rec(id, peer, jobId, my_match_ad, user, pool, false);
	if(!rec)
	{
		EXCEPT("Out of memory!");
	} 

	if( matches->insert( HashKey( id ), rec ) != 0 ) {
		dprintf( D_ALWAYS, "match \"%s\" insert failed\n",
				 id ? id : "(null)" );
		delete rec;
		return NULL;
	}
	ASSERT( matchesByJobID->insert( *jobId, rec ) == 0 );
	numMatches++;

		// Update CurrentRank in the startd ad.  Why?  Because when we
		// reuse this match for a different job (in
		// FindRunnableJob()), we make sure it has a rank >= the
		// startd CurrentRank, in order to avoid potential
		// rejection by the startd.

	ClassAd *job_ad = GetJobAd(jobId->cluster,jobId->proc);
	if( job_ad && rec->my_match_ad ) {
		float new_startd_rank = 0;
		if( rec->my_match_ad->EvalFloat(ATTR_RANK, job_ad, new_startd_rank) ) {
			rec->my_match_ad->Assign(ATTR_CURRENT_RANK, new_startd_rank);
		}
	}

	if( rec->my_match_ad ) {
		OptimizeMachineAdForMatchmaking( rec->my_match_ad );
	}

	return rec;
}

// All deletions of match records _MUST_ go through DelMrec() to ensure
// proper cleanup.
int
Scheduler::DelMrec(char const* id)
{
	match_rec *rec;

	if(!id)
	{
		dprintf(D_ALWAYS, "Null parameter --- match not deleted\n");
		return -1;
	}

	HashKey key(id);
	if( matches->lookup(key, rec) != 0 ) {
			// Couldn't find it, return failure
		return -1;
	}

	return DelMrec( rec );
}


int
Scheduler::DelMrec(match_rec* match)
{
	if(!match)
	{
		dprintf(D_ALWAYS, "Null parameter --- match not deleted\n");
		return -1;
	}

	if( match->is_dedicated ) {
			// This is a convenience for code that is shared with
			// DedicatedScheduler, such as contactStartd().
		return dedicated_scheduler.DelMrec( match );
	}

	// release the claim on the startd
	if( match->needs_release_claim) {
		send_vacate(match, RELEASE_CLAIM);
	}

	dprintf( D_ALWAYS, "Match record (%s, %d.%d) deleted\n",
			 match->description(), match->cluster, match->proc ); 

	HashKey key(match->claimId());
	matches->remove(key);

	PROC_ID jobId;
	jobId.cluster = match->cluster;
	jobId.proc = match->proc;
	matchesByJobID->remove(jobId);

		// fill any authorization hole we made for this match
	if (match->auth_hole_id != NULL) {
		IpVerify* ipv = daemonCore->getSecMan()->getIpVerify();
		if (!ipv->FillHole(READ, *match->auth_hole_id)) {
			dprintf(D_ALWAYS,
			        "WARNING: IpVerify::FillHole error for %s\n",
			        match->auth_hole_id->Value());
		}
		delete match->auth_hole_id;
	}

		// Remove this match from the associated shadowRec.
	if (match->shadowRec)
		match->shadowRec->match = NULL;
	delete match;
	
	numMatches--; 
	return 0;
}

shadow_rec*
Scheduler::FindSrecByPid(int pid)
{
	shadow_rec *rec;
	if (shadowsByPid->lookup(pid, rec) < 0)
		return NULL;
	return rec;
}

shadow_rec*
Scheduler::FindSrecByProcID(PROC_ID proc)
{
	shadow_rec *rec;
	if (shadowsByProcID->lookup(proc, rec) < 0)
		return NULL;
	return rec;
}

match_rec *
Scheduler::FindMrecByJobID(PROC_ID job_id) {
	match_rec *match = NULL;
	if( matchesByJobID->lookup( job_id, match ) < 0) {
		return NULL;
	}
	return match;
}

match_rec *
Scheduler::FindMrecByClaimID(char const *claim_id) {
	match_rec *rec = NULL;
	matches->lookup(claim_id, rec);
	return rec;
}

void
Scheduler::SetMrecJobID(match_rec *match, PROC_ID job_id) {
	PROC_ID old_job_id;
	old_job_id.cluster = match->cluster;
	old_job_id.proc = match->proc;

	if( old_job_id.cluster == job_id.cluster && old_job_id.proc == job_id.proc ) {
		return; // no change
	}

	matchesByJobID->remove(old_job_id);

	match->cluster = job_id.cluster;
	match->proc = job_id.proc;
	if( match->proc != -1 ) {
		ASSERT( matchesByJobID->insert(job_id, match) == 0 );
	}
}

void
Scheduler::SetMrecJobID(match_rec *match, int cluster, int proc) {
	PROC_ID job_id;
	job_id.cluster = cluster;
	job_id.proc = proc;
	SetMrecJobID( match, job_id );
}

void
Scheduler::RemoveShadowRecFromMrec( shadow_rec* shadow )
{
	if( shadow->match ) {
		match_rec *mrec = shadow->match;
		mrec->shadowRec = NULL;
		shadow->match = NULL;

			// re-associate match with the original job cluster
		SetMrecJobID(mrec,mrec->origcluster,-1);
		if( mrec->is_dedicated ) {
			deallocMatchRec( mrec );
		}
	}
}

int
Scheduler::AlreadyMatched(PROC_ID* id)
{
	int universe;

	if (GetAttributeInt(id->cluster, id->proc,
						ATTR_JOB_UNIVERSE, &universe) < 0) {
		dprintf(D_FULLDEBUG, "GetAttributeInt() failed\n");
		return FALSE;
	}

	if ( (universe == CONDOR_UNIVERSE_MPI) ||
		 (universe == CONDOR_UNIVERSE_GRID) ||
		 (universe == CONDOR_UNIVERSE_PARALLEL) )
		return FALSE;

	if( FindMrecByJobID(*id) ) {
			// It is possible for there to be a match rec but no shadow rec,
			// if the job is waiting in the runnable job queue before the
			// shadow is launched.
		return TRUE;
	}
	if( FindSrecByProcID(*id) ) {
			// It is possible for there to be a shadow rec but no match rec,
			// if the match was deleted but the shadow has not yet gone away.
		return TRUE;
	}
	return FALSE;
}

/*
 * go through match reords and send alive messages to all the startds.
 */

bool
sendAlive( match_rec* mrec )
{
	classy_counted_ptr<DCStartd> startd = new DCStartd( mrec->peer );
	classy_counted_ptr<DCClaimIdMsg> msg = new DCClaimIdMsg( ALIVE, mrec->claimId() );

	msg->setSuccessDebugLevel(D_PROTOCOL);
	msg->setTimeout( STARTD_CONTACT_TIMEOUT );
	// since we send these messages periodically, we do not want
	// any single attempt to hang around forever and potentially pile up
	msg->setDeadlineTimeout( 300 );
	Stream::stream_type st = startd->hasUDPCommandPort() ? Stream::safe_sock : Stream::reli_sock;
	msg->setStreamType( st );
	msg->setSecSessionId( mrec->secSessionId() );

	dprintf (D_PROTOCOL,"## 6. Sending alive msg to %s\n", mrec->description());

	startd->sendMsg( msg.get() );

	if( msg->deliveryStatus() == DCMsg::DELIVERY_FAILED ) {
			// Status may also be DELIVERY_PENDING, in which case, we
			// do not know whether it will succeed or not.  Since the
			// return code from this function is not terribly
			// important, we just return true in that case.
		return false;
	}

		/* TODO: Someday, espcially once the accountant is done, 
		   the startd should send a keepalive ACK back to the schedd.  
		   If there is no shadow to this machine, and we have not 
		   had a startd keepalive ACK in X amount of time, then we 
		   should relinquish the match.  Since the accountant is 
		   not done and we are in fire mode, leave this 
		   for V6.1.  :^) -Todd 9/97
		*/
	return true;
}

int
Scheduler::receive_startd_alive(int cmd, Stream *s)
{
	// Received a keep-alive from a startd.  
	// Protocol: startd sends up the match id, and we send back 
	// the current alive_interval, or -1 if we cannot find an active 
	// match for this job.  
	
	ASSERT( cmd == ALIVE );

	char *claim_id = NULL;
	int ret_value;
	match_rec* match = NULL;
	ClassAd *job_ad = NULL;

	s->decode();
	s->timeout(1);	// its a short message so data should be ready for us
	s->get_secret(claim_id);	// must free this; CEDAR will malloc cuz claimid=NULL
	if ( !s->end_of_message() ) {
		if (claim_id) free(claim_id);
		return FALSE;
	}
	
	if ( claim_id ) {
		matches->lookup( HashKey(claim_id), match );
		free(claim_id);
	}

	if ( match ) {
			// If we're sending keep-alives, stop it, since the startd
			// wants to send them.
		match->m_startd_sends_alives = true;

		ret_value = alive_interval;
			// If this match is active, i.e. we have a shadow, then
			// update the ATTR_LAST_JOB_LEASE_RENEWAL in RAM.  We will
			// commit it to disk in a big transaction batch via the timer
			// handler method sendAlives().  We do this for scalability; we
			// may have thousands of startds sending us updates...
		if ( match->status == M_ACTIVE ) {
			job_ad = GetJobAd(match->cluster, match->proc, false);
			if (job_ad) {
				job_ad->Assign(ATTR_LAST_JOB_LEASE_RENEWAL, (int)time(0));
			}
		}
	} else {
		ret_value = -1;
	}

	s->encode();
	s->code(ret_value);
	s->end_of_message();

	return TRUE;
}

void
Scheduler::sendAlives()
{
	match_rec	*mrec;
	int		  	numsent=0;

		/*
		  we need to timestamp any job ad with the last time we sent a
		  keepalive if the claim is active (i.e. there's a shadow for
		  it).  this way, if we've been disconnected, we know how long
		  it was since our last attempt to communicate.  we need to do
		  this *before* we actually send the keep alives, so that if
		  we're killed in the middle of this operation, we'll err on
		  the side of thinking the job might still be alive and
		  waiting a little longer to give up and start it elsewhere,
		  instead of potentially starting it on a new host while it's
		  still running on the last one.  so, we actually iterate
		  through the mrec's twice, first to see which ones we *would*
		  send a keepalive to and to write the timestamp into the job
		  queue, and then a second time to actually send the
		  keepalives.  we write all the timestamps to the job queue
		  within a transaction not because they're logically together
		  and they need to be atomically commited, but instead as a
		  performance optimization.  we don't want to wait for the
		  expensive fsync() operation for *every* claim we're trying
		  to keep alive.  ideally, the qmgmt code will only do a
		  single fsync() if these are all written within a single
		  transaction...  2003-12-07 Derek <wright@cs.wisc.edu>
		*/

	int now = (int)time(0);
	BeginTransaction();
	matches->startIterations();
	while (matches->iterate(mrec) == 1) {
		if( mrec->status == M_ACTIVE ) {
			if ( mrec->m_startd_sends_alives ) {
				// if the startd sends alives, then the ATTR_LAST_JOB_LEASE_RENEWAL
				// is updated someplace else in RAM only when we receive a keepalive
				// ping from the startd.  So here
				// we just want to read it out of RAM and set it via SetAttributeInt
				// so it is written to disk.  Doing things this way allows us
				// to update the queue persistently all in one transaction, even
				// if startds are sending updates asynchronously.  -Todd Tannenbaum 
				GetAttributeInt(mrec->cluster,mrec->proc,
								ATTR_LAST_JOB_LEASE_RENEWAL,&now);
			}
			SetAttributeInt( mrec->cluster, mrec->proc, 
							 ATTR_LAST_JOB_LEASE_RENEWAL, now ); 
		}
	}
	CommitTransaction();

	matches->startIterations();
	while (matches->iterate(mrec) == 1) {
		if( mrec->m_startd_sends_alives == false &&
			( mrec->status == M_ACTIVE || mrec->status == M_CLAIMED ) ) {

			if( sendAlive( mrec ) ) {
				numsent++;
			}
		}
	}
	if( numsent ) { 
		dprintf( D_PROTOCOL, "## 6. (Done sending alive messages to "
				 "%d startds)\n", numsent );
	}

	// Just so we don't have to deal with a seperate DC timer for
	// this, just call the dedicated_scheduler's version of the
	// same thing so we keep all of those claims alive, too.
	dedicated_scheduler.sendAlives();
}

void
Scheduler::HadException( match_rec* mrec ) 
{
	if( !mrec ) {
			// If there's no mrec, we can't do anything.
		return;
	}
	mrec->num_exceptions++;
	if( mrec->num_exceptions >= MaxExceptions ) {
		dprintf( D_FAILURE|D_ALWAYS, 
				 "Match for cluster %d has had %d shadow exceptions, relinquishing.\n",
				 mrec->cluster, mrec->num_exceptions );
		DelMrec(mrec);
	}
}

//
// publish()
// Populates the ClassAd for the schedd
//
int
Scheduler::publish( ClassAd *cad ) {
	int ret = (int)true;
	char *temp;
	
		// -------------------------------------------------------
		// Copied from dumpState()
		// Many of these might not be necessary for the 
		// general case of publish() and should probably be
		// moved back into dumpState()
		// -------------------------------------------------------
	cad->Assign( ATTR_SCHEDD_IP_ADDR, daemonCore->InfoCommandSinfulString() );
	cad->Assign( "MyShadowSockname", MyShadowSockName );
	cad->Assign( "SchedDInterval", (int)SchedDInterval.getDefaultInterval() );
	cad->Assign( "QueueCleanInterval", QueueCleanInterval );
	cad->Assign( "JobStartDelay", JobStartDelay );
	cad->Assign( "JobStartCount", JobStartCount );
	cad->Assign( "JobsThisBurst", JobsThisBurst );
	cad->Assign( "MaxJobsRunning", MaxJobsRunning );
	cad->Assign( "MaxJobsSubmitted", MaxJobsSubmitted );
	cad->Assign( "JobsStarted", JobsStarted );
	cad->Assign( "SwapSpace", SwapSpace );
	cad->Assign( "ShadowSizeEstimate", ShadowSizeEstimate );
	cad->Assign( "SwapSpaceExhausted", SwapSpaceExhausted );
	cad->Assign( "ReservedSwap", ReservedSwap );
	cad->Assign( "JobsIdle", JobsIdle );
	cad->Assign( "JobsRunning", JobsRunning );
	cad->Assign( "BadCluster", BadCluster );
	cad->Assign( "BadProc", BadProc );
	cad->Assign( "N_Owners", N_Owners );
	cad->Assign( "NegotiationRequestTime", (int)NegotiationRequestTime  );
	cad->Assign( "ExitWhenDone", ExitWhenDone );
	cad->Assign( "StartJobTimer", StartJobTimer );
	cad->Assign( "CondorAdministrator", CondorAdministrator );
	cad->Assign( "AccountantName", AccountantName );
	cad->Assign( "UidDomain", UidDomain );
	cad->Assign( "MaxFlockLevel", MaxFlockLevel );
	cad->Assign( "FlockLevel", FlockLevel );
	cad->Assign( "MaxExceptions", MaxExceptions );
	
		// -------------------------------------------------------
		// Basic Attributes
		// -------------------------------------------------------

	temp = param( "ARCH" );
	if ( temp ) {
		cad->Assign( ATTR_ARCH, temp );
		free( temp );
	}

	temp = param( "OPSYS" );
	if ( temp ) {
		cad->Assign( ATTR_OPSYS, temp );
		free( temp );
	}
	
	unsigned long phys_mem = sysapi_phys_memory( );
	cad->Assign( ATTR_MEMORY, (int)phys_mem );
	
	unsigned long disk_space = sysapi_disk_space( this->LocalUnivExecuteDir );
	cad->Assign( ATTR_DISK, (int)disk_space );
	
		// -------------------------------------------------------
		// Local Universe Attributes
		// -------------------------------------------------------
	cad->Assign( ATTR_TOTAL_LOCAL_IDLE_JOBS,
				 this->LocalUniverseJobsIdle );
	cad->Assign( ATTR_TOTAL_LOCAL_RUNNING_JOBS,
				 this->LocalUniverseJobsRunning );
	
		//
		// Limiting the # of local universe jobs allowed to start
		//
	if ( this->StartLocalUniverse ) {
		cad->AssignExpr( ATTR_START_LOCAL_UNIVERSE, this->StartLocalUniverse );
	}

		// -------------------------------------------------------
		// Scheduler Universe Attributes
		// -------------------------------------------------------
	cad->Assign( ATTR_TOTAL_SCHEDULER_IDLE_JOBS,
				 this->SchedUniverseJobsIdle );
	cad->Assign( ATTR_TOTAL_SCHEDULER_RUNNING_JOBS,
				 this->SchedUniverseJobsRunning );
	
		//
		// Limiting the # of scheduler universe jobs allowed to start
		//
	if ( this->StartSchedulerUniverse ) {
		cad->AssignExpr( ATTR_START_SCHEDULER_UNIVERSE,
						 this->StartSchedulerUniverse );
	}
	
	return ( ret );
}

int
Scheduler::get_job_connect_info_handler(int cmd, Stream* s) {
		// This command does blocking network connects to the startd
		// and starter.  For now, use fork to avoid blocking the schedd.
		// Eventually, use threads.
	ForkStatus fork_status;
	fork_status = schedd_forker.NewJob();
	if( fork_status == FORK_PARENT ) {
		return TRUE;
	}

	int rc = get_job_connect_info_handler_implementation(cmd,s);
	if( fork_status == FORK_CHILD ) {
		schedd_forker.WorkerDone(); // never returns
		ASSERT( false );
	}
	return rc;
}

int
Scheduler::get_job_connect_info_handler_implementation(int, Stream* s) {
	Sock *sock = (Sock *)s;
	ClassAd input;
	ClassAd reply;
	PROC_ID jobid;
	MyString error_msg;
	ClassAd *jobad;
	int job_status = -1;
	match_rec *mrec = NULL;
	MyString job_claimid_buf;
	char const *job_claimid = NULL;
	char const *match_sec_session_id = NULL;
	int universe = -1;
	MyString startd_name;
	MyString starter_addr;
	MyString starter_claim_id;
	MyString job_owner_session_info;
	MyString starter_version;
	bool retry_is_sensible = false;
	bool job_is_suitable = false;
	ClassAd starter_ad;
	int ltimeout = 20;

		// This command is called for example by condor_ssh_to_job
		// in order to establish a security session for communication
		// with the starter.  The caller must be authorized to act
		// as the owner of the job, which is verified below.  The starter
		// then checks that this schedd is indeed in possession of the
		// secret claim id associated with this running job.


		// force authentication
	if( !sock->triedAuthentication() ) {
		CondorError errstack;
		if( ! SecMan::authenticate_sock(sock, WRITE, &errstack) ||
			! sock->getFullyQualifiedUser() )
		{
			dprintf( D_ALWAYS,
					 "GET_JOB_CONNECT_INFO: authentication failed: %s\n", 
					 errstack.getFullText() );
			return FALSE;
		}
	}

	if( !input.initFromStream(*s) || !s->end_of_message() ) {
		dprintf(D_ALWAYS,
				"Failed to receive input ClassAd for GET_JOB_CONNECT_INFO\n");
		return FALSE;
	}

	if( !input.LookupInteger(ATTR_CLUSTER_ID,jobid.cluster) ||
		!input.LookupInteger(ATTR_PROC_ID,jobid.proc) ) {
		error_msg.sprintf("Job id missing from GET_JOB_CONNECT_INFO request");
		goto error_wrapup;
	}

	input.LookupString(ATTR_SESSION_INFO,job_owner_session_info);

	jobad = GetJobAd(jobid.cluster,jobid.proc);
	if( !jobad ) {
		error_msg.sprintf("No such job: %d.%d", jobid.cluster, jobid.proc);
		goto error_wrapup;
	}

	if( !OwnerCheck2(jobad,sock->getOwner()) ) {
		error_msg.sprintf("%s is not authorized for access to the starter for job %d.%d",
						  sock->getOwner(), jobid.cluster, jobid.proc);
		goto error_wrapup;
	}

	jobad->LookupInteger(ATTR_JOB_STATUS,job_status);
	jobad->LookupInteger(ATTR_JOB_UNIVERSE,universe);

	job_is_suitable = false;
	switch( universe ) {
	case CONDOR_UNIVERSE_STANDARD:
	case CONDOR_UNIVERSE_GRID:
	case CONDOR_UNIVERSE_SCHEDULER:
		break; // these universes not supported
	case CONDOR_UNIVERSE_MPI:
	case CONDOR_UNIVERSE_PARALLEL:
	{
		MyString claim_ids;
		MyString remote_hosts_string;
		int subproc = -1;
		if( jobad->LookupString(ATTR_CLAIM_IDS,claim_ids) &&
			jobad->LookupString(ATTR_ALL_REMOTE_HOSTS,remote_hosts_string) ) {
			StringList claim_idlist(claim_ids.Value(),",");
			StringList remote_hosts(remote_hosts_string.Value(),",");
			input.LookupInteger(ATTR_SUB_PROC_ID,subproc);
			if( claim_idlist.number() == 1 && subproc == -1 ) {
				subproc = 0;
			}
			if( subproc == -1 || subproc >= claim_idlist.number() ) {
				error_msg.sprintf("This is a parallel job.  Please specify job %d.%d.X where X is an integer from 0 to %d.",jobid.cluster,jobid.proc,claim_idlist.number()-1);
				goto error_wrapup;
			}
			else {
				claim_idlist.rewind();
				remote_hosts.rewind();
				for(int sp=0;sp<subproc;sp++) {
					claim_idlist.next();
					remote_hosts.next();
				}
				mrec = dedicated_scheduler.FindMrecByClaimID(claim_idlist.next());
				startd_name = remote_hosts.next();
				if( mrec && mrec->peer ) {
					job_is_suitable = true;
				}
			}
		}
		else if (job_status != RUNNING && job_status != TRANSFERRING_OUTPUT) {
			retry_is_sensible = true;
		}
		break;
	}
	case CONDOR_UNIVERSE_LOCAL: {
		shadow_rec *srec = FindSrecByProcID(jobid);
		if( !srec ) {
			retry_is_sensible = true;
		}
		else {
			startd_name = get_local_fqdn();
				// NOTE: this does not get the CCB address of the starter.
				// If there is one, we'll get it when we call the starter
				// below.  (We don't need it ourself, because it is on the
				// same machine, but our client might not be.)
			starter_addr = daemonCore->InfoCommandSinfulString( srec->pid );
			if( starter_addr.IsEmpty() ) {
				retry_is_sensible = true;
				break;
			}
			starter_ad.Assign(ATTR_STARTER_IP_ADDR,starter_addr);
			jobad->LookupString(ATTR_CLAIM_ID,job_claimid_buf);
			job_claimid = job_claimid_buf.Value();
			match_sec_session_id = NULL; // no match sessions for local univ
			job_is_suitable = true;
		}
		break;
	}
	default:
	{
		mrec = FindMrecByJobID(jobid);
		if( mrec && mrec->peer ) {
			jobad->LookupString(ATTR_REMOTE_HOST,startd_name);
			job_is_suitable = true;
		}
		else if (job_status != RUNNING && job_status != TRANSFERRING_OUTPUT) {
			retry_is_sensible = true;
		}
		break;
	}
	}

		// machine ad can't be reliably supplied (e.g. after reconnect),
		// so best to never supply it here
	if( job_is_suitable && 
		!param_boolean("SCHEDD_ENABLE_SSH_TO_JOB",true,true,jobad,NULL) )
	{
		error_msg.sprintf("Job %d.%d is denied by SCHEDD_ENABLE_SSH_TO_JOB.",
						  jobid.cluster,jobid.proc);
		goto error_wrapup;
	}


	if( !job_is_suitable )
	{
		if( !retry_is_sensible ) {
				// this must be a job universe that we don't support
			error_msg.sprintf("Job %d.%d does not support remote access.",
							  jobid.cluster,jobid.proc);
		}
		else {
			error_msg.sprintf("Job %d.%d is not running.",
							  jobid.cluster,jobid.proc);
		}
		goto error_wrapup;
	}

	if( mrec ) { // locate starter by calling startd
		MyString global_job_id;
		MyString startd_addr = mrec->peer;

		DCStartd startd(startd_name.Value(),NULL,startd_addr.Value(),mrec->secSessionId() );

		jobad->LookupString(ATTR_GLOBAL_JOB_ID,global_job_id);

		if( !startd.locateStarter(global_job_id.Value(),mrec->claimId(),daemonCore->publicNetworkIpAddr(),&starter_ad,ltimeout) )
		{
			error_msg = "Failed to get address of starter for this job";
			goto error_wrapup;
		}
		job_claimid = mrec->claimId();
		match_sec_session_id = mrec->secSessionId();
	}

		// now connect to the starter and create a security session for
		// our client to use
	{
		starter_ad.LookupString(ATTR_STARTER_IP_ADDR,starter_addr);

		DCStarter starter;
		if( !starter.initFromClassAd(&starter_ad) ) {
			error_msg = "Failed to read address of starter for this job";
			goto error_wrapup;
		}

		if( !starter.createJobOwnerSecSession(ltimeout,job_claimid,match_sec_session_id,job_owner_session_info.Value(),starter_claim_id,error_msg,starter_version,starter_addr) ) {
			goto error_wrapup; // error_msg already set
		}
	}

	reply.Assign(ATTR_RESULT,true);
	reply.Assign(ATTR_STARTER_IP_ADDR,starter_addr.Value());
	reply.Assign(ATTR_CLAIM_ID,starter_claim_id.Value());
	reply.Assign(ATTR_VERSION,starter_version.Value());
	reply.Assign(ATTR_REMOTE_HOST,startd_name.Value());
	if( !reply.put(*s) || !s->end_of_message() ) {
		dprintf(D_ALWAYS,
				"Failed to send response to GET_JOB_CONNECT_INFO\n");
	}

	dprintf(D_FULLDEBUG,"Produced connect info for %s job %d.%d startd %s.\n",
			sock->getFullyQualifiedUser(), jobid.cluster, jobid.proc,
			starter_addr.Value() );

	return TRUE;

 error_wrapup:
	dprintf(D_ALWAYS,"GET_JOB_CONNECT_INFO failed: %s\n",error_msg.Value());
	reply.Assign(ATTR_RESULT,false);
	reply.Assign(ATTR_ERROR_STRING,error_msg);
	if( retry_is_sensible ) {
		reply.Assign(ATTR_RETRY,retry_is_sensible);
	}
	if( !reply.put(*s) || !s->end_of_message() ) {
		dprintf(D_ALWAYS,
				"Failed to send error response to GET_JOB_CONNECT_INFO\n");
	}
	return FALSE;
}

int
Scheduler::dumpState(int, Stream* s) {

	dprintf ( D_FULLDEBUG, "Dumping state for Squawk\n" );

		//
		// The new publish() method will stuff all the attributes
		// that we used to set in this method
		//
	ClassAd job_ad;
	this->publish( &job_ad );
	
		//
		// These items we want to keep in here because they're
		// not needed for the general info produced by publish()
		//
	job_ad.Assign( "leaseAliveInterval", leaseAliveInterval );
	job_ad.Assign( "alive_interval", alive_interval );
	job_ad.Assign( "startjobsid", startjobsid );
	job_ad.Assign( "timeoutid", timeoutid );
	job_ad.Assign( "Mail", Mail );
	
	int cmd = 0;
	s->code( cmd );
	s->end_of_message();

	s->encode();
	
	job_ad.put( *s );

	return TRUE;
}

int
fixAttrUser( ClassAd *job )
{
	int nice_user = 0;
	MyString owner;
	MyString user;
	
	if( ! job->LookupString(ATTR_OWNER, owner) ) {
			// No ATTR_OWNER!
		return 0;
	}
		// if it's not there, nice_user will remain 0
	job->LookupInteger( ATTR_NICE_USER, nice_user );

	user.sprintf( "%s%s@%s",
			 (nice_user) ? "nice-user." : "", owner.Value(),
			 scheduler.uidDomain() );  
	job->Assign( ATTR_USER, user );
	return 0;
}


void
fixReasonAttrs( PROC_ID job_id, JobAction action )
{
		/* 
		   Fix the given job so that any existing reason attributes in
		   the ClassAd are modified and changed so that everything
		   makes sense.  For example, if we're releasing a job, we
		   want to move the HoldReason to LastHoldReason...

		   CAREFUL!  This method is called from within a queue
		   management transaction...
		*/
	switch( action ) {

	case JA_HOLD_JOBS:
		moveStrAttr( job_id, ATTR_RELEASE_REASON, 
					 ATTR_LAST_RELEASE_REASON, false );
		break;

	case JA_RELEASE_JOBS:
		moveStrAttr( job_id, ATTR_HOLD_REASON, ATTR_LAST_HOLD_REASON,
					 true );
		moveIntAttr( job_id, ATTR_HOLD_REASON_CODE, 
					 ATTR_LAST_HOLD_REASON_CODE, true );
		moveIntAttr( job_id, ATTR_HOLD_REASON_SUBCODE, 
					 ATTR_LAST_HOLD_REASON_SUBCODE, true );
		DeleteAttribute(job_id.cluster,job_id.proc,
					 ATTR_JOB_STATUS_ON_RELEASE);
		break;

	case JA_REMOVE_JOBS:
		moveStrAttr( job_id, ATTR_HOLD_REASON, ATTR_LAST_HOLD_REASON,
					 false );
		moveIntAttr( job_id, ATTR_HOLD_REASON_CODE, 
					 ATTR_LAST_HOLD_REASON_CODE, false );
		moveIntAttr( job_id, ATTR_HOLD_REASON_SUBCODE, 
					 ATTR_LAST_HOLD_REASON_SUBCODE, false );
		DeleteAttribute(job_id.cluster,job_id.proc,
					 ATTR_JOB_STATUS_ON_RELEASE);
		break;

	default:
		return;
	}
}


bool
moveStrAttr( PROC_ID job_id, const char* old_attr, const char* new_attr,
			 bool verbose )
{
	char* value = NULL;
	MyString new_value;
	int rval;

	if( GetAttributeStringNew(job_id.cluster, job_id.proc,
							  old_attr, &value) < 0 ) { 
		if( verbose ) {
			dprintf( D_FULLDEBUG, "No %s found for job %d.%d\n",
					 old_attr, job_id.cluster, job_id.proc );
		}
		return false;
	}
	
	new_value += '"';
	new_value += value;
	new_value += '"';
	free( value );
	value = NULL;

	rval = SetAttribute( job_id.cluster, job_id.proc, new_attr,
						 new_value.Value() ); 

	if( rval < 0 ) { 
		if( verbose ) {
			dprintf( D_FULLDEBUG, "Can't set %s for job %d.%d\n",
					 new_attr, job_id.cluster, job_id.proc );
		}
		return false;
	}
		// If we successfully set the new attr, we can delete the old. 
	DeleteAttribute( job_id.cluster, job_id.proc, old_attr );
	return true;
}

bool
moveIntAttr( PROC_ID job_id, const char* old_attr, const char* new_attr,
			 bool verbose )
{
	int value;
	MyString new_value;
	int rval;

	if( GetAttributeInt(job_id.cluster, job_id.proc, old_attr, &value) < 0 ) {
		if( verbose ) {
			dprintf( D_FULLDEBUG, "No %s found for job %d.%d\n",
					 old_attr, job_id.cluster, job_id.proc );
		}
		return false;
	}
	
	new_value += value;

	rval = SetAttribute( job_id.cluster, job_id.proc, new_attr,
						 new_value.Value() ); 

	if( rval < 0 ) { 
		if( verbose ) {
			dprintf( D_FULLDEBUG, "Can't set %s for job %d.%d\n",
					 new_attr, job_id.cluster, job_id.proc );
		}
		return false;
	}
		// If we successfully set the new attr, we can delete the old. 
	DeleteAttribute( job_id.cluster, job_id.proc, old_attr );
	return true;
}

/*
Abort this job by changing the state to removed,
telling the shadow (gridmanager) to shut down,
and destroying the data structure itself.
Note that in some configurations abort_job_myself
will have already called DestroyProc, but that's ok, because
the cluster.proc numbers are not re-used.
Does not start or end a transaction.
*/

static bool
abortJobRaw( int cluster, int proc, const char *reason )
{
	PROC_ID job_id;

	job_id.cluster = cluster;
	job_id.proc = proc;

	if( SetAttributeInt(cluster, proc, ATTR_JOB_STATUS, REMOVED) < 0 ) {
		dprintf(D_ALWAYS,"Couldn't change state of job %d.%d\n",cluster,proc);
		return false;
	}

	// Add the remove reason to the job's attributes
	if( reason && *reason ) {
		if ( SetAttributeString( cluster, proc, ATTR_REMOVE_REASON,
								 reason ) < 0 ) {
			dprintf( D_ALWAYS, "WARNING: Failed to set %s to \"%s\" for "
					 "job %d.%d\n", ATTR_REMOVE_REASON, reason, cluster,
					 proc );
		}
	}

	fixReasonAttrs( job_id, JA_REMOVE_JOBS );

	// Abort the job now
	abort_job_myself( job_id, JA_REMOVE_JOBS, true, true );
	dprintf( D_ALWAYS, "Job %d.%d aborted: %s\n", cluster, proc, reason );

	return true;
}

/*
Abort a job by shutting down the shadow, changing the job state,
writing to the user log, and updating the job queue.
Performs a complete transaction if desired.
*/

bool
abortJob( int cluster, int proc, const char *reason, bool use_transaction )
{
	bool result;

	if( use_transaction ) {
		BeginTransaction();
	}

	result = abortJobRaw( cluster, proc, reason );

	if(use_transaction) {
		if(result) {
			CommitTransaction();
		} else {
			AbortTransaction();
		}
	}

		// If we successfully removed the job, remove any jobs that
		// match is OtherJobRemoveRequirements attribute, if it has one.
	if ( result ) {
		// Ignoring return value because we're not sure what to do
		// with it.
		(void)removeOtherJobs( cluster, proc );
	}

	return result;
}

bool
abortJobsByConstraint( const char *constraint,
					   const char *reason,
					   bool use_transaction )
{
	bool result = true;

	ExtArray<PROC_ID> jobs;
	int job_count;

	dprintf(D_FULLDEBUG, "abortJobsByConstraint: '%s'\n", constraint);

	if ( use_transaction ) {
		BeginTransaction();
	}

	job_count = 0;
	ClassAd *ad = GetNextJobByConstraint(constraint, 1);
	while ( ad ) {
		if (!ad->LookupInteger(ATTR_CLUSTER_ID, jobs[job_count].cluster) ||
			!ad->LookupInteger(ATTR_PROC_ID, jobs[job_count].proc)) {

			result = false;
			job_count = 0;
			break;
		}

		dprintf(D_FULLDEBUG, "remove by constraint matched: %d.%d\n",
				jobs[job_count].cluster, jobs[job_count].proc);

		job_count++;

		ad = GetNextJobByConstraint(constraint, 0);
	}

	job_count--;
	ExtArray<PROC_ID> removedJobs;
	int removedJobCount = 0;
	while ( job_count >= 0 ) {
		dprintf(D_FULLDEBUG, "removing: %d.%d\n",
				jobs[job_count].cluster, jobs[job_count].proc);

		bool tmpResult = abortJobRaw(jobs[job_count].cluster,
									   jobs[job_count].proc,
									   reason);
		if ( tmpResult ) {
			removedJobs[removedJobCount].cluster = jobs[job_count].cluster;
			removedJobs[removedJobCount].proc =  jobs[job_count].proc;
			removedJobCount++;
		}
		result = result && tmpResult;
		job_count--;
	}

	if ( use_transaction ) {
		if ( result ) {
			CommitTransaction();
		} else {
			AbortTransaction();
		}
	}

		//
		// Remove "other" jobs that need to be removed as a result of
		// the OtherJobRemoveRequirements exppression(s) in the job(s)
		// that have just been removed.  Note that this must be done
		// *after* the transaction is committed.
		//
	removedJobCount--;
	while ( removedJobCount >= 0 ) {
		// Ignoring return value because we're not sure what to do
		// with it.
		(void)removeOtherJobs(
					removedJobs[removedJobCount].cluster,
					removedJobs[removedJobCount].proc );
		removedJobCount--;
	}

	return result;
}



/*
Hold a job by stopping the shadow, changing the job state,
writing to the user log, and updating the job queue.
Does not start or end a transaction.
*/

static bool
holdJobRaw( int cluster, int proc, const char* reason,
		 bool notify_shadow, bool email_user,
		 bool email_admin, bool system_hold )
{
	int status;
	PROC_ID tmp_id;
	tmp_id.cluster = cluster;
	tmp_id.proc = proc;
	int system_holds = 0;

	if ( cluster < 1 || proc < 0 ) {
		dprintf(D_FULLDEBUG,"holdJobRaw failed, job id (%d.%d) is malformed\n",
			cluster, proc);
		return false;
	}

	if( GetAttributeInt(cluster, proc, ATTR_JOB_STATUS, &status) < 0 ) {   
		dprintf( D_ALWAYS, "Job %d.%d has no %s attribute.  Can't hold\n",
				 cluster, proc, ATTR_JOB_STATUS );
		return false;
	}
	if( status == HELD ) {
		dprintf( D_ALWAYS, "Job %d.%d is already on hold\n",
				 cluster, proc );
		return false;
	}

	if ( system_hold ) {
		GetAttributeInt(cluster, proc, ATTR_NUM_SYSTEM_HOLDS, &system_holds);
	}

	if( reason ) {
		MyString fixed_reason;
		if( reason[0] == '"' ) {
			fixed_reason += reason;
		} else {
			fixed_reason += '"';
			fixed_reason += reason;
			fixed_reason += '"';
		}
		if( SetAttribute(cluster, proc, ATTR_HOLD_REASON, 
						 fixed_reason.Value()) < 0 ) {
			dprintf( D_ALWAYS, "WARNING: Failed to set %s to \"%s\" for "
					 "job %d.%d\n", ATTR_HOLD_REASON, reason, cluster,
					 proc );
		}
	}

	if( SetAttributeInt(cluster, proc, ATTR_JOB_STATUS, HELD) < 0 ) {
		dprintf( D_ALWAYS, "ERROR: Failed to set %s to HELD for "
				 "job %d.%d\n", ATTR_JOB_STATUS, cluster, proc );
		return false;
	}

	fixReasonAttrs( tmp_id, JA_HOLD_JOBS );

	if( SetAttributeInt(cluster, proc, ATTR_ENTERED_CURRENT_STATUS, 
						(int)time(0)) < 0 ) {
		dprintf( D_ALWAYS, "WARNING: Failed to set %s for job %d.%d\n",
				 ATTR_ENTERED_CURRENT_STATUS, cluster, proc );
	}

	if( SetAttributeInt(cluster, proc, ATTR_LAST_SUSPENSION_TIME, 0) < 0 ) {
		dprintf( D_ALWAYS, "WARNING: Failed to set %s for job %d.%d\n",
				 ATTR_LAST_SUSPENSION_TIME, cluster, proc );
	}

	if ( system_hold ) {
		system_holds++;
		SetAttributeInt(cluster, proc, ATTR_NUM_SYSTEM_HOLDS, system_holds);
	}

	dprintf( D_ALWAYS, "Job %d.%d put on hold: %s\n", cluster, proc,
			 reason );

	abort_job_myself( tmp_id, JA_HOLD_JOBS, true, notify_shadow );

		// finally, email anyone our caller wants us to email.
	if( email_user || email_admin ) {
		ClassAd* job_ad;
		job_ad = GetJobAd( cluster, proc );
		if( ! job_ad ) {
			dprintf( D_ALWAYS, "ERROR: Can't find ClassAd for job %d.%d "
					 "can't send email to anyone about it\n", cluster,
					 proc );
				// even though we can't send the email, we still held
				// the job, so return true.
			return true;  
		}

		MyString msg_buf;
		msg_buf.sprintf( "Condor job %d.%d has been put on hold.\n%s\n"
						 "Please correct this problem and release the "
						 "job with \"condor_release\"\n",
						 cluster, proc, reason );

		MyString msg_subject;
		msg_subject.sprintf( "Condor job %d.%d put on hold", cluster, proc );

		FILE* fp;
		if( email_user ) {
			fp = email_user_open( job_ad, msg_subject.Value() );
			if( fp ) {
				fprintf( fp, "%s", msg_buf.Value() );
				email_close( fp );
			}
		}
		FreeJobAd( job_ad );
		if( email_admin ) {
			fp = email_admin_open( msg_subject.Value() );
			if( fp ) {
				fprintf( fp, "%s", msg_buf.Value() );
				email_close( fp );
			}
		}			
	}
	return true;
}

/*
Hold a job by shutting down the shadow, changing the job state,
writing to the user log, and updating the job queue.
Performs a complete transaction if desired.
*/

bool
holdJob( int cluster, int proc, const char* reason,
		 bool use_transaction, bool notify_shadow, bool email_user,
		 bool email_admin, bool system_hold )
{
	bool result;

	if(use_transaction) {
		BeginTransaction();
	}

	result = holdJobRaw(cluster,proc,reason,notify_shadow,email_user,email_admin,system_hold);

	if(use_transaction) {
		if(result) {
			CommitTransaction();
		} else {
			AbortTransaction();
		}
	}

	return result;
}

/*
Release a job by changing the job state,
writing to the user log, and updating the job queue.
Does not start or end a transaction.
*/

static bool
releaseJobRaw( int cluster, int proc, const char* reason,
		 bool email_user,
		 bool email_admin, bool write_to_user_log )
{
	int status;
	PROC_ID tmp_id;
	tmp_id.cluster = cluster;
	tmp_id.proc = proc;


	if( GetAttributeInt(cluster, proc, ATTR_JOB_STATUS, &status) < 0 ) {   
		dprintf( D_ALWAYS, "Job %d.%d has no %s attribute.  Can't release\n",
				 cluster, proc, ATTR_JOB_STATUS );
		return false;
	}
	if( status != HELD ) {
		return false;
	}

	if( reason ) {
		MyString fixed_reason;
		if( reason[0] == '"' ) {
			fixed_reason += reason;
		} else {
			fixed_reason += '"';
			fixed_reason += reason;
			fixed_reason += '"';
		}
		if( SetAttribute(cluster, proc, ATTR_RELEASE_REASON, 
						 fixed_reason.Value()) < 0 ) {
			dprintf( D_ALWAYS, "WARNING: Failed to set %s to \"%s\" for "
					 "job %d.%d\n", ATTR_RELEASE_REASON, reason, cluster,
					 proc );
		}
	}

	int status_on_release = IDLE;
	GetAttributeInt(cluster,proc,ATTR_JOB_STATUS_ON_RELEASE,&status_on_release);
	if( SetAttributeInt(cluster, proc, ATTR_JOB_STATUS, 
			status_on_release) < 0 ) 
	{
		dprintf( D_ALWAYS, "ERROR: Failed to set %s to status %d for job %d.%d\n", 
				ATTR_JOB_STATUS, status_on_release,cluster, proc );
		return false;
	}

	fixReasonAttrs( tmp_id, JA_RELEASE_JOBS );

	if( SetAttributeInt(cluster, proc, ATTR_ENTERED_CURRENT_STATUS, 
						(int)time(0)) < 0 ) {
		dprintf( D_ALWAYS, "WARNING: Failed to set %s for job %d.%d\n",
				 ATTR_ENTERED_CURRENT_STATUS, cluster, proc );
	}

	if( SetAttributeInt(cluster, proc, ATTR_LAST_SUSPENSION_TIME, 0 ) < 0 ) {
		dprintf( D_ALWAYS, "WARNING: Failed to set %s for job %d.%d\n",
				 ATTR_LAST_SUSPENSION_TIME, cluster, proc );
	}

	if ( write_to_user_log ) {
		scheduler.WriteReleaseToUserLog(tmp_id);
	}

	dprintf( D_ALWAYS, "Job %d.%d released from hold: %s\n", cluster, proc,
			 reason );

		// finally, email anyone our caller wants us to email.
	if( email_user || email_admin ) {
		ClassAd* job_ad;
		job_ad = GetJobAd( cluster, proc );
		if( ! job_ad ) {
			dprintf( D_ALWAYS, "ERROR: Can't find ClassAd for job %d.%d "
					 "can't send email to anyone about it\n", cluster,
					 proc );
				// even though we can't send the email, we still held
				// the job, so return true.
			return true;  
		}

		MyString msg_buf;
		msg_buf.sprintf( "Condor job %d.%d has been released from being "
						 "on hold.\n%s", cluster, proc, reason );

		MyString msg_subject;
		msg_subject.sprintf( "Condor job %d.%d released from hold state",
							 cluster, proc );

		FILE* fp;
		if( email_user ) {
			fp = email_user_open( job_ad, msg_subject.Value() );
			if( fp ) {
				fprintf( fp, "%s", msg_buf.Value() );
				email_close( fp );
			}
		}
		FreeJobAd( job_ad );
		if( email_admin ) {
			fp = email_admin_open( msg_subject.Value() );
			if( fp ) {
				fprintf( fp, "%s", msg_buf.Value() );
				email_close( fp );
			}
		}			
	}
	return true;
}

/*
Release a job by changing the job state,
writing to the user log, and updating the job queue.
Performs a complete transaction if desired.
*/

bool
releaseJob( int cluster, int proc, const char* reason,
		 bool use_transaction, bool email_user,
		 bool email_admin, bool write_to_user_log )
{
	bool result;

	if(use_transaction) {
		BeginTransaction();
	}

	result = releaseJobRaw(cluster,proc,reason,email_user,email_admin,write_to_user_log);

	if(use_transaction) {
		if(result) {
			CommitTransaction();
		} else {
			AbortTransaction();
		}
	}

	scheduler.needReschedule();

	return result;
}

// Throttle job starts, with bursts of JobStartCount jobs, every
// JobStartDelay seconds.  That is, start JobStartCount jobs as quickly as
// possible, then delay for JobStartDelay seconds.  The daemoncore timer is
// used to generate the job start bursts and delays.  This function should be
// used to generate the delays for all timer calls of StartJobHandler().  See
// the schedd WISDOM file for the need and rationale for job bursting and
// jobThrottle().
int
Scheduler::jobThrottle( void )
{
	int delay;

	if ( ++JobsThisBurst < JobStartCount ) {
		delay = 0;
	} else {
		JobsThisBurst = 0;
		delay = JobStartDelay;
	}

	if ( jobThrottleNextJobDelay > 0 ) {
		delay = MAX(delay,jobThrottleNextJobDelay);
		jobThrottleNextJobDelay = 0;
	}

	dprintf( D_FULLDEBUG, "start next job after %d sec, JobsThisBurst %d\n",
			delay, JobsThisBurst);
	return delay;
}

GridJobCounts *
Scheduler::GetGridJobCounts(UserIdentity user_identity) {
	GridJobCounts * gridcounts = 0;
	if( GridJobOwners.lookup(user_identity, gridcounts) == 0 ) {
		ASSERT(gridcounts);
		return gridcounts;
	}
	// No existing entry.
	GridJobCounts newcounts;
	GridJobOwners.insert(user_identity, newcounts);
	GridJobOwners.lookup(user_identity, gridcounts);
	ASSERT(gridcounts); // We just added it. Where did it go?
	return gridcounts;
}

int
Scheduler::jobIsFinishedHandler( ServiceData* data )
{
	CondorID* job_id = (CondorID*)data;
	if( ! job_id ) {
		return FALSE;
	}
	int cluster = job_id->_cluster;
	int proc = job_id->_proc;
	delete job_id;
	job_id = NULL; 
	
		//
		// Remove the record from our cronTab lists
		// We do it here before we fire off any threads
		// so that we don't cause problems
		//
	PROC_ID id;
	id.cluster = cluster;
	id.proc    = proc;
	CronTab *cronTab;
	if ( this->cronTabs->lookup( id, cronTab ) >= 0 ) {
		if ( cronTab != NULL) {
			delete cronTab;
			this->cronTabs->remove(id);
		}
	}
	
	if( jobCleanupNeedsThread(cluster, proc) ) {
		dprintf( D_FULLDEBUG, "Job cleanup for %d.%d will block, "
				 "calling jobIsFinished() in a thread\n", cluster, proc );
		Create_Thread_With_Data( jobIsFinished, jobIsFinishedDone,
								 cluster, proc, NULL );
	} else {
			// don't need a thread, just call the blocking version
			// (which will return right away), and the reaper (which
			// will call DestroyProc()) 
		dprintf( D_FULLDEBUG, "Job cleanup for %d.%d will not block, "
				 "calling jobIsFinished() directly\n", cluster, proc );

		jobIsFinished( cluster, proc );
		jobIsFinishedDone( cluster, proc );
	}


	return TRUE;
}


bool
Scheduler::enqueueFinishedJob( int cluster, int proc )
{
	CondorID* id = new CondorID( cluster, proc, -1 );

	if( !job_is_finished_queue.enqueue( id, false ) ) {
			// the only reason the above can fail is because the job
			// is already in the queue
		dprintf( D_FULLDEBUG, "enqueueFinishedJob(): job %d.%d already "
				 "in queue to run jobIsFinished()\n", cluster, proc );
		delete id;
		return false;
	}

	dprintf( D_FULLDEBUG, "Job %d.%d is finished\n", cluster, proc );
	return true;
}

// Methods to manipulate the supplemental ClassAd list
int
Scheduler::adlist_register( const char *name )
{
	return extra_ads.Register( name );
}

int
Scheduler::adlist_replace( const char *name, ClassAd *newAd )
{
	return extra_ads.Replace( name, newAd );
}

int
Scheduler::adlist_delete( const char *name )
{
	return extra_ads.Delete( name );
}

int
Scheduler::adlist_publish( ClassAd *resAd )
{
	return extra_ads.Publish( resAd );
}

bool jobExternallyManaged(ClassAd * ad)
{
	ASSERT(ad);
	MyString job_managed;
	if( ! ad->LookupString(ATTR_JOB_MANAGED, job_managed) ) {
		return false;
	}
	return job_managed == MANAGED_EXTERNAL;
}

bool jobManagedDone(ClassAd * ad)
{
	ASSERT(ad);
	MyString job_managed;
	if( ! ad->LookupString(ATTR_JOB_MANAGED, job_managed) ) {
		return false;
	}
	return job_managed == MANAGED_DONE;
}


bool 
Scheduler::claimLocalStartd()
{
	Daemon startd(DT_STARTD, NULL, NULL);
	char *startd_addr = NULL;	// local startd sinful string
	int slot_id;
	int number_of_claims = 0;
	char claim_id[155];	
	MyString slot_state;
	char job_owner[150];

	if ( NegotiationRequestTime==0 ) {
		// We aren't expecting any negotiation cycle
		return false;
	}

		 // If we are trying to exit, don't start any new jobs!
	if ( ExitWhenDone ) {
		return false;
	}

		// Check when we last had a negotiation cycle; if recent, return.
	int negotiator_interval = param_integer("NEGOTIATOR_INTERVAL",60);
	int claimlocal_interval = param_integer("SCHEDD_ASSUME_NEGOTIATOR_GONE",
				negotiator_interval * 20);
				//,	// default (20 min usually)
				//10 * 60,	// minimum = 10 minutes
				//120 * 60);	// maximum = 120 minutes
	if ( time(NULL) - NegotiationRequestTime < claimlocal_interval ) {
			// we have negotiated recently, no need to calim the local startd
		return false;
	}

		// Find the local startd.
	if ( !startd.locate() || !(startd_addr=startd.addr()) ) {
		// failed to locate a local startd, probably because one is not running
		return false;
	}

	dprintf(D_ALWAYS,
			"Haven't heard from negotiator, trying to claim local startd @ %s\n",
			startd_addr );

		// Fetch all the slot (machine) ads from the local startd
	CondorError errstack;
	CondorQuery query(STARTD_AD);
	QueryResult q;
	ClassAdList result;
	q = query.fetchAds(result, startd_addr, &errstack);
	if ( q != Q_OK ) {
		dprintf(D_FULLDEBUG,
				"ERROR: could not fetch ads from local startd : %s\n",
				startd_addr, getStrQueryResult(q) );
		return false;
	}


	ClassAd *machine_ad = NULL;
	result.Rewind();

		/*	For each machine ad, make a match rec and enqueue a request
			to claim the resource.
		 */
	while ( (machine_ad = result.Next()) ) {

		slot_id = 0;		
		machine_ad->LookupInteger(ATTR_SLOT_ID, slot_id);

			// first check if this startd is unclaimed
		slot_state = " ";	// clear out old value before we reuse it
		machine_ad->LookupString(ATTR_STATE, slot_state);
		if ( slot_state != getClaimStateString(CLAIM_UNCLAIMED) ) {
			dprintf(D_FULLDEBUG, "Local startd slot %d is not unclaimed\n",
					slot_id);
			continue;
		}

			// now get the location of the claim id file
		char *file_name = startdClaimIdFile(slot_id);
		if (!file_name) continue;
			// now open it as user condor and read out the claim
		claim_id[0] = '\0';	// so we notice if we fail to read
			// note: claim file written w/ condor priv by the startd
		priv_state old_priv = set_condor_priv(); 
		FILE* fp=safe_fopen_wrapper(file_name,"r");
		if ( fp ) {
			fscanf(fp,"%150s\n",claim_id);
			fclose(fp);
		}
		set_priv(old_priv);	// switch our priv state back
		free(file_name);
		claim_id[150] = '\0';	// make certain it is null terminated
			// if we failed to get the claim, move on
		if ( !claim_id[0] ) {
			dprintf(D_ALWAYS,"Failed to read startd claim id from file %s\n",
				file_name);
			continue;
		}

		PROC_ID matching_jobid;
		matching_jobid.proc = -1;

		FindRunnableJob(matching_jobid,machine_ad,NULL);
		if( matching_jobid.proc < 0 ) {
				// out of jobs.  start over w/ the next startd ad.
			continue;
		}
		ClassAd *jobad = GetJobAd( matching_jobid.cluster, matching_jobid.proc );
		ASSERT( jobad );

		job_owner[0]='\0';
		jobad->LookupString(ATTR_OWNER,job_owner,sizeof(job_owner));
		ASSERT(job_owner[0]);

		match_rec* mrec = AddMrec( claim_id, startd_addr, &matching_jobid, machine_ad,
						job_owner,	// special Owner name
						NULL	// optional negotiator name
						);

		if( mrec ) {		
			/*
				We have successfully added a match_rec.  Now enqueue
				a request to go claim this resource.
				We don't want to call contactStartd
				directly because we do not want to block.
				So...we enqueue the args for a later
				call.  (The later call will be made from
				the startdContactSockHandler)
			*/
			ContactStartdArgs *args = 
						new ContactStartdArgs(claim_id, startd_addr, false);
			enqueueStartdContact(args);
			dprintf(D_ALWAYS, "Claiming local startd slot %d at %s\n",
					slot_id, startd_addr);
			number_of_claims++;
		}	
	}

		// Return true if we claimed anything, false if otherwise
	return number_of_claims ? true : false;
}

/**
 * Adds a job to our list of CronTab jobs
 * We will check to see if the job has already been added and
 * whether it defines a valid CronTab schedule before adding it
 * to our table
 * 
 * @param jobAd - the new job to be added to the cronTabs table
 **/
void
Scheduler::addCronTabClassAd( ClassAd *jobAd )
{
	if ( m_ad == NULL ) return;
	CronTab *cronTab = NULL;
	PROC_ID id;
	jobAd->LookupInteger( ATTR_CLUSTER_ID, id.cluster );
	jobAd->LookupInteger( ATTR_PROC_ID, id.proc );
	if ( this->cronTabs->lookup( id, cronTab ) < 0 &&
		 CronTab::needsCronTab( jobAd ) ) {
		this->cronTabs->insert( id, NULL );
	}
}

/**
 * Adds a cluster to be checked for jobs that define CronTab jobs
 * This is needed because there is a gap from when we can find out
 * that a job has a CronTab attribute and when it gets proc_id. So the 
 * queue managment code can add a cluster_id to a list that we will
 * check later on to see whether a jobs within the cluster need 
 * to be added to the main cronTabs table
 * 
 * @param cluster_id - the cluster to be checked for CronTab jobs later on
 * @see processCronTabClusterIds
 **/
void
Scheduler::addCronTabClusterId( int cluster_id )
{
	if ( cluster_id < 0 ||
		 this->cronTabClusterIds.IsMember( cluster_id ) ) return;
	if ( this->cronTabClusterIds.enqueue( cluster_id ) < 0 ) {
		dprintf( D_FULLDEBUG,
				 "Failed to add cluster %d to the cron jobs list\n", cluster_id );
	}
	return;
}

/**
 * Checks our list of cluster_ids to see whether any of the jobs
 * define a CronTab schedule. If any do, then we will add them to
 * our cronTabs table.
 * 
 * @see addCronTabClusterId
 **/
void 
Scheduler::processCronTabClusterIds( )
{
	int cluster_id;
	CronTab *cronTab = NULL;
	ClassAd *jobAd = NULL;
	
		//
		// Loop through all the cluster_ids that we have stored
		// For each cluster, we will inspect the job ads of all its
		// procs to see if they have defined crontab information
		//
	while ( this->cronTabClusterIds.dequeue( cluster_id ) >= 0 ) {
		int init = 1;
		while ( ( jobAd = GetNextJobByCluster( cluster_id, init ) ) ) {
			PROC_ID id;
			jobAd->LookupInteger( ATTR_CLUSTER_ID, id.cluster );
			jobAd->LookupInteger( ATTR_PROC_ID, id.proc );
				//
				// Simple safety check
				//
			ASSERT( id.cluster == cluster_id );
				//
				// If this job hasn't been added to our cron job table
				// and if it needs to be, we wil added to our list
				//
			if ( this->cronTabs->lookup( id, cronTab ) < 0 &&
				 CronTab::needsCronTab( jobAd ) ) {
				this->cronTabs->insert( id, NULL );
			}		
			init = 0;
		} // WHILE
	} // WHILE
	return;
}

/**
 * Run through all the CronTab jobs and calculate their next run times
 * We first check to see if there any new cluster ids that we need 
 * to scan for new CronTab jobs. We then run through all the jobs in
 * our cronTab table and call the calculate function
 **/
void
Scheduler::calculateCronTabSchedules( )
{
	PROC_ID id;
	CronTab *cronTab = NULL;
	this->processCronTabClusterIds();
	this->cronTabs->startIterations();
	while ( this->cronTabs->iterate( id, cronTab ) >= 1 ) {
		ClassAd *jobAd = GetJobAd( id.cluster, id.proc );
		if ( jobAd ) {
			this->calculateCronTabSchedule( jobAd );
		}
	} // WHILE
	return;
}

/**
 * For a given job, calculate the next runtime based on their CronTab
 * schedule. We keep a table of PROC_IDs and CronTab objects so that 
 * we only need to parse the schedule once. A new time is calculated when
 * either the cached CronTab object is deleted, the last calculated time
 * is in the past, or we are called with the 'calculate' flag set to true
 * 
 * NOTE:
 * To handle when the system time steps, the master will call a condor_reconfig
 * and we will delete our cronTab cache. This will force us to recalculate 
 * next run time for all our jobs
 * 
 * @param jobAd - the job to calculate the ne
 * @param calculate - if true, we will always calculate a new run time
 * @return true if no error occured, false otherwise
 * @see condor_crontab.C
 **/
bool 
Scheduler::calculateCronTabSchedule( ClassAd *jobAd, bool calculate )
{
	PROC_ID id;
	jobAd->LookupInteger(ATTR_CLUSTER_ID, id.cluster);
	jobAd->LookupInteger(ATTR_PROC_ID, id.proc);
			
		//
		// Check whether this needs a schedule
		//
	if ( !CronTab::needsCronTab( jobAd ) ) {	
		this->cronTabs->remove( id );
		return ( true );
	}
	
		//
		// Make sure that we don't change the deferral time
		// for running jobs
		//
	int status;
	if ( jobAd->LookupInteger( ATTR_JOB_STATUS, status ) == 0 ) {
		dprintf( D_ALWAYS, "Job has no %s attribute.  Ignoring...\n",
				 ATTR_JOB_STATUS);
		return ( false );
	}
	if ( status == RUNNING || status == TRANSFERRING_OUTPUT ) {
		return ( true );
	}

		//
		// If this is set to true then the cron schedule in the job ad 
		// had proper syntax and was parsed by the CronTab object successfully
		//
	bool valid = true;
		//
		// CronTab validation errors
		//
	MyString error;
		//
		// See if we can get the cached scheduler object 
		//
	CronTab *cronTab = NULL;
	this->cronTabs->lookup( id, cronTab );
	if ( ! cronTab ) {
			//
			// There wasn't a cached object, so we'll need to create
			// one then shove it back in the lookup table
			// Make sure that the schedule is valid first
			//
		if ( CronTab::validate( jobAd, error ) ) {
			cronTab = new CronTab( jobAd );
				//
				// You never know what might have happended during
				// the initialization so it's good to check after
				// we instantiate the object
				//
			valid = cronTab->isValid();
			if ( valid ) {
				this->cronTabs->insert( id, cronTab );
			} else {
				delete cronTab;
				cronTab = 0;
			}
				//
				// We set the force flag to true so that we are 
				// sure to calculate the next runtime even if
				// the job ad already has one in it
				//
			calculate = true;

			//
			// It was invalid!
			// We'll notify the user and put the job on hold
			//
		} else {
			valid = false;
		}
	}

		//
		// Now determine whether we need to calculate a new runtime.
		// We first check to see if there is already a deferral time
		// for the job, and if it is, whether it's in the past
		// If it's in the past, we'll set the calculate flag to true
		// so that we will always calculate a new time
		//
	if ( ! calculate && jobAd->LookupExpr( ATTR_DEFERRAL_TIME ) != NULL ) {
			//
			// First get the DeferralTime
			//
		int deferralTime = 0;
		jobAd->EvalInteger( ATTR_DEFERRAL_TIME, NULL, deferralTime );
			//
			// Now look to see if they also have a DeferralWindow
			//
		int deferralWindow = 0;
		if ( jobAd->LookupExpr( ATTR_DEFERRAL_WINDOW ) != NULL ) {
			jobAd->EvalInteger( ATTR_DEFERRAL_WINDOW, NULL, deferralWindow );
		}
			//
			// Now if the current time is greater than the
			// DeferralTime + Window, than we know that this time is
			// way in the past and we need to calculate a new one
			// for the job
			//
		calculate = ( (long)time( NULL ) > ( deferralTime + deferralWindow ) );
	}
		//
		//	1) valid
		//		The CronTab object must have parsed the parameters
		//		for the schedule successfully
		//	3) force
		//		Always calculate a new time
		//	
	if ( valid && calculate ) {
			//
			// Get the next runtime from our current time
			// I used to subtract the DEFERRAL_WINDOW time from the current
			// time to allow the schedd to schedule job's that were suppose
			// to happen in the past. Think this is a bad idea because 
			// it may cause "thrashing" to occur when trying to schedule
			// the job for times that it will never be able to make
			//
		long runTime = cronTab->nextRunTime( );

		dprintf( D_FULLDEBUG, "Calculating next execution time for Job %d.%d = %ld\n",
				 id.cluster, id.proc, runTime );
			//
			// We have a valid runtime, so we need to update our job ad
			//
		if ( runTime != CRONTAB_INVALID ) {
				//
				// This is when our job should start execution
				// We only need to update the attribute because
				// condor_submit has done all the work to set up the
				// the job's Requirements expression
				//
			jobAd->Assign( ATTR_DEFERRAL_TIME,	(int)runTime );	
					
		} else {
				//
				// We got back an invalid response
				// This is a little odd because the parameters
				// should have come back invalid when we instantiated
				// the object up above, but either way it's a good 
				// way to check
				//			
			valid = false;
		}
	} // CALCULATE NEXT RUN TIME
		//
		// After jumping through all our hoops, check to see
		// if the cron scheduling failed, meaning that the
		// crontab parameters were incorrect. We should
		// put the job on hold. condor_submit does check to make
		// sure that the cron schedule syntax is valid but the job
		// may have been submitted by an older version. The key thing
		// here is that if the scheduling failed the job should
		// NEVER RUN. They wanted it to run at a certain time, but
		// we couldn't figure out what that time was, so we can't just
		// run the job regardless because it may cause big problems
		//
	if ( !valid ) { 
			//
			// Get the error message to report back to the user
			// If we have a cronTab object then get the error 
			// message from that, otherwise look at the static 
			// error log which will be populated on CronTab::validate()
			//
		MyString reason( "Invalid cron schedule parameters: " );
		if ( cronTab != NULL ) {
			reason += cronTab->getError();
		} else {
			reason += error;
		}
			//
			// Throw the job on hold. For this call we want to:
			// 	use_transaction - true
			//	notify_shadow	- false
			//	email_user		- true
			//	email_admin		- false
			//	system_hold		- false
			//
		holdJob( id.cluster, id.proc, reason.Value(),
				 true, false, true, false, false );
	}
	
	return ( valid );
}

class DCShadowKillMsg: public DCSignalMsg {
public:
	DCShadowKillMsg(pid_t pid, int sig, PROC_ID proc):
		DCSignalMsg(pid,sig)
	{
		m_proc = proc;
	}

	virtual MessageClosureEnum messageSent(
				DCMessenger *messenger, Sock *sock )
	{
		shadow_rec *srec = scheduler.FindSrecByProcID( m_proc );
		if( srec && srec->pid == thePid() ) {
			srec->preempted = TRUE;
		}
		return DCSignalMsg::messageSent(messenger,sock);
	}

private:
	PROC_ID m_proc;
};

void
Scheduler::sendSignalToShadow(pid_t pid,int sig,PROC_ID proc)
{
	classy_counted_ptr<DCShadowKillMsg> msg = new DCShadowKillMsg(pid,sig,proc);
	daemonCore->Send_Signal_nonblocking(msg.get());

		// When this operation completes, the handler in DCShadowKillMsg
		// will take care of setting shadow_rec->preempted = TRUE.
}

static
void
WriteCompletionVisa(ClassAd* ad)
{
	priv_state prev_priv_state;
	int value;
	MyString iwd;

	ASSERT(ad);

	if (!ad->EvalBool(ATTR_WANT_SCHEDD_COMPLETION_VISA, NULL, value) ||
	    !value)
	{
		if (!ad->EvalBool(ATTR_JOB_SANDBOX_JOBAD, NULL, value) ||
		    !value)
		{
			return;
		}
	}

	if (!ad->LookupString(ATTR_JOB_IWD, iwd)) {
		dprintf(D_ALWAYS | D_FAILURE,
		        "WriteCompletionVisa ERROR: Job contained no IWD\n");
		return;
	}

	prev_priv_state = set_user_priv_from_ad(*ad);
	classad_visa_write(ad,
	                   get_mySubSystem()->getName(),
	                   daemonCore->InfoCommandSinfulString(),
	                   iwd.Value(),
	                   NULL);
	set_priv(prev_priv_state);
}

int
Scheduler::RecycleShadow(int /*cmd*/, Stream *stream)
{
		// This is called by the shadow when it wants to get a new job.
		// Two things are going on here: getting the exit reason for
		// the existing job and getting a new job.
	int shadow_pid = 0;
	int previous_job_exit_reason = 0;
	shadow_rec *srec;
	match_rec *mrec;
	PROC_ID prev_job_id;
	PROC_ID new_job_id;
	Sock *sock = (Sock *)stream;

		// force authentication
	sock->decode();
	if( !sock->triedAuthentication() ) {
		CondorError errstack;
		if( ! SecMan::authenticate_sock(sock, WRITE, &errstack) ||
			! sock->getFullyQualifiedUser() )
		{
			dprintf( D_ALWAYS,
					 "RecycleShadow(): authentication failed: %s\n", 
					 errstack.getFullText() );
			return FALSE;
		}
	}

	stream->decode();
	if( !stream->get( shadow_pid ) ||
		!stream->get( previous_job_exit_reason ) ||
		!stream->end_of_message() )
	{
		dprintf(D_ALWAYS,
			"recycleShadow() failed to receive job exit reason from shadow\n");
		return FALSE;
	}

	srec = FindSrecByPid( shadow_pid );
	if( !srec ) {
		dprintf(D_ALWAYS,"recycleShadow() called with unknown shadow pid %d\n",
				shadow_pid);
		return FALSE;
	}
	prev_job_id = srec->job_id;
	mrec = srec->match;

		// currently we only support serial jobs here
	if( !mrec || !mrec->user ||
		srec->universe != CONDOR_UNIVERSE_VANILLA &&
		srec->universe != CONDOR_UNIVERSE_JAVA &&
		srec->universe != CONDOR_UNIVERSE_VM )
	{
		stream->encode();
		stream->put((int)0);
		return FALSE;
	}

		// verify that whoever is running this command is either the
		// queue super user or the owner of the claim
	char const *cmd_user = sock->getOwner();
	std::string match_owner;
	char const *at_sign = strchr(mrec->user,'@');
	if( at_sign ) {
		match_owner.append(mrec->user,at_sign-mrec->user);
	}
	else {
		match_owner = mrec->user;
	}

	if( !OwnerCheck2(NULL,cmd_user,match_owner.c_str()) ) {
		dprintf(D_ALWAYS,
				"RecycleShadow() called by %s failed authorization check!\n",
				cmd_user ? cmd_user : "(unauthenticated)");
		return FALSE;
	}

		// Now handle the exit reason specified for the existing job.
	if( prev_job_id.cluster != -1 ) {
		dprintf(D_ALWAYS,
			"Shadow pid %d for job %d.%d reports job exit reason %d.\n",
			shadow_pid, prev_job_id.cluster, prev_job_id.proc,
			previous_job_exit_reason );

		jobExitCode( prev_job_id, previous_job_exit_reason );
		srec->exit_already_handled = true;
	}

	new_job_id.cluster = -1;
	new_job_id.proc = -1;
	if( mrec->my_match_ad && !ExitWhenDone ) {
		FindRunnableJob(new_job_id,mrec->my_match_ad,mrec->user);
	}

		// The standard universe shadow never calls this function,
		// and the shadow that does call this function is not capable of
		// running standard universe jobs, so if the job we are trying
		// to run next is standard universe, tell this shadow we are
		// out of work.
	if( new_job_id.proc != -1 ) {
		int new_universe = -1;
		GetAttributeInt(new_job_id.cluster,new_job_id.proc,ATTR_JOB_UNIVERSE,&new_universe);
		if( new_universe == CONDOR_UNIVERSE_STANDARD ) {
			new_job_id.proc = -1;
		}
	}
	

	if( new_job_id.proc == -1 ) {
		stream->put((int)0);
		stream->end_of_message();
		return TRUE;
	}

	dprintf(D_ALWAYS,
			"Shadow pid %d switching to job %d.%d.\n",
			shadow_pid, new_job_id.cluster, new_job_id.proc );

		// the add/delete_shadow_rec() functions update the job
		// ads, so we need to do that here
	delete_shadow_rec( srec );
	srec = new shadow_rec;
	srec->pid = shadow_pid;
	srec->match = mrec;
	mrec->shadowRec = srec;
	srec->job_id = new_job_id;
	srec->prev_job_id = prev_job_id;
	srec->recycle_shadow_stream = stream;
	add_shadow_rec( srec );

	mark_serial_job_running(&new_job_id);

	SetMrecJobID(mrec,new_job_id);
	mrec->setStatus( M_ACTIVE );

	callAboutToSpawnJobHandler(new_job_id.cluster, new_job_id.proc, srec);
	return KEEP_STREAM;
}

void
Scheduler::finishRecycleShadow(shadow_rec *srec)
{
	Stream *stream = srec->recycle_shadow_stream;
	srec->recycle_shadow_stream = NULL;

	int shadow_pid = srec->pid;
	PROC_ID new_job_id = srec->job_id;
	PROC_ID prev_job_id = srec->prev_job_id;

	ASSERT( stream );

	stream->encode();

	ClassAd *new_ad = NULL;
	if( new_job_id.proc >= 0 ) {
		new_ad = GetJobAd(new_job_id.cluster, new_job_id.proc ,true, true);
		if( !new_ad ) {
			dprintf(D_ALWAYS,
					"Failed to expand job ad when switching shadow %d "
					"to new job %d.%d\n",
					shadow_pid, new_job_id.cluster, new_job_id.proc);

			jobExitCode( new_job_id, JOB_SHOULD_REQUEUE );
			srec->exit_already_handled = true;
		}
	}
	if( new_ad ) {
			// give the shadow the new job
		stream->put((int)1);
		new_ad->put(*stream);
	}
	else {
			// tell the shadow, "no job found"
		stream->put((int)0);
	}
	stream->end_of_message();

		// Get final ACK from shadow if we gave it a new job.
		// Without an ACK from the shadow, we could end up processing
		// an exit reason from the shadow that was meant for the previous
		// job rather than the new job.
	if( new_ad ) {
		stream->decode();
		int ok = 0;
		if( !stream->get(ok) ||
			!stream->end_of_message() ||
			!ok )
		{
			dprintf(D_ALWAYS,
				"Failed to get ok when switching shadow %d to a new job.\n",
				shadow_pid);

			jobExitCode( new_job_id, JOB_SHOULD_REQUEUE );
			srec->exit_already_handled = true;
		}
	}

	delete new_ad;
	delete stream;
}

int
Scheduler::FindGManagerPid(PROC_ID job_id)
{
	MyString owner;
	MyString domain;
	ClassAd *job_ad = GetJobAd(job_id.cluster,job_id.proc);

	if ( ! job_ad ) {
		return -1;
	}

	job_ad->LookupString(ATTR_OWNER,owner);
	job_ad->LookupString(ATTR_NT_DOMAIN,domain);
	UserIdentity userident(owner.Value(),domain.Value(),job_ad);
	return GridUniverseLogic::FindGManagerPid(userident.username().Value(),
                                        userident.auxid().Value(), 0, 0);
}

int
Scheduler::clear_dirty_job_attrs_handler(int /*cmd*/, Stream *stream)
{
	int cluster_id;
	int proc_id;
	Sock *sock = (Sock *)stream;

		// force authentication
	sock->decode();
	if( !sock->triedAuthentication() ) {
		CondorError errstack;
		if( ! SecMan::authenticate_sock(sock, WRITE, &errstack) ||
			! sock->getFullyQualifiedUser() )
		{
			dprintf( D_ALWAYS,
					 "clear_dirty_job_attrs_handler(): authentication failed: %s\n", 
					 errstack.getFullText() );
			return FALSE;
		}
	}

	sock->decode();
	if( !sock->get( cluster_id ) ||
		!sock->get( proc_id ) ||
		!sock->end_of_message() )
	{
		dprintf(D_ALWAYS,
			"clear_dirty_job_attrs_handler() failed to receive job id\n");
		return FALSE;
	}

	MarkJobClean( cluster_id, proc_id );
	return TRUE;
}<|MERGE_RESOLUTION|>--- conflicted
+++ resolved
@@ -88,11 +88,8 @@
 #include "forkwork.h"
 #include "condor_open.h"
 #include "schedd_negotiate.h"
-<<<<<<< HEAD
+#include "filename_tools.h"
 #include "ipv6_hostname.h"
-=======
-#include "filename_tools.h"
->>>>>>> d66f5266
 
 #if defined(WANT_CONTRIB) && defined(WITH_MANAGEMENT)
 #if defined(HAVE_DLOPEN)
@@ -1355,16 +1352,16 @@
 		{
 			// Count REMOVED or HELD jobs that are in the process of being
 			// killed. cur_hosts tells us which these are.
-				scheduler.SchedUniverseJobsRunning += cur_hosts;
-				scheduler.SchedUniverseJobsIdle += (max_hosts - cur_hosts);
-			}
+			scheduler.SchedUniverseJobsRunning += cur_hosts;
+			scheduler.SchedUniverseJobsIdle += (max_hosts - cur_hosts);
+		}
 		if( universe == CONDOR_UNIVERSE_LOCAL ) 
 		{
 			// Count REMOVED or HELD jobs that are in the process of being
 			// killed. cur_hosts tells us which these are.
-				scheduler.LocalUniverseJobsRunning += cur_hosts;
-				scheduler.LocalUniverseJobsIdle += (max_hosts - cur_hosts);
-			}
+			scheduler.LocalUniverseJobsRunning += cur_hosts;
+			scheduler.LocalUniverseJobsIdle += (max_hosts - cur_hosts);
+		}
 			// We want to record the cluster id of all idle MPI and parallel
 		    // jobs
 
@@ -2093,7 +2090,7 @@
 		// sshd work.  For backward compatibility with prior releases,
 		// we assume all parallel jobs require this unless they explicitly
 		// specify otherwise.
-	  int job_requires_sandbox_expr = 0;
+	int job_requires_sandbox_expr = 0;
 	bool create_sandbox = univ == CONDOR_UNIVERSE_PARALLEL ? true : false;
 
 	if( ad->EvalBool(ATTR_JOB_REQUIRES_SANDBOX, NULL, job_requires_sandbox_expr) )
@@ -2101,7 +2098,7 @@
 		create_sandbox = job_requires_sandbox_expr ? true : false;
 	}
 
-		return create_sandbox;
+	return create_sandbox;
 }
 
 
@@ -2146,7 +2143,7 @@
 
 	SpooledJobFiles::createJobSpoolDirectory(job_ad,PRIV_USER);
 
-		FreeJobAd( job_ad );
+	FreeJobAd(job_ad);
 
 	return TRUE;
 }
@@ -4508,7 +4505,7 @@
 		// We have either deleted the socket or registered it again,
 		// so tell our caller to just leave it alone.
 	return KEEP_STREAM;
-	}
+}
 
 /* 
    Helper function used by both DedicatedScheduler::negotiate() and
@@ -4539,8 +4536,8 @@
 		// Now, see if we ran out of swap space already.
 	if( SwapSpaceExhausted) {
 		if( !RecentlyWarnedMaxJobsRunning ) {
-		dprintf( D_ALWAYS, "Swap space exhausted! No more jobs can be run!\n" );
-        dprintf( D_ALWAYS, "    Solution: get more swap space, or set RESERVED_SWAP = 0\n" );
+			dprintf( D_ALWAYS, "Swap space exhausted! No more jobs can be run!\n" );
+			dprintf( D_ALWAYS, "    Solution: get more swap space, or set RESERVED_SWAP = 0\n" );
 		}
 		RecentlyWarnedMaxJobsRunning = true;
 		return false;
@@ -4548,8 +4545,8 @@
 
 	if( ShadowSizeEstimate && shadows >= MaxShadowsForSwap ) {
 		if( !RecentlyWarnedMaxJobsRunning ) {
-		dprintf( D_ALWAYS, "Swap space estimate reached! No more jobs can be run!\n" );
-        dprintf( D_ALWAYS, "    Solution: get more swap space, or set RESERVED_SWAP = 0\n" );
+			dprintf( D_ALWAYS, "Swap space estimate reached! No more jobs can be run!\n" );
+			dprintf( D_ALWAYS, "    Solution: get more swap space, or set RESERVED_SWAP = 0\n" );
 		}
 		RecentlyWarnedMaxJobsRunning = true;
 		return false;
@@ -5041,9 +5038,6 @@
 			// and FLOCK_NEGOTIATOR_HOSTS.
 
 		// first, check if this is our local negotiator
-		//sockaddr_in sin = sock->peer_addr().to_sin();
-		//struct in_addr endpoint_addr = sin.sin_addr;
-		//struct hostent *hent;
 		ipaddr endpoint_addr = sock->peer_addr();
 		std::vector<ipaddr> addrs;
 		std::vector<ipaddr>::iterator iter;
@@ -5055,49 +5049,20 @@
 			free(sig_attrs_from_cm);
 			return (!(KEEP_STREAM));
 		}
-<<<<<<< HEAD
 		addrs = resolve_hostname(negotiator_hostname);
 		if (addrs.empty()) {
-			dprintf(D_ALWAYS, "resolve_hostname for local negotiator (%s) "
-					" returned nothing. Aborting negotiation.\n",
-					negotiator_hostname);
-			return !(KEEP_STREAM);
-		}
-			//hent = condor_gethostbyname(negotiator_hostname);
-			//if (!hent) {
-			//dprintf(D_ALWAYS, "gethostbyname for local negotiator (%s) failed!"
-			//		"  Aborting negotiation.\n", negotiator_hostname);
-			//return (!(KEEP_STREAM));
-			//}
-
-		for (iter = addrs.begin(); iter != addrs.end(); ++iter) {
-			const ipaddr& addr = *iter;
-			if (addr.compare_address(endpoint_addr)) {
-=======
-		hent = condor_gethostbyname(negotiator_hostname);
-		if (!hent) {
 			dprintf(D_ALWAYS, "gethostbyname for local negotiator (%s) failed!"
 					"  Aborting negotiation.\n", negotiator_hostname);
 			free(sig_attrs_from_cm);
 			return (!(KEEP_STREAM));
 		}
-		char *addr;
-		if (hent->h_addrtype == AF_INET) {
-			for (int a=0; !match && (addr = hent->h_addr_list[a]); a++) {
-				if (memcmp(addr, &endpoint_addr, sizeof(struct in_addr)) == 0){
->>>>>>> d66f5266
+		for (iter = addrs.begin(); iter != addrs.end(); ++iter) {
+			const ipaddr& addr = *iter;
+			if (addr.compare_address(endpoint_addr)) {
 					match = true;
 				break;
 				}
 			}
-			//char *addr;
-			//if (hent->h_addrtype == AF_INET) {
-			//for (int a=0; !match && (addr = hent->h_addr_list[a]); a++) {
-			//	if (memcmp(addr, &endpoint_addr, sizeof(struct in_addr)) == 0){
-			//		match = true;
-			//	}
-			//}
-			//}
 		// if it isn't our local negotiator, check the FlockNegotiators list.
 		if (!match) {
 			int n;
@@ -5114,22 +5079,6 @@
 						break;
 					}
 				}
-					/*
-				hent = condor_gethostbyname(neg_host->fullHostname());
-				if (hent && hent->h_addrtype == AF_INET) {
-					for (int a=0;
-						 !match && (addr = hent->h_addr_list[a]);
-						 a++) {
-						if (memcmp(addr, &endpoint_addr,
-									sizeof(struct in_addr)) == 0){
-							match = true;
-							which_negotiator = n;
-							remote_pool_buf = neg_host->pool();
-							remote_pool = remote_pool_buf.Value();
-						}
-					}
-				}
-					*/
 			}
 		}
 		if (!match) {
@@ -5188,7 +5137,7 @@
 	if (at_sign) *at_sign = '\0';
 	for (owner_num = 0;
 		 owner_num < N_Owners && strcmp(Owners[owner_num].Name, owner);
-		 owner_num++);
+		 owner_num++) ;
 	if (owner_num == N_Owners) {
 		dprintf(D_ALWAYS, "Can't find owner %s in Owners array!\n", owner);
 		jobs = 0;
@@ -5203,7 +5152,7 @@
 	ResourceRequestList *resource_requests = new ResourceRequestList;
 	ResourceRequestCluster *cluster = NULL;
 	int next_cluster = 0;
-	
+
 	for(job_index = 0; job_index < N_PrioRecs && !skip_negotiation; job_index++) {
 		prio_rec *prec = &PrioRec[job_index];
 		if(strcmp(owner,prec->owner)!=0)
@@ -5219,15 +5168,15 @@
 		}
 		else {
 			auto_cluster_id = prec->auto_cluster_id;
-					}
+		}
 
 		if( !cluster || cluster->getAutoClusterId() != auto_cluster_id )
-					{
+		{
 			cluster = new ResourceRequestCluster( auto_cluster_id );
 			resource_requests->push_back( cluster );
-					}
+		}
 		cluster->addJob( prec->id );
-					}
+	}
 
 	classy_counted_ptr<MainScheddNegotiate> sn =
 		new MainScheddNegotiate(
@@ -9674,31 +9623,31 @@
 		}
 	}
 
-		  /* Remove any checkpoint files.  If for some reason we do 
+		/* Remove any checkpoint files.  If for some reason we do 
 		 * not know the owner, don't bother sending to the ckpt
 		 * server.
 		 */
 	GetAttributeInt(cluster,proc,ATTR_JOB_UNIVERSE,&universe);
 	if ( universe == CONDOR_UNIVERSE_STANDARD && owner ) {
-	char *ckpt_name_mem = gen_ckpt_name(Spool,cluster,proc,0);
-	ckpt_name_buf = ckpt_name_mem;
-	free(ckpt_name_mem); ckpt_name_mem = NULL;
-	ckpt_name = ckpt_name_buf.Value();
+		char *ckpt_name_mem = gen_ckpt_name(Spool,cluster,proc,0);
+		ckpt_name_buf = ckpt_name_mem;
+		free(ckpt_name_mem); ckpt_name_mem = NULL;
+		ckpt_name = ckpt_name_buf.Value();
 
 		if (GetAttributeString(cluster, proc, ATTR_LAST_CKPT_SERVER,
 							   server) == 0) {
 			SetCkptServerHost(server.Value());
-			} else {
+		} else {
 			SetCkptServerHost(NULL); // no ckpt on ckpt server
-				}
-
-				RemoveLocalOrRemoteFile(owner,Name,ckpt_name);
-
-	ckpt_name_buf += ".tmp";
-	ckpt_name = ckpt_name_buf.Value();
-
-				RemoveLocalOrRemoteFile(owner,Name,ckpt_name);
-			}
+		}
+
+		RemoveLocalOrRemoteFile(owner,Name,ckpt_name);
+
+		ckpt_name_buf += ".tmp";
+		ckpt_name = ckpt_name_buf.Value();
+
+		RemoveLocalOrRemoteFile(owner,Name,ckpt_name);
+	}
 
 	SpooledJobFiles::removeJobSpoolDirectory(cluster,proc);
 }
