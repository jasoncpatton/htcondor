--- conflicted
+++ resolved
@@ -339,11 +339,7 @@
 		int cluster_id = -1;
 		int proc_id = -1;
 		std::string attr_name;
-<<<<<<< HEAD
-		char *attr_value=nullptr;
-=======
 		std::string attr_value;
->>>>>>> bce2fddb
 		int terrno = 0;
 		SetAttributeFlags_t flags = 0;
 
@@ -1033,11 +1029,7 @@
 
 	case CONDOR_GetJobByConstraint:
 	  {
-<<<<<<< HEAD
-		char *constraint=nullptr;
-=======
 		std::string constraint;
->>>>>>> bce2fddb
 		ClassAd *ad = nullptr;
 		int terrno = 0;
 
@@ -1094,11 +1086,7 @@
 
 	case CONDOR_GetNextJobByConstraint:
 	  {
-<<<<<<< HEAD
-		char *constraint=nullptr;
-=======
 		std::string constraint;
->>>>>>> bce2fddb
 		ClassAd *ad = nullptr;
 		int initScan = 0;
 		int terrno = 0;
@@ -1106,13 +1094,6 @@
 		neg_on_error( syscall_sock->code(initScan) );
 		dprintf( D_SYSCALLS, "	initScan = %d\n", initScan );
 		if ( !(syscall_sock->code(constraint)) ) {
-<<<<<<< HEAD
-			if (constraint != nullptr) {
-				free(constraint);
-				constraint = nullptr;
-			}
-=======
->>>>>>> bce2fddb
 			return -1;
 		}
 		neg_on_error( syscall_sock->end_of_message() );;
@@ -1137,11 +1118,7 @@
 	}
 	case CONDOR_GetNextDirtyJobByConstraint:
 	{
-<<<<<<< HEAD
-		char *constraint=nullptr;
-=======
 		std::string constraint;
->>>>>>> bce2fddb
 		ClassAd *ad = nullptr;
 		int initScan = 0;
 		int terrno = 0;
@@ -1149,13 +1126,6 @@
 		neg_on_error( syscall_sock->code(initScan) );
 		dprintf( D_SYSCALLS, "  initScan = %d\n", initScan );
 		if ( !(syscall_sock->code(constraint)) ) {
-<<<<<<< HEAD
-			if (constraint != nullptr) {
-				free(constraint);
-				constraint = nullptr;
-			}
-=======
->>>>>>> bce2fddb
 			return -1;
 		}
 		neg_on_error( syscall_sock->end_of_message() );
@@ -1181,11 +1151,7 @@
 
 	case CONDOR_SendSpoolFile:
 	  {
-<<<<<<< HEAD
-		char *filename=nullptr;
-=======
 		std::string filename;
->>>>>>> bce2fddb
 		int terrno = 0;
 
 		neg_on_error( syscall_sock->code(filename) );
@@ -1225,37 +1191,17 @@
 
 	case CONDOR_GetAllJobsByConstraint:
 	  {
-<<<<<<< HEAD
-		char *constraint=nullptr;
-		char *projection=nullptr;
-=======
 		std::string constraint;
 		std::string projection;
->>>>>>> bce2fddb
 		ClassAd *ad = nullptr;
 		int terrno = 0;
 		int initScan = 1;
 		classad::References proj;
 
 		if ( !(syscall_sock->code(constraint)) ) {
-<<<<<<< HEAD
-			if (constraint != nullptr) {
-				free(constraint);
-				constraint = nullptr;
-			}
 			return -1;
 		}
 		if ( !(syscall_sock->code(projection)) ) {
-			if (projection != nullptr) {
-				free(constraint);
-				free(projection);
-				projection = nullptr;
-			}
-=======
-			return -1;
-		}
-		if ( !(syscall_sock->code(projection)) ) {
->>>>>>> bce2fddb
 			return -1;
 		}
 		dprintf( D_SYSCALLS, "	constraint = %s\n", constraint.c_str());
