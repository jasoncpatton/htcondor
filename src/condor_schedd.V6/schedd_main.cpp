--- conflicted
+++ resolved
@@ -138,27 +138,13 @@
 	}
 
 		// Make a backup of the job queue?
-<<<<<<< HEAD
 	if ( param_boolean_crufty("SCHEDD_BACKUP_SPOOL", false) ) {
 			MyString hostname;
+			UtcTime now(true);
 			hostname = get_local_hostname();
 			MyString		job_queue_backup;
-			job_queue_backup.sprintf( "%s/job_queue.bak.%s",
-									  Spool, hostname.Value() );
-=======
-	char	*tmp;
-	tmp = param( "SCHEDD_BACKUP_SPOOL" );
-	if ( tmp ) {
-	        UtcTime now(true);
-		if ( (*tmp == 't') || (*tmp == 'T') ) {
-			char	hostname[128];
-			if ( condor_gethostname( hostname, sizeof( hostname ) ) ) {
-				strcpy( hostname, "" );
-			}
-			MyString		job_queue_backup;
-			job_queue_backup.sprintf( "%s/job_queue.bak.%s.%d",
-					Spool, hostname, now.seconds());
->>>>>>> 8251debf
+			job_queue_backup.sprintf( "%s/job_queue.bak.%s.%ld",
+									  Spool, hostname.Value(), now.seconds() );
 			if ( copy_file( job_queue_name.Value(), job_queue_backup.Value() ) ) {
 				dprintf( D_ALWAYS, "Failed to backup spool to '%s'\n",
 						 job_queue_backup.Value() );
