/***************************************************************
 *
 * Copyright (C) 1990-2010, Condor Team, Computer Sciences Department,
 * University of Wisconsin-Madison, WI.
 * 
 * Licensed under the Apache License, Version 2.0 (the "License"); you
 * may not use this file except in compliance with the License.  You may
 * obtain a copy of the License at
 * 
 *    http://www.apache.org/licenses/LICENSE-2.0
 * 
 * Unless required by applicable law or agreed to in writing, software
 * distributed under the License is distributed on an "AS IS" BASIS,
 * WITHOUT WARRANTIES OR CONDITIONS OF ANY KIND, either express or implied.
 * See the License for the specific language governing permissions and
 * limitations under the License.
 *
 ***************************************************************/

// //////////////////////////////////////////////////////////////////////
//
// condor_sched.h
//
// Define class Scheduler. This class does local scheduling and then negotiates
// with the central manager to obtain resources for jobs.
//
// //////////////////////////////////////////////////////////////////////

#ifndef _CONDOR_SCHED_H_
#define _CONDOR_SCHED_H_

#include <map>
#include <set>

#include "dc_collector.h"
#include "daemon.h"
#include "daemon_list.h"
#include "condor_classad.h"
#include "condor_io.h"
#include "proc.h"
#include "prio_rec.h"
#include "HashTable.h"
#include "string_list.h"
#include "list.h"
#include "classad_hashtable.h"	// for HashKey class
#include "Queue.h"
#include "write_user_log.h"
#include "autocluster.h"
#include "shadow_mgr.h"
#include "enum_utils.h"
#include "self_draining_queue.h"
#include "schedd_cron_job_mgr.h"
#include "named_classad_list.h"
#include "env.h"
#include "tdman.h"
#include "condor_crontab.h"
#include "condor_timeslice.h"
#include "condor_claimid_parser.h"
#include "transfer_queue.h"
#include "timed_queue.h"
#include "schedd_stats.h"
#include "condor_holdcodes.h"

extern  int         STARTD_CONTACT_TIMEOUT;
const	int			NEGOTIATOR_CONTACT_TIMEOUT = 30;
const	int			SCHEDD_INTERVAL_DEFAULT = 300;
const	int			JOB_DEFERRAL_PREP_TIME_DEFAULT = 300; // seconds
const	int			JOB_DEFERRAL_WINDOW_DEFAULT = 0; // seconds

#define DEFAULT_MAX_JOB_QUEUE_LOG_ROTATIONS 1

extern	DLL_IMPORT_MAGIC char**		environ;

extern char const * const HOME_POOL_SUBMITTER_TAG;

void AuditLogNewConnection( int cmd, Sock &sock, bool failure );

//
// Given a ClassAd from the job queue, we check to see if it
// has the ATTR_SCHEDD_INTERVAL attribute defined. If it does, then
// then we will simply update it with the latest value
// This needs to be here because it causes problems in schedd_main.C 
// with new compilers (gcc 4.1+)
//
class JobQueueJob;
extern int updateSchedDInterval( JobQueueJob*, const JOB_ID_KEY&, void* );

<<<<<<< HEAD
typedef std::set<JOB_ID_KEY> JOB_ID_SET;
=======
bool jobLeaseIsValid( ClassAd* job, int cluster, int proc );
>>>>>>> 4218c057

class match_rec;

struct shadow_rec
{
    int             pid;
    PROC_ID         job_id;
	int				universe;
    match_rec*	    match;
    int             preempted;
    int             conn_fd;
	int				removed;
	bool			isZombie;	// added for Maui by stolley
	bool			is_reconnect;
	bool			reconnect_succeeded;
		//
		// This flag will cause the schedd to keep certain claim
		// attributes for jobs with leases during a graceful shutdown
		// This ensures that the job can reconnect when we come back up
		//
	bool			keepClaimAttributes;

	PROC_ID			prev_job_id;
	Stream*			recycle_shadow_stream;
	bool			exit_already_handled;

	shadow_rec();
	~shadow_rec();
}; 

// counters within the OwnerData struct that are cleared and re-computed by count_jobs.
struct OwnerCounters {
  int JobsRunning;
  int JobsIdle;
  int WeightedJobsRunning;
  int WeightedJobsIdle;
  int JobsHeld;
  int JobsFlocked;
  int JobsFlockedHere; // volatile field use to hold the JobsRunning calculation when sending submitter adds to flock collectors
  int Hits;  // used in the mark/sweep algorithm of count_jobs to detect Owners that no longer have any jobs in the queue.
  int JobsCounted; // smaller than Hits by the number of match recs for this Owner.
  int JobsRecentlyAdded; // zeroed on each sweep, incremented on submission.
  void clear_job_counters() { memset(this, 0, sizeof(*this)); }
  OwnerCounters()
	: JobsRunning(0)
	, JobsIdle(0)
	, WeightedJobsRunning(0)
	, WeightedJobsIdle(0)
	, JobsHeld(0)
	, JobsFlocked(0)
	, JobsFlockedHere(0)
	, Hits(0)
	, JobsCounted(0)
	, JobsRecentlyAdded(0)
  {}
};

#define USE_OWNERDATA_MAP 1

struct OwnerData {
  std::string name;
  const char * Name() const { return name.empty() ? "" : name.c_str(); }
  bool empty() const { return name.empty(); }
  OwnerCounters num;
  time_t LastHitTime; // records the last time we incremented num.Hit, use to expire Owners
  // Time of most recent change in flocking level or
  // successful negotiation at highest current flocking
  // level.
  int FlockLevel;
  int OldFlockLevel;
  time_t NegotiationTimestamp;
  std::set<int> PrioSet; // Set of job priorities, used for JobPrioArray attr
  OwnerData() : LastHitTime(0), FlockLevel(0), OldFlockLevel(0), NegotiationTimestamp(0) { }
};

typedef std::map<std::string, OwnerData> OwnerDataMap;

class match_rec: public ClaimIdParser
{
 public:
    match_rec(char const*, char const*, PROC_ID*, const ClassAd*, char const*, char const* pool,bool is_dedicated);
	~match_rec();

    char*   		peer; //sinful address of startd
	MyString        m_description;

		// cluster of the job we used to obtain the match
	int				origcluster; 

		// if match is currently active, cluster and proc of the
		// running job associated with this match; otherwise,
		// cluster==origcluster and proc==-1
		// NOTE: use SetMrecJobID() to change cluster and proc,
		// because this updates the index of matches by job id.
    int     		cluster;
    int     		proc;

    int     		status;
	shadow_rec*		shadowRec;
	int				num_exceptions;
	int				entered_current_status;
	ClassAd*		my_match_ad;
	char*			user;
	char*			pool;		// negotiator hostname if flocking; else NULL
	bool            is_dedicated; // true if this match belongs to ded. sched.
	bool			allocated;	// For use by the DedicatedScheduler
	bool			scheduled;	// For use by the DedicatedScheduler
	bool			needs_release_claim;
	classy_counted_ptr<DCMsgCallback> claim_requester;

		// if we created a dynamic hole in the DAEMON auth level
		// to support flocking, this will be set to the id of the
		// punched hole
	MyString*		auth_hole_id;

	match_rec *m_paired_mrec;
	bool m_can_start_jobs;

	bool m_startd_sends_alives;

	int keep_while_idle; // number of seconds to hold onto an idle claim
	int idle_timer_deadline; // if the above is nonzero, abstime to hold claim

		// Set the mrec status to the given value (also updates
		// entered_current_status)
	void	setStatus( int stat );

	void makeDescription();
	char const *description() {
		return m_description.Value();
	}
};

class UserIdentity {
	public:
			// The default constructor is not recommended as it
			// has no real identity.  It only exists so
			// we can put UserIdentities in various templates.
		UserIdentity() : m_username(""), m_domain(""), m_auxid("") { }
		UserIdentity(const char * user, const char * domainname, const char * aux)
			: m_username(user), m_domain(domainname), m_auxid(aux) { }		
		UserIdentity(const UserIdentity & src) {
			m_username = src.m_username;
			m_domain = src.m_domain;
			m_auxid = src.m_auxid;			
		}
		UserIdentity(const char * user, const char * domainname, ClassAd * ad);
		const UserIdentity & operator=(const UserIdentity & src) {
			m_username = src.m_username;
			m_domain = src.m_domain;
			m_auxid = src.m_auxid;
			return *this;
		}
		bool operator==(const UserIdentity & rhs) {
			return m_username == rhs.m_username && 
				m_domain == rhs.m_domain && 
				m_auxid == rhs.m_auxid;
		}
		MyString username() const { return m_username; }
		MyString domain() const { return m_domain; }
		MyString auxid() const { return m_auxid; }

			// For use in HashTables
		static unsigned int HashFcn(const UserIdentity & index);
	
	private:
		MyString m_username;
		MyString m_domain;
		MyString m_auxid;
};


struct GridJobCounts {
	GridJobCounts() : GridJobs(0), UnmanagedGridJobs(0) { }
	unsigned int GridJobs;
	unsigned int UnmanagedGridJobs;
};

enum MrecStatus {
    M_UNCLAIMED,
	M_STARTD_CONTACT_LIMBO,  // after contacting startd; before recv'ing reply
	M_CLAIMED,
    M_ACTIVE
};

	
typedef enum {
	NO_SHADOW_STD,
	NO_SHADOW_JAVA,
	NO_SHADOW_WIN32,
	NO_SHADOW_DC_VANILLA,
	NO_SHADOW_OLD_VANILLA,
	NO_SHADOW_RECONNECT,
	NO_SHADOW_MPI,
	NO_SHADOW_VM,
} NoShadowFailure_t;

// These are the args to contactStartd that get stored in the queue.
class ContactStartdArgs
{
public:
	ContactStartdArgs( char const* the_claim_id, char const *extra_claims, char* sinful, bool is_dedicated );
	~ContactStartdArgs();

	char*		claimId( void )		{ return csa_claim_id; };
	char*		extraClaims( void )	{ return csa_extra_claims; };
	char*		sinful( void )		{ return csa_sinful; }
	bool		isDedicated()		{ return csa_is_dedicated; }

private:
	char *csa_claim_id;
	char *csa_extra_claims;
	char *csa_sinful;
	bool csa_is_dedicated;
};

class HistoryHelperState
{
public:
	HistoryHelperState(Stream &stream, const std::string &reqs, const std::string &proj, const std::string &match)
	 : m_stream_ptr(&stream), m_reqs(reqs), m_proj(proj), m_match(match)
	{}

	HistoryHelperState(classad_shared_ptr<Stream> stream, const std::string &reqs, const std::string &proj, const std::string &match)
	 : m_stream_ptr(NULL), m_reqs(reqs), m_proj(proj), m_match(match), m_stream(stream)
	{}

	~HistoryHelperState() { if (m_stream.get() && m_stream.unique()) daemonCore->Cancel_Socket(m_stream.get()); }

	Stream * GetStream() const { return m_stream_ptr ? m_stream_ptr : m_stream.get(); }

	const std::string & Requirements() const { return m_reqs; }
        const std::string & Projection() const { return m_proj; }
        const std::string & MatchCount() const { return m_match; }

private:
	Stream *m_stream_ptr;
	std::string m_reqs;
	std::string m_proj;
	std::string m_match;
	classad_shared_ptr<Stream> m_stream;
};

class Scheduler : public Service
{
  public:
	
	Scheduler();
	~Scheduler();
	
	// initialization
	void			Init();
	void			Register();
	void			RegisterTimers();

	// maintainence
	void			timeout(); 
	void			reconfig();
	void			shutdown_fast();
	void			shutdown_graceful();
	void			schedd_exit();
	void			invalidate_ads();
	void			update_local_ad_file(); // warning, may be removed
	
	// negotiation
	int				negotiatorSocketHandler(Stream *);
	int				negotiate(int, Stream *);
	int				reschedule_negotiator(int, Stream *);
	void			negotiationFinished( char const *owner, char const *remote_pool, bool satisfied );

	void				reschedule_negotiator_timer() { reschedule_negotiator(0, NULL); }
	void			release_claim(int, Stream *);
	AutoCluster		autocluster;
		// send a reschedule command to the negotiatior unless we
		// have recently sent one and not yet heard from the negotiator
	void			sendReschedule();
		// call this when state of job queue has changed in a way that
		// requires a new round of negotiation
	void            needReschedule();

	// [IPV6] These two functions are never called by others.
	// It is non-IPv6 compatible, though.
	void			send_all_jobs(ReliSock*, struct sockaddr_in*);
	void			send_all_jobs_prioritized(ReliSock*, struct sockaddr_in*);

	friend	int		NewProc(int cluster_id);
	friend	int		count_a_job(JobQueueJob*, const JOB_ID_KEY&, void* );
//	friend	void	job_prio(ClassAd *);
	friend  int		find_idle_local_jobs(JobQueueJob *, const JOB_ID_KEY&, void*);
	friend	int		updateSchedDInterval(JobQueueJob*, const JOB_ID_KEY&, void* );
    friend  void    add_shadow_birthdate(int cluster, int proc, bool is_reconnect);
	void			display_shadow_recs();
	int				actOnJobs(int, Stream *);
	void            enqueueActOnJobMyself( PROC_ID job_id, JobAction action, bool log );
	int             actOnJobMyselfHandler( ServiceData* data );
	int				updateGSICred(int, Stream* s);
	void            setNextJobDelay( ClassAd *job_ad, ClassAd *machine_ad );
	int				spoolJobFiles(int, Stream *);
	static int		spoolJobFilesWorkerThread(void *, Stream *);
	static int		transferJobFilesWorkerThread(void *, Stream *);
	static int		generalJobFilesWorkerThread(void *, Stream *);
	int				spoolJobFilesReaper(int,int);	
	int				transferJobFilesReaper(int,int);
	void			PeriodicExprHandler( void );
	void			addCronTabClassAd( JobQueueJob* );
	void			addCronTabClusterId( int );
	void			indexAJob(JobQueueJob* job, bool loading_job_queue=false);
	void			removeJobFromIndexes(const JOB_ID_KEY& job_id);
	int				RecycleShadow(int cmd, Stream *stream);
	void			finishRecycleShadow(shadow_rec *srec);

	int				requestSandboxLocation(int mode, Stream* s);
	int			FindGManagerPid(PROC_ID job_id);

	// match managing
	int 			publish( ClassAd *ad );
	void			OptimizeMachineAdForMatchmaking(ClassAd *ad);
    match_rec*      AddMrec(char const*, char const*, PROC_ID*, const ClassAd*, char const*, char const*, match_rec **pre_existing=NULL);
	// All deletions of match records _MUST_ go through DelMrec() to ensure
	// proper cleanup.
    int         	DelMrec(char const*);
    int         	DelMrec(match_rec*);
	match_rec*      FindMrecByJobID(PROC_ID);
	match_rec*      FindMrecByClaimID(char const *claim_id);
	void            SetMrecJobID(match_rec *rec, int cluster, int proc);
	void            SetMrecJobID(match_rec *match, PROC_ID job_id);
	shadow_rec*		FindSrecByPid(int);
	shadow_rec*		FindSrecByProcID(PROC_ID);
	void			RemoveShadowRecFromMrec(shadow_rec*);
	void            sendSignalToShadow(pid_t pid,int sig,PROC_ID proc);
	int				AlreadyMatched(PROC_ID*);
	void			ExpediteStartJobs();
	void			StartJobs();
	void			StartJob(match_rec *rec);
	void			StartLocalJobs();
	void			sendAlives();
	void			RecomputeAliveInterval(int cluster, int proc);
	void			StartJobHandler();
	void			addRunnableJob( shadow_rec* );
	void			spawnShadow( shadow_rec* );
	void			spawnLocalStarter( shadow_rec* );
	bool			claimLocalStartd();
	bool			isStillRunnable( int cluster, int proc, int &status ); 
	bool			jobNeedsTransferd( int cluster, int proc, int univ ); 
	bool			availableTransferd( int cluster, int proc ); 
	bool			availableTransferd( int cluster, int proc, 
						TransferDaemon *&td_ref ); 
	bool			startTransferd( int cluster, int proc ); 
	WriteUserLog*	InitializeUserLog( PROC_ID job_id );
	bool			WriteSubmitToUserLog( JobQueueJob* job, bool do_fsync );
	bool			WriteAbortToUserLog( PROC_ID job_id );
	bool			WriteHoldToUserLog( PROC_ID job_id );
	bool			WriteReleaseToUserLog( PROC_ID job_id );
	bool			WriteExecuteToUserLog( PROC_ID job_id, const char* sinful = NULL );
	bool			WriteEvictToUserLog( PROC_ID job_id, bool checkpointed = false );
	bool			WriteTerminateToUserLog( PROC_ID job_id, int status );
	bool			WriteRequeueToUserLog( PROC_ID job_id, int status, const char * reason );
	bool			WriteAttrChangeToUserLog( const char* job_id_str, const char* attr, const char* attr_value, const char* old_value);
	int				receive_startd_alive(int cmd, Stream *s);
	void			InsertMachineAttrs( int cluster, int proc, ClassAd *machine );
		// Public startd socket management functions
	void            checkContactQueue();

		/** Used to enqueue another set of information we need to use
			to contact a startd.  This is called by both
			Scheduler::negotiate() and DedicatedScheduler::negotiate()
			once a match is made.  This function will also start a
			timer to check the contact queue, if needed.
			@param args A structure that holds all the information
			@return true on success, false on failure (to enqueue).
		*/
	bool			enqueueStartdContact( ContactStartdArgs* args );

		/** Set a timer to call checkContactQueue() in the near future.
			This is called when we get new matches and when existing
			attempts to contact startds finish.
		*/
	void			rescheduleContactQueue();

		/** Registered in contactStartdConnected, this function is called when
			the startd replies to our request.  If it replies in the 
			positive, the mrec->status is set to M_ACTIVE, else the 
			mrec gets deleted.  The 'sock' is de-registered and deleted
			before this function returns.
			@param sock The sock with the startd's reply.
			@return FALSE on denial/problems, TRUE on success
		*/
	int             startdContactSockHandler( Stream *sock );

		/** Registered in contactStartd, this function is called when
			the non-blocking connection is opened.
			@param sock The sock with the connection to the startd.
			@return FALSE on denial/problems, KEEP_STREAM on success
		*/
	int startdContactConnectHandler( Stream *sock );

		/** Used to enqueue another disconnected job that we need to
			spawn a shadow to attempt to reconnect to.
		*/
	bool			enqueueReconnectJob( PROC_ID job );
	void			checkReconnectQueue( void );
	void			makeReconnectRecords( PROC_ID* job, const ClassAd* match_ad );

	bool	spawnJobHandler( int cluster, int proc, shadow_rec* srec );
	bool 	enqueueFinishedJob( int cluster, int proc );


		// Useful public info
	char*			shadowSockSinful( void ) { return MyShadowSockName; };
	int				aliveInterval( void ) { return alive_interval; };
	char*			uidDomain( void ) { return UidDomain; };
	int				getJobsTotalAds() { return JobsTotalAds; };
	int				getMaxJobsSubmitted() { return MaxJobsSubmitted; };
	int				getMaxJobsPerOwner() { return MaxJobsPerOwner; }
	int				getMaxJobsPerSubmission() { return MaxJobsPerSubmission; }

		// Used by the UserIdentity class and some others
	const ExprTree*	getGridParsedSelectionExpr() const 
					{ return m_parsed_gridman_selection_expr; };
	const char*		getGridUnparsedSelectionExpr() const
					{ return m_unparsed_gridman_selection_expr; };


		// Used by the DedicatedScheduler class
	void 			swap_space_exhausted();
	void			delete_shadow_rec(int);
	void			delete_shadow_rec(shadow_rec*);
	shadow_rec*     add_shadow_rec( int pid, PROC_ID*, int univ, match_rec*,
									int fd );
	shadow_rec*		add_shadow_rec(shadow_rec*);
	void			add_shadow_rec_pid(shadow_rec*);
	void			HadException( match_rec* );

	// Callbacks which are notifications from the TDMan object about
	// registrations and reaping of transfer daemons
	// These functions DO NOT own the memory passed to them.
	TdAction td_register_callback(TransferDaemon *td);
	TdAction td_reaper_callback(long pid, int status, TransferDaemon *td);

	// Callbacks to handle transfer requests for clients uploading files into
	// Condor's control.
	// These functions DO NOT own the memory passed to them.
	TreqAction treq_upload_pre_push_callback(TransferRequest *treq,
		TransferDaemon *td);
	TreqAction treq_upload_post_push_callback(TransferRequest *treq, 
		TransferDaemon *td);
	TreqAction treq_upload_update_callback(TransferRequest *treq, 
		TransferDaemon *td, ClassAd *update);
	TreqAction treq_upload_reaper_callback(TransferRequest *treq);

	// Callbacks to handle transfer requests for clients downloading files
	// out of Condor's control.
	// These functions DO NOT own the memory passed to them.
	TreqAction treq_download_pre_push_callback(TransferRequest *treq, 
		TransferDaemon *td);
	TreqAction treq_download_post_push_callback(TransferRequest *treq, 
		TransferDaemon *td);
	TreqAction treq_download_update_callback(TransferRequest *treq, 
		TransferDaemon *td, ClassAd *update);
	TreqAction treq_download_reaper_callback(TransferRequest *treq);

		// Used to manipulate the "extra ads" (read:Hawkeye)
	int adlist_register( const char *name );
	int adlist_replace( const char *name, ClassAd *newAd );
	int adlist_delete( const char *name );
	int adlist_publish( ClassAd *resAd );

		// Used by both the Scheduler and DedicatedScheduler during
		// negotiation
	bool canSpawnShadow();
	int shadowsSpawnLimit();

	void WriteRestartReport();

	int				shadow_prio_recs_consistent();
	void			mail_problem_message();
	bool            FindRunnableJobForClaim(match_rec* mrec,bool accept_std_univ=true);

		// object to manage our various shadows and their ClassAds
	ShadowMgr shadow_mgr;

		// hashtable used to hold matching ClassAds for Globus Universe
		// jobs which desire matchmaking.
	HashTable <PROC_ID, ClassAd *> *resourcesByProcID;

	bool usesLocalStartd() const { return m_use_startd_for_local;}

	void swappedClaims( DCMsgCallback *cb );
	bool CheckForClaimSwap(match_rec *rec);

	//
	// Verifies that the new clusters created in the current transaction
	// each pass each submit requirement.
	//
	bool	shouldCheckSubmitRequirements();
	int		checkSubmitRequirements( ClassAd * procAd, CondorError * errorStack );

	// generic statistics pool for scheduler, in schedd_stats.h
	ScheddStatistics stats;
	ScheddOtherStatsMgr OtherPoolStats;

	const OwnerData * insert_owner_const(const char*);
	void incrementRecentlyAdded(const char *);

private:

	// We have to evaluate requirements in the listed order to maintain
	// user sanity, so the submit requirements data structure must ordered.
	typedef struct SubmitRequirementsEntry_t {
		const char *		name;
		classad::ExprTree *	requirement;
		classad::ExprTree * reason;

		SubmitRequirementsEntry_t( const char * n, classad::ExprTree * r, classad::ExprTree * rr ) : name(n), requirement(r), reason(rr) {}
	} SubmitRequirementsEntry;

	typedef std::vector< SubmitRequirementsEntry > SubmitRequirements;

	// information about this scheduler
	SubmitRequirements	m_submitRequirements;
	ClassAd*			m_adSchedd;
	ClassAd*        	m_adBase;

	// information about the command port which Shadows use
	char*			MyShadowSockName;
	ReliSock*		shadowCommandrsock;
	SafeSock*		shadowCommandssock;

	// The "Cron" manager (Hawkeye) & it's classads
	ScheddCronJobMgr	*CronJobMgr;
	NamedClassAdList	 extra_ads;

	// parameters controling the scheduling and starting shadow
	Timeslice       SchedDInterval;
	Timeslice       PeriodicExprInterval;
	int             periodicid;
	int				QueueCleanInterval;
	int             RequestClaimTimeout;
	int				JobStartDelay;
	int				JobStartCount;
	int				JobStopDelay;
	int				JobStopCount;
	int             MaxNextJobDelay;
	int				JobsThisBurst;
	int				MaxJobsRunning;
	char*			StartLocalUniverse; // expression for local jobs
	char*			StartSchedulerUniverse; // expression for scheduler jobs
	int				MaxJobsSubmitted;
	int				MaxJobsPerOwner;
	int				MaxJobsPerSubmission;
	bool			NegotiateAllJobsInCluster;
	int				JobsStarted; // # of jobs started last negotiating session
	int				SwapSpace;	 // available at beginning of last session
	int				ShadowSizeEstimate;	// Estimate of swap needed to run a job
	int				SwapSpaceExhausted;	// True if job died due to lack of swap space
	int				ReservedSwap;		// for non-condor users
	int				MaxShadowsForSwap;
	bool			RecentlyWarnedMaxJobsRunning;
	int				JobsIdle; 
	int				JobsRunning;
	int				JobsHeld;
	int				JobsTotalAds;
	int				JobsFlocked;
	int				JobsRemoved;
	int				SchedUniverseJobsIdle;
	int				SchedUniverseJobsRunning;
	int				LocalUniverseJobsIdle;
	int				LocalUniverseJobsRunning;

	char*			LocalUnivExecuteDir;
	int				BadCluster;
	int				BadProc;
	OwnerDataMap    Owners;
	//JOB_ID_SET      LocalJobIds;  // set of jobid's of local and scheduler universe jobs.
	HashTable<UserIdentity, GridJobCounts> GridJobOwners;
	int				NumOwners;
	time_t			NegotiationRequestTime;
	int				ExitWhenDone;  // Flag set for graceful shutdown
	Queue<shadow_rec*> RunnableJobQueue;
	int				StartJobTimer;
	int				timeoutid;		// daemoncore timer id for timeout()
	int				startjobsid;	// daemoncore timer id for StartJobs()
	int				jobThrottleNextJobDelay;	// used by jobThrottle()

	int				shadowReaperId; // daemoncore reaper id for shadows
//	int 				dirtyNoticeId;
//	int 				dirtyNoticeInterval;

		// Here we enqueue calls to 'contactStartd' when we can't just 
		// call it any more.  See contactStartd and the call to it...
	Queue<ContactStartdArgs*> startdContactQueue;
	int				checkContactQueue_tid;	// DC Timer ID to check queue
	int num_pending_startd_contacts;
	int max_pending_startd_contacts;

		// If we we need to reconnect to disconnected starters, we
		// stash the proc IDs in here while we read through the job
		// queue.  Then, we can spawn all the shadows after the fact. 
	SimpleList<PROC_ID> jobsToReconnect;
	int				checkReconnectQueue_tid;

		// queue for sending hold/remove signals to shadows
	SelfDrainingQueue stop_job_queue;
		// queue for doing other "act_on_job_myself" calls
		// such as releasing jobs
	SelfDrainingQueue act_on_job_myself_queue;

	SelfDrainingQueue job_is_finished_queue;
	int jobIsFinishedHandler( ServiceData* job_id );

		// Get the associated GridJobCounts object for a given
		// user identity.  If necessary, will create a new one for you.
		// You can read or write the values, but don't go
		// deleting the pointer!
	GridJobCounts * GetGridJobCounts(UserIdentity user_identity);

		// (un)parsed expressions from condor_config GRIDMANAGER_SELECTION_EXPR
	ExprTree* m_parsed_gridman_selection_expr;
	char* m_unparsed_gridman_selection_expr;

	// The object which manages the various transferds.
	TDMan m_tdman;

	// The object which manages the transfer queue
	TransferQueueManager m_xfer_queue_mgr;

	// Information to pass to shadows for contacting file transfer queue
	// manager.
	bool m_have_xfer_queue_contact;
	std::string m_xfer_queue_contact;

	// useful names
	char*			CondorAdministrator;
	char*			Mail;
	char*			AccountantName;
    char*			UidDomain;

	// connection variables
	struct sockaddr_in	From;
	int					Len; 

	ExprTree* slotWeight;
	ClassAd*  slotWeightMapAd;
	bool			m_use_slot_weights;

	// utility functions
	int			count_jobs();
	bool		fill_submitter_ad(ClassAd & pAd, const OwnerData & Owner, int flock_level, int debug_level);
    int			make_ad_list(ClassAdList & ads, ClassAd * pQueryAd=NULL);
    int			command_query_ads(int, Stream* stream);
	int			command_history(int, Stream* stream);
	int			history_helper_launcher(const HistoryHelperState &state);
	int			history_helper_reaper(int, int);
	int			command_query_job_ads(int, Stream* stream);
	int			command_query_job_aggregates(ClassAd & query, Stream* stream);
	void   			check_claim_request_timeouts( void );
	OwnerData * insert_owner(const char*);
	OwnerData * find_owner(const char*);
	void		remove_unused_owners();
	void			child_exit(int, int);
	void			scheduler_univ_job_exit(int pid, int status, shadow_rec * srec);
	void			scheduler_univ_job_leave_queue(PROC_ID job_id, int status, ClassAd *ad);
	void			clean_shadow_recs();
	void			preempt( int n, bool force_sched_jobs = false );
	void			attempt_shutdown();
	static void		refuse( Stream* s );
	void			tryNextJob();
	int				jobThrottle( void );
	void			initLocalStarterDir( void );
	void	noShadowForJob( shadow_rec* srec, NoShadowFailure_t why );
	bool			jobExitCode( PROC_ID job_id, int exit_code );
	
	// -----------------------------------------------
	// CronTab Jobs
	// -----------------------------------------------
		//
		// Check our list of cluster_ids for new CronTab jobs
		//
	void processCronTabClusterIds();
		//
		// Calculate new runtimes for all our CronTab jobs
		//
	void calculateCronTabSchedules();
		//
		// Calculate the next runtime for a CronTab job
		//
	bool calculateCronTabSchedule( ClassAd*, bool force = false );
		//
		// This table is used for scheduling cron jobs
		// If a ClassAd has an entry in this table then we need
		// to query the CronTab object to ask it what the next
		// runtime is for job is
		//
	HashTable<PROC_ID, CronTab*> *cronTabs;	
		//
		// A list of cluster_ids that may have jobs that require
		// CronTab execution scheduling
		// This is used by processCronTabClusterIds()
		//
	Queue<int> cronTabClusterIds;
	// -----------------------------------------------

		/** We begin the process of opening a non-blocking ReliSock
			connection to the startd.

			We push the ClaimId and the jobAd, then register
			the Socket with startdContactSockHandler and put the new mrec
			into the daemonCore data pointer.  
			@param args An object that holds all the info we care about 
			@return false on failure and true on success
		 */
	void	contactStartd( ContactStartdArgs* args );
	void claimedStartd( DCMsgCallback *cb );

	shadow_rec*		StartJob(match_rec*, PROC_ID*);

	shadow_rec*		start_std(match_rec*, PROC_ID*, int univ);
	shadow_rec*		start_sched_universe_job(PROC_ID*);
	shadow_rec*		start_local_universe_job(PROC_ID*);
	bool			spawnJobHandlerRaw( shadow_rec* srec, const char* path,
										ArgList const &args,
										Env const *env, 
										const char* name, bool is_dc,
										bool wants_pipe, bool want_udp );
	void			check_zombie(int, PROC_ID*);
	void			kill_zombie(int, PROC_ID*);
	int				is_alive(shadow_rec* srec);
	shadow_rec*     find_shadow_rec(PROC_ID*);
	
#ifdef CARMI_OPS
	shadow_rec*		find_shadow_by_cluster( PROC_ID * );
#endif

	void			expand_mpi_procs(StringList *, StringList *);

	HashTable <HashKey, match_rec *> *matches;
	HashTable <PROC_ID, match_rec *> *matchesByJobID;
	HashTable <int, shadow_rec *> *shadowsByPid;
	HashTable <PROC_ID, shadow_rec *> *shadowsByProcID;
	HashTable <int, ExtArray<PROC_ID> *> *spoolJobFileWorkers;
	int				numMatches;
	int				numShadows;
	DaemonList		*FlockCollectors, *FlockNegotiators;
	int				MaxFlockLevel;
	int				FlockLevel;
    int         	alive_interval;  // how often to broadcast alive
		// leaseAliveInterval is the minimum interval we need to send
		// keepalives based upon ATTR_JOB_LEASE_DURATION...
	int				leaseAliveInterval;  
	int				aliveid;	// timer id for sending keepalives to startd
	int				MaxExceptions;	 // Max shadow excep. before we relinquish

		// put state into ClassAd return it.  Used for condor_squawk
	int	dumpState(int, Stream *);

		// get connection info for creating sec session to a running job
		// (e.g. condor_ssh_to_job)
	int get_job_connect_info_handler(int, Stream* s);
	int get_job_connect_info_handler_implementation(int, Stream* s);

		// Mark a job as clean
	int clear_dirty_job_attrs_handler(int, Stream *stream);

		// Command handlers for direct startd
   int receive_startd_update(int, Stream *s);
   int receive_startd_invalidate(int, Stream *s);

   int local_startd_reaper(int pid, int status);
   int launch_local_startd();

		// A bit that says wether or not we've sent email to the admin
		// about a shadow not starting.
	int sent_shadow_failure_email;

	bool m_need_reschedule;
	int m_send_reschedule_timer;
	Timeslice m_negotiate_timeslice;

	// some stuff about Quill that should go into the ad
#ifdef HAVE_EXT_POSTGRESQL
	int quill_enabled;
	int quill_is_remotely_queryable;
	char *quill_name;
	char *quill_db_name;
	char *quill_db_ip_addr;
	char *quill_db_query_password;
	int prevLHF;
#endif

	StringList m_job_machine_attrs;
	int m_job_machine_attrs_history_length;

	bool m_use_startd_for_local;
	int m_local_startd_pid;
	std::map<std::string, ClassAd *> m_unclaimedLocalStartds;
	std::map<std::string, ClassAd *> m_claimedLocalStartds;

    int m_userlog_file_cache_max;
    time_t m_userlog_file_cache_clear_last;
    int m_userlog_file_cache_clear_interval;
    WriteUserLog::log_file_cache_map_t m_userlog_file_cache;
    void userlog_file_cache_clear(bool force = false);
    void userlog_file_cache_erase(const int& cluster, const int& proc);

	// State for the history helper queue.
	std::vector<HistoryHelperState> m_history_helper_queue;
	unsigned m_history_helper_max;
	unsigned m_history_helper_count;
	int m_history_helper_rid;
};


// Other prototypes
class JobQueueJob;
struct JOB_ID_KEY;
extern void set_job_status(int cluster, int proc, int status);
extern bool claimStartd( match_rec* mrec );
extern bool claimStartdConnected( Sock *sock, match_rec* mrec, ClassAd *job_ad);
extern bool sendAlive( match_rec* mrec );
extern void fixReasonAttrs( PROC_ID job_id, JobAction action );
extern bool moveStrAttr( PROC_ID job_id, const char* old_attr,  
						 const char* new_attr, bool verbose );
extern bool moveIntAttr( PROC_ID job_id, const char* old_attr,  
						 const char* new_attr, bool verbose );
extern bool abortJob( int cluster, int proc, const char *reason, bool use_transaction );
extern bool abortJobsByConstraint( const char *constraint, const char *reason, bool use_transaction );
extern bool holdJob( int cluster, int proc, const char* reason = NULL, 
					 int reason_code=0, int reason_subcode=0,
					 bool use_transaction = false, 
					 bool email_user = false, bool email_admin = false,
					 bool system_hold = true,
					 bool write_to_user_log = true);
extern bool releaseJob( int cluster, int proc, const char* reason = NULL, 
					 bool use_transaction = false, 
					 bool email_user = false, bool email_admin = false,
					 bool write_to_user_log = true);


/** Hook to call whenever we're going to give a job to a "job
	handler", be that a shadow, starter (local univ), or gridmanager.
	it takes the optional shadow record as a void* so this can be
	seamlessly used for Create_Thread_With_Data().  In fact, we don't
	need the srec at all for the function itself, but we'll need it as
	our data pointer in the reaper (so we can actually spawn the right
	handler), so we ignore it here, but will need it later...
*/
int aboutToSpawnJobHandler( int cluster, int proc, void* srec=NULL );


/** For use as a reaper with Create_Thread_With_Data(), or to call
	directly after aboutToSpawnJobHandler() if there's no thread. 
*/
int aboutToSpawnJobHandlerDone( int cluster, int proc, void* srec=NULL,
								int exit_status = 0 );


/** A helper function that wraps the call to jobPrepNeedsThread() and
	invokes aboutToSpawnJobHandler() as appropriate, either in its own
	thread using Create_Thread_Qith_Wata(), or calling it and then
	aboutToSpawnJobHandlerDone() directly.
*/
void callAboutToSpawnJobHandler( int cluster, int proc, shadow_rec* srec );


/** Hook to call whenever a job enters a "finished" state, something
	it can never get out of (namely, COMPLETED or REMOVED).  Like the
	aboutToSpawnJobHandler() hook above, this might be expensive, so
	if jobPrepNeedsThread() returns TRUE for this job, we should call
	this hook within a seperate thread.  Therefore, it takes the
	optional void* so it can be used for Create_Thread_With_Data().
*/
int jobIsFinished( int cluster, int proc, void* vptr = NULL );


/** For use as a reaper with Create_Thread_With_Data(), or to call
	directly after jobIsFinished() if there's no thread. 
*/
int jobIsFinishedDone( int cluster, int proc, void* vptr = NULL,
					   int exit_status = 0 );


#endif /* _CONDOR_SCHED_H_ */<|MERGE_RESOLUTION|>--- conflicted
+++ resolved
@@ -85,11 +85,9 @@
 class JobQueueJob;
 extern int updateSchedDInterval( JobQueueJob*, const JOB_ID_KEY&, void* );
 
-<<<<<<< HEAD
 typedef std::set<JOB_ID_KEY> JOB_ID_SET;
-=======
+
 bool jobLeaseIsValid( ClassAd* job, int cluster, int proc );
->>>>>>> 4218c057
 
 class match_rec;
 
