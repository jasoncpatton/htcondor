/***************************************************************
 *
 * Copyright (C) 1990-2010, Condor Team, Computer Sciences Department,
 * University of Wisconsin-Madison, WI.
 * 
 * Licensed under the Apache License, Version 2.0 (the "License"); you
 * may not use this file except in compliance with the License.  You may
 * obtain a copy of the License at
 * 
 *    http://www.apache.org/licenses/LICENSE-2.0
 * 
 * Unless required by applicable law or agreed to in writing, software
 * distributed under the License is distributed on an "AS IS" BASIS,
 * WITHOUT WARRANTIES OR CONDITIONS OF ANY KIND, either express or implied.
 * See the License for the specific language governing permissions and
 * limitations under the License.
 *
 ***************************************************************/

// //////////////////////////////////////////////////////////////////////
//
// condor_sched.h
//
// Define class Scheduler. This class does local scheduling and then negotiates
// with the central manager to obtain resources for jobs.
//
// //////////////////////////////////////////////////////////////////////

#ifndef _CONDOR_SCHED_H_
#define _CONDOR_SCHED_H_

#include <map>
#include <set>
#include <unordered_set>
<<<<<<< HEAD
#include <unordered_map>
=======
>>>>>>> d3d61f2c

#include "dc_collector.h"
#include "daemon.h"
#include "daemon_list.h"
#include "condor_classad.h"
#include "condor_io.h"
#include "proc.h"
#include "prio_rec.h"
#include "HashTable.h"
#include "string_list.h"
#include "list.h"
#include "Queue.h"
#include "write_user_log.h"
#include "autocluster.h"
#include "shadow_mgr.h"
#include "enum_utils.h"
#include "self_draining_queue.h"
#include "schedd_cron_job_mgr.h"
#include "named_classad_list.h"
#include "env.h"
#include "tdman.h"
#include "condor_crontab.h"
#include "condor_timeslice.h"
#include "condor_claimid_parser.h"
#include "transfer_queue.h"
#include "timed_queue.h"
#include "schedd_stats.h"
#include "condor_holdcodes.h"
#include "job_transforms.h"

extern  int         STARTD_CONTACT_TIMEOUT;
const	int			NEGOTIATOR_CONTACT_TIMEOUT = 30;

#define DEFAULT_MAX_JOB_QUEUE_LOG_ROTATIONS 1

extern	DLL_IMPORT_MAGIC char**		environ;

extern char const * const HOME_POOL_SUBMITTER_TAG;

void AuditLogNewConnection( int cmd, Sock &sock, bool failure );

//
// Given a ClassAd from the job queue, we check to see if it
// has the ATTR_SCHEDD_INTERVAL attribute defined. If it does, then
// then we will simply update it with the latest value
// This needs to be here because it causes problems in schedd_main.C 
// with new compilers (gcc 4.1+)
//
class JobQueueJob;
extern int updateSchedDInterval( JobQueueJob*, const JOB_ID_KEY&, void* );

class JobQueueCluster;

//typedef std::set<JOB_ID_KEY> JOB_ID_SET;
class LocalJobRec {
  public:
	int			prio;
	JOB_ID_KEY 	job_id;

	LocalJobRec(int _prio, JOB_ID_KEY _job_id) :
		prio(_prio),
		job_id(_job_id)
	{}
	bool operator<(const LocalJobRec& rhs) const {
		// We want LocalJobRec objects to run in priority order, but when two
		// records have equal priority, they run in order of submission which we
		// infer from the cluster.proc pair (lower numbers go first)
		if(this->prio == rhs.prio) {
			if(this->job_id.cluster == rhs.job_id.cluster) {
				return this->job_id.proc < rhs.job_id.proc;
			}
			return this->job_id.cluster < rhs.job_id.cluster;
		}
		// When sorting in priority order, higher numbers go first
		return this->prio > rhs.prio;
	}
};

bool jobLeaseIsValid( ClassAd* job, int cluster, int proc );

class match_rec;

struct shadow_rec
{
    int             pid;
    PROC_ID         job_id;
	int				universe;
    match_rec*	    match;
    bool            preempted;
	bool            preempt_pending;
    int             conn_fd;
	int				removed;
	bool			isZombie;	// added for Maui by stolley
	bool			is_reconnect;
	bool			reconnect_succeeded;
		//
		// This flag will cause the schedd to keep certain claim
		// attributes for jobs with leases during a graceful shutdown
		// This ensures that the job can reconnect when we come back up
		//
	bool			keepClaimAttributes;

	PROC_ID			prev_job_id;
	Stream*			recycle_shadow_stream;
	bool			exit_already_handled;

	shadow_rec();
	~shadow_rec();
}; 


// The schedd will have one of these structures per owner, and one for the schedd as a whole
// these counters are new for 8.7, and used with the code that keeps live counts of jobs
// by tracking state transitions
//
struct LiveJobCounters {
  int JobsSuspended;
  int JobsIdle;             // does not count Local or Scheduler universe jobs, or Grid jobs that are externally managed.
  int JobsRunning;
  int JobsRemoved;
  int JobsCompleted;
  int JobsHeld;
  int SchedulerJobsIdle;
  int SchedulerJobsRunning;
  int SchedulerJobsRemoved;
  int SchedulerJobsCompleted;
  int SchedulerJobsHeld;
  void clear_counters() { memset(this, 0, sizeof(*this)); }
  void publish(ClassAd & ad, const char * prefix);
  LiveJobCounters()
	: JobsSuspended(0)
	, JobsIdle(0)
	, JobsRunning(0)
	, JobsRemoved(0)
	, JobsCompleted(0)
	, JobsHeld(0)
	, SchedulerJobsIdle(0)
	, SchedulerJobsRunning(0)
	, SchedulerJobsRemoved(0)
	, SchedulerJobsCompleted(0)
	, SchedulerJobsHeld(0)
  {}
};

struct SubmitterFlockCounters {
  int JobsRunning{0};
  int WeightedJobsRunning{0};
  int JobsIdle{0};
  int WeightedJobsIdle{0};
};

// counters within the SubmitterData struct that are cleared and re-computed by count_jobs.
struct SubmitterCounters {
  int JobsRunning;
  int JobsIdle;
  int WeightedJobsRunning;
  int WeightedJobsIdle;
  int JobsHeld;
  int JobsFlocked;
  int SchedulerJobsRunning; // Scheduler Universe (i.e dags)
  int SchedulerJobsIdle;    // Scheduler Universe (i.e dags)
  int LocalJobsRunning; // Local universe
  int LocalJobsIdle;    // Local universe
  int Hits;  // used in the mark/sweep algorithm of count_jobs to detect Owners that no longer have any jobs in the queue.
  int JobsCounted; // smaller than Hits by the number of match recs for this Owner.
//  int JobsRecentlyAdded; // zeroed on each sweep, incremented on submission.
  void clear_job_counters() { memset(this, 0, sizeof(*this)); }
  SubmitterCounters()
	: JobsRunning(0)
	, JobsIdle(0)
	, WeightedJobsRunning(0)
	, WeightedJobsIdle(0)
	, JobsHeld(0)
	, JobsFlocked(0)
	, SchedulerJobsRunning(0), SchedulerJobsIdle(0)
	, LocalJobsRunning(0), LocalJobsIdle(0)
	, Hits(0)
	, JobsCounted(0)
//	, JobsRecentlyAdded(0)
  {}
};

// The schedd will have one of these records for each SUBMITTER, the submitter name is the
// same as the owner name for jobs that have no NiceUser or AccountingGroup attribute.
// This record is used to construct submitter ads. 
struct SubmitterData {
  std::string name;
  const char * Name() const { return name.empty() ? "" : name.c_str(); }
  bool empty() const { return name.empty(); }
  SubmitterCounters num;
  std::unordered_map<std::string, SubmitterFlockCounters> flock; // Per-pool flock information
  std::unordered_set<std::string> owners; // Number of unique owners observed using this submitter.
  time_t LastHitTime; // records the last time we incremented num.Hit, use to expire Owners
  // Time of most recent change in flocking level or
  // successful negotiation at highest current flocking
  // level.
  int FlockLevel;
  int OldFlockLevel;
  time_t NegotiationTimestamp;
  time_t lastUpdateTime; // the last time we sent updates to the collector
  bool isOwnerName; // the name of this submitter record is the same as the name of an owner record.
  bool absentUpdateSent;
  std::set<int> PrioSet; // Set of job priorities, used for JobPrioArray attr
  SubmitterData() : LastHitTime(0), FlockLevel(0), OldFlockLevel(0), NegotiationTimestamp(0)
      , lastUpdateTime(0), isOwnerName(false), absentUpdateSent(false)  { }
};

typedef std::map<std::string, SubmitterData> SubmitterDataMap;

struct RealOwnerCounters {
  int Hits;                 // counts (possibly overcounts) references to this class, used for mark/sweep expiration code
  int JobsCounted;          // ALL jobs in the queue owned by this owner at the time count_jobs() was run
  int JobsRecentlyAdded;    // ALL jobs owned by this owner that were added since count_jobs() was run
  int JobsIdle;             // does not count Local or Scheduler universe jobs, or Grid jobs that are externally managed.
  int JobsRunning;
  int JobsHeld;
  int LocalJobsIdle;
  int LocalJobsRunning;
  int LocalJobsHeld;
  int SchedulerJobsIdle;
  int SchedulerJobsRunning;
  int SchedulerJobsHeld;
  void clear_counters() { memset(this, 0, sizeof(*this)); }
  RealOwnerCounters()
	: Hits(0)
	, JobsCounted(0)
	, JobsRecentlyAdded(0)
	, JobsIdle(0)
	, JobsRunning(0)
	, JobsHeld(0)
	, LocalJobsIdle(0)
	, LocalJobsRunning(0)
	, LocalJobsHeld(0)
	, SchedulerJobsIdle(0)
	, SchedulerJobsRunning(0)
	, SchedulerJobsHeld(0)
  {}
};


// The schedd will have one of these records for each unique owner, it counts jobs that
// have that Owner attribute even if the jobs also have an AccountingGroup or NiceUser
// attribute and thus have a different SUBMITTER name than their OWNER name
// The counts in this structure are used to enforce MAX_JOBS_PER_OWNER and other PER_OWNER
// limits, they are NOT sent to the collector and are never seen by the accountant - the SubmitterData is used for accounting
//
struct OwnerInfo {
  std::string name;
  const char * Name() const { return name.empty() ? "" : name.c_str(); }
  bool empty() const { return name.empty(); }
  RealOwnerCounters num; // job counts by OWNER rather than by submitter
  LiveJobCounters live; // job counts that are always up-to-date with the committed job state
  time_t LastHitTime; // records the last time we incremented num.Hit, use to expire OwnerInfo
  OwnerInfo() : LastHitTime(0) { }
};

typedef std::map<std::string, OwnerInfo> OwnerInfoMap;


class match_rec: public ClaimIdParser
{
 public:
    match_rec(char const*, char const*, PROC_ID*, const ClassAd*, char const*, char const* pool,bool is_dedicated);
	~match_rec();

    char*   		peer; //sinful address of startd
	std::string        m_description;

		// cluster of the job we used to obtain the match
	int				origcluster; 

		// if match is currently active, cluster and proc of the
		// running job associated with this match; otherwise,
		// cluster==origcluster and proc==-1
		// NOTE: use SetMrecJobID() to change cluster and proc,
		// because this updates the index of matches by job id.
    int     		cluster;
    int     		proc;

    int     		status;
	shadow_rec*		shadowRec;
	int				num_exceptions;
	int				entered_current_status;
	ClassAd*		my_match_ad;
	char*			user;
	bool            is_dedicated; // true if this match belongs to ded. sched.
	bool			allocated;	// For use by the DedicatedScheduler
	bool			scheduled;	// For use by the DedicatedScheduler
	bool			needs_release_claim;
	classy_counted_ptr<DCMsgCallback> claim_requester;

		// if we created a dynamic hole in the DAEMON auth level
		// to support flocking, this will be set to the id of the
		// punched hole
	MyString*		auth_hole_id;

	match_rec *m_paired_mrec;
	bool m_can_start_jobs;

	bool m_startd_sends_alives;

	int keep_while_idle; // number of seconds to hold onto an idle claim
	int idle_timer_deadline; // if the above is nonzero, abstime to hold claim

		// Set the mrec status to the given value (also updates
		// entered_current_status)
	void	setStatus( int stat );

	void makeDescription();
	char const *description() {
		return m_description.c_str();
	}

	const std::string & getPool() const {return m_pool;}

	PROC_ID m_now_job;

private:
	std::string m_pool; // negotiator hostname if flocking; else empty
};

class UserIdentity {
	public:
			// The default constructor is not recommended as it
			// has no real identity.  It only exists so
			// we can put UserIdentities in various templates.
		UserIdentity() : m_username(""), m_domain(""), m_auxid("") { }
		UserIdentity(const char * user, const char * domainname, const char * aux)
			: m_username(user), m_domain(domainname), m_auxid(aux) { }		
		UserIdentity(const UserIdentity & src) {
			m_username = src.m_username;
			m_domain = src.m_domain;
			m_auxid = src.m_auxid;			
		}
		UserIdentity(const char * user, const char * domainname, ClassAd * ad);
		const UserIdentity & operator=(const UserIdentity & src) {
			m_username = src.m_username;
			m_domain = src.m_domain;
			m_auxid = src.m_auxid;
			return *this;
		}
		bool operator==(const UserIdentity & rhs) {
			return m_username == rhs.m_username && 
				m_domain == rhs.m_domain && 
				m_auxid == rhs.m_auxid;
		}
		MyString username() const { return m_username; }
		MyString domain() const { return m_domain; }
		MyString auxid() const { return m_auxid; }

			// For use in HashTables
		static size_t HashFcn(const UserIdentity & index);
	
	private:
		MyString m_username;
		MyString m_domain;
		MyString m_auxid;
};


struct GridJobCounts {
	GridJobCounts() : GridJobs(0), UnmanagedGridJobs(0) { }
	unsigned int GridJobs;
	unsigned int UnmanagedGridJobs;
};

enum MrecStatus {
    M_UNCLAIMED,
	M_STARTD_CONTACT_LIMBO,  // after contacting startd; before recv'ing reply
	M_CLAIMED,
    M_ACTIVE
};

	
typedef enum {
	NO_SHADOW_STD,
	NO_SHADOW_JAVA,
	NO_SHADOW_WIN32,
	NO_SHADOW_DC_VANILLA,
	NO_SHADOW_OLD_VANILLA,
	NO_SHADOW_RECONNECT,
	NO_SHADOW_MPI,
	NO_SHADOW_VM,
} NoShadowFailure_t;


namespace std
{
	template<> struct hash<std::pair<std::string, std::string>>
	{
		typedef std::pair<std::string, std::string> argument_type;
		typedef std::size_t result_type;
		result_type operator()(argument_type const& input) const noexcept
		{
			result_type const h1 ( std::hash<std::string>{}(input.first) );
			result_type const h2 ( std::hash<std::string>{}(input.second) );
			return h1 ^ (h2 << 1);
		}
	};
}

class PoolSubmitterMap
{
public:
	void AddSubmitter(const std::string &pool, const std::string &submitter, time_t now) {
		m_map[std::make_pair(pool, submitter)] = now + 1200;
	}

	bool IsSubmitterValid(const std::string &pool, const std::string &submitter, time_t now) const {
		auto iter = m_map.find({pool, submitter});
		if (iter == m_map.end()) {
			return false;
		}
		return iter->second > now;
	}

	void Cleanup(time_t now) {
		for (auto it = m_map.begin(); it != m_map.end();) {
			if (it->second <= now) {
				it = m_map.erase(it);
			} else {
				++it;
			}
		}
	}

private:
	std::unordered_map<std::pair<std::string, std::string>, time_t> m_map;
};

// These are the args to contactStartd that get stored in the queue.
class ContactStartdArgs
{
public:
	ContactStartdArgs( char const* the_claim_id, char const *extra_claims, const char* sinful, bool is_dedicated );
	~ContactStartdArgs();

	char*		claimId( void )		{ return csa_claim_id; };
	char*		extraClaims( void )	{ return csa_extra_claims; };
	char*		sinful( void )		{ return csa_sinful; }
	bool		isDedicated()		{ return csa_is_dedicated; }

private:
	char *csa_claim_id;
	char *csa_extra_claims;
	char *csa_sinful;
	bool csa_is_dedicated;
};

class HistoryHelperState
{
public:
	HistoryHelperState(Stream &stream, const std::string &reqs, const std::string &since, const std::string &proj, const std::string &match)
	 : m_streamresults(false), m_stream_ptr(&stream), m_reqs(reqs), m_since(since), m_proj(proj), m_match(match)
	{}

	HistoryHelperState(classad_shared_ptr<Stream> stream, const std::string &reqs, const std::string &since, const std::string &proj, const std::string &match)
	 : m_streamresults(false), m_stream_ptr(NULL), m_reqs(reqs), m_since(since), m_proj(proj), m_match(match), m_stream(stream)
	{}

	~HistoryHelperState() { if (m_stream.get() && m_stream.unique()) daemonCore->Cancel_Socket(m_stream.get()); }

	Stream * GetStream() const { return m_stream_ptr ? m_stream_ptr : m_stream.get(); }

	const std::string & Requirements() const { return m_reqs; }
	const std::string & Since() const { return m_since; }
	const std::string & Projection() const { return m_proj; }
	const std::string & MatchCount() const { return m_match; }
	bool m_streamresults;

private:
	Stream *m_stream_ptr;
	std::string m_reqs;
	std::string m_since;
	std::string m_proj;
	std::string m_match;
	classad_shared_ptr<Stream> m_stream;
};

#define USE_VANILLA_START 1

class VanillaMatchAd : public ClassAd
{
	public:
		/// Default constructor
		VanillaMatchAd() {};
		virtual ~VanillaMatchAd() { Reset(); };

	bool Insert(const std::string &attr, ClassAd*ad);
	bool EvalAsBool(ExprTree *expr, bool def_value);
	bool EvalExpr(ExprTree *expr, classad::Value &val);
	void Init(ClassAd* slot_ad, const OwnerInfo* powni, JobQueueJob * job);
	void Reset();
private:
	ClassAd owner_ad;
};

class Scheduler : public Service
{
  public:
	
	Scheduler();
	~Scheduler();
	
	// initialization
	void			Init();
	void			Register();
	void			RegisterTimers();

	// maintainence
	void			timeout(); 
	void			reconfig();
	void			shutdown_fast();
	void			shutdown_graceful();
	void			schedd_exit();
	void			invalidate_ads();
	void			update_local_ad_file(); // warning, may be removed

	// negotiation
	int				negotiatorSocketHandler(Stream *);
	int				negotiate(int, Stream *);
	int				reschedule_negotiator(int, Stream *);
	void			negotiationFinished( char const *owner, char const *remote_pool, bool satisfied );

	void			reschedule_negotiator_timer() { reschedule_negotiator(0, NULL); }
	void			release_claim(int, Stream *);
	// I think this is actually a serious bug...
	int				release_claim_command_handler(int i, Stream * s) { release_claim(i, s); return 0; }

	AutoCluster		autocluster;
		// send a reschedule command to the negotiatior unless we
		// have recently sent one and not yet heard from the negotiator
	void			sendReschedule();
		// call this when state of job queue has changed in a way that
		// requires a new round of negotiation
	void            needReschedule();

	// [IPV6] These two functions are never called by others.
	// It is non-IPv6 compatible, though.
	void			send_all_jobs(ReliSock*, struct sockaddr_in*);
	void			send_all_jobs_prioritized(ReliSock*, struct sockaddr_in*);

	JobTransforms	jobTransforms;
	friend	int		NewProc(int cluster_id);
	friend	int		count_a_job(JobQueueJob*, const JOB_ID_KEY&, void* );
//	friend	void	job_prio(ClassAd *);
	void			AddRunnableLocalJobs();
	bool			IsLocalJobEligibleToRun(JobQueueJob* job);
	friend	int		updateSchedDInterval(JobQueueJob*, const JOB_ID_KEY&, void* );
    friend  void    add_shadow_birthdate(int cluster, int proc, bool is_reconnect);
	void			display_shadow_recs();
	int				actOnJobs(int, Stream *);
	void            enqueueActOnJobMyself( PROC_ID job_id, JobAction action, bool log );
	int             actOnJobMyselfHandler( ServiceData* data );
	int				updateGSICred(int, Stream* s);
	void            setNextJobDelay( ClassAd *job_ad, ClassAd *machine_ad );
	int				spoolJobFiles(int, Stream *);
	static int		spoolJobFilesWorkerThread(void *, Stream *);
	static int		transferJobFilesWorkerThread(void *, Stream *);
	static int		generalJobFilesWorkerThread(void *, Stream *);
	int				spoolJobFilesReaper(int,int);	
	int				transferJobFilesReaper(int,int);
	void			PeriodicExprHandler( void );
	void			addCronTabClassAd( JobQueueJob* );
	void			addCronTabClusterId( int );
	void			indexAJob(JobQueueJob* job, bool loading_job_queue=false);
	void			removeJobFromIndexes(const JOB_ID_KEY& job_id, int job_prio=0);
	int				RecycleShadow(int cmd, Stream *stream);
	void			finishRecycleShadow(shadow_rec *srec);

	int				requestSandboxLocation(int mode, Stream* s);
	int			FindGManagerPid(PROC_ID job_id);

	// match managing
	int 			publish( ClassAd *ad );
	void			OptimizeMachineAdForMatchmaking(ClassAd *ad);
    match_rec*      AddMrec(char const*, char const*, PROC_ID*, const ClassAd*, char const*, char const*, match_rec **pre_existing=NULL);
	// support for START_VANILLA_UNIVERSE
	ExprTree *      flattenVanillaStartExpr(JobQueueJob * job, const OwnerInfo* powni);
	bool            jobCanUseMatch(JobQueueJob * job, ClassAd * slot_ad, const std::string &pool, const char *&because); // returns true when START_VANILLA allows this job to run on this match
	bool            jobCanNegotiate(JobQueueJob * job, const char *&because); // returns true when START_VANILLA allows this job to negotiate
	bool            vanillaStartExprIsConst(VanillaMatchAd &vad, bool &bval);
	bool            evalVanillaStartExpr(VanillaMatchAd &vad);

	// All deletions of match records _MUST_ go through DelMrec() to ensure
	// proper cleanup.
    int         	DelMrec(char const*);
    int         	DelMrec(match_rec*);
    int         	unlinkMrec(match_rec*);
	match_rec*      FindMrecByJobID(PROC_ID);
	match_rec*      FindMrecByClaimID(char const *claim_id);
	void            SetMrecJobID(match_rec *rec, int cluster, int proc);
	void            SetMrecJobID(match_rec *match, PROC_ID job_id);
	shadow_rec*		FindSrecByPid(int);
	shadow_rec*		FindSrecByProcID(PROC_ID);
	void			RemoveShadowRecFromMrec(shadow_rec*);
	void            sendSignalToShadow(pid_t pid,int sig,PROC_ID proc);
	int				AlreadyMatched(PROC_ID*);
	int				AlreadyMatched(JobQueueJob * job, int universe);
	void			ExpediteStartJobs();
	void			StartJobs();
	void			StartJob(match_rec *rec);
	void			sendAlives();
	void			RecomputeAliveInterval(int cluster, int proc);
	void			StartJobHandler();
	void			addRunnableJob( shadow_rec* );
	void			spawnShadow( shadow_rec* );
	void			spawnLocalStarter( shadow_rec* );
	bool			claimLocalStartd();
	bool			isStillRunnable( int cluster, int proc, int &status ); 
	bool			jobNeedsTransferd( int cluster, int proc, int univ ); 
	bool			availableTransferd( int cluster, int proc ); 
	bool			availableTransferd( int cluster, int proc, 
						TransferDaemon *&td_ref ); 
	bool			startTransferd( int cluster, int proc ); 
	WriteUserLog*	InitializeUserLog( PROC_ID job_id );
	bool			WriteSubmitToUserLog( JobQueueJob* job, bool do_fsync, const char * warning );
	bool			WriteAbortToUserLog( PROC_ID job_id );
	bool			WriteHoldToUserLog( PROC_ID job_id );
	bool			WriteReleaseToUserLog( PROC_ID job_id );
	bool			WriteExecuteToUserLog( PROC_ID job_id, const char* sinful = NULL );
	bool			WriteEvictToUserLog( PROC_ID job_id, bool checkpointed = false );
	bool			WriteTerminateToUserLog( PROC_ID job_id, int status );
	bool			WriteRequeueToUserLog( PROC_ID job_id, int status, const char * reason );
	bool			WriteAttrChangeToUserLog( const char* job_id_str, const char* attr, const char* attr_value, const char* old_value);
	bool			WriteFactorySubmitToUserLog( JobQueueCluster* cluster, bool do_fsync );
	bool			WriteFactoryRemoveToUserLog( JobQueueCluster* cluster, bool do_fsync );
	bool			WriteFactoryPauseToUserLog( JobQueueCluster* cluster, int hold_code, const char * reason, bool do_fsync=false ); // write pause or resume event.
	int				receive_startd_alive(int cmd, Stream *s);
	void			InsertMachineAttrs( int cluster, int proc, ClassAd *machine );
		// Public startd socket management functions
	void            checkContactQueue();

		/** Used to enqueue another set of information we need to use
			to contact a startd.  This is called by both
			Scheduler::negotiate() and DedicatedScheduler::negotiate()
			once a match is made.  This function will also start a
			timer to check the contact queue, if needed.
			@param args A structure that holds all the information
			@return true on success, false on failure (to enqueue).
		*/
	bool			enqueueStartdContact( ContactStartdArgs* args );

		/** Set a timer to call checkContactQueue() in the near future.
			This is called when we get new matches and when existing
			attempts to contact startds finish.
		*/
	void			rescheduleContactQueue();

		/** Registered in contactStartdConnected, this function is called when
			the startd replies to our request.  If it replies in the 
			positive, the mrec->status is set to M_ACTIVE, else the 
			mrec gets deleted.  The 'sock' is de-registered and deleted
			before this function returns.
			@param sock The sock with the startd's reply.
			@return FALSE on denial/problems, TRUE on success
		*/
	int             startdContactSockHandler( Stream *sock );

		/** Registered in contactStartd, this function is called when
			the non-blocking connection is opened.
			@param sock The sock with the connection to the startd.
			@return FALSE on denial/problems, KEEP_STREAM on success
		*/
	int startdContactConnectHandler( Stream *sock );

		/** Used to enqueue another disconnected job that we need to
			spawn a shadow to attempt to reconnect to.
		*/
	bool			enqueueReconnectJob( PROC_ID job );
	void			checkReconnectQueue( void );
	void			makeReconnectRecords( PROC_ID* job, const ClassAd* match_ad );

	bool	spawnJobHandler( int cluster, int proc, shadow_rec* srec );
	bool 	enqueueFinishedJob( int cluster, int proc );


		// Useful public info
	char*			shadowSockSinful( void ) { return MyShadowSockName; };
	int				aliveInterval( void ) { return alive_interval; };
	char*			uidDomain( void ) { return UidDomain; };
	int				getMaxMaterializedJobsPerCluster() { return MaxMaterializedJobsPerCluster; }
	bool			getAllowLateMaterialize() { return AllowLateMaterialize; }
	int				getMaxJobsRunning() { return MaxJobsRunning; }
	int				getJobsTotalAds() { return JobsTotalAds; };
	int				getMaxJobsSubmitted() { return MaxJobsSubmitted; };
	int				getMaxJobsPerOwner() { return MaxJobsPerOwner; }
	int				getMaxJobsPerSubmission() { return MaxJobsPerSubmission; }

		// Used by the UserIdentity class and some others
	const ExprTree*	getGridParsedSelectionExpr() const 
					{ return m_parsed_gridman_selection_expr; };
	const char*		getGridUnparsedSelectionExpr() const
					{ return m_unparsed_gridman_selection_expr; };


		// Used by the DedicatedScheduler class
	void 			swap_space_exhausted();
	void			delete_shadow_rec(int);
	void			delete_shadow_rec(shadow_rec*);
	shadow_rec*     add_shadow_rec( int pid, PROC_ID*, int univ, match_rec*,
									int fd );
	shadow_rec*		add_shadow_rec(shadow_rec*);
	void			add_shadow_rec_pid(shadow_rec*);
	void			HadException( match_rec* );

	// Callbacks which are notifications from the TDMan object about
	// registrations and reaping of transfer daemons
	// These functions DO NOT own the memory passed to them.
	TdAction td_register_callback(TransferDaemon *td);
	TdAction td_reaper_callback(long pid, int status, TransferDaemon *td);

	// Callbacks to handle transfer requests for clients uploading files into
	// Condor's control.
	// These functions DO NOT own the memory passed to them.
	TreqAction treq_upload_pre_push_callback(TransferRequest *treq,
		TransferDaemon *td);
	TreqAction treq_upload_post_push_callback(TransferRequest *treq, 
		TransferDaemon *td);
	TreqAction treq_upload_update_callback(TransferRequest *treq, 
		TransferDaemon *td, ClassAd *update);
	TreqAction treq_upload_reaper_callback(TransferRequest *treq);

	// Callbacks to handle transfer requests for clients downloading files
	// out of Condor's control.
	// These functions DO NOT own the memory passed to them.
	TreqAction treq_download_pre_push_callback(TransferRequest *treq, 
		TransferDaemon *td);
	TreqAction treq_download_post_push_callback(TransferRequest *treq, 
		TransferDaemon *td);
	TreqAction treq_download_update_callback(TransferRequest *treq, 
		TransferDaemon *td, ClassAd *update);
	TreqAction treq_download_reaper_callback(TransferRequest *treq);

		// Used to manipulate the "extra ads" (read:Hawkeye)
	int adlist_register( const char *name );
	int adlist_replace( const char *name, ClassAd *newAd );
	int adlist_delete( const char *name );
	int adlist_publish( ClassAd *resAd );

		// Used by both the Scheduler and DedicatedScheduler during
		// negotiation
	bool canSpawnShadow();
	int shadowsSpawnLimit();

	void WriteRestartReport();

	int				shadow_prio_recs_consistent();
	void			mail_problem_message();
	bool            FindRunnableJobForClaim(match_rec* mrec,bool accept_std_univ=true);

		// object to manage our various shadows and their ClassAds
	ShadowMgr shadow_mgr;

		// hashtable used to hold matching ClassAds for Globus Universe
		// jobs which desire matchmaking.
	HashTable <PROC_ID, ClassAd *> *resourcesByProcID;

	bool usesLocalStartd() const { return m_use_startd_for_local;}

	void swappedClaims( DCMsgCallback *cb );
	bool CheckForClaimSwap(match_rec *rec);

	//
	// Verifies that the new clusters created in the current transaction
	// each pass each submit requirement.
	//
	bool	shouldCheckSubmitRequirements();
	int		checkSubmitRequirements( ClassAd * procAd, CondorError * errorStack );

	// generic statistics pool for scheduler, in schedd_stats.h
	ScheddStatistics stats;
	ScheddOtherStatsMgr OtherPoolStats;

	// live counters for running/held/idle jobs
	LiveJobCounters liveJobCounts; // job counts that are always up-to-date with the committed job state

	// the significant attributes that the schedd belives are absolutely required.
	// This is NOT the effective set of sig attrs we get after we talk to negotiators
	// it is the basic set needed for correct operation of the Schedd: Requirements,Rank,
	classad::References MinimalSigAttrs;

	const OwnerInfo * insert_owner_const(const char*);
	const OwnerInfo * lookup_owner_const(const char*);
	OwnerInfo * incrementRecentlyAdded(OwnerInfo * ownerinfo, const char * owner);

	std::set<LocalJobRec> LocalJobsPrioQueue;

private:

	bool JobCanFlock(classad::ClassAd &job_ad, const std::string &pool);

	// Setup a new security session for a remote negotiator.
	// Returns a capability that can be included in an ad sent to the collector.
	bool SetupNegotiatorSession(unsigned duration, const std::string &remote_pool,
		std::string &capability);
	// Negotiator sessions have claim IDs, which includes a sequence number
	uint64_t m_negotiator_seq{0};
	time_t m_scheduler_startup{0};

	// We have to evaluate requirements in the listed order to maintain
	// user sanity, so the submit requirements data structure must ordered.
	typedef struct SubmitRequirementsEntry_t {
		const char *		name;
		classad::ExprTree *	requirement;
		classad::ExprTree * reason;
		bool				isWarning;

		SubmitRequirementsEntry_t( const char * n, classad::ExprTree * r, classad::ExprTree * rr, bool iw ) : name(n), requirement(r), reason(rr), isWarning(iw) {}
	} SubmitRequirementsEntry;

	typedef std::vector< SubmitRequirementsEntry > SubmitRequirements;

	// information about this scheduler
	SubmitRequirements	m_submitRequirements;
	ClassAd*			m_adSchedd;
	ClassAd*        	m_adBase;

	// information about the command port which Shadows use
	char*			MyShadowSockName;
	ReliSock*		shadowCommandrsock;
	SafeSock*		shadowCommandssock;

	// The "Cron" manager (Hawkeye) & it's classads
	ScheddCronJobMgr	*CronJobMgr;
	NamedClassAdList	 extra_ads;

	// parameters controling the scheduling and starting shadow
	Timeslice       SchedDInterval;
	Timeslice       PeriodicExprInterval;
	int             periodicid;
	int				QueueCleanInterval;
	int             RequestClaimTimeout;
	int				JobStartDelay;
	int				JobStartCount;
	int				JobStopDelay;
	int				JobStopCount;
	int             MaxNextJobDelay;
	int				JobsThisBurst;
	int				MaxJobsRunning;
	bool			AllowLateMaterialize;
	int				MaxMaterializedJobsPerCluster;
	char*			StartLocalUniverse; // expression for local jobs
	char*			StartSchedulerUniverse; // expression for scheduler jobs
	int				MaxRunningSchedulerJobsPerOwner;
	int				MaxJobsSubmitted;
	int				MaxJobsPerOwner;
	int				MaxJobsPerSubmission;
	bool			NegotiateAllJobsInCluster;
	int				JobsStarted; // # of jobs started last negotiating session
	int				SwapSpace;	 // available at beginning of last session
	int				ShadowSizeEstimate;	// Estimate of swap needed to run a job
	int				SwapSpaceExhausted;	// True if job died due to lack of swap space
	int				ReservedSwap;		// for non-condor users
	int				MaxShadowsForSwap;
	bool			RecentlyWarnedMaxJobsRunning;
	int				JobsIdle; 
	int				JobsRunning;
	int				JobsHeld;
	int				JobsTotalAds;
	int				JobsFlocked;
	int				JobsRemoved;
	int				SchedUniverseJobsIdle;
	int				SchedUniverseJobsRunning;
	int				LocalUniverseJobsIdle;
	int				LocalUniverseJobsRunning;

	char*			LocalUnivExecuteDir;
	int				BadCluster;
	int				BadProc;
	int				NumSubmitters; // number of non-zero entries in Submitters map, set by count_jobs()
	SubmitterDataMap Submitters;   // map of job counters by submitter, used to make SUBMITTER ads
	int				NumUniqueOwners;
	OwnerInfoMap    OwnersInfo;    // map of job counters by owner, used to enforce MAX_*_PER_OWNER limits

	HashTable<UserIdentity, GridJobCounts> GridJobOwners;
	time_t			NegotiationRequestTime;
	int				ExitWhenDone;  // Flag set for graceful shutdown
	Queue<shadow_rec*> RunnableJobQueue;
	int				StartJobTimer;
	int				timeoutid;		// daemoncore timer id for timeout()
	int				startjobsid;	// daemoncore timer id for StartJobs()
	int				jobThrottleNextJobDelay;	// used by jobThrottle()

	int				shadowReaperId; // daemoncore reaper id for shadows
//	int 				dirtyNoticeId;
//	int 				dirtyNoticeInterval;

		// Here we enqueue calls to 'contactStartd' when we can't just 
		// call it any more.  See contactStartd and the call to it...
	Queue<ContactStartdArgs*> startdContactQueue;
	int				checkContactQueue_tid;	// DC Timer ID to check queue
	int num_pending_startd_contacts;
	int max_pending_startd_contacts;

		// If we we need to reconnect to disconnected starters, we
		// stash the proc IDs in here while we read through the job
		// queue.  Then, we can spawn all the shadows after the fact. 
	SimpleList<PROC_ID> jobsToReconnect;
	int				checkReconnectQueue_tid;

		// queue for sending hold/remove signals to shadows
	SelfDrainingQueue stop_job_queue;
		// queue for doing other "act_on_job_myself" calls
		// such as releasing jobs
	SelfDrainingQueue act_on_job_myself_queue;

	SelfDrainingQueue job_is_finished_queue;
	int jobIsFinishedHandler( ServiceData* job_id );

		// variables to implement SCHEDD_VANILLA_START expression
	ConstraintHolder vanilla_start_expr;

		// Get the associated GridJobCounts object for a given
		// user identity.  If necessary, will create a new one for you.
		// You can read or write the values, but don't go
		// deleting the pointer!
	GridJobCounts * GetGridJobCounts(UserIdentity user_identity);

		// (un)parsed expressions from condor_config GRIDMANAGER_SELECTION_EXPR
	ExprTree* m_parsed_gridman_selection_expr;
	char* m_unparsed_gridman_selection_expr;

	// The object which manages the various transferds.
	TDMan m_tdman;

	// The object which manages the transfer queue
	TransferQueueManager m_xfer_queue_mgr;

	// Information to pass to shadows for contacting file transfer queue
	// manager.
	bool m_have_xfer_queue_contact;
	std::string m_xfer_queue_contact;

	// useful names
	char*			CondorAdministrator;
	char*			Mail;
	char*			AccountantName;
    char*			UidDomain;

	// connection variables
	struct sockaddr_in	From;

	ExprTree* slotWeightOfJob;
	ClassAd * slotWeightGuessAd;
	bool			m_use_slot_weights;

	// utility functions
	int			count_jobs();
<<<<<<< HEAD
	bool		fill_submitter_ad(ClassAd & pAd, const SubmitterData & Owner, const std::string &pool_name, int flock_level, int debug_level);
=======
	bool		fill_submitter_ad(ClassAd & pAd, const SubmitterData & Owner, int flock_level);
>>>>>>> d3d61f2c
	int			make_ad_list(ClassAdList & ads, ClassAd * pQueryAd=NULL);
	int			handleMachineAdsQuery( Stream * stream, ClassAd & queryAd );
	int			command_query_ads(int, Stream* stream);
	int			command_history(int, Stream* stream);
	int			history_helper_launcher(const HistoryHelperState &state);
	int			history_helper_reaper(int, int);
	int			command_query_job_ads(int, Stream* stream);
	int			command_query_job_aggregates(ClassAd & query, Stream* stream);
	void   			check_claim_request_timeouts( void );
	OwnerInfo     * find_ownerinfo(const char*);
	OwnerInfo     * insert_ownerinfo(const char*);
	SubmitterData * insert_submitter(const char*);
	SubmitterData * find_submitter(const char*);
	OwnerInfo * get_submitter_and_owner(JobQueueJob * job, SubmitterData * & submitterinfo);
	OwnerInfo * get_ownerinfo(JobQueueJob * job);
	void		remove_unused_owners();
	void			child_exit(int, int);
	// AFAICT, reapers should be be registered void to begin with.
	int				child_exit_from_reaper(int a, int b) { child_exit(a, b); return 0; }
	void			scheduler_univ_job_exit(int pid, int status, shadow_rec * srec);
	void			scheduler_univ_job_leave_queue(PROC_ID job_id, int status, ClassAd *ad);
	void			clean_shadow_recs();
	void			preempt( int n, bool force_sched_jobs = false );
	void			attempt_shutdown();
	static void		refuse( Stream* s );
	void			tryNextJob();
	int				jobThrottle( void );
	void			initLocalStarterDir( void );
	void	noShadowForJob( shadow_rec* srec, NoShadowFailure_t why );
	bool			jobExitCode( PROC_ID job_id, int exit_code );
	int			calcSlotWeight(match_rec *mrec);
	int			guessJobSlotWeight(JobQueueJob * job);
	
	// -----------------------------------------------
	// CronTab Jobs
	// -----------------------------------------------
		//
		// Check our list of cluster_ids for new CronTab jobs
		//
	void processCronTabClusterIds();
		//
		// Calculate new runtimes for all our CronTab jobs
		//
	void calculateCronTabSchedules();
		//
		// Calculate the next runtime for a CronTab job
		//
	bool calculateCronTabSchedule( ClassAd*, bool force = false );
		//
		// This table is used for scheduling cron jobs
		// If a ClassAd has an entry in this table then we need
		// to query the CronTab object to ask it what the next
		// runtime is for job is
		//
	HashTable<PROC_ID, CronTab*> *cronTabs;	
		//
		// A list of cluster_ids that may have jobs that require
		// CronTab execution scheduling
		// This is used by processCronTabClusterIds()
		//
	Queue<int> cronTabClusterIds;
	// -----------------------------------------------

		/** We begin the process of opening a non-blocking ReliSock
			connection to the startd.

			We push the ClaimId and the jobAd, then register
			the Socket with startdContactSockHandler and put the new mrec
			into the daemonCore data pointer.  
			@param args An object that holds all the info we care about 
			@return false on failure and true on success
		 */
	void	contactStartd( ContactStartdArgs* args );
	void claimedStartd( DCMsgCallback *cb );

	shadow_rec*		StartJob(match_rec*, PROC_ID*);

	shadow_rec*		start_std(match_rec*, PROC_ID*, int univ);
	shadow_rec*		start_sched_universe_job(PROC_ID*);
	bool			spawnJobHandlerRaw( shadow_rec* srec, const char* path,
										ArgList const &args,
										Env const *env, 
										const char* name, bool is_dc,
										bool wants_pipe, bool want_udp );
	void			check_zombie(int, PROC_ID*);
	void			kill_zombie(int, PROC_ID*);
	int				is_alive(shadow_rec* srec);
	
	void			expand_mpi_procs(StringList *, StringList *);

	static void		token_request_callback(bool success, void *miscdata);

	HashTable <std::string, match_rec *> *matches;
	HashTable <PROC_ID, match_rec *> *matchesByJobID;
	HashTable <int, shadow_rec *> *shadowsByPid;
	HashTable <PROC_ID, shadow_rec *> *shadowsByProcID;
	HashTable <int, ExtArray<PROC_ID> *> *spoolJobFileWorkers;
	int				numMatches;
	int				numShadows;
	DaemonList		*FlockCollectors, *FlockNegotiators;
<<<<<<< HEAD
	std::unordered_set<std::string> FlockPools; // Names of all "default" flocked collectors.
	std::unordered_map<std::string, std::unique_ptr<DCCollector>> FlockExtra; // User-provided flock targets.

	PoolSubmitterMap		SubmitterMap;  // Map between remote pools and advertised submitters

=======
	std::unordered_set<Daemon*>	m_flock_collectors_init;
>>>>>>> d3d61f2c
	int				MaxFlockLevel;
	int				FlockLevel;
    int         	alive_interval;  // how often to broadcast alive
		// leaseAliveInterval is the minimum interval we need to send
		// keepalives based upon ATTR_JOB_LEASE_DURATION...
	int				leaseAliveInterval;  
	int				aliveid;	// timer id for sending keepalives to startd
	int				MaxExceptions;	 // Max shadow excep. before we relinquish

		// put state into ClassAd return it.  Used for condor_squawk
	int	dumpState(int, Stream *);

		// get connection info for creating sec session to a running job
		// (e.g. condor_ssh_to_job)
	int get_job_connect_info_handler(int, Stream* s);
	int get_job_connect_info_handler_implementation(int, Stream* s);

		// Given two job IDs, start the first job on the second job's resource.
	int reassign_slot_handler( int cmd, Stream * s );

		// Mark a job as clean
	int clear_dirty_job_attrs_handler(int, Stream *stream);

		// Command handlers for direct startd
   int receive_startd_update(int, Stream *s);
   int receive_startd_invalidate(int, Stream *s);

   int local_startd_reaper(int pid, int status);
   int launch_local_startd();

		// A bit that says wether or not we've sent email to the admin
		// about a shadow not starting.
	int sent_shadow_failure_email;

	bool m_need_reschedule;
	int m_send_reschedule_timer;
	Timeslice m_negotiate_timeslice;

	StringList m_job_machine_attrs;
	int m_job_machine_attrs_history_length;

	bool m_use_startd_for_local;
	int m_local_startd_pid;
	std::map<std::string, ClassAd *> m_unclaimedLocalStartds;
	std::map<std::string, ClassAd *> m_claimedLocalStartds;

    int m_userlog_file_cache_max;
    time_t m_userlog_file_cache_clear_last;
    int m_userlog_file_cache_clear_interval;
    WriteUserLog::log_file_cache_map_t m_userlog_file_cache;
    void userlog_file_cache_clear(bool force = false);
    void userlog_file_cache_erase(const int& cluster, const int& proc);

	// State for the history helper queue.
	std::vector<HistoryHelperState> m_history_helper_queue;
	unsigned m_history_helper_max;
	unsigned m_history_helper_count;
	int m_history_helper_rid;

	bool m_matchPasswordEnabled;

<<<<<<< HEAD
	// State for token request.
	void try_token_request();
	// Right now, we will at most have one token request in flight;
	// when we are ready to do this for multiple pools at a time, we
	// will make these data structs into vectors.
	std::string m_token_request_id;
	std::string m_token_client_id;
	Daemon *m_token_daemon;
	bool m_initial_update{true}; // First update to the collector after reconfig blocks so we can trigger
					// token auth if needed
	bool m_include_default_flock_param{true};
=======
	DCTokenRequester m_token_requester;
>>>>>>> d3d61f2c

	friend class DedicatedScheduler;
};


// Other prototypes
class JobQueueJob;
struct JOB_ID_KEY;
extern void set_job_status(int cluster, int proc, int status);
extern bool claimStartd( match_rec* mrec );
extern bool claimStartdConnected( Sock *sock, match_rec* mrec, ClassAd *job_ad);
extern bool sendAlive( match_rec* mrec );
extern void fixReasonAttrs( PROC_ID job_id, JobAction action );
extern bool moveStrAttr( PROC_ID job_id, const char* old_attr,  
						 const char* new_attr, bool verbose );
extern bool moveIntAttr( PROC_ID job_id, const char* old_attr,  
						 const char* new_attr, bool verbose );
extern bool abortJob( int cluster, int proc, const char *reason, bool use_transaction );
extern bool abortJobsByConstraint( const char *constraint, const char *reason, bool use_transaction );
extern bool holdJob( int cluster, int proc, const char* reason = NULL, 
					 int reason_code=0, int reason_subcode=0,
					 bool use_transaction = false, 
					 bool email_user = false, bool email_admin = false,
					 bool system_hold = true,
					 bool write_to_user_log = true);
extern bool releaseJob( int cluster, int proc, const char* reason = NULL, 
					 bool use_transaction = false, 
					 bool email_user = false, bool email_admin = false,
					 bool write_to_user_log = true);
extern bool setJobFactoryPauseAndLog(JobQueueCluster * cluster, int pause_mode, int hold_code, const std::string& reason);


/** Hook to call whenever we're going to give a job to a "job
	handler", be that a shadow, starter (local univ), or gridmanager.
	it takes the optional shadow record as a void* so this can be
	seamlessly used for Create_Thread_With_Data().  In fact, we don't
	need the srec at all for the function itself, but we'll need it as
	our data pointer in the reaper (so we can actually spawn the right
	handler), so we ignore it here, but will need it later...
*/
int aboutToSpawnJobHandler( int cluster, int proc, void* srec=NULL );


/** For use as a reaper with Create_Thread_With_Data(), or to call
	directly after aboutToSpawnJobHandler() if there's no thread. 
*/
int aboutToSpawnJobHandlerDone( int cluster, int proc, void* srec=NULL,
								int exit_status = 0 );


/** A helper function that wraps the call to jobPrepNeedsThread() and
	invokes aboutToSpawnJobHandler() as appropriate, either in its own
	thread using Create_Thread_Qith_Wata(), or calling it and then
	aboutToSpawnJobHandlerDone() directly.
*/
void callAboutToSpawnJobHandler( int cluster, int proc, shadow_rec* srec );


/** Hook to call whenever a job enters a "finished" state, something
	it can never get out of (namely, COMPLETED or REMOVED).  Like the
	aboutToSpawnJobHandler() hook above, this might be expensive, so
	if jobPrepNeedsThread() returns TRUE for this job, we should call
	this hook within a seperate thread.  Therefore, it takes the
	optional void* so it can be used for Create_Thread_With_Data().
*/
int jobIsFinished( int cluster, int proc, void* vptr = NULL );


/** For use as a reaper with Create_Thread_With_Data(), or to call
	directly after jobIsFinished() if there's no thread. 
*/
int jobIsFinishedDone( int cluster, int proc, void* vptr = NULL,
					   int exit_status = 0 );


#endif /* _CONDOR_SCHED_H_ */<|MERGE_RESOLUTION|>--- conflicted
+++ resolved
@@ -32,10 +32,7 @@
 #include <map>
 #include <set>
 #include <unordered_set>
-<<<<<<< HEAD
 #include <unordered_map>
-=======
->>>>>>> d3d61f2c
 
 #include "dc_collector.h"
 #include "daemon.h"
@@ -985,11 +982,7 @@
 
 	// utility functions
 	int			count_jobs();
-<<<<<<< HEAD
-	bool		fill_submitter_ad(ClassAd & pAd, const SubmitterData & Owner, const std::string &pool_name, int flock_level, int debug_level);
-=======
-	bool		fill_submitter_ad(ClassAd & pAd, const SubmitterData & Owner, int flock_level);
->>>>>>> d3d61f2c
+	bool		fill_submitter_ad(ClassAd & pAd, const SubmitterData & Owner, const std::string &pool_name, int flock_level);
 	int			make_ad_list(ClassAdList & ads, ClassAd * pQueryAd=NULL);
 	int			handleMachineAdsQuery( Stream * stream, ClassAd & queryAd );
 	int			command_query_ads(int, Stream* stream);
@@ -1090,15 +1083,12 @@
 	int				numMatches;
 	int				numShadows;
 	DaemonList		*FlockCollectors, *FlockNegotiators;
-<<<<<<< HEAD
 	std::unordered_set<std::string> FlockPools; // Names of all "default" flocked collectors.
 	std::unordered_map<std::string, std::unique_ptr<DCCollector>> FlockExtra; // User-provided flock targets.
 
 	PoolSubmitterMap		SubmitterMap;  // Map between remote pools and advertised submitters
 
-=======
 	std::unordered_set<Daemon*>	m_flock_collectors_init;
->>>>>>> d3d61f2c
 	int				MaxFlockLevel;
 	int				FlockLevel;
     int         	alive_interval;  // how often to broadcast alive
@@ -1160,21 +1150,8 @@
 
 	bool m_matchPasswordEnabled;
 
-<<<<<<< HEAD
-	// State for token request.
-	void try_token_request();
-	// Right now, we will at most have one token request in flight;
-	// when we are ready to do this for multiple pools at a time, we
-	// will make these data structs into vectors.
-	std::string m_token_request_id;
-	std::string m_token_client_id;
-	Daemon *m_token_daemon;
-	bool m_initial_update{true}; // First update to the collector after reconfig blocks so we can trigger
-					// token auth if needed
 	bool m_include_default_flock_param{true};
-=======
 	DCTokenRequester m_token_requester;
->>>>>>> d3d61f2c
 
 	friend class DedicatedScheduler;
 };
