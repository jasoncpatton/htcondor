--- conflicted
+++ resolved
@@ -541,7 +541,6 @@
 	void swappedClaims( DCMsgCallback *cb );
 	bool CheckForClaimSwap(match_rec *rec);
 
-<<<<<<< HEAD
 	//
 	// Verifies that the new clusters created in the current transaction
 	// each pass each submit requirement.
@@ -549,13 +548,11 @@
 	bool	shouldCheckSubmitRequirements();
 	int		checkSubmitRequirements( ClassAd * procAd, CondorError * errorStack );
 
-=======
 	// generic statistics pool for scheduler, in schedd_stats.h
 	ScheddStatistics stats;
 	ScheddOtherStatsMgr OtherPoolStats;
 
-	
->>>>>>> 41939a55
+
 private:
 
 	// We have to evaluate requirements in the listed order to maintain
