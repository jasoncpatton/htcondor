--- conflicted
+++ resolved
@@ -180,11 +180,8 @@
 	void SetUniverse(int uni) { universe = uni; }
 	void SetStatus(int st) { status = st; }
 	bool IsNoopJob();
-<<<<<<< HEAD
+	void DirtyNoopAttr() { has_noop_attr = 2; }
 #if 0
-=======
-	void DirtyNoopAttr() { has_noop_attr = 2; }
->>>>>>> 6fdbfc2d
 	// FUTURE:
 	int NumProcs() { if (entry_type == entry_type_cluster) return future_num_procs_or_hosts; return 0; }
 	int SetNumProcs(int num_procs) { if (entry_type == entry_type_cluster) { return future_num_procs_or_hosts = num_procs; } return 0; }
