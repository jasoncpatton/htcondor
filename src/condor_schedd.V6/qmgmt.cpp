--- conflicted
+++ resolved
@@ -2126,17 +2126,10 @@
 	free( round_param );
 
 	if( !PrioRecArrayIsDirty ) {
-<<<<<<< HEAD
-		if( strcasecmp(attr_name, ATTR_JOB_PRIO) == 0 ) {
-			PrioRecArrayIsDirty = true;
-		}
-		if( strcasecmp(attr_name, ATTR_JOB_STATUS) == 0 ) {
-=======
 		if( stricmp(attr_name, ATTR_ACCOUNTING_GROUP) == 0 ||
             stricmp(attr_name, ATTR_JOB_PRIO) == 0 ) {
 			PrioRecArrayIsDirty = true;
 		} else if( stricmp(attr_name, ATTR_JOB_STATUS) == 0 ) {
->>>>>>> eb9f64de
 			if( atoi(attr_value) == IDLE ) {
 				PrioRecArrayIsDirty = true;
 			}
