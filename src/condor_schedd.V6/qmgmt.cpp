--- conflicted
+++ resolved
@@ -2673,11 +2673,7 @@
 
 
 int
-<<<<<<< HEAD
-handle_q(int, Stream *sock)
-=======
-handle_q(Service *, int cmd, Stream *sock)
->>>>>>> 74ca3f53
+handle_q(int cmd, Stream *sock)
 {
 	int	rval;
 	bool all_good;
