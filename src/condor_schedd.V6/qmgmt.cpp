--- conflicted
+++ resolved
@@ -2606,22 +2606,7 @@
 			// Also update the owner history hash table
 		AddOwnerHistory(owner);
 	}
-<<<<<<< HEAD
 	else if (attr_id == idATTR_NICE_USER) {
-=======
-	else if (strcasecmp(attr_name, ATTR_CLUSTER_ID) == 0) {
-		char *endptr = NULL;
-		if (strtol(attr_value, &endptr, 10) != cluster_id || *endptr != '\0') {
-#if !defined(WIN32)
-			errno = EACCES;
-#endif
-			dprintf(D_ALWAYS, "SetAttribute security violation: setting ClusterId to incorrect value (%s!=%d)\n",
-				attr_value, cluster_id);
-			return -1;
-		}
-	}
-	else if (strcasecmp(attr_name, ATTR_NICE_USER) == 0) {
->>>>>>> 2474b89c
 			// Because we're setting a new value for nice user, we
 			// should create a new value for ATTR_USER while we're at
 			// it, since that might need to change now that
@@ -2639,33 +2624,23 @@
 			SetAttribute( cluster_id, proc_id, ATTR_USER, user.Value(), flags );
 		}
 	}
-<<<<<<< HEAD
 	else if (attr_category & catJobId) {
-		int id = atoi(attr_value);
-		if (attr_id == idATTR_CLUSTER_ID && id != cluster_id) {
+		char *endptr = NULL;
+		int id = (int)strtol(attr_value, &endptr, 10);
+		if (attr_id == idATTR_CLUSTER_ID && (*endptr != '\0' || id != cluster_id)) {
 		#if !defined(WIN32)
 			errno = EACCES;
 		#endif
-			dprintf(D_ALWAYS, "SetAttribute security violation: setting ClusterId to incorrect value (%d!=%d)\n",
-				id, cluster_id);
+			dprintf(D_ALWAYS, "SetAttribute security violation: setting ClusterId to incorrect value (%s!=%d)\n",
+				attr_value, cluster_id);
 			return -1;
 		}
-		if (attr_id == idATTR_PROC_ID && id != proc_id) {
+		if (attr_id == idATTR_PROC_ID && (*endptr != '\0' || id != proc_id)) {
 		#if !defined(WIN32)
 			errno = EACCES;
 		#endif
-			dprintf(D_ALWAYS, "SetAttribute security violation: setting ProcId to incorrect value (%d!=%d)\n",
-				id, proc_id);
-=======
-	else if (strcasecmp(attr_name, ATTR_PROC_ID) == 0) {
-		char *endptr = NULL;
-		if (strtol(attr_value, &endptr, 10) != proc_id || *endptr != '\0') {
-#if !defined(WIN32)
-			errno = EACCES;
-#endif
 			dprintf(D_ALWAYS, "SetAttribute security violation: setting ProcId to incorrect value (%s!=%d)\n",
 				attr_value, proc_id);
->>>>>>> 2474b89c
 			return -1;
 		}
 	}
