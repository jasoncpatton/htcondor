--- conflicted
+++ resolved
@@ -1854,9 +1854,6 @@
 			this->LookupInteger(ATTR_PROC_ID, jid.proc);
 		}
 		entry_type = TypeOfJid(jid);
-<<<<<<< HEAD
-		dprintf(D_ERROR, "WARNING - JobQueueBase has no entry_type set %d.%d\n", jid.cluster, jid.proc);
-=======
 		if (entry_type) {
 			dprintf(D_ERROR, "WARNING - JobQueueBase had no entry_type set %d.%d\n", jid.cluster, jid.proc);
 		}
@@ -1876,7 +1873,6 @@
 		this->LookupBool(ATTR_ENABLED, this->enabled);
 		if ( ! this->LookupString(ATTR_NT_DOMAIN, this->domain)) { this->domain.clear(); }
 		this->flags &= ~JQU_F_DIRTY;
->>>>>>> 4ce09a3d
 	}
 }
 
