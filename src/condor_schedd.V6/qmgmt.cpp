/***************************************************************
 *
 * Copyright (C) 1990-2007, Condor Team, Computer Sciences Department,
 * University of Wisconsin-Madison, WI.
 * 
 * Licensed under the Apache License, Version 2.0 (the "License"); you
 * may not use this file except in compliance with the License.  You may
 * obtain a copy of the License at
 * 
 *    http://www.apache.org/licenses/LICENSE-2.0
 * 
 * Unless required by applicable law or agreed to in writing, software
 * distributed under the License is distributed on an "AS IS" BASIS,
 * WITHOUT WARRANTIES OR CONDITIONS OF ANY KIND, either express or implied.
 * See the License for the specific language governing permissions and
 * limitations under the License.
 *
 ***************************************************************/


#include "condor_common.h"
#include "condor_io.h"
#include "string_list.h"
#include "condor_debug.h"
#include "condor_config.h"
#include "condor_daemon_core.h"

#include "basename.h"
#include "qmgmt.h"
#include "condor_qmgr.h"
#include "log_transaction.h"
#include "log.h"
#include "classad_collection.h"
#include "prio_rec.h"
#include "condor_attributes.h"
#include "condor_uid.h"
#include "condor_adtypes.h"
#include "condor_ckpt_name.h"
#include "scheduler.h"	// for shadow_rec definition
#include "dedicated_scheduler.h"
#include "condor_email.h"
#include "condor_universe.h"
#include "globus_utils.h"
#include "env.h"
#include "condor_classad_util.h"
#include "condor_ver_info.h"
#include "condor_scanner.h"	// for Token, etc.
#include "condor_string.h" // for strnewp, etc.
#include "utc_time.h"
#include "condor_crontab.h"
#include "forkwork.h"
#include "condor_open.h"
#include "ickpt_share.h"
#include "classadHistory.h"

#if HAVE_DLOPEN
#include "ScheddPlugin.h"
#endif

#include "file_sql.h"
extern FILESQL *FILEObj;

extern char *Spool;
extern char *Name;
extern Scheduler scheduler;
extern DedicatedScheduler dedicated_scheduler;

extern "C" {
	int	prio_compar(prio_rec*, prio_rec*);
}

extern  void    cleanup_ckpt_files(int, int, const char*);
extern	bool	service_this_universe(int, ClassAd *);
static QmgmtPeer *Q_SOCK = NULL;

// Hash table with an entry for every job owner that
// has existed in the queue since this schedd has been
// running.  Used by SuperUserAllowedToSetOwnerTo().
static HashTable<MyString,int> owner_history(MyStringHash);

int		do_Q_request(ReliSock *,bool &may_fork);
void	FindPrioJob(PROC_ID &);

static bool qmgmt_was_initialized = false;
static ClassAdCollection *JobQueue = 0;
static int next_cluster_num = -1;
static int next_proc_num = 0;
static int active_cluster_num = -1;	// client is restricted to only insert jobs to the active cluster
static bool JobQueueDirty = false;
static int in_walk_job_queue = 0;
static time_t xact_start_time = 0;	// time at which the current transaction was started
static int cluster_initial_val = 1;		// first cluster number to use
static int cluster_increment_val = 1;	// increment for cluster numbers of successive submissions 
static int cluster_maximum_val = 0;     // maximum cluster id (default is 0, or 'no max')

static void AddOwnerHistory(const MyString &user);

class Service;

bool        PrioRecArrayIsDirty = true;
// spend at most this fraction of the time rebuilding the PrioRecArray
const double PrioRecRebuildMaxTimeSlice = 0.05;
const double PrioRecRebuildMaxTimeSliceWhenNoMatchFound = 0.1;
const double PrioRecRebuildMaxInterval = 20 * 60;
Timeslice   PrioRecArrayTimeslice;
prio_rec	PrioRecArray[INITIAL_MAX_PRIO_REC];
prio_rec	* PrioRec = &PrioRecArray[0];
int			N_PrioRecs = 0;
HashTable<int,int> *PrioRecAutoClusterRejected = NULL;

static int 	MAX_PRIO_REC=INITIAL_MAX_PRIO_REC ;	// INITIAL_MAX_* in prio_rec.h

const char HeaderKey[] = "0.0";

ForkWork schedd_forker;

// Create a hash table which, given a cluster id, tells how
// many procs are in the cluster
static inline unsigned int compute_clustersize_hash(const int &key) {
	return key;
}
typedef HashTable<int, int> ClusterSizeHashTable_t;
static ClusterSizeHashTable_t *ClusterSizeHashTable = 0;
static int TotalJobsCount = 0;

static int flush_job_queue_log_timer_id = -1;
static int flush_job_queue_log_delay = 0;
static void HandleFlushJobQueueLogTimer();
static void ScheduleJobQueueLogFlush();

static bool qmgmt_all_users_trusted = false;
static char	**super_users = NULL;
static int	num_super_users = 0;
static char *default_super_user =
#if defined(WIN32)
	"Administrator";
#else
	"root";
#endif

//static int allow_remote_submit = FALSE;

static inline
void
IdToStr(int cluster, int proc, char *buf)
{
	ProcIdToStr(cluster,proc,buf);
}

static
void
StrToId(const char *str,int & cluster,int & proc)
{
	if( !StrToProcId(str,cluster,proc) ) {
		EXCEPT("Qmgmt: Malformed key - '%s'",str);
	}
}

static
void
ClusterCleanup(int cluster_id)
{
	char key[PROC_ID_STR_BUFLEN];
	IdToStr(cluster_id,-1,key);

	// pull out the owner and hash used for ickpt sharing
	MyString hash;
	GetAttributeString(cluster_id, -1, ATTR_JOB_CMD_HASH, hash);
	MyString owner;
	GetAttributeString(cluster_id, -1, ATTR_OWNER, owner);

	// remove entry in ClusterSizeHashTable 
	ClusterSizeHashTable->remove(cluster_id);

	// delete the cluster classad
	JobQueue->DestroyClassAd( key );

	// blow away the initial checkpoint file from the spool dir
	char *ckpt_file_name = gen_ckpt_name( Spool, cluster_id, ICKPT, 0 );
	(void)unlink( ckpt_file_name );
	free(ckpt_file_name); ckpt_file_name = NULL;

	// garbage collect the shared ickpt file if necessary
	if (!hash.IsEmpty()) {
		ickpt_share_try_removal(owner.Value(), hash.Value());
	}
}


static
int
IncrementClusterSize(int cluster_num)
{
	int 	*numOfProcs = NULL;

	if ( ClusterSizeHashTable->lookup(cluster_num,numOfProcs) == -1 ) {
		// First proc we've seen in this cluster; set size to 1
		ClusterSizeHashTable->insert(cluster_num,1);
	} else {
		// We've seen this cluster_num go by before; increment proc count
		(*numOfProcs)++;
	}
	TotalJobsCount++;

		// return the number of procs in this cluster
	if ( numOfProcs ) {
		return *numOfProcs;
	} else {
		return 1;
	}
}

static
int
DecrementClusterSize(int cluster_id)
{
	int 	*numOfProcs = NULL;

	if ( ClusterSizeHashTable->lookup(cluster_id,numOfProcs) != -1 ) {
		// We've seen this cluster_num go by before; increment proc count
		// NOTICE that numOfProcs is a _reference_ to an int which we
		// fetched out of the hash table via the call to lookup() above.
		(*numOfProcs)--;

		// If this is the last job in the cluster, remove the initial
		//    checkpoint file and the entry in the ClusterSizeHashTable.
		if ( *numOfProcs == 0 ) {
			ClusterCleanup(cluster_id);
			numOfProcs = NULL;
		}
	}
	TotalJobsCount--;
	
		// return the number of procs in this cluster
	if ( numOfProcs ) {
		return *numOfProcs;
	} else {
		// if it isn't in our hashtable, there are no procs, so return 0
		return 0;
	}
}

static 
void
RemoveMatchedAd(int cluster_id, int proc_id)
{
	if ( scheduler.resourcesByProcID ) {
		ClassAd *ad_to_remove = NULL;
		PROC_ID job_id;
		job_id.cluster = cluster_id;
		job_id.proc = proc_id;
		scheduler.resourcesByProcID->lookup(job_id,ad_to_remove);
		if ( ad_to_remove ) {
			delete ad_to_remove;
			scheduler.resourcesByProcID->remove(job_id);
		}
	}
	return;
}

// CRUFT: Everything in this function is cruft, but not necessarily all
//    the same cruft. Individual sections should say if/when they should
//    be removed.
// Look for attributes that have changed name or syntax in a previous
// version of Condor and convert the old format to the current format.
// *This function is not transaction-safe!*
// If startup is true, then this job was read from the job queue log on
//   schedd startup. Otherwise, it's a new job submission. Some of these
//   conversion checks only need to be done for existing jobs at startup.
// Returns true if the ad was modified, false otherwise.
void
ConvertOldJobAdAttrs( ClassAd *job_ad, bool startup )
{
	int universe, cluster, proc;

	if (!job_ad->LookupInteger(ATTR_CLUSTER_ID, cluster)) {
		dprintf(D_ALWAYS,
				"Job has no %s attribute. Skipping conversion.\n",
				ATTR_CLUSTER_ID);
		return;
	}

	if (!job_ad->LookupInteger(ATTR_PROC_ID, proc)) {
		dprintf(D_ALWAYS,
				"Job has no %s attribute. Skipping conversion.\n",
				ATTR_PROC_ID);
		return;
	}

	if( !job_ad->LookupInteger( ATTR_JOB_UNIVERSE, universe ) ) {
		dprintf( D_ALWAYS,
				 "Job %d.%d has no %s attribute. Skipping conversion.\n",
				 cluster, proc, ATTR_JOB_UNIVERSE );
		return;
	}

<<<<<<< HEAD
=======
		// CRUFT
		// Starting in 7.5.4, the GridResource attribute for the amazon
		// grid-type contains the URL of the service to be submitted
		// to. Prior to that, only one service could be submitted to,
		// which was controlled by the config param AMAZON_EC2_URL.
	if ( universe == CONDOR_UNIVERSE_GRID ) {
		std::string attr_value;
		job_ad->LookupString( ATTR_GRID_RESOURCE, attr_value );
		if ( attr_value == "amazon" ) {
			char *url = param( "AMAZON_EC2_URL" );
			if ( url == NULL ) {
				url = strdup( "https://ec2.amazonaws.com/" );
			}

			attr_value = "amazon ";
			attr_value += url;
			job_ad->Assign( ATTR_GRID_RESOURCE, attr_value );

			if ( job_ad->LookupString( ATTR_GRID_JOB_ID, attr_value ) ) {
				std::string insert = " ";
				insert += url;
				attr_value.insert( 6, insert );
				job_ad->Assign( ATTR_GRID_JOB_ID, attr_value );
			}

			free( url );
		}
	}

>>>>>>> 667420c9
		// CRUST
		// Convert expressions to have properl TARGET scoping when
		// referring to machine attributes. The switch from old to new
		// ClassAds happened around 7.5.1.
		// At some future point in time, this code should be removed
		// (no earlier than the 7.7 series).
#if !defined(WANT_OLD_CLASSADS)
	if ( universe == CONDOR_UNIVERSE_SCHEDULER ||
		 universe == CONDOR_UNIVERSE_LOCAL ) {
		job_ad->AddTargetRefs( TargetScheddAttrs );
	} else {
		job_ad->AddTargetRefs( TargetMachineAttrs );
	}
#endif

		// CRUFT
		// Starting in 6.7.11, ATTR_JOB_MANAGED changed from a boolean
		// to a string.
	int ntmp;
	if( startup && job_ad->LookupBool(ATTR_JOB_MANAGED, ntmp) ) {
		if(ntmp) {
			job_ad->Assign(ATTR_JOB_MANAGED, MANAGED_EXTERNAL);
		} else {
			job_ad->Assign(ATTR_JOB_MANAGED, MANAGED_SCHEDD);
		}
	}

}

QmgmtPeer::QmgmtPeer()
{
	owner = NULL;
	fquser = NULL;
	myendpoint = NULL;
	sock = NULL;
	transaction = NULL;

	unset();
}

QmgmtPeer::~QmgmtPeer()
{
	unset();
}

bool
QmgmtPeer::set(ReliSock *input)
{
	if ( !input || sock || myendpoint ) {
		// already set, or no input
		return false;
	}
	
	sock = input;
	return true;
}

bool
QmgmtPeer::set(const struct sockaddr_in *s, const char *o)
{
	if ( !s || sock || myendpoint ) {
		// already set, or no input
		return false;
	}
	ASSERT(owner == NULL);

	if ( o ) {
		fquser = strnewp(o);
			// owner is just fquser that stops at the first '@' 
		owner = strnewp(o);
		char *atsign = strchr(owner,'@');
		if (atsign) {
			*atsign = '\0';
		}
	}

	if ( s ) {
		memcpy(&sockaddr,s,sizeof(struct sockaddr_in));
		myendpoint = strnewp( inet_ntoa(s->sin_addr) );
	}

	return true;
}

bool
QmgmtPeer::setEffectiveOwner(char const *o)
{
	delete [] owner;
	owner = NULL;

	if ( o ) {
		owner = strnewp(o);
	}
	return true;
}

void
QmgmtPeer::unset()
{
	if (owner) {
		delete [] owner;
		owner = NULL;
	}
	if (fquser) {
		delete fquser;
		fquser = NULL;
	}
	if (myendpoint) {
		delete [] myendpoint;
		myendpoint = NULL;
	}
	if (sock) sock=NULL;	// note: do NOT delete sock!!!!!
	if (transaction) {
		delete transaction;
		transaction = NULL;
	}

	next_proc_num = 0;
	active_cluster_num = -1;	
	xact_start_time = 0;	// time at which the current transaction was started
}

const char*
QmgmtPeer::endpoint_ip_str() const
{
	if ( sock ) {
		return sock->peer_ip_str();
	} else {
		return myendpoint;
	}
}

const struct sockaddr_in*
QmgmtPeer::endpoint() const
{
	if ( sock ) {
		return sock->peer_addr();
	} else {
		return &sockaddr;
	}
}


const char*
QmgmtPeer::getOwner() const
{
	// if effective owner has been set, use that
	if( owner ) {
		return owner;
	}
	if ( sock ) {
		return sock->getOwner();
	}
	return NULL;
}

const char*
QmgmtPeer::getRealOwner() const
{
	if ( sock ) {
		return sock->getOwner();
	}
	else {
		return owner;
	}
}
	

const char*
QmgmtPeer::getFullyQualifiedUser() const
{
	if ( sock ) {
		return sock->getFullyQualifiedUser();
	} else {
		return fquser;
	}
}

int
QmgmtPeer::isAuthenticated() const
{
	if ( sock ) {
		return sock->isMappedFQU();
	} else {
		if ( qmgmt_all_users_trusted ) {
			return TRUE;
		} else {
			return owner ? TRUE : FALSE;
		}
	}
}


// Read out any parameters from the config file that we need and
// initialize our internal data structures.  This is also called
// on reconfig.
void
InitQmgmt()
{
	StringList s_users;
	char* tmp;
	int i;

	qmgmt_was_initialized = true;

	if( super_users ) {
		for( i=0; i<num_super_users; i++ ) {
			delete [] super_users[i];
		}
		delete [] super_users;
	}
	tmp = param( "QUEUE_SUPER_USERS" );
	if( tmp ) {
		s_users.initializeFromString( tmp );
		free( tmp );
	} else {
		s_users.initializeFromString( default_super_user );
	}
	if( ! s_users.contains(get_condor_username()) ) {
		s_users.append( get_condor_username() );
	}
	num_super_users = s_users.number();
	super_users = new char* [ num_super_users ];
	s_users.rewind();
	i = 0;
	while( (tmp = s_users.next()) ) {
		super_users[i] = new char[ strlen( tmp ) + 1 ];
		strcpy( super_users[i], tmp );
		i++;
	}

	if( DebugFlags & D_FULLDEBUG ) {
		dprintf( D_FULLDEBUG, "Queue Management Super Users:\n" );
		for( i=0; i<num_super_users; i++ ) {
			dprintf( D_FULLDEBUG, "\t%s\n", super_users[i] );
		}
	}

	qmgmt_all_users_trusted = param_boolean("QUEUE_ALL_USERS_TRUSTED",false);
	if (qmgmt_all_users_trusted) {
		dprintf(D_ALWAYS,
			"NOTE: QUEUE_ALL_USERS_TRUSTED=TRUE - "
			"all queue access checks disabled!\n"
			);
	}

	schedd_forker.Initialize();
	int max_schedd_forkers = param_integer ("SCHEDD_QUERY_WORKERS",3,0);
	schedd_forker.setMaxWorkers( max_schedd_forkers );

	cluster_initial_val = param_integer("SCHEDD_CLUSTER_INITIAL_VALUE",1,1);
	cluster_increment_val = param_integer("SCHEDD_CLUSTER_INCREMENT_VALUE",1,1);
    cluster_maximum_val = param_integer("SCHEDD_CLUSTER_MAXIMUM_VALUE",0,0);

	flush_job_queue_log_delay = param_integer("SCHEDD_JOB_QUEUE_LOG_FLUSH_DELAY",5,0);
}

void
SetMaxHistoricalLogs(int max_historical_logs)
{
	JobQueue->SetMaxHistoricalLogs(max_historical_logs);
}

time_t
GetOriginalJobQueueBirthdate()
{
	return JobQueue->GetOrigLogBirthdate();
}


void
InitJobQueue(const char *job_queue_name,int max_historical_logs)
{
	ASSERT(qmgmt_was_initialized);	// make certain our parameters are setup
	ASSERT(!JobQueue);
	JobQueue = new ClassAdCollection(job_queue_name,max_historical_logs);
	ClusterSizeHashTable = new ClusterSizeHashTable_t(37,compute_clustersize_hash);
	TotalJobsCount = 0;

	/* We read/initialize the header ad in the job queue here.  Currently,
	   this header ad just stores the next available cluster number. */
	ClassAd *ad;
	ClassAd *clusterad;
	HashKey key;
	int 	cluster_num, cluster, proc, universe;
	int		stored_cluster_num;
	bool	CreatedAd = false;
	char	cluster_str[PROC_ID_STR_BUFLEN];
	MyString	owner;
	MyString	user;
	MyString	correct_user;
	MyString	buf;
	MyString	attr_scheduler;
	MyString	correct_scheduler;
	MyString buffer;

	if (!JobQueue->LookupClassAd(HeaderKey, ad)) {
		// we failed to find header ad, so create one
//		LogNewClassAd *log = new LogNewClassAd(HeaderKey, JOB_ADTYPE,
//											   STARTD_ADTYPE);
//		JobQueue->AppendLog(log);
		JobQueue->NewClassAd(HeaderKey, JOB_ADTYPE, STARTD_ADTYPE);
		CreatedAd = true;
	}

	if (CreatedAd ||
		ad->LookupInteger(ATTR_NEXT_CLUSTER_NUM, stored_cluster_num) != 1) {
		// cluster_num is not already set, so we set a flag to set it from a
		// computed value 
		stored_cluster_num = 0;
	}

    // If a stored cluster id exceeds a configured maximum, tag it for re-computation
    if ((cluster_maximum_val > 0) && (stored_cluster_num > cluster_maximum_val)) {
        dprintf(D_ALWAYS, "Stored cluster id %d exceeds configured max %d.  Flagging for reset.\n", stored_cluster_num, cluster_maximum_val);
        stored_cluster_num = 0;
    }

		// Figure out what the correct ATTR_SCHEDULER is for any
		// dedicated jobs in this queue.  Since it'll be the same for
		// all jobs, we only have to figure it out once.  We use '%'
		// as the delimiter, since ATTR_NAME might already have '@' in
		// it, and we don't want to confuse things any further.
	correct_scheduler.sprintf( "DedicatedScheduler!%s", Name );

	next_cluster_num = cluster_initial_val;
	JobQueue->StartIterateAllClassAds();
	while (JobQueue->IterateAllClassAds(ad,key)) {
		const char *tmp = key.value();
		if ( *tmp == '0' ) continue;	// skip cluster & header ads
		if ( (cluster_num = atoi(tmp)) ) {

			// find highest cluster, set next_cluster_num to one increment higher
			if (cluster_num >= next_cluster_num) {
				next_cluster_num = cluster_num + cluster_increment_val;
			}

			// link all proc ads to their cluster ad, if there is one
			IdToStr(cluster_num,-1,cluster_str);
			if ( JobQueue->LookupClassAd(cluster_str,clusterad) ) {
				ad->ChainToAd(clusterad);
			}

			if (!ad->LookupString(ATTR_OWNER, owner)) {
				dprintf(D_ALWAYS,
						"Job %s has no %s attribute.  Removing....\n",
						tmp, ATTR_OWNER);
				JobQueue->DestroyClassAd(tmp);
				continue;
			}

				// initialize our list of job owners
			AddOwnerHistory( owner );

			if (!ad->LookupInteger(ATTR_CLUSTER_ID, cluster)) {
				dprintf(D_ALWAYS,
						"Job %s has no %s attribute.  Removing....\n",
						tmp, ATTR_CLUSTER_ID);
				JobQueue->DestroyClassAd(tmp);
				continue;
			}

			if (cluster != cluster_num) {
				dprintf(D_ALWAYS,
						"Job %s has invalid cluster number %d.  Removing...\n",
						tmp, cluster);
				JobQueue->DestroyClassAd(tmp);
				continue;
			}

			if (!ad->LookupInteger(ATTR_PROC_ID, proc)) {
				dprintf(D_ALWAYS,
						"Job %s has no %s attribute.  Removing....\n",
						tmp, ATTR_PROC_ID);
				JobQueue->DestroyClassAd(tmp);
				continue;
			}

			if( !ad->LookupInteger( ATTR_JOB_UNIVERSE, universe ) ) {
				dprintf( D_ALWAYS,
						 "Job %s has no %s attribute.  Removing....\n",
						 tmp, ATTR_JOB_UNIVERSE );
				JobQueue->DestroyClassAd( tmp );
				continue;
			}

			if( universe <= CONDOR_UNIVERSE_MIN ||
				universe >= CONDOR_UNIVERSE_MAX ) {
				dprintf( D_ALWAYS,
						 "Job %s has invalid %s = %d.  Removing....\n",
						 tmp, ATTR_JOB_UNIVERSE, universe );
				JobQueue->DestroyClassAd( tmp );
				continue;
			}

				// Figure out what ATTR_USER *should* be for this job
			int nice_user = 0;
			ad->LookupInteger( ATTR_NICE_USER, nice_user );
			correct_user.sprintf( "%s%s@%s",
					 (nice_user) ? "nice-user." : "", owner.Value(),
					 scheduler.uidDomain() );

			if (!ad->LookupString(ATTR_USER, user)) {
				dprintf( D_FULLDEBUG,
						"Job %s has no %s attribute.  Inserting one now...\n",
						tmp, ATTR_USER);
				ad->Assign( ATTR_USER, correct_user.Value() );
				JobQueueDirty = true;
			} else {
					// ATTR_USER exists, make sure it's correct, and
					// if not, insert the new value now.
				if( user != correct_user ) {
						// They're different, so insert the right value
					dprintf( D_FULLDEBUG,
							 "Job %s has stale %s attribute.  "
							 "Inserting correct value now...\n",
							 tmp, ATTR_USER );
					ad->Assign( ATTR_USER, correct_user.Value() );
					JobQueueDirty = true;
				}
			}

				// Make sure ATTR_SCHEDULER is correct.
				// XXX TODO: Need a better way than hard-coded
				// universe check to decide if a job is "dedicated"
			if( universe == CONDOR_UNIVERSE_MPI ||
				universe == CONDOR_UNIVERSE_PARALLEL ) {
				if( !ad->LookupString(ATTR_SCHEDULER, attr_scheduler) ) { 
					dprintf( D_FULLDEBUG, "Job %s has no %s attribute.  "
							 "Inserting one now...\n", tmp,
							 ATTR_SCHEDULER );
					ad->Assign( ATTR_SCHEDULER, correct_scheduler.Value() );
					JobQueueDirty = true;
				} else {

						// ATTR_SCHEDULER exists, make sure it's correct,
						// and if not, insert the new value now.
					if( attr_scheduler != correct_scheduler ) {
							// They're different, so insert the right
							// value 
						dprintf( D_FULLDEBUG,
								 "Job %s has stale %s attribute.  "
								 "Inserting correct value now...\n",
								 tmp, ATTR_SCHEDULER );
						ad->Assign( ATTR_SCHEDULER, correct_scheduler );
						JobQueueDirty = true;
					}
				}
			}
			
				//
				// CronTab Special Handling Code
				// If this ad contains any of the attributes used 
				// by the crontab feature, then we will tell the 
				// schedd that this job needs to have runtimes calculated
				// 
			if ( ad->LookupString( ATTR_CRON_MINUTES, buffer ) ||
				 ad->LookupString( ATTR_CRON_HOURS, buffer ) ||
				 ad->LookupString( ATTR_CRON_DAYS_OF_MONTH, buffer ) ||
				 ad->LookupString( ATTR_CRON_MONTHS, buffer ) ||
				 ad->LookupString( ATTR_CRON_DAYS_OF_WEEK, buffer ) ) {
				scheduler.addCronTabClassAd( ad );
			}

			ConvertOldJobAdAttrs( ad, true );

			// count up number of procs in cluster, update ClusterSizeHashTable
			IncrementClusterSize(cluster_num);

		}
	} // WHILE

    // We defined a candidate next_cluster_num above, as (current-max-clust) + (increment).
    // If the candidate exceeds the configured max, then wrap it.  Default maximum is zero,
    // which signals 'no maximum'
    if ((cluster_maximum_val > 0) && (next_cluster_num > cluster_maximum_val)) {
        dprintf(D_ALWAYS, "Next cluster id exceeded configured max %d: wrapping to %d\n", cluster_maximum_val, cluster_initial_val);
        next_cluster_num = cluster_initial_val;
    }

	if ( stored_cluster_num == 0 ) {
		snprintf(cluster_str, PROC_ID_STR_BUFLEN, "%d", next_cluster_num);
//		LogSetAttribute *log = new LogSetAttribute(HeaderKey,
//												   ATTR_NEXT_CLUSTER_NUM,
//												   cluster_str);
//		JobQueue->AppendLog(log);
		JobQueue->SetAttribute(HeaderKey, ATTR_NEXT_CLUSTER_NUM, cluster_str);
	} else {
		if ( next_cluster_num > stored_cluster_num ) {
			// Oh no!  Somehow the header ad in the queue says to reuse cluster nums!
			EXCEPT("JOB QUEUE DAMAGED; header ad NEXT_CLUSTER_NUM invalid");
		}
		next_cluster_num = stored_cluster_num;
	}
		// Some of the conversions done in ConvertOldJobAdAttrs need to be
		// persisted to disk. Particularly, GlobusContactString/RemoteJobId.
	CleanJobQueue();
}


void
CleanJobQueue()
{
	if (JobQueueDirty) {
		dprintf(D_ALWAYS, "Cleaning job queue...\n");
		JobQueue->TruncLog();
		JobQueueDirty = false;
	}
}


void
DestroyJobQueue( void )
{
	// Clean up any children that have exited but haven't been reaped
	// yet.  This can occur if the schedd receives a query followed
	// immediately by a shutdown command.  The child will exit but
	// not be reaped because the SIGTERM from the shutdown command will
	// be processed before the SIGCHLD from the child process exit.
	// Allowing the stack to clean up child processes is problematic
	// because the schedd will be shutdown and the daemonCore
	// object deleted by the time the child cleanup is attempted.
	schedd_forker.DeleteAll( );

	if (JobQueueDirty) {
			// We can't destroy it until it's clean.
		CleanJobQueue();
	}
	ASSERT( JobQueueDirty == false );
	delete JobQueue;
	JobQueue = NULL;

		// There's also our hashtable of the size of each cluster
	delete ClusterSizeHashTable;
	ClusterSizeHashTable = NULL;
	TotalJobsCount = 0;

		// Also, clean up the array of super users
	if( super_users ) {
		int i;
		for( i=0; i<num_super_users; i++ ) {
			delete [] super_users[i];
		}
		delete [] super_users;
	}
}


int
grow_prio_recs( int newsize )
{
	int i;
	prio_rec *tmp;

	// just return if PrioRec already equal/larger than the size requested
	if ( MAX_PRIO_REC >= newsize ) {
		return 0;
	}

	dprintf(D_FULLDEBUG,"Dynamically growing PrioRec to %d\n",newsize);

	tmp = new prio_rec[newsize];
	if ( tmp == NULL ) {
		EXCEPT( "grow_prio_recs: out of memory" );
	}

	/* copy old PrioRecs over */
	for (i=0;i<N_PrioRecs;i++)
		tmp[i] = PrioRec[i];

	/* delete old too-small space, but only if we new-ed it; the
	 * first space came from the heap, so check and don't try to 
	 * delete that */
	if ( &PrioRec[0] != &PrioRecArray[0] )
		delete [] PrioRec;

	/* replace with spanky new big one */
	PrioRec = tmp;
	MAX_PRIO_REC = newsize;
	return 0;
}


bool
isQueueSuperUser( const char* user )
{
	int i;
	if( ! (user && super_users) ) {
		return false;
	}
	for( i=0; i<num_super_users; i++ ) {
		if( strcmp( user, super_users[i] ) == 0 ) {
			return true;
		}
	}
	return false;
}

static void
AddOwnerHistory(const MyString &user) {
	owner_history.insert(user,1);
}

static bool
SuperUserAllowedToSetOwnerTo(const MyString &user) {
		// To avoid giving the queue super user (e.g. condor)
		// the ability to run as innocent people who have never
		// even run a job, only allow them to set the owner
		// attribute of a job to a value we have seen before.
		// The JobRouter depends on this when it is running as
		// root/condor.

	int junk = 0;
	if( owner_history.lookup(user,junk) != -1 ) {
		return true;
	}
	dprintf(D_FULLDEBUG,"Queue super user not allowed to set owner to %s, because this instance of the schedd has never seen that user submit any jobs.\n",user.Value());
	return false;
}

int
QmgmtSetEffectiveOwner(char const *o)
{
	if( !Q_SOCK ) {
		errno = ENOENT;
		return -1;
	}

	char const *real_owner = Q_SOCK->getRealOwner();
	if( o && real_owner && strcmp(o,real_owner)==0 ) {
		// change effective owner --> real owner
		o = NULL;
	}

	if( o && !*o ) {
		// treat empty string equivalently to NULL
		o = NULL;
	}

	// always allow request to set effective owner to NULL,
	// because this means set effective owner --> real owner
	if( o && !qmgmt_all_users_trusted ) {
		if( !isQueueSuperUser(real_owner) ||
			!SuperUserAllowedToSetOwnerTo( o ) )
		{
			errno = EACCES;
			return -1;
		}
	}

	if( !Q_SOCK->setEffectiveOwner( o ) ) {
		errno = EINVAL;
		return -1;
	}
	return 0;
}

bool
OwnerCheck(int cluster_id,int proc_id)
{
	char				key[PROC_ID_STR_BUFLEN];
	ClassAd				*ad = NULL;

	if (!Q_SOCK) {
		return 0;
	}

	IdToStr(cluster_id,proc_id,key);
	if (!JobQueue->LookupClassAd(key, ad)) {
		return 0;
	}

	return OwnerCheck(ad, Q_SOCK->getOwner());
}

// Test if this owner matches my owner, so they're allowed to update me.
bool
OwnerCheck(ClassAd *ad, const char *test_owner)
{
	// check if the IP address of the peer has daemon core write permission
	// to the schedd.  we have to explicitly check here because all queue
	// management commands come in via one sole daemon core command which
	// has just READ permission.
	if ( daemonCore->Verify("queue management", WRITE, Q_SOCK->endpoint(), Q_SOCK->getFullyQualifiedUser()) == FALSE ) {
		// this machine does not have write permission; return failure
		return false;
	}

	return OwnerCheck2(ad, test_owner);
}


bool
OwnerCheck2(ClassAd *ad, const char *test_owner, const char *job_owner)
{
	MyString	owner_buf;

	// in the very rare event that the admin told us all users 
	// can be trusted, let it pass
	if ( qmgmt_all_users_trusted ) {
		return true;
	}

	// If test_owner is NULL, then we have no idea who the user is.  We
	// do not allow anonymous folks to mess around with the queue, so 
	// have OwnerCheck fail.  Note we only call OwnerCheck in the first place
	// if Q_SOCK is not null; if Q_SOCK is null, then the schedd is calling
	// a QMGMT command internally which is allowed.
	if (test_owner == NULL) {
		dprintf(D_ALWAYS,
				"QMGT command failed: anonymous user not permitted\n" );
		return false;
	}

	// The super users are always allowed to do updates.  They are
	// specified with the "QUEUE_SUPER_USERS" string list in the
	// config file.  Defaults to root and condor.
	if( isQueueSuperUser(test_owner) ) {
		dprintf( D_FULLDEBUG, "OwnerCheck retval 1 (success), super_user\n" );
		return true;
	}

#if !defined(WIN32) 
		// If we're not root or condor, only allow qmgmt writes from
		// the UID we're running as.
	uid_t 	my_uid = get_my_uid();
	if( my_uid != 0 && my_uid != get_real_condor_uid() ) {
		if( strcmp(get_real_username(), test_owner) == MATCH ) {
			dprintf(D_FULLDEBUG, "OwnerCheck success: owner (%s) matches "
					"my username\n", test_owner );
			return true;
		} else {
			errno = EACCES;
			dprintf( D_FULLDEBUG, "OwnerCheck: reject owner: %s non-super\n",
					 test_owner );
			dprintf( D_FULLDEBUG, "OwnerCheck: username: %s, test_owner: %s\n",
					 get_real_username(), test_owner );
			return false;
		}
	}
#endif

		// If we don't have an Owner attribute (or classad) and we've 
		// gotten this far, how can we deny service?
	if( !job_owner ) {
		if( !ad ) {
			dprintf(D_FULLDEBUG,"OwnerCheck retval 1 (success),no ad\n");
			return true;
		}
		else if( ad->LookupString(ATTR_OWNER, owner_buf) == 0 ) {
			dprintf(D_FULLDEBUG,"OwnerCheck retval 1 (success),no owner\n");
			return true;
		}
		job_owner = owner_buf.Value();
	}

		// Finally, compare the owner of the ad with the entity trying
		// to connect to the queue.
#if defined(WIN32)
	// WIN32: user names are case-insensitive
	if (strcasecmp(job_owner, test_owner) != 0) {
#else
	if (strcmp(job_owner, test_owner) != 0) {
#endif
		errno = EACCES;
		dprintf( D_FULLDEBUG, "ad owner: %s, queue submit owner: %s\n",
				job_owner, test_owner );
		return false;
	} 
	else {
		return true;
	}
}


QmgmtPeer*
getQmgmtConnectionInfo()
{
	QmgmtPeer* ret_value = NULL;

	// put all qmgmt state back into QmgmtPeer object for safe keeping
	if ( Q_SOCK ) {
		Q_SOCK->next_proc_num = next_proc_num;
		Q_SOCK->active_cluster_num = active_cluster_num;	
		Q_SOCK->xact_start_time = xact_start_time;
			// our call to getActiveTransaction will clear it out
			// from the lower layers after returning the handle to us
		Q_SOCK->transaction  = JobQueue->getActiveTransaction();

		ret_value = Q_SOCK;
		Q_SOCK = NULL;
		unsetQmgmtConnection();
	}

	return ret_value;
}

bool
setQmgmtConnectionInfo(QmgmtPeer *peer)
{
	bool ret_value;

	if (Q_SOCK) {
		return false;
	}

	// reset all state about our past connection to match
	// what was stored in the QmgmtPeer object
	Q_SOCK = peer;
	next_proc_num = peer->next_proc_num;
	active_cluster_num = peer->active_cluster_num;	
	xact_start_time = peer->xact_start_time;
		// Note: if setActiveTransaction succeeds, then peer->transaction
		// will be set to NULL.   The JobQueue does this to prevent anyone
		// from messing with the transaction cache while it is active.
	ret_value = JobQueue->setActiveTransaction( peer->transaction );

	return ret_value;
}

void
unsetQmgmtConnection()
{
	static QmgmtPeer reset;	// just used for reset/inital values

		// clear any in-process transaction via a call to AbortTransaction.
		// Note that this is effectively a no-op if getQmgmtConnectionInfo()
		// was called previously, since getQmgmtConnectionInfo() clears 
		// out the transaction after returning the handle.
	JobQueue->AbortTransaction();	

	ASSERT(Q_SOCK == NULL);

	next_proc_num = reset.next_proc_num;
	active_cluster_num = reset.active_cluster_num;	
	xact_start_time = reset.xact_start_time;
}



/* We want to be able to call these things even from code linked in which
   is written in C, so we make them C declarations
*/
extern "C++" {

bool
setQSock( ReliSock* rsock)
{
	// initialize per-connection variables.  back in the day this
	// was essentially InvalidateConnection().  of particular 
	// importance is setting Q_SOCK... this tells the rest of the QMGMT
	// code the request is from an external user instead of originating
	// from within the schedd itself.
	// If rsock is NULL, that means the request is internal to the schedd
	// itself, and thus anything goes!

	bool ret_val = false;

	if (Q_SOCK) {
		delete Q_SOCK;
		Q_SOCK = NULL;
	}
	unsetQmgmtConnection();

		// setQSock(NULL) == unsetQSock() == unsetQmgmtConnection(), so...
	if ( rsock == NULL ) {
		return true;
	}

	QmgmtPeer* p = new QmgmtPeer;
	ASSERT(p);

	if ( p->set(rsock) ) {
		// success
		ret_val =  setQmgmtConnectionInfo(p);
	} 

	if ( ret_val ) {
		return true;
	} else {
		delete p;
		return false;
	}
}


void
unsetQSock()
{
	// reset the per-connection variables.  of particular 
	// importance is setting Q_SOCK back to NULL. this tells the rest of 
	// the QMGMT code the request originated internally, and it should
	// be permitted (i.e. we only call OwnerCheck if Q_SOCK is not NULL).

	if ( Q_SOCK ) {
		delete Q_SOCK;
		Q_SOCK = NULL;
	}
	unsetQmgmtConnection();  
}


int
handle_q(Service *, int, Stream *sock)
{
	int	rval;
	bool all_good;

	all_good = setQSock((ReliSock*)sock);

		// if setQSock failed, unset it to purge any old/stale
		// connection that was never cleaned up, and try again.
	if ( !all_good ) {
		unsetQSock();
		all_good = setQSock((ReliSock*)sock);
	}
	if (!all_good && sock) {
		// should never happen
		EXCEPT("handle_q: Unable to setQSock!!");
	}
	ASSERT(Q_SOCK);

	BeginTransaction();

	bool may_fork = false;
	ForkStatus fork_status = FORK_FAILED;
	do {
		/* Probably should wrap a timer around this */
		rval = do_Q_request( Q_SOCK->getReliSock(), may_fork );

		if( may_fork && fork_status == FORK_FAILED ) {
			fork_status = schedd_forker.NewJob();

			if( fork_status == FORK_PARENT ) {
				break;
			}
		}
	} while(rval >= 0);


	unsetQSock();

	if( fork_status == FORK_CHILD ) {
		dprintf(D_FULLDEBUG, "QMGR forked query done\n");
		schedd_forker.WorkerDone(); // never returns
		EXCEPT("ForkWork::WorkDone() returned!");
	}
	else if( fork_status == FORK_PARENT ) {
		dprintf(D_FULLDEBUG, "QMGR forked query\n");
	}
	else {
		dprintf(D_FULLDEBUG, "QMGR Connection closed\n");
	}

	// Abort any uncompleted transaction.  The transaction should
	// be committed in CloseConnection().
	AbortTransactionAndRecomputeClusters();

	return 0;
}

int GetMyProxyPassword (int, int, char **);

int get_myproxy_password_handler(Service * /*service*/, int /*i*/, Stream *socket) {

	//	For debugging
//	DebugFP = stderr;

	int cluster_id = -1;
	int proc_id = -1;
	int result;

	socket->decode();

	result = socket->code(cluster_id);
	if( !result ) {
		dprintf(D_ALWAYS, "get_myproxy_password_handler: Failed to recv cluster_id.\n");
		return -1;
	}

	result = socket->code(proc_id);
	if( !result ) {
		dprintf(D_ALWAYS, "get_myproxy_password_handler: Failed to recv proc_id.\n");
		return -1;
	}

	char * password = "";

	if (GetMyProxyPassword (cluster_id, proc_id, &password) != 0) {
		// Try not specifying a proc
		if (GetMyProxyPassword (cluster_id, 0, &password) != 0) {
			//return -1;
			// Just return empty string if can't find password
		}
	}


	socket->end_of_message();
	socket->encode();
	if( ! socket->code(password) ) {
		dprintf( D_ALWAYS,
			"get_myproxy_password_handler: Failed to send result.\n" );
		return -1;
	}

	if( ! socket->end_of_message() ) {
		dprintf( D_ALWAYS,
			"get_myproxy_password_handler: Failed to send end of message.\n");
		return -1;
	}


	return 0;

}


int
InitializeConnection( const char *  /*owner*/, const char *  /*domain*/ )
{
		/*
		  This function used to call init_user_ids(), but we don't
		  need that anymore.  perhaps the whole thing should go
		  away...  however, when i tried that, i got all sorts of
		  strange link errors b/c other parts of the qmgmt code (the
		  sender stubs, etc) seem to depend on it.  i don't have time
		  to do more a thorough purging of it.
		*/
	return 0;
}


int
NewCluster()
{
//	LogSetAttribute *log;
	char cluster_str[PROC_ID_STR_BUFLEN];

	if( Q_SOCK && !OwnerCheck(NULL, Q_SOCK->getOwner()  ) ) {
		dprintf( D_FULLDEBUG, "NewCluser(): OwnerCheck failed\n" );
		return -1;
	}

		//
		// I have seen a weird bug where the getMaxJobsSubmitted() returns
		// zero. I added extra information to the dprintf statement 
		// to help me try to track down when this happens
		// Andy - 06.12.2006
		//
	int maxJobsSubmitted = scheduler.getMaxJobsSubmitted();
	if ( TotalJobsCount >= maxJobsSubmitted ) {
		dprintf(D_ALWAYS,
			"NewCluster(): MAX_JOBS_SUBMITTED exceeded, submit failed. "
			"Current total is %d. Limit is %d\n",
			TotalJobsCount, maxJobsSubmitted );
		return -2;
	}

	next_proc_num = 0;
	active_cluster_num = next_cluster_num;
	next_cluster_num += cluster_increment_val;

    // check for wrapping if a maximum cluster id is set
    if ((cluster_maximum_val > 0) && (next_cluster_num > cluster_maximum_val)) {
        dprintf(D_ALWAYS, "NewCluster(): Next cluster id %d exceeded configured max %d.  Wrapping to %d.\n", next_cluster_num, cluster_maximum_val, cluster_initial_val);
        next_cluster_num = cluster_initial_val;
    }

    // check for collision with an existing cluster id
    char test_cluster_key[PROC_ID_STR_BUFLEN];
    ClassAd* test_cluster_ad;
	IdToStr(active_cluster_num,-1,test_cluster_key);
    if (JobQueue->LookupClassAd(test_cluster_key, test_cluster_ad)) {
        dprintf(D_ALWAYS, "NewCluster(): collision with existing cluster id %d\n", active_cluster_num);
        return -3;
    }

	snprintf(cluster_str, PROC_ID_STR_BUFLEN, "%d", next_cluster_num);
//	log = new LogSetAttribute(HeaderKey, ATTR_NEXT_CLUSTER_NUM, cluster_str);
//	JobQueue->AppendLog(log);
	JobQueue->SetAttribute(HeaderKey, ATTR_NEXT_CLUSTER_NUM, cluster_str);

	// put a new classad in the transaction log to serve as the cluster ad
	char cluster_key[PROC_ID_STR_BUFLEN];
	IdToStr(active_cluster_num,-1,cluster_key);
	JobQueue->NewClassAd(cluster_key, JOB_ADTYPE, STARTD_ADTYPE);

	return active_cluster_num;
}


int
NewProc(int cluster_id)
{
	int				proc_id;
	char			key[PROC_ID_STR_BUFLEN];
//	LogNewClassAd	*log;

	if( Q_SOCK && !OwnerCheck(NULL, Q_SOCK->getOwner() ) ) {
		return -1;
	}

	if ((cluster_id != active_cluster_num) || (cluster_id < 1)) {
#if !defined(WIN32)
		errno = EACCES;
#endif
		return -1;
	}
	
	if ( TotalJobsCount >= scheduler.getMaxJobsSubmitted() ) {
		dprintf(D_ALWAYS,
			"NewProc(): MAX_JOBS_SUBMITTED exceeded, submit failed\n");
		return -2;
	}

	proc_id = next_proc_num++;
	IdToStr(cluster_id,proc_id,key);
//	log = new LogNewClassAd(key, JOB_ADTYPE, STARTD_ADTYPE);
//	JobQueue->AppendLog(log);
	JobQueue->NewClassAd(key, JOB_ADTYPE, STARTD_ADTYPE);

	IncrementClusterSize(cluster_id);

		// now that we have a real job ad with a valid proc id, then
		// also insert the appropriate GlobalJobId while we're at it.
	MyString gjid = "\"";
	gjid += Name;             // schedd's name
	gjid += "#";
	gjid += cluster_id;
	gjid += ".";
	gjid += proc_id;
	if (param_boolean("GLOBAL_JOB_ID_WITH_TIME", true)) {
		int now = (int)time(0);
		gjid += "#";
		gjid += now;
	}
	gjid += "\"";
	JobQueue->SetAttribute( key, ATTR_GLOBAL_JOB_ID, gjid.Value() );

	return proc_id;
}

int 	DestroyMyProxyPassword (int cluster_id, int proc_id);

int DestroyProc(int cluster_id, int proc_id)
{
	char				key[PROC_ID_STR_BUFLEN];
	ClassAd				*ad = NULL;
//	LogDestroyClassAd	*log;

	IdToStr(cluster_id,proc_id,key);
	if (!JobQueue->LookupClassAd(key, ad)) {
		return DESTROYPROC_ENOENT;
	}

	// Only the owner can delete a proc.
	if ( Q_SOCK && !OwnerCheck(ad, Q_SOCK->getOwner() )) {
		return DESTROYPROC_EACCES;
	}

	// Take care of ATTR_COMPLETION_DATE
	int job_status = -1;
	ad->LookupInteger(ATTR_JOB_STATUS, job_status);	
	if ( job_status == COMPLETED ) {
			// if job completed, insert completion time if not already there
		int completion_time = 0;
		ad->LookupInteger(ATTR_COMPLETION_DATE,completion_time);
		if ( !completion_time ) {
			SetAttributeInt(cluster_id,proc_id,ATTR_COMPLETION_DATE,
			                (int)time(NULL), true /*nondurable*/);
		}
	}

	int job_finished_hook_done = -1;
	ad->LookupInteger( ATTR_JOB_FINISHED_HOOK_DONE, job_finished_hook_done );
	if( job_finished_hook_done == -1 ) {
			// our cleanup hook hasn't finished yet for this job.  so,
			// we just want to add it to our queue of job ids to call
			// the hook on and return immediately
		scheduler.enqueueFinishedJob( cluster_id, proc_id );
		return DESTROYPROC_SUCCESS_DELAY;
	}

		// should we leave the job in the queue?
	int leave_job_in_q = 0;
	{
		ClassAd completeAd(*ad);
		JobQueue->AddAttrsFromTransaction(key,completeAd);
		completeAd.EvalBool(ATTR_JOB_LEAVE_IN_QUEUE,NULL,leave_job_in_q);
		if ( leave_job_in_q ) {
			return DESTROYPROC_SUCCESS_DELAY;
		}
	}

 
	// Remove checkpoint files
	if ( !Q_SOCK ) {
		//if socket is dead, have cleanup lookup ad owner
		cleanup_ckpt_files(cluster_id,proc_id,NULL );
	}
	else {
		cleanup_ckpt_files(cluster_id,proc_id,Q_SOCK->getOwner() );
	}

	int universe = CONDOR_UNIVERSE_STANDARD;
	ad->LookupInteger(ATTR_JOB_UNIVERSE, universe);

	if( (universe == CONDOR_UNIVERSE_MPI) ||
		(universe == CONDOR_UNIVERSE_PARALLEL) ) {
			// Parallel jobs take up a whole cluster.  If we've been ask to
			// destroy any of the procs in a parallel job cluster, we
			// should destroy the entire cluster.  This hack lets the
			// schedd just destroy the proc associated with the shadow
			// when a multi-class parallel job exits without leaving other
			// procs in the cluster around.  It also ensures that the
			// user doesn't delete only some of the procs in the parallel
			// job cluster, since that's going to really confuse the
			// shadow.
		int ret = DestroyCluster(cluster_id);
		if(ret < 0 ) { return DESTROYPROC_ERROR; }
		return DESTROYPROC_SUCCESS;
	}

	// Append to history file
	AppendHistory(ad);

	// Write a per-job history file (if PER_JOB_HISTORY_DIR param is set)
	WritePerJobHistoryFile(ad, false);

#if HAVE_DLOPEN
  ScheddPluginManager::Archive(ad);
#endif

  if (FILEObj->file_newEvent("History", ad) == QUILL_FAILURE) {
	  dprintf(D_ALWAYS, "AppendHistory Logging History Event --- Error\n");
  }

  // save job ad to the log
	bool already_in_transaction = InTransaction();
	if( !already_in_transaction ) {
			// For performance, wrap the myproxy attribute change and
			// job deletion into one transaction.
		BeginTransaction();
	}

	// ckireyev: Destroy MyProxyPassword
	(void)DestroyMyProxyPassword (cluster_id, proc_id);

	JobQueue->DestroyClassAd(key);

	DecrementClusterSize(cluster_id);

	if( !already_in_transaction ) {
			// For performance, use a NONDURABLE transaction.  If we crash
			// before this makes it to the disk, on restart we will
			// attempt removing it again.  Yes, this means we may
			// generate a duplicate history entry and redo other
			// cleanup tasks, but that is possible even if this
			// transaction is marked DURABLE, since all of those tasks
			// are not atomic with respect to this transaction anyway.

		CommitTransaction(NONDURABLE);
	}

		// remove any match (startd) ad stored w/ this job
	RemoveMatchedAd(cluster_id,proc_id);

	JobQueueDirty = true;

	return DESTROYPROC_SUCCESS;
}


int DestroyCluster(int cluster_id, const char* reason)
{
	ClassAd				*ad=NULL;
	int					c, proc_id;
//	LogDestroyClassAd	*log;
	HashKey				key;

	// cannot destroy the header cluster(s)
	if ( cluster_id < 1 ) {
		return -1;
	}

	JobQueue->StartIterateAllClassAds();

	// Find all jobs in this cluster and remove them.
	while(JobQueue->IterateAllClassAds(ad,key)) {
		StrToId(key.value(),c,proc_id);
		if (c == cluster_id && proc_id > -1) {
				// Only the owner can delete a cluster
				if ( Q_SOCK && !OwnerCheck(ad, Q_SOCK->getOwner() )) {
					return -1;
				}

				// Take care of ATTR_COMPLETION_DATE
				int job_status = -1;
				ad->LookupInteger(ATTR_JOB_STATUS, job_status);	
				if ( job_status == COMPLETED ) {
						// if job completed, insert completion time if not already there
					int completion_time = 0;
					ad->LookupInteger(ATTR_COMPLETION_DATE,completion_time);
					if ( !completion_time ) {
						SetAttributeInt(cluster_id,proc_id,
							ATTR_COMPLETION_DATE,(int)time(NULL));
					}
				}

				// Take care of ATTR_REMOVE_REASON
				if( reason ) {
					MyString fixed_reason;
					if( reason[0] == '"' ) {
						fixed_reason += reason;
					} else {
						fixed_reason += '"';
						fixed_reason += reason;
						fixed_reason += '"';
					}
					if( SetAttribute(cluster_id, proc_id, ATTR_REMOVE_REASON, 
									 fixed_reason.Value()) < 0 ) {
						dprintf( D_ALWAYS, "WARNING: Failed to set %s to \"%s\" for "
								 "job %d.%d\n", ATTR_REMOVE_REASON, reason, cluster_id,
								 proc_id );
					}
				}

					// should we leave the job in the queue?
				int leave_job_in_q = 0;
				ad->EvalBool(ATTR_JOB_LEAVE_IN_QUEUE,NULL,leave_job_in_q);
				if ( leave_job_in_q ) {
						// leave it in the queue.... move on to the next one
					continue;
				}

				// Apend to history file
				AppendHistory(ad);
#if HAVE_DLOPEN
				ScheddPluginManager::Archive(ad);
#endif

				if (FILEObj->file_newEvent("History", ad) == QUILL_FAILURE) {
			  		dprintf(D_ALWAYS, "AppendHistory Logging History Event --- Error\n");
		  		}

  // save job ad to the log

				// Write a per-job history file (if PER_JOB_HISTORY_DIR param is set)
				WritePerJobHistoryFile(ad, false);

//				log = new LogDestroyClassAd(key);
//				JobQueue->AppendLog(log);

				cleanup_ckpt_files(cluster_id,proc_id, NULL );

				JobQueue->DestroyClassAd(key.value());

					// remove any match (startd) ad stored w/ this job
				if ( scheduler.resourcesByProcID ) {
					ClassAd *ad_to_remove = NULL;
					PROC_ID job_id;
					job_id.cluster = cluster_id;
					job_id.proc = proc_id;
					scheduler.resourcesByProcID->lookup(job_id,ad_to_remove);
					if ( ad_to_remove ) {
						delete ad_to_remove;
						scheduler.resourcesByProcID->remove(job_id);
					}
				}
		}

	}

	ClusterCleanup(cluster_id);
	
	// Destroy myproxy password
	DestroyMyProxyPassword (cluster_id, -1);

	JobQueueDirty = true;

	return 0;
}

int
SetAttributeByConstraint(const char *constraint, const char *attr_name,
						 const char *attr_value)
{
	ClassAd	*ad;
	int cluster_num, proc_num;
	int found_one = 0, had_error = 0;
	HashKey key;

	JobQueue->StartIterateAllClassAds();
	while(JobQueue->IterateAllClassAds(ad,key)) {
		// check for CLUSTER_ID>0 and proc_id >= 0 to avoid header ad/cluster ads
		StrToId(key.value(),cluster_num,proc_num);
		if ( (cluster_num > 0) &&
			 (proc_num > -1) &&
			 EvalBool(ad, constraint)) {
			found_one = 1;
			if( SetAttribute(cluster_num,proc_num,attr_name,attr_value) < 0 ) {
				had_error = 1;
			}
			FreeJobAd(ad);	// a no-op on the server side
		}
	}

		// If we couldn't find any jobs that matched the constraint,
		// or we could set the attribute on any of the ones we did
		// find, return error (-1).
	// failure (-1)
	if ( had_error || !found_one )
		return -1;
	else
		return 0;
}

int
SetAttribute(int cluster_id, int proc_id, const char *attr_name,
			 const char *attr_value, SetAttributeFlags_t flags )
{
//	LogSetAttribute	*log;
	char			key[PROC_ID_STR_BUFLEN];
	ClassAd			*ad = NULL;
	MyString		new_value;

	// Only an authenticated user or the schedd itself can set an attribute.
	if ( Q_SOCK && !(Q_SOCK->isAuthenticated()) ) {
		return -1;
	}

	// If someone is trying to do something funny with an invalid
	// attribute name, bail out early
	if (!AttrList::IsValidAttrName(attr_name)) {
		dprintf(D_ALWAYS, "SetAttribute got invalid attribute named %s for job %d.%d\n", 
			attr_name ? attr_name : "(null)", cluster_id, proc_id);
		return -1;
	}

		// If someone is trying to do something funny with an invalid
		// attribute value, bail earlyxs
	if (!AttrList::IsValidAttrValue(attr_value)) {
		dprintf(D_ALWAYS,
				"SetAttribute received invalid attribute value '%s' for "
				"job %d.%d, ignoring\n",
				attr_value ? attr_value : "(null)", cluster_id, proc_id);
		return -1;
	}

	IdToStr(cluster_id,proc_id,key);

	if (JobQueue->LookupClassAd(key, ad)) {
		if ( Q_SOCK && !OwnerCheck(ad, Q_SOCK->getOwner() )) {
			const char *owner = Q_SOCK->getOwner( );
			if ( ! owner ) {
				owner = "NULL";
			}
			dprintf(D_ALWAYS,
					"OwnerCheck(%s) failed in SetAttribute for job %d.%d\n",
					owner, cluster_id, proc_id);
			return -1;
		}
	} else {
		// If we made it here, the user is adding attributes to an ad
		// that has not been committed yet (and thus cannot be found
		// in the JobQueue above).  Restrict the user to only adding
		// attributes to the current cluster returned by NewCluster,
		// and also restrict the user to procs that have been 
		// returned by NewProc.
		if ((cluster_id != active_cluster_num) || (proc_id >= next_proc_num)) {
#if !defined(WIN32)
			errno = EACCES;
#endif
			dprintf(D_ALWAYS,"Inserting new attribute %s into non-active cluster cid=%d acid=%d\n", 
					attr_name, cluster_id,active_cluster_num);
			return -1;
		}
	}

	// check for security violations.
	// first, make certain ATTR_OWNER can only be set to who they really are.
	if (strcasecmp(attr_name, ATTR_OWNER) == 0) 
	{
		const char* sock_owner = Q_SOCK ? Q_SOCK->getOwner() : "";
		if( !sock_owner ) {
			sock_owner = "";
		}

		if ( strcasecmp(attr_value,"UNDEFINED")==0 ) {
				// If the user set the owner to be undefined, then
				// just fill in the value of Owner with the owner name
				// of the authenticated socket.
			if ( sock_owner && *sock_owner ) {
				new_value.sprintf("\"%s\"",sock_owner);
				attr_value  = new_value.Value();
			} else {
				// socket not authenticated and Owner is UNDEFINED.
#if !defined(WIN32)
				errno = EACCES;
#endif
				dprintf(D_ALWAYS, "ERROR SetAttribute violation: "
					"Owner is UNDEFINED, but client not authenticated\n");
				return -1;

			}
		}

			// We can't just use attr_value, since it contains '"'
			// marks.  Carefully remove them here.
		MyString owner_buf;
		char const *owner = attr_value;
		bool owner_is_quoted = false;
		if( *owner == '"' ) {
			owner_buf = owner+1;
			if( owner_buf.Length() && owner_buf[owner_buf.Length()-1] == '"' )
			{
				owner_buf.setChar(owner_buf.Length()-1,'\0');
				owner_is_quoted = true;
			}
			owner = owner_buf.Value();
		}

		if( !owner_is_quoted ) {
			// For sanity's sake, do not allow setting Owner to something
			// strange, such as an attribute reference that happens to have
			// the same name as the authenticated user.
			errno = EACCES;
			dprintf(D_ALWAYS, "SetAttribute security violation: "
					"setting owner to %s which is not a valid string\n",
					attr_value);
			return -1;
		}

		MyString orig_owner;
		if( GetAttributeString(cluster_id,proc_id,ATTR_OWNER,orig_owner) >= 0
			&& orig_owner != owner
			&& !qmgmt_all_users_trusted )
		{
			// Unless all users are trusted, nobody (not even queue super user)
			// has the ability to change the owner attribute once it is set.
			// See gittrack #1018.
			errno = EACCES;
			dprintf(D_ALWAYS, "SetAttribute security violation: "
					"setting owner to %s when previously set to \"%s\"\n",
					attr_value, orig_owner.Value());
			return -1;
		}

		if (!qmgmt_all_users_trusted
#if defined(WIN32)
			&& (strcasecmp(owner,sock_owner) != 0)
#else
			&& (strcmp(owner,sock_owner) != 0)
#endif
			&& (!isQueueSuperUser(sock_owner) || !SuperUserAllowedToSetOwnerTo(owner)) ) {
#ifndef WIN32
				errno = EACCES;
#endif
				dprintf(D_ALWAYS, "SetAttribute security violation: "
					"setting owner to %s when active owner is \"%s\"\n",
					attr_value, sock_owner);
				return -1;
		}


			// If we got this far, we're allowing the given value for
			// ATTR_OWNER to be set.  However, now, we should try to
			// insert a value for ATTR_USER, too, so that's always in
			// the job queue.
		int nice_user = 0;
		MyString user;

		GetAttributeInt( cluster_id, proc_id, ATTR_NICE_USER,
						 &nice_user );
		user.sprintf( "\"%s%s@%s\"", (nice_user) ? "nice-user." : "",
				 owner, scheduler.uidDomain() );
		SetAttribute( cluster_id, proc_id, ATTR_USER, user.Value() );

			// Also update the owner history hash table
		AddOwnerHistory(owner);
	}
	else if (strcasecmp(attr_name, ATTR_CLUSTER_ID) == 0) {
		if (atoi(attr_value) != cluster_id) {
#if !defined(WIN32)
			errno = EACCES;
#endif
			dprintf(D_ALWAYS, "SetAttribute security violation: setting ClusterId to incorrect value (%d!=%d)\n",
				atoi(attr_value), cluster_id);
			return -1;
		}
	}
	else if (strcasecmp(attr_name, ATTR_NICE_USER) == 0) {
			// Because we're setting a new value for nice user, we
			// should create a new value for ATTR_USER while we're at
			// it, since that might need to change now that
			// ATTR_NICE_USER is set.
		MyString owner;
		MyString user;
		bool nice_user = false;
		if( ! strcasecmp(attr_value, "TRUE") ) {
			nice_user = true;
		}
		if( GetAttributeString(cluster_id, proc_id, ATTR_OWNER, owner)
			>= 0 ) {
			user.sprintf( "\"%s%s@%s\"", (nice_user) ? "nice-user." :
					 "", owner.Value(), scheduler.uidDomain() );
			SetAttribute( cluster_id, proc_id, ATTR_USER, user.Value() );
		}
	}
	else if (strcasecmp(attr_name, ATTR_PROC_ID) == 0) {
		if (atoi(attr_value) != proc_id) {
#if !defined(WIN32)
			errno = EACCES;
#endif
			dprintf(D_ALWAYS, "SetAttribute security violation: setting ProcId to incorrect value (%d!=%d)\n",
				atoi(attr_value), proc_id);
			return -1;
		}
		
		//
		// CronTab Attributes
		// Check to see if this attribte is one of the special
		// ones used for defining a crontab schedule. If it is, then
		// we add the cluster_id to a queue maintained by the schedd.
		// This is because at this point we may not have the proc_id, so
		// we can't add the full job information. The schedd will later
		// take this cluster_id and look at all of its procs to see if 
		// need to be added to the main CronTab list of jobs.
		//
	} else if ( strcasecmp( attr_name, ATTR_CRON_MINUTES ) == 0 ||
				strcasecmp( attr_name, ATTR_CRON_HOURS ) == 0 ||
				strcasecmp( attr_name, ATTR_CRON_DAYS_OF_MONTH ) == 0 ||
				strcasecmp( attr_name, ATTR_CRON_MONTHS ) == 0 ||
				strcasecmp( attr_name, ATTR_CRON_DAYS_OF_WEEK ) == 0 ) {
		scheduler.addCronTabClusterId( cluster_id );				
	}
	else if ( strcasecmp( attr_name, ATTR_JOB_STATUS ) == 0 ) {
			// If the status is being set, let's record the previous
			// status. If there is no status we'll default to
			// UNEXPANDED.
		int status = UNEXPANDED;
		GetAttributeInt( cluster_id, proc_id, ATTR_JOB_STATUS, &status );
		SetAttributeInt( cluster_id, proc_id, ATTR_LAST_JOB_STATUS, status );
	}
#if !defined(WANT_OLD_CLASSADS)
/* Disable AddTargetRefs() for now
<<<<<<< HEAD
	else if ( stricmp( attr_name, ATTR_REQUIREMENTS ) == 0 ||
			  stricmp( attr_name, ATTR_RANK ) ) {
=======
	else if ( strcasecmp( attr_name, ATTR_REQUIREMENTS ) == 0 ||
			  strcasecmp( attr_name, ATTR_RANK ) ) {
>>>>>>> 667420c9
		// Check Requirements and Rank for proper TARGET scoping of
		// machine attributes.
		ExprTree *tree = NULL;
		if ( ParseClassAdRvalExpr( attr_value, tree ) == 0 ) {
			ExprTree *tree2 = AddTargetRefs( tree, TargetMachineAttrs );
			new_value = ExprTreeToString( tree2 );
			attr_value = new_value.Value();
			delete tree;
			delete tree2;
		}
	}
*/
#endif

	// If any of the attrs used to create the signature are
	// changed, then delete the ATTR_AUTO_CLUSTER_ID, since
	// the signature needs to be recomputed as it may have changed.
	// Note we do this whether or not the transaction is committed - that
	// is ok, and actually is probably more efficient than hitting disk.
	if ( ad ) {
		char * sigAttrs = NULL;
		ad->LookupString(ATTR_AUTO_CLUSTER_ATTRS,&sigAttrs);
		if ( sigAttrs ) {
			StringList attrs(sigAttrs);
			if ( attrs.contains_anycase(attr_name) ) {
				ad->Delete(ATTR_AUTO_CLUSTER_ID);
				ad->Delete(ATTR_AUTO_CLUSTER_ATTRS);
			}
			free(sigAttrs);
			sigAttrs = NULL;
		}
	}

	// This block handles rounding of attributes.
	MyString round_param_name;
	round_param_name = "SCHEDD_ROUND_ATTR_";
	round_param_name += attr_name;

	char *round_param = param(round_param_name.Value());

	if( round_param && *round_param && strcmp(round_param,"0") ) {
		LexemeType attr_type = LX_EOF;
#ifdef WANT_OLD_CLASSADS
		Token token;

			// See if attr_value is a scalar (int or float) by
			// invoking the ClassAd scanner.  We do it this way
			// to make certain we scan the value the same way that
			// the ClassAd library will (i.e. support exponential
			// notation, etc).
		char const *avalue = attr_value; // scanner will modify ptr, so save it
		Scanner(avalue,token);
		attr_type = token.type;
#else
		ExprTree *tree = NULL;
		classad::Value val;
		if ( ParseClassAdRvalExpr(attr_value, tree) == 0 &&
			 tree->GetKind() == classad::ExprTree::LITERAL_NODE ) {
			((classad::Literal *)tree)->GetValue( val );
			if ( val.GetType() == classad::Value::INTEGER_VALUE ) {
				attr_type = LX_INTEGER;
			} else if ( val.GetType() == classad::Value::REAL_VALUE ) {
				attr_type = LX_FLOAT;
			}
		}
		delete tree;
#endif

		if ( attr_type == LX_INTEGER || attr_type == LX_FLOAT ) {
			// first, store the actual value
			MyString raw_attribute = attr_name;
			raw_attribute += "_RAW";
			JobQueue->SetAttribute(key, raw_attribute.Value(), attr_value);

			int ivalue;
			double fvalue;

			if ( attr_type == LX_INTEGER ) {
#ifdef WANT_OLD_CLASSADS
				ivalue = token.intVal;
#else
				val.IsIntegerValue( ivalue );
#endif
				fvalue = ivalue;
			} else {
#ifdef WANT_OLD_CLASSADS
				fvalue = token.floatVal;
#else
				val.IsRealValue( fvalue );
#endif
				ivalue = (int) fvalue;	// truncation conversion
			}

			if( strstr(round_param,"%") ) {
					// round to specified percentage of the number's
					// order of magnitude
				char *end=NULL;
				double percent = strtod(round_param,&end);
				if( !end || end[0] != '%' || end[1] != '\0' ||
					percent > 1000 || percent < 0 )
				{
					EXCEPT("Invalid rounding parameter %s=%s",
						   round_param_name.Value(),round_param);
				}
				if( fabs(fvalue) < 0.000001 || percent < 0.000001 ) {
					new_value = attr_value; // unmodified
				}
				else {
						// find the closest power of 10
					int magnitude = (int)(log(fabs((double)fvalue/5))/log((double)10) + 1);
					double roundto = pow((double)10,magnitude) * percent/100.0;
					fvalue = ceil( fvalue/roundto )*roundto;

					if( attr_type == LX_INTEGER ) {
						new_value.sprintf("%d",(int)fvalue);
					}
					else {
						new_value.sprintf("%f",fvalue);
					}
				}
			}
			else {
					// round to specified power of 10
				unsigned int base;
				int exp = param_integer(round_param_name.Value(),0,0,9);

					// now compute the rounded value
					// set base to be 10^exp
				for (base=1 ; exp > 0; exp--, base *= 10);

					// round it.  note we always round UP!!  
				ivalue = ((ivalue + base - 1) / base) * base;

					// make it a string, courtesty MyString conversion.
				new_value = ivalue;

					// if it was a float, append ".0" to keep it a float
				if ( attr_type == LX_FLOAT ) {
					new_value += ".0";
				}
			}

			// change attr_value, so when we do the SetAttribute below
			// we really set to the rounded value.
			attr_value = new_value.Value();

		} else {
			dprintf(D_FULLDEBUG,
				"%s=%s, but value '%s' is not a scalar - ignored\n",
				round_param_name.Value(),round_param,attr_value);
		}
	}
	free( round_param );

	if( !PrioRecArrayIsDirty ) {
		if( strcasecmp(attr_name, ATTR_JOB_PRIO) == 0 ) {
			PrioRecArrayIsDirty = true;
		}
		if( strcasecmp(attr_name, ATTR_JOB_STATUS) == 0 ) {
			if( atoi(attr_value) == IDLE ) {
				PrioRecArrayIsDirty = true;
			}
		}
		if(PrioRecArrayIsDirty) {
			dprintf(D_FULLDEBUG,
					"Prioritized runnable job list will be rebuilt, because "
					"ClassAd attribute %s=%s changed\n",
					attr_name,attr_value);
		}
	}

	int old_nondurable_level = 0;
	if( flags & NONDURABLE ) {
		old_nondurable_level = JobQueue->IncNondurableCommitLevel();
	}

	JobQueue->SetAttribute(key, attr_name, attr_value);

	if( flags & NONDURABLE ) {
		JobQueue->DecNondurableCommitLevel( old_nondurable_level );

		ScheduleJobQueueLogFlush();
	}

	JobQueueDirty = true;

	return 0;
}

void
ScheduleJobQueueLogFlush()
{
		// Flush the log after a short delay so that we avoid spending
		// a lot of time waiting for the disk but we also make things
		// visible to JobRouter and Quill within a maximum delay.
	if( flush_job_queue_log_timer_id == -1 ) {
		flush_job_queue_log_timer_id = daemonCore->Register_Timer(
			flush_job_queue_log_delay,
			HandleFlushJobQueueLogTimer,
			"HandleFlushJobQueueLogTimer");
	}
}

void
HandleFlushJobQueueLogTimer()
{
	flush_job_queue_log_timer_id = -1;
	JobQueue->FlushLog();
}

int
SetTimerAttribute( int cluster, int proc, const char *attr_name, int dur )
{
	int rc = 0;
	if ( xact_start_time == 0 ) {
		dprintf(D_ALWAYS,
				"SetTimerAttribute called for %d.%d outside of a transaction!\n",
				cluster, proc);
		return -1;
	}

	rc = SetAttributeInt( cluster, proc, attr_name, xact_start_time + dur );
	return rc;
}

char * simple_encode (int key, const char * src);
char * simple_decode (int key, const char * src);

// Store a simply-encoded attribute
int
SetMyProxyPassword (int cluster_id, int proc_id, const char *pwd) {

	// This is sortof a hack
	if (proc_id == -1)	{
		proc_id = 0;
	}

	// Create filename
	MyString filename;
	filename.sprintf( "%s/mpp.%d.%d", Spool, cluster_id, proc_id);

	// Swith to root temporarily
	priv_state old_priv = set_root_priv();
	// Delete the file
	struct stat stat_buff;
	if (stat (filename.Value(), &stat_buff) == 0) {
		// If the file exists, delete it
		if (unlink (filename.Value()) && errno != ENOENT) {
			set_priv(old_priv);
			return -1;
		}
	}

	// Create the file
	int fd = safe_open_wrapper(filename.Value(), O_CREAT | O_WRONLY, S_IREAD | S_IWRITE);
	if (fd < 0) {
		set_priv(old_priv);
		return -1;
	}

	char * encoded_value = simple_encode (cluster_id+proc_id, pwd);
	int len = strlen(encoded_value);
	if (write (fd, encoded_value, len) != len) {
		set_priv(old_priv);
		free(encoded_value);
		return -1;
	}
	close (fd);

	// Switch back to non-priviledged user
	set_priv(old_priv);

	free (encoded_value);

	if (SetAttribute(cluster_id, proc_id,
					 ATTR_MYPROXY_PASSWORD_EXISTS, "TRUE") < 0) {
		EXCEPT("Failed to record fact that MyProxyPassword file exists on %d.%d",
			   cluster_id, proc_id);
	}

	return 0;

}


int
DestroyMyProxyPassword( int cluster_id, int proc_id )
{
	int val = 0;
	if (GetAttributeBool(cluster_id, proc_id,
						 ATTR_MYPROXY_PASSWORD_EXISTS, &val) < 0 ||
		!val) {
			// It doesn't exist, nothing to destroy.
		return 0;
	}

	MyString filename;
	filename.sprintf( "%s%cmpp.%d.%d", Spool, DIR_DELIM_CHAR,
					  cluster_id, proc_id );

  	// Swith to root temporarily
	priv_state old_priv = set_root_priv();

	// Delete the file
	struct stat stat_buff;
	if( stat(filename.Value(), &stat_buff) == 0 ) {
			// If the file exists, delete it
		if( unlink( filename.Value()) < 0 && errno != ENOENT ) {
			dprintf( D_ALWAYS, "unlink(%s) failed: errno %d (%s)\n",
					 filename.Value(), errno, strerror(errno) );
		 	set_priv(old_priv);
			return -1;

		}
		dprintf( D_FULLDEBUG, "Destroyed MPP %d.%d: %s\n", cluster_id, 
				 proc_id, filename.Value() );
	}

	// Switch back to non-root
	set_priv(old_priv);

	if (SetAttribute(cluster_id, proc_id,
					 ATTR_MYPROXY_PASSWORD_EXISTS, "FALSE") < 0) {
		EXCEPT("Failed to record fact that MyProxyPassword file does no exists on %d.%d",
			   cluster_id, proc_id);
	}

	return 0;
}


int GetMyProxyPassword (int cluster_id, int proc_id, char ** value) {
	// Create filename

	// Swith to root temporarily
	priv_state old_priv = set_root_priv();
	
	MyString filename;
	filename.sprintf( "%s/mpp.%d.%d", Spool, cluster_id, proc_id);
	int fd = safe_open_wrapper(filename.Value(), O_RDONLY);
	if (fd < 0) {
		set_priv(old_priv);
		return -1;
	}

	char buff[MYPROXY_MAX_PASSWORD_BUFLEN];
	int bytes = read (fd, buff, sizeof(buff));
	if( bytes < 0 ) {
		return -1;
	}
	buff [bytes] = '\0';

	close (fd);

	// Switch back to non-priviledged user
	set_priv(old_priv);

	*value = simple_decode (cluster_id + proc_id, buff);
	return 0;
}




const char * mesh = "Rr1aLvzki/#6`QeNoWl^\"(!x\'=OE3HBn [A)GtKu?TJ.mdS9%Fh;<\\+w~4yPDIq>2Ufs$Xc_@g0Y5Mb|{&*}]7,CpV-j:8Z";

char * simple_encode (int key, const char * src) {

  char * result = (char*)strdup (src);

  char buff[2];
  buff [1]='\n';

  unsigned int i= 0;
  for (; i<strlen (src); i++) {
    int c = (int)src[i]-(int)' ';
    c=(c+key)%strlen(mesh);
    result[i]=mesh[c];
  }

  return result;
}

char * simple_decode (int key, const char * src) {
  char * result = (char*)strdup (src);

  char buff[2];
  buff[1]='\0';

  unsigned int i= 0;
  unsigned int j =0;
  unsigned int c =0;

  for (; j<strlen(src); j++) {

	//
    for (i=0; i<strlen (mesh); i++) {
      if (mesh[i] == src[j]) {
		c = i;
		break;
		}
    }

    c=(c+strlen(mesh)-(key%strlen(mesh)))%strlen(mesh);
    
    snprintf(buff, 2, "%c", c+(int)' ');
    result[j]=buff[0];
    
  }
  return result;
}

bool
InTransaction()
{
	return JobQueue->InTransaction();
}

void
BeginTransaction()
{
	JobQueue->BeginTransaction();

	// note what time we started the transaction (used by SetTimerAttribute())
	xact_start_time = time( NULL );
}


void
CommitTransaction(SetAttributeFlags_t flags /* = 0 */)
{
	std::list<std::string> new_ad_keys;
		// get a list of all new ads being created in this transaction
	JobQueue->ListNewAdsInTransaction( new_ad_keys );

	if( flags & NONDURABLE ) {
		JobQueue->CommitNondurableTransaction();
		ScheduleJobQueueLogFlush();
	}
	else {
		JobQueue->CommitTransaction();
	}

	// If the commit failed, we should never get here.

	// Now that the transaction has been commited, we need to chain proc
	// ads to cluster ads if any new clusters have been submitted.
	// Also, if EVENT_LOG is defined in condor_config, we will write
	// submit events into the EVENT_LOG here.
	if ( !new_ad_keys.empty() ) {
		int cluster_id;
		int proc_id;
		ClassAd *procad;
		ClassAd *clusterad;
		bool write_submit_events = false;
			// keep usr_log in outer scope so we don't open/close the 
			// event log over and over.
		WriteUserLog usr_log;
		usr_log.setCreatorName( Name );

		char *eventlog = param("EVENT_LOG");
		if ( eventlog ) {
			write_submit_events = true;
				// don't write to the user log here, since
				// hopefully condor_submit already did.
			usr_log.setEnableUserLog(false);
			usr_log.initialize(0,0,0,NULL);
			free(eventlog);
		}

		std::list<std::string>::iterator it;
		for( it = new_ad_keys.begin(); it != new_ad_keys.end(); it++ ) {
			char const *key = it->c_str();
			StrToId(key,cluster_id,proc_id);

			if( proc_id == -1 ) {
				continue; // skip over cluster ads
			}

			char cluster_key[PROC_ID_STR_BUFLEN];
			IdToStr(cluster_id,-1,cluster_key);

			if ( JobQueue->LookupClassAd(cluster_key, clusterad) &&
				 JobQueue->LookupClassAd(key,procad))
			{
				dprintf(D_FULLDEBUG,"New job: %s",key);

					// chain proc ads to cluster ad
				procad->ChainToAd(clusterad);

					// convert any old attributes for backwards compatbility
				ConvertOldJobAdAttrs(procad, false);

					// write submit event to global event log
				if ( write_submit_events ) {
					SubmitEvent jobSubmit;
					jobSubmit.initFromClassAd(procad);
					usr_log.setGlobalCluster(cluster_id);
					usr_log.setGlobalProc(proc_id);
					usr_log.writeEvent(&jobSubmit,procad);
				}
			}	
		}	// end of loop thru clusters
	}	// end of if a new cluster(s) submitted

	xact_start_time = 0;
}

void
AbortTransaction()
{
	JobQueue->AbortTransaction();
}

void
AbortTransactionAndRecomputeClusters()
{
	if ( JobQueue->AbortTransaction() ) {
		/*	If we made it here, a transaction did exist that was not
			committed, and we now aborted it.  This would happen if 
			somebody hit ctrl-c on condor_rm or condor_status, etc,
			or if any of these client tools bailed out due to a fatal error.
			Because the removal of ads from the queue has been backed out,
			we need to "back out" from any changes to the ClusterSizeHashTable,
			since this may now contain incorrect values.  Ideally, the size of
			the cluster should just be kept in the cluster ad -- that way, it 
			gets committed or aborted as part of the transaction.  But alas, 
			it is not; same goes a bunch of other stuff: removal of ckpt and 
			ickpt files, appending to the history file, etc.  Sigh.  
			This should be cleaned up someday, probably with the new schedd.
			For now, to "back out" from changes to the ClusterSizeHashTable, we
			use brute force and blow the whole thing away and recompute it. 
			-Todd 2/2000
		*/
		ClusterSizeHashTable->clear();
		ClassAd *ad;
		HashKey key;
		const char *tmp;
		int 	*numOfProcs = NULL;	
		int cluster_num;
		JobQueue->StartIterateAllClassAds();
		while (JobQueue->IterateAllClassAds(ad,key)) {
			tmp = key.value();
			if ( *tmp == '0' ) continue;	// skip cluster & header ads
			if ( (cluster_num = atoi(tmp)) ) {
				// count up number of procs in cluster, update ClusterSizeHashTable
				if ( ClusterSizeHashTable->lookup(cluster_num,numOfProcs) == -1 ) {
					// First proc we've seen in this cluster; set size to 1
					ClusterSizeHashTable->insert(cluster_num,1);
				} else {
					// We've seen this cluster_num go by before; increment proc count
					(*numOfProcs)++;
				}

			}
		}
	}	// end of if JobQueue->AbortTransaction == True
}


int
GetAttributeFloat(int cluster_id, int proc_id, const char *attr_name, float *val)
{
	ClassAd	*ad;
	char	key[PROC_ID_STR_BUFLEN];
	char	*attr_val;

	IdToStr(cluster_id,proc_id,key);

	if( JobQueue->LookupInTransaction(key, attr_name, attr_val) ) {
		sscanf(attr_val, "%f", val);
		free( attr_val );
		return 1;
	}

	if (!JobQueue->LookupClassAd(key, ad)) {
		return -1;
	}

	if (ad->LookupFloat(attr_name, *val) == 1) return 0;
	return -1;
}


int
GetAttributeInt(int cluster_id, int proc_id, const char *attr_name, int *val)
{
	ClassAd	*ad;
	char	key[PROC_ID_STR_BUFLEN];
	char	*attr_val;

	IdToStr(cluster_id,proc_id,key);

	if( JobQueue->LookupInTransaction(key, attr_name, attr_val) ) {
		sscanf(attr_val, "%d", val);
		free( attr_val );
		return 1;
	}

	if (!JobQueue->LookupClassAd(key, ad)) {
		return -1;
	}

	if (ad->LookupInteger(attr_name, *val) == 1) return 0;
	return -1;
}


int
GetAttributeBool(int cluster_id, int proc_id, const char *attr_name, int *val)
{
	ClassAd	*ad;
	char	key[PROC_ID_STR_BUFLEN];
	char	*attr_val;

	IdToStr(cluster_id,proc_id,key);

	if( JobQueue->LookupInTransaction(key, attr_name, attr_val) ) {
		sscanf(attr_val, "%d", val);
		free( attr_val );
		return 1;
	}

	if (!JobQueue->LookupClassAd(key, ad)) {
		return -1;
	}

	if (ad->LookupBool(attr_name, *val) == 1) return 0;
	return -1;
}

// I added this version of GetAttributeString. It is nearly identical 
// to the other version, but it calls a different version of 
// AttrList::LookupString() which allocates a new string. This is a good
// thing, since it doesn't require a buffer that we could easily overflow.
int
GetAttributeStringNew( int cluster_id, int proc_id, const char *attr_name, 
					   char **val )
{
	ClassAd	*ad;
	char	key[PROC_ID_STR_BUFLEN];
	char	*attr_val;

	*val = NULL;

	IdToStr(cluster_id,proc_id,key);

	if( JobQueue->LookupInTransaction(key, attr_name, attr_val) ) {
		int attr_len = strlen( attr_val );
		if ( attr_val[0] != '"' || attr_val[attr_len-1] != '"' ) {
			free( attr_val );
			return -1;
		}
		attr_val[attr_len - 1] = '\0';
		*val = strdup(&attr_val[1]);
		free( attr_val );
		return 1;
	}

	if (!JobQueue->LookupClassAd(key, ad)) {
		return -1;
	}

	if (ad->LookupString(attr_name, val) == 1) {
		return 0;
	}
	return -1;
}

// returns -1 if the lookup fails or if the value is not a string, 0 if
// the lookup succeeds in the job queue, 1 if it succeeds in the current
// transaction; val is set to the empty string on failure
int
GetAttributeString( int cluster_id, int proc_id, const char *attr_name, 
					MyString &val )
{
	ClassAd	*ad;
	char	key[PROC_ID_STR_BUFLEN];
	char	*attr_val;

	IdToStr(cluster_id,proc_id,key);

	if( JobQueue->LookupInTransaction(key, attr_name, attr_val) ) {
		int attr_len = strlen( attr_val );
		if ( attr_val[0] != '"' || attr_val[attr_len-1] != '"' ) {
			free( attr_val );
			val = "";
			return -1;
		}
		attr_val[attr_len - 1] = '\0';
		val = attr_val + 1;
		free( attr_val );
		return 1;
	}

	if (!JobQueue->LookupClassAd(key, ad)) {
		val = "";
		return -1;
	}

	if (ad->LookupString(attr_name, val) == 1) {
		return 0;
	}
	val = "";
	return -1;
}

int
GetAttributeExprNew(int cluster_id, int proc_id, const char *attr_name, char **val)
{
	ClassAd		*ad;
	char		key[PROC_ID_STR_BUFLEN];
	ExprTree	*tree;
	char		*attr_val;
	const char *tmp_val;

	*val = NULL;

	IdToStr(cluster_id,proc_id,key);

	if( JobQueue->LookupInTransaction(key, attr_name, attr_val) ) {
		*val = attr_val;
		return 1;
	}

	if (!JobQueue->LookupClassAd(key, ad)) {
		return -1;
	}

	tree = ad->LookupExpr(attr_name);
	if (!tree) {
		return -1;
	}

	*val = strdup(ExprTreeToString(tree));

	return 0;
}


int
DeleteAttribute(int cluster_id, int proc_id, const char *attr_name)
{
	ClassAd				*ad;
	char				key[PROC_ID_STR_BUFLEN];
//	LogDeleteAttribute	*log;
	char				*attr_val = NULL;

	IdToStr(cluster_id,proc_id,key);

	if (!JobQueue->LookupClassAd(key, ad)) {
		if( ! JobQueue->LookupInTransaction(key, attr_name, attr_val) ) {
			return -1;
		}
	}

		// If we found it in the transaction, we need to free attr_val
		// so we don't leak memory.  We don't use the value, we just
		// wanted to make sure we could find the attribute so we know
		// to return failure if needed.
	if( attr_val ) {
		free( attr_val );
	}
	
	if (Q_SOCK && !OwnerCheck(ad, Q_SOCK->getOwner() )) {
		return -1;
	}

//	log = new LogDeleteAttribute(key, attr_name);
//	JobQueue->AppendLog(log);
	JobQueue->DeleteAttribute(key, attr_name);

	JobQueueDirty = true;

	return 1;
}

ClassAd *
dollarDollarExpand(int cluster_id, int proc_id, ClassAd *ad, ClassAd *startd_ad, bool persist_expansions)
{
	// This is prepended to attributes that we've already expanded,
	// making them available if the match ad is no longer available.
	// So 
	//   GlobusScheduler=$$(RemoteGridSite)
	// matches an ad containing
	//   RemoteGridSide=foobarqux
	// you'll get
	//   MATCH_EXP_GlobusScheduler=foobarqux
	const char * MATCH_EXP = "MATCH_EXP_";
	bool started_transaction = false;

	int	job_universe = -1;
	ad->LookupInteger(ATTR_JOB_UNIVERSE,job_universe);

		// if we made it here, we have the ad, but
		// expStartdAd is true.  so we need to dig up 
		// the startd ad which matches this job ad.
		char *bigbuf2 = NULL;
		char *attribute_value = NULL;
		ClassAd *expanded_ad;
		int index;
		char *left,*name,*right,*value,*tvalue;
		bool value_came_from_jobad;

		// we must make a deep copy of the job ad; we do not
		// want to expand the ad we have in memory.
		expanded_ad = new ClassAd(*ad);  

		// Copy attributes from chained parent ad into the expanded ad
		// so if parent is deleted before caller is finished with this
		// ad, things will still be ok.
		expanded_ad->ChainCollapse();

			// Make a stringlist of all attribute names in job ad.
			// Note: ATTR_JOB_CMD must be first in AttrsToExpand...
		StringList AttrsToExpand;
		const char * curr_attr_to_expand;
		AttrsToExpand.append(ATTR_JOB_CMD);
		ad->ResetName();
		const char *attr_name = ad->NextNameOriginal();
		for ( ; attr_name; attr_name = ad->NextNameOriginal() ) {
			if ( strncasecmp(attr_name,"MATCH_",6) == 0 ) {
					// We do not want to expand MATCH_XXX attributes,
					// because these are used to store the result of
					// previous expansions, which could potentially
					// contain literal $$(...) in the replacement text.
				continue;
			}
			if ( strcasecmp(attr_name,ATTR_JOB_CMD) ) { 
				AttrsToExpand.append(attr_name);
			}
		}

		index = -1;	
		AttrsToExpand.rewind();
		bool attribute_not_found = false;
		while ( !attribute_not_found ) 
		{
			index++;
			curr_attr_to_expand = AttrsToExpand.next();

			if ( curr_attr_to_expand == NULL ) {
				// all done; no more attributes to try and expand
				break;
			}

			MyString cachedAttrName = MATCH_EXP;
			cachedAttrName += curr_attr_to_expand;

			if( !startd_ad ) {
					// No startd ad, so try to find cached value from back
					// when we did have a startd ad.
				ExprTree *cached_value = ad->LookupExpr(cachedAttrName.Value());
				if( cached_value ) {
					const char *cached_value_buf =
						ExprTreeToString(cached_value);
					ASSERT(cached_value_buf);
					expanded_ad->AssignExpr(curr_attr_to_expand,cached_value_buf);
					continue;
				}

					// No cached value, so try to expand the attribute
					// without the cached value.  If it is an
					// expression that refers only to job attributes,
					// it can succeed, even without the startd.
			}

			if (attribute_value != NULL) {
				free(attribute_value);
				attribute_value = NULL;
			}

			// Get the current value of the attribute.  We want
			// to use PrintToNewStr() here because we want to work
			// with anything (strings, ints, etc) and because want
			// strings unparsed (for instance, quotation marks should
			// be escaped with backslashes) so that we can re-insert
			// them later into the expanded ClassAd.
			// Note: deallocate attribute_value with free(), despite
			// the mis-leading name PrintTo**NEW**Str.  
			ExprTree *tree = ad->LookupExpr(curr_attr_to_expand);
			if ( tree ) {
				const char *new_value = ExprTreeToString( tree );
				if ( new_value ) {
					attribute_value = strdup( new_value );
				}
			}

			if ( attribute_value == NULL ) {
				continue;
			}

				// Some backwards compatibility: if the
				// user just has $$opsys.$$arch in the
				// ATTR_JOB_CMD attribute, convert it to the
				// new format w/ parenthesis: $$(opsys).$$(arch)
			if ( (index == 0) && (attribute_value != NULL)
				 && ((tvalue=strstr(attribute_value,"$$")) != NULL) ) 
			{
				if ( strcasecmp("$$OPSYS.$$ARCH",tvalue) == MATCH ) 
				{
						// convert to the new format
						// First, we need to re-allocate attribute_value to a bigger
						// buffer.
					int old_size = strlen(attribute_value);
					attribute_value = (char *) realloc(attribute_value, 
											old_size 
											+ 10);  // for the extra parenthesis
					ASSERT(attribute_value);
						// since attribute_value may have moved, we need
						// to reset the value of tvalue.
					tvalue = strstr(attribute_value,"$$");	
					ASSERT(tvalue);
					strcpy(tvalue,"$$(OPSYS).$$(ARCH)");
					ad->Assign(curr_attr_to_expand, attribute_value);
				}
			}

			bool expanded_something = false;
			int search_pos = 0;
			while( !attribute_not_found &&
					get_var(attribute_value,&left,&name,&right,NULL,true,search_pos) )
			{
				expanded_something = true;
				
				size_t namelen = strlen(name);
				if(name[0] == '[' && name[namelen-1] == ']') {
					// This is a classad expression to be considered

					MyString expr_to_add;
					expr_to_add.sprintf("string(%s", name + 1);
					expr_to_add.setChar(expr_to_add.Length()-1, ')');

					ClassAd tmpJobAd(*ad);
					const char * INTERNAL_DD_EXPR = "InternalDDExpr";

					bool isok = tmpJobAd.AssignExpr(INTERNAL_DD_EXPR, expr_to_add.Value());
					if( ! isok ) {
						attribute_not_found = true;
						break;
					}

					MyString result;
					isok = tmpJobAd.EvalString(INTERNAL_DD_EXPR, startd_ad, result);
					if( ! isok ) {
						attribute_not_found = true;
						break;
					}
					MyString replacement_value;
					replacement_value += left;
					replacement_value += result;
					search_pos = replacement_value.Length();
					replacement_value += right;
					MyString replacement_attr = curr_attr_to_expand;
					replacement_attr += "=";
					replacement_attr += replacement_value;
					expanded_ad->Insert(replacement_attr.Value());
					dprintf(D_FULLDEBUG,"$$([]) substitution: %s\n",replacement_attr.Value());

					free(attribute_value);
					attribute_value = strdup(replacement_value.Value());


				} else  {
					// This is an attribute from the machine ad

					// If the name contains a colon, then it
					// is a	fallback value, should the startd
					// leave it undefined, e.g.
					// $$(NearestStorage:turkey)

					char *fallback;

					fallback = strchr(name,':');
					if(fallback) {
						*fallback = 0;
						fallback++;
					}

					// Look for the name in the ad.
					// If it is not there, use the fallback.
					// If no fallback value, then fail.

					if( strcasecmp(name,"DOLLARDOLLAR") == 0 ) {
							// replace $$(DOLLARDOLLAR) with literal $$
						value = strdup("DOLLARDOLLAR = \"$$\"");
						value_came_from_jobad = true;
					}
					else if ( startd_ad ) {
							// We have a startd ad in memory, use it
						value = startd_ad->sPrintExpr(NULL,0,name);
						value_came_from_jobad = false;
					} else {
							// No startd ad -- use value from last match.
						MyString expr;
						expr = "MATCH_";
						expr += name;
						value = ad->sPrintExpr(NULL,0,expr.Value());
						value_came_from_jobad = true;
					}

					if (!value) {
						if(fallback) {
							char *rebuild = (char *) malloc(  strlen(name)
								+ 3  // " = "
								+ 1  // optional '"'
								+ strlen(fallback)
								+ 1  // optional '"'
								+ 1); // null terminator
							if(strlen(fallback) == 0) {
								// fallback is nothing?  That confuses all sorts of
								// things.  How about a nothing string instead?
								sprintf(rebuild,"%s = \"%s\"",name,fallback);
							} else {
								sprintf(rebuild,"%s = %s",name,fallback);
							}
							value = rebuild;
						}
						if(!fallback || !value) {
							attribute_not_found = true;
							break;
						}
					}


					// we just want the attribute value, so strip
					// out the "attrname=" prefix and any quotation marks 
					// around string value.
					tvalue = strchr(value,'=');
					ASSERT(tvalue);	// we better find the "=" sign !
					// now skip past the "=" sign
					tvalue++;
					while ( *tvalue && isspace(*tvalue) ) {
						tvalue++;
					}
					// insert the expression into the original job ad
					// before we mess with it any further.  however, no need to
					// re-insert it if we got the value from the job ad
					// in the first place.
					if ( !value_came_from_jobad && persist_expansions) {
						MyString expr;
						expr = "MATCH_";
						expr += name;

						if( !started_transaction && !InTransaction() ) {
							started_transaction = true;
								// for efficiency, when storing multiple
								// expansions, do it all in one transaction
							BeginTransaction();
						}	

					// We used to only bother saving the MATCH_ entry for
						// the GRID universe, but we now need it for flocked
						// jobs using disconnected starter-shadow (job-leases).
						// So just always do it.
						if ( SetAttribute(cluster_id,proc_id,expr.Value(),tvalue) < 0 )
						{
							EXCEPT("Failed to store %s into job ad %d.%d",
								expr.Value(),cluster_id,proc_id);
						}
					}
					// skip any quotation marks around strings
					if (*tvalue == '"') {
						tvalue++;
						int endquoteindex = strlen(tvalue) - 1;
						if ( endquoteindex >= 0 && 
							 tvalue[endquoteindex] == '"' ) {
								tvalue[endquoteindex] = '\0';
						}
					}
					bigbuf2 = (char *) malloc(  strlen(left) 
											  + strlen(tvalue) 
											  + strlen(right)
											  + 1);
					sprintf(bigbuf2,"%s%s%n%s",left,tvalue,&search_pos,right);
					free(attribute_value);
					attribute_value = (char *) malloc(  strlen(curr_attr_to_expand)
													  + 3 // = and quotes
													  + strlen(bigbuf2)
													  + 1);
					sprintf(attribute_value,"%s=%s",curr_attr_to_expand,
						bigbuf2);
					expanded_ad->Insert(attribute_value);
					dprintf(D_FULLDEBUG,"$$ substitution: %s\n",attribute_value);
					free(value);	// must use free here, not delete[]
					free(attribute_value);
					attribute_value = bigbuf2;
					bigbuf2 = NULL;
				}
			}

			if(expanded_something && ! attribute_not_found && persist_expansions) {
				// Cache the expanded string so that we still
				// have it after, say, a restart and the collector
				// is no longer available.

				if( !started_transaction && !InTransaction() ) {
					started_transaction = true;
						// for efficiency, when storing multiple
						// expansions, do it all in one transaction
					BeginTransaction();
				}
				if ( SetAttribute(cluster_id,proc_id,cachedAttrName.Value(),attribute_value) < 0 )
				{
					EXCEPT("Failed to store '%s=%s' into job ad %d.%d",
						cachedAttrName.Value(), attribute_value, cluster_id, proc_id);
				}
			}

		}

		if( started_transaction ) {
			CommitTransaction();
		}

		if ( startd_ad ) {
				// Copy NegotiatorMatchExprXXX attributes from startd ad
				// to the job ad.  These attributes were inserted by the
				// negotiator.
			startd_ad->ResetName();
			char const *c_name;
			size_t len = strlen(ATTR_NEGOTIATOR_MATCH_EXPR);
			while( (c_name=startd_ad->NextNameOriginal()) ) {
				if( !strncmp(c_name,ATTR_NEGOTIATOR_MATCH_EXPR,len) ) {
					ExprTree *expr = startd_ad->LookupExpr(c_name);
					if( !expr ) {
						continue;
					}
					const char *new_value = NULL;
					new_value = ExprTreeToString(expr);
					ASSERT(new_value);
					expanded_ad->AssignExpr(c_name,new_value);

					MyString match_exp_name = MATCH_EXP;
					match_exp_name += c_name;
					if ( SetAttribute(cluster_id,proc_id,match_exp_name.Value(),new_value) < 0 )
					{
						EXCEPT("Failed to store '%s=%s' into job ad %d.%d",
						       match_exp_name.Value(), new_value, cluster_id, proc_id);
					}
				}
			}
		}

		if ( startd_ad && job_universe == CONDOR_UNIVERSE_GRID ) {
				// Can remove our matched ad since we stored all the
				// values we need from it into the job ad.
			RemoveMatchedAd(cluster_id,proc_id);
		}


		if ( attribute_not_found ) {
			MyString hold_reason;
			hold_reason.sprintf("Cannot expand $$(%s).",name);

			// no ClassAd in the match record; probably
			// an older negotiator.  put the job on hold and send email.
			dprintf( D_ALWAYS, 
				"Putting job %d.%d on hold - cannot expand $$(%s)\n",
				 cluster_id, proc_id, name );
			// SetAttribute does security checks if Q_SOCK is not NULL.
			// So, set Q_SOCK to be NULL before placing the job on hold
			// so that SetAttribute knows this request is not coming from
			// a client.  Then restore Q_SOCK back to the original value.
			QmgmtPeer* saved_sock = Q_SOCK;
			Q_SOCK = NULL;
			holdJob(cluster_id, proc_id, hold_reason.Value());
			Q_SOCK = saved_sock;

			char buf[256];
			snprintf(buf,256,"Your job (%d.%d) is on hold",cluster_id,proc_id);
			FILE* email = email_user_open(ad,buf);
			if ( email ) {
				fprintf(email,"Condor failed to start your job %d.%d \n",
					cluster_id,proc_id);
				fprintf(email,"because job attribute %s contains $$(%s).\n",
					curr_attr_to_expand,name);
				fprintf(email,"\nAttribute $$(%s) cannot be expanded because",
					name);
				fprintf(email,"\nthis attribute was not found in the "
						"machine ClassAd.\n");
				fprintf(email,
					"\n\nPlease correct this problem and release your "
					"job with:\n   \"condor_release %d.%d\"\n\n",
					cluster_id,proc_id);
				email_close(email);
			}
		}


		if ( startd_ad && job_universe != CONDOR_UNIVERSE_GRID ) {
			// Produce an environment description that is compatible with
			// whatever the starter expects.
			// Note: this code path is skipped when we flock and reconnect
			//  after a disconnection (job lease).  In this case we don't
			//  have a startd_ad!

			Env env_obj;

			char *opsys = NULL;
			startd_ad->LookupString( ATTR_OPSYS, &opsys);
			char *startd_version = NULL;
			startd_ad->LookupString( ATTR_VERSION, &startd_version);
			CondorVersionInfo ver_info(startd_version);

			MyString env_error_msg;
			if(!env_obj.MergeFrom(expanded_ad,&env_error_msg) ||
			   !env_obj.InsertEnvIntoClassAd(expanded_ad,&env_error_msg,opsys,&ver_info))
			{
				attribute_not_found = true;
				MyString hold_reason;
				hold_reason.sprintf(
					"Failed to convert environment to target syntax"
					" for starter (opsys=%s): %s",
					opsys ? opsys : "NULL",env_error_msg.Value());


				dprintf( D_ALWAYS, 
					"Putting job %d.%d on hold - cannot convert environment"
					" to target syntax for starter (opsys=%s): %s\n",
					cluster_id, proc_id, opsys ? opsys : "NULL",
						 env_error_msg.Value() );

				// SetAttribute does security checks if Q_SOCK is
				// not NULL.  So, set Q_SOCK to be NULL before
				// placing the job on hold so that SetAttribute
				// knows this request is not coming from a client.
				// Then restore Q_SOCK back to the original value.

				QmgmtPeer* saved_sock = Q_SOCK;
				Q_SOCK = NULL;
				holdJob(cluster_id, proc_id, hold_reason.Value());
				Q_SOCK = saved_sock;
			}


			// Now convert the arguments to a form understood by the starter.
			ArgList arglist;
			MyString arg_error_msg;
			if(!arglist.AppendArgsFromClassAd(expanded_ad,&arg_error_msg) ||
			   !arglist.InsertArgsIntoClassAd(expanded_ad,&ver_info,&arg_error_msg))
			{
				attribute_not_found = true;
				MyString hold_reason;
				hold_reason.sprintf(
					"Failed to convert arguments to target syntax"
					" for starter: %s",
					arg_error_msg.Value());


				dprintf( D_ALWAYS, 
					"Putting job %d.%d on hold - cannot convert arguments"
					" to target syntax for starter: %s\n",
					cluster_id, proc_id,
					arg_error_msg.Value() );

				// SetAttribute does security checks if Q_SOCK is
				// not NULL.  So, set Q_SOCK to be NULL before
				// placing the job on hold so that SetAttribute
				// knows this request is not coming from a client.
				// Then restore Q_SOCK back to the original value.

				QmgmtPeer* saved_sock = Q_SOCK;
				Q_SOCK = NULL;
				holdJob(cluster_id, proc_id, hold_reason.Value());
				Q_SOCK = saved_sock;
			}


			if(opsys) free(opsys);
			if(startd_version) free(startd_version);
		}

		if ( attribute_value ) free(attribute_value);
		if ( bigbuf2 ) free (bigbuf2);

		if ( attribute_not_found )
			return NULL;
		else 
			return expanded_ad;
}


ClassAd *
GetJobAd(int cluster_id, int proc_id, bool expStartdAd, bool persist_expansions)
{
	char	key[PROC_ID_STR_BUFLEN];
	ClassAd	*ad;

	IdToStr(cluster_id,proc_id,key);
	if (JobQueue->LookupClassAd(key, ad)) {
		if ( !expStartdAd ) {
			// we're done, return the ad.
			return ad;
		}

		ClassAd *startd_ad = NULL;
		PROC_ID job_id;
		job_id.cluster = cluster_id;
		job_id.proc = proc_id;

		// find the startd ad.  this is done differently if the job
		// is a globus universe jobs or not.
		int	job_universe = -1;
		ad->LookupInteger(ATTR_JOB_UNIVERSE,job_universe);
		if ( job_universe == CONDOR_UNIVERSE_GRID ) {
			// Globus job... find "startd ad" via our simple
			// hash table.
			scheduler.resourcesByProcID->lookup(job_id,startd_ad);
		} else {
			// Not a Globus job... find startd ad via the match rec
			match_rec *mrec;
			if ((job_universe == CONDOR_UNIVERSE_PARALLEL) ||
				(job_universe == CONDOR_UNIVERSE_MPI)) {
			 	mrec = dedicated_scheduler.FindMRecByJobID( job_id );
			} else {
			 	mrec = scheduler.FindMrecByJobID( job_id );
			}

			if( mrec ) {
				startd_ad = mrec->my_match_ad;
			} else {
				// no match rec, probably a local universe type job.
				// set startd_ad to NULL and continue on - after all,
				// the expression we are expanding may not even reference
				// a startd attribute.
				startd_ad = NULL;
			}
			
		}

		return dollarDollarExpand(cluster_id, proc_id, ad, startd_ad, persist_expansions);

	} else {
		// we could not find this job ad
		return NULL;
	}
}


ClassAd *
GetJobByConstraint(const char *constraint)
{
	ClassAd	*ad;
	HashKey key;

	JobQueue->StartIterateAllClassAds();
	while(JobQueue->IterateAllClassAds(ad,key)) {
		if ( *(key.value()) != '0' &&	// avoid cluster and header ads
			EvalBool(ad, constraint)) {
				return ad;
		}
	}
	return NULL;
}


ClassAd *
GetNextJob(int initScan)
{
	return GetNextJobByConstraint(NULL, initScan);
}


ClassAd *
GetNextJobByConstraint(const char *constraint, int initScan)
{
	ClassAd	*ad;
	HashKey key;

	if (initScan) {
		JobQueue->StartIterateAllClassAds();
	}

	while(JobQueue->IterateAllClassAds(ad,key)) {
		if ( *(key.value()) != '0' &&	// avoid cluster and header ads
			(!constraint || !constraint[0] || EvalBool(ad, constraint))) {
			return ad;
		}
	}
	return NULL;
}

ClassAd *
GetNextJobByCluster(int c, int initScan)
{
	ClassAd	*ad;
	HashKey key;
	char cluster[25];
	int len;

	if ( c < 1 ) {
		return NULL;
	}

	snprintf(cluster,25,"%d.",c);
	len = strlen(cluster);

	if (initScan) {
		JobQueue->StartIterateAllClassAds();
	}

	while(JobQueue->IterateAllClassAds(ad,key)) {
		if ( strncmp(cluster,key.value(),len) == 0 ) {
			return ad;
		}
	}

	return NULL;
}

void
FreeJobAd(ClassAd *&ad)
{
	ad = NULL;
}

static int
RecvSpoolFileBytes(const char *path)
{
	filesize_t	size;
	Q_SOCK->getReliSock()->decode();
	if (Q_SOCK->getReliSock()->get_file(&size, path) < 0) {
		dprintf(D_ALWAYS,
		        "Failed to receive file from client in SendSpoolFile.\n");
		Q_SOCK->getReliSock()->end_of_message();
		return -1;
	}
	chmod(path,00755);
	Q_SOCK->getReliSock()->end_of_message();
	dprintf(D_FULLDEBUG, "done with transfer, errno = %d\n", errno);
	return 0;
}

int
SendSpoolFile(char const *filename)
{
	char * path;

		/* We are passed in a filename to use to save the ICKPT file.
		   However, we should NOT trust this filename since it comes from 
		   the client!  So here we generate what we think the filename should
		   be based upon the current active_cluster_num in the transaction.
		   If the client does not send what we are expecting, we do the
		   paranoid thing and abort.  Once we are certain that my understanding
		   of this is correct, we could even just ignore the passed-in 
		   filename parameter completely. -Todd Tannenbaum, 2/2005
		*/
	path = gen_ckpt_name(Spool,active_cluster_num,ICKPT,0);
	if ( filename && strcmp(filename, condor_basename(path)) ) {
		dprintf(D_ALWAYS, 
				"ERROR SendSpoolFile aborted due to suspicious path (%s)!\n",
				filename);
		return -1;
	}

	if ( !Q_SOCK || !Q_SOCK->getReliSock() ) {
		EXCEPT( "SendSpoolFile called when Q_SOCK is NULL" );
	}
	/* Tell client to go ahead with file transfer. */
	Q_SOCK->getReliSock()->encode();
	Q_SOCK->getReliSock()->put(0);
	Q_SOCK->getReliSock()->end_of_message();

	int rv = RecvSpoolFileBytes(path);
	free(path); path = NULL;
	return rv;
}

int
SendSpoolFileIfNeeded(ClassAd& ad)
{
	if ( !Q_SOCK || !Q_SOCK->getReliSock() ) {
		EXCEPT( "SendSpoolFileIfNeeded called when Q_SOCK is NULL" );
	}
	Q_SOCK->getReliSock()->encode();

	char *path = gen_ckpt_name(Spool, active_cluster_num, ICKPT, 0);

	// here we take advantage of ickpt sharing if possible. if a copy
	// of the executable already exists we make a link to it and send
	// a '1' back to the client. if that can't happen but sharing is
	// enabled, the hash variable will be set to a non-empty string that
	// can be used to create a link that can be shared by future jobs
	//
	MyString owner;
	std::string hash;
	if (param_boolean("SHARE_SPOOLED_EXECUTABLES", true)) {
		if (!ad.LookupString(ATTR_OWNER, owner)) {
			dprintf(D_ALWAYS,
			        "SendSpoolFileIfNeeded: no %s attribute in ClassAd\n",
			        ATTR_OWNER);
			Q_SOCK->getReliSock()->put(-1);
			Q_SOCK->getReliSock()->end_of_message();
			return -1;
		}
		if (!OwnerCheck(&ad, Q_SOCK->getOwner())) {
			dprintf(D_ALWAYS, "SendSpoolFileIfNeeded: OwnerCheck failure\n");
			Q_SOCK->getReliSock()->put(-1);
			Q_SOCK->getReliSock()->end_of_message();
			return -1;
		}
		hash = ickpt_share_get_hash(ad);
		if (!hash.empty()) {
			std::string s = std::string("\"") + hash + "\"";
			int rv = SetAttribute(active_cluster_num,
			                      -1,
			                      ATTR_JOB_CMD_HASH,
			                      s.c_str());
			if (rv < 0) {
					dprintf(D_ALWAYS,
					        "SendSpoolFileIfNeeded: unable to set %s to %s\n",
					        ATTR_JOB_CMD_HASH,
					        hash.c_str());
					hash = "";
			}
			if (!hash.empty() &&
			    ickpt_share_try_sharing(owner.Value(), hash, path))
			{
				Q_SOCK->getReliSock()->put(1);
				Q_SOCK->getReliSock()->end_of_message();
				return 0;
			}
		}
	}

	/* Tell client to go ahead with file transfer. */
	Q_SOCK->getReliSock()->put(0);
	Q_SOCK->getReliSock()->end_of_message();

	if (RecvSpoolFileBytes(path) == -1) {
		free(path); path = NULL;
		return -1;
	}

	if (!hash.empty()) {
		ickpt_share_init_sharing(owner.Value(), hash, path);
	}

	free(path); path = NULL;
	return 0;
}

} /* should match the extern "C" */


void
PrintQ()
{
	ClassAd		*ad=NULL;

	dprintf(D_ALWAYS, "*******Job Queue*********\n");
	JobQueue->StartIterateAllClassAds();
	while(JobQueue->IterateAllClassAds(ad)) {
		ad->fPrint(stdout);
	}
	dprintf(D_ALWAYS, "****End of Queue*********\n");
}


// Returns cur_hosts so that another function in the scheduler can
// update JobsRunning and keep the scheduler and queue manager
// seperate. 
int get_job_prio(ClassAd *job)
{
    int job_prio;
    int job_status;
    PROC_ID id;
    int     q_date;
    char    buf[100];
	char	owner[100];
    int     cur_hosts;
    int     max_hosts;
	int 	niceUser;
	int		universe;

	ASSERT(job);

	buf[0] = '\0';
	owner[0] = '\0';

		// We must call getAutoClusterid() in get_job_prio!!!  We CANNOT
		// return from this function before we call getAutoClusterid(), so call
		// it early on (before any returns) right now.  The reason for this is
		// getAutoClusterid() performs a mark/sweep algorithm to garbage collect
		// old autocluster information.  If we fail to call getAutoClusterid, the
		// autocluster information for this job will be removed, causing the schedd
		// to ASSERT later on in the autocluster code. 
		// Quesitons?  Ask Todd <tannenba@cs.wisc.edu> 01/04
	int auto_id = scheduler.autocluster.getAutoClusterid(job);

	job->LookupInteger(ATTR_JOB_UNIVERSE, universe);
	job->LookupInteger(ATTR_JOB_STATUS, job_status);
    if (job->LookupInteger(ATTR_CURRENT_HOSTS, cur_hosts) == 0) {
        cur_hosts = ((job_status == RUNNING) ? 1 : 0);
    }
    if (job->LookupInteger(ATTR_MAX_HOSTS, max_hosts) == 0) {
        max_hosts = ((job_status == IDLE || job_status == UNEXPANDED) ? 1 : 0);
    }
	// Figure out if we should contine and put this job into the PrioRec array
	// or not.
    // No longer judge whether or not a job can run by looking at its status.
    // Rather look at if it has all the hosts that it wanted.
    if (cur_hosts>=max_hosts || job_status==HELD || 
			job_status==REMOVED || job_status==COMPLETED ||
			!service_this_universe(universe,job)) 
	{
        return cur_hosts;
	}


	// --- Insert this job into the PrioRec array ---

    job->LookupInteger(ATTR_JOB_PRIO, job_prio);
    job->LookupInteger(ATTR_Q_DATE, q_date);
	if( job->LookupInteger( ATTR_NICE_USER, niceUser ) && niceUser ) {
		strcpy(owner,NiceUserName);
		strcat(owner,".");
	}
	buf[0] = '\0';
	job->LookupString(ATTR_ACCOUNTING_GROUP,buf,sizeof(buf));  // TODDCORE
	if ( buf[0] == '\0' ) {
		job->LookupString(ATTR_OWNER, buf, sizeof(buf));  
	}
	strcat(owner,buf);
		// Note, we should use this method instead of just looking up
		// ATTR_USER directly, since that includes UidDomain, which we
		// don't want for this purpose...
	job->LookupInteger(ATTR_CLUSTER_ID, id.cluster);
	job->LookupInteger(ATTR_PROC_ID, id.proc);

	
    // No longer judge whether or not a job can run by looking at its status.
    // Rather look at if it has all the hosts that it wanted.
    if (cur_hosts>=max_hosts || job_status==HELD)
        return cur_hosts;

    PrioRec[N_PrioRecs].id       = id;
    PrioRec[N_PrioRecs].job_prio = job_prio;
    PrioRec[N_PrioRecs].status   = job_status;
    PrioRec[N_PrioRecs].qdate    = q_date;
	if ( auto_id == -1 ) {
		PrioRec[N_PrioRecs].auto_cluster_id = id.cluster;
	} else {
		PrioRec[N_PrioRecs].auto_cluster_id = auto_id;
	}

	strcpy(PrioRec[N_PrioRecs].owner,owner);

    N_PrioRecs += 1;
	if ( N_PrioRecs == MAX_PRIO_REC ) {
		grow_prio_recs( 2 * N_PrioRecs );
	}

	return cur_hosts;
}

static bool
jobLeaseIsValid( ClassAd* job, int cluster, int proc )
{
	int last_renewal, duration;
	time_t now;
	if( ! job->LookupInteger(ATTR_JOB_LEASE_DURATION, duration) ) {
		return false;
	}
	if( ! job->LookupInteger(ATTR_LAST_JOB_LEASE_RENEWAL, last_renewal) ) {
		return false;
	}
	now = time(0);
	int diff = now - last_renewal;
	int remaining = duration - diff;
	dprintf( D_FULLDEBUG, "%d.%d: %s is defined: %d\n", cluster, proc, 
			 ATTR_JOB_LEASE_DURATION, duration );
	dprintf( D_FULLDEBUG, "%d.%d: now: %d, last_renewal: %d, diff: %d\n", 
			 cluster, proc, (int)now, last_renewal, diff );

	if( remaining <= 0 ) {
		dprintf( D_ALWAYS, "%d.%d: %s remaining: EXPIRED!\n", 
				 cluster, proc, ATTR_JOB_LEASE_DURATION );
		return false;
	} 
	dprintf( D_ALWAYS, "%d.%d: %s remaining: %d\n", cluster, proc,
			 ATTR_JOB_LEASE_DURATION, remaining );
	return true;
}

extern void mark_job_stopped(PROC_ID* job_id);

int mark_idle(ClassAd *job)
{
    int     status, cluster, proc, hosts, universe;
	PROC_ID	job_id;
	static time_t bDay = 0;

		// Update ATTR_SCHEDD_BIRTHDATE in job ad at startup
	if (bDay == 0) {
		bDay = time(NULL);
	}
	job->Assign(ATTR_SCHEDD_BIRTHDATE,(int)bDay);

	if (job->LookupInteger(ATTR_JOB_UNIVERSE, universe) < 0) {
		universe = CONDOR_UNIVERSE_STANDARD;
	}

	MyString managed_status;
	job->LookupString(ATTR_JOB_MANAGED, managed_status);
	if ( managed_status == MANAGED_EXTERNAL ) {
		// if a job is externally managed, don't touch a damn
		// thing!!!  the gridmanager or schedd-on-the-side is
		// in control.  stay out of its way!  -Todd 9/13/02
		// -amended by Jaime 10/4/05
		return 1;
	}

	job->LookupInteger(ATTR_CLUSTER_ID, cluster);
	job->LookupInteger(ATTR_PROC_ID, proc);
    job->LookupInteger(ATTR_JOB_STATUS, status);
	job->LookupInteger(ATTR_CURRENT_HOSTS, hosts);

	job_id.cluster = cluster;
	job_id.proc = proc;

	if ( status == COMPLETED ) {
		DestroyProc(cluster,proc);
	} else if ( status == REMOVED ) {
		// a globus job with a non-null contact string should be left alone
		if ( universe == CONDOR_UNIVERSE_GRID ) {
			char grid_job_id[20];
			if ( job->LookupString( ATTR_GRID_JOB_ID, grid_job_id,
									sizeof(grid_job_id) ) )
			{
				// looks like the job's remote job id is still valid,
				// so there is still a job submitted remotely somewhere.
				// don't touch this job -- leave it alone so the gridmanager
				// completes the task of removing it from the remote site.
				return 1;
			}
		}
		dprintf( D_FULLDEBUG, "Job %d.%d was left marked as removed, "
				 "cleaning up now\n", cluster, proc );
		scheduler.WriteAbortToUserLog( job_id );
		DestroyProc( cluster, proc );
	} else if ( status == UNEXPANDED ) {
		SetAttributeInt(cluster,proc,ATTR_JOB_STATUS,IDLE);
		SetAttributeInt( cluster, proc, ATTR_ENTERED_CURRENT_STATUS,
						 (int)time(0) );
		SetAttributeInt( cluster, proc, ATTR_LAST_SUSPENSION_TIME, 0);
	}
	else if ( status == RUNNING || hosts > 0 ) {
		if( universeCanReconnect(universe) &&
			jobLeaseIsValid(job, cluster, proc) )
		{
			dprintf( D_FULLDEBUG, "Job %d.%d might still be alive, "
					 "spawning shadow to reconnect\n", cluster, proc );
			if (universe == CONDOR_UNIVERSE_PARALLEL) {
				dedicated_scheduler.enqueueReconnectJob( job_id);	
			} else {
				scheduler.enqueueReconnectJob( job_id );
			}
		} else {
			mark_job_stopped(&job_id);
		}
	}
		
	int wall_clock_ckpt = 0;
	GetAttributeInt(cluster,proc,ATTR_JOB_WALL_CLOCK_CKPT, &wall_clock_ckpt);
	if (wall_clock_ckpt) {
			// Schedd must have died before committing this job's wall
			// clock time.  So, commit the wall clock saved in the
			// wall clock checkpoint.
		float wall_clock = 0.0;
		GetAttributeFloat(cluster,proc,ATTR_JOB_REMOTE_WALL_CLOCK,&wall_clock);
		wall_clock += wall_clock_ckpt;
		BeginTransaction();
		SetAttributeFloat(cluster,proc,ATTR_JOB_REMOTE_WALL_CLOCK, wall_clock);
		DeleteAttribute(cluster,proc,ATTR_JOB_WALL_CLOCK_CKPT);
			// remove shadow birthdate so if CkptWallClock()
			// runs before a new shadow starts, it won't
			// potentially double-count
		DeleteAttribute(cluster,proc,ATTR_SHADOW_BIRTHDATE);
		CommitTransaction();
	}

	return 1;
}

bool InWalkJobQueue() {
	return in_walk_job_queue != 0;
}

void
WalkJobQueue(scan_func func)
{
	ClassAd *ad;
	int rval = 0;

	if( in_walk_job_queue ) {
		dprintf(D_ALWAYS,"ERROR: WalkJobQueue called recursively!  Generating stack trace:\n");
		dprintf_dump_stack();
	}

	in_walk_job_queue++;

	ad = GetNextJob(1);
	while (ad != NULL && rval >= 0) {
		rval = func(ad);
		if (rval >= 0) {
			FreeJobAd(ad);
			ad = GetNextJob(0);
		}
	}
	if (ad != NULL)
		FreeJobAd(ad);

	in_walk_job_queue--;
}

/*
** There should be no jobs running when we start up.  If any were killed
** when the last schedd died, they will still be listed as "running" in
** the job queue.  Here we go in and mark them as idle.
*/
void mark_jobs_idle()
{
    WalkJobQueue( mark_idle );
}

void DirtyPrioRecArray() {
		// Mark the PrioRecArray as stale. This will trigger a rebuild,
		// though possibly not immediately.
	PrioRecArrayIsDirty = true;
}

static void DoBuildPrioRecArray() {
	scheduler.autocluster.mark();

	N_PrioRecs = 0;
	WalkJobQueue( get_job_prio );

		// N_PrioRecs might be 0, if we have no jobs to run at the
		// moment.  If so, we don't want to call qsort(), since that's
		// bad.  We can still try to find the owner in the Owners
		// array, since that's not that expensive, and we need it for
		// all the flocking logic at the end of this function.
		// Discovered by Derek Wright and insure-- on 2/28/01
	if( N_PrioRecs ) {
		qsort( (char *)PrioRec, N_PrioRecs, sizeof(PrioRec[0]),
			   (int(*)(const void*, const void*))prio_compar );
	}

	scheduler.autocluster.sweep();

	if( !scheduler.shadow_prio_recs_consistent() ) {
		scheduler.mail_problem_message();
	}
}

/*
 * Build an array of runnable jobs sorted by priority.  If there are
 * a lot of jobs in the queue, this can be expensive, so avoid building
 * the array too often.
 * Arguments:
 *   no_match_found - caller can't find a runnable job matching
 *                    the requirements of an available startd, so
 *                    consider rebuilding the list sooner
 * Returns:
 *   true if the array was rebuilt; false otherwise
 */
bool BuildPrioRecArray(bool no_match_found /*default false*/) {

		// caller expects PrioRecAutoClusterRejected to be instantiated
		// (and cleared)
	int hash_size = TotalJobsCount/4+1000;
	if( PrioRecAutoClusterRejected &&
	    PrioRecAutoClusterRejected->getTableSize() < 0.8*hash_size )
	{
		delete PrioRecAutoClusterRejected;
		PrioRecAutoClusterRejected = NULL;
	}
	if( ! PrioRecAutoClusterRejected ) {
		PrioRecAutoClusterRejected = new HashTable<int,int>(hash_size,hashFuncInt,rejectDuplicateKeys);
		ASSERT( PrioRecAutoClusterRejected );
	}
	else {
		PrioRecAutoClusterRejected->clear();
	}

	if( !PrioRecArrayIsDirty ) {
		dprintf(D_FULLDEBUG,
				"Reusing prioritized runnable job list because nothing has "
				"changed.\n");
		return false;
	}

		// run without any delay the first time
	PrioRecArrayTimeslice.setInitialInterval( 0 );

	PrioRecArrayTimeslice.setMaxInterval( PrioRecRebuildMaxInterval );
	if( no_match_found ) {
		PrioRecArrayTimeslice.setTimeslice( PrioRecRebuildMaxTimeSliceWhenNoMatchFound );
	}
	else {
		PrioRecArrayTimeslice.setTimeslice( PrioRecRebuildMaxTimeSlice );
	}

	if( !PrioRecArrayTimeslice.isTimeToRun() ) {

		dprintf(D_FULLDEBUG,
				"Reusing prioritized runnable job list to save time.\n");

		return false;
	}

	PrioRecArrayTimeslice.setStartTimeNow();
	PrioRecArrayIsDirty = false;

	DoBuildPrioRecArray();

	PrioRecArrayTimeslice.setFinishTimeNow();

	dprintf(D_ALWAYS,"Rebuilt prioritized runnable job list in %.3fs.%s\n",
			PrioRecArrayTimeslice.getLastDuration(),
			no_match_found ? "  (Expedited rebuild because no match was found)" : "");

	return true;
}

/*
 * Find the job with the highest priority that matches with
 * my_match_ad (which is a startd ad).  If user is NULL, get a job for
 * any user; o.w. only get jobs for specified user.
 */
void FindRunnableJob(PROC_ID & jobid, ClassAd* my_match_ad, 
					 char * user)
{
	ClassAd				*ad;
	bool match_any_user = (user == NULL) ? true : false;

	ASSERT(my_match_ad);

		// indicate failure by setting proc to -1.  do this now
		// so if we bail out early anywhere, we say we failed.
	jobid.proc = -1;	

	// BIOTECH
	char *biotech = param("BIOTECH");
	if (biotech) {
		free(biotech);
		ad = GetNextJob(1);
		while (ad != NULL) {
			if ( Runnable(ad) ) {
					// keep the order of arguments to IsAMatch() in sync
					// with Scheduler::OptimizeMachineAdForMatchmaking()
				if ( IsAMatch( my_match_ad, ad ) )
				{
					ad->LookupInteger(ATTR_CLUSTER_ID, jobid.cluster);
					ad->LookupInteger(ATTR_PROC_ID, jobid.proc);
					if( !scheduler.AlreadyMatched(&jobid) ) {
						break;
					}
				}
			}
			ad = GetNextJob(0);
		}
		return;
	}

	MyString owner = user;
	int at_sign_pos;
	int i;

		// We have been passed user, which is owner@uid.  We want just
		// owner, place a NULL at the '@'.

	at_sign_pos = owner.FindChar('@');
	if ( at_sign_pos >= 0 ) {
		owner.setChar(at_sign_pos,'\0');
	}

	bool rebuilt_prio_rec_array = BuildPrioRecArray();

		// Iterate through the most recently constructed list of
		// jobs, nicely pre-sorted in priority order.

	do {
		for (i=0; i < N_PrioRecs; i++) {
			if ( PrioRec[i].owner[0] == '\0' ) {
					// This record has been disabled, because it is no longer
					// runnable.
				continue;
			}
			else if ( !match_any_user && strcmp(PrioRec[i].owner,owner.Value()) != 0 ) {
					// Owner doesn't match.
				continue;
			}

			ad = GetJobAd( PrioRec[i].id.cluster, PrioRec[i].id.proc );
			if (!ad) {
					// This ad must have been deleted since we last built
					// runnable job list.
				continue;
			}	

			int junk; // don't care about the value
			if ( PrioRecAutoClusterRejected->lookup( PrioRec[i].auto_cluster_id, junk ) == 0 ) {
					// We have already failed to match a job from this same
					// autocluster with this machine.  Skip it.
				continue;
			}

			if ( ! IsAMatch( ad, my_match_ad ) )
				{
						// Job and machine do not match.
					PrioRecAutoClusterRejected->insert( PrioRec[i].auto_cluster_id, 1 );
				}
			else {
				if(!Runnable(&PrioRec[i].id) || scheduler.AlreadyMatched(&PrioRec[i].id)) {
						// This job's status must have changed since the
						// time it was added to the runnable job list.
						// Prevent this job from being considered in any
						// future iterations through the list.
					PrioRec[i].owner[0] = '\0';
					dprintf(D_FULLDEBUG,
							"record for job %d.%d skipped until PrioRec rebuild\n",
							jobid.cluster, jobid.proc);

						// Ensure that PrioRecArray is rebuilt
						// eventually, because changes in the status
						// of AlreadyMatched() can happen without
						// changes to the status of the job, (not the
						// normal case, but still possible) so the
						// dirty flag may not get set when the job
						// is no longer AlreadyMatched() unless we
						// set it here and keep rebuilding the array.

					PrioRecArrayIsDirty = true;
				}
				else {

						// Make sure that the startd ranks this job >= the
						// rank of the job that initially claimed it.
						// We stashed that rank in the startd ad when
						// the match was created.
						// (As of 6.9.0, the startd does not reject reuse
						// of the claim with lower RANK, but future versions
						// very well may.)

					float current_startd_rank;
					if( my_match_ad &&
						my_match_ad->LookupFloat(ATTR_CURRENT_RANK, current_startd_rank) )
					{
						float new_startd_rank = 0;
						if( my_match_ad->EvalFloat(ATTR_RANK, ad, new_startd_rank) )
						{
							if( new_startd_rank < current_startd_rank ) {
								continue;
							}
						}
					}

						// If Concurrency Limits are in play it is
						// important not to reuse a claim from one job
						// that has one set of limits for a job that
						// has a different set. This is because the
						// Accountant is keeping track of limits based
						// on the matches that are being handed out.
						//
						// A future optimization here may be to allow
						// jobs with a subset of the limits given to
						// the current match to reuse it.
						//
						// Ohh, indented sooo far!
					MyString jobLimits, recordedLimits;
					if (param_boolean("CLAIM_RECYCLING_CONSIDER_LIMITS", true)) {
						ad->LookupString(ATTR_CONCURRENCY_LIMITS, jobLimits);
						my_match_ad->LookupString(ATTR_MATCHED_CONCURRENCY_LIMITS,
												  recordedLimits);
						jobLimits.lower_case();
						recordedLimits.lower_case();
						
						if (jobLimits == recordedLimits) {
							dprintf(D_FULLDEBUG,
									"ConcurrencyLimits match, can reuse claim\n");
						} else {
							dprintf(D_FULLDEBUG,
									"ConcurrencyLimits do not match, cannot "
									"reuse claim\n");
							PrioRecAutoClusterRejected->
								insert(PrioRec[i].auto_cluster_id, 1);
							continue;
						}
					}

					jobid = PrioRec[i].id; // success!
					return;
				}
			}
		}

		if(rebuilt_prio_rec_array) {
				// We found nothing, and we had a freshly built job list.
				// Give up.
			break;
		}
			// Try to force a rebuild of the job list, since we
			// are about to throw away a match.
		rebuilt_prio_rec_array = BuildPrioRecArray(true /*no match found*/);

	} while( rebuilt_prio_rec_array );

	// no more jobs to run anywhere.  nothing more to do.  failure.
}

int Runnable(ClassAd *job)
{
	int status, universe, cur = 0, max = 1;

	if ( job->LookupInteger(ATTR_JOB_STATUS, status) == 0 )
	{
		dprintf(D_FULLDEBUG | D_NOHEADER," not runnable (no %s)\n",ATTR_JOB_STATUS);
		return FALSE;
	}
	if (status == HELD)
	{
		dprintf(D_FULLDEBUG | D_NOHEADER," not runnable (HELD)\n");
		return FALSE;
	}
	if (status == REMOVED)
	{
		dprintf(D_FULLDEBUG | D_NOHEADER," not runnable (REMOVED)\n");
		return FALSE;
	}
	if (status == COMPLETED)
	{
		dprintf(D_FULLDEBUG | D_NOHEADER," not runnable (COMPLETED)\n");
		return FALSE;
	}


	if ( job->LookupInteger(ATTR_JOB_UNIVERSE, universe) == 0 )
	{
		dprintf(D_FULLDEBUG | D_NOHEADER," not runnable (no %s)\n",
				ATTR_JOB_UNIVERSE);
		return FALSE;
	}
	if( !service_this_universe(universe,job) )
	{
		dprintf(D_FULLDEBUG | D_NOHEADER," not runnable (Universe=%s)\n",
			CondorUniverseName(universe) );
		return FALSE;
	}

	job->LookupInteger(ATTR_CURRENT_HOSTS, cur);
	job->LookupInteger(ATTR_MAX_HOSTS, max);

	if (cur < max)
	{
		dprintf (D_FULLDEBUG | D_NOHEADER, " is runnable\n");
		return TRUE;
	}
	
	dprintf (D_FULLDEBUG | D_NOHEADER, " not runnable (default rule)\n");
	return FALSE;
}

int Runnable(PROC_ID* id)
{
	ClassAd *jobad;
	
	dprintf (D_FULLDEBUG, "Job %d.%d:", id->cluster, id->proc);

	if (id->cluster < 1 || id->proc < 0 || (jobad=GetJobAd(id->cluster,id->proc))==NULL )
	{
		dprintf (D_FULLDEBUG | D_NOHEADER, " not runnable\n");
		return FALSE;
	}

	return Runnable(jobad);
}

// From the priority records, find the runnable job with the highest priority
// use the function prio_compar. By runnable I mean that its status is either
// UNEXPANDED or IDLE.
void FindPrioJob(PROC_ID & job_id)
{
	int			i;								// iterator over all prio rec
	int			flag = FALSE;

	// Compare each job in the priority record list with the first job in the
	// list. If the first job is of lower priority, replace the first job with
	// the job it is compared against.
	if(!Runnable(&PrioRec[0].id))
	{
		for(i = 1; i < N_PrioRecs; i++)
		{
			if(Runnable(&PrioRec[i].id))
			{
				PrioRec[0] = PrioRec[i];
				flag = TRUE;
				break;
			}
		}
		if(!flag)
		{
			job_id.proc = -1;
			return;
		}
	}
	for(i = 1; i < N_PrioRecs; i++)
	{
		if( (PrioRec[0].id.proc == PrioRec[i].id.proc) &&
			(PrioRec[0].id.cluster == PrioRec[i].id.cluster) )
		{
			continue;
		}
		if(prio_compar(&PrioRec[0], &PrioRec[i])!=-1&&Runnable(&PrioRec[i].id))
		{
			PrioRec[0] = PrioRec[i];
		}
	}
	job_id.proc = PrioRec[0].id.proc;
	job_id.cluster = PrioRec[0].id.cluster;
}

void
dirtyJobQueue()
{
	JobQueueDirty = true;
}<|MERGE_RESOLUTION|>--- conflicted
+++ resolved
@@ -294,8 +294,6 @@
 		return;
 	}
 
-<<<<<<< HEAD
-=======
 		// CRUFT
 		// Starting in 7.5.4, the GridResource attribute for the amazon
 		// grid-type contains the URL of the service to be submitted
@@ -325,7 +323,6 @@
 		}
 	}
 
->>>>>>> 667420c9
 		// CRUST
 		// Convert expressions to have properl TARGET scoping when
 		// referring to machine attributes. The switch from old to new
@@ -1972,13 +1969,8 @@
 	}
 #if !defined(WANT_OLD_CLASSADS)
 /* Disable AddTargetRefs() for now
-<<<<<<< HEAD
-	else if ( stricmp( attr_name, ATTR_REQUIREMENTS ) == 0 ||
-			  stricmp( attr_name, ATTR_RANK ) ) {
-=======
 	else if ( strcasecmp( attr_name, ATTR_REQUIREMENTS ) == 0 ||
 			  strcasecmp( attr_name, ATTR_RANK ) ) {
->>>>>>> 667420c9
 		// Check Requirements and Rank for proper TARGET scoping of
 		// machine attributes.
 		ExprTree *tree = NULL;
