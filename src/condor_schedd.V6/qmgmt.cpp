/***************************************************************
 *
 * Copyright (C) 1990-2007, Condor Team, Computer Sciences Department,
 * University of Wisconsin-Madison, WI.
 * 
 * Licensed under the Apache License, Version 2.0 (the "License"); you
 * may not use this file except in compliance with the License.  You may
 * obtain a copy of the License at
 * 
 *    http://www.apache.org/licenses/LICENSE-2.0
 * 
 * Unless required by applicable law or agreed to in writing, software
 * distributed under the License is distributed on an "AS IS" BASIS,
 * WITHOUT WARRANTIES OR CONDITIONS OF ANY KIND, either express or implied.
 * See the License for the specific language governing permissions and
 * limitations under the License.
 *
 ***************************************************************/


#include "condor_common.h"
#include "condor_io.h"
#include "string_list.h"
#include "condor_debug.h"
#include "condor_config.h"
#include "condor_daemon_core.h"

#include "basename.h"
#include "qmgmt.h"
#include "condor_qmgr.h"
#include "log_transaction.h"
#include "log.h"
#include "classad_collection.h"
#include "prio_rec.h"
#include "condor_attributes.h"
#include "condor_uid.h"
#include "condor_adtypes.h"
#include "condor_ckpt_name.h"
#include "scheduler.h"	// for shadow_rec definition
#include "dedicated_scheduler.h"
#include "condor_email.h"
#include "condor_universe.h"
#include "globus_utils.h"
#include "env.h"
#include "condor_classad_util.h"
#include "condor_ver_info.h"
#include "condor_scanner.h"	// for Token, etc.
#include "condor_string.h" // for strnewp, etc.
#include "utc_time.h"
#include "condor_crontab.h"
#include "forkwork.h"
#include "condor_open.h"
#include "ickpt_share.h"
#include "classadHistory.h"

#if HAVE_DLOPEN
#include "ScheddPlugin.h"
#endif

#include "file_sql.h"
extern FILESQL *FILEObj;

extern char *Spool;
extern char *Name;
extern Scheduler scheduler;
extern DedicatedScheduler dedicated_scheduler;

extern "C" {
	int	prio_compar(prio_rec*, prio_rec*);
}

extern  void    cleanup_ckpt_files(int, int, const char*);
extern	bool	service_this_universe(int, ClassAd *);
static QmgmtPeer *Q_SOCK = NULL;

// Hash table with an entry for every job owner that
// has existed in the queue since this schedd has been
// running.  Used by SuperUserAllowedToSetOwnerTo().
static HashTable<MyString,int> owner_history(MyStringHash);

int		do_Q_request(ReliSock *,bool &may_fork);
void	FindPrioJob(PROC_ID &);

static bool qmgmt_was_initialized = false;
static ClassAdCollection *JobQueue = 0;
static int next_cluster_num = -1;
static int next_proc_num = 0;
static int active_cluster_num = -1;	// client is restricted to only insert jobs to the active cluster
static bool JobQueueDirty = false;
static int in_walk_job_queue = 0;
static time_t xact_start_time = 0;	// time at which the current transaction was started
static int cluster_initial_val = 1;		// first cluster number to use
static int cluster_increment_val = 1;	// increment for cluster numbers of successive submissions 
static int cluster_maximum_val = 0;     // maximum cluster id (default is 0, or 'no max')

static void AddOwnerHistory(const MyString &user);

class Service;

bool        PrioRecArrayIsDirty = true;
// spend at most this fraction of the time rebuilding the PrioRecArray
const double PrioRecRebuildMaxTimeSlice = 0.05;
const double PrioRecRebuildMaxTimeSliceWhenNoMatchFound = 0.1;
const double PrioRecRebuildMaxInterval = 20 * 60;
Timeslice   PrioRecArrayTimeslice;
prio_rec	PrioRecArray[INITIAL_MAX_PRIO_REC];
prio_rec	* PrioRec = &PrioRecArray[0];
int			N_PrioRecs = 0;
HashTable<int,int> *PrioRecAutoClusterRejected = NULL;

static int 	MAX_PRIO_REC=INITIAL_MAX_PRIO_REC ;	// INITIAL_MAX_* in prio_rec.h

const char HeaderKey[] = "0.0";

ForkWork schedd_forker;

// Create a hash table which, given a cluster id, tells how
// many procs are in the cluster
static inline unsigned int compute_clustersize_hash(const int &key) {
	return key;
}
typedef HashTable<int, int> ClusterSizeHashTable_t;
static ClusterSizeHashTable_t *ClusterSizeHashTable = 0;
static int TotalJobsCount = 0;

static int flush_job_queue_log_timer_id = -1;
static int flush_job_queue_log_delay = 0;
static void HandleFlushJobQueueLogTimer();
static void ScheduleJobQueueLogFlush();

static bool qmgmt_all_users_trusted = false;
static char	**super_users = NULL;
static int	num_super_users = 0;
static char *default_super_user =
#if defined(WIN32)
	"Administrator";
#else
	"root";
#endif

//static int allow_remote_submit = FALSE;

static inline
void
IdToStr(int cluster, int proc, char *buf)
{
	ProcIdToStr(cluster,proc,buf);
}

static
void
StrToId(const char *str,int & cluster,int & proc)
{
	if( !StrToProcId(str,cluster,proc) ) {
		EXCEPT("Qmgmt: Malformed key - '%s'",str);
	}
}

static
void
ClusterCleanup(int cluster_id)
{
	char key[PROC_ID_STR_BUFLEN];
	IdToStr(cluster_id,-1,key);

	// pull out the owner and hash used for ickpt sharing
	MyString hash;
	GetAttributeString(cluster_id, -1, ATTR_JOB_CMD_HASH, hash);
	MyString owner;
	GetAttributeString(cluster_id, -1, ATTR_OWNER, owner);

	// remove entry in ClusterSizeHashTable 
	ClusterSizeHashTable->remove(cluster_id);

	// delete the cluster classad
	JobQueue->DestroyClassAd( key );

	// blow away the initial checkpoint file from the spool dir
	char *ckpt_file_name = gen_ckpt_name( Spool, cluster_id, ICKPT, 0 );
	(void)unlink( ckpt_file_name );
	free(ckpt_file_name); ckpt_file_name = NULL;

	// garbage collect the shared ickpt file if necessary
	if (!hash.IsEmpty()) {
		ickpt_share_try_removal(owner.Value(), hash.Value());
	}
}


static
int
IncrementClusterSize(int cluster_num)
{
	int 	*numOfProcs = NULL;

	if ( ClusterSizeHashTable->lookup(cluster_num,numOfProcs) == -1 ) {
		// First proc we've seen in this cluster; set size to 1
		ClusterSizeHashTable->insert(cluster_num,1);
	} else {
		// We've seen this cluster_num go by before; increment proc count
		(*numOfProcs)++;
	}
	TotalJobsCount++;

		// return the number of procs in this cluster
	if ( numOfProcs ) {
		return *numOfProcs;
	} else {
		return 1;
	}
}

static
int
DecrementClusterSize(int cluster_id)
{
	int 	*numOfProcs = NULL;

	if ( ClusterSizeHashTable->lookup(cluster_id,numOfProcs) != -1 ) {
		// We've seen this cluster_num go by before; increment proc count
		// NOTICE that numOfProcs is a _reference_ to an int which we
		// fetched out of the hash table via the call to lookup() above.
		(*numOfProcs)--;

		// If this is the last job in the cluster, remove the initial
		//    checkpoint file and the entry in the ClusterSizeHashTable.
		if ( *numOfProcs == 0 ) {
			ClusterCleanup(cluster_id);
			numOfProcs = NULL;
		}
	}
	TotalJobsCount--;
	
		// return the number of procs in this cluster
	if ( numOfProcs ) {
		return *numOfProcs;
	} else {
		// if it isn't in our hashtable, there are no procs, so return 0
		return 0;
	}
}

static 
void
RemoveMatchedAd(int cluster_id, int proc_id)
{
	if ( scheduler.resourcesByProcID ) {
		ClassAd *ad_to_remove = NULL;
		PROC_ID job_id;
		job_id.cluster = cluster_id;
		job_id.proc = proc_id;
		scheduler.resourcesByProcID->lookup(job_id,ad_to_remove);
		if ( ad_to_remove ) {
			delete ad_to_remove;
			scheduler.resourcesByProcID->remove(job_id);
		}
	}
	return;
}

// CRUFT: Everything in this function is cruft, but not necessarily all
//    the same cruft. Individual sections should say if/when they should
//    be removed.
// Look for attributes that have changed name or syntax in a previous
// version of Condor and convert the old format to the current format.
// *This function is not transaction-safe!*
// If startup is true, then this job was read from the job queue log on
//   schedd startup. Otherwise, it's a new job submission. Some of these
//   conversion checks only need to be done for existing jobs at startup.
// Returns true if the ad was modified, false otherwise.
void
ConvertOldJobAdAttrs( ClassAd *job_ad, bool startup )
{
	int universe, cluster, proc;

	if (!job_ad->LookupInteger(ATTR_CLUSTER_ID, cluster)) {
		dprintf(D_ALWAYS,
				"Job has no %s attribute. Skipping conversion.\n",
				ATTR_CLUSTER_ID);
		return;
	}

	if (!job_ad->LookupInteger(ATTR_PROC_ID, proc)) {
		dprintf(D_ALWAYS,
				"Job has no %s attribute. Skipping conversion.\n",
				ATTR_PROC_ID);
		return;
	}

	if( !job_ad->LookupInteger( ATTR_JOB_UNIVERSE, universe ) ) {
		dprintf( D_ALWAYS,
				 "Job %d.%d has no %s attribute. Skipping conversion.\n",
				 cluster, proc, ATTR_JOB_UNIVERSE );
		return;
	}

		// CRUFT
		// Starting in 7.5.4, the GridResource attribute for the amazon
		// grid-type contains the URL of the service to be submitted
		// to. Prior to that, only one service could be submitted to,
		// which was controlled by the config param AMAZON_EC2_URL.
	if ( universe == CONDOR_UNIVERSE_GRID ) {
		std::string attr_value;
		job_ad->LookupString( ATTR_GRID_RESOURCE, attr_value );
		if ( attr_value == "amazon" ) {
			char *url = param( "AMAZON_EC2_URL" );
			if ( url == NULL ) {
				url = strdup( "https://ec2.amazonaws.com/" );
			}

			attr_value = "amazon ";
			attr_value += url;
			job_ad->Assign( ATTR_GRID_RESOURCE, attr_value );

			if ( job_ad->LookupString( ATTR_GRID_JOB_ID, attr_value ) ) {
				std::string insert = " ";
				insert += url;
				attr_value.insert( 6, insert );
				job_ad->Assign( ATTR_GRID_JOB_ID, attr_value );
			}

			free( url );
		}
	}

		// CRUST
		// Convert expressions to have properl TARGET scoping when
		// referring to machine attributes. The switch from old to new
		// ClassAds happened around 7.5.1.
		// At some future point in time, this code should be removed
		// (no earlier than the 7.7 series).
#if !defined(WANT_OLD_CLASSADS)
	if ( universe == CONDOR_UNIVERSE_SCHEDULER ||
		 universe == CONDOR_UNIVERSE_LOCAL ) {
		job_ad->AddTargetRefs( TargetScheddAttrs );
	} else {
		job_ad->AddTargetRefs( TargetMachineAttrs );
	}
#endif

		// CRUFT
		// Starting in 6.7.11, ATTR_JOB_MANAGED changed from a boolean
		// to a string.
	int ntmp;
	if( startup && job_ad->LookupBool(ATTR_JOB_MANAGED, ntmp) ) {
		if(ntmp) {
			job_ad->Assign(ATTR_JOB_MANAGED, MANAGED_EXTERNAL);
		} else {
			job_ad->Assign(ATTR_JOB_MANAGED, MANAGED_SCHEDD);
		}
	}

}

QmgmtPeer::QmgmtPeer()
{
	owner = NULL;
	fquser = NULL;
	myendpoint = NULL;
	sock = NULL;
	transaction = NULL;

	unset();
}

QmgmtPeer::~QmgmtPeer()
{
	unset();
}

bool
QmgmtPeer::set(ReliSock *input)
{
	if ( !input || sock || myendpoint ) {
		// already set, or no input
		return false;
	}
	
	sock = input;
	return true;
}

bool
QmgmtPeer::set(const struct sockaddr_in *s, const char *o)
{
	if ( !s || sock || myendpoint ) {
		// already set, or no input
		return false;
	}
	ASSERT(owner == NULL);

	if ( o ) {
		fquser = strnewp(o);
			// owner is just fquser that stops at the first '@' 
		owner = strnewp(o);
		char *atsign = strchr(owner,'@');
		if (atsign) {
			*atsign = '\0';
		}
	}

	if ( s ) {
		memcpy(&sockaddr,s,sizeof(struct sockaddr_in));
		myendpoint = strnewp( inet_ntoa(s->sin_addr) );
	}

	return true;
}

bool
QmgmtPeer::setEffectiveOwner(char const *o)
{
	delete [] owner;
	owner = NULL;

	if ( o ) {
		owner = strnewp(o);
	}
	return true;
}

void
QmgmtPeer::unset()
{
	if (owner) {
		delete [] owner;
		owner = NULL;
	}
	if (fquser) {
		delete fquser;
		fquser = NULL;
	}
	if (myendpoint) {
		delete [] myendpoint;
		myendpoint = NULL;
	}
	if (sock) sock=NULL;	// note: do NOT delete sock!!!!!
	if (transaction) {
		delete transaction;
		transaction = NULL;
	}

	next_proc_num = 0;
	active_cluster_num = -1;	
	xact_start_time = 0;	// time at which the current transaction was started
}

const char*
QmgmtPeer::endpoint_ip_str() const
{
	if ( sock ) {
		return sock->peer_ip_str();
	} else {
		return myendpoint;
	}
}

const struct sockaddr_in*
QmgmtPeer::endpoint() const
{
	if ( sock ) {
		return sock->peer_addr();
	} else {
		return &sockaddr;
	}
}


const char*
QmgmtPeer::getOwner() const
{
	// if effective owner has been set, use that
	if( owner ) {
		return owner;
	}
	if ( sock ) {
		return sock->getOwner();
	}
	return NULL;
}

const char*
QmgmtPeer::getRealOwner() const
{
	if ( sock ) {
		return sock->getOwner();
	}
	else {
		return owner;
	}
}
	

const char*
QmgmtPeer::getFullyQualifiedUser() const
{
	if ( sock ) {
		return sock->getFullyQualifiedUser();
	} else {
		return fquser;
	}
}

int
QmgmtPeer::isAuthenticated() const
{
	if ( sock ) {
		return sock->isMappedFQU();
	} else {
		if ( qmgmt_all_users_trusted ) {
			return TRUE;
		} else {
			return owner ? TRUE : FALSE;
		}
	}
}


// Read out any parameters from the config file that we need and
// initialize our internal data structures.  This is also called
// on reconfig.
void
InitQmgmt()
{
	StringList s_users;
	char* tmp;
	int i;

	qmgmt_was_initialized = true;

	if( super_users ) {
		for( i=0; i<num_super_users; i++ ) {
			delete [] super_users[i];
		}
		delete [] super_users;
	}
	tmp = param( "QUEUE_SUPER_USERS" );
	if( tmp ) {
		s_users.initializeFromString( tmp );
		free( tmp );
	} else {
		s_users.initializeFromString( default_super_user );
	}
	if( ! s_users.contains(get_condor_username()) ) {
		s_users.append( get_condor_username() );
	}
	num_super_users = s_users.number();
	super_users = new char* [ num_super_users ];
	s_users.rewind();
	i = 0;
	while( (tmp = s_users.next()) ) {
		super_users[i] = new char[ strlen( tmp ) + 1 ];
		strcpy( super_users[i], tmp );
		i++;
	}

	if( DebugFlags & D_FULLDEBUG ) {
		dprintf( D_FULLDEBUG, "Queue Management Super Users:\n" );
		for( i=0; i<num_super_users; i++ ) {
			dprintf( D_FULLDEBUG, "\t%s\n", super_users[i] );
		}
	}

	qmgmt_all_users_trusted = param_boolean("QUEUE_ALL_USERS_TRUSTED",false);
	if (qmgmt_all_users_trusted) {
		dprintf(D_ALWAYS,
			"NOTE: QUEUE_ALL_USERS_TRUSTED=TRUE - "
			"all queue access checks disabled!\n"
			);
	}

	schedd_forker.Initialize();
	int max_schedd_forkers = param_integer ("SCHEDD_QUERY_WORKERS",3,0);
	schedd_forker.setMaxWorkers( max_schedd_forkers );

	cluster_initial_val = param_integer("SCHEDD_CLUSTER_INITIAL_VALUE",1,1);
	cluster_increment_val = param_integer("SCHEDD_CLUSTER_INCREMENT_VALUE",1,1);
    cluster_maximum_val = param_integer("SCHEDD_CLUSTER_MAXIMUM_VALUE",0,0);

	flush_job_queue_log_delay = param_integer("SCHEDD_JOB_QUEUE_LOG_FLUSH_DELAY",5,0);
}

void
SetMaxHistoricalLogs(int max_historical_logs)
{
	JobQueue->SetMaxHistoricalLogs(max_historical_logs);
}

time_t
GetOriginalJobQueueBirthdate()
{
	return JobQueue->GetOrigLogBirthdate();
}


void
InitJobQueue(const char *job_queue_name,int max_historical_logs)
{
	ASSERT(qmgmt_was_initialized);	// make certain our parameters are setup
	ASSERT(!JobQueue);
	JobQueue = new ClassAdCollection(job_queue_name,max_historical_logs);
	ClusterSizeHashTable = new ClusterSizeHashTable_t(37,compute_clustersize_hash);
	TotalJobsCount = 0;

	/* We read/initialize the header ad in the job queue here.  Currently,
	   this header ad just stores the next available cluster number. */
	ClassAd *ad;
	ClassAd *clusterad;
	HashKey key;
	int 	cluster_num, cluster, proc, universe;
	int		stored_cluster_num;
	bool	CreatedAd = false;
	char	cluster_str[PROC_ID_STR_BUFLEN];
	MyString	owner;
	MyString	user;
	MyString	correct_user;
	MyString	buf;
	MyString	attr_scheduler;
	MyString	correct_scheduler;
	MyString buffer;

	if (!JobQueue->LookupClassAd(HeaderKey, ad)) {
		// we failed to find header ad, so create one
//		LogNewClassAd *log = new LogNewClassAd(HeaderKey, JOB_ADTYPE,
//											   STARTD_ADTYPE);
//		JobQueue->AppendLog(log);
		JobQueue->NewClassAd(HeaderKey, JOB_ADTYPE, STARTD_ADTYPE);
		CreatedAd = true;
	}

	if (CreatedAd ||
		ad->LookupInteger(ATTR_NEXT_CLUSTER_NUM, stored_cluster_num) != 1) {
		// cluster_num is not already set, so we set a flag to set it from a
		// computed value 
		stored_cluster_num = 0;
	}

    // If a stored cluster id exceeds a configured maximum, tag it for re-computation
    if ((cluster_maximum_val > 0) && (stored_cluster_num > cluster_maximum_val)) {
        dprintf(D_ALWAYS, "Stored cluster id %d exceeds configured max %d.  Flagging for reset.\n", stored_cluster_num, cluster_maximum_val);
        stored_cluster_num = 0;
    }

		// Figure out what the correct ATTR_SCHEDULER is for any
		// dedicated jobs in this queue.  Since it'll be the same for
		// all jobs, we only have to figure it out once.  We use '%'
		// as the delimiter, since ATTR_NAME might already have '@' in
		// it, and we don't want to confuse things any further.
	correct_scheduler.sprintf( "DedicatedScheduler!%s", Name );

	next_cluster_num = cluster_initial_val;
	JobQueue->StartIterateAllClassAds();
	while (JobQueue->IterateAllClassAds(ad,key)) {
		const char *tmp = key.value();
		if ( *tmp == '0' ) continue;	// skip cluster & header ads
		if ( (cluster_num = atoi(tmp)) ) {

			// find highest cluster, set next_cluster_num to one increment higher
			if (cluster_num >= next_cluster_num) {
				next_cluster_num = cluster_num + cluster_increment_val;
			}

			// link all proc ads to their cluster ad, if there is one
			IdToStr(cluster_num,-1,cluster_str);
			if ( JobQueue->LookupClassAd(cluster_str,clusterad) ) {
				ad->ChainToAd(clusterad);
			}

			if (!ad->LookupString(ATTR_OWNER, owner)) {
				dprintf(D_ALWAYS,
						"Job %s has no %s attribute.  Removing....\n",
						tmp, ATTR_OWNER);
				JobQueue->DestroyClassAd(tmp);
				continue;
			}

				// initialize our list of job owners
			AddOwnerHistory( owner );

			if (!ad->LookupInteger(ATTR_CLUSTER_ID, cluster)) {
				dprintf(D_ALWAYS,
						"Job %s has no %s attribute.  Removing....\n",
						tmp, ATTR_CLUSTER_ID);
				JobQueue->DestroyClassAd(tmp);
				continue;
			}

			if (cluster != cluster_num) {
				dprintf(D_ALWAYS,
						"Job %s has invalid cluster number %d.  Removing...\n",
						tmp, cluster);
				JobQueue->DestroyClassAd(tmp);
				continue;
			}

			if (!ad->LookupInteger(ATTR_PROC_ID, proc)) {
				dprintf(D_ALWAYS,
						"Job %s has no %s attribute.  Removing....\n",
						tmp, ATTR_PROC_ID);
				JobQueue->DestroyClassAd(tmp);
				continue;
			}

			if( !ad->LookupInteger( ATTR_JOB_UNIVERSE, universe ) ) {
				dprintf( D_ALWAYS,
						 "Job %s has no %s attribute.  Removing....\n",
						 tmp, ATTR_JOB_UNIVERSE );
				JobQueue->DestroyClassAd( tmp );
				continue;
			}

			if( universe <= CONDOR_UNIVERSE_MIN ||
				universe >= CONDOR_UNIVERSE_MAX ) {
				dprintf( D_ALWAYS,
						 "Job %s has invalid %s = %d.  Removing....\n",
						 tmp, ATTR_JOB_UNIVERSE, universe );
				JobQueue->DestroyClassAd( tmp );
				continue;
			}

				// Figure out what ATTR_USER *should* be for this job
			int nice_user = 0;
			ad->LookupInteger( ATTR_NICE_USER, nice_user );
			correct_user.sprintf( "%s%s@%s",
					 (nice_user) ? "nice-user." : "", owner.Value(),
					 scheduler.uidDomain() );

			if (!ad->LookupString(ATTR_USER, user)) {
				dprintf( D_FULLDEBUG,
						"Job %s has no %s attribute.  Inserting one now...\n",
						tmp, ATTR_USER);
				ad->Assign( ATTR_USER, correct_user.Value() );
				JobQueueDirty = true;
			} else {
					// ATTR_USER exists, make sure it's correct, and
					// if not, insert the new value now.
				if( user != correct_user ) {
						// They're different, so insert the right value
					dprintf( D_FULLDEBUG,
							 "Job %s has stale %s attribute.  "
							 "Inserting correct value now...\n",
							 tmp, ATTR_USER );
					ad->Assign( ATTR_USER, correct_user.Value() );
					JobQueueDirty = true;
				}
			}

				// Make sure ATTR_SCHEDULER is correct.
				// XXX TODO: Need a better way than hard-coded
				// universe check to decide if a job is "dedicated"
			if( universe == CONDOR_UNIVERSE_MPI ||
				universe == CONDOR_UNIVERSE_PARALLEL ) {
				if( !ad->LookupString(ATTR_SCHEDULER, attr_scheduler) ) { 
					dprintf( D_FULLDEBUG, "Job %s has no %s attribute.  "
							 "Inserting one now...\n", tmp,
							 ATTR_SCHEDULER );
					ad->Assign( ATTR_SCHEDULER, correct_scheduler.Value() );
					JobQueueDirty = true;
				} else {

						// ATTR_SCHEDULER exists, make sure it's correct,
						// and if not, insert the new value now.
					if( attr_scheduler != correct_scheduler ) {
							// They're different, so insert the right
							// value 
						dprintf( D_FULLDEBUG,
								 "Job %s has stale %s attribute.  "
								 "Inserting correct value now...\n",
								 tmp, ATTR_SCHEDULER );
						ad->Assign( ATTR_SCHEDULER, correct_scheduler );
						JobQueueDirty = true;
					}
				}
			}
			
				//
				// CronTab Special Handling Code
				// If this ad contains any of the attributes used 
				// by the crontab feature, then we will tell the 
				// schedd that this job needs to have runtimes calculated
				// 
			if ( ad->LookupString( ATTR_CRON_MINUTES, buffer ) ||
				 ad->LookupString( ATTR_CRON_HOURS, buffer ) ||
				 ad->LookupString( ATTR_CRON_DAYS_OF_MONTH, buffer ) ||
				 ad->LookupString( ATTR_CRON_MONTHS, buffer ) ||
				 ad->LookupString( ATTR_CRON_DAYS_OF_WEEK, buffer ) ) {
				scheduler.addCronTabClassAd( ad );
			}

			ConvertOldJobAdAttrs( ad, true );

			// count up number of procs in cluster, update ClusterSizeHashTable
			IncrementClusterSize(cluster_num);

		}
	} // WHILE

    // We defined a candidate next_cluster_num above, as (current-max-clust) + (increment).
    // If the candidate exceeds the configured max, then wrap it.  Default maximum is zero,
    // which signals 'no maximum'
    if ((cluster_maximum_val > 0) && (next_cluster_num > cluster_maximum_val)) {
        dprintf(D_ALWAYS, "Next cluster id exceeded configured max %d: wrapping to %d\n", cluster_maximum_val, cluster_initial_val);
        next_cluster_num = cluster_initial_val;
    }

	if ( stored_cluster_num == 0 ) {
		snprintf(cluster_str, PROC_ID_STR_BUFLEN, "%d", next_cluster_num);
//		LogSetAttribute *log = new LogSetAttribute(HeaderKey,
//												   ATTR_NEXT_CLUSTER_NUM,
//												   cluster_str);
//		JobQueue->AppendLog(log);
		JobQueue->SetAttribute(HeaderKey, ATTR_NEXT_CLUSTER_NUM, cluster_str);
	} else {
		if ( next_cluster_num > stored_cluster_num ) {
			// Oh no!  Somehow the header ad in the queue says to reuse cluster nums!
			EXCEPT("JOB QUEUE DAMAGED; header ad NEXT_CLUSTER_NUM invalid");
		}
		next_cluster_num = stored_cluster_num;
	}
		// Some of the conversions done in ConvertOldJobAdAttrs need to be
		// persisted to disk. Particularly, GlobusContactString/RemoteJobId.
	CleanJobQueue();
}


void
CleanJobQueue()
{
	if (JobQueueDirty) {
		dprintf(D_ALWAYS, "Cleaning job queue...\n");
		JobQueue->TruncLog();
		JobQueueDirty = false;
	}
}


void
DestroyJobQueue( void )
{
	// Clean up any children that have exited but haven't been reaped
	// yet.  This can occur if the schedd receives a query followed
	// immediately by a shutdown command.  The child will exit but
	// not be reaped because the SIGTERM from the shutdown command will
	// be processed before the SIGCHLD from the child process exit.
	// Allowing the stack to clean up child processes is problematic
	// because the schedd will be shutdown and the daemonCore
	// object deleted by the time the child cleanup is attempted.
	schedd_forker.DeleteAll( );

	if (JobQueueDirty) {
			// We can't destroy it until it's clean.
		CleanJobQueue();
	}
	ASSERT( JobQueueDirty == false );
	delete JobQueue;
	JobQueue = NULL;

		// There's also our hashtable of the size of each cluster
	delete ClusterSizeHashTable;
	ClusterSizeHashTable = NULL;
	TotalJobsCount = 0;

		// Also, clean up the array of super users
	if( super_users ) {
		int i;
		for( i=0; i<num_super_users; i++ ) {
			delete [] super_users[i];
		}
		delete [] super_users;
	}
}


int
grow_prio_recs( int newsize )
{
	int i;
	prio_rec *tmp;

	// just return if PrioRec already equal/larger than the size requested
	if ( MAX_PRIO_REC >= newsize ) {
		return 0;
	}

	dprintf(D_FULLDEBUG,"Dynamically growing PrioRec to %d\n",newsize);

	tmp = new prio_rec[newsize];
	if ( tmp == NULL ) {
		EXCEPT( "grow_prio_recs: out of memory" );
	}

	/* copy old PrioRecs over */
	for (i=0;i<N_PrioRecs;i++)
		tmp[i] = PrioRec[i];

	/* delete old too-small space, but only if we new-ed it; the
	 * first space came from the heap, so check and don't try to 
	 * delete that */
	if ( &PrioRec[0] != &PrioRecArray[0] )
		delete [] PrioRec;

	/* replace with spanky new big one */
	PrioRec = tmp;
	MAX_PRIO_REC = newsize;
	return 0;
}


bool
isQueueSuperUser( const char* user )
{
	int i;
	if( ! (user && super_users) ) {
		return false;
	}
	for( i=0; i<num_super_users; i++ ) {
		if( strcmp( user, super_users[i] ) == 0 ) {
			return true;
		}
	}
	return false;
}

static void
AddOwnerHistory(const MyString &user) {
	owner_history.insert(user,1);
}

static bool
SuperUserAllowedToSetOwnerTo(const MyString &user) {
		// To avoid giving the queue super user (e.g. condor)
		// the ability to run as innocent people who have never
		// even run a job, only allow them to set the owner
		// attribute of a job to a value we have seen before.
		// The JobRouter depends on this when it is running as
		// root/condor.

	int junk = 0;
	if( owner_history.lookup(user,junk) != -1 ) {
		return true;
	}
	dprintf(D_FULLDEBUG,"Queue super user not allowed to set owner to %s, because this instance of the schedd has never seen that user submit any jobs.\n",user.Value());
	return false;
}

int
QmgmtSetEffectiveOwner(char const *o)
{
	if( !Q_SOCK ) {
		errno = ENOENT;
		return -1;
	}

	char const *real_owner = Q_SOCK->getRealOwner();
	if( o && real_owner && strcmp(o,real_owner)==0 ) {
		// change effective owner --> real owner
		o = NULL;
	}

	if( o && !*o ) {
		// treat empty string equivalently to NULL
		o = NULL;
	}

	// always allow request to set effective owner to NULL,
	// because this means set effective owner --> real owner
	if( o && !qmgmt_all_users_trusted ) {
		if( !isQueueSuperUser(real_owner) ||
			!SuperUserAllowedToSetOwnerTo( o ) )
		{
			errno = EACCES;
			return -1;
		}
	}

	if( !Q_SOCK->setEffectiveOwner( o ) ) {
		errno = EINVAL;
		return -1;
	}
	return 0;
}

bool
OwnerCheck(int cluster_id,int proc_id)
{
	char				key[PROC_ID_STR_BUFLEN];
	ClassAd				*ad = NULL;

	if (!Q_SOCK) {
		return 0;
	}

	IdToStr(cluster_id,proc_id,key);
	if (!JobQueue->LookupClassAd(key, ad)) {
		return 0;
	}

	return OwnerCheck(ad, Q_SOCK->getOwner());
}

// Test if this owner matches my owner, so they're allowed to update me.
bool
OwnerCheck(ClassAd *ad, const char *test_owner)
{
	// check if the IP address of the peer has daemon core write permission
	// to the schedd.  we have to explicitly check here because all queue
	// management commands come in via one sole daemon core command which
	// has just READ permission.
	if ( daemonCore->Verify("queue management", WRITE, Q_SOCK->endpoint(), Q_SOCK->getFullyQualifiedUser()) == FALSE ) {
		// this machine does not have write permission; return failure
		return false;
	}

	return OwnerCheck2(ad, test_owner);
}


bool
OwnerCheck2(ClassAd *ad, const char *test_owner, const char *job_owner)
{
	MyString	owner_buf;

	// in the very rare event that the admin told us all users 
	// can be trusted, let it pass
	if ( qmgmt_all_users_trusted ) {
		return true;
	}

	// If test_owner is NULL, then we have no idea who the user is.  We
	// do not allow anonymous folks to mess around with the queue, so 
	// have OwnerCheck fail.  Note we only call OwnerCheck in the first place
	// if Q_SOCK is not null; if Q_SOCK is null, then the schedd is calling
	// a QMGMT command internally which is allowed.
	if (test_owner == NULL) {
		dprintf(D_ALWAYS,
				"QMGT command failed: anonymous user not permitted\n" );
		return false;
	}

	// The super users are always allowed to do updates.  They are
	// specified with the "QUEUE_SUPER_USERS" string list in the
	// config file.  Defaults to root and condor.
	if( isQueueSuperUser(test_owner) ) {
		dprintf( D_FULLDEBUG, "OwnerCheck retval 1 (success), super_user\n" );
		return true;
	}

#if !defined(WIN32) 
		// If we're not root or condor, only allow qmgmt writes from
		// the UID we're running as.
	uid_t 	my_uid = get_my_uid();
	if( my_uid != 0 && my_uid != get_real_condor_uid() ) {
		if( strcmp(get_real_username(), test_owner) == MATCH ) {
			dprintf(D_FULLDEBUG, "OwnerCheck success: owner (%s) matches "
					"my username\n", test_owner );
			return true;
		} else {
			errno = EACCES;
			dprintf( D_FULLDEBUG, "OwnerCheck: reject owner: %s non-super\n",
					 test_owner );
			dprintf( D_FULLDEBUG, "OwnerCheck: username: %s, test_owner: %s\n",
					 get_real_username(), test_owner );
			return false;
		}
	}
#endif

		// If we don't have an Owner attribute (or classad) and we've 
		// gotten this far, how can we deny service?
	if( !job_owner ) {
		if( !ad ) {
			dprintf(D_FULLDEBUG,"OwnerCheck retval 1 (success),no ad\n");
			return true;
		}
		else if( ad->LookupString(ATTR_OWNER, owner_buf) == 0 ) {
			dprintf(D_FULLDEBUG,"OwnerCheck retval 1 (success),no owner\n");
			return true;
		}
		job_owner = owner_buf.Value();
	}

		// Finally, compare the owner of the ad with the entity trying
		// to connect to the queue.
#if defined(WIN32)
	// WIN32: user names are case-insensitive
	if (strcasecmp(job_owner, test_owner) != 0) {
#else
	if (strcmp(job_owner, test_owner) != 0) {
#endif
		errno = EACCES;
		dprintf( D_FULLDEBUG, "ad owner: %s, queue submit owner: %s\n",
				job_owner, test_owner );
		return false;
	} 
	else {
		return true;
	}
}


QmgmtPeer*
getQmgmtConnectionInfo()
{
	QmgmtPeer* ret_value = NULL;

	// put all qmgmt state back into QmgmtPeer object for safe keeping
	if ( Q_SOCK ) {
		Q_SOCK->next_proc_num = next_proc_num;
		Q_SOCK->active_cluster_num = active_cluster_num;	
		Q_SOCK->xact_start_time = xact_start_time;
			// our call to getActiveTransaction will clear it out
			// from the lower layers after returning the handle to us
		Q_SOCK->transaction  = JobQueue->getActiveTransaction();

		ret_value = Q_SOCK;
		Q_SOCK = NULL;
		unsetQmgmtConnection();
	}

	return ret_value;
}

bool
setQmgmtConnectionInfo(QmgmtPeer *peer)
{
	bool ret_value;

	if (Q_SOCK) {
		return false;
	}

	// reset all state about our past connection to match
	// what was stored in the QmgmtPeer object
	Q_SOCK = peer;
	next_proc_num = peer->next_proc_num;
	active_cluster_num = peer->active_cluster_num;	
	xact_start_time = peer->xact_start_time;
		// Note: if setActiveTransaction succeeds, then peer->transaction
		// will be set to NULL.   The JobQueue does this to prevent anyone
		// from messing with the transaction cache while it is active.
	ret_value = JobQueue->setActiveTransaction( peer->transaction );

	return ret_value;
}

void
unsetQmgmtConnection()
{
	static QmgmtPeer reset;	// just used for reset/inital values

		// clear any in-process transaction via a call to AbortTransaction.
		// Note that this is effectively a no-op if getQmgmtConnectionInfo()
		// was called previously, since getQmgmtConnectionInfo() clears 
		// out the transaction after returning the handle.
	JobQueue->AbortTransaction();	

	ASSERT(Q_SOCK == NULL);

	next_proc_num = reset.next_proc_num;
	active_cluster_num = reset.active_cluster_num;	
	xact_start_time = reset.xact_start_time;
}



/* We want to be able to call these things even from code linked in which
   is written in C, so we make them C declarations
*/
extern "C++" {

bool
setQSock( ReliSock* rsock)
{
	// initialize per-connection variables.  back in the day this
	// was essentially InvalidateConnection().  of particular 
	// importance is setting Q_SOCK... this tells the rest of the QMGMT
	// code the request is from an external user instead of originating
	// from within the schedd itself.
	// If rsock is NULL, that means the request is internal to the schedd
	// itself, and thus anything goes!

	bool ret_val = false;

	if (Q_SOCK) {
		delete Q_SOCK;
		Q_SOCK = NULL;
	}
	unsetQmgmtConnection();

		// setQSock(NULL) == unsetQSock() == unsetQmgmtConnection(), so...
	if ( rsock == NULL ) {
		return true;
	}

	QmgmtPeer* p = new QmgmtPeer;
	ASSERT(p);

	if ( p->set(rsock) ) {
		// success
		ret_val =  setQmgmtConnectionInfo(p);
	} 

	if ( ret_val ) {
		return true;
	} else {
		delete p;
		return false;
	}
}


void
unsetQSock()
{
	// reset the per-connection variables.  of particular 
	// importance is setting Q_SOCK back to NULL. this tells the rest of 
	// the QMGMT code the request originated internally, and it should
	// be permitted (i.e. we only call OwnerCheck if Q_SOCK is not NULL).

	if ( Q_SOCK ) {
		delete Q_SOCK;
		Q_SOCK = NULL;
	}
	unsetQmgmtConnection();  
}


int
handle_q(Service *, int, Stream *sock)
{
	int	rval;
	bool all_good;

	all_good = setQSock((ReliSock*)sock);

		// if setQSock failed, unset it to purge any old/stale
		// connection that was never cleaned up, and try again.
	if ( !all_good ) {
		unsetQSock();
		all_good = setQSock((ReliSock*)sock);
	}
	if (!all_good && sock) {
		// should never happen
		EXCEPT("handle_q: Unable to setQSock!!");
	}
	ASSERT(Q_SOCK);

	BeginTransaction();

	bool may_fork = false;
	ForkStatus fork_status = FORK_FAILED;
	do {
		/* Probably should wrap a timer around this */
		rval = do_Q_request( Q_SOCK->getReliSock(), may_fork );

		if( may_fork && fork_status == FORK_FAILED ) {
			fork_status = schedd_forker.NewJob();

			if( fork_status == FORK_PARENT ) {
				break;
			}
		}
	} while(rval >= 0);


	unsetQSock();

	if( fork_status == FORK_CHILD ) {
		dprintf(D_FULLDEBUG, "QMGR forked query done\n");
		schedd_forker.WorkerDone(); // never returns
		EXCEPT("ForkWork::WorkDone() returned!");
	}
	else if( fork_status == FORK_PARENT ) {
		dprintf(D_FULLDEBUG, "QMGR forked query\n");
	}
	else {
		dprintf(D_FULLDEBUG, "QMGR Connection closed\n");
	}

	// Abort any uncompleted transaction.  The transaction should
	// be committed in CloseConnection().
	AbortTransactionAndRecomputeClusters();

	return 0;
}

int GetMyProxyPassword (int, int, char **);

int get_myproxy_password_handler(Service * /*service*/, int /*i*/, Stream *socket) {

	//	For debugging
//	DebugFP = stderr;

	int cluster_id = -1;
	int proc_id = -1;
	int result;

	socket->decode();

	result = socket->code(cluster_id);
	if( !result ) {
		dprintf(D_ALWAYS, "get_myproxy_password_handler: Failed to recv cluster_id.\n");
		return -1;
	}

	result = socket->code(proc_id);
	if( !result ) {
		dprintf(D_ALWAYS, "get_myproxy_password_handler: Failed to recv proc_id.\n");
		return -1;
	}

	char * password = "";

	if (GetMyProxyPassword (cluster_id, proc_id, &password) != 0) {
		// Try not specifying a proc
		if (GetMyProxyPassword (cluster_id, 0, &password) != 0) {
			//return -1;
			// Just return empty string if can't find password
		}
	}


	socket->end_of_message();
	socket->encode();
	if( ! socket->code(password) ) {
		dprintf( D_ALWAYS,
			"get_myproxy_password_handler: Failed to send result.\n" );
		return -1;
	}

	if( ! socket->end_of_message() ) {
		dprintf( D_ALWAYS,
			"get_myproxy_password_handler: Failed to send end of message.\n");
		return -1;
	}


	return 0;

}


int
InitializeConnection( const char *  /*owner*/, const char *  /*domain*/ )
{
		/*
		  This function used to call init_user_ids(), but we don't
		  need that anymore.  perhaps the whole thing should go
		  away...  however, when i tried that, i got all sorts of
		  strange link errors b/c other parts of the qmgmt code (the
		  sender stubs, etc) seem to depend on it.  i don't have time
		  to do more a thorough purging of it.
		*/
	return 0;
}


int
NewCluster()
{
//	LogSetAttribute *log;
	char cluster_str[PROC_ID_STR_BUFLEN];

	if( Q_SOCK && !OwnerCheck(NULL, Q_SOCK->getOwner()  ) ) {
		dprintf( D_FULLDEBUG, "NewCluser(): OwnerCheck failed\n" );
		return -1;
	}

		//
		// I have seen a weird bug where the getMaxJobsSubmitted() returns
		// zero. I added extra information to the dprintf statement 
		// to help me try to track down when this happens
		// Andy - 06.12.2006
		//
	int maxJobsSubmitted = scheduler.getMaxJobsSubmitted();
	if ( TotalJobsCount >= maxJobsSubmitted ) {
		dprintf(D_ALWAYS,
			"NewCluster(): MAX_JOBS_SUBMITTED exceeded, submit failed. "
			"Current total is %d. Limit is %d\n",
			TotalJobsCount, maxJobsSubmitted );
		return -2;
	}

	next_proc_num = 0;
	active_cluster_num = next_cluster_num;
	next_cluster_num += cluster_increment_val;

    // check for wrapping if a maximum cluster id is set
    if ((cluster_maximum_val > 0) && (next_cluster_num > cluster_maximum_val)) {
        dprintf(D_ALWAYS, "NewCluster(): Next cluster id %d exceeded configured max %d.  Wrapping to %d.\n", next_cluster_num, cluster_maximum_val, cluster_initial_val);
        next_cluster_num = cluster_initial_val;
    }

    // check for collision with an existing cluster id
    char test_cluster_key[PROC_ID_STR_BUFLEN];
    ClassAd* test_cluster_ad;
	IdToStr(active_cluster_num,-1,test_cluster_key);
    if (JobQueue->LookupClassAd(test_cluster_key, test_cluster_ad)) {
        dprintf(D_ALWAYS, "NewCluster(): collision with existing cluster id %d\n", active_cluster_num);
        return -3;
    }

	snprintf(cluster_str, PROC_ID_STR_BUFLEN, "%d", next_cluster_num);
//	log = new LogSetAttribute(HeaderKey, ATTR_NEXT_CLUSTER_NUM, cluster_str);
//	JobQueue->AppendLog(log);
	JobQueue->SetAttribute(HeaderKey, ATTR_NEXT_CLUSTER_NUM, cluster_str);

	// put a new classad in the transaction log to serve as the cluster ad
	char cluster_key[PROC_ID_STR_BUFLEN];
	IdToStr(active_cluster_num,-1,cluster_key);
	JobQueue->NewClassAd(cluster_key, JOB_ADTYPE, STARTD_ADTYPE);

	return active_cluster_num;
}


int
NewProc(int cluster_id)
{
	int				proc_id;
	char			key[PROC_ID_STR_BUFLEN];
//	LogNewClassAd	*log;

	if( Q_SOCK && !OwnerCheck(NULL, Q_SOCK->getOwner() ) ) {
		return -1;
	}

	if ((cluster_id != active_cluster_num) || (cluster_id < 1)) {
#if !defined(WIN32)
		errno = EACCES;
#endif
		return -1;
	}
	
	if ( TotalJobsCount >= scheduler.getMaxJobsSubmitted() ) {
		dprintf(D_ALWAYS,
			"NewProc(): MAX_JOBS_SUBMITTED exceeded, submit failed\n");
		return -2;
	}

	proc_id = next_proc_num++;
	IdToStr(cluster_id,proc_id,key);
//	log = new LogNewClassAd(key, JOB_ADTYPE, STARTD_ADTYPE);
//	JobQueue->AppendLog(log);
	JobQueue->NewClassAd(key, JOB_ADTYPE, STARTD_ADTYPE);

	IncrementClusterSize(cluster_id);

		// now that we have a real job ad with a valid proc id, then
		// also insert the appropriate GlobalJobId while we're at it.
	MyString gjid = "\"";
	gjid += Name;             // schedd's name
	gjid += "#";
	gjid += cluster_id;
	gjid += ".";
	gjid += proc_id;
	if (param_boolean("GLOBAL_JOB_ID_WITH_TIME", true)) {
		int now = (int)time(0);
		gjid += "#";
		gjid += now;
	}
	gjid += "\"";
	JobQueue->SetAttribute( key, ATTR_GLOBAL_JOB_ID, gjid.Value() );

	return proc_id;
}

int 	DestroyMyProxyPassword (int cluster_id, int proc_id);

int DestroyProc(int cluster_id, int proc_id)
{
	char				key[PROC_ID_STR_BUFLEN];
	ClassAd				*ad = NULL;
//	LogDestroyClassAd	*log;

	IdToStr(cluster_id,proc_id,key);
	if (!JobQueue->LookupClassAd(key, ad)) {
		return DESTROYPROC_ENOENT;
	}

	// Only the owner can delete a proc.
	if ( Q_SOCK && !OwnerCheck(ad, Q_SOCK->getOwner() )) {
		return DESTROYPROC_EACCES;
	}

	// Take care of ATTR_COMPLETION_DATE
	int job_status = -1;
	ad->LookupInteger(ATTR_JOB_STATUS, job_status);	
	if ( job_status == COMPLETED ) {
			// if job completed, insert completion time if not already there
		int completion_time = 0;
		ad->LookupInteger(ATTR_COMPLETION_DATE,completion_time);
		if ( !completion_time ) {
			SetAttributeInt(cluster_id,proc_id,ATTR_COMPLETION_DATE,
			                (int)time(NULL), true /*nondurable*/);
		}
	}

	int job_finished_hook_done = -1;
	ad->LookupInteger( ATTR_JOB_FINISHED_HOOK_DONE, job_finished_hook_done );
	if( job_finished_hook_done == -1 ) {
			// our cleanup hook hasn't finished yet for this job.  so,
			// we just want to add it to our queue of job ids to call
			// the hook on and return immediately
		scheduler.enqueueFinishedJob( cluster_id, proc_id );
		return DESTROYPROC_SUCCESS_DELAY;
	}

		// should we leave the job in the queue?
	int leave_job_in_q = 0;
	{
		ClassAd completeAd(*ad);
		JobQueue->AddAttrsFromTransaction(key,completeAd);
		completeAd.EvalBool(ATTR_JOB_LEAVE_IN_QUEUE,NULL,leave_job_in_q);
		if ( leave_job_in_q ) {
			return DESTROYPROC_SUCCESS_DELAY;
		}
	}

 
	// Remove checkpoint files
	if ( !Q_SOCK ) {
		//if socket is dead, have cleanup lookup ad owner
		cleanup_ckpt_files(cluster_id,proc_id,NULL );
	}
	else {
		cleanup_ckpt_files(cluster_id,proc_id,Q_SOCK->getOwner() );
	}

	int universe = CONDOR_UNIVERSE_STANDARD;
	ad->LookupInteger(ATTR_JOB_UNIVERSE, universe);

	if( (universe == CONDOR_UNIVERSE_MPI) ||
		(universe == CONDOR_UNIVERSE_PARALLEL) ) {
			// Parallel jobs take up a whole cluster.  If we've been ask to
			// destroy any of the procs in a parallel job cluster, we
			// should destroy the entire cluster.  This hack lets the
			// schedd just destroy the proc associated with the shadow
			// when a multi-class parallel job exits without leaving other
			// procs in the cluster around.  It also ensures that the
			// user doesn't delete only some of the procs in the parallel
			// job cluster, since that's going to really confuse the
			// shadow.
		int ret = DestroyCluster(cluster_id);
		if(ret < 0 ) { return DESTROYPROC_ERROR; }
		return DESTROYPROC_SUCCESS;
	}

	// Append to history file
	AppendHistory(ad);

	// Write a per-job history file (if PER_JOB_HISTORY_DIR param is set)
	WritePerJobHistoryFile(ad, false);

#if HAVE_DLOPEN
  ScheddPluginManager::Archive(ad);
#endif

  if (FILEObj->file_newEvent("History", ad) == QUILL_FAILURE) {
	  dprintf(D_ALWAYS, "AppendHistory Logging History Event --- Error\n");
  }

  // save job ad to the log
	bool already_in_transaction = InTransaction();
	if( !already_in_transaction ) {
			// For performance, wrap the myproxy attribute change and
			// job deletion into one transaction.
		BeginTransaction();
	}

	// ckireyev: Destroy MyProxyPassword
	(void)DestroyMyProxyPassword (cluster_id, proc_id);

	JobQueue->DestroyClassAd(key);

	DecrementClusterSize(cluster_id);

	if( !already_in_transaction ) {
			// For performance, use a NONDURABLE transaction.  If we crash
			// before this makes it to the disk, on restart we will
			// attempt removing it again.  Yes, this means we may
			// generate a duplicate history entry and redo other
			// cleanup tasks, but that is possible even if this
			// transaction is marked DURABLE, since all of those tasks
			// are not atomic with respect to this transaction anyway.

		CommitTransaction(NONDURABLE);
	}

		// remove any match (startd) ad stored w/ this job
	RemoveMatchedAd(cluster_id,proc_id);

	JobQueueDirty = true;

	return DESTROYPROC_SUCCESS;
}


int DestroyCluster(int cluster_id, const char* reason)
{
	ClassAd				*ad=NULL;
	int					c, proc_id;
//	LogDestroyClassAd	*log;
	HashKey				key;

	// cannot destroy the header cluster(s)
	if ( cluster_id < 1 ) {
		return -1;
	}

	JobQueue->StartIterateAllClassAds();

	// Find all jobs in this cluster and remove them.
	while(JobQueue->IterateAllClassAds(ad,key)) {
		StrToId(key.value(),c,proc_id);
		if (c == cluster_id && proc_id > -1) {
				// Only the owner can delete a cluster
				if ( Q_SOCK && !OwnerCheck(ad, Q_SOCK->getOwner() )) {
					return -1;
				}

				// Take care of ATTR_COMPLETION_DATE
				int job_status = -1;
				ad->LookupInteger(ATTR_JOB_STATUS, job_status);	
				if ( job_status == COMPLETED ) {
						// if job completed, insert completion time if not already there
					int completion_time = 0;
					ad->LookupInteger(ATTR_COMPLETION_DATE,completion_time);
					if ( !completion_time ) {
						SetAttributeInt(cluster_id,proc_id,
							ATTR_COMPLETION_DATE,(int)time(NULL));
					}
				}

				// Take care of ATTR_REMOVE_REASON
				if( reason ) {
					MyString fixed_reason;
					if( reason[0] == '"' ) {
						fixed_reason += reason;
					} else {
						fixed_reason += '"';
						fixed_reason += reason;
						fixed_reason += '"';
					}
					if( SetAttribute(cluster_id, proc_id, ATTR_REMOVE_REASON, 
									 fixed_reason.Value()) < 0 ) {
						dprintf( D_ALWAYS, "WARNING: Failed to set %s to \"%s\" for "
								 "job %d.%d\n", ATTR_REMOVE_REASON, reason, cluster_id,
								 proc_id );
					}
				}

					// should we leave the job in the queue?
				int leave_job_in_q = 0;
				ad->EvalBool(ATTR_JOB_LEAVE_IN_QUEUE,NULL,leave_job_in_q);
				if ( leave_job_in_q ) {
						// leave it in the queue.... move on to the next one
					continue;
				}

				// Apend to history file
				AppendHistory(ad);
#if HAVE_DLOPEN
				ScheddPluginManager::Archive(ad);
#endif

				if (FILEObj->file_newEvent("History", ad) == QUILL_FAILURE) {
			  		dprintf(D_ALWAYS, "AppendHistory Logging History Event --- Error\n");
		  		}

  // save job ad to the log

				// Write a per-job history file (if PER_JOB_HISTORY_DIR param is set)
				WritePerJobHistoryFile(ad, false);

//				log = new LogDestroyClassAd(key);
//				JobQueue->AppendLog(log);

				cleanup_ckpt_files(cluster_id,proc_id, NULL );

				JobQueue->DestroyClassAd(key.value());

					// remove any match (startd) ad stored w/ this job
				if ( scheduler.resourcesByProcID ) {
					ClassAd *ad_to_remove = NULL;
					PROC_ID job_id;
					job_id.cluster = cluster_id;
					job_id.proc = proc_id;
					scheduler.resourcesByProcID->lookup(job_id,ad_to_remove);
					if ( ad_to_remove ) {
						delete ad_to_remove;
						scheduler.resourcesByProcID->remove(job_id);
					}
				}
		}

	}

	ClusterCleanup(cluster_id);
	
	// Destroy myproxy password
	DestroyMyProxyPassword (cluster_id, -1);

	JobQueueDirty = true;

	return 0;
}

int
SetAttributeByConstraint(const char *constraint, const char *attr_name,
						 const char *attr_value)
{
	ClassAd	*ad;
	int cluster_num, proc_num;
	int found_one = 0, had_error = 0;
	HashKey key;

	JobQueue->StartIterateAllClassAds();
	while(JobQueue->IterateAllClassAds(ad,key)) {
		// check for CLUSTER_ID>0 and proc_id >= 0 to avoid header ad/cluster ads
		StrToId(key.value(),cluster_num,proc_num);
		if ( (cluster_num > 0) &&
			 (proc_num > -1) &&
			 EvalBool(ad, constraint)) {
			found_one = 1;
			if( SetAttribute(cluster_num,proc_num,attr_name,attr_value) < 0 ) {
				had_error = 1;
			}
			FreeJobAd(ad);	// a no-op on the server side
		}
	}

		// If we couldn't find any jobs that matched the constraint,
		// or we could set the attribute on any of the ones we did
		// find, return error (-1).
	// failure (-1)
	if ( had_error || !found_one )
		return -1;
	else
		return 0;
}

int
SetAttribute(int cluster_id, int proc_id, const char *attr_name,
			 const char *attr_value, SetAttributeFlags_t flags )
{
//	LogSetAttribute	*log;
	char			key[PROC_ID_STR_BUFLEN];
	ClassAd			*ad = NULL;
	MyString		new_value;

	// Only an authenticated user or the schedd itself can set an attribute.
	if ( Q_SOCK && !(Q_SOCK->isAuthenticated()) ) {
		return -1;
	}

	// If someone is trying to do something funny with an invalid
	// attribute name, bail out early
	if (!AttrList::IsValidAttrName(attr_name)) {
		dprintf(D_ALWAYS, "SetAttribute got invalid attribute named %s for job %d.%d\n", 
			attr_name ? attr_name : "(null)", cluster_id, proc_id);
		return -1;
	}

		// If someone is trying to do something funny with an invalid
		// attribute value, bail earlyxs
	if (!AttrList::IsValidAttrValue(attr_value)) {
		dprintf(D_ALWAYS,
				"SetAttribute received invalid attribute value '%s' for "
				"job %d.%d, ignoring\n",
				attr_value ? attr_value : "(null)", cluster_id, proc_id);
		return -1;
	}

	IdToStr(cluster_id,proc_id,key);

	if (JobQueue->LookupClassAd(key, ad)) {
		if ( Q_SOCK && !OwnerCheck(ad, Q_SOCK->getOwner() )) {
			const char *owner = Q_SOCK->getOwner( );
			if ( ! owner ) {
				owner = "NULL";
			}
			dprintf(D_ALWAYS,
					"OwnerCheck(%s) failed in SetAttribute for job %d.%d\n",
					owner, cluster_id, proc_id);
			return -1;
		}
	} else {
		// If we made it here, the user is adding attributes to an ad
		// that has not been committed yet (and thus cannot be found
		// in the JobQueue above).  Restrict the user to only adding
		// attributes to the current cluster returned by NewCluster,
		// and also restrict the user to procs that have been 
		// returned by NewProc.
		if ((cluster_id != active_cluster_num) || (proc_id >= next_proc_num)) {
#if !defined(WIN32)
			errno = EACCES;
#endif
			dprintf(D_ALWAYS,"Inserting new attribute %s into non-active cluster cid=%d acid=%d\n", 
					attr_name, cluster_id,active_cluster_num);
			return -1;
		}
	}

	// check for security violations.
	// first, make certain ATTR_OWNER can only be set to who they really are.
	if (strcasecmp(attr_name, ATTR_OWNER) == 0) 
	{
		const char* sock_owner = Q_SOCK ? Q_SOCK->getOwner() : "";
		if( !sock_owner ) {
			sock_owner = "";
		}

		if ( strcasecmp(attr_value,"UNDEFINED")==0 ) {
				// If the user set the owner to be undefined, then
				// just fill in the value of Owner with the owner name
				// of the authenticated socket.
			if ( sock_owner && *sock_owner ) {
				new_value.sprintf("\"%s\"",sock_owner);
				attr_value  = new_value.Value();
			} else {
				// socket not authenticated and Owner is UNDEFINED.
#if !defined(WIN32)
				errno = EACCES;
#endif
				dprintf(D_ALWAYS, "ERROR SetAttribute violation: "
					"Owner is UNDEFINED, but client not authenticated\n");
				return -1;

			}
		}

			// We can't just use attr_value, since it contains '"'
			// marks.  Carefully remove them here.
		MyString owner_buf;
		char const *owner = attr_value;
		bool owner_is_quoted = false;
		if( *owner == '"' ) {
			owner_buf = owner+1;
			if( owner_buf.Length() && owner_buf[owner_buf.Length()-1] == '"' )
			{
				owner_buf.setChar(owner_buf.Length()-1,'\0');
				owner_is_quoted = true;
			}
			owner = owner_buf.Value();
		}

		if( !owner_is_quoted ) {
			// For sanity's sake, do not allow setting Owner to something
			// strange, such as an attribute reference that happens to have
			// the same name as the authenticated user.
			errno = EACCES;
			dprintf(D_ALWAYS, "SetAttribute security violation: "
					"setting owner to %s which is not a valid string\n",
					attr_value);
			return -1;
		}

		MyString orig_owner;
		if( GetAttributeString(cluster_id,proc_id,ATTR_OWNER,orig_owner) >= 0
			&& orig_owner != owner
			&& !qmgmt_all_users_trusted )
		{
			// Unless all users are trusted, nobody (not even queue super user)
			// has the ability to change the owner attribute once it is set.
			// See gittrack #1018.
			errno = EACCES;
			dprintf(D_ALWAYS, "SetAttribute security violation: "
					"setting owner to %s when previously set to \"%s\"\n",
					attr_value, orig_owner.Value());
			return -1;
		}

		if (!qmgmt_all_users_trusted
#if defined(WIN32)
			&& (strcasecmp(owner,sock_owner) != 0)
#else
			&& (strcmp(owner,sock_owner) != 0)
#endif
			&& (!isQueueSuperUser(sock_owner) || !SuperUserAllowedToSetOwnerTo(owner)) ) {
#ifndef WIN32
				errno = EACCES;
#endif
				dprintf(D_ALWAYS, "SetAttribute security violation: "
					"setting owner to %s when active owner is \"%s\"\n",
					attr_value, sock_owner);
				return -1;
		}


			// If we got this far, we're allowing the given value for
			// ATTR_OWNER to be set.  However, now, we should try to
			// insert a value for ATTR_USER, too, so that's always in
			// the job queue.
		int nice_user = 0;
		MyString user;

		GetAttributeInt( cluster_id, proc_id, ATTR_NICE_USER,
						 &nice_user );
		user.sprintf( "\"%s%s@%s\"", (nice_user) ? "nice-user." : "",
				 owner, scheduler.uidDomain() );
		SetAttribute( cluster_id, proc_id, ATTR_USER, user.Value() );

			// Also update the owner history hash table
		AddOwnerHistory(owner);
	}
	else if (strcasecmp(attr_name, ATTR_CLUSTER_ID) == 0) {
		if (atoi(attr_value) != cluster_id) {
#if !defined(WIN32)
			errno = EACCES;
#endif
			dprintf(D_ALWAYS, "SetAttribute security violation: setting ClusterId to incorrect value (%d!=%d)\n",
				atoi(attr_value), cluster_id);
			return -1;
		}
	}
	else if (strcasecmp(attr_name, ATTR_NICE_USER) == 0) {
			// Because we're setting a new value for nice user, we
			// should create a new value for ATTR_USER while we're at
			// it, since that might need to change now that
			// ATTR_NICE_USER is set.
		MyString owner;
		MyString user;
		bool nice_user = false;
		if( ! strcasecmp(attr_value, "TRUE") ) {
			nice_user = true;
		}
		if( GetAttributeString(cluster_id, proc_id, ATTR_OWNER, owner)
			>= 0 ) {
			user.sprintf( "\"%s%s@%s\"", (nice_user) ? "nice-user." :
					 "", owner.Value(), scheduler.uidDomain() );
			SetAttribute( cluster_id, proc_id, ATTR_USER, user.Value() );
		}
	}
	else if (strcasecmp(attr_name, ATTR_PROC_ID) == 0) {
		if (atoi(attr_value) != proc_id) {
#if !defined(WIN32)
			errno = EACCES;
#endif
			dprintf(D_ALWAYS, "SetAttribute security violation: setting ProcId to incorrect value (%d!=%d)\n",
				atoi(attr_value), proc_id);
			return -1;
		}
		
		//
		// CronTab Attributes
		// Check to see if this attribte is one of the special
		// ones used for defining a crontab schedule. If it is, then
		// we add the cluster_id to a queue maintained by the schedd.
		// This is because at this point we may not have the proc_id, so
		// we can't add the full job information. The schedd will later
		// take this cluster_id and look at all of its procs to see if 
		// need to be added to the main CronTab list of jobs.
		//
	} else if ( strcasecmp( attr_name, ATTR_CRON_MINUTES ) == 0 ||
				strcasecmp( attr_name, ATTR_CRON_HOURS ) == 0 ||
				strcasecmp( attr_name, ATTR_CRON_DAYS_OF_MONTH ) == 0 ||
				strcasecmp( attr_name, ATTR_CRON_MONTHS ) == 0 ||
				strcasecmp( attr_name, ATTR_CRON_DAYS_OF_WEEK ) == 0 ) {
		scheduler.addCronTabClusterId( cluster_id );				
	}
	else if ( strcasecmp( attr_name, ATTR_JOB_STATUS ) == 0 ) {
			// If the status is being set, let's record the previous
			// status. If there is no status, we default to an unused
			// value.
		int status = 0;
		GetAttributeInt( cluster_id, proc_id, ATTR_JOB_STATUS, &status );
		SetAttributeInt( cluster_id, proc_id, ATTR_LAST_JOB_STATUS, status );
	}
#if !defined(WANT_OLD_CLASSADS)
/* Disable AddTargetRefs() for now
	else if ( strcasecmp( attr_name, ATTR_REQUIREMENTS ) == 0 ||
			  strcasecmp( attr_name, ATTR_RANK ) ) {
		// Check Requirements and Rank for proper TARGET scoping of
		// machine attributes.
		ExprTree *tree = NULL;
		if ( ParseClassAdRvalExpr( attr_value, tree ) == 0 ) {
			ExprTree *tree2 = AddTargetRefs( tree, TargetMachineAttrs );
			new_value = ExprTreeToString( tree2 );
			attr_value = new_value.Value();
			delete tree;
			delete tree2;
		}
	}
*/
#endif

	// If any of the attrs used to create the signature are
	// changed, then delete the ATTR_AUTO_CLUSTER_ID, since
	// the signature needs to be recomputed as it may have changed.
	// Note we do this whether or not the transaction is committed - that
	// is ok, and actually is probably more efficient than hitting disk.
	if ( ad ) {
		char * sigAttrs = NULL;
		ad->LookupString(ATTR_AUTO_CLUSTER_ATTRS,&sigAttrs);
		if ( sigAttrs ) {
			StringList attrs(sigAttrs);
			if ( attrs.contains_anycase(attr_name) ) {
				ad->Delete(ATTR_AUTO_CLUSTER_ID);
				ad->Delete(ATTR_AUTO_CLUSTER_ATTRS);
			}
			free(sigAttrs);
			sigAttrs = NULL;
		}
	}

	// This block handles rounding of attributes.
	MyString round_param_name;
	round_param_name = "SCHEDD_ROUND_ATTR_";
	round_param_name += attr_name;

	char *round_param = param(round_param_name.Value());

	if( round_param && *round_param && strcmp(round_param,"0") ) {
		LexemeType attr_type = LX_EOF;
#ifdef WANT_OLD_CLASSADS
		Token token;

			// See if attr_value is a scalar (int or float) by
			// invoking the ClassAd scanner.  We do it this way
			// to make certain we scan the value the same way that
			// the ClassAd library will (i.e. support exponential
			// notation, etc).
		char const *avalue = attr_value; // scanner will modify ptr, so save it
		Scanner(avalue,token);
		attr_type = token.type;
#else
		ExprTree *tree = NULL;
		classad::Value val;
		if ( ParseClassAdRvalExpr(attr_value, tree) == 0 &&
			 tree->GetKind() == classad::ExprTree::LITERAL_NODE ) {
			((classad::Literal *)tree)->GetValue( val );
			if ( val.GetType() == classad::Value::INTEGER_VALUE ) {
				attr_type = LX_INTEGER;
			} else if ( val.GetType() == classad::Value::REAL_VALUE ) {
				attr_type = LX_FLOAT;
			}
		}
		delete tree;
#endif

		if ( attr_type == LX_INTEGER || attr_type == LX_FLOAT ) {
			// first, store the actual value
			MyString raw_attribute = attr_name;
			raw_attribute += "_RAW";
			JobQueue->SetAttribute(key, raw_attribute.Value(), attr_value);

			int ivalue;
			double fvalue;

			if ( attr_type == LX_INTEGER ) {
#ifdef WANT_OLD_CLASSADS
				ivalue = token.intVal;
#else
				val.IsIntegerValue( ivalue );
#endif
				fvalue = ivalue;
			} else {
#ifdef WANT_OLD_CLASSADS
				fvalue = token.floatVal;
#else
				val.IsRealValue( fvalue );
#endif
				ivalue = (int) fvalue;	// truncation conversion
			}

			if( strstr(round_param,"%") ) {
					// round to specified percentage of the number's
					// order of magnitude
				char *end=NULL;
				double percent = strtod(round_param,&end);
				if( !end || end[0] != '%' || end[1] != '\0' ||
					percent > 1000 || percent < 0 )
				{
					EXCEPT("Invalid rounding parameter %s=%s",
						   round_param_name.Value(),round_param);
				}
				if( fabs(fvalue) < 0.000001 || percent < 0.000001 ) {
					new_value = attr_value; // unmodified
				}
				else {
						// find the closest power of 10
					int magnitude = (int)(log(fabs((double)fvalue/5))/log((double)10) + 1);
					double roundto = pow((double)10,magnitude) * percent/100.0;
					fvalue = ceil( fvalue/roundto )*roundto;

					if( attr_type == LX_INTEGER ) {
						new_value.sprintf("%d",(int)fvalue);
					}
					else {
						new_value.sprintf("%f",fvalue);
					}
				}
			}
			else {
					// round to specified power of 10
				unsigned int base;
				int exp = param_integer(round_param_name.Value(),0,0,9);

					// now compute the rounded value
					// set base to be 10^exp
				for (base=1 ; exp > 0; exp--, base *= 10);

					// round it.  note we always round UP!!  
				ivalue = ((ivalue + base - 1) / base) * base;

					// make it a string, courtesty MyString conversion.
				new_value = ivalue;

					// if it was a float, append ".0" to keep it a float
				if ( attr_type == LX_FLOAT ) {
					new_value += ".0";
				}
			}

			// change attr_value, so when we do the SetAttribute below
			// we really set to the rounded value.
			attr_value = new_value.Value();

		} else {
			dprintf(D_FULLDEBUG,
				"%s=%s, but value '%s' is not a scalar - ignored\n",
				round_param_name.Value(),round_param,attr_value);
		}
	}
	free( round_param );

	if( !PrioRecArrayIsDirty ) {
		if( strcasecmp(attr_name, ATTR_ACCOUNTING_GROUP) == 0 ||
            strcasecmp(attr_name, ATTR_JOB_PRIO) == 0 ) {
			PrioRecArrayIsDirty = true;
		} else if( strcasecmp(attr_name, ATTR_JOB_STATUS) == 0 ) {
			if( atoi(attr_value) == IDLE ) {
				PrioRecArrayIsDirty = true;
			}
		}
		if(PrioRecArrayIsDirty) {
			dprintf(D_FULLDEBUG,
					"Prioritized runnable job list will be rebuilt, because "
					"ClassAd attribute %s=%s changed\n",
					attr_name,attr_value);
		}
	}

	int old_nondurable_level = 0;
	if( flags & NONDURABLE ) {
		old_nondurable_level = JobQueue->IncNondurableCommitLevel();
	}

	JobQueue->SetAttribute(key, attr_name, attr_value);

	if( flags & NONDURABLE ) {
		JobQueue->DecNondurableCommitLevel( old_nondurable_level );

		ScheduleJobQueueLogFlush();
	}

	JobQueueDirty = true;

	return 0;
}

void
ScheduleJobQueueLogFlush()
{
		// Flush the log after a short delay so that we avoid spending
		// a lot of time waiting for the disk but we also make things
		// visible to JobRouter and Quill within a maximum delay.
	if( flush_job_queue_log_timer_id == -1 ) {
		flush_job_queue_log_timer_id = daemonCore->Register_Timer(
			flush_job_queue_log_delay,
			HandleFlushJobQueueLogTimer,
			"HandleFlushJobQueueLogTimer");
	}
}

void
HandleFlushJobQueueLogTimer()
{
	flush_job_queue_log_timer_id = -1;
	JobQueue->FlushLog();
}

int
SetTimerAttribute( int cluster, int proc, const char *attr_name, int dur )
{
	int rc = 0;
	if ( xact_start_time == 0 ) {
		dprintf(D_ALWAYS,
				"SetTimerAttribute called for %d.%d outside of a transaction!\n",
				cluster, proc);
		return -1;
	}

	rc = SetAttributeInt( cluster, proc, attr_name, xact_start_time + dur );
	return rc;
}

char * simple_encode (int key, const char * src);
char * simple_decode (int key, const char * src);

// Store a simply-encoded attribute
int
SetMyProxyPassword (int cluster_id, int proc_id, const char *pwd) {

	// This is sortof a hack
	if (proc_id == -1)	{
		proc_id = 0;
	}

	// Create filename
	MyString filename;
	filename.sprintf( "%s/mpp.%d.%d", Spool, cluster_id, proc_id);

	// Swith to root temporarily
	priv_state old_priv = set_root_priv();
	// Delete the file
	struct stat stat_buff;
	if (stat (filename.Value(), &stat_buff) == 0) {
		// If the file exists, delete it
		if (unlink (filename.Value()) && errno != ENOENT) {
			set_priv(old_priv);
			return -1;
		}
	}

	// Create the file
	int fd = safe_open_wrapper(filename.Value(), O_CREAT | O_WRONLY, S_IREAD | S_IWRITE);
	if (fd < 0) {
		set_priv(old_priv);
		return -1;
	}

	char * encoded_value = simple_encode (cluster_id+proc_id, pwd);
	int len = strlen(encoded_value);
	if (write (fd, encoded_value, len) != len) {
		set_priv(old_priv);
		free(encoded_value);
		return -1;
	}
	close (fd);

	// Switch back to non-priviledged user
	set_priv(old_priv);

	free (encoded_value);

	if (SetAttribute(cluster_id, proc_id,
					 ATTR_MYPROXY_PASSWORD_EXISTS, "TRUE") < 0) {
		EXCEPT("Failed to record fact that MyProxyPassword file exists on %d.%d",
			   cluster_id, proc_id);
	}

	return 0;

}


int
DestroyMyProxyPassword( int cluster_id, int proc_id )
{
	int val = 0;
	if (GetAttributeBool(cluster_id, proc_id,
						 ATTR_MYPROXY_PASSWORD_EXISTS, &val) < 0 ||
		!val) {
			// It doesn't exist, nothing to destroy.
		return 0;
	}

	MyString filename;
	filename.sprintf( "%s%cmpp.%d.%d", Spool, DIR_DELIM_CHAR,
					  cluster_id, proc_id );

  	// Swith to root temporarily
	priv_state old_priv = set_root_priv();

	// Delete the file
	struct stat stat_buff;
	if( stat(filename.Value(), &stat_buff) == 0 ) {
			// If the file exists, delete it
		if( unlink( filename.Value()) < 0 && errno != ENOENT ) {
			dprintf( D_ALWAYS, "unlink(%s) failed: errno %d (%s)\n",
					 filename.Value(), errno, strerror(errno) );
		 	set_priv(old_priv);
			return -1;

		}
		dprintf( D_FULLDEBUG, "Destroyed MPP %d.%d: %s\n", cluster_id, 
				 proc_id, filename.Value() );
	}

	// Switch back to non-root
	set_priv(old_priv);

	if (SetAttribute(cluster_id, proc_id,
					 ATTR_MYPROXY_PASSWORD_EXISTS, "FALSE") < 0) {
		EXCEPT("Failed to record fact that MyProxyPassword file does no exists on %d.%d",
			   cluster_id, proc_id);
	}

	return 0;
}


int GetMyProxyPassword (int cluster_id, int proc_id, char ** value) {
	// Create filename

	// Swith to root temporarily
	priv_state old_priv = set_root_priv();
	
	MyString filename;
	filename.sprintf( "%s/mpp.%d.%d", Spool, cluster_id, proc_id);
	int fd = safe_open_wrapper(filename.Value(), O_RDONLY);
	if (fd < 0) {
		set_priv(old_priv);
		return -1;
	}

	char buff[MYPROXY_MAX_PASSWORD_BUFLEN];
	int bytes = read (fd, buff, sizeof(buff));
	if( bytes < 0 ) {
		return -1;
	}
	buff [bytes] = '\0';

	close (fd);

	// Switch back to non-priviledged user
	set_priv(old_priv);

	*value = simple_decode (cluster_id + proc_id, buff);
	return 0;
}




const char * mesh = "Rr1aLvzki/#6`QeNoWl^\"(!x\'=OE3HBn [A)GtKu?TJ.mdS9%Fh;<\\+w~4yPDIq>2Ufs$Xc_@g0Y5Mb|{&*}]7,CpV-j:8Z";

char * simple_encode (int key, const char * src) {

  char * result = (char*)strdup (src);

  char buff[2];
  buff [1]='\n';

  unsigned int i= 0;
  for (; i<strlen (src); i++) {
    int c = (int)src[i]-(int)' ';
    c=(c+key)%strlen(mesh);
    result[i]=mesh[c];
  }

  return result;
}

char * simple_decode (int key, const char * src) {
  char * result = (char*)strdup (src);

  char buff[2];
  buff[1]='\0';

  unsigned int i= 0;
  unsigned int j =0;
  unsigned int c =0;

  for (; j<strlen(src); j++) {

	//
    for (i=0; i<strlen (mesh); i++) {
      if (mesh[i] == src[j]) {
		c = i;
		break;
		}
    }

    c=(c+strlen(mesh)-(key%strlen(mesh)))%strlen(mesh);
    
    snprintf(buff, 2, "%c", c+(int)' ');
    result[j]=buff[0];
    
  }
  return result;
}

bool
InTransaction()
{
	return JobQueue->InTransaction();
}

void
BeginTransaction()
{
	JobQueue->BeginTransaction();

	// note what time we started the transaction (used by SetTimerAttribute())
	xact_start_time = time( NULL );
}


void
CommitTransaction(SetAttributeFlags_t flags /* = 0 */)
{
	std::list<std::string> new_ad_keys;
		// get a list of all new ads being created in this transaction
	JobQueue->ListNewAdsInTransaction( new_ad_keys );

	if( flags & NONDURABLE ) {
		JobQueue->CommitNondurableTransaction();
		ScheduleJobQueueLogFlush();
	}
	else {
		JobQueue->CommitTransaction();
	}

	// If the commit failed, we should never get here.

	// Now that the transaction has been commited, we need to chain proc
	// ads to cluster ads if any new clusters have been submitted.
	// Also, if EVENT_LOG is defined in condor_config, we will write
	// submit events into the EVENT_LOG here.
	if ( !new_ad_keys.empty() ) {
		int cluster_id;
		int old_cluster_id = -10;
		int proc_id;
		ClassAd *procad;
		ClassAd *clusterad;
		bool has_event_log = false;
		char *evt_log = param("EVENT_LOG");
		if (evt_log != NULL) {
			has_event_log = true;
			free(evt_log);
		}
			// keep usr_log in outer scope so we don't open/close the 
			// event log over and over.
		WriteUserLog usr_log;
		usr_log.setCreatorName( Name );

		int counter = 0;
		int ad_keys_size = new_ad_keys.size();
		std::list<std::string>::iterator it;
		for( it = new_ad_keys.begin(); it != new_ad_keys.end(); it++ ) {
			++counter;
			char const *key = it->c_str();
			StrToId(key,cluster_id,proc_id);
			// do we want to fsync the userLog?
			bool doFsync = false;
			if( proc_id == -1 ) {
				continue; // skip over cluster ads
			}
			// we want to fsync per cluster and on the last ad
			if ( old_cluster_id == -10 ) {
				old_cluster_id = cluster_id;
			}
			if ( old_cluster_id != cluster_id || counter == ad_keys_size ) {
				doFsync = true;
				old_cluster_id = cluster_id;
			}

			char cluster_key[PROC_ID_STR_BUFLEN];
			IdToStr(cluster_id,-1,cluster_key);

			if ( JobQueue->LookupClassAd(cluster_key, clusterad) &&
				 JobQueue->LookupClassAd(key,procad))
			{
				dprintf(D_FULLDEBUG,"New job: %s",key);

					// chain proc ads to cluster ad
				procad->ChainToAd(clusterad);

<<<<<<< HEAD
=======
					// Skip writing submit events for procid != 0 for parallel jobs
				int universe = -1;
				procad->LookupInteger(ATTR_JOB_UNIVERSE, universe);
				if ( universe == CONDOR_UNIVERSE_PARALLEL) {
					doFsync = true; // only writing first proc, make sure to sync
					if ( proc_id > 0) {
						continue;
					}
				}
	
>>>>>>> c913fe20
					// convert any old attributes for backwards compatbility
				ConvertOldJobAdAttrs(procad, false);

					// write submit event to global event log
				std::string owner, ntdomain, simple_name, gjid, submitUserNotes, submitEventNotes, version;
				bool use_xml = false;
				SubmitEvent jobSubmit;
				procad->LookupString(ATTR_ULOG_FILE, simple_name);

				if ( procad->LookupString( ATTR_VERSION, version ) ) {
					CondorVersionInfo vers( version.c_str() );
					// CRUFT If the submitter is older than 7.5.4, then
					// they are responsible for writing the submit event
					// to the user log.
					if ( !vers.built_since_version( 7, 5, 4 ) ) {
						simple_name = "";
					}
				}

				strcpy (jobSubmit.submitHost, daemonCore->privateNetworkIpAddr());
				if ( procad->LookupString(ATTR_SUBMIT_EVENT_NOTES, submitEventNotes) ) {
					jobSubmit.submitEventLogNotes = strnewp(submitEventNotes.c_str());
				}
				if ( procad->LookupString(ATTR_SUBMIT_EVENT_USER_NOTES, submitUserNotes) ) {
					jobSubmit.submitEventUserNotes = strnewp(submitUserNotes.c_str());
				}

					// userLog is defined in the job ad
				if (simple_name.size() > 0) {

					procad->LookupString(ATTR_OWNER, owner);
					procad->LookupString(ATTR_NT_DOMAIN, ntdomain);
					procad->LookupString(ATTR_GLOBAL_JOB_ID, gjid);
					procad->LookupBool(ATTR_ULOG_USE_XML, use_xml);

					usr_log.setEnableUserLog(true); 
					usr_log.setUseXML(use_xml);     
					usr_log.setEnableFsync(doFsync);
					usr_log.initialize(owner.c_str(), ntdomain.c_str(), simple_name.c_str(),
									   0, 0, 0, gjid.c_str());
                                       
				} else if (has_event_log) {  // EventLog is defined but not UserLog
					usr_log.setEnableUserLog(false);
					usr_log.initialize(0,0,0,NULL);
				}
				// we only want to write if there is something to write to - either UserLog or 
				if (has_event_log || (simple_name.size() > 0) ) {
					usr_log.setGlobalCluster(cluster_id);
					usr_log.setGlobalProc(proc_id);
					usr_log.writeEvent(&jobSubmit,procad);
				}
			}	
		}	// end of loop thru clusters
	}	// end of if a new cluster(s) submitted

	xact_start_time = 0;
}

void
AbortTransaction()
{
	JobQueue->AbortTransaction();
}

void
AbortTransactionAndRecomputeClusters()
{
	if ( JobQueue->AbortTransaction() ) {
		/*	If we made it here, a transaction did exist that was not
			committed, and we now aborted it.  This would happen if 
			somebody hit ctrl-c on condor_rm or condor_status, etc,
			or if any of these client tools bailed out due to a fatal error.
			Because the removal of ads from the queue has been backed out,
			we need to "back out" from any changes to the ClusterSizeHashTable,
			since this may now contain incorrect values.  Ideally, the size of
			the cluster should just be kept in the cluster ad -- that way, it 
			gets committed or aborted as part of the transaction.  But alas, 
			it is not; same goes a bunch of other stuff: removal of ckpt and 
			ickpt files, appending to the history file, etc.  Sigh.  
			This should be cleaned up someday, probably with the new schedd.
			For now, to "back out" from changes to the ClusterSizeHashTable, we
			use brute force and blow the whole thing away and recompute it. 
			-Todd 2/2000
		*/
		ClusterSizeHashTable->clear();
		ClassAd *ad;
		HashKey key;
		const char *tmp;
		int 	*numOfProcs = NULL;	
		int cluster_num;
		JobQueue->StartIterateAllClassAds();
		while (JobQueue->IterateAllClassAds(ad,key)) {
			tmp = key.value();
			if ( *tmp == '0' ) continue;	// skip cluster & header ads
			if ( (cluster_num = atoi(tmp)) ) {
				// count up number of procs in cluster, update ClusterSizeHashTable
				if ( ClusterSizeHashTable->lookup(cluster_num,numOfProcs) == -1 ) {
					// First proc we've seen in this cluster; set size to 1
					ClusterSizeHashTable->insert(cluster_num,1);
				} else {
					// We've seen this cluster_num go by before; increment proc count
					(*numOfProcs)++;
				}

			}
		}
	}	// end of if JobQueue->AbortTransaction == True
}


int
GetAttributeFloat(int cluster_id, int proc_id, const char *attr_name, float *val)
{
	ClassAd	*ad;
	char	key[PROC_ID_STR_BUFLEN];
	char	*attr_val;

	IdToStr(cluster_id,proc_id,key);

	if( JobQueue->LookupInTransaction(key, attr_name, attr_val) ) {
		sscanf(attr_val, "%f", val);
		free( attr_val );
		return 1;
	}

	if (!JobQueue->LookupClassAd(key, ad)) {
		return -1;
	}

	if (ad->LookupFloat(attr_name, *val) == 1) return 0;
	return -1;
}


int
GetAttributeInt(int cluster_id, int proc_id, const char *attr_name, int *val)
{
	ClassAd	*ad;
	char	key[PROC_ID_STR_BUFLEN];
	char	*attr_val;

	IdToStr(cluster_id,proc_id,key);

	if( JobQueue->LookupInTransaction(key, attr_name, attr_val) ) {
		sscanf(attr_val, "%d", val);
		free( attr_val );
		return 1;
	}

	if (!JobQueue->LookupClassAd(key, ad)) {
		return -1;
	}

	if (ad->LookupInteger(attr_name, *val) == 1) return 0;
	return -1;
}


int
GetAttributeBool(int cluster_id, int proc_id, const char *attr_name, int *val)
{
	ClassAd	*ad;
	char	key[PROC_ID_STR_BUFLEN];
	char	*attr_val;

	IdToStr(cluster_id,proc_id,key);

	if( JobQueue->LookupInTransaction(key, attr_name, attr_val) ) {
		sscanf(attr_val, "%d", val);
		free( attr_val );
		return 1;
	}

	if (!JobQueue->LookupClassAd(key, ad)) {
		return -1;
	}

	if (ad->LookupBool(attr_name, *val) == 1) return 0;
	return -1;
}

// I added this version of GetAttributeString. It is nearly identical 
// to the other version, but it calls a different version of 
// AttrList::LookupString() which allocates a new string. This is a good
// thing, since it doesn't require a buffer that we could easily overflow.
int
GetAttributeStringNew( int cluster_id, int proc_id, const char *attr_name, 
					   char **val )
{
	ClassAd	*ad;
	char	key[PROC_ID_STR_BUFLEN];
	char	*attr_val;

	*val = NULL;

	IdToStr(cluster_id,proc_id,key);

	if( JobQueue->LookupInTransaction(key, attr_name, attr_val) ) {
		int attr_len = strlen( attr_val );
		if ( attr_val[0] != '"' || attr_val[attr_len-1] != '"' ) {
			free( attr_val );
			return -1;
		}
		attr_val[attr_len - 1] = '\0';
		*val = strdup(&attr_val[1]);
		free( attr_val );
		return 1;
	}

	if (!JobQueue->LookupClassAd(key, ad)) {
		return -1;
	}

	if (ad->LookupString(attr_name, val) == 1) {
		return 0;
	}
	return -1;
}

// returns -1 if the lookup fails or if the value is not a string, 0 if
// the lookup succeeds in the job queue, 1 if it succeeds in the current
// transaction; val is set to the empty string on failure
int
GetAttributeString( int cluster_id, int proc_id, const char *attr_name, 
					MyString &val )
{
	ClassAd	*ad;
	char	key[PROC_ID_STR_BUFLEN];
	char	*attr_val;

	IdToStr(cluster_id,proc_id,key);

	if( JobQueue->LookupInTransaction(key, attr_name, attr_val) ) {
		int attr_len = strlen( attr_val );
		if ( attr_val[0] != '"' || attr_val[attr_len-1] != '"' ) {
			free( attr_val );
			val = "";
			return -1;
		}
		attr_val[attr_len - 1] = '\0';
		val = attr_val + 1;
		free( attr_val );
		return 1;
	}

	if (!JobQueue->LookupClassAd(key, ad)) {
		val = "";
		return -1;
	}

	if (ad->LookupString(attr_name, val) == 1) {
		return 0;
	}
	val = "";
	return -1;
}

int
GetAttributeExprNew(int cluster_id, int proc_id, const char *attr_name, char **val)
{
	ClassAd		*ad;
	char		key[PROC_ID_STR_BUFLEN];
	ExprTree	*tree;
	char		*attr_val;
	const char *tmp_val;

	*val = NULL;

	IdToStr(cluster_id,proc_id,key);

	if( JobQueue->LookupInTransaction(key, attr_name, attr_val) ) {
		*val = attr_val;
		return 1;
	}

	if (!JobQueue->LookupClassAd(key, ad)) {
		return -1;
	}

	tree = ad->LookupExpr(attr_name);
	if (!tree) {
		return -1;
	}

	*val = strdup(ExprTreeToString(tree));

	return 0;
}


int
DeleteAttribute(int cluster_id, int proc_id, const char *attr_name)
{
	ClassAd				*ad;
	char				key[PROC_ID_STR_BUFLEN];
//	LogDeleteAttribute	*log;
	char				*attr_val = NULL;

	IdToStr(cluster_id,proc_id,key);

	if (!JobQueue->LookupClassAd(key, ad)) {
		if( ! JobQueue->LookupInTransaction(key, attr_name, attr_val) ) {
			return -1;
		}
	}

		// If we found it in the transaction, we need to free attr_val
		// so we don't leak memory.  We don't use the value, we just
		// wanted to make sure we could find the attribute so we know
		// to return failure if needed.
	if( attr_val ) {
		free( attr_val );
	}
	
	if (Q_SOCK && !OwnerCheck(ad, Q_SOCK->getOwner() )) {
		return -1;
	}

//	log = new LogDeleteAttribute(key, attr_name);
//	JobQueue->AppendLog(log);
	JobQueue->DeleteAttribute(key, attr_name);

	JobQueueDirty = true;

	return 1;
}

ClassAd *
dollarDollarExpand(int cluster_id, int proc_id, ClassAd *ad, ClassAd *startd_ad, bool persist_expansions)
{
	// This is prepended to attributes that we've already expanded,
	// making them available if the match ad is no longer available.
	// So 
	//   GlobusScheduler=$$(RemoteGridSite)
	// matches an ad containing
	//   RemoteGridSide=foobarqux
	// you'll get
	//   MATCH_EXP_GlobusScheduler=foobarqux
	const char * MATCH_EXP = "MATCH_EXP_";
	bool started_transaction = false;

	int	job_universe = -1;
	ad->LookupInteger(ATTR_JOB_UNIVERSE,job_universe);

		// if we made it here, we have the ad, but
		// expStartdAd is true.  so we need to dig up 
		// the startd ad which matches this job ad.
		char *bigbuf2 = NULL;
		char *attribute_value = NULL;
		ClassAd *expanded_ad;
		int index;
		char *left,*name,*right,*value,*tvalue;
		bool value_came_from_jobad;

		// we must make a deep copy of the job ad; we do not
		// want to expand the ad we have in memory.
		expanded_ad = new ClassAd(*ad);  

		// Copy attributes from chained parent ad into the expanded ad
		// so if parent is deleted before caller is finished with this
		// ad, things will still be ok.
		expanded_ad->ChainCollapse();

			// Make a stringlist of all attribute names in job ad.
			// Note: ATTR_JOB_CMD must be first in AttrsToExpand...
		StringList AttrsToExpand;
		const char * curr_attr_to_expand;
		AttrsToExpand.append(ATTR_JOB_CMD);
		ad->ResetName();
		const char *attr_name = ad->NextNameOriginal();
		for ( ; attr_name; attr_name = ad->NextNameOriginal() ) {
			if ( strncasecmp(attr_name,"MATCH_",6) == 0 ) {
					// We do not want to expand MATCH_XXX attributes,
					// because these are used to store the result of
					// previous expansions, which could potentially
					// contain literal $$(...) in the replacement text.
				continue;
			}
			if ( strcasecmp(attr_name,ATTR_JOB_CMD) ) { 
				AttrsToExpand.append(attr_name);
			}
		}

		index = -1;	
		AttrsToExpand.rewind();
		bool attribute_not_found = false;
		while ( !attribute_not_found ) 
		{
			index++;
			curr_attr_to_expand = AttrsToExpand.next();

			if ( curr_attr_to_expand == NULL ) {
				// all done; no more attributes to try and expand
				break;
			}

			MyString cachedAttrName = MATCH_EXP;
			cachedAttrName += curr_attr_to_expand;

			if( !startd_ad ) {
					// No startd ad, so try to find cached value from back
					// when we did have a startd ad.
				ExprTree *cached_value = ad->LookupExpr(cachedAttrName.Value());
				if( cached_value ) {
					const char *cached_value_buf =
						ExprTreeToString(cached_value);
					ASSERT(cached_value_buf);
					expanded_ad->AssignExpr(curr_attr_to_expand,cached_value_buf);
					continue;
				}

					// No cached value, so try to expand the attribute
					// without the cached value.  If it is an
					// expression that refers only to job attributes,
					// it can succeed, even without the startd.
			}

			if (attribute_value != NULL) {
				free(attribute_value);
				attribute_value = NULL;
			}

			// Get the current value of the attribute.  We want
			// to use PrintToNewStr() here because we want to work
			// with anything (strings, ints, etc) and because want
			// strings unparsed (for instance, quotation marks should
			// be escaped with backslashes) so that we can re-insert
			// them later into the expanded ClassAd.
			// Note: deallocate attribute_value with free(), despite
			// the mis-leading name PrintTo**NEW**Str.  
			ExprTree *tree = ad->LookupExpr(curr_attr_to_expand);
			if ( tree ) {
				const char *new_value = ExprTreeToString( tree );
				if ( new_value ) {
					attribute_value = strdup( new_value );
				}
			}

			if ( attribute_value == NULL ) {
				continue;
			}

				// Some backwards compatibility: if the
				// user just has $$opsys.$$arch in the
				// ATTR_JOB_CMD attribute, convert it to the
				// new format w/ parenthesis: $$(opsys).$$(arch)
			if ( (index == 0) && (attribute_value != NULL)
				 && ((tvalue=strstr(attribute_value,"$$")) != NULL) ) 
			{
				if ( strcasecmp("$$OPSYS.$$ARCH",tvalue) == MATCH ) 
				{
						// convert to the new format
						// First, we need to re-allocate attribute_value to a bigger
						// buffer.
					int old_size = strlen(attribute_value);
					attribute_value = (char *) realloc(attribute_value, 
											old_size 
											+ 10);  // for the extra parenthesis
					ASSERT(attribute_value);
						// since attribute_value may have moved, we need
						// to reset the value of tvalue.
					tvalue = strstr(attribute_value,"$$");	
					ASSERT(tvalue);
					strcpy(tvalue,"$$(OPSYS).$$(ARCH)");
					ad->Assign(curr_attr_to_expand, attribute_value);
				}
			}

			bool expanded_something = false;
			int search_pos = 0;
			while( !attribute_not_found &&
					get_var(attribute_value,&left,&name,&right,NULL,true,search_pos) )
			{
				expanded_something = true;
				
				size_t namelen = strlen(name);
				if(name[0] == '[' && name[namelen-1] == ']') {
					// This is a classad expression to be considered

					MyString expr_to_add;
					expr_to_add.sprintf("string(%s", name + 1);
					expr_to_add.setChar(expr_to_add.Length()-1, ')');

						// Any backwacked double quotes or backwacks
						// within the []'s should be unbackwacked.
					int read_pos;
					int write_pos;
					for( read_pos = 0, write_pos = 0;
						 read_pos < expr_to_add.Length();
						 read_pos++, write_pos++ )
					{
						if( expr_to_add[read_pos] == '\\'  &&
							read_pos+1 < expr_to_add.Length() &&
							( expr_to_add[read_pos+1] == '\"' ||
							  expr_to_add[read_pos+1] == '\\' ) )
						{
							read_pos++; // skip over backwack
						}
						if( read_pos != write_pos ) {
							expr_to_add.setChar(write_pos,expr_to_add[read_pos]);
						}
					}
					if( read_pos != write_pos ) { // terminate the string
						expr_to_add.setChar(write_pos,'\0');
					}

					ClassAd tmpJobAd(*ad);
					const char * INTERNAL_DD_EXPR = "InternalDDExpr";

					bool isok = tmpJobAd.AssignExpr(INTERNAL_DD_EXPR, expr_to_add.Value());
					if( ! isok ) {
						attribute_not_found = true;
						break;
					}

					MyString result;
					isok = tmpJobAd.EvalString(INTERNAL_DD_EXPR, startd_ad, result);
					if( ! isok ) {
						attribute_not_found = true;
						break;
					}
					MyString replacement_value;
					replacement_value += left;
					replacement_value += result;
					search_pos = replacement_value.Length();
					replacement_value += right;
					MyString replacement_attr = curr_attr_to_expand;
					replacement_attr += "=";
					replacement_attr += replacement_value;
					expanded_ad->Insert(replacement_attr.Value());
					dprintf(D_FULLDEBUG,"$$([]) substitution: %s\n",replacement_attr.Value());

					free(attribute_value);
					attribute_value = strdup(replacement_value.Value());


				} else  {
					// This is an attribute from the machine ad

					// If the name contains a colon, then it
					// is a	fallback value, should the startd
					// leave it undefined, e.g.
					// $$(NearestStorage:turkey)

					char *fallback;

					fallback = strchr(name,':');
					if(fallback) {
						*fallback = 0;
						fallback++;
					}

					// Look for the name in the ad.
					// If it is not there, use the fallback.
					// If no fallback value, then fail.

					if( strcasecmp(name,"DOLLARDOLLAR") == 0 ) {
							// replace $$(DOLLARDOLLAR) with literal $$
						value = strdup("DOLLARDOLLAR = \"$$\"");
						value_came_from_jobad = true;
					}
					else if ( startd_ad ) {
							// We have a startd ad in memory, use it
						value = startd_ad->sPrintExpr(NULL,0,name);
						value_came_from_jobad = false;
					} else {
							// No startd ad -- use value from last match.
						MyString expr;
						expr = "MATCH_";
						expr += name;
						value = ad->sPrintExpr(NULL,0,expr.Value());
						value_came_from_jobad = true;
					}

					if (!value) {
						if(fallback) {
							char *rebuild = (char *) malloc(  strlen(name)
								+ 3  // " = "
								+ 1  // optional '"'
								+ strlen(fallback)
								+ 1  // optional '"'
								+ 1); // null terminator
							if(strlen(fallback) == 0) {
								// fallback is nothing?  That confuses all sorts of
								// things.  How about a nothing string instead?
								sprintf(rebuild,"%s = \"%s\"",name,fallback);
							} else {
								sprintf(rebuild,"%s = %s",name,fallback);
							}
							value = rebuild;
						}
						if(!fallback || !value) {
							attribute_not_found = true;
							break;
						}
					}


					// we just want the attribute value, so strip
					// out the "attrname=" prefix and any quotation marks 
					// around string value.
					tvalue = strchr(value,'=');
					ASSERT(tvalue);	// we better find the "=" sign !
					// now skip past the "=" sign
					tvalue++;
					while ( *tvalue && isspace(*tvalue) ) {
						tvalue++;
					}
					// insert the expression into the original job ad
					// before we mess with it any further.  however, no need to
					// re-insert it if we got the value from the job ad
					// in the first place.
					if ( !value_came_from_jobad && persist_expansions) {
						MyString expr;
						expr = "MATCH_";
						expr += name;

						if( !started_transaction && !InTransaction() ) {
							started_transaction = true;
								// for efficiency, when storing multiple
								// expansions, do it all in one transaction
							BeginTransaction();
						}	

					// We used to only bother saving the MATCH_ entry for
						// the GRID universe, but we now need it for flocked
						// jobs using disconnected starter-shadow (job-leases).
						// So just always do it.
						if ( SetAttribute(cluster_id,proc_id,expr.Value(),tvalue) < 0 )
						{
							EXCEPT("Failed to store %s into job ad %d.%d",
								expr.Value(),cluster_id,proc_id);
						}
					}
					// skip any quotation marks around strings
					if (*tvalue == '"') {
						tvalue++;
						int endquoteindex = strlen(tvalue) - 1;
						if ( endquoteindex >= 0 && 
							 tvalue[endquoteindex] == '"' ) {
								tvalue[endquoteindex] = '\0';
						}
					}
					bigbuf2 = (char *) malloc(  strlen(left) 
											  + strlen(tvalue) 
											  + strlen(right)
											  + 1);
					sprintf(bigbuf2,"%s%s%n%s",left,tvalue,&search_pos,right);
					free(attribute_value);
					attribute_value = (char *) malloc(  strlen(curr_attr_to_expand)
													  + 3 // = and quotes
													  + strlen(bigbuf2)
													  + 1);
					sprintf(attribute_value,"%s=%s",curr_attr_to_expand,
						bigbuf2);
					expanded_ad->Insert(attribute_value);
					dprintf(D_FULLDEBUG,"$$ substitution: %s\n",attribute_value);
					free(value);	// must use free here, not delete[]
					free(attribute_value);
					attribute_value = bigbuf2;
					bigbuf2 = NULL;
				}
			}

			if(expanded_something && ! attribute_not_found && persist_expansions) {
				// Cache the expanded string so that we still
				// have it after, say, a restart and the collector
				// is no longer available.

				if( !started_transaction && !InTransaction() ) {
					started_transaction = true;
						// for efficiency, when storing multiple
						// expansions, do it all in one transaction
					BeginTransaction();
				}
				if ( SetAttribute(cluster_id,proc_id,cachedAttrName.Value(),attribute_value) < 0 )
				{
					EXCEPT("Failed to store '%s=%s' into job ad %d.%d",
						cachedAttrName.Value(), attribute_value, cluster_id, proc_id);
				}
			}

		}

		if( started_transaction ) {
			CommitTransaction();
		}

		if ( startd_ad ) {
				// Copy NegotiatorMatchExprXXX attributes from startd ad
				// to the job ad.  These attributes were inserted by the
				// negotiator.
			startd_ad->ResetName();
			char const *c_name;
			size_t len = strlen(ATTR_NEGOTIATOR_MATCH_EXPR);
			while( (c_name=startd_ad->NextNameOriginal()) ) {
				if( !strncmp(c_name,ATTR_NEGOTIATOR_MATCH_EXPR,len) ) {
					ExprTree *expr = startd_ad->LookupExpr(c_name);
					if( !expr ) {
						continue;
					}
					const char *new_value = NULL;
					new_value = ExprTreeToString(expr);
					ASSERT(new_value);
					expanded_ad->AssignExpr(c_name,new_value);

					MyString match_exp_name = MATCH_EXP;
					match_exp_name += c_name;
					if ( SetAttribute(cluster_id,proc_id,match_exp_name.Value(),new_value) < 0 )
					{
						EXCEPT("Failed to store '%s=%s' into job ad %d.%d",
						       match_exp_name.Value(), new_value, cluster_id, proc_id);
					}
				}
			}
		}

		if ( startd_ad && job_universe == CONDOR_UNIVERSE_GRID ) {
				// Can remove our matched ad since we stored all the
				// values we need from it into the job ad.
			RemoveMatchedAd(cluster_id,proc_id);
		}


		if ( attribute_not_found ) {
			MyString hold_reason;
			hold_reason.sprintf("Cannot expand $$(%s).",name);

			// no ClassAd in the match record; probably
			// an older negotiator.  put the job on hold and send email.
			dprintf( D_ALWAYS, 
				"Putting job %d.%d on hold - cannot expand $$(%s)\n",
				 cluster_id, proc_id, name );
			// SetAttribute does security checks if Q_SOCK is not NULL.
			// So, set Q_SOCK to be NULL before placing the job on hold
			// so that SetAttribute knows this request is not coming from
			// a client.  Then restore Q_SOCK back to the original value.
			QmgmtPeer* saved_sock = Q_SOCK;
			Q_SOCK = NULL;
			holdJob(cluster_id, proc_id, hold_reason.Value());
			Q_SOCK = saved_sock;

			char buf[256];
			snprintf(buf,256,"Your job (%d.%d) is on hold",cluster_id,proc_id);
			FILE* email = email_user_open(ad,buf);
			if ( email ) {
				fprintf(email,"Condor failed to start your job %d.%d \n",
					cluster_id,proc_id);
				fprintf(email,"because job attribute %s contains $$(%s).\n",
					curr_attr_to_expand,name);
				fprintf(email,"\nAttribute $$(%s) cannot be expanded because",
					name);
				fprintf(email,"\nthis attribute was not found in the "
						"machine ClassAd.\n");
				fprintf(email,
					"\n\nPlease correct this problem and release your "
					"job with:\n   \"condor_release %d.%d\"\n\n",
					cluster_id,proc_id);
				email_close(email);
			}
		}


		if ( startd_ad && job_universe != CONDOR_UNIVERSE_GRID ) {
			// Produce an environment description that is compatible with
			// whatever the starter expects.
			// Note: this code path is skipped when we flock and reconnect
			//  after a disconnection (job lease).  In this case we don't
			//  have a startd_ad!

			Env env_obj;

			char *opsys = NULL;
			startd_ad->LookupString( ATTR_OPSYS, &opsys);
			char *startd_version = NULL;
			startd_ad->LookupString( ATTR_VERSION, &startd_version);
			CondorVersionInfo ver_info(startd_version);

			MyString env_error_msg;
			if(!env_obj.MergeFrom(expanded_ad,&env_error_msg) ||
			   !env_obj.InsertEnvIntoClassAd(expanded_ad,&env_error_msg,opsys,&ver_info))
			{
				attribute_not_found = true;
				MyString hold_reason;
				hold_reason.sprintf(
					"Failed to convert environment to target syntax"
					" for starter (opsys=%s): %s",
					opsys ? opsys : "NULL",env_error_msg.Value());


				dprintf( D_ALWAYS, 
					"Putting job %d.%d on hold - cannot convert environment"
					" to target syntax for starter (opsys=%s): %s\n",
					cluster_id, proc_id, opsys ? opsys : "NULL",
						 env_error_msg.Value() );

				// SetAttribute does security checks if Q_SOCK is
				// not NULL.  So, set Q_SOCK to be NULL before
				// placing the job on hold so that SetAttribute
				// knows this request is not coming from a client.
				// Then restore Q_SOCK back to the original value.

				QmgmtPeer* saved_sock = Q_SOCK;
				Q_SOCK = NULL;
				holdJob(cluster_id, proc_id, hold_reason.Value());
				Q_SOCK = saved_sock;
			}


			// Now convert the arguments to a form understood by the starter.
			ArgList arglist;
			MyString arg_error_msg;
			if(!arglist.AppendArgsFromClassAd(expanded_ad,&arg_error_msg) ||
			   !arglist.InsertArgsIntoClassAd(expanded_ad,&ver_info,&arg_error_msg))
			{
				attribute_not_found = true;
				MyString hold_reason;
				hold_reason.sprintf(
					"Failed to convert arguments to target syntax"
					" for starter: %s",
					arg_error_msg.Value());


				dprintf( D_ALWAYS, 
					"Putting job %d.%d on hold - cannot convert arguments"
					" to target syntax for starter: %s\n",
					cluster_id, proc_id,
					arg_error_msg.Value() );

				// SetAttribute does security checks if Q_SOCK is
				// not NULL.  So, set Q_SOCK to be NULL before
				// placing the job on hold so that SetAttribute
				// knows this request is not coming from a client.
				// Then restore Q_SOCK back to the original value.

				QmgmtPeer* saved_sock = Q_SOCK;
				Q_SOCK = NULL;
				holdJob(cluster_id, proc_id, hold_reason.Value());
				Q_SOCK = saved_sock;
			}


			if(opsys) free(opsys);
			if(startd_version) free(startd_version);
		}

		if ( attribute_value ) free(attribute_value);
		if ( bigbuf2 ) free (bigbuf2);

		if ( attribute_not_found )
			return NULL;
		else 
			return expanded_ad;
}


ClassAd *
GetJobAd(int cluster_id, int proc_id, bool expStartdAd, bool persist_expansions)
{
	char	key[PROC_ID_STR_BUFLEN];
	ClassAd	*ad;

	IdToStr(cluster_id,proc_id,key);
	if (JobQueue->LookupClassAd(key, ad)) {
		if ( !expStartdAd ) {
			// we're done, return the ad.
			return ad;
		}

		ClassAd *startd_ad = NULL;
		PROC_ID job_id;
		job_id.cluster = cluster_id;
		job_id.proc = proc_id;

		// find the startd ad.  this is done differently if the job
		// is a globus universe jobs or not.
		int	job_universe = -1;
		ad->LookupInteger(ATTR_JOB_UNIVERSE,job_universe);
		if ( job_universe == CONDOR_UNIVERSE_GRID ) {
			// Globus job... find "startd ad" via our simple
			// hash table.
			scheduler.resourcesByProcID->lookup(job_id,startd_ad);
		} else {
			// Not a Globus job... find startd ad via the match rec
			match_rec *mrec;
			if ((job_universe == CONDOR_UNIVERSE_PARALLEL) ||
				(job_universe == CONDOR_UNIVERSE_MPI)) {
			 	mrec = dedicated_scheduler.FindMRecByJobID( job_id );
			} else {
			 	mrec = scheduler.FindMrecByJobID( job_id );
			}

			if( mrec ) {
				startd_ad = mrec->my_match_ad;
			} else {
				// no match rec, probably a local universe type job.
				// set startd_ad to NULL and continue on - after all,
				// the expression we are expanding may not even reference
				// a startd attribute.
				startd_ad = NULL;
			}
			
		}

		return dollarDollarExpand(cluster_id, proc_id, ad, startd_ad, persist_expansions);

	} else {
		// we could not find this job ad
		return NULL;
	}
}


ClassAd *
GetJobByConstraint(const char *constraint)
{
	ClassAd	*ad;
	HashKey key;

	JobQueue->StartIterateAllClassAds();
	while(JobQueue->IterateAllClassAds(ad,key)) {
		if ( *(key.value()) != '0' &&	// avoid cluster and header ads
			EvalBool(ad, constraint)) {
				return ad;
		}
	}
	return NULL;
}


ClassAd *
GetNextJob(int initScan)
{
	return GetNextJobByConstraint(NULL, initScan);
}


ClassAd *
GetNextJobByConstraint(const char *constraint, int initScan)
{
	ClassAd	*ad;
	HashKey key;

	if (initScan) {
		JobQueue->StartIterateAllClassAds();
	}

	while(JobQueue->IterateAllClassAds(ad,key)) {
		if ( *(key.value()) != '0' &&	// avoid cluster and header ads
			(!constraint || !constraint[0] || EvalBool(ad, constraint))) {
			return ad;
		}
	}
	return NULL;
}

ClassAd *
GetNextJobByCluster(int c, int initScan)
{
	ClassAd	*ad;
	HashKey key;
	char cluster[25];
	int len;

	if ( c < 1 ) {
		return NULL;
	}

	snprintf(cluster,25,"%d.",c);
	len = strlen(cluster);

	if (initScan) {
		JobQueue->StartIterateAllClassAds();
	}

	while(JobQueue->IterateAllClassAds(ad,key)) {
		if ( strncmp(cluster,key.value(),len) == 0 ) {
			return ad;
		}
	}

	return NULL;
}

void
FreeJobAd(ClassAd *&ad)
{
	ad = NULL;
}

static int
RecvSpoolFileBytes(const char *path)
{
	filesize_t	size;
	Q_SOCK->getReliSock()->decode();
	if (Q_SOCK->getReliSock()->get_file(&size, path) < 0) {
		dprintf(D_ALWAYS,
		        "Failed to receive file from client in SendSpoolFile.\n");
		Q_SOCK->getReliSock()->end_of_message();
		return -1;
	}
	chmod(path,00755);
	Q_SOCK->getReliSock()->end_of_message();
	dprintf(D_FULLDEBUG, "done with transfer, errno = %d\n", errno);
	return 0;
}

int
SendSpoolFile(char const *filename)
{
	char * path;

		/* We are passed in a filename to use to save the ICKPT file.
		   However, we should NOT trust this filename since it comes from 
		   the client!  So here we generate what we think the filename should
		   be based upon the current active_cluster_num in the transaction.
		   If the client does not send what we are expecting, we do the
		   paranoid thing and abort.  Once we are certain that my understanding
		   of this is correct, we could even just ignore the passed-in 
		   filename parameter completely. -Todd Tannenbaum, 2/2005
		*/
	path = gen_ckpt_name(Spool,active_cluster_num,ICKPT,0);
	if ( filename && strcmp(filename, condor_basename(path)) ) {
		dprintf(D_ALWAYS, 
				"ERROR SendSpoolFile aborted due to suspicious path (%s)!\n",
				filename);
		free(path);
		return -1;
	}

	if ( !Q_SOCK || !Q_SOCK->getReliSock() ) {
		EXCEPT( "SendSpoolFile called when Q_SOCK is NULL" );
	}
	/* Tell client to go ahead with file transfer. */
	Q_SOCK->getReliSock()->encode();
	Q_SOCK->getReliSock()->put(0);
	Q_SOCK->getReliSock()->end_of_message();

	int rv = RecvSpoolFileBytes(path);
	free(path); path = NULL;
	return rv;
}

int
SendSpoolFileIfNeeded(ClassAd& ad)
{
	if ( !Q_SOCK || !Q_SOCK->getReliSock() ) {
		EXCEPT( "SendSpoolFileIfNeeded called when Q_SOCK is NULL" );
	}
	Q_SOCK->getReliSock()->encode();

	char *path = gen_ckpt_name(Spool, active_cluster_num, ICKPT, 0);

	// here we take advantage of ickpt sharing if possible. if a copy
	// of the executable already exists we make a link to it and send
	// a '1' back to the client. if that can't happen but sharing is
	// enabled, the hash variable will be set to a non-empty string that
	// can be used to create a link that can be shared by future jobs
	//
	MyString owner;
	std::string hash;
	if (param_boolean("SHARE_SPOOLED_EXECUTABLES", true)) {
		if (!ad.LookupString(ATTR_OWNER, owner)) {
			dprintf(D_ALWAYS,
			        "SendSpoolFileIfNeeded: no %s attribute in ClassAd\n",
			        ATTR_OWNER);
			Q_SOCK->getReliSock()->put(-1);
			Q_SOCK->getReliSock()->end_of_message();
			free(path);
			return -1;
		}
		if (!OwnerCheck(&ad, Q_SOCK->getOwner())) {
			dprintf(D_ALWAYS, "SendSpoolFileIfNeeded: OwnerCheck failure\n");
			Q_SOCK->getReliSock()->put(-1);
			Q_SOCK->getReliSock()->end_of_message();
			free(path);
			return -1;
		}
		hash = ickpt_share_get_hash(ad);
		if (!hash.empty()) {
			std::string s = std::string("\"") + hash + "\"";
			int rv = SetAttribute(active_cluster_num,
			                      -1,
			                      ATTR_JOB_CMD_HASH,
			                      s.c_str());
			if (rv < 0) {
					dprintf(D_ALWAYS,
					        "SendSpoolFileIfNeeded: unable to set %s to %s\n",
					        ATTR_JOB_CMD_HASH,
					        hash.c_str());
					hash = "";
			}
			if (!hash.empty() &&
			    ickpt_share_try_sharing(owner.Value(), hash, path))
			{
				Q_SOCK->getReliSock()->put(1);
				Q_SOCK->getReliSock()->end_of_message();
				free(path);
				return 0;
			}
		}
	}

	/* Tell client to go ahead with file transfer. */
	Q_SOCK->getReliSock()->put(0);
	Q_SOCK->getReliSock()->end_of_message();

	if (RecvSpoolFileBytes(path) == -1) {
		free(path); path = NULL;
		return -1;
	}

	if (!hash.empty()) {
		ickpt_share_init_sharing(owner.Value(), hash, path);
	}

	free(path); path = NULL;
	return 0;
}

} /* should match the extern "C" */


void
PrintQ()
{
	ClassAd		*ad=NULL;

	dprintf(D_ALWAYS, "*******Job Queue*********\n");
	JobQueue->StartIterateAllClassAds();
	while(JobQueue->IterateAllClassAds(ad)) {
		ad->fPrint(stdout);
	}
	dprintf(D_ALWAYS, "****End of Queue*********\n");
}


// Returns cur_hosts so that another function in the scheduler can
// update JobsRunning and keep the scheduler and queue manager
// seperate. 
int get_job_prio(ClassAd *job)
{
    int job_prio;
    int job_status;
    PROC_ID id;
    int     q_date;
    char    buf[100];
	char	owner[100];
    int     cur_hosts;
    int     max_hosts;
	int 	niceUser;
	int		universe;

	ASSERT(job);

	buf[0] = '\0';
	owner[0] = '\0';

		// We must call getAutoClusterid() in get_job_prio!!!  We CANNOT
		// return from this function before we call getAutoClusterid(), so call
		// it early on (before any returns) right now.  The reason for this is
		// getAutoClusterid() performs a mark/sweep algorithm to garbage collect
		// old autocluster information.  If we fail to call getAutoClusterid, the
		// autocluster information for this job will be removed, causing the schedd
		// to ASSERT later on in the autocluster code. 
		// Quesitons?  Ask Todd <tannenba@cs.wisc.edu> 01/04
	int auto_id = scheduler.autocluster.getAutoClusterid(job);

	job->LookupInteger(ATTR_JOB_UNIVERSE, universe);
	job->LookupInteger(ATTR_JOB_STATUS, job_status);
    if (job->LookupInteger(ATTR_CURRENT_HOSTS, cur_hosts) == 0) {
        cur_hosts = ((job_status == RUNNING || job_status == TRANSFERRING_OUTPUT) ? 1 : 0);
    }
    if (job->LookupInteger(ATTR_MAX_HOSTS, max_hosts) == 0) {
        max_hosts = ((job_status == IDLE) ? 1 : 0);
    }
	// Figure out if we should contine and put this job into the PrioRec array
	// or not.
    // No longer judge whether or not a job can run by looking at its status.
    // Rather look at if it has all the hosts that it wanted.
    if (cur_hosts>=max_hosts || job_status==HELD || 
			job_status==REMOVED || job_status==COMPLETED ||
			!service_this_universe(universe,job)) 
	{
        return cur_hosts;
	}


	// --- Insert this job into the PrioRec array ---

    job->LookupInteger(ATTR_JOB_PRIO, job_prio);
    job->LookupInteger(ATTR_Q_DATE, q_date);
	if( job->LookupInteger( ATTR_NICE_USER, niceUser ) && niceUser ) {
		strcpy(owner,NiceUserName);
		strcat(owner,".");
	}
	buf[0] = '\0';
	job->LookupString(ATTR_ACCOUNTING_GROUP,buf,sizeof(buf));  // TODDCORE
	if ( buf[0] == '\0' ) {
		job->LookupString(ATTR_OWNER, buf, sizeof(buf));  
	}
	strcat(owner,buf);
		// Note, we should use this method instead of just looking up
		// ATTR_USER directly, since that includes UidDomain, which we
		// don't want for this purpose...
	job->LookupInteger(ATTR_CLUSTER_ID, id.cluster);
	job->LookupInteger(ATTR_PROC_ID, id.proc);

	
    // No longer judge whether or not a job can run by looking at its status.
    // Rather look at if it has all the hosts that it wanted.
    if (cur_hosts>=max_hosts || job_status==HELD)
        return cur_hosts;

    PrioRec[N_PrioRecs].id       = id;
    PrioRec[N_PrioRecs].job_prio = job_prio;
    PrioRec[N_PrioRecs].status   = job_status;
    PrioRec[N_PrioRecs].qdate    = q_date;
	if ( auto_id == -1 ) {
		PrioRec[N_PrioRecs].auto_cluster_id = id.cluster;
	} else {
		PrioRec[N_PrioRecs].auto_cluster_id = auto_id;
	}

	strcpy(PrioRec[N_PrioRecs].owner,owner);

    N_PrioRecs += 1;
	if ( N_PrioRecs == MAX_PRIO_REC ) {
		grow_prio_recs( 2 * N_PrioRecs );
	}

	return cur_hosts;
}

static bool
jobLeaseIsValid( ClassAd* job, int cluster, int proc )
{
	int last_renewal, duration;
	time_t now;
	if( ! job->LookupInteger(ATTR_JOB_LEASE_DURATION, duration) ) {
		return false;
	}
	if( ! job->LookupInteger(ATTR_LAST_JOB_LEASE_RENEWAL, last_renewal) ) {
		return false;
	}
	now = time(0);
	int diff = now - last_renewal;
	int remaining = duration - diff;
	dprintf( D_FULLDEBUG, "%d.%d: %s is defined: %d\n", cluster, proc, 
			 ATTR_JOB_LEASE_DURATION, duration );
	dprintf( D_FULLDEBUG, "%d.%d: now: %d, last_renewal: %d, diff: %d\n", 
			 cluster, proc, (int)now, last_renewal, diff );

	if( remaining <= 0 ) {
		dprintf( D_ALWAYS, "%d.%d: %s remaining: EXPIRED!\n", 
				 cluster, proc, ATTR_JOB_LEASE_DURATION );
		return false;
	} 
	dprintf( D_ALWAYS, "%d.%d: %s remaining: %d\n", cluster, proc,
			 ATTR_JOB_LEASE_DURATION, remaining );
	return true;
}

extern void mark_job_stopped(PROC_ID* job_id);

int mark_idle(ClassAd *job)
{
    int     status, cluster, proc, hosts, universe;
	PROC_ID	job_id;
	static time_t bDay = 0;

		// Update ATTR_SCHEDD_BIRTHDATE in job ad at startup
	if (bDay == 0) {
		bDay = time(NULL);
	}
	job->Assign(ATTR_SCHEDD_BIRTHDATE,(int)bDay);

	if (job->LookupInteger(ATTR_JOB_UNIVERSE, universe) < 0) {
		universe = CONDOR_UNIVERSE_STANDARD;
	}

	MyString managed_status;
	job->LookupString(ATTR_JOB_MANAGED, managed_status);
	if ( managed_status == MANAGED_EXTERNAL ) {
		// if a job is externally managed, don't touch a damn
		// thing!!!  the gridmanager or schedd-on-the-side is
		// in control.  stay out of its way!  -Todd 9/13/02
		// -amended by Jaime 10/4/05
		return 1;
	}

	job->LookupInteger(ATTR_CLUSTER_ID, cluster);
	job->LookupInteger(ATTR_PROC_ID, proc);
    job->LookupInteger(ATTR_JOB_STATUS, status);
	job->LookupInteger(ATTR_CURRENT_HOSTS, hosts);

	job_id.cluster = cluster;
	job_id.proc = proc;

	if ( status == COMPLETED ) {
		DestroyProc(cluster,proc);
	} else if ( status == REMOVED ) {
		// a globus job with a non-null contact string should be left alone
		if ( universe == CONDOR_UNIVERSE_GRID ) {
			char grid_job_id[20];
			if ( job->LookupString( ATTR_GRID_JOB_ID, grid_job_id,
									sizeof(grid_job_id) ) )
			{
				// looks like the job's remote job id is still valid,
				// so there is still a job submitted remotely somewhere.
				// don't touch this job -- leave it alone so the gridmanager
				// completes the task of removing it from the remote site.
				return 1;
			}
		}
		dprintf( D_FULLDEBUG, "Job %d.%d was left marked as removed, "
				 "cleaning up now\n", cluster, proc );
		scheduler.WriteAbortToUserLog( job_id );
		DestroyProc( cluster, proc );
	}
	else if ( status == RUNNING || status == TRANSFERRING_OUTPUT || hosts > 0 ) {
		if( universeCanReconnect(universe) &&
			jobLeaseIsValid(job, cluster, proc) )
		{
			dprintf( D_FULLDEBUG, "Job %d.%d might still be alive, "
					 "spawning shadow to reconnect\n", cluster, proc );
			if (universe == CONDOR_UNIVERSE_PARALLEL) {
				dedicated_scheduler.enqueueReconnectJob( job_id);	
			} else {
				scheduler.enqueueReconnectJob( job_id );
			}
		} else {
			mark_job_stopped(&job_id);
		}
	}
		
	int wall_clock_ckpt = 0;
	GetAttributeInt(cluster,proc,ATTR_JOB_WALL_CLOCK_CKPT, &wall_clock_ckpt);
	if (wall_clock_ckpt) {
			// Schedd must have died before committing this job's wall
			// clock time.  So, commit the wall clock saved in the
			// wall clock checkpoint.
		float wall_clock = 0.0;
		GetAttributeFloat(cluster,proc,ATTR_JOB_REMOTE_WALL_CLOCK,&wall_clock);
		wall_clock += wall_clock_ckpt;
		BeginTransaction();
		SetAttributeFloat(cluster,proc,ATTR_JOB_REMOTE_WALL_CLOCK, wall_clock);
		DeleteAttribute(cluster,proc,ATTR_JOB_WALL_CLOCK_CKPT);
			// remove shadow birthdate so if CkptWallClock()
			// runs before a new shadow starts, it won't
			// potentially double-count
		DeleteAttribute(cluster,proc,ATTR_SHADOW_BIRTHDATE);

		float slot_weight = 1;
		GetAttributeFloat(cluster, proc,
						  ATTR_JOB_MACHINE_ATTR_SLOT_WEIGHT0,&slot_weight);
		float slot_time = 0;
		GetAttributeFloat(cluster, proc,
						  ATTR_CUMULATIVE_SLOT_TIME,&slot_time);
		slot_time += wall_clock_ckpt*slot_weight;
		SetAttributeFloat(cluster, proc,
						  ATTR_CUMULATIVE_SLOT_TIME,slot_time);

		CommitTransaction();
	}

	return 1;
}

bool InWalkJobQueue() {
	return in_walk_job_queue != 0;
}

void
WalkJobQueue(scan_func func)
{
	ClassAd *ad;
	int rval = 0;

	if( in_walk_job_queue ) {
		dprintf(D_ALWAYS,"ERROR: WalkJobQueue called recursively!  Generating stack trace:\n");
		dprintf_dump_stack();
	}

	in_walk_job_queue++;

	ad = GetNextJob(1);
	while (ad != NULL && rval >= 0) {
		rval = func(ad);
		if (rval >= 0) {
			FreeJobAd(ad);
			ad = GetNextJob(0);
		}
	}
	if (ad != NULL)
		FreeJobAd(ad);

	in_walk_job_queue--;
}

/*
** There should be no jobs running when we start up.  If any were killed
** when the last schedd died, they will still be listed as "running" in
** the job queue.  Here we go in and mark them as idle.
*/
void mark_jobs_idle()
{
    WalkJobQueue( mark_idle );
}

void DirtyPrioRecArray() {
		// Mark the PrioRecArray as stale. This will trigger a rebuild,
		// though possibly not immediately.
	PrioRecArrayIsDirty = true;
}

static void DoBuildPrioRecArray() {
	scheduler.autocluster.mark();

	N_PrioRecs = 0;
	WalkJobQueue( get_job_prio );

		// N_PrioRecs might be 0, if we have no jobs to run at the
		// moment.  If so, we don't want to call qsort(), since that's
		// bad.  We can still try to find the owner in the Owners
		// array, since that's not that expensive, and we need it for
		// all the flocking logic at the end of this function.
		// Discovered by Derek Wright and insure-- on 2/28/01
	if( N_PrioRecs ) {
		qsort( (char *)PrioRec, N_PrioRecs, sizeof(PrioRec[0]),
			   (int(*)(const void*, const void*))prio_compar );
	}

	scheduler.autocluster.sweep();

	if( !scheduler.shadow_prio_recs_consistent() ) {
		scheduler.mail_problem_message();
	}
}

/*
 * Build an array of runnable jobs sorted by priority.  If there are
 * a lot of jobs in the queue, this can be expensive, so avoid building
 * the array too often.
 * Arguments:
 *   no_match_found - caller can't find a runnable job matching
 *                    the requirements of an available startd, so
 *                    consider rebuilding the list sooner
 * Returns:
 *   true if the array was rebuilt; false otherwise
 */
bool BuildPrioRecArray(bool no_match_found /*default false*/) {

		// caller expects PrioRecAutoClusterRejected to be instantiated
		// (and cleared)
	int hash_size = TotalJobsCount/4+1000;
	if( PrioRecAutoClusterRejected &&
	    PrioRecAutoClusterRejected->getTableSize() < 0.8*hash_size )
	{
		delete PrioRecAutoClusterRejected;
		PrioRecAutoClusterRejected = NULL;
	}
	if( ! PrioRecAutoClusterRejected ) {
		PrioRecAutoClusterRejected = new HashTable<int,int>(hash_size,hashFuncInt,rejectDuplicateKeys);
		ASSERT( PrioRecAutoClusterRejected );
	}
	else {
		PrioRecAutoClusterRejected->clear();
	}

	if( !PrioRecArrayIsDirty ) {
		dprintf(D_FULLDEBUG,
				"Reusing prioritized runnable job list because nothing has "
				"changed.\n");
		return false;
	}

		// run without any delay the first time
	PrioRecArrayTimeslice.setInitialInterval( 0 );

	PrioRecArrayTimeslice.setMaxInterval( PrioRecRebuildMaxInterval );
	if( no_match_found ) {
		PrioRecArrayTimeslice.setTimeslice( PrioRecRebuildMaxTimeSliceWhenNoMatchFound );
	}
	else {
		PrioRecArrayTimeslice.setTimeslice( PrioRecRebuildMaxTimeSlice );
	}

	if( !PrioRecArrayTimeslice.isTimeToRun() ) {

		dprintf(D_FULLDEBUG,
				"Reusing prioritized runnable job list to save time.\n");

		return false;
	}

	PrioRecArrayTimeslice.setStartTimeNow();
	PrioRecArrayIsDirty = false;

	DoBuildPrioRecArray();

	PrioRecArrayTimeslice.setFinishTimeNow();

	dprintf(D_ALWAYS,"Rebuilt prioritized runnable job list in %.3fs.%s\n",
			PrioRecArrayTimeslice.getLastDuration(),
			no_match_found ? "  (Expedited rebuild because no match was found)" : "");

	return true;
}

/*
 * Find the job with the highest priority that matches with
 * my_match_ad (which is a startd ad).  If user is NULL, get a job for
 * any user; o.w. only get jobs for specified user.
 */
void FindRunnableJob(PROC_ID & jobid, ClassAd* my_match_ad, 
					 char const * user)
{
	ClassAd				*ad;
	bool match_any_user = (user == NULL) ? true : false;

	ASSERT(my_match_ad);

		// indicate failure by setting proc to -1.  do this now
		// so if we bail out early anywhere, we say we failed.
	jobid.proc = -1;	

	// BIOTECH
	char *biotech = param("BIOTECH");
	if (biotech) {
		free(biotech);
		ad = GetNextJob(1);
		while (ad != NULL) {
			if ( Runnable(ad) ) {
					// keep the order of arguments to IsAMatch() in sync
					// with Scheduler::OptimizeMachineAdForMatchmaking()
				if ( IsAMatch( my_match_ad, ad ) )
				{
					ad->LookupInteger(ATTR_CLUSTER_ID, jobid.cluster);
					ad->LookupInteger(ATTR_PROC_ID, jobid.proc);
					if( !scheduler.AlreadyMatched(&jobid) ) {
						break;
					}
				}
			}
			ad = GetNextJob(0);
		}
		return;
	}

	MyString owner = user;
	int at_sign_pos;
	int i;

		// We have been passed user, which is owner@uid.  We want just
		// owner, place a NULL at the '@'.

	at_sign_pos = owner.FindChar('@');
	if ( at_sign_pos >= 0 ) {
		owner.setChar(at_sign_pos,'\0');
	}

	bool rebuilt_prio_rec_array = BuildPrioRecArray();

		// Iterate through the most recently constructed list of
		// jobs, nicely pre-sorted in priority order.

	do {
		for (i=0; i < N_PrioRecs; i++) {
			if ( PrioRec[i].owner[0] == '\0' ) {
					// This record has been disabled, because it is no longer
					// runnable.
				continue;
			}
			else if ( !match_any_user && strcmp(PrioRec[i].owner,owner.Value()) != 0 ) {
					// Owner doesn't match.
				continue;
			}

			ad = GetJobAd( PrioRec[i].id.cluster, PrioRec[i].id.proc );
			if (!ad) {
					// This ad must have been deleted since we last built
					// runnable job list.
				continue;
			}	

			int junk; // don't care about the value
			if ( PrioRecAutoClusterRejected->lookup( PrioRec[i].auto_cluster_id, junk ) == 0 ) {
					// We have already failed to match a job from this same
					// autocluster with this machine.  Skip it.
				continue;
			}

			if ( ! IsAMatch( ad, my_match_ad ) )
				{
						// Job and machine do not match.
					PrioRecAutoClusterRejected->insert( PrioRec[i].auto_cluster_id, 1 );
				}
			else {
				if(!Runnable(&PrioRec[i].id) || scheduler.AlreadyMatched(&PrioRec[i].id)) {
						// This job's status must have changed since the
						// time it was added to the runnable job list.
						// Prevent this job from being considered in any
						// future iterations through the list.
					PrioRec[i].owner[0] = '\0';
					dprintf(D_FULLDEBUG,
							"record for job %d.%d skipped until PrioRec rebuild\n",
							jobid.cluster, jobid.proc);

						// Ensure that PrioRecArray is rebuilt
						// eventually, because changes in the status
						// of AlreadyMatched() can happen without
						// changes to the status of the job, (not the
						// normal case, but still possible) so the
						// dirty flag may not get set when the job
						// is no longer AlreadyMatched() unless we
						// set it here and keep rebuilding the array.

					PrioRecArrayIsDirty = true;
				}
				else {

						// Make sure that the startd ranks this job >= the
						// rank of the job that initially claimed it.
						// We stashed that rank in the startd ad when
						// the match was created.
						// (As of 6.9.0, the startd does not reject reuse
						// of the claim with lower RANK, but future versions
						// very well may.)

					float current_startd_rank;
					if( my_match_ad &&
						my_match_ad->LookupFloat(ATTR_CURRENT_RANK, current_startd_rank) )
					{
						float new_startd_rank = 0;
						if( my_match_ad->EvalFloat(ATTR_RANK, ad, new_startd_rank) )
						{
							if( new_startd_rank < current_startd_rank ) {
								continue;
							}
						}
					}

						// If Concurrency Limits are in play it is
						// important not to reuse a claim from one job
						// that has one set of limits for a job that
						// has a different set. This is because the
						// Accountant is keeping track of limits based
						// on the matches that are being handed out.
						//
						// A future optimization here may be to allow
						// jobs with a subset of the limits given to
						// the current match to reuse it.
						//
						// Ohh, indented sooo far!
					MyString jobLimits, recordedLimits;
					if (param_boolean("CLAIM_RECYCLING_CONSIDER_LIMITS", true)) {
						ad->LookupString(ATTR_CONCURRENCY_LIMITS, jobLimits);
						my_match_ad->LookupString(ATTR_MATCHED_CONCURRENCY_LIMITS,
												  recordedLimits);
						jobLimits.lower_case();
						recordedLimits.lower_case();
						
						if (jobLimits == recordedLimits) {
							dprintf(D_FULLDEBUG,
									"ConcurrencyLimits match, can reuse claim\n");
						} else {
							dprintf(D_FULLDEBUG,
									"ConcurrencyLimits do not match, cannot "
									"reuse claim\n");
							PrioRecAutoClusterRejected->
								insert(PrioRec[i].auto_cluster_id, 1);
							continue;
						}
					}

					jobid = PrioRec[i].id; // success!
					return;
				}
			}
		}

		if(rebuilt_prio_rec_array) {
				// We found nothing, and we had a freshly built job list.
				// Give up.
			break;
		}
			// Try to force a rebuild of the job list, since we
			// are about to throw away a match.
		rebuilt_prio_rec_array = BuildPrioRecArray(true /*no match found*/);

	} while( rebuilt_prio_rec_array );

	// no more jobs to run anywhere.  nothing more to do.  failure.
}

int Runnable(ClassAd *job)
{
	int status, universe, cur = 0, max = 1;

	if ( job->LookupInteger(ATTR_JOB_STATUS, status) == 0 )
	{
		dprintf(D_FULLDEBUG | D_NOHEADER," not runnable (no %s)\n",ATTR_JOB_STATUS);
		return FALSE;
	}
	if (status == HELD)
	{
		dprintf(D_FULLDEBUG | D_NOHEADER," not runnable (HELD)\n");
		return FALSE;
	}
	if (status == REMOVED)
	{
		dprintf(D_FULLDEBUG | D_NOHEADER," not runnable (REMOVED)\n");
		return FALSE;
	}
	if (status == COMPLETED)
	{
		dprintf(D_FULLDEBUG | D_NOHEADER," not runnable (COMPLETED)\n");
		return FALSE;
	}


	if ( job->LookupInteger(ATTR_JOB_UNIVERSE, universe) == 0 )
	{
		dprintf(D_FULLDEBUG | D_NOHEADER," not runnable (no %s)\n",
				ATTR_JOB_UNIVERSE);
		return FALSE;
	}
	if( !service_this_universe(universe,job) )
	{
		dprintf(D_FULLDEBUG | D_NOHEADER," not runnable (Universe=%s)\n",
			CondorUniverseName(universe) );
		return FALSE;
	}

	job->LookupInteger(ATTR_CURRENT_HOSTS, cur);
	job->LookupInteger(ATTR_MAX_HOSTS, max);

	if (cur < max)
	{
		dprintf (D_FULLDEBUG | D_NOHEADER, " is runnable\n");
		return TRUE;
	}
	
	dprintf (D_FULLDEBUG | D_NOHEADER, " not runnable (default rule)\n");
	return FALSE;
}

int Runnable(PROC_ID* id)
{
	ClassAd *jobad;
	
	dprintf (D_FULLDEBUG, "Job %d.%d:", id->cluster, id->proc);

	if (id->cluster < 1 || id->proc < 0 || (jobad=GetJobAd(id->cluster,id->proc))==NULL )
	{
		dprintf (D_FULLDEBUG | D_NOHEADER, " not runnable\n");
		return FALSE;
	}

	return Runnable(jobad);
}

// From the priority records, find the runnable job with the highest priority
// use the function prio_compar. By runnable I mean that its status is IDLE.
void FindPrioJob(PROC_ID & job_id)
{
	int			i;								// iterator over all prio rec
	int			flag = FALSE;

	// Compare each job in the priority record list with the first job in the
	// list. If the first job is of lower priority, replace the first job with
	// the job it is compared against.
	if(!Runnable(&PrioRec[0].id))
	{
		for(i = 1; i < N_PrioRecs; i++)
		{
			if(Runnable(&PrioRec[i].id))
			{
				PrioRec[0] = PrioRec[i];
				flag = TRUE;
				break;
			}
		}
		if(!flag)
		{
			job_id.proc = -1;
			return;
		}
	}
	for(i = 1; i < N_PrioRecs; i++)
	{
		if( (PrioRec[0].id.proc == PrioRec[i].id.proc) &&
			(PrioRec[0].id.cluster == PrioRec[i].id.cluster) )
		{
			continue;
		}
		if(prio_compar(&PrioRec[0], &PrioRec[i])!=-1&&Runnable(&PrioRec[i].id))
		{
			PrioRec[0] = PrioRec[i];
		}
	}
	job_id.proc = PrioRec[0].id.proc;
	job_id.cluster = PrioRec[0].id.cluster;
}

void
dirtyJobQueue()
{
	JobQueueDirty = true;
}<|MERGE_RESOLUTION|>--- conflicted
+++ resolved
@@ -2469,8 +2469,6 @@
 					// chain proc ads to cluster ad
 				procad->ChainToAd(clusterad);
 
-<<<<<<< HEAD
-=======
 					// Skip writing submit events for procid != 0 for parallel jobs
 				int universe = -1;
 				procad->LookupInteger(ATTR_JOB_UNIVERSE, universe);
@@ -2481,7 +2479,6 @@
 					}
 				}
 	
->>>>>>> c913fe20
 					// convert any old attributes for backwards compatbility
 				ConvertOldJobAdAttrs(procad, false);
 
