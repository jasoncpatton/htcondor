/***************************************************************
 *
 * Copyright (C) 1990-2014, Condor Team, Computer Sciences Department,
 * University of Wisconsin-Madison, WI.
 * 
 * Licensed under the Apache License, Version 2.0 (the "License"); you
 * may not use this file except in compliance with the License.  You may
 * obtain a copy of the License at
 * 
 *    http://www.apache.org/licenses/LICENSE-2.0
 * 
 * Unless required by applicable law or agreed to in writing, software
 * distributed under the License is distributed on an "AS IS" BASIS,
 * WITHOUT WARRANTIES OR CONDITIONS OF ANY KIND, either express or implied.
 * See the License for the specific language governing permissions and
 * limitations under the License.
 *
 ***************************************************************/


#include "condor_common.h"
#include "condor_io.h"
#include "string_list.h"
#include "condor_debug.h"
#include "condor_config.h"
#include "condor_daemon_core.h"

#include "basename.h"
#include "qmgmt.h"
#include "condor_qmgr.h"
#include "log.h"
#include "classad_collection.h"
#include "prio_rec.h"
#include "condor_attributes.h"
#include "condor_uid.h"
#include "condor_adtypes.h"
#include "spooled_job_files.h"
#include "scheduler.h"	// for shadow_rec definition
#include "dedicated_scheduler.h"
#include "condor_email.h"
#include "condor_universe.h"
#include "globus_utils.h"
#include "env.h"
#include "condor_classad.h"
#include "condor_ver_info.h"
#include "condor_string.h" // for strnewp, etc.
#include "utc_time.h"
#include "condor_crontab.h"
#include "forkwork.h"
#include "condor_open.h"
#include "ickpt_share.h"
#include "classadHistory.h"
#include "directory.h"
#include "filename_tools.h"
#include "spool_version.h"
#include "condor_holdcodes.h"
#include "nullfile.h"
#include "condor_url.h"
#include "classad/classadCache.h"
#include <param_info.h>

#if defined(HAVE_DLOPEN) || defined(WIN32)
#include "ScheddPlugin.h"
#endif

#if defined(HAVE_GETGRNAM)
#include <sys/types.h>
#include <grp.h>
#endif

// Do filtered iteration in a way that is specific to the job queue
//
template <typename K, typename AltK, typename AD>
typename ClassAdLog<K,AltK,AD>::filter_iterator
ClassAdLog<K,AltK,AD>::filter_iterator::operator++(int)
{
	m_found_ad = false;
	typename ClassAdLog<K,AltK,AD>::filter_iterator cur = *this;
	if (m_done) {
		return cur;
	}

	HashIterator<K, AD> end = m_table->end();
	bool boolVal;
	int intVal;
	int miss_count = 0;
	Stopwatch sw;
	sw.start();
	while (!(m_cur == end))
	{
		miss_count++;
			// 500 was chosen here based on a queue of 1M jobs and
			// estimated 30ns per clock_gettime call - resulting in
			// an overhead of 0.06 ms from the timing calls to iterate
			// through a whole queue.  Compared to the cost of doing
			// the rest of the iteration (6ms per 10k ads, or 600ms)
			// for the whole queue, I consider this overhead
			// acceptable.  BB, 09/2014.
		if ((miss_count % 500 == 0) && (sw.get_ms() > m_timeslice_ms)) {break;}

		cur = *this;
		ClassAd *tmp_ad = (*m_cur++).second;
		if (!tmp_ad) continue;
		if (m_requirements) {
			classad::ExprTree &requirements = *const_cast<classad::ExprTree*>(m_requirements);
			const classad::ClassAd *old_scope = requirements.GetParentScope();
			requirements.SetParentScope( tmp_ad );
			classad::Value result;
			int retval = requirements.Evaluate(result);
			requirements.SetParentScope(old_scope);
			if (!retval) {
				dprintf(D_FULLDEBUG, "Unable to evaluate ad.\n");
				continue;
			}

			if (!(result.IsBooleanValue(boolVal) && boolVal) &&
					!(result.IsIntegerValue(intVal) && intVal)) {
				continue;
			}
		}
		int tmp_int;
		if (!tmp_ad->EvaluateAttrInt(ATTR_CLUSTER_ID, tmp_int) || !tmp_ad->EvaluateAttrInt(ATTR_PROC_ID, tmp_int)) {
			continue;
		}
		cur.m_found_ad = true;
		m_found_ad = true;
		break;
	}
	if ((m_cur == end) && (!m_found_ad)) {
		m_done = true;
	}
	return cur;
}

// force instantiation of the template types needed by the JobQueue
typedef GenericClassAdCollection<JobQueueKey, const char*,JobQueuePayload> JobQueueType;
template class ClassAdLog<JobQueueKey,const char*,JobQueuePayload>;
#if 0 //def USE_JOB_QUEUE_JOB
template class ClassAdLog<JOB_ID_KEY,const char*,JobQueuePayload>;
template class GenericClassAdCollection<JOB_ID_KEY,const char*,JobQueuePayload>;
#endif

#include "file_sql.h"
extern FILESQL *FILEObj;

extern char *Spool;
extern char *Name;
extern Scheduler scheduler;
extern DedicatedScheduler dedicated_scheduler;

extern "C" {
	int	prio_compar(prio_rec*, prio_rec*);
}

extern  void    cleanup_ckpt_files(int, int, const char*);
extern	bool	service_this_universe(int, ClassAd *);
extern	bool	jobExternallyManaged(ClassAd * ad);
static QmgmtPeer *Q_SOCK = NULL;

// Hash table with an entry for every job owner that
// has existed in the queue since this schedd has been
// running.  Used by SuperUserAllowedToSetOwnerTo().
static HashTable<MyString,int> owner_history(MyStringHash);

int		do_Q_request(ReliSock *,bool &may_fork);
void	FindPrioJob(PROC_ID &);

static bool qmgmt_was_initialized = false;
static JobQueueType *JobQueue = 0;
static StringList DirtyJobIDs;
static std::set<int> DirtyPidsSignaled;
static int next_cluster_num = -1;
static int next_proc_num = 0;
int active_cluster_num = -1;	// client is restricted to only insert jobs to the active cluster
static bool JobQueueDirty = false;
static int in_walk_job_queue = 0;
static time_t xact_start_time = 0;	// time at which the current transaction was started
static int cluster_initial_val = 1;		// first cluster number to use
static int cluster_increment_val = 1;	// increment for cluster numbers of successive submissions 
static int cluster_maximum_val = 0;     // maximum cluster id (default is 0, or 'no max')
static int job_queued_count = 0;
static Regex *queue_super_user_may_impersonate_regex = NULL;

static void AddOwnerHistory(const MyString &user);

typedef _condor_auto_accum_runtime< stats_entry_probe<double> > condor_auto_runtime;

schedd_runtime_probe WalkJobQ_runtime;
schedd_runtime_probe WalkJobQ_mark_idle_runtime;
schedd_runtime_probe WalkJobQ_get_job_prio_runtime;

class Service;

bool        PrioRecArrayIsDirty = true;
// spend at most this fraction of the time rebuilding the PrioRecArray
const double PrioRecRebuildMaxTimeSlice = 0.05;
const double PrioRecRebuildMaxTimeSliceWhenNoMatchFound = 0.1;
const double PrioRecRebuildMaxInterval = 20 * 60;
Timeslice   PrioRecArrayTimeslice;
prio_rec	PrioRecArray[INITIAL_MAX_PRIO_REC];
prio_rec	* PrioRec = &PrioRecArray[0];
int			N_PrioRecs = 0;
HashTable<int,int> *PrioRecAutoClusterRejected = NULL;

static int 	MAX_PRIO_REC=INITIAL_MAX_PRIO_REC ;	// INITIAL_MAX_* in prio_rec.h

JOB_ID_KEY_BUF HeaderKey(0,0);

ForkWork schedd_forker;

// Create a hash table which, given a cluster id, tells how
// many procs are in the cluster
static inline unsigned int compute_clustersize_hash(const int &key) {
	return key;
}
typedef HashTable<int, int> ClusterSizeHashTable_t;
static ClusterSizeHashTable_t *ClusterSizeHashTable = 0;
static int TotalJobsCount = 0;

static int flush_job_queue_log_timer_id = -1;
static int dirty_notice_timer_id = -1;
static int flush_job_queue_log_delay = 0;
static void HandleFlushJobQueueLogTimer();
static int dirty_notice_interval = 0;
static void PeriodicDirtyAttributeNotification();
static void ScheduleJobQueueLogFlush();

bool qmgmt_all_users_trusted = false;
static char	**super_users = NULL;
static int	num_super_users = 0;
static const char *default_super_user =
#if defined(WIN32)
	"Administrator";
#else
	"root";
#endif



//static int allow_remote_submit = FALSE;
JobQueueLogType::filter_iterator
GetJobQueueIterator(const classad::ExprTree &requirements, int timeslice_ms)
{
	return JobQueue->GetFilteredIterator(requirements, timeslice_ms);
}

JobQueueLogType::filter_iterator
GetJobQueueIteratorEnd()
{
	return JobQueue->GetIteratorEnd();
}

static inline
void
DeadIdToStr(int cluster, int proc, char *buf)
{
	ProcIdToStr(cluster,proc,buf);
}

#ifdef USE_JOB_QUEUE_JOB
static inline JobQueueKey& IdToKey(int cluster, int proc, JobQueueKey& key)
{
	key.cluster = cluster;
	key.proc = proc;
	return key;
}
typedef JOB_ID_KEY_BUF JobQueueKeyBuf;
static inline JobQueueKey& IdToKey(int cluster, int proc, JobQueueKeyBuf& key)
{
	key.set(cluster, proc);
	return key;
}
/*
typedef char JobQueueKeyStrBuf[PROC_ID_STR_BUFLEN];
static inline const char * KeyToStr(const JobQueueKey& key, JobQueueKeyStrBuf& buf) {
	ProcIdToStr(key.cluster, key.proc, buf);
	return buf;
}
static inline const JobQueueKey& StrToKey(const char * job_id_str, JobQueueKey& key) {
	StrToProcId(job_id_str, key.cluster, key.proc);
	return key;
}
*/
#else
typedef char JobQueueKeyBuf[PROC_ID_STR_BUFLEN];
const char * IdToKey(int cluster, int proc, JobQueueKeyBuf& buf)
{
	ProcIdToStr(cluster,proc,buf);
	return buf;
}
typedef char JobQueueKeyStrBuf;
static inline const char * KeyToStr(const JobQueueKey& key, JobQueueKeyStrBuf& buf) {
	return key;
}
#endif

static inline
void
StrToId(const char *str,int & cluster,int & proc)
{
	if( !StrToProcId(str,cluster,proc) ) {
		EXCEPT("Qmgmt: Malformed key - '%s'",str);
	}
}

static
void
KeyToId(JobQueueKey &key,int & cluster,int & proc)
{
#ifdef USE_JOB_QUEUE_JOB
	cluster = key.cluster;
	proc = key.proc;
#else
	const char * str = key.value();
	if( !StrToProcId(str,cluster,proc) ) {
		EXCEPT("Qmgmt: Malformed key - '%s'",str);
	}
#endif
}

// This is where we can clean up any data structures that refer to the job object
void
ConstructClassAdLogTableEntry<JobQueueJob*>::Delete(ClassAd* &ad) const
{
	if ( ! ad) return;
	JobQueueJob * job = (JobQueueJob*)ad;
	if (job->jid.cluster > 0) {
		if (job->jid.proc < 0) {
			// this is a cluster
		} else {
			// this is a job
			PRAGMA_REMIND("tj: decrement autocluster use count here??")
		}
	}
	delete ad;
}

static
void
ClusterCleanup(int cluster_id)
{
	JobQueueKeyBuf key;
	IdToKey(cluster_id,-1,key);

	// pull out the owner and hash used for ickpt sharing
	MyString hash;
	GetAttributeString(cluster_id, -1, ATTR_JOB_CMD_HASH, hash);
	MyString owner;
	GetAttributeString(cluster_id, -1, ATTR_OWNER, owner);

	// remove entry in ClusterSizeHashTable 
	ClusterSizeHashTable->remove(cluster_id);

	// delete the cluster classad
	JobQueue->DestroyClassAd( key );

	SpooledJobFiles::removeClusterSpooledFiles(cluster_id);

	// garbage collect the shared ickpt file if necessary
	if (!hash.IsEmpty()) {
		ickpt_share_try_removal(owner.Value(), hash.Value());
	}
}


static
int
IncrementClusterSize(int cluster_num)
{
	int 	*numOfProcs = NULL;

	if ( ClusterSizeHashTable->lookup(cluster_num,numOfProcs) == -1 ) {
		// First proc we've seen in this cluster; set size to 1
		ClusterSizeHashTable->insert(cluster_num,1);
	} else {
		// We've seen this cluster_num go by before; increment proc count
		(*numOfProcs)++;
	}
	TotalJobsCount++;

		// return the number of procs in this cluster
	if ( numOfProcs ) {
		return *numOfProcs;
	} else {
		return 1;
	}
}

static
int
DecrementClusterSize(int cluster_id)
{
	int 	*numOfProcs = NULL;

	if ( ClusterSizeHashTable->lookup(cluster_id,numOfProcs) != -1 ) {
		// We've seen this cluster_num go by before; increment proc count
		// NOTICE that numOfProcs is a _reference_ to an int which we
		// fetched out of the hash table via the call to lookup() above.
		(*numOfProcs)--;

		// If this is the last job in the cluster, remove the initial
		//    checkpoint file and the entry in the ClusterSizeHashTable.
		if ( *numOfProcs == 0 ) {
			ClusterCleanup(cluster_id);
			numOfProcs = NULL;
		}
	}
	TotalJobsCount--;
	
		// return the number of procs in this cluster
	if ( numOfProcs ) {
		return *numOfProcs;
	} else {
		// if it isn't in our hashtable, there are no procs, so return 0
		return 0;
	}
}

static 
void
RemoveMatchedAd(int cluster_id, int proc_id)
{
	if ( scheduler.resourcesByProcID ) {
		ClassAd *ad_to_remove = NULL;
		PROC_ID job_id;
		job_id.cluster = cluster_id;
		job_id.proc = proc_id;
		scheduler.resourcesByProcID->lookup(job_id,ad_to_remove);
		if ( ad_to_remove ) {
			delete ad_to_remove;
			scheduler.resourcesByProcID->remove(job_id);
		}
	}
	return;
}

// CRUFT: Everything in this function is cruft, but not necessarily all
//    the same cruft. Individual sections should say if/when they should
//    be removed.
// Look for attributes that have changed name or syntax in a previous
// version of Condor and convert the old format to the current format.
// *This function is not transaction-safe!*
// If startup is true, then this job was read from the job queue log on
//   schedd startup. Otherwise, it's a new job submission. Some of these
//   conversion checks only need to be done for existing jobs at startup.
// Returns true if the ad was modified, false otherwise.
void
ConvertOldJobAdAttrs( ClassAd *job_ad, bool startup )
{
	int universe, cluster, proc;

	if (!job_ad->LookupInteger(ATTR_CLUSTER_ID, cluster)) {
		dprintf(D_ALWAYS,
				"Job has no %s attribute. Skipping conversion.\n",
				ATTR_CLUSTER_ID);
		return;
	}

	if (!job_ad->LookupInteger(ATTR_PROC_ID, proc)) {
		dprintf(D_ALWAYS,
				"Job has no %s attribute. Skipping conversion.\n",
				ATTR_PROC_ID);
		return;
	}

	if( !job_ad->LookupInteger( ATTR_JOB_UNIVERSE, universe ) ) {
		dprintf( D_ALWAYS,
				 "Job %d.%d has no %s attribute. Skipping conversion.\n",
				 cluster, proc, ATTR_JOB_UNIVERSE );
		return;
	}

		// CRUFT
		// Before 7.6.0, Condor-C didn't set ATTR_HOLD_REASON_CODE
		// properly when submitting jobs to a remote schedd. Since then,
		// we look at the code instead of the hold reason string to
		// see if a job is expecting input files to be spooled.
	int job_status = -1;
	job_ad->LookupInteger( ATTR_JOB_STATUS, job_status );
	if ( job_status == HELD && job_ad->LookupExpr( ATTR_HOLD_REASON_CODE ) == NULL ) {
		std::string hold_reason;
		job_ad->LookupString( ATTR_HOLD_REASON, hold_reason );
		if ( hold_reason == "Spooling input data files" ) {
			job_ad->Assign( ATTR_HOLD_REASON_CODE,
							CONDOR_HOLD_CODE_SpoolingInput );
		}
	}

		// CRUST
		// Convert expressions to have properl TARGET scoping when
		// referring to machine attributes. The switch from old to new
		// ClassAds happened around 7.5.1.
		// At some future point in time, this code should be removed
		// (no earlier than the 7.7 series).
#if defined(ADD_TARGET_SCOPING)
	if ( universe == CONDOR_UNIVERSE_SCHEDULER ||
		 universe == CONDOR_UNIVERSE_LOCAL ) {
		job_ad->AddTargetRefs( TargetScheddAttrs );
	} else {
		job_ad->AddTargetRefs( TargetMachineAttrs );
	}
#endif

		// CRUFT
		// Starting in 6.7.11, ATTR_JOB_MANAGED changed from a boolean
		// to a string.
	int ntmp;
	if( startup && job_ad->LookupBool(ATTR_JOB_MANAGED, ntmp) ) {
		if(ntmp) {
			job_ad->Assign(ATTR_JOB_MANAGED, MANAGED_EXTERNAL);
		} else {
			job_ad->Assign(ATTR_JOB_MANAGED, MANAGED_SCHEDD);
		}
	}

		// CRUFT
		// Starting in 7.9.1, in ATTR_GRID_JOB_ID, the grid-types
		// pbs, sge, lsf, nqs, and naregi were made sub-types of
		// 'batch'.
	std::string orig_value;
	if ( job_ad->LookupString( ATTR_GRID_JOB_ID, orig_value ) ) {
		const char *orig_str = orig_value.c_str();
		if ( strncasecmp( "pbs", orig_str, 3 ) == 0 ||
			 strncasecmp( "sge", orig_str, 3 ) == 0 ||
			 strncasecmp( "lsf", orig_str, 3 ) == 0 ||
			 strncasecmp( "nqs", orig_str, 3 ) == 0 ||
			 strncasecmp( "naregi", orig_str, 6 ) == 0 ) {
			std::string new_value = "batch " + orig_value;
			job_ad->Assign( ATTR_GRID_JOB_ID, new_value );
		}
	}
}

QmgmtPeer::QmgmtPeer()
{
	owner = NULL;
	fquser = NULL;
	myendpoint = NULL;
	sock = NULL;
	transaction = NULL;

	unset();
}

QmgmtPeer::~QmgmtPeer()
{
	unset();
}

bool
QmgmtPeer::set(ReliSock *input)
{
	if ( !input || sock || myendpoint ) {
		// already set, or no input
		return false;
	}
	
	sock = input;
	return true;
}

bool
QmgmtPeer::set(const condor_sockaddr& raddr, const char *o)
{
	if ( !raddr.is_valid() || sock || myendpoint ) {
		// already set, or no input
		return false;
	}
	ASSERT(owner == NULL);

	if ( o ) {
		fquser = strnewp(o);
			// owner is just fquser that stops at the first '@' 
		owner = strnewp(o);
		char *atsign = strchr(owner,'@');
		if (atsign) {
			*atsign = '\0';
		}
	}

	addr = raddr;
	myendpoint = strnewp(addr.to_ip_string().Value());

	return true;
}

bool
QmgmtPeer::setEffectiveOwner(char const *o)
{
	delete [] owner;
	owner = NULL;

	if ( o ) {
		owner = strnewp(o);
	}
	return true;
}

void
QmgmtPeer::unset()
{
	if (owner) {
		delete [] owner;
		owner = NULL;
	}
	if (fquser) {
		delete fquser;
		fquser = NULL;
	}
	if (myendpoint) {
		delete [] myendpoint;
		myendpoint = NULL;
	}
	if (sock) sock=NULL;	// note: do NOT delete sock!!!!!
	if (transaction) {
		delete transaction;
		transaction = NULL;
	}

	next_proc_num = 0;
	active_cluster_num = -1;	
	xact_start_time = 0;	// time at which the current transaction was started
}

const char*
QmgmtPeer::endpoint_ip_str() const
{
	if ( sock ) {
		return sock->peer_ip_str();
	} else {
		return myendpoint;
	}
}

const condor_sockaddr
QmgmtPeer::endpoint() const
{
	if ( sock ) {
		return sock->peer_addr();
	} else {
		return addr;
	}
}


const char*
QmgmtPeer::getOwner() const
{
	// if effective owner has been set, use that
	if( owner ) {
		return owner;
	}
	if ( sock ) {
		return sock->getOwner();
	}
	return NULL;
}

const char*
QmgmtPeer::getRealOwner() const
{
	if ( sock ) {
		return sock->getOwner();
	}
	else {
		return owner;
	}
}
	

const char*
QmgmtPeer::getFullyQualifiedUser() const
{
	if ( sock ) {
		return sock->getFullyQualifiedUser();
	} else {
		return fquser;
	}
}

int
QmgmtPeer::isAuthenticated() const
{
	if ( sock ) {
		return sock->isMappedFQU();
	} else {
		if ( qmgmt_all_users_trusted ) {
			return TRUE;
		} else {
			return owner ? TRUE : FALSE;
		}
	}
}


// Read out any parameters from the config file that we need and
// initialize our internal data structures.  This is also called
// on reconfig.
void
InitQmgmt()
{
	StringList s_users;
	char* tmp;
	int i;

	qmgmt_was_initialized = true;

	if( super_users ) {
		for( i=0; i<num_super_users; i++ ) {
			delete [] super_users[i];
		}
		delete [] super_users;
	}
	tmp = param( "QUEUE_SUPER_USERS" );
	if( tmp ) {
		s_users.initializeFromString( tmp );
		free( tmp );
	} else {
		s_users.initializeFromString( default_super_user );
	}
	if( ! s_users.contains(get_condor_username()) ) {
		s_users.append( get_condor_username() );
	}
	num_super_users = s_users.number();
	super_users = new char* [ num_super_users ];
	s_users.rewind();
	i = 0;
	while( (tmp = s_users.next()) ) {
		super_users[i] = new char[ strlen( tmp ) + 1 ];
		strcpy( super_users[i], tmp );
		i++;
	}

	if( IsFulldebug(D_FULLDEBUG) ) {
		dprintf( D_FULLDEBUG, "Queue Management Super Users:\n" );
		for( i=0; i<num_super_users; i++ ) {
			dprintf( D_FULLDEBUG, "\t%s\n", super_users[i] );
		}
	}

	qmgmt_all_users_trusted = param_boolean("QUEUE_ALL_USERS_TRUSTED",false);
	if (qmgmt_all_users_trusted) {
		dprintf(D_ALWAYS,
			"NOTE: QUEUE_ALL_USERS_TRUSTED=TRUE - "
			"all queue access checks disabled!\n"
			);
	}

	delete queue_super_user_may_impersonate_regex;
	queue_super_user_may_impersonate_regex = NULL;
	std::string queue_super_user_may_impersonate;
	if( param(queue_super_user_may_impersonate,"QUEUE_SUPER_USER_MAY_IMPERSONATE") ) {
		queue_super_user_may_impersonate_regex = new Regex;
		const char *errptr=NULL;
		int erroffset=0;
		if( !queue_super_user_may_impersonate_regex->compile(queue_super_user_may_impersonate.c_str(),&errptr,&erroffset) ) {
			EXCEPT("QUEUE_SUPER_USER_MAY_IMPERSONATE is an invalid regular expression: %s",queue_super_user_may_impersonate.c_str());
		}
	}

	schedd_forker.Initialize();
	int max_schedd_forkers = param_integer ("SCHEDD_QUERY_WORKERS",8,0);
	schedd_forker.setMaxWorkers( max_schedd_forkers );

	cluster_initial_val = param_integer("SCHEDD_CLUSTER_INITIAL_VALUE",1,1);
	cluster_increment_val = param_integer("SCHEDD_CLUSTER_INCREMENT_VALUE",1,1);
    cluster_maximum_val = param_integer("SCHEDD_CLUSTER_MAXIMUM_VALUE",0,0);

	flush_job_queue_log_delay = param_integer("SCHEDD_JOB_QUEUE_LOG_FLUSH_DELAY",5,0);
	dirty_notice_interval = param_integer("SCHEDD_JOB_QUEUE_NOTIFY_UPDATES",30,0);
}

void
SetMaxHistoricalLogs(int max_historical_logs)
{
	JobQueue->SetMaxHistoricalLogs(max_historical_logs);
}

time_t
GetOriginalJobQueueBirthdate()
{
	return JobQueue->GetOrigLogBirthdate();
}

static void
RenamePre_7_5_5_SpoolPathsInJob( ClassAd *job_ad, char const *spool, int cluster, int proc )
{
	std::string old_path;
	formatstr(old_path,"%s%ccluster%d.proc%d.subproc%d", spool, DIR_DELIM_CHAR, cluster, proc, 0);
	char *new_path = gen_ckpt_name( spool, cluster, proc, 0 );
	ASSERT( new_path );

	static const int ATTR_ARRAY_SIZE = 6;
	static const char *AttrsToModify[ATTR_ARRAY_SIZE] = { 
		ATTR_JOB_CMD,
		ATTR_JOB_INPUT,
		ATTR_TRANSFER_INPUT_FILES,
		ATTR_ULOG_FILE,
		ATTR_X509_USER_PROXY,
		ATTR_JOB_IWD};
	static const bool AttrIsList[ATTR_ARRAY_SIZE] = {
		false,
		false,
		true,
		false,
		false,
		false};

	int a;
	for(a=0;a<ATTR_ARRAY_SIZE;a++) {
		char const *attr = AttrsToModify[a];
		MyString v;
		char const *o = old_path.c_str();
		char const *n = new_path;

		if( !job_ad->LookupString(attr,v) ) {
			continue;
		}
		if( !AttrIsList[a] ) {
			if( !strncmp(v.Value(),o,strlen(o)) ) {
				std::string np = n;
				np += v.Value() + strlen(o);
				dprintf(D_ALWAYS,"Changing job %d.%d %s from %s to %s\n",
						cluster, proc, attr, o, np.c_str());
				job_ad->Assign(attr,np.c_str());
			}
			continue;
		}

			// The value we are changing is a list of files
		StringList old_paths(v.Value(),",");
		StringList new_paths(NULL,",");
		bool changed = false;

		old_paths.rewind();
		char const *op;
		while( (op=old_paths.next()) ) {
			if( !strncmp(op,o,strlen(o)) ) {
				std::string np = n;
				np += op + strlen(o);
				new_paths.append(np.c_str());
				changed = true;
			}
			else {
				new_paths.append(op);
			}
		}

		if( changed ) {
			char *nv = new_paths.print_to_string();
			ASSERT( nv );
			dprintf(D_ALWAYS,"Changing job %d.%d %s from %s to %s\n",
					cluster, proc, attr, v.Value(), nv);
			job_ad->Assign(attr,nv);
			free( nv );
		}
	}

	free( new_path );
}


static void
SpoolHierarchyChangePass1(char const *spool,std::list< PROC_ID > &spool_rename_list)
{
	int cluster, proc, subproc;

	Directory spool_dir(spool);
	const char *f;
	while( (f=spool_dir.Next()) ) {
		int len;
		cluster = proc = subproc = -1;
		len = 0;

		if( sscanf(f,"cluster%d.proc%d.subproc%d%n",&cluster,&proc,&subproc,&len)==3 && f[len] == '\0' )
		{
			dprintf(D_ALWAYS,"Found pre-7.5.5 spool directory %s\n",f);
			if( !GetJobAd( cluster, proc ) ) {
				dprintf(D_ALWAYS,"No job %d.%d exists, so ignoring old spool directory %s.\n",cluster,proc,f);
			}
			else {
				PROC_ID job_id;
				job_id.cluster = cluster;
				job_id.proc = proc;
				spool_rename_list.push_back(job_id);
			}
		}

		cluster = proc = subproc = -1;
		len = 0;
		if( sscanf(f,"cluster%d.ickpt.subproc%d%n",&cluster,&subproc,&len)==2 && f[len] == '\0')
		{
			dprintf(D_ALWAYS,"Found pre-7.5.5 spooled executable %s\n",f);
			if( !GetJobAd( cluster, ICKPT ) ) {
				dprintf(D_ALWAYS,"No job %d.%d exists, so ignoring old spooled executable %s.\n",cluster,proc,f);
			}
			else {
				PROC_ID job_id;
				job_id.cluster = cluster;
				job_id.proc = ICKPT;
				spool_rename_list.push_back(job_id);
			}
		}
	}

	std::list< PROC_ID >::iterator spool_rename_it;
	for( spool_rename_it = spool_rename_list.begin();
		 spool_rename_it != spool_rename_list.end();
		 spool_rename_it++ )
	{
		PROC_ID job_id = *spool_rename_it;
		cluster = job_id.cluster;
		proc = job_id.proc;

		ClassAd *job_ad = GetJobAd( cluster, proc );
		ASSERT( job_ad ); // we already checked that this job exists

		RenamePre_7_5_5_SpoolPathsInJob( job_ad, spool, cluster, proc );

		JobQueueDirty = true;
	}
}

static void
SpoolHierarchyChangePass2(char const *spool,std::list< PROC_ID > &spool_rename_list)
{
	int cluster, proc;

		// now rename the job spool directories and executables
	std::list< PROC_ID >::iterator spool_rename_it;
	for( spool_rename_it = spool_rename_list.begin();
		 spool_rename_it != spool_rename_list.end();
		 spool_rename_it++ )
	{
		PROC_ID job_id = *spool_rename_it;
		cluster = job_id.cluster;
		proc = job_id.proc;

		ClassAd *job_ad = GetJobAd( cluster, proc );
		ASSERT( job_ad ); // we already checked that this job exists

		std::string old_path;
		std::string new_path;
		char *tmp;

		if( proc == ICKPT ) {
			formatstr(old_path,"%s%ccluster%d.ickpt.subproc%d",spool,DIR_DELIM_CHAR,cluster,0);
		}
		else {
			formatstr(old_path,"%s%ccluster%d.proc%d.subproc%d",spool,DIR_DELIM_CHAR,cluster,proc,0);
		}
		tmp = gen_ckpt_name(spool,cluster,proc,0);
		new_path = tmp;
		free( tmp );

		if( !SpooledJobFiles::createParentSpoolDirectories(job_ad) ) {
			EXCEPT("Failed to create parent spool directories for "
				   "%d.%d: %s: %s",
				   cluster,proc,new_path.c_str(),strerror(errno));
		}

		priv_state saved_priv;
		if( proc != ICKPT ) {
			std::string old_tmp_path = old_path + ".tmp";
			std::string new_tmp_path = new_path + ".tmp";

				// We move the tmp directory first, because it is the presence
				// of the non-tmp directory that is checked for if we crash
				// and restart.
			StatInfo si(old_tmp_path.c_str());
			if( si.Error() != SINoFile ) {
				saved_priv = set_priv(PRIV_ROOT);

				if( rename(old_tmp_path.c_str(),new_tmp_path.c_str())!= 0 ) {
					EXCEPT("Failed to move %s to %s: %s",
						   old_tmp_path.c_str(),
						   new_tmp_path.c_str(),
						   strerror(errno));
				}

				set_priv(saved_priv);

				dprintf(D_ALWAYS,"Moved %s to %s.\n",
						old_tmp_path.c_str(), new_tmp_path.c_str() );
			}
		}

		saved_priv = set_priv(PRIV_ROOT);

		if( rename(old_path.c_str(),new_path.c_str())!= 0 ) {
			EXCEPT("Failed to move %s to %s: %s",
				   old_path.c_str(),
				   new_path.c_str(),
				   strerror(errno));
		}

		set_priv(saved_priv);

		dprintf(D_ALWAYS,"Moved %s to %s.\n",
				old_path.c_str(), new_path.c_str() );
	}
}

// After the job queue is loaded from disk, or a new job is submitted
// the fields in the job object have to be initialized to match the ad
//
void JobQueueJob::PopulateFromAd()
{
	if ( ! entry_type) {
		if ( ! jid.cluster) {
			this->LookupInteger(ATTR_CLUSTER_ID, jid.cluster);
			this->LookupInteger(ATTR_PROC_ID, jid.proc);
		}
		if (jid.cluster == 0 && jid.proc == 0) entry_type = entry_type_header;
		else if (jid.cluster > 0) entry_type = (jid.proc < 0) ? entry_type_cluster : entry_type_job;
	}

	if ( ! universe) {
		int uni;
		if (this->LookupInteger(ATTR_JOB_UNIVERSE, uni)) {
			this->universe = uni;
		}
	}

	if ( ! future_status && this->IsJob()) {
		int job_status;
		if (this->LookupInteger(ATTR_JOB_STATUS, job_status)) {
			this->future_status = job_status;
		}
	}

#if 0	// we don't do this anymore, since we update both the ad and the job object
		// when we calculate the autocluster - the on-disk value is never useful.
	if (autocluster_id < 0) {
		this->LookupInteger(ATTR_AUTO_CLUSTER_ID, this->autocluster_id);
	}
#endif
}

void
InitJobQueue(const char *job_queue_name,int max_historical_logs)
{
	ASSERT(qmgmt_was_initialized);	// make certain our parameters are setup
	ASSERT(!JobQueue);

	MyString spool;
	if( !param(spool,"SPOOL") ) {
		EXCEPT("SPOOL must be defined.");
	}

	int spool_min_version = 0;
	int spool_cur_version = 0;
	CheckSpoolVersion(spool.Value(),SPOOL_MIN_VERSION_SCHEDD_SUPPORTS,SPOOL_CUR_VERSION_SCHEDD_SUPPORTS,spool_min_version,spool_cur_version);

	JobQueue = new JobQueueType(new ConstructClassAdLogTableEntry<JobQueuePayload>(),job_queue_name,max_historical_logs);
	ClusterSizeHashTable = new ClusterSizeHashTable_t(37,compute_clustersize_hash);
	TotalJobsCount = 0;

	/* We read/initialize the header ad in the job queue here.  Currently,
	   this header ad just stores the next available cluster number. */
	JobQueueJob *ad = NULL;
	JobQueueJob *clusterad = NULL;
	JobQueueKey key;
	int 	cluster_num, cluster, proc, universe;
	int		stored_cluster_num;
	bool	CreatedAd = false;
	JobQueueKey cluster_key;
	MyString	owner;
	MyString	user;
	MyString	correct_user;
	MyString	buf;
	MyString	attr_scheduler;
	MyString	correct_scheduler;
	MyString buffer;

	if (!JobQueue->Lookup(HeaderKey, ad)) {
		// we failed to find header ad, so create one
		JobQueue->NewClassAd(HeaderKey.c_str(), JOB_ADTYPE, STARTD_ADTYPE);
		CreatedAd = true;
	}

	if (CreatedAd ||
		ad->LookupInteger(ATTR_NEXT_CLUSTER_NUM, stored_cluster_num) != 1) {
		// cluster_num is not already set, so we set a flag to set it from a
		// computed value 
		stored_cluster_num = 0;
	}

    // If a stored cluster id exceeds a configured maximum, tag it for re-computation
    if ((cluster_maximum_val > 0) && (stored_cluster_num > cluster_maximum_val)) {
        dprintf(D_ALWAYS, "Stored cluster id %d exceeds configured max %d.  Flagging for reset.\n", stored_cluster_num, cluster_maximum_val);
        stored_cluster_num = 0;
    }

		// Figure out what the correct ATTR_SCHEDULER is for any
		// dedicated jobs in this queue.  Since it'll be the same for
		// all jobs, we only have to figure it out once.  We use '%'
		// as the delimiter, since ATTR_NAME might already have '@' in
		// it, and we don't want to confuse things any further.
	correct_scheduler.formatstr( "DedicatedScheduler@%s", Name );

	next_cluster_num = cluster_initial_val;
	JobQueue->StartIterateAllClassAds();
	while (JobQueue->Iterate(key,ad)) {
		ad->jid = key; // make sure that job object has correct jobid.
		if (key.cluster <= 0 || key.proc < 0 ) {
			ad->PopulateFromAd();
			continue;  // done with cluster & header ads
		}

		cluster_num = key.cluster;

		// this brace isn't needed anymore, it's here to avoid re-indenting all of the code below.
		{
			JOB_ID_KEY_BUF job_id(key);

			// find highest cluster, set next_cluster_num to one increment higher
			if (cluster_num >= next_cluster_num) {
				next_cluster_num = cluster_num + cluster_increment_val;
			}

			// link all proc ads to their cluster ad, if there is one
			IdToKey(cluster_num,-1,cluster_key);
			if ( JobQueue->Lookup(cluster_key,clusterad) ) {
				ad->ChainToAd(clusterad);
			}

			if (!ad->LookupString(ATTR_OWNER, owner)) {
				dprintf(D_ALWAYS,
						"Job %s has no %s attribute.  Removing....\n",
						job_id.c_str(), ATTR_OWNER);
				JobQueue->DestroyClassAd(job_id.c_str());
				continue;
			}

				// initialize our list of job owners
			AddOwnerHistory( owner );

			if (!ad->LookupInteger(ATTR_CLUSTER_ID, cluster)) {
				dprintf(D_ALWAYS,
						"Job %s has no %s attribute.  Removing....\n",
						job_id.c_str(), ATTR_CLUSTER_ID);
				JobQueue->DestroyClassAd(job_id.c_str());
				continue;
			}

			if (cluster != cluster_num) {
				dprintf(D_ALWAYS,
						"Job %s has invalid cluster number %d.  Removing...\n",
						job_id.c_str(), cluster);
				JobQueue->DestroyClassAd(job_id.c_str());
				continue;
			}

			if (!ad->LookupInteger(ATTR_PROC_ID, proc)) {
				dprintf(D_ALWAYS,
						"Job %s has no %s attribute.  Removing....\n",
						job_id.c_str(), ATTR_PROC_ID);
				JobQueue->DestroyClassAd(job_id.c_str());
				continue;
			}

			if( !ad->LookupInteger( ATTR_JOB_UNIVERSE, universe ) ) {
				dprintf( D_ALWAYS,
						 "Job %s has no %s attribute.  Removing....\n",
						 job_id.c_str(), ATTR_JOB_UNIVERSE );
				JobQueue->DestroyClassAd( job_id.c_str() );
				continue;
			}

			if( universe <= CONDOR_UNIVERSE_MIN ||
				universe >= CONDOR_UNIVERSE_MAX ) {
				dprintf( D_ALWAYS,
						 "Job %s has invalid %s = %d.  Removing....\n",
						 job_id.c_str(), ATTR_JOB_UNIVERSE, universe );
				JobQueue->DestroyClassAd( job_id.c_str() );
				continue;
			}

				// Update fields in the newly created JobObject
			ad->autocluster_id = -1;
			ad->Delete(ATTR_AUTO_CLUSTER_ID);
			ad->universe = universe;
			JobQueueJob *clusterad = NULL;
			if (JobQueue->Lookup(JOB_ID_KEY(key.cluster,-1), clusterad)) {
				ad->SetCluster(clusterad);
				clusterad->IncrementNumProcs();
			}
			ad->PopulateFromAd();

				// Figure out what ATTR_USER *should* be for this job
			int nice_user = 0;
			ad->LookupInteger( ATTR_NICE_USER, nice_user );
			correct_user.formatstr( "%s%s@%s",
					 (nice_user) ? "nice-user." : "", owner.Value(),
					 scheduler.uidDomain() );

			if (!ad->LookupString(ATTR_USER, user)) {
				dprintf( D_FULLDEBUG,
						"Job %s has no %s attribute.  Inserting one now...\n",
						job_id.c_str(), ATTR_USER);
				ad->Assign( ATTR_USER, correct_user.Value() );
				JobQueueDirty = true;
			} else {
					// ATTR_USER exists, make sure it's correct, and
					// if not, insert the new value now.
				if( user != correct_user ) {
						// They're different, so insert the right value
					dprintf( D_FULLDEBUG,
							 "Job %s has stale %s attribute.  "
							 "Inserting correct value now...\n",
							 job_id.c_str(), ATTR_USER );
					ad->Assign( ATTR_USER, correct_user.Value() );
					JobQueueDirty = true;
				}
			}

				// Make sure ATTR_SCHEDULER is correct.
				// XXX TODO: Need a better way than hard-coded
				// universe check to decide if a job is "dedicated"
			if( universe == CONDOR_UNIVERSE_MPI ||
				universe == CONDOR_UNIVERSE_PARALLEL ) {
				if( !ad->LookupString(ATTR_SCHEDULER, attr_scheduler) ) { 
					dprintf( D_FULLDEBUG, "Job %s has no %s attribute.  "
							 "Inserting one now...\n", job_id.c_str(),
							 ATTR_SCHEDULER );
					ad->Assign( ATTR_SCHEDULER, correct_scheduler.Value() );
					JobQueueDirty = true;
				} else {

						// ATTR_SCHEDULER exists, make sure it's correct,
						// and if not, insert the new value now.
					if( attr_scheduler != correct_scheduler ) {
							// They're different, so insert the right
							// value 
						dprintf( D_FULLDEBUG,
								 "Job %s has stale %s attribute.  "
								 "Inserting correct value now...\n",
								 job_id.c_str(), ATTR_SCHEDULER );
						ad->Assign( ATTR_SCHEDULER, correct_scheduler );
						JobQueueDirty = true;
					}
				}
			}
			
				//
				// CronTab Special Handling Code
				// If this ad contains any of the attributes used 
				// by the crontab feature, then we will tell the 
				// schedd that this job needs to have runtimes calculated
				// 
			if ( ad->LookupString( ATTR_CRON_MINUTES, buffer ) ||
				 ad->LookupString( ATTR_CRON_HOURS, buffer ) ||
				 ad->LookupString( ATTR_CRON_DAYS_OF_MONTH, buffer ) ||
				 ad->LookupString( ATTR_CRON_MONTHS, buffer ) ||
				 ad->LookupString( ATTR_CRON_DAYS_OF_WEEK, buffer ) ) {
				scheduler.addCronTabClassAd( ad );
			}

			ConvertOldJobAdAttrs( ad, true );

				// If input files are going to be spooled, rewrite
				// the paths in the job ad to point at our spool area.
				// If the schedd crashes between committing a new job
				// submission and rewriting the job ad for spooling,
				// we need to redo the rewriting here.
			int job_status = -1;
			int hold_code = -1;
			ad->LookupInteger(ATTR_JOB_STATUS, job_status);
			ad->LookupInteger(ATTR_HOLD_REASON_CODE, hold_code);
			if ( job_status == HELD && hold_code == CONDOR_HOLD_CODE_SpoolingInput ) {
				if ( rewriteSpooledJobAd( ad, cluster, proc, true ) ) {
					JobQueueDirty = true;
				}
			}

				// make file transfer status attributes sane in case
				// we died while in the middle of transferring
			int transferring_input = false;
			int transferring_output = false;
			int transfer_queued = false;
			if( ad->LookupInteger(ATTR_TRANSFERRING_INPUT,transferring_input) ) {
				if( job_status == RUNNING ) {
					if( transferring_input ) {
						ad->Assign(ATTR_TRANSFERRING_INPUT,false);
						JobQueueDirty = true;
					}
				}
				else {
					ad->Delete(ATTR_TRANSFERRING_INPUT);
					JobQueueDirty = true;
				}
			}
			if( ad->LookupInteger(ATTR_TRANSFERRING_OUTPUT,transferring_output) ) {
				if( job_status == RUNNING ) {
					if( transferring_output ) {
						ad->Assign(ATTR_TRANSFERRING_OUTPUT,false);
						JobQueueDirty = true;
					}
				}
				else {
					ad->Delete(ATTR_TRANSFERRING_OUTPUT);
					JobQueueDirty = true;
				}
			}
			if( ad->LookupInteger(ATTR_TRANSFER_QUEUED,transfer_queued) ) {
				if( job_status == RUNNING ) {
					if( transfer_queued ) {
						ad->Assign(ATTR_TRANSFER_QUEUED,false);
						JobQueueDirty = true;
					}
				}
				else {
					ad->Delete(ATTR_TRANSFER_QUEUED);
					JobQueueDirty = true;
				}
			}
			// AsyncXfer: Delete in-job output transfer attributes
			if( ad->LookupInteger(ATTR_JOB_TRANSFERRING_OUTPUT,transferring_output) ) {
				ad->Delete(ATTR_JOB_TRANSFERRING_OUTPUT);
				JobQueueDirty = true;
			}
			if( ad->LookupInteger(ATTR_JOB_TRANSFERRING_OUTPUT_TIME,transferring_output) ) {
				ad->Delete(ATTR_JOB_TRANSFERRING_OUTPUT_TIME);
				JobQueueDirty = true;
			}

			// count up number of procs in cluster, update ClusterSizeHashTable
			IncrementClusterSize(cluster_num);

		}
	} // WHILE

    // We defined a candidate next_cluster_num above, as (current-max-clust) + (increment).
    // If the candidate exceeds the configured max, then wrap it.  Default maximum is zero,
    // which signals 'no maximum'
    if ((cluster_maximum_val > 0) && (next_cluster_num > cluster_maximum_val)) {
        dprintf(D_ALWAYS, "Next cluster id exceeded configured max %d: wrapping to %d\n", cluster_maximum_val, cluster_initial_val);
        next_cluster_num = cluster_initial_val;
    }

	if ( stored_cluster_num == 0 ) {
		char tmp[PROC_ID_STR_BUFLEN];
		snprintf(tmp, sizeof(tmp), "%d", next_cluster_num);
		JobQueue->SetAttribute(HeaderKey.c_str(), ATTR_NEXT_CLUSTER_NUM, tmp);
	} else {
        // This sanity check is not applicable if a maximum cluster value was set,  
        // since in that case wrapped cluster-ids are a valid condition.
		if ((next_cluster_num > stored_cluster_num) && (cluster_maximum_val <= 0)) {
			// Oh no!  Somehow the header ad in the queue says to reuse cluster nums!
			EXCEPT("JOB QUEUE DAMAGED; header ad NEXT_CLUSTER_NUM invalid");
		}
		next_cluster_num = stored_cluster_num;
	}

		// Now check for pre-7.5.5 spool directories/files that need
		// to be modernized.  This happens in two passes.  First we
		// update the job ads to point to the new paths.  Then we
		// write out the modified job queue to save these and any
		// other pending changes.  Then we rename the
		// directories/files in the spool.  This order of doing things
		// guarantees that if we crash in the middle we don't skip
		// over some unfinished work on restart.
	std::list< PROC_ID > spool_rename_list;

	if( spool_cur_version < 1 ) {
		SpoolHierarchyChangePass1(spool.Value(),spool_rename_list);
	}


		// Some of the conversions done in ConvertOldJobAdAttrs need to be
		// persisted to disk. Particularly, GlobusContactString/RemoteJobId.
		// The spool renaming also needs to be saved here.  This is not
		// optional, so we cannot just call CleanJobQueue() here, because
		// that does not abort on failure.
	if( JobQueueDirty ) {
		if( !JobQueue->TruncLog() ) {
			EXCEPT("Failed to write the modified job queue log to disk, so cannot continue.");
		}
		JobQueueDirty = false;
	}

	if( spool_cur_version < 1 ) {
		SpoolHierarchyChangePass2(spool.Value(),spool_rename_list);
	}

	if( spool_cur_version != SPOOL_CUR_VERSION_SCHEDD_SUPPORTS ) {
		WriteSpoolVersion(spool.Value(),SPOOL_MIN_VERSION_SCHEDD_WRITES,SPOOL_CUR_VERSION_SCHEDD_SUPPORTS);
	}
}


void
CleanJobQueue()
{
	if (JobQueueDirty) {
		dprintf(D_ALWAYS, "Cleaning job queue...\n");
		JobQueue->TruncLog();
		JobQueueDirty = false;
	}
}


void
DestroyJobQueue( void )
{
	// Clean up any children that have exited but haven't been reaped
	// yet.  This can occur if the schedd receives a query followed
	// immediately by a shutdown command.  The child will exit but
	// not be reaped because the SIGTERM from the shutdown command will
	// be processed before the SIGCHLD from the child process exit.
	// Allowing the stack to clean up child processes is problematic
	// because the schedd will be shutdown and the daemonCore
	// object deleted by the time the child cleanup is attempted.
	schedd_forker.DeleteAll( );

	if (JobQueueDirty) {
			// We can't destroy it until it's clean.
		CleanJobQueue();
	}
	ASSERT( JobQueueDirty == false );
	delete JobQueue;
	JobQueue = NULL;

	DirtyJobIDs.clearAll();

		// There's also our hashtable of the size of each cluster
	delete ClusterSizeHashTable;
	ClusterSizeHashTable = NULL;
	TotalJobsCount = 0;

		// Also, clean up the array of super users
	if( super_users ) {
		int i;
		for( i=0; i<num_super_users; i++ ) {
			delete [] super_users[i];
		}
		delete [] super_users;
	}

	delete queue_super_user_may_impersonate_regex;
	queue_super_user_may_impersonate_regex = NULL;
}


int
grow_prio_recs( int newsize )
{
	int i;
	prio_rec *tmp;

	// just return if PrioRec already equal/larger than the size requested
	if ( MAX_PRIO_REC >= newsize ) {
		return 0;
	}

	dprintf(D_FULLDEBUG,"Dynamically growing PrioRec to %d\n",newsize);

	tmp = new prio_rec[newsize];
	if ( tmp == NULL ) {
		EXCEPT( "grow_prio_recs: out of memory" );
	}

	/* copy old PrioRecs over */
	for (i=0;i<N_PrioRecs;i++)
		tmp[i] = PrioRec[i];

	/* delete old too-small space, but only if we new-ed it; the
	 * first space came from the heap, so check and don't try to 
	 * delete that */
	if ( &PrioRec[0] != &PrioRecArray[0] )
		delete [] PrioRec;

	/* replace with spanky new big one */
	PrioRec = tmp;
	MAX_PRIO_REC = newsize;
	return 0;
}


bool
isQueueSuperUser( const char* user )
{
	int i;
	if( ! (user && super_users) ) {
		return false;
	}
	for( i=0; i<num_super_users; i++ ) {
#if defined(HAVE_GETGRNAM)
        if (super_users[i][0] == '%') {
            // this is a user group, so check user against the group membership
            struct group* gr = getgrnam(1+super_users[i]);
            if (gr) {
                for (char** gmem=gr->gr_mem;  *gmem != NULL;  ++gmem) {
                    if (strcmp(user, *gmem) == 0) return true;
                }
            } else {
                dprintf(D_SECURITY, "Group name \"%s\" was not found in defined user groups\n", 1+super_users[i]);
            }
            continue;
        }
#endif
#if defined(WIN32) // usernames on Windows are case-insensitive.
		if( strcasecmp( user, super_users[i] ) == 0 ) {
#else
		if( strcmp( user, super_users[i] ) == 0 ) {
#endif
			return true;
		}
	}
	return false;
}

static void
AddOwnerHistory(const MyString &user) {
	owner_history.insert(user,1);
}

static bool
SuperUserAllowedToSetOwnerTo(const MyString &user) {
		// To avoid giving the queue super user (e.g. condor)
		// the ability to run as innocent people who have never
		// even run a job, only allow them to set the owner
		// attribute of a job to a value we have seen before.
		// The JobRouter depends on this when it is running as
		// root/condor.

	if( queue_super_user_may_impersonate_regex ) {
		if( queue_super_user_may_impersonate_regex->match(user.Value()) ) {
			return true;
		}
		dprintf(D_FULLDEBUG,"Queue super user not allowed to set owner to %s, because this does not match the ALLOW_QUEUE_SUPER_USER_TO_IMPERSONATE regular expression.\n",user.Value());
		return false;
	}

	int junk = 0;
	if( owner_history.lookup(user,junk) != -1 ) {
		return true;
	}
	dprintf(D_FULLDEBUG,"Queue super user not allowed to set owner to %s, because this instance of the schedd has never seen that user submit any jobs.\n",user.Value());
	return false;
}

int
QmgmtSetEffectiveOwner(char const *o)
{
	if( !Q_SOCK ) {
		errno = ENOENT;
		return -1;
	}

	char const *real_owner = Q_SOCK->getRealOwner();
	if( o && real_owner && is_same_user(o,real_owner,COMPARE_DOMAIN_DEFAULT) ) {
		if ( ! is_same_user(o,real_owner,COMPARE_DOMAIN_FULL)) {
			dprintf(D_SECURITY, "SetEffectiveOwner security warning: "
					"assuming \"%s\" is the same as active owner \"%s\"\n",
					o, real_owner);
		}
		// change effective owner --> real owner
		o = NULL;
	}

	if( o && !*o ) {
		// treat empty string equivalently to NULL
		o = NULL;
	}

	// always allow request to set effective owner to NULL,
	// because this means set effective owner --> real owner
	if( o && !qmgmt_all_users_trusted ) {
		if( !isQueueSuperUser(real_owner) ||
			!SuperUserAllowedToSetOwnerTo( o ) )
		{
			dprintf(D_ALWAYS, "SetEffectiveOwner security violation: "
					"setting owner to %s when active owner is \"%s\"\n",
					o, real_owner ? real_owner : "(null)" );
			errno = EACCES;
			return -1;
		}
	}

	if( !Q_SOCK->setEffectiveOwner( o ) ) {
		errno = EINVAL;
		return -1;
	}
	return 0;
}

bool
OwnerCheck(int cluster_id,int proc_id)
{
	ClassAd				*ad = NULL;

	if (!Q_SOCK) {
		return 0;
	}

	JobQueueKeyBuf key;
	IdToKey(cluster_id,proc_id,key);
	if (!JobQueue->LookupClassAd(key, ad)) {
		return 0;
	}

	return OwnerCheck(ad, Q_SOCK->getOwner());
}

// Test if this owner matches my owner, so they're allowed to update me.
bool
OwnerCheck(ClassAd *ad, const char *test_owner)
{
	// check if the IP address of the peer has daemon core write permission
	// to the schedd.  we have to explicitly check here because all queue
	// management commands come in via one sole daemon core command which
	// has just READ permission.
	condor_sockaddr addr = Q_SOCK->endpoint();
	if ( daemonCore->Verify("queue management", WRITE, addr, Q_SOCK->getFullyQualifiedUser()) == FALSE ) {
		// this machine does not have write permission; return failure
		return false;
	}

	return OwnerCheck2(ad, test_owner);
}


bool
OwnerCheck2(ClassAd *ad, const char *test_owner, const char *job_owner)
{
	MyString	owner_buf;

	// in the very rare event that the admin told us all users 
	// can be trusted, let it pass
	if ( qmgmt_all_users_trusted ) {
		return true;
	}

	// If test_owner is NULL, then we have no idea who the user is.  We
	// do not allow anonymous folks to mess around with the queue, so 
	// have OwnerCheck fail.  Note we only call OwnerCheck in the first place
	// if Q_SOCK is not null; if Q_SOCK is null, then the schedd is calling
	// a QMGMT command internally which is allowed.
	if (test_owner == NULL) {
		dprintf(D_ALWAYS,
				"QMGT command failed: anonymous user not permitted\n" );
		return false;
	}

#if !defined(WIN32) 
		// If we're not root or condor, only allow qmgmt writes from
		// the UID we're running as.
	uid_t 	my_uid = get_my_uid();
	if( my_uid != 0 && my_uid != get_real_condor_uid() ) {
		if( strcmp(get_real_username(), test_owner) == MATCH ) {
			dprintf(D_FULLDEBUG, "OwnerCheck success: owner (%s) matches "
					"my username\n", test_owner );
			return true;
		} else if (isQueueSuperUser(test_owner)) {
            dprintf(D_FULLDEBUG, "OwnerCheck retval 1 (success), super_user\n");
            return true;
        } else {
			errno = EACCES;
			dprintf( D_FULLDEBUG, "OwnerCheck: reject owner: %s non-super\n",
					 test_owner );
			dprintf( D_FULLDEBUG, "OwnerCheck: username: %s, test_owner: %s\n",
					 get_real_username(), test_owner );
			return false;
		}
	}
#endif

		// If we don't have an Owner attribute (or classad) and we've 
		// gotten this far, how can we deny service?
	if( !job_owner ) {
		if( !ad ) {
			dprintf(D_FULLDEBUG,"OwnerCheck retval 1 (success),no ad\n");
			return true;
		}
		else if( ad->LookupString(ATTR_OWNER, owner_buf) == 0 ) {
			dprintf(D_FULLDEBUG,"OwnerCheck retval 1 (success),no owner\n");
			return true;
		}
		job_owner = owner_buf.Value();
	}

		// Finally, compare the owner of the ad with the entity trying
		// to connect to the queue.
#if defined(WIN32)
	// WIN32: user names are case-insensitive
	if (strcasecmp(job_owner, test_owner) == 0) {
#else
	if (strcmp(job_owner, test_owner) == 0) {
#endif
        return true;
    }

    if (isQueueSuperUser(test_owner)) {
        dprintf(D_FULLDEBUG, "OwnerCheck retval 1 (success), super_user\n");
        return true;
    }

    errno = EACCES;
    dprintf(D_FULLDEBUG, "ad owner: %s, queue submit owner: %s\n", job_owner, test_owner );
    return false;
}


QmgmtPeer*
getQmgmtConnectionInfo()
{
	QmgmtPeer* ret_value = NULL;

	// put all qmgmt state back into QmgmtPeer object for safe keeping
	if ( Q_SOCK ) {
		Q_SOCK->next_proc_num = next_proc_num;
		Q_SOCK->active_cluster_num = active_cluster_num;	
		Q_SOCK->xact_start_time = xact_start_time;
			// our call to getActiveTransaction will clear it out
			// from the lower layers after returning the handle to us
		Q_SOCK->transaction  = JobQueue->getActiveTransaction();

		ret_value = Q_SOCK;
		Q_SOCK = NULL;
		unsetQmgmtConnection();
	}

	return ret_value;
}

bool
setQmgmtConnectionInfo(QmgmtPeer *peer)
{
	bool ret_value;

	if (Q_SOCK) {
		return false;
	}

	// reset all state about our past connection to match
	// what was stored in the QmgmtPeer object
	Q_SOCK = peer;
	next_proc_num = peer->next_proc_num;
	active_cluster_num = peer->active_cluster_num;	
	xact_start_time = peer->xact_start_time;
		// Note: if setActiveTransaction succeeds, then peer->transaction
		// will be set to NULL.   The JobQueue does this to prevent anyone
		// from messing with the transaction cache while it is active.
	ret_value = JobQueue->setActiveTransaction( peer->transaction );

	return ret_value;
}

void
unsetQmgmtConnection()
{
	static QmgmtPeer reset;	// just used for reset/inital values

		// clear any in-process transaction via a call to AbortTransaction.
		// Note that this is effectively a no-op if getQmgmtConnectionInfo()
		// was called previously, since getQmgmtConnectionInfo() clears 
		// out the transaction after returning the handle.
	JobQueue->AbortTransaction();	

	ASSERT(Q_SOCK == NULL);

	next_proc_num = reset.next_proc_num;
	active_cluster_num = reset.active_cluster_num;	
	xact_start_time = reset.xact_start_time;
}



/* We want to be able to call these things even from code linked in which
   is written in C, so we make them C declarations
*/
extern "C++" {

bool
setQSock( ReliSock* rsock)
{
	// initialize per-connection variables.  back in the day this
	// was essentially InvalidateConnection().  of particular 
	// importance is setting Q_SOCK... this tells the rest of the QMGMT
	// code the request is from an external user instead of originating
	// from within the schedd itself.
	// If rsock is NULL, that means the request is internal to the schedd
	// itself, and thus anything goes!

	bool ret_val = false;

	if (Q_SOCK) {
		delete Q_SOCK;
		Q_SOCK = NULL;
	}
	unsetQmgmtConnection();

		// setQSock(NULL) == unsetQSock() == unsetQmgmtConnection(), so...
	if ( rsock == NULL ) {
		return true;
	}

	QmgmtPeer* p = new QmgmtPeer;
	ASSERT(p);

	if ( p->set(rsock) ) {
		// success
		ret_val =  setQmgmtConnectionInfo(p);
	} 

	if ( ret_val ) {
		return true;
	} else {
		delete p;
		return false;
	}
}


void
unsetQSock()
{
	// reset the per-connection variables.  of particular 
	// importance is setting Q_SOCK back to NULL. this tells the rest of 
	// the QMGMT code the request originated internally, and it should
	// be permitted (i.e. we only call OwnerCheck if Q_SOCK is not NULL).

	if ( Q_SOCK ) {
		delete Q_SOCK;
		Q_SOCK = NULL;
	}
	unsetQmgmtConnection();  
}


int
handle_q(Service *, int, Stream *sock)
{
	int	rval;
	bool all_good;

	all_good = setQSock((ReliSock*)sock);

		// if setQSock failed, unset it to purge any old/stale
		// connection that was never cleaned up, and try again.
	if ( !all_good ) {
		unsetQSock();
		all_good = setQSock((ReliSock*)sock);
	}
	if (!all_good && sock) {
		// should never happen
		EXCEPT("handle_q: Unable to setQSock!!");
	}
	ASSERT(Q_SOCK);

	BeginTransaction();

	bool may_fork = false;
	ForkStatus fork_status = FORK_FAILED;
	do {
		/* Probably should wrap a timer around this */
		rval = do_Q_request( Q_SOCK->getReliSock(), may_fork );

		if( may_fork && fork_status == FORK_FAILED ) {
			fork_status = schedd_forker.NewJob();

			if( fork_status == FORK_PARENT ) {
				break;
			}
		}
	} while(rval >= 0);


	unsetQSock();

	if( fork_status == FORK_CHILD ) {
		dprintf(D_FULLDEBUG, "QMGR forked query done\n");
		schedd_forker.WorkerDone(); // never returns
		EXCEPT("ForkWork::WorkDone() returned!");
	}
	else if( fork_status == FORK_PARENT ) {
		dprintf(D_FULLDEBUG, "QMGR forked query\n");
	}
	else {
		dprintf(D_FULLDEBUG, "QMGR Connection closed\n");
	}

	// Abort any uncompleted transaction.  The transaction should
	// be committed in CloseConnection().
	AbortTransactionAndRecomputeClusters();

	return 0;
}

int GetMyProxyPassword (int, int, char **);

int get_myproxy_password_handler(Service * /*service*/, int /*i*/, Stream *socket) {

	//	For debugging
//	DebugFP = stderr;

	int cluster_id = -1;
	int proc_id = -1;
	int result;

	socket->decode();

	result = socket->code(cluster_id);
	if( !result ) {
		dprintf(D_ALWAYS, "get_myproxy_password_handler: Failed to recv cluster_id.\n");
		return -1;
	}

	result = socket->code(proc_id);
	if( !result ) {
		dprintf(D_ALWAYS, "get_myproxy_password_handler: Failed to recv proc_id.\n");
		return -1;
	}

	char pwd[] = "";
	char * password = pwd;

	if (GetMyProxyPassword (cluster_id, proc_id, &password) != 0) {
		// Try not specifying a proc
		if (GetMyProxyPassword (cluster_id, 0, &password) != 0) {
			//return -1;
			// Just return empty string if can't find password
		}
	}


	socket->end_of_message();
	socket->encode();
	if( ! socket->code(password) ) {
		dprintf( D_ALWAYS,
			"get_myproxy_password_handler: Failed to send result.\n" );
		return -1;
	}

	if( ! socket->end_of_message() ) {
		dprintf( D_ALWAYS,
			"get_myproxy_password_handler: Failed to send end of message.\n");
		return -1;
	}


	return 0;

}


int
InitializeConnection( const char *  /*owner*/, const char *  /*domain*/ )
{
		/*
		  This function used to call init_user_ids(), but we don't
		  need that anymore.  perhaps the whole thing should go
		  away...  however, when i tried that, i got all sorts of
		  strange link errors b/c other parts of the qmgmt code (the
		  sender stubs, etc) seem to depend on it.  i don't have time
		  to do more a thorough purging of it.
		*/
	return 0;
}


int
NewCluster()
{

	if( Q_SOCK && !OwnerCheck(NULL, Q_SOCK->getOwner()  ) ) {
		dprintf( D_FULLDEBUG, "NewCluser(): OwnerCheck failed\n" );
		return -1;
	}

		//
		// I have seen a weird bug where the getMaxJobsSubmitted() returns
		// zero. I added extra information to the dprintf statement 
		// to help me try to track down when this happens
		// Andy - 06.12.2006
		//
	int maxJobsSubmitted = scheduler.getMaxJobsSubmitted();
	if ( TotalJobsCount >= maxJobsSubmitted ) {
		dprintf(D_ALWAYS,
			"NewCluster(): MAX_JOBS_SUBMITTED exceeded, submit failed. "
			"Current total is %d. Limit is %d\n",
			TotalJobsCount, maxJobsSubmitted );
		return -2;
	}

	next_proc_num = 0;
	active_cluster_num = next_cluster_num;
	next_cluster_num += cluster_increment_val;

    // check for wrapping if a maximum cluster id is set
    if ((cluster_maximum_val > 0) && (next_cluster_num > cluster_maximum_val)) {
        dprintf(D_ALWAYS, "NewCluster(): Next cluster id %d exceeded configured max %d.  Wrapping to %d.\n", next_cluster_num, cluster_maximum_val, cluster_initial_val);
        next_cluster_num = cluster_initial_val;
    }

    // check for collision with an existing cluster id
    JobQueueKeyBuf test_cluster_key;
    ClassAd* test_cluster_ad;
    IdToKey(active_cluster_num,-1,test_cluster_key);
    if (JobQueue->LookupClassAd(test_cluster_key, test_cluster_ad)) {
        dprintf(D_ALWAYS, "NewCluster(): collision with existing cluster id %d\n", active_cluster_num);
        return -3;
    }

	char cluster_str[PROC_ID_STR_BUFLEN];
	snprintf(cluster_str, sizeof(cluster_str), "%d", next_cluster_num);
	JobQueue->SetAttribute(HeaderKey.c_str(), ATTR_NEXT_CLUSTER_NUM, cluster_str);

	// put a new classad in the transaction log to serve as the cluster ad
	JobQueueKeyBuf cluster_key;
	IdToKey(active_cluster_num,-1,cluster_key);
	JobQueue->NewClassAd(cluster_key.c_str(), JOB_ADTYPE, STARTD_ADTYPE);

	return active_cluster_num;
}


int
NewProc(int cluster_id)
{
	int				proc_id;
	JobQueueKeyBuf	key;

	if( Q_SOCK && !OwnerCheck(NULL, Q_SOCK->getOwner() ) ) {
		return -1;
	}

	if ((cluster_id != active_cluster_num) || (cluster_id < 1)) {
#if !defined(WIN32)
		errno = EACCES;
#endif
		return -1;
	}
	
	if ( TotalJobsCount >= scheduler.getMaxJobsSubmitted() ) {
		dprintf(D_ALWAYS,
			"NewProc(): MAX_JOBS_SUBMITTED exceeded, submit failed\n");
		return -2;
	}

	proc_id = next_proc_num++;
	IdToKey(cluster_id,proc_id,key);
	JobQueue->NewClassAd(key.c_str(), JOB_ADTYPE, STARTD_ADTYPE);

	IncrementClusterSize(cluster_id);
    job_queued_count += 1;

	// can't increment the JobsSubmitted count for other pools yet
	scheduler.OtherPoolStats.DeferJobsSubmitted(cluster_id, proc_id);

		// now that we have a real job ad with a valid proc id, then
		// also insert the appropriate GlobalJobId while we're at it.
	MyString gjid = "\"";
	gjid += Name;             // schedd's name
	gjid += "#";
	gjid += cluster_id;
	gjid += ".";
	gjid += proc_id;
	if (param_boolean("GLOBAL_JOB_ID_WITH_TIME", true)) {
		int now = (int)time(0);
		gjid += "#";
		gjid += now;
	}
	gjid += "\"";
	JobQueue->SetAttribute(key.c_str(), ATTR_GLOBAL_JOB_ID, gjid.Value());

	return proc_id;
}

int 	DestroyMyProxyPassword (int cluster_id, int proc_id);

int DestroyProc(int cluster_id, int proc_id)
{
	JobQueueKeyBuf		key;
	ClassAd				*ad = NULL;

	IdToKey(cluster_id,proc_id,key);
	if (!JobQueue->LookupClassAd(key, ad)) {
		return DESTROYPROC_ENOENT;
	}

	// Only the owner can delete a proc.
	if ( Q_SOCK && !OwnerCheck(ad, Q_SOCK->getOwner() )) {
		return DESTROYPROC_EACCES;
	}

	// Take care of ATTR_COMPLETION_DATE
	int job_status = -1;
	ad->LookupInteger(ATTR_JOB_STATUS, job_status);	
	if ( job_status == COMPLETED ) {
			// if job completed, insert completion time if not already there
		int completion_time = 0;
		ad->LookupInteger(ATTR_COMPLETION_DATE,completion_time);
		if ( !completion_time ) {
			SetAttributeInt(cluster_id,proc_id,ATTR_COMPLETION_DATE,
			                (int)time(NULL), true /*nondurable*/);
		}
	}

	int job_finished_hook_done = -1;
	ad->LookupInteger( ATTR_JOB_FINISHED_HOOK_DONE, job_finished_hook_done );
	if( job_finished_hook_done == -1 ) {
			// our cleanup hook hasn't finished yet for this job.  so,
			// we just want to add it to our queue of job ids to call
			// the hook on and return immediately
		scheduler.enqueueFinishedJob( cluster_id, proc_id );
		return DESTROYPROC_SUCCESS_DELAY;
	}

		// should we leave the job in the queue?
	int leave_job_in_q = 0;
	{
		ClassAd completeAd(*ad);
		JobQueue->AddAttrsFromTransaction(key.c_str(),completeAd);
		completeAd.EvalBool(ATTR_JOB_LEAVE_IN_QUEUE,NULL,leave_job_in_q);
		if ( leave_job_in_q ) {
			return DESTROYPROC_SUCCESS_DELAY;
		}
	}

 
	// Remove checkpoint files
	if ( !Q_SOCK ) {
		//if socket is dead, have cleanup lookup ad owner
		cleanup_ckpt_files(cluster_id,proc_id,NULL );
	}
	else {
		cleanup_ckpt_files(cluster_id,proc_id,Q_SOCK->getOwner() );
	}

	// Append to history file
	AppendHistory(ad);

	// Write a per-job history file (if PER_JOB_HISTORY_DIR param is set)
	WritePerJobHistoryFile(ad, false);

#if defined(HAVE_DLOPEN) || defined(WIN32)
  ScheddPluginManager::Archive(ad);
#endif

  if ( FILEObj ) {
	  if (FILEObj->file_newEvent("History", ad) == QUILL_FAILURE) {
		  dprintf(D_ALWAYS, "AppendHistory Logging History Event --- Error\n");
	  }
  }

  // save job ad to the log
	bool already_in_transaction = InTransaction();
	if( !already_in_transaction ) {
			// For performance, wrap the myproxy attribute change and
			// job deletion into one transaction.
		BeginTransaction();
	}

	// ckireyev: Destroy MyProxyPassword
	(void)DestroyMyProxyPassword (cluster_id, proc_id);

	JobQueue->DestroyClassAd(key);

	DecrementClusterSize(cluster_id);

	int universe = CONDOR_UNIVERSE_STANDARD;
	ad->LookupInteger(ATTR_JOB_UNIVERSE, universe);

	if( (universe == CONDOR_UNIVERSE_MPI) ||
		(universe == CONDOR_UNIVERSE_PARALLEL) ) {
			// Parallel jobs take up a whole cluster.  If we've been ask to
			// destroy any of the procs in a parallel job cluster, we
			// should destroy the entire cluster.  This hack lets the
			// schedd just destroy the proc associated with the shadow
			// when a multi-class parallel job exits without leaving other
			// procs in the cluster around.  It also ensures that the
			// user doesn't delete only some of the procs in the parallel
			// job cluster, since that's going to really confuse the
			// shadow.
		ClassAd *otherAd = NULL;
		JobQueueKeyBuf otherKey;
		int otherProc = -1;

		bool stillLooking = true;
		while (stillLooking) {
			otherProc++;
			if (otherProc == proc_id) continue; // skip this proc

			IdToKey(cluster_id,otherProc,otherKey);
			if (!JobQueue->LookupClassAd(otherKey, otherAd)) {
				stillLooking = false;
			} else {
				JobQueue->DestroyClassAd(otherKey);
				DecrementClusterSize(cluster_id);
			}
		}
	}

	if( !already_in_transaction ) {
			// For performance, use a NONDURABLE transaction.  If we crash
			// before this makes it to the disk, on restart we will
			// attempt removing it again.  Yes, this means we may
			// generate a duplicate history entry and redo other
			// cleanup tasks, but that is possible even if this
			// transaction is marked DURABLE, since all of those tasks
			// are not atomic with respect to this transaction anyway.

		CommitTransaction(NONDURABLE);
	}

		// remove any match (startd) ad stored w/ this job
	RemoveMatchedAd(cluster_id,proc_id);

	JobQueueDirty = true;

	return DESTROYPROC_SUCCESS;
}


int DestroyCluster(int cluster_id, const char* reason)
{
	ClassAd				*ad=NULL;
	int					c, proc_id;
	JobQueueKey			key;

	// cannot destroy the header cluster(s)
	if ( cluster_id < 1 ) {
		return -1;
	}

	JobQueue->StartIterateAllClassAds();

	// Find all jobs in this cluster and remove them.
	while(JobQueue->IterateAllClassAds(ad,key)) {
		KeyToId(key,c,proc_id);
		if (c == cluster_id && proc_id > -1) {
				// Only the owner can delete a cluster
				if ( Q_SOCK && !OwnerCheck(ad, Q_SOCK->getOwner() )) {
					return -1;
				}

				// Take care of ATTR_COMPLETION_DATE
				int job_status = -1;
				ad->LookupInteger(ATTR_JOB_STATUS, job_status);	
				if ( job_status == COMPLETED ) {
						// if job completed, insert completion time if not already there
					int completion_time = 0;
					ad->LookupInteger(ATTR_COMPLETION_DATE,completion_time);
					if ( !completion_time ) {
						SetAttributeInt(cluster_id,proc_id,
							ATTR_COMPLETION_DATE,(int)time(NULL));
					}
				}

				// Take care of ATTR_REMOVE_REASON
				if( reason ) {
					MyString fixed_reason;
					if( reason[0] == '"' ) {
						fixed_reason += reason;
					} else {
						fixed_reason += '"';
						fixed_reason += reason;
						fixed_reason += '"';
					}
					if( SetAttribute(cluster_id, proc_id, ATTR_REMOVE_REASON, 
									 fixed_reason.Value()) < 0 ) {
						dprintf( D_ALWAYS, "WARNING: Failed to set %s to \"%s\" for "
								 "job %d.%d\n", ATTR_REMOVE_REASON, reason, cluster_id,
								 proc_id );
					}
				}

					// should we leave the job in the queue?
				int leave_job_in_q = 0;
				ad->EvalBool(ATTR_JOB_LEAVE_IN_QUEUE,NULL,leave_job_in_q);
				if ( leave_job_in_q ) {
						// leave it in the queue.... move on to the next one
					continue;
				}

				// Apend to history file
				AppendHistory(ad);
#if defined(HAVE_DLOPEN) || defined(WIN32)
				ScheddPluginManager::Archive(ad);
#endif

				if ( FILEObj ) {
					if (FILEObj->file_newEvent("History", ad) == QUILL_FAILURE) {
						dprintf(D_ALWAYS, "AppendHistory Logging History Event --- Error\n");
					}
		  		}

  // save job ad to the log

				// Write a per-job history file (if PER_JOB_HISTORY_DIR param is set)
				WritePerJobHistoryFile(ad, false);

				cleanup_ckpt_files(cluster_id,proc_id, NULL );

				JobQueue->DestroyClassAd(key);

					// remove any match (startd) ad stored w/ this job
				if ( scheduler.resourcesByProcID ) {
					ClassAd *ad_to_remove = NULL;
					PROC_ID job_id;
					job_id.cluster = cluster_id;
					job_id.proc = proc_id;
					scheduler.resourcesByProcID->lookup(job_id,ad_to_remove);
					if ( ad_to_remove ) {
						delete ad_to_remove;
						scheduler.resourcesByProcID->remove(job_id);
					}
				}
		}

	}

	ClusterCleanup(cluster_id);
	
	// Destroy myproxy password
	DestroyMyProxyPassword (cluster_id, -1);

	JobQueueDirty = true;

	return 0;
}

int
SetAttributeByConstraint(const char *constraint, const char *attr_name,
						 const char *attr_value,
						 SetAttributeFlags_t flags)
{
	ClassAd	*ad;
	int cluster_num, proc_num;
	int found_one = 0, had_error = 0;
	JobQueueKey key;

	JobQueue->StartIterateAllClassAds();
	while(JobQueue->IterateAllClassAds(ad,key)) {
		// check for CLUSTER_ID>0 and proc_id >= 0 to avoid header ad/cluster ads
		KeyToId(key,cluster_num,proc_num);
		if ( (cluster_num > 0) &&
			 (proc_num > -1) &&
			 EvalBool(ad, constraint)) {
			found_one = 1;
			if( SetAttribute(cluster_num,proc_num,attr_name,attr_value,flags) < 0 ) {
				had_error = 1;
			}
			FreeJobAd(ad);	// a no-op on the server side
		}
	}

		// If we couldn't find any jobs that matched the constraint,
		// or we could set the attribute on any of the ones we did
		// find, return error (-1).
	// failure (-1)
	if ( had_error || !found_one )
		return -1;
	else
		return 0;
}

// Set up an efficient lookup table for attributes that need special processing in SetAttribute
//
enum {
	idATTR_none=0,
	idATTR_CLUSTER_ID,
	idATTR_PROC_ID,
	idATTR_CRON_DAYS_OF_MONTH,
	idATTR_CRON_DAYS_OF_WEEK,
	idATTR_CRON_HOURS,
	idATTR_CRON_MINUTES,
	idATTR_CRON_MONTHS,
	idATTR_JOB_PRIO,
	idATTR_JOB_STATUS,
	idATTR_JOB_UNIVERSE,
	idATTR_NICE_USER,
	idATTR_ACCOUNTING_GROUP,
	idATTR_OWNER,
	idATTR_RANK,
	idATTR_REQUIREMENTS,
};

enum {
	catNone         = 0,
	catJobObj       = 0x0001, // attributes that are cached in the job object
	catJobId        = 0x0002, // cluster & proc id
	catCron         = 0x0004, // attributes that tell us this is a crondor job
	//catStatus       = 0x0008, //
	catDirtyPrioRec = 0x0010,
	catTargetScope  = 0x0020,
};

typedef struct attr_ident_pair {
	const char * key;
	int          id;
	int          category;
	// a LessThan operator suitable for inserting into a sorted map or set
	bool operator<(const struct attr_ident_pair& rhs) const {
		return strcasecmp(this->key, rhs.key) < 0;
	}
} ATTR_IDENT_PAIR;

// NOTE: !!!
// NOTE: this table MUST be sorted by case-insensitive attribute name!
// NOTE: !!!
#define FILL(attr,cat) { attr, id##attr, cat }
static const ATTR_IDENT_PAIR aSpecialSetAttrs[] = {
	FILL(ATTR_ACCOUNTING_GROUP,   catDirtyPrioRec),
	FILL(ATTR_CLUSTER_ID,         catJobId),
	FILL(ATTR_CRON_DAYS_OF_MONTH, catCron),
	FILL(ATTR_CRON_DAYS_OF_WEEK,  catCron),
	FILL(ATTR_CRON_HOURS,         catCron),
	FILL(ATTR_CRON_MINUTES,       catCron),
	FILL(ATTR_CRON_MONTHS,        catCron),
	FILL(ATTR_JOB_PRIO,           catJobObj | catDirtyPrioRec),
	FILL(ATTR_JOB_STATUS,         catJobObj),
	FILL(ATTR_JOB_UNIVERSE,       catJobObj),
	FILL(ATTR_NICE_USER,          0),
	FILL(ATTR_OWNER,              0),
	FILL(ATTR_PROC_ID,            catJobId),
	FILL(ATTR_RANK,               catTargetScope),
	FILL(ATTR_REQUIREMENTS,       catTargetScope),
};
#undef FILL

// returns non-zero attribute id and optional category flags for attributes
// that require special handling during SetAttribute.
static int IsSepecialSetAttribute(const char *attr, int* set_cat=NULL)
{
	const ATTR_IDENT_PAIR* found = NULL;
	found = BinaryLookup<ATTR_IDENT_PAIR>(
		aSpecialSetAttrs,
		COUNTOF(aSpecialSetAttrs),
		attr, strcasecmp);
	if (found) {
		if (set_cat) *set_cat = found->category;
		return found->id;
	}
	if (set_cat) *set_cat = 0;
	return 0;
}


int
SetAttribute(int cluster_id, int proc_id, const char *attr_name,
			 const char *attr_value, SetAttributeFlags_t flags)
{
	JOB_ID_KEY_BUF key;
	JobQueueJob    *job = NULL;
	MyString		new_value;

	// Only an authenticated user or the schedd itself can set an attribute.
	if ( Q_SOCK && !(Q_SOCK->isAuthenticated()) ) {
		return -1;
	}

	// If someone is trying to do something funny with an invalid
	// attribute name, bail out early
	if (!IsValidAttrName(attr_name)) {
		dprintf(D_ALWAYS, "SetAttribute got invalid attribute named %s for job %d.%d\n", 
			attr_name ? attr_name : "(null)", cluster_id, proc_id);
		return -1;
	}

		// If someone is trying to do something funny with an invalid
		// attribute value, bail earlyxs
	if (!IsValidAttrValue(attr_value)) {
		dprintf(D_ALWAYS,
				"SetAttribute received invalid attribute value '%s' for "
				"job %d.%d, ignoring\n",
				attr_value ? attr_value : "(null)", cluster_id, proc_id);
		return -1;
	}

	IdToKey(cluster_id,proc_id,key);

	if (JobQueue->Lookup(key, job)) {
		if ( Q_SOCK && !OwnerCheck(job, Q_SOCK->getOwner() )) {
			const char *owner = Q_SOCK->getOwner( );
			if ( ! owner ) {
				owner = "NULL";
			}
			dprintf(D_ALWAYS,
					"OwnerCheck(%s) failed in SetAttribute for job %d.%d\n",
					owner, cluster_id, proc_id);
			return -1;
		}
	} else {
		// If we made it here, the user is adding attributes to an ad
		// that has not been committed yet (and thus cannot be found
		// in the JobQueue above).  Restrict the user to only adding
		// attributes to the current cluster returned by NewCluster,
		// and also restrict the user to procs that have been 
		// returned by NewProc.
		if ((cluster_id != active_cluster_num) || (proc_id >= next_proc_num)) {
#if !defined(WIN32)
			errno = EACCES;
#endif
			dprintf(D_ALWAYS,"Inserting new attribute %s into non-active cluster cid=%d acid=%d\n", 
					attr_name, cluster_id,active_cluster_num);
			return -1;
		}
	}

	int attr_category;
	int attr_id = IsSepecialSetAttribute(attr_name, &attr_category);

	// check for security violations.
	// first, make certain ATTR_OWNER can only be set to who they really are.
	if (attr_id == idATTR_OWNER)
	{
		const char* sock_owner = Q_SOCK ? Q_SOCK->getOwner() : "";
		if( !sock_owner ) {
			sock_owner = "";
		}

		if ( strcasecmp(attr_value,"UNDEFINED")==0 ) {
				// If the user set the owner to be undefined, then
				// just fill in the value of Owner with the owner name
				// of the authenticated socket.
			if ( sock_owner && *sock_owner ) {
				new_value.formatstr("\"%s\"",sock_owner);
				attr_value  = new_value.Value();
			} else {
				// socket not authenticated and Owner is UNDEFINED.
#if !defined(WIN32)
				errno = EACCES;
#endif
				dprintf(D_ALWAYS, "ERROR SetAttribute violation: "
					"Owner is UNDEFINED, but client not authenticated\n");
				return -1;

			}
		}

			// We can't just use attr_value, since it contains '"'
			// marks.  Carefully remove them here.
		MyString owner_buf;
		char const *owner = attr_value;
		bool owner_is_quoted = false;
		if( *owner == '"' ) {
			owner_buf = owner+1;
			if( owner_buf.Length() && owner_buf[owner_buf.Length()-1] == '"' )
			{
				owner_buf.setChar(owner_buf.Length()-1,'\0');
				owner_is_quoted = true;
			}
			owner = owner_buf.Value();
		}

		if( !owner_is_quoted ) {
			// For sanity's sake, do not allow setting Owner to something
			// strange, such as an attribute reference that happens to have
			// the same name as the authenticated user.
			errno = EACCES;
			dprintf(D_ALWAYS, "SetAttribute security violation: "
					"setting owner to %s which is not a valid string\n",
					attr_value);
			return -1;
		}

		MyString orig_owner;
		if( GetAttributeString(cluster_id,proc_id,ATTR_OWNER,orig_owner) >= 0
			&& orig_owner != owner
			&& !qmgmt_all_users_trusted )
		{
			// Unless all users are trusted, nobody (not even queue super user)
			// has the ability to change the owner attribute once it is set.
			// See gittrack #1018.
			errno = EACCES;
			dprintf(D_ALWAYS, "SetAttribute security violation: "
					"setting owner to %s when previously set to \"%s\"\n",
					attr_value, orig_owner.Value());
			return -1;
		}

		if (!qmgmt_all_users_trusted
#if defined(WIN32)
			&& (strcasecmp(owner,sock_owner) != 0)
#else
			&& (strcmp(owner,sock_owner) != 0)
#endif
			&& (!isQueueSuperUser(sock_owner) || !SuperUserAllowedToSetOwnerTo(owner)) ) {
#ifndef WIN32
				errno = EACCES;
#endif
				dprintf(D_ALWAYS, "SetAttribute security violation: "
					"setting owner to %s when active owner is \"%s\"\n",
					attr_value, sock_owner);
				return -1;
		}


			// If we got this far, we're allowing the given value for
			// ATTR_OWNER to be set.  However, now, we should try to
			// insert a value for ATTR_USER, too, so that's always in
			// the job queue.
		int nice_user = 0;
		MyString user;

		GetAttributeInt( cluster_id, proc_id, ATTR_NICE_USER,
						 &nice_user );
		user.formatstr( "\"%s%s@%s\"", (nice_user) ? "nice-user." : "",
				 owner, scheduler.uidDomain() );
		SetAttribute( cluster_id, proc_id, ATTR_USER, user.Value(), flags );

			// Also update the owner history hash table
		AddOwnerHistory(owner);
	}
	else if (attr_id == idATTR_NICE_USER) {
			// Because we're setting a new value for nice user, we
			// should create a new value for ATTR_USER while we're at
			// it, since that might need to change now that
			// ATTR_NICE_USER is set.
		MyString owner;
		MyString user;
		bool nice_user = false;
		if( ! strcasecmp(attr_value, "TRUE") ) {
			nice_user = true;
		}
		if( GetAttributeString(cluster_id, proc_id, ATTR_OWNER, owner)
			>= 0 ) {
			user.formatstr( "\"%s%s@%s\"", (nice_user) ? "nice-user." :
					 "", owner.Value(), scheduler.uidDomain() );
			SetAttribute( cluster_id, proc_id, ATTR_USER, user.Value(), flags );
		}
	}
	else if (attr_category & catJobId) {
		char *endptr = NULL;
		int id = (int)strtol(attr_value, &endptr, 10);
		if (attr_id == idATTR_CLUSTER_ID && (*endptr != '\0' || id != cluster_id)) {
		#if !defined(WIN32)
			errno = EACCES;
		#endif
			dprintf(D_ALWAYS, "SetAttribute security violation: setting ClusterId to incorrect value (%s!=%d)\n",
				attr_value, cluster_id);
			return -1;
		}
		if (attr_id == idATTR_PROC_ID && (*endptr != '\0' || id != proc_id)) {
		#if !defined(WIN32)
			errno = EACCES;
		#endif
			dprintf(D_ALWAYS, "SetAttribute security violation: setting ProcId to incorrect value (%s!=%d)\n",
				attr_value, proc_id);
			return -1;
		}
	}
	else if (attr_category & catCron) {
		//
		// CronTab Attributes
		// Check to see if this attribute is one of the special
		// ones used for defining a crontab schedule. If it is, then
		// we add the cluster_id to a queue maintained by the schedd.
		// This is because at this point we may not have the proc_id, so
		// we can't add the full job information. The schedd will later
		// take this cluster_id and look at all of its procs to see if 
		// need to be added to the main CronTab list of jobs.
		//
<<<<<<< HEAD
		PRAGMA_REMIND("tj: move this into the cluster job object?")
		scheduler.addCronTabClusterId( cluster_id );
	}
	else if (attr_id == idATTR_JOB_STATUS) {
=======
	} else if ( strcasecmp( attr_name, ATTR_CRON_MINUTES ) == 0 ||
				strcasecmp( attr_name, ATTR_CRON_HOURS ) == 0 ||
				strcasecmp( attr_name, ATTR_CRON_DAYS_OF_MONTH ) == 0 ||
				strcasecmp( attr_name, ATTR_CRON_MONTHS ) == 0 ||
				strcasecmp( attr_name, ATTR_CRON_DAYS_OF_WEEK ) == 0 ) {
		scheduler.addCronTabClusterId( cluster_id );				
	} else if ( strcasecmp( attr_name, ATTR_NUM_JOB_RECONNECTS ) == 0 ) {
		int curr_cnt = 0;
		int new_cnt = (int)strtol( attr_value, NULL, 10 );
		PROC_ID job_id = { cluster_id, proc_id };
		shadow_rec *srec = scheduler.FindSrecByProcID(job_id);
		GetAttributeInt( cluster_id, proc_id, ATTR_NUM_JOB_RECONNECTS, &curr_cnt );
		if ( srec && srec->is_reconnect && !srec->reconnect_succeeded &&
			 new_cnt > curr_cnt ) {

			srec->reconnect_succeeded = true;
			scheduler.stats.JobsRestartReconnectsSucceeded += 1;
			scheduler.stats.JobsRestartReconnectsAttempting += -1;
		}
	} else if ( strcasecmp( attr_name, ATTR_JOB_STATUS ) == 0 ) {
>>>>>>> 41939a55
			// If the status is being set, let's record the previous
			// status, but only if it's different.
			// When changing the status of a HELD job that was previously
			// REMOVED, enforce that it has to go back to REMOVED.
		int curr_status = 0;
		int last_status = 0;
		int release_status = 0;
		int new_status = (int)strtol( attr_value, NULL, 10 );

		GetAttributeInt( cluster_id, proc_id, ATTR_JOB_STATUS, &curr_status );
		GetAttributeInt( cluster_id, proc_id, ATTR_LAST_JOB_STATUS, &last_status );
		GetAttributeInt( cluster_id, proc_id, ATTR_JOB_STATUS_ON_RELEASE, &release_status );

		if ( new_status != HELD && new_status != REMOVED &&
			 ( curr_status == REMOVED || last_status == REMOVED ||
			   release_status == REMOVED ) ) {
			dprintf( D_ALWAYS, "SetAttribute violation: Attempt to change %s of removed job %d.%d to %d\n",
					 ATTR_JOB_STATUS, cluster_id, proc_id, new_status );
			return -1;
		}
		if ( curr_status == REMOVED && new_status == HELD &&
			 release_status != REMOVED ) {
			SetAttributeInt( cluster_id, proc_id, ATTR_JOB_STATUS_ON_RELEASE, REMOVED, flags );
		}
		if ( new_status != curr_status && curr_status > 0 ) {
			SetAttributeInt( cluster_id, proc_id, ATTR_LAST_JOB_STATUS, curr_status, flags );
		}
	}
#if defined(ADD_TARGET_SCOPING)
/* Disable AddTargetRefs() for now
	else if (attr_category & catTargetScope) {
		// Check Requirements and Rank for proper TARGET scoping of
		// machine attributes.
		ExprTree *tree = NULL;
		if ( ParseClassAdRvalExpr( attr_value, tree ) == 0 ) {
			ExprTree *tree2 = AddTargetRefs( tree, TargetMachineAttrs );
			new_value = ExprTreeToString( tree2 );
			attr_value = new_value.Value();
			delete tree;
			delete tree2;
		}
	}
*/
#endif

	// give the autocluster code a chance to invalidate (or rebuild)
	// based on the changed attribute.
	if (job) {
		scheduler.autocluster.preSetAttribute(*job, attr_name, attr_value, flags);
	}

	// This block handles rounding of attributes.
	MyString round_param_name;
	round_param_name = "SCHEDD_ROUND_ATTR_";
	round_param_name += attr_name;

	char *round_param = param(round_param_name.Value());

	if( round_param && *round_param && strcmp(round_param,"0") ) {
		classad::Value::ValueType attr_type = classad::Value::NULL_VALUE;
		ExprTree *tree = NULL;
		classad::Value val;
		if ( ParseClassAdRvalExpr(attr_value, tree) == 0 &&
			 tree->GetKind() == classad::ExprTree::LITERAL_NODE ) {
			((classad::Literal *)tree)->GetValue( val );
			if ( val.GetType() == classad::Value::INTEGER_VALUE ) {
				attr_type = classad::Value::INTEGER_VALUE;
			} else if ( val.GetType() == classad::Value::REAL_VALUE ) {
				attr_type = classad::Value::REAL_VALUE;
			}
		}
		delete tree;

		if ( attr_type == classad::Value::INTEGER_VALUE || attr_type == classad::Value::REAL_VALUE ) {
			// first, store the actual value
			MyString raw_attribute = attr_name;
			raw_attribute += "_RAW";
			JobQueue->SetAttribute(key.c_str(), raw_attribute.Value(), attr_value, flags & SETDIRTY);
			if( flags & SHOULDLOG ) {
				char* old_val = NULL;
				ExprTree *ltree;
				ltree = job->LookupExpr(raw_attribute.Value());
				if( ltree ) {
					old_val = const_cast<char*>(ExprTreeToString(ltree));
				}
				scheduler.WriteAttrChangeToUserLog(key.c_str(), raw_attribute.Value(), attr_value, old_val);
			}

			int ivalue;
			double fvalue;

			if ( attr_type == classad::Value::INTEGER_VALUE ) {
				val.IsIntegerValue( ivalue );
				fvalue = ivalue;
			} else {
				val.IsRealValue( fvalue );
				ivalue = (int) fvalue;	// truncation conversion
			}

			if( strstr(round_param,"%") ) {
					// round to specified percentage of the number's
					// order of magnitude
				char *end=NULL;
				double percent = strtod(round_param,&end);
				if( !end || end[0] != '%' || end[1] != '\0' ||
					percent > 1000 || percent < 0 )
				{
					EXCEPT("Invalid rounding parameter %s=%s",
						   round_param_name.Value(),round_param);
				}
				if( fabs(fvalue) < 0.000001 || percent < 0.000001 ) {
					new_value = attr_value; // unmodified
				}
				else {
						// find the closest power of 10
					int magnitude = (int)(log(fabs((double)fvalue/5))/log((double)10) + 1);
					double roundto = pow((double)10,magnitude) * percent/100.0;
					fvalue = ceil( fvalue/roundto )*roundto;

					if( attr_type == classad::Value::INTEGER_VALUE ) {
						new_value.formatstr("%d",(int)fvalue);
					}
					else {
						new_value.formatstr("%f",fvalue);
					}
				}
			}
			else {
					// round to specified power of 10
				unsigned int base;
				int exp = param_integer(round_param_name.Value(),0,0,9);

					// now compute the rounded value
					// set base to be 10^exp
				for (base=1 ; exp > 0; exp--, base *= 10) { }

					// round it.  note we always round UP!!  
				ivalue = ((ivalue + base - 1) / base) * base;

					// make it a string, courtesty MyString conversion.
				new_value = ivalue;

					// if it was a float, append ".0" to keep it a float
				if ( attr_type == classad::Value::REAL_VALUE ) {
					new_value += ".0";
				}
			}

			// change attr_value, so when we do the SetAttribute below
			// we really set to the rounded value.
			attr_value = new_value.Value();

		} else {
			dprintf(D_FULLDEBUG,
				"%s=%s, but value '%s' is not a scalar - ignored\n",
				round_param_name.Value(),round_param,attr_value);
		}
	}
	free( round_param );

	if( !PrioRecArrayIsDirty ) {
		if (attr_category & catDirtyPrioRec) {
			DirtyPrioRecArray();
		} else if(attr_id == idATTR_JOB_STATUS) {
			if( atoi(attr_value) == IDLE ) {
				DirtyPrioRecArray();
			}
		}
		if(PrioRecArrayIsDirty) {
			dprintf(D_FULLDEBUG,
					"Prioritized runnable job list will be rebuilt, because "
					"ClassAd attribute %s=%s changed\n",
					attr_name,attr_value);
		}
	}

	int old_nondurable_level = 0;
	if( flags & NONDURABLE ) {
		old_nondurable_level = JobQueue->IncNondurableCommitLevel();
	}

	JobQueue->SetAttribute(key.c_str(), attr_name, attr_value, flags & SETDIRTY);
	if( flags & SHOULDLOG ) {
		char* old_val = NULL;
		ExprTree *tree;
		tree = job->LookupExpr(attr_name);
		if( tree ) {
			old_val = const_cast<char*>(ExprTreeToString(tree));
		}
		scheduler.WriteAttrChangeToUserLog(key.c_str(), attr_name, attr_value, old_val);
	}

	int status;
	if( flags & NONDURABLE ) {
		JobQueue->DecNondurableCommitLevel( old_nondurable_level );

		ScheduleJobQueueLogFlush();
	}

	// Get the job's status and only mark dirty if it is running
	// Note: Dirty attribute notification could work for local and
	// standard universe, but is currently not supported for them.
	int universe = -1;
	GetAttributeInt( cluster_id, proc_id, ATTR_JOB_STATUS, &status );
	GetAttributeInt( cluster_id, proc_id, ATTR_JOB_UNIVERSE, &universe );
	if( ( universe != CONDOR_UNIVERSE_SCHEDULER &&
		  universe != CONDOR_UNIVERSE_LOCAL &&
		  universe != CONDOR_UNIVERSE_STANDARD ) &&
		( flags & SETDIRTY ) && 
		( status == RUNNING || (( universe == CONDOR_UNIVERSE_GRID ) && jobExternallyManaged( job ) ) ) ) {

		// Add the key to list of dirty classads
		if( ! DirtyJobIDs.contains( key.c_str() ) &&
			SendDirtyJobAdNotification( key ) ) {

			DirtyJobIDs.append( key.c_str() );

			// Start timer to ensure notice is confirmed
			if( dirty_notice_timer_id <= 0 ) {
				dprintf(D_FULLDEBUG, "Starting dirty attribute notification timer\n");
				dirty_notice_timer_id = daemonCore->Register_Timer(
									dirty_notice_interval,
									dirty_notice_interval,
									PeriodicDirtyAttributeNotification,
									"PeriodicDirtyAttributeNotification");
			}
		}
	}

	JobQueueDirty = true;

	return 0;
}

bool
SendDirtyJobAdNotification(const PROC_ID & job_id)
{
	int pid = -1;

	shadow_rec *srec = scheduler.FindSrecByProcID(job_id);
	if( srec ) {
		pid = srec->pid;
	}
	else {
		pid = scheduler.FindGManagerPid(job_id);
	}

	if ( pid <= 0 ) {
		dprintf(D_ALWAYS, "Failed to send signal %s, no job manager found\n", getCommandString(UPDATE_JOBAD));
		return false;
	} else if ( DirtyPidsSignaled.find(pid) == DirtyPidsSignaled.end() ) {
		dprintf(D_FULLDEBUG, "Sending signal %s, to pid %d\n", getCommandString(UPDATE_JOBAD), pid);
		classy_counted_ptr<DCSignalMsg> msg = new DCSignalMsg(pid, UPDATE_JOBAD);
		daemonCore->Send_Signal_nonblocking(msg.get());
		DirtyPidsSignaled.insert(pid);
	}

	return true;
}

void
PeriodicDirtyAttributeNotification()
{
	char	*job_id_str;

	DirtyPidsSignaled.clear();

	DirtyJobIDs.rewind();
	while( (job_id_str = DirtyJobIDs.next()) != NULL ) {
		JOB_ID_KEY key(job_id_str);
		if ( SendDirtyJobAdNotification(key) == false ) {
			// There's no shadow/gridmanager for this job.
			// Mark it clean and remove it from the dirty list.
			// We can't call MarkJobClean() here, as that would
			// disrupt our traversal of DirtyJobIDs.
			JobQueue->ClearClassAdDirtyBits(key);
			DirtyJobIDs.deleteCurrent();
		}
	}

	if( DirtyJobIDs.isEmpty() && dirty_notice_timer_id > 0 )
	{
		dprintf(D_FULLDEBUG, "Cancelling dirty attribute notification timer\n");
		daemonCore->Cancel_Timer(dirty_notice_timer_id);
		dirty_notice_timer_id = -1;
	}

	DirtyPidsSignaled.clear();
}

void
ScheduleJobQueueLogFlush()
{
		// Flush the log after a short delay so that we avoid spending
		// a lot of time waiting for the disk but we also make things
		// visible to JobRouter and Quill within a maximum delay.
	if( flush_job_queue_log_timer_id == -1 ) {
		flush_job_queue_log_timer_id = daemonCore->Register_Timer(
			flush_job_queue_log_delay,
			HandleFlushJobQueueLogTimer,
			"HandleFlushJobQueueLogTimer");
	}
}

void
HandleFlushJobQueueLogTimer()
{
	flush_job_queue_log_timer_id = -1;
	JobQueue->FlushLog();
}

int
SetTimerAttribute( int cluster, int proc, const char *attr_name, int dur )
{
	int rc = 0;
	if ( xact_start_time == 0 ) {
		dprintf(D_ALWAYS,
				"SetTimerAttribute called for %d.%d outside of a transaction!\n",
				cluster, proc);
		return -1;
	}

	rc = SetAttributeInt( cluster, proc, attr_name, xact_start_time + dur );
	return rc;
}

char * simple_encode (int key, const char * src);
char * simple_decode (int key, const char * src);

// Store a simply-encoded attribute
int
SetMyProxyPassword (int cluster_id, int proc_id, const char *pwd) {

	// This is sortof a hack
	if (proc_id == -1)	{
		proc_id = 0;
	}

	// Create filename
	MyString filename;
	filename.formatstr( "%s/mpp.%d.%d", Spool, cluster_id, proc_id);

	// Swith to root temporarily
	priv_state old_priv = set_root_priv();
	// Delete the file
	struct stat stat_buff;
	if (stat (filename.Value(), &stat_buff) == 0) {
		// If the file exists, delete it
		if (unlink (filename.Value()) && errno != ENOENT) {
			set_priv(old_priv);
			return -1;
		}
	}

	// Create the file
	int fd = safe_open_wrapper_follow(filename.Value(), O_CREAT | O_WRONLY, S_IREAD | S_IWRITE);
	if (fd < 0) {
		set_priv(old_priv);
		return -1;
	}

	char * encoded_value = simple_encode (cluster_id+proc_id, pwd);
	int len = strlen(encoded_value);
	if (write (fd, encoded_value, len) != len) {
		set_priv(old_priv);
		free(encoded_value);
		close(fd);
		return -1;
	}
	close (fd);

	// Switch back to non-priviledged user
	set_priv(old_priv);

	free (encoded_value);

	if (SetAttribute(cluster_id, proc_id,
					 ATTR_MYPROXY_PASSWORD_EXISTS, "TRUE") < 0) {
		EXCEPT("Failed to record fact that MyProxyPassword file exists on %d.%d",
			   cluster_id, proc_id);
	}

	return 0;

}


int
DestroyMyProxyPassword( int cluster_id, int proc_id )
{
	int val = 0;
	if (GetAttributeBool(cluster_id, proc_id,
						 ATTR_MYPROXY_PASSWORD_EXISTS, &val) < 0 ||
		!val) {
			// It doesn't exist, nothing to destroy.
		return 0;
	}

	MyString filename;
	filename.formatstr( "%s%cmpp.%d.%d", Spool, DIR_DELIM_CHAR,
					  cluster_id, proc_id );

  	// Swith to root temporarily
	priv_state old_priv = set_root_priv();

	// Delete the file
	struct stat stat_buff;
	if( stat(filename.Value(), &stat_buff) == 0 ) {
			// If the file exists, delete it
		if( unlink( filename.Value()) < 0 && errno != ENOENT ) {
			dprintf( D_ALWAYS, "unlink(%s) failed: errno %d (%s)\n",
					 filename.Value(), errno, strerror(errno) );
		 	set_priv(old_priv);
			return -1;

		}
		dprintf( D_FULLDEBUG, "Destroyed MPP %d.%d: %s\n", cluster_id, 
				 proc_id, filename.Value() );
	}

	// Switch back to non-root
	set_priv(old_priv);

	if (SetAttribute(cluster_id, proc_id,
					 ATTR_MYPROXY_PASSWORD_EXISTS, "FALSE") < 0) {
		EXCEPT("Failed to record fact that MyProxyPassword file does no exists on %d.%d",
			   cluster_id, proc_id);
	}

	return 0;
}


int GetMyProxyPassword (int cluster_id, int proc_id, char ** value) {
	// Create filename

	// Swith to root temporarily
	priv_state old_priv = set_root_priv();
	
	MyString filename;
	filename.formatstr( "%s/mpp.%d.%d", Spool, cluster_id, proc_id);
	int fd = safe_open_wrapper_follow(filename.Value(), O_RDONLY);
	if (fd < 0) {
		set_priv(old_priv);
		return -1;
	}

	char buff[MYPROXY_MAX_PASSWORD_BUFLEN];
	int bytes = read (fd, buff, sizeof(buff) - 1);
	if( bytes < 0 ) {
		close(fd);
		return -1;
	}
	buff [bytes] = '\0';

	close (fd);

	// Switch back to non-priviledged user
	set_priv(old_priv);

	*value = simple_decode (cluster_id + proc_id, buff);
	return 0;
}




const char * mesh = "Rr1aLvzki/#6`QeNoWl^\"(!x\'=OE3HBn [A)GtKu?TJ.mdS9%Fh;<\\+w~4yPDIq>2Ufs$Xc_@g0Y5Mb|{&*}]7,CpV-j:8Z";

char * simple_encode (int key, const char * src) {

  char * result = (char*)strdup (src);

  unsigned int i= 0;
  for (; i<strlen (src); i++) {
    int c = (int)src[i]-(int)' ';
    c=(c+key)%strlen(mesh);
    result[i]=mesh[c];
  }

  return result;
}

char * simple_decode (int key, const char * src) {
  char * result = (char*)strdup (src);

  char buff[2];
  buff[1]='\0';

  unsigned int i= 0;
  unsigned int j =0;
  unsigned int c =0;

  for (; j<strlen(src); j++) {

	//
    for (i=0; i<strlen (mesh); i++) {
      if (mesh[i] == src[j]) {
		c = i;
		break;
		}
    }

    c=(c+strlen(mesh)-(key%strlen(mesh)))%strlen(mesh);
    
    snprintf(buff, 2, "%c", c+(int)' ');
    result[j]=buff[0];
    
  }
  return result;
}

bool
InTransaction()
{
	return JobQueue->InTransaction();
}

int
BeginTransaction()
{
	JobQueue->BeginTransaction();

	// note what time we started the transaction (used by SetTimerAttribute())
	xact_start_time = time( NULL );

	return 0;
}

int
CheckTransaction( SetAttributeFlags_t, CondorError * errorStack ) {
	if( ! scheduler.shouldCheckSubmitRequirements() ) { return 0; }

	std::list< std::string > newAdKeys;
	JobQueue->ListNewAdsInTransaction( newAdKeys );

	for( std::list<std::string>::const_iterator it = newAdKeys.begin(); it != newAdKeys.end(); ++it ) {
		JobQueueKey job( it->c_str() );
		if( job.proc == -1 ) { continue; }
		JobQueueKeyBuf cluster( job.cluster, -1 );

		ClassAd procAd;
		JobQueue->AddAttrsFromTransaction( cluster.c_str(), procAd );
		JobQueue->AddAttrsFromTransaction( it->c_str(), procAd );

		int rval = scheduler.checkSubmitRequirements( & procAd, errorStack );
		if( rval != 0 ) { return rval; }
	}

	return 0;
}

void
CommitTransaction(SetAttributeFlags_t flags /* = 0 */)
{
	std::list<std::string> new_ad_keys;
		// get a list of all new ads being created in this transaction
	JobQueue->ListNewAdsInTransaction( new_ad_keys );

	if( flags & NONDURABLE ) {
		JobQueue->CommitNondurableTransaction();
		ScheduleJobQueueLogFlush();
	}
	else {
		JobQueue->CommitTransaction();
	}

	// If the commit failed, we should never get here.

	// Now that the transaction has been commited, we need to chain proc
	// ads to cluster ads if any new clusters have been submitted.
	// Also, if EVENT_LOG is defined in condor_config, we will write
	// submit events into the EVENT_LOG here.
	if ( !new_ad_keys.empty() ) {
		JobQueueKeyBuf job_id;
		int old_cluster_id = -10;
		JobQueueJob *procad = NULL;
		JobQueueJob *clusterad = NULL;

		int counter = 0;
		int ad_keys_size = new_ad_keys.size();
		std::list<std::string>::iterator it;
		for( it = new_ad_keys.begin(); it != new_ad_keys.end(); it++ ) {
			++counter;

			job_id.set(it->c_str());

			// do we want to fsync the userLog?
			bool doFsync = false;
			if( job_id.proc == -1 ) {
				continue; // skip over cluster ads
			}
			// we want to fsync per cluster and on the last ad
			if ( old_cluster_id == -10 ) {
				old_cluster_id = job_id.cluster;
			}
			if ( old_cluster_id != job_id.cluster || counter == ad_keys_size ) {
				doFsync = true;
				old_cluster_id = job_id.cluster;
			}

			JobQueueKeyBuf cluster_key;
			IdToKey(job_id.cluster,-1,cluster_key);

			if ( JobQueue->Lookup(cluster_key, clusterad) &&
				 JobQueue->Lookup(job_id, procad))
			{
				dprintf(D_FULLDEBUG,"New job: %s\n",job_id.c_str());

					// chain proc ads to cluster ad
				procad->ChainToAd(clusterad);

					// convert any old attributes for backwards compatbility
				ConvertOldJobAdAttrs(procad, false);

					// make sure the job objd and cluster object are populated
				clusterad->jid = cluster_key;
				procad->jid = job_id;
				PRAGMA_REMIND("tj: make sure cluster pointer in JobObject cleaned up correctly.")
				procad->SetCluster(clusterad);
				clusterad->IncrementNumProcs();
				clusterad->PopulateFromAd();
				procad->PopulateFromAd();

					// If input files are going to be spooled, rewrite
					// the paths in the job ad to point at our spool
					// area.
				int job_status = -1;
				int hold_code = -1;
				procad->LookupInteger(ATTR_JOB_STATUS, job_status);
				procad->LookupInteger(ATTR_HOLD_REASON_CODE, hold_code);
				if ( job_status == HELD && hold_code == CONDOR_HOLD_CODE_SpoolingInput ) {
					JobQueue->BeginTransaction();
					rewriteSpooledJobAd(procad, job_id.cluster, job_id.proc, false);
					JobQueue->CommitNondurableTransaction();
					ScheduleJobQueueLogFlush();
					SpooledJobFiles::createJobSpoolDirectory(procad,PRIV_UNKNOWN);
				}

				std::string version;
				if ( procad->LookupString( ATTR_VERSION, version ) ) {
					CondorVersionInfo vers( version.c_str() );
					// CRUFT If the submitter is older than 7.5.4, then
					// they are responsible for writing the submit event
					// to the user log.
					if ( vers.built_since_version( 7, 5, 4 ) ) {
						//PROC_ID job_id = key;
						//job_id.cluster = cluster_id;
						//job_id.proc = proc_id;
						scheduler.WriteSubmitToUserLog( job_id, doFsync );
					}
				}
				
				int iDup, iTotal;
				iDup = procad->PruneChildAd();
				iTotal = procad->size();
				
				dprintf(D_FULLDEBUG,"New job: %s, Duplicate Keys: %d, Total Keys: %d \n", job_id.c_str(), iDup, iTotal);
			}

			int max_xfer_input_mb = -1;
			param_integer("MAX_TRANSFER_INPUT_MB",max_xfer_input_mb,true,-1,false,INT_MIN,INT_MAX,procad);
			filesize_t job_max_xfer_input_mb = 0;
			if( procad->EvalInteger(ATTR_MAX_TRANSFER_INPUT_MB,NULL,job_max_xfer_input_mb) ) {
				max_xfer_input_mb = job_max_xfer_input_mb;
			}
			if( max_xfer_input_mb >= 0 ) {
				filesize_t xfer_input_size_mb = 0;
				if( procad->EvalInteger(ATTR_TRANSFER_INPUT_SIZE_MB,NULL,xfer_input_size_mb) ) {
					if( xfer_input_size_mb > max_xfer_input_mb ) {
						std::string hold_reason;
						formatstr(hold_reason,"%s (%d) is greater than %s (%d) at submit time",
								  ATTR_TRANSFER_INPUT_SIZE_MB, (int)xfer_input_size_mb,
								  "MAX_TRANSFER_INPUT_MB", (int)max_xfer_input_mb);
						holdJob(job_id.cluster, job_id.proc, hold_reason.c_str(),
								CONDOR_HOLD_CODE_MaxTransferInputSizeExceeded, 0);
					}
				}
			}

		}	// end of loop thru clusters
	}	// end of if a new cluster(s) submitted

	xact_start_time = 0;
}

int
AbortTransaction()
{
	return JobQueue->AbortTransaction();
}

void
AbortTransactionAndRecomputeClusters()
{
	if ( JobQueue->AbortTransaction() ) {
		/*	If we made it here, a transaction did exist that was not
			committed, and we now aborted it.  This would happen if 
			somebody hit ctrl-c on condor_rm or condor_status, etc,
			or if any of these client tools bailed out due to a fatal error.
			Because the removal of ads from the queue has been backed out,
			we need to "back out" from any changes to the ClusterSizeHashTable,
			since this may now contain incorrect values.  Ideally, the size of
			the cluster should just be kept in the cluster ad -- that way, it 
			gets committed or aborted as part of the transaction.  But alas, 
			it is not; same goes a bunch of other stuff: removal of ckpt and 
			ickpt files, appending to the history file, etc.  Sigh.  
			This should be cleaned up someday, probably with the new schedd.
			For now, to "back out" from changes to the ClusterSizeHashTable, we
			use brute force and blow the whole thing away and recompute it. 
			-Todd 2/2000
		*/
		ClusterSizeHashTable->clear();
		ClassAd *ad;
		JobQueueKey key;
		int 	*numOfProcs = NULL;	
		int cluster_num;
		JobQueue->StartIterateAllClassAds();
		while (JobQueue->IterateAllClassAds(ad,key)) {
		#ifdef USE_JOB_QUEUE_JOB
			cluster_num = key.cluster;
			if ( ! cluster_num) continue;  // skip cluster & header ads
			else {
		#else
			const char *tmp = key.value();
			if ( *tmp == '0' ) continue;	// skip cluster & header ads
			if ( (cluster_num = atoi(tmp)) ) {
		#endif
				// count up number of procs in cluster, update ClusterSizeHashTable
				if ( ClusterSizeHashTable->lookup(cluster_num,numOfProcs) == -1 ) {
					// First proc we've seen in this cluster; set size to 1
					ClusterSizeHashTable->insert(cluster_num,1);
				} else {
					// We've seen this cluster_num go by before; increment proc count
					(*numOfProcs)++;
				}

			}
		}
	}	// end of if JobQueue->AbortTransaction == True
}


int
GetAttributeFloat(int cluster_id, int proc_id, const char *attr_name, float *val)
{
	ClassAd	*ad;
	JobQueueKeyBuf	key;
	char	*attr_val;

	IdToKey(cluster_id,proc_id,key);

	if( JobQueue->LookupInTransaction(key.c_str(), attr_name, attr_val) ) {
		ClassAd tmp_ad;
		tmp_ad.AssignExpr(attr_name,attr_val);
		free( attr_val );
		if( tmp_ad.LookupFloat(attr_name, *val) == 1) {
			return 1;
		}
		return -1;
	}

	if (!JobQueue->LookupClassAd(key, ad)) {
		return -1;
	}

	if (ad->LookupFloat(attr_name, *val) == 1) return 0;
	return -1;
}


int
GetAttributeInt(int cluster_id, int proc_id, const char *attr_name, int *val)
{
	ClassAd	*ad;
	JobQueueKeyBuf key;
	char	*attr_val;

	IdToKey(cluster_id,proc_id,key);

	if( JobQueue->LookupInTransaction(key.c_str(), attr_name, attr_val) ) {
		ClassAd tmp_ad;
		tmp_ad.AssignExpr(attr_name,attr_val);
		free( attr_val );
		if( tmp_ad.LookupInteger(attr_name, *val) == 1) {
			return 1;
		}
		return -1;
	}

	if (!JobQueue->LookupClassAd(key, ad)) {
		return -1;
	}

	if (ad->LookupInteger(attr_name, *val) == 1) return 0;
	return -1;
}


int
GetAttributeBool(int cluster_id, int proc_id, const char *attr_name, int *val)
{
	ClassAd	*ad;
	JobQueueKeyBuf key;
	char	*attr_val;

	IdToKey(cluster_id,proc_id,key);

	if( JobQueue->LookupInTransaction(key.c_str(), attr_name, attr_val) ) {
		ClassAd tmp_ad;
		tmp_ad.AssignExpr(attr_name,attr_val);
		free( attr_val );
		if( tmp_ad.LookupBool(attr_name, *val) == 1) {
			return 1;
		}
		return -1;
	}

	if (!JobQueue->LookupClassAd(key, ad)) {
		return -1;
	}

	if (ad->LookupBool(attr_name, *val) == 1) return 0;
	return -1;
}

// I added this version of GetAttributeString. It is nearly identical 
// to the other version, but it calls a different version of 
// AttrList::LookupString() which allocates a new string. This is a good
// thing, since it doesn't require a buffer that we could easily overflow.
int
GetAttributeStringNew( int cluster_id, int proc_id, const char *attr_name, 
					   char **val )
{
	ClassAd	*ad;
	JobQueueKeyBuf key;
	char	*attr_val;

	*val = NULL;

	IdToKey(cluster_id,proc_id,key);

	if( JobQueue->LookupInTransaction(key.c_str(), attr_name, attr_val) ) {
		ClassAd tmp_ad;
		tmp_ad.AssignExpr(attr_name,attr_val);
		free( attr_val );
		if( tmp_ad.LookupString(attr_name, val) == 1) {
			return 1;
		}
		return -1;
	}

	if (!JobQueue->LookupClassAd(key, ad)) {
		return -1;
	}

	if (ad->LookupString(attr_name, val) == 1) {
		return 0;
	}
	return -1;
}

// returns -1 if the lookup fails or if the value is not a string, 0 if
// the lookup succeeds in the job queue, 1 if it succeeds in the current
// transaction; val is set to the empty string on failure
int
GetAttributeString( int cluster_id, int proc_id, const char *attr_name, 
					MyString &val )
{
	ClassAd	*ad = NULL;
	char	*attr_val;

	JobQueueKeyBuf key;
	IdToKey(cluster_id,proc_id,key);

	if( JobQueue->LookupInTransaction(key.c_str(), attr_name, attr_val) ) {
		ClassAd tmp_ad;
		tmp_ad.AssignExpr(attr_name,attr_val);
		free( attr_val );
		if( tmp_ad.LookupString(attr_name, val) == 1) {
			return 1;
		}
		val = "";
		return -1;
	}

	if (!JobQueue->LookupClassAd(key, ad)) {
		val = "";
		return -1;
	}

	if (ad->LookupString(attr_name, val) == 1) {
		return 0;
	}
	val = "";
	return -1;
}

int
GetAttributeExprNew(int cluster_id, int proc_id, const char *attr_name, char **val)
{
	ClassAd		*ad;
	ExprTree	*tree;
	char		*attr_val;

	*val = NULL;

	JobQueueKeyBuf key;
	IdToKey(cluster_id,proc_id,key);

	if( JobQueue->LookupInTransaction(key.c_str(), attr_name, attr_val) ) {
		*val = attr_val;
		return 1;
	}

	if (!JobQueue->LookupClassAd(key, ad)) {
		return -1;
	}

	tree = ad->LookupExpr(attr_name);
	if (!tree) {
		return -1;
	}

	*val = strdup(ExprTreeToString(tree));

	return 0;
}


int
GetDirtyAttributes(int cluster_id, int proc_id, ClassAd *updated_attrs)
{
	ClassAd 	*ad = NULL;
	char		*val;
	const char	*name;
	ExprTree 	*expr;

	JobQueueKeyBuf key;
	IdToKey(cluster_id,proc_id,key);

	if(!JobQueue->LookupClassAd(key, ad)) {
		return -1;
	}

	ad->ResetExpr();
	while( ad->NextDirtyExpr(name, expr) != false )
	{
		if(!ClassAdAttributeIsPrivate(name))
		{
			if(!JobQueue->LookupInTransaction(key.c_str(), name, val) )
			{
				ExprTree * pTree = expr->Copy();
				updated_attrs->Insert(name, pTree, false);
			}
			else
			{
				updated_attrs->AssignExpr(name, val);
				free(val);
			}
		}
	}

	return 0;
}


int
DeleteAttribute(int cluster_id, int proc_id, const char *attr_name)
{
	ClassAd				*ad = NULL;
	char				*attr_val = NULL;

	JobQueueKeyBuf key;
	IdToKey(cluster_id,proc_id,key);

	if (!JobQueue->LookupClassAd(key, ad)) {
		if( ! JobQueue->LookupInTransaction(key.c_str(), attr_name, attr_val) ) {
			return -1;
		}
	}

		// If we found it in the transaction, we need to free attr_val
		// so we don't leak memory.  We don't use the value, we just
		// wanted to make sure we could find the attribute so we know
		// to return failure if needed.
	if( attr_val ) {
		free( attr_val );
	}
	
	if (Q_SOCK && !OwnerCheck(ad, Q_SOCK->getOwner() )) {
		return -1;
	}

	JobQueue->DeleteAttribute(key.c_str(), attr_name);

	JobQueueDirty = true;

	return 1;
}

void
MarkJobClean(PROC_ID proc_id)
{
	JobQueueKeyBuf job_id(proc_id);
	const char * job_id_str = job_id.c_str();
	if (JobQueue->ClearClassAdDirtyBits(job_id))
	{
		dprintf(D_FULLDEBUG, "Cleared dirty attributes for job %s\n", job_id_str);
	}

	DirtyJobIDs.remove(job_id_str);

	if( DirtyJobIDs.isEmpty() && dirty_notice_timer_id > 0 )
	{
		dprintf(D_FULLDEBUG, "Cancelling dirty attribute notification timer\n");
		daemonCore->Cancel_Timer(dirty_notice_timer_id);
		dirty_notice_timer_id = -1;
	}
}

void
MarkJobClean(const char* job_id_str)
{
	JobQueueKeyBuf key(job_id_str);
	MarkJobClean(key.id());
}

void
MarkJobClean(int cluster_id, int proc_id)
{
	PROC_ID key = {cluster_id, proc_id};
	MarkJobClean(key);
}

ClassAd *
dollarDollarExpand(int cluster_id, int proc_id, ClassAd *ad, ClassAd *startd_ad, bool persist_expansions)
{
	// This is prepended to attributes that we've already expanded,
	// making them available if the match ad is no longer available.
	// So 
	//   GlobusScheduler=$$(RemoteGridSite)
	// matches an ad containing
	//   RemoteGridSide=foobarqux
	// you'll get
	//   MATCH_EXP_GlobusScheduler=foobarqux
	const char * MATCH_EXP = "MATCH_EXP_";
	bool started_transaction = false;

	int	job_universe = -1;
	ad->LookupInteger(ATTR_JOB_UNIVERSE,job_universe);

		// if we made it here, we have the ad, but
		// expStartdAd is true.  so we need to dig up 
		// the startd ad which matches this job ad.
		char *bigbuf2 = NULL;
		char *attribute_value = NULL;
		ClassAd *expanded_ad;
		int index;
		char *left,*name,*right,*value,*tvalue;
		bool value_came_from_jobad;

		// we must make a deep copy of the job ad; we do not
		// want to expand the ad we have in memory.
		expanded_ad = new ClassAd(*ad);  

		// Copy attributes from chained parent ad into the expanded ad
		// so if parent is deleted before caller is finished with this
		// ad, things will still be ok.
		expanded_ad->ChainCollapse();

			// Make a stringlist of all attribute names in job ad.
			// Note: ATTR_JOB_CMD must be first in AttrsToExpand...
		StringList AttrsToExpand;
		const char * curr_attr_to_expand;
		AttrsToExpand.append(ATTR_JOB_CMD);
		ad->ResetName();
		const char *attr_name = ad->NextNameOriginal();
		for ( ; attr_name; attr_name = ad->NextNameOriginal() ) {
			if ( strncasecmp(attr_name,"MATCH_",6) == 0 ) {
					// We do not want to expand MATCH_XXX attributes,
					// because these are used to store the result of
					// previous expansions, which could potentially
					// contain literal $$(...) in the replacement text.
				continue;
			}
			if ( strcasecmp(attr_name,ATTR_JOB_CMD) ) { 
				AttrsToExpand.append(attr_name);
			}
		}

		index = -1;	
		AttrsToExpand.rewind();
		bool attribute_not_found = false;
		while ( !attribute_not_found ) 
		{
			index++;
			curr_attr_to_expand = AttrsToExpand.next();

			if ( curr_attr_to_expand == NULL ) {
				// all done; no more attributes to try and expand
				break;
			}

			MyString cachedAttrName = MATCH_EXP;
			cachedAttrName += curr_attr_to_expand;

			if( !startd_ad ) {
					// No startd ad, so try to find cached value from back
					// when we did have a startd ad.
				ExprTree *cached_value = ad->LookupExpr(cachedAttrName.Value());
				if( cached_value ) {
					const char *cached_value_buf =
						ExprTreeToString(cached_value);
					ASSERT(cached_value_buf);
					expanded_ad->AssignExpr(curr_attr_to_expand,cached_value_buf);
					continue;
				}

					// No cached value, so try to expand the attribute
					// without the cached value.  If it is an
					// expression that refers only to job attributes,
					// it can succeed, even without the startd.
			}

			if (attribute_value != NULL) {
				free(attribute_value);
				attribute_value = NULL;
			}

			// Get the current value of the attribute.  We want
			// to use PrintToNewStr() here because we want to work
			// with anything (strings, ints, etc) and because want
			// strings unparsed (for instance, quotation marks should
			// be escaped with backslashes) so that we can re-insert
			// them later into the expanded ClassAd.
			// Note: deallocate attribute_value with free(), despite
			// the mis-leading name PrintTo**NEW**Str.  
			ExprTree *tree = ad->LookupExpr(curr_attr_to_expand);
			if ( tree ) {
				const char *new_value = ExprTreeToString( tree );
				if ( new_value ) {
					attribute_value = strdup( new_value );
				}
			}

			if ( attribute_value == NULL ) {
				continue;
			}

				// Some backwards compatibility: if the
				// user just has $$opsys.$$arch in the
				// ATTR_JOB_CMD attribute, convert it to the
				// new format w/ parenthesis: $$(opsys).$$(arch)
			if ( (index == 0) && (attribute_value != NULL)
				 && ((tvalue=strstr(attribute_value,"$$")) != NULL) ) 
			{
				if ( strcasecmp("$$OPSYS.$$ARCH",tvalue) == MATCH ) 
				{
						// convert to the new format
						// First, we need to re-allocate attribute_value to a bigger
						// buffer.
					int old_size = strlen(attribute_value);
					void * pv = realloc(attribute_value, old_size 
										+ 10);  // for the extra parenthesis
					ASSERT(pv);
					attribute_value = (char *)pv; 
						// since attribute_value may have moved, we need
						// to reset the value of tvalue.
					tvalue = strstr(attribute_value,"$$");	
					ASSERT(tvalue);
					strcpy(tvalue,"$$(OPSYS).$$(ARCH)");
					ad->Assign(curr_attr_to_expand, attribute_value);
				}
			}

			bool expanded_something = false;
			int search_pos = 0;
			while( !attribute_not_found &&
					find_config_macro(attribute_value,&left,&name,&right,NULL,true,search_pos) )
			{
				expanded_something = true;
				
				size_t namelen = strlen(name);
				if(name[0] == '[' && name[namelen-1] == ']') {
					// This is a classad expression to be considered

					MyString expr_to_add;
					expr_to_add.formatstr("string(%s", name + 1);
					expr_to_add.setChar(expr_to_add.Length()-1, ')');

						// Any backwacked double quotes or backwacks
						// within the []'s should be unbackwacked.
					int read_pos;
					int write_pos;
					for( read_pos = 0, write_pos = 0;
						 read_pos < expr_to_add.Length();
						 read_pos++, write_pos++ )
					{
						if( expr_to_add[read_pos] == '\\'  &&
							read_pos+1 < expr_to_add.Length() &&
							( expr_to_add[read_pos+1] == '\"' ||
							  expr_to_add[read_pos+1] == '\\' ) )
						{
							read_pos++; // skip over backwack
						}
						if( read_pos != write_pos ) {
							expr_to_add.setChar(write_pos,expr_to_add[read_pos]);
						}
					}
					if( read_pos != write_pos ) { // terminate the string
						expr_to_add.setChar(write_pos,'\0');
					}

					ClassAd tmpJobAd(*ad);
					const char * INTERNAL_DD_EXPR = "InternalDDExpr";

					bool isok = tmpJobAd.AssignExpr(INTERNAL_DD_EXPR, expr_to_add.Value());
					if( ! isok ) {
						attribute_not_found = true;
						break;
					}

					MyString result;
					isok = tmpJobAd.EvalString(INTERNAL_DD_EXPR, startd_ad, result);
					if( ! isok ) {
						attribute_not_found = true;
						break;
					}
					MyString replacement_value;
					replacement_value += left;
					replacement_value += result;
					search_pos = replacement_value.Length();
					replacement_value += right;
					MyString replacement_attr = curr_attr_to_expand;
					replacement_attr += "=";
					replacement_attr += replacement_value;
					expanded_ad->Insert(replacement_attr.Value());
					dprintf(D_FULLDEBUG,"$$([]) substitution: %s\n",replacement_attr.Value());

					free(attribute_value);
					attribute_value = strdup(replacement_value.Value());


				} else  {
					// This is an attribute from the machine ad

					// If the name contains a colon, then it
					// is a	fallback value, should the startd
					// leave it undefined, e.g.
					// $$(NearestStorage:turkey)

					char *fallback;

					fallback = strchr(name,':');
					if(fallback) {
						*fallback = 0;
						fallback++;
					}

					if (strchr(name, '.')) {
						// . is a legal character for some find_config_macros, but not other
						// check here if one snuck through
						attribute_not_found = true;
						break;
						
					}
					// Look for the name in the ad.
					// If it is not there, use the fallback.
					// If no fallback value, then fail.

					if( strcasecmp(name,"DOLLARDOLLAR") == 0 ) {
							// replace $$(DOLLARDOLLAR) with literal $$
						value = strdup("DOLLARDOLLAR = \"$$\"");
						value_came_from_jobad = true;
					}
					else if ( startd_ad ) {
							// We have a startd ad in memory, use it
						value = sPrintExpr(*startd_ad, name);
						value_came_from_jobad = false;
					} else {
							// No startd ad -- use value from last match.
						MyString expr;
						expr = "MATCH_";
						expr += name;
						value = sPrintExpr(*ad, expr.Value());
						value_came_from_jobad = true;
					}

					if (!value) {
						if(fallback) {
							char *rebuild = (char *) malloc(  strlen(name)
								+ 3  // " = "
								+ 1  // optional '"'
								+ strlen(fallback)
								+ 1  // optional '"'
								+ 1); // null terminator
                            // fallback is defined as being a string value, encode it thusly:
                            sprintf(rebuild,"%s = \"%s\"", name, fallback);
							value = rebuild;
						}
						if(!fallback || !value) {
							attribute_not_found = true;
							break;
						}
					}


					// we just want the attribute value, so strip
					// out the "attrname=" prefix and any quotation marks 
					// around string value.
					tvalue = strchr(value,'=');
					ASSERT(tvalue);	// we better find the "=" sign !
					// now skip past the "=" sign
					tvalue++;
					while ( *tvalue && isspace(*tvalue) ) {
						tvalue++;
					}
					// insert the expression into the original job ad
					// before we mess with it any further.  however, no need to
					// re-insert it if we got the value from the job ad
					// in the first place.
					if ( !value_came_from_jobad && persist_expansions) {
						MyString expr;
						expr = "MATCH_";
						expr += name;

						if( !started_transaction && !InTransaction() ) {
							started_transaction = true;
								// for efficiency, when storing multiple
								// expansions, do it all in one transaction
							BeginTransaction();
						}	

					// We used to only bother saving the MATCH_ entry for
						// the GRID universe, but we now need it for flocked
						// jobs using disconnected starter-shadow (job-leases).
						// So just always do it.
						if ( SetAttribute(cluster_id,proc_id,expr.Value(),tvalue) < 0 )
						{
							EXCEPT("Failed to store %s into job ad %d.%d",
								expr.Value(),cluster_id,proc_id);
						}
					}
					// skip any quotation marks around strings
					if (*tvalue == '"') {
						tvalue++;
						int endquoteindex = strlen(tvalue) - 1;
						if ( endquoteindex >= 0 && 
							 tvalue[endquoteindex] == '"' ) {
								tvalue[endquoteindex] = '\0';
						}
					}
					bigbuf2 = (char *) malloc(  strlen(left) 
											  + strlen(tvalue) 
											  + strlen(right)
											  + 1);
					sprintf(bigbuf2,"%s%s%n%s",left,tvalue,&search_pos,right);
					free(attribute_value);
					attribute_value = (char *) malloc(  strlen(curr_attr_to_expand)
													  + 3 // = and quotes
													  + strlen(bigbuf2)
													  + 1);
					sprintf(attribute_value,"%s=%s",curr_attr_to_expand,
						bigbuf2);
					expanded_ad->Insert(attribute_value);
					dprintf(D_FULLDEBUG,"$$ substitution: %s\n",attribute_value);
					free(value);	// must use free here, not delete[]
					free(attribute_value);
					attribute_value = bigbuf2;
					bigbuf2 = NULL;
				}
			}

			if(expanded_something && ! attribute_not_found && persist_expansions) {
				// Cache the expanded string so that we still
				// have it after, say, a restart and the collector
				// is no longer available.

				if( !started_transaction && !InTransaction() ) {
					started_transaction = true;
						// for efficiency, when storing multiple
						// expansions, do it all in one transaction
					BeginTransaction();
				}
				if ( SetAttribute(cluster_id,proc_id,cachedAttrName.Value(),attribute_value) < 0 )
				{
					EXCEPT("Failed to store '%s=%s' into job ad %d.%d",
						cachedAttrName.Value(), attribute_value, cluster_id, proc_id);
				}
			}

		}

		if( started_transaction ) {
			// To reduce the number of fsyncs, we mark this as a non-durable transaction.
			// Otherwise we incur two fsync's per matched job (one here, one for the job start).
			CommitTransaction(NONDURABLE);
		}

		if ( startd_ad ) {
				// Copy NegotiatorMatchExprXXX attributes from startd ad
				// to the job ad.  These attributes were inserted by the
				// negotiator.
			startd_ad->ResetName();
			char const *c_name;
			size_t len = strlen(ATTR_NEGOTIATOR_MATCH_EXPR);
			while( (c_name=startd_ad->NextNameOriginal()) ) {
				if( !strncmp(c_name,ATTR_NEGOTIATOR_MATCH_EXPR,len) ) {
					ExprTree *expr = startd_ad->LookupExpr(c_name);
					if( !expr ) {
						continue;
					}
					const char *new_value = NULL;
					new_value = ExprTreeToString(expr);
					ASSERT(new_value);
					expanded_ad->AssignExpr(c_name,new_value);

					MyString match_exp_name = MATCH_EXP;
					match_exp_name += c_name;
					if ( SetAttribute(cluster_id,proc_id,match_exp_name.Value(),new_value) < 0 )
					{
						EXCEPT("Failed to store '%s=%s' into job ad %d.%d",
						       match_exp_name.Value(), new_value, cluster_id, proc_id);
					}
				}
			}

			// copy provisioned resources from startd ad to job ad
			std::string resslist;
			if (startd_ad->LookupString(ATTR_MACHINE_RESOURCES, resslist)) {
				expanded_ad->Assign("ProvisionedResources", resslist);
			} else {
				resslist = "Cpus, Disk, Memory";
			}
			StringList reslist(resslist.c_str());

			reslist.rewind();
			while (const char * resname = reslist.next()) {
				std::string res = resname;
				title_case(res); // capitalize it to make it print pretty.

				std::string attr;
				classad::Value val;
				// mask of the types of values we should propagate into the expanded ad.
				const int value_type_ok = classad::Value::ERROR_VALUE | classad::Value::BOOLEAN_VALUE | classad::Value::INTEGER_VALUE | classad::Value::REAL_VALUE;

				// propagate Disk, Memory, etc attributes into the job ad
				// as DiskProvisionedDisk, MemoryProvisioned, etc.  note that we 
				// evaluate rather than lookup the value so we collapse expressions
				// into literal values at this point.
				if (ad->EvalAttr(resname, startd_ad, val)) {
					classad::Value::ValueType vt = val.GetType();
					if (vt & value_type_ok) {
						classad::ExprTree * plit = classad::Literal::MakeLiteral(val);
						if (plit) {
							attr = res + "Provisioned";
							expanded_ad->Insert(attr.c_str(), plit);
						}
					}
				}

				// evaluate RequestDisk, RequestMemory and convert to literal 
				// values in the expanded job ad.
				attr = "Request"; attr += res;
				if (ad->EvalAttr(attr.c_str(), startd_ad, val)) {
					classad::Value::ValueType vt = val.GetType();
					if (vt & value_type_ok) {
						classad::ExprTree * plit = classad::Literal::MakeLiteral(val);
						if (plit) {
							expanded_ad->Insert(attr.c_str(), plit);
						}
					}
				}
			}
			// end copying provisioned resources from startd ad to job ad

		}

		if ( startd_ad && job_universe == CONDOR_UNIVERSE_GRID ) {
				// Can remove our matched ad since we stored all the
				// values we need from it into the job ad.
			RemoveMatchedAd(cluster_id,proc_id);
		}


		if ( attribute_not_found ) {
			MyString hold_reason;
			// Don't put the $$(expr) literally in the hold message, otherwise
			// if we fix the original problem, we won't be able to expand the one
			// in the hold message
			hold_reason.formatstr("Cannot expand $$ expression (%s).",name);

			// no ClassAd in the match record; probably
			// an older negotiator.  put the job on hold and send email.
			dprintf( D_ALWAYS, 
				"Putting job %d.%d on hold - cannot expand $$(%s)\n",
				 cluster_id, proc_id, name );
			// SetAttribute does security checks if Q_SOCK is not NULL.
			// So, set Q_SOCK to be NULL before placing the job on hold
			// so that SetAttribute knows this request is not coming from
			// a client.  Then restore Q_SOCK back to the original value.
			QmgmtPeer* saved_sock = Q_SOCK;
			Q_SOCK = NULL;
			holdJob(cluster_id, proc_id, hold_reason.Value());
			Q_SOCK = saved_sock;

			char buf[256];
			snprintf(buf,256,"Your job (%d.%d) is on hold",cluster_id,proc_id);
			FILE* email = email_user_open(ad,buf);
			if ( email ) {
				fprintf(email,"Condor failed to start your job %d.%d \n",
					cluster_id,proc_id);
				fprintf(email,"because job attribute %s contains $$(%s).\n",
					curr_attr_to_expand,name);
				fprintf(email,"\nAttribute $$(%s) cannot be expanded because",
					name);
				fprintf(email,"\nthis attribute was not found in the "
						"machine ClassAd.\n");
				fprintf(email,
					"\n\nPlease correct this problem and release your "
					"job with:\n   \"condor_release %d.%d\"\n\n",
					cluster_id,proc_id);
				email_close(email);
			}
		}


		if ( startd_ad && job_universe != CONDOR_UNIVERSE_GRID ) {
			// Produce an environment description that is compatible with
			// whatever the starter expects.
			// Note: this code path is skipped when we flock and reconnect
			//  after a disconnection (job lease).  In this case we don't
			//  have a startd_ad!

			Env env_obj;

			char *opsys = NULL;
			startd_ad->LookupString( ATTR_OPSYS, &opsys);
			char *startd_version = NULL;
			startd_ad->LookupString( ATTR_VERSION, &startd_version);
			CondorVersionInfo ver_info(startd_version);

			MyString env_error_msg;
			if(!env_obj.MergeFrom(expanded_ad,&env_error_msg) ||
			   !env_obj.InsertEnvIntoClassAd(expanded_ad,&env_error_msg,opsys,&ver_info))
			{
				attribute_not_found = true;
				MyString hold_reason;
				hold_reason.formatstr(
					"Failed to convert environment to target syntax"
					" for starter (opsys=%s): %s",
					opsys ? opsys : "NULL",env_error_msg.Value());


				dprintf( D_ALWAYS, 
					"Putting job %d.%d on hold - cannot convert environment"
					" to target syntax for starter (opsys=%s): %s\n",
					cluster_id, proc_id, opsys ? opsys : "NULL",
						 env_error_msg.Value() );

				// SetAttribute does security checks if Q_SOCK is
				// not NULL.  So, set Q_SOCK to be NULL before
				// placing the job on hold so that SetAttribute
				// knows this request is not coming from a client.
				// Then restore Q_SOCK back to the original value.

				QmgmtPeer* saved_sock = Q_SOCK;
				Q_SOCK = NULL;
				holdJob(cluster_id, proc_id, hold_reason.Value());
				Q_SOCK = saved_sock;
			}


			// Now convert the arguments to a form understood by the starter.
			ArgList arglist;
			MyString arg_error_msg;
			if(!arglist.AppendArgsFromClassAd(expanded_ad,&arg_error_msg) ||
			   !arglist.InsertArgsIntoClassAd(expanded_ad,&ver_info,&arg_error_msg))
			{
				attribute_not_found = true;
				MyString hold_reason;
				hold_reason.formatstr(
					"Failed to convert arguments to target syntax"
					" for starter: %s",
					arg_error_msg.Value());


				dprintf( D_ALWAYS, 
					"Putting job %d.%d on hold - cannot convert arguments"
					" to target syntax for starter: %s\n",
					cluster_id, proc_id,
					arg_error_msg.Value() );

				// SetAttribute does security checks if Q_SOCK is
				// not NULL.  So, set Q_SOCK to be NULL before
				// placing the job on hold so that SetAttribute
				// knows this request is not coming from a client.
				// Then restore Q_SOCK back to the original value.

				QmgmtPeer* saved_sock = Q_SOCK;
				Q_SOCK = NULL;
				holdJob(cluster_id, proc_id, hold_reason.Value());
				Q_SOCK = saved_sock;
			}


			if(opsys) free(opsys);
			if(startd_version) free(startd_version);
		}

		if ( attribute_value ) free(attribute_value);
		if ( bigbuf2 ) free (bigbuf2);

		if ( attribute_not_found )
			return NULL;
		else 
			return expanded_ad;
}


// Rewrite the job ad when input files will be spooled from a remote
// submitter. Change Iwd to the job's spool directory and change other
// file paths to be relative to the new Iwd. Save the original values
// as SUBMIT_...
// modify_ad is a boolean that says whether changes should be applied
// directly to the provided job ClassAd or done via the job queue
// interface (e.g. SetAttribute()).
// If SUBMIT_Iwd is already set, we assume rewriting has already been
// performed.
// Return true if any changes were made, false otherwise.
bool
rewriteSpooledJobAd(ClassAd *job_ad, int cluster, int proc, bool modify_ad)
{
		// These three lists must be kept in sync!
	static const int ATTR_ARRAY_SIZE = 5;
	static const char *AttrsToModify[ATTR_ARRAY_SIZE] = {
		ATTR_JOB_CMD,
		ATTR_JOB_INPUT,
		ATTR_TRANSFER_INPUT_FILES,
		ATTR_ULOG_FILE,
		ATTR_X509_USER_PROXY };
	static const bool AttrIsList[ATTR_ARRAY_SIZE] = {
		false,
		false,
		true,
		false,
		false };
	static const char *AttrXferBool[ATTR_ARRAY_SIZE] = {
		ATTR_TRANSFER_EXECUTABLE,
		ATTR_TRANSFER_INPUT,
		NULL,
		NULL,
		NULL };

	int attrIndex;
	char new_attr_name[500];
	char *buf = NULL;
	ExprTree *expr = NULL;
	char *SpoolSpace = NULL;

	snprintf(new_attr_name,500,"SUBMIT_%s",ATTR_JOB_IWD);
	if ( job_ad->LookupExpr( new_attr_name ) ) {
			// Job ad has already been rewritten. Nothing to do.
		return false;
	}

	SpoolSpace = gen_ckpt_name(Spool,cluster,proc,0);
	ASSERT(SpoolSpace);

		// Backup the original IWD at submit time
	job_ad->LookupString(ATTR_JOB_IWD,&buf);
	if ( buf ) {
		if ( modify_ad ) {
			job_ad->Assign(new_attr_name,buf);
		} else {
			SetAttributeString(cluster,proc,new_attr_name,buf);
		}
		free(buf);
		buf = NULL;
	} else {
		if ( modify_ad ) {
			job_ad->AssignExpr(new_attr_name,"Undefined");
		} else {
			SetAttribute(cluster,proc,new_attr_name,"Undefined");
		}
	}
		// Modify the IWD to point to the spool space
	if ( modify_ad ) {
		job_ad->Assign(ATTR_JOB_IWD,SpoolSpace);
	} else {
		SetAttributeString(cluster,proc,ATTR_JOB_IWD,SpoolSpace);
	}

		// Backup the original TRANSFER_OUTPUT_REMAPS at submit time
	expr = job_ad->LookupExpr(ATTR_TRANSFER_OUTPUT_REMAPS);
	snprintf(new_attr_name,500,"SUBMIT_%s",ATTR_TRANSFER_OUTPUT_REMAPS);
	if ( expr ) {
		const char *remap_buf = ExprTreeToString(expr);
		ASSERT(remap_buf);
		if ( modify_ad ) {
			job_ad->AssignExpr(new_attr_name,remap_buf);
		} else {
			SetAttribute(cluster,proc,new_attr_name,remap_buf);
		}
	}
	else if(job_ad->LookupExpr(new_attr_name)) {
			// SUBMIT_TransferOutputRemaps is defined, but
			// TransferOutputRemaps is not; disable the former,
			// so that when somebody fetches the sandbox, nothing
			// gets remapped.
		if ( modify_ad ) {
			job_ad->AssignExpr(new_attr_name,"Undefined");
		} else {
			SetAttribute(cluster,proc,new_attr_name,"Undefined");
		}
	}
		// Set TRANSFER_OUTPUT_REMAPS to Undefined so that we don't
		// do remaps when the job's output files come back into the
		// spool space. We only want to remap when the submitter
		// retrieves the files.
	if ( modify_ad ) {
		job_ad->AssignExpr(ATTR_TRANSFER_OUTPUT_REMAPS,"Undefined");
	} else {
		SetAttribute(cluster,proc,ATTR_TRANSFER_OUTPUT_REMAPS,"Undefined");
	}

		// Now, for all the attributes listed in 
		// AttrsToModify, change them to be relative to new IWD
		// by taking the basename of all file paths.
	for ( attrIndex = 0; attrIndex < ATTR_ARRAY_SIZE; attrIndex++ ) {
			// Lookup original value
		bool xfer_it;
		if (buf) free(buf);
		buf = NULL;
		job_ad->LookupString(AttrsToModify[attrIndex],&buf);
		if (!buf) {
			// attribute not found, so no need to modify it
			continue;
		}
		if ( nullFile(buf) ) {
			// null file -- no need to modify it
			continue;
		}
		if ( AttrXferBool[attrIndex] &&
			 job_ad->LookupBool( AttrXferBool[attrIndex], xfer_it ) && !xfer_it ) {
				// ad says not to transfer this file, so no need
				// to modify it
			continue;
		}
			// Create new value - deal with the fact that
			// some of these attributes contain a list of pathnames
		StringList old_paths(NULL,",");
		StringList new_paths(NULL,",");
		if ( AttrIsList[attrIndex] ) {
			old_paths.initializeFromString(buf);
		} else {
			old_paths.insert(buf);
		}
		old_paths.rewind();
		char *old_path_buf;
		bool changed = false;
		const char *base = NULL;
		while ( (old_path_buf=old_paths.next()) ) {
			base = condor_basename(old_path_buf);
			if ((strcmp(AttrsToModify[attrIndex], ATTR_TRANSFER_INPUT_FILES)==0) && IsUrl(old_path_buf)) {
				base = old_path_buf;
			} else if ( strcmp(base,old_path_buf)!=0 ) {
				changed = true;
			}
			new_paths.append(base);
		}
		if ( changed ) {
				// Backup original value
			snprintf(new_attr_name,500,"SUBMIT_%s",AttrsToModify[attrIndex]);
			if ( modify_ad ) {
				job_ad->Assign(new_attr_name,buf);
			} else {
				SetAttributeString(cluster,proc,new_attr_name,buf);
			}
				// Store new value
			char *new_value = new_paths.print_to_string();
			ASSERT(new_value);
			if ( modify_ad ) {
				job_ad->Assign(AttrsToModify[attrIndex],new_value);
			} else {
				SetAttributeString(cluster,proc,AttrsToModify[attrIndex],new_value);
			}
			free(new_value);
		}
	}
	if (buf) free(buf);
	free(SpoolSpace);
	return true;
}


JobQueueJob *
GetJobAd(const PROC_ID &job_id)
{
	JobQueueJob	*job = NULL;
	if (JobQueue && JobQueue->Lookup(JobQueueKey(job_id), job)) {
		return job;
	}
	return NULL;
}

JobQueueJob*
GetJobAd(int cluster_id, int proc_id)
{
	return GetJobAd(JOB_ID_KEY(cluster_id, proc_id));
}

ClassAd* GetExpandedJobAd(const PROC_ID& job_id, bool persist_expansions)
{
	JobQueueJob *job = GetJobAd(job_id);
	if ( ! job)
		return NULL;

	ClassAd *ad = job;
	ClassAd *startd_ad = NULL;

	// find the startd ad.  this is done differently if the job
	// is a globus universe jobs or not.
	int	job_universe = -1;
	ad->LookupInteger(ATTR_JOB_UNIVERSE,job_universe);
	if ( job_universe == CONDOR_UNIVERSE_GRID ) {
		// Globus job... find "startd ad" via our simple
		// hash table.
		scheduler.resourcesByProcID->lookup(job_id,startd_ad);
	} else {
		// Not a Globus job... find startd ad via the match rec
		match_rec *mrec;
		if ((job_universe == CONDOR_UNIVERSE_PARALLEL) ||
			(job_universe == CONDOR_UNIVERSE_MPI)) {
			mrec = dedicated_scheduler.FindMRecByJobID( job_id );
		} else {
			mrec = scheduler.FindMrecByJobID( job_id );
		}

		if( mrec ) {
			startd_ad = mrec->my_match_ad;
		} else {
			// no match rec, probably a local universe type job.
			// set startd_ad to NULL and continue on - after all,
			// the expression we are expanding may not even reference
			// a startd attribute.
			startd_ad = NULL;
		}

	}

	return dollarDollarExpand(job_id.cluster, job_id.proc, ad, startd_ad, persist_expansions);
}

// We have to define this to prevent the version in qmgmt_stubs from being pulled into the schedd.
ClassAd * GetJobAd_as_ClassAd(int cluster_id, int proc_id, bool expStartdAd, bool persist_expansions) {
	ClassAd* ad = NULL;
	if (expStartdAd) {
		ad = GetExpandedJobAd(JOB_ID_KEY(cluster_id, proc_id), persist_expansions);
	} else {
		ad = GetJobAd(JOB_ID_KEY(cluster_id, proc_id));
	}
	return ad;
}


JobQueueJob *
GetJobByConstraint(const char *constraint)
{
	JobQueueJob	*ad;
	JobQueueKey key;

	JobQueue->StartIterateAllClassAds();
	while(JobQueue->Iterate(key,ad)) {
	#ifdef USE_JOB_QUEUE_JOB
		if ( key.cluster > 0 && key.proc >= 0 && // avoid cluster and header ads
	#else
		if ( *(key.value()) != '0' &&	// avoid cluster and header ads
	#endif
			EvalBool(ad, constraint)) {
				return ad;
		}
	}
	return NULL;
}

// declare this so that we don't try and pull in the one in send_stubs
ClassAd * GetJobByConstraint_as_ClassAd(const char *constraint) {
	return GetJobByConstraint(constraint);
}

JobQueueJob *
GetNextJob(int initScan)
{
	return GetNextJobByConstraint(NULL, initScan);
}


JobQueueJob *
GetNextJobByConstraint(const char *constraint, int initScan)
{
	JobQueueJob *ad;
	JobQueueKey key;

	if (initScan) {
		JobQueue->StartIterateAllClassAds();
	}

	while(JobQueue->Iterate(key,ad)) {
	#ifdef USE_JOB_QUEUE_JOB
		if ( key.cluster > 0 && key.proc >= 0 && // avoid cluster and header ads
	#else
		if ( *(key.value()) != '0' &&	// avoid cluster and header ads
	#endif
			(!constraint || !constraint[0] || EvalBool(ad, constraint))) {
			return ad;
		}
	}
	return NULL;
}

// declare this so that we don't try and pull in the one in send_stubs
ClassAd * GetNextJobByConstraint_as_ClassAd(const char *constraint, int initScan) {
	return GetNextJobByConstraint(constraint, initScan);
}

JobQueueJob *
GetNextDirtyJobByConstraint(const char *constraint, int initScan)
{
	JobQueueJob *ad = NULL;
	char *job_id_str;

	if (initScan) {
		DirtyJobIDs.rewind( );
	}

	while( (job_id_str = DirtyJobIDs.next( )) != NULL ) {
		JOB_ID_KEY job_id(job_id_str);
		if( !JobQueue->Lookup( job_id, ad ) ) {
			dprintf(D_ALWAYS, "Warning: Job %s is marked dirty, but could not find in the job queue.  Skipping\n", job_id_str);
			continue;
		}

		if ( !constraint || !constraint[0] || EvalBool(ad, constraint)) {
			return ad;
		}
	}
	return NULL;
}

JobQueueJob *
GetNextJobByCluster(int c, int initScan)
{
	JobQueueKey key;

	if ( c < 1 ) {
		return NULL;
	}

#ifdef USE_JOB_QUEUE_JOB
	JobQueueJob	*ad;
#else
	ClassAd	*ad;
	char cluster[25];
	snprintf(cluster,25,"%d.",c);
	cluster[COUNTOF(cluster)-1] = 0; // force null term.
	int len = strlen(cluster);
#endif

	if (initScan) {
		JobQueue->StartIterateAllClassAds();
	}

	#ifdef USE_JOB_QUEUE_JOB
	while(JobQueue->Iterate(key,ad)) {
		if ( c == key.cluster ) {
	#else
	while(JobQueue->IterateAllClassAds(ad,key)) {
		if ( strncmp(cluster,key.value(),len) == 0 ) {
	#endif
			return ad;
		}
	}

	return NULL;
}

/*
void
FreeJobAd(ClassAd *&ad)
{
	ad = NULL;
}
*/

static int
RecvSpoolFileBytes(const char *path)
{
	filesize_t	size;
	Q_SOCK->getReliSock()->decode();
	if (Q_SOCK->getReliSock()->get_file(&size, path) < 0) {
		dprintf(D_ALWAYS,
		        "Failed to receive file from client in SendSpoolFile.\n");
		Q_SOCK->getReliSock()->end_of_message();
		return -1;
	}
	IGNORE_RETURN chmod(path,00755);
	Q_SOCK->getReliSock()->end_of_message();
	dprintf(D_FULLDEBUG, "done with transfer, errno = %d\n", errno);
	return 0;
}

int
SendSpoolFile(char const *)
{
	char * path;

		// We ignore the filename that was passed by the client.
		// It is only there for backward compatibility reasons.

	path = gen_ckpt_name(Spool,active_cluster_num,ICKPT,0);
	ASSERT( path );

	if ( !Q_SOCK || !Q_SOCK->getReliSock() ) {
		EXCEPT( "SendSpoolFile called when Q_SOCK is NULL" );
	}

	if( !make_parents_if_needed( path, 0755, PRIV_CONDOR ) ) {
		dprintf(D_ALWAYS, "Failed to create spool directory for %s.\n", path);
		Q_SOCK->getReliSock()->put(-1);
		Q_SOCK->getReliSock()->end_of_message();
		free(path);
		return -1;
	}

	/* Tell client to go ahead with file transfer. */
	Q_SOCK->getReliSock()->encode();
	Q_SOCK->getReliSock()->put(0);
	Q_SOCK->getReliSock()->end_of_message();

	int rv = RecvSpoolFileBytes(path);
	free(path); path = NULL;
	return rv;
}

int
SendSpoolFileIfNeeded(ClassAd& ad)
{
	if ( !Q_SOCK || !Q_SOCK->getReliSock() ) {
		EXCEPT( "SendSpoolFileIfNeeded called when Q_SOCK is NULL" );
	}
	Q_SOCK->getReliSock()->encode();

	char *path = gen_ckpt_name(Spool, active_cluster_num, ICKPT, 0);
	ASSERT( path );

	if( !make_parents_if_needed( path, 0755, PRIV_CONDOR ) ) {
		dprintf(D_ALWAYS, "Failed to create spool directory for %s.\n", path);
		Q_SOCK->getReliSock()->put(-1);
		Q_SOCK->getReliSock()->end_of_message();
		free(path);
		return -1;
	}

	// here we take advantage of ickpt sharing if possible. if a copy
	// of the executable already exists we make a link to it and send
	// a '1' back to the client. if that can't happen but sharing is
	// enabled, the hash variable will be set to a non-empty string that
	// can be used to create a link that can be shared by future jobs
	//
	MyString owner;
	std::string hash;
	if (param_boolean("SHARE_SPOOLED_EXECUTABLES", true)) {
		if (!ad.LookupString(ATTR_OWNER, owner)) {
			dprintf(D_ALWAYS,
			        "SendSpoolFileIfNeeded: no %s attribute in ClassAd\n",
			        ATTR_OWNER);
			Q_SOCK->getReliSock()->put(-1);
			Q_SOCK->getReliSock()->end_of_message();
			free(path);
			return -1;
		}
		if (!OwnerCheck(&ad, Q_SOCK->getOwner())) {
			dprintf(D_ALWAYS, "SendSpoolFileIfNeeded: OwnerCheck failure\n");
			Q_SOCK->getReliSock()->put(-1);
			Q_SOCK->getReliSock()->end_of_message();
			free(path);
			return -1;
		}
		hash = ickpt_share_get_hash(ad);
		if (!hash.empty()) {
			std::string s = std::string("\"") + hash + "\"";
			int rv = SetAttribute(active_cluster_num,
			                      -1,
			                      ATTR_JOB_CMD_HASH,
			                      s.c_str());
			if (rv < 0) {
					dprintf(D_ALWAYS,
					        "SendSpoolFileIfNeeded: unable to set %s to %s\n",
					        ATTR_JOB_CMD_HASH,
					        hash.c_str());
					hash = "";
			}

			MyString cluster_owner;
			if( GetAttributeString(active_cluster_num,-1,ATTR_OWNER,cluster_owner) == -1 ) {
					// The owner is not set in the cluster ad.  We
					// need it to be set so we can attempt to clean up
					// the shared file when the cluster goes away.
					// Setting the owner in the cluster ad to whatever
					// it is in the ad we were given should be okay.
					// If any other procs in this cluster have a
					// different value for Owner, the cleanup will not
					// be complete, but the files should eventually be
					// cleaned by preen.  It would probably be a good
					// idea to enforce the rule that all jobs in a
					// cluster have the same Owner, but that is outside
					// the scope of the code here.

				rv = SetAttributeString(active_cluster_num,
			                      -1,
			                      ATTR_OWNER,
			                      owner.Value());

				if (rv < 0) {
					dprintf(D_ALWAYS,
					        "SendSpoolFileIfNeeded: unable to set %s to %s\n",
					        ATTR_OWNER,
					        owner.Value());
					hash = "";
				}
			}

			if (!hash.empty() &&
			    ickpt_share_try_sharing(owner.Value(), hash, path))
			{
				Q_SOCK->getReliSock()->put(1);
				Q_SOCK->getReliSock()->end_of_message();
				free(path);
				return 0;
			}
		}
	}

	/* Tell client to go ahead with file transfer. */
	Q_SOCK->getReliSock()->put(0);
	Q_SOCK->getReliSock()->end_of_message();

	if (RecvSpoolFileBytes(path) == -1) {
		free(path); path = NULL;
		return -1;
	}

	if (!hash.empty()) {
		ickpt_share_init_sharing(owner.Value(), hash, path);
	}

	free(path); path = NULL;
	return 0;
}

} /* should match the extern "C" */


void
PrintQ()
{
	ClassAd		*ad=NULL;

	dprintf(D_ALWAYS, "*******Job Queue*********\n");
	JobQueue->StartIterateAllClassAds();
	while(JobQueue->IterateAllClassAds(ad)) {
		fPrintAd(stdout, *ad);
	}
	dprintf(D_ALWAYS, "****End of Queue*********\n");
}

// probes for timing the autoclustering code
schedd_runtime_probe GetAutoCluster_runtime;
schedd_runtime_probe GetAutoCluster_hit_runtime;
schedd_runtime_probe GetAutoCluster_signature_runtime;
schedd_runtime_probe GetAutoCluster_cchit_runtime;
double last_autocluster_runtime;
bool   last_autocluster_make_sig;
int    last_autocluster_type=0;
int    last_autocluster_classad_cache_hit=0;
stats_entry_abs<int> SCGetAutoClusterType;

// Returns cur_hosts so that another function in the scheduler can
// update JobsRunning and keep the scheduler and queue manager
// seperate. 
int get_job_prio(JobQueueJob *job, const JOB_ID_KEY & jid, void *)
{
    int     job_prio, 
            pre_job_prio1, 
            pre_job_prio2, 
            post_job_prio1, 
            post_job_prio2;
    int     job_status;
    int     q_date;
    char    owner[100];
    int     cur_hosts;
    int     max_hosts;
    int     niceUser;
    int     universe;

	ASSERT(job);

	owner[0] = 0;

		// We must call getAutoClusterid() in get_job_prio!!!  We CANNOT
		// return from this function before we call getAutoClusterid(), so call
		// it early on (before any returns) right now.  The reason for this is
		// getAutoClusterid() performs a mark/sweep algorithm to garbage collect
		// old autocluster information.  If we fail to call getAutoClusterid, the
		// autocluster information for this job will be removed, causing the schedd
		// to ASSERT later on in the autocluster code. 
		// Quesitons?  Ask Todd <tannenba@cs.wisc.edu> 01/04
	last_autocluster_runtime = 0;
	last_autocluster_classad_cache_hit = 1;
	last_autocluster_make_sig = false;

	int auto_id = scheduler.autocluster.getAutoClusterid(job);
	job->autocluster_id = auto_id;

	GetAutoCluster_runtime += last_autocluster_runtime;
	if (last_autocluster_make_sig) { GetAutoCluster_signature_runtime += last_autocluster_runtime; }
	else { GetAutoCluster_hit_runtime += last_autocluster_runtime; }
	SCGetAutoClusterType = last_autocluster_type;
	GetAutoCluster_cchit_runtime += last_autocluster_classad_cache_hit;

	//job->autocluster_id = auto_id;
	GetAutoCluster_runtime += last_autocluster_runtime;
	if (last_autocluster_make_sig) { GetAutoCluster_signature_runtime += last_autocluster_runtime; }
	else { GetAutoCluster_hit_runtime += last_autocluster_runtime; }
	SCGetAutoClusterType = last_autocluster_type;
	GetAutoCluster_cchit_runtime += last_autocluster_classad_cache_hit;

	job->LookupInteger(ATTR_JOB_UNIVERSE, universe);
	ASSERT(universe == job->universe);

	job->LookupInteger(ATTR_JOB_STATUS, job_status);
    if (job->LookupInteger(ATTR_CURRENT_HOSTS, cur_hosts) == 0) {
        cur_hosts = ((job_status == SUSPENDED || job_status == RUNNING || job_status == TRANSFERRING_OUTPUT) ? 1 : 0);
    }
    if (job->LookupInteger(ATTR_MAX_HOSTS, max_hosts) == 0) {
        max_hosts = ((job_status == IDLE) ? 1 : 0);
    }
	// Figure out if we should contine and put this job into the PrioRec array
	// or not.
    // No longer judge whether or not a job can run by looking at its status.
    // Rather look at if it has all the hosts that it wanted.
    if (cur_hosts>=max_hosts || job_status==HELD || 
			job_status==REMOVED || job_status==COMPLETED ||
			!service_this_universe(universe,job)) 
	{
        return cur_hosts;
	}

	// --- Insert this job into the PrioRec array ---

       // If pre/post prios are not defined as forced attributes, set them to INT_MIN
	// to flag priocompare routine to not use them.
	 
    if (!job->LookupInteger(ATTR_PRE_JOB_PRIO1, pre_job_prio1)) {
         pre_job_prio1 = INT_MIN;
    }
    if (!job->LookupInteger(ATTR_PRE_JOB_PRIO2, pre_job_prio2)) {
         pre_job_prio2 = INT_MIN;
    } 
    if (!job->LookupInteger(ATTR_POST_JOB_PRIO1, post_job_prio1)) {
         post_job_prio1 = INT_MIN;
    }	 
    if (!job->LookupInteger(ATTR_POST_JOB_PRIO2, post_job_prio2)) {
         post_job_prio2 = INT_MIN;
    }

    job->LookupInteger(ATTR_JOB_PRIO, job_prio);
    job->LookupInteger(ATTR_Q_DATE, q_date);

	char * powner = owner;
	int cremain = sizeof(owner);
	if( job->LookupInteger( ATTR_NICE_USER, niceUser ) && niceUser ) {
		strcpy(powner,NiceUserName);
		strcat(powner,".");
		int cch = strlen(powner);
		powner += cch;
		cremain -= cch;
	}
		// Note, we should use this method instead of just looking up
		// ATTR_USER directly, since that includes UidDomain, which we
		// don't want for this purpose...
	job->LookupString(ATTR_ACCOUNTING_GROUP, powner, cremain);  // TODDCORE
	if (*powner == '\0') {
		job->LookupString(ATTR_OWNER, powner, cremain);
	}

    // No longer judge whether or not a job can run by looking at its status.
    // Rather look at if it has all the hosts that it wanted.
    if (cur_hosts>=max_hosts || job_status==HELD)
        return cur_hosts;

    PrioRec[N_PrioRecs].id             = jid;
    PrioRec[N_PrioRecs].job_prio       = job_prio;
    PrioRec[N_PrioRecs].pre_job_prio1  = pre_job_prio1;
    PrioRec[N_PrioRecs].pre_job_prio2  = pre_job_prio2;
    PrioRec[N_PrioRecs].post_job_prio1 = post_job_prio1;
    PrioRec[N_PrioRecs].post_job_prio2 = post_job_prio2;
    PrioRec[N_PrioRecs].status         = job_status;
    PrioRec[N_PrioRecs].qdate          = q_date;
	if ( auto_id == -1 ) {
		PrioRec[N_PrioRecs].auto_cluster_id = jid.cluster;
	} else {
		PrioRec[N_PrioRecs].auto_cluster_id = auto_id;
	}

	strcpy(PrioRec[N_PrioRecs].owner,owner);

    N_PrioRecs += 1;
	if ( N_PrioRecs == MAX_PRIO_REC ) {
		grow_prio_recs( 2 * N_PrioRecs );
	}

	return cur_hosts;
}

static bool
jobLeaseIsValid( ClassAd* job, int cluster, int proc )
{
	int last_renewal, duration;
	time_t now;
	if( ! job->LookupInteger(ATTR_JOB_LEASE_DURATION, duration) ) {
		return false;
	}
	if( ! job->LookupInteger(ATTR_LAST_JOB_LEASE_RENEWAL, last_renewal) ) {
		return false;
	}
	now = time(0);
	int diff = now - last_renewal;
	int remaining = duration - diff;
	dprintf( D_FULLDEBUG, "%d.%d: %s is defined: %d\n", cluster, proc, 
			 ATTR_JOB_LEASE_DURATION, duration );
	dprintf( D_FULLDEBUG, "%d.%d: now: %d, last_renewal: %d, diff: %d\n", 
			 cluster, proc, (int)now, last_renewal, diff );

	if( remaining <= 0 ) {
		dprintf( D_FULLDEBUG, "%d.%d: %s remaining: EXPIRED!\n", 
				 cluster, proc, ATTR_JOB_LEASE_DURATION );
		return false;
	} 
	dprintf( D_FULLDEBUG, "%d.%d: %s remaining: %d\n", cluster, proc,
			 ATTR_JOB_LEASE_DURATION, remaining );
	return true;
}

extern void mark_job_stopped(PROC_ID* job_id);

int mark_idle(ClassAd *job, void*)
{
    int     status, cluster, proc, hosts, universe;
	PROC_ID	job_id;
	static time_t bDay = 0;

		// Update ATTR_SCHEDD_BIRTHDATE in job ad at startup
	if (bDay == 0) {
		bDay = time(NULL);
	}
	job->Assign(ATTR_SCHEDD_BIRTHDATE,(int)bDay);

	if (job->LookupInteger(ATTR_JOB_UNIVERSE, universe) < 0) {
		universe = CONDOR_UNIVERSE_STANDARD;
	}

	MyString managed_status;
	job->LookupString(ATTR_JOB_MANAGED, managed_status);
	if ( managed_status == MANAGED_EXTERNAL ) {
		// if a job is externally managed, don't touch a damn
		// thing!!!  the gridmanager or schedd-on-the-side is
		// in control.  stay out of its way!  -Todd 9/13/02
		// -amended by Jaime 10/4/05
		return 1;
	}

	job->LookupInteger(ATTR_CLUSTER_ID, cluster);
	job->LookupInteger(ATTR_PROC_ID, proc);
    job->LookupInteger(ATTR_JOB_STATUS, status);
	job->LookupInteger(ATTR_CURRENT_HOSTS, hosts);

	job_id.cluster = cluster;
	job_id.proc = proc;

	if ( status == COMPLETED ) {
		DestroyProc(cluster,proc);
	} else if ( status == REMOVED ) {
		// a globus job with a non-null contact string should be left alone
		if ( universe == CONDOR_UNIVERSE_GRID ) {
			if ( job->LookupString( ATTR_GRID_JOB_ID, NULL, 0 ) )
			{
				// looks like the job's remote job id is still valid,
				// so there is still a job submitted remotely somewhere.
				// don't touch this job -- leave it alone so the gridmanager
				// completes the task of removing it from the remote site.
				return 1;
			}
		}
		dprintf( D_FULLDEBUG, "Job %d.%d was left marked as removed, "
				 "cleaning up now\n", cluster, proc );
		scheduler.WriteAbortToUserLog( job_id );
		DestroyProc( cluster, proc );
	}
	else if ( status == SUSPENDED || status == RUNNING || status == TRANSFERRING_OUTPUT || hosts > 0 ) {
		bool lease_valid = jobLeaseIsValid( job, cluster, proc );
		if( universeCanReconnect(universe) && lease_valid )
		{
			bool result;
			dprintf( D_FULLDEBUG, "Job %d.%d might still be alive, "
					 "spawning shadow to reconnect\n", cluster, proc );
			if (universe == CONDOR_UNIVERSE_PARALLEL) {
				dedicated_scheduler.enqueueReconnectJob( job_id);	
			} else {
				result = scheduler.enqueueReconnectJob( job_id );
				if ( result ) {
					scheduler.stats.JobsRestartReconnectsAttempting += 1;
				} else {
					scheduler.stats.JobsRestartReconnectsFailed += 1;
				}
			}
		} else {
			if ( universeCanReconnect(universe) && !lease_valid &&
				 ( universe != CONDOR_UNIVERSE_PARALLEL || proc == 0 ) ) {
				scheduler.stats.JobsRestartReconnectsLeaseExpired += 1;
			}
			mark_job_stopped(&job_id);
		}
	}
		
	int wall_clock_ckpt = 0;
	GetAttributeInt(cluster,proc,ATTR_JOB_WALL_CLOCK_CKPT, &wall_clock_ckpt);
	if (wall_clock_ckpt) {
			// Schedd must have died before committing this job's wall
			// clock time.  So, commit the wall clock saved in the
			// wall clock checkpoint.
		float wall_clock = 0.0;
		GetAttributeFloat(cluster,proc,ATTR_JOB_REMOTE_WALL_CLOCK,&wall_clock);
		wall_clock += wall_clock_ckpt;
		BeginTransaction();
		SetAttributeFloat(cluster,proc,ATTR_JOB_REMOTE_WALL_CLOCK, wall_clock);
		DeleteAttribute(cluster,proc,ATTR_JOB_WALL_CLOCK_CKPT);
			// remove shadow birthdate so if CkptWallClock()
			// runs before a new shadow starts, it won't
			// potentially double-count
		DeleteAttribute(cluster,proc,ATTR_SHADOW_BIRTHDATE);

		float slot_weight = 1;
		GetAttributeFloat(cluster, proc,
						  ATTR_JOB_MACHINE_ATTR_SLOT_WEIGHT0,&slot_weight);
		float slot_time = 0;
		GetAttributeFloat(cluster, proc,
						  ATTR_CUMULATIVE_SLOT_TIME,&slot_time);
		slot_time += wall_clock_ckpt*slot_weight;
		SetAttributeFloat(cluster, proc,
						  ATTR_CUMULATIVE_SLOT_TIME,slot_time);

		// Commit non-durable to speed up recovery; this is ok because a) after
		// all jobs are marked idle in mark_jobs_idle() we force the log, and 
		// b) in the worst case, we would just redo this work in the unfortuante evenent 
		// we crash again before an fsync.
		CommitTransaction( NONDURABLE );
	}

	return 1;
}

bool InWalkJobQueue() {
	return in_walk_job_queue != 0;
}

void
WalkJobQueue3(queue_classad_scan_func func, void* pv, schedd_runtime_probe & ftm)
{
	double begin = _condor_debug_get_time_double();
	ClassAd *ad;
	int rval = 0;

	if( in_walk_job_queue ) {
		dprintf(D_ALWAYS,"ERROR: WalkJobQueue called recursively!  Generating stack trace:\n");
		dprintf_dump_stack();
	}

	in_walk_job_queue++;

	ad = GetNextJob(1);
	while (ad != NULL && rval >= 0) {
		rval = func(ad, pv);
		if (rval >= 0) {
			FreeJobAd(ad);
			ad = GetNextJob(0);
		}
	}
	if (ad != NULL)
		FreeJobAd(ad);

	double runtime = _condor_debug_get_time_double() - begin;
	ftm += runtime;
	WalkJobQ_runtime += runtime;

	in_walk_job_queue--;
}


#ifdef USE_JOB_QUEUE_JOB
// this function for use only inside the schedd, external clients will use the one above...
void
WalkJobQueue3(queue_job_scan_func func, void* pv, schedd_runtime_probe & ftm)
{
	double begin = _condor_debug_get_time_double();

	if( in_walk_job_queue ) {
		dprintf(D_ALWAYS,"ERROR: WalkJobQueue called recursively!  Generating stack trace:\n");
		dprintf_dump_stack();
	}

	in_walk_job_queue++;

	JobQueue->StartIterateAllClassAds();

	JobQueueKey key;
	JobQueueJob * job;
	while(JobQueue->Iterate(key, job)) {
		if (key.cluster <= 0 || key.proc < 0) // avoid cluster and header ads
			continue;
		int rval = func(job, key, pv);
		if (rval < 0)
			break;
	}

	double runtime = _condor_debug_get_time_double() - begin;
	ftm += runtime;
	WalkJobQ_runtime += runtime;

	in_walk_job_queue--;
}
#endif

int dump_job_q_stats(int cat)
{
	HashTable<JobQueueKey,JobQueueJob*>* table = JobQueue->Table();
	table->startIterations();
	int bucket, old_bucket=-1, item;

	int cTotalBuckets = 0;
	int cFilledBuckets = 0;
	int cOver1Buckets = 0;
	int cOver2Buckets = 0;
	int cOver3Buckets = 0;
	int cEmptyBuckets = 0;
	int maxItem = 0;
	int cItems = 0;

	std::string vis;
	//bool is_verbose = IsDebugVerbose(cat);

	while (table->iterate_stats(bucket, item) == 1) {
		if (0 == item) {
			int skip = bucket - old_bucket;
			old_bucket = bucket;
			cEmptyBuckets += skip-1;
			//if (is_verbose) { for (int ii = 0; ii < skip; ++ii) { vis += "\n"; } }
			++cFilledBuckets;
		} else if (1 == item) {
			++cOver1Buckets;
		} else if (2 == item) {
			++cOver2Buckets;
		} else if (3 == item) {
			++cOver3Buckets;
		}
		JobQueueKey key;
		table->getCurrentKey(key);
		//if (is_verbose) { vis += key.cluster ? (key.proc>=0 ? "j" : "c") : "0"; }
		maxItem = MAX(item, maxItem);
		++cItems;
	}
	cTotalBuckets = item;

	extern int job_hash_algorithm;
	dprintf(cat, "JobQueue hash(%d) table stats: Items=%d, TotalBuckets=%d, EmptyBuckets=%d, UsedBuckets=%d, OverusedBuckets=%d,%d,%d, LongestList=%d\n",
		job_hash_algorithm, cItems, cTotalBuckets, cEmptyBuckets, cFilledBuckets, cOver1Buckets, cOver2Buckets, cOver3Buckets, maxItem+1);
	//if (is_verbose) dprintf(cat | D_VERBOSE, "JobQueue {%s}\n", vis.c_str());

	return 0;
}


/*
** There should be no jobs running when we start up.  If any were killed
** when the last schedd died, they will still be listed as "running" in
** the job queue.  Here we go in and mark them as idle.
*/
void mark_jobs_idle()
{
    WalkJobQueue(mark_idle);

	// mark_idle() may have made a lot of commits in non-durable mode in 
	// order to speed up recovery after a crash, so recovery does not incur
	// the overhead of thousands of fsyncs.  Now do one fsync so that if
	// we crash again, we do not have to redo all recovery work just performed.
	JobQueue->ForceLog();
}

void DirtyPrioRecArray() {
		// Mark the PrioRecArray as stale. This will trigger a rebuild,
		// though possibly not immediately.
	PrioRecArrayIsDirty = true;
}

// runtime stats for count & time spent building the priorec array
//
schedd_runtime_probe BuildPrioRec_runtime;
schedd_runtime_probe BuildPrioRec_mark_runtime;
schedd_runtime_probe BuildPrioRec_walk_runtime;
schedd_runtime_probe BuildPrioRec_sort_runtime;
schedd_runtime_probe BuildPrioRec_sweep_runtime;

static void DoBuildPrioRecArray() {
	condor_auto_runtime rt(BuildPrioRec_runtime);
	double now = rt.begin;
	scheduler.autocluster.mark();
	BuildPrioRec_mark_runtime += rt.tick(now);

	N_PrioRecs = 0;
	WalkJobQueue(get_job_prio);
	BuildPrioRec_walk_runtime += rt.tick(now);

		// N_PrioRecs might be 0, if we have no jobs to run at the
		// moment.  If so, we don't want to call qsort(), since that's
		// bad.  We can still try to find the owner in the Owners
		// array, since that's not that expensive, and we need it for
		// all the flocking logic at the end of this function.
		// Discovered by Derek Wright and insure-- on 2/28/01
	if( N_PrioRecs ) {
		qsort( (char *)PrioRec, N_PrioRecs, sizeof(PrioRec[0]),
			   (int(*)(const void*, const void*))prio_compar );
		BuildPrioRec_sort_runtime += rt.tick(now);
	}

	scheduler.autocluster.sweep();
	BuildPrioRec_sweep_runtime += rt.tick(now);

	if( !scheduler.shadow_prio_recs_consistent() ) {
		scheduler.mail_problem_message();
	}
}

/*
 * Build an array of runnable jobs sorted by priority.  If there are
 * a lot of jobs in the queue, this can be expensive, so avoid building
 * the array too often.
 * Arguments:
 *   no_match_found - caller can't find a runnable job matching
 *                    the requirements of an available startd, so
 *                    consider rebuilding the list sooner
 * Returns:
 *   true if the array was rebuilt; false otherwise
 */
bool BuildPrioRecArray(bool no_match_found /*default false*/) {

		// caller expects PrioRecAutoClusterRejected to be instantiated
		// (and cleared)
	int hash_size = TotalJobsCount/4+1000;
	if( PrioRecAutoClusterRejected &&
	    PrioRecAutoClusterRejected->getTableSize() < 0.8*hash_size )
	{
		delete PrioRecAutoClusterRejected;
		PrioRecAutoClusterRejected = NULL;
	}
	if( ! PrioRecAutoClusterRejected ) {
		PrioRecAutoClusterRejected = new HashTable<int,int>(hash_size,hashFuncInt,rejectDuplicateKeys);
		ASSERT( PrioRecAutoClusterRejected );
	}
	else {
		PrioRecAutoClusterRejected->clear();
	}

	if( !PrioRecArrayIsDirty ) {
		dprintf(D_FULLDEBUG,
				"Reusing prioritized runnable job list because nothing has "
				"changed.\n");
		return false;
	}

		// run without any delay the first time
	PrioRecArrayTimeslice.setInitialInterval( 0 );

	PrioRecArrayTimeslice.setMaxInterval( PrioRecRebuildMaxInterval );
	if( no_match_found ) {
		PrioRecArrayTimeslice.setTimeslice( PrioRecRebuildMaxTimeSliceWhenNoMatchFound );
	}
	else {
		PrioRecArrayTimeslice.setTimeslice( PrioRecRebuildMaxTimeSlice );
	}

	if( !PrioRecArrayTimeslice.isTimeToRun() ) {

		dprintf(D_FULLDEBUG,
				"Reusing prioritized runnable job list to save time.\n");

		return false;
	}

	PrioRecArrayTimeslice.setStartTimeNow();
	PrioRecArrayIsDirty = false;

	DoBuildPrioRecArray();

	PrioRecArrayTimeslice.setFinishTimeNow();

	dprintf(D_ALWAYS,"Rebuilt prioritized runnable job list in %.3fs.%s\n",
			PrioRecArrayTimeslice.getLastDuration(),
			no_match_found ? "  (Expedited rebuild because no match was found)" : "");

	return true;
}

/*
 * Find the job with the highest priority that matches with
 * my_match_ad (which is a startd ad).  If user is NULL, get a job for
 * any user; o.w. only get jobs for specified user.
 */
void FindRunnableJob(PROC_ID & jobid, ClassAd* my_match_ad, 
					 char const * user)
{
	ClassAd				*ad;

	if (user && (strlen(user) == 0)) {
		user = NULL;
	}

	bool match_any_user = (user == NULL) ? true : false;

	ASSERT(my_match_ad);

		// indicate failure by setting proc to -1.  do this now
		// so if we bail out early anywhere, we say we failed.
	jobid.proc = -1;	

	MyString owner = user;
	int at_sign_pos;
	int i;

		// We have been passed user, which is owner@uid.  We want just
		// owner, place a NULL at the '@'.

	at_sign_pos = owner.FindChar('@');
	if ( at_sign_pos >= 0 ) {
		owner.setChar(at_sign_pos,'\0');
	}

	bool rebuilt_prio_rec_array = BuildPrioRecArray();

		// Iterate through the most recently constructed list of
		// jobs, nicely pre-sorted in priority order.

	do {
		for (i=0; i < N_PrioRecs; i++) {

			if ( PrioRec[i].owner[0] == '\0' ) {
					// This record has been disabled, because it is no longer
					// runnable.
				continue;
			}

			if ( !match_any_user && strcmp(PrioRec[i].owner,owner.Value()) != 0 ) {
					// Owner doesn't match.
				continue;
			}

			ad = GetJobAd( PrioRec[i].id.cluster, PrioRec[i].id.proc );
			if (!ad) {
					// This ad must have been deleted since we last built
					// runnable job list.
				continue;
			}	

			int junk; // don't care about the value
			if ( PrioRecAutoClusterRejected->lookup( PrioRec[i].auto_cluster_id, junk ) == 0 ) {
					// We have already failed to match a job from this same
					// autocluster with this machine.  Skip it.
				continue;
			}

			int isRunnable = Runnable(&PrioRec[i].id);
			int isMatched = scheduler.AlreadyMatched(&PrioRec[i].id);
			if( !isRunnable || isMatched ) {
					// This job's status must have changed since the
					// time it was added to the runnable job list.
					// Prevent this job from being considered in any
					// future iterations through the list.
				PrioRec[i].owner[0] = '\0';
				dprintf(D_FULLDEBUG,
						"record for job %d.%d skipped until PrioRec rebuild (%s)\n",
						jobid.cluster, jobid.proc, isRunnable ? "already matched" : "no longer runnable");

					// Ensure that PrioRecArray is rebuilt
					// eventually, because changes in the status
					// of AlreadyMatched() can happen without
					// changes to the status of the job, (not the
					// normal case, but still possible) so the
					// dirty flag may not get set when the job
					// is no longer AlreadyMatched() unless we
					// set it here and keep rebuilding the array.
				DirtyPrioRecArray();

					// Move along to the next job in the prio rec array
				continue;
			}

				// Now check if the job and the claimed resource match.
				// NOTE : we must do this AFTER we ensure the job is still runnable, which
				// is why we invoke Runnable() above first.
			if ( ! IsAMatch( ad, my_match_ad ) ) {
					// Job and machine do not match.
					// Assume that none of the other jobs in this auto-cluster will match.
					// THIS IS A DANGEROUS ASSUMPTION - what if this job is no longer
					// part of this autocluster?  TODO perhaps we should verify this
					// job is still part of this autocluster here.
				PrioRecAutoClusterRejected->insert( PrioRec[i].auto_cluster_id, 1 );
					// Move along to the next job in the prio rec array
				continue;
			}

				// Make sure that the startd ranks this job >= the
				// rank of the job that initially claimed it.
				// We stashed that rank in the startd ad when
				// the match was created.
				// (As of 6.9.0, the startd does not reject reuse
				// of the claim with lower RANK, but future versions
				// very well may.)

			float current_startd_rank;
			if( my_match_ad &&
				my_match_ad->LookupFloat(ATTR_CURRENT_RANK, current_startd_rank) )
			{
				float new_startd_rank = 0;
				if( my_match_ad->EvalFloat(ATTR_RANK, ad, new_startd_rank) )
				{
					if( new_startd_rank < current_startd_rank ) {
						continue;
					}
				}
			}

				// If Concurrency Limits are in play it is
				// important not to reuse a claim from one job
				// that has one set of limits for a job that
				// has a different set. This is because the
				// Accountant is keeping track of limits based
				// on the matches that are being handed out.
				//
				// A future optimization here may be to allow
				// jobs with a subset of the limits given to
				// the current match to reuse it.

			MyString jobLimits, recordedLimits;
			if (param_boolean("CLAIM_RECYCLING_CONSIDER_LIMITS", true)) {
				ad->LookupString(ATTR_CONCURRENCY_LIMITS, jobLimits);
				my_match_ad->LookupString(ATTR_MATCHED_CONCURRENCY_LIMITS,
										  recordedLimits);
				jobLimits.lower_case();
				recordedLimits.lower_case();

				if (jobLimits == recordedLimits) {
					dprintf(D_FULLDEBUG,
							"ConcurrencyLimits match, can reuse claim\n");
				} else {
					dprintf(D_FULLDEBUG,
							"ConcurrencyLimits do not match, cannot "
							"reuse claim\n");
					PrioRecAutoClusterRejected->
						insert(PrioRec[i].auto_cluster_id, 1);
					continue;
				}
			}

			jobid = PrioRec[i].id; // success!
			return;

		}	// end of for loop through PrioRec array

		if(rebuilt_prio_rec_array) {
				// We found nothing, and we had a freshly built job list.
				// Give up.
			break;
		}
			// Try to force a rebuild of the job list, since we
			// are about to throw away a match.
		rebuilt_prio_rec_array = BuildPrioRecArray(true /*no match found*/);

	} while( rebuilt_prio_rec_array );

	// no more jobs to run anywhere.  nothing more to do.  failure.
}

int Runnable(ClassAd *job)
{
	int status, universe, cur = 0, max = 1;

	if ( job->LookupInteger(ATTR_JOB_STATUS, status) == 0 )
	{
		dprintf(D_FULLDEBUG | D_NOHEADER," not runnable (no %s)\n",ATTR_JOB_STATUS);
		return FALSE;
	}
	if (status == HELD)
	{
		dprintf(D_FULLDEBUG | D_NOHEADER," not runnable (HELD)\n");
		return FALSE;
	}
	if (status == REMOVED)
	{
		dprintf(D_FULLDEBUG | D_NOHEADER," not runnable (REMOVED)\n");
		return FALSE;
	}
	if (status == COMPLETED)
	{
		dprintf(D_FULLDEBUG | D_NOHEADER," not runnable (COMPLETED)\n");
		return FALSE;
	}


	if ( job->LookupInteger(ATTR_JOB_UNIVERSE, universe) == 0 )
	{
		dprintf(D_FULLDEBUG | D_NOHEADER," not runnable (no %s)\n",
				ATTR_JOB_UNIVERSE);
		return FALSE;
	}
	if( !service_this_universe(universe,job) )
	{
		dprintf(D_FULLDEBUG | D_NOHEADER," not runnable (Universe=%s)\n",
			CondorUniverseName(universe) );
		return FALSE;
	}

	job->LookupInteger(ATTR_CURRENT_HOSTS, cur);
	job->LookupInteger(ATTR_MAX_HOSTS, max);

	if (cur < max)
	{
		dprintf (D_FULLDEBUG | D_NOHEADER, " is runnable\n");
		return TRUE;
	}
	
	dprintf (D_FULLDEBUG | D_NOHEADER, " not runnable (default rule)\n");
	return FALSE;
}

int Runnable(PROC_ID* id)
{
	ClassAd *jobad;
	
	dprintf (D_FULLDEBUG, "Job %d.%d:", id->cluster, id->proc);

	if (id->cluster < 1 || id->proc < 0 || (jobad=GetJobAd(id->cluster,id->proc))==NULL )
	{
		dprintf (D_FULLDEBUG | D_NOHEADER, " not runnable\n");
		return FALSE;
	}

	return Runnable(jobad);
}

// From the priority records, find the runnable job with the highest priority
// use the function prio_compar. By runnable I mean that its status is IDLE.
void FindPrioJob(PROC_ID & job_id)
{
	int			i;								// iterator over all prio rec
	int			flag = FALSE;

	// Compare each job in the priority record list with the first job in the
	// list. If the first job is of lower priority, replace the first job with
	// the job it is compared against.
	if(!Runnable(&PrioRec[0].id))
	{
		for(i = 1; i < N_PrioRecs; i++)
		{
			if(Runnable(&PrioRec[i].id))
			{
				PrioRec[0] = PrioRec[i];
				flag = TRUE;
				break;
			}
		}
		if(!flag)
		{
			job_id.proc = -1;
			return;
		}
	}
	for(i = 1; i < N_PrioRecs; i++)
	{
		if( (PrioRec[0].id.proc == PrioRec[i].id.proc) &&
			(PrioRec[0].id.cluster == PrioRec[i].id.cluster) )
		{
			continue;
		}
		if(prio_compar(&PrioRec[0], &PrioRec[i])!=-1&&Runnable(&PrioRec[i].id))
		{
			PrioRec[0] = PrioRec[i];
		}
	}
	job_id.proc = PrioRec[0].id.proc;
	job_id.cluster = PrioRec[0].id.cluster;
}

void
dirtyJobQueue()
{
	JobQueueDirty = true;
}

int GetJobQueuedCount() {
    return job_queued_count;
}<|MERGE_RESOLUTION|>--- conflicted
+++ resolved
@@ -2655,18 +2655,8 @@
 		// take this cluster_id and look at all of its procs to see if 
 		// need to be added to the main CronTab list of jobs.
 		//
-<<<<<<< HEAD
 		PRAGMA_REMIND("tj: move this into the cluster job object?")
 		scheduler.addCronTabClusterId( cluster_id );
-	}
-	else if (attr_id == idATTR_JOB_STATUS) {
-=======
-	} else if ( strcasecmp( attr_name, ATTR_CRON_MINUTES ) == 0 ||
-				strcasecmp( attr_name, ATTR_CRON_HOURS ) == 0 ||
-				strcasecmp( attr_name, ATTR_CRON_DAYS_OF_MONTH ) == 0 ||
-				strcasecmp( attr_name, ATTR_CRON_MONTHS ) == 0 ||
-				strcasecmp( attr_name, ATTR_CRON_DAYS_OF_WEEK ) == 0 ) {
-		scheduler.addCronTabClusterId( cluster_id );				
 	} else if ( strcasecmp( attr_name, ATTR_NUM_JOB_RECONNECTS ) == 0 ) {
 		int curr_cnt = 0;
 		int new_cnt = (int)strtol( attr_value, NULL, 10 );
@@ -2680,8 +2670,8 @@
 			scheduler.stats.JobsRestartReconnectsSucceeded += 1;
 			scheduler.stats.JobsRestartReconnectsAttempting += -1;
 		}
-	} else if ( strcasecmp( attr_name, ATTR_JOB_STATUS ) == 0 ) {
->>>>>>> 41939a55
+	}
+	else if (attr_id == idATTR_JOB_STATUS) {
 			// If the status is being set, let's record the previous
 			// status, but only if it's different.
 			// When changing the status of a HELD job that was previously
