/***************************************************************
 *
 * Copyright (C) 1990-2007, Condor Team, Computer Sciences Department,
 * University of Wisconsin-Madison, WI.
 * 
 * Licensed under the Apache License, Version 2.0 (the "License"); you
 * may not use this file except in compliance with the License.  You may
 * obtain a copy of the License at
 * 
 *    http://www.apache.org/licenses/LICENSE-2.0
 * 
 * Unless required by applicable law or agreed to in writing, software
 * distributed under the License is distributed on an "AS IS" BASIS,
 * WITHOUT WARRANTIES OR CONDITIONS OF ANY KIND, either express or implied.
 * See the License for the specific language governing permissions and
 * limitations under the License.
 *
 ***************************************************************/


#include "condor_common.h"
#include "condor_io.h"
#include "string_list.h"
#include "condor_debug.h"
#include "condor_config.h"
#include "condor_daemon_core.h"

#include "basename.h"
#include "qmgmt.h"
#include "condor_qmgr.h"
#include "log_transaction.h"
#include "log.h"
#include "classad_collection.h"
#include "prio_rec.h"
#include "condor_attributes.h"
#include "condor_uid.h"
#include "condor_adtypes.h"
#include "condor_ckpt_name.h"
#include "scheduler.h"	// for shadow_rec definition
#include "dedicated_scheduler.h"
#include "condor_email.h"
#include "condor_universe.h"
#include "globus_utils.h"
#include "env.h"
#include "condor_classad_util.h"
#include "condor_ver_info.h"
#include "condor_scanner.h"	// for Token, etc.
#include "condor_string.h" // for strnewp, etc.
#include "utc_time.h"
#include "condor_crontab.h"
#include "forkwork.h"
#include "condor_open.h"
#include "ickpt_share.h"
#include "classadHistory.h"

#if HAVE_DLOPEN
#include "ScheddPlugin.h"
#endif

#include "file_sql.h"
extern FILESQL *FILEObj;

extern char *Spool;
extern char *Name;
extern Scheduler scheduler;
extern DedicatedScheduler dedicated_scheduler;

extern "C" {
	int	prio_compar(prio_rec*, prio_rec*);
}

extern  void    cleanup_ckpt_files(int, int, const char*);
extern	bool	service_this_universe(int, ClassAd *);
static QmgmtPeer *Q_SOCK = NULL;

// Hash table with an entry for every job owner that
// has existed in the queue since this schedd has been
// running.  Used by SuperUserAllowedToSetOwnerTo().
static HashTable<MyString,int> owner_history(MyStringHash);

int		do_Q_request(ReliSock *,bool &may_fork);
void	FindPrioJob(PROC_ID &);

static bool qmgmt_was_initialized = false;
static ClassAdCollection *JobQueue = 0;
static int next_cluster_num = -1;
static int next_proc_num = 0;
static int active_cluster_num = -1;	// client is restricted to only insert jobs to the active cluster
static int old_cluster_num = -1;	// next_cluster_num at start of transaction
static bool JobQueueDirty = false;
static int in_walk_job_queue = 0;
static time_t xact_start_time = 0;	// time at which the current transaction was started
static int cluster_initial_val = 1;		// first cluster number to use
static int cluster_increment_val = 1;	// increment for cluster numbers of successive submissions 

static void AddOwnerHistory(const MyString &user);

class Service;

bool        PrioRecArrayIsDirty = true;
// spend at most this fraction of the time rebuilding the PrioRecArray
const double PrioRecRebuildMaxTimeSlice = 0.05;
const double PrioRecRebuildMaxTimeSliceWhenNoMatchFound = 0.1;
const double PrioRecRebuildMaxInterval = 20 * 60;
Timeslice   PrioRecArrayTimeslice;
prio_rec	PrioRecArray[INITIAL_MAX_PRIO_REC];
prio_rec	* PrioRec = &PrioRecArray[0];
int			N_PrioRecs = 0;
HashTable<int,int> *PrioRecAutoClusterRejected = NULL;

static int 	MAX_PRIO_REC=INITIAL_MAX_PRIO_REC ;	// INITIAL_MAX_* in prio_rec.h

const char HeaderKey[] = "0.0";

ForkWork schedd_forker;

// Create a hash table which, given a cluster id, tells how
// many procs are in the cluster
static inline unsigned int compute_clustersize_hash(const int &key) {
	return key;
}
typedef HashTable<int, int> ClusterSizeHashTable_t;
static ClusterSizeHashTable_t *ClusterSizeHashTable = 0;
static int TotalJobsCount = 0;

static int flush_job_queue_log_timer_id = -1;
static int flush_job_queue_log_delay = 0;
static int HandleFlushJobQueueLogTimer(Service *);
static void ScheduleJobQueueLogFlush();

static bool qmgmt_all_users_trusted = false;
static char	**super_users = NULL;
static int	num_super_users = 0;
static char *default_super_user =
#if defined(WIN32)
	"Administrator";
#else
	"root";
#endif

//static int allow_remote_submit = FALSE;

static inline
void
IdToStr(int cluster, int proc, char *buf)
{
	ProcIdToStr(cluster,proc,buf);
}

static
void
StrToId(const char *str,int & cluster,int & proc)
{
	if( !StrToProcId(str,cluster,proc) ) {
		EXCEPT("Qmgmt: Malformed key - '%s'",str);
	}
}

static
void
ClusterCleanup(int cluster_id)
{
	char key[PROC_ID_STR_BUFLEN];
	IdToStr(cluster_id,-1,key);

	// pull out the owner and hash used for ickpt sharing
	MyString hash;
	GetAttributeString(cluster_id, -1, ATTR_JOB_CMD_HASH, hash);
	MyString owner;
	GetAttributeString(cluster_id, -1, ATTR_OWNER, owner);

	// remove entry in ClusterSizeHashTable 
	ClusterSizeHashTable->remove(cluster_id);

	// delete the cluster classad
	JobQueue->DestroyClassAd( key );

	// blow away the initial checkpoint file from the spool dir
	char *ckpt_file_name = gen_ckpt_name( Spool, cluster_id, ICKPT, 0 );
	(void)unlink( ckpt_file_name );

	// garbage collect the shared ickpt file if necessary
	if (!hash.IsEmpty()) {
		ickpt_share_try_removal(owner.Value(), hash.Value());
	}
}


static
int
IncrementClusterSize(int cluster_num)
{
	int 	*numOfProcs = NULL;

	if ( ClusterSizeHashTable->lookup(cluster_num,numOfProcs) == -1 ) {
		// First proc we've seen in this cluster; set size to 1
		ClusterSizeHashTable->insert(cluster_num,1);
	} else {
		// We've seen this cluster_num go by before; increment proc count
		(*numOfProcs)++;
	}
	TotalJobsCount++;

		// return the number of procs in this cluster
	if ( numOfProcs ) {
		return *numOfProcs;
	} else {
		return 1;
	}
}

static
int
DecrementClusterSize(int cluster_id)
{
	int 	*numOfProcs = NULL;

	if ( ClusterSizeHashTable->lookup(cluster_id,numOfProcs) != -1 ) {
		// We've seen this cluster_num go by before; increment proc count
		// NOTICE that numOfProcs is a _reference_ to an int which we
		// fetched out of the hash table via the call to lookup() above.
		(*numOfProcs)--;

		// If this is the last job in the cluster, remove the initial
		//    checkpoint file and the entry in the ClusterSizeHashTable.
		if ( *numOfProcs == 0 ) {
			ClusterCleanup(cluster_id);
			numOfProcs = NULL;
		}
	}
	TotalJobsCount--;
	
		// return the number of procs in this cluster
	if ( numOfProcs ) {
		return *numOfProcs;
	} else {
		// if it isn't in our hashtable, there are no procs, so return 0
		return 0;
	}
}

static 
void
RemoveMatchedAd(int cluster_id, int proc_id)
{
	if ( scheduler.resourcesByProcID ) {
		ClassAd *ad_to_remove = NULL;
		PROC_ID job_id;
		job_id.cluster = cluster_id;
		job_id.proc = proc_id;
		scheduler.resourcesByProcID->lookup(job_id,ad_to_remove);
		if ( ad_to_remove ) {
			delete ad_to_remove;
			scheduler.resourcesByProcID->remove(job_id);
		}
	}
	return;
}

// CRUFT: Everything in this function is cruft, but not necessarily all
//    the same cruft. Individual sections should say if/when they should
//    be removed.
// Look for attributes that have changed name or syntax in a previous
// version of Condor and convert the old format to the current format.
// *This function is not transaction-safe!*
// If startup is true, then this job was read from the job queue log on
//   schedd startup. Otherwise, it's a new job submission. Some of these
//   conversion checks only need to be done for existing jobs at startup.
// Returns true if the ad was modified, false otherwise.
void
ConvertOldJobAdAttrs( ClassAd *job_ad, bool startup )
{
	int universe, cluster, proc;

	if (!job_ad->LookupInteger(ATTR_CLUSTER_ID, cluster)) {
		dprintf(D_ALWAYS,
				"Job has no %s attribute. Skipping conversion.\n",
				ATTR_CLUSTER_ID);
		return;
	}

	if (!job_ad->LookupInteger(ATTR_PROC_ID, proc)) {
		dprintf(D_ALWAYS,
				"Job has no %s attribute. Skipping conversion.\n",
				ATTR_PROC_ID);
		return;
	}

	if( !job_ad->LookupInteger( ATTR_JOB_UNIVERSE, universe ) ) {
		dprintf( D_ALWAYS,
				 "Job %d.%d has no %s attribute. Skipping conversion.\n",
				 cluster, proc, ATTR_JOB_UNIVERSE );
		return;
	}

		// CRUFT
		// Convert old job ads to the new format of GridResource
		// and GridJobId. This switch happened on the V6_7-lease
		// branch and should be merged in around the time of 6.7.11.
		// At some future point in time, this code should be
		// removed (sometime in the 6.9 series). - jfrey Aug-11-05
	if ( universe == CONDOR_UNIVERSE_GRID ) {
		MyString grid_type = "gt2";
		MyString grid_resource = "";
		MyString grid_job_id = "";

		job_ad->LookupString( ATTR_JOB_GRID_TYPE, grid_type );
		job_ad->LookupString( ATTR_GRID_RESOURCE, grid_resource );
		job_ad->LookupString( ATTR_GRID_JOB_ID, grid_job_id );

		grid_type.lower_case();

		if ( grid_type == "gt2" || grid_type == "gt3" ||
			 grid_type == "gt4" || grid_type == "nordugrid" ||
			 grid_type == "oracle" || grid_type == "globus" ) {

			MyString attr = "";
			MyString new_value = "";

			if ( grid_type == "globus" ) {
				grid_type = "gt2";
			}

			if ( grid_resource.IsEmpty() &&
				 job_ad->LookupString( ATTR_GLOBUS_RESOURCE, attr ) ) {

				new_value.sprintf( "%s %s", grid_type.Value(),
								   attr.Value() );
				if ( grid_type == "gt4" ) {
					attr = "Fork";
					job_ad->LookupString( ATTR_GLOBUS_JOBMANAGER_TYPE,
										  attr );
					new_value.sprintf_cat( " %s", attr.Value() );
				}
				job_ad->Assign( ATTR_GRID_RESOURCE, new_value.Value() );
				JobQueueDirty = true;
			}

			if ( startup && grid_job_id.IsEmpty() &&
				 job_ad->LookupString( ATTR_GLOBUS_CONTACT_STRING, attr ) ) {

				if ( attr != NULL_JOB_CONTACT ) {

					if ( grid_type == "gt2" ) {
							// For GT2, we need to include the
							// resource name in the job id (so that
							// we can restart the jobmanager if it
							// crashes). If it's undefined, we're
							// hosed anyway, so don't convert it.

							// Ugly: If the job is using match-making,
							// we need to grab the match-substituted
							// version of GlobusResource. That means
							// calling GetJobAd().
						MyString resource;
						ClassAd *job_ad2 = GetJobAd( cluster, proc,
													true, false );
						if ( !job_ad2 ||
							 !job_ad2->LookupString(
													ATTR_GLOBUS_RESOURCE,
													resource ) ) {
							dprintf( D_ALWAYS, "Warning: %s undefined"
									 " when converting %s to %s, not"
									 " converting\n",
									 ATTR_GRID_RESOURCE,
									 ATTR_GLOBUS_CONTACT_STRING,
									 ATTR_GRID_JOB_ID );
						} else {
							new_value.sprintf( "%s %s %s",
											   grid_type.Value(),
											   resource.Value(),
											   attr.Value() );
							job_ad->Assign( ATTR_GRID_JOB_ID,
											new_value.Value() );
						}
						if ( job_ad2 ) {
							delete job_ad2;
						}
					} else {
						new_value.sprintf( "%s %s", grid_type.Value(),
										   attr.Value() );
						job_ad->Assign( ATTR_GRID_JOB_ID,
										new_value.Value() );
					}

					job_ad->AssignExpr( ATTR_GLOBUS_CONTACT_STRING,
										"Undefined" );
					JobQueueDirty = true;
				}
			}
		}

		if ( grid_type == "condor" ) {

			static char *local_pool = NULL;

			if ( local_pool == NULL ) {
				DCCollector collector;
				local_pool = strdup( collector.name() );
			}

			MyString schedd;
			MyString pool = local_pool;
			MyString jobid = "";
			MyString new_value;

			if ( grid_resource.IsEmpty() &&
				 job_ad->LookupString( ATTR_REMOTE_SCHEDD, schedd ) ) {

				job_ad->LookupString( ATTR_REMOTE_POOL, pool );
				new_value.sprintf( "condor %s %s", schedd.Value(),
								   pool.Value() );
				job_ad->Assign( ATTR_GRID_RESOURCE, new_value.Value() );
				JobQueueDirty = true;
			}

			if ( startup && grid_job_id.IsEmpty() &&
				 job_ad->LookupString( ATTR_REMOTE_JOB_ID, jobid ) ) {

					// Ugly: If the job is using match-making, we
					// need to grab the match-substituted versions
					// of RemoteSchedd and RemotePool to stuff into
					// GridJobId. That means calling GetJobAd().
				ClassAd *job_ad2;

				job_ad2 = GetJobAd( cluster, proc, true, false );

				if ( job_ad2 ) {
					schedd = "";
					pool = "";
					job_ad2->LookupString( ATTR_REMOTE_SCHEDD, schedd );
					job_ad2->LookupString( ATTR_REMOTE_POOL, pool );
					new_value.sprintf( "condor %s %s %s", schedd.Value(),
									   pool.Value(), jobid.Value() );
					job_ad->Assign( ATTR_GRID_JOB_ID,
									new_value.Value() );
					job_ad->AssignExpr( ATTR_REMOTE_JOB_ID, "Undefined" );
					JobQueueDirty = true;

					delete job_ad2;

				}
			}

		}

		if ( grid_type == "infn" || grid_type == "blah" ) {

			MyString jobid;

			if ( grid_resource.IsEmpty() ) {

				job_ad->Assign( ATTR_GRID_RESOURCE, "blah" );
				JobQueueDirty = true;
			}

			if ( startup && grid_job_id.IsEmpty() &&
				 job_ad->LookupString( ATTR_REMOTE_JOB_ID, jobid ) ) {

				MyString new_value;

				new_value.sprintf( "blah %s", jobid.Value() );
				job_ad->Assign( ATTR_GRID_JOB_ID, new_value.Value() );
				job_ad->AssignExpr( ATTR_REMOTE_JOB_ID, "Undefined" );
				JobQueueDirty = true;
			}
		}
	}

		// CRUFT
		// Starting in 6.7.11, ATTR_JOB_MANAGED changed from a boolean
		// to a string.
	int ntmp;
	if( startup && job_ad->LookupBool(ATTR_JOB_MANAGED, ntmp) ) {
		if(ntmp) {
			job_ad->Assign(ATTR_JOB_MANAGED, MANAGED_EXTERNAL);
		} else {
			job_ad->Assign(ATTR_JOB_MANAGED, MANAGED_SCHEDD);
		}
	}

}

QmgmtPeer::QmgmtPeer()
{
	owner = NULL;
	fquser = NULL;
	myendpoint = NULL;
	sock = NULL;
	transaction = NULL;

	unset();
}

QmgmtPeer::~QmgmtPeer()
{
	unset();
}

bool
QmgmtPeer::set(ReliSock *input)
{
	if ( !input || sock || myendpoint ) {
		// already set, or no input
		return false;
	}
	
	sock = input;
	return true;
}


bool
QmgmtPeer::set(const struct sockaddr_in *s, const char *o)
{
	if ( !s || sock || myendpoint ) {
		// already set, or no input
		return false;
	}
	ASSERT(owner == NULL);

	if ( o ) {
		fquser = strnewp(o);
			// owner is just fquser that stops at the first '@' 
		owner = strnewp(o);
		char *atsign = strchr(owner,'@');
		if (atsign) {
			*atsign = '\0';
		}
	}

	if ( s ) {
		memcpy(&sockaddr,s,sizeof(struct sockaddr_in));
		myendpoint = strnewp( inet_ntoa(s->sin_addr) );
	}

	return true;
}

void
QmgmtPeer::unset()
{
	if (owner) {
		delete owner;
		owner = NULL;
	}
	if (fquser) {
		delete fquser;
		fquser = NULL;
	}
	if (myendpoint) {
		delete [] myendpoint;
		myendpoint = NULL;
	}
	if (sock) sock=NULL;	// note: do NOT delete sock!!!!!
	if (transaction) {
		delete transaction;
		transaction = NULL;
	}

	next_proc_num = 0;
	active_cluster_num = -1;	
	old_cluster_num = -1;	// next_cluster_num at start of transaction
	xact_start_time = 0;	// time at which the current transaction was started
}

const char*
QmgmtPeer::endpoint_ip_str() const
{
	if ( sock ) {
		return sock->peer_ip_str();
	} else {
		return myendpoint;
	}
}

const struct sockaddr_in*
QmgmtPeer::endpoint() const
{
	if ( sock ) {
		return sock->peer_addr();
	} else {
		return &sockaddr;
	}
}


const char*
QmgmtPeer::getOwner() const
{
	if ( sock ) {
		return sock->getOwner();
	} else {
		return owner;
	}
}
	

const char*
QmgmtPeer::getFullyQualifiedUser() const
{
	if ( sock ) {
		return sock->getFullyQualifiedUser();
	} else {
		return fquser;
	}
}

int
QmgmtPeer::isAuthenticated() const
{
	if ( sock ) {
		return sock->triedAuthentication();
	} else {
		if ( qmgmt_all_users_trusted ) {
			return TRUE;
		} else {
			return owner ? TRUE : FALSE;
		}
	}
}


// Read out any parameters from the config file that we need and
// initialize our internal data structures.  This is also called
// on reconfig.
void
InitQmgmt()
{
	StringList s_users;
	char* tmp;
	int i;

	qmgmt_was_initialized = true;

	if( super_users ) {
		for( i=0; i<num_super_users; i++ ) {
			delete [] super_users[i];
		}
		delete [] super_users;
	}
	tmp = param( "QUEUE_SUPER_USERS" );
	if( tmp ) {
		s_users.initializeFromString( tmp );
		free( tmp );
	} else {
		s_users.initializeFromString( default_super_user );
	}
	if( ! s_users.contains(get_condor_username()) ) {
		s_users.append( get_condor_username() );
	}
	num_super_users = s_users.number();
	super_users = new char* [ num_super_users ];
	s_users.rewind();
	i = 0;
	while( (tmp = s_users.next()) ) {
		super_users[i] = new char[ strlen( tmp ) + 1 ];
		strcpy( super_users[i], tmp );
		i++;
	}

	if( DebugFlags & D_FULLDEBUG ) {
		dprintf( D_FULLDEBUG, "Queue Management Super Users:\n" );
		for( i=0; i<num_super_users; i++ ) {
			dprintf( D_FULLDEBUG, "\t%s\n", super_users[i] );
		}
	}

	qmgmt_all_users_trusted = param_boolean("QUEUE_ALL_USERS_TRUSTED",false);
	if (qmgmt_all_users_trusted) {
		dprintf(D_ALWAYS,
			"NOTE: QUEUE_ALL_USERS_TRUSTED=TRUE - "
			"all queue access checks disabled!\n"
			);
	}

	schedd_forker.Initialize();
	int max_schedd_forkers = param_integer ("SCHEDD_QUERY_WORKERS",3,0);
	schedd_forker.setMaxWorkers( max_schedd_forkers );

	cluster_initial_val = param_integer("SCHEDD_CLUSTER_INITIAL_VALUE",1,1);
	cluster_increment_val = param_integer("SCHEDD_CLUSTER_INCREMENT_VALUE",1,1);

	flush_job_queue_log_delay = param_integer("SCHEDD_JOB_QUEUE_LOG_FLUSH_DELAY",5,0);
}

void
SetMaxHistoricalLogs(int max_historical_logs)
{
	JobQueue->SetMaxHistoricalLogs(max_historical_logs);
}

time_t
GetOriginalJobQueueBirthdate()
{
	return JobQueue->GetOrigLogBirthdate();
}


void
InitJobQueue(const char *job_queue_name,int max_historical_logs)
{
	ASSERT(qmgmt_was_initialized);	// make certain our parameters are setup
	ASSERT(!JobQueue);
	JobQueue = new ClassAdCollection(job_queue_name,max_historical_logs);
	ClusterSizeHashTable = new ClusterSizeHashTable_t(37,compute_clustersize_hash);
	TotalJobsCount = 0;

	/* We read/initialize the header ad in the job queue here.  Currently,
	   this header ad just stores the next available cluster number. */
	ClassAd *ad;
	ClassAd *clusterad;
	HashKey key;
	int 	cluster_num, cluster, proc, universe;
	int		stored_cluster_num;
	bool	CreatedAd = false;
	char	cluster_str[PROC_ID_STR_BUFLEN];
	MyString	owner;
	MyString	user;
	MyString	correct_user;
	MyString	buf;
	MyString	attr_scheduler;
	MyString	correct_scheduler;
	MyString buffer;

	if (!JobQueue->LookupClassAd(HeaderKey, ad)) {
		// we failed to find header ad, so create one
//		LogNewClassAd *log = new LogNewClassAd(HeaderKey, JOB_ADTYPE,
//											   STARTD_ADTYPE);
//		JobQueue->AppendLog(log);
		JobQueue->NewClassAd(HeaderKey, JOB_ADTYPE, STARTD_ADTYPE);
		CreatedAd = true;
	}

	if (CreatedAd ||
		ad->LookupInteger(ATTR_NEXT_CLUSTER_NUM, stored_cluster_num) != 1) {
		// cluster_num is not already set, so we set a flag to set it from a
		// computed value 
		stored_cluster_num = 0;
	}

		// Figure out what the correct ATTR_SCHEDULER is for any
		// dedicated jobs in this queue.  Since it'll be the same for
		// all jobs, we only have to figure it out once.  We use '%'
		// as the delimiter, since ATTR_NAME might already have '@' in
		// it, and we don't want to confuse things any further.
	correct_scheduler.sprintf( "DedicatedScheduler!%s", Name );

	next_cluster_num = cluster_initial_val;
	JobQueue->StartIterateAllClassAds();
	while (JobQueue->IterateAllClassAds(ad,key)) {
		const char *tmp = key.value();
		if ( *tmp == '0' ) continue;	// skip cluster & header ads
		if ( (cluster_num = atoi(tmp)) ) {

			// find highest cluster, set next_cluster_num to one increment higher
			if (cluster_num >= next_cluster_num) {
				next_cluster_num = cluster_num + cluster_increment_val;
			}

			// link all proc ads to their cluster ad, if there is one
			IdToStr(cluster_num,-1,cluster_str);
			if ( JobQueue->LookupClassAd(cluster_str,clusterad) ) {
				ad->ChainToAd(clusterad);
			}

			if (!ad->LookupString(ATTR_OWNER, owner)) {
				dprintf(D_ALWAYS,
						"Job %s has no %s attribute.  Removing....\n",
						tmp, ATTR_OWNER);
				JobQueue->DestroyClassAd(tmp);
				continue;
			}

				// initialize our list of job owners
			AddOwnerHistory( owner );

			if (!ad->LookupInteger(ATTR_CLUSTER_ID, cluster)) {
				dprintf(D_ALWAYS,
						"Job %s has no %s attribute.  Removing....\n",
						tmp, ATTR_CLUSTER_ID);
				JobQueue->DestroyClassAd(tmp);
				continue;
			}

			if (cluster != cluster_num) {
				dprintf(D_ALWAYS,
						"Job %s has invalid cluster number %d.  Removing...\n",
						tmp, cluster);
				JobQueue->DestroyClassAd(tmp);
				continue;
			}

			if (!ad->LookupInteger(ATTR_PROC_ID, proc)) {
				dprintf(D_ALWAYS,
						"Job %s has no %s attribute.  Removing....\n",
						tmp, ATTR_PROC_ID);
				JobQueue->DestroyClassAd(tmp);
				continue;
			}

			if( !ad->LookupInteger( ATTR_JOB_UNIVERSE, universe ) ) {
				dprintf( D_ALWAYS,
						 "Job %s has no %s attribute.  Removing....\n",
						 tmp, ATTR_JOB_UNIVERSE );
				JobQueue->DestroyClassAd( tmp );
				continue;
			}

			if( universe <= CONDOR_UNIVERSE_MIN ||
				universe >= CONDOR_UNIVERSE_MAX ) {
				dprintf( D_ALWAYS,
						 "Job %s has invalid %s = %d.  Removing....\n",
						 tmp, ATTR_JOB_UNIVERSE, universe );
				JobQueue->DestroyClassAd( tmp );
				continue;
			}

				// Figure out what ATTR_USER *should* be for this job
			int nice_user = 0;
			ad->LookupInteger( ATTR_NICE_USER, nice_user );
			correct_user.sprintf( "%s%s@%s",
					 (nice_user) ? "nice-user." : "", owner.Value(),
					 scheduler.uidDomain() );

			if (!ad->LookupString(ATTR_USER, user)) {
				dprintf( D_FULLDEBUG,
						"Job %s has no %s attribute.  Inserting one now...\n",
						tmp, ATTR_USER);
				ad->Assign( ATTR_USER, correct_user.Value() );
				JobQueueDirty = true;
			} else {
					// ATTR_USER exists, make sure it's correct, and
					// if not, insert the new value now.
				if( user != correct_user ) {
						// They're different, so insert the right value
					dprintf( D_FULLDEBUG,
							 "Job %s has stale %s attribute.  "
							 "Inserting correct value now...\n",
							 tmp, ATTR_USER );
					ad->Assign( ATTR_USER, correct_user.Value() );
					JobQueueDirty = true;
				}
			}

				// Make sure ATTR_SCHEDULER is correct.
				// XXX TODO: Need a better way than hard-coded
				// universe check to decide if a job is "dedicated"
			if( universe == CONDOR_UNIVERSE_MPI ||
				universe == CONDOR_UNIVERSE_PARALLEL ) {
				if( !ad->LookupString(ATTR_SCHEDULER, attr_scheduler) ) { 
					dprintf( D_FULLDEBUG, "Job %s has no %s attribute.  "
							 "Inserting one now...\n", tmp,
							 ATTR_SCHEDULER );
					ad->Assign( ATTR_SCHEDULER, correct_scheduler.Value() );
					JobQueueDirty = true;
				} else {

						// ATTR_SCHEDULER exists, make sure it's correct,
						// and if not, insert the new value now.
					if( attr_scheduler != correct_scheduler ) {
							// They're different, so insert the right
							// value 
						dprintf( D_FULLDEBUG,
								 "Job %s has stale %s attribute.  "
								 "Inserting correct value now...\n",
								 tmp, ATTR_SCHEDULER );
						ad->Assign( ATTR_SCHEDULER, correct_scheduler );
						JobQueueDirty = true;
					}
				}
			}
			
				//
				// CronTab Special Handling Code
				// If this ad contains any of the attributes used 
				// by the crontab feature, then we will tell the 
				// schedd that this job needs to have runtimes calculated
				// 
			if ( ad->LookupString( ATTR_CRON_MINUTES, buffer ) ||
				 ad->LookupString( ATTR_CRON_HOURS, buffer ) ||
				 ad->LookupString( ATTR_CRON_DAYS_OF_MONTH, buffer ) ||
				 ad->LookupString( ATTR_CRON_MONTHS, buffer ) ||
				 ad->LookupString( ATTR_CRON_DAYS_OF_WEEK, buffer ) ) {
				scheduler.addCronTabClassAd( ad );
			}

			ConvertOldJobAdAttrs( ad, true );

			// count up number of procs in cluster, update ClusterSizeHashTable
			IncrementClusterSize(cluster_num);

		}
	} // WHILE

	if ( stored_cluster_num == 0 ) {
		snprintf(cluster_str, PROC_ID_STR_BUFLEN, "%d", next_cluster_num);
//		LogSetAttribute *log = new LogSetAttribute(HeaderKey,
//												   ATTR_NEXT_CLUSTER_NUM,
//												   cluster_str);
//		JobQueue->AppendLog(log);
		JobQueue->SetAttribute(HeaderKey, ATTR_NEXT_CLUSTER_NUM, cluster_str);
	} else {
		if ( next_cluster_num > stored_cluster_num ) {
			// Oh no!  Somehow the header ad in the queue says to reuse cluster nums!
			EXCEPT("JOB QUEUE DAMAGED; header ad NEXT_CLUSTER_NUM invalid");
		}
		next_cluster_num = stored_cluster_num;
	}
		// Some of the conversions done in ConvertOldJobAdAttrs need to be
		// persisted to disk. Particularly, GlobusContactString/RemoteJobId.
	CleanJobQueue();
}


void
CleanJobQueue()
{
	if (JobQueueDirty) {
		dprintf(D_ALWAYS, "Cleaning job queue...\n");
		JobQueue->TruncLog();
		JobQueueDirty = false;
	}
}


void
DestroyJobQueue( void )
{
	// Clean up any children that have exited but haven't been reaped
	// yet.  This can occur if the schedd receives a query followed
	// immediately by a shutdown command.  The child will exit but
	// not be reaped because the SIGTERM from the shutdown command will
	// be processed before the SIGCHLD from the child process exit.
	// Allowing the stack to clean up child processes is problematic
	// because the schedd will be shutdown and the daemonCore
	// object deleted by the time the child cleanup is attempted.
	schedd_forker.DeleteAll( );

	if (JobQueueDirty) {
			// We can't destroy it until it's clean.
		CleanJobQueue();
	}
	ASSERT( JobQueueDirty == false );
	delete JobQueue;
	JobQueue = NULL;

		// There's also our hashtable of the size of each cluster
	delete ClusterSizeHashTable;
	ClusterSizeHashTable = NULL;
	TotalJobsCount = 0;

		// Also, clean up the array of super users
	if( super_users ) {
		int i;
		for( i=0; i<num_super_users; i++ ) {
			delete [] super_users[i];
		}
		delete [] super_users;
	}
}


int
grow_prio_recs( int newsize )
{
	int i;
	prio_rec *tmp;

	// just return if PrioRec already equal/larger than the size requested
	if ( MAX_PRIO_REC >= newsize ) {
		return 0;
	}

	dprintf(D_FULLDEBUG,"Dynamically growing PrioRec to %d\n",newsize);

	tmp = new prio_rec[newsize];
	if ( tmp == NULL ) {
		EXCEPT( "grow_prio_recs: out of memory" );
	}

	/* copy old PrioRecs over */
	for (i=0;i<N_PrioRecs;i++)
		tmp[i] = PrioRec[i];

	/* delete old too-small space, but only if we new-ed it; the
	 * first space came from the heap, so check and don't try to 
	 * delete that */
	if ( &PrioRec[0] != &PrioRecArray[0] )
		delete [] PrioRec;

	/* replace with spanky new big one */
	PrioRec = tmp;
	MAX_PRIO_REC = newsize;
	return 0;
}


bool
isQueueSuperUser( const char* user )
{
	int i;
	if( ! (user && super_users) ) {
		return false;
	}
	for( i=0; i<num_super_users; i++ ) {
		if( strcmp( user, super_users[i] ) == 0 ) {
			return true;
		}
	}
	return false;
}

static void
AddOwnerHistory(const MyString &user) {
	owner_history.insert(user,1);
}

static bool
SuperUserAllowedToSetOwnerTo(const MyString &user) {
		// To avoid giving the queue super user (e.g. condor)
		// the ability to run as innocent people who have never
		// even run a job, only allow them to set the owner
		// attribute of a job to a value we have seen before.
		// The JobRouter depends on this when it is running as
		// root/condor.

	int junk = 0;
	if( owner_history.lookup(user,junk) != -1 ) {
		return true;
	}
	dprintf(D_FULLDEBUG,"Queue super user not allowed to set owner to %s, because this instance of the schedd has never seen that user submit any jobs.\n",user.Value());
	return false;
}

bool
OwnerCheck(int cluster_id,int proc_id)
{
	char				key[PROC_ID_STR_BUFLEN];
	ClassAd				*ad = NULL;

	if (!Q_SOCK) {
		return 0;
	}

	IdToStr(cluster_id,proc_id,key);
	if (!JobQueue->LookupClassAd(key, ad)) {
		return 0;
	}

	return OwnerCheck(ad, Q_SOCK->getOwner());
}

// Test if this owner matches my owner, so they're allowed to update me.
bool
OwnerCheck(ClassAd *ad, const char *test_owner)
{
	// check if the IP address of the peer has daemon core write permission
	// to the schedd.  we have to explicitly check here because all queue
	// management commands come in via one sole daemon core command which
	// has just READ permission.
	if ( daemonCore->Verify("queue management", WRITE, Q_SOCK->endpoint(), Q_SOCK->getFullyQualifiedUser()) == FALSE ) {
		// this machine does not have write permission; return failure
		return false;
	}

	return OwnerCheck2(ad, test_owner);
}


// This code actually checks the owner, and doesn't do a Verify!
bool
OwnerCheck2(ClassAd *ad, const char *test_owner)
{
	MyString	my_owner;

	// in the very rare event that the admin told us all users 
	// can be trusted, let it pass
	if ( qmgmt_all_users_trusted ) {
		return true;
	}

	// If test_owner is NULL, then we have no idea who the user is.  We
	// do not allow anonymous folks to mess around with the queue, so 
	// have OwnerCheck fail.  Note we only call OwnerCheck in the first place
	// if Q_SOCK is not null; if Q_SOCK is null, then the schedd is calling
	// a QMGMT command internally which is allowed.
	if (test_owner == NULL) {
		dprintf(D_ALWAYS,
				"QMGT command failed: anonymous user not permitted\n" );
		return false;
	}

	// The super users are always allowed to do updates.  They are
	// specified with the "QUEUE_SUPER_USERS" string list in the
	// config file.  Defaults to root and condor.
	if( isQueueSuperUser(test_owner) ) {
		dprintf( D_FULLDEBUG, "OwnerCheck retval 1 (success), super_user\n" );
		return true;
	}

#if !defined(WIN32) 
		// If we're not root or condor, only allow qmgmt writes from
		// the UID we're running as.
	uid_t 	my_uid = get_my_uid();
	if( my_uid != 0 && my_uid != get_real_condor_uid() ) {
		if( strcmp(get_real_username(), test_owner) == MATCH ) {
			dprintf(D_FULLDEBUG, "OwnerCheck success: owner (%s) matches "
					"my username\n", test_owner );
			return true;
		} else {
			errno = EACCES;
			dprintf( D_FULLDEBUG, "OwnerCheck: reject owner: %s non-super\n",
					 test_owner );
			dprintf( D_FULLDEBUG, "OwnerCheck: username: %s, test_owner: %s\n",
					 get_real_username(), test_owner );
			return false;
		}
	}
#endif

		// If we don't have an Owner attribute (or classad) and we've 
		// gotten this far, how can we deny service?
	if( !ad ) {
		dprintf(D_FULLDEBUG,"OwnerCheck retval 1 (success),no ad\n");
		return true;
	}
	if( ad->LookupString(ATTR_OWNER, my_owner) == 0 ) {
		dprintf(D_FULLDEBUG,"OwnerCheck retval 1 (success),no owner\n");
		return true;
	}

		// Finally, compare the owner of the ad with the entity trying
		// to connect to the queue.
#if defined(WIN32)
	// WIN32: user names are case-insensitive
	if (strcasecmp(my_owner.Value(), test_owner) != 0) {
#else
	if (strcmp(my_owner.Value(), test_owner) != 0) {
#endif
		errno = EACCES;
		dprintf( D_FULLDEBUG, "ad owner: %s, queue submit owner: %s\n",
				my_owner.Value(), test_owner );
		return false;
	} 
	else {
		return true;
	}
}


QmgmtPeer*
getQmgmtConnectionInfo()
{
	QmgmtPeer* ret_value = NULL;

	// put all qmgmt state back into QmgmtPeer object for safe keeping
	if ( Q_SOCK ) {
		Q_SOCK->next_proc_num = next_proc_num;
		Q_SOCK->active_cluster_num = active_cluster_num;	
		Q_SOCK->old_cluster_num = old_cluster_num;
		Q_SOCK->xact_start_time = xact_start_time;
			// our call to getActiveTransaction will clear it out
			// from the lower layers after returning the handle to us
		Q_SOCK->transaction  = JobQueue->getActiveTransaction();

		ret_value = Q_SOCK;
		Q_SOCK = NULL;
		unsetQmgmtConnection();
	}

	return ret_value;
}

bool
setQmgmtConnectionInfo(QmgmtPeer *peer)
{
	bool ret_value;

	if (Q_SOCK) {
		return false;
	}

	// reset all state about our past connection to match
	// what was stored in the QmgmtPeer object
	Q_SOCK = peer;
	next_proc_num = peer->next_proc_num;
	active_cluster_num = peer->active_cluster_num;	
	if ( peer->old_cluster_num == -1 ) {
		// if old_cluster_num is uninitialized (-1), then
		// store the cluster num so when we commit the transaction, we can easily
		// see if new clusters have been submitted and thus make links to cluster ads
		peer->old_cluster_num = next_cluster_num;
	}
	old_cluster_num = peer->old_cluster_num;
	xact_start_time = peer->xact_start_time;
		// Note: if setActiveTransaction succeeds, then peer->transaction
		// will be set to NULL.   The JobQueue does this to prevent anyone
		// from messing with the transaction cache while it is active.
	ret_value = JobQueue->setActiveTransaction( peer->transaction );

	return ret_value;
}

void
unsetQmgmtConnection()
{
	static QmgmtPeer reset;	// just used for reset/inital values

		// clear any in-process transaction via a call to AbortTransaction.
		// Note that this is effectively a no-op if getQmgmtConnectionInfo()
		// was called previously, since getQmgmtConnectionInfo() clears 
		// out the transaction after returning the handle.
	JobQueue->AbortTransaction();	

	ASSERT(Q_SOCK == NULL);

	next_proc_num = reset.next_proc_num;
	active_cluster_num = reset.active_cluster_num;	
	old_cluster_num = reset.old_cluster_num;
	xact_start_time = reset.xact_start_time;
}



/* We want to be able to call these things even from code linked in which
   is written in C, so we make them C declarations
*/
extern "C++" {

bool
setQSock( ReliSock* rsock)
{
	// initialize per-connection variables.  back in the day this
	// was essentially InvalidateConnection().  of particular 
	// importance is setting Q_SOCK... this tells the rest of the QMGMT
	// code the request is from an external user instead of originating
	// from within the schedd itself.
	// If rsock is NULL, that means the request is internal to the schedd
	// itself, and thus anything goes!

	bool ret_val = false;

	if (Q_SOCK) {
		delete Q_SOCK;
		Q_SOCK = NULL;
	}
	unsetQmgmtConnection();

		// setQSock(NULL) == unsetQSock() == unsetQmgmtConnection(), so...
	if ( rsock == NULL ) {
		return true;
	}

	QmgmtPeer* p = new QmgmtPeer;
	ASSERT(p);

	if ( p->set(rsock) ) {
		// success
		ret_val =  setQmgmtConnectionInfo(p);
	} 

	if ( ret_val ) {
		return true;
	} else {
		delete p;
		return false;
	}
}


void
unsetQSock()
{
	// reset the per-connection variables.  of particular 
	// importance is setting Q_SOCK back to NULL. this tells the rest of 
	// the QMGMT code the request originated internally, and it should
	// be permitted (i.e. we only call OwnerCheck if Q_SOCK is not NULL).

	if ( Q_SOCK ) {
		delete Q_SOCK;
		Q_SOCK = NULL;
	}
	unsetQmgmtConnection();  
}


int
handle_q(Service *, int, Stream *sock)
{
	int	rval;
	bool all_good;

	all_good = setQSock((ReliSock*)sock);

		// if setQSock failed, unset it to purge any old/stale
		// connection that was never cleaned up, and try again.
	if ( !all_good ) {
		unsetQSock();
		all_good = setQSock((ReliSock*)sock);
	}
	if (!all_good && sock) {
		// should never happen
		EXCEPT("handle_q: Unable to setQSock!!");
	}
	ASSERT(Q_SOCK);

	JobQueue->BeginTransaction();

	bool may_fork = false;
	ForkStatus fork_status = FORK_FAILED;
	do {
		/* Probably should wrap a timer around this */
		rval = do_Q_request( Q_SOCK->getReliSock(), may_fork );

		if( may_fork && fork_status == FORK_FAILED ) {
			fork_status = schedd_forker.NewJob();

			if( fork_status == FORK_PARENT ) {
				break;
			}
		}
	} while(rval >= 0);


	unsetQSock();

	if( fork_status == FORK_CHILD ) {
		dprintf(D_FULLDEBUG, "QMGR forked query done\n");
		schedd_forker.WorkerDone(); // never returns
		EXCEPT("ForkWork::WorkDone() returned!");
	}
	else if( fork_status == FORK_PARENT ) {
		dprintf(D_FULLDEBUG, "QMGR forked query\n");
	}
	else {
		dprintf(D_FULLDEBUG, "QMGR Connection closed\n");
	}

	// Abort any uncompleted transaction.  The transaction should
	// be committed in CloseConnection().
	AbortTransactionAndRecomputeClusters();

	return 0;
}

int GetMyProxyPassword (int, int, char **);

int get_myproxy_password_handler(Service * /*service*/, int /*i*/, Stream *socket) {

	//	For debugging
//	DebugFP = stderr;

	int cluster_id = -1;
	int proc_id = -1;
	int result;

	socket->decode();

	result = socket->code(cluster_id);
	if( !result ) {
		dprintf(D_ALWAYS, "get_myproxy_password_handler: Failed to recv cluster_id.\n");
		return -1;
	}

	result = socket->code(proc_id);
	if( !result ) {
		dprintf(D_ALWAYS, "get_myproxy_password_handler: Failed to recv proc_id.\n");
		return -1;
	}

	char * password = "";

	if (GetMyProxyPassword (cluster_id, proc_id, &password) != 0) {
		// Try not specifying a proc
		if (GetMyProxyPassword (cluster_id, 0, &password) != 0) {
			//return -1;
			// Just return empty string if can't find password
		}
	}


	socket->eom();
	socket->encode();
	if( ! socket->code(password) ) {
		dprintf( D_ALWAYS,
			"get_myproxy_password_handler: Failed to send result.\n" );
		return -1;
	}

	if( ! socket->eom() ) {
		dprintf( D_ALWAYS,
			"get_myproxy_password_handler: Failed to send end of message.\n");
		return -1;
	}


	return 0;

}


int
InitializeConnection( const char *  /*owner*/, const char *  /*domain*/ )
{
		/*
		  This function used to call init_user_ids(), but we don't
		  need that anymore.  perhaps the whole thing should go
		  away...  however, when i tried that, i got all sorts of
		  strange link errors b/c other parts of the qmgmt code (the
		  sender stubs, etc) seem to depend on it.  i don't have time
		  to do more a thorough purging of it.
		*/
	return 0;
}


int
NewCluster()
{
//	LogSetAttribute *log;
	char cluster_str[PROC_ID_STR_BUFLEN];

	if( Q_SOCK && !OwnerCheck(NULL, Q_SOCK->getOwner()  ) ) {
		dprintf( D_FULLDEBUG, "NewCluser(): OwnerCheck failed\n" );
		return -1;
	}

		//
		// I have seen a weird bug where the getMaxJobsSubmitted() returns
		// zero. I added extra information to the dprintf statement 
		// to help me try to track down when this happens
		// Andy - 06.12.2006
		//
	int maxJobsSubmitted = scheduler.getMaxJobsSubmitted();
	if ( TotalJobsCount >= maxJobsSubmitted ) {
		dprintf(D_ALWAYS,
			"NewCluster(): MAX_JOBS_SUBMITTED exceeded, submit failed. "
			"Current total is %d. Limit is %d\n",
			TotalJobsCount, maxJobsSubmitted );
		return -2;
	}

	next_proc_num = 0;
	active_cluster_num = next_cluster_num;
	next_cluster_num += cluster_increment_val;
	snprintf(cluster_str, PROC_ID_STR_BUFLEN, "%d", next_cluster_num);
//	log = new LogSetAttribute(HeaderKey, ATTR_NEXT_CLUSTER_NUM, cluster_str);
//	JobQueue->AppendLog(log);
	JobQueue->SetAttribute(HeaderKey, ATTR_NEXT_CLUSTER_NUM, cluster_str);

	// put a new classad in the transaction log to serve as the cluster ad
	char cluster_key[PROC_ID_STR_BUFLEN];
	IdToStr(active_cluster_num,-1,cluster_key);
	JobQueue->NewClassAd(cluster_key, JOB_ADTYPE, STARTD_ADTYPE);

	return active_cluster_num;
}


int
NewProc(int cluster_id)
{
	int				proc_id;
	char			key[PROC_ID_STR_BUFLEN];
//	LogNewClassAd	*log;

	if( Q_SOCK && !OwnerCheck(NULL, Q_SOCK->getOwner() ) ) {
		return -1;
	}

	if ((cluster_id != active_cluster_num) || (cluster_id < 1)) {
#if !defined(WIN32)
		errno = EACCES;
#endif
		return -1;
	}
	
	if ( TotalJobsCount >= scheduler.getMaxJobsSubmitted() ) {
		dprintf(D_ALWAYS,
			"NewProc(): MAX_JOBS_SUBMITTED exceeded, submit failed\n");
		return -2;
	}

	proc_id = next_proc_num++;
	IdToStr(cluster_id,proc_id,key);
//	log = new LogNewClassAd(key, JOB_ADTYPE, STARTD_ADTYPE);
//	JobQueue->AppendLog(log);
	JobQueue->NewClassAd(key, JOB_ADTYPE, STARTD_ADTYPE);

	IncrementClusterSize(cluster_id);

		// now that we have a real job ad with a valid proc id, then
		// also insert the appropriate GlobalJobId while we're at it.
	MyString gjid = "\"";
	gjid += Name;             // schedd's name
	gjid += "#";
	gjid += cluster_id;
	gjid += ".";
	gjid += proc_id;
	if (param_boolean("GLOBAL_JOB_ID_WITH_TIME", true)) {
		int now = (int)time(0);
		gjid += "#";
		gjid += now;
	}
	gjid += "\"";
	JobQueue->SetAttribute( key, ATTR_GLOBAL_JOB_ID, gjid.Value() );

	return proc_id;
}

int 	DestroyMyProxyPassword (int cluster_id, int proc_id);

int DestroyProc(int cluster_id, int proc_id)
{
	char				key[PROC_ID_STR_BUFLEN];
	ClassAd				*ad = NULL;
//	LogDestroyClassAd	*log;

	IdToStr(cluster_id,proc_id,key);
	if (!JobQueue->LookupClassAd(key, ad)) {
		return DESTROYPROC_ENOENT;
	}

	// Only the owner can delete a proc.
	if ( Q_SOCK && !OwnerCheck(ad, Q_SOCK->getOwner() )) {
		return DESTROYPROC_EACCES;
	}

	// Take care of ATTR_COMPLETION_DATE
	int job_status = -1;
	ad->LookupInteger(ATTR_JOB_STATUS, job_status);	
	if ( job_status == COMPLETED ) {
			// if job completed, insert completion time if not already there
		int completion_time = 0;
		ad->LookupInteger(ATTR_COMPLETION_DATE,completion_time);
		if ( !completion_time ) {
			SetAttributeInt(cluster_id,proc_id,ATTR_COMPLETION_DATE,
			                (int)time(NULL), true /*nondurable*/);
		}
	}

	int job_finished_hook_done = -1;
	ad->LookupInteger( ATTR_JOB_FINISHED_HOOK_DONE, job_finished_hook_done );
	if( job_finished_hook_done == -1 ) {
			// our cleanup hook hasn't finished yet for this job.  so,
			// we just want to add it to our queue of job ids to call
			// the hook on and return immediately
		scheduler.enqueueFinishedJob( cluster_id, proc_id );
		return DESTROYPROC_SUCCESS_DELAY;
	}

		// should we leave the job in the queue?
	int leave_job_in_q = 0;
	{
		ClassAd completeAd(*ad);
		JobQueue->AddAttrsFromTransaction(key,completeAd);
		completeAd.EvalBool(ATTR_JOB_LEAVE_IN_QUEUE,NULL,leave_job_in_q);
		if ( leave_job_in_q ) {
			return DESTROYPROC_SUCCESS_DELAY;
		}
	}

 
	// Remove checkpoint files
	if ( !Q_SOCK ) {
		//if socket is dead, have cleanup lookup ad owner
		cleanup_ckpt_files(cluster_id,proc_id,NULL );
	}
	else {
		cleanup_ckpt_files(cluster_id,proc_id,Q_SOCK->getOwner() );
	}

	int universe = CONDOR_UNIVERSE_STANDARD;
	ad->LookupInteger(ATTR_JOB_UNIVERSE, universe);

	if( (universe == CONDOR_UNIVERSE_PVM) || 
		(universe == CONDOR_UNIVERSE_MPI) ||
		(universe == CONDOR_UNIVERSE_PARALLEL) ) {
			// PVM jobs take up a whole cluster.  If we've been ask to
			// destroy any of the procs in a PVM job cluster, we
			// should destroy the entire cluster.  This hack lets the
			// schedd just destroy the proc associated with the shadow
			// when a multi-class PVM job exits without leaving other
			// procs in the cluster around.  It also ensures that the
			// user doesn't delete only some of the procs in the PVM
			// job cluster, since that's going to really confuse the
			// PVM shadow.
		int ret = DestroyCluster(cluster_id);
		if(ret < 0 ) { return DESTROYPROC_ERROR; }
		return DESTROYPROC_SUCCESS;
	}

	// Append to history file
	AppendHistory(ad);

	// Write a per-job history file (if PER_JOB_HISTORY_DIR param is set)
	WritePerJobHistoryFile(ad, false);

#if HAVE_DLOPEN
  ScheddPluginManager::Archive(ad);
#endif

  if (FILEObj->file_newEvent("History", ad) == QUILL_FAILURE) {
	  dprintf(D_ALWAYS, "AppendHistory Logging History Event --- Error\n");
  }

  // save job ad to the log
	bool already_in_transaction = InTransaction();
	if( !already_in_transaction ) {
		BeginTransaction(); // for performance
	}

	JobQueue->DestroyClassAd(key);

	DecrementClusterSize(cluster_id);

	if( !already_in_transaction ) {
		CommitTransaction();
	}

		// remove any match (startd) ad stored w/ this job
	RemoveMatchedAd(cluster_id,proc_id);


	// ckireyev: Destroy MyProxyPassword
	(void)DestroyMyProxyPassword (cluster_id, proc_id);

	JobQueueDirty = true;

	return DESTROYPROC_SUCCESS;
}


int DestroyCluster(int cluster_id, const char* reason)
{
	ClassAd				*ad=NULL;
	int					c, proc_id;
//	LogDestroyClassAd	*log;
	HashKey				key;

	// cannot destroy the header cluster(s)
	if ( cluster_id < 1 ) {
		return -1;
	}

	JobQueue->StartIterateAllClassAds();

	// Find all jobs in this cluster and remove them.
	while(JobQueue->IterateAllClassAds(ad,key)) {
		StrToId(key.value(),c,proc_id);
		if (c == cluster_id && proc_id > -1) {
				// Only the owner can delete a cluster
				if ( Q_SOCK && !OwnerCheck(ad, Q_SOCK->getOwner() )) {
					return -1;
				}

				// Take care of ATTR_COMPLETION_DATE
				int job_status = -1;
				ad->LookupInteger(ATTR_JOB_STATUS, job_status);	
				if ( job_status == COMPLETED ) {
						// if job completed, insert completion time if not already there
					int completion_time = 0;
					ad->LookupInteger(ATTR_COMPLETION_DATE,completion_time);
					if ( !completion_time ) {
						SetAttributeInt(cluster_id,proc_id,
							ATTR_COMPLETION_DATE,(int)time(NULL));
					}
				}

				// Take care of ATTR_REMOVE_REASON
				if( reason ) {
					MyString fixed_reason;
					if( reason[0] == '"' ) {
						fixed_reason += reason;
					} else {
						fixed_reason += '"';
						fixed_reason += reason;
						fixed_reason += '"';
					}
					if( SetAttribute(cluster_id, proc_id, ATTR_REMOVE_REASON, 
									 fixed_reason.Value()) < 0 ) {
						dprintf( D_ALWAYS, "WARNING: Failed to set %s to \"%s\" for "
								 "job %d.%d\n", ATTR_REMOVE_REASON, reason, cluster_id,
								 proc_id );
					}
				}

					// should we leave the job in the queue?
				int leave_job_in_q = 0;
				ad->EvalBool(ATTR_JOB_LEAVE_IN_QUEUE,NULL,leave_job_in_q);
				if ( leave_job_in_q ) {
						// leave it in the queue.... move on to the next one
					continue;
				}

				// Apend to history file
				AppendHistory(ad);
#if HAVE_DLOPEN
				ScheddPluginManager::Archive(ad);
#endif

				if (FILEObj->file_newEvent("History", ad) == QUILL_FAILURE) {
			  		dprintf(D_ALWAYS, "AppendHistory Logging History Event --- Error\n");
		  		}

  // save job ad to the log

				// Write a per-job history file (if PER_JOB_HISTORY_DIR param is set)
				WritePerJobHistoryFile(ad, false);

//				log = new LogDestroyClassAd(key);
//				JobQueue->AppendLog(log);

				cleanup_ckpt_files(cluster_id,proc_id, NULL );

				JobQueue->DestroyClassAd(key.value());

					// remove any match (startd) ad stored w/ this job
				if ( scheduler.resourcesByProcID ) {
					ClassAd *ad_to_remove = NULL;
					PROC_ID job_id;
					job_id.cluster = cluster_id;
					job_id.proc = proc_id;
					scheduler.resourcesByProcID->lookup(job_id,ad_to_remove);
					if ( ad_to_remove ) {
						delete ad_to_remove;
						scheduler.resourcesByProcID->remove(job_id);
					}
				}
		}

	}

	ClusterCleanup(cluster_id);
	
	// Destroy myproxy password
	DestroyMyProxyPassword (cluster_id, -1);

	JobQueueDirty = true;

	return 0;
}

int
SetAttributeByConstraint(const char *constraint, const char *attr_name,
						 const char *attr_value)
{
	ClassAd	*ad;
	int cluster_num, proc_num;
	int found_one = 0, had_error = 0;
	HashKey key;

	JobQueue->StartIterateAllClassAds();
	while(JobQueue->IterateAllClassAds(ad,key)) {
		// check for CLUSTER_ID>0 and proc_id >= 0 to avoid header ad/cluster ads
		StrToId(key.value(),cluster_num,proc_num);
		if ( (cluster_num > 0) &&
			 (proc_num > -1) &&
			 EvalBool(ad, constraint)) {
			found_one = 1;
			if( SetAttribute(cluster_num,proc_num,attr_name,attr_value) < 0 ) {
				had_error = 1;
			}
			FreeJobAd(ad);	// a no-op on the server side
		}
	}

		// If we couldn't find any jobs that matched the constraint,
		// or we could set the attribute on any of the ones we did
		// find, return error (-1).
	// failure (-1)
	if ( had_error || !found_one )
		return -1;
	else
		return 0;
}

int
SetAttribute(int cluster_id, int proc_id, const char *attr_name,
			 const char *attr_value, SetAttributeFlags_t flags )
{
//	LogSetAttribute	*log;
	char			key[PROC_ID_STR_BUFLEN];
	ClassAd			*ad = NULL;
	MyString		new_value;

	// Only an authenticated user or the schedd itself can set an attribute.
	if ( Q_SOCK && !(Q_SOCK->isAuthenticated()) ) {
		return -1;
	}

	// If someone is trying to do something funny with an invalid
	// attribute name, bail out early
	if (!AttrList::IsValidAttrName(attr_name)) {
		dprintf(D_ALWAYS, "SetAttribute got invalid attribute named %s for job %d.%d\n", 
			attr_name ? attr_name : "(null)", cluster_id, proc_id);
		return -1;
	}

		// If someone is trying to do something funny with an invalid
		// attribute value, bail earlyxs
	if (!AttrList::IsValidAttrValue(attr_value)) {
		dprintf(D_ALWAYS,
				"SetAttribute received invalid attribute value '%s' for "
				"job %d.%d, ignoring\n",
				attr_value ? attr_value : "(null)", cluster_id, proc_id);
		return -1;
	}

	IdToStr(cluster_id,proc_id,key);

	if (JobQueue->LookupClassAd(key, ad)) {
		if ( Q_SOCK && !OwnerCheck(ad, Q_SOCK->getOwner() )) {
			const char *owner = Q_SOCK->getOwner( );
			if ( ! owner ) {
				owner = "NULL";
			}
			dprintf(D_ALWAYS,
					"OwnerCheck(%s) failed in SetAttribute for job %d.%d\n",
					owner, cluster_id, proc_id);
			return -1;
		}
	} else {
		// If we made it here, the user is adding attributes to an ad
		// that has not been committed yet (and thus cannot be found
		// in the JobQueue above).  Restrict the user to only adding
		// attributes to the current cluster returned by NewCluster,
		// and also restrict the user to procs that have been 
		// returned by NewProc.
		if ((cluster_id != active_cluster_num) || (proc_id >= next_proc_num)) {
#if !defined(WIN32)
			errno = EACCES;
#endif
			dprintf(D_ALWAYS,"Inserting new attribute %s into non-active cluster cid=%d acid=%d\n", 
					attr_name, cluster_id,active_cluster_num);
			return -1;
		}
	}

	// check for security violations.
	// first, make certain ATTR_OWNER can only be set to who they really are.
	if (stricmp(attr_name, ATTR_OWNER) == 0) 
	{
		const char* sock_owner = Q_SOCK ? Q_SOCK->getOwner() : "";
		if( !sock_owner ) {
			sock_owner = "";
		}

		if ( stricmp(attr_value,"UNDEFINED")==0 ) {
				// If the user set the owner to be undefined, then
				// just fill in the value of Owner with the owner name
				// of the authenticated socket.
			if ( sock_owner && *sock_owner ) {
				new_value.sprintf("\"%s\"",sock_owner);
				attr_value  = new_value.Value();
			} else {
				// socket not authenticated and Owner is UNDEFINED.
#if !defined(WIN32)
				errno = EACCES;
#endif
				dprintf(D_ALWAYS, "ERROR SetAttribute violation: "
					"Owner is UNDEFINED, but client not authenticated\n");
				return -1;

			}
		}

			// We can't just use attr_value, since it contains '"'
			// marks.  Carefully remove them here.
		MyString owner_buf;
		char const *owner = attr_value;
		if( *owner == '"' ) {
			owner_buf = owner+1;
			if( owner_buf.Length() && owner_buf[owner_buf.Length()-1] == '"' )
			{
				owner_buf.setChar(owner_buf.Length()-1,'\0');
			}
			owner = owner_buf.Value();
		}


		if (!qmgmt_all_users_trusted
#if defined(WIN32)
			&& (stricmp(owner,sock_owner) != 0)
#else
			&& (strcmp(owner,sock_owner) != 0)
#endif
			&& (!isQueueSuperUser(sock_owner) || !SuperUserAllowedToSetOwnerTo(owner)) ) {
#ifndef WIN32
				errno = EACCES;
#endif
				dprintf(D_ALWAYS, "SetAttribute security violation: "
					"setting owner to %s when active owner is \"%s\"\n",
					attr_value, sock_owner);
				return -1;
		}


			// If we got this far, we're allowing the given value for
			// ATTR_OWNER to be set.  However, now, we should try to
			// insert a value for ATTR_USER, too, so that's always in
			// the job queue.
		int nice_user = 0;
		MyString user;

		GetAttributeInt( cluster_id, proc_id, ATTR_NICE_USER,
						 &nice_user );
		user.sprintf( "\"%s%s@%s\"", (nice_user) ? "nice-user." : "",
				 owner, scheduler.uidDomain() );
		SetAttribute( cluster_id, proc_id, ATTR_USER, user.Value() );

			// Also update the owner history hash table
		AddOwnerHistory(owner);
	}
	else if (stricmp(attr_name, ATTR_CLUSTER_ID) == 0) {
		if (atoi(attr_value) != cluster_id) {
#if !defined(WIN32)
			errno = EACCES;
#endif
			dprintf(D_ALWAYS, "SetAttribute security violation: setting ClusterId to incorrect value (%d!=%d)\n",
				atoi(attr_value), cluster_id);
			return -1;
		}
	}
	else if (stricmp(attr_name, ATTR_NICE_USER) == 0) {
			// Because we're setting a new value for nice user, we
			// should create a new value for ATTR_USER while we're at
			// it, since that might need to change now that
			// ATTR_NICE_USER is set.
		MyString owner;
		MyString user;
		bool nice_user = false;
		if( ! stricmp(attr_value, "TRUE") ) {
			nice_user = true;
		}
		if( GetAttributeString(cluster_id, proc_id, ATTR_OWNER, owner)
			>= 0 ) {
			user.sprintf( "\"%s%s@%s\"", (nice_user) ? "nice-user." :
					 "", owner.Value(), scheduler.uidDomain() );
			SetAttribute( cluster_id, proc_id, ATTR_USER, user.Value() );
		}
	}
	else if (stricmp(attr_name, ATTR_PROC_ID) == 0) {
		if (atoi(attr_value) != proc_id) {
#if !defined(WIN32)
			errno = EACCES;
#endif
			dprintf(D_ALWAYS, "SetAttribute security violation: setting ProcId to incorrect value (%d!=%d)\n",
				atoi(attr_value), proc_id);
			return -1;
		}
		
		//
		// CronTab Attributes
		// Check to see if this attribte is one of the special
		// ones used for defining a crontab schedule. If it is, then
		// we add the cluster_id to a queue maintained by the schedd.
		// This is because at this point we may not have the proc_id, so
		// we can't add the full job information. The schedd will later
		// take this cluster_id and look at all of its procs to see if 
		// need to be added to the main CronTab list of jobs.
		//
	} else if ( stricmp( attr_name, ATTR_CRON_MINUTES ) == 0 ||
				stricmp( attr_name, ATTR_CRON_HOURS ) == 0 ||
				stricmp( attr_name, ATTR_CRON_DAYS_OF_MONTH ) == 0 ||
				stricmp( attr_name, ATTR_CRON_MONTHS ) == 0 ||
				stricmp( attr_name, ATTR_CRON_DAYS_OF_WEEK ) == 0 ) {
		scheduler.addCronTabClusterId( cluster_id );				
	}
	else if ( stricmp( attr_name, ATTR_JOB_STATUS ) == 0 ) {
			// If the status is being set, let's record the previous
			// status. If there is no status we'll default to
			// UNEXPANDED.
		int status = UNEXPANDED;
		GetAttributeInt( cluster_id, proc_id, ATTR_JOB_STATUS, &status );
		SetAttributeInt( cluster_id, proc_id, ATTR_LAST_JOB_STATUS, status );
	}

	// If any of the attrs used to create the signature are
	// changed, then delete the ATTR_AUTO_CLUSTER_ID, since
	// the signature needs to be recomputed as it may have changed.
	// Note we do this whether or not the transaction is committed - that
	// is ok, and actually is probably more efficient than hitting disk.
	if ( ad ) {
		char * sigAttrs = NULL;
		ad->LookupString(ATTR_AUTO_CLUSTER_ATTRS,&sigAttrs);
		if ( sigAttrs ) {
			StringList attrs(sigAttrs);
			if ( attrs.contains_anycase(attr_name) ) {
				ad->Delete(ATTR_AUTO_CLUSTER_ID);
				ad->Delete(ATTR_AUTO_CLUSTER_ATTRS);
			}
			free(sigAttrs);
			sigAttrs = NULL;
		}
	}

	// This block handles rounding of attributes.
	MyString round_param_name;
	round_param_name = "SCHEDD_ROUND_ATTR_";
	round_param_name += attr_name;

	char *round_param = param(round_param_name.Value());

	if( round_param && *round_param && strcmp(round_param,"0") ) {
		Token token;

			// See if attr_value is a scalar (int or float) by
			// invoking the ClassAd scanner.  We do it this way
			// to make certain we scan the value the same way that
			// the ClassAd library will (i.e. support exponential
			// notation, etc).
		char const *avalue = attr_value; // scanner will modify ptr, so save it
		Scanner(avalue,token);

		if ( token.type == LX_INTEGER || token.type == LX_FLOAT ) {
			// first, store the actual value
			MyString raw_attribute = attr_name;
			raw_attribute += "_RAW";
			JobQueue->SetAttribute(key, raw_attribute.Value(), attr_value);

			long ivalue;
			double fvalue;

			if ( token.type == LX_INTEGER ) {
				ivalue = token.intVal;
				fvalue = token.intVal;
			} else {
				ivalue = (long) token.floatVal;	// truncation conversion
				fvalue = token.floatVal;
			}

			if( strstr(round_param,"%") ) {
					// round to specified percentage of the number's
					// order of magnitude
				char *end=NULL;
				double percent = strtod(round_param,&end);
				if( !end || end[0] != '%' || end[1] != '\0' ||
					percent > 1000 || percent < 0 )
				{
					EXCEPT("Invalid rounding parameter %s=%s",
						   round_param_name.Value(),round_param);
				}
				if( fabs(fvalue) < 0.000001 || percent < 0.000001 ) {
					new_value = attr_value; // unmodified
				}
				else {
						// find the closest power of 10
					int magnitude = (int)(log(fabs((double)fvalue/5))/log((double)10) + 1);
					double roundto = pow((double)10,magnitude) * percent/100.0;
					fvalue = ceil( fvalue/roundto )*roundto;

					if( token.type == LX_INTEGER ) {
						new_value.sprintf("%d",(int)fvalue);
					}
					else {
						new_value.sprintf("%f",fvalue);
					}
				}
			}
			else {
					// round to specified power of 10
				unsigned int base;
				int exp = param_integer(round_param_name.Value(),0,0,9);

					// now compute the rounded value
					// set base to be 10^exp
				for (base=1 ; exp > 0; exp--, base *= 10);

					// round it.  note we always round UP!!  
				ivalue = ((ivalue + base - 1) / base) * base;

					// make it a string, courtesty MyString conversion.
				new_value = ivalue;

					// if it was a float, append ".0" to keep it a float
				if ( token.type == LX_FLOAT ) {
					new_value += ".0";
				}
			}

			// change attr_value, so when we do the SetAttribute below
			// we really set to the rounded value.
			attr_value = new_value.Value();

		} else {
			dprintf(D_FULLDEBUG,
				"%s=%s, but value '%s' is not a scalar - ignored\n",
				round_param_name.Value(),round_param,attr_value);
		}
	}
	free( round_param );

	if( !PrioRecArrayIsDirty ) {
		if( stricmp(attr_name, ATTR_JOB_PRIO) == 0 ) {
			PrioRecArrayIsDirty = true;
		}
		if( stricmp(attr_name, ATTR_JOB_STATUS) == 0 ) {
			if( atoi(attr_value) == IDLE ) {
				PrioRecArrayIsDirty = true;
			}
		}
		if(PrioRecArrayIsDirty) {
			dprintf(D_FULLDEBUG,
					"Prioritized runnable job list will be rebuilt, because "
					"ClassAd attribute %s=%s changed\n",
					attr_name,attr_value);
		}
	}

	int old_nondurable_level = 0;
	if( flags & NONDURABLE ) {
		old_nondurable_level = JobQueue->IncNondurableCommitLevel();
	}

	JobQueue->SetAttribute(key, attr_name, attr_value);

	if( flags & NONDURABLE ) {
		JobQueue->DecNondurableCommitLevel( old_nondurable_level );

		ScheduleJobQueueLogFlush();
	}

	JobQueueDirty = true;

	return 0;
}

void
ScheduleJobQueueLogFlush()
{
		// Flush the log after a short delay so that we avoid spending
		// a lot of time waiting for the disk but we also make things
		// visible to JobRouter and Quill within a maximum delay.
	if( flush_job_queue_log_timer_id == -1 ) {
		flush_job_queue_log_timer_id = daemonCore->Register_Timer(
			flush_job_queue_log_delay,
			HandleFlushJobQueueLogTimer,
			"HandleFlushJobQueueLogTimer");
	}
}

int
HandleFlushJobQueueLogTimer(Service *)
{
	flush_job_queue_log_timer_id = -1;
	JobQueue->FlushLog();
	return 0;
}

int
SetTimerAttribute( int cluster, int proc, const char *attr_name, int dur )
{
	int rc = 0;
	if ( xact_start_time == 0 ) {
		dprintf(D_ALWAYS,
				"SetTimerAttribute called for %d.%d outside of a transaction!\n",
				cluster, proc);
		return -1;
	}

	rc = SetAttributeInt( cluster, proc, attr_name, xact_start_time + dur );
	return rc;
}

char * simple_encode (int key, const char * src);
char * simple_decode (int key, const char * src);

// Store a simply-encoded attribute
int
SetMyProxyPassword (int cluster_id, int proc_id, const char *pwd) {

	// This is sortof a hack
	if (proc_id == -1)	{
		proc_id = 0;
	}

	// Create filename
	MyString filename;
	filename.sprintf( "%s/mpp.%d.%d", Spool, cluster_id, proc_id);

	// Swith to root temporarily
	priv_state old_priv = set_root_priv();
	// Delete the file
	struct stat stat_buff;
	if (stat (filename.Value(), &stat_buff) == 0) {
		// If the file exists, delete it
		if (unlink (filename.Value()) && errno != ENOENT) {
			set_priv(old_priv);
			return -1;
		}
	}

	// Create the file
	int fd = safe_open_wrapper(filename.Value(), O_CREAT | O_WRONLY, S_IREAD | S_IWRITE);
	if (fd < 0) {
		set_priv(old_priv);
		return -1;
	}

	char * encoded_value = simple_encode (cluster_id+proc_id, pwd);
	int len = strlen(encoded_value);
	if (write (fd, encoded_value, len) != len) {
		set_priv(old_priv);
		free(encoded_value);
		return -1;
	}
	close (fd);

	// Switch back to non-priviledged user
	set_priv(old_priv);

	free (encoded_value);

	return 0;

}


int
DestroyMyProxyPassword( int cluster_id, int proc_id )
{
	MyString filename;
	filename.sprintf( "%s%cmpp.%d.%d", Spool, DIR_DELIM_CHAR,
					  cluster_id, proc_id );

  	// Swith to root temporarily
	priv_state old_priv = set_root_priv();

	// Delete the file
	struct stat stat_buff;
	if( stat(filename.Value(), &stat_buff) == 0 ) {
			// If the file exists, delete it
		if( unlink( filename.Value()) < 0 && errno != ENOENT ) {
			dprintf( D_ALWAYS, "unlink(%s) failed: errno %d (%s)\n",
					 filename.Value(), errno, strerror(errno) );
		 	set_priv(old_priv);
			return -1;

		}
		dprintf( D_FULLDEBUG, "Destroyed MPP %d.%d: %s\n", cluster_id, 
				 proc_id, filename.Value() );
	}

	// Switch back to non-root
	set_priv(old_priv);

	return 0;
}


int GetMyProxyPassword (int cluster_id, int proc_id, char ** value) {
	// Create filename

	// Swith to root temporarily
	priv_state old_priv = set_root_priv();
	
	MyString filename;
	filename.sprintf( "%s/mpp.%d.%d", Spool, cluster_id, proc_id);
	int fd = safe_open_wrapper(filename.Value(), O_RDONLY);
	if (fd < 0) {
		set_priv(old_priv);
		return -1;
	}

	char buff[MYPROXY_MAX_PASSWORD_BUFLEN];
	int bytes = read (fd, buff, sizeof(buff));
	if( bytes < 0 ) {
		return -1;
	}
	buff [bytes] = '\0';

	close (fd);

	// Switch back to non-priviledged user
	set_priv(old_priv);

	*value = simple_decode (cluster_id + proc_id, buff);
	return 0;
}




const char * mesh = "Rr1aLvzki/#6`QeNoWl^\"(!x\'=OE3HBn [A)GtKu?TJ.mdS9%Fh;<\\+w~4yPDIq>2Ufs$Xc_@g0Y5Mb|{&*}]7,CpV-j:8Z";

char * simple_encode (int key, const char * src) {

  char * result = (char*)strdup (src);

  char buff[2];
  buff [1]='\n';

  unsigned int i= 0;
  for (; i<strlen (src); i++) {
    int c = (int)src[i]-(int)' ';
    c=(c+key)%strlen(mesh);
    result[i]=mesh[c];
  }

  return result;
}

char * simple_decode (int key, const char * src) {
  char * result = (char*)strdup (src);

  char buff[2];
  buff[1]='\0';

  unsigned int i= 0;
  unsigned int j =0;
  unsigned int c =0;

  for (; j<strlen(src); j++) {

	//
    for (i=0; i<strlen (mesh); i++) {
      if (mesh[i] == src[j]) {
		c = i;
		break;
		}
    }

    c=(c+strlen(mesh)-(key%strlen(mesh)))%strlen(mesh);
    
    snprintf(buff, 2, "%c", c+(int)' ');
    result[j]=buff[0];
    
  }
  return result;
}

bool
InTransaction()
{
	return JobQueue->InTransaction();
}

void
BeginTransaction()
{
	JobQueue->BeginTransaction();

	// note what time we started the transaction (used by SetTimerAttribute())
	xact_start_time = time( NULL );
}


void
CommitTransaction(SetAttributeFlags_t flags /* = 0 */)
{
	if( flags & NONDURABLE ) {
		JobQueue->CommitNondurableTransaction();
		ScheduleJobQueueLogFlush();
	}
	else {
		JobQueue->CommitTransaction();
	}

	xact_start_time = 0;
}


void
AbortTransaction()
{
	JobQueue->AbortTransaction();
}

void
AbortTransactionAndRecomputeClusters()
{
	if ( JobQueue->AbortTransaction() ) {
		/*	If we made it here, a transaction did exist that was not
			committed, and we now aborted it.  This would happen if 
			somebody hit ctrl-c on condor_rm or condor_status, etc,
			or if any of these client tools bailed out due to a fatal error.
			Because the removal of ads from the queue has been backed out,
			we need to "back out" from any changes to the ClusterSizeHashTable,
			since this may now contain incorrect values.  Ideally, the size of
			the cluster should just be kept in the cluster ad -- that way, it 
			gets committed or aborted as part of the transaction.  But alas, 
			it is not; same goes a bunch of other stuff: removal of ckpt and 
			ickpt files, appending to the history file, etc.  Sigh.  
			This should be cleaned up someday, probably with the new schedd.
			For now, to "back out" from changes to the ClusterSizeHashTable, we
			use brute force and blow the whole thing away and recompute it. 
			-Todd 2/2000
		*/
		ClusterSizeHashTable->clear();
		ClassAd *ad;
		HashKey key;
		const char *tmp;
		int 	*numOfProcs = NULL;	
		int cluster_num;
		JobQueue->StartIterateAllClassAds();
		while (JobQueue->IterateAllClassAds(ad,key)) {
			tmp = key.value();
			if ( *tmp == '0' ) continue;	// skip cluster & header ads
			if ( (cluster_num = atoi(tmp)) ) {
				// count up number of procs in cluster, update ClusterSizeHashTable
				if ( ClusterSizeHashTable->lookup(cluster_num,numOfProcs) == -1 ) {
					// First proc we've seen in this cluster; set size to 1
					ClusterSizeHashTable->insert(cluster_num,1);
				} else {
					// We've seen this cluster_num go by before; increment proc count
					(*numOfProcs)++;
				}

			}
		}
	}	// end of if JobQueue->AbortTransaction == True
}

int
CloseConnection()
{

	JobQueue->CommitTransaction();
		// If this failed, the schedd will EXCEPT.  So, if we got this
		// far, we can always return success.  -Derek Wright 4/2/99

	// Now that the transaction has been commited, we need to chain proc
	// ads to cluster ads if any new clusters have been submitted.
	// Also, if EVENT_LOG is defined in condor_config, we will write
	// submit events into the EVENT_LOG here.
	if ( old_cluster_num != next_cluster_num ) {
		int cluster_id;
		int 	*numOfProcs = NULL;	
		int i;
		ClassAd *procad;
		ClassAd *clusterad;
		bool write_submit_events = false;
			// keep usr_log in outer scope so we don't open/close the 
			// event log over and over.
		WriteUserLog usr_log;
		usr_log.setCreatorName( Name );

		char *eventlog = param("EVENT_LOG");
		if ( eventlog ) {
			write_submit_events = true;
				// don't write to the user log here, since
				// hopefully condor_submit already did.
			usr_log.setWriteUserLog(false);
			usr_log.initialize(0,0,0,NULL);
			free(eventlog);
		}

		for ( cluster_id=old_cluster_num; cluster_id < next_cluster_num; cluster_id++ ) {
			char cluster_key[PROC_ID_STR_BUFLEN];
			IdToStr(cluster_id,-1,cluster_key);
			if ( (JobQueue->LookupClassAd(cluster_key, clusterad)) &&
			     (ClusterSizeHashTable->lookup(cluster_id,numOfProcs) != -1) )
			{
				for ( i = 0; i < *numOfProcs; i++ ) {
					char key[PROC_ID_STR_BUFLEN];
					IdToStr(cluster_id,i,key);
					if (JobQueue->LookupClassAd(key,procad)) {
							// chain proc ads to cluster ad
						procad->ChainToAd(clusterad);

							// convert any old attributes for backwards compatbility
						ConvertOldJobAdAttrs(procad, false);

							// write submit event to global event log
						if ( write_submit_events ) {
							SubmitEvent jobSubmit;
							jobSubmit.initFromClassAd(procad);
							usr_log.setGlobalCluster(cluster_id);
							usr_log.setGlobalProc(i);
							usr_log.writeEvent(&jobSubmit,procad);
						}
					}
				}	// end of loop thru all proc in cluster cluster_id
			}	
		}	// end of loop thru clusters
	}	// end of if a new cluster(s) submitted
	old_cluster_num = next_cluster_num;
					
	xact_start_time = 0;

	return 0;
}


int
GetAttributeFloat(int cluster_id, int proc_id, const char *attr_name, float *val)
{
	ClassAd	*ad;
	char	key[PROC_ID_STR_BUFLEN];
	char	*attr_val;

	IdToStr(cluster_id,proc_id,key);

	if( JobQueue->LookupInTransaction(key, attr_name, attr_val) ) {
		sscanf(attr_val, "%f", val);
		free( attr_val );
		return 1;
	}

	if (!JobQueue->LookupClassAd(key, ad)) {
		return -1;
	}

	if (ad->LookupFloat(attr_name, *val) == 1) return 0;
	return -1;
}


int
GetAttributeInt(int cluster_id, int proc_id, const char *attr_name, int *val)
{
	ClassAd	*ad;
	char	key[PROC_ID_STR_BUFLEN];
	char	*attr_val;

	IdToStr(cluster_id,proc_id,key);

	if( JobQueue->LookupInTransaction(key, attr_name, attr_val) ) {
		sscanf(attr_val, "%d", val);
		free( attr_val );
		return 1;
	}

	if (!JobQueue->LookupClassAd(key, ad)) {
		return -1;
	}

	if (ad->LookupInteger(attr_name, *val) == 1) return 0;
	return -1;
}


int
GetAttributeBool(int cluster_id, int proc_id, const char *attr_name, int *val)
{
	ClassAd	*ad;
	char	key[PROC_ID_STR_BUFLEN];
	char	*attr_val;

	IdToStr(cluster_id,proc_id,key);

	if( JobQueue->LookupInTransaction(key, attr_name, attr_val) ) {
		sscanf(attr_val, "%d", val);
		free( attr_val );
		return 1;
	}

	if (!JobQueue->LookupClassAd(key, ad)) {
		return -1;
	}

	if (ad->LookupBool(attr_name, *val) == 1) return 0;
	return -1;
}

// I added this version of GetAttributeString. It is nearly identical 
// to the other version, but it calls a different version of 
// AttrList::LookupString() which allocates a new string. This is a good
// thing, since it doesn't require a buffer that we could easily overflow.
int
GetAttributeStringNew( int cluster_id, int proc_id, const char *attr_name, 
					   char **val )
{
	ClassAd	*ad;
	char	key[PROC_ID_STR_BUFLEN];
	char	*attr_val;

	*val = NULL;

	IdToStr(cluster_id,proc_id,key);

	if( JobQueue->LookupInTransaction(key, attr_name, attr_val) ) {
		int attr_len = strlen( attr_val );
		if ( attr_val[0] != '"' || attr_val[attr_len-1] != '"' ) {
			free( attr_val );
			return -1;
		}
		attr_val[attr_len - 1] = '\0';
		*val = strdup(&attr_val[1]);
		free( attr_val );
		return 1;
	}

	if (!JobQueue->LookupClassAd(key, ad)) {
		return -1;
	}

	if (ad->LookupString(attr_name, val) == 1) {
		return 0;
	}
	return -1;
}

// returns -1 if the lookup fails or if the value is not a string, 0 if
// the lookup succeeds in the job queue, 1 if it succeeds in the current
// transaction; val is set to the empty string on failure
int
GetAttributeString( int cluster_id, int proc_id, const char *attr_name, 
					MyString &val )
{
	ClassAd	*ad;
	char	key[PROC_ID_STR_BUFLEN];
	char	*attr_val;

	IdToStr(cluster_id,proc_id,key);

	if( JobQueue->LookupInTransaction(key, attr_name, attr_val) ) {
		int attr_len = strlen( attr_val );
		if ( attr_val[0] != '"' || attr_val[attr_len-1] != '"' ) {
			free( attr_val );
			val = "";
			return -1;
		}
		attr_val[attr_len - 1] = '\0';
		val = attr_val + 1;
		free( attr_val );
		return 1;
	}

	if (!JobQueue->LookupClassAd(key, ad)) {
		val = "";
		return -1;
	}

	if (ad->LookupString(attr_name, val) == 1) {
		return 0;
	}
	val = "";
	return -1;
}

int
GetAttributeExprNew(int cluster_id, int proc_id, const char *attr_name, char **val)
{
	ClassAd		*ad;
	char		key[PROC_ID_STR_BUFLEN];
	ExprTree	*tree;
	char		*attr_val;
	const char *tmp_val;

	*val = NULL;

	IdToStr(cluster_id,proc_id,key);

	if( JobQueue->LookupInTransaction(key, attr_name, attr_val) ) {
		*val = attr_val;
		return 1;
	}

	if (!JobQueue->LookupClassAd(key, ad)) {
		return -1;
	}

	tree = ad->LookupExpr(attr_name);
	if (!tree) {
		return -1;
	}

<<<<<<< HEAD
	tmp_val = ExprTreeToString(tree);
	strcpy(val, tmp_val);
=======
	tree->RArg()->PrintToNewStr(val);
>>>>>>> cb26d488

	return 0;
}


int
DeleteAttribute(int cluster_id, int proc_id, const char *attr_name)
{
	ClassAd				*ad;
	char				key[PROC_ID_STR_BUFLEN];
//	LogDeleteAttribute	*log;
	char				*attr_val = NULL;

	IdToStr(cluster_id,proc_id,key);

	if (!JobQueue->LookupClassAd(key, ad)) {
		if( ! JobQueue->LookupInTransaction(key, attr_name, attr_val) ) {
			return -1;
		}
	}

		// If we found it in the transaction, we need to free attr_val
		// so we don't leak memory.  We don't use the value, we just
		// wanted to make sure we could find the attribute so we know
		// to return failure if needed.
	if( attr_val ) {
		free( attr_val );
	}
	
	if (Q_SOCK && !OwnerCheck(ad, Q_SOCK->getOwner() )) {
		return -1;
	}

//	log = new LogDeleteAttribute(key, attr_name);
//	JobQueue->AppendLog(log);
	JobQueue->DeleteAttribute(key, attr_name);

	JobQueueDirty = true;

	return 1;
}

ClassAd *
dollarDollarExpand(int cluster_id, int proc_id, ClassAd *ad, ClassAd *startd_ad, bool persist_expansions)
{
	// This is prepended to attributes that we've already expanded,
	// making them available if the match ad is no longer available.
	// So 
	//   GlobusScheduler=$$(RemoteGridSite)
	// matches an ad containing
	//   RemoteGridSide=foobarqux
	// you'll get
	//   MATCH_EXP_GlobusScheduler=foobarqux
	const char * MATCH_EXP = "MATCH_EXP_";
	bool started_transaction = false;

	int	job_universe = -1;
	ad->LookupInteger(ATTR_JOB_UNIVERSE,job_universe);

		// if we made it here, we have the ad, but
		// expStartdAd is true.  so we need to dig up 
		// the startd ad which matches this job ad.
		char *bigbuf2 = NULL;
		char *attribute_value = NULL;
		ClassAd *expanded_ad;
		int index;
		char *left,*name,*right,*value,*tvalue;
		bool value_came_from_jobad;

		// we must make a deep copy of the job ad; we do not
		// want to expand the ad we have in memory.
		expanded_ad = new ClassAd(*ad);  

		// Copy attributes from chained parent ad into the expanded ad
		// so if parent is deleted before caller is finished with this
		// ad, things will still be ok.
		expanded_ad->ChainCollapse();

			// Make a stringlist of all attribute names in job ad.
			// Note: ATTR_JOB_CMD must be first in AttrsToExpand...
		StringList AttrsToExpand;
		const char * curr_attr_to_expand;
		AttrsToExpand.append(ATTR_JOB_CMD);
		ad->ResetName();
		const char *attr_name = ad->NextNameOriginal();
		for ( ; attr_name; attr_name = ad->NextNameOriginal() ) {
			if ( strncasecmp(attr_name,"MATCH_",6) == 0 ) {
					// We do not want to expand MATCH_XXX attributes,
					// because these are used to store the result of
					// previous expansions, which could potentially
					// contain literal $$(...) in the replacement text.
				continue;
			}
			if ( stricmp(attr_name,ATTR_JOB_CMD) ) { 
				AttrsToExpand.append(attr_name);
			}
		}

		index = -1;	
		AttrsToExpand.rewind();
		bool attribute_not_found = false;
		while ( !attribute_not_found ) 
		{
			index++;
			curr_attr_to_expand = AttrsToExpand.next();

			if ( curr_attr_to_expand == NULL ) {
				// all done; no more attributes to try and expand
				break;
			}

			MyString cachedAttrName = MATCH_EXP;
			cachedAttrName += curr_attr_to_expand;

			if( !startd_ad ) {
					// No startd ad, so try to find cached value from back
					// when we did have a startd ad.
				ExprTree *cached_value = ad->LookupExpr(cachedAttrName.Value());
				if( cached_value ) {
					const char *cached_value_buf =
						ExprTreeToString(cached_value);
					ASSERT(cached_value_buf);
					expanded_ad->AssignExpr(curr_attr_to_expand,cached_value_buf);
					continue;
				}

					// No cached value, so try to expand the attribute
					// without the cached value.  If it is an
					// expression that refers only to job attributes,
					// it can succeed, even without the startd.
			}

			if (attribute_value != NULL) {
				free(attribute_value);
				attribute_value = NULL;
			}

			// Get the current value of the attribute.  We want
			// to use PrintToNewStr() here because we want to work
			// with anything (strings, ints, etc) and because want
			// strings unparsed (for instance, quotation marks should
			// be escaped with backslashes) so that we can re-insert
			// them later into the expanded ClassAd.
			// Note: deallocate attribute_value with free(), despite
			// the mis-leading name PrintTo**NEW**Str.  
			ExprTree *tree = ad->LookupExpr(curr_attr_to_expand);
			if ( tree ) {
				const char *new_value = ExprTreeToString( tree );
				if ( new_value ) {
					attribute_value = strdup( new_value );
				}
			}

			if ( attribute_value == NULL ) {
				continue;
			}

				// Some backwards compatibility: if the
				// user just has $$opsys.$$arch in the
				// ATTR_JOB_CMD attribute, convert it to the
				// new format w/ parenthesis: $$(opsys).$$(arch)
			if ( (index == 0) && (attribute_value != NULL)
				 && ((tvalue=strstr(attribute_value,"$$")) != NULL) ) 
			{
				if ( stricmp("$$OPSYS.$$ARCH",tvalue) == MATCH ) 
				{
						// convert to the new format
						// First, we need to re-allocate attribute_value to a bigger
						// buffer.
					int old_size = strlen(attribute_value);
					attribute_value = (char *) realloc(attribute_value, 
											old_size 
											+ 10);  // for the extra parenthesis
					ASSERT(attribute_value);
						// since attribute_value may have moved, we need
						// to reset the value of tvalue.
					tvalue = strstr(attribute_value,"$$");	
					ASSERT(tvalue);
					strcpy(tvalue,"$$(OPSYS).$$(ARCH)");
					ad->Assign(curr_attr_to_expand, attribute_value);
				}
			}

			bool expanded_something = false;
			int search_pos = 0;
			while( !attribute_not_found &&
					get_var(attribute_value,&left,&name,&right,NULL,true,search_pos) )
			{
				expanded_something = true;
				
				size_t namelen = strlen(name);
				if(name[0] == '[' && name[namelen-1] == ']') {
					// This is a classad expression to be considered

					MyString expr_to_add;
					expr_to_add.sprintf("string(%s", name + 1);
					expr_to_add.setChar(expr_to_add.Length()-1, ')');

					ClassAd tmpJobAd(*ad);
					const char * INTERNAL_DD_EXPR = "InternalDDExpr";

					bool isok = tmpJobAd.AssignExpr(INTERNAL_DD_EXPR, expr_to_add.Value());
					if( ! isok ) {
						attribute_not_found = true;
						break;
					}

					MyString result;
					isok = tmpJobAd.EvalString(INTERNAL_DD_EXPR, startd_ad, result);
					if( ! isok ) {
						attribute_not_found = true;
						break;
					}
					MyString replacement_value;
					replacement_value += left;
					replacement_value += result;
					search_pos = replacement_value.Length();
					replacement_value += right;
					MyString replacement_attr = curr_attr_to_expand;
					replacement_attr += "=";
					replacement_attr += replacement_value;
					expanded_ad->Insert(replacement_attr.Value());
					dprintf(D_FULLDEBUG,"$$([]) substitution: %s\n",replacement_attr.Value());

					free(attribute_value);
					attribute_value = strdup(replacement_value.Value());


				} else  {
					// This is an attribute from the machine ad

					// If the name contains a colon, then it
					// is a	fallback value, should the startd
					// leave it undefined, e.g.
					// $$(NearestStorage:turkey)

					char *fallback;

					fallback = strchr(name,':');
					if(fallback) {
						*fallback = 0;
						fallback++;
					}

					// Look for the name in the ad.
					// If it is not there, use the fallback.
					// If no fallback value, then fail.

					if( stricmp(name,"DOLLARDOLLAR") == 0 ) {
							// replace $$(DOLLARDOLLAR) with literal $$
						value = strdup("DOLLARDOLLAR = \"$$\"");
						value_came_from_jobad = true;
					}
					else if ( startd_ad ) {
							// We have a startd ad in memory, use it
						value = startd_ad->sPrintExpr(NULL,0,name);
						value_came_from_jobad = false;
					} else {
							// No startd ad -- use value from last match.
						MyString expr;
						expr = "MATCH_";
						expr += name;
						value = ad->sPrintExpr(NULL,0,expr.Value());
						value_came_from_jobad = true;
					}

					if (!value) {
						if(fallback) {
							char *rebuild = (char *) malloc(  strlen(name)
								+ 3  // " = "
								+ 1  // optional '"'
								+ strlen(fallback)
								+ 1  // optional '"'
								+ 1); // null terminator
							if(strlen(fallback) == 0) {
								// fallback is nothing?  That confuses all sorts of
								// things.  How about a nothing string instead?
								sprintf(rebuild,"%s = \"%s\"",name,fallback);
							} else {
								sprintf(rebuild,"%s = %s",name,fallback);
							}
							value = rebuild;
						}
						if(!fallback || !value) {
							attribute_not_found = true;
							break;
						}
					}


					// we just want the attribute value, so strip
					// out the "attrname=" prefix and any quotation marks 
					// around string value.
					tvalue = strchr(value,'=');
					ASSERT(tvalue);	// we better find the "=" sign !
					// now skip past the "=" sign
					tvalue++;
					while ( *tvalue && isspace(*tvalue) ) {
						tvalue++;
					}
					// insert the expression into the original job ad
					// before we mess with it any further.  however, no need to
					// re-insert it if we got the value from the job ad
					// in the first place.
					if ( !value_came_from_jobad && persist_expansions) {
						MyString expr;
						expr = "MATCH_";
						expr += name;

						if( !started_transaction && !InTransaction() ) {
							started_transaction = true;
								// for efficiency, when storing multiple
								// expansions, do it all in one transaction
							BeginTransaction();
						}	

					// We used to only bother saving the MATCH_ entry for
						// the GRID universe, but we now need it for flocked
						// jobs using disconnected starter-shadow (job-leases).
						// So just always do it.
						if ( SetAttribute(cluster_id,proc_id,expr.Value(),tvalue) < 0 )
						{
							EXCEPT("Failed to store %s into job ad %d.%d",
								expr.Value(),cluster_id,proc_id);
						}
					}
					// skip any quotation marks around strings
					if (*tvalue == '"') {
						tvalue++;
						int endquoteindex = strlen(tvalue) - 1;
						if ( endquoteindex >= 0 && 
							 tvalue[endquoteindex] == '"' ) {
								tvalue[endquoteindex] = '\0';
						}
					}
					bigbuf2 = (char *) malloc(  strlen(left) 
											  + strlen(tvalue) 
											  + strlen(right)
											  + 1);
					sprintf(bigbuf2,"%s%s%n%s",left,tvalue,&search_pos,right);
					free(attribute_value);
					attribute_value = (char *) malloc(  strlen(curr_attr_to_expand)
													  + 3 // = and quotes
													  + strlen(bigbuf2)
													  + 1);
					sprintf(attribute_value,"%s=%s",curr_attr_to_expand,
						bigbuf2);
					expanded_ad->Insert(attribute_value);
					dprintf(D_FULLDEBUG,"$$ substitution: %s\n",attribute_value);
					free(value);	// must use free here, not delete[]
					free(attribute_value);
					attribute_value = bigbuf2;
					bigbuf2 = NULL;
				}
			}

			if(expanded_something && ! attribute_not_found && persist_expansions) {
				// Cache the expanded string so that we still
				// have it after, say, a restart and the collector
				// is no longer available.

				if( !started_transaction && !InTransaction() ) {
					started_transaction = true;
						// for efficiency, when storing multiple
						// expansions, do it all in one transaction
					BeginTransaction();
				}
				if ( SetAttribute(cluster_id,proc_id,cachedAttrName.Value(),attribute_value) < 0 )
				{
					EXCEPT("Failed to store '%s=%s' into job ad %d.%d",
						cachedAttrName.Value(), attribute_value, cluster_id, proc_id);
				}
			}

		}

		if( started_transaction ) {
			CommitTransaction();
		}

		if ( startd_ad ) {
				// Copy NegotiatorMatchExprXXX attributes from startd ad
				// to the job ad.  These attributes were inserted by the
				// negotiator.
			startd_ad->ResetName();
			char const *c_name;
			size_t len = strlen(ATTR_NEGOTIATOR_MATCH_EXPR);
			while( (c_name=startd_ad->NextNameOriginal()) ) {
				if( !strncmp(c_name,ATTR_NEGOTIATOR_MATCH_EXPR,len) ) {
					ExprTree *expr = startd_ad->LookupExpr(c_name);
					if( !expr ) {
						continue;
					}
					const char *new_value = NULL;
					new_value = ExprTreeToString(expr);
					ASSERT(new_value);
					expanded_ad->AssignExpr(c_name,new_value);

					MyString match_exp_name = MATCH_EXP;
					match_exp_name += c_name;
					if ( SetAttribute(cluster_id,proc_id,match_exp_name.Value(),new_value) < 0 )
					{
						EXCEPT("Failed to store '%s=%s' into job ad %d.%d",
						       match_exp_name.Value(), new_value, cluster_id, proc_id);
					}
				}
			}
		}

		if ( startd_ad && job_universe == CONDOR_UNIVERSE_GRID ) {
				// Can remove our matched ad since we stored all the
				// values we need from it into the job ad.
			RemoveMatchedAd(cluster_id,proc_id);
		}


		if ( attribute_not_found ) {
			MyString hold_reason;
			hold_reason.sprintf("Cannot expand $$(%s).",name);

			// no ClassAd in the match record; probably
			// an older negotiator.  put the job on hold and send email.
			dprintf( D_ALWAYS, 
				"Putting job %d.%d on hold - cannot expand $$(%s)\n",
				 cluster_id, proc_id, name );
			// SetAttribute does security checks if Q_SOCK is not NULL.
			// So, set Q_SOCK to be NULL before placing the job on hold
			// so that SetAttribute knows this request is not coming from
			// a client.  Then restore Q_SOCK back to the original value.
			QmgmtPeer* saved_sock = Q_SOCK;
			Q_SOCK = NULL;
			holdJob(cluster_id, proc_id, hold_reason.Value());
			Q_SOCK = saved_sock;

			char buf[256];
			snprintf(buf,256,"Your job (%d.%d) is on hold",cluster_id,proc_id);
			FILE* email = email_user_open(ad,buf);
			if ( email ) {
				fprintf(email,"Condor failed to start your job %d.%d \n",
					cluster_id,proc_id);
				fprintf(email,"because job attribute %s contains $$(%s).\n",
					curr_attr_to_expand,name);
				fprintf(email,"\nAttribute $$(%s) cannot be expanded because",
					name);
				fprintf(email,"\nthis attribute was not found in the "
						"machine ClassAd.\n");
				fprintf(email,
					"\n\nPlease correct this problem and release your "
					"job with:\n   \"condor_release %d.%d\"\n\n",
					cluster_id,proc_id);
				email_close(email);
			}
		}


		if ( startd_ad && job_universe != CONDOR_UNIVERSE_GRID ) {
			// Produce an environment description that is compatible with
			// whatever the starter expects.
			// Note: this code path is skipped when we flock and reconnect
			//  after a disconnection (job lease).  In this case we don't
			//  have a startd_ad!

			Env env_obj;

			char *opsys = NULL;
			startd_ad->LookupString( ATTR_OPSYS, &opsys);
			char *startd_version = NULL;
			startd_ad->LookupString( ATTR_VERSION, &startd_version);
			CondorVersionInfo ver_info(startd_version);

			MyString env_error_msg;
			if(!env_obj.MergeFrom(expanded_ad,&env_error_msg) ||
			   !env_obj.InsertEnvIntoClassAd(expanded_ad,&env_error_msg,opsys,&ver_info))
			{
				attribute_not_found = true;
				MyString hold_reason;
				hold_reason.sprintf(
					"Failed to convert environment to target syntax"
					" for starter (opsys=%s): %s",
					opsys ? opsys : "NULL",env_error_msg.Value());


				dprintf( D_ALWAYS, 
					"Putting job %d.%d on hold - cannot convert environment"
					" to target syntax for starter (opsys=%s): %s\n",
					cluster_id, proc_id, opsys ? opsys : "NULL",
						 env_error_msg.Value() );

				// SetAttribute does security checks if Q_SOCK is
				// not NULL.  So, set Q_SOCK to be NULL before
				// placing the job on hold so that SetAttribute
				// knows this request is not coming from a client.
				// Then restore Q_SOCK back to the original value.

				QmgmtPeer* saved_sock = Q_SOCK;
				Q_SOCK = NULL;
				holdJob(cluster_id, proc_id, hold_reason.Value());
				Q_SOCK = saved_sock;
			}


			// Now convert the arguments to a form understood by the starter.
			ArgList arglist;
			MyString arg_error_msg;
			if(!arglist.AppendArgsFromClassAd(expanded_ad,&arg_error_msg) ||
			   !arglist.InsertArgsIntoClassAd(expanded_ad,&ver_info,&arg_error_msg))
			{
				attribute_not_found = true;
				MyString hold_reason;
				hold_reason.sprintf(
					"Failed to convert arguments to target syntax"
					" for starter: %s",
					arg_error_msg.Value());


				dprintf( D_ALWAYS, 
					"Putting job %d.%d on hold - cannot convert arguments"
					" to target syntax for starter: %s\n",
					cluster_id, proc_id,
					arg_error_msg.Value() );

				// SetAttribute does security checks if Q_SOCK is
				// not NULL.  So, set Q_SOCK to be NULL before
				// placing the job on hold so that SetAttribute
				// knows this request is not coming from a client.
				// Then restore Q_SOCK back to the original value.

				QmgmtPeer* saved_sock = Q_SOCK;
				Q_SOCK = NULL;
				holdJob(cluster_id, proc_id, hold_reason.Value());
				Q_SOCK = saved_sock;
			}


			if(opsys) free(opsys);
			if(startd_version) free(startd_version);
		}

		if ( attribute_value ) free(attribute_value);
		if ( bigbuf2 ) free (bigbuf2);

		if ( attribute_not_found )
			return NULL;
		else 
			return expanded_ad;
}


ClassAd *
GetJobAd(int cluster_id, int proc_id, bool expStartdAd, bool persist_expansions)
{
	char	key[PROC_ID_STR_BUFLEN];
	ClassAd	*ad;

	IdToStr(cluster_id,proc_id,key);
	if (JobQueue->LookupClassAd(key, ad)) {
		if ( !expStartdAd ) {
			// we're done, return the ad.
			return ad;
		}

		ClassAd *startd_ad = NULL;
		PROC_ID job_id;
		job_id.cluster = cluster_id;
		job_id.proc = proc_id;

		// find the startd ad.  this is done differently if the job
		// is a globus universe jobs or not.
		int	job_universe = -1;
		ad->LookupInteger(ATTR_JOB_UNIVERSE,job_universe);
		if ( job_universe == CONDOR_UNIVERSE_GRID ) {
			// Globus job... find "startd ad" via our simple
			// hash table.
			scheduler.resourcesByProcID->lookup(job_id,startd_ad);
		} else {
			// Not a Globus job... find startd ad via the match rec
			match_rec *mrec;
			if ((job_universe == CONDOR_UNIVERSE_PARALLEL) ||
				(job_universe == CONDOR_UNIVERSE_MPI)) {
			 	mrec = dedicated_scheduler.FindMRecByJobID( job_id );
			} else {
			 	mrec = scheduler.FindMrecByJobID( job_id );
			}

			if( mrec ) {
				startd_ad = mrec->my_match_ad;
			} else {
				// no match rec, probably a local universe type job.
				// set startd_ad to NULL and continue on - after all,
				// the expression we are expanding may not even reference
				// a startd attribute.
				startd_ad = NULL;
			}
			
		}

		return dollarDollarExpand(cluster_id, proc_id, ad, startd_ad, persist_expansions);

	} else {
		// we could not find this job ad
		return NULL;
	}
}


ClassAd *
GetJobByConstraint(const char *constraint)
{
	ClassAd	*ad;
	HashKey key;

	JobQueue->StartIterateAllClassAds();
	while(JobQueue->IterateAllClassAds(ad,key)) {
		if ( *(key.value()) != '0' &&	// avoid cluster and header ads
			EvalBool(ad, constraint)) {
				return ad;
		}
	}
	return NULL;
}


ClassAd *
GetNextJob(int initScan)
{
	return GetNextJobByConstraint(NULL, initScan);
}


ClassAd *
GetNextJobByConstraint(const char *constraint, int initScan)
{
	ClassAd	*ad;
	HashKey key;

	if (initScan) {
		JobQueue->StartIterateAllClassAds();
	}

	while(JobQueue->IterateAllClassAds(ad,key)) {
		if ( *(key.value()) != '0' &&	// avoid cluster and header ads
			(!constraint || !constraint[0] || EvalBool(ad, constraint))) {
			return ad;
		}
	}
	return NULL;
}

ClassAd *
GetNextJobByCluster(int c, int initScan)
{
	ClassAd	*ad;
	HashKey key;
	char cluster[25];
	int len;

	if ( c < 1 ) {
		return NULL;
	}

	snprintf(cluster,25,"%d.",c);
	len = strlen(cluster);

	if (initScan) {
		JobQueue->StartIterateAllClassAds();
	}

	while(JobQueue->IterateAllClassAds(ad,key)) {
		if ( strncmp(cluster,key.value(),len) == 0 ) {
			return ad;
		}
	}

	return NULL;
}

void
FreeJobAd(ClassAd *&ad)
{
	ad = NULL;
}

static int
RecvSpoolFileBytes(const MyString& path)
{
	filesize_t	size;
	Q_SOCK->getReliSock()->decode();
	if (Q_SOCK->getReliSock()->get_file(&size, path.Value()) < 0) {
		dprintf(D_ALWAYS,
		        "Failed to receive file from client in SendSpoolFile.\n");
		Q_SOCK->getReliSock()->eom();
		return -1;
	}
	chmod(path.Value(),00755);
	Q_SOCK->getReliSock()->eom();
	dprintf(D_FULLDEBUG, "done with transfer, errno = %d\n", errno);
	return 0;
}

int
SendSpoolFile(char const *filename)
{
	MyString path;

		/* We are passed in a filename to use to save the ICKPT file.
		   However, we should NOT trust this filename since it comes from 
		   the client!  So here we generate what we think the filename should
		   be based upon the current active_cluster_num in the transaction.
		   If the client does not send what we are expecting, we do the
		   paranoid thing and abort.  Once we are certain that my understanding
		   of this is correct, we could even just ignore the passed-in 
		   filename parameter completely. -Todd Tannenbaum, 2/2005
		*/
	path = gen_ckpt_name(Spool,active_cluster_num,ICKPT,0);
	if ( filename && strcmp(filename, condor_basename(path.Value())) ) {
		dprintf(D_ALWAYS, 
				"ERROR SendSpoolFile aborted due to suspicious path (%s)!\n",
				filename);
		return -1;
	}

	if ( !Q_SOCK || !Q_SOCK->getReliSock() ) {
		EXCEPT( "SendSpoolFile called when Q_SOCK is NULL" );
	}
	/* Tell client to go ahead with file transfer. */
	Q_SOCK->getReliSock()->encode();
	Q_SOCK->getReliSock()->put(0);
	Q_SOCK->getReliSock()->eom();

	return RecvSpoolFileBytes(path);
}

int
SendSpoolFileIfNeeded(ClassAd& ad)
{
	if ( !Q_SOCK || !Q_SOCK->getReliSock() ) {
		EXCEPT( "SendSpoolFileIfNeeded called when Q_SOCK is NULL" );
	}
	Q_SOCK->getReliSock()->encode();

	MyString path = gen_ckpt_name(Spool, active_cluster_num, ICKPT, 0);

	// here we take advantage of ickpt sharing if possible. if a copy
	// of the executable already exists we make a link to it and send
	// a '1' back to the client. if that can't happen but sharing is
	// enabled, the hash variable will be set to a non-empty string that
	// can be used to create a link that can be shared by future jobs
	//
	MyString owner;
	std::string hash;
	if (param_boolean("SHARE_SPOOLED_EXECUTABLES", true)) {
		if (!ad.LookupString(ATTR_OWNER, owner)) {
			dprintf(D_ALWAYS,
			        "SendSpoolFileIfNeeded: no %s attribute in ClassAd\n",
			        ATTR_OWNER);
			Q_SOCK->getReliSock()->put(-1);
			Q_SOCK->getReliSock()->eom();
			return -1;
		}
		if (!OwnerCheck(&ad, Q_SOCK->getOwner())) {
			dprintf(D_ALWAYS, "SendSpoolFileIfNeeded: OwnerCheck failure\n");
			Q_SOCK->getReliSock()->put(-1);
			Q_SOCK->getReliSock()->eom();
			return -1;
		}
		hash = ickpt_share_get_hash(ad);
		if (!hash.empty()) {
			std::string s = std::string("\"") + hash + "\"";
			int rv = SetAttribute(active_cluster_num,
			                      -1,
			                      ATTR_JOB_CMD_HASH,
			                      s.c_str());
			if (rv < 0) {
					dprintf(D_ALWAYS,
					        "SendSpoolFileIfNeeded: unable to set %s to %s\n",
					        ATTR_JOB_CMD_HASH,
					        hash.c_str());
					hash = "";
			}
			if (!hash.empty() &&
			    ickpt_share_try_sharing(owner.Value(), hash, path.Value()))
			{
				Q_SOCK->getReliSock()->put(1);
				Q_SOCK->getReliSock()->eom();
				return 0;
			}
		}
	}

	/* Tell client to go ahead with file transfer. */
	Q_SOCK->getReliSock()->put(0);
	Q_SOCK->getReliSock()->eom();

	if (RecvSpoolFileBytes(path) == -1) {
		return -1;
	}

	if (!hash.empty()) {
		ickpt_share_init_sharing(owner.Value(), hash, path.Value());
	}

	return 0;
}

} /* should match the extern "C" */


void
PrintQ()
{
	ClassAd		*ad=NULL;

	dprintf(D_ALWAYS, "*******Job Queue*********\n");
	JobQueue->StartIterateAllClassAds();
	while(JobQueue->IterateAllClassAds(ad)) {
		ad->fPrint(stdout);
	}
	dprintf(D_ALWAYS, "****End of Queue*********\n");
}


// Returns cur_hosts so that another function in the scheduler can
// update JobsRunning and keep the scheduler and queue manager
// seperate. 
int get_job_prio(ClassAd *job)
{
    int job_prio;
    int job_status;
    PROC_ID id;
    int     q_date;
    char    buf[100];
	char	owner[100];
    int     cur_hosts;
    int     max_hosts;
	int 	niceUser;
	int		universe;

	ASSERT(job);

	buf[0] = '\0';
	owner[0] = '\0';

		// We must call getAutoClusterid() in get_job_prio!!!  We CANNOT
		// return from this function before we call getAutoClusterid(), so call
		// it early on (before any returns) right now.  The reason for this is
		// getAutoClusterid() performs a mark/sweep algorithm to garbage collect
		// old autocluster information.  If we fail to call getAutoClusterid, the
		// autocluster information for this job will be removed, causing the schedd
		// to ASSERT later on in the autocluster code. 
		// Quesitons?  Ask Todd <tannenba@cs.wisc.edu> 01/04
	int auto_id = scheduler.autocluster.getAutoClusterid(job);

	job->LookupInteger(ATTR_JOB_UNIVERSE, universe);
	job->LookupInteger(ATTR_JOB_STATUS, job_status);
    if (job->LookupInteger(ATTR_CURRENT_HOSTS, cur_hosts) == 0) {
        cur_hosts = ((job_status == RUNNING) ? 1 : 0);
    }
    if (job->LookupInteger(ATTR_MAX_HOSTS, max_hosts) == 0) {
        max_hosts = ((job_status == IDLE || job_status == UNEXPANDED) ? 1 : 0);
    }
	// Figure out if we should contine and put this job into the PrioRec array
	// or not.
    // No longer judge whether or not a job can run by looking at its status.
    // Rather look at if it has all the hosts that it wanted.
    if (cur_hosts>=max_hosts || job_status==HELD || 
			job_status==REMOVED || job_status==COMPLETED ||
			!service_this_universe(universe,job)) 
	{
        return cur_hosts;
	}


	// --- Insert this job into the PrioRec array ---

    job->LookupInteger(ATTR_JOB_PRIO, job_prio);
    job->LookupInteger(ATTR_Q_DATE, q_date);
	if( job->LookupInteger( ATTR_NICE_USER, niceUser ) && niceUser ) {
		strcpy(owner,NiceUserName);
		strcat(owner,".");
	}
	buf[0] = '\0';
	job->LookupString(ATTR_ACCOUNTING_GROUP,buf,sizeof(buf));  // TODDCORE
	if ( buf[0] == '\0' ) {
		job->LookupString(ATTR_OWNER, buf, sizeof(buf));  
	}
	strcat(owner,buf);
		// Note, we should use this method instead of just looking up
		// ATTR_USER directly, since that includes UidDomain, which we
		// don't want for this purpose...
	job->LookupInteger(ATTR_CLUSTER_ID, id.cluster);
	job->LookupInteger(ATTR_PROC_ID, id.proc);

	
    // No longer judge whether or not a job can run by looking at its status.
    // Rather look at if it has all the hosts that it wanted.
    if (cur_hosts>=max_hosts || job_status==HELD)
        return cur_hosts;

    PrioRec[N_PrioRecs].id       = id;
    PrioRec[N_PrioRecs].job_prio = job_prio;
    PrioRec[N_PrioRecs].status   = job_status;
    PrioRec[N_PrioRecs].qdate    = q_date;
	if ( auto_id == -1 ) {
		PrioRec[N_PrioRecs].auto_cluster_id = id.cluster;
	} else {
		PrioRec[N_PrioRecs].auto_cluster_id = auto_id;
	}

	strcpy(PrioRec[N_PrioRecs].owner,owner);

    N_PrioRecs += 1;
	if ( N_PrioRecs == MAX_PRIO_REC ) {
		grow_prio_recs( 2 * N_PrioRecs );
	}

	return cur_hosts;
}

static bool
jobLeaseIsValid( ClassAd* job, int cluster, int proc )
{
	int last_renewal, duration;
	time_t now;
	if( ! job->LookupInteger(ATTR_JOB_LEASE_DURATION, duration) ) {
		return false;
	}
	if( ! job->LookupInteger(ATTR_LAST_JOB_LEASE_RENEWAL, last_renewal) ) {
		return false;
	}
	now = time(0);
	int diff = now - last_renewal;
	int remaining = duration - diff;
	dprintf( D_FULLDEBUG, "%d.%d: %s is defined: %d\n", cluster, proc, 
			 ATTR_JOB_LEASE_DURATION, duration );
	dprintf( D_FULLDEBUG, "%d.%d: now: %d, last_renewal: %d, diff: %d\n", 
			 cluster, proc, (int)now, last_renewal, diff );

	if( remaining <= 0 ) {
		dprintf( D_ALWAYS, "%d.%d: %s remaining: EXPIRED!\n", 
				 cluster, proc, ATTR_JOB_LEASE_DURATION );
		return false;
	} 
	dprintf( D_ALWAYS, "%d.%d: %s remaining: %d\n", cluster, proc,
			 ATTR_JOB_LEASE_DURATION, remaining );
	return true;
}

extern void mark_job_stopped(PROC_ID* job_id);

int mark_idle(ClassAd *job)
{
    int     status, cluster, proc, hosts, universe;
	PROC_ID	job_id;
	static time_t bDay = 0;

		// Update ATTR_SCHEDD_BIRTHDATE in job ad at startup
	if (bDay == 0) {
		bDay = time(NULL);
	}
	job->Assign(ATTR_SCHEDD_BIRTHDATE,(int)bDay);

	if (job->LookupInteger(ATTR_JOB_UNIVERSE, universe) < 0) {
		universe = CONDOR_UNIVERSE_STANDARD;
	}

	MyString managed_status;
	job->LookupString(ATTR_JOB_MANAGED, managed_status);
	if ( managed_status == MANAGED_EXTERNAL ) {
		// if a job is externally managed, don't touch a damn
		// thing!!!  the gridmanager or schedd-on-the-side is
		// in control.  stay out of its way!  -Todd 9/13/02
		// -amended by Jaime 10/4/05
		return 1;
	}

	job->LookupInteger(ATTR_CLUSTER_ID, cluster);
	job->LookupInteger(ATTR_PROC_ID, proc);
    job->LookupInteger(ATTR_JOB_STATUS, status);
	job->LookupInteger(ATTR_CURRENT_HOSTS, hosts);

	job_id.cluster = cluster;
	job_id.proc = proc;

	if ( status == COMPLETED ) {
		DestroyProc(cluster,proc);
	} else if ( status == REMOVED ) {
		// a globus job with a non-null contact string should be left alone
		if ( universe == CONDOR_UNIVERSE_GRID ) {
			char grid_job_id[20];
			if ( job->LookupString( ATTR_GRID_JOB_ID, grid_job_id,
									sizeof(grid_job_id) ) )
			{
				// looks like the job's remote job id is still valid,
				// so there is still a job submitted remotely somewhere.
				// don't touch this job -- leave it alone so the gridmanager
				// completes the task of removing it from the remote site.
				return 1;
			}
		}
		dprintf( D_FULLDEBUG, "Job %d.%d was left marked as removed, "
				 "cleaning up now\n", cluster, proc );
		scheduler.WriteAbortToUserLog( job_id );
		DestroyProc( cluster, proc );
	} else if ( status == UNEXPANDED ) {
		SetAttributeInt(cluster,proc,ATTR_JOB_STATUS,IDLE);
		SetAttributeInt( cluster, proc, ATTR_ENTERED_CURRENT_STATUS,
						 (int)time(0) );
		SetAttributeInt( cluster, proc, ATTR_LAST_SUSPENSION_TIME, 0);
	}
	else if ( status == RUNNING || hosts > 0 ) {
		if( universeCanReconnect(universe) &&
			jobLeaseIsValid(job, cluster, proc) )
		{
			dprintf( D_FULLDEBUG, "Job %d.%d might still be alive, "
					 "spawning shadow to reconnect\n", cluster, proc );
			if (universe == CONDOR_UNIVERSE_PARALLEL) {
				dedicated_scheduler.enqueueReconnectJob( job_id);	
			} else {
				scheduler.enqueueReconnectJob( job_id );
			}
		} else {
			mark_job_stopped(&job_id);
		}
	}
		
	int wall_clock_ckpt = 0;
	GetAttributeInt(cluster,proc,ATTR_JOB_WALL_CLOCK_CKPT, &wall_clock_ckpt);
	if (wall_clock_ckpt) {
			// Schedd must have died before committing this job's wall
			// clock time.  So, commit the wall clock saved in the
			// wall clock checkpoint.
		float wall_clock = 0.0;
		GetAttributeFloat(cluster,proc,ATTR_JOB_REMOTE_WALL_CLOCK,&wall_clock);
		wall_clock += wall_clock_ckpt;
		JobQueue->BeginTransaction();
		SetAttributeFloat(cluster,proc,ATTR_JOB_REMOTE_WALL_CLOCK, wall_clock);
		DeleteAttribute(cluster,proc,ATTR_JOB_WALL_CLOCK_CKPT);
			// remove shadow birthdate so if CkptWallClock()
			// runs before a new shadow starts, it won't
			// potentially double-count
		DeleteAttribute(cluster,proc,ATTR_SHADOW_BIRTHDATE);
		JobQueue->CommitTransaction();
	}

	return 1;
}

bool InWalkJobQueue() {
	return in_walk_job_queue != 0;
}

void
WalkJobQueue(scan_func func)
{
	ClassAd *ad;
	int rval = 0;

	if( in_walk_job_queue ) {
		dprintf(D_ALWAYS,"ERROR: WalkJobQueue called recursively!  Generating stack trace:\n");
		dprintf_dump_stack();
	}

	in_walk_job_queue++;

	ad = GetNextJob(1);
	while (ad != NULL && rval >= 0) {
		rval = func(ad);
		if (rval >= 0) {
			FreeJobAd(ad);
			ad = GetNextJob(0);
		}
	}
	if (ad != NULL)
		FreeJobAd(ad);

	in_walk_job_queue--;
}

/*
** There should be no jobs running when we start up.  If any were killed
** when the last schedd died, they will still be listed as "running" in
** the job queue.  Here we go in and mark them as idle.
*/
void mark_jobs_idle()
{
    WalkJobQueue( mark_idle );
}

void DirtyPrioRecArray() {
		// Mark the PrioRecArray as stale. This will trigger a rebuild,
		// though possibly not immediately.
	PrioRecArrayIsDirty = true;
}

static void DoBuildPrioRecArray() {
	scheduler.autocluster.mark();

	N_PrioRecs = 0;
	WalkJobQueue( get_job_prio );

		// N_PrioRecs might be 0, if we have no jobs to run at the
		// moment.  If so, we don't want to call qsort(), since that's
		// bad.  We can still try to find the owner in the Owners
		// array, since that's not that expensive, and we need it for
		// all the flocking logic at the end of this function.
		// Discovered by Derek Wright and insure-- on 2/28/01
	if( N_PrioRecs ) {
		qsort( (char *)PrioRec, N_PrioRecs, sizeof(PrioRec[0]),
			   (int(*)(const void*, const void*))prio_compar );
	}

	scheduler.autocluster.sweep();

	if( !scheduler.shadow_prio_recs_consistent() ) {
		scheduler.mail_problem_message();
	}
}

/*
 * Build an array of runnable jobs sorted by priority.  If there are
 * a lot of jobs in the queue, this can be expensive, so avoid building
 * the array too often.
 * Arguments:
 *   no_match_found - caller can't find a runnable job matching
 *                    the requirements of an available startd, so
 *                    consider rebuilding the list sooner
 * Returns:
 *   true if the array was rebuilt; false otherwise
 */
bool BuildPrioRecArray(bool no_match_found /*default false*/) {

		// caller expects PrioRecAutoClusterRejected to be instantiated
		// (and cleared)
	int hash_size = TotalJobsCount/4+1000;
	if( PrioRecAutoClusterRejected &&
	    PrioRecAutoClusterRejected->getTableSize() < 0.8*hash_size )
	{
		delete PrioRecAutoClusterRejected;
		PrioRecAutoClusterRejected = NULL;
	}
	if( ! PrioRecAutoClusterRejected ) {
		PrioRecAutoClusterRejected = new HashTable<int,int>(hash_size,hashFuncInt,rejectDuplicateKeys);
		ASSERT( PrioRecAutoClusterRejected );
	}
	else {
		PrioRecAutoClusterRejected->clear();
	}

	if( !PrioRecArrayIsDirty ) {
		dprintf(D_FULLDEBUG,
				"Reusing prioritized runnable job list because nothing has "
				"changed.\n");
		return false;
	}

		// run without any delay the first time
	PrioRecArrayTimeslice.setInitialInterval( 0 );

	PrioRecArrayTimeslice.setMaxInterval( PrioRecRebuildMaxInterval );
	if( no_match_found ) {
		PrioRecArrayTimeslice.setTimeslice( PrioRecRebuildMaxTimeSliceWhenNoMatchFound );
	}
	else {
		PrioRecArrayTimeslice.setTimeslice( PrioRecRebuildMaxTimeSlice );
	}

	if( !PrioRecArrayTimeslice.isTimeToRun() ) {

		dprintf(D_FULLDEBUG,
				"Reusing prioritized runnable job list to save time.\n");

		return false;
	}

	PrioRecArrayTimeslice.setStartTimeNow();
	PrioRecArrayIsDirty = false;

	DoBuildPrioRecArray();

	PrioRecArrayTimeslice.setFinishTimeNow();

	dprintf(D_ALWAYS,"Rebuilt prioritized runnable job list in %.3fs.%s\n",
			PrioRecArrayTimeslice.getLastDuration(),
			no_match_found ? "  (Expedited rebuild because no match was found)" : "");

	return true;
}

/*
 * Find the job with the highest priority that matches with
 * my_match_ad (which is a startd ad).  If user is NULL, get a job for
 * any user; o.w. only get jobs for specified user.
 */
void FindRunnableJob(PROC_ID & jobid, const ClassAd* my_match_ad, 
					 char * user)
{
	ClassAd				*ad;
	bool match_any_user = (user == NULL) ? true : false;

	ASSERT(my_match_ad);

		// indicate failure by setting proc to -1.  do this now
		// so if we bail out early anywhere, we say we failed.
	jobid.proc = -1;	

	// BIOTECH
	char *biotech = param("BIOTECH");
	if (biotech) {
		free(biotech);
		ad = GetNextJob(1);
		while (ad != NULL) {
			if ( Runnable(ad) ) {
				if ( IsAMatch( my_match_ad, ad ) )
				{
					ad->LookupInteger(ATTR_CLUSTER_ID, jobid.cluster);
					ad->LookupInteger(ATTR_PROC_ID, jobid.proc);
					if( !scheduler.AlreadyMatched(&jobid) ) {
						break;
					}
				}
			}
			ad = GetNextJob(0);
		}
		return;
	}

	MyString owner = user;
	int at_sign_pos;
	int i;

		// We have been passed user, which is owner@uid.  We want just
		// owner, place a NULL at the '@'.

	at_sign_pos = owner.FindChar('@');
	if ( at_sign_pos >= 0 ) {
		owner.setChar(at_sign_pos,'\0');
	}

	bool rebuilt_prio_rec_array = BuildPrioRecArray();

		// Iterate through the most recently constructed list of
		// jobs, nicely pre-sorted in priority order.

	do {
		for (i=0; i < N_PrioRecs; i++) {
			if ( PrioRec[i].owner[0] == '\0' ) {
					// This record has been disabled, because it is no longer
					// runnable.
				continue;
			}
			else if ( !match_any_user && strcmp(PrioRec[i].owner,owner.Value()) != 0 ) {
					// Owner doesn't match.
				continue;
			}

			ad = GetJobAd( PrioRec[i].id.cluster, PrioRec[i].id.proc );
			if (!ad) {
					// This ad must have been deleted since we last built
					// runnable job list.
				continue;
			}	

			int junk; // don't care about the value
			if ( PrioRecAutoClusterRejected->lookup( PrioRec[i].auto_cluster_id, junk ) == 0 ) {
					// We have already failed to match a job from this same
					// autocluster with this machine.  Skip it.
				continue;
			}

			if ( ! IsAMatch( my_match_ad, ad ) )
				{
						// Job and machine do not match.
					PrioRecAutoClusterRejected->insert( PrioRec[i].auto_cluster_id, 1 );
				}
			else {
				if(!Runnable(&PrioRec[i].id) || scheduler.AlreadyMatched(&PrioRec[i].id)) {
						// This job's status must have changed since the
						// time it was added to the runnable job list.
						// Prevent this job from being considered in any
						// future iterations through the list.
					PrioRec[i].owner[0] = '\0';

						// Ensure that PrioRecArray is rebuilt
						// eventually, because changes in the status
						// of AlreadyMatched() can happen without
						// changes to the status of the job, (not the
						// normal case, but still possible) so the
						// dirty flag may not get set when the job
						// is no longer AlreadyMatched() unless we
						// set it here and keep rebuilding the array.

					PrioRecArrayIsDirty = true;
				}
				else {

						// Make sure that the startd ranks this job >= the
						// rank of the job that initially claimed it.
						// We stashed that rank in the startd ad when
						// the match was created.
						// (As of 6.9.0, the startd does not reject reuse
						// of the claim with lower RANK, but future versions
						// very well may.)

					float current_startd_rank;
					if( my_match_ad &&
						my_match_ad->LookupFloat(ATTR_CURRENT_RANK, current_startd_rank) )
					{
						float new_startd_rank = 0;
						if( my_match_ad->EvalFloat(ATTR_RANK, ad, new_startd_rank) )
						{
							if( new_startd_rank < current_startd_rank ) {
								continue;
							}
						}
					}

						// If Concurrency Limits are in play it is
						// important not to reuse a claim from one job
						// that has one set of limits for a job that
						// has a different set. This is because the
						// Accountant is keeping track of limits based
						// on the matches that are being handed out.
						//
						// A future optimization here may be to allow
						// jobs with a subset of the limits given to
						// the current match to reuse it.
						//
						// Ohh, indented sooo far!
					MyString jobLimits, recordedLimits;
					if (param_boolean("CLAIM_RECYCLING_CONSIDER_LIMITS", true)) {
						ad->LookupString(ATTR_CONCURRENCY_LIMITS, jobLimits);
						my_match_ad->LookupString(ATTR_MATCHED_CONCURRENCY_LIMITS,
												  recordedLimits);
						jobLimits.lower_case();
						recordedLimits.lower_case();
						
						if (jobLimits == recordedLimits) {
							dprintf(D_FULLDEBUG,
									"ConcurrencyLimits match, can reuse claim\n");
						} else {
							dprintf(D_FULLDEBUG,
									"ConcurrencyLimits do not match, cannot "
									"reuse claim\n");
							PrioRecAutoClusterRejected->
								insert(PrioRec[i].auto_cluster_id, 1);
							continue;
						}
					}

					jobid = PrioRec[i].id; // success!
					return;
				}
			}
		}

		if(rebuilt_prio_rec_array) {
				// We found nothing, and we had a freshly built job list.
				// Give up.
			break;
		}
			// Try to force a rebuild of the job list, since we
			// are about to throw away a match.
		rebuilt_prio_rec_array = BuildPrioRecArray(true /*no match found*/);

	} while( rebuilt_prio_rec_array );

	// no more jobs to run anywhere.  nothing more to do.  failure.
}

int Runnable(ClassAd *job)
{
	int status, universe, cur = 0, max = 1;

	if ( job->LookupInteger(ATTR_JOB_STATUS, status) == 0 )
	{
		dprintf(D_FULLDEBUG | D_NOHEADER," not runnable (no %s)\n",ATTR_JOB_STATUS);
		return FALSE;
	}
	if (status == HELD)
	{
		dprintf(D_FULLDEBUG | D_NOHEADER," not runnable (HELD)\n");
		return FALSE;
	}
	if (status == REMOVED)
	{
		dprintf(D_FULLDEBUG | D_NOHEADER," not runnable (REMOVED)\n");
		return FALSE;
	}
	if (status == COMPLETED)
	{
		dprintf(D_FULLDEBUG | D_NOHEADER," not runnable (COMPLETED)\n");
		return FALSE;
	}


	if ( job->LookupInteger(ATTR_JOB_UNIVERSE, universe) == 0 )
	{
		dprintf(D_FULLDEBUG | D_NOHEADER," not runnable (no %s)\n",
				ATTR_JOB_UNIVERSE);
		return FALSE;
	}
	if( !service_this_universe(universe,job) )
	{
		dprintf(D_FULLDEBUG | D_NOHEADER," not runnable (Universe=%s)\n",
			CondorUniverseName(universe) );
		return FALSE;
	}

	job->LookupInteger(ATTR_CURRENT_HOSTS, cur);
	job->LookupInteger(ATTR_MAX_HOSTS, max);

	if (cur < max)
	{
		dprintf (D_FULLDEBUG | D_NOHEADER, " is runnable\n");
		return TRUE;
	}
	
	dprintf (D_FULLDEBUG | D_NOHEADER, " not runnable (default rule)\n");
	return FALSE;
}

int Runnable(PROC_ID* id)
{
	ClassAd *jobad;
	
	dprintf (D_FULLDEBUG, "Job %d.%d:", id->cluster, id->proc);

	if (id->cluster < 1 || id->proc < 0 || (jobad=GetJobAd(id->cluster,id->proc))==NULL )
	{
		dprintf (D_FULLDEBUG | D_NOHEADER, " not runnable\n");
		return FALSE;
	}

	return Runnable(jobad);
}

// From the priority records, find the runnable job with the highest priority
// use the function prio_compar. By runnable I mean that its status is either
// UNEXPANDED or IDLE.
void FindPrioJob(PROC_ID & job_id)
{
	int			i;								// iterator over all prio rec
	int			flag = FALSE;

	// Compare each job in the priority record list with the first job in the
	// list. If the first job is of lower priority, replace the first job with
	// the job it is compared against.
	if(!Runnable(&PrioRec[0].id))
	{
		for(i = 1; i < N_PrioRecs; i++)
		{
			if(Runnable(&PrioRec[i].id))
			{
				PrioRec[0] = PrioRec[i];
				flag = TRUE;
				break;
			}
		}
		if(!flag)
		{
			job_id.proc = -1;
			return;
		}
	}
	for(i = 1; i < N_PrioRecs; i++)
	{
		if( (PrioRec[0].id.proc == PrioRec[i].id.proc) &&
			(PrioRec[0].id.cluster == PrioRec[i].id.cluster) )
		{
			continue;
		}
		if(prio_compar(&PrioRec[0], &PrioRec[i])!=-1&&Runnable(&PrioRec[i].id))
		{
			PrioRec[0] = PrioRec[i];
		}
	}
	job_id.proc = PrioRec[0].id.proc;
	job_id.cluster = PrioRec[0].id.cluster;
}

void
dirtyJobQueue()
{
	JobQueueDirty = true;
}<|MERGE_RESOLUTION|>--- conflicted
+++ resolved
@@ -2658,12 +2658,7 @@
 		return -1;
 	}
 
-<<<<<<< HEAD
-	tmp_val = ExprTreeToString(tree);
-	strcpy(val, tmp_val);
-=======
-	tree->RArg()->PrintToNewStr(val);
->>>>>>> cb26d488
+	*val = strdup(ExprTreeToString(tree));
 
 	return 0;
 }
