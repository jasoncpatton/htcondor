--- conflicted
+++ resolved
@@ -210,7 +210,6 @@
 	allocated = false;
 	scheduled = false;
 	needs_release_claim = false;
-<<<<<<< HEAD
 	claim_requester = NULL;
 	auth_hole_id = NULL;
 
@@ -237,10 +236,6 @@
 		m_description += " for ";
 		m_description += user;
 	}
-=======
-	request_claim_sock = NULL;
-	auth_hole_id = NULL;
->>>>>>> 658599c9
 }
 
 match_rec::~match_rec()
@@ -257,21 +252,12 @@
 	if( pool ) {
 		free(pool);
 	}
-<<<<<<< HEAD
+
 	if( claim_requester.get() ) {
 			// misc_data points to this object, so NULL it out, just to be safe
 		claim_requester->setMiscDataPtr( NULL );
 		claim_requester->cancelMessage();
 		claim_requester = NULL;
-=======
-	if( request_claim_sock ) {
-			// NOTE: the value passed to Register_DataPtr() for this
-			// registered socket is just a pointer to this match_rec,
-			// so there is no need to worry about deallocating that.
-		daemonCore->Cancel_Socket( request_claim_sock );
-		delete request_claim_sock;
-		request_claim_sock = NULL;
->>>>>>> 658599c9
 		scheduler.rescheduleContactQueue();
 	}
 }
@@ -5325,209 +5311,9 @@
 		return;
 	}
 
-<<<<<<< HEAD
 	MyString description;
 	description.sprintf( "%s %d.%d", mrec->description(),
 						 mrec->cluster, mrec->proc ); 
-=======
-    dprintf( D_FULLDEBUG, "%s %s %s %d.%d\n", mrec->publicClaimId(), 
-			 mrec->user, mrec->peer, mrec->cluster,
-			 mrec->proc ); 
-
-	if( ! claimStartd(mrec, false) ) {
-		DelMrec( mrec );
-		return;
-	}
-}
-
-
-bool
-claimStartd( match_rec* mrec, bool is_dedicated )
-{
-	DCStartd matched_startd ( mrec->peer, NULL );
-	Sock* sock = NULL;
-
-	dprintf( D_PROTOCOL, "Requesting resource from %s ...\n",
-			 mrec->peer ); 
-
-	if (!(sock = matched_startd.reliSock( STARTD_CONTACT_TIMEOUT, NULL, true ))) {
-		dprintf( D_FAILURE|D_ALWAYS, "Couldn't initiate connection to %s\n",
-		         mrec->peer );
-		return false;
-	}
-
-	char to_startd[256];
-	sprintf ( to_startd, "to startd %s", mrec->peer );
-
-	int reg_rc;
-	if( is_dedicated ) {
-		reg_rc = daemonCore->
-			Register_Socket( sock, "<Startd Contact Socket>",
-			  (SocketHandlercpp)&DedicatedScheduler::startdContactConnectHandler,
-			  to_startd, &dedicated_scheduler, ALLOW );
-	} else {
-		reg_rc = daemonCore->
-			Register_Socket( sock, "<Startd Contact Socket>",
-			  (SocketHandlercpp)&Scheduler::startdContactConnectHandler,
-			  to_startd, &scheduler, ALLOW );
-	}
-	if(reg_rc < 0) {
-		dprintf( D_ALWAYS,
-		         "Failed to register socket to contact startd at %s.  "
-		         "Register_Socket returned %d.\n",
-		         mrec->peer,reg_rc);
-		delete sock;
-		return false;
-	}
-	ASSERT(daemonCore->Register_DataPtr( mrec ));
-
-	ASSERT( mrec->request_claim_sock == NULL );
-	mrec->request_claim_sock = sock;
-
-	mrec->setStatus( M_CONNECTING );
-
-	return true;
-}
-
-
-bool
-claimStartdConnected( Sock *sock, match_rec* mrec, ClassAd *job_ad, bool is_dedicated )
-{
-	DCStartd matched_startd ( mrec->peer, NULL );
-
-	if (!sock) {
-		dprintf( D_FAILURE|D_ALWAYS, "NULL sock when connecting to startd %s\n",
-				 mrec->peer );
-		return false;
-	}
-	if (!sock->is_connected()) {
-		dprintf( D_FAILURE|D_ALWAYS,
-				 "Failed to connect to startd %s for match %s job %d.%d.\n",
-				 mrec->peer,mrec->publicClaimId(),mrec->cluster,mrec->proc );
-		return false;
-	}
-
-	dprintf( D_FULLDEBUG,
-			 "Connected to startd to request match %s for job %d.%d.\n",
-			 mrec->publicClaimId(), mrec->cluster, mrec->proc );
-
-	if (!matched_startd.startCommand(REQUEST_CLAIM, sock,
-	                                 STARTD_CONTACT_TIMEOUT )) {
-		dprintf( D_FAILURE|D_ALWAYS, "Couldn't send REQUEST_CLAIM to startd at %s\n",
-				 mrec->peer );
-		return false;
-	}
-
-	// now that we've completed authentication (if enabled), punch a hole
-	// in our DAEMON authorization level for the execute machine user/IP
-	// (if we're flocking, which is why we check mrec->pool)
-	//
-	if ((mrec->auth_hole_id == NULL)) {
-		mrec->auth_hole_id = new MyString;
-		ASSERT(mrec->auth_hole_id != NULL);
-		const char* fqu = sock->getFullyQualifiedUser();
-			// In 7.0, fqu is not reliably set in all cases, so we
-			// must ignore it.
-		fqu = NULL;
-		if (fqu != NULL) {
-			mrec->auth_hole_id->sprintf("%s/%s",
-			                            fqu,
-			                            sock->endpoint_ip_str());
-		}
-		else {
-			*mrec->auth_hole_id = sock->endpoint_ip_str();
-		}
-		IpVerify* ipv = daemonCore->getIpVerify();
-		if (!ipv->PunchHole(DAEMON, *mrec->auth_hole_id)) {
-			dprintf(D_ALWAYS,
-			        "WARNING: IpVerify::PunchHole error for %s: "
-			            "job %d.%d may fail to execute\n",
-			        mrec->auth_hole_id->Value(),
-			        mrec->cluster,
-			        mrec->proc);
-			delete mrec->auth_hole_id;
-			mrec->auth_hole_id = NULL;
-		}
-	}
-
-	sock->encode();
-
-	if( !sock->put( mrec->claimId() ) ) {
-		dprintf( D_ALWAYS, "Couldn't send ClaimId to startd.\n" );	
-		return false;
-	}
-
-	if( !job_ad->put( *sock ) ) {
-		dprintf( D_ALWAYS, "Couldn't send job classad to startd.\n" );	
-		return false;
-	}	
-
-	char startd_version[150];
-	startd_version[0] = '\0';
-	if ( mrec->my_match_ad  &&
-		 mrec->my_match_ad->LookupString(ATTR_VERSION,startd_version) ) 
-	{	
-		CondorVersionInfo ver(startd_version,"STARTD");
-
-		if( ver.built_since_version(6,1,11) &&
-			ver.built_since_date(1,28,2000) ) {
-				// We are talking to a startd which understands sending the
-				// post 6.1.11 change to the claim protocol.
-			if( !sock->put( scheduler.dcSockSinful() ) ) {
-				dprintf( D_ALWAYS, "Couldn't send schedd string to startd.\n" ); 
-				return false;
-			}
-			if( !sock->snd_int(scheduler.aliveInterval(), FALSE) ) {
-				dprintf(D_ALWAYS, "Couldn't send alive_interval to startd.\n");
-				return false;
-			}
-			mrec->sent_alive_interval = true;
-		}
-	}
-
-	if ( !mrec->sent_alive_interval ) {
-		dprintf( D_FULLDEBUG, "Startd expects pre-v6.1.11 claim protocol\n" );
-	}
-
-	if( !sock->end_of_message() ) {
-		dprintf( D_ALWAYS, "Couldn't send eom to startd.\n" );	
-		return false;
-	}
-
-	mrec->setStatus( M_STARTD_CONTACT_LIMBO );
-
-	char to_startd[256];
-	sprintf ( to_startd, "to startd %s", mrec->peer );
-
-	daemonCore->Cancel_Socket( sock ); //Allow us to re-register this socket.
-	if( is_dedicated ) {
-		daemonCore->
-			Register_Socket( sock, "<Startd Contact Socket>",
-			  (SocketHandlercpp)&DedicatedScheduler::startdContactSockHandler,
-			  to_startd, &dedicated_scheduler, ALLOW );
-	} else {
-		daemonCore->
-			Register_Socket( sock, "<Startd Contact Socket>",
-			  (SocketHandlercpp)&Scheduler::startdContactSockHandler,
-			  to_startd, &scheduler, ALLOW );
-	}
-	ASSERT( daemonCore->Register_DataPtr( mrec ) );
-
-	scheduler.addRegContact();
-
-	dprintf ( D_FULLDEBUG, "Registered startd contact socket.\n" );
-
-	return true;
-}
-
-int
-Scheduler::startdContactConnectHandler( Stream *sock )
-{
-	match_rec *mrec = (match_rec *)daemonCore->GetDataPtr();
-
-	ASSERT( mrec );
-	ASSERT( mrec->request_claim_sock == sock );
->>>>>>> 658599c9
 
 		// We need an expanded job ad here so that the startd can see
 		// NegotiatorMatchExpr values.
@@ -5844,11 +5630,7 @@
 		mrec->auth_hole_id = new MyString(startd_principal);
 		ASSERT(mrec->auth_hole_id != NULL);
 		free(startd_principal);
-<<<<<<< HEAD
-		IpVerify* ipv = daemonCore->getSecMan()->getIpVerify();
-=======
 		IpVerify* ipv = daemonCore->getIpVerify();
->>>>>>> 658599c9
 		if (!ipv->PunchHole(DAEMON, *mrec->auth_hole_id)) {
 			dprintf(D_ALWAYS,
 			        "WARNING: IpVerify::PunchHole error for %s: "
@@ -11193,7 +10975,6 @@
 		return -1;
 	}
 
-<<<<<<< HEAD
 	return DelMrec( rec );
 }
 
@@ -11213,8 +10994,6 @@
 		return dedicated_scheduler.DelMrec( match );
 	}
 
-=======
->>>>>>> 658599c9
 	// release the claim on the startd
 	if( match->needs_release_claim) {
 		send_vacate(match, RELEASE_CLAIM);
@@ -11232,7 +11011,6 @@
 	matchesByJobID->remove(jobId);
 
 		// fill any authorization hole we made for this match
-<<<<<<< HEAD
 	if (match->auth_hole_id != NULL) {
 		IpVerify* ipv = daemonCore->getSecMan()->getIpVerify();
 		if (!ipv->FillHole(DAEMON, *match->auth_hole_id)) {
@@ -11241,16 +11019,6 @@
 			        match->auth_hole_id->Value());
 		}
 		delete match->auth_hole_id;
-=======
-	if (rec->auth_hole_id != NULL) {
-		IpVerify* ipv = daemonCore->getIpVerify();
-		if (!ipv->FillHole(DAEMON, *rec->auth_hole_id)) {
-			dprintf(D_ALWAYS,
-			        "WARNING: IpVerify::FillHole error for %s\n",
-			        rec->auth_hole_id->Value());
-		}
-		delete rec->auth_hole_id;
->>>>>>> 658599c9
 	}
 
 		// Remove this match from the associated shadowRec.
