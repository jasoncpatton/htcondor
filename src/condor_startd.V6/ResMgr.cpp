/***************************************************************
 *
 * Copyright (C) 1990-2011, Condor Team, Computer Sciences Department,
 * University of Wisconsin-Madison, WI.
 *
 * Licensed under the Apache License, Version 2.0 (the "License"); you
 * may not use this file except in compliance with the License.  You may
 * obtain a copy of the License at
 *
 *    http://www.apache.org/licenses/LICENSE-2.0
 *
 * Unless required by applicable law or agreed to in writing, software
 * distributed under the License is distributed on an "AS IS" BASIS,
 * WITHOUT WARRANTIES OR CONDITIONS OF ANY KIND, either express or implied.
 * See the License for the specific language governing permissions and
 * limitations under the License.
 *
 ***************************************************************/


#include "condor_common.h"
#include "startd.h"
#include "startd_hibernator.h"
#include "startd_named_classad_list.h"
#include "classad_merge.h"
#include "vm_common.h"
#include "VMRegister.h"
#include "overflow.h"
#include <math.h>
#include "credmon_interface.h"
#include "condor_auth_passwd.h"
#include "condor_netdb.h"
#include "token_utils.h"
#include "data_reuse.h"

#include "slot_builder.h"

#include "strcasestr.h"


ResMgr::ResMgr() :
	extras_classad( NULL ),
	max_job_retirement_time_override(-1),
	m_token_requester(&ResMgr::token_request_callback, this)
{
	totals_classad = NULL;
	config_classad = NULL;
	up_tid = -1;
	poll_tid = -1;
	m_cred_sweep_tid = -1;

	draining = false;
	draining_is_graceful = false;
	resume_on_completion_of_draining = false;
	draining_id = 0;
	last_drain_start_time = 0;
	expected_graceful_draining_completion = 0;
	expected_quick_draining_completion = 0;
	expected_graceful_draining_badput = 0;
	expected_quick_draining_badput = 0;
	total_draining_badput = 0;
	total_draining_unclaimed = 0;

	m_attr = new MachAttributes;

#if HAVE_BACKFILL
	m_backfill_mgr = NULL;
	m_backfill_shutdown_pending = false;
#endif

#if HAVE_JOB_HOOKS
	m_hook_mgr = NULL;
#endif

#if HAVE_HIBERNATION
	m_netif = NetworkAdapterBase::createNetworkAdapter(
		daemonCore->InfoCommandSinfulString (), false );
	StartdHibernator	*hibernator = new StartdHibernator;
	m_hibernation_manager = new HibernationManager( hibernator );
	if ( m_netif ) {
		m_hibernation_manager->addInterface( *m_netif );
	}
	m_hibernate_tid = -1;
	NetworkAdapterBase	*primary = m_hibernation_manager->getNetworkAdapter();
	if ( NULL == primary ) {
		dprintf( D_FULLDEBUG,
				 "No usable network interface: hibernation disabled\n" );
	}
	else {
		dprintf( D_FULLDEBUG, "Using network interface %s for hibernation\n",
				 primary->interfaceName() );
	}
	m_hibernation_manager->initialize( );
	MyString	states;
	m_hibernation_manager->getSupportedStates(states);
	dprintf( D_FULLDEBUG,
			 "Detected hibernation states: %s\n", states.Value() );

	m_hibernating = FALSE;
#endif

	id_disp = NULL;

	nresources = 0;
	resources = NULL;
	type_nums = NULL;
	new_type_nums = NULL;
	is_shutting_down = false;
	cur_time = last_in_use = time( NULL );

	max_types = 0;
	num_updates = 0;
	startTime = 0;
	type_strings = NULL;
	m_startd_hook_shutdown_pending = false;
}

void ResMgr::Stats::Init()
{
   STATS_POOL_ADD(daemonCore->dc_stats.Pool, "ResMgr", Compute, IF_VERBOSEPUB);
   STATS_POOL_ADD(daemonCore->dc_stats.Pool, "ResMgr", WalkEvalState, IF_VERBOSEPUB);
   STATS_POOL_ADD(daemonCore->dc_stats.Pool, "ResMgr", WalkUpdate, IF_VERBOSEPUB);
   STATS_POOL_ADD(daemonCore->dc_stats.Pool, "ResMgr", WalkOther, IF_VERBOSEPUB);
}

double ResMgr::Stats::BeginRuntime(stats_recent_counter_timer &  /*probe*/)
{
   return _condor_debug_get_time_double();
}

double ResMgr::Stats::EndRuntime(stats_recent_counter_timer & probe, double before)
{
   double now = _condor_debug_get_time_double();
   probe.Add(now - before);
   return now;
}

double ResMgr::Stats::BeginWalk(VoidResourceMember  /*memberfunc*/)
{
   return _condor_debug_get_time_double();
}

double ResMgr::Stats::EndWalk(VoidResourceMember memberfunc, double before)
{
    stats_recent_counter_timer * probe = &WalkOther;
    if (memberfunc == &Resource::update) 
       probe = &WalkUpdate;
    else if (memberfunc == &Resource::eval_state)
       probe = &WalkEvalState;
    return EndRuntime(*probe, before);
}


ResMgr::~ResMgr()
{
	int i;
	if( extras_classad ) delete extras_classad;
	if( config_classad ) delete config_classad;
	if( totals_classad ) delete totals_classad;
	if( id_disp ) delete id_disp;

#if HAVE_BACKFILL
	if( m_backfill_mgr ) {
		delete m_backfill_mgr;
	}
#endif

#if HAVE_JOB_HOOKS
	if (m_hook_mgr) {
		delete m_hook_mgr;
	}
#endif

#if HAVE_HIBERNATION
	cancelHibernateTimer();
	if (m_hibernation_manager) {
		delete m_hibernation_manager;
	}

	if ( m_netif ) {
		delete m_netif;
		m_netif = NULL;
	}
#endif /* HAVE_HIBERNATION */


	if( resources ) {
		for( i = 0; i < nresources; i++ ) {
			delete resources[i];
		}
		delete [] resources;
	}
	for( i=0; i<max_types; i++ ) {
		if( type_strings[i] ) {
			delete type_strings[i];
		}
	}
	delete [] type_strings;
	delete [] type_nums;
	if( new_type_nums ) {
		delete [] new_type_nums;
	}
	delete m_attr;
}


void
ResMgr::init_config_classad( void )
{
	if( config_classad ) delete config_classad;
	config_classad = new ClassAd();

		// First, bring in everything we know we need
	configInsert( config_classad, "START", true );
	configInsert( config_classad, "SUSPEND", true );
	configInsert( config_classad, "CONTINUE", true );
	configInsert( config_classad, "PREEMPT", true );
	configInsert( config_classad, "KILL", true );
	configInsert( config_classad, "WANT_SUSPEND", true );
	configInsert( config_classad, "WANT_VACATE", true );
	if( !configInsert( config_classad, "WANT_HOLD", false ) ) {
			// default's to false if undefined
		config_classad->AssignExpr("WANT_HOLD","False");
	}
	configInsert( config_classad, "WANT_HOLD_REASON", false );
	configInsert( config_classad, "WANT_HOLD_SUBCODE", false );
	configInsert( config_classad, "CLAIM_WORKLIFE", false );
	configInsert( config_classad, ATTR_MAX_JOB_RETIREMENT_TIME, false );
	configInsert( config_classad, ATTR_MACHINE_MAX_VACATE_TIME, true );

		// Now, bring in things that we might need
	configInsert( config_classad, "PERIODIC_CHECKPOINT", false );
	configInsert( config_classad, "RunBenchmarks", false );
	configInsert( config_classad, ATTR_RANK, false );
	configInsert( config_classad, "SUSPEND_VANILLA", false );
	configInsert( config_classad, "CONTINUE_VANILLA", false );
	configInsert( config_classad, "PREEMPT_VANILLA", false );
	configInsert( config_classad, "KILL_VANILLA", false );
	configInsert( config_classad, "WANT_SUSPEND_VANILLA", false );
	configInsert( config_classad, "WANT_VACATE_VANILLA", false );
#if HAVE_BACKFILL
	configInsert( config_classad, "START_BACKFILL", false );
	configInsert( config_classad, "EVICT_BACKFILL", false );
#endif /* HAVE_BACKFILL */
#if HAVE_JOB_HOOKS
	configInsert( config_classad, ATTR_FETCH_WORK_DELAY, false );
#endif /* HAVE_JOB_HOOKS */
#if HAVE_HIBERNATION
	configInsert( config_classad, "HIBERNATE", false );
	if( !configInsert( config_classad, ATTR_UNHIBERNATE, false ) ) {
		MyString default_expr;
		default_expr.formatstr("MY.%s =!= UNDEFINED",ATTR_MACHINE_LAST_MATCH_TIME);
		config_classad->AssignExpr( ATTR_UNHIBERNATE, default_expr.Value() );
	}
#endif /* HAVE_HIBERNATION */

	if( !configInsert( config_classad, ATTR_SLOT_WEIGHT, false ) ) {
		config_classad->AssignExpr( ATTR_SLOT_WEIGHT, ATTR_CPUS );
	}

		// First, try the IsOwner expression.  If it's not there, try
		// what's defined in IS_OWNER (for backwards compatibility).
		// If that's not there, give them a reasonable default.
	if( ! configInsert(config_classad, ATTR_IS_OWNER, false) ) {
		if( ! configInsert(config_classad, "IS_OWNER", ATTR_IS_OWNER, false) ) {
			config_classad->AssignExpr( ATTR_IS_OWNER, "(START =?= False)" );
		}
	}
		// Next, try the CpuBusy expression.  If it's not there, try
		// what's defined in cpu_busy (for backwards compatibility).
		// If that's not there, give them a default of "False",
		// instead of leaving it undefined.
	if( ! configInsert(config_classad, ATTR_CPU_BUSY, false) ) {
		if( ! configInsert(config_classad, "cpu_busy", ATTR_CPU_BUSY,
						   false) ) {
			config_classad->Assign( ATTR_CPU_BUSY, false );
		}
	}
	
	// Publish all DaemonCore-specific attributes, which also handles
	// STARTD_ATTRS for us.
	daemonCore->publish(config_classad);
}


#if HAVE_BACKFILL

void
ResMgr::backfillMgrDone()
{
	ASSERT( m_backfill_mgr );
	dprintf( D_FULLDEBUG, "BackfillMgr now ready to be deleted\n" );
	delete m_backfill_mgr;
	m_backfill_mgr = NULL;
	m_backfill_shutdown_pending = false;

		// We should call backfillConfig() again, since now that the
		// "old" manager is gone, we might want to allocate a new one
	backfillConfig();
}


static bool
verifyBackfillSystem( const char* sys )
{

#if HAVE_BOINC
	if( ! strcasecmp(sys, "BOINC") ) {
		return true;
	}
#endif /* HAVE_BOINC */

	return false;
}


bool
ResMgr::backfillConfig()
{
	if( m_backfill_shutdown_pending ) {
			/*
			  we're already in the middle of trying to reconfig the
			  backfill manager, anyway.  we can only get to this point
			  if we had 1 backfill system running, then we either
			  change the system we want or disable backfill entirely,
			  and while we're waiting for the old system to cleanup,
			  we get *another* reconfig.  in this case, we do NOT want
			  to act on the new reconfig until the old reconfig had a
			  chance to complete.  since we'll call backfillConfig()
			  from backfillMgrDone(), anyway, there's no harm in just
			  returning immediately at this point, and plenty of harm
			  that could come from trying to proceed. ;)
			*/
		dprintf( D_ALWAYS, "Got another reconfig while waiting for the old "
				 "backfill system to finish cleaning up, delaying\n" );
		return true;
	}

	if( ! param_boolean("ENABLE_BACKFILL", false) ) {
		if( m_backfill_mgr ) {
			dprintf( D_ALWAYS,
					 "ENABLE_BACKFILL is false, destroying BackfillMgr\n" );
			if( m_backfill_mgr->destroy() ) {
					// nothing else to cleanup now, we can delete it
					// immediately...
				delete m_backfill_mgr;
				m_backfill_mgr = NULL;
			} else {
					// backfill_mgr told us we have to wait, so just
					// return for now and we'll finish deleting this
					// in ResMgr::backfillMgrDone().
				dprintf( D_ALWAYS, "BackfillMgr still has cleanup to "
						 "perform, postponing delete\n" );
				m_backfill_shutdown_pending = true;
			}
		}
		return false;
	}

	char* new_system = param( "BACKFILL_SYSTEM" );
	if( ! new_system ) {
		dprintf( D_ALWAYS, "ERROR: ENABLE_BACKFILL is TRUE, but "
				 "BACKFILL_SYSTEM is undefined!\n" );
		return false;
	}
	if( ! verifyBackfillSystem(new_system) ) {
		dprintf( D_ALWAYS,
				 "ERROR: BACKFILL_SYSTEM '%s' not supported, ignoring\n",
				 new_system );
		free( new_system );
		return false;
	}

	if( m_backfill_mgr ) {
		if( ! strcasecmp(new_system, m_backfill_mgr->backfillSystemName()) ) {
				// same as before
			free( new_system );
				// since it's already here and we're keeping it, tell
				// it to reconfig (if that matters)
			m_backfill_mgr->reconfig();
				// we're done
			return true;
		} else {
				// different!
			dprintf( D_ALWAYS, "BACKFILL_SYSTEM has changed "
					 "(old: '%s', new: '%s'), re-initializing\n",
					 m_backfill_mgr->backfillSystemName(), new_system );
			if( m_backfill_mgr->destroy() ) {
					// nothing else to cleanup now, we can delete it
					// immediately...
				delete m_backfill_mgr;
				m_backfill_mgr = NULL;
			} else {
					// backfill_mgr told us we have to wait, so just
					// return for now and we'll finish deleting this
					// in ResMgr::backfillMgrDone().
				dprintf( D_ALWAYS, "BackfillMgr still has cleanup to "
						 "perform, postponing delete\n" );
				m_backfill_shutdown_pending = true;
				free( new_system );
				return true;
			}
		}
	}

		// if we got this far, it means we've got a valid system, but
		// no manager object.  so, depending on the system,
		// instantiate the right thing.
#if HAVE_BOINC
	if( ! strcasecmp(new_system, "BOINC") ) {
		m_backfill_mgr = new BOINC_BackfillMgr();
		if( ! m_backfill_mgr->init() ) {
			dprintf( D_ALWAYS, "ERROR initializing BOINC_BackfillMgr\n" );
			delete m_backfill_mgr;
			m_backfill_mgr = NULL;
			free( new_system );
			return false;
		}
	}
#endif /* HAVE_BOINC */

	if( ! m_backfill_mgr ) {
			// this is impossible, since we've already verified above
		EXCEPT( "IMPOSSILE: unrecognized BACKFILL_SYSTEM: '%s'",
				new_system );
	}

	dprintf( D_ALWAYS, "Created a %s Backfill Manager\n",
			 m_backfill_mgr->backfillSystemName() );

	free( new_system );

	return true;
}



#endif /* HAVE_BACKFILL */


void
ResMgr::init_resources( void )
{
	int i, num_res;
	CpuAttributes** new_cpu_attrs;

    stats.Init();

    m_attr->init_machine_resources();

		// These things can only be set once, at startup, so they
		// don't need to be in build_cpu_attrs() at all.
	max_types = param_integer("MAX_SLOT_TYPES", 10);

	max_types += 1;

		// The reason this isn't on the stack is b/c of the variable
		// nature of max_types. *sigh*
	type_strings = new StringList*[max_types];
	memset( type_strings, 0, (sizeof(StringList*) * max_types) );

		// Fill in the type_strings array with all the appropriate
		// string lists for each type definition.  This only happens
		// once!  If you change the type definitions, you must restart
		// the startd, or else too much weirdness is possible.
	SlotType::init_types(max_types, true);
	initTypes( max_types, type_strings, 1 );

		// First, see how many slots of each type are specified.
	num_res = countTypes( max_types, num_cpus(), &type_nums, true );

	if( ! num_res ) {
			// We're not configured to advertise any nodes.
		resources = NULL;
		id_disp = new IdDispenser( 1 );
		return;
	}

		// See if the config file allows for a valid set of
		// CpuAttributes objects.  Since this is the startup-code
		// we'll let it EXCEPT() if there is an error.
	new_cpu_attrs = buildCpuAttrs( m_attr, max_types, type_strings, num_res, type_nums, true );
	if( ! new_cpu_attrs ) {
		EXCEPT( "buildCpuAttrs() failed and should have already EXCEPT'ed" );
	}

		// Now, we can finally allocate our resources array, and
		// populate it.
	for( i=0; i<num_res; i++ ) {
		addResource( new Resource( new_cpu_attrs[i], i+1, num_res>1 ) );
	}

		// We can now seed our IdDispenser with the right slot id.
	id_disp = new IdDispenser( i+1 );

		// Finally, we can free up the space of the new_cpu_attrs
		// array itself, now that all the objects it was holding that
		// we still care about are stashed away in the various
		// Resource objects.  Since it's an array of pointers, this
		// won't touch the objects at all.
	delete [] new_cpu_attrs;

#if HAVE_BACKFILL
	backfillConfig();
#endif

#if HAVE_JOB_HOOKS
	m_hook_mgr = new StartdHookMgr;
	m_hook_mgr->initialize();
#endif

	std::string reuse_dir;
	if (param(reuse_dir, "DATA_REUSE_DIRECTORY")) {
		if (!m_reuse_dir.get() || (m_reuse_dir->GetDirectory() != reuse_dir)) {
			m_reuse_dir.reset(new htcondor::DataReuseDirectory(reuse_dir, true));
		}
	} else {
		m_reuse_dir.reset();
	}
}


bool
ResMgr::typeNumCmp( int* a, int* b )
{
	int i;
	for( i=0; i<max_types; i++ ) {
		if( a[i] != b[i] ) {
			return false;
		}
	}
	return true;
}

bool
ResMgr::reconfig_resources( void )
{
	int t, i, cur, num;
	CpuAttributes** new_cpu_attrs;
	int max_num = num_cpus();
	int* cur_type_index;
	Resource*** sorted_resources;	// Array of arrays of pointers.
	Resource* rip;

#if HAVE_BACKFILL
	backfillConfig();
#endif

#if HAVE_JOB_HOOKS
	if ( m_hook_mgr ) {
		m_hook_mgr->reconfig();
	}
#endif

#if HAVE_HIBERNATION
	updateHibernateConfiguration();
#endif /* HAVE_HIBERNATE */

		// Tell each resource to reconfig itself.
	walk(&Resource::reconfig);

		// See if any new types were defined.  Don't except if there's
		// any errors, just dprintf().
	ASSERT(max_types > 0);
	SlotType::init_types(max_types, false);
	initTypes( max_types, type_strings, 0 );

		// First, see how many slots of each type are specified.
	num = countTypes( max_types, num_cpus(), &new_type_nums, false );

	if( typeNumCmp(new_type_nums, type_nums) ) {
			// We want the same number of each slot type that we've got
			// now.  We're done!
		delete [] new_type_nums;
		new_type_nums = NULL;
		return true;
	}

		// See if the config file allows for a valid set of
		// CpuAttributes objects.
	new_cpu_attrs = buildCpuAttrs( m_attr, max_types, type_strings, num, new_type_nums, false );
	if( ! new_cpu_attrs ) {
			// There was an error, abort.  We still return true to
			// indicate that we're done doing our thing...
		dprintf( D_ALWAYS, "Aborting slot type reconfig.\n" );
		delete [] new_type_nums;
		new_type_nums = NULL;
		return true;
	}

		////////////////////////////////////////////////////
		// Sort all our resources by type and state.
		////////////////////////////////////////////////////

		// Allocate and initialize our arrays.
	sorted_resources = new Resource** [max_types];
	ASSERT( sorted_resources != NULL );
	for( i=0; i<max_types; i++ ) {
		sorted_resources[i] = new Resource* [max_num];
		ASSERT(sorted_resources[i] != NULL);
		memset( sorted_resources[i], 0, (max_num*sizeof(Resource*)) );
	}

	cur_type_index = new int [max_types];
	memset( cur_type_index, 0, (max_types*sizeof(int)) );

		// Populate our sorted_resources array by type.
	for( i=0; i<nresources; i++ ) {
		t = resources[i]->type();
		(sorted_resources[t])[cur_type_index[t]] = resources[i];
		cur_type_index[t]++;
	}

		// Now, for each type, sort our resources by state.
	for( t=0; t<max_types; t++ ) {
		ASSERT( cur_type_index[t] == type_nums[t] );
		qsort( sorted_resources[t], type_nums[t],
			   sizeof(Resource*), &claimedRankCmp );
	}

		////////////////////////////////////////////////////
		// Decide what we need to do.
		////////////////////////////////////////////////////
	cur = -1;
	for( t=0; t<max_types; t++ ) {
		for( i=0; i<new_type_nums[t]; i++ ) {
			cur++;
			if( ! (sorted_resources[t])[i] ) {
					// If there are no more existing resources of this
					// type, we'll need to allocate one.
				alloc_list.Append( new_cpu_attrs[cur] );
				continue;
			}
			if( (sorted_resources[t])[i]->type() ==
				new_cpu_attrs[cur]->type() ) {
					// We've already got a Resource for this slot, so we
					// can delete it.
				delete new_cpu_attrs[cur];
				continue;
			}
		}
			// We're done with the new slots of this type.  See if there
			// are any Resources left over that need to be destroyed.
		for( ; i<max_num; i++ ) {
			if( (sorted_resources[t])[i] ) {
				destroy_list.Append( (sorted_resources[t])[i] );
			} else {
				break;
			}
		}
	}

		////////////////////////////////////////////////////
		// Finally, act on our decisions.
		////////////////////////////////////////////////////

		// Everything we care about in new_cpu_attrs is saved
		// elsewhere, and the rest has already been deleted, so we
		// should now delete the array itself.
	delete [] new_cpu_attrs;

		// Cleanup our memory.
	for( i=0; i<max_types; i++ ) {
		delete [] sorted_resources[i];
	}
	delete [] sorted_resources;
	delete [] cur_type_index;

		// See if there's anything to destroy, and if so, do it.
	destroy_list.Rewind();
	while( destroy_list.Next(rip) ) {
		rip->dprintf( D_ALWAYS,
					  "State change: resource no longer needed by configuration\n" );
		rip->set_destination_state( delete_state );
	}

	std::string reuse_dir;
	if (param(reuse_dir, "DATA_REUSE_DIRECTORY")) {
		if (!m_reuse_dir.get() || (m_reuse_dir->GetDirectory() != reuse_dir)) {
			m_reuse_dir.reset(new htcondor::DataReuseDirectory(reuse_dir, true));
		}
	} else {
		m_reuse_dir.reset();
	}


		// Finally, call our helper, so that if all the slots we need to
		// get rid of are gone by now, we'll allocate the new ones.
	return processAllocList();
}

void
ResMgr::walk( VoidResourceMember memberfunc )
{
	if( ! resources ) {
		return;
	}

    double currenttime = stats.BeginWalk(memberfunc);

		// Because the memberfunc might be an eval function, it can
		// result in resources being deleted. This means a straight
		// for loop on nresources will miss one resource for every one
		// deleted. To combat that, we copy the array and nresources
		// and iterate over it instead.
	int ncache = nresources;
	Resource **cache = new Resource*[ncache];
	memcpy((void*)cache, (void*)resources, (sizeof(Resource*)*ncache));

	for( int i = 0; i < ncache; i++ ) {
		(cache[i]->*(memberfunc))();
	}

	delete [] cache;

    stats.EndWalk(memberfunc, currenttime);
}


void
ResMgr::walk( ResourceMaskMember memberfunc, amask_t mask )
{
	if( ! resources ) {
		return;
	}
	int i;
	for( i = 0; i < nresources; i++ ) {
		(resources[i]->*(memberfunc))(mask);
	}
}


float
ResMgr::sum( ResourceFloatMember memberfunc )
{
	if( ! resources ) {
		return 0;
	}
	int i;
	float tot = 0;
	for( i = 0; i < nresources; i++ ) {
		tot += (resources[i]->*(memberfunc))();
	}
	return tot;
}


void
ResMgr::resource_sort( ComparisonFunc compar )
{
	if( ! resources ) {
		return;
	}
	if( nresources > 1 ) {
		qsort( resources, nresources, sizeof(Resource*), compar );
	}
}


// Methods to manipulate the supplemental ClassAd list
int
ResMgr::adlist_register( StartdNamedClassAd *ad )
{
	return extra_ads.Register( ad );
}

StartdNamedClassAd *
ResMgr::adlist_find( const char * name )
{
	NamedClassAd * nad = extra_ads.Find(name);
	return dynamic_cast<StartdNamedClassAd*>(nad);
}

int
ResMgr::adlist_replace( const char *name, ClassAd *newAd, bool report_diff, const char *prefix )
{
	if( report_diff ) {
		StringList ignore_list;
		MyString ignore = prefix;
		ignore += "LastUpdate";
		ignore_list.append( ignore.Value() );
		return extra_ads.Replace( name, newAd, true, &ignore_list );
	}
	else {
		return extra_ads.Replace( name, newAd );
	}
}


int
ResMgr::adlist_publish( unsigned r_id, ClassAd *resAd, amask_t mask, const char * r_id_str )
{
	// Check the mask
	if (  ( mask & ( A_PUBLIC | A_UPDATE ) ) != ( A_PUBLIC | A_UPDATE )  ) {
		return 0;
	}

	return extra_ads.Publish( resAd, r_id, r_id_str );
}


bool
ResMgr::needsPolling( void )
{
	if( ! resources ) {
		return false;
	}
	int i;
	for( i = 0; i < nresources; i++ ) {
		if( resources[i]->needsPolling() ) {
			return true;
		}
	}
	return false;
}


bool
ResMgr::hasAnyClaim( void )
{
	if( ! resources ) {
		return false;
	}
	int i;
	for( i = 0; i < nresources; i++ ) {
		if( resources[i]->hasAnyClaim() ) {
			return true;
		}
	}
	return false;
}


Claim*
ResMgr::getClaimByPid( pid_t pid )
{
	Claim* foo = NULL;
	if( ! resources ) {
		return NULL;
	}
	int i;
	for( i = 0; i < nresources; i++ ) {
		if( (foo = resources[i]->findClaimByPid(pid)) ) {
			return foo;
		}
	}
	return NULL;
}


Claim*
ResMgr::getClaimById( const char* id )
{
	Claim* foo = NULL;
	if( ! resources ) {
		return NULL;
	}
	int i;
	for( i = 0; i < nresources; i++ ) {
		if( (foo = resources[i]->findClaimById(id)) ) {
			return foo;
		}
	}
	return NULL;
}


Claim*
ResMgr::getClaimByGlobalJobId( const char* id )
{
	Claim* foo = NULL;
	if( ! resources ) {
		return NULL;
	}
	int i;
	for( i = 0; i < nresources; i++ ) {
		if( (foo = resources[i]->findClaimByGlobalJobId(id)) ) {
			return foo;
		}
	}
	return NULL;
}

Claim *
ResMgr::getClaimByGlobalJobIdAndId( const char *job_id,
									const char *claimId)
{
	Claim* foo = NULL;
	if( ! resources ) {
		return NULL;
	}
	int i;
	for( i = 0; i < nresources; i++ ) {
		if( (foo = resources[i]->findClaimByGlobalJobId(job_id)) ) {
			if( foo == resources[i]->findClaimById(claimId) ) {
				return foo;
			}
		}
	}
	return NULL;

}


Resource*
ResMgr::findRipForNewCOD( ClassAd* ad )
{
	if( ! resources ) {
		return NULL;
	}
	bool requirements;
	int i;

		/*
          We always ensure that the request's Requirements, if any,
		  are met.  Other than that, we give out COD claims to
		  Resources in the following order:

		  1) the Resource with the least # of existing COD claims (to
  		     ensure round-robin across resources
		  2) in case of a tie, the Resource in the best state (owner
   		     or unclaimed, not claimed)
		  3) in case of a tie, the Claimed resource with the lowest
  		     value of machine Rank for its claim
		*/

		// sort resources based on the above order
	resource_sort( newCODClaimCmp );

		// find the first one that matches our requirements
	for( i = 0; i < nresources; i++ ) {
		if( EvalBool( ATTR_REQUIREMENTS, ad, resources[i]->r_classad,
						  requirements ) == 0 ) {
			requirements = false;
		}
		if( requirements ) {
			return resources[i];
		}
	}

	// put the resources back into a "natural" order
	resource_sort(naturalSlotOrderCmp);

	return NULL;
}



Resource*
ResMgr::get_by_cur_id(const char* id )
{
	if( ! resources ) {
		return NULL;
	}
	int i;
	for( i = 0; i < nresources; i++ ) {
		if( resources[i]->r_cur->idMatches(id) ) {
			return resources[i];
		}
	}
	return NULL;
}


Resource*
ResMgr::get_by_any_id(const char* id, bool move_cp_claim )
{
	if( ! resources ) {
		return NULL;
	}
	int i;
	for( i = 0; i < nresources; i++ ) {
		if( resources[i]->r_cur->idMatches(id) ) {
			return resources[i];
		}
		if( resources[i]->r_pre &&
			resources[i]->r_pre->idMatches(id) ) {
			return resources[i];
		}
		if( resources[i]->r_pre_pre &&
			resources[i]->r_pre_pre->idMatches(id) ) {
			return resources[i];
		}
		if (resources[i]->r_has_cp) {
			for (Resource::claims_t::iterator j(resources[i]->r_claims.begin());  j != resources[i]->r_claims.end();  ++j) {
				if ((*j)->idMatches(id)) {
					if ( move_cp_claim ) {
						delete resources[i]->r_cur;
						resources[i]->r_cur = *j;
						resources[i]->r_claims.erase(*j);
						resources[i]->r_claims.insert(new Claim(resources[i]));
					}
					return resources[i];
				}
			}
		}
	}
	return NULL;
}


Resource*
ResMgr::get_by_name(const char* name )
{
	if( ! resources ) {
		return NULL;
	}
	int i;
	for( i = 0; i < nresources; i++ ) {
		if( !strcmp(resources[i]->r_name, name) ) {
			return resources[i];
		}
	}
	return NULL;
}

Resource*
ResMgr::get_by_name_prefix(const char* name )
{
	if( ! resources ) {
		return NULL;
	}
	int len = (int)strlen(name);
	for (int i = 0; i < nresources; i++ ) {
		const char * pat = strchr(resources[i]->r_name, '@');
		if (pat && (int)(pat - resources[i]->r_name) == len && strncasecmp(name, resources[i]->r_name, len) == MATCH) {
			return resources[i];
		}
	}

	// not found, print possible names
	StringList names;
	for(int i = 0; i < nresources; i++ ) {
		names.append(resources[i]->r_name);
		if( !strcmp(resources[i]->r_name, name) ) {
			return resources[i];
		}
	}
	auto_free_ptr namelist(names.print_to_string());
	dprintf(D_ALWAYS, "%s not found, slot names are %s\n", name, namelist ? namelist.ptr() : "<empty>");

	return NULL;
}


Resource*
ResMgr::get_by_slot_id( int id )
{
	if( ! resources ) {
		return NULL;
	}
	int i;
	for( i = 0; i < nresources; i++ ) {
		if( resources[i]->r_id == id ) {
			return resources[i];
		}
	}
	return NULL;
}


State
ResMgr::state( void )
{
	if( ! resources ) {
		return owner_state;
	}
	State s = no_state;
	Resource* rip;
	int i, is_owner = 0;
	for( i = 0; i < nresources; i++ ) {
		rip = resources[i];
			// if there are *any* COD claims at all (active or not),
			// we should say this slot is claimed so preen doesn't
			// try to clean up directories for the COD claim(s).
		if( rip->r_cod_mgr->numClaims() > 0 ) {
			return claimed_state;
		}
		s = rip->state();
		switch( s ) {
		case claimed_state:
		case preempting_state:
			return s;
			break;
		case owner_state:
			is_owner = 1;
			break;
		default:
			break;
		}
	}
	if( is_owner ) {
		return owner_state;
	} else {
		return s;
	}
}


void
ResMgr::final_update( void )
{
	if( ! resources ) {
		return;
	}
	walk( &Resource::final_update );
}


int
ResMgr::send_update( int cmd, ClassAd* public_ad, ClassAd* private_ad,
					 bool nonblock )
{
	static bool first_time = true;

		// Increment the resmgr's count of updates.
	num_updates++;

	int res = daemonCore->sendUpdates(cmd, public_ad, private_ad, nonblock, &m_token_requester,
		DCTokenRequester::default_identity, "ADVERTISE_STARTD");

	if (first_time) {
		first_time = false;
		dprintf( D_ALWAYS, "Initial update sent to collector(s)\n");
		if ( ! param_boolean("STARTD_SEND_READY_AFTER_FIRST_UPDATE", true)) return res;

		// send a DC_SET_READY message to the master to indicate the STARTD is ready to go
		MyString master_sinful(daemonCore->InfoCommandSinfulString(-2));
		if ( ! master_sinful.empty()) {
			dprintf( D_ALWAYS, "Sending DC_SET_READY message to master %s\n", master_sinful.c_str());
			ClassAd readyAd;
			readyAd.Assign("DaemonPID", getpid());
			readyAd.Assign("DaemonName", "STARTD"); // fix to use the environment
			readyAd.Assign("DaemonState", "Ready");
			classy_counted_ptr<Daemon> dmn = new Daemon(DT_ANY,master_sinful.c_str());
			classy_counted_ptr<ClassAdMsg> msg = new ClassAdMsg(DC_SET_READY, readyAd);
			dmn->sendMsg(msg.get());
		}
	}

	return res;
}


void
ResMgr::update_all( void )
{
	num_updates = 0;

		// NOTE: We do *NOT* eval_state and update in the same walk
		// over the resources. The reason we do not is the eval_state
		// may result in the deletion of a resource, e.g. if it ends
		// up in the delete_state. In such a case we'll be calling
		// eval_state on a resource we delete and then call update on
		// the same resource. As a result, you might be lucky enough
		// to get a SEGV immediately, but if you aren't you'll get a
		// SEGV later on when the timer Resource::update registers
		// fires. That delay will make it rather difficult to find the
		// root cause of the SEGV, believe me. Generally, nothing
		// should mess with a resource immediately after eval_state is
		// called on it. To avoid this problem, the eval and update
		// process is split here. The Resource::update will only be
		// called on resources that are still alive. - matt 1 Oct 09

		// Evaluate the state change policy expressions (like PREEMPT)
		// For certain changes this will trigger an update to the collector
		// (all that really does is register a timer)
	walk( &Resource::eval_state );

		// If we didn't update b/c of the eval_state, we need to
		// actually do the update now. Tj 2020 sez: this is a lie, was it ever true?
		// What this actually does is insure that the update timers have been registered for all slots
	walk( &Resource::update );

	report_updates();
	check_polling();
	check_use();
}


void
ResMgr::eval_and_update_all( void )
{
#if HAVE_HIBERNATION
	if ( !hibernating () ) {
#endif
		compute_dynamic(true);
		update_all();
#if HAVE_HIBERNATION
	}
#endif
}


void
ResMgr::eval_all( void )
{
#if HAVE_HIBERNATION
	if ( !hibernating () ) {
#endif
		num_updates = 0;
		compute_dynamic(false);
		walk( &Resource::eval_state );
		report_updates();
		check_polling();
#if HAVE_HIBERNATION
	}
#endif
}


void
ResMgr::report_updates( void )
{
	if( !num_updates ) {
		return;
	}

	CollectorList* collectors = daemonCore->getCollectorList();
	if( collectors ) {
		MyString list;
		Daemon * collector;
		collectors->rewind();
		while (collectors->next (collector)) {
			list += collector->fullHostname();
			list += " ";
		}
		dprintf( D_FULLDEBUG,
				 "Sent %d update(s) to the collector (%s)\n",
				 num_updates, list.Value());
	}
}

void ResMgr::compute_static()
{
	// each time we reconfig (or on startup) we must populate
	// static machine attributes and per-slot config that depends on resource allocation
	m_attr->compute_config();
	walk(&Resource::initial_compute);
}

// Resource is passed when creating a new d-slot
//
void
ResMgr::compute_dynamic(bool for_update, Resource * rip)
{
	if( ! resources ) {
		return;
	}

	Resource * parent = NULL;
	if (rip) {
		parent = rip->get_parent();
	}

	//PRAGMA_REMIND("tj: is this where we clear out the r_classad ?")
	//tj: Not until we make it so rollup happens in a separate layer and cross-slot doesn't depend on stale values to work

    double runtime = stats.BeginRuntime(stats.Compute);

		// Since lots of things want to know this, just get it from
		// the kernel once and share the value...
	cur_time = time( 0 );

	compute_draining_attrs();

	// for updates, we recompute some machine attributes (like virtual mem)
	// and that may require a recompute of the resources that reference them
	if (for_update) {
		m_attr->compute_for_update();
		if (rip) {
			rip->compute_shared();
			if (parent) parent->compute_shared();
		} else {
			walk(&Resource::compute_shared);

			//TODO: Tj can I kill this? I'm pretty sure the vmapi stuff doesn't work anymore if it ever did
			if (vmapi_is_virtual_machine()) {
				vmapi_request_host_classAd();
			}
		}
	}

	// update machine load and idle values, also dynamic WinReg attributes
	m_attr->compute_for_policy();

	// update per-slot disk and cpu usage/load values
	if (rip) {
		rip->compute_unshared();
		if (parent) parent->compute_unshared();
	} else {
		walk(&Resource::compute_unshared);	// how_much & ~(A_SHARED)
	}

	// now sum the updated slot load values to get a system wide load value
	m_attr->update_condor_load(sum(&Resource::condor_load));

	// if Resource was passed, that's because it's a new slot, or one that just changed
	// state and we want a quick init/refresh pass on it.  So instead of walking
	// all of the resources, update just the slot and it's parent (if it has one)
	if (rip) {
		rip->refresh_classad_for_update();
		if (parent) parent->refresh_classad_for_update();
		rip->compute_evaluated();
		if (parent) parent->compute_evaluated();
		rip->refresh_classad_evaluated();
		if (parent) parent->refresh_classad_evaluated();

		// TODO: it's hard to know what the correct order of thse two is
		// it depends on specifically *what* slot attrs that we want to cross post
		rip->refresh_classad_slot_attrs();
		if (parent) parent->refresh_classad_slot_attrs();

		// if passed a resource, refresh ONLY that resource's ad
		return;
	}

		// Sort the resources so when we're assigning owner load
		// average and keyboard activity, we get to them in the
		// following state order: Owner, Unclaimed, Matched, Claimed
		// Preempting
	resource_sort( ownerStateCmp );

	assign_load();
	assign_keyboard();

	if (for_update) {
		// this does A_UPDATE and also A_TIMEOUT
		walk(&Resource::refresh_classad_for_update);
	} else {
		walk(&Resource::refresh_classad_for_policy);
	}

		// Now that we have an updated internal classad for each
		// resource, we can "compute" anything where we need to
		// evaluate classad expressions to get the answer.
	walk( &Resource::compute_evaluated );

		// Next, we can publish any results from that to our internal
		// classads to make sure those are still up-to-date
	walk( &Resource::refresh_classad_evaluated );

		// Finally, now that all the internal classads are up to date
		// with all the attributes they could possibly have, we can
		// publish the cross-slot attributes desired from
		// STARTD_SLOT_ATTRS into each slots's internal ClassAd.
	walk( &Resource::refresh_classad_slot_attrs );

	if (IsFulldebug(D_FULLDEBUG) && for_update && m_attr->always_recompute_disk()) {
		// on update (~10min) we report the new value of DISK 
		walk(&Resource::display_total_disk);
	}
	if (IsDebugLevel(D_LOAD) || IsDebugLevel(D_KEYBOARD)) {
		// Now that we're done, we can display all the values.
		walk(&Resource::display_load, for_update ? A_UPDATE : 0);
	}

	// put the resources back into a "natural" order
	resource_sort(naturalSlotOrderCmp);

    stats.EndRuntime(stats.Compute, runtime);
}


void
ResMgr::publish_dynamic(ClassAd* cp)
{
	cp->Assign(ATTR_TOTAL_SLOTS, numSlots());
	if (m_reuse_dir) {
		m_reuse_dir->Publish(*cp);
	}
	m_vmuniverse_mgr.publish(cp);
	startd_stats.Publish(*cp, 0);
	startd_stats.Tick(time(0));

#if HAVE_HIBERNATION
    m_hibernation_manager->publish(*cp);
#endif

	if (extras_classad) { cp->Update(*extras_classad); }
}


void
ResMgr::updateExtrasClassAd( ClassAd * cap ) {
	// It turns out to be colossal pain to use the ClassAd for persistence.
	static classad::References offlineUniverses;

	if( ! cap ) { return; }
	if( ! extras_classad ) { extras_classad = new ClassAd(); }

	int topping = 0;
	int obsolete_univ = false;

	//
	// The startd maintains the set offline universes, and the offline
	// universe timestamps.
	//
	// We start with the current set of offline universes, and add or remove
	// universes as directed by the update ad.  This obviates the need for
	// the need for the starter to know anything about the state of the rest
	// of the machine.
	//

	ExprTree * expr = NULL;
	const char * attr = NULL;
	for ( auto itr = cap->begin(); itr != cap->end(); itr++ ) {
		attr = itr->first.c_str();
		expr = itr->second;
		//
		// Copy the whole ad over, excepting special or computed attributes.
		//
		if( strcasecmp( attr, "MyType" ) == 0 ) { continue; }
		if( strcasecmp( attr, "TargetType" ) == 0 ) { continue; }
		if( strcasecmp( attr, "OfflineUniverses" ) == 0 ) { continue; }
		if( strcasestr( attr, "OfflineReason" ) != NULL ) { continue; }
		if( strcasestr( attr, "OfflineTime" ) != NULL ) { continue; }

		ExprTree * copy = expr->Copy();
		extras_classad->Insert( attr, copy );

		//
		// Adjust OfflineUniverses based on the Has<Universe> attributes.
		//
		const char * uo = strcasestr( attr, "Has" );
		if( uo != attr ) { continue; }

		std::string universeName( attr + 3 );
		int univ = CondorUniverseInfo( universeName.c_str(), &topping, &obsolete_univ );
		if( univ == 0 || obsolete_univ) {
			continue;
		}

		// convert universe name to canonical form
		universeName = CondorUniverseOrToppingName(univ, topping);

		std::string reasonTime = universeName + "OfflineTime";
		std::string reasonName = universeName + "OfflineReason";

		bool universeOnline = false;
		ASSERT( cap->LookupBool( attr, universeOnline ) );
		if( ! universeOnline ) {
			offlineUniverses.insert( universeName );
			extras_classad->Assign( reasonTime, time( NULL ) );

			std::string reason = "[unknown reason]";
			cap->LookupString( reasonName, reason );
			extras_classad->Assign( reasonName, reason );
		} else {
			// The universe is online, so it can't have an offline reason
			// or a time that it entered the offline state.
			offlineUniverses.erase( universeName );
			extras_classad->AssignExpr( reasonTime, "undefined" );
			extras_classad->AssignExpr( reasonName, "undefined" );
		}
	}

	//
	// Construct the OfflineUniverses attribute and set it in extras_classad.
	//
	std::string ouListString;
	ouListString.reserve(10 + offlineUniverses.size()*20);
	ouListString = "{";
	classad::References::const_iterator i = offlineUniverses.begin();
	for( ; i != offlineUniverses.end(); ++i ) {
		int univ = CondorUniverseInfo( i->c_str(), &topping, &obsolete_univ );
		if ( ! univ || obsolete_univ) { continue; }

		if (ouListString.size() > 1) { ouListString += ", "; }
		formatstr_cat(ouListString, "\"%s\"", i->c_str() );
		if ( ! topping) { formatstr_cat(ouListString, ",%d", univ ); }
	}
	ouListString += "}";
	dprintf( D_ALWAYS, "OfflineUniverses = %s\n", ouListString.c_str() );
	extras_classad->AssignExpr( "OfflineUniverses", ouListString.c_str() );
}

void
ResMgr::publishSlotAttrs( ClassAd* cap )
{
	if( ! resources ) {
		return;
	}
<<<<<<< HEAD
	// experimental flags new for 8.9.6, evaluate STARTD_SLOT_ATTRS and insert valid literals only
=======
	// experimental flags new for 8.9.7, evaluate STARTD_SLOT_ATTRS and insert valid literals only
>>>>>>> d817f6fb
	bool as_literal = param_boolean("STARTD_EVAL_SLOT_ATTRS", false);
	bool valid_only = ! param_boolean("STARTD_EVAL_SLOT_ATTRS_DEBUG", false);
	int i;
	for( i = 0; i < nresources; i++ ) {
		resources[i]->publishSlotAttrs( cap, as_literal, valid_only );
	}
}


void
ResMgr::assign_load( void )
{
	if( ! resources ) {
		return;
	}

	int i;
	float total_owner_load = m_attr->load() - m_attr->condor_load();
	if( total_owner_load < 0 ) {
		total_owner_load = 0;
	}
	if( is_smp() ) {
			// Print out the totals we already know.
		if( IsDebugVerbose( D_LOAD ) ) {
			dprintf( D_LOAD | D_VERBOSE,
					 "%s %.3f\t%s %.3f\t%s %.3f\n",
					 "SystemLoad:", m_attr->load(),
					 "TotalCondorLoad:", m_attr->condor_load(),
					 "TotalOwnerLoad:", total_owner_load );
		}

			// Initialize everything to 0.  Only need this for SMP
			// machines, since on single CPU machines, we just assign
			// all OwnerLoad to the 1 CPU.
		for( i = 0; i < nresources; i++ ) {
			resources[i]->set_owner_load( 0 );
		}
	}

		// So long as there's at least two more resources and the
		// total owner load is greater than 1.0, assign an owner load
		// of 1.0 to each CPU.  Once we get below 1.0, we assign all
		// the rest to the next CPU.  So, for non-SMP machines, we
		// never hit this code, and always assign all owner load to
		// cpu1 (since i will be initialized to 0 but we'll never
		// enter the for loop).
	for( i = 0; i < (nresources - 1) && total_owner_load > 1; i++ ) {
		resources[i]->set_owner_load( 1.0 );
		total_owner_load -= 1.0;
	}
	resources[i]->set_owner_load( total_owner_load );
}


void
ResMgr::assign_keyboard( void )
{
	if( ! resources ) {
		return;
	}

	int i;
	time_t console = m_attr->console_idle();
	time_t keyboard = m_attr->keyboard_idle();
	time_t max;

		// First, initialize all CPUs to the max idle time we've got,
		// which is some configurable amount of minutes longer than
		// the time since we started up.
	max = (cur_time - startd_startup) + disconnected_keyboard_boost;
	for( i = 0; i < nresources; i++ ) {
		resources[i]->r_attr->set_console( max );
		resources[i]->r_attr->set_keyboard( max );
	}

		// Now, assign console activity to all CPUs that care.
		// Notice, we should also assign keyboard here, since if
		// there's console activity, there's (by definition) keyboard
		// activity as well.
	for( i = 0; i < console_slots  && i < nresources; i++ ) {
		resources[i]->r_attr->set_console( console );
		resources[i]->r_attr->set_keyboard( console );
	}

		// Finally, assign keyboard activity to all CPUS that care.
	for( i = 0; i < keyboard_slots && i < nresources; i++ ) {
		resources[i]->r_attr->set_keyboard( keyboard );
	}
}


void
ResMgr::check_polling( void )
{
	if( ! resources ) {
		return;
	}

	if( needsPolling() || m_attr->condor_load() > 0 ) {
		start_poll_timer();
	} else {
		cancel_poll_timer();
	}
}


void
ResMgr::sweep_timer_handler( void )
{
	dprintf(D_FULLDEBUG, "STARTD: calling and resetting sweep_timer_handler()\n");
	auto_free_ptr cred_dir(param("SEC_CREDENTIAL_DIRECTORY_KRB"));
	credmon_sweep_creds(cred_dir, credmon_type_KRB);
	int sec_cred_sweep_interval = param_integer("SEC_CREDENTIAL_SWEEP_INTERVAL", 30);
	daemonCore->Reset_Timer (m_cred_sweep_tid, sec_cred_sweep_interval, sec_cred_sweep_interval);
}

int
ResMgr::start_sweep_timer( void )
{
	// only sweep if we have a cred dir
	auto_free_ptr p(param("SEC_CREDENTIAL_DIRECTORY_KRB"));
	if(!p) {
		return TRUE;
	}

	dprintf(D_FULLDEBUG, "STARTD: setting start_sweep_timer()\n");
	int sec_cred_sweep_interval = param_integer("SEC_CREDENTIAL_SWEEP_INTERVAL", 30);
	m_cred_sweep_tid = daemonCore->Register_Timer( sec_cred_sweep_interval, sec_cred_sweep_interval,
							(TimerHandlercpp)&ResMgr::sweep_timer_handler,
							"sweep_timer_handler", this );
	return TRUE;
}


int
ResMgr::start_update_timer( void )
{
	int		initial_interval;

	if ( update_offset ) {
		initial_interval = update_offset;
		dprintf( D_FULLDEBUG, "Delaying initial update by %d seconds\n",
				 update_offset );
	} else {
		initial_interval = update_interval;
		update_all( );
	}
	up_tid = daemonCore->Register_Timer(
		initial_interval,
		update_interval,
		(TimerHandlercpp)&ResMgr::eval_and_update_all,
		"eval_and_update_all",
		this );
	if( up_tid < 0 ) {
		EXCEPT( "Can't register DaemonCore timer" );
	}
	return TRUE;
}


int
ResMgr::start_poll_timer( void )
{
	if( poll_tid >= 0 ) {
			// Timer already started.
		return TRUE;
	}
	poll_tid =
		daemonCore->Register_Timer( polling_interval,
							polling_interval,
							(TimerHandlercpp)&ResMgr::eval_all,
							"poll_resources", this );
	if( poll_tid < 0 ) {
		EXCEPT( "Can't register DaemonCore timer" );
	}
	dprintf( D_FULLDEBUG, "Started polling timer.\n" );
	return TRUE;
}


void
ResMgr::cancel_poll_timer( void )
{
	int rval;
	if( poll_tid != -1 ) {
		rval = daemonCore->Cancel_Timer( poll_tid );
		if( rval < 0 ) {
			dprintf( D_ALWAYS, "Failed to cancel polling timer (%d): "
					 "daemonCore error\n", poll_tid );
		} else {
			dprintf( D_FULLDEBUG, "Canceled polling timer (%d)\n",
					 poll_tid );
		}
		poll_tid = -1;
	}
}


void
ResMgr::reset_timers( void )
{
	if ( update_offset ) {
		dprintf( D_FULLDEBUG,
				 "Delaying update after reconfig by %d seconds\n",
				 update_offset );
	}
	if( poll_tid != -1 ) {
		daemonCore->Reset_Timer( poll_tid, polling_interval,
								 polling_interval );
	}
	if( up_tid != -1 ) {
		daemonCore->Reset_Timer( up_tid, update_offset,
								 update_interval );
	}

	int sec_cred_sweep_interval = param_integer("SEC_CREDENTIAL_SWEEP_INTERVAL", 30);
	if( m_cred_sweep_tid != -1 ) {
		daemonCore->Reset_Timer( m_cred_sweep_tid, sec_cred_sweep_interval,
								 sec_cred_sweep_interval );
	}

#if HAVE_HIBERNATION
	resetHibernateTimer();
#endif /* HAVE_HIBERNATE */

		// Clear out any pending token requests.
	m_token_client_id = "";
	m_token_request_id = "";

		// This is a borrowed reference; do not delete.
	m_token_daemon = nullptr;
}


void
ResMgr::addResource( Resource *rip )
{
	Resource** new_resources = NULL;

	if( !rip ) {
		EXCEPT("Error: attempt to add a NULL resource");
	}

	calculateAffinityMask(rip);

	new_resources = new Resource*[nresources + 1];
	if( !new_resources ) {
		EXCEPT("Failed to allocate memory for new resource");
	}

		// Copy over the old Resource pointers.  If nresources is 0
		// (b/c we used to be configured to have no slots), this won't
		// copy anything (and won't seg fault).
	memcpy( (void*)new_resources, (void*)resources,
			(sizeof(Resource*)*nresources) );

	new_resources[nresources] = rip;


	if( resources ) {
		delete [] resources;
	}

	resources = new_resources;
	nresources++;

	// if this newly added slot is part of a pair, fixup the pair pointers
	dprintf(D_FULLDEBUG, "Setting up slot pairings\n");
	if (rip->r_pair_name && rip->r_pair_name[0] == '#') {
		int slot_type = atoi(rip->r_pair_name+1);
		dprintf(D_ALWAYS, "\t searching for type %d to pair with %s (%s)\n", slot_type, rip->r_id_str, rip->r_pair_name);
		for (int ix = 0; ix < nresources-1; ++ix) {
			Resource * ripT = resources[ix];
			if (ripT->type() == slot_type) {
				if ( ! ripT->r_pair_name || ripT->r_pair_name[0] == '#') {
					// ok pair these two.
					free(rip->r_pair_name);
					free(ripT->r_pair_name);
					rip->r_pair_name = strdup(ripT->r_name);
					ripT->r_pair_name = strdup(rip->r_name);
					break;
				}
			}
		}
	}

	// If this newly added slot is dynamic, add it to
	// its parent's children

	if( rip->get_feature() == Resource::DYNAMIC_SLOT) {
		Resource *parent = rip->get_parent();
		if (parent) {
			parent->add_dynamic_child(rip);
		}
	}
}


bool
ResMgr::removeResource( Resource* rip )
{
	int i, j;
	Resource** new_resources = NULL;
	Resource* rip2;

	if( nresources > 1 ) {
			// There are still more resources after this one is
			// deleted, so we'll need to make a new resources array
			// without this resource.
		new_resources = new Resource* [ nresources - 1 ];
		ASSERT(new_resources != NULL);
		j = 0;
		for( i = 0; i < nresources; i++ ) {
			if( resources[i] != rip ) {
				new_resources[j++] = resources[i];
			}
		}

		if ( j == nresources ) { // j == i would work too
				// The resource was not found, which should never happen
			delete [] new_resources;
			return false;
		}
	}

		// Remove this rip from our destroy_list.
	destroy_list.Rewind();
	while( destroy_list.Next(rip2) ) {
		if( rip2 == rip ) {
			destroy_list.DeleteCurrent();
			break;
		}
	}

		// Now, delete the old array and start using the new one, if
		// it's there at all.  If not, it'll be NULL and this will all
		// still be what we want.
	delete [] resources;
	resources = new_resources;
	nresources--;

		// Return this Resource's ID to the dispenser.
		// If it is a dynamic slot it's reusing its partitionable
		// parent's id, so we don't want to free the id.
	if( Resource::DYNAMIC_SLOT != rip->get_feature() ) {
		id_disp->insert( rip->r_id );
	}

		// Tell the collector this Resource is gone.
	rip->final_update();

	// If this was a dynamic slot, remove it from parent
	if( rip->get_feature() == Resource::DYNAMIC_SLOT) {
		Resource *parent = rip->get_parent();
		if (parent) {
			parent->remove_dynamic_child(rip);
		}
	}
		// Log a message that we're going away
	rip->dprintf( D_ALWAYS, "Resource no longer needed, deleting\n" );

		// At last, we can delete the object itself.
	delete rip;

	return true;
}


void
ResMgr::calculateAffinityMask( Resource *rip) {
	int firstCore = 0;
	int numCores  = m_attr->num_real_cpus();
	numCores -= firstCore;

	int *coreOccupancy = new int[numCores];
	for (int i = 0; i < numCores; i++) {
		coreOccupancy[i] = 0;
	}

	// Invert the slots' affinity mask to figure out
	// which cpu core is already used the least.

	for( int i = 0; i < nresources; i++ ) {
		std::list<int> *cores = resources[i]->get_affinity_set();
		for (std::list<int>::iterator it = cores->begin();
			 it != cores->end(); it++) {

			int used_core_num = *it;
			if (used_core_num < numCores) {
				coreOccupancy[used_core_num]++;
			}
		}
	}

	int coresToAssign = rip->r_attr->num_cpus();
	while (coresToAssign--) {
		int leastUsedCore = 0;
		int leastUsedCoreUsage = coreOccupancy[0];

		for (int i = 0; i < numCores; i++) {
			if (coreOccupancy[i] < leastUsedCoreUsage) {
				leastUsedCore = i;
				leastUsedCoreUsage = coreOccupancy[i];
			}
		}

		rip->get_affinity_set()->push_back(leastUsedCore);
		coreOccupancy[leastUsedCore]++;
	}

	delete [] coreOccupancy;
}

void
ResMgr::deleteResource( Resource* rip )
{
	if( ! removeResource( rip ) ) {
			// Didn't find it.  This is where we'll hit if resources
			// is NULL.  We should never get here, anyway (we'll never
			// call deleteResource() if we don't have any resources.
		EXCEPT( "ResMgr::deleteResource() failed: couldn't find resource" );
	}

		// Now that a Resource is gone, see if we're done deleting
		// Resources and see if we should allocate any.
	if( processAllocList() ) {
			// We're done allocating, so we can finish our reconfig.
		finish_main_config();
	}
}

// return the count of claims on this machine associated with this user
// used to decide when to delete credentials
int ResMgr::claims_for_this_user(const char * user)
{
	if ( ! user || ! user[0]) {
		return 0;
	}
	int num_matches = 0;

	for (int ii = 0; ii < nresources; ++ii) {
		Resource * res = resources[ii];
		if (res && res->r_cur && res->r_cur->client() && res->r_cur->client()->user()) {
			if (MATCH == strcmp(res->r_cur->client()->user(), user)) {
				num_matches += 1;
			}
		}
	}
	return num_matches;
}

static void clean_private_attrs(ClassAd & ad)
{
	for (auto i = ad.begin(); i != ad.end(); ++i) {
		const std::string & name = i->first;

		if (ClassAdAttributeIsPrivate(name)) {
			// TODO: redact these while still providing some info, perhaps return the HASH?
			ad.Assign(name, "<redacted>");
		}
	}
}

void
ResMgr::makeAdList( ClassAdList & list, ClassAd & queryAd )
{

	std::string stats_config;
	int      dc_publish_flags = daemonCore->dc_stats.PublishFlags;
	queryAd.LookupString("STATISTICS_TO_PUBLISH",stats_config);
	if ( ! stats_config.empty()) {
#if 0 // HACK to test swapping claims without a schedd
		dprintf(D_ALWAYS, "Got QUERY_STARTD_ADS with stats config: %s\n", stats_config.c_str());
		if (starts_with_ignore_case(stats_config.c_str(), "swap:")) {
			StringList swap_args(stats_config.c_str()+5);
			hack_test_claim_swap(swap_args);
		} else
#endif
			daemonCore->dc_stats.PublishFlags = 
			generic_stats_ParseConfigString(stats_config.c_str(), 
				"DC", "DAEMONCORE", 
				dc_publish_flags);
	}

	bool snapshot = false;
	if (!queryAd.LookupBool("Snapshot", snapshot)) {
		snapshot = false;
	}
	int limit_results = -1;
	if (!queryAd.LookupInteger(ATTR_LIMIT_RESULTS, limit_results)) {
		limit_results = -1;
	}

		// Make sure everything is current unless we have been asked for a snapshot of the current internal state
	Resource::Purpose purp = Resource::Purpose::for_query;
	if (snapshot) {
		purp = Resource::Purpose::for_snap;
	} else {
		purp = Resource::Purpose::for_query;
		compute_dynamic(true);
	}

	// we will put the Machine ads we intend to return here temporarily
	std::map <YourString, ClassAd*, CaseIgnLTYourString> ads;
	// these get filled in with Resource and Job(Claim) ads only when snapshot == true
	std::map <YourString, ClassAd*, CaseIgnLTYourString> res_ads;
	std::map <YourString, ClassAd*, CaseIgnLTYourString> cfg_ads;
	std::map <YourString, ClassAd*, CaseIgnLTYourString> claim_ads;

		// We want to insert ATTR_LAST_HEARD_FROM into each ad.  The
		// collector normally does this, so if we're servicing a
		// QUERY_STARTD_ADS commannd, we need to do this ourselves or
		// some timing stuff won't work.
	int num_ads = 0;
	for (int ii=0; ii<nresources; ++ii) {
		if (limit_results >= 0 && num_ads >= limit_results) {
			dprintf(D_ALWAYS, "result limit of %d reached, completing direct query\n", num_ads);
			break;
		}

		ClassAd * res_ad = NULL;
		if (snapshot && resources[ii]->r_classad) {
			resources[ii]->r_classad->Unchain();
			res_ad = new ClassAd(*resources[ii]->r_classad);
			resources[ii]->r_classad->ChainToAd(resources[ii]->r_config_classad);
			SetMyTypeName(*res_ad, "Slot.State");
			res_ad->Assign(ATTR_NAME, resources[ii]->r_name); // stuff a name because the name attribute is in the base ad
		}
		ClassAd * cfg_ad = NULL;
		if (snapshot && resources[ii]->r_config_classad) {
			cfg_ad = new ClassAd(*resources[ii]->r_config_classad);
			SetMyTypeName(*cfg_ad, "Slot.Config");
		}
		ClassAd * claim_ad = NULL;
		if (snapshot && resources[ii]->r_cur && resources[ii]->r_cur->ad()) {
			claim_ad = new ClassAd(*resources[ii]->r_cur->ad());
			clean_private_attrs(*claim_ad);
			SetMyTypeName(*claim_ad, "Slot.Claim");
		}

		ClassAd * ad = new ClassAd;
		resources[ii]->publish_single_slot_ad(*ad, cur_time, purp);

		if (IsAHalfMatch(&queryAd, ad) /* || (claim_ad && IsAHalfMatch(&queryAd, claim_ad))*/) {
			ads[resources[ii]->r_name] = ad;
			if (res_ad) { res_ads[resources[ii]->r_name] = res_ad; }
			if (cfg_ad) { cfg_ads[resources[ii]->r_name] = cfg_ad; }
			if (claim_ad) { claim_ads[resources[ii]->r_name] = claim_ad; }
			++num_ads;
		} else {
			delete ad;
			delete res_ad;
			delete cfg_ad;
			delete claim_ad;
		}
	}

	// put Machine ads and their associated snapshot ads into the return
	// as we do this we erase the snap ads so that we can detect any leftover snap ads
	if ( ! ads.empty()) {
		for (auto it = ads.begin(); it != ads.end(); ++it) {
			list.Insert(it->second);
			auto foundb = cfg_ads.find(it->first);
			if (foundb != cfg_ads.end()) {
				list.Insert(foundb->second);
				cfg_ads.erase(foundb);
			}
			auto foundr = res_ads.find(it->first);
			if (foundr != res_ads.end()) {
				list.Insert(foundr->second);
				res_ads.erase(foundr);
			}
			auto foundj = claim_ads.find(it->first);
			if (foundj != claim_ads.end()) {
				list.Insert(foundj->second);
				claim_ads.erase(foundj);
			}
		}
	}

	// also return any leftover snap ads, this puts leftover snap ads at the end
	for (auto it = res_ads.begin(); it != res_ads.end(); ++it) {
		list.Insert(it->second);
	}
	for (auto it = cfg_ads.begin(); it != cfg_ads.end(); ++it) {
		list.Insert(it->second);
	}
	for (auto it = claim_ads.begin(); it != claim_ads.end(); ++it) {
		list.Insert(it->second);
	}

	// also return the raw STARTD cron ads
	if (snapshot) {
		for (auto it = extra_ads.Enum().begin(); it != extra_ads.Enum().end(); ++it) {
			ClassAd * named_ad = (*it)->GetAd();
			if (named_ad) {
				ClassAd * ad = new ClassAd(*named_ad);
				SetMyTypeName(*ad, "Machine.Extra");
				ad->Assign(ATTR_NAME, (*it)->GetName());
				list.Insert(ad);
			}
		}
	}

	// restore the dc stats publish flags
	if ( ! stats_config.empty()) {
		daemonCore->dc_stats.PublishFlags = dc_publish_flags;
	}

}


bool
ResMgr::processAllocList( void )
{
	if( ! destroy_list.IsEmpty() ) {
			// Can't start allocating until everything has been
			// destroyed.
		return false;
	}
	if( alloc_list.IsEmpty() ) {
		return true;  // Since there's nothing to allocate...
	}

		// We're done destroying, and there's something to allocate.

	bool multiple_slots = (alloc_list.Number() + numSlots()) > 1;

		// Create the new Resource objects.
	CpuAttributes* cap;
	alloc_list.Rewind();
	while( alloc_list.Next(cap) ) {
		addResource( new Resource( cap, nextId(), multiple_slots ) );
		alloc_list.DeleteCurrent();
	}

	delete [] type_nums;
	type_nums = new_type_nums;
	new_type_nums = NULL;

	return true; 	// Since we're done allocating.
}


#if HAVE_HIBERNATION

HibernationManager const& ResMgr::getHibernationManager(void) const
{
	return *m_hibernation_manager;
}


void ResMgr::updateHibernateConfiguration() {
	m_hibernation_manager->update();
	if ( m_hibernation_manager->wantsHibernate() ) {
		if ( -1 == m_hibernate_tid ) {
			startHibernateTimer();
		}
	} else {
		if ( -1 != m_hibernate_tid ) {
			cancelHibernateTimer();
		}
	}
}


int
ResMgr::allHibernating( std::string &target ) const
{
    	// fail if there is no resource or if we are
		// configured not to hibernate
	if (   !resources  ||  !m_hibernation_manager->wantsHibernate()  ) {
		dprintf( D_FULLDEBUG, "allHibernating: doesn't want hibernate\n" );
		return 0;
	}
		// The following may evaluate to true even if there
		// is a claim on one or more of the resources, so we
		// don't bother checking for claims first.
		//
		// We take largest value as the representative
		// hibernation level for this machine
	target = "";
	std::string str;
	int level = 0;
	bool activity = false;
	for( int i = 0; i < nresources; i++ ) {

		str = "";
		if ( !resources[i]->evaluateHibernate ( str ) ) {
			return 0;
		}

		int tmp = m_hibernation_manager->stringToSleepState (
			str.c_str () );

		dprintf ( D_FULLDEBUG,
			"allHibernating: resource #%d: '%s' (0x%x)\n",
			i + 1, str.c_str (), tmp );

		if ( 0 == tmp ) {
			activity = true;
		}

		if ( tmp > level ) {
			target = str;
			level = tmp;
		}
	}
	return activity ? 0 : level;
}


void
ResMgr::checkHibernate( void )
{

		// If we have already issued the command to hibernate, then
		// don't bother re-entering the check/evaluation.
	if ( hibernating () ) {
		return;
	}

		// If all resources have gone unused for some time
		// then put the machine to sleep
	std::string target;
	int level = allHibernating( target );
	if( level > 0 ) {

        if( !m_hibernation_manager->canHibernate() ) {
            dprintf ( D_ALWAYS, "ResMgr: ERROR: Ignoring "
                "HIBERNATE: Machine does not support any "
                "sleep states.\n" );
            return;
        }

        if( !m_hibernation_manager->canWake() ) {
			NetworkAdapterBase	*netif =
				m_hibernation_manager->getNetworkAdapter();
			if ( param_boolean( "HIBERNATION_OVERRIDE_WOL", false ) ) {
				dprintf ( D_ALWAYS,
						  "ResMgr: "
						  "HIBERNATE: Machine cannot be woken by its "
						  "public network adapter (%s); hibernating anyway\n",
						  netif->interfaceName() );
			}
			else {
				dprintf ( D_ALWAYS, "ResMgr: ERROR: Ignoring "
						  "HIBERNATE: Machine cannot be woken by its "
						  "public network adapter (%s).\n",
						  netif->interfaceName() );
				return;
			}
		}

		dprintf ( D_ALWAYS, "ResMgr: This machine is about to "
        		"enter hibernation\n" );

        //
		// Set the hibernation state, shutdown the machine's slot
	    // and hibernate the machine. We turn off the local slots
	    // so the StartD will remove any jobs that are currently
	    // running as well as stop accepting new ones, since--on
	    // Windows anyway--there is the possibility that a job
	    // may be matched to this machine between the time it
	    // is told hibernate and the time it actually does.
		//
	    // Setting the state here also ensures the Green Computing
	    // plug-in will know the this ad belongs to it when the
	    // Collector invalidates it.
	    //
		if ( disableResources( target ) ) {
			m_hibernation_manager->switchToTargetState( );
		}
#     if !defined( WIN32 )
		sleep(10);
        m_hibernation_manager->setTargetState ( HibernatorBase::NONE );
        for ( int i = 0; i < nresources; ++i ) {
            resources[i]->enable();
            resources[i]->update();
			m_hibernating = false;
	    }

#     endif
    }
}


int
ResMgr::startHibernateTimer( void )
{
	int interval = m_hibernation_manager->getCheckInterval();
	m_hibernate_tid = daemonCore->Register_Timer(
		interval, interval,
		(TimerHandlercpp)&ResMgr::checkHibernate,
		"ResMgr::startHibernateTimer()", this );
	if( m_hibernate_tid < 0 ) {
		EXCEPT( "Can't register hibernation timer" );
	}
	dprintf( D_FULLDEBUG, "Started hibernation timer.\n" );
	return TRUE;
}


void
ResMgr::resetHibernateTimer( void )
{
	if ( m_hibernation_manager->wantsHibernate() ) {
		if( m_hibernate_tid != -1 ) {
			int interval = m_hibernation_manager->getCheckInterval();
			daemonCore->Reset_Timer(
				m_hibernate_tid,
				interval, interval );
		}
	}
}


void
ResMgr::cancelHibernateTimer( void )
{
	int rval;
	if( m_hibernate_tid != -1 ) {
		rval = daemonCore->Cancel_Timer( m_hibernate_tid );
		if( rval < 0 ) {
			dprintf( D_ALWAYS, "Failed to cancel hibernation timer (%d): "
				"daemonCore error\n", m_hibernate_tid );
		} else {
			dprintf( D_FULLDEBUG, "Canceled hibernation timer (%d)\n",
				m_hibernate_tid );
		}
		m_hibernate_tid = -1;
	}
}


int
ResMgr::disableResources( const std::string &state_str )
{

	dprintf (
		D_FULLDEBUG,
		"In ResMgr::disableResources ()\n" );

	int i; /* stupid VC6 */

	/* set the sleep state so the plugin will pickup on the
	fact that we are sleeping */
	m_hibernation_manager->setTargetState ( state_str.c_str() );

	/* update the CM */
	bool ok = true;
	for ( i = 0; i < nresources && ok; ++i ) {
		ok = resources[i]->update_with_ack();
	}

	dprintf (
		D_FULLDEBUG,
		"All resources disabled: %s.\n",
		ok ? "yes" : "no" );

	/* if any of the updates failed, then re-enable all the
	resources and try again later (next time HIBERNATE evaluates
	to a value>0) */
	if ( !ok ) {
		m_hibernation_manager->setTargetState (
			HibernatorBase::NONE );
	}
	else {
		/* Boot off any running jobs and disable all resource on this
		   machine so we don't allow new jobs to start while we are in
		   the middle of hibernating.  We disable _after_ sending our
		   update_with_ack(), because we want our machine to still be
		   matchable while broken.  The negotiator knows to treat this
		   state specially. */
		for ( i = 0; i < nresources; ++i ) {
			resources[i]->disable();
		}
	}

	dprintf ( 
		D_FULLDEBUG,
		"All resources disabled: %s.\n", 
		ok ? "yes" : "no" );

	/* record if we we are hibernating or not */
	m_hibernating = ok;

	return ok;
}


bool ResMgr::hibernating () const {
	return m_hibernating;
}

#endif /* HAVE_HIBERNATION */


void
ResMgr::check_use( void )
{
	int current_time = time(NULL);
	if( hasAnyClaim() ) {
		last_in_use = current_time;
	}
	if( ! startd_noclaim_shutdown ) {
			// Nothing to do.
		return;
	}
	if( current_time - last_in_use > startd_noclaim_shutdown ) {
			// We've been unused for too long, send a SIGTERM to our
			// parent, the condor_master.
		dprintf( D_ALWAYS,
				 "No resources have been claimed for %d seconds\n",
				 startd_noclaim_shutdown );
		dprintf( D_ALWAYS, "Shutting down Condor on this machine.\n" );
		daemonCore->Send_Signal( daemonCore->getppid(), SIGTERM );
	}
}

int
naturalSlotOrderCmp( const void* a, const void* b )
{
	const Resource *rip1 = *((Resource* const *)a);
	const Resource *rip2 = *((Resource* const *)b);

	int diff = rip1->r_id - rip2->r_id;
	if (diff) { return diff; }
	return rip1->r_sub_id - rip2->r_sub_id;
}


int
ownerStateCmp( const void* a, const void* b )
{
	const Resource *rip1, *rip2;
	int val1, val2, diff;
	float fval1, fval2;
	State s;
	rip1 = *((Resource* const *)a);
	rip2 = *((Resource* const *)b);
		// Since the State enum is already in the "right" order for
		// this kind of sort, we don't need to do anything fancy, we
		// just cast the state enum to an int and we're done.
	s = rip1->state();
	val1 = (int)s;
	val2 = (int)rip2->state();
	diff = val1 - val2;
	if( diff ) {
		return diff;
	}
		// We're still here, means we've got the same state.  If that
		// state is "Claimed" or "Preempting", we want to break ties
		// w/ the Rank expression, else, don't worry about ties.
	if( s == claimed_state || s == preempting_state ) {
		fval1 = rip1->r_cur->rank();
		fval2 = rip2->r_cur->rank();
		diff = (int)(fval1 - fval2);
		return diff;
	}
	return 0;
}


// This is basically the same as above, except we want it in exactly
// the opposite order, so reverse the signs.
int
claimedRankCmp( const void* a, const void* b )
{
	const Resource *rip1, *rip2;
	int val1, val2, diff;
	float fval1, fval2;
	State s;
	rip1 = *((Resource* const *)a);
	rip2 = *((Resource* const *)b);

	s = rip1->state();
	val1 = (int)s;
	val2 = (int)rip2->state();
	diff = val2 - val1;
	if( diff ) {
		return diff;
	}
		// We're still here, means we've got the same state.  If that
		// state is "Claimed" or "Preempting", we want to break ties
		// w/ the Rank expression, else, don't worry about ties.
	if( s == claimed_state || s == preempting_state ) {
		fval1 = rip1->r_cur->rank();
		fval2 = rip2->r_cur->rank();
		diff = (int)(fval2 - fval1);
		return diff;
	}
	return 0;
}


/*
  Sort resource so their in the right order to give out a new COD
  Claim.  We give out COD claims in the following order:
  1) the Resource with the least # of existing COD claims (to ensure
     round-robin across resources
  2) in case of a tie, the Resource in the best state (owner or
     unclaimed, not claimed)
  3) in case of a tie, the Claimed resource with the lowest value of
     machine Rank for its claim
*/
int
newCODClaimCmp( const void* a, const void* b )
{
	const Resource *rip1, *rip2;
	int val1, val2, diff;
	int numCOD1, numCOD2;
	float fval1, fval2;
	State s;
	rip1 = *((Resource* const *)a);
	rip2 = *((Resource* const *)b);

	numCOD1 = rip1->r_cod_mgr->numClaims();
	numCOD2 = rip2->r_cod_mgr->numClaims();

		// In the first case, sort based on # of COD claims
	diff = numCOD1 - numCOD2;
	if( diff ) {
		return diff;
	}

		// If we're still here, we've got same # of COD claims, so
		// sort based on State.  Since the state enum is already in
		// the "right" order for this kind of sort, we don't need to
		// do anything fancy, we just cast the state enum to an int
		// and we're done.
	s = rip1->state();
	val1 = (int)s;
	val2 = (int)rip2->state();
	diff = val1 - val2;
	if( diff ) {
		return diff;
	}

		// We're still here, means we've got the same number of COD
		// claims and the same state.  If that state is "Claimed" or
		// "Preempting", we want to break ties w/ the Rank expression,
		// else, don't worry about ties.
	if( s == claimed_state || s == preempting_state ) {
		fval1 = rip1->r_cur->rank();
		fval2 = rip2->r_cur->rank();
		diff = (int)(fval1 - fval2);
		return diff;
	}
	return 0;
}


void
ResMgr::FillExecuteDirsList( class StringList *list )
{
	ASSERT( list );
	for( int i=0; i<nresources; i++ ) {
		if( resources[i] ) {
			char const *execute_dir = resources[i]->executeDir();
			if( !list->contains( execute_dir ) ) {
				list->append(execute_dir);
			}
		}
	}
}

ExprTree * globalDrainingStartExpr = NULL;

bool
ResMgr::startDraining(int how_fast,bool resume_on_completion,ExprTree *check_expr,ExprTree *start_expr,std::string &new_request_id,std::string &error_msg,int &error_code)
{
	// For now, let's assume that that you never want to change the start
	// expression while draining.
	if( draining ) {
		new_request_id = "";
		error_msg = "Draining already in progress.";
		error_code = DRAINING_ALREADY_IN_PROGRESS;
		return false;
	}

	if( check_expr ) {
		for( int i = 0; i < nresources; i++ ) {
			classad::Value v;
			bool check_ok = false;
			classad::EvalState eval_state;
			eval_state.SetScopes( resources[i]->r_classad );
			if( !check_expr->Evaluate( eval_state, v ) ) {
				formatstr(error_msg,"Failed to evaluate draining check expression against %s.", resources[i]->r_name );
				error_code = DRAINING_CHECK_EXPR_FAILED;
				return false;
			}
			if( !v.IsBooleanValue(check_ok) ) {
				formatstr(error_msg,"Draining check expression does not evaluate to a bool on %s.", resources[i]->r_name );
				error_code = DRAINING_CHECK_EXPR_FAILED;
				return false;
			}
			if( !check_ok ) {
				formatstr(error_msg,"Draining check expression is false on %s.", resources[i]->r_name );
				error_code = DRAINING_CHECK_EXPR_FAILED;
				return false;
			}
		}
	}

	draining = true;
	last_drain_start_time = time(NULL);
	draining_id += 1;
	formatstr(new_request_id,"%d",draining_id);
	this->resume_on_completion_of_draining = resume_on_completion;

	// Insert draining attributes into the resource ads, in case the
	// retirement expression uses them.
	for( int i = 0; i < nresources; i++ ) {
		ClassAd &ad = *(resources[i]->r_classad);
		// put these into the resources ClassAd now, they are also set by this->publish
		ad.InsertAttr( ATTR_DRAINING, true );
		ad.InsertAttr( ATTR_DRAINING_REQUEST_ID, new_request_id );
		ad.InsertAttr( ATTR_LAST_DRAIN_START_TIME, last_drain_start_time );
	}

	if( how_fast <= DRAIN_GRACEFUL ) {
			// retirement time and vacate time are honored
		draining_is_graceful = true;
		int graceful_retirement = gracefulDrainingTimeRemaining();
		dprintf(D_ALWAYS,"Initiating graceful draining.\n");
		if( graceful_retirement > 0 ) {
			dprintf(D_ALWAYS,
					"Coordinating retirement of draining slots; retirement of all draining slots ends in %ds.\n",
					graceful_retirement);
		}

			// we do not know yet if these jobs will be evicted or if
			// they will finish within their retirement time, so do
			// not call setBadputCausedByDraining() yet

		// Even if we could pass start_expr through walk(), it turns out,
		// beceause ResState::enter_action() calls unavail() as well, we
		// really do need to keep the global.  To that end, we /want/ to
		// assign the NULL value here if that's what we got, so that we
		// do the right thing if we drain without a START expression after
		// draining with one.
		globalDrainingStartExpr = start_expr ? start_expr->Copy() : NULL;
		walk(&Resource::releaseAllClaimsReversibly);
	}
	else if( how_fast <= DRAIN_QUICK ) {
			// retirement time will not be honored, but vacate time will
		dprintf(D_ALWAYS,"Initiating quick draining.\n");
		draining_is_graceful = false;
		walk(&Resource::setBadputCausedByDraining);
		walk(&Resource::releaseAllClaims);
	}
	else if( how_fast > DRAIN_QUICK ) { // DRAIN_FAST
			// neither retirement time nor vacate time will be honored
		dprintf(D_ALWAYS,"Initiating fast draining.\n");
		draining_is_graceful = false;
		walk(&Resource::setBadputCausedByDraining);
		walk(&Resource::killAllClaims);
	}

	update_all();
	return true;
}

bool
ResMgr::cancelDraining(std::string request_id,std::string &error_msg,int &error_code)
{
	if( !this->draining ) {
		if( request_id.empty() ) {
			return true;
		}
	}

	if( !request_id.empty() && atoi(request_id.c_str()) != this->draining_id ) {
		formatstr(error_msg,"No matching draining request id %s.",request_id.c_str());
		error_code = DRAINING_NO_MATCHING_REQUEST_ID;
		return false;
	}

	draining = false;

	walk(&Resource::enable);
	update_all();
	return true;
}

bool
ResMgr::isSlotDraining(Resource * /*rip*/)
{
	return draining;
}

int
ResMgr::gracefulDrainingTimeRemaining()
{
	return gracefulDrainingTimeRemaining(NULL);
}

int
ResMgr::gracefulDrainingTimeRemaining(Resource * /*rip*/)
{
	if( !draining || !draining_is_graceful ) {
		return 0;
	}

		// If we have 100s of slots, we may want to cache the
		// result of the following computation to avoid
		// poor scaling.  For now, we just compute it every
		// time.

	int longest_retirement_remaining = 0;
	for( int i = 0; i < nresources; i++ ) {
		// The max job retirement time of jobs accepted while draining is
		// implicitly zero.  Otherwise, we'd need to record the result of
		// this computation at the instant we entered draining state and
		// set a timer to vacate all slots at that point.  This would
		// probably be more efficient, but would be a small semantic change,
		// because jobs would no longer be able to voluntarily reduce their
		// max job retirement time after retirement began.
		if(! resources[i]->wasAcceptedWhileDraining()) {
			int retirement_remaining = resources[i]->evalRetirementRemaining();
			if( retirement_remaining > longest_retirement_remaining ) {
				longest_retirement_remaining = retirement_remaining;
			}
		}
	}
	return longest_retirement_remaining;
}

bool
ResMgr::drainingIsComplete(Resource * /*rip*/)
{
	if( !draining ) {
		return false;
	}

	for( int i = 0; i < nresources; i++ ) {
		if( resources[i]->state() != drained_state ) {
			return false;
		}
	}
	return true;
}

bool
ResMgr::considerResumingAfterDraining()
{
	if( !draining || !resume_on_completion_of_draining ) {
		return false;
	}

	for( int i = 0; i < nresources; i++ ) {
		if( resources[i]->state() != drained_state ||
			resources[i]->activity() != idle_act )
		{
			return false;
		}
	}

	dprintf(D_ALWAYS,"As specified in draining request, resuming normal operation after completion of draining.\n");
	std::string error_msg;
	int error_code = 0;
	if( !cancelDraining("",error_msg,error_code) ) {
			// should never happen!
		EXCEPT("failed to cancel draining: (code %d) %s",error_code,error_msg.c_str());
	}
	return true;
}

void
ResMgr::publish_draining_attrs(Resource *rip, ClassAd *cap)
{
	if( isSlotDraining(rip) ) {
		cap->Assign( ATTR_DRAINING, true );

		std::string request_id;
		if (draining) { formatstr(request_id, "%d", draining_id); }
		cap->Assign( ATTR_DRAINING_REQUEST_ID, request_id );
	}
	else {
		// in case we are writing into resource->r_classad, do a deep delete
		caDeleteThruParent(cap, ATTR_DRAINING );
		caDeleteThruParent(cap, ATTR_DRAINING_REQUEST_ID );
	}

	cap->Assign( ATTR_EXPECTED_MACHINE_GRACEFUL_DRAINING_BADPUT, expected_graceful_draining_badput );
	cap->Assign( ATTR_EXPECTED_MACHINE_QUICK_DRAINING_BADPUT, expected_quick_draining_badput );
	cap->Assign( ATTR_EXPECTED_MACHINE_GRACEFUL_DRAINING_COMPLETION, expected_graceful_draining_completion );
	cap->Assign( ATTR_EXPECTED_MACHINE_QUICK_DRAINING_COMPLETION, expected_quick_draining_completion );
	if( total_draining_badput ) {
		cap->Assign( ATTR_TOTAL_MACHINE_DRAINING_BADPUT, total_draining_badput );
	}
	if( total_draining_unclaimed ) {
		cap->Assign( ATTR_TOTAL_MACHINE_DRAINING_UNCLAIMED_TIME, total_draining_unclaimed );
	}
	if( last_drain_start_time != 0 ) {
		cap->Assign( ATTR_LAST_DRAIN_START_TIME, (int)last_drain_start_time );
	}
}

void
ResMgr::compute_draining_attrs()
{
		// Using long long for int math in this function so
		// MaxJobRetirementTime=MAX_INT or MaxVacateTime=MAX_INT do
		// not cause overflow.
	long long ll_expected_graceful_draining_completion = 0;
	long long ll_expected_quick_draining_completion = 0;
	long long ll_expected_graceful_draining_badput = 0;
	long long ll_expected_quick_draining_badput = 0;
	long long ll_total_draining_unclaimed = 0;
	bool is_drained = true;

	for( int i = 0; i < nresources; i++ ) {
		Resource *rip = resources[i];
		if( rip->r_cur ) {
			long long runtime = rip->r_cur->getJobTotalRunTime();
			long long retirement_remaining = rip->evalRetirementRemaining();
			long long max_vacate_time = rip->evalMaxVacateTime();
			long long cpus = rip->r_attr->num_cpus();

			if (rip->r_cur->isActive()) { is_drained = false; }

			ll_expected_quick_draining_badput += cpus*(runtime + max_vacate_time);
			ll_expected_graceful_draining_badput += cpus*runtime;

			int graceful_time_remaining;
			if( retirement_remaining < max_vacate_time ) {
					// vacate would happen immediately
				graceful_time_remaining = max_vacate_time;
			}
			else {
					// vacate would be delayed to finish by end of retirement
				graceful_time_remaining = retirement_remaining;
			}

			ll_expected_graceful_draining_badput += cpus*graceful_time_remaining;
			if( graceful_time_remaining > ll_expected_graceful_draining_completion ) {
				ll_expected_graceful_draining_completion = graceful_time_remaining;
			}
			if( max_vacate_time > ll_expected_quick_draining_completion ) {
				ll_expected_quick_draining_completion = max_vacate_time;
			}

			ll_total_draining_unclaimed += rip->r_state->timeDrainingUnclaimed();
		}
	}

	if (is_drained) {
		// once the slot is drained we only want to change the expected completion time
		// if we have never set it before, or if we finished draining early.
		if (0 == expected_graceful_draining_completion || expected_graceful_draining_completion > cur_time)
			expected_graceful_draining_completion = cur_time;
		if (0 == expected_quick_draining_completion || expected_quick_draining_completion > cur_time)
			expected_quick_draining_completion = cur_time;
	} else {
			// convert time estimates from relative time to absolute time
		ll_expected_graceful_draining_completion += cur_time;
		ll_expected_quick_draining_completion += cur_time;
		expected_graceful_draining_completion = cap_int(ll_expected_graceful_draining_completion);
		expected_quick_draining_completion = cap_int(ll_expected_quick_draining_completion);
	}

	expected_graceful_draining_badput = cap_int(ll_expected_graceful_draining_badput);
	expected_quick_draining_badput = cap_int(ll_expected_quick_draining_badput);
	total_draining_unclaimed = cap_int(ll_total_draining_unclaimed);
}

void
ResMgr::addToDrainingBadput( int badput )
{
	total_draining_badput += badput;
}

void
ResMgr::adlist_reset_monitors( unsigned r_id, ClassAd * forWhom ) {
	extra_ads.reset_monitors( r_id, forWhom );
}

void
ResMgr::adlist_unset_monitors( unsigned r_id, ClassAd * forWhom ) {
	extra_ads.unset_monitors( r_id, forWhom );
}

void
ResMgr::checkForDrainCompletion() {
	if( ! resources ) { return; }

	bool allAcceptedWhileDraining = true;
	for( int i = 0; i < nresources; ++i ) {
		if(! resources[i]->wasAcceptedWhileDraining()) {
			// Not sure how COD and draining are supposed to interact, but
			// the partitionable slot is never accepted-while-draining,
			// nor claimed, nor should it block drain from completing.
			if(! resources[i]->hasAnyClaim()) { continue; }
			allAcceptedWhileDraining = false;
		}
	}
	if(! allAcceptedWhileDraining) { return; }

	dprintf( D_ALWAYS, "Initiating final draining (all original jobs complete).\n" );
	// This (auto-reversibly) sets START to false when we release all claims.
	globalDrainingStartExpr = NULL;
	// Invalidate all claim IDs.  This prevents the schedd from claiming
	// resources that were negotiated before draining finished.
	walk( &Resource::invalidateAllClaimIDs );
	// Set MAXJOBRETIREMENTTIME to 0.  This will be reset in ResState::eval()
	// when draining completes.
	this->max_job_retirement_time_override = 0;
	walk( & Resource::refresh_draining_attrs );
	// Initiate final draining.
	walk( & Resource::releaseAllClaimsReversibly );
}


void
ResMgr::token_request_callback(bool success, void *miscdata)
{
	auto self = reinterpret_cast<ResMgr *>(miscdata);
		// In the successful case, instantly re-fire the timer
		// that will send an update to the collector.
	if (success && (self->up_tid != -1)) {
		daemonCore->Reset_Timer( self->up_tid, update_offset,
			update_interval );
	}
}

bool OtherSlotEval( const char * name,
	const classad::ArgumentList &arg_list,
	classad::EvalState &state,
	classad::Value &result)
{
	classad::Value arg;
	std::string slotname;

	ASSERT( resmgr );

	dprintf(D_MACHINE|D_VERBOSE, "OtherSlotEval called\n");

	// Must have two argument
	if ( arg_list.size() != 2 ) {
		result.SetErrorValue();
		return( true );
	}

	// Evaluate slotname argument
	if( !arg_list[0]->Evaluate( state, arg ) ) {
		result.SetErrorValue();
		return false;
	}

	// If argument isn't a string, then the result is an error.
	if( !arg.IsStringValue( slotname ) ) {
		result.SetErrorValue();
		return true;
	}

	// this is an invocation intended to produce a slot<n>_<attr> name
	if (*name == '*') {
		classad::ExprTree * expr = arg_list[1];
		if (! expr) {
			result.SetErrorValue();
		} else {
			std::string attr("");
			if (!ExprTreeIsAttrRef(expr, attr)) {
				attr = "expr_";
			}
			slotname += "_";
			slotname += attr;
			result.SetStringValue(slotname);
		}
		return true;
	}

	Resource* res = resmgr->get_by_name_prefix(slotname.c_str());
	if (! res) {
		result.SetUndefinedValue();
		dprintf(D_MACHINE|D_VERBOSE, "OtherSlotEval(%s) - slot not found\n", slotname.c_str());
	} else {
		classad::ExprTree * expr = arg_list[1];
		if (! expr) {
			result.SetErrorValue();
			dprintf(D_MACHINE|D_VERBOSE, "OtherSlotEval(%s) - empty expr\n", slotname.c_str());
		} else {
			std::string attr("");
			if (ExprTreeIsAttrRef(expr, attr) && starts_with_ignore_case(attr, "Child") && false) {	 // fetch attr, but disable special Child* processing
				attr = attr.substr(5); // strip "Child" prefix
			#if 0 // TODO: parse expr and insert it into result value, or change rollup so it returns an ExprList?
				std::string expr;
				res->rollupChildAttrs(expr, attr);
				classad_shared_ptr<classad::ExprList> lst( new classad::ExprList() );
				ASSERT(lst);
				//lst->push_back(classad::Literal::MakeLiteral(first));
				result.SetSListValue(lst);
			#endif
			} else {
				const classad::ClassAd * parent = expr->GetParentScope();
				res->r_classad->EvaluateExpr(expr, result);
				expr->SetParentScope(parent); // put the parent scope back to where it was

				if (IsDebugCatAndVerbosity((D_MACHINE|D_VERBOSE))) {
					dprintf(D_MACHINE|D_VERBOSE, "OtherSlotEval(%s,expr) %s evalutes to %s\n",
							slotname.c_str(), attr.c_str(), ClassAdValueToString(result));
				}
			}
		}
	}
	return true;
}

// check to see if an expr tree is just a single SlotEval function call
bool ExprTreeIsSlotEval(classad::ExprTree * tree)
{
	if (! tree || tree->GetKind() != classad::ExprTree::FN_CALL_NODE)
		return false;
	std::string fnName;
	std::vector<classad::ExprTree*> args;
	((const classad::FunctionCall*)tree)->GetComponents( fnName, args );
	return (MATCH == strcasecmp(fnName.c_str(), "SlotEval"));
}

// walk an ExprTree, calling a function each time a ATTRREF_NODE is found.
//
int ExprHasSlotEval(classad::ExprTree * tree)
{
	int iret = 0;
	if ( ! tree) return 0;
	switch (tree->GetKind()) {
	case classad::ExprTree::LITERAL_NODE:
	break;

	case classad::ExprTree::ATTRREF_NODE: {
		const classad::AttributeReference* atref = reinterpret_cast<const classad::AttributeReference*>(tree);
		classad::ExprTree *expr;
		std::string ref;
		std::string tmp;
		bool absolute;
		atref->GetComponents(expr, ref, absolute);
		// if there is a non-trivial left hand side (something other than X from X.Y attrib ref)
		// then recurse it.
		if (expr && ! ExprTreeIsAttrRef(expr, tmp)) {
			iret += ExprHasSlotEval(expr);
		}
	}
	break;

	case classad::ExprTree::OP_NODE: {
		classad::Operation::OpKind	op;
		classad::ExprTree *t1, *t2, *t3;
		((const classad::Operation*)tree)->GetComponents( op, t1, t2, t3 );
		if (t1) iret += ExprHasSlotEval(t1);
		//if (iret && stop_on_first_match) return iret;
		if (t2) iret += ExprHasSlotEval(t2);
		//if (iret && stop_on_first_match) return iret;
		if (t3) iret += ExprHasSlotEval(t3);
	}
	break;

	case classad::ExprTree::FN_CALL_NODE: {
		std::string fnName;
		std::vector<classad::ExprTree*> args;
		((const classad::FunctionCall*)tree)->GetComponents( fnName, args );
		if (MATCH == strcasecmp(fnName.c_str(), "SlotEval")) {
			iret += 1;
			break; // no need to look deeper
		}
		for (std::vector<classad::ExprTree*>::iterator it = args.begin(); it != args.end(); ++it) {
			iret += ExprHasSlotEval(*it);
			if (iret) return iret;
		}
	}
	break;

	case classad::ExprTree::CLASSAD_NODE: {
		std::vector< std::pair<std::string, classad::ExprTree*> > attrs;
		((const classad::ClassAd*)tree)->GetComponents(attrs);
		for (std::vector< std::pair<std::string, classad::ExprTree*> >::iterator it = attrs.begin(); it != attrs.end(); ++it) {
			iret += ExprHasSlotEval(it->second);
			if (iret) return iret;
		}
	}
	break;

	case classad::ExprTree::EXPR_LIST_NODE: {
		std::vector<classad::ExprTree*> exprs;
		((const classad::ExprList*)tree)->GetComponents( exprs );
		for (std::vector<classad::ExprTree*>::iterator it = exprs.begin(); it != exprs.end(); ++it) {
			iret += ExprHasSlotEval(*it);
			if (iret) return iret;
		}
	}
	break;

	case classad::ExprTree::EXPR_ENVELOPE: {
		classad::ExprTree * expr = SkipExprEnvelope(const_cast<classad::ExprTree*>(tree));
		if (expr) iret += ExprHasSlotEval(expr);
	}
	break;

	default:
		// unknown or unallowed node.
		ASSERT(0);
		break;
	}
	return iret;
}<|MERGE_RESOLUTION|>--- conflicted
+++ resolved
@@ -1481,11 +1481,7 @@
 	if( ! resources ) {
 		return;
 	}
-<<<<<<< HEAD
-	// experimental flags new for 8.9.6, evaluate STARTD_SLOT_ATTRS and insert valid literals only
-=======
 	// experimental flags new for 8.9.7, evaluate STARTD_SLOT_ATTRS and insert valid literals only
->>>>>>> d817f6fb
 	bool as_literal = param_boolean("STARTD_EVAL_SLOT_ATTRS", false);
 	bool valid_only = ! param_boolean("STARTD_EVAL_SLOT_ATTRS_DEBUG", false);
 	int i;
