/***************************************************************
 *
 * Copyright (C) 1990-2011, Condor Team, Computer Sciences Department,
 * University of Wisconsin-Madison, WI.
 *
 * Licensed under the Apache License, Version 2.0 (the "License"); you
 * may not use this file except in compliance with the License.  You may
 * obtain a copy of the License at
 *
 *    http://www.apache.org/licenses/LICENSE-2.0
 *
 * Unless required by applicable law or agreed to in writing, software
 * distributed under the License is distributed on an "AS IS" BASIS,
 * WITHOUT WARRANTIES OR CONDITIONS OF ANY KIND, either express or implied.
 * See the License for the specific language governing permissions and
 * limitations under the License.
 *
 ***************************************************************/


#include "condor_common.h"
#include "condor_state.h"
#include "condor_environ.h"
#include "startd.h"
#include "ipv6_hostname.h" // for get_local_fqdn
#include "startd_hibernator.h"
#include "startd_named_classad_list.h"
#include "overflow.h"
#include "credmon_interface.h"
#include "condor_auth_passwd.h"
#include "token_utils.h"
#ifdef HAVE_DATA_REUSE_DIR
#include "data_reuse.h"
#endif
#include <algorithm>
#include "dc_schedd.h"

#include "slot_builder.h"

#include "strcasestr.h"

struct slotOrderSorter {
   bool operator()(const Resource *r1, const Resource *r2) {
		if (r1->r_id < r2->r_id) {
			return true;
		}
		if (r1->r_id > r2->r_id) {
			return false;
		}
		if (r1->r_sub_id < r2->r_sub_id) {
			return true;
		} else {
			return false;
		}
	}
};


ResMgr::ResMgr() :
	extras_classad( NULL ),
	m_lastDirectAttachToSchedd(0),
	m_token_requester(&ResMgr::token_request_callback, this),
	max_job_retirement_time_override(-1)
{
	totals_classad = NULL;
	config_classad = NULL;
	up_tid = -1;		   // periodic timer for triggering updates
	poll_tid = -1;
	m_cred_sweep_tid = -1;
	send_updates_tid = -1; // one shot, short period timer for actually talking to the collector
	send_updates_whyfor_mask = (1<<Resource::WhyFor::wf_doUpdate); // initial update should be a full update

	draining = false;
	draining_is_graceful = false;
	on_completion_of_draining = DRAIN_NOTHING_ON_COMPLETION;
	draining_id = 0;
	drain_deadline = 0;
	last_drain_start_time = 0;
	last_drain_stop_time = 0;
	expected_graceful_draining_completion = 0;
	expected_quick_draining_completion = 0;
	expected_graceful_draining_badput = 0;
	expected_quick_draining_badput = 0;
	total_draining_badput = 0;
	total_draining_unclaimed = 0;

	m_attr = new MachAttributes;

#if HAVE_BACKFILL
	m_backfill_mgr = NULL;
	m_backfill_mgr_shutdown_pending = false;
#endif

#if HAVE_JOB_HOOKS
	m_hook_mgr = NULL;
#endif

#if HAVE_HIBERNATION
	m_netif = NetworkAdapterBase::createNetworkAdapter(
		daemonCore->InfoCommandSinfulString (), false );
	StartdHibernator	*hibernator = new StartdHibernator;
	m_hibernation_manager = new HibernationManager( hibernator );
	if ( m_netif ) {
		m_hibernation_manager->addInterface( *m_netif );
	}
	m_hibernate_tid = -1;
	NetworkAdapterBase	*primary = m_hibernation_manager->getNetworkAdapter();
	if ( NULL == primary ) {
		dprintf( D_FULLDEBUG,
				 "No usable network interface: hibernation disabled\n" );
	}
	else {
		dprintf( D_FULLDEBUG, "Using network interface %s for hibernation\n",
				 primary->interfaceName() );
	}
	m_hibernation_manager->initialize( );
	std::string	states;
	m_hibernation_manager->getSupportedStates(states);
	dprintf( D_FULLDEBUG,
			 "Detected hibernation states: %s\n", states.c_str() );

	m_hibernating = FALSE;
#endif

	id_disp = NULL;

	type_nums = NULL;
	new_type_nums = NULL;
	is_shutting_down = false;
	cur_time = last_in_use = time( NULL );
	startTime = cur_time;
	const char *death_time = getenv(ENV_DAEMON_DEATHTIME);
	if (death_time && death_time[0]) {
		deathTime = atoi(death_time);
		dprintf( D_ALWAYS, ENV_DAEMON_DEATHTIME " Env set to %s (%lld seconds from now)\n",
			death_time, (long long)time_to_live());
	}

	max_types = 0;
	num_updates = 0;
	m_startd_hook_shutdown_pending = false;
}

void ResMgr::Stats::Init()
{
   STATS_POOL_ADD(daemonCore->dc_stats.Pool, "ResMgr", Compute, IF_VERBOSEPUB);
   STATS_POOL_ADD(daemonCore->dc_stats.Pool, "ResMgr", WalkEvalState, IF_VERBOSEPUB);
   STATS_POOL_ADD(daemonCore->dc_stats.Pool, "ResMgr", WalkUpdate, IF_VERBOSEPUB);
   STATS_POOL_ADD(daemonCore->dc_stats.Pool, "ResMgr", WalkOther, IF_VERBOSEPUB);
   STATS_POOL_ADD(daemonCore->dc_stats.Pool, "ResMgr", Drain, IF_VERBOSEPUB);
   STATS_POOL_ADD(daemonCore->dc_stats.Pool, "ResMgr", SendUpdates, IF_VERBOSEPUB);
}

double ResMgr::Stats::BeginRuntime(stats_recent_counter_timer &  /*probe*/)
{
   return _condor_debug_get_time_double();
}

double ResMgr::Stats::EndRuntime(stats_recent_counter_timer & probe, double before)
{
   double now = _condor_debug_get_time_double();
   probe.Add(now - before);
   return now;
}

double ResMgr::Stats::BeginWalk(VoidResourceMember  /*memberfunc*/)
{
   return _condor_debug_get_time_double();
}

double ResMgr::Stats::EndWalk(VoidResourceMember memberfunc, double before)
{
    stats_recent_counter_timer * probe = &WalkOther;
    if (memberfunc == &Resource::update_walk_for_timer)
       probe = &WalkUpdate;
    else if (memberfunc == &Resource::eval_state)
       probe = &WalkEvalState;
    return EndRuntime(*probe, before);
}


ResMgr::~ResMgr()
{
	if( extras_classad ) delete extras_classad;
	if( config_classad ) delete config_classad;
	if( totals_classad ) delete totals_classad;
	if( id_disp ) delete id_disp;

#if HAVE_BACKFILL
	if( m_backfill_mgr ) {
		delete m_backfill_mgr;
	}
#endif

#if HAVE_JOB_HOOKS
	if (m_hook_mgr) {
		delete m_hook_mgr;
	}
#endif

#if HAVE_HIBERNATION
	cancelHibernateTimer();
	if (m_hibernation_manager) {
		delete m_hibernation_manager;
	}

	if ( m_netif ) {
		delete m_netif;
		m_netif = NULL;
	}
#endif /* HAVE_HIBERNATION */


	for (auto rip : slots) { delete rip; }
	slots.clear();
	delete [] type_nums;
	if( new_type_nums ) {
		delete [] new_type_nums;
	}
	delete m_attr;
}


void
ResMgr::init_config_classad( void )
{
	if( config_classad ) delete config_classad;
	config_classad = new ClassAd();

		// First, bring in everything we know we need
	configInsert( config_classad, "START", true );
	configInsert( config_classad, "SUSPEND", true );
	configInsert( config_classad, "CONTINUE", true );
	configInsert( config_classad, "PREEMPT", true );
	configInsert( config_classad, "KILL", true );
	configInsert( config_classad, "WANT_SUSPEND", true );
	configInsert( config_classad, "WANT_VACATE", true );
	if( !configInsert( config_classad, "WANT_HOLD", false ) ) {
			// default's to false if undefined
		config_classad->AssignExpr("WANT_HOLD","False");
	}
	configInsert( config_classad, "WANT_HOLD_REASON", false );
	configInsert( config_classad, "WANT_HOLD_SUBCODE", false );
	configInsert( config_classad, "CLAIM_WORKLIFE", false );
	configInsert( config_classad, ATTR_MAX_JOB_RETIREMENT_TIME, false );
	configInsert( config_classad, ATTR_MACHINE_MAX_VACATE_TIME, true );

		// Now, bring in things that we might need
	configInsert( config_classad, "PERIODIC_CHECKPOINT", false );
	configInsert( config_classad, "RunBenchmarks", false );
	configInsert( config_classad, ATTR_RANK, false );
	configInsert( config_classad, "SUSPEND_VANILLA", false );
	configInsert( config_classad, "CONTINUE_VANILLA", false );
	configInsert( config_classad, "PREEMPT_VANILLA", false );
	configInsert( config_classad, "KILL_VANILLA", false );
	configInsert( config_classad, "WANT_SUSPEND_VANILLA", false );
	configInsert( config_classad, "WANT_VACATE_VANILLA", false );
#if HAVE_BACKFILL
	configInsert( config_classad, "START_BACKFILL", false );
	configInsert( config_classad, "EVICT_BACKFILL", false );
#endif /* HAVE_BACKFILL */
#if HAVE_JOB_HOOKS
	configInsert( config_classad, ATTR_FETCH_WORK_DELAY, false );
#endif /* HAVE_JOB_HOOKS */
#if HAVE_HIBERNATION
	configInsert( config_classad, "HIBERNATE", false );
	if( !configInsert( config_classad, ATTR_UNHIBERNATE, false ) ) {
		std::string default_expr;
		formatstr(default_expr, "MY.%s =!= UNDEFINED",ATTR_MACHINE_LAST_MATCH_TIME);
		config_classad->AssignExpr( ATTR_UNHIBERNATE, default_expr.c_str() );
	}
#endif /* HAVE_HIBERNATION */

	if( !configInsert( config_classad, ATTR_SLOT_WEIGHT, false ) ) {
		config_classad->AssignExpr( ATTR_SLOT_WEIGHT, ATTR_CPUS );
	}

		// First, try the IsOwner expression.  If it's not there, try
		// what's defined in IS_OWNER (for backwards compatibility).
		// If that's not there, give them a reasonable default.
	if( ! configInsert(config_classad, ATTR_IS_OWNER, false) ) {
		if( ! configInsert(config_classad, "IS_OWNER", ATTR_IS_OWNER, false) ) {
			config_classad->AssignExpr( ATTR_IS_OWNER, "(START =?= False)" );
		}
	}
		// Next, try the CpuBusy expression.  If it's not there, try
		// what's defined in cpu_busy (for backwards compatibility).
		// If that's not there, give them a default of "False",
		// instead of leaving it undefined.
	if( ! configInsert(config_classad, ATTR_CPU_BUSY, false) ) {
		if( ! configInsert(config_classad, "cpu_busy", ATTR_CPU_BUSY,
						   false) ) {
			config_classad->Assign( ATTR_CPU_BUSY, false );
		}
	}
	
	// Publish all DaemonCore-specific attributes, which also handles
	// STARTD_ATTRS for us.
	daemonCore->publish(config_classad);
}

void
ResMgr::final_update_daemon_ad()
{
	ClassAd invalidate_ad;
	std::string exprstr, name, escaped_name;

	if (Name) { name = Name; }
	else { name = get_local_fqdn(); }

	// Set the correct types
	SetMyTypeName( invalidate_ad, QUERY_ADTYPE );
	invalidate_ad.Assign(ATTR_TARGET_TYPE, STARTD_DAEMON_ADTYPE);

	/*
	* NOTE: the collector depends on the data below for performance reasons
	* if you change here you will need to CollectorEngine::remove (AdTypes t_AddType, const ClassAd & c_query)
	* the IP was added to allow the collector to create a hash key to delete in O(1).
	*/
	exprstr = std::string("TARGET." ATTR_NAME " == ") + QuoteAdStringValue(name.c_str(), escaped_name);
	invalidate_ad.AssignExpr( ATTR_REQUIREMENTS, exprstr.c_str() );
	invalidate_ad.Assign( ATTR_NAME, name );
	invalidate_ad.Assign( ATTR_MY_ADDRESS, daemonCore->publicNetworkIpAddr());

#if defined(WANT_CONTRIB) && defined(WITH_MANAGEMENT)
	StartdPluginManager::Invalidate(&invalidate_ad);
#endif

	resmgr->send_update( INVALIDATE_STARTD_ADS, &invalidate_ad, NULL, false );
}

void
ResMgr::publish_daemon_ad(ClassAd & ad)
{
	SetMyTypeName(ad, STARTD_DAEMON_ADTYPE);
	daemonCore->publish(&ad);
	if (Name) { ad.Assign(ATTR_NAME, Name); }
	else { ad.Assign(ATTR_NAME, get_local_fqdn()); }


	// cribbed from Resource::publish_static
	ad.Assign(ATTR_IS_LOCAL_STARTD, param_boolean("IS_LOCAL_STARTD", false));
	publish_static(&ad); // publish stuff we learned from the Starter

	m_attr->publish_static(&ad);
	// TODO: move ATTR_CONDOR_SCRATCH_DIR out of m_attr->publish_static
	ad.Delete(ATTR_CONDOR_SCRATCH_DIR);

	primary_res_in_use.Publish(ad, "TotalInUse");
	backfill_res_in_use.Publish(ad, "TotalBackfillInUse");
	excess_backfill_res.Publish(ad, "ExcessBackfill");

	// static information about custom resources
	// this does not include the non fungible resource properties
	ad.Update(m_attr->machres_attrs());

	// gloal dynamic information. offline resources, WINREG values
	m_attr->publish_common_dynamic(&ad, true);
	

	//PRAGMA_REMIND("TJ: write this")
	// m_attr->publish_EP_dynamic(&ad);

	publish_resmgr_dynamic(&ad, true);

	publish_draining_attrs(nullptr, &ad);

	// Publish the supplemental Class Ads IS_UPDATE
	extra_ads.Publish(&ad, 0, "daemon");

	// Publish the monitoring information ALWAYS
	daemonCore->dc_stats.Publish(ad);
	daemonCore->monitor_data.ExportData(&ad);

}

#if HAVE_BACKFILL

void
ResMgr::backfillMgrDone()
{
	ASSERT( m_backfill_mgr );
	dprintf( D_FULLDEBUG, "BackfillMgr now ready to be deleted\n" );
	delete m_backfill_mgr;
	m_backfill_mgr = NULL;
	m_backfill_mgr_shutdown_pending = false;

		// We should call backfillConfig() again, since now that the
		// "old" manager is gone, we might want to allocate a new one
	backfillMgrConfig();
}


static bool
verifyBackfillSystem( const char* sys )
{

#if HAVE_BOINC
	if( ! strcasecmp(sys, "BOINC") ) {
		return true;
	}
#else
	(void)sys;
#endif /* HAVE_BOINC */

	return false;
}


bool
ResMgr::backfillMgrConfig()
{
	if( m_backfill_mgr_shutdown_pending ) {
			/*
			  we're already in the middle of trying to reconfig the
			  backfill manager, anyway.  we can only get to this point
			  if we had 1 backfill system running, then we either
			  change the system we want or disable backfill entirely,
			  and while we're waiting for the old system to cleanup,
			  we get *another* reconfig.  in this case, we do NOT want
			  to act on the new reconfig until the old reconfig had a
			  chance to complete.  since we'll call backfillConfig()
			  from backfillMgrDone(), anyway, there's no harm in just
			  returning immediately at this point, and plenty of harm
			  that could come from trying to proceed. ;)
			*/
		dprintf( D_ALWAYS, "Got another reconfig while waiting for the old "
				 "backfill system to finish cleaning up, delaying\n" );
		return true;
	}

	if( ! param_boolean("ENABLE_BACKFILL", false) ) {
		if( m_backfill_mgr ) {
			dprintf( D_ALWAYS,
					 "ENABLE_BACKFILL is false, destroying BackfillMgr\n" );
			if( m_backfill_mgr->destroy() ) {
					// nothing else to cleanup now, we can delete it
					// immediately...
				delete m_backfill_mgr;
				m_backfill_mgr = NULL;
			} else {
					// backfill_mgr told us we have to wait, so just
					// return for now and we'll finish deleting this
					// in ResMgr::backfillMgrDone().
				dprintf( D_ALWAYS, "BackfillMgr still has cleanup to "
						 "perform, postponing delete\n" );
				m_backfill_mgr_shutdown_pending = true;
			}
		}
		return false;
	}

	char* new_system = param( "BACKFILL_SYSTEM" );
	if( ! new_system ) {
		dprintf( D_ALWAYS, "ERROR: ENABLE_BACKFILL is TRUE, but "
				 "BACKFILL_SYSTEM is undefined!\n" );
		return false;
	}
	if( ! verifyBackfillSystem(new_system) ) {
		dprintf( D_ALWAYS,
				 "ERROR: BACKFILL_SYSTEM '%s' not supported, ignoring\n",
				 new_system );
		free( new_system );
		return false;
	}

	if( m_backfill_mgr ) {
		if( ! strcasecmp(new_system, m_backfill_mgr->backfillSystemName()) ) {
				// same as before
			free( new_system );
				// since it's already here and we're keeping it, tell
				// it to reconfig (if that matters)
			m_backfill_mgr->reconfig();
				// we're done
			return true;
		} else {
				// different!
			dprintf( D_ALWAYS, "BACKFILL_SYSTEM has changed "
					 "(old: '%s', new: '%s'), re-initializing\n",
					 m_backfill_mgr->backfillSystemName(), new_system );
			if( m_backfill_mgr->destroy() ) {
					// nothing else to cleanup now, we can delete it
					// immediately...
				delete m_backfill_mgr;
				m_backfill_mgr = NULL;
			} else {
					// backfill_mgr told us we have to wait, so just
					// return for now and we'll finish deleting this
					// in ResMgr::backfillMgrDone().
				dprintf( D_ALWAYS, "BackfillMgr still has cleanup to "
						 "perform, postponing delete\n" );
				m_backfill_mgr_shutdown_pending = true;
				free( new_system );
				return true;
			}
		}
	}

		// if we got this far, it means we've got a valid system, but
		// no manager object.  so, depending on the system,
		// instantiate the right thing.
#if HAVE_BOINC
	if( ! strcasecmp(new_system, "BOINC") ) {
		m_backfill_mgr = new BOINC_BackfillMgr();
		if( ! m_backfill_mgr->init() ) {
			dprintf( D_ALWAYS, "ERROR initializing BOINC_BackfillMgr\n" );
			delete m_backfill_mgr;
			m_backfill_mgr = NULL;
			free( new_system );
			return false;
		}
	}
#endif /* HAVE_BOINC */

	if( ! m_backfill_mgr ) {
			// this is impossible, since we've already verified above
		EXCEPT( "IMPOSSILE: unrecognized BACKFILL_SYSTEM: '%s'",
				new_system );
	}

	dprintf( D_ALWAYS, "Created a %s Backfill Manager\n",
			 m_backfill_mgr->backfillSystemName() );

	free( new_system );

	return true;
}



#endif /* HAVE_BACKFILL */


// one time initialization/creation of static and partitionable slots
void
ResMgr::init_resources( void )
{
	int i, num_res;
	CpuAttributes** new_cpu_attrs;
	bool *bkfill_bools = nullptr;

	m_execution_xfm.config("JOB_EXECUTION");

	if (!param_boolean("STARTD_ENFORCE_DISK_LIMITS", false)) {
		dprintf(D_STATUS, "Startd will not enforce disk limits via logical volume management.\n");
		m_volume_mgr.reset(nullptr);
	} else {
		m_volume_mgr.reset(new VolumeManager());
		m_volume_mgr->CleanupLVs();
	}

    stats.Init();

    m_attr->init_machine_resources();

		// These things can only be set once, at startup, so they
		// don't need to be in build_cpu_attrs() at all.
	max_types = param_integer("MAX_SLOT_TYPES", 10);

	max_types += 1;

	type_strings.resize(max_types);

		// Fill in the type_strings array with all the appropriate
		// string lists for each type definition.  This only happens
		// once!  If you change the type definitions, you must restart
		// the startd, or else too much weirdness is possible.
	SlotType::init_types(max_types, true);
	initTypes( max_types, type_strings, 1 );

		// First, see how many slots of each type are specified.
	num_res = countTypes( max_types, num_cpus(), &type_nums, &bkfill_bools, true );

	if( ! num_res ) {
			// We're not configured to advertise any nodes.
		slots.clear();
		delete [] bkfill_bools;
		id_disp = new IdDispenser( 1 );
		return;
	}

		// See if the config file allows for a valid set of
		// CpuAttributes objects.  Since this is the startup-code
		// we'll let it EXCEPT() if there is an error.
	new_cpu_attrs = buildCpuAttrs( m_attr, max_types, type_strings, num_res, type_nums, bkfill_bools, true );
	if( ! new_cpu_attrs ) {
		EXCEPT( "buildCpuAttrs() failed and should have already EXCEPT'ed" );
	}

		// Now, we can finally allocate our resources array, and
		// populate it.
	for( i=0; i<num_res; i++ ) {
		addResource( new Resource( new_cpu_attrs[i], i+1 ) );
	}

		// We can now seed our IdDispenser with the right slot id.
	id_disp = new IdDispenser( i+1 );

	// Do any post slot setup, currently used for determining the excess backfill resources
	_post_init_resources();

		// Finally, we can free up the space of the new_cpu_attrs
		// array itself, now that all the objects it was holding that
		// we still care about are stashed away in the various
		// Resource objects.  Since it's an array of pointers, this
		// won't touch the objects at all.
	delete [] new_cpu_attrs;
	delete [] bkfill_bools;

#if HAVE_BACKFILL
		// enable the pluggable backfill manager, aka. BACKFILL_SYSTEM  used for BOINC
		// Note that this is distinct from backfill slots.  
	backfillMgrConfig();
#endif

#if HAVE_JOB_HOOKS
	m_hook_mgr = new StartdHookMgr;
	m_hook_mgr->initialize();
#endif

#ifdef HAVE_DATA_REUSE_DIR
	std::string reuse_dir;
	if (param(reuse_dir, "DATA_REUSE_DIRECTORY")) {
		if (!m_reuse_dir.get() || (m_reuse_dir->GetDirectory() != reuse_dir)) {
			m_reuse_dir.reset(new htcondor::DataReuseDirectory(reuse_dir, true));
		}
	} else {
		m_reuse_dir.reset();
	}
#endif
}


bool
ResMgr::typeNumCmp( const int* a, const int* b ) const
{
	int i;
	for( i=0; i<max_types; i++ ) {
		if( a[i] != b[i] ) {
			return false;
		}
	}
	return true;
}

void
ResMgr::reconfig_resources( void )
{
	dprintf(D_ALWAYS, "beginning reconfig_resources\n");

#if HAVE_BACKFILL
	backfillMgrConfig();
#endif

#if HAVE_JOB_HOOKS
	if ( m_hook_mgr ) {
		m_hook_mgr->reconfig();
	}
#endif

#if HAVE_HIBERNATION
	updateHibernateConfiguration();
#endif /* HAVE_HIBERNATE */

	m_attr->ReconfigOfflineDevIds();

		// Tell each resource to reconfig itself.
	walk(&Resource::reconfig);

		// See if any new types were defined.  Don't except if there's
		// any errors, just dprintf().
	ASSERT(max_types > 0);
	SlotType::init_types(max_types, false);

#ifdef HAVE_DATA_REUSE_DIR
	std::string reuse_dir;
	if (param(reuse_dir, "DATA_REUSE_DIRECTORY")) {
		if (!m_reuse_dir.get() || (m_reuse_dir->GetDirectory() != reuse_dir)) {
			m_reuse_dir.reset(new htcondor::DataReuseDirectory(reuse_dir, true));
		}
	} else {
		m_reuse_dir.reset();
	}
#endif

		// mark all resources as dirty (i.e. needing update)
		// TODO: change to update walk for reconfig?
	walk(&Resource::update_walk_for_timer);
}


void
ResMgr::walk( VoidResourceMember memberfunc )
{
	if ( ! numSlots()) {
		return;
	}

	double currenttime = stats.BeginWalk(memberfunc);

	// walk the walk.
	// Note that memberfunc might be an eval function, which can
	// result in resources being deleted while we walk. To avoid having our
	// iterator be invalidated, removeResource will do everything except
	// removing the resource from the slots vector and deleting the Resource object
	if (++in_walk > 1) { dprintf(D_ZKM | D_BACKTRACE, "recursive ResMgr::walk\n"); }
	for(Resource* rip : slots) {
		if ( ! rip) continue;
		(rip->*(memberfunc))();
	}
	if (--in_walk <= 0) { _complete_removes(); }

	stats.EndWalk(memberfunc, currenttime);
}

double
ResMgr::sum( ResourceFloatMember memberfunc )
{
	// walk the walk.
	double tot = 0.0;
	for(Resource* rip : slots) {
		if ( ! rip) continue;
		tot += (rip->*(memberfunc))();
	}
	return tot;
}

// Methods to manipulate the supplemental ClassAd list
int
ResMgr::adlist_register( StartdNamedClassAd *ad )
{
	return extra_ads.Register( ad );
}

StartdNamedClassAd *
ResMgr::adlist_find( const char * name )
{
	NamedClassAd * nad = extra_ads.Find(name);
	return dynamic_cast<StartdNamedClassAd*>(nad);
}

bool ResMgr::needsPolling(void) { return call_until<bool>(&Resource::needsPolling); }
bool ResMgr::hasAnyClaim(void) {  return call_until<bool>(&Resource::hasAnyClaim); }
Claim* ResMgr::getClaimByPid(pid_t pid)     { return call_until<Claim*>(&Resource::findClaimByPid, pid); }
Claim* ResMgr::getClaimById(const char* id) { return call_until<Claim*>(&Resource::findClaimById, id); }
Claim* ResMgr::getClaimByGlobalJobId(const char* id) {
	return call_until<Claim*>(&Resource::findClaimByGlobalJobId, id);
}

Claim *
ResMgr::getClaimByGlobalJobIdAndId( const char *job_id,
									const char *claimId)
{
	Claim* foo = NULL;
	for (Resource * rip : slots) {
		if ( ! rip) continue;
		if( (foo = rip->findClaimByGlobalJobId(job_id)) ) {
			if( foo == rip->findClaimById(claimId) ) {
				return foo;
			}
		}
	}
	return NULL;

}


Resource*
ResMgr::findRipForNewCOD( ClassAd* ad )
{
	if ( ! numSlots()) {
		return NULL;
	}

		/*
          We always ensure that the request's Requirements, if any,
		  are met.  Other than that, we give out COD claims to
		  Resources in the following order:

		  1) the Resource with the least # of existing COD claims (to
  		     ensure round-robin across resources
		  2) in case of a tie, the Resource in the best state (owner
   		     or unclaimed, not claimed)
		  3) in case of a tie, the Claimed resource with the lowest
  		     value of machine Rank for its claim
		*/

	auto CODLessThan = [](const Resource *r1, const Resource *r2) {
		int numCOD1 = r1->r_cod_mgr->numClaims();
		int numCOD2 = r2->r_cod_mgr->numClaims();

		if (numCOD1 < numCOD2) {
			return true;
		}

		if (numCOD1 > numCOD2) {
			return false;
		}

		if (r1->state() < r2->state()) {
			return true;
		}
		if (r1->state() > r2->state()) {
			return false;
		}

		State s = r1->state();
		if ((s == claimed_state) || (s == preempting_state)) {
			if (r1->r_cur->rank() < r2->r_cur->rank()) {
				return true;
			}
			if (r1->r_cur->rank() > r2->r_cur->rank()) {
				return false;
			}
		}
		// Otherwise, by pointer, just to avoid loops
		return r1 < r2;
	};

	// sort resources based on the above order
	std::vector<Resource*> cods(slots);
	std::sort(cods.begin(), cods.end(), CODLessThan);
	for (Resource* rip : cods) {
		if ( ! rip) continue;
		bool val = false;
		if (EvalBool(ATTR_REQUIREMENTS, ad, rip->r_classad, val) && val) {
			return rip;
		}
	}

	return nullptr;
}

Resource*
ResMgr::get_by_cur_id(const char* id )
{
	for (Resource * rip : slots) {
		if (!rip) continue;
		if( rip->r_cur->idMatches(id) ) {
			return rip;
		}
	}
	return NULL;
}


Resource*
ResMgr::get_by_any_id(const char* id, bool move_cp_claim )
{
	for (Resource * rip : slots) {
		if (!rip) continue;
		if (rip->r_cur->idMatches(id)) {
			return rip;
		}
		if (rip->r_pre && rip->r_pre->idMatches(id)) {
			return rip;
		}
		if (rip->r_pre_pre && rip->r_pre_pre->idMatches(id) ) {
			return rip;
		}
		if (rip->r_has_cp) {
			for (Resource::claims_t::iterator j(rip->r_claims.begin());  j != rip->r_claims.end();  ++j) {
				if ((*j)->idMatches(id)) {
					if ( move_cp_claim ) {
						delete rip->r_cur;
						rip->r_cur = *j;
						rip->r_claims.erase(*j);
						rip->r_claims.insert(new Claim(rip));
					}
					return rip;
				}
			}
		}
	}
	return NULL;
}


Resource*
ResMgr::get_by_name(const char* name )
{
	for (Resource * rip : slots) {
		if (!rip) continue;
		if( !strcmp(rip->r_name, name) ) {
			return rip;
		}
	}
	return NULL;
}

Resource*
ResMgr::get_by_name_prefix(const char* name )
{
	int len = (int)strlen(name);
	for (Resource * rip : slots) {
		if (!rip) continue;
		const char * pat = strchr(rip->r_name, '@');
		if (pat && (int)(pat - rip->r_name) == len && strncasecmp(name, rip->r_name, len) == MATCH) {
			return rip;
		}
	}

	// not found, print possible names
	std::string names;
	for (Resource * rip : slots) {
		if (!rip) continue;
		if (!names.empty()) names += ',';
		names += rip->r_name;
		if( !strcmp(rip->r_name, name) ) {
			return rip;
		}
	}
	dprintf(D_ALWAYS, "%s not found, slot names are %s\n", name, names.empty() ? "<empty>" : names.c_str());

	return NULL;
}


Resource*
ResMgr::get_by_slot_id( int id )
{
	for (Resource * rip : slots) {
		if (!rip) continue;
		if( rip->r_id == id ) {
			return rip;
		}
	}
	return NULL;
}

State
ResMgr::state( void )
{
	State s = no_state;
	int is_owner = 0;
	for (Resource * rip : slots) {
		if (!rip) continue;
			// if there are *any* COD claims at all (active or not),
			// we should say this slot is claimed so preen doesn't
			// try to clean up directories for the COD claim(s).
		if( rip->r_cod_mgr->numClaims() > 0 ) {
			return claimed_state;
		}
		s = rip->state();
		switch( s ) {
		case claimed_state:
		case preempting_state:
			return s;
			break;
		case owner_state:
			is_owner = 1;
			break;
		default:
			break;
		}
	}
	if( is_owner ) {
		return owner_state;
	} else {
		return s;
	}
}


void
ResMgr::final_update( void )
{
	if (numSlots()) {
		walk( &Resource::final_update );
	}
#ifdef DO_BULK_COLLECTOR_UPDATES
	if (enable_single_startd_daemon_ad) {
		final_update_daemon_ad();
	}
#endif
}

int
ResMgr::send_update( int cmd, ClassAd* public_ad, ClassAd* private_ad,
					 bool nonblock )
{
	static bool first_time = true;

		// Increment the resmgr's count of updates.
	num_updates++;

	int res = daemonCore->sendUpdates(cmd, public_ad, private_ad, nonblock, &m_token_requester,
		DCTokenRequester::default_identity, "ADVERTISE_STARTD");

	if (first_time) {
		first_time = false;
		dprintf( D_ALWAYS, "Initial update sent to collector(s)\n");
		if ( ! param_boolean("STARTD_SEND_READY_AFTER_FIRST_UPDATE", true)) return res;

		// send a DC_SET_READY message to the master to indicate the STARTD is ready to go
		const char* master_sinful(daemonCore->InfoCommandSinfulString(-2));
		if ( master_sinful ) {
			dprintf( D_ALWAYS, "Sending DC_SET_READY message to master %s\n", master_sinful);
			ClassAd readyAd;
			readyAd.Assign("DaemonPID", getpid());
			readyAd.Assign("DaemonName", "STARTD"); // fix to use the environment
			readyAd.Assign("DaemonState", "Ready");
			classy_counted_ptr<Daemon> dmn = new Daemon(DT_ANY,master_sinful);
			classy_counted_ptr<ClassAdMsg> msg = new ClassAdMsg(DC_SET_READY, readyAd);
			dmn->sendMsg(msg.get());
		}
	}

	return res;
}


void
ResMgr::update_all( int /* timerID */ )
{
	num_updates = 0;
	// make sure that the send_updates timer is queued
	rip_update_needed(1<<Resource::WhyFor::wf_doUpdate);

		// NOTE: We do *NOT* eval_state and update in the same walk
		// over the resources. The reason we do not is the eval_state
		// may result in the deletion of a resource, e.g. if it ends
		// up in the delete_state. In such a case we'll be calling
		// eval_state on a resource we delete and then call update on
		// the same resource. As a result, you might be lucky enough
		// to get a SEGV immediately, but if you aren't you'll get a
		// SEGV later on when the timer Resource::update registers
		// fires. That delay will make it rather difficult to find the
		// root cause of the SEGV, believe me. Generally, nothing
		// should mess with a resource immediately after eval_state is
		// called on it. To avoid this problem, the eval and update
		// process is split here. The Resource::update will only be
		// called on resources that are still alive. - matt 1 Oct 09

		// Evaluate the state change policy expressions (like PREEMPT)
		// For certain changes this will trigger an update to the collector
		// (all that really does is register a timer)
	walk( &Resource::eval_state );

		// If we didn't update b/c of the eval_state, we need to
		// actually do the update now. Tj 2020 sez: this is a lie, was it ever true?
		// What this actually does is insure that the update timers have been registered for all slots
	walk( &Resource::update_walk_for_timer );

	directAttachToSchedd();
	report_updates();
	check_polling();
	check_use();
}

#ifdef DO_BULK_COLLECTOR_UPDATES
// Evaluate and send updates for dirty resources, and clear update dirty bits
void ResMgr::send_updates_and_clear_dirty(int /*timerID = -1*/)
{
	const unsigned int whyfor_mask = send_updates_whyfor_mask;
	send_updates_tid = -1;
	send_updates_whyfor_mask = 0;

	double currenttime = stats.BeginRuntime(stats.SendUpdates);

	ClassAd public_ad, private_ad;

	const unsigned int send_daemon_ad_mask = (1<<Resource::WhyFor::wf_doUpdate)
		| (1<<Resource::WhyFor::wf_daemonAd)
		| (1<<Resource::WhyFor::wf_hiberChange)
		| (1<<Resource::WhyFor::wf_cronRequest);

	// Ideally, we would would always send the daemon ad first, but when we
	// are supposed to send the daemon ad conditionally based on the collector
	// version we have to send it after at least one successful command has been
	// sent to each collector in the list, so in the AUTO case when we don't
	// know the collector version, we want to send it last until we know
	// the collector versions.
	bool send_daemon_ad_first = false;
	if (enable_single_startd_daemon_ad && (whyfor_mask & send_daemon_ad_mask)) {

		send_daemon_ad_first = true;

		// if ENABLE_STARTD_DAEMON_AD=AUTO, we send the daemon ad conditinally
		// We can switch to sending it unconditionally if we see that all of the
		// collectors are 23.2 or later
		if (enable_single_startd_daemon_ad == 2) { // AUTO==2 within the startd.

			// are all of the collector versions known and known to be modern?
			int num_old = 0, num_modern = 0, num_unknown = 0;
			CollectorList * clist = daemonCore->getCollectorList();
			if (clist) {
				for (auto dcc : clist->getList()) {
					if (dcc && dcc->hasVersion()) {
						if (dcc->checkCachedVersion(23,2,0, false)) {
							num_modern += 1;
						} else {
							num_old += 1;
						}
					} else {
						num_unknown += 1;
					}
				}
			}

			dprintf(D_ZKM, "ENABLE_STARTD_DAEMON_AD is AUTO, collector_list has %d modern and %d/%d old/unknown collectors\n",
				num_modern, num_old, num_unknown);

			if (num_modern > 0 && num_old == 0 && num_unknown == 0) {
				// all collectors are known to be modern, so we can stop checking and just
				// send the daemon ad first until the next reconfig
				enable_single_startd_daemon_ad = 1;
			} else if (num_old > 0 && num_modern == 0 && num_unknown == 0) {
				// all collectors are known to be old, so just disable sending the daemon ad
				// until the next reconfig.
				enable_single_startd_daemon_ad = 0;
				send_daemon_ad_first = false;
			} else if (num_modern == 0 && num_unknown > 0) {
				// No collectors are known to be modern, but not all collector versions are known
				// So updates will just fail the version check inside DCCollector until a successful slot update
				// (which opens a persistent connnection) has been sent.  Instead we just set the
				// daemon ad dirty bit, which will queue a timer for another update of just the daemon ad
				if (whyfor_mask != (1<<Resource::WhyFor::wf_daemonAd)) {
					dprintf(D_ZKM, "Queueing STARTD daemon ad update after slot ad updates are started\n");
					rip_update_needed(1<<Resource::WhyFor::wf_daemonAd);
					send_daemon_ad_first = false;
				}
			}
		}
	}

	if (send_daemon_ad_first) {
		dprintf(D_ZKM, "Sending STARTD daemon ad update to collectors\n");
		publish_daemon_ad(public_ad);
		send_update(UPDATE_STARTD_AD, &public_ad, nullptr, true);
	}

	// force update of backfill p-slot whenever a non-backfill d-slot is created or deleted
	// TODO: maybe update this to handle the case of claiming a non-backfill static slot?
	const unsigned int dslot_mask = (1<<Resource::WhyFor::wf_dslotCreate) | (1<<Resource::WhyFor::wf_dslotDelete);
	bool send_backfill_slots = false;
	if (whyfor_mask & dslot_mask) {
		for (Resource * rip : slots) {
			// if we have created or deleted a primary d-slot, then we want to always update the backfill
			// p-slots because primary d-slot resources are deducted from the backfill p-slots advertised values
			if (rip->is_partitionable_slot() && ! rip->r_backfill_slot && 
				(rip->update_is_needed() & dslot_mask) != 0) {
				send_backfill_slots = true;
				break;
			}
		}
	}

	for(Resource* rip : slots) {
		if ( ! rip) continue;
		if (rip->update_is_needed() ||
			(send_backfill_slots && rip->is_partitionable_slot() && rip->r_backfill_slot)) {
			public_ad.Clear(); private_ad.Clear();
			rip->get_update_ads(public_ad, private_ad); // this clears update_is_needed
			send_update(UPDATE_STARTD_AD, &public_ad, &private_ad, true);
		}
	}

	stats.EndRuntime(stats.SendUpdates, currenttime);
}

// called when Resource::update_needed is called
time_t ResMgr::rip_update_needed(unsigned int whyfor_bits)
{
	send_updates_whyfor_mask |= whyfor_bits;

	dprintf(D_FULLDEBUG, "ResMgr  update_needed(0x%x) -> 0x%x %s\n", whyfor_bits,
		send_updates_whyfor_mask, send_updates_tid < 0 ? "queuing timer" : "timer already queued");

	if (send_updates_tid < 0) {
		send_updates_tid = daemonCore->Register_Timer(1,0,
			(TimerHandlercpp)&ResMgr::send_updates_and_clear_dirty,
			"send_updates_and_clear_dirty",
			this );
	}

	return cur_time;
}

#endif


void
ResMgr::eval_and_update_all( int /* timerID */ )
{
#if HAVE_HIBERNATION
	if ( !hibernating () ) {
#endif
		compute_dynamic(true);
		update_all();
#if HAVE_HIBERNATION
	}
#endif
}


void
ResMgr::eval_all( int /* timerID */ )
{
#if HAVE_HIBERNATION
	if ( !hibernating () ) {
#endif
		num_updates = 0;
		compute_dynamic(false);
		walk( &Resource::eval_state );
		report_updates();
		check_polling();
#if HAVE_HIBERNATION
	}
#endif
}

void
ResMgr::directAttachToSchedd()
{
	std::string schedd_name;
	std::string schedd_pool;
	std::string offer_submitter;
	int interval = 0;

	param(schedd_name, "STARTD_DIRECT_ATTACH_SCHEDD_NAME");
	param(schedd_pool, "STARTD_DIRECT_ATTACH_SCHEDD_POOL");
	param(offer_submitter, "STARTD_DIRECT_ATTACH_SUBMITTER_NAME");

	if ( schedd_name.empty() ) {
		dprintf(D_FULLDEBUG, "No direct attach schedd configured\n");
		return;
	}

	interval = param_integer("STARTD_DIRECT_ATTACH_INTERVAL", 300);
	if ( m_lastDirectAttachToSchedd + interval > time(NULL) ) {
		dprintf(D_FULLDEBUG," Delaying direct attach to schedd\n");
		return;
	}

	std::vector<Resource*> offer_resources;

	for (auto resource: slots) {
		if ( resource->state() != unclaimed_state ) {
			continue;
		}
		offer_resources.push_back(resource);
	}

	if ( offer_resources.empty() ) {
		dprintf(D_FULLDEBUG, "No unclaimed slots, nothing to offer to schedd\n");
		return;
	}
	dprintf(D_FULLDEBUG, "Found %d slots to offer to schedd\n", (int)offer_resources.size());

	// Do we need this if we only trigger when updating the collector?
	compute_dynamic(true);

	m_lastDirectAttachToSchedd = time(NULL);

	int timeout = 30;
	DCSchedd schedd(schedd_name.c_str(), schedd_pool.empty() ? nullptr : schedd_pool.c_str());
	ReliSock *sock = schedd.reliSock(timeout);
	if ( ! sock ) {
		dprintf(D_FULLDEBUG, "Failed to contact schedd for offer\n");
		return;
	}
	if (!schedd.startCommand(DIRECT_ATTACH, sock, timeout)) {
		dprintf(D_FULLDEBUG, "Failed to send DIRECT_ATTACH command to %s\n",
		        schedd_name.c_str());
		delete sock;
		return;
	}

	sock->encode();
	ClassAd cmd_ad;
	cmd_ad.InsertAttr(ATTR_NUM_ADS, (long)offer_resources.size());
	if (!offer_submitter.empty()) {
		cmd_ad.InsertAttr(ATTR_SUBMITTER, offer_submitter);
	}
	if ( !putClassAd(sock, cmd_ad) ) {
		dprintf(D_FULLDEBUG, "Failed to send GIVE_ADS ad to %s\n",
		        schedd_name.c_str());
		delete sock;
		return;
	}

	for ( auto slot: offer_resources ) {
		ClassAd offer_ad;
		slot->publish_single_slot_ad(offer_ad, time(NULL), Resource::Purpose::for_query);
			// TODO This assumes the resource has no preempting claimids,
			//   because we're only looking at unclaimed slots.
		std::string claimid = slot->r_cur->id();

		if ( !sock->put_secret(claimid) ||
		     !putClassAd(sock, offer_ad) )
		{
			dprintf(D_FULLDEBUG, "Failed to send offer ad to %s\n",
			        schedd_name.c_str());
			delete sock;
			return;
		}
	}

	if ( !sock->end_of_message() ) {
		dprintf(D_FULLDEBUG, "Failed to send eom to %s\n",
		        schedd_name.c_str());
	}

	sock->decode();
	ClassAd reply_ad;
	if (!getClassAd(sock, reply_ad) || !sock->end_of_message()) {
		dprintf(D_FULLDEBUG, "Failed to read reply from %s\n", schedd_name.c_str());
		delete sock;
		return;
	}

	int reply_code = NOT_OK;
	reply_ad.LookupInteger(ATTR_ACTION_RESULT, reply_code);
	if (reply_code != OK) {
		dprintf(D_FULLDEBUG, "Schedd returned error\n");
	}

	delete sock;
}

bool
ResMgr::AllocVM(pid_t starter_pid, ClassAd & vm_classad, Resource* rip)
{
	if ( ! m_vmuniverse_mgr.allocVM(starter_pid, vm_classad, rip->executeDir())) {
		return false;
	}
	// update VM related info in our slot and our parent slot (if any)
	Resource* parent = rip->get_parent();
	if (parent) { parent->update_needed(Resource::WhyFor::wf_vmChange); }
	rip->update_needed(Resource::WhyFor::wf_vmChange);

	// if the number of VMs allowed is limited,  then we need to update other static slots and p-slots
	// so that the negotiator knows the new limit.. TJ sez, um why the hurry?
	if (m_vmuniverse_mgr.hasVMLimit()) {
		walk([rip](Resource * itr) {
			if (itr && itr != rip && ! itr->is_dynamic_slot() && ! itr->is_broken_slot()) {
				itr->update_needed(Resource::WhyFor::wf_vmChange);
			}
			});
	}
	return true;
}


void
ResMgr::report_updates( void ) const
{
	if( !num_updates ) {
		return;
	}

	CollectorList* collectors = daemonCore->getCollectorList();
	if( collectors ) {
		std::string list;
		for (auto& collector : collectors->getList()) {
			const char* host = collector->fullHostname();
			list += host ? host : "";
			list += " ";
		}
		dprintf( D_FULLDEBUG,
				 "Sent %d update(s) to the collector (%s)\n",
				 num_updates, list.c_str());
	}
}

void ResMgr::compute_static()
{
	// each time we reconfig (or on startup) we must populate
	// static machine attributes and per-slot config that depends on resource allocation
	m_attr->compute_config();

	long long virt_mem = m_attr->virt_mem();
	for(Resource* rip : slots) {
		if (rip) {
			// TODO: change disk and vir_mem so that they are allocated as % 
			rip->r_attr->compute_virt_mem_share(virt_mem);
			rip->r_attr->compute_disk();
			rip->r_reqexp->config();
		}
	}
}

// Called to refresh dynamic slot attributes
// when a d-slot is created and when any slot is Activated
//
void
ResMgr::compute_and_refresh(Resource * rip)
{
	if ( ! rip) {
		return;
	}

	Resource * parent = rip->get_parent();

	// the policy computations may need to have access to updated MyCurrentTime
	time_t now = time(nullptr);
	if (now != cur_time) {
		cur_time = now;
		//TODO: maybe refresh all slots instead? using refresh_cur_time();
		rip->r_classad->Assign(ATTR_MY_CURRENT_TIME, cur_time);
	}
	compute_resource_conflicts();

#if 0 // TJ: these recompute things which we don't need/want to refresh on slot creation or activation
	compute_draining_attrs();
	// for updates, we recompute some machine attributes (like virtual mem)
	// and that may require a recompute of the resources that reference them
	m_attr->compute_for_update();
#endif
	// calculate slot and parent's virtual memory.
	// TODO: can we get rid of CpuAttributes::c_virt_mem_fraction ?
	long long virt_mem = m_attr->virt_mem();
	rip->r_attr->compute_virt_mem_share(virt_mem);
	if (parent) parent->r_attr->compute_virt_mem_share(virt_mem);

	// update global machine load and idle values, also dynamic WinReg attributes
	m_attr->compute_for_policy();

	// update per-slot disk and cpu usage/load values
	rip->compute_unshared();
	if (parent) parent->compute_unshared();

	// now sum the updated slot load values to get a system wide load value
	m_attr->update_condor_load(sum(&Resource::condor_load));

	// refresh attributes in the slot and the parent
	rip->refresh_classad_dynamic();
	if (parent) parent->refresh_classad_dynamic();

	// recompute and re-publish evaluated attributes that may depend on the above dynamic attributes
	rip->compute_evaluated();
	if (parent) parent->compute_evaluated();
	rip->refresh_classad_evaluated();
	if (parent) parent->refresh_classad_evaluated();

	// TODO: it's hard to know what the correct order of thse two is
	// it depends on specifically *what* slot attrs that we want to cross post
	rip->refresh_classad_slot_attrs();
	if (parent) parent->refresh_classad_slot_attrs();
}

void
ResMgr::compute_dynamic(bool for_update)
{
	if ( ! numSlots()) {
		return;
	}

	//PRAGMA_REMIND("tj: is this where we clear out the r_classad ?")
	//tj: Not until we make it so rollup happens in a separate layer and cross-slot doesn't depend on stale values to work

    double runtime = stats.BeginRuntime(stats.Compute);

	// make sure that slot are in the normal order before we do the updates below
	std::sort(slots.begin(), slots.end(), slotOrderSorter{});

		// Since lots of things want to know this, just get it from
		// the kernel once and share the value. we want to stuff the value
		// into the classads as well since we are about to evaluate expressions
	update_cur_time(true);

	compute_resource_conflicts();
	compute_draining_attrs();

	// for updates, we recompute some machine attributes (like virtual mem)
	// and that may require a recompute of the resources that reference them
	if (for_update) {
		m_attr->compute_for_update();
		//TJ: removed. virt_mem cannot change, so no need to recompute this for update
		//long long virt_mem = m_attr->virt_mem();
		//for (Resource* rip : slots) { rip->r_attr->compute_virt_mem_share(virt_mem); }
	}

	// update machine load and idle values, also dynamic WinReg attributes
	m_attr->compute_for_policy();
	// the above might take a few seconds, so update the value of now again
	update_cur_time(true);
	assign_idle_to_slots();

	// update per-slot disk and cpu usage/load values
	walk(&Resource::compute_unshared);	// how_much & ~(A_SHARED)

	// now sum the updated slot load values to get a system wide load value
	m_attr->update_condor_load(sum(&Resource::condor_load));
	// and then assign the load to slots
	assign_load_to_slots();


	// refresh the main resource classad from the internal Resource members
	walk( [](Resource * rip) { rip->refresh_classad_dynamic(); } );

		// Now that we have an updated internal classad for each
		// resource, we can "compute" anything where we need to
		// evaluate classad expressions to get the answer.
	walk( &Resource::compute_evaluated );

		// Next, we can publish any results from that to our internal
		// classads to make sure those are still up-to-date
	walk( [](Resource* rip) { rip->refresh_classad_evaluated(); } );

		// Finally, now that all the internal classads are up to date
		// with all the attributes they could possibly have, we can
		// publish the cross-slot attributes desired from
		// STARTD_SLOT_ATTRS into each slots's internal ClassAd.
	walk( &Resource::refresh_classad_slot_attrs );

	// And last, do some logging
	//
	if (IsFulldebug(D_FULLDEBUG) && for_update && m_attr->always_recompute_disk()) {
		// on update (~10min) we report the new value of DISK 
		walk(&Resource::display_total_disk);
	}
	if (IsDebugLevel(D_LOAD) || IsDebugLevel(D_KEYBOARD)) {
		// Now that we're done, we can display all the values.
		// for updates, we want to log this on normal, all other times, we log at VERBOSE 
		if (for_update) {
			walk(&Resource::display_load);
		} else if (IsDebugVerbose(D_LOAD) || IsDebugVerbose(D_KEYBOARD)) {
			walk(&Resource::display_load_as_D_VERBOSE);
		}
	}

    stats.EndRuntime(stats.Compute, runtime);
}


void
ResMgr::publish_resmgr_dynamic(ClassAd* cp, bool /* daemon_ad =false*/)
{
	cp->Assign(ATTR_TOTAL_SLOTS, numSlots());
#ifdef HAVE_DATA_REUSE_DIR
	if (m_reuse_dir && ! daemon_ad) {
		m_reuse_dir->Publish(*cp);
	}
#endif
	m_vmuniverse_mgr.publish(cp);
	startd_stats.Publish(*cp, 0);
	startd_stats.Tick(time(0));

	// daemonCore->publish sets this, but it will be stale
	// we want to use a consistent value for any given ad,
	// and ideally the same value for a set of ads that are published together
	cp->Assign(ATTR_MY_CURRENT_TIME, cur_time);

	time_t ttl = time_to_live();
	if (ttl < 0) ttl = 0;
	cp->Assign(ATTR_TIME_TO_LIVE, ttl);

#if HAVE_HIBERNATION
    m_hibernation_manager->publish(*cp);
#endif

	if (extras_classad) { cp->Update(*extras_classad); }
}


void
ResMgr::updateExtrasClassAd( ClassAd * cap ) {
	// It turns out to be colossal pain to use the ClassAd for persistence.
	static classad::References offlineUniverses;

	if( ! cap ) { return; }
	if( ! extras_classad ) { extras_classad = new ClassAd(); }

	int topping = 0;
	int obsolete_univ = false;

	//
	// The startd maintains the set offline universes, and the offline
	// universe timestamps.
	//
	// We start with the current set of offline universes, and add or remove
	// universes as directed by the update ad.  This obviates the need for
	// the need for the starter to know anything about the state of the rest
	// of the machine.
	//

	ExprTree * expr = NULL;
	const char * attr = NULL;
	for ( auto itr = cap->begin(); itr != cap->end(); itr++ ) {
		attr = itr->first.c_str();
		expr = itr->second;
		//
		// Copy the whole ad over, excepting special or computed attributes.
		//
		if( strcasecmp( attr, "MyType" ) == 0 ) { continue; }
		if( strcasecmp( attr, "TargetType" ) == 0 ) { continue; }
		if( strcasecmp( attr, "OfflineUniverses" ) == 0 ) { continue; }
		if( strcasestr( attr, "OfflineReason" ) != NULL ) { continue; }
		if( strcasestr( attr, "OfflineTime" ) != NULL ) { continue; }

		ExprTree * copy = expr->Copy();
		extras_classad->Insert( attr, copy );

		//
		// Adjust OfflineUniverses based on the Has<Universe> attributes.
		//
		const char * uo = strcasestr( attr, "Has" );
		if( uo != attr ) { continue; }

		std::string universeName( attr + 3 );
		int univ = CondorUniverseInfo( universeName.c_str(), &topping, &obsolete_univ );
		if( univ == 0 || obsolete_univ) {
			continue;
		}

		// convert universe name to canonical form
		universeName = CondorUniverseOrToppingName(univ, topping);

		std::string reasonTime = universeName + "OfflineTime";
		std::string reasonName = universeName + "OfflineReason";

		bool universeOnline = false;
		ASSERT( cap->LookupBool( attr, universeOnline ) );
		if( ! universeOnline ) {
			offlineUniverses.insert( universeName );
			extras_classad->Assign( reasonTime, time( NULL ) );

			std::string reason = "[unknown reason]";
			cap->LookupString( reasonName, reason );
			extras_classad->Assign( reasonName, reason );
		} else {
			// The universe is online, so it can't have an offline reason
			// or a time that it entered the offline state.
			offlineUniverses.erase( universeName );
			extras_classad->AssignExpr( reasonTime, "undefined" );
			extras_classad->AssignExpr( reasonName, "undefined" );
		}
	}

	//
	// Construct the OfflineUniverses attribute and set it in extras_classad.
	//
	std::string ouListString;
	ouListString.reserve(10 + offlineUniverses.size()*20);
	ouListString = "{";
	classad::References::const_iterator i = offlineUniverses.begin();
	for( ; i != offlineUniverses.end(); ++i ) {
		int univ = CondorUniverseInfo( i->c_str(), &topping, &obsolete_univ );
		if ( ! univ || obsolete_univ) { continue; }

		if (ouListString.size() > 1) { ouListString += ", "; }
		formatstr_cat(ouListString, "\"%s\"", i->c_str() );
		if ( ! topping) { formatstr_cat(ouListString, ",%d", univ ); }
	}
	ouListString += "}";
	dprintf( D_ALWAYS, "OfflineUniverses = %s\n", ouListString.c_str() );
	extras_classad->AssignExpr( "OfflineUniverses", ouListString.c_str() );
}

void
ResMgr::publishSlotAttrs( ClassAd* cap )
{
	if ( ! numSlots()) {
		return;
	}
	// experimental flags new for 8.9.7, evaluate STARTD_SLOT_ATTRS and insert valid literals only
	bool as_literal = param_boolean("STARTD_EVAL_SLOT_ATTRS", false);
	bool valid_only = ! param_boolean("STARTD_EVAL_SLOT_ATTRS_DEBUG", false);
	for (Resource* rip : slots) {
		rip->publish_SlotAttrs( cap, as_literal, valid_only );
	}
}

// distribute the non-condor load among the slots
void ResMgr::assign_load_to_slots()
{

	double total_owner_load = m_attr->machine_load() - m_attr->machine_condor_load();
	if( total_owner_load < 0 ) {
		total_owner_load = 0;
	}

	// Print out the totals we already know.
	if( IsDebugVerbose( D_LOAD ) ) {
		dprintf( D_LOAD | D_VERBOSE,
			"SystemLoad: %.3f\t- TotalCondorLoad: %.3f\t= TotalOwnerLoad: %.3f\n",
			m_attr->machine_load(),
			m_attr->machine_condor_load(),
			total_owner_load);
	}

	// Distribute the owner load over the slots, assign an owner load equal to Cpus
	// to each slot until the remainder is less than 1.0.  then assign the remainder
	// to the next slot, and 0 to all of the remaining slots.
	// The owner load is split up between the slots in slot order, with d-slots
	// being given the same load as their parent limited by the d-slot core count. 
	// Before 24.0 the order was Owner, Unclaimed, Matched, Claimed, Preempting
	// But starting with 24.0 the order is Owner, Unclaimed, <all-other-states>
	
	// First distribute load to slots in owner state (usually there aren't any)
	for (Resource* rip : slots) {
		if ( ! rip || rip->is_broken_slot() || rip->is_dynamic_slot()) continue;
		if (rip->state() == State::owner_state)	{
			total_owner_load = distribute_load(rip, total_owner_load);
		}
	}

	// Now distribute load to slots in unclaimed state
	for (Resource* rip : slots) {
		if ( ! rip || rip->is_broken_slot() || rip->is_dynamic_slot()) continue;
		if (rip->state() == State::unclaimed_state)	{
			total_owner_load = distribute_load(rip, total_owner_load);
		}
	}

	// Now distribute d-slot load and load to slots that are not owner or unclaimed
	// The slots vector puts d-slots after their parent p-slot so
	// we don't need a separate loop for dslots
	for (Resource* rip : slots) {
		if ( ! rip || rip->is_broken_slot()) continue;
		Resource * parent = rip->get_parent();
		if (parent) {
			// d-slots inherit owner load from the parent clamped to the cpu count of the d-slot
			double parent_load = parent->owner_load();
			double dslot_load = MIN(parent_load, rip->r_attr->total_cpus());
			rip->set_owner_load(dslot_load);
		} else if (rip->state() > State::unclaimed_state) {
			total_owner_load = distribute_load(rip, total_owner_load);
		}
	}
}

// helper for assign_load_to_slots
double ResMgr::distribute_load(Resource* rip, double load)
{
	double cpus = rip->r_attr->total_cpus();
	if (load < cpus) {
		rip->set_owner_load(load);
		load = 0;
	} else {
		rip->set_owner_load(cpus);
		load -= cpus;
	}
	return load;
}

// distribute keyboard and console idle to the slots
void ResMgr::assign_idle_to_slots()
{

	// assign keyboard and console idle from the last time we called compute_for_policy
	time_t console = m_attr->machine_console_idle();
	time_t keyboard = m_attr->machine_keyboard_idle();
	time_t max = (cur_time - startd_startup) + disconnected_keyboard_boost;

	// Assign console idle and keyboard idle activity to all slots connected to keyboard/console
	// and the startd lifetime + boost to all other slots
	// 
	for (Resource* rip : slots) {
		if ( ! rip || rip->is_broken_slot()) continue;
		rip->r_attr->set_console((rip->r_id <= console_slots) ? console : max);
		rip->r_attr->set_keyboard((rip->r_id <= keyboard_slots) ? keyboard : max);
	}
}

void
ResMgr::got_cmd_xevent()
{
	// when a valid X_EVENT_NOTIFICATION command arrives, we get notified here after sysapi
	// this is not the only way that sysapi_idle_time is updated, but since we have
	// a chance to refresh the desktop policy attrs, it's worth checking to see if we
	// should update the collector to let it know we may no longer be available.
	if (console_slots > 0 || keyboard_slots > 0) {
		// machine_keyboard_idle() should still be the cached KeyboardIdle value at this point
		if (m_attr->machine_keyboard_idle() > update_interval && poll_tid <= 0) {
			dprintf(D_ZKM, "got_x_event during no-polling interval, refreshing slots connected to keyboard/console\n");
			// keyboard has been idle for a while, and there are slots connected to the keyboard
			// but we aren't currently running a policy evaluation poll timer so we won't
			// be telling the collector about our potential change of availability for a while
			// so mark any slots connected to the keyboard as needing to send an update.
			walk ( [](Resource * rip) {
					if (rip->r_id <= keyboard_slots || rip->r_id <= console_slots) {
						rip->update_needed(Resource::WhyFor::wf_refreshRes);
					}
				 } );
		}
	}
}

void
ResMgr::check_polling( void )
{
	if ( ! numSlots()) {
		return;
	}

	if( needsPolling() || m_attr->machine_condor_load() > 0 ) {
		start_poll_timer();
	} else {
		cancel_poll_timer();
	}
}


void
ResMgr::sweep_timer_handler( int /* timerID */ ) const
{
	dprintf(D_FULLDEBUG, "STARTD: calling and resetting sweep_timer_handler()\n");
	auto_free_ptr cred_dir(param("SEC_CREDENTIAL_DIRECTORY_KRB"));
	credmon_sweep_creds(cred_dir, credmon_type_KRB);
	int sec_cred_sweep_interval = param_integer("SEC_CREDENTIAL_SWEEP_INTERVAL", 300);
	daemonCore->Reset_Timer (m_cred_sweep_tid, sec_cred_sweep_interval, sec_cred_sweep_interval);
}

int
ResMgr::start_sweep_timer( void )
{
	// only sweep if we have a cred dir
	auto_free_ptr p(param("SEC_CREDENTIAL_DIRECTORY_KRB"));
	if(!p) {
		return TRUE;
	}

	dprintf(D_FULLDEBUG, "STARTD: setting start_sweep_timer()\n");
	int sec_cred_sweep_interval = param_integer("SEC_CREDENTIAL_SWEEP_INTERVAL", 300);
	m_cred_sweep_tid = daemonCore->Register_Timer( sec_cred_sweep_interval, sec_cred_sweep_interval,
							(TimerHandlercpp)&ResMgr::sweep_timer_handler,
							"sweep_timer_handler", this );
	return TRUE;
}


int
ResMgr::start_update_timer( void )
{
	int initial_interval;

	int update_offset =  param_integer("UPDATE_OFFSET",0,0); // knob to delay initial update
	if (update_offset) {
		initial_interval = update_offset;
		dprintf(D_FULLDEBUG, "Delaying initial update by %d seconds\n", update_offset);
	} else {
		// if we are not delaying the initial update, trigger an update now
		// and then schedule the timer to do updates periodically from now on
		initial_interval = update_interval;
		update_all( );
	}

	up_tid = daemonCore->Register_Timer(
		initial_interval,
		update_interval,
		(TimerHandlercpp)&ResMgr::eval_and_update_all,
		"eval_and_update_all",
		this );
	if( up_tid < 0 ) {
		EXCEPT( "Can't register DaemonCore timer" );
	}
	return TRUE;
}


int
ResMgr::start_poll_timer( void )
{
	if( poll_tid >= 0 ) {
			// Timer already started.
		return TRUE;
	}
	poll_tid =
		daemonCore->Register_Timer( polling_interval,
							polling_interval,
							(TimerHandlercpp)&ResMgr::eval_all,
							"poll_resources", this );
	if( poll_tid < 0 ) {
		EXCEPT( "Can't register DaemonCore timer" );
	}
	dprintf( D_FULLDEBUG, "Started polling timer.\n" );
	return TRUE;
}


void
ResMgr::cancel_poll_timer( void )
{
	int rval;
	if( poll_tid != -1 ) {
		rval = daemonCore->Cancel_Timer( poll_tid );
		if( rval < 0 ) {
			dprintf( D_ALWAYS, "Failed to cancel polling timer (%d): "
					 "daemonCore error\n", poll_tid );
		} else {
			dprintf( D_FULLDEBUG, "Canceled polling timer (%d)\n",
					 poll_tid );
		}
		poll_tid = -1;
	}
}


void
ResMgr::reset_timers( void )
{
	if( poll_tid != -1 ) {
		daemonCore->Reset_Timer( poll_tid, polling_interval,
								 polling_interval );
	}
	if( up_tid != -1 ) {
		daemonCore->Reset_Timer_Period( up_tid, update_interval );
	}

	int sec_cred_sweep_interval = param_integer("SEC_CREDENTIAL_SWEEP_INTERVAL", 300);
	if( m_cred_sweep_tid != -1 ) {
		daemonCore->Reset_Timer( m_cred_sweep_tid, sec_cred_sweep_interval,
								 sec_cred_sweep_interval );
	}

#if HAVE_HIBERNATION
	resetHibernateTimer();
#endif /* HAVE_HIBERNATE */

		// Clear out any pending token requests.
	m_token_client_id = "";
	m_token_request_id = "";

		// This is a borrowed reference; do not delete.
	m_token_daemon = nullptr;
}


void
ResMgr::addResource( Resource *rip )
{
	if( !rip ) {
		EXCEPT("Error: attempt to add a NULL resource");
	}

	calculateAffinityMask(rip);

	slots.push_back(rip);

	// If this newly added slot is dynamic, add it to
	// its parent's children

	if( rip->get_feature() == Resource::DYNAMIC_SLOT) {
		Resource *parent = rip->get_parent();
		if (parent) {
			parent->add_dynamic_child(rip);
		}
	}
}

// private helper functions for removing slots while walking
void ResMgr::_remove_and_delete_slot_res(Resource * rip)
{
	// remove the resource from our slot collection
	auto last = std::remove(slots.begin(), slots.end(), rip);
	if (last != slots.end()) { slots.erase(last, slots.end()); }

	// and now we can delete the object itself.
	delete rip;
}
void ResMgr::_complete_removes()
{
	ASSERT( ! in_walk);
	std::vector<Resource*> removes(_pending_removes);
	_pending_removes.clear();
	for (Resource * rip : removes) { _remove_and_delete_slot_res(rip); }
	// in case we want to null out pointers in the slots vector when they are first removed
	auto last = std::remove_if(slots.begin(), slots.end(), [](const Resource*rip) { return !rip; });
	slots.erase(last, slots.end());
}

bool
ResMgr::removeResource( Resource* rip )
{
	// Tell the collector this Resource is gone.
	rip->final_update();

	// If this was a dynamic slot, remove it from parent
	// Otherwise return this Resource's ID to the dispenser.
	Resource *parent = rip->get_parent();
	if (parent) {
		parent->remove_dynamic_child(rip);
		rip->clear_parent(); // this turns a DYNAMIC_SLOT into a BROKEN_SLOT
	} else if ( ! rip->is_dynamic_slot() && ! rip->is_broken_slot()) {
		id_disp->insert( rip->r_id );
	}

	// Log a message that we're going away
	rip->dprintf( D_ALWAYS, "Slot %s no longer needed, deleting\n", rip->r_id_str );

	// we might be in the process of iterating the slots. If we are we want to
	// leave the resource in the slot collection until after we are done iterating.
	if (in_walk) {
		dprintf(D_ZKM | D_BACKTRACE, "removeResource called while walking depth=%d\n", in_walk);
		// we can't actually delete it now or remove it from the slot vector
		// so add it to the _pending_removes so it will be removed after the walk
		for (Resource * it : _pending_removes) { if (it == rip) return false; } // safety check
		_pending_removes.push_back(rip);
	} else {
		//dprintf(D_ZKM | D_BACKTRACE, "removeResource while not walking\n");
		_remove_and_delete_slot_res(rip);
		return true;
	}

	return false;
}


void
ResMgr::calculateAffinityMask( Resource *rip) {
	int firstCore = 0;
	int numCores  = m_attr->num_real_cpus();
	numCores -= firstCore;

	int *coreOccupancy = new int[numCores];
	for (int i = 0; i < numCores; i++) {
		coreOccupancy[i] = 0;
	}

	// Invert the slots' affinity mask to figure out
	// which cpu core is already used the least.
	for (Resource* slot : slots) {
		for (int used_core_num : *slot->get_affinity_set()) {
			if (used_core_num < numCores) {
				coreOccupancy[used_core_num]++;
			}
		}
	}

	int coresToAssign = rip->r_attr->num_cpus();
	while (coresToAssign--) {
		int leastUsedCore = 0;
		int leastUsedCoreUsage = coreOccupancy[0];

		for (int i = 0; i < numCores; i++) {
			if (coreOccupancy[i] < leastUsedCoreUsage) {
				leastUsedCore = i;
				leastUsedCoreUsage = coreOccupancy[i];
			}
		}

		rip->get_affinity_set()->push_back(leastUsedCore);
		coreOccupancy[leastUsedCore]++;
	}

	delete [] coreOccupancy;
}

void
ResMgr::deleteResource( Resource* rip )
{
	if( ! removeResource( rip ) ) {
			// Didn't find it.  This is where we'll hit if resources
			// is NULL.  We should never get here, anyway (we'll never
			// call deleteResource() if we don't have any resources.
		dprintf(D_ERROR, "ResMgr::deleteResource() failed: couldn't find resource\n" );
	}

}

// return the count of claims on this machine associated with this user
// used to decide when to delete credentials
int ResMgr::claims_for_this_user(const std::string &user)
{
	if (user.empty()) {
		return 0;
	}
	int num_matches = 0;

	for (const Resource *res : slots) {
		if (res && res->r_cur && res->r_cur->client() && !res->r_cur->client()->c_user.empty()) {
			if (user == res->r_cur->client()->c_user) {
				num_matches += 1;
			}
		}
	}
	return num_matches;
}

static void clean_private_attrs(ClassAd & ad)
{
	for (auto i = ad.begin(); i != ad.end(); ++i) {
		const std::string & name = i->first;

		if (ClassAdAttributeIsPrivateAny(name)) {
			// TODO: redact these while still providing some info, perhaps return the HASH?
			ad.Assign(name, "<redacted>");
		}
	}
}

void
ResMgr::makeAdList( ClassAdList & list, ClassAd & queryAd )
{

	std::string stats_config;
	int      dc_publish_flags = daemonCore->dc_stats.PublishFlags;
	queryAd.LookupString("STATISTICS_TO_PUBLISH",stats_config);
	if ( ! stats_config.empty()) {
			daemonCore->dc_stats.PublishFlags = 
			generic_stats_ParseConfigString(stats_config.c_str(), 
				"DC", "DAEMONCORE", 
				dc_publish_flags);
	}

	bool snapshot = false;
	if (!queryAd.LookupBool("Snapshot", snapshot)) {
		snapshot = false;
	}
	int limit_results = -1;
	if (!queryAd.LookupInteger(ATTR_LIMIT_RESULTS, limit_results)) {
		limit_results = -1;
	}

		// Make sure everything is current unless we have been asked for a snapshot of the current internal state
	Resource::Purpose purp = Resource::Purpose::for_query;
	if (snapshot) {
		purp = Resource::Purpose::for_snap;
	} else {
		purp = Resource::Purpose::for_query;
		compute_dynamic(true);
	}

	// TODO: use ATTR_TARGET_TYPE of the queryAd to restrict what ads are created here?

	// we will put the Machine ads we intend to return here temporarily
	std::map <YourString, ClassAd*, CaseIgnLTYourString> ads;
	// these get filled in with Resource and Job(Claim) ads only when snapshot == true
	std::map <YourString, ClassAd*, CaseIgnLTYourString> res_ads;
	std::map <YourString, ClassAd*, CaseIgnLTYourString> cfg_ads;
	std::map <YourString, ClassAd*, CaseIgnLTYourString> claim_ads;

		// We want to insert ATTR_LAST_HEARD_FROM into each ad.  The
		// collector normally does this, so if we're servicing a
		// QUERY_STARTD_ADS commannd, we need to do this ourselves or
		// some timing stuff won't work.
	int num_ads = 0;
	for (Resource * rip : slots) {
		if (limit_results >= 0 && num_ads >= limit_results) {
			dprintf(D_ALWAYS, "result limit of %d reached, completing direct query\n", num_ads);
			break;
		}

		ClassAd * res_ad = NULL;
		if (snapshot && rip->r_classad) {
			rip->r_classad->Unchain();
			res_ad = new ClassAd(*rip->r_classad);
			rip->r_classad->ChainToAd(rip->r_config_classad);
			SetMyTypeName(*res_ad, "Slot.State");
			res_ad->Assign(ATTR_NAME, rip->r_name); // stuff a name because the name attribute is in the base ad
		}
		ClassAd * cfg_ad = NULL;
		if (snapshot && rip->r_config_classad) {
			cfg_ad = new ClassAd(*rip->r_config_classad);
			SetMyTypeName(*cfg_ad, "Slot.Config");
		}
		ClassAd * claim_ad = NULL;
		if (snapshot && rip->r_cur && rip->r_cur->ad()) {
			claim_ad = new ClassAd(*rip->r_cur->ad());
			clean_private_attrs(*claim_ad);
			SetMyTypeName(*claim_ad, "Slot.Claim");
		}

		ClassAd * ad = new ClassAd;
		rip->publish_single_slot_ad(*ad, cur_time, purp);

		if (IsAConstraintMatch(&queryAd, ad) /* || (claim_ad && IsAConstraintMatch(&queryAd, claim_ad))*/) {
			ads[rip->r_name] = ad;
			if (res_ad) { res_ads[rip->r_name] = res_ad; }
			if (cfg_ad) { cfg_ads[rip->r_name] = cfg_ad; }
			if (claim_ad) { claim_ads[rip->r_name] = claim_ad; }
			++num_ads;
		} else {
			delete ad;
			delete res_ad;
			delete cfg_ad;
			delete claim_ad;
		}
	}

	// put Machine ads and their associated snapshot ads into the return
	// as we do this we erase the snap ads so that we can detect any leftover snap ads
	if ( ! ads.empty()) {
		for (auto it = ads.begin(); it != ads.end(); ++it) {
			list.Insert(it->second);
			auto foundb = cfg_ads.find(it->first);
			if (foundb != cfg_ads.end()) {
				list.Insert(foundb->second);
				cfg_ads.erase(foundb);
			}
			auto foundr = res_ads.find(it->first);
			if (foundr != res_ads.end()) {
				list.Insert(foundr->second);
				res_ads.erase(foundr);
			}
			auto foundj = claim_ads.find(it->first);
			if (foundj != claim_ads.end()) {
				list.Insert(foundj->second);
				claim_ads.erase(foundj);
			}
		}
	}

	// also return any leftover snap ads, this puts leftover snap ads at the end
	for (auto it = res_ads.begin(); it != res_ads.end(); ++it) {
		list.Insert(it->second);
	}
	for (auto it = cfg_ads.begin(); it != cfg_ads.end(); ++it) {
		list.Insert(it->second);
	}
	for (auto it = claim_ads.begin(); it != claim_ads.end(); ++it) {
		list.Insert(it->second);
	}

	// also return the raw STARTD cron ads
	if (snapshot) {
		for (auto it = extra_ads.Enum().begin(); it != extra_ads.Enum().end(); ++it) {
			ClassAd * named_ad = (*it)->GetAd();
			if (named_ad) {
				ClassAd * ad = new ClassAd(*named_ad);
				SetMyTypeName(*ad, "Machine.Extra");
				ad->Assign(ATTR_NAME, (*it)->GetName());
				list.Insert(ad);
			}
		}
	}

	// restore the dc stats publish flags
	if ( ! stats_config.empty()) {
		daemonCore->dc_stats.PublishFlags = dc_publish_flags;
	}

}



#if HAVE_HIBERNATION

HibernationManager const& ResMgr::getHibernationManager(void) const
{
	return *m_hibernation_manager;
}


void ResMgr::updateHibernateConfiguration() {
	m_hibernation_manager->update();
	if ( m_hibernation_manager->wantsHibernate() ) {
		if ( -1 == m_hibernate_tid ) {
			startHibernateTimer();
		}
	} else {
		if ( -1 != m_hibernate_tid ) {
			cancelHibernateTimer();
		}
	}
}


int
ResMgr::allHibernating( std::string &target ) const
{
    	// fail if there is no resource or if we are
		// configured not to hibernate
	if ( ! numSlots()  ||  !m_hibernation_manager->wantsHibernate()  ) {
		dprintf( D_FULLDEBUG, "allHibernating: doesn't want hibernate\n" );
		return 0;
	}
		// The following may evaluate to true even if there
		// is a claim on one or more of the resources, so we
		// don't bother checking for claims first.
		//
		// We take largest value as the representative
		// hibernation level for this machine
	target = "";
	std::string str;
	int level = 0;
	bool activity = false;
	for (Resource * rip : slots) {
		str = "";
		if ( !rip->evaluateHibernate ( str ) ) {
			return 0;
		}

		int tmp = m_hibernation_manager->stringToSleepState (
			str.c_str () );

		dprintf ( D_FULLDEBUG,
			"allHibernating: slot %s: '%s' (0x%x)\n",
			rip->r_id_str, str.c_str (), tmp );

		if ( 0 == tmp ) {
			activity = true;
		}

		if ( tmp > level ) {
			target = str;
			level = tmp;
		}
	}
	return activity ? 0 : level;
}


void
ResMgr::checkHibernate( int /* timerID */ )
{

		// If we have already issued the command to hibernate, then
		// don't bother re-entering the check/evaluation.
	if ( hibernating () ) {
		return;
	}

		// If all resources have gone unused for some time
		// then put the machine to sleep
	std::string target;
	int level = allHibernating( target );
	if( level > 0 ) {

        if( !m_hibernation_manager->canHibernate() ) {
            dprintf ( D_ALWAYS, "ResMgr: ERROR: Ignoring "
                "HIBERNATE: Machine does not support any "
                "sleep states.\n" );
            return;
        }

        if( !m_hibernation_manager->canWake() ) {
			NetworkAdapterBase	*netif =
				m_hibernation_manager->getNetworkAdapter();
			if ( param_boolean( "HIBERNATION_OVERRIDE_WOL", false ) ) {
				dprintf ( D_ALWAYS,
						  "ResMgr: "
						  "HIBERNATE: Machine cannot be woken by its "
						  "public network adapter (%s); hibernating anyway\n",
						  netif->interfaceName() );
			}
			else {
				dprintf ( D_ALWAYS, "ResMgr: ERROR: Ignoring "
						  "HIBERNATE: Machine cannot be woken by its "
						  "public network adapter (%s).\n",
						  netif->interfaceName() );
				return;
			}
		}

		dprintf ( D_ALWAYS, "ResMgr: This machine is about to "
        		"enter hibernation\n" );

        //
		// Set the hibernation state, shutdown the machine's slot
	    // and hibernate the machine. We turn off the local slots
	    // so the StartD will remove any jobs that are currently
	    // running as well as stop accepting new ones, since--on
	    // Windows anyway--there is the possibility that a job
	    // may be matched to this machine between the time it
	    // is told hibernate and the time it actually does.
		//
	    // Setting the state here also ensures the Green Computing
	    // plug-in will know the this ad belongs to it when the
	    // Collector invalidates it.
	    //
		if ( disableResources( target ) ) {
			m_hibernation_manager->switchToTargetState( );
		}
	#if !defined( WIN32 )
		sleep(10);
		m_hibernation_manager->setTargetState ( HibernatorBase::NONE );
		for (Resource * rip : slots) {
			rip->enable();
			rip->update_needed(Resource::WhyFor::wf_hiberChange);
			m_hibernating = false;
		}

	#endif
    }
}


int
ResMgr::startHibernateTimer( void )
{
	int interval = m_hibernation_manager->getCheckInterval();
	m_hibernate_tid = daemonCore->Register_Timer(
		interval, interval,
		(TimerHandlercpp)&ResMgr::checkHibernate,
		"ResMgr::startHibernateTimer()", this );
	if( m_hibernate_tid < 0 ) {
		EXCEPT( "Can't register hibernation timer" );
	}
	dprintf( D_FULLDEBUG, "Started hibernation timer.\n" );
	return TRUE;
}


void
ResMgr::resetHibernateTimer( void )
{
	if ( m_hibernation_manager->wantsHibernate() ) {
		if( m_hibernate_tid != -1 ) {
			int interval = m_hibernation_manager->getCheckInterval();
			daemonCore->Reset_Timer(
				m_hibernate_tid,
				interval, interval );
		}
	}
}


void
ResMgr::cancelHibernateTimer( void )
{
	int rval;
	if( m_hibernate_tid != -1 ) {
		rval = daemonCore->Cancel_Timer( m_hibernate_tid );
		if( rval < 0 ) {
			dprintf( D_ALWAYS, "Failed to cancel hibernation timer (%d): "
				"daemonCore error\n", m_hibernate_tid );
		} else {
			dprintf( D_FULLDEBUG, "Canceled hibernation timer (%d)\n",
				m_hibernate_tid );
		}
		m_hibernate_tid = -1;
	}
}


int
ResMgr::disableResources( const std::string &state_str )
{

	dprintf (
		D_FULLDEBUG,
		"In ResMgr::disableResources ()\n" );

	/* set the sleep state so the plugin will pickup on the
	fact that we are sleeping */
	m_hibernation_manager->setTargetState ( state_str.c_str() );

	/* update the CM */
	bool ok = true;
	for (Resource * rip : slots) {
		ok = rip->update_with_ack();
		if ( ! ok) break;
	}

	dprintf (
		D_FULLDEBUG,
		"All resources disabled: %s.\n",
		ok ? "yes" : "no" );

	/* if any of the updates failed, then re-enable all the
	resources and try again later (next time HIBERNATE evaluates
	to a value>0) */
	if ( !ok ) {
		m_hibernation_manager->setTargetState (
			HibernatorBase::NONE );
	}
	else {
		/* Boot off any running jobs and disable all resource on this
		   machine so we don't allow new jobs to start while we are in
		   the middle of hibernating.  We disable _after_ sending our
		   update_with_ack(), because we want our machine to still be
		   matchable while broken.  The negotiator knows to treat this
		   state specially. */
		for (Resource * rip : slots) { rip->disable(); }
	}

	dprintf ( 
		D_FULLDEBUG,
		"All resources disabled: %s.\n", 
		ok ? "yes" : "no" );

	/* record if we we are hibernating or not */
	m_hibernating = ok;

	return ok;
}


bool ResMgr::hibernating () const {
	return m_hibernating;
}

#endif /* HAVE_HIBERNATION */


void
ResMgr::check_use( void )
{
	time_t current_time = time(NULL);
	if( hasAnyClaim() ) {
		last_in_use = current_time;
	}
	if( ! startd_noclaim_shutdown ) {
			// Nothing to do.
		return;
	}
	if( current_time - last_in_use > startd_noclaim_shutdown ) {
			// We've been unused for too long, send a SIGTERM to our
			// parent, the condor_master.
		dprintf( D_ALWAYS,
				 "No resources have been claimed for %d seconds\n",
				 startd_noclaim_shutdown );
		dprintf( D_ALWAYS, "Shutting down Condor on this machine.\n" );
		daemonCore->Send_Signal( daemonCore->getppid(), SIGTERM );
	}
}

#if 0 // not currently used
// Comparison function for sorting resources:
// Sort on State, with Claimed state resources coming first.  Break
// ties with the value of the Rank expression for Claimed resources.
int
claimedRankCmp( const void* a, const void* b )
{
	const Resource *rip1, *rip2;
	int val1, val2, diff;
	double fval1, fval2;
	State s;
	rip1 = *((Resource* const *)a);
	rip2 = *((Resource* const *)b);

	s = rip1->state();
	val1 = (int)s;
	val2 = (int)rip2->state();
	diff = val2 - val1;
	if( diff ) {
		return diff;
	}
		// We're still here, means we've got the same state.  If that
		// state is "Claimed" or "Preempting", we want to break ties
		// w/ the Rank expression, else, don't worry about ties.
	if( s == claimed_state || s == preempting_state ) {
		fval1 = rip1->r_cur->rank();
		fval2 = rip2->r_cur->rank();
		diff = (int)(fval2 - fval1);
		return diff;
	}
	return 0;
}
#endif

void
ResMgr::FillExecuteDirsList( std::vector<std::string>& list )
{
	if ( ! numSlots())
		return;

	for (Resource * rip : slots) {
		if (rip) {
			const char * execute_dir = rip->executeDir();
<<<<<<< HEAD
			if( !contains( list, execute_dir ) ) {
				list.emplace_back(execute_dir);
=======
			if( execute_dir[0] && !list->contains( execute_dir ) ) {
				list->append(execute_dir);
>>>>>>> c782a8c2
			}
		}
	}
}

// private helper function called after all static and partitionable slots have been created on startup
void ResMgr::_post_init_resources()
{
	// summarize the slot config
	//
	static int res_summary_log_level = D_ZKM /*|D_VERBOSE*/;
	if (IsDebugCatAndVerbosity(res_summary_log_level)) {
		std::string buf;
		for (Resource * rip : slots) {
			formatstr_cat(buf, "\t%s type%d : ", rip->r_id_str, rip->type_id());
			rip->r_attr->cat_totals(buf);
			buf += "\n";
		}
		if ( ! buf.empty()) { dprintf(res_summary_log_level, "Slot Config:\n%s", buf.c_str()); }
	}

	// calculate the resource difference between all backfill slots and all primary slots
	// we need to take this constant difference into account when calculating resource conflicts

	excess_backfill_res.reset();

	int num_bkfill = 0;
	for (Resource * rip : slots) {
		if (rip->r_backfill_slot) {
			num_bkfill += 1;
			excess_backfill_res += *rip->r_attr;
		} else {
			excess_backfill_res -= *rip->r_attr;
		}
	}

	std::string names;
	bool has_excess = excess_backfill_res.excess(&names);
	if (has_excess && num_bkfill) {
		dprintf(D_STATUS, "WARNING: Configured Backfill slots have more %s than primary slots\n", names.c_str());
	}
	names.clear();
	if (excess_backfill_res.underrun(&names) && num_bkfill) {
		dprintf(D_STATUS, "WARNING: Configured Backfill slots have less %s than primary slots\n", names.c_str());
	}
	names.clear();

	// we want to use the excess in the calculation, but ignore the underun.
	excess_backfill_res.clear_underrun();
	if ((num_bkfill && has_excess) || IsFulldebug(D_FULLDEBUG)) {
		std::string buf;
		dprintf(D_STATUS, "Backfill excess: %s\n", excess_backfill_res.dump(buf));
	}
}


bool
ResMgr::compute_resource_conflicts()
{
	dprintf(D_ZKM | D_VERBOSE, "ResMgr::compute_resource_conflicts\n");

	ResBag totbag(excess_backfill_res); // totals start with difference between total backfill resources and total primary resources
	std::string dumptmp;
	std::deque<Resource*> active;
	int num_nft_conflict = 0; // number of active backfill slots that already have non-fungible resource conflicts

	primary_res_in_use.reset();
	backfill_res_in_use.reset();

	// Build up a bag of unclaimed resources
	// and a list of active backfill slots
	// TODO: fix for claimed p-slots when that changes
	for (Resource * rip : slots) {
		if ( ! rip) continue;
		State state = rip->state();
		bool is_claimed = state == claimed_state || state == preempting_state;
		if (rip->r_sub_id > 0 || (is_claimed && ! rip->is_partitionable_slot())) {
			if (rip->r_backfill_slot) {
				if (rip->has_nft_conflicts(resmgr->m_attr)) {
					++num_nft_conflict;
					active.push_front(rip);
				} else {
					active.push_back(rip);
				}
				backfill_res_in_use += *rip->r_attr;
			} else {
				primary_res_in_use += *rip->r_attr;
			}
			// subtract active slots from the resource bag
			totbag -= *rip->r_attr;
			dprintf(D_ZKM | D_VERBOSE, "conflicts SUB %s %s\n", rip->r_id_str, totbag.dump(dumptmp));
		} else if ( ! rip->r_backfill_slot && rip->r_sub_id == 0) {
			// add primary p-slots to the resource bag
			totbag += *rip->r_attr;
			dprintf(D_ZKM | D_VERBOSE, "conflicts ADD %s %s\n", rip->r_id_str, totbag.dump(dumptmp));
		}
	}

	// if we get to here with a negative value in the bag of unclaimed resources
	// we need to start kicking off backfill slots.  For now, we do that by
	// assigning the resource conflicts to specific backfill slots and trusting PREEMPT to kick off the jobs

	// If there were fungible resource conflicts, totbag will be in an underflow state
	std::string conflicts;
	bool has_conflicts = totbag.underrun(&conflicts);

	// go back through the active backfill slots and assign the conflicts
	// the active backfill slot collection will have slots that have non-fungible resource conflicts first
	if (has_conflicts) {
		dprintf(D_ZKM, "resource_conflicts(%d NFT of %d active) : %s\n",  num_nft_conflict, (int)active.size(), conflicts.c_str());

		// assign fungible res conflicts to the slots that have non-fungible conflicts first
		for (auto rip : active) {
			int d_verb = (conflicts.empty() ? D_VERBOSE : 0);
			bool nft_conflict = num_nft_conflict-- > 0;
			dprintf(D_ZKM | d_verb, "assigning conflicts %s to %s%s\n",
				conflicts.c_str(), rip->r_name,
				nft_conflict ? "  which already has NFT conflicts" : "");

			rip->set_res_conflict(conflicts);
			totbag += *rip->r_attr;
			dprintf(D_ZKM | d_verb, "conflicts ADD %s %s\n", rip->r_name, totbag.dump(dumptmp));
			conflicts.clear();
			totbag.underrun(&conflicts);
		}
	} else {
		dprintf(D_ZKM | D_VERBOSE, "resource_conflicts(%d NFT of %d active) : %s\n",  num_nft_conflict, (int)active.size(), conflicts.c_str());
	}

	return false;
}


ExprTree * globalDrainingStartExpr = NULL;

bool
ResMgr::startDraining(
	int how_fast,
	time_t deadline,
	const std::string & reason,
	int on_completion,
	ExprTree *check_expr,
	ExprTree *start_expr,
	std::string &new_request_id,
	std::string &error_msg,
	int &error_code)
{
	// For now, let's assume that that you never want to change the start
	// expression while draining.
	if( draining ) {
		new_request_id = "";
		error_msg = "Draining already in progress.";
		error_code = DRAINING_ALREADY_IN_PROGRESS;
		return false;
	}

	if( check_expr ) {
		for (Resource * rip : slots) {
			classad::Value v;
			bool check_ok = false;
			classad::EvalState eval_state;
			eval_state.SetScopes( rip->r_classad );
			if( !check_expr->Evaluate( eval_state, v ) ) {
				formatstr(error_msg,"Failed to evaluate draining check expression against %s.", rip->r_name );
				error_code = DRAINING_CHECK_EXPR_FAILED;
				return false;
			}
			if( !v.IsBooleanValue(check_ok) ) {
				formatstr(error_msg,"Draining check expression does not evaluate to a bool on %s.", rip->r_name );
				error_code = DRAINING_CHECK_EXPR_FAILED;
				return false;
			}
			if( !check_ok ) {
				formatstr(error_msg,"Draining check expression is false on %s.", rip->r_name );
				error_code = DRAINING_CHECK_EXPR_FAILED;
				return false;
			}
		}
	}

	draining = true;
	last_drain_start_time = time(NULL);
	draining_id += 1;
	formatstr(new_request_id,"%d",draining_id);
	this->on_completion_of_draining = on_completion;
	this->drain_reason = reason;
	this->drain_deadline = deadline;

	// Insert draining attributes into the resource ads, in case the
	// retirement expression uses them.
	for (Resource * rip : slots) {
		ClassAd &ad = *(rip->r_classad);
		// put these into the resources ClassAd now, they are also set by this->publish
		ad.InsertAttr( ATTR_DRAIN_REASON, reason );
		ad.InsertAttr( ATTR_DRAINING, true );
		ad.InsertAttr( ATTR_DRAINING_REQUEST_ID, new_request_id );
		if (deadline) { ad.InsertAttr(ATTR_DRAINING_DEADLINE, deadline); } else { ad.Delete(ATTR_DRAINING_DEADLINE); }
		ad.InsertAttr( ATTR_LAST_DRAIN_START_TIME, last_drain_start_time );
		ad.InsertAttr( ATTR_LAST_DRAIN_STOP_TIME, last_drain_stop_time );
	}

	if( how_fast <= DRAIN_GRACEFUL ) {
			// retirement time and vacate time are honored
		draining_is_graceful = true;
		int graceful_retirement = gracefulDrainingTimeRemaining();
		dprintf(D_ALWAYS,"Initiating graceful draining.\n");
		if( graceful_retirement > 0 ) {
			dprintf(D_ALWAYS,
					"Coordinating retirement of draining slots; retirement of all draining slots ends in %ds.\n",
					graceful_retirement);
		}

			// we do not know yet if these jobs will be evicted or if
			// they will finish within their retirement time, so do
			// not call setBadputCausedByDraining() yet

		// Even if we could pass start_expr through walk(), it turns out,
		// beceause ResState::enter_action() calls unavail() as well, we
		// really do need to keep the global.  To that end, we /want/ to
		// assign the NULL value here if that's what we got, so that we
		// do the right thing if we drain without a START expression after
		// draining with one.
		delete globalDrainingStartExpr;
		if (start_expr) {
			globalDrainingStartExpr = start_expr->Copy();
		} else {
			ConstraintHolder start(param("DEFAULT_DRAINING_START_EXPR"));
			if (!start.empty() && !start.Expr()) {
				dprintf(D_ALWAYS, "Warning: DEFAULT_DRAINING_START_EXPR is not valid : %s\n", start.c_str());
			}
			// if empty or invalid, detach() returns NULL, which is what we want here if the expr is invalid
			globalDrainingStartExpr = start.detach();
		}
		releaseAllClaimsReversibly();
	}
	else if( how_fast <= DRAIN_QUICK ) {
			// retirement time will not be honored, but vacate time will
		dprintf(D_ALWAYS,"Initiating quick draining.\n");
		draining_is_graceful = false;
		walk(&Resource::setBadputCausedByDraining);
		releaseAllClaims();
	}
	else if( how_fast > DRAIN_QUICK ) { // DRAIN_FAST
			// neither retirement time nor vacate time will be honored
		dprintf(D_ALWAYS,"Initiating fast draining.\n");
		draining_is_graceful = false;
		walk(&Resource::setBadputCausedByDraining);
		killAllClaims();
	}

	update_all();
	return true;
}

bool
ResMgr::cancelDraining(std::string request_id,bool reconfig,std::string &error_msg,int &error_code)
{
	if( !this->draining ) {
		if( request_id.empty() ) {
			return true;
		}
	}

	if( !request_id.empty() && atoi(request_id.c_str()) != this->draining_id ) {
		formatstr(error_msg,"No matching draining request id %s.",request_id.c_str());
		error_code = DRAINING_NO_MATCHING_REQUEST_ID;
		return false;
	}

	draining = false;
	drain_reason.clear();
	// If we want to record when a non-resuming drain actually finished, we
	// should only call this here if we've started draining since the last
	// time we stopped.
	// if( last_drain_start_time > last_drain_stop_time ) { setLastDrainStopTime(); }
	setLastDrainStopTime();

	walk(&Resource::enable);
	if (reconfig) {
		main_config();
	} else {
		update_all();
	}
	return true;
}

bool
ResMgr::isSlotDraining(Resource * /*rip*/) const
{
	// NOTE: passed in rip will be NULL when building the daemon ad
	return draining;
}

int
ResMgr::gracefulDrainingTimeRemaining()
{
	return gracefulDrainingTimeRemaining(NULL);
}

int
ResMgr::gracefulDrainingTimeRemaining(Resource * /*rip*/)
{
	if( !draining || !draining_is_graceful ) {
		return 0;
	}

		// If we have 100s of slots, we may want to cache the
		// result of the following computation to avoid
		// poor scaling.  For now, we just compute it every
		// time.

	int longest_retirement_remaining = 0;
	for (Resource * rip : slots) {
		// The max job retirement time of jobs accepted while draining is
		// implicitly zero.  Otherwise, we'd need to record the result of
		// this computation at the instant we entered draining state and
		// set a timer to vacate all slots at that point.  This would
		// probably be more efficient, but would be a small semantic change,
		// because jobs would no longer be able to voluntarily reduce their
		// max job retirement time after retirement began.
		if(! rip->wasAcceptedWhileDraining()) {
			int retirement_remaining = rip->evalRetirementRemaining();
			if( retirement_remaining > longest_retirement_remaining ) {
				longest_retirement_remaining = retirement_remaining;
			}
		}
	}
	return longest_retirement_remaining;
}

bool
ResMgr::drainingIsComplete(Resource * /*rip*/)
{
	if( !draining ) {
		return false;
	}

	for (Resource * rip : slots) {
		if (rip->state() != drained_state) { return false; }
	}
	return true;
}

bool
ResMgr::considerResumingAfterDraining()
{
	if( !draining || !on_completion_of_draining ) {
		return false;
	}

	for (Resource * rip : slots) {
		if (rip->state() != drained_state || rip->activity() != idle_act) { return false; }
	}

	bool reconfig = false;
	if (on_completion_of_draining == DRAIN_RECONFIG_ON_COMPLETION) {
		reconfig = true;
	}
	else
	if (on_completion_of_draining != DRAIN_RESUME_ON_COMPLETION) {
		bool restart = (on_completion_of_draining != DRAIN_EXIT_ON_COMPLETION);
		dprintf(D_ALWAYS,"As specified in draining request, %s after completion of draining.\n",
			restart ? "restarting" : "exiting");
		const bool fast = false;
		daemonCore->beginDaemonRestart(fast, restart);
		return true;
	}

	dprintf(D_ALWAYS,"As specified in draining request, resuming normal operation after completion of draining.\n");
	std::string error_msg;
	int error_code = 0;
	if( !cancelDraining("",reconfig,error_msg,error_code) ) {
			// should never happen!
		EXCEPT("failed to cancel draining: (code %d) %s",error_code,error_msg.c_str());
	}
	return true;
}

void
ResMgr::publish_draining_attrs(Resource *rip, ClassAd *cap)
{
	if( isSlotDraining(rip) ) {
		cap->Assign( ATTR_DRAINING, true );
		cap->Assign(ATTR_DRAIN_REASON, this->drain_reason);

		std::string request_id;
		if (draining) { formatstr(request_id, "%d", draining_id); }
		cap->Assign( ATTR_DRAINING_REQUEST_ID, request_id );
	}
	else {
		// in case we are writing into resource->r_classad, do a deep delete
		caDeleteThruParent(cap, ATTR_DRAINING);
		caDeleteThruParent(cap, ATTR_DRAIN_REASON);
		caDeleteThruParent(cap, ATTR_DRAINING_REQUEST_ID );
	}

	cap->Assign( ATTR_EXPECTED_MACHINE_GRACEFUL_DRAINING_BADPUT, expected_graceful_draining_badput );
	cap->Assign( ATTR_EXPECTED_MACHINE_QUICK_DRAINING_BADPUT, expected_quick_draining_badput );
	cap->Assign( ATTR_EXPECTED_MACHINE_GRACEFUL_DRAINING_COMPLETION, expected_graceful_draining_completion );
	cap->Assign( ATTR_EXPECTED_MACHINE_QUICK_DRAINING_COMPLETION, expected_quick_draining_completion );
	if( total_draining_badput ) {
		cap->Assign( ATTR_TOTAL_MACHINE_DRAINING_BADPUT, total_draining_badput );
	}
	if( total_draining_unclaimed ) {
		cap->Assign( ATTR_TOTAL_MACHINE_DRAINING_UNCLAIMED_TIME, total_draining_unclaimed );
	}
	if( last_drain_start_time != 0 ) {
		cap->Assign( ATTR_LAST_DRAIN_START_TIME, last_drain_start_time );
	}
	if( last_drain_stop_time != 0 ) {
	    cap->Assign( ATTR_LAST_DRAIN_STOP_TIME, last_drain_stop_time );
	}
}

void
ResMgr::compute_draining_attrs()
{
		// Using long long for int math in this function so
		// MaxJobRetirementTime=MAX_INT or MaxVacateTime=MAX_INT do
		// not cause overflow.
	long long ll_expected_graceful_draining_completion = 0;
	long long ll_expected_quick_draining_completion = 0;
	long long ll_expected_graceful_draining_badput = 0;
	long long ll_expected_quick_draining_badput = 0;
	long long ll_total_draining_unclaimed = 0;
	bool is_drained = true;

	for (Resource * rip : slots) {
		if( rip->r_cur ) {
			long long runtime = rip->r_cur->getJobTotalRunTime();
			long long retirement_remaining = rip->evalRetirementRemaining();
			long long max_vacate_time = rip->evalMaxVacateTime();
			long long cpus = rip->r_attr->num_cpus();

			if (rip->r_cur->isActive()) { is_drained = false; }

			ll_expected_quick_draining_badput += cpus*(runtime + max_vacate_time);
			ll_expected_graceful_draining_badput += cpus*runtime;

			int graceful_time_remaining;
			if( retirement_remaining < max_vacate_time ) {
					// vacate would happen immediately
				graceful_time_remaining = max_vacate_time;
			}
			else {
					// vacate would be delayed to finish by end of retirement
				graceful_time_remaining = retirement_remaining;
			}

			ll_expected_graceful_draining_badput += cpus*graceful_time_remaining;
			if( graceful_time_remaining > ll_expected_graceful_draining_completion ) {
				ll_expected_graceful_draining_completion = graceful_time_remaining;
			}
			if( max_vacate_time > ll_expected_quick_draining_completion ) {
				ll_expected_quick_draining_completion = max_vacate_time;
			}

			ll_total_draining_unclaimed += rip->r_state->timeDrainingUnclaimed();
		}
	}

	if (is_drained) {
		// once the slot is drained we only want to change the expected completion time
		// if we have never set it before, or if we finished draining early.
		if (0 == expected_graceful_draining_completion || expected_graceful_draining_completion > cur_time)
			expected_graceful_draining_completion = cur_time;
		if (0 == expected_quick_draining_completion || expected_quick_draining_completion > cur_time)
			expected_quick_draining_completion = cur_time;
	} else {
			// convert time estimates from relative time to absolute time
		ll_expected_graceful_draining_completion += cur_time;
		ll_expected_quick_draining_completion += cur_time;
		expected_graceful_draining_completion = cap_int(ll_expected_graceful_draining_completion);
		expected_quick_draining_completion = cap_int(ll_expected_quick_draining_completion);
	}

	expected_graceful_draining_badput = cap_int(ll_expected_graceful_draining_badput);
	expected_quick_draining_badput = cap_int(ll_expected_quick_draining_badput);
	total_draining_unclaimed = cap_int(ll_total_draining_unclaimed);
}

void
ResMgr::addToDrainingBadput( int badput )
{
	total_draining_badput += badput;
}

void
ResMgr::adlist_reset_monitors( unsigned r_id, ClassAd * forWhom ) {
	extra_ads.reset_monitors( r_id, forWhom );
}

void
ResMgr::adlist_unset_monitors( unsigned r_id, ClassAd * forWhom ) {
	extra_ads.unset_monitors( r_id, forWhom );
}

void
ResMgr::checkForDrainCompletion() {
	if ( ! numSlots()) { return; }

	bool allAcceptedWhileDraining = true;
	for (Resource * rip : slots) {
		if(! rip->wasAcceptedWhileDraining()) {
			// Not sure how COD and draining are supposed to interact, but
			// the partitionable slot is never accepted-while-draining,
			// nor should it block drain from completing.
			if(! rip->hasAnyClaim()) { continue; }
			if(rip->is_partitionable_slot()) { continue; }
			allAcceptedWhileDraining = false;
		}
	}
	if(! allAcceptedWhileDraining) { return; }

	dprintf( D_ALWAYS, "Initiating final draining (all original jobs complete).\n" );
	// This (auto-reversibly) sets START to false when we release all claims.
	delete globalDrainingStartExpr;
	globalDrainingStartExpr = NULL;
	// Invalidate all claim IDs.  This prevents the schedd from claiming
	// resources that were negotiated before draining finished.
	walk( &Resource::invalidateAllClaimIDs );
	// Set MAXJOBRETIREMENTTIME to 0.  This will be reset in ResState::eval()
	// when draining completes.
	this->max_job_retirement_time_override = 0;
	walk( & Resource::refresh_draining_attrs );
	// Initiate final draining.
	releaseAllClaimsReversibly();
}

void
ResMgr::printSlotAds(const char * slot_types) const
{
	// potentially filter by types if the types are defined.  otherwise print all.
	std::set<Resource::ResourceFeature> filter;
	if (slot_types) {
		// check the filter to see if we will print
		dprintf(D_FULLDEBUG, "Filtering ads to %s\n", slot_types);
		std::vector<std::string> sl = split(slot_types);
		if(contains_anycase(sl, "static")) { filter.insert(Resource::STANDARD_SLOT); }
		if(contains_anycase(sl, "partitionable")) { filter.insert(Resource::PARTITIONABLE_SLOT); }
		if(contains_anycase(sl, "dynamic")) { filter.insert(Resource::DYNAMIC_SLOT); }
	}

	for (Resource * rip : slots) {
		if (filter.empty() || filter.count(rip->get_feature())) {
			rip->dropAdInLogFile();
		}
	}
}


void
ResMgr::token_request_callback(bool success, void *miscdata)
{
	auto self = reinterpret_cast<ResMgr *>(miscdata);
		// In the successful case, trigger an update to the collector for all ads
	if (success) {
		self->eval_and_update_all();
	}
}

bool OtherSlotEval( const char * name,
	const classad::ArgumentList &arg_list,
	classad::EvalState &state,
	classad::Value &result)
{
	classad::Value arg;
	std::string slotname;

	ASSERT( resmgr );

	dprintf(D_MACHINE|D_VERBOSE, "OtherSlotEval called\n");

	// Must have two argument
	if ( arg_list.size() != 2 ) {
		result.SetErrorValue();
		return( true );
	}

	// Evaluate slotname argument
	if( !arg_list[0]->Evaluate( state, arg ) ) {
		result.SetErrorValue();
		return false;
	}

	// If argument isn't a string, then the result is an error.
	if( !arg.IsStringValue( slotname ) ) {
		result.SetErrorValue();
		return true;
	}

	// this is an invocation intended to produce a slot<n>_<attr> name
	if (*name == '*') {
		classad::ExprTree * expr = arg_list[1];
		if (! expr) {
			result.SetErrorValue();
		} else {
			std::string attr("");
			if (!ExprTreeIsAttrRef(expr, attr)) {
				attr = "expr_";
			}
			slotname += "_";
			slotname += attr;
			result.SetStringValue(slotname);
		}
		return true;
	}

	Resource* res = resmgr->get_by_name_prefix(slotname.c_str());
	if (! res) {
		result.SetUndefinedValue();
		dprintf(D_MACHINE|D_VERBOSE, "OtherSlotEval(%s) - slot not found\n", slotname.c_str());
	} else {
		classad::ExprTree * expr = arg_list[1];
		if (! expr) {
			result.SetErrorValue();
			dprintf(D_MACHINE|D_VERBOSE, "OtherSlotEval(%s) - empty expr\n", slotname.c_str());
		} else {
			std::string attr("");
			if (ExprTreeIsAttrRef(expr, attr) && starts_with_ignore_case(attr, "Child") && false) {	 // fetch attr, but disable special Child* processing
				attr = attr.substr(5); // strip "Child" prefix
			#if 0 // TODO: parse expr and insert it into result value, or change rollup so it returns an ExprList?
				std::string expr;
				res->rollupChildAttrs(expr, attr);
				classad_shared_ptr<classad::ExprList> lst( new classad::ExprList() );
				ASSERT(lst);
				//lst->push_back(classad::Literal::MakeLiteral(first));
				result.SetSListValue(lst);
			#endif
			} else {
				const classad::ClassAd * parent = expr->GetParentScope();
				res->r_classad->EvaluateExpr(expr, result);
				expr->SetParentScope(parent); // put the parent scope back to where it was

				if (IsDebugCatAndVerbosity((D_MACHINE|D_VERBOSE))) {
					dprintf(D_MACHINE|D_VERBOSE, "OtherSlotEval(%s,expr) %s evalutes to %s\n",
							slotname.c_str(), attr.c_str(), ClassAdValueToString(result));
				}
			}
		}
	}
	return true;
}

// check to see if an expr tree is just a single SlotEval function call
bool ExprTreeIsSlotEval(classad::ExprTree * tree)
{
	if (! tree || tree->GetKind() != classad::ExprTree::FN_CALL_NODE)
		return false;
	std::string fnName;
	std::vector<classad::ExprTree*> args;
	((const classad::FunctionCall*)tree)->GetComponents( fnName, args );
	return (MATCH == strcasecmp(fnName.c_str(), "SlotEval"));
}

// walk an ExprTree, calling a function each time a ATTRREF_NODE is found.
//
int ExprHasSlotEval(classad::ExprTree * tree)
{
	int iret = 0;
	if ( ! tree) return 0;
	switch (tree->GetKind()) {

	case ExprTree::ERROR_LITERAL:
	case ExprTree::UNDEFINED_LITERAL:
	case ExprTree::BOOLEAN_LITERAL:
	case ExprTree::INTEGER_LITERAL:
	case ExprTree::REAL_LITERAL:
	case ExprTree::RELTIME_LITERAL:
	case ExprTree::ABSTIME_LITERAL:
	case ExprTree::STRING_LITERAL: 
		break;

	case classad::ExprTree::ATTRREF_NODE: {
		const classad::AttributeReference* atref = reinterpret_cast<const classad::AttributeReference*>(tree);
		classad::ExprTree *expr;
		std::string ref;
		std::string tmp;
		bool absolute;
		atref->GetComponents(expr, ref, absolute);
		// if there is a non-trivial left hand side (something other than X from X.Y attrib ref)
		// then recurse it.
		if (expr && ! ExprTreeIsAttrRef(expr, tmp)) {
			iret += ExprHasSlotEval(expr);
		}
	}
	break;

	case classad::ExprTree::OP_NODE: {
		classad::Operation::OpKind	op;
		classad::ExprTree *t1, *t2, *t3;
		((const classad::Operation*)tree)->GetComponents( op, t1, t2, t3 );
		if (t1) iret += ExprHasSlotEval(t1);
		//if (iret && stop_on_first_match) return iret;
		if (t2) iret += ExprHasSlotEval(t2);
		//if (iret && stop_on_first_match) return iret;
		if (t3) iret += ExprHasSlotEval(t3);
	}
	break;

	case classad::ExprTree::FN_CALL_NODE: {
		std::string fnName;
		std::vector<classad::ExprTree*> args;
		((const classad::FunctionCall*)tree)->GetComponents( fnName, args );
		if (MATCH == strcasecmp(fnName.c_str(), "SlotEval")) {
			iret += 1;
			break; // no need to look deeper
		}
		for (std::vector<classad::ExprTree*>::iterator it = args.begin(); it != args.end(); ++it) {
			iret += ExprHasSlotEval(*it);
			if (iret) return iret;
		}
	}
	break;

	case classad::ExprTree::CLASSAD_NODE: {
		std::vector< std::pair<std::string, classad::ExprTree*> > attrs;
		((const classad::ClassAd*)tree)->GetComponents(attrs);
		for (std::vector< std::pair<std::string, classad::ExprTree*> >::iterator it = attrs.begin(); it != attrs.end(); ++it) {
			iret += ExprHasSlotEval(it->second);
			if (iret) return iret;
		}
	}
	break;

	case classad::ExprTree::EXPR_LIST_NODE: {
		std::vector<classad::ExprTree*> exprs;
		((const classad::ExprList*)tree)->GetComponents( exprs );
		for (std::vector<classad::ExprTree*>::iterator it = exprs.begin(); it != exprs.end(); ++it) {
			iret += ExprHasSlotEval(*it);
			if (iret) return iret;
		}
	}
	break;

	case classad::ExprTree::EXPR_ENVELOPE: {
		classad::ExprTree * expr = SkipExprEnvelope(const_cast<classad::ExprTree*>(tree));
		if (expr) iret += ExprHasSlotEval(expr);
	}
	break;

	default:
		// unknown or unallowed node.
		ASSERT(0);
		break;
	}
	return iret;
}<|MERGE_RESOLUTION|>--- conflicted
+++ resolved
@@ -2542,13 +2542,8 @@
 	for (Resource * rip : slots) {
 		if (rip) {
 			const char * execute_dir = rip->executeDir();
-<<<<<<< HEAD
-			if( !contains( list, execute_dir ) ) {
+			if( execute_dir[0] && !contains( list, execute_dir ) ) {
 				list.emplace_back(execute_dir);
-=======
-			if( execute_dir[0] && !list->contains( execute_dir ) ) {
-				list->append(execute_dir);
->>>>>>> c782a8c2
 			}
 		}
 	}
