/***************************************************************
 *
 * Copyright (C) 1990-2011, Condor Team, Computer Sciences Department,
 * University of Wisconsin-Madison, WI.
 * 
 * Licensed under the Apache License, Version 2.0 (the "License"); you
 * may not use this file except in compliance with the License.  You may
 * obtain a copy of the License at
 * 
 *    http://www.apache.org/licenses/LICENSE-2.0
 * 
 * Unless required by applicable law or agreed to in writing, software
 * distributed under the License is distributed on an "AS IS" BASIS,
 * WITHOUT WARRANTIES OR CONDITIONS OF ANY KIND, either express or implied.
 * See the License for the specific language governing permissions and
 * limitations under the License.
 *
 ***************************************************************/

/* 
    This file defines the ResAttributes class which stores various
	attributes about a given resource such as load average, available
	swap space, disk space, etc.

   	Written 10/9/97 by Derek Wright <wright@cs.wisc.edu>
*/

#ifndef _RES_ATTRIBUTES_H
#define _RES_ATTRIBUTES_H

#include "condor_common.h"
#include "condor_classad.h"

#include <map>
#include <stdint.h>
#include <string>
#include <stack>
using std::string;

#ifdef LINUX
class VolumeManager;
#endif // LINUX

class Resource;

typedef int amask_t;

const amask_t A_PUBLIC	= 1;
// no longer used: A_PRIVATE = 2
const amask_t A_STATIC	= 4;
const amask_t A_TIMEOUT	= 8;
const amask_t A_UPDATE	= 16;
const amask_t A_SHARED	= 32;
const amask_t A_SUMMED	= 64;
const amask_t A_EVALUATED = 128; 
const amask_t A_SHARED_SLOT = 256;
/*
  NOTE: We don't want A_EVALUATED in A_ALL, since it's a special bit
  that only applies to the Resource class, and it shouldn't be set
  unless we explicity ask for it.
  Same thing for A_SHARED_SLOT...
*/
const amask_t A_ALL	= (A_UPDATE | A_TIMEOUT | A_STATIC | A_SHARED | A_SUMMED);
/*
  HOWEVER: We do want to include A_EVALUATED and A_SHARED_SLOT in a
  single bitmask since there are multiple places in the startd where
  we really want *everything*, and it's lame to have to keep changing
  all those call sites whenever we add another special-case bit.
*/
//const amask_t A_ALL_PUB	= (A_PUBLIC | A_ALL | A_EVALUATED | A_SHARED_SLOT);
//const amask_t A_ALL_PUB	= (A_PUBLIC | A_ALL | A_EVALUATED);

#define IS_PUBLIC(mask)		((mask) & A_PUBLIC)
#define IS_STATIC(mask)		((mask) & A_STATIC)
#define IS_TIMEOUT(mask)	((mask) & A_TIMEOUT)
#define IS_UPDATE(mask)		((mask) & A_UPDATE)
#define IS_SHARED(mask)		((mask) & A_SHARED)
#define IS_SUMMED(mask)		((mask) & A_SUMMED)
#define IS_EVALUATED(mask)	((mask) & A_EVALUATED)
#define IS_SHARED_SLOT(mask) ((mask) & A_SHARED_SLOT)
#define IS_ALL(mask)		((mask) & A_ALL)

// we cast share to int before comparison, because it might be a float
// and we don't want the compiler to complain
#define IS_AUTO_SHARE(share) ((int)share == AUTO_SHARE)
const int AUTO_SHARE = -9999;

// This is used as a place-holder value when configuring memory share
// for a slot.  It is later updated by dividing the remaining resources
// evenly between slots using AUTO_MEM.
const int AUTO_RES = AUTO_SHARE;


// This is used with the AttribValue structure to identify the datatype
// for the value (selects an entry in the union)
enum {
	AttribValue_DataType_String = 0,
	AttribValue_DataType_Double,
	AttribValue_DataType_Int,

	AttribValue_DataType_Max // this should be last
};

// holds a single value to be written into a classad, note that
// fields with names that begin with ix are offsets from the start
// of the structure to the actual field data.  In use, one would 
// normally allocate (sizeof(AttribValue) + size_of_strings + size_of_extra_data)
// and then setup index fields to make it possible to locate the extra data.
//
typedef struct _AttribValue {
	const char * pszAttr;	// Classad attrib name, may be a pointer to a constant
                            // or a pointer into the allocation for this structure.

	void * pquery;			// pointer to the original query used to get the data.
                            // may be null. do not free from this structure.

	int cb;                 // allocation size of this structure, may be larger than sizeof(AttribValue)
	int vtype;              // an AttribValue_DataType_xxx value, the Attrib data type decodes the value union
	union {                 // 0=string, 1=double, 2=int
		struct {
			int       ix;   // offset from the start of this structure to the string data
			int       cb;   // size of the string data in bytes including terminating null.
			} zstr;         // vtype == AttribValue_DataType_String
		double    d;        // vtype == AttribValue_DataType_Double
		int       i;        // vtype == AttribValue_DataType_Int
		long long ll;       // vtype == AttribValue_DataType_Int64 (future)
		//struct {
		//	int       ix;
		//	int		  cb;
		//    } bin;          // vtype == AttribValue_DataType_Bin
	} value;

	// helper function to fetch the value of string type values.
    // AttribValue is a packed structure, a single allocation with a header
	//
	const char * StringValue() const {
        if ((this->vtype == AttribValue_DataType_String) &&
            (this->value.zstr.ix >= (int)sizeof(*this)) &&
            (this->value.zstr.ix < this->cb)) {
			return (const char *)this + this->value.zstr.ix;
        }
        return NULL;
    }

    void AssignToClassAd(ClassAd* cp) const {
        switch (this->vtype) {
            case AttribValue_DataType_String:
                cp->Assign(this->pszAttr, this->StringValue());
                break;
            case AttribValue_DataType_Double:
                cp->Assign(this->pszAttr, this->value.d);
                break;
            case AttribValue_DataType_Int:
                cp->Assign(this->pszAttr, this->value.i);
                break;
        }
    }

    // allocate an initialized packed attrib and value, this consists of a
    // header (struct _AttribValue) followed by the attribute string, followed by
    // the value string.
    //
    static struct _AttribValue * Allocate(const char * pszAttr, const char * value) {
        size_t cchValue = value ? strlen(value)+1 : 1;
        size_t cchAttr  = strlen(pszAttr) + 1;
        size_t cb = sizeof(struct _AttribValue) + cchValue + cchAttr;
        struct _AttribValue * pav = (struct _AttribValue *)malloc(cb);
        if (pav) {
            pav->cb = (int)cb;
            strcpy((char*)(pav+1), pszAttr);
            pav->pszAttr = (char*)(pav+1);

            pav->vtype = AttribValue_DataType_String;
            pav->value.zstr.ix = (int)(sizeof(struct _AttribValue) + cchAttr);
            pav->value.zstr.cb = (int)cchValue;
            if (value)
               strcpy(const_cast<char*>(pav->StringValue()), value);
            else
               (const_cast<char*>(pav->StringValue()))[0] = 0;
        }
        return pav;
    }

} AttribValue;

//
class FullSlotId
{
public: 
	int id;   // static or partitionable id
	int dyn_id; // dynamic id
	FullSlotId(int i, int j=0) : id(i), dyn_id(j) {};
};

class NonFungibleRes
{
public:
	NonFungibleRes(const std::string & _id) : id(_id), owner(0), bkowner(0) {}
	std::string id;
	FullSlotId  owner;
	FullSlotId  bkowner;

	// report if resource is "owned" by the given slot
	// if the given slot matches the primary owner, then return 1
	// if the given slot matches the backfill owner and the primary owner is not set return 2
	int is_owned(int slot_id, int sub_id) const {
		if (owner.id == slot_id && owner.dyn_id == sub_id) return 1;
		if (bkowner.id == slot_id && bkowner.dyn_id == sub_id) {
			// TODO: handle the case where the primary owner is a claimed static slot?
			if (owner.dyn_id > 0) return 3;
			return 2;
		}
		return 0;
	}
};

class NonFungibleType
{
public:
	std::vector<NonFungibleRes> ids;
	std::map<std::string, ClassAd> props;
};

// Machine-wide attributes.  
class MachAttributes
{
public:
	// quantity (double) of resource for each resource tag
	typedef std::map<string, double, classad::CaseIgnLTStr> slotres_map_t;

	// these are used for non-fungible ids to track resource IDs that cannot be assigned
	// for each resource tag, which resource IDs are offline. note that this is a SET rather than a VECTOR
	typedef std::set<std::string> slotres_offline_ids_t;
	typedef std::map<string, slotres_offline_ids_t, classad::CaseIgnLTStr> slotres_offline_ids_map_t;

	// some slots may have constraints on which non-fungible resources they can use, this is handled
	// by having an optional property classad for each unique non-fungible id, and a optional constraint
	// for each type of nonfungible id for each slot
	typedef std::map<std::string, std::string, classad::CaseIgnLTStr> slotres_constraint_map_t;

	typedef std::map<std::string, NonFungibleType, classad::CaseIgnLTStr> slotres_nft_map_t;
	// these are used as lists of non-fungible ids for various purposes
	typedef std::vector<std::string> slotres_assigned_ids_t;
	typedef std::map<string, slotres_assigned_ids_t, classad::CaseIgnLTStr> slotres_devIds_map_t;

	MachAttributes();
	~MachAttributes();

	void init();
    void init_user_settings(); // read STARTD_PUBLISH_WINREG param and parse it
                               // creating data structure needed in compute and publish
    void init_machine_resources();

	void publish_static(ClassAd*);     // things that can only change on reconfig
	void publish_common_dynamic(ClassAd*); // things that can change at runtime
	void publish_slot_dynamic(ClassAd*, int slotid, int slotsubid, bool backfill, const std::string & res_conflict); // things that can change at runtime
	void compute_config();      // what compute(A_STATIC | A_SHARED) used to do
	void compute_for_update();  // formerly compute(A_UPDATE | A_SHARED) -  before we send ads to the collector
	void compute_for_policy();  // formerly compute(A_TIMEOUT | A_SHARED) - before we evaluate policy like PREEMPT
<<<<<<< HEAD
	void compute_docker_cache();

	void update_condor_load(float load) {
=======
	void update_condor_load(double load) {
>>>>>>> 1de32419
		m_condor_load = load;
		if( m_condor_load > m_load ) {
			m_condor_load = m_load;
		}
	}

	bool has_nft_conflicts(int slotid, int slotsubid);

		// Initiate benchmark computations benchmarks on the given resource
	void start_benchmarks( Resource*, int &count );	
	void benchmarks_finished( Resource* );

#if defined(WIN32)
		// For testing communication with the CredD, if one is
		// configured
	void credd_test();
	void reset_credd_test_throttle() { m_last_credd_test = 0; }
#endif

		// On shutdown, print one last D_IDLE debug message, so we don't
		// lose statistics when the startd is restarted.
	void final_idle_dprintf() const;

		// Functions to return the value of shared attributes
	double			num_cpus()	const { return m_num_cpus; };
	double			num_real_cpus()	const { return m_num_real_cpus; };
	int				phys_mem()	const { return m_phys_mem; };
	long long		virt_mem()	const { return m_virt_mem; };
	long long		total_disk() const { return m_total_disk; }
	bool			always_recompute_disk() const { return m_always_recompute_disk; }
	double		load()			const { return m_load; };
	double		condor_load()	const { return m_condor_load; };
	time_t		keyboard_idle() const { return m_idle; };
	time_t		console_idle()	const { return m_console_idle; };
	const slotres_map_t& machres() const { return m_machres_map; }
	const slotres_nft_map_t& machres_devIds() const { return m_machres_nft_map; }
	const ClassAd& machres_attrs() const { return m_machres_attr; }
	const char * AllocateDevId(const std::string & tag, const char* request, int assign_to, int assign_to_sub, bool backfill);
	bool         ReleaseDynamicDevId(const std::string & tag, const char * id, int was_assign_to, int was_assign_to_sub);
	bool         DevIdMatches(const NonFungibleType & nft, int ixid, ConstraintHolder & require);
	const char * DumpDevIds(std::string & buf, const char * tag = NULL, const char * sep = "\n");
	void         ReconfigOfflineDevIds();
	int          RefreshDevIds(const std::string & tag, slotres_assigned_ids_t & slot_res_devids, int assign_to, int assign_to_sub);
	bool         ComputeDevProps(ClassAd & ad, std::string tag, const slotres_assigned_ids_t & ids);
	//bool ReAssignDevId(const std::string & tag, const char * id, void * was_assigned_to, void * assign_to);

private:

		// Dynamic info
	double			m_load;
	double			m_condor_load;
	double			m_owner_load;
	long long		m_virt_mem;
	time_t			m_idle;
	time_t			m_console_idle;
	int				m_mips;
	int				m_kflops;
	time_t			m_last_benchmark;   // Last time we computed benchmarks
	time_t			m_last_keypress; 	// Last time m_idle decreased
	bool			m_seen_keypress;    // Have we seen our first keypress yet?
	int				m_clock_day;
	int				m_clock_min;
	List<AttribValue> m_lst_dynamic;    // list of user specified dynamic Attributes
	int64_t			m_docker_cached_image_size;  // Size in bytes of our cached docker images -1 means unknown
#if defined(WIN32)
	char*			m_local_credd;
	time_t			m_last_credd_test;
#endif
		// Static info
	double			m_num_cpus;
	double			m_num_real_cpus;
	int				m_phys_mem;
	bool			m_always_recompute_disk; // set from STARTD_RECOMPUTE_DISK_FREE knob and DISK knob
	long long		m_total_disk; // the value of total_disk if m_recompute_disk is false
	slotres_map_t   m_machres_map;
	slotres_nft_map_t m_machres_nft_map;
	slotres_devIds_map_t m_machres_offline_devIds_map; // startup list of offline ids
	slotres_offline_ids_map_t m_machres_runtime_offline_ids_map; // dynamic list of offline ids (unique set of ids, startup + runtime)
	// the various maps above look like this
	// m_machres_map["GPUs"]                     = 2.0
	// m_machres_offline_devIds_map["GPUs"]      = ["GPU-AAA", ...]
	// m_machres_runtime_offline_ids_map["GPUs"] = std::set("GPU-AAA", ...)
	// m_machres_nft_map["GPUs"] ={[("GPU-AAA", 1_1), ("GPU-BBB", 1_2), ...], [ "GPU-AAA" -> props; "GPU-BBB" -> props] }

	static bool init_machine_resource(MachAttributes * pme, HASHITER & it);
	double init_machine_resource_from_script(const char * tag, const char * script_cmd);
	ClassAd         m_machres_attr;

	char*			m_arch;
	char*			m_opsys;
	int 			m_opsysver;
	char*			m_opsys_and_ver;
	int			m_opsys_major_ver;
	char*			m_opsys_name;
	char*			m_opsys_long_name;
	char*			m_opsys_short_name;
	char*			m_opsys_legacy;
	char*			m_uid_domain;
	char*			m_filesystem_domain;
	int				m_idle_interval; 	// for D_IDLE dprintf messages
	List<AttribValue> m_lst_static;     // list of user-specified static attributes

     	// temporary attributes for raw utsname info
	char*			m_utsname_sysname;
	char*			m_utsname_nodename;
	char*			m_utsname_release;
	char* 			m_utsname_version;
	char*			m_utsname_machine;


	// this holds strings that m_lst_static and m_lst_dynamic point to
	// it is initialized from the param STARTD_PUBLISH_WINREG and then parsed/modified and used
	// to initialize m_lst_static and m_lst_dynamic.  these two lists
	// continue to hold pointers into this.  do not free it unless you first empty those
	// lists. -tj
	StringList      m_user_specified;
	int             m_user_settings_init;  // set to true when init_user_settings has been called at least once.

	std::string		m_named_chroot;
#if defined ( WIN32 )
	int				m_got_windows_version_info;
	OSVERSIONINFOEX	m_window_version_info;
    char*           m_dot_Net_Versions;
#endif

};	

class ResBag;

// CPU-specific attributes.  
class CpuAttributes
{
public:
    typedef MachAttributes::slotres_map_t slotres_map_t;
	typedef MachAttributes::slotres_devIds_map_t slotres_devIds_map_t;
	typedef std::map<std::string, ClassAd> slotres_props_t;
	typedef MachAttributes::slotres_offline_ids_map_t slotres_offline_ids_map_t;
	typedef MachAttributes::slotres_assigned_ids_t slotres_assigned_ids_t;
	typedef MachAttributes::slotres_constraint_map_t slotres_constraint_map_t;

	friend class AvailAttributes;
	friend class ResBag;

	CpuAttributes( MachAttributes*, int slot_type, double num_cpus,
				   int num_phys_mem, double virt_mem_fraction,
				   double disk_fraction,
				   const slotres_map_t& slotres_map,
				   const slotres_constraint_map_t& slotres_req_map,
				   const std::string &execute_dir, const std::string &execute_partition_id );

	void attach( Resource* );	// Attach to the given Resource
	bool bind_DevIds(int slot_id, int slot_sub_id, bool backfill_slot, bool abort_on_fail);   // bind non-fungable resource ids to a slot
	void unbind_DevIds(int slot_id, int slot_sub_id); // release non-fungable resource ids
	void reconfig_DevIds(int slot_id, int slot_sub_id); // check for offline changes for non-fungible resource ids

	void publish_static(ClassAd*);  // Publish desired info to given CA
	void publish_dynamic(ClassAd*) const;  // Publish desired info to given CA
	void compute_virt_mem();
	void compute_disk();
	void set_condor_load(double load) { c_condor_load = load; }

		// Load average methods
	double condor_load() const { return c_condor_load; };
	double owner_load() const { return c_owner_load; };
	double total_load() const { return c_owner_load + c_condor_load; };
	void set_owner_load( double v ) { c_owner_load = v; };

		// Keyboad activity methods
	void set_keyboard( time_t k ) { c_idle = k; };
	void set_console( time_t k ) { c_console_idle = k; };
	time_t keyboard_idle() const { return c_idle; };
	time_t console_idle() const { return c_console_idle; };
	int	type() const { return c_type; };

	void display(int dpf_flags) const;
	void dprintf( int, const char*, ... ) const;
	void cat_totals(std::string & buf) const;

	double num_cpus() const { return c_num_cpus; }
	bool allow_fractional_cpus(bool allow) { bool old = c_allow_fractional_cpus; c_allow_fractional_cpus = allow; return old; }
	long long get_disk() const { return c_disk; }
	double get_disk_fraction() const { return c_disk_fraction; }
	long long get_total_disk() const { return c_total_disk; }
	char const *executeDir() { return c_execute_dir.c_str(); }
	char const *executePartitionID() { return c_execute_partition_id.c_str(); }
    const slotres_map_t& get_slotres_map() { return c_slotres_map; }
    const slotres_devIds_map_t & get_slotres_ids_map() { return c_slotres_ids_map; }
    const MachAttributes* get_mach_attr() { return map; }

	void init_total_disk(const CpuAttributes* r_attr) {
		if (r_attr && (r_attr->c_execute_partition_id == c_execute_partition_id)) {
			c_total_disk = r_attr->c_total_disk;
		}
	}
	bool set_total_disk(long long total, bool refresh);

	CpuAttributes& operator+=( CpuAttributes& rhs);
	CpuAttributes& operator-=( CpuAttributes& rhs);

#ifdef LINUX
	void setVolumeManager(VolumeManager *volume_mgr) {m_volume_mgr = volume_mgr;}
#endif // LINUX

private:
	Resource*	 	rip;
	MachAttributes*	map;

		// Dynamic info
	double			c_condor_load;
	double			c_owner_load;
	time_t			c_idle;
	time_t			c_console_idle;
	long long c_virt_mem;
	long long c_disk;
		// total_disk here means total disk space on the partition containing
		// this slot's execute directory.  Since each slot may have an
		// execute directory on a different partition, we have to store this
		// here in the per-slot data structure, rather than in the machine-wide
		// data structure.
	long long c_total_disk;

	int				c_phys_mem;
	int				c_slot_mem;
	bool			c_allow_fractional_cpus;
	double			c_num_cpus;
    // custom slot resources
    slotres_map_t c_slotres_map;
    slotres_map_t c_slottot_map;
	slotres_constraint_map_t c_slotres_constraint_map;
	slotres_devIds_map_t c_slotres_ids_map; // map of resource tag to vector of Assigned devids
	slotres_props_t c_slotres_props_map; // map if resource tag to aggregate ClassAd of props for custom resource

    // totals
	double			c_num_slot_cpus;

		// These hold the fractions of shared, dynamic resources
		// that are allocated to this CPU.
	double			c_virt_mem_fraction;

	double			c_disk_fraction; // share of execute dir partition
	double			c_slot_disk; // share of execute dir partition
	std::string     c_execute_dir;
	std::string     c_execute_partition_id;  // unique id for partition

	int				c_type;		// The type of this resource

#ifdef LINUX
	VolumeManager *m_volume_mgr{nullptr};
#endif // LINUX
};	

// a loose bag of resource quantities, for doing resource math
class ResBag {
public:

	ResBag() = default;
	ResBag(const class CpuAttributes & c_attr) 
		: cpus(c_attr.c_num_slot_cpus)
		, disk(c_attr.c_slot_disk)
		, mem(c_attr.c_slot_mem)
		, slots(1)
		, resmap(c_attr.c_slottot_map)
	{}

	ResBag& operator+=(const CpuAttributes& rhs);
	ResBag& operator-=(const CpuAttributes& rhs);

	bool underrun(std::string * names);
	const char * dump(std::string & buf) const;

protected:
	double     cpus = 0;
	long long  disk = 0;
	int        mem = 0;
	int        slots = 0;
	MachAttributes::slotres_map_t resmap;

};

class AvailDiskPartition
{
 public:
	AvailDiskPartition() {
		m_disk_fraction = 1.0;
		m_auto_count = 0;
	}
	double m_disk_fraction; // share of this partition that is not taken yet
	int m_auto_count; // number of slots using "auto" share of this partition
};

// Available machine-wide attributes
class AvailAttributes
{
public:
    typedef MachAttributes::slotres_map_t slotres_map_t;

	AvailAttributes( MachAttributes* map );

	bool decrement( CpuAttributes* cap );
	bool computeRemainder(slotres_map_t & remain_cap, slotres_map_t & remain_cnt);
	bool computeAutoShares( CpuAttributes* cap, slotres_map_t & remain_cap, slotres_map_t & remain_cnt);
	void cat_totals(std::string & buf, const char * execute_partition_id);

private:
	int				a_num_cpus;
	int             a_num_cpus_auto_count; // number of slots specifying "auto"
	int				a_phys_mem;
	int             a_phys_mem_auto_count; // number of slots specifying "auto"
	float			a_virt_mem_fraction;
	int             a_virt_mem_auto_count; // number of slots specifying "auto"

    slotres_map_t a_slotres_map;
    slotres_map_t a_autocnt_map;

		// number of slots using "auto" for disk share in each partition
	HashTable<std::string,AvailDiskPartition> m_execute_partitions;

	AvailDiskPartition &GetAvailDiskPartition(std::string const &execute_partition_id);
};

#endif /* _RES_ATTRIBUTES_H */<|MERGE_RESOLUTION|>--- conflicted
+++ resolved
@@ -257,13 +257,9 @@
 	void compute_config();      // what compute(A_STATIC | A_SHARED) used to do
 	void compute_for_update();  // formerly compute(A_UPDATE | A_SHARED) -  before we send ads to the collector
 	void compute_for_policy();  // formerly compute(A_TIMEOUT | A_SHARED) - before we evaluate policy like PREEMPT
-<<<<<<< HEAD
 	void compute_docker_cache();
 
-	void update_condor_load(float load) {
-=======
 	void update_condor_load(double load) {
->>>>>>> 1de32419
 		m_condor_load = load;
 		if( m_condor_load > m_load ) {
 			m_condor_load = m_load;
