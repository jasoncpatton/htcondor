--- conflicted
+++ resolved
@@ -2875,11 +2875,7 @@
 					  "Match requesting resources: %s\n", type.Value() );
 
 		type_list.initializeFromString( type.Value() );
-<<<<<<< HEAD
 		cpu_attrs = ::buildSlot( resmgr->m_attr, rip->r_id, &type_list, -rip->type(), false );
-=======
-		cpu_attrs = resmgr->buildSlot( rip->r_id, &type_list, -rip->type(), false );
->>>>>>> 52dbdb90
 		if( ! cpu_attrs ) {
 			rip->dprintf( D_ALWAYS,
 						  "Failed to parse attributes for request, aborting\n" );
