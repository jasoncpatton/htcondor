/***************************************************************
 *
 * Copyright (C) 1990-2011, Condor Team, Computer Sciences Department,
 * University of Wisconsin-Madison, WI.
 *
 * Licensed under the Apache License, Version 2.0 (the "License"); you
 * may not use this file except in compliance with the License.  You may
 * obtain a copy of the License at
 *
 *    http://www.apache.org/licenses/LICENSE-2.0
 *
 * Unless required by applicable law or agreed to in writing, software
 * distributed under the License is distributed on an "AS IS" BASIS,
 * WITHOUT WARRANTIES OR CONDITIONS OF ANY KIND, either express or implied.
 * See the License for the specific language governing permissions and
 * limitations under the License.
 *
 ***************************************************************/


#include "condor_common.h"
#include "startd.h"
#include "condor_environ.h"
#include "classad_merge.h"
#include "vm_common.h"
#include "VMRegister.h"
#include "condor_holdcodes.h"
#include "startd_bench_job.h"
#include "ipv6_hostname.h"
<<<<<<< HEAD
#include "expr_analyze.h" // to analyze mismatches in the same way condor_q -better does
=======
#include "directory_util.h"
>>>>>>> 81119c3f

#include "slot_builder.h"

#include "consumption_policy.h"

#if defined(WANT_CONTRIB) && defined(WITH_MANAGEMENT)
#if defined(HAVE_DLOPEN) || defined(WIN32)
#include "StartdPlugin.h"
#endif
#endif

#include "stat_info.h"

#ifndef max
#define max(x,y) (((x) < (y)) ? (y) : (x))
#endif

std::vector<SlotType> SlotType::types(10);
static bool warned_startd_attrs_once = false; // used to prevent repetition of the warning about mixing STARTD_ATTRS and STARTD_EXPRS

const char * SlotType::type_param(const char * name)
{
	slottype_param_map_t::const_iterator it = params.find(name);
	if (it != params.end()) { return it->second.c_str(); }
	return NULL;
}

/*static*/ const char * SlotType::type_param(int type_id, const char * name)
{
	if (type_id < 0) type_id = -type_id; // d-slots have the negative of their parents type id
	if (type_id < (int)types.size()) {
		return types[type_id].type_param(name);
	}
	return NULL;
}
/*static*/ const char * SlotType::type_param(CpuAttributes* p_attr, const char * name)
{
	if (p_attr) { return type_param(p_attr->type(), name); }
	return NULL;
}

/*static*/ bool SlotType::type_param_boolean(int type_id, const char * name, bool def_value)
{
	bool result = def_value;
	if (type_id < 0) type_id = -type_id; // d-slots have the negative of their parents type id
	if (type_id < (int)types.size()) {
		const char * str = types[type_id].type_param(name);
		if ( ! str || ! string_is_boolean_param(str, result))
			result = def_value;
	}
	return result;
}
/*static*/ bool SlotType::type_param_boolean(CpuAttributes* p_attr, const char * name, bool def_value)
{
	if ( ! p_attr) return def_value;
	return type_param_boolean(p_attr->type(), name, def_value);
}
/*static*/ long long SlotType::type_param_long(CpuAttributes* p_attr, const char * name, long long def_value)
{
	if ( ! p_attr) return def_value;

	long long result = def_value;
	int type_id = p_attr->type();
	if (type_id < 0) type_id = -type_id; // d-slots have the negative of their parents type id
	if (type_id < (int)types.size()) {
		const char * str = types[type_id].type_param(name);
		if ( ! str || ! string_is_long_param(str, result))
			result = def_value;
	}
	return result;
}


/*static*/ char * SlotType::param(CpuAttributes* p_attr, const char * name)
{
	const char * str = type_param(p_attr, name);
	if (str) {
		return strdup(str);
	}
	return ::param(name);
}

/*static*/ const char * SlotType::param(std::string &out, CpuAttributes* p_attr, const char * name)
{
	const char * str = type_param(p_attr, name);
	if (str) {
		out = str;
		return out.c_str();
	}
	if (::param(out, name)) {
		return out.c_str();
	}
	out.clear();
	return NULL;
}

// callback for foreach_param_matching that saves SLOT_TYPE_n_* params into a map.
/*static*/ bool SlotType::insert_param(void*, HASHITER & it)
{
	const char * name = hash_iter_key(it);

	// we hit this on iteration so we know the config file has a statement, but we can
	// still get back a NULL from ::param, if so we want to put "" into the slot's param table
	auto_free_ptr res_value(::param(name));
	const char * value = res_value.empty() ? "" : res_value.ptr();

	// extract the number and get a pointer to the remainder
	const char * pnum = name + sizeof("SLOT_TYPE_")-1;
	char * tag;
	int type_id = strtol(pnum, &tag, 10);
	if (tag == pnum)
		return true; // didn't parse a number, this shouldn't happen keep iterating

	if (type_id < 0 || type_id >= (int)types.size()) {
		dprintf(D_FULLDEBUG, "param %s matches SLOT_TYPE_n pattern, but n is out of range, ignoring", name);
	} else {
		SlotType * ptyp = &types[type_id];
		if ( ! *tag) {
			ptyp->shares = value;
		} else if (*tag == '_') {
			ptyp->params[tag+1] = value;
		}
	}
	return true;
}


// clear the table of slot type config info, and then re-initialize it
// by fetching all params that begin with "SLOT_TYPE_n".
/*static*/ void SlotType::init_types(int max_type_id, bool first_init)
{
	if (first_init || (max_type_id > (int)types.size())) {
		types.resize(max_type_id);
	}
	for (size_t ix = 0; ix < types.size(); ++ix) { types[ix].clear(); }
	warned_startd_attrs_once = false; // allow the warning about mixing STARTD_ATTRS and STARTD_EXPRS once again

	Regex re;
	int err = 0;
	const char* pszMsg = 0;
	ASSERT(re.compile("^SLOT_TYPE_[0-9]+", &pszMsg, &err, PCRE_CASELESS));
	const int iter_options = 0;
	foreach_param_matching(re, iter_options, SlotType::insert_param, 0);
}

// these override the param call, looking the key up first in the per-slot-type config table
// and then in the global param table if it is not found.
char * Resource::param(const char * name) {
	if (r_attr) return SlotType::param(r_attr, name);
	return param(name);
}
const char * Resource::param(std::string& out, const char * name) {
	if (r_attr) return SlotType::param(out, r_attr, name);
	if ( ! ::param(out, name)) return NULL;
	return out.c_str();
}
const char * Resource::param(std::string& out, const char * name, const char * def) {
	const char * val = NULL;
	if (r_attr) val = SlotType::param(out, r_attr, name);
	else if (::param(out, name)) val = out.c_str();
	if ( ! val) out = def;
	return out.c_str();
}

Resource::Resource( CpuAttributes* cap, int rid, bool multiple_slots, Resource* _parent ) : m_acceptedWhileDraining( false )
{
	MyString tmp;
	const char* tmpName;

		// we need this before we instantiate any Claim objects...
	r_id = rid;
	r_sub_id = 0;
	if (_parent) { r_sub_id = _parent->m_id_dispenser->next(); }
	const char * name_prefix = SlotType::type_param(cap, "NAME_PREFIX");
	if (name_prefix) {
		tmp = name_prefix;
	} else {
		::param(tmp, "STARTD_RESOURCE_PREFIX", "");
		if (tmp.empty()) tmp = "slot";
	}
	// append slot id
	// for dynamic slots, also append sub_id
	tmp.formatstr_cat( "%d", r_id );
	if  (_parent) { tmp.formatstr_cat( "_%d", r_sub_id ); }
	// save the constucted slot name & id string.
	r_id_str = strdup( tmp.Value() );
	r_pair_name = NULL;

		// we need this before we can call type()...
	r_attr = cap;
	r_attr->attach( this );

	m_id_dispenser = NULL;

		// we need this before we instantiate the Reqexp object...
	if (SlotType::type_param_boolean(cap, "PARTITIONABLE", false)) {
		set_feature( PARTITIONABLE_SLOT );
		m_id_dispenser = new IdDispenser( 1 );
	} else {
		set_feature( STANDARD_SLOT );
	}

		// This must happen before creating the Reqexp
	set_parent( _parent );

		// can't bind until after we get a r_sub_id, which happens inside set_parent above
		// but must happend before createing the Reqexp
	if (_parent) { r_attr->bind_DevIds(r_id, r_sub_id); }

	prevLHF = 0;
	r_config_classad = NULL;
	r_classad = NULL;
	r_state = new ResState( this );
	r_pre = NULL;
	r_pre_pre = NULL;
	r_cod_mgr = new CODMgr( this );
	r_reqexp = new Reqexp( this );
	r_load_queue = new LoadQueue( 60 );
    r_has_cp = false;

    if (get_feature() == PARTITIONABLE_SLOT) {
        // Partitionable slots may support a consumption policy
        // first, determine if a consumption policy is being configured
		r_has_cp = param_boolean("CONSUMPTION_POLICY", false);
		r_has_cp = SlotType::type_param_boolean(cap, "CONSUMPTION_POLICY", r_has_cp);
		if (r_has_cp) {
			unsigned nclaims = 1;
			int ncpus = (int)ceil(r_attr->num_cpus());
			nclaims = param_integer("NUM_CLAIMS", ncpus);
			nclaims = (unsigned) SlotType::type_param_long(cap, "NUM_CLAIMS", nclaims);
			while (r_claims.size() < nclaims) r_claims.insert(new Claim(this));
		}
	}

    r_cur = new Claim(this);

	MyString fqdn;
	if( Name ) {
		tmpName = Name;
	} else {
		fqdn = get_local_fqdn();
		tmpName = fqdn.Value();
	}
	if( multiple_slots || get_feature() == PARTITIONABLE_SLOT ) {
		tmp.formatstr( "%s@%s", r_id_str, tmpName );
		r_name = strdup( tmp.Value() );
	} else {
		r_name = strdup( tmpName );
	}

	// check for slot pairing configuration
	if (param_boolean("ALLOW_SLOT_PAIRING", false)) {
		dprintf(D_ALWAYS, "ALLOW_SLOT_PAIRING is enabled, checking for pairs\n");
		const char * p = SlotType::type_param(cap, "PAIRED_WITH");
		if (p) {
			r_pair_name = strdup(p);
			dprintf(D_ALWAYS, "\tSLOT_TYPE_%d_PAIRED_WITH %s\n", cap->type(), r_pair_name);
			// if the pair name begins with slot_type then it's not a name it's a sort of command
			if (starts_with_ignore_case(r_pair_name, "slot_type_")) {
				int pair_type = atoi(r_pair_name+10);
				if (pair_type) {
					// we can't store the actual name of the paired slot yet, so for now we
					// set the pair name to "#N" where N is the slot type, we will replace
					// this string with the actual paired slot name in ResMgr::addResource
					// once the slot we are to be paired with exists.
					sprintf(r_pair_name, "#%d", pair_type);
					if (SlotType::type_param_boolean(pair_type, "PARTITIONABLE", false)) {
						EXCEPT("SLOT_TYPE_%d_PARTITIONABLE is true and is PAIRED_WITH. These cannot be used together!\n", pair_type);
					}
				}
			}
			if (get_feature() == PARTITIONABLE_SLOT) {
				EXCEPT("SLOT_TYPE_%d_PARTITIONABLE is true and has PAIRED_WITH. These cannot be used together!\n", cap->type());
			}
		}
	}

	// check if slot should be hidden from the collector
	r_no_collector_updates = SlotType::type_param_boolean(cap, "HIDDEN", false);

	update_tid = -1;

	r_cpu_busy = 0;
	r_cpu_busy_start_time = 0;
	r_last_compute_condor_load = resmgr->now();
	r_suspended_for_cod = false;
	r_hack_load_for_cod = false;
	r_cod_load_hack_tid = -1;
	r_pre_cod_total_load = -1.0;
	r_pre_cod_condor_load = 0.0;
	m_bUserSuspended = false;

#if HAVE_JOB_HOOKS
	m_last_fetch_work_spawned = 0;
	m_last_fetch_work_completed = 0;
	m_next_fetch_work_delay = -1;
	m_next_fetch_work_tid = -1;
	m_currently_fetching = false;
	m_hook_keyword = NULL;
	m_hook_keyword_initialized = false;
#endif

	if( r_attr->type() ) {
		dprintf( D_ALWAYS, "New machine resource of type %d allocated\n",
				 r_attr->type() );
	} else {
		dprintf( D_ALWAYS, "New machine resource allocated\n" );
	}
}


Resource::~Resource()
{
	if ( update_tid != -1 ) {
		if( daemonCore->Cancel_Timer(update_tid) < 0 ) {
			::dprintf( D_ALWAYS, "failed to cancel update timer (%d): "
					   "daemonCore error\n", update_tid );
		}
		update_tid = -1;
	}

#if HAVE_JOB_HOOKS
	if (m_next_fetch_work_tid != -1) {
		if (daemonCore->Cancel_Timer(m_next_fetch_work_tid) < 0 ) {
			::dprintf(D_ALWAYS, "failed to cancel update timer (%d): "
					  "daemonCore error\n", m_next_fetch_work_tid);
		}
		m_next_fetch_work_tid = -1;
	}
	if (m_hook_keyword) {
		free(m_hook_keyword); m_hook_keyword = NULL;
	}
#endif /* HAVE_JOB_HOOKS */

		// Note on "&& !m_currently_fetching": A DYNAMIC slot will
		// defer its destruction while it is waiting on a fetch work
		// hook. The only time when a slot with a parent will be
		// destroyed while waiting on a hook is during
		// shutdown. During shutdown there is no need to give
		// resources back to the parent slot, and doing so may
		// actually be dangerous if our parent was deleted first.

		// If we have a parent, return our resources to it
	if( m_parent && !m_currently_fetching ) {
		r_attr->unbind_DevIds(r_id, r_sub_id);
		*(m_parent->r_attr) += *(r_attr);
		m_parent->m_id_dispenser->insert( r_sub_id );
		m_parent->refresh_classad_resources();
		m_parent->update();
		m_parent = NULL;
	}

	if( m_id_dispenser ) {
		delete m_id_dispenser;
		m_id_dispenser = NULL;
	}

	delete r_state; r_state = NULL;
	delete r_cur; r_cur = NULL;
	if( r_pre ) {
		delete r_pre; r_pre = NULL;
	}
	if( r_pre_pre ) {
		delete r_pre_pre; r_pre_pre = NULL;
	}
	if (r_classad) {
		r_classad->Unchain();
		delete r_classad; r_classad = NULL;
	}
	delete r_config_classad; r_config_classad = NULL;
	delete r_cod_mgr; r_cod_mgr = NULL;
	delete r_reqexp; r_reqexp = NULL;
	delete r_attr; r_attr = NULL;
	delete r_load_queue; r_load_queue = NULL;
	free( r_name ); r_name = NULL;
	free( r_id_str ); r_id_str = NULL;
	free( r_pair_name ); r_pair_name = NULL;

}


void
Resource::set_parent( Resource* rip )
{
	m_parent = rip;

		// If we have a parent, we consume its resources
	if( m_parent ) {
		*(m_parent->r_attr) -= *(r_attr);
		m_parent->refresh_classad_resources();

			// If we have a parent, we are dynamic
		set_feature( DYNAMIC_SLOT );
	}
}


int
Resource::retire_claim( bool reversible )
{
	switch( state() ) {
	case claimed_state:
		if(r_cur) {
			if( !reversible ) {
					// Do not allow backing out of retirement (e.g. if
					// a preempting claim goes away) because this is
					// called for irreversible events such as
					// condor_vacate or PREEMPT.
				r_cur->disallowUnretire();
			}
			if(resmgr->isShuttingDown() && daemonCore->GetPeacefulShutdown()) {
				// Admin is shutting things down but does not want any killing,
				// regardless of MaxJobRetirementTime configuration.
				r_cur->setRetirePeacefully(true);
			}
		}
		change_state( retiring_act );
		break;
	case matched_state:
		change_state( owner_state );
		break;
#if HAVE_BACKFILL
	case backfill_state:
			// we don't want retirement to mean anything special for
			// backfill jobs... they should be killed immediately
		set_destination_state( owner_state );
		break;
#endif /* HAVE_BACKFILL */
	default:
			// For good measure, try directly killing the starter if
			// we're in any other state.  If there's no starter, this
			// will just return without doing anything.  If there is a
			// starter, it shouldn't be there.
		return (int)r_cur->starterKillSoft();
	}
	return TRUE;
}


int
Resource::release_claim( void )
{
	switch( state() ) {
	case claimed_state:
		change_state( preempting_state, vacating_act );
		break;
	case preempting_state:
		if( activity() != killing_act ) {
			change_state( preempting_state, vacating_act );
		}
		break;
	case matched_state:
		change_state( owner_state );
		break;
#if HAVE_BACKFILL
	case backfill_state:
		set_destination_state( owner_state );
		break;
#endif /* HAVE_BACKFILL */
	default:
		return (int)r_cur->starterKillHard();
	}
	return TRUE;
}


int
Resource::kill_claim( void )
{
	switch( state() ) {
	case claimed_state:
	case preempting_state:
			// We might be in preempting/vacating, in which case we'd
			// still want to do the activity change into killing...
			// Added 4/26/00 by Derek Wright <wright@cs.wisc.edu>
		change_state( preempting_state, killing_act );
		break;
	case matched_state:
		change_state( owner_state );
		break;
#if HAVE_BACKFILL
	case backfill_state:
		set_destination_state( owner_state );
		break;
#endif /* HAVE_BACKFILL */
	default:
			// In other states, try direct kill.  See above.
		return (int)r_cur->starterKillHard();
	}
	return TRUE;
}


int
Resource::got_alive( void )
{
	if( state() != claimed_state ) {
		return FALSE;
	}
	if( !r_cur ) {
		dprintf( D_ALWAYS, "Got keep alive with no current match object.\n" );
		return FALSE;
	}
	if( !r_cur->client() ) {
		dprintf( D_ALWAYS, "Got keep alive with no current client object.\n" );
		return FALSE;
	}
	r_cur->alive( true );
	return TRUE;
}


int
Resource::periodic_checkpoint( void )
{
	if( state() != claimed_state ) {
		return FALSE;
	}
	dprintf( D_ALWAYS, "Performing a periodic checkpoint on %s.\n", r_name );
	r_cur->periodicCheckpoint();

		// Now that we updated this time, be sure to insert those
		// attributes into the classad right away so we don't keep
		// periodically checkpointing with stale info.
	r_cur->publish( r_classad );

	return TRUE;
}

int Resource::suspend_claim()
{

	switch( state() ) {
	case claimed_state:
		change_state( suspended_act );
		m_bUserSuspended = true;
		return TRUE;
		break;
	default:
		dprintf( D_ALWAYS, "Can not suspend claim when\n");
		break;
	}
	
	return FALSE;
}

int Resource::continue_claim()
{
	if ( suspended_act == r_state->activity() && m_bUserSuspended )
	{
		if (r_cur->resumeClaim())
		{
			change_state( busy_act );
			m_bUserSuspended = false;
			return TRUE;
		}
	}
	else
	{
		dprintf( D_ALWAYS, "Can not continue_claim\n" );
	}
	
	return FALSE;
}

int
Resource::request_new_proc( void )
{
	if( state() == claimed_state && r_cur->isActive()) {
		return (int)r_cur->starterKill( SIGHUP );
	} else {
		return FALSE;
	}
}


int
Resource::deactivate_claim( void )
{
	dprintf(D_ALWAYS, "Called deactivate_claim()\n");
	if( state() == claimed_state ) {
		return r_cur->deactivateClaim( true );
	}
	return FALSE;
}


int
Resource::deactivate_claim_forcibly( void )
{
	dprintf(D_ALWAYS, "Called deactivate_claim_forcibly()\n");
	if( state() == claimed_state ) {
		return r_cur->deactivateClaim( false );
	}
	return FALSE;
}


void
Resource::removeClaim( Claim* c )
{
	if( c->type() == CLAIM_COD ) {
		r_cod_mgr->removeClaim( c );
		return;
	}
	if( c == r_pre ) {
		remove_pre();
		r_pre = new Claim( this );
		return;
	}
	if( c == r_pre_pre ) {
		delete r_pre_pre;
		r_pre_pre = new Claim( this );
		return;
	}

	if( c == r_cur ) {
		delete r_cur;
		r_cur = new Claim( this );
		return;
	}
		// we should never get here, this would be a programmer's error:
	EXCEPT( "Resource::removeClaim() called, but can't find the Claim!" );
}

void
Resource::setBadputCausedByDraining()
{
	if( r_cur ) {
		r_cur->setBadputCausedByDraining();
	}
}

void
Resource::releaseAllClaims( void )
{
	shutdownAllClaims( true );
}

void
Resource::releaseAllClaimsReversibly( void )
{
	shutdownAllClaims( true, true );
}

void
Resource::killAllClaims( void )
{
	shutdownAllClaims( false );
}

void
Resource::dropAdInLogFile( void )
{
	// potentially filter by types if the types are defined.  otherwise print all.
	std::string dropadtypes;
	bool will_print = false;
	if (param(dropadtypes, "STARTD_PRINT_ADS_FILTER")) {
		// check the filter to see if we will print
		dprintf(D_FULLDEBUG, "Filtering ads to \n", dropadtypes.c_str());
		StringList sl(dropadtypes.c_str());
		switch (get_feature()) {
			case STANDARD_SLOT:
				if(sl.contains_anycase("static")) will_print = true;
				break;
			case PARTITIONABLE_SLOT:
				if(sl.contains_anycase("partitionable")) will_print = true;
				break;
			case DYNAMIC_SLOT:
				if(sl.contains_anycase("dynamic")) will_print = true;
				break;
		}
	} else {
		// no filter, always print
		will_print = true;
	}

	dprintf(D_FULLDEBUG, "DEBUG: will_print %i, get_feature %i, types %s\n", will_print, get_feature(), dropadtypes.c_str());

	if (will_print) {
		dprintf(D_ALWAYS, "** BEGIN CLASSAD ** %p\n", this);
		dPrintAd(D_ALWAYS, *r_classad);
		dprintf(D_ALWAYS, "** END CLASSAD ** %p\n", this);
	}
}

extern ExprTree * globalDrainingStartExpr;

void
Resource::shutdownAllClaims( bool graceful, bool reversible )
{
	// shutdown the COD claims
	r_cod_mgr->shutdownAllClaims( graceful );

	// The original code sequence here looked moronic.  This one isn't
	// much better, but here's why we're doing it: void_kill_claim() delete()s
	// _this_ if it's a dynamic slot, so we can't call _any_ member function
	// after we call void_kill_claim().  I don't know if that applies to
	// void_retire_claim(), but the original code implied that it did.
	bool safe = Resource::DYNAMIC_SLOT != get_feature();

	// shutdown our own claims
	if( graceful ) {
		void_retire_claim(reversible);
	} else {
		void_kill_claim();
	}

	// if we haven't deleted ourselves, mark ourselves unavailable and
	// update the collector.
	if( safe ) {
		r_reqexp->unavail( globalDrainingStartExpr );
		update();
	}
}

bool
Resource::needsPolling( void )
{
	if( hasOppClaim() ) {
		return true;
	}
#if HAVE_BACKFILL
		/*
		  if we're backfill-enabled, we want to always do polling if
		  we're in the backfill state.  if we're busy/killing, we'll
		  want frequent recompute + eval to make sure we kill backfill
		  jobs when necessary.  even if we're in Backfill/Idle, we
		  want to do polling since we should try to spawn the backfill
		  client quickly after entering Backfill/Idle.
		*/
	if( state() == backfill_state ) {
		return true;
	}
#endif /* HAVE_BACKFILL */
	return false;
}



// This one *only* looks at opportunistic claims
bool
Resource::hasOppClaim( void )
{
	State s = state();
	if( s == claimed_state || s == preempting_state ) {
		return true;
	}
	return false;
}


// This one checks if the Resource has *any* claims
bool
Resource::hasAnyClaim( void )
{
	if( r_cod_mgr->hasClaims() ) {
		return true;
	}
#if HAVE_BACKFILL
	if( state() == backfill_state && activity() != idle_act ) {
		return true;
	}
#endif /* HAVE_BACKFILL */
	return hasOppClaim();
}


void
Resource::suspendForCOD( void )
{
	bool did_update = false;
	r_suspended_for_cod = true;
	r_reqexp->unavail();

	beginCODLoadHack();

	switch( r_cur->state() ) {

    case CLAIM_RUNNING:
		dprintf( D_ALWAYS, "State change: Suspending because a COD "
				 "job is now running\n" );
		change_state( suspended_act );
		did_update = TRUE;
		break;

    case CLAIM_VACATING:
    case CLAIM_KILLING:
		dprintf( D_ALWAYS, "A COD job is now running, opportunistic "
				 "claim is already preempting\n" );
		break;

    case CLAIM_SUSPENDED:
		dprintf( D_ALWAYS, "A COD job is now running, opportunistic "
				 "claim is already suspended\n" );
		break;

    case CLAIM_IDLE:
    case CLAIM_UNCLAIMED:
		dprintf( D_ALWAYS, "A COD job is now running, opportunistic "
				 "claim is unavailable\n" );
		break;
	}
	if( ! did_update ) {
		update();
	}
}


void
Resource::resumeForCOD( void )
{
	if( ! r_suspended_for_cod ) {
			// we've already been here, so we can return right away.
			// This could be perfectly normal.  For example, if we
			// suspend a COD job and then deactivate or release that
			// COD claim, we'll get here twice.  We can just ignore
			// the second one, since we'll have already done all the
			// things we need to do when we first got here...
		return;
	}

	bool did_update = false;
	r_suspended_for_cod = false;
	r_reqexp->restore();

	startTimerToEndCODLoadHack();

	switch( r_cur->state() ) {

    case CLAIM_RUNNING:
		dprintf( D_ALWAYS, "ERROR: trying to resume opportunistic "
				 "claim now that there's no COD job, but claim is "
				 "already running!\n" );
		break;

    case CLAIM_VACATING:
    case CLAIM_KILLING:
			// do we even want to print this one?
		dprintf( D_FULLDEBUG, "No running COD job, but opportunistic "
				 "claim is already preempting\n" );
		break;

    case CLAIM_SUSPENDED:
		dprintf( D_ALWAYS, "State Change: No running COD job, "
				 "resuming opportunistic claim\n" );
		change_state( busy_act );
		did_update = TRUE;
		break;

    case CLAIM_IDLE:
    case CLAIM_UNCLAIMED:
		dprintf( D_ALWAYS, "No running COD job, opportunistic "
				 "claim is now available\n" );
		break;
	}
	if( ! did_update ) {
		update();
	}
}


void
Resource::hackLoadForCOD( void )
{
	if( ! r_hack_load_for_cod ) {
		return;
	}

	float load = rint((r_pre_cod_total_load) * 100) / 100.0;
	float c_load = rint((r_pre_cod_condor_load) * 100) / 100.0;

	if( IsDebugVerbose( D_LOAD ) ) {
		if( r_cod_mgr->isRunning() ) {
			dprintf( D_LOAD | D_VERBOSE, "COD job current running, using "
					 "'%s=%f', '%s=%f' for internal policy evaluation\n",
					 ATTR_LOAD_AVG, load, ATTR_CONDOR_LOAD_AVG, c_load );
		} else {
			dprintf( D_LOAD | D_VERBOSE, "COD job recently ran, using '%s=%f', '%s=%f' "
					 "for internal policy evaluation\n",
					 ATTR_LOAD_AVG, load, ATTR_CONDOR_LOAD_AVG, c_load );
		}
	}

	r_classad->Assign( ATTR_LOAD_AVG, load );
	r_classad->Assign( ATTR_CONDOR_LOAD_AVG, c_load );
	r_classad->Assign( ATTR_CPU_IS_BUSY, false );
	r_classad->Assign( ATTR_CPU_BUSY_TIME, 0 );
}


void
Resource::starterExited( Claim* cur_claim )
{
	if( ! cur_claim ) {
		EXCEPT( "Resource::starterExited() called with no Claim!" );
	}

	if( cur_claim->type() == CLAIM_COD ) {
 		r_cod_mgr->starterExited( cur_claim );
		return;
	}

	// Somewhere before the end of this function, this Resource gets
	// delete()d, or at least partially over-written.  (I'm leaning
	// towards deleted, because this Resource isn't in the ResMgr's
	// Resource list when we check at the end of this function.)
	// So decide now if we need to check if we're done draining.
	bool shouldCheckForDrainCompletion = false;
	if(isDraining() && !m_acceptedWhileDraining) {
		shouldCheckForDrainCompletion = true;
	}

		// let our ResState object know the starter exited, so it can
		// deal with destination state stuff...  we'll eventually need
		// to move more of the code from below here into the
		// destination code in ResState, to keep things simple and in
		// 1 place...
	r_state->starterExited();

		// All of the potential paths from here result in a state
		// change, and all of them are triggered by the starter
		// exiting, so let folks know that happened.  The logic in
		// leave_preempting_state() is more complicated, and we'll
		// describe why we make the change we do in there.
	dprintf( D_ALWAYS, "State change: starter exited\n" );

	State s = state();
	Activity a = activity();
	switch( s ) {
	case claimed_state:
		r_cur->client()->setuser( r_cur->client()->owner() );
		if(a == retiring_act) {
			change_state(preempting_state);
		}
		else {
			change_state( idle_act );
		}
		break;
	case preempting_state:
		leave_preempting_state();
		break;
	default:
		dprintf( D_ALWAYS,
				 "Warning: starter exited while in unexpected state %s\n",
				 state_to_string(s) );
		change_state( owner_state );
		break;
	}

	if( shouldCheckForDrainCompletion ) {
		resmgr->checkForDrainCompletion();
	}
}


Claim*
Resource::findClaimByPid( pid_t starter_pid )
{
		// first, check our opportunistic claim (there's never a
		// starter for r_pre, so we don't have to check that.
	if( r_cur && r_cur->starterPidMatches(starter_pid) ) {
		return r_cur;
	}

		// if it's not there, see if our CODMgr has a Claim with this
		// starter pid.  if it's not there, we'll get NULL back from
		// the CODMgr, which is what we should return, anyway.
	return r_cod_mgr->findClaimByPid( starter_pid );
}


Claim*
Resource::findClaimById( const char* id )
{
	Claim* claim = NULL;

		// first, ask our CODMgr, since most likely, that's what we're
		// looking for
	claim = r_cod_mgr->findClaimById( id );
	if( claim ) {
		return claim;
	}

		// otherwise, try our opportunistic claims
	if( r_cur && r_cur->idMatches(id) ) {
		return r_cur;
	}
	if( r_pre && r_pre->idMatches(id) ) {
		return r_pre;
	}
		// if we're still here, we couldn't find it anywhere
	return NULL;
}


Claim*
Resource::findClaimByGlobalJobId( const char* id )
{
		// first, try our active claim, since that's the only one that
		// should have it...
	if( r_cur && r_cur->globalJobIdMatches(id) ) {
		return r_cur;
	}

	if( r_pre && r_pre->globalJobIdMatches(id) ) {
			// this is bogus, there's no way this should happen, since
			// the globalJobId is never set until a starter is
			// activated, and that requires the claim being r_cur, not
			// r_pre.  so, if for some totally bizzare reason this
			// becomes true, it's a developer error.
		EXCEPT( "Preepmting claims should *never* have a GlobalJobId!" );
	}

		// TODO: ask our CODMgr?

		// if we're still here, we couldn't find it anywhere
	return NULL;
}


bool
Resource::claimIsActive( void )
{
		// for now, just check r_cur.  once we've got multiple
		// claims, we can walk through our list(s).
	if( r_cur && r_cur->isActive() ) {
		return true;
	}
	return false;
}


Claim*
Resource::newCODClaim( int lease_duration )
{
	Claim* claim;
	claim = r_cod_mgr->addClaim(lease_duration);
	if( ! claim ) {
		dprintf( D_ALWAYS, "Failed to create new COD Claim!\n" );
		return NULL;
	}
	dprintf( D_FULLDEBUG, "Created new COD Claim (%s)\n", claim->id() );
	update();
	return claim;
}


/*
   This function is called whenever we're in the preempting state
   without a starter.  This situation occurs b/c either the starter
   has finally exited after being told to go away, or we preempted a
   claim that wasn't active with a starter in the first place.  In any
   event, leave_preempting_state is the one place that does what needs
   to be done to all the current and preempting claims we've got, and
   decides which state we should enter.
*/
void
Resource::leave_preempting_state( void )
{
	bool tmp;

	if (r_cur) { r_cur->vacate(); } // Send a vacate to the client of the claim
	delete r_cur;
	r_cur = NULL;

	// NOTE: all exit paths from this function should call remove_pre()
	// in order to ensure proper cleanup of pre, pre_pre, etc.

	State dest = destination_state();
	switch( dest ) {
	case claimed_state:
			// If the machine is still available....
		if( ! eval_is_owner() ) {
			r_cur = r_pre;
			r_pre = NULL;
			remove_pre(); // do full cleanup of pre stuff
				// STATE TRANSITION preempting -> claimed
				// TLM: STATE TRANSITION #23
				// TLM: STATE TRANSITION #24
			acceptClaimRequest();
			return;
		}
			// Else, fall through, no break.
		set_destination_state( owner_state );
		dest = owner_state;	// So change_state() below will be correct.
		//@fallthrough@
	case owner_state:
		// TLM: STATE TRANSITION #22
		// TLM: STATE TRANSITION #25
	case delete_state:
		// TLM: Undocumented, hopefully on purpose.
		remove_pre();
		change_state( dest );
		return;
		break;
	case no_state:
			// No destination set, use old logic.
		break;
	default:
		EXCEPT( "Unexpected destination (%s) in leave_preempting_state()",
				state_to_string(dest) );
	}

		// Old logic.  This can be ripped out once all the destination
		// state stuff is fully used and implimented.

		// In english:  "If the machine is available and someone
		// is waiting for it..."
	bool allow_it = false;
	if( r_pre && r_pre->requestStream() ) {
		allow_it = true;
		if( (EvalBool("START", r_classad, r_pre->ad(), tmp))
			&& !tmp ) {
				// Only if it's defined and false do we consider the
				// machine busy.  We have a job ad, so local
				// evaluation gotchas don't apply here.
			dprintf( D_ALWAYS,
					 "State change: preempting claim refused - START is false\n" );
			allow_it = false;
		} else {
			dprintf( D_ALWAYS,
					 "State change: preempting claim exists - "
					 "START is true or undefined\n" );
		}
	} else {
		dprintf( D_ALWAYS,
				 "State change: No preempting claim, returning to owner\n" );
	}

	if( allow_it ) {
		r_cur = r_pre;
		r_pre = NULL;
		remove_pre(); // do full cleanup of pre stuff
			// STATE TRANSITION preempting -> claimed
			// TLM: STATE TRANSITION #23
			// TLM: STATE TRANSITION #24
		acceptClaimRequest();
	} else {
			// STATE TRANSITION preempting -> owner
			// TLM: STATE TRANSITION #22
			// TLM: STATE TRANSITION #25
		remove_pre();
		change_state( owner_state );
	}
}


void
Resource::publish_slot_config_overrides(ClassAd * cad)
{
	static const char * const attrs[] = {
		"START",
		"SUSPEND",
		"CONTINUE",
		"PREEMPT",
		"KILL",
		"WANT_SUSPEND",
		"WANT_VACATE",
		"WANT_HOLD",
		"WANT_HOLD_REASON",
		"WANT_HOLD_SUBCODE",
		"CLAIM_WORKLIFE",
		ATTR_MAX_JOB_RETIREMENT_TIME,
		ATTR_MACHINE_MAX_VACATE_TIME,

		// Now, bring in things that we might need
		"PERIODIC_CHECKPOINT",
		"RunBenchmarks",
		ATTR_RANK,
		"SUSPEND_VANILLA",
		"CONTINUE_VANILLA",
		"PREEMPT_VANILLA",
		"KILL_VANILLA",
		"WANT_SUSPEND_VANILLA",
		"WANT_VACATE_VANILLA",
	#if HAVE_BACKFILL
		"START_BACKFILL",
		"EVICT_BACKFILL",
	#endif /* HAVE_BACKFILL */
	#if HAVE_JOB_HOOKS
		ATTR_FETCH_WORK_DELAY,
	#endif /* HAVE_JOB_HOOKS */
	#if HAVE_HIBERNATION
		"HIBERNATE",
		ATTR_UNHIBERNATE,
	#endif /* HAVE_HIBERNATION */
		ATTR_SLOT_WEIGHT,
		ATTR_IS_OWNER,
		ATTR_CPU_BUSY,
		};

	for (size_t ix = 0; ix < sizeof(attrs)/sizeof(attrs[0]); ++ix) {
		const char * val = SlotType::type_param(r_attr, attrs[ix]);
		if (val) cad->AssignExpr(attrs[ix], val);
	}
}

// this is called on startup AND ON RECONFIG!
void
Resource::init_classad( void )
{
	ASSERT( resmgr->config_classad );
	if (r_classad) {
		r_classad->Unchain();
		delete r_classad;
	}
	if (r_config_classad) {
		delete r_config_classad;
	}
	r_config_classad = new ClassAd( *resmgr->config_classad );

	// make an ephemeral ad that we will occasionally discard
	// this catches all state updates
	r_classad = new ClassAd();
	r_classad->ChainToAd(r_config_classad);

		// put in slottype overrides of the config_classad
	this->publish_slot_config_overrides(r_config_classad);
	this->publish_static(r_config_classad);

	// Publish everything we know about.
	this->publish_dynamic(r_classad, false);
	// this will publish empty child rollup on startup since no d-slots will exist yet
	// but it *may* publish non-empty rollup when we reconfig
	if (is_partitionable_slot()) { this->publishDynamicChildSummaries(r_classad); }

	// NOTE: we don't publish cross-slot attrs here, it's too soon to look at other slots
}

void Resource::initial_compute(Resource * pslot)
{
	// set dslot total disk from pslot total disk (if appropriate)
	if ( ! resmgr->m_attr->always_recompute_disk()) {
		r_attr->init_total_disk(pslot->r_attr);
	}

	initial_compute();
}

void Resource::compute_unshared()
{
	// this either sets total disk into the slot, or causes it to be recomputed.
	r_attr->set_condor_load(compute_condor_usage());
	r_attr->set_total_disk(resmgr->m_attr->total_disk(), resmgr->m_attr->always_recompute_disk());
	r_attr->compute_disk();
}

int
Resource::benchmarks_started( void )
{
	return 0;
}

int
Resource::benchmarks_finished( void )
{
	resmgr->m_attr->benchmarks_finished( this );
	return 0;
}

void
Resource::eval_state( void )
{
	// we may need to modify the load average in our internal
	// policy classad if we're currently running a COD job or have
	// been running 1 in the last minute.  so, give our rip a
	// chance to modify the load, if necessary, before we evaluate
	// anything.  
	hackLoadForCOD();

	// before we evaluate our state, we should refresh cross-slot attrs
	//PRAGMA_REMIND("tj: revisit this with SlotEval?")
	resmgr->publishSlotAttrs( r_classad );

	r_state->eval_policy();
};


void
Resource::reconfig( void )
{
#if HAVE_JOB_HOOKS
	if (m_hook_keyword) {
		free(m_hook_keyword);
		m_hook_keyword = NULL;
	}
	m_hook_keyword_initialized = false;
#endif /* HAVE_JOB_HOOKS */
}


void
Resource::update( void )
{
	if (r_no_collector_updates)
		return;

	// If we haven't already queued an update, queue one.  Wait three
	// seconds before sending an update to allow the startd's state
	// to quiesce; we'll implicitly coalesce the updates.
	int delay = 3;
	int updateSpreadTime = param_integer( "UPDATE_SPREAD_TIME", 0 );
	if( update_tid == -1 ) {
		if( r_id > 0 && updateSpreadTime > 0 ) {
			// If we were doing rate limiting, this would be integer
			// division, instead.
			delay += (r_id - 1) % updateSpreadTime;
		}

		update_tid = daemonCore->Register_Timer(
						delay,
						(TimerHandlercpp)&Resource::do_update,
						"do_update",
						this );
	}

	if ( update_tid < 0 ) {
		// Somehow, the timer could not be set.  Ick!
		update_tid = -1;
	}
}

// Process SlotEval and StartdCron aggregation
// inject attributes that the update ad needs to see, but that are not necessarily configured
//
void
Resource::process_update_ad(ClassAd & public_ad, int snapshot) // change the update ad before we send it 
{
	// this special unparser works only in the Startd.
	// it evaluates SlotEval as it unparses
	classad::SlotEvalUnParser unparser(&public_ad);
	unparser.SetOldClassAd(true, true);
	std::string unparse_buffer;

	// Modifying the ClassAds we're sending in ResMgr::send_update()
	// would be evil, so do the collector filtering here.  Also,
	// ClassAd iterators are broken, so delay attribute deletion until
	// after the loop.
	std::vector< std::string > deleteList;
	for( auto i = public_ad.begin(); i != public_ad.end(); ++i ) {
		const std::string & name = i->first;

		// if this attribute has an expression with the SlotEval function
		// flatten that function and write the flattened expression into the ad
		//
		if (ExprHasSlotEval(i->second)) {
			unparse_buffer.clear();
			if (ExprTreeIsSlotEval(i->second)) {
				// if the entire expression is a single SlotEval call, just flatten it
				//    Foo = SlotEval("slot1",expr)
				// becomes
				//    Foo = <value of expr evaluated against slot1>
				unparser.setIndirectThroughAttr(false);
				unparser.Unparse(unparse_buffer, i->second);
			} else {
				// if the expression *contains* a SlotEval, the unparser will 
				// create an intermediate attribute to contain the value.
				//    Foo = SlotEval("slot1",Activity) == "Idle"
				// becomes
				//    Foo = slot1_Activity == "Idle"
				//    slot1_Activity == <evaluated value of Activity attribute from slot1>
				//
				// slot1_Activity is stored in the unparser, we will insert it into the ad
				// after this loop exits
				unparser.setIndirectThroughAttr(true);
				unparser.Unparse(unparse_buffer, i->second);
			}
			public_ad.AssignExpr(i->first, unparse_buffer.c_str());
		}

		//
		// Arguably, this code here and the code in Resource::publish()
		// would benefit from a startd-global (?) list of the names of all
		// custom global resources; that way, we could confirm that this
		// Uptime* attribute actually corresponded to a custom global
		// resource and wasn't something from somewhere else (for instance,
		// some other startd cron job).
		//
		if( name.find( "Uptime" ) == 0 ) {
			std::string resourceName;
			if( StartdCronJobParams::attributeIsPeakMetric( name ) ) {
				// Convert Uptime<Resource>PeakUsage to
				// Device<Resource>PeakUsage to match the
				// Device<Resource>AverageUsage computed below.
				std::string computedName = name;
				computedName.replace( 0, 6, "Device" );
				// There's no rename primitive, so we have to copy from the
				// original and then delete it.
				CopyAttribute( computedName, public_ad, name, public_ad );
				deleteList.push_back( name );
				continue;
			}
			if(! StartdCronJobParams::attributeIsSumMetric( name ) ) { continue; }
			if(! StartdCronJobParams::getResourceNameFromAttributeName( name, resourceName )) { continue; }
			deleteList.push_back( name );

			classad::Value v;
			double uptimeValue;
			ExprTree * expr = i->second;
			expr->Evaluate( v );
			if(! v.IsNumber( uptimeValue )) {
				dprintf( D_ALWAYS, "Metric %s is not a number, ignoring.\n", name.c_str() );
				continue;
			}

			int birth;
			if(! daemonCore->getStartTime(birth)) { continue; }
			int duration = time(NULL) - birth;
			double average = uptimeValue / duration;
			// Since we don't have a whole-machine ad, we won't bother to
			// include the device name in this attribute name; people will
			// have to check the AssignedGPUs attribute.  This will suck
			// for partitionable slots, but what can you do?  Advertise each
			// GPU in every slot?
			std::string computedName = "Device" + resourceName + "AverageUsage";
			public_ad.Assign( computedName, average );

		} else if (name.find("StartOfJob") == 0) {

			// Compute the SUM metrics' *Usage values.  The PEAK metrics
			// have already inserted their *Usage values into the ad.
		
			std::string usageName;
			std::string uptimeName = name.substr(10);
			if (! StartdCronJobParams::getResourceNameFromAttributeName(uptimeName, usageName)) { continue; }
			usageName += "AverageUsage";

			std::string lastUpdateName = "LastUpdate" + uptimeName;
			std::string firstUpdateName = "FirstUpdate" + uptimeName;

			// Note that we calculate the usage rate only for full
			// sample intervals.  This eliminates the imprecision of
			// the sample interval in which the job started; since we
			// can't include the usage from the sample interval in
			// which the job ended, we also don't include the time
			// the job was running in that interval.  The computation
			// is thus exact for its time period.
			std::string usageExpr;
			formatstr(usageExpr, "(%s - %s)/(%s - %s)",
				uptimeName.c_str(), name.c_str(),
				lastUpdateName.c_str(), firstUpdateName.c_str());

			classad::Value v;
			if (! public_ad.EvaluateExpr(usageExpr, v)) { continue; }
			double usageValue;
			if (! v.IsNumber(usageValue)) { continue; }
			public_ad.Assign(usageName, usageValue);

			deleteList.push_back(uptimeName);
			deleteList.push_back(name);
			deleteList.push_back(lastUpdateName);
			deleteList.push_back(firstUpdateName);

		} else if( name.find( "StartOfJobUptime" ) == 0
			|| (name != "LastUpdate" && name.find( "LastUpdate" ) == 0)
			|| name.find( "FirstUpdate" ) == 0 ) {
		deleteList.push_back( name );
		}

	}
	if ( ! snapshot) {
		for (auto i = deleteList.begin(); i != deleteList.end(); ++i) {
			public_ad.Delete(* i);
		}
	}

	// Assign temporary intermediate attributes that SlotEval processing generated
	// then clear the list of them.  (we don't actually need to clear explicitly here)
	unparser.AssignSlotAttrs(public_ad);
	unparser.ClearSlotAttrs();

	// Make sure there is a max job retirement time expression for the negotiator to see
	// TODO: tj 2020, this is what the code did, it's not clear why??
	if ( ! public_ad.Lookup(ATTR_MAX_JOB_RETIREMENT_TIME)) {
		public_ad.Assign(ATTR_MAX_JOB_RETIREMENT_TIME, 0);
	}
	if ( ! public_ad.Lookup(ATTR_RANK)) {
		public_ad.Assign(ATTR_RANK, 0);
	}
}

void
Resource::do_update( void )
{
	int rval;
	ClassAd private_ad;
	ClassAd public_ad;

	// Get the public and private ads
	publish_single_slot_ad(public_ad, 0, Resource::Purpose::for_update);

		// refresh the machine ad in the job sandbox
	refresh_sandbox_ad(&public_ad);

	publish_private(&private_ad);

#if defined(WANT_CONTRIB) && defined(WITH_MANAGEMENT)
#if defined(HAVE_DLOPEN) || defined(WIN32)
	StartdPluginManager::Update(&public_ad, &private_ad);
#endif
#endif

		// Send class ads to collector(s)
	rval = resmgr->send_update( UPDATE_STARTD_AD, &public_ad,
								&private_ad, true );
	if( rval ) {
		dprintf( D_FULLDEBUG, "Sent update to %d collector(s)\n", rval );
	} else {
		dprintf( D_ALWAYS, "Error sending update to collector(s)\n" );
	}

	// We _must_ reset update_tid to -1 before we return so
	// the class knows there is no pending update.
	update_tid = -1;
}

// build a slot ad from whole cloth, used for updating the collector, etc
// it is an ERROR to pass r_classad as input ad here!!
void Resource::publish_single_slot_ad(ClassAd & ad, time_t cur_time, Purpose purpose)
{
	ASSERT(&ad != r_classad && &ad != r_config_classad);

	publish_static(&ad);
	publish_dynamic(&ad, true);
	// the collector will set this, but for direct query, we have to set this ourselves
	if (cur_time) { ad.Assign(ATTR_LAST_HEARD_FROM, cur_time); }

	switch (purpose) {
	case Purpose::for_update:
		if (is_partitionable_slot()) { publishDynamicChildSummaries(&ad); }
		resmgr->publishSlotAttrs(&ad);
		process_update_ad(ad);
		break;
	case Purpose::for_cod:
	case Purpose::for_req_claim:
		if (is_partitionable_slot()) { publishDynamicChildSummaries(&ad); }
		resmgr->publishSlotAttrs(&ad);
		process_update_ad(ad);
		break;
	case Purpose::for_workfetch:
		if (is_partitionable_slot()) { publishDynamicChildSummaries(&ad); }
		resmgr->publishSlotAttrs(&ad);
		process_update_ad(ad);
		break;
	case Purpose::for_query:
		if (is_partitionable_slot()) { publishDynamicChildSummaries(&ad); }
		resmgr->publishSlotAttrs(&ad);
		process_update_ad(ad);
		break;
	case Purpose::for_snap:
		process_update_ad(ad);
		break;
	}

	// if this STARTD is acting as proxy for another STARTD in a VM, then this STARTD should never match.
	// TJ: 2020 I'm pretty sure this vmapi_ stuff doesn't work if it ever did, look into removing it.
	if( vmapi_is_usable_for_condor() == FALSE ) {
		ad.Assign( ATTR_START, false );
	}

}


void
Resource::final_update( void )
{
	ClassAd invalidate_ad;
	MyString line;
	string escaped_name;

		// Set the correct types
	SetMyTypeName( invalidate_ad, QUERY_ADTYPE );
	SetTargetTypeName( invalidate_ad, STARTD_ADTYPE );

	/*
	 * NOTE: the collector depends on the data below for performance reasons
	 * if you change here you will need to CollectorEngine::remove (AdTypes t_AddType, const ClassAd & c_query)
	 * the IP was added to allow the collector to create a hash key to delete in O(1).
     */
	 QuoteAdStringValue( r_name, escaped_name );
     line.formatstr( "( TARGET.%s == %s )", ATTR_NAME, escaped_name.c_str() );
     invalidate_ad.AssignExpr( ATTR_REQUIREMENTS, line.Value() );
     invalidate_ad.Assign( ATTR_NAME, r_name );
     invalidate_ad.Assign( ATTR_MY_ADDRESS, daemonCore->publicNetworkIpAddr());

#if defined(WANT_CONTRIB) && defined(WITH_MANAGEMENT)
#if defined(HAVE_DLOPEN) || defined(WIN32)
	StartdPluginManager::Invalidate(&invalidate_ad);
#endif
#endif

	resmgr->send_update( INVALIDATE_STARTD_ADS, &invalidate_ad, NULL, false );
}


int
Resource::update_with_ack( void )
{
    const int timeout = 5;
    Daemon    collector ( DT_COLLECTOR );

    if ( !collector.locate () ) {

        dprintf (
            D_FULLDEBUG,
            "Failed to locate collector host.\n" );

        return FALSE;

    }

    const char *address = collector.addr ();
    ReliSock *socket  = (ReliSock*) collector.startCommand (
        UPDATE_STARTD_AD_WITH_ACK );

    if ( !socket ) {

        dprintf (
            D_FULLDEBUG,
            "update_with_ack: "
            "Failed to send UPDATE_STARTD_AD_WITH_ACK command "
            "to collector host %s.\n",
            address );

        return FALSE;

	}

    socket->timeout ( timeout );
    socket->encode ();

    ClassAd public_ad,
            private_ad;

	publish_single_slot_ad(public_ad, 0, Resource::Purpose::for_update);

	publish_private(&private_ad);


    if ( !putClassAd ( socket, public_ad ) ) {

        dprintf (
            D_FULLDEBUG,
            "update_with_ack: "
            "Failed to send public ad to collector host %s.\n",
            address );

        return FALSE;

    }

    if ( !putClassAd ( socket, private_ad ) ) {

		dprintf (
            D_FULLDEBUG,
            "update_with_ack: "
            "Failed to send private ad to collector host %s.\n",
            address );

        return FALSE;

    }

    if ( !socket->end_of_message() ) {

        dprintf (
            D_FULLDEBUG,
            "update_with_ack: "
            "Failed to send update EOM to collector host %s.\n",
            address );

        return FALSE;

	}

    socket->timeout ( timeout ); /* still more research... */
	socket->decode ();

    int ack     = 0,
        success = TRUE;

    if ( !socket->code ( ack ) ) {

        dprintf (
            D_FULLDEBUG,
            "update_with_ack: "
            "Failed to send query EOM to collector host %s.\n",
            address );

        /* looks like we didn't get the ack, so we need to fail so
        that we don't enter hibernation and eventually become
        unreachable because our machine ad is invalidated by the
        collector */

        success = FALSE;

    }

    socket->end_of_message();

    return success;

}

void
Resource::hold_job( bool soft )
{
	std::string hold_reason;
	int hold_subcode = 0;

	(void) EvalString("WANT_HOLD_REASON", r_classad, r_cur->ad(), hold_reason);
	if( hold_reason.empty() ) {
		ExprTree *want_hold_expr;
		std::string want_hold_str;

		want_hold_expr = r_classad->LookupExpr("WANT_HOLD");
		if( want_hold_expr ) {
			formatstr( want_hold_str, "%s = %s", "WANT_HOLD",
					ExprTreeToString( want_hold_expr ) );
		}

		hold_reason = "The startd put this job on hold.  (At preemption time, WANT_HOLD evaluated to true: ";
		hold_reason += want_hold_str;
		hold_reason += ")";
	}

	EvalInteger("WANT_HOLD_SUBCODE", r_classad, r_cur->ad(), hold_subcode);

	r_cur->starterHoldJob(hold_reason.c_str(),CONDOR_HOLD_CODE_StartdHeldJob,hold_subcode,soft);
}

int
Resource::wants_hold( void )
{
	int want_hold = eval_expr("WANT_HOLD",false,false);

	if( want_hold == -1 ) {
		want_hold = 0;
		dprintf(D_ALWAYS,"State change: WANT_HOLD is undefined --> FALSE.\n");
	}
	else {
		dprintf( D_ALWAYS, "State change: WANT_HOLD is %s\n",
				 want_hold ? "TRUE" : "FALSE" );
	}
	return want_hold;
}


int
Resource::wants_vacate( void )
{
	bool want_vacate = false;
	bool unknown = true;

	if( ! claimIsActive() ) {
			// There's no job here, so chances are good that some of
			// the job attributes that WANT_VACATE might be defined in
			// terms of won't exist.  So, instead of getting
			// undefined, just return True, since w/o a job, vacating
			// a job is basically a no-op.
			// Derek Wright <wright@cs.wisc.edu>, 6/21/00
		dprintf( D_FULLDEBUG,
				 "In Resource::wants_vacate() w/o a job, returning TRUE\n" );
		dprintf( D_ALWAYS, "State change: no job, WANT_VACATE considered TRUE\n" );
		return 1;
	}

	if( r_cur->universe() == CONDOR_UNIVERSE_VANILLA ) {
		if( EvalBool("WANT_VACATE_VANILLA", r_classad,
								r_cur->ad(),
								want_vacate ) ) {
			dprintf( D_ALWAYS, "State change: WANT_VACATE_VANILLA is %s\n",
					 want_vacate ? "TRUE" : "FALSE" );
			unknown = false;
		}
	}
	if( r_cur->universe() == CONDOR_UNIVERSE_VM ) {
		if( EvalBool("WANT_VACATE_VM", r_classad,
								r_cur->ad(),
								want_vacate ) ) {
			dprintf( D_ALWAYS, "State change: WANT_VACATE_VM is %s\n",
					 want_vacate ? "TRUE" : "FALSE" );
			unknown = false;
		}
	}
	if( unknown ) {
		if( EvalBool( "WANT_VACATE", r_classad,
								 r_cur->ad(),
								 want_vacate ) == 0) {

			dprintf( D_ALWAYS,
					 "In Resource::wants_vacate() with undefined WANT_VACATE\n" );
			dprintf( D_ALWAYS, "INTERNAL AD:\n" );
			dPrintAd( D_ALWAYS, *r_classad );
			if( r_cur->ad() ) {
				dprintf( D_ALWAYS, "JOB AD:\n" );
				dPrintAd( D_ALWAYS, *r_cur->ad() );
			} else {
				dprintf( D_ALWAYS, "ERROR! No job ad!!!!\n" );
			}

				// This should never happen, since we already check
				// when we're constructing the internal config classad
				// if we've got this defined. -Derek Wright 4/12/00
			EXCEPT( "WANT_VACATE undefined in internal ClassAd" );
		}
		dprintf( D_ALWAYS, "State change: WANT_VACATE is %s\n",
				 want_vacate ? "TRUE" : "FALSE" );
	}
	return (int)want_vacate;
}


int
Resource::wants_suspend( void )
{
	bool want_suspend;
	bool unknown = true;
	if( r_cur->universe() == CONDOR_UNIVERSE_VANILLA ) {
		if( EvalBool("WANT_SUSPEND_VANILLA", r_classad,
								r_cur->ad(),
								want_suspend) ) {
			unknown = false;
		}
	}
	if( r_cur->universe() == CONDOR_UNIVERSE_VM ) {
		if( EvalBool("WANT_SUSPEND_VM", r_classad,
								r_cur->ad(),
								want_suspend) ) {
			unknown = false;
		}
	}
	if( unknown ) {
		if( EvalBool( "WANT_SUSPEND", r_classad,
								   r_cur->ad(),
								   want_suspend ) == 0) {
				// UNDEFINED means FALSE for WANT_SUSPEND
			want_suspend = false;
		}
	}
	return (int)want_suspend;
}


int
Resource::wants_pckpt( void )
{
	switch( r_cur->universe() ) {
		case CONDOR_UNIVERSE_VANILLA: {
			ClassAd * jobAd = r_cur->ad();
			bool wantCheckpoint = false;
			jobAd->LookupBool( ATTR_WANT_CHECKPOINT_SIGNAL, wantCheckpoint );
			if( ! wantCheckpoint ) { return FALSE; }
			} break;

		case CONDOR_UNIVERSE_STANDARD:
		case CONDOR_UNIVERSE_VM:
			break;

		default:
			return FALSE;
	}

	bool want_pckpt;
	if( EvalBool( "PERIODIC_CHECKPOINT", r_classad,
				r_cur->ad(),
				want_pckpt ) == 0) { 
		// Default to no, if not defined.
		want_pckpt = false;
	}

	return want_pckpt;
}

int
Resource::hasPreemptingClaim()
{
	return (r_pre && r_pre->requestStream());
}

int
Resource::mayUnretire()
{
	if(!isDraining() && r_cur && r_cur->mayUnretire()) {
		if(!hasPreemptingClaim()) {
			// preempting claim has gone away
			return 1;
		}
	}
	return 0;
}

bool
Resource::inRetirement()
{
	return hasPreemptingClaim() || !mayUnretire();
}

int
Resource::preemptWasTrue() const
{
	if(r_cur) return r_cur->preemptWasTrue();
	return 0;
}

void
Resource::preemptIsTrue()
{
	if(r_cur) r_cur->preemptIsTrue();
}

bool
Resource::curClaimIsClosing()
{
	return
		hasPreemptingClaim() ||
		activity() == retiring_act ||
		state() == preempting_state ||
		claimWorklifeExpired() ||
		isDraining();
}

bool
Resource::isDraining()
{
	return resmgr->isSlotDraining(this);
}

bool
Resource::claimWorklifeExpired()
{
	//This function evaulates to true if the claim has been alive
	//for longer than the CLAIM_WORKLIFE expression dictates.

	if( r_cur && r_cur->activationCount() > 0 ) {
		int ClaimWorklife = 0;

		//look up the maximum retirement time specified by the startd
		if(!r_classad->LookupInteger(
				  "CLAIM_WORKLIFE",
		          ClaimWorklife)) {
			ClaimWorklife = -1;
		}

		int ClaimAge = r_cur->getClaimAge();

		if(ClaimWorklife >= 0) {
			dprintf(D_FULLDEBUG,"Computing claimWorklifeExpired(); ClaimAge=%d, ClaimWorklife=%d\n",ClaimAge,ClaimWorklife);
			return (ClaimAge > ClaimWorklife);
		}
	}
	return false;
}

int
Resource::evalRetirementRemaining()
{
	int MaxJobRetirementTime = 0;
	int JobMaxJobRetirementTime = 0;
	int JobAge = 0;

	if (r_cur && r_cur->isActive() && r_cur->ad()) {
		//look up the maximum retirement time specified by the startd
		if(!r_classad->LookupExpr(ATTR_MAX_JOB_RETIREMENT_TIME) ||
		   !EvalInteger(
		          ATTR_MAX_JOB_RETIREMENT_TIME, r_classad,
		          r_cur->ad(),
		          MaxJobRetirementTime)) {
			MaxJobRetirementTime = 0;
		}
		// GT#6701: Allow job policy to be effective even during peaceful
		// retirement (e.g., just because I'm turning the machine off
		// doesn't mean you get to use too much RAM).
		//
		// GT#7034: A computed MJRT of -1 means preempt immediately, even
		// if you're retiring peacefully.  Otherwise, the job gets all
		// all the time in the world.
		if( r_cur->getRetirePeacefully() ) {
			if( MaxJobRetirementTime != -1 ) {
				MaxJobRetirementTime = INT_MAX;
			}
		}
		//look up the maximum retirement time specified by the job
		if(r_cur->ad()->LookupExpr(ATTR_MAX_JOB_RETIREMENT_TIME) &&
		   EvalInteger(
		          ATTR_MAX_JOB_RETIREMENT_TIME, r_cur->ad(),
		          r_classad,
		          JobMaxJobRetirementTime)) {
			if(JobMaxJobRetirementTime < MaxJobRetirementTime) {
				//The job wants _less_ retirement time than the startd offers,
				//so let it have its way.
				MaxJobRetirementTime = JobMaxJobRetirementTime;
			}
		}
	}

	if (r_cur && r_cur->isActive()) {
		JobAge = r_cur->getJobTotalRunTime();
	}
	else {
		// There is no job running, so there is no point in waiting any longer
		MaxJobRetirementTime = 0;
	}

	int remaining = MaxJobRetirementTime - JobAge;
	return (remaining < 0) ? 0 : remaining;
}

bool
Resource::retirementExpired()
{
	//
	// GT#6697: Allow job policy to be effective while draining.  Only
	// attempt to synchronize retirement if an individual job's computed
	// retirement is <= 0 and that job either (a) was accepted while
	// draining or (b) matches the new START expression (that is, is
	// interruptible).  This design intends to allow job policy to work
	// without churning backfill jobs (by letting them run as long as the
	// machine is waiting for non-interruptible jobs to run).
	//
	// Problem: when the slot transitions from Owner to Claimed/Idle,
	// ResState::eval() checks to see if the slot is in retirement and
	// if it is, if the retirement has expired.  We end up claiming it has
	// because, of course, idle slots don't need any retirement time. This
	// didn't used to happen because retirementExpired() didn't used to
	// respect MJRTs of 0 for individual slots -- instead, if wer were in
	// retirement, the largest inividual retirement would be returned.
	//
	// So, during retirement, if we're Claimed/Idle, return the coordinated
	// draining time instead of anything else.
	//

	int retirement_remaining = evalRetirementRemaining();
	if( isDraining() && r_state->state() == claimed_state && r_state->activity() == idle_act ) {
		retirement_remaining = resmgr->gracefulDrainingTimeRemaining( this ) ;
	} else if( isDraining() && retirement_remaining > 0 ) {
		bool jobMatches = false;
		ClassAd * machineAd = r_classad;
		ClassAd * jobAd = r_cur->ad();
		if( machineAd != NULL && jobAd != NULL ) {
			// Assumes EvalBool() doesn't modify its output argument on failure.
			(void) EvalBool( ATTR_START, machineAd, jobAd, jobMatches );
		}

		if( jobMatches || wasAcceptedWhileDraining() ) {
			retirement_remaining = resmgr->gracefulDrainingTimeRemaining( this ) ;
		}
	}

	if( retirement_remaining <= 0 ) {
		return true;
	}

	int max_vacate_time = evalMaxVacateTime();
	if( max_vacate_time >= retirement_remaining ) {
			// the goal is to begin evicting the job before the end of
			// retirement so that if the job uses the full eviction
			// time, it will finish by the end of retirement

		dprintf(D_ALWAYS,"Evicting job with %ds of retirement time "
				"remaining in order to accommodate this job's "
				"max vacate time of %ds.\n",
				retirement_remaining,max_vacate_time);
		return true;
	}
	return false;
}

int
Resource::evalMaxVacateTime()
{
	int MaxVacateTime = 0;

	if (r_cur && r_cur->isActive() && r_cur->ad()) {
		// Look up the maximum vacate time specified by the startd.
		// This was evaluated at claim activation time.
		int MachineMaxVacateTime = r_cur->getPledgedMachineMaxVacateTime();

		MaxVacateTime = MachineMaxVacateTime;
		int JobMaxVacateTime = MaxVacateTime;

		//look up the maximum vacate time specified by the job
		if(r_cur->ad()->LookupExpr(ATTR_JOB_MAX_VACATE_TIME)) {
			if( !EvalInteger(
					ATTR_JOB_MAX_VACATE_TIME, r_cur->ad(),
					r_classad,
					JobMaxVacateTime) )
			{
				JobMaxVacateTime = 0;
			}
		}
		else if( r_cur->ad()->LookupExpr(ATTR_KILL_SIG_TIMEOUT) ) {
				// the old way of doing things prior to JobMaxVacateTime
			if( !EvalInteger(
					ATTR_KILL_SIG_TIMEOUT, r_cur->ad(),
					r_classad,
					JobMaxVacateTime) )
			{
				JobMaxVacateTime = 0;
			}
		}
		if(JobMaxVacateTime <= MaxVacateTime) {
				//The job wants _less_ time than the startd offers,
				//so let it have its way.
			MaxVacateTime = JobMaxVacateTime;
		}
		else {
				// The job wants more vacate time than the startd offers.
				// See if the job can use some of its remaining retirement
				// time as vacate time.

			int retirement_remaining = evalRetirementRemaining();
			if( retirement_remaining >= JobMaxVacateTime ) {
					// there is enough retirement time left to
					// give the job the vacate time it wants
				MaxVacateTime = JobMaxVacateTime;
			}
			else if( retirement_remaining > MaxVacateTime ) {
					// There is not enough retirement time left to
					// give the job all the vacate time it wants,
					// but there is enough to give it more than
					// what the machine would normally offer.
				MaxVacateTime = retirement_remaining;
			}
		}
	}

	return MaxVacateTime;
}

// returns -1 on undefined, 0 on false, 1 on true
int
Resource::eval_expr( const char* expr_name, bool fatal, bool check_vanilla )
{
	int tmp;
	if( check_vanilla && r_cur && r_cur->universe() == CONDOR_UNIVERSE_VANILLA ) {
		MyString tmp_expr_name = expr_name;
		tmp_expr_name += "_VANILLA";
		tmp = eval_expr( tmp_expr_name.Value(), false, false );
		if( tmp >= 0 ) {
				// found it, just return the value;
			return tmp;
		}
			// otherwise, fall through and try the non-vanilla version
	}
	if( check_vanilla && r_cur && r_cur->universe() == CONDOR_UNIVERSE_VM ) {
		MyString tmp_expr_name = expr_name;
		tmp_expr_name += "_VM";
		tmp = eval_expr( tmp_expr_name.Value(), false, false );
		if( tmp >= 0 ) {
				// found it, just return the value;
			return tmp;
		}
			// otherwise, fall through and try the non-vm version
	}
	bool btmp;
	if( (EvalBool(expr_name, r_classad, r_cur ? r_cur->ad() : NULL , btmp) ) == 0 ) {
		
		char *p = param(expr_name);

			// Only issue warning if we are trying to define the expression
		if (p) {
        	dprintf( D_ALWAYS, "WARNING: EvalBool of %s resulted in ERROR or UNDEFINED\n", expr_name );
			free(p);
		}
        
        if( fatal ) {
			dprintf(D_ALWAYS, "Can't evaluate %s in the context of following ads\n", expr_name );
			dPrintAd(D_ALWAYS, *r_classad);
			dprintf(D_ALWAYS, "=============================\n");
			if ( r_cur && r_cur->ad() ) {
				dPrintAd(D_ALWAYS, *r_cur->ad());
			} else {
				dprintf( D_ALWAYS, "<no job ad>\n" );
			}
			EXCEPT( "Invalid evaluation of %s was marked as fatal", expr_name );
		} else {
				// anything else for here?
			return -1;
		}
	}
		// EvalBool returned success, we can just return the value
	return (int)btmp;
}


#if HAVE_HIBERNATION

bool
Resource::evaluateHibernate( std::string &state_str ) const
{
	ClassAd *ad = NULL;
	if ( NULL != r_cur ) {
		ad = r_cur->ad();
	}

	if ( EvalString( "HIBERNATE", r_classad, ad, state_str ) ) {
		return true;
	}
	return false;
}

#endif /* HAVE_HIBERNATION */


int
Resource::eval_kill()
{
	return eval_expr( "KILL", false, true );
}


int
Resource::eval_preempt( void )
{
	return eval_expr( "PREEMPT", false, true );
}


int
Resource::eval_suspend( void )
{
	return eval_expr( "SUSPEND", false, true );
}


int
Resource::eval_continue( void )
{
	return (m_bUserSuspended)?false:eval_expr( "CONTINUE", false, true );
}


int
Resource::eval_is_owner( void )
{
	if( vmapi_is_usable_for_condor() == FALSE )
		return 1;

	// fatal if undefined, don't check vanilla
	return eval_expr( ATTR_IS_OWNER, true, false );
}


int
Resource::eval_start( void )
{
	if( vmapi_is_usable_for_condor() == FALSE )
		return 0;

	// -1 if undefined, don't check vanilla
	return eval_expr( "START", false, false );
}


int
Resource::eval_cpu_busy( void )
{
	int rval = 0;
	if( ! r_classad ) {
			// We don't have our classad yet, so just return that
			// we're not busy.
		return 0;
	}
		// not fatal, don't check vanilla
	rval = eval_expr( ATTR_CPU_BUSY, false, false );
	if( rval < 0 ) {
			// Undefined, try "cpu_busy"
		rval = eval_expr( "CPU_BUSY", false, false );
	}
	if( rval < 0 ) {
			// Totally undefined, return false;
		return 0;
	}
	return rval;
}


#if HAVE_BACKFILL

int
Resource::eval_start_backfill( void )
{
	int rval = 0;
	rval = eval_expr( "START_BACKFILL", false, false );
	if( rval < 0 ) {
			// Undefined, return false
		return 0;
	}
	return rval;
}


int
Resource::eval_evict_backfill( void )
{
		// return -1 on undefined (not fatal), don't check vanilla
	return eval_expr( "EVICT_BACKFILL", false, false );
}


bool
Resource::start_backfill( void )
{
	return resmgr->m_backfill_mgr->start(r_id);
}


bool
Resource::softkill_backfill( void )
{
	return resmgr->m_backfill_mgr->softkill(r_id);
}


bool
Resource::hardkill_backfill( void )
{
	return resmgr->m_backfill_mgr->hardkill(r_id);
}


#endif /* HAVE_BACKFILL */

void Resource::refresh_draining_attrs() {
	// this needs to refresh 
	if (r_classad) {
		r_classad->InsertAttr( "AcceptedWhileDraining", m_acceptedWhileDraining );
		if( resmgr->getMaxJobRetirementTimeOverride() >= 0 ) {
			r_classad->InsertAttr( ATTR_MAX_JOB_RETIREMENT_TIME, resmgr->getMaxJobRetirementTimeOverride() );
		} else {
			caRevertToParent(r_classad, ATTR_MAX_JOB_RETIREMENT_TIME);
		}
	}
}
void Resource::refresh_startd_cron_attrs() {
	if (r_classad) {
		// Publish the supplemental Class Ads IS_UPDATE
		resmgr->adlist_publish( r_id, r_classad, A_PUBLIC | A_UPDATE, r_id_str );
	}
}

void Resource::refresh_classad_slot_attrs() {
	if (r_classad) {
		resmgr->publishSlotAttrs(r_classad);
	}
}

void Resource::publish_static(ClassAd* cap)
{
	bool internal_ad = (cap == r_config_classad || cap == r_classad);
	bool wrong_internal_ad = (cap == r_classad);
	//if (param_boolean("STARTD_TRACE_PUBLISH_CALLS", false)) {
	//	dprintf(D_ALWAYS | D_BACKTRACE, "in Resource::publish_static(%p) for %s classad=%p, base=%p\n", cap, r_name, r_classad, r_config_classad);
	//}
	if (wrong_internal_ad) {
		dprintf(D_ALWAYS, "ERROR! updating the wrong internal ad!\n");
	} else {
		dprintf(D_TEST | D_VERBOSE, "Resource::publish_static, %s ad\n", internal_ad ? "internal" : "external");
	}

	// Set the correct types on the ClassAd
	SetMyTypeName( *cap,STARTD_ADTYPE );
	SetTargetTypeName( *cap, JOB_ADTYPE );

	// We need these for both public and private ads
	cap->Assign(ATTR_STARTD_IP_ADDR, daemonCore->InfoCommandSinfulString());
	cap->Assign(ATTR_NAME, r_name);

	cap->Assign(ATTR_IS_LOCAL_STARTD, param_boolean("IS_LOCAL_STARTD", false));

	{
		// Since the Rank expression itself only lives in the
		// config file and the r_classad (not any obejects), we
		// have to insert it here from r_classad.  If Rank is
		// undefined in r_classad, we need to insert a default
		// value, since we don't want to use the job ClassAd's
		// Rank expression when we evaluate our Rank value.
		if( !internal_ad && !caInsert(cap, r_classad, ATTR_RANK) ) {
			cap->Assign( ATTR_RANK, 0.0 );
		}

		// Similarly, the CpuBusy expression only lives in the
		// config file and in the r_classad.  So, we have to
		// insert it here, too.  This is just the expression that
		// defines what "CpuBusy" means, not the current value of
		// it and how long it's been true.  Those aren't static,
		// and need to be re-published after they're evaluated.
		if( !internal_ad && !caInsert(cap, r_classad, ATTR_CPU_BUSY) ) {
			EXCEPT( "%s not in internal resource classad, but default "
				"should be added by ResMgr!", ATTR_CPU_BUSY );
		}

		if (!internal_ad) { caInsert(cap, r_classad, ATTR_SLOT_WEIGHT); }

#if HAVE_HIBERNATION
		if (!internal_ad) { caInsert(cap, r_classad, ATTR_UNHIBERNATE); }
#endif

		// this sets STARTD_ATTRS, but ignores the SLOT_TYPE_n override values
		daemonCore->publish(cap);
		// remove time from static ad?
		//if (cap == r_config_classad) { cap->Delete(ATTR_MY_CURRENT_TIME); }

		// Put in cpu-specific attributes that can only change on reconfig
		r_attr->publish_static(cap);

		// Put in machine-wide attributes that can only change on reconfig
		resmgr->m_attr->publish_static(cap);
		resmgr->publish_static(cap);

		// now override the global STARTD_ATTRS values with SLOT_TYPE_n_* or SLOTn_* values if they exist.
		// the list of attributes can also be ammended at this level, but note that the list can only be expanded
		// it cannot be fully overridden via a SLOT override. (it will just be left with daemonCore->publish values)

		// use the slot name prefix up to the first _ as a config prefix, we do this so dynamic slots
		// get the same values as their parent slots.
		MyString slot_name(r_id_str);
		int iUnderPos = slot_name.find("_");
		if (iUnderPos >=0) { slot_name.truncate (iUnderPos); }

		// load the relevant param that controls the attribute list.  
		// We preserve the behavior of config_fill_ad here so the effective list is STARTD_ATTRS + SLOTn_STARTD_ATTRS
		// but because param is overridden in this class the actual effect is that if SLOT_TYPE_n_* attributes
		// are defined, they are loaded INSTEAD of global params without the SLOT_TYPE_n_ prefix
		// so this CAN generate a completely different list than config_fill_ad uses.  When that happens
		// the values set in daemonCore->publish will be left alone <sigh>
		//
		StringList slot_attrs;
		auto_free_ptr tmp(param("STARTD_ATTRS"));
		if ( ! tmp.empty()) { slot_attrs.initializeFromString(tmp); }
		MyString param_name(slot_name); param_name += "_STARTD_ATTRS";
		tmp.set(param(param_name.c_str()));
		if ( ! tmp.empty()) { slot_attrs.initializeFromString(tmp); }

		// check for obsolete STARTD_EXPRS and generate a warning if both STARTD_ATTRS and STARTD_EXPRS is set.
		if ( ! slot_attrs.isEmpty() && ! warned_startd_attrs_once)
		{
			MyString tname(slot_name); tname += "_STARTD_EXPRS";
			auto_free_ptr tmp2(param(tname.c_str()));
			if ( ! tmp2.empty()) {
				dprintf(D_ALWAYS, "WARNING: config contains obsolete %s or SLOT_TYPE_n_%s which will be (partially) ignored! use *_STARTD_ATTRS instead.\n", tname.c_str(), tname.c_str());
			}
			tmp2.set(param("STARTD_EXPRS"));
			if ( ! tmp2.empty()) {
				dprintf(D_ALWAYS, "WARNING: config contains obsolete STARTD_EXPRS or SLOT_TYPE_n_STARTD_EXPRS which will be (partially) ignored! use STARTD_ATTRS instead.\n");
			}
			warned_startd_attrs_once = true;
		}

		// now append any attrs needed by HTCondor itself
		tmp.set(param("SYSTEM_STARTD_ATTRS"));
		if ( ! tmp.empty()) { slot_attrs.initializeFromString(tmp); }

		slot_attrs.rewind();
		for (char* attr = slot_attrs.first(); attr != NULL; attr = slot_attrs.next()) {
			param_name.formatstr("%s_%s", slot_name.c_str(), attr);
			tmp.set(param(param_name.c_str()));
			if ( ! tmp) { tmp.set(param(attr)); } // if no SLOTn_attr config definition, lookup just attr
			if ( ! tmp) continue;  // no definition of either type, skip this attribute.

			if (tmp.empty()) {
				// interpret explicit empty values as 'remove the attribute' (should we set to undefined instead?)
				cap->Delete(attr);
			} else {
				if ( ! cap->AssignExpr(attr, tmp.ptr()) ) {
					dprintf(D_ALWAYS | D_FAILURE,
						"CONFIGURATION PROBLEM: Failed to insert ClassAd attribute %s = %s."
						"  The most common reason for this is that you forgot to quote a string value in the list of attributes being added to the %s ad.\n",
						attr, tmp.ptr(), slot_name.c_str() );
				}
			}
		}

		// Also, include a slot ID attribute, since it's handy for
		// defining expressions, and other things.
		cap->Assign(ATTR_SLOT_ID, r_id);

		if (r_pair_name) {
			cap->Assign( ATTR_SLOT_PAIR_NAME, r_pair_name );
		}

		// include any attributes set via local resource inventory
		cap->Update(r_attr->get_mach_attr()->machres_attrs());

		// advertise the slot type id number, as in SLOT_TYPE_<N>
		cap->Assign(ATTR_SLOT_TYPE_ID, r_attr->type());
		// advertise slot type id, but don't treat negative as a signal for "dynamic"
		//cap->Assign(ATTR_SLOT_TYPE_ID, (r_attr->type() < 0) ? -(r_attr->type()) : r_attr->type() );

		switch (get_feature()) {
		case PARTITIONABLE_SLOT:
			cap->Assign(ATTR_SLOT_PARTITIONABLE, true);
			cap->Assign(ATTR_SLOT_TYPE, "Partitionable");
			break;
		case DYNAMIC_SLOT:
			cap->Assign(ATTR_SLOT_DYNAMIC, true);
			cap->Assign(ATTR_SLOT_TYPE, "Dynamic");
			cap->Assign(ATTR_PARENT_SLOT_ID, r_id);
			cap->Assign(ATTR_DSLOT_ID, r_sub_id);
			if ( param_boolean("ADVERTISE_PSLOT_ROLLUP_INFORMATION", true) ) {
				// the Negotiator uses this to determine if the p-slot will have rollup from the d-slot
				cap->Assign(ATTR_PSLOT_ROLLUP_INFORMATION, true);
			}
			break;
		default:
			cap->Assign(ATTR_SLOT_TYPE, "Static");
			break; // Do nothing
		}
	}

	// slot weight and consumption policy
	{
		std::string pname;
		std::string expr;
		// A negative slot type indicates a d-slot, in which case I want to use
		// the slot-type of its parent for inheriting CP-related configurations:
		int slot_type = (type() >= 0) ? type() : -type();

		if ( ! SlotType::param(expr, r_attr, "SLOT_WEIGHT") &&
			 ! SlotType::param(expr, r_attr, "SlotWeight")) {
			expr = "Cpus";
		}

        if (!cap->AssignExpr(ATTR_SLOT_WEIGHT, expr.c_str())) {
            EXCEPT("Bad slot weight expression: '%s'", expr.c_str());
        }

        if (r_has_cp || (m_parent && m_parent->r_has_cp)) {
            dprintf(D_FULLDEBUG, "Acquiring consumption policy configuration for slot type %d\n", slot_type);
            // If we have a consumption policy, then we acquire config for it
            // cpus, memory and disk always exist, and have asset-specific defaults:
            string mrv;
            if (!cap->LookupString(ATTR_MACHINE_RESOURCES, mrv)) {
                EXCEPT("Resource ad missing %s attribute", ATTR_MACHINE_RESOURCES);
            }

            StringList alist(mrv.c_str());
            alist.rewind();
            while (char* asset = alist.next()) {
                if (MATCH == strcasecmp(asset, "swap")) continue;

				pname = "CONSUMPTION_"; pname += asset;
				if ( ! SlotType::param(expr, r_attr, pname.c_str())) {
					formatstr(expr, "ifthenelse(target.%s%s =?= undefined, 0, target.%s%s)", ATTR_REQUEST_PREFIX, asset, ATTR_REQUEST_PREFIX, asset);
				}

                string rattr;
                formatstr(rattr, "%s%s", ATTR_CONSUMPTION_PREFIX, asset);
                if (!cap->AssignExpr(rattr, expr.c_str())) {
                    EXCEPT("Bad consumption policy expression: '%s'", expr.c_str());
                }
            }
        }
    }
}

void
Resource::publish_dynamic(ClassAd* cap, bool /*for_update*/)
{
	bool internal_ad = (cap == r_config_classad || cap == r_classad);
	bool wrong_internal_ad = (cap == r_config_classad);
	//if (param_boolean("STARTD_TRACE_PUBLISH_CALLS", false)) {
	//	dprintf(D_ALWAYS | D_BACKTRACE, "in Resource::publish_dynamic(%p) for %s classad=%p, base=%p\n", cap, r_name, r_classad, r_config_classad);
	//}
	if (wrong_internal_ad) {
		dprintf(D_ALWAYS | D_BACKTRACE, "ERROR! updating the wrong internal ad!\n");
	} else {
		dprintf(D_TEST | D_VERBOSE, "Resource::publish_dynamic, %s ad\n", internal_ad ? "internal" : "external");
	}

	//TODO: tj can I kill this?
	if (vmapi_is_virtual_machine()) {
		ClassAd* host_classad = vmapi_get_host_classAd();
		if (host_classad) { MergeClassAds(cap, host_classad, true, false); }
	}

	// If we're claimed or preempting, handle anything listed
	// in STARTD_JOB_ATTRS.
	// Our current claim object might be gone though, so make
	// sure we have the object before we try to use it.
	// Also, our current claim object might not have a
	// ClassAd, so be careful about that, too.
	State s = this->state();
	if (s == claimed_state || s == preempting_state) {
		if (startd_job_attrs && r_cur && r_cur->ad()) {
			for (char * attr = startd_job_attrs->first(); attr != NULL; attr = startd_job_attrs->next()) {
				caInsert(cap, r_cur->ad(), attr);
			}
		}
	}

	if (is_partitionable_slot()) {
		if (r_has_cp) cap->Assign(ATTR_NUM_CLAIMS, (long long)r_claims.size());
	}

	// daemonCore->publish sets this, but it will be stale
	cap->Assign(ATTR_MY_CURRENT_TIME, time(NULL));

	// Put in cpu-specific attributes
	r_attr->publish_dynamic(cap);

	// Put in machine-wide attributes
	resmgr->m_attr->publish_dynamic(cap);

	// Put in ResMgr-specific attributes (A_STATIC, A_UPDATE, and always)
	resmgr->publish_dynamic(cap);

	resmgr->publish_draining_attrs(this, cap);	// always

	// 
	cap->Assign( ATTR_CPU_BUSY_TIME, cpu_busy_time() );
	cap->Assign( ATTR_CPU_IS_BUSY, r_cpu_busy ? true : false );
	publishDeathTime( cap );

	// Put in state info	   A_ALWAYS
	r_state->publish( cap );

	// This is a bit of a mess, but unwinding all of the call sites of this function will have to
	// wait for a future refactoring pass.  for now, if the caller passes the internal r_classad
	// we call the ReqExp::publish function that knows how to manage the internal ads, otherwise
	// we just blast stuff into the add that was passed in.
	//
	if (internal_ad) {
		r_reqexp->publish(this);
	} else {
		r_reqexp->publish_external(cap);
	}

	cap->Assign( ATTR_RETIREMENT_TIME_REMAINING, evalRetirementRemaining() );
	if (! internal_ad) { caInsert(cap, r_classad, ATTR_MACHINE_MAX_VACATE_TIME); }

#if HAVE_JOB_HOOKS
	cap->Assign( ATTR_LAST_FETCH_WORK_SPAWNED, m_last_fetch_work_spawned );
	cap->Assign( ATTR_LAST_FETCH_WORK_COMPLETED, m_last_fetch_work_completed );
	cap->Assign( ATTR_NEXT_FETCH_WORK_DELAY, m_next_fetch_work_delay );
#endif /* HAVE_JOB_HOOKS */

	// Update info from the current Claim object, if it exists.
	if( r_cur ) {
		r_cur->publish( cap );
		if (state() == claimed_state)  cap->Assign(ATTR_PUBLIC_CLAIM_ID, r_cur->publicClaimId());
	}
	if( r_pre ) {
		r_pre->publishPreemptingClaim( cap );
	}

	r_cod_mgr->publish(cap);  // should probably be IS_STATIC?? or IS_TIMER?

	// Publish the supplemental Class Ads IS_UPDATE
	resmgr->adlist_publish(r_id, cap, A_PUBLIC | A_UPDATE, r_id_str);

	// Publish the monitoring information ALWAYS
	daemonCore->dc_stats.Publish(*cap);
	daemonCore->monitor_data.ExportData( cap );

	cap->InsertAttr( "AcceptedWhileDraining", m_acceptedWhileDraining );
	if( resmgr->getMaxJobRetirementTimeOverride() >= 0 ) {
		cap->Assign( ATTR_MAX_JOB_RETIREMENT_TIME, resmgr->getMaxJobRetirementTimeOverride() );
	} else {
		if (cap == r_classad) {
			caRevertToParent(cap, ATTR_MAX_JOB_RETIREMENT_TIME);
		} else if ( ! internal_ad) {
			caInsert(cap, r_classad, ATTR_MAX_JOB_RETIREMENT_TIME);
		}
	}

	//TODO: move this and startd_slot_attrs publishing out of here an into a separate pass
	//      for now this must be here so that when resemgr does Walk(&Resource::refresh_classad_slot_attrs)
	//      it can see the rollup
	if (is_partitionable_slot()) { publishDynamicChildSummaries(cap); }
}


// called when the resource bag of a slot has changed (p-slot or coalesced slot)
void Resource::refresh_classad_resources() {
	if (r_classad) {
		// Put in cpu-specific attributes (A_STATIC, A_UPDATE, A_TIMEOUT)
		r_attr->publish_static(r_config_classad);
		r_attr->publish_dynamic(r_classad);
	}
}

void Resource::refresh_classad_evaluated()
{
	if (r_classad) {
		r_classad->Assign(ATTR_CPU_BUSY_TIME, (int)cpu_busy_time());
		r_classad->Assign(ATTR_CPU_IS_BUSY, r_cpu_busy ? true : false);
		publishDeathTime(r_classad);
	}
}

void Resource::refresh_sandbox_ad(ClassAd*cap)
{
	// Don't bother to write an ad to disk that won't include the extras ads.
	// Also only write the ad to disk when the claim has a ClassAd and the
	// starter knows where the execute directory is.  Empirically, this set
	// of conditions also ensures that reset_monitor() has been called, so
	// the first ad we write will include the StartOfJob* attribute(s).
<<<<<<< HEAD
	if (r_cur && r_cur->ad() && r_cur->executeDir() ) {
=======
	if( IS_PUBLIC(mask) && IS_UPDATE(mask)
	  && r_cur && r_cur->ad() && r_cur->executeDir() ) {

>>>>>>> 81119c3f
		std::string updateAdDir;
		formatstr( updateAdDir, "%s%cdir_%d", r_cur->executeDir(), DIR_DELIM_CHAR, r_cur->starterPID() );

		// Write to a temporary file first and then rename it
		// to ensure atomic updates.
		MyString updateAdTmpPath;
		dircat(updateAdDir.c_str(), ".update.ad.tmp", updateAdTmpPath);

		FILE * updateAdFile = NULL;
#if defined(WINDOWS)
		// use don't set_user_priv on windows because we don't have an easy way to figure
		// out what user to use and it matters a lot less that we do so. 
		updateAdFile = safe_fopen_wrapper_follow( updateAdTmpPath.c_str(), "w" );
		if (updateAdFile) {
			// If directory encryption is on, we want to make sure that this file is not encryped
			// since it would be encrypted by LOCAL_SYSTEM and not readable by others
			DecryptFile(updateAdTmpPath.c_str(), 0);
		}
#else
		StatInfo si( updateAdDir.c_str() );
		if(! si.Error()) {
			set_user_ids( si.GetOwner(), si.GetGroup() );
			TemporaryPrivSentry p( PRIV_USER, true );
			updateAdFile = safe_fopen_wrapper_follow( updateAdTmpPath.c_str(), "w" );
		}
#endif

		if( updateAdFile ) {
			classad::References r;
			sGetAdAttrs( r, * cap, true, NULL );

			std::string adstring;
			sPrintAdAttrs( adstring, * cap, r );

			// It's important for ToE tag updating that this does NOT
			// produce an extra trailing newline.
			fprintf( updateAdFile, "%s", adstring.c_str() );

			fclose( updateAdFile );


			// Rename the temporary.
			MyString updateAdPath;
			dircat(updateAdDir.c_str(), ".update.ad", updateAdPath);

#if defined(WINDOWS)
			rotate_file( updateAdTmpPath.c_str(), updateAdPath.c_str() );
#else
			StatInfo si( updateAdDir.c_str() );
			if(! si.Error()) {
				set_user_ids( si.GetOwner(), si.GetGroup() );
				TemporaryPrivSentry p(PRIV_USER, true);
				if (rename(updateAdTmpPath.c_str(), updateAdPath.c_str()) < 0) {
					dprintf(D_ALWAYS, "Failed to rename update ad from  %s to %s\n", updateAdTmpPath.c_str(), updateAdPath.c_str());
				}
			}
#endif
		} else {
			dprintf( D_ALWAYS, "Failed to open '%s' for writing update ad: %s (%d).\n",
				updateAdTmpPath.c_str(), strerror( errno ), errno );
		}
	}
}

void
Resource::publish_private( ClassAd *ad )
{
		// Needed by the collector to correctly respond to queries
		// for private ads.  As of 7.2.0, the 
	SetMyTypeName( *ad, STARTD_ADTYPE );

		// For backward compatibility with pre 7.2.0 collectors, send
		// name and IP address in private ad (needed to match up the
		// private ad with the public ad in the negotiator).
		// As of 7.2.0, the collector automatically propagates this
		// info from the public ad to the private ad.  Also as of
		// 7.2.0, the negotiator doesn't even care about STARTD_IP_ADDR.
		// It looks at MY_ADDRESS instead, which is propagated to
		// the private ad by the collector (and which is also inserted
		// by the startd before sending this ad for compatibility with
		// older collectors).

	ad->Assign(ATTR_STARTD_IP_ADDR, daemonCore->InfoCommandSinfulString() );
	ad->Assign(ATTR_NAME, r_name );

		// Add ClaimId.  If r_pre exists, we need to advertise it's
		// ClaimId.  Otherwise, we should get the ClaimId from r_cur.
		// CRUFT: This shouldn't still be called ATTR_CAPABILITY in
		// the ClassAd, but for backwards compatibility it is.  As of
		// 7.1.3, the negotiator accepts ATTR_CLAIM_ID or
		// ATTR_CAPABILITY, so once we no longer care about
		// compatibility with negotiators older than that, we can
		// ditch ATTR_CAPABILITY and switch the following over to
		// ATTR_CLAIM_ID.  That will slightly simplify
		// claimid-specific logic elsewhere, such as the private
		// attributes in ClassAds.
	if( r_pre_pre ) {
		ad->Assign( ATTR_CLAIM_ID, r_pre_pre->id() );
		ad->AssignExpr( ATTR_CAPABILITY, ATTR_CLAIM_ID );
	}
	else if( r_pre ) {
		ad->Assign( ATTR_CLAIM_ID, r_pre->id() );
		ad->AssignExpr( ATTR_CAPABILITY, ATTR_CLAIM_ID );
	} else if( r_cur ) {
		ad->Assign( ATTR_CLAIM_ID, r_cur->id() );
		ad->AssignExpr( ATTR_CAPABILITY, ATTR_CLAIM_ID );
	}		

    if (r_has_cp) {
        string claims;
        for (claims_t::iterator j(r_claims.begin());  j != r_claims.end();  ++j) {
            claims += " ";
            claims += (*j)->id();
        }
        ad->Assign(ATTR_CLAIM_ID_LIST, claims);
        ad->Assign(ATTR_NUM_CLAIMS, (long long)r_claims.size());
    }

	if (get_feature() == PARTITIONABLE_SLOT) {
		ad->AssignExpr(ATTR_CHILD_CLAIM_IDS, makeChildClaimIds().c_str());
		ad->Assign(ATTR_NUM_DYNAMIC_SLOTS, (long long)m_children.size());
	}
}

std::string
Resource::makeChildClaimIds() {
		std::string attrValue = "{";
		bool firstTime = true;

		for (std::set<Resource *,ResourceLess>::iterator i(m_children.begin());  i != m_children.end();  i++) {
			std::string buf = "";
			if (firstTime) {
				firstTime = false;
			} else {
				attrValue += ", ";
			}
			Resource *child = (*i);
			if (child->r_pre_pre) {
				attrValue += QuoteAdStringValue( child->r_pre_pre->id(), buf );
			} else if (child->r_pre) {
				attrValue += QuoteAdStringValue( child->r_pre->id(), buf );
			} else if (child->r_cur) {
				attrValue += QuoteAdStringValue( child->r_cur->id(), buf );
			}
		}
		attrValue += "}";
		return attrValue;
}

void
Resource::publishDeathTime( ClassAd* cap )
{
    const char *death_time_env_name;
    char       *death_time_string;
    bool        have_death_time;
    int         death_time;
    int         relative_death_time;

	if( ! cap ) {
		return;
	}

	//TODO: move setup of death time to global initialization

    have_death_time     = false;
    death_time_env_name = EnvGetName(ENV_DAEMON_DEATHTIME);
    death_time_string   = getenv(death_time_env_name);

    // Lookup the death time that we have.
    if ( death_time_string ) {
        death_time = atoi( death_time_string );
        if ( death_time != 0 ) {
            have_death_time = true;
        }
    }

    if ( !have_death_time ) {
        // If we don't have a death time, we'll leave forever.
        // Well, we'll live until Unix time runs out.
        relative_death_time = INT_MAX;
    } else {
        // We're publishing how much time we have to live.
        // If we don't have any time left, then we should have died
        // already, but something is wrong. That's okay, we'll tell people
        // not to expect anything, by telling them 0.
        time_t current_time;

        current_time = time(NULL);
        if (current_time > death_time) {
            relative_death_time = 0;
        } else {
            relative_death_time = death_time - current_time;
        }
    }

    cap->Assign( ATTR_TIME_TO_LIVE, relative_death_time );
    return;
}

void
Resource::publishSlotAttrs( ClassAd* cap, bool as_literal, bool only_valid_values )
{
	if( ! startd_slot_attrs ) {
		return;
	}
	if( ! cap ) {
		return;
	}
	if( ! r_classad ) {
		return;
	}
	if (as_literal) {
		std::string slot_attr; slot_attr.reserve(64);
		classad::Value val;
		classad::ExprList * lstval;
		classad::ClassAd * adval;

		for (const char * attr = startd_slot_attrs->first(); attr != NULL; attr = startd_slot_attrs->next()) {
			if (r_classad->EvaluateAttr(attr, val) && ! val.IsErrorValue() && ( ! only_valid_values || ! val.IsUndefinedValue())) {
				slot_attr = r_id_str;
				slot_attr += "_";
				slot_attr += attr;
				if (val.IsListValue(lstval)) {
					cap->Insert(slot_attr, lstval->Copy());
				} else if (val.IsClassAdValue(adval)) {
					cap->Insert(slot_attr, adval->Copy());
				} else {
					cap->Insert(slot_attr, classad::Literal::MakeLiteral(val));
				}
			}
		}
	} else {
		char* ptr;
		MyString prefix = r_id_str;
		prefix += '_';
		startd_slot_attrs->rewind();
		while ((ptr = startd_slot_attrs->next())) {
			caInsert(cap, r_classad, ptr, prefix.Value());
		}
	}
}


void
Resource::dprintf_va( int flags, const char* fmt, va_list args ) const
{
	const DPF_IDENT ident = 0; // REMIND: maybe something useful here??
	std::string fmt_str( r_id_str );
	fmt_str += ": ";
	fmt_str += fmt;
	::_condor_dprintf_va( flags, ident, fmt_str.c_str(), args );
}


void
Resource::dprintf( int flags, const char* fmt, ... ) const
{
	va_list args;
	va_start( args, fmt );
	this->dprintf_va( flags, fmt, args );
	va_end( args );
}


// Update the Cpus and Memory usage values of the starter on the active claim
// and compute the condor load average from those numbers.
float
Resource::compute_condor_usage( void )
{
	float cpu_usage, avg, max, load;
	int numcpus = resmgr->num_real_cpus();

	time_t now = resmgr->now();
	int num_since_last = now - r_last_compute_condor_load;
	if( num_since_last < 1 ) {
		num_since_last = 1;
	}
	if( num_since_last > polling_interval ) {
		num_since_last = polling_interval;
	}

	// this will have the cpus usage value that we use for calculating the load average
	cpu_usage = 0.0;

	if (r_cur) {
		// update the Cpus and Memory usage numbers of the active claim.
		// the claim will cache the values returned here and we can fetch them again later.
		double pctCpu = 0.0;
		long long imageSize = 0;
		r_cur->updateUsage(pctCpu, imageSize);

		// we only consider the opportunistic Condor claim for
		// CondorLoadAvg, not any of the COD claims...
		if (r_cur->isActive()) {
			cpu_usage = (float)pctCpu;
		}
	}

	if( IsDebugVerbose( D_LOAD ) ) {
		dprintf( D_LOAD | D_VERBOSE, "LoadQueue: Adding %d entries of value %f\n",
				 num_since_last, cpu_usage );
	}
	r_load_queue->push( num_since_last, cpu_usage );

	avg = (r_load_queue->avg() / numcpus);

	if( IsDebugVerbose( D_LOAD ) ) {
		r_load_queue->display( this );
		dprintf( D_LOAD | D_VERBOSE,
				 "LoadQueue: Size: %d  Avg value: %.2f  "
				 "Share of system load: %.2f\n",
				 r_load_queue->size(), r_load_queue->avg(), avg );
	}

	r_last_compute_condor_load = now;

	max = MAX( numcpus, resmgr->m_attr->load() );
	load = (avg * max) / 100;
		// Make sure we don't think the CondorLoad on 1 node is higher
		// than the total system load.
	return MIN( load, resmgr->m_attr->load() );
}


void
Resource::compute_cpu_busy( void )
{
	int old_cpu_busy;
	old_cpu_busy = r_cpu_busy;
	r_cpu_busy = eval_cpu_busy();

	if( ! old_cpu_busy && r_cpu_busy ) {
			// It's busy now and it wasn't before, so set the
			// start time to now
		r_cpu_busy_start_time = resmgr->now();
	}
	if( old_cpu_busy && ! r_cpu_busy ) {
			// It was busy before, but isn't now, so clear the
			// start time
		r_cpu_busy_start_time = 0;
	}
}


time_t
Resource::cpu_busy_time( void )
{
	time_t now;
	int val;

	if( r_cpu_busy ) {
		now = time(NULL);
		val = now - r_cpu_busy_start_time;
		if( val < 0 ) {
			dprintf( D_ALWAYS, "ERROR in CpuAttributes::cpu_busy_time() "
					 "- negative cpu busy time!, returning 0\n" );
			return 0;
		}
		return val;
	}
	return 0;
}


void
Resource::log_ignore( int cmd, State s )
{
	dprintf( D_ALWAYS, "Got %s while in %s state, ignoring.\n",
			 getCommandString(cmd), state_to_string(s) );
}


void
Resource::log_ignore( int cmd, State s, Activity a )
{
	dprintf( D_ALWAYS, "Got %s while in %s/%s state, ignoring.\n",
			 getCommandString(cmd), state_to_string(s),
			 activity_to_string(a) );
}


void
Resource::log_shutdown_ignore( int cmd )
{
	dprintf( D_ALWAYS, "Got %s while shutting down, ignoring.\n",
			 getCommandString(cmd) );
}


void
Resource::remove_pre( void )
{
	if( r_pre ) {
		if( r_pre->requestStream() ) {
			r_pre->refuseClaimRequest();
		}
		delete r_pre;
		r_pre = NULL;
	}
	if( r_pre_pre ) {
		delete r_pre_pre;
		r_pre_pre = NULL;
	}
}


void
Resource::beginCODLoadHack( void )
{
		// set our bool, so we use the pre-COD load for policy
		// evaluations
	r_hack_load_for_cod = true;

		// if we have a value for the pre-cod-load, we want to
		// maintain it.  the only case where this would happen is if a
		// COD job had finished in the last minute, we were still
		// reporting the pre-cod-load, and a new cod job started up.
		// if that happens, we don't want to use the current load,
		// since that'll have some residual COD in it.  instead, we
		// just want to use the load from *before* any COD happened.
		// only if we've been free of COD for over a minute (and
		// therefore, we're completely out of COD-load hack), do we
		// want to record the real system load as the "pre-COD" load.
	if( r_pre_cod_total_load < 0.0 ) {
		r_pre_cod_total_load = r_attr->total_load();
		r_pre_cod_condor_load = r_attr->condor_load();
	} else {
		ASSERT( r_cod_load_hack_tid != -1 );
	}

		// if we had a timer set to turn off this hack, cancel it,
		// since we're back in hack mode...
	if( r_cod_load_hack_tid != -1 ) {
		if( daemonCore->Cancel_Timer(r_cod_load_hack_tid) < 0 ) {
			::dprintf( D_ALWAYS, "failed to cancel COD Load timer (%d): "
					   "daemonCore error\n", r_cod_load_hack_tid );
		}
		r_cod_load_hack_tid = -1;
	}
}


void
Resource::startTimerToEndCODLoadHack( void )
{
	ASSERT( r_cod_load_hack_tid == -1 );
	r_cod_load_hack_tid = daemonCore->Register_Timer( 60, 0,
					(TimerHandlercpp)&Resource::endCODLoadHack,
					"endCODLoadHack", this );
	if( r_cod_load_hack_tid < 0 ) {
		EXCEPT( "Can't register DaemonCore timer" );
	}
}


void
Resource::endCODLoadHack( void )
{
		// our timer went off, so we can clear our tid
	r_cod_load_hack_tid = -1;

		// now, reset all the COD-load hack state
	r_hack_load_for_cod = false;
	r_pre_cod_total_load = -1.0;
	r_pre_cod_condor_load = 0.0;
}


bool
Resource::acceptClaimRequest()
{
	bool accepted = false;
	switch (r_cur->type()) {
	case CLAIM_OPPORTUNISTIC:
		if (r_cur->requestStream()) {
				// We have a pending opportunistic claim, try to accept it.
			accepted = accept_request_claim(this);
		}
		break;

#if HAVE_JOB_HOOKS
	case CLAIM_FETCH:
			// Enter Claimed/Idle will trigger all the actions we need.
		change_state(claimed_state);
		accepted = true;
		break;
#endif /* HAVE_JOB_HOOKS */

	case CLAIM_COD:
			// TODO?
		break;

	default:
		EXCEPT("Inside Resource::acceptClaimRequest() "
			   "with unexpected claim type: %s",
			   getClaimTypeString(r_cur->type()));
		break;
	}
	return accepted;
}


bool
Resource::willingToRun(ClassAd* request_ad)
{
	bool slot_requirements = true, req_requirements = true;

		// First, verify that the slot and job meet each other's
		// requirements at all.
	if (request_ad) {
		r_reqexp->restore();
		if (EvalBool(ATTR_REQUIREMENTS, r_classad,
								request_ad, slot_requirements) == 0) {
				// Since we have the request ad, treat UNDEFINED as FALSE.
			slot_requirements = false;
		}

			// Since we have a request ad, we can also check its requirements.
		Starter* tmp_starter;
		bool no_starter = false;
		tmp_starter = resmgr->starter_mgr.newStarter(request_ad, r_classad, no_starter );
		if (!tmp_starter) {
			req_requirements = false;
		}
		else {
			delete(tmp_starter);
			req_requirements = true;
		}

			// The following dprintfs are only done if request_ad !=
			// NULL, because this function is frequently called with
			// request_ad==NULL when the startd is evaluating its
			// state internally, and it is not unexpected for START to
			// locally evaluate to false in that case.

		if (!slot_requirements || !req_requirements) {
			if (!slot_requirements) {
				dprintf(D_FAILURE|D_ALWAYS, "Slot requirements not satisfied.\n");
				dprintf(D_ALWAYS, "Job ad was ============================\n");
				dPrintAd(D_ALWAYS, *request_ad);
				dprintf(D_ALWAYS, "Slot ad was ============================\n");
				dPrintAd(D_ALWAYS, *r_classad);
			}
			if (no_starter) {
				dprintf(D_FAILURE|D_ALWAYS, "No starter found to run this job!  Is something wrong with your Condor installation?\n");
			}
			else if (!req_requirements) {
				dprintf(D_FAILURE|D_ALWAYS, "Job requirements not satisfied.\n");
				dprintf(D_ALWAYS, "Job ad was ============================\n");
				dPrintAd(D_ALWAYS, *request_ad);
				dprintf(D_ALWAYS, "Slot ad was ============================\n");
				dPrintAd(D_ALWAYS, *r_classad);
			}
		}

			// Possibly print out the ads we just got to the logs.
		if (IsDebugLevel(D_JOB)) {
			std::string adbuf;
			dprintf(D_JOB, "REQ_CLASSAD:\n%s", formatAd(adbuf, *request_ad, "\t"));
		}
		if (IsDebugLevel(D_MACHINE)) {
			std::string adbuf;
			dprintf(D_MACHINE, "MACHINE_CLASSAD:\n%s", formatAd(adbuf, *r_classad, "\t"));
		}
	}
	else {
			// All we can do is locally evaluate START.  We don't want
			// the full-blown ATTR_REQUIREMENTS since that includes
			// the valid checkpoint platform clause, which will always
			// be undefined (and irrelevant for our decision here).
		if (r_classad->LookupBool(ATTR_START, slot_requirements) == 0) {
				// Without a request classad, treat UNDEFINED as TRUE.
			slot_requirements = true;
		}
	}

	if (!slot_requirements || !req_requirements) {
			// Not willing -- no sense checking state, RANK, etc.
		return false;
	}

		// TODO: check state, RANK, etc.?
	return true;
}


#if HAVE_JOB_HOOKS

void
Resource::createOrUpdateFetchClaim(ClassAd* job_ad, float rank)
{
	if (state() == claimed_state && activity() == idle_act
		&& r_cur && r_cur->type() == CLAIM_FETCH)
	{
			// We're currently claimed with a fetch claim, and we just
			// fetched another job. Instead of generating a new Claim,
			// we just need to update r_cur with the new job ad.
		r_cur->setjobad(job_ad);
		r_cur->setrank(rank);
	}
	else {
			// We're starting a new claim for this fetched work, so
			// create a new Claim object and initialize it.
		createFetchClaim(job_ad, rank);
	}
		// Either way, maybe we should initialize the Client object, too?
		// TODO-fetch
}

void
Resource::createFetchClaim(ClassAd* job_ad, float rank)
{
	Claim* new_claim = new Claim(this, CLAIM_FETCH);
	new_claim->setjobad(job_ad);
	new_claim->setrank(rank);

	if (state() == claimed_state) {
		remove_pre();
		r_pre = new_claim;
	}
	else {
		delete r_cur;
		r_cur = new_claim;
	}
}


bool
Resource::spawnFetchedWork(void)
{
		// First, we have to find a Starter that will work.
	Starter* tmp_starter;
	bool no_starter = false;
	tmp_starter = resmgr->starter_mgr.newStarter(r_cur->ad(), r_classad, no_starter);
	if( ! tmp_starter ) {
		dprintf(D_ALWAYS|D_FAILURE, "ERROR: Could not find a starter that can run fetched work request, aborting.\n");
		change_state(owner_state);
		return false;
	}

		// Update the claim object with info from the job classad stored in the Claim object
		// Then spawn the given starter.
		// If the starter was spawned, we no longer own the tmp_starter object
	ASSERT(r_cur->ad() != NULL);
	if ( ! r_cur->spawnStarter(tmp_starter, NULL)) {
		delete tmp_starter; tmp_starter = NULL;

		dprintf(D_ALWAYS|D_FAILURE, "ERROR: Failed to spawn starter for fetched work request, aborting.\n");
		change_state(owner_state);
			// spawnStarter() deletes the Claim's starter object on
			// failure, so there's no worry about leaking tmp_starter here.
		return false;
	}

	change_state(busy_act);
	return true;
}


void
Resource::terminateFetchedWork(void)
{
	change_state(preempting_state, vacating_act);
}


void
Resource::startedFetch(void)
{
		// Record that we just fetched.
	m_last_fetch_work_spawned = time(NULL);
	m_currently_fetching = true;

}


void
Resource::fetchCompleted(void)
{
	m_currently_fetching = false;

		// Record that we just finished fetching.
	m_last_fetch_work_completed = time(NULL);

		// Now that a fetch hook returned, (re)set our timer to try
		// fetching again based on the delay expression.
	resetFetchWorkTimer();

		// If we are a dynamically created slot, it is possible that
		// we became unclaimed while waiting for the fetch to
		// complete. Now that it has we can reevaluate our state and
		// potentially delete ourself.
	if ( get_feature() == DYNAMIC_SLOT ) {
		// WARNING: This must be the last thing done in response to a
		// hook exiting, if it isn't then there is a chance we will be
		// referenced after we are deleted.
		eval_state();
	}
}


int
Resource::evalNextFetchWorkDelay(void)
{
	static bool warned_undefined = false;
	int value = 0;
	ClassAd* job_ad = NULL;
	if (r_cur) {
		job_ad = r_cur->ad();
	}
	if (EvalInteger(ATTR_FETCH_WORK_DELAY, r_classad, job_ad, value) == 0) {
			// If undefined, default to 5 minutes (300 seconds).
		if (!warned_undefined) {
			dprintf(D_FULLDEBUG,
					"%s is UNDEFINED, using 5 minute default delay.\n",
					ATTR_FETCH_WORK_DELAY);
			warned_undefined = true;
		}
		value = 300;
	}
	m_next_fetch_work_delay = value;
	return value;
}


void
Resource::tryFetchWork(void)
{
		// First, make sure we're configured for fetching at all.
	if (!getHookKeyword()) {
			// No hook keyword for ths slot, bail out.
		return;
	}

		// Then, make sure we're not currently fetching.
	if (m_currently_fetching) {
			// No need to log a message about this, it's not an error.
		return;
	}

		// Now, make sure we  haven't fetched too recently.
	evalNextFetchWorkDelay();
	if (m_next_fetch_work_delay > 0) {
		time_t now = time(NULL);
		time_t delta = now - m_last_fetch_work_completed;
		if (delta < m_next_fetch_work_delay) {
				// Throttle is defined, and the time since we last
				// fetched is shorter than the desired delay. Reset
				// our timer to go off again when we think we'd be
				// ready, and bail out.
			resetFetchWorkTimer(m_next_fetch_work_delay - delta);
			return;
		}
	}

		// Finally, ensure the START expression isn't locally FALSE.
	if (!willingToRun(NULL)) {
			// We're not currently willing to run any jobs at all, so
			// don't bother invoking the hook. However, we know the
			// fetching delay was already reached, so we should reset
			// our timer for another full delay.
		resetFetchWorkTimer();
		return;
	}

		// We're ready to invoke the hook. The timer to re-fetch will
		// be reset once the hook completes.
	resmgr->m_hook_mgr->invokeHookFetchWork(this);
	return;
}


void
Resource::resetFetchWorkTimer(int next_fetch)
{
	int next = 1;  // Default if there's no throttle set
	if (next_fetch) {
			// We already know how many seconds we want to wait until
			// the next fetch, so just use that.
		next = next_fetch;
	}
	else {
			// A fetch invocation just completed, we don't need to
			// recompute any times and deltas.  We just need to
			// reevaluate the delay expression and set a timer to go
			// off in that many seconds.
		evalNextFetchWorkDelay();
		if (m_next_fetch_work_delay > 0) {
			next = m_next_fetch_work_delay;
		}
	}

	if (m_next_fetch_work_tid == -1) {
			// Never registered.
		m_next_fetch_work_tid = daemonCore->Register_Timer(
			next, 100000, (TimerHandlercpp)&Resource::tryFetchWork,
			"Resource::tryFetchWork", this);
	}
	else {
			// Already registered, just reset it.
		daemonCore->Reset_Timer(m_next_fetch_work_tid, next, 100000);
	}
}


char*
Resource::getHookKeyword()
{
	if (!m_hook_keyword_initialized) {
		MyString param_name;
		param_name.formatstr("%s_JOB_HOOK_KEYWORD", r_id_str);
		m_hook_keyword = param(param_name.Value());
		if (!m_hook_keyword) {
			m_hook_keyword = param("STARTD_JOB_HOOK_KEYWORD");
		}
		m_hook_keyword_initialized = true;
	}
	return m_hook_keyword;
}

void Resource::enable()
{
    /* let the negotiator match jobs to this slot */
	r_reqexp->restore ();

}

void Resource::disable()
{

    /* kill the claim */
	void_kill_claim ();

	/* let the negotiator know not to match any new jobs to
    this slot */
	r_reqexp->unavail ();

}


float
Resource::compute_rank( ClassAd* req_classad ) {

	float rank;

	if( EvalFloat( ATTR_RANK, r_classad, req_classad, rank ) == 0 ) {
		ExprTree *rank_expr = r_classad->LookupExpr("RANK");
		dprintf( D_ALWAYS, "Error evaluating machine rank expression: %s\n", ExprTreeToString(rank_expr));
		dprintf( D_ALWAYS, "Setting RANK to 0.0\n");
		rank = 0.0;
	}
	return rank;
}


#endif /* HAVE_JOB_HOOKS */

bool
Resource::swap_claims(Resource* ripa, Resource* ripb)
{
	if (ripa == ripb) return false;

	// swap state
	ResState* r_state = ripa->r_state;
	ripa->r_state = ripb->r_state;
	ripb->r_state = r_state;
	// update resource back pointers in the states
	time_t now = time(NULL); // reset the activity time as part of the swap.
	ripa->r_state->setResource(ripa, now);
	ripb->r_state->setResource(ripb, now);

	// swap claim
	Claim* r_cur = ripa->r_cur;
	ripa->r_cur = ripb->r_cur;
	ripb->r_cur = r_cur;
	// update resource pointers in the claims
	ripa->r_cur->setResource(ripa);
	ripb->r_cur->setResource(ripb);

	// swap execute directory
	MyString str = ripa->m_execute_dir;
	ripa->m_execute_dir = ripb->m_execute_dir;
	ripb->m_execute_dir = str;

	// swap execute partition ids
	str = ripa->m_execute_partition_id;
	ripa->m_execute_partition_id = ripb->m_execute_partition_id;
	ripb->m_execute_partition_id = str;

	// swap execute directory inside machine attributes
	CpuAttributes::swap_attributes(*(ripa->r_attr), *(ripb->r_attr), 1);

	return true;
}

Resource * initialize_resource(Resource * rip, ClassAd * req_classad, Claim* &leftover_claim)
{
	ASSERT(rip);
	ASSERT(req_classad);
	if( Resource::PARTITIONABLE_SLOT == rip->get_feature() ) {
		ClassAd	*mach_classad = rip->r_classad;
		CpuAttributes *cpu_attrs;
		MyString type;
		StringList type_list;
		int cpus;
		long long disk, memory, swap;
		bool must_modify_request = param_boolean("MUST_MODIFY_REQUEST_EXPRS",false,false,req_classad,mach_classad);
		ClassAd *unmodified_req_classad = NULL;

			// Modify the requested resource attributes as per config file.
			// If must_modify_request is false (the default), then we only modify the request _IF_
			// the result still matches.  So is must_modify_request is false, we first backup
			// the request classad before making the modification - if after modification matching fails,
			// fall back on the original backed-up ad.
		if ( !must_modify_request ) {
				// save an unmodified backup copy of the req_classad
			unmodified_req_classad = new ClassAd( *req_classad );  
		}

			// Now make the modifications.
		static const char* resources[] = {ATTR_REQUEST_CPUS, ATTR_REQUEST_DISK, ATTR_REQUEST_MEMORY, NULL};
		for (int i=0; resources[i]; i++) {
			MyString knob("MODIFY_REQUEST_EXPR_");
			knob += resources[i];
			char *tmp = param(knob.Value());
			if( tmp ) {
				ExprTree *tree = NULL;
				classad::Value result;
				long long val = 0;
				ParseClassAdRvalExpr(tmp, tree);
				if ( tree &&
					 EvalExprTree(tree,req_classad,mach_classad,result) &&
					 result.IsIntegerValue(val) )
				{
					req_classad->Assign(resources[i],val);

				}
				if (tree) delete tree;
				free(tmp);
			}
		}

			// Now make sure the partitionable slot itself is satisfied by
			// the job. If not there is no point in trying to
			// partition it. This check also prevents
			// over-partitioning. The acceptability of the dynamic
			// slot and job will be checked later, in the normal
			// course of accepting the claim.
		bool mach_requirements = true;
		do {
			rip->r_reqexp->restore();
			if (EvalBool( ATTR_REQUIREMENTS, mach_classad, req_classad, mach_requirements) == 0) {
				dprintf(D_ALWAYS,
					"STARTD Requirements expression no longer evaluates to a boolean %s MODIFY_REQUEST_EXPR_ edits\n",
					unmodified_req_classad ? "with" : "w/o"
					);
				mach_requirements = false;  // If we can't eval it as a bool, treat it as false
			}
				// If the pslot cannot support this request, ABORT iff there is not
				// an unmodified_req_classad backup copy we can try on the next iteration of
				// the while loop
			if (mach_requirements == false) {

				std::vector<ClassAd*> jobs; jobs.push_back(req_classad);
				classad::References attrs; attrs.insert("START"); attrs.insert("WithinResourceLimits");
				std::string buf; buf.reserve(1000);
				anaFormattingOptions fmt = { 100, detail_analyze_each_sub_expr | detail_inline_std_slot_exprs | detail_smart_unparse_expr, "Requirements", "Slot", "Job" };
				AnalyzeRequirementsForEachTarget(mach_classad, ATTR_REQUIREMENTS, attrs, jobs, buf, fmt);
				dprintf(D_ALWAYS, "STARTD Requirements do not match, %s MODIFY_REQUEST_EXPR_ edits. Analysis:\n%s\n",
					unmodified_req_classad ? "with" : "w/o", buf.c_str());

				if (IsDebugVerbose(D_MATCH)) {
					dprintf(D_MATCH | D_FULLDEBUG,
						"STARTD Requirements do not match, %s MODIFY_REQUEST_EXPR_ edits. Job ad was ============================\n", 
						unmodified_req_classad ? "with" : "w/o");
					dPrintAd(D_MATCH | D_FULLDEBUG, *req_classad);
					dprintf(D_MATCH | D_FULLDEBUG, "Machine ad was ============================\n");
					dPrintAd(D_MATCH | D_FULLDEBUG, *mach_classad);
				}
				if (unmodified_req_classad) {
					// our modified req_classad no longer matches, put back the original
					// so we can try again.
					dprintf(D_ALWAYS, 
						"Job no longer matches partitionable slot after MODIFY_REQUEST_EXPR_ edits, retrying w/o edits\n");
					req_classad->CopyFrom(*unmodified_req_classad);	// put back original					
					delete unmodified_req_classad;
					unmodified_req_classad = NULL;
				} else {
					rip->dprintf(D_ALWAYS, 
					  "Partitionable slot can't be split to allocate a dynamic slot large enough for the claim\n" );
					return NULL;
				}
			}
		} while (mach_requirements == false);

			// No longer need this, make sure to free the memory.
		if (unmodified_req_classad) {
			delete unmodified_req_classad;
			unmodified_req_classad = NULL;
		}

			// Pull out the requested attribute values.  If specified, we go with whatever
			// the schedd wants, which is in request attributes prefixed with
			// "_condor_".  This enables to schedd to request something different than
			// what the end user specified, and yet still preserve the end-user's
			// original request. If the schedd does not specify, go with whatever the user
			// placed in the ad, aka the ATTR_REQUEST_* attributes itself.  If that does
			// not exist, we either cons up a default or refuse the claim.
		MyString schedd_requested_attr;

        if (cp_supports_policy(*mach_classad)) {
            // apply consumption policy
            consumption_map_t consumption;
            cp_compute_consumption(*req_classad, *mach_classad, consumption);

            // generate the type string used by standard code path
            for (consumption_map_t::iterator j(consumption.begin());  j != consumption.end();  ++j) {
                if (j != consumption.begin()) type += " ";
                if (MATCH == strcasecmp(j->first.c_str(),"disk")) {
                    // if it weren't for special cases, we'd have no cases at all
                    type.formatstr_cat("disk=%.1f%%", max(0, (0.1 + 100 * j->second / (double)rip->r_attr->get_total_disk())));
                } else {
                    type.formatstr_cat("%s=%d", j->first.c_str(), int(j->second));
                }
            }
        } else {
                // Look to see how many CPUs are being requested.
            schedd_requested_attr = "_condor_";
            schedd_requested_attr += ATTR_REQUEST_CPUS;
            if( !EvalInteger( schedd_requested_attr.Value(), req_classad, mach_classad, cpus ) ) {
                if( !EvalInteger( ATTR_REQUEST_CPUS, req_classad, mach_classad, cpus ) ) {
                    cpus = 1; // reasonable default, for sure
                }
            }
            type.formatstr_cat( "cpus=%d ", cpus );

                // Look to see how much MEMORY is being requested.
            schedd_requested_attr = "_condor_";
            schedd_requested_attr += ATTR_REQUEST_MEMORY;
            if( !EvalInteger( schedd_requested_attr.Value(), req_classad, mach_classad, memory ) ) {
                if( !EvalInteger( ATTR_REQUEST_MEMORY, req_classad, mach_classad, memory ) ) {
                        // some memory size must be available else we cannot
                        // match, plus a job ad without ATTR_MEMORY is sketchy
                    rip->dprintf( D_ALWAYS,
                                  "No memory request in incoming ad, aborting...\n" );
                    return NULL;
                }
            }
            type.formatstr_cat( "memory=%lld ", memory );

                // Look to see how much DISK is being requested.
            schedd_requested_attr = "_condor_";
            schedd_requested_attr += ATTR_REQUEST_DISK;
            if( !EvalInteger( schedd_requested_attr.Value(), req_classad, mach_classad, disk ) ) {
                if( !EvalInteger( ATTR_REQUEST_DISK, req_classad, mach_classad, disk ) ) {
                        // some disk size must be available else we cannot
                        // match, plus a job ad without ATTR_DISK is sketchy
                    rip->dprintf( D_FULLDEBUG,
                                  "No disk request in incoming ad, aborting...\n" );
                    return NULL;
                }
            }
            type.formatstr_cat( "disk=%.1f%%",
                                max((0.1 + disk / (double) rip->r_attr->get_total_disk() * 100), 0.001) );


                // Look to see how much swap is being requested.
            schedd_requested_attr = "_condor_";
            schedd_requested_attr += ATTR_REQUEST_VIRTUAL_MEMORY;
			double total_virt_mem = rip->r_attr->get_mach_attr()->virt_mem();
			bool set_swap = true;

            if( !EvalInteger( schedd_requested_attr.Value(), req_classad, mach_classad, swap ) ) {
                if( !EvalInteger( ATTR_REQUEST_VIRTUAL_MEMORY, req_classad, mach_classad, swap ) ) {
						// Schedd didn't set it, user didn't request it
					if (param_boolean("PROPORTIONAL_SWAP_ASSIGNMENT", false)) {
						// set swap to same percentage of swap as we have of physical memory
						double mpcent = 100.0 * double(memory) / double(rip->r_attr->get_mach_attr()->phys_mem());
						type.formatstr_cat(" swap=%d%%", int(mpcent));
						set_swap = false;
					} else {
						// Fall back to you get everything and don't pay anything
						set_swap = false;
					}
                }
            }

			if (set_swap) {
				type.formatstr_cat( " swap=%d%%", 
					max((int) ceil((swap / total_virt_mem) * 100), 1));
			}

            for (CpuAttributes::slotres_map_t::const_iterator j(rip->r_attr->get_slotres_map().begin());  j != rip->r_attr->get_slotres_map().end();  ++j) {
                string reqname;
                formatstr(reqname, "%s%s", ATTR_REQUEST_PREFIX, j->first.c_str());
                int reqval = 0;
                if (!EvalInteger(reqname.c_str(), req_classad, mach_classad, reqval)) reqval = 0;
                string attr;
                formatstr(attr, " %s=%d", j->first.c_str(), reqval);
                type += attr;
            }
        }

		rip->dprintf( D_FULLDEBUG,
					  "Match requesting resources: %s\n", type.Value() );

		type_list.initializeFromString( type.Value() );
		cpu_attrs = ::buildSlot( resmgr->m_attr, rip->r_id, &type_list, -rip->type(), false );
		if( ! cpu_attrs ) {
			rip->dprintf( D_ALWAYS,
						  "Failed to parse attributes for request, aborting\n" );
			return NULL;
		}

		Resource * new_rip = new Resource( cpu_attrs, rip->r_id, true, rip );
		if( ! new_rip ) {
			rip->dprintf( D_ALWAYS,
						  "Failed to build new resource for request, aborting\n" );
			return NULL;
		}

			// Initialize the rest of the Resource
		new_rip->initial_compute(rip);
		//TJ:2020 - initial_compute already does this, so commenting it out
		//new_rip->compute( A_TIMEOUT | A_UPDATE, 0 ); // Compute disk space
		new_rip->init_classad();
		new_rip->refresh_classad_evaluated(); 
		new_rip->refresh_classad_slot_attrs(); 

			// The new resource needs the claim from its
			// parititionable parent
		delete new_rip->r_cur;
		new_rip->r_cur = rip->r_cur;
		new_rip->r_cur->setResource( new_rip );

			// And the partitionable parent needs a new claim
		rip->r_cur = new Claim( rip );

			// Recompute the partitionable slot's resources
		rip->change_state( unclaimed_state );
			// Call update() in case we were never matched, i.e. no state change
			// Note: update() may create a new claim if pass thru Owner state
		rip->update();

		resmgr->addResource( new_rip );

			// get many of the new_rip's attributes calculated.
			// the one thing this doesn't update is owner load and keyboard
			// note that compute_dynamic will refresh both the d-slot and p-slot
		resmgr->compute_dynamic(true, new_rip);

			// Stash pslot claim as the "leftover_claim", which
			// we will send back directly to the schedd iff it supports
			// receiving partitionable slot leftover info as part of the
			// new-style extended claiming protocol. 
			// But don't send a leftovers claim if consumption policies
			// are enabled, as that means the negotiator is carving up
			// the pslot.
		bool scheddWantsLeftovers = false;
			// presence of this attr in request ad tells us in a 
			// backwards/forwards compatible way if the schedd understands
			// the claim protocol enhancement to accept leftovers
		req_classad->LookupBool("_condor_SEND_LEFTOVERS",scheddWantsLeftovers);
		if ( scheddWantsLeftovers && 
			 param_boolean("CLAIM_PARTITIONABLE_LEFTOVERS",true) &&
			 rip->r_has_cp == false )
		{
			leftover_claim = rip->r_cur;
			ASSERT(leftover_claim);
		}

		return new_rip;
	} else {
		// Basic slot.
		return rip;
	}
}

void
Resource::publishDynamicChildSummaries(ClassAd *cap)
{
	if (!is_partitionable_slot()) {
		// TODO:  Add rollup by slot_type
		dprintf(D_ALWAYS | D_BACKTRACE, "publishDynamicChildSummaries called for non p-slot\n");
		return;
	}

	cap->Assign(ATTR_NUM_DYNAMIC_SLOTS, (long long)m_children.size());

		// If not set, turn off the whole thing
	if (param_boolean("ADVERTISE_PSLOT_ROLLUP_INFORMATION", true) == false) {
		return;
	}

	cap->Assign(ATTR_PSLOT_ROLLUP_INFORMATION, true);

	//cap->AssignExpr(ATTR_CHILD_CLAIM_IDS, makeChildClaimIds().c_str());

	// List of attrs to rollup from dynamic ads into lists
	// in the partitionable ad

	classad::References attrs;
	attrs.insert(ATTR_NAME);
	attrs.insert(ATTR_DSLOT_ID);
	attrs.insert(ATTR_CURRENT_RANK);
	attrs.insert(ATTR_REMOTE_USER);
	attrs.insert(ATTR_REMOTE_OWNER);
	attrs.insert(ATTR_ACCOUNTING_GROUP);
	attrs.insert(ATTR_STATE);
	attrs.insert(ATTR_ACTIVITY);
	attrs.insert(ATTR_ENTERED_CURRENT_STATE);
	attrs.insert(ATTR_RETIREMENT_TIME_REMAINING);

	attrs.insert(ATTR_CPUS);
	attrs.insert(ATTR_MEMORY);
	attrs.insert(ATTR_DISK);

	MachAttributes::slotres_map_t machres_map = resmgr->m_attr->machres();
    for (auto j(machres_map.begin());  j != machres_map.end();  j++) {
        attrs.insert(j->first);
    }

	// The admin can add additional ones
	param_and_insert_attrs("STARTD_PARTITIONABLE_SLOT_ATTRS", attrs);

	std::string attrName;
	std::string attrValue;
	attrValue.reserve(100);

	for (auto it(attrs.begin()); it != attrs.end(); it++) {
		attrName = "Child" + (*it);
		attrValue.clear();
		rollupAttrs(attrValue, m_children, (*it));
		cap->AssignExpr(attrName, attrValue.c_str());
	}
}

/* static */ void
Resource::rollupAttrs(std::string &attrValue, std::set<Resource *,ResourceLess> & children, const std::string &name)
{
	classad::Value val;

	classad::ClassAdUnParser unparse;
	unparse.SetOldClassAd(true, true);

	attrValue = "{";

	bool firstTime = true;

	for (auto i(children.begin());  i != children.end();  i++) {
		if (firstTime) {
			firstTime = false;
		} else {
			attrValue += ", ";
		}
		if ((*i)->r_classad->EvaluateAttr(name, val)) {
			unparse.Unparse(attrValue,val);
		} else {
			attrValue += "undefined";
		}
	}
	attrValue += "}";

	return;
}

void
Resource::invalidateAllClaimIDs() {
	if( r_pre ) { r_pre->invalidateID(); }
	if( r_pre_pre ) { r_pre_pre->invalidateID(); }
	if( r_cur ) { r_cur->invalidateID(); }
}<|MERGE_RESOLUTION|>--- conflicted
+++ resolved
@@ -27,11 +27,8 @@
 #include "condor_holdcodes.h"
 #include "startd_bench_job.h"
 #include "ipv6_hostname.h"
-<<<<<<< HEAD
 #include "expr_analyze.h" // to analyze mismatches in the same way condor_q -better does
-=======
 #include "directory_util.h"
->>>>>>> 81119c3f
 
 #include "slot_builder.h"
 
@@ -2732,13 +2729,8 @@
 	// starter knows where the execute directory is.  Empirically, this set
 	// of conditions also ensures that reset_monitor() has been called, so
 	// the first ad we write will include the StartOfJob* attribute(s).
-<<<<<<< HEAD
 	if (r_cur && r_cur->ad() && r_cur->executeDir() ) {
-=======
-	if( IS_PUBLIC(mask) && IS_UPDATE(mask)
-	  && r_cur && r_cur->ad() && r_cur->executeDir() ) {
-
->>>>>>> 81119c3f
+
 		std::string updateAdDir;
 		formatstr( updateAdDir, "%s%cdir_%d", r_cur->executeDir(), DIR_DELIM_CHAR, r_cur->starterPID() );
 
