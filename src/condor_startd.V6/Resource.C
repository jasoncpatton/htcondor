--- conflicted
+++ resolved
@@ -1683,32 +1683,6 @@
     // Publish the monitoring information
     daemonCore->monitor_data.ExportData( cap );
 
-<<<<<<< HEAD
-=======
-	// Build the MDS/LDIF file
-	char	*tmp;
-	if ( ( tmp = param( "STARTD_MDS_OUTPUT" ) ) != NULL ) {
-		if (  ( mask & ( A_PUBLIC | A_UPDATE ) ) ==
-			  ( A_PUBLIC | A_UPDATE )  ) {
-
-			int		mlen = 20 + strlen( tmp );
-			char	*fname = (char *) malloc( mlen );
-			if ( NULL == fname ) {
-				dprintf( D_ALWAYS, "Failed to malloc MDS fname (%d bytes)\n",
-						 mlen );
-			} else {
-				sprintf( fname, "%s-%s.ldif", tmp, r_id_str );
-				if (  ( MdsGenerate( cap, fname ) ) < 0 ) {
-					dprintf( D_ALWAYS, "Failed to generate MDS file '%s'\n",
-							 fname );
-				}
-				free(fname);
-			}
-		}
-		free(tmp);
-	}
-
->>>>>>> 30513e2b
 	if( IS_PUBLIC(mask) && IS_SHARED_SLOT(mask) ) {
 		resmgr->publishSlotAttrs( cap );
 	}
