--- conflicted
+++ resolved
@@ -53,11 +53,7 @@
 
     // Check job ad and configured LVM_HIDE_MOUNT value for whether or not to
     // hide the LV mount. Returns false when things strict incompatibilities are detected
-<<<<<<< HEAD
-    static bool CheckHideMount(ClassAd* ad, bool& hide_mount);
-=======
     static bool CheckHideMount(const ClassAd* jobAd, const ClassAd* machineAd, bool& hide_mount);
->>>>>>> 746e5ce9
 
 #ifdef LINUX
     static bool is_enabled() { return true; }
