/***************************************************************
 *
 * Copyright (C) 1990-2007, Condor Team, Computer Sciences Department,
 * University of Wisconsin-Madison, WI.
 * 
 * Licensed under the Apache License, Version 2.0 (the "License"); you
 * may not use this file except in compliance with the License.  You may
 * obtain a copy of the License at
 * 
 *    http://www.apache.org/licenses/LICENSE-2.0
 * 
 * Unless required by applicable law or agreed to in writing, software
 * distributed under the License is distributed on an "AS IS" BASIS,
 * WITHOUT WARRANTIES OR CONDITIONS OF ANY KIND, either express or implied.
 * See the License for the specific language governing permissions and
 * limitations under the License.
 *
 ***************************************************************/


#include "condor_common.h"
#include "startd.h"
#include "condor_classad_namedlist.h"
#include "classad_merge.h"
#include "vm_common.h"
#include "VMRegister.h"
#include <math.h>


ResMgr::ResMgr()
{
	totals_classad = NULL;
	config_classad = NULL;
	up_tid = -1;
	poll_tid = -1;

	m_attr = new MachAttributes;

#if HAVE_BACKFILL
	m_backfill_mgr = NULL;
	m_backfill_shutdown_pending = false;
#endif

#if HAVE_JOB_HOOKS
	m_hook_mgr = NULL;
#endif

#if HAVE_HIBERNATE
	m_netif = new NetworkAdapterBase::createNetworkAdapter(
		daemonCore->InfoCommandSinfulString (), true );
	m_hibernation_manager = new HibernationManager( );
	m_hibernation_manager->addInterface( m_netif );
	m_hibernate_tid = -1;
#endif

	id_disp = NULL;

	nresources = 0;
	resources = NULL;
	type_nums = NULL;
	new_type_nums = NULL;
	is_shutting_down = false;
	cur_time = last_in_use = time( NULL );
}


ResMgr::~ResMgr()
{
	int i;
	if( config_classad ) delete config_classad;
	if( totals_classad ) delete totals_classad;
	if( id_disp ) delete id_disp;
	delete m_attr;

#if HAVE_BACKFILL
	if( m_backfill_mgr ) {
		delete m_backfill_mgr;
	}
#endif

#if HAVE_JOB_HOOKS
	if (m_hook_mgr) {
		delete m_hook_mgr;
	}
#endif

#if HAVE_HIBERNATE
	cancelHibernateTimer();
#endif /* HAVE_HIBERNATE */

	if( resources ) {
		for( i = 0; i < nresources; i++ ) {
			delete resources[i];
		}
		delete [] resources;
	}
	for( i=0; i<max_types; i++ ) {
		if( type_strings[i] ) {
			delete type_strings[i];
		}
	}
	delete [] type_strings;
	delete [] type_nums;
	if( new_type_nums ) {
		delete [] new_type_nums;
	}		
}


void
ResMgr::init_config_classad( void )
{
	if( config_classad ) delete config_classad;
	config_classad = new ClassAd();

		// First, bring in everything we know we need
	configInsert( config_classad, "START", true );
	configInsert( config_classad, "SUSPEND", true );
	configInsert( config_classad, "CONTINUE", true );
	configInsert( config_classad, "PREEMPT", true );
	configInsert( config_classad, "KILL", true );
	configInsert( config_classad, "WANT_SUSPEND", true );
	configInsert( config_classad, "WANT_VACATE", true );
	configInsert( config_classad, "CLAIM_WORKLIFE", false );
	configInsert( config_classad, ATTR_MAX_JOB_RETIREMENT_TIME, false );

		// Now, bring in things that we might need
	configInsert( config_classad, "PERIODIC_CHECKPOINT", false );
	configInsert( config_classad, "RunBenchmarks", false );
	configInsert( config_classad, ATTR_RANK, false );
	configInsert( config_classad, "SUSPEND_VANILLA", false );
	configInsert( config_classad, "CONTINUE_VANILLA", false );
	configInsert( config_classad, "PREEMPT_VANILLA", false );
	configInsert( config_classad, "KILL_VANILLA", false );
	configInsert( config_classad, "WANT_SUSPEND_VANILLA", false );
	configInsert( config_classad, "WANT_VACATE_VANILLA", false );
#if HAVE_BACKFILL
	configInsert( config_classad, "START_BACKFILL", false );
	configInsert( config_classad, "EVICT_BACKFILL", false );
#endif /* HAVE_BACKFILL */
#if HAVE_JOB_HOOKS
	configInsert( config_classad, ATTR_FETCH_WORK_DELAY, false );
#endif /* HAVE_JOB_HOOKS */
#if HAVE_HIBERNATE
	configInsert( config_classad, "HIBERNATE", false );
#endif /* HAVE_HIBERNATE */

		// Next, try the IS_OWNER expression.  If it's not there, give
		// them a resonable default, instead of leaving it undefined. 
	if( ! configInsert(config_classad, ATTR_IS_OWNER, false) ) {
		char* tmp = (char*) malloc( strlen(ATTR_IS_OWNER) + 21 ); 
		if( ! tmp ) {
			EXCEPT( "Out of memory!" );
		}
		sprintf( tmp, "%s = (START =?= False)", ATTR_IS_OWNER );
		config_classad->Insert( tmp );
		free( tmp );
	}
		// Next, try the CpuBusy expression.  If it's not there, try
		// what's defined in cpu_busy (for backwards compatibility).  
		// If that's not there, give them a default of "False",
		// instead of leaving it undefined.
	if( ! configInsert(config_classad, ATTR_CPU_BUSY, false) ) {
		if( ! configInsert(config_classad, "cpu_busy", ATTR_CPU_BUSY,
						   false) ) { 
			char* tmp = (char*) malloc( strlen(ATTR_CPU_BUSY) + 9 ); 
			if( ! tmp ) {
				EXCEPT( "Out of memory!" );
			}
			sprintf( tmp, "%s = False", ATTR_CPU_BUSY );
			config_classad->Insert( tmp );
			free( tmp );
		}
	}

	// Publish all DaemonCore-specific attributes, which also handles
	// STARTD_ATTRS for us.
	daemonCore->publish(config_classad);
}


#if HAVE_BACKFILL

void
ResMgr::backfillMgrDone()
{
	ASSERT( m_backfill_mgr );
	dprintf( D_FULLDEBUG, "BackfillMgr now ready to be deleted\n" );
	delete m_backfill_mgr;
	m_backfill_mgr = NULL;
	m_backfill_shutdown_pending = false;

		// We should call backfillConfig() again, since now that the
		// "old" manager is gone, we might want to allocate a new one
	backfillConfig();
}


static bool
verifyBackfillSystem( const char* sys )
{

#if HAVE_BOINC
	if( ! stricmp(sys, "BOINC") ) {
		return true;
	}
#endif /* HAVE_BOINC */

	return false;
}


bool
ResMgr::backfillConfig()
{
	if( m_backfill_shutdown_pending ) {
			/*
			  we're already in the middle of trying to reconfig the
			  backfill manager, anyway.  we can only get to this point
			  if we had 1 backfill system running, then we either
			  change the system we want or disable backfill entirely,
			  and while we're waiting for the old system to cleanup,
			  we get *another* reconfig.  in this case, we do NOT want
			  to act on the new reconfig until the old reconfig had a
			  chance to complete.  since we'll call backfillConfig()
			  from backfillMgrDone(), anyway, there's no harm in just
			  returning immediately at this point, and plenty of harm
			  that could come from trying to proceed. ;)
			*/
		dprintf( D_ALWAYS, "Got another reconfig while waiting for the old "
				 "backfill system to finish cleaning up, delaying\n" );
		return true;
	}

	if( ! param_boolean("ENABLE_BACKFILL", false) ) {
		if( m_backfill_mgr ) {
			dprintf( D_ALWAYS, 
					 "ENABLE_BACKFILL is false, destroying BackfillMgr\n" );
			if( m_backfill_mgr->destroy() ) {
					// nothing else to cleanup now, we can delete it 
					// immediately...
				delete m_backfill_mgr;
				m_backfill_mgr = NULL;
			} else {
					// backfill_mgr told us we have to wait, so just
					// return for now and we'll finish deleting this
					// in ResMgr::backfillMgrDone(). 
				dprintf( D_ALWAYS, "BackfillMgr still has cleanup to "
						 "perform, postponing delete\n" );
				m_backfill_shutdown_pending = true;
			}
		}
		return false;
	}

	char* new_system = param( "BACKFILL_SYSTEM" );
	if( ! new_system ) {
		dprintf( D_ALWAYS, "ERROR: ENABLE_BACKFILL is TRUE, but "	
				 "BACKFILL_SYSTEM is undefined!\n" );
		return false;
	}
	if( ! verifyBackfillSystem(new_system) ) {
		dprintf( D_ALWAYS,
				 "ERROR: BACKFILL_SYSTEM '%s' not supported, ignoring\n",
				 new_system );
		free( new_system );
		return false;
	}
		
	if( m_backfill_mgr ) {
		if( ! stricmp(new_system, m_backfill_mgr->backfillSystemName()) ) {
				// same as before
			free( new_system );
				// since it's already here and we're keeping it, tell
				// it to reconfig (if that matters)
			m_backfill_mgr->reconfig();
				// we're done 
			return true;
		} else { 
				// different!
			dprintf( D_ALWAYS, "BACKFILL_SYSTEM has changed "
					 "(old: '%s', new: '%s'), re-initializing\n",
					 m_backfill_mgr->backfillSystemName(), new_system );
			if( m_backfill_mgr->destroy() ) {
					// nothing else to cleanup now, we can delete it 
					// immediately...
				delete m_backfill_mgr;
				m_backfill_mgr = NULL;
			} else {
					// backfill_mgr told us we have to wait, so just
					// return for now and we'll finish deleting this
					// in ResMgr::backfillMgrDone(). 
				dprintf( D_ALWAYS, "BackfillMgr still has cleanup to "
						 "perform, postponing delete\n" );
				m_backfill_shutdown_pending = true;
				return true;
			}
		}
	}

		// if we got this far, it means we've got a valid system, but
		// no manager object.  so, depending on the system,
		// instantiate the right thing.
#if HAVE_BOINC
	if( ! stricmp(new_system, "BOINC") ) {
		m_backfill_mgr = new BOINC_BackfillMgr();
		if( ! m_backfill_mgr->init() ) {
			dprintf( D_ALWAYS, "ERROR initializing BOINC_BackfillMgr\n" );
			delete m_backfill_mgr;
			m_backfill_mgr = NULL;
			free( new_system );
			return false;
		}
	}
#endif /* HAVE_BOINC */

	if( ! m_backfill_mgr ) {
			// this is impossible, since we've already verified above
		EXCEPT( "IMPOSSILE: unrecognized BACKFILL_SYSTEM: '%s'",
				new_system );
	}

	dprintf( D_ALWAYS, "Created a %s Backfill Manager\n", 
			 m_backfill_mgr->backfillSystemName() );

	free( new_system );

	return true;
}



#endif /* HAVE_BACKFILL */


void
ResMgr::init_resources( void )
{
	int i;
	CpuAttributes** new_cpu_attrs;

		// These things can only be set once, at startup, so they
		// don't need to be in build_cpu_attrs() at all.
	if (param_boolean("ALLOW_VM_CRUFT", true)) {
		max_types = param_integer("MAX_SLOT_TYPES",
								  param_integer("MAX_VIRTUAL_MACHINE_TYPES",
												10));
	} else {
		max_types = param_integer("MAX_SLOT_TYPES", 10);
	}

	max_types += 1;

		// The reason this isn't on the stack is b/c of the variable
		// nature of max_types. *sigh*  
	type_strings = new StringList*[max_types];
	memset( type_strings, 0, (sizeof(StringList*) * max_types) );

		// Fill in the type_strings array with all the appropriate
		// string lists for each type definition.  This only happens
		// once!  If you change the type definitions, you must restart
		// the startd, or else too much weirdness is possible.
	initTypes( 1 );

		// First, see how many slots of each type are specified.
	nresources = countTypes( &type_nums, true );

	if( ! nresources ) {
			// We're not configured to advertise any nodes.
		resources = NULL;
		id_disp = new IdDispenser( num_cpus(), 1 );
		return;
	}

		// See if the config file allows for a valid set of
		// CpuAttributes objects.  Since this is the startup-code
		// we'll let it EXCEPT() if there is an error.
	new_cpu_attrs = buildCpuAttrs( nresources, type_nums, true );
	if( ! new_cpu_attrs ) {
		EXCEPT( "buildCpuAttrs() failed and should have already EXCEPT'ed" );
	}

		// Now, we can finally allocate our resources array, and
		// populate it.  
	resources = new Resource*[nresources];
	for( i=0; i<nresources; i++ ) {
		resources[i] = new Resource( new_cpu_attrs[i], i+1 );
	}

		// We can now seed our IdDispenser with the right slot id. 
	id_disp = new IdDispenser( num_cpus(), i+1 );

		// Finally, we can free up the space of the new_cpu_attrs
		// array itself, now that all the objects it was holding that
		// we still care about are stashed away in the various
		// Resource objects.  Since it's an array of pointers, this
		// won't touch the objects at all.
	delete [] new_cpu_attrs;

#if HAVE_BACKFILL
	backfillConfig();
#endif

#if HAVE_JOB_HOOKS
	m_hook_mgr = new StartdHookMgr;
	m_hook_mgr->initialize();
#endif
}

bool
ResMgr::reconfig_resources( void )
{
	int t, i, cur, num;
	CpuAttributes** new_cpu_attrs;
	int max_num = num_cpus();
	int* cur_type_index;
	Resource*** sorted_resources;	// Array of arrays of pointers.
	Resource* rip;

#if HAVE_BACKFILL
	backfillConfig();
#endif

#if HAVE_JOB_HOOKS
	m_hook_mgr->reconfig();
#endif

#if HAVE_HIBERNATE
	updateHibernateConfiguration();
#endif /* HAVE_HIBERNATE */

		// Tell each resource to reconfig itself.
	walk(&Resource::reconfig);

		// See if any new types were defined.  Don't except if there's
		// any errors, just dprintf().
	initTypes( 0 );

		// First, see how many slots of each type are specified.
	num = countTypes( &new_type_nums, false );

	if( typeNumCmp(new_type_nums, type_nums) ) {
			// We want the same number of each slot type that we've got
			// now.  We're done!
		delete [] new_type_nums;
		new_type_nums = NULL;
		return true;
	}

		// See if the config file allows for a valid set of
		// CpuAttributes objects.  
	new_cpu_attrs = buildCpuAttrs( num, new_type_nums, false );
	if( ! new_cpu_attrs ) {
			// There was an error, abort.  We still return true to
			// indicate that we're done doing our thing...
		dprintf( D_ALWAYS, "Aborting slot type reconfig.\n" );
		delete [] new_type_nums;
		new_type_nums = NULL;
		return true;
	}

		////////////////////////////////////////////////////
		// Sort all our resources by type and state.
		////////////////////////////////////////////////////

		// Allocate and initialize our arrays.
	sorted_resources = new Resource** [max_types];
	for( i=0; i<max_types; i++ ) {
		sorted_resources[i] = new Resource* [max_num];
		memset( sorted_resources[i], 0, (max_num*sizeof(Resource*)) ); 
	}

	cur_type_index = new int [max_types];
	memset( cur_type_index, 0, (max_types*sizeof(int)) );

		// Populate our sorted_resources array by type.
	for( i=0; i<nresources; i++ ) {
		t = resources[i]->type();
		(sorted_resources[t])[cur_type_index[t]] = resources[i];
		cur_type_index[t]++;
	}
	
		// Now, for each type, sort our resources by state.
	for( t=0; t<max_types; t++ ) {
		ASSERT( cur_type_index[t] == type_nums[t] );
		qsort( sorted_resources[t], type_nums[t], 
			   sizeof(Resource*), &claimedRankCmp );
	}

		////////////////////////////////////////////////////
		// Decide what we need to do.
		////////////////////////////////////////////////////
	cur = -1;
	for( t=0; t<max_types; t++ ) {
		for( i=0; i<new_type_nums[t]; i++ ) {
			cur++;
			if( ! (sorted_resources[t])[i] ) {
					// If there are no more existing resources of this
					// type, we'll need to allocate one.
				alloc_list.Append( new_cpu_attrs[cur] );
				continue;
			}
			if( (sorted_resources[t])[i]->type() ==
				new_cpu_attrs[cur]->type() ) {
					// We've already got a Resource for this slot, so we
					// can delete it.
				delete new_cpu_attrs[cur];
				continue;
			}
		}
			// We're done with the new slots of this type.  See if there
			// are any Resources left over that need to be destroyed.
		for( ; i<max_num; i++ ) {
			if( (sorted_resources[t])[i] ) {
				destroy_list.Append( (sorted_resources[t])[i] );
			} else {
				break;
			}
		}
	}

		////////////////////////////////////////////////////
		// Finally, act on our decisions.
		////////////////////////////////////////////////////

		// Everything we care about in new_cpu_attrs is saved
		// elsewhere, and the rest has already been deleted, so we
		// should now delete the array itself. 
	delete [] new_cpu_attrs;

		// Cleanup our memory.
	for( i=0; i<max_types; i++ ) {	
		delete [] sorted_resources[i];
	}
	delete [] sorted_resources;
	delete [] cur_type_index;

		// See if there's anything to destroy, and if so, do it. 
	destroy_list.Rewind();
	while( destroy_list.Next(rip) ) {
		rip->dprintf( D_ALWAYS,
					  "State change: resource no longer needed by configuration\n" );
		rip->set_destination_state( delete_state );
	}

		// Finally, call our helper, so that if all the slots we need to
		// get rid of are gone by now, we'll allocate the new ones. 
	return processAllocList();
}


CpuAttributes** 
ResMgr::buildCpuAttrs( int total, int* type_num_array, bool except )
{
	int i, j, num;
	CpuAttributes* cap;
	CpuAttributes** cap_array;

		// Available system resources.
	AvailAttributes avail( m_attr );
	
	cap_array = new CpuAttributes* [total];
	if( ! cap_array ) {
		EXCEPT( "Out of memory!" );
	}

	num = 0;
	for( i=0; i<max_types; i++ ) {
		if( type_num_array[i] ) {
			m_current_slot_type = i;
			for( j=0; j<type_num_array[i]; j++ ) {
				cap = buildSlot( num+1, i, except );
				if( avail.decrement(cap) ) {
					cap_array[num] = cap;
					num++;
				} else {
						// We ran out of system resources.  
					dprintf( D_ALWAYS, 
							 "ERROR: Can't allocate %s slot of type %d\n",
							 num_string(j+1), i );
					dprintf( D_ALWAYS | D_NOHEADER, "\tRequesting: " );
					cap->show_totals( D_ALWAYS );
					dprintf( D_ALWAYS | D_NOHEADER, "\tAvailable:  " );
					avail.show_totals( D_ALWAYS, cap );
					delete cap;	// This isn't in our array yet.
					if( except ) {
						EXCEPT( "Ran out of system resources" );
					} else {
							// Gracefully cleanup and abort
						for( i=0; i<num; i++ ) {
							delete cap_array[i];
						}
						delete [] cap_array;
						return NULL;
					}
				}					
			}
		}
	}

		// now replace "auto" shares with final value
	for( i=0; i<num; i++ ) {
		cap = cap_array[i];
		if( !avail.computeAutoShares(cap) ) {

				// We ran out of system resources.  
			dprintf( D_ALWAYS, 
					 "ERROR: Can't allocate slot id %d during auto "
					 "allocation of resources\n", i+1 );
			dprintf( D_ALWAYS | D_NOHEADER, "\tRequesting: " );
			cap->show_totals( D_ALWAYS );
			dprintf( D_ALWAYS | D_NOHEADER, "\tAvailable:  " );
			avail.show_totals( D_ALWAYS, cap );
			delete cap;	// This isn't in our array yet.
			if( except ) {
				EXCEPT( "Ran out of system resources in auto allocation" );
			} else {
					// Gracefully cleanup and abort
				for( i=0; i<num; i++ ) {
					delete cap_array[i];
				}
				delete [] cap_array;
				return NULL;
			}
		}					
	}

	return cap_array;
}
	
static void
_checkInvalidParam( const char* name, bool except ) {
	char* tmp;
	if ((tmp = param(name))) {
		if (except) {
			EXCEPT( "Can't define %s in the config file", name );
		} else {
			dprintf( D_ALWAYS, 
					 "Can't define %s in the config file, ignoring\n",
					 name ); 
		}
		free(tmp);
	}
}

void
ResMgr::initTypes( bool except )
{
	int i;
	char* tmp;
	MyString buf;

	_checkInvalidParam("SLOT_TYPE_0", except);
		// CRUFT
	_checkInvalidParam("VIRTUAL_MACHINE_TYPE_0", except);

	if (! type_strings[0]) {
			// Type 0 is the special type for evenly divided slots. 
		type_strings[0] = new StringList();
		type_strings[0]->initializeFromString("auto");
	}	

	for( i=1; i < max_types; i++ ) {
		if( type_strings[i] ) {
			continue;
		}
		buf.sprintf("SLOT_TYPE_%d", i);
		tmp = param(buf.Value());
		if (!tmp) {
			if (param_boolean("ALLOW_VM_CRUFT", true)) {
				buf.sprintf("VIRTUAL_MACHINE_TYPE_%d", i);
				if (!(tmp = param(buf.Value()))) {
					continue;
				}
			} else {
				continue;
			}
		}
		type_strings[i] = new StringList();
		type_strings[i]->initializeFromString( tmp );
		free( tmp );
	}
}


int
ResMgr::countTypes( int** array_ptr, bool except )
{
	int i, num=0, num_set=0;
    MyString param_name;
    MyString cruft_name;
	int* my_type_nums = new int[max_types];

	if( ! array_ptr ) {
		EXCEPT( "ResMgr:countTypes() called with NULL array_ptr!" );
	}

		// Type 0 is special, user's shouldn't define it.
	_checkInvalidParam("NUM_SLOTS_TYPE_0", except);
		// CRUFT
	_checkInvalidParam("NUM_VIRTUAL_MACHINES_TYPE_0", except);

	for( i=1; i<max_types; i++ ) {
		param_name.sprintf("NUM_SLOTS_TYPE_%d", i);
		if (param_boolean("ALLOW_VM_CRUFT", true)) {
			cruft_name.sprintf("NUM_VIRTUAL_MACHINES_TYPE_%d", i);
			my_type_nums[i] = param_integer(param_name.Value(),
											 param_integer(cruft_name.Value(),
														   0));
		} else {
			my_type_nums[i] = param_integer(param_name.Value(), 0);
		}
		if (my_type_nums[i]) {
			num_set = 1;
			num += my_type_nums[i];
		}
	}

	if( num_set ) {
			// We found type-specific stuff, use that.
		my_type_nums[0] = 0;
	} else {
			// We haven't found any special types yet.  Therefore,
			// we're evenly dividing things, so we only have to figure
			// out how many nodes to advertise.
		if (param_boolean("ALLOW_VM_CRUFT", true)) {
			my_type_nums[0] = param_integer("NUM_SLOTS",
										  param_integer("NUM_VIRTUAL_MACHINES",
														num_cpus()));
		} else {
			my_type_nums[0] = param_integer("NUM_SLOTS", num_cpus());
		}
		num = my_type_nums[0];
	}
	*array_ptr = my_type_nums;
	return num;
}


bool
ResMgr::typeNumCmp( int* a, int* b )
{
	int i;
	for( i=0; i<max_types; i++ ) {
		if( a[i] != b[i] ) {
			return false;
		}
	}
	return true; 
}


CpuAttributes*
ResMgr::buildSlot( int slot_id, int type, bool except )
{
	StringList* list = type_strings[type];
	char *attr, *val;
	int cpus=0, ram=0;
	float disk=0, swap=0, share;
	float default_share = AUTO_SHARE;

	MyString execute_dir, partition_id;
	GetConfigExecuteDir( slot_id, &execute_dir, &partition_id );

		// For this parsing code, deal with the following example
		// string list:
		// "c=1, r=25%, d=1/4, s=25%"
		// There may be a bare number (no equals sign) that specifies
		// the default share for any items not explicitly defined.  Example:
		// "c=1, 25%"

	list->rewind();
	while( (attr = list->next()) ) {
		if( ! (val = strchr(attr, '=')) ) {
				// There's no = in this description, it must be one 
				// percentage or fraction for all attributes.
				// For example "1/4" or "25%".  So, we can just parse
				// it as a percentage and use that for everything.
			default_share = parse_value( attr, except );
			if( default_share <= 0 && !IS_AUTO_SHARE(default_share) ) {
				dprintf( D_ALWAYS, "ERROR: Bad description of slot type %d: ",
						 m_current_slot_type );
				dprintf( D_ALWAYS | D_NOHEADER,  "\"%s\" is invalid.\n", attr );
				dprintf( D_ALWAYS | D_NOHEADER, 
						 "\tYou must specify a percentage (like \"25%%\"), " );
				dprintf( D_ALWAYS | D_NOHEADER, "a fraction (like \"1/4\"),\n" );
				dprintf( D_ALWAYS | D_NOHEADER, 
						 "\tor list all attributes (like \"c=1, r=25%%, s=25%%, d=25%%\").\n" );
				dprintf( D_ALWAYS | D_NOHEADER, 
						 "\tSee the manual for details.\n" );
				if( except ) {
					DC_Exit( 4 );
				} else {	
					return NULL;
				}
			}
			continue;
		}

			// If we're still here, this is part of a string that
			// lists out seperate attributes and the share for each one.
		
			// Get the value for this attribute.  It'll either be a
			// percentage, or it'll be a distinct value (in which
			// case, parse_value() will return negative.
		if( ! val[1] ) {
			dprintf( D_ALWAYS, 
					 "Can't parse attribute \"%s\" in description of slot type %d\n",
					 attr, m_current_slot_type );
			if( except ) {
				DC_Exit( 4 );
			} else {	
				return NULL;
			}
		}
		share = parse_value( &val[1], except );
		if( ! share ) {
				// Invalid share.
		}

			// Figure out what attribute we're dealing with.
		switch( attr[0] ) {
		case 'c':
			cpus = compute_cpus( share );
			break;
		case 'r':
		case 'm':
			ram = compute_phys_mem( share );
			break;
		case 's':
		case 'v':
			if( share > 0 || IS_AUTO_SHARE(share) ) {
				swap = share;
			} else {
				dprintf( D_ALWAYS,
						 "You must specify a percent or fraction for swap in slot type %d\n", 
						 m_current_slot_type ); 
				if( except ) {
					DC_Exit( 4 );
				} else {	
					return NULL;
				}
			}
			break;
		case 'd':
			if( share > 0 || IS_AUTO_SHARE(share) ) {
				disk = share;
			} else {
				dprintf( D_ALWAYS, 
						 "You must specify a percent or fraction for disk in slot type %d\n", 
						m_current_slot_type ); 
				if( except ) {
					DC_Exit( 4 );
				} else {	
					return NULL;
				}
			}
			break;
		default:
			dprintf( D_ALWAYS, "Unknown attribute \"%s\" in slot type %d\n", 
					 attr, m_current_slot_type );
			if( except ) {
				DC_Exit( 4 );
			} else {	
				return NULL;
			}
			break;
		}
	}

		// We're all done parsing the string.  Any attribute not
		// listed will get the default share.
	if( ! cpus ) {
		cpus = compute_cpus( default_share );
	}
	if( ! ram ) {
		ram = compute_phys_mem( default_share );
	}
	if( ! swap ) {
		swap = default_share;
	}
	if( ! disk ) {
		disk = default_share;
	}

		// Now create the object.
	return new CpuAttributes( m_attr, type, cpus, ram, swap, disk, execute_dir, partition_id );
}

void
ResMgr::GetConfigExecuteDir( int slot_id, MyString *execute_dir, MyString *partition_id )
{
	MyString execute_param;
	char *execute_value = NULL;
	execute_param.sprintf("SLOT%d_EXECUTE",slot_id);
	execute_value = param( execute_param.Value() );
	if( !execute_value ) {
		execute_value = param( "EXECUTE" );
	}
	if( !execute_value ) {
		EXCEPT("EXECUTE (or %s) is not defined in the configuration.",
			   execute_param.Value());
	}

#if defined(WIN32)
	int i;
		// switch delimiter char in exec path on WIN32
	for (i=0; execute_value[i]; i++) {
		if (execute_value[i] == '/') {
			execute_value[i] = '\\';
		}
	}
#endif

	*execute_dir = execute_value;
	free( execute_value );

		// Get a unique identifier for the partition containing the execute dir
	char *partition_value = NULL;
	bool partition_rc = sysapi_partition_id( execute_dir->Value(), &partition_value );
	if( !partition_rc ) {
		EXCEPT("Failed to get partition id for %s=%s\n",
			   execute_param.Value(), execute_dir->Value());
	}
	ASSERT( partition_value );
	*partition_id = partition_value;
	free(partition_value);
}

/* 
   Parse a string in one of a few formats, and return a float that
   represents the value.  Either it's "auto", or it's a fraction, like
   "1/4", or it's a percent, like "25%" (in both cases we'd return
   .25), or it's a regular value, like "64", in which case, we return
   the negative value, so that our caller knows it's an absolute
   value, not a fraction.
*/
float
ResMgr::parse_value( const char* str, bool except )
{
	char *tmp, *foo = strdup( str );
	float val;
	if( stricmp(foo,"auto") == 0 || stricmp(foo,"automatic") == 0 ) {
		free( foo );
		return AUTO_SHARE;
	}
	else if( (tmp = strchr(foo, '%')) ) {
			// It's a percent
		*tmp = '\0';
		val = (float)atoi(foo) / 100;
		free( foo );
		return val;
	} else if( (tmp = strchr(foo, '/')) ) {
			// It's a fraction
		*tmp = '\0';
		if( ! tmp[1] ) {
			dprintf( D_ALWAYS, "Can't parse attribute \"%s\" in description of slot type %d\n",
					 foo, m_current_slot_type );
			if( except ) {
				DC_Exit( 4 );
			} else {	
				return 0;
			}
		}
		val = (float)atoi(foo) / ((float)atoi(&tmp[1]));
		free( foo );
		return val;
	} else {
			// This must just be an absolute value.  Return it as a negative
			// float, so the caller knows it's not a fraction.
		val = -(float)atoi(foo);
		free( foo );
		return val;
	}
}
 
 
/*
  Generally speaking, we want to round down for fractional amounts of
  a CPU.  However, we never want to advertise less than 1.  Plus, if
  the share in question is negative, it means it's an absolute value, not a
  fraction.
*/
int
ResMgr::compute_cpus( float share )
{
	int cpus;
	if( IS_AUTO_SHARE(share) ) {
			// Currently, "auto" for cpus just means 1 cpu per slot.
		return 1;
	}
	if( share > 0 ) {
		cpus = (int)floor( share * num_cpus() );
	} else {
		cpus = (int)floor( -share );
	}
	if( ! cpus ) {
		cpus = 1;
	}
	return cpus;
}


/*
  Generally speaking, we want to round down for fractional amounts of
  physical memory.  However, we never want to advertise less than 1.
  Plus, if the share in question is negative, it means it's an absolute
  value, not a fraction.
*/
int
ResMgr::compute_phys_mem( float share )
{
	int phys_mem;
	if( IS_AUTO_SHARE(share) ) {
			// This will be replaced later with an even share of whatever
			// memory is left over.
		return AUTO_MEM;
	}
	if( share > 0 ) {
		phys_mem = (int)floor( share * m_attr->phys_mem() );
	} else {
		phys_mem = (int)floor( -share );
	}
	if( ! phys_mem ) {
		phys_mem = 1;
	}
	return phys_mem;
}


void
ResMgr::walk( int(*func)(Resource*) )
{
	if( ! resources ) {
		return;
	}
	int i;
	for( i = 0; i < nresources; i++ ) {
		func(resources[i]);
	}
}


void
ResMgr::walk( ResourceMember memberfunc )
{
	if( ! resources ) {
		return;
	}
	int i;
	for( i = 0; i < nresources; i++ ) {
		(resources[i]->*(memberfunc))();
	}
}


void
ResMgr::walk( VoidResourceMember memberfunc )
{
	if( ! resources ) {
		return;
	}
	int i;
	for( i = 0; i < nresources; i++ ) {
		(resources[i]->*(memberfunc))();
	}
}


void
ResMgr::walk( ResourceMaskMember memberfunc, amask_t mask ) 
{
	if( ! resources ) {
		return;
	}
	int i;
	for( i = 0; i < nresources; i++ ) {
		(resources[i]->*(memberfunc))(mask);
	}
}


int
ResMgr::sum( ResourceMember memberfunc )
{
	if( ! resources ) {
		return 0;
	}
	int i, tot = 0;
	for( i = 0; i < nresources; i++ ) {
		tot += (resources[i]->*(memberfunc))();
	}
	return tot;
}


float
ResMgr::sum( ResourceFloatMember memberfunc )
{
	if( ! resources ) {
		return 0;
	}
	int i;
	float tot = 0;
	for( i = 0; i < nresources; i++ ) {
		tot += (resources[i]->*(memberfunc))();
	}
	return tot;
}


Resource*
ResMgr::res_max( ResourceMember memberfunc, int* val )
{
	if( ! resources ) {
		return NULL;
	}
	Resource* rip = NULL;
	int i, tmp, max = INT_MIN;

	for( i = 0; i < nresources; i++ ) {
		tmp = (resources[i]->*(memberfunc))();
		if( tmp > max ) {
			max = tmp;
			rip = resources[i];
		}
	}
	if( val ) {
		*val = max;
	}
	return rip;
}


void
ResMgr::resource_sort( ComparisonFunc compar )
{
	if( ! resources ) {
		return;
	}
	if( nresources > 1 ) {
		qsort( resources, nresources, sizeof(Resource*), compar );
	} 
}


// Methods to manipulate the supplemental ClassAd list
int
ResMgr::adlist_register( const char *name )
{
	return extra_ads.Register( name );
}

int
ResMgr::adlist_replace( const char *name, ClassAd *newAd, bool report_diff )
{
	if( report_diff ) {
		StringList ignore_list;
		MyString ignore = name;
		ignore += "_LastUpdate";
		ignore_list.append( ignore.Value() );
		return extra_ads.Replace( name, newAd, true, &ignore_list );
	}
	return extra_ads.Replace( name, newAd );
}

int
ResMgr::adlist_delete( const char *name )
{
	return extra_ads.Delete( name );
}

int
ResMgr::adlist_publish( ClassAd *resAd, amask_t mask )
{
	// Check the mask
	if (  ( mask & ( A_PUBLIC | A_UPDATE ) ) != ( A_PUBLIC | A_UPDATE )  ) {
		return 0;
	}

	return extra_ads.Publish( resAd );
}


bool
ResMgr::needsPolling( void )
{
	if( ! resources ) {
		return false;
	}
	int i;
	for( i = 0; i < nresources; i++ ) {
		if( resources[i]->needsPolling() ) {
			return true;
		}
	}
	return false;
}


bool
ResMgr::hasAnyClaim( void )
{
	if( ! resources ) {
		return false;
	}
	int i;
	for( i = 0; i < nresources; i++ ) {
		if( resources[i]->hasAnyClaim() ) {
			return true;
		}
	}
	return false;
}


Claim*
ResMgr::getClaimByPid( pid_t pid )
{
	Claim* foo = NULL;
	if( ! resources ) {
		return NULL;
	}
	int i;
	for( i = 0; i < nresources; i++ ) {
		if( (foo = resources[i]->findClaimByPid(pid)) ) {
			return foo;
		}
	}
	return NULL;
}


Claim*
ResMgr::getClaimById( const char* id )
{
	Claim* foo = NULL;
	if( ! resources ) {
		return NULL;
	}
	int i;
	for( i = 0; i < nresources; i++ ) {
		if( (foo = resources[i]->findClaimById(id)) ) {
			return foo;
		}
	}
	return NULL;
}


Claim*
ResMgr::getClaimByGlobalJobId( const char* id )
{
	Claim* foo = NULL;
	if( ! resources ) {
		return NULL;
	}
	int i;
	for( i = 0; i < nresources; i++ ) {
		if( (foo = resources[i]->findClaimByGlobalJobId(id)) ) {
			return foo;
		}
	}
	return NULL;
}

Claim *
ResMgr::getClaimByGlobalJobIdAndId( const char *job_id,
									const char *claimId)
{
	Claim* foo = NULL;
	if( ! resources ) {
		return NULL;
	}
	int i;
	for( i = 0; i < nresources; i++ ) {
		if( (foo = resources[i]->findClaimByGlobalJobId(job_id)) ) {
			if( foo == resources[i]->findClaimById(claimId) ) {
				return foo;	
			}
		}
	}
	return NULL;

}


Resource*
ResMgr::findRipForNewCOD( ClassAd* ad )
{
	if( ! resources ) {
		return NULL;
	}
	int requirements;
	int i;

		/*
          We always ensure that the request's Requirements, if any,
		  are met.  Other than that, we give out COD claims to
		  Resources in the following order:  

		  1) the Resource with the least # of existing COD claims (to
  		     ensure round-robin across resources
		  2) in case of a tie, the Resource in the best state (owner
   		     or unclaimed, not claimed)
		  3) in case of a tie, the Claimed resource with the lowest
  		     value of machine Rank for its claim
		*/

		// sort resources based on the above order
	resource_sort( newCODClaimCmp );

		// find the first one that matches our requirements 
	for( i = 0; i < nresources; i++ ) {
		if( ad->EvalBool( ATTR_REQUIREMENTS, resources[i]->r_classad,
						  requirements ) == 0 ) {
			requirements = 0;
		}
		if( requirements ) { 
			return resources[i];
		}
	}
	return NULL;
}



Resource*
ResMgr::get_by_cur_id( char* id )
{
	if( ! resources ) {
		return NULL;
	}
	int i;
	for( i = 0; i < nresources; i++ ) {
		if( resources[i]->r_cur->idMatches(id) ) {
			return resources[i];
		}
	}
	return NULL;
}


Resource*
ResMgr::get_by_any_id( char* id )
{
	if( ! resources ) {
		return NULL;
	}
	int i;
	for( i = 0; i < nresources; i++ ) {
		if( resources[i]->r_cur->idMatches(id) ) {
			return resources[i];
		}
		if( resources[i]->r_pre &&
			resources[i]->r_pre->idMatches(id) ) {
			return resources[i];
		}
		if( resources[i]->r_pre_pre &&
			resources[i]->r_pre_pre->idMatches(id) ) {
			return resources[i];
		}
	}
	return NULL;
}


Resource*
ResMgr::get_by_name( char* name )
{
	if( ! resources ) {
		return NULL;
	}
	int i;
	for( i = 0; i < nresources; i++ ) {
		if( !strcmp(resources[i]->r_name, name) ) {
			return resources[i];
		}
	}
	return NULL;
}


Resource*
ResMgr::get_by_slot_id( int id )
{
	if( ! resources ) {
		return NULL;
	}
	int i;
	for( i = 0; i < nresources; i++ ) {
		if( resources[i]->r_id == id ) {
			return resources[i];
		}
	}
	return NULL;
}


State
ResMgr::state( void )
{
	if( ! resources ) {
		return owner_state;
	}
	State s;
	Resource* rip;
	int i, is_owner = 0;
	for( i = 0; i < nresources; i++ ) {
		rip = resources[i];
			// if there are *any* COD claims at all (active or not),
			// we should say this slot is claimed so preen doesn't
			// try to clean up directories for the COD claim(s).
		if( rip->r_cod_mgr->numClaims() > 0 ) {
			return claimed_state;
		}
		s = rip->state();
		switch( s ) {
		case claimed_state:
		case preempting_state:
			return s;
			break;
		case owner_state:
			is_owner = 1;
			break;
		default:
			break;
		}
	}
	if( is_owner ) {
		return owner_state;
	} else {
		return s;
	}
}


void
ResMgr::final_update( void )
{
	if( ! resources ) {
		return;
	}
	walk( &Resource::final_update );
}


int
ResMgr::force_benchmark( void )
{
	if( ! resources ) {
		return 0;
	}
	return resources[0]->force_benchmark();
}


int
ResMgr::send_update( int cmd, ClassAd* public_ad, ClassAd* private_ad,
					 bool nonblock )
{
		// Increment the resmgr's count of updates.
	num_updates++;
		// Actually do the updates, and return the # of updates sent.
	return daemonCore->sendUpdates(cmd, public_ad, private_ad, nonblock);
}


void
ResMgr::first_eval_and_update_all( void )
{
	num_updates = 0;
	walk( &Resource::eval_and_update );
	report_updates();
	check_polling();
	check_use();
}


void
ResMgr::eval_and_update_all( void )
{
	compute( A_TIMEOUT | A_UPDATE );
	first_eval_and_update_all();
}


void
ResMgr::eval_all( void )
{
	num_updates = 0;
	compute( A_TIMEOUT );
	walk( &Resource::eval_state );
	report_updates();
	check_polling();
}


void
ResMgr::report_updates( void )
{
	if( !num_updates ) {
		return;
	}

	CollectorList* collectors = daemonCore->getCollectorList();
	if( collectors ) {
		MyString list;
		Daemon * collector;
		collectors->rewind();
		while (collectors->next (collector)) {
			list += collector->fullHostname();
			list += " ";
		}
		dprintf( D_FULLDEBUG,
				 "Sent %d update(s) to the collector (%s)\n", 
				 num_updates, list.Value());
	}  
}

void
ResMgr::refresh_benchmarks()
{
	if( ! resources ) {
		return;
	}

	walk( &Resource::refresh_classad, A_TIMEOUT );
}

void
ResMgr::compute( amask_t how_much )
{
	if( ! resources ) {
		return;
	}

		// Since lots of things want to know this, just get it from
		// the kernel once and share the value...
	cur_time = time( 0 ); 

	m_attr->compute( (how_much & ~(A_SUMMED)) | A_SHARED );
	walk( &Resource::compute, (how_much & ~(A_SHARED)) );
	m_attr->compute( (how_much & ~(A_SHARED)) | A_SUMMED );
	walk( &Resource::compute, (how_much | A_SHARED) );

		// Sort the resources so when we're assigning owner load
		// average and keyboard activity, we get to them in the
		// following state order: Owner, Unclaimed, Matched, Claimed
		// Preempting 
	resource_sort( ownerStateCmp );

	assign_load();
	assign_keyboard();

	if( vmapi_is_virtual_machine() == TRUE ) {
		ClassAd* host_classad;
		vmapi_request_host_classAd();
		host_classad = vmapi_get_host_classAd();
		if( host_classad ) {
			int i;
			for( i = 0; i < nresources; i++ ) {
				if( resources[i]->r_classad )
					MergeClassAds( resources[i]->r_classad, host_classad, true );
			}
		}

	}

		// Now that everything has actually been computed, we can
		// refresh our internal classad with all the current values of
		// everything so that when we evaluate our state or any other
		// expressions, we've got accurate data to evaluate.
	walk( &Resource::refresh_classad, how_much );

		// Now that we have an updated internal classad for each
		// resource, we can "compute" anything where we need to 
		// evaluate classad expressions to get the answer.
	walk( &Resource::compute, A_EVALUATED );

		// Next, we can publish any results from that to our internal
		// classads to make sure those are still up-to-date
	walk( &Resource::refresh_classad, A_EVALUATED );

		// Finally, now that all the internal classads are up to date
		// with all the attributes they could possibly have, we can
		// publish the cross-slot attributes desired from
		// STARTD_SLOT_ATTRS into each slots's internal ClassAd.
	walk( &Resource::refresh_classad, A_SHARED_SLOT );

		// Now that we're done, we can display all the values.
	walk( &Resource::display, how_much );
}


void
ResMgr::publish( ClassAd* cp, amask_t how_much )
{
	if( IS_UPDATE(how_much) && IS_PUBLIC(how_much) ) {
		cp->Assign(ATTR_TOTAL_SLOTS, numSlots());
		if (param_boolean("ALLOW_VM_CRUFT", true)) { 
			cp->Assign(ATTR_TOTAL_VIRTUAL_MACHINES, numSlots());
		}
	}

	starter_mgr.publish( cp, how_much );
	m_vmuniverse_mgr.publish(cp, how_much);

#if HAVE_HIBERNATE
    m_hibernation_manager->publish( *cp );
#endif

}


void
ResMgr::publishSlotAttrs( ClassAd* cap )
{
	if( ! resources ) {
		return;
	}
	int i;
	for( i = 0; i < nresources; i++ ) {
		resources[i]->publishSlotAttrs( cap );
	}
}


void
ResMgr::assign_load( void )
{
	if( ! resources ) {
		return;
	}

	int i;
	float total_owner_load = m_attr->load() - m_attr->condor_load();
	if( total_owner_load < 0 ) {
		total_owner_load = 0;
	}
	if( is_smp() ) {
			// Print out the totals we already know.
		if( DebugFlags & D_LOAD ) {
			dprintf( D_FULLDEBUG, 
					 "%s %.3f\t%s %.3f\t%s %.3f\n",  
					 "SystemLoad:", m_attr->load(),
					 "TotalCondorLoad:", m_attr->condor_load(),
					 "TotalOwnerLoad:", total_owner_load );
		}

			// Initialize everything to 0.  Only need this for SMP
			// machines, since on single CPU machines, we just assign
			// all OwnerLoad to the 1 CPU.
		for( i = 0; i < nresources; i++ ) {
			resources[i]->set_owner_load( 0 );
		}
	}

		// So long as there's at least two more resources and the
		// total owner load is greater than 1.0, assign an owner load
		// of 1.0 to each CPU.  Once we get below 1.0, we assign all
		// the rest to the next CPU.  So, for non-SMP machines, we
		// never hit this code, and always assign all owner load to
		// cpu1 (since i will be initialized to 0 but we'll never
		// enter the for loop).  
	for( i = 0; i < (nresources - 1) && total_owner_load > 1; i++ ) {
		resources[i]->set_owner_load( 1.0 );
		total_owner_load -= 1.0;
	}
	resources[i]->set_owner_load( total_owner_load );
}


void
ResMgr::assign_keyboard( void )
{
	if( ! resources ) {
		return;
	}

	int i;
	time_t console = m_attr->console_idle();
	time_t keyboard = m_attr->keyboard_idle();
	time_t max;

		// First, initialize all CPUs to the max idle time we've got,
		// which is some configurable amount of minutes longer than
		// the time since we started up.
	max = (cur_time - startd_startup) + disconnected_keyboard_boost;
	for( i = 0; i < nresources; i++ ) {
		resources[i]->r_attr->set_console( max );
		resources[i]->r_attr->set_keyboard( max );
	}

		// Now, assign console activity to all CPUs that care.
		// Notice, we should also assign keyboard here, since if
		// there's console activity, there's (by definition) keyboard 
		// activity as well.
	for( i = 0; i < console_slots  && i < nresources; i++ ) {
		resources[i]->r_attr->set_console( console );
		resources[i]->r_attr->set_keyboard( console );
	}

		// Finally, assign keyboard activity to all CPUS that care. 
	for( i = 0; i < keyboard_slots && i < nresources; i++ ) {
		resources[i]->r_attr->set_keyboard( keyboard );
	}
}


void
ResMgr::check_polling( void )
{
	if( ! resources ) {
		return;
	}

	if( needsPolling() || m_attr->condor_load() > 0 ) {
		start_poll_timer();
	} else {
		cancel_poll_timer();
	}
}


int
ResMgr::start_update_timer( void )
{
	up_tid = 
		daemonCore->Register_Timer( update_interval, update_interval,
							(TimerHandlercpp)&ResMgr::eval_and_update_all,
							"eval_and_update_all", this );
	if( up_tid < 0 ) {
		EXCEPT( "Can't register DaemonCore timer" );
	}
	return TRUE;
}


int
ResMgr::start_poll_timer( void )
{
	if( poll_tid >= 0 ) {
			// Timer already started.
		return TRUE;
	}
	poll_tid = 
		daemonCore->Register_Timer( polling_interval,
							polling_interval, 
							(TimerHandlercpp)&ResMgr::eval_all,
							"poll_resources", this );
	if( poll_tid < 0 ) {
		EXCEPT( "Can't register DaemonCore timer" );
	}
	dprintf( D_FULLDEBUG, "Started polling timer.\n" );
	return TRUE;
}


void
ResMgr::cancel_poll_timer( void )
{
	int rval;
	if( poll_tid != -1 ) {
		rval = daemonCore->Cancel_Timer( poll_tid );
		if( rval < 0 ) {
			dprintf( D_ALWAYS, "Failed to cancel polling timer (%d): "
					 "daemonCore error\n", poll_tid );
		} else {
			dprintf( D_FULLDEBUG, "Canceled polling timer (%d)\n",
					 poll_tid );
		}
		poll_tid = -1;
	}
}


void
ResMgr::reset_timers( void )
{
	if( poll_tid != -1 ) {
		daemonCore->Reset_Timer( poll_tid, polling_interval, 
								 polling_interval );
	}
	if( up_tid != -1 ) {
		daemonCore->Reset_Timer( up_tid, update_interval, 
								 update_interval );
	}

#if HAVE_HIBERNATE
	resetHibernateTimer();
#endif /* HAVE_HIBERNATE */

}


void
ResMgr::deleteResource( Resource* rip )
{
		// First, find the rip in the resources array:
	int i, j, dead = -1;
	Resource** new_resources = NULL;
	Resource* rip2;

	for( i = 0; i < nresources; i++ ) {
		if( resources[i] == rip ) {
			dead = i;
			break;
		}
	}
	if( dead < 0 ) {
			// Didn't find it.  This is where we'll hit if resources
			// is NULL.  We should never get here, anyway (we'll never
			// call deleteResource() if we don't have any resources. 
		EXCEPT( "ResMgr::deleteResource() failed: couldn't find resource" );
	}

	if( nresources > 1 ) {
			// There are still more resources after this one is
			// deleted, so we'll need to make a new resources array
			// without this resource. 
		new_resources = new Resource* [ nresources - 1 ];
		j = 0;
		for( i = 0; i < nresources; i++ ) {
			if( i == dead ) {
				continue;
			} 
			new_resources[j++] = resources[i];
		}
	} 

		// Remove this rip from our destroy_list.
	destroy_list.Rewind();
	while( destroy_list.Next(rip2) ) {
		if( rip2 == rip ) {
			destroy_list.DeleteCurrent();
			break;
		}
	}

		// Now, delete the old array and start using the new one, if
		// it's there at all.  If not, it'll be NULL and this will all
		// still be what we want.
	delete [] resources;
	resources = new_resources;
	nresources--;
	
		// Return this Resource's ID to the dispenser.
	id_disp->insert( rip->r_id );

		// Tell the collector this Resource is gone.
	rip->final_update();

		// Log a message that we're going away
	rip->dprintf( D_ALWAYS, "Resource no longer needed, deleting\n" );

		// At last, we can delete the object itself.
	delete rip;

		// Now that a Resource is gone, see if we're done deleting
		// Resources and see if we should allocate any. 
	if( processAllocList() ) {
			// We're done allocating, so we can finish our reconfig. 
		finish_main_config();
	}
}


void
ResMgr::makeAdList( ClassAdList *list )
{
	ClassAd* ad;
	int i;

		// Make sure everything is current
	compute( A_TIMEOUT | A_UPDATE );

		// We want to insert ATTR_LAST_HEARD_FROM into each ad.  The
		// collector normally does this, so if we're servicing a
		// QUERY_STARTD_ADS commannd, we need to do this ourselves or
		// some timing stuff won't work. 
	for( i=0; i<nresources; i++ ) {
		ad = new ClassAd;
		resources[i]->publish( ad, A_ALL_PUB ); 
		ad->Assign( ATTR_LAST_HEARD_FROM, (int)cur_time );
		list->Insert( ad );
	}
}


bool
ResMgr::processAllocList( void )
{
	if( ! destroy_list.IsEmpty() ) {
			// Can't start allocating until everything has been
			// destroyed.
		return false;
	}
	if( alloc_list.IsEmpty() ) {
		return true;  // Since there's nothing to allocate...
	}

		// We're done destroying, and there's something to allocate.  
	int i, new_size, new_num = alloc_list.Number();
	new_size = nresources + new_num;
	Resource** new_resources = new Resource* [ new_size ];
	CpuAttributes* cap;

		// Copy over the old Resource pointers.  If nresources is 0
		// (b/c we used to be configured to have no slots), this won't
		// copy anything (and won't seg fault).
	memcpy( (void*)new_resources, (void*)resources, 
			(sizeof(Resource*)*nresources) );

		// Create the new Resource objects.
	alloc_list.Rewind();
	for( i=nresources; i<new_size; i++ ) {
		alloc_list.Next(cap);
		new_resources[i] = new Resource( cap, id_disp->next() );
		alloc_list.DeleteCurrent();
	}	

		// Switch over to new_resources:
	if( resources ) {
		delete [] resources;
	}
	resources = new_resources;
	nresources = new_size;
	delete [] type_nums;
	type_nums = new_type_nums;
	new_type_nums = NULL;

	return true; 	// Since we're done allocating.
}


#if HAVE_HIBERNATE

HibernationManager const& ResMgr::getHibernationManager() const {
	return m_hibernation_manager;
}


void ResMgr::updateHibernateConfiguration() {
	m_hibernation_manager.update();
	if ( m_hibernation_manager.wantsHibernate() ) {
		if ( -1 == m_hibernate_tid ) {
			startHibernateTimer();
		}
	} else {
		if ( -1 != m_hibernate_tid ) {
			cancelHibernateTimer();
		}
	}
}


int 
ResMgr::allHibernating() {
    	// fail if there is no resource or if we are
		// configured not to hibernate
	if (   !resources
		|| !m_hibernation_manager.wantsHibernate() ) {
		return 0;
	}
		// The following may evaluate to true even if there
		// is a claim on one or more of the resources, so we
		// don't bother checking for claims first. 
		// 
		// We take largest value as the representative 
		// hibernation level for this machine
	int max = 0;
	for( int i = 0; i < nresources; i++ ) {
	        int rval = resources[i]->evaluateHibernate();
	        if( 0 == rval ) {
			return 0;
		}
		max = max( max, rval );
	}
	return max;
}


void 
ResMgr::checkHibernate() {    

		// If all resources have gone unused for some time	
		// then put the machine to sleep
	int level = allHibernating();
	if( level > 0 ) {

        if( !m_hibernation_manager.canHibernate() ) {
            dprintf ( D_ALWAYS, "ResMgr: ERROR: Ignoring "
                "HIBERNATE: Machine does not support any "
                "sleep states.\n" );
            return;
        }

        if( !m_hibernation_manager.canWake() ) {
            dprintf ( D_ALWAYS, "ResMgr: ERROR: Ignoring "
          	    "HIBERNATE: Machine cannot be worken by its "
            	"public network adapter.\n" );
            return;
		}        

		dprintf ( D_ALWAYS, "ResMgr: This machine is about to "
        		"enter hibernation\n" );

        //
		// Set the hibernation state, shutdown the machine's slot 
	    // and hibernate the machine. We turn off the local slots
	    // so the StartD will remove any jobs that are currently 
	    // running as well as stop accepting new ones, since--on 
	    // Windows anyway--there is the possibility that a job
	    // may be matched to this machine between the time it
	    // is told hibernate and the time it actually does.
		//
	    // Setting the state here also ensures the Green Computing
	    // plug-in will know the this ad belongs to it when the
	    // Collector invalidates it.
	    //
        if ( disableResources( level ) ) {
	        m_hibernation_manager.doHibernate();
        }

    }

}


int
ResMgr::startHibernateTimer() {
	int interval = m_hibernation_manager.getHibernateCheckInterval();
	m_hibernate_tid = daemonCore->Register_Timer( 
		interval, interval,
		(TimerHandlercpp)&ResMgr::checkHibernate,
		"ResMgr::startHibernateTimer()", this );
	if( m_hibernate_tid < 0 ) {
		EXCEPT( "Can't register hibernation timer" );
	}
	dprintf( D_FULLDEBUG, "Started hibernation timer.\n" );
	return TRUE;
}


void
ResMgr::resetHibernateTimer() {
	if ( m_hibernation_manager.wantsHibernate() ) {
		if( m_hibernate_tid != -1 ) {
			int internal = m_hibernation_manager.getHibernateCheckInterval();
			daemonCore->Reset_Timer( 
				m_hibernate_tid, 
				internal, internal );
		}
	}
}


void
ResMgr::cancelHibernateTimer() {
	int rval;
	if( m_hibernate_tid != -1 ) {
		rval = daemonCore->Cancel_Timer( m_hibernate_tid );
		if( rval < 0 ) {
			dprintf( D_ALWAYS, "Failed to cancel hibernation timer (%d): "
				"daemonCore error\n", m_hibernate_tid );
		} else {
			dprintf( D_FULLDEBUG, "Canceled hibernation timer (%d)\n",
				m_hibernate_tid );
		}
		m_hibernate_tid = -1;
	}
}


#endif /* HAVE_HIBERNATE */


void
ResMgr::check_use( void ) 
{
	int current_time = time(NULL);
	if( hasAnyClaim() ) {
		last_in_use = current_time;
	}
	if( ! startd_noclaim_shutdown ) {
			// Nothing to do.
		return;
	}
	if( current_time - last_in_use > startd_noclaim_shutdown ) {
			// We've been unused for too long, send a SIGTERM to our
			// parent, the condor_master. 
		dprintf( D_ALWAYS, 
				 "No resources have been claimed for %d seconds\n", 
				 startd_noclaim_shutdown );
		dprintf( D_ALWAYS, "Shutting down Condor on this machine.\n" );
		daemonCore->Send_Signal( daemonCore->getppid(), SIGTERM );
	}
}


int
ownerStateCmp( const void* a, const void* b )
{
	Resource *rip1, *rip2;
	int val1, val2, diff;
	float fval1, fval2;
	State s;
	rip1 = *((Resource**)a);
	rip2 = *((Resource**)b);
		// Since the State enum is already in the "right" order for
		// this kind of sort, we don't need to do anything fancy, we
		// just cast the state enum to an int and we're done.
	s = rip1->state();
	val1 = (int)s;
	val2 = (int)rip2->state();
	diff = val1 - val2;
	if( diff ) {
		return diff;
	}
		// We're still here, means we've got the same state.  If that
		// state is "Claimed" or "Preempting", we want to break ties
		// w/ the Rank expression, else, don't worry about ties.
	if( s == claimed_state || s == preempting_state ) {
		fval1 = rip1->r_cur->rank();
		fval2 = rip2->r_cur->rank();
		diff = (int)(fval1 - fval2);
		return diff;
	} 
	return 0;
}


// This is basically the same as above, except we want it in exactly
// the opposite order, so reverse the signs.
int
claimedRankCmp( const void* a, const void* b )
{
	Resource *rip1, *rip2;
	int val1, val2, diff;
	float fval1, fval2;
	State s;
	rip1 = *((Resource**)a);
	rip2 = *((Resource**)b);

	s = rip1->state();
	val1 = (int)s;
	val2 = (int)rip2->state();
	diff = val2 - val1;
	if( diff ) {
		return diff;
	}
		// We're still here, means we've got the same state.  If that
		// state is "Claimed" or "Preempting", we want to break ties
		// w/ the Rank expression, else, don't worry about ties.
	if( s == claimed_state || s == preempting_state ) {
		fval1 = rip1->r_cur->rank();
		fval2 = rip2->r_cur->rank();
		diff = (int)(fval2 - fval1);
		return diff;
	} 
	return 0;
}


/*
  Sort resource so their in the right order to give out a new COD
  Claim.  We give out COD claims in the following order:  
  1) the Resource with the least # of existing COD claims (to ensure
     round-robin across resources
  2) in case of a tie, the Resource in the best state (owner or
     unclaimed, not claimed)
  3) in case of a tie, the Claimed resource with the lowest value of
     machine Rank for its claim
*/
int
newCODClaimCmp( const void* a, const void* b )
{
	Resource *rip1, *rip2;
	int val1, val2, diff;
	int numCOD1, numCOD2;
	float fval1, fval2;
	State s;
	rip1 = *((Resource**)a);
	rip2 = *((Resource**)b);

	numCOD1 = rip1->r_cod_mgr->numClaims();
	numCOD2 = rip2->r_cod_mgr->numClaims();

		// In the first case, sort based on # of COD claims
	diff = numCOD1 - numCOD2;
	if( diff ) {
		return diff;
	}

		// If we're still here, we've got same # of COD claims, so
		// sort based on State.  Since the state enum is already in
		// the "right" order for this kind of sort, we don't need to
		// do anything fancy, we just cast the state enum to an int
		// and we're done.
	s = rip1->state();
	val1 = (int)s;
	val2 = (int)rip2->state();
	diff = val1 - val2;
	if( diff ) {
		return diff;
	}

		// We're still here, means we've got the same number of COD
		// claims and the same state.  If that state is "Claimed" or
		// "Preempting", we want to break ties w/ the Rank expression,
		// else, don't worry about ties.
	if( s == claimed_state || s == preempting_state ) {
		fval1 = rip1->r_cur->rank();
		fval2 = rip2->r_cur->rank();
		diff = (int)(fval1 - fval2);
		return diff;
	} 
	return 0;
}






IdDispenser::IdDispenser( int size, int seed ) :
	free_ids(size+2)
{
	int i;
	free_ids.setFiller(true);
	free_ids.fill(true);
	for( i=0; i<seed; i++ ) {
		free_ids[i] = false;
	}
}


int
IdDispenser::next( void )
{
	int i;
	for( i=1 ; ; i++ ) {
		if( free_ids[i] ) {
			free_ids[i] = false;
			return i;
		}
	}
}


void
IdDispenser::insert( int id )
{
	if( free_ids[id] ) {
		EXCEPT( "IdDispenser::insert: %d is already free", id );
	}
	free_ids[id] = true;
}

void
ResMgr::FillExecuteDirsList( class StringList *list )
{
	ASSERT( list );
	for( int i=0; i<nresources; i++ ) {
		if( resources[i] ) {
			char const *execute_dir = resources[i]->executeDir();
			if( !list->contains( execute_dir ) ) {
				list->append(execute_dir);
			}
		}
	}
}

#if HAVE_HIBERNATE

int 
disable_resource_claims ( Resource *resource ) 
<<<<<<< HEAD
{
    return resource->disableClaimAbility ();
}

void 
ResMgr::invalidateResource( int level )
{
#if HAVE_HIBERNATE
    m_hibernation_manager->setState( level );
#endif
    walk ( &disable_resource_claims );
}
=======
{
    /* THIS SUCKS and should be fixed in the second go around. When 
    doing a blocking update we send the updates for each resource 
    serially with a small contrived timeout between them so that we
    do not overwhelm the poor Collector. */
>>>>>>> d46ef713

    /* kill the claim */
    resource->kill_claim ();

    /* let the negotiator know not to match any new jobs 
    to this slot */
    resource->r_reqexp->unavail ();

    /* finally, send the staggered blocking updates */
    return resource->update_with_ack ();
}

<<<<<<< HEAD
void 
ResMgr::restoreResources( void )
{
    walk ( &restore_resource_claims );
}
=======
int 
ResMgr::disableResources( int level )
{
    /* set the sleep state so the green plugin will pickup on the
    fact that we are */
    m_hibernation_manager.setState ( 
        (HibernatorBase::SLEEP_STATE) level );
    for ( int i = 0; i < nresources; ++i ) {
        if ( !disable_resource_claims ( resources[i] ) ) {
            return FALSE;
        }
    }
    return TRUE;
}

#endif 
>>>>>>> d46ef713
<|MERGE_RESOLUTION|>--- conflicted
+++ resolved
@@ -2020,7 +2020,7 @@
 	    // Collector invalidates it.
 	    //
         if ( disableResources( level ) ) {
-	        m_hibernation_manager.doHibernate();
+	        m_hibernation_manager.doHibernate();
         }
 
     }
@@ -2275,60 +2275,36 @@
 #if HAVE_HIBERNATE
 
 int 
-disable_resource_claims ( Resource *resource ) 
-<<<<<<< HEAD
-{
-    return resource->disableClaimAbility ();
-}
-
-void 
-ResMgr::invalidateResource( int level )
-{
-#if HAVE_HIBERNATE
-    m_hibernation_manager->setState( level );
-#endif
-    walk ( &disable_resource_claims );
-}
-=======
-{
-    /* THIS SUCKS and should be fixed in the second go around. When 
-    doing a blocking update we send the updates for each resource 
-    serially with a small contrived timeout between them so that we
-    do not overwhelm the poor Collector. */
->>>>>>> d46ef713
-
-    /* kill the claim */
-    resource->kill_claim ();
-
-    /* let the negotiator know not to match any new jobs 
-    to this slot */
-    resource->r_reqexp->unavail ();
-
-    /* finally, send the staggered blocking updates */
-    return resource->update_with_ack ();
-}
-
-<<<<<<< HEAD
-void 
-ResMgr::restoreResources( void )
-{
-    walk ( &restore_resource_claims );
-}
-=======
-int 
+disable_resource_claims ( Resource *resource )
+{
+	/* THIS SUCKS and should be fixed in the second go around. When
+	doing a blocking update we send the updates for each resource
+	serially with a small contrived timeout between them so that we
+	do not overwhelm the poor Collector. */
+
+	/* kill the claim */
+	resource->kill_claim ();
+
+	/* let the negotiator know not to match any new jobs
+	to this slot */
+	resource->r_reqexp->unavail ();
+
+	/* finally, send the staggered blocking updates */
+	return resource->update_with_ack ();
+}
+
+int
 ResMgr::disableResources( int level )
 {
-    /* set the sleep state so the green plugin will pickup on the
-    fact that we are */
-    m_hibernation_manager.setState ( 
-        (HibernatorBase::SLEEP_STATE) level );
-    for ( int i = 0; i < nresources; ++i ) {
-        if ( !disable_resource_claims ( resources[i] ) ) {
-            return FALSE;
-        }
-    }
-    return TRUE;
-}
-
-#endif 
->>>>>>> d46ef713
+	/* set the sleep state so the green plugin will pickup on the
+	fact that we are */
+	m_hibernation_manager->setState (
+		(HibernatorBase::SLEEP_STATE) level );
+	for ( int i = 0; i < nresources; ++i ) {
+		if ( !disable_resource_claims ( resources[i] ) ) {
+			return FALSE;
+		}
+	}
+}
+
+#endif