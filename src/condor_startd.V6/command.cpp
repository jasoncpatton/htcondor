--- conflicted
+++ resolved
@@ -1462,11 +1462,7 @@
 accept_request_claim( Resource* rip )
 {
 	int interval = -1;
-<<<<<<< HEAD
 	char *client_addr = NULL;
-=======
-	char *client_addr = NULL, *tmp;
->>>>>>> 192e9291
 	char RemoteOwner[512];
 	RemoteOwner[0] = '\0';
 
@@ -1522,19 +1518,12 @@
 	}
 
 		// Figure out the hostname of our client.
-<<<<<<< HEAD
 	ASSERT(sock->peer_addr().is_valid());
-=======
->>>>>>> 192e9291
 	MyString hostname = get_full_hostname(sock->peer_addr());
 	if(hostname.IsEmpty()) {
 		MyString ip = sock->peer_addr().to_ip_string();
 		rip->dprintf( D_FULLDEBUG,
-<<<<<<< HEAD
-					  "Can't find hostname of client machine %s\n", ip.Value());
-=======
 					  "Can't find hostname of client machine %s\n", ip.Value() );
->>>>>>> 192e9291
 		rip->r_cur->client()->sethost(ip.Value());
 	} else {
 		rip->r_cur->client()->sethost( hostname.Value() );
