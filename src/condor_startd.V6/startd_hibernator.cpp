--- conflicted
+++ resolved
@@ -88,13 +88,8 @@
 bool
 StartdHibernator::initialize( void )
 {
-<<<<<<< HEAD
-	const char	*args [] =
- { m_plugin_path.Value(), "ad", NULL};
-=======
 	ArgList	argList;
 	argList.AppendArg( m_plugin_path.Value() );
->>>>>>> 3522eab7
 
 	if ( m_plugin_args ) {
 		m_plugin_args->rewind();
