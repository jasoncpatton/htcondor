--- conflicted
+++ resolved
@@ -133,11 +133,11 @@
 		char *tmp = param( ATTR_WITHIN_RESOURCE_LIMITS );
 		if( tmp != NULL ) {
 			m_within_resource_limits_expr = tmp;
-		} else {
+		}
+		else
 			// In the below, _condor_RequestX attributes may be explicitly set by
 			// the schedd; if they are not set, go with the RequestX that derived from
 			// the user's original submission.
-<<<<<<< HEAD
             if (rip->r_has_cp || (rip->get_parent() && rip->get_parent()->r_has_cp)) {
                 dprintf(D_FULLDEBUG, const_cast<char*>("Using CP variant of WithinResourceLimits\n"));
                 // a CP-supporting p-slot, or a d-slot derived from one, gets variation
@@ -174,12 +174,9 @@
                 }
                 estr += ")";
 
-                m_within_resource_limits_expr = strdup(const_cast<char*>(estr.c_str()));
-            } else {
-			    tmp = const_cast<char*>(
-=======
+                m_within_resource_limits_expr = strdup(estr.c_str());
+		} else {
 			static const char * climit =
->>>>>>> 0dc7e1cc
 				"("
 				 "ifThenElse(TARGET._condor_RequestCpus =!= UNDEFINED,"
 					"MY.Cpus > 0 && TARGET._condor_RequestCpus <= MY.Cpus,"
@@ -198,13 +195,6 @@
 					"ifThenElse(TARGET.RequestDisk =!= UNDEFINED,"
 						"MY.Disk > 0 && TARGET.RequestDisk <= MY.Disk,"
 						"FALSE))"
-<<<<<<< HEAD
-				")");
-                m_within_resource_limits_expr = strdup(tmp);
-            }
-        }
-        dprintf(D_FULLDEBUG, const_cast<char*>("%s = %s\n"), ATTR_WITHIN_RESOURCE_LIMITS, m_within_resource_limits_expr);
-=======
 				")";
 			const CpuAttributes::slotres_map_t& resmap = rip->r_attr->get_slotres_map();
 			if (resmap.empty()) {
@@ -230,7 +220,7 @@
 				m_within_resource_limits_expr = strdup(wrlimit.c_str());
 			}
 		}
->>>>>>> 0dc7e1cc
+		dprintf(D_FULLDEBUG, "%s = %s\n", ATTR_WITHIN_RESOURCE_LIMITS, m_within_resource_limits_expr);
 	}
 }
 
@@ -325,7 +315,7 @@
 
 
 void
-Reqexp::dprintf( int flags, char* fmt, ... )
+Reqexp::dprintf( int flags, const char* fmt, ... )
 {
 	va_list args;
 	va_start( args, fmt );
