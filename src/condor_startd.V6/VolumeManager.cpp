--- conflicted
+++ resolved
@@ -239,20 +239,12 @@
 
 
 static bool
-<<<<<<< HEAD
-isHideMountCompatible(const ClassAd& ad) {
-=======
 isHideMountCompatible(const ClassAd& jobAd, const ClassAd& machineAd) {
->>>>>>> 746e5ce9
     // NOTE: If adding an incompatibilty then make sure Startd doesn't advertise
     //       the associated capability (or make the hide mount checking more robust)
 
     // Pure docker universe jobs are incompatible with hide mount
     bool isDockerJob = false;
-<<<<<<< HEAD
-    if (ad.LookupBool(ATTR_WANT_DOCKER, isDockerJob) && isDockerJob) {
-        return false;
-=======
     bool dockerImage = false;
     bool hasDocker = false;
     if (jobAd.LookupBool(ATTR_WANT_DOCKER, isDockerJob) && isDockerJob) {
@@ -262,7 +254,6 @@
         if (machineAd.LookupBool(ATTR_HAS_DOCKER, hasDocker) && hasDocker) {
             return false;
         }
->>>>>>> 746e5ce9
     }
 
     // All good
@@ -271,11 +262,7 @@
 
 
 bool
-<<<<<<< HEAD
-VolumeManager::CheckHideMount(ClassAd* ad, bool& hide_mount) {
-=======
 VolumeManager::CheckHideMount(const ClassAd* jobAd, const ClassAd* machineAd, bool& hide_mount) {
->>>>>>> 746e5ce9
     int check_hide_mnt = VolumeManager::GetHideMount();
     bool compatible = true;
     switch (check_hide_mnt) {
@@ -286,13 +273,8 @@
         // Always Hide mount
         case LVM_ALWAYS_HIDE_MOUNT:
             hide_mount = true;
-<<<<<<< HEAD
-            if (ad) {
-                if ( ! isHideMountCompatible(*ad)) {
-=======
             if (jobAd && machineAd) {
                 if ( ! isHideMountCompatible(*jobAd, *machineAd)) {
->>>>>>> 746e5ce9
                     // Job is incompatible with hide mounts
                     dprintf(D_ERROR, "Job is incompatible with LVM_HIDE_MOUNT = True.\n");
                     compatible = false;
@@ -305,13 +287,8 @@
             break;
         // Auto hide mount (Best effort): Check job ad for incompatibilities
         case LVM_AUTO_HIDE_MOUNT:
-<<<<<<< HEAD
-            if (ad) {
-                hide_mount = isHideMountCompatible(*ad);
-=======
             if (jobAd && machineAd) {
                 hide_mount = isHideMountCompatible(*jobAd, *machineAd);
->>>>>>> 746e5ce9
             } else {
                 // Ad is NULL so assume we can't hide mount
                 dprintf(D_FULLDEBUG, "Unable to check job ad for LVM_HIDE_MOUNT = AUTO incompatability.\n");
