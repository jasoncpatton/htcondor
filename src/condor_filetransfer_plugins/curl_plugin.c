#ifdef WIN32
#include <windows.h>
#define CURL_STATICLIB // this has to match the way the curl library was built.
#endif

#include <curl/curl.h>
#include <string.h>

int main(int argc, char **argv) {
	CURL *handle = NULL;
	int rval = -1;
	FILE *file = NULL;
	int   diagnostic = 0;

	if(argc == 2 && strcmp(argv[1], "-classad") == 0) {
		printf("%s",
			"PluginVersion = \"0.1\"\n"
			"PluginType = \"FileTransfer\"\n"
			"SupportedMethods = \"http,ftp,file\"\n"
			);

		return 0;
	}

	if ((argc > 3) && ! strcmp(argv[3],"-diagnostic")) {
		diagnostic = 1;
	} else if(argc != 3) {
		return -1;
	}

	curl_global_init(CURL_GLOBAL_NOTHING);

	if((handle = curl_easy_init())) {
		int close_output = 1;
		if ( ! strcmp(argv[2],"-")) {
			file = stdout;
			close_output = 0;
			if (diagnostic) { fprintf(stderr, "fetching %s to stdout\n", argv[1]); }
		} else {
			file = fopen(argv[2], "w");
			close_output = 1;
			if (diagnostic) { fprintf(stderr, "fetching %s to %s\n", argv[1], argv[2]); }
		}
		if(file) {
			curl_easy_setopt(handle, CURLOPT_URL, argv[1]);
			curl_easy_setopt(handle, CURLOPT_WRITEDATA, file);
			curl_easy_setopt(handle, CURLOPT_FOLLOWLOCATION, -1);
			// Does curl protect against redirect loops otherwise?  It's
			// unclear how to tune this constant.
			// curl_easy_setopt(handle, CURLOPT_MAXREDIRS, 1000);
			rval = curl_easy_perform(handle);
<<<<<<< HEAD
	
			if (diagnostic && rval) {
				fprintf(stderr, "curl_easy_perform returned CURLcode %d: %s\n", 
						rval, curl_easy_strerror((CURLcode)rval)); 
			}
			if (close_output) {
				fclose(file); file = NULL; 
=======
			fclose(file);

			if( rval == 0 ) {
				char * finalURL = NULL;
				rval = curl_easy_getinfo( handle, CURLINFO_EFFECTIVE_URL, & finalURL );

				if( rval == 0 ) {
					if( strstr( finalURL, "http" ) == finalURL ) {
						long httpCode = 0;
						rval = curl_easy_getinfo( handle, CURLINFO_RESPONSE_CODE, & httpCode );

						if( rval == 0 ) {
							if( httpCode != 200 ) { rval = 1; }
						}
					}
				}
>>>>>>> 96927456
			}
		}
		curl_easy_cleanup(handle);
	}
	curl_global_cleanup();

	return rval;	// 0 on success
}<|MERGE_RESOLUTION|>--- conflicted
+++ resolved
@@ -49,16 +49,14 @@
 			// unclear how to tune this constant.
 			// curl_easy_setopt(handle, CURLOPT_MAXREDIRS, 1000);
 			rval = curl_easy_perform(handle);
-<<<<<<< HEAD
-	
+
 			if (diagnostic && rval) {
 				fprintf(stderr, "curl_easy_perform returned CURLcode %d: %s\n", 
 						rval, curl_easy_strerror((CURLcode)rval)); 
 			}
 			if (close_output) {
 				fclose(file); file = NULL; 
-=======
-			fclose(file);
+			}
 
 			if( rval == 0 ) {
 				char * finalURL = NULL;
@@ -74,7 +72,6 @@
 						}
 					}
 				}
->>>>>>> 96927456
 			}
 		}
 		curl_easy_cleanup(handle);
