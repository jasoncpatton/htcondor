#ifdef WIN32
#include <windows.h>
#define CURL_STATICLIB // this has to match the way the curl library was built.
#endif

#include <curl/curl.h>
#include <string.h>

int main(int argc, char **argv) {
	CURL *handle = NULL;
	int rval = -1;
	FILE *file = NULL;
	int   diagnostic = 0;

	if(argc == 2 && strcmp(argv[1], "-classad") == 0) {
		printf("%s",
			"PluginVersion = \"0.1\"\n"
			"PluginType = \"FileTransfer\"\n"
			"SupportedMethods = \"http,ftp,file\"\n"
			);

		return 0;
	}

	if ((argc > 3) && ! strcmp(argv[3],"-diagnostic")) {
		diagnostic = 1;
	} else if(argc != 3) {
		return -1;
	}
<<<<<<< HEAD

=======
>>>>>>> abc19275
#ifndef WIN32
	curl_global_init(CURL_GLOBAL_NOTHING);
#endif

	if((handle = curl_easy_init())) {
		int close_output = 1;
		if ( ! strcmp(argv[2],"-")) {
			file = stdout;
			close_output = 0;
			if (diagnostic) { fprintf(stderr, "fetching %s to stdout\n", argv[1]); }
		} else {
			file = fopen(argv[2], "w");
			close_output = 1;
			if (diagnostic) { fprintf(stderr, "fetching %s to %s\n", argv[1], argv[2]); }
		}
		if(file) {
			curl_easy_setopt(handle, CURLOPT_URL, argv[1]);
			curl_easy_setopt(handle, CURLOPT_WRITEDATA, file);
			curl_easy_setopt(handle, CURLOPT_FOLLOWLOCATION, -1);
			// Does curl protect against redirect loops otherwise?  It's
			// unclear how to tune this constant.
			// curl_easy_setopt(handle, CURLOPT_MAXREDIRS, 1000);
			rval = curl_easy_perform(handle);

			if (diagnostic && rval) {
				fprintf(stderr, "curl_easy_perform returned CURLcode %d: %s\n", 
						rval, curl_easy_strerror((CURLcode)rval)); 
			}
			if (close_output) {
				fclose(file); file = NULL; 
			}

			if( rval == 0 ) {
				char * finalURL = NULL;
				rval = curl_easy_getinfo( handle, CURLINFO_EFFECTIVE_URL, & finalURL );

				if( rval == 0 ) {
					if( strstr( finalURL, "http" ) == finalURL ) {
						long httpCode = 0;
						rval = curl_easy_getinfo( handle, CURLINFO_RESPONSE_CODE, & httpCode );

						if( rval == 0 ) {
							if( httpCode != 200 ) { rval = 1; }
						}
					}
				}
			}
		}
		curl_easy_cleanup(handle);
	}
	curl_global_cleanup();

	return rval;	// 0 on success
}<|MERGE_RESOLUTION|>--- conflicted
+++ resolved
@@ -27,10 +27,6 @@
 	} else if(argc != 3) {
 		return -1;
 	}
-<<<<<<< HEAD
-
-=======
->>>>>>> abc19275
 #ifndef WIN32
 	curl_global_init(CURL_GLOBAL_NOTHING);
 #endif
