 ###############################################################
 # 
 # Copyright 2011 Red Hat, Inc. 
 # 
 # Licensed under the Apache License, Version 2.0 (the "License"); you 
 # may not use this file except in compliance with the License.  You may 
 # obtain a copy of the License at 
 # 
 #    http://www.apache.org/licenses/LICENSE-2.0 
 # 
 # Unless required by applicable law or agreed to in writing, software 
 # distributed under the License is distributed on an "AS IS" BASIS, 
 # WITHOUT WARRANTIES OR CONDITIONS OF ANY KIND, either express or implied.
 # See the License for the specific language governing permissions and 
 # limitations under the License. 
 # 
 ############################################################### 


#file( GLOB HOOK hdfs_plugin.* hdfs_plugin_main.*)
#file( GLOB HDFSLIB hdfs.* hdfsJniHelper.* )

#add_library( hdfs SHARED ${HDFSLIB} )

#condor_exe( condor_hdfs_hook "${HOOK}" ${C_SBIN} "hdfs;${CONDOR_TOOL_LIBS}" OFF)

dprint( "(TSTCLAIR)-> Deal with Java deps and FT HOOK PLUGINS also what is up with this? it's not in packages...")

<<<<<<< HEAD
=======
#  Curl isn't linking properly on windows, turn it as a short term hackaround
>>>>>>> b4bf409d
if (CURL_FOUND)
	if (WINDOWS)
		#  the pre-built curl library on windows doesn't link with the vs2008 c runtime. turn it off for now
		condor_exe( curl_plugin "curl_plugin.c" ${C_LIBEXEC} "${CURL_FOUND};wldap32.lib;${CONDOR_TOOL_LIBS}" OFF )
	else ()
		condor_exe( curl_plugin "curl_plugin.c" ${C_LIBEXEC} "${CURL_FOUND}" OFF )
	endif ()
endif()

condor_exe( data_plugin "data_plugin.c" ${C_LIBEXEC} "" OFF)<|MERGE_RESOLUTION|>--- conflicted
+++ resolved
@@ -26,13 +26,8 @@
 
 dprint( "(TSTCLAIR)-> Deal with Java deps and FT HOOK PLUGINS also what is up with this? it's not in packages...")
 
-<<<<<<< HEAD
-=======
-#  Curl isn't linking properly on windows, turn it as a short term hackaround
->>>>>>> b4bf409d
 if (CURL_FOUND)
 	if (WINDOWS)
-		#  the pre-built curl library on windows doesn't link with the vs2008 c runtime. turn it off for now
 		condor_exe( curl_plugin "curl_plugin.c" ${C_LIBEXEC} "${CURL_FOUND};wldap32.lib;${CONDOR_TOOL_LIBS}" OFF )
 	else ()
 		condor_exe( curl_plugin "curl_plugin.c" ${C_LIBEXEC} "${CURL_FOUND}" OFF )
