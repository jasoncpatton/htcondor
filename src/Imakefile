#define AllFiles etc include src lib libexec bin sbin sql man 

#if NEEDS_KBDD
#   define KbddProgs kbdd
#else
#   define KbddProgs
#endif

#if !defined(DOES_CHECKPOINTING)
#   define standalone
#endif

#define StdUnvProgs shadow.V6 starter.V5 
#define StdUnvLibs ckpt syscall_lib

#if HAVE_EXT_CLASSADS && HAVE_EXT_GLOBUS
#define CreddProgs credd
#else
#define CreddProgs
#endif

#if HAVE_EXT_CLASSADS
#define JobRouterProgs schedd.V7
#else
#define JobRouterProgs
#endif

#if WANT_NETMAN
#define NetmanLibs netman
#define Eventd eventd
#define EventdTar eventd.tar
#else
#define NetmanLibs
#define Eventd
#define EventdTar
#endif

#if WANT_CLASSAD_ANALYSIS
#define AnalysisLibs ClassAdAnalysis
#else
#define AnalysisLibs
#endif

#if WANT_STORK
#define StorkProgs Stork
#else
#define StorkProgs
#endif

#ifdef WANT_QUILL
#define QuillProgs quill
#else
#define QuillProgs
#endif

#ifdef WANT_TT
#define TTProgs tt dbmsd
#else
#define TTProgs
#endif

#if HAVE_EXT_OPENSSL && HAVE_EXT_GSOAP
#define EC2 amazon
#else
#define EC2
#endif

#if HAVE_EXT_GLOBUS
#define GlobusGahps GT2_GAHP NORDUGRID_GAHP GT4_GAHP GT42_GAHP
#else
#define GlobusGahps
#endif

#define Programs \
		procapi sysapi unit_tests accountant.V6 ckpt_server \
		master.V6 negotiator.V6 schedd.V6 prio q.V6 rm.V6 \
		scripts startd.V6 StdUnvProgs submit.V6 status.V6 \
		tools KbddProgs collector.V6 dagman userlog Eventd \
		gridmanager starter.V6.1 shadow.V6.1 dcskel c-gahp had \
		CreddProgs StorkProgs \
		TTProgs DeploymentTools \
<<<<<<< HEAD
		eventd.V2 transferd procd privsep vm-gahp EC2 \
		JobRouterProgs GlobusGahps
=======
		eventd.V2 transferd procd privsep vm-gahp JobRouterProgs \
		startd_factory
>>>>>>> 60e314dd

#define Libraries \
		util_lib daemon_core.V6 daemon_client classad c++_util	\
		condor_procapi/libprocapi.a condor_sysapi/libsysapi.a	\
		io condor_ckpt_server/ckpt_server_api.a			\
		condor_schedd.V6/libqmgmt.a				\
		condor_accountant.V6/libacct.a StdUnvLibs NetmanLibs	\
		condor_procd/procd_client.a \
		condor_privsep/privsep_client.a condor_quill/libquill.a \
		chirp AnalysisLibs

#if HAS_STATIC
#define StaticDirectories \
	static_dir static_dir/bin static_dir/sbin static_dir/lib \
	static_dir/libexec static_dir/libexec/glite \
	static_dir/etc static_dir/etc/examples static_dir/include \
	static_dir/src static_dir/src/chirp static_dir/src/drmaa \
	static_dir/man static_dir/man/man1 \
	static_dir/lib/webservice \
	static_dir/sql \
	static_contrib static_contrib/bin static_contrib/lib \
	static_contrib/sbin static_contrib/etc \
	static_contrib/etc/examples static_contrib/include \
	static_contrib/sql
#else
#define StaticDirectories
#endif

#define Directories \
	html condor_release testbin_dir \
	release_dir release_dir/bin release_dir/lib release_dir/sbin \
	release_dir/libexec release_dir/libexec/glite \
	release_dir/include release_dir/src release_dir/src/chirp \
	release_dir/src/drmaa \
	release_dir/man release_dir/man/man1 pure_bin \
	release_dir/lib/webservice \
	release_dir/etc release_dir/etc/examples \
	release_dir/sql \
	strip_dir strip_dir/bin strip_dir/sbin strip_dir/lib \
	strip_dir/libexec strip_dir/libexec/glite \
	strip_dir/etc strip_dir/etc/examples strip_dir/include \
	strip_dir/src strip_dir/src/chirp strip_dir/src/drmaa \
	strip_dir/man strip_dir/man/man1 \
	strip_dir/lib/webservice \
	strip_dir/sql \
	strip_contrib strip_contrib/bin strip_contrib/lib \
	strip_contrib/sbin strip_contrib/etc \
	strip_contrib/sql \
	strip_contrib/etc/examples strip_contrib/include StaticDirectories

all: h h_all externals condor_includes makefiles Directories Libraries \
	Programs examples
release:: all
stripped:: all
static:: all
testbin:: release
libs:: h h_all externals condor_includes makefiles Directories Libraries
externals::

simple_dir_target(testbin_dir)
simple_dir_target(release_dir)
simple_dir_target(release_dir/bin)
simple_dir_target(release_dir/lib)
simple_dir_target(release_dir/libexec)
simple_dir_target(release_dir/libexec/glite)
simple_dir_target(release_dir/sbin)
simple_dir_target(release_dir/etc)
simple_dir_target(release_dir/etc/examples)
simple_dir_target(release_dir/include)
simple_dir_target(release_dir/src)
simple_dir_target(release_dir/src/chirp)
simple_dir_target(release_dir/src/drmaa)
simple_dir_target(release_dir/man)
simple_dir_target(release_dir/man/man1)
simple_dir_target(release_dir/lib/webservice)
simple_dir_target(release_dir/sql)

simple_dir_target(pure_bin)

simple_dir_target(strip_dir)
simple_dir_target(strip_dir/bin)
simple_dir_target(strip_dir/lib)
simple_dir_target(strip_dir/libexec)
simple_dir_target(strip_dir/libexec/glite)
simple_dir_target(strip_dir/sbin)
simple_dir_target(strip_dir/etc)
simple_dir_target(strip_dir/etc/examples)
simple_dir_target(strip_dir/include)
simple_dir_target(strip_dir/src)
simple_dir_target(strip_dir/src/chirp)
simple_dir_target(strip_dir/src/drmaa)
simple_dir_target(strip_dir/man)
simple_dir_target(strip_dir/man/man1)
simple_dir_target(strip_dir/lib/webservice)
simple_dir_target(strip_dir/sql)

simple_dir_target(strip_contrib)
simple_dir_target(strip_contrib/bin)
simple_dir_target(strip_contrib/lib)
simple_dir_target(strip_contrib/libexec)
simple_dir_target(strip_contrib/sbin)
simple_dir_target(strip_contrib/etc)
simple_dir_target(strip_contrib/etc/examples)
simple_dir_target(strip_contrib/include)
simple_dir_target(strip_contrib/sql)

#if HAS_STATIC
simple_dir_target(static_dir)
simple_dir_target(static_dir/bin)
simple_dir_target(static_dir/lib)
simple_dir_target(static_dir/libexec)
simple_dir_target(static_dir/libexec/glite)
simple_dir_target(static_dir/sbin)
simple_dir_target(static_dir/etc)
simple_dir_target(static_dir/etc/examples)
simple_dir_target(static_dir/include)
simple_dir_target(static_dir/src)
simple_dir_target(static_dir/src/chirp)
simple_dir_target(static_dir/src/drmaa)
simple_dir_target(static_dir/man)
simple_dir_target(static_dir/man/man1)
simple_dir_target(static_dir/lib/webservice)
simple_dir_target(static_dir/sql)
simple_dir_target(static_contrib)
simple_dir_target(static_contrib/bin)
simple_dir_target(static_contrib/lib)
simple_dir_target(static_contrib/libexec)
simple_dir_target(static_contrib/sbin)
simple_dir_target(static_contrib/etc)
simple_dir_target(static_contrib/etc/examples)
simple_dir_target(static_contrib/include)
simple_dir_target(static_contrib/src)
simple_dir_target(static_contrib/sql)
#endif /* HAS_STATIC */

condor_object_target(util_lib)
condor_object_target(c++_util)
condor_object_target(procapi)
condor_object_target(sysapi)
condor_object_target(unit_tests)
condor_object_target(tools)
condor_object_target(examples)
#if WANT_NETMAN
condor_object_target(eventd)
#endif
condor_object_target(accountant.V6)
condor_object_target(ckpt_server)

condor_object_target(shadow.V6)
condor_object_target(transferd)
condor_object_target(starter.V5)

#ifdef WANT_QUILL
condor_object_target(quill)
#endif

#ifdef WANT_TT
condor_object_target(tt)
condor_object_target(dbmsd)
#endif

condor_object_target(startd.V6)
condor_object_target(schedd.V6)
condor_object_target(had)
condor_object_target(status.V6)
condor_object_target(dagman)
condor_object_target(userlog)

#if NEEDS_KBDD
   condor_object_target(kbdd)
#endif
condor_object_target(negotiator.V6)
condor_object_target(collector.V6)
condor_object_target(master.V6)
condor_object_target(q.V6)
condor_object_target(rm.V6)
condor_object_target(submit.V6)
condor_object_target(eventd.V2)

condor_object_target(ckpt)
condor_object_target(syscall_lib)

#if WANT_NETMAN
condor_object_target(netman)
#endif
condor_object_target(io)
condor_object_target(classad)
condor_object_target(daemon_core.V6)
condor_object_target(daemon_client)
condor_object_target(prio)
condor_object_target(scripts)
condor_object_target(gridmanager)

#if HAVE_EXT_CLASSADS && HAVE_EXT_GLOBUS
	condor_object_target(credd)
#endif
#if HAVE_EXT_CLASSADS
	condor_object_target(schedd.V7)
#endif
condor_object_target(starter.V6.1)
condor_object_target(shadow.V6.1)
condor_object_target(c-gahp)
condor_object_target(procd)
condor_object_target(privsep)
condor_object_target(dcskel)
condor_object_target(startd_factory)
condor_object_target(vm-gahp)

#if HAVE_EXT_OPENSSL && HAVE_EXT_GSOAP
condor_object_target(amazon)
#endif

#if HAVE_EXT_DRMAA
condor_object_target(drmaa)
#endif

#if WANT_CLASSAD_ANALYSIS
object_target(ClassAdAnalysis,classad_analysis)
#endif

condor_object_target(chirp)

object_dir_target(h)
object_dir_target(condor_includes)
object_dir_target(condor_release)
object_dir_target(html)
object_dir_target(condor_bypass)
object_dir_target(condor_sdk)
#if WANT_STORK
object_target(Stork,stork)
#endif

#if HAVE_EXT_GLOBUS
object_target(GT2_GAHP,gt2_gahp)
object_target(GT4_GAHP,gt4_gahp)
object_target(GT42_GAHP,gt42_gahp)
object_target(NORDUGRID_GAHP,nordugrid_gahp)
#endif

object_target(DeploymentTools,deployment_tools)

single_target(condor_procapi,libprocapi.a)
single_target(condor_procd,procd_client.a)
single_target(condor_privsep,privsep_client.a)
single_target(condor_sysapi,libsysapi.a)
single_target(condor_schedd.V6,libqmgmt.a)
single_target(condor_accountant.V6,libacct.a)
single_target(condor_ckpt_server,ckpt_server_api.a)
single_target(condor_quill,libquill.a)

condor_object_target(tests)

h_all: h/Makefile h/syscall_numbers.h h/syscall_numbers.o

makefiles:: h/Makefile

h/Makefile: h h/Imakefile
	cd h; ../condor_imake

h/syscall_numbers.h: h/syscall_numbers.tmpl h/Makefile
	cd h; $(MAKE) syscall_numbers.h

h/syscall_numbers.o: h/syscall_numbers.tmpl h/Makefile
	cd h; $(MAKE) syscall_numbers.o

#if HAVE_CC_SHARED_FLAG
LIBCONDORAPI = libcondorapi.a libcondorapi.so
TEST_LIBCONDORAPI = test_libcondorapi test_libcondorapi_shared
#else
LIBCONDORAPI = libcondorapi.a
TEST_LIBCONDORAPI = test_libcondorapi
#endif

libcondorapi: h h_all externals condor_includes makefiles Directories
	cd condor_c++_util && $(MAKE) $(LIBCONDORAPI) $(TEST_LIBCONDORAPI)

libcondorapi-release: libcondorapi
	cd condor_c++_util && $(MAKE) libcondorapi-release

check_platform_target

clean:: 
	cd h; $(MAKE) clean
	$(MAKE) clean-up

really-clean:: clean-up

clean-up:
	rm -rf *.out Makefile */Makefile* release_* \
		strip_dir strip_contrib static_dir static_unstrip_dir \
		static_contrib pure_bin testbin_dir

reallyclean: really-clean

htmldocs: html docs
	cd html; ./build_doc++_index

pure_target(condor_startd.V6,condor_startd.pure)
pure_target(condor_gridmanager,condor_gridmanager.pure)
pure_target(condor_schedd.V6,condor_schedd.pure)
pure_target(condor_master.V6,condor_master.pure)

pure_target(condor_shadow.V6,condor_shadow.std.pure)
pure_target(condor_starter.V5,condor_starter.std.pure)

pure_target(condor_shadow.V6.1,condor_shadow.pure)
pure_target(condor_starter.V6.1,condor_starter.pure)
pure_target(condor_collector.V6,condor_collector.pure)
pure_target(condor_negotiator.V6,condor_negotiator.pure)
pure_target(condor_dagman,condor_dagman.pure)

pure_target(condor_tt,condor_tt.pure)

#if HAS_EXTERNALS

#if HAVE_EXT_ZLIB
ext_target(EXT_ZLIB_VERSION,$(NULL))
#endif

#if HAVE_EXT_GLIBC
#if HAVE_EXT_LINUXLIBCHEADERS
ext_target(EXT_LINUXLIBCHEADERS_VERSION,$(NULL))
ext_target(EXT_GLIBC_VERSION,$(EXT_TRIGGER)/$(EXT_LINUXLIBCHEADERS_VERSION))
#else
ext_target(EXT_GLIBC_VERSION,$(NULL))
#endif
#endif

#if HAVE_EXT_KRB5
ext_target(EXT_KERBEROS_VERSION,$(NULL))
#endif

#if HAVE_EXT_OPENSSL
ext_target(EXT_OPENSSL_VERSION,$(NULL))
#endif

#if HAVE_EXT_GLOBUS
ext_target(EXT_GLOBUS_VERSION,$(EXT_TRIGGER)/$(EXT_OPENSSL_VERSION))
#endif

#if HAVE_EXT_UNICOREGAHP
ext_target(EXT_UNICOREGAHP_VERSION,$(NULL))
#endif

#if HAVE_EXT_BLAHP
ext_target(EXT_BLAHP_VERSION,$(EXT_TRIGGER)/$(EXT_GLOBUS_VERSION) $(EXT_TRIGGER)/$(EXT_CLASSADS_VERSION))
#endif

#if HAVE_EXT_MAN
ext_nodep_target(EXT_MAN_VERSION,$(NULL))
#endif

#if HAVE_EXT_CLASSADS
ext_target(EXT_CLASSADS_VERSION, $(NULL))
#endif

#if HAVE_EXT_GSOAP
ext_target(EXT_GSOAP_VERSION,$(EXT_TRIGGER)/$(EXT_OPENSSL_VERSION))
#endif

#if HAVE_EXT_PCRE
ext_target(EXT_PCRE_VERSION,$(NULL))
#endif

#if HAVE_EXT_GCB
ext_target(EXT_GCB_VERSION,$(NULL))
#endif

#if HAVE_EXT_COREDUMPER
ext_target(EXT_COREDUMPER_VERSION,$(NULL))
#endif

#if HAVE_EXT_DRMAA
ext_target(EXT_DRMAA_VERSION,$(NULL))
#endif

#if HAVE_EXT_POSTGRESQL
ext_target(EXT_POSTGRESQL_VERSION,$(NULL))
#endif

#endif /* HAS_EXTERNALS */

clean::
	rm -rf $(PURE_DIR)

today:
	/bin/rm -f condor_c++_util/condor_version.o
	cd condor_c++_util; $(MAKE)


#if HAS_STATIC
#define StaticTar static.tar 
static.tar: static manpages
	rm -f static_dir/release.tar
	cd static_dir; $(TAR_CMD) -cvf release.tar AllFiles
#else
#define StaticTar
#endif 

#if HAVE_DEBUGLINK_TARBALL

#define DebugLinkTar debugsyms.tar

strip.tar: stripped manpages
	rm -f strip_dir/release.tar
	cd strip_dir && $(TAR_CMD) -cvf release.tar --exclude="*.dbg" AllFiles

debugsyms.tar: stripped manpages
	rm -f strip_dir/debugsyms.tar
	rm -f strip_dir/debug_files.*
	cd strip_dir && $(FIND) AllFiles -name "*.dbg" -print > debug_files.$$$$ && $(TAR_CMD) -cvf debugsyms.tar --files-from debug_files.$$$$ && rm -f debug_files.$$$$

#else

#define DebugLinkTar 

strip.tar: stripped manpages
	rm -f strip_dir/release.tar
	cd strip_dir; $(TAR_CMD) -cvf release.tar AllFiles

#endif /* HAVE_DEBUGLINK_TARBALL */

unstrip.tar: release manpages
	rm -f release_dir/release.tar
	cd release_dir; $(TAR_CMD) -cvf release.tar AllFiles

all_tarballs: strip.tar unstrip.tar StaticTar DebugLinkTar

public: release all_tarballs
	if test ! -d ../public; then mkdir ../public; fi
	perl condor_scripts/make_final_tarballs --sys=$(SYSNAME) --tarcmd="$(TAR_CMD)" --cpcmd="$(CP_CMD)" --target=../public
	$(MakeRPMs)


#if HAVE_EXT_MAN

/*
 * This is only used if HAS_EXTERNALS is NO, and is currently somewhat
 * ugly in that it creates MAN_DIR and leaves it sitting around outside
 * the build directory. Also, because of how MAN_DIR can be set in
 * configure.ac, man-current.tar.gz needs to create a man/ when it is
 * extracted. -matt 083107
 */
real_man_dir=$(shell dirname $(MAN_DIR))
man-current: $(real_man_dir)/man-current.tar.gz
	(cd $(real_man_dir) ; gzip -cd man-current.tar.gz | tar x)

man_target(condor_advertise.1)
man_target(condor_check_userlogs.1)
man_target(condor_checkpoint.1)
man_target(condor_chirp.1)
man_target(condor_cod.1)
man_target(condor_cold_start.1)
man_target(condor_cold_stop.1)
man_target(condor_compile.1)
man_target(condor_configure.1)
man_target(condor_config_bind.1)
man_target(condor_config_val.1)
man_target(condor_convert_history.1)
man_target(condor_dagman.1)
man_target(condor_fetchlog.1)
man_target(condor_findhost.1)
man_target(condor_glidein.1)
man_target(condor_history.1)
man_target(condor_hold.1)
man_target(condor_load_history.1)
man_target(condor_master.1)
man_target(condor_master_off.1)
man_target(condor_off.1)
man_target(condor_on.1)
man_target(condor_preen.1)
man_target(condor_prio.1)
man_target(condor_q.1)
man_target(condor_qedit.1)
man_target(condor_reconfig.1)
man_target(condor_reconfig_schedd.1)
man_target(condor_release.1)
man_target(condor_reschedule.1)
man_target(condor_restart.1)
man_target(condor_rm.1)
man_target(condor_run.1)
man_target(condor_stats.1)
man_target(condor_status.1)
man_target(condor_store_cred.1)
man_target(condor_submit.1)
man_target(condor_submit_dag.1)
man_target(condor_transfer_data.1)
man_target(condor_updates_stats.1)
man_target(condor_userlog.1)
man_target(condor_userprio.1)
man_target(condor_vacate.1)
man_target(condor_vacate_job.1)
man_target(condor_version.1)
man_target(condor_wait.1)
#else
manpages::
	@echo "You're trying to package Condor but you don't want man pages!"
	@exit 1
#endif
<|MERGE_RESOLUTION|>--- conflicted
+++ resolved
@@ -79,13 +79,8 @@
 		gridmanager starter.V6.1 shadow.V6.1 dcskel c-gahp had \
 		CreddProgs StorkProgs \
 		TTProgs DeploymentTools \
-<<<<<<< HEAD
 		eventd.V2 transferd procd privsep vm-gahp EC2 \
-		JobRouterProgs GlobusGahps
-=======
-		eventd.V2 transferd procd privsep vm-gahp JobRouterProgs \
-		startd_factory
->>>>>>> 60e314dd
+		EC2 JobRouterProgs GlobusGahps startd_factory
 
 #define Libraries \
 		util_lib daemon_core.V6 daemon_client classad c++_util	\
