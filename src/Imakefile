#define AllFiles etc include src lib libexec bin sbin sql man

#if NEEDS_KBDD
#   define KbddProgs kbdd
#else
#   define KbddProgs
#endif

#if !defined(DOES_CHECKPOINTING)
#   define standalone
#endif

#define StdUnvProgs shadow.V6 starter.V5 
#define StdUnvLibs ckpt syscall_lib

#if HAVE_EXT_CLASSADS && HAVE_EXT_GLOBUS
#define CreddProgs credd
#else
#define CreddProgs
#endif

#if HAVE_EXT_CLASSADS && WANT_QUILL
#define JobRouterProgs schedd.V7
#else
#define JobRouterProgs
#endif

#if WANT_NETMAN
#define NetmanLibs netman
#define Eventd eventd
#define EventdTar eventd.tar
#else
#define NetmanLibs
#define Eventd
#define EventdTar
#endif

#if WANT_CLASSAD_ANALYSIS
#define AnalysisLibs ClassAdAnalysis
#else
#define AnalysisLibs
#endif

#if WANT_STORK
#define StorkProgs Stork
#else
#define StorkProgs
#endif

#ifdef WANT_QUILL
#define QuillProgs quill
<<<<<<< HEAD
#else
#define QuillProgs
#endif

#if WANT_MATCHMAKER
#define MatchMakerProgs matchmaker.V7
#else
#define MatchMakerProgs
#endif

#ifdef WANT_TT
=======
#define LibQuill condor_quill/libquill.a 
>>>>>>> 353b71d1
#define TTProgs tt dbmsd
#else
#define QuillProgs
#define LibQuill
#define TTProgs
#endif

#if HAVE_EXT_OPENSSL && HAVE_EXT_GSOAP
#define EC2 amazon
#else
#define EC2
#endif

#if HAVE_EXT_GLOBUS
#define GlobusGahps GT2_GAHP NORDUGRID_GAHP GT4_GAHP GT42_GAHP
#else
#define GlobusGahps
#endif

#define Programs \
		procapi sysapi unit_tests accountant.V6 ckpt_server \
		master.V6 negotiator.V6 schedd.V6 prio q.V6 rm.V6 \
		scripts startd.V6 StdUnvProgs submit.V6 status.V6 \
		tools KbddProgs collector.V6 dagman userlog Eventd \
		gridmanager starter.V6.1 shadow.V6.1 dcskel c-gahp had \
		CreddProgs StorkProgs MatchMakerProgs \
		TTProgs DeploymentTools \
		eventd.V2 transferd procd privsep vm-gahp EC2 \
		EC2 JobRouterProgs GlobusGahps startd_factory

#define Libraries \
		util_lib daemon_core.V6 daemon_client classad c++_util	\
		condor_procapi/libprocapi.a condor_sysapi/libsysapi.a	\
		io condor_ckpt_server/ckpt_server_api.a			\
		condor_schedd.V6/libqmgmt.a				\
		condor_accountant.V6/libacct.a StdUnvLibs NetmanLibs	\
		condor_procd/procd_client.a \
		condor_privsep/privsep_client.a LibQuill \
		chirp AnalysisLibs


#if HAS_STATIC
#define StaticDirectories \
	static_dir static_dir/bin static_dir/sbin static_dir/lib \
	static_dir/libexec static_dir/libexec/glite \
	static_dir/etc static_dir/etc/examples static_dir/include \
	static_dir/src static_dir/src/chirp static_dir/src/drmaa \
	static_dir/man static_dir/man/man1 \
	static_dir/lib/webservice \
	static_dir/sql \
	static_contrib static_contrib/bin static_contrib/lib \
	static_contrib/sbin static_contrib/etc \
	static_contrib/etc/examples static_contrib/include \
	static_contrib/sql
#else
#define StaticDirectories
#endif

#define Directories \
	html condor_release testbin_dir \
	release_dir release_dir/bin release_dir/lib release_dir/sbin \
	release_dir/libexec release_dir/libexec/glite \
	release_dir/include release_dir/src release_dir/src/chirp \
	release_dir/src/drmaa \
	release_dir/man release_dir/man/man1 pure_bin \
	release_dir/lib/webservice \
	release_dir/etc release_dir/etc/examples \
	release_dir/sql \
	strip_dir strip_dir/bin strip_dir/sbin strip_dir/lib \
	strip_dir/libexec strip_dir/libexec/glite \
	strip_dir/etc strip_dir/etc/examples strip_dir/include \
	strip_dir/src strip_dir/src/chirp strip_dir/src/drmaa \
	strip_dir/man strip_dir/man/man1 \
	strip_dir/lib/webservice \
	strip_dir/sql \
	strip_contrib strip_contrib/bin strip_contrib/lib \
	strip_contrib/sbin strip_contrib/etc \
	strip_contrib/sql \
	strip_contrib/etc/examples strip_contrib/include StaticDirectories

all: h h_all externals condor_includes makefiles Directories Libraries \
	Programs examples
release:: all
stripped:: all
static:: all
testbin:: release
libs:: h h_all externals condor_includes makefiles Directories Libraries
externals::

simple_dir_target(testbin_dir)
simple_dir_target(release_dir)
simple_dir_target(release_dir/bin)
simple_dir_target(release_dir/lib)
simple_dir_target(release_dir/libexec)
simple_dir_target(release_dir/libexec/glite)
simple_dir_target(release_dir/sbin)
simple_dir_target(release_dir/etc)
simple_dir_target(release_dir/etc/examples)
simple_dir_target(release_dir/include)
simple_dir_target(release_dir/src)
simple_dir_target(release_dir/src/chirp)
simple_dir_target(release_dir/src/drmaa)
simple_dir_target(release_dir/man)
simple_dir_target(release_dir/man/man1)
simple_dir_target(release_dir/lib/webservice)
simple_dir_target(release_dir/sql)

simple_dir_target(pure_bin)

simple_dir_target(strip_dir)
simple_dir_target(strip_dir/bin)
simple_dir_target(strip_dir/lib)
simple_dir_target(strip_dir/libexec)
simple_dir_target(strip_dir/libexec/glite)
simple_dir_target(strip_dir/sbin)
simple_dir_target(strip_dir/etc)
simple_dir_target(strip_dir/etc/examples)
simple_dir_target(strip_dir/include)
simple_dir_target(strip_dir/src)
simple_dir_target(strip_dir/src/chirp)
simple_dir_target(strip_dir/src/drmaa)
simple_dir_target(strip_dir/man)
simple_dir_target(strip_dir/man/man1)
simple_dir_target(strip_dir/lib/webservice)
simple_dir_target(strip_dir/sql)

simple_dir_target(strip_contrib)
simple_dir_target(strip_contrib/bin)
simple_dir_target(strip_contrib/lib)
simple_dir_target(strip_contrib/libexec)
simple_dir_target(strip_contrib/sbin)
simple_dir_target(strip_contrib/etc)
simple_dir_target(strip_contrib/etc/examples)
simple_dir_target(strip_contrib/include)
simple_dir_target(strip_contrib/sql)

#if HAS_STATIC
simple_dir_target(static_dir)
simple_dir_target(static_dir/bin)
simple_dir_target(static_dir/lib)
simple_dir_target(static_dir/libexec)
simple_dir_target(static_dir/libexec/glite)
simple_dir_target(static_dir/sbin)
simple_dir_target(static_dir/etc)
simple_dir_target(static_dir/etc/examples)
simple_dir_target(static_dir/include)
simple_dir_target(static_dir/src)
simple_dir_target(static_dir/src/chirp)
simple_dir_target(static_dir/src/drmaa)
simple_dir_target(static_dir/man)
simple_dir_target(static_dir/man/man1)
simple_dir_target(static_dir/lib/webservice)
simple_dir_target(static_dir/sql)
simple_dir_target(static_contrib)
simple_dir_target(static_contrib/bin)
simple_dir_target(static_contrib/lib)
simple_dir_target(static_contrib/libexec)
simple_dir_target(static_contrib/sbin)
simple_dir_target(static_contrib/etc)
simple_dir_target(static_contrib/etc/examples)
simple_dir_target(static_contrib/include)
simple_dir_target(static_contrib/src)
simple_dir_target(static_contrib/sql)
#endif /* HAS_STATIC */

condor_object_target(util_lib)
condor_object_target(c++_util)
condor_object_target(procapi)
condor_object_target(sysapi)
condor_object_target(unit_tests)
condor_object_target(tools)
condor_object_target(examples)
#if WANT_NETMAN
condor_object_target(eventd)
#endif
condor_object_target(accountant.V6)
condor_object_target(ckpt_server)

condor_object_target(shadow.V6)
condor_object_target(transferd)
condor_object_target(starter.V5)

#ifdef WANT_QUILL
condor_object_target(quill)
condor_object_target(tt)
condor_object_target(dbmsd)
#endif

condor_object_target(startd.V6)
condor_object_target(schedd.V6)
condor_object_target(had)
condor_object_target(status.V6)
condor_object_target(dagman)
condor_object_target(userlog)

#if NEEDS_KBDD
   condor_object_target(kbdd)
#endif
condor_object_target(negotiator.V6)
condor_object_target(collector.V6)
condor_object_target(master.V6)
condor_object_target(q.V6)
condor_object_target(rm.V6)
condor_object_target(submit.V6)
condor_object_target(eventd.V2)

condor_object_target(ckpt)
condor_object_target(syscall_lib)

#if WANT_NETMAN
condor_object_target(netman)
#endif
condor_object_target(io)
condor_object_target(classad)
condor_object_target(daemon_core.V6)
condor_object_target(daemon_client)
condor_object_target(prio)
condor_object_target(scripts)
condor_object_target(gridmanager)

#if HAVE_EXT_CLASSADS && HAVE_EXT_GLOBUS
	condor_object_target(credd)
#endif
#if HAVE_EXT_CLASSADS
	condor_object_target(schedd.V7)
#endif
condor_object_target(starter.V6.1)
condor_object_target(shadow.V6.1)
condor_object_target(c-gahp)
condor_object_target(procd)
condor_object_target(privsep)
condor_object_target(dcskel)
condor_object_target(startd_factory)
condor_object_target(vm-gahp)

#if HAVE_EXT_OPENSSL && HAVE_EXT_GSOAP
condor_object_target(amazon)
#endif

#if HAVE_EXT_DRMAA
condor_object_target(drmaa)
#endif

#if WANT_MATCHMAKER
condor_object_target(matchmaker.V7)
#endif

#if WANT_CLASSAD_ANALYSIS
object_target(ClassAdAnalysis,classad_analysis)
#endif

condor_object_target(chirp)

object_dir_target(h)
object_dir_target(condor_includes)
object_dir_target(condor_release)
object_dir_target(html)
object_dir_target(condor_bypass)
object_dir_target(condor_sdk)
#if WANT_STORK
object_target(Stork,stork)
#endif

#if HAVE_EXT_GLOBUS
object_target(GT2_GAHP,gt2_gahp)
object_target(GT4_GAHP,gt4_gahp)
object_target(GT42_GAHP,gt42_gahp)
object_target(NORDUGRID_GAHP,nordugrid_gahp)
#endif

object_target(DeploymentTools,deployment_tools)

single_target(condor_procapi,libprocapi.a)
single_target(condor_procd,procd_client.a)
single_target(condor_privsep,privsep_client.a)
single_target(condor_sysapi,libsysapi.a)
single_target(condor_schedd.V6,libqmgmt.a)
single_target(condor_accountant.V6,libacct.a)
single_target(condor_ckpt_server,ckpt_server_api.a)
single_target(condor_quill,libquill.a)

condor_object_target(tests)

h_all: h/Makefile h/syscall_numbers.h h/syscall_numbers.o

makefiles:: h/Makefile

h/Makefile: h h/Imakefile
	cd h; ../condor_imake

h/syscall_numbers.h: h/syscall_numbers.tmpl h/Makefile
	cd h; $(MAKE) syscall_numbers.h

h/syscall_numbers.o: h/syscall_numbers.tmpl h/Makefile
	cd h; $(MAKE) syscall_numbers.o

#if HAVE_CC_SHARED_FLAG
LIBCONDORAPI = libcondorapi.a libcondorapi.so
TEST_LIBCONDORAPI = test_libcondorapi test_libcondorapi_shared
#else
LIBCONDORAPI = libcondorapi.a
TEST_LIBCONDORAPI = test_libcondorapi
#endif

libcondorapi: h h_all externals condor_includes makefiles Directories
	cd condor_c++_util && $(MAKE) $(LIBCONDORAPI) $(TEST_LIBCONDORAPI)

libcondorapi-release: libcondorapi
	cd condor_c++_util && $(MAKE) libcondorapi-release

check_platform_target

clean:: 
	cd h; $(MAKE) clean
	$(MAKE) clean-up

really-clean:: clean-up

clean-up:
	rm -rf *.out Makefile */Makefile* release_* \
		strip_dir strip_contrib static_dir static_unstrip_dir \
		static_contrib pure_bin testbin_dir

reallyclean: really-clean

htmldocs: html docs
	cd html; ./build_doc++_index

pure_target(condor_startd.V6,condor_startd.pure)
pure_target(condor_gridmanager,condor_gridmanager.pure)
pure_target(condor_schedd.V6,condor_schedd.pure)
pure_target(condor_master.V6,condor_master.pure)

pure_target(condor_shadow.V6,condor_shadow.std.pure)
pure_target(condor_starter.V5,condor_starter.std.pure)

pure_target(condor_shadow.V6.1,condor_shadow.pure)
pure_target(condor_starter.V6.1,condor_starter.pure)
pure_target(condor_collector.V6,condor_collector.pure)
pure_target(condor_negotiator.V6,condor_negotiator.pure)
pure_target(condor_dagman,condor_dagman.pure)

#if HAS_EXTERNALS

#if HAVE_EXT_ZLIB
ext_target(EXT_ZLIB_VERSION,$(NULL))
#endif

#if HAVE_EXT_GLIBC
#if HAVE_EXT_LINUXLIBCHEADERS
ext_target(EXT_LINUXLIBCHEADERS_VERSION,$(NULL))
ext_target(EXT_GLIBC_VERSION,$(EXT_TRIGGER)/$(EXT_LINUXLIBCHEADERS_VERSION))
#else
ext_target(EXT_GLIBC_VERSION,$(NULL))
#endif
#endif

#if HAVE_EXT_KRB5
ext_target(EXT_KERBEROS_VERSION,$(NULL))
#endif

#if HAVE_EXT_OPENSSL
ext_target(EXT_OPENSSL_VERSION,$(NULL))
#endif

#if HAVE_EXT_GLOBUS
ext_target(EXT_GLOBUS_VERSION,$(EXT_TRIGGER)/$(EXT_OPENSSL_VERSION))
#endif

#if HAVE_EXT_UNICOREGAHP
ext_target(EXT_UNICOREGAHP_VERSION,$(NULL))
#endif

#if HAVE_EXT_BLAHP
ext_target(EXT_BLAHP_VERSION,$(EXT_TRIGGER)/$(EXT_GLOBUS_VERSION) $(EXT_TRIGGER)/$(EXT_CLASSADS_VERSION))
#endif

#if HAVE_EXT_MAN
ext_nodep_target(EXT_MAN_VERSION,$(NULL))
#endif

#if HAVE_EXT_CLASSADS
ext_target(EXT_CLASSADS_VERSION, $(NULL))
#endif

#if HAVE_EXT_GSOAP
ext_target(EXT_GSOAP_VERSION,$(EXT_TRIGGER)/$(EXT_OPENSSL_VERSION))
#endif

#if HAVE_EXT_PCRE
ext_target(EXT_PCRE_VERSION,$(NULL))
#endif

#if HAVE_EXT_GCB
ext_target(EXT_GCB_VERSION,$(NULL))
#endif

#if HAVE_EXT_COREDUMPER
ext_target(EXT_COREDUMPER_VERSION,$(NULL))
#endif

#if HAVE_EXT_DRMAA
ext_target(EXT_DRMAA_VERSION,$(NULL))
#endif

#if HAVE_EXT_POSTGRESQL
ext_target(EXT_POSTGRESQL_VERSION,$(NULL))
#endif

#endif /* HAS_EXTERNALS */

clean::
	rm -rf $(PURE_DIR)

today:
	/bin/rm -f condor_c++_util/condor_version.o
	cd condor_c++_util; $(MAKE)


#if HAS_STATIC
#define StaticTar static.tar 
static.tar: static manpages
	rm -f static_dir/release.tar
	cd static_dir; $(TAR_CMD) -cvf release.tar AllFiles
#else
#define StaticTar
#endif 

#if HAVE_DEBUGLINK_TARBALL

#define DebugLinkTar debugsyms.tar

strip.tar: stripped manpages
	rm -f strip_dir/release.tar
	cd strip_dir && $(TAR_CMD) -cvf release.tar --exclude="*.dbg" AllFiles

debugsyms.tar: stripped manpages
	rm -f strip_dir/debugsyms.tar
	rm -f strip_dir/debug_files.*
	cd strip_dir && $(FIND) AllFiles -name "*.dbg" -print > debug_files.$$$$ && $(TAR_CMD) -cvf debugsyms.tar --files-from debug_files.$$$$ && rm -f debug_files.$$$$

#else

#define DebugLinkTar 

strip.tar: stripped manpages
	rm -f strip_dir/release.tar
	cd strip_dir; $(TAR_CMD) -cvf release.tar AllFiles

#endif /* HAVE_DEBUGLINK_TARBALL */

unstrip.tar: release manpages
	rm -f release_dir/release.tar
	cd release_dir; $(TAR_CMD) -cvf release.tar AllFiles

all_tarballs: strip.tar unstrip.tar StaticTar DebugLinkTar

public: release all_tarballs
	if test ! -d ../public; then mkdir ../public; fi
	perl condor_scripts/make_final_tarballs --sys=$(SYSNAME) --tarcmd="$(TAR_CMD)" --cpcmd="$(CP_CMD)" --target=../public
	$(MakeRPMs)


#if HAVE_EXT_MAN

/*
 * This is only used if HAS_EXTERNALS is NO, and is currently somewhat
 * ugly in that it creates MAN_DIR and leaves it sitting around outside
 * the build directory. Also, because of how MAN_DIR can be set in
 * configure.ac, man-current.tar.gz needs to create a man/ when it is
 * extracted. -matt 083107
 */
real_man_dir=$(shell dirname $(MAN_DIR))
man-current: $(real_man_dir)/man-current.tar.gz
	(cd $(real_man_dir) ; gzip -cd man-current.tar.gz | tar x)

man_target(condor_advertise.1)
man_target(condor_check_userlogs.1)
man_target(condor_checkpoint.1)
man_target(condor_chirp.1)
man_target(condor_cod.1)
man_target(condor_cold_start.1)
man_target(condor_cold_stop.1)
man_target(condor_compile.1)
man_target(condor_configure.1)
man_target(condor_config_bind.1)
man_target(condor_config_val.1)
man_target(condor_convert_history.1)
man_target(condor_dagman.1)
man_target(condor_fetchlog.1)
man_target(condor_findhost.1)
man_target(condor_glidein.1)
man_target(condor_history.1)
man_target(condor_hold.1)
man_target(condor_load_history.1)
man_target(condor_master.1)
man_target(condor_master_off.1)
man_target(condor_off.1)
man_target(condor_on.1)
man_target(condor_preen.1)
man_target(condor_prio.1)
man_target(condor_q.1)
man_target(condor_qedit.1)
man_target(condor_reconfig.1)
man_target(condor_reconfig_schedd.1)
man_target(condor_release.1)
man_target(condor_reschedule.1)
man_target(condor_restart.1)
man_target(condor_rm.1)
man_target(condor_run.1)
man_target(condor_stats.1)
man_target(condor_status.1)
man_target(condor_store_cred.1)
man_target(condor_submit.1)
man_target(condor_submit_dag.1)
man_target(condor_transfer_data.1)
man_target(condor_updates_stats.1)
man_target(condor_userlog.1)
man_target(condor_userprio.1)
man_target(condor_vacate.1)
man_target(condor_vacate_job.1)
man_target(condor_version.1)
man_target(condor_wait.1)
#else
manpages::
	@echo "You're trying to package Condor but you don't want man pages!"
	@exit 1
#endif
<|MERGE_RESOLUTION|>--- conflicted
+++ resolved
@@ -49,21 +49,7 @@
 
 #ifdef WANT_QUILL
 #define QuillProgs quill
-<<<<<<< HEAD
-#else
-#define QuillProgs
-#endif
-
-#if WANT_MATCHMAKER
-#define MatchMakerProgs matchmaker.V7
-#else
-#define MatchMakerProgs
-#endif
-
-#ifdef WANT_TT
-=======
 #define LibQuill condor_quill/libquill.a 
->>>>>>> 353b71d1
 #define TTProgs tt dbmsd
 #else
 #define QuillProgs
