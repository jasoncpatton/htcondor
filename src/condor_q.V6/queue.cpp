--- conflicted
+++ resolved
@@ -3151,7 +3151,6 @@
 	}
 	if (last_rej_match_time > last_match_time) {
 		time_t t = (time_t)last_rej_match_time;
-<<<<<<< HEAD
 		string timestring(ctime(&t));
 		string rej_str="\tLast failed match: " + timestring + '\n';
 		strcat(return_buff, rej_str.c_str());
@@ -3159,15 +3158,6 @@
 		if (request->LookupString(ATTR_LAST_REJ_MATCH_REASON, rej_reason)) {
 			rej_str="\tReason for last match failure: " + rej_reason + '\n';
 			strcat(return_buff, rej_str.c_str());	
-=======
-		sprintf( return_buff, "%s\tLast failed match: %s",
-				 return_buff, ctime(&t) );
-		buffer[0] = '\0';
-		request->LookupString(ATTR_LAST_REJ_MATCH_REASON, buffer, sizeof(buffer));
-		if (buffer[0]) {
-			sprintf( return_buff, "%s\tReason for last match failure: %s\n",
-					 return_buff, buffer );
->>>>>>> 3ba0a900
 		}
 	}
 
