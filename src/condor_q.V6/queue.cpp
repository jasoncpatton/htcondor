/***************************************************************
 *
 * Copyright (C) 1990-2007, Condor Team, Computer Sciences Department,
 * University of Wisconsin-Madison, WI.
 * 
 * Licensed under the Apache License, Version 2.0 (the "License"); you
 * may not use this file except in compliance with the License.  You may
 * obtain a copy of the License at
 * 
 *    http://www.apache.org/licenses/LICENSE-2.0
 * 
 * Unless required by applicable law or agreed to in writing, software
 * distributed under the License is distributed on an "AS IS" BASIS,
 * WITHOUT WARRANTIES OR CONDITIONS OF ANY KIND, either express or implied.
 * See the License for the specific language governing permissions and
 * limitations under the License.
 *
 ***************************************************************/


#include "condor_common.h"
#include "condor_config.h"
#include "condor_accountant.h"
#include "condor_classad.h"
#include "condor_classad_util.h"
#include "condor_debug.h"
#include "condor_query.h"
#include "condor_q.h"
#include "condor_io.h"
#include "condor_string.h"
#include "condor_attributes.h"
#include "match_prefix.h"
#include "my_hostname.h"
#include "get_daemon_name.h"
#include "MyString.h"
#include "extArray.h"
#include "ad_printmask.h"
#include "internet.h"
#include "sig_install.h"
#include "format_time.h"
#include "daemon.h"
#include "dc_collector.h"
#include "my_hostname.h"
#include "basename.h"
#include "metric_units.h"
#include "globus_utils.h"
#include "error_utils.h"
#include "print_wrapped_text.h"
#include "condor_distribution.h"
#include "string_list.h"
#include "condor_version.h"
#include "subsystem_info.h"
#include "condor_xml_classads.h"
#include "condor_open.h"

#include "../classad_analysis/analysis.h"

#ifdef HAVE_EXT_POSTGRESQL
#include "sqlquery.h"
#endif /* HAVE_EXT_POSTGRESQL */

/* Since this enum can have conditional compilation applied to it, I'm
	specifying the values for it to keep their actual integral values
	constant in case someone decides to write this information to disk to
	pass it to another daemon or something. This enum is used to determine
	who to talk to when using the -direct option. */
enum {
	/* don't know who I should be talking to */
	DIRECT_UNKNOWN = 0,
	/* start at the rdbms and fail over like normal */
	DIRECT_ALL = 1,
#ifdef HAVE_EXT_POSTGRESQL
	/* talk directly to the rdbms system */
	DIRECT_RDBMS = 2,
	/* talk directly to the quill daemon */
	DIRECT_QUILLD = 3,
#endif
	/* talk directly to the schedd */
	DIRECT_SCHEDD = 4
};

extern 	"C" int SetSyscalls(int val){return val;}
extern  void short_print(int,int,const char*,int,int,int,int,int,const char *);
static  void processCommandLineArguments(int, char *[]);

static  bool process_buffer_line( ClassAd * );

static 	void short_header (void);
static 	void usage (char *);
static 	void io_display (ClassAd *);
static 	char * buffer_io_display (ClassAd *);
static 	void displayJobShort (ClassAd *);
static 	char * bufferJobShort (ClassAd *);

/* if useDB is false, then v1 =scheddAddress, v2=scheddName, v3=scheddMachine, v4=scheddVersion;
   if useDB is true,  then v1 =quill_name,  v2=db_ipAddr,   v3=db_name, v4=db_password
*/
static	bool show_queue (const char* v1, const char* v2, const char* v3, const char* v4, bool useDB);
static	bool show_queue_buffered (const char* v1, const char* v2, const char* v3, const char* v4, bool useDB);

/* a type used to point to one of the above two functions */
typedef bool (*show_queue_fp)(const char* v1, const char* v2, const char* v3, const char* v4, bool useDB);

static bool read_classad_file(const char *filename, ClassAdList &classads);

/* convert the -direct aqrgument prameter into an enum */
unsigned int process_direct_argument(char *arg);

#ifdef HAVE_EXT_POSTGRESQL
/* execute a database query directly */ 
static void exec_db_query(const char *quill_name, const char *db_ipAddr, const char *db_name,const char *query_password);

/* build database connection string */
static char * getDBConnStr(char const *&, char const *&, char const *&, char const *&);

/* get the quill address for the quill_name specified */
static QueryResult getQuillAddrFromCollector(char *quill_name, char *&quill_addr);

/* avgqueuetime is used to indicate a request to query average wait time for uncompleted jobs in queue */
static  bool avgqueuetime = false;
#endif

/* Warn about schedd-wide limits that may confuse analysis code */
void warnScheddLimits(Daemon *schedd,ClassAd *job,MyString &result_buf);

/* directDBquery means we will just run a database query and return results directly to user */
static  bool directDBquery = false;

/* who is it that I should directly ask for the queue, defaults to the normal
	failover semantics */
static unsigned int direct = DIRECT_ALL;

DECL_SUBSYSTEM( "TOOL", SUBSYSTEM_TYPE_TOOL );

static 	int verbose = 0, summarize = 1, global = 0, show_io = 0, dag = 0, show_held = 0;
static  int use_xml = 0;
static  bool expert = false;

static 	int malformed, unexpanded, running, idle, held;

static  char *jobads_file = NULL;
static  char *machineads_file = NULL;

static	CondorQ 	Q;
static	QueryResult result;

#ifdef HAVE_EXT_POSTGRESQL
static  QueryResult result2;
#endif

static	CondorQuery	scheddQuery(SCHEDD_AD);
static	CondorQuery submittorQuery(SUBMITTOR_AD);

static	ClassAdList	scheddList;

static  Daemon *g_cur_schedd_for_process_buffer_line = NULL;

static  ClassAdAnalyzer analyzer;

static char* format_owner( char*, AttrList* );

// clusterProcString is the container where the output strings are
//    stored.  We need the cluster and proc so that we can sort in an
//    orderly manner (and don't need to rely on the cluster.proc to be
//    available....)

class clusterProcString {
public:
	clusterProcString();
	int dagman_cluster_id;
	int dagman_proc_id;
	int cluster;
	int proc;
	char * string;
};

clusterProcString::
clusterProcString() {
	dagman_cluster_id = -1;
	dagman_proc_id    = -1;
	return;
}

static  ExtArray<clusterProcString *> *output_buffer;
static	bool		output_buffer_empty = true;

static	bool		usingPrintMask = false;
static 	bool		customFormat = false;
static  bool		cputime = false;
static	bool		current_run = false;
static 	bool		globus = false;
static  char		*JOB_TIME = "RUN_TIME";
static	bool		querySchedds 	= false;
static	bool		querySubmittors = false;
static	char		constraint[4096];
static	DCCollector* pool = NULL; 
static	char		*scheddAddr;	// used by format_remote_host()
static	AttrListPrintMask 	mask;
static CollectorList * Collectors = NULL;

// for run failure analysis
static  int			findSubmittor( char * );
static	void 		setupAnalysis();
static 	void		fetchSubmittorPrios();
static	void		doRunAnalysis( ClassAd*, Daemon* );
static	char *		doRunAnalysisToBuffer( ClassAd*, Daemon* );
struct 	PrioEntry { MyString name; float prio; };
static  bool        better_analyze = false;
static	bool		run = false;
static	bool		goodput = false;
static	char		*fixSubmittorName( char*, int );
static	ClassAdList startdAds;
static	ExprTree	*stdRankCondition;
static	ExprTree	*preemptRankCondition;
static	ExprTree	*preemptPrioCondition;
static	ExprTree	*preemptionReq;
static  ExtArray<PrioEntry> prioTable;
#ifndef WIN32
#endif
	
const int SHORT_BUFFER_SIZE = 8192;
const int LONG_BUFFER_SIZE = 16384;	
char return_buff[LONG_BUFFER_SIZE * 100];

char *quillName = NULL;
char *quillAddr = NULL;
char *quillMachine = NULL;
char *dbIpAddr = NULL;
char *dbName = NULL;
char *queryPassword = NULL;

StringList attrs(NULL, "\n");; // The list of attrs we want, "" for all
static void freeConnectionStrings() {
	if(quillName) {
		free(quillName);
		quillName = NULL;
	}
	if(quillAddr) {
		free(quillAddr);
		quillAddr = NULL;
	}
	if(quillMachine) {
		free(quillMachine);
		quillMachine = NULL;
	}
	if(dbIpAddr) {
		free(dbIpAddr);
		dbIpAddr = NULL;
	}
	if(dbName) {
		free(dbName);
		dbName = NULL;
	}
	if(queryPassword) {
		free(queryPassword);
		queryPassword = NULL;
	}
}

#ifdef HAVE_EXT_POSTGRESQL
/* this function for checking whether database can be used for querying in local machine */
static bool checkDBconfig() {
	char *tmp;

	if (param_boolean("QUILL_ENABLED", false) == false) {
		return false;
	};

	tmp = param("QUILL_NAME");
	if (!tmp) {
		return false;
	}
	free(tmp);

	tmp = param("QUILL_DB_IP_ADDR");
	if (!tmp) {
		return false;
	}
	free(tmp);

	tmp = param("QUILL_DB_NAME");
	if (!tmp) {
		return false;
	}
	free(tmp);

	tmp = param("QUILL_DB_QUERY_PASSWORD");
	if (!tmp) {
		return false;
	}
	free(tmp);

	return true;
}
#endif /* HAVE_EXT_POSTGRESQL */

extern 	"C"	int		Termlog;

int main (int argc, char **argv)
{
	ClassAd		*ad;
	bool		first;
	char		*scheddName=NULL;
	char		daemonAdName[128];
	char		scheddMachine[64];
	MyString    scheddVersion;
	char		*tmp;
	bool        useDB; /* Is there a database to query for a schedd */
	int         retval = 0;
	show_queue_fp sqfp;

	Collectors = NULL;

	// load up configuration file
	myDistro->Init( argc, argv );
	config();

#ifdef HAVE_EXT_POSTGRESQL
		/* by default check the configuration for local database */
	useDB = checkDBconfig();
#else 
	useDB = FALSE;
#endif /* HAVE_EXT_POSTGRESQL */

#if !defined(WIN32)
	install_sig_handler(SIGPIPE, SIG_IGN );
#endif

	// process arguments
	processCommandLineArguments (argc, argv);

	// Since we are assuming that we want to talk to a DB in the normal
	// case, this will ensure that we don't try to when loading the job queue
	// classads from file.
	if (jobads_file != NULL) {
		useDB = FALSE;
	}

	if (Collectors == NULL) {
		Collectors = CollectorList::create();
	}

	// check if analysis is required
	if( better_analyze ) {
		setupAnalysis();
	}

	// if we haven't figured out what to do yet, just display the
	// local queue 
	if (!global && !querySchedds && !querySubmittors) {

		Daemon schedd( DT_SCHEDD, 0, 0 );

		if ( schedd.locate() ) {

			scheddAddr = strdup(schedd.addr());
			if( (tmp = schedd.name()) ) {
				scheddName = strdup(tmp);
				Q.addSchedd(scheddName);
			} else {
				scheddName = strdup("Unknown");
			}
			if( (tmp = schedd.fullHostname()) ) {
				sprintf( scheddMachine, "%s", tmp );
			} else {
				sprintf( scheddMachine, "Unknown" );
			}
			if( (tmp = schedd.version()) ) {
				scheddVersion = tmp;
			}
			else {
				scheddVersion = "";
			}
			
			if ( directDBquery ) {				
				/* perform direct DB query if indicated and exit */
#ifdef HAVE_EXT_POSTGRESQL

					/* check if database is available */
				if (!useDB) {
					printf ("\n\n-- Schedd: %s : %s\n", scheddName, scheddAddr);
					fprintf(stderr, "Database query not supported on schedd: %s\n", scheddName);
				}

				exec_db_query(NULL, NULL, NULL, NULL);
				freeConnectionStrings();
				exit(EXIT_SUCCESS);
#endif /* HAVE_EXT_POSTGRESQL */
			} 

			/* .. not a direct db query, so just happily continue ... */

           	// When we use the new analysis code, it can be really
           	// slow. Slow enough that show_queue_buffered()'s connection
           	// to the schedd time's out and the user gets nothing
           	// useful printed out. Therefore, we use show_queue,
           	// which fetches all of the ads, then analyzes them. 
			if ( verbose || better_analyze || jobads_file ) {
				sqfp = show_queue;
			} else {
				sqfp = show_queue_buffered;
			}
			
			/* When an installation has database parameters configured, 
				it means there is quill daemon. If database
				is not accessible, we fail over to
				quill daemon, and if quill daemon
				is not available, we fail over the
				schedd daemon */
			switch(direct)
			{
				case DIRECT_ALL:
					/* always try the failover sequence */

					/* FALL THROUGH */

#ifdef HAVE_EXT_POSTGRESQL
				case DIRECT_RDBMS:
					if (useDB) {

						/* ask the database for the queue */

						if ( (retval = sqfp( NULL, NULL, NULL, NULL, TRUE) ) ) {
							/* if the queue was retrieved, then I am done */
							freeConnectionStrings();
							exit(retval?EXIT_SUCCESS:EXIT_FAILURE);
						}
						
						fprintf( stderr, 
							"-- Database not reachable or down.\n");

						if (direct == DIRECT_RDBMS) {
							fprintf(stderr,
								"\t- Not failing over due to -direct\n");
							exit(retval?EXIT_SUCCESS:EXIT_FAILURE);
						} 

						fprintf(stderr,
							"\t- Failing over to the quill daemon --\n");

						/* Hmm... couldn't find the database, so try the 
							quilld */
					} else {
						if (direct == DIRECT_RDBMS) {
							fprintf(stderr, 
								"-- Direct query to rdbms on behalf of\n"
								"\tschedd %s(%s) failed.\n"
								"\t- Schedd doesn't appear to be using "
								"quill.\n",
								scheddName, scheddAddr);
							fprintf(stderr,
								"\t- Not failing over due to -direct\n");
							exit(EXIT_FAILURE);
						}
					}

					/* FALL THROUGH */

				case DIRECT_QUILLD:
					if (useDB) {

						Daemon quill( DT_QUILL, 0, 0 );
						char tmp_char[8];
						strcpy(tmp_char, "Unknown");

						/* query the quill daemon */
						if ( quill.locate() &&
					 		( (retval = 
					 			sqfp( quill.addr(), 
						  		(quill.name())?
									(quill.name()):tmp_char,
						  		(quill.fullHostname())?
									(quill.fullHostname()):tmp_char,
						  		NULL, FALSE) ) ) )
						{
							/* if the queue was retrieved, then I am done */
							freeConnectionStrings();
							exit(retval?EXIT_SUCCESS:EXIT_FAILURE);
						}

						fprintf( stderr,
							"-- Quill daemon at %s(%s)\n"
							"\tassociated with schedd %s(%s)\n"
							"\tis not reachable or can't talk to rdbms.\n",
							quill.name(), quill.addr(),
							scheddName, scheddAddr );

						if (direct == DIRECT_QUILLD) {
							fprintf(stderr,
								"\t- Not failing over due to -direct\n");
							exit(retval?EXIT_SUCCESS:EXIT_FAILURE);
						}

						fprintf(stderr,
							"\t- Failing over to the schedd %s(%s).\n", 
							scheddName, scheddAddr);

					} else {
						if (direct == DIRECT_QUILLD) {
							fprintf(stderr,
								"-- Direct query to quilld associated with\n"
								"\tschedd %s(%s) failed.\n"
								"\t- Schedd doesn't appear to be using "
								"quill.\n",
								scheddName, scheddAddr);

							fprintf(stderr,
								"\t- Not failing over due to use of -direct\n");

							exit(EXIT_FAILURE);
						}
					}

#endif /* HAVE_EXT_POSTGRESQL */
				case DIRECT_SCHEDD:
					retval = sqfp(scheddAddr, scheddName, scheddMachine, 
								  scheddVersion.Value(), FALSE);
			
					/* Hopefully I got the queue from the schedd... */
					freeConnectionStrings();
					exit(retval?EXIT_SUCCESS:EXIT_FAILURE);
					break;

				case DIRECT_UNKNOWN:
				default:
					fprintf( stderr,
						"-- Cannot determine any location for queue "
						"using option -direct!\n"
						"\t- This is an internal error and should be "
						"reported to condor-admin@cs.wisc.edu." );
					exit(EXIT_FAILURE);
					break;
			}
		} 
		
		/* I couldn't find a local schedd, so dump a message about what
			happened. */

		fprintf( stderr, "Error: %s\n", schedd.error() );
		if (!expert) {
			fprintf(stderr, "\n");
			print_wrapped_text("Extra Info: You probably saw this "
							   "error because the condor_schedd is "
							   "not running on the machine you are "
							   "trying to query.  If the condor_schedd "
							   "is not running, the Condor system "
							   "will not be able to find an address "
							   "and port to connect to and satisfy "
							   "this request.  Please make sure "
							   "the Condor daemons are running and "
							   "try again.\n", stderr );
			print_wrapped_text("Extra Info: "
							   "If the condor_schedd is running on the "
							   "machine you are trying to query and "
							   "you still see the error, the most "
							   "likely cause is that you have setup a " 
							   "personal Condor, you have not "
							   "defined SCHEDD_NAME in your "
							   "condor_config file, and something "
							   "is wrong with your "
							   "SCHEDD_ADDRESS_FILE setting. "
							   "You must define either or both of "
							   "those settings in your config "
							   "file, or you must use the -name "
							   "option to condor_q. Please see "
							   "the Condor manual for details on "
							   "SCHEDD_NAME and "
							   "SCHEDD_ADDRESS_FILE.",  stderr );
		}

		freeConnectionStrings();
		exit( EXIT_FAILURE );
	}
	
	// if a global queue is required, query the schedds instead of submittors
	if (global) {
		querySchedds = true;
		sprintf( constraint, "%s > 0 || %s > 0 || %s > 0 || %s > 0 || %s > 0", 
			ATTR_TOTAL_RUNNING_JOBS, ATTR_TOTAL_IDLE_JOBS,
			ATTR_TOTAL_HELD_JOBS, ATTR_TOTAL_REMOVED_JOBS,
			ATTR_TOTAL_JOB_ADS );
		result = scheddQuery.addANDConstraint( constraint );
		if( result != Q_OK ) {
			fprintf( stderr, "Error: Couldn't add constraint %s\n", constraint);
			freeConnectionStrings();
			exit( 1 );
		}
	}

	// get the list of ads from the collector
	if( querySchedds ) { 
		result = Collectors->query ( scheddQuery, scheddList );		
	} else {
		result = Collectors->query ( submittorQuery, scheddList );
	}

	switch( result ) {
	case Q_OK:
		break;
	case Q_COMMUNICATION_ERROR: 
			// if we're not an expert, we want verbose output
		printNoCollectorContact( stderr, pool ? pool->name() : NULL,
								 !expert ); 
		freeConnectionStrings();
		exit( 1 );
	case Q_NO_COLLECTOR_HOST:
		ASSERT( pool );
		fprintf( stderr, "Error: Can't contact condor_collector: "
				 "invalid hostname: %s\n", pool->name() );
		freeConnectionStrings();
		exit( 1 );
	default:
		fprintf( stderr, "Error fetching ads: %s\n", 
				 getStrQueryResult(result) );
		freeConnectionStrings();
		exit( 1 );
	}

		/*if(querySchedds && scheddList.MyLength() == 0) {
		  result = Collectors->query(quillQuery, quillList);
		}*/

	first = true;
	// get queue from each ScheddIpAddr in ad
	scheddList.Open();	
	while ((ad = scheddList.Next()))
	{
		/* default to true for remotely queryable */
#ifdef HAVE_EXT_POSTGRESQL
		int flag=1;
#endif

		freeConnectionStrings();
		useDB = FALSE;
		if ( ! (ad->LookupString(ATTR_SCHEDD_IP_ADDR, &scheddAddr)  &&
				 ad->LookupString(ATTR_NAME, &scheddName)		&& 
				 ad->LookupString(ATTR_MACHINE, scheddMachine) &&
				 ad->LookupString(ATTR_VERSION, scheddVersion) ) ) 
		{
			/* something is wrong with this schedd/quill ad, try the next one */
			continue;
		}

#ifdef HAVE_EXT_POSTGRESQL
			// get the address of the database
		if (ad->LookupString(ATTR_QUILL_DB_IP_ADDR, &dbIpAddr) &&
			ad->LookupString(ATTR_QUILL_NAME, &quillName) &&
			ad->LookupString(ATTR_QUILL_DB_NAME, &dbName) && 
			ad->LookupString(ATTR_QUILL_DB_QUERY_PASSWORD, &queryPassword) &&
			(!ad->LookupBool(ATTR_QUILL_IS_REMOTELY_QUERYABLE,flag) || flag)) {

			/* If the quill information is available, try to use it first */
			useDB = TRUE;
	    	if (ad->LookupString(ATTR_SCHEDD_NAME, daemonAdName)) {
				Q.addSchedd(daemonAdName);
			} else {
				Q.addSchedd(scheddName);
			}

				/* get the quill info for fail-over processing */
			ASSERT(ad->LookupString(ATTR_MACHINE, &quillMachine));
		}
#endif 

		first = false;

			/* check if direct DB query is indicated */
		if ( directDBquery ) {				
#ifdef HAVE_EXT_POSTGRESQL
			if (!useDB) {
				printf ("\n\n-- Schedd: %s : %s\n", scheddName, scheddAddr);
				fprintf(stderr, "Database query not supported on schedd: %s\n",
						scheddName);
				continue;
			}
			
			exec_db_query(quillName, dbIpAddr, dbName, queryPassword);

			/* done processing the ad, so get the next one */
			continue;

#endif /* HAVE_EXT_POSTGRESQL */
		}

        // When we use the new analysis code, it can be really
        // slow. Slow enough that show_queue_buffered()'s connection
        // to the schedd time's out and the user gets nothing
        // useful printed out. Therefore, we use show_queue,
        // which fetches all of the ads, then analyzes them. 
		if ( verbose || better_analyze ) {
			sqfp = show_queue;
		} else {
			sqfp = show_queue_buffered;
		}

		/* When an installation has database parameters configured, it means 
		   there is quill daemon. If database is not accessible, we fail
		   over to quill daemon, and if quill daemon is not available, 
		   we fail over the schedd daemon */			
		switch(direct)
		{
			case DIRECT_ALL:
				/* FALL THROUGH */
#ifdef HAVE_EXT_POSTGRESQL
			case DIRECT_RDBMS:
				if (useDB) {
					if (sqfp(quillName, dbIpAddr, dbName, queryPassword, TRUE ))
					{
						/* processed correctly, so do the next ad */
						continue;
					}

					fprintf( stderr, "-- Database server %s\n"
							"\tbeing used by the quill daemon %s\n"
							"\tassociated with schedd %s(%s)\n"
							"\tis not reachable or down.\n",
							dbIpAddr, quillName, scheddName, scheddAddr);

					if (direct == DIRECT_RDBMS) {
						fprintf(stderr, 
							"\t- Not failing over due to -direct\n");
						continue;
					} 

					fprintf(stderr, 
						"\t- Failing over to the quill daemon at %s--\n", 
						quillName);

				} else {
					if (direct == DIRECT_RDBMS) {
						fprintf(stderr, 
							"-- Direct query to rdbms on behalf of\n"
							"\tschedd %s(%s) failed.\n"
							"\t- Schedd doesn't appear to be using quill.\n",
							scheddName, scheddAddr);
						fprintf(stderr,
							"\t- Not failing over due to -direct\n");
						continue;
					}
				}

				/* FALL THROUGH */

			case DIRECT_QUILLD:
				if (useDB) {
					result2 = getQuillAddrFromCollector(quillName, quillAddr);

					/* if quillAddr is NULL, then while the collector's 
						schedd's ad had a quill name in it, the collector
						didn't have a quill ad by that name. */

					if((result2 == Q_OK) && quillAddr &&
			   			sqfp(quillAddr, quillName, quillMachine, NULL, FALSE))
					{
						/* processed correctly, so do the next ad */
						continue;
					}

					/* NOTE: it is not impossible that quillAddr could be
						NULL if the quill name is specified in a schedd ad
						but the collector has no record of such quill ad by
						that name. So we deal with that mess here in the 
						debugging output. */

					fprintf( stderr,
						"-- Quill daemon %s(%s)\n"
						"\tassociated with schedd %s(%s)\n"
						"\tis not reachable or can't talk to rdbms.\n",
						quillName, quillAddr!=NULL?quillAddr:"<\?\?\?>", 
						scheddName, scheddAddr);

					if (quillAddr == NULL) {
						fprintf(stderr,
							"\t- Possible misconfiguration of quill\n"
							"\tassociated with this schedd since associated\n"
							"\tquilld ad is missing and was expected to be\n"
							"\tfound in the collector.\n");
					}

					if (direct == DIRECT_QUILLD) {
						fprintf(stderr,
							"\t- Not failing over due to use of -direct\n");
						continue;
					}

					fprintf(stderr,
						"\t- Failing over to the schedd at %s(%s) --\n",
						scheddName, scheddAddr);

				} else {
					if (direct == DIRECT_QUILLD) {
						fprintf(stderr,
							"-- Direct query to quilld associated with\n"
							"\tschedd %s(%s) failed.\n"
							"\t- Schedd doesn't appear to be using quill.\n",
							scheddName, scheddAddr);
						printf("\t- Not failing over due to use of -direct\n");
						continue;
					}
				}

				/* FALL THROUGH */

#endif /* HAVE_EXT_POSTGRESQL */

			case DIRECT_SCHEDD:
				/* database not configured or could not be reached,
					query the schedd daemon directly */
				retval = sqfp(scheddAddr, scheddName, scheddMachine, scheddVersion.Value(), FALSE);

				break;

			case DIRECT_UNKNOWN:
			default:
				fprintf( stderr,
					"-- Cannot determine any location for queue "
					"using option -direct!\n"
					"\t- This is an internal error and should be "
					"reported to condor-admin@cs.wisc.edu." );
				exit(EXIT_FAILURE);
				break;
		}
	}

	// close list
	scheddList.Close();

	if( first ) {
		if( global ) {
			printf( "All queues are empty\n" );
		} else {
			fprintf(stderr,"Error: Collector has no record of "
							"schedd/submitter\n");

			freeConnectionStrings();
			exit(1);
		}
	}

	freeConnectionStrings();
	exit(retval?EXIT_SUCCESS:EXIT_FAILURE);
}

// append all variable references made by expression to references list
static void
GetAllReferencesFromClassAdExpr(char const *expression,StringList &references)
{
	ClassAd ad;
	ad.GetExprReferences(expression,references,references);
}

static void 
processCommandLineArguments (int argc, char *argv[])
{
	int i, cluster, proc;
	char *arg, *at, *daemonname;

	bool custom_attributes = false;
	attrs.initializeFromString("ClusterId\nProcID\nQDate\nRemoteUserCPU\nJobStatus\nServerTime\nShadowBday\nRemoteWallClockTime\nJobPrio\nImageSize\nOwner\nCmd\nArgs");

	for (i = 1; i < argc; i++)
	{
		if( *argv[i] != '-' ) {
			// no dash means this arg is a cluster/proc, proc, or owner
			if( sscanf( argv[i], "%d.%d", &cluster, &proc ) == 2 ) {
				sprintf( constraint, "((%s == %d) && (%s == %d))",
					ATTR_CLUSTER_ID, cluster, ATTR_PROC_ID, proc );
                                Q.addOR( constraint );
   
				Q.addDBConstraint(CQ_CLUSTER_ID, cluster);
				Q.addDBConstraint(CQ_PROC_ID, proc);
				summarize = 0;
			} 
			else if( sscanf ( argv[i], "%d", &cluster ) == 1 ) {
				sprintf( constraint, "(%s == %d)", ATTR_CLUSTER_ID, cluster );
				Q.addOR( constraint );
   				Q.addDBConstraint(CQ_CLUSTER_ID, cluster);
				summarize = 0;
			} 
			else if( Q.add( CQ_OWNER, argv[i] ) != Q_OK ) {
				// this error doesn't seem very helpful... can't we say more?
				fprintf( stderr, "Error: Argument %d (%s)\n", i, argv[i] );
				exit( 1 );
			}
			continue;
		}

		// the argument began with a '-', so use only the part after
		// the '-' for prefix matches
		arg = argv[i]+1;

		if (match_prefix (arg, "long")) {
			verbose = 1;
			summarize = 0;
			if( !custom_attributes ) {
				attrs.clearAll();
			}
		} 
		else
		if (match_prefix (arg, "xml")) {
			use_xml = 1;
			verbose = 1;
			summarize = 0;
			customFormat = true;
			if( !custom_attributes ) {
				attrs.clearAll();
			}
		}
		else
		if (match_prefix (arg, "pool")) {
			if( pool ) {
				delete pool;
			}
            if( ++i >= argc ) {
				fprintf( stderr,
						 "Error: Argument -pool requires a hostname as an argument.\n" );
				if (!expert) {
					printf("\n");
					print_wrapped_text("Extra Info: The hostname should be the central "
									   "manager of the Condor pool you wish to work with.",
									   stderr);
				}
				exit(1);
			}
			pool = new DCCollector( argv[i] );
			if( ! pool->addr() ) {
				fprintf( stderr, "Error: %s\n", pool->error() );
				if (!expert) {
					printf("\n");
					print_wrapped_text("Extra Info: You specified a hostname for a pool "
									   "(the -pool argument). That should be the Internet "
									   "host name for the central manager of the pool, "
									   "but it does not seem to "
									   "be a valid hostname. (The DNS lookup failed.)",
									   stderr);
				}
				exit(1);
			}
			Collectors = new CollectorList();
				// Add a copy of our DCCollector object, because
				// CollectorList() takes ownership and may even delete
				// this object before we are done.
			Collectors->append ( new DCCollector( *pool ) );
		} 
		else
		if (match_prefix (arg, "D")) {
			if( ++i >= argc ) {
				fprintf( stderr, 
						 "Error: Argument -D requires a list of flags as an argument.\n" );
				if (!expert) {
					printf("\n");
					print_wrapped_text("Extra Info: You need to specify debug flags "
									   "as a quoted string. Common flags are D_ALL, and "
									   "D_ALWAYS.",
									   stderr);
				}
				exit( 1 );
			}
			Termlog = 1;
			set_debug_flags( argv[i] );
		} 
		else
		if (match_prefix (arg, "name")) {

			if (querySubmittors) {
				// cannot query both schedd's and submittors
				fprintf (stderr, "Cannot query both schedd's and submitters\n");
				if (!expert) {
					printf("\n");
					print_wrapped_text("Extra Info: You cannot specify both -name and "
									   "-submitter. -name implies you want to only query "
									   "the local schedd, while -submitter implies you want "
									   "to find everything in the entire pool for a given"
									   "submitter.",
									   stderr);
				}
				exit(1);
			}

			// make sure we have at least one more argument
			if (argc <= i+1) {
				fprintf( stderr, 
						 "Error: Argument -name requires the name of a schedd as a parameter.\n" );
				exit(1);
			}

			if( !(daemonname = get_daemon_name(argv[i+1])) ) {
				fprintf( stderr, "Error: unknown host %s\n",
						 get_host_part(argv[i+1]) );
				if (!expert) {
					printf("\n");
					print_wrapped_text("Extra Info: The name given with the -name "
									   "should be the name of a condor_schedd process. "
									   "Normally it is either a hostname, or "
									   "\"name@hostname\". "
									   "In either case, the hostname should be the Internet "
									   "host name, but it appears that it wasn't.",
									   stderr);
				}
				exit(1);
			}
			sprintf (constraint, "%s == \"%s\"", ATTR_NAME, daemonname);
			scheddQuery.addORConstraint (constraint);
			Q.addSchedd(daemonname);

			sprintf (constraint, "%s == \"%s\"", ATTR_QUILL_NAME, daemonname);
			scheddQuery.addORConstraint (constraint);

			delete [] daemonname;
			i++;
			querySchedds = true;
		} 
		else
		if (match_prefix (arg, "direct")) {
			/* check for one more argument */
			if (argc <= i+1) {
				fprintf( stderr, 
					"Error: Argument -direct requires "
						"[rdbms | quilld | schedd]\n" );
				exit(EXIT_FAILURE);
			}
			direct = process_direct_argument(argv[i+1]);
			i++;
		}
		else
		if (match_prefix (arg, "submitter")) {

			if (querySchedds) {
				// cannot query both schedd's and submittors
				fprintf (stderr, "Cannot query both schedd's and submitters\n");
				if (!expert) {
					printf("\n");
					print_wrapped_text("Extra Info: You cannot specify both -name and "
									   "-submitter. -name implies you want to only query "
									   "the local schedd, while -submitter implies you want "
									   "to find everything in the entire pool for a given"
									   "submitter.",
									   stderr);
				}
				exit(1);
			}
			
			// make sure we have at least one more argument
			if (argc <= i+1) {
				fprintf( stderr, "Error: Argument -submitter requires the name of a "
						 "user.\n");
				exit(1);
			}
				
			i++;
			if ((at = strchr(argv[i],'@'))) {
				// is the name already qualified with a UID_DOMAIN?
				sprintf (constraint, "%s == \"%s\"", ATTR_NAME, argv[i]);
				*at = '\0';
			} else {
				// no ... add UID_DOMAIN
				char *uid_domain = param( "UID_DOMAIN" );
				if (uid_domain == NULL)
				{
					EXCEPT ("No 'UID_DOMAIN' found in config file");
				}
				sprintf (constraint, "%s == \"%s@%s\"", ATTR_NAME, argv[i], 
							uid_domain);
				free (uid_domain);
			}

			// insert the constraints
			submittorQuery.addORConstraint (constraint);

			{
				char *ownerName = argv[i];
				// ensure that the "nice-user" prefix isn't inserted as part
				// of the job ad constraint
				if( strstr( argv[i] , NiceUserName ) == argv[i] ) {
					ownerName = argv[i]+strlen(NiceUserName)+1;
				}
				// ensure that the group prefix isn't inserted as part
				// of the job ad constraint.
				char *groups = param("GROUP_NAMES");
				if ( groups && ownerName ) {
					StringList groupList(groups);
					char *dotptr = strchr(ownerName,'.');
					if ( dotptr ) {
						*dotptr = '\0';
						if ( groupList.contains_anycase(ownerName) ) {
							// this name starts with a group prefix.
							// strip it off.
							ownerName = dotptr + 1;	// add one for the '.'
						}
						*dotptr = '.';
					}
				}
				if ( groups ) free(groups);
				if (Q.add (CQ_OWNER, ownerName) != Q_OK) {
					fprintf (stderr, "Error:  Argument %d (%s)\n", i, argv[i]);
					exit (1);
				}
			}

			querySubmittors = true;
		}
		else
		if (match_prefix (arg, "constraint")) {
			// make sure we have at least one more argument
			if (argc <= i+1) {
				fprintf( stderr, "Error: Argument -constraint requires "
							"another parameter\n");
				exit(1);
			}

			if (Q.addAND (argv[++i]) != Q_OK) {
				fprintf (stderr, "Error: Argument %d (%s)\n", i, argv[i]);
				exit (1);
			}
			summarize = 0;
		} 
		else
		if (match_prefix (arg, "address")) {

			if (querySubmittors) {
				// cannot query both schedd's and submittors
				fprintf (stderr, "Cannot query both schedd's and submitters\n");
				exit(1);
			}

			// make sure we have at least one more argument
			if (argc <= i+1) {
				fprintf( stderr,
						 "Error: Argument -address requires another "
						 "parameter\n" );
				exit(1);
			}
			if( ! is_valid_sinful(argv[i+1]) ) {
				fprintf( stderr, 
					 "Address must be of the form: \"<ip.address:port>\"\n" );
				exit(1);
			}
			sprintf(constraint, "%s == \"%s\"", ATTR_SCHEDD_IP_ADDR, argv[i+1]);
			scheddQuery.addORConstraint(constraint);
			i++;
			querySchedds = true;
		} 
		else
		if( match_prefix( arg, "attributes" ) ) {
			if( argc <= i+1 ) {
				fprintf( stderr, "Error: Argument -attributes requires "
						 "a list of attributes to show\n" );
				exit( 1 );
			}
			if( !custom_attributes ) {
				custom_attributes = true;
				attrs.clearAll();
			}
			StringList more_attrs(argv[i+1],",");
			char const *s;
			more_attrs.rewind();
			while( (s=more_attrs.next()) ) {
				attrs.append(s);
			}
			i++;
		}
		else
		if( match_prefix( arg, "format" ) ) {
				// make sure we have at least two more arguments
			if( argc <= i+2 ) {
				fprintf( stderr, "Error: Argument -format requires "
						 "format and attribute parameters\n" );
				exit( 1 );
			}
			verbose = 0;
			if( !custom_attributes ) {
				custom_attributes = true;
				attrs.clearAll();
			}
			GetAllReferencesFromClassAdExpr(argv[i+2],attrs);
				
			customFormat = true;
			mask.registerFormat( argv[i+1], argv[i+2] );
			usingPrintMask = true;
			i+=2;
		}
		else
		if (match_prefix (arg, "global")) {
			global = 1;
		} 
		else
		if (match_prefix (arg, "help")) {
			usage(argv[0]);
			exit(0);
		}
        else
        if (match_prefix( arg, "better-analyze")
			|| match_prefix( arg , "better-analyse")
			|| match_prefix( arg , "analyze")
			|| match_prefix( arg , "analyse")
			) {
            better_analyze = true;
			attrs.clearAll();
        }
		else
		if (match_prefix( arg, "run")) {
			Q.add (CQ_STATUS, RUNNING);
			run = true;
			attrs.clearAll();
		}
		else
		if (match_prefix( arg, "hold") || match_prefix( arg, "held")) {
			Q.add (CQ_STATUS, HELD);		
			show_held = true;
			attrs.clearAll();
		}
		else
		if (match_prefix( arg, "goodput")) {
			// goodput and show_io require the same column
			// real-estate, so they're mutually exclusive
			goodput = true;
			show_io = false;
			attrs.clearAll();
		}
		else
		if (match_prefix( arg, "cputime")) {
			cputime = true;
			JOB_TIME = "CPU_TIME";
			attrs.clearAll();
		}
		else
		if (match_prefix( arg, "currentrun")) {
			current_run = true;
			attrs.clearAll();
		}
		else
		if( match_prefix( arg, "globus" ) ) {
			Q.addAND( "GlobusStatus =!= UNDEFINED" );
			globus = true;
			attrs.append( ATTR_GLOBUS_STATUS );
			attrs.append( ATTR_GRID_RESOURCE );
		}
		else
		if( match_prefix( arg, "debug" ) ) {
			// dprintf to console
			Termlog = 1;
			dprintf_config ("TOOL" );
		}
		else
		if (match_prefix(arg,"io")) {
			// goodput and show_io require the same column
			// real-estate, so they're mutually exclusive
			show_io = true;
			goodput = false;
			attrs.clearAll();
		}   
		else if( match_prefix( arg, "dag" ) ) {
			dag = true;
			attrs.clearAll();
		}   
		else if (match_prefix(arg, "expert")) {
			expert = true;
			attrs.clearAll();
		}
        else if (match_prefix(arg, "jobads")) {
			if (argc <= i+1) {
				fprintf( stderr, "Error: Argument -jobads require filename\n");
				exit(1);
			} else {
                i++;
                jobads_file = strdup(argv[i]);
            }
        }
        else if (match_prefix(arg, "machineads")) {
			if (argc <= i+1) {
				fprintf( stderr, "Error: Argument -machineads require filename\n");
				exit(1);
			} else {
                i++;
                machineads_file = strdup(argv[i]);
            }
        }
#ifdef HAVE_EXT_POSTGRESQL
		else if (match_prefix(arg, "avgqueuetime")) {
				/* if user want average wait time, we will perform direct DB query */
			avgqueuetime = true;
			directDBquery =  true;
		}
#endif /* HAVE_EXT_POSTGRESQL */
        else if (match_prefix(arg, "version")) {
			printf( "%s\n%s\n", CondorVersion(), CondorPlatform() );
			exit(0);
        }
		else {
			fprintf( stderr, "Error: unrecognized argument -%s\n", arg );
			usage(argv[0]);
			exit( 1 );
		}
	}
}

static float
job_time(float cpu_time,ClassAd *ad)
{
	if ( cputime ) {
		return cpu_time;
	}

		// here user wants total wall clock time, not cpu time
	int job_status = !RUNNING;
	int cur_time = 0;
	int shadow_bday = 0;
	float previous_runs = 0;

	ad->LookupInteger( ATTR_JOB_STATUS, job_status);
	ad->LookupInteger( ATTR_SERVER_TIME, cur_time);
	ad->LookupInteger( ATTR_SHADOW_BIRTHDATE, shadow_bday );
	if ( current_run == false ) {
		ad->LookupFloat( ATTR_JOB_REMOTE_WALL_CLOCK, previous_runs );
	}

		// if we have an old schedd, there is no ATTR_SERVER_TIME,
		// so return a "-1".  This will cause "?????" to show up
		// in condor_q.
	if ( cur_time == 0 ) {
		return -1;
	}

	/* Compute total wall time as follows:  previous_runs is not the 
	 * number of seconds accumulated on earlier runs.  cur_time is the
	 * time from the point of view of the schedd, and shadow_bday is the
	 * epoch time from the schedd's view when the shadow was started for
	 * this job.  So, we figure out the time accumulated on this run by
	 * computing the time elapsed between cur_time & shadow_bday.  
	 * NOTE: shadow_bday is set to zero when the job is RUNNING but the
	 * shadow has not yet started due to JOB_START_DELAY parameter.  And
	 * shadow_bday is undefined (stale value) if the job status is not
	 * RUNNING.  So we only compute the time on this run if shadow_bday
	 * is not zero and the job status is RUNNING.  -Todd <tannenba@cs.wisc.edu>
	 */
	float total_wall_time = previous_runs + 
		(cur_time - shadow_bday)*(job_status == RUNNING && shadow_bday);

	return total_wall_time;
}

unsigned int process_direct_argument(char *arg)
{
#ifdef HAVE_EXT_POSTGRESQL
	if (strcasecmp(arg, "rdbms") == MATCH) {
		return DIRECT_RDBMS;
	}

	if (strcasecmp(arg, "quilld") == MATCH) {
		return DIRECT_QUILLD;
	}

#endif

	if (strcasecmp(arg, "schedd") == MATCH) {
		return DIRECT_SCHEDD;
	}

#ifdef HAVE_EXT_POSTGRESQL
	fprintf( stderr, 
		"Error: Argument -direct requires [rdbms | quilld | schedd]\n" ); 
/*		"Error: Argument -direct requires [rdbms | schedd]\n" ); */
#else
	fprintf( stderr, 
		"Error: Quill feature set is not available.\n"
		"Error: Argument -direct may only take 'schedd' as an option.\n" );
#endif

	exit(EXIT_FAILURE);

	/* Here to make the compiler happy since there is an exit above */
	return DIRECT_UNKNOWN;
}

static void
io_display(ClassAd *ad)
{
	printf("%s", buffer_io_display( ad ) );
}

static char *
buffer_io_display( ClassAd *ad )
{
	int cluster=0, proc=0;
	float read_bytes=0, write_bytes=0, seek_count=0;
	int buffer_size=0, block_size=0;
	float wall_clock=-1;

	char owner[256];

	ad->EvalInteger(ATTR_CLUSTER_ID,NULL,cluster);
	ad->EvalInteger(ATTR_PROC_ID,NULL,proc);
	ad->EvalString(ATTR_OWNER,NULL,owner);

	ad->EvalFloat(ATTR_FILE_READ_BYTES,NULL,read_bytes);
	ad->EvalFloat(ATTR_FILE_WRITE_BYTES,NULL,write_bytes);
	ad->EvalFloat(ATTR_FILE_SEEK_COUNT,NULL,seek_count);
	ad->EvalFloat(ATTR_JOB_REMOTE_WALL_CLOCK,NULL,wall_clock);
	ad->EvalInteger(ATTR_BUFFER_SIZE,NULL,buffer_size);
	ad->EvalInteger(ATTR_BUFFER_BLOCK_SIZE,NULL,block_size);

	sprintf( return_buff, "%4d.%-3d %-14s", cluster, proc,
			 format_owner( owner, ad ) );

	/* If the jobAd values are not set, OR the values are all zero,
	   report no data collected.  This could be true for a vanilla
	   job, or for a standard job that has not checkpointed yet. */

	if(wall_clock<0 || (!read_bytes && !write_bytes && !seek_count) ) {
		strcat(return_buff, "   [ no i/o data collected ]\n");
	} else {
		if(wall_clock==0) wall_clock=1;

		/*
		Note: metric_units() cannot be used twice in the same
		statement -- it returns a pointer to a static buffer.
		*/

		sprintf( return_buff,"%s %8s", return_buff, metric_units(read_bytes) );
		sprintf( return_buff,"%s %8s", return_buff, metric_units(write_bytes) );
		sprintf( return_buff,"%s %8.0f", return_buff, seek_count );
		sprintf( return_buff,"%s %8s/s", return_buff, metric_units((int)((read_bytes+write_bytes)/wall_clock)) );
		sprintf( return_buff,"%s %8s", return_buff, metric_units(buffer_size) );
		sprintf( return_buff,"%s %8s\n", return_buff, metric_units(block_size) );
	}
	return ( return_buff );
}

static void
displayJobShort (ClassAd *ad)
{ 
	printf( "%s", bufferJobShort( ad ) );
}

static char *
bufferJobShort( ClassAd *ad ) {
	int cluster, proc, date, status, prio, image_size;

	char encoded_status;
	int last_susp_time;
	char *tmp = NULL;

	float utime  = 0.0;
	char owner[64];
	char *cmd = NULL;
	MyString buffer;

	if (!ad->EvalInteger (ATTR_CLUSTER_ID, NULL, cluster)		||
		!ad->EvalInteger (ATTR_PROC_ID, NULL, proc)				||
		!ad->EvalInteger (ATTR_Q_DATE, NULL, date)				||
		!ad->EvalFloat   (ATTR_JOB_REMOTE_USER_CPU, NULL, utime)||
		!ad->EvalInteger (ATTR_JOB_STATUS, NULL, status)		||
		!ad->EvalInteger (ATTR_JOB_PRIO, NULL, prio)			||
		!ad->EvalInteger (ATTR_IMAGE_SIZE, NULL, image_size)	||
		!ad->EvalString  (ATTR_OWNER, NULL, owner)				||
		!ad->EvalString  (ATTR_JOB_CMD, NULL, &cmd) )
	{
		sprintf (return_buff, " --- ???? --- \n");
		return( return_buff );
	}
	
	MyString args_string;
	ArgList::GetArgsStringForDisplay(ad,&args_string);
	if (!args_string.IsEmpty()) {
		buffer.sprintf( "%s %s", condor_basename(cmd), args_string.Value() );
	} else {
		buffer.sprintf( "%s", condor_basename(cmd) );
	}
	free(cmd);
	utime = job_time(utime,ad);

	encoded_status = encode_status( status );

	/* The suspension of a job is a second class citizen and is not a true
		status that can exist as a job status ad and is instead
		inferred, so therefore the processing and display of
		said suspension is also second class. */
	tmp = param( "REAL_TIME_JOB_SUSPEND_UPDATES" );
	if( tmp != NULL ) {
		if ( strcasecmp(tmp, "true") == MATCH ) {	
			if (!ad->EvalInteger(ATTR_LAST_SUSPENSION_TIME,NULL,last_susp_time))
			{
				last_susp_time = 0;
			}
			/* sanity check the last_susp_time against if the job is running
				or not in case the schedd hasn't synchronized the
				last suspension time attribute correctly to job running
				boundaries. */
			if ( status == RUNNING && last_susp_time != 0 )
			{
				encoded_status = 'S';
			}
		}
		free(tmp);
		tmp = NULL;
	}

	sprintf( return_buff,
			 "%4d.%-3d %-14s %-11s %-12s %-2c %-3d %-4.1f %-18.18s\n",
			 cluster,
			 proc,
			 format_owner( owner, ad ),
			 format_date( (time_t)date ),
			 /* In the next line of code there is an (int) typecast. This
			 	has to be there otherwise the compiler produces incorrect code
				here and performs a structural typecast from the float to an
				int(like how a union works) and passes a garbage number to the
				format_time function. The compiler is *supposed* to do a
				functional typecast, meaning generate code that changes the
				float to an int legally. Apparently, that isn't happening here.
				-psilord 09/06/01 */
			 format_time( (int)utime ),
			 encoded_status,
			 prio,
			 (image_size / 1024.0),
			 buffer.Value() );

	return return_buff;
}

static void 
short_header (void)
{
	printf( " %-7s %-14s ", "ID", dag ? "OWNER/NODENAME" : "OWNER" );
	if( goodput ) {
		printf( "%11s %12s %-16s\n", "SUBMITTED", JOB_TIME,
				"GOODPUT CPU_UTIL   Mb/s" );
	} else if ( globus ) {
		printf( "%-7s %-8s %-18s  %-18s\n", "STATUS",
				"MANAGER", "HOST", "EXECUTABLE" );
	} else if ( show_held ) {
		printf( "%11s %-30s\n", "HELD_SINCE", "HOLD_REASON" );
	} else if ( show_io ) {
		printf( "%8s %8s %8s %10s %8s %8s\n",
				"READ", "WRITE", "SEEK", "XPUT", "BUFSIZE", "BLKSIZE" );
	} else if( run ) {
		printf( "%11s %12s %-16s\n", "SUBMITTED", JOB_TIME, "HOST(S)" );
	} else {
		printf( "%11s %12s %-2s %-3s %-4s %-18s\n",
			"SUBMITTED",
			JOB_TIME,
			"ST",
			"PRI",
			"SIZE",
			"CMD"
		);
	}
}

static char *
format_remote_host (char *, AttrList *ad)
{
	static char host_result[MAXHOSTNAMELEN];
	static char unknownHost [] = "[????????????????]";
	char* tmp;
	struct sockaddr_in sin;

	int universe = CONDOR_UNIVERSE_STANDARD;
	ad->LookupInteger( ATTR_JOB_UNIVERSE, universe );
	if (universe == CONDOR_UNIVERSE_SCHEDULER &&
		string_to_sin(scheddAddr, &sin) == 1) {
		if( (tmp = sin_to_hostname(&sin, NULL)) ) {
			strcpy( host_result, tmp );
			return host_result;
		} else {
			return unknownHost;
		}
	} else if (universe == CONDOR_UNIVERSE_GRID) {
		if (ad->LookupString(ATTR_GRID_RESOURCE,host_result) == 1 )
			return host_result;
		else
			return unknownHost;
	}

	if (ad->LookupString(ATTR_REMOTE_HOST, host_result) == 1) {
		if( is_valid_sinful(host_result) && 
			(string_to_sin(host_result, &sin) == 1) ) {  
			if( (tmp = sin_to_hostname(&sin, NULL)) ) {
				strcpy( host_result, tmp );
			} else {
				return unknownHost;
			}
		}
		return host_result;
	}
	return unknownHost;
}

static char *
format_cpu_time (float utime, AttrList *ad)
{
	return format_time( (int) job_time(utime,(ClassAd *)ad) );
}

static char *
format_goodput (int job_status, AttrList *ad)
{
	static char put_result[9];
	int ckpt_time = 0, shadow_bday = 0, last_ckpt = 0;
	float wall_clock = 0.0;
	ad->LookupInteger( ATTR_JOB_COMMITTED_TIME, ckpt_time );
	ad->LookupInteger( ATTR_SHADOW_BIRTHDATE, shadow_bday );
	ad->LookupInteger( ATTR_LAST_CKPT_TIME, last_ckpt );
	ad->LookupFloat( ATTR_JOB_REMOTE_WALL_CLOCK, wall_clock );
	if (job_status == RUNNING && shadow_bday && last_ckpt > shadow_bday) {
		wall_clock += last_ckpt - shadow_bday;
	}
	if (wall_clock <= 0.0) return " [?????]";
	float goodput_time = ckpt_time/wall_clock*100.0;
	if (goodput_time > 100.0) goodput_time = 100.0;
	else if (goodput_time < 0.0) return " [?????]";
	sprintf(put_result, " %6.1f%%", goodput_time);
	return put_result;
}

static char *
format_mbps (float bytes_sent, AttrList *ad)
{
	static char result_format[10];
	float wall_clock=0.0, bytes_recvd=0.0, total_mbits;
	int shadow_bday = 0, last_ckpt = 0, job_status = IDLE;
	ad->LookupFloat( ATTR_JOB_REMOTE_WALL_CLOCK, wall_clock );
	ad->LookupInteger( ATTR_SHADOW_BIRTHDATE, shadow_bday );
	ad->LookupInteger( ATTR_LAST_CKPT_TIME, last_ckpt );
	ad->LookupInteger( ATTR_JOB_STATUS, job_status );
	if (job_status == RUNNING && shadow_bday && last_ckpt > shadow_bday) {
		wall_clock += last_ckpt - shadow_bday;
	}
	ad->LookupFloat(ATTR_BYTES_RECVD, bytes_recvd);
	total_mbits = (bytes_sent+bytes_recvd)*8/(1024*1024); // bytes to mbits
	if (total_mbits <= 0) return " [????]";
	sprintf(result_format, " %6.2f", total_mbits/wall_clock);
	return result_format;
}

static char *
format_cpu_util (float utime, AttrList *ad)
{
	static char result_format[10];
	int ckpt_time = 0;
	ad->LookupInteger( ATTR_JOB_COMMITTED_TIME, ckpt_time);
	if (ckpt_time == 0) return " [??????]";
	float util = (ckpt_time) ? utime/ckpt_time*100.0 : 0.0;
	if (util > 100.0) util = 100.0;
	else if (util < 0.0) return " [??????]";
	sprintf(result_format, "  %6.1f%%", util);
	return result_format;
}

static char *
format_owner (char *owner, AttrList *ad)
{
	static char result_format[15] = "";

	// [this is a somewhat kludgey place to implement DAG formatting,
	// but for a variety of reasons (maintainability, allowing future
	// changes to be made in only one place, etc.), Todd & I decided
	// it's the best way to do it given the existing code...  --pfc]

	// if -dag is specified, check whether this job was started by a
	// DAGMan (by seeing if it has a valid DAGManJobId attribute), and
	// if so, print DAGNodeName in place of owner

	// (we need to check that the DAGManJobId is valid because DAGMan
	// >= v6.3 inserts "unknown..." into DAGManJobId when run under a
	// pre-v6.3 schedd)

	if ( dag ) {
		if ( ad->LookupExpr( ATTR_DAGMAN_JOB_ID ) ) {

				// We have a DAGMan job ID, this means we have a DAG node
				// -- don't worry about what type the DAGMan job ID is.
			char *dag_node_name;
			if ( ad->LookupString( ATTR_DAG_NODE_NAME, &dag_node_name ) ) {
				sprintf( result_format, " |-%-11.11s", dag_node_name );
				free(dag_node_name);
				return result_format;
			} else {
				fprintf(stderr, "DAG node job with no %s attribute!\n",
						ATTR_DAG_NODE_NAME);
			}
		}
	}

	int niceUser;
	if (ad->LookupInteger( ATTR_NICE_USER, niceUser) && niceUser ) {
		char tmp[100];
		strncpy(tmp,NiceUserName,99);
		strcat(tmp, ".");
		strcat(tmp, owner);
		sprintf(result_format, "%-14.14s", tmp);
	} else {
		sprintf(result_format, "%-14.14s", owner);
	}
	return result_format;
}

static char *
format_globusStatus( int globusStatus, AttrList * /* ad */ )
{
	static char result_format[64];

	strcpy( result_format, GlobusJobStatusName( globusStatus ) );

	return result_format;
}

// The remote hostname may be in GlobusResource or GridResource.
// We want this function to be called if at least one is defined,
// but it will only be called if the one attribute it's registered
// with is defined. So we register it with an attribute we know will
// always be present and be a string. We then ignore that attribute
// and examine GlobusResource and GridResource.
static char *
format_globusHostAndJM( char *, AttrList *ad )
{
	static char result_format[64];
	char	host[80] = "[?????]";
	char	jm[80] = "fork";
	char	*tmp;
	int	p;
	char *attr_value = NULL;
	char *resource_name = NULL;
	char *grid_type = NULL;

	if ( ad->LookupString( ATTR_GRID_RESOURCE, &attr_value ) ) {
			// If ATTR_GRID_RESOURCE exists, skip past the initial
			// '<job type> '.
		resource_name = strchr( attr_value, ' ' );
		if ( resource_name ) {
			*resource_name = '\0';
			grid_type = strdup( attr_value );
			resource_name++;
		}
	}

	if ( resource_name != NULL ) {

		if ( grid_type == NULL || !stricmp( grid_type, "gt2" ) ||
			 !stricmp( grid_type, "globus" ) ) {

			// copy the hostname
			p = strcspn( resource_name, ":/" );
			if ( p >= (int) sizeof(host) )
				p = sizeof(host) - 1;
			strncpy( host, resource_name, p );
			host[p] = '\0';

			if ( ( tmp = strstr( resource_name, "jobmanager-" ) ) != NULL ) {
				tmp += 11; // 11==strlen("jobmanager-")

				// copy the jobmanager name
				p = strcspn( tmp, ":" );
				if ( p >= (int) sizeof(jm) )
					p = sizeof(jm) - 1;
				strncpy( jm, tmp, p );
				jm[p] = '\0';
			}

		} else if ( !stricmp( grid_type, "gt4" ) ) {

			strcpy( jm, "Fork" );

				// GridResource is of the form '<service url> <jm type>'
				// Find the space, zero it out, and grab the jm type from
				// the end (if it's non-empty).
			tmp = strchr( resource_name, ' ' );
			if ( tmp ) {
				*tmp = '\0';
				if ( tmp[1] != '\0' ) {
					strcpy( jm, &tmp[1] );
				}
			}

				// Pick the hostname out of the URL
			if ( strncmp( "https://", resource_name, 8 ) == 0 ) {
				strncpy( host, &resource_name[8], sizeof(host) );
				host[sizeof(host)-1] = '\0';
			} else {
				strncpy( host, resource_name, sizeof(host) );
				host[sizeof(host)-1] = '\0';
			}
			p = strcspn( host, ":/" );
			host[p] = '\0';
		}
	}

	if ( grid_type ) {
		free( grid_type );
	}

	if ( attr_value ) {
		free( attr_value );
	}

	// done --- pack components into the result string and return
	sprintf( result_format, " %-8.8s %-18.18s  ", jm, host );
	return( result_format );
}



static char *
format_q_date (int d, AttrList *)
{
	return format_date(d);
}

		
static void
usage (char *myName)
{
	printf ("Usage: %s [options]\n\twhere [options] are\n"
		"\t\t-global\t\t\tGet global queue\n"
		"\t\t-submitter <submitter>\tGet queue of specific submitter\n"
		"\t\t-help\t\t\tThis screen\n"
		"\t\t-name <name>\t\tName of schedd\n"
		"\t\t-pool <host>\t\tUse host as the central manager to query\n"
		"\t\t-long\t\t\tVerbose output (entire classads)\n"
		"\t\t-xml\t\t\tDisplay entire classads, but in XML\n"
		"\t\t-attributes X,Y,...\tAttributes to show in -xml and -long\n"
		"\t\t-format <fmt> <attr>\tPrint attribute attr using format fmt\n"
		"\t\t-analyze\t\tPerform schedulability analysis on jobs\n"
		"\t\t-run\t\t\tGet information about running jobs\n"
		"\t\t-hold\t\t\tGet information about jobs on hold\n"
		"\t\t-goodput\t\tDisplay job goodput statistics\n"	
		"\t\t-cputime\t\tDisplay CPU_TIME instead of RUN_TIME\n"
		"\t\t-currentrun\t\tDisplay times only for current run\n"
		"\t\t-io\t\t\tShow information regarding I/O\n"
		"\t\t-dag\t\t\tSort DAG jobs under their DAGMan\n"
		"\t\t-expert\t\t\tDisplay shorter error messages\n"
		"\t\t-constraint <expr>\tAdd constraint on classads\n"
		"\t\t-jobads <file>\t\tFile of job ads to display\n"
		"\t\t-machineads <file>\tFile of machine ads for analysis\n"
#ifdef HAVE_EXT_POSTGRESQL
		"\t\t-direct <rdbms | schedd>\n"
		"\t\t\tPerform a direct query to the rdbms\n"
		"\t\t\tor to the schedd without falling back to the queue\n"
		"\t\t\tlocation discovery algortihm, even in case of error\n"
#else
		"\t\t-direct <schedd>\tPerform a direct query to the schedd\n"
#endif
		"\t\t-avgqueuetime\t\tAverage queue time for uncompleted jobs\n"
		"\t\t-version\t\t\tPrint the Condor Version and exit\n"
		"\t\trestriction list\n"
		"\twhere each restriction may be one of\n"
		"\t\t<cluster>\t\tGet information about specific cluster\n"
		"\t\t<cluster>.<proc>\tGet information about specific job\n"
		"\t\t<owner>\t\t\tInformation about jobs owned by <owner>\n",
			myName);
}

int
output_sorter( const void * va, const void * vb ) {

	clusterProcString **a, **b;

	a = ( clusterProcString ** ) va;
	b = ( clusterProcString ** ) vb;

	// when -dag is specified, we want to display DAG jobs under the
	// DAGMan that started them, so we sort by the dagman job's
	// cluster and proc id first. For jobs that aren't run by dagman,
	// these have been set to the jobs cluster and proc id.
	// --alain, 30-oct-2002
	if ((*a)->dagman_cluster_id < (*b)->dagman_cluster_id) { return -1; }
	if ((*a)->dagman_cluster_id > (*b)->dagman_cluster_id) { return 1; }
	if ((*a)->dagman_proc_id < (*b)->dagman_proc_id) { return -1; }
	if ((*a)->dagman_proc_id > (*b)->dagman_proc_id) { return 1; }

	if ((*a)->cluster < (*b)->cluster ) { return -1; }
	if ((*a)->cluster > (*b)->cluster ) { return  1; }
	if ((*a)->proc    < (*b)->proc    ) { return -1; }
	if ((*a)->proc    > (*b)->proc    ) { return  1; }

	return 0;
}

/* The parameters v1, v2, and v3 will be intepreted immediately on the top 
   of the function based on the value of useDB. For more details, please 
   refer to the prototype of this function on the top of this file 
*/
static bool
show_queue_buffered( const char* v1, const char* v2, const char* v3, const char* v4, bool useDB )
{
	static bool	setup_mask = false;
	clusterProcString **the_output;

	const char *scheddAddress;
	const char *scheddName;
	const char *scheddMachine;

	const char *quill_name;
	const char *db_ipAddr;
	const char *db_name;
	const char *query_password;
	int i;

	output_buffer = new ExtArray<clusterProcString*>;

	char *lastUpdate=NULL;

		/* intepret the parameters accordingly based on whether we are querying database */
	if (useDB) {
		quill_name = v1;
		db_ipAddr = v2;
		db_name = v3;		
		query_password = v4;
	}
	else {
		scheddAddress = v1;
		scheddName = v2;
		scheddMachine = v3;
	}

	output_buffer->setFiller( (clusterProcString *) NULL );

		// initialize counters
	unexpanded = idle = running = held = malformed = 0;
	output_buffer_empty = true;

	if ( run || goodput ) {
		summarize = false;
		if (!setup_mask) {
			mask.registerFormat ("%4d.", ATTR_CLUSTER_ID);
			mask.registerFormat ("%-3d ", ATTR_PROC_ID);
			mask.registerFormat ( (StringCustomFmt) format_owner,
								  ATTR_OWNER, "[????????????] " );
			mask.registerFormat(" ", "*bogus*", " ");  // force space
			mask.registerFormat ( (IntCustomFmt) format_q_date,
								  ATTR_Q_DATE, "[????????????]");
			mask.registerFormat(" ", "*bogus*", " ");  // force space
			mask.registerFormat ( (FloatCustomFmt) format_cpu_time,
								  ATTR_JOB_REMOTE_USER_CPU,
								  "[??????????]");
			if( run && !goodput ) {
				mask.registerFormat(" ", "*bogus*", " "); // force space
				// We send in ATTR_OWNER since we know it is always
				// defined, and we need to make sure
				// format_remote_host() is always called. We are
				// actually displaying ATTR_REMOTE_HOST if defined,
				// but we play some tricks if it isn't defined.
				mask.registerFormat ( (StringCustomFmt) format_remote_host,
									  ATTR_OWNER, "[????????????????]");
			} else {			// goodput
				mask.registerFormat ( (IntCustomFmt) format_goodput,
									  ATTR_JOB_STATUS,
									  " [?????]");
				mask.registerFormat ( (FloatCustomFmt) format_cpu_util,
									  ATTR_JOB_REMOTE_USER_CPU,
									  " [??????]");
				mask.registerFormat ( (FloatCustomFmt) format_mbps,
									  ATTR_BYTES_SENT,
									  " [????]");
			}
			mask.registerFormat("\n", "*bogus*", "\n");  // force newline
			setup_mask = true;
			usingPrintMask = true;
		}
	} else if( globus ) {
		summarize = false;
		if (!setup_mask) {
			mask.registerFormat ("%4d.", ATTR_CLUSTER_ID);
			mask.registerFormat ("%-3d ", ATTR_PROC_ID);
			mask.registerFormat ( (StringCustomFmt) format_owner,
								  ATTR_OWNER, "[????????????] " );
			mask.registerFormat( (IntCustomFmt) format_globusStatus,
								 ATTR_GLOBUS_STATUS, "[?????]" );
			mask.registerFormat( (StringCustomFmt)
								 format_globusHostAndJM,
								 ATTR_JOB_CMD, "fork    [?????]" );
			mask.registerFormat( "%-18.18s\n", ATTR_JOB_CMD );
			setup_mask = true;
			usingPrintMask = true;
		}
	} else if ( show_held ) {
		if (!setup_mask) {
			mask.registerFormat ("%4d.", ATTR_CLUSTER_ID);
			mask.registerFormat ("%-3d ", ATTR_PROC_ID);
			mask.registerFormat ( (StringCustomFmt) format_owner,
								  ATTR_OWNER, "[????????????] " );
			mask.registerFormat(" ", "*bogus*", " ");  // force space
			mask.registerFormat ( (IntCustomFmt) format_q_date,
								  ATTR_ENTERED_CURRENT_STATUS, "[????????????]");
			mask.registerFormat(" ", "*bogus*", " ");  // force space
			mask.registerFormat( "%-43.43s\n", ATTR_HOLD_REASON );
			setup_mask = true;
			usingPrintMask = true;
		}
	} else if ( customFormat ) {
		summarize = false;
	}

	if( g_cur_schedd_for_process_buffer_line ) {
		delete g_cur_schedd_for_process_buffer_line;
		g_cur_schedd_for_process_buffer_line = NULL;
	}

	CondorError errstack;

		/* get the job ads from database if database can be queried */
	if (useDB) {
#ifdef HAVE_EXT_POSTGRESQL

		char *dbconn=NULL;
		dbconn = getDBConnStr(quill_name, db_ipAddr, db_name, query_password);

		if( Q.fetchQueueFromDBAndProcess( dbconn,
											lastUpdate,
											process_buffer_line,
											&errstack) != Q_OK ) {
			fprintf( stderr, 
					"\n-- Failed to fetch ads from db [%s] at database "
					"server %s\n%s\n",
					db_name, db_ipAddr, errstack.getFullText(true) );

			delete output_buffer;

			if(dbconn) {
				free(dbconn);
			}
			if(lastUpdate) {
				free(lastUpdate);
			}
			return false;
		}
<<<<<<< HEAD
#endif /* HAVE_EXT_POSTGRESQL */
=======
		if(dbconn) {
			free(dbconn);
		}
#endif /* WANT_QUILL */
>>>>>>> 8460f730
	} else {
			// fetch queue from schedd and stash it in output_buffer.
		Daemon schedd(DT_SCHEDD, scheddName, pool ? pool->addr() : NULL );
		const char *version = schedd.version();
		bool useFastPath = false;
		if (version) {
			CondorVersionInfo v(version);
			useFastPath = v.built_since_version(6,9,3);
		}

			// stash the schedd daemon object for use by process_buffer_line
		g_cur_schedd_for_process_buffer_line = new Daemon( schedd );

		if( Q.fetchQueueFromHostAndProcess( scheddAddress, attrs,
											process_buffer_line,
											useFastPath,
											&errstack) != Q_OK ) {
			fprintf(stderr,
				"\n-- Failed to fetch ads from: %s : %s\n%s\n",
				scheddAddress, scheddMachine, errstack.getFullText(true) );

			delete output_buffer;
			return false;
		}
	}

	// If this is a global, don't print anything if this schedd is empty.
	// If this is NOT global, print out the header and footer to show that we
	//    did something.
	if (!global || !output_buffer_empty) {
		the_output = &(*output_buffer)[0];
		qsort(the_output, output_buffer->getlast()+1, sizeof(clusterProcString*),
			output_sorter);

		if (! customFormat ) {
			if (useDB) {
				printf ("\n\n-- Quill: %s : %s : %s : %s\n", quill_name, 
						db_ipAddr, db_name, lastUpdate);
			} else if( querySchedds ) {
				printf ("\n\n-- Schedd: %s : %s\n", scheddName, scheddAddress);
			} else {
				printf ("\n\n-- Submitter: %s : %s : %s\n", scheddName, 
						scheddAddress, scheddMachine);	
			}
			// Print the output header
		
			short_header();
		}
		if( use_xml ) {
				// keep this consistent with AttrListList::fPrintAttrListList()
			ClassAdXMLUnparser  unparser;
			MyString xml;
			unparser.SetUseCompactSpacing(false);
			unparser.AddXMLFileHeader(xml);
			printf("%s\n", xml.Value());
		}

		if (!output_buffer_empty) {
			for (i=0;i<=output_buffer->getlast(); i++) {
				if ((*output_buffer)[i])
					printf("%s",((*output_buffer)[i])->string);
			}
		}

		// If we want to summarize, do that too.
		if( summarize ) {
			printf( "\n%d jobs; "
					"%d idle, %d running, %d held",
					unexpanded+idle+running+held+malformed,
					idle,running,held);
			if (unexpanded>0) printf( ", %d unexpanded",unexpanded);
			if (malformed>0) printf( ", %d malformed",malformed);
           	printf("\n");
		}
		if( use_xml ) {
				// keep this consistent with AttrListList::fPrintAttrListList()
			ClassAdXMLUnparser  unparser;
			MyString xml;
			unparser.SetUseCompactSpacing(false);
			unparser.AddXMLFileFooter(xml);
			printf("%s\n", xml.Value());
		}
	}

	if (!output_buffer_empty) {
		for (i=0;i<=output_buffer->getlast(); i++) {
			if ((*output_buffer)[i]) {
				delete[] ((*output_buffer)[i])->string;
				delete ((*output_buffer)[i]);
			}
		}
	}
	delete output_buffer;

	if(lastUpdate) {
		free(lastUpdate);
	}
	return true;
}


// process_buffer_line returns 1 so that the ad that is passed
// to it should be deleted.


static bool
process_buffer_line( ClassAd *job )
{
	int status = 0;

	clusterProcString * tempCPS = new clusterProcString;
	(*output_buffer)[output_buffer->getlast()+1] = tempCPS;
	job->LookupInteger( ATTR_CLUSTER_ID, tempCPS->cluster );
	job->LookupInteger( ATTR_PROC_ID, tempCPS->proc );
	job->LookupInteger( ATTR_JOB_STATUS, status );

	switch (status)
	{
		case UNEXPANDED: unexpanded++; break;
		case IDLE:       idle++;       break;
		case RUNNING:    running++;    break;
		case HELD:		 held++;	   break;
	}

	// If it's not a DAGMan job (and this includes the DAGMan process
	// itself), then set the dagman_cluster_id equal to cluster so that
	// it sorts properly against dagman jobs.
	char *dagman_job_string = NULL;
	if (!job->LookupString(ATTR_DAGMAN_JOB_ID, &dagman_job_string)) {
			// we failed to find an DAGManJobId string attribute, 
			// let's see if we find one that is an integer.
		int temp_cluster = -1;
		if (!job->LookupInteger(ATTR_DAGMAN_JOB_ID,temp_cluster)) {
				// could not job DAGManJobId, so fall back on 
				// just the regular job id
			tempCPS->dagman_cluster_id = tempCPS->cluster;
			tempCPS->dagman_proc_id    = tempCPS->proc;
		} else {
				// in this case, we found DAGManJobId set as
				// an integer, not a string --- this means it is
				// the cluster id.
			tempCPS->dagman_cluster_id = temp_cluster;
			tempCPS->dagman_proc_id    = 0;
		}
	} else {
		// We've gotten a string, probably something like "201.0"
		// we want to convert it to the numbers 201 and 0. To be safe, we
		// use atoi on either side of the period. We could just use
		// sscanf, but I want to know each fail case, so I can set them
		// to reasonable values. 
		char *loc_period = strchr(dagman_job_string, '.');
		char *proc_string_start = NULL;
		if (loc_period != NULL) {
			*loc_period = 0;
			proc_string_start = loc_period+1;
		}
		if (isdigit(*dagman_job_string)) {
			tempCPS->dagman_cluster_id = atoi(dagman_job_string);
		} else {
			// It must not be a cluster id, because it's not a number.
			tempCPS->dagman_cluster_id = tempCPS->cluster;
		}

		if (proc_string_start != NULL && isdigit(*proc_string_start)) {
			tempCPS->dagman_proc_id = atoi(proc_string_start);
		} else {
			tempCPS->dagman_proc_id = 0;
		}
		free(dagman_job_string);
	}

	if (use_xml) {
		MyString s;
		StringList *attr_white_list = attrs.isEmpty() ? NULL : &attrs;
		job->sPrintAsXML(s,attr_white_list);
		tempCPS->string = strnewp( s.Value() );
	} else if( better_analyze ) {
		tempCPS->string = strnewp( doRunAnalysisToBuffer( job, g_cur_schedd_for_process_buffer_line ) );
	} else if ( show_io ) {
		tempCPS->string = strnewp( buffer_io_display( job ) );
	} else if ( usingPrintMask ) {
		char * tempSTR = mask.display ( job );
		// strnewp the mask.display return, since its an 8k string.
		tempCPS->string = strnewp( tempSTR );
		delete [] tempSTR;
	} else {
		tempCPS->string = strnewp( bufferJobShort( job ) );
	}

	output_buffer_empty = false;

	return true;
}

/* The parameters v1, v2, and v3 will be intepreted immediately on the top 
   of the function based on the value of useDB. For more details, please 
   refer to the prototype of this function on the top of this file 
*/
static bool
show_queue( const char* v1, const char* v2, const char* v3, const char* v4, bool useDB )
{
	const char *scheddAddress;
	const char *scheddName;
	const char *scheddMachine;
	const char *scheddVersion;

	const char *quill_name;
	const char *db_ipAddr;
	const char *db_name;
	const char *query_password;

	ClassAdList jobs; 
	ClassAd		*job;
	static bool	setup_mask = false;

	/* assume this will be true. And it will be if we aren't using the DB */
	scheddAddress = v1;
	scheddName = v2;
	scheddMachine = v3;		
	scheddVersion = v4;

	char *lastUpdate=NULL;

    if (jobads_file != NULL) {
		/* get the "q" from the job ads file */
        if (!read_classad_file(jobads_file, jobs)) {
            return false;
        }
		
		/* The variable UseDB should be false in this branch since it was set 
			in main() because jobads_file had a good value. */

    } else {
		/* else get the job queue either from quill or the schedd. */

		/* interpret the parameters accordingly based on whether
			we are querying a database */
		if (useDB) {
			quill_name = v1;
			db_ipAddr = v2;
			db_name = v3;		
			query_password = v4;
		}

		CondorError errstack;

			/* get the job ads from a database if available */
		if (useDB) {
#ifdef HAVE_EXT_POSTGRESQL

			char *dbconn=NULL;
			dbconn = getDBConnStr(quill_name, db_ipAddr, db_name, query_password);

				// fetch queue from database
			if( Q.fetchQueueFromDB(jobs, lastUpdate, dbconn, &errstack) != Q_OK ) {
				fprintf( stderr,
						"\n-- Failed to fetch ads from: %s : %s\n%s\n",
						db_ipAddr, db_name, errstack.getFullText(true) );
				if(dbconn) {
					free(dbconn);
				}
				if(lastUpdate) {
					free(lastUpdate);
				}
				return false;
			}
<<<<<<< HEAD

#endif /* HAVE_EXT_POSTGRESQL */
=======
			if(dbconn) {
				free(dbconn);
			}
#endif /* WANT_QUILL */
>>>>>>> 8460f730
		} else {
				// fetch queue from schedd	
			if( Q.fetchQueueFromHost(jobs, attrs,scheddAddress, scheddVersion, &errstack) != Q_OK ) {
				fprintf( stderr,
					"\n-- Failed to fetch ads from: %s : %s\n%s\n",
					scheddAddress, scheddMachine, errstack.getFullText(true) );
				return false;
			}
		}
	}

		// sort jobs by (cluster.proc) if don't query database
	if (!useDB) {
		jobs.Sort( (SortFunctionType)JobSort );
	}

		// check if job is being analyzed
	if( better_analyze ) {
			// print header
		if (useDB) {
			printf ("\n\n-- Quill: %s : %s : %s\n", quill_name, 
					db_ipAddr, db_name);
		} else if( querySchedds ) {
			printf ("\n\n-- Schedd: %s : %s\n", scheddName, scheddAddress);
		} else {
			printf ("\n\n-- Submitter: %s : %s : %s\n", scheddName, 
					scheddAddress, scheddMachine);	
		}

		Daemon schedd_daemon(DT_SCHEDD,scheddName,pool ? pool->addr() : NULL);
		schedd_daemon.locate();

		jobs.Open();
		while( ( job = jobs.Next() ) ) {
			doRunAnalysis( job, &schedd_daemon );
		}
		jobs.Close();

		if(lastUpdate) {
			free(lastUpdate);
		}
		return true;
	}

		// display the jobs from this submittor
	if( jobs.MyLength() != 0 || !global ) {
			// print header
		if ( ! customFormat ) {
			if (useDB) {
				printf ("\n\n-- Quill: %s : %s : %s\n", quill_name, 
						db_ipAddr, db_name);
			} else if( querySchedds ) {
				printf ("\n\n-- Schedd: %s : %s\n", scheddName, scheddAddress);
			} else {
				printf ("\n\n-- Submitter: %s : %s : %s\n", scheddName, 
					scheddAddress, scheddMachine);	
			}
		}

			// initialize counters
		malformed = 0; idle = 0; running = 0; unexpanded = 0, held = 0;
		
		if( verbose || use_xml ) {
			StringList *attr_white_list = attrs.isEmpty() ? NULL : &attrs;
			jobs.fPrintAttrListList( stdout, use_xml ? true : false, attr_white_list);
		} else if( customFormat ) {
			summarize = false;
			mask.display( stdout, &jobs );
		} else if( globus ) {
			summarize = false;
			printf( " %-7s %-14s %-11s %-8s %-18s  %-18s\n", 
				"ID", "OWNER", "STATUS", "MANAGER", "HOST", "EXECUTABLE" );
			if (!setup_mask) {
				mask.registerFormat ("%4d.", ATTR_CLUSTER_ID);
				mask.registerFormat ("%-3d ", ATTR_PROC_ID);
				mask.registerFormat ( (StringCustomFmt) format_owner,
									  ATTR_OWNER, "[????????????] " );
				mask.registerFormat( (IntCustomFmt) format_globusStatus,
									 ATTR_GLOBUS_STATUS, "[?????]" );
				mask.registerFormat( (StringCustomFmt)
									 format_globusHostAndJM,
									 ATTR_JOB_CMD, "fork    [?????]" );
				mask.registerFormat( "%-18.18s\n", ATTR_JOB_CMD );
				setup_mask = true;
				usingPrintMask = true;
			}
			mask.display( stdout, &jobs );
		} else if ( show_held ) {
			printf( " %-7s %-14s %11s %-30s\n", 
				"ID", "OWNER", "HELD_SINCE", "HOLD_REASON" );
			if (!setup_mask) {
				mask.registerFormat ("%4d.", ATTR_CLUSTER_ID);
				mask.registerFormat ("%-3d ", ATTR_PROC_ID);
				mask.registerFormat ( (StringCustomFmt) format_owner,
									  ATTR_OWNER, "[????????????] " );
				mask.registerFormat(" ", "*bogus*", " ");  // force space
				mask.registerFormat ( (IntCustomFmt) format_q_date,
									  ATTR_ENTERED_CURRENT_STATUS, "[????????????]");
				mask.registerFormat(" ", "*bogus*", " ");  // force space
				mask.registerFormat( "%-43.43s\n", ATTR_HOLD_REASON );
				setup_mask = true;
				usingPrintMask = true;
			}
			mask.display( stdout, &jobs );
		} else if ( run || goodput ) {
			summarize = false;
			printf( " %-7s %-14s %11s %12s %-16s\n", "ID", "OWNER",
					"SUBMITTED", JOB_TIME,
					run ? "HOST(S)" : "GOODPUT CPU_UTIL   Mb/s" );
			if (!setup_mask) {
				mask.registerFormat ("%4d.", ATTR_CLUSTER_ID);
				mask.registerFormat ("%-3d ", ATTR_PROC_ID);
				mask.registerFormat ( (StringCustomFmt) format_owner,
									  ATTR_OWNER, "[????????????] " );
				mask.registerFormat(" ", "*bogus*", " ");  // force space
				mask.registerFormat ( (IntCustomFmt) format_q_date,
									  ATTR_Q_DATE, "[????????????]");
				mask.registerFormat(" ", "*bogus*", " ");  // force space
				mask.registerFormat ( (FloatCustomFmt) format_cpu_time,
									  ATTR_JOB_REMOTE_USER_CPU,
									  "[??????????]");
				if ( run ) {
					mask.registerFormat(" ", "*bogus*", " "); // force space
					// We send in ATTR_OWNER since we know it is always
					// defined, and we need to make sure
					// format_remote_host() is always called. We are
					// actually displaying ATTR_REMOTE_HOST if defined,
					// but we play some tricks if it isn't defined.
					mask.registerFormat ( (StringCustomFmt) format_remote_host,
										  ATTR_OWNER, "[????????????????]");
				} else {			// goodput
					mask.registerFormat ( (IntCustomFmt) format_goodput,
										  ATTR_JOB_STATUS,
										  " [?????]");
					mask.registerFormat ( (FloatCustomFmt) format_cpu_util,
										  ATTR_JOB_REMOTE_USER_CPU,
										  " [??????]");
					mask.registerFormat ( (FloatCustomFmt) format_mbps,
										  ATTR_BYTES_SENT,
										  " [????]");
				}
				mask.registerFormat("\n", "*bogus*", "\n");  // force newline
				setup_mask = true;
				usingPrintMask = true;
			}
			mask.display(stdout, &jobs);
		} else if( show_io ) {
			short_header();
			jobs.Open();
			while( (job=jobs.Next()) ) {
				io_display( job );
			}
			jobs.Close();
		} else {
			short_header();
			jobs.Open();
			while( (job=jobs.Next()) ) {
				displayJobShort( job );
			}
			jobs.Close();
		}

		if( summarize ) {
			printf( "\n%d jobs; "
					"%d idle, %d running, %d held",
					unexpanded+idle+running+held+malformed,
					idle,running,held);
			if (unexpanded>0) printf( ", %d unexpanded",unexpanded);
			if (malformed>0) printf( ", %d malformed",malformed);

            printf("\n");
		}
	}

	if(lastUpdate) {
		free(lastUpdate);
	}
	return true;
}


static void
setupAnalysis()
{
	CondorQuery	query(STARTD_AD);
	int			rval;
	char		buffer[64];
	char		*preq;
	ClassAd		*ad;
	char		remoteUser[128];
	int			index;

	// fetch startd ads
    if (machineads_file != NULL) {
        if (!read_classad_file(machineads_file, startdAds)) {
            exit ( 1 );
        }
    } else {
        rval = Collectors->query (query, startdAds);
        if( rval != Q_OK ) {
            fprintf( stderr , "Error:  Could not fetch startd ads\n" );
            exit( 1 );
        }
    }

	// fetch submittor prios
	fetchSubmittorPrios();

	// populate startd ads with remote user prios
	startdAds.Open();
	while( ( ad = startdAds.Next() ) ) {
		if( ad->LookupString( ATTR_REMOTE_USER , remoteUser ) ) {
			if( ( index = findSubmittor( remoteUser ) ) != -1 ) {
				sprintf( buffer , "%s = %f" , ATTR_REMOTE_USER_PRIO , 
							prioTable[index].prio );
				ad->Insert( buffer );
			}
		}
#if !defined(WANT_OLD_CLASSADS)
		ad->AddTargetRefs( TargetJobAttrs );
#endif
	}
	startdAds.Close();
	

	// setup condition expressions
    sprintf( buffer, "MY.%s > MY.%s", ATTR_RANK, ATTR_CURRENT_RANK );
    ParseClassAdRvalExpr( buffer, stdRankCondition );

    sprintf( buffer, "MY.%s >= MY.%s", ATTR_RANK, ATTR_CURRENT_RANK );
    ParseClassAdRvalExpr( buffer, preemptRankCondition );

	sprintf( buffer, "MY.%s > TARGET.%s + %f", ATTR_REMOTE_USER_PRIO, 
			ATTR_SUBMITTOR_PRIO, PriorityDelta );
	ParseClassAdRvalExpr( buffer, preemptPrioCondition ) ;

	// setup preemption requirements expression
	if( !( preq = param( "PREEMPTION_REQUIREMENTS" ) ) ) {
		fprintf( stderr, "\nWarning:  No PREEMPTION_REQUIREMENTS expression in"
					" config file --- assuming FALSE\n\n" );
		ParseClassAdRvalExpr( "FALSE", preemptionReq );
	} else {
		if( ParseClassAdRvalExpr( preq , preemptionReq ) ) {
			fprintf( stderr, "\nError:  Failed parse of "
				"PREEMPTION_REQUIREMENTS expression: \n\t%s\n", preq );
			exit( 1 );
		}
#if !defined(WANT_OLD_CLASSADS)
		ExprTree *tmp_expr = AddTargetRefs( preemptionReq, TargetJobAttrs );
		delete preemptionReq;
		preemptionReq = tmp_expr;
#endif
		free( preq );
	}

}


static void
fetchSubmittorPrios()
{
	AttrList	al;
	char  	attrName[32], attrPrio[32];
  	char  	name[128];
  	float 	priority;
	int		i = 1;

	Daemon	negotiator( DT_NEGOTIATOR, NULL, pool ? pool->addr() : NULL );

	// connect to negotiator
	Sock* sock;

	if (!(sock = negotiator.startCommand( GET_PRIORITY, Stream::reli_sock, 0))) {
		fprintf( stderr, "Error: Could not connect to negotiator (%s)\n",
				 negotiator.fullHostname() );
		exit( 1 );
	}

	sock->eom();
	sock->decode();
	if( !al.initAttrListFromStream(*sock) || !sock->end_of_message() ) {
		fprintf( stderr, 
				 "Error:  Could not get priorities from negotiator (%s)\n",
				 negotiator.fullHostname() );
		exit( 1 );
	}
	sock->close();
	delete sock;


	i = 1;
	while( i ) {
    	sprintf( attrName , "Name%d", i );
    	sprintf( attrPrio , "Priority%d", i );

    	if( !al.LookupString( attrName, name ) || 
			!al.LookupFloat( attrPrio, priority ) )
            break;

		prioTable[i-1].name = name;
		prioTable[i-1].prio = priority;
		i++;
	}

	if( i == 1 ) {
		printf( "Warning:  Found no submitters\n" );
	}
}


static void
doRunAnalysis( ClassAd *request, Daemon *schedd )
{
	printf("%s", doRunAnalysisToBuffer( request, schedd ) );
}

static char *
doRunAnalysisToBuffer( ClassAd *request, Daemon *schedd )
{
	char	owner[128];
	char	remoteUser[128];
	char	buffer[128];
	int		index;
	ClassAd	*offer;
	EvalResult	eval_result;
	int		cluster, proc;
	int		jobState;
	int		niceUser;
	int		universe;
	int		jobMatched = false;

	int 	fReqConstraint 	= 0;
	int		fOffConstraint 	= 0;
	int		fRankCond		= 0;
	int		fPreemptPrioCond= 0;
	int		fPreemptReqTest	= 0;
	int     fOffline        = 0;
	int		available		= 0;
	int		totalMachines	= 0;

	return_buff[0]='\0';

#if !defined(WANT_OLD_CLASSADS)
	request->AddTargetRefs( TargetMachineAttrs );
#endif

	if( schedd ) {
		MyString buf;
		warnScheddLimits(schedd,request,buf);
		snprintf( return_buff, sizeof(return_buff), "%s", buf.Value() );
	}

	if( !request->LookupString( ATTR_OWNER , owner ) ) return "Nothing here.\n";
	if( !request->LookupInteger( ATTR_NICE_USER , niceUser ) ) niceUser = 0;

	if( ( index = findSubmittor( fixSubmittorName( owner, niceUser ) ) ) < 0 ) 
		return "Nothing here.\n";

	sprintf( buffer , "%s = %f" , ATTR_SUBMITTOR_PRIO , prioTable[index].prio );
	request->Insert( buffer );

	request->LookupInteger( ATTR_CLUSTER_ID, cluster );
	request->LookupInteger( ATTR_PROC_ID, proc );
	request->LookupInteger( ATTR_JOB_STATUS, jobState );
	request->LookupBool( ATTR_JOB_MATCHED, jobMatched );
	if( jobState == RUNNING ) {
		sprintf( return_buff,
			"---\n%03d.%03d:  Request is being serviced\n\n", cluster, 
			proc );
		return return_buff;
	}
	if( jobState == HELD ) {
		sprintf( return_buff,
			"---\n%03d.%03d:  Request is held.\n\n", cluster, 
			proc );
		MyString hold_reason;
		request->LookupString( ATTR_HOLD_REASON, hold_reason );
		if( hold_reason.Length() ) {
			size_t offset = strlen(return_buff);
			snprintf( return_buff + offset, sizeof(return_buff)-offset, "Hold reason: %s\n\n", hold_reason.Value() );
		}
		return return_buff;
	}
	if( jobState == REMOVED ) {
		sprintf( return_buff,
			"---\n%03d.%03d:  Request is removed.\n\n", cluster, 
			proc );
		return return_buff;
	}
	if( jobState == COMPLETED ) {
		sprintf( return_buff,
			"---\n%03d.%03d:  Request is completed.\n\n", cluster, 
			proc );
		return return_buff;
	}
	if ( jobMatched ) {
		sprintf( return_buff,
			"---\n%03d.%03d:  Request has been matched.\n\n", cluster, 
			proc );
		return return_buff;
	}

	startdAds.Open();

	std::string fReqConstraintStr("[");
	std::string fOffConstraintStr("[");
	std::string fOfflineStr("[");
	std::string fPreemptPrioStr("[");
	std::string fPreemptReqTestStr("[");
	std::string fRankCondStr("[");

	while( ( offer = startdAds.Next() ) ) {
		// 0.  info from machine
		remoteUser[0] = '\0';
		totalMachines++;
		offer->LookupString( ATTR_NAME , buffer );
		if( verbose ) sprintf( return_buff, "%-15.15s ", buffer );

		// 1. Request satisfied? 
		if( !IsAHalfMatch( request, offer ) ) {
			if( verbose ) sprintf( return_buff,
				"%sFailed request constraint\n", return_buff );
			fReqConstraint++;
			if (fReqConstraint != 1) {
				fReqConstraintStr += ", ";
			} 
			fReqConstraintStr += buffer;
			continue;
		} 

		// 2. Offer satisfied? 
		if ( !IsAHalfMatch( offer, request ) ) {
			if( verbose ) strcat( return_buff, "Failed offer constraint\n");
			fOffConstraint++;
			if (fOffConstraint != 1) {
				fOffConstraintStr += ", ";
			}
			fOffConstraintStr += buffer;
			continue;
		}	

		int offline = 0;
		if( offer->EvalBool( ATTR_OFFLINE, NULL, offline ) && offline ) {
			fOffline++;
			if (fOffline != 1) {
				fOfflineStr += ", ";
			}
			fOfflineStr += buffer;
			continue;
		}

		// 3. Is there a remote user?
		if( !offer->LookupString( ATTR_REMOTE_USER, remoteUser ) ) {
			if( EvalExprTree( stdRankCondition, offer, request, &eval_result ) &&
					eval_result.type == LX_INTEGER && eval_result.i == TRUE ) {
				// both sides satisfied and no remote user
				if( verbose ) sprintf( return_buff, "%sAvailable\n",
					return_buff );
				available++;
				continue;
			} else {
				// no remote user, but std rank condition failed
				fRankCond++;
				if (fRankCond != 1) {
					fRankCondStr += ", ";
				}
				fRankCondStr += buffer;
				if( verbose ) {
					sprintf( return_buff,
						"%sFailed rank condition: MY.Rank > MY.CurrentRank\n",
						return_buff);
				}
				continue;
			}
		}

		// 4. Satisfies preemption priority condition?
		if( EvalExprTree( preemptPrioCondition, offer, request, &eval_result ) &&
			eval_result.type == LX_INTEGER && eval_result.i == TRUE ) {

			// 5. Satisfies standard rank condition?
			if( EvalExprTree( stdRankCondition, offer , request , &eval_result ) &&
				eval_result.type == LX_INTEGER && eval_result.i == TRUE )  
			{
				if( verbose )
					sprintf( return_buff, "%sAvailable\n", return_buff );
				available++;
				continue;
			} else {
				// 6.  Satisfies preemption rank condition?
				if( EvalExprTree( preemptRankCondition, offer, request, &eval_result ) &&
					eval_result.type == LX_INTEGER && eval_result.i == TRUE )
				{
					// 7.  Tripped on PREEMPTION_REQUIREMENTS?
					if( EvalExprTree( preemptionReq, offer , request , &eval_result ) &&
						eval_result.type == LX_INTEGER && eval_result.i == FALSE ) 
					{
						fPreemptReqTest++;
						if (fPreemptReqTest != 1) {
							fPreemptReqTestStr += ", ";
						}
						fPreemptReqTestStr += buffer;
						if( verbose ) {
							sprintf( return_buff,
									"%sCan preempt %s, but failed "
									"PREEMPTION_REQUIREMENTS test\n",
									return_buff,
									remoteUser);
						}
						continue;
					} else {
						// not held
						if( verbose ) {
							sprintf( return_buff,
								"%sAvailable (can preempt %s)\n",
								return_buff, remoteUser);
						}
						available++;
					}
				} else {
					// failed 6 and 5, but satisfies 4; so have priority
					// but not better or equally preferred than current
					// customer
					// NOTE: In practice this often indicates some
					// unknown problem.
					fRankCond++;
				}
			} 
		} else {
			// failed 4
			fPreemptPrioCond++;
			if (fPreemptPrioCond != 1) {
				fPreemptPrioStr += ", ";
			}
			fPreemptPrioStr += buffer;
			if( verbose ) {
				sprintf( return_buff,
					"%sInsufficient priority to preempt %s\n" , 
					return_buff, remoteUser );
			}
			continue;
		}
	}
	startdAds.Close();

	fReqConstraintStr += "]";
	fOffConstraintStr += "]";
	fOfflineStr += "]";
	fPreemptPrioStr += "]";
	fPreemptReqTestStr += "]";
	fRankCondStr += "]";

	sprintf( return_buff, 
		 "%s---\n%03d.%03d:  Run analysis summary.  Of %d machines,\n"
		 "  %5d are rejected by your job's requirements %s\n"
		 "  %5d reject your job because of their own requirements %s\n"
		 "  %5d match but are serving users with a better priority in the pool%s %s\n"
		 "  %5d match but reject the job for unknown reasons %s\n"
		 "  %5d match but will not currently preempt their existing job %s\n"
         "  %5d match but are currently offline %s\n"
		 "  %5d are available to run your job\n",
		return_buff, cluster, proc, totalMachines,
		fReqConstraint, verbose ? fReqConstraintStr.c_str() : "",
		fOffConstraint, verbose ? fOffConstraintStr.c_str() : "",
		fPreemptPrioCond, niceUser ? "(*)" : "", verbose ? fPreemptPrioStr.c_str() : "",
		fRankCond, verbose ? fRankCondStr.c_str() : "",
		fPreemptReqTest,  verbose ? fPreemptReqTestStr.c_str() : "",
		fOffline, verbose ? fOfflineStr.c_str() : "",
		available );

	int last_match_time=0, last_rej_match_time=0;
	request->LookupInteger(ATTR_LAST_MATCH_TIME, last_match_time);
	request->LookupInteger(ATTR_LAST_REJ_MATCH_TIME, last_rej_match_time);
	if (last_match_time) {
		time_t t = (time_t)last_match_time;
		sprintf( return_buff, "%s\tLast successful match: %s",
				 return_buff, ctime(&t) );
	} else if (last_rej_match_time) {
		strcat( return_buff, "\tNo successful match recorded.\n" );
	}
	if (last_rej_match_time > last_match_time) {
		time_t t = (time_t)last_rej_match_time;
		sprintf( return_buff, "%s\tLast failed match: %s",
				 return_buff, ctime(&t) );
		buffer[0] = '\0';
		request->LookupString(ATTR_LAST_REJ_MATCH_REASON, buffer);
		if (buffer[0]) {
			sprintf( return_buff, "%s\tReason for last match failure: %s\n",
					 return_buff, buffer );
		}
	}

	if( niceUser ) {
		sprintf( return_buff, 
				 "%s\n\t(*)  Since this is a \"nice-user\" request, this request "
				 "has a\n\t     very low priority and is unlikely to preempt other "
				 "requests.\n", return_buff );
	}
			

	if( fReqConstraint == totalMachines ) {
		strcat( return_buff, "\nWARNING:  Be advised:\n");
		strcat( return_buff, "   No resources matched request's constraints\n");
        if (!better_analyze) {
            ExprTree *reqExp;
            sprintf( return_buff, "%s   Check the %s expression below:\n\n" , 
                     return_buff, ATTR_REQUIREMENTS );
            if( !(reqExp = request->LookupExpr( ATTR_REQUIREMENTS) ) ) {
                sprintf( return_buff, "%s   ERROR:  No %s expression found" ,
                         return_buff, ATTR_REQUIREMENTS );
            } else {
				sprintf( return_buff, "%s%s = %s\n\n", return_buff,
						 ATTR_REQUIREMENTS, ExprTreeToString( reqExp ) );
            }
        }
	}

    if (better_analyze) {
        std::string buffer_string = "";
        char ana_buffer[SHORT_BUFFER_SIZE];
        
        if( fReqConstraint > 0 ) {
            analyzer.AnalyzeJobReqToBuffer( request, startdAds, buffer_string );
            strncpy( ana_buffer, buffer_string.c_str( ), SHORT_BUFFER_SIZE );
			ana_buffer[SHORT_BUFFER_SIZE-1] = '\0';
            strcat( return_buff, ana_buffer );
        }
    }

	if( fOffConstraint == totalMachines ) {
		sprintf( return_buff, "%s\nWARNING:  Be advised:", return_buff );
		sprintf( return_buff, "%s   Request %d.%d did not match any "
			"resource's constraints\n\n", return_buff, cluster, proc);
	}

    if (better_analyze) {
        std::string buffer_string = "";
        char ana_buffer[SHORT_BUFFER_SIZE];
        if( fOffConstraint > 0 ) {
            buffer_string = "";
            analyzer.AnalyzeJobAttrsToBuffer( request, startdAds, buffer_string );
            strncpy( ana_buffer, buffer_string.c_str( ), SHORT_BUFFER_SIZE);
			ana_buffer[SHORT_BUFFER_SIZE-1] = '\0';
            strcat( return_buff, ana_buffer );
        }
    }

	request->LookupInteger( ATTR_JOB_UNIVERSE, universe );
	bool uses_matchmaking = false;
	unsigned int i;
	MyString resource;
	switch(universe) {
			// Known valid
		case CONDOR_UNIVERSE_STANDARD:
		case CONDOR_UNIVERSE_JAVA:
		case CONDOR_UNIVERSE_VANILLA:
			break;

			// Unknown
		case CONDOR_UNIVERSE_PARALLEL:
		case CONDOR_UNIVERSE_VM:
			break;

			// Maybe
		case CONDOR_UNIVERSE_GRID:
			/* We may be able to detect when it's valid.  Check for existance
			 * of "$$(FOO)" style variables in the classad. */
			request->LookupString(ATTR_GRID_RESOURCE, resource);
			if ( strstr(resource.Value(),"$$") ) {
				uses_matchmaking = true;
				break;
			}  
			if (!uses_matchmaking) {
				sprintf( return_buff, "%s\nWARNING: Analysis is only meaningful for Grid universe jobs using matchmaking.\n", return_buff);
			}
			break;

			// Specific known bad
		case CONDOR_UNIVERSE_MPI:
			sprintf( return_buff, "%s\nWARNING: Analysis is meaningless for MPI universe jobs.\n", return_buff );
			break;

			// Specific known bad
		case CONDOR_UNIVERSE_SCHEDULER:
			/* Note: May be valid (although requiring a different algorithm)
			 * starting some time in V6.7. */
			sprintf( return_buff, "%s\nWARNING: Analysis is meaningless for Scheduler universe jobs.\n", return_buff );
			break;

			// Unknown
			/* These _might_ be meaningful, especially if someone adds a 
			 * universe but fails to update this code. */
		//case CONDOR_UNIVERSE_PIPE:
		//case CONDOR_UNIVERSE_LINDA:
		//case CONDOR_UNIVERSE_MAX:
		//case CONDOR_UNIVERSE_MIN:
		//case CONDOR_UNIVERSE_PVM:
		//case CONDOR_UNIVERSE_PVMD:
		default:
			sprintf( return_buff, "%s\nWARNING: Job universe unknown.  Analysis may not be meaningful.\n", return_buff );
			break;
	}


	//printf("%s",return_buff);
	return return_buff;
}


static int
findSubmittor( char *name ) 
{
	MyString 	sub(name);
	int			last = prioTable.getlast();
	int			i;
	
	for( i = 0 ; i <= last ; i++ ) {
		if( prioTable[i].name == sub ) return i;
	}

	prioTable[i].name = sub;
	prioTable[i].prio = 0.5;

	return i;
}


static char*
fixSubmittorName( char *name, int niceUser )
{
	static 	bool initialized = false;
	static	char * uid_domain = 0;
	static	char buffer[128];

	if( !initialized ) {
		uid_domain = param( "UID_DOMAIN" );
		if( !uid_domain ) {
			fprintf( stderr, "Error: UID_DOMAIN not found in config file\n" );
			exit( 1 );
		}
		initialized = true;
	}

    // potential buffer overflow! Hao
	if( strchr( name , '@' ) ) {
		sprintf( buffer, "%s%s%s", 
					niceUser ? NiceUserName : "",
					niceUser ? "." : "",
					name );
		return buffer;
	} else {
		sprintf( buffer, "%s%s%s@%s", 
					niceUser ? NiceUserName : "",
					niceUser ? "." : "",
					name, uid_domain );
		return buffer;
	}

	return NULL;
}

static bool read_classad_file(const char *filename, ClassAdList &classads)
{
    int is_eof, is_error, is_empty;
    bool success;
    ClassAd *classad;
    FILE *file;

    file = safe_fopen_wrapper(filename, "r");
    if (file == NULL) {
        fprintf(stderr, "Can't open file of job ads: %s\n", filename);
        success = false;
    } else {
        do {
            classad = new ClassAd(file, "\n", is_eof, is_error, is_empty);
            if (!is_error && !is_empty) {
                classads.Insert(classad);
            }
			else {
				delete classad;
			}
        } while (!is_eof && !is_error);
        if (is_error) {
            success = false;
        } else {
            success = true;
        }
    }
    return success;
}

#ifdef HAVE_EXT_POSTGRESQL

/* get the quill address for the quillName specified */
static QueryResult getQuillAddrFromCollector(char *quill_name, char *&quill_addr) {
	QueryResult query_result = Q_OK;
	char		query_constraint[1024];
	CondorQuery	quillQuery(QUILL_AD);
	ClassAdList quillList;
	ClassAd		*ad;

	sprintf (query_constraint, "%s == \"%s\"", ATTR_NAME, quill_name);
	quillQuery.addORConstraint (query_constraint);

	query_result = Collectors->query ( quillQuery, quillList );

	quillList.Open();	
	while ((ad = quillList.Next())) {
		ad->LookupString(ATTR_MY_ADDRESS, &quill_addr);
	}
	quillList.Close();
	return query_result;
}


static char * getDBConnStr(char const *&quill_name,
                           char const *&databaseIp,
                           char const *&databaseName,
                           char const *&query_password) {
	char            *host, *port, *dbconn;
	const char *ptr_colon;
	char            *tmpquillname, *tmpdatabaseip, *tmpdatabasename, *tmpquerypassword;
	int             len, tmp1, tmp2, tmp3;

	if((!quill_name && !(tmpquillname = param("QUILL_NAME"))) ||
	   (!databaseIp && !(tmpdatabaseip = param("QUILL_DB_IP_ADDR"))) ||
	   (!databaseName && !(tmpdatabasename = param("QUILL_DB_NAME"))) ||
	   (!query_password && !(tmpquerypassword = param("QUILL_DB_QUERY_PASSWORD")))) {
		fprintf( stderr, "Error: Could not find database related parameter\n");
		fprintf(stderr, "\n");
		print_wrapped_text("Extra Info: "
                       "The most likely cause for this error "
                       "is that you have not defined "
                       "QUILL_NAME/QUILL_DB_IP_ADDR/"
                       "QUILL_DB_NAME/QUILL_DB_QUERY_PASSWORD "
                       "in the condor_config file.  You must "
						   "define this variable in the config file", stderr);

		exit( 1 );
	}

	if(!quill_name) {
		quill_name = tmpquillname;
	}
	if(!databaseIp) {
		if(tmpdatabaseip[0] != '<') {
				//2 for the two brackets and 1 for the null terminator
			char *tstr = (char *) malloc(strlen(tmpdatabaseip)+3);
			sprintf(tstr, "<%s>", tmpdatabaseip);
			free(tmpdatabaseip);
			databaseIp = tstr;
		}
		else {
			databaseIp = tmpdatabaseip;
		}
	}

	if(!databaseName) {
		databaseName = tmpdatabasename;
	}
	if(!query_password) {
		query_password = tmpquerypassword;
	}

	tmp1 = strlen(databaseName);
	tmp2 = strlen(query_password);
	len = strlen(databaseIp);

		//the 6 is for the string "host= " or "port= "
		//the rest is a subset of databaseIp so a size of
		//databaseIp is more than enough
	host = (char *) malloc((len+6) * sizeof(char));
	port = (char *) malloc((len+6) * sizeof(char));

		//here we break up the ipaddress:port string and assign the
		//individual parts to separate string variables host and port
	ptr_colon = strchr((char *)databaseIp, ':');
	strcpy(host, "host=");
	strncat(host,
			databaseIp+1,
			ptr_colon - databaseIp -1);
	strcpy(port, "port=");
	strcat(port, ptr_colon+1);
	port[strlen(port)-1] = '\0';

		//tmp3 is the size of dbconn - its size is estimated to be
		//(2 * len) for the host/port part, tmp1 + tmp2 for the
		//password and dbname part and 1024 as a cautiously
		//overestimated sized buffer
	tmp3 = (2 * len) + tmp1 + tmp2 + 1024;
	dbconn = (char *) malloc(tmp3 * sizeof(char));
	sprintf(dbconn, "%s %s user=quillreader password=%s dbname=%s",
			host, port, query_password, databaseName);

	free(host);
	free(port);
	return dbconn;
}

static void exec_db_query(const char *quill_name, const char *db_ipAddr, const char *db_name, const char *query_password) {
	char *dbconn=NULL;
	
	dbconn = getDBConnStr(quill_name, db_ipAddr, db_name, query_password);

	printf ("\n\n-- Quill: %s : %s : %s\n", quill_name, 
			db_ipAddr, db_name);

	if (avgqueuetime) {
		Q.rawDBQuery(dbconn, AVG_TIME_IN_QUEUE);
	}
	if(dbconn) {
		free(dbconn);
	}

}

#endif /* HAVE_EXT_POSTGRESQL */

void warnScheddLimits(Daemon *schedd,ClassAd *job,MyString &result_buf) {
	if( !schedd ) {
		return;
	}
	ASSERT( job );

	ClassAd *ad = schedd->daemonAd();
	if (ad) {
		bool exhausted = false;
		ad->LookupBool("SwapSpaceExhausted", exhausted);
		if (exhausted) {
			result_buf.sprintf_cat("WARNING -- this schedd is not running jobs because it believes that doing so\n");
			result_buf.sprintf_cat("           would exhaust swap space and cause thrashing.\n");
			result_buf.sprintf_cat("           Set RESERVED_SWAP to 0 to tell the scheduler to skip this check\n");
			result_buf.sprintf_cat("           Or add more swap space.\n");
			result_buf.sprintf_cat("           The analysis code does not take this into consideration\n");
		}

		int maxJobsRunning 	= -1;
		int totalRunningJobs= -1;

		ad->LookupInteger( ATTR_MAX_JOBS_RUNNING, maxJobsRunning);
		ad->LookupInteger( ATTR_TOTAL_RUNNING_JOBS, totalRunningJobs);

		if ((maxJobsRunning > -1) && (totalRunningJobs > -1) && 
			(maxJobsRunning == totalRunningJobs)) { 
			result_buf.sprintf_cat("WARNING -- this schedd has hit the MAX_JOBS_RUNNING limit of %d\n", maxJobsRunning);
			result_buf.sprintf_cat("       to run more concurrent jobs, raise this limit in the config file\n");
			result_buf.sprintf_cat("       NOTE: the matchmaking analysis does not take the limit into consideration\n");
		}

		int status = -1;
		job->LookupInteger(ATTR_JOB_STATUS,status);
		if( status != RUNNING ) {

			int universe = -1;
			job->LookupInteger(ATTR_JOB_UNIVERSE,universe);

			char const *schedd_requirements_attr = NULL;
			switch( universe ) {
			case CONDOR_UNIVERSE_SCHEDULER:
				schedd_requirements_attr = ATTR_START_SCHEDULER_UNIVERSE;
				break;
			case CONDOR_UNIVERSE_LOCAL:
				schedd_requirements_attr = ATTR_START_LOCAL_UNIVERSE;
				break;
			}

			if( schedd_requirements_attr ) {
				MyString schedd_requirements_expr;
				ExprTree *expr = ad->LookupExpr(schedd_requirements_attr);
				if( expr ) {
					schedd_requirements_expr = ExprTreeToString(expr);
				}
				else {
					schedd_requirements_expr = "UNDEFINED";
				}

				int req = 0;
				if( !ad->EvalBool(schedd_requirements_attr,job,req) ) {
					result_buf.sprintf_cat("WARNING -- this schedd's policy %s failed to evalute for this job.\n",schedd_requirements_expr.Value());
				}
				else if( !req ) {
					result_buf.sprintf_cat("WARNING -- this schedd's policy %s evalutes to false for this job.\n",schedd_requirements_expr.Value());
				}
			}
		}
	}
}<|MERGE_RESOLUTION|>--- conflicted
+++ resolved
@@ -2024,14 +2024,10 @@
 			}
 			return false;
 		}
-<<<<<<< HEAD
-#endif /* HAVE_EXT_POSTGRESQL */
-=======
 		if(dbconn) {
 			free(dbconn);
 		}
-#endif /* WANT_QUILL */
->>>>>>> 8460f730
+#endif /* HAVE_EXT_POSTGRESQL */
 	} else {
 			// fetch queue from schedd and stash it in output_buffer.
 		Daemon schedd(DT_SCHEDD, scheddName, pool ? pool->addr() : NULL );
@@ -2298,15 +2294,11 @@
 				}
 				return false;
 			}
-<<<<<<< HEAD
-
-#endif /* HAVE_EXT_POSTGRESQL */
-=======
+
 			if(dbconn) {
 				free(dbconn);
 			}
-#endif /* WANT_QUILL */
->>>>>>> 8460f730
+#endif /* HAVE_EXT_POSTGRESQL */
 		} else {
 				// fetch queue from schedd	
 			if( Q.fetchQueueFromHost(jobs, attrs,scheddAddress, scheddVersion, &errstack) != Q_OK ) {
