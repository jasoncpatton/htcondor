--- conflicted
+++ resolved
@@ -585,63 +585,9 @@
 				}
 			}
 
-<<<<<<< HEAD
 			retval = show_schedd_queue(scheddAddr, scheddName, scheddMachine, useFastScheddQuery);
 			/* Hopefully I got the queue from the schedd... */
 			exit(retval?EXIT_SUCCESS:EXIT_FAILURE);
-=======
-						fprintf( stderr,
-							"-- Quill daemon at %s(%s)\n"
-							"\tassociated with schedd %s(%s)\n"
-							"\tis not reachable or can't talk to rdbms.\n",
-							quill.name(), quill.addr(),
-							scheddName, scheddAddr );
-
-						if (direct == DIRECT_QUILLD) {
-							fprintf(stderr,
-								"\t- Not failing over due to -direct\n");
-							exit(retval?EXIT_SUCCESS:EXIT_FAILURE);
-						}
-
-						fprintf(stderr,
-							"\t- Failing over to the schedd %s(%s).\n", 
-							scheddName, scheddAddr);
-
-					} else {
-						if (direct == DIRECT_QUILLD) {
-							fprintf(stderr,
-								"-- Direct query to quilld associated with\n"
-								"\tschedd %s(%s) failed.\n"
-								"\t- Schedd doesn't appear to be using "
-								"quill.\n",
-								scheddName, scheddAddr);
-
-							fprintf(stderr,
-								"\t- Not failing over due to use of -direct\n");
-
-							exit(EXIT_FAILURE);
-						}
-					}
-
-#endif /* HAVE_EXT_POSTGRESQL */
-				case DIRECT_SCHEDD:
-					retval = show_schedd_queue(scheddAddr, scheddName, scheddMachine.c_str(), useFastScheddQuery);
-			
-					/* Hopefully I got the queue from the schedd... */
-					exit(retval?EXIT_SUCCESS:EXIT_FAILURE);
-					break;
-
-				case DIRECT_UNKNOWN:
-				default:
-					fprintf( stderr,
-						"-- Cannot determine any location for queue "
-						"using option -direct!\n"
-						"\t- This is an internal error and should be "
-						"reported to condor-admin@cs.wisc.edu." );
-					exit(EXIT_FAILURE);
-					break;
-			}
->>>>>>> 38edda96
 		} 
 		
 		/* I couldn't find a local schedd, so dump a message about what
@@ -745,7 +691,6 @@
 
 		first = false;
 
-<<<<<<< HEAD
 		MyString scheddVersion;
 		ad->LookupString(ATTR_VERSION, scheddVersion);
 		CondorVersionInfo v(scheddVersion.Value());
@@ -754,165 +699,6 @@
 			useFastScheddQuery = v3_query_with_auth ? 3 : 2;
 		} else {
 			useFastScheddQuery = v.built_since_version(6,9,3) ? 1 : 0;
-=======
-#ifdef HAVE_EXT_POSTGRESQL
-			/* check if direct DB query is indicated */
-		if ( directDBquery ) {				
-			if (!useDB) {
-				printf ("\n\n-- Schedd: %s : %s\n", scheddName, scheddAddr);
-				fprintf(stderr, "Database query not supported on schedd: %s\n",
-						scheddName);
-				continue;
-			}
-			
-			exec_db_query(quillName, dbIpAddr, dbName, queryPassword);
-
-			/* done processing the ad, so get the next one */
-			continue;
-
-		}
-#endif /* HAVE_EXT_POSTGRESQL */
-
-		/* When an installation has database parameters configured, it means 
-		   there is quill daemon. If database is not accessible, we fail
-		   over to quill daemon, and if quill daemon is not available, 
-		   we fail over the schedd daemon */			
-		switch(direct)
-		{
-			case DIRECT_ALL:
-				/* FALL THROUGH */
-#ifdef HAVE_EXT_POSTGRESQL
-			case DIRECT_RDBMS:
-				if (useDB) {
-					retval = show_db_queue(quillName, dbIpAddr, dbName, queryPassword);
-					if (retval)
-					{
-						/* processed correctly, so do the next ad */
-						continue;
-					}
-
-					fprintf( stderr, "-- Database server %s\n"
-							"\tbeing used by the quill daemon %s\n"
-							"\tassociated with schedd %s(%s)\n"
-							"\tis not reachable or down.\n",
-							dbIpAddr, quillName, scheddName, scheddAddr);
-
-					if (direct == DIRECT_RDBMS) {
-						fprintf(stderr, 
-							"\t- Not failing over due to -direct\n");
-						continue;
-					} 
-
-					fprintf(stderr, 
-						"\t- Failing over to the quill daemon at %s--\n", 
-						quillName);
-
-				} else {
-					if (direct == DIRECT_RDBMS) {
-						fprintf(stderr, 
-							"-- Direct query to rdbms on behalf of\n"
-							"\tschedd %s(%s) failed.\n"
-							"\t- Schedd doesn't appear to be using quill.\n",
-							scheddName, scheddAddr);
-						fprintf(stderr,
-							"\t- Not failing over due to -direct\n");
-						continue;
-					}
-				}
-
-				/* FALL THROUGH */
-
-			case DIRECT_QUILLD:
-				if (useDB) {
-					QueryResult result2 = getQuillAddrFromCollector(quillName, quillAddr);
-
-					/* if quillAddr is NULL, then while the collector's 
-						schedd's ad had a quill name in it, the collector
-						didn't have a quill ad by that name. */
-
-					if((result2 == Q_OK) && !quillAddr.empty() &&
-					   (retval = show_schedd_queue(quillAddr.c_str(), quillName, quillMachine, 0))
-					   )
-					{
-						/* processed correctly, so do the next ad */
-						continue;
-					}
-
-					/* NOTE: it is not impossible that quillAddr could be
-						NULL if the quill name is specified in a schedd ad
-						but the collector has no record of such quill ad by
-						that name. So we deal with that mess here in the 
-						debugging output. */
-
-					fprintf( stderr,
-						"-- Quill daemon %s(%s)\n"
-						"\tassociated with schedd %s(%s)\n"
-						"\tis not reachable or can't talk to rdbms.\n",
-						quillName, quillAddr.empty()?"<\?\?\?>":quillAddr.c_str(),
-						scheddName, scheddAddr);
-
-					if (quillAddr.empty()) {
-						fprintf(stderr,
-							"\t- Possible misconfiguration of quill\n"
-							"\tassociated with this schedd since associated\n"
-							"\tquilld ad is missing and was expected to be\n"
-							"\tfound in the collector.\n");
-					}
-
-					if (direct == DIRECT_QUILLD) {
-						fprintf(stderr,
-							"\t- Not failing over due to use of -direct\n");
-						continue;
-					}
-
-					fprintf(stderr,
-						"\t- Failing over to the schedd at %s(%s) --\n",
-						scheddName, scheddAddr);
-
-				} else {
-					if (direct == DIRECT_QUILLD) {
-						fprintf(stderr,
-							"-- Direct query to quilld associated with\n"
-							"\tschedd %s(%s) failed.\n"
-							"\t- Schedd doesn't appear to be using quill.\n",
-							scheddName, scheddAddr);
-						printf("\t- Not failing over due to use of -direct\n");
-						continue;
-					}
-				}
-
-				/* FALL THROUGH */
-
-#endif /* HAVE_EXT_POSTGRESQL */
-
-			case DIRECT_SCHEDD:
-				/* database not configured or could not be reached,
-					query the schedd daemon directly */
-				{
-				MyString scheddVersion;
-				ad->LookupString(ATTR_VERSION, scheddVersion);
-				CondorVersionInfo v(scheddVersion.Value());
-				if (v.built_since_version(8, 3, 3)) {
-					bool v3_query_with_auth = v.built_since_version(8,5,6) && (default_fetch_opts & CondorQ::fetch_MyJobs);
-					useFastScheddQuery = v3_query_with_auth ? 3 : 2;
-				} else {
-					useFastScheddQuery = v.built_since_version(6,9,3) ? 1 : 0;
-				}
-				retval = show_schedd_queue(scheddAddr, scheddName, scheddMachine.c_str(), useFastScheddQuery);
-				}
-
-				break;
-
-			case DIRECT_UNKNOWN:
-			default:
-				fprintf( stderr,
-					"-- Cannot determine any location for queue "
-					"using option -direct!\n"
-					"\t- This is an internal error and should be "
-					"reported to condor-admin@cs.wisc.edu." );
-				exit(EXIT_FAILURE);
-				break;
->>>>>>> 38edda96
 		}
 		retval = show_schedd_queue(scheddAddr, scheddName, scheddMachine, useFastScheddQuery);
 	}
