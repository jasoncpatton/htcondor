/***************************************************************
 *
 * Copyright (C) 1990-2007, Condor Team, Computer Sciences Department,
 * University of Wisconsin-Madison, WI.
 * 
 * Licensed under the Apache License, Version 2.0 (the "License"); you
 * may not use this file except in compliance with the License.  You may
 * obtain a copy of the License at
 * 
 *    http://www.apache.org/licenses/LICENSE-2.0
 * 
 * Unless required by applicable law or agreed to in writing, software
 * distributed under the License is distributed on an "AS IS" BASIS,
 * WITHOUT WARRANTIES OR CONDITIONS OF ANY KIND, either express or implied.
 * See the License for the specific language governing permissions and
 * limitations under the License.
 *
 ***************************************************************/

#include "condor_common.h"
#include "condor_config.h"
#include <condor_daemon_core.h>
#include "my_popen.h"
#include "directory.h"
#include "gangliad.h"

char const *
GangliaMetric::gangliaMetricType() const {
	switch( type ) {
    case AUTO: return "auto";
    case FLOAT: return "float";
	case DOUBLE: return "double";
	case STRING: return "string";
	case BOOLEAN: return "int8";
    case INT8: return "int8";
    case UINT8: return "uint8";
    case INT16: return "int16";
    case UINT16: return "uint16";
    case INT32: return "int32";
    case UINT32: return "uint32";
	}
	EXCEPT("Unexpected metric type: %d",type);
	return NULL;
}

int
GangliaMetric::gangliaSlope() const {
	return derivative ? GANGLIA_SLOPE_DERIVATIVE : GANGLIA_SLOPE_BOTH;
}

GangliaD::GangliaD():
	m_tmax(600),
	m_dmax(86400),
	m_ganglia_context(NULL),
	m_ganglia_config(NULL),
	m_ganglia_channels(NULL),
	m_ganglia_noop(0),
    m_gstat_argv(NULL),
    m_send_data_for_all_hosts(false),
    m_ganglia_metrics_sent(0)
{
}

GangliaD::~GangliaD()
{
	ganglia_config_destroy(&m_ganglia_context,&m_ganglia_config,&m_ganglia_channels);
	deleteStringArray(m_gstat_argv);
}

Metric *
GangliaD::newMetric(Metric const *copy_me) {
	if( copy_me ) {
		return new GangliaMetric(*static_cast<GangliaMetric const *>(copy_me));
	}
	return new GangliaMetric();
}

static bool
locateSharedLib(std::string libpath,std::string libname,std::string &result)
{
<<<<<<< HEAD
	for (const auto &path : StringTokenIterator(libpath)) {
=======
	for (const auto& path: StringTokenIterator(libpath)) {
>>>>>>> d536dc91
		Directory d(path.c_str());
		d.Rewind();
		char const *fname;
		while( (fname=d.Next()) ) {
			if( d.IsDirectory() ) continue;
			if( strncmp(fname,libname.c_str(),libname.size())==0 ) {
				size_t l = strlen(fname);
				if( l >= 2 && strcmp(&(fname[l-2]),".a")==0 ) {
					continue; // ignore this; it is a static lib
				}
				result = d.GetFullPath();
				return true;
			}
		}
	}
	return false;
}

void
GangliaD::initAndReconfig(const char * /*unused */)
{
	std::string libname;
	std::string gmetric_path;
	param(libname,"GANGLIA_LIB");
	param(gmetric_path,"GANGLIA_GMETRIC");
	if( libname.empty() && gmetric_path.empty()) {
		std::string libpath;
		char const *libpath_param = "GANGLIA_LIB_PATH";
		if( __WORDSIZE == 64 ) {
			libpath_param = "GANGLIA_LIB64_PATH";
		}
		param(libpath,libpath_param);

		dprintf(D_FULLDEBUG,"Searching for libganglia in %s=%s\n",libpath_param,libpath.c_str());
		locateSharedLib(libpath,"libganglia",libname);

		gmetric_path = "gmetric";

		if( libname.empty() && gmetric_path.empty()) {
			EXCEPT("libganglia was not found via %s, and GANGLIA_LIB is not configured, "
				   "and GANGLIA_GMETRIC is not configured.  "
				   "Ensure that libganglia is installed in a location included in %s "
				   "or configure GANGLIA_LIB and/or GANGLIA_GMETRIC.",
				   libpath_param, libpath_param);
		}
	}
	m_ganglia_noop = false;
	if( libname == "NOOP" ) {
		dprintf(D_ALWAYS,"GANGLIA_LIB=NOOP, so we will go through the motions, but not actually interact with ganglia\n");
		m_ganglia_noop = true;
	}

	if( !m_ganglia_noop ) {
		bool gmetric_initialized = false;
		bool libganglia_initialized = false;
		if( !gmetric_path.empty() ) {
			dprintf(D_ALWAYS,"Testing %s\n",gmetric_path.c_str());
			if( ganglia_init_gmetric(gmetric_path.c_str()) ) {
				gmetric_initialized = true;
			}
		}
		if( !libname.empty() ) {
			if( libname == m_ganglia_libname ) {
				libganglia_initialized = true;
				dprintf(D_ALWAYS,"Already loaded libganglia %s\n",libname.c_str());
				// I have observed instabilities when reloading the library, so
				// it is best to not do that unless it is really necessary.
			}
			else {
				dprintf(D_ALWAYS,"Loading libganglia %s\n",libname.c_str());
				ganglia_config_destroy(&m_ganglia_context,&m_ganglia_config,&m_ganglia_channels);
				if( ganglia_load_library(libname.c_str()) ) {
					libganglia_initialized = true;
					m_ganglia_libname = libname;
				}
				else if( gmetric_initialized ) {
					dprintf(D_ALWAYS,"WARNING: failed to load %s, so gmetric (which is slower) will be used instead.\n",libname.c_str());
				}
			}
		}

		if( libganglia_initialized ) {
			dprintf(D_ALWAYS,"Will use libganglia to interact with ganglia.\n");
		}
		else if( gmetric_initialized ) {
			dprintf(D_ALWAYS,"Will use gmetric to interact with ganglia.\n");
		}
		else {
			EXCEPT("Neither gmetric nor libganglia were successfully initialized.  Aborting");
		}

		std::string ganglia_conf_location;
		param(ganglia_conf_location, "GANGLIA_CONFIG", "/etc/ganglia/gmond.conf");
		int fd;
		if ((fd = safe_open_wrapper_follow(ganglia_conf_location.c_str(), O_RDONLY)) < 0)
		{
			EXCEPT("Cannot open Ganglia configuration file GANGLIA_CONFIG=%s.", ganglia_conf_location.c_str());
			return;
		}
		close(fd);

		if( !ganglia_reconfig(ganglia_conf_location.c_str(),&m_ganglia_context,&m_ganglia_config,&m_ganglia_channels) ) {
			EXCEPT("Failed to configure ganglia library.");
		}
	}

	param(m_gstat_command, "GANGLIA_GSTAT_COMMAND");
	deleteStringArray(m_gstat_argv);
    split_args(m_gstat_command.c_str(), &m_gstat_argv);

    m_send_data_for_all_hosts = param_boolean("GANGLIA_SEND_DATA_FOR_ALL_HOSTS", false);

	StatsD::initAndReconfig("GANGLIAD");

	// the interval we tell ganglia is the max time between updates
	m_tmax = m_stats_pub_interval*2;
	// the minimum dmax can be
	int min_dmax = param_integer("GANGLIAD_MIN_METRIC_LIFETIME", 86400);
	if(min_dmax < 0) { min_dmax = 86400; }
	dprintf(D_ALWAYS,"Setting minimum calculated DMAX value to %d. Specified metric lifetimes with override this value.\n", min_dmax);
	// the interval we tell ganglia is the lifetime of the metric
	if( m_tmax*3 < (unsigned int)min_dmax ) {
		m_dmax = min_dmax;
	}
	else {
		m_dmax = m_tmax*3;
	}
}

bool
GangliaD::getDaemonIP(std::string const &machine,std::string &result) const
{
	if( machine.find("@")!=std::string::npos ) {

		// The machine name being used for publishing purposes is a
		// daemon name containing '@', so there may be multiple
		// daemons of the same type on the same machine.  We need the
		// IP in the ganglia spoof host string to be unique to each
		// daemon.  Therefore, return the daemon name here rather than
		// the actual IP.  In all other cases, we return the actual
		// IP, because we would like the condor metrics to show up in
		// the same host entry as other ganglia metrics.

		result = machine;
		return true;
	}
	return StatsD::getDaemonIP(machine,result);
}

void
GangliaD::initializeHostList()
{
    m_monitored_hosts.clear();
    m_need_heartbeat.clear();
    m_ganglia_metrics_sent = 0;

	if (m_send_data_for_all_hosts) {
		// If we are sending data for all hosts, might as well bail out here, since
		// we don't need the list of monitored hosts in this case.
		return;
	}

	FILE *fp = my_popenv(m_gstat_argv,"r",MY_POPEN_OPT_WANT_STDERR);
	if( !fp ) {
		dprintf(D_ALWAYS,"Failed to execute %s: %s\n",m_gstat_command.c_str(),strerror(errno));
		return;
	}

	char line[1024];
	while( fgets(line,sizeof(line),fp) ) {
        if (char *colon = strchr(line, ':')) {
            *colon = 0;
            // if number of CPUs > 0, this host is monitored by ganglia
            if (atoi(colon + 1) > 0) {
                m_monitored_hosts.insert(line);
            }
        }
    }
    my_pclose(fp);
    dprintf(D_ALWAYS, "Ganglia is monitoring %zu hosts\n", m_monitored_hosts.size());
}

void
GangliaD::sendHeartbeats()
{
    if (m_ganglia_metrics_sent) {
        dprintf(D_ALWAYS, "Ganglia metrics sent: %d\n", m_ganglia_metrics_sent);
        m_ganglia_metrics_sent = 0;
    }

    int heartbeats_sent = 0;
	for( std::set< std::string >::iterator itr = m_need_heartbeat.begin();
		 itr != m_need_heartbeat.end();
		 itr++ )
	{
		if (!m_ganglia_noop) {
        	ganglia_send_heartbeat(m_ganglia_context, m_ganglia_channels, itr->c_str());
		}
        heartbeats_sent++;
	}
    dprintf(D_ALWAYS, "Heartbeats sent: %d\n", heartbeats_sent);
}

void
GangliaD::publishMetric(Metric const &m)
{
	GangliaMetric const &metric = *static_cast<GangliaMetric const *>(&m);

	if( metric.derivative &&
		m_derivative_publication_failed &&
		!m_derivative_publication_succeeded &&
		m_non_derivative_publication_succeeded )
	{
		// it appears that this version of ganglia does not handle the derivative option
		if( !m_warned_about_derivative ) {
			m_warned_about_derivative = true;
			dprintf(D_ALWAYS,"Not publishing further metrics that require derivatives, because this version of ganglia must not support it.\n");
		}
		return;
	}

	std::string spoof_host;
	if( !metric.machine.empty() ) {
		// Tell ganglia which host this metric belongs to.
		// The format is IP:host.  By experimenting, I have determined that the IP
		// is used as a key to look up the host in ganglia's existing host entries,
		// so even if a new host name is specified, if the IP is already associated
		// with some other host, the metrics will be associated with the other host.
		// Ganglia does not seem to care if the IP is an actual IP address.

		if( !metric.ip.empty() ) {
			spoof_host = metric.ip;
		}
		else {
			spoof_host = metric.machine;
		}
		spoof_host += ":";

		// The web frontend gets messed up if the host part contains
		// unexpected characters such as '@', so we sanitize it here.
		char const *ch;
		for(ch = metric.machine.c_str(); *ch; ch++) {
			if( isalnum(*ch) || *ch == '-' || *ch == '_' ) {
				spoof_host += *ch;
			}
			else {
				spoof_host += ".";
			}
		}
        
        if (m_monitored_hosts.find(metric.machine) == m_monitored_hosts.end()) {
            if (m_send_data_for_all_hosts) {
                m_need_heartbeat.insert(spoof_host);
            } else {
                return;
            }
        }
	}

	std::string value;
	if( !metric.getValueString(value) ) {
		return;
	}
	if( value.empty() ) {
		dprintf(D_FULLDEBUG,"No value for %s\n",metric.whichMetric().c_str());
		return;
	}

	int slope = metric.gangliaSlope();

    m_ganglia_metrics_sent++;
	dprintf(D_FULLDEBUG,"%spublishing %s=%s, group=%s, units=%s, derivative=%d, type=%s, title=%s, desc=%s, cluster=%s, spoof_host=%s, lifetime=%d\n",
			m_ganglia_noop ? "noop mode: " : "",
			metric.name.c_str(), value.c_str(), metric.group.c_str(),  metric.units.c_str(), metric.derivative, metric.gangliaMetricType(), metric.title.c_str(),
			metric.desc.c_str(), metric.cluster.c_str(), spoof_host.c_str(), metric.lifetime < 0 ? m_dmax : metric.lifetime);
	if( !m_ganglia_noop ) {
		bool ok = ganglia_send(
						  m_ganglia_context,
						  m_ganglia_channels,
						  metric.group.c_str(),
						  metric.name.c_str(),
						  value.c_str(),
						  metric.gangliaMetricType(),
						  metric.units.c_str(),
						  slope,
						  metric.title.c_str(),
						  metric.desc.c_str(),
						  spoof_host.c_str(),
						  metric.cluster.c_str(),
						  m_tmax,
						  metric.lifetime < 0 ? m_dmax : metric.lifetime);

		if( !ok ) {
			dprintf(D_ALWAYS,"Failed to publish %s%s\n",
					metric.derivative ? "derivative of " : "",
					metric.whichMetric().c_str());
			if( metric.derivative ) {
				m_derivative_publication_failed += 1;
			}
			else {
				m_non_derivative_publication_failed += 1;
			}
		}
		else {
			if( metric.derivative ) {
				m_derivative_publication_succeeded += 1;
			}
			else {
				m_non_derivative_publication_succeeded += 1;
			}
		}
	}
}<|MERGE_RESOLUTION|>--- conflicted
+++ resolved
@@ -78,11 +78,7 @@
 static bool
 locateSharedLib(std::string libpath,std::string libname,std::string &result)
 {
-<<<<<<< HEAD
-	for (const auto &path : StringTokenIterator(libpath)) {
-=======
 	for (const auto& path: StringTokenIterator(libpath)) {
->>>>>>> d536dc91
 		Directory d(path.c_str());
 		d.Rewind();
 		char const *fname;
