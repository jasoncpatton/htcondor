--- conflicted
+++ resolved
@@ -167,13 +167,10 @@
 		//  enabled means that singularity --version returned sensible output
 		printf("%s = \"%s\"\n", ATTR_SINGULARITY_VERSION, htcondor::Singularity::version());
 
-<<<<<<< HEAD
-		bool shouldAdvertiseSingularity = false;
-=======
 		// We can't test a download, so assume we can...
 		printf( "%s = True\n", ATTR_HAS_DOCKER_URL);
 
->>>>>>> 45a33fa5
+		bool shouldAdvertiseSingularity = false;
 		if (htcondor::Singularity::canRunSandbox())  {
 			printf("%s = True\n", ATTR_HAS_SANDBOX_IMAGE);
 			shouldAdvertiseSingularity = true;
