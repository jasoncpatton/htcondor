/***************************************************************
 *
 * Copyright (C) 1990-2007, Condor Team, Computer Sciences Department,
 * University of Wisconsin-Madison, WI.
 * 
 * Licensed under the Apache License, Version 2.0 (the "License"); you
 * may not use this file except in compliance with the License.  You may
 * obtain a copy of the License at
 * 
 *    http://www.apache.org/licenses/LICENSE-2.0
 * 
 * Unless required by applicable law or agreed to in writing, software
 * distributed under the License is distributed on an "AS IS" BASIS,
 * WITHOUT WARRANTIES OR CONDITIONS OF ANY KIND, either express or implied.
 * See the License for the specific language governing permissions and
 * limitations under the License.
 *
 ***************************************************************/


#include "condor_common.h"
#include "condor_classad.h"
#include "condor_debug.h"
#include "condor_daemon_core.h"
#include "condor_attributes.h"
#include "exit.h"
#include "env.h"
#include "user_proc.h"
#include "os_proc.h"
#include "vm_proc.h"
#include "starter.h"
#include "condor_config.h"
#include "condor_mkstemp.h"
#include "basename.h"
#include "directory.h"
#include "filename_tools.h"
#include "daemon.h"
#include "daemon_types.h"
#include "vm_gahp_request.h"
#include "../condor_vm-gahp/vmgahp_error_codes.h"
#include "vm_univ_utils.h"
#include "condor_daemon_client.h"

extern Starter *Starter;

#define NULLSTRING "NULL"

VMProc::VMProc(ClassAd *jobAd) : OsProc(jobAd)
{
	m_vmgahp = NULL;
	m_is_cleanuped = false;

	m_vm_id = 0;
	m_vm_pid = 0;

	memset(&m_vm_exited_pinfo, 0, sizeof(m_vm_exited_pinfo));
	memset(&m_vm_alive_pinfo, 0, sizeof(m_vm_alive_pinfo));

	m_vm_checkpoint = false;
	m_is_vacate_ckpt = false;
	m_last_ckpt_result = false;

	m_is_soft_suspended = false;

	m_vm_ckpt_count = 0;

	m_vmstatus_tid = -1;
	m_vmstatus_notify_tid = -1;
	m_status_req = NULL;
	m_status_error_count = 0;
	m_vm_cputime = 0;
	m_vm_utilization = -1.0;

	m_vm_max_memory = 0;
	m_vm_memory = 0;

	m_vm_last_ckpt_time = 0;

	//Find the interval of sending vm status command to vmgahp server
	m_vmstatus_interval = param_integer( "VM_STATUS_INTERVAL", 
			VM_DEFAULT_STATUS_INTERVAL);
	if( m_vmstatus_interval < VM_MIN_STATUS_INTERVAL ) {
		// vm_status interval must be at least more than 
		// VM_MIN_STATUS_INTERVAL for performance issue
		dprintf(D_ALWAYS,"Even if Condor config file defines %d secs "
				"for vm status interval, vm status interval is set to "
				"%d seconds for performance.\n", 
			   m_vmstatus_interval, VM_MIN_STATUS_INTERVAL);
		m_vmstatus_interval = VM_MIN_STATUS_INTERVAL;	
	}

	m_vmstatus_max_error_cnt = param_integer( "VM_STATUS_MAX_ERROR", 
			VM_STATUS_MAX_ERROR_COUNT);

	m_vmoperation_timeout = param_integer( "VM_GAHP_REQ_TIMEOUT", 
			VM_GAHP_REQ_TIMEOUT );

	m_use_soft_suspend = param_boolean("VM_SOFT_SUSPEND", false); 
}

VMProc::~VMProc()
{
	// destroy the vmgahp server
	cleanup();
}

void
VMProc::cleanup()
{
	dprintf(D_FULLDEBUG,"Inside VMProc::cleanup()\n");

	if( m_is_cleanuped ) {
		return;
	}
	m_is_cleanuped = true;

	if(m_status_req) {
		delete m_status_req;
		m_status_req = NULL;
	}

	if(m_vmgahp) {
		delete m_vmgahp;
		m_vmgahp = NULL;
	}

	if( m_vmstatus_tid != -1 ) {
		if( daemonCore ) {
			daemonCore->Cancel_Timer(m_vmstatus_tid);
		}
		m_vmstatus_tid = -1;
	}

	if( m_vmstatus_notify_tid != -1 ) {
		if( daemonCore ) {
			daemonCore->Cancel_Timer(m_vmstatus_notify_tid);
		}
		m_vmstatus_notify_tid = -1;
	}

	m_vm_id = 0;
	m_vm_pid = 0;

	m_vm_type = "";
	m_vmgahp_server = "";

	// set is_suspended to false in os_proc.h 
	is_suspended = false;
	m_is_soft_suspended = false;
	is_checkpointed = false;
	m_is_vacate_ckpt = false;
}


bool handleFTL( const char * reason ) {
	if( reason != NULL ) {
		dprintf( D_ALWAYS, "Failed to launch VM universe job (%s).\n", reason );

		std::string errorString;
		formatstr( errorString, "An internal error prevented HTCondor "
			"from starting the VM.  This job will be rescheduled.  "
			"(%s).\n", reason );
		Starter->jic->notifyStarterError( errorString.c_str(), false, 0, 0 );
		Starter->jic->notifyJobExit( -1, JOB_SHOULD_REQUEUE, NULL );
	}

	//
	// If we failed to launch the job (as opposed to aborted the takeoff
	// because there was something wrong with the payload), we also need
	// to force the startd to advertise this fact so other jobs can avoid
	// this machine.
	//
	const char *nullString = nullptr;
	DCStartd startd( nullString);
	if( ! startd.locate() ) {
		dprintf( D_ALWAYS | D_FAILURE, "Unable to locate startd: %s\n", startd.error() );
		return false;
	}

	//
	// The startd will update the list 'OfflineUniverses' for us.
	//
	ClassAd update;
	if( reason != NULL ) {
		update.Assign( "HasVM", false );
		update.Assign( "VMOfflineReason", reason );
	} else {
		update.Assign( "HasVM", true );
	}

	ClassAd reply;
	if( ! startd.updateMachineAd( & update, & reply ) ) {
		dprintf( D_ALWAYS | D_FAILURE, "Unable to update machine ad: %s\n", startd.error() );
		return false;
	}

	return true;
}


int
VMProc::StartJob()
{
	std::string err_msg;
	dprintf(D_FULLDEBUG,"Inside VMProc::StartJob()\n");

	// set up a FamilyInfo structure to register a family
	// with the ProcD in its call to DaemonCore::Create_Process

	FamilyInfo fi;

	// take snapshots at no more than 15 seconds in between, by default
	fi.max_snapshot_interval = param_integer("PID_SNAPSHOT_INTERVAL", 15);

	m_dedicated_account = Starter->jic->getExecuteAccountIsDedicated();

	if (m_dedicated_account) {
		// using login-based family tracking
		fi.login = m_dedicated_account;
			// The following message is documented in the manual as the
			// way to tell whether the dedicated execution account
			// configuration is being used.
		dprintf(D_ALWAYS,
		        "Tracking process family by login \"%s\"\n",
		        fi.login);
	}

	// Find vmgahp server location
	char* vmgahpfile = param( "VM_GAHP_SERVER" );
	if( !vmgahpfile || (access(vmgahpfile,X_OK) < 0) ) {
		// make certain the vmgahp server program is executable
		dprintf(D_ALWAYS, "vmgahp server cannot be found/executed\n");
		reportErrorToStartd();
		if (vmgahpfile) { free(vmgahpfile); vmgahpfile = NULL; }
		return false;
	}
	m_vmgahp_server = vmgahpfile;
	free(vmgahpfile);

	if( !JobAd ) {
		dprintf(D_ALWAYS, "No JobAd in VMProc::StartJob()!\n");
		return false;
	}

	// // // // // //
	// Environment
	// // // // // //
	// Now, instantiate an Env object so we can manipulate the
	// environment as needed.
	Env job_env;

	char *env_str = param( "STARTER_JOB_ENVIRONMENT" );

	std::string env_errors;
	if( ! job_env.MergeFromV1RawOrV2Quoted(env_str, env_errors) ) {
		dprintf( D_ALWAYS, "Aborting VMProc::StartJob: "
				"%s\nThe full value for STARTER_JOB_ENVIRONMENT: "
				"%s\n",env_errors.c_str(),env_str);
		if( env_str ) {
			free(env_str);
		}
		return false;
	}
	if( env_str ) {
		free(env_str);
	}

	// Now, let the starter publish any env vars it wants to into
	// the mainjob's env...
	Starter->PublishToEnv( &job_env );

	// // // // // //
	// Misc + Exec
	// // // // // //

	// compute job's renice value by evaluating the machine's
	// JOB_RENICE_INCREMENT in the context of the job ad...
	int nice_inc = 0;
    char* ptmp = param( "JOB_RENICE_INCREMENT" );
	if( ptmp ) {
			// insert renice expr into our copy of the job ad
		if( !JobAd->AssignExpr( "Renice", ptmp ) ) {
			dprintf( D_ALWAYS, "ERROR: failed to insert JOB_RENICE_INCREMENT "
				"into job ad, Aborting OsProc::StartJob...\n" );
			free( ptmp );
			return 0;
		}
			// evaluate
		if( JobAd->LookupInteger( "Renice", nice_inc ) ) {
			dprintf( D_ALWAYS, "Renice expr \"%s\" evaluated to %d\n",
					 ptmp, nice_inc );
		} else {
			dprintf( D_ALWAYS, "WARNING: job renice expr (\"%s\") doesn't "
					 "eval to int!  Using default of 10...\n", ptmp );
			nice_inc = 10;
		}

			// enforce valid ranges for nice_inc
		if( nice_inc < 0 ) {
			dprintf( D_FULLDEBUG, "WARNING: job renice value (%d) is too "
					 "low: adjusted to 0\n", nice_inc );
			nice_inc = 0;
		}
		else if( nice_inc > 19 ) {
			dprintf( D_FULLDEBUG, "WARNING: job renice value (%d) is too "
					 "high: adjusted to 19\n", nice_inc );
			nice_inc = 19;
		}

		ASSERT( ptmp );
		free( ptmp );
		ptmp = NULL;
	} else {
			// if JOB_RENICE_INCREMENT is undefined, default to 10
		nice_inc = 10;
	}

	// Get job name
	std::string vm_job_name;
	if( JobAd->LookupString( ATTR_JOB_CMD, vm_job_name) != 1 ) {
		formatstr(err_msg, "%s cannot be found in job classAd.", ATTR_JOB_CMD);
		dprintf(D_ALWAYS, "%s\n", err_msg.c_str());
		Starter->jic->notifyStarterError( err_msg.c_str(), true,
<<<<<<< HEAD
				CONDOR_HOLD_CODE_FailedToCreateProcess, 0);
=======
				CONDOR_HOLD_CODE::FailedToCreateProcess, 0);
>>>>>>> 781a9531
		return false;
	}
	m_job_name = vm_job_name;

	// vm_type should be from ClassAd
	std::string vm_type_name;
	if( JobAd->LookupString( ATTR_JOB_VM_TYPE, vm_type_name) != 1 ) {
		formatstr(err_msg, "%s cannot be found in job classAd.", ATTR_JOB_VM_TYPE);
		dprintf(D_ALWAYS, "%s\n", err_msg.c_str());
		Starter->jic->notifyStarterError( err_msg.c_str(), true,
<<<<<<< HEAD
				CONDOR_HOLD_CODE_FailedToCreateProcess, 0);
=======
				CONDOR_HOLD_CODE::FailedToCreateProcess, 0);
>>>>>>> 781a9531
		return false;
	}
	lower_case(vm_type_name);
	m_vm_type = vm_type_name;

	// get vm checkpoint flag from ClassAd
	m_vm_checkpoint = false;
	JobAd->LookupBool(ATTR_JOB_VM_CHECKPOINT, m_vm_checkpoint);

	// If there exists MAC or IP address for a checkpointed VM,
	// we use them as initial values.
	JobAd->LookupString(ATTR_VM_CKPT_MAC, m_vm_mac);
	/*
	JobAd->LookupString(ATTR_VM_CKPT_IP, m_vm_ip);
	*/

	// For Xen and KVM jobs, the vm-gahp issues libvirt commands as root
	// (since some common configurations only allow root to create VMs).
	// Libvirt will refuse to create the VM if the acting user doesn't
	// have explicit permission to access the VM's disk image files,
	// even though root can ignore those permission settings.
	// Therefore, we need to relax the permissions on the execute
	// directory.
	if ( strcasecmp( m_vm_type.c_str(), CONDOR_VM_UNIVERSE_KVM ) == MATCH ||
		 strcasecmp( m_vm_type.c_str(), CONDOR_VM_UNIVERSE_XEN ) == MATCH ) {
		priv_state oldpriv = set_user_priv();
		if ( chmod( Starter->GetWorkingDir(0), 0755 ) == -1 ) {
			set_priv( oldpriv );
			dprintf( D_ALWAYS, "Failed to chmod execute directory for Xen/KVM job: %s\n", strerror( errno ) );
			return false;
		}
		set_priv( oldpriv );
	}

	ClassAd recovery_ad = *JobAd;
	std::string vm_name;
	if ( strcasecmp( m_vm_type.c_str(), CONDOR_VM_UNIVERSE_KVM ) == MATCH ||
		 strcasecmp( m_vm_type.c_str(), CONDOR_VM_UNIVERSE_XEN ) == MATCH ) {
		ASSERT( create_name_for_VM( JobAd, vm_name ) );
	} else {
		vm_name = Starter->GetWorkingDir(0);
	}
	recovery_ad.Assign( "JobVMId", vm_name );
	Starter->WriteRecoveryFile( &recovery_ad );

	// //
	// Now everything is ready to start a vmgahp server
	// //
	dprintf( D_ALWAYS, "About to start new VM\n");
	Starter->jic->notifyJobPreSpawn();

	//create vmgahp server
	m_vmgahp = new VMGahpServer(m_vmgahp_server.c_str(),
	                            m_vm_type.c_str(),
	                            JobAd);
	ASSERT(m_vmgahp);

	m_vmgahp->start_err_msg = "";
	if( m_vmgahp->startUp(&job_env, Starter->GetWorkingDir(0), nice_inc,
				&fi) == false ) {
		JobPid = -1;
		err_msg = "Failed to start vm-gahp server";
		dprintf( D_ALWAYS, "%s\n", err_msg.c_str());
		if( m_vmgahp->start_err_msg.length() > 0 ) {
			chomp(m_vmgahp->start_err_msg);
			err_msg = m_vmgahp->start_err_msg;
		}
		reportErrorToStartd();
		Starter->jic->notifyStarterError( err_msg.c_str(), true, 0, 0);

		delete m_vmgahp;
		m_vmgahp = NULL;
		return false;
	}

	// Set JobPid and num_pids in user_proc.h and os_proc.h
	JobPid = m_vmgahp->getVMGahpServerPid();
	num_pids++;

	VMGahpRequest *new_req = new VMGahpRequest(m_vmgahp);
	ASSERT(new_req);
	new_req->setMode(VMGahpRequest::BLOCKING);

	// When we call vmStart, vmStart may create an ISO file.
	// So we need to give some more time to vmgahp.
	new_req->setTimeout(m_vmoperation_timeout + 120);

	int p_result;
	if( param_integer( "VMU_TESTING" ) == 1 ) {
		switch( rand() % 6 ) {
			case 0:
				p_result = VMGAHP_REQ_COMMAND_PENDING;
				break;
			case 1:
			default:
				p_result = new_req->vmStart( m_vm_type.c_str(), Starter->GetWorkingDir(0) );
				break;
			case 2:
				p_result = VMGAHP_REQ_COMMAND_TIMED_OUT;
				break;
			case 3:
				p_result = VMGAHP_REQ_COMMAND_NOT_SUPPORTED;
				break;
			case 4:
				p_result = VMGAHP_REQ_VMTYPE_NOT_SUPPORTED;
				break;
			case 5:
				p_result = VMGAHP_REQ_COMMAND_ERROR;
				break;
		}
	} else {
		p_result = new_req->vmStart( m_vm_type.c_str(), Starter->GetWorkingDir(0) );
	}


	//
	// Distinguish between failures that are HTCondor's fault (bugs), failures
	// that are the user's fault (disk image is not in the specified format?),
	// and failures that are the fault of the machine (libvirt is wedged).
	//

	//
	// In this and subsequent result code lists, a trailing
	// 	* (C) means [HT]Condor's fault
	// 	* (U) mean user's fault
	//	* and (M) mean machine's fault.
	//	* (U?) means that the user screwed up but HTCondor could or should
	//		have noticed before the bad data got all the way to the VM GAHP.
	//	* (?) means that we don't what caused the failure.
	//
	// VMGahpRequest::vmStart() can return the following results:
	//
	// Failures:
	// 		VMGAHP_REQ_COMMAND_ERROR (C) is an internal logic error.
	// 		VMGAHP_REQ_COMMAND_NOT_SUPPORTED (C) is nonsensical.
	// 		VMGAHP_REQ_VMTYPE_NOT_SUPPORTED (C) means a match-making failure.
	// 		VMGAHP_REQ_COMMAND_PENDING (C) is logically impossible.
	// 		VMGAHP_REQ_COMMAND_TIMED_OUT (?)
	//
	// Successes:
	// 		VMGAHP_REQ_COMMAND_DONE
	//

	//
	// We assume, for now, that a request timing out is a machine problem.
	//
	if( p_result != VMGAHP_REQ_COMMAND_DONE ) {
		m_vmgahp->printSystemErrorMsg();
		// reportErrorToStartd() forces the startd to re-run its VM universe
		// check(s).  This may result in the startd and the starter disagreeing
		// about whether the VM universe is working, so don't do it.
		// reportErrorToStartd();

		handleFTL( VMGAHP_REQ_RETURN_TABLE[ p_result ] );

		delete new_req;
		delete m_vmgahp;
		m_vmgahp = NULL;

		// Make sure the VM GAHP is dead.
		daemonCore->Kill_Family( JobPid );

		return false;
	}


	if( param_integer( "VMU_TESTING" ) == 2 ) {
		// A newly-constructed request can not have a valid result.
		new_req = new VMGahpRequest( new_req->getVMGahpServer() );
	}

	//
	// I've split checkResult() into two parts: the first checks that the
	// result is valid, and the second its value.  An invalid result is
	// obviously a (C)-type error.
	//
	if( ! new_req->hasValidResult() ) {
		m_vmgahp->printSystemErrorMsg();
		// reportErrorToStartd() forces the startd to re-run its VM universe
		// check(s).  This may result in the startd and the starter disagreeing
		// about whether the VM universe is working, so don't do it.
		// reportErrorToStartd();

		handleFTL( VMGAHP_ERR_INTERNAL );

		delete new_req;
		delete m_vmgahp;
		m_vmgahp = NULL;

		// Make sure the VM GAHP is dead.
		daemonCore->Kill_Family( JobPid );

		return false;
	}

	//
	// The GAHP can return the error strings listed below.
	//
	// VMGAHP_ERR_NO_JOBCLASSAD_INFO (C)
	// VMGAHP_ERR_NO_SUPPORTED_VM_TYPE (C)
	//
	// from CreateConfigFile():
	//		from parseCommonParamFromClassAd()
	//			VMGAHP_ERR_JOBCLASSAD_NO_VM_MEMORY_PARAM (U?)
	//			VMGAHP_ERR_JOBCLASSAD_TOO_MUCH_MEMORY_REQUEST (C)
	//			VMGAHP_ERR_JOBCLASSAD_MISMATCHED_NETWORKING (C)
	//			VMGAHP_ERR_JOBCLASSAD_MISMATCHED_NETWORKING_TYPE (C)
	//			VMGAHP_ERR_CRITICAL (C)
	//			VMGAHP_ERR_JOBCLASSAD_MISMATCHED_HARDWARE_VT (C)
	//			VMGAHP_ERR_CANNOT_CREATE_ARG_FILE (M)
	//
	//		VMGAHP_ERR_JOBCLASSAD_XEN_NO_KERNEL_PARAM (U?)
	//		VMGAHP_ERR_CRITICAL (M)
	//		VMGAHP_ERR_JOBCLASSAD_MISMATCHED_HARDWARE_VT (U?)
	//		VMGAHP_ERR_JOBCLASSAD_XEN_KERNEL_NOT_FOUND (U?)
	//		VMGAHP_ERR_JOBCLASSAD_XEN_INITRD_NOT_FOUND (U?)
	//		VMGAHP_ERR_JOBCLASSAD_XEN_NO_ROOT_DEVICE_PARAM (U?)
	//		VMGAHP_ERR_JOBCLASSAD_XEN_NO_DISK_PARAM (U?)
	//		VMGAHP_ERR_JOBCLASSAD_XEN_INVALID_DISK_PARAM (U?)
	//		VMGAHP_ERR_JOBCLASSAD_XEN_MISMATCHED_CHECKPOINT (U?)
	//
	//		VMGAHP_ERR_JOBCLASSAD_KVM_NO_DISK_PARAM (U?)
	//		VMGAHP_ERR_JOBCLASSAD_KVM_INVALID_DISK_PARAM (U?)
	//		VMGAHP_ERR_JOBCLASSAD_KVM_MISMATCHED_CHECKPOINT (U?)
	//
	//		VMGAHP_ERR_JOBCLASSAD_NO_VMWARE_VMX_PARAM (U?)
	//		VMGAHP_ERR_INTERNAL (M)
	//		VMGAHP_ERR_CRITICAL (M)
	//
	// from Start():
	//		VMGAHP_ERR_INTERNAL (C)
	//		VMGAHP_ERR_VM_INVALID_OPERATION (C)
	//		VMGAHP_ERR_CRITICAL (C)
	//		from condor_vm_vmware:
	//			"Can't create vm with $vmconfig" (?)
	//			"vmconfig $vmconfig does not exist" (C)
	//			"vmconfig $vmconfig is not readable" (C)
	//		VMGAHP_ERR_BAD_IMAGE (U)
	//

	Gahp_Args * result = new_req->getResult();
	int resultNo = (int)strtol( result->argv[1], (char **)NULL, 10 );

	if( param_integer( "VMU_TESTING" ) == 3 ) {
		resultNo = 1;
		result->reset();
		result->add_arg( strdup( "x" ) );
		result->add_arg( strdup( "y" ) );
		// These two were somewhat arbitrarily chosen, but it'd take more
		// time than it's worth to create the exhaustive list to randomly
		// select from.
		if( rand() % 2 == 0 ) {
			result->add_arg( strdup( "VMGAHP_ERR_JOBCLASSAD_XEN_MISMATCHED_CHECKPOINT" ) );
		} else {
			result->add_arg( strdup( "VMGAHP_ERR_JOBCLASSAD_MISMATCHED_NETWORKING" ) );
		}
	}

	//
	// We assume, for now, that the unknown failures aren't the user's fault.
	// We also, for now, don't distinguish between machine and Condor faults.
	//
	if( resultNo == 0 ) {
		m_vm_id = (int)strtol( result->argv[2], (char **)NULL, 10 );

		// A success with an invalid virtual machine ID is clearly a (C) error.
		if( m_vm_id <= 0 ) {
			handleFTL( VMGAHP_ERR_INTERNAL );
			return false;
		}
	} else {
		char * errorString = strdup( result->argv[2] );
		if( strcmp( NULLSTRING, errorString ) == 0 ) {
			free( errorString );
			errorString = strdup( VMGAHP_ERR_INTERNAL );
		}

		m_vmgahp->printSystemErrorMsg();

		delete new_req;
		delete m_vmgahp;
		m_vmgahp = NULL;
		daemonCore->Kill_Family( JobPid );

		const char * const holdingErrors[] = {
			"VMGAHP_ERR_JOBCLASSAD_NO_VM_MEMORY_PARAM",
			"VMGAHP_ERR_JOBCLASSAD_XEN_NO_KERNEL_PARAM",
			"VMGAHP_ERR_JOBCLASSAD_MISMATCHED_HARDWARE_VT",
			"VMGAHP_ERR_JOBCLASSAD_XEN_KERNEL_NOT_FOUND",
			"VMGAHP_ERR_JOBCLASSAD_XEN_INITRD_NOT_FOUND",
			"VMGAHP_ERR_JOBCLASSAD_XEN_NO_ROOT_DEVICE_PARAM",
			"VMGAHP_ERR_JOBCLASSAD_XEN_NO_DISK_PARAM",
			"VMGAHP_ERR_JOBCLASSAD_XEN_INVALID_DISK_PARAM",
			"VMGAHP_ERR_JOBCLASSAD_XEN_MISMATCHED_CHECKPOINT",
			"VMGAHP_ERR_JOBCLASSAD_KVM_NO_DISK_PARAM",
			"VMGAHP_ERR_JOBCLASSAD_KVM_INVALID_DISK_PARAM",
			"VMGAHP_ERR_JOBCLASSAD_KVM_MISMATCHED_CHECKPOINT",
			"VMGAHP_ERR_JOBCLASSAD_NO_VMWARE_VMX_PARAM",
			"VMGAHP_ERR_BAD_IMAGE"
			};
		unsigned holdingErrorCount = sizeof( holdingErrors ) / sizeof(  const char * const );
		for( unsigned i = 0; i < holdingErrorCount; ++i ) {
			if( strcmp( holdingErrors[i], errorString ) == 0 ) {
				dprintf( D_ALWAYS, "Job failed to launch, potentially because of a user's mistake. (%s)  Putting the job on hold.\n", errorString );

				std::string holdReason;
				formatstr( holdReason, "%s", errorString );
				// Using i for the hold reason subcode is entirely arbitrary,
				// but may assist in writing periodic release expressions,
				// which I understand to be the point.
				Starter->jic->notifyStarterError( holdReason.c_str(), true, CONDOR_HOLD_CODE::FailedToCreateProcess, i );

				free( errorString );
				return false;
			}
		}

		handleFTL( errorString );
		free( errorString );
		return false;
	}


	delete new_req;
	new_req = NULL;

	m_vmgahp->setVMid(m_vm_id);

	// We give considerable time(30 secs) to bring
	// the just created VM into a fully compliant state
	sleep(30);

	// Initialize data structures for VM process
	m_vm_pid = 0;
	memset(&m_vm_exited_pinfo, 0, sizeof(m_vm_exited_pinfo));
	memset(&m_vm_alive_pinfo, 0, sizeof(m_vm_alive_pinfo));

	// Find the actual process dealing with VM
	// Most virtual machine programs except Xen creates a process 
	// that actually deals with a created VM. The process may be 
	// directly created by a virtual machine program and 
	// the parent pid of the process may be 1.
	// So our default Procd daemon is unable to include this process.
	// Here, we don't need to create a new Procd daemon for this process.
	// In VMware, this process is a single process that has no childs. 
	// So we will just use simple ProcAPI to get usage of this process.
	// PIDofVM will return the pid of such process. 
	// If there is no such process like in Xen, PIDofVM will return 0.
	int vm_pid = PIDofVM();
	setVMPID(vm_pid);

	m_vmstatus_tid = daemonCore->Register_Timer(m_vmstatus_interval, 
			m_vmstatus_interval, 
			(TimerHandlercpp)&VMProc::CheckStatus, 
			"VMProc::CheckStatus", this);

	// Set job_start_time in user_proc.h
	condor_gettimestamp( job_start_time );
	dprintf( D_ALWAYS, "StartJob for VM succeeded\n");

	// If we do manage to launch, clear the FTL attributes.
	handleFTL( NULL );
	return true;
}

bool 
VMProc::process_vm_status_result(Gahp_Args *result_args)
{
	// status result
	// argv[1] : should be 0, it means success.
	// From argv[2] : representing some info about VM
	
	if( !result_args || ( result_args->argc < 3) ) {
		dprintf(D_ALWAYS, "Bad Result for VM status\n");
		vm_status_error();
		return true;
	}

	int tmp_argv = (int)strtol(result_args->argv[1], (char **)NULL, 10);
	if( tmp_argv != 0 || !strcasecmp(result_args->argv[2], NULLSTRING)) {
		dprintf(D_ALWAYS, "Received VM status, result(%s,%s)\n", 
				result_args->argv[1], result_args->argv[2]);
		vm_status_error();
		return true;
	}

	// We got valid info about VM
	std::string vm_status;
	float cpu_time = 0;
	int vm_pid = 0;
	std::string vm_ip;
	std::string vm_mac;

	std::string tmp_name;
	std::string tmp_value;
	std::string one_arg;
	int i = 2;
	m_vm_utilization = 0.0;
	for( ; i < result_args->argc; i++ ) {
		one_arg = result_args->argv[i];
		trim(one_arg);

		if(one_arg.empty()) {
			continue;
		}

		parse_param_string(one_arg.c_str(), tmp_name, tmp_value, true);
		if( tmp_name.empty() || tmp_value.empty() ) {
			continue;
		}

		if(!strcasecmp(tmp_name.c_str(), VMGAHP_STATUS_COMMAND_STATUS)) {
			vm_status = tmp_value;
		}else if( !strcasecmp(tmp_name.c_str(), VMGAHP_STATUS_COMMAND_CPUTIME) ) {
			cpu_time = (float)strtod(tmp_value.c_str(), (char **)NULL);
			if( cpu_time <= 0 ) {
				cpu_time = 0;
			}
		}else if( !strcasecmp(tmp_name.c_str(), VMGAHP_STATUS_COMMAND_PID) ) {
			vm_pid = (int)strtol(tmp_value.c_str(), (char **)NULL, 10);
			if( vm_pid <= 0 ) {
				vm_pid = 0;
			}
		}else if( !strcasecmp(tmp_name.c_str(), VMGAHP_STATUS_COMMAND_MAC) ) {
			vm_mac = tmp_value;
		}else if( !strcasecmp(tmp_name.c_str(), VMGAHP_STATUS_COMMAND_IP) ) {
			vm_ip = tmp_value;
		}else if ( !strcasecmp(tmp_name.c_str(),VMGAHP_STATUS_COMMAND_CPUUTILIZATION) ) {
		      /* This is here for vm's which are spun via libvirt*/
		      m_vm_utilization = (float)strtod(tmp_value.c_str(), (char **)NULL);
		} else if ( !strcasecmp( tmp_name.c_str(), VMGAHP_STATUS_COMMAND_MEMORY ) ) {
			// This comes from the GAHP in kbytes.
			m_vm_memory = strtoul( tmp_value.c_str(), (char **)NULL, 10 );
		} else if ( !strcasecmp( tmp_name.c_str(), VMGAHP_STATUS_COMMAND_MAX_MEMORY ) ) {
			// This comes from the GAHP in kbytes.
			m_vm_max_memory = strtoul( tmp_value.c_str(), (char **)NULL, 10 );
		}
	}

	if( vm_status.empty() ) {
		// We don't receive status of VM
		dprintf(D_ALWAYS, "No VM status in result\n");
		vm_status_error();
		return true;
	}

	if( vm_mac.empty() == false ) {
		setVMMAC(vm_mac.c_str());
	}
	if( vm_ip.empty() == false ) {
		setVMIP(vm_ip.c_str());
	}

	int old_status_error_count = m_status_error_count;
	// Reset status error count to 0
	m_status_error_count = 0;

	if( !strcasecmp(vm_status.c_str(),"Stopped") ) {
		dprintf(D_ALWAYS, "Virtual machine is stopped\n");

		is_suspended = false;
		m_is_soft_suspended = false;
		is_checkpointed = false;

		// VM finished.
		setVMPID(0);

		// destroy the vmgahp server
		cleanup();
		return false;
	}else {
		dprintf(D_FULLDEBUG, "Virtual machine status is %s, utilization is %f\n", vm_status.c_str(), m_vm_utilization );
		if( !strcasecmp(vm_status.c_str(), "Running") ) {
			is_suspended = false;
			m_is_soft_suspended = false;
			is_checkpointed = false;

			if( cpu_time > 0 ) {
				// update statistics for Xen
				m_vm_cputime = cpu_time;
			}
			if( vm_pid > 0 ) {
				setVMPID(vm_pid);
			}

			// Update usage of process for a VM
			updateUsageOfVM();
		}else if( !strcasecmp(vm_status.c_str(), "Suspended") ) {
			if( !is_checkpointed ) {
				is_suspended = true;
			}
			m_is_soft_suspended = false;

			// VM is suspended
			setVMPID(0);
		}else if( !strcasecmp(vm_status.c_str(), "SoftSuspended") ) {
			is_suspended = true;
			m_is_soft_suspended = true;
			is_checkpointed = false;
		}else {
			dprintf(D_ALWAYS, "Unknown VM status: %s\n", vm_status.c_str());

			// Restore status error count 
			m_status_error_count = old_status_error_count;
			vm_status_error();
		}
	}
	return true;
}

void
VMProc::notify_status_fn()
{
	// this function will be called from timer function
	bool has_error = false;

	if( !m_status_req || !m_vm_id ) {
		return;
	}

	dprintf( D_FULLDEBUG, "VM status notify function is called\n"); 
	
	//reset timer id for this function
	m_status_req->setNotificationTimerId(-1);
	m_vmstatus_notify_tid = -1;

	// check the status of VM status command
	reqstatus v_status = m_status_req->getPendingStatus();

	if(v_status == REQ_DONE) {
		Gahp_Args *result_args;
		result_args = m_status_req->getResult();

		// If vm_status is 'stopped', cleanup function will be called 
		//  inside this function
		process_vm_status_result(result_args);
		if(m_status_req) {
			delete m_status_req;
			m_status_req = NULL;
		}
		return;
	}else {
		// We didn't get result from vmgahp server in timeout.
		dprintf(D_ALWAYS, "Failed to receive VM status\n");
		has_error = true;
	}

	if(m_status_req) {
		delete m_status_req;
		m_status_req = NULL;
	}

	if( has_error ) {
		vm_status_error();
	}

	return;
}

void
VMProc::CheckStatus()
{
	if( !m_vm_id || !m_vmgahp ) {
		return;
	}

	if( m_status_req != NULL ) {
		delete m_status_req;
		m_status_req = NULL;
		m_vmstatus_notify_tid = -1;
	}

	m_status_req = new VMGahpRequest(m_vmgahp);
	ASSERT(m_status_req);
	m_status_req->setMode(VMGahpRequest::NORMAL);
	m_status_req->setTimeout(m_vmstatus_interval - 3);

	m_vmstatus_notify_tid = daemonCore->Register_Timer( m_vmstatus_interval - 1,
			(TimerHandlercpp)&VMProc::notify_status_fn,
			"VMProc::notify_status_fn", this);

	if( m_vmstatus_notify_tid == -1 ) {
		dprintf( D_ALWAYS, "Failed to regiseter timer for vm status Timeout\n");
		delete m_status_req;
		m_status_req = NULL;
		return;
	}

	m_status_req->setNotificationTimerId(m_vmstatus_notify_tid);

	int p_result;
	p_result = m_status_req->vmStatus(m_vm_id);

	if( p_result == VMGAHP_REQ_COMMAND_PENDING ) {
		return;
	}else if( p_result == VMGAHP_REQ_COMMAND_DONE) {
		m_status_req->setNotificationTimerId(-1);
		if( m_vmstatus_notify_tid != -1 ) {
			daemonCore->Cancel_Timer(m_vmstatus_notify_tid);
			m_vmstatus_notify_tid = -1;
		}

		Gahp_Args *result_args;
		result_args = m_status_req->getResult();

		// If vm_status is 'stopped', cleanup function will be called 
		//  inside this function
		process_vm_status_result(result_args);
		if(m_status_req) {
			delete m_status_req;
			m_status_req = NULL;
		}
		return;
	}else {
		m_status_req->setNotificationTimerId(-1);
		if( m_vmstatus_notify_tid != -1 ) {
			daemonCore->Reset_Timer(m_vmstatus_notify_tid, 0);
		}else {
			delete m_status_req;
			m_status_req = NULL;
		}
		return;
	}
	return;
}

bool
VMProc::JobReaper(int pid, int status)
{
	dprintf(D_FULLDEBUG,"Inside VMProc::JobReaper()\n");

	// Ok, vm_gahp server exited
	// Make sure that all allocated structures are freed
	cleanup();

	// This will reset num_pids for us, too.
	return OsProc::JobReaper( pid, status );
}

bool
VMProc::JobExit(void)
{
	dprintf(D_FULLDEBUG,"Inside VMProc::JobExit()\n");

	// Do nothing here, just call OsProc::JobExit
	return OsProc::JobExit();
}

void
VMProc::Suspend()
{
	dprintf(D_FULLDEBUG,"Inside VMProc::Suspend()\n");

	if( !m_vm_id || !m_vmgahp ) {
		return;
	}

	if( is_suspended ) {
		// VM is already suspended
		if( is_checkpointed ) {
			// VM has been hard suspended
			m_is_soft_suspended = false;
			is_checkpointed = false;
		}
		return;
	}

	VMGahpRequest *new_req = new VMGahpRequest(m_vmgahp);
	ASSERT(new_req);

	new_req->setMode(VMGahpRequest::BLOCKING);
	new_req->setTimeout(m_vmoperation_timeout);

	int p_result;
	if( m_use_soft_suspend ) {
		dprintf(D_FULLDEBUG,"Calling Soft Suspend in VMProc::Suspend()\n");
		p_result = new_req->vmSoftSuspend(m_vm_id);
	}else {
		dprintf(D_FULLDEBUG,"Calling Hard Suspend in VMProc::Suspend()\n");
		p_result = new_req->vmSuspend(m_vm_id);
	}

	// Because req is blocking mode, result should be VMGAHP_REQ_COMMAND_DONE
	if(p_result != VMGAHP_REQ_COMMAND_DONE) {
		dprintf(D_ALWAYS, "Failed to suspend the VM\n");
		m_vmgahp->printSystemErrorMsg();
		delete new_req;
		internalVMGahpError();
		return;
	}

	std::string gahpmsg;
	if( new_req->checkResult(gahpmsg) == false ) {
		dprintf(D_ALWAYS, "Failed to suspend the VM(%s)", gahpmsg.c_str());
		m_vmgahp->printSystemErrorMsg();
		delete new_req;

		if( strcmp(gahpmsg.c_str(), VMGAHP_ERR_VM_NO_SUPPORT_SUSPEND) ) {
			// It is possible that a VM job is just finished.
			// So we reset the timer for status 
			if( m_vmstatus_tid != -1 ) {
				daemonCore->Reset_Timer(m_vmstatus_tid, 0, m_vmstatus_interval);
			}
		}
		return;
	}
	delete new_req;
	new_req = NULL;

	if( !m_use_soft_suspend ) {
#if defined(LINUX)
		// To avoid lazy-write behavior to disk
		sync();
#endif

		// After hard suspending, there is no VM process.
		setVMPID(0);
	}

	// set is_suspended to true in os_proc.h 
	is_suspended = true;
	m_is_soft_suspended = m_use_soft_suspend;
	is_checkpointed = false;

	return;
}

void
VMProc::Continue()
{
	dprintf(D_FULLDEBUG,"Inside VMProc::Continue()\n");

	if( !m_vm_id || !m_vmgahp ) {
		return;
	}

	VMGahpRequest *new_req = new VMGahpRequest(m_vmgahp);
	ASSERT(new_req);
	new_req->setMode(VMGahpRequest::BLOCKING);
	new_req->setTimeout(m_vmoperation_timeout);

	int p_result;
	p_result = new_req->vmResume(m_vm_id);

	// Because req is blocking mode, result should be VMGAHP_REQ_COMMAND_DONE
	if(p_result != VMGAHP_REQ_COMMAND_DONE) {
		dprintf(D_ALWAYS, "Failed to resume the VM\n");
		m_vmgahp->printSystemErrorMsg();
		delete new_req;
		internalVMGahpError();
		return;
	}

	std::string gahpmsg;
	if( new_req->checkResult(gahpmsg) == false ) {
		dprintf(D_ALWAYS, "Failed to resume the VM(%s)", gahpmsg.c_str());
		m_vmgahp->printSystemErrorMsg();
		delete new_req;
		internalVMGahpError();
		return;
	}
	delete new_req;
	new_req = NULL;

	// When we resume a suspended VM, 
	// PID of process for the VM may change
	// So, we may have a new PID of the process.
	int vm_pid = PIDofVM();
	setVMPID(vm_pid);

	// set is_suspended to false in os_proc.h 
	is_suspended = false;
	m_is_soft_suspended = false;
	is_checkpointed = false;
	return;
}

bool
VMProc::ShutdownGraceful()
{
	dprintf(D_FULLDEBUG,"Inside VMProc::ShutdownGraceful()\n");

	if( !m_vmgahp ) {
		return true;
	}

	if( JobPid == -1 ) {
		delete m_vmgahp;
		m_vmgahp = NULL;
		return true;
	}

	if( m_vm_checkpoint ) {
		// We need to do checkpoint before vacating.
		// The reason we call checkpoint explicitly here
		// is to make sure the file uploading for checkpoint.
		// If file uploading failed, we will not update job classAd 
		// such as the total count of checkpoint and last checkpoint time.
		m_is_vacate_ckpt = true;
		is_checkpointed = false;

		Starter->RemotePeriodicCkpt(1);

		// Check the success of checkpoint and file transfer
		if( is_checkpointed && !m_last_ckpt_result ) {
			// This means the checkpoint succeeded but file transfer failed.
			// We will not delete files in the working directory so that
			// file transfer will be retried
			dprintf(D_ALWAYS, "Vacating checkpoint succeeded but "
					"file transfer failed\n");
		}
	}

	// stop the running VM
	StopVM();

	is_suspended = false;
	m_is_soft_suspended = false;
	is_checkpointed = false;
	requested_exit = true;

	return false;	// return false says shutdown is pending	
}

bool
VMProc::ShutdownFast()
{
	dprintf(D_FULLDEBUG,"Inside VMProc::ShutdownFast()\n");

	if( !m_vmgahp ) {
		return true;
	}

	if( JobPid == -1 ) {
		delete m_vmgahp;
		m_vmgahp = NULL;
		return true;
	}

	// stop the running VM
	StopVM();

	is_suspended = false;
	m_is_soft_suspended = false;
	is_checkpointed = false;
	requested_exit = true;

	// destroy vmgahp server
	if( m_vmgahp->cleanup() == false ) {
		//daemonCore->Send_Signal(JobPid, SIGKILL);
		daemonCore->Kill_Family(JobPid);

		// To make sure that the process dealing with a VM exits,
		killProcessForVM();
	}

	// final cleanup.. 
	cleanup();

	return false;	// shutdown is pending, so return false
}

bool
VMProc::Remove()
{
	return ShutdownFast();
}


bool
VMProc::Hold()
{
	return ShutdownFast();
}

bool
VMProc::StopVM()
{
	dprintf(D_FULLDEBUG,"Inside VMProc::StopVM\n");

	if( !m_vm_id || !m_vmgahp ) {
		return true;
	}

	VMGahpRequest *new_req = new VMGahpRequest(m_vmgahp);
	ASSERT(new_req);
	new_req->setMode(VMGahpRequest::BLOCKING);
	new_req->setTimeout(m_vmoperation_timeout);

	int p_result;
	p_result = new_req->vmStop(m_vm_id);

	// Because req is blocking mode, result should be VMGAHP_REQ_COMMAND_DONE
	if(p_result != VMGAHP_REQ_COMMAND_DONE) {
		dprintf(D_ALWAYS, "Failed to stop VM\n");
		m_vmgahp->printSystemErrorMsg();
		reportErrorToStartd();
		delete new_req;
		return false;
	}

	std::string gahpmsg;
	if( new_req->checkResult(gahpmsg) == false ) {
		dprintf(D_ALWAYS, "Failed to stop the VM(%s)\n", gahpmsg.c_str());
		m_vmgahp->printSystemErrorMsg();
		reportErrorToStartd();
		delete new_req;
		return false;
	}
	delete new_req;
	new_req = NULL;

	// VM is successfully stopped.
	setVMPID(0);
	is_suspended = false;
	m_is_soft_suspended = false;
	is_checkpointed = false;

	return true;
}

bool 
VMProc::Ckpt()
{
	dprintf(D_FULLDEBUG,"Inside VMProc::Ckpt()\n");

	if( !m_vm_id || !m_vmgahp ) {
		return false;
	}

	// Check the flag for vm checkpoint in job classAd
	if( !m_vm_checkpoint ) {
		return false;
	}

	if( (strcasecmp(m_vm_type.c_str(), CONDOR_VM_UNIVERSE_XEN) == MATCH) || (strcasecmp(m_vm_type.c_str(), CONDOR_VM_UNIVERSE_KVM) == MATCH) ) {
		if( !m_is_vacate_ckpt ) {
			// Xen doesn't support periodic checkpoint
			return false;
		}
	}

	VMGahpRequest *new_req = new VMGahpRequest(m_vmgahp);
	ASSERT(new_req);
	new_req->setMode(VMGahpRequest::BLOCKING);
	new_req->setTimeout(m_vmoperation_timeout);

	int p_result;
	p_result = new_req->vmCheckpoint(m_vm_id);

	// Because req is blocking mode, result should be VMGAHP_REQ_COMMAND_DONE
	if(p_result != VMGAHP_REQ_COMMAND_DONE) {
		dprintf(D_ALWAYS, "Failed to checkpoint the VM\n");
		m_vmgahp->printSystemErrorMsg();
		delete new_req;
		internalVMGahpError();
		return false;
	}

	std::string gahpmsg;
	if( new_req->checkResult(gahpmsg) == false ) {
		dprintf(D_ALWAYS, "Failed to checkpoint the VM(%s)", gahpmsg.c_str());
		m_vmgahp->printSystemErrorMsg();
		delete new_req;

		if( strcmp(gahpmsg.c_str(), VMGAHP_ERR_VM_NO_SUPPORT_CHECKPOINT) ) {
			// It is possible that a VM job is just finished.
			// So we reset the timer for status 
			if( m_vmstatus_tid != -1 ) {
				daemonCore->Reset_Timer(m_vmstatus_tid, 0, m_vmstatus_interval);
			}
		}
		return false;
	}
	delete new_req;
	new_req = NULL;

#if defined(LINUX)
	// To avoid lazy-write behavior to disk
	sync();
#endif

	// After checkpointing, VM process exits.
	setVMPID(0);

	m_is_soft_suspended = false;
	is_checkpointed = true;

	return true;
}

void 
VMProc::CkptDone(bool success)
{
	if( !is_checkpointed ) {
		return;
	}

	dprintf(D_FULLDEBUG,"Inside VMProc::CkptDone()\n");

	m_last_ckpt_result = success;

	if( success ) {
		// File uploading succeeded
		// update checkpoint counter and last ckpt timestamp
		m_vm_ckpt_count++;
		m_vm_last_ckpt_time = time(NULL);
	}

	if( m_is_vacate_ckpt ) {
		// This is a vacate checkpoint.
		// So we don't need to call continue.
		return;
	}

	if( is_suspended ) {
		// The status before checkpoint was suspended.
		Starter->RemoteSuspend(1);
	}else {
		Starter->RemoteContinue(1);
	}
}

int
VMProc::PIDofVM()
{
	dprintf(D_FULLDEBUG,"Inside VMProc::PIDofVM()\n");

	if( !m_vm_id || !m_vmgahp ) {
		return 0;
	}

	VMGahpRequest *new_req = new VMGahpRequest(m_vmgahp);
	ASSERT(new_req);

	new_req->setMode(VMGahpRequest::BLOCKING);
	new_req->setTimeout(m_vmoperation_timeout);

	int p_result;
	p_result = new_req->vmGetPid(m_vm_id);

	// Because req is blocking mode, result should be VMGAHP_REQ_COMMAND_DONE
	if(p_result != VMGAHP_REQ_COMMAND_DONE) {
		dprintf(D_ALWAYS, "Failed to get PID of VM\n");
		m_vmgahp->printSystemErrorMsg();
		delete new_req;
		internalVMGahpError();
		return 0;
	}

	std::string gahpmsg;
	if( new_req->checkResult(gahpmsg) == false ) {
		dprintf(D_ALWAYS, "Failed to get PID of VM(%s)", gahpmsg.c_str());
		m_vmgahp->printSystemErrorMsg();
		delete new_req;
		return 0;
	}

	Gahp_Args *result_args;
	result_args = new_req->getResult();

	// Get PID of VM
	int return_pid = (int)strtol(result_args->argv[2], (char **)NULL, 10);
	if( return_pid <= 0 ) {
		return_pid = 0;
	}
	delete new_req;
	new_req = NULL;

	return return_pid;
}

bool
VMProc::PublishUpdateAd( ClassAd* ad )
{
	dprintf( D_FULLDEBUG, "Inside VMProc::PublishUpdateAd()\n" );

	std::string memory_usage;
	if (param(memory_usage, "MEMORY_USAGE_METRIC_VM", ATTR_VM_MEMORY)) {
		ad->AssignExpr(ATTR_MEMORY_USAGE, memory_usage.c_str());
	}

	if( (strcasecmp(m_vm_type.c_str(), CONDOR_VM_UNIVERSE_XEN) == MATCH) || (strcasecmp(m_vm_type.c_str(), CONDOR_VM_UNIVERSE_KVM) == MATCH) ) {
		double sys_time = 0.0;
		double user_time = m_vm_cputime;

		// Publish it into the ad.
		ad->Assign(ATTR_JOB_REMOTE_SYS_CPU, sys_time );
		ad->Assign(ATTR_JOB_REMOTE_USER_CPU, user_time );
		ad->Assign(ATTR_JOB_VM_CPU_UTILIZATION, m_vm_utilization);
		ad->Assign( ATTR_IMAGE_SIZE, m_vm_max_memory );
		ad->Assign( ATTR_RESIDENT_SET_SIZE, m_vm_memory );
	}else {
		// Update usage of process for VM
		long sys_time = 0;
		long user_time = 0;
		unsigned long max_image = 0;
        unsigned long rss = 0;
		unsigned long pss = 0;
		bool pss_available = false;

		getUsageOfVM(sys_time, user_time, max_image, rss, pss, pss_available);
		
		// Added to update CPU Usage of VM in ESX
		if ( long(m_vm_cputime) > user_time ) {
			user_time = long(m_vm_cputime);
		}

		// Publish it into the ad.
		ad->Assign(ATTR_JOB_REMOTE_SYS_CPU, (double)sys_time);
		ad->Assign(ATTR_JOB_REMOTE_USER_CPU, (double)user_time);

		ad->Assign(ATTR_IMAGE_SIZE, max_image);
		ad->Assign(ATTR_RESIDENT_SET_SIZE, rss);
		if( pss_available ) {
			ad->Assign(ATTR_PROPORTIONAL_SET_SIZE,pss);
		}
	}

	if( m_vm_checkpoint ) {
		if( m_vm_mac.empty() == false ) {
			// Update MAC addresss of VM
			ad->Assign(ATTR_VM_CKPT_MAC, m_vm_mac);
		}
		if( m_vm_ip.empty() == false ) {
			// Update IP addresss of VM
			ad->Assign(ATTR_VM_CKPT_IP, m_vm_ip);
		}
	}
			
	// Now, call our parent class's version
	return OsProc::PublishUpdateAd(ad);
}

void 
VMProc::internalVMGahpError()
{
	// Reports vmgahp error to local startd
	// thus local startd will disable vm universe
	if( reportErrorToStartd() == false ) {
		dprintf(D_ALWAYS,"ERROR: Failed to report a VMGahp error to local startd\n");
	}

	daemonCore->Send_Signal(daemonCore->getpid(), DC_SIGHARDKILL);
}

MSC_DISABLE_WARNING(6262) // function uses 60844 bytes of stack.
bool 
VMProc::reportErrorToStartd()
{
	Daemon startd(DT_STARTD, NULL);

	if( !startd.locate() ) {
		dprintf(D_ALWAYS,"ERROR: %s\n", startd.error());
		return false;
	}

	const char* addr = startd.addr();
	if( !addr ) {
		dprintf(D_ALWAYS,"Can't find the address of local startd\n");
		return false;
	}

	// Using udp packet
	SafeSock ssock;

	ssock.timeout( 5 ); // 5 seconds timeout
	ssock.encode();

	if( !ssock.connect(addr) ) {
		dprintf( D_ALWAYS, "Failed to connect to local startd(%s)\n", addr);
		return false;
	}

	int cmd = VM_UNIV_GAHP_ERROR;
	if( !startd.startCommand(cmd, &ssock) ) {
		dprintf( D_ALWAYS, "Failed to send UDP command(%s) to local startd %s\n",
			  			 	getCommandString(cmd), addr);
		return false;
	}

	// Send pid of this starter
	ssock.put( std::to_string( (int)daemonCore->getpid() ) );

	if( !ssock.end_of_message() ) {
		dprintf( D_FULLDEBUG, "Failed to send EOM to local startd %s\n", addr);
		return false;
	}

	sleep(1);
	return true;
}

bool 
VMProc::reportVMInfoToStartd(int cmd, const char *value)
{
	Daemon startd(DT_STARTD, NULL);

	if( !startd.locate() ) {
		dprintf(D_ALWAYS,"ERROR: %s\n", startd.error());
		return false;
	}

	const char* addr = startd.addr();
	if( !addr ) {
		dprintf(D_ALWAYS,"Can't find the address of local startd\n");
		return false;
	}

	// Using udp packet
	SafeSock ssock;

	ssock.timeout( 5 ); // 5 seconds timeout
	ssock.encode();

	if( !ssock.connect(addr) ) {
		dprintf( D_ALWAYS, "Failed to connect to local startd(%s)\n", addr);
		return false;
	}

	if( !startd.startCommand(cmd, &ssock) ) {
		dprintf( D_ALWAYS, "Failed to send UDP command(%s) "
					"to local startd %s\n", getCommandString(cmd), addr);
		return false;
	}

	// Send the pid of this starter
	ssock.put( std::to_string( (int)daemonCore->getpid() ) );

	// Send vm info 
	ssock.put(value);

	if( !ssock.end_of_message() ) {
		dprintf( D_FULLDEBUG, "Failed to send EOM to local startd %s\n", addr);
		return false;
	}

	sleep(1);
	return true;
}
MSC_RESTORE_WARNING(6262) // function uses 60844 bytes of stack.

bool 
VMProc::vm_univ_detect()
{
	return true; 
}

void
VMProc::setVMPID(int vm_pid)
{
	if( m_vm_pid == vm_pid ) {
		// PID doesn't change
		return;
	}

	dprintf(D_FULLDEBUG,"PID for VM is changed from [%d] to [%d]\n", 
			m_vm_pid, vm_pid);

	//PID changes
	m_vm_pid = vm_pid;
	
	// Add the old usage to m_vm_exited_pinfo
	m_vm_exited_pinfo.sys_time += m_vm_alive_pinfo.sys_time;
	m_vm_exited_pinfo.user_time += m_vm_alive_pinfo.user_time;
	if( m_vm_alive_pinfo.rssize > m_vm_exited_pinfo.rssize ) {
		m_vm_exited_pinfo.rssize = m_vm_alive_pinfo.rssize;
	}
	if( m_vm_alive_pinfo.imgsize > m_vm_exited_pinfo.imgsize ) {
		m_vm_exited_pinfo.imgsize = m_vm_alive_pinfo.imgsize;
	}

	// Reset usage of the current process for VM
	memset(&m_vm_alive_pinfo, 0, sizeof(m_vm_alive_pinfo));

	// Get initial usage of the process	
	updateUsageOfVM();

	std::string pid_string = std::to_string( (int)m_vm_pid );

	// Report this PID to local startd
	reportVMInfoToStartd(VM_UNIV_VMPID, pid_string.c_str());
}

void
VMProc::setVMMAC(const char* mac)
{
	if( !strcasecmp(m_vm_mac.c_str(), mac) ) {
		// MAC for VM doesn't change
		return;
	}

	dprintf(D_FULLDEBUG,"MAC for VM is changed from [%s] to [%s]\n", 
			m_vm_mac.c_str(), mac);

	m_vm_mac = mac;

	// Report this MAC to local startd
	reportVMInfoToStartd(VM_UNIV_GUEST_MAC, m_vm_mac.c_str());
}

void
VMProc::setVMIP(const char* ip)
{
	if( !strcasecmp(m_vm_ip.c_str(), ip) ) {
		// IP for VM doesn't change
		return;
	}

	dprintf(D_FULLDEBUG,"IP for VM is changed from [%s] to [%s]\n", 
			m_vm_ip.c_str(), ip);

	m_vm_ip = ip;

	// Report this IP to local startd
	reportVMInfoToStartd(VM_UNIV_GUEST_IP, m_vm_ip.c_str());
}

void
VMProc::updateUsageOfVM()
{
	if( m_vm_pid == 0 ) {
		return;
	}

	int proc_status = PROCAPI_OK;
	struct procInfo pinfo;
	memset(&pinfo, 0, sizeof(pinfo));

	piPTR pi = &pinfo;
	if( ProcAPI::getProcInfo(m_vm_pid, pi, proc_status) == 
			PROCAPI_SUCCESS ) {
		memcpy(&m_vm_alive_pinfo, &pinfo, sizeof(m_vm_alive_pinfo));
		dprintf(D_FULLDEBUG,"Usage of process[%d] for a VM is updated\n", m_vm_pid);
#if defined(WIN32)
		dprintf(D_FULLDEBUG,"sys_time=%lu, user_time=%lu, image_size=%lu\n", 
				pinfo.sys_time, pinfo.user_time, pinfo.rssize);
#else
		dprintf(D_FULLDEBUG,"sys_time=%lu, user_time=%lu, image_size=%lu\n", 
				pinfo.sys_time, pinfo.user_time, pinfo.imgsize);
#endif
	}
}

void
VMProc::getUsageOfVM(long &sys_time, long& user_time, unsigned long &max_image, unsigned long& rss, unsigned long& pss, bool &pss_available)
{
	updateUsageOfVM();
	sys_time = m_vm_exited_pinfo.sys_time + m_vm_alive_pinfo.sys_time;
	user_time = m_vm_exited_pinfo.user_time + m_vm_alive_pinfo.user_time;

	rss = (m_vm_exited_pinfo.rssize > m_vm_alive_pinfo.rssize) ? 
		   m_vm_exited_pinfo.rssize : m_vm_alive_pinfo.rssize;

#if HAVE_PSS
	pss = (m_vm_exited_pinfo.pssize > m_vm_alive_pinfo.pssize) ? 
		   m_vm_exited_pinfo.pssize : m_vm_alive_pinfo.pssize;
	pss_available = m_vm_exited_pinfo.pssize_available || m_vm_alive_pinfo.pssize_available;
#else
	pss_available = false;
	pss = 0;
#endif

#if defined(WIN32)
	max_image = (m_vm_exited_pinfo.rssize > m_vm_alive_pinfo.rssize) ? 
		m_vm_exited_pinfo.rssize : m_vm_alive_pinfo.rssize;
#else
	max_image = (m_vm_exited_pinfo.imgsize > m_vm_alive_pinfo.imgsize) ? 
		m_vm_exited_pinfo.imgsize : m_vm_alive_pinfo.imgsize;
#endif
}

void
VMProc::killProcessForVM()
{
	if( m_vm_pid > 0 ) {
		updateUsageOfVM();
		dprintf(D_FULLDEBUG,"Sending SIGKILL to process for VM\n");
		daemonCore->Send_Signal(m_vm_pid, SIGKILL);
	}
	return;
}

void
VMProc::vm_status_error()
{
	// If there is a error, we will retry up to m_vmstatus_max_error_cnt
	// If we still have a problem after that, we will destroy vmgahp.
	// Unless there is an error, m_status_error_count will be reset to 0

	m_status_error_count++;
	if( m_status_error_count >= m_vmstatus_max_error_cnt ) {
		if( m_vmgahp ) {
			m_vmgahp->printSystemErrorMsg();
		}

		dprintf(D_ALWAYS, "Repeated attempts to receive valid VM status "
				"failed up to %d times\n", m_vmstatus_max_error_cnt);
		// something is wrong
		internalVMGahpError();
	}
	return;
}
<|MERGE_RESOLUTION|>--- conflicted
+++ resolved
@@ -321,11 +321,7 @@
 		formatstr(err_msg, "%s cannot be found in job classAd.", ATTR_JOB_CMD);
 		dprintf(D_ALWAYS, "%s\n", err_msg.c_str());
 		Starter->jic->notifyStarterError( err_msg.c_str(), true,
-<<<<<<< HEAD
-				CONDOR_HOLD_CODE_FailedToCreateProcess, 0);
-=======
 				CONDOR_HOLD_CODE::FailedToCreateProcess, 0);
->>>>>>> 781a9531
 		return false;
 	}
 	m_job_name = vm_job_name;
@@ -336,11 +332,7 @@
 		formatstr(err_msg, "%s cannot be found in job classAd.", ATTR_JOB_VM_TYPE);
 		dprintf(D_ALWAYS, "%s\n", err_msg.c_str());
 		Starter->jic->notifyStarterError( err_msg.c_str(), true,
-<<<<<<< HEAD
-				CONDOR_HOLD_CODE_FailedToCreateProcess, 0);
-=======
 				CONDOR_HOLD_CODE::FailedToCreateProcess, 0);
->>>>>>> 781a9531
 		return false;
 	}
 	lower_case(vm_type_name);
