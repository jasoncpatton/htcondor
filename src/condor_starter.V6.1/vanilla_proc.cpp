--- conflicted
+++ resolved
@@ -139,12 +139,9 @@
 	m_memory_limit(-1),
 	m_oom_fd(-1),
 	m_oom_efd(-1),
-<<<<<<< HEAD
+	m_oom_efd2(-1),
 	isCheckpointing(false),
 	isSoftKilling(false)
-=======
-	m_oom_efd2(-1)
->>>>>>> 82adb9f5
 {
     m_statistics.Init();
 #if !defined(WIN32)
@@ -764,15 +761,32 @@
 		status = pidNameSpaceReaper( status );
 	}
 	bool jobExited = OsProc::JobReaper( pid, status );
-
-<<<<<<< HEAD
+	if( pid != JobPid ) { return jobExited; }
+
+#if defined(LINUX)
+	// On newer kernels if memory.use_hierarchy==1, then we cannot disable
+	// the OOM killer.  Hence, we have to be ready for a SIGKILL to be delivered
+	// by the kernel at the same time we get the notification.  Hence, if we
+	// see an exit signal, we must also check the event file descriptor.
+	int efd = -1;
+	if( (m_oom_efd >= 0) && daemonCore->Get_Pipe_FD(m_oom_efd, &efd) && (efd != -1) ) {
+		Selector selector;
+		selector.add_fd(efd, Selector::IO_READ);
+		selector.set_timeout(0);
+		selector.execute();
+		if( !selector.failed() && !selector.timed_out() && selector.has_ready() && selector.fd_ready(efd, Selector::IO_READ) ) {
+			outOfMemoryEvent( m_oom_efd );
+		}
+	}
+#endif
+
 	if( isCheckpointing ) {
 		dprintf( D_FULLDEBUG, "Inside VanillaProc::JobReaper() during a checkpoint\n" );
 		isCheckpointing = false;
 
 		// The job signals that it's successfully written a checkpoint by
 		// exiting normally with status 0.
-		if( pid == JobPid && exit_status == 0 ) {
+		if( exit_status == 0 ) {
 			if( Starter->jic->uploadWorkingFiles() ) {
 				// FIXME: Update the job ad to reflect the succesful checkpoint.
 			} else {
@@ -787,42 +801,6 @@
 
 				jobExited = false;
 			}
-=======
-			// On newer kernels if memory.use_hierarchy==1, then we cannot disable
-			// the OOM killer.  Hence, we have to be ready for a SIGKILL to be delivered
-			// by the kernel at the same time we get the notification.  Hence, if we
-			// see an exit signal, we must also check the event file descriptor.
-#if defined(LINUX)
-		int efd = -1;
-		if ((m_oom_efd >= 0) && daemonCore->Get_Pipe_FD(m_oom_efd, &efd) && (efd != -1))
-		{
-			Selector selector;
-			selector.add_fd(efd, Selector::IO_READ);
-			selector.set_timeout(0);
-			selector.execute();
-			if (!selector.failed() && !selector.timed_out() && selector.has_ready() && selector.fd_ready(efd, Selector::IO_READ))
-			{
-				outOfMemoryEvent(m_oom_efd);
-			}
-		}
-#endif
-
-			// To make sure that no job processes are still lingering
-			// on the machine, call Kill_Family().
-			//
-			// HOWEVER, iff we are tracking process families via a
-			// dedicated execute account, we want to delay killing until
-			// there is only one job under the starter.  We do this to
-		
-			// prevent the starter from killing the SSH daemon early, and
-			// therefore effectively killing any ssh_to_job session as soon
-			// as the job exits on machine configured with a dedicated
-			// execute account.
-		if ( !m_dedicated_account || Starter->numberOfJobs() == 1 )
-		{
-			dprintf(D_PROCFAMILY,"About to call Kill_Family()\n");
-			daemonCore->Kill_Family(JobPid);
->>>>>>> 82adb9f5
 		} else {
 			// The job exited without taking a checkpoint.  If we don't do
 			// anything, it will be reported as if the error code or signal
@@ -845,26 +823,25 @@
 	} else {
 		// If the parent job process died, clean up all of the job's processes
 		// and record its final usage stats.
-		if( pid == JobPid ) {
-			// Kill_Family() will (incorrectly?) kill the SSH-to-job daemon
-			// if we're using dedicated accounts, so don't unless we know
-			// we're the only job.
-			if ( ! m_dedicated_account || Starter->numberOfJobs() == 1 ) {
-				dprintf( D_PROCFAMILY, "About to call Kill_Family()\n" );
-				daemonCore->Kill_Family( JobPid );
-			} else {
-				dprintf( D_PROCFAMILY, "Postponing call to Kill_Family() "
-					"(perhaps due to ssh_to_job)\n" );
-			}
-
-			// Record final usage stats for this process family, since
-			// once the reaper returns, the family is no longer
-			// registered with DaemonCore and we'll never be able to
-			// get this information again.
-			if( daemonCore->Get_Family_Usage(JobPid, m_final_usage) == FALSE ) {
-				dprintf( D_ALWAYS, "error getting family usage for pid %d in "
-					"VanillaProc::JobReaper()\n", JobPid );
-			}
+
+		// Kill_Family() will (incorrectly?) kill the SSH-to-job daemon
+		// if we're using dedicated accounts, so don't unless we know
+		// we're the only job.
+		if ( ! m_dedicated_account || Starter->numberOfJobs() == 1 ) {
+			dprintf( D_PROCFAMILY, "About to call Kill_Family()\n" );
+			daemonCore->Kill_Family( JobPid );
+		} else {
+			dprintf( D_PROCFAMILY, "Postponing call to Kill_Family() "
+				"(perhaps due to ssh_to_job)\n" );
+		}
+
+		// Record final usage stats for this process family, since
+		// once the reaper returns, the family is no longer
+		// registered with DaemonCore and we'll never be able to
+		// get this information again.
+		if( daemonCore->Get_Family_Usage(JobPid, m_final_usage) == FALSE ) {
+			dprintf( D_ALWAYS, "error getting family usage for pid %d in "
+				"VanillaProc::JobReaper()\n", JobPid );
 		}
 	}
 
@@ -1012,6 +989,9 @@
 		ss << "Job has gone over memory limit of " << m_memory_limit << " megabytes.";
 	} else {
 		ss << "Job has encountered an out-of-memory event.";
+	}
+	if( isCheckpointing ) {
+		ss << "  This occurred while the job was checkpointing.";
 	}
 	Starter->jic->holdJob(ss.str().c_str(), CONDOR_HOLD_CODE_JobOutOfResources, 0);
 
