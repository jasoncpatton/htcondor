--- conflicted
+++ resolved
@@ -555,10 +555,6 @@
 	//
 	int retval = OsProc::StartJob(&fi, fs_remap);
 
-<<<<<<< HEAD
-=======
-
->>>>>>> bfb294dd
 #if defined(HAVE_EXT_LIBCGROUP)
 
 	// Set fairshare limits.  Note that retval == 1 indicates success, 0 is failure.
