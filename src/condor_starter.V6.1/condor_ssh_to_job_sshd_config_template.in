
HostKey _INSERT_HOST_KEY_
AuthorizedKeysFile _INSERT_AUTHORIZED_KEYS_FILE_

# The following option is not supported by all recent versions of OpenSSH,
# so instead we rely on injection of the shell setup command in the authorized
# keys file.
#ForceCommand _INSERT_FORCE_COMMAND_

# as a convenience to users, allow remote setting of environment
# since sshd is running as the job uid, there isn't really a security concern
AcceptEnv *

Subsystem       sftp    @SFTP_SERVER@

# prevent sshd from freaking out about reading files from inside
# a tmp-like directory
StrictModes no

# Rejection by tcp wrappers is not logged at INFO or VERBOSE log levels,
# so to make diagnosis of problems easier, we use DEBUG.
LogLevel DEBUG

X11Forwarding yes

# By default, OpenSSH uses the ipv6 loopback even if ipv6 is disabled in the
# kernel.  This forces OpenSSH to use the "local" network instead
X11UseLocalhost no

# The following settings are recommended for good security.
# In particular, only FIPS 140-2 algorithms are used.
# URLs for extra information re FIPS security compliance:
#    https://rhel7stig.readthedocs.io/en/latest/
#    https://www.stigviewer.com/stig/red_hat_enterprise_linux_7/
#    https://people.redhat.com/swells/scap-security-guide/tables/table-rhel7-stig-manual.html

#-FIPS High Severity
Protocol 2
PermitEmptyPasswords no

#-FIPS Medium Severity
# Note: Ciphers and MACs below will be incompatible with RHEL5 or earlier.
Ciphers aes128-ctr,aes192-ctr,aes256-ctr
MACs hmac-sha2-256,hmac-sha2-512
PermitRootLogin no
PermitUserEnvironment no
GSSAPIAuthentication no
KerberosAuthentication no
HostbasedAuthentication no
IgnoreRhosts yes
IgnoreUserKnownHosts yes
PrintLastLog yes
<<<<<<< HEAD
UsePrivilegeSeparation sandbox
Compression no
=======
UsePrivilegeSeparation yes # sandbox separation not supported in RHEL6
Compression delayed

#-Recommended for security, but left out ssh_to_job config
# because they provide minimal value and are likely to annoy
# users or generate needless warnings in the ssh_to_job setting.
#
# ClientAliveInterval 600  # Note: condor_submit -i sets TMOUT
# ClientAliveCountMax 0
>>>>>>> 81d4d86e
# banner=/etc/issue # Set to your warning banner
# StrictModes yes # Can't set due to tmp-like directory
# RhostsRSAAuthentication no # Obsolete Protocol version 1 option<|MERGE_RESOLUTION|>--- conflicted
+++ resolved
@@ -50,11 +50,7 @@
 IgnoreRhosts yes
 IgnoreUserKnownHosts yes
 PrintLastLog yes
-<<<<<<< HEAD
 UsePrivilegeSeparation sandbox
-Compression no
-=======
-UsePrivilegeSeparation yes # sandbox separation not supported in RHEL6
 Compression delayed
 
 #-Recommended for security, but left out ssh_to_job config
@@ -63,7 +59,6 @@
 #
 # ClientAliveInterval 600  # Note: condor_submit -i sets TMOUT
 # ClientAliveCountMax 0
->>>>>>> 81d4d86e
 # banner=/etc/issue # Set to your warning banner
 # StrictModes yes # Can't set due to tmp-like directory
 # RhostsRSAAuthentication no # Obsolete Protocol version 1 option