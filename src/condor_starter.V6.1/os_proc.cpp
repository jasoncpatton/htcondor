/***************************************************************
 *
 * Copyright (C) 1990-2007, Condor Team, Computer Sciences Department,
 * University of Wisconsin-Madison, WI.
 * 
 * Licensed under the Apache License, Version 2.0 (the "License"); you
 * may not use this file except in compliance with the License.  You may
 * obtain a copy of the License at
 * 
 *    http://www.apache.org/licenses/LICENSE-2.0
 * 
 * Unless required by applicable law or agreed to in writing, software
 * distributed under the License is distributed on an "AS IS" BASIS,
 * WITHOUT WARRANTIES OR CONDITIONS OF ANY KIND, either express or implied.
 * See the License for the specific language governing permissions and
 * limitations under the License.
 *
 ***************************************************************/


#include "condor_common.h"
#include "condor_classad.h"
#include "condor_config.h"
#include "condor_debug.h"
#include "env.h"
#include "user_proc.h"
#include "os_proc.h"
#include "starter.h"
#include "condor_daemon_core.h"

#ifdef HAVE_SCM_RIGHTS_PASSFD
#include "shared_port_scm_rights.h"
#include "fdpass.h"
#endif

#include "condor_attributes.h"
#include "classad_helpers.h"
#include "sig_name.h"
#include "exit.h"
#include "condor_uid.h"
#include "filename_tools.h"
#include "my_popen.h"
#ifdef WIN32
#include "perm.h"
#include "profile.WINDOWS.h"
#include "access_desktop.WINDOWS.h"
#endif
#include "classad_oldnew.h"
#include "singularity.h"
#include "find_child_proc.h"
#include "ToE.h"

#include <sstream>

extern Starter *Starter;
extern const char* JOB_WRAPPER_FAILURE_FILE;

extern const char* JOB_AD_FILENAME;
extern const char* MACHINE_AD_FILENAME;


int singExecPid = -1;
ReliSock *sns = 0;

/* OsProc class implementation */

OsProc::OsProc( ClassAd* ad ) : howCode(-1)
{
    dprintf ( D_FULLDEBUG, "In OsProc::OsProc()\n" );
	JobAd = ad;
	is_suspended = false;
	is_checkpointed = false;
	num_pids = 0;
	dumped_core = false;
	job_not_started = false;
	m_using_priv_sep = false;
	singReaperId = -1;
	UserProc::initialize();
}


OsProc::~OsProc()
{
	if ( daemonCore && daemonCore->SocketIsRegistered(&sshListener)) {
		daemonCore->Cancel_Socket(&sshListener);
	}
}


int
OsProc::StartJob(FamilyInfo* family_info, FilesystemRemap* fs_remap=NULL)
{
	int nice_inc = 0;
	bool has_wrapper = false;

	dprintf(D_FULLDEBUG,"in OsProc::StartJob()\n");

	if ( !JobAd ) {
		dprintf ( D_ALWAYS, "No JobAd in OsProc::StartJob()!\n" );
		job_not_started = true;
		return 0;
	}

	std::string JobName;
	if ( JobAd->LookupString( ATTR_JOB_CMD, JobName ) != 1 ) {
		dprintf( D_ALWAYS, "%s not found in JobAd.  Aborting StartJob.\n",
				 ATTR_JOB_CMD );
		job_not_started = true;
		return 0;
	}

	const char* job_iwd = Starter->jic->jobRemoteIWD();
	dprintf( D_ALWAYS, "IWD: %s\n", job_iwd );

		// some operations below will require a PrivSepHelper if
		// PrivSep is enabled (if it's not, privsep_helper will be
		// NULL)
	PrivSepHelper* privsep_helper = Starter->privSepHelper();

		// // // // // //
		// Arguments
		// // // // // //

		// prepend the full path to this name so that we
		// don't have to rely on the PATH inside the
		// USER_JOB_WRAPPER or for exec().

    bool transfer_exe = false;
    if (!JobAd->LookupBool(ATTR_TRANSFER_EXECUTABLE, transfer_exe)) {
        transfer_exe = false;
    }

    bool preserve_rel = false;
    if (!JobAd->LookupBool(ATTR_PRESERVE_RELATIVE_EXECUTABLE, preserve_rel)) {
        preserve_rel = false;
    }

    bool relative_exe = !fullpath(JobName.c_str());

    if (relative_exe && preserve_rel && !transfer_exe) {
        dprintf(D_ALWAYS, "Preserving relative executable path: %s\n", JobName.c_str());
    }
	else if ( strcmp(CONDOR_EXEC,JobName.c_str()) == 0 ) {
		formatstr( JobName, "%s%c%s",
		                 Starter->GetWorkingDir(0),
		                 DIR_DELIM_CHAR,
		                 CONDOR_EXEC );
    }
	else if (relative_exe && job_iwd && *job_iwd) {
		std::string full_name;
		formatstr(full_name, "%s%c%s",
		                  job_iwd,
		                  DIR_DELIM_CHAR,
		                  JobName.c_str());
		JobName = full_name;

	}

	if( Starter->isGridshell() ) {
			// if we're a gridshell, just try to chmod our job, since
			// globus probably transfered it for us and left it with
			// bad permissions...
		priv_state old_priv = set_user_priv();
		int retval = chmod( JobName.c_str(), S_IRWXU | S_IRWXO | S_IRWXG );
		set_priv( old_priv );
		if( retval < 0 ) {
			dprintf ( D_ALWAYS, "Failed to chmod %s!\n", JobName.c_str() );
			return 0;
		}
	}

	ArgList args;

		// Since we may be adding to the argument list, we may need to deal
		// with platform-specific arg syntax in the user's args in order
		// to successfully merge them with the additional wrapper args.
	args.SetArgV1SyntaxToCurrentPlatform();

		// First, put "condor_exec" or whatever at the front of Args,
		// since that will become argv[0] of what we exec(), either
		// the wrapper or the actual job.

	std::string wrapper;
	has_wrapper = param(wrapper, "USER_JOB_WRAPPER");

	if( !getArgv0() || has_wrapper ) {
		args.AppendArg(JobName.c_str());
	} else {
		args.AppendArg(getArgv0());
	}
	
		// Support USE_PARROT 
	bool use_parrot = false;
	if( JobAd->LookupBool( ATTR_USE_PARROT, use_parrot) ) {
			// Check for parrot executable
		char *parrot = NULL;
		if( (parrot=param("PARROT")) ) {
			if( access(parrot,X_OK) < 0 ) {
				dprintf( D_ALWAYS, "Unable to use parrot(Cannot find/execute "
					"at %s(%s)).\n", parrot, strerror(errno) );
				free( parrot );
				job_not_started = true;
				return 0;
			} else {
				args.AppendArg(JobName.c_str());
				JobName = parrot;
				free( parrot );
			}
		} else {
			dprintf( D_ALWAYS, "Unable to use parrot(Undefined path in config"
			" file)" );
			job_not_started = true;
			return 0;
		}
	}

		// Either way, we now have to add the user-specified args as
		// the rest of the Args string.
	std::string args_error;
	if(!args.AppendArgsFromClassAd(JobAd,args_error)) {
		dprintf(D_ALWAYS, "Failed to read job arguments from JobAd.  "
				"Aborting OsProc::StartJob: %s\n",args_error.c_str());
		job_not_started = true;
		return 0;
	}

		// // // // // // 
		// Environment 
		// // // // // // 

		// Now, instantiate an Env object so we can manipulate the
		// environment as needed.
	Env job_env;

	std::string env_errors;
	if( !Starter->GetJobEnv(JobAd,&job_env, env_errors) ) {
		dprintf( D_ALWAYS, "Aborting OSProc::StartJob: %s\n",
				 env_errors.c_str());
		job_not_started = true;
		return 0;
	}


		// // // // // // 
		// Standard Files
		// // // // // // 

	// handle stdin, stdout, and stderr redirection
	int fds[3];
		// initialize these to -2 to mean they're not specified.
		// -1 will be treated as an error.
	fds[0] = -2; fds[1] = -2; fds[2] = -2;

		// in order to open these files we must have the user's privs:
	priv_state priv;
	priv = set_user_priv();

		// if we're in PrivSep mode, we won't necessarily be able to
		// open the files for the job. getStdFile will return us an
		// open FD in some situations, but otherwise will give us
		// a filename that we'll pass to the PrivSep Switchboard
		//
	bool stdin_ok;
	bool stdout_ok;
	bool stderr_ok;
	std::string privsep_stdin_name;
	std::string privsep_stdout_name;
	std::string privsep_stderr_name;
	if (privsep_helper != NULL) {
		stdin_ok = getStdFile(SFT_IN,
		                      NULL,
		                      true,
		                      "Input file",
		                      &fds[0],
		                      privsep_stdin_name);
		stdout_ok = getStdFile(SFT_OUT,
		                       NULL,
		                       true,
		                       "Output file",
		                       &fds[1],
		                       privsep_stdout_name);
		stderr_ok = getStdFile(SFT_ERR,
		                       NULL,
		                       true,
		                       "Error file",
		                       &fds[2],
		                       privsep_stderr_name);
	}
	else {
		fds[0] = openStdFile( SFT_IN,
		                      NULL,
		                      true,
		                      "Input file");
		stdin_ok = (fds[0] != -1);
		fds[1] = openStdFile( SFT_OUT,
		                      NULL,
		                      true,
		                      "Output file");
		stdout_ok = (fds[1] != -1);
		fds[2] = openStdFile( SFT_ERR,
		                      NULL,
		                      true,
		                      "Error file");
		stderr_ok = (fds[2] != -1);
	}

	/* Bail out if we couldn't open the std files correctly */
	if( !stdin_ok || !stdout_ok || !stderr_ok ) {
		/* only close ones that had been opened correctly */
		for ( int i = 0; i <= 2; i++ ) {
			if ( fds[i] >= 0 ) {
				daemonCore->Close_FD ( fds[i] );
			}
		}
		dprintf(D_ALWAYS, "Failed to open some/all of the std files...\n");
		dprintf(D_ALWAYS, "Aborting OsProc::StartJob.\n");
		set_priv(priv); /* go back to original priv state before leaving */
		job_not_started = true;
		return 0;
	}

		// // // // // // 
		// Misc + Exec
		// // // // // // 

	if( !ThisProcRunsAlongsideMainProc() ) {
		Starter->jic->notifyJobPreSpawn();
	}

	// compute job's renice value by evaluating the machine's
	// JOB_RENICE_INCREMENT in the context of the job ad...

    char* ptmp = param( "JOB_RENICE_INCREMENT" );
	if( ptmp ) {
			// insert renice expr into our copy of the job ad
		if( !JobAd->AssignExpr( "Renice", ptmp ) ) {
			dprintf( D_ALWAYS, "ERROR: failed to insert JOB_RENICE_INCREMENT "
				"into job ad, Aborting OsProc::StartJob...\n" );
			free( ptmp );
			job_not_started = true;
			return 0;
		}
			// evaluate
		if( JobAd->LookupInteger( "Renice", nice_inc ) ) {
			dprintf( D_ALWAYS, "Renice expr \"%s\" evaluated to %d\n",
					 ptmp, nice_inc );
		} else {
			dprintf( D_ALWAYS, "WARNING: job renice expr (\"%s\") doesn't "
					 "eval to int!  Using default of 10...\n", ptmp );
			nice_inc = 10;
		}

			// enforce valid ranges for nice_inc
		if( nice_inc < 0 ) {
			dprintf( D_FULLDEBUG, "WARNING: job renice value (%d) is too "
					 "low: adjusted to 0\n", nice_inc );
			nice_inc = 0;
		}
		else if( nice_inc > 19 ) {
			dprintf( D_FULLDEBUG, "WARNING: job renice value (%d) is too "
					 "high: adjusted to 19\n", nice_inc );
			nice_inc = 19;
		}

		ASSERT( ptmp );
		free( ptmp );
		ptmp = NULL;
	} else {
			// if JOB_RENICE_INCREMENT is undefined, default to 0
		nice_inc = 0;
	}

		// Grab the full environment back out of the Env object 
	if(IsFulldebug(D_FULLDEBUG)) {
		std::string env_string;
		job_env.getDelimitedStringForDisplay( env_string);
		dprintf(D_FULLDEBUG, "Env = %s\n", env_string.c_str());
	}

	// Stash the environment in the manifest directory, if desired.
	std::string manifest_dir = "_condor_manifest";
	bool want_manifest = false;
	if( JobAd->LookupString( ATTR_JOB_MANIFEST_DIR, manifest_dir ) ||
	   (JobAd->LookupBool( ATTR_JOB_MANIFEST_DESIRED, want_manifest ) && want_manifest) ) {
		int cluster, proc;
		if( JobAd->LookupInteger( ATTR_CLUSTER_ID, cluster ) && JobAd->LookupInteger( ATTR_PROC_ID, proc ) ) {
			formatstr( manifest_dir, "%d_%d_manifest", cluster, proc );
		}
		JobAd->LookupString( ATTR_JOB_MANIFEST_DIR, manifest_dir );
		// Assumes we're in the root of the sandbox.
		int r = mkdir( manifest_dir.c_str(), 0700 );
		if (r < 0) {
			dprintf(D_ALWAYS, "Cannot make manifest directory %s: %s\n", manifest_dir.c_str(), strerror(errno));
		}
		// jic->addToOutputFiles( manifest_dir.c_str() );
		std::string f = manifest_dir + DIR_DELIM_CHAR + "environment";

		// Assume we're in the root of the sandbox.
		FILE * file = fopen( f.c_str(), "w" );
		if( file != NULL ) {
			std::string env_string;
			job_env.getDelimitedStringForDisplay( env_string);

			fprintf( file, "%s\n", env_string.c_str());
			fclose(file);
		} else {
			dprintf( D_ALWAYS, "Failed to open environment log %s: %d (%s)\n", f.c_str(), errno, strerror(errno) );
		}
	}

	// Check to see if we need to start this process paused, and if
	// so, pass the right flag to DC::Create_Process().
	int job_opt_mask = DCJOBOPT_NO_CONDOR_ENV_INHERIT;
	if (!param_boolean("JOB_INHERITS_STARTER_ENVIRONMENT",false)) {
		job_opt_mask |= DCJOBOPT_NO_ENV_INHERIT;
	}
	bool suspend_job_at_exec = false;
	JobAd->LookupBool( ATTR_SUSPEND_JOB_AT_EXEC, suspend_job_at_exec);
	if( suspend_job_at_exec ) {
		dprintf( D_FULLDEBUG, "OsProc::StartJob(): "
				 "Job wants to be suspended at exec\n" );
		job_opt_mask |= DCJOBOPT_SUSPEND_ON_EXEC;
	}

	// If there is a requested coresize for this job, enforce it.
	// Convert negative and very large values to RLIM_INFINITY, meaning
	// no size limit.
	// RLIM_INFINITY is unsigned, but its value and type size vary.
	long long core_size_ad;
	size_t core_size;
	size_t *core_size_ptr = NULL;
#if !defined(WIN32)
	if ( JobAd->LookupInteger( ATTR_CORE_SIZE, core_size_ad ) ) {
		if ( core_size_ad < 0 ) {
			core_size = RLIM_INFINITY;
		} else {
			core_size = (size_t)core_size_ad;
		}
		core_size_ptr = &core_size;
	}
#endif // !defined(WIN32)

	long rlimit_as_hard_limit = 0;
	char *rlimit_expr = param("STARTER_RLIMIT_AS");
	if (rlimit_expr) {
		classad::ClassAdParser parser;

		classad::ExprTree *tree = parser.ParseExpression(rlimit_expr);
		if (tree) {
			classad::Value val;
			long long result = 0L;

			if (EvalExprTree(tree, Starter->jic->machClassAd(), JobAd, val) && 
				val.IsIntegerValue(result)) {
					result *= 1024 * 1024; // convert to megabytes
					rlimit_as_hard_limit = (long)result; // truncate for Create_Process
					if (result > rlimit_as_hard_limit) {
						// if truncation to long results in a change in the value, then
						// the requested limit must be > 2 GB and we are on a 32 bit platform
						// in that case, the requested limit is > than what the process can get anyway
						// so just don't set a limit.
						rlimit_as_hard_limit = 0;
					}
					if (rlimit_as_hard_limit > 0) {
						dprintf(D_ALWAYS, "Setting job's virtual memory rlimit to %ld megabytes\n", rlimit_as_hard_limit);
					}
			} else {
				dprintf(D_ALWAYS, "Can't evaluate STARTER_RLIMIT_AS expression %s\n", rlimit_expr);
			}
			delete tree;
		} else {
			dprintf(D_ALWAYS, "Can't parse STARTER_RLIMIT_AS expression: %s\n", rlimit_expr);
		}
		free( rlimit_expr );
	}

	int *affinity_mask = makeCpuAffinityMask(Starter->getMySlotNumber());

#ifdef WIN32
	// if we loaded a slot user profile, import environment variables from it
	bool load_profile = false;
	bool run_as_owner = false;
	JobAd->LookupBool ( ATTR_JOB_LOAD_PROFILE, load_profile );
	JobAd->LookupBool ( ATTR_JOB_RUNAS_OWNER,  run_as_owner );
	if (load_profile && !run_as_owner) {
		const char * username = get_user_loginname();
		/* publish the users environment into that of the main job's environment */
		if (!OwnerProfile::environment(job_env, priv_state_get_handle(), username)) {
			dprintf(D_ALWAYS, "Failed to export environment for %s into the job.\n",
				username ? username : "<null>");
		}
	}
#endif

		// While we are still in user priv, print out the username
#if defined(LINUX)
	std::stringstream ss2;
	ss2 << Starter->GetExecuteDir() << DIR_DELIM_CHAR << "dir_" << getpid();
	std::string execute_dir = ss2.str();
	htcondor::Singularity::result sing_result; 
	int orig_args_len = args.Count();
	if (SupportsPIDNamespace()) {
		sing_result = htcondor::Singularity::setup(*Starter->jic->machClassAd(), *JobAd, JobName, args, job_iwd ? job_iwd : "", execute_dir, job_env);
	} else {
		sing_result = htcondor::Singularity::DISABLE;
	}

	if (sing_result == htcondor::Singularity::SUCCESS) {
		dprintf(D_ALWAYS, "Running job via singularity.\n");
		SetupSingularitySsh();
		if (fs_remap) {
			dprintf(D_ALWAYS, "Disabling filesystem remapping; singularity will perform these features.\n");
			fs_remap = NULL;
		}
		if (family_info && family_info->want_pid_namespace) {
			dprintf(D_FULLDEBUG, "PID namespaces cannot be enabled for singularity jobs.\n");
			job_not_started = true;
			free(affinity_mask);
			return 0;
		}

		if (param_boolean("SINGULARITY_RUN_TEST_BEFORE_JOB", true)) {
			std::string singErrorMessage;
			bool result = htcondor::Singularity::runTest(JobName, args, orig_args_len, job_env, singErrorMessage);
			if (!result) {
				free(affinity_mask);
				job_not_started = true;
				std::string starterErrorMessage = "Singularity test failed:";
				starterErrorMessage += singErrorMessage;
<<<<<<< HEAD
				Starter->jic->notifyStarterError( starterErrorMessage.c_str(),
			    	                              	true,
			        	                          CONDOR_HOLD_CODE::SingularityTestFailed,
			            	                      0);
=======
				EXCEPT("%s", starterErrorMessage.c_str());
>>>>>>> 2eb7069b
				return 0;
			}
		}


	} else if (sing_result == htcondor::Singularity::FAILURE) {
		dprintf(D_ALWAYS, "Singularity enabled but setup failed; failing job.\n");
		job_not_started = true;
		free(affinity_mask);
		return 0;
	} else if( Starter->glexecPrivSepHelper() ) {
			// TODO: if there is some way to figure out the final username,
			// print it out here or after starting the job.
		dprintf(D_ALWAYS,"Running job via glexec\n");
	}
#else
	if( false ) {
	}
#endif
	else {
		char const *username = NULL;
		char const *how = "";
		username = get_user_loginname();
		if( !username ) {
			username = "same uid as parent: personal condor";
		}
		dprintf(D_ALWAYS,"Running job %sas user %s\n",how,username);
	}
		// Support USER_JOB_WRAPPER parameter...
	if( has_wrapper ) {

			// make certain this wrapper program exists and is executable
		if( access(wrapper.c_str(),X_OK) < 0 ) {
			dprintf( D_ALWAYS, 
					 "Cannot find/execute USER_JOB_WRAPPER file %s\n",
					 wrapper.c_str() );
			job_not_started = true;
			free(affinity_mask);
			return 0;
		}
			// Now, we've got a valid wrapper.  We want that to become
			// "JobName" so we exec it directly. We also insert the
			// wrapper filename at the front of args. As a result,
			// the executable being wrapped is now argv[1] and so forth.
		args.InsertArg(wrapper.c_str(),0);
		JobName = wrapper;
	}
		// in the below dprintfs, we want to skip past argv[0], which
		// is sometimes condor_exec, in the Args string. 

	std::string args_string;
	args.GetArgsStringForDisplay(args_string, 1);
	if( has_wrapper ) {
			// print out exactly what we're doing so folks can debug
			// it, if they need to.
		dprintf( D_ALWAYS, "Using wrapper %s to exec %s\n", JobName.c_str(),
				 args_string.c_str() );
	} else {
		dprintf( D_ALWAYS, "About to exec %s %s\n", JobName.c_str(),
				 args_string.c_str() );
	}



	set_priv ( priv );

    // use this to return more detailed and reliable error message info
    // from create-process operation.
    std::string create_process_err_msg;

	if (privsep_helper != NULL) {
		const char* std_file_names[3] = {
			privsep_stdin_name.c_str(),
			privsep_stdout_name.c_str(),
			privsep_stderr_name.c_str()
		};
		JobPid = privsep_helper->create_process(JobName.c_str(),
		                                        args,
		                                        job_env,
		                                        job_iwd,
		                                        fds,
		                                        std_file_names,
		                                        nice_inc,
		                                        core_size_ptr,
		                                        1,
		                                        job_opt_mask,
		                                        family_info,
												affinity_mask,
												create_process_err_msg );
	}
	else {
		//
		// The following two commented-out Create_Process() calls were
		// left in as examples of (respectively) that bad old way,
		// the bad new way (in case you actually need to set all of
		// the default arguments), and the good new way (in case you
		// don't, in which case it's both shorter and clearer).
		//
		/*
		JobPid = daemonCore->Create_Process( JobName.c_str(),
		                                     args,
		                                     PRIV_USER_FINAL,
		                                     1,
		                                     FALSE,
		                                     FALSE,
		                                     &job_env,
		                                     job_iwd,
		                                     family_info,
		                                     NULL,
		                                     fds,
		                                     NULL,
		                                     nice_inc,
		                                     NULL,
		                                     job_opt_mask,
		                                     core_size_ptr,
		                                     affinity_mask,
		                                     NULL,
		                                     create_process_err_msg,
		                                     fs_remap,
		                                     rlimit_as_hard_limit);
		*/
		/*
		JobPid = daemonCore->CreateProcessNew( JobName.c_str(),
		                                     args,
		                                     {
		                                     PRIV_USER_FINAL,
		                                     1,
		                                     FALSE,
		                                     FALSE,
		                                     &job_env,
		                                     job_iwd,
		                                     family_info,
		                                     NULL,
		                                     fds,
		                                     NULL,
		                                     nice_inc,
		                                     NULL,
		                                     job_opt_mask,
		                                     core_size_ptr,
		                                     affinity_mask,
		                                     NULL,
		                                     create_process_err_msg,
		                                     fs_remap,
		                                     rlimit_as_hard_limit
		                                     }
		                                     );
		*/

		JobPid = daemonCore->CreateProcessNew( JobName.c_str(), args,
			OptionalCreateProcessArgs().priv(PRIV_USER_FINAL)
			.wantCommandPort(FALSE).wantUDPCommandPort(FALSE)
			.env(&job_env).cwd(job_iwd).familyInfo(family_info)
			.std(fds).niceInc(nice_inc).jobOptMask(job_opt_mask)
			.coreHardLimit(core_size_ptr).affinityMask(affinity_mask)
			.errorReturnMsg(create_process_err_msg).remap(fs_remap)
			.asHardLimit(rlimit_as_hard_limit)
		);
	}

	// Create_Process() saves the errno for us if it is an "interesting" error.
	int create_process_errno = errno;

    // errno is 0 in the privsep case.  This executes for the daemon core create-process logic
    if ((FALSE == JobPid) && (0 != create_process_errno)) {
        if (create_process_err_msg != "") create_process_err_msg += " ";
        std::string errbuf;
        formatstr(errbuf, "(errno=%d: '%s')", create_process_errno, strerror(create_process_errno));
        create_process_err_msg += errbuf;
    }

	free( affinity_mask );

	// now close the descriptors in fds array.  our child has inherited
	// them already, so we should close them so we do not leak descriptors.
	// NOTE, we want to use a special method to close the starter's
	// versions, if that's what we're using, so we don't think we've
	// still got those available in other parts of the code for any
	// reason.
	for ( int i = 0; i <= 2; i++ ) {
		if ( fds[i] >= 0 ) {
			daemonCore->Close_FD ( fds[i] );
		}
	}

	if ( JobPid == FALSE ) {
		JobPid = -1;

		if(!create_process_err_msg.empty()) {

			// if the reason Create_Process failed was that registering
			// a family with the ProcD failed, it is indicative of a
			// problem regarding this execute machine, not the job. in
			// this case, we'll want to EXCEPT instead of telling the
			// Shadow to put the job on hold. there are probably other
			// error conditions where EXCEPTing would be more appropriate
			// as well...
			//
			if (create_process_errno == DaemonCore::ERRNO_REGISTRATION_FAILED) {
				EXCEPT("Create_Process failed to register the job with the ProcD");
			}

			std::string err_msg = "Failed to execute '";
			err_msg += JobName;
			err_msg += "'";
			if(!args_string.empty()) {
				err_msg += " with arguments ";
				err_msg += args_string.c_str();
			}
			err_msg += ": ";
			err_msg += create_process_err_msg;
			if( !ThisProcRunsAlongsideMainProc() ) {
				Starter->jic->notifyStarterError( err_msg.c_str(),
			    	                              true,
			        	                          CONDOR_HOLD_CODE::FailedToCreateProcess,
			            	                      create_process_errno );
			}
		}

		dprintf(D_ALWAYS,"Create_Process(%s,%s, ...) failed: %s\n",
			JobName.c_str(), args_string.c_str(), create_process_err_msg.c_str());
		job_not_started = true;
		return 0;
	}

	num_pids++;

	dprintf(D_ALWAYS,"Create_Process succeeded, pid=%d\n",JobPid);

	condor_gettimestamp( job_start_time );

	return 1;
}

bool
OsProc::JobReaper( int pid, int status )
{
	dprintf( D_FULLDEBUG, "Inside OsProc::JobReaper()\n" );

	if (JobPid == pid) {
		// Only write ToE tags for the actual job process.
		if(! ThisProcRunsAlongsideMainProc()) {
			// Write the appropriate ToE tag if the process exited
			// of its own accord.
			if(! requested_exit) {
				// Store for the post-script's environment.
				this->howCode = ToE::OfItsOwnAccord;

				// This ClassAd gets delete()d by toe when toe goes out of
				// scope, because Insert() transfers ownership.
				classad::ClassAd * tag = new classad::ClassAd();
				tag->InsertAttr( "Who", ToE::itself );
				tag->InsertAttr( "How", ToE::strings[ToE::OfItsOwnAccord] );
				tag->InsertAttr( "HowCode", ToE::OfItsOwnAccord );
				struct timeval exitTime;
				condor_gettimestamp( exitTime );
				tag->InsertAttr( "When", (long long)exitTime.tv_sec );

				if(WIFSIGNALED(status)) {
					tag->InsertAttr( ATTR_ON_EXIT_BY_SIGNAL, true );
					tag->InsertAttr( ATTR_ON_EXIT_SIGNAL, WTERMSIG(status));
				} else {
					tag->InsertAttr( ATTR_ON_EXIT_BY_SIGNAL, false );
					tag->InsertAttr( ATTR_ON_EXIT_CODE, WEXITSTATUS(status));
				}

				classad::ClassAd toe;
				toe.Insert( ATTR_JOB_TOE, tag );

				std::string jobAdFileName;
				formatstr( jobAdFileName, "%s/.job.ad",
					Starter->GetWorkingDir(0) );
				ToE::writeTag( & toe, jobAdFileName );

				// Update the schedd's copy of the job ad.
				ClassAd updateAd( toe );
				Starter->publishUpdateAd( & updateAd );
				Starter->jic->periodicJobUpdate( & updateAd, true );
			} else {
				// If we didn't write a ToE, check to see if the startd did.
				std::string jobAdFileName;
				formatstr( jobAdFileName, "%s/.job.ad",
					Starter->GetWorkingDir(0) );
				FILE * f = safe_fopen_wrapper_follow( jobAdFileName.c_str(), "r" );
				if(! f) {
					dprintf( D_ALWAYS, "Failed to open .job.ad, can't forward ToE tag.\n" );
				} else {
					int error;
					bool isEof;
					classad::ClassAd jobAd;
					if( InsertFromFile( f, jobAd, isEof, error ) ) {
						classad::ClassAd * tag =
							dynamic_cast<classad::ClassAd *>(jobAd.Lookup(ATTR_JOB_TOE));
						if( tag ) {
							// Store for the post-script's environment.
							tag->EvaluateAttrInt( "HowCode", this->howCode );

							// Don't let jobAd delete tag; toe will delete
							// when it goes out of scope.
							jobAd.Remove(ATTR_JOB_TOE);

							classad::ClassAd toe;
							toe.Insert(ATTR_JOB_TOE, tag );

							// Update the schedd's copy of the job ad.
							ClassAd updateAd( toe );
							Starter->publishUpdateAd( & updateAd );
							Starter->jic->periodicJobUpdate( & updateAd, true );
						}
					}
				}
			}
		}

			// clear out num_pids... everything under this process
			// should now be gone
		num_pids = 0;

			// check to see if the job dropped a core file.  if so, we
			// want to rename that file so that it won't clobber other
			// core files back at the submit site.
		checkCoreFile();
	}
	return UserProc::JobReaper(pid, status);
}


bool
OsProc::JobExit( void )
{
	int reason;	

	dprintf( D_FULLDEBUG, "Inside OsProc::JobExit()\n" );

	if( requested_exit == true ) {
		if( Starter->jic->hadHold() || Starter->jic->hadRemove() ) {
			reason = JOB_KILLED;
		} else {
			reason = JOB_NOT_CKPTED;
		}
	} else if( dumped_core ) {
		reason = JOB_COREDUMPED;
	} else if( job_not_started ) {
		reason = JOB_NOT_STARTED;
	} else {
		reason = JOB_EXITED;
	}

#if defined ( WIN32 )

    priv_state old = set_user_priv ();
    HANDLE user_token = priv_state_get_handle ();
    ASSERT ( user_token );
    
    // Check USE_VISIBLE_DESKTOP in condor_config.  If set to TRUE,
    // then removed our users priveleges from the visible desktop.
	if (param_boolean_crufty("USE_VISIBLE_DESKTOP", false)) {
        /* at this point we can revoke the user's access to the visible desktop */
        RevokeDesktopAccess ( user_token );
    }

    set_priv ( old );

#endif

	return Starter->jic->notifyJobExit( exit_status, reason, this );
}



void
OsProc::checkCoreFile( void )
{
	// we must act differently depending on whether PrivSep is enabled.
	// if it's not, we rename any core file we find to
	// core.<cluster>.<proc>. if PrivSep is enabled, we may not have the
	// permissions to do the rename, so we don't. in either case, we
	// add the core file if present to the list of output files
	// (that happens in renameCoreFile for the non-PrivSep case)

	// Since Linux now writes out "core.pid" by default, we should
	// search for that.  Try the JobPid of our first child:
	std::string name_with_pid;
	formatstr( name_with_pid, "core.%d", JobPid );

	if (Starter->privSepHelper() != NULL) {

#if defined(WIN32)
		EXCEPT("PrivSep not yet available on Windows");
#else
		struct stat stat_buf;
		if (stat(name_with_pid.c_str(), &stat_buf) != -1) {
			Starter->jic->addToOutputFiles(name_with_pid.c_str());
		}
		else if (stat("core", &stat_buf) != -1) {
			Starter->jic->addToOutputFiles("core");
		}
#endif
	}
	else {
		std::string new_name;
		formatstr( new_name, "core.%d.%d",
		                  Starter->jic->jobCluster(), 
		                  Starter->jic->jobProc() );

		if( renameCoreFile(name_with_pid.c_str(), new_name.c_str()) ) {
			// great, we found it, renameCoreFile() took care of
			// everything we need to do... we're done.
			return;
		}

		// Now, just see if there's a file called "core"
		if( renameCoreFile("core", new_name.c_str()) ) {
			return;
		}
	}

	/*
	  maybe we should check for other possible pids (either by
	  using a Directory object to scan all the files in the iwd,
	  or by using the procfamily to test all the known pids under
	  the job).  also, you can configure linux to drop core files
	  with other possible values, not just pid.  however, it gets
	  complicated and it becomes harder and harder to tell if the
	  core files belong to this job or not in the case of a shared
	  file system where we might be running in a directory shared
	  by many jobs...  for now, the above is good enough and will
	  catch most of the problems we're having.
	*/
}


bool
OsProc::renameCoreFile( const char* old_name, const char* new_name )
{
	bool rval = false;
	int t_errno = 0;

	std::string old_full;
	std::string new_full;
	const char* job_iwd = Starter->jic->jobIWD();
	formatstr( old_full, "%s%c%s", job_iwd, DIR_DELIM_CHAR, old_name );
	formatstr( new_full, "%s%c%s", job_iwd, DIR_DELIM_CHAR, new_name );

	priv_state old_priv;

		// we need to do this rename as the user...
	errno = 0;
	old_priv = set_user_priv();
	int ret = rename(old_full.c_str(), new_full.c_str());
	if( ret != 0 ) {
			// rename failed
		t_errno = errno; // grab errno right away
		rval = false;
	} else { 
			// rename succeeded
		rval = true;
   	}
	set_priv( old_priv );

	if( rval ) {
		dprintf( D_FULLDEBUG, "Found core file '%s', renamed to '%s'\n",
				 old_name, new_name );
		if( dumped_core ) {
			EXCEPT( "IMPOSSIBLE: inside OsProc::renameCoreFile and "
					"dumped_core is already TRUE" );
		}
		dumped_core = true;
			// make sure it'll get transfered back, too.
		Starter->jic->addToOutputFiles( new_name );
	} else if( t_errno != ENOENT ) {
		dprintf( D_ALWAYS, "Failed to rename(%s,%s): errno %d (%s)\n",
				 old_full.c_str(), new_full.c_str(), t_errno,
				 strerror(t_errno) );
	}
	return rval;
}


void
OsProc::Suspend()
{
	daemonCore->Send_Signal(JobPid, SIGSTOP);
	is_suspended = true;
}

void
OsProc::Continue()
{
	if (is_suspended)
	{
	  daemonCore->Send_Signal(JobPid, SIGCONT);
	  is_suspended = false;
	}
}

bool
OsProc::ShutdownGraceful()
{
	if ( is_suspended ) {
		Continue();
	}
	requested_exit = true;
	if ( findRmKillSig(JobAd) != -1 ) {
		daemonCore->Send_Signal(JobPid, rm_kill_sig);
	} else {
		daemonCore->Send_Signal(JobPid, soft_kill_sig);
	}
	return false;	// return false says shutdown is pending	
}


bool
OsProc::ShutdownFast()
{
	// We purposely do not do a SIGCONT here, since there is no sense
	// in potentially swapping the job back into memory if our next
	// step is to hard kill it.
	requested_exit = true;
	daemonCore->Send_Signal(JobPid, SIGKILL);
	return false;	// return false says shutdown is pending
}


bool
OsProc::Remove()
{
	if ( is_suspended ) {
		Continue();
	}
	requested_exit = true;
	daemonCore->Send_Signal(JobPid, rm_kill_sig);
	return false;	// return false says shutdown is pending	
}


bool
OsProc::Hold()
{
	if ( is_suspended ) {
		Continue();
	}
	requested_exit = true;
	daemonCore->Send_Signal(JobPid, hold_kill_sig);
	return false;	// return false says shutdown is pending	
}


bool
OsProc::PublishUpdateAd( ClassAd* ad ) 
{
	dprintf( D_FULLDEBUG, "Inside OsProc::PublishUpdateAd()\n" );
	std::string buf;

	if (m_proc_exited) {
		buf = "Exited";
	} else if( is_checkpointed ) {
		buf = "Checkpointed";
	} else if( is_suspended ) {
		buf = "Suspended";
	} else {
		buf = "Running";
	}
	ad->Assign( ATTR_JOB_STATE, buf );

	ad->Assign( ATTR_NUM_PIDS, num_pids );

	if (m_proc_exited) {
		if( dumped_core ) {
			ad->Assign( ATTR_JOB_CORE_DUMPED, true );
		} // should we put in ATTR_JOB_CORE_DUMPED = false if not?
	}

	return UserProc::PublishUpdateAd( ad );
}

void
OsProc::PublishToEnv( Env * proc_env ) {
	UserProc::PublishToEnv( proc_env );

	if( howCode != -1 ) {
		std::string name;
		formatstr( name, "_%s_HOW_CODE", myDistro->Get() );
		upper_case(name);
		proc_env->SetEnv( name, std::to_string( howCode ) );
	}
}

int *
OsProc::makeCpuAffinityMask(int slotId) {
	bool useAffinity = param_boolean("ENFORCE_CPU_AFFINITY", false);

	if (!useAffinity) {
		dprintf(D_FULLDEBUG, "ENFORCE_CPU_AFFINITY not true, not setting affinity\n");	
		return NULL;
	}

	// slotID of 0 means "no slot".  Punt.
	if (slotId < 1) {
		return NULL;
	}

	char *affinityParamResult = param("STARTD_ASSIGNED_AFFINITY");
	if (!affinityParamResult) {
		std::string affinityParam;
		formatstr(affinityParam, "SLOT%d_CPU_AFFINITY", slotId);
		affinityParamResult = param(affinityParam.c_str());
	}

	if (affinityParamResult == NULL) {
		// No specific cpu, assume one-to-one mapping from slotid
		// to cpu affinity

		dprintf(D_FULLDEBUG, "Setting cpu affinity to %d\n", slotId - 1);	
		int *mask = (int *) malloc(sizeof(int) * 2);
		ASSERT( mask != NULL );
		mask[0] = 2;
		mask[1] = slotId - 1; // slots start at 1, cpus at 0
		return mask;
	}

	StringList cpus(affinityParamResult);

	if (cpus.number() < 1) {
		dprintf(D_ALWAYS, "Could not parse affinity string %s, not setting affinity\n", affinityParamResult);
		free(affinityParamResult);
		return NULL;
	}

	int *mask = (int *) malloc(sizeof(int) * (cpus.number() + 1));
	if ( ! mask)
		return mask;

	mask[0] = cpus.number() + 1;
	cpus.rewind();
	char *cpu;
	int index = 1;
	while ((cpu = cpus.next())) {
		mask[index++] = atoi(cpu);
	}

	free(affinityParamResult);
	return mask;
}

void
OsProc::SetupSingularitySsh() {
#ifdef LINUX
	
	// First, create a unix domain socket that we can listen on
	int uds = socket(AF_UNIX, SOCK_STREAM, 0);
	if (uds < 0) {
		dprintf(D_ALWAYS, "Cannot create unix domain socket for singularity ssh_to_job\n");
		return;
	}

	// stuff the unix domain socket into a reli sock
	sshListener.close();
	sshListener.assignDomainSocket(uds);

	// and bind it to a filename in the scratch directory
	struct sockaddr_un pipe_addr;
	memset(&pipe_addr, 0, sizeof(pipe_addr));
	pipe_addr.sun_family = AF_UNIX;
	unsigned pipe_addr_len;

	std::string workingDir = Starter->GetWorkingDir(0);
	std::string pipeName = workingDir + "/.docker_sock";	

	strncpy(pipe_addr.sun_path, pipeName.c_str(), sizeof(pipe_addr.sun_path)-1);
	pipe_addr_len = SUN_LEN(&pipe_addr);

	{
	TemporaryPrivSentry sentry(PRIV_USER);
	int rc = bind(uds, (struct sockaddr *)&pipe_addr, pipe_addr_len);
	if (rc < 0) {
		dprintf(D_ALWAYS, "Cannot bind unix domain socket at %s for singularity ssh_to_job: %d\n", pipeName.c_str(), errno);
		return;
	}
	}

	listen(uds, 50);
	sshListener._state = Sock::sock_special;
	sshListener._special_state = ReliSock::relisock_listen;

	// now register this socket so we get called when connected to
	int rc;
	rc = daemonCore->Register_Socket(
		&sshListener,
		"Singularity sshd listener",
		(SocketHandlercpp)&OsProc::AcceptSingSshClient,
		"OsProc::AcceptSingSshClient",
		this);
	ASSERT( rc >= 0 );


	// and a reaper 
	singReaperId = daemonCore->Register_Reaper("SingEnterReaper", (ReaperHandlercpp)&OsProc::SingEnterReaper,
		"ExecReaper", this);

#else
	// Shut the compiler up
	//(void)execReaperId;
#endif
}

int
OsProc::AcceptSingSshClient(Stream *stream) {
#ifdef LINUX
        int fds[3];
        sns = ((ReliSock*)stream)->accept();

        dprintf(D_ALWAYS, "Accepted new connection from ssh client for container job\n");
        fds[0] = fdpass_recv(sns->get_file_desc());
        fds[1] = fdpass_recv(sns->get_file_desc());
        fds[2] = fdpass_recv(sns->get_file_desc());

	// we have the pid of the singularity process, need pid of the job
	// sometimes this is the direct child of singularity, sometimes singularity
	// runs an init-like process and the job is the grandchild of singularity

	// if a grandkid exists, use that, otherwise child, otherwise sing itself

	int pid = findChildProc(JobPid);
	if (pid == -1) {
		pid = JobPid; // hope for the best
	}
	if (findChildProc(pid) > 0)
		pid = findChildProc(pid);

	ArgList args;
	args.AppendArg("/usr/bin/nsenter");
	args.AppendArg("-t"); // target pid
	char buf[32];
	sprintf(buf,"%d", pid);
	args.AppendArg(buf); // pid of running job

	bool setuid = param_boolean("SINGULARITY_IS_SETUID", true);
	if (setuid) {
		// The default case where singularity is using a setuid wrapper
		args.AppendArg("-m"); // mount namespace
		args.AppendArg("-i"); // ipc namespace
		args.AppendArg("-p"); // pid namespace
		args.AppendArg("-r"); // root directory
		args.AppendArg("-w"); // cwd is container's

		args.AppendArg("-S");
		sprintf(buf, "%d", get_user_uid());
		args.AppendArg(buf);
	
		args.AppendArg("-G");
		sprintf(buf, "%d", get_user_gid());
		args.AppendArg(buf);
	} else {
		args.AppendArg("-U"); // enter only the User namespace
		args.AppendArg("-r"); // chroot
		args.AppendArg("-preserve-credentials");
	
	}

	Env env;
	std::string env_errors;
	if (!Starter->GetJobEnv(JobAd,&env, env_errors)) {
		dprintf(D_ALWAYS, "Warning -- cannot put environment into singularity job: %s\n", env_errors.c_str());
	}

	std::string target_dir;
        bool has_target = param(target_dir, "SINGULARITY_TARGET_DIR") && !target_dir.empty();
	if (has_target) {
		htcondor::Singularity::retargetEnvs(env, target_dir, "");
	}

	std::string bin_dir;
	param(bin_dir, "BIN");
	if (bin_dir.empty()) bin_dir = "/usr/bin";
	bin_dir += "/condor_nsenter";

	singExecPid = daemonCore->Create_Process(
		bin_dir.c_str(),
		args,
		setuid ? PRIV_ROOT : PRIV_USER,
		singReaperId,
		FALSE,
		FALSE,
		&env,
		".",
		NULL,
		NULL,
		fds);

        dprintf(D_ALWAYS, "singularity enter_ns returned pid %d\n", singExecPid);

#endif
return KEEP_STREAM;
}

int 
OsProc::SingEnterReaper( int pid, int status ) {
	dprintf(D_FULLDEBUG, "OsProc:singEnterReaper called with pid %d status = %d\n", pid, status);
		
	if (pid == singExecPid) {
		delete sns;
		return false;
	} else {
		dprintf(D_ALWAYS, "OsProc::singEnterReaper called for unknown pid %d\n", pid);
	}
	
	return true;
}<|MERGE_RESOLUTION|>--- conflicted
+++ resolved
@@ -527,14 +527,7 @@
 				job_not_started = true;
 				std::string starterErrorMessage = "Singularity test failed:";
 				starterErrorMessage += singErrorMessage;
-<<<<<<< HEAD
-				Starter->jic->notifyStarterError( starterErrorMessage.c_str(),
-			    	                              	true,
-			        	                          CONDOR_HOLD_CODE::SingularityTestFailed,
-			            	                      0);
-=======
 				EXCEPT("%s", starterErrorMessage.c_str());
->>>>>>> 2eb7069b
 				return 0;
 			}
 		}
