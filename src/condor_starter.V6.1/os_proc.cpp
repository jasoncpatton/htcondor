/***************************************************************
 *
 * Copyright (C) 1990-2007, Condor Team, Computer Sciences Department,
 * University of Wisconsin-Madison, WI.
 * 
 * Licensed under the Apache License, Version 2.0 (the "License"); you
 * may not use this file except in compliance with the License.  You may
 * obtain a copy of the License at
 * 
 *    http://www.apache.org/licenses/LICENSE-2.0
 * 
 * Unless required by applicable law or agreed to in writing, software
 * distributed under the License is distributed on an "AS IS" BASIS,
 * WITHOUT WARRANTIES OR CONDITIONS OF ANY KIND, either express or implied.
 * See the License for the specific language governing permissions and
 * limitations under the License.
 *
 ***************************************************************/


#include "condor_common.h"
#include "condor_classad.h"
#include "condor_config.h"
#include "condor_debug.h"
#include "env.h"
#include "user_proc.h"
#include "os_proc.h"
#include "starter.h"
#include "condor_daemon_core.h"

#ifdef HAVE_SCM_RIGHTS_PASSFD
#include "shared_port_scm_rights.h"
#include "fdpass.h"
#endif

#include "condor_attributes.h"
#include "classad_helpers.h"
#include "sig_name.h"
#include "exit.h"
#include "condor_uid.h"
#include "filename_tools.h"
#include "my_popen.h"
#ifdef WIN32
#include "perm.h"
#include "profile.WINDOWS.h"
#include "access_desktop.WINDOWS.h"
#endif
#include "classad_oldnew.h"
#include "singularity.h"
#include "find_child_proc.h"

#include <sstream>
#include <charconv>

extern class Starter *starter;
extern const char* JOB_WRAPPER_FAILURE_FILE;

extern const char* JOB_AD_FILENAME;
extern const char* MACHINE_AD_FILENAME;


int singExecPid = -1;
ReliSock *sns = 0;

/* OsProc class implementation */

OsProc::OsProc( ClassAd* ad ) : howCode(-1), cgroupActive(false)
{
    dprintf ( D_FULLDEBUG, "In OsProc::OsProc()\n" );
	JobAd = ad;
	is_suspended = false;
	is_checkpointed = false;
	num_pids = 0;
	dumped_core = false;
	job_not_started = false;
	m_using_priv_sep = false;
	singReaperId = -1;
	UserProc::initialize();
}


OsProc::~OsProc()
{
	if ( daemonCore && daemonCore->SocketIsRegistered(&sshListener)) {
		daemonCore->Cancel_Socket(&sshListener);
	}
}


bool
OsProc::canonicalizeJobPath(/* not const */ std::string &JobName, const char *job_iwd) {
		// prepend the full path to this name so that we
		// don't have to rely on the PATH inside the
		// USER_JOB_WRAPPER or for exec().

    bool transfer_exe = true;
    JobAd->LookupBool(ATTR_TRANSFER_EXECUTABLE, transfer_exe);

    bool preserve_rel = false;
    if (!JobAd->LookupBool(ATTR_PRESERVE_RELATIVE_EXECUTABLE, preserve_rel)) {
        preserve_rel = false;
    }

    bool relative_exe = !fullpath(JobName.c_str()) && (JobName.length() > 0);

	if (this->ShouldConvertCmdToAbsolutePath()) {
		if (relative_exe && preserve_rel && !transfer_exe) {
			dprintf(D_ALWAYS, "Preserving relative executable path: %s\n", JobName.c_str());
		}
		else if ( starter->jic->usingFileTransfer() && transfer_exe ) {
			formatstr( JobName, "%s%c%s",
					starter->GetWorkingDir(0),
					DIR_DELIM_CHAR,
					condor_basename(JobName.c_str()) );
		}
		else if (relative_exe && job_iwd && *job_iwd) {
			std::string full_name;
			formatstr(full_name, "%s%c%s",
					job_iwd,
					DIR_DELIM_CHAR,
					JobName.c_str());
			JobName = full_name;
		}
	}
	return true;
}

int
OsProc::StartJob(FamilyInfo* family_info, FilesystemRemap* fs_remap=NULL)
{
	int nice_inc = 0;
	bool has_wrapper = false;

	dprintf(D_FULLDEBUG,"in OsProc::StartJob()\n");

	if ( !JobAd ) {
		dprintf ( D_ALWAYS, "No JobAd in OsProc::StartJob()!\n" );
		job_not_started = true;
		return 0;
	}

	std::string JobName;
	if ( JobAd->LookupString( ATTR_JOB_CMD, JobName ) != 1 ) {
		dprintf( D_ALWAYS, "%s not found in JobAd.  Aborting StartJob.\n",
				 ATTR_JOB_CMD );
		job_not_started = true;
		return 0;
	}

	const char* job_iwd = starter->jic->jobRemoteIWD();
	dprintf( D_ALWAYS, "IWD: %s\n", job_iwd );

		// // // // // //
		// Arguments
		// // // // // //
	this->canonicalizeJobPath(JobName, job_iwd);

	if( starter->isGridshell() ) {
			// if we're a gridshell, just try to chmod our job, since
			// globus probably transfered it for us and left it with
			// bad permissions...
		priv_state old_priv = set_user_priv();
		int retval = chmod( JobName.c_str(), S_IRWXU | S_IRWXO | S_IRWXG );
		set_priv( old_priv );
		if( retval < 0 ) {
			dprintf ( D_ALWAYS, "Failed to chmod %s!\n", JobName.c_str() );
			return 0;
		}
	}

	ArgList args;

		// Since we may be adding to the argument list, we may need to deal
		// with platform-specific arg syntax in the user's args in order
		// to successfully merge them with the additional wrapper args.
	args.SetArgV1SyntaxToCurrentPlatform();

	std::string wrapper;
	has_wrapper = param(wrapper, "USER_JOB_WRAPPER");

	if (JobName.length() > 0) {
		if( !getArgv0() || has_wrapper ) {
			args.AppendArg(JobName.c_str());
		} else {
			args.AppendArg(getArgv0());
		}
	}
	
		// Support USE_PARROT 
	bool use_parrot = false;
	if( JobAd->LookupBool( ATTR_USE_PARROT, use_parrot) ) {
			// Check for parrot executable
		char *parrot = NULL;
		if( (parrot=param("PARROT")) ) {
			if( access(parrot,X_OK) < 0 ) {
				dprintf( D_ALWAYS, "Unable to use parrot(Cannot find/execute "
					"at %s(%s)).\n", parrot, strerror(errno) );
				free( parrot );
				job_not_started = true;
				return 0;
			} else {
				args.AppendArg(JobName.c_str());
				JobName = parrot;
				free( parrot );
			}
		} else {
			dprintf( D_ALWAYS, "Unable to use parrot(Undefined path in config"
			" file)" );
			job_not_started = true;
			return 0;
		}
	}

		// Either way, we now have to add the user-specified args as
		// the rest of the Args string.
	std::string args_error;
	if(!args.AppendArgsFromClassAd(JobAd,args_error)) {
		dprintf(D_ALWAYS, "Failed to read job arguments from JobAd.  "
				"Aborting OsProc::StartJob: %s\n",args_error.c_str());
		job_not_started = true;
		return 0;
	}

		// // // // // // 
		// Environment 
		// // // // // // 

		// Now, instantiate an Env object so we can manipulate the
		// environment as needed.
	Env job_env;

	std::string env_errors;
	if( !starter->GetJobEnv(JobAd,&job_env, env_errors) ) {
		dprintf( D_ALWAYS, "Aborting OSProc::StartJob: %s\n",
				 env_errors.c_str());
		job_not_started = true;
		return 0;
	}


		// // // // // // 
		// Standard Files
		// // // // // // 

	// handle stdin, stdout, and stderr redirection
	int fds[3];
		// initialize these to -2 to mean they're not specified.
		// -1 will be treated as an error.
	fds[0] = -2; fds[1] = -2; fds[2] = -2;

		// in order to open these files we must have the user's privs:
	priv_state priv;
	priv = set_user_priv();

	bool stdin_ok;
	bool stdout_ok;
	bool stderr_ok;
	fds[0] = openStdFile( SFT_IN,
	                      NULL,
	                      true,
	                      "Input file");
	stdin_ok = (fds[0] != -1);
	fds[1] = openStdFile( SFT_OUT,
	                      NULL,
	                      true,
	                      "Output file");
	stdout_ok = (fds[1] != -1);
	fds[2] = openStdFile( SFT_ERR,
	                      NULL,
	                      true,
	                      "Error file");
	stderr_ok = (fds[2] != -1);

	/* Bail out if we couldn't open the std files correctly */
	if( !stdin_ok || !stdout_ok || !stderr_ok ) {
		/* only close ones that had been opened correctly */
		for ( int i = 0; i <= 2; i++ ) {
			if ( fds[i] >= 0 ) {
				daemonCore->Close_FD ( fds[i] );
			}
		}
		dprintf(D_ALWAYS, "Failed to open some/all of the std files...\n");
		dprintf(D_ALWAYS, "Aborting OsProc::StartJob.\n");
		set_priv(priv); /* go back to original priv state before leaving */
		job_not_started = true;
		return 0;
	}

		// // // // // // 
		// Misc + Exec
		// // // // // // 

	if( !ThisProcRunsAlongsideMainProc() ) {
		starter->jic->notifyJobPreSpawn();
	}

	// compute job's renice value by evaluating the machine's
	// JOB_RENICE_INCREMENT in the context of the job ad...

    char* ptmp = param( "JOB_RENICE_INCREMENT" );
	if( ptmp ) {
			// insert renice expr into our copy of the job ad
		if( !JobAd->AssignExpr( "Renice", ptmp ) ) {
			dprintf( D_ALWAYS, "ERROR: failed to insert JOB_RENICE_INCREMENT "
				"into job ad, Aborting OsProc::StartJob...\n" );
			free( ptmp );
			job_not_started = true;
			return 0;
		}
			// evaluate
		if( JobAd->LookupInteger( "Renice", nice_inc ) ) {
			dprintf( D_ALWAYS, "Renice expr \"%s\" evaluated to %d\n",
					 ptmp, nice_inc );
		} else {
			dprintf( D_ALWAYS, "WARNING: job renice expr (\"%s\") doesn't "
					 "eval to int!  Using default of 10...\n", ptmp );
			nice_inc = 10;
		}

			// enforce valid ranges for nice_inc
		if( nice_inc < 0 ) {
			dprintf( D_FULLDEBUG, "WARNING: job renice value (%d) is too "
					 "low: adjusted to 0\n", nice_inc );
			nice_inc = 0;
		}
		else if( nice_inc > 19 ) {
			dprintf( D_FULLDEBUG, "WARNING: job renice value (%d) is too "
					 "high: adjusted to 19\n", nice_inc );
			nice_inc = 19;
		}

		ASSERT( ptmp );
		free( ptmp );
		ptmp = NULL;
	} else {
			// if JOB_RENICE_INCREMENT is undefined, default to 0
		nice_inc = 0;
	}

		// Grab the full environment back out of the Env object 
	if(IsFulldebug(D_FULLDEBUG)) {
		std::string env_string;
		job_env.getDelimitedStringForDisplay( env_string);
		dprintf(D_FULLDEBUG, "Env = %s\n", env_string.c_str());
	}

	// Stash the environment in the manifest directory, if desired.
	std::string manifest_dir = "_condor_manifest";
	bool want_manifest = false;
	if( JobAd->LookupString( ATTR_JOB_MANIFEST_DIR, manifest_dir ) ||
	   (JobAd->LookupBool( ATTR_JOB_MANIFEST_DESIRED, want_manifest ) && want_manifest) ) {
		const std::string f = "environment";
		FILE * file = starter->OpenManifestFile( f.c_str() );
		if( file != NULL ) {
			std::string env_string;
			job_env.getDelimitedStringForDisplay( env_string);

			fprintf( file, "%s\n", env_string.c_str());
			fclose(file);
		} else {
			dprintf( D_ALWAYS, "Failed to open environment log %s: %d (%s)\n", f.c_str(), errno, strerror(errno) );
		}
	}

	// Check to see if we need to start this process paused, and if
	// so, pass the right flag to DC::Create_Process().
	int job_opt_mask = DCJOBOPT_NO_CONDOR_ENV_INHERIT;
	bool inherit_starter_env = false;
	auto_free_ptr envlist(param("JOB_INHERITS_STARTER_ENVIRONMENT"));
	if (envlist && ! string_is_boolean_param(envlist, inherit_starter_env)) {
		WhiteBlackEnvFilter filter(envlist);
		job_env.Import(filter);
		inherit_starter_env = false; // make sure that CreateProcess doesn't inherit again
	}
	if ( ! inherit_starter_env) {
		job_opt_mask |= DCJOBOPT_NO_ENV_INHERIT;
	}
	bool suspend_job_at_exec = false;
	JobAd->LookupBool( ATTR_SUSPEND_JOB_AT_EXEC, suspend_job_at_exec);
	if( suspend_job_at_exec ) {
		dprintf( D_FULLDEBUG, "OsProc::StartJob(): "
				 "Job wants to be suspended at exec\n" );
		job_opt_mask |= DCJOBOPT_SUSPEND_ON_EXEC;
	}

	// If there is a requested coresize for this job, enforce it.
	// Convert negative and very large values to RLIM_INFINITY, meaning
	// no size limit.
	// RLIM_INFINITY is unsigned, but its value and type size vary.
	long long core_size_ad;
	size_t core_size;
	size_t *core_size_ptr = NULL;
#if !defined(WIN32)
	if ( JobAd->LookupInteger( ATTR_CORE_SIZE, core_size_ad ) ) {
		if ( core_size_ad < 0 ) {
			core_size = RLIM_INFINITY;
		} else {
			core_size = (size_t)core_size_ad;
		}
	} else {
		// if ATTR_CORE_SIZE is unset, assume 0
		core_size = 0;
	}
	core_size_ptr = &core_size;
#endif // !defined(WIN32)

	long rlimit_as_hard_limit = 0;
	char *rlimit_expr = param("STARTER_RLIMIT_AS");
	if (rlimit_expr) {
		classad::ClassAdParser parser;

		classad::ExprTree *tree = parser.ParseExpression(rlimit_expr);
		if (tree) {
			classad::Value val;
			long long result = 0L;

			if (EvalExprToNumber(tree, starter->jic->machClassAd(), JobAd, val) &&
				val.IsIntegerValue(result)) {
					result *= 1024 * 1024; // convert to megabytes
					rlimit_as_hard_limit = (long)result; // truncate for Create_Process
					if (result > rlimit_as_hard_limit) {
						// if truncation to long results in a change in the value, then
						// the requested limit must be > 2 GB and we are on a 32 bit platform
						// in that case, the requested limit is > than what the process can get anyway
						// so just don't set a limit.
						rlimit_as_hard_limit = 0;
					}
					if (rlimit_as_hard_limit > 0) {
						dprintf(D_ALWAYS, "Setting job's virtual memory rlimit to %ld megabytes\n", rlimit_as_hard_limit);
					}
			} else {
				dprintf(D_ALWAYS, "Can't evaluate STARTER_RLIMIT_AS expression %s\n", rlimit_expr);
			}
			delete tree;
		} else {
			dprintf(D_ALWAYS, "Can't parse STARTER_RLIMIT_AS expression: %s\n", rlimit_expr);
		}
		free( rlimit_expr );
	}

	int *affinity_mask = makeCpuAffinityMask(starter->getMySlotNumber());

#ifdef WIN32
	// if we loaded a slot user profile, import environment variables from it
	bool load_profile = false;
	bool run_as_owner = false;
	JobAd->LookupBool ( ATTR_JOB_LOAD_PROFILE, load_profile );
	JobAd->LookupBool ( ATTR_JOB_RUNAS_OWNER,  run_as_owner );
	if (load_profile && !run_as_owner) {
		const char * username = get_user_loginname();
		/* publish the users environment into that of the main job's environment */
		if (!OwnerProfile::environment(job_env, priv_state_get_handle(), username)) {
			dprintf(D_ALWAYS, "Failed to export environment for %s into the job.\n",
				username ? username : "<null>");
		}
	}
#endif

		// While we are still in user priv, print out the username
#if defined(LINUX)
	htcondor::Singularity::result sing_result; 
	int orig_args_len = args.Count();

	htcondor::Singularity::UseLauncher launcher = htcondor::Singularity::NO_LAUNCHER;
	if (SupportsPIDNamespace()) {
		if (param_boolean("SINGULARITY_USE_LAUNCHER", false)) {
			launcher = htcondor::Singularity::USE_LAUNCHER;
		}
		sing_result = htcondor::Singularity::setup(*starter->jic->machClassAd(), *JobAd, JobName, args, starter->GetSlotDir(), job_iwd ? job_iwd : "", starter->GetWorkingDir(0), job_env, launcher);
	} else {
		sing_result = htcondor::Singularity::DISABLE;
	}

	if (sing_result == htcondor::Singularity::SUCCESS) {
		dprintf(D_ALWAYS, "Running job via singularity.\n");

		if (launcher == htcondor::Singularity::USE_LAUNCHER) {
			droppedContainerLaunched = true;
		}

		bool ssh_enabled = param_boolean("ENABLE_SSH_TO_JOB",true,true,starter->jic->machClassAd(),JobAd);
		if( ssh_enabled ) {
			SetupSingularitySsh();
		}

		if (fs_remap) {
			dprintf(D_ALWAYS, "Disabling filesystem remapping; singularity will perform these features.\n");
			fs_remap = NULL;
		}
		if (family_info && family_info->want_pid_namespace) {
			dprintf(D_FULLDEBUG, "PID namespaces cannot be enabled for singularity jobs.\n");
			job_not_started = true;
			free(affinity_mask);
			return 0;
		}

		if (param_boolean("SINGULARITY_RUN_TEST_BEFORE_JOB", true)) {
			std::string singErrorMessage;
			bool result = htcondor::Singularity::runTest(JobName, args, orig_args_len, job_env, singErrorMessage);
			if (!result) {
				free(affinity_mask);
				job_not_started = true;
				std::string starterErrorMessage = "Singularity test failed:";
				starterErrorMessage += singErrorMessage;
				EXCEPT("%s", starterErrorMessage.c_str());
				return 0;
			}
		}


	} else if (sing_result == htcondor::Singularity::FAILURE) {
		dprintf(D_ALWAYS, "Singularity enabled but setup failed; failing job.\n");
		job_not_started = true;
		free(affinity_mask);
		return 0;
	} 
#else
	if( false ) {
	}
#endif
	else {
		char const *username = NULL;
		char const *how = "";
		username = get_user_loginname();
		if( !username ) {
			username = "same uid as parent: personal condor";
		}
		dprintf(D_ALWAYS,"Running job %sas user %s\n",how,username);
	}
		// Support USER_JOB_WRAPPER parameter...
	if( has_wrapper ) {

			// make certain this wrapper program exists and is executable
		if( access(wrapper.c_str(),X_OK) < 0 ) {
			dprintf( D_ALWAYS, 
					 "Cannot find/execute USER_JOB_WRAPPER file %s\n",
					 wrapper.c_str() );
			job_not_started = true;
			free(affinity_mask);
			return 0;
		}
			// Now, we've got a valid wrapper.  We want that to become
			// "JobName" so we exec it directly. We also insert the
			// wrapper filename at the front of args. As a result,
			// the executable being wrapped is now argv[1] and so forth.
		args.InsertArg(wrapper.c_str(),0);
		JobName = wrapper;
	}
		// in the below dprintfs, we want to skip past argv[0], which
		// is sometimes condor_exec, in the Args string. 

	std::string args_string;
	args.GetArgsStringForDisplay(args_string, 1);
	if( has_wrapper ) {
			// print out exactly what we're doing so folks can debug
			// it, if they need to.
		dprintf( D_ALWAYS, "Using wrapper %s to exec %s\n", JobName.c_str(),
				 args_string.c_str() );
	} else {
		dprintf( D_ALWAYS, "About to exec %s %s\n", JobName.c_str(),
				 args_string.c_str() );
	}



	set_priv ( priv );

    // use this to return more detailed and reliable error message info
    // from create-process operation.
    std::string create_process_err_msg;

	//
	// The following two commented-out Create_Process() calls were
	// left in as examples of (respectively) that bad old way,
	// the bad new way (in case you actually need to set all of
	// the default arguments), and the good new way (in case you
	// don't, in which case it's both shorter and clearer).
	//
	/*
	JobPid = daemonCore->Create_Process( JobName.c_str(),
	                                     args,
	                                     PRIV_USER_FINAL,
	                                     1,
	                                     FALSE,
	                                     FALSE,
	                                     &job_env,
	                                     job_iwd,
	                                     family_info,
	                                     NULL,
	                                     fds,
	                                     NULL,
	                                     nice_inc,
	                                     NULL,
	                                     job_opt_mask,
	                                     core_size_ptr,
	                                     affinity_mask,
	                                     NULL,
	                                     create_process_err_msg,
	                                     fs_remap,
	                                     rlimit_as_hard_limit);
	*/
	/*
	JobPid = daemonCore->CreateProcessNew( JobName.c_str(),
	                                     args,
	                                     {
	                                     PRIV_USER_FINAL,
	                                     1,
	                                     FALSE,
	                                     FALSE,
	                                     &job_env,
	                                     job_iwd,
	                                     family_info,
	                                     NULL,
	                                     fds,
	                                     NULL,
	                                     nice_inc,
	                                     NULL,
	                                     job_opt_mask,
	                                     core_size_ptr,
	                                     affinity_mask,
	                                     NULL,
	                                     create_process_err_msg,
	                                     fs_remap,
	                                     rlimit_as_hard_limit
	                                     }
	                                     );
	*/

	OptionalCreateProcessArgs cpArgs(create_process_err_msg);
	JobPid = daemonCore->CreateProcessNew( JobName, args,
		 cpArgs.priv(PRIV_USER_FINAL)
		.wantCommandPort(FALSE).wantUDPCommandPort(FALSE)
		.env(&job_env).cwd(job_iwd).familyInfo(family_info)
		.std(fds).niceInc(nice_inc).jobOptMask(job_opt_mask)
		.coreHardLimit(core_size_ptr).affinityMask(affinity_mask)
		.remap(fs_remap)
		.asHardLimit(rlimit_as_hard_limit)
	);

	// Create_Process() saves the errno for us if it is an "interesting" error.
	int create_process_errno = errno;

    // This executes for the daemon core create-process logic
    if ((FALSE == JobPid) && (0 != create_process_errno)) {
        if (create_process_err_msg != "") create_process_err_msg += " ";
        std::string errbuf;
        formatstr(errbuf, "(errno=%d: '%s')", create_process_errno, strerror(create_process_errno));
        create_process_err_msg += errbuf;
    }

	free( affinity_mask );

	// now close the descriptors in fds array.  our child has inherited
	// them already, so we should close them so we do not leak descriptors.
	// NOTE, we want to use a special method to close the starter's
	// versions, if that's what we're using, so we don't think we've
	// still got those available in other parts of the code for any
	// reason.
	for ( int i = 0; i <= 2; i++ ) {
		if ( fds[i] >= 0 ) {
			daemonCore->Close_FD ( fds[i] );
		}
	}

	if ( JobPid == FALSE ) {
		JobPid = -1;

		if(!create_process_err_msg.empty()) {

			// if the reason Create_Process failed was that registering
			// a family with the ProcD failed, it is indicative of a
			// problem regarding this execute machine, not the job. in
			// this case, we'll want to EXCEPT instead of telling the
			// Shadow to put the job on hold. there are probably other
			// error conditions where EXCEPTing would be more appropriate
			// as well...
			//
			if (create_process_errno == DaemonCore::ERRNO_REGISTRATION_FAILED) {
				EXCEPT("Create_Process failed to register the job with the ProcD");
			}

			std::string err_msg = "Failed to execute '";
			err_msg += JobName;
			err_msg += "'";
			if(!args_string.empty()) {
				err_msg += " with arguments ";
				err_msg += args_string;
			}
			err_msg += ": ";
			err_msg += create_process_err_msg;
			if( !ThisProcRunsAlongsideMainProc() ) {
				starter->jic->notifyStarterError( err_msg.c_str(),
			    	                              true,
			        	                          CONDOR_HOLD_CODE::FailedToCreateProcess,
			            	                      create_process_errno );
			}
		}

		dprintf(D_ALWAYS,"Create_Process(%s,%s, ...) failed: %s\n",
			JobName.c_str(), args_string.c_str(), create_process_err_msg.c_str());
		job_not_started = true;
		return 0;
	}

	num_pids++;

	dprintf(D_ALWAYS,"Create_Process succeeded, pid=%d\n",JobPid);

	if (family_info->cgroup_active) {
		this->cgroupActive = true;
	}
	condor_gettimestamp( job_start_time );

	return 1;
}

bool
OsProc::JobReaper( int pid, int status )
{
	dprintf( D_FULLDEBUG, "Inside OsProc::JobReaper()\n" );

	if (JobPid == pid) {

		// Only write ToE tags for the actual job process.
		if(! ThisProcRunsAlongsideMainProc()) {

			// If the singularity runtime ran with a laucher wwrapper and we didn't
			// get to drop the "we launched" file, evict the job, the
			// runtime failed, and it isn't the job's fault
			if (droppedContainerLaunched) {
				TemporaryPrivSentry sentry(PRIV_USER);
				
				std::string launchFilePath = starter->GetWorkingDir(0);
				launchFilePath += "/.condor_container_launched";
				struct stat unused;
				int r = stat(launchFilePath.c_str(), &unused);
				if (r != 0) {
					EXCEPT("Apptainer runtime failed to start");
				}
			}

<<<<<<< HEAD
=======
			// The shadow doesn't properly handle a job whose state goes
			// from Suspended to Exited. If we send an update now, the
			// shadow sees a transition from Suspended to Running.
			// It'll then see an transition from Running to Exited from
			// the final update we send shortly therearfter.
			ClassAd updateAd;
			starter->publishUpdateAd(&updateAd);
			starter->jic->periodicJobUpdate(&updateAd);
>>>>>>> 4a3e54b5
		}

			// clear out num_pids... everything under this process
			// should now be gone
		num_pids = 0;

			// check to see if the job dropped a core file.  if so, we
			// want to rename that file so that it won't clobber other
			// core files back at the submit site.
		checkCoreFile();
	}
	return UserProc::JobReaper(pid, status);
}


bool
OsProc::JobExit( void )
{
	int reason;	

	dprintf( D_FULLDEBUG, "Inside OsProc::JobExit()\n" );

	if( requested_exit == true ) {
		if( starter->jic->hadHold() || starter->jic->hadRemove() ) {
			reason = JOB_KILLED;
		} else {
			reason = JOB_SHOULD_REQUEUE;
		}
	} else if( dumped_core ) {
		reason = JOB_COREDUMPED;
	} else if( job_not_started ) {
		reason = JOB_NOT_STARTED;
	} else {
		reason = JOB_EXITED;
	}

#if defined ( WIN32 )

    priv_state old = set_user_priv ();
    HANDLE user_token = priv_state_get_handle ();
    ASSERT ( user_token );
    
    // Check USE_VISIBLE_DESKTOP in condor_config.  If set to TRUE,
    // then removed our users priveleges from the visible desktop.
	if (param_boolean_crufty("USE_VISIBLE_DESKTOP", false)) {
        /* at this point we can revoke the user's access to the visible desktop */
        RevokeDesktopAccess ( user_token );
    }

    set_priv ( old );

#endif

	return starter->jic->notifyJobExit( exit_status, reason, this );
}



void
OsProc::checkCoreFile( void )
{
	// We rename any core file we find to core.<cluster>.<proc>.
	// We add the core file if present to the list of output files
	// (that happens in renameCoreFile)

	// Since Linux now writes out "core.pid" by default, we should
	// search for that.  Try the JobPid of our first child:
	std::string name_with_pid;
	formatstr( name_with_pid, "core.%d", JobPid );

	std::string new_name;
	formatstr( new_name, "core.%d.%d",
	                  starter->jic->jobCluster(), 
	                  starter->jic->jobProc() );

	if( renameCoreFile(name_with_pid.c_str(), new_name.c_str()) ) {
		// great, we found it, renameCoreFile() took care of
		// everything we need to do... we're done.
		return;
	}

	// Now, just see if there's a file called "core"
	if( renameCoreFile("core", new_name.c_str()) ) {
		return;
	}

	/*
	  maybe we should check for other possible pids (either by
	  using a Directory object to scan all the files in the iwd,
	  or by using the procfamily to test all the known pids under
	  the job).  also, you can configure linux to drop core files
	  with other possible values, not just pid.  however, it gets
	  complicated and it becomes harder and harder to tell if the
	  core files belong to this job or not in the case of a shared
	  file system where we might be running in a directory shared
	  by many jobs...  for now, the above is good enough and will
	  catch most of the problems we're having.
	*/
}


bool
OsProc::renameCoreFile( const char* old_name, const char* new_name )
{
	bool rval = false;
	int t_errno = 0;

	std::string old_full;
	std::string new_full;
	const char* job_iwd = starter->jic->jobIWD();
	formatstr( old_full, "%s%c%s", job_iwd, DIR_DELIM_CHAR, old_name );
	formatstr( new_full, "%s%c%s", job_iwd, DIR_DELIM_CHAR, new_name );

	priv_state old_priv;

		// we need to do this rename as the user...
	errno = 0;
	old_priv = set_user_priv();
	int ret = rename(old_full.c_str(), new_full.c_str());
	if( ret != 0 ) {
			// rename failed
		t_errno = errno; // grab errno right away
		rval = false;
	} else { 
			// rename succeeded
		rval = true;
   	}
	set_priv( old_priv );

	if( rval ) {
		dprintf( D_FULLDEBUG, "Found core file '%s', renamed to '%s'\n",
				 old_name, new_name );
		if( dumped_core ) {
			EXCEPT( "IMPOSSIBLE: inside OsProc::renameCoreFile and "
					"dumped_core is already TRUE" );
		}
		dumped_core = true;
			// make sure it'll get transfered back, too.
		starter->jic->addToOutputFiles( new_name );
	} else if( t_errno != ENOENT ) {
		dprintf( D_ALWAYS, "Failed to rename(%s,%s): errno %d (%s)\n",
				 old_full.c_str(), new_full.c_str(), t_errno,
				 strerror(t_errno) );
	}
	return rval;
}


void
OsProc::Suspend()
{
	daemonCore->Send_Signal(JobPid, SIGSTOP);
	is_suspended = true;
}

void
OsProc::Continue()
{
	if (is_suspended)
	{
	  daemonCore->Send_Signal(JobPid, SIGCONT);
	  is_suspended = false;
	}
}

bool
OsProc::ShutdownGraceful()
{
	if ( is_suspended ) {
		Continue();
	}
	requested_exit = true;
	if ( findRmKillSig(JobAd) != -1 ) {
		daemonCore->Send_Signal(JobPid, rm_kill_sig);
	} else {
		bool sent = daemonCore->Send_Signal(JobPid, soft_kill_sig);
		if (!sent) {
			dprintf(D_ALWAYS, "Send (softkill) signal failed, retrying...\n");
			sleep(1);
			sent = daemonCore->Send_Signal(JobPid, soft_kill_sig);
			if (!sent) {
				dprintf(D_ALWAYS, "Send (softkill) signal failed twice, hardkill will fire after timeout\n");
			} else {
				dprintf(D_ALWAYS, "Send (softkill) signal worked the second time\n");
			}
		}
	}
	return false;	// return false says shutdown is pending	
}


bool
OsProc::ShutdownFast()
{
	// We purposely do not do a SIGCONT here, since there is no sense
	// in potentially swapping the job back into memory if our next
	// step is to hard kill it.
	requested_exit = true;
	daemonCore->Send_Signal(JobPid, SIGKILL);
	return false;	// return false says shutdown is pending
}


bool
OsProc::Remove()
{
	if ( is_suspended ) {
		Continue();
	}
	requested_exit = true;
	daemonCore->Send_Signal(JobPid, rm_kill_sig);
	return false;	// return false says shutdown is pending	
}


bool
OsProc::Hold()
{
	if ( is_suspended ) {
		Continue();
	}
	requested_exit = true;
	daemonCore->Send_Signal(JobPid, hold_kill_sig);
	return false;	// return false says shutdown is pending	
}


bool
OsProc::PublishUpdateAd( ClassAd* ad ) 
{
	std::string buf;

	if (m_proc_exited) {
		buf = "Exited";
	} else if( is_checkpointed ) {
		buf = "Checkpointed";
	} else if( is_suspended ) {
		buf = "Suspended";
	} else {
		buf = "Running";
	}
	ad->Assign( ATTR_JOB_STATE, buf );

	ad->Assign( ATTR_NUM_PIDS, num_pids );

	if (m_proc_exited) {
		if( dumped_core ) {
			ad->Assign( ATTR_JOB_CORE_DUMPED, true );
		} // should we put in ATTR_JOB_CORE_DUMPED = false if not?
	}

	if (cgroupActive) {
		ad->Assign(ATTR_CGROUP_ENFORCED, true );
	} 
	return UserProc::PublishUpdateAd( ad );
}

void
OsProc::PublishToEnv( Env * proc_env ) {
	UserProc::PublishToEnv( proc_env );

	if( howCode != -1 ) {
		proc_env->SetEnv( "_CONDOR_HOW_CODE", std::to_string( howCode ) );
	}
}

int *
OsProc::makeCpuAffinityMask(int slotId) {
	bool useAffinity = param_boolean("ENFORCE_CPU_AFFINITY", false);

	if (!useAffinity) {
		dprintf(D_FULLDEBUG, "ENFORCE_CPU_AFFINITY not true, not setting affinity\n");	
		return NULL;
	}

	// slotID of 0 means "no slot".  Punt.
	if (slotId < 1) {
		return NULL;
	}

	char *affinityParamResult = param("STARTD_ASSIGNED_AFFINITY");
	if (!affinityParamResult) {
		std::string affinityParam;
		formatstr(affinityParam, "SLOT%d_CPU_AFFINITY", slotId);
		affinityParamResult = param(affinityParam.c_str());
	}

	if (affinityParamResult == NULL) {
		// No specific cpu, assume one-to-one mapping from slotid
		// to cpu affinity

		dprintf(D_FULLDEBUG, "Setting cpu affinity to %d\n", slotId - 1);	
		int *mask = (int *) malloc(sizeof(int) * 2);
		ASSERT( mask != NULL );
		mask[0] = 2;
		mask[1] = slotId - 1; // slots start at 1, cpus at 0
		return mask;
	}

	std::vector<std::string> cpus = split(affinityParamResult);

	if (cpus.size() < 1) {
		dprintf(D_ALWAYS, "Could not parse affinity string %s, not setting affinity\n", affinityParamResult);
		free(affinityParamResult);
		return NULL;
	}

	int *mask = (int *) malloc(sizeof(int) * (cpus.size() + 1));
	if ( ! mask)
		return mask;

	mask[0] = cpus.size() + 1;
	int index = 1;
	for (const auto& cpu: cpus) {
		mask[index++] = atoi(cpu.c_str());
	}

	free(affinityParamResult);
	return mask;
}

void
OsProc::SetupSingularitySsh() {
#ifdef LINUX
	
	static bool first_time = true;
	if (first_time) {
		first_time = false;
	} else {
		return;
	}
	// First, create a unix domain socket that we can listen on
	int uds = socket(AF_UNIX, SOCK_STREAM, 0);
	if (uds < 0) {
		dprintf(D_ALWAYS, "Cannot create unix domain socket for singularity ssh_to_job\n");
		return;
	}

	// stuff the unix domain socket into a reli sock
	sshListener.close();
	sshListener.assignDomainSocket(uds);

	// and bind it to a filename in the scratch directory
	struct sockaddr_un pipe_addr;
	memset(&pipe_addr, 0, sizeof(pipe_addr));
	pipe_addr.sun_family = AF_UNIX;
	unsigned pipe_addr_len;

	std::string workingDir = starter->GetWorkingDir(0);
	std::string pipeName = workingDir + "/.docker_sock";	

	strncpy(pipe_addr.sun_path, pipeName.c_str(), sizeof(pipe_addr.sun_path)-1);
	pipe_addr_len = SUN_LEN(&pipe_addr);

	{
	TemporaryPrivSentry sentry(PRIV_USER);
	int rc = bind(uds, (struct sockaddr *)&pipe_addr, pipe_addr_len);
	if (rc < 0) {
		dprintf(D_ALWAYS, "Cannot bind unix domain socket at %s for singularity ssh_to_job: %d\n", pipeName.c_str(), errno);
		return;
	}
	}

	listen(uds, 50);
	sshListener._state = Sock::sock_special;
	sshListener._special_state = ReliSock::relisock_listen;

	// now register this socket so we get called when connected to
	int rc;
	rc = daemonCore->Register_Socket(
		&sshListener,
		"Singularity sshd listener",
		(SocketHandlercpp)&OsProc::AcceptSingSshClient,
		"OsProc::AcceptSingSshClient",
		this);
	ASSERT( rc >= 0 );


	// and a reaper 
	singReaperId = daemonCore->Register_Reaper("SingEnterReaper", (ReaperHandlercpp)&OsProc::SingEnterReaper,
		"ExecReaper", this);

#else
	// Shut the compiler up
	//(void)execReaperId;
#endif
}

int
OsProc::AcceptSingSshClient(Stream *stream) {
#ifdef LINUX
        int fds[3];
        sns = ((ReliSock*)stream)->accept();

		if (sns == nullptr) {
			dprintf(D_ALWAYS, "Could not accept new connection from ssh_to_job client %d: %s\n", errno, strerror(errno));

			// We have seen this error on production clusters, not sure what causes it.  To be safe
			// let's cancel the socket, so we won't get caught in an infinite loop if the socket stays hot
			daemonCore->Cancel_Socket(stream);
			return KEEP_STREAM;
		}
        dprintf(D_ALWAYS, "Accepted new connection from ssh client for container job\n");

        fds[0] = fdpass_recv(sns->get_file_desc());
        fds[1] = fdpass_recv(sns->get_file_desc());
        fds[2] = fdpass_recv(sns->get_file_desc());

	// we have the pid of the singularity process, need pid of the job
	// sometimes this is the direct child of singularity, sometimes singularity
	// runs an init-like process and the job is the grandchild of singularity

	// if a grandkid exists, use that, otherwise child, otherwise sing itself

	int pid = findChildProc(JobPid);
	if (pid == -1) {
		pid = JobPid; // hope for the best
	}
	if (findChildProc(pid) > 0)
		pid = findChildProc(pid);

	ArgList args;
	args.AppendArg("/usr/bin/nsenter");
	args.AppendArg("-t"); // target pid
	char buf[32];
	{ auto [p, ec] = std::to_chars(buf, buf + sizeof(buf) - 1, pid); *p = '\0';}
	args.AppendArg(buf); // pid of running job

	// get_user_[ug]id only works if uids has been initted
	// which isn't the case in a personal condor (and can't be)
	// If we get an error from those, assume personal condor
	// and pass in our uid/gid

	int uid = (int) get_user_uid();
	if (uid < 0) uid = getuid();

	args.AppendArg("-S");
	{ auto [p, ec] = std::to_chars(buf, buf + sizeof(buf) - 1, uid); *p = '\0';}
	args.AppendArg(buf);

	int gid = (int) get_user_gid();
	if (gid < 0) gid = getgid();

	args.AppendArg("-G");
	{ auto [p, ec] = std::to_chars(buf, buf + sizeof(buf) - 1, gid); *p = '\0';}
	args.AppendArg(buf);

	// Now the supplemental groups, if any exist
	char *user_name = 0;
	std::string groups_arg;

	if (pcache()->get_user_name(uid, user_name)) {
		TemporaryPrivSentry sentry(PRIV_ROOT);
		{ // These need to be run as root
		pcache()->cache_uid(user_name);
		pcache()->cache_groups(user_name);
		}

		int num = pcache()->num_groups(user_name);
		if (num > 0) {
			gid_t groups[num];
			if (pcache()->get_groups(user_name, num, groups)) {
				for (int i = 0; i < num; i++) {
					formatstr_cat(groups_arg, "%d:", groups[i]);
				}
			}
			args.AppendArg("-groups");
			args.AppendArg(groups_arg);
		}
		free(user_name);
	}

	bool setuid = param_boolean("SINGULARITY_IS_SETUID", true);
	if (setuid) {
		// The default case where singularity is using a setuid wrapper
		args.AppendArg("-m"); // mount namespace
		args.AppendArg("-i"); // ipc namespace
		args.AppendArg("-p"); // pid namespace
		args.AppendArg("-r"); // root directory
		args.AppendArg("-w"); // cwd is container's

	} else {
		args.AppendArg("-U"); // enter only the User namespace
		args.AppendArg("-r"); // chroot
		args.AppendArg("-preserve-credentials");
	}

	Env env;
	std::string env_errors;
	if (!starter->GetJobEnv(JobAd,&env, env_errors)) {
		dprintf(D_ALWAYS, "Warning -- cannot put environment into singularity job: %s\n", env_errors.c_str());
	}

	std::string target_dir;
	bool has_target = htcondor::Singularity::hasTargetDir(*JobAd, target_dir);

	if (has_target) {
		htcondor::Singularity::retargetEnvs(env, target_dir, "");
		// nsenter itself uses _CONDOR_SCRATCH_DIR to decide where the
		// home directory is, so leave this one behind, set to the
		// old non-prefixed value
		env.SetEnv("_CONDOR_SCRATCH_DIR", target_dir);
	}

	std::string bin_dir;
	param(bin_dir, "BIN");
	if (bin_dir.empty()) bin_dir = "/usr/bin";
	bin_dir += "/condor_nsenter";

    std::string create_process_err_msg;
	OptionalCreateProcessArgs cpArgs(create_process_err_msg);
	singExecPid = daemonCore->CreateProcessNew( bin_dir, args,
		 cpArgs.priv(setuid ? PRIV_ROOT: PRIV_USER)
		.wantCommandPort(FALSE).wantUDPCommandPort(FALSE)
		.env(&env).cwd(".").std(fds).reaperID(singReaperId)
	);
	dprintf(D_ALWAYS, "singularity enter_ns returned pid %d\n", singExecPid);

#else
		(void)stream;	// shut the compiler up
#endif
return KEEP_STREAM;
}

int 
OsProc::SingEnterReaper( int pid, int status ) {
	dprintf(D_FULLDEBUG, "OsProc:singEnterReaper called with pid %d status = %d\n", pid, status);
		
	if (pid == singExecPid) {
		delete sns;
		return false;
	} else {
		dprintf(D_ALWAYS, "OsProc::singEnterReaper called for unknown pid %d\n", pid);
	}
	
	return true;
}<|MERGE_RESOLUTION|>--- conflicted
+++ resolved
@@ -739,8 +739,6 @@
 				}
 			}
 
-<<<<<<< HEAD
-=======
 			// The shadow doesn't properly handle a job whose state goes
 			// from Suspended to Exited. If we send an update now, the
 			// shadow sees a transition from Suspended to Running.
@@ -749,7 +747,6 @@
 			ClassAd updateAd;
 			starter->publishUpdateAd(&updateAd);
 			starter->jic->periodicJobUpdate(&updateAd);
->>>>>>> 4a3e54b5
 		}
 
 			// clear out num_pids... everything under this process
