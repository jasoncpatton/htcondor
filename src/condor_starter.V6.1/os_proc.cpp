--- conflicted
+++ resolved
@@ -181,16 +181,11 @@
 		// since that will become argv[0] of what we exec(), either
 		// the wrapper or the actual job.
 
-<<<<<<< HEAD
-	if( !getArgv0() ) {
-		args.AppendArg(JobName.c_str());
-=======
 	std::string wrapper;
 	has_wrapper = param(wrapper, "USER_JOB_WRAPPER");
 
 	if( !getArgv0() || has_wrapper ) {
-		args.AppendArg(JobName.Value());
->>>>>>> 19faafe8
+		args.AppendArg(JobName.c_str());
 	} else {
 		args.AppendArg(getArgv0());
 	}
@@ -546,17 +541,10 @@
 			return 0;
 		}
 			// Now, we've got a valid wrapper.  We want that to become
-<<<<<<< HEAD
-			// "JobName" so we exec it directly, and we want to put
-			// what was the JobName (with the full path) as the first
-			// argument to the wrapper
-		args.InsertArg(JobName.c_str(),0);
-=======
 			// "JobName" so we exec it directly. We also insert the
 			// wrapper filename at the front of args. As a result,
 			// the executable being wrapped is now argv[1] and so forth.
 		args.InsertArg(wrapper.c_str(),0);
->>>>>>> 19faafe8
 		JobName = wrapper;
 	}
 		// in the below dprintfs, we want to skip past argv[0], which
