--- conflicted
+++ resolved
@@ -162,11 +162,7 @@
 				"ERROR in StarterHookMgr::tryHookPrepareJob: %s\n",
 				err_msg.c_str());
 		Starter->jic->notifyStarterError(err_msg.c_str(), true,
-<<<<<<< HEAD
-						 CONDOR_HOLD_CODE_HookPrepareJobFailure, 0);
-=======
 						 CONDOR_HOLD_CODE::HookPrepareJobFailure, 0);
->>>>>>> 781a9531
 		delete hook_client;
 		return -1;
 	}
@@ -302,11 +298,7 @@
 				"ERROR in StarterHookMgr::tryHookPrepareJob: %s\n",
 				err_msg.c_str());
 		Starter->jic->notifyStarterError(err_msg.c_str(), true,
-<<<<<<< HEAD
-							 CONDOR_HOLD_CODE_HookPrepareJobFailure, subcode);
-=======
 							 CONDOR_HOLD_CODE::HookPrepareJobFailure, subcode);
->>>>>>> 781a9531
 		Starter->RemoteShutdownFast(0);
 	}
 	else {
