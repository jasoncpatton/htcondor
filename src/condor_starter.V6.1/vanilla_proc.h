--- conflicted
+++ resolved
@@ -74,9 +74,7 @@
 #if !defined(WIN32)
 	int m_escalation_tid;
 #endif
-<<<<<<< HEAD
 	std::string m_network_name;
-=======
 
 	// Configure OOM killer for this job
 	int m_memory_limit; // Memory limit, in MB.
@@ -86,7 +84,6 @@
 	int outOfMemoryEvent(int fd);
 	int setupOOMEvent(const std::string & cgroup_string);
 
->>>>>>> d62aec94
 };
 
 #endif