--- conflicted
+++ resolved
@@ -311,11 +311,7 @@
 			std::string err_msg;
 			formatstr( err_msg, "Failed to execute '%s': %s",
 							 args_string.c_str(), create_process_error );
-<<<<<<< HEAD
-			Starter->jic->notifyStarterError( err_msg.c_str(), true, CONDOR_HOLD_CODE_FailedToCreateProcess, create_process_errno );
-=======
 			Starter->jic->notifyStarterError( err_msg.c_str(), true, CONDOR_HOLD_CODE::FailedToCreateProcess, create_process_errno );
->>>>>>> 781a9531
 		}
 		EXCEPT( "Create_Process(%s, ...) failed", args_string.c_str() );
 		return FALSE;
