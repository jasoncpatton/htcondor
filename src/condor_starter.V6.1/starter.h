/***************************************************************
 *
 * Copyright (C) 1990-2007, Condor Team, Computer Sciences Department,
 * University of Wisconsin-Madison, WI.
 * 
 * Licensed under the Apache License, Version 2.0 (the "License"); you
 * may not use this file except in compliance with the License.  You may
 * obtain a copy of the License at
 * 
 *    http://www.apache.org/licenses/LICENSE-2.0
 * 
 * Unless required by applicable law or agreed to in writing, software
 * distributed under the License is distributed on an "AS IS" BASIS,
 * WITHOUT WARRANTIES OR CONDITIONS OF ANY KIND, either express or implied.
 * See the License for the specific language governing permissions and
 * limitations under the License.
 *
 ***************************************************************/


#if !defined(_CONDOR_STARTER_H)
#define _CONDOR_STARTER_H

#include "condor_daemon_core.h"
#include "list.h"
#include "user_proc.h"
#include "job_info_communicator.h"
#include "privsep_helper.h"
#include "exit.h"

#if defined(LINUX)
#include "glexec_privsep_helper.linux.h"
#endif

<<<<<<< HEAD
namespace htcondor {
class DataReuseDirectory;
}
=======
#ifdef WIN32
#include "profile.WINDOWS.h" // for OwnerProfile class
#endif

>>>>>>> edfed07a

/** The starter class.  Basically, this class does some initialization
	stuff and manages a set of UserProc instances, each of which 
	represent a running job.

	@see UserProc
 */
class CStarter : public Service
{
public:
		/// Constructor
	CStarter();
		/// Destructor
	virtual ~CStarter();

		/** This is called at the end of main_init().  It calls
			Config(), registers a bunch of signals, registers a
			reaper, makes the starter's working dir and moves there,
			sets resource limits, then calls StartJob()
		*/
	virtual bool Init( JobInfoCommunicator* my_jic, 
					   const char* orig_cwd, bool is_gridshell,
					   int stdin_fd, int stdout_fd, int stderr_fd );

		/** The starter is finally ready to exit, so handle some
			cleanup code we always need, then call DC_Exit() with the
			given exit code.
		*/
	virtual void PREFAST_NORETURN StarterExit( int code ) GCC_NORETURN;

		/** Do any potential cleanup before exiting. Used both in 
		    successful exits (StarterExit()) and EXCEPT()ions.
			Do not call this function lightly!

			It is conceivable that this function will be called
			several times if, say, an EXCEPT()ion happens while
			shutting down, so be careful in the implementation.
		*/
	virtual void FinalCleanup();

		/** Params for "EXECUTE" and other useful stuff 
		 */
	virtual void Config();

	virtual int SpawnJob( void );

	virtual void WriteRecoveryFile( ClassAd *recovery_ad );
	virtual void RemoveRecoveryFile();

		/*************************************************************
		 * Starter Commands
		 * We now have two versions of the old commands that the Starter
		 * registers with daemon core. The "Remote" version of the 
		 * function is what will registered. These functions will
		 * first notify the JIC that an action is occuring then call
		 * the regular version of the function. The reason why we do this
		 * now is because we need to be able to do things internally
		 * without the JIC thinking it was told from the outside
		 *************************************************************/

		/** Call Suspend() on all elements in m_job_list */
	virtual int RemoteSuspend( int );
	virtual bool Suspend( void );

		/** Call Continue() on all elements in m_job_list */
	virtual int RemoteContinue( int );
	virtual bool Continue( void );

		/** Call Ckpt() on all elements in m_job_list */
	virtual int RemotePeriodicCkpt( int );
	virtual bool PeriodicCkpt( void );

		/** Call Remove() on all elements in m_job_list */
	virtual int RemoteRemove( int );
	virtual bool Remove( void );

		/** Call Hold() on all elements in m_job_list */
	int remoteHoldCommand( int cmd, Stream* s );
	virtual int RemoteHold(int);
	virtual bool Hold( void );

		/** Walk through list of jobs, call ShutDownGraceful on each.
			@return 1 if no jobs running, 0 otherwise 
		*/
	virtual int RemoteShutdownGraceful( int );
	virtual bool ShutdownGraceful( void );

		/** Walk through list of jobs, call ShutDownFast on each.
			@return 1 if no jobs running, 0 otherwise 
		*/
	virtual int RemoteShutdownFast( int );
	virtual bool ShutdownFast( void );

		/** Create the execute/dir_<pid> directory and chdir() into
			it.  This can only be called once user_priv is initialized
			by the JobInfoCommunicator.
		*/
	virtual bool createTempExecuteDir( void );
	
		/**
		 * Before a job is spawned, this method checks whether
		 * a job has a deferrral time, which means we will need
		 * to register timer to call SpawnPreScript()
		 * when it is the correct time to run the job
		 */
	virtual bool jobWaitUntilExecuteTime( void );
	
		/**
		 * Clean up any the timer that we have might
		 * have registered to put a job on hold. As of now
		 * there can only be one job on hold
		 */
	virtual bool removeDeferredJobs( void );
		
		/** Called by the JobInfoCommunicator whenever the job
			execution environment is ready so we can actually spawn
			the job.
		*/
	virtual int jobEnvironmentReady( void );
	
		/**
		 * 
		 * 
		 **/
	virtual void SpawnPreScript( void );

		/** Does initial cleanup once all the jobs (and post script, if
			any) have completed.  This notifies the JIC so it can
			initiate HOOK_JOB_EXIT, file transfer, etc.
		*/
	virtual bool allJobsDone( void );

		/** Handles the exiting of user jobs.  If we're shutting down
			and there are no jobs left alive, we exit ourselves.
			@param pid The pid that died.
			@param exit_status The exit status of the dead pid
		*/
	virtual int Reaper(int pid, int exit_status);

		/** Called after HOOK_JOB_EXIT returns (if defined), when
			we're ready to transfer output.  This only initiates a
			file transfer in the case of talking to a shadow, but it
			helps keep the job exit code path sane to have this
			function at this level of the code.  This basically just
			turns around to invoke JIC::transferOutput(), but if that
			fails, we assume we're disconnected and return to
			DaemonCore, whereas if it succeeds, we know we're done
			with the file transfer and can call cleanupJobs().
		*/
	virtual bool transferOutput( void );

		/** Called after allJobsDone() and friends have finished doing
			all of their work (invoking HOOK_JOB_EXIT, file transfer,
			etc) when we're ready for the final cleanup of the jobs.
			This iterates over all of the UserProc objects and invokes
			JobExit() on each of them, removes them from the list, and
			once everything is cleaned, calls JIC::allJobsGone().
		*/
	virtual bool cleanupJobs( void );

		/** Return the base Execute directory for this slot */
	const char *GetExecuteDir() const { return Execute; }

		/** Return the temporary directory under Execute for this job.
		 *  If file transfer is used, this will also be the job's IWD.
		 */
	const char *GetWorkingDir() const { return WorkingDir.Value(); }

		/** Publish all attributes we care about for our job
			controller into the given ClassAd.  Walk through all our
			UserProcs and have them publish.
            @param ad pointer to the classad to publish into
			@return true if we published any info, false if not.
		*/
	bool publishUpdateAd( ClassAd* ad );

	bool publishPreScriptUpdateAd( ClassAd* ad );
	bool publishPostScriptUpdateAd( ClassAd* ad );

		/**
		   Publish all attributes once the jobs have exited into the
		   given ClassAd.  Walk through all the reaped UserProc
		   objects and have them publish.
		   @param ad pointer to the classad to publish into
		   @return true if we published any info, false if not.
		*/
	bool publishJobExitAd( ClassAd* ad );

		/** Put all the environment variables we'd want a Proc to have
			into the given Env object.  This will figure out what Proc
			objects we've got and will call their respective
			PublishToEnv() methods
			@param proc_env The environment to publish to
		*/
	void PublishToEnv( Env* proc_env );

		/** Set up the complete environment for the job.  This includes
			STARTER_JOB_ENVIRONMENT, the job ClassAd, and PublishToEnv()
		*/
	bool GetJobEnv( ClassAd *jobad, Env *job_env, MyString *env_errors );
	
		/** Pointer to our JobInfoCommuniator object, which abstracts
			away any details about our communications with whatever
			entity is controlling our job.  This way, the starter can
			easily run without talking to a shadow, by instantiating a
			different kind of jic.  We want this public, since lots of
			parts of the starter need to get to this thing, and it's
			just easier this way. :)
		*/
	JobInfoCommunicator* jic;

		/** Returns the slot number we're running on, or 0 if we're not
			running on a slot at all.
		*/
	int getMySlotNumber( void );
	MyString getMySlotName( void );

		/** Returns the number of jobs currently running under
		 * this multi-starter.
		 */
	int numberOfJobs( void ) { return m_job_list.Number(); };

	bool isGridshell( void ) {return is_gridshell;};
#ifdef WIN32
	bool hasEncryptedWorkingDir(void) { return has_encrypted_working_dir; }
	bool loadUserRegistry(const ClassAd * jobAd);
#endif
	const char* origCwd( void ) {return (const char*) orig_cwd;};
	int starterStdinFd( void ) { return starter_stdin_fd; };
	int starterStdoutFd( void ) { return starter_stdout_fd; };
	int starterStderrFd( void ) { return starter_stderr_fd; };
	void closeSavedStdin( void );
	void closeSavedStdout( void );
	void closeSavedStderr( void );

		/** Command handler for ClassAd-only protocol commands */
	int classadCommand( int, Stream* );

	int updateX509Proxy( int cmd, Stream* );

	int createJobOwnerSecSession( int cmd, Stream* s );

	int startSSHD( int /*cmd*/, Stream* s );	
	int SSHDFailed(Stream *s,char const *fmt,...) CHECK_PRINTF_FORMAT(3,4);
	int SSHDRetry(Stream *s,char const *fmt,...) CHECK_PRINTF_FORMAT(3,4);
	int vMessageFailed(Stream *s,bool retry, const std::string &, char const *fmt,va_list args);

	int peek( int /*cmd*/, Stream* s );
	int PeekFailed(Stream *s,char const *fmt,...) CHECK_PRINTF_FORMAT(3,4);
	int PeekRetry(Stream *s,char const *fmt,...) CHECK_PRINTF_FORMAT(3,4);


		/** This will return NULL if we're not using GLExec */
	PrivSepHelper* privSepHelper()
	{
		return m_privsep_helper;
	}
#if defined(LINUX)
		/** This will return NULL if we're not using PrivSep */
	GLExecPrivSepHelper* glexecPrivSepHelper()
	{
		return dynamic_cast<GLExecPrivSepHelper*>(m_privsep_helper);
	}
#endif

	int GetShutdownExitCode() { return m_shutdown_exit_code; };
	void SetShutdownExitCode( int code ) { m_shutdown_exit_code = code; };

	htcondor::DataReuseDirectory * getDataReuseDirectory() const {return m_reuse_dir.get();}

	void SetJobEnvironmentReady(const bool isReady) {m_job_environment_is_ready = isReady;}

	virtual void RecordJobExitStatus(int status);

protected:
	List<UserProc> m_job_list;
	List<UserProc> m_reaped_job_list;

#ifdef WIN32
	OwnerProfile m_owner_profile;
#endif

	bool m_deferred_job_update;

	bool recorded_job_exit_status{false};
	int job_exit_status;
private:

		// // // // // // // //
		// Private Methods
		// // // // // // // //

		/// Remove the execute/dir_<pid> directory
	virtual bool removeTempExecuteDir( void );

#if !defined(WIN32)
		/// Special cleanup for exiting after being invoked via glexec
	void exitAfterGlexec( int code );
#endif

		/**
		   Iterate through a UserProc list and have each UserProc
		   publish itself to the given ClassAd.

		   @param proc_list List of UserProc objects to iterate.
		   @param ad ClassAd to publish info into.

		   @return true if we published anything, otherwise false.

		   @see CStarter::publishUpdateAd()
		   @see CStarter::publishJobExitAd()
		   @see UserProc::PublishUpdateAd()
		*/
	bool publishJobInfoAd(List<UserProc>* proc_list, ClassAd* ad);

		/*
		  @param result Buffer in which to store fully-qualified user name of the job owner
		  If no job owner can be found, substitute a suitable dummy user name.
		 */
	void getJobOwnerFQUOrDummy(std::string &result);

		/*
		  @param result Buffer in which to store claim id string from job.
		  Returns false if no claim id could be found.
		 */
	bool getJobClaimId(std::string &result);


	bool WriteAdFiles();
		// // // // // // // //
		// Private Data Members
		// // // // // // // //

	int jobUniverse;

		// The base EXECUTE directory for this slot
	char *Execute;
		// The temporary directory created under Execute for this job.
		// If file transfer is used, this will also be the IWD of the job.
	MyString WorkingDir;
	char *orig_cwd;
	MyString m_recoveryFile;
	bool is_gridshell;
#ifdef WIN32
	bool has_encrypted_working_dir;
#endif
	int ShuttingDown;
	int starter_stdin_fd;
	int starter_stdout_fd;
	int starter_stderr_fd;
	
		//
		// When set to true, that means the Starter was asked to
		// suspend all jobs. This is used when jobs are started up
		// after the Suspend call came in so that we don't start
		// jobs when we shouldn't
		//
	bool suspended;
	
		//
		// This is the id of the timer for when a job gets deferred
		//
	int deferral_tid;

	UserProc* pre_script;
	UserProc* post_script;

		//
		// If we're using PrivSep, we'll need a helper object to
		// manage sandbox ownership and to launch the job.
		//
	PrivSepHelper* m_privsep_helper;

		//
		// Flag to indicate whether Config() has been run
		//
	bool m_configured;

		// true if jobEnvironmentReady() has been called
	bool m_job_environment_is_ready;

		// true if allJobsDone() has been called
	bool m_all_jobs_done;

		// When doing a ShutdownFast or ShutdownGraceful, what should the
		// starter's exit code be?
	int m_shutdown_exit_code;

		// Manage the data reuse directory.
	std::unique_ptr<htcondor::DataReuseDirectory> m_reuse_dir;
};

#endif

<|MERGE_RESOLUTION|>--- conflicted
+++ resolved
@@ -32,16 +32,13 @@
 #include "glexec_privsep_helper.linux.h"
 #endif
 
-<<<<<<< HEAD
+#ifdef WIN32
+#include "profile.WINDOWS.h" // for OwnerProfile class
+#endif
+
 namespace htcondor {
 class DataReuseDirectory;
 }
-=======
-#ifdef WIN32
-#include "profile.WINDOWS.h" // for OwnerProfile class
-#endif
-
->>>>>>> edfed07a
 
 /** The starter class.  Basically, this class does some initialization
 	stuff and manages a set of UserProc instances, each of which 
