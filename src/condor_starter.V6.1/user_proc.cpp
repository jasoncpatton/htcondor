--- conflicted
+++ resolved
@@ -361,13 +361,8 @@
 			std::string err_msg;
 			formatstr( err_msg, "unable to establish %s stream", phrase );
 			Starter->jic->notifyStarterError( err_msg.c_str(), true,
-<<<<<<< HEAD
-			    is_output ? CONDOR_HOLD_CODE_UnableToOpenOutputStream :
-			                CONDOR_HOLD_CODE_UnableToOpenInputStream, 0 );
-=======
 			    is_output ? CONDOR_HOLD_CODE::UnableToOpenOutputStream :
 			                CONDOR_HOLD_CODE::UnableToOpenInputStream, 0 );
->>>>>>> 781a9531
 			return false;
 		}
 		*out_fd = handler->GetJobPipe();
@@ -477,13 +472,8 @@
 		                 errno );
 		dprintf( D_ALWAYS, "%s\n", err_msg.c_str() );
 		Starter->jic->notifyStarterError( err_msg.c_str(), true,
-<<<<<<< HEAD
-		  is_output ? CONDOR_HOLD_CODE_UnableToOpenOutput :
-		              CONDOR_HOLD_CODE_UnableToOpenInput, open_errno );
-=======
 		  is_output ? CONDOR_HOLD_CODE::UnableToOpenOutput :
 		              CONDOR_HOLD_CODE::UnableToOpenInput, open_errno );
->>>>>>> 781a9531
 		return -1;
 	}
 	dprintf( (filename == NULL_FILE) ? D_FULLDEBUG : D_ALWAYS,
