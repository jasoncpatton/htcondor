/***************************************************************
 *
 * Copyright (C) 1990-2007, Condor Team, Computer Sciences Department,
 * University of Wisconsin-Madison, WI.
 * 
 * Licensed under the Apache License, Version 2.0 (the "License"); you
 * may not use this file except in compliance with the License.  You may
 * obtain a copy of the License at
 * 
 *    http://www.apache.org/licenses/LICENSE-2.0
 * 
 * Unless required by applicable law or agreed to in writing, software
 * distributed under the License is distributed on an "AS IS" BASIS,
 * WITHOUT WARRANTIES OR CONDITIONS OF ANY KIND, either express or implied.
 * See the License for the specific language governing permissions and
 * limitations under the License.
 *
 ***************************************************************/


#include "condor_common.h"
#include "condor_debug.h"
#include "condor_version.h"

#include "starter.h"
#include "jic_shadow.h"

#include "NTsenders.h"
#include "syscall_numbers.h"
#include "my_hostname.h"
#include "internet.h"
#include "basename.h"
#include "condor_string.h"  // for strnewp
#include "condor_attributes.h"
#include "condor_commands.h"
#include "command_strings.h"
#include "classad_command_util.h"
#include "directory.h"
#include "nullfile.h"
#include "stream_handler.h"
#include "condor_vm_universe_types.h"
#include "authentication.h"
#include "condor_mkstemp.h"
#include "globus_utils.h"

#include <algorithm>

extern CStarter *Starter;
ReliSock *syscall_sock = NULL;
extern const char* JOB_AD_FILENAME;
extern const char* MACHINE_AD_FILENAME;
const char* CHIRP_CONFIG_FILENAME = ".chirp_config";

// Filenames are case insensitive on Win32, but case sensitive on Unix
#ifdef WIN32
#	define file_contains contains_anycase
#	define file_remove remove_anycase
#else
#	define file_contains contains
#	define file_remove remove
#endif

<<<<<<< HEAD
JICShadow::JICShadow( const char* shadow_name ) : JobInfoCommunicator(), m_ft_transient(false), m_did_transfer_and_fail(false)
=======
JICShadow::JICShadow( const char* shadow_name ) : JobInfoCommunicator(),
	m_wrote_chirp_config(false)
>>>>>>> 2da11dc4
{
	if( ! shadow_name ) {
		EXCEPT( "Trying to instantiate JICShadow with no shadow name!" );
	}
	m_shadow_name = strdup( shadow_name );

	shadow = NULL;
	shadow_version = NULL;
	filetrans = NULL;
	m_did_transfer = false;
	m_filetrans_sec_session = NULL;
	m_reconnect_sec_session = NULL;
	
		// just in case transferOutputMopUp gets called before transferOutput
	m_ft_rval = true;
	trust_uid_domain = false;
	uid_domain = NULL;
	fs_domain = NULL;

	transfer_at_vacate = false;
	wants_file_transfer = false;
	job_cleanup_disconnected = false;

		// now we need to try to inherit the syscall sock from the startd
	Stream **socks = daemonCore->GetInheritedSocks();
	if (socks[0] == NULL ||
		socks[0]->type() != Stream::reli_sock) 
	{
		dprintf(D_ALWAYS, "Failed to inherit job ClassAd startd update socket.\n");
		Starter->StarterExit( 1 );
	}
	m_job_startd_update_sock = socks[0];
	socks++;

	if (socks[0] == NULL || 
		socks[0]->type() != Stream::reli_sock) 
	{
		dprintf(D_ALWAYS, "Failed to inherit remote system call socket.\n");
		Starter->StarterExit( 1 );
	}
	syscall_sock = (ReliSock *)socks[0];
	socks++;

	m_proxy_expiration_tid = -1;
	m_aso_tid = -1;

		/* Set a timeout on remote system calls.  This is needed in
		   case the user job exits in the middle of a remote system
		   call, leaving the shadow blocked.  -Jim B. */
	syscall_sock->timeout(param_integer( "STARTER_UPLOAD_TIMEOUT", 300));

	ASSERT( socks[0] == NULL );
}


JICShadow::~JICShadow()
{
	if( m_proxy_expiration_tid != -1 ){
		daemonCore->Cancel_Timer(m_proxy_expiration_tid);
	}
	if( m_aso_tid != -1 ){
		daemonCore->Cancel_Timer(m_aso_tid);
	}
	if( shadow ) {
		delete shadow;
	}
	if( shadow_version ) {
		delete shadow_version;
	}
	if( filetrans ) {
		delete filetrans;
	}
	if( m_shadow_name ) {
		free( m_shadow_name );
	}
	if( uid_domain ) {
		free( uid_domain );
	}
	if( fs_domain ) {
		free( fs_domain );
	}
	free(m_reconnect_sec_session);
	free(m_filetrans_sec_session);
}


bool
JICShadow::init( void ) 
{ 
		// First, get a copy of the job classad by doing an RSC to the
		// shadow.  This is totally independent of the shadow version,
		// etc, and is the first step to everything else. 
	if( ! getJobAdFromShadow() ) {
		dprintf( D_ALWAYS|D_FAILURE,
				 "Failed to get job ad from shadow!\n" );
		return false;
	}

	if ( m_job_startd_update_sock )
	{
		receiveMachineAd(m_job_startd_update_sock);
	}

		// stash a copy of the unmodified job ad in case we decide
		// below that we want to write out an execution visa
	ClassAd orig_ad = *job_ad;	

		// now that we have the job ad, see if we should go into an
		// infinite loop, waiting for someone to attach w/ the
		// debugger.
	checkForStarterDebugging();

		// Next, instantiate our DCShadow object.  We want to do this
		// right away, since the rest of this stuff might depend on
		// what shadow version we're talking to...
	if( shadow ) {
		delete shadow;
	}
	shadow = new DCShadow( m_shadow_name );
	ASSERT( shadow );

		// Now, initalize our version information about the shadow
		// with whatever attributes we can find in the job ad.
	initShadowInfo( job_ad );

	dprintf( D_ALWAYS, "Submitting machine is \"%s\"\n", shadow->name());

		// Now that we know what version of the shadow we're talking
		// to, we can register information about ourselves with the
		// shadow in a method that it understands.
	registerStarterInfo();

		// If we are supposed to specially create a security session
		// for file transfer and reconnect, do that now.
	initMatchSecuritySession();

		// Grab all the interesting stuff out of the ClassAd we need
		// to know about the job itself, like are we doing file
		// transfer, what should the std files be called, etc.
	if( ! initJobInfo() ) { 
		dprintf( D_ALWAYS|D_FAILURE,
				 "Failed to initialize job info from ClassAd!\n" );
		return false;
	}
	
		// Now that we have the job ad, figure out what the owner
		// should be and initialize our priv_state code:
	if( ! initUserPriv() ) {
		dprintf( D_ALWAYS, "ERROR: Failed to determine what user "
				 "to run this job as, aborting\n" );
		return false;
	}

		// Now that we have the user_priv, we can make the temp
		// execute dir
	if( ! Starter->createTempExecuteDir() ) { 
		return false;
	}

		// If the user wants it, initialize our io proxy
		// Must have user priv to drop the config info	
		// into the execute dir.
        priv_state priv = set_user_priv();
	initIOProxy();
	priv = set_priv(priv);

		// Now that the user priv is setup and the temp execute dir
		// exists, we can initialize the LocalUserLog.  if the job
		// defines StarterUserLog, we'll write the events.  if not,
		// all attemps to log events will just be no-ops.
	if( ! u_log->initFromJobAd(job_ad) ) {
		return false;
	}

		// Drop a job ad "visa" into the sandbox now if the job
		// requested it
	writeExecutionVisa(orig_ad);

	return true;
}


void
JICShadow::config( void ) 
{ 
	if( uid_domain ) {
		free( uid_domain );
	}
	uid_domain = param( "UID_DOMAIN" );  

	if( fs_domain ) {
		free( fs_domain );
	}
	fs_domain = param( "FILESYSTEM_DOMAIN" );  

	trust_uid_domain = param_boolean_crufty("TRUST_UID_DOMAIN", false);
}


void
JICShadow::setupJobEnvironment( void )
{ 
		// call our helper method to see if we want to do a file
		// transfer at all, and if so, initiate it.
	if( beginFileTransfer() ) {
			// We started a transfer, so we just want to return to
			// DaemonCore asap and wait for the file transfer callback
			// that was registered
		return;
	} 

		// Otherwise, there were no files to transfer, so we can
		// pretend the transfer just finished and try to spawn the job
		// now.
	transferCompleted( NULL );
}

bool
JICShadow::streamInput()
{
	bool result=false;
	job_ad->LookupBool(ATTR_STREAM_INPUT,result);
	return result;
}

bool
JICShadow::streamOutput()
{
	bool result=false;
	job_ad->LookupBool(ATTR_STREAM_OUTPUT,result);
	return result;
}

bool
JICShadow::streamError()
{
	bool result=false;
	job_ad->LookupBool(ATTR_STREAM_ERROR,result);
	return result;
}

float
JICShadow::bytesSent( void )
{
	if( filetrans ) {
		return filetrans->TotalBytesSent();
	} 
	return 0.0;
}


float
JICShadow::bytesReceived( void )
{
	if( filetrans ) {
		return filetrans->TotalBytesReceived();
	}
	return 0.0;
}


void
JICShadow::Suspend( void )
{

		// If we have a file transfer object, we want to tell it to
		// suspend any work it might be doing...
	if( filetrans ) {
		filetrans->Suspend();
	}
	
		// Next, we need the update ad for our job.  We'll use this
		// for the LocalUserLog (if it's doing anything), updating the
		// shadow, etc, etc.
	ClassAd update_ad;
	publishUpdateAd( &update_ad );
	
		// See if the LocalUserLog wants it
	u_log->logSuspend( &update_ad );

		// Now that everything is suspended, we want to send another
		// update to the shadow to let it know the job state.  We want
		// to confirm the update gets there on this important state
		// change, to pass in "true" to updateShadow() for that.
	updateShadow( &update_ad, true );

}


void
JICShadow::Continue( void )
{
		// If we have a file transfer object, we want to tell it to
		// resume any work it might want to be doing...
	if( filetrans ) {
		filetrans->Continue();
	}

		// Next, we need the update ad for our job.  We'll use this
		// for the LocalUserLog (if it's doing anything), updating the
		// shadow, etc, etc.
	ClassAd update_ad;
	publishUpdateAd( &update_ad );

		// See if the LocalUserLog wants it
	u_log->logContinue( &update_ad );

		// Now that everything is running again, we want to send
		// another update to the shadow to let it know the job state.
		// We want to confirm the update gets there on this important
		// state change, to pass in "true" to updateShadow() for that.
	updateShadow( &update_ad, true );
}


bool JICShadow::allJobsDone( void )
{
	ClassAd update_ad;

	bool r1 = JobInfoCommunicator::allJobsDone();

	// Tell shadow job is done, and moving to job state transfer output
	if (!m_did_transfer) {
		publishJobExitAd( &update_ad );
		// Note if updateShadow() fails, it will dprintf into the log.
		updateShadow( &update_ad, true );
	}

	// only report success if our parent class is also done
	return r1;
}


int
JICShadow::transferOutput( bool &transient_failure )
{
	dprintf(D_FULLDEBUG, "Inside JICShadow::transferOutput(void)\n");

	transient_failure = false;
	if (m_ft_transient)
	{
		transient_failure = true;
		m_ft_transient = false;
		m_did_transfer = false;
		return false;
	}

	if (m_did_transfer_and_fail) {
		m_did_transfer_and_fail = false;
		return false;
	}
	if (m_did_transfer) {
		return (m_ft_info.in_progress) ? false : true;
	}

	dprintf(D_FULLDEBUG, "JICShadow::transferOutput(void): Transferring...\n");

		// transfer output files back if requested job really
		// finished.  may as well do this in the foreground,
		// since we do not want to be interrupted by anything
		// short of a hardkill. 
	if( filetrans && ((requested_exit == false) || transfer_at_vacate) ) {

			// add any dynamically-added output files to the FT
			// object's list
		m_added_output_files.rewind();
		char* filename;
		while ((filename = m_added_output_files.next()) != NULL) {
			filetrans->addOutputFile(filename);
		}

			// remove any dynamically-removed output files from
			// the ft's list (i.e. a renamed Windows script)
		m_removed_output_files.rewind();
		while ((filename = m_removed_output_files.next()) != NULL) {
			filetrans->addFileToExeptionList(filename);
		}

		// remove the job and machine classad files from the
		// ft list
		filetrans->addFileToExeptionList(JOB_AD_FILENAME);
		filetrans->addFileToExeptionList(MACHINE_AD_FILENAME);
		if (m_wrote_chirp_config) {
			filetrans->addFileToExeptionList(CHIRP_CONFIG_FILENAME);
		}
	
			// true if job exited on its own
		bool final_transfer = (requested_exit == false);	

			// The shadow may block on disk I/O for long periods of
			// time, so set a big timeout on the starter's side of the
			// file transfer socket.

		int timeout = param_integer( "STARTER_UPLOAD_TIMEOUT", 200 );
		filetrans->setClientSocketTimeout(timeout);

			// The user job may have created files only readable
			// by the user, so set_user_priv here.
		priv_state saved_priv = set_user_priv();

		dprintf( D_FULLDEBUG, "Begin transfer of sandbox to shadow.\n");
		m_ft_blocking = true;
		filetrans->RegisterCallback(
			(FileTransferHandlerCpp)&JICShadow::transferOutputFinishFT, this);
		m_ft_rval = filetrans->UploadFiles( false, final_transfer );
		m_ft_info = filetrans->GetInfo();
		if (m_ft_info.in_progress)
		{
			m_ft_blocking = false;
			int aso_timer = param_integer("ASYNC_STAGEOUT_DELAY", 60);
			bool isDynamic;
			if (aso_timer > 0 && machClassAd()->EvaluateAttrBool(ATTR_SLOT_DYNAMIC, isDynamic) && isDynamic)
			{
				dprintf(D_FULLDEBUG, "Will switch to ASO if transfer is not done in %d seconds.\n", aso_timer);
				m_aso_tid = daemonCore->Register_Timer(
					aso_timer,
					(TimerHandlercpp)&JICShadow::initASO,
					"initialize ASO",
					this );
			}
		}
		dprintf( D_FULLDEBUG, "End transfer of sandbox to shadow.\n");
		set_priv(saved_priv);
		if (m_ft_info.in_progress) return 2;
		return transferOutputFinish(filetrans, transient_failure);
	}
	m_did_transfer = true;
	return true;
}

bool
JICShadow::transferOutputFinishFT(FileTransfer * filetrans)
{
	return transferOutputFinish(filetrans, m_ft_transient);
}

bool
JICShadow::transferOutputFinish(FileTransfer * filetrans, bool & transient_failure)
{
	dprintf(D_FULLDEBUG, "Handling finish of file transfer (JICShadow::transferOutputFinish).\n");
	m_did_transfer = true;
	if (!filetrans)
	{
		return true;
	}
	if (m_aso_tid != -1)
	{
		daemonCore->Cancel_Timer(m_aso_tid);
		m_aso_tid = -1;
	}
	m_ft_info = filetrans->GetInfo();
	m_ft_rval = m_ft_info.success;
	if( m_ft_info.success ) {
		dprintf(D_FULLDEBUG, "File transfer was successful.\n");
		job_ad->Assign(ATTR_SPOOLED_OUTPUT_FILES, 
						m_ft_info.spooled_files.Value());
	} else {
		dprintf( D_FULLDEBUG, "Sandbox transfer failed.\n");
		// Failed to transfer.
		// JICShadow::transferOutputMopUp() will figure out what to do
		// when you call it after JICShadow::transferOutput() returns.

		if( !m_ft_info.success && m_ft_info.try_again ) {
			// Some kind of transient error, such as a timeout or
			// disconnect.  Would like to know for sure whether
			// this really means we are disconnected from the
			// shadow, but for now, force the socket to disconnect
			// by closing it.

			// Please forgive us these hacks
			// as we forgive those who hack against us

			static int timesCalled = 0;
			timesCalled++;
			if (timesCalled < 5) {
				dprintf(D_ALWAYS,"File transfer failed, forcing disconnect.\n");

				if (syscall_sock != NULL) {
					syscall_sock->close();
				}

					// trigger retransfer on reconnect
				job_cleanup_disconnected = true;

					// inform our caller that transfer will be retried
					// when the shadow reconnects
				transient_failure = true;
			}
		}

		m_did_transfer = false;
		m_did_transfer_and_fail = true;
	}
	if (!m_ft_blocking)
	{
		Starter->allJobsDone();
	}
	return m_ft_info.success;
}

bool
JICShadow::transferOutputMopUp(void)
{

	dprintf(D_FULLDEBUG, "Inside JICShadow::transferOutputMopUp(void)\n");

	if (m_did_transfer) {
		/* nothing was marked wrong if we were able to do the transfer */
		return true;
	}

	// We saved the return value of the last filetransfer attempt...
	// We also saved the ft_info structure when we did the file transfer.
	if( ! m_ft_rval ) {
		dprintf(D_FULLDEBUG, "JICShadow::transferOutputMopUp(void): "
			"Mopping up failed transfer...\n");

		// Failed to transfer.  See if there is a reason to put
		// the job on hold.
		if(!m_ft_info.success && !m_ft_info.try_again) {
			ASSERT(m_ft_info.hold_code != 0);
			// The shadow will immediately cut the connection to the
			// starter when this is called. 
			notifyStarterError(m_ft_info.error_desc.Value(), true,
			                   m_ft_info.hold_code,m_ft_info.hold_subcode);
			return false;
		}

		// We hit some "transient" error, but we've retried too many times,
		// so tell the shadow we are giving up.
		notifyStarterError("Repeated attempts to transfer output failed for unknown reasons", true,0,0);
		return false;
	}

	return true;
}


void
JICShadow::gotShutdownFast( void )
{
		// Despite what the user wants, do not transfer back any files 
		// on a ShutdownFast.
	transfer_at_vacate = false;   

		// let our parent class do the right thing, too.
	JobInfoCommunicator::gotShutdownFast();
}


int
JICShadow::reconnect( ReliSock* s, ClassAd* ad )
{
		// first, make sure the entity requesting this is authorized.
		/*
		  TODO!!  UGH, since the results of getFullyQualifiedUser()
		  are not serialized properly when we inherit the relisock, we
		  have no way to figure out the original entity that
		  authenticated to the startd to spawn this job.  :( We really
		  should call getFullyQualifiedUser() on the socket we
		  inherit, stash that in a variable, and compare that against
		  the result on this socket right here.

		  But, we can't do that. :( So, instead, we call getOwner()
		  and compare that to whatever ATTR_OWNER is in our job ad
		  (the original ad, not whatever they're requesting now).

		  WORSE YET, even if it did work, there's no user credential
		  management when you use strong authentication, so this
		  socket would be authenticated with the shadow's system
		  credentials, not the user.  So, *NONE* of this will work,
		  anyway.  

		  We could try to introduce some kind of real shared
		  secret/capability to make this more secure, but that's going
		  to have to wait for time to make some bigger changes.
		*/
#if 0
	const char* new_owner = s->getOwner();
	char* my_owner = NULL; 
	if( ! job_ad->LookupString(ATTR_OWNER, &my_owner) ) {
		EXCEPT( "impossible: ATTR_OWNER must be in job ad by now" );
	}

	if( strcmp(new_owner, my_owner) ) {
		MyString err_msg = "User '";
		err_msg += new_owner;
		err_msg += "' does not match the owner of this job";
		sendErrorReply( s, getCommandString(CA_RECONNECT_JOB), 
						CA_NOT_AUTHORIZED, err_msg.Value() ); 
		dprintf( D_COMMAND, "Denied request for %s by invalid user '%s'\n", 
				 getCommandString(CA_RECONNECT_JOB), new_owner );
		return FALSE;
	}
#endif

	ClassAd reply;
	publishStarterInfo( &reply );

	MyString line;
	line = ATTR_RESULT;
	line += "=\"";
	line += getCAResultString( CA_SUCCESS );
	line += '"';
	reply.Insert( line.Value() );

	if( ! sendCAReply(s, getCommandString(CA_RECONNECT_JOB), &reply) ) {
		dprintf( D_ALWAYS, "Failed to reply to request\n" );
		return FALSE;
	}

		// If we managed to send the reply, finally commit to the
		// switch.  Destroy all the info we're storing about the
		// previous shadow and switch over to the new info.

		// Destroy our old DCShadow object and make a new one with the
		// current info.

	dprintf( D_ALWAYS, "Accepted request to reconnect from %s\n",
			generate_sinful(syscall_sock->peer_ip_str(),
						syscall_sock->peer_port()).Value());
	dprintf( D_ALWAYS, "Ignoring old shadow %s\n", shadow->addr() );
	delete shadow;
	shadow = new DCShadow;
	initShadowInfo( ad );	// this dprintf's D_ALWAYS for us
	free( m_shadow_name );
		/*
		  normally, it'd be nice to have a hostname here for
		  dprintf(), etc.  unfortunately, because of how the
		  information flows, we don't know the real hostname at this
		  point.  the reconnect command classad only contains the
		  ip/port (sinful string), not the shadow's hostname.  so, if
		  we want a hostname here, we'd have to do a reverse DNS
		  lookup.  someday, we might do that, but admins have
		  (rightfully) complained about the load Condor puts on DNS
		  servers, and since we don't *really* need this to be a
		  hostname anymore (we've already decided what UID/FS domain
		  to spawn the starter as, so we don't need it for that),
		  we'll just use the sinful string as the shadow's name...
		*/
	m_shadow_name = strdup( shadow->addr() );

		// switch over to the new syscall_sock
	dprintf( D_FULLDEBUG, "Closing old syscall sock %s\n",
			generate_sinful(syscall_sock->peer_ip_str(),
					syscall_sock->peer_port()).Value());
	delete syscall_sock;
	syscall_sock = s;
	syscall_sock->timeout(param_integer( "STARTER_UPLOAD_TIMEOUT", 300));
	dprintf( D_FULLDEBUG, "Using new syscall sock %s\n",
			generate_sinful(syscall_sock->peer_ip_str(),
					syscall_sock->peer_port()).Value());

	initMatchSecuritySession();

		// tell our FileTransfer object to point to the new 
		// shadow using the transsock and key in the ad from the
		// reconnect request
	if ( filetrans ) {
		char *value1 = NULL;
		char *value2 = NULL;
		ad->LookupString(ATTR_TRANSFER_KEY,&value1);
		ad->LookupString(ATTR_TRANSFER_SOCKET,&value2);
		bool result = filetrans->changeServer(value1,value2);
		if ( value1 && value2 && result ) {
			dprintf(D_FULLDEBUG,
				"Switching to new filetrans server, "
				"sock=%s key=%s\n",value2,value1);
		} else {
			dprintf(D_ALWAYS,
				"ERROR Failed to switch to new filetrans server, "
				"sock=%s key=%s\n", value2 ? value2 : "(null)",
				value1 ? value1 : "(null)");
		}
		if ( value1 ) free(value1);
		if ( value2 ) free(value2);

		if ( shadow_version == NULL ) {
			dprintf( D_ALWAYS, "Can't determine shadow version for FileTransfer!\n" );
		} else {
			filetrans->setPeerVersion( *shadow_version );
		}
		filetrans->setSecuritySession(m_filetrans_sec_session);
	}

	StreamHandler::ReconnectAll();

	if( job_cleanup_disconnected ) {
			/*
			  if we were trying to cleanup our job and we noticed we
			  were disconnected from the shadow, this flag will be
			  set.  in this case, want to call out to the Starter
			  object to tell it to try to clean up the job again.
			*/
		if( Starter->allJobsDone() ) {
			dprintf(D_ALWAYS,"Job cleanup finished, now Starter is exiting\n");
			Starter->StarterExit(0);
		}
	}

		// Now that we're holding onto the ReliSock, we can't let
		// DaemonCore close it on us!
	return KEEP_STREAM;
}


void
JICShadow::notifyJobPreSpawn( void )
{
			// Notify the shadow we're about to exec.
	REMOTE_CONDOR_begin_execution();

		// let the LocalUserLog know so it can log if necessary.  it
		// doesn't use the ClassAd for this event at all, so it's not
		// worth the trouble of creating one and publishing anything
		// into it.
	u_log->logExecute( NULL );
}


bool
JICShadow::notifyJobExit( int exit_status, int reason, UserProc*
						  /* user_proc */ )
{
	static bool wrote_local_log_event = false;

	ClassAd ad;

		// We want the update ad anyway, in case we want it for the
		// LocalUserLog
	publishUpdateAd( &ad );

		// depending on the exit reason, we want a different event. 
		// however, don't write multiple events if we've already been
		// here, which might happen if we were disconnected when we
		// first tried and we're trying again...
	if( ! wrote_local_log_event ) {
		if( u_log->logJobExit(&ad, reason) ) {
			wrote_local_log_event = true;
		}
	}

	dprintf( D_FULLDEBUG, "Notifying exit status=%d reason=%d\n",exit_status,reason );
	updateStartd(&ad, true);

	if( !had_hold ) {
		if( REMOTE_CONDOR_job_exit(exit_status, reason, &ad) < 0) {
			dprintf( D_ALWAYS, "Failed to send job exit status to shadow\n" );
			if (job_universe != CONDOR_UNIVERSE_PARALLEL)
			{
				job_cleanup_disconnected = true;
				return false;
			}
		}
	}

	return true;
}

int
JICShadow::notifyJobTermination( UserProc *user_proc )
{
	int rval = 0;
	ClassAd ad;

	dprintf(D_FULLDEBUG, "Inside JICShadow::notifyJobTermination()\n");

	if (shadow_version && shadow_version->built_since_version(7,4,4)) {
		dprintf(D_ALWAYS, "JICShadow::notifyJobTermination(): "
			"Sending mock terminate event.\n");

		user_proc->PublishUpdateAd( &ad );

		rval = REMOTE_CONDOR_job_termination(&ad);
	}

	return rval;
}

void
JICShadow::updateStartd( ClassAd *ad, bool final_update )
{
	ASSERT( ad );

	// update the startd's copy of the job ClassAd
	if( !m_job_startd_update_sock ) {
		return;
	}

	m_job_startd_update_sock->encode();
	if( !m_job_startd_update_sock->put((int)final_update) ||
		!putClassAd(m_job_startd_update_sock, *ad) ||
		!m_job_startd_update_sock->end_of_message() )
	{
		dprintf(D_FULLDEBUG,"Failed to send job ClassAd update to startd.\n");
	}
	else {
		dprintf(D_FULLDEBUG,"Sent job ClassAd update to startd.\n");
	}
	if( IsDebugVerbose(D_JOB) ) {
		dPrintAd(D_JOB, *ad);
	}

	if( final_update ) {
		delete m_job_startd_update_sock;
		m_job_startd_update_sock = NULL;
	}
}

bool
JICShadow::notifyStarterError( const char* err_msg, bool critical, int hold_reason_code, int hold_reason_subcode )
{
	u_log->logStarterError( err_msg, critical );

	if( REMOTE_CONDOR_ulog_error(hold_reason_code, hold_reason_subcode, err_msg) < 0 ) {
		dprintf( D_ALWAYS, 
				 "Failed to send starter error string to Shadow.\n" );
		return false;
	}
	return true;
}

bool
JICShadow::holdJob( const char* hold_reason, int hold_reason_code, int hold_reason_subcode )
{
	gotHold();
	return notifyStarterError( hold_reason, true, hold_reason_code, hold_reason_subcode );
}

bool
JICShadow::registerStarterInfo( void )
{
	int rval;

	if( ! shadow ) {
		EXCEPT( "registerStarterInfo called with NULL DCShadow object" );
	}

	ClassAd starter_info;
	publishStarterInfo( &starter_info );
	rval = REMOTE_CONDOR_register_starter_info( &starter_info );

	if( rval < 0 ) {
		return false;
	}
	return true;
}


void
JICShadow::publishStarterInfo( ClassAd* ad )
{
	char *tmp = NULL;
	char* tmp_val = NULL;
	int size;

	size = strlen(uid_domain) + strlen(ATTR_UID_DOMAIN) + 5;
	tmp = (char*) malloc( size * sizeof(char) );
	ASSERT( tmp != NULL );
	sprintf( tmp, "%s=\"%s\"", ATTR_UID_DOMAIN, uid_domain );
	ad->Insert( tmp );
	free( tmp );

	size = strlen(fs_domain) + strlen(ATTR_FILE_SYSTEM_DOMAIN) + 5;
	tmp = (char*) malloc( size * sizeof(char) );
	ASSERT( tmp != NULL );
	sprintf( tmp, "%s=\"%s\"", ATTR_FILE_SYSTEM_DOMAIN, fs_domain ); 
	ad->Insert( tmp );
	free( tmp );

	MyString slotName = Starter->getMySlotName();
	MyString line = ATTR_NAME;
	line += "=\"";
	line += slotName;
	line += '@';
	
	line += my_full_hostname();
	line += '"';
	ad->Insert( line.Value() );

	ad->Assign(ATTR_STARTER_IP_ADDR, daemonCore->InfoCommandSinfulString() );

	tmp_val = param( "ARCH" );
	size = strlen(tmp_val) + strlen(ATTR_ARCH) + 5;
	tmp = (char*) malloc( size * sizeof(char) );
	ASSERT( tmp != NULL );
	sprintf( tmp, "%s=\"%s\"", ATTR_ARCH, tmp_val );
	ad->Insert( tmp );
	free( tmp );
	free( tmp_val );

	tmp_val = param( "OPSYS" );
	size = strlen(tmp_val) + strlen(ATTR_OPSYS) + 5;
	tmp = (char*) malloc( size * sizeof(char) );
	ASSERT( tmp != NULL );
	sprintf( tmp, "%s=\"%s\"", ATTR_OPSYS, tmp_val );
	ad->Insert( tmp );
	free( tmp );
	free( tmp_val );

	tmp_val = param( "CKPT_SERVER_HOST" );
	if( tmp_val ) {
		size = strlen(tmp_val) + strlen(ATTR_CKPT_SERVER) + 5; 
		tmp = (char*) malloc( size * sizeof(char) );
		ASSERT( tmp != NULL );
		sprintf( tmp, "%s=\"%s\"", ATTR_CKPT_SERVER, tmp_val ); 
		ad->Insert( tmp );
		free( tmp );
		free( tmp_val );
	}

	size = strlen(ATTR_HAS_RECONNECT) + 6;
	tmp = (char*) malloc( size * sizeof(char) );
	ASSERT( tmp != NULL );
	sprintf( tmp, "%s=TRUE", ATTR_HAS_RECONNECT );
	ad->Insert( tmp );
	free( tmp );

		// Finally, publish all the DC-managed attributes.
	daemonCore->publish(ad);
}

void
JICShadow::addToOutputFiles( const char* filename )
{
	if (!m_removed_output_files.file_contains(filename)) {
		m_added_output_files.append(filename);
	}
}

void
JICShadow::removeFromOutputFiles( const char* filename )
{
	if (m_added_output_files.file_contains(filename)) {
		m_added_output_files.file_remove(filename);
	}
	m_removed_output_files.append(filename);
}

bool
JICShadow::uploadWorkingFiles(void)
{
	if( ! filetrans ) {
		return false;
	}

	// The shadow may block on disk I/O for long periods of
	// time, so set a big timeout on the starter's side of the
	// file transfer socket.

	int timeout = param_integer( "STARTER_UPLOAD_TIMEOUT", 200 );
	filetrans->setClientSocketTimeout(timeout);

	// The user job may have created files only readable
	// by the user, so set_user_priv here.
	priv_state saved_priv = set_user_priv();

	// this will block
	bool rval = filetrans->UploadFiles( true, false );
	set_priv(saved_priv);

	if( !rval ) {
		// Failed to transfer.
		dprintf(D_ALWAYS,"JICShadow::uploadWorkingFiles() failed.\n");
		return false;
	}
	dprintf(D_FULLDEBUG,"JICShadow::uploadWorkingFiles() succeeds.\n");
	return true;
}

void
JICShadow::updateCkptInfo(void)
{
	// We need the update ad for our job. 
	ClassAd update_ad;
	publishUpdateAd( &update_ad );

	// See if the LocalUserLog wants it
	u_log->logCheckpoint( &update_ad );

	// Now we want to send another update to the shadow.
	// To confirm this update, we pass in "true" to updateShadow() for that.
	updateShadow( &update_ad, true );
}

bool
JICShadow::initUserPriv( void )
{

#ifdef WIN32
		// Windoze

	return initUserPrivWindows();

#else
		// Unix

		// by default, the uid we choose is assumed not to be
		// dedicated to this job
	setExecuteAccountIsDedicated( NULL );

		// Before we go through any trouble, see if we even need
		// ATTR_OWNER to initialize user_priv.  If not, go ahead and
		// initialize it as appropriate.  
	if( initUserPrivNoOwner() ) {
		return true;
	}

	bool run_as_owner = allowRunAsOwner( true, true );

	MyString owner;
	if( run_as_owner ) {
		if( job_ad->LookupString( ATTR_OWNER, owner ) != 1 ) {
			dprintf( D_ALWAYS, "ERROR: %s not found in JobAd.  Aborting.\n", 
			         ATTR_OWNER );
			return false;
		}
	}

		// First, we decide if we're in the same UID_DOMAIN as the
		// submitting machine.  If so, we'll try to initialize
		// user_priv via ATTR_OWNER.  If there's no such user in the
		// passwd file, SOFT_UID_DOMAIN is True, and we're talking to
		// at least a 6.3.3 version of the shadow, we'll do a remote 
		// system call to ask the shadow what uid and gid we should
		// use.  If SOFT_UID_DOMAIN is False and there's no such user
		// in the password file, but the UID_DOMAIN's match, it's a
		// fatal error.  If the UID_DOMAIN's just don't match, we
		// initialize as "nobody".

	if( run_as_owner && !sameUidDomain() ) {
		run_as_owner = false;
		dprintf( D_FULLDEBUG, "Submit host is in different UidDomain\n" ); 
	}

	MyString vm_univ_type;
	if( job_universe == CONDOR_UNIVERSE_VM ) {
		job_ad->LookupString(ATTR_JOB_VM_TYPE, vm_univ_type);
	}

	if( run_as_owner && (job_universe == CONDOR_UNIVERSE_VM) ) {
		bool use_vm_nobody_user = param_boolean("ALWAYS_VM_UNIV_USE_NOBODY", false);
		if( use_vm_nobody_user ) {
			run_as_owner = false;
			dprintf( D_ALWAYS, "Using VM_UNIV_NOBODY_USER instead of %s\n", 
					owner.Value());
		}
	}

	CondorPrivSepHelper* privsep_helper = Starter->condorPrivSepHelper();

	if( run_as_owner ) {
			// Cool, we can try to use ATTR_OWNER directly.
			// NOTE: we want to use the "quiet" version of
			// init_user_ids, since if we're dealing with a
			// "SOFT_UID_DOMAIN = True" scenario, it's entirely
			// possible this call will fail.  We don't want to fill up
			// the logs with scary and misleading error messages.
		if( init_user_ids_quiet(owner.Value()) ) {
			if (privsep_helper != NULL) {
				privsep_helper->initialize_user(owner.Value());
			}
			dprintf( D_FULLDEBUG, "Initialized user_priv as \"%s\"\n", 
			         owner.Value() );
			if( checkDedicatedExecuteAccounts( owner.Value() ) ) {
				setExecuteAccountIsDedicated( owner.Value() );
			}
		}
		else if( strcasecmp(vm_univ_type.Value(), CONDOR_VM_UNIVERSE_VMWARE) == MATCH ) {
			// For VMware vm universe, we can't use SOFT_UID_DOMAIN
			run_as_owner = false;
		}
		else {
				// There's a problem, maybe SOFT_UID_DOMAIN can help.
			bool try_soft_uid = param_boolean( "SOFT_UID_DOMAIN", false );

			if( !try_soft_uid ) {
					// No soft_uid_domain or it's set to False.  No
					// need to do the RSC, we can just fail.
				dprintf( D_ALWAYS, "ERROR: Uid for \"%s\" not found in "
						 "passwd file and SOFT_UID_DOMAIN is False\n",
						 owner.Value() ); 
				return false;
            }

				// if we're here, it means that 1) the owner we want
				// isn't in the passwd file, and 2) SOFT_UID_DOMAIN is
				// True. So, we'll do a CONDOR_REMOTE_get_user_info RSC
				// to get the uid/gid pair we need
				// and initialize user priv with that. 

			ClassAd user_info;
			if( REMOTE_CONDOR_get_user_info( &user_info ) < 0 ) {
				dprintf( D_ALWAYS, "ERROR: "
						 "REMOTE_CONDOR_get_user_info() failed\n" );
				dprintf( D_ALWAYS, "ERROR: Uid for \"%s\" not found in "
						 "passwd file, SOFT_UID_DOMAIN is True, but the "
						 "condor_shadow failed to send the required Uid.\n",
						 owner.Value() );
				return false;
			}

			int user_uid, user_gid;
			if( user_info.LookupInteger( ATTR_UID, user_uid ) != 1 ) {
				dprintf( D_ALWAYS, "user_info ClassAd does not contain %s!\n", 
						 ATTR_UID );
				return false;
			}
			if( user_info.LookupInteger( ATTR_GID, user_gid ) != 1 ) {
				dprintf( D_ALWAYS, "user_info ClassAd does not contain %s!\n", 
						 ATTR_GID );
				return false;
			}

				// now, we should have the uid and gid of the user.	
			dprintf( D_FULLDEBUG, "Got UserInfo from the Shadow: "
					 "uid: %d, gid: %d\n", user_uid, user_gid );
			if( ! set_user_ids((uid_t)user_uid, (gid_t)user_gid) ) {
					// This should never really fail, unless the
					// shadow told us it wants us to use 0 for either
					// the uid or gid...
				dprintf( D_ALWAYS, "ERROR: Could not initialize user "
						 "priv with uid %d and gid %d\n", user_uid,
						 user_gid );
				return false;
			}

			if (privsep_helper != NULL) {
				privsep_helper->initialize_user((uid_t)user_uid);
			}
		}
	} 

	if( !run_as_owner) {

       // first see if we define SLOTx_USER in the config file
        char *nobody_user = NULL;
			// 20 is the longest param: len(VM_UNIV_NOBODY_USER) + 1
        char nobody_param[20];
		MyString slotName = Starter->getMySlotName();
		if (slotName.Length() > 4) {
			// We have a real slot of the form slotX or slotX_Y
		} else {
			slotName = "slot1";
		}
		slotName.upper_case();

		if( job_universe == CONDOR_UNIVERSE_VM ) {
			// If "VM_UNIV_NOBODY_USER" is defined in Condor configuration file, 
			// we will use it. 
			snprintf( nobody_param, 20, "VM_UNIV_NOBODY_USER" );
			nobody_user = param(nobody_param);
			if( nobody_user == NULL ) {
				// "VM_UNIV_NOBODY_USER" is NOT defined.
				// Next, we will try to use SLOTx_VMUSER
				snprintf( nobody_param, 20, "%s_VMUSER", slotName.Value() );
				nobody_user = param(nobody_param);
			}
		}
		if( nobody_user == NULL ) {
			snprintf( nobody_param, 20, "%s_USER", slotName.Value() );
			nobody_user = param(nobody_param);
			if (!nobody_user && param_boolean("ALLOW_VM_CRUFT", false)) {
				snprintf( nobody_param, 20, "VM%s_USER", slotName.Value() );
				nobody_user = param(nobody_param);
			}
		}

        if ( nobody_user != NULL ) {
            if ( strcmp(nobody_user, "root") == MATCH ) {
                dprintf(D_ALWAYS, "WARNING: %s set to root, which is not "
                       "allowed. Ignoring.\n", nobody_param);
                free(nobody_user);
                nobody_user = strdup("nobody");
            } else {
                dprintf(D_ALWAYS, "%s set, so running job as %s\n",
                        nobody_param, nobody_user);
            }
        } else {
            nobody_user = strdup("nobody");
        }


		if( strcasecmp(vm_univ_type.Value(), CONDOR_VM_UNIVERSE_VMWARE ) == MATCH ) {
			// VMware doesn't support that "nobody" creates a VM.
			// So for VMware vm universe, we will "condor" instead of "nobody".
			if( strcmp(nobody_user, "nobody") == MATCH ) {
				free(nobody_user);
				nobody_user = strdup(get_condor_username());
			}
		}

			// passing NULL for the domain is ok here since this is
			// UNIX code
		if( ! init_user_ids(nobody_user, NULL) ) { 
			dprintf( D_ALWAYS, "ERROR: Could not initialize user_priv "
					 "as \"%s\"\n", nobody_user );
			free( nobody_user );
			return false;
		} else {
			if (privsep_helper != NULL) {
				privsep_helper->initialize_user(nobody_user);
			}
			dprintf( D_FULLDEBUG, "Initialized user_priv as \"%s\"\n",
				  nobody_user );
			if( checkDedicatedExecuteAccounts( nobody_user ) ) {
				setExecuteAccountIsDedicated( nobody_user );
			}
			free( nobody_user );
		}			
	}

	user_priv_is_initialized = true;
	return true;
#endif
}


bool
JICShadow::initJobInfo( void ) 
{
		// Give our base class a chance.
	if (!JobInfoCommunicator::initJobInfo()) return false;

	char *orig_job_iwd;

	if( ! job_ad ) {
		EXCEPT( "JICShadow::initJobInfo() called with NULL job ad!" );
	}

		// stash the executable name in orig_job_name
	if( ! job_ad->LookupString(ATTR_JOB_CMD, &orig_job_name) ) {
		dprintf( D_ALWAYS, "Error in JICShadow::initJobInfo(): "
				 "Can't find %s in job ad\n", ATTR_JOB_CMD );
		return false;
	} else {
			// put the orig job name in class ad
		dprintf(D_ALWAYS, "setting the orig job name in starter\n");
		job_ad->Assign(ATTR_ORIG_JOB_CMD,orig_job_name);
	}

		// stash the iwd name in orig_job_iwd
	if( ! job_ad->LookupString(ATTR_JOB_IWD, &orig_job_iwd) ) {
		dprintf( D_ALWAYS, "Error in JICShadow::initJobInfo(): "
				 "Can't find %s in job ad\n", ATTR_JOB_IWD );
		return false;
	} else {
			// put the orig job iwd in class ad
		dprintf(D_ALWAYS, "setting the orig job iwd in starter\n");
		job_ad->Assign(ATTR_ORIG_JOB_IWD, orig_job_iwd);
		free(orig_job_iwd);
	}

	if( ! job_ad->LookupInteger(ATTR_JOB_UNIVERSE, job_universe) ) {
		dprintf( D_ALWAYS, 
				 "Job doesn't specify universe, assuming VANILLA\n" ); 
		job_universe = CONDOR_UNIVERSE_VANILLA;
	}

	if( ! job_ad->LookupInteger(ATTR_CLUSTER_ID, job_cluster) ) { 
		dprintf( D_ALWAYS, "Error in JICShadow::initJobInfo(): "
				 "Can't find %s in job ad\n", ATTR_CLUSTER_ID );
		return false;
	}

	if( ! job_ad->LookupInteger(ATTR_PROC_ID, job_proc) ) { 
		dprintf( D_ALWAYS, "Error in JICShadow::initJobInfo(): "
				 "Can't find %s in job ad\n", ATTR_PROC_ID );
		return false;
	}

	job_ad->LookupString( ATTR_JOB_REMOTE_IWD, &job_remote_iwd );

		// everything else is related to if we're transfering files or
		// not. that can get a little complicated, so it all lives in
		// its own set of functions.
	return initFileTransfer();
}


bool
JICShadow::initFileTransfer( void )
{
	bool rval = false;

		// first, figure out if the job supports the new file transfer
		// attributes.  if so, we can see if it wants optional file
		// transfer, and if we need to use it or not...

	ShouldTransferFiles_t should_transfer;
	char* should_transfer_str = NULL;

	job_ad->LookupString( ATTR_SHOULD_TRANSFER_FILES, &should_transfer_str );
	if( should_transfer_str ) {
		should_transfer = getShouldTransferFilesNum( should_transfer_str );
		if( should_transfer < 0 ) {
			dprintf( D_ALWAYS, "ERROR: Invalid %s (%s) in job ad, "
					 "aborting\n", ATTR_SHOULD_TRANSFER_FILES, 
					 should_transfer_str );
			free( should_transfer_str );
			return false;
		}
	} else { 
		dprintf( D_ALWAYS, "ERROR: No file transfer attributes in job "
				 "ad, aborting\n" );
		return false;
	}

	switch( should_transfer ) {
	case STF_IF_NEEDED:
		if( sameFSDomain() ) {
			dprintf( D_FULLDEBUG, "%s is \"%s\" and job's FileSystemDomain "
					 "matches local value, NOT transfering files\n",
					 ATTR_SHOULD_TRANSFER_FILES, should_transfer_str );
			rval = initNoFileTransfer();
		} else {
			dprintf( D_FULLDEBUG, "%s is \"%s\" but job's FileSystemDomain "
					 "does NOT match local value, transfering files\n",
					 ATTR_SHOULD_TRANSFER_FILES, should_transfer_str );
			rval = initWithFileTransfer();
		}
		break;
	case STF_YES:
		dprintf( D_FULLDEBUG, "%s is \"%s\", transfering files\n", 
				 ATTR_SHOULD_TRANSFER_FILES, should_transfer_str );
		rval = initWithFileTransfer();
		break;
	case STF_NO:
		dprintf( D_FULLDEBUG, "%s is \"%s\", NOT transfering files\n", 
				 ATTR_SHOULD_TRANSFER_FILES, should_transfer_str );
		rval = initNoFileTransfer();
		break;
	}
	free( should_transfer_str );
	return rval;
}


bool
JICShadow::initNoFileTransfer( void )
{
	wants_file_transfer = false;
	change_iwd = false;

		/* We assume that transfer_files == Never means that we want
		   to live in the submit directory, so we DON'T change the
		   ATTR_JOB_CMD or the ATTR_JOB_IWD.  This is important to
		   MPI!  -MEY 12-8-1999 */
	job_ad->LookupString( ATTR_JOB_IWD, &job_iwd );
	if( ! job_iwd ) {
		dprintf( D_ALWAYS, "Can't find job's IWD, aborting\n" );
		return false;
	}

		// now that we've got the iwd we're using and all our
		// transfer-related flags set, we can finally initialize the
		// job's standard files.  this is shared code if we're
		// transfering or not, so it's in its own function.
	return initStdFiles();
}


bool
JICShadow::initWithFileTransfer()
{
		// First, see if the new attribute to decide when to transfer
		// the output back is defined, and if so, use it. 
	char* when_str = NULL;
	FileTransferOutput_t when;
	job_ad->LookupString( ATTR_WHEN_TO_TRANSFER_OUTPUT, &when_str );
	if( when_str ) {
		when = getFileTransferOutputNum( when_str );
		if( when < 0 ) {
			dprintf( D_ALWAYS, "ERROR: Invalid %s (%s) in job ad, "
					 "aborting\n", ATTR_WHEN_TO_TRANSFER_OUTPUT, when_str );
			free( when_str );
			return false;
		}
		free( when_str );
		if( when == FTO_ON_EXIT_OR_EVICT ) {
			transfer_at_vacate = true;
		}
	} else { 
		dprintf( D_ALWAYS, "ERROR: %s attribute missing from job "
				 "ad, aborting\n", ATTR_WHEN_TO_TRANSFER_OUTPUT );
		return false;
	}

		// if we're here, it means we're transfering files, so we need
		// to reset the job's iwd to the starter directory

	// When using file transfer, always rename the stdout/err files to
	// the special names StdoutRemapName and StderrRemapName.
	// The shadow will remap these to the original names when transferring
	// the output.
	if ( shadow_version->built_since_version( 7, 7, 2 ) ) {
		bool stream;
		std::string stdout_name;
		std::string stderr_name;
		job_ad->LookupString( ATTR_JOB_OUTPUT, stdout_name );
		job_ad->LookupString( ATTR_JOB_ERROR, stderr_name );
		if ( job_ad->LookupBool( ATTR_STREAM_OUTPUT, stream ) && !stream &&
			 !nullFile( stdout_name.c_str() ) ) {
			job_ad->Assign( ATTR_JOB_OUTPUT, StdoutRemapName );
		}
		if ( job_ad->LookupBool( ATTR_STREAM_ERROR, stream ) && !stream &&
			 !nullFile( stderr_name.c_str() ) ) {
			if ( stdout_name == stderr_name ) {
				job_ad->Assign( ATTR_JOB_ERROR, StdoutRemapName );
			} else {
				job_ad->Assign( ATTR_JOB_ERROR, StderrRemapName );
			}
		}
	}

	wants_file_transfer = true;
	change_iwd = true;
	job_iwd = strdup( Starter->GetWorkingDir() );
	MyString line = ATTR_JOB_IWD;
	line += " = \"";
	line += job_iwd;
	line+= '"';
	job_ad->Insert( line.Value() );

		// now that we've got the iwd we're using and all our
		// transfer-related flags set, we can finally initialize the
		// job's standard files.  this is shared code if we're
		// transfering or not, so it's in its own function.
	return initStdFiles();
}


bool
JICShadow::initStdFiles( void )
{
		// now that we know about file transfer and the real iwd we'll
		// be using, we can initialize the std files... 
	if( ! job_input_name ) {
		job_input_name = getJobStdFile( ATTR_JOB_INPUT );
	}

	if( ! job_output_name ) {
		job_output_name = getJobStdFile( ATTR_JOB_OUTPUT );
	}
	if( ! job_error_name ) {
		job_error_name = getJobStdFile( ATTR_JOB_ERROR );
	}

		// so long as all of the above are initialized, we were
		// successful, regardless of if any of them are NULL...
	return true;
}


char* 
JICShadow::getJobStdFile( const char* attr_name )
{
	char* tmp = NULL;
	const char* base = NULL;
	MyString filename;

	if(streamStdFile(attr_name)) {
		if(!tmp && attr_name) job_ad->LookupString(attr_name,&tmp);
		return tmp;
	}

	if( !tmp ) {
		job_ad->LookupString( attr_name, &tmp );
	}
	if( !tmp ) {
		return NULL;
	}
	if ( !nullFile(tmp) ) {
		if( wants_file_transfer ) {
			base = condor_basename( tmp );
		} else {
			base = tmp;
		}
		if( ! fullpath(base) ) {	// prepend full path
			filename.formatstr( "%s%c", job_iwd, DIR_DELIM_CHAR );
		}
		filename += base;
	}
	free( tmp );
	if( filename[0] ) { 
		return strdup( filename.Value() );
	}
	return NULL;
}


bool
JICShadow::sameUidDomain( void ) 
{
	char* job_uid_domain = NULL;
	bool same_domain = false;

	ASSERT( uid_domain );
	ASSERT( shadow->name() );

	if( job_ad->LookupString( ATTR_UID_DOMAIN, &job_uid_domain ) != 1 ) {
			// No UidDomain in the job ad, what should we do?
			// For now, we'll just have to assume that we're not in
			// the same UidDomain...
		dprintf( D_FULLDEBUG, "SameUidDomain(): Job ClassAd does not "
				 "contain %s, returning false\n", ATTR_UID_DOMAIN );
		return false;
	}

	dprintf( D_FULLDEBUG, "Submit UidDomain: \"%s\"\n",
			 job_uid_domain );
	dprintf( D_FULLDEBUG, " Local UidDomain: \"%s\"\n",
			 uid_domain );

	if( strcasecmp(job_uid_domain, uid_domain) == MATCH ) {
		same_domain = true;
	}

	free( job_uid_domain );

	if( ! same_domain ) {
		return false;
	}

		// finally, for "security", make sure that the submitting host
		// contains our UidDomain as a substring of its hostname.
		// this way, we know someone's not just lying to us about what
		// UidDomain they're in.
		// However, if the site defines "TRUST_UID_DOMAIN = True" in
		// their config file, don't perform this check, so sites can
		// use UID domains that aren't substrings of DNS names if they
		// have to.
	if( trust_uid_domain ) {
		dprintf( D_FULLDEBUG, "TRUST_UID_DOMAIN is 'True' in the config "
				 "file, not comparing shadow's UidDomain (%s) against its "
				 "hostname (%s)\n", uid_domain, shadow->name() );
		return true;
	}
	if( host_in_domain(shadow->name(), uid_domain) ) {
		return true;
	}
	dprintf( D_ALWAYS, "ERROR: the submitting host claims to be in our "
			 "UidDomain (%s), yet its hostname (%s) does not match.  "
			 "If the above hostname is actually an IP address, Condor "
			 "could not perform a reverse DNS lookup to convert the IP "
			 "back into a name.  To solve this problem, you can either "
			 "correctly configure DNS to allow the reverse lookup, or you "
			 "can enable TRUST_UID_DOMAIN in your condor configuration.\n",
			 uid_domain, shadow->name() );

		// TODO: maybe we should be more harsh in this case than just
		// running their job as nobody... perhaps we should EXCEPT()
		// in this case and force the user/admins to get it right
		// before we agree to run *any* jobs from a shadow like this? 

	return false;
}


bool
JICShadow::sameFSDomain( void ) 
{
	char* job_fs_domain = NULL;
	bool same_domain = false;

	ASSERT( fs_domain );

	if( ! job_ad->LookupString(ATTR_FILE_SYSTEM_DOMAIN, &job_fs_domain) ) {
			// No FileSystemDoamin in the job ad, what should we do?
			// For now, we'll just have to assume that we're not in
			// the same FSDomain...
		dprintf( D_FULLDEBUG, "SameFSDomain(): Job ClassAd does not "
				 "contain %s, returning false\n", ATTR_FILE_SYSTEM_DOMAIN );
		return false;
	}

	dprintf( D_FULLDEBUG, "Submit FsDomain: \"%s\"\n",
			 job_fs_domain );
	dprintf( D_FULLDEBUG, " Local FsDomain: \"%s\"\n",
			 fs_domain );

	if( strcasecmp(job_fs_domain, fs_domain) == MATCH ) {
		same_domain = true;
	}

		// do we want to do any "security" checking on the FS domain
		// here?  i don't think so...  it should just be an arbitrary
		// string, not necessarily a domain name or substring.

	free( job_fs_domain );
	return same_domain;
}

bool
JICShadow::usingFileTransfer( void )
{
	return wants_file_transfer;
}


static void
refuse(ReliSock * s)
{
	ASSERT(s);
	s->encode();
	int i = 0; // == failure;
	s->code(i); // == failure
	s->end_of_message();
}

// Based on Scheduler::updateGSICred
static bool
updateX509Proxy(int cmd, ReliSock * rsock, const char * path)
{
	ASSERT(rsock);
	ASSERT(path);

	rsock->timeout(10);
	rsock->decode();

	dprintf(D_FULLDEBUG,
	        "Remote side requests to update X509 proxy at %s\n",
	        path);

	MyString tmp_path;
#if defined(LINUX)
	GLExecPrivSepHelper* gpsh = Starter->glexecPrivSepHelper();
#else
	// dummy for non-linux platforms.
	int* gpsh = NULL;
#endif
	if (gpsh != NULL) {
		// in glexec mode, we may not have permission to write the
		// new proxy directly into the sandbox, so we stage it into
		// /tmp first, then use a GLExec helper script
		//
		char tmp[] = "/tmp/condor_proxy_XXXXXX";
		int fd = condor_mkstemp(tmp);
		if (fd == -1) {
			dprintf(D_ALWAYS,
			        "updateX509Proxy: error creating temp file "
			            "for proxy: %s\n",
			        strerror(errno));
			return 0;
		}
		close(fd);
		tmp_path = tmp;
	}
	else {
		tmp_path = path;
		tmp_path += ".tmp";
	}

	priv_state old_priv = set_priv(PRIV_USER);

	int reply;
	filesize_t size = 0;
	int rc;
	if ( cmd == UPDATE_GSI_CRED ) {
		rc = rsock->get_file(&size,tmp_path.Value());
	} else if ( cmd == DELEGATE_GSI_CRED_STARTER ) {
		rc = rsock->get_x509_delegation(&size,tmp_path.Value());
	} else {
		dprintf( D_ALWAYS,
		         "unknown CEDAR command %d in updateX509Proxy\n",
		         cmd );
		rc = -1;
	}
	if ( rc < 0 ) {
			// transfer failed
		reply = 0; // == failure
	} else {
		if (gpsh != NULL) {
#if defined(LINUX)
			// use our glexec helper object, which will
			// call out to GLExec
			//
			if (gpsh->update_proxy(tmp_path.Value())) {
				reply = 1;
			}
			else {
				reply = 0;
			}
#else
			EXCEPT("not on a linux platform and encounterd GLEXEC code!");
#endif
		}
		else {
				// transfer worked, now rename the file to
				// final_proxy_path
			if ( rotate_file(tmp_path.Value(), path) < 0 ) 
			{
					// the rename failed!!?!?!
				dprintf( D_ALWAYS,
				         "updateX509Proxy failed, "
				             "could not rename file\n");
				reply = 0; // == failure
			} else {
				reply = 1; // == success
			}
		}
	}
	set_priv(old_priv);

		// Send our reply back to the client
	rsock->encode();
	rsock->code(reply);
	rsock->end_of_message();

	if(reply) {
		dprintf(D_FULLDEBUG,
		        "Attempt to refresh X509 proxy succeeded.\n");
	} else {
		dprintf(D_ALWAYS,
		        "Attempt to refresh X509 proxy FAILED.\n");
	}

	return reply;
}

int
JICShadow::proxyExpiring()
{
	// we log the return value, but even if it failed we still try to clean up
	// because we are about to lose control of the job otherwise.
	bool rv = holdJob("Proxy about to expire", CONDOR_HOLD_CODE_CorruptedCredential, 0);
	dprintf(D_ALWAYS, "ZKM: ABOUT TO HOLD, rv == %i\n", rv);

	// this will actually clean up the job
	if ( Starter->Hold( ) ) {
		dprintf( D_FULLDEBUG, "ZKM: Hold() returns true\n" );
		this->allJobsDone();
	} else {
		dprintf( D_FULLDEBUG, "ZKM: Hold() returns false\n" );
	}

	// and this causes us to exit relatively cleanly.  it tries to communicate
	// with the shadow, which fails, but i'm not sure what to do about that.
	bool sd = Starter->ShutdownFast();
	dprintf(D_ALWAYS, "ZKM: STILL HERE, sd == %i\n", sd);

	return 0;
}

int
JICShadow::initASO()
{
	if (!m_ft_info.in_progress)
	{
		return 1;
	}
        ClassAd ad;

	ReliSock *sock = static_cast<ReliSock*>(m_job_startd_update_sock);
	if(!sock) {
		return 1;
	}
	sock->encode();
	if( !sock->put(2) ||
		!putClassAd(sock, ad) ||
		!sock->end_of_message() )
	{
		dprintf(D_ALWAYS, "Failed to request startd to release resources.\n");
		return 1;
	}
	sock->decode();
	sock->end_of_message(); // In case there was anything in the stream.
	ClassAd response;
	if ( !getClassAd(sock, response) ||
		!sock->end_of_message() )
	{
		dprintf(D_ALWAYS, "Failed to recieve release resources response from startd.\n");
		return 1;
	}
	int code;
	std::string msg;
	if (!response.EvaluateAttrInt(ATTR_ERROR_CODE, code))
	{
		dprintf(D_ALWAYS, "Startd did not return an error code.\n");
		return 1;
	}
	if (!response.EvaluateAttrString(ATTR_ERROR_STRING, msg))
	{
		dprintf(D_ALWAYS, "Startd did not return an error message; code is %d.\n", code);
		return 1;
	}
	dprintf(code ? D_ALWAYS : D_FULLDEBUG, "Async stageout request response: (code=%d, %s)\n", code, msg.c_str());

	return 0;
}

bool
JICShadow::updateX509Proxy(int cmd, ReliSock * s)
{
	if( ! usingFileTransfer() ) {
		s->encode();
		int i = 2; // == success, but please don't call any more.
		s->code(i); // == success, but please don't call any more.
		s->end_of_message();
		refuse(s);
		return false;
	}
	MyString path;
	if( ! job_ad->LookupString(ATTR_X509_USER_PROXY, path) ) {
		dprintf(D_ALWAYS, "Refusing shadow's request to update proxy as this job has no proxy\n");
		return false;
	}
	const char * proxyfilename = condor_basename(path.Value());

	bool retval = ::updateX509Proxy(cmd, s, proxyfilename);

	// now, if the update was successful, and we are using glexec, make sure we
	// set a timer to put the job on hold before the proxy expires and we lose
	// control of it.
	if( retval ) {
		setX509ProxyExpirationTimer();
	}

	return retval;
}

void
JICShadow::setX509ProxyExpirationTimer()
{
	MyString path;
	if( ! job_ad->LookupString(ATTR_X509_USER_PROXY, path) ) {
		return;
	}
	const char * proxyfilename = condor_basename(path.Value());

#if defined(LINUX)
	GLExecPrivSepHelper* gpsh = Starter->glexecPrivSepHelper();
#else
	// dummy for non-linux platforms.
	int* gpsh = NULL;
#endif
	if(gpsh) {
		// if there was a timer registered, cancel it
		if( m_proxy_expiration_tid != -1 ) {
			daemonCore->Cancel_Timer(m_proxy_expiration_tid);
			m_proxy_expiration_tid = -1;
		}

		// for the new timer, start with the payload proxy expiration time
		time_t expiration = x509_proxy_expiration_time(proxyfilename);
		time_t now = time(NULL);

		if( (int)expiration == -1 ) {
			char const *err = x509_error_string();
			dprintf(D_ALWAYS,"Failed to read proxy expiration time for %s: %s\n",
					proxyfilename,
					err ? err : "");
		}
		else {
				// now subtract the configurable time allowed for eviction
				// years of careful research show the default should be one minute.
			int evict_window = param_integer("PROXY_EXPIRING_EVICTION_TIME", 60);
			int expiration_delta = (expiration - now) - evict_window;
			if( expiration_delta < 0 ) {
				expiration_delta = 0;
			}

			m_proxy_expiration_tid = daemonCore->Register_Timer(
				expiration_delta,
				(TimerHandlercpp)&JICShadow::proxyExpiring,
				"proxy expiring",
				this );
			if (m_proxy_expiration_tid > 0) {
				dprintf(D_FULLDEBUG, "Set timer %i for PROXY_EXPIRING to %d seconds from now (proxy expires at time %i)\n", m_proxy_expiration_tid, (int)expiration_delta, (int)expiration);
			} else {
				dprintf(D_ALWAYS, "FAILED to set timer for PROXY_EXPIRING: %i\n", m_proxy_expiration_tid);
			}
		}
	}
}


bool
JICShadow::recordDelayedUpdate( const std::string &name, const classad::ExprTree &expr )
{
	std::string prefix;
	param(prefix, "CHIRP_DELAYED_UPDATE_PREFIX", "CHIRP*");
	if (!prefix.size())
	{
		dprintf(D_ALWAYS, "Got an invalid prefix for updates: %s\n", name.c_str());
	}
	StringList sl(prefix.c_str());
	if (sl.contains_anycase_withwildcard(name.c_str()))
	{
		std::vector<std::string>::const_iterator it = std::find(m_delayed_update_attrs.begin(),
			m_delayed_update_attrs.end(), name);
		if (it == m_delayed_update_attrs.end())
		{
			m_delayed_update_attrs.push_back(name);
		}
		if (m_delayed_update_attrs.size() > 50)
		{
			dprintf(D_ALWAYS, "Ignoring update for %s because 50 attributes have already been set.\n", name.c_str());
			return false;
		}
		// Note that the ClassAd takes ownership of the copy.
		dprintf(D_FULLDEBUG, "Got a delayed update for attribute %s.\n", name.c_str());
		classad::ExprTree *expr_copy = expr.Copy();
		m_delayed_updates.Insert(name, expr_copy);
		return true;
	}
	else
	{
		dprintf(D_ALWAYS, "Got an invalid prefix for updates: %s\n", name.c_str());
		return false;
	}
}



std::auto_ptr<classad::ExprTree>
JICShadow::getDelayedUpdate( const std::string &name )
{
	std::auto_ptr<classad::ExprTree> expr;
	classad::ExprTree *borrowed_expr = NULL;
	ClassAd *ad = jobClassAd();
	dprintf(D_FULLDEBUG, "Looking up delayed attribute named %s.\n", name.c_str());
	if (!(borrowed_expr = m_delayed_updates.Lookup(name)) && (!ad || !(borrowed_expr = ad->Lookup(name))))
	{
		return expr;
	}
	expr.reset(borrowed_expr->Copy());
	return expr;
}

bool
JICShadow::publishUpdateAd( ClassAd* ad )
{
	// These are updates taken from Chirp
	ad->Update(m_delayed_updates);
	m_delayed_updates.Clear();

	filesize_t execsz = 0;

	// if we are using PrivSep, we need to use that mechanism to calculate
	// the disk usage, as we don't have privs to traverse the users's execute
	// dir.
	CondorPrivSepHelper* privsep_helper = Starter->condorPrivSepHelper();
	if (privsep_helper) {
		off_t total_usage = 0;
		if (privsep_helper->get_exec_dir_usage( &total_usage)) {
			ad->Assign(ATTR_DISK_USAGE, (unsigned long)((total_usage+1023)/1024) );
		}
	} else{
		// if there is a filetrans object, then let's send the current
		// size of the starter execute directory back to the shadow.  this
		// way the ATTR_DISK_USAGE will be updated, and we won't end
		// up on a machine without enough local disk space.
		if ( filetrans ) {
			// make sure this computation is done with user priv, since that who
			// owns the directory and it may not be world-readable
			Directory starter_dir( Starter->GetWorkingDir(), PRIV_USER );
			execsz = starter_dir.GetDirectorySize();
			ad->Assign(ATTR_DISK_USAGE, (unsigned long)((execsz+1023)/1024) ); 
		}
	}

	MyString spooled_files;
	if( job_ad->LookupString(ATTR_SPOOLED_OUTPUT_FILES,spooled_files) && spooled_files.Length() > 0 )
	{
		ad->Assign(ATTR_SPOOLED_OUTPUT_FILES,spooled_files);
	}

	// Insert the starter's address into the update ad, because all
	// parties who subscribe to updates (shadow & startd) also should
	// be informed of any changes in the starter's contact info
	// (important for CCB and shadow-starter reconnect, because startd
	// needs to relay starter's full contact info to the shadow when
	// queried).  It's a bit of a hack to do it through this channel,
	// but better than nothing.
	ad->Assign( ATTR_STARTER_IP_ADDR, daemonCore->publicNetworkIpAddr() );

		// Now, get our Starter object to publish, as well.  This will
		// walk through all the UserProcs and have those publish, as
		// well.  It returns true if there was anything published,
		// false if not.
	bool retval = Starter->publishUpdateAd( ad );

	// These are updates taken from Chirp
	// Note they should not go to the starter!
	ad->Update(m_delayed_updates);
	m_delayed_updates.Clear();

	return retval;
}


bool
JICShadow::publishJobExitAd( ClassAd* ad )
{
	filesize_t execsz = 0;
	char buf[200];

	// if there is a filetrans object, then let's send the current
	// size of the starter execute directory back to the shadow.  this
	// way the ATTR_DISK_USAGE will be updated, and we won't end
	// up on a machine without enough local disk space.
	if ( filetrans ) {
		// make sure this computation is done with user priv, since that who
		// owns the directory and it may not be world-readable
		Directory starter_dir( Starter->GetWorkingDir(), PRIV_USER );
		execsz = starter_dir.GetDirectorySize();
		sprintf( buf, "%s=%lu", ATTR_DISK_USAGE, (long unsigned)((execsz+1023)/1024) ); 
		ad->Insert( buf );

	}
	MyString spooled_files;
	if( job_ad->LookupString(ATTR_SPOOLED_OUTPUT_FILES,spooled_files) && spooled_files.Length() > 0 )
	{
		ad->Assign(ATTR_SPOOLED_OUTPUT_FILES,spooled_files);
	}

	// Insert the starter's address into the update ad, because all
	// parties who subscribe to updates (shadow & startd) also should
	// be informed of any changes in the starter's contact info
	// (important for CCB and shadow-starter reconnect, because startd
	// needs to relay starter's full contact info to the shadow when
	// queried).  It's a bit of a hack to do it through this channel,
	// but better than nothing.
	ad->Assign( ATTR_STARTER_IP_ADDR, daemonCore->publicNetworkIpAddr() );

		// Now, get our Starter object to publish, as well.  This will
		// walk through all the UserProcs and have those publish, as
		// well.  It returns true if there was anything published,
		// false if not.
	return Starter->publishJobExitAd( ad );
}


bool
JICShadow::periodicJobUpdate( ClassAd* update_ad, bool insure_update )
{
	bool r1, r2;
	r1 = JobInfoCommunicator::periodicJobUpdate(update_ad, insure_update);
	r2 = updateShadow(update_ad, insure_update);
	return (r1 && r2);
}


bool
JICShadow::updateShadow( ClassAd* update_ad, bool insure_update )
{
	dprintf( D_FULLDEBUG, "Entering JICShadow::updateShadow()\n" );
	static bool first_time = true;

	ClassAd local_ad;
	ClassAd* ad;
	if( update_ad ) {
			// we already have the update info, so don't bother trying
			// to publish another one.
		ad = update_ad;
	} else {
		ad = &local_ad;
		if( ! publishUpdateAd(ad) ) {  
			dprintf( D_FULLDEBUG, "JICShadow::updateShadow(): "
					 "Didn't find any info to update!\n" );
			return false;
		}
	}

	bool rval;

		// Try to send it to the shadow
	if (shadow_version && shadow_version->built_since_version(6,9,5)) {
			// Newer shadows understand the CONDOR_register_job_info
			// RSC, so we should just always use that, regardless of
			// insure_update, since we already have the socket open,
			// and we want to use it (e.g. to prevent firewalls from
			// closing it due to non-activity).
		rval = (REMOTE_CONDOR_register_job_info(ad) == 0);
	}
	else {
			// If it's an older shadow, the RSC would cause it to
			// EXCEPT(), so we just use the out-of-band DC message to
			// its command port, handled via the DCShadow object.
		if (first_time) {
			dprintf(D_FULLDEBUG, "Communicating with a shadow older than "
					"version 6.9.5, using command port to send job info "
					"instead of CONDOR_register_job_info RSC\n");
		}
		rval = shadow->updateJobInfo(ad, insure_update);
	}

	updateStartd(ad, false);

	first_time = false;
	if (rval) {
		dprintf(D_FULLDEBUG, "Leaving JICShadow::updateShadow(): success\n");
		return true;
	}
	dprintf(D_FULLDEBUG, "JICShadow::updateShadow(): failed to send update\n");
	return false;
}


bool
JICShadow::beginFileTransfer( void )
{

		// if requested in the jobad, transfer files over.  
	if( wants_file_transfer ) {
		// Only rename the executable if it is transferred.
		int xferExec = 1;
		job_ad->LookupBool(ATTR_TRANSFER_EXECUTABLE,xferExec);

		if( xferExec ) {
			dprintf( D_FULLDEBUG, "Changing the executable name\n" );
			job_ad->Assign(ATTR_JOB_CMD,CONDOR_EXEC );
		}

		filetrans = new FileTransfer();

			// In the starter, we never want to use
			// SpooledOutputFiles, because we are not reading the
			// output from the spool.  We always want to use
			// TransferOutputFiles instead.
		job_ad->Delete(ATTR_SPOOLED_OUTPUT_FILES);

		ASSERT( filetrans->Init(job_ad, false, PRIV_USER) );
		filetrans->setSecuritySession(m_filetrans_sec_session);
		filetrans->RegisterCallback(
				  (FileTransferHandlerCpp)&JICShadow::transferCompleted,this );

		if ( shadow_version == NULL ) {
			dprintf( D_ALWAYS, "Can't determine shadow version for FileTransfer!\n" );
		} else {
			filetrans->setPeerVersion( *shadow_version );
		}

		if( ! filetrans->DownloadFiles(false) ) { // do not block
				// Error starting the non-blocking file transfer.  For
				// now, consider this a fatal error
			EXCEPT( "Could not initiate file transfer" );
		}
		return true;
	}
		// no transfer wanted or started, so return false
	return false;
}


int
JICShadow::transferCompleted( FileTransfer *ftrans )
{
	if ( ftrans ) {
			// Make certain the file transfer succeeded.
			// Until "multi-starter" has meaning, it's ok to
			// EXCEPT here, since there's nothing else for us
			// to do.
		FileTransfer::FileTransferInfo ft_info = ftrans->GetInfo();
		if ( !ft_info.success ) {
			if(!ft_info.try_again) {
					// Put the job on hold.
				ASSERT(ft_info.hold_code != 0);
				notifyStarterError(ft_info.error_desc.Value(), true,
				                   ft_info.hold_code,ft_info.hold_subcode);
			}

			EXCEPT( "Failed to transfer files" );
		}
			// If we transferred the executable, make sure it
			// has its execute bit set.
		MyString cmd;
		if (job_ad->LookupString(ATTR_JOB_CMD, cmd) &&
		    (cmd == CONDOR_EXEC))
		{
				// if we are running as root, the files were downloaded
				// as PRIV_USER, so switch to that priv level to do chmod
			priv_state saved_priv = set_priv( PRIV_USER );

			if (chmod(CONDOR_EXEC, 0755) == -1) {
				dprintf(D_ALWAYS,
				        "warning: unable to chmod %s to "
				            "ensure execute bit is set: %s\n",
				        CONDOR_EXEC,
				        strerror(errno));
			}

			set_priv( saved_priv );
		}
	}

	setX509ProxyExpirationTimer();

		// Now that we're done, let our parent class do its thing.
	JobInfoCommunicator::setupJobEnvironment();

	return TRUE;
}


bool
JICShadow::getJobAdFromShadow( void )
{
		// Instantiate a new ClassAd for the job we'll be starting,
		// and get a copy of it from the shadow.
	if( job_ad ) {
		delete job_ad;
	}
    job_ad = new ClassAd;

	if( REMOTE_CONDOR_get_job_info(job_ad) < 0 ) {
		dprintf( D_FAILURE|D_ALWAYS, 
				 "Failed to get job info from Shadow!\n" );
		return false;
	}
	return true;
}


void
JICShadow::initShadowInfo( ClassAd* ad )
{
	ASSERT( shadow );
	if( ! shadow->initFromClassAd(ad) ) { 
		dprintf( D_ALWAYS, 
				 "Failed to initialize shadow info from ClassAd!\n" );
		return;
	}
	dprintf( D_ALWAYS, "Communicating with shadow %s\n",
			 shadow->addr() );

	if( shadow_version ) {
		delete shadow_version;
		shadow_version = NULL;
	}
	char* tmp = shadow->version();
	if( tmp ) {
		dprintf( D_FULLDEBUG, "Shadow version: %s\n", tmp );
		shadow_version = new CondorVersionInfo( tmp, "SHADOW" );
	} else {
		dprintf( D_FULLDEBUG, "Shadow version: unknown (pre v6.3.3)\n" ); 
	}
}



bool
JICShadow::initIOProxy( void )
{
	bool want_io_proxy = false;
	MyString io_proxy_config_file;

		// the admin should have the final say over whether
		// chirp is enabled
    bool enableIOProxy = true;
	enableIOProxy = param_boolean("ENABLE_CHIRP", true);

	bool enableUpdates = false;
	enableUpdates = param_boolean("ENABLE_CHIRP_UPDATES", true);

	bool enableFiles = false;
	enableFiles = param_boolean("ENABLE_CHIRP_IO", true);

	bool enableDelayed = false;
	enableDelayed = param_boolean("ENABLE_CHIRP_DELAYED", true);

	if (!enableIOProxy || (!enableUpdates && !enableFiles && !enableDelayed)) {
		dprintf(D_ALWAYS, "ENABLE_CHIRP is false in config file, not enabling chirp\n");
		return false;
	}

	if( ! job_ad->EvaluateAttrBool( ATTR_WANT_IO_PROXY, want_io_proxy ) ) {
		want_io_proxy = false;
		dprintf( D_FULLDEBUG, "JICShadow::initIOProxy(): "
				 "Job does not define %s; setting to %s\n",
				 ATTR_WANT_IO_PROXY, want_io_proxy ? "true" : "false" );
	} else {
		dprintf( D_ALWAYS, "Job has %s=%s\n", ATTR_WANT_IO_PROXY,
				 want_io_proxy ? "true" : "false" );
	}
	if (!enableFiles && want_io_proxy)
	{
		dprintf(D_ALWAYS, "Starter config prevents us from enabling IO proxy.\n");
		want_io_proxy = false;
	}
	bool want_updates = want_io_proxy;
	if ( ! job_ad->EvaluateAttrBool(ATTR_WANT_REMOTE_UPDATES, want_updates) ) {
		want_updates = want_io_proxy;
		dprintf(D_FULLDEBUG, "JICShadow::initIOProxy(): "
				"Job does not define %s; setting to %s.\n",
				ATTR_WANT_REMOTE_UPDATES, want_updates ? "true" : "false" );
	} else {
		dprintf(D_ALWAYS, "Job has %s=%s\n", ATTR_WANT_REMOTE_UPDATES,
				want_updates ? "true" : "false");
	}
	if (!enableUpdates && want_updates)
	{
		dprintf(D_ALWAYS, "Starter config prevents us from enabling remote updates.\n");
		want_updates = false;
	}
	bool want_delayed = true;
	if ( ! job_ad->EvaluateAttrBool(ATTR_WANT_DELAYED_UPDATES, want_delayed) ) {
		want_delayed = true;
		dprintf(D_FULLDEBUG, "JICShadow::initIOProxy(): "
				"Job does not define %s; enabling delayed updates.\n", ATTR_WANT_DELAYED_UPDATES);
	} else {
		dprintf(D_ALWAYS, "Job has %s=%s\n", ATTR_WANT_DELAYED_UPDATES,
				want_delayed ? "true" : "false");
	}
	if (!enableDelayed && want_delayed)
	{
		dprintf(D_ALWAYS, "Starter config prevents us from enabling delayed updates.\n");
		want_delayed = false;
	}
	dprintf(D_ALWAYS, "Chirp config summary: IO %s, Updates %s, Delayed updates %s.\n",
		want_io_proxy ? "true" : "false", want_updates ? "true" : "false",
		want_delayed ? "true" : "false");
	if( want_io_proxy || want_updates || want_delayed || job_universe==CONDOR_UNIVERSE_JAVA ) {
		m_wrote_chirp_config = true;
		io_proxy_config_file.formatstr( "%s%c%s" ,
				 Starter->GetWorkingDir(), DIR_DELIM_CHAR, CHIRP_CONFIG_FILENAME );
		m_chirp_config_filename = io_proxy_config_file;
		dprintf(D_FULLDEBUG, "Initializing IO proxy with config file at %s.\n", io_proxy_config_file.Value());
		if( !io_proxy.init(this, io_proxy_config_file.Value(), want_io_proxy, want_updates, want_delayed) ) {
			dprintf( D_FAILURE|D_ALWAYS, 
					 "Couldn't initialize IO Proxy.\n" );
			return false;
		}
		dprintf( D_ALWAYS, "Initialized IO Proxy.\n" );
		return true;
	}
	return false;
}

void
JICShadow::initMatchSecuritySession()
{
	if( !param_boolean("SEC_ENABLE_MATCH_PASSWORD_AUTHENTICATION",false) ) {
		return;
	}

	if( shadow_version && !shadow_version->built_since_version(7,1,3) ) {
		return;
	}

	MyString reconnect_session_id;
	MyString reconnect_session_info;
	MyString reconnect_session_key;

	MyString filetrans_session_id;
	MyString filetrans_session_info;
	MyString filetrans_session_key;

		// For possible future use.  We could set security session
		// options here if we wanted to get an effect similar to
		// security negotiation, but currently we just take the
		// defaults from the shadow.
	const char *starter_reconnect_session_info = "";
	const char *starter_filetrans_session_info = "";

	int rc = REMOTE_CONDOR_get_sec_session_info(
		starter_reconnect_session_info,
		reconnect_session_id,
		reconnect_session_info,
		reconnect_session_key,
		starter_filetrans_session_info,
		filetrans_session_id,
		filetrans_session_info,
		filetrans_session_key);

	if( rc < 0 ) {
		dprintf(D_ALWAYS, "SEC_ENABLE_MATCH_PASSWORD_AUTHENTICATION: failed to get security "
				"session info from shadow.  Skipping creation of match "
				"security session.\n");
		return;
	}

	if( m_reconnect_sec_session ) {
			// Already have one (must be reconnecting with shadow).
			// Continue using the one we have.  We cannot destroy it
			// and create a new one, because the syscall socket is
			// already using the session key from it.
	}
	else if( reconnect_session_id.Length() ) {
		rc = daemonCore->getSecMan()->CreateNonNegotiatedSecuritySession(
			WRITE,
			reconnect_session_id.Value(),
			reconnect_session_key.Value(),
			reconnect_session_info.Value(),
			SUBMIT_SIDE_MATCHSESSION_FQU,
			NULL,
			0 /*don't expire*/ );

		if( !rc ) {
			dprintf(D_ALWAYS, "SEC_ENABLE_MATCH_PASSWORD_AUTHENTICATION: failed to create "
					"reconnect security session.  "
					"Will fall back on auto-negotiated session instead.\n");
		}
		else {
			m_reconnect_sec_session = strdup(reconnect_session_id.Value());
		}
	}

	if( m_filetrans_sec_session ) {
			// Already have one (must be reconnecting with shadow).
			// Destroy it and create a new one in its place, since
			// the shadow may have changed how it wants this to be
			// set up.
		daemonCore->getSecMan()->invalidateKey( m_filetrans_sec_session );
		free( m_filetrans_sec_session );
		m_filetrans_sec_session = NULL;
	}

	if( filetrans_session_id.Length() ) {
		rc = daemonCore->getSecMan()->CreateNonNegotiatedSecuritySession(
			WRITE,
			filetrans_session_id.Value(),
			filetrans_session_key.Value(),
			filetrans_session_info.Value(),
			SUBMIT_SIDE_MATCHSESSION_FQU,
			shadow->addr(),
			0 /*don't expire*/ );

		if( !rc ) {
			dprintf(D_ALWAYS, "SEC_ENABLE_MATCH_PASSWORD_AUTHENTICATION: failed to create file "
					"transfer security session.  "
					"Will fall back on auto-negotiated session instead.\n");
		}
		else {
			m_filetrans_sec_session = strdup(filetrans_session_id.Value());
		}
	}
}

bool
JICShadow::receiveMachineAd( Stream *stream )
{
        bool ret_val = true;

	dprintf(D_FULLDEBUG, "Entering JICShadow::receiveMachineAd\n");
	mach_ad = new ClassAd();

	stream->decode();
	if (!getClassAd(stream, *mach_ad))
	{
		dprintf(D_ALWAYS, "Received invalid machine ad.  Discarding\n");
		delete mach_ad;
		mach_ad = NULL;
		ret_val = false;
	}
	else
	{
		dPrintAd(D_JOB, *mach_ad);
	}

	return ret_val;
}<|MERGE_RESOLUTION|>--- conflicted
+++ resolved
@@ -60,12 +60,8 @@
 #	define file_remove remove
 #endif
 
-<<<<<<< HEAD
-JICShadow::JICShadow( const char* shadow_name ) : JobInfoCommunicator(), m_ft_transient(false), m_did_transfer_and_fail(false)
-=======
-JICShadow::JICShadow( const char* shadow_name ) : JobInfoCommunicator(),
+JICShadow::JICShadow( const char* shadow_name ) : JobInfoCommunicator(), m_ft_transient(false), m_did_transfer_and_fail(false),
 	m_wrote_chirp_config(false)
->>>>>>> 2da11dc4
 {
 	if( ! shadow_name ) {
 		EXCEPT( "Trying to instantiate JICShadow with no shadow name!" );
