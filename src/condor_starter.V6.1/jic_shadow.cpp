--- conflicted
+++ resolved
@@ -3392,12 +3392,7 @@
 void
 JICShadow::recordSandboxContents( const char * filename ) {
 
-<<<<<<< HEAD
-	// Assumes we're in the root of the sandbox.
 	FILE * file = starter->OpenManifestFile(filename);
-=======
-	FILE * file = Starter->OpenManifestFile(filename);
->>>>>>> 8cafe7b3
 	if( file == NULL ) {
 		dprintf( D_ALWAYS, "recordSandboxContents(%s): failed to open manifest file : %d (%s)\n",
 			filename, errno, strerror(errno) );
