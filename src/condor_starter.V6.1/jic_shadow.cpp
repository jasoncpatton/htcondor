--- conflicted
+++ resolved
@@ -447,15 +447,9 @@
 							m_ft_info.spooled_files.Value());
 		} else {
 			dprintf( D_FULLDEBUG, "Sandbox transfer failed.\n");
-<<<<<<< HEAD
 			// Failed to transfer.
 			// JICShadow::transferOutputMopUp() will figure out what to do
 			// when you call it after JICShadow::transferOutput() returns.
-=======
-			// Failed to transfer.  Record if there is a reason to put
-			// the job on hold. Look to JICShadow::transferOutputMopUp()
-			// for what you should call if this function returns false.
-			m_ft_info = filetrans->GetInfo();
 
 			if( !m_ft_info.success && m_ft_info.try_again ) {
 				// Some kind of transient error, such as a timeout or
@@ -485,7 +479,6 @@
 				}
 			}
 
->>>>>>> 1708de91
 			m_did_transfer = false;
 			return false;
 		}
