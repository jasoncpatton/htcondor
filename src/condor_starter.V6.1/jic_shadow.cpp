--- conflicted
+++ resolved
@@ -422,35 +422,18 @@
 		dprintf( D_FULLDEBUG, "Begin transfer of sandbox to shadow.\n");
 			// this will block
 		m_ft_rval = filetrans->UploadFiles( true, final_transfer );
+		m_ft_info = filetrans->GetInfo();
 		dprintf( D_FULLDEBUG, "End transfer of sandbox to shadow.\n");
 		set_priv(saved_priv);
 
-<<<<<<< HEAD
-		if( rval ) {
-			FileTransfer::FileTransferInfo ft_info = filetrans->GetInfo();
-			job_ad->Assign(ATTR_SPOOLED_OUTPUT_FILES,ft_info.spooled_files.Value());
-		}
-
-		if( ! rval ) {
-				// Failed to transfer.  See if there is a reason to put
-				// the job on hold.
-			FileTransfer::FileTransferInfo ft_info = filetrans->GetInfo();
-			if(!ft_info.success && !ft_info.try_again) {
-				ASSERT(ft_info.hold_code != 0);
-				notifyStarterError(ft_info.error_desc.Value(), true,
-				                   ft_info.hold_code,ft_info.hold_subcode);
-				return false;
-=======
-		if (! m_ft_rval) {
+		if( m_ft_rval ) {
+			job_ad->Assign(ATTR_SPOOLED_OUTPUT_FILES, 
+							m_ft_info.spooled_files.Value());
+		} else {
 			dprintf( D_FULLDEBUG, "Sandbox transfer failed.\n");
-			// Failed to transfer.  Record if there is a reason to put
-			// the job on hold. Look to JICShadow::transferOutputMopUp()
-			// for what you should call if this function returns false.
-			m_ft_info = filetrans->GetInfo();
-			if(!m_ft_info.success) {
-				ASSERT(m_ft_info.hold_code != 0);
->>>>>>> 5398f7d0
-			}
+			// Failed to transfer.
+			// JICShadow::transferOutputMopUp() will figure out what to do
+			// when you call it after JICShadow::transferOutput() returns.
 			m_did_transfer = false;
 			return false;
 		}
@@ -476,6 +459,7 @@
 	}
 
 	// We saved the return value of the last filetransfer attempt...
+	// We also saved the ft_info structure when we did the file transfer.
 	if( ! m_ft_rval ) {
 		dprintf(D_FULLDEBUG, "JICShadow::transferOutputMopUp(void): "
 			"Mopping up failed transfer...\n");
