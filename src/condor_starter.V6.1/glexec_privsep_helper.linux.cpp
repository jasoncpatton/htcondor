--- conflicted
+++ resolved
@@ -240,11 +240,7 @@
 	int rc = run_script(args,error_desc);
 	if( rc != 0) {
 		err.setHoldInfo(
-<<<<<<< HEAD
-			CONDOR_HOLD_CODE_GlexecChownSandboxToCondor, rc,
-=======
 			CONDOR_HOLD_CODE::GlexecChownSandboxToCondor, rc,
->>>>>>> 781a9531
 			error_desc.c_str());
 		return false;
 	}
