/***************************************************************
 *
 * Copyright (C) 1990-2007, Condor Team, Computer Sciences Department,
 * University of Wisconsin-Madison, WI.
 * 
 * Licensed under the Apache License, Version 2.0 (the "License"); you
 * may not use this file except in compliance with the License.  You may
 * obtain a copy of the License at
 * 
 *    http://www.apache.org/licenses/LICENSE-2.0
 * 
 * Unless required by applicable law or agreed to in writing, software
 * distributed under the License is distributed on an "AS IS" BASIS,
 * WITHOUT WARRANTIES OR CONDITIONS OF ANY KIND, either express or implied.
 * See the License for the specific language governing permissions and
 * limitations under the License.
 *
 ***************************************************************/

#include "condor_common.h"
#include "glexec_privsep_helper.linux.h"
#include "condor_debug.h"
#include "condor_config.h"
#include "condor_arglist.h"
#include "condor_daemon_core.h"
#include "condor_blkng_full_disk_io.h"
#include "fdpass.h"
#include "my_popen.h"
#include "globus_utils.h"
#include "condor_holdcodes.h"
#include "basename.h"

GLExecPrivSepHelper::GLExecPrivSepHelper() :
	m_initialized(false),m_glexec(0),  m_sandbox(0), m_proxy(0),m_sandbox_owned_by_user(false),
	m_glexec_retries(0),m_glexec_retry_delay(0)

{
}

GLExecPrivSepHelper::~GLExecPrivSepHelper()
{
	if (m_initialized) {
		free(m_glexec);
		free(m_sandbox);
		free(m_proxy);
	}
}


/* proxy_valid_right_now()

   this function is used in this object to determine if glexec should actually
   be invoked.  glexec will always fail with an expired proxy, and there is
   overhead in invoking it.
*/
int
GLExecPrivSepHelper::proxy_valid_right_now()
{

	int result = TRUE;
		/* Note that set_user_priv is a no-op if condor is running as
		   non-root (the "usual" mode for invoking glexec) */
	priv_state priv_saved = set_user_priv();
	if (!m_proxy) {
		dprintf(D_FULLDEBUG, "GLExecPrivSepHelper::proxy_valid_right_now: no proxy defined\n");
		result = FALSE;
	} else {

		time_t expiration_time = x509_proxy_expiration_time(m_proxy);
		time_t now = time(NULL);

		if (expiration_time == -1) {
			dprintf(D_FULLDEBUG, "GLExecPrivSepHelper::proxy_valid_right_now: Globus error when getting proxy %s expiration: %s.\n", m_proxy, x509_error_string());
			result = FALSE;
		} else if (expiration_time < now) {
			dprintf(D_FULLDEBUG, "GLExecPrivSepHelper::proxy_valid_right_now: proxy %s expired %ld seconds ago!\n", m_proxy, now - expiration_time);
			result = FALSE;
		}
	}

	set_priv(priv_saved);

	return result;
}


int
GLExecPrivSepHelper::run_script(ArgList& args,MyString &error_desc)
{
	if (!proxy_valid_right_now()) {
		dprintf(D_ALWAYS, "GLExecPrivSepHelper::run_script: not invoking glexec since the proxy is not valid!\n");
		return -1;
	}

		/* Note that set_user_priv is a no-op if condor is running as
		   non-root (the "usual" mode for invoking glexec) */
	priv_state priv_saved = set_user_priv();
	FILE* fp = my_popen(args, "r", TRUE);
	set_priv(priv_saved);
	if (fp == NULL) {
		dprintf(D_ALWAYS,
		        "GLExecPrivSepHelper::run_script: "
		            "my_popen failure on %s: errno=%d (%s)\n",
		        args.GetArg(0),
			errno,
			strerror(errno));
		return -1;
	}
	MyString str;
	while (str.readLine(fp, true));

	priv_saved = set_user_priv();
	int ret = my_pclose(fp);
	set_priv(priv_saved);

	if (ret != 0) {
		str.trim();
		dprintf(D_ALWAYS,
		        "GLExecPrivSepHelper::run_script: %s exited "
		            "with status %d and following output:\n%s\n",
		        args.GetArg(0),
		        ret,
		        str.Value());
		error_desc.formatstr_cat("%s exited with status %d and the following output: %s",
				       condor_basename(args.GetArg(0)),
				       ret,
				       str.Value());
		error_desc.replaceString("\n","; ");
	}
	return ret;
}

void
GLExecPrivSepHelper::initialize(const char* proxy, const char* sandbox)
{
	ASSERT(!m_initialized);

	ASSERT(proxy != NULL);
	ASSERT(sandbox != NULL);

	dprintf(D_FULLDEBUG,
	        "GLEXEC: initializing with proxy %s and sandbox %s\n",
	        proxy,
	        sandbox);

	m_proxy = strdup(proxy);
	ASSERT(m_proxy != NULL);

	m_sandbox = strdup(sandbox);
	ASSERT(m_sandbox != NULL);

	m_glexec = param("GLEXEC");
	if (m_glexec == NULL) {
		EXCEPT("GLEXEC_JOB specified but GLEXEC not defined");
	}

	char* libexec = param("LIBEXEC");
	if (libexec == NULL) {
		EXCEPT("GLExec: LIBEXEC not defined");
	}
	m_setup_script.formatstr("%s/condor_glexec_setup", libexec);
	m_run_script.formatstr("%s/condor_glexec_run", libexec);
	m_wrapper_script.formatstr("%s/condor_glexec_job_wrapper", libexec);
	m_proxy_update_script.formatstr("%s/condor_glexec_update_proxy", libexec);
	m_cleanup_script.formatstr("%s/condor_glexec_cleanup", libexec);
	free(libexec);

	m_sandbox_owned_by_user = false;

	m_glexec_retries = param_integer("GLEXEC_RETRIES",3,0);
	m_glexec_retry_delay = param_integer("GLEXEC_RETRY_DELAY",5,0);

	m_initialized = true;
}

bool
GLExecPrivSepHelper::chown_sandbox_to_user(PrivSepError &err)
{
	ASSERT(m_initialized);

	if (m_sandbox_owned_by_user) {
		dprintf(D_FULLDEBUG,
		        "GLExecPrivSepHelper::chown_sandbox_to_user: "
		            "sandbox already user-owned\n");
		return true;
	}

	dprintf(D_FULLDEBUG, "changing sandbox ownership to the user\n");

	ArgList args;
	args.AppendArg(m_setup_script);
	args.AppendArg(m_glexec);
	args.AppendArg(m_proxy);
	args.AppendArg(m_sandbox);
	args.AppendArg(m_glexec_retries);
	args.AppendArg(m_glexec_retry_delay);
	MyString error_desc = "error changing sandbox ownership to the user: ";
	int rc = run_script(args,error_desc);
	if( rc != 0) {
		err.setHoldInfo(
						CONDOR_HOLD_CODE_GlexecChownSandboxToUser, rc,
						error_desc.Value());
		return false;
	}

	m_sandbox_owned_by_user = true;
	return true;
}

bool
GLExecPrivSepHelper::chown_sandbox_to_condor(PrivSepError &err)
{
	ASSERT(m_initialized);

	if (!m_sandbox_owned_by_user) {
		dprintf(D_FULLDEBUG,
		        "GLExecPrivSepHelper::chown_sandbox_to_condor: "
		            "sandbox already condor-owned\n");
		return true;
	}

	dprintf(D_FULLDEBUG, "changing sandbox ownership to condor\n");

	ArgList args;
	args.AppendArg(m_cleanup_script);
	args.AppendArg(m_glexec);
	args.AppendArg(m_proxy);
	args.AppendArg(m_sandbox);
	args.AppendArg(m_glexec_retries);
	args.AppendArg(m_glexec_retry_delay);
	MyString error_desc = "error changing sandbox ownership to condor: ";
	int rc = run_script(args,error_desc);
	if( rc != 0) {
		err.setHoldInfo(
			CONDOR_HOLD_CODE_GlexecChownSandboxToCondor, rc,
			error_desc.Value());
		return false;
	}

	m_sandbox_owned_by_user = false;
	return true;
}

bool
GLExecPrivSepHelper::update_proxy(const char* new_proxy)
{
	ASSERT(m_initialized);

	MyString glexec_arg = m_glexec;
	if (!m_sandbox_owned_by_user) {
		glexec_arg = "-";
	}

	ArgList args;
	args.AppendArg(m_proxy_update_script);
	args.AppendArg(glexec_arg);
	args.AppendArg(new_proxy);
	args.AppendArg(m_proxy);
	args.AppendArg(m_sandbox);

	MyString error_desc;
	return (run_script(args,error_desc) == 0);
}

int
GLExecPrivSepHelper::create_process(const char* path,
                                    ArgList&    args,
                                    Env&        env,
                                    const char* iwd,
                                    int         job_std_fds[3],
                                    const char* std_file_names[3],
                                    int         nice_inc,
                                    size_t*     core_size_ptr,
                                    int         reaper_id,
                                    int         dc_job_opts,
                                    FamilyInfo* family_info,
                                    int *,
									MyString *error_msg)
{
	ASSERT(m_initialized);

	if (!proxy_valid_right_now()) {
		dprintf(D_ALWAYS, "GLExecPrivSepHelper::create_process: not invoking glexec since the proxy is not valid!\n");
		return -1;
	}

	// make a copy of std FDs so we're not messing w/ our caller's
	// memory
	int std_fds[3] = {-1, -1, -1};

	ArgList modified_args;
	modified_args.AppendArg(m_run_script);
	modified_args.AppendArg(m_glexec);
	modified_args.AppendArg(m_proxy);
	modified_args.AppendArg(m_sandbox);
	modified_args.AppendArg(m_wrapper_script);
	for (int i = 0; i < 3; i++) {
		modified_args.AppendArg((job_std_fds == NULL || job_std_fds[i] == -1) ?
		                            std_file_names[i] : "-");
	}
	modified_args.AppendArg(path);
	for (int i = 1; i < args.Count(); i++) {
		modified_args.AppendArg(args.GetArg(i));
	}

	int glexec_errors = 0;
	while(1) {
		// setup a UNIX domain socket for communicating with
		// condor_glexec_wrapper (see comment above feed_wrapper()
		// for details
		//
		int sock_fds[2];
		if (socketpair(PF_UNIX, SOCK_STREAM, 0, sock_fds) == -1)
		{
			dprintf(D_ALWAYS,
			        "GLEXEC: socketpair error: %s\n",
			        strerror(errno));
			return false;
		}
		std_fds[0] = sock_fds[1];

			// now create a pipe for receiving diagnostic stdout/stderr from glexec
		int glexec_out_fds[2];
		if (pipe(glexec_out_fds) < 0) {
			dprintf(D_ALWAYS,
					"GLEXEC: pipe() error: %s\n",
					strerror(errno));
			close(sock_fds[0]);
			close(sock_fds[1]);
			return false;
		}
		std_fds[1] = glexec_out_fds[1];
		std_fds[2] = std_fds[1]; // collect glexec stderr and stdout together

		FamilyInfo fi;
		FamilyInfo* fi_ptr = (family_info != NULL) ? family_info : &fi;
		MyString proxy_path;
		proxy_path.sprintf("%s.condor/%s", m_sandbox, m_proxy);
		fi_ptr->glexec_proxy = proxy_path.Value();

			// At the very least, we need to pass the condor daemon's
			// X509_USER_PROXY to condor_glexec_run.  Currently, we just
			// pass all daemon environment.  We do _not_ run
			// condor_glexec_run in the job environment, because that
			// would be a security risk and would serve no purpose, since
			// glexec cleanses the environment anyway.
		dc_job_opts &= ~(DCJOBOPT_NO_ENV_INHERIT);

		int pid = daemonCore->Create_Process(m_run_script.Value(),
		                                     modified_args,
		                                     PRIV_USER_FINAL,
		                                     reaper_id,
		                                     FALSE,
		                                     NULL,
		                                     iwd,
		                                     fi_ptr,
		                                     NULL,
		                                     std_fds,
		                                     NULL,
		                                     nice_inc,
		                                     NULL,
		                                     dc_job_opts,
		                                     core_size_ptr,
											 NULL,
											 NULL,
											 error_msg);

			// close our handle to glexec's end of the diagnostic output pipe
		close(glexec_out_fds[1]);

		MyString glexec_error_msg;
		int glexec_rc = 0;
		int ret_val = feed_wrapper(pid, sock_fds, env, dc_job_opts, job_std_fds, glexec_out_fds[0], &glexec_error_msg, &glexec_rc);

			// if not closed in feed_wrapper, close the glexec error pipe now
		if( glexec_out_fds[0] != -1 ) {
			close(glexec_out_fds[0]);
		}

<<<<<<< HEAD
		// now create a pipe for receiving diagnostic stdout/stderr from glexec
	int glexec_out_fds[2];
	if (pipe(glexec_out_fds) < 0) {
		dprintf(D_ALWAYS,
				"GLEXEC: pipe() error: %s\n",
				strerror(errno));
		close(sock_fds[0]);
		close(sock_fds[1]);
		return false;
	}
	std_fds[1] = glexec_out_fds[1];
	std_fds[2] = std_fds[1]; // collect glexec stderr and stdout together

	FamilyInfo fi;
	FamilyInfo* fi_ptr = (family_info != NULL) ? family_info : &fi;
	MyString proxy_path;
	proxy_path.formatstr("%s.condor/%s", m_sandbox, m_proxy);
	fi_ptr->glexec_proxy = proxy_path.Value();

		// At the very least, we need to pass the condor daemon's
		// X509_USER_PROXY to condor_glexec_run.  Currently, we just
		// pass all daemon environment.  We do _not_ run
		// condor_glexec_run in the job environment, because that
		// would be a security risk and would serve no purpose, since
		// glexec cleanses the environment anyway.
	dc_job_opts &= ~(DCJOBOPT_NO_ENV_INHERIT);

	int pid = daemonCore->Create_Process(m_run_script.Value(),
	                                     modified_args,
	                                     PRIV_USER_FINAL,
	                                     reaper_id,
	                                     FALSE,
	                                     NULL,
	                                     iwd,
	                                     fi_ptr,
	                                     NULL,
	                                     std_fds,
	                                     NULL,
	                                     nice_inc,
	                                     NULL,
	                                     dc_job_opts,
	                                     core_size_ptr,
										 NULL,
										 NULL,
										 error_msg);

		// close our handle to glexec's end of the diagnostic output pipe
	close(glexec_out_fds[1]);

	int ret_val = feed_wrapper(pid, sock_fds, env, dc_job_opts, job_std_fds, glexec_out_fds[0], error_msg);

		// if not closed in feed_wrapper, close the glexec error pipe now
	if( glexec_out_fds[0] != -1 ) {
		close(glexec_out_fds[0]);
=======
			// Unlike the other glexec operations where we handle
			// glexec retry inside the helper script,
			// condor_glexec_run cannot handle retry for us, because
			// it must exec glexec rather than spawning it off in a
			// new process.  Therefore, we handle here retries in case
			// of transient errors.

		if( ret_val != 0 ) {
			return ret_val; // success
		}
		bool retry = true;
		if( glexec_rc != 202 && glexec_rc != 203 ) {
				// Either a non-transient glexec error, or some other
				// non-glexec error.
			retry = false;
		}
		else {
			// This _could_ be a transient glexec issue, such as a
			// communication error with GUMS, so retry up to some
			// limit.
			glexec_errors += 1;
			if( glexec_errors > m_glexec_retries ) {
				retry = false;
			}
		}

		if( !retry ) {
				// return the most recent glexec error output
			if( error_msg ) {
				error_msg->sprintf_cat(glexec_error_msg.Value());
			}
			return 0;
		}
			// truncated exponential backoff
		int delay_rand = 1 + (get_random_int() % glexec_errors) % 100;
		int delay = m_glexec_retry_delay * delay_rand;
		dprintf(D_ALWAYS,"Glexec exited with status %d; retrying in %d seconds.\n",
				glexec_rc, delay );
		sleep(delay);
			// now try again ...
>>>>>>> f9cb1884
	}

		// should never get here
	return 0;
}

// we launch the job via a wrapper. the full chain of exec() calls looks
// like:
//
// (condor_starter)->(condor_glexec_run)->(glexec)->(condor_glexec_wrapper)->(job)
//
// glexec_wrapper serves two purposes:
//   - it allows us to pass environment variables to the job, which glexec
//     (as of 08/2008) does not support
//   - it allows us to distinguish between failures in the job and failures
//     in condor_glexec_run or glexec or condor_glexec_wrapper
//
// this function:
//   - sends the job's environment over to the wrapper's stdin (which is a
//     UNIX domain socket we set up to communicate with the wrapper)
//   - sends the job's stdin FD to the wrapper
//   - waits for an error message from the wrapper; if EOF is read first, the
//     job was successfully exec()'d
//
int
GLExecPrivSepHelper::feed_wrapper(int pid,
                                  int sock_fds[2],
                                  Env& env,
                                  int dc_job_opts,
                                  int job_std_fds[3],
								  int &glexec_err_fd,
								  MyString *error_msg,
								  int *glexec_rc)
{
	// we can now close the end of the socket that we handed down
	// to the wrapper; the other end we'll use to send stuff over
	//
	close(sock_fds[1]);

	// if pid is 0, Create_Process failed; just close the socket
	// and return
	//
	if (pid == FALSE) {
		close(sock_fds[0]);
		return pid;
	}

	unsigned int hello = 0;
	ssize_t bytes = full_read(sock_fds[0], &hello, sizeof(int));
	if (bytes != sizeof(int)) {
		dprintf(D_ALWAYS,
		        "GLEXEC: error reading hello from glexec_job_wrapper\n");
		close(sock_fds[0]);

		if( bytes <= 0 ) {
				// Since we failed to read the expected hello bytes
				// from the wrapper, this likely indicates that glexec
				// failed to execute the wrapper.  Attempt to read an
				// error message from glexec.
			MyString glexec_stderr;
			FILE *fp = fdopen(glexec_err_fd,"r");
			if( fp ) {
				while( glexec_stderr.readLine(fp,true) );
				fclose(fp);
				glexec_err_fd = -1; // fd is closed now
			}

				// Collect the exit status from glexec.  Since we
				// created this process via
				// DaemonCore::Create_Process() we could/should wait
				// for DaemonCore to reap the process.  However, given
				// the way this function is used in the starter, that
				// happens too late.
			int glexec_status = 0;
			if (waitpid(pid,&glexec_status,0)==pid) {
				if (WIFEXITED(glexec_status)) {
					int status = WEXITSTATUS(glexec_status);
					ASSERT( glexec_rc );
					*glexec_rc = status;
					dprintf(D_ALWAYS,
							"GLEXEC: glexec call exited with status %d\n",
							status);
					if( error_msg ) {
						error_msg->formatstr_cat(
							" glexec call exited with status %d",
							status);
					}
				}
				else if (WIFSIGNALED(glexec_status)) {
					int sig = WTERMSIG(glexec_status);
					dprintf(D_ALWAYS,
							"GLEXEC: glexec call exited via signal %d\n",
							sig);
					if( error_msg ) {
						error_msg->formatstr_cat(
							" glexec call exited via signal %d",
							sig);
					}
				}
			}

			if( !glexec_stderr.IsEmpty() ) {
				glexec_stderr.trim();
				StringList lines(glexec_stderr.Value(),"\n");
				lines.rewind();
				char const *line;

				if( error_msg ) {
					*error_msg += " and with error output (";
				}
				int line_count=0;
				while( (line=lines.next()) ) {
						// strip out the annoying line about pthread_mutex_init
					if( strstr(line,"It appears that the value of pthread_mutex_init") ) {
						continue;
					}
					line_count++;

					if( !glexec_stderr.IsEmpty() ) {
						glexec_stderr += "; ";
					}
					dprintf(D_ALWAYS,
							"GLEXEC: error output: %s\n",line);

					if( error_msg ) {
						if( line_count>1 ) {
							*error_msg += "; ";
						}
						*error_msg += line;
					}
				}
				if( error_msg ) {
					*error_msg += ")";
				}
			}

		}
		errno = 0; // avoid higher-level code thinking there was a syscall error
		return FALSE;
	}
	if( hello != 0xdeadbeef ) {
		dprintf(D_ALWAYS,
				"GLEXEC: did not receive expected hello from wrapper: %x\n",
				hello);
		close(sock_fds[0]);
		return FALSE;
	}

	// now send over the environment
	//
	Env env_to_send;
	if (HAS_DCJOBOPT_ENV_INHERIT(dc_job_opts)) {
		env_to_send.MergeFrom(environ);
	}
	env_to_send.MergeFrom(env);
	MyString env_str;
	MyString merge_err;
	if (!env_to_send.getDelimitedStringV2Raw(&env_str, &merge_err)) {
		dprintf(D_ALWAYS,
		        "GLEXEC: Env::getDelimitedStringV2Raw error: %s\n",
		        merge_err.Value());
		close(sock_fds[0]);
		return FALSE;
	}
	const char* env_buf = env_str.Value();
	int env_len = env_str.Length() + 1;
	errno = 0;
	if (full_write(sock_fds[0], &env_len, sizeof(env_len)) != sizeof(env_len)) {
		dprintf(D_ALWAYS,
		        "GLEXEC: error sending env size to wrapper: %s\n",
		        strerror(errno));
		close(sock_fds[0]);
		return FALSE;
	}
	errno = 0;
	if (full_write(sock_fds[0], env_buf, env_len) != env_len) {
		dprintf(D_ALWAYS,
		        "GLEXEC: error sending env to wrapper: %s\n",
		        strerror(errno));
		close(sock_fds[0]);
		return FALSE;
	}

	// now send over the FDs that the Starter should use for stdin/out/err
	//
	int i;
	for(i=0;i<3;i++) {
		int std_fd = job_std_fds[i];
		if (std_fd != -1) {
			int pipe_fd;
			if (daemonCore->Get_Pipe_FD(std_fd, &pipe_fd) == TRUE) {
				std_fd = pipe_fd;
			}
			if (fdpass_send(sock_fds[0], std_fd) == -1) {
				dprintf(D_ALWAYS, "GLEXEC: fdpass_send failed\n");
				close(sock_fds[0]);
				return FALSE;
			}
		}
	}

		// Now we do a little dance to replace the socketpair that we
		// have been using to communicate with the wrapper with a new
		// one.  Why?  Because, as of glexec 0.8, when glexec is
		// configured with linger=on, some persistent process
		// (glexec?, procd?) is keeping a handle to the wrapper's end
		// of the socket open, so the starter hangs waiting for the
		// socket to close when the job is executed.

	int old_sock_fd = sock_fds[0];
	if (socketpair(PF_UNIX, SOCK_STREAM, 0, sock_fds) == -1)
	{
		dprintf(D_ALWAYS,
		        "GLEXEC: socketpair error: %s\n",
		        strerror(errno));
		close(old_sock_fd);
		return FALSE;
	}
	if (fdpass_send(old_sock_fd, sock_fds[1]) == -1) {
		dprintf(D_ALWAYS, "GLEXEC: fdpass_send failed on new sock fd\n");
		close(old_sock_fd);
		close(sock_fds[0]);
		close(sock_fds[1]);
		return FALSE;
	}
		// close our handle to the wrapper's end of the socket
	close(sock_fds[1]);
		// close our old socket
	close(old_sock_fd);

	// now read any error messages produced by the wrapper
	//
	char err[256];
	bytes = full_read(sock_fds[0], err, sizeof(err) - 1);
	if (bytes == -1) {
		dprintf(D_ALWAYS,
		        "GLEXEC: error reading message from wrapper: %s\n",
		        strerror(errno));
		close(sock_fds[0]);
		return FALSE;
	}
	if (bytes > 0) {
		err[bytes] = '\0';
		dprintf(D_ALWAYS, "GLEXEC: error from wrapper: %s\n", err);
		if( error_msg ) {
			error_msg->formatstr_cat("glexec_job_wrapper error: %s", err);
		}
			// prevent higher-level code from thinking this was a syscall error
		errno = 0;
		return FALSE;
	}

	// if we're here, it all worked
	//
	close(sock_fds[0]);
	return pid;
}<|MERGE_RESOLUTION|>--- conflicted
+++ resolved
@@ -335,7 +335,7 @@
 		FamilyInfo fi;
 		FamilyInfo* fi_ptr = (family_info != NULL) ? family_info : &fi;
 		MyString proxy_path;
-		proxy_path.sprintf("%s.condor/%s", m_sandbox, m_proxy);
+		proxy_path.formatstr("%s.condor/%s", m_sandbox, m_proxy);
 		fi_ptr->glexec_proxy = proxy_path.Value();
 
 			// At the very least, we need to pass the condor daemon's
@@ -377,62 +377,6 @@
 			close(glexec_out_fds[0]);
 		}
 
-<<<<<<< HEAD
-		// now create a pipe for receiving diagnostic stdout/stderr from glexec
-	int glexec_out_fds[2];
-	if (pipe(glexec_out_fds) < 0) {
-		dprintf(D_ALWAYS,
-				"GLEXEC: pipe() error: %s\n",
-				strerror(errno));
-		close(sock_fds[0]);
-		close(sock_fds[1]);
-		return false;
-	}
-	std_fds[1] = glexec_out_fds[1];
-	std_fds[2] = std_fds[1]; // collect glexec stderr and stdout together
-
-	FamilyInfo fi;
-	FamilyInfo* fi_ptr = (family_info != NULL) ? family_info : &fi;
-	MyString proxy_path;
-	proxy_path.formatstr("%s.condor/%s", m_sandbox, m_proxy);
-	fi_ptr->glexec_proxy = proxy_path.Value();
-
-		// At the very least, we need to pass the condor daemon's
-		// X509_USER_PROXY to condor_glexec_run.  Currently, we just
-		// pass all daemon environment.  We do _not_ run
-		// condor_glexec_run in the job environment, because that
-		// would be a security risk and would serve no purpose, since
-		// glexec cleanses the environment anyway.
-	dc_job_opts &= ~(DCJOBOPT_NO_ENV_INHERIT);
-
-	int pid = daemonCore->Create_Process(m_run_script.Value(),
-	                                     modified_args,
-	                                     PRIV_USER_FINAL,
-	                                     reaper_id,
-	                                     FALSE,
-	                                     NULL,
-	                                     iwd,
-	                                     fi_ptr,
-	                                     NULL,
-	                                     std_fds,
-	                                     NULL,
-	                                     nice_inc,
-	                                     NULL,
-	                                     dc_job_opts,
-	                                     core_size_ptr,
-										 NULL,
-										 NULL,
-										 error_msg);
-
-		// close our handle to glexec's end of the diagnostic output pipe
-	close(glexec_out_fds[1]);
-
-	int ret_val = feed_wrapper(pid, sock_fds, env, dc_job_opts, job_std_fds, glexec_out_fds[0], error_msg);
-
-		// if not closed in feed_wrapper, close the glexec error pipe now
-	if( glexec_out_fds[0] != -1 ) {
-		close(glexec_out_fds[0]);
-=======
 			// Unlike the other glexec operations where we handle
 			// glexec retry inside the helper script,
 			// condor_glexec_run cannot handle retry for us, because
@@ -473,7 +417,6 @@
 				glexec_rc, delay );
 		sleep(delay);
 			// now try again ...
->>>>>>> f9cb1884
 	}
 
 		// should never get here
