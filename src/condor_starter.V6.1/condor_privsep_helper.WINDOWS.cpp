/***************************************************************
 *
 * Copyright (C) 1990-2007, Condor Team, Computer Sciences Department,
 * University of Wisconsin-Madison, WI.
 * 
 * Licensed under the Apache License, Version 2.0 (the "License"); you
 * may not use this file except in compliance with the License.  You may
 * obtain a copy of the License at
 * 
 *    http://www.apache.org/licenses/LICENSE-2.0
 * 
 * Unless required by applicable law or agreed to in writing, software
 * distributed under the License is distributed on an "AS IS" BASIS,
 * WITHOUT WARRANTIES OR CONDITIONS OF ANY KIND, either express or implied.
 * See the License for the specific language governing permissions and
 * limitations under the License.
 *
 ***************************************************************/


#include "condor_common.h"
#include "condor_privsep_helper.h"
#include "condor_debug.h"

// the methods in this file are all stubbed out for now, until we
// have support for privilege separation on Windows

bool CondorPrivSepHelper::s_instantiated = false;

CondorPrivSepHelper::CondorPrivSepHelper() :
	m_user_initialized(false),
	m_user_name(NULL),
	m_sandbox_initialized(false),
	m_sandbox_path(NULL)
{
	ASSERT(!s_instantiated);
	s_instantiated = true;
}

CondorPrivSepHelper::~CondorPrivSepHelper()
{
	if (m_sandbox_path != NULL) {
		free(m_sandbox_path);
	}
	if( m_user_name ) {
		free(m_user_name);
	}
}

void
CondorPrivSepHelper::initialize_user(const char* name)
{
	m_user_name = strdup(name);

	EXCEPT("CondorPrivSepHelper: Windows support not implemented");
}

void
CondorPrivSepHelper::initialize_sandbox(const char* path)
{
	EXCEPT("CondorPrivSepHelper: Windows support not implemented");
}

void
CondorPrivSepHelper::chown_sandbox_to_user()
{
	EXCEPT("CondorPrivSepHelper: Windows support not implemented");
}

void
CondorPrivSepHelper::chown_sandbox_to_condor()
{
	EXCEPT("CondorPrivSepHelper: Windows support not implemented");
}

int
CondorPrivSepHelper::create_process(const char*,
                                     ArgList&,
                                     Env&,
                                     const char*,
                                     int[3],
                                     const char*[3],
                                     int,
                                     size_t*,
                                     int,
                                     int,
                                     FamilyInfo*,
                                     int *affinity_mask,
<<<<<<< HEAD
                                     MyString *  error_msg /* = NULL*/)
=======
                                     MyString *  error_msg /*= NULL*/)
>>>>>>> c2995545
{
	EXCEPT("CondorPrivSepHelper: Windows support not implemented");
	return 0;
}<|MERGE_RESOLUTION|>--- conflicted
+++ resolved
@@ -86,11 +86,7 @@
                                      int,
                                      FamilyInfo*,
                                      int *affinity_mask,
-<<<<<<< HEAD
-                                     MyString *  error_msg /* = NULL*/)
-=======
                                      MyString *  error_msg /*= NULL*/)
->>>>>>> c2995545
 {
 	EXCEPT("CondorPrivSepHelper: Windows support not implemented");
 	return 0;
