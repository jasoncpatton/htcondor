
#include "condor_common.h"

#include "singularity.h"

#ifdef LINUX
#include <sys/wait.h>
#endif

#include <vector>

#include "condor_config.h"
#include "my_popen.h"
#include "CondorError.h"
#include "basename.h"
#include "stat_wrapper.h"
#include "stat_info.h"
#include "condor_attributes.h"

using namespace htcondor;


bool Singularity::m_enabled = false;
bool Singularity::m_probed = false;
int  Singularity::m_default_timeout = 120;
std::string Singularity::m_singularity_version;


static bool find_singularity(std::string &exec)
{
#ifdef LINUX
	std::string singularity;
	if (!param(singularity, "SINGULARITY")) {
		dprintf(D_ALWAYS | D_FAILURE, "SINGULARITY is undefined.\n");
		return false;
	}
	exec = singularity;
	return true;
#else
	(void) exec;
	return false;
#endif
}


bool
Singularity::advertise(ClassAd &ad)
{
	if (m_enabled && ad.InsertAttr("HasSingularity", true)) {
		return false;
	}
	if (!m_singularity_version.empty() && ad.InsertAttr("SingularityVersion", m_singularity_version)) {
		return false;
	}
	return true;
}


bool
Singularity::enabled()
{
	CondorError err;
	return detect(err);
}

const char *
Singularity::version()
{
	CondorError err;
	if (!detect(err)) {return NULL;}
	return m_singularity_version.c_str();
}

bool
Singularity::detect(CondorError &err)
{
	if (m_probed) {return m_enabled;}

	m_probed = true;
	ArgList infoArgs;
	std::string exec;
	if (!find_singularity(exec)) {
		return false;
	}
	infoArgs.AppendArg(exec);
	infoArgs.AppendArg("--version");

	std::string displayString;
	infoArgs.GetArgsStringForLogging( displayString );
	dprintf(D_FULLDEBUG, "Attempting to run: '%s %s'.\n", exec.c_str(), displayString.c_str());

	MyPopenTimer pgm;
	if (pgm.start_program(infoArgs, true, NULL, false) < 0) {
		// treat 'file not found' as not really error
		int d_level = D_FULLDEBUG;
		if (pgm.error_code() != ENOENT) {
			d_level = D_ALWAYS | D_FAILURE;
			err.pushf("Singularity::detect", 1, "Failed to run '%s' errno = %d %s.", displayString.c_str(), pgm.error_code(), pgm.error_str());
		}
		dprintf(d_level, "Failed to run '%s' errno=%d %s.\n", displayString.c_str(), pgm.error_code(), pgm.error_str() );
		return false;
	}

	int exitCode;
	if ( ! pgm.wait_for_exit(m_default_timeout, &exitCode) || exitCode != 0) {
		pgm.close_program(1);
		std::string line;
		pgm.output().readLine(line, false);
		chomp(line);
		dprintf( D_ALWAYS, "'%s' did not exit successfully (code %d); the first line of output was '%s'.\n", displayString.c_str(), exitCode, line.c_str());
		err.pushf("Singularity::detect", 2, "'%s' exited with status %d", displayString.c_str(), exitCode);
		return false;
	}

	pgm.output().readLine(m_singularity_version, false);
	chomp(m_singularity_version);
	dprintf( D_FULLDEBUG, "[singularity version] %s\n", m_singularity_version.c_str() );
	if (IsFulldebug(D_ALWAYS)) {
		std::string line;
		while (pgm.output().readLine(line, false)) {
			chomp(line);
			dprintf( D_FULLDEBUG, "[singularity info] %s\n", line.c_str() );
		}
	}

	m_enabled = ! m_singularity_version.empty();

	return true;
}

bool
Singularity::job_enabled(ClassAd &machineAd, ClassAd &jobAd)
{
	bool wantSIF = false;
	bool wantSandbox  = false;

	jobAd.LookupBool(ATTR_WANT_SIF, wantSIF);
	jobAd.LookupBool(ATTR_WANT_SANDBOX_IMAGE, wantSandbox);

	if (wantSIF || wantSandbox) {
		return true;
	}

	return param_boolean("SINGULARITY_JOB", false, false, &machineAd, &jobAd);
}


Singularity::result
Singularity::setup(ClassAd &machineAd,
		ClassAd &jobAd,
		std::string &exec,
		ArgList &job_args,
		const std::string &job_iwd,
		const std::string &execute_dir,
		Env &job_env)
{
	ArgList sing_args;

	if (!job_enabled(machineAd, jobAd)) {return Singularity::DISABLE;}

	if (!enabled()) {
		dprintf(D_ALWAYS, "Singularity job has been requested but singularity does not appear to be configured on this host.\n");
		return Singularity::FAILURE;
	}
	std::string sing_exec_str;
	if (!find_singularity(sing_exec_str)) {
		return Singularity::FAILURE;
	}

	std::string image;
	if (!param_eval_string(image, "SINGULARITY_IMAGE_EXPR", "SingularityImage", &machineAd, &jobAd)) {
		jobAd.LookupString(ATTR_CONTAINER_IMAGE, image);
		if (image.length() == 0) {
			dprintf(D_ALWAYS, "Singularity support was requested but unable to determine the image to use.\n");
			return Singularity::FAILURE;
		}
	}

	std::string target_dir;
	bool has_target = param(target_dir, "SINGULARITY_TARGET_DIR") && !target_dir.empty();

	job_args.RemoveArg(0);
	std::string orig_exec_val = exec;
	if (has_target && (orig_exec_val.compare(0, execute_dir.length(), execute_dir) == 0)) {
		exec = target_dir + "/" + orig_exec_val.substr(execute_dir.length());
		dprintf(D_FULLDEBUG, "Updated executable path to %s for target directory mode.\n", exec.c_str());
	}
	sing_args.AppendArg(sing_exec_str.c_str());
	sing_args.AppendArg("exec");

	// Bind
	// Mount under scratch
	std::string scratch;
	if (!param_eval_string(scratch, "MOUNT_UNDER_SCRATCH", "", &jobAd)) {
		param(scratch, "MOUNT_UNDER_SCRATCH");
	}
	if (scratch.length() > 0) {
		StringList scratch_list(scratch.c_str());
		scratch_list.rewind();
		char *next_dir;
		while ( (next_dir=scratch_list.next()) ) {
			if (!*next_dir) {
				scratch_list.deleteCurrent();
				continue;
			}
			sing_args.AppendArg("-S");
			sing_args.AppendArg(next_dir);
		}
	}
	if (job_iwd != execute_dir) {
		sing_args.AppendArg("-B");
		sing_args.AppendArg(job_iwd.c_str());
	}
	// When overlayfs is unavailable, singularity cannot bind-mount a directory that
	// does not exist in the container.  Hence, we allow a specific fixed target directory
	// to be used instead.
	std::string bind_spec = execute_dir;
	if (has_target) {
		bind_spec += ":";
		bind_spec += target_dir;
		// Only change PWD to our new target dir if that's where we should startup.
		if (job_iwd == execute_dir) {
			sing_args.AppendArg("--pwd");
			sing_args.AppendArg(target_dir.c_str());
		}
		// Update the environment variables
		retargetEnvs(job_env, target_dir, execute_dir);

	} else {
		sing_args.AppendArg("--pwd");
		sing_args.AppendArg(job_iwd.c_str());
	}

	sing_args.AppendArg("-B");
	sing_args.AppendArg(bind_spec.c_str());

	if (param_eval_string(bind_spec, "SINGULARITY_BIND_EXPR", "SingularityBind", &machineAd, &jobAd)) {
		dprintf(D_FULLDEBUG, "Parsing bind mount specification for singularity: %s\n", bind_spec.c_str());
		StringList binds(bind_spec.c_str());
		binds.rewind();
		char *next_bind;
		while ( (next_bind=binds.next()) ) {
			std::string bind_src_dir(next_bind);
			// BIND exprs can be src:dst:ro 
			size_t colon = bind_src_dir.find(':');
			if (colon != std::string::npos) {
				bind_src_dir = bind_src_dir.substr(0, colon);
			}
			StatWrapper sw(bind_src_dir.c_str());
			sw.Stat();
			if (! sw.IsBufValid()) {
				dprintf(D_ALWAYS, "Skipping invalid singularity bind source directory %s\n", next_bind);
				continue;
			} 

			// Older singularity versions that do not support underlay
			// may require the target directory to exist.  OSG wants
			// to ignore mount requests where this is the case.
			if (param_boolean("SINGULARITY_IGNORE_MISSING_BIND_TARGET", false)) {
				// We an only check this when the image format is a directory
				// That's OK for OSG, that's all they use
				StatInfo si(image.c_str());
				if (si.IsDirectory()) {
					// target dir is after the colon, if it exists
					std::string target_dir;
					char *colon = strchr(next_bind,':');
					if (colon == nullptr) {
						// "/dir"
						target_dir = next_bind;
					} else {
						// "/dir:dir2"
						target_dir = colon + 1;
					}
					size_t colon_pos = target_dir.find(':');
					if (colon_pos != std::string::npos) {
						target_dir = target_dir.substr(0, colon_pos);
					}

					std::string abs_target_dir = image + "/" + target_dir;
					StatInfo td(abs_target_dir.c_str());
					if (! td.IsDirectory()) {
						dprintf(D_ALWAYS, "Target directory %s does not exist in image, skipping mount\n", abs_target_dir.c_str());
						continue;
					}

				} else {
					dprintf(D_ALWAYS, "Image %s is NOT directory, skipping test for missing bind target for %s\n", image.c_str(), next_bind);
				}
			}
			sing_args.AppendArg("-B");
			sing_args.AppendArg(next_bind);
		}
	}

	if (!param_boolean("SINGULARITY_MOUNT_HOME", false, false, &machineAd, &jobAd)) {
		sing_args.AppendArg("--no-home");
	}

	sing_args.AppendArg("-C");

	std::string args_error;
	std::string sing_extra_args;

	if (!param_eval_string(sing_extra_args, "SINGULARITY_EXTRA_ARGUMENTS", "", &machineAd, &jobAd)) {
		// SINGULARITY_EXTRA_ARGUMENTS isn't a valid expression.  Try just an unquoted string
		char *xtra = param("SINGULARITY_EXTRA_ARGUMENTS");
		if (xtra) {
			sing_extra_args = xtra;
			free(xtra);
		}
	}

	if(!sing_extra_args.empty() && !sing_args.AppendArgsV1RawOrV2Quoted(sing_extra_args.c_str(),args_error)) {
		dprintf(D_ALWAYS,"singularity: failed to parse extra arguments: %s\n",
		args_error.c_str());
		return Singularity::FAILURE;
	}

	// if the startd has assigned us a gpu, add --nv to the sing exec
	// arguments to mount the nvidia devices
	std::string assignedGpus;
	machineAd.LookupString("AssignedGPUs", assignedGpus);
	if  (assignedGpus.length() > 0) {
		sing_args.AppendArg("--nv");
	}

	sing_args.AppendArg(image.c_str());

	sing_args.AppendArg(exec.c_str());
	sing_args.AppendArgsFromArgList(job_args);

	std::string args_string;
	job_args = sing_args;
	job_args.GetArgsStringForDisplay(args_string, 1);
	exec = sing_exec_str;
	dprintf(D_FULLDEBUG, "Arguments updated for executing with singularity: %s %s\n", exec.c_str(), args_string.c_str());

	Singularity::convertEnv(&job_env);
	return Singularity::SUCCESS;
}

static bool
envToList(void *list, const std::string & name, const std::string & /*value*/) {
	std::list<std::string> *slist = (std::list<std::string> *)list;
	slist->push_back(name);
	return true;
}

bool
Singularity::retargetEnvs(Env &job_env, const std::string &target_dir, const std::string &execute_dir) {

	// if SINGULARITY_TARGET_DIR is set, we need to reset
	// all the job's environment variables that refer to the scratch dir

	std::string oldScratchDir;
	job_env.GetEnv("_CONDOR_SCRATCH_DIR", oldScratchDir);

<<<<<<< HEAD
	job_env.SetEnv("_CONDOR_SCRATCH_DIR", target_dir.c_str());
	job_env.SetEnv("TEMP", target_dir.c_str());
	job_env.SetEnv("TMP", target_dir.c_str());
	job_env.SetEnv("TMPDIR", target_dir.c_str());
	std::string chirp = target_dir + "/.chirp.config";
	std::string machine_ad = target_dir + "/.machine.ad";
	std::string job_ad = target_dir + "/.job.ad";
	job_env.SetEnv("_CONDOR_CHIRP_CONFIG", chirp.c_str());
	job_env.SetEnv("_CONDOR_MACHINE_AD", machine_ad.c_str());
	job_env.SetEnv("_CONDOR_JOB_AD", job_ad.c_str());
	std::string proxy_file;
	if ( job_env.GetEnv( "X509_USER_PROXY", proxy_file ) &&
	     strncmp( execute_dir.c_str(), proxy_file.c_str(),
	      execute_dir.length() ) == 0 ) {
		std::string new_proxy = target_dir + "/" + condor_basename( proxy_file.c_str() );
		job_env.SetEnv( "X509_USER_PROXY", new_proxy.c_str() );
=======
	// Walk thru all the environment variables, and for each one where the value
	// contains the scratch dir path, make a new SINGULARITYENV_xxx variable that
	// replaces the scratch dir path in the value with the target_dir path.
	// This way processes outside of the container, such as the USER_JOB_WRAPPER, will
	// get the original environment variable values, but variables passed into the
	// container will have the path changed to target_dir.

	std::list<std::string> envNames;
	job_env.Walk(envToList, (void *)&envNames);
	for (const std::string & name : envNames) {
		MyString myValue;
		job_env.GetEnv(name.c_str(), myValue);
		std::string  value = myValue;
		auto index_execute_dir = value.find(execute_dir);
		if (index_execute_dir != std::string::npos) {
			std::string new_name = "SINGULARITYENV_" + name;
			job_env.SetEnv(
				new_name.c_str(),
				value.replace(index_execute_dir, execute_dir.length(), target_dir)
			);
		}
>>>>>>> 71122f65
	}

	job_env.SetEnv("_CONDOR_SCRATCH_DIR_OUTSIDE_CONTAINER", oldScratchDir);

	return true;
}

bool
Singularity::convertEnv(Env *job_env) {
	std::list<std::string> envNames;
	job_env->Walk(envToList, (void *)&envNames);
	std::list<std::string>::iterator it;
	for (it = envNames.begin(); it != envNames.end(); it++) {
		std::string name = *it;
<<<<<<< HEAD
		std::string  value;
=======

		// Skip env vars that already start with SINGULARITYENV_, as they
		// have already been converted (probably via retargetEnvs()).
		if (name.rfind("SINGULARITYENV_",0)==0) continue;

		MyString value;
>>>>>>> 71122f65
		job_env->GetEnv(name.c_str(), value);
		std::string new_name = "SINGULARITYENV_" + name;
		// Only copy over the value to the new_name if the new_name
		// does not already exist because perhaps it was already set
		// in retargetEnvs().  Note that 'value' is not touched if
		// GetEnv returns false.
		if (job_env->GetEnv(new_name.c_str(), value) == false) {
			job_env->SetEnv(new_name.c_str(), value);
		}
	}
	return true;
}

bool 
Singularity::runTest(const std::string &JobName, const ArgList &args, int orig_args_len, const Env &env, std::string &errorMessage) {

	TemporaryPrivSentry sentry(PRIV_USER);

	// First replace "exec" with "test"
	ArgList testArgs;

	// The last orig_args_len args are the real exec + its args.  Skip those for the test
	for (int i = 0; i < args.Count() - orig_args_len; i++) {
		const char *arg = args.GetArg(i);
		if (strcmp(arg, "exec") == 0) {
			arg = "test";
		}
		testArgs.AppendArg(arg);
	}

	std::string stredArgs;
	testArgs.GetArgsStringForDisplay(stredArgs);

	dprintf(D_FULLDEBUG, "Runnning singularity test for job %s cmd is %s\n", JobName.c_str(), stredArgs.c_str());
	FILE *sing_test_output = my_popen(testArgs, "r", MY_POPEN_OPT_WANT_STDERR, &env, true);
	if (!sing_test_output) {
		dprintf(D_ALWAYS, "Error running singularity test job: %s\n", stredArgs.c_str());
		return false;
	}

	char buf[256];
	buf[0] = '\0';

	int nread = fread(buf, 1, 255, sing_test_output);
	if (nread > 0) buf[nread] = '\0';
	char *pos = nullptr;
	if ((pos = strchr(buf, '\n'))) {
		*pos = '\0';
	}

	errorMessage = buf;

	// my_pclose will return an error if there is more than a pipe full
	// of output at close time.  Drain the input pipe to prevent this.
	while (!feof(sing_test_output)) {
		int r = fread(buf,1,255, sing_test_output);
		if (r < 0) {
			dprintf(D_ALWAYS, "Error %d draining singularity test pipe\n", errno);
		}
	}

	int rc = my_pclose(sing_test_output);
	dprintf(D_ALWAYS, "singularity test returns %d\n", rc);

	if (rc != 0)  {
		dprintf(D_ALWAYS, "Non zero return code %d from singularity test of %s\n", rc, stredArgs.c_str());
		dprintf(D_ALWAYS, "     singularity output was %s\n", errorMessage.c_str());
		return false;
	}

	
	dprintf(D_FULLDEBUG, "Successfully ran singularity test\n");
	return true;
}

// Test to see if this singularity can run an exploded directory
// We'll use the sbin directory, which should have a static linked
// binary, exit_37 in it as the root of the "sandbox dir".
// If we can run this from the sandbox, then singularity should 
// be able to run with sandboxes

bool
Singularity::canRunSIF() {
	std::string libexec_dir;
	libexec_dir = param("LIBEXEC");
	return Singularity::canRun(libexec_dir + "/exit_37.sif");
}

bool
Singularity::canRunSandbox() {
	std::string sbin_dir;
	sbin_dir = param("SBIN");
	return Singularity::canRun(sbin_dir);
}

bool 
Singularity::canRun(const std::string &image) {
#ifdef LINUX
	ArgList sandboxArgs;
	std::string exec;
	if (!find_singularity(exec)) {
		return false;
	}
	std::string exit_37 = "/exit_37";

	sandboxArgs.AppendArg(exec);
	sandboxArgs.AppendArg("exec");
	sandboxArgs.AppendArg(image);
	sandboxArgs.AppendArg(exit_37);

	std::string displayString;
	sandboxArgs.GetArgsStringForLogging( displayString );
	dprintf(D_FULLDEBUG, "Attempting to run: '%s'.\n", displayString.c_str());

	MyPopenTimer pgm;
	if (pgm.start_program(sandboxArgs, true, NULL, false) < 0) {
		if (pgm.error_code() != 0) {
			dprintf(D_ALWAYS, "Singularity exec of failed, this singularity can run some programs, but not these\n");
			return false;
		}
	}

	int exitCode = -1;
	pgm.wait_for_exit(m_default_timeout, &exitCode);
	if (WEXITSTATUS(exitCode) != 37) {  // hard coded return from exit_37
		pgm.close_program(1);
		std::string line;
		pgm.output().readLine(line, false);
		dprintf( D_ALWAYS, "'%s' did not exit successfully (code %d); the first line of output was '%s'.\n", displayString.c_str(), exitCode, line.c_str());
		return false;
	}
	dprintf(D_ALWAYS, "Successfully ran: '%s'.\n", displayString.c_str());
	return true;
#else 
	return false;
#endif
}<|MERGE_RESOLUTION|>--- conflicted
+++ resolved
@@ -355,24 +355,6 @@
 	std::string oldScratchDir;
 	job_env.GetEnv("_CONDOR_SCRATCH_DIR", oldScratchDir);
 
-<<<<<<< HEAD
-	job_env.SetEnv("_CONDOR_SCRATCH_DIR", target_dir.c_str());
-	job_env.SetEnv("TEMP", target_dir.c_str());
-	job_env.SetEnv("TMP", target_dir.c_str());
-	job_env.SetEnv("TMPDIR", target_dir.c_str());
-	std::string chirp = target_dir + "/.chirp.config";
-	std::string machine_ad = target_dir + "/.machine.ad";
-	std::string job_ad = target_dir + "/.job.ad";
-	job_env.SetEnv("_CONDOR_CHIRP_CONFIG", chirp.c_str());
-	job_env.SetEnv("_CONDOR_MACHINE_AD", machine_ad.c_str());
-	job_env.SetEnv("_CONDOR_JOB_AD", job_ad.c_str());
-	std::string proxy_file;
-	if ( job_env.GetEnv( "X509_USER_PROXY", proxy_file ) &&
-	     strncmp( execute_dir.c_str(), proxy_file.c_str(),
-	      execute_dir.length() ) == 0 ) {
-		std::string new_proxy = target_dir + "/" + condor_basename( proxy_file.c_str() );
-		job_env.SetEnv( "X509_USER_PROXY", new_proxy.c_str() );
-=======
 	// Walk thru all the environment variables, and for each one where the value
 	// contains the scratch dir path, make a new SINGULARITYENV_xxx variable that
 	// replaces the scratch dir path in the value with the target_dir path.
@@ -394,7 +376,6 @@
 				value.replace(index_execute_dir, execute_dir.length(), target_dir)
 			);
 		}
->>>>>>> 71122f65
 	}
 
 	job_env.SetEnv("_CONDOR_SCRATCH_DIR_OUTSIDE_CONTAINER", oldScratchDir);
@@ -409,16 +390,12 @@
 	std::list<std::string>::iterator it;
 	for (it = envNames.begin(); it != envNames.end(); it++) {
 		std::string name = *it;
-<<<<<<< HEAD
 		std::string  value;
-=======
 
 		// Skip env vars that already start with SINGULARITYENV_, as they
 		// have already been converted (probably via retargetEnvs()).
 		if (name.rfind("SINGULARITYENV_",0)==0) continue;
 
-		MyString value;
->>>>>>> 71122f65
 		job_env->GetEnv(name.c_str(), value);
 		std::string new_name = "SINGULARITYENV_" + name;
 		// Only copy over the value to the new_name if the new_name
