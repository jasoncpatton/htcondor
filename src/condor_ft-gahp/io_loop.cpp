--- conflicted
+++ resolved
@@ -734,11 +734,8 @@
 				case '\r':
 				case '\n':
 					buffer += '\\';
-<<<<<<< HEAD
 					// Fall through...
-=======
 					//@fallthrough@
->>>>>>> 3a4dcb2e
 				default:
 					buffer += results[i][j];
 				}
@@ -768,11 +765,8 @@
 				case '\r':
 				case '\n':
 					buffer += '\\';
-<<<<<<< HEAD
 					// Fall through...
-=======
 					//@fallthrough@
->>>>>>> 3a4dcb2e
 				default:
 					buffer += results[i][j];
 				}
