--- conflicted
+++ resolved
@@ -407,21 +407,16 @@
 				flush_request (1,
 							   command);
 				gahp_output_return_success();
-<<<<<<< HEAD
 			} else if (strcasecmp(args.argv[0], GAHP_COMMAND_UPDATE_TOKEN_FROM_FILE) == 0) {
 					// As above, both workers need to know which token
 					// file to use.
 				flush_request(0, command);
 				flush_request(1, command);
 				gahp_output_return_success();
-			} else if (strcasecmp (args.argv[0], GAHP_COMMAND_JOB_STAGE_IN) == 0) {
-				flush_request (1, 	// worker for stage in requests
-=======
 			} else if (strcasecmp (args.argv[0], GAHP_COMMAND_JOB_STAGE_IN) == 0 ||
 					   strcasecmp (args.argv[0], GAHP_COMMAND_JOB_STAGE_OUT) == 0 ||
 					   strcasecmp (args.argv[0], GAHP_COMMAND_JOB_REFRESH_PROXY) == 0) {
 				flush_request (1, 	// worker for staging requests
->>>>>>> 34de223d
 							   command);
 				gahp_output_return_success(); 
 			} else {
