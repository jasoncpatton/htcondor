--- conflicted
+++ resolved
@@ -22,14 +22,11 @@
 
 #define PLUS_ATTRIBS_IN_CLUSTER_AD 1
 
-<<<<<<< HEAD
-#ifndef EXPAND_GLOBS_WARN_EMPTY
-=======
 // uncomment this to get (broken) legacy behavior that attributes in
 // SUBMIT_ATTRS/SUBMIT_EXPRS behave as if they were statements in your submit file
 //#define SUBMIT_ATTRS_IS_ALSO_CONDOR_PARAM 1
 
->>>>>>> b4837bcc
+#ifndef EXPAND_GLOBS_WARN_EMPTY
 // functions in submit_glob.cpp
 #define EXPAND_GLOBS_WARN_EMPTY (1<<0)
 #define EXPAND_GLOBS_FAIL_EMPTY (1<<1)
