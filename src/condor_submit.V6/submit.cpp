--- conflicted
+++ resolved
@@ -1739,13 +1739,9 @@
 		 ( JobUniverse == CONDOR_UNIVERSE_GRID &&
 		   JobGridType != NULL &&
 		   ( strcasecmp( JobGridType, "ec2" ) == MATCH ||
-<<<<<<< HEAD
+			 strcasecmp( JobGridType, "gce" ) == MATCH ||
 		     strcasecmp( JobGridType, "deltacloud" ) == MATCH ||
 			 strcasecmp( JobGridType, "boinc" ) == MATCH ) ) ) {
-=======
-			 strcasecmp( JobGridType, "gce" ) == MATCH ||
-		     strcasecmp( JobGridType, "deltacloud" ) == MATCH ) ) ) {
->>>>>>> 1b559f26
 		ignore_it = true;
 	}
 
@@ -2085,11 +2081,7 @@
 
 				fprintf( stderr, "\nERROR: Invalid value '%s' for grid type\n", JobGridType );
 				fprintf( stderr, "Must be one of: gt2, gt5, pbs, lsf, "
-<<<<<<< HEAD
-						 "sge, nqs, condor, nordugrid, unicore, ec2, deltacloud, cream, or boinc\n" );
-=======
-						 "sge, nqs, condor, nordugrid, unicore, ec2, gce, deltacloud, or cream\n" );
->>>>>>> 1b559f26
+						 "sge, nqs, condor, nordugrid, unicore, ec2, gce, deltacloud, cream, or boinc\n" );
 				exit( 1 );
 			}
 		}			
