--- conflicted
+++ resolved
@@ -5234,13 +5234,8 @@
 
 	if ( (tmp = condor_param( DeltacloudPasswordFile, ATTR_DELTACLOUD_PASSWORD_FILE )) ) {
 		// check private key file can be opened
-<<<<<<< HEAD
-		if ( !DisableFileChecks ) {
+		if ( !DisableFileChecks && !strstr( tmp, "$$" ) ) {
 			if( ( fp=safe_fopen_wrapper_follow(full_path(tmp),"r") ) == NULL ) {
-=======
-		if ( !DisableFileChecks && !strstr( tmp, "$$" ) ) {
-			if( ( fp=safe_fopen_wrapper(full_path(tmp),"r") ) == NULL ) {
->>>>>>> 10b1eaff
 				fprintf( stderr, "\nERROR: Failed to open password file %s (%s)\n", 
 							 full_path(tmp), strerror(errno));
 				exit(1);
