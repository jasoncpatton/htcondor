/***************************************************************
 *
 * Copyright (C) 1990-2014, Condor Team, Computer Sciences Department,
 * University of Wisconsin-Madison, WI.
 * 
 * Licensed under the Apache License, Version 2.0 (the "License"); you
 * may not use this file except in compliance with the License.  You may
 * obtain a copy of the License at
 * 
 *    http://www.apache.org/licenses/LICENSE-2.0
 * 
 * Unless required by applicable law or agreed to in writing, software
 * distributed under the License is distributed on an "AS IS" BASIS,
 * WITHOUT WARRANTIES OR CONDITIONS OF ANY KIND, either express or implied.
 * See the License for the specific language governing permissions and
 * limitations under the License.
 *
 ***************************************************************/

#include "condor_common.h"
#include "condor_config.h"
#include "condor_debug.h"
#include "condor_network.h"
#include "spooled_job_files.h"
#include "subsystem_info.h"
#include "env.h"
#include "basename.h"
#include "condor_getcwd.h"
#include <time.h>
#include "write_user_log.h"
#include "condor_classad.h"
#include "condor_attributes.h"
#include "condor_adtypes.h"
#include "condor_io.h"
#include "condor_distribution.h"
#include "condor_ver_info.h"
#if !defined(WIN32)
#include <pwd.h>
#include <sys/stat.h>
#endif
#include "store_cred.h"
#include "internet.h"
#include "my_hostname.h"
#include "domain_tools.h"
#include "get_daemon_name.h"
#include "sig_install.h"
#include "access.h"
#include "daemon.h"
#include "match_prefix.h"

#include "HashTable.h"
#include "MyString.h"
#include "string_list.h"
#include "which.h"
#include "sig_name.h"
#include "print_wrapped_text.h"
#include "dc_schedd.h"
#include "dc_collector.h"
#include "my_username.h"
#include "globus_utils.h"
#include "enum_utils.h"
#include "setenv.h"
#include "directory.h"
#include "filename_tools.h"
#include "fs_util.h"
#include "dc_transferd.h"
#include "condor_ftp.h"
#include "condor_crontab.h"
#include <scheduler.h>
#include "condor_holdcodes.h"
#include "condor_url.h"
#include "condor_version.h"
#include "NegotiationUtils.h"
#include <submit_utils.h>
#include <param_info.h> // for BinaryLookup

//uncomment this to have condor_submit use the new for 8.5 submit_utils classes
#define USE_SUBMIT_UTILS 1
#include "condor_qmgr.h"
#include "submit_internal.h"

#include "list.h"
#include "condor_vm_universe_types.h"
#include "vm_univ_utils.h"
#include "condor_md.h"
#include "my_popen.h"
#include "zkm_base64.h"

#include <algorithm>
#include <string>
#include <set>

#ifndef USE_SUBMIT_UTILS
#error "condor submit must use submit utils"
#endif

std::set<std::string> CheckFilesRead;
std::set<std::string> CheckFilesWrite;

#ifdef PLUS_ATTRIBS_IN_CLUSTER_AD
#else
StringList NoClusterCheckAttrs;
#endif

time_t submit_time = 0;

// Explicit template instantiation


char	*ScheddName = NULL;
std::string ScheddAddr;
AbstractScheddQ * MyQ = NULL;
char	*PoolName = NULL;
DCSchedd* MySchedd = NULL;

char	*My_fs_domain;

int		ExtraLineNo;
int		GotQueueCommand = 0;
int		GotNonEmptyQueueCommand = 0;
SandboxTransferMethod	STMethod = STM_USE_SCHEDD_ONLY;


const char	*MyName;
int 	dash_interactive = 0; /* true if job submitted with -interactive flag */
int 	InteractiveSubmitFile = 0; /* true if using INTERACTIVE_SUBMIT_FILE */
bool	verbose = false; // formerly: int Quiet = 1;
bool	terse = false; // generate parsable output
bool	debug = false;
SetAttributeFlags_t setattrflags = 0; // flags to SetAttribute()
bool	CmdFileIsStdin = false;
bool	NoCmdFileNeeded = false; // set if there is no need for a commmand file (i.e. -queue was specified on command line and at least 1 key=value pair)
bool	GotCmdlineKeys = false; // key=value or -append specifed on the command line
int		WarnOnUnusedMacros = 1;
int		DisableFileChecks = 0;
int		DashDryRun = 0;
int		DashMaxJobs = 0;	 // maximum number of jobs to create before generating an error
int		DashMaxClusters = 0; // maximum number of clusters to create before generating an error.
const char * DashDryRunOutName = NULL;
int		DumpSubmitHash = 0;
int		DumpSubmitDigest = 0;
int		MaxProcsPerCluster;
int	  ClusterId = -1;
int	  ProcId = -1;
int		ClustersCreated = 0;
int		JobsCreated = 0;
int		ActiveQueueConnection = FALSE;
bool    nice_user_setting = false;
bool	NewExecutable = false;
int		dash_remote=0;
int		dash_factory=0;
int		default_to_factory=0;
const char *create_local_factory_file=NULL; // create a copy of the submit digest in the current directory
bool	sim_current_condor_version=false; // don't bother to locate the schedd before creating a SimSchedd
int		sim_starting_cluster=0;			// initial clusterId value for a SimSchedd
#if defined(WIN32)
char* RunAsOwnerCredD = NULL;
#endif
char * batch_name_line = NULL;
bool sent_credential_to_credd = false;
bool allow_crlf_script = false;

// For mpi universe testing
bool use_condor_mpi_universe = false;

MyString LastExecutable; // used to pass executable between the check_file callback and SendExecutableb
bool     SpoolLastExecutable;

time_t get_submit_time()
{
	if ( ! submit_time) {
		submit_time = time(0);
	}
	return submit_time;
}

#define time(a) poison_time(a)

//
// The default polling interval for the schedd
//
extern const int SCHEDD_INTERVAL_DEFAULT;
//
// The default job deferral prep time
//
extern const int JOB_DEFERRAL_PREP_DEFAULT;

char* LogNotesVal = NULL;
char* UserNotesVal = NULL;
char* StackSizeVal = NULL;
List<const char> extraLines;  // lines passed in via -a argument
std::string queueCommandLine; // queue statement passed in via -q argument

SubmitHash submit_hash;

// these are used to keep track of the source of various macros in the table.
//const MACRO_SOURCE DefaultMacro = { true, false, 1, -2, -1, -2 }; // for macros set by default
//const MACRO_SOURCE ArgumentMacro = { true, false, 2, -2, -1, -2 }; // for macros set by command line
//const MACRO_SOURCE LiveMacro = { true, false, 3, -2, -1, -2 };    // for macros use as queue loop variables
MACRO_SOURCE FileMacroSource = { false, false, 0, 0, -1, -2 };

#define MEG	(1<<20)


//
// Dump ClassAd to file junk
//
const char * DumpFileName = NULL;
bool		DumpClassAdToFile = false;
FILE		*DumpFile = NULL;
bool		DumpFileIsStdout = 0;

void usage();
// this is in submit_help.cpp
void help_info(FILE* out, int num_topics, const char ** topics);
void init_params();
void reschedule();
int submit_jobs (
	FILE * fp,
	MACRO_SOURCE & source,
	int as_factory,                  // 0=not factory, 1=must be factory, 2=smart factory (max_materialize), 3=smart factory (all-but-single-proc)
	List<const char> & append_lines, // lines passed in via -a argument
	std::string & queue_cmd_line);   // queue statement passed in via -q argument
void check_umask();
void setupAuthentication();
const char * is_queue_statement(const char * line); // return ptr to queue args of this is a queue statement
int allocate_a_cluster();
void init_vars(SubmitHash & hash, int cluster_id, StringList & vars);
int set_vars(SubmitHash & hash, StringList & vars, char * item, int item_index, int options, const char * delims, const char * ws);
void cleanup_vars(SubmitHash & hash, StringList & vars);
bool IsNoClusterAttr(const char * name);
int  check_sub_file(void*pv, SubmitHash * sub, _submit_file_role role, const char * name, int flags);
bool is_crlf_shebang(const char * path);
int  SendLastExecutable();
static int MySendJobAttributes(const JOB_ID_KEY & key, const classad::ClassAd & ad, SetAttributeFlags_t saflags);
int  DoUnitTests(int options);

char *username = NULL;
char *myproxy_password = NULL;

int process_job_credentials();

extern DLL_IMPORT_MAGIC char **environ;

extern "C" {
int DoCleanup(int,int,const char*);
}

struct SubmitErrContext ErrContext = { PHASE_INIT, -1, -1, NULL, NULL };

// this will get called when the condor EXCEPT() macro is invoked.
// for the most part, we want to report the message, but to use submit file and
// line numbers rather and the source file and line numbers that are passed in.
void ReportSubmitException(const char * msg, int /*src_line*/, const char * /*src_file*/)
{
	char loc[100];
	switch (ErrContext.phase) {
	case PHASE_READ_SUBMIT: sprintf(loc, " on Line %d of submit file", FileMacroSource.line); break;
	case PHASE_DASH_APPEND: sprintf(loc, " with -a argument #%d", ExtraLineNo); break;
	case PHASE_QUEUE:       sprintf(loc, " at Queue statement on Line %d", FileMacroSource.line); break;
	case PHASE_QUEUE_ARG:   sprintf(loc, " with -queue argument"); break;
	default: loc[0] = 0; break;
	}

	fprintf( stderr, "ERROR%s: %s\n", loc, msg );
	if ((ErrContext.phase == PHASE_QUEUE || ErrContext.phase == PHASE_QUEUE_ARG) && ErrContext.step >= 0) {
		if (ErrContext.raw_macro_val && ErrContext.raw_macro_val[0]) {
			fprintf(stderr, "\t at Step %d, ItemIndex %d while expanding %s=%s\n",
				ErrContext.step, ErrContext.item_index, ErrContext.macro_name, ErrContext.raw_macro_val);
		} else {
			fprintf(stderr, "\t at Step %d, ItemIndex %d\n", ErrContext.step, ErrContext.item_index);
		}
	}
}


struct SubmitRec {
	int cluster;
	int firstjob;
	int lastjob;
};

std::vector <SubmitRec> SubmitInfo;

std::vector <ClassAd*> JobAdsArray;
size_t JobAdsArrayLastClusterIndex = 0;

// called by the factory submit to fill out the data structures that
// we use to print out the standard messages on complection.
void set_factory_submit_info(int cluster, int num_procs)
{
	SubmitInfo.push_back(SubmitRec());
	SubmitInfo.back().cluster = cluster;
	SubmitInfo.back().firstjob = 0;
	SubmitInfo.back().lastjob = num_procs-1;
}

void TestFilePermissions( const char *scheddAddr = NULL )
{
#ifdef WIN32
	// this isn't going to happen on Windows since:
	// 1. this uid/gid stuff isn't portable to windows
	// 2. The shadow runs as the user now anyways, so there's no
	//    need for condor to waste time finding out if SYSTEM can
	//    write to some path. The one exception is if the user
	//    submits from AFS, but we're documenting that as unsupported.
	
#else
	gid_t gid = getgid();
	uid_t uid = getuid();

	int result;
	std::set<std::string>::iterator name;

	for ( name = CheckFilesRead.begin(); name != CheckFilesRead.end(); name++ )
	{
		result = attempt_access(name->c_str(), ACCESS_READ, uid, gid, scheddAddr);
		if( result == FALSE ) {
			fprintf(stderr, "\nWARNING: File %s is not readable by condor.\n", 
					name->c_str());
		}
	}

	for ( name = CheckFilesWrite.begin(); name != CheckFilesWrite.end(); name++ )
	{
		result = attempt_access(name->c_str(), ACCESS_WRITE, uid, gid, scheddAddr );
		if( result == FALSE ) {
			fprintf(stderr, "\nWARNING: File %s is not writable by condor.\n",
					name->c_str());
		}
	}
#endif
}

static bool fnStoreWarning(void * pv, int code, const char * /*subsys*/, const char * message) {
	List<const char> & warns = *(List<const char> *)pv;
	if (message && ! code) {
		warns.InsertHead(message);
	}
	return 1;
}

void print_submit_parse_warnings(FILE* out, CondorError *errstack)
{
	if (errstack && ! errstack->empty()) {
		// put the warnings into a list so that we can print them int the order they were added (sigh)
		List<const char> warns;
		errstack->walk(fnStoreWarning, &warns);
		const char * msg;
		warns.Rewind();
		while ((msg = warns.Next())) { fprintf(out, "WARNING: %s", msg); }
		errstack->clear();
	}
}

void print_errstack(FILE* out, CondorError *errstack)
{
	if ( ! errstack)
		return;

	for (/*nothing*/ ; ! errstack->empty(); errstack->pop()) {
		int code = errstack->code();
		std::string msg(errstack->message());
		if (msg.size() && msg[msg.size()-1] != '\n') { msg += '\n'; }
		if (code) {
			fprintf(out, "ERROR: %s", msg.c_str());
		} else {
			fprintf(out, "WARNING: %s", msg.c_str());
		}
	}
}

#if 0 // moved to submit_utils
struct SubmitStepFromQArgs {

	SubmitStepFromQArgs(SubmitHash & h)
		: m_hash(h)
		, m_jidInit(0,0)
		, m_nextProcId(0)
		, m_step_size(0)
		, m_done(false)
	{} // this needs to be cheap because Submit.queue() will always invoke it, even if there is no foreach data

	~SubmitStepFromQArgs() {
		// disconnnect the hashtable from our livevars pointers
		unset_live_vars();
	}

	bool has_items() { return m_fea.items.number() > 0; }
	bool done() { return m_done; }

#if 0
	// populate the foreach data from the given queue arguments.
	void begin(const JOB_ID_KEY & id, const char * qargs, MacroStream & ms) {
		m_jidInit = id;
		m_nextProcId = id.proc;
		m_fea.clear();
		auto_free_ptr expanded_qargs(m_hash.expand_macro(qargs ? qargs : ""));
		if (expanded_qargs) {
			if (m_fea.parse_queue_args(expanded_qargs.ptr()) < 0)
		}
		m_step_size = m_fea.queue_num ? m_fea.queue_num : 1;
		for (const char * key = vars().first(); key != NULL; key = vars().next()) {
			m_hash.set_live_submit_variable(key, "", false);
		}
		m_hash.optimize();
		m_hash.load_inline_q_foreach_items(ms, m_fea, errmsg);
	}
#endif

	// returns < 0 on error
	// returns 0 if done iterating
	// returns 2 for first iteration
	// returns 1 for subsequent iterations
	int next(JOB_ID_KEY & jid, int & item_index, int & step)
	{
		if (m_done) return 0;

		int iter_index = (m_nextProcId - m_jidInit.proc);

		jid.cluster = m_jidInit.cluster;
		jid.proc = m_nextProcId;
		item_index = iter_index / m_step_size;
		step = iter_index % m_step_size;

		if (0 == step) { // have we started a new row?
			if (next_rowdata()) {
				set_live_vars();
			} else {
				// if no next row, then we are done iterating, unless it is the FIRST iteration
				// in which case we want to pretend there is a single empty item called "Item"
				if (0 == iter_index) {
					m_hash.set_live_submit_variable("Item", "", false);
				} else {
					m_done = true;
					return 0;
				}
			}
		}

		++m_nextProcId;
		return (0 == iter_index) ? 2 : 1;
	}

	StringList & vars() { return m_fea.vars; }

	// 
	void set_live_vars()
	{
		for (const char * key = vars().first(); key != NULL; key = vars().next()) {
			auto str = m_livevars.find(key);
			if (str != m_livevars.end()) {
				m_hash.set_live_submit_variable(key, str->second.c_str(), false);
			} else {
				m_hash.unset_live_submit_variable(key);
			}
		}
	}

	void unset_live_vars()
	{
		// set the pointers of the 'live' variables to the unset string (i.e. "")
		for (const char * key = vars().first(); key != NULL; key = vars().next()) {
			m_hash.unset_live_submit_variable(key);
		}
	}

	// load the next rowdata into livevars
	// but not into the SubmitHash
	int next_rowdata()
	{
		auto_free_ptr data(m_fea.items.pop());
		if ( ! data) {
			return 0;
		}

		// split the data in the reqired number of fields
		// then store that field data into the m_livevars set
		// NOTE: we don't use the SubmitForeachArgs::split_item method that takes a NOCASE_STRING_MAP
		// because it clears the map first, and that is only safe to do after we unset_live_vars()
		std::vector<const char*> splits;
		m_fea.split_item(data.ptr(), splits);
		int ix = 0;
		for (const char * key = vars().first(); key != NULL; key = vars().next()) {
			m_livevars[key] = splits[ix++];
		}
		return 1;
	}

	// return all of the live value data as a single 'line' using the given item separator and line terminator
	int get_rowdata(std::string & line, const char * sep, const char * eol)
	{
		// so that the separator and line terminators can be \0, we make the size strlen()
		// unless the first character is \0, then the size is 1
		int cchSep = sep ? (sep[0] ? strlen(sep) : 1) : 0;
		int cchEol = eol ? (eol[0] ? strlen(eol) : 1) : 0;
		line.clear();
		for (const char * key = vars().first(); key != NULL; key = vars().next()) {
			if ( ! line.empty() && sep) line.append(sep, cchSep);
			auto str = m_livevars.find(key);
			if (str != m_livevars.end() && ! str->second.empty()) {
				line += str->second;
			}
		}
		if (eol && ! line.empty()) line.append(eol, cchEol);
		return (int)line.size();
	}

	// this is called repeatedly when we are sending rowdata to the schedd
	static int send_row(void* pv, std::string & rowdata) {
		SubmitStepFromQArgs *sii = (SubmitStepFromQArgs*)pv;

		rowdata.clear();
		if (sii->done())
			return 0;

		// Split and write into the string using US (0x1f) a field separator and LF as record terminator
		if ( ! sii->get_rowdata(rowdata, "\x1F", "\n"))
			return 0;

		int rval = sii->next_rowdata();
		if (rval < 0) { return rval; }
		if (rval == 0) { sii->m_done = true; } // so subsequent iterations will return 0
		return 1;
	}


	SubmitHash & m_hash;         // the (externally owned) submit hash we are updating as we iterate
	JOB_ID_KEY m_jidInit;
	SubmitForeachArgs m_fea;
	NOCASE_STRING_MAP m_livevars; // holds live data for active vars
	int  m_nextProcId;
	int  m_step_size;
	bool m_done;
};
#endif

int
main( int argc, const char *argv[] )
{
	FILE	*fp;
	const char **ptr;
	const char *pcolon = NULL;
	const char *cmd_file = NULL;
	MyString method;

	setbuf( stdout, NULL );

	set_mySubSystem( "SUBMIT", SUBSYSTEM_TYPE_SUBMIT );

#if !defined(WIN32)
		// Make sure root isn't trying to submit.
	if( getuid() == 0 || getgid() == 0 ) {
		fprintf( stderr, "\nERROR: Submitting jobs as user/group 0 (root) is not "
				 "allowed for security reasons.\n" );
		exit( 1 );
	}
#endif /* not WIN32 */

	MyName = condor_basename(argv[0]);
	myDistro->Init( argc, argv );
	set_priv_initialize(); // allow uid switching if root
	config();

	// We pass this in to submit_utils, but it isn't used to set the Owner attribute for remote submits
	// it's only used to set the default accounting user
	username = my_username();
	if( !username ) {
		username = strdup("unknown");
	}

	init_params();
	submit_hash.init();

	default_to_factory = param_boolean("SUBMIT_FACTORY_JOBS_BY_DEFAULT", default_to_factory);

		// If our effective and real gids are different (b/c the
		// submit binary is setgid) set umask(002) so that stdout,
		// stderr and the user log files are created writable by group
		// condor.
	check_umask();

	set_debug_flags(NULL, D_EXPR);

#if !defined(WIN32)
	install_sig_handler(SIGPIPE, (SIG_HANDLER)SIG_IGN );
#endif

	bool query_credential = true;

	for( ptr=argv+1,argc--; argc > 0; argc--,ptr++ ) {
		if( ptr[0][0] == '-' ) {
			if (MATCH == strcmp(ptr[0], "-")) { // treat a bare - as a submit filename, it means read from stdin.
				cmd_file = ptr[0];
			} else if (is_dash_arg_prefix(ptr[0], "verbose", 1)) {
				verbose = true; terse = false;
			} else if (is_dash_arg_prefix(ptr[0], "terse", 3)) {
				terse = true; verbose = false;
			} else if (is_dash_arg_prefix(ptr[0], "disable", 1)) {
				DisableFileChecks = 1;
			} else if (is_dash_arg_prefix(ptr[0], "debug", 2)) {
				// dprintf to console
				dprintf_set_tool_debug("TOOL", 0);
				debug = true;
			} else if (is_dash_arg_colon_prefix(ptr[0], "dry-run", &pcolon, 3)) {
				DashDryRun = 1;
				bool needs_file_arg = true;
				if (pcolon) { 
					StringList opts(++pcolon);
					for (const char * opt = opts.first(); opt; opt = opts.next()) {
						if (YourString(opt) == "hash") {
							DumpSubmitHash |= 0x100 | HASHITER_NO_DEFAULTS;
						} else if (YourString(opt) == "def") {
							DumpSubmitHash &= ~HASHITER_NO_DEFAULTS;
						} else if (YourString(opt) == "digest") {
							DumpSubmitDigest = 1;
						} else if (starts_with(opt, "cluster=")) {
							sim_current_condor_version = true;
							sim_starting_cluster = atoi(strchr(opt, '=') + 1);
							sim_starting_cluster = MAX(sim_starting_cluster - 1, 0);
						} else {
							int optval = atoi(opt);
							// if the argument is -dry:<number> and number is > 0x10,
							// then what we are actually doing triggering the unit tests.
							if (optval > 1) {  DashDryRun = optval; needs_file_arg = optval < 0x10; }
							else {
								fprintf(stderr, "unknown option %s for -dry-run:<opts>\n", opt);
								exit(1);
							}
						}
					}
				}
				if (needs_file_arg) {
					if (DumpClassAdToFile) {
						fprintf(stderr, "%s: -dry-run <file> and -dump <file> cannot be used together\n", MyName);
						exit(1);
					}
					const char * pfilearg = ptr[1];
					if ( ! pfilearg || (*pfilearg == '-' && (MATCH != strcmp(pfilearg,"-"))) ) {
						fprintf( stderr, "%s: -dry-run requires another argument\n", MyName );
						exit(1);
					}
					DashDryRunOutName = pfilearg;
					--argc; ++ptr;
				}

			} else if (is_dash_arg_prefix(ptr[0], "spool", 1)) {
				dash_remote++;
				DisableFileChecks = 1;
			} else if (is_dash_arg_prefix(ptr[0], "file", 2)) {
				if (!(--argc) || !(*(++ptr))) {
					fprintf(stderr, "%s: -file requires another argument\n", MyName);
					exit(1);
				}
				cmd_file = *ptr;
			} else if (is_dash_arg_prefix(ptr[0], "digest", 6)) {
				if (!(--argc) || !(*(++ptr)) || ((*ptr)[0] == '-')) {
					fprintf(stderr, "%s: -digest requires a filename argument that is not -\n", MyName);
					exit(1);
				}
				create_local_factory_file = *ptr;
			} else if (is_dash_arg_prefix(ptr[0], "factory", 2)) {
				dash_factory++;
				DisableFileChecks = 1;
			} else if (is_dash_arg_prefix(ptr[0], "generator", 1)) {
				dash_factory++;
				DisableFileChecks = 1;
			} else if (is_dash_arg_prefix(ptr[0], "address", 2)) {
				if( !(--argc) || !(*(++ptr)) ) {
					fprintf(stderr, "%s: -address requires another argument\n", MyName);
					exit(1);
				}
                if (!is_valid_sinful(*ptr)) {
                    fprintf(stderr, "%s: \"%s\" is not a valid address\n", MyName, *ptr);
                    fprintf(stderr, "Should be of the form <ip:port>\n");
                    fprintf(stderr, "For example: <123.456.789.123:6789>\n");
                    exit(1);
                }
                ScheddAddr = *ptr;
			} else if (is_dash_arg_prefix(ptr[0], "remote", 1)) {
				dash_remote++;
				DisableFileChecks = 1;
				if( !(--argc) || !(*(++ptr)) ) {
					fprintf( stderr, "%s: -remote requires another argument\n",
							 MyName );
					exit(1);
				}
				if( ScheddName ) {
					free(ScheddName);
				}
				if( !(ScheddName = get_daemon_name(*ptr)) ) {
					fprintf( stderr, "%s: unknown host %s\n",
							 MyName, get_host_part(*ptr) );
					exit(1);
				}
				query_credential = false;
			} else if (is_dash_arg_prefix(ptr[0], "name", 1)) {
				if( !(--argc) || !(*(++ptr)) ) {
					fprintf( stderr, "%s: -name requires another argument\n",
							 MyName );
					exit(1);
				}
				if( ScheddName ) {
					free(ScheddName);
				}
				if( !(ScheddName = get_daemon_name(*ptr)) ) {
					fprintf( stderr, "%s: unknown host %s\n",
							 MyName, get_host_part(*ptr) );
					exit(1);
				}
				query_credential = false;
			} else if (is_dash_arg_prefix(ptr[0], "append", 1)) {
				if( !(--argc) || !(*(++ptr)) ) {
					fprintf( stderr, "%s: -append requires another argument\n",
							 MyName );
					exit( 1 );
				}
				// if appended submit line looks like a queue statement, save it off for queue processing.
				if (is_queue_statement(ptr[0])) {
					if ( ! queueCommandLine.empty()) {
						fprintf(stderr, "%s: only one -queue command allowed\n", MyName);
						exit(1);
					}
					queueCommandLine = ptr[0];
				} else {
					extraLines.Append( *ptr );
					GotCmdlineKeys = true;
				}
			} else if (is_dash_arg_prefix(ptr[0], "batch-name", 1)) {
				if( !(--argc) || !(*(++ptr)) ) {
					fprintf( stderr, "%s: -batch-name requires another argument\n",
							 MyName );
					exit( 1 );
				}
				const char * bname = *ptr;
				MyString tmp; // if -batch-name was specified, this holds the string 'MY.JobBatchName = "name"'
				if (*bname == '"') {
					tmp.formatstr("MY.%s = %s", ATTR_JOB_BATCH_NAME, bname);
				} else {
					tmp.formatstr("MY.%s = \"%s\"", ATTR_JOB_BATCH_NAME, bname);
				}
				// if batch_name_line is not NULL,  we will leak a bit here, but that's better than
				// freeing something behind the back of the extraLines
				batch_name_line = strdup(tmp.c_str());
				extraLines.Append(batch_name_line);
			} else if (is_dash_arg_prefix(ptr[0], "queue", 1)) {
				if( !(--argc) || (!(*ptr[1]) || *ptr[1] == '-')) {
					fprintf( stderr, "%s: -queue requires at least one argument\n",
							 MyName );
					exit( 1 );
				}
				if ( ! queueCommandLine.empty()) {
					fprintf(stderr, "%s: only one -queue command allowed\n", MyName);
					exit(1);
				}

				// The queue command uses arguments until it sees one starting with -
				// we do this so that shell glob expansion behaves like you would expect.
				++ptr;
				queueCommandLine = "queue "; queueCommandLine += ptr[0];
				while (argc > 1) {
					bool is_dash = (MATCH == strcmp(ptr[1], "-"));
					if (is_dash || ptr[1][0] != '-') {
						queueCommandLine += " ";
						queueCommandLine += ptr[1];
						++ptr;
						--argc;
						if ( ! is_dash) continue;
					}
					break;
				}
			} else if (is_dash_arg_prefix (ptr[0], "maxjobs", 3)) {
				if( !(--argc) || !(*(++ptr)) ) {
					fprintf( stderr, "%s: -maxjobs requires another argument\n",
							 MyName );
					exit(1);
				}
				// read the next argument to set DashMaxJobs as an integer and
				// set it to the job limit.
				char *endptr;
				DashMaxJobs = strtol(*ptr, &endptr, 10);
				if (*endptr != '\0') {
					fprintf(stderr, "Error: Unable to convert argument (%s) to a number for -maxjobs.\n", *ptr);
					exit(1);
				}
				if (DashMaxJobs < -1) {
					fprintf(stderr, "Error: %d is not a valid for -maxjobs.\n", DashMaxJobs);
					exit(1);
				}
			} else if (is_dash_arg_prefix (ptr[0], "single-cluster", 3)) {
				DashMaxClusters = 1;
			} else if (is_dash_arg_prefix( ptr[0], "password", 1)) {
				if( !(--argc) || !(*(++ptr)) ) {
					fprintf( stderr, "%s: -password requires another argument\n",
							 MyName );
				}
				myproxy_password = strdup (*ptr);
			} else if (is_dash_arg_prefix(ptr[0], "pool", 2)) {
				if( !(--argc) || !(*(++ptr)) ) {
					fprintf( stderr, "%s: -pool requires another argument\n",
							 MyName );
					exit(1);
				}
				if( PoolName ) {
					free(PoolName);
				}
					// TODO We should try to resolve the name to a full
					//   hostname, but get_full_hostname() doesn't like
					//   seeing ":<port>" at the end, which is valid for a
					//   collector name.
				PoolName = strdup( *ptr );
			} else if (is_dash_arg_prefix(ptr[0], "stm", 1)) {
				if( !(--argc) || !(*(++ptr)) ) {
					fprintf( stderr, "%s: -stm requires another argument\n",
							 MyName );
					exit(1);
				}
				method = *ptr;
				string_to_stm(method, STMethod);
			} else if (is_dash_arg_prefix(ptr[0], "unused", 1)) {
				WarnOnUnusedMacros = WarnOnUnusedMacros == 1 ? 0 : 1;
				// TOGGLE? 
				// -- why not? if you set it to warn on unused macros in the 
				// config file, there should be a way to turn it off
			} else if (is_dash_arg_prefix(ptr[0], "dump", 2)) {
				if (DashDryRunOutName) {
					fprintf(stderr, "%s: -dump <file> and -dry-run <file> cannot be used together\n", MyName);
					exit(1);
				}
				if( !(--argc) || !(*(++ptr)) ) {
					fprintf( stderr, "%s: -dump requires another argument\n",
						MyName );
					exit(1);
				}
				DumpFileName = *ptr;
				DumpClassAdToFile = true;
				DumpFileIsStdout = (MATCH == strcmp(DumpFileName,"-"));
				// if we are dumping to a file, we never want to check file permissions
				// as this would initiate some schedd communication
				DisableFileChecks = 1;
				// we don't really want to do this because there is no real 
				// schedd to query the credentials from...
				query_credential = false;
			} else if (is_dash_arg_prefix(ptr[0], "force-mpi-universe", 7)) {
				use_condor_mpi_universe = true;
			} else if (is_dash_arg_prefix(ptr[0], "allow-crlf-script", 8)) {
				allow_crlf_script = true;
			} else if (is_dash_arg_prefix(ptr[0], "help")) {
				if (!(--argc) || !(*(++ptr))) {
					usage();
				}
				help_info(stdout, argc, ptr);
				exit( 0 );
			} else if (is_dash_arg_prefix(ptr[0], "interactive", 1)) {
				// we don't currently support -interactive on Windows, but we parse for it anyway.
				dash_interactive = 1;
				extraLines.Append( "+InteractiveJob=True" );
			} else {
				usage();
				exit( 1 );
			}
		} else if (strchr(ptr[0],'=')) {
			// loose arguments that contain '=' are attrib=value pairs.
			// so we split on the = into name and value and insert into the submit hashtable
			// we do this BEFORE parsing the submit file so that they can be referred to by submit.
			std::string name(ptr[0]);
			size_t ix = name.find('=');
			std::string value(name.substr(ix+1));
			name = name.substr(0,ix);
			trim(name); trim(value);
			if ( ! name.empty() && name[1] == '+') {
				name = "MY." + name.substr(1);
			}
			if (name.empty() || ! is_valid_param_name(name.c_str())) {
				fprintf( stderr, "%s: invalid attribute name '%s' for attrib=value assigment\n", MyName, name.c_str() );
				exit(1);
			}
			submit_hash.set_arg_variable(name.c_str(), value.c_str());
			GotCmdlineKeys = true; // there is no need for a command file.
		} else {
			cmd_file = *ptr;
		}
	}

	// Have reading the submit file from stdin imply -verbose. This is
	// for backward compatibility with HTCondor version 8.1.1 and earlier
	// -terse can be used to override the backward compatable behavior.
	CmdFileIsStdin = cmd_file && (MATCH == strcmp(cmd_file, "-"));
	if (CmdFileIsStdin && ! terse) {
		verbose = true;
	}

	// if we got both a queue statement and at least one key=value pair on the command line
	// we don't need a submit file at all.
	if (GotCmdlineKeys && ! queueCommandLine.empty()) {
		NoCmdFileNeeded = true;
	}

	// ensure I have a known transfer method
	if (STMethod == STM_UNKNOWN) {
		fprintf( stderr, 
			"%s: Unknown sandbox transfer method: %s\n", MyName, method.Value());
		usage();
		exit(1);
	}

	// we only want communication with the schedd to take place... because
	// that's the only type of communication we are interested in
	if ( DumpClassAdToFile && STMethod != STM_USE_SCHEDD_ONLY ) {
		fprintf( stderr, 
			"%s: Dumping ClassAds to a file is not compatible with sandbox "
			"transfer method: %s\n", MyName, method.Value());
		usage();
		exit(1);
	}

	if (!DisableFileChecks) {
		DisableFileChecks = param_boolean_crufty("SUBMIT_SKIP_FILECHECKS", true) ? 1 : 0;
	}

	MaxProcsPerCluster = param_integer("SUBMIT_MAX_PROCS_IN_CLUSTER", 0, 0);

	// the -dry argument takes a qualifier that I'm hijacking to do queue parsing unit tests for now the 8.3 series.
	if (DashDryRun > 0x10) { exit(DoUnitTests(DashDryRun)); }

	// we don't want a schedd instance if we are dumping to a file
	if ( !DumpClassAdToFile && !sim_current_condor_version) {
		// Instantiate our DCSchedd so we can locate and communicate
		// with our schedd.  
        if (!ScheddAddr.empty()) {
            MySchedd = new DCSchedd(ScheddAddr.c_str());
        } else {
            MySchedd = new DCSchedd(ScheddName, PoolName);
        }
		if( ! MySchedd->locate() ) {
			if (ScheddName) {
				fprintf(stderr, "\nERROR: Can't find address of schedd %s\n", ScheddName);
				exit(1);
			} else if ( ! DashDryRun) {
				fprintf(stderr, "\nERROR: Can't find address of local schedd\n");
				exit(1);
			} else {
				// delete the MySchedd so that -dry-run will assume the version of submit
				delete MySchedd; MySchedd = NULL;
			}
		}
	}


	// make sure our shadow will have access to our credential
	// (check is disabled for "-n" and "-r" submits)
	if (query_credential) {

#ifdef WIN32
		// setup the username to query
		char userdom[256];
		char* the_username = my_username();
		char* the_domainname = my_domainname();
		sprintf(userdom, "%s@%s", the_username, the_domainname);
		free(the_username);
		free(the_domainname);

		// if we have a credd, query it first
		bool cred_is_stored = false;
		int store_cred_result;
		Daemon my_credd(DT_CREDD);
		if (my_credd.locate()) {
			store_cred_result = store_cred(userdom, NULL, QUERY_MODE, &my_credd);
			if ( store_cred_result == SUCCESS ||
							store_cred_result == FAILURE_NOT_SUPPORTED) {
				cred_is_stored = true;
			}
		}

		if (!cred_is_stored) {
			// query the schedd
			store_cred_result = store_cred(userdom, NULL, QUERY_MODE, MySchedd);
			if ( store_cred_result == SUCCESS ||
							store_cred_result == FAILURE_NOT_SUPPORTED) {
				cred_is_stored = true;
			} else if (DashDryRun && (store_cred_result == FAILURE)) {
				// if we can't contact the schedd, just keep going.
				cred_is_stored = true;
			}
		}
		if (!cred_is_stored) {
			fprintf( stderr, "\nERROR: No credential stored for %s\n"
					"\n\tCorrect this by running:\n"
					"\tcondor_store_cred add\n", userdom );
			exit(1);
		}
#endif
	}

	// if this is an interactive job, and no cmd_file was specified on the
	// command line, use a default cmd file as specified in the config table.
	if ( dash_interactive ) {
		if ( !cmd_file ) {
			cmd_file = param("INTERACTIVE_SUBMIT_FILE");
			if (cmd_file) {
				InteractiveSubmitFile = 1;
			} 
		}
		// If the user specified their own submit file for an interactive
		// submit, "rewrite" the job to run /bin/sleep.
		// This effectively means executable, transfer_executable,
		// arguments, universe, and queue X are ignored from the submit
		// file and instead we rewrite to the values below.
		if ( !InteractiveSubmitFile ) {
			extraLines.Append( "executable=/bin/sleep" );
			extraLines.Append( "transfer_executable=false" );
			extraLines.Append( "arguments=180" );
		}
	}

	if ( ! cmd_file && (DashDryRunOutName || DumpFileName)) {
		const char * dump_name = DumpFileName ? DumpFileName : DashDryRunOutName;
		fprintf( stderr,
			"\nERROR: No submit filename was provided, and '%s'\n"
			"  was given as the output filename for -dump or -dry-run. Was this intended?\n"
			"  To to avoid confusing the output file with the submit file when using these\n"
			"  commands, an explicit submit filename argument must be given. You can use -\n"
			"  as the submit filename argument to read from stdin.\n",
			dump_name);
		exit(1);
	}

	bool has_late_materialize = false;
	CondorVersionInfo cvi(MySchedd ? MySchedd->version() : CondorVersion());
	if (cvi.built_since_version(8,7,1)) {
		has_late_materialize = true;
		if ( ! DumpClassAdToFile && ! DashDryRun && ! dash_interactive && default_to_factory) { dash_factory = true; }
	}
	if (dash_factory && ! has_late_materialize) {
		fprintf(stderr, "\nERROR: Schedd does not support late materialization\n");
		exit(1);
	} else if (dash_factory && dash_interactive) {
		fprintf(stderr, "\nERROR: Interactive jobs cannot be materialized late\n");
		exit(1);
	}

	// open submit file
	if (CmdFileIsStdin || ( ! cmd_file && ! NoCmdFileNeeded)) {
		// no file specified, read from stdin
		fp = stdin;
		submit_hash.insert_source("<stdin>", FileMacroSource);
	} else {
		const char * submit_filename = cmd_file;
	#ifdef WIN32
		if ( ! cmd_file && NoCmdFileNeeded) { cmd_file = "NUL"; submit_filename = "null"; }
	#else
		if ( ! cmd_file && NoCmdFileNeeded) { cmd_file = "/dev/null"; submit_filename = "null"; }
	#endif
		if( (fp=safe_fopen_wrapper_follow(cmd_file,"r")) == NULL ) {
			fprintf( stderr, "\nERROR: Failed to open command file (%s) (%s)\n",
						cmd_file, strerror(errno));
			exit(1);
		}
		// this does both insert_source, and also gives a values to the default $(SUBMIT_FILE) expansion
		submit_hash.insert_submit_filename(submit_filename, FileMacroSource);
	}

	// in case things go awry ...
	_EXCEPT_Reporter = ReportSubmitException;
	_EXCEPT_Cleanup = DoCleanup;

	submit_hash.setDisableFileChecks(DisableFileChecks);
	submit_hash.setFakeFileCreationChecks(DashDryRun);
	submit_hash.setScheddVersion(MySchedd ? MySchedd->version() : CondorVersion());
	if (myproxy_password) submit_hash.setMyProxyPassword(myproxy_password);
	submit_hash.init_base_ad(get_submit_time(), username);

	if ( !DumpClassAdToFile ) {
		if ( !CmdFileIsStdin && ! terse) {
			fprintf(stdout, DashDryRun ? "Dry-Run job(s)" : "Submitting job(s)");
		}
	} else if ( ! DumpFileIsStdout ) {
		// get the file we are to dump the ClassAds to...
		if ( ! terse) { fprintf(stdout, "Storing job ClassAd(s)"); }
		if( (DumpFile = safe_fopen_wrapper_follow(DumpFileName,"w")) == NULL ) {
			fprintf( stderr, "\nERROR: Failed to open file to dump ClassAds into (%s)\n",
				strerror(errno));
			exit(1);
		}
	}

	//  Parse the file and queue the jobs
	int as_factory = 0;
	if (has_late_materialize) {
		// turn dash_factory command line option and default_to_factory flag as bits
		// so submit_jobs can be clever about defaults
		// 0=not factory, 1=always factory, 2=smart factory (max_materialize), 3=smart factory (all but single-proc)
		as_factory = (dash_factory ? 1 : 0) | (default_to_factory ? (1|2) : 0);
	}
	int rval = submit_jobs(fp, FileMacroSource, as_factory, extraLines, queueCommandLine);
	if( rval < 0 ) {
		if( ExtraLineNo == 0 ) {
			fprintf( stderr,
					 "\nERROR: Failed to parse command file (line %d).\n",
					 FileMacroSource.line);
		}
		else {
			fprintf( stderr,
					 "\nERROR: Failed to parse -a argument line (#%d).\n",
					 ExtraLineNo );
		}
		exit(1);
	}

	if( !GotQueueCommand ) {
		fprintf(stderr, "\nERROR: \"%s\" doesn't contain any \"queue\" commands -- no jobs queued\n",
				CmdFileIsStdin ? "(stdin)" : cmd_file);
		exit( 1 );
	} else if ( ! GotNonEmptyQueueCommand && ! terse) {
		fprintf(stderr, "\nWARNING: \"%s\" has only empty \"queue\" commands -- no jobs queued\n",
				CmdFileIsStdin ? "(stdin)" : cmd_file);
	}

	// we can't disconnect from something if we haven't connected to it: since
	// we are dumping to a file, we don't actually open a connection to the schedd
	if (MyQ) {
		CondorError errstack;
		if ( !MyQ->disconnect(true, errstack) ) {
			fprintf(stderr, "\nERROR: Failed to commit job submission into the queue.\n");
			if (errstack.subsys())
			{
				fprintf(stderr, "ERROR: %s\n", errstack.message());
			}
			exit(1);
		}
		if(! errstack.empty()) {
			const char * message = errstack.message();
			fprintf( stderr, "\nWARNING: Committed job submission into the queue with the following warning(s):\n" );
			fprintf( stderr, "WARNING: %s\n", message );
		}
	}

	if ( ! CmdFileIsStdin && ! terse) {
		fprintf(stdout, "\n");
	}

	ErrContext.phase = PHASE_COMMIT;

	if ( ! verbose && ! DumpFileIsStdout) {
		if (terse) {
			size_t ixFirst = 0;
			for (size_t ix = 0; ix < SubmitInfo.size(); ++ix) {
				// fprintf(stderr, "\t%d.%d - %d\n", SubmitInfo[ix].cluster, SubmitInfo[ix].firstjob, SubmitInfo[ix].lastjob);
				if ((ix == (SubmitInfo.size()-1)) || SubmitInfo[ix].cluster != SubmitInfo[ix+1].cluster) {
					if (SubmitInfo[ixFirst].cluster >= 0) {
						fprintf(stdout, "%d.%d - %d.%d\n", 
							SubmitInfo[ixFirst].cluster, SubmitInfo[ixFirst].firstjob,
							SubmitInfo[ix].cluster, SubmitInfo[ix].lastjob);
					}
					ixFirst = ix+1;
				}
			}
		} else {
			int this_cluster = -1, job_count=0;
			for (size_t ix=0; ix < SubmitInfo.size(); ix++) {
				if (SubmitInfo[ix].cluster != this_cluster) {
					if (this_cluster != -1) {
						fprintf(stdout, "%d job(s) %s to cluster %d.\n", job_count, DashDryRun ? "dry-run" : "submitted", this_cluster);
						job_count = 0;
					}
					this_cluster = SubmitInfo[ix].cluster;
				}
				job_count += SubmitInfo[ix].lastjob - SubmitInfo[ix].firstjob + 1;
			}
			if (this_cluster != -1) {
				fprintf(stdout, "%d job(s) %s to cluster %d.\n", job_count, DashDryRun ? "dry-run" : "submitted", this_cluster);
			}
		}
	}

	ActiveQueueConnection = FALSE; 

    bool isStandardUni = false;
	isStandardUni = submit_hash.getUniverse() == CONDOR_UNIVERSE_STANDARD;

	if ( MySchedd && (!DisableFileChecks || isStandardUni)) {
		TestFilePermissions( MySchedd->addr() );
	}

	// we don't want to spool jobs if we are simply writing the ClassAds to 
	// a file, so we just skip this block entirely if we are doing this...
	if ( MySchedd && !DumpClassAdToFile ) {
		if ( dash_remote && JobAdsArray.size() > 0 ) {
			bool result;
			CondorError errstack;

			switch(STMethod) {
				case STM_USE_SCHEDD_ONLY:
					// perhaps check for proper schedd version here?
					result = MySchedd->spoolJobFiles( (int)JobAdsArray.size(),
											  JobAdsArray.data(),
											  &errstack );
					if ( !result ) {
						fprintf( stderr, "\n%s\n", errstack.getFullText(true).c_str() );
						fprintf( stderr, "ERROR: Failed to spool job files.\n" );
						exit(1);
					}
					break;

				case STM_USE_TRANSFERD:
					{ // start block

					fprintf(stdout,
							"Locating a Sandbox for %lu jobs.\n", (unsigned long)JobAdsArray.size());
					std::string td_sinful;
					std::string td_capability;
					ClassAd respad;
					int invalid;
					std::string reason;

					result = MySchedd->requestSandboxLocation( FTPD_UPLOAD, 
												(int)JobAdsArray.size(),
												JobAdsArray.data(), FTP_CFTP,
												&respad, &errstack );
					if ( !result ) {
						fprintf( stderr, "\n%s\n", errstack.getFullText(true).c_str() );
						fprintf( stderr, 
							"ERROR: Failed to get a sandbox location.\n" );
						exit(1);
					}

					respad.LookupInteger(ATTR_TREQ_INVALID_REQUEST, invalid);
					if (invalid == TRUE) {
						fprintf( stderr, 
							"Schedd rejected sand box location request:\n");
						respad.LookupString(ATTR_TREQ_INVALID_REASON, reason);
						fprintf( stderr, "\t%s\n", reason.c_str());
						return 0;
					}

					respad.LookupString(ATTR_TREQ_TD_SINFUL, td_sinful);
					respad.LookupString(ATTR_TREQ_CAPABILITY, td_capability);

					dprintf(D_ALWAYS, "Got td: %s, cap: %s\n", td_sinful.c_str(),
						td_capability.c_str());

					fprintf(stdout,"Spooling data files for %lu jobs.\n",
						(unsigned long)JobAdsArray.size());

					DCTransferD dctd(td_sinful.c_str());

					result = dctd.upload_job_files( (int)JobAdsArray.size(),
											  JobAdsArray.data(),
											  &respad, &errstack );
					if ( !result ) {
						fprintf( stderr, "\n%s\n", errstack.getFullText(true).c_str() );
						fprintf( stderr, "ERROR: Failed to spool job files.\n" );
						exit(1);
					}

					} // end block

					break;

				default:
					EXCEPT("PROGRAMMER ERROR: Unknown sandbox transfer method");
					break;
			}
		}
	}

	// don't try to reschedule jobs if we are dumping to a file, because, again
	// there will be not schedd present to reschedule thru.
	if ( !DumpClassAdToFile) {
		if( ProcId != -1 ) {
			reschedule();
		}
	}

	// Deallocate some memory just to keep Purify happy
	for (size_t idx=0;idx<JobAdsArray.size();idx++) {
		delete JobAdsArray[idx];
	}
	submit_hash.delete_job_ad();
	delete MySchedd;

	// look for warnings from parsing the submit file.
	print_submit_parse_warnings(stderr, submit_hash.error_stack());

	/*	print all of the parameters that were not actually expanded/used 
		in the submit file. but not if we never queued any jobs. since
		there would be a ton of false positives in that case.
	*/
	if (WarnOnUnusedMacros && GotNonEmptyQueueCommand) {
		if (verbose) { fprintf(stdout, "\n"); }
		submit_hash.warn_unused(stderr);
		// if there was an errorstack, then the above populates the errorstack rather than printing to stdout
		// so we now flush the errstack to stdout.
		print_errstack(stderr, submit_hash.error_stack());
	}

	// If this is an interactive job, spawn ssh_to_job -auto-retry -X, and also
	// with pool and schedd names if they were passed into condor_submit
#ifdef WIN32
	if (dash_interactive &&  ClusterId != -1) {
		fprintf( stderr, "ERROR: -interactive not supported on this platform.\n" );
		exit(1);
	}
#else
	if (dash_interactive &&  ClusterId != -1) {
		char jobid[40];
		int i,j,rval;
		const char* sshargs[15];

		for (i=0;i<15;i++) sshargs[i]=NULL; // init all points to NULL
		i=0;
		sshargs[i++] = "condor_ssh_to_job"; // note: this must be in the PATH
		sshargs[i++] = "-auto-retry";
		sshargs[i++] = "-remove-on-interrupt";
		sshargs[i++] = "-X";
		if (debug) {
			sshargs[i++] = "-debug";
		}
		if (PoolName) {
			sshargs[i++] = "-pool";
			sshargs[i++] = PoolName;
		}
		if (ScheddName) {
			sshargs[i++] = "-name";
			sshargs[i++] = ScheddName;
		}
		sprintf(jobid,"%d.0",ClusterId);
		sshargs[i++] = jobid;
		sleep(3);	// with luck, schedd will start the job while we sleep
		// We cannot fork before calling ssh_to_job, since ssh will want
		// direct access to the pseudo terminal. Since util functions like
		// my_spawn, my_popen, my_system and friends all fork, we cannot use
		// them. Since this is all specific to Unix anyhow, call exec directly.
		rval = execvp("condor_ssh_to_job", const_cast<char *const*>(sshargs));
		if (rval == -1 ) {
			int savederr = errno;
			fprintf( stderr, "ERROR: Failed to spawn condor_ssh_to_job" );
			// Display all args to ssh_to_job to stderr
			for (j=0;j<i;j++) {
				fprintf( stderr, " %s",sshargs[j] );
			}
			fprintf( stderr, " : %s\n",strerror(savederr));
			exit(1);
		}
	}
#endif

	return 0;
}

// check if path is a (broken) interpreter script with dos line endings
bool is_crlf_shebang(const char *path)
{
	char buf[128];     // BINPRM_BUF_SIZE from <linux/binfmts.h>; also:
	bool ret = false;  // execve(2) says the max #! line length is 127
	FILE *fp = safe_fopen_no_create(path, "rb");

	if (!fp) {
		// can't open, don't worry about it
		return false;
	}

	// check first line for CRLF ending if readable and starts with #!
	if (fgets(buf, sizeof buf, fp) && buf[0] == '#' && buf[1] == '!') {
		size_t len = strlen(buf);
		ret = (len > 2) && (buf[len-1] == '\n' && buf[len-2] == '\r');
	}

	fclose(fp);
	return ret;
}

// callback passed to make_job_ad on the submit_hash that gets passed each input or output file
// so we can choose to do file checks. 
int check_sub_file(void* /*pv*/, SubmitHash * sub, _submit_file_role role, const char * pathname, int flags)
{
	if ((pathname == NULL) && (role != SFR_PSEUDO_EXECUTABLE)) {
		fprintf(stderr, "\nERROR: NULL filename\n");
		return 1;
	}
	if (role == SFR_LOG) {
		if ( !DumpClassAdToFile && !DashDryRun ) {
			// check that the log is a valid path
			if ( !DisableFileChecks ) {
				FILE* test = safe_fopen_wrapper_follow(pathname, "a+", 0664);
				if (!test) {
					fprintf(stderr,
							"\nERROR: Invalid log file: \"%s\" (%s)\n", pathname,
							strerror(errno));
					return 1;
				} else {
					fclose(test);
				}
			}

			// Check that the log file isn't on NFS
			bool nfs_is_error = param_boolean("LOG_ON_NFS_IS_ERROR", false);
			bool nfs = false;

			if ( nfs_is_error ) {
				if ( fs_detect_nfs( pathname, &nfs ) != 0 ) {
					fprintf(stderr,
							"\nWARNING: Can't determine whether log file %s is on NFS\n",
							pathname );
				} else if ( nfs ) {

					fprintf(stderr,
							"\nERROR: Log file %s is on NFS.\nThis could cause"
							" log file corruption. Condor has been configured to"
							" prohibit log files on NFS.\n",
							pathname );

					return 1;

				}
			}
		}
		return 0;

	} else if (role == SFR_EXECUTABLE || role == SFR_PSEUDO_EXECUTABLE) {

		const char * ename = pathname;
		bool transfer_it = (flags & 1) != 0;

		if (!ename) transfer_it = false;

		LastExecutable = ename;
		SpoolLastExecutable = false;

		// ensure the executables exist and spool them only if no
		// $$(arch).$$(opsys) are specified  (note that if we are simply
		// dumping the class-ad to a file, we won't actually transfer
		// or do anything [nothing that follows will affect the ad])
		if ( transfer_it && !DumpClassAdToFile && !strstr(ename,"$$") ) {

			StatInfo si(ename);
			if ( SINoFile == si.Error () ) {
				fprintf ( stderr, "\nERROR: Executable file %s does not exist\n", ename );
				return 1; // abort
			}

			if (!si.Error() && (si.GetFileSize() == 0)) {
				fprintf( stderr, "\nERROR: Executable file %s has zero length\n", ename );
				return 1; // abort
			}

			if (is_crlf_shebang(ename)) {
				fprintf( stderr, "\n%s: Executable file %s is a script with "
					"CRLF (DOS/Windows) line endings.\n",
					allow_crlf_script ? "WARNING" : "ERROR", ename );
				if (!allow_crlf_script) {
					fprintf( stderr, "This generally doesn't work, and you "
						"should probably run 'dos2unix %s' -- or a similar "
						"tool -- before you resubmit.\n", ename );
					return 1; // abort
				}
			}

			if (role == SFR_EXECUTABLE) {
				bool param_exists;
				SpoolLastExecutable = sub->submit_param_bool( SUBMIT_KEY_CopyToSpool, "CopyToSpool", false, &param_exists );
				if ( ! param_exists) {
					if ( submit_hash.getUniverse() == CONDOR_UNIVERSE_STANDARD ) {
							// Standard universe jobs can't restore from a checkpoint
							// if the executable changes.  Therefore, it is deemed
							// too risky to have copy_to_spool=false by default
							// for standard universe.
						SpoolLastExecutable = true;
					}
					else {
							// In so many cases, copy_to_spool=true would just add
							// needless overhead.  Therefore, (as of 6.9.3), the
							// default is false.
						SpoolLastExecutable = false;
					}
				}
			}
		}
		return 0;
	}

	// Queue files for testing access if not already queued
	if( flags & O_WRONLY )
	{
		// add this file to our list; no-op if already there
		CheckFilesWrite.insert(pathname);
	}
	else
	{
		// add this file to our list; no-op if already there
		CheckFilesRead.insert(pathname);
	}
	return 0; // of the check is ok,  nonzero to abort
}

/*
** Send the reschedule command to the local schedd to get the jobs running
** as soon as possible.
*/
void
reschedule()
{
	if ( ! MySchedd)
		return;

	if ( param_boolean("SUBMIT_SEND_RESCHEDULE",true) ) {
		Stream::stream_type st = MySchedd->hasUDPCommandPort() ? Stream::safe_sock : Stream::reli_sock;
		if (DashDryRun) {
			if (DashDryRun & 2) {
				fprintf(stdout, "::sendCommand(RESCHEDULE, %s, 0)\n", 
					(st == Stream::safe_sock) ? "UDP" : "TCP");
			}
			return;
		}
		if ( ! MySchedd->sendCommand(RESCHEDULE, st, 0) ) {
			fprintf( stderr,
					 "Can't send RESCHEDULE command to condor scheduler\n" );
			DoCleanup(0,0,NULL);
		}
	}
}


// Check to see if this is a queue statement, if it is, return a pointer to the queue arguments.
// 
const char * is_queue_statement(const char * line)
{
	const int cchQueue = sizeof("queue")-1;
	if (starts_with_ignore_case(line, "queue") && (0 == line[cchQueue] || isspace(line[cchQueue]))) {
		const char * pqargs = line+cchQueue;
		while (*pqargs && isspace(*pqargs)) ++pqargs;
		return pqargs;
	}
	return NULL;
}


int iterate_queue_foreach(int queue_num, StringList & vars, StringList & items, qslice & slice)
{
	int rval;
	const char* token_seps = ", \t";
	const char* token_ws = " \t";

	int queue_item_opts = 0;
	if (submit_hash.submit_param_bool("SubmitWarnEmptyFields", "submit_warn_empty_fields", true)) {
		queue_item_opts |= QUEUE_OPT_WARN_EMPTY_FIELDS;
	}
	if (submit_hash.submit_param_bool("SubmitFailEmptyFields", "submit_fail_empty_fields", false)) {
		queue_item_opts |= QUEUE_OPT_FAIL_EMPTY_FIELDS;
	}

	if (queue_num > 0) {
		if ( ! MyQ) {
			int rval = queue_connect();
			if (rval < 0)
				return rval;
		}

		rval = queue_begin(vars, NewExecutable || (ClusterId < 0)); // called before iterating items
		if (rval < 0)
			return rval;

		char * item = NULL;
		if (items.isEmpty()) {
			rval = queue_item(queue_num, vars, item, 0, queue_item_opts, token_seps, token_ws);
		} else {
			int citems = items.number();
			items.rewind();
			int item_index = 0;
			while ((item = items.next())) {
				if (slice.selected(item_index, citems)) {
					rval = queue_item(queue_num, vars, item, item_index, queue_item_opts, token_seps, token_ws);
					if (rval < 0)
						break;
				}
				++item_index;
			}
		}

		// make sure vars don't continue to reference the o.items data that we are about to free.
		cleanup_vars(submit_hash, vars);
		if (rval < 0)
			return rval;
	}

	return 0;
}

//PRAGMA_REMIND("TODO: move this into submit_hash?")
int ParseDashAppendLines(List<const char> &exlines, MACRO_SOURCE& source, MACRO_SET& macro_set)
{
	MACRO_EVAL_CONTEXT ctx; ctx.init("SUBMIT");

	ErrContext.phase = PHASE_DASH_APPEND;
	ExtraLineNo = 0;
	exlines.Rewind();
	const char * exline;
	while (exlines.Next(exline)) {
		++ExtraLineNo;
		int rval = Parse_config_string(source, 1, exline, macro_set, ctx);
		if (rval < 0)
			return rval;
		rval = 0;
	}
	ExtraLineNo = 0;
	return 0;
}

MyString last_submit_executable;
MyString last_submit_cmd;

#if 0 // no longer used
int SpecialSubmitPreQueue(const char* queue_args, bool from_file, MACRO_SOURCE& source, MACRO_SET& macro_set, std::string & errmsg)
{
	MACRO_EVAL_CONTEXT ctx; ctx.init("SUBMIT");
	int rval = 0;

	GotQueueCommand = true;

	// parse the extra lines before doing $ expansion on the queue line
	rval = ParseDashAppendLines(extraLines, source, macro_set);
	if (rval < 0)
		return rval;
	ErrContext.phase = PHASE_QUEUE;
	ErrContext.step = -1;

	if (DashDryRun && DumpSubmitHash) {
		auto_free_ptr expanded_queue_args(expand_macro(queue_args, macro_set, ctx));
		char * pqargs = expanded_queue_args.ptr();
		ASSERT(pqargs);
		fprintf(stdout, "\n----- Queue arguments -----\nSpecified: %s\nExpanded : %s", queue_args, pqargs);
	}

	if ( ! queueCommandLine.empty() && from_file) {
		errmsg = "-queue argument conflicts with queue statement in submit file";
		return -1;
	}

	// HACK! the queue function uses a global flag to know whether or not to ask for a new cluster
	// In 8.2 this flag is set whenever the "executable" or "cmd" value is set in the submit file.
	// As of 8.3, we don't believe this is still necessary, but we are afraid to change it. This
	// code is *mostly* the same, but will differ in cases where the users is setting cmd or executble
	// to the *same* value between queue statements. - hopefully this is close enough.
	MyString cur_submit_executable(lookup_macro_exact_no_default(SUBMIT_KEY_Executable, macro_set, 0));
	if (last_submit_executable != cur_submit_executable) {
		NewExecutable = true;
		last_submit_executable = cur_submit_executable;
	}
	MyString cur_submit_cmd(lookup_macro_exact_no_default("cmd", macro_set, 0));
	if (last_submit_cmd != cur_submit_cmd) {
		NewExecutable = true;
		last_submit_cmd = cur_submit_cmd;
	}

	return rval;
}

int SpecialSubmitPostQueue()
{
	if (dash_interactive && !InteractiveSubmitFile) {
		// for interactive jobs, just one queue statement
		// a return of 1 tells it to stop scanning, but is not an error.
		return 1;
	}
	ErrContext.phase = PHASE_READ_SUBMIT;
	return 0;
}

#endif

bool CheckForNewExecutable(MACRO_SET& macro_set) {

	bool new_exe = false;

	// HACK! the queue function uses a global flag to know whether or not to ask for a new cluster
	// In 8.2 this flag is set whenever the "executable" or "cmd" value is set in the submit file.
	// As of 8.3, we don't believe this is still necessary, but we are afraid to change it. This
	// code is *mostly* the same, but will differ in cases where the users is setting cmd or executble
	// to the *same* value between queue statements. - hopefully this is close enough.

	MyString cur_submit_executable(lookup_macro_exact_no_default(SUBMIT_KEY_Executable, macro_set, 0));
	if (last_submit_executable != cur_submit_executable) {
		new_exe = true;
		last_submit_executable = cur_submit_executable;
	}
	MyString cur_submit_cmd(lookup_macro_exact_no_default("cmd", macro_set, 0));
	if (last_submit_cmd != cur_submit_cmd) {
		new_exe = true;
		last_submit_cmd = cur_submit_cmd;
	}

	return new_exe;
}

int send_cluster_ad(SubmitHash & hash, int ClusterId, bool is_interactive, bool is_remote)
{
	int rval = 0;

	// make the cluster ad.
	//
	// use make_job_ad for job 0 to populate the cluster ad.
	void * pv_check_arg = NULL; // future?
	ClassAd * job = hash.make_job_ad(JOB_ID_KEY(ClusterId,0),
	                                 0, 0, is_interactive, is_remote,
	                                 check_sub_file, pv_check_arg);
	if ( ! job) {
		return -1;
	}

	classad::ClassAd * clusterAd = job->GetChainedParentAd();
	if ( ! clusterAd) {
		fprintf( stderr, "\nERROR: no cluster ad.\n" );
		return -1;
	}

	int JobUniverse = hash.getUniverse();
	if ( ! JobUniverse) {
		rval = -1;
	} else {
		SendLastExecutable(); // if spooling the exe, send it now.
		rval = MySendJobAttributes(JOB_ID_KEY(ClusterId,-1), *clusterAd, setattrflags);
		if (rval == 0 || rval == 1) {
			rval = 0;
		} else {
			fprintf( stderr, "\nERROR: Failed to queue job.\n" );
		}
	}

	hash.delete_job_ad();
	job = NULL;

	return rval;
}



int submit_jobs (
	FILE * fp,
	MACRO_SOURCE & source,
	int as_factory,                  // 0=not factory, 1=dash_factory, 2=smart factory (max_materialize), 3=smart factory (all but single-proc)
	List<const char> & append_lines, // lines passed in via -a argument
	std::string & queue_cmd_line)    // queue statement passed in via -q argument
{
	MACRO_EVAL_CONTEXT ctx; ctx.init("SUBMIT");
	std::string errmsg;
	int rval = -1;
	const char* token_seps = ", \t";
	const char* token_ws = " \t";

	// if there is a queue statement from the command line, get ready to parse it.
	// we will end up actually parsing it only if there is no queue statement in the file.
	// we make a copy here because parsing the queue line is destructive.
	auto_free_ptr qcmd;
	if ( ! queue_cmd_line.empty()) { qcmd.set(strdup(queue_cmd_line.c_str())); }

	MacroStreamYourFile ms(fp, source);

	// set want_factory to 0 or 1 when we know for sure whether it is a factory submit or not.
	// set need_factory to 1 if we should fail if we cannot submit a factory job.
	int want_factory = as_factory ? 1 : -1;
	int need_factory = (as_factory & 1) != 0;
	long long max_materialize = INT_MAX;
	long long max_idle = INT_MAX;

	// there can be multiple queue statements in the file, we need to process them all.
	for (;;) {
		if (feof(fp)) { break; }

		ErrContext.phase = PHASE_READ_SUBMIT;

		char * qline = NULL;
		rval = submit_hash.parse_up_to_q_line(ms, errmsg, &qline);
		if (rval)
			break;

		if ( ! qline && GotQueueCommand) {
			// after we have seen a queue command, if we parse and get no queue line
			// then we have hit the end of file. so just break out of the loop.
			// this is a common and normal way to exit the loop.
			break;
		}

		// parse the extra lines before doing $ expansion on the queue line
		rval = ParseDashAppendLines(append_lines, source, submit_hash.macros());
		if (rval < 0)
			break;


		// OAUTH (SCITOKENS) CODE INSERT
		//
		// This should not stay here.  We would like a separate API
		// that can be called by python bindings and condor_store_cred
		// (as well is submit) to do this work.
		//
		// But for now, here it is, and this should be refactored in
		// the 8.9 series.
		//
		int cred_result = process_job_credentials();

		// zero means success, we should continue.  otherwise bail.
		if (cred_result) {
			// what is the best way to bail out / abort the submit process?
			printf("BAILING OUT: %i\n", cred_result);
			exit(1);
		}


		// we'll use the GotQueueCommand flag as a convenient flag for 'this is the first iteration of the loop'
		if ( ! GotQueueCommand) {
			// If this turns out to be late materialization, the schedd will need to know what the
			// current working directory was when we parsed the submit file. so stuff it into the submit hash
			MyString FactoryIwd;
			condor_getcwd(FactoryIwd);
			insert_macro("FACTORY.Iwd", FactoryIwd.c_str(), submit_hash.macros(), DetectedMacro, ctx);

			// the hash should be fully populated now, so we can optimize it for lookups.
			submit_hash.optimize();

			// Prime the globals we use to detect a change in executable, and force NewExecutable to be true
			CheckForNewExecutable(submit_hash.macros());
			NewExecutable = true;
		} else {
			NewExecutable = CheckForNewExecutable(submit_hash.macros());
		}

		// do the dry-run logging of queue arguments
		if (DashDryRun && DumpSubmitHash) {
			if ( ! queue_cmd_line.empty()) {
				auto_free_ptr expanded_queue_args(expand_macro(queue_cmd_line.c_str(), submit_hash.macros(), ctx));
				char * pqargs = expanded_queue_args.ptr();
				ASSERT(pqargs);
				fprintf(stdout, "\n----- -queue command line -----\nSpecified: %s\nExpanded : %s", queue_cmd_line.c_str(), pqargs);
			}
			if (qline) {
				auto_free_ptr expanded_queue_args(expand_macro(qline, submit_hash.macros(), ctx));
				char * pqargs = expanded_queue_args.ptr();
				ASSERT(pqargs);
				fprintf(stdout, "\n----- Queue arguments -----\nSpecified: %s\nExpanded : %s", qline, pqargs);
			}
		}

		// setup for parsing the queue args, this can come from either the command line,
		// or from the submit file, but NOT BOTH.
		const char * queue_args = NULL;
		if (qline) {
			queue_args = is_queue_statement(qline);
			ErrContext.phase = PHASE_QUEUE;
			ErrContext.step = -1;
		} else if (qcmd) {
			queue_args = is_queue_statement(qcmd);
			ErrContext.phase = PHASE_QUEUE_ARG;
			ErrContext.step = -1;
		}
		if ( ! queue_args) {
			errmsg = "no queue statement";
			rval = -1;
			break;
		}
		GotQueueCommand += 1;

		// check for conflict between queue line and -queue command line
		if (qline && qcmd) {
			errmsg = "-queue argument conflicts with queue statement in submit file";
			rval = -1;
			break;
		}

		// expand and parse the queue statement
		SubmitForeachArgs o;
		rval = submit_hash.parse_q_args(queue_args, o, errmsg);
		if (rval)
			break;

		// load the foreach data
		rval = submit_hash.load_inline_q_foreach_items(ms, o, errmsg);
		if (rval == 1) { // 1 means forech data is external
			rval = submit_hash.load_external_q_foreach_items(o, true, errmsg);
		}
		if (rval)
			break;

		// figure out how many items we will be making jobs from taking the slice [::] into account
		int selected_item_count = o.item_len();

		// if this is the first queue command, and we don't yet know if this is a job factory, decide now.
		// we do this after we parse the first queue command so that we can use the size of the queue statement
		// to decide whether this is a factory or not.
		if (as_factory == 3) {
			// if as_factory == 3, then we want 'smart' factory, where we use late materialize
			// for multi-proc and non-factory for single proc
			want_factory = (selected_item_count > 1 || o.queue_num > 1) ? 1 : 0;
			need_factory = want_factory;
		}
		if (GotQueueCommand == 1) {
			if (submit_hash.submit_param_long_exists(SUBMIT_KEY_JobMaterializeLimit, ATTR_JOB_MATERIALIZE_LIMIT, max_materialize, true)) {
				want_factory = 1;
			} else if (submit_hash.submit_param_long_exists(SUBMIT_KEY_JobMaterializeMaxIdle, ATTR_JOB_MATERIALIZE_MAX_IDLE, max_idle, true) ||
				       submit_hash.submit_param_long_exists(SUBMIT_KEY_JobMaterializeMaxIdleAlt, ATTR_JOB_MATERIALIZE_MAX_IDLE, max_idle, true)) {
				max_materialize = INT_MAX; // no max materialize specified, so set it to number of jobs
				want_factory = 1;
			} else if (want_factory < 0) {
				//PRAGMA_REMIND("are there other conditions were we promote to factory?")
				want_factory = 0;
			}
		}

		// if this is an empty queue statement, there is nothing to queue...
		if (selected_item_count == 0 || o.queue_num < 0) {
			if (feof(fp)) {
				break;
			} else {
				continue;
			}
			//PRAGMA_REMIND("check if this properly handles empty submit item lists and/or multiple queue lines")
		}

		int queue_item_opts = 0;
		if (submit_hash.submit_param_bool("SubmitWarnEmptyFields", "submit_warn_empty_fields", true)) {
			queue_item_opts |= QUEUE_OPT_WARN_EMPTY_FIELDS;
		}
		if (submit_hash.submit_param_bool("SubmitFailEmptyFields", "submit_fail_empty_fields", false)) {
			queue_item_opts |= QUEUE_OPT_FAIL_EMPTY_FIELDS;
		}

		// ===== begin talking to schedd here ===
		if ( ! MyQ) {
			int rval = queue_connect();
			if (rval < 0)
				break;

			if (want_factory && ! MyQ->allows_late_materialize()) {
				// if factory was required, not just preferred. then we fail the submit
				if (need_factory) {
					int late_ver = 0;
					if (MyQ->has_late_materialize(late_ver)) {
						if (late_ver < 2) {
							fprintf(stderr, "\nERROR: This SCHEDD allows only an older Late materialization protocol\n");
						} else {
							fprintf(stderr, "\nERROR: Late materialization is not allowed by this SCHEDD\n");
						}
					} else {
						fprintf(stderr, "\nERROR: The SCHEDD is too old to support late materialization\n");
					}
					WarnOnUnusedMacros = false; // no point on checking for unused macros.
					rval = -1;
					break;
				}
				// otherwise we just fall back to non-factory submit
				want_factory = 0;
			}
		}

		// At this point we really expect to  have a working queue connection (possibly simulated)
		if ( ! MyQ) { rval = -1; break; }

		// allocate a cluster object if this is the first time through the loop, or if the executable changed.
		if (NewExecutable || (ClusterId < 0)) {
			rval = allocate_a_cluster();
			if (rval < 0)
				break;
		}

		if (want_factory) { // factory submit

			// turn the submit hash into a submit digest
			std::string submit_digest;
			submit_hash.make_digest(submit_digest, ClusterId, o.vars, 0);
			if (submit_digest.empty()) {
				rval = -1;
				break;
			}

			// if generating a dry-run digest file with a generic name, also generate a dry-run itemdata file
			if (create_local_factory_file && (MyQ->get_type() == AbstractQ_TYPE_SIM)) {
				MyString items_fn = create_local_factory_file;
				items_fn += ".items";
				static_cast<SimScheddQ*>(MyQ)->echo_Itemdata(submit_hash.full_path(items_fn.c_str(), false));
			}
			rval = MyQ->send_Itemdata(ClusterId, o);
			if (rval < 0)
				break;

			// append the revised queue statement to the submit digest
			rval = append_queue_statement(submit_digest, o);
			if (rval < 0)
				break;

			// write the submit digest to the current working directory.
			//PRAGMA_REMIND("todo: force creation of local factory file if schedd is version < 8.7.3?")
			if (create_local_factory_file) {
				MyString factory_path = submit_hash.full_path(create_local_factory_file, false);
				rval = write_factory_file(factory_path.c_str(), submit_digest.data(), (int)submit_digest.size(), 0644);
				if (rval < 0)
					break;
			}

			// materialize all of the jobs unless the user requests otherwise.
			// (the admin can also set a limit which is applied at the schedd)
			int total_procs = (o.queue_num?o.queue_num:1) * o.item_len();
			if (total_procs > 0) GotNonEmptyQueueCommand = 1;
			if (max_materialize <= 0) max_materialize = INT_MAX;
			max_materialize = MIN(max_materialize, total_procs);
			max_materialize = MAX(max_materialize, 1);

			if (DashDryRun && DumpSubmitDigest) {
				fprintf(stdout, "\n----- submit digest -----\n%s-----\n", submit_digest.c_str());
			}

			// send the submit digest to the schedd. the schedd will parse the digest at this point
			// and return success or failure.
			rval = MyQ->set_Factory(ClusterId, (int)max_materialize, "", submit_digest.c_str());
			if (rval < 0)
				break;

			init_vars(submit_hash, ClusterId, o.vars);

			if (DashDryRun && DumpSubmitHash) {
				fprintf(stdout, "\n----- submit hash at queue begin -----\n");
				submit_hash.dump(stdout, DumpSubmitHash & 0xF);
				fprintf(stdout, "-----\n");
			}

			// stuff foreach data for the first item before we make the cluster ad.
			char * item = o.items.first();
			rval = set_vars(submit_hash, o.vars, item, 0, queue_item_opts, token_seps, token_ws);
			if (rval < 0)
				break;

			// submit the cluster ad
			//
			rval = send_cluster_ad(submit_hash, ClusterId, dash_interactive, dash_remote);
			if (rval < 0)
				break;

			cleanup_vars(submit_hash, o.vars);

			// tell main what cluster was submitted and how many jobs.
			set_factory_submit_info(ClusterId, total_procs);

		} else { // non-factory submit

			init_vars(submit_hash, ClusterId, o.vars);

			if (DashDryRun && DumpSubmitHash) {
				fprintf(stdout, "\n----- submit hash at queue begin -----\n");
				submit_hash.dump(stdout, DumpSubmitHash & 0xF);
				fprintf(stdout, "-----\n");
			}

			char * item = NULL;
			if (o.items.isEmpty()) {
				rval = queue_item(o.queue_num, o.vars, item, 0, queue_item_opts, token_seps, token_ws);
			} else {
				int citems = o.items.number();
				o.items.rewind();
				int item_index = 0;
				while ((item = o.items.next())) {
					if (o.slice.selected(item_index, citems)) {
						rval = queue_item(o.queue_num, o.vars, item, item_index, queue_item_opts, token_seps, token_ws);
						if (rval < 0)
							break;
					}
					++item_index;
				}
			}

			// make sure vars don't continue to reference the o.items data that we are about to free.
			cleanup_vars(submit_hash, o.vars);
		}

		// if there was a failure, quit out of this loop.
		if (rval < 0)
			break;

		// We allow only a single queue statement for factory submits.
		if (want_factory)
			break;

	} // end for(;;)

	// report errors from submit
	//
	if( rval < 0 ) {
		fprintf (stderr, "\nERROR: on Line %d of submit file: %s\n", source.line, errmsg.c_str());
		if (submit_hash.error_stack()) {
			std::string errstk(submit_hash.error_stack()->getFullText());
			if ( ! errstk.empty()) {
				fprintf(stderr, "%s", errstk.c_str());
			}
			submit_hash.error_stack()->clear();
		}
	}

	return rval;
}

#ifdef PLUS_ATTRIBS_IN_CLUSTER_AD
  // To facilitate processing of job status from the
  // job_queue.log, the ATTR_JOB_STATUS attribute should not
  // be stored within the cluster ad. Instead, it should be
  // directly part of each job ad. This change represents an
  // increase in size for the job_queue.log initially, but
  // the ATTR_JOB_STATUS is guaranteed to be specialized for
  // each job so the two approaches converge. -mattf 1 June 09
  // tj 2015 - it also wastes space in the schedd, so we should probably stop doign this. 
static const char * no_cluster_attrs[] = {
	ATTR_JOB_STATUS,
};
bool IsNoClusterAttr(const char * name) {
	for (size_t ii = 0; ii < COUNTOF(no_cluster_attrs); ++ii) {
		if (MATCH == strcasecmp(name, no_cluster_attrs[ii]))
			return true;
	}
	return false;
}
#else
void SetNoClusterAttr(const char * name)
{
	NoClusterCheckAttrs.append( name );
}
#endif


void
connect_to_the_schedd()
{
	if ( ActiveQueueConnection ) {
		// we are already connected; do not connect again
		return;
	}

	setupAuthentication();

	CondorError errstack;
	ActualScheddQ *ScheddQ = new ActualScheddQ();
	if( ScheddQ->Connect(*MySchedd, errstack) == 0 ) {
		delete ScheddQ;
		if( ScheddName ) {
			fprintf( stderr, 
					"\nERROR: Failed to connect to queue manager %s\n%s\n",
					 ScheddName, errstack.getFullText(true).c_str() );
		} else {
			fprintf( stderr, 
				"\nERROR: Failed to connect to local queue manager\n%s\n",
				errstack.getFullText(true).c_str() );
		}
		exit(1);
	}

	MyQ = ScheddQ;
	ActiveQueueConnection = TRUE;
}


int queue_connect()
{
	if ( ! ActiveQueueConnection)
	{
		if (DumpClassAdToFile || DashDryRun) {
			SimScheddQ* SimQ = new SimScheddQ(sim_starting_cluster);
			if (DumpFileIsStdout) {
				SimQ->Connect(stdout, false, false);
			} else if (DashDryRun) {
				FILE* dryfile = NULL;
				bool  free_it = false;
				if (MATCH == strcmp(DashDryRunOutName, "-")) {
					dryfile = stdout; free_it = false;
				} else {
					dryfile = safe_fopen_wrapper_follow(DashDryRunOutName,"w");
					if ( ! dryfile) {
						fprintf( stderr, "\nERROR: Failed to open file -dry-run output file (%s)\n", strerror(errno));
						exit(1);
					}
					free_it = true;
				}
				SimQ->Connect(dryfile, free_it, (DashDryRun&2)!=0);
			} else {
				SimQ->Connect(DumpFile, true, false);
				DumpFile = NULL;
			}
			MyQ = SimQ;
		} else {
			connect_to_the_schedd();
		}
		ASSERT(MyQ);
	}
	ActiveQueueConnection = MyQ != NULL;
	return MyQ ? 0 : -1;
}

// buffers used while processing the queue statement to inject $(Cluster) and $(Process) into the submit hash table.
static char ClusterString[20]="1", ProcessString[20]="0", EmptyItemString[] = "";
void init_vars(SubmitHash & hash, int cluster_id, StringList & vars)
{
	sprintf(ClusterString, "%d", cluster_id);
	strcpy(ProcessString, "0");

	// establish live buffers for $(Cluster) and $(Process), and other loop variables
	// Because the user might already be using these variables, we can only set the explicit ones
	// unconditionally, the others we must set only when not already set by the user.
	hash.set_live_submit_variable(SUBMIT_KEY_Cluster, ClusterString);
	hash.set_live_submit_variable(SUBMIT_KEY_Process, ProcessString);
	
	vars.rewind();
	char * var;
	while ((var = vars.next())) { hash.set_live_submit_variable(var, EmptyItemString, false); }

	// optimize the macro set for lookups if we inserted anything.  we expect this to happen only once.
	hash.optimize();
}

// DESTRUCTIVELY! parse 'item' and store the fields into the submit hash as 'live' variables.
//
int set_vars(SubmitHash & hash, StringList & vars, char * item, int item_index, int options, const char * delims, const char * ws)
{
	int rval = 0;

	bool check_empty = options & (QUEUE_OPT_WARN_EMPTY_FIELDS|QUEUE_OPT_FAIL_EMPTY_FIELDS);
	bool fail_empty = options & QUEUE_OPT_FAIL_EMPTY_FIELDS;

	// UseStrict = condor_param_bool("Submit.IsStrict", "Submit_IsStrict", UseStrict);

	// If there are loop variables, destructively tokenize item and stuff the tokens into the submit hashtable.
	if ( ! vars.isEmpty())  {

		if ( ! item) {
			item = EmptyItemString;
			EmptyItemString[0] = '\0';
		}

		// set the first loop variable unconditionally, we set it initially to the whole item
		// we may later truncate that item when we assign fields to other loop variables.
		vars.rewind();
		char * var = vars.next();
		char * data = item;
		hash.set_live_submit_variable(var, data, false);

		// if there is more than a single loop variable, then assign them as well
		// we do this by destructively null terminating the item for each var
		// the last var gets all of the remaining item text (if any)
		while ((var = vars.next())) {
			// scan for next token separator
			while (*data && ! strchr(delims, *data)) ++data;
			// null terminate the previous token and advance to the start of the next token.
			if (*data) {
				*data++ = 0;
				// skip leading separators and whitespace
				while (*data && strchr(ws, *data)) ++data;
				hash.set_live_submit_variable(var, data, false);
			}
		}

		if (DashDryRun && DumpSubmitHash) {
			fprintf(stdout, "----- submit hash changes for ItemIndex = %d -----\n", item_index);
			char * var;
			vars.rewind();
			while ((var = vars.next())) {
				MACRO_ITEM* pitem = hash.lookup_exact(var);
				fprintf (stdout, "  %s = %s\n", var, pitem ? pitem->raw_value : "");
			}
			fprintf(stdout, "-----\n");
		}

		if (check_empty) {
			vars.rewind();
			std::string empties;
			while ((var = vars.next())) {
				MACRO_ITEM* pitem = hash.lookup_exact(var);
				if ( ! pitem || (pitem->raw_value != EmptyItemString && 0 == strlen(pitem->raw_value))) {
					if ( ! empties.empty()) empties += ",";
					empties += var;
				}
			}
			if ( ! empties.empty()) {
				fprintf (stderr, "\n%s: Empty value(s) for %s at ItemIndex=%d!", fail_empty ? "ERROR" : "WARNING", empties.c_str(), item_index);
				if (fail_empty) {
					return -4;
				}
			}
		}

	}

	return rval;
}

void cleanup_vars(SubmitHash & hash, StringList & vars)
{
	// set live submit variables to generate reasonable unused-item messages.
	if ( ! vars.isEmpty())  {
		vars.rewind();
		char * var;
		while ((var = vars.next())) { hash.set_live_submit_variable(var, "<Queue_item>", false); }
	}
}

MACRO_ITEM* find_submit_item(const char * name) { return submit_hash.lookup_exact(name); }
#define set_live_submit_variable submit_hash.set_live_submit_variable

int allocate_a_cluster()
{
	// if we have already created the maximum number of clusters, error out now.
	if (DashMaxClusters > 0 && ClustersCreated >= DashMaxClusters) {
		fprintf(stderr, "\nERROR: Number of submitted clusters would exceed %d and -single-cluster was specified\n", DashMaxClusters);
		exit(1);
	}

	if ((ClusterId = MyQ->get_NewCluster()) < 0) {
		fprintf(stderr, "\nERROR: Failed to create cluster\n");
		if ( ClusterId == -2 ) {
			fprintf(stderr,
				"Number of submitted jobs would exceed MAX_JOBS_SUBMITTED\n");
		}
		exit(1);
	}

	++ClustersCreated;

	return 0;
}


int queue_begin(StringList & vars, bool new_cluster)
{
	if ( ! MyQ)
		return -1;

	if (new_cluster) {
		allocate_a_cluster();
	}

	init_vars(submit_hash, ClusterId, vars);

	if (DashDryRun && DumpSubmitHash) {
		fprintf(stdout, "\n----- submit hash at queue begin -----\n");
		submit_hash.dump(stdout, DumpSubmitHash & 0xF);
		fprintf(stdout, "-----\n");
	}

	return 0;
}

// queue N for a single item from the foreach itemlist.
// if there is no item list (i.e the old Queue N syntax) then item will be NULL.
//
int queue_item(int num, StringList & vars, char * item, int item_index, int options, const char * delims, const char * ws)
{
	ErrContext.item_index = item_index;

	if ( ! MyQ)
		return -1;

	int rval = set_vars(submit_hash, vars, item, item_index, options, delims, ws);
	if (rval < 0)
		return rval;

	/* queue num jobs */
	for (int ii = 0; ii < num; ++ii) {
	#ifdef PLUS_ATTRIBS_IN_CLUSTER_AD
	#else
		NoClusterCheckAttrs.clearAll();
	#endif
		ErrContext.step = ii;

		if ( ClusterId == -1 ) {
			fprintf( stderr, "\nERROR: Used queue command without "
						"specifying an executable\n" );
			exit(1);
		}

		// if we have already created the maximum number of jobs, error out now.
		if (DashMaxJobs > 0 && JobsCreated >= DashMaxJobs) {
			fprintf(stderr, "\nERROR: Number of submitted jobs would exceed -maxjobs (%d)\n", DashMaxJobs);
			DoCleanup(0,0,NULL);
			exit(1);
		}

		ProcId = MyQ->get_NewProc (ClusterId);

		if ( ProcId < 0 ) {
			fprintf(stderr, "\nERROR: Failed to create proc\n");
			if ( ProcId == -2 ) {
				fprintf(stderr,
				"Number of submitted jobs would exceed MAX_JOBS_SUBMITTED\n");
			} else if( ProcId == -3 ) {
				fprintf(stderr,
				"Number of submitted jobs would exceed MAX_JOBS_PER_OWNER\n");
			} else if( ProcId == -4 ) {
				fprintf(stderr,
				"Number of submitted jobs would exceed MAX_JOBS_PER_SUBMISSION\n");
			}
			DoCleanup(0,0,NULL);
			exit(1);
		}

		if (MaxProcsPerCluster && ProcId >= MaxProcsPerCluster) {
			fprintf(stderr, "\nERROR: number of procs exceeds SUBMIT_MAX_PROCS_IN_CLUSTER\n");
			DoCleanup(0,0,NULL);
			exit(-1);
		}

		// update the live $(Cluster), $(Process) and $(Step) string buffers
		(void)sprintf(ClusterString, "%d", ClusterId);
		(void)sprintf(ProcessString, "%d", ProcId);

		// we move this outside the above, otherwise it appears that we have 
		// received no queue command (or several, if there were multiple ones)
		GotNonEmptyQueueCommand = 1;
		JOB_ID_KEY jid(ClusterId,ProcId);

		ClassAd * job = submit_hash.make_job_ad(jid, item_index, ii, dash_interactive, dash_remote, check_sub_file, NULL);
		if ( ! job) {
			print_errstack(stderr, submit_hash.error_stack());
			DoCleanup(0,0,NULL);
			exit(1);
		}

		int JobUniverse = submit_hash.getUniverse();
		rval = 0;
		if ( ProcId == 0 ) {
			SendLastExecutable(); // if spooling the exe, send it now.

			// before sending proc0 ad, send the cluster ad
			classad::ClassAd * cad = job->GetChainedParentAd();
			if (cad) {
				rval = MySendJobAttributes(JOB_ID_KEY(jid.cluster, -1), *cad, setattrflags);
			}
		}
		NewExecutable = false;

		// now send the proc ad
		if (rval >= 0) {
			rval = MySendJobAttributes(jid, *job, setattrflags);
		}
		switch( rval ) {
		case 0:			/* Success */
		case 1:
			break;
		default:		/* Failed for some other reason... */
			fprintf( stderr, "\nERROR: Failed to queue job.\n" );
			exit(1);
		}

		++JobsCreated;
	
		if (verbose && ! DumpFileIsStdout) {
			fprintf(stdout, "\n** Proc %d.%d:\n", ClusterId, ProcId);
			fPrintAd (stdout, *job);
		} else if ( ! terse && ! DumpFileIsStdout && ! DumpSubmitHash) {
			fprintf(stdout, ".");
		}

		if (SubmitInfo.size() == 0 || SubmitInfo.back().cluster != ClusterId) {
			SubmitInfo.push_back(SubmitRec());
			SubmitInfo.back().cluster = ClusterId;
			SubmitInfo.back().firstjob = ProcId;
		}
		SubmitInfo.back().lastjob = ProcId;

		// SubmitInfo[x].lastjob controls how many submit events we
		// see in the user log.  For parallel jobs, we only want
		// one "job" submit event per cluster, no matter how many 
		// Procs are in that it.  Setting lastjob to zero makes this so.

		if (JobUniverse == CONDOR_UNIVERSE_PARALLEL) {
			SubmitInfo.back().lastjob = 0;
		}

		// If spooling entire job "sandbox" to the schedd, then we need to keep
		// the classads in an array to later feed into the filetransfer object.
		if ( dash_remote ) {
			ClassAd * tmp = new ClassAd(*job);
			tmp->Assign(ATTR_CLUSTER_ID, ClusterId);
			tmp->Assign(ATTR_PROC_ID, ProcId);
			if (0 == ProcId) {
				JobAdsArrayLastClusterIndex = JobAdsArray.size();
			} else {
				// proc ad to cluster ad (if there is one)
				tmp->ChainToAd(JobAdsArray[JobAdsArrayLastClusterIndex]);
			}
			JobAdsArray.push_back(tmp);
		}

		submit_hash.delete_job_ad();
		job = NULL;
	}

	ErrContext.step = -1;

	return rval;
}


#undef set_live_submit_variable


void
usage()
{
	fprintf( stderr, "Usage: %s [options] [<attrib>=<value>] [- | <submit-file>]\n", MyName );
	fprintf( stderr, "    [options] are\n" );
	fprintf( stderr, "\t-file <submit-file>\tRead Submit commands from <submit-file>\n");
	fprintf( stderr, "\t-terse  \t\tDisplay terse output, jobid ranges only\n" );
	fprintf( stderr, "\t-verbose\t\tDisplay verbose output, jobid and full job ClassAd\n" );
	fprintf( stderr, "\t-debug  \t\tDisplay debugging output\n" );
	fprintf( stderr, "\t-append <line>\t\tadd line to submit file before processing\n"
					 "\t              \t\t(overrides submit file; multiple -a lines ok)\n" );
	fprintf( stderr, "\t-queue <queue-opts>\tappend Queue statement to submit file before processing\n"
					 "\t                   \t(submit file must not already have a Queue statement)\n" );
	fprintf( stderr, "\t-batch-name <name>\tappend a line to submit file that sets the batch name\n"
					/* "\t                  \t(overrides batch_name in submit file)\n" */);
	fprintf( stderr, "\t-disable\t\tdisable file permission checks\n" );
	fprintf( stderr, "\t-dry-run <filename>\tprocess submit file and write ClassAd attributes to <filename>\n"
					 "\t        \t\tbut do not actually submit the job(s) to the SCHEDD\n" );
	fprintf( stderr, "\t-maxjobs <maxjobs>\tDo not submit if number of jobs would exceed <maxjobs>.\n" );
	fprintf( stderr, "\t-single-cluster\t\tDo not submit if more than one ClusterId is needed.\n" );
	fprintf( stderr, "\t-unused\t\t\ttoggles unused or unexpanded macro warnings\n"
					 "\t       \t\t\t(overrides config file; multiple -u flags ok)\n" );
	//fprintf( stderr, "\t-force-mpi-universe\tAllow submission of obsolete MPI universe\n );
	fprintf( stderr, "\t-allow-crlf-script\tAllow submitting #! executable script with DOS/CRLF line endings\n" );
	fprintf( stderr, "\t-dump <filename>\tWrite job ClassAds to <filename> instead of\n"
					 "\t                \tsubmitting to a schedd.\n" );
#if !defined(WIN32)
	fprintf( stderr, "\t-interactive\t\tsubmit an interactive session job\n" );
#endif
	fprintf( stderr, "\t-name <name>\t\tsubmit to the specified schedd\n" );
	fprintf( stderr, "\t-remote <name>\t\tsubmit to the specified remote schedd\n"
					 "\t              \t\t(implies -spool)\n" );
    fprintf( stderr, "\t-addr <ip:port>\t\tsubmit to schedd at given \"sinful string\"\n" );
	fprintf( stderr, "\t-spool\t\t\tspool all files to the schedd\n" );
	fprintf( stderr, "\t-password <password>\tspecify password to MyProxy server\n" );
	fprintf( stderr, "\t-pool <host>\t\tUse host as the central manager to query\n" );
	fprintf( stderr, "\t-stm <method>\t\tHow to move a sandbox into HTCondor\n" );
	fprintf( stderr, "\t             \t\t<methods> is one of: stm_use_schedd_only\n" );
	fprintf( stderr, "\t             \t\t                     stm_use_transferd\n" );

	fprintf( stderr, "\t<attrib>=<value>\tSet <attrib>=<value> before reading the submit file.\n" );

	fprintf( stderr, "\n    If <submit-file> is omitted or is -, and a -queue is not provided, submit commands\n"
					"     are read from stdin. Use of - implies verbose output unless -terse is specified\n");
}


extern "C" {
int
DoCleanup(int,int,const char*)
{
	if( JobsCreated ) 
	{
		// TerminateCluster() may call EXCEPT() which in turn calls 
		// DoCleanup().  This lead to infinite recursion which is bad.
		JobsCreated = 0;
		if ( ! ActiveQueueConnection) {
			if (DumpClassAdToFile) {
			} else {
				CondorError errstack;
				ActualScheddQ *ScheddQ = (ActualScheddQ *)MyQ;
				if ( ! ScheddQ) { MyQ = ScheddQ = new ActualScheddQ(); }
				ActiveQueueConnection = ScheddQ->Connect(*MySchedd, errstack) != 0;
			}
		}
		if (ActiveQueueConnection && MyQ) {
			// Call DestroyCluster() now in an attempt to get the schedd
			// to unlink the initial checkpoint file (i.e. remove the 
			// executable we sent earlier from the SPOOL directory).
			MyQ->destroy_Cluster( ClusterId );

			// We purposefully do _not_ call DisconnectQ() here, since 
			// we do not want the current transaction to be committed.
		}
	}

	if (username) {
		free(username);
		username = NULL;
	}
	if (myproxy_password) {
		free (myproxy_password);
	}

	return 0;		// For historical reasons...
}
} /* extern "C" */


void
init_params()
{
	char *tmp = NULL;
	MyString method;

	const char * err = init_submit_default_macros();
	if (err) {
		fprintf(stderr, "%s\n", err);
		DoCleanup(0,0,NULL);
		exit( 1 );
	}

	My_fs_domain = param( "FILESYSTEM_DOMAIN" );
		// Will always return something, since config() will put in a
		// value (full hostname) if it's not in the config file.  
	

	// The default is set as the global initializer for STMethod
	tmp = param( "SANDBOX_TRANSFER_METHOD" );
	if ( tmp != NULL ) {
		method = tmp;
		free( tmp );
		string_to_stm( method, STMethod );
	}

	WarnOnUnusedMacros =
		param_boolean_crufty("WARN_ON_UNUSED_SUBMIT_FILE_MACROS",
							 WarnOnUnusedMacros ? true : false) ? 1 : 0;

	if ( param_boolean("SUBMIT_NOACK_ON_SETATTRIBUTE",true) ) {
		setattrflags |= SetAttribute_NoAck;  // set noack flag
	} else {
		setattrflags &= ~SetAttribute_NoAck; // clear noack flag
	}

}


// The code below needs work before it can build on Windows or older Macs

MyString credd_has_tokens(MyString m) {

	if (IsDebugLevel(D_SECURITY)) {
			char *myname = my_username();
			dprintf(D_SECURITY, "CRED: querying CredD %s tokens for %s\n", m.c_str(), myname);
			free(myname);
	}

	// PHASE 1
	//
	// scan the submit keys for things that match the form
	// <service>_OAUTH_[PERMISSIONS|RESOURCE](_<handle>)?
	// and create a list of individual tokens (with handles)
	// that we need to have.

	StringList services(m.c_str());
	char* service;

	StringList token_names;

	services.rewind();
	while ((service = services.next())) {
		dprintf(D_ALWAYS, "CRED: getting details for %s\n", service);

/*
 * QUESTION:  do i need to actually do the PARAM in order to make the refcount NON-ZERO?
 *
		permissions = submit_hash.submit_param_mystring(param_name);
*/

		// there may not be any options (PERMISSIONS|RESOURCE) but we'll still
		// need to add a token anyways.  this keeps track of whether we found
		// any options so we don't add the base case if we did
		bool found_defs = false;

		// iterate the submit keys
		HASHITER it = hash_iter_begin(submit_hash.macros());
		for ( ; ! hash_iter_done(it); hash_iter_next(it)) {
			MyString key = hash_iter_key(it);

			// for building the things we will extract from the submit keys
			MyString param_name;

			param_name.formatstr("%s_OAUTH_RESOURCE", service);
			if (0 == strncasecmp(param_name.c_str(), key.c_str(), param_name.Length())) {
				// true if we find anything at all
				found_defs = true;

				MyString handle = service;
				// we have a match, see if there is a handle at the end
				if (key.Length() > param_name.Length()) {
					handle += "*";
					handle += key.substr(param_name.Length()+1, key.Length());
				}
				token_names.append(handle.c_str());
			}

			param_name.formatstr("%s_OAUTH_PERMISSIONS", service);
			if (0 == strncasecmp(param_name.c_str(), key.c_str(), param_name.Length())) {
				// true if we find anything at all
				found_defs = true;

				MyString handle = service;
				// we have a match, see if there is a handle at the end
				if (key.Length() > param_name.Length()) {
					handle += "*";
					handle += key.substr(param_name.Length()+1, key.Length());
				}
				token_names.append(handle.c_str());
			}
		}
		hash_iter_delete(&it);

		// if there were no options, we still need to add this token to the list
		if(!found_defs) {
			token_names.append(service);
		}
	}

	StringList unique_names;
	unique_names.create_union(token_names, true);
	unique_names.qsort();

	// stick the list of unique names into the job ad.  we will need it later when
	// the starter asks for its list of creds from the shadow.
	char* commalist = unique_names.print_to_string();  // up to us to free()
	MyString quotedlist;
	quotedlist.formatstr("\"%s\"", commalist);
	free(commalist);
	submit_hash.set_arg_variable("+OAuthServicesNeeded", quotedlist.Value());
	dprintf(D_SECURITY, "OAUTH: recording OAuthServicesNeeded as %s.\n", quotedlist.Value());


	// PHASE 2
	//
	// Lookup each unique token name, create an ad for this token request
	// (and fill in defaults from config file if needed).
	//
	// Then, insert that ad into the "master" ad that we will send to credd
	// (nested classad)


	// we'll have one classad per token.  create an array while we build them up
	ClassAdList requests;

	char* token;
	unique_names.rewind();

	for(int index = 0; index < unique_names.number(); index++) {
		token = unique_names.next();
		ClassAd *request_ad = new ClassAd();
		MyString token_MyS = token;

		MyString service_name;
		MyString handle;
		int starpos = token_MyS.FindChar('*');
		if(starpos == -1) {
			// no handle, just service
			service_name = token_MyS;
		} else {
			// no split into two
			service_name = token_MyS.substr(0,starpos);
			handle = token_MyS.substr(starpos+1,token_MyS.Length());
		}
		request_ad->Assign("Service", service_name);
		request_ad->Assign("Handle", handle);

		MyString param_name;
		MyString config_param_name;
		MyString param_val;

		// get permissions (scopes) from submit file or config file if needed
		param_name.formatstr("%s_OAUTH_PERMISSIONS", service_name.c_str());
		if (handle.Length()) {
			param_name += "_";
			param_name += handle;
		}
		param_val = submit_hash.submit_param_mystring(param_name.c_str(), NULL);
		if(param_val.Length() == 0) {
			// not specified: is this required?
			config_param_name.formatstr("%s_USER_DEFINE_SCOPES", service_name.c_str());
			param_val  = param(config_param_name.c_str());
			if (param_val[0] == 'R') {
				printf ("You must specify %s to use OAuth service %s.\n", param_name.c_str(), service_name.c_str());
				exit(1);
			}
			config_param_name.formatstr("%s_DEFAULT_SCOPES", service_name.c_str());
			param_val = param(config_param_name.c_str());
		}
		request_ad->Assign("Scopes", param_val);

		// get resource (audience) from submit file or config file if needed
		param_name.formatstr("%s_OAUTH_RESOURCE", service_name.c_str());
		if (handle.Length()) {
			param_name += "_";
			param_name += handle;
		}
		param_val = submit_hash.submit_param_mystring(param_name.c_str(), NULL);
		if(param_val.Length() == 0) {
			// not specified: is this required?
			config_param_name.formatstr("%s_USER_DEFINE_AUDIENCE", service_name.c_str());
			param_val  = param(config_param_name.c_str());
			if (param_val[0] == 'R') {
				printf ("You must specify %s to use OAuth service %s.\n", param_name.c_str(), service_name.c_str());
				exit(1);
			}
			config_param_name.formatstr("%s_DEFAULT_AUDIENCE", service_name.c_str());
			param_val = param(config_param_name.c_str());
		}
		request_ad->Assign("Audience", param_val);
		request_ad->Assign("Username", my_username());

		if (IsDebugLevel (D_SECURITY)) {
			std::string dbgout;
			classad::ClassAdUnParser unp;
			unp.Unparse(dbgout, request_ad);
			dprintf(D_SECURITY, "OAUTH REQUEST: %s\n", dbgout.c_str());
		}

		requests.Insert(request_ad);
	}

	// PHASE 3
	//
	// Send all the requests to the CREDD
	//
	Daemon my_credd(DT_CREDD);
	if (my_credd.locate()) {
		CondorError e;
		ReliSock *r;
		r = (ReliSock*)my_credd.startCommand(ZKM_QUERY_CREDS, Stream::reli_sock, 20, &e);

		if(!r) {
			fprintf( stderr, "\nCRED: startCommand to CredD failed!\n");
			exit( 1 );
		}

		r->encode();
		int numads = unique_names.number();
		r->code(numads);
		requests.Rewind();
		for (int i=0; i<numads; i++) {
			putClassAd(r, *(requests.Next()));
		}
		r->end_of_message();
		r->decode();
		MyString URL;
		r->code(URL);
		r->end_of_message();
		r->close();
		delete r;
		return URL;
	} else {
		fprintf( stderr, "\nCRED: locate(credd) failed!\n");
		exit( 1 );
	}
}


int process_job_credentials()
{
	// however, if we do need to send it for any job, we only need to do that once.
	if (sent_credential_to_credd) {
		return 0;
	}

	// do this by default, the knob is just to skip in case this code causes problems
	if(param_boolean("SEC_PROCESS_SUBMIT_TOKENS", true)) {

		// we need to extract a few things from the submit file that
		// tell us what credentials will be needed for the job.
		//
		// we then craft a classad that we will send to the credd to
		// see if we have the needed tokens.  if not, the credd will
		// create a "request file" and provide a URL that references
		// it.  we forward this URL to the user so they can obtain the
		// tokens needed.

		MyString tokens_needed = submit_hash.submit_param_mystring("UseOAuthServices", "use_oauth_services");

		if (!tokens_needed.empty()) {
			MyString URL = credd_has_tokens(tokens_needed);
			if (!URL.empty()) {
				if (IsUrl(URL.c_str())) {
					// report to user a URL
					char *my_un = my_username();
					fprintf(stdout, "\nHello, %s.\nPlease visit: %s\n\n", my_un, URL.Value());
					free(my_un);
				} else {
					fprintf(stderr, "\nOAuth error: %s\n\n", URL.Value());
				}
				exit(1);
			}
			dprintf(D_ALWAYS, "CRED: CredD says we have everything: %s\n", tokens_needed.c_str());

			// force this to be written into the job, by using set_arg_variable
			// it is also available to the submit file parser itself (i.e. can be used in If statements)
			submit_hash.set_arg_variable("MY." ATTR_JOB_SEND_CREDENTIAL, "true");
		} else {
			dprintf(D_SECURITY, "CRED: NO MODULES REQUESTED\n");
		}
	}



	// deal with credentials generated by a user-invoked script

	MyString producer;
	if(!param(producer, "SEC_CREDENTIAL_PRODUCER")) {
		// nothing to do
		return 0;
	}

	// If SEC_CREDENTIAL_PRODUCER is set to magic value CREDENTIAL_ALREADY_STORED,
	// this means that condor_submit should NOT bother spending time to send the
	// credential to the credd (because it is already there), but it SHOULD do
	// all the other work as if it did send it (such as setting the SendCredential
	// attribute so the starter will fetch the credential at job launch).
	// If SEC_CREDENTIAL_PRODUCER is anything else, then consider it to be the
	// name of a script we should spawn to create the credential.

	if ( strcasecmp(producer.Value(),"CREDENTIAL_ALREADY_STORED") != MATCH ) {
		// If we made it here, we need to spawn a credential producer process.
		dprintf(D_ALWAYS, "CREDMON: invoking %s\n", producer.c_str());
		ArgList args;
		args.AppendArg(producer);
		FILE* uber_file = my_popen(args, "r", 0);
		unsigned char *uber_ticket = NULL;
		if (!uber_file) {
			fprintf(stderr, "\nERROR: (%i) invoking %s\n", errno, producer.c_str());
			exit( 1 );
		} else {
			uber_ticket = (unsigned char*)malloc(65536);
			ASSERT(uber_ticket);
			size_t bytes_read = fread(uber_ticket, 1, 65536, uber_file);
			// what constitutes failure?
			my_pclose(uber_file);

			if(bytes_read == 0) {
				fprintf(stderr, "\nERROR: failed to read any data from %s!\n", producer.c_str());
				exit( 1 );
			}

			// immediately convert to base64
			char* ut64 = zkm_base64_encode(uber_ticket, (int)bytes_read);

			// sanity check:  convert it back.
			//unsigned char *zkmbuf = 0;
			int zkmlen = -1;
			unsigned char* zkmbuf = NULL;
			zkm_base64_decode(ut64, &zkmbuf, &zkmlen);

			// zkmbuf IS LEAKING
			dprintf(D_FULLDEBUG, "CREDMON: b64: %i %i\n", (int)bytes_read, zkmlen);
			dprintf(D_FULLDEBUG, "CREDMON: b64: %s %s\n", (char*)uber_ticket, (char*)zkmbuf);

			char preview[64];
			strncpy(preview,ut64, 63);
			preview[63]=0;

			dprintf(D_FULLDEBUG | D_SECURITY, "CREDMON: read %i bytes {%s...}\n", (int)bytes_read, preview);

			// my_domainname() returns NULL on UNIX... no need to use this

			// setup the username to query
			char userdom[256];
			char* the_username = my_username();
			char* the_domainname = my_domainname();
			sprintf(userdom, "%s@%s", the_username, the_domainname);
			free(the_username);
			free(the_domainname);

			dprintf(D_ALWAYS, "CREDMON: storing cred for user %s\n", userdom);
			Daemon my_credd(DT_CREDD);
			int store_cred_result;
			if (my_credd.locate()) {
				store_cred_result = store_cred(userdom, ut64, ADD_MODE, &my_credd);
				if ( store_cred_result != SUCCESS ) {
					fprintf( stderr, "\nERROR: store_cred failed!\n");
					exit( 1 );
				}
			} else {
				fprintf( stderr, "\nERROR: locate(credd) failed!\n");
				exit( 1 );
			}
			free(ut64);
			free(zkmbuf);
		}
	}  // end of block to run a credential producer

	// If we made it here, we either successufully ran a credential producer, or
	// we've been told a credential has already been stored.  Either way we want
	// to set a flag that tells the rest of condor_submit that there is a stored
	// credential associated with this job.

	sent_credential_to_credd = true;

	// force this to be written into the job, by using set_arg_variable
	// it is also available to the submit file parser itself (i.e. can be used in If statements)
	submit_hash.set_arg_variable("MY." ATTR_JOB_SEND_CREDENTIAL, "true");

	return 0;
}

int SendLastExecutable()
{
	const char * ename = LastExecutable.empty() ? NULL : LastExecutable.Value();
	bool copy_to_spool = SpoolLastExecutable;
	MyString SpoolEname(ename);

	// spool executable if necessary
	if ( ename && copy_to_spool ) {

		bool try_ickpt_sharing = false;
		CondorVersionInfo cvi(MySchedd->version());
		if (cvi.built_since_version(7, 3, 0)) {
			try_ickpt_sharing = param_boolean("SHARE_SPOOLED_EXECUTABLES",
												true);
		}

		std::string hash;
		if (try_ickpt_sharing) {
			Condor_MD_MAC cmm;
			unsigned char* hash_raw;
			if (!cmm.addMDFile(ename)) {
				dprintf(D_ALWAYS,
						"SHARE_SPOOLED_EXECUTABLES will not be used: "
							"MD5 of file %s failed\n",
						ename);
			}
			else if ((hash_raw = cmm.computeMD()) == NULL) {
				dprintf(D_ALWAYS,
						"SHARE_SPOOLED_EXECUTABLES will not be used: "
							"no MD5 support in this Condor build\n");
			}
			else {
				for (int i = 0; i < MAC_SIZE; i++) {
					formatstr_cat(hash, "%02x", static_cast<int>(hash_raw[i]));
				}
				free(hash_raw);
			}
		}
		int ret;
		if ( ! hash.empty()) {
			ClassAd tmp_ad;
<<<<<<< HEAD
			tmp_ad.Assign(ATTR_OWNER, owner);
			tmp_ad.Assign(ATTR_JOB_CMD_CHECKSUM, hash);
=======
			tmp_ad.Assign(ATTR_OWNER, username);
			tmp_ad.Assign(ATTR_JOB_CMD_CHECKSUM, hash.Value());
>>>>>>> cad866db
			ret = MyQ->send_SpoolFileIfNeeded(tmp_ad);
		}
		else {
			char * chkptname = GetSpooledExecutablePath(submit_hash.getClusterId(), "");
			SpoolEname = chkptname;
			if (chkptname) free(chkptname);
			ret = MyQ->send_SpoolFile(SpoolEname.Value());
		}

		if (ret < 0) {
			fprintf( stderr,
						"\nERROR: Request to transfer executable %s failed\n",
						SpoolEname.Value() );
			DoCleanup(0,0,NULL);
			exit( 1 );
		}

		// ret will be 0 if the SchedD gave us the go-ahead to send
		// the file. if it's not, the SchedD is using ickpt sharing
		// and already has a copy, so no need
		//
		if ((ret == 0) && MyQ->send_SpoolFileBytes(submit_hash.full_path(ename,false)) < 0) {
			fprintf( stderr,
						"\nERROR: failed to transfer executable file %s\n", 
						ename );
			DoCleanup(0,0,NULL);
			exit( 1 );
		}
	}
	return 0;
}


// hack! for 8.7.8 testing.
int attr_chain_depth = 0;

// struct for a table mapping attribute names to a flag indicating that the attribute
// must only be in cluster ad or only in proc ad, or can be either.
//
typedef struct attr_force_pair {
	const char * key;
	int          forced; // -1=forced cluster, 0=not forced, 1=forced proc
	// a LessThan operator suitable for inserting into a sorted map or set
	bool operator<(const struct attr_force_pair& rhs) const {
		return strcasecmp(this->key, rhs.key) < 0;
	}
} ATTR_FORCE_PAIR;

// table defineing attributes that must be in either cluster ad or proc ad
// force value of 1 is proc ad, -1 is cluster ad, 2 is proc ad, and sent first, -2 is cluster ad and sent first
// NOTE: this table MUST be sorted by case-insensitive attribute name
#define FILL(attr,force) { attr, force }
static const ATTR_FORCE_PAIR aForcedSetAttrs[] = {
	FILL(ATTR_CLUSTER_ID,         -2), // forced into cluster ad
	FILL(ATTR_JOB_STATUS,         2),  // forced into proc ad (because job counters don't work unless this is set to IDLE/HELD on startup)
	FILL(ATTR_JOB_UNIVERSE,       -1), // forced into cluster ad
	FILL(ATTR_OWNER,              -1), // forced into cluster ad
	FILL(ATTR_PROC_ID,            2),  // forced into proc ad
};
#undef FILL

// returns non-zero attribute id and optional category flags for attributes
// that require special handling during SetAttribute.
static int IsForcedProcAttribute(const char *attr)
{
	const ATTR_FORCE_PAIR* found = NULL;
	found = BinaryLookup<ATTR_FORCE_PAIR>(
		aForcedSetAttrs,
		COUNTOF(aForcedSetAttrs),
		attr, strcasecmp);
	if (found) {
		return found->forced;
	}
	return 0;
}


// we have our own private implementation of SendAdAttributes because we use the abstract schedd queue (for -dry and -dump)
static int MySendJobAttributes(const JOB_ID_KEY & key, const classad::ClassAd & ad, SetAttributeFlags_t saflags)
{
	classad::ClassAdUnParser unparser;
	unparser.SetOldClassAd( true, true );
	std::string rhs; rhs.reserve(120);

	MyString keybuf;
	key.sprint(keybuf);
	const char * keystr = keybuf.c_str();

	int retval = 0;
	bool is_cluster = key.proc < 0;

	// first try and send the cluster id or proc id
	if (is_cluster) {
		if (MyQ->set_AttributeInt (key.cluster, -1, ATTR_CLUSTER_ID, key.cluster, saflags) == -1) {
			if (saflags & SetAttribute_NoAck) {
				fprintf( stderr, "\nERROR: Failed submission for job %s - aborting entire submit\n", keystr);
			} else {
				fprintf( stderr, "\nERROR: Failed to set " ATTR_CLUSTER_ID "=%d for job %s (%d)\n", key.cluster, keystr, errno);
			}
			return -1;
		}
	} else {
		if (MyQ->set_AttributeInt (key.cluster, key.proc, ATTR_PROC_ID, key.proc, saflags) == -1) {
			if (saflags & SetAttribute_NoAck) {
				fprintf( stderr, "\nERROR: Failed submission for job %s - aborting entire submit\n", keystr);
			} else {
				fprintf( stderr, "\nERROR: Failed to set " ATTR_PROC_ID "=%d for job %s (%d)\n", key.proc, keystr, errno);
			}
			return -1;
		}

		// For now, we make sure to set the JobStatus attribute in the proc ad, note that we may actually be
		// fetching this from a chained parent ad.  this is the ONLY attribute that we want to pick up
		// out of the chained parent and push into the child.
		// we force this into the proc ad because the code in the schedd that calculates per-cluster
		// and per-owner totals by state doesn't work if this attribute is missing in the proc ads.
		int status = IDLE;
		if ( ! ad.EvaluateAttrInt(ATTR_JOB_STATUS, status)) { status = IDLE; }
		if (MyQ->set_AttributeInt (key.cluster, key.proc, ATTR_JOB_STATUS, status, saflags) == -1) {
			if (saflags & SetAttribute_NoAck) {
				fprintf( stderr, "\nERROR: Failed submission for job %s - aborting entire submit\n", keystr);
			} else {
				fprintf( stderr, "\nERROR: Failed to set " ATTR_JOB_STATUS "=%d for job %s (%d)\n", status, keystr, errno);
			}
			return -1;
		}
	}

	// (shallow) iterate the attributes in this ad and send them to the schedd
	//
	for (auto it = ad.begin(); it != ad.end(); ++it) {
		const char * attr = it->first.c_str();

		// skip attributes that are forced into the other sort of ad, or have already been sent.
		int forced = IsForcedProcAttribute(attr);
		if (forced) {
			// skip attributes not forced into the cluster ad and not already sent
			if (is_cluster && (forced != -1)) continue;
			// skip attributes not forced into the proc ad and not already sent
			if ( ! is_cluster && (forced != 1)) continue;
		}

		if ( ! it->second) {
			fprintf(stderr, "\nERROR: Null attribute name or value for job %s\n", keystr);
			retval = -1;
			break;
		}
		rhs.clear();
		unparser.Unparse(rhs, it->second);

		if (MyQ->set_Attribute(key.cluster, key.proc, attr, rhs.c_str(), saflags) == -1) {
			if (saflags & SetAttribute_NoAck) {
				fprintf( stderr, "\nERROR: Failed submission for job %s - aborting entire submit\n", keystr);
			} else {
				fprintf( stderr, "\nERROR: Failed to set %s=%s for job %s (%d)\n", attr, rhs.c_str(), keystr, errno );
			}
			retval = -1;
			break;
		}
	}

	return retval;
}


// If our effective and real gids are different (b/c the submit binary
// is setgid) set umask(002) so that stdout, stderr and the user log
// files are created writable by group condor.  This way, people who
// run Condor as condor can still have the right permissions on their
// files for the default case of their job doesn't open its own files.
void
check_umask()
{
#ifndef WIN32
	if( getgid() != getegid() ) {
		umask( 002 );
	}
#endif
}

void 
setupAuthentication()
{
		//RendezvousDir for remote FS auth can be specified in submit file.
	char *Rendezvous = NULL;
	Rendezvous = submit_hash.submit_param( SUBMIT_KEY_RendezvousDir, "rendezvous_dir" );
	if( ! Rendezvous ) {
			// If those didn't work, try a few other variations, just
			// to be safe:
		Rendezvous = submit_hash.submit_param( "rendezvousdirectory", "rendezvous_directory" );
	}
	if( Rendezvous ) {
		dprintf( D_FULLDEBUG,"setting RENDEZVOUS_DIRECTORY=%s\n", Rendezvous );
			//SetEnv because Authentication::authenticate() expects them there.
		SetEnv( "RENDEZVOUS_DIRECTORY", Rendezvous );
		free( Rendezvous );
	}
}


#if 1
//PRAGMA_REMIND("make a proper queue args unit test.")
int DoUnitTests(int options)
{
	return (options > 1) ? 1 : 0;
}
#else
// old pre submit_utils unit tests. for reference.
int DoUnitTests(int options)
{
	static const struct {
		int          rval;
		const char * args;
		int          num;
		int          mode;
		int          cvars;
		int          citems;
	} trials[] = {
	// rval  args          num    mode      vars items
		{0,  "in (a b)",     1, foreach_in,   0,  2},
		{0,  "ARG in (a,b)", 1, foreach_in,   1,  2},
		{0,  "ARG in(a)",    1, foreach_in,   1,  1},
		{0,  "ARG\tin\t(a)", 1, foreach_in,   1,  1},
		{0,  "arg IN ()",    1, foreach_in,   1,  0},
		{0,  "2 ARG in ( a, b, cd )",  2, foreach_in,   1,  3},
		{0,  "100 ARG In a, b, cd",  100, foreach_in,   1,  3},
		{0,  "  ARG In a b cd e",  1, foreach_in,   1,  4},

		{0,  "matching *.dat",               1, foreach_matching,   0,  1},
		{0,  "FILE matching *.dat",          1, foreach_matching,   1,  1},
		{0,  "glob MATCHING (*.dat *.foo)",  1, foreach_matching,   1,  2},
		{0,  "glob MATCHING files (*.foo)",  1, foreach_matching_files,   1,  1},
		{0,  " dir matching */",             1, foreach_matching,   1,  1},
		{0,  " dir matching dirs */",        1, foreach_matching_dirs,   1,  1},

		{0,  "Executable,Arguments From args.lst",  1, foreach_from,   2,  0},
		{0,  "Executable,Arguments From (sleep.exe 10)",  1, foreach_from,   2,  1},
		{0,  "9 Executable Arguments From (sleep.exe 10)",  9, foreach_from,   2,  1},

		{0,  "arg from [1]  args.lst",     1, foreach_from,   1,  0},
		{0,  "arg from [:1] args.lst",     1, foreach_from,   1,  0},
		{0,  "arg from [::] args.lst",     1, foreach_from,   1,  0},

		{0,  "arg from [100::] args.lst",     1, foreach_from,   1,  0},
		{0,  "arg from [:100:] args.lst",     1, foreach_from,   1,  0},
		{0,  "arg from [::100] args.lst",     1, foreach_from,   1,  0},

		{0,  "arg from [100:10:5] args.lst",     1, foreach_from,   1,  0},
		{0,  "arg from [10:100:5] args.lst",     1, foreach_from,   1,  0},

		{0,  "",             1, 0, 0, 0},
		{0,  "2",            2, 0, 0, 0},
		{0,  "9 - 2",        7, 0, 0, 0},
		{0,  "1 -1",         0, 0, 0, 0},
		{0,  "2*2",          4, 0, 0, 0},
		{0,  "(2+3)",        5, 0, 0, 0},
		{0,  "2 * 2 + 5",    9, 0, 0, 0},
		{0,  "2 * (2 + 5)", 14, 0, 0, 0},
		{-2, "max(2,3)",    -1, 0, 0, 0},
		{0,  "max({2,3})",   3, 0, 0, 0},

	};

	for (int ii = 0; ii < (int)COUNTOF(trials); ++ii) {
		int foreach_mode=-1;
		int queue_num=-1;
		StringList vars;
		StringList items;
		qslice     slice;
		MyString   items_filename;
		char * pqargs = strdup(trials[ii].args);
		int rval = parse_queue_args(pqargs, foreach_mode, queue_num, vars, items, slice, items_filename);

		int cvars = vars.number();
		int citems = items.number();
		bool ok = (rval == trials[ii].rval && foreach_mode == trials[ii].mode && queue_num == trials[ii].num && cvars == trials[ii].cvars && citems == trials[ii].citems);

		char * vars_list = vars.print_to_string();
		if ( ! vars_list) vars_list = strdup("");

		char * items_list = items.print_to_delimed_string("|");
		if ( ! items_list) items_list = strdup("");
		else if (strlen(items_list) > 50) { items_list[50] = 0; items_list[49] = '.'; items_list[48] = '.'; items_list[46] = '.'; }

		fprintf(stderr, "%s num:   %d/%d  mode:  %d/%d  vars:  %d/%d {%s} ", ok ? " " : "!",
				queue_num, trials[ii].num, foreach_mode, trials[ii].mode, cvars, trials[ii].cvars, vars_list);
		fprintf(stderr, "  items: %d/%d {%s}", citems, trials[ii].citems, items_list);
		if (slice.initialized()) { char sz[16*3]; slice.to_string(sz, sizeof(sz)); fprintf(stderr, " slice: %s", sz); }
		if ( ! items_filename.empty()) { fprintf(stderr, " file:'%s'\n", items_filename.Value()); }
		fprintf(stderr, "\tqargs: '%s' -> '%s'\trval: %d/%d\n", trials[ii].args, pqargs, rval, trials[ii].rval);

		free(pqargs);
		free(vars_list);
		free(items_list);
	}

	/// slice tests
	static const struct {
		const char * val;
		int start; int end;
	} slices[] = {
		{ "[:]",  0, 10 },
		{ "[0]",  0, 10 },
		{ "[0:3]",  0, 10 },
		{ "[:1]",  0, 10 },
		{ "[-1]", 0, 10 },
		{ "[:-1]", 0, 10 },
		{ "[::2]", 0, 10 },
		{ "[1::2]", 0, 10 },
	};

	for (int ii = 0; ii < (int)COUNTOF(slices); ++ii) {
		qslice slice;
		slice.set(const_cast<char*>(slices[ii].val));
		fprintf(stderr, "%s : %s\t", slices[ii].val, slice.initialized() ? "init" : " no ");
		for (int ix = slices[ii].start; ix < slices[ii].end; ++ix) {
			if (slice.selected(ix, slices[ii].end)) {
				fprintf(stderr, " %d", ix);
			}
		}
		fprintf(stderr, "\n");
	}

	return (options > 1) ? 1 : 0;
}
#endif<|MERGE_RESOLUTION|>--- conflicted
+++ resolved
@@ -3029,13 +3029,8 @@
 		int ret;
 		if ( ! hash.empty()) {
 			ClassAd tmp_ad;
-<<<<<<< HEAD
-			tmp_ad.Assign(ATTR_OWNER, owner);
+			tmp_ad.Assign(ATTR_OWNER, username);
 			tmp_ad.Assign(ATTR_JOB_CMD_CHECKSUM, hash);
-=======
-			tmp_ad.Assign(ATTR_OWNER, username);
-			tmp_ad.Assign(ATTR_JOB_CMD_CHECKSUM, hash.Value());
->>>>>>> cad866db
 			ret = MyQ->send_SpoolFileIfNeeded(tmp_ad);
 		}
 		else {
