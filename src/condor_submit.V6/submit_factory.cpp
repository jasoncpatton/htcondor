--- conflicted
+++ resolved
@@ -42,11 +42,6 @@
 #include "internet.h"
 #include "my_hostname.h"
 #include "domain_tools.h"
-<<<<<<< HEAD
-//#include "condor_qmgr.h"  // only submit_protocol.cpp is allowed to access the schedd's Qmgt functions
-=======
-#include "get_daemon_name.h"
->>>>>>> aa3fa268
 #include "sig_install.h"
 #include "access.h"
 #include "daemon.h"
