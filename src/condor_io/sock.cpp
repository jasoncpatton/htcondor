/***************************************************************
 *
 * Copyright (C) 1990-2007, Condor Team, Computer Sciences Department,
 * University of Wisconsin-Madison, WI.
 * 
 * Licensed under the Apache License, Version 2.0 (the "License"); you
 * may not use this file except in compliance with the License.  You may
 * obtain a copy of the License at
 * 
 *    http://www.apache.org/licenses/LICENSE-2.0
 * 
 * Unless required by applicable law or agreed to in writing, software
 * distributed under the License is distributed on an "AS IS" BASIS,
 * WITHOUT WARRANTIES OR CONDITIONS OF ANY KIND, either express or implied.
 * See the License for the specific language governing permissions and
 * limitations under the License.
 *
 ***************************************************************/


#include "condor_common.h"

#if (HAVE_LINUX_TCP_H) && (HAVE_TCP_USER_TIMEOUT)
#  include <linux/tcp.h>	// get definition for TCP_USER_TIMEOUT
#endif

#include "sock.h"
#include "condor_constants.h"
#include "condor_io.h"
#include "condor_uid.h"
#include "condor_network.h"
#include "internet.h"
#include "ipv6_hostname.h"
#include "condor_debug.h"
#include "get_port_range.h"
#include "condor_netdb.h"
#include "selector.h"
#include "authentication.h"
#include "condor_sockfunc.h"
#include "condor_config.h"
#include "condor_sinful.h"

#if defined(WIN32)
// <winsock2.h> already included...
// note: IPPROTO_IPV6 is an enum member, not a #define on WIN32
#else
#include <netinet/in.h>
#endif

#ifdef HAVE_EXT_OPENSSL
#include "condor_crypt_blowfish.h"
#include "condor_crypt_3des.h"
#include "condor_md.h"                // Message authentication stuff
#endif

#if !defined(WIN32)
#define closesocket close
#endif

void dprintf ( int flags, Sock & sock, const char *fmt, ... )
{
    va_list args;
    va_start( args, fmt );
    _condor_dprintf_va( flags, (DPF_IDENT)sock.getUniqueId(), fmt, args );
    va_end( args );
}

unsigned int Sock::m_nextUniqueId = 1;

Sock::Sock() : Stream() {
	_sock = INVALID_SOCKET;
	_state = sock_virgin;
	_timeout = 0;
	_fqu = NULL;
	_fqu_user_part = NULL;
	_fqu_domain_part = NULL;
	_auth_method = NULL;
	_auth_methods = NULL;
	_auth_name = NULL;
	_crypto_method = NULL;
	_tried_authentication = false;
	ignore_connect_timeout = FALSE;		// Used by the HA Daemon
	connect_state.connect_failed = false;
	connect_state.this_try_timeout_time = 0;
	connect_state.retry_timeout_time = 0;
	connect_state.retry_wait_timeout_time = 0;
	connect_state.failed_once = false;
	connect_state.connect_refused = false;
	connect_state.old_timeout_value = 0;
	connect_state.non_blocking_flag = false;
	connect_state.host = NULL;
	connect_state.port = 0;
	connect_state.connect_failure_reason = NULL;
	_who.clear();
	m_uniqueId = m_nextUniqueId++;

    crypto_ = NULL;
    mdMode_ = MD_OFF;
    mdKey_ = 0;

	m_connect_addr = NULL;
    addr_changed();
}

Sock::Sock(const Sock & orig) : Stream() {

	// initialize everything in the new sock
	_sock = INVALID_SOCKET;
	_state = sock_virgin;
	_timeout = 0;
	_fqu = NULL;
	_fqu_user_part = NULL;
	_fqu_domain_part = NULL;
	_auth_method = NULL;
	_auth_methods = NULL;
	_auth_name = NULL;
	_crypto_method = NULL;
	_tried_authentication = false;
	ignore_timeout_multiplier = orig.ignore_timeout_multiplier;
	connect_state.connect_failed = false;
	connect_state.failed_once = false;
	connect_state.connect_refused = false;
	connect_state.this_try_timeout_time = 0;
	connect_state.retry_timeout_time = 0;
	connect_state.retry_wait_timeout_time = 0;
	connect_state.old_timeout_value = 0;
	connect_state.non_blocking_flag = false;
	connect_state.host = NULL;
	connect_state.port = 0;
	connect_state.connect_failure_reason = NULL;
	_who.clear();
	// TODO Do we want a new unique ID here?
	m_uniqueId = m_nextUniqueId++;

    crypto_ = NULL;
    mdMode_ = MD_OFF;
    mdKey_ = 0;

	m_connect_addr = NULL;
    addr_changed();

	// now duplicate the underlying network socket
#ifdef WIN32
	// Win32
	SOCKET DuplicateSock = INVALID_SOCKET;
	WSAPROTOCOL_INFO sockstate;

	dprintf(D_NETWORK,"About to sock duplicate, old sock=%X new sock=%X state=%d\n",
		orig._sock,_sock,_state);

	if (WSADuplicateSocket(orig._sock,GetCurrentProcessId(),&sockstate) == 0)
	{
		// success on WSADuplicateSocket, now open it
		DuplicateSock = WSASocket(FROM_PROTOCOL_INFO, FROM_PROTOCOL_INFO,
			FROM_PROTOCOL_INFO, &sockstate, 0, 0);
	}
	if ( DuplicateSock == INVALID_SOCKET ) {
		EXCEPT("ERROR failed to duplicate socket, err=%d",
				WSAGetLastError());
	}
	// if made it here, successful duplication
	_sock = DuplicateSock;
	dprintf(D_NETWORK,"Socket duplicated, old sock=%X new sock=%X state=%d\n",
		orig._sock,_sock,_state);
#else
	// Unix
	_sock = dup(orig._sock);
	if ( _sock < 0 ) {
		// dup failed, we're screwed
		EXCEPT("ERROR: dup() failed in Sock copy ctor");
	}
#endif
	ignore_connect_timeout = orig.ignore_connect_timeout;	// Used by HAD
}

Sock::~Sock()
{
    delete crypto_;
	crypto_ = NULL;
    delete mdKey_;
	mdKey_ = NULL;

	if ( connect_state.host ) free(connect_state.host);
	if ( connect_state.connect_failure_reason) {
		free(connect_state.connect_failure_reason);
	}
	if (_auth_method) {
		free(_auth_method);
		_auth_method = NULL;
	}
	if (_auth_methods) {
		free(_auth_methods);
		_auth_methods = NULL;
	}
	free(_auth_name);
	if (_crypto_method) {
		free(_crypto_method);
		_crypto_method = NULL;
	}
	if (_fqu) {
		free(_fqu);
		_fqu = NULL;
	}
	if (_fqu_user_part) {
		free(_fqu_user_part);
		_fqu_user_part = NULL;
	}
	if (_fqu_domain_part) {
		free(_fqu_domain_part);
		_fqu_domain_part = NULL;
	}
	free( m_connect_addr );
	m_connect_addr = NULL;
}

#if defined(WIN32)

#if !defined(SKIP_AUTHENTICATION)
#include "authentication.h"
HINSTANCE _condor_hSecDll = NULL;
#endif

	// This class has a global ctor/dtor, and loads in 
	// WINSOCK.DLL and, if security support is compiled in, SECURITY.DLL.
static bool _condor_SockInitializerCalled = false;
void SockInitializer::init() 
{
	called_from_init = true;
}

SockInitializer::SockInitializer() 
{
	WORD wVersionRequested = MAKEWORD( 2, 0 );
	WSADATA wsaData;
	int err;

	called_from_init = false;	// must set this before returning

	if ( _condor_SockInitializerCalled ) {
		// we've already been here
		return;
	}

	err = WSAStartup( wVersionRequested, &wsaData );
	if ( err < 0 ) {
		fprintf( stderr, "Can't find usable WinSock DLL!\n" );	
		exit(1);
	}

	if ( LOBYTE( wsaData.wVersion ) != 2 || HIBYTE( wsaData.wVersion ) != 0 ) {
		fprintf( stderr, "Warning: using WinSock version %d.%d, requested 1.1\n",
			LOBYTE( wsaData.wVersion ), HIBYTE( wsaData.wVersion ) );
	}

#if !defined(SKIP_AUTHENTICATION)
	if ( (_condor_hSecDll = LoadLibrary( "security.dll" )) == NULL ) {
		fprintf(stderr,"Can't find SECURITY.DLL!\n");
		exit(1);
	}
#endif
	_condor_SockInitializerCalled = true;
}	// end of SockInitializer() ctor

SockInitializer::~SockInitializer() 
{
	if ( called_from_init ) {
		return;
	}
	if (WSACleanup() < 0) {
		fprintf(stderr, "WSACleanup() failed, errno = %d\n", 
				WSAGetLastError());
	}
#if !defined(SKIP_AUTHENTICATION)
	if ( _condor_hSecDll ) {
		FreeLibrary(_condor_hSecDll);			
	}
#endif
}	// end of ~SockInitializer() dtor

static SockInitializer _SockInitializer;

#endif	// of ifdef WIN32

/*
**	Methods shared by all Socks
*/


int Sock::getportbyserv(
	char	*s
	)
{
	servent		*sp;
	const char	*my_prot=0;

	if (!s) return -1;

	switch(type()){
		case safe_sock:
			my_prot = "udp";
			break;
		case reli_sock:
			my_prot = "tcp";
			break;
		default:
			ASSERT(0);
	}

	if (!(sp = getservbyname(s, my_prot))) return -1;

	return ntohs(sp->s_port);
}

#if defined(WIN32) && defined(_WINSOCK2API_)
int Sock::assign(
	LPWSAPROTOCOL_INFO pProtoInfo
	)
{
	if (_state != sock_virgin) return FALSE;

	// verify the win32 socket type we are about to inherit matches
	// our CEDAR socket type
	switch(type()){
		case safe_sock:
			ASSERT( pProtoInfo->iSocketType == SOCK_DGRAM );
			break;
		case reli_sock:
			ASSERT( pProtoInfo->iSocketType == SOCK_STREAM );
			break;
		default:
			ASSERT(0);
	}

	int socket_fd = WSASocket(FROM_PROTOCOL_INFO, FROM_PROTOCOL_INFO, 
					  FROM_PROTOCOL_INFO, pProtoInfo, 0, 0);

	return assignSocket( socket_fd );
}
#endif

#ifdef WIN32

#ifndef SIO_BASE_HANDLE
  #define SIO_BASE_HANDLE _WSAIOR(IOC_WS2,34)
#endif

int Sock::set_inheritable( int flag )
{
	// on unix, all sockets are always inheritable by a child process.
	// but on Win32, each individual socket has a flag that says if it can
	// or cannot be inherited by a child.  this method effectively sets
	// that flag.
	// pass flag as "TRUE" to make this socket inheritable, "FALSE" to make
	// it private to this process.
	// Returns TRUE on sucess, FALSE on failure.

	SOCKET RealKernelSock;
	SOCKET DuplicateSock;

	if ( (flag != TRUE) && (flag != FALSE) )
		return FALSE;	// flag must be either TRUE or FALSE...

	DWORD BytesReturned = 0;  // useless pointer needed for winsock call

	// If the Winsock stack on this machine is configured with a
	// Layered Service Provider (LSP) extention, it is possible that
	// _sock is not a "real" kernel socket handle but is instead an LSP
	// handle.  LSPs implementations may be sloppy and fail to implement
	// socket inheritance features. So our algorithm is as follows -
	// First, we get the real kernel handle, which can be obtained on
	// recent Windows versions (Vista and newer) via an ioctl call.
	// If it turns out that _sock is a real kernel handle, we
	// can likely just call SetHandleInformation() which is Microsoft's
	// current recommendation for changing the inheritance of a socket.
	// But if _sock is from an LSP, of SetHandleInformation() fails for
	// some reason, then we duplicate the kernel handle into a new
	// socket that has the inheritance we want, and close the original _sock.
	// See gitrac ticklet #304.

	int rc = ::WSAIoctl(_sock, SIO_BASE_HANDLE, NULL, 0, (void *) &RealKernelSock,
		sizeof (RealKernelSock), &BytesReturned, NULL, NULL);
	if (rc == SOCKET_ERROR)
	{
		int err = WSAGetLastError();
		dprintf(D_NETWORK,
			"Failed SIO_BASE_HANDLE in set_inheritable on sock %d to %d (err=%d, %s)",
			_sock, flag, err, GetLastErrorString(err) );
		// Well, we failed to get the "real" handle for whatever reason.
		// We may as well try to move forward with the original _sock handle.
		RealKernelSock = _sock;
	}

	// If _sock is a real kernel sock (not an LSB), we can likely do the deed with
	// a quick call to SetHandleInformation().
	bool sethandle_worked = false;
	if (RealKernelSock == _sock) {   // if true, we are LSB free
		if (!SetHandleInformation(
				(HANDLE) _sock,
				HANDLE_FLAG_INHERIT,
				flag ? HANDLE_FLAG_INHERIT : 0) )
		{
			int err = WSAGetLastError();
			dprintf(D_NETWORK,
				"Failed to set_inheritable on sock %d to %d (err=%d, %s)",
				_sock, flag, err, GetLastErrorString(err) );
		} else {
			sethandle_worked = true;
		}
	}

	// Well, we failed to set the inheritable flag by using
	// Microsoft's recommendaded API of SetHandleInformation().
	// In this case we will fall back to using our old method
	// of duplicating the handle.  This old method is no longer
	// recommended by Microsoft, but hey, we tried and failed to do
	// it the "right way" (maybe it failed cuz an old/customized Winsock,
	// or it failed because we never attempted it because _sock is an LSP
	// sock, not a kernel sock).
	if (sethandle_worked == false) {
		if (!DuplicateHandle(GetCurrentProcess(),
			(HANDLE)RealKernelSock,  // dup kernel sock here, not LSB sock
			GetCurrentProcess(),
			(HANDLE*)&DuplicateSock,
			0,
			flag, // inheritable flag
			DUPLICATE_SAME_ACCESS)) {
				// failed to duplicate
				dprintf(D_ALWAYS,"ERROR: DuplicateHandle() failed "
								 "in Sock:set_inheritable(%d), error=%d\n"
					  ,flag,GetLastError());
				return FALSE;
		}
		// if made it here, successful duplication; replace original.
		// note we close _sock, not RealKernelSock, since _sock is
		// the handle we obtained via socket() - if it is from an LSP, then the
		// LSP is responsible for closing RealKernelSock.
		closesocket(_sock);
		_sock = DuplicateSock;
	}

	return TRUE;
}
#endif	// of WIN32

int Sock::move_descriptor_up()
{
	/* This function must be called IMMEDIATELY after a call to
	 * socket() or accept().  It gives CEDAR an opportunity to 
	 * move the descriptor if needed on this platform
	 */

#ifdef Solaris
	/* On Solaris, the silly stdio library will fail if the underlying
	 * file descriptor is > 255.  Thus if we have lots of sockets open,
	 * calls to safe_fopen_wrapper() will start to fail on Solaris.  In Condor, this 
	 * usually means dprintf() will EXCEPT.  So to avoid this, we reserve
	 * sockets between 101 and 255 to be ONLY for files/pipes, and NOT
	 * for network sockets.  We acheive this by moving the underlying
	 * descriptor above 255 if it falls into the reserved range. We don't
	 * bother moving descriptors until they are > 100 --- this prevents us
	 * from doing anything in the common case that the process has less
	 * than 100 active descriptors.  We also do not do anything if the
	 * file descriptor table is too small; the application should limit
	 * network socket usage to some sensible percentage of the file
	 * descriptor limit anyway.
	 */
	SOCKET new_fd = -1;
	if ( _sock > 100 && _sock < 256 && getdtablesize() > 256 ) {
		new_fd = fcntl(_sock, F_DUPFD, 256);
		if ( new_fd >= 256 ) {
			::closesocket(_sock);
			_sock = new_fd;
		} else {
			// the fcntl must have failed
			dprintf(D_NETWORK, "Sock::move_descriptor_up failed: %s\n", 
								strerror(errno));
			return FALSE;
		}
	}
#endif

	return TRUE;
}

//
// Moving all assignments of INVALID_SOCKET into their own function
// dramatically simplifies the logic for assign()ing sockets without
// an explicit protoco argument.
//

int Sock::assignInvalidSocket() {
	ABEND( _who.is_valid() );
	return assignSocket( _who.get_protocol(), INVALID_SOCKET );
}

int Sock::assignInvalidSocket( condor_protocol proto ) {
	return assignSocket( proto, INVALID_SOCKET );
}

int Sock::assignSocket( SOCKET sockd ) {
	ABEND( sockd != INVALID_SOCKET );

	condor_sockaddr sockAddr;
	ABEND( condor_getsockname( sockd, sockAddr ) == 0 );
	condor_protocol sockProto = sockAddr.get_protocol();

	if( _who.is_valid() ) {
		condor_protocol objectProto = _who.get_protocol();
		// If we're accepting a socket via shared port as part of a CCB
		// callback, then it's legitimate for the object protocol and the
		// socket protocol to differ.
		if( sockProto == PF_UNIX && objectProto != PF_UNIX ) {
			// dprintf( D_ALWAYS, "[tlm] assigning PF_UNIX socket to object connecting to %s.\n", get_connect_addr() );
			Sinful s( get_connect_addr() );
			ABEND( s.getCCBContact() != NULL && s.getSharedPortID() != NULL );
		} else {
			// dprintf( D_ALWAYS, "[tlm] assigning socket of protocol %d to object of protocol %d.\n", sockProto, objectProto );
			ABEND( sockProto == objectProto );
		}
	}

	return assignSocket( sockProto, sockd );
}

//
// Domain sockets don't have a useful protocol or address.
//
int Sock::assignDomainSocket( SOCKET sockd ) {
	ABEND( sockd != INVALID_SOCKET );

	_sock = sockd;
	_state = sock_assigned;
	_who.clear();

	if( _timeout > 0 ) {
		timeout_no_timeout_multiplier( _timeout );
	}

	// This wasn't here originally, but it seems like it should be --
	// clearing the caches is at worst a performance hit, but it may
	// also be a correctness fix.
	addr_changed();
	return TRUE;
}

int Sock::assignSocket( condor_protocol proto, SOCKET sockd ) {
	if( _state != sock_virgin ) { return FALSE; }

	if( sockd != INVALID_SOCKET ) {
		condor_sockaddr sockAddr;
		ABEND( condor_getsockname( sockd, sockAddr ) == 0 );
		condor_protocol sockProto = sockAddr.get_protocol();
		ABEND( sockProto == proto );

		_sock = sockd;
		_state = sock_assigned;
		_who.clear();
		condor_getpeername( _sock, _who );

		if( _timeout > 0 ) {
			timeout_no_timeout_multiplier( _timeout );
		}

		// This wasn't here originally, but it seems like it should be --
		// clearing the caches is at worst a performance hit, but it may
		// also be a correctness fix.
		addr_changed();
		return TRUE;
	}

	//
	// At some point, we should probably rename assignInvalid*() to create()
	// and move this implementation there.
	//

	int af_type = 0;
	switch(proto) {
		case CP_IPV4: af_type = AF_INET; break;
		case CP_IPV6: af_type = AF_INET6; break;
		default: ASSERT(false);
	}

	int my_type = 0;
	switch(type()){
		case safe_sock:
			my_type = SOCK_DGRAM;
			break;
		case reli_sock:
			my_type = SOCK_STREAM;
			break;
		default:
			ASSERT(0);
	}

#ifndef WIN32 /* Unix */
	errno = 0;
#endif
	if ((_sock = socket(af_type, my_type, 0)) == INVALID_SOCKET) {
#ifndef WIN32 /* Unix... */
		if ( errno == EMFILE ) {
			_condor_fd_panic( __LINE__, __FILE__ ); /* Calls dprintf_exit! */
		}
#endif
		return FALSE;
	}

	// move the underlying descriptor if we need to on this platform
	if ( !move_descriptor_up() ) {
		::closesocket(_sock);
		_sock = INVALID_SOCKET;
		return FALSE;
	}

	// on WinNT, sockets are created as inheritable by default.  we
	// want to create the socket as non-inheritable by default.  so 
	// we duplicate the socket as non-inheritable and then close
	// the default inheritable socket.  Note on Win95, it is the opposite:
	// i.e. on Win95 sockets are created non-inheritable by default.
	// note: on UNIX, set_inheritable just always return TRUE.
	if ( !set_inheritable(FALSE) ) {
		::closesocket(_sock);
		_sock = INVALID_SOCKET;
		return FALSE;
	}
	
	_state = sock_assigned;

	// If we called timeout() previously on this object, then called close() on the
	// socket, we are now left with _timeout set to some positive value __BUT__ the
	// socket itself has never been set to non-blocking mode with some fcntl or whatever.
	// SO, we check here for this situation and rectify by calling timeout() again. -Todd 10/97.
	if ( _timeout > 0 )
		timeout_no_timeout_multiplier( _timeout );

	if(proto == CP_IPV6) {
		// We always use two sockets for mixed mode IPv4/IPv6 for consistency.
		// Ensure the IPv6 socket doesn't claim the IPv4 port as well.
#if defined(SOL_IPV6)
		int level = SOL_IPV6;
#elif defined(IPPROTO_IPV6)	|| defined(WIN32)
		int level = IPPROTO_IPV6;
#else
#	error "Unable to determine correct level to pass to setsockopt for IPv6 control"
#endif
		int value = 1;
		setsockopt(level, IPV6_V6ONLY, (char*)&value, sizeof(value));
	}

    addr_changed();
	return TRUE;
}


int
Sock::bindWithin(condor_protocol proto, const int low_port, const int high_port, bool outbound)
{
	bool bind_all = (bool)_condor_bind_all_interfaces();

	// Use hash function with pid to get the starting point
    struct timeval curTime;
#ifndef WIN32
    (void) gettimeofday(&curTime, NULL);
#else
	// Win32 does not have gettimeofday, sigh.
	curTime.tv_usec = ::GetTickCount() % 1000000;
#endif

	// int pid = (int) getpid();
	int range = high_port - low_port + 1;
	// this line must be changed to use the hash function of condor
	int start_trial = low_port + (curTime.tv_usec * 73/*some prime number*/ % range);

	int this_trial = start_trial;
	do {
		condor_sockaddr			addr;
		int bind_return_val;

		addr.clear();
		if( bind_all ) {
			addr.set_protocol(proto);
			addr.set_addr_any();
		} else {
			addr = get_local_ipaddr(proto);
			if(!addr.is_valid()) {
				dprintf(D_ALWAYS, "Asked to bind to a single %s interface, but cannot find a suitable interface\n", condor_protocol_to_str(proto).Value());
				return FALSE;
			}
		}
		addr.set_port((unsigned short)this_trial++);

#ifndef WIN32
		priv_state old_priv;
		if (this_trial <= 1024) {
			// use root priv for the call to bind to allow privileged ports
			old_priv = PRIV_UNKNOWN;
			old_priv = set_root_priv();
		}
#endif

		bind_return_val = _bind_helper(_sock, addr, outbound, false);

        addr_changed();

#ifndef WIN32
		if (this_trial <= 1024) {
			set_priv (old_priv);
		}
#endif

		if (  bind_return_val == 0 ) { // success
			dprintf(D_NETWORK, "Sock::bindWithin - bound to %d...\n", this_trial-1);
			return TRUE;
		} else {
#ifdef WIN32
			int error = WSAGetLastError();
			dprintf(D_NETWORK, 
				"Sock::bindWithin - failed to bind to port %d: WSAError = %d\n", this_trial-1, error );
#else
			dprintf(D_NETWORK, "Sock::bindWithin - failed to bind to port %d: %s\n", this_trial-1, strerror(errno));
#endif
		}

		if ( this_trial > high_port )
			this_trial = low_port;
	} while(this_trial != start_trial);

	dprintf(D_ALWAYS, "Sock::bindWithin - failed to bind any port within (%d ~ %d)\n",
	        low_port, high_port);

	return FALSE;
}

int Sock::bind(condor_protocol proto, bool outbound, int port, bool loopback)
{
	if( proto <= CP_INVALID_MIN || proto >= CP_INVALID_MAX ) {
		EXCEPT( "Unknown protocol (%d) in Sock::bind(); aborting.", proto );
	}

	condor_sockaddr addr;
	int bind_return_value;

	// Following lines are added because some functions in condor call
	// this method without checking the port numbers returned from
	// such as 'getportbyserv'
	if (port < 0) {
        dprintf(D_ALWAYS, "Sock::bind - invalid port %d\n", port);
        return FALSE;
    }

	// if stream not assigned to a sock, do it now	*/
	if (_state == sock_virgin) assignInvalidSocket( proto );

	if (_state != sock_assigned) {
		dprintf(D_ALWAYS, "Sock::bind - _state is not correct\n");
		return FALSE;
	}

	// If 'port' equals 0 and if we have 'LOWPORT' and 'HIGHPORT' defined
	// in the config file for security, we will bind this Sock to one of
	// the port within the range defined by these variables rather than
	// an arbitrary free port. /* 07/27/2000 - sschang */
	//
	// zmiller on 2006-02-09 says:
	//
	// however,
	//
	// now that we have the ability to bind to privileged ports (below 1024)
	// for the daemons, we need a separate port range for the client tools
	// (which do not run as root) to bind to.  if none is specified, we bind
	// to any non-privileged port.  lots of firewalls still allow arbitrary
	// ports for outgoing connections, and this will work for that setup.
	// if the firewall doesn't allow it, the connect will just fail anyways.
	//
	// this is part of why there is an outbound flag.  when this is true,
	// we know to check OUT_LOWPORT and OUT_HIGHPORT first, and then fall back
	// to LOWPORT and HIGHPORT.
	//
	// likewise, in the interest of consistency, the server side will now
	// check first for IN_LOWPORT and IN_HIGHPORT, then fallback to
	// LOWPORT and HIGHPORT, and then to an arbitrary port.
	//
	// errors in configuration (like LOWPORT being greater than HIGHPORT)
	// still return FALSE whenever they are encountered which will cause
	// condor to attempt to bind to a dynamic port instead. an error is
	// printed to D_ALWAYS in get_port_range.

	int lowPort, highPort;
	if ( port == 0 && !loopback && get_port_range((int)outbound, &lowPort, &highPort) == TRUE ) {
			// Bind in a specific port range.
		if ( bindWithin(proto, lowPort, highPort, outbound) != TRUE ) {
			return FALSE;
		}
	} else {
			// Bind to a dynamic port.

		addr.set_protocol(proto);
		if( loopback ) {
			addr.set_loopback();
		} else if( (bool)_condor_bind_all_interfaces() ) {
			addr.set_addr_any();
		} else {
			addr = get_local_ipaddr(proto);
			if(!addr.is_valid()) {
				dprintf(D_ALWAYS, "Asked to bind to a single %s interface, but cannot find a suitable interface\n", condor_protocol_to_str(proto).Value());
				return FALSE;
			}
		}
		addr.set_port((unsigned short)port);

#ifndef WIN32
		priv_state old_priv;
		if(port > 0 && port < 1024) {
			// use root priv for the call to bind to allow privileged ports
			old_priv = PRIV_UNKNOWN;
			old_priv = set_root_priv();
		}
#endif

		bind_return_value = _bind_helper(_sock, addr, outbound, loopback);

        addr_changed();

#ifndef WIN32
        int bind_errno = errno;
		if(port > 0 && port < 1024) {
			set_priv (old_priv);
		}
#endif
		if ( bind_return_value < 0) {
	#ifdef WIN32
			int error = WSAGetLastError();
			dprintf( D_ALWAYS, "Sock::bind failed: WSAError = %d\n", error );
	#else
			dprintf(D_ALWAYS, "Sock::bind failed: errno = %d %s\n", bind_errno, strerror(bind_errno));
	#endif
			return FALSE;
		}
	}

	_state = sock_bound;

	// Make certain SO_LINGER is Off.  This will result in the default
	// of closesocket returning immediately and the system attempts to 
	// send any unsent data.
	// Also set KEEPALIVE so we know if the socket disappears.
	if ( type() == Stream::reli_sock ) {
		struct linger linger = {0,0};
		setsockopt(SOL_SOCKET, SO_LINGER, (char*)&linger, sizeof(linger));

		// Note: Setting TCP keepalive values on a listen socket seems
		// pointless, but it's not harmless. On Mac OS X, once the
		// TCP_KEEPALIVE time passes, the socket becomes closed, the fd
		// is always ready for read in select(), and accept() fails with
		// errno ETIMEDOUT. This sends daemons into a tight loop of
		// failing to accept non-existent incoming connections.
		if ( outbound ) {
			set_keepalive();
		}

               /* Set no delay to disable Nagle, since we buffer all our
			      relisock output and it degrades performance of our
			      various chatty protocols. -Todd T, 9/05
			   */
		int on = 1;
		setsockopt(IPPROTO_TCP, TCP_NODELAY, (char*)&on, sizeof(on));
	}

	return TRUE;
}

bool Sock::set_keepalive()
{
	bool result = true;

	// NOTE: Log failures to FULLDEBUG as we may be doing a lot of accepts...

	// For now, only keepalive TCP sockets.
	if ( type() != Stream::reli_sock ) {
		return result;
	}

	int val = param_integer("TCP_KEEPALIVE_INTERVAL");

	// If knob TCP_KEEPALIVE_INTERVAL < 0, don't do anything
	if ( val < 0 ) {
		return result;
	}

	// Set KEEPALIVE on socket using system defaults (likely 2hrs)
	int on = 1;
	if (setsockopt(SOL_SOCKET, SO_KEEPALIVE, static_cast<void*>(&on), sizeof(on)) < 0) {
		dprintf(D_FULLDEBUG,
			"ReliSock::accept - Failed to enable TCP keepalive (errno=%d, %s)",
			errno, strerror(errno));
		result = false;
	}

	// If knob TCP_KEEPALIVE_INTERVAL == 0, then admin wants to use system defaults,
	// so we are done.  Return true.
	if ( val == 0 ) {
		return result;
	}

	// If we made it here, knob TCP_KEEPALIVE_INTERVAL and val must be > 0,
	// which means the admin wants to specify a specific interval.

	// Handle KEEPALIVE interval settings for Unix and MacOS platforms.
#if !defined(WIN32) && (defined(HAVE_TCP_KEEPALIVE) || defined(HAVE_TCP_KEEPIDLE))

	// Set keepalive idle time as specificed in config (defaults to 6 minutes).
	// Note Mac OS X calls it TCP_KEEPALIVE; Unix/Linux calls it TCP_KEEPIDLE.
#if defined(HAVE_TCP_KEEPALIVE)
	if (setsockopt(IPPROTO_TCP, TCP_KEEPALIVE, static_cast<void*>(&val), sizeof(val)) < 0)
#else
	if (setsockopt(IPPROTO_TCP, TCP_KEEPIDLE, static_cast<void*>(&val), sizeof(val)) < 0)
#endif
	{
		dprintf(D_FULLDEBUG,
			"Failed to set TCP keepalive idle time to %d minutes (errno=%d, %s)",
			val / 60, errno, strerror(errno));
		result = false;
	}

	// Also set TCP_USER_TIMEOUT to make sure the connections fails in a reasonable
	// amount of time even if there is traffic on it. This controls how long
	// TCP is willing to wait for data to be ACKed.
	// Note it is in ms, not seconds
#if defined(HAVE_TCP_USER_TIMEOUT)
	int user_timeout = (val + (5 * 5)) * 1000; // idle_secs + (interval * count) * 1000
	if (setsockopt(IPPROTO_TCP, TCP_USER_TIMEOUT, static_cast<void*>(&user_timeout),
				sizeof(user_timeout)) < 0)
	{
		dprintf(D_FULLDEBUG,
			"Failed to set TCP user timeout to %d seconds (errno=%d, %s)",
			user_timeout / 1000, errno, strerror(errno));
		result = false;
	}
#endif

	// Set keepalive probe count to 5.
	val = 5;
#if defined(HAVE_TCP_KEEPCNT)
	if (setsockopt(IPPROTO_TCP, TCP_KEEPCNT, static_cast<void*>(&val), sizeof(val)) < 0) {
		dprintf(D_FULLDEBUG,
			"Failed to set TCP keepalive probe count to 5 (errno=%d, %s)",
			errno, strerror(errno));
		result = false;
	}
#endif

	// Set keepalive interval to 5 seconds.
#if defined(HAVE_TCP_KEEPINTVL)
	if (setsockopt(IPPROTO_TCP, TCP_KEEPINTVL, static_cast<void*>(&val), sizeof(val)) < 0) {
		dprintf(D_FULLDEBUG,
			"Failed to set TCP keepalive interval to 5 seconds (errno=%d, %s)",
			errno, strerror(errno));
		result = false;
	}
#endif

#endif  // of !defined(WIN32)....

	// Handle KEEPALIVE interval settings for Windows platforms.
#ifdef WIN32
	struct tcp_keepalive alive; // Winsock struct for keep alive settings

	// Edit alive settings. Note that TCP_KEEPCNT on Windows Vista and
	// later is set to 10 and cannot be changed. Also note units are milliseconds.
	alive.onoff = 1;
	alive.keepalivetime = val * 1000;
	alive.keepaliveinterval = 5 * 1000;

	// if stream not assigned to a sock, do it now before WSAIoctl calls.
	if (_state == sock_virgin) assignInvalidSocket();

	DWORD BytesReturned = 0;  // useless pointer needed for winsock call

	// Set keepalive idle time as specificed in config (defaults to 6 minutes).
	int rc = ::WSAIoctl(
	  _sock,				// descriptor identifying a socket
	  SIO_KEEPALIVE_VALS,	// dwIoControlCode
	  (LPVOID) &alive,		// pointer to tcp_keepalive struct
	  (DWORD)sizeof(alive),	// length of input buffer
	  NULL,					// output buffer
	  0,					// size of output buffer
	  (LPDWORD) &BytesReturned,	// number of bytes returned
	  (LPWSAOVERLAPPED) NULL,	// OVERLAPPED structure
	  (LPWSAOVERLAPPED_COMPLETION_ROUTINE) NULL  // completion routine
	);

	if (rc == SOCKET_ERROR)
	{
		int err = WSAGetLastError();
		dprintf(D_FULLDEBUG,
			"Failed to set TCP keepalive idle time to 5 minutes (err=%d, %s)",
			err, GetLastErrorString(err) );
		result = false;
	}
#endif  // of #ifdef WIN32

	return result;
}


int Sock::set_os_buffers(int desired_size, bool set_write_buf)
{
	int current_size = 0;
	int previous_size = 0;
	int attempt_size = 0;
	int command;
	SOCKET_LENGTH_TYPE temp;

	ASSERT(_state != sock_virgin); 

	if ( set_write_buf ) {
		command = SO_SNDBUF;
	} else {
		command = SO_RCVBUF;
	}

	// Log the current size since Todd is curious.  :^)
	temp = sizeof(int);
	::getsockopt(_sock,SOL_SOCKET,command,
			(char*)&current_size,(socklen_t*)&temp);
	dprintf(D_FULLDEBUG,"Current Socket bufsize=%dk\n",
		current_size / 1024);
	current_size = 0;

	/* 
		We want to set the socket buffer size to be as close
		to the desired size as possible.  Unfortunatly, there is no
		contant defined which states the maximum size possible.  So
		we keep raising it up 4k at a time until (a) we got up to the
		desired value, or (b) it is not increasing anymore.
		We also need to be careful to not quit early on a 3.14+ Linux kernel
		which has a floor (minimum) buffer size that may be larger than our
		current attempt (thus the check below to keep looping if
		current_size > attempt_size).
		We ignore the return value from setsockopt since on some platforms this
		could signal a value which is too low...
	*/
	 
	do {
		attempt_size += 4096;
		if ( attempt_size > desired_size ) {
			attempt_size = desired_size;
		}
		(void) setsockopt( SOL_SOCKET, command,
						   (char*)&attempt_size, sizeof(int) );

		previous_size = current_size;
		temp = sizeof(int);
		::getsockopt( _sock, SOL_SOCKET, command,
 					  (char*)&current_size, (socklen_t*)&temp );

	} while ( ((previous_size < current_size) || (current_size >= attempt_size)) &&
			  (attempt_size < desired_size) );

	return current_size;
}

int Sock::setsockopt(int level, int optname, const void* optval, int optlen)
{
	ASSERT(_state != sock_virgin); 

		// Don't bother with TCP options on Unix sockets.
#ifndef WIN32
        if ((_who.to_storage().ss_family == AF_LOCAL) && (level == IPPROTO_TCP))
	{
		return true;
	}
#endif

	/* cast optval from void* to char*, as some platforms (Windows!) require this */
	if(::setsockopt(_sock, level, optname, static_cast<const char*>(optval), optlen) < 0)
	{
		return FALSE;
	}
	return TRUE; 
}

bool Sock::guess_address_string(char const* host, int port, condor_sockaddr& addr) {
	dprintf(D_HOSTNAME, "Guess address string for host = %s, port = %d\n",
			host, port);
	/* might be in <x.x.x.x:x> notation				*/
	if (host[0] == '<') {
		addr.from_sinful(host);
		dprintf(D_HOSTNAME, "it was sinful string. ip = %s, port = %d\n",
				addr.to_ip_string().Value(), addr.get_port());
	}
	/* try to get a decimal notation 	 			*/
	else if ( addr.from_ip_string(host) ) {
			// nothing to do here
		addr.set_port(port);
	}
	/* if dotted notation fails, try host database	*/
	else{
		std::vector<condor_sockaddr> addrs;
		addrs = resolve_hostname(host);
		if (addrs.empty())
			return false;
		addr = addrs.front();
		addr.set_port(port);
	}
	return true;
}

bool Sock::chooseAddrFromAddrs( char const * & host ) {
	//
	// If host is a Sinful string and contains an addrs parameter,
	// choose one of the listed addresses and rewrite host to match.
	// Otherwise, execute the old code.
	//
	// Note that private networks are handled in Daemon::New_addr(),
	// which, if it finds a match, will completely rewrite the sinful,
	// discarding everything except the match as the primary.  If the
	// network names match, but there's no private address, it instead
	// removes the CCB information.  In that case, the sinful string
	// will still have an addrs attribute.  Arguably, it should also
	// remove addrs, since there's by definition only one private
	// (and networks are protocol-separated); in practice, that probably
	// won't matter much.
	//
	// The Sinful s must not go out of scope until /after/ the call to
	// special_connect(), since the new value of host may point into it.
	//
	Sinful s( host );
	if(! (s.valid() && s.hasAddrs()) ) { return false; }

	condor_sockaddr candidate;
	std::vector< condor_sockaddr > * v = s.getAddrs();

	// In practice, all C++03 implementations are stable with respect
	// to insertion order; the  C++11 standard requires that they are.
	// FIXME: Since this is kind of important, we really should have
	// a unit test to verify this behavior.
	std::multimap< int, condor_sockaddr > sortedByDesire;

	// If we don't multiply by -1 and instead use rbegin()/rend(),
	// then addresses of the same desirability will be checked in
	// the reverse order.
	dprintf( D_HOSTNAME, "Found address %lu candidates:\n", v->size() );
	for( unsigned i = 0; i < v->size(); ++i ) {
		condor_sockaddr c = (*v)[i];
		int d = -1 * c.desirability();
		sortedByDesire.insert(std::make_pair( d, c ));
		dprintf( D_HOSTNAME, "\t%d\t%s\n", d, c.to_ip_and_port_string().c_str() );
	}

	bool foundAddress = false;
	std::multimap< int, condor_sockaddr >::const_iterator iter;
	for( iter = sortedByDesire.begin(); iter != sortedByDesire.end(); ++iter ) {
		candidate = (* iter).second;

		// Assume that we "have" any protocol that's enabled.  It turns
		// out that anything else (including considering the desirability
		// of our interfaces) gets really complicated.  Instead (FIXME:)
		// document that ENABLE_IPV6 should be false unless you have a
		// public IPv6 address (or one which everyone in your pool can
		// otherwise reach).
		dprintf( D_HOSTNAME, "Considering address candidate %s.\n", candidate.to_ip_and_port_string().c_str() );
		if(( candidate.is_ipv4() && param_boolean( "ENABLE_IPV4", true ) ) ||
			( candidate.is_ipv6() && param_boolean( "ENABLE_IPV6", false ) )) {
			dprintf( D_HOSTNAME, "Found compatible candidate %s.\n", candidate.to_ip_and_port_string().c_str() );
			foundAddress = true;
			break;
		}
	}
	delete v;

	if(! foundAddress) {
		dprintf( D_ALWAYS, "Sock::do_connect() unable to locate address of a compatible protocol in Sinful string '%s'.\n", host );
		return FALSE;
	}

	// Change the "primary" address.
	s.setHost( candidate.to_ip_string().c_str() );
	s.setPort( candidate.get_port() );
	host = s.getSinful();
	set_connect_addr( host );

	_who = candidate;
	addr_changed();
	return true;
}

int Sock::do_connect(
	char const	*host,
	int		port,
	bool	non_blocking_flag
	)
{
	if (!host || port < 0) return FALSE;

<<<<<<< HEAD
	//
	// If host is a Sinful string and contains an addrs parameter,
	// choose one of the listed addresses and rewrite host to match.
	// Otherwise, execute the old code.
	//
	// Note that private networks are handled in Daemon::New_addr(),
	// which, if it finds a match, will completely rewrite the sinful,
	// discarding everything except the match as the primary.  If the
	// network names match, but there's no private address, it instead
	// removes the CCB information.  In that case, the sinful string
	// will still have an addrs attribute.  Arguably, it should also
	// remove addrs, since there's by definition only one private
	// (and networks are protocol-separated); in practice, that probably
	// won't matter much.
	//
	// The Sinful s must not go out of scope until /after/ the call to
	// special_connect(), since the new value of host may point into it.
	//
	Sinful s( host );
	if( s.valid() && s.hasAddrs() ) {
		condor_sockaddr candidate;
		std::vector< condor_sockaddr > * v = s.getAddrs();

		// In practice, all C++03 implementations are stable with respect
		// to insertion order; the  C++11 standard requires that they are.
		// FIXME: Since this is kind of important, we really should have
		// a unit test to verify this behavior.
		std::multimap< int, condor_sockaddr > sortedByDesire;

		// If we don't multiply by -1 and instead use rbegin()/rend(),
		// then addresses of the same desirability will be checked in
		// the reverse order.
		dprintf( D_HOSTNAME, "Found address %lu candidates:\n", v->size() );
		for( unsigned i = 0; i < v->size(); ++i ) {
			condor_sockaddr c = (*v)[i];
			int d = -1 * c.desirability();
			sortedByDesire.insert(std::make_pair( d, c ));
			dprintf( D_HOSTNAME, "\t%d\t%s\n", d, c.to_ip_and_port_string().c_str() );
		}

		bool foundAddress = false;
		std::multimap< int, condor_sockaddr >::const_iterator iter;
		for( iter = sortedByDesire.begin(); iter != sortedByDesire.end(); ++iter ) {
			candidate = (* iter).second;

			// Assume that we "have" any protocol that's enabled.  It turns
			// out that anything else (including considering the desirability
			// of our interfaces) gets really complicated.  Instead (FIXME:)
			// document that ENABLE_IPV6 should be false unless you have a
			// public IPv6 address (or one which everyone in your pool can
			// otherwise reach).
			dprintf( D_HOSTNAME, "Considering address candidate %s.\n", candidate.to_ip_and_port_string().c_str() );
			if(( candidate.is_ipv4() && param_boolean( "ENABLE_IPV4", true ) ) ||
				( candidate.is_ipv6() && param_boolean( "ENABLE_IPV6", false ) )) {
				dprintf( D_HOSTNAME, "Found compatible candidate %s.\n", candidate.to_ip_and_port_string().c_str() );
				foundAddress = true;
				break;
			}
		}
		delete v;

		if(! foundAddress) {
			dprintf( D_ALWAYS, "Sock::do_connect() unable to locate address of a compatible protocol in Sinful string '%s'.\n", host );
			return FALSE;
		}

		// Change the "primary" address.
		s.setHost( candidate.to_ip_string().c_str() );
		s.setPort( candidate.get_port() );
		host = s.getSinful();
		set_connect_addr( host );

		_who = candidate;
		addr_changed();
	} else {
=======
	if(! chooseAddrFromAddrs( host ) ) {
>>>>>>> 792d98c4
		_who.clear();
		if (!guess_address_string(host, port, _who)) {
			return FALSE;
		}

		// current code handles sinful string and just hostname differently.
		// however, why don't we just use sinful string at all?
		if (host[0] == '<') {
			set_connect_addr(host);
		}
		else { // otherwise, just use ip string.
			set_connect_addr(_who.to_ip_string().Value());
		}
    	addr_changed();
    }

	// now that we have set _who (useful for getting informative
	// peer_description), see if we should do a reverse connect
	// instead of a forward connect.  Also see if we are connecting
	// to a shared port (SharedPortServer) that needs further information
	// to route us to the final destination.

	int retval=special_connect(host,port,non_blocking_flag);
	if( retval != CEDAR_ENOCCB ) {
		return retval;
	}

		/* we bind here so that a sock may be	*/
		/* assigned to the stream if needed		*/
		/* TRUE means this is an outgoing connection */
	if (_state == sock_virgin || _state == sock_assigned) {
		bind( _who.get_protocol(), true, 0, false );
	}

	if (_state != sock_bound) return FALSE;

	if (_timeout < CONNECT_TIMEOUT) {
			// NOTE: if _timeout == 0 (no connect() timeout), we still
			// have a non-zero retry timeout, so we will not keep
			// retrying indefinitely
		connect_state.retry_timeout_interval = CONNECT_TIMEOUT;
	} else {
		connect_state.retry_timeout_interval = _timeout;
	}

	// Used by HAD
	// if doNotEnforceMinimalCONNECT_TIMEOUT() was previously called
	// than we don't enforce a minimal amount of CONNECT_TIMEOUT seconds
	// for connect_state.retry_timeout_interval
	if(ignore_connect_timeout == TRUE){
		connect_state.retry_timeout_interval = _timeout;
	}

	connect_state.first_try_start_time = time(NULL);
	connect_state.retry_timeout_time = time(NULL) + connect_state.retry_timeout_interval;
	connect_state.this_try_timeout_time = time(NULL)+_timeout;
	if(_timeout == 0) {
			// Do not timeout on calls to connect()
			// For non-blocking connect, do not timeout waiting for
			// connection to complete (e.g. DaemonCore select() loop
			// will not time out on this attempt).
		connect_state.this_try_timeout_time = 0;
	}
	connect_state.connect_failed = false;
	connect_state.failed_once = false;
	connect_state.connect_refused = false;
	connect_state.non_blocking_flag = non_blocking_flag;
	if ( connect_state.host ) free( connect_state.host );
	connect_state.host = strdup(host);
	connect_state.port = port;
	connect_state.old_timeout_value = _timeout;
	setConnectFailureReason(NULL);

	return do_connect_finish();
}

int
Sock::do_connect_finish()
{
		// NOTE: in all cases where we exit this function with
		// CEDAR_EWOULDBLOCK, we _must_ be in a state for which
		// is_connect_pending() is true.  In all other cases,
		// is_connect_pending() must be false when we return.

	while (1) {
			// There are three possible states we may be in at this point:
			// sock_bound                 - attempt to connect
			// sock_connect_pending       - connect attempt has finished
			//                              see if it succeeded or not
			// sock_connect_pending_retry - done waiting; now try again

		if( _state == sock_connect_pending_retry ) {
			_state = sock_bound;
		}

		if( _state == sock_bound ) {
			if ( do_connect_tryit() ) {
				return TRUE;
			}

			if( !connect_state.connect_failed ) {
				_state = sock_connect_pending;
			}

			if ( connect_state.non_blocking_flag &&
			     _state == sock_connect_pending )
			{
					// We expect to be called back later (e.g. by DaemonCore)
					// when the connection attempt succeeds/fails/times out

				if( IsDebugLevel( D_NETWORK ) ) {
					dprintf( D_NETWORK,
					         "non-blocking CONNECT started fd=%d dst=%s\n",
					         _sock, get_sinful_peer() );
				}
				return CEDAR_EWOULDBLOCK; 
			}
		}

			// Note, if timeout is 0, do_connect_tryit() is either
			// going to block until connect succeeds, or it will fail
			// miserably and we will no longer be in
			// sock_connect_pending state.  In all other cases, we check
			// the status of the pending connection attempt using
			// select() below.

		while ( _state == sock_connect_pending ) {
			Selector		selector;
			int				timeleft = connect_state.this_try_timeout_time - time(NULL);
			if( connect_state.non_blocking_flag ) {
				timeleft = 0;
			}
			else if( timeleft < 0 ) {
				timeleft = 0;
			}
			else if( timeleft > _timeout ) {
					// clock must have shifted
				timeleft = _timeout;
			}
			selector.reset();
			selector.set_timeout( timeleft );
			selector.add_fd( _sock, Selector::IO_WRITE );
			selector.add_fd( _sock, Selector::IO_EXCEPT );

			selector.execute();

			if( selector.timed_out() ) {
				if( !connect_state.non_blocking_flag ) {
					cancel_connect();
				}
				break; // select timed out
			}
			if( selector.signalled() ) {
				continue;
			}
			if( selector.failed() ) {
#if defined(WIN32)
				setConnectFailureErrno(WSAGetLastError(),"select");
#else
				setConnectFailureErrno(errno,"select");
#endif
				connect_state.connect_failed = true;
				connect_state.connect_refused = true; // better give up
				cancel_connect();
				break;
			}

				// Always call test_connection() first, because that
				// is the preferred way to test for errors, since it
				// reports an errno.

			if( !test_connection() ) {
					// failure reason is set by test_connection()
				_state = sock_bound;
				connect_state.connect_failed = true;
				cancel_connect();
				break; // done with select() loop
			}
			else if( selector.fd_ready(_sock,Selector::IO_EXCEPT) ) {
					// In some cases, test_connection() lies, so we
					// have to rely on select() to detect the problem.
				_state = sock_bound;
				connect_state.connect_failed = true;
				setConnectFailureReason("select() detected failure");
				cancel_connect();
				break; // done with select() loop
			}
			else {
				if ( connect_state.old_timeout_value != _timeout ) {
						// Restore old timeout
					timeout_no_timeout_multiplier(connect_state.old_timeout_value);			
				}
				return enter_connected_state();
			}
		}

		bool timed_out = connect_state.retry_timeout_time &&
		                 time(NULL) >= connect_state.retry_timeout_time;

		if( timed_out || connect_state.connect_refused) {
			if(_state != sock_bound) {
				cancel_connect();
			}
				// Always report failure, since this was the final attempt
			reportConnectionFailure(timed_out);
			return FALSE;
		}

		if( connect_state.connect_failed ) {
				// Report first failed attempt.
			if(!connect_state.failed_once) {
				connect_state.failed_once = true;

				reportConnectionFailure(timed_out);
			}
		}

		if( connect_state.non_blocking_flag &&
		    _state == sock_connect_pending )
		{
				// select() must have timed out, but the connection
				// attempt has not timed out, or we wouldn't get here,
				// so just keep waiting.
			return CEDAR_EWOULDBLOCK;
		}

		if( connect_state.non_blocking_flag ) {
				// To prevent a retry busy loop, set a retry timeout
				// of one second and return.  We will be called again
				// when this timeout expires (e.g. by DaemonCore)
			if(_state != sock_bound) {
				cancel_connect();
			}
			_state = sock_connect_pending_retry;
			connect_state.retry_wait_timeout_time = time(NULL)+1;

			if( IsDebugLevel( D_NETWORK ) ) {
				dprintf(D_NETWORK,
				        "non-blocking CONNECT  waiting for next "
				        "attempt fd=%d dst=%s\n",
				         _sock, get_sinful_peer() );
			}

			return CEDAR_EWOULDBLOCK;
		}

			// prevent busy loop in blocking-connect retries
		sleep(1);
	}

		// We _never_ get here
	EXCEPT("Impossible: Sock::do_connect_finish() broke out of while(1)");
	return FALSE;
}

bool
Sock::enter_connected_state(char const *op)
{
	_state = sock_connect;
	if( IsDebugLevel( D_NETWORK ) ) {
		dprintf( D_NETWORK, "%s bound to %s fd=%d peer=%s\n",
				 op, get_sinful(), _sock, get_sinful_peer() );
	}
		// if we are connecting to a shared port, send the id of
		// the daemon we want to be routed to
	if( !sendTargetSharedPortID() ) {
		connect_state.connect_refused = true;
		setConnectFailureReason("Failed to send shared port id.");
		return false;
	}
	return true;
}

void
Sock::setConnectFailureReason(char const *reason)
{
	if(connect_state.connect_failure_reason) {
		free(connect_state.connect_failure_reason);
		connect_state.connect_failure_reason = NULL;
	}
	if(reason) {
		connect_state.connect_failure_reason = strdup(reason);
	}
}

void
Sock::reportConnectionFailure(bool timed_out)
{
	char const *reason = connect_state.connect_failure_reason;
	char timeout_reason_buf[100];
	if((!reason || !*reason) && timed_out) {
		sprintf(timeout_reason_buf,
		        "timed out after %d seconds",
		        connect_state.retry_timeout_interval);
		reason = timeout_reason_buf;
	}
	if(!reason) {
		reason = "";
	}

	char will_keep_trying[100];
	will_keep_trying[0] = '\0';
	if(!connect_state.connect_refused && !timed_out) {
		snprintf(will_keep_trying, sizeof(will_keep_trying),
		        "  Will keep trying for %ld total seconds (%ld to go).\n",
		        (long)connect_state.retry_timeout_interval,
				(long)(connect_state.retry_timeout_time - time(NULL)));
	}

	char const *hostname = connect_state.host;
	if(!hostname) {
		hostname = "";
	}
	if(hostname[0] == '<') {
			// Suppress hostname if it is just a sinful string, because
			// the sinful address is explicitly printed as well.
		hostname = "";
	}
	dprintf( D_ALWAYS, 
	         "attempt to connect to %s%s%s failed%s%s.%s\n",
	         hostname,
			 hostname[0] ? " " : "",
	         get_sinful_peer(),
			 reason[0] ? ": " : "",
	         reason,
	         will_keep_trying);
}

void
Sock::setConnectFailureErrno(int error,char const *syscall)
{
#if defined(WIN32)
	char errmsg[150];
	char const *errdesc = "";
	if(error == WSAECONNREFUSED) {
		connect_state.connect_refused = true;
		errdesc = " connection refused";
	}
	else if(error == WSAEHOSTDOWN) {
		connect_state.connect_refused = true;
		errdesc = " host down";
	}
	else if(error == WSAEHOSTUNREACH) {
		connect_state.connect_refused = true;
		errdesc = " no route to host";
	}
	snprintf( errmsg, sizeof(errmsg), "%.15s errno = %d%.30s",
	         syscall,
	         error,
	         errdesc );
	setConnectFailureReason( errmsg );
#else
	char errmsg[150];
	if(error == ECONNREFUSED || error == EHOSTDOWN || error == EHOSTUNREACH) {
		connect_state.connect_refused = true;
	}
	snprintf( errmsg, sizeof(errmsg), "%.80s (%.15s errno = %d)",
	         strerror(error),
	         syscall,
	         error );
	setConnectFailureReason( errmsg );
#endif
}

bool Sock::do_connect_tryit()
{
		// See this function in the class definition for important notes
		// about the return states of this function.

	connect_state.connect_failed = false;
	connect_state.connect_refused = false;

		// If non-blocking, we must be certain the code in the
		// timeout() method which sets up the socket to be
		// non-blocking with the OS has happened, even if _timeout is
		// 0.  The timeout value we specify in this case is
		// irrelevant, as long as it is non-zero, because the
		// real timeout is enforced by connect_timeout_time(),
		// which is called by whoever is in charge of calling
		// connect_finish() (e.g. DaemonCore).

	if ( connect_state.non_blocking_flag ) {
		if ( timeout(1) < 0 ) {
				// failed to set socket to non-blocking
			connect_state.connect_refused = true; // better give up
			setConnectFailureReason("Failed to set timeout.");
			return false;
		}
	}


	if (condor_connect(_sock, _who) == 0) {
		if ( connect_state.non_blocking_flag ) {
			// Pretend that we haven't connected yet so that there is
			// only one code path for all non-blocking connects.
			// Otherwise, blindly calling DaemonCore::Register_Socket()
			// after initiating a non-blocking connect will fail if
			// connect() happens to complete immediately.  Why does
			// that fail?  Because DaemonCore will see that the socket
			// is in a connected state and will therefore select() on
			// reads instead of writes.

			return false;
		}

		return enter_connected_state();
	}

#if defined(WIN32)
	int lasterr = WSAGetLastError();
	if (lasterr != WSAEINPROGRESS && lasterr != WSAEWOULDBLOCK) {
		connect_state.connect_failed = true;
		setConnectFailureErrno(lasterr,"connect");

		cancel_connect();
	}
#else

		// errno can only be EINPROGRESS if timeout is > 0.
		// -Derek, Todd, Pete K. 1/19/01
	if (errno != EINPROGRESS) {
		connect_state.connect_failed = true;
		setConnectFailureErrno(errno,"connect");

			// Force close and re-creation of underlying socket.
			// See cancel_connect() for details on why.

		cancel_connect();
	}
#endif /* end of unix code */

	return false;
}

void
Sock::cancel_connect()
{
		// In some cases, we may be cancelling a non-blocking connect
		// attempt that has timed out.  In others, we may be cleaning
		// up after a failed connect attempt.  Even in the latter case
		// we need to close the underlying socket and re-create
		// it.  Why?  Because v2.2.14 of the Linux Kernel, which is 
		// used in RedHat 4.2, has a bug which will cause the machine
		// to lock up if you do repeated calls to connect() on the same
		// socket after a call to connect has failed.  The workaround
		// is if the connect() fails, close the socket.  We do this
		// procedure on all Unix platforms because we have noticed
		// strange behavior on Solaris as well when we re-use a 
		// socket after a failed connect.  -Todd 8/00
		
		// now close the underlying socket.  do not call Sock::close()
		// here, because we do not want all the CEDAR socket state
		// (like the _who data member) cleared.
	::closesocket(_sock);
	_sock = INVALID_SOCKET;
	_state = sock_virgin;
		
		// now create a new socket
	if (assignInvalidSocket() == FALSE) {
		dprintf(D_ALWAYS,
			"assign() failed after a failed connect!\n");
		connect_state.connect_refused = true; // better give up
		return;
	}

	// finally, bind the socket
	/* TRUE means this is an outgoing connection */
	if( ! bind( _who.get_protocol(), true, 0, false ) ) {
		connect_state.connect_refused = true; // better give up
	}

	if ( connect_state.old_timeout_value != _timeout ) {
			// Restore old timeout
		timeout_no_timeout_multiplier(connect_state.old_timeout_value);
	}
}

time_t Sock::connect_timeout_time()
{
		// This is called by DaemonCore or whoever is in charge of
		// calling connect_retry() when the connection attempt times
		// out or is ready to retry.

	if( _state == sock_connect_pending_retry ) {
		return connect_state.retry_wait_timeout_time;
	}
		// we are not waiting to retry, so return the connect() timeout time
	return connect_state.this_try_timeout_time;
}

time_t
Sock::get_deadline()
{
	time_t deadline = Stream::get_deadline();
	if( is_connect_pending() ) {
		time_t connect_deadline = connect_timeout_time();
		if( connect_deadline && !is_reverse_connect_pending() ) {
			if( deadline && deadline < connect_deadline ) {
				return deadline;
			}
			return connect_deadline;
		}
	}
	return deadline;
}

// Added for the HA Daemon
void Sock::doNotEnforceMinimalCONNECT_TIMEOUT()
{
	ignore_connect_timeout = TRUE;
}

bool Sock::test_connection()
{
    // Since a better way to check if a nonblocking connection has
    // succeed or not is to use getsockopt, I changed this routine
    // that way. --Sonny 7/16/2003

	int error;
    SOCKET_LENGTH_TYPE len = sizeof(error);
    if (::getsockopt(_sock, SOL_SOCKET, SO_ERROR, (char*)&error, (socklen_t*)&len) < 0) {
		connect_state.connect_failed = true;
#if defined(WIN32)
		setConnectFailureErrno(WSAGetLastError(),"getsockopt");
#else
		setConnectFailureErrno(errno,"getsockopt");
#endif
        dprintf(D_NETWORK, "Sock::test_connection - getsockopt failed\n");
        return false;
    }
    // return result
    if (error) {
		connect_state.connect_failed = true;
		setConnectFailureErrno(error,"connect");
        return false;
    } else {
        return true;
    }
}

int Sock::close()
{
	if( _state == sock_reverse_connect_pending ) {
		cancel_reverse_connect();
	}

	if (_state == sock_virgin) return FALSE;

	if (IsDebugLevel(D_NETWORK) && _sock != INVALID_SOCKET) {
		dprintf( D_NETWORK, "CLOSE %s %s fd=%d\n",
						type() == Stream::reli_sock ? "TCP" : "UDP",
						sock_to_string(_sock), _sock );
	}

	if ( _sock != INVALID_SOCKET ) {
		if (::closesocket(_sock) < 0) {
			dprintf( D_NETWORK, "CLOSE FAILED %s %s fd=%d\n",
						type() == Stream::reli_sock ? "TCP" : "UDP",
						sock_to_string(_sock), _sock );
			return FALSE;
		}
	}

	_sock = INVALID_SOCKET;
	_state = sock_virgin;
    if (connect_state.host) {
        free(connect_state.host);
    }
	connect_state.host = NULL;
	_who.clear();
    addr_changed();

	// we need to reset the crypto keys
	set_MD_mode(MD_OFF);
	set_crypto_key(false, NULL);

	// we also need to reset the FQU
	setFullyQualifiedUser(NULL);
	setTriedAuthentication(false);

	return TRUE;
}


#if !defined(WIN32)
#define ioctlsocket ioctl
#endif

int
Sock::bytes_available_to_read()
{
	/*	Does this platform have FIONREAD? 
		I think every platform support this, at least for network sockets.
		So for now, just fail the build if it looks bad.
		If the build does ever happen to fail here,
		we should improve this code to use autoconf to detect if FIONREAD 
		is available, and if it is not, implement this method by doing a non-blocking
		MSG_PEEK recv() call.  
	*/
#ifndef FIONREAD
#error FIONREAD is not defined!  Fix me by seeing code comment.
#endif
	if(_state == sock_virgin) return -1;

	if ( (_state != sock_assigned) &&  
				(_state != sock_connect) &&
				(_state != sock_bound) )  {
		return -1;
	}

		/* sigh.  on win32, FIONREAD wants an ulong*, and on Unix an int*. */
#ifdef WIN32
	unsigned long num_bytes;
#else
	int num_bytes;
#endif

	if (ioctlsocket(_sock, FIONREAD, &num_bytes) < 0) {
			return -1;
	}

		/* Make certain our cast is safe to do */
	if ( num_bytes > INT_MAX ) {
		return -1;
	}
	
	int ret_val = (int) num_bytes;	// explicit cast to prevent warnings

	return ret_val;
}

	// NOTE NOTE: this returns true in the same cases the select() syscall
	// would return true.  This includes BOTH when a message is ready (such
	// as a complete CEDAR message - if there's just an incomplete message,
	// calling this will consume any bytes available on the socket) AND
	// when the reli sock has been closed.  Take note that at least the CCB
	// depends on this returning true when the reli sock is closed.
bool
Sock::readReady() {
	Selector selector;

	if ( (_state != sock_assigned) &&  
		 (_state != sock_connect) &&
		 (_state != sock_bound) )  {
		return false;
	}

	if( msgReady() ) {
		return true;
	}

	if (type() == Stream::safe_sock)
	{
		selector.add_fd( _sock, Selector::IO_READ );
		selector.set_timeout( 0 );
		selector.execute();

		return selector.has_ready();
	}
	else if (type() == Stream::reli_sock)
	{
		ReliSock *relisock = static_cast<ReliSock*>(this);
		return relisock->is_closed();
	}
	return false;
}

int
Sock::get_timeout_raw()
{
	return _timeout;
}

/* NOTE: on timeout() we return the previous timeout value, or a -1 on an error.
 * Once more: we do _not_ return FALSE on Error like most other CEDAR functions;
 * we return a -1 !! 
 */
int
Sock::timeout_no_timeout_multiplier(int sec)
{
	int t = _timeout;

	_timeout = sec;

	if (_state == sock_virgin) {
		// Rather than forcing creation of the socket here, we just
		// return success.  All paths that create the socket also
		// set the timeout.
		return t;
	}
	if ( (_state != sock_assigned) &&  
				(_state != sock_connect) &&
				(_state != sock_bound) )  {
		return -1;
	}

	if (_timeout == 0) {
		// Put socket into blocking mode
#ifdef WIN32
		unsigned long mode = 0;	// reset blocking mode
		if (ioctlsocket(_sock, FIONBIO, &mode) < 0)
			return -1;
#else
		int fcntl_flags;
		if ( (fcntl_flags=fcntl(_sock, F_GETFL)) < 0 )
			return -1;
			// reset blocking mode
		if ( ((fcntl_flags & O_NONBLOCK) == O_NONBLOCK) && fcntl(_sock,F_SETFL,fcntl_flags & ~O_NONBLOCK) == -1 )
			return -1;
#endif
	} else {
		// Put socket into non-blocking mode.
		// However, we never want to put a UDP socket into non-blocking mode.		
		if ( type() != safe_sock ) {	// only if socket is not UDP...
#ifdef WIN32
			unsigned long mode = 1;	// nonblocking mode
			if (ioctlsocket(_sock, FIONBIO, &mode) < 0)
				return -1;
#else
			int fcntl_flags;
			if ( (fcntl_flags=fcntl(_sock, F_GETFL)) < 0 )
				return -1;
				// set nonblocking mode
			if ( ((fcntl_flags & O_NONBLOCK) == 0) && fcntl(_sock,F_SETFL,fcntl_flags | O_NONBLOCK) == -1 )
				return -1;
#endif
		}
	}

	return t;
}

int
Sock::timeout(int sec)
{
	bool adjusted = false;
	if ((timeout_multiplier > 0) && !ignore_timeout_multiplier) {
		sec *= timeout_multiplier;
		adjusted = true;
	}

	int t = timeout_no_timeout_multiplier( sec );

		// Adjust return value so caller can call timeout() with that value
		// to restore timeout to what it used to be.
	if( (t > 0) && adjusted ) {
		t /= timeout_multiplier;
		if( t == 0 ) {
				// Just in case t is not a multiple of timeout multiplier,
				// make sure it does not get adjusted to the special value 0.
			t = 1;
		}
	}

	return t;
}

char * Sock::serializeCryptoInfo() const
{
    const unsigned char * kserial = NULL;
    int len = 0;

    if (crypto_) {
        kserial = get_crypto_key().getKeyData();
        len = get_crypto_key().getKeyLength();
    }

	// here we want to save our state into a buffer
	char * outbuf = NULL;
    if (len > 0) {
        int buflen = len*2+32;
        outbuf = new char[buflen];
        sprintf(outbuf,"%d*%d*%d*", len*2, (int)get_crypto_key().getProtocol(),
				(int)get_encryption());

        // Hex encode the binary key
        char * ptr = outbuf + strlen(outbuf);
        for (int i=0; i < len; i++, kserial++, ptr+=2) {
            sprintf(ptr, "%02X", *kserial);
        }
    }
    else {
        outbuf = new char[2];
        memset(outbuf, 0, 2);
        sprintf(outbuf,"%d",0);
    }
	return( outbuf );
}

char * Sock::serializeMdInfo() const
{
    const unsigned char * kmd = NULL;
    int len = 0;

    if (isOutgoing_MD5_on()) {
        kmd = get_md_key().getKeyData();
        len = get_md_key().getKeyLength();
    }

	// here we want to save our state into a buffer
	char * outbuf = NULL;
    if (len > 0) {
        int buflen = len*2+32;
        outbuf = new char[buflen];
        sprintf(outbuf,"%d*", len*2);

        // Hex encode the binary key
        char * ptr = outbuf + strlen(outbuf);
        for (int i=0; i < len; i++, kmd++, ptr+=2) {
            sprintf(ptr, "%02X", *kmd);
        }
    }
    else {
        outbuf = new char[2];
        memset(outbuf, 0, 2);
        sprintf(outbuf,"%d",0);
    }
	return( outbuf );
}

char * Sock::serializeCryptoInfo(char * buf)
{
	unsigned char * kserial = NULL;
    char * ptmp = buf;
    int    len = 0, encoded_len = 0;
    int protocol = CONDOR_NO_PROTOCOL;

    // kserial may be a problem since reli_sock also has stuff after
    // it. As a result, kserial may contains not just the key, but
    // other junk from reli_sock as well. Hence the code below. Hao
    ASSERT(ptmp);

    int citems = sscanf(ptmp, "%d*", &encoded_len);
    if ( citems == 1 && encoded_len > 0 ) {
        len = encoded_len/2;
        kserial = (unsigned char *) malloc(len);
        ASSERT ( kserial )

        // skip the *
        ptmp = strchr(ptmp, '*');
        ASSERT( ptmp );
        ptmp++;

        // Reading protocol
        citems = sscanf(ptmp, "%d*", &protocol);
        ptmp = strchr(ptmp, '*');
        ASSERT( ptmp && citems == 1 );
        ptmp++;

        // read the encryption mode
        int encryption_mode = 0;
        citems = sscanf(ptmp, "%d*", &encryption_mode);
        ptmp = strchr(ptmp, '*');
        ASSERT( ptmp && citems == 1 );
        ptmp++;

        // Now, convert from Hex back to binary
        unsigned char * ptr = kserial;
        unsigned int hex;
        for(int i = 0; i < len; i++) {
            citems = sscanf(ptmp, "%2X", &hex);
			if (citems != 1) break;
            *ptr = (unsigned char)hex;
			ptmp += 2;  // since we just consumed 2 bytes of hex
			ptr++;      // since we just stored a single byte of binary
        }        

        // Initialize crypto info
        KeyInfo k((unsigned char *)kserial, len, (Protocol)protocol);
        set_crypto_key(encryption_mode==1, &k, 0);
        free(kserial);
		ASSERT( *ptmp == '*' );
        // Now, skip over this one
        ptmp++;
    }
    else {
		ptmp = strchr(ptmp, '*');
		ASSERT( ptmp );
		ptmp++;
    }
	return ptmp;
}

char * Sock::serializeMdInfo(char * buf)
{
	unsigned char * kmd = NULL;
    char * ptmp = buf;
    int    len = 0, encoded_len = 0;

    // kmd may be a problem since reli_sock also has stuff after
    // it. As a result, kmd may contains not just the key, but
    // other junk from reli_sock as well. Hence the code below. Hao
    ASSERT(ptmp);

    int citems = sscanf(ptmp, "%d*", &encoded_len);
    if ( 1 == citems && encoded_len > 0 ) {
        len = encoded_len/2;
        kmd = (unsigned char *) malloc(len);
        ASSERT( kmd );

        // skip the *
        ptmp = strchr(ptmp, '*');
        ASSERT( ptmp );
        ptmp++;

        // Now, convert from Hex back to binary
        unsigned char * ptr = kmd;
        unsigned int hex;
        for(int i = 0; i < len; i++) {
            citems = sscanf(ptmp, "%2X", &hex);
            if (citems != 1) break;
            *ptr = (unsigned char)hex;
			ptmp += 2;  // since we just consumed 2 bytes of hex
			ptr++;      // since we just stored a single byte of binary
        }        

        // Initialize crypto info
        KeyInfo k((unsigned char *)kmd, len);
        set_MD_mode(MD_ALWAYS_ON, &k, 0);
        free(kmd);
		ASSERT( *ptmp == '*' );
        // Now, skip over this one
        ptmp++;
    }
    else {
		ptmp = strchr(ptmp, '*');
		ASSERT( ptmp );
		ptmp++;
    }
	return ptmp;
}

char * Sock::serialize() const
{
	// here we want to save our state into a buffer
	size_t fqu_len = _fqu ? strlen(_fqu) : 0;

	size_t verstring_len = 0;
	char * verstring = NULL;
	CondorVersionInfo const *peer_version = get_peer_version();
	if( peer_version ) {
		verstring = peer_version->get_version_string();
		if( verstring ) {
			verstring_len = strlen(verstring);
				// daemoncore does not like spaces in our serialized string
			char *s;
			while( (s=strchr(verstring,' ')) ) {
				*s = '_';
			}
		}
	}

	char * outbuf = new char[500];
    if (outbuf) {
        memset(outbuf, 0, 500);
        sprintf(outbuf,"%u*%d*%d*%d*%lu*%lu*%s*%s*",_sock,_state,_timeout,triedAuthentication(),(unsigned long)fqu_len,(unsigned long)verstring_len,_fqu ? _fqu : "",verstring ? verstring : "");
    }
    else {
        dprintf(D_ALWAYS, "Out of memory!\n");
    }
	free( verstring );
	return( outbuf );
}

void
Sock::close_serialized_socket(char const *buf)
{
		// grab the fd from the serialized string and close it
	SOCKET passed_sock;
	int i;
	i = sscanf(buf,"%u*",&passed_sock);
	ASSERT( i == 1 );
	::close(passed_sock);
}

char * Sock::serialize(char *buf)
{
	int i;
	SOCKET passed_sock;
	size_t fqulen = 0;
	size_t verstring_len = 0;
	int pos;
	int tried_authentication = 0;

	ASSERT(buf);

	// here we want to restore our state from the incoming buffer
	i = sscanf(buf,"%u*%d*%d*%d*%lu*%lu*%n",&passed_sock,(int*)&_state,&_timeout,&tried_authentication,(unsigned long *)&fqulen,(unsigned long *)&verstring_len,&pos);
	if (i!=6) {
		EXCEPT("Failed to parse serialized socket information (%d,%d): '%s'",i,pos,buf);
	}
	buf += pos;

	setTriedAuthentication(tried_authentication);

	char *fqubuf = (char *)malloc(fqulen+1);
	ASSERT(fqubuf);
	memset(fqubuf,0,fqulen+1);
	strncpy(fqubuf,buf,fqulen);
	setFullyQualifiedUser(fqubuf);
	free(fqubuf);
	buf += fqulen;
	if( *buf != '*' ) {
		EXCEPT("Failed to parse serialized socket fqu (%lu): '%s'",(unsigned long)fqulen,buf);
	}
	buf++;

	char *verstring = (char *)malloc(verstring_len+1);
	ASSERT(verstring);
	memset(verstring,0,verstring_len+1);
	strncpy(verstring,buf,verstring_len);
	verstring[verstring_len] = 0;
	if( verstring_len ) {
			// daemoncore does not like spaces in our serialized string
		char *s;
		while( (s=strchr(verstring,'_')) ) {
			*s = ' ';
		}
		CondorVersionInfo peer_version(verstring);
		set_peer_version( &peer_version );
	}
	free( verstring );
	buf += verstring_len;
	if( *buf != '*' ) {
		EXCEPT("Failed to parse serialized peer version string (%lu): '%s'",(unsigned long)verstring_len,buf);
	}
	buf++;

	// replace _sock with the one from the buffer _only_ if _sock
	// is currently invalid.  if it is not invalid, it has already
	// been initialized (probably via the Sock copy constructor) and
	// therefore we should _not mess with it_.
	// On unix, if the inherited fd is larger than our fd limit, then
	// dup() it to a lower fd. Otherwise, our Selector class won't
	// handle it. This can happen if our parent has a larger fd limit
	// than us.
	if ( _sock == INVALID_SOCKET ) {
#if !defined(WIN32)
		if ( passed_sock < Selector::fd_select_size() ) {
			_sock = passed_sock;
		} else {
			_sock = dup( passed_sock );
			if ( _sock < 0 ) {
				EXCEPT( "Sock::serialize(): Dup'ing of high fd %d failed, "
						"errno=%d (%s)", passed_sock, errno,
						strerror( errno ) );
			} else if ( _sock >= Selector::fd_select_size() ) {
				EXCEPT( "Sock::serialize(): Dup'ing of high fd %d resulted "
						"in new high fd %d", passed_sock, _sock );
			}
			::close( passed_sock );
		}
#else
		_sock = passed_sock;
#endif
	}

	// call the timeout method to make certain socket state set via
	// setsockopt() and/or ioctl() is restored.
	timeout_no_timeout_multiplier(_timeout);

	return buf;
}

void
Sock::addr_changed()
{
    // these are all regenerated whenever they are needed, so when
    // either the peer's address or our address change, zap them all
    _my_ip_buf[0] = '\0';
    _peer_ip_buf[0] = '\0';
    _sinful_self_buf.clear();
    _sinful_public_buf.clear();
    _sinful_peer_buf[0] = '\0';
}

condor_sockaddr
Sock::peer_addr()
{
	return _who;
}


int
Sock::peer_port()
{
		//return (int) ntohs( _who.sin_port );
	return (int)(_who.get_port());
}


// [OBSOLETE]
/*
unsigned int
Sock::peer_ip_int()
{
	return (unsigned int) ntohl( _who.sin_addr.s_addr );
}
*/


const char *
Sock::peer_ip_str()
{
	if (!_peer_ip_buf[0]) {
		MyString peer_ip = _who.to_ip_string();
		strcpy(_peer_ip_buf, peer_ip.Value());
	}
	return _peer_ip_buf;
		/*
    if( _peer_ip_buf[0] ) {
        return _peer_ip_buf;
    }
    strncpy( _peer_ip_buf, inet_ntoa(_who.sin_addr), IP_STRING_BUF_SIZE );
    _peer_ip_buf[IP_STRING_BUF_SIZE-1] = '\0';
	return _peer_ip_buf;
		*/
}

// is peer a local interface, aka did this connection originate from a local process?
// return true if peer address corresponds to an interface local to this machine,
// or false if not or if an error.
bool 
Sock::peer_is_local()
{
		// peer_is_local is called rarely and by few call sites.
		// making hashtable for both ipv4 and ipv6 addresses does seem to
		// be worth implementation.

	if (!peer_addr().is_valid())
		return false;

	bool result;
	condor_sockaddr addr = peer_addr();
		// ... but use any old ephemeral port.
	addr.set_port(0);
	int sock = ::socket(addr.get_aftype(), SOCK_DGRAM, IPPROTO_UDP);
		// invoke OS bind, not cedar bind - cedar bind does not allow us
		// to specify the local address.
	if (condor_bind(sock, addr) < 0) {
		// failed to bind.  assume we failed  because the peer address is
		// not local.
		result = false;
	} else {
		// bind worked, assume address has a local interface.
		result = true;
	}
	// must not forget to close the socket we just created!
	::closesocket(sock);
	return result;
	
		/*

	// Keep a static cache of results, since determining if the peer is local
	// is somewhat expensive. Flush the cache every 20 min to deal w/
	// interfaces on the machine being activated/deactivated during runtime.
	static HashTable<int,bool>* isLocalTable = NULL;
	static time_t cache_ttl = 0;
	
	bool result;
	int peer_int = peer_ip_int();

	// if there is no peer, bail out now.
	if ( peer_int == 0 ) {
		return false;
	}

	// allocate hashtable dynamically first time we are called, so
	// we don't bloat private address space for daemons that never
	// invoke this method.
	if ( !isLocalTable ) {
		isLocalTable = new HashTable<int,bool>(hashFuncInt);
	}

	// check the time to live (ttl) on our cached data
	time_t now = time(NULL);
	if ( now >= cache_ttl ) {
		// ttl has expired; flush the cache and reset ttl
		isLocalTable->clear();
		cache_ttl = now + (20 * 60);	// push ttl 20 min into the future
	}

	// see if our cache already has the answer
	if (isLocalTable->lookup(peer_int,result) == 0) {
		// found the answer is in our cache table, just return what we found.
		return result;
	} 

	// if we made it here, we don't have a cached answer, so 
	// we run an experiment to see if the peer address relates
	// to one of our interfaces.  the experiment is simply try 
	// and bind a socket to the peer address on an ephemeral port - 
	// if it works, we must have a local interface w/ that address,
	// if it fails, assume we don't. 
	// note: this algorithm may be imperfect if the host is serving
	// as a NAT gateway.

	int sock = ::socket(AF_INET, SOCK_DGRAM, IPPROTO_UDP);
    if ( sock < 0 ) {
		dprintf(D_ALWAYS,"Sock::peer_is_local(): ERROR failed to create socket\n");
        return false;
    }
		// Bind to the *same address* as our peer ....
		//struct sockaddr_in mySockAddr = *( peer_addr() );
	sockaddr_in mySockAddr = peer_addr().to_sin();
		// ... but use any old ephemeral port.
    mySockAddr.sin_port = htons( 0 );
		// invoke OS bind, not cedar bind - cedar bind does not allow us
		// to specify the local address.
	if ( ::bind(sock, (SOCKET_ADDR_CONST_BIND SOCKET_ADDR_TYPE) &mySockAddr, 
		        sizeof(mySockAddr)) < 0 ) 
	{
		// failed to bind.  assume we failed  because the peer address is
		// not local.
		result = false;        
	} else {
		// bind worked, assume address has a local interface.
		result = true;
	}
	// must not forget to close the socket we just created!
	::closesocket(sock);
	
	// Stash our result in the cache.
	isLocalTable->insert(peer_int,result);

	// return the result to the caller
	return result;
		*/
}

condor_sockaddr
Sock::my_addr() 
{
	condor_sockaddr addr;
	condor_getsockname_ex(_sock, addr);
	return addr;
}

condor_sockaddr
Sock::my_addr_wildcard_okay() 
{
	condor_sockaddr addr;
	condor_getsockname(_sock, addr);
	return addr;
}

const char *
Sock::my_ip_str()
{
	if (!_my_ip_buf[0]) {
		MyString ip_str = my_addr().to_ip_string();
		strcpy(_my_ip_buf, ip_str.Value());
	}
	return _my_ip_buf;
}

char const *
Sock::get_sinful()
{
    if( _sinful_self_buf.empty() ) {
		condor_sockaddr addr;
		int ret = condor_getsockname_ex(_sock, addr);
		if (ret == 0) {
			_sinful_self_buf = addr.to_sinful();

			std::string alias;
			if( param(alias,"HOST_ALIAS") ) {
				Sinful s(_sinful_self_buf.c_str());
				s.setAlias(alias.c_str());
				_sinful_self_buf = s.getSinful();
			}

		}
	}
	return _sinful_self_buf.c_str();
}

char *
Sock::get_sinful_peer()
{       
	if ( !_sinful_peer_buf[0] ) {
		MyString sinful_peer = _who.to_sinful();
		strcpy(_sinful_peer_buf, sinful_peer.Value());
	}
	return _sinful_peer_buf;
}

char const *
Sock::default_peer_description()
{
	char const *retval = get_sinful_peer();
	if( !retval ) {
		return "(unconnected socket)";
	}
	return retval;
}

int
Sock::get_port()
{
	condor_sockaddr addr;
	if (condor_getsockname(_sock, addr) < 0)
		return -1;
	return addr.get_port();
}

#if !defined(WIN32)

/*
These arrays form the asynchronous handler table.  The number of entries is stored in "table_size".  Each entry in "handler_table" points to the asynchronous handler registered for each fd.  Each entry in "stream_table" gives the Stream object associated with each fd.  When a SIGIO comes in, we will consult this table to find the correct handler.
*/

static CedarHandler ** handler_table  = 0;
static Stream ** stream_table = 0;
static int table_size = 0;

/*
This function is invoked whenever a SIGIO arrives.  When this happens, we don't even know what fd is begging for attention, so we must use select() (or poll()) to figure this out.  With the fd in hand, we can look up the appropriate Stream and Handler in the table above.  Each Stream that is active will have its handler invoked.
*/

static void async_handler( int )
{
	Selector selector;
	int i;

	selector.set_timeout( 0 );

	for( i=0; i<table_size; i++ ) {
		if( handler_table[i] ) {
			selector.add_fd( i, Selector::IO_READ );
		}
	}

	selector.execute();

	if( selector.has_ready() ) {
		for( i=0; i<table_size; i++ ) {
			if( selector.fd_ready( i, Selector::IO_READ ) ) {
				handler_table[i](stream_table[i]);
			}
		}
	}
}

/*
Set this fd up for asynchronous operation.  There are many ways of accomplishing this.  
Some systems require multiple calls, some systems only support a few of these calls, 
and some support multiple, but only require one.  
On top of that, many calls with defined constants are known to fail.  
So, we will throw all of our knives at once and ignore return values.
*/

static void make_fd_async( int fd )
{
	int bits;
	int pid = getpid();

	/* Make the owner of this fd be this process */

	#if defined(FIOSSAIOOWN)
		ioctl( fd, FIOSSAIOOWN, &pid );
	#endif

	#if defined(F_SETOWN)
		fcntl( fd, F_SETOWN, pid);
	#endif

	/* make the fd asynchronous -- signal when ready */

	#if defined(O_ASYNC)
		bits = fcntl( fd, F_GETFL, 0 );
		fcntl( fd, F_SETFL, bits | O_ASYNC );
	#endif

	#if defined(FASYNC)
		bits = fcntl( fd, F_GETFL, 0 );
		fcntl( fd, F_SETFL, bits | FASYNC );
	#endif

	#if defined(FIOASYNC) && !defined(linux)
		{
		/* In some versions of linux, FIOASYNC results in
		   _synchronous_ I/O.  Bug!  Fortunately, FASYNC
		   is defined in these cases. */
			int on = 1;
			ioctl( fd, FIOASYNC, &on );
		}
    #endif

	#if defined(FIOSSAIOSTAT)
		{
			int on = 1; 
			ioctl( fd, FIOSSAIOSTAT, &on );
		}
	#endif
}

/* change this fd back to synchronous mode */

static void  make_fd_sync( int fd )
{
	int bits;

	bits = fcntl( fd, F_GETFL, 0 );

	#if defined(O_ASYNC)
		bits = bits & ~O_ASYNC;
	#endif

	#if defined(FASYNC)
		bits = bits & ~FASYNC;
	#endif

	fcntl( fd, F_SETFL, bits );
}

/*
This function adds a new entry to the handler table and marks the fd as 
asynchronous.  If the table does not exist yet, it is allocated and the 
async_handler is installed as the handler for SIGIO.  
If "handler" is null, then async notification is disabled for that fd.
*/

static int install_async_handler( int fd, CedarHandler *handler, Stream *stream )
{
	int i;
	struct sigaction act;

	if( !handler_table ) {
		table_size = sysconf(_SC_OPEN_MAX);
		if(table_size<=0) return 0;

		handler_table = (CedarHandler **) malloc( sizeof(handler) * table_size );
		if(!handler_table) return 0;

		stream_table = (Stream **) malloc( sizeof(stream) * table_size );
		if(!stream_table) return 0;

		for( i=0; i<table_size; i++ ) {
			handler_table[i] = 0;
			stream_table[i] = 0;
		}

		act.sa_handler = async_handler;
		sigfillset(&act.sa_mask);
		act.sa_flags = 0;

		sigaction( SIGIO, &act, 0 );
	}

	handler_table[fd] = handler;
	stream_table[fd] = stream;

	if(handler) {
		make_fd_async(fd);
	} else {
		make_fd_sync(fd);
	}

	return 1;
}

/*
Install the given handler for this stream.
*/

int Sock::set_async_handler( CedarHandler *handler )
{
	return install_async_handler( _sock, handler, this );
}

#endif  /* of ifndef WIN32 for the async support */


void Sock :: setAuthenticationMethodUsed(char const *auth_method)
{
	if( _auth_method ) {
		free (_auth_method);
	}
	_auth_method = strdup(auth_method);
}

const char* Sock :: getAuthenticationMethodUsed() {
	return _auth_method;
}

void Sock :: setAuthenticationMethodsTried(char const *auth_methods)
{
	free(_auth_methods);
	_auth_methods = strdup(auth_methods);
}

const char* Sock :: getAuthenticationMethodsTried() {
	return _auth_methods;
}

void Sock :: setAuthenticatedName(char const *auth_name)
{
	free(_auth_name);
	_auth_name = strdup(auth_name);
}

const char* Sock :: getAuthenticatedName() {
	return _auth_name;
}

void Sock :: setCryptoMethodUsed(char const *crypto_method)
{
	if( _crypto_method ) {
		free (_crypto_method);
	}
	_crypto_method = strdup(crypto_method);
}

const char* Sock :: getCryptoMethodUsed() {
	return _crypto_method;
}



void Sock :: setFullyQualifiedUser(char const *fqu)
{
	if( fqu == _fqu ) { // special case
		return;
	}
	if( fqu && fqu[0] == '\0' ) {
			// treat empty string identically to NULL to avoid subtlties
		fqu = NULL;
	}
	if( _fqu ) {
		free( _fqu );
		_fqu = NULL;
	}
	if (_fqu_user_part) {
		free(_fqu_user_part);
		_fqu_user_part = NULL;
	}
	if (_fqu_domain_part) {
		free(_fqu_domain_part);
		_fqu_domain_part = NULL;
	}
	if( fqu ) {
		_fqu = strdup(fqu);
		Authentication::split_canonical_name(_fqu,&_fqu_user_part,&_fqu_domain_part);
	}
}

int Sock :: encrypt(bool)
{
	return -1;
}

int Sock :: hdr_encrypt()
{
	return -1;
}

bool Sock :: is_hdr_encrypt(){
	return FALSE;
}

int Sock :: authenticate(KeyInfo *&, const char * /* methods */, CondorError* /* errstack */, int /*timeout*/, bool /*non_blocking*/, char ** /*method_used*/)
{
	return -1;
}

int Sock :: authenticate(const char * /* methods */, CondorError* /* errstack */, int /*timeout*/, bool /*non_blocking*/)
{
	/*
	errstack->push("AUTHENTICATE", AUTHENTICATE_ERR_NOT_BUILT,
			"Failure: This version of condor was not compiled with authentication enabled");
	*/
	return -1;
}

int Sock :: authenticate_continue(CondorError* /* errstack */, bool /*non_blocking*/, char ** /*method_used*/)
{
	return -1;
}

bool Sock :: is_encrypt()
{
    return FALSE;
}


int
Sock::_bind_helper(int fd, const condor_sockaddr& addr, bool outbound, bool loopback)
{
	int rval;

	if (outbound) {} // To remove unused variable warning
	if (loopback) {} // To remove unused variable warning
		//rval = ::bind(fd, (SOCKET_ADDR_CONST_BIND SOCKET_ADDR_TYPE)addr, len);
	rval = condor_bind(fd, addr);
	return rval;
}

void
Sock::set_connect_addr(char const *addr)
{
	free( m_connect_addr );
	m_connect_addr = NULL;
	if( addr ) {
		m_connect_addr = strdup(addr);
	}
}

char const *
Sock::get_connect_addr()
{
	return m_connect_addr;
}

const char *
Sock::getFullyQualifiedUser() const {
	return _fqu ? _fqu : UNAUTHENTICATED_FQU;
}

const char *
Sock::getOwner() const {
	return _fqu_user_part ? _fqu_user_part : UNAUTHENTICATED_USER;
}

		/// Get domain portion of fqu
const char *
Sock::getDomain() const {
	return _fqu_domain_part ? _fqu_domain_part : UNMAPPED_DOMAIN;
}


bool
Sock::isMappedFQU() const
{
	if( !_fqu_domain_part ) {
		return false;
	}
	return strcmp(_fqu_domain_part,UNMAPPED_DOMAIN) != 0;
}

bool
Sock::isAuthenticated() const
{
	if( !_fqu ) {
		return false;
	}
	return strcmp(_fqu,UNAUTHENTICATED_FQU) != 0;
}

bool 
Sock::wrap(unsigned char* d_in,int l_in, 
                    unsigned char*& d_out,int& l_out)
{    
    bool coded = false;
#ifdef HAVE_EXT_OPENSSL
    if (get_encryption()) {
        coded = crypto_->encrypt(d_in, l_in, d_out, l_out);
    }
#endif
    return coded;
}

bool 
Sock::unwrap(unsigned char* d_in,int l_in,
                      unsigned char*& d_out, int& l_out)
{
    bool coded = false;
#ifdef HAVE_EXT_OPENSSL
    if (get_encryption()) {
        coded = crypto_->decrypt(d_in, l_in, d_out, l_out);
    }
#endif
    return coded;
}

void Sock::resetCrypto()
{
#ifdef HAVE_EXT_OPENSSL
  if (crypto_) {
    crypto_->resetState();
  }
#endif
}

bool 
Sock::initialize_crypto(KeyInfo * key) 
{
    delete crypto_;
    crypto_ = 0;
	crypto_mode_ = false;

    // Will try to do a throw/catch later on
    if (key) {
        switch (key->getProtocol()) 
        {
#ifdef HAVE_EXT_OPENSSL
        case CONDOR_BLOWFISH :
			setCryptoMethodUsed("BLOWFISH");
            crypto_ = new Condor_Crypt_Blowfish(*key);
            break;
        case CONDOR_3DES:
			setCryptoMethodUsed("3DES");
            crypto_ = new Condor_Crypt_3des(*key);
            break;
#endif
        default:
            break;
        }
    }

    return (crypto_ != 0);
}

bool Sock::set_MD_mode(CONDOR_MD_MODE mode, KeyInfo * key, const char * keyId)
{
    mdMode_ = mode;
    delete mdKey_;
    mdKey_ = 0;
    if (key) {
      mdKey_  = new KeyInfo(*key);
    }

    return init_MD(mode, mdKey_, keyId);
}

const KeyInfo& Sock :: get_crypto_key() const
{
#ifdef HAVE_EXT_OPENSSL
    if (crypto_) {
        return crypto_->get_key();
    }
#endif
    ASSERT(0);	// This does not return...
	return  crypto_->get_key();  // just to make compiler happy...
}

const KeyInfo& Sock :: get_md_key() const
{
#ifdef HAVE_EXT_OPENSSL
    if (mdKey_) {
        return *mdKey_;
    }
#endif
    ASSERT(0);
    return *mdKey_;
}


bool 
Sock::set_crypto_key(bool enable, KeyInfo * key, const char * keyId)
{
    bool inited = true;
#ifdef HAVE_EXT_OPENSSL

    if (key != 0) {
        inited = initialize_crypto(key);
    }
    else {
        // We are turning encryption off
        if (crypto_) {
            delete crypto_;
            crypto_ = 0;
			crypto_mode_ = false;
        }
        ASSERT(keyId == 0);
        ASSERT(enable == false);
        inited = true;
    }

    // More check should be done here. what if keyId is NULL?
    if (inited) {
		if( enable ) {
				// We do not set the encryption id if the default crypto
				// mode is off, because setting the encryption id causes
				// the UDP packet header to contain the encryption id,
				// which causes a pre 7.1.3 receiver to think that encryption
				// is turned on by default, even if that is not what was
				// previously negotiated.
			set_encryption_id(keyId);
		}
		set_crypto_mode(enable);
    }

#endif /* HAVE_EXT_OPENSSL */

    return inited;
}

bool
Sock::canEncrypt()
{
	return crypto_ != NULL;
}

void
Sock::invalidateSock()
{
	_sock = INVALID_SOCKET; 
}<|MERGE_RESOLUTION|>--- conflicted
+++ resolved
@@ -1192,85 +1192,7 @@
 {
 	if (!host || port < 0) return FALSE;
 
-<<<<<<< HEAD
-	//
-	// If host is a Sinful string and contains an addrs parameter,
-	// choose one of the listed addresses and rewrite host to match.
-	// Otherwise, execute the old code.
-	//
-	// Note that private networks are handled in Daemon::New_addr(),
-	// which, if it finds a match, will completely rewrite the sinful,
-	// discarding everything except the match as the primary.  If the
-	// network names match, but there's no private address, it instead
-	// removes the CCB information.  In that case, the sinful string
-	// will still have an addrs attribute.  Arguably, it should also
-	// remove addrs, since there's by definition only one private
-	// (and networks are protocol-separated); in practice, that probably
-	// won't matter much.
-	//
-	// The Sinful s must not go out of scope until /after/ the call to
-	// special_connect(), since the new value of host may point into it.
-	//
-	Sinful s( host );
-	if( s.valid() && s.hasAddrs() ) {
-		condor_sockaddr candidate;
-		std::vector< condor_sockaddr > * v = s.getAddrs();
-
-		// In practice, all C++03 implementations are stable with respect
-		// to insertion order; the  C++11 standard requires that they are.
-		// FIXME: Since this is kind of important, we really should have
-		// a unit test to verify this behavior.
-		std::multimap< int, condor_sockaddr > sortedByDesire;
-
-		// If we don't multiply by -1 and instead use rbegin()/rend(),
-		// then addresses of the same desirability will be checked in
-		// the reverse order.
-		dprintf( D_HOSTNAME, "Found address %lu candidates:\n", v->size() );
-		for( unsigned i = 0; i < v->size(); ++i ) {
-			condor_sockaddr c = (*v)[i];
-			int d = -1 * c.desirability();
-			sortedByDesire.insert(std::make_pair( d, c ));
-			dprintf( D_HOSTNAME, "\t%d\t%s\n", d, c.to_ip_and_port_string().c_str() );
-		}
-
-		bool foundAddress = false;
-		std::multimap< int, condor_sockaddr >::const_iterator iter;
-		for( iter = sortedByDesire.begin(); iter != sortedByDesire.end(); ++iter ) {
-			candidate = (* iter).second;
-
-			// Assume that we "have" any protocol that's enabled.  It turns
-			// out that anything else (including considering the desirability
-			// of our interfaces) gets really complicated.  Instead (FIXME:)
-			// document that ENABLE_IPV6 should be false unless you have a
-			// public IPv6 address (or one which everyone in your pool can
-			// otherwise reach).
-			dprintf( D_HOSTNAME, "Considering address candidate %s.\n", candidate.to_ip_and_port_string().c_str() );
-			if(( candidate.is_ipv4() && param_boolean( "ENABLE_IPV4", true ) ) ||
-				( candidate.is_ipv6() && param_boolean( "ENABLE_IPV6", false ) )) {
-				dprintf( D_HOSTNAME, "Found compatible candidate %s.\n", candidate.to_ip_and_port_string().c_str() );
-				foundAddress = true;
-				break;
-			}
-		}
-		delete v;
-
-		if(! foundAddress) {
-			dprintf( D_ALWAYS, "Sock::do_connect() unable to locate address of a compatible protocol in Sinful string '%s'.\n", host );
-			return FALSE;
-		}
-
-		// Change the "primary" address.
-		s.setHost( candidate.to_ip_string().c_str() );
-		s.setPort( candidate.get_port() );
-		host = s.getSinful();
-		set_connect_addr( host );
-
-		_who = candidate;
-		addr_changed();
-	} else {
-=======
 	if(! chooseAddrFromAddrs( host ) ) {
->>>>>>> 792d98c4
 		_who.clear();
 		if (!guess_address_string(host, port, _who)) {
 			return FALSE;
