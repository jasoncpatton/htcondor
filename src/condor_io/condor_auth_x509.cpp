/***************************************************************
 *
 * Copyright (C) 1990-2007, Condor Team, Computer Sciences Department,
 * University of Wisconsin-Madison, WI.
 * 
 * Licensed under the Apache License, Version 2.0 (the "License"); you
 * may not use this file except in compliance with the License.  You may
 * obtain a copy of the License at
 * 
 *    http://www.apache.org/licenses/LICENSE-2.0
 * 
 * Unless required by applicable law or agreed to in writing, software
 * distributed under the License is distributed on an "AS IS" BASIS,
 * WITHOUT WARRANTIES OR CONDITIONS OF ANY KIND, either express or implied.
 * See the License for the specific language governing permissions and
 * limitations under the License.
 *
 ***************************************************************/


#include "condor_common.h"

#if !defined(SKIP_AUTHENTICATION) && defined(HAVE_EXT_GLOBUS)

#include "condor_auth_x509.h"
#include "authentication.h"
#include "condor_config.h"
#include "CondorError.h"
#include "setenv.h"
#include "globus_utils.h"
#include "condor_gssapi_openssl.h"
#include "ipv6_hostname.h"
#include "condor_sinful.h"
#include "condor_attributes.h"

#if defined(HAVE_EXT_VOMS)
extern "C" {
	#include "voms/voms_apic.h"
}
#endif

#define USER_NAME_MAX 256

const char STR_DAEMON_NAME_FORMAT[]="$$(FULL_HOST_NAME)";
StringList * getDaemonList(char const *param_name,char const *fqh);


#ifdef WIN32
HashTable<MyString, MyString> * Condor_Auth_X509::GridMap = 0;
#endif

bool Condor_Auth_X509::m_globusActivated = false;

Condor_Auth_X509::GlobusMappingTable *Condor_Auth_X509::m_mapping = NULL;

//----------------------------------------------------------------------
// Implementation
//----------------------------------------------------------------------

Condor_Auth_X509 :: Condor_Auth_X509(ReliSock * sock)
    : Condor_Auth_Base (sock, CAUTH_GSI),
      credential_handle(GSS_C_NO_CREDENTIAL),
      context_handle   (GSS_C_NO_CONTEXT),
      m_gss_server_name(NULL),
      m_client_name(GSS_C_NO_NAME),
      token_status     (0),
      ret_flags        (0),
      m_state          (GetClientPre),
      m_status         (1)
{
#ifdef WIN32
	ParseMapFile();
#endif
	if ( !m_globusActivated ) {
		// The Globus callout module is a system-wide setting.  There are several
		// cases where a user may not want it to apply to Condor by default
		// (for example, if it causes crashes when mixed with Condor libs!).
		// Setting GSI_AUTHZ_CONF=/dev/null works for disabling the callouts.
		std::string gsi_authz_conf;
		if (param(gsi_authz_conf, "GSI_AUTHZ_CONF")) {
			if (setenv("GSI_AUTHZ_CONF", gsi_authz_conf.c_str(), 1)) {
				dprintf(D_ALWAYS, "Failed to set the GSI_AUTHZ_CONF environment variable.\n");
				EXCEPT("Failed to set the GSI_AUTHZ_CONF environment variable.");
			}
		}
		if ( activate_globus_gsi() < 0 ) {
			dprintf( D_ALWAYS, "Can't initialize GSI, authentication will fail: %s\n", x509_error_string() );
		} else {
			m_globusActivated = true;
		}
	}
}

Condor_Auth_X509 ::  ~Condor_Auth_X509()
{
	if ( !m_globusActivated ) {
		return;
	}
    // Delete context handle if exist

	OM_uint32 minor_status = 0;

    if (context_handle) {
        (*gss_delete_sec_context_ptr)(&minor_status,&context_handle,GSS_C_NO_BUFFER);
    }

    if (credential_handle != GSS_C_NO_CREDENTIAL) {
        (*gss_release_cred_ptr)(&minor_status, &credential_handle);
    }

	if( m_gss_server_name != NULL ) {
		(*gss_release_name_ptr)( &minor_status, &m_gss_server_name );
	}
	(*gss_release_name_ptr)(&minor_status, &m_client_name);
}

int Condor_Auth_X509 :: authenticate(const char * /* remoteHost */, CondorError* errstack, bool non_blocking)
{
    int status = 1;
    int reply = 0;
	token_status = 0;
	m_state = GetClientPre;

    //don't just return TRUE if isAuthenticated() == TRUE, since 
    //we should BALANCE calls of Authenticate() on client/server side
    //just like end_of_message() calls must balance!
    
    if ( !authenticate_self_gss(errstack) ) {
        dprintf( D_SECURITY, "authenticate: user creds not established\n" );
        status = 0;
		// If I failed, notify the other side.
		if (mySock_->isClient()) {
			// Tell the other side, abort
			mySock_->encode();
			if (!mySock_->code(status)) {
        		dprintf( D_SECURITY, "authenticate: and the remote side hung up on us.\n" );
			}
			mySock_->end_of_message();
		}
		else {
			// I am server, first wait for the other side
			mySock_->decode();
			if (!mySock_->code(reply)) {
        		dprintf( D_SECURITY, "authenticate: the client side hung up on us.\n" );
			}
			mySock_->end_of_message();

			if (reply == 1) { 
				// The other side was okay, tell them the bad news
				mySock_->encode();
				if (!mySock_->code(status)) {
					dprintf(D_SECURITY,"authenticate: the client hung up before authenticatiation\n");
				}
				mySock_->end_of_message();
			}
		}
    }
    else {
		// wait to see if the other side is okay
		if (mySock_->isClient()) {
			// Tell the other side, that I am fine, then wait for answer
			mySock_->encode();
			if (!mySock_->code(status)) {
				dprintf(D_SECURITY, "authenticate: the service hung up before authentication\n");
			}
			mySock_->end_of_message();

			mySock_->decode();
			if (!mySock_->code(reply)) {
				dprintf(D_SECURITY, "authenticate: the service hung up before authentication reply could be sent\n");
			}
			mySock_->end_of_message();
			if (reply == 0) {   // The other side failed, abort
				errstack->push("GSI", GSI_ERR_REMOTE_SIDE_FAILED,
						"Failed to authenticate because the remote (server) "
						"side was not able to acquire its credentials.");

				return 0;
			}
		}
		else {
			m_state = GetClientPre;
			CondorAuthX509Retval tmp_status = authenticate_server_pre(errstack, non_blocking);
			if ((tmp_status == Fail) || (tmp_status == WouldBlock)) {
				return static_cast<int>(tmp_status);
			}
		}

		int gsi_auth_timeout = param_integer("GSI_AUTHENTICATION_TIMEOUT",-1);
		int old_timeout=0;
		if (gsi_auth_timeout>=0) {
			old_timeout = mySock_->timeout(gsi_auth_timeout); 
		}
        
		if ( mySock_->isClient() ) {
			status = authenticate_client_gss(errstack);
		} else {
			CondorAuthX509Retval rc = authenticate_server_gss(errstack, non_blocking);
			if ( rc == Continue ) {
				rc = authenticate_server_gss_post( errstack, non_blocking );
			}
			status = static_cast<int>( rc );
		}

		if (gsi_auth_timeout>=0) {
			mySock_->timeout(old_timeout); //put it back to what it was before
		}
    }
    
    return( status );
}

int Condor_Auth_X509 :: wrap(const char*  data_in,
                             int    length_in, 
                             char*& data_out, 
                             int&   length_out)
{
    OM_uint32 major_status;
    OM_uint32 minor_status;

    gss_buffer_desc input_token_desc  = GSS_C_EMPTY_BUFFER;
    gss_buffer_t    input_token       = &input_token_desc;
    gss_buffer_desc output_token_desc = GSS_C_EMPTY_BUFFER;
    gss_buffer_t    output_token      = &output_token_desc;
    
    if (!m_globusActivated || !isValid())
        return FALSE;	
    
<<<<<<< HEAD
    // Yes, this is completely absurd.
    input_token->value  = const_cast<void *>(reinterpret_cast<const void *>(data_in));
=======
    input_token->value  = (void *)const_cast<char *>(data_in);
>>>>>>> 8adea0e1
    input_token->length = length_in;
    
    major_status = (*gss_wrap_ptr)(&minor_status,
                            context_handle,
                            0,
                            GSS_C_QOP_DEFAULT,
                            input_token,
                            NULL,
                            output_token);
    
    data_out = (char*)output_token -> value;
    length_out = output_token -> length;

	// return TRUE on success
    return (major_status == GSS_S_COMPLETE);
}
    
int Condor_Auth_X509 :: unwrap(const char*  data_in,
                               int    length_in, 
                               char*& data_out, 
                               int&   length_out)
{
    OM_uint32 major_status;
    OM_uint32 minor_status;
    
    gss_buffer_desc input_token_desc  = GSS_C_EMPTY_BUFFER;
    gss_buffer_t    input_token       = &input_token_desc;
    gss_buffer_desc output_token_desc = GSS_C_EMPTY_BUFFER;
    gss_buffer_t    output_token      = &output_token_desc;
    
    if (!m_globusActivated || !isValid()) {
        return FALSE;
    }
    
<<<<<<< HEAD
    // Yes, this is completely absurd.
    input_token -> value  = const_cast<void *>(reinterpret_cast<const void *>(data_in));
=======
    input_token -> value = (void *)const_cast<char *>(data_in);
>>>>>>> 8adea0e1
    input_token -> length = length_in;
    
    major_status = (*gss_unwrap_ptr)(&minor_status,
                              context_handle,
                              input_token,
                              output_token,
                              NULL,
                              NULL);
    
    
    data_out = (char*)output_token -> value;
    length_out = output_token -> length;

	// return TRUE on success
    return (major_status == GSS_S_COMPLETE);
}

int Condor_Auth_X509 :: endTime() const
{
    OM_uint32 major_status;
	OM_uint32 minor_status;
	OM_uint32 time_rec;

	if ( !m_globusActivated ) {
		return -1;
	}

	major_status = (*gss_context_time_ptr)(&minor_status ,
                                    context_handle ,
                                    &time_rec);

	if (!(major_status == GSS_S_COMPLETE)) {
        return -1;
	}

    return time_rec;
}

int Condor_Auth_X509 :: isValid() const
{
    return (endTime() != -1);
}	

void Condor_Auth_X509 :: print_log(OM_uint32 major_status,
                                   OM_uint32 minor_status,
                                   int       token_stat, 
                                   const char *    comment)
{
    if ( !m_globusActivated ) {
        return;
    }
    char* buffer;
    char *tmp = (char *)malloc(strlen(comment)+1);
    strcpy(tmp, comment);
    (*globus_gss_assist_display_status_str_ptr)(&buffer,
                                         tmp,
                                         major_status,
                                         minor_status,
                                         token_stat);
    free(tmp);
    if (buffer){
        dprintf(D_ALWAYS,"%s\n",buffer);
        free(buffer);
    }
}

void  Condor_Auth_X509 :: erase_env()
{
	UnsetEnv( "X509_USER_PROXY" );
}

/* these next two functions are the implementation of a globus function that
   does not exist on the windows side.
   
   the return value and method of returning the dup'ed string are the same way
   globus behaves.
 
   if globus includes this function in a future version of GSI, delete
   these functions and use theirs.
*/
#ifdef WIN32
int Condor_Auth_X509::ParseMapFile() {
	FILE *fd;
	char * buffer;
	char * filename = param( STR_GSI_MAPFILE );

	if (!filename) {
		dprintf( D_ALWAYS, "GSI: GRIDMAP not set in condor_config, failing!\n");
		return FALSE;
	}

	if ( !(fd = safe_fopen_wrapper_follow(  filename, "r" ) ) ) {
		dprintf( D_ALWAYS, "GSI: unable to open map file %s, errno %d\n", 
			filename, errno );
		free(filename);
		return FALSE;
	} else {

		dprintf (D_SECURITY, "GSI: parsing mapfile: %s\n", filename);
    
		if (GridMap) {
			delete GridMap;
			GridMap = NULL;
		}

		assert (GridMap == NULL);
		GridMap = new Grid_Map_t(293, hashFunction);

		// parse the file
		while (buffer = getline(fd)) {

			// one_line will be a copy.  user_name will point to the username
			// within.  subject_name will point to the null-truncated subject
			// name within.  one_line should be free()ed.
			char *user_name = NULL;
			char *subject_name = NULL;
			char *one_line = (char*)malloc(1 + strlen(buffer));

			if (!one_line) {
				EXCEPT("out of mem.");
			}
			strcpy (one_line, buffer);

			// subject name is in quotes
			char *tmp;
			tmp = index(one_line, '"');
			if (tmp) {
				subject_name = tmp + 1;

				tmp = index(subject_name, '"');
				if (tmp) {
					// truncate the subject name
					*tmp = 0;

					// now, let's find the username
					tmp++;
					while (*tmp && (*tmp == ' ' || *tmp == '\t')) {
						tmp++;
					}
					if (*tmp) {
						// we found something.  the rest of the line
						// becomes username.
						user_name = tmp;
					} else {
						dprintf ( D_ALWAYS, "GSI: bad map (%s), no username: %s\n", filename, buffer);
					}

				} else {
					dprintf ( D_ALWAYS, "GSI: bad map (%s), missing quote after subject name: %s\n", filename, buffer);
				}
			} else {
				dprintf ( D_ALWAYS, "GSI: bad map (%s), need quotes around subject name: %s\n", filename, buffer);
			}


			// user_name is set only if we parsed the whole line
			if (user_name) {
				GridMap->insert( subject_name, user_name );
				dprintf ( D_SECURITY, "GSI: mapped %s to %s.\n",
						subject_name, user_name );
			}

			free (one_line);
		}

		fclose(fd);

		free(filename);
		return TRUE;
	}
}

/*
   this function must return the same values as globus!!!!

   also, it must allocate memory the same:  create a new string and
   write address into '*to'.
 
*/
int Condor_Auth_X509::condor_gss_assist_gridmap(const char * from, char ** to) {

	if (GridMap == 0) {
		ParseMapFile();
	}

	if (GridMap) {
		MyString f(from), t;
		if (GridMap->lookup(f, t) != -1) {
			if (IsDebugVerbose(D_SECURITY)) {
				dprintf (D_SECURITY, "GSI: subject %s is mapped to user %s.\n", 
					f.Value(), t.Value());
			}

			*to = strdup(t.Value());
			return GSS_S_COMPLETE;
		} else {
			// if the map exists, they must be listed.  and they're NOT!
			return !GSS_S_COMPLETE;
		}
	}

	return !GSS_S_COMPLETE;
}
#endif


// ZKM
//
// the following function needs cleanup.  the mapping function should exist in
// this object, but it should just return the GSSClientname and not do the
// splitting and setRemoteUser() here.  see authentication.C
// map_authentication_name_to_canonical_name()

int Condor_Auth_X509::nameGssToLocal(const char * GSSClientname) 
{
	//this might need to change with SSLK5 stuff
	//just extract username from /CN=<username>@<domain,etc>
	OM_uint32 major_status = GSS_S_COMPLETE;
	char *tmp_user = NULL;
	char local_user[USER_NAME_MAX] = "";

// windows gsi does not currently include this function.  we use it on
// unix, but implement our own on windows for now.
#ifdef WIN32
	major_status = condor_gss_assist_gridmap(GSSClientname, &tmp_user);
#else
// Switched the unix map function to _map_and_authorize, which allows access
// to the Globus callout infrastructure.

	if (m_mapping == NULL) {
		// Size of hash table is purposely initialized small to prevent this
		// from hogging memory.  This will, of course, grow at large sites.
		m_mapping = new GlobusMappingTable(hashFunction);
	}
	const char *auth_name_to_map;
	const char *fqan = getFQAN();
	if (fqan && fqan[0]) {
		auth_name_to_map = fqan;
	}
	else {
		auth_name_to_map = GSSClientname;
	}

	globus_mapping_entry_ptr value;
	time_t now = 0;
	time_t gsi_cache_expiry = param_integer("GSS_ASSIST_GRIDMAP_CACHE_EXPIRATION", 0);
	if (gsi_cache_expiry && (m_mapping->lookup(auth_name_to_map, value) == 0)) {
		now = time(NULL);
		if (now < value->expiry_time) {
			dprintf(D_SECURITY, "Using Globus mapping result from the cache.\n");
			if (value->name.size()) {
				tmp_user = strdup(value->name.c_str());
			}
			else {
				major_status = GSS_S_FAILURE;
			}
		} else {
			m_mapping->remove(auth_name_to_map);
		}
	}

	if ( !m_globusActivated ) {
		major_status = GSS_S_FAILURE;
	}

	if ((tmp_user == NULL) && (major_status == GSS_S_COMPLETE)) {
		char condor_str[] = "condor";
		major_status = (*globus_gss_assist_map_and_authorize_ptr)(
			context_handle,
			condor_str, // Requested service name
			NULL, // Requested user name; NULL for non-specified
			local_user,
			USER_NAME_MAX-1); // Leave one space at end of buffer, just-in-case
		// Defensive programming: to protect against buffer overruns in the
		// unknown globus mapping module, make sure we are at least nul-term'd
		local_user[USER_NAME_MAX-1] = '\0';

		// More defensive programming: There is a bug in LCMAPS, (which is possibly
		// called by a globus callout) that sometimes returns with the euid set to
		// root (!?!).  As a safeguard, We check for that here and return to the
		// condor euid.  This is done "outside" of the condor priv stack since this
		// is essentially undoing a side effect of the library call, not
		// intentionally changing priv state.
		if (geteuid() == 0) {
			dprintf(D_ALWAYS, "WARNING: globus returned with euid 0\n");
			// attempt to undo
			if (seteuid(get_condor_uid())) {
				// complain loudly, but continue
				dprintf(D_ALWAYS, "ERROR: something has gone terribly wrong: errno %i\n", errno);
			}
		}

		if (now == 0) { now = time(NULL); }
		value.reset(new globus_mapping_entry_t);
		value->expiry_time = now + gsi_cache_expiry;
		// The special name of "" indicates failed mapping.
		if (major_status == GSS_S_COMPLETE) {
			value->name = local_user;
		}
		m_mapping->insert(auth_name_to_map, value);
	}
#endif

	if (tmp_user) {
		strcpy( local_user, tmp_user );
		free(tmp_user);
		tmp_user = NULL;
	}

	if ( major_status != GSS_S_COMPLETE) {
		setRemoteUser("gsi");
		setRemoteDomain( UNMAPPED_DOMAIN );
		return 0;
	}

	MyString user;
	MyString domain;
	Authentication::split_canonical_name( local_user, user, domain );
    
	setRemoteUser  (user.Value());
	setRemoteDomain(domain.Value());
	setAuthenticatedName(GSSClientname);
	return 1;
}

StringList * getDaemonList(char const *param_name,char const *fqh)
{
    // Now, we substitu all $$FULL_HOST_NAME with actual host name, then
    // build a string list, then do a search to see if the target is 
    // in the list
    char * daemonNames = param( param_name );
    char * entry       = NULL;

	if (!daemonNames) {
		return NULL;
	}

    StringList * original_names = new StringList(daemonNames, ",");
    StringList * expanded_names = new StringList(NULL, ",");

    original_names->rewind();
    while ( (entry=original_names->next())) {
        char *buf = NULL;
        char *tmp = strstr( entry, STR_DAEMON_NAME_FORMAT );
        if (tmp != NULL) { // we found the macro, now expand it
            char * rest = tmp + strlen(STR_DAEMON_NAME_FORMAT);
            int totalLen = strlen(entry) + strlen(fqh);

            // We have our macor, expand it into our host name
            buf = (char *) malloc(totalLen);
            memset(buf, 0, totalLen);

            // First, copy the part up to $$
            strncpy(buf, entry, strlen(entry) - strlen(tmp));
            tmp = buf + strlen(buf);

            // Next, copy the expanded host name
            strcpy(tmp, fqh);

            int remain = strlen(rest);
            // Now, copy the rest of the string if there is any
            if (remain != 0) {
                tmp = tmp + strlen(fqh);
                strcpy(tmp, rest);
            }

            expanded_names->insert(buf);
            free(buf);
        }
        else {
            // It's not using macro, let's just attach it to the list
            expanded_names->insert(entry);
        }
    }
    delete original_names;
    free(daemonNames);
    
    return expanded_names;
}

char * Condor_Auth_X509::get_server_info()
{
    OM_uint32	major_status = 0;
    OM_uint32	minor_status = 0;            
    OM_uint32   lifetime, flags;
    gss_OID     mech, name_type;
    gss_buffer_desc name_buf;
    char *      server = NULL;

    if ( !m_globusActivated ) {
        return NULL;
    }

    // Now, we do some authorization work 
    major_status = (*gss_inquire_context_ptr)(&minor_status,
                                       context_handle,
                                       NULL,    
                                       &m_gss_server_name,
                                       &lifetime,
                                       &mech, 
                                       &flags, 
                                       NULL,
                                       NULL);
    if (major_status != GSS_S_COMPLETE) {
        dprintf(D_SECURITY, "Unable to obtain target principal name\n");
        return NULL;
    }

	major_status = (*gss_display_name_ptr)(&minor_status,
									m_gss_server_name,
									&name_buf,
									&name_type);
	if( major_status != GSS_S_COMPLETE) {
		dprintf(D_SECURITY, "Unable to convert target principal name\n");
		return NULL;
	}

	server = new char[name_buf.length+1];
	memset(server, 0, name_buf.length+1);
	memcpy(server, name_buf.value, name_buf.length);
	(*gss_release_buffer_ptr)( &minor_status, &name_buf );

    return server;
}   

int Condor_Auth_X509::authenticate_self_gss(CondorError* errstack)
{
    OM_uint32 major_status;
    OM_uint32 minor_status;
    char comment[1024];
    if ( credential_handle != GSS_C_NO_CREDENTIAL ) { // user already auth'd 
        dprintf( D_FULLDEBUG, "This process has a valid certificate & key\n" );
        return TRUE;
    }

    if ( !m_globusActivated ) {
        errstack->push("GSI", GSI_ERR_ACQUIRING_SELF_CREDINTIAL_FAILED,
                       "Failed to load Globus libraries.");
        return FALSE;
    }
    
    // ensure all env vars are in place, acquire cred will fail otherwise 
    
    //use gss-assist to verify user (not connection)
    //this method will prompt for password if private key is encrypted!
    int time = mySock_->timeout(60 * 5);  //allow user 5 min to type passwd
    
    priv_state priv = PRIV_UNKNOWN;
    
    //if ((!mySock_->isClient() && {
    if (isDaemon()) {
        priv = set_root_priv();
    }
    
    major_status = (*globus_gss_assist_acquire_cred_ptr)(&minor_status,
                                                  GSS_C_BOTH, 
                                                  &credential_handle);
    if (major_status != GSS_S_COMPLETE) {
        major_status = (*globus_gss_assist_acquire_cred_ptr)(&minor_status,
                                                      GSS_C_BOTH,
                                                      &credential_handle);
    }

    //if (!mySock_->isClient() || isDaemon()) {
    if (isDaemon()) {
        set_priv(priv);
    }
    
    mySock_->timeout(time); //put it back to what it was before
    
    if (major_status != GSS_S_COMPLETE)
	{
		if (major_status == 851968 && minor_status == 20) {
			errstack->pushf("GSI", GSI_ERR_NO_VALID_PROXY,
				"Failed to authenticate.  Globus is reporting error (%u:%u).  "
				"This indicates that you do not have a valid user proxy.  "
				"Run grid-proxy-init.", (unsigned)major_status, (unsigned)minor_status);
		} else if (major_status == 851968 && minor_status == 12) {
			errstack->pushf("GSI", GSI_ERR_NO_VALID_PROXY,
				"Failed to authenticate.  Globus is reporting error (%u:%u).  "
				"This indicates that your user proxy has expired.  "
				"Run grid-proxy-init.", (unsigned)major_status, (unsigned)minor_status);
		} else {
			errstack->pushf("GSI", GSI_ERR_ACQUIRING_SELF_CREDINTIAL_FAILED,
				"Failed to authenticate.  Globus is reporting error (%u:%u).  There is probably a problem with your credentials.  (Did you run grid-proxy-init?)", (unsigned)major_status, (unsigned)minor_status);
		}

        sprintf(comment,"authenticate_self_gss: acquiring self credentials failed. Please check your Condor configuration file if this is a server process. Or the user environment variable if this is a user process. \n");
        print_log( major_status,minor_status,0,comment); 
        credential_handle = GSS_C_NO_CREDENTIAL; 
        return FALSE;
	}
    
    dprintf( D_FULLDEBUG, "This process has a valid certificate & key\n" );
    return TRUE;
}

int Condor_Auth_X509::authenticate_client_gss(CondorError* errstack)
{
    OM_uint32	major_status = 0;
    OM_uint32	minor_status = 0;
    int         status = 0;

    if ( !m_globusActivated ) {
        errstack->push("GSI", GSI_ERR_AUTHENTICATION_FAILED,
                       "Failed to load Globus libraries.");
        return FALSE;
    }

    priv_state priv = PRIV_UNKNOWN;
    
    if (isDaemon()) {
        priv = set_root_priv();
    }
    
    char target_str[] = "GSI-NO-TARGET";
    major_status = (*globus_gss_assist_init_sec_context_ptr)(&minor_status,
                                                      credential_handle,
                                                      &context_handle,
                                                      target_str,
                                                      GSS_C_MUTUAL_FLAG,
                                                      &ret_flags, 
                                                      &token_status,
                                                      relisock_gsi_get, 
                                                      (void *) mySock_,
                                                      relisock_gsi_put, 
                                                      (void *) mySock_
                                                      );
    
    if (isDaemon()) {
        set_priv(priv);
    }

    if (major_status != GSS_S_COMPLETE)	{
		if (major_status == 655360 && minor_status == 6) {
			errstack->pushf("GSI", GSI_ERR_AUTHENTICATION_FAILED,
				"Failed to authenticate.  Globus is reporting error (%u:%u).  "
				"This indicates that it was unable to find the issuer "
				"certificate for your credential", (unsigned)major_status, (unsigned)minor_status);
		} else if (major_status == 655360 && minor_status == 9) {
			errstack->pushf("GSI", GSI_ERR_AUTHENTICATION_FAILED,
				"Failed to authenticate.  Globus is reporting error (%u:%u).  "
				"This indicates that it was unable to verify the server's "
				"credential", (unsigned)major_status, (unsigned)minor_status);
		} else if (major_status == 655360 && minor_status == 11) {
			errstack->pushf("GSI", GSI_ERR_AUTHENTICATION_FAILED,
				"Failed to authenticate.  Globus is reporting error (%u:%u).  "
				"This indicates that it was unable verify the server's "
				"credentials because a signing policy file was not found or "
				"could not be read.", (unsigned)major_status, (unsigned)minor_status);
		} else {
			errstack->pushf("GSI", GSI_ERR_AUTHENTICATION_FAILED,
				"Failed to authenticate.  Globus is reporting error (%u:%u)",
				(unsigned)major_status, (unsigned)minor_status);
		}
        print_log(major_status,minor_status,token_status,
                  "Condor GSI authentication failure");
        // Following four lines of code is added to temporarily
        // resolve a bug (I belive so) in Globus's GSI code.
        // basically, if client calls init_sec_context with
        // mutual authentication and it returns with a mismatched
        // target principal, init_sec_context will return without
        // sending the server any token. The sever, therefore,
        // hangs on waiting for the token (or until the timeout
        // occurs). This code will force the server to break out
        // the loop.
        status = 0;
        mySock_->encode();
        if (!mySock_->code(status)) {
			dprintf(D_ALWAYS, "Authenticate: failed to inform client of failure to authenticate\n");
		}
        mySock_->end_of_message();
    }
    else {
        // Now, wait for final signal
        mySock_->decode();
        if (!mySock_->code(status) || !mySock_->end_of_message()) {
			errstack->push("GSI", GSI_ERR_COMMUNICATIONS_ERROR,
					"Failed to authenticate with server.  Unable to receive server status");
            dprintf(D_SECURITY, "Unable to receive final confirmation for GSI Authentication!\n");
        }
        if (status == 0) {
			errstack->push("GSI", GSI_ERR_AUTHENTICATION_FAILED,
				"Failed to get authorization from server.  Either the server "
				"does not trust your certificate, or you are not in the server's "
				"authorization file (grid-mapfile)");
            dprintf(D_SECURITY, "Server is unable to authorize my user name. Check the GRIDMAP file on the server side.\n");
            goto clear; 
        }

        char * server = get_server_info();

		// store the raw subject name for later mapping
		setAuthenticatedName(server);

		// Default to user name "gsi@unmapped".
		// Later on, if configured, we will invoke the callout in nameGssToLocal.
		setRemoteUser("gsi");
		setRemoteDomain( UNMAPPED_DOMAIN );

		// extract and store VOMS attributes
		if (param_boolean("USE_VOMS_ATTRIBUTES", true)) {

			// get the voms attributes from the peer
			globus_gsi_cred_handle_t peer_cred = context_handle->peer_cred_handle->cred_handle;

			char * voms_fqan = NULL;
			int voms_err = extract_VOMS_info(peer_cred, 1, NULL, NULL, &voms_fqan);
			if (!voms_err) {
				setFQAN(voms_fqan);
				free(voms_fqan);
			} else {
				// complain!
				dprintf(D_SECURITY, "ZKM: VOMS FQAN not present (error %i), ignoring.\n", voms_err);
			}
		}

        std::string fqh = get_full_hostname(mySock_->peer_addr());
        StringList * daemonNames = getDaemonList("GSI_DAEMON_NAME",fqh.c_str());

        // Now, let's see if the name is in the list, I am not using
        // anycase here, so if the host name and what we are looking for
        // are in different cases, then we will run into problems.
		if( daemonNames ) {
			status = daemonNames->contains_withwildcard(server) == TRUE? 1 : 0;

			if( !status ) {
				errstack->pushf("GSI", GSI_ERR_UNAUTHORIZED_SERVER,
								"Failed to authenticate because the subject '%s' is not currently trusted by you.  "
								"If it should be, add it to GSI_DAEMON_NAME or undefine GSI_DAEMON_NAME.", server);
				dprintf(D_SECURITY,
						"GSI_DAEMON_NAME is defined and the server %s is not specified in the GSI_DAEMON_NAME parameter\n",
						server);
			}
		}
		else {
			status = CheckServerName(fqh.c_str(),mySock_->peer_ip_str(),mySock_,errstack);
		}

        if (status) {
            dprintf(D_SECURITY, "valid GSS connection established to %s\n", server);            
        }

        mySock_->encode();
        if (!mySock_->code(status) || !mySock_->end_of_message()) {
			errstack->push("GSI", GSI_ERR_COMMUNICATIONS_ERROR,
					"Failed to authenticate with server.  Unable to send status");
            dprintf(D_SECURITY, "Unable to mutually authenticate with server!\n");
            status = 0;
        }

        delete [] server;
        delete daemonNames;
    }
 clear:
    return (status == 0) ? FALSE : TRUE;
}

bool Condor_Auth_X509::CheckServerName(char const *fqh,char const *ip,ReliSock *sock,CondorError *errstack)
{
	if( param_boolean("GSI_SKIP_HOST_CHECK",false) ) {
		return true;
	}

    if ( !m_globusActivated ) {
        errstack->push("GSI", GSI_ERR_DNS_CHECK_ERROR,
                       "Failed to load Globus libraries.");
        return false;
    }

	char const *server_dn = getAuthenticatedName();
	if( !server_dn ) {
		std::string msg;
		formatstr(msg,"Failed to find certificate DN for server on GSI connection to %s",ip);
		errstack->push("GSI", GSI_ERR_DNS_CHECK_ERROR, msg.c_str());
		return false;
	}

	std::string skip_check_pattern;
	if( param(skip_check_pattern,"GSI_SKIP_HOST_CHECK_CERT_REGEX") ) {
		Regex re;
		const char *errptr=NULL;
		int erroffset=0;
		std::string full_pattern;
		formatstr(full_pattern,"^(%s)$",skip_check_pattern.c_str());
		if( !re.compile(full_pattern.c_str(),&errptr,&erroffset) ) {
			dprintf(D_ALWAYS,"GSI_SKIP_HOST_CHECK_CERT_REGEX is not a valid regular expression: %s\n",skip_check_pattern.c_str());
			return false;
		}
		if( re.match(server_dn,NULL) ) {
			return true;
		}
	}

	ASSERT( errstack );
	ASSERT( m_gss_server_name );
	ASSERT( ip );
	if( !fqh || !fqh[0] ) {
		std::string msg;
		formatstr(msg,"Failed to look up server host address for GSI connection to server with IP %s and DN %s.  Is DNS correctly configured?  This server name check can be bypassed by making GSI_SKIP_HOST_CHECK_CERT_REGEX match the DN, or by disabling all hostname checks by setting GSI_SKIP_HOST_CHECK=true or defining GSI_DAEMON_NAME.",ip,server_dn);
		errstack->push("GSI", GSI_ERR_DNS_CHECK_ERROR, msg.c_str());
		return false;
	}

	std::string connect_name;
	gss_buffer_desc gss_connect_name_buf;
	gss_name_t gss_connect_name;
	OM_uint32 major_status = 0;
	OM_uint32 minor_status = 0;

	char const *connect_addr = sock->get_connect_addr();
	std::string alias_buf;
	if( connect_addr ) {
		Sinful s(connect_addr);
		char const *alias = s.getAlias();
		if( alias ) {
			dprintf(D_FULLDEBUG,"GSI host check: using host alias %s for %s %s\n",alias,fqh,sock->peer_ip_str());
			alias_buf = alias;
			fqh = alias_buf.c_str();
		}
	}

	formatstr(connect_name,"%s/%s",fqh,sock->peer_ip_str());

	gss_connect_name_buf.value = strdup(connect_name.c_str());
	gss_connect_name_buf.length = connect_name.size()+1;

	major_status = (*gss_import_name_ptr)(&minor_status,
								   &gss_connect_name_buf,
								   *gss_nt_host_ip_ptr,
								   &gss_connect_name);

	free( gss_connect_name_buf.value );

	if( major_status != GSS_S_COMPLETE ) {
		std::string comment;
		formatstr(comment,"Failed to create gss connection name data structure for %s.\n",connect_name.c_str());
		print_log( major_status, minor_status, 0, comment.c_str() );
		return false;
	}

	int name_equal = 0;
	major_status = (*gss_compare_name_ptr)( &minor_status,
									 m_gss_server_name,
									 gss_connect_name,
									 &name_equal );

	(*gss_release_name_ptr)( &major_status, &gss_connect_name );

	if( !name_equal ) {
		std::string msg;
		formatstr(msg,"We are trying to connect to a daemon with certificate DN (%s), but the host name in the certificate does not match any DNS name associated with the host to which we are connecting (host name is '%s', IP is '%s', Condor connection address is '%s').  Check that DNS is correctly configured.  If the certificate is for a DNS alias, configure HOST_ALIAS in the daemon's configuration.  If you wish to use a daemon certificate that does not match the daemon's host name, make GSI_SKIP_HOST_CHECK_CERT_REGEX match the DN, or disable all host name checks by setting GSI_SKIP_HOST_CHECK=true or by defining GSI_DAEMON_NAME.\n",
				server_dn,
				fqh,
				ip,
				connect_addr ? connect_addr : sock->peer_description() );
		errstack->push("GSI", GSI_ERR_DNS_CHECK_ERROR, msg.c_str());
	}
	return name_equal != 0;
}

int Condor_Auth_X509::authenticate_continue(CondorError* errstack, bool non_blocking)
{
	int gsi_auth_timeout = param_integer("GSI_AUTHENTICATION_TIMEOUT",-1);
	int old_timeout=0;
	if (gsi_auth_timeout>=0) {
		old_timeout = mySock_->timeout(gsi_auth_timeout); 
	}       

	CondorAuthX509Retval retval = Continue;
	while (retval == Continue)
	{
		switch (m_state)
		{
		case GetClientPre:
			retval = authenticate_server_pre(errstack, non_blocking);
			break;
		case GSSAuth:
			retval = authenticate_server_gss(errstack, non_blocking);
			break;
		case GetClientPost:
			retval = authenticate_server_gss_post(errstack, non_blocking);
			break;
		default:
			retval = Fail;
			break;
		}
	}

	if (gsi_auth_timeout>=0) {
		mySock_->timeout(old_timeout); //put it back to what it was before
	}

	return static_cast<int>(retval);
}

Condor_Auth_X509::CondorAuthX509Retval
Condor_Auth_X509::authenticate_server_pre(CondorError* errstack, bool non_blocking)
{

	if (non_blocking && !mySock_->readReady())
	{
		dprintf(D_NETWORK, "Returning to DC as read would block in authenticate_server_pre\n");
		return WouldBlock;
	}
	m_status = 1;
	int reply = 0;

	mySock_->decode();
	mySock_->code(reply);
	mySock_->end_of_message();

	if (reply) {
		mySock_->encode();
		mySock_->code(m_status);
		mySock_->end_of_message();
	}
	else {
		errstack->push("GSI", GSI_ERR_REMOTE_SIDE_FAILED,
			"Failed to authenticate because the remote (client) "
			"side was not able to acquire its credentials.");
			return Fail;  // The other side failed, abort
	}
	m_state = GSSAuth;
	return Continue;
}

Condor_Auth_X509::CondorAuthX509Retval
Condor_Auth_X509::authenticate_server_gss(CondorError* errstack, bool non_blocking)
{
	OM_uint32 major_status = GSS_S_COMPLETE;
	OM_uint32 minor_status = 0;

	OM_uint32				time_req;
	gss_buffer_desc			output_token_desc = GSS_C_EMPTY_BUFFER;
	gss_buffer_t			output_token = &output_token_desc;
	gss_buffer_desc         input_token_desc;
	gss_buffer_t            input_token;

    if ( !m_globusActivated ) {
        errstack->push("GSI", GSI_ERR_AUTHENTICATION_FAILED,
                       "Failed to load Globus libraries.");
        return Fail;
    }

	m_state = GSSAuth;
	do
	{
		if (non_blocking && !mySock_->readReady())
		{
			dprintf(D_NETWORK, "Returning to DC as read would block.\n");
			return WouldBlock;
		}

		input_token_desc.length = 0;
		input_token_desc.value = NULL;
		input_token = &input_token_desc;

		if ((token_status = relisock_gsi_get(
			mySock_,
			&input_token->value,
			&input_token->length)) != 0)
		{
			major_status =
				GSS_S_DEFECTIVE_TOKEN | GSS_S_CALL_INACCESSIBLE_READ;
			break;
		}

		dprintf(D_NETWORK, "gss_assist_accept_sec_context(1):inlen:%lu\n", static_cast<unsigned long>(input_token->length));

		major_status = (*gss_accept_sec_context_ptr)(
			&minor_status,
			&context_handle,
			credential_handle,
			input_token,
			GSS_C_NO_CHANNEL_BINDINGS,
			&m_client_name,
			NULL,
			output_token,
			&ret_flags,
			&time_req,
			NULL);

		dprintf(D_NETWORK, "gss_assist_accept_sec_context(2)"
			"maj:%8.8x:min:%8.8x:ret:%8.8x "
			"outlen:%lu:context:%p\n",
			(unsigned int) major_status,
			(unsigned int) minor_status,
			(unsigned int) ret_flags,
			output_token->length,
			context_handle);

		if (output_token->length != 0)
		{
			if ((token_status = relisock_gsi_put(
				mySock_,
				output_token->value,
				output_token->length)) != 0)
			{
				major_status =
				GSS_S_DEFECTIVE_TOKEN | GSS_S_CALL_INACCESSIBLE_WRITE;
			}
			(*gss_release_buffer_ptr)(&minor_status, output_token);
		}
		if (GSS_ERROR(major_status))
		{
			if (context_handle != GSS_C_NO_CONTEXT)
			{
				(*gss_delete_sec_context_ptr)(&minor_status, &context_handle, GSS_C_NO_BUFFER);
			}
			break;
		}

		if (input_token->length >0)
		{
			free(input_token->value);
			input_token->length = 0;
		}
	}
	while (major_status & GSS_S_CONTINUE_NEEDED);

	if (input_token->length >0)
	{
		free(input_token->value);
		input_token->length = 0;
	}

    m_status = 0;
    if ( (major_status != GSS_S_COMPLETE)) {
		if (major_status == 655360) {
			errstack->pushf("GSI", GSI_ERR_AUTHENTICATION_FAILED,
				"COMMON Failed to authenticate (%u:%u)", (unsigned)major_status, (unsigned)minor_status);
		} else {
			errstack->pushf("GSI", GSI_ERR_AUTHENTICATION_FAILED,
				"Failed to authenticate.  Globus is reporting error (%u:%u)",
				(unsigned)major_status, (unsigned)minor_status);
		}
        print_log(major_status,minor_status,token_status, 
                  "Condor GSI authentication failure" );
    }
    else {

		gss_buffer_desc                     tmp_buffer_desc = GSS_C_EMPTY_BUFFER;
		gss_buffer_t                        tmp_buffer = &tmp_buffer_desc;
		char * gss_name = NULL;
		major_status = (*gss_display_name_ptr)(&minor_status,
			m_client_name,
			tmp_buffer,
			NULL);
		if (major_status == GSS_S_COMPLETE)
		{
			gss_name = (char *)malloc(tmp_buffer->length+1);
			if (gss_name)
			{
				memcpy(gss_name, tmp_buffer->value, tmp_buffer->length);
				gss_name[tmp_buffer->length] = '\0';
			}
			else
			{
				errstack->pushf("GSI", GSI_ERR_AUTHENTICATION_FAILED, "Unable to allocate buffer");
				major_status = GSS_S_FAILURE;
			}
		}
		else
		{
			errstack->pushf("GSI", GSI_ERR_AUTHENTICATION_FAILED, "Unable to determine remote client name.  Globus is reporting error (%u:%u)",
				(unsigned)major_status, (unsigned)minor_status);
		}
		(*gss_release_buffer_ptr)(&minor_status, tmp_buffer);

		classad::ClassAd ad;

		// store the raw subject name for later mapping
		if (gss_name) {
			setAuthenticatedName(gss_name);
			ad.InsertAttr(ATTR_X509_USER_PROXY_SUBJECT, gss_name);
			free(gss_name);
		}
		setRemoteUser("gsi");
		setRemoteDomain( UNMAPPED_DOMAIN );

		// get handle to cred so we can extract other attributes
		globus_gsi_cred_handle_t peer_cred = context_handle->peer_cred_handle->cred_handle;

		time_t expiration = x509_proxy_expiration_time(peer_cred);
		if (expiration != -1) {
			ad.InsertAttr(ATTR_X509_USER_PROXY_EXPIRATION, expiration);
		}

		char *email_name = x509_proxy_email(peer_cred);
		if (email_name)
		{
			ad.InsertAttr(ATTR_X509_USER_PROXY_EMAIL, email_name);
			free(email_name);
		}

		if (param_boolean("USE_VOMS_ATTRIBUTES", true)) {

			// get the voms attributes from the peer

			char * voname = NULL;
			char * firstfqan = NULL;
			char * voms_fqan = NULL;
			int voms_err = extract_VOMS_info(peer_cred, 1, &voname, &firstfqan, &voms_fqan);
			if (!voms_err) {
				setFQAN(voms_fqan);
				if (voms_fqan) {ad.InsertAttr(ATTR_X509_USER_PROXY_FQAN, voms_fqan);}
				free(voms_fqan);
				if (firstfqan) {ad.InsertAttr(ATTR_X509_USER_PROXY_FIRST_FQAN, firstfqan);}
				free(firstfqan);
				if (voname) {ad.InsertAttr(ATTR_X509_USER_PROXY_VONAME, voname);}
				free(voname);
			} else {
				// complain!
				dprintf(D_SECURITY, "ZKM: VOMS FQAN not present (error %i), ignoring.\n", voms_err);
			}
		}
		mySock_->setPolicyAd(ad);

		// XXX FIXME ZKM
		// i am making failure to be mapped a non-fatal error at this point.
		m_status = (major_status == GSS_S_COMPLETE);

        mySock_->encode();
        if (!mySock_->code(m_status) || !mySock_->end_of_message()) {
			errstack->push("GSI", GSI_ERR_COMMUNICATIONS_ERROR,
				"Failed to authenticate with client.  Unable to send status");
            dprintf(D_SECURITY, "Unable to send final confirmation\n");
            m_status = 0;
        }
	}

	m_state = GetClientPost;
	return (m_status == 0) ? Fail : Continue;
}

Condor_Auth_X509::CondorAuthX509Retval
Condor_Auth_X509::authenticate_server_gss_post(CondorError* errstack, bool non_blocking)
{
	dprintf(D_FULLDEBUG, "Finishing authenticate_server_gss_post with status=%d\n", m_status);
	if (m_status != 0) {
		if (non_blocking && !mySock_->readReady()) {
			dprintf(D_NETWORK, "Returning to DC because read would block in authenticate_server_gss_post\n");
			return WouldBlock;
		}
		// Now, see if client likes me or not
		mySock_->decode();
		if (!mySock_->code(m_status) || !mySock_->end_of_message()) {
			errstack->push("GSI", GSI_ERR_COMMUNICATIONS_ERROR,
				"Failed to authenticate with client.  Unable to receive status");
			dprintf(D_SECURITY, "Unable to receive client confirmation.\n");
			m_status = 0;
		}
		else {
			if (m_status == 0) {
				errstack->push("GSI", GSI_ERR_COMMUNICATIONS_ERROR,
					"Failed to authenticate with client.  Client does not trust our certificate.  "
					"You may want to check the GSI_DAEMON_NAME in the condor_config");
				dprintf(D_SECURITY, "Client rejected my certificate. Please check the GSI_DAEMON_NAME parameter in Condor's config file.\n");
			}
		}
	}
	return (m_status == 0) ? Fail : Success;
}

void Condor_Auth_X509::setFQAN(const char *fqan) {
	dprintf (D_FULLDEBUG, "ZKM: setting FQAN: %s\n", fqan ? fqan : "");
	m_fqan = fqan ? fqan : "";
}

const char *Condor_Auth_X509::getFQAN() {
	return m_fqan.empty() ? NULL : m_fqan.c_str();
}

#endif
<|MERGE_RESOLUTION|>--- conflicted
+++ resolved
@@ -226,12 +226,7 @@
     if (!m_globusActivated || !isValid())
         return FALSE;	
     
-<<<<<<< HEAD
-    // Yes, this is completely absurd.
-    input_token->value  = const_cast<void *>(reinterpret_cast<const void *>(data_in));
-=======
     input_token->value  = (void *)const_cast<char *>(data_in);
->>>>>>> 8adea0e1
     input_token->length = length_in;
     
     major_status = (*gss_wrap_ptr)(&minor_status,
@@ -266,12 +261,7 @@
         return FALSE;
     }
     
-<<<<<<< HEAD
-    // Yes, this is completely absurd.
-    input_token -> value  = const_cast<void *>(reinterpret_cast<const void *>(data_in));
-=======
     input_token -> value = (void *)const_cast<char *>(data_in);
->>>>>>> 8adea0e1
     input_token -> length = length_in;
     
     major_status = (*gss_unwrap_ptr)(&minor_status,
