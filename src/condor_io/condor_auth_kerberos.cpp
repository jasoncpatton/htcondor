--- conflicted
+++ resolved
@@ -1501,181 +1501,6 @@
 }
 
 
-<<<<<<< HEAD
-int Condor_Auth_Kerberos :: forward_tgt_creds(krb5_creds      * cred,
-                                              krb5_ccache       ccache)
-{
-    krb5_error_code  code;
-    krb5_data        request;
-    int              message, rc = 1;
-	MyString         hostname;
-    
-	hostname = get_hostname(mySock_->peer_addr());
-	char* hostname_char = strdup(hostname.Value());
-    
-    if ((code = (*krb5_fwd_tgt_creds_ptr)(krb_context_, 
-                                  auth_context_,
-	                              hostname_char,
-                                  cred->client, 
-                                  cred->server,
-                                  ccache, 
-                                  KDC_OPT_FORWARDABLE,
-                                  &request))) {
-		free(hostname_char);
-        goto error;
-    }
-	free(hostname_char);
-    
-    // Now, send it
-    
-    message = KERBEROS_FORWARD;
-    mySock_->encode();
-    if ((!mySock_->code(message)) || (!mySock_->end_of_message())) {
-        dprintf(D_ALWAYS, "Failed to send KERBEROS_FORWARD response\n");
-        goto cleanup;
-    }
-    
-    rc = !(send_request_and_receive_reply(&request) == KERBEROS_GRANT);
-    
-    goto cleanup;
-    
- error:
-    dprintf( D_ALWAYS, "KERBEROS: %s\n", (*error_message_ptr)(code) );
-    
- cleanup:
-    
-    free(request.data);
-    
-    return rc;
-}
-
-int Condor_Auth_Kerberos :: receive_tgt_creds(krb5_ticket * /* ticket */ )
-{
-    //krb5_error_code  code;
-	//krb5_ccache      ccache;
-    //krb5_principal   client;
-    //krb5_data        request;
-    //krb5_creds **    creds;
-    //char             defaultCCName[MAXPATHLEN+1];
-    int              message;
-    // First find out who we are talking to.
-    // In case of host or condor, we do not need to receive credential
-    // This is really ugly
-    /*
-    //
-    //if (!((strncmp(claimToBe, "host/"  , strlen("host/")) == 0) || 
-    //      (strncmp(claimToBe, "condor/", strlen("condor/")) == 0))) {
-    //    if (defaultStash_) {
-    //        sprintf(defaultCCName, STR_KRB_FORMAT, defaultStash_, claimToBe);
-    //        dprintf(D_ALWAYS, "%s\n", defaultCCName);
-    //  
-    //        // First, check to see if we have a stash ticket
-    //        if (code = (*krb5_cc_resolve_ptr)(krb_context_, defaultCCName, &ccache)) {
-      goto error;
-      }
-      
-      // A very weak assumption that client == ticket->enc_part2->client
-      // But this is what I am going to do right now
-      if (code = (*krb5_cc_get_principal_ptr)(krb_context_, ccache, &client)) {
-      // We need use to forward credential
-      message = KERBEROS_FORWARD;
-      
-      mySock_->encode();
-      if ((!mySock_->code(message)) || (!mySock_->end_of_message())) {
-      dprintf( D_ALWAYS,
-	  "Failed to send KERBEROS_FORWARD response in receive_tgt_creds()\n" );
-      return 1;
-      }
-      
-      // Expecting KERBEROS_FORWARD as well
-	mySock_->decode();
-	
-	if ((!mySock_->code(message)) || (!mySock_->end_of_message())) {
-	  dprintf(D_ALWAYS,
-	  "Failed to receive KERBEROS_FORWARD response in receive_tgt_creds()\n");
-	  return 1;
-          }
-          
-          if (message != KERBEROS_FORWARD) {
-	  dprintf(D_ALWAYS, "Client did not send KERBEROS_FORWARD message!\n");
-	  return 1;
-          }
-          else {
-	  if (!mySock_->code(request.length)) {
-          dprintf(D_ALWAYS, "KERBEROS: Credential length is invalid!\n");
-          return 1;
-	  }
-	  
-	  request.data = (char *) malloc(request.length);
-	  
-	  if ((!mySock_->get_bytes(request.data, request.length)) ||
-          (!mySock_->end_of_message())) {
-          dprintf(D_ALWAYS, "KERBEROS: Credential is invalid!\n");
-          return 1;
-	  }
-	  
-          // Technically spearking, we have the credential now
-	  if (code = (*krb5_rd_cred_ptr)(krb_context_, 
-          auth_context_, 
-          &request, 
-          &creds, 
-          NULL)) {
-          goto error;
-	  }
-	  
-	  // Now, try to store it
-	  if (code = (*krb5_cc_initialize_ptr)(krb_context_, 
-          ccache, 
-          ticket->enc_part2->client)) {
-          goto error;
-	  }
-	  
-	  if (code = (*krb5_cc_store_cred_ptr)(krb_context_, ccache, *creds)) {
-          goto error;
-	  }
-	  
-	  // free the stuff
-	  (*krb5_free_creds_ptr)(krb_context_, *creds);
-	  
-	  free(request.data);
-          }
-          }
-          
-          (*krb5_cc_close_ptr)(krb_context_, ccache);
-          
-          }
-          else {
-          dprintf(D_ALWAYS, "KERBEROS: Stash location is not set!\n");
-          goto error;
-          }
-          }
-    */
-    //------------------------------------------
-    // Tell the other side the good news
-    //------------------------------------------
-    message = KERBEROS_GRANT;
-  
-    mySock_->encode();
-    if ((!mySock_->code(message)) || (!mySock_->end_of_message())) {
-        dprintf(D_ALWAYS, "Failed to send KERBEROS_GRANT response\n");
-        return 1;
-    }
-    
-    return 0;  // Everything is fine
-  
-/* This is only needed when the above code is uncommented
-// error:
-    dprintf(D_ALWAYS, "KERBEROS: %s\n", (*error_message_ptr)(code));
-    //if (ccache) {
-    //  (*krb5_cc_destroy_ptr)(krb_context_, ccache);
-    //}
-    
-    return 1;
-*/
-}
-    
-=======
->>>>>>> e7c042cb
 int Condor_Auth_Kerberos :: read_request(krb5_data * request)
 {
     int code = TRUE, message = 0;
